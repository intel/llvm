//==-------- handler.hpp --- SYCL command group handler --------------------==//
//
// Part of the LLVM Project, under the Apache License v2.0 with LLVM Exceptions.
// See https://llvm.org/LICENSE.txt for license information.
// SPDX-License-Identifier: Apache-2.0 WITH LLVM-exception
//
//===----------------------------------------------------------------------===//

#pragma once
#include <iostream>
#include <sycl/access/access.hpp>
#include <sycl/accessor.hpp>
#include <sycl/context.hpp>
#include <sycl/detail/cg_types.hpp>
#include <sycl/detail/cl.h>
#include <sycl/detail/common.hpp>
#include <sycl/detail/defines_elementary.hpp>
#include <sycl/detail/export.hpp>
#include <sycl/detail/id_queries_fit_in_int.hpp>
#include <sycl/detail/impl_utils.hpp>
#include <sycl/detail/kernel_desc.hpp>
#include <sycl/detail/reduction_forward.hpp>
#include <sycl/detail/string.hpp>
#include <sycl/detail/string_view.hpp>
#include <sycl/detail/ur.hpp>
#include <sycl/device.hpp>
#include <sycl/event.hpp>
#include <sycl/exception.hpp>
#include <sycl/ext/intel/experimental/fp_control_kernel_properties.hpp>
#include <sycl/ext/intel/experimental/kernel_execution_properties.hpp>
#include <sycl/ext/oneapi/bindless_images_interop.hpp>
#include <sycl/ext/oneapi/bindless_images_mem_handle.hpp>
#include <sycl/ext/oneapi/device_global/device_global.hpp>
#include <sycl/ext/oneapi/device_global/properties.hpp>
#include <sycl/ext/oneapi/experimental/cluster_group_prop.hpp>
#include <sycl/ext/oneapi/experimental/graph.hpp>
#include <sycl/ext/oneapi/experimental/raw_kernel_arg.hpp>
#include <sycl/ext/oneapi/experimental/use_root_sync_prop.hpp>
#include <sycl/ext/oneapi/experimental/virtual_functions.hpp>
#include <sycl/ext/oneapi/kernel_properties/properties.hpp>
#include <sycl/ext/oneapi/properties/properties.hpp>
#include <sycl/group.hpp>
#include <sycl/id.hpp>
#include <sycl/item.hpp>
#include <sycl/kernel.hpp>
#include <sycl/kernel_bundle.hpp>
#include <sycl/kernel_bundle_enums.hpp>
#include <sycl/kernel_handler.hpp>
#include <sycl/nd_item.hpp>
#include <sycl/nd_range.hpp>
#include <sycl/property_list.hpp>
#include <sycl/range.hpp>
#include <sycl/sampler.hpp>

#include <assert.h>
#include <functional>
#include <memory>
#include <stddef.h>
#include <stdint.h>
#include <string>
#include <tuple>
#include <type_traits>
#include <utility>
#include <vector>

// TODO: refactor this header
// 41(!!!) includes of SYCL headers + 10 includes of standard headers.
// 3300+ lines of code

// SYCL_LANGUAGE_VERSION is 4 digit year followed by 2 digit revision
#if !SYCL_LANGUAGE_VERSION || SYCL_LANGUAGE_VERSION < 202001
#define __SYCL_NONCONST_FUNCTOR__
#endif

// replace _KERNELFUNCPARAM(KernelFunc) with   KernelType KernelFunc
//                                     or     const KernelType &KernelFunc
#ifdef __SYCL_NONCONST_FUNCTOR__
#define _KERNELFUNCPARAMTYPE KernelType
#else
#define _KERNELFUNCPARAMTYPE const KernelType &
#endif
#define _KERNELFUNCPARAM(a) _KERNELFUNCPARAMTYPE a

#if defined(__SYCL_UNNAMED_LAMBDA__)
// We can't use nested types (e.g. struct S defined inside main() routine) to
// name kernels. At the same time, we have to provide a unique kernel name for
// sycl::fill and the only thing we can use to introduce that uniqueness (in
// general) is the template parameter T which might be exactly that nested type.
// That means we cannot support sycl::fill(void *, T&, size_t) for such types in
// general. However, we can do better than that when unnamed lambdas are
// enabled, so do it here! See also https://github.com/intel/llvm/issues/469.
template <typename DataT, int Dimensions, sycl::access::mode AccessMode,
          sycl::access::target AccessTarget,
          sycl::access::placeholder IsPlaceholder>
using __fill = sycl::detail::auto_name;
template <typename T> using __usmfill = sycl::detail::auto_name;
template <typename T> using __usmfill2d = sycl::detail::auto_name;
template <typename T> using __usmmemcpy2d = sycl::detail::auto_name;

template <typename T_Src, typename T_Dst, int Dims,
          sycl::access::mode AccessMode, sycl::access::target AccessTarget,
          sycl::access::placeholder IsPlaceholder>
using __copyAcc2Ptr = sycl::detail::auto_name;

template <typename T_Src, typename T_Dst, int Dims,
          sycl::access::mode AccessMode, sycl::access::target AccessTarget,
          sycl::access::placeholder IsPlaceholder>
using __copyPtr2Acc = sycl::detail::auto_name;

template <typename T_Src, int Dims_Src, sycl::access::mode AccessMode_Src,
          sycl::access::target AccessTarget_Src, typename T_Dst, int Dims_Dst,
          sycl::access::mode AccessMode_Dst,
          sycl::access::target AccessTarget_Dst,
          sycl::access::placeholder IsPlaceholder_Src,
          sycl::access::placeholder IsPlaceholder_Dst>
using __copyAcc2Acc = sycl::detail::auto_name;
#else
// Limited fallback path for when unnamed lambdas aren't available. Cannot
// handle nested types.
template <typename DataT, int Dimensions, sycl::access::mode AccessMode,
          sycl::access::target AccessTarget,
          sycl::access::placeholder IsPlaceholder>
class __fill;
template <typename T> class __usmfill;
template <typename T> class __usmfill2d;
template <typename T> class __usmmemcpy2d;

template <typename T_Src, typename T_Dst, int Dims,
          sycl::access::mode AccessMode, sycl::access::target AccessTarget,
          sycl::access::placeholder IsPlaceholder>
class __copyAcc2Ptr;

template <typename T_Src, typename T_Dst, int Dims,
          sycl::access::mode AccessMode, sycl::access::target AccessTarget,
          sycl::access::placeholder IsPlaceholder>
class __copyPtr2Acc;

template <typename T_Src, int Dims_Src, sycl::access::mode AccessMode_Src,
          sycl::access::target AccessTarget_Src, typename T_Dst, int Dims_Dst,
          sycl::access::mode AccessMode_Dst,
          sycl::access::target AccessTarget_Dst,
          sycl::access::placeholder IsPlaceholder_Src,
          sycl::access::placeholder IsPlaceholder_Dst>
class __copyAcc2Acc;
#endif

// For unit testing purposes
class MockHandler;

namespace sycl {
inline namespace _V1 {

// Forward declaration

class handler;
template <typename T, int Dimensions, typename AllocatorT, typename Enable>
class buffer;

namespace ext::intel::experimental {
template <class _name, class _dataT, int32_t _min_capacity, class _propertiesT,
          class>
class pipe;
}

namespace ext ::oneapi ::experimental {
template <typename, typename>
class work_group_memory;
struct image_descriptor;
} // namespace ext::oneapi::experimental

namespace ext::oneapi::experimental::detail {
class graph_impl;
} // namespace ext::oneapi::experimental::detail
namespace detail {

class work_group_memory_impl;
class handler_impl;
class kernel_impl;
class queue_impl;
class stream_impl;
class event_impl;
template <typename DataT, int Dimensions, access::mode AccessMode,
          access::target AccessTarget, access::placeholder IsPlaceholder>
class image_accessor;
class HandlerAccess;
class HostTask;

using EventImplPtr = std::shared_ptr<event_impl>;

template <typename RetType, typename Func, typename Arg>
static Arg member_ptr_helper(RetType (Func::*)(Arg) const);

// Non-const version of the above template to match functors whose 'operator()'
// is declared w/o the 'const' qualifier.
template <typename RetType, typename Func, typename Arg>
static Arg member_ptr_helper(RetType (Func::*)(Arg));

// Version with two arguments to handle the case when kernel_handler is passed
// to a lambda
template <typename RetType, typename Func, typename Arg1, typename Arg2>
static Arg1 member_ptr_helper(RetType (Func::*)(Arg1, Arg2) const);

// Non-const version of the above template to match functors whose 'operator()'
// is declared w/o the 'const' qualifier.
template <typename RetType, typename Func, typename Arg1, typename Arg2>
static Arg1 member_ptr_helper(RetType (Func::*)(Arg1, Arg2));

template <typename F, typename SuggestedArgType>
decltype(member_ptr_helper(&F::operator())) argument_helper(int);

template <typename F, typename SuggestedArgType>
SuggestedArgType argument_helper(...);

template <typename F, typename SuggestedArgType>
using lambda_arg_type = decltype(argument_helper<F, SuggestedArgType>(0));

// Used when parallel_for range is rounded-up.
template <typename Name> class __pf_kernel_wrapper;

template <typename Type> struct get_kernel_wrapper_name_t {
  using name = __pf_kernel_wrapper<Type>;
};

__SYCL_EXPORT device getDeviceFromHandler(handler &);

// Checks if a device_global has any registered kernel usage.
__SYCL_EXPORT bool isDeviceGlobalUsedInKernel(const void *DeviceGlobalPtr);

// Extracts a pointer to the value inside a dynamic parameter
__SYCL_EXPORT void *getValueFromDynamicParameter(
    ext::oneapi::experimental::detail::dynamic_parameter_base
        &DynamicParamBase);

// Helper for merging properties with ones defined in an optional kernel functor
// getter.
template <typename KernelType, typename PropertiesT, typename Cond = void>
struct GetMergedKernelProperties {
  using type = PropertiesT;
};
template <typename KernelType, typename PropertiesT>
struct GetMergedKernelProperties<
    KernelType, PropertiesT,
    std::enable_if_t<ext::oneapi::experimental::detail::
                         HasKernelPropertiesGetMethod<KernelType>::value>> {
  using get_method_properties =
      typename ext::oneapi::experimental::detail::HasKernelPropertiesGetMethod<
          KernelType>::properties_t;
  static_assert(
      ext::oneapi::experimental::is_property_list<get_method_properties>::value,
      "get(sycl::ext::oneapi::experimental::properties_tag) member in kernel "
      "functor class must return a valid property list.");
  using type = ext::oneapi::experimental::detail::merged_properties_t<
      PropertiesT, get_method_properties>;
};

template <int Dims> class RoundedRangeIDGenerator {
  id<Dims> Id;
  id<Dims> InitId;
  range<Dims> UserRange;
  range<Dims> RoundedRange;
  bool Done = false;

public:
  RoundedRangeIDGenerator(const id<Dims> &Id, const range<Dims> &UserRange,
                          const range<Dims> &RoundedRange)
      : Id(Id), InitId(Id), UserRange(UserRange), RoundedRange(RoundedRange) {
    for (int i = 0; i < Dims; ++i)
      if (Id[i] >= UserRange[i])
        Done = true;
  }

  explicit operator bool() { return !Done; }

  void updateId() {
    for (int i = 0; i < Dims; ++i) {
      Id[i] += RoundedRange[i];
      if (Id[i] < UserRange[i])
        return;
      Id[i] = InitId[i];
    }
    Done = true;
  }

  id<Dims> getId() { return Id; }

  template <typename KernelType> auto getItem() {
    if constexpr (std::is_invocable_v<KernelType, item<Dims> &> ||
                  std::is_invocable_v<KernelType, item<Dims> &, kernel_handler>)
      return detail::Builder::createItem<Dims, true>(UserRange, getId(), {});
    else {
      static_assert(std::is_invocable_v<KernelType, item<Dims, false> &> ||
                        std::is_invocable_v<KernelType, item<Dims, false> &,
                                            kernel_handler>,
                    "Kernel must be invocable with an item!");
      return detail::Builder::createItem<Dims, false>(UserRange, getId());
    }
  }
};

// TODO: The wrappers can be optimized further so that the body
// essentially looks like this:
//   for (auto z = it[2]; z < UserRange[2]; z += it.get_range(2))
//     for (auto y = it[1]; y < UserRange[1]; y += it.get_range(1))
//       for (auto x = it[0]; x < UserRange[0]; x += it.get_range(0))
//         KernelFunc({x,y,z});
template <typename TransformedArgType, int Dims, typename KernelType>
class RoundedRangeKernel {
public:
  range<Dims> UserRange;
  KernelType KernelFunc;
  void operator()(item<Dims> It) const {
    auto RoundedRange = It.get_range();
    for (RoundedRangeIDGenerator Gen(It.get_id(), UserRange, RoundedRange); Gen;
         Gen.updateId()) {
      auto item = Gen.template getItem<KernelType>();
      KernelFunc(item);
    }
  }
};

template <typename TransformedArgType, int Dims, typename KernelType>
class RoundedRangeKernelWithKH {
public:
  range<Dims> UserRange;
  KernelType KernelFunc;
  void operator()(item<Dims> It, kernel_handler KH) const {
    auto RoundedRange = It.get_range();
    for (RoundedRangeIDGenerator Gen(It.get_id(), UserRange, RoundedRange); Gen;
         Gen.updateId()) {
      auto item = Gen.template getItem<KernelType>();
      KernelFunc(item, KH);
    }
  }
};

using std::enable_if_t;
using sycl::detail::queue_impl;

// Returns true if x*y will overflow in T;
// otherwise, returns false and stores x*y in dst.
template <typename T>
static std::enable_if_t<std::is_unsigned_v<T>, bool>
multiply_with_overflow_check(T &dst, T x, T y) {
  dst = x * y;
  return (y != 0) && (x > (std::numeric_limits<T>::max)() / y);
}

template <int Dims> bool range_size_fits_in_size_t(const range<Dims> &r) {
  size_t acc = 1;
  for (int i = 0; i < Dims; ++i) {
    bool did_overflow = multiply_with_overflow_check(acc, acc, r[i]);
    if (did_overflow)
      return false;
  }
  return true;
}

template <typename KernelNameType>
std::vector<kernel_param_desc_t> getKernelParamDescs() {
  std::vector<kernel_param_desc_t> Result;
  int NumParams = getKernelNumParams<KernelNameType>();
  Result.reserve(NumParams);
  for (int I = 0; I < NumParams; ++I) {
    Result.push_back(getKernelParamDesc<KernelNameType>(I));
  }
  return Result;
}
} // namespace detail

/// Command group handler class.
///
/// Objects of the handler class collect information about command group, such
/// as kernel, requirements to the memory, arguments for the kernel.
///
/// \code{.cpp}
/// sycl::queue::submit([](handler &CGH){
///   CGH.require(Accessor1);   // Adds a requirement to the memory object.
///   CGH.setArg(0, Accessor2); // Registers accessor given as an argument to
///                             // the kernel + adds a requirement to the memory
///                             // object.
///   CGH.setArg(1, N);         // Registers value given as an argument to the
///                             // kernel.
///   // The following registers KernelFunctor to be a kernel that will be
///   // executed in case of queue is bound to the host device, Kernel - for
///   // an OpenCL device. This function clearly indicates that command group
///   // represents kernel execution.
///   CGH.parallel_for(KernelFunctor, Kernel);
///  });
/// \endcode
///
/// The command group can represent absolutely different operations. Depending
/// on the operation we need to store different data. But, in most cases, it's
/// impossible to say what kind of operation we need to perform until the very
/// end. So, handler class contains all fields simultaneously, then during
/// "finalization" it constructs CG object, that represents specific operation,
/// passing fields that are required only.
///
/// \sa queue
/// \sa program
/// \sa kernel
///
/// \ingroup sycl_api
class __SYCL_EXPORT handler {
private:
  /// Constructs SYCL handler from queue.
  ///
  /// \param Queue is a SYCL queue.
  /// \param CallerNeedsEvent indicates if the event resulting from this handler
  ///        is needed by the caller.
  handler(std::shared_ptr<detail::queue_impl> Queue, bool CallerNeedsEvent);

  /// Constructs SYCL handler from the associated queue and the submission's
  /// primary and secondary queue.
  ///
  /// \param Queue is a SYCL queue. This is equal to either PrimaryQueue or
  ///        SecondaryQueue.
  /// \param PrimaryQueue is the primary SYCL queue of the submission.
  /// \param SecondaryQueue is the secondary SYCL queue of the submission. This
  ///        is null if no secondary queue is associated with the submission.
  /// \param CallerNeedsEvent indicates if the event resulting from this handler
  ///        is needed by the caller.
  handler(std::shared_ptr<detail::queue_impl> Queue,
          std::shared_ptr<detail::queue_impl> PrimaryQueue,
          std::shared_ptr<detail::queue_impl> SecondaryQueue,
          bool CallerNeedsEvent);

  /// Constructs SYCL handler from Graph.
  ///
  /// The hander will add the command-group as a node to the graph rather than
  /// enqueueing it straight away.
  ///
  /// \param Graph is a SYCL command_graph
  handler(std::shared_ptr<ext::oneapi::experimental::detail::graph_impl> Graph);

  void *storeRawArg(const void *Ptr, size_t Size);

  void *
  storeRawArg(const sycl::ext::oneapi::experimental::raw_kernel_arg &RKA) {
    return storeRawArg(RKA.MArgData, RKA.MArgSize);
  }

  /// Stores copy of Arg passed to the argument storage.
  template <typename T> void *storePlainArg(T &&Arg) {
    return storeRawArg(&Arg, sizeof(T));
  }

  void setType(detail::CGType Type);

  detail::CGType getType() const;

  void throwIfActionIsCreated() {
    if (detail::CGType::None != getType())
      throw sycl::exception(make_error_code(errc::runtime),
                            "Attempt to set multiple actions for the "
                            "command group. Command group must consist of "
                            "a single kernel or explicit memory operation.");
  }

  /// Extracts and prepares kernel arguments from the lambda using information
  /// from the built-ins or integration header.
  void extractArgsAndReqsFromLambda(
      char *LambdaPtr,
      const std::vector<detail::kernel_param_desc_t> &ParamDescs, bool IsESIMD);
  // TODO Unused, remove during ABI breaking window
  void
  extractArgsAndReqsFromLambda(char *LambdaPtr, size_t KernelArgsNum,
                               const detail::kernel_param_desc_t *KernelArgs,
                               bool IsESIMD);

  /// Extracts and prepares kernel arguments set via set_arg(s).
  void extractArgsAndReqs();

  void processArg(void *Ptr, const detail::kernel_param_kind_t &Kind,
                  const int Size, const size_t Index, size_t &IndexShift,
                  bool IsKernelCreatedFromSource, bool IsESIMD);

  /// \return a string containing name of SYCL kernel.
  detail::string getKernelName();

  template <typename LambdaNameT> bool lambdaAndKernelHaveEqualName() {
    // TODO It is unclear a kernel and a lambda/functor must to be equal or not
    // for parallel_for with sycl::kernel and lambda/functor together
    // Now if they are equal we extract argumets from lambda/functor for the
    // kernel. Else it is necessary use set_atg(s) for resolve the order and
    // values of arguments for the kernel.
    assert(MKernel && "MKernel is not initialized");
    const std::string LambdaName = detail::getKernelName<LambdaNameT>();
    detail::string KernelName = getKernelName();
    return KernelName == LambdaName;
  }

  /// Saves the location of user's code passed in \p CodeLoc for future usage in
  /// finalize() method.
  /// TODO: remove the first version of this func (the one without the IsTopCodeLoc arg)
  ///   at the next ABI breaking window since removing it breaks ABI on windows.
  void saveCodeLoc(detail::code_location CodeLoc);
  void saveCodeLoc(detail::code_location CodeLoc, bool IsTopCodeLoc);
  void copyCodeLoc(const handler &other);

  /// Constructs CG object of specific type, passes it to Scheduler and
  /// returns sycl::event object representing the command group.
  /// It's expected that the method is the latest method executed before
  /// object destruction.
  ///
  /// \return a SYCL event object representing the command group
  event finalize();

  /// Constructs CG object of specific type, passes it to Scheduler and
  /// returns sycl::event object representing the command group.
  /// It's expected that the method is the latest method executed before
  /// object destruction.
  /// \param CallerNeedsEvent Specifies if the caller needs an event
  /// representing the work related to this handler.
  ///
  /// \return a SYCL event object representing the command group
  event finalize(bool CallerNeedsEvent);

  /// Saves streams associated with this handler.
  ///
  /// Streams are then forwarded to command group and flushed in the scheduler.
  ///
  /// \param Stream is a pointer to SYCL stream.
  void addStream(const std::shared_ptr<detail::stream_impl> &Stream) {
    MStreamStorage.push_back(Stream);
  }

  /// Saves resources created by handling reduction feature in handler.
  /// They are then forwarded to command group and destroyed only after
  /// the command group finishes the work on device/host.
  ///
  /// @param ReduObj is a pointer to object that must be stored.
  void addReduction(const std::shared_ptr<const void> &ReduObj);

  /// Saves buffers created by handling reduction feature in handler and marks
  /// them as internal. They are then forwarded to command group and destroyed
  /// only after the command group finishes the work on device/host.
  ///
  /// @param ReduBuf is a pointer to buffer that must be stored.
  template <typename T, int Dimensions, typename AllocatorT, typename Enable>
  void
  addReduction(const std::shared_ptr<buffer<T, Dimensions, AllocatorT, Enable>>
                   &ReduBuf) {
    detail::markBufferAsInternal(getSyclObjImpl(*ReduBuf));
    addReduction(std::shared_ptr<const void>(ReduBuf));
  }

  ~handler() = default;

#ifdef __SYCL_DEVICE_ONLY__
  // In device compilation accessor isn't inherited from host base classes, so
  // can't detect by it. Since we don't expect it to be ever called in device
  // execution, just use blind void *.
  void associateWithHandler(void *AccBase, access::target AccTarget);
  void associateWithHandler(void *AccBase, image_target AccTarget);
#else
  void associateWithHandlerCommon(detail::AccessorImplPtr AccImpl,
                                  int AccTarget);
  void associateWithHandler(detail::AccessorBaseHost *AccBase,
                            access::target AccTarget);
  void associateWithHandler(detail::UnsampledImageAccessorBaseHost *AccBase,
                            image_target AccTarget);
  void associateWithHandler(detail::SampledImageAccessorBaseHost *AccBase,
                            image_target AccTarget);
#endif

  // Recursively calls itself until arguments pack is fully processed.
  // The version for regular(standard layout) argument.
  template <typename T, typename... Ts>
  void setArgsHelper(int ArgIndex, T &&Arg, Ts &&...Args) {
<<<<<<< HEAD
set_arg(ArgIndex, std::forward<T>(Arg));
=======
    set_arg(ArgIndex, std::forward<T>(Arg));
>>>>>>> fbd36756
    setArgsHelper(++ArgIndex, std::forward<Ts>(Args)...);
  }

  void setArgsHelper(int) {}

  void setLocalAccessorArgHelper(int ArgIndex,
                                 detail::LocalAccessorBaseHost &LocalAccBase) {
    detail::LocalAccessorImplPtr LocalAccImpl =
        detail::getSyclObjImpl(LocalAccBase);
    detail::LocalAccessorImplHost *Req = LocalAccImpl.get();
    MLocalAccStorage.push_back(std::move(LocalAccImpl));
    addArg(detail::kernel_param_kind_t::kind_accessor, Req,
           static_cast<int>(access::target::local), ArgIndex);
  }

  // setArgHelper for local accessor argument (legacy accessor interface)
  template <typename DataT, int Dims, access::mode AccessMode,
            access::placeholder IsPlaceholder>
  void setArgHelper(int ArgIndex,
                    accessor<DataT, Dims, AccessMode, access::target::local,
                             IsPlaceholder> &&Arg) {
    (void)ArgIndex;
    (void)Arg;
#ifndef __SYCL_DEVICE_ONLY__
    setLocalAccessorArgHelper(ArgIndex, Arg);
#endif
  }

  // setArgHelper for local accessor argument (up to date accessor interface)
  template <typename DataT, int Dims>
  void setArgHelper(int ArgIndex, local_accessor<DataT, Dims> &&Arg) {
    (void)ArgIndex;
    (void)Arg;
#ifndef __SYCL_DEVICE_ONLY__
    setLocalAccessorArgHelper(ArgIndex, Arg);
#endif
  }

  void setArgHelper(int ArgIndex, detail::work_group_memory_impl &Arg);

  // setArgHelper for non local accessor argument.
  template <typename DataT, int Dims, access::mode AccessMode,
            access::target AccessTarget, access::placeholder IsPlaceholder>
  typename std::enable_if_t<AccessTarget != access::target::local, void>
  setArgHelper(
      int ArgIndex,
      accessor<DataT, Dims, AccessMode, AccessTarget, IsPlaceholder> &&Arg) {
    detail::AccessorBaseHost *AccBase = (detail::AccessorBaseHost *)&Arg;
    detail::AccessorImplPtr AccImpl = detail::getSyclObjImpl(*AccBase);
    detail::AccessorImplHost *Req = AccImpl.get();
    addAccessorReq(std::move(AccImpl));
    // Add accessor to the list of arguments.
    addArg(detail::kernel_param_kind_t::kind_accessor, Req,
           static_cast<int>(AccessTarget), ArgIndex);
  }

  template <typename T> void setArgHelper(int ArgIndex, T &&Arg) {
    void *StoredArg = storePlainArg(Arg);
    if (!std::is_same<cl_mem, T>::value && std::is_pointer<T>::value) {
      addArg(detail::kernel_param_kind_t::kind_pointer, StoredArg, sizeof(T),
             ArgIndex);
    } else {
      addArg(detail::kernel_param_kind_t::kind_std_layout, StoredArg, sizeof(T),
             ArgIndex);
    }
  }

  void setArgHelper(int ArgIndex, sampler &&Arg) {
    void *StoredArg = storePlainArg(Arg);
    addArg(detail::kernel_param_kind_t::kind_sampler, StoredArg,
           sizeof(sampler), ArgIndex);
  }

  // setArgHelper for graph dynamic_parameters
  template <typename T>
  void
  setArgHelper(int ArgIndex,
               ext::oneapi::experimental::dynamic_parameter<T> DynamicParam) {
    // Extract and copy arg so we can move it into setArgHelper
    T ArgValue =
        *static_cast<T *>(detail::getValueFromDynamicParameter(DynamicParam));
    // Set the arg in the handler as normal
    setArgHelper(ArgIndex, std::move(ArgValue));
    // Register the dynamic parameter with the handler for later association
    // with the node being added
    registerDynamicParameter(DynamicParam, ArgIndex);
  }

  // setArgHelper for the raw_kernel_arg extension type.
  void setArgHelper(int ArgIndex,
                    sycl::ext::oneapi::experimental::raw_kernel_arg &&Arg) {
    auto StoredArg = storeRawArg(Arg);
    addArg(detail::kernel_param_kind_t::kind_std_layout, StoredArg,
           Arg.MArgSize, ArgIndex);
  }

  /// Registers a dynamic parameter with the handler for later association with
  /// the node being created
  /// @param DynamicParamBase
  /// @param ArgIndex
  void registerDynamicParameter(
      ext::oneapi::experimental::detail::dynamic_parameter_base
          &DynamicParamBase,
      int ArgIndex);

  /// Verifies the kernel bundle to be used if any is set. This throws a
  /// sycl::exception with error code errc::kernel_not_supported if the used
  /// kernel bundle does not contain a suitable device image with the requested
  /// kernel.
  ///
  /// \param KernelName is the name of the SYCL kernel to check that the used
  ///                   kernel bundle contains.
  void verifyUsedKernelBundleInternal(detail::string_view KernelName);

  /// Stores lambda to the template-free object
  ///
  /// Also initializes kernel name, list of arguments and requirements using
  /// information from the integration header/built-ins.
  ///
  /// \param KernelFunc is a SYCL kernel function
  /// \param ParamDescs is the vector of kernel parameter descriptors.
  template <typename KernelName, typename KernelType, int Dims,
            typename LambdaArgType>
  void StoreLambda(KernelType KernelFunc) {
    constexpr bool IsCallableWithKernelHandler =
        detail::KernelLambdaHasKernelHandlerArgT<KernelType,
                                                 LambdaArgType>::value;

    MHostKernel = std::make_unique<
        detail::HostKernel<KernelType, LambdaArgType, Dims>>(KernelFunc);

    constexpr bool KernelHasName =
        detail::getKernelName<KernelName>() != nullptr &&
        detail::getKernelName<KernelName>()[0] != '\0';

    // Some host compilers may have different captures from Clang. Currently
    // there is no stable way of handling this when extracting the captures, so
    // a static assert is made to fail for incompatible kernel lambdas.

    // TODO remove the ifdef once the kernel size builtin is supported.
#ifdef __INTEL_SYCL_USE_INTEGRATION_HEADERS
    static_assert(
        !KernelHasName ||
            sizeof(KernelFunc) == detail::getKernelSize<KernelName>(),
        "Unexpected kernel lambda size. This can be caused by an "
        "external host compiler producing a lambda with an "
        "unexpected layout. This is a limitation of the compiler."
        "In many cases the difference is related to capturing constexpr "
        "variables. In such cases removing constexpr specifier aligns the "
        "captures between the host compiler and the device compiler."
        "\n"
        "In case of MSVC, passing "
        "-fsycl-host-compiler-options='/std:c++latest' "
        "might also help.");
#endif
    // Empty name indicates that the compilation happens without integration
    // header, so don't perform things that require it.
    if (KernelHasName) {
      // TODO support ESIMD in no-integration-header case too.
      clearArgs();
      extractArgsAndReqsFromLambda(MHostKernel->getPtr(),
                                   detail::getKernelParamDescs<KernelName>(),
                                   detail::isKernelESIMD<KernelName>());
      MKernelName = detail::getKernelName<KernelName>();
    } else {
      // In case w/o the integration header it is necessary to process
      // accessors from the list(which are associated with this handler) as
      // arguments. We must copy the associated accessors as they are checked
      // later during finalize.
      setArgsToAssociatedAccessors();
    }

    // If the kernel lambda is callable with a kernel_handler argument, manifest
    // the associated kernel handler.
    if (IsCallableWithKernelHandler) {
      getOrInsertHandlerKernelBundle(/*Insert=*/true);
    }
  }

  void verifyDeviceHasProgressGuarantee(
      sycl::ext::oneapi::experimental::forward_progress_guarantee guarantee,
      sycl::ext::oneapi::experimental::execution_scope threadScope,
      sycl::ext::oneapi::experimental::execution_scope coordinationScope);

  template <typename Properties>
  void checkAndSetClusterRange(const Properties &Props) {
    namespace syclex = sycl::ext::oneapi::experimental;
    constexpr std::size_t ClusterDim =
        syclex::detail::getClusterDim<Properties>();
    if constexpr (ClusterDim > 0) {
      auto ClusterSize = Props
                             .template get_property<
                                 syclex::cuda::cluster_size_key<ClusterDim>>()
                             .get_cluster_size();
      setKernelClusterLaunch(padRange(ClusterSize), ClusterDim);
    }
  }

  /// Process runtime kernel properties.
  ///
  /// Stores information about kernel properties into the handler.
  template <typename PropertiesT>
  void processLaunchProperties(PropertiesT Props) {
    if constexpr (PropertiesT::template has_property<
                      sycl::ext::intel::experimental::cache_config_key>()) {
      auto Config = Props.template get_property<
          sycl::ext::intel::experimental::cache_config_key>();
      if (Config == sycl::ext::intel::experimental::large_slm) {
        setKernelCacheConfig(StableKernelCacheConfig::LargeSLM);
      } else if (Config == sycl::ext::intel::experimental::large_data) {
        setKernelCacheConfig(StableKernelCacheConfig::LargeData);
      }
    } else {
      std::ignore = Props;
    }

    constexpr bool UsesRootSync = PropertiesT::template has_property<
        sycl::ext::oneapi::experimental::use_root_sync_key>();
    setKernelIsCooperative(UsesRootSync);
    if constexpr (PropertiesT::template has_property<
                      sycl::ext::oneapi::experimental::
                          work_group_progress_key>()) {
      auto prop = Props.template get_property<
          sycl::ext::oneapi::experimental::work_group_progress_key>();
      verifyDeviceHasProgressGuarantee(
          prop.guarantee,
          sycl::ext::oneapi::experimental::execution_scope::work_group,
          prop.coordinationScope);
    }
    if constexpr (PropertiesT::template has_property<
                      sycl::ext::oneapi::experimental::
                          sub_group_progress_key>()) {
      auto prop = Props.template get_property<
          sycl::ext::oneapi::experimental::sub_group_progress_key>();
      verifyDeviceHasProgressGuarantee(
          prop.guarantee,
          sycl::ext::oneapi::experimental::execution_scope::sub_group,
          prop.coordinationScope);
    }
    if constexpr (PropertiesT::template has_property<
                      sycl::ext::oneapi::experimental::
                          work_item_progress_key>()) {
      auto prop = Props.template get_property<
          sycl::ext::oneapi::experimental::work_item_progress_key>();
      verifyDeviceHasProgressGuarantee(
          prop.guarantee,
          sycl::ext::oneapi::experimental::execution_scope::work_item,
          prop.coordinationScope);
    }

    checkAndSetClusterRange(Props);
  }

  /// Process kernel properties.
  ///
  /// Stores information about kernel properties into the handler.
  ///
  /// Note: it is important that this function *does not* depend on kernel
  /// name or kernel type, because then it will be instantiated for every
  /// kernel, even though body of those instantiated functions could be almost
  /// the same, thus unnecessary increasing compilation time.
  template <
      bool IsESIMDKernel,
      typename PropertiesT = ext::oneapi::experimental::empty_properties_t>
  void processProperties(PropertiesT Props) {
    static_assert(
        ext::oneapi::experimental::is_property_list<PropertiesT>::value,
        "Template type is not a property list.");
    static_assert(
        !PropertiesT::template has_property<
            sycl::ext::intel::experimental::fp_control_key>() ||
            (PropertiesT::template has_property<
                 sycl::ext::intel::experimental::fp_control_key>() &&
             IsESIMDKernel),
        "Floating point control property is supported for ESIMD kernels only.");
    static_assert(
        !PropertiesT::template has_property<
            sycl::ext::oneapi::experimental::indirectly_callable_key>(),
        "indirectly_callable property cannot be applied to SYCL kernels");

    processLaunchProperties(Props);
  }

  /// Checks whether it is possible to copy the source shape to the destination
  /// shape(the shapes are described by the accessor ranges) by using
  /// copying by regions of memory and not copying element by element
  /// Shapes can be 1, 2 or 3 dimensional rectangles.
  template <int Dims_Src, int Dims_Dst>
  static bool IsCopyingRectRegionAvailable(const range<Dims_Src> Src,
                                           const range<Dims_Dst> Dst) {
    if (Dims_Src > Dims_Dst)
      return false;
    for (size_t I = 0; I < Dims_Src; ++I)
      if (Src[I] > Dst[I])
        return false;
    return true;
  }

  /// Handles some special cases of the copy operation from one accessor
  /// to another accessor. Returns true if the copy is handled here.
  ///
  /// \param Src is a source SYCL accessor.
  /// \param Dst is a destination SYCL accessor.
  template <typename TSrc, int DimSrc, access::mode ModeSrc,
            access::target TargetSrc, typename TDst, int DimDst,
            access::mode ModeDst, access::target TargetDst,
            access::placeholder IsPHSrc, access::placeholder IsPHDst>
  std::enable_if_t<(DimSrc > 0) && (DimDst > 0), bool>
  copyAccToAccHelper(accessor<TSrc, DimSrc, ModeSrc, TargetSrc, IsPHSrc> Src,
                     accessor<TDst, DimDst, ModeDst, TargetDst, IsPHDst> Dst) {
    if (IsCopyingRectRegionAvailable(Src.get_range(), Dst.get_range()))
      return false;

    range<1> LinearizedRange(Src.size());
    parallel_for<__copyAcc2Acc<TSrc, DimSrc, ModeSrc, TargetSrc, TDst, DimDst,
                               ModeDst, TargetDst, IsPHSrc, IsPHDst>>(
        LinearizedRange, [=](id<1> Id) {
          size_t Index = Id[0];
          id<DimSrc> SrcId = detail::getDelinearizedId(Src.get_range(), Index);
          id<DimDst> DstId = detail::getDelinearizedId(Dst.get_range(), Index);
          Dst[DstId] = Src[SrcId];
        });
    return true;
  }

  /// Handles some special cases of the copy operation from one accessor
  /// to another accessor. Returns true if the copy is handled here.
  ///
  /// Source must have at least as many bytes as the range accessed by Dst.
  ///
  /// \param Src is a source SYCL accessor.
  /// \param Dst is a destination SYCL accessor.
  template <typename TSrc, int DimSrc, access::mode ModeSrc,
            access::target TargetSrc, typename TDst, int DimDst,
            access::mode ModeDst, access::target TargetDst,
            access::placeholder IsPHSrc, access::placeholder IsPHDst>
  std::enable_if_t<DimSrc == 0 || DimDst == 0, bool>
  copyAccToAccHelper(accessor<TSrc, DimSrc, ModeSrc, TargetSrc, IsPHSrc>,
                     accessor<TDst, DimDst, ModeDst, TargetDst, IsPHDst>) {
    return false;
  }

  constexpr static bool isConstOrGlobal(access::target AccessTarget) {
    return AccessTarget == access::target::device ||
           AccessTarget == access::target::constant_buffer;
  }

  constexpr static bool isImageOrImageArray(access::target AccessTarget) {
    return AccessTarget == access::target::image ||
           AccessTarget == access::target::image_array;
  }

  constexpr static bool
  isValidTargetForExplicitOp(access::target AccessTarget) {
    return isConstOrGlobal(AccessTarget) || isImageOrImageArray(AccessTarget);
  }

  constexpr static bool isValidModeForSourceAccessor(access::mode AccessMode) {
    return AccessMode == access::mode::read ||
           AccessMode == access::mode::read_write;
  }

  constexpr static bool
  isValidModeForDestinationAccessor(access::mode AccessMode) {
    return AccessMode == access::mode::write ||
           AccessMode == access::mode::read_write ||
           AccessMode == access::mode::discard_write ||
           AccessMode == access::mode::discard_read_write;
  }

  // UR APIs only support select fill sizes: 1, 2, 4, 8, 16, 32, 64, 128
  constexpr static bool isBackendSupportedFillSize(size_t Size) {
    return Size == 1 || Size == 2 || Size == 4 || Size == 8 || Size == 16 ||
           Size == 32 || Size == 64 || Size == 128;
  }

  bool eventNeeded() const;

  template <int Dims, typename LambdaArgType> struct TransformUserItemType {
    using type = std::conditional_t<
        std::is_convertible_v<nd_item<Dims>, LambdaArgType>, nd_item<Dims>,
        std::conditional_t<std::is_convertible_v<item<Dims>, LambdaArgType>,
                           item<Dims>, LambdaArgType>>;
  };

  std::optional<std::array<size_t, 3>> getMaxWorkGroups();
  // We need to use this version to support gcc 7.5.0. Remove when minimal
  // supported gcc version is bumped.
  std::tuple<std::array<size_t, 3>, bool> getMaxWorkGroups_v2();

  template <int Dims>
  std::tuple<range<Dims>, bool> getRoundedRange(range<Dims> UserRange) {
    range<Dims> RoundedRange = UserRange;
    // Disable the rounding-up optimizations under these conditions:
    // 1. The env var SYCL_DISABLE_PARALLEL_FOR_RANGE_ROUNDING is set.
    // 2. The kernel is provided via an interoperability method (this uses a
    // different code path).
    // 3. The range is already a multiple of the rounding factor.
    //
    // Cases 2 and 3 could be supported with extra effort.
    // As an optimization for the common case it is an
    // implementation choice to not support those scenarios.
    // Note that "this_item" is a free function, i.e. not tied to any
    // specific id or item. When concurrent parallel_fors are executing
    // on a device it is difficult to tell which parallel_for the call is
    // being made from. One could replicate portions of the
    // call-graph to make this_item calls kernel-specific but this is
    // not considered worthwhile.

    // Perform range rounding if rounding-up is enabled.
    if (this->DisableRangeRounding())
      return {range<Dims>{}, false};

    // Range should be a multiple of this for reasonable performance.
    size_t MinFactorX = 16;
    // Range should be a multiple of this for improved performance.
    size_t GoodFactor = 32;
    // Range should be at least this to make rounding worthwhile.
    size_t MinRangeX = 1024;

    // Check if rounding parameters have been set through environment:
    // SYCL_PARALLEL_FOR_RANGE_ROUNDING_PARAMS=MinRound:PreferredRound:MinRange
    this->GetRangeRoundingSettings(MinFactorX, GoodFactor, MinRangeX);

    // In SYCL, each dimension of a global range size is specified by
    // a size_t, which can be up to 64 bits.  All backends should be
    // able to accept a kernel launch with a 32-bit global range size
    // (i.e. do not throw an error).  The OpenCL CPU backend will
    // accept every 64-bit global range, but the GPU backends will not
    // generally accept every 64-bit global range.  So, when we get a
    // non-32-bit global range, we wrap the old kernel in a new kernel
    // that has each work item peform multiple invocations the old
    // kernel in a 32-bit global range.
    id<Dims> MaxNWGs = [&] {
      auto [MaxWGs, HasMaxWGs] = getMaxWorkGroups_v2();
      if (!HasMaxWGs) {
        id<Dims> Default;
        for (int i = 0; i < Dims; ++i)
          Default[i] = (std::numeric_limits<int32_t>::max)();
        return Default;
      }

      id<Dims> IdResult;
      size_t Limit = (std::numeric_limits<int>::max)();
      for (int i = 0; i < Dims; ++i)
        IdResult[i] = (std::min)(Limit, MaxWGs[Dims - i - 1]);
      return IdResult;
    }();
    auto M = (std::numeric_limits<uint32_t>::max)();
    range<Dims> MaxRange;
    for (int i = 0; i < Dims; ++i) {
      auto DesiredSize = MaxNWGs[i] * GoodFactor;
      MaxRange[i] =
          DesiredSize <= M ? DesiredSize : (M / GoodFactor) * GoodFactor;
    }

    bool DidAdjust = false;
    auto Adjust = [&](int Dim, size_t Value) {
      if (this->RangeRoundingTrace())
        std::cout << "parallel_for range adjusted at dim " << Dim << " from "
                  << RoundedRange[Dim] << " to " << Value << std::endl;
      RoundedRange[Dim] = Value;
      DidAdjust = true;
    };

#ifdef __SYCL_EXP_PARALLEL_FOR_RANGE_ROUNDING__
    size_t GoodExpFactor = 1;
    switch (Dims) {
    case 1:
      GoodExpFactor = 32; // Make global range multiple of {32}
      break;
    case 2:
      GoodExpFactor = 16; // Make global range multiple of {16, 16}
      break;
    case 3:
      GoodExpFactor = 8; // Make global range multiple of {8, 8, 8}
      break;
    }

    // Check if rounding parameters have been set through environment:
    // SYCL_PARALLEL_FOR_RANGE_ROUNDING_PARAMS=MinRound:PreferredRound:MinRange
    this->GetRangeRoundingSettings(MinFactorX, GoodExpFactor, MinRangeX);

    for (auto i = 0; i < Dims; ++i)
      if (UserRange[i] % GoodExpFactor) {
        Adjust(i, ((UserRange[i] / GoodExpFactor) + 1) * GoodExpFactor);
      }
#else
    // Perform range rounding if there are sufficient work-items to
    // need rounding and the user-specified range is not a multiple of
    // a "good" value.
    if (RoundedRange[0] % MinFactorX != 0 && RoundedRange[0] >= MinRangeX) {
      // It is sufficient to round up just the first dimension.
      // Multiplying the rounded-up value of the first dimension
      // by the values of the remaining dimensions (if any)
      // will yield a rounded-up value for the total range.
      Adjust(0, ((RoundedRange[0] + GoodFactor - 1) / GoodFactor) * GoodFactor);
    }
#endif // __SYCL_EXP_PARALLEL_FOR_RANGE_ROUNDING__
#ifdef __SYCL_FORCE_PARALLEL_FOR_RANGE_ROUNDING__
    // If we are forcing range rounding kernels to be used, we always want the
    // rounded range kernel to be generated, even if rounding isn't needed
    DidAdjust = true;
#endif // __SYCL_FORCE_PARALLEL_FOR_RANGE_ROUNDING__

    for (int i = 0; i < Dims; ++i)
      if (RoundedRange[i] > MaxRange[i])
        Adjust(i, MaxRange[i]);

    if (!DidAdjust)
      return {range<Dims>{}, false};
    return {RoundedRange, true};
  }

  /// Defines and invokes a SYCL kernel function for the specified range.
  ///
  /// The SYCL kernel function is defined as a lambda function or a named
  /// function object type and given an id or item for indexing in the indexing
  /// space defined by range.
  /// If it is a named function object and the function object type is
  /// globally visible, there is no need for the developer to provide
  /// a kernel name for it.
  ///
  /// \param NumWorkItems is a range defining indexing space.
  /// \param KernelFunc is a SYCL kernel function.
  template <
      typename KernelName, typename KernelType, int Dims,
      typename PropertiesT = ext::oneapi::experimental::empty_properties_t>
  void parallel_for_lambda_impl(range<Dims> UserRange, PropertiesT Props,
                                KernelType KernelFunc) {
#ifndef __SYCL_DEVICE_ONLY__
    throwIfActionIsCreated();
    throwOnKernelParameterMisuse<KernelName, KernelType>();
    if (!range_size_fits_in_size_t(UserRange))
      throw sycl::exception(make_error_code(errc::runtime),
                            "The total number of work-items in "
                            "a range must fit within size_t");
#endif

    using LambdaArgType = sycl::detail::lambda_arg_type<KernelType, item<Dims>>;

    // If 1D kernel argument is an integral type, convert it to sycl::item<1>
    // If user type is convertible from sycl::item/sycl::nd_item, use
    // sycl::item/sycl::nd_item to transport item information
    using TransformedArgType = std::conditional_t<
        std::is_integral<LambdaArgType>::value && Dims == 1, item<Dims>,
        typename TransformUserItemType<Dims, LambdaArgType>::type>;

    static_assert(!std::is_same_v<TransformedArgType, sycl::nd_item<Dims>>,
                  "Kernel argument cannot have a sycl::nd_item type in "
                  "sycl::parallel_for with sycl::range");

    static_assert(std::is_convertible_v<item<Dims>, LambdaArgType> ||
                      std::is_convertible_v<item<Dims, false>, LambdaArgType>,
                  "sycl::parallel_for(sycl::range) kernel must have the "
                  "first argument of sycl::item type, or of a type which is "
                  "implicitly convertible from sycl::item");

    using RefLambdaArgType = std::add_lvalue_reference_t<LambdaArgType>;
    static_assert(
        (std::is_invocable_v<KernelType, RefLambdaArgType> ||
         std::is_invocable_v<KernelType, RefLambdaArgType, kernel_handler>),
        "SYCL kernel lambda/functor has an unexpected signature, it should be "
        "invocable with sycl::item and optionally sycl::kernel_handler");

    // TODO: Properties may change the kernel function, so in order to avoid
    //       conflicts they should be included in the name.
    using NameT =
        typename detail::get_kernel_name_t<KernelName, KernelType>::name;

    // Range rounding can be disabled by the user.
    // Range rounding is not done on the host device.
    // Range rounding is supported only for newer SYCL standards.
#if !defined(__SYCL_DISABLE_PARALLEL_FOR_RANGE_ROUNDING__) &&                  \
    !defined(DPCPP_HOST_DEVICE_OPENMP) &&                                      \
    !defined(DPCPP_HOST_DEVICE_PERF_NATIVE) && SYCL_LANGUAGE_VERSION >= 202001
    auto [RoundedRange, HasRoundedRange] = getRoundedRange(UserRange);
    if (HasRoundedRange) {
      using NameWT = typename detail::get_kernel_wrapper_name_t<NameT>::name;
      auto Wrapper =
          getRangeRoundedKernelLambda<NameWT, TransformedArgType, Dims>(
              KernelFunc, UserRange);

      using KName = std::conditional_t<std::is_same<KernelType, NameT>::value,
                                       decltype(Wrapper), NameWT>;

      kernel_parallel_for_wrapper<KName, TransformedArgType, decltype(Wrapper),
                                  PropertiesT>(Wrapper);
#ifndef __SYCL_DEVICE_ONLY__
      verifyUsedKernelBundleInternal(
          detail::string_view{detail::getKernelName<NameT>()});
      // We are executing over the rounded range, but there are still
      // items/ids that are are constructed in ther range rounded
      // kernel use items/ids in the user range, which means that
      // __SYCL_ASSUME_INT can still be violated. So check the bounds
      // of the user range, instead of the rounded range.
      detail::checkValueRange<Dims>(UserRange);
      setNDRangeDescriptor(RoundedRange);
      StoreLambda<KName, decltype(Wrapper), Dims, TransformedArgType>(
          std::move(Wrapper));
      setType(detail::CGType::Kernel);
      setNDRangeUsed(false);
#endif
    } else
#endif // !__SYCL_DISABLE_PARALLEL_FOR_RANGE_ROUNDING__ &&
       // !DPCPP_HOST_DEVICE_OPENMP && !DPCPP_HOST_DEVICE_PERF_NATIVE &&
       // SYCL_LANGUAGE_VERSION >= 202001
    {
      (void)UserRange;
      (void)Props;
#ifndef __SYCL_FORCE_PARALLEL_FOR_RANGE_ROUNDING__
      // If parallel_for range rounding is forced then only range rounded
      // kernel is generated
      kernel_parallel_for_wrapper<NameT, TransformedArgType, KernelType,
                                  PropertiesT>(KernelFunc);
#ifndef __SYCL_DEVICE_ONLY__
      verifyUsedKernelBundleInternal(
          detail::string_view{detail::getKernelName<NameT>()});
      processProperties<detail::isKernelESIMD<NameT>(), PropertiesT>(Props);
      detail::checkValueRange<Dims>(UserRange);
      setNDRangeDescriptor(std::move(UserRange));
      StoreLambda<NameT, KernelType, Dims, TransformedArgType>(
          std::move(KernelFunc));
      setType(detail::CGType::Kernel);
      setNDRangeUsed(false);
#endif
#else
      (void)KernelFunc;
#endif // __SYCL_FORCE_PARALLEL_FOR_RANGE_ROUNDING__
    }
  }

  /// Defines and invokes a SYCL kernel function for the specified nd_range.
  ///
  /// The SYCL kernel function is defined as a lambda function or a named
  /// function object type and given an id or item for indexing in the indexing
  /// space defined by range.
  /// If it is a named function object and the function object type is
  /// globally visible, there is no need for the developer to provide
  /// a kernel name for it.
  ///
  /// \param ExecutionRange is a ND-range defining global and local sizes as
  /// well as offset.
  /// \param Properties is the properties.
  /// \param KernelFunc is a SYCL kernel function.
  template <typename KernelName, typename KernelType, int Dims,
            typename PropertiesT>
  void parallel_for_impl(nd_range<Dims> ExecutionRange, PropertiesT Props,
                         _KERNELFUNCPARAM(KernelFunc)) {
    // TODO: Properties may change the kernel function, so in order to avoid
    //       conflicts they should be included in the name.
    using NameT =
        typename detail::get_kernel_name_t<KernelName, KernelType>::name;
    using LambdaArgType =
        sycl::detail::lambda_arg_type<KernelType, nd_item<Dims>>;
    static_assert(
        std::is_convertible_v<sycl::nd_item<Dims>, LambdaArgType>,
        "Kernel argument of a sycl::parallel_for with sycl::nd_range "
        "must be either sycl::nd_item or be convertible from sycl::nd_item");
    using TransformedArgType = sycl::nd_item<Dims>;

    (void)ExecutionRange;
    (void)Props;
    kernel_parallel_for_wrapper<NameT, TransformedArgType, KernelType,
                                PropertiesT>(KernelFunc);
#ifndef __SYCL_DEVICE_ONLY__
    throwIfActionIsCreated();
    verifyUsedKernelBundleInternal(
        detail::string_view{detail::getKernelName<NameT>()});
    detail::checkValueRange<Dims>(ExecutionRange);
    setNDRangeDescriptor(std::move(ExecutionRange));
    processProperties<detail::isKernelESIMD<NameT>(), PropertiesT>(Props);
    StoreLambda<NameT, KernelType, Dims, TransformedArgType>(
        std::move(KernelFunc));
    setType(detail::CGType::Kernel);
    setNDRangeUsed(true);
#endif
  }

  /// Defines and invokes a SYCL kernel function for the specified range.
  ///
  /// The SYCL kernel function is defined as SYCL kernel object. The kernel
  /// invocation method has no functors and cannot be called on host.
  ///
  /// \param NumWorkItems is a range defining indexing space.
  /// \param Kernel is a SYCL kernel function.
  /// \param Properties is the properties.
  template <int Dims, typename PropertiesT>
  void parallel_for_impl([[maybe_unused]] range<Dims> NumWorkItems,
                         [[maybe_unused]] PropertiesT Props,
                         [[maybe_unused]] kernel Kernel) {
#ifndef __SYCL_DEVICE_ONLY__
    throwIfActionIsCreated();
    MKernel = detail::getSyclObjImpl(std::move(Kernel));
    detail::checkValueRange<Dims>(NumWorkItems);
    setNDRangeDescriptor(std::move(NumWorkItems));
    processLaunchProperties<PropertiesT>(Props);
    setType(detail::CGType::Kernel);
    setNDRangeUsed(false);
    extractArgsAndReqs();
    MKernelName = getKernelName();
#endif
  }

  /// Defines and invokes a SYCL kernel function for the specified range and
  /// offsets.
  ///
  /// The SYCL kernel function is defined as SYCL kernel object.
  ///
  /// \param NDRange is a ND-range defining global and local sizes as
  /// well as offset.
  /// \param Properties is the properties.
  /// \param Kernel is a SYCL kernel function.
  template <int Dims, typename PropertiesT>
  void parallel_for_impl([[maybe_unused]] nd_range<Dims> NDRange,
                         [[maybe_unused]] PropertiesT Props,
                         [[maybe_unused]] kernel Kernel) {
#ifndef __SYCL_DEVICE_ONLY__
    throwIfActionIsCreated();
    MKernel = detail::getSyclObjImpl(std::move(Kernel));
    detail::checkValueRange<Dims>(NDRange);
    setNDRangeDescriptor(std::move(NDRange));
    processLaunchProperties(Props);
    setType(detail::CGType::Kernel);
    setNDRangeUsed(true);
    extractArgsAndReqs();
    MKernelName = getKernelName();
#endif
  }

  /// Hierarchical kernel invocation method of a kernel defined as a lambda
  /// encoding the body of each work-group to launch.
  ///
  /// Lambda may contain multiple calls to parallel_for_work_item(...) methods
  /// representing the execution on each work-item. Launches NumWorkGroups
  /// work-groups of runtime-defined size.
  ///
  /// \param NumWorkGroups is a range describing the number of work-groups in
  /// each dimension.
  /// \param KernelFunc is a lambda representing kernel.
  template <
      typename KernelName, typename KernelType, int Dims,
      typename PropertiesT = ext::oneapi::experimental::empty_properties_t>
  void parallel_for_work_group_lambda_impl(range<Dims> NumWorkGroups,
                                           PropertiesT Props,
                                           _KERNELFUNCPARAM(KernelFunc)) {
    // TODO: Properties may change the kernel function, so in order to avoid
    //       conflicts they should be included in the name.
    using NameT =
        typename detail::get_kernel_name_t<KernelName, KernelType>::name;
    using LambdaArgType =
        sycl::detail::lambda_arg_type<KernelType, group<Dims>>;
    (void)NumWorkGroups;
    (void)Props;
    kernel_parallel_for_work_group_wrapper<NameT, LambdaArgType, KernelType,
                                           PropertiesT>(KernelFunc);
#ifndef __SYCL_DEVICE_ONLY__
    throwIfActionIsCreated();
    verifyUsedKernelBundleInternal(
        detail::string_view{detail::getKernelName<NameT>()});
    processProperties<detail::isKernelESIMD<NameT>(), PropertiesT>(Props);
    detail::checkValueRange<Dims>(NumWorkGroups);
    setNDRangeDescriptor(NumWorkGroups, /*SetNumWorkGroups=*/true);
    StoreLambda<NameT, KernelType, Dims, LambdaArgType>(std::move(KernelFunc));
    setType(detail::CGType::Kernel);
    setNDRangeUsed(false);
#endif // __SYCL_DEVICE_ONLY__
  }

  /// Hierarchical kernel invocation method of a kernel defined as a lambda
  /// encoding the body of each work-group to launch.
  ///
  /// Lambda may contain multiple calls to parallel_for_work_item(...) methods
  /// representing the execution on each work-item. Launches NumWorkGroups
  /// work-groups of WorkGroupSize size.
  ///
  /// \param NumWorkGroups is a range describing the number of work-groups in
  /// each dimension.
  /// \param WorkGroupSize is a range describing the size of work-groups in
  /// each dimension.
  /// \param KernelFunc is a lambda representing kernel.
  template <
      typename KernelName, typename KernelType, int Dims,
      typename PropertiesT = ext::oneapi::experimental::empty_properties_t>
  void parallel_for_work_group_lambda_impl(range<Dims> NumWorkGroups,
                                           range<Dims> WorkGroupSize,
                                           PropertiesT Props,
                                           _KERNELFUNCPARAM(KernelFunc)) {
    // TODO: Properties may change the kernel function, so in order to avoid
    //       conflicts they should be included in the name.
    using NameT =
        typename detail::get_kernel_name_t<KernelName, KernelType>::name;
    using LambdaArgType =
        sycl::detail::lambda_arg_type<KernelType, group<Dims>>;
    (void)NumWorkGroups;
    (void)WorkGroupSize;
    (void)Props;
    kernel_parallel_for_work_group_wrapper<NameT, LambdaArgType, KernelType,
                                           PropertiesT>(KernelFunc);
#ifndef __SYCL_DEVICE_ONLY__
    throwIfActionIsCreated();
    verifyUsedKernelBundleInternal(
        detail::string_view{detail::getKernelName<NameT>()});
    processProperties<detail::isKernelESIMD<NameT>(), PropertiesT>(Props);
    nd_range<Dims> ExecRange =
        nd_range<Dims>(NumWorkGroups * WorkGroupSize, WorkGroupSize);
    detail::checkValueRange<Dims>(ExecRange);
    setNDRangeDescriptor(std::move(ExecRange));
    StoreLambda<NameT, KernelType, Dims, LambdaArgType>(std::move(KernelFunc));
    setType(detail::CGType::Kernel);
#endif // __SYCL_DEVICE_ONLY__
  }

#ifdef SYCL_LANGUAGE_VERSION
#ifndef __INTEL_SYCL_USE_INTEGRATION_HEADERS
#define __SYCL_KERNEL_ATTR__ [[clang::sycl_kernel_entry_point(KernelName)]]
#else
#define __SYCL_KERNEL_ATTR__ [[clang::sycl_kernel]]
#endif // __INTEL_SYCL_USE_INTEGRATION_HEADERS
#else
#define __SYCL_KERNEL_ATTR__
#endif // SYCL_LANGUAGE_VERSION

  // NOTE: the name of this function - "kernel_single_task" - is used by the
  // Front End to determine kernel invocation kind.
  template <typename KernelName, typename KernelType, typename... Props>
#ifdef __SYCL_DEVICE_ONLY__
  [[__sycl_detail__::add_ir_attributes_function(
      "sycl-single-task",
      ext::oneapi::experimental::detail::PropertyMetaInfo<Props>::name...,
      nullptr,
      ext::oneapi::experimental::detail::PropertyMetaInfo<Props>::value...)]]
#endif

  __SYCL_KERNEL_ATTR__ static void
  kernel_single_task(_KERNELFUNCPARAM(KernelFunc)) {
#ifdef __SYCL_DEVICE_ONLY__
    KernelFunc();
#else
    (void)KernelFunc;
#endif
  }

  // NOTE: the name of this function - "kernel_single_task" - is used by the
  // Front End to determine kernel invocation kind.
  template <typename KernelName, typename KernelType, typename... Props>
#ifdef __SYCL_DEVICE_ONLY__
  [[__sycl_detail__::add_ir_attributes_function(
      "sycl-single-task",
      ext::oneapi::experimental::detail::PropertyMetaInfo<Props>::name...,
      nullptr,
      ext::oneapi::experimental::detail::PropertyMetaInfo<Props>::value...)]]
#endif
  __SYCL_KERNEL_ATTR__ static void
  kernel_single_task(_KERNELFUNCPARAM(KernelFunc), kernel_handler KH) {
#ifdef __SYCL_DEVICE_ONLY__
    KernelFunc(KH);
#else
    (void)KernelFunc;
    (void)KH;
#endif
  }

  // NOTE: the name of these functions - "kernel_parallel_for" - are used by the
  // Front End to determine kernel invocation kind.
  template <typename KernelName, typename ElementType, typename KernelType,
            typename... Props>
#ifdef __SYCL_DEVICE_ONLY__
  [[__sycl_detail__::add_ir_attributes_function(
      ext::oneapi::experimental::detail::PropertyMetaInfo<Props>::name...,
      ext::oneapi::experimental::detail::PropertyMetaInfo<Props>::value...)]]
#endif
  __SYCL_KERNEL_ATTR__ static void
  kernel_parallel_for(_KERNELFUNCPARAM(KernelFunc)) {
#ifdef __SYCL_DEVICE_ONLY__
    KernelFunc(detail::Builder::getElement(detail::declptr<ElementType>()));
#else
    (void)KernelFunc;
#endif
  }

  // NOTE: the name of these functions - "kernel_parallel_for" - are used by the
  // Front End to determine kernel invocation kind.
  template <typename KernelName, typename ElementType, typename KernelType,
            typename... Props>
#ifdef __SYCL_DEVICE_ONLY__
  [[__sycl_detail__::add_ir_attributes_function(
      ext::oneapi::experimental::detail::PropertyMetaInfo<Props>::name...,
      ext::oneapi::experimental::detail::PropertyMetaInfo<Props>::value...)]]
#endif
  __SYCL_KERNEL_ATTR__ static void
  kernel_parallel_for(_KERNELFUNCPARAM(KernelFunc), kernel_handler KH) {
#ifdef __SYCL_DEVICE_ONLY__
    KernelFunc(detail::Builder::getElement(detail::declptr<ElementType>()), KH);
#else
    (void)KernelFunc;
    (void)KH;
#endif
  }

  // NOTE: the name of this function - "kernel_parallel_for_work_group" - is
  // used by the Front End to determine kernel invocation kind.
  template <typename KernelName, typename ElementType, typename KernelType,
            typename... Props>
#ifdef __SYCL_DEVICE_ONLY__
  [[__sycl_detail__::add_ir_attributes_function(
      ext::oneapi::experimental::detail::PropertyMetaInfo<Props>::name...,
      ext::oneapi::experimental::detail::PropertyMetaInfo<Props>::value...)]]
#endif
  __SYCL_KERNEL_ATTR__ static void
  kernel_parallel_for_work_group(_KERNELFUNCPARAM(KernelFunc)) {
#ifdef __SYCL_DEVICE_ONLY__
    KernelFunc(detail::Builder::getElement(detail::declptr<ElementType>()));
#else
    (void)KernelFunc;
#endif
  }

  // NOTE: the name of this function - "kernel_parallel_for_work_group" - is
  // used by the Front End to determine kernel invocation kind.
  template <typename KernelName, typename ElementType, typename KernelType,
            typename... Props>
#ifdef __SYCL_DEVICE_ONLY__
  [[__sycl_detail__::add_ir_attributes_function(
      ext::oneapi::experimental::detail::PropertyMetaInfo<Props>::name...,
      ext::oneapi::experimental::detail::PropertyMetaInfo<Props>::value...)]]
#endif
  __SYCL_KERNEL_ATTR__ static void
  kernel_parallel_for_work_group(_KERNELFUNCPARAM(KernelFunc),
                                 kernel_handler KH) {
#ifdef __SYCL_DEVICE_ONLY__
    KernelFunc(detail::Builder::getElement(detail::declptr<ElementType>()), KH);
#else
    (void)KernelFunc;
    (void)KH;
#endif
  }

  template <typename... Props> struct KernelPropertiesUnpackerImpl {
    // Just pass extra Props... as template parameters to the underlying
    // Caller->* member functions. Don't have reflection so try to use
    // templates as much as possible to reduce the amount of boilerplate code
    // needed. All the type checks are expected to be done at the Caller's
    // methods side.

    template <typename... TypesToForward, typename... ArgsTy>
    static void kernel_single_task_unpack(handler *h, ArgsTy... Args) {
      h->kernel_single_task<TypesToForward..., Props...>(Args...);
    }

    template <typename... TypesToForward, typename... ArgsTy>
    static void kernel_parallel_for_unpack(handler *h, ArgsTy... Args) {
      h->kernel_parallel_for<TypesToForward..., Props...>(Args...);
    }

    template <typename... TypesToForward, typename... ArgsTy>
    static void kernel_parallel_for_work_group_unpack(handler *h,
                                                      ArgsTy... Args) {
      h->kernel_parallel_for_work_group<TypesToForward..., Props...>(Args...);
    }
  };

  template <typename PropertiesT>
  struct KernelPropertiesUnpacker : public KernelPropertiesUnpackerImpl<> {
    // This should always fail outside the specialization below but must be
    // dependent to avoid failing even if not instantiated.
    static_assert(
        ext::oneapi::experimental::is_property_list<PropertiesT>::value,
        "Template type is not a property list.");
  };

  template <typename... Props>
  struct KernelPropertiesUnpacker<
      ext::oneapi::experimental::detail::properties_t<Props...>>
      : public KernelPropertiesUnpackerImpl<Props...> {};

  // Helper function to
  //
  //   * Make use of the KernelPropertiesUnpacker above
  //   * Decide if we need an extra kernel_handler parameter
  //
  // The interface uses a \p Lambda callback to propagate that information back
  // to the caller as we need the caller to communicate:
  //
  //   * Name of the method to call
  //   * Provide explicit template type parameters for the call
  //
  // Couldn't think of a better way to achieve both.
  template <typename KernelName, typename KernelType, typename PropertiesT,
            bool HasKernelHandlerArg, typename FuncTy>
  void unpack(_KERNELFUNCPARAM(KernelFunc), FuncTy Lambda) {
#ifdef __SYCL_DEVICE_ONLY__
    detail::CheckDeviceCopyable<KernelType>();
#endif // __SYCL_DEVICE_ONLY__
    using MergedPropertiesT =
        typename detail::GetMergedKernelProperties<KernelType,
                                                   PropertiesT>::type;
    using Unpacker = KernelPropertiesUnpacker<MergedPropertiesT>;
#ifndef __SYCL_DEVICE_ONLY__
    // If there are properties provided by get method then process them.
    if constexpr (ext::oneapi::experimental::detail::
                      HasKernelPropertiesGetMethod<
                          _KERNELFUNCPARAMTYPE>::value) {
      processProperties<detail::isKernelESIMD<KernelName>()>(
          KernelFunc.get(ext::oneapi::experimental::properties_tag{}));
    }
#endif
    if constexpr (HasKernelHandlerArg) {
      kernel_handler KH;
      Lambda(Unpacker{}, this, KernelFunc, KH);
    } else {
      Lambda(Unpacker{}, this, KernelFunc);
    }
  }

  // NOTE: to support kernel_handler argument in kernel lambdas, only
  // kernel_***_wrapper functions must be called in this code

  template <
      typename KernelName, typename KernelType,
      typename PropertiesT = ext::oneapi::experimental::empty_properties_t>
  void kernel_single_task_wrapper(_KERNELFUNCPARAM(KernelFunc)) {
    unpack<KernelName, KernelType, PropertiesT,
           detail::KernelLambdaHasKernelHandlerArgT<KernelType>::value>(
        KernelFunc, [&](auto Unpacker, auto... args) {
          Unpacker.template kernel_single_task_unpack<KernelName, KernelType>(
              args...);
        });
  }

  template <
      typename KernelName, typename ElementType, typename KernelType,
      typename PropertiesT = ext::oneapi::experimental::empty_properties_t>
  void kernel_parallel_for_wrapper(_KERNELFUNCPARAM(KernelFunc)) {
    unpack<KernelName, KernelType, PropertiesT,
           detail::KernelLambdaHasKernelHandlerArgT<KernelType,
                                                    ElementType>::value>(
        KernelFunc, [&](auto Unpacker, auto... args) {
          Unpacker.template kernel_parallel_for_unpack<KernelName, ElementType,
                                                       KernelType>(args...);
        });
  }

  template <
      typename KernelName, typename ElementType, typename KernelType,
      typename PropertiesT = ext::oneapi::experimental::empty_properties_t>
  void kernel_parallel_for_work_group_wrapper(_KERNELFUNCPARAM(KernelFunc)) {
    unpack<KernelName, KernelType, PropertiesT,
           detail::KernelLambdaHasKernelHandlerArgT<KernelType,
                                                    ElementType>::value>(
        KernelFunc, [&](auto Unpacker, auto... args) {
          Unpacker.template kernel_parallel_for_work_group_unpack<
              KernelName, ElementType, KernelType>(args...);
        });
  }

  /// Defines and invokes a SYCL kernel function as a function object type.
  ///
  /// If it is a named function object and the function object type is
  /// globally visible, there is no need for the developer to provide
  /// a kernel name for it.
  ///
  /// \param KernelFunc is a SYCL kernel function.
  template <
      typename KernelName, typename KernelType,
      typename PropertiesT = ext::oneapi::experimental::empty_properties_t>
  void single_task_lambda_impl(PropertiesT Props,
                               _KERNELFUNCPARAM(KernelFunc)) {
    (void)Props;
    // TODO: Properties may change the kernel function, so in order to avoid
    //       conflicts they should be included in the name.
    using NameT =
        typename detail::get_kernel_name_t<KernelName, KernelType>::name;

    kernel_single_task_wrapper<NameT, KernelType, PropertiesT>(KernelFunc);
#ifndef __SYCL_DEVICE_ONLY__
    throwIfActionIsCreated();
    throwOnKernelParameterMisuse<KernelName, KernelType>();
    verifyUsedKernelBundleInternal(
        detail::string_view{detail::getKernelName<NameT>()});
    // No need to check if range is out of INT_MAX limits as it's compile-time
    // known constant.
    setNDRangeDescriptor(range<1>{1});
    processProperties<detail::isKernelESIMD<NameT>(), PropertiesT>(Props);
    StoreLambda<NameT, KernelType, /*Dims*/ 1, void>(KernelFunc);
    setType(detail::CGType::Kernel);
#endif
  }

  void setStateExplicitKernelBundle();
  void setStateSpecConstSet();
  bool isStateExplicitKernelBundle() const;

  std::shared_ptr<detail::kernel_bundle_impl>
  getOrInsertHandlerKernelBundle(bool Insert) const;

  void setHandlerKernelBundle(kernel Kernel);

  void setHandlerKernelBundle(
      const std::shared_ptr<detail::kernel_bundle_impl> &NewKernelBundleImpPtr);

  void SetHostTask(std::function<void()> &&Func);
  void SetHostTask(std::function<void(interop_handle)> &&Func);

  template <typename FuncT>
  std::enable_if_t<detail::check_fn_signature<std::remove_reference_t<FuncT>,
                                              void()>::value ||
                   detail::check_fn_signature<std::remove_reference_t<FuncT>,
                                              void(interop_handle)>::value>
  host_task_impl(FuncT &&Func) {
    throwIfActionIsCreated();

    // Need to copy these rather than move so that we can check associated
    // accessors during finalize
    setArgsToAssociatedAccessors();

    SetHostTask(std::move(Func));
  }

  template <typename FuncT>
  std::enable_if_t<detail::check_fn_signature<std::remove_reference_t<FuncT>,
                                              void(interop_handle)>::value>
  ext_codeplay_enqueue_native_command_impl(FuncT &&Func) {
    throwIfActionIsCreated();

    // Need to copy these rather than move so that we can check associated
    // accessors during finalize
    setArgsToAssociatedAccessors();

    SetHostTask(std::move(Func));
    setType(detail::CGType::EnqueueNativeCommand);
  }

  /// @brief Get the command graph if any associated with this handler. It can
  /// come from either the associated queue or from being set explicitly through
  /// the appropriate constructor.
  std::shared_ptr<ext::oneapi::experimental::detail::graph_impl>
  getCommandGraph() const;

  /// Sets the user facing node type of this operation, used for operations
  /// which are recorded to a graph. Since some operations may actually be a
  /// different type than the user submitted, e.g. a fill() which is performed
  /// as a kernel submission.
  /// @param Type The actual type based on what handler functions the user
  /// called.
  void setUserFacingNodeType(ext::oneapi::experimental::node_type Type);

public:
  handler(const handler &) = delete;
  handler(handler &&) = delete;
  handler &operator=(const handler &) = delete;
  handler &operator=(handler &&) = delete;

  template <auto &SpecName>
  void set_specialization_constant(
      typename std::remove_reference_t<decltype(SpecName)>::value_type Value) {

    setStateSpecConstSet();

    std::shared_ptr<detail::kernel_bundle_impl> KernelBundleImplPtr =
        getOrInsertHandlerKernelBundle(/*Insert=*/true);

    detail::createSyclObjFromImpl<kernel_bundle<bundle_state::input>>(
        KernelBundleImplPtr)
        .set_specialization_constant<SpecName>(Value);
  }

  template <auto &SpecName>
  typename std::remove_reference_t<decltype(SpecName)>::value_type
  get_specialization_constant() const {

    if (isStateExplicitKernelBundle())
      throw sycl::exception(make_error_code(errc::invalid),
                            "Specialization constants cannot be read after "
                            "explicitly setting the used kernel bundle");

    std::shared_ptr<detail::kernel_bundle_impl> KernelBundleImplPtr =
        getOrInsertHandlerKernelBundle(/*Insert=*/true);

    return detail::createSyclObjFromImpl<kernel_bundle<bundle_state::input>>(
               KernelBundleImplPtr)
        .get_specialization_constant<SpecName>();
  }

  void
  use_kernel_bundle(const kernel_bundle<bundle_state::executable> &ExecBundle);

  /// Requires access to the memory object associated with the placeholder
  /// accessor. Calling this function with a non-placeholder accessor has no
  /// effect.
  ///
  /// The command group has a requirement to gain access to the given memory
  /// object before executing.
  ///
  /// \param Acc is a SYCL accessor describing required memory region.
  template <typename DataT, int Dims, access::mode AccMode,
            access::target AccTarget, access::placeholder isPlaceholder>
  void require(accessor<DataT, Dims, AccMode, AccTarget, isPlaceholder> Acc) {
    if (Acc.is_placeholder())
      associateWithHandler(&Acc, AccTarget);
  }

  /// Requires access to the memory object associated with the placeholder
  /// accessor contained in a dynamic_parameter object. Calling this function
  /// with a non-placeholder accessor has no effect.
  ///
  /// The command group has a requirement to gain access to the given memory
  /// object before executing.
  ///
  /// \param dynamicParamAcc is dynamic_parameter containing a SYCL accessor
  /// describing required memory region.
  template <typename DataT, int Dims, access::mode AccMode,
            access::target AccTarget, access::placeholder isPlaceholder>
  void require(ext::oneapi::experimental::dynamic_parameter<
               accessor<DataT, Dims, AccMode, AccTarget, isPlaceholder>>
                   dynamicParamAcc) {
    using AccT = accessor<DataT, Dims, AccMode, AccTarget, isPlaceholder>;
    AccT Acc = *static_cast<AccT *>(
        detail::getValueFromDynamicParameter(dynamicParamAcc));
    if (Acc.is_placeholder())
      associateWithHandler(&Acc, AccTarget);
  }

  /// Registers event dependencies on this command group.
  ///
  /// \param Event is a valid SYCL event to wait on.
  void depends_on(event Event);

  /// Registers event dependencies on this command group.
  ///
  /// \param Events is a vector of valid SYCL events to wait on.
  void depends_on(const std::vector<event> &Events);

  template <typename T>
  using remove_cv_ref_t = typename std::remove_cv_t<std::remove_reference_t<T>>;

  template <typename U, typename T>
  using is_same_type = std::is_same<remove_cv_ref_t<U>, remove_cv_ref_t<T>>;

  template <typename T> struct ShouldEnableSetArg {
    static constexpr bool value =
        std::is_trivially_copyable_v<std::remove_reference_t<T>>
#if SYCL_LANGUAGE_VERSION && SYCL_LANGUAGE_VERSION <= 201707
            && std::is_standard_layout<std::remove_reference_t<T>>::value
#endif
        || is_same_type<sampler, T>::value // Sampler
        || (!is_same_type<cl_mem, T>::value &&
            std::is_pointer_v<remove_cv_ref_t<T>>) // USM
        || is_same_type<cl_mem, T>::value;         // Interop
  };

  /// Sets argument for OpenCL interoperability kernels.
  ///
  /// Registers Arg passed as argument # ArgIndex.
  ///
  /// \param ArgIndex is a positional number of argument to be set.
  /// \param Arg is an argument value to be set.
  template <typename T>
  typename std::enable_if_t<ShouldEnableSetArg<T>::value, void>
  set_arg(int ArgIndex, T &&Arg) {
    setArgHelper(ArgIndex, std::move(Arg));
  }

  template <typename DataT, int Dims, access::mode AccessMode,
            access::target AccessTarget, access::placeholder IsPlaceholder>
  void
  set_arg(int ArgIndex,
          accessor<DataT, Dims, AccessMode, AccessTarget, IsPlaceholder> Arg) {
    setArgHelper(ArgIndex, std::move(Arg));
  }

  template <typename DataT, int Dims>
  void set_arg(int ArgIndex, local_accessor<DataT, Dims> Arg) {
    setArgHelper(ArgIndex, std::move(Arg));
  }

  template <typename DataT, typename PropertyListT =
                                ext::oneapi::experimental::empty_properties_t>
  void set_arg(
      int ArgIndex,
      ext::oneapi::experimental::work_group_memory<DataT, PropertyListT> &Arg) {
<<<<<<< HEAD
    // slice the base class object out of Arg
    detail::work_group_memory_impl &ArgImpl = Arg;
    setArgHelper(ArgIndex, ArgImpl);
=======
    setArgHelper(ArgIndex, Arg);
>>>>>>> fbd36756
  }

  // set_arg for graph dynamic_parameters
  template <typename T>
  void set_arg(int argIndex,
               ext::oneapi::experimental::dynamic_parameter<T> &dynamicParam) {
    setArgHelper(argIndex, dynamicParam);
  }

  // set_arg for the raw_kernel_arg extension type.
  void set_arg(int argIndex, ext::oneapi::experimental::raw_kernel_arg &&Arg) {
    setArgHelper(argIndex, std::move(Arg));
  }

  /// Sets arguments for OpenCL interoperability kernels.
  ///
  /// Registers pack of arguments(Args) with indexes starting from 0.
  ///
  /// \param Args are argument values to be set.
  template <typename... Ts> void set_args(Ts &&...Args) {
<<<<<<< HEAD
  setArgsHelper(0, std::forward<Ts>(Args)...);
=======
    setArgsHelper(0, std::forward<Ts>(Args)...);
>>>>>>> fbd36756
  }
  /// Defines and invokes a SYCL kernel function as a function object type.
  ///
  /// If it is a named function object and the function object type is
  /// globally visible, there is no need for the developer to provide
  /// a kernel name for it.
  ///
  /// \param KernelFunc is a SYCL kernel function.
  template <typename KernelName = detail::auto_name, typename KernelType>
  void single_task(_KERNELFUNCPARAM(KernelFunc)) {
    single_task_lambda_impl<KernelName>(
        ext::oneapi::experimental::empty_properties_t{}, KernelFunc);
  }

  template <typename KernelName = detail::auto_name, typename KernelType>
  void parallel_for(range<1> NumWorkItems, _KERNELFUNCPARAM(KernelFunc)) {
    parallel_for_lambda_impl<KernelName>(
        NumWorkItems, ext::oneapi::experimental::empty_properties_t{},
        std::move(KernelFunc));
  }

  template <typename KernelName = detail::auto_name, typename KernelType>
  void parallel_for(range<2> NumWorkItems, _KERNELFUNCPARAM(KernelFunc)) {
    parallel_for_lambda_impl<KernelName>(
        NumWorkItems, ext::oneapi::experimental::empty_properties_t{},
        std::move(KernelFunc));
  }

  template <typename KernelName = detail::auto_name, typename KernelType>
  void parallel_for(range<3> NumWorkItems, _KERNELFUNCPARAM(KernelFunc)) {
    parallel_for_lambda_impl<KernelName>(
        NumWorkItems, ext::oneapi::experimental::empty_properties_t{},
        std::move(KernelFunc));
  }

  /// Enqueues a command to the SYCL runtime to invoke \p Func once.
  template <typename FuncT>
  std::enable_if_t<detail::check_fn_signature<std::remove_reference_t<FuncT>,
                                              void()>::value ||
                   detail::check_fn_signature<std::remove_reference_t<FuncT>,
                                              void(interop_handle)>::value>
  host_task(FuncT &&Func) {
    host_task_impl(Func);
  }

  /// Enqueues a command to the SYCL runtime to invoke \p Func immediately.
  template <typename FuncT>
  std::enable_if_t<detail::check_fn_signature<std::remove_reference_t<FuncT>,
                                              void(interop_handle)>::value>
  ext_codeplay_enqueue_native_command([[maybe_unused]] FuncT &&Func) {
#ifndef __SYCL_DEVICE_ONLY__
    throwIfGraphAssociated<
        ext::oneapi::experimental::detail::UnsupportedGraphFeatures::
            sycl_ext_codeplay_enqueue_native_command>();
    ext_codeplay_enqueue_native_command_impl(Func);
#endif
  }

  /// Defines and invokes a SYCL kernel function for the specified range and
  /// offset.
  ///
  /// The SYCL kernel function is defined as a lambda function or a named
  /// function object type and given an id or item for indexing in the indexing
  /// space defined by range.
  /// If it is a named function object and the function object type is
  /// globally visible, there is no need for the developer to provide
  /// a kernel name for it.
  ///
  /// \param NumWorkItems is a range defining indexing space.
  /// \param WorkItemOffset is an offset to be applied to each work item index.
  /// \param KernelFunc is a SYCL kernel function.
  template <typename KernelName = detail::auto_name, typename KernelType,
            int Dims>
  __SYCL2020_DEPRECATED("offsets are deprecated in SYCL2020")
  void parallel_for(range<Dims> NumWorkItems, id<Dims> WorkItemOffset,
                    _KERNELFUNCPARAM(KernelFunc)) {
    using NameT =
        typename detail::get_kernel_name_t<KernelName, KernelType>::name;
    using LambdaArgType = sycl::detail::lambda_arg_type<KernelType, item<Dims>>;
    using TransformedArgType = std::conditional_t<
        std::is_integral<LambdaArgType>::value && Dims == 1, item<Dims>,
        typename TransformUserItemType<Dims, LambdaArgType>::type>;
    (void)NumWorkItems;
    (void)WorkItemOffset;
    kernel_parallel_for_wrapper<NameT, TransformedArgType>(KernelFunc);
#ifndef __SYCL_DEVICE_ONLY__
    throwIfActionIsCreated();
    verifyUsedKernelBundleInternal(
        detail::string_view{detail::getKernelName<NameT>()});
    detail::checkValueRange<Dims>(NumWorkItems, WorkItemOffset);
    setNDRangeDescriptor(std::move(NumWorkItems), std::move(WorkItemOffset));
    StoreLambda<NameT, KernelType, Dims, TransformedArgType>(
        std::move(KernelFunc));
    setType(detail::CGType::Kernel);
    setNDRangeUsed(false);
#endif
  }

  /// Hierarchical kernel invocation method of a kernel defined as a lambda
  /// encoding the body of each work-group to launch.
  ///
  /// Lambda may contain multiple calls to parallel_for_work_item(...) methods
  /// representing the execution on each work-item. Launches NumWorkGroups
  /// work-groups of runtime-defined size.
  ///
  /// \param NumWorkGroups is a range describing the number of work-groups in
  /// each dimension.
  /// \param KernelFunc is a lambda representing kernel.
  template <typename KernelName = detail::auto_name, typename KernelType,
            int Dims>
  void parallel_for_work_group(range<Dims> NumWorkGroups,
                               _KERNELFUNCPARAM(KernelFunc)) {
    parallel_for_work_group_lambda_impl<KernelName>(
        NumWorkGroups, ext::oneapi::experimental::empty_properties_t{},
        KernelFunc);
  }

  /// Hierarchical kernel invocation method of a kernel defined as a lambda
  /// encoding the body of each work-group to launch.
  ///
  /// Lambda may contain multiple calls to parallel_for_work_item(...) methods
  /// representing the execution on each work-item. Launches NumWorkGroups
  /// work-groups of WorkGroupSize size.
  ///
  /// \param NumWorkGroups is a range describing the number of work-groups in
  /// each dimension.
  /// \param WorkGroupSize is a range describing the size of work-groups in
  /// each dimension.
  /// \param KernelFunc is a lambda representing kernel.
  template <typename KernelName = detail::auto_name, typename KernelType,
            int Dims>
  void parallel_for_work_group(range<Dims> NumWorkGroups,
                               range<Dims> WorkGroupSize,
                               _KERNELFUNCPARAM(KernelFunc)) {
    parallel_for_work_group_lambda_impl<KernelName>(
        NumWorkGroups, WorkGroupSize,
        ext::oneapi::experimental::empty_properties_t{}, KernelFunc);
  }

  /// Invokes a SYCL kernel.
  ///
  /// Executes exactly once. The kernel invocation method has no functors and
  /// cannot be called on host.
  ///
  /// \param Kernel is a SYCL kernel object.
  void single_task(kernel Kernel) {
    throwIfActionIsCreated();
    // Ignore any set kernel bundles and use the one associated with the kernel
    setHandlerKernelBundle(Kernel);
    // No need to check if range is out of INT_MAX limits as it's compile-time
    // known constant
    setNDRangeDescriptor(range<1>{1});
    MKernel = detail::getSyclObjImpl(std::move(Kernel));
    setType(detail::CGType::Kernel);
    extractArgsAndReqs();
    MKernelName = getKernelName();
  }

  void parallel_for(range<1> NumWorkItems, kernel Kernel) {
    parallel_for_impl(NumWorkItems,
                      ext::oneapi::experimental::empty_properties_t{}, Kernel);
  }

  void parallel_for(range<2> NumWorkItems, kernel Kernel) {
    parallel_for_impl(NumWorkItems,
                      ext::oneapi::experimental::empty_properties_t{}, Kernel);
  }

  void parallel_for(range<3> NumWorkItems, kernel Kernel) {
    parallel_for_impl(NumWorkItems,
                      ext::oneapi::experimental::empty_properties_t{}, Kernel);
  }

  /// Defines and invokes a SYCL kernel function for the specified range and
  /// offsets.
  ///
  /// The SYCL kernel function is defined as SYCL kernel object.
  ///
  /// \param NumWorkItems is a range defining indexing space.
  /// \param WorkItemOffset is an offset to be applied to each work item index.
  /// \param Kernel is a SYCL kernel function.
  template <int Dims>
  __SYCL2020_DEPRECATED("offsets are deprecated in SYCL 2020")
  void parallel_for([[maybe_unused]] range<Dims> NumWorkItems,
                    [[maybe_unused]] id<Dims> WorkItemOffset,
                    [[maybe_unused]] kernel Kernel) {
#ifndef __SYCL_DEVICE_ONLY__
    throwIfActionIsCreated();
    MKernel = detail::getSyclObjImpl(std::move(Kernel));
    detail::checkValueRange<Dims>(NumWorkItems, WorkItemOffset);
    setNDRangeDescriptor(std::move(NumWorkItems), std::move(WorkItemOffset));
    setType(detail::CGType::Kernel);
    setNDRangeUsed(false);
    extractArgsAndReqs();
    MKernelName = getKernelName();
#endif
  }

  /// Defines and invokes a SYCL kernel function for the specified range and
  /// offsets.
  ///
  /// The SYCL kernel function is defined as SYCL kernel object.
  ///
  /// \param NDRange is a ND-range defining global and local sizes as
  /// well as offset.
  /// \param Kernel is a SYCL kernel function.
  template <int Dims> void parallel_for(nd_range<Dims> NDRange, kernel Kernel) {
    parallel_for_impl(NDRange, ext::oneapi::experimental::empty_properties_t{},
                      Kernel);
  }

  /// Defines and invokes a SYCL kernel function.
  ///
  /// \param Kernel is a SYCL kernel that is executed on a SYCL device
  /// (except for the host device).
  /// \param KernelFunc is a lambda that is used if device, queue is bound to,
  /// is a host device.
  template <typename KernelName = detail::auto_name, typename KernelType>
  void single_task(kernel Kernel, _KERNELFUNCPARAM(KernelFunc)) {
    // Ignore any set kernel bundles and use the one associated with the kernel
    setHandlerKernelBundle(Kernel);
    using NameT =
        typename detail::get_kernel_name_t<KernelName, KernelType>::name;
    (void)Kernel;
    kernel_single_task<NameT>(KernelFunc);
#ifndef __SYCL_DEVICE_ONLY__
    throwIfActionIsCreated();
    verifyUsedKernelBundleInternal(
        detail::string_view{detail::getKernelName<NameT>()});
    // No need to check if range is out of INT_MAX limits as it's compile-time
    // known constant
    setNDRangeDescriptor(range<1>{1});
    MKernel = detail::getSyclObjImpl(std::move(Kernel));
    setType(detail::CGType::Kernel);
    if (!lambdaAndKernelHaveEqualName<NameT>()) {
      extractArgsAndReqs();
      MKernelName = getKernelName();
    } else
      StoreLambda<NameT, KernelType, /*Dims*/ 1, void>(std::move(KernelFunc));
#else
    detail::CheckDeviceCopyable<KernelType>();
#endif
  }

  /// Defines and invokes a SYCL kernel function for the specified range.
  ///
  /// \param Kernel is a SYCL kernel that is executed on a SYCL device
  /// (except for the host device).
  /// \param NumWorkItems is a range defining indexing space.
  /// \param KernelFunc is a lambda that is used if device, queue is bound to,
  /// is a host device.
  template <typename KernelName = detail::auto_name, typename KernelType,
            int Dims>
  void parallel_for(kernel Kernel, range<Dims> NumWorkItems,
                    _KERNELFUNCPARAM(KernelFunc)) {
    // Ignore any set kernel bundles and use the one associated with the kernel
    setHandlerKernelBundle(Kernel);
    using NameT =
        typename detail::get_kernel_name_t<KernelName, KernelType>::name;
    using LambdaArgType = sycl::detail::lambda_arg_type<KernelType, item<Dims>>;
    (void)Kernel;
    (void)NumWorkItems;
    kernel_parallel_for_wrapper<NameT, LambdaArgType>(KernelFunc);
#ifndef __SYCL_DEVICE_ONLY__
    throwIfActionIsCreated();
    verifyUsedKernelBundleInternal(
        detail::string_view{detail::getKernelName<NameT>()});
    detail::checkValueRange<Dims>(NumWorkItems);
    setNDRangeDescriptor(std::move(NumWorkItems));
    MKernel = detail::getSyclObjImpl(std::move(Kernel));
    setType(detail::CGType::Kernel);
    setNDRangeUsed(false);
    if (!lambdaAndKernelHaveEqualName<NameT>()) {
      extractArgsAndReqs();
      MKernelName = getKernelName();
    } else
      StoreLambda<NameT, KernelType, Dims, LambdaArgType>(
          std::move(KernelFunc));
#endif
  }

  /// Defines and invokes a SYCL kernel function for the specified range and
  /// offsets.
  ///
  /// \param Kernel is a SYCL kernel that is executed on a SYCL device
  /// (except for the host device).
  /// \param NumWorkItems is a range defining indexing space.
  /// \param WorkItemOffset is an offset to be applied to each work item index.
  /// \param KernelFunc is a lambda that is used if device, queue is bound to,
  /// is a host device.
  template <typename KernelName = detail::auto_name, typename KernelType,
            int Dims>
  __SYCL2020_DEPRECATED("offsets are deprecated in SYCL 2020")
  void parallel_for(kernel Kernel, range<Dims> NumWorkItems,
                    id<Dims> WorkItemOffset, _KERNELFUNCPARAM(KernelFunc)) {
    using NameT =
        typename detail::get_kernel_name_t<KernelName, KernelType>::name;
    using LambdaArgType = sycl::detail::lambda_arg_type<KernelType, item<Dims>>;
    (void)Kernel;
    (void)NumWorkItems;
    (void)WorkItemOffset;
    kernel_parallel_for_wrapper<NameT, LambdaArgType>(KernelFunc);
#ifndef __SYCL_DEVICE_ONLY__
    throwIfActionIsCreated();
    // Ignore any set kernel bundles and use the one associated with the kernel
    setHandlerKernelBundle(Kernel);
    verifyUsedKernelBundleInternal(
        detail::string_view{detail::getKernelName<NameT>()});
    detail::checkValueRange<Dims>(NumWorkItems, WorkItemOffset);
    setNDRangeDescriptor(std::move(NumWorkItems), std::move(WorkItemOffset));
    MKernel = detail::getSyclObjImpl(std::move(Kernel));
    setType(detail::CGType::Kernel);
    setNDRangeUsed(false);
    if (!lambdaAndKernelHaveEqualName<NameT>()) {
      extractArgsAndReqs();
      MKernelName = getKernelName();
    } else
      StoreLambda<NameT, KernelType, Dims, LambdaArgType>(
          std::move(KernelFunc));
#endif
  }

  /// Defines and invokes a SYCL kernel function for the specified range and
  /// offsets.
  ///
  /// \param Kernel is a SYCL kernel that is executed on a SYCL device
  /// (except for the host device).
  /// \param NDRange is a ND-range defining global and local sizes as
  /// well as offset.
  /// \param KernelFunc is a lambda that is used if device, queue is bound to,
  /// is a host device.
  template <typename KernelName = detail::auto_name, typename KernelType,
            int Dims>
  void parallel_for(kernel Kernel, nd_range<Dims> NDRange,
                    _KERNELFUNCPARAM(KernelFunc)) {
    using NameT =
        typename detail::get_kernel_name_t<KernelName, KernelType>::name;
    using LambdaArgType =
        sycl::detail::lambda_arg_type<KernelType, nd_item<Dims>>;
    (void)Kernel;
    (void)NDRange;
    kernel_parallel_for_wrapper<NameT, LambdaArgType>(KernelFunc);
#ifndef __SYCL_DEVICE_ONLY__
    throwIfActionIsCreated();
    // Ignore any set kernel bundles and use the one associated with the kernel
    setHandlerKernelBundle(Kernel);
    verifyUsedKernelBundleInternal(
        detail::string_view{detail::getKernelName<NameT>()});
    detail::checkValueRange<Dims>(NDRange);
    setNDRangeDescriptor(std::move(NDRange));
    MKernel = detail::getSyclObjImpl(std::move(Kernel));
    setType(detail::CGType::Kernel);
    setNDRangeUsed(true);
    if (!lambdaAndKernelHaveEqualName<NameT>()) {
      extractArgsAndReqs();
      MKernelName = getKernelName();
    } else
      StoreLambda<NameT, KernelType, Dims, LambdaArgType>(
          std::move(KernelFunc));
#endif
  }

  /// Hierarchical kernel invocation method of a kernel.
  ///
  /// This version of \c parallel_for_work_group takes two parameters
  /// representing the same kernel. The first one - \c Kernel - is a
  /// compiled form of the second one - \c kernelFunc, which is the source form
  /// of the kernel. The same source kernel can be compiled multiple times
  /// yielding multiple kernel class objects accessible via the \c program class
  /// interface.
  ///
  /// \param Kernel is a compiled SYCL kernel.
  /// \param NumWorkGroups is a range describing the number of work-groups in
  /// each dimension.
  /// \param KernelFunc is a lambda representing kernel.
  template <typename KernelName = detail::auto_name, typename KernelType,
            int Dims>
  void parallel_for_work_group(kernel Kernel, range<Dims> NumWorkGroups,
                               _KERNELFUNCPARAM(KernelFunc)) {
    using NameT =
        typename detail::get_kernel_name_t<KernelName, KernelType>::name;
    using LambdaArgType =
        sycl::detail::lambda_arg_type<KernelType, group<Dims>>;
    (void)Kernel;
    (void)NumWorkGroups;
    kernel_parallel_for_work_group_wrapper<NameT, LambdaArgType>(KernelFunc);
#ifndef __SYCL_DEVICE_ONLY__
    throwIfActionIsCreated();
    // Ignore any set kernel bundles and use the one associated with the kernel
    setHandlerKernelBundle(Kernel);
    verifyUsedKernelBundleInternal(
        detail::string_view{detail::getKernelName<NameT>()});
    detail::checkValueRange<Dims>(NumWorkGroups);
    setNDRangeDescriptor(NumWorkGroups, /*SetNumWorkGroups=*/true);
    MKernel = detail::getSyclObjImpl(std::move(Kernel));
    StoreLambda<NameT, KernelType, Dims, LambdaArgType>(std::move(KernelFunc));
    setType(detail::CGType::Kernel);
#endif // __SYCL_DEVICE_ONLY__
  }

  /// Hierarchical kernel invocation method of a kernel.
  ///
  /// This version of \c parallel_for_work_group takes two parameters
  /// representing the same kernel. The first one - \c Kernel - is a
  /// compiled form of the second one - \c kernelFunc, which is the source form
  /// of the kernel. The same source kernel can be compiled multiple times
  /// yielding multiple kernel class objects accessible via the \c program class
  /// interface.
  ///
  /// \param Kernel is a compiled SYCL kernel.
  /// \param NumWorkGroups is a range describing the number of work-groups in
  /// each dimension.
  /// \param WorkGroupSize is a range describing the size of work-groups in
  /// each dimension.
  /// \param KernelFunc is a lambda representing kernel.
  template <typename KernelName = detail::auto_name, typename KernelType,
            int Dims>
  void parallel_for_work_group(kernel Kernel, range<Dims> NumWorkGroups,
                               range<Dims> WorkGroupSize,
                               _KERNELFUNCPARAM(KernelFunc)) {
    using NameT =
        typename detail::get_kernel_name_t<KernelName, KernelType>::name;
    using LambdaArgType =
        sycl::detail::lambda_arg_type<KernelType, group<Dims>>;
    (void)Kernel;
    (void)NumWorkGroups;
    (void)WorkGroupSize;
    kernel_parallel_for_work_group_wrapper<NameT, LambdaArgType>(KernelFunc);
#ifndef __SYCL_DEVICE_ONLY__
    throwIfActionIsCreated();
    // Ignore any set kernel bundles and use the one associated with the kernel
    setHandlerKernelBundle(Kernel);
    verifyUsedKernelBundleInternal(
        detail::string_view{detail::getKernelName<NameT>()});
    nd_range<Dims> ExecRange =
        nd_range<Dims>(NumWorkGroups * WorkGroupSize, WorkGroupSize);
    detail::checkValueRange<Dims>(ExecRange);
    setNDRangeDescriptor(std::move(ExecRange));
    MKernel = detail::getSyclObjImpl(std::move(Kernel));
    StoreLambda<NameT, KernelType, Dims, LambdaArgType>(std::move(KernelFunc));
    setType(detail::CGType::Kernel);
#endif // __SYCL_DEVICE_ONLY__
  }

  template <typename KernelName = detail::auto_name, typename KernelType,
            typename PropertiesT>
  std::enable_if_t<
      ext::oneapi::experimental::is_property_list<PropertiesT>::value>
  single_task(PropertiesT Props, _KERNELFUNCPARAM(KernelFunc)) {
    single_task_lambda_impl<KernelName, KernelType, PropertiesT>(Props,
                                                                 KernelFunc);
  }

  template <typename KernelName = detail::auto_name, typename KernelType,
            typename PropertiesT>
  std::enable_if_t<
      ext::oneapi::experimental::is_property_list<PropertiesT>::value>
  parallel_for(range<1> NumWorkItems, PropertiesT Props,
               _KERNELFUNCPARAM(KernelFunc)) {
    parallel_for_lambda_impl<KernelName, KernelType, 1, PropertiesT>(
        NumWorkItems, Props, std::move(KernelFunc));
  }

  template <typename KernelName = detail::auto_name, typename KernelType,
            typename PropertiesT>
  std::enable_if_t<
      ext::oneapi::experimental::is_property_list<PropertiesT>::value>
  parallel_for(range<2> NumWorkItems, PropertiesT Props,
               _KERNELFUNCPARAM(KernelFunc)) {
    parallel_for_lambda_impl<KernelName, KernelType, 2, PropertiesT>(
        NumWorkItems, Props, std::move(KernelFunc));
  }

  template <typename KernelName = detail::auto_name, typename KernelType,
            typename PropertiesT>
  std::enable_if_t<
      ext::oneapi::experimental::is_property_list<PropertiesT>::value>
  parallel_for(range<3> NumWorkItems, PropertiesT Props,
               _KERNELFUNCPARAM(KernelFunc)) {
    parallel_for_lambda_impl<KernelName, KernelType, 3, PropertiesT>(
        NumWorkItems, Props, std::move(KernelFunc));
  }

  template <typename KernelName = detail::auto_name, typename KernelType,
            typename PropertiesT, int Dims>
  std::enable_if_t<
      ext::oneapi::experimental::is_property_list<PropertiesT>::value>
  parallel_for(nd_range<Dims> Range, PropertiesT Properties,
               _KERNELFUNCPARAM(KernelFunc)) {
    parallel_for_impl<KernelName>(Range, Properties, std::move(KernelFunc));
  }

  /// Reductions @{

  template <typename KernelName = detail::auto_name, typename PropertiesT,
            typename... RestT>
  std::enable_if_t<
      (sizeof...(RestT) > 1) &&
      detail::AreAllButLastReductions<RestT...>::value &&
      ext::oneapi::experimental::is_property_list<PropertiesT>::value>
  parallel_for(range<1> Range, PropertiesT Properties, RestT &&...Rest) {
#ifndef __SYCL_DEVICE_ONLY__
    throwIfGraphAssociated<ext::oneapi::experimental::detail::
                               UnsupportedGraphFeatures::sycl_reductions>();
#endif
    detail::reduction_parallel_for<KernelName>(*this, Range, Properties,
                                               std::forward<RestT>(Rest)...);
  }

  template <typename KernelName = detail::auto_name, typename PropertiesT,
            typename... RestT>
  std::enable_if_t<
      (sizeof...(RestT) > 1) &&
      detail::AreAllButLastReductions<RestT...>::value &&
      ext::oneapi::experimental::is_property_list<PropertiesT>::value>
  parallel_for(range<2> Range, PropertiesT Properties, RestT &&...Rest) {
#ifndef __SYCL_DEVICE_ONLY__
    throwIfGraphAssociated<ext::oneapi::experimental::detail::
                               UnsupportedGraphFeatures::sycl_reductions>();
#endif
    detail::reduction_parallel_for<KernelName>(*this, Range, Properties,
                                               std::forward<RestT>(Rest)...);
  }

  template <typename KernelName = detail::auto_name, typename PropertiesT,
            typename... RestT>
  std::enable_if_t<
      (sizeof...(RestT) > 1) &&
      detail::AreAllButLastReductions<RestT...>::value &&
      ext::oneapi::experimental::is_property_list<PropertiesT>::value>
  parallel_for(range<3> Range, PropertiesT Properties, RestT &&...Rest) {
#ifndef __SYCL_DEVICE_ONLY__
    throwIfGraphAssociated<ext::oneapi::experimental::detail::
                               UnsupportedGraphFeatures::sycl_reductions>();
#endif
    detail::reduction_parallel_for<KernelName>(*this, Range, Properties,
                                               std::forward<RestT>(Rest)...);
  }

  template <typename KernelName = detail::auto_name, typename... RestT>
  std::enable_if_t<detail::AreAllButLastReductions<RestT...>::value>
  parallel_for(range<1> Range, RestT &&...Rest) {
    parallel_for<KernelName>(Range,
                             ext::oneapi::experimental::empty_properties_t{},
                             std::forward<RestT>(Rest)...);
  }

  template <typename KernelName = detail::auto_name, typename... RestT>
  std::enable_if_t<detail::AreAllButLastReductions<RestT...>::value>
  parallel_for(range<2> Range, RestT &&...Rest) {
    parallel_for<KernelName>(Range,
                             ext::oneapi::experimental::empty_properties_t{},
                             std::forward<RestT>(Rest)...);
  }

  template <typename KernelName = detail::auto_name, typename... RestT>
  std::enable_if_t<detail::AreAllButLastReductions<RestT...>::value>
  parallel_for(range<3> Range, RestT &&...Rest) {
    parallel_for<KernelName>(Range,
                             ext::oneapi::experimental::empty_properties_t{},
                             std::forward<RestT>(Rest)...);
  }

  template <typename KernelName = detail::auto_name, int Dims,
            typename PropertiesT, typename... RestT>
  std::enable_if_t<
      (sizeof...(RestT) > 1) &&
      detail::AreAllButLastReductions<RestT...>::value &&
      ext::oneapi::experimental::is_property_list<PropertiesT>::value>
  parallel_for(nd_range<Dims> Range, PropertiesT Properties, RestT &&...Rest) {
#ifndef __SYCL_DEVICE_ONLY__
    throwIfGraphAssociated<ext::oneapi::experimental::detail::
                               UnsupportedGraphFeatures::sycl_reductions>();
#endif
    detail::reduction_parallel_for<KernelName>(*this, Range, Properties,
                                               std::forward<RestT>(Rest)...);
  }

  template <typename KernelName = detail::auto_name, int Dims,
            typename... RestT>
  std::enable_if_t<detail::AreAllButLastReductions<RestT...>::value>
  parallel_for(nd_range<Dims> Range, RestT &&...Rest) {
    parallel_for<KernelName>(Range,
                             ext::oneapi::experimental::empty_properties_t{},
                             std::forward<RestT>(Rest)...);
  }

  /// }@

  template <typename KernelName = detail::auto_name, typename KernelType,
            int Dims, typename PropertiesT>
  void parallel_for_work_group(range<Dims> NumWorkGroups, PropertiesT Props,
                               _KERNELFUNCPARAM(KernelFunc)) {
    parallel_for_work_group_lambda_impl<KernelName, KernelType, Dims,
                                        PropertiesT>(NumWorkGroups, Props,
                                                     KernelFunc);
  }

  template <typename KernelName = detail::auto_name, typename KernelType,
            int Dims, typename PropertiesT>
  void parallel_for_work_group(range<Dims> NumWorkGroups,
                               range<Dims> WorkGroupSize, PropertiesT Props,
                               _KERNELFUNCPARAM(KernelFunc)) {
    parallel_for_work_group_lambda_impl<KernelName, KernelType, Dims,
                                        PropertiesT>(
        NumWorkGroups, WorkGroupSize, Props, KernelFunc);
  }

  // Clean up KERNELFUNC macro.
#undef _KERNELFUNCPARAM

  // Explicit copy operations API

  /// Copies the content of memory object accessed by Src into the memory
  /// pointed by Dst.
  ///
  /// Source must have at least as many bytes as the range accessed by Dst.
  ///
  /// \param Src is a source SYCL accessor.
  /// \param Dst is a smart pointer to destination memory.
  template <typename T_Src, typename T_Dst, int Dims, access::mode AccessMode,
            access::target AccessTarget,
            access::placeholder IsPlaceholder = access::placeholder::false_t>
  void copy(accessor<T_Src, Dims, AccessMode, AccessTarget, IsPlaceholder> Src,
            std::shared_ptr<T_Dst> Dst) {
#ifndef __SYCL_DEVICE_ONLY__
    if (Src.is_placeholder())
      checkIfPlaceholderIsBoundToHandler(Src);
#endif

    throwIfActionIsCreated();
    static_assert(isValidTargetForExplicitOp(AccessTarget),
                  "Invalid accessor target for the copy method.");
    static_assert(isValidModeForSourceAccessor(AccessMode),
                  "Invalid accessor mode for the copy method.");
    // Make sure data shared_ptr points to is not released until we finish
    // work with it.
    addLifetimeSharedPtrStorage(Dst);
    typename std::shared_ptr<T_Dst>::element_type *RawDstPtr = Dst.get();
    copy(Src, RawDstPtr);
  }

  /// Copies the content of memory pointed by Src into the memory object
  /// accessed by Dst.
  ///
  /// Source must have at least as many bytes as the range accessed by Dst.
  ///
  /// \param Src is a smart pointer to source memory.
  /// \param Dst is a destination SYCL accessor.
  template <typename T_Src, typename T_Dst, int Dims, access::mode AccessMode,
            access::target AccessTarget,
            access::placeholder IsPlaceholder = access::placeholder::false_t>
  void
  copy(std::shared_ptr<T_Src> Src,
       accessor<T_Dst, Dims, AccessMode, AccessTarget, IsPlaceholder> Dst) {
#ifndef __SYCL_DEVICE_ONLY__
    if (Dst.is_placeholder())
      checkIfPlaceholderIsBoundToHandler(Dst);
#endif

    throwIfActionIsCreated();
    static_assert(isValidTargetForExplicitOp(AccessTarget),
                  "Invalid accessor target for the copy method.");
    static_assert(isValidModeForDestinationAccessor(AccessMode),
                  "Invalid accessor mode for the copy method.");
    // TODO: Add static_assert with is_device_copyable when vec is
    // device-copyable.
    // Make sure data shared_ptr points to is not released until we finish
    // work with it.
    addLifetimeSharedPtrStorage(Src);
    typename std::shared_ptr<T_Src>::element_type *RawSrcPtr = Src.get();
    copy(RawSrcPtr, Dst);
  }

  /// Copies the content of memory object accessed by Src into the memory
  /// pointed by Dst.
  ///
  /// Source must have at least as many bytes as the range accessed by Dst.
  ///
  /// \param Src is a source SYCL accessor.
  /// \param Dst is a pointer to destination memory.
  template <typename T_Src, typename T_Dst, int Dims, access::mode AccessMode,
            access::target AccessTarget,
            access::placeholder IsPlaceholder = access::placeholder::false_t>
  void copy(accessor<T_Src, Dims, AccessMode, AccessTarget, IsPlaceholder> Src,
            T_Dst *Dst) {
#ifndef __SYCL_DEVICE_ONLY__
    if (Src.is_placeholder())
      checkIfPlaceholderIsBoundToHandler(Src);
#endif

    throwIfActionIsCreated();
    static_assert(isValidTargetForExplicitOp(AccessTarget),
                  "Invalid accessor target for the copy method.");
    static_assert(isValidModeForSourceAccessor(AccessMode),
                  "Invalid accessor mode for the copy method.");
    setType(detail::CGType::CopyAccToPtr);

    detail::AccessorBaseHost *AccBase = (detail::AccessorBaseHost *)&Src;
    detail::AccessorImplPtr AccImpl = detail::getSyclObjImpl(*AccBase);

    MSrcPtr = static_cast<void *>(AccImpl.get());
    MDstPtr = static_cast<void *>(Dst);
    // Store copy of accessor to the local storage to make sure it is alive
    // until we finish
    addAccessorReq(std::move(AccImpl));
  }

  /// Copies the content of memory pointed by Src into the memory object
  /// accessed by Dst.
  ///
  /// Source must have at least as many bytes as the range accessed by Dst.
  ///
  /// \param Src is a pointer to source memory.
  /// \param Dst is a destination SYCL accessor.
  template <typename T_Src, typename T_Dst, int Dims, access::mode AccessMode,
            access::target AccessTarget,
            access::placeholder IsPlaceholder = access::placeholder::false_t>
  void
  copy(const T_Src *Src,
       accessor<T_Dst, Dims, AccessMode, AccessTarget, IsPlaceholder> Dst) {
#ifndef __SYCL_DEVICE_ONLY__
    if (Dst.is_placeholder())
      checkIfPlaceholderIsBoundToHandler(Dst);
#endif

    throwIfActionIsCreated();
    static_assert(isValidTargetForExplicitOp(AccessTarget),
                  "Invalid accessor target for the copy method.");
    static_assert(isValidModeForDestinationAccessor(AccessMode),
                  "Invalid accessor mode for the copy method.");
    // TODO: Add static_assert with is_device_copyable when vec is
    // device-copyable.

    setType(detail::CGType::CopyPtrToAcc);

    detail::AccessorBaseHost *AccBase = (detail::AccessorBaseHost *)&Dst;
    detail::AccessorImplPtr AccImpl = detail::getSyclObjImpl(*AccBase);

    MSrcPtr = const_cast<T_Src *>(Src);
    MDstPtr = static_cast<void *>(AccImpl.get());
    // Store copy of accessor to the local storage to make sure it is alive
    // until we finish
    addAccessorReq(std::move(AccImpl));
  }

  /// Copies the content of memory object accessed by Src to the memory
  /// object accessed by Dst.
  ///
  /// Dst must have at least as many bytes as the range accessed by Src.
  ///
  /// \param Src is a source SYCL accessor.
  /// \param Dst is a destination SYCL accessor.
  template <
      typename T_Src, int Dims_Src, access::mode AccessMode_Src,
      access::target AccessTarget_Src, typename T_Dst, int Dims_Dst,
      access::mode AccessMode_Dst, access::target AccessTarget_Dst,
      access::placeholder IsPlaceholder_Src = access::placeholder::false_t,
      access::placeholder IsPlaceholder_Dst = access::placeholder::false_t>
  void copy(accessor<T_Src, Dims_Src, AccessMode_Src, AccessTarget_Src,
                     IsPlaceholder_Src>
                Src,
            accessor<T_Dst, Dims_Dst, AccessMode_Dst, AccessTarget_Dst,
                     IsPlaceholder_Dst>
                Dst) {
#ifndef __SYCL_DEVICE_ONLY__
    if (Src.is_placeholder())
      checkIfPlaceholderIsBoundToHandler(Src);
    if (Dst.is_placeholder())
      checkIfPlaceholderIsBoundToHandler(Dst);
#endif

    throwIfActionIsCreated();
    static_assert(isValidTargetForExplicitOp(AccessTarget_Src),
                  "Invalid source accessor target for the copy method.");
    static_assert(isValidTargetForExplicitOp(AccessTarget_Dst),
                  "Invalid destination accessor target for the copy method.");
    static_assert(isValidModeForSourceAccessor(AccessMode_Src),
                  "Invalid source accessor mode for the copy method.");
    static_assert(isValidModeForDestinationAccessor(AccessMode_Dst),
                  "Invalid destination accessor mode for the copy method.");
    if (Dst.get_size() < Src.get_size())
      throw sycl::exception(make_error_code(errc::invalid),
                            "The destination accessor size is too small to "
                            "copy the memory into.");

    if (copyAccToAccHelper(Src, Dst))
      return;
    setType(detail::CGType::CopyAccToAcc);

    detail::AccessorBaseHost *AccBaseSrc = (detail::AccessorBaseHost *)&Src;
    detail::AccessorImplPtr AccImplSrc = detail::getSyclObjImpl(*AccBaseSrc);

    detail::AccessorBaseHost *AccBaseDst = (detail::AccessorBaseHost *)&Dst;
    detail::AccessorImplPtr AccImplDst = detail::getSyclObjImpl(*AccBaseDst);

    MSrcPtr = AccImplSrc.get();
    MDstPtr = AccImplDst.get();
    // Store copy of accessor to the local storage to make sure it is alive
    // until we finish
    addAccessorReq(std::move(AccImplSrc));
    addAccessorReq(std::move(AccImplDst));
  }

  /// Provides guarantees that the memory object accessed via Acc is updated
  /// on the host after command group object execution is complete.
  ///
  /// \param Acc is a SYCL accessor that needs to be updated on host.
  template <typename T, int Dims, access::mode AccessMode,
            access::target AccessTarget,
            access::placeholder IsPlaceholder = access::placeholder::false_t>
  void
  update_host(accessor<T, Dims, AccessMode, AccessTarget, IsPlaceholder> Acc) {
#ifndef __SYCL_DEVICE_ONLY__
    if (Acc.is_placeholder())
      checkIfPlaceholderIsBoundToHandler(Acc);
#endif

    throwIfActionIsCreated();
    static_assert(isValidTargetForExplicitOp(AccessTarget),
                  "Invalid accessor target for the update_host method.");
    setType(detail::CGType::UpdateHost);

    detail::AccessorBaseHost *AccBase = (detail::AccessorBaseHost *)&Acc;
    detail::AccessorImplPtr AccImpl = detail::getSyclObjImpl(*AccBase);

    MDstPtr = static_cast<void *>(AccImpl.get());
    addAccessorReq(std::move(AccImpl));
  }

public:
  /// Fills memory pointed by accessor with the pattern given.
  ///
  /// If the operation is submitted to queue associated with OpenCL device and
  /// accessor points to one dimensional memory object then use special type for
  /// filling. Otherwise fill using regular kernel.
  ///
  /// \param Dst is a destination SYCL accessor.
  /// \param Pattern is a value to be used to fill the memory.
  template <typename T, int Dims, access::mode AccessMode,
            access::target AccessTarget,
            access::placeholder IsPlaceholder = access::placeholder::false_t,
            typename PropertyListT = property_list>
  void
  fill(accessor<T, Dims, AccessMode, AccessTarget, IsPlaceholder, PropertyListT>
           Dst,
       const T &Pattern) {
#ifndef __SYCL_DEVICE_ONLY__
    if (Dst.is_placeholder())
      checkIfPlaceholderIsBoundToHandler(Dst);
#endif

    throwIfActionIsCreated();
    setUserFacingNodeType(ext::oneapi::experimental::node_type::memfill);
    // TODO add check:T must be an integral scalar value or a SYCL vector type
    static_assert(isValidTargetForExplicitOp(AccessTarget),
                  "Invalid accessor target for the fill method.");
    // CG::Fill will result in urEnqueueMemBufferFill which requires that mem
    // data is contiguous. Thus we check range and offset when dim > 1
    // Images don't allow ranged accessors and are fine.
    if constexpr (isBackendSupportedFillSize(sizeof(T)) &&
                  ((Dims <= 1) || isImageOrImageArray(AccessTarget))) {
      StageFillCG(Dst, Pattern);
    } else if constexpr (Dims == 0) {
      // Special case for zero-dim accessors.
      parallel_for<__fill<T, Dims, AccessMode, AccessTarget, IsPlaceholder>>(
          range<1>(1), [=](id<1>) { Dst = Pattern; });
    } else {
      // Dim > 1
      bool OffsetUsable = (Dst.get_offset() == sycl::id<Dims>{});
      detail::AccessorBaseHost *AccBase = (detail::AccessorBaseHost *)&Dst;
      bool RangesUsable =
          (AccBase->getAccessRange() == AccBase->getMemoryRange());
      if (OffsetUsable && RangesUsable &&
          isBackendSupportedFillSize(sizeof(T))) {
        StageFillCG(Dst, Pattern);
      } else {
        range<Dims> Range = Dst.get_range();
        parallel_for<__fill<T, Dims, AccessMode, AccessTarget, IsPlaceholder>>(
            Range, [=](id<Dims> Index) { Dst[Index] = Pattern; });
      }
    }
  }

  /// Fills the specified memory with the specified pattern.
  ///
  /// \param Ptr is the pointer to the memory to fill
  /// \param Pattern is the pattern to fill into the memory.  T should be
  /// device copyable.
  /// \param Count is the number of times to fill Pattern into Ptr.
  template <typename T> void fill(void *Ptr, const T &Pattern, size_t Count) {
    throwIfActionIsCreated();
    setUserFacingNodeType(ext::oneapi::experimental::node_type::memfill);
    static_assert(is_device_copyable<T>::value,
                  "Pattern must be device copyable");
    if (getDeviceBackend() == backend::ext_oneapi_level_zero) {
      parallel_for<__usmfill<T>>(range<1>(Count), [=](id<1> Index) {
        T *CastedPtr = static_cast<T *>(Ptr);
        CastedPtr[Index] = Pattern;
      });
    } else {
      this->fill_impl(Ptr, &Pattern, sizeof(T), Count);
    }
  }

  /// Prevents any commands submitted afterward to this queue from executing
  /// until all commands previously submitted to this queue have entered the
  /// complete state.
  void ext_oneapi_barrier() {
    throwIfActionIsCreated();
    setType(detail::CGType::Barrier);
  }

  /// Prevents any commands submitted afterward to this queue from executing
  /// until all events in WaitList have entered the complete state. If WaitList
  /// is empty, then the barrier has no effect.
  ///
  /// \param WaitList is a vector of valid SYCL events that need to complete
  /// before barrier command can be executed.
  void ext_oneapi_barrier(const std::vector<event> &WaitList);

  /// Copies data from one memory region to another, each is either a host
  /// pointer or a pointer within USM allocation accessible on this handler's
  /// device.
  /// No operations is done if \p Count is zero. An exception is thrown if
  /// either \p Dest or \p Src is nullptr. The behavior is undefined if any of
  /// the pointer parameters is invalid.
  ///
  /// \param Dest is a USM pointer to the destination memory.
  /// \param Src is a USM pointer to the source memory.
  /// \param Count is a number of bytes to copy.
  void memcpy(void *Dest, const void *Src, size_t Count);

  /// Copies data from one memory region to another, each is either a host
  /// pointer or a pointer within USM allocation accessible on this handler's
  /// device.
  /// No operations is done if \p Count is zero. An exception is thrown if
  /// either \p Dest or \p Src is nullptr. The behavior is undefined if any of
  /// the pointer parameters is invalid.
  ///
  /// \param Src is a USM pointer to the source memory.
  /// \param Dest is a USM pointer to the destination memory.
  /// \param Count is a number of elements of type T to copy.
  template <typename T> void copy(const T *Src, T *Dest, size_t Count) {
    this->memcpy(Dest, Src, Count * sizeof(T));
  }

  /// Fills the memory pointed by a USM pointer with the value specified.
  /// No operations is done if \p Count is zero. An exception is thrown if \p
  /// Dest is nullptr. The behavior is undefined if \p Dest is invalid.
  ///
  /// \param Dest is a USM pointer to the memory to fill.
  /// \param Value is a value to be set. Value is cast as an unsigned char.
  /// \param Count is a number of bytes to fill.
  void memset(void *Dest, int Value, size_t Count);

  /// Provides hints to the runtime library that data should be made available
  /// on a device earlier than Unified Shared Memory would normally require it
  /// to be available.
  ///
  /// \param Ptr is a USM pointer to the memory to be prefetched to the device.
  /// \param Count is a number of bytes to be prefetched.
  void prefetch(const void *Ptr, size_t Count);

  /// Provides additional information to the underlying runtime about how
  /// different allocations are used.
  ///
  /// \param Ptr is a USM pointer to the allocation.
  /// \param Length is a number of bytes in the allocation.
  /// \param Advice is a device-defined advice for the specified allocation.
  void mem_advise(const void *Ptr, size_t Length, int Advice);

  /// Copies data from one 2D memory region to another, both pointed by
  /// USM pointers.
  /// No operations is done if \p Width or \p Height is zero. An exception is
  /// thrown if either \p Dest or \p Src is nullptr or if \p Width is strictly
  /// greater than either \p DestPitch or \p SrcPitch. The behavior is undefined
  /// if any of the pointer parameters is invalid.
  ///
  /// NOTE: Function is dependent to prevent the fallback kernels from
  /// materializing without the use of the function.
  ///
  /// \param Dest is a USM pointer to the destination memory.
  /// \param DestPitch is the pitch of the rows in \p Dest.
  /// \param Src is a USM pointer to the source memory.
  /// \param SrcPitch is the pitch of the rows in \p Src.
  /// \param Width is the width in bytes of the 2D region to copy.
  /// \param Height is the height in number of row of the 2D region to copy.
  template <typename T = unsigned char,
            typename = std::enable_if_t<std::is_same_v<T, unsigned char>>>
  void ext_oneapi_memcpy2d(void *Dest, size_t DestPitch, const void *Src,
                           size_t SrcPitch, size_t Width, size_t Height);

  /// Copies data from one 2D memory region to another, both pointed by
  /// USM pointers.
  /// No operations is done if \p Width or \p Height is zero. An exception is
  /// thrown if either \p Dest or \p Src is nullptr or if \p Width is strictly
  /// greater than either \p DestPitch or \p SrcPitch. The behavior is undefined
  /// if any of the pointer parameters is invalid.
  ///
  /// \param Src is a USM pointer to the source memory.
  /// \param SrcPitch is the pitch of the rows in \p Src.
  /// \param Dest is a USM pointer to the destination memory.
  /// \param DestPitch is the pitch of the rows in \p Dest.
  /// \param Width is the width in number of elements of the 2D region to copy.
  /// \param Height is the height in number of rows of the 2D region to copy.
  template <typename T>
  void ext_oneapi_copy2d(const T *Src, size_t SrcPitch, T *Dest,
                         size_t DestPitch, size_t Width, size_t Height);

  /// Fills the memory pointed by a USM pointer with the value specified.
  /// No operations is done if \p Width or \p Height is zero. An exception is
  /// thrown if either \p Dest or \p Src is nullptr or if \p Width is strictly
  /// greater than \p DestPitch. The behavior is undefined if any of the pointer
  /// parameters is invalid.
  ///
  /// NOTE: Function is dependent to prevent the fallback kernels from
  /// materializing without the use of the function.
  ///
  /// \param Dest is a USM pointer to the destination memory.
  /// \param DestPitch is the pitch of the rows in \p Dest.
  /// \param Value is the value to fill into the region in \p Dest. Value is
  /// cast as an unsigned char.
  /// \param Width is the width in number of elements of the 2D region to fill.
  /// \param Height is the height in number of rows of the 2D region to fill.
  template <typename T = unsigned char,
            typename = std::enable_if_t<std::is_same_v<T, unsigned char>>>
  void ext_oneapi_memset2d(void *Dest, size_t DestPitch, int Value,
                           size_t Width, size_t Height);

  /// Fills the memory pointed by a USM pointer with the value specified.
  /// No operations is done if \p Width or \p Height is zero. An exception is
  /// thrown if either \p Dest or \p Src is nullptr or if \p Width is strictly
  /// greater than \p DestPitch. The behavior is undefined if any of the pointer
  /// parameters is invalid.
  ///
  /// \param Dest is a USM pointer to the destination memory.
  /// \param DestPitch is the pitch of the rows in \p Dest.
  /// \param Pattern is the pattern to fill into the memory.  T should be
  /// device copyable.
  /// \param Width is the width in number of elements of the 2D region to fill.
  /// \param Height is the height in number of rows of the 2D region to fill.
  template <typename T>
  void ext_oneapi_fill2d(void *Dest, size_t DestPitch, const T &Pattern,
                         size_t Width, size_t Height);

  /// Copies data from a USM memory region to a device_global.
  /// Throws an exception if the copy operation intends to write outside the
  /// memory range \p Dest, as specified through \p NumBytes and \p DestOffset.
  ///
  /// \param Dest is the destination device_glboal.
  /// \param Src is a USM pointer to the source memory.
  /// \param NumBytes is a number of bytes to copy.
  /// \param DestOffset is the offset into \p Dest to copy to.
  template <typename T, typename PropertyListT>
  void memcpy([[maybe_unused]] ext::oneapi::experimental::device_global<
                  T, PropertyListT> &Dest,
              [[maybe_unused]] const void *Src,
              [[maybe_unused]] size_t NumBytes = sizeof(T),
              [[maybe_unused]] size_t DestOffset = 0) {
#ifndef __SYCL_DEVICE_ONLY__
    throwIfGraphAssociated<
        ext::oneapi::experimental::detail::UnsupportedGraphFeatures::
            sycl_ext_oneapi_device_global>();
    if (sizeof(T) < DestOffset + NumBytes)
      throw sycl::exception(make_error_code(errc::invalid),
                            "Copy to device_global is out of bounds.");

    constexpr bool IsDeviceImageScoped = PropertyListT::template has_property<
        ext::oneapi::experimental::device_image_scope_key>();

    if (!detail::isDeviceGlobalUsedInKernel(&Dest)) {
      // If the corresponding device_global isn't used in any kernels, we fall
      // back to doing the memory operation on host-only.
      memcpyToHostOnlyDeviceGlobal(&Dest, Src, sizeof(T), IsDeviceImageScoped,
                                   NumBytes, DestOffset);
      return;
    }

    memcpyToDeviceGlobal(&Dest, Src, IsDeviceImageScoped, NumBytes, DestOffset);
#endif
  }

  /// Copies data from a device_global to USM memory.
  /// Throws an exception if the copy operation intends to read outside the
  /// memory range \p Src, as specified through \p NumBytes and \p SrcOffset.
  ///
  /// \param Dest is a USM pointer to copy to.
  /// \param Src is the source device_global.
  /// \param NumBytes is a number of bytes to copy.
  /// \param SrcOffset is the offset into \p Src to copy from.
  template <typename T, typename PropertyListT>
  void memcpy([[maybe_unused]] void *Dest,
              [[maybe_unused]] const ext::oneapi::experimental::device_global<
                  T, PropertyListT> &Src,
              [[maybe_unused]] size_t NumBytes = sizeof(T),
              [[maybe_unused]] size_t SrcOffset = 0) {
#ifndef __SYCL_DEVICE_ONLY__
    throwIfGraphAssociated<
        ext::oneapi::experimental::detail::UnsupportedGraphFeatures::
            sycl_ext_oneapi_device_global>();
    if (sizeof(T) < SrcOffset + NumBytes)
      throw sycl::exception(make_error_code(errc::invalid),
                            "Copy from device_global is out of bounds.");

    constexpr bool IsDeviceImageScoped = PropertyListT::template has_property<
        ext::oneapi::experimental::device_image_scope_key>();

    if (!detail::isDeviceGlobalUsedInKernel(&Src)) {
      // If the corresponding device_global isn't used in any kernels, we fall
      // back to doing the memory operation on host-only.
      memcpyFromHostOnlyDeviceGlobal(Dest, &Src, IsDeviceImageScoped, NumBytes,
                                     SrcOffset);
      return;
    }

    memcpyFromDeviceGlobal(Dest, &Src, IsDeviceImageScoped, NumBytes,
                           SrcOffset);
#endif
  }

  /// Copies elements of type `std::remove_all_extents_t<T>` from a USM memory
  /// region to a device_global.
  /// Throws an exception if the copy operation intends to write outside the
  /// memory range \p Dest, as specified through \p Count and \p StartIndex.
  ///
  /// \param Src is a USM pointer to the source memory.
  /// \param Dest is the destination device_glboal.
  /// \param Count is a number of elements to copy.
  /// \param StartIndex is the index of the first element in \p Dest to copy to.
  template <typename T, typename PropertyListT>
  void copy(const std::remove_all_extents_t<T> *Src,
            ext::oneapi::experimental::device_global<T, PropertyListT> &Dest,
            size_t Count = sizeof(T) / sizeof(std::remove_all_extents_t<T>),
            size_t StartIndex = 0) {
    this->memcpy(Dest, Src, Count * sizeof(std::remove_all_extents_t<T>),
                 StartIndex * sizeof(std::remove_all_extents_t<T>));
  }

  /// Copies elements of type `std::remove_all_extents_t<T>` from a
  /// device_global to a USM memory region.
  /// Throws an exception if the copy operation intends to write outside the
  /// memory range \p Src, as specified through \p Count and \p StartIndex.
  ///
  /// \param Src is the source device_global.
  /// \param Dest is a USM pointer to copy to.
  /// \param Count is a number of elements to copy.
  /// \param StartIndex is the index of the first element in \p Src to copy
  ///        from.
  template <typename T, typename PropertyListT>
  void
  copy(const ext::oneapi::experimental::device_global<T, PropertyListT> &Src,
       std::remove_all_extents_t<T> *Dest,
       size_t Count = sizeof(T) / sizeof(std::remove_all_extents_t<T>),
       size_t StartIndex = 0) {
    this->memcpy(Dest, Src, Count * sizeof(std::remove_all_extents_t<T>),
                 StartIndex * sizeof(std::remove_all_extents_t<T>));
  }
  /// Executes a command_graph.
  ///
  /// \param Graph Executable command_graph to run
  void ext_oneapi_graph(ext::oneapi::experimental::command_graph<
                        ext::oneapi::experimental::graph_state::executable>
                            Graph);

  /// Copies data from one memory region to another, where \p Src is a USM
  /// pointer and \p Dest is an opaque image memory handle. An exception is
  /// thrown if either \p Src is nullptr or \p Dest is incomplete. The behavior
  /// is undefined if \p Desc is inconsistent with the allocated memory region.
  ///
  /// \param Src is a USM pointer to the source memory.
  /// \param Dest is an opaque image memory handle to the destination memory.
  /// \param DestImgDesc is the image descriptor
  void ext_oneapi_copy(
      const void *Src, ext::oneapi::experimental::image_mem_handle Dest,
      const ext::oneapi::experimental::image_descriptor &DestImgDesc);

  /// Copies data from one memory region to another, where \p Src is a USM
  /// pointer and \p Dest is an opaque image memory handle. Allows for a
  /// sub-region copy, where \p SrcOffset , \p DestOffset , and \p CopyExtent
  /// are used to determine the sub-region. Pixel size is determined
  /// by \p DestImgDesc
  /// An exception is thrown if either \p Src is nullptr or \p Dest is
  /// incomplete.
  ///
  /// \param Src is a USM pointer to the source memory.
  /// \param SrcOffset is an offset from the origin where the x, y, and z
  ///                  components are measured in bytes, rows, and slices
  ///                  respectively
  /// \param SrcExtent is the extent of the source memory to copy, measured in
  ///                  pixels (pixel size determined by \p DestImgDesc )
  /// \param Dest is an opaque image memory handle to the destination memory.
  /// \param DestOffset is an offset from the destination origin measured in
  ///                   pixels (pixel size determined by \p DestImgDesc )
  /// \param DestImgDesc is the destination image descriptor
  /// \param CopyExtent is the width, height, and depth of the region to copy
  ///               measured in pixels as determined by \p DestImgDesc
  void ext_oneapi_copy(
      const void *Src, sycl::range<3> SrcOffset, sycl::range<3> SrcExtent,
      ext::oneapi::experimental::image_mem_handle Dest,
      sycl::range<3> DestOffset,
      const ext::oneapi::experimental::image_descriptor &DestImgDesc,
      sycl::range<3> CopyExtent);

  /// Copies data from one memory region to another, where \p Src is an opaque
  /// image memory handle and \p Dest is a USM pointer.
  /// An exception is thrown if either \p Src is incomplete or \p Dest is
  /// nullptr. The behavior is undefined if \p Desc is inconsistent with the
  /// allocated memory region.
  ///
  /// \param Src is an opaque image memory handle to the source memory.
  /// \param Dest is a USM pointer to the destination memory.
  /// \param SrcImgDesc is the source image descriptor
  void ext_oneapi_copy(
      const ext::oneapi::experimental::image_mem_handle Src, void *Dest,
      const ext::oneapi::experimental::image_descriptor &SrcImgDesc);

  /// Copies data from one memory region to another, where \p Src is an opaque
  /// image memory handle and \p Dest is a USM pointer. Allows for a
  /// sub-region copy, where \p SrcOffset , \p DestOffset , and \p Extent are
  /// used to determine the sub-region.  Pixel size is determined
  /// by \p SrcImgDesc
  /// An exception is thrown if either \p Src is nullptr or \p Dest is
  /// incomplete.
  ///
  /// \param Src is an opaque image memory handle to the source memory.
  /// \param SrcOffset is an offset from the source origin measured in pixels
  ///                   (pixel size determined by \p SrcImgDesc )
  /// \param SrcImgDesc is the source image descriptor
  /// \param Dest is a USM pointer to the destination memory.
  /// \param DestOffset is an offset from the destination origin where the
  ///                  x, y, and z components are measured in bytes, rows,
  ///                  and slices respectively
  /// \param DestExtent is the extent of the dest memory to copy, measured in
  ///                  pixels (pixel size determined by \p DestImgDesc )
  /// \param CopyExtent is the width, height, and depth of the region to copy
  ///               measured in pixels (pixel size determined by
  ///               \p SrcImgDesc )
  void
  ext_oneapi_copy(const ext::oneapi::experimental::image_mem_handle Src,
                  sycl::range<3> SrcOffset,
                  const ext::oneapi::experimental::image_descriptor &SrcImgDesc,
                  void *Dest, sycl::range<3> DestOffset,
                  sycl::range<3> DestExtent, sycl::range<3> CopyExtent);

  /// Copies data from one memory region to another, where \p Src and \p Dest
  /// are USM pointers. An exception is thrown if either \p Src is nullptr, \p
  /// Dest is nullptr, or \p Pitch is inconsistent with hardware requirements.
  /// The behavior is undefined if \p Desc is inconsistent with the allocated
  /// memory region.
  ///
  /// \param Src is a USM pointer to the source memory.
  /// \param Dest is a USM pointer to the destination memory.
  /// \param DeviceImgDesc is the image descriptor (format, order, dimensions).
  /// \param DeviceRowPitch is the pitch of the rows on the device.
  void ext_oneapi_copy(
      const void *Src, void *Dest,
      const ext::oneapi::experimental::image_descriptor &DeviceImgDesc,
      size_t DeviceRowPitch);

  /// Copies data from device to device memory, where \p Src and \p Dest
  /// are opaque image memory handles.
  /// An exception is thrown if either \p Src or \p Dest is incomplete
  ///
  /// \param Src is an opaque image memory handle to the source memory.
  /// \param Dest is an opaque image memory handle to the destination memory.
  /// \param ImageDesc is the source image descriptor
  void
  ext_oneapi_copy(const ext::oneapi::experimental::image_mem_handle Src,
                  ext::oneapi::experimental::image_mem_handle Dest,
                  const ext::oneapi::experimental::image_descriptor &ImageDesc);

  /// Copies data from device to device memory, where \p Src and \p Dest
  /// are opaque image memory handles. Allows for a sub-region copy, where
  /// \p SrcOffset, \p DestOffset and \p CopyExtent are used to determine the
  /// sub-region. Pixel size is determined by \p SrcImgDesc
  /// An exception is thrown if either \p Src or \p Dest is incomplete.
  ///
  /// \param Src is an opaque image memory handle to the source memory.
  /// \param SrcOffset is an offset from the source origin measured in pixels
  ///                   (pixel size determined by \p SrcImgDesc )
  /// \param SrcImgDesc is the source image descriptor
  /// \param Dest is an opaque image memory handle to the destination memory.
  /// \param DestOffset is an offset from the destination origin measured in
  ///                   pixels (pixel size determined by \p DestImgDesc )
  /// \param DestImgDesc is the destination image descriptor
  /// \param CopyExtent is the width, height, and depth of the region to copy
  ///               measured in pixels (pixel size determined by
  ///               \p SrcImgDesc )
  void ext_oneapi_copy(
      const ext::oneapi::experimental::image_mem_handle Src,
      sycl::range<3> SrcOffset,
      const ext::oneapi::experimental::image_descriptor &SrcImgDesc,
      ext::oneapi::experimental::image_mem_handle Dest,
      sycl::range<3> DestOffset,
      const ext::oneapi::experimental::image_descriptor &DestImgDesc,
      sycl::range<3> CopyExtent);

  /// Copies data from one memory region to another, where \p Src and \p Dest
  /// are USM pointers. Allows for a sub-region copy, where \p SrcOffset ,
  /// \p DestOffset , and \p Extent are used to determine the sub-region.
  /// Pixel size is determined by \p DestImgDesc
  /// An exception is thrown if either \p Src is nullptr or \p Dest is
  /// incomplete.
  ///
  /// \param Src is a USM pointer to the source memory.
  /// \param SrcOffset is an destination offset from the origin where the
  ///                  x, y, and z components are measured in bytes, rows,
  ///                  and slices respectively
  /// \param Dest is a USM pointer to the destination memory.
  /// \param DestOffset is an destination offset from the origin where the
  ///                  x, y, and z components are measured in bytes, rows,
  ///                  and slices respectively
  /// \param DeviceImgDesc is the device image descriptor
  /// \param DeviceRowPitch is the row pitch on the device
  /// \param HostExtent is the extent of the dest memory to copy, measured in
  ///                  pixels (pixel size determined by \p DeviceImgDesc )
  /// \param CopyExtent is the width, height, and depth of the region to copy
  ///               measured in pixels (pixel size determined by
  ///               \p DeviceImgDesc )
  void ext_oneapi_copy(
      const void *Src, sycl::range<3> SrcOffset, void *Dest,
      sycl::range<3> DestOffset,
      const ext::oneapi::experimental::image_descriptor &DeviceImgDesc,
      size_t DeviceRowPitch, sycl::range<3> HostExtent,
      sycl::range<3> CopyExtent);

  /// Submit a non-blocking device-side wait on an external
  //  semaphore to the queue.
  /// An exception is thrown if \p extSemaphore is incomplete, or if the
  /// type of semaphore requires an explicit value to wait upon.
  ///
  /// \param extSemaphore is an opaque external semaphore object
  void ext_oneapi_wait_external_semaphore(
      sycl::ext::oneapi::experimental::external_semaphore extSemaphore);

  /// Submit a non-blocking device-side wait on an external
  //  semaphore to the queue.
  /// An exception is thrown if \p extSemaphore is incomplete, or if the
  /// type of semaphore does not support waiting on an explicitly passed value.
  ///
  /// \param extSemaphore is an opaque external semaphore object
  /// \param WaitValue is the value that this semaphore will wait upon, until it
  ///                  allows any further commands to execute on the queue.
  void ext_oneapi_wait_external_semaphore(
      sycl::ext::oneapi::experimental::external_semaphore extSemaphore,
      uint64_t WaitValue);

  /// Instruct the queue to signal the external semaphore once all previous
  /// commands submitted to the queue have completed execution.
  /// An exception is thrown if \p extSemaphore is incomplete, or if the
  /// type of semaphore requires an explicit value to signal.
  ///
  /// \param extSemaphore is an opaque external semaphore object
  void ext_oneapi_signal_external_semaphore(
      sycl::ext::oneapi::experimental::external_semaphore extSemaphore);

  /// Instruct the queue to set the state of the external semaphore to
  /// \p SignalValue once all previous commands submitted to the queue have
  /// completed execution.
  /// An exception is thrown if \p extSemaphore is incomplete, or if the
  /// type of semaphore does not support signalling an explicitly passed value.
  ///
  /// \param extSemaphore is an opaque external semaphore object.
  /// \param SignalValue is the value that this semaphore signal, once all
  ///                    prior opeartions on the queue complete.
  void ext_oneapi_signal_external_semaphore(
      sycl::ext::oneapi::experimental::external_semaphore extSemaphore,
      uint64_t SignalValue);

private:
  std::shared_ptr<detail::handler_impl> impl;
  std::shared_ptr<detail::queue_impl> MQueue;
  std::vector<detail::LocalAccessorImplPtr> MLocalAccStorage;
  std::vector<std::shared_ptr<detail::stream_impl>> MStreamStorage;
  detail::string MKernelName;
  /// Storage for a sycl::kernel object.
  std::shared_ptr<detail::kernel_impl> MKernel;
  /// Pointer to the source host memory or accessor(depending on command type).
  void *MSrcPtr = nullptr;
  /// Pointer to the dest host memory or accessor(depends on command type).
  void *MDstPtr = nullptr;
  /// Length to copy or fill (for USM operations).
  size_t MLength = 0;
  /// Pattern that is used to fill memory object in case command type is fill.
  std::vector<unsigned char> MPattern;
  /// Storage for a lambda or function object.
  std::unique_ptr<detail::HostKernelBase> MHostKernel;

  detail::code_location MCodeLoc = {};
  bool MIsFinalized = false;
  event MLastEvent;

  // Make queue_impl class friend to be able to call finalize method.
  friend class detail::queue_impl;
  // Make accessor class friend to keep the list of associated accessors.
  template <typename DataT, int Dims, access::mode AccMode,
            access::target AccTarget, access::placeholder isPlaceholder,
            typename PropertyListT>
  friend class accessor;
  friend device detail::getDeviceFromHandler(handler &);

  template <typename DataT, int Dimensions, access::mode AccessMode,
            access::target AccessTarget, access::placeholder IsPlaceholder>
  friend class detail::image_accessor;
  // Make stream class friend to be able to keep the list of associated streams
  friend class stream;
  friend class detail::stream_impl;
  // Make reduction friends to store buffers and arrays created for it
  // in handler from reduction methods.
  template <typename T, class BinaryOperation, int Dims, size_t Extent,
            bool ExplicitIdentity, typename RedOutVar>
  friend class detail::reduction_impl_algo;

  friend inline void detail::reduction::finalizeHandler(handler &CGH);
  template <class FunctorTy>
  friend void detail::reduction::withAuxHandler(handler &CGH, FunctorTy Func);

  template <typename KernelName, detail::reduction::strategy Strategy, int Dims,
            typename PropertiesT, typename... RestT>
  friend void detail::reduction_parallel_for(handler &CGH, range<Dims> NDRange,
                                             PropertiesT Properties,
                                             RestT... Rest);

  template <typename KernelName, detail::reduction::strategy Strategy, int Dims,
            typename PropertiesT, typename... RestT>
  friend void
  detail::reduction_parallel_for(handler &CGH, nd_range<Dims> NDRange,
                                 PropertiesT Properties, RestT... Rest);

#ifndef __SYCL_DEVICE_ONLY__
  friend void detail::associateWithHandler(handler &,
                                           detail::AccessorBaseHost *,
                                           access::target);
  friend void detail::associateWithHandler(
      handler &, detail::UnsampledImageAccessorBaseHost *, image_target);
  friend void detail::associateWithHandler(
      handler &, detail::SampledImageAccessorBaseHost *, image_target);
#endif

  friend class ::MockHandler;
  friend class detail::queue_impl;

  // Make pipe class friend to be able to call ext_intel_read/write_host_pipe
  // method.
  template <class _name, class _dataT, int32_t _min_capacity,
            class _propertiesT, class>
  friend class ext::intel::experimental::pipe;

  template <class Obj>
  friend const decltype(Obj::impl) &
  sycl::detail::getSyclObjImpl(const Obj &SyclObject);

  /// Read from a host pipe given a host address and
  /// \param Name name of the host pipe to be passed into lower level runtime
  /// \param Ptr host pointer of host pipe as identified by address of its const
  ///        expr m_Storage member
  /// \param Size the size of data getting read back / to.
  /// \param Block if read operation is blocking, default to false.
  void ext_intel_read_host_pipe(const std::string &Name, void *Ptr, size_t Size,
                                bool Block = false) {
    ext_intel_read_host_pipe(detail::string_view(Name), Ptr, Size, Block);
  }
  void ext_intel_read_host_pipe(detail::string_view Name, void *Ptr,
                                size_t Size, bool Block = false);

  /// Write to host pipes given a host address and
  /// \param Name name of the host pipe to be passed into lower level runtime
  /// \param Ptr host pointer of host pipe as identified by address of its const
  /// expr m_Storage member
  /// \param Size the size of data getting read back / to.
  /// \param Block if write opeartion is blocking, default to false.
  void ext_intel_write_host_pipe(const std::string &Name, void *Ptr,
                                 size_t Size, bool Block = false) {
    ext_intel_write_host_pipe(detail::string_view(Name), Ptr, Size, Block);
  }
  void ext_intel_write_host_pipe(detail::string_view Name, void *Ptr,
                                 size_t Size, bool Block = false);
  friend class ext::oneapi::experimental::detail::graph_impl;
  friend class ext::oneapi::experimental::detail::dynamic_parameter_impl;

  bool DisableRangeRounding();

  bool RangeRoundingTrace();

  void GetRangeRoundingSettings(size_t &MinFactor, size_t &GoodFactor,
                                size_t &MinRange);

  template <typename WrapperT, typename TransformedArgType, int Dims,
            typename KernelType,
            std::enable_if_t<detail::KernelLambdaHasKernelHandlerArgT<
                KernelType, TransformedArgType>::value> * = nullptr>
  auto getRangeRoundedKernelLambda(KernelType KernelFunc,
                                   range<Dims> UserRange) {
    return detail::RoundedRangeKernelWithKH<TransformedArgType, Dims,
                                            KernelType>{UserRange, KernelFunc};
  }

  template <typename WrapperT, typename TransformedArgType, int Dims,
            typename KernelType,
            std::enable_if_t<!detail::KernelLambdaHasKernelHandlerArgT<
                KernelType, TransformedArgType>::value> * = nullptr>
  auto getRangeRoundedKernelLambda(KernelType KernelFunc,
                                   range<Dims> UserRange) {
    return detail::RoundedRangeKernel<TransformedArgType, Dims, KernelType>{
        UserRange, KernelFunc};
  }

  const std::shared_ptr<detail::context_impl> &getContextImplPtr() const;

  // Checks if 2D memory operations are supported by the underlying platform.
  bool supportsUSMMemcpy2D();
  bool supportsUSMFill2D();
  bool supportsUSMMemset2D();

  // Helper function for getting a loose bound on work-items.
  id<2> computeFallbackKernelBounds(size_t Width, size_t Height);

  // Function to get information about the backend for which the code is
  // compiled for
  backend getDeviceBackend() const;

  // Common function for launching a 2D USM memcpy kernel to avoid redefinitions
  // of the kernel from copy and memcpy.
  template <typename T>
  void commonUSMCopy2DFallbackKernel(const void *Src, size_t SrcPitch,
                                     void *Dest, size_t DestPitch, size_t Width,
                                     size_t Height) {
    // Otherwise the data is accessible on the device so we do the operation
    // there instead.
    // Limit number of work items to be resistant to big copies.
    id<2> Chunk = computeFallbackKernelBounds(Height, Width);
    id<2> Iterations = (Chunk + id<2>{Height, Width} - 1) / Chunk;
    parallel_for<__usmmemcpy2d<T>>(
        range<2>{Chunk[0], Chunk[1]}, [=](id<2> Index) {
          T *CastedDest = static_cast<T *>(Dest);
          const T *CastedSrc = static_cast<const T *>(Src);
          for (uint32_t I = 0; I < Iterations[0]; ++I) {
            for (uint32_t J = 0; J < Iterations[1]; ++J) {
              id<2> adjustedIndex = Index + Chunk * id<2>{I, J};
              if (adjustedIndex[0] < Height && adjustedIndex[1] < Width) {
                CastedDest[adjustedIndex[0] * DestPitch + adjustedIndex[1]] =
                    CastedSrc[adjustedIndex[0] * SrcPitch + adjustedIndex[1]];
              }
            }
          }
        });
  }

  // Common function for launching a 2D USM memcpy host-task to avoid
  // redefinitions of the kernel from copy and memcpy.
  template <typename T>
  void commonUSMCopy2DFallbackHostTask(const void *Src, size_t SrcPitch,
                                       void *Dest, size_t DestPitch,
                                       size_t Width, size_t Height) {
    // If both pointers are host USM or unknown (assumed non-USM) we use a
    // host-task to satisfy dependencies.
    host_task([=] {
      const T *CastedSrc = static_cast<const T *>(Src);
      T *CastedDest = static_cast<T *>(Dest);
      for (size_t I = 0; I < Height; ++I) {
        const T *SrcItBegin = CastedSrc + SrcPitch * I;
        T *DestItBegin = CastedDest + DestPitch * I;
        std::copy(SrcItBegin, SrcItBegin + Width, DestItBegin);
      }
    });
  }

  // StageFillCG()  Supporting function to fill()
  template <typename T, int Dims, access::mode AccessMode,
            access::target AccessTarget,
            access::placeholder IsPlaceholder = access::placeholder::false_t,
            typename PropertyListT = property_list>
  void StageFillCG(
      accessor<T, Dims, AccessMode, AccessTarget, IsPlaceholder, PropertyListT>
          Dst,
      const T &Pattern) {
    setType(detail::CGType::Fill);
    detail::AccessorBaseHost *AccBase = (detail::AccessorBaseHost *)&Dst;
    detail::AccessorImplPtr AccImpl = detail::getSyclObjImpl(*AccBase);

    MDstPtr = static_cast<void *>(AccImpl.get());
    addAccessorReq(std::move(AccImpl));

    MPattern.resize(sizeof(T));
    auto PatternPtr = reinterpret_cast<T *>(MPattern.data());
    *PatternPtr = Pattern;
  }

  // Common function for launching a 2D USM fill kernel to avoid redefinitions
  // of the kernel from memset and fill.
  template <typename T>
  void commonUSMFill2DFallbackKernel(void *Dest, size_t DestPitch,
                                     const T &Pattern, size_t Width,
                                     size_t Height) {
    // Otherwise the data is accessible on the device so we do the operation
    // there instead.
    // Limit number of work items to be resistant to big fill operations.
    id<2> Chunk = computeFallbackKernelBounds(Height, Width);
    id<2> Iterations = (Chunk + id<2>{Height, Width} - 1) / Chunk;
    parallel_for<__usmfill2d<T>>(
        range<2>{Chunk[0], Chunk[1]}, [=](id<2> Index) {
          T *CastedDest = static_cast<T *>(Dest);
          for (uint32_t I = 0; I < Iterations[0]; ++I) {
            for (uint32_t J = 0; J < Iterations[1]; ++J) {
              id<2> adjustedIndex = Index + Chunk * id<2>{I, J};
              if (adjustedIndex[0] < Height && adjustedIndex[1] < Width) {
                CastedDest[adjustedIndex[0] * DestPitch + adjustedIndex[1]] =
                    Pattern;
              }
            }
          }
        });
  }

  // Common function for launching a 2D USM fill kernel or host_task to avoid
  // redefinitions of the kernel from memset and fill.
  template <typename T>
  void commonUSMFill2DFallbackHostTask(void *Dest, size_t DestPitch,
                                       const T &Pattern, size_t Width,
                                       size_t Height) {
    // If the pointer is host USM or unknown (assumed non-USM) we use a
    // host-task to satisfy dependencies.
    host_task([=] {
      T *CastedDest = static_cast<T *>(Dest);
      for (size_t I = 0; I < Height; ++I) {
        T *ItBegin = CastedDest + DestPitch * I;
        std::fill(ItBegin, ItBegin + Width, Pattern);
      }
    });
  }

  // Implementation of USM fill using command for native fill.
  void fill_impl(void *Dest, const void *Value, size_t ValueSize, size_t Count);

  // Implementation of ext_oneapi_memcpy2d using command for native 2D memcpy.
  void ext_oneapi_memcpy2d_impl(void *Dest, size_t DestPitch, const void *Src,
                                size_t SrcPitch, size_t Width, size_t Height);

  // Untemplated version of ext_oneapi_fill2d using command for native 2D fill.
  void ext_oneapi_fill2d_impl(void *Dest, size_t DestPitch, const void *Value,
                              size_t ValueSize, size_t Width, size_t Height);

  // Implementation of ext_oneapi_memset2d using command for native 2D memset.
  void ext_oneapi_memset2d_impl(void *Dest, size_t DestPitch, int Value,
                                size_t Width, size_t Height);

  // Implementation of memcpy to device_global.
  void memcpyToDeviceGlobal(const void *DeviceGlobalPtr, const void *Src,
                            bool IsDeviceImageScoped, size_t NumBytes,
                            size_t Offset);

  // Implementation of memcpy from device_global.
  void memcpyFromDeviceGlobal(void *Dest, const void *DeviceGlobalPtr,
                              bool IsDeviceImageScoped, size_t NumBytes,
                              size_t Offset);

  // Implementation of memcpy to an unregistered device_global.
  void memcpyToHostOnlyDeviceGlobal(const void *DeviceGlobalPtr,
                                    const void *Src, size_t DeviceGlobalTSize,
                                    bool IsDeviceImageScoped, size_t NumBytes,
                                    size_t Offset);

  // Implementation of memcpy from an unregistered device_global.
  void memcpyFromHostOnlyDeviceGlobal(void *Dest, const void *DeviceGlobalPtr,
                                      bool IsDeviceImageScoped, size_t NumBytes,
                                      size_t Offset);

  // Changing values in this will break ABI/API.
  enum class StableKernelCacheConfig : int32_t {
    Default = 0,
    LargeSLM = 1,
    LargeData = 2
  };

  // Set value of the gpu cache configuration for the kernel.
  void setKernelCacheConfig(StableKernelCacheConfig);
  // Set value of the kernel is cooperative flag
  void setKernelIsCooperative(bool);

  // Set using cuda thread block cluster launch flag and set the launch bounds.
  void setKernelClusterLaunch(sycl::range<3> ClusterSize, int Dims);

  // Various checks that are only meaningful for host compilation, because they
  // result in runtime errors (i.e. exceptions being thrown). To save time
  // during device compilations (by reducing amount of templates we have to
  // instantiate), those are only available during host compilation pass.
#ifndef __SYCL_DEVICE_ONLY__
  constexpr static int AccessTargetMask = 0x7ff;
  /// According to section 4.7.6.11. of the SYCL specification, a local accessor
  /// must not be used in a SYCL kernel function that is invoked via single_task
  /// or via the simple form of parallel_for that takes a range parameter.
  template <typename KernelName, typename KernelType>
  void throwOnKernelParameterMisuse() const {
    using NameT =
        typename detail::get_kernel_name_t<KernelName, KernelType>::name;
    for (unsigned I = 0; I < detail::getKernelNumParams<NameT>(); ++I) {
      const detail::kernel_param_desc_t ParamDesc =
          detail::getKernelParamDesc<NameT>(I);
      const detail::kernel_param_kind_t &Kind = ParamDesc.kind;
      const access::target AccTarget =
          static_cast<access::target>(ParamDesc.info & AccessTargetMask);
      if ((Kind == detail::kernel_param_kind_t::kind_accessor) &&
          (AccTarget == target::local))
        throw sycl::exception(
            make_error_code(errc::kernel_argument),
            "A local accessor must not be used in a SYCL kernel function "
            "that is invoked via single_task or via the simple form of "
            "parallel_for that takes a range parameter.");
      if (Kind == detail::kernel_param_kind_t::kind_work_group_memory)
        throw sycl::exception(
            make_error_code(errc::kernel_argument),
<<<<<<< HEAD
            "A local accessor must not be used in a SYCL kernel function "
            "that is invoked via single_task or via the simple form of "
            "parallel_for that takes a range parameter.");
=======
            "A work group memory object must not be used in a SYCL kernel "
            "function that is invoked via single_task or via the simple form "
            "of parallel_for that takes a range parameter.");
>>>>>>> fbd36756
    }
  }

  template <typename T, int Dims, access::mode AccessMode,
            access::target AccessTarget,
            access::placeholder IsPlaceholder = access::placeholder::false_t,
            typename PropertyListT = property_list>
  void checkIfPlaceholderIsBoundToHandler(
      accessor<T, Dims, AccessMode, AccessTarget, IsPlaceholder, PropertyListT>
          Acc) {
    auto *AccBase = reinterpret_cast<detail::AccessorBaseHost *>(&Acc);
    detail::AccessorImplHost *Req = detail::getSyclObjImpl(*AccBase).get();
    if (HasAssociatedAccessor(Req, AccessTarget))
      throw sycl::exception(make_error_code(errc::kernel_argument),
                            "placeholder accessor must be bound by calling "
                            "handler::require() before it can be used.");
  }

  template <
      ext::oneapi::experimental::detail::UnsupportedGraphFeatures FeatureT>
  void throwIfGraphAssociated() const {

    if (getCommandGraph()) {
      std::string FeatureString =
          ext::oneapi::experimental::detail::UnsupportedFeatureToString(
              FeatureT);
      throw sycl::exception(sycl::make_error_code(errc::invalid),
                            "The " + FeatureString +
                                " feature is not yet available "
                                "for use with the SYCL Graph extension.");
    }
  }
#endif

  // Set that an ND Range was used during a call to parallel_for
  void setNDRangeUsed(bool Value);

  inline void internalProfilingTagImpl() {
    throwIfActionIsCreated();
    setType(detail::CGType::ProfilingTag);
  }

  void addAccessorReq(detail::AccessorImplPtr Accessor);

  void addLifetimeSharedPtrStorage(std::shared_ptr<const void> SPtr);

  void addArg(detail::kernel_param_kind_t ArgKind, void *Req, int AccessTarget,
              int ArgIndex);
  void clearArgs();
  void setArgsToAssociatedAccessors();

  bool HasAssociatedAccessor(detail::AccessorImplHost *Req,
                             access::target AccessTarget) const;

  template <int Dims> static sycl::range<3> padRange(sycl::range<Dims> Range) {
    if constexpr (Dims == 3) {
      return Range;
    } else {
      sycl::range<3> Res{0, 0, 0};
      for (int I = 0; I < Dims; ++I)
        Res[I] = Range[I];
      return Res;
    }
  }

  template <int Dims> static sycl::id<3> padId(sycl::id<Dims> Id) {
    if constexpr (Dims == 3) {
      return Id;
    } else {
      sycl::id<3> Res{0, 0, 0};
      for (int I = 0; I < Dims; ++I)
        Res[I] = Id[I];
      return Res;
    }
  }

  template <int Dims>
  void setNDRangeDescriptor(sycl::range<Dims> N,
                            bool SetNumWorkGroups = false) {
    return setNDRangeDescriptorPadded(padRange(N), SetNumWorkGroups, Dims);
  }
  template <int Dims>
  void setNDRangeDescriptor(sycl::range<Dims> NumWorkItems,
                            sycl::id<Dims> Offset) {
    return setNDRangeDescriptorPadded(padRange(NumWorkItems), padId(Offset),
                                      Dims);
  }
  template <int Dims>
  void setNDRangeDescriptor(sycl::nd_range<Dims> ExecutionRange) {
    return setNDRangeDescriptorPadded(
        padRange(ExecutionRange.get_global_range()),
        padRange(ExecutionRange.get_local_range()),
        padId(ExecutionRange.get_offset()), Dims);
  }

  void setNDRangeDescriptorPadded(sycl::range<3> N, bool SetNumWorkGroups,
                                  int Dims);
  void setNDRangeDescriptorPadded(sycl::range<3> NumWorkItems,
                                  sycl::id<3> Offset, int Dims);
  void setNDRangeDescriptorPadded(sycl::range<3> NumWorkItems,
                                  sycl::range<3> LocalSize, sycl::id<3> Offset,
                                  int Dims);

  friend class detail::HandlerAccess;

protected:
  /// Registers event dependencies in this command group.
  void depends_on(const detail::EventImplPtr &Event);
  /// Registers event dependencies in this command group.
  void depends_on(const std::vector<detail::EventImplPtr> &Events);
};

namespace detail {
class HandlerAccess {
public:
  static void internalProfilingTagImpl(handler &Handler) {
    Handler.internalProfilingTagImpl();
  }

  template <typename RangeT, typename PropertiesT>
  static void parallelForImpl(handler &Handler, RangeT Range, PropertiesT Props,
                              kernel Kernel) {
    Handler.parallel_for_impl(Range, Props, Kernel);
  }
};
} // namespace detail

} // namespace _V1
} // namespace sycl<|MERGE_RESOLUTION|>--- conflicted
+++ resolved
@@ -567,11 +567,7 @@
   // The version for regular(standard layout) argument.
   template <typename T, typename... Ts>
   void setArgsHelper(int ArgIndex, T &&Arg, Ts &&...Args) {
-<<<<<<< HEAD
-set_arg(ArgIndex, std::forward<T>(Arg));
-=======
     set_arg(ArgIndex, std::forward<T>(Arg));
->>>>>>> fbd36756
     setArgsHelper(++ArgIndex, std::forward<Ts>(Args)...);
   }
 
@@ -1853,13 +1849,9 @@
   void set_arg(
       int ArgIndex,
       ext::oneapi::experimental::work_group_memory<DataT, PropertyListT> &Arg) {
-<<<<<<< HEAD
     // slice the base class object out of Arg
     detail::work_group_memory_impl &ArgImpl = Arg;
     setArgHelper(ArgIndex, ArgImpl);
-=======
-    setArgHelper(ArgIndex, Arg);
->>>>>>> fbd36756
   }
 
   // set_arg for graph dynamic_parameters
@@ -1880,11 +1872,7 @@
   ///
   /// \param Args are argument values to be set.
   template <typename... Ts> void set_args(Ts &&...Args) {
-<<<<<<< HEAD
-  setArgsHelper(0, std::forward<Ts>(Args)...);
-=======
     setArgsHelper(0, std::forward<Ts>(Args)...);
->>>>>>> fbd36756
   }
   /// Defines and invokes a SYCL kernel function as a function object type.
   ///
@@ -3597,15 +3585,9 @@
       if (Kind == detail::kernel_param_kind_t::kind_work_group_memory)
         throw sycl::exception(
             make_error_code(errc::kernel_argument),
-<<<<<<< HEAD
-            "A local accessor must not be used in a SYCL kernel function "
-            "that is invoked via single_task or via the simple form of "
-            "parallel_for that takes a range parameter.");
-=======
             "A work group memory object must not be used in a SYCL kernel "
             "function that is invoked via single_task or via the simple form "
             "of parallel_for that takes a range parameter.");
->>>>>>> fbd36756
     }
   }
 
