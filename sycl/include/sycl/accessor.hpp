--- conflicted
+++ resolved
@@ -3592,15 +3592,10 @@
   using const_reference = const DataT &;
 
   template <typename AllocatorT>
-<<<<<<< HEAD
   unsampled_image_accessor(
       unsampled_image<Dimensions, AllocatorT> &ImageRef,
       handler &CommandGroupHandlerRef, const property_list &PropList = {},
-      const detail::code_location CodeLoc = detail::code_location::current()) {
-=======
-  unsampled_image_accessor(unsampled_image<Dimensions, AllocatorT> &ImageRef,
-                           handler &CommandGroupHandlerRef,
-                           const property_list &PropList = {})
+      const detail::code_location CodeLoc = detail::code_location::current())
 #ifdef __SYCL_DEVICE_ONLY__
       {}
 #else
@@ -3610,7 +3605,6 @@
                         {ImageRef.getRowPitch(), ImageRef.getSlicePitch(), 0},
                         ImageRef.getChannelType(), ImageRef.getChannelOrder(),
                         PropList) {
->>>>>>> b6faefb0
     device Device = detail::getDeviceFromHandler(CommandGroupHandlerRef);
     // Avoid aspect::image warning.
     aspect ImageAspect = aspect::image;
@@ -3620,24 +3614,11 @@
           "Device associated with command group handler does not have "
           "aspect::image.");
 
-<<<<<<< HEAD
-#ifndef __SYCL_DEVICE_ONLY__
-    // TODO: There is no impl to these classes yet. Fill in the accessor pointer
-    // argument when available.
     detail::unsampledImageConstructorNotification(
-        detail::getSyclObjImpl(ImageRef).get(), nullptr, AccessTarget,
+        detail::getSyclObjImpl(ImageRef).get(), this->impl.get(), AccessTarget,
         AccessMode, (const void *)typeid(DataT).name(), sizeof(DataT), CodeLoc);
-#endif // __SYCL_DEVICE_ONLY__
-
-    std::ignore = ImageRef;
-    std::ignore = PropList;
-    throw sycl::exception(
-        sycl::make_error_code(sycl::errc::feature_not_supported),
-        "unsampled_image_accessor is not yet available.");
-=======
     detail::associateWithHandler(CommandGroupHandlerRef, this, AccessTarget);
     GDBMethodsAnchor();
->>>>>>> b6faefb0
   }
 #endif // __SYCL_DEVICE_ONLY__
 
@@ -3765,9 +3746,8 @@
     addHostUnsampledImageAccessorAndWait(base_class::impl.get());
 
     detail::unsampledImageConstructorNotification(
-        detail::getSyclObjImpl(ImageRef).get(), base_class::impl.get(),
-        std::nullopt, AccessMode, (const void *)typeid(DataT).name(),
-        sizeof(DataT), CodeLoc);
+        detail::getSyclObjImpl(ImageRef).get(), this->impl.get(), std::nullopt,
+        AccessMode, (const void *)typeid(DataT).name(), sizeof(DataT), CodeLoc);
   }
 
   /* -- common interface members -- */
@@ -3878,15 +3858,10 @@
   using const_reference = const DataT &;
 
   template <typename AllocatorT>
-<<<<<<< HEAD
   sampled_image_accessor(
       sampled_image<Dimensions, AllocatorT> &ImageRef,
       handler &CommandGroupHandlerRef, const property_list &PropList = {},
-      const detail::code_location CodeLoc = detail::code_location::current()) {
-=======
-  sampled_image_accessor(sampled_image<Dimensions, AllocatorT> &ImageRef,
-                         handler &CommandGroupHandlerRef,
-                         const property_list &PropList = {})
+      const detail::code_location CodeLoc = detail::code_location::current())
 #ifdef __SYCL_DEVICE_ONLY__
       {}
 #else
@@ -3896,7 +3871,6 @@
                         {ImageRef.getRowPitch(), ImageRef.getSlicePitch(), 0},
                         ImageRef.getChannelType(), ImageRef.getChannelOrder(),
                         ImageRef.getSampler(), PropList) {
->>>>>>> b6faefb0
     device Device = detail::getDeviceFromHandler(CommandGroupHandlerRef);
     // Avoid aspect::image warning.
     aspect ImageAspect = aspect::image;
@@ -3906,24 +3880,11 @@
           "Device associated with command group handler does not have "
           "aspect::image.");
 
-<<<<<<< HEAD
-#ifndef __SYCL_DEVICE_ONLY__
-    // TODO: There is no impl to these classes yet. Fill in the accessor pointer
-    // argument when available.
     detail::sampledImageConstructorNotification(
-        detail::getSyclObjImpl(ImageRef).get(), nullptr, AccessTarget,
+        detail::getSyclObjImpl(ImageRef).get(), this->impl.get(), AccessTarget,
         (const void *)typeid(DataT).name(), sizeof(DataT), CodeLoc);
-#endif // __SYCL_DEVICE_ONLY__
-
-    std::ignore = ImageRef;
-    std::ignore = PropList;
-    throw sycl::exception(
-        sycl::make_error_code(sycl::errc::feature_not_supported),
-        "sampled_image_accessor is not yet available.");
-=======
     detail::associateWithHandler(CommandGroupHandlerRef, this, AccessTarget);
     GDBMethodsAnchor();
->>>>>>> b6faefb0
   }
 #endif // __SYCL_DEVICE_ONLY__
 
@@ -4027,9 +3988,8 @@
     addHostSampledImageAccessorAndWait(base_class::impl.get());
 
     detail::sampledImageConstructorNotification(
-        detail::getSyclObjImpl(ImageRef).get(), base_class::impl.get(),
-        std::nullopt, (const void *)typeid(DataT).name(), sizeof(DataT),
-        CodeLoc);
+        detail::getSyclObjImpl(ImageRef).get(), this->impl.get(), std::nullopt,
+        (const void *)typeid(DataT).name(), sizeof(DataT), CodeLoc);
   }
 
   /* -- common interface members -- */
