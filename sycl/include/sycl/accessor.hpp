//==------------ accessor.hpp - SYCL standard header file ------------------==//
//
// Part of the LLVM Project, under the Apache License v2.0 with LLVM Exceptions.
// See https://llvm.org/LICENSE.txt for license information.
// SPDX-License-Identifier: Apache-2.0 WITH LLVM-exception
//
//===----------------------------------------------------------------------===//

#pragma once

#include <CL/__spirv/spirv_types.hpp>
#include <sycl/atomic.hpp>
#include <sycl/buffer.hpp>
#include <sycl/detail/accessor_iterator.hpp>
#include <sycl/detail/cl.h>
#include <sycl/detail/common.hpp>
#include <sycl/detail/export.hpp>
#include <sycl/detail/generic_type_traits.hpp>
#include <sycl/detail/handler_proxy.hpp>
#include <sycl/detail/image_accessor_util.hpp>
#include <sycl/detail/image_ocl_types.hpp>
#include <sycl/detail/owner_less_base.hpp>
#include <sycl/device.hpp>
#include <sycl/exception.hpp>
#include <sycl/ext/oneapi/accessor_property_list.hpp>
#include <sycl/ext/oneapi/weak_object_base.hpp>
#include <sycl/id.hpp>
#include <sycl/image.hpp>
#include <sycl/pointers.hpp>
#include <sycl/properties/accessor_properties.hpp>
#include <sycl/properties/buffer_properties.hpp>
#include <sycl/property_list.hpp>
#include <sycl/property_list_conversion.hpp>
#include <sycl/sampler.hpp>

#include <iterator>
#include <type_traits>

#include <utility>

/// \file accessor.hpp
/// The file contains implementations of accessor class.
///
/// Objects of accessor class define a requirement to access some SYCL memory
/// object or local memory of the device.
///
/// Basically there are 3 distinct types of accessors.
///
/// One of them is an accessor to a SYCL buffer object(Buffer accessor) which
/// has the richest interface. It supports things like accessing only a part of
/// buffer, multidimensional access using sycl::id, conversions to various
/// multi_ptr and atomic classes.
///
/// Second type is an accessor to a SYCL image object(Image accessor) which has
/// "image" specific methods for reading and writing.
///
/// Finally, accessor to local memory(Local accessor) doesn't require access to
/// any SYCL memory object, but asks for some local memory on device to be
/// available. Some methods overlap with ones that "Buffer accessor" provides.
///
/// Buffer and Image accessors create the requirement to access some SYCL memory
/// object(or part of it). SYCL RT must detect when two kernels want to access
/// the same memory objects and make sure they are executed in correct order.
///
/// "accessor_common" class that contains several common methods between Buffer
/// and Local accessors.
///
/// Accessors have different representation on host and on device. On host they
/// have non-templated base class, that is needed to safely work with any
/// accessor type. Furhermore on host we need some additional fields in order
/// to implement functionality required by Specification, for example during
/// lifetime of a host accessor other operations with memory object the accessor
/// refers to should be blocked and when all references to the host accessor are
/// desctructed, the memory this host accessor refers to should be "written
/// back".
///
/// The scheme of inheritance for host side:
///
/// \dot
/// digraph G {
///    node [shape="box"];
///    graph [splines=ortho];
///    a1 [label =
///   "accessor(1)\nFor targets:\nhost_buffer\nglobal_buffer\nconstant_buffer"];
///    a2 [label = "accessor(2)\nFor targets:\n host_image"];
///    a3 [label = "accessor(3)\nFor targets:\nlocal"];
///    a4 [label = "accessor(4)\nFor targets:\nimage"];
///    a5 [label = "accessor(5)\nFor targets:\nimage_array"];
///    "AccessorBaseHost" -> "image_accessor";
///    "AccessorBaseHost" -> a1;
///    "accessor_common" -> a1;
///    "accessor_common" -> a3;
///    "LocalAccessorBaseHost" -> a3;
///    "image_accessor" -> a2;
///    "image_accessor" -> a4;
///    "image_accessor" -> a5;
/// }
/// \enddot
///
//  +------------------+     +-----------------+     +-----------------------+
//  |                  |     |                 |     |                       |
//  | AccessorBaseHost |     | accessor_common |     | LocalAccessorBaseHost |
//  |                  |     |                 |     |                       |
//  +------------------+     +-----+-----------+     +--------+--------------+
//         |     |                     |   |                   |
//         |     +-----------+    +----+   +---------+  +------+
//         |                 |    |                  |  |
//         v                 v    v                  v  v
//  +----------------+  +-----------------+   +-------------+
//  |                |  |   accessor(1)   |   | accessor(3) |
//  | image_accessor |  +-----------------|   +-------------+
//  |                |  | for targets:    |   | for target: |
//  +---+---+---+----+  |                 |   |             |
//      |   |   |       | host_buffer     |   | local       |
//      |   |   |       | global_buffer   |   +-------------+
//      |   |   |       | constant_buffer |
//      |   |   |       +-----------------+
//      |   |   |
//      |   |   +------------------------------------+
//      |   |                                        |
//      |   +----------------------+                 |
//      v                          v                 v
//  +-----------------+    +--------------+    +-------------+
//  |     acessor(2)  |    |  accessor(4) |    | accessor(5) |
//  +-----------------+    +--------------+    +-------------+
//  | for targets:    |    | for targets: |    | for target: |
//  |                 |    |              |    |             |
//  | host_image      |    |  image       |    | image_array |
//  +-----------------+    +--------------+    +-------------+
//
/// \file accessor.hpp
///
/// For host side AccessorBaseHost/LocalAccessorBaseHost contains shared_ptr
/// which points to AccessorImplHost/LocalAccessorImplHost object.
///
/// The scheme of inheritance for device side:
/// \dot
/// digraph Diagram {
///    node [shape="box"];
///    a1 [label =
///   "accessor(1)\nFor targets:\nhost_buffer\nglobal_buffer\nconstant_buffer"];
///    a2 [label = "accessor(2)\nFor targets:\nhost_image"];
///    a3 [label = "accessor(3)\nFor targets:\nlocal"];
///    a4 [label = "accessor(4)\nFor targets:\nimage"];
///    a5 [label = "accessor(5)\nFor targets:\nimage_array"];
///    "accessor_common" -> a1;
///    "accessor_common" -> a3;
///    "image_accessor" -> a2;
///    "image_accessor" -> a4;
///    "image_accessor" -> a5;
///    a1 -> "host_accessor";
/// }
/// \enddot
///
//
//                            +-----------------+
//                            |                 |
//                            | accessor_common |
//                            |                 |
//                            +-----+-------+---+
//                                     |       |
//                                +----+       +-----+
//                                |                  |
//                                v                  v
//  +----------------+  +-----------------+   +-------------+
//  |                |  |   accessor(1)   |   | accessor(3) |
//  | image_accessor |  +-----------------|   +-------------+
//  |                |  | for targets:    |   | for target: |
//  +---+---+---+----+  |                 |   |             |
//      |   |   |       | host_buffer     |   | local       |
//      |   |   |       | global_buffer   |   +-------------+
//      |   |   |       | constant_buffer |
//      |   |   |       +-----------------+
//      |   |   |                 |
//      |   |   |                 v
//      |   |   |       +-----------------+
//      |   |   |       |                 |
//      |   |   |       |  host_accessor  |
//      |   |   |       |                 |
//      |   |   |       +-----------------+
//      |   |   |
//      |   |   +------------------------------------+
//      |   |                                        |
//      |   +----------------------+                 |
//      v                          v                 v
//  +-----------------+    +--------------+    +-------------+
//  |     acessor(2)  |    |  accessor(4) |    | accessor(5) |
//  +-----------------+    +--------------+    +-------------+
//  | for targets:    |    | for targets: |    | for target: |
//  |                 |    |              |    |             |
//  | host_image      |    |  image       |    | image_array |
//  +-----------------+    +--------------+    +-------------+
//
/// \file accessor.hpp
///
/// For device side AccessorImplHost/LocalAccessorImplHost are fileds of
/// accessor(1) and accessor(3).
///
/// accessor(1) declares accessor as a template class and implements accessor
/// class for access targets: host_buffer, global_buffer and constant_buffer.
///
/// accessor(3) specializes accessor(1) for the local access target.
///
/// image_accessor contains implements interfaces for access targets:
/// host_image, image and image_array. But there are three distinct
/// specializations of the accessor(1) (accessor(2), accessor(4), accessor(5))
/// that are just inherited from image_accessor.
///
/// accessor_common contains several helpers common for both accessor(1) and
/// accessor(3)

namespace sycl {
__SYCL_INLINE_VER_NAMESPACE(_V1) {
class stream;
namespace ext::intel::esimd::detail {
// Forward declare a "back-door" access class to support ESIMD.
class AccessorPrivateProxy;
} // namespace ext::intel::esimd::detail

template <typename DataT, int Dimensions = 1,
          access::mode AccessMode = access::mode::read_write,
          access::target AccessTarget = access::target::device,
          access::placeholder IsPlaceholder = access::placeholder::false_t,
          typename PropertyListT = ext::oneapi::accessor_property_list<>>
class accessor;

namespace detail {

// A helper structure which is shared between buffer accessor and accessor_impl
// TODO: Unify with AccessorImplDevice?
struct AccHostDataT {
  AccHostDataT(const sycl::id<3> &Offset, const sycl::range<3> &Range,
               const sycl::range<3> &MemoryRange, void *Data = nullptr)
      : MOffset(Offset), MAccessRange(Range), MMemoryRange(MemoryRange),
        MData(Data) {}

  sycl::id<3> MOffset;
  sycl::range<3> MAccessRange;
  sycl::range<3> MMemoryRange;
  void *MData = nullptr;
  void *Reserved = nullptr;
};

void __SYCL_EXPORT constructorNotification(void *BufferObj, void *AccessorObj,
                                           access::target Target,
                                           access::mode Mode,
                                           const code_location &CodeLoc);

template <typename T>
using IsPropertyListT = typename std::is_base_of<PropertyListBase, T>;

template <typename T>
using IsRunTimePropertyListT =
    typename std::is_same<ext::oneapi::accessor_property_list<>, T>;

template <typename T> struct IsCxPropertyList {
  constexpr static bool value = false;
};

template <typename... Props>
struct IsCxPropertyList<ext::oneapi::accessor_property_list<Props...>> {
  constexpr static bool value = true;
};

template <> struct IsCxPropertyList<ext::oneapi::accessor_property_list<>> {
  constexpr static bool value = false;
};

__SYCL_EXPORT device getDeviceFromHandler(handler &CommandGroupHandlerRef);

template <typename DataT, int Dimensions, access::mode AccessMode,
          access::target AccessTarget, access::placeholder IsPlaceholder,
          typename PropertyListT = ext::oneapi::accessor_property_list<>>
class accessor_common {
protected:
  constexpr static access::address_space AS = TargetToAS<AccessTarget>::AS;

  constexpr static bool IsHostBuf = AccessTarget == access::target::host_buffer;
  constexpr static bool IsHostTask = AccessTarget == access::target::host_task;
  // SYCL2020 4.7.6.9.4.3
  // IsPlaceHolder template parameter has no bearing on whether the accessor
  // instance is a placeholder. This is determined solely by the constructor.
  // The rule seems to be: if the constructor receives a CommandGroupHandler
  // it is NOT a placeholder. Otherwise, it is a placeholder.
  // However, according to 4.7.6.9.4.6. accessor specialization with
  // target::host_buffer is never a placeholder. So, if the constructor
  // used receives a CommandGroupHandler, the accessor will never be a
  // placeholder. If it doesn't, but IsHostBuf is true, it won't be a
  // placeholder either. Otherwise, the accessor is a placeholder.
  constexpr static bool IsPlaceH = !IsHostBuf;

  // TODO: SYCL 2020 deprecates four of the target enum values
  // and replaces them with 2 (device and host_task). May want
  // to change these constexpr.
  constexpr static bool IsGlobalBuf =
      AccessTarget == access::target::global_buffer;

  constexpr static bool IsConstantBuf =
      AccessTarget == access::target::constant_buffer;

  constexpr static bool IsAccessAnyWrite =
      AccessMode == access::mode::write ||
      AccessMode == access::mode::read_write ||
      AccessMode == access::mode::discard_write ||
      AccessMode == access::mode::discard_read_write;

  constexpr static bool IsAccessReadOnly = AccessMode == access::mode::read;
  static constexpr bool IsConst = std::is_const_v<DataT>;

  constexpr static bool IsAccessReadWrite =
      AccessMode == access::mode::read_write;

  constexpr static bool IsAccessAtomic = AccessMode == access::mode::atomic;

  using RefType = detail::const_if_const_AS<AS, DataT> &;
  using ConstRefType = const DataT &;
  using PtrType = detail::const_if_const_AS<AS, DataT> *;

  // The class which allows to access value of N dimensional accessor using N
  // subscript operators, e.g. accessor[2][2][3]
  template <int SubDims,
            typename AccType =
                accessor<DataT, Dimensions, AccessMode, AccessTarget,
                         IsPlaceholder, PropertyListT>>
  class AccessorSubscript {
    static constexpr int Dims = Dimensions;

    mutable id<Dims> MIDs;
    AccType MAccessor;

  public:
    AccessorSubscript(AccType Accessor, id<Dims> IDs)
        : MIDs(IDs), MAccessor(Accessor) {}

    // Only accessor class is supposed to use this c'tor for the first
    // operator[].
    AccessorSubscript(AccType Accessor, size_t Index) : MAccessor(Accessor) {
      MIDs[0] = Index;
    }

    template <int CurDims = SubDims, typename = std::enable_if_t<(CurDims > 1)>>
    auto operator[](size_t Index) {
      MIDs[Dims - CurDims] = Index;
      return AccessorSubscript<CurDims - 1, AccType>(MAccessor, MIDs);
    }

    template <int CurDims = SubDims,
              typename = std::enable_if_t<CurDims == 1 && (IsAccessReadOnly ||
                                                           IsAccessAnyWrite)>>
    typename AccType::reference operator[](size_t Index) const {
      MIDs[Dims - CurDims] = Index;
      return MAccessor[MIDs];
    }

    template <int CurDims = SubDims>
    typename std::enable_if_t<CurDims == 1 && IsAccessAtomic, atomic<DataT, AS>>
    operator[](size_t Index) const {
      MIDs[Dims - CurDims] = Index;
      return MAccessor[MIDs];
    }
  };
};

template <typename DataT> constexpr access::mode accessModeFromConstness() {
  if constexpr (std::is_const_v<DataT>)
    return access::mode::read;
  else
    return access::mode::read_write;
}

template <typename MayBeTag1, typename MayBeTag2>
constexpr access::mode deduceAccessMode() {
  // property_list = {} is not properly detected by deduction guide,
  // when parameter is passed without curly braces: access(buffer, no_init)
  // thus simplest approach is to check 2 last arguments for being a tag
  if constexpr (std::is_same_v<MayBeTag1, mode_tag_t<access::mode::read>> ||
                std::is_same_v<MayBeTag2, mode_tag_t<access::mode::read>>) {
    return access::mode::read;
  }

  if constexpr (std::is_same_v<MayBeTag1, mode_tag_t<access::mode::write>> ||
                std::is_same_v<MayBeTag2, mode_tag_t<access::mode::write>>) {
    return access::mode::write;
  }

  if constexpr (std::is_same_v<
                    MayBeTag1,
                    mode_target_tag_t<access::mode::read,
                                      access::target::constant_buffer>> ||
                std::is_same_v<
                    MayBeTag2,
                    mode_target_tag_t<access::mode::read,
                                      access::target::constant_buffer>>) {
    return access::mode::read;
  }

  if constexpr (std::is_same_v<MayBeTag1,
                               mode_target_tag_t<access::mode::read,
                                                 access::target::host_task>> ||
                std::is_same_v<MayBeTag2,
                               mode_target_tag_t<access::mode::read,
                                                 access::target::host_task>>) {
    return access::mode::read;
  }

  if constexpr (std::is_same_v<MayBeTag1,
                               mode_target_tag_t<access::mode::write,
                                                 access::target::host_task>> ||
                std::is_same_v<MayBeTag2,
                               mode_target_tag_t<access::mode::write,
                                                 access::target::host_task>>) {
    return access::mode::write;
  }

  return access::mode::read_write;
}

template <typename MayBeTag1, typename MayBeTag2>
constexpr access::target deduceAccessTarget(access::target defaultTarget) {
  if constexpr (std::is_same_v<
                    MayBeTag1,
                    mode_target_tag_t<access::mode::read,
                                      access::target::constant_buffer>> ||
                std::is_same_v<
                    MayBeTag2,
                    mode_target_tag_t<access::mode::read,
                                      access::target::constant_buffer>>) {
    return access::target::constant_buffer;
  }

  if constexpr (
      std::is_same_v<MayBeTag1, mode_target_tag_t<access::mode::read,
                                                  access::target::host_task>> ||
      std::is_same_v<MayBeTag2, mode_target_tag_t<access::mode::read,
                                                  access::target::host_task>> ||
      std::is_same_v<MayBeTag1, mode_target_tag_t<access::mode::write,
                                                  access::target::host_task>> ||
      std::is_same_v<MayBeTag2, mode_target_tag_t<access::mode::write,
                                                  access::target::host_task>> ||
      std::is_same_v<MayBeTag1, mode_target_tag_t<access::mode::read_write,
                                                  access::target::host_task>> ||
      std::is_same_v<MayBeTag2, mode_target_tag_t<access::mode::read_write,
                                                  access::target::host_task>>) {
    return access::target::host_task;
  }

  return defaultTarget;
}

template <int Dims> class LocalAccessorBaseDevice {
public:
  LocalAccessorBaseDevice(sycl::range<Dims> Size)
      : AccessRange(Size),
        MemRange(InitializedVal<Dims, range>::template get<0>()) {}
  // TODO: Actually we need only one field here, but currently compiler requires
  // all of them.
  range<Dims> AccessRange;
  range<Dims> MemRange;
  id<Dims> Offset;

  bool operator==(const LocalAccessorBaseDevice &Rhs) const {
    return (AccessRange == Rhs.AccessRange);
  }
};

// The class describes a requirement to access a SYCL memory object such as
// sycl::buffer and sycl::image. For example, each accessor used in a kernel,
// except one with access target "local", adds such requirement for the command
// group.

template <int Dims> class AccessorImplDevice {
public:
  AccessorImplDevice() = default;
  AccessorImplDevice(id<Dims> Offset, range<Dims> AccessRange,
                     range<Dims> MemoryRange)
      : Offset(Offset), AccessRange(AccessRange), MemRange(MemoryRange) {}

  id<Dims> Offset;
  range<Dims> AccessRange;
  range<Dims> MemRange;

  bool operator==(const AccessorImplDevice &Rhs) const {
    return (Offset == Rhs.Offset && AccessRange == Rhs.AccessRange &&
            MemRange == Rhs.MemRange);
  }
};

class AccessorImplHost;

void __SYCL_EXPORT addHostAccessorAndWait(AccessorImplHost *Req);

class SYCLMemObjI;

using AccessorImplPtr = std::shared_ptr<AccessorImplHost>;

class __SYCL_EXPORT AccessorBaseHost {
protected:
  AccessorBaseHost(const AccessorImplPtr &Impl) : impl{Impl} {}

public:
  AccessorBaseHost(id<3> Offset, range<3> AccessRange, range<3> MemoryRange,
                   access::mode AccessMode, void *SYCLMemObject, int Dims,
                   int ElemSize, int OffsetInBytes = 0,
                   bool IsSubBuffer = false,
                   const property_list &PropertyList = {});

  AccessorBaseHost(id<3> Offset, range<3> AccessRange, range<3> MemoryRange,
                   access::mode AccessMode, void *SYCLMemObject, int Dims,
                   int ElemSize, bool IsPlaceH, int OffsetInBytes = 0,
                   bool IsSubBuffer = false,
                   const property_list &PropertyList = {});

public:
  id<3> &getOffset();
  range<3> &getAccessRange();
  range<3> &getMemoryRange();
  void *getPtr();
  unsigned int getElemSize() const;

  const id<3> &getOffset() const;
  const range<3> &getAccessRange() const;
  const range<3> &getMemoryRange() const;
  void *getPtr() const;
  bool isPlaceholder() const;

  detail::AccHostDataT &getAccData();

  const property_list &getPropList() const;

  void *getMemoryObject() const;

  template <class Obj>
  friend decltype(Obj::impl) getSyclObjImpl(const Obj &SyclObject);

  template <class T>
  friend T detail::createSyclObjFromImpl(decltype(T::impl) ImplObj);

  template <typename, int, access::mode, access::target, access::placeholder,
            typename>
  friend class accessor;

  AccessorImplPtr impl;

private:
  friend class sycl::ext::intel::esimd::detail::AccessorPrivateProxy;
};

class LocalAccessorImplHost;
using LocalAccessorImplPtr = std::shared_ptr<LocalAccessorImplHost>;

class __SYCL_EXPORT LocalAccessorBaseHost {
protected:
  LocalAccessorBaseHost(const LocalAccessorImplPtr &Impl) : impl{Impl} {}

public:
  LocalAccessorBaseHost(sycl::range<3> Size, int Dims, int ElemSize,
                        const property_list &PropertyList = {});
  sycl::range<3> &getSize();
  const sycl::range<3> &getSize() const;
  void *getPtr();
  void *getPtr() const;
  int getNumOfDims();
  int getElementSize();
  const property_list &getPropList() const;

protected:
  template <class Obj>
  friend decltype(Obj::impl) detail::getSyclObjImpl(const Obj &SyclObject);

  template <class T>
  friend T detail::createSyclObjFromImpl(decltype(T::impl) ImplObj);

  LocalAccessorImplPtr impl;
};

template <int Dim, typename T> struct IsValidCoordDataT;
template <typename T> struct IsValidCoordDataT<1, T> {
  constexpr static bool value = detail::is_contained<
      T, detail::type_list<opencl::cl_int, opencl::cl_float>>::type::value;
};
template <typename T> struct IsValidCoordDataT<2, T> {
  constexpr static bool value = detail::is_contained<
      T, detail::type_list<vec<opencl::cl_int, 2>,
                           vec<opencl::cl_float, 2>>>::type::value;
};
template <typename T> struct IsValidCoordDataT<3, T> {
  constexpr static bool value = detail::is_contained<
      T, detail::type_list<vec<opencl::cl_int, 4>,
                           vec<opencl::cl_float, 4>>>::type::value;
};

template <typename DataT, int Dimensions, access::mode AccessMode,
          access::placeholder IsPlaceholder>
class __image_array_slice__;

// Image accessor
template <typename DataT, int Dimensions, access::mode AccessMode,
          access::target AccessTarget, access::placeholder IsPlaceholder>
class image_accessor
#ifndef __SYCL_DEVICE_ONLY__
    : public detail::AccessorBaseHost {
  size_t MImageCount;
  image_channel_order MImgChannelOrder;
  image_channel_type MImgChannelType;
#else
{

  using OCLImageTy = typename detail::opencl_image_type<Dimensions, AccessMode,
                                                        AccessTarget>::type;
  OCLImageTy MImageObj;
  char MPadding[sizeof(detail::AccessorBaseHost) +
                sizeof(size_t /*MImageCount*/) + sizeof(image_channel_order) +
                sizeof(image_channel_type) - sizeof(OCLImageTy)];

protected:
  void imageAccessorInit(OCLImageTy Image) { MImageObj = Image; }

private:
#endif
  template <typename T1, int T2, access::mode T3, access::placeholder T4>
  friend class __image_array_slice__;

  constexpr static bool IsHostImageAcc =
      (AccessTarget == access::target::host_image);

  constexpr static bool IsImageAcc = (AccessTarget == access::target::image);

  constexpr static bool IsImageArrayAcc =
      (AccessTarget == access::target::image_array);

  constexpr static bool IsImageAccessWriteOnly =
      (AccessMode == access::mode::write ||
       AccessMode == access::mode::discard_write);

  constexpr static bool IsImageAccessAnyWrite =
      (IsImageAccessWriteOnly || AccessMode == access::mode::read_write);

  constexpr static bool IsImageAccessReadOnly =
      (AccessMode == access::mode::read);

  constexpr static bool IsImageAccessAnyRead =
      (IsImageAccessReadOnly || AccessMode == access::mode::read_write);

  static_assert(std::is_same_v<DataT, vec<opencl::cl_int, 4>> ||
                    std::is_same_v<DataT, vec<opencl::cl_uint, 4>> ||
                    std::is_same_v<DataT, vec<opencl::cl_float, 4>> ||
                    std::is_same_v<DataT, vec<opencl::cl_half, 4>>,
                "The data type of an image accessor must be only cl_int4, "
                "cl_uint4, cl_float4 or cl_half4 from SYCL namespace");

  static_assert(IsImageAcc || IsHostImageAcc || IsImageArrayAcc,
                "Expected image type");

  static_assert(IsPlaceholder == access::placeholder::false_t,
                "Expected false as Placeholder value for image accessor.");

  static_assert(
      ((IsImageAcc || IsImageArrayAcc) &&
       (IsImageAccessWriteOnly || IsImageAccessReadOnly)) ||
          (IsHostImageAcc && (IsImageAccessAnyWrite || IsImageAccessAnyRead)),
      "Access modes can be only read/write/discard_write for image/image_array "
      "target accessor, or they can be only "
      "read/write/discard_write/read_write for host_image target accessor.");

  static_assert(Dimensions > 0 && Dimensions <= 3,
                "Dimensions can be 1/2/3 for image accessor.");

  template <typename Param>
  void checkDeviceFeatureSupported(const device &Device) {
    if (!Device.get_info<Param>())
      throw feature_not_supported("Images are not supported by this device.",
                                  PI_ERROR_INVALID_OPERATION);
  }

#ifdef __SYCL_DEVICE_ONLY__

  sycl::vec<int, Dimensions> getRangeInternal() const {
    return __invoke_ImageQuerySize<sycl::vec<int, Dimensions>, OCLImageTy>(
        MImageObj);
  }

  size_t getElementSize() const {
    int ChannelType = __invoke_ImageQueryFormat<int, OCLImageTy>(MImageObj);
    int ChannelOrder = __invoke_ImageQueryOrder<int, OCLImageTy>(MImageObj);
    int ElementSize = getSPIRVElementSize(ChannelType, ChannelOrder);
    return ElementSize;
  }

#else

  sycl::vec<int, Dimensions> getRangeInternal() const {
    // TODO: Implement for host.
    throw runtime_error("image::getRangeInternal() is not implemented for host",
                        PI_ERROR_INVALID_OPERATION);
    return sycl::vec<int, Dimensions>{1};
  }

#endif

#ifndef __SYCL_DEVICE_ONLY__
protected:
  image_accessor(const AccessorImplPtr &Impl) : AccessorBaseHost{Impl} {}
#endif // __SYCL_DEVICE_ONLY__

private:
  friend class sycl::ext::intel::esimd::detail::AccessorPrivateProxy;

#ifdef __SYCL_DEVICE_ONLY__
  const OCLImageTy getNativeImageObj() const { return MImageObj; }
#endif // __SYCL_DEVICE_ONLY__

public:
  using value_type = DataT;
  using reference = DataT &;
  using const_reference = const DataT &;

  // image_accessor Constructors.

#ifdef __SYCL_DEVICE_ONLY__
  // Default constructor for objects later initialized with __init member.
  image_accessor() : MImageObj() {}
#endif

  // Available only when: accessTarget == access::target::host_image
  // template <typename AllocatorT>
  // accessor(image<dimensions, AllocatorT> &imageRef);
  template <
      typename AllocatorT, int Dims = Dimensions,
      typename = std::enable_if_t<(Dims > 0 && Dims <= 3) && IsHostImageAcc>>
  image_accessor(image<Dims, AllocatorT> &ImageRef, int ImageElementSize)
#ifdef __SYCL_DEVICE_ONLY__
  {
    (void)ImageRef;
    (void)ImageElementSize;
    // No implementation needed for device. The constructor is only called by
    // host.
  }
#else
      : AccessorBaseHost({ImageRef.getRowPitch(), ImageRef.getSlicePitch(), 0},
                         detail::convertToArrayOfN<3, 1>(ImageRef.get_range()),
                         detail::convertToArrayOfN<3, 1>(ImageRef.get_range()),
                         AccessMode, detail::getSyclObjImpl(ImageRef).get(),
                         Dimensions, ImageElementSize),
        MImageCount(ImageRef.size()),
        MImgChannelOrder(ImageRef.getChannelOrder()),
        MImgChannelType(ImageRef.getChannelType()) {
    addHostAccessorAndWait(AccessorBaseHost::impl.get());
  }
#endif

  // Available only when: accessTarget == access::target::image
  // template <typename AllocatorT>
  // accessor(image<dimensions, AllocatorT> &imageRef,
  //          handler &commandGroupHandlerRef);
  template <typename AllocatorT, int Dims = Dimensions,
            typename = std::enable_if_t<(Dims > 0 && Dims <= 3) && IsImageAcc>>
  image_accessor(image<Dims, AllocatorT> &ImageRef,
                 handler &CommandGroupHandlerRef, int ImageElementSize)
#ifdef __SYCL_DEVICE_ONLY__
  {
    (void)ImageRef;
    (void)CommandGroupHandlerRef;
    (void)ImageElementSize;
    // No implementation needed for device. The constructor is only called by
    // host.
  }
#else
      : AccessorBaseHost({ImageRef.getRowPitch(), ImageRef.getSlicePitch(), 0},
                         detail::convertToArrayOfN<3, 1>(ImageRef.get_range()),
                         detail::convertToArrayOfN<3, 1>(ImageRef.get_range()),
                         AccessMode, detail::getSyclObjImpl(ImageRef).get(),
                         Dimensions, ImageElementSize),
        MImageCount(ImageRef.size()),
        MImgChannelOrder(ImageRef.getChannelOrder()),
        MImgChannelType(ImageRef.getChannelType()) {
    checkDeviceFeatureSupported<info::device::image_support>(
        getDeviceFromHandler(CommandGroupHandlerRef));
  }
#endif

  /* -- common interface members -- */

  // operator == and != need to be defined only for host application as per the
  // SYCL spec 1.2.1
#ifndef __SYCL_DEVICE_ONLY__
  bool operator==(const image_accessor &Rhs) const { return Rhs.impl == impl; }
#else
  // The operator with __SYCL_DEVICE_ONLY__ need to be declared for compilation
  // of host application with device compiler.
  // Usage of this operator inside the kernel code will give a runtime failure.
  bool operator==(const image_accessor &Rhs) const;
#endif

  bool operator!=(const image_accessor &Rhs) const { return !(Rhs == *this); }

  // get_count() method : Returns the number of elements of the SYCL image this
  // SYCL accessor is accessing.
  //
  // get_range() method :  Returns a range object which represents the number of
  // elements of dataT per dimension that this accessor may access.
  // The range object returned must equal to the range of the image this
  // accessor is associated with.

#ifdef __SYCL_DEVICE_ONLY__

  __SYCL2020_DEPRECATED("get_count() is deprecated, please use size() instead")
  size_t get_count() const { return size(); }
  size_t size() const noexcept { return get_range<Dimensions>().size(); }

  template <int Dims = Dimensions, typename = std::enable_if_t<Dims == 1>>
  range<1> get_range() const {
    int Range = getRangeInternal();
    return range<1>(Range);
  }
  template <int Dims = Dimensions, typename = std::enable_if_t<Dims == 2>>
  range<2> get_range() const {
    int2 Range = getRangeInternal();
    return range<2>(Range[0], Range[1]);
  }
  template <int Dims = Dimensions, typename = std::enable_if_t<Dims == 3>>
  range<3> get_range() const {
    int3 Range = getRangeInternal();
    return range<3>(Range[0], Range[1], Range[2]);
  }

#else
  __SYCL2020_DEPRECATED("get_count() is deprecated, please use size() instead")
  size_t get_count() const { return size(); };
  size_t size() const noexcept { return MImageCount; };

  template <int Dims = Dimensions, typename = std::enable_if_t<(Dims > 0)>>
  range<Dims> get_range() const {
    return detail::convertToArrayOfN<Dims, 1>(getAccessRange());
  }

#endif

  // Available only when:
  // (accessTarget == access::target::image && accessMode == access::mode::read)
  // || (accessTarget == access::target::host_image && ( accessMode ==
  // access::mode::read || accessMode == access::mode::read_write))
  template <typename CoordT, int Dims = Dimensions,
            typename = std::enable_if_t<
                (Dims > 0) && (IsValidCoordDataT<Dims, CoordT>::value) &&
                (detail::is_genint<CoordT>::value) &&
                ((IsImageAcc && IsImageAccessReadOnly) ||
                 (IsHostImageAcc && IsImageAccessAnyRead))>>
  DataT read(const CoordT &Coords) const {
#ifdef __SYCL_DEVICE_ONLY__
    return __invoke__ImageRead<DataT, OCLImageTy, CoordT>(MImageObj, Coords);
#else
    sampler Smpl(coordinate_normalization_mode::unnormalized,
                 addressing_mode::none, filtering_mode::nearest);
    return read<CoordT, Dims>(Coords, Smpl);
#endif
  }

  // Available only when:
  // (accessTarget == access::target::image && accessMode == access::mode::read)
  // || (accessTarget == access::target::host_image && ( accessMode ==
  // access::mode::read || accessMode == access::mode::read_write))
  template <typename CoordT, int Dims = Dimensions,
            typename = std::enable_if_t<
                (Dims > 0) && (IsValidCoordDataT<Dims, CoordT>::value) &&
                ((IsImageAcc && IsImageAccessReadOnly) ||
                 (IsHostImageAcc && IsImageAccessAnyRead))>>
  DataT read(const CoordT &Coords, const sampler &Smpl) const {
#ifdef __SYCL_DEVICE_ONLY__
    return __invoke__ImageReadSampler<DataT, OCLImageTy, CoordT>(
        MImageObj, Coords, Smpl.impl.m_Sampler);
#else
    return imageReadSamplerHostImpl<CoordT, DataT>(
        Coords, Smpl, getAccessRange() /*Image Range*/,
        getOffset() /*Image Pitch*/, MImgChannelType, MImgChannelOrder,
        AccessorBaseHost::getPtr() /*ptr to image*/,
        AccessorBaseHost::getElemSize());
#endif
  }

  // Available only when:
  // (accessTarget == access::target::image && (accessMode ==
  // access::mode::write || accessMode == access::mode::discard_write)) ||
  // (accessTarget == access::target::host_image && (accessMode ==
  // access::mode::write || accessMode == access::mode::discard_write ||
  // accessMode == access::mode::read_write))
  template <typename CoordT, int Dims = Dimensions,
            typename = std::enable_if_t<
                (Dims > 0) && (detail::is_genint<CoordT>::value) &&
                (IsValidCoordDataT<Dims, CoordT>::value) &&
                ((IsImageAcc && IsImageAccessWriteOnly) ||
                 (IsHostImageAcc && IsImageAccessAnyWrite))>>
  void write(const CoordT &Coords, const DataT &Color) const {
#ifdef __SYCL_DEVICE_ONLY__
    __invoke__ImageWrite<OCLImageTy, CoordT, DataT>(MImageObj, Coords, Color);
#else
    imageWriteHostImpl(Coords, Color, getOffset() /*ImagePitch*/,
                       AccessorBaseHost::getElemSize(), MImgChannelType,
                       MImgChannelOrder,
                       AccessorBaseHost::getPtr() /*Ptr to Image*/);
#endif
  }
};

template <typename DataT, int Dimensions, access::mode AccessMode,
          access::placeholder IsPlaceholder>
class __image_array_slice__ {

  static_assert(Dimensions < 3,
                "Image slice cannot have more then 2 dimensions");

  constexpr static int AdjustedDims = (Dimensions == 2) ? 4 : Dimensions + 1;

  template <typename CoordT,
            typename CoordElemType =
                typename detail::TryToGetElementType<CoordT>::type>
  sycl::vec<CoordElemType, AdjustedDims>
  getAdjustedCoords(const CoordT &Coords) const {
    CoordElemType LastCoord = 0;

    if (std::is_same<float, CoordElemType>::value) {
      sycl::vec<int, Dimensions + 1> Size = MBaseAcc.getRangeInternal();
      LastCoord =
          MIdx / static_cast<float>(Size.template swizzle<Dimensions>());
    } else {
      LastCoord = MIdx;
    }

    sycl::vec<CoordElemType, Dimensions> LeftoverCoords{LastCoord};
    sycl::vec<CoordElemType, AdjustedDims> AdjustedCoords{Coords,
                                                          LeftoverCoords};
    return AdjustedCoords;
  }

public:
  __image_array_slice__(
      accessor<DataT, Dimensions, AccessMode, access::target::image_array,
               IsPlaceholder, ext::oneapi::accessor_property_list<>>
          BaseAcc,
      size_t Idx)
      : MBaseAcc(BaseAcc), MIdx(Idx) {}

  template <typename CoordT, int Dims = Dimensions,
            typename = std::enable_if_t<
                (Dims > 0) && (IsValidCoordDataT<Dims, CoordT>::value)>>
  DataT read(const CoordT &Coords) const {
    return MBaseAcc.read(getAdjustedCoords(Coords));
  }

  template <typename CoordT, int Dims = Dimensions,
            typename = std::enable_if_t<(Dims > 0) &&
                                        IsValidCoordDataT<Dims, CoordT>::value>>
  DataT read(const CoordT &Coords, const sampler &Smpl) const {
    return MBaseAcc.read(getAdjustedCoords(Coords), Smpl);
  }

  template <typename CoordT, int Dims = Dimensions,
            typename = std::enable_if_t<(Dims > 0) &&
                                        IsValidCoordDataT<Dims, CoordT>::value>>
  void write(const CoordT &Coords, const DataT &Color) const {
    return MBaseAcc.write(getAdjustedCoords(Coords), Color);
  }

#ifdef __SYCL_DEVICE_ONLY__
  __SYCL2020_DEPRECATED("get_count() is deprecated, please use size() instead")
  size_t get_count() const { return size(); }
  size_t size() const noexcept { return get_range<Dimensions>().size(); }

  template <int Dims = Dimensions, typename = std::enable_if_t<Dims == 1>>
  range<1> get_range() const {
    int2 Count = MBaseAcc.getRangeInternal();
    return range<1>(Count.x());
  }
  template <int Dims = Dimensions, typename = std::enable_if_t<Dims == 2>>
  range<2> get_range() const {
    int3 Count = MBaseAcc.getRangeInternal();
    return range<2>(Count.x(), Count.y());
  }

#else

  __SYCL2020_DEPRECATED("get_count() is deprecated, please use size() instead")
  size_t get_count() const { return size(); }
  size_t size() const noexcept {
    return MBaseAcc.MImageCount / MBaseAcc.getAccessRange()[Dimensions];
  }

  template <int Dims = Dimensions,
            typename = std::enable_if_t<(Dims == 1 || Dims == 2)>>
  range<Dims> get_range() const {
    return detail::convertToArrayOfN<Dims, 1>(MBaseAcc.getAccessRange());
  }

#endif

private:
  size_t MIdx;
  accessor<DataT, Dimensions, AccessMode, access::target::image_array,
           IsPlaceholder, ext::oneapi::accessor_property_list<>>
      MBaseAcc;
};

} // namespace detail

/// Buffer accessor.
///
/// \sa buffer
///
/// \ingroup sycl_api_acc
template <typename DataT, int Dimensions, access::mode AccessMode,
          access::target AccessTarget, access::placeholder IsPlaceholder,
          typename PropertyListT>
class __SYCL_EBO __SYCL_SPECIAL_CLASS __SYCL_TYPE(accessor) accessor :
#ifndef __SYCL_DEVICE_ONLY__
    public detail::AccessorBaseHost,
#endif
    public detail::accessor_common<DataT, Dimensions, AccessMode, AccessTarget,
                                   IsPlaceholder, PropertyListT>,
    public detail::OwnerLessBase<
        accessor<DataT, Dimensions, AccessMode, AccessTarget, IsPlaceholder,
                 PropertyListT>> {
protected:
  static_assert((AccessTarget == access::target::global_buffer ||
                 AccessTarget == access::target::constant_buffer ||
                 AccessTarget == access::target::host_buffer ||
                 AccessTarget == access::target::host_task),
                "Expected buffer type");

  static_assert((AccessTarget == access::target::global_buffer ||
                 AccessTarget == access::target::host_buffer ||
                 AccessTarget == access::target::host_task) ||
                    (AccessTarget == access::target::constant_buffer &&
                     AccessMode == access::mode::read),
                "Access mode can be only read for constant buffers");

  static_assert(detail::IsPropertyListT<PropertyListT>::value,
                "PropertyListT must be accessor_property_list");

  using AccessorCommonT =
      detail::accessor_common<DataT, Dimensions, AccessMode, AccessTarget,
                              IsPlaceholder, PropertyListT>;

  constexpr static int AdjustedDim = Dimensions == 0 ? 1 : Dimensions;

  using AccessorCommonT::AS;
  // Cannot do "using AccessorCommonT::Flag" as it doesn't work with g++ as host
  // compiler, for some reason.
  static constexpr bool IsAccessAnyWrite = AccessorCommonT::IsAccessAnyWrite;
  static constexpr bool IsAccessReadOnly = AccessorCommonT::IsAccessReadOnly;
  static constexpr bool IsConstantBuf = AccessorCommonT::IsConstantBuf;
  static constexpr bool IsGlobalBuf = AccessorCommonT::IsGlobalBuf;
  static constexpr bool IsHostBuf = AccessorCommonT::IsHostBuf;
  static constexpr bool IsPlaceH = AccessorCommonT::IsPlaceH;
  static constexpr bool IsConst = AccessorCommonT::IsConst;
  static constexpr bool IsHostTask = AccessorCommonT::IsHostTask;
  template <int Dims>
  using AccessorSubscript =
      typename AccessorCommonT::template AccessorSubscript<Dims>;

  static_assert(
      !IsConst || IsAccessReadOnly,
      "A const qualified DataT is only allowed for a read-only accessor");

  using ConcreteASPtrType = typename detail::DecoratedType<DataT, AS>::type *;

  using RefType = detail::const_if_const_AS<AS, DataT> &;
  using ConstRefType = const DataT &;
  using PtrType = detail::const_if_const_AS<AS, DataT> *;

  template <int Dims = Dimensions> size_t getLinearIndex(id<Dims> Id) const {

    size_t Result = 0;
    detail::loop<Dims>([&, this](size_t I) {
      Result = Result * getMemoryRange()[I] + Id[I];
      // We've already adjusted for the accessor's offset in the __init, so
      // don't include it here in case of device.
#ifndef __SYCL_DEVICE_ONLY__
      if constexpr (!(PropertyListT::template has_property<
                        sycl::ext::oneapi::property::no_offset>())) {
        Result += getOffset()[I];
      }
#endif // __SYCL_DEVICE_ONLY__
    });

    return Result;
  }

  template <typename T, int Dims>
  struct IsSameAsBuffer
      : std::bool_constant<std::is_same_v<T, DataT> && (Dims > 0) &&
                           (Dims == Dimensions)> {};

  static access::mode getAdjustedMode(const PropertyListT &PropertyList) {
    access::mode AdjustedMode = AccessMode;

    if (PropertyList.template has_property<property::no_init>() ||
        PropertyList.template has_property<property::noinit>()) {
      if (AdjustedMode == access::mode::write) {
        AdjustedMode = access::mode::discard_write;
      } else if (AdjustedMode == access::mode::read_write) {
        AdjustedMode = access::mode::discard_read_write;
      }
    }

    return AdjustedMode;
  }

  template <typename TagT>
  struct IsValidTag
      : std::disjunction<
            std::is_same<TagT, mode_tag_t<AccessMode>>,
            std::is_same<TagT, mode_target_tag_t<AccessMode, AccessTarget>>> {};

#ifdef __SYCL_DEVICE_ONLY__

  id<AdjustedDim> &getOffset() { return impl.Offset; }
  range<AdjustedDim> &getAccessRange() { return impl.AccessRange; }
  range<AdjustedDim> &getMemoryRange() { return impl.MemRange; }

  const id<AdjustedDim> &getOffset() const { return impl.Offset; }
  const range<AdjustedDim> &getAccessRange() const { return impl.AccessRange; }
  const range<AdjustedDim> &getMemoryRange() const { return impl.MemRange; }

  detail::AccessorImplDevice<AdjustedDim> impl;

  union {
    ConcreteASPtrType MData;
  };

  // TODO replace usages with getQualifiedPtr
  const ConcreteASPtrType getNativeImageObj() const { return MData; }

  void __init(ConcreteASPtrType Ptr, range<AdjustedDim> AccessRange,
              range<AdjustedDim> MemRange, id<AdjustedDim> Offset) {
    MData = Ptr;
    detail::loop<AdjustedDim>([&, this](size_t I) {
      if constexpr (!(PropertyListT::template has_property<
                        sycl::ext::oneapi::property::no_offset>())) {
        getOffset()[I] = Offset[I];
      }
      getAccessRange()[I] = AccessRange[I];
      getMemoryRange()[I] = MemRange[I];
    });

    // Adjust for offsets as that part is invariant for all invocations of
    // operator[]. Will have to re-adjust in get_pointer.
    MData += getTotalOffset();
  }

  // __init variant used by the device compiler for ESIMD kernels.
  // TODO In ESIMD accessors usage is limited for now - access range, mem
  // range and offset are not supported.
  void __init_esimd(ConcreteASPtrType Ptr) { MData = Ptr; }

  ConcreteASPtrType getQualifiedPtr() const noexcept { return MData; }

  template <typename DataT_, int Dimensions_, access::mode AccessMode_,
            access::target AccessTarget_, access::placeholder IsPlaceholder_,
            typename PropertyListT_>
  friend class accessor;

#ifndef __SYCL_DEVICE_ONLY__
  using AccessorBaseHost::impl;
#endif

public:
  // Default constructor for objects later initialized with __init member.
  accessor()
      : impl({}, detail::InitializedVal<AdjustedDim, range>::template get<0>(),
             detail::InitializedVal<AdjustedDim, range>::template get<0>()) {}

#else
  accessor(const detail::AccessorImplPtr &Impl)
      : detail::AccessorBaseHost{Impl} {}

  void *getPtr() { return AccessorBaseHost::getPtr(); }

  const id<3> getOffset() const {
    if constexpr (IsHostBuf)
      return MAccData ? MAccData->MOffset : id<3>();
    else
      return AccessorBaseHost::getOffset();
  }
  const range<3> &getAccessRange() const {
    return AccessorBaseHost::getAccessRange();
  }
  const range<3> getMemoryRange() const {
    if constexpr (IsHostBuf)
      return MAccData ? MAccData->MMemoryRange : range(0, 0, 0);
    else
      return AccessorBaseHost::getMemoryRange();
  }

  void *getPtr() const { return AccessorBaseHost::getPtr(); }

  void initHostAcc() { MAccData = &getAccData(); }

  // The function references helper methods required by GDB pretty-printers
  void GDBMethodsAnchor() {
#ifndef NDEBUG
    const auto *this_const = this;
    (void)getMemoryRange();
    (void)this_const->getMemoryRange();
    (void)getOffset();
    (void)this_const->getOffset();
    (void)getPtr();
    (void)this_const->getPtr();
    (void)getAccessRange();
    (void)this_const->getAccessRange();
#endif
  }

  detail::AccHostDataT *MAccData = nullptr;

  char padding[sizeof(detail::AccessorImplDevice<AdjustedDim>) +
               sizeof(PtrType) - sizeof(detail::AccessorBaseHost) -
               sizeof(MAccData)];

  PtrType getQualifiedPtr() const noexcept {
    if constexpr (IsHostBuf)
      return MAccData ? reinterpret_cast<PtrType>(MAccData->MData) : nullptr;
    else
      return reinterpret_cast<PtrType>(AccessorBaseHost::getPtr());
  }

public:
  accessor()
      : AccessorBaseHost(
            /*Offset=*/{0, 0, 0}, /*AccessRange=*/{0, 0, 0},
            /*MemoryRange=*/{0, 0, 0},
            /*AccessMode=*/getAdjustedMode({}),
            /*SYCLMemObject=*/nullptr, /*Dims=*/0, /*ElemSize=*/0,
            /*IsPlaceH=*/true,
            /*OffsetInBytes=*/0, /*IsSubBuffer=*/false, /*PropertyList=*/{}){};

#endif // __SYCL_DEVICE_ONLY__

private:
  friend class sycl::stream;
  friend class sycl::ext::intel::esimd::detail::AccessorPrivateProxy;

  template <class Obj>
  friend decltype(Obj::impl) detail::getSyclObjImpl(const Obj &SyclObject);

  template <class T>
  friend T detail::createSyclObjFromImpl(decltype(T::impl) ImplObj);

public:
  // 4.7.6.9.1. Interface for buffer command accessors
  // value_type is defined as const DataT for read_only accessors, DataT
  // otherwise
  using value_type =
      std::conditional_t<AccessMode == access_mode::read, const DataT, DataT>;
  using reference = value_type &;
  using const_reference = const DataT &;

  template <access::decorated IsDecorated>
  using accessor_ptr =
      std::conditional_t<AccessTarget == access::target::device,
                         global_ptr<value_type, IsDecorated>, value_type *>;

  using iterator = typename detail::accessor_iterator<value_type, Dimensions>;
  using const_iterator =
      typename detail::accessor_iterator<const value_type, Dimensions>;
  using reverse_iterator = std::reverse_iterator<iterator>;
  using const_reverse_iterator = std::reverse_iterator<const_iterator>;
  using difference_type =
      typename std::iterator_traits<iterator>::difference_type;
  using size_type = std::size_t;

  // The list of accessor constructors with their arguments
  // -------+---------+-------+----+-----+--------------
  // Dimensions = 0
  // -------+---------+-------+----+-----+--------------
  // buffer |         |       |    |     | property_list
  // buffer | handler |       |    |     | property_list
  // -------+---------+-------+----+-----+--------------
  // Dimensions >= 1
  // -------+---------+-------+----+-----+--------------
  // buffer |         |       |    |     | property_list
  // buffer |         |       |    | tag | property_list
  // buffer | handler |       |    |     | property_list
  // buffer | handler |       |    | tag | property_list
  // buffer |         | range |    |     | property_list
  // buffer |         | range |    | tag | property_list
  // buffer | handler | range |    |     | property_list
  // buffer | handler | range |    | tag | property_list
  // buffer |         | range | id |     | property_list
  // buffer |         | range | id | tag | property_list
  // buffer | handler | range | id |     | property_list
  // buffer | handler | range | id | tag | property_list
  // -------+---------+-------+----+-----+--------------

public:
  // implicit conversion between const / non-const types for read only accessors
  template <typename DataT_,
            typename = std::enable_if_t<
                IsAccessReadOnly && !std::is_same_v<DataT_, DataT> &&
                std::is_same_v<std::remove_const_t<DataT_>,
                               std::remove_const_t<DataT>>>>
  accessor(const accessor<DataT_, Dimensions, AccessMode, AccessTarget,
                          IsPlaceholder, PropertyListT> &other)
#ifdef __SYCL_DEVICE_ONLY__
      : impl(other.impl) {
#else
      : accessor(other.impl) {
#endif // __SYCL_DEVICE_ONLY__
  }

  // implicit conversion from read_write T accessor to read only T (const)
  // accessor
  template <typename DataT_, access::mode AccessMode_,
            typename = std::enable_if_t<
                (AccessMode_ == access_mode::read_write) && IsAccessReadOnly &&
                std::is_same_v<std::remove_const_t<DataT_>,
                               std::remove_const_t<DataT>>>>
  accessor(const accessor<DataT_, Dimensions, AccessMode_, AccessTarget,
                          IsPlaceholder, PropertyListT> &other)
#ifdef __SYCL_DEVICE_ONLY__
      : impl(other.impl) {
#else
      : accessor(other.impl) {
#endif // __SYCL_DEVICE_ONLY__
  }

  template <typename T = DataT, int Dims = Dimensions, typename AllocatorT,
            typename std::enable_if_t<
                detail::IsRunTimePropertyListT<PropertyListT>::value &&
                std::is_same_v<T, DataT> && Dims == 0 &&
                (IsHostBuf || IsHostTask || (IsGlobalBuf || IsConstantBuf))> * =
                nullptr>
  accessor(
      buffer<T, 1, AllocatorT> &BufferRef,
      const property_list &PropertyList = {},
      const detail::code_location CodeLoc = detail::code_location::current())
#ifdef __SYCL_DEVICE_ONLY__
      : impl(id<AdjustedDim>(), range<1>{1}, BufferRef.get_range()) {
    (void)PropertyList;
#else
      : AccessorBaseHost(
            /*Offset=*/{0, 0, 0}, detail::convertToArrayOfN<3, 1>(range<1>{1}),
            detail::convertToArrayOfN<3, 1>(BufferRef.get_range()),
            getAdjustedMode(PropertyList),
            detail::getSyclObjImpl(BufferRef).get(), AdjustedDim, sizeof(DataT),
            IsPlaceH, BufferRef.OffsetInBytes, BufferRef.IsSubBuffer,
            PropertyList) {
    preScreenAccessor(BufferRef.size(), PropertyList);
    if (!AccessorBaseHost::isPlaceholder())
      addHostAccessorAndWait(AccessorBaseHost::impl.get());
    initHostAcc();
    detail::constructorNotification(detail::getSyclObjImpl(BufferRef).get(),
                                    detail::AccessorBaseHost::impl.get(),
                                    AccessTarget, AccessMode, CodeLoc);
    GDBMethodsAnchor();
#endif
  }

  template <typename T = DataT, int Dims = Dimensions, typename AllocatorT,
            typename... PropTypes,
            typename std::enable_if_t<
                detail::IsCxPropertyList<PropertyListT>::value &&
                std::is_same_v<T, DataT> && Dims == 0 &&
                (IsHostBuf || IsHostTask || (IsGlobalBuf || IsConstantBuf))> * =
                nullptr>
  accessor(
      buffer<T, 1, AllocatorT> &BufferRef,
      const ext::oneapi::accessor_property_list<PropTypes...> &PropertyList =
          {},
      const detail::code_location CodeLoc = detail::code_location::current())
#ifdef __SYCL_DEVICE_ONLY__
      : impl(id<AdjustedDim>(), range<1>{1}, BufferRef.get_range()) {
    (void)PropertyList;
#else
      : AccessorBaseHost(
            /*Offset=*/{0, 0, 0}, detail::convertToArrayOfN<3, 1>(range<1>{1}),
            detail::convertToArrayOfN<3, 1>(BufferRef.get_range()),
            getAdjustedMode(PropertyList),
            detail::getSyclObjImpl(BufferRef).get(), AdjustedDim, sizeof(DataT),
            IsPlaceH, BufferRef.OffsetInBytes, BufferRef.IsSubBuffer,
            PropertyList) {
    preScreenAccessor(BufferRef.size(), PropertyList);
    if (!AccessorBaseHost::isPlaceholder())
      addHostAccessorAndWait(AccessorBaseHost::impl.get());
    initHostAcc();
    detail::constructorNotification(detail::getSyclObjImpl(BufferRef).get(),
                                    detail::AccessorBaseHost::impl.get(),
                                    AccessTarget, AccessMode, CodeLoc);
    GDBMethodsAnchor();
#endif
  }

  template <typename T = DataT, int Dims = Dimensions, typename AllocatorT,
            typename = typename std::enable_if_t<
                detail::IsRunTimePropertyListT<PropertyListT>::value &&
                std::is_same_v<T, DataT> && (Dims == 0) &&
                (IsGlobalBuf || IsHostBuf || IsConstantBuf || IsHostTask)>>
  accessor(
      buffer<T, 1, AllocatorT> &BufferRef, handler &CommandGroupHandler,
      const property_list &PropertyList = {},
      const detail::code_location CodeLoc = detail::code_location::current())
#ifdef __SYCL_DEVICE_ONLY__
      : impl(id<AdjustedDim>(), range<1>{1}, BufferRef.get_range()) {
    (void)CommandGroupHandler;
    (void)PropertyList;
  }
#else
      : AccessorBaseHost(
            /*Offset=*/{0, 0, 0}, detail::convertToArrayOfN<3, 1>(range<1>{1}),
            detail::convertToArrayOfN<3, 1>(BufferRef.get_range()),
            getAdjustedMode(PropertyList),
            detail::getSyclObjImpl(BufferRef).get(), Dimensions, sizeof(DataT),
            BufferRef.OffsetInBytes, BufferRef.IsSubBuffer, PropertyList) {
    preScreenAccessor(BufferRef.size(), PropertyList);
    detail::associateWithHandler(CommandGroupHandler, this, AccessTarget);
    initHostAcc();
    detail::constructorNotification(detail::getSyclObjImpl(BufferRef).get(),
                                    detail::AccessorBaseHost::impl.get(),
                                    AccessTarget, AccessMode, CodeLoc);
    GDBMethodsAnchor();
  }
#endif

  template <typename T = DataT, int Dims = Dimensions, typename AllocatorT,
            typename... PropTypes,
            typename = typename std::enable_if_t<
                detail::IsCxPropertyList<PropertyListT>::value &&
                std::is_same_v<T, DataT> && (Dims == 0) &&
                (IsGlobalBuf || IsConstantBuf || IsHostBuf || IsHostTask)>>
  accessor(
      buffer<T, 1, AllocatorT> &BufferRef, handler &CommandGroupHandler,
      const ext::oneapi::accessor_property_list<PropTypes...> &PropertyList =
          {},
      const detail::code_location CodeLoc = detail::code_location::current())
#ifdef __SYCL_DEVICE_ONLY__
      : impl(id<AdjustedDim>(), range<1>{1}, BufferRef.get_range()) {
    (void)CommandGroupHandler;
    (void)PropertyList;
  }
#else
      : AccessorBaseHost(
            /*Offset=*/{0, 0, 0}, detail::convertToArrayOfN<3, 1>(range<1>{1}),
            detail::convertToArrayOfN<3, 1>(BufferRef.get_range()),
            getAdjustedMode(PropertyList),
            detail::getSyclObjImpl(BufferRef).get(), Dimensions, sizeof(DataT),
            BufferRef.OffsetInBytes, BufferRef.IsSubBuffer, PropertyList) {
    preScreenAccessor(BufferRef.size(), PropertyList);
    detail::associateWithHandler(CommandGroupHandler, this, AccessTarget);
    initHostAcc();
    detail::constructorNotification(detail::getSyclObjImpl(BufferRef).get(),
                                    detail::AccessorBaseHost::impl.get(),
                                    AccessTarget, AccessMode, CodeLoc);
    GDBMethodsAnchor();
  }
#endif

  template <typename T = DataT, int Dims = Dimensions, typename AllocatorT,
            typename = std::enable_if_t<
                detail::IsRunTimePropertyListT<PropertyListT>::value &&
                IsSameAsBuffer<T, Dims>::value &&
                (IsHostBuf || IsHostTask || (IsGlobalBuf || IsConstantBuf))>>
  accessor(
      buffer<T, Dims, AllocatorT> &BufferRef,
      const property_list &PropertyList = {},
      const detail::code_location CodeLoc = detail::code_location::current())
#ifdef __SYCL_DEVICE_ONLY__
      : impl(id<Dimensions>(), BufferRef.get_range(), BufferRef.get_range()) {
    (void)PropertyList;
  }
#else
      : AccessorBaseHost(
            /*Offset=*/{0, 0, 0},
            detail::convertToArrayOfN<3, 1>(BufferRef.get_range()),
            detail::convertToArrayOfN<3, 1>(BufferRef.get_range()),
            getAdjustedMode(PropertyList),
            detail::getSyclObjImpl(BufferRef).get(), Dimensions, sizeof(DataT),
            IsPlaceH, BufferRef.OffsetInBytes, BufferRef.IsSubBuffer,
            PropertyList) {
    preScreenAccessor(BufferRef.size(), PropertyList);
    if (!AccessorBaseHost::isPlaceholder())
      addHostAccessorAndWait(AccessorBaseHost::impl.get());
    initHostAcc();
    detail::constructorNotification(detail::getSyclObjImpl(BufferRef).get(),
                                    detail::AccessorBaseHost::impl.get(),
                                    AccessTarget, AccessMode, CodeLoc);
    GDBMethodsAnchor();
  }
#endif

  template <typename T = DataT, int Dims = Dimensions, typename AllocatorT,
            typename... PropTypes,
            typename = std::enable_if_t<
                detail::IsCxPropertyList<PropertyListT>::value &&
                IsSameAsBuffer<T, Dims>::value &&
                (IsHostBuf || IsHostTask || (IsGlobalBuf || IsConstantBuf))>>
  accessor(
      buffer<T, Dims, AllocatorT> &BufferRef,
      const ext::oneapi::accessor_property_list<PropTypes...> &PropertyList =
          {},
      const detail::code_location CodeLoc = detail::code_location::current())
#ifdef __SYCL_DEVICE_ONLY__
      : impl(id<Dimensions>(), BufferRef.get_range(), BufferRef.get_range()) {
    (void)PropertyList;
  }
#else
      : AccessorBaseHost(
            /*Offset=*/{0, 0, 0},
            detail::convertToArrayOfN<3, 1>(BufferRef.get_range()),
            detail::convertToArrayOfN<3, 1>(BufferRef.get_range()),
            getAdjustedMode(PropertyList),
            detail::getSyclObjImpl(BufferRef).get(), Dimensions, sizeof(DataT),
            IsPlaceH, BufferRef.OffsetInBytes, BufferRef.IsSubBuffer,
            PropertyList) {
    preScreenAccessor(BufferRef.size(), PropertyList);
    if (!AccessorBaseHost::isPlaceholder())
      addHostAccessorAndWait(AccessorBaseHost::impl.get());
    initHostAcc();
    detail::constructorNotification(detail::getSyclObjImpl(BufferRef).get(),
                                    detail::AccessorBaseHost::impl.get(),
                                    AccessTarget, AccessMode, CodeLoc);
    GDBMethodsAnchor();
  }
#endif

  template <typename T = DataT, int Dims = Dimensions, typename AllocatorT,
            typename TagT,
            typename = std::enable_if_t<
                detail::IsRunTimePropertyListT<PropertyListT>::value &&
                IsSameAsBuffer<T, Dims>::value && IsValidTag<TagT>::value &&
                (IsGlobalBuf || IsConstantBuf || IsHostBuf || IsHostTask)>>
  accessor(
      buffer<T, Dims, AllocatorT> &BufferRef, TagT,
      const property_list &PropertyList = {},
      const detail::code_location CodeLoc = detail::code_location::current())
      : accessor(BufferRef, PropertyList, CodeLoc) {
    adjustAccPropsInBuf(BufferRef);
  }

  template <typename T = DataT, int Dims = Dimensions, typename AllocatorT,
            typename TagT, typename... PropTypes,
            typename = std::enable_if_t<
                detail::IsCxPropertyList<PropertyListT>::value &&
                IsSameAsBuffer<T, Dims>::value && IsValidTag<TagT>::value &&
                (IsGlobalBuf || IsConstantBuf || IsHostBuf || IsHostTask)>>
  accessor(
      buffer<T, Dims, AllocatorT> &BufferRef, TagT,
      const ext::oneapi::accessor_property_list<PropTypes...> &PropertyList =
          {},
      const detail::code_location CodeLoc = detail::code_location::current())
      : accessor(BufferRef, PropertyList, CodeLoc) {
    adjustAccPropsInBuf(BufferRef);
  }

  template <typename T = DataT, int Dims = Dimensions, typename AllocatorT,
            typename = std::enable_if_t<
                detail::IsRunTimePropertyListT<PropertyListT>::value &&
                IsSameAsBuffer<T, Dims>::value &&
                (IsGlobalBuf || IsConstantBuf || IsHostBuf || IsHostTask)>>
  accessor(
      buffer<T, Dims, AllocatorT> &BufferRef, handler &CommandGroupHandler,
      const property_list &PropertyList = {},
      const detail::code_location CodeLoc = detail::code_location::current())
#ifdef __SYCL_DEVICE_ONLY__
      : impl(id<AdjustedDim>(), BufferRef.get_range(), BufferRef.get_range()) {
    (void)CommandGroupHandler;
    (void)PropertyList;
  }
#else
      : AccessorBaseHost(
            /*Offset=*/{0, 0, 0},
            detail::convertToArrayOfN<3, 1>(BufferRef.get_range()),
            detail::convertToArrayOfN<3, 1>(BufferRef.get_range()),
            getAdjustedMode(PropertyList),
            detail::getSyclObjImpl(BufferRef).get(), Dimensions, sizeof(DataT),
            BufferRef.OffsetInBytes, BufferRef.IsSubBuffer, PropertyList) {
    preScreenAccessor(BufferRef.size(), PropertyList);
    detail::associateWithHandler(CommandGroupHandler, this, AccessTarget);
    initHostAcc();
    detail::constructorNotification(detail::getSyclObjImpl(BufferRef).get(),
                                    detail::AccessorBaseHost::impl.get(),
                                    AccessTarget, AccessMode, CodeLoc);
    GDBMethodsAnchor();
  }
#endif

  template <typename T = DataT, int Dims = Dimensions, typename AllocatorT,
            typename... PropTypes,
            typename = std::enable_if_t<
                detail::IsCxPropertyList<PropertyListT>::value &&
                IsSameAsBuffer<T, Dims>::value &&
                (IsGlobalBuf || IsConstantBuf || IsHostBuf || IsHostTask)>>
  accessor(
      buffer<T, Dims, AllocatorT> &BufferRef, handler &CommandGroupHandler,
      const ext::oneapi::accessor_property_list<PropTypes...> &PropertyList =
          {},
      const detail::code_location CodeLoc = detail::code_location::current())
#ifdef __SYCL_DEVICE_ONLY__
      : impl(id<AdjustedDim>(), BufferRef.get_range(), BufferRef.get_range()) {
    (void)CommandGroupHandler;
    (void)PropertyList;
  }
#else
      : AccessorBaseHost(
            /*Offset=*/{0, 0, 0},
            detail::convertToArrayOfN<3, 1>(BufferRef.get_range()),
            detail::convertToArrayOfN<3, 1>(BufferRef.get_range()),
            getAdjustedMode(PropertyList),
            detail::getSyclObjImpl(BufferRef).get(), Dimensions, sizeof(DataT),
            BufferRef.OffsetInBytes, BufferRef.IsSubBuffer, PropertyList) {
    preScreenAccessor(BufferRef.size(), PropertyList);
    initHostAcc();
    detail::associateWithHandler(CommandGroupHandler, this, AccessTarget);
    detail::constructorNotification(detail::getSyclObjImpl(BufferRef).get(),
                                    detail::AccessorBaseHost::impl.get(),
                                    AccessTarget, AccessMode, CodeLoc);
    GDBMethodsAnchor();
  }
#endif

  template <typename T = DataT, int Dims = Dimensions, typename AllocatorT,
            typename TagT,
            typename = std::enable_if_t<
                detail::IsRunTimePropertyListT<PropertyListT>::value &&
                IsSameAsBuffer<T, Dims>::value && IsValidTag<TagT>::value &&
                (IsGlobalBuf || IsConstantBuf || IsHostBuf || IsHostTask)>>
  accessor(
      buffer<T, Dims, AllocatorT> &BufferRef, handler &CommandGroupHandler,
      TagT, const property_list &PropertyList = {},
      const detail::code_location CodeLoc = detail::code_location::current())
      : accessor(BufferRef, CommandGroupHandler, PropertyList, CodeLoc) {
    adjustAccPropsInBuf(BufferRef);
  }

  template <typename T = DataT, int Dims = Dimensions, typename AllocatorT,
            typename TagT, typename... PropTypes,
            typename = std::enable_if_t<
                detail::IsCxPropertyList<PropertyListT>::value &&
                IsSameAsBuffer<T, Dims>::value && IsValidTag<TagT>::value &&
                (IsGlobalBuf || IsConstantBuf || IsHostBuf || IsHostTask)>>
  accessor(
      buffer<T, Dims, AllocatorT> &BufferRef, handler &CommandGroupHandler,
      TagT,
      const ext::oneapi::accessor_property_list<PropTypes...> &PropertyList =
          {},
      const detail::code_location CodeLoc = detail::code_location::current())
      : accessor(BufferRef, CommandGroupHandler, PropertyList, CodeLoc) {
    adjustAccPropsInBuf(BufferRef);
  }

  template <typename T = DataT, int Dims = Dimensions, typename AllocatorT,
            typename = std::enable_if_t<
                detail::IsRunTimePropertyListT<PropertyListT>::value &&
                IsSameAsBuffer<T, Dims>::value &&
                (IsHostBuf || IsHostTask || (IsGlobalBuf || IsConstantBuf))>>
  accessor(
      buffer<T, Dims, AllocatorT> &BufferRef, range<Dimensions> AccessRange,
      const property_list &PropertyList = {},
      const detail::code_location CodeLoc = detail::code_location::current())
      : accessor(BufferRef, AccessRange, {}, PropertyList, CodeLoc) {}

  template <typename T = DataT, int Dims = Dimensions, typename AllocatorT,
            typename... PropTypes,
            typename = std::enable_if_t<
                detail::IsCxPropertyList<PropertyListT>::value &&
                IsSameAsBuffer<T, Dims>::value &&
                (IsHostBuf || IsHostTask || (IsGlobalBuf || IsConstantBuf))>>
  accessor(
      buffer<T, Dims, AllocatorT> &BufferRef, range<Dimensions> AccessRange,
      const ext::oneapi::accessor_property_list<PropTypes...> &PropertyList =
          {},
      const detail::code_location CodeLoc = detail::code_location::current())
      : accessor(BufferRef, AccessRange, {}, PropertyList, CodeLoc) {}

  template <typename T = DataT, int Dims = Dimensions, typename AllocatorT,
            typename TagT,
            typename = std::enable_if_t<
                detail::IsRunTimePropertyListT<PropertyListT>::value &&
                IsSameAsBuffer<T, Dims>::value && IsValidTag<TagT>::value &&
                (IsGlobalBuf || IsConstantBuf)>>
  accessor(
      buffer<T, Dims, AllocatorT> &BufferRef, range<Dimensions> AccessRange,
      TagT, const property_list &PropertyList = {},
      const detail::code_location CodeLoc = detail::code_location::current())
      : accessor(BufferRef, AccessRange, {}, PropertyList, CodeLoc) {
    adjustAccPropsInBuf(BufferRef);
  }

  template <typename T = DataT, int Dims = Dimensions, typename AllocatorT,
            typename TagT, typename... PropTypes,
            typename = std::enable_if_t<
                detail::IsCxPropertyList<PropertyListT>::value &&
                IsSameAsBuffer<T, Dims>::value && IsValidTag<TagT>::value &&
                (IsGlobalBuf || IsConstantBuf)>>
  accessor(
      buffer<T, Dims, AllocatorT> &BufferRef, range<Dimensions> AccessRange,
      TagT,
      const ext::oneapi::accessor_property_list<PropTypes...> &PropertyList =
          {},
      const detail::code_location CodeLoc = detail::code_location::current())
      : accessor(BufferRef, AccessRange, {}, PropertyList, CodeLoc) {
    adjustAccPropsInBuf(BufferRef);
  }

  template <typename T = DataT, int Dims = Dimensions, typename AllocatorT,
            typename = std::enable_if_t<
                detail::IsRunTimePropertyListT<PropertyListT>::value &&
                IsSameAsBuffer<T, Dims>::value &&
                (IsGlobalBuf || IsConstantBuf || IsHostBuf || IsHostTask)>>
  accessor(
      buffer<T, Dims, AllocatorT> &BufferRef, handler &CommandGroupHandler,
      range<Dimensions> AccessRange, const property_list &PropertyList = {},
      const detail::code_location CodeLoc = detail::code_location::current())
      : accessor(BufferRef, CommandGroupHandler, AccessRange, {}, PropertyList,
                 CodeLoc) {}

  template <typename T = DataT, int Dims = Dimensions, typename AllocatorT,
            typename... PropTypes,
            typename = std::enable_if_t<
                detail::IsCxPropertyList<PropertyListT>::value &&
                IsSameAsBuffer<T, Dims>::value &&
                (IsGlobalBuf || IsConstantBuf || IsHostBuf || IsHostTask)>>
  accessor(
      buffer<T, Dims, AllocatorT> &BufferRef, handler &CommandGroupHandler,
      range<Dimensions> AccessRange,
      const ext::oneapi::accessor_property_list<PropTypes...> &PropertyList =
          {},
      const detail::code_location CodeLoc = detail::code_location::current())
      : accessor(BufferRef, CommandGroupHandler, AccessRange, {}, PropertyList,
                 CodeLoc) {}

  template <typename T = DataT, int Dims = Dimensions, typename AllocatorT,
            typename TagT,
            typename = std::enable_if_t<
                detail::IsRunTimePropertyListT<PropertyListT>::value &&
                IsSameAsBuffer<T, Dims>::value && IsValidTag<TagT>::value &&
                (IsGlobalBuf || IsConstantBuf || IsHostBuf || IsHostTask)>>
  accessor(
      buffer<T, Dims, AllocatorT> &BufferRef, handler &CommandGroupHandler,
      range<Dimensions> AccessRange, TagT,
      const property_list &PropertyList = {},
      const detail::code_location CodeLoc = detail::code_location::current())
      : accessor(BufferRef, CommandGroupHandler, AccessRange, {}, PropertyList,
                 CodeLoc) {
    adjustAccPropsInBuf(BufferRef);
  }

  template <typename T = DataT, int Dims = Dimensions, typename AllocatorT,
            typename TagT, typename... PropTypes,
            typename = std::enable_if_t<
                detail::IsCxPropertyList<PropertyListT>::value &&
                IsSameAsBuffer<T, Dims>::value && IsValidTag<TagT>::value &&
                (IsGlobalBuf || IsConstantBuf || IsHostBuf || IsHostTask)>>
  accessor(
      buffer<T, Dims, AllocatorT> &BufferRef, handler &CommandGroupHandler,
      range<Dimensions> AccessRange, TagT,
      const ext::oneapi::accessor_property_list<PropTypes...> &PropertyList =
          {},
      const detail::code_location CodeLoc = detail::code_location::current())
      : accessor(BufferRef, CommandGroupHandler, AccessRange, {}, PropertyList,
                 CodeLoc) {
    adjustAccPropsInBuf(BufferRef);
  }

  template <typename T = DataT, int Dims = Dimensions, typename AllocatorT,
            typename = std::enable_if_t<
                detail::IsRunTimePropertyListT<PropertyListT>::value &&
                IsSameAsBuffer<T, Dims>::value &&
                (IsHostBuf || IsHostTask || (IsGlobalBuf || IsConstantBuf))>>
  accessor(
      buffer<T, Dims, AllocatorT> &BufferRef, range<Dimensions> AccessRange,
      id<Dimensions> AccessOffset, const property_list &PropertyList = {},
      const detail::code_location CodeLoc = detail::code_location::current())
#ifdef __SYCL_DEVICE_ONLY__
      : impl(AccessOffset, AccessRange, BufferRef.get_range()) {
    (void)PropertyList;
  }
#else
      : AccessorBaseHost(detail::convertToArrayOfN<3, 0>(AccessOffset),
                         detail::convertToArrayOfN<3, 1>(AccessRange),
                         detail::convertToArrayOfN<3, 1>(BufferRef.get_range()),
                         getAdjustedMode(PropertyList),
                         detail::getSyclObjImpl(BufferRef).get(), Dimensions,
                         sizeof(DataT), IsPlaceH, BufferRef.OffsetInBytes,
                         BufferRef.IsSubBuffer, PropertyList) {
    preScreenAccessor(BufferRef.size(), PropertyList);
    if (!AccessorBaseHost::isPlaceholder())
      addHostAccessorAndWait(AccessorBaseHost::impl.get());
    if (BufferRef.isOutOfBounds(AccessOffset, AccessRange,
                                BufferRef.get_range()))
      throw sycl::invalid_object_error(
          "accessor with requested offset and range would exceed the bounds of "
          "the buffer",
          PI_ERROR_INVALID_VALUE);

    initHostAcc();
    detail::constructorNotification(detail::getSyclObjImpl(BufferRef).get(),
                                    detail::AccessorBaseHost::impl.get(),
                                    AccessTarget, AccessMode, CodeLoc);
    GDBMethodsAnchor();
  }
#endif

  template <typename T = DataT, int Dims = Dimensions, typename AllocatorT,
            typename... PropTypes,
            typename = std::enable_if_t<
                detail::IsCxPropertyList<PropertyListT>::value &&
                IsSameAsBuffer<T, Dims>::value &&
                (IsHostBuf || IsHostTask || (IsGlobalBuf || IsConstantBuf))>>
  accessor(
      buffer<T, Dims, AllocatorT> &BufferRef, range<Dimensions> AccessRange,
      id<Dimensions> AccessOffset,
      const ext::oneapi::accessor_property_list<PropTypes...> &PropertyList =
          {},
      const detail::code_location CodeLoc = detail::code_location::current())
#ifdef __SYCL_DEVICE_ONLY__
      : impl(AccessOffset, AccessRange, BufferRef.get_range()) {
    (void)PropertyList;
  }
#else
      : AccessorBaseHost(detail::convertToArrayOfN<3, 0>(AccessOffset),
                         detail::convertToArrayOfN<3, 1>(AccessRange),
                         detail::convertToArrayOfN<3, 1>(BufferRef.get_range()),
                         getAdjustedMode(PropertyList),
                         detail::getSyclObjImpl(BufferRef).get(), Dimensions,
                         sizeof(DataT), IsPlaceH, BufferRef.OffsetInBytes,
                         BufferRef.IsSubBuffer, PropertyList) {
    preScreenAccessor(BufferRef.size(), PropertyList);
    if (!AccessorBaseHost::isPlaceholder())
      addHostAccessorAndWait(AccessorBaseHost::impl.get());
    if (BufferRef.isOutOfBounds(AccessOffset, AccessRange,
                                BufferRef.get_range()))
      throw sycl::invalid_object_error(
          "accessor with requested offset and range would exceed the bounds of "
          "the buffer",
          PI_ERROR_INVALID_VALUE);

    initHostAcc();
    detail::constructorNotification(detail::getSyclObjImpl(BufferRef).get(),
                                    detail::AccessorBaseHost::impl.get(),
                                    AccessTarget, AccessMode, CodeLoc);
    GDBMethodsAnchor();
  }
#endif

  template <typename T = DataT, int Dims = Dimensions, typename AllocatorT,
            typename TagT,
            typename = std::enable_if_t<
                detail::IsRunTimePropertyListT<PropertyListT>::value &&
                IsSameAsBuffer<T, Dims>::value && IsValidTag<TagT>::value &&
                (IsGlobalBuf || IsConstantBuf)>>
  accessor(
      buffer<T, Dims, AllocatorT> &BufferRef, range<Dimensions> AccessRange,
      id<Dimensions> AccessOffset, TagT, const property_list &PropertyList = {},
      const detail::code_location CodeLoc = detail::code_location::current())
      : accessor(BufferRef, AccessRange, AccessOffset, PropertyList, CodeLoc) {
    adjustAccPropsInBuf(BufferRef);
  }

  template <typename T = DataT, int Dims = Dimensions, typename AllocatorT,
            typename TagT, typename... PropTypes,
            typename = std::enable_if_t<
                detail::IsCxPropertyList<PropertyListT>::value &&
                IsSameAsBuffer<T, Dims>::value && IsValidTag<TagT>::value &&
                (IsGlobalBuf || IsConstantBuf)>>
  accessor(
      buffer<T, Dims, AllocatorT> &BufferRef, range<Dimensions> AccessRange,
      id<Dimensions> AccessOffset, TagT,
      const ext::oneapi::accessor_property_list<PropTypes...> &PropertyList =
          {},
      const detail::code_location CodeLoc = detail::code_location::current())
      : accessor(BufferRef, AccessRange, AccessOffset, PropertyList, CodeLoc) {
    adjustAccPropsInBuf(BufferRef);
  }

  template <typename T = DataT, int Dims = Dimensions, typename AllocatorT,
            typename = std::enable_if_t<
                detail::IsRunTimePropertyListT<PropertyListT>::value &&
                IsSameAsBuffer<T, Dims>::value &&
                (IsGlobalBuf || IsConstantBuf || IsHostBuf || IsHostTask)>>
  accessor(
      buffer<T, Dims, AllocatorT> &BufferRef, handler &CommandGroupHandler,
      range<Dimensions> AccessRange, id<Dimensions> AccessOffset,
      const property_list &PropertyList = {},
      const detail::code_location CodeLoc = detail::code_location::current())
#ifdef __SYCL_DEVICE_ONLY__
      : impl(AccessOffset, AccessRange, BufferRef.get_range()) {
    (void)CommandGroupHandler;
    (void)PropertyList;
  }
#else
      : AccessorBaseHost(detail::convertToArrayOfN<3, 0>(AccessOffset),
                         detail::convertToArrayOfN<3, 1>(AccessRange),
                         detail::convertToArrayOfN<3, 1>(BufferRef.get_range()),
                         getAdjustedMode(PropertyList),
                         detail::getSyclObjImpl(BufferRef).get(), Dimensions,
                         sizeof(DataT), BufferRef.OffsetInBytes,
                         BufferRef.IsSubBuffer, PropertyList) {
    preScreenAccessor(BufferRef.size(), PropertyList);
    if (BufferRef.isOutOfBounds(AccessOffset, AccessRange,
                                BufferRef.get_range()))
      throw sycl::invalid_object_error(
          "accessor with requested offset and range would exceed the bounds of "
          "the buffer",
          PI_ERROR_INVALID_VALUE);

    initHostAcc();
    detail::associateWithHandler(CommandGroupHandler, this, AccessTarget);
    detail::constructorNotification(detail::getSyclObjImpl(BufferRef).get(),
                                    detail::AccessorBaseHost::impl.get(),
                                    AccessTarget, AccessMode, CodeLoc);
    GDBMethodsAnchor();
  }
#endif

  template <typename T = DataT, int Dims = Dimensions, typename AllocatorT,
            typename... PropTypes,
            typename = std::enable_if_t<
                detail::IsCxPropertyList<PropertyListT>::value &&
                IsSameAsBuffer<T, Dims>::value &&
                (IsGlobalBuf || IsConstantBuf || IsHostBuf || IsHostTask)>>
  accessor(
      buffer<T, Dims, AllocatorT> &BufferRef, handler &CommandGroupHandler,
      range<Dimensions> AccessRange, id<Dimensions> AccessOffset,
      const ext::oneapi::accessor_property_list<PropTypes...> &PropertyList =
          {},
      const detail::code_location CodeLoc = detail::code_location::current())
#ifdef __SYCL_DEVICE_ONLY__
      : impl(AccessOffset, AccessRange, BufferRef.get_range()) {
    (void)CommandGroupHandler;
    (void)PropertyList;
  }
#else
      : AccessorBaseHost(detail::convertToArrayOfN<3, 0>(AccessOffset),
                         detail::convertToArrayOfN<3, 1>(AccessRange),
                         detail::convertToArrayOfN<3, 1>(BufferRef.get_range()),
                         getAdjustedMode(PropertyList),
                         detail::getSyclObjImpl(BufferRef).get(), Dimensions,
                         sizeof(DataT), BufferRef.OffsetInBytes,
                         BufferRef.IsSubBuffer, PropertyList) {
    preScreenAccessor(BufferRef.size(), PropertyList);
    if (BufferRef.isOutOfBounds(AccessOffset, AccessRange,
                                BufferRef.get_range()))
      throw sycl::invalid_object_error(
          "accessor with requested offset and range would exceed the bounds of "
          "the buffer",
          PI_ERROR_INVALID_VALUE);

    initHostAcc();
    detail::associateWithHandler(CommandGroupHandler, this, AccessTarget);
    detail::constructorNotification(detail::getSyclObjImpl(BufferRef).get(),
                                    detail::AccessorBaseHost::impl.get(),
                                    AccessTarget, AccessMode, CodeLoc);
    GDBMethodsAnchor();
  }
#endif

  template <typename T = DataT, int Dims = Dimensions, typename AllocatorT,
            typename TagT,
            typename = std::enable_if_t<
                detail::IsRunTimePropertyListT<PropertyListT>::value &&
                IsSameAsBuffer<T, Dims>::value && IsValidTag<TagT>::value &&
                (IsGlobalBuf || IsConstantBuf || IsHostBuf || IsHostTask)>>
  accessor(
      buffer<T, Dims, AllocatorT> &BufferRef, handler &CommandGroupHandler,
      range<Dimensions> AccessRange, id<Dimensions> AccessOffset, TagT,
      const property_list &PropertyList = {},
      const detail::code_location CodeLoc = detail::code_location::current())
      : accessor(BufferRef, CommandGroupHandler, AccessRange, AccessOffset,
                 PropertyList, CodeLoc) {
    adjustAccPropsInBuf(BufferRef);
  }

  template <typename T = DataT, int Dims = Dimensions, typename AllocatorT,
            typename TagT, typename... PropTypes,
            typename = std::enable_if_t<
                detail::IsCxPropertyList<PropertyListT>::value &&
                IsSameAsBuffer<T, Dims>::value && IsValidTag<TagT>::value &&
                (IsGlobalBuf || IsConstantBuf || IsHostBuf || IsHostTask)>>
  accessor(
      buffer<T, Dims, AllocatorT> &BufferRef, handler &CommandGroupHandler,
      range<Dimensions> AccessRange, id<Dimensions> AccessOffset, TagT,
      const ext::oneapi::accessor_property_list<PropTypes...> &PropertyList =
          {},
      const detail::code_location CodeLoc = detail::code_location::current())
      : accessor(BufferRef, CommandGroupHandler, AccessRange, AccessOffset,
                 PropertyList, CodeLoc) {
    adjustAccPropsInBuf(BufferRef);
  }

  template <typename... NewPropsT>
  accessor(
      const accessor<DataT, Dimensions, AccessMode, AccessTarget, IsPlaceholder,
                     ext::oneapi::accessor_property_list<NewPropsT...>> &Other,
      const detail::code_location CodeLoc = detail::code_location::current())
#ifdef __SYCL_DEVICE_ONLY__
      : impl(Other.impl)
#else
      : detail::AccessorBaseHost(Other)
#endif
  {
    static_assert(detail::IsCxPropertyList<PropertyListT>::value,
                  "Conversion is only available for accessor_property_list");
    static_assert(
        PropertyListT::template areSameCompileTimeProperties<NewPropsT...>(),
        "Compile-time-constant properties must be the same");
#ifndef __SYCL_DEVICE_ONLY__
    detail::constructorNotification(getMemoryObject(), impl.get(), AccessTarget,
                                    AccessMode, CodeLoc);
#endif
  }

  void swap(accessor &other) {
    std::swap(impl, other.impl);
#ifndef __SYCL_DEVICE_ONLY__
    std::swap(MAccData, other.MAccData);
#endif
  }

  bool is_placeholder() const {
#ifdef __SYCL_DEVICE_ONLY__
    return false;
#else
    return detail::AccessorBaseHost::isPlaceholder();
#endif
  }

  size_t get_size() const { return getAccessRange().size() * sizeof(DataT); }

  __SYCL2020_DEPRECATED("get_count() is deprecated, please use size() instead")
  size_t get_count() const { return size(); }
  size_type size() const noexcept { return getAccessRange().size(); }

  size_type byte_size() const noexcept { return size() * sizeof(DataT); }

  size_type max_size() const noexcept {
    return empty() ? 0 : (std::numeric_limits<difference_type>::max)();
  }

  bool empty() const noexcept { return size() == 0; }

  template <int Dims = Dimensions, typename = std::enable_if_t<(Dims > 0)>>
  range<Dimensions> get_range() const {
    return detail::convertToArrayOfN<Dimensions, 1>(getAccessRange());
  }

  template <int Dims = Dimensions, typename = std::enable_if_t<(Dims > 0)>>
  id<Dimensions> get_offset() const {
    static_assert(
        !(PropertyListT::template has_property<
            sycl::ext::oneapi::property::no_offset>()),
        "Accessor has no_offset property, get_offset() can not be used");
    return detail::convertToArrayOfN<Dimensions, 0>(getOffset());
  }

  template <int Dims = Dimensions, typename RefT = RefType,
            typename = std::enable_if_t<Dims == 0 &&
                                        (IsAccessAnyWrite || IsAccessReadOnly)>>
  operator reference() const {
    const size_t LinearIndex = getLinearIndex(id<AdjustedDim>());
    return *(getQualifiedPtr() + LinearIndex);
  }

  template <int Dims = Dimensions,
            typename = std::enable_if_t<AccessMode != access_mode::atomic &&
                                        !IsAccessReadOnly && Dims == 0>>
  const accessor &operator=(const value_type &Other) const {
    *getQualifiedPtr() = Other;
    return *this;
  }

  template <int Dims = Dimensions,
            typename = std::enable_if_t<AccessMode != access_mode::atomic &&
                                        !IsAccessReadOnly && Dims == 0>>
  const accessor &operator=(value_type &&Other) const {
    *getQualifiedPtr() = std::move(Other);
    return *this;
  }

  template <int Dims = Dimensions,
            typename = std::enable_if_t<(Dims > 0) &&
                                        (IsAccessAnyWrite || IsAccessReadOnly)>>
  reference operator[](id<Dimensions> Index) const {
    const size_t LinearIndex = getLinearIndex(Index);
    return getQualifiedPtr()[LinearIndex];
  }

  template <int Dims = Dimensions>
  operator typename std::enable_if_t<Dims == 0 &&
                                         AccessMode == access::mode::atomic,
#ifdef __ENABLE_USM_ADDR_SPACE__
                                     atomic<DataT>
#else
                                     atomic<DataT, AS>
#endif
                                     >() const {
    const size_t LinearIndex = getLinearIndex(id<AdjustedDim>());
    return atomic<DataT, AS>(multi_ptr<DataT, AS, access::decorated::yes>(
        getQualifiedPtr() + LinearIndex));
  }

  template <int Dims = Dimensions>
  typename std::enable_if_t<(Dims > 0) && AccessMode == access::mode::atomic,
                            atomic<DataT, AS>>
  operator[](id<Dimensions> Index) const {
    const size_t LinearIndex = getLinearIndex(Index);
    return atomic<DataT, AS>(multi_ptr<DataT, AS, access::decorated::yes>(
        getQualifiedPtr() + LinearIndex));
  }

  template <int Dims = Dimensions>
  typename std::enable_if_t<Dims == 1 && AccessMode == access::mode::atomic,
                            atomic<DataT, AS>>
  operator[](size_t Index) const {
    const size_t LinearIndex = getLinearIndex(id<AdjustedDim>(Index));
    return atomic<DataT, AS>(multi_ptr<DataT, AS, access::decorated::yes>(
        getQualifiedPtr() + LinearIndex));
  }
  template <int Dims = Dimensions, typename = std::enable_if_t<(Dims > 1)>>
  auto operator[](size_t Index) const {
    return AccessorSubscript<Dims - 1>(*this, Index);
  }

  template <access::target AccessTarget_ = AccessTarget,
            typename = std::enable_if_t<
                (AccessTarget_ == access::target::host_buffer) ||
                (AccessTarget_ == access::target::host_task) ||
                (AccessTarget_ == access::target::device)>>
  std::add_pointer_t<value_type> get_pointer() const noexcept {
    return getPointerAdjusted();
  }

<<<<<<< HEAD
=======
  template <
      access::target AccessTarget_ = AccessTarget,
      typename = std::enable_if_t<AccessTarget_ == access::target::device>>
  global_ptr<DataT> get_pointer() const {
    return global_ptr<DataT>(getPointerAdjusted());
  }

>>>>>>> 637d3d5b
  template <access::target AccessTarget_ = AccessTarget,
            typename = std::enable_if_t<AccessTarget_ ==
                                        access::target::constant_buffer>>
  constant_ptr<DataT> get_pointer() const {
    return constant_ptr<DataT>(getPointerAdjusted());
  }

  template <access::decorated IsDecorated>
  accessor_ptr<IsDecorated> get_multi_ptr() const noexcept {
    return accessor_ptr<IsDecorated>(getPointerAdjusted());
  }

  // accessor::has_property for runtime properties is only available in host
  // code. This restriction is not listed in the core spec and will be added in
  // future versions.
  template <typename Property>
  typename std::enable_if_t<
      !ext::oneapi::is_compile_time_property<Property>::value, bool>
  has_property() const noexcept {
#ifndef __SYCL_DEVICE_ONLY__
    return getPropList().template has_property<Property>();
#else
    return false;
#endif
  }

  // accessor::get_property for runtime properties is only available in host
  // code. This restriction is not listed in the core spec and will be added in
  // future versions.
  template <typename Property,
            typename = typename std::enable_if_t<
                !ext::oneapi::is_compile_time_property<Property>::value>>
  Property get_property() const {
#ifndef __SYCL_DEVICE_ONLY__
    return getPropList().template get_property<Property>();
#else
    return Property();
#endif
  }

  template <typename Property>
  static constexpr bool has_property(
      typename std::enable_if_t<
          ext::oneapi::is_compile_time_property<Property>::value> * = 0) {
    return PropertyListT::template has_property<Property>();
  }

  template <typename Property>
  static constexpr auto get_property(
      typename std::enable_if_t<
          ext::oneapi::is_compile_time_property<Property>::value> * = 0) {
    return PropertyListT::template get_property<Property>();
  }

  bool operator==(const accessor &Rhs) const { return impl == Rhs.impl; }
  bool operator!=(const accessor &Rhs) const { return !(*this == Rhs); }

  iterator begin() const noexcept {
    return iterator::getBegin(
        get_pointer(),
        detail::convertToArrayOfN<Dimensions, 1>(getMemoryRange()), get_range(),
        get_offset());
  }

  iterator end() const noexcept {
    return iterator::getEnd(
        get_pointer(),
        detail::convertToArrayOfN<Dimensions, 1>(getMemoryRange()), get_range(),
        get_offset());
  }

  const_iterator cbegin() const noexcept {
    return const_iterator::getBegin(
        get_pointer(),
        detail::convertToArrayOfN<Dimensions, 1>(getMemoryRange()), get_range(),
        get_offset());
  }

  const_iterator cend() const noexcept {
    return const_iterator::getEnd(
        get_pointer(),
        detail::convertToArrayOfN<Dimensions, 1>(getMemoryRange()), get_range(),
        get_offset());
  }

  reverse_iterator rbegin() const noexcept { return reverse_iterator(end()); }
  reverse_iterator rend() const noexcept { return reverse_iterator(begin()); }

  const_reverse_iterator crbegin() const noexcept {
    return const_reverse_iterator(cend());
  }
  const_reverse_iterator crend() const noexcept {
    return const_reverse_iterator(cbegin());
  }

private:
#ifdef __SYCL_DEVICE_ONLY__
  size_t getTotalOffset() const noexcept {
    size_t TotalOffset = 0;
    detail::loop<Dimensions>([&, this](size_t I) {
      TotalOffset = TotalOffset * impl.MemRange[I];
      if constexpr (!(PropertyListT::template has_property<
                        sycl::ext::oneapi::property::no_offset>())) {
        TotalOffset += impl.Offset[I];
      }
    });

    return TotalOffset;
  }
#endif

  // supporting function for get_pointer()
  // MData has been preadjusted with offset for faster access with []
  // but for get_pointer() we must return the original pointer.
  // On device, getQualifiedPtr() returns MData, so we need to backjust it.
  // On host, getQualifiedPtr() does not return MData, no need to adjust.
  auto getPointerAdjusted() const noexcept {
#ifdef __SYCL_DEVICE_ONLY__
    return getQualifiedPtr() - getTotalOffset();
#else
    return getQualifiedPtr();
#endif
  }

  void preScreenAccessor(const size_t elemInBuffer,
                         const PropertyListT &PropertyList) {
    // check device accessor buffer size
    if (!IsHostBuf && elemInBuffer == 0)
      throw sycl::invalid_object_error(
          "SYCL buffer size is zero. To create a device accessor, SYCL "
          "buffer size must be greater than zero.",
          PI_ERROR_INVALID_VALUE);

    // check that no_init property is compatible with access mode
    if (PropertyList.template has_property<property::no_init>() &&
        AccessMode == access::mode::read) {
      throw sycl::invalid_object_error(
          "accessor would cannot be both read_only and no_init",
          PI_ERROR_INVALID_VALUE);
    }
  }

  template <typename BufT, typename... PropTypes>
  void adjustAccPropsInBuf(BufT &Buffer) {
    if constexpr (PropertyListT::template has_property<
                      sycl::ext::intel::property::buffer_location>()) {
      auto location = (PropertyListT::template get_property<
                           sycl::ext::intel::property::buffer_location>())
                          .get_location();
      property_list PropList{
          sycl::property::buffer::detail::buffer_location(location)};
      Buffer.addOrReplaceAccessorProperties(PropList);
    } else {
      deleteAccPropsFromBuf(Buffer);
    }
  }

  template <typename BufT> void deleteAccPropsFromBuf(BufT &Buffer) {
    Buffer.deleteAccProps(
        sycl::detail::PropWithDataKind::AccPropBufferLocation);
  }
};

template <typename DataT, int Dimensions, typename AllocatorT>
accessor(buffer<DataT, Dimensions, AllocatorT>)
    -> accessor<DataT, Dimensions, access::mode::read_write, target::device,
                access::placeholder::true_t>;

template <typename DataT, int Dimensions, typename AllocatorT,
          typename... PropsT>
accessor(buffer<DataT, Dimensions, AllocatorT>,
         const ext::oneapi::accessor_property_list<PropsT...> &)
    -> accessor<DataT, Dimensions, access::mode::read_write, target::device,
                access::placeholder::true_t,
                ext::oneapi::accessor_property_list<PropsT...>>;

template <typename DataT, int Dimensions, typename AllocatorT, typename Type1>
accessor(buffer<DataT, Dimensions, AllocatorT>, Type1)
    -> accessor<DataT, Dimensions, detail::deduceAccessMode<Type1, Type1>(),
                detail::deduceAccessTarget<Type1, Type1>(target::device),
                access::placeholder::true_t>;

template <typename DataT, int Dimensions, typename AllocatorT, typename Type1,
          typename... PropsT>
accessor(buffer<DataT, Dimensions, AllocatorT>, Type1,
         const ext::oneapi::accessor_property_list<PropsT...> &)
    -> accessor<DataT, Dimensions, detail::deduceAccessMode<Type1, Type1>(),
                detail::deduceAccessTarget<Type1, Type1>(target::device),
                access::placeholder::true_t,
                ext::oneapi::accessor_property_list<PropsT...>>;

template <typename DataT, int Dimensions, typename AllocatorT, typename Type1,
          typename Type2>
accessor(buffer<DataT, Dimensions, AllocatorT>, Type1, Type2)
    -> accessor<DataT, Dimensions, detail::deduceAccessMode<Type1, Type2>(),
                detail::deduceAccessTarget<Type1, Type2>(target::device),
                access::placeholder::true_t>;

template <typename DataT, int Dimensions, typename AllocatorT, typename Type1,
          typename Type2, typename... PropsT>
accessor(buffer<DataT, Dimensions, AllocatorT>, Type1, Type2,
         const ext::oneapi::accessor_property_list<PropsT...> &)
    -> accessor<DataT, Dimensions, detail::deduceAccessMode<Type1, Type2>(),
                detail::deduceAccessTarget<Type1, Type2>(target::device),
                access::placeholder::true_t,
                ext::oneapi::accessor_property_list<PropsT...>>;

template <typename DataT, int Dimensions, typename AllocatorT, typename Type1,
          typename Type2, typename Type3>
accessor(buffer<DataT, Dimensions, AllocatorT>, Type1, Type2, Type3)
    -> accessor<DataT, Dimensions, detail::deduceAccessMode<Type2, Type3>(),
                detail::deduceAccessTarget<Type2, Type3>(target::device),
                access::placeholder::true_t>;

template <typename DataT, int Dimensions, typename AllocatorT, typename Type1,
          typename Type2, typename Type3, typename... PropsT>
accessor(buffer<DataT, Dimensions, AllocatorT>, Type1, Type2, Type3,
         const ext::oneapi::accessor_property_list<PropsT...> &)
    -> accessor<DataT, Dimensions, detail::deduceAccessMode<Type2, Type3>(),
                detail::deduceAccessTarget<Type2, Type3>(target::device),
                access::placeholder::true_t,
                ext::oneapi::accessor_property_list<PropsT...>>;

template <typename DataT, int Dimensions, typename AllocatorT, typename Type1,
          typename Type2, typename Type3, typename Type4>
accessor(buffer<DataT, Dimensions, AllocatorT>, Type1, Type2, Type3, Type4)
    -> accessor<DataT, Dimensions, detail::deduceAccessMode<Type3, Type4>(),
                detail::deduceAccessTarget<Type3, Type4>(target::device),
                access::placeholder::true_t>;

template <typename DataT, int Dimensions, typename AllocatorT, typename Type1,
          typename Type2, typename Type3, typename Type4, typename... PropsT>
accessor(buffer<DataT, Dimensions, AllocatorT>, Type1, Type2, Type3, Type4,
         const ext::oneapi::accessor_property_list<PropsT...> &)
    -> accessor<DataT, Dimensions, detail::deduceAccessMode<Type3, Type4>(),
                detail::deduceAccessTarget<Type3, Type4>(target::device),
                access::placeholder::true_t,
                ext::oneapi::accessor_property_list<PropsT...>>;

template <typename DataT, int Dimensions, typename AllocatorT>
accessor(buffer<DataT, Dimensions, AllocatorT>, handler &)
    -> accessor<DataT, Dimensions, access::mode::read_write, target::device,
                access::placeholder::false_t>;

template <typename DataT, int Dimensions, typename AllocatorT,
          typename... PropsT>
accessor(buffer<DataT, Dimensions, AllocatorT>, handler &,
         const ext::oneapi::accessor_property_list<PropsT...> &)
    -> accessor<DataT, Dimensions, access::mode::read_write, target::device,
                access::placeholder::false_t,
                ext::oneapi::accessor_property_list<PropsT...>>;

template <typename DataT, int Dimensions, typename AllocatorT, typename Type1>
accessor(buffer<DataT, Dimensions, AllocatorT>, handler &, Type1)
    -> accessor<DataT, Dimensions, detail::deduceAccessMode<Type1, Type1>(),
                detail::deduceAccessTarget<Type1, Type1>(target::device),
                access::placeholder::false_t>;

template <typename DataT, int Dimensions, typename AllocatorT, typename Type1,
          typename... PropsT>
accessor(buffer<DataT, Dimensions, AllocatorT>, handler &, Type1,
         const ext::oneapi::accessor_property_list<PropsT...> &)
    -> accessor<DataT, Dimensions, detail::deduceAccessMode<Type1, Type1>(),
                detail::deduceAccessTarget<Type1, Type1>(target::device),
                access::placeholder::false_t,
                ext::oneapi::accessor_property_list<PropsT...>>;

template <typename DataT, int Dimensions, typename AllocatorT, typename Type1,
          typename Type2>
accessor(buffer<DataT, Dimensions, AllocatorT>, handler &, Type1, Type2)
    -> accessor<DataT, Dimensions, detail::deduceAccessMode<Type1, Type2>(),
                detail::deduceAccessTarget<Type1, Type2>(target::device),
                access::placeholder::false_t>;

template <typename DataT, int Dimensions, typename AllocatorT, typename Type1,
          typename Type2, typename... PropsT>
accessor(buffer<DataT, Dimensions, AllocatorT>, handler &, Type1, Type2,
         const ext::oneapi::accessor_property_list<PropsT...> &)
    -> accessor<DataT, Dimensions, detail::deduceAccessMode<Type1, Type2>(),
                detail::deduceAccessTarget<Type1, Type2>(target::device),
                access::placeholder::false_t,
                ext::oneapi::accessor_property_list<PropsT...>>;

template <typename DataT, int Dimensions, typename AllocatorT, typename Type1,
          typename Type2, typename Type3>
accessor(buffer<DataT, Dimensions, AllocatorT>, handler &, Type1, Type2, Type3)
    -> accessor<DataT, Dimensions, detail::deduceAccessMode<Type2, Type3>(),
                detail::deduceAccessTarget<Type2, Type3>(target::device),
                access::placeholder::false_t>;

template <typename DataT, int Dimensions, typename AllocatorT, typename Type1,
          typename Type2, typename Type3, typename... PropsT>
accessor(buffer<DataT, Dimensions, AllocatorT>, handler &, Type1, Type2, Type3,
         const ext::oneapi::accessor_property_list<PropsT...> &)
    -> accessor<DataT, Dimensions, detail::deduceAccessMode<Type2, Type3>(),
                detail::deduceAccessTarget<Type2, Type3>(target::device),
                access::placeholder::false_t,
                ext::oneapi::accessor_property_list<PropsT...>>;

template <typename DataT, int Dimensions, typename AllocatorT, typename Type1,
          typename Type2, typename Type3, typename Type4>
accessor(buffer<DataT, Dimensions, AllocatorT>, handler &, Type1, Type2, Type3,
         Type4)
    -> accessor<DataT, Dimensions, detail::deduceAccessMode<Type3, Type4>(),
                detail::deduceAccessTarget<Type3, Type4>(target::device),
                access::placeholder::false_t>;

template <typename DataT, int Dimensions, typename AllocatorT, typename Type1,
          typename Type2, typename Type3, typename Type4, typename... PropsT>
accessor(buffer<DataT, Dimensions, AllocatorT>, handler &, Type1, Type2, Type3,
         Type4, const ext::oneapi::accessor_property_list<PropsT...> &)
    -> accessor<DataT, Dimensions, detail::deduceAccessMode<Type3, Type4>(),
                detail::deduceAccessTarget<Type3, Type4>(target::device),
                access::placeholder::false_t,
                ext::oneapi::accessor_property_list<PropsT...>>;

/// Local accessor
///
/// \ingroup sycl_api_acc
template <typename DataT, int Dimensions, access::mode AccessMode,
          access::placeholder IsPlaceholder>
class __SYCL_SPECIAL_CLASS local_accessor_base :
#ifndef __SYCL_DEVICE_ONLY__
    public detail::LocalAccessorBaseHost,
#endif
    public detail::accessor_common<DataT, Dimensions, AccessMode,
                                   access::target::local, IsPlaceholder> {
protected:
  constexpr static int AdjustedDim = Dimensions == 0 ? 1 : Dimensions;

  using AccessorCommonT =
      detail::accessor_common<DataT, Dimensions, AccessMode,
                              access::target::local, IsPlaceholder>;

  using AccessorCommonT::AS;

  // Cannot do "using AccessorCommonT::Flag" as it doesn't work with g++ as host
  // compiler, for some reason.
  static constexpr bool IsAccessAnyWrite = AccessorCommonT::IsAccessAnyWrite;
  static constexpr bool IsAccessReadOnly = AccessorCommonT::IsAccessReadOnly;
  static constexpr bool IsConst = AccessorCommonT::IsConst;

  template <int Dims>
  using AccessorSubscript =
      typename AccessorCommonT::template AccessorSubscript<
          Dims,
          local_accessor_base<DataT, Dimensions, AccessMode, IsPlaceholder>>;

  using ConcreteASPtrType = typename detail::DecoratedType<DataT, AS>::type *;

  using RefType = detail::const_if_const_AS<AS, DataT> &;
  using PtrType = detail::const_if_const_AS<AS, DataT> *;

#ifdef __SYCL_DEVICE_ONLY__
  detail::LocalAccessorBaseDevice<AdjustedDim> impl;

  sycl::range<AdjustedDim> &getSize() { return impl.MemRange; }
  const sycl::range<AdjustedDim> &getSize() const { return impl.MemRange; }

  void __init(ConcreteASPtrType Ptr, range<AdjustedDim> AccessRange,
              range<AdjustedDim>, id<AdjustedDim>) {
    MData = Ptr;
    detail::loop<AdjustedDim>(
        [&, this](size_t I) { getSize()[I] = AccessRange[I]; });
  }

public:
  // Default constructor for objects later initialized with __init member.
  local_accessor_base()
      : impl(detail::InitializedVal<AdjustedDim, range>::template get<0>()) {}

protected:
  ConcreteASPtrType getQualifiedPtr() const { return MData; }

  ConcreteASPtrType MData;

#else
public:
  local_accessor_base()
      : detail::LocalAccessorBaseHost{/*Size*/ sycl::range<3>{0, 0, 0},
                                      /*Dims*/ 0, /*ElemSize*/ sizeof(DataT)} {}

protected:
  local_accessor_base(const detail::LocalAccessorImplPtr &Impl)
      : detail::LocalAccessorBaseHost{Impl} {}

  char padding[sizeof(detail::LocalAccessorBaseDevice<AdjustedDim>) +
               sizeof(PtrType) - sizeof(detail::LocalAccessorBaseHost)];
  using detail::LocalAccessorBaseHost::getSize;

  PtrType getQualifiedPtr() const {
    return reinterpret_cast<PtrType>(LocalAccessorBaseHost::getPtr());
  }

  void *getPtr() { return detail::LocalAccessorBaseHost::getPtr(); }
  void *getPtr() const { return detail::LocalAccessorBaseHost::getPtr(); }
  const range<3> &getSize() const {
    return detail::LocalAccessorBaseHost::getSize();
  }
  range<3> &getSize() { return detail::LocalAccessorBaseHost::getSize(); }

  // The function references helper methods required by GDB pretty-printers
  void GDBMethodsAnchor() {
#ifndef NDEBUG
    const auto *this_const = this;
    (void)getSize();
    (void)this_const->getSize();
    (void)getPtr();
    (void)this_const->getPtr();
#endif
  }

#endif // __SYCL_DEVICE_ONLY__

  // Method which calculates linear offset for the ID using Range and Offset.
  template <int Dims = AdjustedDim> size_t getLinearIndex(id<Dims> Id) const {
    size_t Result = 0;
    detail::loop<Dims>(
        [&, this](size_t I) { Result = Result * getSize()[I] + Id[I]; });
    return Result;
  }

  template <class Obj>
  friend decltype(Obj::impl) detail::getSyclObjImpl(const Obj &SyclObject);

  template <class T>
  friend T detail::createSyclObjFromImpl(decltype(T::impl) ImplObj);

public:
  using value_type = DataT;
  using reference = DataT &;
  using const_reference = const DataT &;

  template <int Dims = Dimensions, typename = std::enable_if_t<Dims == 0>>
  local_accessor_base(handler &, const detail::code_location CodeLoc =
                                     detail::code_location::current())
#ifdef __SYCL_DEVICE_ONLY__
      : impl(range<AdjustedDim>{1}){}
#else
      : LocalAccessorBaseHost(range<3>{1, 1, 1}, AdjustedDim, sizeof(DataT)) {
    detail::constructorNotification(nullptr, LocalAccessorBaseHost::impl.get(),
                                    access::target::local, AccessMode, CodeLoc);
    GDBMethodsAnchor();
  }
#endif

        template <int Dims = Dimensions, typename = std::enable_if_t<Dims == 0>>
        local_accessor_base(handler &, const property_list &propList,
                            const detail::code_location CodeLoc =
                                detail::code_location::current())
#ifdef __SYCL_DEVICE_ONLY__
      : impl(range<AdjustedDim>{1}) {
    (void)propList;
  }
#else
      : LocalAccessorBaseHost(range<3>{1, 1, 1}, AdjustedDim, sizeof(DataT),
                              propList) {
    detail::constructorNotification(nullptr, LocalAccessorBaseHost::impl.get(),
                                    access::target::local, AccessMode, CodeLoc);
    GDBMethodsAnchor();
  }
#endif

  template <int Dims = Dimensions, typename = std::enable_if_t<(Dims > 0)>>
  local_accessor_base(
      range<Dimensions> AllocationSize, handler &,
      const detail::code_location CodeLoc = detail::code_location::current())
#ifdef __SYCL_DEVICE_ONLY__
      : impl(AllocationSize){}
#else
      : LocalAccessorBaseHost(detail::convertToArrayOfN<3, 1>(AllocationSize),
                              AdjustedDim, sizeof(DataT)) {
    detail::constructorNotification(nullptr, LocalAccessorBaseHost::impl.get(),
                                    access::target::local, AccessMode, CodeLoc);
    GDBMethodsAnchor();
  }
#endif

        template <int Dims = Dimensions,
                  typename = std::enable_if_t<(Dims > 0)>>
        local_accessor_base(range<Dimensions> AllocationSize, handler &,
                            const property_list &propList,
                            const detail::code_location CodeLoc =
                                detail::code_location::current())
#ifdef __SYCL_DEVICE_ONLY__
      : impl(AllocationSize) {
    (void)propList;
  }
#else
      : LocalAccessorBaseHost(detail::convertToArrayOfN<3, 1>(AllocationSize),
                              AdjustedDim, sizeof(DataT), propList) {
    detail::constructorNotification(nullptr, LocalAccessorBaseHost::impl.get(),
                                    access::target::local, AccessMode, CodeLoc);
    GDBMethodsAnchor();
  }
#endif

  size_t get_size() const { return getSize().size() * sizeof(DataT); }

  __SYCL2020_DEPRECATED("get_count() is deprecated, please use size() instead")
  size_t get_count() const { return size(); }
  size_t size() const noexcept { return getSize().size(); }

  template <int Dims = Dimensions, typename = std::enable_if_t<(Dims > 0)>>
  range<Dims> get_range() const {
    return detail::convertToArrayOfN<Dims, 1>(getSize());
  }

  template <int Dims = Dimensions,
            typename = std::enable_if_t<Dims == 0 && IsAccessAnyWrite>>
  operator RefType() const {
    return *getQualifiedPtr();
  }

  template <int Dims = Dimensions,
            typename = std::enable_if_t<(Dims > 0) && IsAccessAnyWrite>>
  RefType operator[](id<Dimensions> Index) const {
    const size_t LinearIndex = getLinearIndex(Index);
    return getQualifiedPtr()[LinearIndex];
  }

  template <int Dims = Dimensions,
            typename = std::enable_if_t<Dims == 1 && IsAccessAnyWrite>>
  RefType operator[](size_t Index) const {
    return getQualifiedPtr()[Index];
  }

  template <int Dims = Dimensions>
  operator typename std::enable_if_t<
      Dims == 0 && AccessMode == access::mode::atomic, atomic<DataT, AS>>()
      const {
    return atomic<DataT, AS>(
        multi_ptr<DataT, AS, access::decorated::yes>(getQualifiedPtr()));
  }

  template <int Dims = Dimensions>
  typename std::enable_if_t<(Dims > 0) && AccessMode == access::mode::atomic,
                            atomic<DataT, AS>>
  operator[](id<Dimensions> Index) const {
    const size_t LinearIndex = getLinearIndex(Index);
    return atomic<DataT, AS>(multi_ptr<DataT, AS, access::decorated::yes>(
        getQualifiedPtr() + LinearIndex));
  }

  template <int Dims = Dimensions>
  typename std::enable_if_t<Dims == 1 && AccessMode == access::mode::atomic,
                            atomic<DataT, AS>>
  operator[](size_t Index) const {
    return atomic<DataT, AS>(multi_ptr<DataT, AS, access::decorated::yes>(
        getQualifiedPtr() + Index));
  }

  template <int Dims = Dimensions, typename = std::enable_if_t<(Dims > 1)>>
  typename AccessorCommonT::template AccessorSubscript<
      Dims - 1,
      local_accessor_base<DataT, Dimensions, AccessMode, IsPlaceholder>>
  operator[](size_t Index) const {
    return AccessorSubscript<Dims - 1>(*this, Index);
  }

  bool operator==(const local_accessor_base &Rhs) const {
    return impl == Rhs.impl;
  }
  bool operator!=(const local_accessor_base &Rhs) const {
    return !(*this == Rhs);
  }
};

// TODO: Remove deprecated specialization once no longer needed
template <typename DataT, int Dimensions, access::mode AccessMode,
          access::placeholder IsPlaceholder>
class __SYCL_EBO __SYCL_SPECIAL_CLASS accessor<
    DataT, Dimensions, AccessMode, access::target::local, IsPlaceholder>
    : public local_accessor_base<DataT, Dimensions, AccessMode, IsPlaceholder>,
      public detail::OwnerLessBase<
          accessor<DataT, Dimensions, AccessMode, access::target::local,
                   IsPlaceholder>> {

  using local_acc =
      local_accessor_base<DataT, Dimensions, AccessMode, IsPlaceholder>;

  static_assert(
      !local_acc::IsConst || local_acc::IsAccessReadOnly,
      "A const qualified DataT is only allowed for a read-only accessor");

  // Use base classes constructors
  using local_acc::local_acc;

public:
  local_ptr<DataT> get_pointer() const {
    return local_ptr<DataT>(local_acc::getQualifiedPtr());
  }

#ifdef __SYCL_DEVICE_ONLY__

  // __init needs to be defined within the class not through inheritance.
  // Map this function to inherited func.
  void __init(typename local_acc::ConcreteASPtrType Ptr,
              range<local_acc::AdjustedDim> AccessRange,
              range<local_acc::AdjustedDim> range,
              id<local_acc::AdjustedDim> id) {
    local_acc::__init(Ptr, AccessRange, range, id);
  }

public:
  // Default constructor for objects later initialized with __init member.
  accessor() {
    local_acc::impl = detail::InitializedVal<local_acc::AdjustedDim,
                                             range>::template get<0>();
  }

#else
private:
  accessor(const detail::AccessorImplPtr &Impl) : local_acc{Impl} {}
#endif
};

template <typename DataT, int Dimensions = 1>
class __SYCL_EBO __SYCL_SPECIAL_CLASS __SYCL_TYPE(local_accessor) local_accessor
    : public local_accessor_base<DataT, Dimensions,
                                 detail::accessModeFromConstness<DataT>(),
                                 access::placeholder::false_t>,
      public detail::OwnerLessBase<local_accessor<DataT, Dimensions>> {

  using local_acc =
      local_accessor_base<DataT, Dimensions,
                          detail::accessModeFromConstness<DataT>(),
                          access::placeholder::false_t>;

  static_assert(
      !local_acc::IsConst || local_acc::IsAccessReadOnly,
      "A const qualified DataT is only allowed for a read-only accessor");

  // Use base classes constructors
  using local_acc::local_acc;

#ifdef __SYCL_DEVICE_ONLY__

  // __init needs to be defined within the class not through inheritance.
  // Map this function to inherited func.
  void __init(typename local_acc::ConcreteASPtrType Ptr,
              range<local_acc::AdjustedDim> AccessRange,
              range<local_acc::AdjustedDim> range,
              id<local_acc::AdjustedDim> id) {
    local_acc::__init(Ptr, AccessRange, range, id);
  }

public:
  // Default constructor for objects later initialized with __init member.
  local_accessor() {
    local_acc::impl = detail::InitializedVal<local_acc::AdjustedDim,
                                             range>::template get<0>();
  }

#else
  local_accessor(const detail::AccessorImplPtr &Impl) : local_acc{Impl} {}
#endif

public:
  using value_type = DataT;
  using iterator = value_type *;
  using const_iterator = const value_type *;
  using reverse_iterator = std::reverse_iterator<iterator>;
  using const_reverse_iterator = std::reverse_iterator<const_iterator>;
  using difference_type =
      typename std::iterator_traits<iterator>::difference_type;
  using size_type = std::size_t;

  template <access::decorated IsDecorated>
  using accessor_ptr = local_ptr<value_type, IsDecorated>;

  void swap(local_accessor &other) { std::swap(this->impl, other.impl); }

  size_type byte_size() const noexcept { return this->size() * sizeof(DataT); }

  size_type max_size() const noexcept {
    return empty() ? 0 : (std::numeric_limits<difference_type>::max)();
  }

  bool empty() const noexcept { return this->size() == 0; }

  iterator begin() const noexcept {
    return &this->operator[](id<Dimensions>());
  }
  iterator end() const noexcept { return begin() + this->size(); }

  const_iterator cbegin() const noexcept { return const_iterator(begin()); }
  const_iterator cend() const noexcept { return const_iterator(end()); }

  reverse_iterator rbegin() const noexcept { return reverse_iterator(end()); }
  reverse_iterator rend() const noexcept { return reverse_iterator(begin()); }

  const_reverse_iterator crbegin() const noexcept {
    return const_reverse_iterator(end());
  }
  const_reverse_iterator crend() const noexcept {
    return const_reverse_iterator(begin());
  }

  std::add_pointer_t<value_type> get_pointer() const noexcept {
    return std::add_pointer_t<value_type>(local_acc::getQualifiedPtr());
  }

  template <access::decorated IsDecorated>
  accessor_ptr<IsDecorated> get_multi_ptr() const noexcept {
    return accessor_ptr<IsDecorated>(local_acc::getQualifiedPtr());
  }

  template <typename Property> bool has_property() const noexcept {
#ifndef __SYCL_DEVICE_ONLY__
    return this->getPropList().template has_property<Property>();
#else
    return false;
#endif
  }

  template <typename Property> Property get_property() const {
#ifndef __SYCL_DEVICE_ONLY__
    return this->getPropList().template get_property<Property>();
#else
    return Property();
#endif
  }

  template <int Dims = Dimensions,
            typename = std::enable_if_t<!std::is_const_v<DataT> && Dims == 0>>
  const local_accessor &operator=(const value_type &Other) const {
    *local_acc::getQualifiedPtr() = Other;
    return *this;
  }

  template <int Dims = Dimensions,
            typename = std::enable_if_t<!std::is_const_v<DataT> && Dims == 0>>
  const local_accessor &operator=(value_type &&Other) const {
    *local_acc::getQualifiedPtr() = std::move(Other);
    return *this;
  }
};

/// Image accessors.
///
/// Available only when accessTarget == access::target::image.
///
/// \ingroup sycl_api_acc
template <typename DataT, int Dimensions, access::mode AccessMode,
          access::placeholder IsPlaceholder>
class __SYCL_EBO __SYCL_SPECIAL_CLASS __SYCL_TYPE(accessor) accessor<
    DataT, Dimensions, AccessMode, access::target::image, IsPlaceholder>
    : public detail::image_accessor<DataT, Dimensions, AccessMode,
                                    access::target::image, IsPlaceholder>,
      public detail::OwnerLessBase<
          accessor<DataT, Dimensions, AccessMode, access::target::image,
                   IsPlaceholder>> {
private:
  accessor(const detail::AccessorImplPtr &Impl)
      : detail::image_accessor<DataT, Dimensions, AccessMode,
                               access::target::image, IsPlaceholder>{Impl} {}

public:
  template <typename AllocatorT>
  accessor(sycl::image<Dimensions, AllocatorT> &Image,
           handler &CommandGroupHandler)
      : detail::image_accessor<DataT, Dimensions, AccessMode,
                               access::target::image, IsPlaceholder>(
            Image, CommandGroupHandler, Image.getElementSize()) {
#ifndef __SYCL_DEVICE_ONLY__
    detail::associateWithHandler(CommandGroupHandler, this,
                                 access::target::image);
#endif
  }

  template <typename AllocatorT>
  accessor(sycl::image<Dimensions, AllocatorT> &Image,
           handler &CommandGroupHandler, const property_list &propList)
      : detail::image_accessor<DataT, Dimensions, AccessMode,
                               access::target::image, IsPlaceholder>(
            Image, CommandGroupHandler, Image.getElementSize()) {
    (void)propList;
#ifndef __SYCL_DEVICE_ONLY__
    detail::associateWithHandler(CommandGroupHandler, this,
                                 access::target::image);
#endif
  }
#ifdef __SYCL_DEVICE_ONLY__
private:
  using OCLImageTy =
      typename detail::opencl_image_type<Dimensions, AccessMode,
                                         access::target::image>::type;

  // Front End requires this method to be defined in the accessor class.
  // It does not call the base class's init method.
  void __init(OCLImageTy Image) { this->imageAccessorInit(Image); }

  // __init variant used by the device compiler for ESIMD kernels.
  void __init_esimd(OCLImageTy Image) { this->imageAccessorInit(Image); }

public:
  // Default constructor for objects later initialized with __init member.
  accessor() = default;
#endif
};

/// Host image accessor.
///
/// Available only when accessTarget == access::target::host_image.
///
/// \sa image
///
/// \ingroup sycl_api_acc
template <typename DataT, int Dimensions, access::mode AccessMode,
          access::placeholder IsPlaceholder>
class __SYCL_EBO accessor<DataT, Dimensions, AccessMode,
                          access::target::host_image, IsPlaceholder>
    : public detail::image_accessor<DataT, Dimensions, AccessMode,
                                    access::target::host_image, IsPlaceholder>,
      public detail::OwnerLessBase<
          accessor<DataT, Dimensions, AccessMode, access::target::host_image,
                   IsPlaceholder>> {
public:
  template <typename AllocatorT>
  accessor(sycl::image<Dimensions, AllocatorT> &Image)
      : detail::image_accessor<DataT, Dimensions, AccessMode,
                               access::target::host_image, IsPlaceholder>(
            Image, Image.getElementSize()) {}

  template <typename AllocatorT>
  accessor(sycl::image<Dimensions, AllocatorT> &Image,
           const property_list &propList)
      : detail::image_accessor<DataT, Dimensions, AccessMode,
                               access::target::host_image, IsPlaceholder>(
            Image, Image.getElementSize()) {
    (void)propList;
  }
};

/// Image array accessor.
///
/// Available only when accessTarget == access::target::image_array and
/// dimensions < 3.
///
/// \sa image
///
/// \ingroup sycl_api_acc
template <typename DataT, int Dimensions, access::mode AccessMode,
          access::placeholder IsPlaceholder>
class __SYCL_EBO __SYCL_SPECIAL_CLASS __SYCL_TYPE(accessor) accessor<
    DataT, Dimensions, AccessMode, access::target::image_array, IsPlaceholder>
    : public detail::image_accessor<DataT, Dimensions + 1, AccessMode,
                                    access::target::image, IsPlaceholder>,
      public detail::OwnerLessBase<
          accessor<DataT, Dimensions, AccessMode, access::target::image_array,
                   IsPlaceholder>> {
#ifdef __SYCL_DEVICE_ONLY__
private:
  using OCLImageTy =
      typename detail::opencl_image_type<Dimensions + 1, AccessMode,
                                         access::target::image>::type;

  // Front End requires this method to be defined in the accessor class.
  // It does not call the base class's init method.
  void __init(OCLImageTy Image) { this->imageAccessorInit(Image); }

  // __init variant used by the device compiler for ESIMD kernels.
  void __init_esimd(OCLImageTy Image) { this->imageAccessorInit(Image); }

public:
  // Default constructor for objects later initialized with __init member.
  accessor() = default;
#endif
public:
  template <typename AllocatorT>
  accessor(sycl::image<Dimensions + 1, AllocatorT> &Image,
           handler &CommandGroupHandler)
      : detail::image_accessor<DataT, Dimensions + 1, AccessMode,
                               access::target::image, IsPlaceholder>(
            Image, CommandGroupHandler, Image.getElementSize()) {
#ifndef __SYCL_DEVICE_ONLY__
    detail::associateWithHandler(CommandGroupHandler, this,
                                 access::target::image_array);
#endif
  }

  template <typename AllocatorT>
  accessor(sycl::image<Dimensions + 1, AllocatorT> &Image,
           handler &CommandGroupHandler, const property_list &propList)
      : detail::image_accessor<DataT, Dimensions + 1, AccessMode,
                               access::target::image, IsPlaceholder>(
            Image, CommandGroupHandler, Image.getElementSize()) {
    (void)propList;
#ifndef __SYCL_DEVICE_ONLY__
    detail::associateWithHandler(CommandGroupHandler, this,
                                 access::target::image_array);
#endif
  }

  detail::__image_array_slice__<DataT, Dimensions, AccessMode, IsPlaceholder>
  operator[](size_t Index) const {
    return detail::__image_array_slice__<DataT, Dimensions, AccessMode,
                                         IsPlaceholder>(*this, Index);
  }
};

template <typename DataT, int Dimensions = 1,
          access_mode AccessMode = access_mode::read_write>
class __SYCL_EBO host_accessor
    : public accessor<DataT, Dimensions, AccessMode, target::host_buffer,
                      access::placeholder::false_t> {
protected:
  using AccessorT = accessor<DataT, Dimensions, AccessMode, target::host_buffer,
                             access::placeholder::false_t>;

  constexpr static int AdjustedDim = Dimensions == 0 ? 1 : Dimensions;
  constexpr static bool IsAccessReadOnly = AccessMode == access::mode::read;

  template <typename T, int Dims>
  struct IsSameAsBuffer
      : std::bool_constant<std::is_same_v<T, DataT> && (Dims > 0) &&
                           (Dims == Dimensions)> {};

  void
  __init(typename accessor<DataT, Dimensions, AccessMode, target::host_buffer,
                           access::placeholder::false_t>::ConcreteASPtrType Ptr,
         range<AdjustedDim> AccessRange, range<AdjustedDim> MemRange,
         id<AdjustedDim> Offset) {
    AccessorT::__init(Ptr, AccessRange, MemRange, Offset);
  }

#ifndef __SYCL_DEVICE_ONLY__
  host_accessor(const detail::AccessorImplPtr &Impl)
      : accessor<DataT, Dimensions, AccessMode, target::host_buffer,
                 access::placeholder::false_t>{Impl} {}

  template <class Obj>
  friend decltype(Obj::impl) getSyclObjImpl(const Obj &SyclObject);

  template <class T>
  friend T detail::createSyclObjFromImpl(decltype(T::impl) ImplObj);
#endif // __SYCL_DEVICE_ONLY__

public:
  host_accessor() : AccessorT() {}

  // The list of host_accessor constructors with their arguments
  // -------+---------+-------+----+----------+--------------
  // Dimensions = 0
  // -------+---------+-------+----+----------+--------------
  // buffer |         |       |    |          | property_list
  // buffer | handler |       |    |          | property_list
  // -------+---------+-------+----+----------+--------------
  // Dimensions >= 1
  // -------+---------+-------+----+----------+--------------
  // buffer |         |       |    |          | property_list
  // buffer |         |       |    | mode_tag | property_list
  // buffer | handler |       |    |          | property_list
  // buffer | handler |       |    | mode_tag | property_list
  // buffer |         | range |    |          | property_list
  // buffer |         | range |    | mode_tag | property_list
  // buffer | handler | range |    |          | property_list
  // buffer | handler | range |    | mode_tag | property_list
  // buffer |         | range | id |          | property_list
  // buffer |         | range | id | mode_tag | property_list
  // buffer | handler | range | id |          | property_list
  // buffer | handler | range | id | mode_tag | property_list
  // -------+---------+-------+----+----------+--------------

  template <typename T = DataT, int Dims = Dimensions, typename AllocatorT,
            typename = typename std::enable_if_t<std::is_same_v<T, DataT> &&
                                                 Dims == 0>>
  host_accessor(
      buffer<T, 1, AllocatorT> &BufferRef,
      const property_list &PropertyList = {},
      const detail::code_location CodeLoc = detail::code_location::current())
      : AccessorT(BufferRef, PropertyList, CodeLoc) {}

  template <typename T = DataT, int Dims = Dimensions, typename AllocatorT,
            typename = std::enable_if_t<IsSameAsBuffer<T, Dims>::value>>
  host_accessor(
      buffer<T, Dims, AllocatorT> &BufferRef,
      const property_list &PropertyList = {},
      const detail::code_location CodeLoc = detail::code_location::current())
      : AccessorT(BufferRef, PropertyList, CodeLoc) {}

  template <typename T = DataT, int Dims = Dimensions, typename AllocatorT,
            typename = std::enable_if_t<IsSameAsBuffer<T, Dims>::value>>
  host_accessor(
      buffer<T, Dims, AllocatorT> &BufferRef, mode_tag_t<AccessMode>,
      const property_list &PropertyList = {},
      const detail::code_location CodeLoc = detail::code_location::current())
      : host_accessor(BufferRef, PropertyList, CodeLoc) {}

  template <typename T = DataT, int Dims = Dimensions, typename AllocatorT,
            typename = std::enable_if_t<IsSameAsBuffer<T, Dims>::value>>
  host_accessor(
      buffer<T, Dims, AllocatorT> &BufferRef, handler &CommandGroupHandler,
      const property_list &PropertyList = {},
      const detail::code_location CodeLoc = detail::code_location::current())
      : AccessorT(BufferRef, CommandGroupHandler, PropertyList, CodeLoc) {}

  template <typename T = DataT, int Dims = Dimensions, typename AllocatorT,
            typename = std::enable_if_t<IsSameAsBuffer<T, Dims>::value>>
  host_accessor(
      buffer<T, Dims, AllocatorT> &BufferRef, handler &CommandGroupHandler,
      mode_tag_t<AccessMode>, const property_list &PropertyList = {},
      const detail::code_location CodeLoc = detail::code_location::current())
      : host_accessor(BufferRef, CommandGroupHandler, PropertyList, CodeLoc) {}

  template <typename T = DataT, int Dims = Dimensions, typename AllocatorT,
            typename = std::enable_if_t<IsSameAsBuffer<T, Dims>::value>>
  host_accessor(
      buffer<T, Dims, AllocatorT> &BufferRef, range<Dimensions> AccessRange,
      const property_list &PropertyList = {},
      const detail::code_location CodeLoc = detail::code_location::current())
      : AccessorT(BufferRef, AccessRange, {}, PropertyList, CodeLoc) {}

  template <typename T = DataT, int Dims = Dimensions, typename AllocatorT,
            typename = std::enable_if_t<IsSameAsBuffer<T, Dims>::value>>
  host_accessor(
      buffer<T, Dims, AllocatorT> &BufferRef, range<Dimensions> AccessRange,
      mode_tag_t<AccessMode>, const property_list &PropertyList = {},
      const detail::code_location CodeLoc = detail::code_location::current())
      : host_accessor(BufferRef, AccessRange, {}, PropertyList, CodeLoc) {}

  template <typename T = DataT, int Dims = Dimensions, typename AllocatorT,
            typename = std::enable_if_t<IsSameAsBuffer<T, Dims>::value>>
  host_accessor(
      buffer<T, Dims, AllocatorT> &BufferRef, handler &CommandGroupHandler,
      range<Dimensions> AccessRange, const property_list &PropertyList = {},
      const detail::code_location CodeLoc = detail::code_location::current())
      : AccessorT(BufferRef, CommandGroupHandler, AccessRange, {}, PropertyList,
                  CodeLoc) {}

  template <typename T = DataT, int Dims = Dimensions, typename AllocatorT,
            typename = std::enable_if_t<IsSameAsBuffer<T, Dims>::value>>
  host_accessor(
      buffer<T, Dims, AllocatorT> &BufferRef, handler &CommandGroupHandler,
      range<Dimensions> AccessRange, mode_tag_t<AccessMode>,
      const property_list &PropertyList = {},
      const detail::code_location CodeLoc = detail::code_location::current())
      : host_accessor(BufferRef, CommandGroupHandler, AccessRange, {},
                      PropertyList, CodeLoc) {}

  template <typename T = DataT, int Dims = Dimensions, typename AllocatorT,
            typename = std::enable_if_t<IsSameAsBuffer<T, Dims>::value>>
  host_accessor(
      buffer<T, Dims, AllocatorT> &BufferRef, range<Dimensions> AccessRange,
      id<Dimensions> AccessOffset, const property_list &PropertyList = {},
      const detail::code_location CodeLoc = detail::code_location::current())
      : AccessorT(BufferRef, AccessRange, AccessOffset, PropertyList, CodeLoc) {
  }

  template <typename T = DataT, int Dims = Dimensions, typename AllocatorT,
            typename = std::enable_if_t<IsSameAsBuffer<T, Dims>::value>>
  host_accessor(
      buffer<T, Dims, AllocatorT> &BufferRef, range<Dimensions> AccessRange,
      id<Dimensions> AccessOffset, mode_tag_t<AccessMode>,
      const property_list &PropertyList = {},
      const detail::code_location CodeLoc = detail::code_location::current())
      : host_accessor(BufferRef, AccessRange, AccessOffset, PropertyList,
                      CodeLoc) {}

  template <typename T = DataT, int Dims = Dimensions, typename AllocatorT,
            typename = std::enable_if_t<IsSameAsBuffer<T, Dims>::value>>
  host_accessor(
      buffer<T, Dims, AllocatorT> &BufferRef, handler &CommandGroupHandler,
      range<Dimensions> AccessRange, id<Dimensions> AccessOffset,
      const property_list &PropertyList = {},
      const detail::code_location CodeLoc = detail::code_location::current())
      : AccessorT(BufferRef, CommandGroupHandler, AccessRange, AccessOffset,
                  PropertyList, CodeLoc) {}

  template <typename T = DataT, int Dims = Dimensions, typename AllocatorT,
            typename = std::enable_if_t<IsSameAsBuffer<T, Dims>::value>>
  host_accessor(
      buffer<T, Dims, AllocatorT> &BufferRef, handler &CommandGroupHandler,
      range<Dimensions> AccessRange, id<Dimensions> AccessOffset,
      mode_tag_t<AccessMode>, const property_list &PropertyList = {},
      const detail::code_location CodeLoc = detail::code_location::current())
      : host_accessor(BufferRef, CommandGroupHandler, AccessRange, AccessOffset,
                      PropertyList, CodeLoc) {}

  template <int Dims = Dimensions,
            typename = std::enable_if_t<AccessMode != access_mode::atomic &&
                                        !IsAccessReadOnly && Dims == 0>>
  const host_accessor &
  operator=(const typename AccessorT::value_type &Other) const {
    *AccessorT::getQualifiedPtr() = Other;
    return *this;
  }

  template <int Dims = Dimensions,
            typename = std::enable_if_t<AccessMode != access_mode::atomic &&
                                        !IsAccessReadOnly && Dims == 0>>
  const host_accessor &operator=(typename AccessorT::value_type &&Other) const {
    *AccessorT::getQualifiedPtr() = std::move(Other);
    return *this;
  }

  // host_accessor needs to explicitly define the owner_before member functions
  // as inheriting from OwnerLessBase causes base class conflicts.
  // TODO: Once host_accessor is detached from accessor, inherit from
  // OwnerLessBase instead.
#ifndef __SYCL_DEVICE_ONLY__
  bool ext_oneapi_owner_before(
      const ext::oneapi::detail::weak_object_base<host_accessor> &Other)
      const noexcept {
    return this->impl.owner_before(
        ext::oneapi::detail::getSyclWeakObjImpl(Other));
  }

  bool ext_oneapi_owner_before(const host_accessor &Other) const noexcept {
    return this->impl.owner_before(Other.impl);
  }
#else
  bool ext_oneapi_owner_before(
      const ext::oneapi::detail::weak_object_base<host_accessor> &Other)
      const noexcept;
  bool ext_oneapi_owner_before(const host_accessor &Other) const noexcept;
#endif
};

template <typename DataT, int Dimensions, typename AllocatorT>
host_accessor(buffer<DataT, Dimensions, AllocatorT>)
    -> host_accessor<DataT, Dimensions, access::mode::read_write>;

template <typename DataT, int Dimensions, typename AllocatorT, typename Type1>
host_accessor(buffer<DataT, Dimensions, AllocatorT>, Type1)
    -> host_accessor<DataT, Dimensions,
                     detail::deduceAccessMode<Type1, Type1>()>;

template <typename DataT, int Dimensions, typename AllocatorT, typename Type1,
          typename Type2>
host_accessor(buffer<DataT, Dimensions, AllocatorT>, Type1, Type2)
    -> host_accessor<DataT, Dimensions,
                     detail::deduceAccessMode<Type1, Type2>()>;

template <typename DataT, int Dimensions, typename AllocatorT, typename Type1,
          typename Type2, typename Type3>
host_accessor(buffer<DataT, Dimensions, AllocatorT>, Type1, Type2, Type3)
    -> host_accessor<DataT, Dimensions,
                     detail::deduceAccessMode<Type2, Type3>()>;

template <typename DataT, int Dimensions, typename AllocatorT, typename Type1,
          typename Type2, typename Type3, typename Type4>
host_accessor(buffer<DataT, Dimensions, AllocatorT>, Type1, Type2, Type3, Type4)
    -> host_accessor<DataT, Dimensions,
                     detail::deduceAccessMode<Type3, Type4>()>;

template <typename DataT, int Dimensions, typename AllocatorT, typename Type1,
          typename Type2, typename Type3, typename Type4, typename Type5>
host_accessor(buffer<DataT, Dimensions, AllocatorT>, Type1, Type2, Type3, Type4,
              Type5) -> host_accessor<DataT, Dimensions,
                                      detail::deduceAccessMode<Type4, Type5>()>;
} // __SYCL_INLINE_VER_NAMESPACE(_V1)
} // namespace sycl

namespace std {
template <typename DataT, int Dimensions, sycl::access::mode AccessMode,
          sycl::access::target AccessTarget,
          sycl::access::placeholder IsPlaceholder>
struct hash<sycl::accessor<DataT, Dimensions, AccessMode, AccessTarget,
                           IsPlaceholder>> {
  using AccType = sycl::accessor<DataT, Dimensions, AccessMode, AccessTarget,
                                 IsPlaceholder>;

  size_t operator()(const AccType &A) const {
#ifdef __SYCL_DEVICE_ONLY__
    // Hash is not supported on DEVICE. Just return 0 here.
    (void)A;
    return 0;
#else
    // getSyclObjImpl() here returns a pointer to either AccessorImplHost
    // or LocalAccessorImplHost depending on the AccessTarget.
    auto AccImplPtr = sycl::detail::getSyclObjImpl(A);
    return hash<decltype(AccImplPtr)>()(AccImplPtr);
#endif
  }
};

template <typename DataT, int Dimensions, sycl::access_mode AccessMode>
struct hash<sycl::host_accessor<DataT, Dimensions, AccessMode>> {
  using AccType = sycl::host_accessor<DataT, Dimensions, AccessMode>;

  size_t operator()(const AccType &A) const {
#ifdef __SYCL_DEVICE_ONLY__
    // Hash is not supported on DEVICE. Just return 0 here.
    (void)A;
    return 0;
#else
    // getSyclObjImpl() here returns a pointer to AccessorImplHost.
    auto AccImplPtr = sycl::detail::getSyclObjImpl(A);
    return hash<decltype(AccImplPtr)>()(AccImplPtr);
#endif
  }
};

template <typename DataT, int Dimensions>
struct hash<sycl::local_accessor<DataT, Dimensions>> {
  using AccType = sycl::local_accessor<DataT, Dimensions>;

  size_t operator()(const AccType &A) const {
#ifdef __SYCL_DEVICE_ONLY__
    // Hash is not supported on DEVICE. Just return 0 here.
    (void)A;
    return 0;
#else
    // getSyclObjImpl() here returns a pointer to LocalAccessorImplHost.
    auto AccImplPtr = sycl::detail::getSyclObjImpl(A);
    return hash<decltype(AccImplPtr)>()(AccImplPtr);
#endif
  }
};

} // namespace std<|MERGE_RESOLUTION|>--- conflicted
+++ resolved
@@ -2127,16 +2127,6 @@
     return getPointerAdjusted();
   }
 
-<<<<<<< HEAD
-=======
-  template <
-      access::target AccessTarget_ = AccessTarget,
-      typename = std::enable_if_t<AccessTarget_ == access::target::device>>
-  global_ptr<DataT> get_pointer() const {
-    return global_ptr<DataT>(getPointerAdjusted());
-  }
-
->>>>>>> 637d3d5b
   template <access::target AccessTarget_ = AccessTarget,
             typename = std::enable_if_t<AccessTarget_ ==
                                         access::target::constant_buffer>>
