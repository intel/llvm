--- conflicted
+++ resolved
@@ -2000,7 +2000,6 @@
   }
 
   template <int Dims = Dimensions,
-<<<<<<< HEAD
             typename = detail::enable_if_t<Dims == 0 && IsAccessReadOnly>>
   operator ConstRefType() const {
     const size_t LinearIndex = getLinearIndex(id<AdjustedDim>());
@@ -2030,14 +2029,10 @@
     return getQualifiedPtr()[LinearIndex];
   }
 
-  template <int Dims = Dimensions>
-  typename detail::enable_if_t<(Dims > 0) && IsAccessReadOnly, ConstRefType>
-  operator[](id<Dimensions> Index) const {
-=======
+  template <int Dims = Dimensions,
             typename = detail::enable_if_t<(Dims > 0) && (IsAccessAnyWrite ||
                                                           IsAccessReadOnly)>>
   reference operator[](id<Dimensions> Index) const {
->>>>>>> 55b8aa79
     const size_t LinearIndex = getLinearIndex(Index);
     return getQualifiedPtr()[LinearIndex];
   }
