//==---------------- exception.hpp - SYCL exception ------------------------==//
//
// Part of the LLVM Project, under the Apache License v2.0 with LLVM Exceptions.
// See https://llvm.org/LICENSE.txt for license information.
// SPDX-License-Identifier: Apache-2.0 WITH LLVM-exception
//
//===----------------------------------------------------------------------===//

#pragma once

// 4.9.2 Exception Class Interface

#include <sycl/detail/cl.h>                   // for cl_int
#include <sycl/detail/defines_elementary.hpp> // for __SYCL2020_DEPRECATED
#include <sycl/detail/export.hpp>             // for __SYCL_EXPORT
#include <sycl/detail/string.hpp>
#include <ur_api.h> // for ur_result_t

#include <exception>    // for exception
#include <memory>       // for allocator, shared_ptr, make...
#include <sstream>      // for stringstream
#include <string>       // for string, basic_string, opera...
#include <system_error> // for error_code, error_category
#include <type_traits>  // for true_type

namespace sycl {
inline namespace _V1 {

// Forward declaration
class context;
class exception;

enum class errc : unsigned int {
  success = 0,
  runtime = 1,
  kernel = 2,
  accessor = 3,
  nd_range = 4,
  event = 5,
  kernel_argument = 6,
  build = 7,
  invalid = 8,
  memory_allocation = 9,
  platform = 10,
  profiling = 11,
  feature_not_supported = 12,
  kernel_not_supported = 13,
  backend_mismatch = 14,
};

/// Constructs an error code using e and sycl_category()
__SYCL_EXPORT std::error_code make_error_code(sycl::errc E) noexcept;

__SYCL_EXPORT const std::error_category &sycl_category() noexcept;

namespace detail {
__SYCL_EXPORT const char *stringifyErrorCode(int32_t error);

inline std::string codeToString(int32_t code) {
  std::stringstream ss;
  ss << stringifyErrorCode(code);
  return std::to_string(code) + " (" + ss.str() + ")";
}

class __SYCL_EXPORT SYCLCategory : public std::error_category {
public:
  const char *name() const noexcept override { return "sycl"; }
  std::string message(int) const override { return "SYCL Error"; }
};

// Forward declare to declare as a friend in sycl::excepton.
<<<<<<< HEAD
__SYCL_EXPORT int32_t get_ur_error(const exception &e);
// TODO: Should it be exported at all?
__SYCL_EXPORT exception set_ur_error(exception &&e, int32_t ur_err);
=======
pi_int32 get_pi_error(const exception &e);
exception set_pi_error(exception &&e, pi_int32 pi_err);
>>>>>>> d4085bd4
} // namespace detail

// Derive from std::exception so uncaught exceptions are printed in c++ default
// exception handler.
/// \ingroup sycl_api
class __SYCL_EXPORT exception : public virtual std::exception {
public:
  __SYCL2020_DEPRECATED("The version of an exception constructor which takes "
                        "no arguments is deprecated.")
  exception() = default;
  virtual ~exception();

  exception(std::error_code, const char *Msg);

  exception(std::error_code Ec, const std::string &Msg)
      : exception(Ec, nullptr, Msg.c_str()) {}

  // new SYCL 2020 constructors
  exception(std::error_code);
  exception(int EV, const std::error_category &ECat, const std::string &WhatArg)
      : exception(EV, ECat, WhatArg.c_str()) {}
  exception(int, const std::error_category &, const char *);
  exception(int, const std::error_category &);

  // context.hpp depends on exception.hpp but we can't define these ctors in
  // exception.hpp while context is still an incomplete type.
  // So, definition of ctors that require a context parameter are moved to
  // context.hpp.
  exception(context, std::error_code, const std::string &);
  exception(context, std::error_code, const char *);
  exception(context, std::error_code);
  exception(context, int, const std::error_category &, const std::string &);
  exception(context, int, const std::error_category &, const char *);
  exception(context, int, const std::error_category &);

  const std::error_code &code() const noexcept;
  const std::error_category &category() const noexcept;

  const char *what() const noexcept final;

  bool has_context() const noexcept;

  context get_context() const;

private:
  // Exceptions must be noexcept copy constructible, so cannot use std::string
  // directly.
  std::shared_ptr<detail::string> MMsg;
  int32_t MErr = 0;
  std::shared_ptr<context> MContext;
  std::error_code MErrC = make_error_code(sycl::errc::invalid);

protected:
  // base constructors used by SYCL 1.2.1 exception subclasses
  exception(std::error_code Ec, const char *Msg, const int32_t PIErr)
      : exception(Ec, std::string(Msg), PIErr) {}

  exception(std::error_code Ec, const std::string &Msg, const int32_t URErr)
      : exception(Ec, nullptr, Msg + " " + detail::codeToString(URErr)) {
    MErr = URErr;
  }

  // base constructor for all SYCL 2020 constructors
  // exception(context *, std::error_code, const std::string);
  exception(std::error_code Ec, std::shared_ptr<context> SharedPtrCtx,
            const std::string &what_arg)
      : exception(Ec, SharedPtrCtx, what_arg.c_str()) {}
  exception(std::error_code Ec, std::shared_ptr<context> SharedPtrCtx,
            const char *WhatArg);

<<<<<<< HEAD
  friend __SYCL_EXPORT int32_t detail::get_ur_error(const exception &);
=======
  friend pi_int32 detail::get_pi_error(const exception &);
>>>>>>> d4085bd4
  // To be used like this:
  //   throw/return detail::set_ur_error(exception(...), some_ur_error);
  // *only* when such a error is coming from the UR level. Otherwise it
  // *should* be left unset/default-initialized and exception should be thrown
  // as-is using public ctors.
<<<<<<< HEAD
  friend __SYCL_EXPORT exception detail::set_ur_error(exception &&e,
                                                      int32_t ur_err);
=======
  friend exception detail::set_pi_error(exception &&e, pi_int32 pi_err);
>>>>>>> d4085bd4
};

namespace detail {
// Even though at the moment those functions are only used in library and not
// in headers, they were put here in case we will need them to implement some
// of OpenCL (and other backends) interop APIs to query native backend error
// from an exception.
// And we don't want them to be part of our library ABI, because of future
// underlying changes (PI -> UR -> Offload).
inline pi_int32 get_pi_error(const exception &e) { return e.MPIErr; }
inline exception set_pi_error(exception &&e, pi_int32 pi_err) {
  e.MPIErr = pi_err;
  return std::move(e);
}
} // namespace detail

} // namespace _V1
} // namespace sycl

namespace std {
template <> struct is_error_code_enum<sycl::errc> : true_type {};
} // namespace std<|MERGE_RESOLUTION|>--- conflicted
+++ resolved
@@ -69,14 +69,8 @@
 };
 
 // Forward declare to declare as a friend in sycl::excepton.
-<<<<<<< HEAD
-__SYCL_EXPORT int32_t get_ur_error(const exception &e);
-// TODO: Should it be exported at all?
-__SYCL_EXPORT exception set_ur_error(exception &&e, int32_t ur_err);
-=======
-pi_int32 get_pi_error(const exception &e);
-exception set_pi_error(exception &&e, pi_int32 pi_err);
->>>>>>> d4085bd4
+int32_t get_ur_error(const exception &e);
+exception set_ur_error(exception &&e, int32_t ur_err);
 } // namespace detail
 
 // Derive from std::exception so uncaught exceptions are printed in c++ default
@@ -147,22 +141,13 @@
   exception(std::error_code Ec, std::shared_ptr<context> SharedPtrCtx,
             const char *WhatArg);
 
-<<<<<<< HEAD
-  friend __SYCL_EXPORT int32_t detail::get_ur_error(const exception &);
-=======
-  friend pi_int32 detail::get_pi_error(const exception &);
->>>>>>> d4085bd4
+  friend int32_t detail::get_ur_error(const exception &);
   // To be used like this:
   //   throw/return detail::set_ur_error(exception(...), some_ur_error);
   // *only* when such a error is coming from the UR level. Otherwise it
   // *should* be left unset/default-initialized and exception should be thrown
   // as-is using public ctors.
-<<<<<<< HEAD
-  friend __SYCL_EXPORT exception detail::set_ur_error(exception &&e,
-                                                      int32_t ur_err);
-=======
-  friend exception detail::set_pi_error(exception &&e, pi_int32 pi_err);
->>>>>>> d4085bd4
+  friend exception detail::set_ur_error(exception &&e, int32_t ur_err);
 };
 
 namespace detail {
@@ -172,9 +157,9 @@
 // from an exception.
 // And we don't want them to be part of our library ABI, because of future
 // underlying changes (PI -> UR -> Offload).
-inline pi_int32 get_pi_error(const exception &e) { return e.MPIErr; }
-inline exception set_pi_error(exception &&e, pi_int32 pi_err) {
-  e.MPIErr = pi_err;
+inline int32_t get_ur_error(const exception &e) { return e.MErr; }
+inline exception set_ur_error(exception &&e, int32_t ur_err) {
+  e.MErr = ur_err;
   return std::move(e);
 }
 } // namespace detail
