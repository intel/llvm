--- conflicted
+++ resolved
@@ -69,13 +69,9 @@
 };
 
 // Forward declare to declare as a friend in sycl::excepton.
-<<<<<<< HEAD
 __SYCL_EXPORT int32_t get_pi_error(const exception &e);
-=======
-__SYCL_EXPORT pi_int32 get_pi_error(const exception &e);
 // TODO: Should it be exported at all?
-__SYCL_EXPORT exception set_pi_error(exception &&e, pi_int32 pi_err);
->>>>>>> 19e471fd
+__SYCL_EXPORT exception set_pi_error(exception &&e, int32_t pi_err);
 } // namespace detail
 
 // Derive from std::exception so uncaught exceptions are printed in c++ default
@@ -150,18 +146,14 @@
   exception(std::error_code Ec, std::shared_ptr<context> SharedPtrCtx,
             const char *WhatArg);
 
-<<<<<<< HEAD
   friend __SYCL_EXPORT int32_t detail::get_pi_error(const exception &);
-=======
-  friend __SYCL_EXPORT pi_int32 detail::get_pi_error(const exception &);
   // To be used like this:
   //   throw/return detail::set_pi_error(exception(...), some_pi_error);
   // *only* when such a error is coming from the PI/UR level. Otherwise it
   // *should be left unset/default-initialized and exception should be thrown
   // as-is using public ctors.
   friend __SYCL_EXPORT exception detail::set_pi_error(exception &&e,
-                                                      pi_int32 pi_err);
->>>>>>> 19e471fd
+                                                      int32_t pi_err);
 };
 
 class __SYCL2020_DEPRECATED(
@@ -254,24 +246,6 @@
   invalid_object_error(const std::string &Msg, int32_t Err)
       : device_error(make_error_code(errc::invalid), Msg, Err) {}
 };
-
-<<<<<<< HEAD
-class __SYCL2020_DEPRECATED(
-    "use sycl::exception with sycl::errc::feature_not_supported instead.")
-    feature_not_supported : public device_error {
-public:
-  feature_not_supported()
-      : device_error(make_error_code(errc::feature_not_supported)) {}
-
-  feature_not_supported(const char *Msg, int32_t Err)
-      : feature_not_supported(std::string(Msg), Err) {}
-
-  feature_not_supported(const std::string &Msg, int32_t Err)
-      : device_error(make_error_code(errc::feature_not_supported), Msg, Err) {}
-};
-
-=======
->>>>>>> 19e471fd
 } // namespace _V1
 } // namespace sycl
 
