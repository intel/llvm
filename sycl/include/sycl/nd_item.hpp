//==--------- nd_item.hpp --- SYCL iteration nd_item -----------------------==//
//
// Part of the LLVM Project, under the Apache License v2.0 with LLVM Exceptions.
// See https://llvm.org/LICENSE.txt for license information.
// SPDX-License-Identifier: Apache-2.0 WITH LLVM-exception
//
//===----------------------------------------------------------------------===//

#pragma once

#include <CL/__spirv/spirv_ops.hpp>
#include <sycl/access/access.hpp>
#include <sycl/detail/defines.hpp>
#include <sycl/detail/helpers.hpp>
#include <sycl/group.hpp>
#include <sycl/id.hpp>
#include <sycl/item.hpp>
#include <sycl/nd_range.hpp>
#include <sycl/range.hpp>
#include <sycl/sub_group.hpp>

#include <cstddef>
#include <stdexcept>
#include <type_traits>

namespace sycl {
__SYCL_INLINE_VER_NAMESPACE(_V1) {
namespace detail {
class Builder;
}

/// Identifies an instance of the function object executing at each point in an
/// nd_range.
///
/// \ingroup sycl_api
template <int dimensions = 1> class nd_item {
public:
  nd_item() = delete;

  id<dimensions> get_global_id() const { return globalItem.get_id(); }

  size_t __SYCL_ALWAYS_INLINE get_global_id(int dimension) const {
    size_t Id = globalItem.get_id(dimension);
    __SYCL_ASSUME_INT(Id);
    return Id;
  }

  size_t __SYCL_ALWAYS_INLINE get_global_linear_id() const {
    size_t Id = globalItem.get_linear_id();
    __SYCL_ASSUME_INT(Id);
    return Id;
  }

  id<dimensions> get_local_id() const { return localItem.get_id(); }

  size_t __SYCL_ALWAYS_INLINE get_local_id(int dimension) const {
    size_t Id = localItem.get_id(dimension);
    __SYCL_ASSUME_INT(Id);
    return Id;
  }

  size_t get_local_linear_id() const {
    size_t Id = localItem.get_linear_id();
    __SYCL_ASSUME_INT(Id);
    return Id;
  }

  group<dimensions> get_group() const { return Group; }

  sub_group get_sub_group() const { return sub_group(); }

  size_t __SYCL_ALWAYS_INLINE get_group(int dimension) const {
    size_t Size = Group[dimension];
    __SYCL_ASSUME_INT(Size);
    return Size;
  }

  size_t __SYCL_ALWAYS_INLINE get_group_linear_id() const {
    size_t Id = Group.get_linear_id();
    __SYCL_ASSUME_INT(Id);
    return Id;
  }

  range<dimensions> get_group_range() const { return Group.get_group_range(); }

  size_t __SYCL_ALWAYS_INLINE get_group_range(int dimension) const {
    size_t Range = Group.get_group_range(dimension);
    __SYCL_ASSUME_INT(Range);
    return Range;
  }

  range<dimensions> get_global_range() const { return globalItem.get_range(); }

  size_t get_global_range(int dimension) const {
    return globalItem.get_range(dimension);
  }

  range<dimensions> get_local_range() const { return localItem.get_range(); }

  size_t get_local_range(int dimension) const {
    return localItem.get_range(dimension);
  }

  __SYCL2020_DEPRECATED("offsets are deprecated in SYCL 2020")
  id<dimensions> get_offset() const { return globalItem.get_offset(); }

  nd_range<dimensions> get_nd_range() const {
    return nd_range<dimensions>(get_global_range(), get_local_range(),
                                get_offset());
  }

  void barrier(access::fence_space accessSpace =
                   access::fence_space::global_and_local) const {
    uint32_t flags = detail::getSPIRVMemorySemanticsMask(accessSpace);
    __spirv_ControlBarrier(__spv::Scope::Workgroup, __spv::Scope::Workgroup,
                           flags);
  }

  /// Executes a work-group mem-fence with memory ordering on the local address
  /// space, global address space or both based on the value of \p accessSpace.
  template <access::mode accessMode = access::mode::read_write>
  __SYCL2020_DEPRECATED("use sycl::atomic_fence() free function instead")
  void mem_fence(
      typename std::enable_if_t<accessMode == access::mode::read ||
                                    accessMode == access::mode::write ||
                                    accessMode == access::mode::read_write,
                                access::fence_space>
          accessSpace = access::fence_space::global_and_local) const {
    (void)accessSpace;
    Group.mem_fence();
  }

  template <typename dataT>
<<<<<<< HEAD
  device_event async_work_group_copy(local_ptr<dataT> dest,
                                     global_ptr<const dataT> src,
                                     size_t numElements) const {
=======
  __SYCL2020_DEPRECATED("Use decorated multi_ptr arguments instead")
  device_event
      async_work_group_copy(local_ptr<dataT> dest, global_ptr<dataT> src,
                            size_t numElements) const {
>>>>>>> d1f67ca2
    return Group.async_work_group_copy(dest, src, numElements);
  }

  template <typename dataT>
<<<<<<< HEAD
  device_event async_work_group_copy(global_ptr<dataT> dest,
                                     local_ptr<const dataT> src,
                                     size_t numElements) const {
=======
  __SYCL2020_DEPRECATED("Use decorated multi_ptr arguments instead")
  device_event
      async_work_group_copy(global_ptr<dataT> dest, local_ptr<dataT> src,
                            size_t numElements) const {
>>>>>>> d1f67ca2
    return Group.async_work_group_copy(dest, src, numElements);
  }

  template <typename dataT>
<<<<<<< HEAD
  device_event
  async_work_group_copy(local_ptr<dataT> dest, global_ptr<const dataT> src,
                        size_t numElements, size_t srcStride) const {
=======
  __SYCL2020_DEPRECATED("Use decorated multi_ptr arguments instead")
  device_event
      async_work_group_copy(local_ptr<dataT> dest, global_ptr<dataT> src,
                            size_t numElements, size_t srcStride) const {
>>>>>>> d1f67ca2

    return Group.async_work_group_copy(dest, src, numElements, srcStride);
  }

  template <typename dataT>
<<<<<<< HEAD
  device_event
  async_work_group_copy(global_ptr<dataT> dest, local_ptr<const dataT> src,
                        size_t numElements, size_t destStride) const {
=======
  __SYCL2020_DEPRECATED("Use decorated multi_ptr arguments instead")
  device_event
      async_work_group_copy(global_ptr<dataT> dest, local_ptr<dataT> src,
                            size_t numElements, size_t destStride) const {
    return Group.async_work_group_copy(dest, src, numElements, destStride);
  }

  template <typename DestDataT, typename SrcDataT>
  device_event async_work_group_copy(decorated_local_ptr<DestDataT> dest,
                                     decorated_global_ptr<SrcDataT> src,
                                     size_t numElements) const {
    return Group.async_work_group_copy(dest, src, numElements);
  }

  template <typename DestDataT, typename SrcDataT>
  device_event async_work_group_copy(decorated_global_ptr<DestDataT> dest,
                                     decorated_local_ptr<SrcDataT> src,
                                     size_t numElements) const {
    return Group.async_work_group_copy(dest, src, numElements);
  }

  template <typename DestDataT, typename SrcDataT>
  device_event async_work_group_copy(decorated_local_ptr<DestDataT> dest,
                                     decorated_global_ptr<SrcDataT> src,
                                     size_t numElements,
                                     size_t srcStride) const {

    return Group.async_work_group_copy(dest, src, numElements, srcStride);
  }

  template <typename DestDataT, typename SrcDataT>
  device_event async_work_group_copy(decorated_global_ptr<DestDataT> dest,
                                     decorated_local_ptr<SrcDataT> src,
                                     size_t numElements,
                                     size_t destStride) const {
>>>>>>> d1f67ca2
    return Group.async_work_group_copy(dest, src, numElements, destStride);
  }

  template <typename... eventTN> void wait_for(eventTN... events) const {
    Group.wait_for(events...);
  }

  nd_item(const nd_item &rhs) = default;

  nd_item(nd_item &&rhs) = default;

  nd_item &operator=(const nd_item &rhs) = default;

  nd_item &operator=(nd_item &&rhs) = default;

  bool operator==(const nd_item &rhs) const {
    return (rhs.localItem == this->localItem) &&
           (rhs.globalItem == this->globalItem) && (rhs.Group == this->Group);
  }

  bool operator!=(const nd_item &rhs) const { return !((*this) == rhs); }

protected:
  friend class detail::Builder;
  nd_item(const item<dimensions, true> &GL, const item<dimensions, false> &L,
          const group<dimensions> &GR)
      : globalItem(GL), localItem(L), Group(GR) {}

private:
  item<dimensions, true> globalItem;
  item<dimensions, false> localItem;
  group<dimensions> Group;
};

template <int Dims>
__SYCL_DEPRECATED("use sycl::ext::oneapi::experimental::this_nd_item() instead")
nd_item<Dims> this_nd_item() {
#ifdef __SYCL_DEVICE_ONLY__
  return detail::Builder::getElement(detail::declptr<nd_item<Dims>>());
#else
  throw sycl::exception(
      sycl::make_error_code(sycl::errc::feature_not_supported),
      "Free function calls are not supported on host");
#endif
}

namespace ext::oneapi::experimental {
template <int Dims> nd_item<Dims> this_nd_item() {
#ifdef __SYCL_DEVICE_ONLY__
  return sycl::detail::Builder::getElement(
      sycl::detail::declptr<nd_item<Dims>>());
#else
  throw sycl::exception(
      sycl::make_error_code(sycl::errc::feature_not_supported),
      "Free function calls are not supported on host");
#endif
}
} // namespace ext::oneapi::experimental
} // __SYCL_INLINE_VER_NAMESPACE(_V1)
} // namespace sycl<|MERGE_RESOLUTION|>--- conflicted
+++ resolved
@@ -131,54 +131,31 @@
   }
 
   template <typename dataT>
-<<<<<<< HEAD
-  device_event async_work_group_copy(local_ptr<dataT> dest,
-                                     global_ptr<const dataT> src,
-                                     size_t numElements) const {
-=======
   __SYCL2020_DEPRECATED("Use decorated multi_ptr arguments instead")
   device_event
       async_work_group_copy(local_ptr<dataT> dest, global_ptr<dataT> src,
                             size_t numElements) const {
->>>>>>> d1f67ca2
-    return Group.async_work_group_copy(dest, src, numElements);
-  }
-
-  template <typename dataT>
-<<<<<<< HEAD
-  device_event async_work_group_copy(global_ptr<dataT> dest,
-                                     local_ptr<const dataT> src,
-                                     size_t numElements) const {
-=======
+    return Group.async_work_group_copy(dest, src, numElements);
+  }
+
+  template <typename dataT>
   __SYCL2020_DEPRECATED("Use decorated multi_ptr arguments instead")
   device_event
       async_work_group_copy(global_ptr<dataT> dest, local_ptr<dataT> src,
                             size_t numElements) const {
->>>>>>> d1f67ca2
-    return Group.async_work_group_copy(dest, src, numElements);
-  }
-
-  template <typename dataT>
-<<<<<<< HEAD
-  device_event
-  async_work_group_copy(local_ptr<dataT> dest, global_ptr<const dataT> src,
-                        size_t numElements, size_t srcStride) const {
-=======
+    return Group.async_work_group_copy(dest, src, numElements);
+  }
+
+  template <typename dataT>
   __SYCL2020_DEPRECATED("Use decorated multi_ptr arguments instead")
   device_event
       async_work_group_copy(local_ptr<dataT> dest, global_ptr<dataT> src,
                             size_t numElements, size_t srcStride) const {
->>>>>>> d1f67ca2
 
     return Group.async_work_group_copy(dest, src, numElements, srcStride);
   }
 
   template <typename dataT>
-<<<<<<< HEAD
-  device_event
-  async_work_group_copy(global_ptr<dataT> dest, local_ptr<const dataT> src,
-                        size_t numElements, size_t destStride) const {
-=======
   __SYCL2020_DEPRECATED("Use decorated multi_ptr arguments instead")
   device_event
       async_work_group_copy(global_ptr<dataT> dest, local_ptr<dataT> src,
@@ -214,7 +191,6 @@
                                      decorated_local_ptr<SrcDataT> src,
                                      size_t numElements,
                                      size_t destStride) const {
->>>>>>> d1f67ca2
     return Group.async_work_group_copy(dest, src, numElements, destStride);
   }
 
