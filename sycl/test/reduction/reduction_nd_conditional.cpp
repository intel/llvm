--- conflicted
+++ resolved
@@ -103,17 +103,10 @@
 }
 
 int main() {
-<<<<<<< HEAD
-  test<class KernelName_lAx, int, 0, intel::plus<int>>(0, 2, 2);
-  test<class KernelName_eVBkBK, int, 1, intel::plus<int>>(0, 7, 7);
-  test<class KernelName_vMSyszeYKJbaXATnPL, int, 0, intel::plus<int>>(0, 2, 64);
-  test<class KernelName_UPKnfG, short, 1, intel::plus<short>>(0, 16, 256);
-=======
-  test<int, 0, ONEAPI::plus<int>>(0, 2, 2);
-  test<int, 1, ONEAPI::plus<int>>(0, 7, 7);
-  test<int, 0, ONEAPI::plus<int>>(0, 2, 64);
-  test<short, 1, ONEAPI::plus<short>>(0, 16, 256);
->>>>>>> 96da39e7
+  test<class KernelName_lAx, int, 0, ONEAPI::plus<int>>(0, 2, 2);
+  test<class KernelName_eVBkBK, int, 1, ONEAPI::plus<int>>(0, 7, 7);
+  test<class KernelName_vMSyszeYKJbaXATnPL, int, 0, ONEAPI::plus<int>>(0, 2, 64);
+  test<class KernelName_UPKnfG, short, 1, ONEAPI::plus<short>>(0, 16, 256);
 
   std::cout << "Test passed\n";
   return 0;
