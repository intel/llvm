--- conflicted
+++ resolved
@@ -58,73 +58,44 @@
 
 int main() {
   // Check some less standards WG sizes and corner cases first.
-<<<<<<< HEAD
-  test<class KernelName_YvZmtZPNMqkXPfNQEqtU, int, 1, intel::plus<int>>(0, 2,
-                                                                        2);
-  test<class KernelName_jxkTUxpuBScJxMzUuVcO, int, 1, intel::plus<int>>(0, 7,
-                                                                        7);
-  test<class KernelName_ySnvYMbreHXDCwJSbSaH, int, 1, intel::plus<int>>(0, 9,
-                                                                        18);
-  test<class KernelName_UjxromGtR, int, 1, intel::plus<int>>(0, 49, 49 * 5);
+  test<class KernelName_YvZmtZPNMqkXPfNQEqtU, int, 1, ONEAPI::plus<int>>(0, 2,
+                                                                         2);
+  test<class KernelName_jxkTUxpuBScJxMzUuVcO, int, 1, ONEAPI::plus<int>>(0, 7,
+                                                                         7);
+  test<class KernelName_ySnvYMbreHXDCwJSbSaH, int, 1, ONEAPI::plus<int>>(0, 9,
+                                                                         18);
+  test<class KernelName_UjxromGtR, int, 1, ONEAPI::plus<int>>(0, 49, 49 * 5);
 
   // Try some power-of-two work-group sizes.
-  test<class KernelName_EnupfpikIEjljnjxsR, int, 1, intel::plus<int>>(0, 2, 64);
-  test<class KernelName_rjRdxjtMBBG, int, 1, intel::plus<int>>(0, 4, 64);
-  test<class KernelName_EpopkaQNRW, int, 1, intel::plus<int>>(0, 8, 128);
-  test<class KernelName_OcP, int, 1, intel::plus<int>>(0, 16, 256);
-  test<class KernelName_lewnPBkCvTXJYXfNQs, int, 1, intel::plus<int>>(0, 32,
-                                                                      256);
-  test<class KernelName_sEtIX, int, 1, intel::plus<int>>(0, 64, 256);
-  test<class KernelName_yyXXOSx, int, 1, intel::plus<int>>(0, 128, 256);
-  test<class KernelName_BebxPvIBvukTydfg, int, 1, intel::plus<int>>(0, 256,
-                                                                    256);
+  test<class KernelName_EnupfpikIEjljnjxsR, int, 1, ONEAPI::plus<int>>(0, 2,
+                                                                       64);
+  test<class KernelName_rjRdxjtMBBG, int, 1, ONEAPI::plus<int>>(0, 4, 64);
+  test<class KernelName_EpopkaQNRW, int, 1, ONEAPI::plus<int>>(0, 8, 128);
+  test<class KernelName_OcP, int, 1, ONEAPI::plus<int>>(0, 16, 256);
+  test<class KernelName_lewnPBkCvTXJYXfNQs, int, 1, ONEAPI::plus<int>>(0, 32,
+                                                                       256);
+  test<class KernelName_sEtIX, int, 1, ONEAPI::plus<int>>(0, 64, 256);
+  test<class KernelName_yyXXOSx, int, 1, ONEAPI::plus<int>>(0, 128, 256);
+  test<class KernelName_BebxPvIBvukTydfg, int, 1, ONEAPI::plus<int>>(0, 256,
+                                                                     256);
 
   // Check with various operations.
   test<class KernelName_LaYCRJkYwJUzM, int, 1, std::multiplies<int>>(1, 8, 256);
-  test<class KernelName_rRbqrnaCoinW, int, 1, intel::bit_or<int>>(0, 8, 256);
-  test<class KernelName_WSadjhrpTq, int, 1, intel::bit_xor<int>>(0, 8, 256);
-  test<class KernelName_OigvbFHsl, int, 1, intel::bit_and<int>>(~0, 8, 256);
-  test<class KernelName_ZHcNbu, int, 1, intel::minimum<int>>(
+  test<class KernelName_rRbqrnaCoinW, int, 1, ONEAPI::bit_or<int>>(0, 8, 256);
+  test<class KernelName_WSadjhrpTq, int, 1, ONEAPI::bit_xor<int>>(0, 8, 256);
+  test<class KernelName_OigvbFHsl, int, 1, ONEAPI::bit_and<int>>(~0, 8, 256);
+  test<class KernelName_ZHcNbu, int, 1, ONEAPI::minimum<int>>(
       (std::numeric_limits<int>::max)(), 8, 256);
-  test<class KernelName_JzbhkW, int, 1, intel::maximum<int>>(
+  test<class KernelName_JzbhkW, int, 1, ONEAPI::maximum<int>>(
       (std::numeric_limits<int>::min)(), 8, 256);
 
   // Check with various types.
   test<class KernelName_XeQbNSZBWhbf, float, 1, std::multiplies<float>>(1, 8,
                                                                         256);
-  test<class KernelName_Otl, float, 1, intel::minimum<float>>(
+  test<class KernelName_Otl, float, 1, ONEAPI::minimum<float>>(
       getMaximumFPValue<float>(), 8, 256);
-  test<class KernelName_KhyYgqwIgLKroAzjr, float, 1, intel::maximum<float>>(
+  test<class KernelName_KhyYgqwIgLKroAzjr, float, 1, ONEAPI::maximum<float>>(
       getMinimumFPValue<float>(), 8, 256);
-=======
-  test<int, 1, ONEAPI::plus<int>>(0, 2, 2);
-  test<int, 1, ONEAPI::plus<int>>(0, 7, 7);
-  test<int, 1, ONEAPI::plus<int>>(0, 9, 18);
-  test<int, 1, ONEAPI::plus<int>>(0, 49, 49 * 5);
-
-  // Try some power-of-two work-group sizes.
-  test<int, 1, ONEAPI::plus<int>>(0, 2, 64);
-  test<int, 1, ONEAPI::plus<int>>(0, 4, 64);
-  test<int, 1, ONEAPI::plus<int>>(0, 8, 128);
-  test<int, 1, ONEAPI::plus<int>>(0, 16, 256);
-  test<int, 1, ONEAPI::plus<int>>(0, 32, 256);
-  test<int, 1, ONEAPI::plus<int>>(0, 64, 256);
-  test<int, 1, ONEAPI::plus<int>>(0, 128, 256);
-  test<int, 1, ONEAPI::plus<int>>(0, 256, 256);
-
-  // Check with various operations.
-  test<int, 1, std::multiplies<int>>(1, 8, 256);
-  test<int, 1, ONEAPI::bit_or<int>>(0, 8, 256);
-  test<int, 1, ONEAPI::bit_xor<int>>(0, 8, 256);
-  test<int, 1, ONEAPI::bit_and<int>>(~0, 8, 256);
-  test<int, 1, ONEAPI::minimum<int>>((std::numeric_limits<int>::max)(), 8, 256);
-  test<int, 1, ONEAPI::maximum<int>>((std::numeric_limits<int>::min)(), 8, 256);
-
-  // Check with various types.
-  test<float, 1, std::multiplies<float>>(1, 8, 256);
-  test<float, 1, ONEAPI::minimum<float>>(getMaximumFPValue<float>(), 8, 256);
-  test<float, 1, ONEAPI::maximum<float>>(getMinimumFPValue<float>(), 8, 256);
->>>>>>> 96da39e7
 
   // Check with CUSTOM type.
   test<class KernelName_VzSVAWkAmHq, CustomVec<long long>, 1,
