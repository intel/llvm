--- conflicted
+++ resolved
@@ -1,9 +1,4 @@
-<<<<<<< HEAD
-// REQUIRES: hip_be
-=======
 // REQUIRES: hip
-
->>>>>>> 4c3db626
 // RUN: %clangxx -fsycl -fsycl-targets=amd_gpu_gfx90a %s -o compile-query-hip
 
 #include <iostream>
