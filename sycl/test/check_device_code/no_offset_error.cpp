--- conflicted
+++ resolved
@@ -12,11 +12,7 @@
     q.submit([&](sycl::handler &cgh) {
         sycl::ext::oneapi::accessor_property_list PL{sycl::ext::oneapi::no_offset, sycl::no_init};
         sycl::accessor acc_a(a, cgh, sycl::write_only, PL);
-<<<<<<< HEAD
-        // expected-error@sycl/accessor.hpp:* {{static_assert failed due to requirement '!(accessor_property_list<sycl::ext::oneapi::property::no_offset::instance<true>, sycl::property::no_init>::has_property())' "Accessor has no_offset property, get_offset() can not be used"}}
-=======
-        // expected-error@CL/sycl/accessor.hpp:* {{static_assert failed due to requirement '!(accessor_property_list<sycl::ext::oneapi::property::no_offset::instance<true>, sycl::property::no_init>::has_property())': Accessor has no_offset property, get_offset() can not be used}}
->>>>>>> 25c34bf1
+        // expected-error@sycl/accessor.hpp:* {{static_assert failed due to requirement '!(accessor_property_list<sycl::ext::oneapi::property::no_offset::instance<true>, sycl::property::no_init>::has_property())': Accessor has no_offset property, get_offset() can not be used}}
         auto b = acc_a.get_offset();
     });
 
