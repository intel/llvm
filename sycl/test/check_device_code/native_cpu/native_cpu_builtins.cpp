--- conflicted
+++ resolved
@@ -18,13 +18,8 @@
   sycl::range<1> r(1);
   deviceQueue.submit([&](sycl::handler &h) {
     h.parallel_for<Test1>(r, [=](sycl::id<1> id) { acc[id[0]] = 42; });
-<<<<<<< HEAD
     // CHECK: @_ZTS5Test1.NativeCPUKernel(ptr {{.*}}%0, ptr {{.*}}%1, ptr addrspace(1) %2)
-    // CHECK: call{{.*}}__dpcpp_nativecpu_global_id(ptr addrspace(1) %2)
-=======
-    // CHECK: @_ZTS5Test1.NativeCPUKernel(ptr {{.*}}%0, ptr {{.*}}%1, ptr %2)
-    // CHECK: call{{.*}}__dpcpp_nativecpu_global_id(i32 0, ptr %2)
->>>>>>> dc24a474
+    // CHECK: call{{.*}}__dpcpp_nativecpu_global_id(i32 0, ptr addrspace(1) %2)
   });
   sycl::nd_range<2> r2({1, 1}, {
                                    1,
@@ -32,32 +27,21 @@
                                });
   deviceQueue.submit([&](sycl::handler &h) {
     h.parallel_for<Test2>(r2, [=](sycl::id<2> id) { acc[id[1]] = 42; });
-<<<<<<< HEAD
     // CHECK: @_ZTS5Test2.NativeCPUKernel(ptr {{.*}}%0, ptr {{.*}}%1, ptr addrspace(1) %2)
-    // CHECK: call{{.*}}__dpcpp_nativecpu_global_id(ptr addrspace(1) %2)
-=======
-    // CHECK: @_ZTS5Test2.NativeCPUKernel(ptr {{.*}}%0, ptr {{.*}}%1, ptr %2)
-    // CHECK: call{{.*}}__dpcpp_nativecpu_global_id(i32 1, ptr %2)
-    // CHECK: call{{.*}}__dpcpp_nativecpu_global_id(i32 0, ptr %2)
->>>>>>> dc24a474
+    // CHECK: call{{.*}}__dpcpp_nativecpu_global_id(i32 1, ptr addrspace(1) %2)
+    // CHECK: call{{.*}}__dpcpp_nativecpu_global_id(i32 0, ptr addrspace(1) %2)
   });
   sycl::nd_range<3> r3({1, 1, 1}, {1, 1, 1});
   deviceQueue.submit([&](sycl::handler &h) {
     h.parallel_for<Test3>(
         r3, [=](sycl::item<3> item) { acc[item[2]] = item.get_range(0); });
-<<<<<<< HEAD
     // CHECK: @_ZTS5Test3.NativeCPUKernel(ptr {{.*}}%0, ptr {{.*}}%1, ptr addrspace(1) %2)
-    // CHECK-DAG: call{{.*}}__dpcpp_nativecpu_global_range(ptr addrspace(1) %2)
-    // CHECK-DAG: call{{.*}}__dpcpp_nativecpu_global_id(ptr addrspace(1) %2)
-=======
-    // CHECK: @_ZTS5Test3.NativeCPUKernel(ptr {{.*}}%0, ptr {{.*}}%1, ptr %2)
-    // CHECK-DAG: call{{.*}}__dpcpp_nativecpu_global_range(i32 2, ptr %2)
-    // CHECK-DAG: call{{.*}}__dpcpp_nativecpu_global_range(i32 1, ptr %2)
-    // CHECK-DAG: call{{.*}}__dpcpp_nativecpu_global_range(i32 0, ptr %2)
-    // CHECK-DAG: call{{.*}}__dpcpp_nativecpu_global_id(i32 2, ptr %2)
-    // CHECK-DAG: call{{.*}}__dpcpp_nativecpu_global_id(i32 1, ptr %2)
-    // CHECK-DAG: call{{.*}}__dpcpp_nativecpu_global_id(i32 0, ptr %2)
->>>>>>> dc24a474
+    // CHECK-DAG: call{{.*}}__dpcpp_nativecpu_global_range(i32 2, ptr addrspace(1) %2)
+    // CHECK-DAG: call{{.*}}__dpcpp_nativecpu_global_range(i32 1, ptr addrspace(1) %2)
+    // CHECK-DAG: call{{.*}}__dpcpp_nativecpu_global_range(i32 0, ptr addrspace(1) %2)
+    // CHECK-DAG: call{{.*}}__dpcpp_nativecpu_global_id(i32 2, ptr addrspace(1) %2)
+    // CHECK-DAG: call{{.*}}__dpcpp_nativecpu_global_id(i32 1, ptr addrspace(1) %2)
+    // CHECK-DAG: call{{.*}}__dpcpp_nativecpu_global_id(i32 0, ptr addrspace(1) %2)
   });
 
   const size_t dim = 2;
@@ -85,15 +69,10 @@
       auto rangeZ = id.get_local_range(2);
       Accessor[groupX * rangeX + localX][groupY * rangeY + localY]
               [groupZ * rangeZ + localZ] = {rangeX, rangeY, rangeZ};
-<<<<<<< HEAD
-      // CHECK-DAG: call{{.*}}__dpcpp_nativecpu_get_local_id(ptr addrspace(1) %{{[0-9]*}})
-      // CHECK-DAG: call{{.*}}__dpcpp_nativecpu_get_wg_size(ptr addrspace(1) %{{[0-9]*}})
-      // CHECK-DAG: call{{.*}}__dpcpp_nativecpu_get_wg_id(ptr addrspace(1) %{{[0-9]*}})
-=======
-      // CHECK-DAG: call{{.*}}__dpcpp_nativecpu_get_local_id(i32 0, ptr %{{[0-9]*}})
-      // CHECK-DAG: call{{.*}}__dpcpp_nativecpu_get_wg_size(i32 0, ptr %{{[0-9]*}})
-      // CHECK-DAG: call{{.*}}__dpcpp_nativecpu_get_wg_id(i32 0, ptr %{{[0-9]*}})
->>>>>>> dc24a474
+
+      // CHECK-DAG: call{{.*}}__dpcpp_nativecpu_get_local_id(i32 0, ptr addrspace(1) %{{[0-9]*}})
+      // CHECK-DAG: call{{.*}}__dpcpp_nativecpu_get_wg_size(i32 0, ptr addrspace(1) %{{[0-9]*}})
+      // CHECK-DAG: call{{.*}}__dpcpp_nativecpu_get_wg_id(i32 0, ptr addrspace(1) %{{[0-9]*}})
     });
   });
 }
