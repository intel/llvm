// RUN: %clangxx -fsycl-device-only  -g -fexceptions -fsycl-targets=native_cpu -Xclang -sycl-std=2020 -mllvm -sycl-opt -S -emit-llvm  -o - %s | FileCheck %s

// Checks that the subhandler is correctly emitted in the module
#include <sycl/sycl.hpp>

#include <cstdlib>
#include <iostream>
const size_t N = 10;

template <typename T> class init_a;
class Test1;
using namespace sycl;

template <typename T> void gen_test(queue myQueue) {
  buffer<float, 1> a(range<1>{N});
  const T test = rand() % 10;

  myQueue
      .submit([&](handler &cgh) {
        auto A = a.get_access<access::mode::write>(cgh);
        cgh.parallel_for<init_a<T>>(range<1>{N},
                                    [=](id<1> index) { A[index] = test; });
      })
      .wait();
}

template <typename name, typename Func>
__attribute__((sycl_kernel)) void launch(const Func &kernelFunc) {
  kernelFunc();
}

void test() {
  queue q;
  gen_test<int>(q);
<<<<<<< HEAD
//CHECK:  define weak void @_ZTS6init_aIiE(ptr %0, ptr %1) #{{[0-9]*}} {
//CHECK-NEXT:entry:
//CHECK-NEXT:  %2 = getelementptr %0, ptr %0, i64 0
//CHECK-NEXT:  %3 = load ptr, ptr %2, align 8
//CHECK-NEXT:  %4 = getelementptr %0, ptr %0, i64 3
//CHECK-NEXT:  %5 = load ptr, ptr %4, align 8
//CHECK-NEXT:  %6 = getelementptr %0, ptr %0, i64 4
//CHECK-NEXT:  %7 = load ptr, ptr %6, align 8
//CHECK-NEXT:  %8 = load i32, ptr %7, align 4
//CHECK-NEXT:  call void @_ZTS6init_aIiE_NativeCPUKernel(ptr %3, ptr %5, i32 %8, ptr %1)
//CHECK-NEXT:  ret void
//CHECK-NEXT:}
  gen_test<float>(q);
//CHECK:  define weak void @_ZTS6init_aIfE(ptr %0, ptr %1) #{{[0-9]*}} {
//CHECK-NEXT:entry:
//CHECK-NEXT:  %2 = getelementptr %0, ptr %0, i64 0
//CHECK-NEXT:  %3 = load ptr, ptr %2, align 8
//CHECK-NEXT:  %4 = getelementptr %0, ptr %0, i64 3
//CHECK-NEXT:  %5 = load ptr, ptr %4, align 8
//CHECK-NEXT:  %6 = getelementptr %0, ptr %0, i64 4
//CHECK-NEXT:  %7 = load ptr, ptr %6, align 8
//CHECK-NEXT:  %8 = load float, ptr %7, align 4
//CHECK-NEXT:  call void @_ZTS6init_aIfE_NativeCPUKernel(ptr %3, ptr %5, float %8, ptr %1)
//CHECK-NEXT:  ret void
//CHECK-NEXT:} 
=======
  //CHECK:  define weak void @_ZTS6init_aIiE_NativeCPUKernelsubhandler(ptr %{{.*}}, ptr %[[STATE:.*]]) #{{.*}} {
  //CHECK:       %{{.*}} = getelementptr %{{.*}}, ptr %{{.*}}, i64 {{.*}}
  //CHECK-NEXT:  %[[ARG1:.*]] = load ptr, ptr %{{.*}}
  //CHECK-NEXT:  %{{.*}} = getelementptr %{{.*}}, ptr %{{.*}}, i64 {{.*}}
  //CHECK-NEXT:  %[[ARG2:.*]] = load ptr, ptr %{{.*}}
  //CHECK-NEXT:  %{{.*}} = getelementptr %{{.*}}, ptr %{{.*}}, i64 {{.*}}
  //CHECK-NEXT:  %{{.*}} = load ptr, ptr %{{.*}}
  //CHECK-NEXT:  %[[ARG3:.*]] = load i32, ptr %{{.*}}
  //CHECK-NEXT:  call void @_ZTS6init_aIiE_NativeCPUKernel_NativeCPUKernel(ptr %[[ARG1]], ptr %[[ARG2]], i32 %[[ARG3]], ptr %[[STATE]])
  //CHECK-NEXT:  ret void
  //CHECK-NEXT:}
  gen_test<float>(q);
  //CHECK:  define weak void @_ZTS6init_aIfE_NativeCPUKernelsubhandler(ptr %{{.*}}, ptr %[[STATE1:.*]]) #{{.*}} {
  //CHECK:       %{{.*}} = getelementptr %{{.*}}, ptr %{{.*}}, i64 {{.*}}
  //CHECK-NEXT:  %[[ARGF1:.*]] = load ptr, ptr %{{.*}}
  //CHECK-NEXT:  %{{.*}} = getelementptr %{{.*}}, ptr %{{.*}}, i64 {{.*}}
  //CHECK-NEXT:  %[[ARGF2:.*]] = load ptr, ptr %{{.*}}, align 8
  //CHECK-NEXT:  %{{.*}} = getelementptr %{{.*}}, ptr %{{.*}}, i64 {{.*}}
  //CHECK-NEXT:  %{{.*}} = load ptr, ptr %{{.*}}
  //CHECK-NEXT:  %[[ARGF3:.*]] = load float, ptr %{{.*}}
  //CHECK-NEXT:  call void @_ZTS6init_aIfE_NativeCPUKernel_NativeCPUKernel(ptr %[[ARGF1]], ptr %[[ARGF2]], float %[[ARGF3]], ptr %[[STATE1]])
  //CHECK-NEXT:  ret void
  //CHECK-NEXT:}
>>>>>>> e57ce0db

  // Check that subhandler is emitted correctly for kernels with no args:deviceQueue.submit([&](sycl::handler &h) {
  sycl::accessor<int, 1, sycl::access::mode::write> acc;
  q.submit([&](sycl::handler &h) {
    h.parallel_for<Test1>(range<1>(1), [=](sycl::id<1> id) {
      acc[id[0]]; // all kernel arguments are removed
    });
  });
<<<<<<< HEAD
//CHECK:define weak void @_ZTS5Test1(ptr %0, ptr %1) #{{[0-9]*}} {
//CHECK-NEXT:entry:
//CHECK-NEXT:  call void @_ZTS5Test1_NativeCPUKernel(ptr %1)
//CHECK-NEXT:  ret void
//CHECK-NEXT:}

  launch<class TestKernel>([]() {});
//CHECK:define weak void @_ZTSZ4testvE10TestKernel(ptr %0, ptr %1) #{{[0-9]*}} {
//CHECK-NEXT:entry:
//CHECK-NEXT:  call void @_ZTSZ4testvE10TestKernel_NativeCPUKernel(ptr %1)
//CHECK-NEXT:  ret void
//CHECK-NEXT:}
=======
  //CHECK:define weak void @_ZTS5Test1_NativeCPUKernelsubhandler(ptr %{{.*}}, ptr %[[STATE2:.*]]) #{{.*}} {
  //CHECK:       call void @_ZTS5Test1_NativeCPUKernel_NativeCPUKernel(ptr %[[STATE2]])
  //CHECK-NEXT:  ret void
  //CHECK-NEXT:}

  launch<class TestKernel>([]() {});
  //CHECK:define weak void @_ZTSZ4testvE10TestKernel_NativeCPUKernelsubhandler(ptr %{{.*}}, ptr %[[STATE3:.*]]) #2 {
  //CHECK:       call void @_ZTSZ4testvE10TestKernel_NativeCPUKernel_NativeCPUKernel(ptr %[[STATE3]])
  //CHECK-NEXT:  ret void
  //CHECK-NEXT:}
>>>>>>> e57ce0db
}<|MERGE_RESOLUTION|>--- conflicted
+++ resolved
@@ -1,4 +1,4 @@
-// RUN: %clangxx -fsycl-device-only  -g -fexceptions -fsycl-targets=native_cpu -Xclang -sycl-std=2020 -mllvm -sycl-opt -S -emit-llvm  -o - %s | FileCheck %s
+// RUN: %clangxx -fsycl-device-only  -O2 -g -fexceptions -fsycl-targets=native_cpu -Xclang -sycl-std=2020 -mllvm -sycl-opt -S -emit-llvm  -o - %s | FileCheck %s
 
 // Checks that the subhandler is correctly emitted in the module
 #include <sycl/sycl.hpp>
@@ -32,34 +32,7 @@
 void test() {
   queue q;
   gen_test<int>(q);
-<<<<<<< HEAD
-//CHECK:  define weak void @_ZTS6init_aIiE(ptr %0, ptr %1) #{{[0-9]*}} {
-//CHECK-NEXT:entry:
-//CHECK-NEXT:  %2 = getelementptr %0, ptr %0, i64 0
-//CHECK-NEXT:  %3 = load ptr, ptr %2, align 8
-//CHECK-NEXT:  %4 = getelementptr %0, ptr %0, i64 3
-//CHECK-NEXT:  %5 = load ptr, ptr %4, align 8
-//CHECK-NEXT:  %6 = getelementptr %0, ptr %0, i64 4
-//CHECK-NEXT:  %7 = load ptr, ptr %6, align 8
-//CHECK-NEXT:  %8 = load i32, ptr %7, align 4
-//CHECK-NEXT:  call void @_ZTS6init_aIiE_NativeCPUKernel(ptr %3, ptr %5, i32 %8, ptr %1)
-//CHECK-NEXT:  ret void
-//CHECK-NEXT:}
-  gen_test<float>(q);
-//CHECK:  define weak void @_ZTS6init_aIfE(ptr %0, ptr %1) #{{[0-9]*}} {
-//CHECK-NEXT:entry:
-//CHECK-NEXT:  %2 = getelementptr %0, ptr %0, i64 0
-//CHECK-NEXT:  %3 = load ptr, ptr %2, align 8
-//CHECK-NEXT:  %4 = getelementptr %0, ptr %0, i64 3
-//CHECK-NEXT:  %5 = load ptr, ptr %4, align 8
-//CHECK-NEXT:  %6 = getelementptr %0, ptr %0, i64 4
-//CHECK-NEXT:  %7 = load ptr, ptr %6, align 8
-//CHECK-NEXT:  %8 = load float, ptr %7, align 4
-//CHECK-NEXT:  call void @_ZTS6init_aIfE_NativeCPUKernel(ptr %3, ptr %5, float %8, ptr %1)
-//CHECK-NEXT:  ret void
-//CHECK-NEXT:} 
-=======
-  //CHECK:  define weak void @_ZTS6init_aIiE_NativeCPUKernelsubhandler(ptr %{{.*}}, ptr %[[STATE:.*]]) #{{.*}} {
+  //CHECK:  define weak void @_ZTS6init_aIiE(ptr %{{.*}}, ptr %[[STATE:.*]]) #{{.*}} {
   //CHECK:       %{{.*}} = getelementptr %{{.*}}, ptr %{{.*}}, i64 {{.*}}
   //CHECK-NEXT:  %[[ARG1:.*]] = load ptr, ptr %{{.*}}
   //CHECK-NEXT:  %{{.*}} = getelementptr %{{.*}}, ptr %{{.*}}, i64 {{.*}}
@@ -67,11 +40,11 @@
   //CHECK-NEXT:  %{{.*}} = getelementptr %{{.*}}, ptr %{{.*}}, i64 {{.*}}
   //CHECK-NEXT:  %{{.*}} = load ptr, ptr %{{.*}}
   //CHECK-NEXT:  %[[ARG3:.*]] = load i32, ptr %{{.*}}
-  //CHECK-NEXT:  call void @_ZTS6init_aIiE_NativeCPUKernel_NativeCPUKernel(ptr %[[ARG1]], ptr %[[ARG2]], i32 %[[ARG3]], ptr %[[STATE]])
+  //CHECK-NEXT:  call void @_ZTS6init_aIiE_NativeCPUKernel(ptr %[[ARG1]], ptr %[[ARG2]], i32 %[[ARG3]], ptr %[[STATE]])
   //CHECK-NEXT:  ret void
   //CHECK-NEXT:}
   gen_test<float>(q);
-  //CHECK:  define weak void @_ZTS6init_aIfE_NativeCPUKernelsubhandler(ptr %{{.*}}, ptr %[[STATE1:.*]]) #{{.*}} {
+  //CHECK:  define weak void @_ZTS6init_aIfE(ptr %{{.*}}, ptr %[[STATE1:.*]]) #{{.*}} {
   //CHECK:       %{{.*}} = getelementptr %{{.*}}, ptr %{{.*}}, i64 {{.*}}
   //CHECK-NEXT:  %[[ARGF1:.*]] = load ptr, ptr %{{.*}}
   //CHECK-NEXT:  %{{.*}} = getelementptr %{{.*}}, ptr %{{.*}}, i64 {{.*}}
@@ -79,10 +52,9 @@
   //CHECK-NEXT:  %{{.*}} = getelementptr %{{.*}}, ptr %{{.*}}, i64 {{.*}}
   //CHECK-NEXT:  %{{.*}} = load ptr, ptr %{{.*}}
   //CHECK-NEXT:  %[[ARGF3:.*]] = load float, ptr %{{.*}}
-  //CHECK-NEXT:  call void @_ZTS6init_aIfE_NativeCPUKernel_NativeCPUKernel(ptr %[[ARGF1]], ptr %[[ARGF2]], float %[[ARGF3]], ptr %[[STATE1]])
+  //CHECK-NEXT:  call void @_ZTS6init_aIfE_NativeCPUKernel(ptr %[[ARGF1]], ptr %[[ARGF2]], float %[[ARGF3]], ptr %[[STATE1]])
   //CHECK-NEXT:  ret void
   //CHECK-NEXT:}
->>>>>>> e57ce0db
 
   // Check that subhandler is emitted correctly for kernels with no args:deviceQueue.submit([&](sycl::handler &h) {
   sycl::accessor<int, 1, sycl::access::mode::write> acc;
@@ -91,29 +63,14 @@
       acc[id[0]]; // all kernel arguments are removed
     });
   });
-<<<<<<< HEAD
-//CHECK:define weak void @_ZTS5Test1(ptr %0, ptr %1) #{{[0-9]*}} {
-//CHECK-NEXT:entry:
-//CHECK-NEXT:  call void @_ZTS5Test1_NativeCPUKernel(ptr %1)
-//CHECK-NEXT:  ret void
-//CHECK-NEXT:}
-
-  launch<class TestKernel>([]() {});
-//CHECK:define weak void @_ZTSZ4testvE10TestKernel(ptr %0, ptr %1) #{{[0-9]*}} {
-//CHECK-NEXT:entry:
-//CHECK-NEXT:  call void @_ZTSZ4testvE10TestKernel_NativeCPUKernel(ptr %1)
-//CHECK-NEXT:  ret void
-//CHECK-NEXT:}
-=======
-  //CHECK:define weak void @_ZTS5Test1_NativeCPUKernelsubhandler(ptr %{{.*}}, ptr %[[STATE2:.*]]) #{{.*}} {
-  //CHECK:       call void @_ZTS5Test1_NativeCPUKernel_NativeCPUKernel(ptr %[[STATE2]])
+  //CHECK:define weak void @_ZTS5Test1(ptr %{{.*}}, ptr %[[STATE2:.*]]) #{{.*}} {
+  //CHECK:       call void @_ZTS5Test1_NativeCPUKernel(ptr %[[STATE2]])
   //CHECK-NEXT:  ret void
   //CHECK-NEXT:}
 
   launch<class TestKernel>([]() {});
-  //CHECK:define weak void @_ZTSZ4testvE10TestKernel_NativeCPUKernelsubhandler(ptr %{{.*}}, ptr %[[STATE3:.*]]) #2 {
-  //CHECK:       call void @_ZTSZ4testvE10TestKernel_NativeCPUKernel_NativeCPUKernel(ptr %[[STATE3]])
+  //CHECK:define weak void @_ZTSZ4testvE10TestKernel(ptr %{{.*}}, ptr %[[STATE3:.*]]) #{{.*}} {
+  //CHECK:       call void @_ZTSZ4testvE10TestKernel_NativeCPUKernel(ptr %[[STATE3]])
   //CHECK-NEXT:  ret void
   //CHECK-NEXT:}
->>>>>>> e57ce0db
 }