--- conflicted
+++ resolved
@@ -34,27 +34,17 @@
   sycl::queue queue;
   int array[10] = {0};
   {
-<<<<<<< HEAD
-    cl::sycl::buffer<int, 1> buf((int *)array, cl::sycl::range<1>(10),
-                                 {cl::sycl::property::buffer::use_host_ptr()});
-    queue.submit([&](cl::sycl::handler &cgh) {
-      auto acc = buf.get_access<cl::sycl::access::mode::read_write>(cgh);
-#ifdef USE_DEPRECATED_LOCAL_ACC
-      cl::sycl::accessor<int, 1, cl::sycl::access::mode::read_write,
-                         cl::sycl::access::target::local>
-          local_acc(cl::sycl::range<1>(10), cgh);
-#else
-      cl::sycl::local_accessor<int, 1> local_acc(cl::sycl::range<1>(10), cgh);
-#endif // USE_DEPRECATED_LOCAL_ACC
-=======
     sycl::buffer<int, 1> buf((int *)array, sycl::range<1>(10),
                              {sycl::property::buffer::use_host_ptr()});
     queue.submit([&](sycl::handler &cgh) {
       auto acc = buf.get_access<sycl::access::mode::read_write>(cgh);
+#ifdef USE_DEPRECATED_LOCAL_ACC
       sycl::accessor<int, 1, sycl::access::mode::read_write,
                      sycl::access::target::local>
           local_acc(sycl::range<1>(10), cgh);
->>>>>>> 40d08c23
+#else
+      cl::sycl::local_accessor<int, 1> local_acc(cl::sycl::range<1>(10), cgh);
+#endif // USE_DEPRECATED_LOCAL_ACC
       auto acc_wrapped = AccWrapper<decltype(acc)>{acc};
       auto local_acc_wrapped = AccWrapper<decltype(local_acc)>{local_acc};
       cgh.parallel_for<class check_adress_space>(
