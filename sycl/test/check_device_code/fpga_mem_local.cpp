--- conflicted
+++ resolved
@@ -31,38 +31,25 @@
   Q.single_task([=]() {
     intel::fpga_mem<int[10]> empty;
     // CHECK: @llvm.ptr.annotation{{.*}}(ptr addrspace(4) {{.*}}, ptr addrspace(1) [[MemoryINTEL]]
-<<<<<<< HEAD
     // CHECK-NOT: call void @llvm.memset
-=======
->>>>>>> bc9b7e9f
     intel::fpga_mem<int[10],
                     decltype(oneapi::properties(intel::ram_stitching_min_ram))>
         min_ram;
     // CHECK: @llvm.ptr.annotation{{.*}}(ptr addrspace(4) {{.*}}, ptr addrspace(1) [[ForcePow2DepthINTEL_FALSE]]
-<<<<<<< HEAD
     // CHECK-NOT: call void @llvm.memset
-=======
->>>>>>> bc9b7e9f
     intel::fpga_mem<int[10],
                     decltype(oneapi::properties(intel::ram_stitching_max_fmax))>
         max_fmax;
     // CHECK: @llvm.ptr.annotation{{.*}}(ptr addrspace(4) {{.*}}, ptr addrspace(1) [[ForcePow2DepthINTEL_TRUE]]
-<<<<<<< HEAD
     // CHECK-NOT: call void @llvm.memset
     intel::fpga_mem<int[10], decltype(oneapi::properties(intel::clock_2x_true))>
         double_pumped;
     // CHECK: @llvm.ptr.annotation{{.*}}(ptr addrspace(4) {{.*}}, ptr addrspace(1) [[DoublepumpINTEL]]
     // CHECK-NOT: call void @llvm.memset
-=======
-    intel::fpga_mem<int[10], decltype(oneapi::properties(intel::clock_2x_true))>
-        double_pumped;
-    // CHECK: @llvm.ptr.annotation{{.*}}(ptr addrspace(4) {{.*}}, ptr addrspace(1) [[DoublepumpINTEL]]
->>>>>>> bc9b7e9f
     intel::fpga_mem<int[10],
                     decltype(oneapi::properties(intel::clock_2x_false))>
         single_pumped;
     // CHECK: @llvm.ptr.annotation{{.*}}(ptr addrspace(4) {{.*}}, ptr addrspace(1) [[SinglepumpINTEL]]
-<<<<<<< HEAD
     // CHECK-NOT: call void @llvm.memset
     intel::fpga_mem<int[10], decltype(oneapi::properties(intel::resource_mlab))>
         mlab;
@@ -71,70 +58,41 @@
     intel::fpga_mem<int[10], decltype(oneapi::properties(
                                  intel::bi_directional_ports_false))>
         simple_dual_port;
+    // CHECK: @llvm.ptr.annotation{{.*}}(ptr addrspace(4) {{.*}}, ptr addrspace(1) [[SimpleDualPortINTEL]]
     // CHECK-NOT: call void @llvm.memset
-=======
-    intel::fpga_mem<int[10], decltype(oneapi::properties(intel::resource_mlab))>
-        mlab;
-    // CHECK: @llvm.ptr.annotation{{.*}}(ptr addrspace(4) {{.*}}, ptr addrspace(1) [[MemoryINTEL_mlab]]
-    intel::fpga_mem<int[10], decltype(oneapi::properties(
-                                 intel::bi_directional_ports_false))>
-        simple_dual_port;
->>>>>>> bc9b7e9f
-    // CHECK: @llvm.ptr.annotation{{.*}}(ptr addrspace(4) {{.*}}, ptr addrspace(1) [[SimpleDualPortINTEL]]
     intel::fpga_mem<int[10], decltype(oneapi::properties(
                                  intel::bi_directional_ports_true))>
         true_dual_port;
     // CHECK: @llvm.ptr.annotation{{.*}}(ptr addrspace(4) {{.*}}, ptr addrspace(1) [[TrueDualPortINTEL]]
-<<<<<<< HEAD
     // CHECK-NOT: call void @llvm.memset
-=======
->>>>>>> bc9b7e9f
     intel::fpga_mem<int[10],
                     decltype(oneapi::properties(intel::resource_block_ram))>
         block_ram;
     // CHECK: @llvm.ptr.annotation{{.*}}(ptr addrspace(4) {{.*}}, ptr addrspace(1) [[MemoryINTEL_block_ram]]
-<<<<<<< HEAD
     // CHECK-NOT: call void @llvm.memset
     intel::fpga_mem<int[10], decltype(oneapi::properties(intel::num_banks<4>))>
         banks;
     // CHECK: @llvm.ptr.annotation{{.*}}(ptr addrspace(4) {{.*}}, ptr addrspace(1) [[NumbanksINTEL]]
     // CHECK-NOT: call void @llvm.memset
-=======
-    intel::fpga_mem<int[10], decltype(oneapi::properties(intel::num_banks<4>))>
-        banks;
-    // CHECK: @llvm.ptr.annotation{{.*}}(ptr addrspace(4) {{.*}}, ptr addrspace(1) [[NumbanksINTEL]]
->>>>>>> bc9b7e9f
     intel::fpga_mem<int[10],
                     decltype(oneapi::properties(intel::stride_size<2>))>
         stride;
     // CHECK: @llvm.ptr.annotation{{.*}}(ptr addrspace(4) {{.*}}, ptr addrspace(1) [[StridesizeINTEL]]
-<<<<<<< HEAD
     // CHECK-NOT: call void @llvm.memset
     intel::fpga_mem<int[10], decltype(oneapi::properties(intel::word_size<8>))>
         word;
     // CHECK: @llvm.ptr.annotation{{.*}}(ptr addrspace(4) {{.*}}, ptr addrspace(1) [[WordsizeINTEL]]
     // CHECK-NOT: call void @llvm.memset
-=======
-    intel::fpga_mem<int[10], decltype(oneapi::properties(intel::word_size<8>))>
-        word;
-    // CHECK: @llvm.ptr.annotation{{.*}}(ptr addrspace(4) {{.*}}, ptr addrspace(1) [[WordsizeINTEL]]
->>>>>>> bc9b7e9f
     intel::fpga_mem<int[10],
                     decltype(oneapi::properties(intel::max_private_copies<3>))>
         copies;
     // CHECK: @llvm.ptr.annotation{{.*}}(ptr addrspace(4) {{.*}}, ptr addrspace(1) [[MaxPrivateCopiesINTEL]]
-<<<<<<< HEAD
     // CHECK-NOT: call void @llvm.memset
-=======
->>>>>>> bc9b7e9f
     intel::fpga_mem<int[10],
                     decltype(oneapi::properties(intel::num_replicates<5>))>
         replicates;
     // CHECK: @llvm.ptr.annotation{{.*}}(ptr addrspace(4) {{.*}}, ptr addrspace(1) [[MaxReplicatesINTEL]]
-<<<<<<< HEAD
     // CHECK-NOT: call void @llvm.memset
-=======
->>>>>>> bc9b7e9f
 
     volatile int ReadVal = empty[f] + min_ram[f] + max_fmax[f] +
                            double_pumped[f] + single_pumped[f] + mlab[f] +
