// REQUIRES: cuda

<<<<<<< HEAD
// RUN: %clangxx -fsycl-device-only -fsycl-targets=nvptx64-nvidia-cuda -Xsycl-target-backend --cuda-gpu-arch=sm_80 -DSYCL_EXT_ONEAPI_MATRIX_VERSION=4 -S -Xclang -emit-llvm %s -o -| FileCheck %s
=======
// RUN: %clangxx -Xclang -no-opaque-pointers -fsycl-device-only -fsycl-targets=nvptx64-nvidia-cuda -Xsycl-target-backend --cuda-gpu-arch=sm_80 -DSYCL_EXT_ONEAPI_MATRIX_VERSION=3 -S -Xclang -emit-llvm %s -o -| FileCheck %s
// RUN: %clangxx -Xclang -opaque-pointers -fsycl-device-only -fsycl-targets=nvptx64-nvidia-cuda -Xsycl-target-backend --cuda-gpu-arch=sm_80 -DSYCL_EXT_ONEAPI_MATRIX_VERSION=3 -S -Xclang -emit-llvm %s -o -| FileCheck %s --check-prefixes=CHECK-OPAQUE
>>>>>>> 296e9c3a

// IMPORTANT: before updating sm version support beyond sm_86 read the following
// NOTE!

// NOTE: Technically the 'wrong' ptx instruction is called by
// joint_matrix_load/joint_matrix_store in this case: notice that the load and
// store instructions use shape m16n16k16, rather than the correct shape
// m16n16k8. The 'wrong' ptx instruction is used because it returns the correct
// SASS instructions for all existing supported sm versions: sm_80 and sm_86.
// The reason for this ptx instruction redundancy is due to the ptx naming
// convention for the mnk shape triple; however we cannot in principle a priori
// know that future sm versions will behave in the same way and that this
// redundancy will continue as future architecture is released. This should be
// validated before supporting any sm versions beyond sm_86. The reason that we
// choose to use the m16n16k16 instruction is that it allows the significant
// advantage of being able to use a portable interface across Intel and Nvidia
// backends.

#include <sycl/sycl.hpp>

using namespace sycl;
using namespace sycl::ext::oneapi::experimental::matrix;

// M, N, K define the sizes of dimensions of the three matrix types (a, b,
// accumulator) used per subgroup operation.
constexpr int M = 16; // number of rows of accumulator,
                      // number of cols of b.
constexpr int N = 16; // number of cols of accumulator,
                      // number of rows of a.
constexpr int K = 8;  // number of cols of a/number of rows of b.

// float is used in this test as the storage type for tf32
float A[M * K];
float B[K * N];
float C[M * N];
float D[M * N];

int main() {

  buffer<float, 1> bufA(A, range<1>(M * K)); // will be used as tf32
  buffer<float, 1> bufB(B, range<1>(K * N)); // will be used as tf32
  buffer<float, 1> bufC(C, range<1>(M * N));
  buffer<float, 1> bufD(D, range<1>(M * N));

  queue q;

  q.submit([&](handler &cgh) {
    auto accA = bufA.get_access<access::mode::read_write>(cgh);
    auto accB = bufB.get_access<access::mode::read_write>(cgh);
    auto accC = bufC.get_access<access::mode::read_write>(cgh);
    auto accD = bufD.get_access<access::mode::read_write>(cgh);

    cgh.parallel_for<class row_row>(
        nd_range<2>({1, 32}, {1, 32}),
        [=](nd_item<2> item) [[sycl::reqd_work_group_size(1, 1, 32)]] {
          sycl::sub_group sg = item.get_sub_group();

          joint_matrix<precision::tf32, use::a, M, K, layout::row_major> sub_a(
              sg);
          joint_matrix<precision::tf32, use::b, K, N, layout::row_major> sub_b(
              sg);
          joint_matrix<float, use::accumulator, M, N> sub_c(sg);

          //CHECK: tail call { i32, i32, i32, i32 } @llvm.nvvm.wmma.m16n16k8.load.a.row.stride.tf32.p0i32(i32* %call.ascast.i.i{{.*}}.i, i32 8)
          //CHECK-OPAQUE: tail call { i32, i32, i32, i32 } @llvm.nvvm.wmma.m16n16k8.load.a.row.stride.tf32.p0(ptr %call.ascast.i.i{{.*}}.i, i32 8)
          joint_matrix_load(sg, sub_a, accA.get_pointer(), K);
          //CHECK: tail call { i32, i32, i32, i32 } @llvm.nvvm.wmma.m16n16k8.load.b.row.stride.tf32.p0i32(i32* %call.ascast.i.i{{.*}}.i, i32 16)
          //CHECK-OPAQUE: tail call { i32, i32, i32, i32 } @llvm.nvvm.wmma.m16n16k8.load.b.row.stride.tf32.p0(ptr %call.ascast.i.i{{.*}}.i, i32 16)
          joint_matrix_load(sg, sub_b, accB.get_pointer(), N);
          //CHECK: tail call { float, float, float, float, float, float, float, float } @llvm.nvvm.wmma.m16n16k16.load.c.row.stride.f32.p1f32(float addrspace(1)* %_arg_accC, i32 16)
<<<<<<< HEAD
          joint_matrix_load(sg, sub_c, accC.get_pointer(), N,
                            layout::row_major);
=======
          //CHECK-OPAQUE: tail call { float, float, float, float, float, float, float, float } @llvm.nvvm.wmma.m16n16k16.load.c.row.stride.f32.p1(ptr addrspace(1) %_arg_accC, i32 16)
          joint_matrix_load(sg, sub_c, accC.get_pointer(), N);
>>>>>>> 296e9c3a

          // CHECK: tail call i32 @llvm.nvvm.f2tf32.rna(float {{.*}}
          // Round a, b to tf32
          for (auto i = 0; i < 4; ++i)
            sub_a.wi_marray[i] = round_to_tf32(sub_a.wi_marray[i]);

          for (auto i = 0; i < 4; ++i)
            sub_b.wi_marray[i] = round_to_tf32(sub_b.wi_marray[i]);

          //CHECK: tail call { float, float, float, float, float, float, float, float } @llvm.nvvm.wmma.m16n16k8.mma.row.row.tf32(i32 {{.*}}, i32 {{.*}}, i32 {{.*}}, i32 {{.*}}, i32 {{.*}}, i32 {{.*}}, i32 %{{.*}}, i32 {{.*}}, float {{.*}}, float {{.*}}, float {{.*}}, float {{.*}}, float {{.*}}, float {{.*}}, float {{.*}}, float {{.*}})
          sub_c = joint_matrix_mad(sg, sub_a, sub_b, sub_c);
          //CHECK: tail call void @llvm.nvvm.wmma.m16n16k16.store.d.row.stride.f32.p1f32(float addrspace(1)* {{.*}}, float {{.*}}, float {{.*}}, float {{.*}}, float {{.*}}, float {{.*}}, float {{.*}}, float {{.*}}, float {{.*}}, i32 {{.*}}
<<<<<<< HEAD
          joint_matrix_store(sg, sub_c, accD.get_pointer(), N,
                             layout::row_major);
=======
          //CHECK-OPAQUE: tail call void @llvm.nvvm.wmma.m16n16k16.store.d.row.stride.f32.p1(ptr addrspace(1) {{.*}}, float {{.*}}, float {{.*}}, float {{.*}}, float {{.*}}, float {{.*}}, float {{.*}}, float {{.*}}, float {{.*}}, i32 {{.*}}
          joint_matrix_store(sg, sub_c, accD.get_pointer(), N);
>>>>>>> 296e9c3a
        });
  });

  q.submit([&](handler &cgh) {
    auto accA = bufA.get_access<access::mode::read_write>(cgh);
    auto accB = bufB.get_access<access::mode::read_write>(cgh);
    auto accC = bufC.get_access<access::mode::read_write>(cgh);
    auto accD = bufD.get_access<access::mode::read_write>(cgh);

    cgh.parallel_for<class col_col>(
        nd_range<2>({1, 32}, {1, 32}),
        [=](nd_item<2> item) [[sycl::reqd_work_group_size(1, 1, 32)]] {
          sycl::sub_group sg = item.get_sub_group();

          joint_matrix<precision::tf32, use::a, M, K, layout::col_major> sub_a(
              sg);
          joint_matrix<precision::tf32, use::b, K, N, layout::col_major> sub_b(
              sg);
          joint_matrix<float, use::accumulator, M, N> sub_c(sg);

          //CHECK: tail call { i32, i32, i32, i32 } @llvm.nvvm.wmma.m16n16k8.load.a.col.stride.tf32.p0i32(i32* %call.ascast.i.i{{.*}}.i, i32 8)
          //CHECK-OPAQUE: tail call { i32, i32, i32, i32 } @llvm.nvvm.wmma.m16n16k8.load.a.col.stride.tf32.p0(ptr %call.ascast.i.i{{.*}}.i, i32 8)
          joint_matrix_load(sg, sub_a, accA.get_pointer(), K);
          //CHECK: tail call { i32, i32, i32, i32 } @llvm.nvvm.wmma.m16n16k8.load.b.col.stride.tf32.p0i32(i32* %call.ascast.i.i{{.*}}.i, i32 16)
          //CHECK-OPAQUE: tail call { i32, i32, i32, i32 } @llvm.nvvm.wmma.m16n16k8.load.b.col.stride.tf32.p0(ptr %call.ascast.i.i{{.*}}.i, i32 16)
          joint_matrix_load(sg, sub_b, accB.get_pointer(), N);
          //CHECK: tail call { float, float, float, float, float, float, float, float } @llvm.nvvm.wmma.m16n16k16.load.c.col.stride.f32.p1f32(float addrspace(1)* {{.*}}, i32 {{.*}})
<<<<<<< HEAD
          joint_matrix_load(sg, sub_c, accC.get_pointer(), N,
                            layout::col_major);
=======
          //CHECK-OPAQUE: tail call { float, float, float, float, float, float, float, float } @llvm.nvvm.wmma.m16n16k16.load.c.col.stride.f32.p1(ptr addrspace(1) {{.*}}, i32 {{.*}})
          joint_matrix_load(sg, sub_c, accC.get_pointer(), N);
>>>>>>> 296e9c3a

          // CHECK: tail call i32 @llvm.nvvm.f2tf32.rna(float {{.*}}
          // Round a, b to tf32
          for (auto i = 0; i < 4; ++i)
            sub_a.wi_marray[i] = round_to_tf32(sub_a.wi_marray[i]);

          for (auto i = 0; i < 4; ++i)
            sub_b.wi_marray[i] = round_to_tf32(sub_b.wi_marray[i]);

          //CHECK: tail call { float, float, float, float, float, float, float, float } @llvm.nvvm.wmma.m16n16k8.mma.col.col.tf32(i32 {{.*}}, i32 {{.*}}, i32 {{.*}}, i32 {{.*}}, i32 {{.*}}, i32 {{.*}}, i32 {{.*}}, i32 {{.*}}, float {{.*}}, float {{.*}}, float {{.*}}, float {{.*}}, float {{.*}}, float {{.*}}, float {{.*}}, float {{.*}})
          sub_c = joint_matrix_mad(sg, sub_a, sub_b, sub_c);
          //CHECK: tail call void @llvm.nvvm.wmma.m16n16k16.store.d.col.stride.f32.p1f32(float addrspace(1)* {{.*}}, float {{.*}}, float {{.*}}, float {{.*}}, float {{.*}}, float {{.*}}, float {{.*}}, float {{.*}}, float {{.*}}, i32 16)
<<<<<<< HEAD
          joint_matrix_store(sg, sub_c, accD.get_pointer(), N,
                             layout::col_major);
=======
          //CHECK-OPAQUE: tail call void @llvm.nvvm.wmma.m16n16k16.store.d.col.stride.f32.p1(ptr addrspace(1) {{.*}}, float {{.*}}, float {{.*}}, float {{.*}}, float {{.*}}, float {{.*}}, float {{.*}}, float {{.*}}, float {{.*}}, i32 16)
          joint_matrix_store(sg, sub_c, accD.get_pointer(), N);
>>>>>>> 296e9c3a
        });
  });

  return 0;
};<|MERGE_RESOLUTION|>--- conflicted
+++ resolved
@@ -1,11 +1,7 @@
 // REQUIRES: cuda
 
-<<<<<<< HEAD
-// RUN: %clangxx -fsycl-device-only -fsycl-targets=nvptx64-nvidia-cuda -Xsycl-target-backend --cuda-gpu-arch=sm_80 -DSYCL_EXT_ONEAPI_MATRIX_VERSION=4 -S -Xclang -emit-llvm %s -o -| FileCheck %s
-=======
-// RUN: %clangxx -Xclang -no-opaque-pointers -fsycl-device-only -fsycl-targets=nvptx64-nvidia-cuda -Xsycl-target-backend --cuda-gpu-arch=sm_80 -DSYCL_EXT_ONEAPI_MATRIX_VERSION=3 -S -Xclang -emit-llvm %s -o -| FileCheck %s
-// RUN: %clangxx -Xclang -opaque-pointers -fsycl-device-only -fsycl-targets=nvptx64-nvidia-cuda -Xsycl-target-backend --cuda-gpu-arch=sm_80 -DSYCL_EXT_ONEAPI_MATRIX_VERSION=3 -S -Xclang -emit-llvm %s -o -| FileCheck %s --check-prefixes=CHECK-OPAQUE
->>>>>>> 296e9c3a
+// RUN: %clangxx -Xclang -no-opaque-pointers -fsycl-device-only -fsycl-targets=nvptx64-nvidia-cuda -Xsycl-target-backend --cuda-gpu-arch=sm_80 -DSYCL_EXT_ONEAPI_MATRIX_VERSION=4 -S -Xclang -emit-llvm %s -o -| FileCheck %s
+// RUN: %clangxx -Xclang -opaque-pointers -fsycl-device-only -fsycl-targets=nvptx64-nvidia-cuda -Xsycl-target-backend --cuda-gpu-arch=sm_80 -DSYCL_EXT_ONEAPI_MATRIX_VERSION=4 -S -Xclang -emit-llvm %s -o -| FileCheck %s --check-prefixes=CHECK-OPAQUE
 
 // IMPORTANT: before updating sm version support beyond sm_86 read the following
 // NOTE!
@@ -76,13 +72,9 @@
           //CHECK-OPAQUE: tail call { i32, i32, i32, i32 } @llvm.nvvm.wmma.m16n16k8.load.b.row.stride.tf32.p0(ptr %call.ascast.i.i{{.*}}.i, i32 16)
           joint_matrix_load(sg, sub_b, accB.get_pointer(), N);
           //CHECK: tail call { float, float, float, float, float, float, float, float } @llvm.nvvm.wmma.m16n16k16.load.c.row.stride.f32.p1f32(float addrspace(1)* %_arg_accC, i32 16)
-<<<<<<< HEAD
+          //CHECK-OPAQUE: tail call { float, float, float, float, float, float, float, float } @llvm.nvvm.wmma.m16n16k16.load.c.row.stride.f32.p1(ptr addrspace(1) %_arg_accC, i32 16)
           joint_matrix_load(sg, sub_c, accC.get_pointer(), N,
                             layout::row_major);
-=======
-          //CHECK-OPAQUE: tail call { float, float, float, float, float, float, float, float } @llvm.nvvm.wmma.m16n16k16.load.c.row.stride.f32.p1(ptr addrspace(1) %_arg_accC, i32 16)
-          joint_matrix_load(sg, sub_c, accC.get_pointer(), N);
->>>>>>> 296e9c3a
 
           // CHECK: tail call i32 @llvm.nvvm.f2tf32.rna(float {{.*}}
           // Round a, b to tf32
@@ -95,13 +87,9 @@
           //CHECK: tail call { float, float, float, float, float, float, float, float } @llvm.nvvm.wmma.m16n16k8.mma.row.row.tf32(i32 {{.*}}, i32 {{.*}}, i32 {{.*}}, i32 {{.*}}, i32 {{.*}}, i32 {{.*}}, i32 %{{.*}}, i32 {{.*}}, float {{.*}}, float {{.*}}, float {{.*}}, float {{.*}}, float {{.*}}, float {{.*}}, float {{.*}}, float {{.*}})
           sub_c = joint_matrix_mad(sg, sub_a, sub_b, sub_c);
           //CHECK: tail call void @llvm.nvvm.wmma.m16n16k16.store.d.row.stride.f32.p1f32(float addrspace(1)* {{.*}}, float {{.*}}, float {{.*}}, float {{.*}}, float {{.*}}, float {{.*}}, float {{.*}}, float {{.*}}, float {{.*}}, i32 {{.*}}
-<<<<<<< HEAD
+          //CHECK-OPAQUE: tail call void @llvm.nvvm.wmma.m16n16k16.store.d.row.stride.f32.p1(ptr addrspace(1) {{.*}}, float {{.*}}, float {{.*}}, float {{.*}}, float {{.*}}, float {{.*}}, float {{.*}}, float {{.*}}, float {{.*}}, i32 {{.*}}
           joint_matrix_store(sg, sub_c, accD.get_pointer(), N,
                              layout::row_major);
-=======
-          //CHECK-OPAQUE: tail call void @llvm.nvvm.wmma.m16n16k16.store.d.row.stride.f32.p1(ptr addrspace(1) {{.*}}, float {{.*}}, float {{.*}}, float {{.*}}, float {{.*}}, float {{.*}}, float {{.*}}, float {{.*}}, float {{.*}}, i32 {{.*}}
-          joint_matrix_store(sg, sub_c, accD.get_pointer(), N);
->>>>>>> 296e9c3a
         });
   });
 
@@ -129,13 +117,9 @@
           //CHECK-OPAQUE: tail call { i32, i32, i32, i32 } @llvm.nvvm.wmma.m16n16k8.load.b.col.stride.tf32.p0(ptr %call.ascast.i.i{{.*}}.i, i32 16)
           joint_matrix_load(sg, sub_b, accB.get_pointer(), N);
           //CHECK: tail call { float, float, float, float, float, float, float, float } @llvm.nvvm.wmma.m16n16k16.load.c.col.stride.f32.p1f32(float addrspace(1)* {{.*}}, i32 {{.*}})
-<<<<<<< HEAD
+          //CHECK-OPAQUE: tail call { float, float, float, float, float, float, float, float } @llvm.nvvm.wmma.m16n16k16.load.c.col.stride.f32.p1(ptr addrspace(1) {{.*}}, i32 {{.*}})
           joint_matrix_load(sg, sub_c, accC.get_pointer(), N,
                             layout::col_major);
-=======
-          //CHECK-OPAQUE: tail call { float, float, float, float, float, float, float, float } @llvm.nvvm.wmma.m16n16k16.load.c.col.stride.f32.p1(ptr addrspace(1) {{.*}}, i32 {{.*}})
-          joint_matrix_load(sg, sub_c, accC.get_pointer(), N);
->>>>>>> 296e9c3a
 
           // CHECK: tail call i32 @llvm.nvvm.f2tf32.rna(float {{.*}}
           // Round a, b to tf32
@@ -148,13 +132,9 @@
           //CHECK: tail call { float, float, float, float, float, float, float, float } @llvm.nvvm.wmma.m16n16k8.mma.col.col.tf32(i32 {{.*}}, i32 {{.*}}, i32 {{.*}}, i32 {{.*}}, i32 {{.*}}, i32 {{.*}}, i32 {{.*}}, i32 {{.*}}, float {{.*}}, float {{.*}}, float {{.*}}, float {{.*}}, float {{.*}}, float {{.*}}, float {{.*}}, float {{.*}})
           sub_c = joint_matrix_mad(sg, sub_a, sub_b, sub_c);
           //CHECK: tail call void @llvm.nvvm.wmma.m16n16k16.store.d.col.stride.f32.p1f32(float addrspace(1)* {{.*}}, float {{.*}}, float {{.*}}, float {{.*}}, float {{.*}}, float {{.*}}, float {{.*}}, float {{.*}}, float {{.*}}, i32 16)
-<<<<<<< HEAD
+          //CHECK-OPAQUE: tail call void @llvm.nvvm.wmma.m16n16k16.store.d.col.stride.f32.p1(ptr addrspace(1) {{.*}}, float {{.*}}, float {{.*}}, float {{.*}}, float {{.*}}, float {{.*}}, float {{.*}}, float {{.*}}, float {{.*}}, i32 16)
           joint_matrix_store(sg, sub_c, accD.get_pointer(), N,
                              layout::col_major);
-=======
-          //CHECK-OPAQUE: tail call void @llvm.nvvm.wmma.m16n16k16.store.d.col.stride.f32.p1(ptr addrspace(1) {{.*}}, float {{.*}}, float {{.*}}, float {{.*}}, float {{.*}}, float {{.*}}, float {{.*}}, float {{.*}}, float {{.*}}, i32 16)
-          joint_matrix_store(sg, sub_c, accD.get_pointer(), N);
->>>>>>> 296e9c3a
         });
   });
 
