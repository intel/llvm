--- conflicted
+++ resolved
@@ -1,11 +1,7 @@
 // REQUIRES: cuda
 
-<<<<<<< HEAD
-// RUN: %clangxx -fsycl-device-only -fsycl-targets=nvptx64-nvidia-cuda -Xsycl-target-backend --cuda-gpu-arch=sm_70 -DSYCL_EXT_ONEAPI_MATRIX_VERSION=4 -S -Xclang -emit-llvm %s -o -| FileCheck %s
-=======
-// RUN: %clangxx -Xclang -no-opaque-pointers -fsycl-device-only -fsycl-targets=nvptx64-nvidia-cuda -Xsycl-target-backend --cuda-gpu-arch=sm_70 -DSYCL_EXT_ONEAPI_MATRIX_VERSION=3 -S -Xclang -emit-llvm %s -o -| FileCheck %s
-// RUN: %clangxx -Xclang -opaque-pointers -fsycl-device-only -fsycl-targets=nvptx64-nvidia-cuda -Xsycl-target-backend --cuda-gpu-arch=sm_70 -DSYCL_EXT_ONEAPI_MATRIX_VERSION=3 -S -Xclang -emit-llvm %s -o -| FileCheck %s --check-prefixes=CHECK-OPAQUE
->>>>>>> 296e9c3a
+// RUN: %clangxx -Xclang -no-opaque-pointers -fsycl-device-only -fsycl-targets=nvptx64-nvidia-cuda -Xsycl-target-backend --cuda-gpu-arch=sm_70 -DSYCL_EXT_ONEAPI_MATRIX_VERSION=4 -S -Xclang -emit-llvm %s -o -| FileCheck %s
+// RUN: %clangxx -Xclang -opaque-pointers -fsycl-device-only -fsycl-targets=nvptx64-nvidia-cuda -Xsycl-target-backend --cuda-gpu-arch=sm_70 -DSYCL_EXT_ONEAPI_MATRIX_VERSION=4 -S -Xclang -emit-llvm %s -o -| FileCheck %s --check-prefixes=CHECK-OPAQUE
 
 #include <sycl/sycl.hpp>
 
@@ -47,13 +43,9 @@
           joint_matrix<half, use::b, 16, 16, layout::row_major> sub_b(sg);
 
           // CHECK: tail call { float, float, float, float, float, float, float, float } @llvm.nvvm.wmma.m16n16k16.load.c.row.stride.f32.p1f32(float addrspace(1)* %_arg_accC, i32 16)
-<<<<<<< HEAD
+          // CHECK-OPAQUE: tail call { float, float, float, float, float, float, float, float } @llvm.nvvm.wmma.m16n16k16.load.c.row.stride.f32.p1(ptr addrspace(1) %_arg_accC, i32 16)
           joint_matrix_load(sg, sub_c, accC.get_pointer(), stride,
                             layout::row_major);
-=======
-          // CHECK-OPAQUE: tail call { float, float, float, float, float, float, float, float } @llvm.nvvm.wmma.m16n16k16.load.c.row.stride.f32.p1(ptr addrspace(1) %_arg_accC, i32 16)
-          joint_matrix_load(sg, sub_c, accC.get_pointer(), stride);
->>>>>>> 296e9c3a
           // CHECK: tail call { <2 x half>, <2 x half>, <2 x half>, <2 x half>, <2 x half>, <2 x half>, <2 x half>, <2 x half> } @llvm.nvvm.wmma.m16n16k16.load.a.row.stride.f16.p0i32(i32* %call.ascast.i.i{{.*}}.i, i32 16)
           // CHECK-OPAQUE: tail call { <2 x half>, <2 x half>, <2 x half>, <2 x half>, <2 x half>, <2 x half>, <2 x half>, <2 x half> } @llvm.nvvm.wmma.m16n16k16.load.a.row.stride.f16.p0(ptr %call.ascast.i.i{{.*}}.i, i32 16)
           joint_matrix_load(sg, sub_a, accA.get_pointer(), stride);
@@ -64,13 +56,9 @@
           // CHECK-OPAQUE: tail call { float, float, float, float, float, float, float, float } @llvm.nvvm.wmma.m16n16k16.mma.row.row.f32.f32(<2 x half> {{.*}}, <2 x half> {{.*}}, <2 x half> {{.*}}, <2 x half> {{.*}}, <2 x half> {{.*}}, <2 x half> {{.*}}, <2 x half> {{.*}}, <2 x half> {{.*}}, <2 x half> {{.*}}, <2 x half> {{.*}}, <2 x half> {{.*}}, <2 x half> {{.*}}, <2 x half> {{.*}}, <2 x half> {{.*}}, <2 x half> {{.*}}, <2 x half> {{.*}}, float {{.*}}, float {{.*}}, float {{.*}}, float {{.*}}, float {{.*}}, float {{.*}}, float {{.*}}, float {{.*}})
           sub_c = joint_matrix_mad(sg, sub_a, sub_b, sub_c);
           // CHECK: tail call void @llvm.nvvm.wmma.m16n16k16.store.d.row.stride.f32.p1f32(float addrspace(1)* %_arg_accD, float %30, float %31, float %32, float %33, float %34, float %35, float %36, float %37, i32 16)
-<<<<<<< HEAD
+          // CHECK-OPAQUE: tail call void @llvm.nvvm.wmma.m16n16k16.store.d.row.stride.f32.p1(ptr addrspace(1) %_arg_accD, float {{.*}}, float {{.*}}, float {{.*}}, float {{.*}}, float {{.*}}, float {{.*}}, float {{.*}}, float {{.*}}, i32 16)
           joint_matrix_store(sg, sub_c, accD.get_pointer(), stride,
                              layout::row_major);
-=======
-          // CHECK-OPAQUE: tail call void @llvm.nvvm.wmma.m16n16k16.store.d.row.stride.f32.p1(ptr addrspace(1) %_arg_accD, float {{.*}}, float {{.*}}, float {{.*}}, float {{.*}}, float {{.*}}, float {{.*}}, float {{.*}}, float {{.*}}, i32 16)
-          joint_matrix_store(sg, sub_c, accD.get_pointer(), stride);
->>>>>>> 296e9c3a
         });
 
     cgh.parallel_for<class col_col_m16n16k16>(
@@ -83,13 +71,9 @@
           joint_matrix<half, use::b, 16, 16, layout::col_major> sub_b(sg);
 
           // CHECK: tail call { float, float, float, float, float, float, float, float } @llvm.nvvm.wmma.m16n16k16.load.c.col.stride.f32.p1f32(float addrspace(1)* %_arg_accC, i32 16)
-<<<<<<< HEAD
+          // CHECK-OPAQUE: tail call { float, float, float, float, float, float, float, float } @llvm.nvvm.wmma.m16n16k16.load.c.col.stride.f32.p1(ptr addrspace(1) %_arg_accC, i32 16)
           joint_matrix_load(sg, sub_c, accC.get_pointer(), stride,
                             layout::col_major);
-=======
-          // CHECK-OPAQUE: tail call { float, float, float, float, float, float, float, float } @llvm.nvvm.wmma.m16n16k16.load.c.col.stride.f32.p1(ptr addrspace(1) %_arg_accC, i32 16)
-          joint_matrix_load(sg, sub_c, accC.get_pointer(), stride);
->>>>>>> 296e9c3a
           // CHECK: tail call { <2 x half>, <2 x half>, <2 x half>, <2 x half>, <2 x half>, <2 x half>, <2 x half>, <2 x half> } @llvm.nvvm.wmma.m16n16k16.load.a.col.stride.f16.p0i32(i32* %call.ascast.i.i{{.*}}.i, i32 16)
           // CHECK-OPAQUE: tail call { <2 x half>, <2 x half>, <2 x half>, <2 x half>, <2 x half>, <2 x half>, <2 x half>, <2 x half> } @llvm.nvvm.wmma.m16n16k16.load.a.col.stride.f16.p0(ptr %call.ascast.i.i{{.*}}.i, i32 16)
           joint_matrix_load(sg, sub_a, accA.get_pointer(), stride);
@@ -100,13 +84,9 @@
           // CHECK-OPAQUE: tail call { float, float, float, float, float, float, float, float } @llvm.nvvm.wmma.m16n16k16.mma.col.col.f32.f32(<2 x half> {{.*}}, <2 x half> {{.*}}, <2 x half> {{.*}}, <2 x half> {{.*}}, <2 x half> {{.*}}, <2 x half> {{.*}}, <2 x half> {{.*}}, <2 x half> {{.*}}, <2 x half> {{.*}}, <2 x half> {{.*}}, <2 x half> {{.*}}, <2 x half> {{.*}}, <2 x half> {{.*}}, <2 x half> {{.*}}, <2 x half> {{.*}}, <2 x half> {{.*}}, float {{.*}}, float {{.*}}, float {{.*}}, float {{.*}}, float {{.*}}, float {{.*}}, float {{.*}}, float {{.*}})
           sub_c = joint_matrix_mad(sg, sub_a, sub_b, sub_c);
           // CHECK: tail call void @llvm.nvvm.wmma.m16n16k16.store.d.col.stride.f32.p1f32(float addrspace(1)* %_arg_accD, float %30, float %31, float %32, float %33, float %34, float %35, float %36, float %37, i32 16)
-<<<<<<< HEAD
+          // CHECK-OPAQUE: tail call void @llvm.nvvm.wmma.m16n16k16.store.d.col.stride.f32.p1(ptr addrspace(1) %_arg_accD, float {{.*}}, float {{.*}}, float {{.*}}, float {{.*}}, float {{.*}}, float {{.*}}, float {{.*}}, float {{.*}}, i32 16)
           joint_matrix_store(sg, sub_c, accD.get_pointer(), stride,
                              layout::col_major);
-=======
-          // CHECK-OPAQUE: tail call void @llvm.nvvm.wmma.m16n16k16.store.d.col.stride.f32.p1(ptr addrspace(1) %_arg_accD, float {{.*}}, float {{.*}}, float {{.*}}, float {{.*}}, float {{.*}}, float {{.*}}, float {{.*}}, float {{.*}}, i32 16)
-          joint_matrix_store(sg, sub_c, accD.get_pointer(), stride);
->>>>>>> 296e9c3a
         });
 
     cgh.parallel_for<class row_row_m32n8k16>(
@@ -119,13 +99,9 @@
           joint_matrix<half, use::b, 16, 8, layout::row_major> sub_b(sg);
 
           // CHECK: tail call { float, float, float, float, float, float, float, float } @llvm.nvvm.wmma.m32n8k16.load.c.row.stride.f32.p1f32(float addrspace(1)* %_arg_accC, i32 16)
-<<<<<<< HEAD
+          // CHECK-OPAQUE: tail call { float, float, float, float, float, float, float, float } @llvm.nvvm.wmma.m32n8k16.load.c.row.stride.f32.p1(ptr addrspace(1) %_arg_accC, i32 16)
           joint_matrix_load(sg, sub_c, accC.get_pointer(), stride,
                             layout::row_major);
-=======
-          // CHECK-OPAQUE: tail call { float, float, float, float, float, float, float, float } @llvm.nvvm.wmma.m32n8k16.load.c.row.stride.f32.p1(ptr addrspace(1) %_arg_accC, i32 16)
-          joint_matrix_load(sg, sub_c, accC.get_pointer(), stride);
->>>>>>> 296e9c3a
           // CHECK: tail call { <2 x half>, <2 x half>, <2 x half>, <2 x half>, <2 x half>, <2 x half>, <2 x half>, <2 x half> } @llvm.nvvm.wmma.m32n8k16.load.a.row.stride.f16.p0i32(i32* %call.ascast.i.i{{.*}}.i, i32 16)
           // CHECK-OPAQUE: tail call { <2 x half>, <2 x half>, <2 x half>, <2 x half>, <2 x half>, <2 x half>, <2 x half>, <2 x half> } @llvm.nvvm.wmma.m32n8k16.load.a.row.stride.f16.p0(ptr %call.ascast.i.i{{.*}}.i, i32 16)
           joint_matrix_load(sg, sub_a, accA.get_pointer(), stride);
@@ -136,13 +112,9 @@
           // CHECK-OPAQUE: tail call { float, float, float, float, float, float, float, float } @llvm.nvvm.wmma.m32n8k16.mma.row.row.f32.f32(<2 x half> {{.*}}, <2 x half> {{.*}}, <2 x half> {{.*}}, <2 x half> {{.*}}, <2 x half> {{.*}}, <2 x half> {{.*}}, <2 x half> {{.*}}, <2 x half> {{.*}}, <2 x half> {{.*}}, <2 x half> {{.*}}, <2 x half> {{.*}}, <2 x half> {{.*}}, <2 x half> {{.*}}, <2 x half> {{.*}}, <2 x half> {{.*}}, <2 x half> {{.*}}, float {{.*}}, float {{.*}}, float {{.*}}, float {{.*}}, float {{.*}}, float {{.*}}, float {{.*}}, float {{.*}})
           sub_c = joint_matrix_mad(sg, sub_a, sub_b, sub_c);
           // CHECK: tail call void @llvm.nvvm.wmma.m32n8k16.store.d.row.stride.f32.p1f32(float addrspace(1)* %_arg_accD, float %30, float %31, float %32, float %33, float %34, float %35, float %36, float %37, i32 16)
-<<<<<<< HEAD
+          // CHECK-OPAQUE: tail call void @llvm.nvvm.wmma.m32n8k16.store.d.row.stride.f32.p1(ptr addrspace(1) %_arg_accD, float {{.*}}, float {{.*}}, float {{.*}}, float {{.*}}, float {{.*}}, float {{.*}}, float {{.*}}, float {{.*}}, i32 16)
           joint_matrix_store(sg, sub_c, accD.get_pointer(), stride,
                              layout::row_major);
-=======
-          // CHECK-OPAQUE: tail call void @llvm.nvvm.wmma.m32n8k16.store.d.row.stride.f32.p1(ptr addrspace(1) %_arg_accD, float {{.*}}, float {{.*}}, float {{.*}}, float {{.*}}, float {{.*}}, float {{.*}}, float {{.*}}, float {{.*}}, i32 16)
-          joint_matrix_store(sg, sub_c, accD.get_pointer(), stride);
->>>>>>> 296e9c3a
         });
 
     cgh.parallel_for<class col_col_m32n8k16>(
@@ -155,13 +127,9 @@
           joint_matrix<half, use::b, 16, 8, layout::col_major> sub_b(sg);
 
           // CHECK: tail call { float, float, float, float, float, float, float, float } @llvm.nvvm.wmma.m32n8k16.load.c.col.stride.f32.p1f32(float addrspace(1)* %_arg_accC, i32 16)
-<<<<<<< HEAD
+          // CHECK-OPAQUE: tail call { float, float, float, float, float, float, float, float } @llvm.nvvm.wmma.m32n8k16.load.c.col.stride.f32.p1(ptr addrspace(1) %_arg_accC, i32 16)
           joint_matrix_load(sg, sub_c, accC.get_pointer(), stride,
                             layout::col_major);
-=======
-          // CHECK-OPAQUE: tail call { float, float, float, float, float, float, float, float } @llvm.nvvm.wmma.m32n8k16.load.c.col.stride.f32.p1(ptr addrspace(1) %_arg_accC, i32 16)
-          joint_matrix_load(sg, sub_c, accC.get_pointer(), stride);
->>>>>>> 296e9c3a
           // CHECK: tail call { <2 x half>, <2 x half>, <2 x half>, <2 x half>, <2 x half>, <2 x half>, <2 x half>, <2 x half> } @llvm.nvvm.wmma.m32n8k16.load.a.col.stride.f16.p0i32(i32* %call.ascast.i.i{{.*}}.i, i32 16)
           // CHECK-OPAQUE: tail call { <2 x half>, <2 x half>, <2 x half>, <2 x half>, <2 x half>, <2 x half>, <2 x half>, <2 x half> } @llvm.nvvm.wmma.m32n8k16.load.a.col.stride.f16.p0(ptr %call.ascast.i.i{{.*}}.i, i32 16)
           joint_matrix_load(sg, sub_a, accA.get_pointer(), stride);
@@ -172,13 +140,9 @@
           // CHECK-OPAQUE: tail call { float, float, float, float, float, float, float, float } @llvm.nvvm.wmma.m32n8k16.mma.col.col.f32.f32(<2 x half> {{.*}}, <2 x half> {{.*}}, <2 x half> {{.*}}, <2 x half> {{.*}}, <2 x half> {{.*}}, <2 x half> {{.*}}, <2 x half> {{.*}}, <2 x half> {{.*}}, <2 x half> {{.*}}, <2 x half> {{.*}}, <2 x half> {{.*}}, <2 x half> {{.*}}, <2 x half> {{.*}}, <2 x half> {{.*}}, <2 x half> {{.*}}, <2 x half> {{.*}}, float {{.*}}, float {{.*}}, float {{.*}}, float {{.*}}, float {{.*}}, float {{.*}}, float {{.*}}, float {{.*}})
           sub_c = joint_matrix_mad(sg, sub_a, sub_b, sub_c);
           // CHECK: tail call void @llvm.nvvm.wmma.m32n8k16.store.d.col.stride.f32.p1f32(float addrspace(1)* %_arg_accD, float %30, float %31, float %32, float %33, float %34, float %35, float %36, float %37, i32 16)
-<<<<<<< HEAD
+          // CHECK-OPAQUE: tail call void @llvm.nvvm.wmma.m32n8k16.store.d.col.stride.f32.p1(ptr addrspace(1) %_arg_accD, float {{.*}}, float {{.*}}, float {{.*}}, float {{.*}}, float {{.*}}, float {{.*}}, float {{.*}}, float {{.*}}, i32 16)
           joint_matrix_store(sg, sub_c, accD.get_pointer(), stride,
                              layout::col_major);
-=======
-          // CHECK-OPAQUE: tail call void @llvm.nvvm.wmma.m32n8k16.store.d.col.stride.f32.p1(ptr addrspace(1) %_arg_accD, float {{.*}}, float {{.*}}, float {{.*}}, float {{.*}}, float {{.*}}, float {{.*}}, float {{.*}}, float {{.*}}, i32 16)
-          joint_matrix_store(sg, sub_c, accD.get_pointer(), stride);
->>>>>>> 296e9c3a
         });
 
     cgh.parallel_for<class row_row_m8n32k16>(
@@ -191,13 +155,9 @@
           joint_matrix<half, use::b, 16, 32, layout::row_major> sub_b(sg);
 
           // CHECK: tail call { float, float, float, float, float, float, float, float } @llvm.nvvm.wmma.m8n32k16.load.c.row.stride.f32.p1f32(float addrspace(1)* %_arg_accC, i32 16)
-<<<<<<< HEAD
+          // CHECK-OPAQUE: tail call { float, float, float, float, float, float, float, float } @llvm.nvvm.wmma.m8n32k16.load.c.row.stride.f32.p1(ptr addrspace(1) %_arg_accC, i32 16)
           joint_matrix_load(sg, sub_c, accC.get_pointer(), stride,
                             layout::row_major);
-=======
-          // CHECK-OPAQUE: tail call { float, float, float, float, float, float, float, float } @llvm.nvvm.wmma.m8n32k16.load.c.row.stride.f32.p1(ptr addrspace(1) %_arg_accC, i32 16)
-          joint_matrix_load(sg, sub_c, accC.get_pointer(), stride);
->>>>>>> 296e9c3a
           // CHECK: tail call { <2 x half>, <2 x half>, <2 x half>, <2 x half>, <2 x half>, <2 x half>, <2 x half>, <2 x half> } @llvm.nvvm.wmma.m8n32k16.load.a.row.stride.f16.p0i32(i32* %call.ascast.i.i{{.*}}.i, i32 16)
           // CHECK-OPAQUE: tail call { <2 x half>, <2 x half>, <2 x half>, <2 x half>, <2 x half>, <2 x half>, <2 x half>, <2 x half> } @llvm.nvvm.wmma.m8n32k16.load.a.row.stride.f16.p0(ptr %call.ascast.i.i{{.*}}.i, i32 16)
           joint_matrix_load(sg, sub_a, accA.get_pointer(), stride);
@@ -208,13 +168,9 @@
           // CHECK-OPAQUE: tail call { float, float, float, float, float, float, float, float } @llvm.nvvm.wmma.m8n32k16.mma.row.row.f32.f32(<2 x half> {{.*}}, <2 x half> {{.*}}, <2 x half> {{.*}}, <2 x half> {{.*}}, <2 x half> {{.*}}, <2 x half> {{.*}}, <2 x half> {{.*}}, <2 x half> {{.*}}, <2 x half> {{.*}}, <2 x half> {{.*}}, <2 x half> {{.*}}, <2 x half> {{.*}}, <2 x half> {{.*}}, <2 x half> {{.*}}, <2 x half> {{.*}}, <2 x half> {{.*}}, float {{.*}}, float {{.*}}, float {{.*}}, float {{.*}}, float {{.*}}, float {{.*}}, float {{.*}}, float {{.*}})
           sub_c = joint_matrix_mad(sg, sub_a, sub_b, sub_c);
           // CHECK: tail call void @llvm.nvvm.wmma.m8n32k16.store.d.row.stride.f32.p1f32(float addrspace(1)* %_arg_accD, float %30, float %31, float %32, float %33, float %34, float %35, float %36, float %37, i32 16)
-<<<<<<< HEAD
+          // CHECK-OPAQUE: tail call void @llvm.nvvm.wmma.m8n32k16.store.d.row.stride.f32.p1(ptr addrspace(1) %_arg_accD, float {{.*}}, float {{.*}}, float {{.*}}, float {{.*}}, float {{.*}}, float {{.*}}, float {{.*}}, float {{.*}}, i32 16)
           joint_matrix_store(sg, sub_c, accD.get_pointer(), stride,
                              layout::row_major);
-=======
-          // CHECK-OPAQUE: tail call void @llvm.nvvm.wmma.m8n32k16.store.d.row.stride.f32.p1(ptr addrspace(1) %_arg_accD, float {{.*}}, float {{.*}}, float {{.*}}, float {{.*}}, float {{.*}}, float {{.*}}, float {{.*}}, float {{.*}}, i32 16)
-          joint_matrix_store(sg, sub_c, accD.get_pointer(), stride);
->>>>>>> 296e9c3a
         });
 
     cgh.parallel_for<class col_col_m8n32k16>(
@@ -227,13 +183,9 @@
           joint_matrix<half, use::b, 16, 32, layout::col_major> sub_b(sg);
 
           // CHECK: tail call { float, float, float, float, float, float, float, float } @llvm.nvvm.wmma.m8n32k16.load.c.col.stride.f32.p1f32(float addrspace(1)* %_arg_accC, i32 16)
-<<<<<<< HEAD
+          // CHECK-OPAQUE: tail call { float, float, float, float, float, float, float, float } @llvm.nvvm.wmma.m8n32k16.load.c.col.stride.f32.p1(ptr addrspace(1) %_arg_accC, i32 16)
           joint_matrix_load(sg, sub_c, accC.get_pointer(), stride,
                             layout::col_major);
-=======
-          // CHECK-OPAQUE: tail call { float, float, float, float, float, float, float, float } @llvm.nvvm.wmma.m8n32k16.load.c.col.stride.f32.p1(ptr addrspace(1) %_arg_accC, i32 16)
-          joint_matrix_load(sg, sub_c, accC.get_pointer(), stride);
->>>>>>> 296e9c3a
           // CHECK: tail call { <2 x half>, <2 x half>, <2 x half>, <2 x half>, <2 x half>, <2 x half>, <2 x half>, <2 x half> } @llvm.nvvm.wmma.m8n32k16.load.a.col.stride.f16.p0i32(i32* %call.ascast.i.i{{.*}}.i, i32 16)
           // CHECK-OPAQUE: tail call { <2 x half>, <2 x half>, <2 x half>, <2 x half>, <2 x half>, <2 x half>, <2 x half>, <2 x half> } @llvm.nvvm.wmma.m8n32k16.load.a.col.stride.f16.p0(ptr %call.ascast.i.i{{.*}}.i, i32 16)
           joint_matrix_load(sg, sub_a, accA.get_pointer(), stride);
@@ -244,13 +196,9 @@
           // CHECK-OPAQUE: tail call { float, float, float, float, float, float, float, float } @llvm.nvvm.wmma.m8n32k16.mma.col.col.f32.f32(<2 x half> {{.*}}, <2 x half> {{.*}}, <2 x half> {{.*}}, <2 x half> {{.*}}, <2 x half> {{.*}}, <2 x half> {{.*}}, <2 x half> {{.*}}, <2 x half> {{.*}}, <2 x half> {{.*}}, <2 x half> {{.*}}, <2 x half> {{.*}}, <2 x half> {{.*}}, <2 x half> {{.*}}, <2 x half> {{.*}}, <2 x half> {{.*}}, <2 x half> {{.*}}, float {{.*}}, float {{.*}}, float {{.*}}, float {{.*}}, float {{.*}}, float {{.*}}, float {{.*}}, float {{.*}})
           sub_c = joint_matrix_mad(sg, sub_a, sub_b, sub_c);
           // CHECK: tail call void @llvm.nvvm.wmma.m8n32k16.store.d.col.stride.f32.p1f32(float addrspace(1)* %_arg_accD, float %30, float %31, float %32, float %33, float %34, float %35, float %36, float %37, i32 16)
-<<<<<<< HEAD
+          // CHECK-OPAQUE: tail call void @llvm.nvvm.wmma.m8n32k16.store.d.col.stride.f32.p1(ptr addrspace(1) %_arg_accD, float {{.*}}, float {{.*}}, float {{.*}}, float {{.*}}, float {{.*}}, float {{.*}}, float {{.*}}, float {{.*}}, i32 16)
           joint_matrix_store(sg, sub_c, accD.get_pointer(), stride,
                              layout::col_major);
-=======
-          // CHECK-OPAQUE: tail call void @llvm.nvvm.wmma.m8n32k16.store.d.col.stride.f32.p1(ptr addrspace(1) %_arg_accD, float {{.*}}, float {{.*}}, float {{.*}}, float {{.*}}, float {{.*}}, float {{.*}}, float {{.*}}, float {{.*}}, i32 16)
-          joint_matrix_store(sg, sub_c, accD.get_pointer(), stride);
->>>>>>> 296e9c3a
         });
   });
 
