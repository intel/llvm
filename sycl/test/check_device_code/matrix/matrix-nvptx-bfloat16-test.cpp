--- conflicted
+++ resolved
@@ -1,11 +1,8 @@
 // REQUIRES: cuda
 
-<<<<<<< HEAD
-// RUN: %clangxx -fsycl-device-only -fsycl-targets=nvptx64-nvidia-cuda -Xsycl-target-backend --cuda-gpu-arch=sm_80 -DSYCL_EXT_ONEAPI_MATRIX_VERSION=4 -S -Xclang -emit-llvm %s -o -| FileCheck %s
-=======
-// RUN: %clangxx -Xclang -no-opaque-pointers -fsycl-device-only -fsycl-targets=nvptx64-nvidia-cuda -Xsycl-target-backend --cuda-gpu-arch=sm_80 -DSYCL_EXT_ONEAPI_MATRIX_VERSION=3 -S -Xclang -emit-llvm %s -o -| FileCheck %s
-// RUN: %clangxx -Xclang -opaque-pointers -fsycl-device-only -fsycl-targets=nvptx64-nvidia-cuda -Xsycl-target-backend --cuda-gpu-arch=sm_80 -DSYCL_EXT_ONEAPI_MATRIX_VERSION=3 -S -Xclang -emit-llvm %s -o -| FileCheck %s --check-prefixes=CHECK-OPAQUE
->>>>>>> 296e9c3a
+// RUN: %clangxx -Xclang -no-opaque-pointers -fsycl-device-only -fsycl-targets=nvptx64-nvidia-cuda -Xsycl-target-backend --cuda-gpu-arch=sm_80 -DSYCL_EXT_ONEAPI_MATRIX_VERSION=4 -S -Xclang -emit-llvm %s -o -| FileCheck %s
+// RUN: %clangxx -Xclang -opaque-pointers -fsycl-device-only -fsycl-targets=nvptx64-nvidia-cuda -Xsycl-target-backend --cuda-gpu-arch=sm_80 -DSYCL_EXT_ONEAPI_MATRIX_VERSION=4 -S -Xclang -emit-llvm %s -o -| FileCheck %s --check-prefixes=CHECK-OPAQUE
+
 
 #include <sycl/sycl.hpp>
 
@@ -48,13 +45,9 @@
           joint_matrix<bfloat16, use::b, 16, 16, layout::row_major> sub_b(sg);
 
           // CHECK: tail call { float, float, float, float, float, float, float, float } @llvm.nvvm.wmma.m16n16k16.load.c.row.stride.f32.p1f32(float addrspace(1)* %_arg_accC, i32 16)
-<<<<<<< HEAD
+          // CHECK-OPAQUE: tail call { float, float, float, float, float, float, float, float } @llvm.nvvm.wmma.m16n16k16.load.c.row.stride.f32.p1(ptr addrspace(1) %_arg_accC, i32 16)
           joint_matrix_load(sg, sub_c, accC.get_pointer(), stride,
                             layout::row_major);
-=======
-          // CHECK-OPAQUE: tail call { float, float, float, float, float, float, float, float } @llvm.nvvm.wmma.m16n16k16.load.c.row.stride.f32.p1(ptr addrspace(1) %_arg_accC, i32 16)
-          joint_matrix_load(sg, sub_c, accC.get_pointer(), stride);
->>>>>>> 296e9c3a
           // CHECK: tail call { i32, i32, i32, i32 } @llvm.nvvm.wmma.m16n16k16.load.a.row.stride.bf16.p0i32(i32* %call.ascast.i.i{{.*}}.i, i32 16)
           // CHECK-OPAQUE: tail call { i32, i32, i32, i32 } @llvm.nvvm.wmma.m16n16k16.load.a.row.stride.bf16.p0(ptr %call.ascast.i.i{{.*}}.i, i32 16)
           joint_matrix_load(sg, sub_a, accA.get_pointer(), stride);
@@ -65,13 +58,9 @@
           // CHECK-OPAQUE: tail call { float, float, float, float, float, float, float, float } @llvm.nvvm.wmma.m16n16k16.mma.row.row.bf16(i32 {{.*}}, i32 {{.*}}, i32 {{.*}}, i32 {{.*}}, i32 {{.*}}, i32 {{.*}}, i32 {{.*}}, i32 {{.*}}, float {{.*}}, float {{.*}}, float {{.*}}, float {{.*}}, float {{.*}}, float {{.*}}, float {{.*}}, float {{.*}})
           sub_c = joint_matrix_mad(sg, sub_a, sub_b, sub_c);
           // CHECK: tail call void @llvm.nvvm.wmma.m16n16k16.store.d.row.stride.f32.p1f32(float addrspace(1)* %_arg_accD, float %22, float %23, float %24, float %25, float %26, float %27, float %28, float %29, i32 16)
-<<<<<<< HEAD
+          // CHECK-OPAQUE: tail call void @llvm.nvvm.wmma.m16n16k16.store.d.row.stride.f32.p1(ptr addrspace(1) %_arg_accD, float {{.*}}, float {{.*}}, float {{.*}}, float {{.*}}, float {{.*}}, float {{.*}}, float {{.*}}, float {{.*}}, i32 16)
           joint_matrix_store(sg, sub_c, accD.get_pointer(), stride,
                              layout::row_major);
-=======
-          // CHECK-OPAQUE: tail call void @llvm.nvvm.wmma.m16n16k16.store.d.row.stride.f32.p1(ptr addrspace(1) %_arg_accD, float {{.*}}, float {{.*}}, float {{.*}}, float {{.*}}, float {{.*}}, float {{.*}}, float {{.*}}, float {{.*}}, i32 16)
-          joint_matrix_store(sg, sub_c, accD.get_pointer(), stride);
->>>>>>> 296e9c3a
         });
 
     cgh.parallel_for<class col_col_m16n16k16>(
@@ -84,13 +73,9 @@
           joint_matrix<bfloat16, use::b, 16, 16, layout::col_major> sub_b(sg);
 
           // CHECK: tail call { float, float, float, float, float, float, float, float } @llvm.nvvm.wmma.m16n16k16.load.c.col.stride.f32.p1f32(float addrspace(1)* %_arg_accC, i32 16)
-<<<<<<< HEAD
+          // CHECK-OPAQUE: tail call { float, float, float, float, float, float, float, float } @llvm.nvvm.wmma.m16n16k16.load.c.col.stride.f32.p1(ptr addrspace(1) %_arg_accC, i32 16)
           joint_matrix_load(sg, sub_c, accC.get_pointer(), stride,
                             layout::col_major);
-=======
-          // CHECK-OPAQUE: tail call { float, float, float, float, float, float, float, float } @llvm.nvvm.wmma.m16n16k16.load.c.col.stride.f32.p1(ptr addrspace(1) %_arg_accC, i32 16)
-          joint_matrix_load(sg, sub_c, accC.get_pointer(), stride);
->>>>>>> 296e9c3a
           // CHECK: tail call { i32, i32, i32, i32 } @llvm.nvvm.wmma.m16n16k16.load.a.col.stride.bf16.p0i32(i32* %call.ascast.i.i{{.*}}.i, i32 16)
           // CHECK-OPAQUE: tail call { i32, i32, i32, i32 } @llvm.nvvm.wmma.m16n16k16.load.a.col.stride.bf16.p0(ptr %call.ascast.i.i{{.*}}.i, i32 16)
           joint_matrix_load(sg, sub_a, accA.get_pointer(), stride);
@@ -101,13 +86,9 @@
           // CHECK-OPAQUE: tail call { float, float, float, float, float, float, float, float } @llvm.nvvm.wmma.m16n16k16.mma.col.col.bf16(i32 {{.*}}, i32 {{.*}}, i32 {{.*}}, i32 {{.*}}, i32 {{.*}}, i32 {{.*}}, i32 {{.*}}, i32 {{.*}}, float {{.*}}, float {{.*}}, float {{.*}}, float {{.*}}, float {{.*}}, float {{.*}}, float {{.*}}, float {{.*}})
           sub_c = joint_matrix_mad(sg, sub_a, sub_b, sub_c);
           // CHECK: tail call void @llvm.nvvm.wmma.m16n16k16.store.d.col.stride.f32.p1f32(float addrspace(1)* %_arg_accD, float %22, float %23, float %24, float %25, float %26, float %27, float %28, float %29, i32 16)
-<<<<<<< HEAD
+          // CHECK-OPAQUE: tail call void @llvm.nvvm.wmma.m16n16k16.store.d.col.stride.f32.p1(ptr addrspace(1) %_arg_accD, float {{.*}}, float {{.*}}, float {{.*}}, float {{.*}}, float {{.*}}, float {{.*}}, float {{.*}}, float {{.*}}, i32 16)
           joint_matrix_store(sg, sub_c, accD.get_pointer(), stride,
                              layout::col_major);
-=======
-          // CHECK-OPAQUE: tail call void @llvm.nvvm.wmma.m16n16k16.store.d.col.stride.f32.p1(ptr addrspace(1) %_arg_accD, float {{.*}}, float {{.*}}, float {{.*}}, float {{.*}}, float {{.*}}, float {{.*}}, float {{.*}}, float {{.*}}, i32 16)
-          joint_matrix_store(sg, sub_c, accD.get_pointer(), stride);
->>>>>>> 296e9c3a
         });
 
     cgh.parallel_for<class row_row_m32n8k16>(
@@ -120,13 +101,9 @@
           joint_matrix<bfloat16, use::b, 16, 8, layout::row_major> sub_b(sg);
 
           // CHECK: tail call { float, float, float, float, float, float, float, float } @llvm.nvvm.wmma.m32n8k16.load.c.row.stride.f32.p1f32(float addrspace(1)* %_arg_accC, i32 16)
-<<<<<<< HEAD
+          // CHECK-OPAQUE: tail call { float, float, float, float, float, float, float, float } @llvm.nvvm.wmma.m32n8k16.load.c.row.stride.f32.p1(ptr addrspace(1) %_arg_accC, i32 16)
           joint_matrix_load(sg, sub_c, accC.get_pointer(), stride,
                             layout::row_major);
-=======
-          // CHECK-OPAQUE: tail call { float, float, float, float, float, float, float, float } @llvm.nvvm.wmma.m32n8k16.load.c.row.stride.f32.p1(ptr addrspace(1) %_arg_accC, i32 16)
-          joint_matrix_load(sg, sub_c, accC.get_pointer(), stride);
->>>>>>> 296e9c3a
           // CHECK: tail call { i32, i32, i32, i32, i32, i32, i32, i32 } @llvm.nvvm.wmma.m32n8k16.load.a.row.stride.bf16.p0i32(i32* %call.ascast.i.i{{.*}}.i, i32 16)
           // CHECK-OPAQUE: tail call { i32, i32, i32, i32, i32, i32, i32, i32 } @llvm.nvvm.wmma.m32n8k16.load.a.row.stride.bf16.p0(ptr %call.ascast.i.i{{.*}}.i, i32 16)
           joint_matrix_load(sg, sub_a, accA.get_pointer(), stride);
@@ -137,13 +114,9 @@
           // CHECK-OPAQUE: tail call { float, float, float, float, float, float, float, float } @llvm.nvvm.wmma.m32n8k16.mma.row.row.bf16(i32 {{.*}}, i32 {{.*}}, i32 {{.*}}, i32 {{.*}}, i32 {{.*}}, i32 {{.*}}, i32 {{.*}}, i32 {{.*}}, i32 {{.*}}, i32 {{.*}}, float {{.*}}, float {{.*}}, float {{.*}}, float {{.*}}, float {{.*}}, float {{.*}}, float {{.*}}, float {{.*}})
           sub_c = joint_matrix_mad(sg, sub_a, sub_b, sub_c);
           // CHECK: tail call void @llvm.nvvm.wmma.m32n8k16.store.d.row.stride.f32.p1f32(float addrspace(1)* %_arg_accD, float %24, float %25, float %26, float %27, float %28, float %29, float %30, float %31, i32 16)
-<<<<<<< HEAD
+          // CHECK-OPAQUE: tail call void @llvm.nvvm.wmma.m32n8k16.store.d.row.stride.f32.p1(ptr addrspace(1) %_arg_accD, float {{.*}}, float {{.*}}, float {{.*}}, float {{.*}}, float {{.*}}, float {{.*}}, float {{.*}}, float {{.*}}, i32 16)
           joint_matrix_store(sg, sub_c, accD.get_pointer(), stride,
                              layout::row_major);
-=======
-          // CHECK-OPAQUE: tail call void @llvm.nvvm.wmma.m32n8k16.store.d.row.stride.f32.p1(ptr addrspace(1) %_arg_accD, float {{.*}}, float {{.*}}, float {{.*}}, float {{.*}}, float {{.*}}, float {{.*}}, float {{.*}}, float {{.*}}, i32 16)
-          joint_matrix_store(sg, sub_c, accD.get_pointer(), stride);
->>>>>>> 296e9c3a
         });
 
     cgh.parallel_for<class col_col_m32n8k16>(
@@ -156,13 +129,9 @@
           joint_matrix<bfloat16, use::b, 16, 8, layout::col_major> sub_b(sg);
 
           // CHECK: tail call { float, float, float, float, float, float, float, float } @llvm.nvvm.wmma.m32n8k16.load.c.col.stride.f32.p1f32(float addrspace(1)* %_arg_accC, i32 16)
-<<<<<<< HEAD
+          // CHECK-OPAQUE: tail call { float, float, float, float, float, float, float, float } @llvm.nvvm.wmma.m32n8k16.load.c.col.stride.f32.p1(ptr addrspace(1) %_arg_accC, i32 16)
           joint_matrix_load(sg, sub_c, accC.get_pointer(), stride,
                             layout::col_major);
-=======
-          // CHECK-OPAQUE: tail call { float, float, float, float, float, float, float, float } @llvm.nvvm.wmma.m32n8k16.load.c.col.stride.f32.p1(ptr addrspace(1) %_arg_accC, i32 16)
-          joint_matrix_load(sg, sub_c, accC.get_pointer(), stride);
->>>>>>> 296e9c3a
           // CHECK: tail call { i32, i32, i32, i32, i32, i32, i32, i32 } @llvm.nvvm.wmma.m32n8k16.load.a.col.stride.bf16.p0i32(i32* %call.ascast.i.i{{.*}}.i, i32 16)
           // CHECK-OPAQUE: tail call { i32, i32, i32, i32, i32, i32, i32, i32 } @llvm.nvvm.wmma.m32n8k16.load.a.col.stride.bf16.p0(ptr %call.ascast.i.i{{.*}}.i, i32 16)
           joint_matrix_load(sg, sub_a, accA.get_pointer(), stride);
@@ -173,13 +142,9 @@
           // CHECK-OPAQUE: tail call { float, float, float, float, float, float, float, float } @llvm.nvvm.wmma.m32n8k16.mma.col.col.bf16(i32 {{.*}}, i32 {{.*}}, i32 {{.*}}, i32 {{.*}}, i32 {{.*}}, i32 {{.*}}, i32 {{.*}}, i32 {{.*}}, i32 {{.*}}, i32 {{.*}}, float {{.*}}, float {{.*}}, float {{.*}}, float {{.*}}, float {{.*}}, float {{.*}}, float {{.*}}, float {{.*}})
           sub_c = joint_matrix_mad(sg, sub_a, sub_b, sub_c);
           // CHECK: tail call void @llvm.nvvm.wmma.m32n8k16.store.d.col.stride.f32.p1f32(float addrspace(1)* %_arg_accD, float %24, float %25, float %26, float %27, float %28, float %29, float %30, float %31, i32 16)
-<<<<<<< HEAD
+          // CHECK-OPAQUE: tail call void @llvm.nvvm.wmma.m32n8k16.store.d.col.stride.f32.p1(ptr addrspace(1) %_arg_accD, float {{.*}}, float {{.*}}, float {{.*}}, float {{.*}}, float {{.*}}, float {{.*}}, float {{.*}}, float {{.*}}, i32 16)
           joint_matrix_store(sg, sub_c, accD.get_pointer(), stride,
                              layout::col_major);
-=======
-          // CHECK-OPAQUE: tail call void @llvm.nvvm.wmma.m32n8k16.store.d.col.stride.f32.p1(ptr addrspace(1) %_arg_accD, float {{.*}}, float {{.*}}, float {{.*}}, float {{.*}}, float {{.*}}, float {{.*}}, float {{.*}}, float {{.*}}, i32 16)
-          joint_matrix_store(sg, sub_c, accD.get_pointer(), stride);
->>>>>>> 296e9c3a
         });
 
     cgh.parallel_for<class row_row_m8n32k16>(
@@ -192,13 +157,9 @@
           joint_matrix<bfloat16, use::b, 16, 32, layout::row_major> sub_b(sg);
 
           // CHECK: tail call { float, float, float, float, float, float, float, float } @llvm.nvvm.wmma.m8n32k16.load.c.row.stride.f32.p1f32(float addrspace(1)* %_arg_accC, i32 16)
-<<<<<<< HEAD
+          // CHECK-OPAQUE: tail call { float, float, float, float, float, float, float, float } @llvm.nvvm.wmma.m8n32k16.load.c.row.stride.f32.p1(ptr addrspace(1) %_arg_accC, i32 16)
           joint_matrix_load(sg, sub_c, accC.get_pointer(), stride,
                             layout::row_major);
-=======
-          // CHECK-OPAQUE: tail call { float, float, float, float, float, float, float, float } @llvm.nvvm.wmma.m8n32k16.load.c.row.stride.f32.p1(ptr addrspace(1) %_arg_accC, i32 16)
-          joint_matrix_load(sg, sub_c, accC.get_pointer(), stride);
->>>>>>> 296e9c3a
           // CHECK: tail call { i32, i32 } @llvm.nvvm.wmma.m8n32k16.load.a.row.stride.bf16.p0i32(i32* %call.ascast.i.i{{.*}}.i, i32 16)
           // CHECK-OPAQUE: tail call { i32, i32 } @llvm.nvvm.wmma.m8n32k16.load.a.row.stride.bf16.p0(ptr %call.ascast.i.i{{.*}}.i, i32 16)
           joint_matrix_load(sg, sub_a, accA.get_pointer(), stride);
@@ -209,13 +170,9 @@
           // CHECK-OPAQUE: tail call { float, float, float, float, float, float, float, float } @llvm.nvvm.wmma.m8n32k16.mma.row.row.bf16(i32 {{.*}}, i32 {{.*}}, i32 {{.*}}, i32 {{.*}}, i32 {{.*}}, i32 {{.*}}, i32 {{.*}}, i32 {{.*}}, i32 {{.*}}, i32 {{.*}}, float {{.*}}, float {{.*}}, float {{.*}}, float {{.*}}, float {{.*}}, float {{.*}}, float {{.*}}, float {{.*}})
           sub_c = joint_matrix_mad(sg, sub_a, sub_b, sub_c);
           // CHECK: tail call void @llvm.nvvm.wmma.m8n32k16.store.d.row.stride.f32.p1f32(float addrspace(1)* %_arg_accD, float %24, float %25, float %26, float %27, float %28, float %29, float %30, float %31, i32 16)
-<<<<<<< HEAD
+          // CHECK-OPAQUE: tail call void @llvm.nvvm.wmma.m8n32k16.store.d.row.stride.f32.p1(ptr addrspace(1) %_arg_accD, float {{.*}}, float {{.*}}, float {{.*}}, float {{.*}}, float {{.*}}, float {{.*}}, float {{.*}}, float {{.*}}, i32 16)
           joint_matrix_store(sg, sub_c, accD.get_pointer(), stride,
                              layout::row_major);
-=======
-          // CHECK-OPAQUE: tail call void @llvm.nvvm.wmma.m8n32k16.store.d.row.stride.f32.p1(ptr addrspace(1) %_arg_accD, float {{.*}}, float {{.*}}, float {{.*}}, float {{.*}}, float {{.*}}, float {{.*}}, float {{.*}}, float {{.*}}, i32 16)
-          joint_matrix_store(sg, sub_c, accD.get_pointer(), stride);
->>>>>>> 296e9c3a
         });
 
     cgh.parallel_for<class col_col_m8n32k16>(
@@ -228,13 +185,9 @@
           joint_matrix<bfloat16, use::b, 16, 32, layout::col_major> sub_b(sg);
 
           // CHECK: tail call { float, float, float, float, float, float, float, float } @llvm.nvvm.wmma.m8n32k16.load.c.col.stride.f32.p1f32(float addrspace(1)* %_arg_accC, i32 16)
-<<<<<<< HEAD
+          // CHECK-OPAQUE: tail call { float, float, float, float, float, float, float, float } @llvm.nvvm.wmma.m8n32k16.load.c.col.stride.f32.p1(ptr addrspace(1) %_arg_accC, i32 16)
           joint_matrix_load(sg, sub_c, accC.get_pointer(), stride,
                             layout::col_major);
-=======
-          // CHECK-OPAQUE: tail call { float, float, float, float, float, float, float, float } @llvm.nvvm.wmma.m8n32k16.load.c.col.stride.f32.p1(ptr addrspace(1) %_arg_accC, i32 16)
-          joint_matrix_load(sg, sub_c, accC.get_pointer(), stride);
->>>>>>> 296e9c3a
           // CHECK: tail call { i32, i32 } @llvm.nvvm.wmma.m8n32k16.load.a.col.stride.bf16.p0i32(i32* %call.ascast.i.i{{.*}}.i, i32 16)
           // CHECK-OPAQUE: tail call { i32, i32 } @llvm.nvvm.wmma.m8n32k16.load.a.col.stride.bf16.p0(ptr %call.ascast.i.i{{.*}}.i, i32 16)
           joint_matrix_load(sg, sub_a, accA.get_pointer(), stride);
@@ -245,13 +198,9 @@
           // CHECK-OPAQUE: tail call { float, float, float, float, float, float, float, float } @llvm.nvvm.wmma.m8n32k16.mma.col.col.bf16(i32 {{.*}}, i32 {{.*}}, i32 {{.*}}, i32 {{.*}}, i32 {{.*}}, i32 {{.*}}, i32 {{.*}}, i32 {{.*}}, i32 {{.*}}, i32 {{.*}}, float {{.*}}, float {{.*}}, float {{.*}}, float {{.*}}, float {{.*}}, float {{.*}}, float {{.*}}, float {{.*}})
           sub_c = joint_matrix_mad(sg, sub_a, sub_b, sub_c);
           // CHECK: tail call void @llvm.nvvm.wmma.m8n32k16.store.d.col.stride.f32.p1f32(float addrspace(1)* %_arg_accD, float %24, float %25, float %26, float %27, float %28, float %29, float %30, float %31, i32 16)
-<<<<<<< HEAD
+          // CHECK-OPAQUE: tail call void @llvm.nvvm.wmma.m8n32k16.store.d.col.stride.f32.p1(ptr addrspace(1) %_arg_accD, float {{.*}}, float {{.*}}, float {{.*}}, float {{.*}}, float {{.*}}, float {{.*}}, float {{.*}}, float {{.*}}, i32 16)
           joint_matrix_store(sg, sub_c, accD.get_pointer(), stride,
                              layout::col_major);
-=======
-          // CHECK-OPAQUE: tail call void @llvm.nvvm.wmma.m8n32k16.store.d.col.stride.f32.p1(ptr addrspace(1) %_arg_accD, float {{.*}}, float {{.*}}, float {{.*}}, float {{.*}}, float {{.*}}, float {{.*}}, float {{.*}}, float {{.*}}, i32 16)
-          joint_matrix_store(sg, sub_c, accD.get_pointer(), stride);
->>>>>>> 296e9c3a
         });
   });
 
