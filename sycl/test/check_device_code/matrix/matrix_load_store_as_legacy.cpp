// RUN: %clangxx -fsycl-device-only -S -emit-llvm -o - %s | FileCheck %s

<<<<<<< HEAD
// REQUIRES: TEMPORARY_DISABLED
=======
// Check that SROA and mem2reg won't leave alloca of matrix type in IR
// CHECK-NOT: alloca target("spirv.JointMatrixINTEL"
>>>>>>> 52a0fc8e

// check that correct address spaces are used to load from and store to
#define SYCL_EXT_ONEAPI_MATRIX_VERSION 1
#include <sycl/sycl.hpp>

using namespace sycl;
using namespace sycl::ext::oneapi::experimental::matrix;

int main(void) {
  queue q;
  unsigned short *A = malloc_shared<unsigned short>(8 * 16, q);
  unsigned short *B = malloc_shared<unsigned short>(16 * 16, q);
  float *C = malloc_shared<float>(8 * 16, q);

  auto pA = multi_ptr<unsigned short, access::address_space::global_space>(A);
  auto pB = multi_ptr<unsigned short, access::address_space::global_space>(B);
  auto pC = multi_ptr<float, access::address_space::global_space>(C);

  q.submit([&](handler &h) {
    local_accessor<unsigned short, 2> tileA{{8, 16}, h};

    h.parallel_for(
        nd_range<2>({1, 16}, {1, 16}),
        [=](nd_item<2> it) [[intel::reqd_sub_group_size(16)]] {
          sub_group sg = it.get_sub_group();

          joint_matrix<unsigned short, 8, 16> tA(sg);
          joint_matrix<unsigned short, 16, 16, matrix_layout::packed_b> tB(sg);
          joint_matrix<float, 8, 16> tC(sg);

          vec<unsigned short, 8> slmvec = sg.load<8>(pA);
          sg.store<8>(
              tileA.template get_multi_ptr<sycl::access::decorated::yes>(),
              slmvec);
          it.barrier(access::fence_space::local_space);

          // A should load from local address space
          // CHECK: %{{.*}} = tail call spir_func noundef target("spirv.JointMatrixINTEL", i16, 8, 16, 0, 3) @_Z[[#]]__spirv_JointMatrixLoadINTEL{{.*}}(i16 addrspace(3)* noundef %{{.*}}, i64 noundef 16, i32 noundef 0, i32 noundef 3, i32 noundef 0) #{{.*}}
          joint_matrix_load(
              sg, tA,
              tileA.template get_multi_ptr<sycl::access::decorated::yes>(), 16,
              matrix_layout::row_major);
          // B should load from global address space
          // CHECK: %{{.*}} = tail call spir_func noundef target("spirv.JointMatrixINTEL", i16, 16, 16, 3, 3) @_Z[[#]]__spirv_JointMatrixLoadINTEL{{.*}}(i16 addrspace(1)* noundef %{{.*}}, i64 noundef 32, i32 noundef [[#]], i32 noundef 3, i32 noundef 0) #{{.*}}
          joint_matrix_load(sg, tB, pB, 32, matrix_layout::packed_b);
          tC = joint_matrix_mad(sg, tA, tB, tC);
          // C should store to global address space
          // CHECK: tail call spir_func void @_Z[[#]]__spirv_JointMatrixStoreINTEL{{.*}}(float addrspace(1)* noundef %{{.*}}, target("spirv.JointMatrixINTEL", float, 8, 16, 0, 3) noundef %{{.*}}, i64 noundef 16, i32 noundef 0, i32 noundef 3, i32 noundef 0) #{{.*}}
          joint_matrix_store(sg, tC, pC, 16, matrix_layout::row_major);
        });
  });

  free(A, q);
  free(B, q);
  free(C, q);

  return 0;
}<|MERGE_RESOLUTION|>--- conflicted
+++ resolved
@@ -1,11 +1,7 @@
 // RUN: %clangxx -fsycl-device-only -S -emit-llvm -o - %s | FileCheck %s
 
-<<<<<<< HEAD
-// REQUIRES: TEMPORARY_DISABLED
-=======
 // Check that SROA and mem2reg won't leave alloca of matrix type in IR
 // CHECK-NOT: alloca target("spirv.JointMatrixINTEL"
->>>>>>> 52a0fc8e
 
 // check that correct address spaces are used to load from and store to
 #define SYCL_EXT_ONEAPI_MATRIX_VERSION 1
