// REQUIRES: cuda

<<<<<<< HEAD
// RUN: %clangxx -fsycl-device-only -fsycl-targets=nvptx64-nvidia-cuda -Xsycl-target-backend --cuda-gpu-arch=sm_70 -DSYCL_EXT_ONEAPI_MATRIX_VERSION=4 -S -Xclang -emit-llvm %s -o -| FileCheck %s
=======
// RUN: %clangxx -Xclang -no-opaque-pointers -fsycl-device-only -fsycl-targets=nvptx64-nvidia-cuda -Xsycl-target-backend --cuda-gpu-arch=sm_70 -DSYCL_EXT_ONEAPI_MATRIX_VERSION=3 -S -Xclang -emit-llvm %s -o -| FileCheck %s
// RUN: %clangxx -Xclang -opaque-pointers -fsycl-device-only -fsycl-targets=nvptx64-nvidia-cuda -Xsycl-target-backend --cuda-gpu-arch=sm_70 -DSYCL_EXT_ONEAPI_MATRIX_VERSION=3 -S -Xclang -emit-llvm %s -o -| FileCheck %s --check-prefixes=CHECK-OPAQUE
>>>>>>> 296e9c3a

#include <sycl/sycl.hpp>

using namespace sycl;
using namespace sycl::ext::oneapi::experimental::matrix;

constexpr int stride = 16;

int main() {

  buffer<half, 1> bufA(nullptr, range<1>(1));
  buffer<half, 1> bufB(nullptr, range<1>(1));
  buffer<half, 1> bufC(nullptr, range<1>(1));
  buffer<half, 1> bufD(nullptr, range<1>(1));

  queue q;

  q.submit([&](handler &cgh) {
    sycl::accessor<half, 1, sycl::access::mode::read_write,
                   sycl::target::device>
        accA(bufA, cgh);
    sycl::accessor<half, 1, sycl::access::mode::read_write,
                   sycl::target::device>
        accB(bufB, cgh);
    sycl::accessor<half, 1, sycl::access::mode::read_write,
                   sycl::target::device>
        accC(bufC, cgh);
    sycl::accessor<half, 1, sycl::access::mode::read_write,
                   sycl::target::device>
        accD(bufD, cgh);

    cgh.parallel_for<class row_row_m16n16k16>(
        nd_range<2>({1, 32}, {1, 32}),
        [=](nd_item<2> item) [[sycl::reqd_work_group_size(1, 1, 32)]] {
          sycl::sub_group sg = item.get_sub_group();

          joint_matrix<half, use::accumulator, 16, 16> sub_c(sg);
          joint_matrix<half, use::a, 16, 16, layout::row_major> sub_a(sg);
          joint_matrix<half, use::b, 16, 16, layout::row_major> sub_b(sg);

          // CHECK: tail call { <2 x half>, <2 x half>, <2 x half>, <2 x half> } @llvm.nvvm.wmma.m16n16k16.load.c.row.stride.f16.p0i32(i32* %call.ascast.i.i{{.*}}.i, i32 16)
<<<<<<< HEAD
          joint_matrix_load(sg, sub_c, accC.get_pointer(), stride,
                            layout::row_major);
=======
          // CHECK-OPAQUE: tail call { <2 x half>, <2 x half>, <2 x half>, <2 x half> } @llvm.nvvm.wmma.m16n16k16.load.c.row.stride.f16.p0(ptr %call.ascast.i.i{{.*}}.i, i32 16)
          joint_matrix_load(sg, sub_c, accC.get_pointer(), stride);
>>>>>>> 296e9c3a
          // CHECK: tail call { <2 x half>, <2 x half>, <2 x half>, <2 x half>, <2 x half>, <2 x half>, <2 x half>, <2 x half> } @llvm.nvvm.wmma.m16n16k16.load.a.row.stride.f16.p0i32(i32* %call.ascast.i.i{{.*}}.i, i32 16)
          // CHECK-OPAQUE: tail call { <2 x half>, <2 x half>, <2 x half>, <2 x half>, <2 x half>, <2 x half>, <2 x half>, <2 x half> } @llvm.nvvm.wmma.m16n16k16.load.a.row.stride.f16.p0(ptr %call.ascast.i.i{{.*}}.i, i32 16)
          joint_matrix_load(sg, sub_a, accA.get_pointer(), stride);
          // CHECK: tail call { <2 x half>, <2 x half>, <2 x half>, <2 x half>, <2 x half>, <2 x half>, <2 x half>, <2 x half> } @llvm.nvvm.wmma.m16n16k16.load.b.row.stride.f16.p0i32(i32* %call.ascast.i.i{{.*}}.i, i32 16)
          // CHECK-OPAQUE: tail call { <2 x half>, <2 x half>, <2 x half>, <2 x half>, <2 x half>, <2 x half>, <2 x half>, <2 x half> } @llvm.nvvm.wmma.m16n16k16.load.b.row.stride.f16.p0(ptr %call.ascast.i.i{{.*}}.i, i32 16)
          joint_matrix_load(sg, sub_b, accB.get_pointer(), stride);
          // CHECK: tail call { <2 x half>, <2 x half>, <2 x half>, <2 x half> } @llvm.nvvm.wmma.m16n16k16.mma.row.row.f16.f16(<2 x half> %8, <2 x half> %9, <2 x half> %10, <2 x half> %11, <2 x half> %12, <2 x half> %13, <2 x half> %14, <2 x half> %15, <2 x half> %18, <2 x half> %19, <2 x half> %20, <2 x half> %21, <2 x half> %22, <2 x half> %23, <2 x half> %24, <2 x half> %25, <2 x half> %2, <2 x half> %3, <2 x half> %4, <2 x half> %5)
          // CHECK-OPAQUE: tail call { <2 x half>, <2 x half>, <2 x half>, <2 x half> } @llvm.nvvm.wmma.m16n16k16.mma.row.row.f16.f16(<2 x half> {{.*}}, <2 x half> {{.*}}, <2 x half> {{.*}}, <2 x half> {{.*}}, <2 x half> {{.*}}, <2 x half> {{.*}}, <2 x half> {{.*}}, <2 x half> {{.*}}, <2 x half> {{.*}}, <2 x half> {{.*}}, <2 x half> {{.*}}, <2 x half> {{.*}}, <2 x half> {{.*}}, <2 x half> {{.*}}, <2 x half> {{.*}}, <2 x half> {{.*}}, <2 x half> {{.*}}, <2 x half> {{.*}}, <2 x half> {{.*}}, <2 x half> {{.*}})
          sub_c = joint_matrix_mad(sg, sub_a, sub_b, sub_c);
          // CHECK: tail call void @llvm.nvvm.wmma.m16n16k16.store.d.row.stride.f16.p0i32(i32* %call.ascast.i.i{{.*}}.i, <2 x half> %27, <2 x half> %28, <2 x half> %29, <2 x half> %30, i32 16)
<<<<<<< HEAD
          joint_matrix_store(sg, sub_c, accD.get_pointer(), stride,
                             layout::row_major);
=======
          // CHECK-OPAQUE: tail call void @llvm.nvvm.wmma.m16n16k16.store.d.row.stride.f16.p0(ptr %call.ascast.i.i{{.*}}.i, <2 x half> {{.*}}, <2 x half> {{.*}}, <2 x half> {{.*}}, <2 x half> {{.*}}, i32 16)
          joint_matrix_store(sg, sub_c, accD.get_pointer(), stride);
>>>>>>> 296e9c3a
        });

    cgh.parallel_for<class col_col_m16n16k16>(
        nd_range<2>({1, 32}, {1, 32}),
        [=](nd_item<2> item) [[sycl::reqd_work_group_size(1, 1, 32)]] {
          sycl::sub_group sg = item.get_sub_group();

          joint_matrix<half, use::accumulator, 16, 16> sub_c(sg);
          joint_matrix<half, use::a, 16, 16, layout::col_major> sub_a(sg);
          joint_matrix<half, use::b, 16, 16, layout::col_major> sub_b(sg);

<<<<<<< HEAD
          // CHECK: tail call { <2 x half>, <2 x half>, <2 x half>, <2 x half> } @llvm.nvvm.wmma.m16n16k16.load.c.col.stride.f16.p0i32(i32* %call.ascast.i{{.*}}.i.i.i, i32 16)
          joint_matrix_load(sg, sub_c, accC.get_pointer(), stride,
                            layout::col_major);
=======
          joint_matrix<half, matrix_use::b, 16, 16, matrix_layout::col_major>
              sub_b;

          // CHECK: tail call { <2 x half>, <2 x half>, <2 x half>, <2 x half> } @llvm.nvvm.wmma.m16n16k16.load.c.col.stride.f16.p0i32(i32* %call.ascast.i.i{{.*}}.i, i32 16)
          // CHECK-OPAQUE: tail call { <2 x half>, <2 x half>, <2 x half>, <2 x half> } @llvm.nvvm.wmma.m16n16k16.load.c.col.stride.f16.p0(ptr %call.ascast.i.i{{.*}}.i, i32 16)
          joint_matrix_load(sg, sub_c, accC.get_pointer(), stride);
>>>>>>> 296e9c3a
          // CHECK: tail call { <2 x half>, <2 x half>, <2 x half>, <2 x half>, <2 x half>, <2 x half>, <2 x half>, <2 x half> } @llvm.nvvm.wmma.m16n16k16.load.a.col.stride.f16.p0i32(i32* %call.ascast.i.i{{.*}}.i, i32 16)
          // CHECK-OPAQUE: tail call { <2 x half>, <2 x half>, <2 x half>, <2 x half>, <2 x half>, <2 x half>, <2 x half>, <2 x half> } @llvm.nvvm.wmma.m16n16k16.load.a.col.stride.f16.p0(ptr %call.ascast.i.i{{.*}}.i, i32 16)
          joint_matrix_load(sg, sub_a, accA.get_pointer(), stride);
          // CHECK: tail call { <2 x half>, <2 x half>, <2 x half>, <2 x half>, <2 x half>, <2 x half>, <2 x half>, <2 x half> } @llvm.nvvm.wmma.m16n16k16.load.b.col.stride.f16.p0i32(i32* %call.ascast.i.i{{.*}}.i, i32 16)
          // CHECK-OPAQUE: tail call { <2 x half>, <2 x half>, <2 x half>, <2 x half>, <2 x half>, <2 x half>, <2 x half>, <2 x half> } @llvm.nvvm.wmma.m16n16k16.load.b.col.stride.f16.p0(ptr %call.ascast.i.i{{.*}}.i, i32 16)
          joint_matrix_load(sg, sub_b, accB.get_pointer(), stride);
          // CHECK: tail call { <2 x half>, <2 x half>, <2 x half>, <2 x half> } @llvm.nvvm.wmma.m16n16k16.mma.col.col.f16.f16(<2 x half> %8, <2 x half> %9, <2 x half> %10, <2 x half> %11, <2 x half> %12, <2 x half> %13, <2 x half> %14, <2 x half> %15, <2 x half> %18, <2 x half> %19, <2 x half> %20, <2 x half> %21, <2 x half> %22, <2 x half> %23, <2 x half> %24, <2 x half> %25, <2 x half> %2, <2 x half> %3, <2 x half> %4, <2 x half> %5)
          // CHECK-OPAQUE: tail call { <2 x half>, <2 x half>, <2 x half>, <2 x half> } @llvm.nvvm.wmma.m16n16k16.mma.col.col.f16.f16(<2 x half> {{.*}}, <2 x half> {{.*}}, <2 x half> {{.*}}, <2 x half> {{.*}}, <2 x half> {{.*}}, <2 x half> {{.*}}, <2 x half> {{.*}}, <2 x half> {{.*}}, <2 x half> {{.*}}, <2 x half> {{.*}}, <2 x half> {{.*}}, <2 x half> {{.*}}, <2 x half> {{.*}}, <2 x half> {{.*}}, <2 x half> {{.*}}, <2 x half> {{.*}}, <2 x half> {{.*}}, <2 x half> {{.*}}, <2 x half> {{.*}}, <2 x half> {{.*}})
          sub_c = joint_matrix_mad(sg, sub_a, sub_b, sub_c);
<<<<<<< HEAD
          // CHECK: tail call void @llvm.nvvm.wmma.m16n16k16.store.d.col.stride.f16.p0i32(i32* %call.ascast.i{{.*}}.i.i{{.*}}.i, <2 x half> %27, <2 x half> %28, <2 x half> %29, <2 x half> %30, i32 16)
          joint_matrix_store(sg, sub_c, accD.get_pointer(), stride,
                             layout::col_major);
=======
          // CHECK: tail call void @llvm.nvvm.wmma.m16n16k16.store.d.col.stride.f16.p0i32(i32* %call.ascast.i.i{{.*}}.i, <2 x half> %27, <2 x half> %28, <2 x half> %29, <2 x half> %30, i32 16)
          // CHECK-OPAQUE: tail call void @llvm.nvvm.wmma.m16n16k16.store.d.col.stride.f16.p0(ptr %call.ascast.i.i{{.*}}.i, <2 x half> {{.*}}, <2 x half> {{.*}}, <2 x half> {{.*}}, <2 x half> {{.*}}, i32 16)
          joint_matrix_store(sg, sub_c, accD.get_pointer(), stride);
>>>>>>> 296e9c3a
        });

    cgh.parallel_for<class row_row_m32n8k16>(
        nd_range<2>({1, 32}, {1, 32}),
        [=](nd_item<2> item) [[sycl::reqd_work_group_size(1, 1, 32)]] {
          sycl::sub_group sg = item.get_sub_group();

          joint_matrix<half, use::accumulator, 32, 8> sub_c(sg);
          joint_matrix<half, use::a, 32, 16, layout::row_major> sub_a(sg);
          joint_matrix<half, use::b, 16, 8, layout::row_major> sub_b(sg);

          // CHECK: tail call { <2 x half>, <2 x half>, <2 x half>, <2 x half> } @llvm.nvvm.wmma.m32n8k16.load.c.row.stride.f16.p0i32(i32* %call.ascast.i.i{{.*}}.i, i32 16)
<<<<<<< HEAD
          joint_matrix_load(sg, sub_c, accC.get_pointer(), stride,
                            layout::row_major);
=======
          // CHECK-OPAQUE: tail call { <2 x half>, <2 x half>, <2 x half>, <2 x half> } @llvm.nvvm.wmma.m32n8k16.load.c.row.stride.f16.p0(ptr %call.ascast.i.i{{.*}}.i, i32 16)
          joint_matrix_load(sg, sub_c, accC.get_pointer(), stride);
>>>>>>> 296e9c3a
          // CHECK: tail call { <2 x half>, <2 x half>, <2 x half>, <2 x half>, <2 x half>, <2 x half>, <2 x half>, <2 x half> } @llvm.nvvm.wmma.m32n8k16.load.a.row.stride.f16.p0i32(i32* %call.ascast.i.i{{.*}}.i, i32 16)
          // CHECK-OPAQUE: tail call { <2 x half>, <2 x half>, <2 x half>, <2 x half>, <2 x half>, <2 x half>, <2 x half>, <2 x half> } @llvm.nvvm.wmma.m32n8k16.load.a.row.stride.f16.p0(ptr %call.ascast.i.i{{.*}}.i, i32 16)
          joint_matrix_load(sg, sub_a, accA.get_pointer(), stride);
          // CHECK: tail call { <2 x half>, <2 x half>, <2 x half>, <2 x half>, <2 x half>, <2 x half>, <2 x half>, <2 x half> } @llvm.nvvm.wmma.m32n8k16.load.b.row.stride.f16.p0i32(i32* %call.ascast.i.i{{.*}}.i, i32 16)
          // CHECK-OPAQUE: tail call { <2 x half>, <2 x half>, <2 x half>, <2 x half>, <2 x half>, <2 x half>, <2 x half>, <2 x half> } @llvm.nvvm.wmma.m32n8k16.load.b.row.stride.f16.p0(ptr %call.ascast.i.i{{.*}}.i, i32 16)
          joint_matrix_load(sg, sub_b, accB.get_pointer(), stride);
          // CHECK: tail call { <2 x half>, <2 x half>, <2 x half>, <2 x half> } @llvm.nvvm.wmma.m32n8k16.mma.row.row.f16.f16(<2 x half> %8, <2 x half> %9, <2 x half> %10, <2 x half> %11, <2 x half> %12, <2 x half> %13, <2 x half> %14, <2 x half> %15, <2 x half> %18, <2 x half> %19, <2 x half> %20, <2 x half> %21, <2 x half> %22, <2 x half> %23, <2 x half> %24, <2 x half> %25, <2 x half> %2, <2 x half> %3, <2 x half> %4, <2 x half> %5)
          // CHECK-OPAQUE: tail call { <2 x half>, <2 x half>, <2 x half>, <2 x half> } @llvm.nvvm.wmma.m32n8k16.mma.row.row.f16.f16(<2 x half> {{.*}}, <2 x half> {{.*}}, <2 x half> {{.*}}, <2 x half> {{.*}}, <2 x half> {{.*}}, <2 x half> {{.*}}, <2 x half> {{.*}}, <2 x half> {{.*}}, <2 x half> {{.*}}, <2 x half> {{.*}}, <2 x half> {{.*}}, <2 x half> {{.*}}, <2 x half> {{.*}}, <2 x half> {{.*}}, <2 x half> {{.*}}, <2 x half> {{.*}}, <2 x half> {{.*}}, <2 x half> {{.*}}, <2 x half> {{.*}}, <2 x half> {{.*}})
          sub_c = joint_matrix_mad(sg, sub_a, sub_b, sub_c);
          // CHECK: tail call void @llvm.nvvm.wmma.m32n8k16.store.d.row.stride.f16.p0i32(i32* %call.ascast.i.i{{.*}}.i, <2 x half> %27, <2 x half> %28, <2 x half> %29, <2 x half> %30, i32 16)
<<<<<<< HEAD
          joint_matrix_store(sg, sub_c, accD.get_pointer(), stride,
                             layout::row_major);
=======
          // CHECK-OPAQUE: tail call void @llvm.nvvm.wmma.m32n8k16.store.d.row.stride.f16.p0(ptr %call.ascast.i.i{{.*}}.i, <2 x half> {{.*}}, <2 x half> {{.*}}, <2 x half> {{.*}}, <2 x half> {{.*}}, i32 16)
          joint_matrix_store(sg, sub_c, accD.get_pointer(), stride);
>>>>>>> 296e9c3a
        });

    cgh.parallel_for<class col_col_m32n8k16>(
        nd_range<2>({1, 32}, {1, 32}),
        [=](nd_item<2> item) [[sycl::reqd_work_group_size(1, 1, 32)]] {
          sycl::sub_group sg = item.get_sub_group();

          joint_matrix<half, use::accumulator, 32, 8> sub_c(sg);
          joint_matrix<half, use::a, 32, 16, layout::col_major> sub_a(sg);
          joint_matrix<half, use::b, 16, 8, layout::col_major> sub_b(sg);

<<<<<<< HEAD
          // CHECK: tail call { <2 x half>, <2 x half>, <2 x half>, <2 x half> } @llvm.nvvm.wmma.m32n8k16.load.c.col.stride.f16.p0i32(i32* %call.ascast.i{{.*}}.i.i{{.*}}.i, i32 16)
          joint_matrix_load(sg, sub_c, accC.get_pointer(), stride,
                            layout::col_major);
=======
          joint_matrix<half, matrix_use::a, 32, 16, matrix_layout::col_major>
              sub_a;

          joint_matrix<half, matrix_use::b, 16, 8, matrix_layout::col_major>
              sub_b;

          // CHECK: tail call { <2 x half>, <2 x half>, <2 x half>, <2 x half> } @llvm.nvvm.wmma.m32n8k16.load.c.col.stride.f16.p0i32(i32* %call.ascast.i.i{{.*}}.i, i32 16)
          // CHECK-OPAQUE: tail call { <2 x half>, <2 x half>, <2 x half>, <2 x half> } @llvm.nvvm.wmma.m32n8k16.load.c.col.stride.f16.p0(ptr %call.ascast.i.i{{.*}}.i, i32 16)
          joint_matrix_load(sg, sub_c, accC.get_pointer(), stride);
>>>>>>> 296e9c3a
          // CHECK: tail call { <2 x half>, <2 x half>, <2 x half>, <2 x half>, <2 x half>, <2 x half>, <2 x half>, <2 x half> } @llvm.nvvm.wmma.m32n8k16.load.a.col.stride.f16.p0i32(i32* %call.ascast.i.i{{.*}}.i, i32 16)
          // CHECK-OPAQUE: tail call { <2 x half>, <2 x half>, <2 x half>, <2 x half>, <2 x half>, <2 x half>, <2 x half>, <2 x half> } @llvm.nvvm.wmma.m32n8k16.load.a.col.stride.f16.p0(ptr %call.ascast.i.i{{.*}}.i, i32 16)
          joint_matrix_load(sg, sub_a, accA.get_pointer(), stride);
          // CHECK: tail call { <2 x half>, <2 x half>, <2 x half>, <2 x half>, <2 x half>, <2 x half>, <2 x half>, <2 x half> } @llvm.nvvm.wmma.m32n8k16.load.b.col.stride.f16.p0i32(i32* %call.ascast.i.i{{.*}}.i, i32 16)
          // CHECK-OPAQUE: tail call { <2 x half>, <2 x half>, <2 x half>, <2 x half>, <2 x half>, <2 x half>, <2 x half>, <2 x half> } @llvm.nvvm.wmma.m32n8k16.load.b.col.stride.f16.p0(ptr %call.ascast.i.i{{.*}}.i, i32 16)
          joint_matrix_load(sg, sub_b, accB.get_pointer(), stride);
          // CHECK: tail call { <2 x half>, <2 x half>, <2 x half>, <2 x half> } @llvm.nvvm.wmma.m32n8k16.mma.col.col.f16.f16(<2 x half> %8, <2 x half> %9, <2 x half> %10, <2 x half> %11, <2 x half> %12, <2 x half> %13, <2 x half> %14, <2 x half> %15, <2 x half> %18, <2 x half> %19, <2 x half> %20, <2 x half> %21, <2 x half> %22, <2 x half> %23, <2 x half> %24, <2 x half> %25, <2 x half> %2, <2 x half> %3, <2 x half> %4, <2 x half> %5)
          // CHECK-OPAQUE: tail call { <2 x half>, <2 x half>, <2 x half>, <2 x half> } @llvm.nvvm.wmma.m32n8k16.mma.col.col.f16.f16(<2 x half> {{.*}}, <2 x half> {{.*}}, <2 x half> {{.*}}, <2 x half> {{.*}}, <2 x half> {{.*}}, <2 x half> {{.*}}, <2 x half> {{.*}}, <2 x half> {{.*}}, <2 x half> {{.*}}, <2 x half> {{.*}}, <2 x half> {{.*}}, <2 x half> {{.*}}, <2 x half> {{.*}}, <2 x half> {{.*}}, <2 x half> {{.*}}, <2 x half> {{.*}}, <2 x half> {{.*}}, <2 x half> {{.*}}, <2 x half> {{.*}}, <2 x half> {{.*}})
          sub_c = joint_matrix_mad(sg, sub_a, sub_b, sub_c);
<<<<<<< HEAD
          // CHECK: tail call void @llvm.nvvm.wmma.m32n8k16.store.d.col.stride.f16.p0i32(i32* %call.ascast.i{{.*}}.i.i{{.*}}.i, <2 x half> %27, <2 x half> %28, <2 x half> %29, <2 x half> %30, i32 16)
          joint_matrix_store(sg, sub_c, accD.get_pointer(), stride,
                             layout::col_major);
=======
          // CHECK: tail call void @llvm.nvvm.wmma.m32n8k16.store.d.col.stride.f16.p0i32(i32* %call.ascast.i.i{{.*}}.i, <2 x half> %27, <2 x half> %28, <2 x half> %29, <2 x half> %30, i32 16)
          // CHECK-OPAQUE: tail call void @llvm.nvvm.wmma.m32n8k16.store.d.col.stride.f16.p0(ptr %call.ascast.i.i{{.*}}.i, <2 x half> {{.*}}, <2 x half> {{.*}}, <2 x half> {{.*}}, <2 x half> {{.*}}, i32 16)
          joint_matrix_store(sg, sub_c, accD.get_pointer(), stride);
>>>>>>> 296e9c3a
        });

    cgh.parallel_for<class row_row_m8n32k16>(
        nd_range<2>({1, 32}, {1, 32}),
        [=](nd_item<2> item) [[sycl::reqd_work_group_size(1, 1, 32)]] {
          sycl::sub_group sg = item.get_sub_group();

          joint_matrix<half, use::accumulator, 8, 32> sub_c(sg);
          joint_matrix<half, use::a, 8, 16, layout::row_major> sub_a(sg);
          joint_matrix<half, use::b, 16, 32, layout::row_major> sub_b(sg);

          // CHECK: tail call { <2 x half>, <2 x half>, <2 x half>, <2 x half> } @llvm.nvvm.wmma.m8n32k16.load.c.row.stride.f16.p0i32(i32* %call.ascast.i.i{{.*}}.i, i32 16)
<<<<<<< HEAD
          joint_matrix_load(sg, sub_c, accC.get_pointer(), stride,
                            layout::row_major);
=======
          // CHECK-OPAQUE: tail call { <2 x half>, <2 x half>, <2 x half>, <2 x half> } @llvm.nvvm.wmma.m8n32k16.load.c.row.stride.f16.p0(ptr %call.ascast.i.i{{.*}}.i, i32 16)
          joint_matrix_load(sg, sub_c, accC.get_pointer(), stride);
>>>>>>> 296e9c3a
          // CHECK: tail call { <2 x half>, <2 x half>, <2 x half>, <2 x half>, <2 x half>, <2 x half>, <2 x half>, <2 x half> } @llvm.nvvm.wmma.m8n32k16.load.a.row.stride.f16.p0i32(i32* %call.ascast.i.i{{.*}}.i, i32 16)
          // CHECK-OPAQUE: tail call { <2 x half>, <2 x half>, <2 x half>, <2 x half>, <2 x half>, <2 x half>, <2 x half>, <2 x half> } @llvm.nvvm.wmma.m8n32k16.load.a.row.stride.f16.p0(ptr %call.ascast.i.i{{.*}}.i, i32 16)
          joint_matrix_load(sg, sub_a, accA.get_pointer(), stride);
          // CHECK: tail call { <2 x half>, <2 x half>, <2 x half>, <2 x half>, <2 x half>, <2 x half>, <2 x half>, <2 x half> } @llvm.nvvm.wmma.m8n32k16.load.b.row.stride.f16.p0i32(i32* %call.ascast.i.i{{.*}}.i, i32 16)
          // CHECK-OPAQUE: tail call { <2 x half>, <2 x half>, <2 x half>, <2 x half>, <2 x half>, <2 x half>, <2 x half>, <2 x half> } @llvm.nvvm.wmma.m8n32k16.load.b.row.stride.f16.p0(ptr %call.ascast.i.i{{.*}}.i, i32 16)
          joint_matrix_load(sg, sub_b, accB.get_pointer(), stride);
          // CHECK: tail call { <2 x half>, <2 x half>, <2 x half>, <2 x half> } @llvm.nvvm.wmma.m8n32k16.mma.row.row.f16.f16(<2 x half> %8, <2 x half> %9, <2 x half> %10, <2 x half> %11, <2 x half> %12, <2 x half> %13, <2 x half> %14, <2 x half> %15, <2 x half> %18, <2 x half> %19, <2 x half> %20, <2 x half> %21, <2 x half> %22, <2 x half> %23, <2 x half> %24, <2 x half> %25, <2 x half> %2, <2 x half> %3, <2 x half> %4, <2 x half> %5)
          // CHECK-OPAQUE: tail call { <2 x half>, <2 x half>, <2 x half>, <2 x half> } @llvm.nvvm.wmma.m8n32k16.mma.row.row.f16.f16(<2 x half> {{.*}}, <2 x half> {{.*}}, <2 x half> {{.*}}, <2 x half> {{.*}}, <2 x half> {{.*}}, <2 x half> {{.*}}, <2 x half> {{.*}}, <2 x half> {{.*}}, <2 x half> {{.*}}, <2 x half> {{.*}}, <2 x half> {{.*}}, <2 x half> {{.*}}, <2 x half> {{.*}}, <2 x half> {{.*}}, <2 x half> {{.*}}, <2 x half> {{.*}}, <2 x half> {{.*}}, <2 x half> {{.*}}, <2 x half> {{.*}}, <2 x half> {{.*}})
          sub_c = joint_matrix_mad(sg, sub_a, sub_b, sub_c);
          // CHECK: tail call void @llvm.nvvm.wmma.m8n32k16.store.d.row.stride.f16.p0i32(i32* %call.ascast.i.i{{.*}}.i, <2 x half> %27, <2 x half> %28, <2 x half> %29, <2 x half> %30, i32 16)
<<<<<<< HEAD
          joint_matrix_store(sg, sub_c, accD.get_pointer(), stride,
                             layout::row_major);
=======
          // CHECK-OPAQUE: tail call void @llvm.nvvm.wmma.m8n32k16.store.d.row.stride.f16.p0(ptr %call.ascast.i.i{{.*}}.i, <2 x half> {{.*}}, <2 x half> {{.*}}, <2 x half> {{.*}}, <2 x half> {{.*}}, i32 16)
          joint_matrix_store(sg, sub_c, accD.get_pointer(), stride);
>>>>>>> 296e9c3a
        });

    cgh.parallel_for<class col_col_m8n32k16>(
        nd_range<2>({1, 32}, {1, 32}),
        [=](nd_item<2> item) [[sycl::reqd_work_group_size(1, 1, 32)]] {
          sycl::sub_group sg = item.get_sub_group();

          joint_matrix<half, use::accumulator, 8, 32> sub_c(sg);
          joint_matrix<half, use::a, 8, 16, layout::col_major> sub_a(sg);
          joint_matrix<half, use::b, 16, 32, layout::col_major> sub_b(sg);

<<<<<<< HEAD
          // CHECK: tail call { <2 x half>, <2 x half>, <2 x half>, <2 x half> } @llvm.nvvm.wmma.m8n32k16.load.c.col.stride.f16.p0i32(i32* %call.ascast.i{{.*}}.i.i{{.*}}.i, i32 16)
          joint_matrix_load(sg, sub_c, accC.get_pointer(), stride,
                            layout::col_major);
=======
          // CHECK: tail call { <2 x half>, <2 x half>, <2 x half>, <2 x half> } @llvm.nvvm.wmma.m8n32k16.load.c.col.stride.f16.p0i32(i32* %call.ascast.i.i{{.*}}.i, i32 16)
          // CHECK-OPAQUE: tail call { <2 x half>, <2 x half>, <2 x half>, <2 x half> } @llvm.nvvm.wmma.m8n32k16.load.c.col.stride.f16.p0(ptr %call.ascast.i.i{{.*}}.i, i32 16)
          joint_matrix_load(sg, sub_c, accC.get_pointer(), stride);
>>>>>>> 296e9c3a
          // CHECK: tail call { <2 x half>, <2 x half>, <2 x half>, <2 x half>, <2 x half>, <2 x half>, <2 x half>, <2 x half> } @llvm.nvvm.wmma.m8n32k16.load.a.col.stride.f16.p0i32(i32* %call.ascast.i.i{{.*}}.i, i32 16)
          // CHECK-OPAQUE: tail call { <2 x half>, <2 x half>, <2 x half>, <2 x half>, <2 x half>, <2 x half>, <2 x half>, <2 x half> } @llvm.nvvm.wmma.m8n32k16.load.a.col.stride.f16.p0(ptr %call.ascast.i.i{{.*}}.i, i32 16)
          joint_matrix_load(sg, sub_a, accA.get_pointer(), stride);
          // CHECK: tail call { <2 x half>, <2 x half>, <2 x half>, <2 x half>, <2 x half>, <2 x half>, <2 x half>, <2 x half> } @llvm.nvvm.wmma.m8n32k16.load.b.col.stride.f16.p0i32(i32* %call.ascast.i.i{{.*}}.i, i32 16)
          // CHECK-OPAQUE: tail call { <2 x half>, <2 x half>, <2 x half>, <2 x half>, <2 x half>, <2 x half>, <2 x half>, <2 x half> } @llvm.nvvm.wmma.m8n32k16.load.b.col.stride.f16.p0(ptr %call.ascast.i.i{{.*}}.i, i32 16)
          joint_matrix_load(sg, sub_b, accB.get_pointer(), stride);
          // CHECK: tail call { <2 x half>, <2 x half>, <2 x half>, <2 x half> } @llvm.nvvm.wmma.m8n32k16.mma.col.col.f16.f16(<2 x half> %8, <2 x half> %9, <2 x half> %10, <2 x half> %11, <2 x half> %12, <2 x half> %13, <2 x half> %14, <2 x half> %15, <2 x half> %18, <2 x half> %19, <2 x half> %20, <2 x half> %21, <2 x half> %22, <2 x half> %23, <2 x half> %24, <2 x half> %25, <2 x half> %2, <2 x half> %3, <2 x half> %4, <2 x half> %5)
          // CHECK-OPAQUE: tail call { <2 x half>, <2 x half>, <2 x half>, <2 x half> } @llvm.nvvm.wmma.m8n32k16.mma.col.col.f16.f16(<2 x half> {{.*}}, <2 x half> {{.*}}, <2 x half> {{.*}}, <2 x half> {{.*}}, <2 x half> {{.*}}, <2 x half> {{.*}}, <2 x half> {{.*}}, <2 x half> {{.*}}, <2 x half> {{.*}}, <2 x half> {{.*}}, <2 x half> {{.*}}, <2 x half> {{.*}}, <2 x half> {{.*}}, <2 x half> {{.*}}, <2 x half> {{.*}}, <2 x half> {{.*}}, <2 x half> {{.*}}, <2 x half> {{.*}}, <2 x half> {{.*}}, <2 x half> {{.*}})
          sub_c = joint_matrix_mad(sg, sub_a, sub_b, sub_c);
<<<<<<< HEAD
          // CHECK: tail call void @llvm.nvvm.wmma.m8n32k16.store.d.col.stride.f16.p0i32(i32* %call.ascast.i{{.*}}.i.i{{.*}}.i, <2 x half> %27, <2 x half> %28, <2 x half> %29, <2 x half> %30, i32 16)
          joint_matrix_store(sg, sub_c, accD.get_pointer(), stride,
                             layout::col_major);
=======
          // CHECK: tail call void @llvm.nvvm.wmma.m8n32k16.store.d.col.stride.f16.p0i32(i32* %call.ascast.i.i{{.*}}.i, <2 x half> %27, <2 x half> %28, <2 x half> %29, <2 x half> %30, i32 16)
          // CHECK-OPAQUE: tail call void @llvm.nvvm.wmma.m8n32k16.store.d.col.stride.f16.p0(ptr %call.ascast.i.i{{.*}}.i, <2 x half> {{.*}}, <2 x half> {{.*}}, <2 x half> {{.*}}, <2 x half> {{.*}}, i32 16)
          joint_matrix_store(sg, sub_c, accD.get_pointer(), stride);
>>>>>>> 296e9c3a
        });
  });

  return 0;
};<|MERGE_RESOLUTION|>--- conflicted
+++ resolved
@@ -1,11 +1,7 @@
 // REQUIRES: cuda
 
-<<<<<<< HEAD
-// RUN: %clangxx -fsycl-device-only -fsycl-targets=nvptx64-nvidia-cuda -Xsycl-target-backend --cuda-gpu-arch=sm_70 -DSYCL_EXT_ONEAPI_MATRIX_VERSION=4 -S -Xclang -emit-llvm %s -o -| FileCheck %s
-=======
-// RUN: %clangxx -Xclang -no-opaque-pointers -fsycl-device-only -fsycl-targets=nvptx64-nvidia-cuda -Xsycl-target-backend --cuda-gpu-arch=sm_70 -DSYCL_EXT_ONEAPI_MATRIX_VERSION=3 -S -Xclang -emit-llvm %s -o -| FileCheck %s
-// RUN: %clangxx -Xclang -opaque-pointers -fsycl-device-only -fsycl-targets=nvptx64-nvidia-cuda -Xsycl-target-backend --cuda-gpu-arch=sm_70 -DSYCL_EXT_ONEAPI_MATRIX_VERSION=3 -S -Xclang -emit-llvm %s -o -| FileCheck %s --check-prefixes=CHECK-OPAQUE
->>>>>>> 296e9c3a
+// RUN: %clangxx -Xclang -no-opaque-pointers -fsycl-device-only -fsycl-targets=nvptx64-nvidia-cuda -Xsycl-target-backend --cuda-gpu-arch=sm_70 -DSYCL_EXT_ONEAPI_MATRIX_VERSION=4 -S -Xclang -emit-llvm %s -o -| FileCheck %s
+// RUN: %clangxx -Xclang -opaque-pointers -fsycl-device-only -fsycl-targets=nvptx64-nvidia-cuda -Xsycl-target-backend --cuda-gpu-arch=sm_70 -DSYCL_EXT_ONEAPI_MATRIX_VERSION=4 -S -Xclang -emit-llvm %s -o -| FileCheck %s --check-prefixes=CHECK-OPAQUE
 
 #include <sycl/sycl.hpp>
 
@@ -47,13 +43,9 @@
           joint_matrix<half, use::b, 16, 16, layout::row_major> sub_b(sg);
 
           // CHECK: tail call { <2 x half>, <2 x half>, <2 x half>, <2 x half> } @llvm.nvvm.wmma.m16n16k16.load.c.row.stride.f16.p0i32(i32* %call.ascast.i.i{{.*}}.i, i32 16)
-<<<<<<< HEAD
+          // CHECK-OPAQUE: tail call { <2 x half>, <2 x half>, <2 x half>, <2 x half> } @llvm.nvvm.wmma.m16n16k16.load.c.row.stride.f16.p0(ptr %call.ascast.i.i{{.*}}.i, i32 16)
           joint_matrix_load(sg, sub_c, accC.get_pointer(), stride,
                             layout::row_major);
-=======
-          // CHECK-OPAQUE: tail call { <2 x half>, <2 x half>, <2 x half>, <2 x half> } @llvm.nvvm.wmma.m16n16k16.load.c.row.stride.f16.p0(ptr %call.ascast.i.i{{.*}}.i, i32 16)
-          joint_matrix_load(sg, sub_c, accC.get_pointer(), stride);
->>>>>>> 296e9c3a
           // CHECK: tail call { <2 x half>, <2 x half>, <2 x half>, <2 x half>, <2 x half>, <2 x half>, <2 x half>, <2 x half> } @llvm.nvvm.wmma.m16n16k16.load.a.row.stride.f16.p0i32(i32* %call.ascast.i.i{{.*}}.i, i32 16)
           // CHECK-OPAQUE: tail call { <2 x half>, <2 x half>, <2 x half>, <2 x half>, <2 x half>, <2 x half>, <2 x half>, <2 x half> } @llvm.nvvm.wmma.m16n16k16.load.a.row.stride.f16.p0(ptr %call.ascast.i.i{{.*}}.i, i32 16)
           joint_matrix_load(sg, sub_a, accA.get_pointer(), stride);
@@ -64,13 +56,9 @@
           // CHECK-OPAQUE: tail call { <2 x half>, <2 x half>, <2 x half>, <2 x half> } @llvm.nvvm.wmma.m16n16k16.mma.row.row.f16.f16(<2 x half> {{.*}}, <2 x half> {{.*}}, <2 x half> {{.*}}, <2 x half> {{.*}}, <2 x half> {{.*}}, <2 x half> {{.*}}, <2 x half> {{.*}}, <2 x half> {{.*}}, <2 x half> {{.*}}, <2 x half> {{.*}}, <2 x half> {{.*}}, <2 x half> {{.*}}, <2 x half> {{.*}}, <2 x half> {{.*}}, <2 x half> {{.*}}, <2 x half> {{.*}}, <2 x half> {{.*}}, <2 x half> {{.*}}, <2 x half> {{.*}}, <2 x half> {{.*}})
           sub_c = joint_matrix_mad(sg, sub_a, sub_b, sub_c);
           // CHECK: tail call void @llvm.nvvm.wmma.m16n16k16.store.d.row.stride.f16.p0i32(i32* %call.ascast.i.i{{.*}}.i, <2 x half> %27, <2 x half> %28, <2 x half> %29, <2 x half> %30, i32 16)
-<<<<<<< HEAD
+          // CHECK-OPAQUE: tail call void @llvm.nvvm.wmma.m16n16k16.store.d.row.stride.f16.p0(ptr %call.ascast.i.i{{.*}}.i, <2 x half> {{.*}}, <2 x half> {{.*}}, <2 x half> {{.*}}, <2 x half> {{.*}}, i32 16)
           joint_matrix_store(sg, sub_c, accD.get_pointer(), stride,
                              layout::row_major);
-=======
-          // CHECK-OPAQUE: tail call void @llvm.nvvm.wmma.m16n16k16.store.d.row.stride.f16.p0(ptr %call.ascast.i.i{{.*}}.i, <2 x half> {{.*}}, <2 x half> {{.*}}, <2 x half> {{.*}}, <2 x half> {{.*}}, i32 16)
-          joint_matrix_store(sg, sub_c, accD.get_pointer(), stride);
->>>>>>> 296e9c3a
         });
 
     cgh.parallel_for<class col_col_m16n16k16>(
@@ -82,18 +70,16 @@
           joint_matrix<half, use::a, 16, 16, layout::col_major> sub_a(sg);
           joint_matrix<half, use::b, 16, 16, layout::col_major> sub_b(sg);
 
-<<<<<<< HEAD
-          // CHECK: tail call { <2 x half>, <2 x half>, <2 x half>, <2 x half> } @llvm.nvvm.wmma.m16n16k16.load.c.col.stride.f16.p0i32(i32* %call.ascast.i{{.*}}.i.i.i, i32 16)
-          joint_matrix_load(sg, sub_c, accC.get_pointer(), stride,
-                            layout::col_major);
-=======
+          joint_matrix<half, matrix_use::a, 16, 16, matrix_layout::col_major>
+              sub_a;
+
           joint_matrix<half, matrix_use::b, 16, 16, matrix_layout::col_major>
               sub_b;
 
           // CHECK: tail call { <2 x half>, <2 x half>, <2 x half>, <2 x half> } @llvm.nvvm.wmma.m16n16k16.load.c.col.stride.f16.p0i32(i32* %call.ascast.i.i{{.*}}.i, i32 16)
           // CHECK-OPAQUE: tail call { <2 x half>, <2 x half>, <2 x half>, <2 x half> } @llvm.nvvm.wmma.m16n16k16.load.c.col.stride.f16.p0(ptr %call.ascast.i.i{{.*}}.i, i32 16)
-          joint_matrix_load(sg, sub_c, accC.get_pointer(), stride);
->>>>>>> 296e9c3a
+          joint_matrix_load(sg, sub_c, accC.get_pointer(), stride,
+                            layout::col_major);
           // CHECK: tail call { <2 x half>, <2 x half>, <2 x half>, <2 x half>, <2 x half>, <2 x half>, <2 x half>, <2 x half> } @llvm.nvvm.wmma.m16n16k16.load.a.col.stride.f16.p0i32(i32* %call.ascast.i.i{{.*}}.i, i32 16)
           // CHECK-OPAQUE: tail call { <2 x half>, <2 x half>, <2 x half>, <2 x half>, <2 x half>, <2 x half>, <2 x half>, <2 x half> } @llvm.nvvm.wmma.m16n16k16.load.a.col.stride.f16.p0(ptr %call.ascast.i.i{{.*}}.i, i32 16)
           joint_matrix_load(sg, sub_a, accA.get_pointer(), stride);
@@ -103,15 +89,10 @@
           // CHECK: tail call { <2 x half>, <2 x half>, <2 x half>, <2 x half> } @llvm.nvvm.wmma.m16n16k16.mma.col.col.f16.f16(<2 x half> %8, <2 x half> %9, <2 x half> %10, <2 x half> %11, <2 x half> %12, <2 x half> %13, <2 x half> %14, <2 x half> %15, <2 x half> %18, <2 x half> %19, <2 x half> %20, <2 x half> %21, <2 x half> %22, <2 x half> %23, <2 x half> %24, <2 x half> %25, <2 x half> %2, <2 x half> %3, <2 x half> %4, <2 x half> %5)
           // CHECK-OPAQUE: tail call { <2 x half>, <2 x half>, <2 x half>, <2 x half> } @llvm.nvvm.wmma.m16n16k16.mma.col.col.f16.f16(<2 x half> {{.*}}, <2 x half> {{.*}}, <2 x half> {{.*}}, <2 x half> {{.*}}, <2 x half> {{.*}}, <2 x half> {{.*}}, <2 x half> {{.*}}, <2 x half> {{.*}}, <2 x half> {{.*}}, <2 x half> {{.*}}, <2 x half> {{.*}}, <2 x half> {{.*}}, <2 x half> {{.*}}, <2 x half> {{.*}}, <2 x half> {{.*}}, <2 x half> {{.*}}, <2 x half> {{.*}}, <2 x half> {{.*}}, <2 x half> {{.*}}, <2 x half> {{.*}})
           sub_c = joint_matrix_mad(sg, sub_a, sub_b, sub_c);
-<<<<<<< HEAD
-          // CHECK: tail call void @llvm.nvvm.wmma.m16n16k16.store.d.col.stride.f16.p0i32(i32* %call.ascast.i{{.*}}.i.i{{.*}}.i, <2 x half> %27, <2 x half> %28, <2 x half> %29, <2 x half> %30, i32 16)
-          joint_matrix_store(sg, sub_c, accD.get_pointer(), stride,
-                             layout::col_major);
-=======
           // CHECK: tail call void @llvm.nvvm.wmma.m16n16k16.store.d.col.stride.f16.p0i32(i32* %call.ascast.i.i{{.*}}.i, <2 x half> %27, <2 x half> %28, <2 x half> %29, <2 x half> %30, i32 16)
           // CHECK-OPAQUE: tail call void @llvm.nvvm.wmma.m16n16k16.store.d.col.stride.f16.p0(ptr %call.ascast.i.i{{.*}}.i, <2 x half> {{.*}}, <2 x half> {{.*}}, <2 x half> {{.*}}, <2 x half> {{.*}}, i32 16)
-          joint_matrix_store(sg, sub_c, accD.get_pointer(), stride);
->>>>>>> 296e9c3a
+          joint_matrix_store(sg, sub_c, accD.get_pointer(), stride,
+                             layout::col_major);
         });
 
     cgh.parallel_for<class row_row_m32n8k16>(
@@ -124,13 +105,9 @@
           joint_matrix<half, use::b, 16, 8, layout::row_major> sub_b(sg);
 
           // CHECK: tail call { <2 x half>, <2 x half>, <2 x half>, <2 x half> } @llvm.nvvm.wmma.m32n8k16.load.c.row.stride.f16.p0i32(i32* %call.ascast.i.i{{.*}}.i, i32 16)
-<<<<<<< HEAD
+          // CHECK-OPAQUE: tail call { <2 x half>, <2 x half>, <2 x half>, <2 x half> } @llvm.nvvm.wmma.m32n8k16.load.c.row.stride.f16.p0(ptr %call.ascast.i.i{{.*}}.i, i32 16)
           joint_matrix_load(sg, sub_c, accC.get_pointer(), stride,
                             layout::row_major);
-=======
-          // CHECK-OPAQUE: tail call { <2 x half>, <2 x half>, <2 x half>, <2 x half> } @llvm.nvvm.wmma.m32n8k16.load.c.row.stride.f16.p0(ptr %call.ascast.i.i{{.*}}.i, i32 16)
-          joint_matrix_load(sg, sub_c, accC.get_pointer(), stride);
->>>>>>> 296e9c3a
           // CHECK: tail call { <2 x half>, <2 x half>, <2 x half>, <2 x half>, <2 x half>, <2 x half>, <2 x half>, <2 x half> } @llvm.nvvm.wmma.m32n8k16.load.a.row.stride.f16.p0i32(i32* %call.ascast.i.i{{.*}}.i, i32 16)
           // CHECK-OPAQUE: tail call { <2 x half>, <2 x half>, <2 x half>, <2 x half>, <2 x half>, <2 x half>, <2 x half>, <2 x half> } @llvm.nvvm.wmma.m32n8k16.load.a.row.stride.f16.p0(ptr %call.ascast.i.i{{.*}}.i, i32 16)
           joint_matrix_load(sg, sub_a, accA.get_pointer(), stride);
@@ -141,13 +118,9 @@
           // CHECK-OPAQUE: tail call { <2 x half>, <2 x half>, <2 x half>, <2 x half> } @llvm.nvvm.wmma.m32n8k16.mma.row.row.f16.f16(<2 x half> {{.*}}, <2 x half> {{.*}}, <2 x half> {{.*}}, <2 x half> {{.*}}, <2 x half> {{.*}}, <2 x half> {{.*}}, <2 x half> {{.*}}, <2 x half> {{.*}}, <2 x half> {{.*}}, <2 x half> {{.*}}, <2 x half> {{.*}}, <2 x half> {{.*}}, <2 x half> {{.*}}, <2 x half> {{.*}}, <2 x half> {{.*}}, <2 x half> {{.*}}, <2 x half> {{.*}}, <2 x half> {{.*}}, <2 x half> {{.*}}, <2 x half> {{.*}})
           sub_c = joint_matrix_mad(sg, sub_a, sub_b, sub_c);
           // CHECK: tail call void @llvm.nvvm.wmma.m32n8k16.store.d.row.stride.f16.p0i32(i32* %call.ascast.i.i{{.*}}.i, <2 x half> %27, <2 x half> %28, <2 x half> %29, <2 x half> %30, i32 16)
-<<<<<<< HEAD
+          // CHECK-OPAQUE: tail call void @llvm.nvvm.wmma.m32n8k16.store.d.row.stride.f16.p0(ptr %call.ascast.i.i{{.*}}.i, <2 x half> {{.*}}, <2 x half> {{.*}}, <2 x half> {{.*}}, <2 x half> {{.*}}, i32 16)
           joint_matrix_store(sg, sub_c, accD.get_pointer(), stride,
                              layout::row_major);
-=======
-          // CHECK-OPAQUE: tail call void @llvm.nvvm.wmma.m32n8k16.store.d.row.stride.f16.p0(ptr %call.ascast.i.i{{.*}}.i, <2 x half> {{.*}}, <2 x half> {{.*}}, <2 x half> {{.*}}, <2 x half> {{.*}}, i32 16)
-          joint_matrix_store(sg, sub_c, accD.get_pointer(), stride);
->>>>>>> 296e9c3a
         });
 
     cgh.parallel_for<class col_col_m32n8k16>(
@@ -159,21 +132,10 @@
           joint_matrix<half, use::a, 32, 16, layout::col_major> sub_a(sg);
           joint_matrix<half, use::b, 16, 8, layout::col_major> sub_b(sg);
 
-<<<<<<< HEAD
-          // CHECK: tail call { <2 x half>, <2 x half>, <2 x half>, <2 x half> } @llvm.nvvm.wmma.m32n8k16.load.c.col.stride.f16.p0i32(i32* %call.ascast.i{{.*}}.i.i{{.*}}.i, i32 16)
-          joint_matrix_load(sg, sub_c, accC.get_pointer(), stride,
-                            layout::col_major);
-=======
-          joint_matrix<half, matrix_use::a, 32, 16, matrix_layout::col_major>
-              sub_a;
-
-          joint_matrix<half, matrix_use::b, 16, 8, matrix_layout::col_major>
-              sub_b;
-
           // CHECK: tail call { <2 x half>, <2 x half>, <2 x half>, <2 x half> } @llvm.nvvm.wmma.m32n8k16.load.c.col.stride.f16.p0i32(i32* %call.ascast.i.i{{.*}}.i, i32 16)
           // CHECK-OPAQUE: tail call { <2 x half>, <2 x half>, <2 x half>, <2 x half> } @llvm.nvvm.wmma.m32n8k16.load.c.col.stride.f16.p0(ptr %call.ascast.i.i{{.*}}.i, i32 16)
-          joint_matrix_load(sg, sub_c, accC.get_pointer(), stride);
->>>>>>> 296e9c3a
+          joint_matrix_load(sg, sub_c, accC.get_pointer(), stride,
+                            layout::col_major);
           // CHECK: tail call { <2 x half>, <2 x half>, <2 x half>, <2 x half>, <2 x half>, <2 x half>, <2 x half>, <2 x half> } @llvm.nvvm.wmma.m32n8k16.load.a.col.stride.f16.p0i32(i32* %call.ascast.i.i{{.*}}.i, i32 16)
           // CHECK-OPAQUE: tail call { <2 x half>, <2 x half>, <2 x half>, <2 x half>, <2 x half>, <2 x half>, <2 x half>, <2 x half> } @llvm.nvvm.wmma.m32n8k16.load.a.col.stride.f16.p0(ptr %call.ascast.i.i{{.*}}.i, i32 16)
           joint_matrix_load(sg, sub_a, accA.get_pointer(), stride);
@@ -183,15 +145,10 @@
           // CHECK: tail call { <2 x half>, <2 x half>, <2 x half>, <2 x half> } @llvm.nvvm.wmma.m32n8k16.mma.col.col.f16.f16(<2 x half> %8, <2 x half> %9, <2 x half> %10, <2 x half> %11, <2 x half> %12, <2 x half> %13, <2 x half> %14, <2 x half> %15, <2 x half> %18, <2 x half> %19, <2 x half> %20, <2 x half> %21, <2 x half> %22, <2 x half> %23, <2 x half> %24, <2 x half> %25, <2 x half> %2, <2 x half> %3, <2 x half> %4, <2 x half> %5)
           // CHECK-OPAQUE: tail call { <2 x half>, <2 x half>, <2 x half>, <2 x half> } @llvm.nvvm.wmma.m32n8k16.mma.col.col.f16.f16(<2 x half> {{.*}}, <2 x half> {{.*}}, <2 x half> {{.*}}, <2 x half> {{.*}}, <2 x half> {{.*}}, <2 x half> {{.*}}, <2 x half> {{.*}}, <2 x half> {{.*}}, <2 x half> {{.*}}, <2 x half> {{.*}}, <2 x half> {{.*}}, <2 x half> {{.*}}, <2 x half> {{.*}}, <2 x half> {{.*}}, <2 x half> {{.*}}, <2 x half> {{.*}}, <2 x half> {{.*}}, <2 x half> {{.*}}, <2 x half> {{.*}}, <2 x half> {{.*}})
           sub_c = joint_matrix_mad(sg, sub_a, sub_b, sub_c);
-<<<<<<< HEAD
-          // CHECK: tail call void @llvm.nvvm.wmma.m32n8k16.store.d.col.stride.f16.p0i32(i32* %call.ascast.i{{.*}}.i.i{{.*}}.i, <2 x half> %27, <2 x half> %28, <2 x half> %29, <2 x half> %30, i32 16)
-          joint_matrix_store(sg, sub_c, accD.get_pointer(), stride,
-                             layout::col_major);
-=======
           // CHECK: tail call void @llvm.nvvm.wmma.m32n8k16.store.d.col.stride.f16.p0i32(i32* %call.ascast.i.i{{.*}}.i, <2 x half> %27, <2 x half> %28, <2 x half> %29, <2 x half> %30, i32 16)
           // CHECK-OPAQUE: tail call void @llvm.nvvm.wmma.m32n8k16.store.d.col.stride.f16.p0(ptr %call.ascast.i.i{{.*}}.i, <2 x half> {{.*}}, <2 x half> {{.*}}, <2 x half> {{.*}}, <2 x half> {{.*}}, i32 16)
-          joint_matrix_store(sg, sub_c, accD.get_pointer(), stride);
->>>>>>> 296e9c3a
+          joint_matrix_store(sg, sub_c, accD.get_pointer(), stride,
+                             layout::col_major);
         });
 
     cgh.parallel_for<class row_row_m8n32k16>(
@@ -204,13 +161,9 @@
           joint_matrix<half, use::b, 16, 32, layout::row_major> sub_b(sg);
 
           // CHECK: tail call { <2 x half>, <2 x half>, <2 x half>, <2 x half> } @llvm.nvvm.wmma.m8n32k16.load.c.row.stride.f16.p0i32(i32* %call.ascast.i.i{{.*}}.i, i32 16)
-<<<<<<< HEAD
+          // CHECK-OPAQUE: tail call { <2 x half>, <2 x half>, <2 x half>, <2 x half> } @llvm.nvvm.wmma.m8n32k16.load.c.row.stride.f16.p0(ptr %call.ascast.i.i{{.*}}.i, i32 16)
           joint_matrix_load(sg, sub_c, accC.get_pointer(), stride,
                             layout::row_major);
-=======
-          // CHECK-OPAQUE: tail call { <2 x half>, <2 x half>, <2 x half>, <2 x half> } @llvm.nvvm.wmma.m8n32k16.load.c.row.stride.f16.p0(ptr %call.ascast.i.i{{.*}}.i, i32 16)
-          joint_matrix_load(sg, sub_c, accC.get_pointer(), stride);
->>>>>>> 296e9c3a
           // CHECK: tail call { <2 x half>, <2 x half>, <2 x half>, <2 x half>, <2 x half>, <2 x half>, <2 x half>, <2 x half> } @llvm.nvvm.wmma.m8n32k16.load.a.row.stride.f16.p0i32(i32* %call.ascast.i.i{{.*}}.i, i32 16)
           // CHECK-OPAQUE: tail call { <2 x half>, <2 x half>, <2 x half>, <2 x half>, <2 x half>, <2 x half>, <2 x half>, <2 x half> } @llvm.nvvm.wmma.m8n32k16.load.a.row.stride.f16.p0(ptr %call.ascast.i.i{{.*}}.i, i32 16)
           joint_matrix_load(sg, sub_a, accA.get_pointer(), stride);
@@ -221,13 +174,9 @@
           // CHECK-OPAQUE: tail call { <2 x half>, <2 x half>, <2 x half>, <2 x half> } @llvm.nvvm.wmma.m8n32k16.mma.row.row.f16.f16(<2 x half> {{.*}}, <2 x half> {{.*}}, <2 x half> {{.*}}, <2 x half> {{.*}}, <2 x half> {{.*}}, <2 x half> {{.*}}, <2 x half> {{.*}}, <2 x half> {{.*}}, <2 x half> {{.*}}, <2 x half> {{.*}}, <2 x half> {{.*}}, <2 x half> {{.*}}, <2 x half> {{.*}}, <2 x half> {{.*}}, <2 x half> {{.*}}, <2 x half> {{.*}}, <2 x half> {{.*}}, <2 x half> {{.*}}, <2 x half> {{.*}}, <2 x half> {{.*}})
           sub_c = joint_matrix_mad(sg, sub_a, sub_b, sub_c);
           // CHECK: tail call void @llvm.nvvm.wmma.m8n32k16.store.d.row.stride.f16.p0i32(i32* %call.ascast.i.i{{.*}}.i, <2 x half> %27, <2 x half> %28, <2 x half> %29, <2 x half> %30, i32 16)
-<<<<<<< HEAD
+          // CHECK-OPAQUE: tail call void @llvm.nvvm.wmma.m8n32k16.store.d.row.stride.f16.p0(ptr %call.ascast.i.i{{.*}}.i, <2 x half> {{.*}}, <2 x half> {{.*}}, <2 x half> {{.*}}, <2 x half> {{.*}}, i32 16)
           joint_matrix_store(sg, sub_c, accD.get_pointer(), stride,
                              layout::row_major);
-=======
-          // CHECK-OPAQUE: tail call void @llvm.nvvm.wmma.m8n32k16.store.d.row.stride.f16.p0(ptr %call.ascast.i.i{{.*}}.i, <2 x half> {{.*}}, <2 x half> {{.*}}, <2 x half> {{.*}}, <2 x half> {{.*}}, i32 16)
-          joint_matrix_store(sg, sub_c, accD.get_pointer(), stride);
->>>>>>> 296e9c3a
         });
 
     cgh.parallel_for<class col_col_m8n32k16>(
@@ -239,15 +188,10 @@
           joint_matrix<half, use::a, 8, 16, layout::col_major> sub_a(sg);
           joint_matrix<half, use::b, 16, 32, layout::col_major> sub_b(sg);
 
-<<<<<<< HEAD
-          // CHECK: tail call { <2 x half>, <2 x half>, <2 x half>, <2 x half> } @llvm.nvvm.wmma.m8n32k16.load.c.col.stride.f16.p0i32(i32* %call.ascast.i{{.*}}.i.i{{.*}}.i, i32 16)
-          joint_matrix_load(sg, sub_c, accC.get_pointer(), stride,
-                            layout::col_major);
-=======
           // CHECK: tail call { <2 x half>, <2 x half>, <2 x half>, <2 x half> } @llvm.nvvm.wmma.m8n32k16.load.c.col.stride.f16.p0i32(i32* %call.ascast.i.i{{.*}}.i, i32 16)
           // CHECK-OPAQUE: tail call { <2 x half>, <2 x half>, <2 x half>, <2 x half> } @llvm.nvvm.wmma.m8n32k16.load.c.col.stride.f16.p0(ptr %call.ascast.i.i{{.*}}.i, i32 16)
-          joint_matrix_load(sg, sub_c, accC.get_pointer(), stride);
->>>>>>> 296e9c3a
+          joint_matrix_load(sg, sub_c, accC.get_pointer(), stride,
+                            layout::col_major);
           // CHECK: tail call { <2 x half>, <2 x half>, <2 x half>, <2 x half>, <2 x half>, <2 x half>, <2 x half>, <2 x half> } @llvm.nvvm.wmma.m8n32k16.load.a.col.stride.f16.p0i32(i32* %call.ascast.i.i{{.*}}.i, i32 16)
           // CHECK-OPAQUE: tail call { <2 x half>, <2 x half>, <2 x half>, <2 x half>, <2 x half>, <2 x half>, <2 x half>, <2 x half> } @llvm.nvvm.wmma.m8n32k16.load.a.col.stride.f16.p0(ptr %call.ascast.i.i{{.*}}.i, i32 16)
           joint_matrix_load(sg, sub_a, accA.get_pointer(), stride);
@@ -257,15 +201,10 @@
           // CHECK: tail call { <2 x half>, <2 x half>, <2 x half>, <2 x half> } @llvm.nvvm.wmma.m8n32k16.mma.col.col.f16.f16(<2 x half> %8, <2 x half> %9, <2 x half> %10, <2 x half> %11, <2 x half> %12, <2 x half> %13, <2 x half> %14, <2 x half> %15, <2 x half> %18, <2 x half> %19, <2 x half> %20, <2 x half> %21, <2 x half> %22, <2 x half> %23, <2 x half> %24, <2 x half> %25, <2 x half> %2, <2 x half> %3, <2 x half> %4, <2 x half> %5)
           // CHECK-OPAQUE: tail call { <2 x half>, <2 x half>, <2 x half>, <2 x half> } @llvm.nvvm.wmma.m8n32k16.mma.col.col.f16.f16(<2 x half> {{.*}}, <2 x half> {{.*}}, <2 x half> {{.*}}, <2 x half> {{.*}}, <2 x half> {{.*}}, <2 x half> {{.*}}, <2 x half> {{.*}}, <2 x half> {{.*}}, <2 x half> {{.*}}, <2 x half> {{.*}}, <2 x half> {{.*}}, <2 x half> {{.*}}, <2 x half> {{.*}}, <2 x half> {{.*}}, <2 x half> {{.*}}, <2 x half> {{.*}}, <2 x half> {{.*}}, <2 x half> {{.*}}, <2 x half> {{.*}}, <2 x half> {{.*}})
           sub_c = joint_matrix_mad(sg, sub_a, sub_b, sub_c);
-<<<<<<< HEAD
-          // CHECK: tail call void @llvm.nvvm.wmma.m8n32k16.store.d.col.stride.f16.p0i32(i32* %call.ascast.i{{.*}}.i.i{{.*}}.i, <2 x half> %27, <2 x half> %28, <2 x half> %29, <2 x half> %30, i32 16)
-          joint_matrix_store(sg, sub_c, accD.get_pointer(), stride,
-                             layout::col_major);
-=======
           // CHECK: tail call void @llvm.nvvm.wmma.m8n32k16.store.d.col.stride.f16.p0i32(i32* %call.ascast.i.i{{.*}}.i, <2 x half> %27, <2 x half> %28, <2 x half> %29, <2 x half> %30, i32 16)
           // CHECK-OPAQUE: tail call void @llvm.nvvm.wmma.m8n32k16.store.d.col.stride.f16.p0(ptr %call.ascast.i.i{{.*}}.i, <2 x half> {{.*}}, <2 x half> {{.*}}, <2 x half> {{.*}}, <2 x half> {{.*}}, i32 16)
-          joint_matrix_store(sg, sub_c, accD.get_pointer(), stride);
->>>>>>> 296e9c3a
+          joint_matrix_store(sg, sub_c, accD.get_pointer(), stride,
+                             layout::col_major);
         });
   });
 
