// REQUIRES: cuda

<<<<<<< HEAD
// RUN: %clangxx -fsycl-device-only -fsycl-targets=nvptx64-nvidia-cuda -Xsycl-target-backend --cuda-gpu-arch=sm_72 -DSYCL_EXT_ONEAPI_MATRIX_VERSION=4 -S -Xclang -emit-llvm %s -o -| FileCheck %s
=======
// RUN: %clangxx -Xclang -no-opaque-pointers -fsycl-device-only -fsycl-targets=nvptx64-nvidia-cuda -Xsycl-target-backend --cuda-gpu-arch=sm_72 -DSYCL_EXT_ONEAPI_MATRIX_VERSION=3 -S -Xclang -emit-llvm %s -o -| FileCheck %s
// RUN: %clangxx -Xclang -opaque-pointers -fsycl-device-only -fsycl-targets=nvptx64-nvidia-cuda -Xsycl-target-backend --cuda-gpu-arch=sm_72 -DSYCL_EXT_ONEAPI_MATRIX_VERSION=3 -S -Xclang -emit-llvm %s -o -| FileCheck %s --check-prefixes=CHECK-OPAQUE
>>>>>>> 296e9c3a

#include <sycl/sycl.hpp>

using namespace sycl;
using namespace sycl::ext::oneapi::experimental::matrix;

constexpr int stride = 16;

int main() {

  buffer<int8_t, 1> bufA(nullptr, range<1>(1));
  buffer<int8_t, 1> bufB(nullptr, range<1>(1));
  buffer<int32_t, 1> bufC(nullptr, range<1>(1));
  buffer<int32_t, 1> bufD(nullptr, range<1>(1));

  queue q;

  q.submit([&](handler &cgh) {
    sycl::accessor<int8_t, 1, sycl::access::mode::read_write,
                   sycl::target::device>
        accA(bufA, cgh);
    sycl::accessor<int8_t, 1, sycl::access::mode::read_write,
                   sycl::target::device>
        accB(bufB, cgh);
    sycl::accessor<int32_t, 1, sycl::access::mode::read_write,
                   sycl::target::device>
        accC(bufC, cgh);
    sycl::accessor<int32_t, 1, sycl::access::mode::read_write,
                   sycl::target::device>
        accD(bufD, cgh);

    cgh.parallel_for<class row_row_m16n16k16>(
        nd_range<2>({1, 32}, {1, 32}),
        [=](nd_item<2> item) [[sycl::reqd_work_group_size(1, 1, 32)]] {
          sycl::sub_group sg = item.get_sub_group();

          joint_matrix<int32_t, use::accumulator, 16, 16> sub_c(sg);
          joint_matrix<int8_t, use::a, 16, 16, layout::row_major> sub_a(sg);
          joint_matrix<int8_t, use::b, 16, 16, layout::row_major> sub_b(sg);

          // CHECK: tail call { i32, i32, i32, i32, i32, i32, i32, i32 } @llvm.nvvm.wmma.m16n16k16.load.c.row.stride.s32.p1i32(i32 addrspace(1)* %_arg_accC, i32 16)
<<<<<<< HEAD
          joint_matrix_load(sg, sub_c, accC.get_pointer(), stride,
                            layout::row_major);
=======
          // CHECK-OPAQUE: tail call { i32, i32, i32, i32, i32, i32, i32, i32 } @llvm.nvvm.wmma.m16n16k16.load.c.row.stride.s32.p1(ptr addrspace(1) %_arg_accC, i32 16)
          joint_matrix_load(sg, sub_c, accC.get_pointer(), stride);
>>>>>>> 296e9c3a
          // CHECK: tail call { i32, i32 } @llvm.nvvm.wmma.m16n16k16.load.a.row.stride.s8.p0i32(i32* %call.ascast.i.i{{.*}}.i, i32 16)
          // CHECK-OPAQUE: tail call { i32, i32 } @llvm.nvvm.wmma.m16n16k16.load.a.row.stride.s8.p0(ptr %call.ascast.i.i{{.*}}.i, i32 16)
          joint_matrix_load(sg, sub_a, accA.get_pointer(), stride);
          // CHECK: tail call { i32, i32 } @llvm.nvvm.wmma.m16n16k16.load.b.row.stride.s8.p0i32(i32* %call.ascast.i.i{{.*}}.i, i32 16)
          // CHECK-OPAQUE: tail call { i32, i32 } @llvm.nvvm.wmma.m16n16k16.load.b.row.stride.s8.p0(ptr %call.ascast.i.i{{.*}}.i, i32 16)
          joint_matrix_load(sg, sub_b, accB.get_pointer(), stride);
          // CHECK: tail call { i32, i32, i32, i32, i32, i32, i32, i32 } @llvm.nvvm.wmma.m16n16k16.mma.row.row.s8(i32 %11, i32 %12, i32 %15, i32 %16, i32 %1, i32 %2, i32 %3, i32 %4, i32 %5, i32 %6, i32 %7, i32 %8)
          // CHECK-OPAQUE: tail call { i32, i32, i32, i32, i32, i32, i32, i32 } @llvm.nvvm.wmma.m16n16k16.mma.row.row.s8(i32 {{.*}}, i32 {{.*}}, i32 {{.*}}, i32 {{.*}}, i32 {{.*}}, i32 {{.*}}, i32 {{.*}}, i32 {{.*}}, i32 {{.*}}, i32 {{.*}}, i32 {{.*}}, i32 {{.*}})
          sub_c = joint_matrix_mad(sg, sub_a, sub_b, sub_c);
          // CHECK: tail call void @llvm.nvvm.wmma.m16n16k16.store.d.row.stride.s32.p1i32(i32 addrspace(1)* %_arg_accD, i32 %18, i32 %19, i32 %20, i32 %21, i32 %22, i32 %23, i32 %24, i32 %25, i32 16)
<<<<<<< HEAD
          joint_matrix_store(sg, sub_c, accD.get_pointer(), stride,
                             layout::row_major);
=======
          // CHECK-OPAQUE: tail call void @llvm.nvvm.wmma.m16n16k16.store.d.row.stride.s32.p1(ptr addrspace(1) %_arg_accD, i32 {{.*}}, i32 {{.*}}, i32 {{.*}}, i32 {{.*}}, i32 {{.*}}, i32 {{.*}}, i32 {{.*}}, i32 {{.*}}, i32 16)
          joint_matrix_store(sg, sub_c, accD.get_pointer(), stride);
>>>>>>> 296e9c3a
        });

    cgh.parallel_for<class col_col_m16n16k16>(
        nd_range<2>({1, 32}, {1, 32}),
        [=](nd_item<2> item) [[sycl::reqd_work_group_size(1, 1, 32)]] {
          sycl::sub_group sg = item.get_sub_group();

          joint_matrix<int32_t, use::accumulator, 16, 16> sub_c(sg);
          joint_matrix<int8_t, use::a, 16, 16, layout::col_major> sub_a(sg);
          joint_matrix<int8_t, use::b, 16, 16, layout::col_major> sub_b(sg);

          // CHECK: tail call { i32, i32, i32, i32, i32, i32, i32, i32 } @llvm.nvvm.wmma.m16n16k16.load.c.col.stride.s32.p1i32(i32 addrspace(1)* %_arg_accC, i32 16)
<<<<<<< HEAD
          joint_matrix_load(sg, sub_c, accC.get_pointer(), stride,
                            layout::col_major);
=======
          // CHECK-OPAQUE: tail call { i32, i32, i32, i32, i32, i32, i32, i32 } @llvm.nvvm.wmma.m16n16k16.load.c.col.stride.s32.p1(ptr addrspace(1) %_arg_accC, i32 16)
          joint_matrix_load(sg, sub_c, accC.get_pointer(), stride);
>>>>>>> 296e9c3a
          // CHECK: tail call { i32, i32 } @llvm.nvvm.wmma.m16n16k16.load.a.col.stride.s8.p0i32(i32* %call.ascast.i.i{{.*}}.i, i32 16)
          // CHECK-OPAQUE: tail call { i32, i32 } @llvm.nvvm.wmma.m16n16k16.load.a.col.stride.s8.p0(ptr %call.ascast.i.i{{.*}}.i, i32 16)
          joint_matrix_load(sg, sub_a, accA.get_pointer(), stride);
          // CHECK: tail call { i32, i32 } @llvm.nvvm.wmma.m16n16k16.load.b.col.stride.s8.p0i32(i32* %call.ascast.i.i{{.*}}.i, i32 16)
          // CHECK-OPAQUE: tail call { i32, i32 } @llvm.nvvm.wmma.m16n16k16.load.b.col.stride.s8.p0(ptr %call.ascast.i.i{{.*}}.i, i32 16)
          joint_matrix_load(sg, sub_b, accB.get_pointer(), stride);
          // CHECK: tail call { i32, i32, i32, i32, i32, i32, i32, i32 } @llvm.nvvm.wmma.m16n16k16.mma.col.col.s8(i32 %11, i32 %12, i32 %15, i32 %16, i32 %1, i32 %2, i32 %3, i32 %4, i32 %5, i32 %6, i32 %7, i32 %8)
          // CHECK-OPAQUE: tail call { i32, i32, i32, i32, i32, i32, i32, i32 } @llvm.nvvm.wmma.m16n16k16.mma.col.col.s8(i32 {{.*}}, i32 {{.*}}, i32 {{.*}}, i32 {{.*}}, i32 {{.*}}, i32 {{.*}}, i32 {{.*}}, i32 {{.*}}, i32 {{.*}}, i32 {{.*}}, i32 {{.*}}, i32 {{.*}})
          sub_c = joint_matrix_mad(sg, sub_a, sub_b, sub_c);
          // CHECK: tail call void @llvm.nvvm.wmma.m16n16k16.store.d.col.stride.s32.p1i32(i32 addrspace(1)* %_arg_accD, i32 %18, i32 %19, i32 %20, i32 %21, i32 %22, i32 %23, i32 %24, i32 %25, i32 16)
<<<<<<< HEAD
          joint_matrix_store(sg, sub_c, accD.get_pointer(), stride,
                             layout::col_major);
=======
          // CHECK-OPAQUE: tail call void @llvm.nvvm.wmma.m16n16k16.store.d.col.stride.s32.p1(ptr addrspace(1) %_arg_accD, i32 {{.*}}, i32 {{.*}}, i32 {{.*}}, i32 {{.*}}, i32 {{.*}}, i32 {{.*}}, i32 {{.*}}, i32 {{.*}}, i32 16)
          joint_matrix_store(sg, sub_c, accD.get_pointer(), stride);
>>>>>>> 296e9c3a
        });

    cgh.parallel_for<class row_row_m32n8k16>(
        nd_range<2>({1, 32}, {1, 32}),
        [=](nd_item<2> item) [[sycl::reqd_work_group_size(1, 1, 32)]] {
          sycl::sub_group sg = item.get_sub_group();

          joint_matrix<int32_t, use::accumulator, 32, 8> sub_c(sg);
          joint_matrix<int8_t, use::a, 32, 16, layout::row_major> sub_a(sg);
          joint_matrix<int8_t, use::b, 16, 8, layout::row_major> sub_b(sg);

          // CHECK: tail call { i32, i32, i32, i32, i32, i32, i32, i32 } @llvm.nvvm.wmma.m32n8k16.load.c.row.stride.s32.p1i32(i32 addrspace(1)* %_arg_accC, i32 16)
<<<<<<< HEAD
          joint_matrix_load(sg, sub_c, accC.get_pointer(), stride,
                            layout::row_major);
=======
          // CHECK-OPAQUE: tail call { i32, i32, i32, i32, i32, i32, i32, i32 } @llvm.nvvm.wmma.m32n8k16.load.c.row.stride.s32.p1(ptr addrspace(1) %_arg_accC, i32 16)
          joint_matrix_load(sg, sub_c, accC.get_pointer(), stride);
>>>>>>> 296e9c3a
          // CHECK: tail call { i32, i32, i32, i32 } @llvm.nvvm.wmma.m32n8k16.load.a.row.stride.s8.p0i32(i32* %call.ascast.i.i{{.*}}.i, i32 16)
          // CHECK-OPAQUE: tail call { i32, i32, i32, i32 } @llvm.nvvm.wmma.m32n8k16.load.a.row.stride.s8.p0(ptr %call.ascast.i.i{{.*}}.i, i32 16)
          joint_matrix_load(sg, sub_a, accA.get_pointer(), stride);
          // CHECK: tail call i32 @llvm.nvvm.wmma.m32n8k16.load.b.row.stride.s8.p0i32(i32* %call.ascast.i.i{{.*}}.i, i32 16)
          // CHECK-OPAQUE: tail call i32 @llvm.nvvm.wmma.m32n8k16.load.b.row.stride.s8.p0(ptr %call.ascast.i.i{{.*}}.i, i32 16)
          joint_matrix_load(sg, sub_b, accB.get_pointer(), stride);
          // CHECK: tail call { i32, i32, i32, i32, i32, i32, i32, i32 } @llvm.nvvm.wmma.m32n8k16.mma.row.row.s8(i32 %11, i32 %12, i32 %13, i32 %14, i32 %16, i32 %1, i32 %2, i32 %3, i32 %4, i32 %5, i32 %6, i32 %7, i32 %8)
          // CHECK-OPAQUE: tail call { i32, i32, i32, i32, i32, i32, i32, i32 } @llvm.nvvm.wmma.m32n8k16.mma.row.row.s8(i32 {{.*}}, i32 {{.*}}, i32 {{.*}}, i32 {{.*}}, i32 {{.*}}, i32 {{.*}}, i32 {{.*}}, i32 {{.*}}, i32 {{.*}}, i32 {{.*}}, i32 {{.*}}, i32 {{.*}}, i32 {{.*}})
          sub_c = joint_matrix_mad(sg, sub_a, sub_b, sub_c);
          // CHECK: tail call void @llvm.nvvm.wmma.m32n8k16.store.d.row.stride.s32.p1i32(i32 addrspace(1)* %_arg_accD, i32 %18, i32 %19, i32 %20, i32 %21, i32 %22, i32 %23, i32 %24, i32 %25, i32 16)
<<<<<<< HEAD
          joint_matrix_store(sg, sub_c, accD.get_pointer(), stride,
                             layout::row_major);
=======
          // CHECK-OPAQUE: tail call void @llvm.nvvm.wmma.m32n8k16.store.d.row.stride.s32.p1(ptr addrspace(1) %_arg_accD, i32 {{.*}}, i32 {{.*}}, i32 {{.*}}, i32 {{.*}}, i32 {{.*}}, i32 {{.*}}, i32 {{.*}}, i32 {{.*}}, i32 16)
          joint_matrix_store(sg, sub_c, accD.get_pointer(), stride);
>>>>>>> 296e9c3a
        });

    cgh.parallel_for<class col_col_m32n8k16>(
        nd_range<2>({1, 32}, {1, 32}),
        [=](nd_item<2> item) [[sycl::reqd_work_group_size(1, 1, 32)]] {
          sycl::sub_group sg = item.get_sub_group();

          joint_matrix<int32_t, use::accumulator, 32, 8> sub_c(sg);
          joint_matrix<int8_t, use::a, 32, 16, layout::col_major> sub_a(sg);
          joint_matrix<int8_t, use::b, 16, 8, layout::col_major> sub_b(sg);

          // CHECK: tail call { i32, i32, i32, i32, i32, i32, i32, i32 } @llvm.nvvm.wmma.m32n8k16.load.c.col.stride.s32.p1i32(i32 addrspace(1)* %_arg_accC, i32 16)
<<<<<<< HEAD
          joint_matrix_load(sg, sub_c, accC.get_pointer(), stride,
                            layout::col_major);
=======
          // CHECK-OPAQUE: tail call { i32, i32, i32, i32, i32, i32, i32, i32 } @llvm.nvvm.wmma.m32n8k16.load.c.col.stride.s32.p1(ptr addrspace(1) %_arg_accC, i32 16)
          joint_matrix_load(sg, sub_c, accC.get_pointer(), stride);
>>>>>>> 296e9c3a
          // CHECK: tail call { i32, i32, i32, i32 } @llvm.nvvm.wmma.m32n8k16.load.a.col.stride.s8.p0i32(i32* %call.ascast.i.i{{.*}}.i, i32 16)
          // CHECK-OPAQUE: tail call { i32, i32, i32, i32 } @llvm.nvvm.wmma.m32n8k16.load.a.col.stride.s8.p0(ptr %call.ascast.i.i{{.*}}.i, i32 16)
          joint_matrix_load(sg, sub_a, accA.get_pointer(), stride);
          // CHECK: tail call i32 @llvm.nvvm.wmma.m32n8k16.load.b.col.stride.s8.p0i32(i32* %call.ascast.i.i{{.*}}.i, i32 16)
          // CHECK-OPAQUE: tail call i32 @llvm.nvvm.wmma.m32n8k16.load.b.col.stride.s8.p0(ptr %call.ascast.i.i{{.*}}.i, i32 16)
          joint_matrix_load(sg, sub_b, accB.get_pointer(), stride);
          // CHECK: tail call { i32, i32, i32, i32, i32, i32, i32, i32 } @llvm.nvvm.wmma.m32n8k16.mma.col.col.s8(i32 %11, i32 %12, i32 %13, i32 %14, i32 %16, i32 %1, i32 %2, i32 %3, i32 %4, i32 %5, i32 %6, i32 %7, i32 %8)
          // CHECK-OPAQUE: tail call { i32, i32, i32, i32, i32, i32, i32, i32 } @llvm.nvvm.wmma.m32n8k16.mma.col.col.s8(i32 {{.*}}, i32 {{.*}}, i32 {{.*}}, i32 {{.*}}, i32 {{.*}}, i32 {{.*}}, i32 {{.*}}, i32 {{.*}}, i32 {{.*}}, i32 {{.*}}, i32 {{.*}}, i32 {{.*}}, i32 {{.*}})
          sub_c = joint_matrix_mad(sg, sub_a, sub_b, sub_c);
          // CHECK: tail call void @llvm.nvvm.wmma.m32n8k16.store.d.col.stride.s32.p1i32(i32 addrspace(1)* %_arg_accD, i32 %18, i32 %19, i32 %20, i32 %21, i32 %22, i32 %23, i32 %24, i32 %25, i32 16)
<<<<<<< HEAD
          joint_matrix_store(sg, sub_c, accD.get_pointer(), stride,
                             layout::col_major);
=======
          // CHECK-OPAQUE: tail call void @llvm.nvvm.wmma.m32n8k16.store.d.col.stride.s32.p1(ptr addrspace(1) %_arg_accD, i32 {{.*}}, i32 {{.*}}, i32 {{.*}}, i32 {{.*}}, i32 {{.*}}, i32 {{.*}}, i32 {{.*}}, i32 {{.*}}, i32 16)
          joint_matrix_store(sg, sub_c, accD.get_pointer(), stride);
>>>>>>> 296e9c3a
        });

    cgh.parallel_for<class row_row_m8n32k16>(
        nd_range<2>({1, 32}, {1, 32}),
        [=](nd_item<2> item) [[sycl::reqd_work_group_size(1, 1, 32)]] {
          sycl::sub_group sg = item.get_sub_group();

          joint_matrix<int32_t, use::accumulator, 8, 32> sub_c(sg);
          joint_matrix<int8_t, use::a, 8, 16, layout::row_major> sub_a(sg);
          joint_matrix<int8_t, use::b, 16, 32, layout::row_major> sub_b(sg);

          // CHECK: tail call { i32, i32, i32, i32, i32, i32, i32, i32 } @llvm.nvvm.wmma.m8n32k16.load.c.row.stride.s32.p1i32(i32 addrspace(1)* %_arg_accC, i32 16)
<<<<<<< HEAD
          joint_matrix_load(sg, sub_c, accC.get_pointer(), stride,
                            layout::row_major);
=======
          // CHECK-OPAQUE: tail call { i32, i32, i32, i32, i32, i32, i32, i32 } @llvm.nvvm.wmma.m8n32k16.load.c.row.stride.s32.p1(ptr addrspace(1) %_arg_accC, i32 16)
          joint_matrix_load(sg, sub_c, accC.get_pointer(), stride);
>>>>>>> 296e9c3a
          // CHECK: tail call i32 @llvm.nvvm.wmma.m8n32k16.load.a.row.stride.s8.p0i32(i32* %call.ascast.i.i{{.*}}.i, i32 16)
          // CHECK-OPAQUE: tail call i32 @llvm.nvvm.wmma.m8n32k16.load.a.row.stride.s8.p0(ptr %call.ascast.i.i{{.*}}.i, i32 16)
          joint_matrix_load(sg, sub_a, accA.get_pointer(), stride);
          // CHECK: tail call { i32, i32, i32, i32 } @llvm.nvvm.wmma.m8n32k16.load.b.row.stride.s8.p0i32(i32* %call.ascast.i.i{{.*}}.i, i32 16)
          // CHECK-OPAQUE: tail call { i32, i32, i32, i32 } @llvm.nvvm.wmma.m8n32k16.load.b.row.stride.s8.p0(ptr %call.ascast.i.i{{.*}}.i, i32 16)
          joint_matrix_load(sg, sub_b, accB.get_pointer(), stride);
          // CHECK: tail call { i32, i32, i32, i32, i32, i32, i32, i32 } @llvm.nvvm.wmma.m8n32k16.mma.row.row.s8(i32 %10, i32 %13, i32 %14, i32 %15, i32 %16, i32 %1, i32 %2, i32 %3, i32 %4, i32 %5, i32 %6, i32 %7, i32 %8)
          // CHECK-OPAQUE: tail call { i32, i32, i32, i32, i32, i32, i32, i32 } @llvm.nvvm.wmma.m8n32k16.mma.row.row.s8(i32 {{.*}}, i32 {{.*}}, i32 {{.*}}, i32 {{.*}}, i32 {{.*}}, i32 {{.*}}, i32 {{.*}}, i32 {{.*}}, i32 {{.*}}, i32 {{.*}}, i32 {{.*}}, i32 {{.*}}, i32 {{.*}})
          sub_c = joint_matrix_mad(sg, sub_a, sub_b, sub_c);
          // CHECK: tail call void @llvm.nvvm.wmma.m8n32k16.store.d.row.stride.s32.p1i32(i32 addrspace(1)* %_arg_accD, i32 %18, i32 %19, i32 %20, i32 %21, i32 %22, i32 %23, i32 %24, i32 %25, i32 16)
<<<<<<< HEAD
          joint_matrix_store(sg, sub_c, accD.get_pointer(), stride,
                             layout::row_major);
=======
          // CHECK-OPAQUE: tail call void @llvm.nvvm.wmma.m8n32k16.store.d.row.stride.s32.p1(ptr addrspace(1) %_arg_accD, i32 {{.*}}, i32 {{.*}}, i32 {{.*}}, i32 {{.*}}, i32 {{.*}}, i32 {{.*}}, i32 {{.*}}, i32 {{.*}}, i32 16)
          joint_matrix_store(sg, sub_c, accD.get_pointer(), stride);
>>>>>>> 296e9c3a
        });

    cgh.parallel_for<class col_col_m8n32k16>(
        nd_range<2>({1, 32}, {1, 32}),
        [=](nd_item<2> item) [[sycl::reqd_work_group_size(1, 1, 32)]] {
          sycl::sub_group sg = item.get_sub_group();

          joint_matrix<int32_t, use::accumulator, 8, 32> sub_c(sg);
          joint_matrix<int8_t, use::a, 8, 16, layout::col_major> sub_a(sg);
          joint_matrix<int8_t, use::b, 16, 32, layout::col_major> sub_b(sg);

          // CHECK: tail call { i32, i32, i32, i32, i32, i32, i32, i32 } @llvm.nvvm.wmma.m8n32k16.load.c.col.stride.s32.p1i32(i32 addrspace(1)* %_arg_accC, i32 16)
<<<<<<< HEAD
          joint_matrix_load(sg, sub_c, accC.get_pointer(), stride,
                            layout::col_major);
=======
          // CHECK-OPAQUE: tail call { i32, i32, i32, i32, i32, i32, i32, i32 } @llvm.nvvm.wmma.m8n32k16.load.c.col.stride.s32.p1(ptr addrspace(1) %_arg_accC, i32 16)
          joint_matrix_load(sg, sub_c, accC.get_pointer(), stride);
>>>>>>> 296e9c3a
          // CHECK: tail call i32 @llvm.nvvm.wmma.m8n32k16.load.a.col.stride.s8.p0i32(i32* %call.ascast.i.i{{.*}}.i, i32 16)
          // CHECK-OPAQUE: tail call i32 @llvm.nvvm.wmma.m8n32k16.load.a.col.stride.s8.p0(ptr %call.ascast.i.i{{.*}}.i, i32 16)
          joint_matrix_load(sg, sub_a, accA.get_pointer(), stride);
          // CHECK: tail call { i32, i32, i32, i32 } @llvm.nvvm.wmma.m8n32k16.load.b.col.stride.s8.p0i32(i32* %call.ascast.i.i{{.*}}.i, i32 16)
          // CHECK-OPAQUE: tail call { i32, i32, i32, i32 } @llvm.nvvm.wmma.m8n32k16.load.b.col.stride.s8.p0(ptr %call.ascast.i.i{{.*}}.i, i32 16)
          joint_matrix_load(sg, sub_b, accB.get_pointer(), stride);
          // CHECK: tail call { i32, i32, i32, i32, i32, i32, i32, i32 } @llvm.nvvm.wmma.m8n32k16.mma.col.col.s8(i32 %10, i32 %13, i32 %14, i32 %15, i32 %16, i32 %1, i32 %2, i32 %3, i32 %4, i32 %5, i32 %6, i32 %7, i32 %8)
          // CHECK-OPAQUE: tail call { i32, i32, i32, i32, i32, i32, i32, i32 } @llvm.nvvm.wmma.m8n32k16.mma.col.col.s8(i32 {{.*}}, i32 {{.*}}, i32 {{.*}}, i32 {{.*}}, i32 {{.*}}, i32 {{.*}}, i32 {{.*}}, i32 {{.*}}, i32 {{.*}}, i32 {{.*}}, i32 {{.*}}, i32 {{.*}}, i32 {{.*}})
          sub_c = joint_matrix_mad(sg, sub_a, sub_b, sub_c);
          // CHECK: tail call void @llvm.nvvm.wmma.m8n32k16.store.d.col.stride.s32.p1i32(i32 addrspace(1)* %_arg_accD, i32 %18, i32 %19, i32 %20, i32 %21, i32 %22, i32 %23, i32 %24, i32 %25, i32 16)
<<<<<<< HEAD
          joint_matrix_store(sg, sub_c, accD.get_pointer(), stride,
                             layout::col_major);
=======
          // CHECK-OPAQUE: tail call void @llvm.nvvm.wmma.m8n32k16.store.d.col.stride.s32.p1(ptr addrspace(1) %_arg_accD, i32 {{.*}}, i32 {{.*}}, i32 {{.*}}, i32 {{.*}}, i32 {{.*}}, i32 {{.*}}, i32 {{.*}}, i32 {{.*}}, i32 16)
          joint_matrix_store(sg, sub_c, accD.get_pointer(), stride);
>>>>>>> 296e9c3a
        });
  });

  return 0;
};<|MERGE_RESOLUTION|>--- conflicted
+++ resolved
@@ -1,11 +1,7 @@
 // REQUIRES: cuda
 
-<<<<<<< HEAD
-// RUN: %clangxx -fsycl-device-only -fsycl-targets=nvptx64-nvidia-cuda -Xsycl-target-backend --cuda-gpu-arch=sm_72 -DSYCL_EXT_ONEAPI_MATRIX_VERSION=4 -S -Xclang -emit-llvm %s -o -| FileCheck %s
-=======
-// RUN: %clangxx -Xclang -no-opaque-pointers -fsycl-device-only -fsycl-targets=nvptx64-nvidia-cuda -Xsycl-target-backend --cuda-gpu-arch=sm_72 -DSYCL_EXT_ONEAPI_MATRIX_VERSION=3 -S -Xclang -emit-llvm %s -o -| FileCheck %s
-// RUN: %clangxx -Xclang -opaque-pointers -fsycl-device-only -fsycl-targets=nvptx64-nvidia-cuda -Xsycl-target-backend --cuda-gpu-arch=sm_72 -DSYCL_EXT_ONEAPI_MATRIX_VERSION=3 -S -Xclang -emit-llvm %s -o -| FileCheck %s --check-prefixes=CHECK-OPAQUE
->>>>>>> 296e9c3a
+// RUN: %clangxx -Xclang -no-opaque-pointers -fsycl-device-only -fsycl-targets=nvptx64-nvidia-cuda -Xsycl-target-backend --cuda-gpu-arch=sm_72 -DSYCL_EXT_ONEAPI_MATRIX_VERSION=4 -S -Xclang -emit-llvm %s -o -| FileCheck %s
+// RUN: %clangxx -Xclang -opaque-pointers -fsycl-device-only -fsycl-targets=nvptx64-nvidia-cuda -Xsycl-target-backend --cuda-gpu-arch=sm_72 -DSYCL_EXT_ONEAPI_MATRIX_VERSION=4 -S -Xclang -emit-llvm %s -o -| FileCheck %s --check-prefixes=CHECK-OPAQUE
 
 #include <sycl/sycl.hpp>
 
@@ -47,13 +43,9 @@
           joint_matrix<int8_t, use::b, 16, 16, layout::row_major> sub_b(sg);
 
           // CHECK: tail call { i32, i32, i32, i32, i32, i32, i32, i32 } @llvm.nvvm.wmma.m16n16k16.load.c.row.stride.s32.p1i32(i32 addrspace(1)* %_arg_accC, i32 16)
-<<<<<<< HEAD
+          // CHECK-OPAQUE: tail call { i32, i32, i32, i32, i32, i32, i32, i32 } @llvm.nvvm.wmma.m16n16k16.load.c.row.stride.s32.p1(ptr addrspace(1) %_arg_accC, i32 16)
           joint_matrix_load(sg, sub_c, accC.get_pointer(), stride,
                             layout::row_major);
-=======
-          // CHECK-OPAQUE: tail call { i32, i32, i32, i32, i32, i32, i32, i32 } @llvm.nvvm.wmma.m16n16k16.load.c.row.stride.s32.p1(ptr addrspace(1) %_arg_accC, i32 16)
-          joint_matrix_load(sg, sub_c, accC.get_pointer(), stride);
->>>>>>> 296e9c3a
           // CHECK: tail call { i32, i32 } @llvm.nvvm.wmma.m16n16k16.load.a.row.stride.s8.p0i32(i32* %call.ascast.i.i{{.*}}.i, i32 16)
           // CHECK-OPAQUE: tail call { i32, i32 } @llvm.nvvm.wmma.m16n16k16.load.a.row.stride.s8.p0(ptr %call.ascast.i.i{{.*}}.i, i32 16)
           joint_matrix_load(sg, sub_a, accA.get_pointer(), stride);
@@ -64,13 +56,9 @@
           // CHECK-OPAQUE: tail call { i32, i32, i32, i32, i32, i32, i32, i32 } @llvm.nvvm.wmma.m16n16k16.mma.row.row.s8(i32 {{.*}}, i32 {{.*}}, i32 {{.*}}, i32 {{.*}}, i32 {{.*}}, i32 {{.*}}, i32 {{.*}}, i32 {{.*}}, i32 {{.*}}, i32 {{.*}}, i32 {{.*}}, i32 {{.*}})
           sub_c = joint_matrix_mad(sg, sub_a, sub_b, sub_c);
           // CHECK: tail call void @llvm.nvvm.wmma.m16n16k16.store.d.row.stride.s32.p1i32(i32 addrspace(1)* %_arg_accD, i32 %18, i32 %19, i32 %20, i32 %21, i32 %22, i32 %23, i32 %24, i32 %25, i32 16)
-<<<<<<< HEAD
+          // CHECK-OPAQUE: tail call void @llvm.nvvm.wmma.m16n16k16.store.d.row.stride.s32.p1(ptr addrspace(1) %_arg_accD, i32 {{.*}}, i32 {{.*}}, i32 {{.*}}, i32 {{.*}}, i32 {{.*}}, i32 {{.*}}, i32 {{.*}}, i32 {{.*}}, i32 16)
           joint_matrix_store(sg, sub_c, accD.get_pointer(), stride,
                              layout::row_major);
-=======
-          // CHECK-OPAQUE: tail call void @llvm.nvvm.wmma.m16n16k16.store.d.row.stride.s32.p1(ptr addrspace(1) %_arg_accD, i32 {{.*}}, i32 {{.*}}, i32 {{.*}}, i32 {{.*}}, i32 {{.*}}, i32 {{.*}}, i32 {{.*}}, i32 {{.*}}, i32 16)
-          joint_matrix_store(sg, sub_c, accD.get_pointer(), stride);
->>>>>>> 296e9c3a
         });
 
     cgh.parallel_for<class col_col_m16n16k16>(
@@ -83,13 +71,9 @@
           joint_matrix<int8_t, use::b, 16, 16, layout::col_major> sub_b(sg);
 
           // CHECK: tail call { i32, i32, i32, i32, i32, i32, i32, i32 } @llvm.nvvm.wmma.m16n16k16.load.c.col.stride.s32.p1i32(i32 addrspace(1)* %_arg_accC, i32 16)
-<<<<<<< HEAD
+          // CHECK-OPAQUE: tail call { i32, i32, i32, i32, i32, i32, i32, i32 } @llvm.nvvm.wmma.m16n16k16.load.c.col.stride.s32.p1(ptr addrspace(1) %_arg_accC, i32 16)
           joint_matrix_load(sg, sub_c, accC.get_pointer(), stride,
                             layout::col_major);
-=======
-          // CHECK-OPAQUE: tail call { i32, i32, i32, i32, i32, i32, i32, i32 } @llvm.nvvm.wmma.m16n16k16.load.c.col.stride.s32.p1(ptr addrspace(1) %_arg_accC, i32 16)
-          joint_matrix_load(sg, sub_c, accC.get_pointer(), stride);
->>>>>>> 296e9c3a
           // CHECK: tail call { i32, i32 } @llvm.nvvm.wmma.m16n16k16.load.a.col.stride.s8.p0i32(i32* %call.ascast.i.i{{.*}}.i, i32 16)
           // CHECK-OPAQUE: tail call { i32, i32 } @llvm.nvvm.wmma.m16n16k16.load.a.col.stride.s8.p0(ptr %call.ascast.i.i{{.*}}.i, i32 16)
           joint_matrix_load(sg, sub_a, accA.get_pointer(), stride);
@@ -100,13 +84,9 @@
           // CHECK-OPAQUE: tail call { i32, i32, i32, i32, i32, i32, i32, i32 } @llvm.nvvm.wmma.m16n16k16.mma.col.col.s8(i32 {{.*}}, i32 {{.*}}, i32 {{.*}}, i32 {{.*}}, i32 {{.*}}, i32 {{.*}}, i32 {{.*}}, i32 {{.*}}, i32 {{.*}}, i32 {{.*}}, i32 {{.*}}, i32 {{.*}})
           sub_c = joint_matrix_mad(sg, sub_a, sub_b, sub_c);
           // CHECK: tail call void @llvm.nvvm.wmma.m16n16k16.store.d.col.stride.s32.p1i32(i32 addrspace(1)* %_arg_accD, i32 %18, i32 %19, i32 %20, i32 %21, i32 %22, i32 %23, i32 %24, i32 %25, i32 16)
-<<<<<<< HEAD
+          // CHECK-OPAQUE: tail call void @llvm.nvvm.wmma.m16n16k16.store.d.col.stride.s32.p1(ptr addrspace(1) %_arg_accD, i32 {{.*}}, i32 {{.*}}, i32 {{.*}}, i32 {{.*}}, i32 {{.*}}, i32 {{.*}}, i32 {{.*}}, i32 {{.*}}, i32 16)
           joint_matrix_store(sg, sub_c, accD.get_pointer(), stride,
                              layout::col_major);
-=======
-          // CHECK-OPAQUE: tail call void @llvm.nvvm.wmma.m16n16k16.store.d.col.stride.s32.p1(ptr addrspace(1) %_arg_accD, i32 {{.*}}, i32 {{.*}}, i32 {{.*}}, i32 {{.*}}, i32 {{.*}}, i32 {{.*}}, i32 {{.*}}, i32 {{.*}}, i32 16)
-          joint_matrix_store(sg, sub_c, accD.get_pointer(), stride);
->>>>>>> 296e9c3a
         });
 
     cgh.parallel_for<class row_row_m32n8k16>(
@@ -119,13 +99,9 @@
           joint_matrix<int8_t, use::b, 16, 8, layout::row_major> sub_b(sg);
 
           // CHECK: tail call { i32, i32, i32, i32, i32, i32, i32, i32 } @llvm.nvvm.wmma.m32n8k16.load.c.row.stride.s32.p1i32(i32 addrspace(1)* %_arg_accC, i32 16)
-<<<<<<< HEAD
+          // CHECK-OPAQUE: tail call { i32, i32, i32, i32, i32, i32, i32, i32 } @llvm.nvvm.wmma.m32n8k16.load.c.row.stride.s32.p1(ptr addrspace(1) %_arg_accC, i32 16)
           joint_matrix_load(sg, sub_c, accC.get_pointer(), stride,
                             layout::row_major);
-=======
-          // CHECK-OPAQUE: tail call { i32, i32, i32, i32, i32, i32, i32, i32 } @llvm.nvvm.wmma.m32n8k16.load.c.row.stride.s32.p1(ptr addrspace(1) %_arg_accC, i32 16)
-          joint_matrix_load(sg, sub_c, accC.get_pointer(), stride);
->>>>>>> 296e9c3a
           // CHECK: tail call { i32, i32, i32, i32 } @llvm.nvvm.wmma.m32n8k16.load.a.row.stride.s8.p0i32(i32* %call.ascast.i.i{{.*}}.i, i32 16)
           // CHECK-OPAQUE: tail call { i32, i32, i32, i32 } @llvm.nvvm.wmma.m32n8k16.load.a.row.stride.s8.p0(ptr %call.ascast.i.i{{.*}}.i, i32 16)
           joint_matrix_load(sg, sub_a, accA.get_pointer(), stride);
@@ -136,13 +112,9 @@
           // CHECK-OPAQUE: tail call { i32, i32, i32, i32, i32, i32, i32, i32 } @llvm.nvvm.wmma.m32n8k16.mma.row.row.s8(i32 {{.*}}, i32 {{.*}}, i32 {{.*}}, i32 {{.*}}, i32 {{.*}}, i32 {{.*}}, i32 {{.*}}, i32 {{.*}}, i32 {{.*}}, i32 {{.*}}, i32 {{.*}}, i32 {{.*}}, i32 {{.*}})
           sub_c = joint_matrix_mad(sg, sub_a, sub_b, sub_c);
           // CHECK: tail call void @llvm.nvvm.wmma.m32n8k16.store.d.row.stride.s32.p1i32(i32 addrspace(1)* %_arg_accD, i32 %18, i32 %19, i32 %20, i32 %21, i32 %22, i32 %23, i32 %24, i32 %25, i32 16)
-<<<<<<< HEAD
+          // CHECK-OPAQUE: tail call void @llvm.nvvm.wmma.m32n8k16.store.d.row.stride.s32.p1(ptr addrspace(1) %_arg_accD, i32 {{.*}}, i32 {{.*}}, i32 {{.*}}, i32 {{.*}}, i32 {{.*}}, i32 {{.*}}, i32 {{.*}}, i32 {{.*}}, i32 16)
           joint_matrix_store(sg, sub_c, accD.get_pointer(), stride,
                              layout::row_major);
-=======
-          // CHECK-OPAQUE: tail call void @llvm.nvvm.wmma.m32n8k16.store.d.row.stride.s32.p1(ptr addrspace(1) %_arg_accD, i32 {{.*}}, i32 {{.*}}, i32 {{.*}}, i32 {{.*}}, i32 {{.*}}, i32 {{.*}}, i32 {{.*}}, i32 {{.*}}, i32 16)
-          joint_matrix_store(sg, sub_c, accD.get_pointer(), stride);
->>>>>>> 296e9c3a
         });
 
     cgh.parallel_for<class col_col_m32n8k16>(
@@ -155,13 +127,9 @@
           joint_matrix<int8_t, use::b, 16, 8, layout::col_major> sub_b(sg);
 
           // CHECK: tail call { i32, i32, i32, i32, i32, i32, i32, i32 } @llvm.nvvm.wmma.m32n8k16.load.c.col.stride.s32.p1i32(i32 addrspace(1)* %_arg_accC, i32 16)
-<<<<<<< HEAD
+          // CHECK-OPAQUE: tail call { i32, i32, i32, i32, i32, i32, i32, i32 } @llvm.nvvm.wmma.m32n8k16.load.c.col.stride.s32.p1(ptr addrspace(1) %_arg_accC, i32 16)
           joint_matrix_load(sg, sub_c, accC.get_pointer(), stride,
                             layout::col_major);
-=======
-          // CHECK-OPAQUE: tail call { i32, i32, i32, i32, i32, i32, i32, i32 } @llvm.nvvm.wmma.m32n8k16.load.c.col.stride.s32.p1(ptr addrspace(1) %_arg_accC, i32 16)
-          joint_matrix_load(sg, sub_c, accC.get_pointer(), stride);
->>>>>>> 296e9c3a
           // CHECK: tail call { i32, i32, i32, i32 } @llvm.nvvm.wmma.m32n8k16.load.a.col.stride.s8.p0i32(i32* %call.ascast.i.i{{.*}}.i, i32 16)
           // CHECK-OPAQUE: tail call { i32, i32, i32, i32 } @llvm.nvvm.wmma.m32n8k16.load.a.col.stride.s8.p0(ptr %call.ascast.i.i{{.*}}.i, i32 16)
           joint_matrix_load(sg, sub_a, accA.get_pointer(), stride);
@@ -172,13 +140,9 @@
           // CHECK-OPAQUE: tail call { i32, i32, i32, i32, i32, i32, i32, i32 } @llvm.nvvm.wmma.m32n8k16.mma.col.col.s8(i32 {{.*}}, i32 {{.*}}, i32 {{.*}}, i32 {{.*}}, i32 {{.*}}, i32 {{.*}}, i32 {{.*}}, i32 {{.*}}, i32 {{.*}}, i32 {{.*}}, i32 {{.*}}, i32 {{.*}}, i32 {{.*}})
           sub_c = joint_matrix_mad(sg, sub_a, sub_b, sub_c);
           // CHECK: tail call void @llvm.nvvm.wmma.m32n8k16.store.d.col.stride.s32.p1i32(i32 addrspace(1)* %_arg_accD, i32 %18, i32 %19, i32 %20, i32 %21, i32 %22, i32 %23, i32 %24, i32 %25, i32 16)
-<<<<<<< HEAD
+          // CHECK-OPAQUE: tail call void @llvm.nvvm.wmma.m32n8k16.store.d.col.stride.s32.p1(ptr addrspace(1) %_arg_accD, i32 {{.*}}, i32 {{.*}}, i32 {{.*}}, i32 {{.*}}, i32 {{.*}}, i32 {{.*}}, i32 {{.*}}, i32 {{.*}}, i32 16)
           joint_matrix_store(sg, sub_c, accD.get_pointer(), stride,
                              layout::col_major);
-=======
-          // CHECK-OPAQUE: tail call void @llvm.nvvm.wmma.m32n8k16.store.d.col.stride.s32.p1(ptr addrspace(1) %_arg_accD, i32 {{.*}}, i32 {{.*}}, i32 {{.*}}, i32 {{.*}}, i32 {{.*}}, i32 {{.*}}, i32 {{.*}}, i32 {{.*}}, i32 16)
-          joint_matrix_store(sg, sub_c, accD.get_pointer(), stride);
->>>>>>> 296e9c3a
         });
 
     cgh.parallel_for<class row_row_m8n32k16>(
@@ -191,13 +155,9 @@
           joint_matrix<int8_t, use::b, 16, 32, layout::row_major> sub_b(sg);
 
           // CHECK: tail call { i32, i32, i32, i32, i32, i32, i32, i32 } @llvm.nvvm.wmma.m8n32k16.load.c.row.stride.s32.p1i32(i32 addrspace(1)* %_arg_accC, i32 16)
-<<<<<<< HEAD
+          // CHECK-OPAQUE: tail call { i32, i32, i32, i32, i32, i32, i32, i32 } @llvm.nvvm.wmma.m8n32k16.load.c.row.stride.s32.p1(ptr addrspace(1) %_arg_accC, i32 16)
           joint_matrix_load(sg, sub_c, accC.get_pointer(), stride,
                             layout::row_major);
-=======
-          // CHECK-OPAQUE: tail call { i32, i32, i32, i32, i32, i32, i32, i32 } @llvm.nvvm.wmma.m8n32k16.load.c.row.stride.s32.p1(ptr addrspace(1) %_arg_accC, i32 16)
-          joint_matrix_load(sg, sub_c, accC.get_pointer(), stride);
->>>>>>> 296e9c3a
           // CHECK: tail call i32 @llvm.nvvm.wmma.m8n32k16.load.a.row.stride.s8.p0i32(i32* %call.ascast.i.i{{.*}}.i, i32 16)
           // CHECK-OPAQUE: tail call i32 @llvm.nvvm.wmma.m8n32k16.load.a.row.stride.s8.p0(ptr %call.ascast.i.i{{.*}}.i, i32 16)
           joint_matrix_load(sg, sub_a, accA.get_pointer(), stride);
@@ -208,13 +168,9 @@
           // CHECK-OPAQUE: tail call { i32, i32, i32, i32, i32, i32, i32, i32 } @llvm.nvvm.wmma.m8n32k16.mma.row.row.s8(i32 {{.*}}, i32 {{.*}}, i32 {{.*}}, i32 {{.*}}, i32 {{.*}}, i32 {{.*}}, i32 {{.*}}, i32 {{.*}}, i32 {{.*}}, i32 {{.*}}, i32 {{.*}}, i32 {{.*}}, i32 {{.*}})
           sub_c = joint_matrix_mad(sg, sub_a, sub_b, sub_c);
           // CHECK: tail call void @llvm.nvvm.wmma.m8n32k16.store.d.row.stride.s32.p1i32(i32 addrspace(1)* %_arg_accD, i32 %18, i32 %19, i32 %20, i32 %21, i32 %22, i32 %23, i32 %24, i32 %25, i32 16)
-<<<<<<< HEAD
+          // CHECK-OPAQUE: tail call void @llvm.nvvm.wmma.m8n32k16.store.d.row.stride.s32.p1(ptr addrspace(1) %_arg_accD, i32 {{.*}}, i32 {{.*}}, i32 {{.*}}, i32 {{.*}}, i32 {{.*}}, i32 {{.*}}, i32 {{.*}}, i32 {{.*}}, i32 16)
           joint_matrix_store(sg, sub_c, accD.get_pointer(), stride,
                              layout::row_major);
-=======
-          // CHECK-OPAQUE: tail call void @llvm.nvvm.wmma.m8n32k16.store.d.row.stride.s32.p1(ptr addrspace(1) %_arg_accD, i32 {{.*}}, i32 {{.*}}, i32 {{.*}}, i32 {{.*}}, i32 {{.*}}, i32 {{.*}}, i32 {{.*}}, i32 {{.*}}, i32 16)
-          joint_matrix_store(sg, sub_c, accD.get_pointer(), stride);
->>>>>>> 296e9c3a
         });
 
     cgh.parallel_for<class col_col_m8n32k16>(
@@ -227,13 +183,9 @@
           joint_matrix<int8_t, use::b, 16, 32, layout::col_major> sub_b(sg);
 
           // CHECK: tail call { i32, i32, i32, i32, i32, i32, i32, i32 } @llvm.nvvm.wmma.m8n32k16.load.c.col.stride.s32.p1i32(i32 addrspace(1)* %_arg_accC, i32 16)
-<<<<<<< HEAD
+          // CHECK-OPAQUE: tail call { i32, i32, i32, i32, i32, i32, i32, i32 } @llvm.nvvm.wmma.m8n32k16.load.c.col.stride.s32.p1(ptr addrspace(1) %_arg_accC, i32 16)
           joint_matrix_load(sg, sub_c, accC.get_pointer(), stride,
                             layout::col_major);
-=======
-          // CHECK-OPAQUE: tail call { i32, i32, i32, i32, i32, i32, i32, i32 } @llvm.nvvm.wmma.m8n32k16.load.c.col.stride.s32.p1(ptr addrspace(1) %_arg_accC, i32 16)
-          joint_matrix_load(sg, sub_c, accC.get_pointer(), stride);
->>>>>>> 296e9c3a
           // CHECK: tail call i32 @llvm.nvvm.wmma.m8n32k16.load.a.col.stride.s8.p0i32(i32* %call.ascast.i.i{{.*}}.i, i32 16)
           // CHECK-OPAQUE: tail call i32 @llvm.nvvm.wmma.m8n32k16.load.a.col.stride.s8.p0(ptr %call.ascast.i.i{{.*}}.i, i32 16)
           joint_matrix_load(sg, sub_a, accA.get_pointer(), stride);
@@ -244,13 +196,9 @@
           // CHECK-OPAQUE: tail call { i32, i32, i32, i32, i32, i32, i32, i32 } @llvm.nvvm.wmma.m8n32k16.mma.col.col.s8(i32 {{.*}}, i32 {{.*}}, i32 {{.*}}, i32 {{.*}}, i32 {{.*}}, i32 {{.*}}, i32 {{.*}}, i32 {{.*}}, i32 {{.*}}, i32 {{.*}}, i32 {{.*}}, i32 {{.*}}, i32 {{.*}})
           sub_c = joint_matrix_mad(sg, sub_a, sub_b, sub_c);
           // CHECK: tail call void @llvm.nvvm.wmma.m8n32k16.store.d.col.stride.s32.p1i32(i32 addrspace(1)* %_arg_accD, i32 %18, i32 %19, i32 %20, i32 %21, i32 %22, i32 %23, i32 %24, i32 %25, i32 16)
-<<<<<<< HEAD
+          // CHECK-OPAQUE: tail call void @llvm.nvvm.wmma.m8n32k16.store.d.col.stride.s32.p1(ptr addrspace(1) %_arg_accD, i32 {{.*}}, i32 {{.*}}, i32 {{.*}}, i32 {{.*}}, i32 {{.*}}, i32 {{.*}}, i32 {{.*}}, i32 {{.*}}, i32 16)
           joint_matrix_store(sg, sub_c, accD.get_pointer(), stride,
                              layout::col_major);
-=======
-          // CHECK-OPAQUE: tail call void @llvm.nvvm.wmma.m8n32k16.store.d.col.stride.s32.p1(ptr addrspace(1) %_arg_accD, i32 {{.*}}, i32 {{.*}}, i32 {{.*}}, i32 {{.*}}, i32 {{.*}}, i32 {{.*}}, i32 {{.*}}, i32 {{.*}}, i32 16)
-          joint_matrix_store(sg, sub_c, accD.get_pointer(), stride);
->>>>>>> 296e9c3a
         });
   });
 
