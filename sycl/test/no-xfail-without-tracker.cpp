// This test is intended to ensure that we have no trackers marked as XFAIL
// without a tracker information added to a test.
//
// The format we check is:
// XFAIL: lit,features
// XFAIL-TRACKER: [GitHub issue URL|Internal tracker ID]
//
// GitHub issue URL format:
//     https://github.com/owner/repo/issues/12345
//
// Internal tracker ID format:
//     PROJECT-123456
//
// REQUIRES: linux
//
// Explanation of the command:
// - search for all "XFAIL" occurrences, display line with match and the next one
//   -I, --include to drop binary files and other unrelated files
// - in the result, search for "XFAIL" again, but invert the result - this
//   allows us to get the line *after* XFAIL
// - in those lines, check that XFAIL-TRACKER is present and correct. Once
//   again, invert the search to get all "bad" lines and save the test names in
//   the temp file
// - make a final count of how many ill-formatted directives there are and
//   verify that against the reference
// - ...and check if the list of improperly XFAIL-ed tests needs to be updated.
//
// RUN: grep -rI "XFAIL:" %S/../test-e2e \
// RUN: -A 1 --include=*.c --include=*.cpp --no-group-separator | \
// RUN: grep -v "XFAIL:" | \
// RUN: grep -Pv "XFAIL-TRACKER:\s+(?:https://github.com/[\w\d-]+/[\w\d-]+/issues/[\d]+)|(?:[\w]+-[\d]+)" > %t | \
// RUN: cat %t | wc -l | FileCheck %s --check-prefix NUMBER-OF-XFAIL-WITHOUT-TRACKER
// RUN: cat %t | sed 's/\.cpp.*/.cpp/' | sort | FileCheck %s
//
// The number below is a number of tests which are *improperly* XFAIL-ed, i.e.
// we either don't have a tracker associated with a failure listed in those
// tests, or it is listed in a wrong format.
// Note: strictly speaking, that is not amount of files, but amount of XFAIL
// directives. If a test contains several XFAIL directives, some of them may be
// valid and other may not.
//
// That number *must not* increase. Any PR which causes this number to grow
// should be rejected and it should be updated to either keep the number as-is
// or have it reduced (preferrably, down to zero).
//
// If you see this test failed for your patch, it means that you either
// introduced XFAIL directive to a test improperly, or broke the format of an
// existing XFAIL-ed tests.
// Another possibility (and that is a good option) is that you updated some
// tests to match the required format and in that case you should just update
// (i.e. reduce) the number and the list below.
//
<<<<<<< HEAD
// NUMBER-OF-XFAIL-WITHOUT-TRACKER: 158
=======
// NUMBER-OF-XFAIL-WITHOUT-TRACKER: 157
>>>>>>> fbd36756
//
// List of improperly XFAIL-ed tests.
// Remove the CHECK once the test has been propely XFAIL-ed.
//
// CHECK: AddressSanitizer/nullpointer/private_nullptr.cpp
// CHECK-NEXT: Basic/accessor/accessor.cpp
// CHECK-NEXT: Basic/aspects.cpp
// CHECK-NEXT: Basic/buffer/reinterpret.cpp
// CHECK-NEXT: Basic/built-ins.cpp
// CHECK-NEXT: Basic/device_event.cpp
// CHECK-NEXT: Basic/diagnostics/handler.cpp
// CHECK-NEXT: Basic/fpga_tests/fpga_pipes_mixed_usage.cpp
// CHECK-NEXT: Basic/image/srgba-read.cpp
// CHECK-NEXT: Basic/max_linear_work_group_size_props.cpp
// CHECK-NEXT: Basic/max_work_group_size_props.cpp
// CHECK-NEXT: Basic/partition_supported.cpp
// CHECK-NEXT: Basic/queue/queue.cpp
// CHECK-NEXT: Basic/queue/release.cpp
// CHECK-NEXT: Basic/span.cpp
// CHECK-NEXT: Basic/stream/auto_flush.cpp
// CHECK-NEXT: DeprecatedFeatures/queue_old_interop.cpp
// CHECK-NEXT: DeprecatedFeatures/set_arg_interop.cpp
// CHECK-NEXT: DeviceArchitecture/device_architecture_comparison_on_device_aot.cpp
// CHECK-NEXT: DeviceCodeSplit/split-per-kernel.cpp
// CHECK-NEXT: DeviceCodeSplit/split-per-source-main.cpp
// CHECK-NEXT: DeviceLib/assert-windows.cpp
// CHECK-NEXT: ESIMD/assert.cpp
// CHECK-NEXT: ESIMD/hardware_dispatch.cpp
// CHECK-NEXT: GroupAlgorithm/root_group.cpp
// CHECK-NEXT: GroupLocalMemory/group_local_memory.cpp
// CHECK-NEXT: GroupLocalMemory/no_early_opt.cpp
// CHECK-NEXT: InlineAsm/asm_multiple_instructions.cpp
// CHECK-NEXT: InvokeSimd/Feature/ImplicitSubgroup/invoke_simd_struct.cpp
// CHECK-NEXT: InvokeSimd/Feature/invoke_simd_struct.cpp
// CHECK-NEXT: InvokeSimd/Spec/ImplicitSubgroup/tuple.cpp
// CHECK-NEXT: InvokeSimd/Spec/ImplicitSubgroup/tuple_return.cpp
// CHECK-NEXT: InvokeSimd/Spec/ImplicitSubgroup/tuple_vadd.cpp
// CHECK-NEXT: InvokeSimd/Spec/tuple.cpp
// CHECK-NEXT: InvokeSimd/Spec/tuple_return.cpp
// CHECK-NEXT: InvokeSimd/Spec/tuple_vadd.cpp
// CHECK-NEXT: KernelAndProgram/kernel-bundle-merge-options.cpp
// CHECK-NEXT: LLVMIntrinsicLowering/sub_byte_bitreverse.cpp
// CHECK-NEXT: Matrix/SG32/joint_matrix_annotated_ptr.cpp
// CHECK-NEXT: Matrix/SG32/joint_matrix_bfloat16_colmajorA_colmajorB.cpp
// CHECK-NEXT: Matrix/SG32/joint_matrix_bfloat16_packedB.cpp
// CHECK-NEXT: Matrix/SG32/joint_matrix_colA_rowB_colC.cpp
// CHECK-NEXT: Matrix/SG32/joint_matrix_int8_colmajorA_colmajorB.cpp
// CHECK-NEXT: Matrix/SG32/joint_matrix_int8_rowmajorA_rowmajorB.cpp
// CHECK-NEXT: Matrix/SG32/joint_matrix_out_bounds.cpp
// CHECK-NEXT: Matrix/SG32/joint_matrix_prefetch.cpp
// CHECK-NEXT: Matrix/SG32/joint_matrix_rowmajorA_rowmajorB.cpp
// CHECK-NEXT: Matrix/SG32/joint_matrix_unaligned_k.cpp
// CHECK-NEXT: Matrix/SPVCooperativeMatrix/SG32/element_wise_abc.cpp
// CHECK-NEXT: Matrix/SPVCooperativeMatrix/SG32/element_wise_all_ops.cpp
// CHECK-NEXT: Matrix/SPVCooperativeMatrix/SG32/element_wise_all_ops_half.cpp
// CHECK-NEXT: Matrix/SPVCooperativeMatrix/SG32/element_wise_all_ops_int8.cpp
// CHECK-NEXT: Matrix/SPVCooperativeMatrix/SG32/element_wise_all_ops_int8_packed.cpp
// CHECK-NEXT: Matrix/SPVCooperativeMatrix/SG32/element_wise_all_sizes.cpp
// CHECK-NEXT: Matrix/SPVCooperativeMatrix/SG32/element_wise_ops.cpp
// CHECK-NEXT: Matrix/SPVCooperativeMatrix/SG32/get_coord_float_matC.cpp
// CHECK-NEXT: Matrix/SPVCooperativeMatrix/SG32/get_coord_int8_matA.cpp
// CHECK-NEXT: Matrix/SPVCooperativeMatrix/SG32/get_coord_int8_matB.cpp
// CHECK-NEXT: Matrix/SPVCooperativeMatrix/SG32/joint_matrix_all_sizes.cpp
// CHECK-NEXT: Matrix/SPVCooperativeMatrix/SG32/joint_matrix_annotated_ptr.cpp
// CHECK-NEXT: Matrix/SPVCooperativeMatrix/SG32/joint_matrix_annotated_ptr.cpp
// CHECK-NEXT: Matrix/SPVCooperativeMatrix/SG32/joint_matrix_apply_bf16.cpp
// CHECK-NEXT: Matrix/SPVCooperativeMatrix/SG32/joint_matrix_apply_two_matrices.cpp
// CHECK-NEXT: Matrix/SPVCooperativeMatrix/SG32/joint_matrix_bf16_fill_k_cache.cpp
// CHECK-NEXT: Matrix/SPVCooperativeMatrix/SG32/joint_matrix_bf16_fill_k_cache_unroll.cpp
// CHECK-NEXT: Matrix/SPVCooperativeMatrix/SG32/joint_matrix_bfloat16.cpp
// CHECK-NEXT: Matrix/SPVCooperativeMatrix/SG32/joint_matrix_bfloat16_array.cpp
// CHECK-NEXT: Matrix/SPVCooperativeMatrix/SG32/joint_matrix_bfloat16_colmajorA_colmajorB.cpp
// CHECK-NEXT: Matrix/SPVCooperativeMatrix/SG32/joint_matrix_bfloat16_packedB.cpp
// CHECK-NEXT: Matrix/SPVCooperativeMatrix/SG32/joint_matrix_colA_rowB_colC.cpp
// CHECK-NEXT: Matrix/SPVCooperativeMatrix/SG32/joint_matrix_down_convert.cpp
// CHECK-NEXT: Matrix/SPVCooperativeMatrix/SG32/joint_matrix_half.cpp
// CHECK-NEXT: Matrix/SPVCooperativeMatrix/SG32/joint_matrix_int8_colmajorA_colmajorB.cpp
// CHECK-NEXT: Matrix/SPVCooperativeMatrix/SG32/joint_matrix_int8_rowmajorA_rowmajorB.cpp
// CHECK-NEXT: Matrix/SPVCooperativeMatrix/SG32/joint_matrix_out_bounds.cpp
// CHECK-NEXT: Matrix/SPVCooperativeMatrix/SG32/joint_matrix_prefetch.cpp
// CHECK-NEXT: Matrix/SPVCooperativeMatrix/SG32/joint_matrix_rowmajorA_rowmajorB.cpp
// CHECK-NEXT: Matrix/SPVCooperativeMatrix/SG32/joint_matrix_rowmajorA_rowmajorB.cpp
// CHECK-NEXT: Matrix/SPVCooperativeMatrix/SG32/joint_matrix_ss_int8.cpp
// CHECK-NEXT: Matrix/SPVCooperativeMatrix/SG32/joint_matrix_su_int8.cpp
// CHECK-NEXT: Matrix/SPVCooperativeMatrix/SG32/joint_matrix_unaligned_k.cpp
// CHECK-NEXT: Matrix/SPVCooperativeMatrix/SG32/joint_matrix_us_int8.cpp
// CHECK-NEXT: Matrix/SPVCooperativeMatrix/SG32/joint_matrix_uu_int8.cpp
// CHECK-NEXT: Matrix/SPVCooperativeMatrix/element_wise_abc.cpp
// CHECK-NEXT: Matrix/SPVCooperativeMatrix/element_wise_all_ops.cpp
// CHECK-NEXT: Matrix/SPVCooperativeMatrix/element_wise_all_ops_half.cpp
// CHECK-NEXT: Matrix/SPVCooperativeMatrix/element_wise_all_ops_int8.cpp
// CHECK-NEXT: Matrix/SPVCooperativeMatrix/element_wise_all_ops_int8_packed.cpp
// CHECK-NEXT: Matrix/SPVCooperativeMatrix/element_wise_all_ops_scalar.cpp
// CHECK-NEXT: Matrix/SPVCooperativeMatrix/element_wise_all_sizes.cpp
// CHECK-NEXT: Matrix/SPVCooperativeMatrix/element_wise_ops.cpp
// CHECK-NEXT: Matrix/SPVCooperativeMatrix/get_coord_float_matC.cpp
// CHECK-NEXT: Matrix/SPVCooperativeMatrix/get_coord_int8_matA.cpp
// CHECK-NEXT: Matrix/SPVCooperativeMatrix/get_coord_int8_matB.cpp
// CHECK-NEXT: Matrix/SPVCooperativeMatrix/joint_matrix_all_sizes.cpp
// CHECK-NEXT: Matrix/SPVCooperativeMatrix/joint_matrix_annotated_ptr.cpp
// CHECK-NEXT: Matrix/SPVCooperativeMatrix/joint_matrix_apply_bf16.cpp
// CHECK-NEXT: Matrix/SPVCooperativeMatrix/joint_matrix_apply_two_matrices.cpp
// CHECK-NEXT: Matrix/SPVCooperativeMatrix/joint_matrix_bf16_fill_k_cache.cpp
// CHECK-NEXT: Matrix/SPVCooperativeMatrix/joint_matrix_bf16_fill_k_cache_unroll.cpp
// CHECK-NEXT: Matrix/SPVCooperativeMatrix/joint_matrix_bfloat16.cpp
// CHECK-NEXT: Matrix/SPVCooperativeMatrix/joint_matrix_bfloat16_array.cpp
// CHECK-NEXT: Matrix/SPVCooperativeMatrix/joint_matrix_bfloat16_colmajorA_colmajorB.cpp
// CHECK-NEXT: Matrix/SPVCooperativeMatrix/joint_matrix_bfloat16_packedB.cpp
// CHECK-NEXT: Matrix/SPVCooperativeMatrix/joint_matrix_colA_rowB_colC.cpp
// CHECK-NEXT: Matrix/SPVCooperativeMatrix/joint_matrix_down_convert.cpp
// CHECK-NEXT: Matrix/SPVCooperativeMatrix/joint_matrix_half.cpp
// CHECK-NEXT: Matrix/SPVCooperativeMatrix/joint_matrix_int8_colmajorA_colmajorB.cpp
// CHECK-NEXT: Matrix/SPVCooperativeMatrix/joint_matrix_rowmajorA_rowmajorB.cpp
// CHECK-NEXT: Matrix/SPVCooperativeMatrix/joint_matrix_ss_int8.cpp
// CHECK-NEXT: Matrix/SPVCooperativeMatrix/joint_matrix_su_int8.cpp
// CHECK-NEXT: Matrix/SPVCooperativeMatrix/joint_matrix_us_int8.cpp
// CHECK-NEXT: Matrix/SPVCooperativeMatrix/joint_matrix_uu_int8.cpp
// CHECK-NEXT: Matrix/joint_matrix_bfloat16_colmajorA_colmajorB.cpp
// CHECK-NEXT: Matrix/joint_matrix_colA_rowB_colC.cpp
// CHECK-NEXT: Matrix/joint_matrix_int8_colmajorA_colmajorB.cpp
// CHECK-NEXT: NewOffloadDriver/multisource.cpp
// CHECK-NEXT: NewOffloadDriver/split-per-source-main.cpp
// CHECK-NEXT: NewOffloadDriver/sycl-external-with-optional-features.cpp
// CHECK-NEXT: OptionalKernelFeatures/throw-exception-for-out-of-registers-on-kernel-launch.cpp
// CHECK-NEXT: PerformanceTests/Reduction/reduce_over_sub_group.cpp
// CHECK-NEXT: Plugin/interop-cuda-experimental.cpp
// CHECK-NEXT: Plugin/interop-experimental-single-TU-SYCL-CUDA-compilation.cpp
// CHECK-NEXT: Printf/int.cpp
// CHECK-NEXT: Printf/mixed-address-space.cpp
// CHECK-NEXT: Printf/percent-symbol.cpp
// CHECK-NEXT: Reduction/reduction_big_data.cpp
// CHECK-NEXT: Reduction/reduction_nd_N_queue_shortcut.cpp
// CHECK-NEXT: Reduction/reduction_nd_conditional.cpp
// CHECK-NEXT: Reduction/reduction_nd_dw.cpp
// CHECK-NEXT: Reduction/reduction_nd_ext_double.cpp
// CHECK-NEXT: Reduction/reduction_nd_ext_half.cpp
// CHECK-NEXT: Reduction/reduction_nd_queue_shortcut.cpp
// CHECK-NEXT: Reduction/reduction_nd_reducer_skip.cpp
// CHECK-NEXT: Reduction/reduction_nd_rw.cpp
// CHECK-NEXT: Reduction/reduction_range_queue_shortcut.cpp
// CHECK-NEXT: Reduction/reduction_range_usm_dw.cpp
// CHECK-NEXT: Reduction/reduction_reducer_op_eq.cpp
// CHECK-NEXT: Reduction/reduction_span_pack.cpp
// CHECK-NEXT: Reduction/reduction_usm.cpp
// CHECK-NEXT: Reduction/reduction_usm_dw.cpp
// CHECK-NEXT: Regression/build_log.cpp
// CHECK-NEXT: Regression/complex_global_object.cpp
// CHECK-NEXT: Regression/context_is_destroyed_after_exception.cpp
// CHECK-NEXT: Regression/kernel_bundle_ignore_sycl_external.cpp
// CHECK-NEXT: Regression/multiple-targets.cpp
// CHECK-NEXT: Regression/reduction_resource_leak_dw.cpp
// CHECK-NEXT: Scheduler/InOrderQueueDeps.cpp
// CHECK-NEXT: Scheduler/MemObjRemapping.cpp
// CHECK-NEXT: Scheduler/MultipleDevices.cpp
// CHECK-NEXT: Scheduler/ReleaseResourcesTest.cpp
// CHECK-NEXT: Tracing/buffer_printers.cpp
// CHECK-NEXT: VirtualFunctions/multiple-translation-units/separate-call.cpp
// CHECK-NEXT: VirtualFunctions/multiple-translation-units/separate-vf-defs-and-call.cpp
// CHECK-NEXT: VirtualFunctions/multiple-translation-units/separate-vf-defs.cpp
// CHECK-NEXT: syclcompat/launch/launch_policy_lmem.cpp<|MERGE_RESOLUTION|>--- conflicted
+++ resolved
@@ -50,11 +50,7 @@
 // tests to match the required format and in that case you should just update
 // (i.e. reduce) the number and the list below.
 //
-<<<<<<< HEAD
-// NUMBER-OF-XFAIL-WITHOUT-TRACKER: 158
-=======
-// NUMBER-OF-XFAIL-WITHOUT-TRACKER: 157
->>>>>>> fbd36756
+// NUMBER-OF-XFAIL-WITHOUT-TRACKER: 156
 //
 // List of improperly XFAIL-ed tests.
 // Remove the CHECK once the test has been propely XFAIL-ed.
