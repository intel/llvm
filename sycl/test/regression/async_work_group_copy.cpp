// RUN: %clangxx -fsycl -fsycl-targets=%sycl_triple %s -o -

// Test checks for that no compile errors occur for
// builtin async_work_group_copy
#include <sycl/sycl.hpp>

using namespace sycl;

// Define the number of work items to enqueue.
const size_t NElems = 32;
const size_t WorkGroupSize = 8;
const size_t NWorkGroups = NElems / WorkGroupSize;

template <typename T> void async_work_group_test() {
  queue Q;

  buffer<T, 1> InBuf(NElems);
  buffer<T, 1> OutBuf(NElems);

  Q.submit([&](handler &CGH) {
     auto In = InBuf.template get_access<access::mode::read>(CGH);
     auto Out = OutBuf.template get_access<access::mode::write>(CGH);
     accessor<T, 1, access::mode::read_write, access::target::local> Local(
         range<1>{WorkGroupSize}, CGH);

     nd_range<1> NDR{range<1>(NElems), range<1>(WorkGroupSize)};
     CGH.parallel_for(NDR, [=](nd_item<1> NDId) {
       auto GrId = NDId.get_group_linear_id();
       auto Group = NDId.get_group();
       size_t Offset = GrId * WorkGroupSize;
       auto E = NDId.async_work_group_copy(
           Local.get_pointer(), In.get_pointer() + Offset, WorkGroupSize);
       E = NDId.async_work_group_copy(Out.get_pointer() + Offset,
                                      Local.get_pointer(), WorkGroupSize);
     });
   }).wait();
}

template <typename T> void test() {
  async_work_group_test<T>();
  async_work_group_test<vec<T, 2>>();
  async_work_group_test<vec<T, 3>>();
  async_work_group_test<vec<T, 4>>();
  async_work_group_test<vec<T, 8>>();
  async_work_group_test<vec<T, 16>>();
  async_work_group_test<detail::make_unsigned_t<T>>();
  async_work_group_test<vec<detail::make_unsigned_t<T>, 2>>();
  async_work_group_test<vec<detail::make_unsigned_t<T>, 3>>();
  async_work_group_test<vec<detail::make_unsigned_t<T>, 4>>();
  async_work_group_test<vec<detail::make_unsigned_t<T>, 8>>();
  async_work_group_test<vec<detail::make_unsigned_t<T>, 16>>();
}

int main() {
  test<int8_t>();
  test<int16_t>();
  test<int32_t>();
  test<int64_t>();
  test<sycl::opencl::cl_half>();
<<<<<<< HEAD
=======
  test<sycl::half>();
>>>>>>> ad86982f
  test<float>();
  test<double>();
  return 1;
}<|MERGE_RESOLUTION|>--- conflicted
+++ resolved
@@ -57,10 +57,7 @@
   test<int32_t>();
   test<int64_t>();
   test<sycl::opencl::cl_half>();
-<<<<<<< HEAD
-=======
   test<sycl::half>();
->>>>>>> ad86982f
   test<float>();
   test<double>();
   return 1;
