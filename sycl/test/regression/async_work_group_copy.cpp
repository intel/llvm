// RUN: %clangxx -fsycl -fsyntax-only %s

// Test checks for that no compile errors occur for
// builtin async_work_group_copy
#include <sycl/sycl.hpp>

using namespace sycl;

// Define the number of work items to enqueue.
const size_t NElems = 32;
const size_t WorkGroupSize = 8;
const size_t NWorkGroups = NElems / WorkGroupSize;

template <typename T> void async_work_group_test() {
  queue Q;

  buffer<T, 1> InBuf(NElems);
  buffer<T, 1> OutBuf(NElems);

  Q.submit([&](handler &CGH) {
     auto In = InBuf.template get_access<access::mode::read>(CGH);
     auto Out = OutBuf.template get_access<access::mode::write>(CGH);
     local_accessor<T, 1> Local(range<1>{WorkGroupSize}, CGH);

     nd_range<1> NDR{range<1>(NElems), range<1>(WorkGroupSize)};
     CGH.parallel_for(NDR, [=](nd_item<1> NDId) {
       auto GrId = NDId.get_group_linear_id();
       auto Group = NDId.get_group();
       size_t Offset = GrId * WorkGroupSize;
<<<<<<< HEAD
       auto E = NDId.async_work_group_copy(Local.get_pointer(),
                                           global_ptr<const T>(In) + Offset,
                                           WorkGroupSize);
       E = NDId.async_work_group_copy(global_ptr<T>(Out) + Offset,
                                      local_ptr<const T>(Local), WorkGroupSize);
=======
       auto E = NDId.async_work_group_copy(
           Local.template get_multi_ptr<access::decorated::yes>(),
           In.template get_multi_ptr<access::decorated::yes>() + Offset,
           WorkGroupSize);
       E = NDId.async_work_group_copy(
           Out.template get_multi_ptr<access::decorated::yes>() + Offset,
           Local.template get_multi_ptr<access::decorated::yes>(),
           WorkGroupSize);
>>>>>>> d1f67ca2
     });
   }).wait();
}

template <typename T> void test() {
  async_work_group_test<T>();
  async_work_group_test<vec<T, 2>>();
  async_work_group_test<vec<T, 3>>();
  async_work_group_test<vec<T, 4>>();
  async_work_group_test<vec<T, 8>>();
  async_work_group_test<vec<T, 16>>();
  async_work_group_test<detail::make_unsigned_t<T>>();
  async_work_group_test<vec<detail::make_unsigned_t<T>, 2>>();
  async_work_group_test<vec<detail::make_unsigned_t<T>, 3>>();
  async_work_group_test<vec<detail::make_unsigned_t<T>, 4>>();
  async_work_group_test<vec<detail::make_unsigned_t<T>, 8>>();
  async_work_group_test<vec<detail::make_unsigned_t<T>, 16>>();
}

int main() {
  test<int8_t>();
  test<int16_t>();
  test<int32_t>();
  test<int64_t>();
  test<sycl::opencl::cl_half>();
  test<sycl::half>();
  test<float>();
  test<double>();
  return 1;
}<|MERGE_RESOLUTION|>--- conflicted
+++ resolved
@@ -27,13 +27,6 @@
        auto GrId = NDId.get_group_linear_id();
        auto Group = NDId.get_group();
        size_t Offset = GrId * WorkGroupSize;
-<<<<<<< HEAD
-       auto E = NDId.async_work_group_copy(Local.get_pointer(),
-                                           global_ptr<const T>(In) + Offset,
-                                           WorkGroupSize);
-       E = NDId.async_work_group_copy(global_ptr<T>(Out) + Offset,
-                                      local_ptr<const T>(Local), WorkGroupSize);
-=======
        auto E = NDId.async_work_group_copy(
            Local.template get_multi_ptr<access::decorated::yes>(),
            In.template get_multi_ptr<access::decorated::yes>() + Offset,
@@ -42,7 +35,6 @@
            Out.template get_multi_ptr<access::decorated::yes>() + Offset,
            Local.template get_multi_ptr<access::decorated::yes>(),
            WorkGroupSize);
->>>>>>> d1f67ca2
      });
    }).wait();
 }
