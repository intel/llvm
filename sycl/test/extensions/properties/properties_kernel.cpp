--- conflicted
+++ resolved
@@ -25,16 +25,11 @@
              aspect::ext_intel_device_info_uuid, aspect::ext_oneapi_srgb,
              aspect::ext_oneapi_native_assert, aspect::host_debuggable,
              aspect::ext_intel_gpu_hw_threads_per_eu,
-<<<<<<< HEAD
              aspect::ext_oneapi_cuda_async_barrier,
              aspect::ext_oneapi_bfloat16_math_functions,
-             aspect::ext_intel_free_memory, aspect::ext_intel_device_id>);
-=======
-             aspect::ext_oneapi_cuda_async_barrier, aspect::ext_oneapi_bfloat16,
              aspect::ext_intel_free_memory, aspect::ext_intel_device_id,
              aspect::ext_intel_memory_clock_rate,
              aspect::ext_intel_memory_bus_width>);
->>>>>>> 26619e03
 
 template <aspect Aspect> inline void singleAspectDeviceHasChecks() {
   static_assert(is_property_value<decltype(device_has<Aspect>)>::value);
