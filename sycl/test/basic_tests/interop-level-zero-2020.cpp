// RUN: %clangxx %fsycl-host-only -fsyntax-only -Xclang -verify -Xclang -verify-ignore-unexpected=note %s -o %t.out

// Test for SYCL-2020 Level Zero interop API

#include <sycl/sycl.hpp>
// clang-format off
#include <level_zero/ze_api.h>
#include <sycl/ext/oneapi/backend/level_zero.hpp>
// clang-format on

using namespace sycl;

//
// 4.5.1 SYCL application interoperability may be provided for
// platform,
// device,
// context,
// queue,
// event,
// kernel_bundle,
// kernel,
// TODO:
// buffer,
// device_image,
// sampled_image,
// unsampled_image.

int main() {

  // Create SYCL objects
  device Device;
  platform Platform = Device.get_info<info::device::platform>();
  context Context(Device);
  queue Queue(Device);
  event Event;
  kernel_bundle<bundle_state::executable> KernelBundle =
      get_kernel_bundle<bundle_state::executable>(Context);
  kernel Kernel = KernelBundle.get_kernel(get_kernel_ids().front());

  // 4.5.1.1 For each SYCL runtime class T which supports SYCL application
  // interoperability with the SYCL backend, a specialization of return_type
  // must be defined as the type of SYCL application interoperability native
  // backend object associated with T for the SYCL backend, specified in the
  // SYCL backend specification.
  //
  // return_type is used when retrieving the backend specific native object from
  // a SYCL object. See the relevant backend specification for details.

  backend_traits<backend::ext_oneapi_level_zero>::return_type<platform>
      ZeDriver;
  backend_traits<backend::ext_oneapi_level_zero>::return_type<device> ZeDevice;
  backend_traits<backend::ext_oneapi_level_zero>::return_type<context>
      ZeContext;
  backend_traits<backend::ext_oneapi_level_zero>::return_type<queue> ZeQueue;
  backend_traits<backend::ext_oneapi_level_zero>::return_type<event> ZeEvent;
  backend_traits<backend::ext_oneapi_level_zero>::return_type<
      kernel_bundle<bundle_state::executable>>
      ZeKernelBundle;
  backend_traits<backend::ext_oneapi_level_zero>::return_type<kernel> ZeKernel;

  // 4.5.1.2 For each SYCL runtime class T which supports SYCL application
  // interoperability, a specialization of get_native must be defined, which
  // takes an instance of T and returns a SYCL application interoperability
  // native backend object associated with syclObject which can be used for SYCL
  // application interoperability. The lifetime of the object returned are
  // backend-defined and specified in the backend specification.

  ZeDriver = get_native<backend::ext_oneapi_level_zero>(Platform);
  ZeDevice = get_native<backend::ext_oneapi_level_zero>(Device);
  ZeContext = get_native<backend::ext_oneapi_level_zero>(Context);
  ZeQueue = get_native<backend::ext_oneapi_level_zero>(Queue);
  ZeEvent = get_native<backend::ext_oneapi_level_zero>(Event);
  ZeKernelBundle = get_native<backend::ext_oneapi_level_zero>(KernelBundle);
  ZeKernel = get_native<backend::ext_oneapi_level_zero>(Kernel);

  // Check deprecated
  // expected-warning@+2 {{'get_native' is deprecated: Use SYCL 2020 sycl::get_native free function}}
  // expected-warning@+1 {{'get_native<__sycl_internal::__v1::backend::ext_oneapi_level_zero>' is deprecated: Use SYCL 2020 sycl::get_native free function}}
  ZeDriver = Platform.get_native<backend::ext_oneapi_level_zero>();
  // expected-warning@+2 {{'get_native' is deprecated: Use SYCL 2020 sycl::get_native free function}}
  // expected-warning@+1 {{'get_native<__sycl_internal::__v1::backend::ext_oneapi_level_zero>' is deprecated: Use SYCL 2020 sycl::get_native free function}}
  ZeDevice = Device.get_native<backend::ext_oneapi_level_zero>();
  // expected-warning@+2 {{'get_native' is deprecated: Use SYCL 2020 sycl::get_native free function}}
  // expected-warning@+1 {{'get_native<__sycl_internal::__v1::backend::ext_oneapi_level_zero>' is deprecated: Use SYCL 2020 sycl::get_native free function}}
  ZeContext = Context.get_native<backend::ext_oneapi_level_zero>();
  // expected-warning@+2 {{'get_native' is deprecated: Use SYCL 2020 sycl::get_native free function}}
  // expected-warning@+1 {{'get_native<__sycl_internal::__v1::backend::ext_oneapi_level_zero>' is deprecated: Use SYCL 2020 sycl::get_native free function}}
  ZeQueue = Queue.get_native<backend::ext_oneapi_level_zero>();
  // expected-warning@+2 {{'get_native' is deprecated: Use SYCL 2020 sycl::get_native free function}}
  // expected-warning@+1 {{'get_native<__sycl_internal::__v1::backend::ext_oneapi_level_zero>' is deprecated: Use SYCL 2020 sycl::get_native free function}}
  ZeEvent = Event.get_native<backend::ext_oneapi_level_zero>();
<<<<<<< HEAD
  // expected-warning@+2 {{'get_native' is deprecated: Use SYCL 2020 sycl::get_native free function}}
  // expected-warning@+1 {{'get_native<__sycl_internal::__v1::backend::ext_oneapi_level_zero>' is deprecated: Use SYCL 2020 sycl::get_native free function}}
  ZeProgram = Program.get_native<backend::ext_oneapi_level_zero>();
=======
>>>>>>> c70a9505
  // expected-warning@+3 {{'get_native' is deprecated: Use SYCL 2020 sycl::get_native free function}}
  // expected-warning@+2 {{'get_native<__sycl_internal::__v1::backend::ext_oneapi_level_zero>' is deprecated: Use SYCL 2020 sycl::get_native free function}}
  /*ZeKernelBundle*/ (
      void)KernelBundle.get_native<backend::ext_oneapi_level_zero>();
  // expected-warning@+2 {{'get_native' is deprecated: Use SYCL 2020 sycl::get_native free function}}
  // expected-warning@+1 {{'get_native<__sycl_internal::__v1::backend::ext_oneapi_level_zero>' is deprecated: Use SYCL 2020 sycl::get_native free function}}
  ZeKernel = Kernel.get_native<backend::ext_oneapi_level_zero>();

  // 4.5.1.1 For each SYCL runtime class T which supports SYCL application
  // interoperability with the SYCL backend, a specialization of input_type must
  // be defined as the type of SYCL application interoperability native backend
  // object associated with T for the SYCL backend, specified in the SYCL
  // backend specification. input_type is used when constructing SYCL objects
  // from backend specific native objects. See the relevant backend
  // specification for details.

  // 4.5.1.3 For each SYCL runtime class T which supports SYCL application
  // interoperability, a specialization of the appropriate template function
  // make_{sycl_class} where {sycl_class} is the class name of T, must be
  // defined, which takes a SYCL application interoperability native backend
  // object and constructs and returns an instance of T. The availability and
  // behavior of these template functions is defined by the SYCL backend
  // specification document.

  backend_input_t<backend::ext_oneapi_level_zero, platform>
      InteropPlatformInput{ZeDriver};
  platform InteropPlatform =
      make_platform<backend::ext_oneapi_level_zero>(InteropPlatformInput);

  backend_input_t<backend::ext_oneapi_level_zero, device> InteropDeviceInput{
      ZeDevice};
  device InteropDevice =
      make_device<backend::ext_oneapi_level_zero>(InteropDeviceInput);

  backend_input_t<backend::ext_oneapi_level_zero, context> InteropContextInput{
      ZeContext, std::vector<device>(1, InteropDevice),
      ext::oneapi::level_zero::ownership::keep};
  context InteropContext =
      make_context<backend::ext_oneapi_level_zero>(InteropContextInput);

  queue InteropQueue = make_queue<backend::ext_oneapi_level_zero>(
      {ZeQueue, ext::oneapi::level_zero::ownership::keep}, Context);
  event InteropEvent = make_event<backend::ext_oneapi_level_zero>(
      {ZeEvent, ext::oneapi::level_zero::ownership::keep}, Context);
  kernel_bundle<bundle_state::executable> InteropKernelBundle =
      make_kernel_bundle<backend::ext_oneapi_level_zero,
                         bundle_state::executable>(
          {ZeKernelBundle.front(), ext::oneapi::level_zero::ownership::keep},
          Context);
  kernel InteropKernel = make_kernel<backend::ext_oneapi_level_zero>(
      {KernelBundle, ZeKernel, ext::oneapi::level_zero::ownership::keep},
      Context);

  // Check deprecated
  // expected-warning@+1 {{'make<__sycl_internal::__v1::platform, nullptr>' is deprecated: Use SYCL 2020 sycl::make_platform free function}}
  auto P = ext::oneapi::level_zero::make<platform>(ZeDriver);
  // expected-warning@+1 {{'make<__sycl_internal::__v1::device, nullptr>' is deprecated: Use SYCL 2020 sycl::make_device free function}}
  auto D = ext::oneapi::level_zero::make<device>(P, ZeDevice);
  // expected-warning@+1 {{'make<__sycl_internal::__v1::context, nullptr>' is deprecated: Use SYCL 2020 sycl::make_context free function}}
  auto C = ext::oneapi::level_zero::make<context>(
      std::vector<device>(1, D), ZeContext,
      ext::oneapi::level_zero::ownership::keep);
  // expected-warning@+1 {{'make<__sycl_internal::__v1::queue, nullptr>' is deprecated: Use SYCL 2020 sycl::make_queue free function}}
  auto Q = ext::oneapi::level_zero::make<queue>(
      Context, ZeQueue, ext::oneapi::level_zero::ownership::keep);
  // expected-warning@+1 {{'make<__sycl_internal::__v1::event, nullptr>' is deprecated: Use SYCL 2020 sycl::make_event free function}}
  auto E = ext::oneapi::level_zero::make<event>(
      Context, ZeEvent, ext::oneapi::level_zero::ownership::keep);
<<<<<<< HEAD
  // expected-warning@+2 {{'program' is deprecated: program class is deprecated, use kernel_bundle instead}}
  // expected-warning@+1 {{'make<__sycl_internal::__v1::program, nullptr>' is deprecated: Use SYCL 2020 sycl::make_kernel_bundle free function}}
  auto PR = ext::oneapi::level_zero::make<program>(Context, ZeProgram);
=======
>>>>>>> c70a9505

  return 0;
}<|MERGE_RESOLUTION|>--- conflicted
+++ resolved
@@ -89,12 +89,6 @@
   // expected-warning@+2 {{'get_native' is deprecated: Use SYCL 2020 sycl::get_native free function}}
   // expected-warning@+1 {{'get_native<__sycl_internal::__v1::backend::ext_oneapi_level_zero>' is deprecated: Use SYCL 2020 sycl::get_native free function}}
   ZeEvent = Event.get_native<backend::ext_oneapi_level_zero>();
-<<<<<<< HEAD
-  // expected-warning@+2 {{'get_native' is deprecated: Use SYCL 2020 sycl::get_native free function}}
-  // expected-warning@+1 {{'get_native<__sycl_internal::__v1::backend::ext_oneapi_level_zero>' is deprecated: Use SYCL 2020 sycl::get_native free function}}
-  ZeProgram = Program.get_native<backend::ext_oneapi_level_zero>();
-=======
->>>>>>> c70a9505
   // expected-warning@+3 {{'get_native' is deprecated: Use SYCL 2020 sycl::get_native free function}}
   // expected-warning@+2 {{'get_native<__sycl_internal::__v1::backend::ext_oneapi_level_zero>' is deprecated: Use SYCL 2020 sycl::get_native free function}}
   /*ZeKernelBundle*/ (
@@ -163,12 +157,6 @@
   // expected-warning@+1 {{'make<__sycl_internal::__v1::event, nullptr>' is deprecated: Use SYCL 2020 sycl::make_event free function}}
   auto E = ext::oneapi::level_zero::make<event>(
       Context, ZeEvent, ext::oneapi::level_zero::ownership::keep);
-<<<<<<< HEAD
-  // expected-warning@+2 {{'program' is deprecated: program class is deprecated, use kernel_bundle instead}}
-  // expected-warning@+1 {{'make<__sycl_internal::__v1::program, nullptr>' is deprecated: Use SYCL 2020 sycl::make_kernel_bundle free function}}
-  auto PR = ext::oneapi::level_zero::make<program>(Context, ZeProgram);
-=======
->>>>>>> c70a9505
 
   return 0;
 }