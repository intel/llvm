// RUN: %clangxx -fsycl -fsycl-targets=%sycl_triple %s -fsyntax-only

#include <cassert>
#include <sycl/sycl.hpp>
#include <type_traits>

using namespace sycl;

constexpr static int size = 1;

void test_get_multi_ptr(handler &cgh, buffer<int, size> &buffer) {
  using target_local_accessor_t =
      accessor<int, size, access::mode::read_write, access::target::local>;
  using local_accessor_t = local_accessor<int, size>;

  auto acc = buffer.get_access<access_mode::read_write, target::host_task>(cgh);
  auto target_local_acc = target_local_accessor_t({size}, cgh);
  auto local_acc = local_accessor_t({size}, cgh);

  auto acc_ptr = acc.get_pointer();
  auto target_local_ptr = target_local_acc.get_pointer();
  auto local_pointer = local_acc.get_pointer();
  static_assert(std::is_same_v<decltype(acc_ptr), std::add_pointer_t<int>>);
  static_assert(std::is_same_v<decltype(target_local_ptr), local_ptr<int>>);
<<<<<<< HEAD
  static_assert(
      std::is_same_v<decltype(local_pointer), std::add_pointer_t<int>>);
=======
  static_assert(std::is_same_v<decltype(local_pointer), local_ptr<int>>);
  static_assert(std::is_same_v<decltype(device_acc_ptr), global_ptr<int>>);
>>>>>>> f87be6f1
}<|MERGE_RESOLUTION|>--- conflicted
+++ resolved
@@ -12,21 +12,21 @@
   using target_local_accessor_t =
       accessor<int, size, access::mode::read_write, access::target::local>;
   using local_accessor_t = local_accessor<int, size>;
+  using accessor_t =
+      accessor<int, size, access::mode::read_write, access::target::device>;
 
   auto acc = buffer.get_access<access_mode::read_write, target::host_task>(cgh);
   auto target_local_acc = target_local_accessor_t({size}, cgh);
   auto local_acc = local_accessor_t({size}, cgh);
+  auto device_acc =
+      buffer.get_access<access_mode::read_write, target::device>(cgh);
 
   auto acc_ptr = acc.get_pointer();
   auto target_local_ptr = target_local_acc.get_pointer();
   auto local_pointer = local_acc.get_pointer();
+  auto device_acc_ptr = device_acc.get_pointer();
   static_assert(std::is_same_v<decltype(acc_ptr), std::add_pointer_t<int>>);
   static_assert(std::is_same_v<decltype(target_local_ptr), local_ptr<int>>);
-<<<<<<< HEAD
-  static_assert(
-      std::is_same_v<decltype(local_pointer), std::add_pointer_t<int>>);
-=======
   static_assert(std::is_same_v<decltype(local_pointer), local_ptr<int>>);
   static_assert(std::is_same_v<decltype(device_acc_ptr), global_ptr<int>>);
->>>>>>> f87be6f1
 }