--- conflicted
+++ resolved
@@ -6,12 +6,8 @@
 // especially FPGA which changes some of the template specializations
 // with the __ENABLE_USM_ADDR_SPACE__ macro.
 
-<<<<<<< HEAD
-#include <CL/sycl.hpp>
 #include <iostream>
-=======
 #include <sycl/sycl.hpp>
->>>>>>> 616ecf75
 
 using namespace sycl;
 
