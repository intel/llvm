--- conflicted
+++ resolved
@@ -12,7 +12,6 @@
 #include <sycl/sycl.hpp>
 using namespace sycl;
 
-<<<<<<< HEAD
 #define CHECK_ALIAS_BY_SIZE(ALIAS_MTYPE, ELEM_TYPE, MARRAY_SIZE)               \
   static_assert(std::is_same_v<sycl::marray<ELEM_TYPE, MARRAY_SIZE>,           \
                                sycl::ALIAS_MTYPE##MARRAY_SIZE>);
@@ -23,7 +22,7 @@
   CHECK_ALIAS_BY_SIZE(ALIAS_MTYPE, ELEM_TYPE, 4)                               \
   CHECK_ALIAS_BY_SIZE(ALIAS_MTYPE, ELEM_TYPE, 8)                               \
   CHECK_ALIAS_BY_SIZE(ALIAS_MTYPE, ELEM_TYPE, 16)
-=======
+
 struct NotDefaultConstructible {
   NotDefaultConstructible() = delete;
   constexpr NotDefaultConstructible(int){};
@@ -59,7 +58,6 @@
                                         default_val, marray_with_3_elements,
                                         default_val);
 }
->>>>>>> becc391a
 
 int main() {
   // Constructing vector from a scalar
