--- conflicted
+++ resolved
@@ -13,11 +13,7 @@
      (void)A;
     // expected-no-diagnostics
 #else
-<<<<<<< HEAD
-  // expected-error-re@sycl/handler.hpp:* {{static_assert failed due to requirement '{{.*}}' "Unexpected kernel lambda size. This can be caused by an external host compiler producing a lambda with an unexpected layout. This is a limitation of the compiler."}}
-=======
-  // expected-error-re@CL/sycl/handler.hpp:* {{static_assert failed due to requirement '{{.*}}': Unexpected kernel lambda size. This can be caused by an external host compiler producing a lambda with an unexpected layout. This is a limitation of the compiler.}}
->>>>>>> 25c34bf1
+  // expected-error-re@sycl/handler.hpp:* {{static_assert failed due to requirement '{{.*}}': Unexpected kernel lambda size. This can be caused by an external host compiler producing a lambda with an unexpected layout. This is a limitation of the compiler.}}
 #endif
    }).wait();
 }