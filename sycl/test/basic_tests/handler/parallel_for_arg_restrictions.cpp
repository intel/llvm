// RUN: %clangxx -fsycl -fsyntax-only -ferror-limit=0 -Xclang -verify -Xclang -verify-ignore-unexpected=note,warning,error %s
// RUN: %if preview-breaking-changes-supported %{%clangxx -fsycl -fpreview-breaking-changes -fsyntax-only -ferror-limit=0 -Xclang -verify -Xclang -verify-ignore-unexpected=note,warning,error %s -DPREVIEW_BREAKING_CHANGES%}

// Tests the requirements on the first argument in a kernel lambda.
// TODO: Some of the behavior is currently guarded behind the
// -fpreview-breaking-changes option. Remove the use of this option when this
// behavior has been promoted.

#include <sycl/sycl.hpp>

template <int Dims> struct ConvertibleFromItem {
  ConvertibleFromItem(sycl::item<Dims>) {}
};

template <int Dims> struct ConvertibleFromNDItem {
  ConvertibleFromNDItem(sycl::nd_item<Dims>) {}
};

int main() {
  sycl::queue Q;

// TODO: Remove this when the guarded behavior is promoted.
#ifdef PREVIEW_BREAKING_CHANGES
  // ND-range parallel_for with item.
  Q.submit([&](sycl::handler &CGH) {
    // expected-error@sycl/handler.hpp:* {{Kernel argument of a sycl::parallel_for with sycl::nd_range must be either sycl::nd_item or be convertible from sycl::nd_item}}
    CGH.parallel_for(sycl::nd_range{sycl::range{1}, sycl::range{1}},
                     [=](sycl::item<1>) {});
  });
  Q.submit([&](sycl::handler &CGH) {
    // expected-error@sycl/handler.hpp:* {{Kernel argument of a sycl::parallel_for with sycl::nd_range must be either sycl::nd_item or be convertible from sycl::nd_item}}
    CGH.parallel_for(sycl::nd_range{sycl::range{1, 1}, sycl::range{1, 1}},
                     [=](sycl::item<2>) {});
  });
  Q.submit([&](sycl::handler &CGH) {
    // expected-error@sycl/handler.hpp:* {{Kernel argument of a sycl::parallel_for with sycl::nd_range must be either sycl::nd_item or be convertible from sycl::nd_item}}
    CGH.parallel_for(sycl::nd_range{sycl::range{1, 1, 1}, sycl::range{1, 1, 1}},
                     [=](sycl::item<3>) {});
  });

  // ND-range parallel_for with id.
  Q.submit([&](sycl::handler &CGH) {
    // expected-error@sycl/handler.hpp:* {{Kernel argument of a sycl::parallel_for with sycl::nd_range must be either sycl::nd_item or be convertible from sycl::nd_item}}
    CGH.parallel_for(sycl::nd_range{sycl::range{1}, sycl::range{1}},
                     [=](sycl::id<1>) {});
  });
  Q.submit([&](sycl::handler &CGH) {
    // expected-error@sycl/handler.hpp:* {{Kernel argument of a sycl::parallel_for with sycl::nd_range must be either sycl::nd_item or be convertible from sycl::nd_item}}
    CGH.parallel_for(sycl::nd_range{sycl::range{1, 1}, sycl::range{1, 1}},
                     [=](sycl::id<2>) {});
  });
  Q.submit([&](sycl::handler &CGH) {
    // expected-error@sycl/handler.hpp:* {{Kernel argument of a sycl::parallel_for with sycl::nd_range must be either sycl::nd_item or be convertible from sycl::nd_item}}
    CGH.parallel_for(sycl::nd_range{sycl::range{1, 1, 1}, sycl::range{1, 1, 1}},
                     [=](sycl::id<3>) {});
  });

  // ND-range parallel_for with argument that is convertible from item.
  Q.submit([&](sycl::handler &CGH) {
    // expected-error@sycl/handler.hpp:* {{Kernel argument of a sycl::parallel_for with sycl::nd_range must be either sycl::nd_item or be convertible from sycl::nd_item}}
    CGH.parallel_for(sycl::nd_range{sycl::range{1}, sycl::range{1}},
                     [=](ConvertibleFromItem<1>) {});
  });
  Q.submit([&](sycl::handler &CGH) {
    // expected-error@sycl/handler.hpp:* {{Kernel argument of a sycl::parallel_for with sycl::nd_range must be either sycl::nd_item or be convertible from sycl::nd_item}}
    CGH.parallel_for(sycl::nd_range{sycl::range{1, 1}, sycl::range{1, 1}},
                     [=](ConvertibleFromItem<2>) {});
  });
  Q.submit([&](sycl::handler &CGH) {
    // expected-error@sycl/handler.hpp:* {{Kernel argument of a sycl::parallel_for with sycl::nd_range must be either sycl::nd_item or be convertible from sycl::nd_item}}
    CGH.parallel_for(sycl::nd_range{sycl::range{1, 1, 1}, sycl::range{1, 1, 1}},
                     [=](ConvertibleFromItem<3>) {});
  });
  Q.submit([&](sycl::handler &CGH) {
    // expected-error@sycl/handler.hpp:* {{SYCL kernel lambda/functor has an unexpeted signature, it should be invocable with sycl::item and optionally sycl::kernel_handler}}
    CGH.parallel_for(sycl::range{1}, [=](auto &) {});
  });
  Q.submit([&](sycl::handler &CGH) {
    // expected-error@sycl/handler.hpp:* {{SYCL kernel lambda/functor has an unexpeted signature, it should be invocable with sycl::item and optionally sycl::kernel_handler}}
    CGH.parallel_for(sycl::range{1, 1}, [=](auto &) {});
  });
  Q.submit([&](sycl::handler &CGH) {
    // expected-error@sycl/handler.hpp:* {{SYCL kernel lambda/functor has an unexpeted signature, it should be invocable with sycl::item and optionally sycl::kernel_handler}}
    CGH.parallel_for(sycl::range{1, 1, 1}, [=](auto &) {});
  });
<<<<<<< HEAD

=======
#endif // PREVIEW_BREAKING_CHANGES
>>>>>>> 08febcfc
  Q.submit([&](sycl::handler &CGH) {
    // expected-error@sycl/handler.hpp:* {{sycl::parallel_for(sycl::range) kernel must have the first argument of sycl::item type, or of a type which is implicitly convertible from sycl::item}}
    CGH.parallel_for(sycl::range{1, 1, 1}, [=](float f, sycl::item<3> it) {});
  });

  Q.submit([&](sycl::handler &CGH) {
    // expected-error@sycl/handler.hpp:* {{sycl::parallel_for(sycl::range) kernel must have the first argument of sycl::item type, or of a type which is implicitly convertible from sycl::item}}
    CGH.parallel_for(sycl::range{1, 1},
                     [=](kernel_handler kh, sycl::item<3> it) {});
  });

  Q.submit([&](sycl::handler &CGH) {
    // expected-error@sycl/handler.hpp:* {{SYCL kernel lambda/functor has an unexpeted signature, it should be invocable with sycl::item and optionally sycl::kernel_handler}}
    CGH.parallel_for(sycl::range{1}, [=](sycl::item<1> it, sycl::item<1> it,
                                         kernel_handler kh) {});
  });
#endif // SYCL2020_CONFORMANT_APIS

  // Range parallel_for with nd_item.
  Q.submit([&](sycl::handler &CGH) {
    // expected-error@sycl/handler.hpp:* {{Kernel argument cannot have a sycl::nd_item type in sycl::parallel_for with sycl::range}}
    CGH.parallel_for(sycl::range{1}, [=](sycl::nd_item<1>) {});
  });
  Q.submit([&](sycl::handler &CGH) {
    // expected-error@sycl/handler.hpp:* {{Kernel argument cannot have a sycl::nd_item type in sycl::parallel_for with sycl::range}}
    CGH.parallel_for(sycl::range{1, 1}, [=](sycl::nd_item<2>) {});
  });
  Q.submit([&](sycl::handler &CGH) {
    // expected-error@sycl/handler.hpp:* {{Kernel argument cannot have a sycl::nd_item type in sycl::parallel_for with sycl::range}}
    CGH.parallel_for(sycl::range{1, 1, 1}, [=](sycl::nd_item<3>) {});
  });

  // Range parallel_for with argument that is convertible from nd_item.
  Q.submit([&](sycl::handler &CGH) {
    // expected-error@sycl/handler.hpp:* {{Kernel argument cannot have a sycl::nd_item type in sycl::parallel_for with sycl::range}}
    CGH.parallel_for(sycl::range{1}, [=](ConvertibleFromNDItem<1>) {});
  });
  Q.submit([&](sycl::handler &CGH) {
    // expected-error@sycl/handler.hpp:* {{Kernel argument cannot have a sycl::nd_item type in sycl::parallel_for with sycl::range}}
    CGH.parallel_for(sycl::range{1, 1}, [=](ConvertibleFromNDItem<2>) {});
  });
  Q.submit([&](sycl::handler &CGH) {
    // expected-error@sycl/handler.hpp:* {{Kernel argument cannot have a sycl::nd_item type in sycl::parallel_for with sycl::range}}
    CGH.parallel_for(sycl::range{1, 1, 1}, [=](ConvertibleFromNDItem<3>) {});
  });
}<|MERGE_RESOLUTION|>--- conflicted
+++ resolved
@@ -72,22 +72,18 @@
                      [=](ConvertibleFromItem<3>) {});
   });
   Q.submit([&](sycl::handler &CGH) {
-    // expected-error@sycl/handler.hpp:* {{SYCL kernel lambda/functor has an unexpeted signature, it should be invocable with sycl::item and optionally sycl::kernel_handler}}
+    // expected-error@sycl/handler.hpp:* {{SYCL kernel lambda/functor has an unexpected signature, it should be invocable with sycl::item and optionally sycl::kernel_handler}}
     CGH.parallel_for(sycl::range{1}, [=](auto &) {});
   });
   Q.submit([&](sycl::handler &CGH) {
-    // expected-error@sycl/handler.hpp:* {{SYCL kernel lambda/functor has an unexpeted signature, it should be invocable with sycl::item and optionally sycl::kernel_handler}}
+    // expected-error@sycl/handler.hpp:* {{SYCL kernel lambda/functor has an unexpected signature, it should be invocable with sycl::item and optionally sycl::kernel_handler}}
     CGH.parallel_for(sycl::range{1, 1}, [=](auto &) {});
   });
   Q.submit([&](sycl::handler &CGH) {
-    // expected-error@sycl/handler.hpp:* {{SYCL kernel lambda/functor has an unexpeted signature, it should be invocable with sycl::item and optionally sycl::kernel_handler}}
+    // expected-error@sycl/handler.hpp:* {{SYCL kernel lambda/functor has an unexpected signature, it should be invocable with sycl::item and optionally sycl::kernel_handler}}
     CGH.parallel_for(sycl::range{1, 1, 1}, [=](auto &) {});
   });
-<<<<<<< HEAD
 
-=======
-#endif // PREVIEW_BREAKING_CHANGES
->>>>>>> 08febcfc
   Q.submit([&](sycl::handler &CGH) {
     // expected-error@sycl/handler.hpp:* {{sycl::parallel_for(sycl::range) kernel must have the first argument of sycl::item type, or of a type which is implicitly convertible from sycl::item}}
     CGH.parallel_for(sycl::range{1, 1, 1}, [=](float f, sycl::item<3> it) {});
@@ -100,11 +96,11 @@
   });
 
   Q.submit([&](sycl::handler &CGH) {
-    // expected-error@sycl/handler.hpp:* {{SYCL kernel lambda/functor has an unexpeted signature, it should be invocable with sycl::item and optionally sycl::kernel_handler}}
+    // expected-error@sycl/handler.hpp:* {{SYCL kernel lambda/functor has an unexpected signature, it should be invocable with sycl::item and optionally sycl::kernel_handler}}
     CGH.parallel_for(sycl::range{1}, [=](sycl::item<1> it, sycl::item<1> it,
                                          kernel_handler kh) {});
   });
-#endif // SYCL2020_CONFORMANT_APIS
+#endif // PREVIEW_BREAKING_CHANGES
 
   // Range parallel_for with nd_item.
   Q.submit([&](sycl::handler &CGH) {
