// REQUIRES: cuda
// RUN: %clangxx %fsycl-host-only -fsyntax-only -Xclang -verify -Xclang -verify-ignore-unexpected=note %s -o %t.out
// RUN: %clangxx %fsycl-host-only -fsyntax-only -Xclang -verify -Xclang -verify-ignore-unexpected=note -D__SYCL_INTERNAL_API %s -o %t.out

// Test for experimental CUDA interop API

#define SYCL_EXT_ONEAPI_BACKEND_CUDA_EXPERIMENTAL 1
#include <sycl/ext/oneapi/experimental/backend/cuda.hpp>
#include <sycl/sycl.hpp>

using namespace sycl;

//
// 4.5.1 SYCL application interoperability may be provided for
// platform,
// device,
// context,
// queue,
// event,
// buffer,
// device_image,
// sampled_image,
// unsampled_image.

int main() {

  // Create SYCL objects
  device Device;
  context Context(Device);
  queue Queue(Device);
  event Event;

  // 4.5.1.1 For each SYCL runtime class T which supports SYCL application
  // interoperability with the SYCL backend, a specialization of return_type
  // must be defined as the type of SYCL application interoperability native
  // backend object associated with T for the SYCL backend, specified in the
  // SYCL backend specification.
  //
  // return_type is used when retrieving the backend specific native object from
  // a SYCL object. See the relevant backend specification for details.

  backend_traits<backend::ext_oneapi_cuda>::return_type<device> cu_device;
  backend_traits<backend::ext_oneapi_cuda>::return_type<context> cu_context;
<<<<<<< HEAD
  backend_traits<backend::ext_oneapi_cuda>::return_type<event> cu_event;
=======
  backend_traits<backend::ext_oneapi_cuda>::return_type<queue> cu_queue;
>>>>>>> 75172b16

  // 4.5.1.2 For each SYCL runtime class T which supports SYCL application
  // interoperability, a specialization of get_native must be defined, which
  // takes an instance of T and returns a SYCL application interoperability
  // native backend object associated with syclObject which can be used for SYCL
  // application interoperability. The lifetime of the object returned are
  // backend-defined and specified in the backend specification.

  cu_device = get_native<backend::ext_oneapi_cuda>(Device);
  cu_context = get_native<backend::ext_oneapi_cuda>(Context);
<<<<<<< HEAD
  cu_event = get_native<backend::ext_oneapi_cuda>(Event);
=======
  cu_queue = get_native<backend::ext_oneapi_cuda>(Queue);
>>>>>>> 75172b16

  // Check deprecated
  // expected-warning@+2 {{'get_native' is deprecated: Use SYCL 2020 sycl::get_native free function}}
  // expected-warning@+1 {{'get_native<sycl::backend::ext_oneapi_cuda>' is deprecated: Use SYCL 2020 sycl::get_native free function}}
  cu_device = Device.get_native<backend::ext_oneapi_cuda>();
  // expected-warning@+2 {{'get_native' is deprecated: Use SYCL 2020 sycl::get_native free function}}
  // expected-warning@+1 {{'get_native<sycl::backend::ext_oneapi_cuda>' is deprecated: Use SYCL 2020 sycl::get_native free function}}
  cu_context = Context.get_native<backend::ext_oneapi_cuda>();
  // expected-warning@+2 {{'get_native' is deprecated: Use SYCL 2020 sycl::get_native free function}}
  // expected-warning@+1 {{'get_native<sycl::backend::ext_oneapi_cuda>' is deprecated: Use SYCL 2020 sycl::get_native free function}}
<<<<<<< HEAD
  cu_event = Event.get_native<backend::ext_oneapi_cuda>();
=======
  cu_queue = Queue.get_native<backend::ext_oneapi_cuda>();
>>>>>>> 75172b16

  // 4.5.1.1 For each SYCL runtime class T which supports SYCL application
  // interoperability with the SYCL backend, a specialization of input_type must
  // be defined as the type of SYCL application interoperability native backend
  // object associated with T for the SYCL backend, specified in the SYCL
  // backend specification. input_type is used when constructing SYCL objects
  // from backend specific native objects. See the relevant backend
  // specification for details.

  // 4.5.1.3 For each SYCL runtime class T which supports SYCL application
  // interoperability, a specialization of the appropriate template function
  // make_{sycl_class} where {sycl_class} is the class name of T, must be
  // defined, which takes a SYCL application interoperability native backend
  // object and constructs and returns an instance of T. The availability and
  // behavior of these template functions is defined by the SYCL backend
  // specification document.

  backend_input_t<backend::ext_oneapi_cuda, device> InteropDeviceInput{
      cu_device};
  device InteropDevice =
      make_device<backend::ext_oneapi_cuda>(InteropDeviceInput);

  backend_input_t<backend::ext_oneapi_cuda, context> InteropContextInput{
      cu_context[0]};
  context InteropContext =
      make_context<backend::ext_oneapi_cuda>(InteropContextInput);
  event InteropEvent = make_event<backend::ext_oneapi_cuda>(cu_event, Context);

  queue InteropQueue = make_queue<backend::ext_oneapi_cuda>(cu_queue, Context);

  return 0;
}<|MERGE_RESOLUTION|>--- conflicted
+++ resolved
@@ -41,11 +41,8 @@
 
   backend_traits<backend::ext_oneapi_cuda>::return_type<device> cu_device;
   backend_traits<backend::ext_oneapi_cuda>::return_type<context> cu_context;
-<<<<<<< HEAD
   backend_traits<backend::ext_oneapi_cuda>::return_type<event> cu_event;
-=======
   backend_traits<backend::ext_oneapi_cuda>::return_type<queue> cu_queue;
->>>>>>> 75172b16
 
   // 4.5.1.2 For each SYCL runtime class T which supports SYCL application
   // interoperability, a specialization of get_native must be defined, which
@@ -56,11 +53,8 @@
 
   cu_device = get_native<backend::ext_oneapi_cuda>(Device);
   cu_context = get_native<backend::ext_oneapi_cuda>(Context);
-<<<<<<< HEAD
   cu_event = get_native<backend::ext_oneapi_cuda>(Event);
-=======
   cu_queue = get_native<backend::ext_oneapi_cuda>(Queue);
->>>>>>> 75172b16
 
   // Check deprecated
   // expected-warning@+2 {{'get_native' is deprecated: Use SYCL 2020 sycl::get_native free function}}
@@ -71,11 +65,10 @@
   cu_context = Context.get_native<backend::ext_oneapi_cuda>();
   // expected-warning@+2 {{'get_native' is deprecated: Use SYCL 2020 sycl::get_native free function}}
   // expected-warning@+1 {{'get_native<sycl::backend::ext_oneapi_cuda>' is deprecated: Use SYCL 2020 sycl::get_native free function}}
-<<<<<<< HEAD
   cu_event = Event.get_native<backend::ext_oneapi_cuda>();
-=======
+  // expected-warning@+2 {{'get_native' is deprecated: Use SYCL 2020 sycl::get_native free function}}
+  // expected-warning@+1 {{'get_native<sycl::backend::ext_oneapi_cuda>' is deprecated: Use SYCL 2020 sycl::get_native free function}}
   cu_queue = Queue.get_native<backend::ext_oneapi_cuda>();
->>>>>>> 75172b16
 
   // 4.5.1.1 For each SYCL runtime class T which supports SYCL application
   // interoperability with the SYCL backend, a specialization of input_type must
