<<<<<<< HEAD
// UNSUPPORTED: cuda
// UNSUPPORTED: level0
=======
// UNSUPPORTED: cuda, level_zero
>>>>>>> c00c1fa3
// CUDA cannot support SYCL 1.2.1 images.
//
// RUN: %clangxx -fsycl -fsycl-targets=%sycl_triple %s -o %t.out
// RUN: env SYCL_DEVICE_TYPE=HOST %t.out
// RUN: %CPU_RUN_PLACEHOLDER %t.out
// RUN: %GPU_RUN_PLACEHOLDER %t.out
//
//==------------------- image_accessor_readsampler.cpp ---------------------==//
//==-----------------image_accessor read API test with sampler--------------==//
//
// Part of the LLVM Project, under the Apache License v2.0 with LLVM Exceptions.
// See https://llvm.org/LICENSE.txt for license information.
// SPDX-License-Identifier: Apache-2.0 WITH LLVM-exception
//
//===----------------------------------------------------------------------===//

#include <CL/sycl.hpp>

#include <cassert>
#include <iomanip>
#include <iostream>

namespace s = cl::sycl;

template <int unique_number>
class kernel_class;

void validateReadData(s::cl_float4 ReadData, s::cl_float4 ExpectedColor,
                      s::cl_int precision = 1) {
  // Maximum difference of 1.5 ULP is allowed when precision = 1.
  s::cl_int4 PixelDataInt = ReadData.template as<s::cl_int4>();
  s::cl_int4 ExpectedDataInt = ExpectedColor.template as<s::cl_int4>();
  s::cl_int4 Diff = ExpectedDataInt - PixelDataInt;
  s::cl_int DataIsCorrect =
      s::all((Diff <= precision) && (Diff >= (-precision)));
#if DEBUG_OUTPUT
  {
    if (DataIsCorrect) {
      std::cout << "Read Data is correct within precision: " << std::endl;
    } else {
      std::cout << "Read Data is WRONG/ outside precision: " << std::endl;
    }
    std::cout << "ReadData: " << std::endl;
    (ReadData * 127).dump();
    std::cout << "ExpectedColor: " << std::endl;
    (ExpectedColor * 127).dump();
    std::cout << "Diff: " << std::endl;
    Diff.dump();
  }
#else
  { assert(DataIsCorrect); }
#endif
}

template <int i>
void checkReadSampler(char *host_ptr, s::sampler Sampler, s::cl_float4 Coord,
                      s::cl_float4 ExpectedColor, s::cl_int precision = 1) {

  s::cl_float4 ReadData;
  {
    // image with dim = 3
    s::image<3> Img(host_ptr, s::image_channel_order::rgba,
                    s::image_channel_type::snorm_int8, s::range<3>{2, 3, 4});
    s::queue myQueue;
    s::buffer<s::cl_float4, 1> ReadDataBuf(&ReadData, s::range<1>(1));
    myQueue.submit([&](s::handler &cgh) {
      auto ReadAcc = Img.get_access<s::cl_float4, s::access::mode::read>(cgh);
      s::accessor<s::cl_float4, 1, s::access::mode::write> ReadDataBufAcc(
          ReadDataBuf, cgh);

    cgh.single_task<class kernel_class<i>>([=](){
      s::cl_float4 RetColor = ReadAcc.read(Coord, Sampler);
      ReadDataBufAcc[0] = RetColor;
    });
    });
  }
  validateReadData(ReadData, ExpectedColor, precision);
}

void checkSamplerNearest() {

  // create image:
  char host_ptr[100];
  for (int i = 0; i < 100; i++)
    host_ptr[i] = i;

  // Calling only valid configurations.
  // A. coordinate normalization mode::normalized
  // addressing_mode::mirrored_repeat
  {
    // Out-of-range mirrored_repeat mode
    s::cl_float4 Coord(0.0f, 1.5f, 2.5f, 0.0f);
    s::cl_float4 ExpectedValue =
        s::cl_float4(56.0f, 57.0f, 58.0f, 59.0f) / 127.0f;
    auto Sampler = s::sampler(s::coordinate_normalization_mode::normalized,
                              s::addressing_mode::mirrored_repeat,
                              s::filtering_mode::nearest);
    checkReadSampler<1>(host_ptr, Sampler, Coord, ExpectedValue);
  }

  // addressing_mode::repeat
  {
    // Out-of-range repeat mode
    s::cl_float4 Coord(0.0f, 1.5f, 2.5f, 0.0f);
    s::cl_float4 ExpectedValue =
        s::cl_float4(56.0f, 57.0f, 58.0f, 59.0f) / 127.0f;
    auto Sampler =
        s::sampler(s::coordinate_normalization_mode::normalized,
                   s::addressing_mode::repeat, s::filtering_mode::nearest);
    checkReadSampler<2>(host_ptr, Sampler, Coord, ExpectedValue);
  }

  // addressing_mode::clamp_to_edge
  {
    // Out-of-range Edge Color
    s::cl_float4 Coord(0.0f, 1.5f, 2.5f, 0.0f);
    s::cl_float4 ExpectedValue =
        s::cl_float4(88.0f, 89.0f, 90.0f, 91.0f) / 127.0f;
    auto Sampler = s::sampler(s::coordinate_normalization_mode::normalized,
                              s::addressing_mode::clamp_to_edge,
                              s::filtering_mode::nearest);
    checkReadSampler<3>(host_ptr, Sampler, Coord, ExpectedValue);
  }

  // addressing_mode::clamp
  {
    // Out-of-range Border Color
    s::cl_float4 Coord(0.0f, 1.5f, 2.5f, 0.0f);
    s::cl_float4 ExpectedValue = s::cl_float4(0.0f, 0.0f, 0.0f, 0.0f);
    auto Sampler =
        s::sampler(s::coordinate_normalization_mode::normalized,
                   s::addressing_mode::clamp, s::filtering_mode::nearest);
    checkReadSampler<4>(host_ptr, Sampler, Coord, ExpectedValue);
  }

  // addressing_mode::none
  {
    // In-range for consistent return value.
    s::cl_float4 Coord(0.0f, 0.5f, 0.75f, 0.0f);
    s::cl_float4 ExpectedValue =
        s::cl_float4(80.0f, 81.0f, 82.0f, 83.0f) / 127.0f;
    auto Sampler =
        s::sampler(s::coordinate_normalization_mode::normalized,
                   s::addressing_mode::none, s::filtering_mode::nearest);
    checkReadSampler<5>(host_ptr, Sampler, Coord, ExpectedValue);
  }

  // B. coordinate_normalization_mode::unnormalized
  // addressing_mode::clamp_to_edge
  {
    s::cl_float4 Coord(0.0f, 1.5f, 2.5f, 0.0f);
    s::cl_float4 ExpectedValue =
        s::cl_float4(56.0f, 57.0f, 58.0f, 59.0f) / 127.0f;
    auto Sampler = s::sampler(s::coordinate_normalization_mode::unnormalized,
                              s::addressing_mode::clamp_to_edge,
                              s::filtering_mode::nearest);
    checkReadSampler<6>(host_ptr, Sampler, Coord, ExpectedValue);
  }

  // addressing_mode::clamp
  {
    s::cl_float4 Coord(0.0f, 1.5f, 2.5f, 0.0f);
    s::cl_float4 ExpectedValue =
        s::cl_float4(56.0f, 57.0f, 58.0f, 59.0f) / 127.0f;
    auto Sampler =
        s::sampler(s::coordinate_normalization_mode::unnormalized,
                   s::addressing_mode::clamp, s::filtering_mode::nearest);
    checkReadSampler<7>(host_ptr, Sampler, Coord, ExpectedValue);
  }

  // addressing_mode::none
  {
    // In-range for consistent return value.
    s::cl_float4 Coord(0.0f, 1.0f, 2.0f, 0.0f);
    s::cl_float4 ExpectedValue =
        s::cl_float4(56.0f, 57.0f, 58.0f, 59.0f) / 127.0f;
    auto Sampler =
        s::sampler(s::coordinate_normalization_mode::unnormalized,
                   s::addressing_mode::none, s::filtering_mode::nearest);
    checkReadSampler<8>(host_ptr, Sampler, Coord, ExpectedValue);
  }
}

// Precision requirement for linear filtering mode is not defined by OpenCL
// specification. Based on observation, Host and CPU device produce values
// within +-1 ULP. GPU return values have been found to be varying. For this
// reason and to allow compatibility with all OpenCL device testing, a higher
// value of precision (in ULP) is used for Linear Filter Mode. In this case a
// value of 15000 ULP is used.
void checkSamplerLinear() {

  const s::cl_int PrecisionInULP = 15000;
  // create image:
  char host_ptr[100];
  for (int i = 0; i < 100; i++)
    host_ptr[i] = i;

  // Calling only valid configurations.
  // A. coordinate normalization mode::normalized
  // addressing_mode::mirrored_repeat
  {
    // Out-of-range mirrored_repeat mode
    s::cl_float4 Coord(0.0f, 1.5f, 2.5f, 0.0f);
    s::cl_float4 ExpectedValue =
        s::cl_float4(44.0f, 45.0f, 46.0f, 47.0f) / 127.0f;
    auto Sampler = s::sampler(s::coordinate_normalization_mode::normalized,
                              s::addressing_mode::mirrored_repeat,
                              s::filtering_mode::linear);
    checkReadSampler<1>(host_ptr, Sampler, Coord, ExpectedValue,
                        PrecisionInULP);
  }
  {
    // In-range mirrored_repeat mode
    s::cl_float4 Coord(0.0f, 0.25f, 0.55f, 0.0f);
    s::cl_float4 ExpectedValue =
        s::cl_float4(42.8f, 43.8f, 44.8f, 45.8f) / 127.0f;
    auto Sampler = s::sampler(s::coordinate_normalization_mode::normalized,
                              s::addressing_mode::mirrored_repeat,
                              s::filtering_mode::linear);
    checkReadSampler<1>(host_ptr, Sampler, Coord, ExpectedValue,
                        PrecisionInULP);
  }

  // addressing_mode::repeat
  {
    // Out-of-range repeat mode
    s::cl_float4 Coord(0.0f, 1.5f, 2.5f, 0.0f);
    s::cl_float4 ExpectedValue =
        s::cl_float4(46.0f, 47.0f, 48.0f, 49.0f) / 127.0f;
    auto Sampler =
        s::sampler(s::coordinate_normalization_mode::normalized,
                   s::addressing_mode::repeat, s::filtering_mode::linear);
    checkReadSampler<2>(host_ptr, Sampler, Coord, ExpectedValue,
                        PrecisionInULP);
  }
  {
    // In-range repeat mode
    s::cl_float4 Coord(0.0f, 0.25f, 0.55f, 0.0f);
    s::cl_float4 ExpectedValue =
        s::cl_float4(44.8f, 45.8f, 46.8f, 47.8f) / 127.0f;
    auto Sampler =
        s::sampler(s::coordinate_normalization_mode::normalized,
                   s::addressing_mode::repeat, s::filtering_mode::linear);
    checkReadSampler<2>(host_ptr, Sampler, Coord, ExpectedValue,
                        PrecisionInULP);
  }

  // addressing_mode::clamp_to_edge
  {
    // Out-of-range Edge Color
    s::cl_float4 Coord(0.0f, 1.5f, 2.5f, 0.0f);
    s::cl_float4 ExpectedValue =
        s::cl_float4(88.0f, 89.0f, 90.0f, 91.0f) / 127.0f;
    auto Sampler = s::sampler(s::coordinate_normalization_mode::normalized,
                              s::addressing_mode::clamp_to_edge,
                              s::filtering_mode::linear);
    checkReadSampler<3>(host_ptr, Sampler, Coord, ExpectedValue,
                        PrecisionInULP);
  }
  {
    s::cl_float4 Coord(0.0f, 0.2f, 0.5f, 0.0f); // In-range
    s::cl_float4 ExpectedValue =
        s::cl_float4(36.8f, 37.8f, 38.8f, 39.8f) / 127.0f;
    auto Sampler = s::sampler(s::coordinate_normalization_mode::normalized,
                              s::addressing_mode::clamp_to_edge,
                              s::filtering_mode::linear);
    checkReadSampler<3>(host_ptr, Sampler, Coord, ExpectedValue,
                        PrecisionInULP);
  }

  // addressing_mode::clamp
  {
    // Out-of-range
    s::cl_float4 Coord(0.0f, 1.5f, 2.5f, 0.0f);
    s::cl_float4 ExpectedValue = s::cl_float4(0.0f, 0.0f, 0.0f, 0.0f);
    auto Sampler =
        s::sampler(s::coordinate_normalization_mode::normalized,
                   s::addressing_mode::clamp, s::filtering_mode::linear);
    checkReadSampler<4>(host_ptr, Sampler, Coord, ExpectedValue,
                        PrecisionInULP);
  }
  {
    // In-range
    s::cl_float4 Coord(0.0f, 0.2f, 0.5f, 0.0f);
    s::cl_float4 ExpectedValue =
        s::cl_float4(18.4f, 18.9f, 19.4f, 19.9f) / 127.0f;
    auto Sampler =
        s::sampler(s::coordinate_normalization_mode::normalized,
                   s::addressing_mode::clamp, s::filtering_mode::linear);
    checkReadSampler<4>(host_ptr, Sampler, Coord, ExpectedValue,
                        PrecisionInULP);
  }

  // addressing_mode::none
  {
    // In-range for consistent return value.
    s::cl_float4 Coord(0.5f, 0.5f, 0.5f, 0.0f);
    s::cl_float4 ExpectedValue =
        s::cl_float4(46.0f, 47.0f, 48.0f, 49.0f) / 127.0f;
    auto Sampler =
        s::sampler(s::coordinate_normalization_mode::normalized,
                   s::addressing_mode::none, s::filtering_mode::linear);
    checkReadSampler<5>(host_ptr, Sampler, Coord, ExpectedValue,
                        PrecisionInULP);
  }

  // B. coordinate_normalization_mode::unnormalized
  // addressing_mode::clamp_to_edge
  {
    // Out-of-range
    s::cl_float4 Coord(0.0f, 1.5f, 2.5f, 0.0f);
    s::cl_float4 ExpectedValue =
        s::cl_float4(56.0f, 57.0f, 58.0f, 59.0f) / 127.0f;
    auto Sampler = s::sampler(s::coordinate_normalization_mode::unnormalized,
                              s::addressing_mode::clamp_to_edge,
                              s::filtering_mode::linear);
    checkReadSampler<6>(host_ptr, Sampler, Coord, ExpectedValue,
                        PrecisionInULP);
  }
  {
    // In-range
    s::cl_float4 Coord(0.0f, 0.2f, 0.5f, 0.0f);
    s::cl_float4 ExpectedValue = s::cl_float4(0.0f, 1.0f, 2.0f, 3.0f) / 127.0f;
    auto Sampler = s::sampler(s::coordinate_normalization_mode::unnormalized,
                              s::addressing_mode::clamp_to_edge,
                              s::filtering_mode::linear);
    checkReadSampler<6>(host_ptr, Sampler, Coord, ExpectedValue,
                        PrecisionInULP);
  }

  // addressing_mode::clamp
  {
    // Out-of-range
    s::cl_float4 Coord(0.0f, 1.5f, 1.5f, 0.0f);
    s::cl_float4 ExpectedValue =
        s::cl_float4(16.0f, 16.5f, 17.0f, 17.5f) / 127.0f;
    auto Sampler =
        s::sampler(s::coordinate_normalization_mode::unnormalized,
                   s::addressing_mode::clamp, s::filtering_mode::linear);
    checkReadSampler<7>(host_ptr, Sampler, Coord, ExpectedValue,
                        PrecisionInULP);
  }
  {
    // In-range
    s::cl_float4 Coord(0.0f, 0.2f, 0.5f, 0.0f);
    s::cl_float4 ExpectedValue =
        s::cl_float4(0.0f, 0.35f, 0.7f, 1.05f) / 127.0f;
    auto Sampler =
        s::sampler(s::coordinate_normalization_mode::unnormalized,
                   s::addressing_mode::clamp, s::filtering_mode::linear);
    checkReadSampler<7>(host_ptr, Sampler, Coord, ExpectedValue,
                        PrecisionInULP);
  }

  // addressing_mode::none
  {
    // In-range for consistent return value.
    s::cl_float4 Coord(1.0f, 2.0f, 3.0f, 0.0f);
    s::cl_float4 ExpectedValue =
        s::cl_float4(74.0f, 75.0f, 76.0f, 77.0f) / 127.0f;
    auto Sampler =
        s::sampler(s::coordinate_normalization_mode::unnormalized,
                   s::addressing_mode::none, s::filtering_mode::linear);
    checkReadSampler<8>(host_ptr, Sampler, Coord, ExpectedValue,
                        PrecisionInULP);
  }
}

int main() {

  // Note: Currently these functions only check for cl_float4 return datatype,
  // the test case can be extended to test all return datatypes.
  checkSamplerNearest();
  checkSamplerLinear();
}<|MERGE_RESOLUTION|>--- conflicted
+++ resolved
@@ -1,9 +1,4 @@
-<<<<<<< HEAD
-// UNSUPPORTED: cuda
-// UNSUPPORTED: level0
-=======
 // UNSUPPORTED: cuda, level_zero
->>>>>>> c00c1fa3
 // CUDA cannot support SYCL 1.2.1 images.
 //
 // RUN: %clangxx -fsycl -fsycl-targets=%sycl_triple %s -o %t.out
@@ -11,7 +6,6 @@
 // RUN: %CPU_RUN_PLACEHOLDER %t.out
 // RUN: %GPU_RUN_PLACEHOLDER %t.out
 //
-//==------------------- image_accessor_readsampler.cpp ---------------------==//
 //==-----------------image_accessor read API test with sampler--------------==//
 //
 // Part of the LLVM Project, under the Apache License v2.0 with LLVM Exceptions.
