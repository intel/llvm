// TODO: Remove `__SYCL_USE_PREVIEW_VEC_IMPL` once it's auto-set.
// RUN: %clangxx -fsycl -fsyntax-only %s -fpreview-breaking-changes -D__SYCL_USE_PREVIEW_VEC_IMPL=1
// RUN: %clangxx -fsycl -fsyntax-only %s

#include <sycl/sycl.hpp>

template <class From, class To, class = void>
struct is_explicitly_convertible_to_impl : std::false_type {};

template <class From, class To>
struct is_explicitly_convertible_to_impl<
    From, To, std::void_t<decltype(static_cast<To>(std::declval<From>()))>>
    : std::true_type {};

template <class From, class To>
struct is_explicitly_convertible_to
    : is_explicitly_convertible_to_impl<From, To> {};

template <class From, class To>
inline constexpr bool is_explicitly_convertible_to_v =
    is_explicitly_convertible_to<From, To>::value;

using sycl::half;
using sycl::vec;

void f_half_v1(vec<half, 1>);
void f_half_v4(vec<half, 4>);
void f_float_v1(vec<float, 1>);
void f_float_v4(vec<float, 4>);

using sw_half_1 = decltype(std::declval<vec<half, 4>>().swizzle<1>());
using sw_half_2 = decltype(std::declval<vec<half, 4>>().swizzle<1, 2>());

using sw_float_1 = decltype(std::declval<vec<float, 4>>().swizzle<1>());
using sw_float_2 = decltype(std::declval<vec<float, 4>>().swizzle<1, 2>());

using sw_double_1 = decltype(std::declval<vec<double, 4>>().swizzle<1>());
using sw_double_2 = decltype(std::declval<vec<double, 4>>().swizzle<1, 2>());

#if __INTEL_PREVIEW_BREAKING_CHANGES
#define NOT_IN_PREVIEW !
#else
#define NOT_IN_PREVIEW
#endif

// clang-format off

<<<<<<< HEAD
static_assert(               std::is_invocable_v<decltype(f_half_v1), half>);
static_assert(NOT_IN_PREVIEW std::is_invocable_v<decltype(f_half_v1), float>);
static_assert(NOT_IN_PREVIEW std::is_invocable_v<decltype(f_half_v1), double>);
static_assert(               std::is_invocable_v<decltype(f_half_v1), sw_half_1>);
static_assert(               std::is_invocable_v<decltype(f_half_v1), sw_float_1>);
static_assert(               std::is_invocable_v<decltype(f_half_v1), sw_double_1>);
static_assert(               std::is_invocable_v<decltype(f_half_v1), vec<half, 1>>);
static_assert(NOT_IN_PREVIEW std::is_invocable_v<decltype(f_half_v1), vec<float, 1>>);
static_assert(NOT_IN_PREVIEW std::is_invocable_v<decltype(f_half_v1), vec<double, 1>>);

static_assert(NOT_IN_PREVIEW std::is_invocable_v<decltype(f_float_v1), half>);
static_assert(               std::is_invocable_v<decltype(f_float_v1), float>);
static_assert(               std::is_invocable_v<decltype(f_float_v1), double>);
static_assert(               std::is_invocable_v<decltype(f_float_v1), sw_half_1>);
static_assert(               std::is_invocable_v<decltype(f_float_v1), sw_float_1>);
static_assert(               std::is_invocable_v<decltype(f_float_v1), sw_double_1>);
static_assert(NOT_IN_PREVIEW std::is_invocable_v<decltype(f_float_v1), vec<half, 1>>);
static_assert(               std::is_invocable_v<decltype(f_float_v1), vec<float, 1>>);
static_assert(NOT_IN_PREVIEW std::is_invocable_v<decltype(f_float_v1), vec<double, 1>>);

static_assert(               !std::is_invocable_v<decltype(f_half_v4), half>);
static_assert(               !std::is_invocable_v<decltype(f_half_v4), float>);
static_assert(               !std::is_invocable_v<decltype(f_half_v4), double>);
static_assert(               !std::is_invocable_v<decltype(f_half_v4), sw_half_1>);
static_assert(               !std::is_invocable_v<decltype(f_half_v4), sw_float_1>);
static_assert(               !std::is_invocable_v<decltype(f_half_v4), sw_double_1>);
static_assert(               !std::is_invocable_v<decltype(f_half_v4), sw_half_2, sw_half_2>);
static_assert(               !std::is_invocable_v<decltype(f_half_v4), sw_float_2, sw_float_2>);
static_assert(               !std::is_invocable_v<decltype(f_half_v4), sw_double_2, sw_double_2>);
static_assert(               !std::is_invocable_v<decltype(f_half_v4), sw_half_2, sw_float_2>);
static_assert(               !std::is_invocable_v<decltype(f_half_v4), sw_half_2, sw_double_2>);

static_assert(               !std::is_invocable_v<decltype(f_float_v4), half>);
static_assert(               !std::is_invocable_v<decltype(f_float_v4), float>);
static_assert(               !std::is_invocable_v<decltype(f_float_v4), double>);
static_assert(               !std::is_invocable_v<decltype(f_float_v4), sw_half_1>);
static_assert(               !std::is_invocable_v<decltype(f_float_v4), sw_float_1>);
static_assert(               !std::is_invocable_v<decltype(f_float_v4), sw_double_1>);
static_assert(               !std::is_invocable_v<decltype(f_float_v4), sw_half_2, sw_half_2>);
static_assert(               !std::is_invocable_v<decltype(f_float_v4), sw_float_2, sw_float_2>);
static_assert(               !std::is_invocable_v<decltype(f_float_v4), sw_double_2, sw_double_2>);
static_assert(               !std::is_invocable_v<decltype(f_float_v4), sw_float_2, sw_float_2>);
static_assert(               !std::is_invocable_v<decltype(f_float_v4), sw_float_2, sw_double_2>);

static_assert(               is_explicitly_convertible_to_v<half,          vec<half, 1>>);
static_assert(               is_explicitly_convertible_to_v<float,         vec<half, 1>>);
static_assert(               is_explicitly_convertible_to_v<double,        vec<half, 1>>);
static_assert(               is_explicitly_convertible_to_v<sw_half_1,     vec<half, 1>>);
static_assert(               is_explicitly_convertible_to_v<sw_float_1,    vec<half, 1>>);
static_assert(               is_explicitly_convertible_to_v<sw_double_1,   vec<half, 1>>);

static_assert(               is_explicitly_convertible_to_v<half,          vec<float, 1>>);
static_assert(               is_explicitly_convertible_to_v<float,         vec<float, 1>>);
static_assert(               is_explicitly_convertible_to_v<double,        vec<float, 1>>);
static_assert(               is_explicitly_convertible_to_v<sw_half_1,     vec<float, 1>>);
static_assert(               is_explicitly_convertible_to_v<sw_float_1,    vec<float, 1>>);
static_assert(               is_explicitly_convertible_to_v<sw_double_1,   vec<float, 1>>);

static_assert(               is_explicitly_convertible_to_v<half,          vec<half, 4>>);
static_assert(               is_explicitly_convertible_to_v<float,         vec<half, 4>>);
static_assert(               is_explicitly_convertible_to_v<double,        vec<half, 4>>);
static_assert(               is_explicitly_convertible_to_v<sw_half_1,     vec<half, 4>>);
static_assert(               is_explicitly_convertible_to_v<sw_float_1,    vec<half, 4>>);
static_assert(               is_explicitly_convertible_to_v<sw_double_1,   vec<half, 4>>);
static_assert(               !is_explicitly_convertible_to_v<sw_half_2,    vec<half, 4>>);
static_assert(               !is_explicitly_convertible_to_v<sw_float_2,   vec<half, 4>>);
static_assert(               !is_explicitly_convertible_to_v<sw_double_2,  vec<half, 4>>);
static_assert(               !is_explicitly_convertible_to_v<sw_half_2,    vec<half, 4>>);
static_assert(               !is_explicitly_convertible_to_v<sw_half_2,    vec<half, 4>>);
static_assert(               is_explicitly_convertible_to_v<sw_half_2,     vec<half, 2>>);
static_assert(               !is_explicitly_convertible_to_v<sw_float_2,   vec<half, 2>>);
static_assert(               !is_explicitly_convertible_to_v<sw_double_2,  vec<half, 2>>);
static_assert(               is_explicitly_convertible_to_v<sw_half_2,     vec<half, 2>>);
static_assert(               is_explicitly_convertible_to_v<sw_half_2,     vec<half, 2>>);

static_assert(               is_explicitly_convertible_to_v<vec<half, 1>,  half>);
=======

//            IN_PREVIEW_ONLY   condition<>
//            EXCEPT_IN_PREVIEW condition<>

static_assert(                  std::is_invocable_v<decltype(f_half_v1), half>);
static_assert(                  std::is_invocable_v<decltype(f_half_v1), float>);
static_assert(                  std::is_invocable_v<decltype(f_half_v1), double>);
static_assert(                  std::is_invocable_v<decltype(f_half_v1), sw_half_1>);
static_assert(                  std::is_invocable_v<decltype(f_half_v1), sw_float_1>);
static_assert(                  std::is_invocable_v<decltype(f_half_v1), sw_double_1>);
static_assert(                  std::is_invocable_v<decltype(f_half_v1), vec<half, 1>>);
static_assert(                  std::is_invocable_v<decltype(f_half_v1), vec<float, 1>>);
static_assert(                  std::is_invocable_v<decltype(f_half_v1), vec<double, 1>>);

static_assert(                  std::is_invocable_v<decltype(f_float_v1), half>);
static_assert(                  std::is_invocable_v<decltype(f_float_v1), float>);
static_assert(                  std::is_invocable_v<decltype(f_float_v1), double>);
static_assert(                  std::is_invocable_v<decltype(f_float_v1), sw_half_1>);
static_assert(                  std::is_invocable_v<decltype(f_float_v1), sw_float_1>);
static_assert(                  std::is_invocable_v<decltype(f_float_v1), sw_double_1>);
static_assert(                  std::is_invocable_v<decltype(f_float_v1), vec<half, 1>>);
static_assert(                  std::is_invocable_v<decltype(f_float_v1), vec<float, 1>>);
static_assert(                  std::is_invocable_v<decltype(f_float_v1), vec<double, 1>>);

static_assert(                 !std::is_invocable_v<decltype(f_half_v4), half>);
static_assert(                 !std::is_invocable_v<decltype(f_half_v4), float>);
static_assert(                 !std::is_invocable_v<decltype(f_half_v4), double>);
static_assert(                 !std::is_invocable_v<decltype(f_half_v4), sw_half_1>);
static_assert(                 !std::is_invocable_v<decltype(f_half_v4), sw_float_1>);
static_assert(                 !std::is_invocable_v<decltype(f_half_v4), sw_double_1>);
static_assert(                 !std::is_invocable_v<decltype(f_half_v4), sw_half_2, sw_half_2>);
static_assert(                 !std::is_invocable_v<decltype(f_half_v4), sw_float_2, sw_float_2>);
static_assert(                 !std::is_invocable_v<decltype(f_half_v4), sw_double_2, sw_double_2>);
static_assert(                 !std::is_invocable_v<decltype(f_half_v4), sw_half_2, sw_float_2>);
static_assert(                 !std::is_invocable_v<decltype(f_half_v4), sw_half_2, sw_double_2>);

static_assert(                 !std::is_invocable_v<decltype(f_float_v4), half>);
static_assert(                 !std::is_invocable_v<decltype(f_float_v4), float>);
static_assert(                 !std::is_invocable_v<decltype(f_float_v4), double>);
static_assert(                 !std::is_invocable_v<decltype(f_float_v4), sw_half_1>);
static_assert(                 !std::is_invocable_v<decltype(f_float_v4), sw_float_1>);
static_assert(                 !std::is_invocable_v<decltype(f_float_v4), sw_double_1>);
static_assert(                 !std::is_invocable_v<decltype(f_float_v4), sw_half_2, sw_half_2>);
static_assert(                 !std::is_invocable_v<decltype(f_float_v4), sw_float_2, sw_float_2>);
static_assert(                 !std::is_invocable_v<decltype(f_float_v4), sw_double_2, sw_double_2>);
static_assert(                 !std::is_invocable_v<decltype(f_float_v4), sw_float_2, sw_float_2>);
static_assert(                 !std::is_invocable_v<decltype(f_float_v4), sw_float_2, sw_double_2>);

static_assert(                  is_explicitly_convertible_to_v<half,          vec<half, 1>>);
static_assert(                  is_explicitly_convertible_to_v<float,         vec<half, 1>>);
static_assert(                  is_explicitly_convertible_to_v<double,        vec<half, 1>>);
static_assert(                  is_explicitly_convertible_to_v<sw_half_1,     vec<half, 1>>);
static_assert(                  is_explicitly_convertible_to_v<sw_float_1,    vec<half, 1>>);
static_assert(                  is_explicitly_convertible_to_v<sw_double_1,   vec<half, 1>>);

static_assert(                  is_explicitly_convertible_to_v<half,          vec<float, 1>>);
static_assert(                  is_explicitly_convertible_to_v<float,         vec<float, 1>>);
static_assert(                  is_explicitly_convertible_to_v<double,        vec<float, 1>>);
static_assert(                  is_explicitly_convertible_to_v<sw_half_1,     vec<float, 1>>);
static_assert(                  is_explicitly_convertible_to_v<sw_float_1,    vec<float, 1>>);
static_assert(                  is_explicitly_convertible_to_v<sw_double_1,   vec<float, 1>>);

static_assert(                  is_explicitly_convertible_to_v<half,          vec<half, 4>>);
static_assert(                  is_explicitly_convertible_to_v<float,         vec<half, 4>>);
static_assert(                  is_explicitly_convertible_to_v<double,        vec<half, 4>>);
static_assert(                  is_explicitly_convertible_to_v<sw_half_1,     vec<half, 4>>);
static_assert(                  is_explicitly_convertible_to_v<sw_float_1,    vec<half, 4>>);
static_assert(                  is_explicitly_convertible_to_v<sw_double_1,   vec<half, 4>>);
static_assert(                 !is_explicitly_convertible_to_v<sw_half_2,    vec<half, 4>>);
static_assert(                 !is_explicitly_convertible_to_v<sw_float_2,   vec<half, 4>>);
static_assert(                 !is_explicitly_convertible_to_v<sw_double_2,  vec<half, 4>>);
static_assert(                 !is_explicitly_convertible_to_v<sw_half_2,    vec<half, 4>>);
static_assert(                 !is_explicitly_convertible_to_v<sw_half_2,    vec<half, 4>>);
static_assert(                  is_explicitly_convertible_to_v<sw_half_2,     vec<half, 2>>);
static_assert(                 !is_explicitly_convertible_to_v<sw_float_2,   vec<half, 2>>);
static_assert(                 !is_explicitly_convertible_to_v<sw_double_2,  vec<half, 2>>);
static_assert(                  is_explicitly_convertible_to_v<sw_half_2,     vec<half, 2>>);
static_assert(                  is_explicitly_convertible_to_v<sw_half_2,     vec<half, 2>>);

static_assert(                  is_explicitly_convertible_to_v<vec<half, 1>,  half>);
>>>>>>> cb22962b
#if __SYCL_DEVICE_ONLY__
static_assert(                  is_explicitly_convertible_to_v<vec<half, 1>,  float>);
static_assert(                  is_explicitly_convertible_to_v<vec<half, 1>,  double>);
#else
static_assert(                 !is_explicitly_convertible_to_v<vec<half, 1>,  float>);
static_assert(                 !is_explicitly_convertible_to_v<vec<half, 1>,  double>);
#endif

static_assert(                  is_explicitly_convertible_to_v<vec<float, 1>,  half>);
static_assert(                  is_explicitly_convertible_to_v<vec<float, 1>,  float>);
static_assert(                  is_explicitly_convertible_to_v<vec<float, 1>,  double>);<|MERGE_RESOLUTION|>--- conflicted
+++ resolved
@@ -38,114 +38,35 @@
 using sw_double_2 = decltype(std::declval<vec<double, 4>>().swizzle<1, 2>());
 
 #if __INTEL_PREVIEW_BREAKING_CHANGES
-#define NOT_IN_PREVIEW !
+#define EXCEPT_IN_PREVIEW !
 #else
-#define NOT_IN_PREVIEW
+#define EXCEPT_IN_PREVIEW
 #endif
 
 // clang-format off
-
-<<<<<<< HEAD
-static_assert(               std::is_invocable_v<decltype(f_half_v1), half>);
-static_assert(NOT_IN_PREVIEW std::is_invocable_v<decltype(f_half_v1), float>);
-static_assert(NOT_IN_PREVIEW std::is_invocable_v<decltype(f_half_v1), double>);
-static_assert(               std::is_invocable_v<decltype(f_half_v1), sw_half_1>);
-static_assert(               std::is_invocable_v<decltype(f_half_v1), sw_float_1>);
-static_assert(               std::is_invocable_v<decltype(f_half_v1), sw_double_1>);
-static_assert(               std::is_invocable_v<decltype(f_half_v1), vec<half, 1>>);
-static_assert(NOT_IN_PREVIEW std::is_invocable_v<decltype(f_half_v1), vec<float, 1>>);
-static_assert(NOT_IN_PREVIEW std::is_invocable_v<decltype(f_half_v1), vec<double, 1>>);
-
-static_assert(NOT_IN_PREVIEW std::is_invocable_v<decltype(f_float_v1), half>);
-static_assert(               std::is_invocable_v<decltype(f_float_v1), float>);
-static_assert(               std::is_invocable_v<decltype(f_float_v1), double>);
-static_assert(               std::is_invocable_v<decltype(f_float_v1), sw_half_1>);
-static_assert(               std::is_invocable_v<decltype(f_float_v1), sw_float_1>);
-static_assert(               std::is_invocable_v<decltype(f_float_v1), sw_double_1>);
-static_assert(NOT_IN_PREVIEW std::is_invocable_v<decltype(f_float_v1), vec<half, 1>>);
-static_assert(               std::is_invocable_v<decltype(f_float_v1), vec<float, 1>>);
-static_assert(NOT_IN_PREVIEW std::is_invocable_v<decltype(f_float_v1), vec<double, 1>>);
-
-static_assert(               !std::is_invocable_v<decltype(f_half_v4), half>);
-static_assert(               !std::is_invocable_v<decltype(f_half_v4), float>);
-static_assert(               !std::is_invocable_v<decltype(f_half_v4), double>);
-static_assert(               !std::is_invocable_v<decltype(f_half_v4), sw_half_1>);
-static_assert(               !std::is_invocable_v<decltype(f_half_v4), sw_float_1>);
-static_assert(               !std::is_invocable_v<decltype(f_half_v4), sw_double_1>);
-static_assert(               !std::is_invocable_v<decltype(f_half_v4), sw_half_2, sw_half_2>);
-static_assert(               !std::is_invocable_v<decltype(f_half_v4), sw_float_2, sw_float_2>);
-static_assert(               !std::is_invocable_v<decltype(f_half_v4), sw_double_2, sw_double_2>);
-static_assert(               !std::is_invocable_v<decltype(f_half_v4), sw_half_2, sw_float_2>);
-static_assert(               !std::is_invocable_v<decltype(f_half_v4), sw_half_2, sw_double_2>);
-
-static_assert(               !std::is_invocable_v<decltype(f_float_v4), half>);
-static_assert(               !std::is_invocable_v<decltype(f_float_v4), float>);
-static_assert(               !std::is_invocable_v<decltype(f_float_v4), double>);
-static_assert(               !std::is_invocable_v<decltype(f_float_v4), sw_half_1>);
-static_assert(               !std::is_invocable_v<decltype(f_float_v4), sw_float_1>);
-static_assert(               !std::is_invocable_v<decltype(f_float_v4), sw_double_1>);
-static_assert(               !std::is_invocable_v<decltype(f_float_v4), sw_half_2, sw_half_2>);
-static_assert(               !std::is_invocable_v<decltype(f_float_v4), sw_float_2, sw_float_2>);
-static_assert(               !std::is_invocable_v<decltype(f_float_v4), sw_double_2, sw_double_2>);
-static_assert(               !std::is_invocable_v<decltype(f_float_v4), sw_float_2, sw_float_2>);
-static_assert(               !std::is_invocable_v<decltype(f_float_v4), sw_float_2, sw_double_2>);
-
-static_assert(               is_explicitly_convertible_to_v<half,          vec<half, 1>>);
-static_assert(               is_explicitly_convertible_to_v<float,         vec<half, 1>>);
-static_assert(               is_explicitly_convertible_to_v<double,        vec<half, 1>>);
-static_assert(               is_explicitly_convertible_to_v<sw_half_1,     vec<half, 1>>);
-static_assert(               is_explicitly_convertible_to_v<sw_float_1,    vec<half, 1>>);
-static_assert(               is_explicitly_convertible_to_v<sw_double_1,   vec<half, 1>>);
-
-static_assert(               is_explicitly_convertible_to_v<half,          vec<float, 1>>);
-static_assert(               is_explicitly_convertible_to_v<float,         vec<float, 1>>);
-static_assert(               is_explicitly_convertible_to_v<double,        vec<float, 1>>);
-static_assert(               is_explicitly_convertible_to_v<sw_half_1,     vec<float, 1>>);
-static_assert(               is_explicitly_convertible_to_v<sw_float_1,    vec<float, 1>>);
-static_assert(               is_explicitly_convertible_to_v<sw_double_1,   vec<float, 1>>);
-
-static_assert(               is_explicitly_convertible_to_v<half,          vec<half, 4>>);
-static_assert(               is_explicitly_convertible_to_v<float,         vec<half, 4>>);
-static_assert(               is_explicitly_convertible_to_v<double,        vec<half, 4>>);
-static_assert(               is_explicitly_convertible_to_v<sw_half_1,     vec<half, 4>>);
-static_assert(               is_explicitly_convertible_to_v<sw_float_1,    vec<half, 4>>);
-static_assert(               is_explicitly_convertible_to_v<sw_double_1,   vec<half, 4>>);
-static_assert(               !is_explicitly_convertible_to_v<sw_half_2,    vec<half, 4>>);
-static_assert(               !is_explicitly_convertible_to_v<sw_float_2,   vec<half, 4>>);
-static_assert(               !is_explicitly_convertible_to_v<sw_double_2,  vec<half, 4>>);
-static_assert(               !is_explicitly_convertible_to_v<sw_half_2,    vec<half, 4>>);
-static_assert(               !is_explicitly_convertible_to_v<sw_half_2,    vec<half, 4>>);
-static_assert(               is_explicitly_convertible_to_v<sw_half_2,     vec<half, 2>>);
-static_assert(               !is_explicitly_convertible_to_v<sw_float_2,   vec<half, 2>>);
-static_assert(               !is_explicitly_convertible_to_v<sw_double_2,  vec<half, 2>>);
-static_assert(               is_explicitly_convertible_to_v<sw_half_2,     vec<half, 2>>);
-static_assert(               is_explicitly_convertible_to_v<sw_half_2,     vec<half, 2>>);
-
-static_assert(               is_explicitly_convertible_to_v<vec<half, 1>,  half>);
-=======
 
 //            IN_PREVIEW_ONLY   condition<>
 //            EXCEPT_IN_PREVIEW condition<>
 
 static_assert(                  std::is_invocable_v<decltype(f_half_v1), half>);
-static_assert(                  std::is_invocable_v<decltype(f_half_v1), float>);
-static_assert(                  std::is_invocable_v<decltype(f_half_v1), double>);
+static_assert(EXCEPT_IN_PREVIEW std::is_invocable_v<decltype(f_half_v1), float>);
+static_assert(EXCEPT_IN_PREVIEW std::is_invocable_v<decltype(f_half_v1), double>);
 static_assert(                  std::is_invocable_v<decltype(f_half_v1), sw_half_1>);
 static_assert(                  std::is_invocable_v<decltype(f_half_v1), sw_float_1>);
 static_assert(                  std::is_invocable_v<decltype(f_half_v1), sw_double_1>);
 static_assert(                  std::is_invocable_v<decltype(f_half_v1), vec<half, 1>>);
-static_assert(                  std::is_invocable_v<decltype(f_half_v1), vec<float, 1>>);
-static_assert(                  std::is_invocable_v<decltype(f_half_v1), vec<double, 1>>);
+static_assert(EXCEPT_IN_PREVIEW std::is_invocable_v<decltype(f_half_v1), vec<float, 1>>);
+static_assert(EXCEPT_IN_PREVIEW std::is_invocable_v<decltype(f_half_v1), vec<double, 1>>);
 
-static_assert(                  std::is_invocable_v<decltype(f_float_v1), half>);
+static_assert(EXCEPT_IN_PREVIEW std::is_invocable_v<decltype(f_float_v1), half>);
 static_assert(                  std::is_invocable_v<decltype(f_float_v1), float>);
 static_assert(                  std::is_invocable_v<decltype(f_float_v1), double>);
 static_assert(                  std::is_invocable_v<decltype(f_float_v1), sw_half_1>);
 static_assert(                  std::is_invocable_v<decltype(f_float_v1), sw_float_1>);
 static_assert(                  std::is_invocable_v<decltype(f_float_v1), sw_double_1>);
-static_assert(                  std::is_invocable_v<decltype(f_float_v1), vec<half, 1>>);
+static_assert(EXCEPT_IN_PREVIEW std::is_invocable_v<decltype(f_float_v1), vec<half, 1>>);
 static_assert(                  std::is_invocable_v<decltype(f_float_v1), vec<float, 1>>);
-static_assert(                  std::is_invocable_v<decltype(f_float_v1), vec<double, 1>>);
+static_assert(EXCEPT_IN_PREVIEW std::is_invocable_v<decltype(f_float_v1), vec<double, 1>>);
 
 static_assert(                 !std::is_invocable_v<decltype(f_half_v4), half>);
 static_assert(                 !std::is_invocable_v<decltype(f_half_v4), float>);
@@ -203,7 +124,6 @@
 static_assert(                  is_explicitly_convertible_to_v<sw_half_2,     vec<half, 2>>);
 
 static_assert(                  is_explicitly_convertible_to_v<vec<half, 1>,  half>);
->>>>>>> cb22962b
 #if __SYCL_DEVICE_ONLY__
 static_assert(                  is_explicitly_convertible_to_v<vec<half, 1>,  float>);
 static_assert(                  is_explicitly_convertible_to_v<vec<half, 1>,  double>);
