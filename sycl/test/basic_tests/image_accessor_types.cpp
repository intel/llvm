<<<<<<< HEAD
// RUN: not %clangxx -fsyntax-only -std=c++17 %s -I %sycl_include 2>&1 | FileCheck %s
=======
// RUN: not %clangxx -fsyntax-only %s -I %sycl_include/sycl 2>&1 | FileCheck %s
>>>>>>> b61c5f2b
#include <CL/sycl.hpp>
#include <iostream>

using namespace cl::sycl;
class mod_image;
int main() {
  half4 src[16];
  image<2> srcImage(src, image_channel_order::rgba, image_channel_type::fp16,
                    range<2>(4, 4));
  queue myQueue;
  myQueue.submit([&](handler &cgh) {
    accessor<float, 2, access::mode::read, access::target::image> NotValidType1(
        srcImage, cgh);
    // CHECK: The data type of an image accessor must be only cl_int4, cl_uint4,
    // CHECK-SAME:  cl_float4 or cl_half4
    accessor<int2, 2, access::mode::read, access::target::image> NotValidType2(
        srcImage, cgh);
    // CHECK: The data type of an image accessor must be only cl_int4, cl_uint4,
    // CHECK-SAME:  cl_float4 or cl_half4
    accessor<float4, 2, access::mode::read, access::target::image>
        ValidSYCLFloat(srcImage, cgh);
    accessor<int4, 2, access::mode::read, access::target::image> ValidSYCLInt(
        srcImage, cgh);
    accessor<uint4, 2, access::mode::read, access::target::image>
        ValidSYCLUnsigned(srcImage, cgh);
    accessor<half4, 2, access::mode::read, access::target::image> ValidSYCLHalf(
        srcImage, cgh);
  });
  return 0;
}<|MERGE_RESOLUTION|>--- conflicted
+++ resolved
@@ -1,8 +1,5 @@
-<<<<<<< HEAD
-// RUN: not %clangxx -fsyntax-only -std=c++17 %s -I %sycl_include 2>&1 | FileCheck %s
-=======
-// RUN: not %clangxx -fsyntax-only %s -I %sycl_include/sycl 2>&1 | FileCheck %s
->>>>>>> b61c5f2b
+// RUN: not %clangxx -fsyntax-only -std=c++17 %s -I %sycl_include/sycl 2>&1 | FileCheck %s
+
 #include <CL/sycl.hpp>
 #include <iostream>
 
