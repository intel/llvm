// RUN: %clangxx -fsycl -fsycl-targets=%sycl_triple  %s -o %t.out
// RUN: %RUN_ON_HOST %t.out

// Per the SYCL 2020 spec (4.7.6.12 and others)
// accessor::get_pointer() returns a pointer to the start of this accessor’s
// memory. For a buffer accessor this is a pointer to the start of the
// underlying buffer, even if this is a ranged accessor whose range does not
// start at the beginning of the buffer.

// This is a departure from how get_pointer() was interpreted with offset
// accessors in the past. Not relevant for images, which do not support offset
// accessors.

<<<<<<< HEAD
#include <CL/sycl.hpp>
#include <iostream>
=======
#include <sycl/sycl.hpp>
>>>>>>> 616ecf75
#include <vector>
using namespace cl::sycl;

void test_across_ranges() {
  constexpr auto r_w = access::mode::read_write;
  constexpr unsigned long width = 4;
  constexpr unsigned long count = width * width;
  constexpr unsigned long count3D = width * width * width; // 64
  std::vector<int> v1(count);                              // for 1D testing.
  std::vector<int> v2(count);                              // for 2D testing.
  std::vector<int> v3(count3D);                            // 3D

  range<1> range_1D(count);
  range<2> range_2D(width, width);
  range<3> range_3D(width, width, width);

  queue myQueue;
  {
    // 1D, 2D, 3D
    buffer<int> buf_1D(v1.data(), count);
    buffer<int, 2> buf_2D(v2.data(), range_2D);
    buffer<int, 3> buf_3D(v3.data(), range_3D);

    myQueue.submit([&](handler &cgh) {
      auto acc_1D = buf_1D.get_access<r_w>(cgh, {2}, {10});
      auto acc_2D = buf_2D.get_access<r_w>(cgh, {2, 2}, {1, 1});
      auto acc_3D = buf_3D.get_access<r_w>(cgh, {2, 2, 2}, {1, 1, 1});
      cgh.single_task<class task>([=] {
        acc_1D.get_pointer()[0] = 5; // s.b. offset 0
        acc_1D[0] = 15;              // s.b. offset 10

        // 2D
        acc_2D.get_pointer()[0] = 7; // s.b. offset 0
        acc_2D[{0, 0}] = 17;         // s.b. offset {1,1} aka 5 if linear.

        // 3D
        acc_3D.get_pointer()[0] = 9; // s.b. offset 0
        acc_3D[{0, 0, 0}] = 19;      // s.b. offset {1,1,1} aka 21 if linear.
      });
    });
    myQueue.wait();
    // now host access - we offset by one more than the device test
    auto acc_1D = buf_1D.get_access<r_w>({2}, {11});
    auto acc_2D = buf_2D.get_access<r_w>({2, 2}, {1, 2});
    auto acc_3D = buf_3D.get_access<r_w>({2, 2, 2}, {1, 1, 2});
    acc_1D.get_pointer()[1] = 4; // s.b. offset 1
    acc_1D[0] = 14;              // s.b. offset 11

    // 2D
    acc_2D.get_pointer()[1] = 6; // s.b. offset 1
    acc_2D[{0, 0}] = 16;         // s.b. offset {1,2} aka 6 if linear.

    // 3D
    acc_3D.get_pointer()[1] = 8; // s.b. offset 1
    acc_3D[{0, 0, 0}] = 18;      // s.b. offset {1,1,2} aka 22 if linear.
  }                              //~buffer
  // always nice to have some feedback
  std::cout << "DEVICE" << std::endl;
  std::cout << "1D CHECK:  v1[0] should be 5: " << v1[0]
            << ", and v1[10] s.b. 15: " << v1[10] << std::endl;
  std::cout << "2D CHECK:  v2[0] should be 7: " << v2[0]
            << ", and v2[5]  s.b. 17: " << v2[5] << std::endl;
  std::cout << "3D CHECK:  v3[0] should be 9: " << v3[0]
            << ", and v3[21] s.b. 19: " << v3[21] << std::endl
            << std::endl;

  std::cout << "HOST" << std::endl;
  std::cout << "1D CHECK:  v1[1] should be 4: " << v1[1]
            << ", and v1[11] s.b. 14: " << v1[11] << std::endl;
  std::cout << "2D CHECK:  v2[1] should be 6: " << v2[1]
            << ", and v2[6]  s.b. 16: " << v2[6] << std::endl;
  std::cout << "3D CHECK:  v3[1] should be 8: " << v3[1]
            << ", and v3[22] s.b. 17: " << v3[22] << std::endl
            << std::endl;

  // device
  assert(v1[0] == 5);
  assert(v1[10] == 15);
  assert(v2[0] == 7);
  assert(v2[5] == 17); // offset {1,1} in a 4x4 field is linear offset 5
  assert(v3[0] == 9);
  assert(v3[21] == 19); // offset {1,1,1} in a 4x4x4 field is linear offset 21

  // host
  assert(v1[1] == 4);
  assert(v1[11] == 14);
  assert(v2[1] == 6);
  assert(v2[6] == 16); // offset {1,2} in a 4x4 field is linear offset 6
  assert(v3[1] == 8);
  assert(v3[22] == 18); // offset {1,1,2} in a 4x4x4 field is linear offset 22
}

int main() {
  test_across_ranges();

  std::cout << "OK!" << std::endl;

  return 0;
}<|MERGE_RESOLUTION|>--- conflicted
+++ resolved
@@ -11,12 +11,8 @@
 // accessors in the past. Not relevant for images, which do not support offset
 // accessors.
 
-<<<<<<< HEAD
-#include <CL/sycl.hpp>
 #include <iostream>
-=======
 #include <sycl/sycl.hpp>
->>>>>>> 616ecf75
 #include <vector>
 using namespace cl::sycl;
 
