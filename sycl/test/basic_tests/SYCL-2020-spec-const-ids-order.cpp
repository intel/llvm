// RUN: %clangxx -fsycl -fsycl-device-only -c -o %t.bc %s
<<<<<<< HEAD
// RUN: sycl-post-link %t.bc -spec-const=default -o %t-split1.txt
// RUN: llvm-dis %t-split1_0.bc
// RUN: cat %t-split1_0.ll | FileCheck %s -check-prefixes=CHECK-IR
// RUN: cat %t-split1_0.prop | FileCheck %s -check-prefixes=CHECK-PROP
// RUN: llvm-spirv -o %t-split1_0.spv -spirv-max-version=1.1 -spirv-ext=+all %t-split1_0.bc
=======
// RUN: sycl-post-link %t.bc -spec-const=default -S -o %t-split1.txt
// RUN: cat %t-split1_0.ll | FileCheck %s -check-prefixes=CHECK,CHECK-IR
// RUN: cat %t-split1_0.prop | FileCheck %s -check-prefixes=CHECK,CHECK-PROP
>>>>>>> f6569d1d
//
//==----------- SYCL-2020-spec-const-ids-order.cpp -------------------------==//
//
// Part of the LLVM Project, under the Apache License v2.0 with LLVM Exceptions.
// See https://llvm.org/LICENSE.txt for license information.
// SPDX-License-Identifier: Apache-2.0 WITH LLVM-exception
//
//===----------------------------------------------------------------------===//
// The test checks that the tool chain correctly identifies all specialization
// constants, emits correct specialization constats map file and can properly
// translate the resulting bitcode to SPIR-V.

#include <CL/sycl.hpp>

const static sycl::specialization_id<int> SpecConst42{42};
const static sycl::specialization_id<int> SecondValue{42};
const static sycl::specialization_id<int> ConstantId{42};
const static sycl::specialization_id<int> Val23{42};


int main() {
  sycl::queue queue;
  {
    sycl::buffer<int, 1> buf{sycl::range{4}};
    queue.submit([&](sycl::handler &cgh) {
      cgh.set_specialization_constant<SpecConst42>(1);
      cgh.set_specialization_constant<SecondValue>(2);
      cgh.set_specialization_constant<ConstantId>(3);
      cgh.set_specialization_constant<Val23>(4);

      auto acc = buf.get_access<sycl::access::mode::read_write>(cgh);
      cgh.single_task<class Kernel3Name>([=](sycl::kernel_handler kh) {
        acc[0] = kh.get_specialization_constant<SpecConst42>();
        acc[1] = kh.get_specialization_constant<SecondValue>();
        acc[2] = kh.get_specialization_constant<ConstantId>();
        acc[3] = kh.get_specialization_constant<Val23>();
      });
    });
  }

  return 0;
}

// CHECK-PROP: [SYCL/specialization constants]
// CHECK-PROP-NEXT: _ZTSN2cl4sycl6detail32specialization_id_name_generatorIL_ZL5Val23EEE
// CHECK-PROP-NEXT: _ZTSN2cl4sycl6detail32specialization_id_name_generatorIL_ZL10ConstantIdEEE
// CHECK-PROP-NEXT: _ZTSN2cl4sycl6detail32specialization_id_name_generatorIL_ZL11SecondValueEEE
// CHECK-PROP-NEXT: _ZTSN2cl4sycl6detail32specialization_id_name_generatorIL_ZL11SpecConst42EEE
//
// CHECK-IR: !sycl.specialization-constants = !{![[#MD0:]], ![[#MD1:]], ![[#MD2:]], ![[#MD3:]]}
// CHECK-IR: ![[#MD0]] = !{!"_ZTSN2cl4sycl6detail32specialization_id_name_generatorIL_ZL5Val23EEE", i32 [[#ID:]]
// CHECK-IR: ![[#MD1]] = !{!"_ZTSN2cl4sycl6detail32specialization_id_name_generatorIL_ZL10ConstantIdEEE", i32 [[#ID+1]]
// CHECK-IR: ![[#MD2]] = !{!"_ZTSN2cl4sycl6detail32specialization_id_name_generatorIL_ZL11SecondValueEEE", i32 [[#ID+2]]
// CHECK-IR: ![[#MD3]] = !{!"_ZTSN2cl4sycl6detail32specialization_id_name_generatorIL_ZL11SpecConst42EEE", i32 [[#ID+3]]<|MERGE_RESOLUTION|>--- conflicted
+++ resolved
@@ -1,15 +1,7 @@
 // RUN: %clangxx -fsycl -fsycl-device-only -c -o %t.bc %s
-<<<<<<< HEAD
 // RUN: sycl-post-link %t.bc -spec-const=default -o %t-split1.txt
-// RUN: llvm-dis %t-split1_0.bc
 // RUN: cat %t-split1_0.ll | FileCheck %s -check-prefixes=CHECK-IR
 // RUN: cat %t-split1_0.prop | FileCheck %s -check-prefixes=CHECK-PROP
-// RUN: llvm-spirv -o %t-split1_0.spv -spirv-max-version=1.1 -spirv-ext=+all %t-split1_0.bc
-=======
-// RUN: sycl-post-link %t.bc -spec-const=default -S -o %t-split1.txt
-// RUN: cat %t-split1_0.ll | FileCheck %s -check-prefixes=CHECK,CHECK-IR
-// RUN: cat %t-split1_0.prop | FileCheck %s -check-prefixes=CHECK,CHECK-PROP
->>>>>>> f6569d1d
 //
 //==----------- SYCL-2020-spec-const-ids-order.cpp -------------------------==//
 //
