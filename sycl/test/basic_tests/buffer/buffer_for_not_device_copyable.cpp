// RUN: %clangxx -fsycl -fsyntax-only -Xclang -verify %s -Xclang -verify-ignore-unexpected=note,warning

#include <string>
#include <sycl/sycl.hpp>

using namespace sycl;

int main() {
  static_assert(is_device_copyable_v<int>);
  std::vector<int> iv(5, 1);
  buffer b1(iv.data(), range<1>(5));

  static_assert(!is_device_copyable_v<std::string>);
  std::vector<std::string> sv{"hello", "sycl", "world"};
  buffer b2(sv.data(), range<1>(3));
<<<<<<< HEAD
  //expected-error@sycl/buffer.hpp:* {{"'std::string' is not a device copyable type"}}
=======
  //expected-error@CL/sycl/buffer.hpp:* {{'std::string' is not a device copyable type}}
>>>>>>> 25c34bf1

  return 0;
}<|MERGE_RESOLUTION|>--- conflicted
+++ resolved
@@ -13,11 +13,7 @@
   static_assert(!is_device_copyable_v<std::string>);
   std::vector<std::string> sv{"hello", "sycl", "world"};
   buffer b2(sv.data(), range<1>(3));
-<<<<<<< HEAD
-  //expected-error@sycl/buffer.hpp:* {{"'std::string' is not a device copyable type"}}
-=======
-  //expected-error@CL/sycl/buffer.hpp:* {{'std::string' is not a device copyable type}}
->>>>>>> 25c34bf1
+  //expected-error@sycl/buffer.hpp:* {{'std::string' is not a device copyable type}}
 
   return 0;
 }