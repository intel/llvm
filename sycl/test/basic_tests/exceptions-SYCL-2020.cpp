--- conflicted
+++ resolved
@@ -1,12 +1,8 @@
 // RUN: %clangxx -fsycl %s -o %t.out
 // RUN: %RUN_ON_HOST %t.out
 
-<<<<<<< HEAD
-#include <CL/sycl.hpp>
 #include <iostream>
-=======
 #include <sycl/sycl.hpp>
->>>>>>> 616ecf75
 
 using namespace cl::sycl;
 
