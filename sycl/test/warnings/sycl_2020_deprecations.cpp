--- conflicted
+++ resolved
@@ -170,21 +170,6 @@
   auto SL = sycl::INTEL::source_language::opencl_c;
   (void)SL;
 
-<<<<<<< HEAD
-  // expected-warning@+1{{'level_zero' is deprecated: use 'ext_oneapi_level_zero' instead}}
-  auto LevelZeroBackend = sycl::backend::level_zero;
-  (void)LevelZeroBackend;
-
-  // expected-warning@+1{{'esimd_cpu' is deprecated: use 'ext_intel_esimd_emulator' instead}}
-  auto ESIMDCPUBackend = sycl::backend::esimd_cpu;
-  (void)ESIMDCPUBackend;
-=======
-  sycl::half Val = 1.0f;
-  // expected-warning@+1{{'bit_cast<unsigned short, sycl::detail::half_impl::half>' is deprecated: use 'sycl::bit_cast' instead}}
-  auto BitCastRes = sycl::detail::bit_cast<unsigned short>(Val);
-  (void)BitCastRes;
->>>>>>> 81900499
-
   // expected-warning@+1{{'submit_barrier' is deprecated: use 'ext_oneapi_submit_barrier' instead}}
   Queue.submit_barrier();
 
