// RUN: %clangxx %fsycl-host-only -fsyntax-only -ferror-limit=100 -sycl-std=2020 -Xclang -verify -Xclang -verify-ignore-unexpected=note %s -o %t.out

#include <CL/sycl.hpp>
#include <sycl/ext/intel/online_compiler.hpp>

int main() {
  cl_context ClCtx;
  // expected-error@+1 {{no matching constructor for initialization of 'sycl::context'}}
  sycl::context Ctx{ClCtx};
  // expected-error@+1 {{no member named 'get' in 'sycl::context'}}
  (void)Ctx.get();

  cl_mem Mem;
  // expected-error@+1 {{no matching constructor for initialization of 'sycl::buffer<int, 1>'}}
  sycl::buffer<int, 1> Buf{Mem, Ctx};
  (void)Buf;

  cl_device_id DevId;
  // expected-error@+1 {{no matching constructor for initialization of 'sycl::device'}}
  sycl::device Device{DevId};
  // expected-error@+1 {{no member named 'get' in 'sycl::device'}}
  (void)Device.get();
  // expected-warning@+1 {{'has_extension' is deprecated: use device::has() function with aspects APIs instead}}
  (void)Device.has_extension("abc");

  cl_event ClEvent;
  // expected-error@+1 {{no matching constructor for initialization of 'sycl::event'}}
  sycl::event Evt{ClEvent, Ctx};
  // expected-error@+1 {{no member named 'get' in 'sycl::event'}}
  (void)Evt.get();

  // expected-error@+1 {{no matching constructor for initialization of 'sycl::image<1>'}}
  sycl::image<1> Img{Mem, Ctx};
  (void)Img;

  cl_platform_id ClPlatform;
  // expected-error@+1 {{no matching constructor for initialization of 'sycl::platform'}}
  sycl::platform Platform{ClPlatform};
  // expected-error@+1 {{no member named 'get' in 'sycl::platform'}}
  (void)Platform.get();
  // expected-warning@+1 {{'has_extension' is deprecated: use platform::has() function with aspects APIs instead}}
  (void)Platform.has_extension("abc");

  cl_command_queue ClQueue;
  // expected-error@+1 {{no matching constructor for initialization of 'sycl::queue'}}
  sycl::queue Queue{ClQueue, Ctx};
  // expected-error@+1 {{no member named 'get' in 'sycl::queue'}}
  (void)Queue.get();

  cl_sampler ClSampler;
  // expected-error@+1 {{no matching constructor for initialization of 'sycl::sampler'}}
  sycl::sampler Sampler{ClSampler, Ctx};
  (void)Sampler;

  cl_kernel ClKernel;
  // expected-error@+1 {{no matching constructor for initialization of 'sycl::kernel'}}
  sycl::kernel Kernel{ClKernel, Ctx};
  // expected-error@+1 {{no member named 'get' in 'sycl::kernel'}}
  (void)Kernel.get();

  // expected-error@+1 {{no type named 'program' in namespace 'sycl'}}
  sycl::program Prog{Ctx};

  sycl::buffer<int, 1> Buffer(4);
  // expected-warning@+1{{'get_count' is deprecated: get_count() is deprecated, please use size() instead}}
  size_t BufferGetCount = Buffer.get_count();
  size_t BufferSize = Buffer.size();
  // expected-warning@+1 {{'get_size' is deprecated: get_size() is deprecated, please use byte_size() instead}}
  size_t BufferGetSize = Buffer.get_size();

  sycl::vec<int, 2> Vec(1, 2);
  // expected-warning@+1{{'get_count' is deprecated: get_count() is deprecated, please use size() instead}}
  size_t VecGetCount = Vec.get_count();
  // expected-warning@+1 {{'get_size' is deprecated: get_size() is deprecated, please use byte_size() instead}}
  size_t VecGetSize = Vec.get_size();

  // expected-warning@+1 {{'runtime_error' is deprecated: use sycl::exception with sycl::errc::runtime instead.}}
  sycl::runtime_error re;
  // expected-warning@+1 {{'kernel_error' is deprecated: use sycl::exception with sycl::errc::kernel or errc::kernel_argument instead.}}
  sycl::kernel_error ke;
  // expected-warning@+1 {{'accessor_error' is deprecated: use sycl::exception with sycl::errc::accessor instead.}}
  sycl::accessor_error ae;
  // expected-warning@+1 {{'nd_range_error' is deprecated: use sycl::exception with sycl::errc::nd_range instead.}}
  sycl::nd_range_error ne;
  // expected-warning@+1 {{'event_error' is deprecated: use sycl::exception with sycl::errc::event instead.}}
  sycl::event_error ee;
  // expected-warning@+1 {{'invalid_parameter_error' is deprecated: use sycl::exception with a sycl::errc enum value instead.}}
  sycl::invalid_parameter_error ipe;
  // expected-warning@+1 {{'device_error' is deprecated: use sycl::exception with a sycl::errc enum value instead.}}
  sycl::device_error de;
  // expected-warning@+1 {{'compile_program_error' is deprecated: use sycl::exception with a sycl::errc enum value instead.}}
  sycl::compile_program_error cpe;
  // expected-warning@+1 {{'link_program_error' is deprecated: use sycl::exception with a sycl::errc enum value instead.}}
  sycl::link_program_error lpe;
  // expected-warning@+1 {{'invalid_object_error' is deprecated: use sycl::exception with a sycl::errc enum value instead.}}
  sycl::invalid_object_error ioe;
  // expected-warning@+1 {{'memory_allocation_error' is deprecated: use sycl::exception with sycl::errc::memory_allocation instead.}}
  sycl::memory_allocation_error mae;
  // expected-warning@+1 {{'platform_error' is deprecated: use sycl::exception with sycl::errc::platform instead.}}
  sycl::platform_error ple;
  // expected-warning@+1 {{'profiling_error' is deprecated: use sycl::exception with sycl::errc::profiling instead.}}
  sycl::profiling_error pre;
  // expected-warning@+1 {{'feature_not_supported' is deprecated: use sycl::exception with sycl::errc::feature_not_supported instead.}}
  sycl::feature_not_supported fns;
  // expected-warning@+1{{'exception' is deprecated: The version of an exception constructor which takes no arguments is deprecated.}}
  sycl::exception ex;
  // expected-warning@+1{{'get_cl_code' is deprecated: use sycl::exception.code() instead.}}
  ex.get_cl_code();
  (void)ex;

  Queue.submit([](sycl::handler &CGH) {
    // expected-warning@+3{{'nd_range' is deprecated: offsets are deprecated in SYCL2020}}
    // expected-warning@+2{{'nd_range' is deprecated: offsets are deprecated in SYCL2020}}
    CGH.parallel_for<class Test>(
        sycl::nd_range<1>{sycl::range{10}, sycl::range{10}, sycl::range{1}},
        [](sycl::nd_item<1> it) {
          // expected-warning@+2{{'mem_fence' is deprecated: use sycl::atomic_fence() free function instead}}
          // expected-warning@+1{{'mem_fence<sycl::access::mode::read_write>' is deprecated: use sycl::atomic_fence() free function instead}}
          it.mem_fence();
        });
  });

  // expected-warning@+1{{'byte' is deprecated: use std::byte instead}}
  sycl::byte B;
  (void)B;

  // expected-warning@+1{{'image_support' is deprecated: deprecated in SYCL 2020, use device::has(aspect::image) instead}}
  using IS = sycl::info::device::image_support;
  // expected-warning@+1{{'max_constant_buffer_size' is deprecated: deprecated in SYCL 2020}}
  using MCBS = sycl::info::device::max_constant_buffer_size;
  // expected-warning@+1{{'max_constant_args' is deprecated: deprecated in SYCL 2020}}
  using MCA = sycl::info::device::max_constant_args;
  // expected-warning@+1{{'host_unified_memory' is deprecated: deprecated in SYCL 2020, use device::has() with one of the aspect::usm_* aspects instead}}
  using HUM = sycl::info::device::host_unified_memory;
  // expected-warning@+1{{'is_endian_little' is deprecated: deprecated in SYCL 2020, check the byte order of the host system instead, the host and the device are required to have the same byte order}}
  using IEL = sycl::info::device::is_endian_little;
  // expected-warning@+1{{'is_compiler_available' is deprecated: deprecated in SYCL 2020, use device::has(aspect::online_compiler) instead}}
  using ICA = sycl::info::device::is_compiler_available;
  // expected-warning@+1{{'is_linker_available' is deprecated: deprecated in SYCL 2020, use device::has(aspect::online_linker) instead}}
  using ILA = sycl::info::device::is_linker_available;
  // expected-warning@+1{{'queue_profiling' is deprecated: deprecated in SYCL 2020, use device::has(aspect::queue_profiling) instead}}
  using QP = sycl::info::device::queue_profiling;
  // expected-warning@+1{{'built_in_kernels' is deprecated: deprecated in SYCL 2020, use info::device::built_in_kernel_ids instead}}
  using BIK = sycl::info::device::built_in_kernels;
  // expected-warning@+1{{'profile' is deprecated: deprecated in SYCL 2020}}
  using DP = sycl::info::device::profile;
  // expected-warning@+1{{'extensions' is deprecated: deprecated in SYCL 2020, use info::device::aspects instead}}
  using DE = sycl::info::device::extensions;
  // expected-warning@+1{{'printf_buffer_size' is deprecated: deprecated in SYCL 2020}}
  using PBS = sycl::info::device::printf_buffer_size;
  // expected-warning@+1{{'preferred_interop_user_sync' is deprecated: deprecated in SYCL 2020}}
  using PIUS = sycl::info::device::preferred_interop_user_sync;
  // expected-warning@+1{{'usm_system_allocator' is deprecated: use info::device::usm_system_allocations instead}}
  using USA = sycl::info::device::usm_system_allocator;

  // expected-warning@+1{{'extensions' is deprecated: deprecated in SYCL 2020, use device::get_info() with info::device::aspects instead}}
  using PE = sycl::info::platform::extensions;

  // expected-warning@+3{{'atomic_fence' is deprecated: use sycl::atomic_fence instead}}
  // expected-error@+2{{no member named 'ONEAPI' in namespace 'sycl'}}
  // expected-error@+2{{no member named 'ONEAPI' in namespace 'sycl'}}
  sycl::ext::oneapi::atomic_fence(sycl::ONEAPI::memory_order::relaxed,
                             sycl::ONEAPI::memory_scope::work_group);

  // expected-error@+1{{no member named 'INTEL' in namespace 'sycl'}}
  auto SL = sycl::INTEL::source_language::opencl_c;
  (void)SL;

  // expected-warning@+1{{'level_zero' is deprecated: use 'ext_oneapi_level_zero' instead}}
  auto LevelZeroBackend = sycl::backend::level_zero;
  (void)LevelZeroBackend;

  // expected-warning@+1{{'esimd_cpu' is deprecated: use 'ext_oneapi_esimd_emulator' instead}}
  auto ESIMDCPUBackend = sycl::backend::esimd_cpu;
  (void)ESIMDCPUBackend;

  sycl::half Val = 1.0f;
  // expected-warning@+1{{'bit_cast<unsigned short, sycl::detail::half_impl::half>' is deprecated: use 'sycl::bit_cast' instead}}
  auto BitCastRes = sycl::detail::bit_cast<unsigned short>(Val);
  (void)BitCastRes;

  // expected-warning@+1{{'submit_barrier' is deprecated: use 'ext_oneapi_submit_barrier' instead}}
  Queue.submit_barrier();

  // expected-warning@+1{{'barrier' is deprecated: use 'ext_oneapi_barrier' instead}}
  Queue.submit([&](sycl::handler &CGH) { CGH.barrier(); });

  sycl::multi_ptr<int, sycl::access::address_space::global_space> a(nullptr);
  // expected-warning@+1 {{'atomic<int, sycl::access::address_space::global_space>' is deprecated: sycl::atomic is deprecated since SYCL 2020}}
  sycl::atomic<int> b(a);

  sycl::group<1> group = sycl::detail::Builder::createGroup<1>({8}, {4}, {1});
  // expected-warning@+1{{'get_id' is deprecated: use sycl::group::get_group_id() instead}}
  group.get_id();
  // expected-warning@+1{{'get_id' is deprecated: use sycl::group::get_group_id() instead}}
  group.get_id(1);
  // expected-warning@+1{{'get_linear_id' is deprecated: use sycl::group::get_group_linear_id() instead}}
  group.get_linear_id();

<<<<<<< HEAD
  // expected-warning@+1{{'default_selector' is deprecated: Use the callable sycl::default_selector_v instead.}}
  sycl::default_selector ds{};
  // expected-warning@+1{{'cpu_selector' is deprecated: Use the callable sycl::cpu_selector_v instead.}}
  sycl::cpu_selector cs{};
  // expected-warning@+1{{'gpu_selector' is deprecated: Use the callable sycl::gpu_selector_v instead.}}
  sycl::gpu_selector gs{};
  // expected-warning@+1{{'accelerator_selector' is deprecated: Use the callable sycl::accelerator_selector_v instead.}}
  sycl::accelerator_selector as{};
  // expected-warning@+1{{'host_selector' is deprecated: Use a callable function instead.}}
  sycl::host_selector hs{};
=======
  // expected-warning@+2{{'local' is deprecated: use `local_accessor` instead}}
  Queue.submit([&](sycl::handler &CGH) {
    sycl::accessor<int, 1, sycl::access::mode::read_write, sycl::target::local>
        LocalAcc(sycl::range<1>(1), CGH);
  });
>>>>>>> 346a6c53

  return 0;
}<|MERGE_RESOLUTION|>--- conflicted
+++ resolved
@@ -197,7 +197,6 @@
   // expected-warning@+1{{'get_linear_id' is deprecated: use sycl::group::get_group_linear_id() instead}}
   group.get_linear_id();
 
-<<<<<<< HEAD
   // expected-warning@+1{{'default_selector' is deprecated: Use the callable sycl::default_selector_v instead.}}
   sycl::default_selector ds{};
   // expected-warning@+1{{'cpu_selector' is deprecated: Use the callable sycl::cpu_selector_v instead.}}
@@ -208,13 +207,12 @@
   sycl::accelerator_selector as{};
   // expected-warning@+1{{'host_selector' is deprecated: Use a callable function instead.}}
   sycl::host_selector hs{};
-=======
+
   // expected-warning@+2{{'local' is deprecated: use `local_accessor` instead}}
   Queue.submit([&](sycl::handler &CGH) {
     sycl::accessor<int, 1, sycl::access::mode::read_write, sycl::target::local>
         LocalAcc(sycl::range<1>(1), CGH);
   });
->>>>>>> 346a6c53
 
   return 0;
 }