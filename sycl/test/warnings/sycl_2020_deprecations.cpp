// RUN: %clangxx %fsycl-host-only -fsyntax-only -sycl-std=2020 -Xclang -verify -Xclang -verify-ignore-unexpected=note %s -o %t.out
// RUN: %clangxx %fsycl-host-only -fsyntax-only -Xclang -verify -Xclang -verify-ignore-unexpected=note %s -o %t.out
// RUN: %clangxx %fsycl-host-only -fsyntax-only -sycl-std=2017 -Xclang -verify -Xclang -verify-ignore-unexpected=note %s -o %t.out
// RUN: %clangxx %fsycl-host-only -fsyntax-only -sycl-std=1.2.1 -Xclang -verify -Xclang -verify-ignore-unexpected=note %s -o %t.out

#include <CL/sycl.hpp>
#include <sycl/ext/intel/online_compiler.hpp>

int main() {
  cl_context ClCtx;
  // expected-warning@+1 {{'context' is deprecated: OpenCL interop APIs are deprecated}}
  sycl::context Ctx{ClCtx};
  // expected-warning@+1 {{'get' is deprecated: OpenCL interop APIs are deprecated}}
  (void)Ctx.get();

  cl_mem Mem;
  // expected-warning@+1 {{'buffer' is deprecated: OpenCL interop APIs are deprecated}}
  sycl::buffer<int, 1> Buf{Mem, Ctx};
  (void)Buf;

  cl_device_id DevId;
  // expected-warning@+1 {{'device' is deprecated: OpenCL interop APIs are deprecated}}
  sycl::device Device{DevId};
  // expected-warning@+1 {{'get' is deprecated: OpenCL interop APIs are deprecated}}
  (void)Device.get();
  // expected-warning@+1 {{'has_extension' is deprecated: use device::has() function with aspects APIs instead}}
  (void)Device.has_extension("abc");

  cl_event ClEvent;
  // expected-warning@+1 {{'event' is deprecated: OpenCL interop APIs are deprecated}}
  sycl::event Evt{ClEvent, Ctx};
  // expected-warning@+1 {{'get' is deprecated: OpenCL interop APIs are deprecated}}
  (void)Evt.get();

  // expected-warning@+1 {{'image' is deprecated: OpenCL interop APIs are deprecated}}
  sycl::image<1> Img{Mem, Ctx};
  (void)Img;

  cl_platform_id ClPlatform;
  // expected-warning@+1 {{'platform' is deprecated: OpenCL interop APIs are deprecated}}
  sycl::platform Platform{ClPlatform};
  // expected-warning@+1 {{'get' is deprecated: OpenCL interop APIs are deprecated}}
  (void)Platform.get();
  // expected-warning@+1 {{'has_extension' is deprecated: use platform::has() function with aspects APIs instead}}
  (void)Platform.has_extension("abc");

  cl_command_queue ClQueue;
  // expected-warning@+1 {{'queue' is deprecated: OpenCL interop APIs are deprecated}}
  sycl::queue Queue{ClQueue, Ctx};
  // expected-warning@+1 {{'get' is deprecated: OpenCL interop APIs are deprecated}}
  (void)Queue.get();

  cl_sampler ClSampler;
  // expected-warning@+1 {{'sampler' is deprecated: OpenCL interop APIs are deprecated}}
  sycl::sampler Sampler{ClSampler, Ctx};
  (void)Sampler;

  cl_kernel ClKernel;
  // expected-warning@+1 {{'kernel' is deprecated: OpenCL interop constructors are deprecated, use make_kernel() instead}}
  sycl::kernel Kernel{ClKernel, Ctx};
  // expected-warning@+1 {{'get' is deprecated: OpenCL interop get() functions are deprecated, use get_native() instead}}
  (void)Kernel.get();

  // expected-warning@+1 {{'program' is deprecated: program class is deprecated, use kernel_bundle instead}}
  sycl::program Prog{Ctx};

  sycl::buffer<int, 1> Buffer(4);
  // expected-warning@+1{{'get_count' is deprecated: get_count() is deprecated, please use size() instead}}
  size_t BufferGetCount = Buffer.get_count();
  size_t BufferSize = Buffer.size();
  // expected-warning@+1 {{'get_size' is deprecated: get_size() is deprecated, please use byte_size() instead}}
  size_t BufferGetSize = Buffer.get_size();

  sycl::vec<int, 2> Vec(1, 2);
  // expected-warning@+1{{'get_count' is deprecated: get_count() is deprecated, please use size() instead}}
  size_t VecGetCount = Vec.get_count();
  // expected-warning@+1 {{'get_size' is deprecated: get_size() is deprecated, please use byte_size() instead}}
  size_t VecGetSize = Vec.get_size();

  // expected-warning@+1 {{'runtime_error' is deprecated: use sycl::exception with sycl::errc::runtime instead.}}
  sycl::runtime_error re;
  // expected-warning@+1 {{'kernel_error' is deprecated: use sycl::exception with sycl::errc::kernel or errc::kernel_argument instead.}}
  sycl::kernel_error ke;
  // expected-warning@+1 {{'accessor_error' is deprecated: use sycl::exception with sycl::errc::accessor instead.}}
  sycl::accessor_error ae;
  // expected-warning@+1 {{'nd_range_error' is deprecated: use sycl::exception with sycl::errc::nd_range instead.}}
  sycl::nd_range_error ne;
  // expected-warning@+1 {{'event_error' is deprecated: use sycl::exception with sycl::errc::event instead.}}
  sycl::event_error ee;
  // expected-warning@+1 {{'invalid_parameter_error' is deprecated: use sycl::exception with a sycl::errc enum value instead.}}
  sycl::invalid_parameter_error ipe;
  // expected-warning@+1 {{'device_error' is deprecated: use sycl::exception with a sycl::errc enum value instead.}}
  sycl::device_error de;
  // expected-warning@+1 {{'compile_program_error' is deprecated: use sycl::exception with a sycl::errc enum value instead.}}
  sycl::compile_program_error cpe;
  // expected-warning@+1 {{'link_program_error' is deprecated: use sycl::exception with a sycl::errc enum value instead.}}
  sycl::link_program_error lpe;
  // expected-warning@+1 {{'invalid_object_error' is deprecated: use sycl::exception with a sycl::errc enum value instead.}}
  sycl::invalid_object_error ioe;
  // expected-warning@+1 {{'memory_allocation_error' is deprecated: use sycl::exception with sycl::errc::memory_allocation instead.}}
  sycl::memory_allocation_error mae;
  // expected-warning@+1 {{'platform_error' is deprecated: use sycl::exception with sycl::errc::platform instead.}}
  sycl::platform_error ple;
  // expected-warning@+1 {{'profiling_error' is deprecated: use sycl::exception with sycl::errc::profiling instead.}}
  sycl::profiling_error pre;
  // expected-warning@+1 {{'feature_not_supported' is deprecated: use sycl::exception with sycl::errc::feature_not_supported instead.}}
  sycl::feature_not_supported fns;
  // expected-warning@+1{{'string_class' is deprecated: use STL classes directly}}
  sycl::string_class Str = "abc";
  (void)Str;
  // expected-warning@+1{{'mutex_class' is deprecated: use STL classes directly}}
  sycl::mutex_class Mtx;
  (void)Mtx;
  // expected-warning@+1{{'exception' is deprecated: The version of an exception constructor which takes no arguments is deprecated.}}
  sycl::exception ex;
  // expected-warning@+1{{'get_cl_code' is deprecated: use sycl::exception.code() instead.}}
  ex.get_cl_code();
  (void)ex;

  Queue.submit([](sycl::handler &CGH) {
    // expected-warning@+3{{'nd_range' is deprecated: offsets are deprecated in SYCL2020}}
    // expected-warning@+2{{'nd_range' is deprecated: offsets are deprecated in SYCL2020}}
    CGH.parallel_for<class Test>(
        sycl::nd_range<1>{sycl::range{10}, sycl::range{10}, sycl::range{1}},
        [](sycl::nd_item<1> it) {
          // expected-warning@+2{{'mem_fence' is deprecated: use sycl::atomic_fence() free function instead}}
          // expected-warning@+1{{'mem_fence<sycl::access::mode::read_write>' is deprecated: use sycl::atomic_fence() free function instead}}
          it.mem_fence();
        });
  });

  // expected-warning@+1{{'byte' is deprecated: use std::byte instead}}
  sycl::byte B;
  (void)B;

  // expected-warning@+1{{'max_constant_buffer_size' is deprecated: max_constant_buffer_size is deprecated}}
  auto MCBS = sycl::info::device::max_constant_buffer_size;
  (void)MCBS;
  // expected-warning@+1{{'max_constant_args' is deprecated: max_constant_args is deprecated}}
  auto MCA = sycl::info::device::max_constant_args;
  (void)MCA;

<<<<<<< HEAD
=======
  // expected-warning@+1{{'extensions' is deprecated: platform::extensions is deprecated, use device::get_info() with info::device::aspects instead.}}
  auto PE = sycl::info::platform::extensions;

  // expected-warning@+1{{'extensions' is deprecated: device::extensions is deprecated, use info::device::aspects instead.}}
  auto DE = sycl::info::device::extensions;

  // expected-warning@+4{{'ONEAPI' is deprecated: use 'ext::oneapi' instead}}
>>>>>>> 094ca473
  // expected-warning@+3{{'atomic_fence' is deprecated: use sycl::atomic_fence instead}}
  // expected-error@+2{{no member named 'ONEAPI' in namespace 'sycl'}}
  // expected-error@+2{{no member named 'ONEAPI' in namespace 'sycl'}}
  sycl::ext::oneapi::atomic_fence(sycl::ONEAPI::memory_order::relaxed,
                             sycl::ONEAPI::memory_scope::work_group);

<<<<<<< HEAD
  // expected-error@+1{{no member named 'INTEL' in namespace 'sycl'}}
=======
  // expected-warning@+1{{'INTEL' is deprecated: use 'ext::intel::experimental' instead}}
>>>>>>> 094ca473
  auto SL = sycl::INTEL::source_language::opencl_c;
  (void)SL;

  // expected-warning@+1{{'intel' is deprecated: use 'ext::intel::experimental' instead}}
  auto SLExtIntel = sycl::ext::intel::source_language::opencl_c;
  (void)SLExtIntel;

  // expected-warning@+1{{'level_zero' is deprecated: use 'ext_oneapi_level_zero' instead}}
  auto LevelZeroBackend = sycl::backend::level_zero;
  (void)LevelZeroBackend;

  sycl::half Val = 1.0f;
  // expected-warning@+1{{'bit_cast<unsigned short, sycl::detail::half_impl::half>' is deprecated: use 'sycl::bit_cast' instead}}
  auto BitCastRes = sycl::detail::bit_cast<unsigned short>(Val);
  (void)BitCastRes;

  // expected-warning@+1{{'submit_barrier' is deprecated: use 'ext_oneapi_submit_barrier' instead}}
  Queue.submit_barrier();

  // expected-warning@+1{{'barrier' is deprecated: use 'ext_oneapi_barrier' instead}}
  Queue.submit([&](sycl::handler &CGH) { CGH.barrier(); });
  
  // expected-warning@+1{{'half' is deprecated: use 'sycl::half' instead}}
  half H;
  (void)H;

  return 0;
}<|MERGE_RESOLUTION|>--- conflicted
+++ resolved
@@ -140,27 +140,19 @@
   auto MCA = sycl::info::device::max_constant_args;
   (void)MCA;
 
-<<<<<<< HEAD
-=======
   // expected-warning@+1{{'extensions' is deprecated: platform::extensions is deprecated, use device::get_info() with info::device::aspects instead.}}
   auto PE = sycl::info::platform::extensions;
 
   // expected-warning@+1{{'extensions' is deprecated: device::extensions is deprecated, use info::device::aspects instead.}}
   auto DE = sycl::info::device::extensions;
 
-  // expected-warning@+4{{'ONEAPI' is deprecated: use 'ext::oneapi' instead}}
->>>>>>> 094ca473
   // expected-warning@+3{{'atomic_fence' is deprecated: use sycl::atomic_fence instead}}
   // expected-error@+2{{no member named 'ONEAPI' in namespace 'sycl'}}
   // expected-error@+2{{no member named 'ONEAPI' in namespace 'sycl'}}
   sycl::ext::oneapi::atomic_fence(sycl::ONEAPI::memory_order::relaxed,
                              sycl::ONEAPI::memory_scope::work_group);
 
-<<<<<<< HEAD
   // expected-error@+1{{no member named 'INTEL' in namespace 'sycl'}}
-=======
-  // expected-warning@+1{{'INTEL' is deprecated: use 'ext::intel::experimental' instead}}
->>>>>>> 094ca473
   auto SL = sycl::INTEL::source_language::opencl_c;
   (void)SL;
 
