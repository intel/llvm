--- conflicted
+++ resolved
@@ -225,13 +225,6 @@
     if platform.system() == "Linux":
         gpu_run_on_linux_substitute = "env SYCL_DEVICE_FILTER={SYCL_PLUGIN}:gpu,host ".format(SYCL_PLUGIN=backend)
         gpu_check_on_linux_substitute = "| FileCheck %s"
-<<<<<<< HEAD
-    # ESIMD-specific setup. Requires OpenCL for now.
-    esimd_run_substitute = " env SYCL_DEVICE_FILTER=opencl:gpu,host SYCL_PROGRAM_COMPILE_OPTIONS=-vc-codegen"
-    config.substitutions.append( ('%ESIMD_RUN_PLACEHOLDER',  esimd_run_substitute) )
-    config.substitutions.append( ('%clangxx-esimd',  "clang++ -fsycl-explicit-simd" ) )
-=======
->>>>>>> 58604686
 else:
     lit_config.warning("GPU device not found")
 
