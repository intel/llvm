# -*- Python -*-

# Configuration file for the 'lit' test runner.

import os
import platform
import subprocess

import lit.formats
import lit.util

# name: The name of this test suite.
config.name = "SYCL-Unit"

# suffixes: A list of file extensions to treat as test files.
config.suffixes = []

# test_source_root: The root path where tests are located.
# test_exec_root: The root path where tests should be run.
config.test_exec_root = os.path.join(config.sycl_obj_root, "unittests")
config.test_source_root = config.test_exec_root

# testFormat: The test format to use to interpret tests.
config.test_format = lit.formats.GoogleTest(config.llvm_build_mode, "Tests")

# Propagate the temp directory. Windows requires this because it uses \Windows\
# if none of these are present.
if "TMP" in os.environ:
    config.environment["TMP"] = os.environ["TMP"]
if "TEMP" in os.environ:
    config.environment["TEMP"] = os.environ["TEMP"]

if "SYCL_CONFIG_FILE_NAME" in os.environ:
    config.environment["SYCL_CONFIG_FILE_NAME"] = os.environ["SYCL_CONFIG_FILE_NAME"]
else:
    # Since SYCL RT can be now statically linked into the unit test binary,
    # dynamic library location resolution mechanisms can be incorrect for such
    # tests. Provide the runtime with non-existing configuration file name to
    # force it load the default configuration.
    config.environment["SYCL_CONFIG_FILE_NAME"] = "null.cfg"

if "SYCL_DEVICELIB_NO_FALLBACK" in os.environ:
    config.environment["SYCL_DEVICELIB_NO_FALLBACK"] = os.environ[
        "SYCL_DEVICELIB_NO_FALLBACK"
    ]
# We do not have any default for SYCL_DEVICELIB_NO_FALLBACK, which means that
# env variable won't be defined. That is ok, because we expect tests to pass
# even without it.

# Propagate path to symbolizer for ASan/MSan.
for symbolizer in ["ASAN_SYMBOLIZER_PATH", "MSAN_SYMBOLIZER_PATH"]:
    if symbolizer in os.environ:
        config.environment[symbolizer] = os.environ[symbolizer]

llvm_symbolizer = os.path.join(config.llvm_tools_dir, "llvm-symbolizer")
config.environment["LLVM_SYMBOLIZER_PATH"] = llvm_symbolizer


def find_shlibpath_var():
    if platform.system() in ["Linux", "FreeBSD", "NetBSD", "SunOS"]:
        yield "LD_LIBRARY_PATH"
    elif platform.system() == "Darwin":
        yield "DYLD_LIBRARY_PATH"
    elif platform.system() == "Windows":
        yield "PATH"
    elif platform.system() == "AIX":
        yield "LIBPATH"


for shlibpath_var in find_shlibpath_var():
    # in stand-alone builds, shlibdir is clang's build tree
    # while llvm_libs_dir is installed LLVM (and possibly older clang)
    shlibpath = os.path.pathsep.join(
        (
            config.shlibdir,
            config.llvm_libs_dir,
            config.environment.get(shlibpath_var, ""),
        )
    )
    config.environment[shlibpath_var] = shlibpath
    break
else:
    lit_config.warning(
        "unable to inject shared library path on '{}'".format(platform.system())
    )

# The mock plugin currently appears as an opencl plugin, but could be changed in
# the future. To avoid it being filtered out we set the filter to use the *
# wildcard.
<<<<<<< HEAD
config.environment['ONEAPI_DEVICE_SELECTOR'] = "*:*"
=======
config.environment["ONEAPI_DEVICE_SELECTOR"] = "'*:*'"
>>>>>>> f1b0bbe7
lit_config.note("Using Mock Plugin.")

config.environment["SYCL_CACHE_DIR"] = config.llvm_obj_root + "/sycl_cache"
lit_config.note("SYCL cache directory: {}".format(config.environment["SYCL_CACHE_DIR"]))<|MERGE_RESOLUTION|>--- conflicted
+++ resolved
@@ -87,11 +87,7 @@
 # The mock plugin currently appears as an opencl plugin, but could be changed in
 # the future. To avoid it being filtered out we set the filter to use the *
 # wildcard.
-<<<<<<< HEAD
-config.environment['ONEAPI_DEVICE_SELECTOR'] = "*:*"
-=======
-config.environment["ONEAPI_DEVICE_SELECTOR"] = "'*:*'"
->>>>>>> f1b0bbe7
+config.environment["ONEAPI_DEVICE_SELECTOR"] = "*:*"
 lit_config.note("Using Mock Plugin.")
 
 config.environment["SYCL_CACHE_DIR"] = config.llvm_obj_root + "/sycl_cache"
