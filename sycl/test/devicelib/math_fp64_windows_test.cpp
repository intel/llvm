--- conflicted
+++ resolved
@@ -1,15 +1,7 @@
-<<<<<<< HEAD
-// REQUIRES: cpu, gpu, accelerator, windows
+// REQUIRES: cpu, windows
 // RUN: %clangxx -fsycl -fsycl-device-lib=libm-fp64 %s -o %t.out
-=======
-// REQUIRES: cpu, windows
-// RUN: %clangxx -fsycl -c %s -o %t.o
-// RUN: %clangxx -fsycl %t.o %sycl_libs_dir/libsycl-cmath-fp64.obj -o %t.out
->>>>>>> ff5e4ad1
 // RUN: env SYCL_DEVICE_TYPE=HOST %t.out
-// RUN: %GPU_RUN_PLACEHOLDER %t.out
 // RUN: %CPU_RUN_PLACEHOLDER %t.out
-// RUN: %ACC_RUN_PLACEHOLDER %t.out
 #include "math_utils.hpp"
 #include <CL/sycl.hpp>
 #include <iostream>
