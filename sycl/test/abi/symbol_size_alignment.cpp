--- conflicted
+++ resolved
@@ -43,10 +43,6 @@
   check<detail::AccessorImplDevice<1>, 24, 8>();
   check<detail::LocalAccessorBaseDevice<1>, 24, 8>();
   check<detail::AccessorBaseHost, 16, 8>();
-<<<<<<< HEAD
-  check<detail::LocalAccessorImplHost, 88, 8>();
-=======
->>>>>>> 26d5d98b
   check<buffer<int>, 40, 8>();
   check<context, 16, 8>();
   check<cpu_selector, 8, 8>();
