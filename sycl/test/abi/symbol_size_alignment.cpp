--- conflicted
+++ resolved
@@ -54,11 +54,7 @@
 #ifdef _MSC_VER
   check<handler, 600, 8>();
 #else
-<<<<<<< HEAD
   check<handler, 216, 8>();
-=======
-  check<handler, 608, 8>();
->>>>>>> 7b3f2152
 #endif
   check<image<1>, 16, 8>();
   check<kernel, 16, 8>();
