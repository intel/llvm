// RUN: %clangxx -fsycl %s -D__SYCL_INTERNAL_API -o %t
// UNSUPPORTED: libcxx

// Changing symbol size or alignment is a breaking change. If it happens, refer
// to the ABI Policy Guide for further instructions on breaking ABI.

#include <sycl/accessor.hpp>
#include <sycl/buffer.hpp>
#include <sycl/device.hpp>
#include <sycl/device_event.hpp>
#include <sycl/device_selector.hpp>
#include <sycl/event.hpp>
#include <sycl/handler.hpp>
#include <sycl/image.hpp>
#include <sycl/kernel.hpp>
#include <sycl/multi_ptr.hpp>
#include <sycl/platform.hpp>
#include <sycl/queue.hpp>
#include <sycl/sampler.hpp>
#include <sycl/stream.hpp>
#include <sycl/types.hpp>

using namespace sycl;

template <int newSize, int oldSize> void check_size() {
  static_assert(newSize == oldSize, "Symbol size has changed.");
}

template <int newAlignment, int oldAlignment> void check_alignment() {
  static_assert(newAlignment == oldAlignment, "Alignment has changed");
}

template <typename T, size_t oldSize, size_t oldAlignment> void check() {
  check_size<sizeof(T), oldSize>();
  check_alignment<alignof(T), oldAlignment>();
}

int main() {
  using accessor_t =
      accessor<int, 1, access::mode::read, access::target::device,
               access::placeholder::true_t>;
  check<accessor_t, 32, 8>();
  check<detail::AccessorImplDevice<1>, 24, 8>();
  check<detail::LocalAccessorBaseDevice<1>, 24, 8>();
  check<detail::AccessorBaseHost, 16, 8>();
  check<buffer<int>, 40, 8>();
  check<context, 16, 8>();
  check<cpu_selector, 8, 8>();
  check<device, 16, 8>();
  check<device_event, 8, 8>();
  check<device_selector, 8, 8>();
  check<event, 16, 8>();
  check<gpu_selector, 8, 8>();
#ifdef _MSC_VER
<<<<<<< HEAD
  check<handler, 608, 8>();
#else
  check<handler, 616, 8>();
=======
  check<handler, 576, 8>();
#else
  check<handler, 584, 8>();
>>>>>>> 4cb0518d
#endif
  check<image<1>, 16, 8>();
  check<kernel, 16, 8>();
  check<platform, 16, 8>();
#ifdef __SYCL_DEVICE_ONLY__
  check<private_memory<int, 1>, 4, 4>();
  check<detail::sampler_impl, 8, 8>();
#endif
  check<range<1>, 8, 8>();
  check<sampler, 16, 8>();
  check<stream, 144, 8>();
  check<queue, 16, 8>();
  check<vec<float, 1>, 4, 4>();
  check<vec<float, 2>, 8, 8>();
  check<vec<float, 4>, 16, 16>();
  check<vec<float, 8>, 32, 32>();
  check<vec<float, 16>, 64, 64>();
  check<vec<double, 1>, 8, 8>();
  check<vec<double, 2>, 16, 16>();
  check<vec<double, 4>, 32, 32>();
  check<vec<double, 8>, 64, 64>();

  return 0;
}<|MERGE_RESOLUTION|>--- conflicted
+++ resolved
@@ -52,15 +52,9 @@
   check<event, 16, 8>();
   check<gpu_selector, 8, 8>();
 #ifdef _MSC_VER
-<<<<<<< HEAD
+  check<handler, 600, 8>();
+#else
   check<handler, 608, 8>();
-#else
-  check<handler, 616, 8>();
-=======
-  check<handler, 576, 8>();
-#else
-  check<handler, 584, 8>();
->>>>>>> 4cb0518d
 #endif
   check<image<1>, 16, 8>();
   check<kernel, 16, 8>();
