--- conflicted
+++ resolved
@@ -41,7 +41,6 @@
 }
 
 // CHECK:      0 | class sycl::accessor<int, 1, sycl::access::mode::read_write, sycl::access::target::local, sycl::access::placeholder::false_t>
-<<<<<<< HEAD
 // CHECK-NEXT: 0 |   class sycl::local_accessor_base<int, 1, sycl::access::mode::read_write, sycl::access::placeholder::false_t> (base)
 // CHECK-NEXT: 0 |     class sycl::detail::accessor_common<int, 1, sycl::access::mode::read_write, sycl::access::target::local, sycl::access::placeholder::false_t> (base) (empty)
 // CHECK-NEXT: 0 |     class sycl::detail::LocalAccessorBaseDevice<1> impl
@@ -54,7 +53,7 @@
 // CHECK-NEXT: 16 |       class sycl::id<1> Offset
 // CHECK-NEXT: 16 |         class sycl::detail::array<1> (base)
 // CHECK-NEXT: 16 |           size_t[1] common_array
-// CHECK-NEXT: 24 |     sycl::local_accessor_base<int, 1, sycl::access::mode::read_write, sycl::access::placeholder::false_t>::ConcreteASPtrType MData
+// CHECK-NEXT: 24 |     ConcreteASPtrType MData
 // CHECK-NEXT: | [sizeof=32, dsize=32, align=8,
 // CHECK-NEXT: |  nvsize=32, nvalign=8]
 
@@ -75,21 +74,7 @@
 // CHECK-NEXT: 16 |       class sycl::id<1> Offset
 // CHECK-NEXT: 16 |         class sycl::detail::array<1> (base)
 // CHECK-NEXT: 16 |           size_t[1] common_array
-// CHECK-NEXT: 24 |     sycl::local_accessor_base<int, 1, sycl::access::mode::read_write, sycl::access::placeholder::false_t>::ConcreteASPtrType MData
-=======
-// CHECK-NEXT: 0 |   class sycl::detail::accessor_common<int, 1, sycl::access::mode::read_write, sycl::access::target::local, sycl::access::placeholder::false_t> (base) (empty)
-// CHECK-NEXT: 0 |   class sycl::detail::LocalAccessorBaseDevice<1> impl
-// CHECK-NEXT: 0 |     class sycl::range<1> AccessRange
-// CHECK-NEXT: 0 |       class sycl::detail::array<1> (base)
-// CHECK-NEXT: 0 |         size_t[1] common_array
-// CHECK-NEXT: 8 |     class sycl::range<1> MemRange
-// CHECK-NEXT: 8 |       class sycl::detail::array<1> (base)
-// CHECK-NEXT: 8 |         size_t[1] common_array
-// CHECK-NEXT: 16 |     class sycl::id<1> Offset
-// CHECK-NEXT: 16 |       class sycl::detail::array<1> (base)
-// CHECK-NEXT: 16 |         size_t[1] common_array
-// CHECK-NEXT: 24 |   ConcreteASPtrType MData
->>>>>>> 40d08c23
+// CHECK-NEXT: 24 |     ConcreteASPtrType MData
 // CHECK-NEXT: | [sizeof=32, dsize=32, align=8,
 // CHECK-NEXT: |  nvsize=32, nvalign=8]
 
