--- conflicted
+++ resolved
@@ -7,21 +7,15 @@
 // >> host compilation...
 // Driver automatically adds -D_DLL and -D_MT on Windows with -fsycl.
 // Add those defines required for Windows and harmless for Linux.
-<<<<<<< HEAD
-// RUN: %clangxx -D_DLL -D_MT -std=c++17 -include sycl_ihdr_a.h -g -c %s -o a.o -I %sycl_include -Wno-sycl-strict
-=======
-// RUN: %clangxx -D_DLL -D_MT -include sycl_ihdr_a.h -g -c %s -o a.o -I %sycl_include/sycl -Wno-sycl-strict
->>>>>>> b61c5f2b
+// RUN: %clangxx -D_DLL -D_MT -std=c++17 -include sycl_ihdr_a.h -g -c %s -o a.o -I %sycl_include/sycl -Wno-sycl-strict
+
 //
 // >> ---- compile src2
 // >> device compilation...
 // RUN: %clangxx -DB_CPP=1 -fsycl-device-only -Xclang -fsycl-int-header=sycl_ihdr_b.h %s -c -o b_kernel.bc -Wno-sycl-strict
 // >> host compilation...
-<<<<<<< HEAD
-// RUN: %clangxx -DB_CPP=1 -D_DLL -D_MT -std=c++17 -include sycl_ihdr_b.h -g -c %s -o b.o -I %sycl_include -Wno-sycl-strict
-=======
-// RUN: %clangxx -DB_CPP=1 -D_DLL -D_MT -include sycl_ihdr_b.h -g -c %s -o b.o -I %sycl_include/sycl -Wno-sycl-strict
->>>>>>> b61c5f2b
+// RUN: %clangxx -DB_CPP=1 -D_DLL -D_MT -std=c++17 -include sycl_ihdr_b.h -g -c %s -o b.o -I %sycl_include/sycl -Wno-sycl-strict
+
 //
 // >> ---- bundle .o with .spv
 // >> run bundler
