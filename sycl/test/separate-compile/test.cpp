// UNSUPPORTED: cuda
// CUDA does not support SPIR-V.
//
// >> ---- compile src1
// >> device compilation...
<<<<<<< HEAD
// RUN: %clangxx -fno-sycl-dead-args-optimization -fsycl-device-only -Xclang -fsycl-int-header=sycl_ihdr_a.h %s -c -o a_kernel.bc -I %sycl_include -Wno-sycl-strict
=======
// RUN: %clangxx -fsycl-device-only -Xclang -fsycl-int-header=sycl_ihdr_a.h %s -c -o a_kernel.bc -Wno-sycl-strict
>>>>>>> f6569d1d
// >> host compilation...
// Driver automatically adds -D_DLL and -D_MT on Windows with -fsycl.
// Add those defines required for Windows and harmless for Linux.
// RUN: %clangxx -D_DLL -D_MT -std=c++17 -include sycl_ihdr_a.h -g -c %s -o a.o -I %sycl_include/sycl -Wno-sycl-strict
//
// >> ---- compile src2
// >> device compilation...
<<<<<<< HEAD
// RUN: %clangxx -DB_CPP=1 -fno-sycl-dead-args-optimization -fsycl-device-only -Xclang -fsycl-int-header=sycl_ihdr_b.h %s -c -o b_kernel.bc -I %sycl_include -Wno-sycl-strict
=======
// RUN: %clangxx -DB_CPP=1 -fsycl-device-only -Xclang -fsycl-int-header=sycl_ihdr_b.h %s -c -o b_kernel.bc -Wno-sycl-strict
>>>>>>> f6569d1d
// >> host compilation...
// RUN: %clangxx -DB_CPP=1 -D_DLL -D_MT -std=c++17 -include sycl_ihdr_b.h -g -c %s -o b.o -I %sycl_include/sycl -Wno-sycl-strict
//
// >> ---- bundle .o with .spv
// >> run bundler
// RUN: clang-offload-bundler -type=o -targets=host-x86_64,sycl-spir64-pc-linux-gnu -inputs=a.o,a_kernel.bc -outputs=a_fat.o
// RUN: clang-offload-bundler -type=o -targets=host-x86_64,sycl-spir64-pc-linux-gnu -inputs=b.o,b_kernel.bc -outputs=b_fat.o
//
// >> ---- unbundle fat objects
// RUN: clang-offload-bundler -type=o -targets=host-x86_64,sycl-spir64-pc-linux-gnu -outputs=a.o,a_kernel.bc -inputs=a_fat.o -unbundle
// RUN: clang-offload-bundler -type=o -targets=host-x86_64,sycl-spir64-pc-linux-gnu -outputs=b.o,b_kernel.bc -inputs=b_fat.o -unbundle
//
// >> ---- link device code
// RUN: llvm-link -o=app.bc a_kernel.bc b_kernel.bc
//
// >> convert linked .bc to spirv
// RUN: llvm-spirv -o=app.spv app.bc
//
// >> ---- wrap device binary
// >> produce .bc
// RUN: clang-offload-wrapper -o wrapper.bc -host=x86_64 -kind=sycl -target=spir64 app.spv
//
// >> compile .bc to .o
// RUN: %clangxx -c wrapper.bc -o wrapper.o
//
// >> ---- link the full hetero app
// RUN: %clangxx wrapper.o a.o b.o -o app.exe -lsycl

//==----------- test.cpp - Tests SYCL separate compilation -----------------==//
//
// Part of the LLVM Project, under the Apache License v2.0 with LLVM Exceptions.
// See https://llvm.org/LICENSE.txt for license information.
// SPDX-License-Identifier: Apache-2.0 WITH LLVM-exception
//
//===----------------------------------------------------------------------===//
#ifdef B_CPP
// -----------------------------------------------------------------------------
#include <CL/sycl.hpp>

int run_test_b(int v) {
  int arr[] = {v};
  {
    cl::sycl::queue deviceQueue;
    cl::sycl::buffer<int, 1> buf(arr, 1);
    deviceQueue.submit([&](cl::sycl::handler &cgh) {
      auto acc = buf.get_access<cl::sycl::access::mode::read_write>(cgh);
      cgh.single_task<class kernel_b>([=]() { acc[0] *= 3; });
    });
  }
  return arr[0];
}

#else // !B_CPP

// -----------------------------------------------------------------------------
#include <CL/sycl.hpp>
#include <iostream>

using namespace std;

const int VAL = 10;

extern int run_test_b(int);

int run_test_a(int v) {
  int arr[] = {v};
  {
    cl::sycl::queue deviceQueue;
    cl::sycl::buffer<int, 1> buf(arr, 1);
    deviceQueue.submit([&](cl::sycl::handler &cgh) {
      auto acc = buf.get_access<cl::sycl::access::mode::read_write>(cgh);
      cgh.single_task<class kernel_a>([=]() { acc[0] *= 2; });
    });
  }
  return arr[0];
}

int main(int argc, char **argv) {
  bool pass = true;

  int test_a = run_test_a(VAL);
  const int GOLD_A = 2 * VAL;

  if (test_a != GOLD_A) {
    std::cout << "FAILD test_a. Expected: " << GOLD_A << ", got: " << test_a
              << "\n";
    pass = false;
  }

  int test_b = run_test_b(VAL);
  const int GOLD_B = 3 * VAL;

  if (test_b != GOLD_B) {
    std::cout << "FAILD test_b. Expected: " << GOLD_B << ", got: " << test_b
              << "\n";
    pass = false;
  }

  if (pass) {
    std::cout << "pass\n";
  }
  return pass ? 0 : 1;
}
#endif // !B_CPP<|MERGE_RESOLUTION|>--- conflicted
+++ resolved
@@ -3,11 +3,7 @@
 //
 // >> ---- compile src1
 // >> device compilation...
-<<<<<<< HEAD
-// RUN: %clangxx -fno-sycl-dead-args-optimization -fsycl-device-only -Xclang -fsycl-int-header=sycl_ihdr_a.h %s -c -o a_kernel.bc -I %sycl_include -Wno-sycl-strict
-=======
 // RUN: %clangxx -fsycl-device-only -Xclang -fsycl-int-header=sycl_ihdr_a.h %s -c -o a_kernel.bc -Wno-sycl-strict
->>>>>>> f6569d1d
 // >> host compilation...
 // Driver automatically adds -D_DLL and -D_MT on Windows with -fsycl.
 // Add those defines required for Windows and harmless for Linux.
@@ -15,11 +11,7 @@
 //
 // >> ---- compile src2
 // >> device compilation...
-<<<<<<< HEAD
-// RUN: %clangxx -DB_CPP=1 -fno-sycl-dead-args-optimization -fsycl-device-only -Xclang -fsycl-int-header=sycl_ihdr_b.h %s -c -o b_kernel.bc -I %sycl_include -Wno-sycl-strict
-=======
 // RUN: %clangxx -DB_CPP=1 -fsycl-device-only -Xclang -fsycl-int-header=sycl_ihdr_b.h %s -c -o b_kernel.bc -Wno-sycl-strict
->>>>>>> f6569d1d
 // >> host compilation...
 // RUN: %clangxx -DB_CPP=1 -D_DLL -D_MT -std=c++17 -include sycl_ihdr_b.h -g -c %s -o b.o -I %sycl_include/sycl -Wno-sycl-strict
 //
