<<<<<<< HEAD
// RUN: not %clangxx -fsycl -fsyntax-only %s 2>&1 | FileCheck %s
=======
// RUN: not %clangxx -fsycl -fsyntax-only %s 2>&1 | FileCheck %s --implicit-check-not="warning:" --implicit-check-not="error:"
>>>>>>> 44c1cbcd

#include <sycl/ext/intel/experimental/esimd.hpp>

using namespace sycl::ext::intel::experimental::esimd;

// simd implicit conversion if there is only one element in the vector
void test_simd_implicit_conv() SYCL_ESIMD_FUNCTION {
  simd<int, 1> v1 = 1;
  int scalar = v1;
}

// Since simd<T, 1> implicitly converts to T, and also
// simd class can be constructed from a scalar, operations like
// simd<T, 1> + T can be ambiguous.
// This test checks that such case can be resolved.
void test_simd1_binop() SYCL_ESIMD_FUNCTION {
  simd<int, 1> v1 = 1;
  simd<int, 1> v2 = 2;
  simd<int, 1> v3 = v1 + 1;
}

void test_simd_binop() SYCL_ESIMD_FUNCTION {
  simd<int, 4> v1 = 1;
  simd<int, 1> v2 = v1[0] + v1[1];
}

// simd relop to return bool if there is only one element in the vector
// TODO: introduce implicit conversion of simd_mask<1> to bool
void test_simd1_relop() SYCL_ESIMD_FUNCTION {
  simd<int, 1> v1 = 1;
  bool res1 = v1 == 2;
}

// simd_view implicit conversion if there is only one element in the view
void test_simd_view_implicit_conv() SYCL_ESIMD_FUNCTION {
  simd<int, 4> v1 = 1;
  int val1 = v1[1];
}

// simd_view relop to return bool if there is only one element
// TODO: introduce implicit conversion of simd_mask<1> to bool
void test_simd_view_relop() SYCL_ESIMD_FUNCTION {
  simd<int, 4> v1 = 1;
  bool res1 = v1[0] == 2;
  bool res2 = v1[0] == v1[1];
}

// simd::select can accept simd_view of size 1 as Offset argument
void test_simd_select() SYCL_ESIMD_FUNCTION {
  simd<int, 4> v1 = 1;
  simd<int, 4> v2 = 2;
  v1.select<1, 1>(v2[2]) += 1;
}

// simd::replicate can accept simd_view of size 1 as Offset argument
void test_simd_replicate() SYCL_ESIMD_FUNCTION {
  simd<int, 4> v = 1;
  v.replicate_w<2, 1>(v[0]);
}

void test_simd_writable_subscript() SYCL_ESIMD_FUNCTION {
  simd<int, 4> v = 1;
  int val1 = v[0]; // simd_view -> int
  v[1] = 0;        // returns simd_view
}

void test_simd_const_subscript() SYCL_ESIMD_FUNCTION {
  const simd<int, 4> cv = 1;
  int val2 = cv[0]; // returns int instead of simd_view
  // CHECK: simd_subscript.cpp:72{{.*}}error: expression is not assignable
<<<<<<< HEAD
  cv[1] = 0;        // expected-error {{expression is not assignable}}
=======
  cv[1] = 0;
>>>>>>> 44c1cbcd
}

void test_simd_view_assign_op() SYCL_ESIMD_FUNCTION {
  simd<int, 4> A = 1;
  simd<int, 2> B = 2;
  A.select<2, 1>(0) = A.select<2, 1>(2);
  A.select<2, 1>(0) = B;
  simd<int, 1> C = 3;
  A[0] = A[1];
  A[0] = C;
}<|MERGE_RESOLUTION|>--- conflicted
+++ resolved
@@ -1,8 +1,4 @@
-<<<<<<< HEAD
-// RUN: not %clangxx -fsycl -fsyntax-only %s 2>&1 | FileCheck %s
-=======
 // RUN: not %clangxx -fsycl -fsyntax-only %s 2>&1 | FileCheck %s --implicit-check-not="warning:" --implicit-check-not="error:"
->>>>>>> 44c1cbcd
 
 #include <sycl/ext/intel/experimental/esimd.hpp>
 
@@ -73,11 +69,7 @@
   const simd<int, 4> cv = 1;
   int val2 = cv[0]; // returns int instead of simd_view
   // CHECK: simd_subscript.cpp:72{{.*}}error: expression is not assignable
-<<<<<<< HEAD
-  cv[1] = 0;        // expected-error {{expression is not assignable}}
-=======
   cv[1] = 0;
->>>>>>> 44c1cbcd
 }
 
 void test_simd_view_assign_op() SYCL_ESIMD_FUNCTION {
