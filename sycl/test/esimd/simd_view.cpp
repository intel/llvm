--- conflicted
+++ resolved
@@ -62,7 +62,6 @@
   return val[0] == 0 && val1[0] == 0;
 }
 
-<<<<<<< HEAD
 // copy constructor creates the same view of the underlying data.
 SYCL_ESIMD_FUNCTION void test_simd_view_copy_ctor() {
   simd<int, 16> v0 = 1;
@@ -116,7 +115,8 @@
   auto v0_view = v0.select<8, 1>(0);
   foo(v0_view);            // lvalue
   foo(v0.select<8, 1>(0)); // rvalue
-=======
+}
+
 void test_simd_view_subscript() SYCL_ESIMD_FUNCTION {
   simd<int, 4> v = 1;
   auto vv = v.select<2, 1>(0);
@@ -125,5 +125,4 @@
   // expected-warning@+2 2 {{deprecated}}
   // expected-note@sycl/ext/intel/experimental/esimd/detail/simd_view_impl.hpp:* 2 {{has been explicitly marked deprecated here}}
   int y = vv(1);
->>>>>>> 28bfa9a4
 }