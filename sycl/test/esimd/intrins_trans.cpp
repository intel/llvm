// RUN: %clangxx -O0 -fsycl -fsycl-device-only -Xclang -emit-llvm %s -o %t
// RUN: sycl-post-link -split-esimd -lower-esimd -O0 -S %t -o %t.table
// RUN: FileCheck %s -input-file=%t_esimd_0.ll

// Checks ESIMD intrinsic translation.
// NOTE: must be run in -O0, as optimizer optimizes away some of the code

#include <CL/sycl.hpp>
#include <CL/sycl/detail/image_ocl_types.hpp>
#include <sycl/ext/intel/experimental/esimd.hpp>

using namespace sycl::ext::intel::experimental::esimd;

ESIMD_PRIVATE
detail::vector_type_t<int, 32> vc;
ESIMD_PRIVATE ESIMD_REGISTER(192) simd<int, 16> vg;

SYCL_ESIMD_FUNCTION SYCL_EXTERNAL simd<float, 16> foo();

class EsimdFunctor {
public:
  void operator()() __attribute__((sycl_explicit_simd)) { foo(); }
};

template <typename name, typename Func>
__attribute__((sycl_kernel)) void kernel(Func kernelFunc) {
  kernelFunc();
}

void bar() {
  EsimdFunctor esimdf;
  kernel<class kernel_esimd>(esimdf);
}

SYCL_ESIMD_FUNCTION SYCL_EXTERNAL simd<float, 16> foo() {
  // CHECK-LABEL: @_Z3foov
  constexpr int VL = 32;
  uint32_t *ptr = 0;

  int x = 0, y = 0, z = 0;

  simd<uint32_t, VL> v1(0, x + z);
  simd<uint64_t, VL> offsets(0, y);
  simd<uintptr_t, VL> v_addr(reinterpret_cast<uintptr_t>(ptr));
  simd_mask<VL> pred;
  v_addr += offsets;

  __esimd_flat_atomic0<EsimdAtomicOpType::inc, uint32_t, VL>(
      v_addr.data(), pred.data());
  // CHECK: %{{[0-9a-zA-Z_.]+}} = call <32 x i32> @llvm.genx.svm.atomic.inc.v32i32.v32i1.v32i64(<32 x i1> %{{[0-9a-zA-Z_.]+}}, <32 x i64> %{{[0-9a-zA-Z_.]+}}, <32 x i32> undef)

<<<<<<< HEAD
  __esimd_flat_atomic1<EsimdAtomicOpType::add, uint32_t, VL>(
      v_addr.data(), v1, pred.data());
  // CHECK: %{{[0-9a-zA-Z_.]+}} = call <32 x i32> @llvm.genx.svm.atomic.add.v32i32.v32i1.v32i64(<32 x i1> %{{[0-9a-zA-Z_.]+}}, <32 x i64> %{{[0-9a-zA-Z_.]+}}, <32 x i32> %{{[0-9a-zA-Z_.]+}}, <32 x i32> undef)
  __esimd_flat_atomic2<EsimdAtomicOpType::cmpxchg, uint32_t, VL>(
      v_addr.data(), v1, v1, pred.data());
=======
  __esimd_flat_atomic1<EsimdAtomicOpType::ATOMIC_ADD, uint32_t, VL>(
      v_addr.data(), v1.data(), pred.data());
  // CHECK: %{{[0-9a-zA-Z_.]+}} = call <32 x i32> @llvm.genx.svm.atomic.add.v32i32.v32i1.v32i64(<32 x i1> %{{[0-9a-zA-Z_.]+}}, <32 x i64> %{{[0-9a-zA-Z_.]+}}, <32 x i32> %{{[0-9a-zA-Z_.]+}}, <32 x i32> undef)
  __esimd_flat_atomic2<EsimdAtomicOpType::ATOMIC_CMPXCHG, uint32_t, VL>(
      v_addr.data(), v1.data(), v1.data(), pred.data());
>>>>>>> bbafe08f
  // CHECK: %{{[0-9a-zA-Z_.]+}} = call <32 x i32> @llvm.genx.svm.atomic.cmpxchg.v32i32.v32i1.v32i64(<32 x i1> %{{[0-9a-zA-Z_.]+}}, <32 x i64> %{{[0-9a-zA-Z_.]+}}, <32 x i32> %{{[0-9a-zA-Z_.]+}}, <32 x i32> %{{[0-9a-zA-Z_.]+}}, <32 x i32> undef)

  uintptr_t addr = reinterpret_cast<uintptr_t>(ptr);
  simd<uint32_t, VL> v00 =
      __esimd_flat_block_read_unaligned<uint32_t, VL>(addr);
  // CHECK: %{{[0-9a-zA-Z_.]+}} = call <32 x i32> @llvm.genx.svm.block.ld.unaligned.v32i32.i64(i64 %{{[0-9a-zA-Z_.]+}})
  __esimd_flat_block_write<uint32_t, VL>(addr, v00.data());
  // CHECK: call void @llvm.genx.svm.block.st.i64.v32i32(i64 %{{[0-9a-zA-Z_.]+}}, <32 x i32> %{{[0-9a-zA-Z_.]+}})

  simd<uint32_t, VL> v01 =
      __esimd_flat_read<uint32_t, VL>(v_addr.data(), 0, pred.data());
  // CHECK: %{{[0-9a-zA-Z_.]+}} = call <32 x i32> @llvm.genx.svm.gather.v32i32.v32i1.v32i64(<32 x i1> %{{[0-9a-zA-Z_.]+}}, i32 0, <32 x i64> %{{[0-9a-zA-Z_.]+}}, <32 x i32> undef)

  __esimd_flat_write<uint32_t, VL>(v_addr.data(), v01.data(), 0, pred.data());
  // CHECK: call void @llvm.genx.svm.scatter.v32i1.v32i64.v32i32(<32 x i1> %{{[0-9a-zA-Z_.]+}}, i32 0, <32 x i64> %{{[0-9a-zA-Z_.]+}}, <32 x i32> %{{[0-9a-zA-Z_.]+}})

  simd<short, 16> mina(0, 1);
  simd<short, 16> minc(5);
  minc = __esimd_smin<short, 16>(mina.data(), minc.data());
  // CHECK:  %{{[0-9a-zA-Z_.]+}} = call <16 x i16> @llvm.genx.smin.v16i16.v16i16(<16 x i16> %{{[0-9a-zA-Z_.]+}}, <16 x i16> %{{[0-9a-zA-Z_.]+}})

  simd<float, 1> diva(2.f);
  simd<float, 1> divb(1.f);
  diva = __esimd_div_ieee<1>(diva.data(), divb.data());
  // CHECK:  %{{[0-9a-zA-Z_.]+}} = call <1 x float> @llvm.genx.ieee.div.v1f32(<1 x float>  %{{[0-9a-zA-Z_.]+}}, <1 x float>  %{{[0-9a-zA-Z_.]+}})

  simd<float, 16> a(0.1f);
  simd<float, 8> b = __esimd_rdregion<float, 16, 8, 0, 8, 1>(a.data(), 0);
  // CHECK: %{{[0-9a-zA-Z_.]+}} = call <8 x float> @llvm.genx.rdregionf.v8f32.v16f32.i16(<16 x float> %{{[0-9a-zA-Z_.]+}}, i32 0, i32 8, i32 1, i16 0, i32 0)

  simd<float, 16> c(0.0f);

  using PH = cl::sycl::access::placeholder;

  cl::sycl::accessor<cl::sycl::cl_int4, 2, cl::sycl::access::mode::read,
                     cl::sycl::access::target::image, PH::false_t>
      pA;
  cl::sycl::accessor<cl::sycl::cl_int4, 2, cl::sycl::access::mode::write,
                     cl::sycl::access::target::image, PH::false_t>
      pB;

  auto d = __esimd_wrregion<float, 16 /*ret size*/, 8 /*write size*/,
                            0 /*vstride*/, 8 /*row width*/, 1 /*hstride*/>(
      c.data() /*dst*/, b.data() /*src*/, 0 /*offset*/);
  // CHECK: %{{[0-9a-zA-Z_.]+}} = call <16 x float> @llvm.genx.wrregionf.v16f32.v8f32.i16.v8i1(<16 x float> %{{[0-9a-zA-Z_.]+}}, <8 x float> %{{[0-9a-zA-Z_.]+}}, i32 0, i32 8, i32 1, i16 0, i32 0, <8 x i1> <i1 true, i1 true, i1 true, i1 true, i1 true, i1 true, i1 true, i1 true>)

  simd<int, 32> va;
  va = media_block_load<int, 4, 8>(pA, x, y);
  // CHECK: %[[SI0:[0-9a-zA-Z_.]+]] = ptrtoint %opencl.image2d_ro_t addrspace(1)* %{{[0-9a-zA-Z_.]+}} to i32
  // CHECK: %{{[0-9a-zA-Z_.]+}} = call <32 x i32> @llvm.genx.media.ld.v32i32(i32 0, i32 %[[SI0]], i32 0, i32 32, i32 %{{[0-9a-zA-Z_.]+}}, i32 %{{[0-9a-zA-Z_.]+}})

  simd<int, 32> vb = va + 1;
  media_block_store<int, 4, 8>(pB, x, y, vb);
  // CHECK: %[[SI2:[0-9a-zA-Z_.]+]] = ptrtoint %opencl.image2d_wo_t addrspace(1)* %{{[0-9a-zA-Z_.]+}} to i32
  // CHECK: call void @llvm.genx.media.st.v32i32(i32 0, i32 %[[SI2]], i32 0, i32 32, i32 %{{[0-9a-zA-Z_.]+}}, i32 %{{[0-9a-zA-Z_.]+}}, <32 x i32> %{{[0-9a-zA-Z_.]+}})

  auto ee = __esimd_vload<int, 16>((detail::vector_type_t<int, 16> *)(&vg));
  // CHECK: %{{[0-9a-zA-Z_.]+}} = call <16 x i32> @llvm.genx.vload.v16i32.p0v16i32(<16 x i32>* {{.*}})
  __esimd_vstore<int, 32>(&vc, va.data());
  // CHECK: store <32 x i32>  %{{[0-9a-zA-Z_.]+}}, <32 x i32> addrspace(4)* {{.*}}

  {
    sycl::accessor<int, 1, sycl::access::mode::read_write,
                   sycl::access::target::device>
        acc;
    simd<uint32_t, 8> offsets = 1;
    simd<uint16_t, 8> pred{1, 0, 1, 0, 1, 0, 1, 0};

    // 4-byte element gather
    simd<int, 8> v = gather<int, 8>(acc, offsets, 100);
    // CHECK: %[[SI3:[0-9a-zA-Z_.]+]] = ptrtoint i32 addrspace(1)* %{{[0-9a-zA-Z_.]+}} to i32
    // CHECK: %{{[0-9a-zA-Z_.]+}} = call <8 x i32> @llvm.genx.gather.scaled2.v8i32.v8i32(i32 2, i16 0, i32 %[[SI3]], i32 %{{[0-9a-zA-Z_.]+}}, <8 x i32> %{{[0-9a-zA-Z_.]+}})

    // 4-byte element scatter
    scatter<int, 8>(acc, v, offsets, 100, pred);
    // CHECK: %[[SI4:[0-9a-zA-Z_.]+]] = ptrtoint i32 addrspace(1)* %{{[0-9a-zA-Z_.]+}} to i32
    // CHECK: call void @llvm.genx.scatter.scaled.v8i1.v8i32.v8i32(<8 x i1> %{{[0-9a-zA-Z_.]+}}, i32 2, i16 0, i32 %[[SI4]], i32 %{{[0-9a-zA-Z_.]+}}, <8 x i32> %{{[0-9a-zA-Z_.]+}}, <8 x i32> %{{[0-9a-zA-Z_.]+}})

    // 1-byte element gather
    simd<unsigned char, 8> v1 = gather<unsigned char, 8>(acc, offsets, 100);
    // CHECK: %[[SI5:[0-9a-zA-Z_.]+]] = ptrtoint i32 addrspace(1)* %{{[0-9a-zA-Z_.]+}} to i32
    // CHECK: %{{[0-9a-zA-Z_.]+}} = call <8 x i32> @llvm.genx.gather.scaled2.v8i32.v8i32(i32 0, i16 0, i32 %[[SI5]], i32 %{{[0-9a-zA-Z_.]+}}, <8 x i32> %{{[0-9a-zA-Z_.]+}})

    // 1-byte element scatter
    scatter<unsigned char, 8>(acc, v1, offsets, 100, pred);
    // CHECK: %[[SI6:[0-9a-zA-Z_.]+]] = ptrtoint i32 addrspace(1)* %{{[0-9a-zA-Z_.]+}} to i32
    // CHECK: call void @llvm.genx.scatter.scaled.v8i1.v8i32.v8i32(<8 x i1> %{{[0-9a-zA-Z_.]+}}, i32 0, i16 0, i32 %[[SI6]], i32 %{{[0-9a-zA-Z_.]+}}, <8 x i32> %{{[0-9a-zA-Z_.]+}}, <8 x i32> %{{[0-9a-zA-Z_.]+}})
  }
  return d;
}<|MERGE_RESOLUTION|>--- conflicted
+++ resolved
@@ -49,19 +49,11 @@
       v_addr.data(), pred.data());
   // CHECK: %{{[0-9a-zA-Z_.]+}} = call <32 x i32> @llvm.genx.svm.atomic.inc.v32i32.v32i1.v32i64(<32 x i1> %{{[0-9a-zA-Z_.]+}}, <32 x i64> %{{[0-9a-zA-Z_.]+}}, <32 x i32> undef)
 
-<<<<<<< HEAD
   __esimd_flat_atomic1<EsimdAtomicOpType::add, uint32_t, VL>(
-      v_addr.data(), v1, pred.data());
+      v_addr.data(), v1.data(), pred.data());
   // CHECK: %{{[0-9a-zA-Z_.]+}} = call <32 x i32> @llvm.genx.svm.atomic.add.v32i32.v32i1.v32i64(<32 x i1> %{{[0-9a-zA-Z_.]+}}, <32 x i64> %{{[0-9a-zA-Z_.]+}}, <32 x i32> %{{[0-9a-zA-Z_.]+}}, <32 x i32> undef)
   __esimd_flat_atomic2<EsimdAtomicOpType::cmpxchg, uint32_t, VL>(
-      v_addr.data(), v1, v1, pred.data());
-=======
-  __esimd_flat_atomic1<EsimdAtomicOpType::ATOMIC_ADD, uint32_t, VL>(
-      v_addr.data(), v1.data(), pred.data());
-  // CHECK: %{{[0-9a-zA-Z_.]+}} = call <32 x i32> @llvm.genx.svm.atomic.add.v32i32.v32i1.v32i64(<32 x i1> %{{[0-9a-zA-Z_.]+}}, <32 x i64> %{{[0-9a-zA-Z_.]+}}, <32 x i32> %{{[0-9a-zA-Z_.]+}}, <32 x i32> undef)
-  __esimd_flat_atomic2<EsimdAtomicOpType::ATOMIC_CMPXCHG, uint32_t, VL>(
       v_addr.data(), v1.data(), v1.data(), pred.data());
->>>>>>> bbafe08f
   // CHECK: %{{[0-9a-zA-Z_.]+}} = call <32 x i32> @llvm.genx.svm.atomic.cmpxchg.v32i32.v32i1.v32i64(<32 x i1> %{{[0-9a-zA-Z_.]+}}, <32 x i64> %{{[0-9a-zA-Z_.]+}}, <32 x i32> %{{[0-9a-zA-Z_.]+}}, <32 x i32> %{{[0-9a-zA-Z_.]+}}, <32 x i32> undef)
 
   uintptr_t addr = reinterpret_cast<uintptr_t>(ptr);
