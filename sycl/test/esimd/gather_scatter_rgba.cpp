// RUN: %clangxx -fsycl -fsycl-device-only -fsyntax-only -Xclang -verify %s

// This test checks that device compiler can:
// - successfully compile gather_rgba/scatter_rgba APIs
// - emit an error if some of the restrictions on template parameters are
//   violated

#include <CL/sycl.hpp>
#include <limits>
#include <sycl/ext/intel/esimd.hpp>
#include <utility>

using namespace sycl::ext::intel::esimd;
using namespace cl::sycl;

void kernel(int *ptr) SYCL_ESIMD_FUNCTION {
  simd<uint32_t, 32> offsets(0, sizeof(int) * 4);
  simd<int, 32 * 4> v1(0, 1);

  auto v0 = gather_rgba<rgba_channel_mask::ABGR>(ptr, offsets);

  v0 = v0 + v1;

<<<<<<< HEAD
  scatter_rgba<rgba_channel_mask::ABGR>(ptr, offsets, v0);
=======
  scatter_rgba<int, 32, rgba_channel_mask::ABGR>(ptr, offsets, v0);
}

constexpr int AGR_N_CHANNELS = 3;

void kernel1(int *ptr, simd<int, 32 * AGR_N_CHANNELS> v) SYCL_ESIMD_FUNCTION {
  simd<uint32_t, 32> offsets(0, sizeof(int) * 4);
  // only 1, 2, 3, 4-element masks covering consequitive channels starting from
  // R are supported
  // expected-error-re@* {{static_assert failed{{.*}}Only ABGR, BGR, GR, R channel masks are valid in write operations}}
  // expected-note@* {{in instantiation }}
  // expected-note@+1 {{in instantiation }}
  scatter_rgba<int, 32, rgba_channel_mask::AGR>(ptr, offsets, v);
>>>>>>> f232cfdd
}<|MERGE_RESOLUTION|>--- conflicted
+++ resolved
@@ -21,10 +21,7 @@
 
   v0 = v0 + v1;
 
-<<<<<<< HEAD
   scatter_rgba<rgba_channel_mask::ABGR>(ptr, offsets, v0);
-=======
-  scatter_rgba<int, 32, rgba_channel_mask::ABGR>(ptr, offsets, v0);
 }
 
 constexpr int AGR_N_CHANNELS = 3;
@@ -37,5 +34,4 @@
   // expected-note@* {{in instantiation }}
   // expected-note@+1 {{in instantiation }}
   scatter_rgba<int, 32, rgba_channel_mask::AGR>(ptr, offsets, v);
->>>>>>> f232cfdd
 }