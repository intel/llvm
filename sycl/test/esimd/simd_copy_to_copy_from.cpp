--- conflicted
+++ resolved
@@ -1,12 +1,7 @@
-<<<<<<< HEAD
-// RUN: not %clangxx -fsycl -fsycl-device-only -fsyntax-only %s 2>&1 | FileCheck %s
-// RUN: not %clangxx %fsycl-host-only -fsyntax-only %s 2>&1 | FileCheck %s
-=======
 // RUN: not %clangxx -fsycl -fsycl-device-only -fsyntax-only %s 2>&1 | FileCheck %s --implicit-check-not="warning:" --implicit-check-not="error:"
 // RUN: not %clangxx %fsycl-host-only -fsyntax-only %s 2>&1 | FileCheck %s --implicit-check-not="warning:" --implicit-check-not="error:"
->>>>>>> 44c1cbcd
 
-// This test checks that device and host compilers can:
+// This test checks that both host and device compilers can:
 // - successfully compile simd::copy_to and simd::copy_from APIs
 // - emit an error if argument of an incompatible type is used
 //   in place of the accessor argument
