--- conflicted
+++ resolved
@@ -1573,18 +1573,10 @@
   slm_scatter(ioffset_n10, slm_n10);
 
   // Check a case to verify emulation for 64 bit data types
-<<<<<<< HEAD
   // CHECK-COUNT-1: call <32 x i64> @llvm.masked.gather.v32i64.v32p3(<32 x ptr addrspace(3)> {{[^)]+}}, i32 8, <32 x i1> {{[^)]+}}, <32 x i64> {{[^)]+}})
     auto slm_64 = slm_gather<int64_t>(ioffset_n32);
   // CHECK-COUNT-1: call void @llvm.masked.scatter.v32i64.v32p3(<32 x i64> {{[^)]+}}, <32 x ptr addrspace(3)> {{[^)]+}}, i32 8, <32 x i1> {{[^)]+}})
    slm_scatter<int64_t>(ioffset_n32, slm_64);
-=======
-  // CHECK-COUNT-1: call <32 x i32> @llvm.masked.gather.v32i32.v32p3(<32 x ptr addrspace(3)> {{[^)]+}}, i32 8, <32 x i1> {{[^)]+}}, <32 x i32> {{[^)]+}})
-  // CHECK-COUNT-1: call <32 x i32> @llvm.masked.gather.v32i32.v32p3(<32 x ptr addrspace(3)> {{[^)]+}}, i32 4, <32 x i1> {{[^)]+}}, <32 x i32> {{[^)]+}})
-  auto slm_64 = slm_gather<int64_t>(ioffset_n32);
-  // CHECK-COUNT-1: call void @llvm.masked.scatter.v32i32.v32p3(<32 x i32> {{[^)]+}}, <32 x ptr addrspace(3)> {{[^)]+}}, i32 8, <32 x i1> {{[^)]+}})
-  // CHECK-COUNT-1: call void @llvm.masked.scatter.v32i32.v32p3(<32 x i32> {{[^)]+}}, <32 x ptr addrspace(3)> {{[^)]+}}, i32 4, <32 x i1> {{[^)]+}})
-  slm_scatter<int64_t>(ioffset_n32, slm_64);
 }
 
 // CHECK-LABEL: define {{.*}} @_Z13test_prefetch{{.*}}
@@ -1784,5 +1776,4 @@
                               Y, Vals);
   store_2d<float, BlockWidth, BlockHeight, 16>(ptr, SurfaceWidth, SurfaceHeight,
                                                SurfacePitch, X, Y, Vals_view);
->>>>>>> 4074cc28
 }