// RUN: %clangxx -O0 -fsycl -fsycl-device-only -fno-sycl-esimd-force-stateless-mem -D__ESIMD_GATHER_SCATTER_LLVM_IR -Xclang -emit-llvm %s -o %t
// RUN: sycl-post-link -split-esimd -lower-esimd -lower-esimd-force-stateless-mem=false -O0 -S %t -o %t.table
// RUN: FileCheck %s -input-file=%t_esimd_0.ll --check-prefixes=CHECK,CHECK-STATEFUL

// RUN: %clangxx -O0 -fsycl -fsycl-device-only -fsycl-esimd-force-stateless-mem -D__ESIMD_GATHER_SCATTER_LLVM_IR -Xclang -emit-llvm %s -o %t
// RUN: sycl-post-link -split-esimd -lower-esimd -lower-esimd-force-stateless-mem -O0 -S %t -o %t.table
// RUN: FileCheck %s -input-file=%t_esimd_0.ll --check-prefixes=CHECK,CHECK-STATELESS

// Checks ESIMD memory functions accepting compile time properties.
// NOTE: must be run in -O0, as optimizer optimizes away some of the code.

#include <sycl/ext/intel/esimd.hpp>
#include <sycl/sycl.hpp>

using namespace sycl::ext::intel::esimd;

using AccType = sycl::accessor<uint8_t, 1, sycl::access::mode::read_write>;
using LocalAccType = sycl::local_accessor<double, 1>;
using LocalAccTypeInt = sycl::local_accessor<int, 1>;

SYCL_ESIMD_FUNCTION SYCL_EXTERNAL void test_block_load(AccType &,
                                                       LocalAccType &, float *,
                                                       int byte_offset32,
                                                       size_t byte_offset64);
SYCL_ESIMD_FUNCTION SYCL_EXTERNAL void
test_atomic_update(AccType &, LocalAccTypeInt &, float *, int byte_offset32,
                   size_t byte_offset64);

SYCL_ESIMD_FUNCTION SYCL_EXTERNAL void
test_block_store(AccType &, LocalAccType &local_acc, float *, int byte_offset32,
                 size_t byte_offset64);

SYCL_ESIMD_FUNCTION SYCL_EXTERNAL void
test_gather_scatter(AccType &, LocalAccType &, float *, int byte_offset32,
                    size_t byte_offset64);
SYCL_ESIMD_FUNCTION SYCL_EXTERNAL void
test_slm_gather_scatter(int byte_offset32);

class EsimdFunctor {
public:
  AccType acc;
  LocalAccType local_acc;
  LocalAccTypeInt local_acc_int;
  float *ptr;
  int byte_offset32;
  size_t byte_offset64;
  void operator()() __attribute__((sycl_explicit_simd)) {
    test_block_load(acc, local_acc, ptr, byte_offset32, byte_offset64);
    test_atomic_update(acc, local_acc_int, ptr, byte_offset32, byte_offset64);
    test_block_store(acc, local_acc, ptr, byte_offset32, byte_offset64);
    test_gather_scatter(acc, local_acc, ptr, byte_offset32, byte_offset64);
    test_slm_gather_scatter(byte_offset32);
  }
};

template <typename name, typename Func>
__attribute__((sycl_kernel)) void kernel(Func kernelFunc) {
  kernelFunc();
}

void bar(AccType &acc, LocalAccType &local_acc, LocalAccTypeInt &local_acc_int,
         float *ptr, int byte_offset32, size_t byte_offset64) {
  EsimdFunctor esimdf{acc, local_acc,     local_acc_int,
                      ptr, byte_offset32, byte_offset64};
  kernel<class kernel_esimd>(esimdf);
}

// CHECK-LABEL: define {{.*}} @_Z15test_block_load{{.*}}
SYCL_ESIMD_FUNCTION SYCL_EXTERNAL void
test_block_load(AccType &acc, LocalAccType &local_acc, float *ptrf,
                int byte_offset32, size_t byte_offset64) {
  properties props_a{cache_hint_L1<cache_hint::streaming>,
                     cache_hint_L2<cache_hint::cached>, alignment<16>};
  static_assert(props_a.has_property<cache_hint_L1_key>(), "Missing L1 hint");
  static_assert(props_a.has_property<cache_hint_L2_key>(), "Missing L2 hint");
  static_assert(props_a.has_property<alignment_key>(), "Missing alignment");

  properties props_b{cache_hint_L1<cache_hint::cached>,
                     cache_hint_L2<cache_hint::uncached>, alignment<8>};
  static_assert(props_b.has_property<cache_hint_L1_key>(), "Missing L1 hint");
  static_assert(props_b.has_property<cache_hint_L2_key>(), "Missing L2 hint");
  static_assert(props_b.has_property<alignment_key>(), "Missing alignment");

  properties props_c{alignment<4>};
  properties props_c16{alignment<16>};
  static_assert(props_c.has_property<alignment_key>(), "Missing alignment");

  properties store_props_a{cache_hint_L1<cache_hint::uncached>,
                           cache_hint_L2<cache_hint::uncached>, alignment<16>};

  properties store_props_b{alignment<16>};

  properties store_props_c{cache_hint_L1<cache_hint::write_back>,
                           cache_hint_L2<cache_hint::write_back>,
                           alignment<32>};

  properties store_props_d{alignment<8>};

  constexpr int N = 4;
  simd<float, N> pass_thru = 1;
  simd<int, N> pass_thrui = 1;
  const int *ptri = reinterpret_cast<const int *>(ptrf);
  const int8_t *ptrb = reinterpret_cast<const int8_t *>(ptrf);

  // CHECK: call <4 x float> @llvm.genx.lsc.load.stateless.v4f32.v1i1.v1i64(<1 x i1> {{[^)]+}}, i8 0, i8 5, i8 2, i16 1, i32 0, i8 3, i8 4, i8 2, i8 0, <1 x i64> {{[^)]+}}, i32 0)
  auto d1 = block_load<float, N>(ptrf, props_a);

  // CHECK: call <4 x i32> @llvm.genx.lsc.load.stateless.v4i32.v1i1.v1i64(<1 x i1> {{[^)]+}}, i8 0, i8 5, i8 2, i16 1, i32 0, i8 3, i8 4, i8 2, i8 0, <1 x i64> {{[^)]+}}, i32 0)
  auto d2 = block_load<int, N>(ptri, byte_offset32, props_a);

  // CHECK: call <4 x float> @llvm.genx.lsc.load.stateless.v4f32.v1i1.v1i64(<1 x i1> {{[^)]+}}, i8 0, i8 2, i8 1, i16 1, i32 0, i8 3, i8 4, i8 2, i8 0, <1 x i64> {{[^)]+}}, i32 0)
  auto d3 = block_load<float, N>(ptrf, byte_offset64, props_b);

  // CHECK: call <4 x float> @llvm.genx.lsc.load.stateless.v4f32.v1i1.v1i64(<1 x i1> {{[^)]+}}, i8 0, i8 5, i8 2, i16 1, i32 0, i8 3, i8 4, i8 2, i8 0, <1 x i64> {{[^)]+}}, i32 0)
  simd_mask<1> mask = 1;
  auto d4 = block_load<float, N>(ptrf, mask, props_a);

  // CHECK: call <4 x float> @llvm.genx.lsc.load.merge.stateless.v4f32.v1i1.v1i64(<1 x i1> {{[^)]+}}, i8 0, i8 2, i8 1, i16 1, i32 0, i8 3, i8 4, i8 2, i8 0, <1 x i64> {{[^)]+}}, i32 0, <4 x float> {{[^)]+}})
  auto d5 = block_load<float, N>(ptrf, mask, pass_thru, props_b);

  // CHECK: call <4 x float> @llvm.genx.lsc.load.stateless.v4f32.v1i1.v1i64(<1 x i1> {{[^)]+}}, i8 0, i8 5, i8 2, i16 1, i32 0, i8 3, i8 4, i8 2, i8 0, <1 x i64> {{[^)]+}}, i32 0)
  auto d6 = block_load<float, N>(ptrf, byte_offset32, mask, props_a);

  // CHECK: call <4 x i32> @llvm.genx.lsc.load.stateless.v4i32.v1i1.v1i64(<1 x i1> {{[^)]+}}, i8 0, i8 2, i8 1, i16 1, i32 0, i8 3, i8 4, i8 2, i8 0, <1 x i64> {{[^)]+}}, i32 0)
  auto d7 = block_load<int, N>(ptri, byte_offset64, mask, props_b);

  // CHECK: call <4 x i32> @llvm.genx.lsc.load.merge.stateless.v4i32.v1i1.v1i64(<1 x i1> {{[^)]+}}, i8 0, i8 5, i8 2, i16 1, i32 0, i8 3, i8 4, i8 2, i8 0, <1 x i64> {{[^)]+}}, i32 0, <4 x i32> {{[^)]+}})
  auto d8 = block_load<int, N>(ptri, byte_offset32, mask, pass_thrui, props_a);

  // CHECK: call <4 x i32> @llvm.genx.lsc.load.merge.stateless.v4i32.v1i1.v1i64(<1 x i1> {{[^)]+}}, i8 0, i8 2, i8 1, i16 1, i32 0, i8 3, i8 4, i8 2, i8 0, <1 x i64> {{[^)]+}}, i32 0, <4 x i32> {{[^)]+}})
  auto d9 = block_load<int, N>(ptri, byte_offset64, mask, pass_thru, props_b);

  // Now try block_load without cache hints and using the mask to verify
  // svm/legacy code-gen. Also, intentially use vector lengths that are
  // not power-of-two because only svm/legacy block_load supports
  // non-power-of-two vector lengths now.

  // CHECK: load <5 x float>, ptr addrspace(4) {{[^)]+}}, align 4
  auto x1 = block_load<float, 5>(ptrf, props_c);

  // CHECK: load <6 x i32>, ptr addrspace(4) {{[^)]+}}, align 4
  auto x2 = block_load<int, 6>(ptri, byte_offset32, props_c);

  // CHECK: load <7 x float>, ptr addrspace(4) {{[^)]+}}, align 4
  auto x3 = block_load<float, 7>(ptrf, byte_offset64, props_c);

  // Verify ACCESSOR-based block_load.

  // CHECK-STATEFUL:  call <4 x float> @llvm.genx.lsc.load.bti.v4f32.v1i1.v1i32(<1 x i1> {{[^)]+}}, i8 0, i8 5, i8 2, i16 1, i32 0, i8 3, i8 4, i8 2, i8 0, <1 x i32> {{[^)]+}}, i32 {{[^)]+}})
  // CHECK-STATELESS: call <4 x float> @llvm.genx.lsc.load.stateless.v4f32.v1i1.v1i64(<1 x i1> {{[^)]+}}, i8 0, i8 5, i8 2, i16 1, i32 0, i8 3, i8 4, i8 2, i8 0, <1 x i64> {{[^)]+}}, i32 0)
  auto a1 = block_load<float, N>(acc, props_a);

  // CHECK-STATEFUL:  call <4 x i32> @llvm.genx.lsc.load.bti.v4i32.v1i1.v1i32(<1 x i1> {{[^)]+}}, i8 0, i8 5, i8 2, i16 1, i32 0, i8 3, i8 4, i8 2, i8 0, <1 x i32> {{[^)]+}}, i32 {{[^)]+}})
  // CHECK-STATELESS: call <4 x i32> @llvm.genx.lsc.load.stateless.v4i32.v1i1.v1i64(<1 x i1> {{[^)]+}}, i8 0, i8 5, i8 2, i16 1, i32 0, i8 3, i8 4, i8 2, i8 0, <1 x i64> {{[^)]+}}, i32 0)
  auto a2 = block_load<int, N>(acc, byte_offset32, props_a);

  // CHECK-STATEFUL:  call <4 x float> @llvm.genx.lsc.load.bti.v4f32.v1i1.v1i32(<1 x i1> {{[^)]+}}, i8 0, i8 2, i8 1, i16 1, i32 0, i8 3, i8 4, i8 2, i8 0, <1 x i32> {{[^)]+}}, i32 {{[^)]+}})
  // CHECK-STATELESS: call <4 x float> @llvm.genx.lsc.load.stateless.v4f32.v1i1.v1i64(<1 x i1> {{[^)]+}}, i8 0, i8 2, i8 1, i16 1, i32 0, i8 3, i8 4, i8 2, i8 0, <1 x i64> {{[^)]+}}, i32 0)
  auto a3 = block_load<float, N>(acc, byte_offset64, props_b);

  // CHECK-STATEFUL:  call <4 x float> @llvm.genx.lsc.load.merge.bti.v4f32.v1i1.v1i32(<1 x i1> {{[^)]+}}, i8 0, i8 5, i8 2, i16 1, i32 0, i8 3, i8 4, i8 2, i8 0, <1 x i32> {{[^)]+}}, i32 {{[^)]+}}, <4 x float> {{[^)]+}})
  // CHECK-STATELESS: call <4 x float> @llvm.genx.lsc.load.merge.stateless.v4f32.v1i1.v1i64(<1 x i1> {{[^)]+}}, i8 0, i8 5, i8 2, i16 1, i32 0, i8 3, i8 4, i8 2, i8 0, <1 x i64> {{[^)]+}}, i32 0, <4 x float> {{[^)]+}})
  auto a4 = block_load<float, N>(acc, mask, props_a);

  // CHECK-STATEFUL:  call <4 x float> @llvm.genx.lsc.load.merge.bti.v4f32.v1i1.v1i32(<1 x i1> {{[^)]+}}, i8 0, i8 2, i8 1, i16 1, i32 0, i8 3, i8 4, i8 2, i8 0, <1 x i32> {{[^)]+}}, i32 {{[^)]+}}, <4 x float> {{[^)]+}})
  // CHECK-STATELESS: call <4 x float> @llvm.genx.lsc.load.merge.stateless.v4f32.v1i1.v1i64(<1 x i1> {{[^)]+}}, i8 0, i8 2, i8 1, i16 1, i32 0, i8 3, i8 4, i8 2, i8 0, <1 x i64> {{[^)]+}}, i32 0, <4 x float> {{[^)]+}})
  auto a5 = block_load<float, N>(acc, mask, pass_thru, props_b);

  // CHECK-STATEFUL:  call <4 x float> @llvm.genx.lsc.load.merge.bti.v4f32.v1i1.v1i32(<1 x i1> {{[^)]+}}, i8 0, i8 5, i8 2, i16 1, i32 0, i8 3, i8 4, i8 2, i8 0, <1 x i32> {{[^)]+}}, i32 {{[^)]+}}, <4 x float> {{[^)]+}})
  // CHECK-STATELESS: call <4 x float> @llvm.genx.lsc.load.merge.stateless.v4f32.v1i1.v1i64(<1 x i1> {{[^)]+}}, i8 0, i8 5, i8 2, i16 1, i32 0, i8 3, i8 4, i8 2, i8 0, <1 x i64> {{[^)]+}}, i32 0, <4 x float> {{[^)]+}})
  auto a6 = block_load<float, N>(acc, byte_offset32, mask, props_a);

  // CHECK-STATEFUL:  call <4 x i32> @llvm.genx.lsc.load.merge.bti.v4i32.v1i1.v1i32(<1 x i1> {{[^)]+}}, i8 0, i8 2, i8 1, i16 1, i32 0, i8 3, i8 4, i8 2, i8 0, <1 x i32> {{[^)]+}}, i32 {{[^)]+}}, <4 x i32> {{[^)]+}})
  // CHECK-STATELESS: call <4 x i32> @llvm.genx.lsc.load.merge.stateless.v4i32.v1i1.v1i64(<1 x i1> {{[^)]+}}, i8 0, i8 2, i8 1, i16 1, i32 0, i8 3, i8 4, i8 2, i8 0, <1 x i64> {{[^)]+}}, i32 0, <4 x i32> {{[^)]+}})
  auto a7 = block_load<int, N>(acc, byte_offset64, mask, props_b);

  // CHECK-STATEFUL:  call <4 x i32> @llvm.genx.lsc.load.merge.bti.v4i32.v1i1.v1i32(<1 x i1> {{[^)]+}}, i8 0, i8 5, i8 2, i16 1, i32 0, i8 3, i8 4, i8 2, i8 0, <1 x i32> {{[^)]+}}, i32 {{[^)]+}}, <4 x i32> {{[^)]+}})
  // CHECK-STATELESS: call <4 x i32> @llvm.genx.lsc.load.merge.stateless.v4i32.v1i1.v1i64(<1 x i1> {{[^)]+}}, i8 0, i8 5, i8 2, i16 1, i32 0, i8 3, i8 4, i8 2, i8 0, <1 x i64> {{[^)]+}}, i32 0, <4 x i32> {{[^)]+}})
  auto a8 = block_load<int, N>(acc, byte_offset32, mask, pass_thru, props_a);

  // CHECK-STATEFUL:  call <4 x i32> @llvm.genx.lsc.load.merge.bti.v4i32.v1i1.v1i32(<1 x i1> {{[^)]+}}, i8 0, i8 2, i8 1, i16 1, i32 0, i8 3, i8 4, i8 2, i8 0, <1 x i32> {{[^)]+}}, i32 {{[^)]+}}, <4 x i32> {{[^)]+}})
  // CHECK-STATELESS: call <4 x i32> @llvm.genx.lsc.load.merge.stateless.v4i32.v1i1.v1i64(<1 x i1> {{[^)]+}}, i8 0, i8 2, i8 1, i16 1, i32 0, i8 3, i8 4, i8 2, i8 0, <1 x i64> {{[^)]+}}, i32 0, <4 x i32> {{[^)]+}})
  auto a9 = block_load<int, N>(acc, byte_offset64, mask, pass_thrui, props_b);

  // Now try block_load without cache hints and using the mask to verify
  // svm/legacy code-gen. Also, intentially use vector lengths that are
  // not power-of-two because only svm/legacy block_load supports
  // non-power-of-two vector lengths now.

  // CHECK-STATEFUL:  call <4 x float> @llvm.genx.oword.ld.v4f32(i32 0, i32 {{[^)]+}}, i32 {{[^)]+}})
  // CHECK-STATELESS: load <4 x float>, ptr addrspace(4) {{[^)]+}}, align 16
  auto z1 = block_load<float, 4>(acc, props_c);

  // CHECK-STATEFUL:  call <8 x i32> @llvm.genx.oword.ld.unaligned.v8i32(i32 0, i32 {{[^)]+}}, i32 {{[^)]+}})
  // CHECK-STATELESS: load <8 x i32>, ptr addrspace(4) {{[^)]+}}, align 4
  auto z2 = block_load<int, 8>(acc, byte_offset32, props_c);

  // CHECK-STATEFUL:  call <16 x float> @llvm.genx.oword.ld.v16f32(i32 0, i32 {{[^)]+}}, i32 {{[^)]+}})
  // CHECK-STATELESS: load <16 x float>, ptr addrspace(4) {{[^)]+}}, align 16
  auto z3 = block_load<float, 16>(acc, byte_offset64, props_c16);

  // Now try SLM block_load() with and without cache hints that are ignored.

  // CHECK: load <11 x double>, ptr addrspace(3) {{[^)]+}}, align 16
  auto slm_bl1 = slm_block_load<double, 11>(byte_offset32, props_a);

  // CHECK: call <8 x double> @llvm.genx.lsc.load.slm.v8f64.v1i1.v1i32(<1 x i1> {{[^)]+}}, i8 0, i8 0, i8 0, i16 1, i32 0, i8 4, i8 5, i8 2, i8 0, <1 x i32> {{[^)]+}}, i32 0)
  auto slm_bl2 = slm_block_load<double, 8>(byte_offset32, mask, props_c16);

  simd<double, 8> pass_thrud = 2.0;
  // CHECK: call <8 x double> @llvm.genx.lsc.load.merge.slm.v8f64.v1i1.v1i32(<1 x i1> {{[^)]+}}, i8 0, i8 0, i8 0, i16 1, i32 0, i8 4, i8 5, i8 2, i8 0, <1 x i32> {{[^)]+}}, i32 0, <8 x double> {{[^)]+}})
  auto slm_bl3 =
      slm_block_load<double, 8>(byte_offset32, mask, pass_thrud, props_c16);

  // Now try block_load() accepting local accessor.

  // CHECK: load <2 x double>, ptr addrspace(3) {{[^)]+}}, align 16
  auto lacc_bl1 = block_load<double, 2>(local_acc, props_a);

  // CHECK: load <5 x double>, ptr addrspace(3) {{[^)]+}}, align 8
  auto lacc_bl2 = block_load<double, 5>(local_acc, byte_offset32, props_b);

  // CHECK: call <8 x double> @llvm.genx.lsc.load.slm.v8f64.v1i1.v1i32(<1 x i1> {{[^)]+}}, i8 0, i8 0, i8 0, i16 1, i32 0, i8 4, i8 5, i8 2, i8 0, <1 x i32> {{[^)]+}}, i32 0)
  auto lacc_bl3 = block_load<double, 8>(local_acc, mask, props_a);

  // CHECK: call <16 x double> @llvm.genx.lsc.load.merge.slm.v16f64.v1i1.v1i32(<1 x i1> {{[^)]+}}, i8 0, i8 0, i8 0, i16 1, i32 0, i8 4, i8 6, i8 2, i8 0, <1 x i32> {{[^)]+}}, i32 0, <16 x double> {{[^)]+}})
  simd<double, 16> pass_thrud16 = 2.0;
  auto lacc_bl4 =
      block_load<double, 16>(local_acc, mask, pass_thrud16, props_b);

  // CHECK: call <32 x double> @llvm.genx.lsc.load.slm.v32f64.v1i1.v1i32(<1 x i1> {{[^)]+}}, i8 0, i8 0, i8 0, i16 1, i32 0, i8 4, i8 7, i8 2, i8 0, <1 x i32> {{[^)]+}}, i32 0)
  auto lacc_bl5 =
      block_load<double, 32>(local_acc, byte_offset32, mask, props_a);

  // CHECK: call <4 x double> @llvm.genx.lsc.load.merge.slm.v4f64.v1i1.v1i32(<1 x i1> {{[^)]+}}, i8 0, i8 0, i8 0, i16 1, i32 0, i8 4, i8 4, i8 2, i8 0, <1 x i32> {{[^)]+}}, i32 0, <4 x double> {{[^)]+}})
  simd<double, 4> pass_thrud4 = 2.0;
  auto lacc_bl6 = block_load<double, 4>(local_acc, byte_offset32, mask,
                                        pass_thrud4, props_a);

  // Check the default/assumed alignment when the alignment property is
  // not specified explicitly.
  // TODO: Extend this kind of tests:
  //   {usm, acc, local_acc, slm} x {byte, word, dword, qword}.

  // CHECK: load <16 x i8>, ptr addrspace(4) {{[^)]+}}, align 4
  auto align_check1 = block_load<int8_t, 16>(ptrb);
}

// CHECK-LABEL: define {{.*}} @_Z18test_atomic_update{{.*}}
SYCL_ESIMD_FUNCTION SYCL_EXTERNAL void
test_atomic_update(AccType &acc, LocalAccTypeInt local_acc, float *ptrf,
                   int byte_offset32, size_t byte_offset64) {
  constexpr int VL = 4;
  int *ptr = 0;
  uintptr_t addr = reinterpret_cast<uintptr_t>(ptr);

  simd<uint32_t, VL> offsets = simd<uint32_t, VL>(1) * sizeof(int);
  auto offsets_view = offsets.select<VL, 1>();

  auto add = simd<int, VL>(5);
  auto add_view = add.select<VL, 1>();
  auto compare = simd<int, VL>(VL, 1);
  auto compare_view = compare.select<VL, 1>();
  auto swap = compare * 2;
  auto swap_view = swap.select<VL, 1>();
  auto pred = simd_mask<VL>(1);

  properties props_a{cache_hint_L1<cache_hint::uncached>,
                     cache_hint_L2<cache_hint::write_back>};

  properties props_b{cache_hint_L1<cache_hint::uncached>,
                     cache_hint_L2<cache_hint::uncached>};

  // Test atomic update with no operands.
  {
    // USM
    // CHECK: call <4 x i32> @llvm.genx.lsc.xatomic.stateless.v4i32.v4i1.v4i64(<4 x i1> {{[^)]+}} i8 8, i8 1, i8 3, i16 1, i32 0, i8 3, i8 1, i8 1, i8 0, <4 x i64> {{[^)]+}}, <4 x i32> undef, <4 x i32> undef, i32 0, <4 x i32> undef)
    auto res_atomic_0 =
        atomic_update<atomic_op::inc, int>(ptr, offsets, pred, props_a);

    // CHECK: call <4 x i32> @llvm.genx.lsc.xatomic.stateless.v4i32.v4i1.v4i64(<4 x i1> {{[^)]+}} i8 8, i8 1, i8 1, i16 1, i32 0, i8 3, i8 1, i8 1, i8 0, <4 x i64> {{[^)]+}}, <4 x i32> undef, <4 x i32> undef, i32 0, <4 x i32> undef)
    auto res_atomic_1 =
        atomic_update<atomic_op::inc, int>(ptr, offsets, pred, props_b);

    // CHECK: call <4 x i32> @llvm.genx.lsc.xatomic.stateless.v4i32.v4i1.v4i64(<4 x i1> {{[^)]+}} i8 8, i8 1, i8 3, i16 1, i32 0, i8 3, i8 1, i8 1, i8 0, <4 x i64> {{[^)]+}}, <4 x i32> undef, <4 x i32> undef, i32 0, <4 x i32> undef)
    auto res_atomic_2 =
        atomic_update<atomic_op::inc, int>(ptr, offsets, props_a);

    // CHECK: call <4 x i32> @llvm.genx.lsc.xatomic.stateless.v4i32.v4i1.v4i64(<4 x i1> {{[^)]+}} i8 8, i8 1, i8 3, i16 1, i32 0, i8 3, i8 1, i8 1, i8 0, <4 x i64> {{[^)]+}}, <4 x i32> undef, <4 x i32> undef, i32 0, <4 x i32> undef)
    auto res_atomic_3 =
        atomic_update<atomic_op::inc, int>(ptr, offsets_view, pred, props_a);

    // CHECK: call <4 x i32> @llvm.genx.lsc.xatomic.stateless.v4i32.v4i1.v4i64(<4 x i1> {{[^)]+}} i8 8, i8 1, i8 3, i16 1, i32 0, i8 3, i8 1, i8 1, i8 0, <4 x i64> {{[^)]+}}, <4 x i32> undef, <4 x i32> undef, i32 0, <4 x i32> undef)
    auto res_atomic_4 =
        atomic_update<atomic_op::inc, int, VL>(ptr, offsets_view, props_a);

    // atomic_upate without cache hints:
    // CHECK: call <4 x i32> @llvm.genx.svm.atomic.inc.v4i32.v4i1.v4i64(<4 x i1> {{[^)]+}}, <4 x i64> {{[^)]+}}, <4 x i32> undef)
    auto res_atomic_5 =
        atomic_update<atomic_op::inc, int, VL>(ptr, offsets, pred);

    // atomic_upate without cache hints and mask:
    // CHECK: call <4 x i32> @llvm.genx.svm.atomic.inc.v4i32.v4i1.v4i64(<4 x i1> {{[^)]+}}, <4 x i64> {{[^)]+}}, <4 x i32> undef)
    auto res_atomic_6 = atomic_update<atomic_op::inc, int, VL>(ptr, offsets);

    // Try the atomic_update without cache hints, but with non-standard
    // vector length to check that LSC atomic is generated.
    // CHECK: call <5 x i32> @llvm.genx.lsc.xatomic.stateless.v5i32.v5i1.v5i64(<5 x i1> {{[^)]+}}, i8 8, i8 0, i8 0, i16 1, i32 0, i8 3, i8 1, i8 1, i8 0, <5 x i64> {{[^)]+}}, <5 x i32> undef, <5 x i32> undef, i32 0, <5 x i32> undef)
    {
      constexpr int VL = 5;
      simd<uint32_t, VL> offsets = simd<uint32_t, VL>(1) * sizeof(int);
      auto pred = simd_mask<VL>(1);
      auto atomic_res =
          atomic_update<atomic_op::inc, int, VL>(ptr, offsets, pred);
    }

    // Accessor

    // CHECK-STATEFUL:  call <4 x i32> @llvm.genx.lsc.xatomic.bti.v4i32.v4i1.v4i32(<4 x i1> {{[^)]+}}, i8 8, i8 1, i8 3, i16 1, i32 0, i8 3, i8 1, i8 1, i8 0, <4 x i32> {{[^)]+}}, <4 x i32> undef, <4 x i32> undef, i32 {{[^)]+}}, <4 x i32> undef)
    // CHECK-STATELESS: call <4 x i32> @llvm.genx.lsc.xatomic.stateless.v4i32.v4i1.v4i64(<4 x i1> {{[^)]+}}, i8 8, i8 1, i8 3, i16 1, i32 0, i8 3, i8 1, i8 1, i8 0, <4 x i64> {{[^)]+}}, <4 x i32> undef, <4 x i32> undef, i32 0, <4 x i32> undef)
    auto res_atomic_acc_0 =
        atomic_update<atomic_op::inc, int>(acc, offsets, pred, props_a);

    // CHECK-STATEFUL:  call <4 x i32> @llvm.genx.lsc.xatomic.bti.v4i32.v4i1.v4i32(<4 x i1> {{[^)]+}}, i8 8, i8 1, i8 1, i16 1, i32 0, i8 3, i8 1, i8 1, i8 0, <4 x i32> {{[^)]+}}, <4 x i32> undef, <4 x i32> undef, i32 {{[^)]+}}, <4 x i32> undef)
    // CHECK-STATELESS: call <4 x i32> @llvm.genx.lsc.xatomic.stateless.v4i32.v4i1.v4i64(<4 x i1> {{[^)]+}}, i8 8, i8 1, i8 1, i16 1, i32 0, i8 3, i8 1, i8 1, i8 0, <4 x i64> {{[^)]+}}, <4 x i32> undef, <4 x i32> undef, i32 0, <4 x i32> undef)
    auto res_atomic_acc_1 =
        atomic_update<atomic_op::inc, int>(acc, offsets, pred, props_b);

    // CHECK-STATEFUL:  call <4 x i64> @llvm.genx.lsc.xatomic.bti.v4i64.v4i1.v4i32(<4 x i1> {{[^)]+}}, i8 8, i8 1, i8 3, i16 1, i32 0, i8 4, i8 1, i8 1, i8 0, <4 x i32> {{[^)]+}}, <4 x i64> undef, <4 x i64> undef, i32 {{[^)]+}}, <4 x i64> undef)
    // CHECK-STATELESS: call <4 x i64> @llvm.genx.lsc.xatomic.stateless.v4i64.v4i1.v4i64(<4 x i1> {{[^)]+}}, i8 8, i8 1, i8 3, i16 1, i32 0, i8 4, i8 1, i8 1, i8 0, <4 x i64> {{[^)]+}}, <4 x i64> undef, <4 x i64> undef, i32 0, <4 x i64> undef)
    auto res_atomic_acc_2 =
        atomic_update<atomic_op::inc, int64_t>(acc, offsets, props_a);

    // CHECK-STATEFUL:  call <4 x i32> @llvm.genx.lsc.xatomic.bti.v4i32.v4i1.v4i32(<4 x i1> {{[^)]+}}, i8 8, i8 1, i8 3, i16 1, i32 0, i8 3, i8 1, i8 1, i8 0, <4 x i32> {{[^)]+}}, <4 x i32> undef, <4 x i32> undef, i32 {{[^)]+}}, <4 x i32> undef)
    // CHECK-STATELESS: call <4 x i32> @llvm.genx.lsc.xatomic.stateless.v4i32.v4i1.v4i64(<4 x i1> {{[^)]+}}, i8 8, i8 1, i8 3, i16 1, i32 0, i8 3, i8 1, i8 1, i8 0, <4 x i64> {{[^)]+}}, <4 x i32> undef, <4 x i32> undef, i32 0, <4 x i32> undef)
    auto res_atomic_acc_3 =
        atomic_update<atomic_op::inc, int>(acc, offsets_view, pred, props_a);

    // CHECK-STATEFUL:  call <4 x i32> @llvm.genx.lsc.xatomic.bti.v4i32.v4i1.v4i32(<4 x i1> {{[^)]+}}, i8 8, i8 1, i8 3, i16 1, i32 0, i8 3, i8 1, i8 1, i8 0, <4 x i32> {{[^)]+}}, <4 x i32> undef, <4 x i32> undef, i32 {{[^)]+}}, <4 x i32> undef)
    // CHECK-STATELESS: call <4 x i32> @llvm.genx.lsc.xatomic.stateless.v4i32.v4i1.v4i64(<4 x i1> {{[^)]+}}, i8 8, i8 1, i8 3, i16 1, i32 0, i8 3, i8 1, i8 1, i8 0, <4 x i64> {{[^)]+}}, <4 x i32> undef, <4 x i32> undef, i32 0, <4 x i32> undef)
    auto res_atomic_acc_4 =
        atomic_update<atomic_op::inc, int, VL>(acc, offsets_view, props_a);

    // atomic_upate without cache hints:
    // CHECK-STATEFUL: call <4 x i32> @llvm.genx.dword.atomic.inc.v4i32.v4i1(<4 x i1> {{[^)]+}}, i32 {{[^)]+}}, <4 x i32> {{[^)]+}}, <4 x i32> undef)
    // CHECK-STATELESS: call <4 x i32> @llvm.genx.svm.atomic.inc.v4i32.v4i1.v4i64(<4 x i1> {{[^)]+}}, <4 x i64> {{[^)]+}}, <4 x i32> undef)
    auto res_atomic_acc_5 =
        atomic_update<atomic_op::inc, int, VL>(acc, offsets, pred);

    // atomic_upate without cache hints and mask:
    // CHECK-STATEFUL:  call <4 x i32> @llvm.genx.dword.atomic.inc.v4i32.v4i1(<4 x i1> {{[^)]+}}, i32 {{[^)]+}}, <4 x i32> {{[^)]+}}, <4 x i32> undef)
    // CHECK-STATELESS: call <4 x i32> @llvm.genx.svm.atomic.inc.v4i32.v4i1.v4i64(<4 x i1> {{[^)]+}}, <4 x i64> {{[^)]+}}, <4 x i32> undef)
    auto res_atomic_acc_6 =
        atomic_update<atomic_op::inc, int, VL>(acc, offsets);

    // Try the atomic_update without cache hints, but with non-standard
    // vector length to check that LSC atomic is generated.
    // CHECK-STATEFUL:  call <5 x i32> @llvm.genx.lsc.xatomic.bti.v5i32.v5i1.v5i32(<5 x i1> {{[^)]+}}, i8 8, i8 0, i8 0, i16 1, i32 0, i8 3, i8 1, i8 1, i8 0, <5 x i32> {{[^)]+}}, <5 x i32> undef, <5 x i32> undef, i32 {{[^)]+}}, <5 x i32> undef)
    // CHECK-STATELESS: call <5 x i32> @llvm.genx.lsc.xatomic.stateless.v5i32.v5i1.v5i64(<5 x i1> {{[^)]+}}, i8 8, i8 0, i8 0, i16 1, i32 0, i8 3, i8 1, i8 1, i8 0, <5 x i64> {{[^)]+}}, <5 x i32> undef, <5 x i32> undef, i32 0, <5 x i32> undef)
    {
      constexpr int VL = 5;
      simd<uint32_t, VL> offsets = simd<uint32_t, VL>(1) * sizeof(int);
      auto pred = simd_mask<VL>(1);
      auto atomic_res_acc =
          atomic_update<atomic_op::inc, int, VL>(acc, offsets, pred);
    }
  }

  // Test atomic update with one operand.
  {
    // USM

    // CHECK: call <4 x i32> @llvm.genx.lsc.xatomic.stateless.v4i32.v4i1.v4i64(<4 x i1> {{[^)]+}}, i8 12, i8 1, i8 3, i16 1, i32 0, i8 3, i8 1, i8 1, i8 0, <4 x i64> {{[^)]+}}, <4 x i32> {{[^)]+}}, <4 x i32> undef, i32 0, <4 x i32> undef)
    auto res_atomic_0 =
        atomic_update<atomic_op::add, int>(ptr, offsets, add, pred, props_a);

    // CHECK: call <4 x i32> @llvm.genx.lsc.xatomic.stateless.v4i32.v4i1.v4i64(<4 x i1> {{[^)]+}}, i8 12, i8 1, i8 3, i16 1, i32 0, i8 3, i8 1, i8 1, i8 0, <4 x i64> {{[^)]+}}, <4 x i32> {{[^)]+}}, <4 x i32> undef, i32 0, <4 x i32> undef)
    auto res_atomic_1 =
        atomic_update<atomic_op::add, int>(ptr, offsets, add, props_a);

    // CHECK: call <4 x i32> @llvm.genx.lsc.xatomic.stateless.v4i32.v4i1.v4i64(<4 x i1> {{[^)]+}}, i8 12, i8 1, i8 3, i16 1, i32 0, i8 3, i8 1, i8 1, i8 0, <4 x i64> {{[^)]+}}, <4 x i32> {{[^)]+}}, <4 x i32> undef, i32 0, <4 x i32> undef)
    auto res_atomic_2 = atomic_update<atomic_op::add, int, VL>(
        ptr, offsets, add_view, pred, props_a);

    // CHECK: call <4 x i32> @llvm.genx.lsc.xatomic.stateless.v4i32.v4i1.v4i64(<4 x i1> {{[^)]+}}, i8 12, i8 1, i8 3, i16 1, i32 0, i8 3, i8 1, i8 1, i8 0, <4 x i64> {{[^)]+}}, <4 x i32> {{[^)]+}}, <4 x i32> undef, i32 0, <4 x i32> undef)
    auto res_atomic_3 =
        atomic_update<atomic_op::add, int, VL>(ptr, offsets, add_view, props_a);

    // CHECK: call <4 x i32> @llvm.genx.lsc.xatomic.stateless.v4i32.v4i1.v4i64(<4 x i1> {{[^)]+}}, i8 12, i8 1, i8 3, i16 1, i32 0, i8 3, i8 1, i8 1, i8 0, <4 x i64> {{[^)]+}}, <4 x i32> {{[^)]+}}, <4 x i32> undef, i32 0, <4 x i32> undef)
    auto res_atomic_4 = atomic_update<atomic_op::add, int, VL>(
        ptr, offsets_view, add, pred, props_a);

    // CHECK: call <4 x i32> @llvm.genx.lsc.xatomic.stateless.v4i32.v4i1.v4i64(<4 x i1> {{[^)]+}}, i8 12, i8 1, i8 3, i16 1, i32 0, i8 3, i8 1, i8 1, i8 0, <4 x i64> {{[^)]+}}, <4 x i32> {{[^)]+}}, <4 x i32> undef, i32 0, <4 x i32> undef)
    auto res_atomic_5 =
        atomic_update<atomic_op::add, int, VL>(ptr, offsets_view, add, props_a);

    // CHECK: call <4 x i32> @llvm.genx.lsc.xatomic.stateless.v4i32.v4i1.v4i64(<4 x i1> {{[^)]+}}, i8 12, i8 1, i8 3, i16 1, i32 0, i8 3, i8 1, i8 1, i8 0, <4 x i64> {{[^)]+}}, <4 x i32> {{[^)]+}}, <4 x i32> undef, i32 0, <4 x i32> undef)
    auto res_atomic_6 = atomic_update<atomic_op::add, int, VL>(
        ptr, offsets_view, add_view, pred, props_a);

    // CHECK: call <4 x i32> @llvm.genx.lsc.xatomic.stateless.v4i32.v4i1.v4i64(<4 x i1> {{[^)]+}}, i8 12, i8 1, i8 3, i16 1, i32 0, i8 3, i8 1, i8 1, i8 0, <4 x i64> {{[^)]+}}, <4 x i32> {{[^)]+}}, <4 x i32> undef, i32 0, <4 x i32> undef)
    auto res_atomic_7 = atomic_update<atomic_op::add, int, VL>(
        ptr, offsets_view, add_view, props_a);

    // atomic_update without cache hints:
    // CHECK: call <4 x i32> @llvm.genx.svm.atomic.add.v4i32.v4i1.v4i64(<4 x i1> {{[^)]+}}, <4 x i64> {{[^)]+}}, <4 x i32> undef)
    auto res_atomic_8 =
        atomic_update<atomic_op::add, int>(ptr, offsets, add, pred);

    // Accessors

    // CHECK-STATEFUL-COUNT-8:  call <4 x i32> @llvm.genx.lsc.xatomic.bti.v4i32.v4i1.v4i32(<4 x i1> {{[^)]+}}, i8 12, i8 1, i8 3, i16 1, i32 0, i8 3, i8 1, i8 1, i8 0, <4 x i32> {{[^)]+}}, <4 x i32> {{[^)]+}}, <4 x i32> undef, i32 {{[^)]+}}, <4 x i32> undef)
    // CHECK-STATELESS-COUNT-8: call <4 x i32> @llvm.genx.lsc.xatomic.stateless.v4i32.v4i1.v4i64(<4 x i1> {{[^)]+}}, i8 12, i8 1, i8 3, i16 1, i32 0, i8 3, i8 1, i8 1, i8 0, <4 x i64> {{[^)]+}}, <4 x i32> {{[^)]+}}, <4 x i32> undef, i32 0, <4 x i32> undef)
    auto res_atomic_9 =
        atomic_update<atomic_op::add, int>(acc, offsets, add, pred, props_a);

    auto res_atomic_10 =
        atomic_update<atomic_op::add, int>(acc, offsets, add, props_a);

    auto res_atomic_11 = atomic_update<atomic_op::add, int, VL>(
        acc, offsets, add_view, pred, props_a);

    auto res_atomic_12 =
        atomic_update<atomic_op::add, int, VL>(acc, offsets, add_view, props_a);

    auto res_atomic_13 = atomic_update<atomic_op::add, int, VL>(
        acc, offsets_view, add, pred, props_a);

    auto res_atomic_14 =
        atomic_update<atomic_op::add, int, VL>(acc, offsets_view, add, props_a);

    auto res_atomic_15 = atomic_update<atomic_op::add, int, VL>(
        acc, offsets_view, add_view, pred, props_a);

    auto res_atomic_16 = atomic_update<atomic_op::add, int, VL>(
        acc, offsets_view, add_view, props_a);

    // atomic_update without cache hints:
    // CHECK-STATEFUL:  call <4 x i32> @llvm.genx.dword.atomic.sub.v4i32.v4i1.v4i32(<4 x i1> {{[^)]+}}, i32 {{[^)]+}}, <4 x i32> {{[^)]+}}, <4 x i32> {{[^)]+}}, <4 x i32> undef)
    // CHECK-STATELESS: call <4 x i32> @llvm.genx.svm.atomic.sub.v4i32.v4i1.v4i64(<4 x i1> {{[^)]+}}, <4 x i64> {{[^)]+}}, <4 x i32> {{[^)]+}}, <4 x i32> undef)
    auto res_atomic_17 =
        atomic_update<atomic_op::sub, int>(acc, offsets, add, pred);
  }

  // Test atomic update with two operands.
  {
    // USM

    // CHECK: call <4 x i32> @llvm.genx.lsc.xatomic.stateless.v4i32.v4i1.v4i64(<4 x i1> {{[^)]+}}, i8 18, i8 1, i8 3, i16 1, i32 0, i8 3, i8 1, i8 1, i8 0, <4 x i64> {{[^)]+}}, <4 x i32> {{[^)]+}}, <4 x i32> {{[^)]+}}, i32 0, <4 x i32> undef)
    auto res_atomic_1 = atomic_update<atomic_op::cmpxchg, int>(
        ptr, offsets, swap, compare, pred, props_a);

    // CHECK: call <4 x i32> @llvm.genx.lsc.xatomic.stateless.v4i32.v4i1.v4i64(<4 x i1> {{[^)]+}}, i8 18, i8 1, i8 3, i16 1, i32 0, i8 3, i8 1, i8 1, i8 0, <4 x i64> {{[^)]+}}, <4 x i32> {{[^)]+}}, <4 x i32> {{[^)]+}}, i32 0, <4 x i32> undef)
    auto res_atomic_2 = atomic_update<atomic_op::cmpxchg, int>(
        ptr, offsets, swap, compare, props_a);

    // CHECK: call <4 x i32> @llvm.genx.lsc.xatomic.stateless.v4i32.v4i1.v4i64(<4 x i1> {{[^)]+}}, i8 18, i8 1, i8 3, i16 1, i32 0, i8 3, i8 1, i8 1, i8 0, <4 x i64> {{[^)]+}}, <4 x i32> {{[^)]+}}, <4 x i32> {{[^)]+}}, i32 0, <4 x i32> undef)
    auto res_atomic_3 = atomic_update<atomic_op::cmpxchg, int, VL>(
        ptr, offsets, swap, compare_view, pred, props_a);

    // CHECK: call <4 x i32> @llvm.genx.lsc.xatomic.stateless.v4i32.v4i1.v4i64(<4 x i1> {{[^)]+}}, i8 18, i8 1, i8 3, i16 1, i32 0, i8 3, i8 1, i8 1, i8 0, <4 x i64> {{[^)]+}}, <4 x i32> {{[^)]+}}, <4 x i32> {{[^)]+}}, i32 0, <4 x i32> undef)
    auto res_atomic_4 = atomic_update<atomic_op::cmpxchg, int, VL>(
        ptr, offsets, swap, compare_view, props_a);

    // CHECK: call <4 x i32> @llvm.genx.lsc.xatomic.stateless.v4i32.v4i1.v4i64(<4 x i1> {{[^)]+}}, i8 18, i8 1, i8 3, i16 1, i32 0, i8 3, i8 1, i8 1, i8 0, <4 x i64> {{[^)]+}}, <4 x i32> {{[^)]+}}, <4 x i32> {{[^)]+}}, i32 0, <4 x i32> undef)
    auto res_atomic_5 = atomic_update<atomic_op::cmpxchg, int, VL>(
        ptr, offsets, swap_view, compare, pred, props_a);

    // CHECK: call <4 x i32> @llvm.genx.lsc.xatomic.stateless.v4i32.v4i1.v4i64(<4 x i1> {{[^)]+}}, i8 18, i8 1, i8 3, i16 1, i32 0, i8 3, i8 1, i8 1, i8 0, <4 x i64> {{[^)]+}}, <4 x i32> {{[^)]+}}, <4 x i32> {{[^)]+}}, i32 0, <4 x i32> undef)
    auto res_atomic_6 = atomic_update<atomic_op::cmpxchg, int, VL>(
        ptr, offsets, swap_view, compare, props_a);

    // CHECK: call <4 x i32> @llvm.genx.lsc.xatomic.stateless.v4i32.v4i1.v4i64(<4 x i1> {{[^)]+}}, i8 18, i8 1, i8 3, i16 1, i32 0, i8 3, i8 1, i8 1, i8 0, <4 x i64> {{[^)]+}}, <4 x i32> {{[^)]+}}, <4 x i32> {{[^)]+}}, i32 0, <4 x i32> undef)
    auto res_atomic_7 = atomic_update<atomic_op::cmpxchg, int, VL>(
        ptr, offsets, swap_view, compare_view, pred, props_a);

    // CHECK: call <4 x i32> @llvm.genx.lsc.xatomic.stateless.v4i32.v4i1.v4i64(<4 x i1> {{[^)]+}}, i8 18, i8 1, i8 3, i16 1, i32 0, i8 3, i8 1, i8 1, i8 0, <4 x i64> {{[^)]+}}, <4 x i32> {{[^)]+}}, <4 x i32> {{[^)]+}}, i32 0, <4 x i32> undef)
    auto res_atomic_8 = atomic_update<atomic_op::cmpxchg, int, VL>(
        ptr, offsets, swap_view, compare_view, props_a);

    // CHECK: call <4 x i32> @llvm.genx.lsc.xatomic.stateless.v4i32.v4i1.v4i64(<4 x i1> {{[^)]+}}, i8 18, i8 1, i8 3, i16 1, i32 0, i8 3, i8 1, i8 1, i8 0, <4 x i64> {{[^)]+}}, <4 x i32> {{[^)]+}}, <4 x i32> {{[^)]+}}, i32 0, <4 x i32> undef)
    auto res_atomic_9 = atomic_update<atomic_op::cmpxchg, int>(
        ptr, offsets_view, swap, compare, pred, props_a);

    // CHECK: call <4 x i32> @llvm.genx.lsc.xatomic.stateless.v4i32.v4i1.v4i64(<4 x i1> {{[^)]+}}, i8 18, i8 1, i8 3, i16 1, i32 0, i8 3, i8 1, i8 1, i8 0, <4 x i64> {{[^)]+}}, <4 x i32> {{[^)]+}}, <4 x i32> {{[^)]+}}, i32 0, <4 x i32> undef)
    auto res_atomic_10 = atomic_update<atomic_op::cmpxchg, int>(
        ptr, offsets_view, swap, compare, props_a);

    // CHECK: call <4 x i32> @llvm.genx.lsc.xatomic.stateless.v4i32.v4i1.v4i64(<4 x i1> {{[^)]+}}, i8 18, i8 1, i8 3, i16 1, i32 0, i8 3, i8 1, i8 1, i8 0, <4 x i64> {{[^)]+}}, <4 x i32> {{[^)]+}}, <4 x i32> {{[^)]+}}, i32 0, <4 x i32> undef)
    auto res_atomic_11 = atomic_update<atomic_op::cmpxchg, int, VL>(
        ptr, offsets_view, swap, compare_view, pred, props_a);

    // CHECK: call <4 x i32> @llvm.genx.lsc.xatomic.stateless.v4i32.v4i1.v4i64(<4 x i1> {{[^)]+}}, i8 18, i8 1, i8 3, i16 1, i32 0, i8 3, i8 1, i8 1, i8 0, <4 x i64> {{[^)]+}}, <4 x i32> {{[^)]+}}, <4 x i32> {{[^)]+}}, i32 0, <4 x i32> undef)
    auto res_atomic_12 = atomic_update<atomic_op::cmpxchg, int, VL>(
        ptr, offsets_view, swap, compare_view, props_a);

    // CHECK: call <4 x i32> @llvm.genx.lsc.xatomic.stateless.v4i32.v4i1.v4i64(<4 x i1> {{[^)]+}}, i8 18, i8 1, i8 3, i16 1, i32 0, i8 3, i8 1, i8 1, i8 0, <4 x i64> {{[^)]+}}, <4 x i32> {{[^)]+}}, <4 x i32> {{[^)]+}}, i32 0, <4 x i32> undef)
    auto res_atomic_13 = atomic_update<atomic_op::cmpxchg, int, VL>(
        ptr, offsets_view, swap_view, compare, pred, props_a);

    // CHECK: call <4 x i32> @llvm.genx.lsc.xatomic.stateless.v4i32.v4i1.v4i64(<4 x i1> {{[^)]+}}, i8 18, i8 1, i8 3, i16 1, i32 0, i8 3, i8 1, i8 1, i8 0, <4 x i64> {{[^)]+}}, <4 x i32> {{[^)]+}}, <4 x i32> {{[^)]+}}, i32 0, <4 x i32> undef)
    auto res_atomic_14 = atomic_update<atomic_op::cmpxchg, int, VL>(
        ptr, offsets_view, swap_view, compare, props_a);

    // CHECK: call <4 x i32> @llvm.genx.lsc.xatomic.stateless.v4i32.v4i1.v4i64(<4 x i1> {{[^)]+}}, i8 18, i8 1, i8 3, i16 1, i32 0, i8 3, i8 1, i8 1, i8 0, <4 x i64> {{[^)]+}}, <4 x i32> {{[^)]+}}, <4 x i32> {{[^)]+}}, i32 0, <4 x i32> undef)
    auto res_atomic_15 = atomic_update<atomic_op::cmpxchg, int, VL>(
        ptr, offsets_view, swap_view, compare_view, pred, props_a);

    // CHECK: call <4 x i32> @llvm.genx.lsc.xatomic.stateless.v4i32.v4i1.v4i64(<4 x i1> {{[^)]+}}, i8 18, i8 1, i8 3, i16 1, i32 0, i8 3, i8 1, i8 1, i8 0, <4 x i64> {{[^)]+}}, <4 x i32> {{[^)]+}}, <4 x i32> {{[^)]+}}, i32 0, <4 x i32> undef)
    auto res_atomic_16 = atomic_update<atomic_op::cmpxchg, int, VL>(
        ptr, offsets_view, swap_view, compare_view, props_a);

    {
      constexpr int VL = 8;
      simd<uint32_t, VL> offsets = simd<uint32_t, VL>(1) * sizeof(int);
      simd<float, VL> swap = simd<float, VL>(1) * sizeof(int);
      auto compare = swap * 2;
      auto pred = simd_mask<VL>(1);
      // Do not pass the properties.
      // CHECK: call <8 x i32> @llvm.genx.lsc.xatomic.stateless.v8i32.v8i1.v8i64(<8 x i1> {{[^)]+}}, i8 23, i8 0, i8 0, i16 1, i32 0, i8 3, i8 1, i8 1, i8 0, <8 x i64> {{[^)]+}}, <8 x i32> {{[^)]+}}, <8 x i32> {{[^)]+}}, i32 0, <8 x i32> undef)
      auto atomic_res0 = atomic_update<atomic_op::fcmpxchg, float, VL>(
          ptrf, offsets, swap, compare, pred);
      // Now with cache hints.
      // CHECK: call <8 x i32> @llvm.genx.lsc.xatomic.stateless.v8i32.v8i1.v8i64(<8 x i1> {{[^)]+}}, i8 23, i8 1, i8 3, i16 1, i32 0, i8 3, i8 1, i8 1, i8 0, <8 x i64> {{[^)]+}}, <8 x i32> {{[^)]+}}, <8 x i32> {{[^)]+}}, i32 0, <8 x i32> undef)
      auto atomic_res1 = atomic_update<atomic_op::fcmpxchg, float, VL>(
          ptrf, offsets, swap, compare, pred, props_a);
    }

    // atomic_update without cache hints
    // CHECK: call <4 x i32> @llvm.genx.svm.atomic.cmpxchg.v4i32.v4i1.v4i64(<4 x i1> {{[^)]+}}, <4 x i64> {{[^)]+}}, <4 x i32> undef)
    auto res_atomic_100 = atomic_update<atomic_op::cmpxchg, int, VL>(
        ptr, offsets, swap, compare, pred);

    // Accessors

    // CHECK-STATEFUL-COUNT-16:  call <4 x i32> @llvm.genx.lsc.xatomic.bti.v4i32.v4i1.v4i32(<4 x i1> {{[^)]+}}, i8 18, i8 1, i8 3, i16 1, i32 0, i8 3, i8 1, i8 1, i8 0, <4 x i32> {{[^)]+}}, <4 x i32> {{[^)]+}}, <4 x i32> {{[^)]+}}, i32 {{[^)]+}}, <4 x i32> undef)
    // CHECK-STATELESS-COUNT-16: call <4 x i32> @llvm.genx.lsc.xatomic.stateless.v4i32.v4i1.v4i64(<4 x i1> {{[^)]+}}, i8 18, i8 1, i8 3, i16 1, i32 0, i8 3, i8 1, i8 1, i8 0, <4 x i64> {{[^)]+}}, <4 x i32> {{[^)]+}}, <4 x i32> {{[^)]+}}, i32 0, <4 x i32> undef)
    auto res_atomic_17 = atomic_update<atomic_op::cmpxchg>(
        acc, offsets, swap, compare, pred, props_a);

    auto res_atomic_18 =
        atomic_update<atomic_op::cmpxchg>(acc, offsets, swap, compare, props_a);

    auto res_atomic_19 = atomic_update<atomic_op::cmpxchg, int, VL>(
        acc, offsets, swap, compare_view, pred, props_a);

    auto res_atomic_20 = atomic_update<atomic_op::cmpxchg, int, VL>(
        acc, offsets, swap, compare_view, props_a);

    auto res_atomic_21 = atomic_update<atomic_op::cmpxchg, int, VL>(
        acc, offsets, swap_view, compare, pred, props_a);

    auto res_atomic_22 = atomic_update<atomic_op::cmpxchg, int, VL>(
        acc, offsets, swap_view, compare, props_a);

    auto res_atomic_23 = atomic_update<atomic_op::cmpxchg, int, VL>(
        acc, offsets, swap_view, compare_view, pred, props_a);

    auto res_atomic_24 = atomic_update<atomic_op::cmpxchg, int, VL>(
        acc, offsets, swap_view, compare_view, props_a);

    auto res_atomic_25 = atomic_update<atomic_op::cmpxchg, int, VL>(
        acc, offsets_view, swap, compare, pred, props_a);

    auto res_atomic_26 = atomic_update<atomic_op::cmpxchg, int, VL>(
        acc, offsets_view, swap, compare, props_a);

    auto res_atomic_27 = atomic_update<atomic_op::cmpxchg, int, VL>(
        acc, offsets_view, swap, compare_view, pred, props_a);

    auto res_atomic_28 = atomic_update<atomic_op::cmpxchg, int, VL>(
        acc, offsets_view, swap, compare_view, props_a);

    auto res_atomic_29 = atomic_update<atomic_op::cmpxchg, int, VL>(
        acc, offsets_view, swap_view, compare, pred, props_a);

    auto res_atomic_30 = atomic_update<atomic_op::cmpxchg, int, VL>(
        acc, offsets_view, swap_view, compare, props_a);

    auto res_atomic_31 = atomic_update<atomic_op::cmpxchg, int, VL>(
        acc, offsets_view, swap_view, compare_view, pred, props_a);

    auto res_atomic_32 = atomic_update<atomic_op::cmpxchg, int, VL>(
        acc, offsets_view, swap_view, compare_view, props_a);

    {
      constexpr int VL = 8;
      simd<uint32_t, VL> offsets = simd<uint32_t, VL>(1) * sizeof(int);
      simd<float, VL> swap = simd<float, VL>(1) * sizeof(int);
      auto compare = swap * 2;
      auto pred = simd_mask<VL>(1);
      // Do not pass the properties.
      // CHECK-STATEFUL:  call <8 x i32> @llvm.genx.lsc.xatomic.bti.v8i32.v8i1.v8i32(<8 x i1> {{[^)]+}}, i8 23, i8 0, i8 0, i16 1, i32 0, i8 3, i8 1, i8 1, i8 0, <8 x i32> {{[^)]+}}, <8 x i32> {{[^)]+}} <8 x i32> {{[^)]+}}, i32 {{[^)]+}}, <8 x i32> undef)
      // CHECK-STATELESS: call <8 x i32> @llvm.genx.lsc.xatomic.stateless.v8i32.v8i1.v8i64(<8 x i1> {{[^)]+}}, i8 23, i8 0, i8 0, i16 1, i32 0, i8 3, i8 1, i8 1, i8 0, <8 x i64> {{[^)]+}}, <8 x i32> {{[^)]+}}, <8 x i32> {{[^)]+}}, i32 0, <8 x i32> undef)
      auto atomic_res0 = atomic_update<atomic_op::fcmpxchg, float, VL>(
          acc, offsets, swap, compare, pred);
      // Now with cache hints.
      // CHECK-STATEFUL:  call <8 x i32> @llvm.genx.lsc.xatomic.bti.v8i32.v8i1.v8i32(<8 x i1> {{[^)]+}}, i8 23, i8 1, i8 3, i16 1, i32 0, i8 3, i8 1, i8 1, i8 0, <8 x i32> {{[^)]+}}, <8 x i32> {{[^)]+}} <8 x i32> {{[^)]+}}, i32 {{[^)]+}}, <8 x i32> undef)
      // CHECK-STATELESS: call <8 x i32> @llvm.genx.lsc.xatomic.stateless.v8i32.v8i1.v8i64(<8 x i1> {{[^)]+}}, i8 23, i8 1, i8 3, i16 1, i32 0, i8 3, i8 1, i8 1, i8 0, <8 x i64> {{[^)]+}}, <8 x i32> {{[^)]+}}, <8 x i32> {{[^)]+}}, i32 0, <8 x i32> undef)
      auto atomic_res1 = atomic_update<atomic_op::fcmpxchg, float, VL>(
          acc, offsets, swap, compare, pred, props_a);
    }

    // atomic_update without cache hints
    // CHECK-STATEFUL:  call <4 x i32> @llvm.genx.dword.atomic.cmpxchg.v4i32.v4i1(<4 x i1> {{[^)]+}}, i32 {{[^)]+}}, <4 x i32> {{[^)]+}}, <4 x i32> {{[^)]+}}, <4 x i32> {{[^)]+}}, <4 x i32> undef)
    // CHECK-STATELESS: call <4 x i32> @llvm.genx.svm.atomic.cmpxchg.v4i32.v4i1.v4i64(<4 x i1> {{[^)]+}}, <4 x i64> {{[^)]+}}, <4 x i32> {{[^)]+}}, <4 x i32> {{[^)]+}}, <4 x i32> undef)
    auto res_atomic_33 = atomic_update<atomic_op::cmpxchg, int, VL>(
        acc, offsets, swap, compare, pred);
  }

  // Test slm_atomic_update without operands.
  {
    // CHECK-COUNT-4: call <4 x i32> @llvm.genx.dword.atomic.dec.v4i32.v4i1(<4 x i1> {{[^)]+}}, i32 {{[^)]+}}, <4 x i32> {{[^)]+}}, <4 x i32> undef)
    {
      auto res_slm_atomic_0 =
          slm_atomic_update<atomic_op::dec, int>(offsets, pred);
      auto res_slm_atomic_1 = slm_atomic_update<atomic_op::dec, int>(offsets);
      auto res_slm_atomic_2 =
          slm_atomic_update<atomic_op::dec, int, VL>(offsets_view, pred);
      auto res_slm_atomic_3 =
          slm_atomic_update<atomic_op::dec, int, VL>(offsets_view);
    }

    // Expect DWORD for load.
    // CHECK: call <4 x i32> @llvm.genx.dword.atomic.or.v4i32.v4i1.v4i32(<4 x i1> {{[^)]+}}, i32 {{[^)]+}}, <4 x i32> {{[^)]+}}, <4 x i32> {{[^)]+}}, <4 x i32> undef)
    auto res_slm_atomic_4 =
        slm_atomic_update<atomic_op::load, int>(offsets, pred);

    // Expect LSC for short.
    {
      constexpr int VL = 8;
      simd<uint32_t, VL> offsets = simd<uint32_t, VL>(1) * sizeof(int16_t);
      auto pred = simd_mask<VL>(1);

      // CHECK: call <8 x i32> @llvm.genx.lsc.xatomic.slm.v8i32.v8i1.v8i32(<8 x i1> {{[^)]+}}, i8 10, i8 0, i8 0, i16 1, i32 0, i8 6, i8 1, i8 1, i8 0, <8 x i32> {{[^)]+}}, <8 x i32> {{[^)]+}}, <8 x i32> undef, i32 0, <8 x i32> undef)
      auto res_slm_atomic_0 =
          slm_atomic_update<atomic_op::load, int16_t>(offsets, pred);
    }
  }

  // Test slm_atomic_update with one operand.
  {
    // CHECK-COUNT-8: call <4 x i32> @llvm.genx.dword.atomic.add.v4i32.v4i1.v4i32(<4 x i1> {{[^)]+}}, i32 {{[^)]+}}, <4 x i32> {{[^)]+}}, <4 x i32> {{[^)]+}}, <4 x i32> undef)
    {
      auto res_slm_atomic_1 =
          slm_atomic_update<atomic_op::add>(offsets, add, pred);
      auto res_slm_atomic_2 = slm_atomic_update<atomic_op::add>(offsets, add);
      auto res_slm_atomic_3 =
          slm_atomic_update<atomic_op::add, int, VL>(offsets, add_view, pred);
      auto res_slm_atomic_4 =
          slm_atomic_update<atomic_op::add, int, VL>(offsets, add_view);
      auto res_slm_atomic_5 =
          slm_atomic_update<atomic_op::add, int, VL>(offsets_view, add, pred);
      auto res_slm_atomic_6 =
          slm_atomic_update<atomic_op::add, int, VL>(offsets_view, add);
      auto res_slm_atomic_7 = slm_atomic_update<atomic_op::add, int, VL>(
          offsets_view, add_view, pred);
      auto res_slm_atomic_8 =
          slm_atomic_update<atomic_op::add, int, VL>(offsets_view, add_view);
    }

    // Expect LSC for short.
    {
      constexpr int VL = 16;
      simd<uint32_t, VL> offsets = simd<uint32_t, VL>(1) * sizeof(int16_t);
      auto pred = simd_mask<VL>(1);
      simd<int16_t, VL> add = simd<int16_t, VL>(1) * sizeof(int);

      // CHECK: call <16 x i32> @llvm.genx.lsc.xatomic.slm.v16i32.v16i1.v16i32(<16 x i1> {{[^)]+}}, i8 12, i8 0, i8 0, i16 1, i32 0, i8 6, i8 1, i8 1, i8 0, <16 x i32> {{[^)]+}}, <16 x i32> {{[^)]+}}, <16 x i32> undef, i32 0, <16 x i32> undef)
      auto res_slm_atomic_0 =
          slm_atomic_update<atomic_op::add, int16_t>(offsets, add, pred);
    }
    // Expect DWORD for fmin.
    {
      constexpr int VL = 16;
      simd<uint32_t, VL> offsets = simd<uint32_t, VL>(1) * sizeof(float);
      auto pred = simd_mask<VL>(1);
      simd<float, VL> min = simd<float, VL>(1) * sizeof(int);

      // CHECK: call <16 x float> @llvm.genx.dword.atomic.fmin.v16f32.v16i1.v16i32(<16 x i1> {{[^)]+}}, i32 {{[^)]+}}, <16 x i32> {{[^)]+}}, <16 x float> {{[^)]+}}, <16 x float> undef)
      auto res_slm_atomic_0 =
          slm_atomic_update<atomic_op::fmin, float>(offsets, min, pred);
    }
    // Expect LSC for half.
    {
      constexpr int VL = 16;
      simd<uint32_t, VL> offsets = simd<uint32_t, VL>(1) * sizeof(sycl::half);
      auto pred = simd_mask<VL>(1);
      simd<sycl::half, VL> min = simd<sycl::half, VL>(1) * sizeof(int);

      // CHECK: call <16 x i32> @llvm.genx.lsc.xatomic.slm.v16i32.v16i1.v16i32(<16 x i1> {{[^)]+}}, i8 21, i8 0, i8 0, i16 1, i32 0, i8 6, i8 1, i8 1, i8 0, <16 x i32> {{[^)]+}}, <16 x i32> {{[^)]+}}, <16 x i32> undef, i32 0, <16 x i32> undef)
      auto res_slm_atomic_0 =
          slm_atomic_update<atomic_op::fmin, sycl::half>(offsets, min, pred);
    }
  }

  // Test slm_atomic_update with two operands.
  {
    // CHECK-COUNT-16: call <4 x i32> @llvm.genx.dword.atomic.cmpxchg.v4i32.v4i1(<4 x i1> {{[^)]+}}, i32 {{[^)]+}}, <4 x i32> {{[^)]+}}, <4 x i32> {{[^)]+}}, <4 x i32> {{[^)]+}}, <4 x i32> undef)
    auto res_atomic_1 =
        slm_atomic_update<atomic_op::cmpxchg>(offsets, swap, compare, pred);
    auto res_atomic_2 =
        slm_atomic_update<atomic_op::cmpxchg>(offsets, swap, compare);

    auto res_atomic_3 = slm_atomic_update<atomic_op::cmpxchg, int, VL>(
        offsets, swap, compare_view, pred);
    auto res_atomic_4 = slm_atomic_update<atomic_op::cmpxchg, int, VL>(
        offsets, swap, compare_view);

    auto res_atomic_5 = slm_atomic_update<atomic_op::cmpxchg, int, VL>(
        offsets, swap_view, compare, pred);
    auto res_atomic_6 = slm_atomic_update<atomic_op::cmpxchg, int, VL>(
        offsets, swap_view, compare);

    auto res_atomic_7 = slm_atomic_update<atomic_op::cmpxchg, int, VL>(
        offsets, swap_view, compare_view, pred);
    auto res_atomic_8 = slm_atomic_update<atomic_op::cmpxchg, int, VL>(
        offsets, swap_view, compare_view);

    auto res_atomic_9 = slm_atomic_update<atomic_op::cmpxchg, int, VL>(
        offsets_view, swap, compare, pred);
    auto res_atomic_10 = slm_atomic_update<atomic_op::cmpxchg, int, VL>(
        offsets_view, swap, compare);

    auto res_atomic_11 = slm_atomic_update<atomic_op::cmpxchg, int, VL>(
        offsets_view, swap, compare_view, pred);
    auto res_atomic_12 = slm_atomic_update<atomic_op::cmpxchg, int, VL>(
        offsets_view, swap, compare_view);

    auto res_atomic_13 = slm_atomic_update<atomic_op::cmpxchg, int, VL>(
        offsets_view, swap_view, compare, pred);
    auto res_atomic_14 = slm_atomic_update<atomic_op::cmpxchg, int, VL>(
        offsets_view, swap_view, compare);

    auto res_atomic_15 = slm_atomic_update<atomic_op::cmpxchg, int, VL>(
        offsets_view, swap_view, compare_view, pred);
    auto res_atomic_16 = slm_atomic_update<atomic_op::cmpxchg, int, VL>(
        offsets_view, swap_view, compare_view);

    // Expect LSC for int64_t.
    {
      constexpr int VL = 16;
      simd<uint32_t, VL> offsets = simd<uint32_t, VL>(1) * sizeof(int64_t);
      auto compare = simd<int64_t, VL>(VL, 1);
      auto swap = compare * 2;
      auto pred = simd_mask<VL>(1);

      // CHECK: call <16 x i64> @llvm.genx.lsc.xatomic.slm.v16i64.v16i1.v16i32(<16 x i1> {{[^)]+}}, i8 18, i8 0, i8 0, i16 1, i32 0, i8 4, i8 1, i8 1, i8 0, <16 x i32> {{[^)]+}}, <16 x i64> {{[^)]+}}, <16 x i64> {{[^)]+}}, i32 0, <16 x i64> undef)
      auto res_slm_atomic_0 = slm_atomic_update<atomic_op::cmpxchg, int64_t>(
          offsets, swap, compare, pred);
    }
  }

  // Test with local accessor.
  // Zero operand atomic.
  // CHECK-COUNT-4: call <4 x i32> @llvm.genx.dword.atomic.inc.v4i32.v4i1(<4 x i1> {{[^)]+}}, i32 {{[^)]+}}, <4 x i32> {{[^)]+}}, <4 x i32> undef)
  {
    auto res_slm_atomic_1 =
        atomic_update<atomic_op::inc, int>(local_acc, offsets, pred);
    auto res_slm_atomic_2 =
        atomic_update<atomic_op::inc, int, VL>(local_acc, offsets);
    auto res_slm_atomic_3 =
        atomic_update<atomic_op::inc, int, VL>(local_acc, offsets_view, pred);
    auto res_slm_atomic_4 =
        atomic_update<atomic_op::inc, int, VL>(local_acc, offsets_view);
  }
  // One operand atomic.
  {
    // CHECK-COUNT-8: call <4 x i32> @llvm.genx.dword.atomic.add.v4i32.v4i1.v4i32(<4 x i1> {{[^)]+}}, i32 {{[^)]+}}, <4 x i32> {{[^)]+}}, <4 x i32> {{[^)]+}}, <4 x i32> undef)
    auto res_slm_atomic_1 =
        atomic_update<atomic_op::add>(local_acc, offsets, add, pred);
    auto res_slm_atomic_2 =
        atomic_update<atomic_op::add>(local_acc, offsets, add);
    auto res_slm_atomic_3 = atomic_update<atomic_op::add, int, VL>(
        local_acc, offsets, add_view, pred);
    auto res_slm_atomic_4 =
        atomic_update<atomic_op::add, int, VL>(local_acc, offsets, add_view);
    auto res_slm_atomic_5 = atomic_update<atomic_op::add, int, VL>(
        local_acc, offsets_view, add, pred);
    auto res_slm_atomic_6 =
        atomic_update<atomic_op::add, int, VL>(local_acc, offsets_view, add);
    auto res_slm_atomic_7 = atomic_update<atomic_op::add, int, VL>(
        local_acc, offsets_view, add_view, pred);
    auto res_slm_atomic_8 = atomic_update<atomic_op::add, int, VL>(
        local_acc, offsets_view, add_view);
  }
  // Two operand atomic.
  {
    // CHECK-COUNT-16: call <4 x i32> @llvm.genx.dword.atomic.cmpxchg.v4i32.v4i1(<4 x i1> {{[^)]+}}, i32 {{[^)]+}}, <4 x i32> {{[^)]+}}, <4 x i32> {{[^)]+}}, <4 x i32> {{[^)]+}}, <4 x i32> undef)
    auto res_slm_atomic_1 = atomic_update<atomic_op::cmpxchg>(
        local_acc, offsets, swap, compare, pred);
    auto res_slm_atomic_2 =
        atomic_update<atomic_op::cmpxchg>(local_acc, offsets, swap, compare);
    auto res_slm_atomic_3 = atomic_update<atomic_op::cmpxchg, int, VL>(
        local_acc, offsets, swap, compare_view, pred);
    auto res_slm_atomic_4 = atomic_update<atomic_op::cmpxchg, int, VL>(
        local_acc, offsets, swap, compare_view);
    auto res_slm_atomic_5 = atomic_update<atomic_op::cmpxchg, int, VL>(
        local_acc, offsets, swap_view, compare, pred);
    auto res_slm_atomic_6 = atomic_update<atomic_op::cmpxchg, int, VL>(
        local_acc, offsets, swap_view, compare);
    auto res_slm_atomic_7 = atomic_update<atomic_op::cmpxchg, int, VL>(
        local_acc, offsets, swap_view, compare_view, pred);
    auto res_slm_atomic_8 = atomic_update<atomic_op::cmpxchg, int, VL>(
        local_acc, offsets, swap_view, compare_view);
    auto res_slm_atomic_9 = atomic_update<atomic_op::cmpxchg, int, VL>(
        local_acc, offsets_view, swap, compare, pred);
    auto res_slm_atomic_10 = atomic_update<atomic_op::cmpxchg, int, VL>(
        local_acc, offsets_view, swap, compare);
    auto res_slm_atomic_11 = atomic_update<atomic_op::cmpxchg, int, VL>(
        local_acc, offsets_view, swap, compare_view, pred);
    auto res_slm_atomic_12 = atomic_update<atomic_op::cmpxchg, int, VL>(
        local_acc, offsets_view, swap, compare_view);
    auto res_slm_atomic_13 = atomic_update<atomic_op::cmpxchg, int, VL>(
        local_acc, offsets_view, swap_view, compare, pred);
    auto res_slm_atomic_14 = atomic_update<atomic_op::cmpxchg, int, VL>(
        local_acc, offsets_view, swap_view, compare);
    auto res_slm_atomic_15 = atomic_update<atomic_op::cmpxchg, int, VL>(
        local_acc, offsets_view, swap_view, compare_view, pred);
    auto res_slm_atomic_16 = atomic_update<atomic_op::cmpxchg, int, VL>(
        local_acc, offsets_view, swap_view, compare_view);
  }
}

// CHECK-LABEL: define {{.*}} @_Z16test_block_store{{.*}}
SYCL_ESIMD_FUNCTION SYCL_EXTERNAL void
test_block_store(AccType &acc, LocalAccType &local_acc, float *ptrf,
                 int byte_offset32, size_t byte_offset64) {
  // Test USM block store
  constexpr int N = 4;
  properties store_props_a{cache_hint_L1<cache_hint::uncached>,
                           cache_hint_L2<cache_hint::uncached>, alignment<16>};

  properties store_props_b{alignment<16>};

  properties store_props_c{cache_hint_L1<cache_hint::write_back>,
                           cache_hint_L2<cache_hint::write_back>,
                           alignment<32>};

  properties store_props_d{alignment<8>};
  simd<float, N> vals = 1;
  simd<int, N> valsi = 1;
  int *ptri = reinterpret_cast<int *>(ptrf);
  simd_mask<1> mask = 1;
  auto view = vals.select<N, 1>();
  auto viewi = valsi.select<N, 1>();
  // CHECK: call void @llvm.genx.lsc.store.stateless.v1i1.v1i64.v4f32(<1 x i1> {{[^)]+}}, i8 4, i8 1, i8 1, i16 1, i32 0, i8 3, i8 4, i8 2, i8 0, <1 x i64> {{[^)]+}}, <4 x float> {{[^)]+}}, i32 0)
  block_store(ptrf, vals, store_props_a);

  // CHECK: call void @llvm.genx.lsc.store.stateless.v1i1.v1i64.v4i32(<1 x i1> {{[^)]+}}, i8 4, i8 1, i8 1, i16 1, i32 0, i8 3, i8 4, i8 2, i8 0, <1 x i64> {{[^)]+}}, <4 x i32> {{[^)]+}}, i32 0)
  block_store(ptri, byte_offset32, valsi, store_props_a);

  // CHECK: call void @llvm.genx.lsc.store.stateless.v1i1.v1i64.v4f32(<1 x i1> {{[^)]+}}, i8 4, i8 3, i8 3, i16 1, i32 0, i8 3, i8 4, i8 2, i8 0, <1 x i64> {{[^)]+}}, <4 x float> {{[^)]+}}, i32 0)
  block_store(ptrf, byte_offset64, vals, store_props_c);

  // CHECK: call void @llvm.genx.lsc.store.stateless.v1i1.v1i64.v4f32(<1 x i1> {{[^)]+}}, i8 4, i8 1, i8 1, i16 1, i32 0, i8 3, i8 4, i8 2, i8 0, <1 x i64> {{[^)]+}}, <4 x float> {{[^)]+}}, i32 0)
  block_store(ptrf, vals, mask, store_props_a);

  // CHECK: call void @llvm.genx.lsc.store.stateless.v1i1.v1i64.v4i32(<1 x i1> {{[^)]+}}, i8 4, i8 3, i8 3, i16 1, i32 0, i8 3, i8 4, i8 2, i8 0, <1 x i64> {{[^)]+}}, <4 x i32> {{[^)]+}}, i32 0)
  block_store(ptri, byte_offset64, valsi, mask, store_props_c);

  // Test SVM/legacy USM block store

  // CHECK: store <4 x float> {{[^)]+}}, ptr addrspace(4) {{[^)]+}}, align 16
  block_store(ptrf, vals, store_props_b);

  // CHECK: store <4 x float> {{[^)]+}}, ptr addrspace(4) {{[^)]+}}, align 8
  block_store(ptrf, vals, store_props_d);

  // CHECK: store <4 x float> {{[^)]+}}, ptr addrspace(4) {{[^)]+}}, align 16
  block_store(ptrf, byte_offset32, vals, store_props_b);

  // Test accessor block store

  // CHECK-STATEFUL:  call void @llvm.genx.lsc.store.bti.v1i1.v1i32.v4f32(<1 x i1> {{[^)]+}}, i8 4, i8 1, i8 1, i16 1, i32 0, i8 3, i8 4, i8 2, i8 0, <1 x i32> {{[^)]+}}, <4 x float> {{[^)]+}}, i32 {{[^)]+}})
  // CHECK-STATELESS: call void @llvm.genx.lsc.store.stateless.v1i1.v1i64.v4f32(<1 x i1> {{[^)]+}}, i8 4, i8 1, i8 1, i16 1, i32 0, i8 3, i8 4, i8 2, i8 0, <1 x i64> {{[^)]+}}, <4 x float> {{[^)]+}}, i32 0)
  block_store(acc, vals, store_props_a);

  // CHECK-STATEFUL:  call void @llvm.genx.lsc.store.bti.v1i1.v1i32.v4i32(<1 x i1> {{[^)]+}}, i8 4, i8 1, i8 1, i16 1, i32 0, i8 3, i8 4, i8 2, i8 0, <1 x i32> {{[^)]+}}, <4 x i32> {{[^)]+}}, i32 {{[^)]+}})
  // CHECK-STATELESS: call void @llvm.genx.lsc.store.stateless.v1i1.v1i64.v4i32(<1 x i1> {{[^)]+}}, i8 4, i8 1, i8 1, i16 1, i32 0, i8 3, i8 4, i8 2, i8 0, <1 x i64> {{[^)]+}}, <4 x i32> {{[^)]+}}, i32 0)
  block_store(acc, byte_offset32, valsi, store_props_a);

  // CHECK-STATEFUL:  call void @llvm.genx.lsc.store.bti.v1i1.v1i32.v4f32(<1 x i1> {{[^)]+}}, i8 4, i8 3, i8 3, i16 1, i32 0, i8 3, i8 4, i8 2, i8 0, <1 x i32> {{[^)]+}}, <4 x float> {{[^)]+}}, i32 {{[^)]+}})
  // CHECK-STATELESS: call void @llvm.genx.lsc.store.stateless.v1i1.v1i64.v4f32(<1 x i1> {{[^)]+}}, i8 4, i8 3, i8 3, i16 1, i32 0, i8 3, i8 4, i8 2, i8 0, <1 x i64> {{[^)]+}}, <4 x float> {{[^)]+}}, i32 0)
  block_store(acc, byte_offset64, vals, store_props_c);

  // CHECK-STATEFUL:  call void @llvm.genx.lsc.store.bti.v1i1.v1i32.v4f32(<1 x i1> {{[^)]+}}, i8 4, i8 1, i8 1, i16 1, i32 0, i8 3, i8 4, i8 2, i8 0, <1 x i32> {{[^)]+}}, <4 x float> {{[^)]+}}, i32 {{[^)]+}})
  // CHECK-STATELESS: call void @llvm.genx.lsc.store.stateless.v1i1.v1i64.v4f32(<1 x i1> {{[^)]+}}, i8 4, i8 1, i8 1, i16 1, i32 0, i8 3, i8 4, i8 2, i8 0, <1 x i64> {{[^)]+}}, <4 x float> {{[^)]+}}, i32 0)
  block_store(acc, vals, mask, store_props_a);

  // CHECK-STATEFUL:  call void @llvm.genx.lsc.store.bti.v1i1.v1i32.v4i32(<1 x i1> {{[^)]+}}, i8 4, i8 3, i8 3, i16 1, i32 0, i8 3, i8 4, i8 2, i8 0, <1 x i32> {{[^)]+}}, <4 x i32> {{[^)]+}}, i32 {{[^)]+}})
  // CHECK-STATELESS: call void @llvm.genx.lsc.store.stateless.v1i1.v1i64.v4i32(<1 x i1> {{[^)]+}}, i8 4, i8 3, i8 3, i16 1, i32 0, i8 3, i8 4, i8 2, i8 0, <1 x i64> {{[^)]+}}, <4 x i32> {{[^)]+}}, i32 0)
  block_store(acc, byte_offset64, valsi, mask, store_props_c);

  // Test accessor SVM/legacy block store

  // CHECK-STATEFUL:  call void @llvm.genx.oword.st.v4f32(i32 {{[^)]+}}, i32 {{[^)]+}}, <4 x float> {{[^)]+}})
  // CHECK-STATELESS: store <4 x float> {{[^)]+}}, ptr addrspace(4) {{[^)]+}}, align 16
  block_store(acc, vals, store_props_b);

  // CHECK-STATEFUL:  call void @llvm.genx.oword.st.v4i32(i32 {{[^)]+}}, i32 {{[^)]+}}, <4 x i32> {{[^)]+}})
  // CHECK-STATELESS: store <4 x i32> {{[^)]+}}, ptr addrspace(4) {{[^)]+}}, align 16
  block_store(acc, byte_offset32, valsi, store_props_b);

  // Now try SLM block_store() with and without cache hints that are ignored.

  // CHECK-COUNT-2: store <4 x float> {{[^)]+}}, ptr addrspace(3) {{[^)]+}}, align 16
  slm_block_store<float, N>(byte_offset32, vals, store_props_b);
  slm_block_store<float, N>(byte_offset32, view, store_props_b);

  // CHECK-COUNT-2: store <4 x float> {{[^)]+}}, ptr addrspace(3) {{[^)]+}}, align 16
  slm_block_store<float, N>(byte_offset32, vals, store_props_a);
  slm_block_store<float, N>(byte_offset32, view, store_props_a);

  // Now try SLM block_store() with a predicate.

  // CHECK-COUNT-2: call void @llvm.genx.lsc.store.slm.v1i1.v1i32.v4i32(<1 x i1> {{[^)]+}}, i8 4, i8 0, i8 0, i16 1, i32 0, i8 3, i8 4, i8 2, i8 0, <1 x i32> {{[^)]+}}, <4 x i32> {{[^)]+}}, i32 0)
  slm_block_store<int, N>(byte_offset32, valsi, mask, store_props_b);
  slm_block_store<int, N>(byte_offset32, viewi, mask, store_props_b);

  // Now try block_store() accepting local accessor.

  // CHECK-COUNT-2: store <4 x float> {{[^)]+}}, ptr addrspace(3) {{[^)]+}}, align 8
  block_store<float, N>(local_acc, vals, store_props_d);
  block_store<float, N>(local_acc, view, store_props_d);

  // CHECK-COUNT-2: store <4 x i32> {{[^)]+}}, ptr addrspace(3) {{[^)]+}}, align 8
  block_store<int, N>(local_acc, byte_offset32, valsi, store_props_d);
  block_store<int, N>(local_acc, byte_offset32, viewi, store_props_d);

  // CHECK-COUNT-2: call void @llvm.genx.lsc.store.slm.v1i1.v1i32.v4f32(<1 x i1> {{[^)]+}}, i8 4, i8 0, i8 0, i16 1, i32 0, i8 3, i8 4, i8 2, i8 0, <1 x i32> {{[^)]+}}, <4 x float> {{[^)]+}}, i32 0)
  block_store<float, N>(local_acc, vals, mask, store_props_a);
  block_store<float, N>(local_acc, view, mask, store_props_a);

  // CHECK-COUNT-2: call void @llvm.genx.lsc.store.slm.v1i1.v1i32.v4i32(<1 x i1> {{[^)]+}}, i8 4, i8 0, i8 0, i16 1, i32 0, i8 3, i8 4, i8 2, i8 0, <1 x i32> {{[^)]+}}, <4 x i32> {{[^)]+}}, i32 0)
  block_store<int, N>(local_acc, byte_offset32, valsi, mask, store_props_c);
  block_store<int, N>(local_acc, byte_offset32, viewi, mask, store_props_c);
}

// CHECK-LABEL: define {{.*}} @_Z19test_gather_scatter{{.*}}
SYCL_ESIMD_FUNCTION SYCL_EXTERNAL void
test_gather_scatter(AccType &acc, LocalAccType &local_acc, float *ptrf,
                    int byte_offset32, size_t byte_offset64) {
  properties props_cache_load{cache_hint_L1<cache_hint::uncached>,
                              cache_hint_L2<cache_hint::uncached>,
                              alignment<8>};

  properties props_align4{alignment<4>};
  properties props_align8{alignment<8>};
  properties props_align16{alignment<16>};

  int *ptri = reinterpret_cast<int *>(ptrf);

  simd<uint32_t, 32> ioffset_n32(byte_offset32, 8);
  simd<uint64_t, 32> loffset_n32(byte_offset64, 16);
  auto ioffset_n32_view = ioffset_n32.select<32, 1>();
  auto loffset_n32_view = loffset_n32.select<32, 1>();

  simd<uint32_t, 16> ioffset_n16(byte_offset32, 8);
  simd<uint64_t, 16> loffset_n16(byte_offset64, 16);
  auto ioffset_n16_view = ioffset_n16.select<16, 1>();
  auto loffset_n16_view = loffset_n16.select<16, 1>();

  simd_mask<32> mask_n32 = 1;
  simd_mask<16> mask_n16 = 1;

  simd<float, 32> usm;
  simd<float, 32> acc_res;
  simd<float, 32> pass_thru;
  auto pass_thru_view = pass_thru.select<32, 1>();

  auto usm_view = usm.select<32, 1>();

  // Test USM and ACC gather using this plan:
  // 1) gather(usm, offsets): offsets is simd or simd_view
  // 2) gather(usm, offsets, mask): offsets is simd or simd_view
  // 3) gather(usm, offsets, mask, pass_thru)
  // 4) gather(usm, ...): same as (1), (2), (3) above, but with VS > 1.
  // 5) gather(acc, offsets): offsets is simd or simd_view
  // 6) gather(acc, offsets, mask): offsets is simd or simd_view
  // 7) gather(acc, offsets, mask, pass_thru)
  // 8) gather(acc, ...): same as (5), (6), (7) above, but with VS > 1.
  // 9) gather(lacc, offsets): offsets is simd or simd_view
  // 10) gather(lacc, offsets, mask): offsets is simd or simd_view
  // 11) gather(lacc, offsets, mask, pass_thru)
  // 12) gather(lacc, ...): same as (9), (10), (11) above, but with VS > 1.

  // 1) gather(usm, offsets): offsets is simd or simd_view
  // CHECK-COUNT-4: call <32 x float> @llvm.masked.gather.v32f32.v32p4(<32 x ptr addrspace(4)> {{[^)]+}}, i32 4, <32 x i1> {{[^)]+}}, <32 x float> {{[^)]+}})
  usm = gather(ptrf, ioffset_n32);
  usm = gather<float, 32>(ptrf, ioffset_n32_view);

  usm = gather(ptrf, loffset_n32);
  usm = gather<float, 32>(ptrf, loffset_n32_view);

  // CHECK-COUNT-4: call <32 x float> @llvm.masked.gather.v32f32.v32p4(<32 x ptr addrspace(4)> {{[^)]+}}, i32 8, <32 x i1> {{[^)]+}}, <32 x float> {{[^)]+}})
  usm = gather(ptrf, ioffset_n32, props_align8);
  usm = gather<float, 32>(ptrf, ioffset_n32_view, props_align8);

  usm = gather(ptrf, loffset_n32, props_align8);
  usm = gather<float, 32>(ptrf, loffset_n32_view, props_align8);

  // 2) gather(usm, offsets, mask): offsets is simd or simd_view
  // CHECK-COUNT-4: call <32 x float> @llvm.masked.gather.v32f32.v32p4(<32 x ptr addrspace(4)> {{[^)]+}}, i32 4, <32 x i1> {{[^)]+}}, <32 x float> {{[^)]+}})
  usm = gather(ptrf, ioffset_n32, mask_n32);
  usm = gather<float, 32>(ptrf, ioffset_n32_view, mask_n32);

  usm = gather(ptrf, loffset_n32, mask_n32);
  usm = gather<float, 32>(ptrf, loffset_n32_view, mask_n32);

  // CHECK-COUNT-4: call <32 x float> @llvm.masked.gather.v32f32.v32p4(<32 x ptr addrspace(4)> {{[^)]+}}, i32 8, <32 x i1> {{[^)]+}}, <32 x float> {{[^)]+}})
  usm = gather(ptrf, ioffset_n32, mask_n32, props_align8);
  usm = gather<float, 32>(ptrf, ioffset_n32_view, mask_n32, props_align8);

  usm = gather(ptrf, loffset_n32, mask_n32, props_align8);
  usm = gather<float, 32>(ptrf, loffset_n32_view, mask_n32, props_align8);

  // 3) gather(usm, offsets, mask, pass_thru)
  // CHECK-COUNT-8: call <32 x float> @llvm.masked.gather.v32f32.v32p4(<32 x ptr addrspace(4)> {{[^)]+}}, i32 4, <32 x i1> {{[^)]+}}, <32 x float> {{[^)]+}})
  usm = gather(ptrf, ioffset_n32, mask_n32, pass_thru);
  usm = gather<float, 32>(ptrf, ioffset_n32_view, mask_n32, pass_thru);
  usm = gather<float, 32>(ptrf, ioffset_n32, mask_n32, pass_thru_view);
  usm = gather<float, 32>(ptrf, ioffset_n32_view, mask_n32, pass_thru_view);

  usm = gather(ptrf, loffset_n32, mask_n32, pass_thru);
  usm = gather<float, 32>(ptrf, loffset_n32_view, mask_n32, pass_thru);
  usm = gather<float, 32>(ptrf, loffset_n32, mask_n32, pass_thru_view);
  usm = gather<float, 32>(ptrf, loffset_n32_view, mask_n32, pass_thru_view);

  // CHECK-COUNT-8: call <32 x float> @llvm.masked.gather.v32f32.v32p4(<32 x ptr addrspace(4)> {{[^)]+}}, i32 8, <32 x i1> {{[^)]+}}, <32 x float> {{[^)]+}})
  usm = gather(ptrf, ioffset_n32, mask_n32, pass_thru, props_align8);
  usm = gather<float, 32>(ptrf, ioffset_n32_view, mask_n32, pass_thru,
                          props_align8);
  usm = gather<float, 32>(ptrf, ioffset_n32, mask_n32, pass_thru_view,
                          props_align8);
  usm = gather<float, 32>(ptrf, ioffset_n32_view, mask_n32, pass_thru_view,
                          props_align8);

  usm = gather(ptrf, loffset_n32, mask_n32, pass_thru, props_align8);
  usm = gather<float, 32>(ptrf, loffset_n32_view, mask_n32, pass_thru,
                          props_align8);
  usm = gather<float, 32>(ptrf, loffset_n32, mask_n32, pass_thru_view,
                          props_align8);
  usm = gather<float, 32>(ptrf, loffset_n32_view, mask_n32, pass_thru_view,
                          props_align8);

  // 4) gather(usm, ...): same as (1), (2), (3) above, but with VS > 1.
  // CHECK-COUNT-32: call <32 x i32> @llvm.genx.lsc.load.merge.stateless.v32i32.v16i1.v16i64(<16 x i1> {{[^)]+}}, i8 0, i8 0, i8 0, i16 1, i32 0, i8 3, i8 2, i8 1, i8 0, <16 x i64> {{[^)]+}}, i32 0, <32 x i32> {{[^)]+}})
  // 4a) check VS > 1. no 'mask' operand first.
  usm = gather<float, 32, 2>(ptrf, ioffset_n16);
  usm = gather<float, 32, 2>(ptrf, ioffset_n16_view);

  usm = gather<float, 32, 2>(ptrf, loffset_n16);
  usm = gather<float, 32, 2>(ptrf, loffset_n16_view);

  usm = gather<float, 32, 2>(ptrf, ioffset_n16, props_align4);
  usm = gather<float, 32, 2>(ptrf, ioffset_n16_view, props_align4);

  usm = gather<float, 32, 2>(ptrf, loffset_n16, props_align4);
  usm = gather<float, 32, 2>(ptrf, loffset_n16_view, props_align4);

  // 4b) check VS > 1. Pass the 'mask' operand this time.
  usm = gather<float, 32, 2>(ptrf, ioffset_n16, mask_n16);
  usm = gather<float, 32, 2>(ptrf, ioffset_n16_view, mask_n16);

  usm = gather<float, 32, 2>(ptrf, loffset_n16, mask_n16);
  usm = gather<float, 32, 2>(ptrf, loffset_n16_view, mask_n16);

  usm = gather<float, 32, 2>(ptrf, ioffset_n16, mask_n16, props_align4);
  usm = gather<float, 32, 2>(ptrf, ioffset_n16_view, mask_n16, props_align4);

  usm = gather<float, 32, 2>(ptrf, loffset_n16, mask_n16, props_align4);
  usm = gather<float, 32, 2>(ptrf, loffset_n16_view, mask_n16, props_align4);

  // 4c) check VS > 1. Pass the 'mask' and 'pass_thru' operands.
  usm = gather<float, 32, 2>(ptrf, ioffset_n16, mask_n16, pass_thru);
  usm = gather<float, 32, 2>(ptrf, ioffset_n16_view, mask_n16, pass_thru);
  usm = gather<float, 32, 2>(ptrf, ioffset_n16, mask_n16, pass_thru_view);
  usm = gather<float, 32, 2>(ptrf, ioffset_n16_view, mask_n16, pass_thru_view);

  usm = gather<float, 32, 2>(ptrf, loffset_n16, mask_n16, pass_thru);
  usm = gather<float, 32, 2>(ptrf, loffset_n16_view, mask_n16, pass_thru);
  usm = gather<float, 32, 2>(ptrf, loffset_n16, mask_n16, pass_thru_view);
  usm = gather<float, 32, 2>(ptrf, loffset_n16_view, mask_n16, pass_thru_view);

  usm = gather<float, 32, 2>(ptrf, ioffset_n16, mask_n16, pass_thru,
                             props_align4);
  usm = gather<float, 32, 2>(ptrf, ioffset_n16_view, mask_n16, pass_thru,
                             props_align4);
  usm = gather<float, 32, 2>(ptrf, ioffset_n16, mask_n16, pass_thru_view,
                             props_align4);
  usm = gather<float, 32, 2>(ptrf, ioffset_n16_view, mask_n16, pass_thru_view,
                             props_align4);

  usm = gather<float, 32, 2>(ptrf, loffset_n16, mask_n16, pass_thru,
                             props_align4);
  usm = gather<float, 32, 2>(ptrf, loffset_n16_view, mask_n16, pass_thru,
                             props_align4);
  usm = gather<float, 32, 2>(ptrf, loffset_n16, mask_n16, pass_thru_view,
                             props_align4);
  usm = gather<float, 32, 2>(ptrf, loffset_n16_view, mask_n16, pass_thru_view,
                             props_align4);

  // 5) gather(acc, offsets): offsets is simd or simd_view
  // CHECK-STATEFUL-COUNT-8: call <32 x float> @llvm.genx.gather.masked.scaled2.v32f32.v32i32.v32i1(i32 2, i16 0, i32 {{[^)]+}}, i32 {{[^)]+}}, <32 x i32> {{[^)]+}}, <32 x i1> {{[^)]+}})
  // CHECK-STATEFUL-COUNT-8: call <32 x i32> @llvm.genx.lsc.load.merge.bti.v32i32.v32i1.v32i32(<32 x i1> {{[^)]+}}, i8 0, i8 0, i8 0, i16 1, i32 0, i8 3, i8 1, i8 1, i8 0, <32 x i32> {{[^)]+}}, i32 {{[^)]+}}, <32 x i32> {{[^)]+}})
  // CHECK-STATELESS-COUNT-16: call <32 x float> @llvm.masked.gather.v32f32.v32p4(<32 x ptr addrspace(4)> {{[^)]+}}, i32 4, <32 x i1> {{[^)]+}}, <32 x float> {{[^)]+}})
  acc_res = gather<float>(acc, ioffset_n32);
  acc_res = gather<float, 32>(acc, ioffset_n32_view);
  acc_res = gather<float>(acc, ioffset_n32, props_align4);
  acc_res = gather<float, 32>(acc, ioffset_n32_view, props_align4);

  // 6) gather(acc, offsets, mask): offsets is simd or simd_view
  acc_res = gather<float>(acc, ioffset_n32, mask_n32);
  acc_res = gather<float, 32>(acc, ioffset_n32_view, mask_n32);
  acc_res = gather<float>(acc, ioffset_n32, mask_n32, props_align4);
  acc_res = gather<float, 32>(acc, ioffset_n32_view, mask_n32, props_align4);

  // 7) gather(acc, offsets, mask, pass_thru)
  acc_res = gather<float>(acc, ioffset_n32, mask_n32, pass_thru);
  acc_res = gather<float, 32>(acc, ioffset_n32_view, mask_n32, pass_thru);
  acc_res = gather<float>(acc, ioffset_n32, mask_n32, pass_thru, props_align4);
  acc_res = gather<float, 32>(acc, ioffset_n32_view, mask_n32, pass_thru,
                              props_align4);

  acc_res = gather<float, 32>(acc, ioffset_n32, mask_n32, pass_thru_view);
  acc_res = gather<float, 32>(acc, ioffset_n32_view, mask_n32, pass_thru_view);
  acc_res = gather<float, 32>(acc, ioffset_n32, mask_n32, pass_thru_view,
                              props_align4);
  acc_res = gather<float, 32>(acc, ioffset_n32_view, mask_n32, pass_thru_view,
                              props_align4);

  // 8) gather(ac, ...): same as (5), (6), (7) above, but with VS > 1.
  // CHECK-STATEFUL-COUNT-16: call <32 x i32> @llvm.genx.lsc.load.merge.bti.v32i32.v16i1.v16i32(<16 x i1> {{[^)]+}}, i8 0, i8 0, i8 0, i16 1, i32 0, i8 3, i8 2, i8 1, i8 0, <16 x i32> {{[^)]+}}, i32 {{[^)]+}}, <32 x i32> {{[^)]+}})
  // CHECK-STATELESS-COUNT-16: call <32 x i32> @llvm.genx.lsc.load.merge.stateless.v32i32.v16i1.v16i64(<16 x i1> {{[^)]+}}, i8 0, i8 0, i8 0, i16 1, i32 0, i8 3, i8 2, i8 1, i8 0, <16 x i64> {{[^)]+}}, i32 0, <32 x i32> {{[^)]+}})
  acc_res = gather<float, 32, 2>(acc, ioffset_n16);
  acc_res = gather<float, 32, 2>(acc, ioffset_n16_view);
  acc_res = gather<float, 32, 2>(acc, ioffset_n16, props_align4);
  acc_res = gather<float, 32, 2>(acc, ioffset_n16_view, props_align4);

  acc_res = gather<float, 32, 2>(acc, ioffset_n16, mask_n16);
  acc_res = gather<float, 32, 2>(acc, ioffset_n16_view, mask_n16);
  acc_res = gather<float, 32, 2>(acc, ioffset_n16, mask_n16, props_align4);
  acc_res = gather<float, 32, 2>(acc, ioffset_n16_view, mask_n16, props_align4);

  acc_res = gather<float, 32, 2>(acc, ioffset_n16, mask_n16, pass_thru);
  acc_res = gather<float, 32, 2>(acc, ioffset_n16_view, mask_n16, pass_thru);
  acc_res =
      gather<float, 32, 2>(acc, ioffset_n16, mask_n16, pass_thru, props_align4);
  acc_res = gather<float, 32, 2>(acc, ioffset_n16_view, mask_n16, pass_thru,
                                 props_align4);

  acc_res = gather<float, 32, 2>(acc, ioffset_n16, mask_n16, pass_thru_view);
  acc_res =
      gather<float, 32, 2>(acc, ioffset_n16_view, mask_n16, pass_thru_view);
  acc_res = gather<float, 32, 2>(acc, ioffset_n16, mask_n16, pass_thru_view,
                                 props_align4);
  acc_res = gather<float, 32, 2>(acc, ioffset_n16_view, mask_n16,
                                 pass_thru_view, props_align4);

<<<<<<< HEAD
  // 9) gather(lacc, offsets): offsets is simd or simd_view
  // CHECK-COUNT-16: call <32 x float> @llvm.masked.gather.v32f32.v32p3(<32 x ptr addrspace(3)> {{[^)]+}}, i32 4, <32 x i1> {{[^)]+}}, <32 x float> {{[^)]+}})
  acc_res = gather<float>(local_acc, ioffset_n32);
  acc_res = gather<float, 32>(local_acc, ioffset_n32_view);
  acc_res = gather<float>(local_acc, ioffset_n32, props_align4);
  acc_res = gather<float, 32>(local_acc, ioffset_n32_view, props_align4);

  // 10) gather(lacc, offsets, mask): offsets is simd or simd_view
  acc_res = gather<float>(local_acc, ioffset_n32, mask_n32);
  acc_res = gather<float, 32>(local_acc, ioffset_n32_view, mask_n32);
  acc_res = gather<float>(local_acc, ioffset_n32, mask_n32, props_align4);
  acc_res =
      gather<float, 32>(local_acc, ioffset_n32_view, mask_n32, props_align4);

  // 11) gather(lacc, offsets, mask, pass_thru)
  acc_res = gather<float>(local_acc, ioffset_n32, mask_n32, pass_thru);
  acc_res = gather<float, 32>(local_acc, ioffset_n32_view, mask_n32, pass_thru);
  acc_res =
      gather<float>(local_acc, ioffset_n32, mask_n32, pass_thru, props_align4);
  acc_res = gather<float, 32>(local_acc, ioffset_n32_view, mask_n32, pass_thru,
                              props_align4);

  acc_res = gather<float, 32>(local_acc, ioffset_n32, mask_n32, pass_thru_view);
  acc_res =
      gather<float, 32>(local_acc, ioffset_n32_view, mask_n32, pass_thru_view);
  acc_res = gather<float, 32>(local_acc, ioffset_n32, mask_n32, pass_thru_view,
                              props_align4);
  acc_res = gather<float, 32>(local_acc, ioffset_n32_view, mask_n32,
                              pass_thru_view, props_align4);

  // 12) gather(lacc, ...): same as (9), (10), (11) above, but with VS > 1.
  // CHECK-COUNT-16: call <32 x i32> @llvm.genx.lsc.load.merge.slm.v32i32.v16i1.v16i32(<16 x i1> {{[^)]+}}, i8 0, i8 0, i8 0, i16 1, i32 0, i8 3, i8 2, i8 1, i8 0, <16 x i32> {{[^)]+}}, i32 0, <32 x i32> {{[^)]+}})
  acc_res = gather<float, 32, 2>(local_acc, ioffset_n16);
  acc_res = gather<float, 32, 2>(local_acc, ioffset_n16_view);
  acc_res = gather<float, 32, 2>(local_acc, ioffset_n16, props_align4);
  acc_res = gather<float, 32, 2>(local_acc, ioffset_n16_view, props_align4);

  acc_res = gather<float, 32, 2>(local_acc, ioffset_n16, mask_n16);
  acc_res = gather<float, 32, 2>(local_acc, ioffset_n16_view, mask_n16);
  acc_res =
      gather<float, 32, 2>(local_acc, ioffset_n16, mask_n16, props_align4);
  acc_res =
      gather<float, 32, 2>(local_acc, ioffset_n16_view, mask_n16, props_align4);

  acc_res = gather<float, 32, 2>(local_acc, ioffset_n16, mask_n16, pass_thru);
  acc_res =
      gather<float, 32, 2>(local_acc, ioffset_n16_view, mask_n16, pass_thru);
  acc_res = gather<float, 32, 2>(local_acc, ioffset_n16, mask_n16, pass_thru,
                                 props_align4);
  acc_res = gather<float, 32, 2>(local_acc, ioffset_n16_view, mask_n16,
                                 pass_thru, props_align4);

  acc_res =
      gather<float, 32, 2>(local_acc, ioffset_n16, mask_n16, pass_thru_view);
  acc_res = gather<float, 32, 2>(local_acc, ioffset_n16_view, mask_n16,
                                 pass_thru_view);
  acc_res = gather<float, 32, 2>(local_acc, ioffset_n16, mask_n16,
                                 pass_thru_view, props_align4);
  acc_res = gather<float, 32, 2>(local_acc, ioffset_n16_view, mask_n16,
                                 pass_thru_view, props_align4);
=======
  // CHECK-COUNT-4: call void @llvm.genx.svm.scatter.v32i1.v32i64.v32f32(<32 x i1> {{[^)]+}}, i32 0, <32 x i64> {{[^)]+}}, <32 x float> {{[^)]+}})
  scatter(ptrf, ioffset_n32, usm, mask_n32);

  scatter(ptrf, ioffset_n32, usm);

  scatter(ptrf, ioffset_n32, usm, mask_n32, props_align4);

  scatter(ptrf, ioffset_n32, usm, props_align4);

  // CHECK-COUNT-8: call void @llvm.genx.lsc.store.stateless.v32i1.v32i64.v32i32(<32 x i1> {{[^)]+}}, i8 4, i8 1, i8 1, i16 1, i32 0, i8 3, i8 1, i8 1, i8 0, <32 x i64> {{[^)]+}}, <32 x i32> {{[^)]+}}, i32 0)
  scatter(ptrf, ioffset_n32, usm, mask_n32, props_cache_load);
  scatter(ptrf, ioffset_n32, usm, props_cache_load);

  scatter(ptrf, ioffset_n32_view, usm, mask_n32, props_cache_load);
  scatter(ptrf, ioffset_n32_view, usm, props_cache_load);

  scatter<float, 32>(ptrf, ioffset_n32, usm_view, mask_n32, props_cache_load);
  scatter<float, 32>(ptrf, ioffset_n32, usm_view, props_cache_load);

  scatter<float, 32>(ptrf, ioffset_n32_view, usm_view, mask_n32,
                     props_cache_load);
  scatter<float, 32>(ptrf, ioffset_n32_view, usm_view, props_cache_load);

  // VS > 1
  // CHECK-COUNT-8: call void @llvm.genx.lsc.store.stateless.v16i1.v16i64.v32i32(<16 x i1> {{[^)]+}}, i8 4, i8 1, i8 1, i16 1, i32 0, i8 3, i8 2, i8 1, i8 0, <16 x i64> {{[^)]+}}, <32 x i32> {{[^)]+}}, i32 0)
  scatter<float, 32, 2>(ptrf, ioffset_n16, usm, mask_n16, props_cache_load);

  scatter<float, 32, 2>(ptrf, ioffset_n16, usm, props_cache_load);

  scatter<float, 32, 2>(ptrf, ioffset_n16_view, usm, mask_n16,
                        props_cache_load);
  scatter<float, 32, 2>(ptrf, ioffset_n16_view, usm, props_cache_load);

  scatter<float, 32, 2>(ptrf, ioffset_n16, usm_view, mask_n16,
                        props_cache_load);
  scatter<float, 32, 2>(ptrf, ioffset_n16, usm_view, props_cache_load);

  scatter<float, 32, 2>(ptrf, ioffset_n16_view, usm_view, mask_n16,
                        props_cache_load);
  scatter<float, 32, 2>(ptrf, ioffset_n16_view, usm_view, props_cache_load);

  // CHECK-COUNT-8: call void @llvm.genx.lsc.store.stateless.v16i1.v16i64.v32i32(<16 x i1> {{[^)]+}}, i8 4, i8 0, i8 0, i16 1, i32 0, i8 3, i8 2, i8 1, i8 0, <16 x i64> {{[^)]+}}, <32 x i32> {{[^)]+}}, i32 0)
  scatter<float, 32, 2>(ptrf, ioffset_n16, usm, mask_n16);

  scatter<float, 32, 2>(ptrf, ioffset_n16, usm);

  scatter<float, 32, 2>(ptrf, ioffset_n16_view, usm, mask_n16);

  scatter<float, 32, 2>(ptrf, ioffset_n16_view, usm);

  scatter<float, 32, 2>(ptrf, ioffset_n16, usm_view, mask_n16);

  scatter<float, 32, 2>(ptrf, ioffset_n16, usm_view);

  scatter<float, 32, 2>(ptrf, ioffset_n16_view, usm_view, mask_n16);

  scatter<float, 32, 2>(ptrf, ioffset_n16_view, usm_view);
>>>>>>> 0bf2e666
}

// CHECK-LABEL: define {{.*}} @_Z23test_slm_gather_scatter{{.*}}
SYCL_ESIMD_FUNCTION SYCL_EXTERNAL void
test_slm_gather_scatter(int byte_offset32) {

  properties props_align4{alignment<4>};
  properties props_align8{alignment<8>};

  simd<uint32_t, 32> ioffset_n32(byte_offset32, 8);
  auto ioffset_n32_view = ioffset_n32.select<32, 1>();

  simd<uint32_t, 16> ioffset_n16(byte_offset32, 8);
  auto ioffset_n16_view = ioffset_n16.select<16, 1>();

  simd_mask<32> mask_n32 = 1;
  simd_mask<16> mask_n16 = 1;

  simd<float, 32> slm;
  simd<float, 32> pass_thru;
  auto pass_thru_view = pass_thru.select<32, 1>();

  // Test SLM gather using this plan:
  // 1) slm_gather(offsets): offsets is simd or simd_view
  // 2) slm_gather(offsets, mask): offsets is simd or simd_view
  // 3) slm_gather( offsets, mask, pass_thru)
  // 4) slm_gather(...): same as (1), (2), (3) above, but with VS > 1.

  // 1) slm_gather(offsets): offsets is simd or simd_view
  // CHECK-COUNT-2: call <32 x float> @llvm.masked.gather.v32f32.v32p3(<32 x ptr addrspace(3)> {{[^)]+}}, i32 4, <32 x i1> {{[^)]+}}, <32 x float> {{[^)]+}})
  slm = slm_gather<float>(ioffset_n32);
  slm = slm_gather<float, 32>(ioffset_n32_view);

  // CHECK-COUNT-2: call <32 x float> @llvm.masked.gather.v32f32.v32p3(<32 x ptr addrspace(3)> {{[^)]+}}, i32 8, <32 x i1> {{[^)]+}}, <32 x float> {{[^)]+}})
  slm = slm_gather<float>(ioffset_n32, props_align8);
  slm = slm_gather<float, 32>(ioffset_n32_view, props_align8);

  // 2) slm_gather(offsets, mask): offsets is simd or simd_view
  // CHECK-COUNT-2: call <32 x float> @llvm.masked.gather.v32f32.v32p3(<32 x ptr addrspace(3)> {{[^)]+}}, i32 4, <32 x i1> {{[^)]+}}, <32 x float> {{[^)]+}})
  slm = slm_gather<float>(ioffset_n32, mask_n32);
  slm = slm_gather<float, 32>(ioffset_n32_view, mask_n32);

  // CHECK-COUNT-2: call <32 x float> @llvm.masked.gather.v32f32.v32p3(<32 x ptr addrspace(3)> {{[^)]+}}, i32 8, <32 x i1> {{[^)]+}}, <32 x float> {{[^)]+}})
  slm = slm_gather<float>(ioffset_n32, mask_n32, props_align8);
  slm = slm_gather<float, 32>(ioffset_n32_view, mask_n32, props_align8);

  // 3) slm_gather(offsets, mask, pass_thru)
  // CHECK-COUNT-4: call <32 x float> @llvm.masked.gather.v32f32.v32p3(<32 x ptr addrspace(3)> {{[^)]+}}, i32 4, <32 x i1> {{[^)]+}}, <32 x float> {{[^)]+}})
  slm = slm_gather<float>(ioffset_n32, mask_n32, pass_thru);
  slm = slm_gather<float, 32>(ioffset_n32_view, mask_n32, pass_thru);
  slm = slm_gather<float, 32>(ioffset_n32, mask_n32, pass_thru_view);
  slm = slm_gather<float, 32>(ioffset_n32_view, mask_n32, pass_thru_view);

  // CHECK-COUNT-4: call <32 x float> @llvm.masked.gather.v32f32.v32p3(<32 x ptr addrspace(3)> {{[^)]+}}, i32 8, <32 x i1> {{[^)]+}}, <32 x float> {{[^)]+}})
  slm = slm_gather<float>(ioffset_n32, mask_n32, pass_thru, props_align8);
  slm = slm_gather<float, 32>(ioffset_n32_view, mask_n32, pass_thru,
                              props_align8);
  slm = slm_gather<float, 32>(ioffset_n32, mask_n32, pass_thru_view,
                              props_align8);
  slm = slm_gather<float, 32>(ioffset_n32_view, mask_n32, pass_thru_view,
                              props_align8);

  // 4) slm_gather(...): same as (1), (2), (3) above, but with VS > 1.
  // CHECK-COUNT-16: call <32 x i32> @llvm.genx.lsc.load.merge.slm.v32i32.v16i1.v16i32(<16 x i1> {{[^)]+}}, i8 0, i8 0, i8 0, i16 1, i32 0, i8 3, i8 2, i8 1, i8 0, <16 x i32> {{[^)]+}}, i32 0, <32 x i32> {{[^)]+}})
  // 4a) check VS > 1. no 'mask' operand first.
  slm = slm_gather<float, 32, 2>(ioffset_n16);
  slm = slm_gather<float, 32, 2>(ioffset_n16_view);

  slm = slm_gather<float, 32, 2>(ioffset_n16, props_align4);
  slm = slm_gather<float, 32, 2>(ioffset_n16_view, props_align4);

  // 4b) check VS > 1. Pass the 'mask' operand this time.
  slm = slm_gather<float, 32, 2>(ioffset_n16, mask_n16);
  slm = slm_gather<float, 32, 2>(ioffset_n16_view, mask_n16);

  slm = slm_gather<float, 32, 2>(ioffset_n16, mask_n16, props_align4);
  slm = slm_gather<float, 32, 2>(ioffset_n16_view, mask_n16, props_align4);

  // 4c) check VS > 1. Pass the 'mask' and 'pass_thru' operands.
  slm = slm_gather<float, 32, 2>(ioffset_n16, mask_n16, pass_thru);
  slm = slm_gather<float, 32, 2>(ioffset_n16_view, mask_n16, pass_thru);
  slm = slm_gather<float, 32, 2>(ioffset_n16, mask_n16, pass_thru_view);
  slm = slm_gather<float, 32, 2>(ioffset_n16_view, mask_n16, pass_thru_view);

  slm =
      slm_gather<float, 32, 2>(ioffset_n16, mask_n16, pass_thru, props_align4);
  slm = slm_gather<float, 32, 2>(ioffset_n16_view, mask_n16, pass_thru,
                                 props_align4);
  slm = slm_gather<float, 32, 2>(ioffset_n16, mask_n16, pass_thru_view,
                                 props_align4);
  slm = slm_gather<float, 32, 2>(ioffset_n16_view, mask_n16, pass_thru_view,
                                 props_align4);
}<|MERGE_RESOLUTION|>--- conflicted
+++ resolved
@@ -1158,7 +1158,6 @@
   acc_res = gather<float, 32, 2>(acc, ioffset_n16_view, mask_n16,
                                  pass_thru_view, props_align4);
 
-<<<<<<< HEAD
   // 9) gather(lacc, offsets): offsets is simd or simd_view
   // CHECK-COUNT-16: call <32 x float> @llvm.masked.gather.v32f32.v32p3(<32 x ptr addrspace(3)> {{[^)]+}}, i32 4, <32 x i1> {{[^)]+}}, <32 x float> {{[^)]+}})
   acc_res = gather<float>(local_acc, ioffset_n32);
@@ -1219,7 +1218,6 @@
                                  pass_thru_view, props_align4);
   acc_res = gather<float, 32, 2>(local_acc, ioffset_n16_view, mask_n16,
                                  pass_thru_view, props_align4);
-=======
   // CHECK-COUNT-4: call void @llvm.genx.svm.scatter.v32i1.v32i64.v32f32(<32 x i1> {{[^)]+}}, i32 0, <32 x i64> {{[^)]+}}, <32 x float> {{[^)]+}})
   scatter(ptrf, ioffset_n32, usm, mask_n32);
 
@@ -1277,7 +1275,6 @@
   scatter<float, 32, 2>(ptrf, ioffset_n16_view, usm_view, mask_n16);
 
   scatter<float, 32, 2>(ptrf, ioffset_n16_view, usm_view);
->>>>>>> 0bf2e666
 }
 
 // CHECK-LABEL: define {{.*}} @_Z23test_slm_gather_scatter{{.*}}
