--- conflicted
+++ resolved
@@ -1158,9 +1158,6 @@
   acc_res = gather<float, 32, 2>(acc, ioffset_n16_view, mask_n16,
                                  pass_thru_view, props_align4);
 
-<<<<<<< HEAD
-  // CHECK-COUNT-4: call void @llvm.masked.scatter.v32f32.v32p4(<32 x float> {{[^)]+}}, <32 x ptr addrspace(4)> {{[^)]+}}, i32 4, <32 x i1> {{[^)]+}})
-=======
   // 9) gather(lacc, offsets): offsets is simd or simd_view
   // CHECK-COUNT-16: call <32 x float> @llvm.masked.gather.v32f32.v32p3(<32 x ptr addrspace(3)> {{[^)]+}}, i32 4, <32 x i1> {{[^)]+}}, <32 x float> {{[^)]+}})
   acc_res = gather<float>(local_acc, ioffset_n32);
@@ -1227,8 +1224,7 @@
   acc_res = gather<float, 32>(local_acc, ioffset_n32, 0);
   acc_res = gather<float, 32>(local_acc, ioffset_n32, 0, mask_n32);
 
-  // CHECK-COUNT-4: call void @llvm.genx.svm.scatter.v32i1.v32i64.v32f32(<32 x i1> {{[^)]+}}, i32 0, <32 x i64> {{[^)]+}}, <32 x float> {{[^)]+}})
->>>>>>> a7f3a637
+  // CHECK-COUNT-4: call void @llvm.masked.scatter.v32f32.v32p4(<32 x float> {{[^)]+}}, <32 x ptr addrspace(4)> {{[^)]+}}, i32 4, <32 x i1> {{[^)]+}})
   scatter(ptrf, ioffset_n32, usm, mask_n32);
 
   scatter(ptrf, ioffset_n32, usm);
