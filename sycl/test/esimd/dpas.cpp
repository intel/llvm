--- conflicted
+++ resolved
@@ -1,12 +1,7 @@
-<<<<<<< HEAD
 // XFAIL:*
 // FAILS WITH ENABLED OPAQUE POINTERS
-// RUN: %clangxx -DESIMD_XE_HPC -O0 -fsycl -c -Xclang -emit-llvm %s -o %t
-// RUN: %clangxx -DESIMD_XE_HPC -O0 -fsycl -c -fsycl-device-only -Xclang -emit-llvm %s -o %t
-=======
 // RUN: %clangxx -O0 -fsycl -c -Xclang -emit-llvm %s -o %t
 // RUN: %clangxx -O0 -fsycl -c -fsycl-device-only -Xclang -emit-llvm %s -o %t
->>>>>>> 2fb1d0e5
 // RUN: sycl-post-link -split-esimd -lower-esimd -O0 -S %t -o %t.table
 // RUN: FileCheck %s -input-file=%t_esimd_0.ll
 
