// RUN: %clangxx -fsycl -fsycl-targets=%sycl_triple %s -o %t.out
// RUN: %CPU_RUN_PLACEHOLDER %t.out 1
// RUN: %GPU_RUN_PLACEHOLDER %t.out 1
// RUN: %ACC_RUN_PLACEHOLDER %t.out 1

// RUN: %CPU_RUN_PLACEHOLDER %t.out 2
// RUN: %GPU_RUN_PLACEHOLDER %t.out 2
// RUN: %ACC_RUN_PLACEHOLDER %t.out 2

// RUN: %CPU_RUN_PLACEHOLDER %t.out 3
// RUN: %GPU_RUN_PLACEHOLDER %t.out 3
// RUN: %ACC_RUN_PLACEHOLDER %t.out 3

<<<<<<< HEAD
// RUN: %CPU_RUN_PLACEHOLDER %t.out 4
// RUN: %GPU_RUN_PLACEHOLDER %t.out 4
// RUN: %ACC_RUN_PLACEHOLDER %t.out 4

// RUN: %CPU_RUN_PLACEHOLDER %t.out 5
// RUN: %GPU_RUN_PLACEHOLDER %t.out 5
// RUN: %ACC_RUN_PLACEHOLDER %t.out 5

// RUN: %CPU_RUN_PLACEHOLDER %t.out 6
// RUN: %GPU_RUN_PLACEHOLDER %t.out 6
// RUN: %ACC_RUN_PLACEHOLDER %t.out 6

// RUN: %CPU_RUN_PLACEHOLDER %t.out 7
// RUN: %GPU_RUN_PLACEHOLDER %t.out 7
// RUN: %ACC_RUN_PLACEHOLDER %t.out 7

=======
>>>>>>> 2b9b541c
#include <CL/sycl.hpp>
#include <chrono>
#include <iostream>
#include <vector>

using namespace cl::sycl;
using namespace cl::sycl::access;

static constexpr size_t BUFFER_SIZE = 1024;

static auto EH = [](exception_list EL) {
  for (const std::exception_ptr &E : EL) {
    throw E;
  }
};

// Check that a single host-task with a buffer will work
void test1() {
  buffer<int, 1> Buffer{BUFFER_SIZE};

  queue Q(EH);

  Q.submit([&](handler &CGH) {
    auto Acc = Buffer.get_access<mode::write>(CGH);
    CGH.codeplay_host_task([=] {
      // A no-op
    });
  });

  Q.wait_and_throw();
}

// Check that a host task after the kernel (deps via buffer) will work
void test2() {
  buffer<int, 1> Buffer1{BUFFER_SIZE};
  buffer<int, 1> Buffer2{BUFFER_SIZE};

  queue Q(EH);

  Q.submit([&](handler &CGH) {
    auto Acc = Buffer1.template get_access<mode::write>(CGH);

    auto Kernel = [=](item<1> Id) { Acc[Id] = 123; };
    CGH.parallel_for<class Test6Init>(Acc.get_count(), Kernel);
  });

  Q.submit([&](handler &CGH) {
    auto AccSrc = Buffer1.template get_access<mode::read>(CGH);
    auto AccDst = Buffer2.template get_access<mode::write>(CGH);

    CGH.codeplay_host_task([=] {
      for (size_t Idx = 0; Idx < AccDst.get_count(); ++Idx)
        AccDst[Idx] = AccSrc[Idx];
    });
  });

  {
    auto Acc = Buffer2.get_access<mode::read>();

    for (size_t Idx = 0; Idx < Acc.get_count(); ++Idx) {
      std::cout << "Second buffer [" << Idx << "] = " << Acc[Idx] << std::endl;
      assert(Acc[Idx] == 123);
    }
  }

  Q.wait_and_throw();
}

// Host-task depending on another host-task via both buffers and
// handler::depends_on() should not hang
void test3() {
  queue Q(EH);

  static constexpr size_t BufferSize = 10 * 1024;

  buffer<int, 1> B0{range<1>{BufferSize}};
  buffer<int, 1> B1{range<1>{BufferSize}};
  buffer<int, 1> B2{range<1>{BufferSize}};
  buffer<int, 1> B3{range<1>{BufferSize}};
  buffer<int, 1> B4{range<1>{BufferSize}};
  buffer<int, 1> B5{range<1>{BufferSize}};
  buffer<int, 1> B6{range<1>{BufferSize}};
  buffer<int, 1> B7{range<1>{BufferSize}};
  buffer<int, 1> B8{range<1>{BufferSize}};
  buffer<int, 1> B9{range<1>{BufferSize}};

  std::vector<event> Deps;

  static constexpr size_t Count = 10;

  auto Start = std::chrono::steady_clock::now();
  for (size_t Idx = 0; Idx < Count; ++Idx) {
    event E = Q.submit([&](handler &CGH) {
      CGH.depends_on(Deps);

      std::cout << "Submit: " << Idx << std::endl;

      auto Acc0 = B0.get_access<mode::read_write, target::host_buffer>(CGH);
      auto Acc1 = B1.get_access<mode::read_write, target::host_buffer>(CGH);
      auto Acc2 = B2.get_access<mode::read_write, target::host_buffer>(CGH);
      auto Acc3 = B3.get_access<mode::read_write, target::host_buffer>(CGH);
      auto Acc4 = B4.get_access<mode::read_write, target::host_buffer>(CGH);
      auto Acc5 = B5.get_access<mode::read_write, target::host_buffer>(CGH);
      auto Acc6 = B6.get_access<mode::read_write, target::host_buffer>(CGH);
      auto Acc7 = B7.get_access<mode::read_write, target::host_buffer>(CGH);
      auto Acc8 = B8.get_access<mode::read_write, target::host_buffer>(CGH);
      auto Acc9 = B9.get_access<mode::read_write, target::host_buffer>(CGH);

      CGH.codeplay_host_task([=] {
        uint64_t X = 0;

        X ^= reinterpret_cast<uint64_t>(&Acc0[Idx + 0]);
        X ^= reinterpret_cast<uint64_t>(&Acc1[Idx + 1]);
        X ^= reinterpret_cast<uint64_t>(&Acc2[Idx + 2]);
        X ^= reinterpret_cast<uint64_t>(&Acc3[Idx + 3]);
        X ^= reinterpret_cast<uint64_t>(&Acc4[Idx + 4]);
        X ^= reinterpret_cast<uint64_t>(&Acc5[Idx + 5]);
        X ^= reinterpret_cast<uint64_t>(&Acc6[Idx + 6]);
        X ^= reinterpret_cast<uint64_t>(&Acc7[Idx + 7]);
        X ^= reinterpret_cast<uint64_t>(&Acc8[Idx + 8]);
        X ^= reinterpret_cast<uint64_t>(&Acc9[Idx + 9]);
      });
    });

    Deps = {E};
  }

  Q.wait_and_throw();
  auto End = std::chrono::steady_clock::now();

  using namespace std::chrono_literals;
  constexpr auto Threshold = 2s;

  assert(End - Start < Threshold && "Host tasks were waiting for too long");
}

int main(int Argc, const char *Argv[]) {
  if (Argc < 2)
    return 1;

  int TestIdx = std::stoi(Argv[1]);

  switch (TestIdx) {
  case 1:
    test1();
    break;
  case 2:
    test2();
    break;
  case 3:
    test3();
    break;
  default:
    return 1;
  }

  return 0;
}<|MERGE_RESOLUTION|>--- conflicted
+++ resolved
@@ -11,25 +11,6 @@
 // RUN: %GPU_RUN_PLACEHOLDER %t.out 3
 // RUN: %ACC_RUN_PLACEHOLDER %t.out 3
 
-<<<<<<< HEAD
-// RUN: %CPU_RUN_PLACEHOLDER %t.out 4
-// RUN: %GPU_RUN_PLACEHOLDER %t.out 4
-// RUN: %ACC_RUN_PLACEHOLDER %t.out 4
-
-// RUN: %CPU_RUN_PLACEHOLDER %t.out 5
-// RUN: %GPU_RUN_PLACEHOLDER %t.out 5
-// RUN: %ACC_RUN_PLACEHOLDER %t.out 5
-
-// RUN: %CPU_RUN_PLACEHOLDER %t.out 6
-// RUN: %GPU_RUN_PLACEHOLDER %t.out 6
-// RUN: %ACC_RUN_PLACEHOLDER %t.out 6
-
-// RUN: %CPU_RUN_PLACEHOLDER %t.out 7
-// RUN: %GPU_RUN_PLACEHOLDER %t.out 7
-// RUN: %ACC_RUN_PLACEHOLDER %t.out 7
-
-=======
->>>>>>> 2b9b541c
 #include <CL/sycl.hpp>
 #include <chrono>
 #include <iostream>
