--- conflicted
+++ resolved
@@ -2,11 +2,7 @@
 // RUN: %CPU_RUN_PLACEHOLDER %t.out
 // RUN: %GPU_RUN_PLACEHOLDER %t.out
 // RUN: %ACC_RUN_PLACEHOLDER %t.out
-<<<<<<< HEAD
-// USUPPORTED: level_zero, cuda
-=======
-// UNSUPPORTED: level0, cuda
->>>>>>> da6d1dc8
+// UNSUPPORTED: level_zero, cuda
 // REQUIRES: opencl
 // REQUIRES: TEMPORARY_DISABLED
 
