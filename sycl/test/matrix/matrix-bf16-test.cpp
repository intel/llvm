--- conflicted
+++ resolved
@@ -1,12 +1,5 @@
-<<<<<<< HEAD
 // RUN: %clangxx -fsycl -O2 %s -o %t.out -DSYCL_EXT_ONEAPI_MATRIX=1
-// XFAIL: *
-#include <CL/sycl.hpp>
-=======
-// RUN: %clangxx -fsycl -O2 %s -o %t.out
 #include <sycl/sycl.hpp>
-#if (SYCL_EXT_ONEAPI_MATRIX == 2)
->>>>>>> a1119376
 #include <iostream>
 
 using namespace sycl;
