--- conflicted
+++ resolved
@@ -1,16 +1,10 @@
 // RUN: %clangxx -DSYCL_EXT_ONEAPI_MATRIX=1 -fsycl -fsycl-device-only -O2 -S -emit-llvm -o - %s | FileCheck %s
-// XFAIL: *
 
-// CHECK-DAG: %"struct.__spv::__spirv_JointMatrixINTEL" = type { [12 x [48 x [1 x [4 x i8]]]] addrspace(4)* }
-// CHECK-DAG: %"struct.__spv::__spirv_JointMatrixINTEL.[[#]]" = type { [12 x [12 x [1 x [4 x i32]]]] addrspace(4)* }
-// CHECK-DAG: %"struct.__spv::__spirv_JointMatrixINTEL.[[#]]" = type { [48 x [12 x [4 x [4 x i8]]]] addrspace(4)* }
+// CHECK-DAG: %"struct.__spv::__spirv_JointMatrixINTEL" = type { [12 x [48 x [1 x [4 x [4 x i8]]]]] addrspace(4)* }
+// CHECK-DAG: %"struct.__spv::__spirv_JointMatrixINTEL.[[#]]" = type { [12 x [12 x [1 x [4 x [4 x i32]]]]] addrspace(4)* }
+// CHECK-DAG: %"struct.__spv::__spirv_JointMatrixINTEL.[[#]]" = type { [48 x [12 x [4 x [4 x [4 x i8]]]]] addrspace(4)* }
 
-<<<<<<< HEAD
-#include <CL/sycl.hpp>
-=======
 #include <sycl/sycl.hpp>
-#if (SYCL_EXT_ONEAPI_MATRIX == 2)
->>>>>>> a1119376
 #include <iostream>
 
 using namespace sycl;
