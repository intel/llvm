--- conflicted
+++ resolved
@@ -1,16 +1,8 @@
 // RUN: %clangxx -fsycl -fsycl-device-only -DSYCL_EXT_ONEAPI_MATRIX_VERSION=4 -O2 -S -emit-llvm -o - %s | FileCheck %s
 
-<<<<<<< HEAD
-// REQUIRES: TEMPORARY_DISABLED
-
-// CHECK-DAG: %spirv.JointMatrixINTEL._char_12_48_0_3_0 = type opaque
-// CHECK-DAG: %spirv.JointMatrixINTEL._int_12_12_3_3_2 = type opaque
-// CHECK-DAG: %spirv.JointMatrixINTEL._char_48_12_2_3_1 = type opaque
-=======
 // CHECK-DAG: target("spirv.JointMatrixINTEL", i8, 12, 48, 0, 3, 0)
 // CHECK-DAG: target("spirv.JointMatrixINTEL", i32, 12, 12, 3, 3, 2)
 // CHECK-DAG: target("spirv.JointMatrixINTEL", i8, 48, 12, 2, 3, 1)
->>>>>>> 52a0fc8e
 
 #include <iostream>
 #include <sycl/sycl.hpp>
