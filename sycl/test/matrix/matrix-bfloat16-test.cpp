<<<<<<< HEAD
// RUN: %clangxx %fsycl -O2 %s -o %t.out
=======
// RUN: %clangxx -fsycl -O2 %s -o %t.out

// XFAIL: libcxx
// XFAIL-TRACKER: https://github.com/intel/llvm/issues/19616
>>>>>>> 10342060
#include <iostream>
#include <sycl/sycl.hpp>

using namespace sycl::ext::oneapi::experimental::matrix;
using bfloat16 = sycl::ext::oneapi::bfloat16;

static constexpr auto TILE_SZ = 16;
static constexpr auto TM = TILE_SZ - 1;
static constexpr auto TN = TILE_SZ - 1;
static constexpr auto TK = 2 * TILE_SZ - 2;

static constexpr auto SG_SZ = 16;

template <typename T, size_t NUM_ROWS, size_t NUM_COLS> struct big_matrix {
public:
  T *mat;

public:
  T *get_data() { return mat; }
  void set_data(T *data) { mat = data; }
  big_matrix(T *data) : mat(data) {}
};

template <typename T1, typename T2, size_t NUM_ROWS_A, size_t NUM_COLS_A,
          size_t NUM_ROWS_B, size_t NUM_COLS_B, size_t NUM_ROWS_C,
          size_t NUM_COLS_C>
void matrix_multiply(big_matrix<T1, NUM_ROWS_C, NUM_COLS_C> &C,
                     big_matrix<T2, NUM_ROWS_A, NUM_COLS_A> &A,
                     big_matrix<T2, NUM_ROWS_B, NUM_COLS_B> &B) {
  size_t M = NUM_ROWS_C;
  size_t N = NUM_COLS_C;
  size_t K = NUM_COLS_A;
  // B => K/4 x N*4, A => M x K, C => M, N
  // stride should be X's cols, e.g., B's stirde = N*4
  assert(NUM_ROWS_C == NUM_ROWS_A && NUM_COLS_A == NUM_ROWS_B * 2);
  size_t NDRangeM = M / TM;
  size_t NDRangeN = N / TN;
  sycl::buffer<bfloat16, 2> bufA(A.get_data(), sycl::range<2>(M, K));
  sycl::buffer<bfloat16, 2> bufB(B.get_data(), sycl::range<2>(K, N));
  sycl::buffer<float, 2> bufC((float *)C.get_data(), sycl::range<2>(M, N));

  sycl::queue q;
  q.submit([&](sycl::handler &cgh) {
     auto accC = bufC.get_access<sycl::access::mode::read_write>(cgh);
     auto accA = bufA.get_access<sycl::access::mode::read_write>(cgh);
     auto accB = bufB.get_access<sycl::access::mode::read_write>(cgh);

     cgh.parallel_for<class imatrix>(
         sycl::nd_range<2>({NDRangeM, NDRangeN * SG_SZ}, {1, 1 * SG_SZ}),
         [accA, accB, accC, M, N, K](sycl::nd_item<2> spmd_item)

         {
           // The submatrix API has to be accessed by all the workitems in a
           // subgroup these functions will be called once by the subgroup no
           // code divergence between the workitems
           const auto global_idx = spmd_item.get_global_id(0);
           const auto global_idy = spmd_item.get_global_id(1);
           const auto sg_startx = global_idx - spmd_item.get_local_id(0);
           const auto sg_starty = global_idy - spmd_item.get_local_id(1);

           joint_matrix<sycl::sub_group, bfloat16, use::a, TM, TK,
                        layout::row_major>
               sub_a;
           // For B, since current implementation does not support non-packed
           // layout, users need to specify the updated VNNI sizes along with
           // the packed_b layout. By default, the layout is row_major and size
           // is (TK, TN).
           joint_matrix<sycl::sub_group, bfloat16, use::b, TK, TN,
                        layout::ext_intel_packed>
               sub_b;
           joint_matrix<sycl::sub_group, float, use::accumulator, TM, TN> sub_c;

           joint_matrix_load(
               spmd_item.get_sub_group(), sub_c,
               accC.template get_multi_ptr<sycl::access::decorated::no>() +
                   (sg_startx * TM) * N + sg_starty / SG_SZ * TN,
               N, layout::row_major);
           for (int k = 0; k < K / TK; k += 1) { //
             joint_matrix_load(
                 spmd_item.get_sub_group(), sub_a,
                 accA.template get_multi_ptr<sycl::access::decorated::no>() +
                     (sg_startx * TM) * K + k * TK,
                 K);
             // Assuming B data is already in VNNI format.
             joint_matrix_load(
                 spmd_item.get_sub_group(), sub_b,
                 accB.template get_multi_ptr<sycl::access::decorated::no>() +
                     (k * TK / 2) * (N * 2) + sg_starty / SG_SZ * TN * 2,
                 N * 2);
             joint_matrix_mad(spmd_item.get_sub_group(), sub_c, sub_a, sub_b,
                              sub_c);
           }
           joint_matrix_store(
               spmd_item.get_sub_group(), sub_c,
               accC.template get_multi_ptr<sycl::access::decorated::no>() +
                   (sg_startx * TM) * N + sg_starty / SG_SZ * TN,
               N, layout::row_major);
         }); // parallel for
   }).wait();
}

static constexpr size_t MATRIX_M = TM * 2;
static constexpr size_t MATRIX_N = TN * 2;
static constexpr size_t MATRIX_K = TK * 2;
bfloat16 A[MATRIX_M][MATRIX_K];
bfloat16 B[MATRIX_K / 2][MATRIX_N * 2];
unsigned short Aref[MATRIX_M][MATRIX_K];
unsigned short Bref[MATRIX_K / 2][MATRIX_N * 2];
float C[MATRIX_M][MATRIX_N];
float D[MATRIX_M][MATRIX_N];

float make_fp32(short x) {
  unsigned int y = x;
  y = y << 16;
  float *res = reinterpret_cast<float *>(&y);
  return *res;
}

unsigned short make_bf16(float x) {
  int *res = reinterpret_cast<int *>(&x);
  *res = *res >> 16;
  return (unsigned short)*res;
}

void matrix_multiply_ref(int *A_mem, int *B_mem, int *C_mem, int M, int N,
                         int K) {
  // tiling
  for (int m = 0; m < M; m++)
    for (int n = 0; n < N; n++) {
      for (int k = 0; k < K; k++) {
        short *va = (short *)(A_mem + m * K + k);
        short *vb = (short *)(B_mem + k * N + n);
        float acc = *((float *)(C_mem + m * N + n));
        // FIXME: Should we do reduce-add in another version?
        for (int i = 0; i < 2; i++) {
          acc += (make_fp32(va[i]) * make_fp32(vb[i]));
        }
        *((float *)(C_mem + m * N + n)) = acc;
      }
    }
}

int main() {
  for (int i = 0; i < MATRIX_M; i++) {
    for (int j = 0; j < MATRIX_K; j++) {
      // Ee create bfloat16 from unsigned short since float-to-bfloat's
      // conversion is not allowed.
      A[i][j] = bfloat16(1.0f * (i + j));
      Aref[i][j] = make_bf16(1.0f * (i + j));
    }
  }
  for (int i = 0; i < MATRIX_K / 2; i++) {
    for (int j = 0; j < MATRIX_N * 2; j++) {
      B[i][j] = bfloat16(2.0f * i + 3.0f * j);
      Bref[i][j] = make_bf16(2.0f * i + 3.0f * j);
    }
  }
  for (int i = 0; i < MATRIX_M; i++) {
    for (int j = 0; j < MATRIX_N; j++) {
      C[i][j] = 1.0;
      D[i][j] = 1.0;
    }
  }

  big_matrix<float, MATRIX_M, MATRIX_N> MC((float *)&C);
  big_matrix<float, MATRIX_M, MATRIX_N> MD((float *)&D);
  big_matrix<bfloat16, MATRIX_M, MATRIX_K> MA((bfloat16 *)&A);
  big_matrix<bfloat16, MATRIX_K / 2, MATRIX_N * 2> MB((bfloat16 *)&B);
  matrix_multiply(MC, MA, MB);
  matrix_multiply_ref((int32_t *)Aref, (int32_t *)Bref, (int32_t *)D, MATRIX_M,
                      MATRIX_N, MATRIX_K / 2);

  bool res = true;
  for (int i = 0; i < MATRIX_M; i++) {
    for (int j = 0; j < MATRIX_N; j++) {
      if (C[i][j] != D[i][j])
        res = false;
    }
  }
  if (res)
    std::cout << "passed\n";
  else
    std::cout << "failed\n";
  for (int i = 0; i < MATRIX_M; i++) {
    for (int j = 0; j < MATRIX_N; j++)
      std::cout << C[i][j] << ", ";
    std::cout << "\n";
  }
  std::cout << std::endl;
  for (int i = 0; i < MATRIX_M; i++) {
    for (int j = 0; j < MATRIX_N; j++)
      std::cout << D[i][j] << ", ";
    std::cout << "\n";
  }
}<|MERGE_RESOLUTION|>--- conflicted
+++ resolved
@@ -1,11 +1,7 @@
-<<<<<<< HEAD
 // RUN: %clangxx %fsycl -O2 %s -o %t.out
-=======
-// RUN: %clangxx -fsycl -O2 %s -o %t.out
 
 // XFAIL: libcxx
 // XFAIL-TRACKER: https://github.com/intel/llvm/issues/19616
->>>>>>> 10342060
 #include <iostream>
 #include <sycl/sycl.hpp>
 
