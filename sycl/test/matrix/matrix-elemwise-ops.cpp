--- conflicted
+++ resolved
@@ -1,12 +1,6 @@
 // RUN: %clangxx -fsycl -O2 %s -o %t.out -DSYCL_EXT_ONEAPI_MATRIX=1
-// XFAIL: *
 
-<<<<<<< HEAD
-#include <CL/sycl.hpp>
-=======
 #include <sycl/sycl.hpp>
-#if (SYCL_EXT_ONEAPI_MATRIX == 2)
->>>>>>> a1119376
 #include <iostream>
 
 using namespace sycl;
