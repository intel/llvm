// This test is intended to ensure that we have no tests marked as
// UNSUPPORTED without an information added to a test.
// For more info see: sycl/test-e2e/README.md
//
// The format we check is:
// UNSUPPORTED: lit,features
// UNSUPPORTED-TRACKER: [GitHub issue URL|Internal tracker ID]
// *OR*
// UNSUPPORTED: lit,features
// UNSUPPORTED-INTENDED: explanation why the test isn't intended to be run with this feature
//
// GitHub issue URL format:
//     https://github.com/owner/repo/issues/12345
//
// Internal tracker ID format:
//     PROJECT-123456
//
// REQUIRES: linux
//
// Explanation of the command:
// - search for all "UNSUPPORTED" occurrences, display line with match and the next one
//   -I, --include to drop binary files and other unrelated files
// - in the result, search for "UNSUPPORTED" again, but invert the result - this
//   allows us to get the line *after* UNSUPPORTED
// - in those lines, check that UNSUPPORTED-TRACKER or UNSUPPORTED-INTENDED is
//   present and correct. Once again, invert the search to get all "bad" lines
//   and save the test names in the temp file
// - make a final count of how many ill-formatted directives there are and
//   verify that against the reference
// - ...and check if the list of improperly UNSUPPORTED tests needs to be updated.
//
// RUN: grep -rI "UNSUPPORTED:" %S/../../test-e2e \
// RUN: -A 1 --include=*.cpp --no-group-separator | \
// RUN: grep -v "UNSUPPORTED:" | \
// RUN: grep -Pv "(?:UNSUPPORTED-TRACKER:\s+(?:(?:https:\/\/github.com\/[\w\d-]+\/[\w\d-]+\/issues\/[\d]+)|(?:[\w]+-[\d]+)))|(?:UNSUPPORTED-INTENDED:\s*.+)" > %t
// RUN: cat %t | wc -l | FileCheck %s --check-prefix NUMBER-OF-UNSUPPORTED-WITHOUT-INFO
// RUN: cat %t | sed 's/\.cpp.*/.cpp/' | sort | FileCheck %s
//
// The number below is a number of tests which are *improperly* UNSUPPORTED, i.e.
// we either don't have a tracker associated with a failure listed in those
// tests, or it is listed in a wrong format.
// Note: strictly speaking, that is not amount of files, but amount of UNSUPPORTED
// directives. If a test contains several UNSUPPORTED directives, some of them may be
// valid and other may not.
//
// That number *must not* increase. Any PR which causes this number to grow
// should be rejected and it should be updated to either keep the number as-is
// or have it reduced (preferably, down to zero).
//
// If you see this test failed for your patch, it means that you either
// introduced UNSUPPORTED directive to a test improperly, or broke the format of an
// existing UNSUPPORTED tests.
// Another possibility (and that is a good option) is that you updated some
// tests to match the required format and in that case you should just update
// (i.e. reduce) the number and the list below.
//
<<<<<<< HEAD
// NUMBER-OF-UNSUPPORTED-WITHOUT-INFO: 417
=======
// NUMBER-OF-UNSUPPORTED-WITHOUT-INFO: 379
>>>>>>> e412dd03
//
// List of improperly UNSUPPORTED tests.
// Remove the CHECK once the test has been properly UNSUPPORTED.
//
// CHECK: AOT/early_aot.cpp
// CHECK-NEXT: AOT/gpu.cpp
// CHECK-NEXT: AOT/multiple-devices.cpp
// CHECK-NEXT: Adapters/enqueue-arg-order-buffer.cpp
// CHECK-NEXT: Adapters/enqueue-arg-order-image.cpp
// CHECK-NEXT: Adapters/enqueue-arg-order-image.cpp
// CHECK-NEXT: Adapters/interop-l0-direct.cpp
// CHECK-NEXT: Adapters/interop-level-zero-buffer-ownership.cpp
// CHECK-NEXT: Adapters/interop-level-zero-buffer.cpp
// CHECK-NEXT: Adapters/interop-level-zero-get-native-mem.cpp
// CHECK-NEXT: Adapters/interop-level-zero-image-get-native-mem.cpp
// CHECK-NEXT: Adapters/interop-level-zero-image-ownership.cpp
// CHECK-NEXT: Adapters/interop-level-zero-image-ownership.cpp
// CHECK-NEXT: Adapters/interop-level-zero-image.cpp
// CHECK-NEXT: Adapters/interop-level-zero.cpp
// CHECK-NEXT: Adapters/level_zero_batch_event_status.cpp
// CHECK-NEXT: Adapters/level_zero_batch_test.cpp
// CHECK-NEXT: Adapters/level_zero_batch_test_copy_with_compute.cpp
// CHECK-NEXT: Adapters/level_zero_device_scope_events.cpp
// CHECK-NEXT: Adapters/level_zero_dynamic_batch_test.cpp
// CHECK-NEXT: Adapters/level_zero_imm_cmdlist_per_thread.cpp
// CHECK-NEXT: Adapters/level_zero_queue_profiling.cpp
// CHECK-NEXT: Adapters/level_zero_usm_device_read_only.cpp
// CHECK-NEXT: Adapters/max_malloc.cpp
// CHECK-NEXT: AddressCast/dynamic_address_cast.cpp
// CHECK-NEXT: AddressCast/static_address_cast.cpp
// CHECK-NEXT: AmdNvidiaJIT/kernel_and_bundle.cpp
// CHECK-NEXT: Assert/assert_in_simultaneous_kernels.cpp
// CHECK-NEXT: Assert/assert_in_simultaneously_multiple_tus.cpp
// CHECK-NEXT: Assert/check_resource_leak.cpp
// CHECK-NEXT: Assert/check_resource_leak.cpp
// CHECK-NEXT: BFloat16/bfloat16_vec.cpp
// CHECK-NEXT: Basic/buffer/buffer_create.cpp
// CHECK-NEXT: Basic/build_log.cpp
// CHECK-NEXT: Basic/code_location_e2e.cpp
// CHECK-NEXT: Basic/free_function_queries/free_function_queries.cpp
// CHECK-NEXT: Basic/free_function_queries/free_function_queries.cpp
// CHECK-NEXT: Basic/free_function_queries/free_function_queries_sub_group.cpp
// CHECK-NEXT: Basic/free_function_queries/free_function_queries_sub_group.cpp
// CHECK-NEXT: Basic/gpu_max_wgs_error.cpp
// CHECK-NEXT: Basic/group_async_copy.cpp
// CHECK-NEXT: Basic/host-task-dependency.cpp
// CHECK-NEXT: Basic/image/image.cpp
// CHECK-NEXT: Basic/image/image_accessor_range.cpp
// CHECK-NEXT: Basic/image/image_accessor_range.cpp
// CHECK-NEXT: Basic/image/image_accessor_readsampler.cpp
// CHECK-NEXT: Basic/image/image_accessor_readwrite.cpp
// CHECK-NEXT: Basic/image/image_accessor_readwrite_half.cpp
// CHECK-NEXT: Basic/image/image_array.cpp
// CHECK-NEXT: Basic/image/image_max_size.cpp
// CHECK-NEXT: Basic/image/image_read.cpp
// CHECK-NEXT: Basic/image/image_read_fp16.cpp
// CHECK-NEXT: Basic/image/image_sample.cpp
// CHECK-NEXT: Basic/image/image_write.cpp
// CHECK-NEXT: Basic/image/image_write_fp16.cpp
// CHECK-NEXT: Basic/kernel_info_attr.cpp
// CHECK-NEXT: Basic/multisource_spv_obj.cpp
// CHECK-NEXT: Basic/spirv_device_obj_smoke.cpp
// CHECK-NEXT: Basic/stream/release_resources_test.cpp
// CHECK-NEXT: Basic/submit_time.cpp
// CHECK-NEXT: Config/kernel_from_file.cpp
// CHECK-NEXT: DeviceArchitecture/device_architecture_comparison_on_host.cpp
// CHECK-NEXT: DeviceCodeSplit/aot-gpu.cpp
// CHECK-NEXT: DeviceImageDependencies/dynamic.cpp
// CHECK-NEXT: DeviceImageDependencies/free_function_kernels.cpp
// CHECK-NEXT: DeviceImageDependencies/math_device_lib.cpp
// CHECK-NEXT: DeviceImageDependencies/objects.cpp
// CHECK-NEXT: DeviceImageDependencies/singleDynamicLibrary.cpp
// CHECK-NEXT: DeviceLib/built-ins/printf.cpp
// CHECK-NEXT: DeviceLib/cmath-aot.cpp
// CHECK-NEXT: DeviceLib/cmath_fp64_test.cpp
// CHECK-NEXT: DeviceLib/complex-fpga.cpp
// CHECK-NEXT: DeviceLib/imf_bfloat16_integeral_convesions.cpp
// CHECK-NEXT: DeviceLib/imf_bfloat16_integeral_convesions.cpp
// CHECK-NEXT: DeviceLib/imf_double2bfloat16.cpp
// CHECK-NEXT: DeviceLib/imf_double2half.cpp
// CHECK-NEXT: DeviceLib/imf_float2bfloat16.cpp
// CHECK-NEXT: DeviceLib/imf_fp16_trivial_test.cpp
// CHECK-NEXT: DeviceLib/imf_fp16_trivial_test.cpp
// CHECK-NEXT: DeviceLib/imf_fp32_rounding_test.cpp
// CHECK-NEXT: DeviceLib/imf_fp32_test.cpp
// CHECK-NEXT: DeviceLib/imf_fp32_test.cpp
// CHECK-NEXT: DeviceLib/imf_fp64_rounding_test.cpp
// CHECK-NEXT: DeviceLib/imf_fp64_test.cpp
// CHECK-NEXT: DeviceLib/imf_fp64_test2.cpp
// CHECK-NEXT: DeviceLib/imf_half_type_cast.cpp
// CHECK-NEXT: DeviceLib/imf_half_type_cast.cpp
// CHECK-NEXT: DeviceLib/imf_simd_emulate_test.cpp
// CHECK-NEXT: DeviceLib/rand_test.cpp
// CHECK-NEXT: DeviceLib/separate_compile_test.cpp
// CHECK-NEXT: DeviceLib/std_complex_math_fp64_test.cpp
// CHECK-NEXT: DeviceLib/std_complex_math_test.cpp
// CHECK-NEXT: DiscardEvents/discard_events_check_images.cpp
// CHECK-NEXT: DiscardEvents/discard_events_using_assert.cpp
// CHECK-NEXT: ESIMD/PerformanceTests/BitonicSortK.cpp
// CHECK-NEXT: ESIMD/PerformanceTests/BitonicSortKv2.cpp
// CHECK-NEXT: ESIMD/PerformanceTests/Stencil.cpp
// CHECK-NEXT: ESIMD/PerformanceTests/invoke_simd_smoke.cpp
// CHECK-NEXT: ESIMD/PerformanceTests/matrix_transpose.cpp
// CHECK-NEXT: ESIMD/PerformanceTests/stencil2.cpp
// CHECK-NEXT: ESIMD/api/bin_and_cmp_ops_heavy.cpp
// CHECK-NEXT: ESIMD/api/replicate_smoke.cpp
// CHECK-NEXT: ESIMD/api/simd_copy_to_from.cpp
// CHECK-NEXT: ESIMD/api/simd_copy_to_from_stateful.cpp
// CHECK-NEXT: ESIMD/api/simd_subscript_operator.cpp
// CHECK-NEXT: ESIMD/api/simd_view_subscript_operator.cpp
// CHECK-NEXT: ESIMD/api/svm_gather_scatter.cpp
// CHECK-NEXT: ESIMD/api/svm_gather_scatter_scalar_off.cpp
// CHECK-NEXT: ESIMD/api/unary_ops_heavy.cpp
// CHECK-NEXT: ESIMD/assert.cpp
// CHECK-NEXT: ESIMD/ext_math.cpp
// CHECK-NEXT: ESIMD/ext_math_fast.cpp
// CHECK-NEXT: ESIMD/ext_math_saturate.cpp
// CHECK-NEXT: ESIMD/fp_in_phi.cpp
// CHECK-NEXT: ESIMD/lsc/lsc_store_2d_u16.cpp
// CHECK-NEXT: ESIMD/lsc/lsc_usm_store_u8_u16.cpp
// CHECK-NEXT: ESIMD/lsc/lsc_usm_store_u8_u16_64.cpp
// CHECK-NEXT: ESIMD/matrix_transpose2.cpp
// CHECK-NEXT: ESIMD/preemption.cpp
// CHECK-NEXT: ESIMD/private_memory/private_memory.cpp
// CHECK-NEXT: ESIMD/regression/bitreverse.cpp
// CHECK-NEXT: ESIMD/regression/copyto_char_test.cpp
// CHECK-NEXT: ESIMD/regression/variable_gather_mask.cpp
// CHECK-NEXT: ESIMD/slm_alloc_many_kernels_many_funcs.cpp
// CHECK-NEXT: ESIMD/slm_alloc_many_kernels_one_func.cpp
// CHECK-NEXT: ESIMD/slm_init_no_inline.cpp
// CHECK-NEXT: Graph/Explicit/buffer_copy_host2target.cpp
// CHECK-NEXT: Graph/Explicit/buffer_copy_host2target_2d.cpp
// CHECK-NEXT: Graph/Explicit/buffer_copy_host2target_offset.cpp
// CHECK-NEXT: Graph/Explicit/buffer_copy_target2host.cpp
// CHECK-NEXT: Graph/Explicit/buffer_copy_target2host_2d.cpp
// CHECK-NEXT: Graph/Explicit/buffer_copy_target2host_offset.cpp
// CHECK-NEXT: Graph/Explicit/host_task2_multiple_roots.cpp
// CHECK-NEXT: Graph/Explicit/host_task_multiple_roots.cpp
// CHECK-NEXT: Graph/Explicit/interop-level-zero-get-native-mem.cpp
// CHECK-NEXT: Graph/Explicit/interop-level-zero-launch-kernel.cpp
// CHECK-NEXT: Graph/Explicit/memadvise.cpp
// CHECK-NEXT: Graph/Explicit/prefetch.cpp
// CHECK-NEXT: Graph/Explicit/spec_constants_handler_api.cpp
// CHECK-NEXT: Graph/Explicit/spec_constants_kernel_bundle_api.cpp
// CHECK-NEXT: Graph/Explicit/usm_copy.cpp
// CHECK-NEXT: Graph/Explicit/usm_fill.cpp
// CHECK-NEXT: Graph/Explicit/usm_fill_host.cpp
// CHECK-NEXT: Graph/Explicit/usm_fill_shared.cpp
// CHECK-NEXT: Graph/Explicit/usm_memset.cpp
// CHECK-NEXT: Graph/Explicit/work_group_size_prop.cpp
// CHECK-NEXT: Graph/RecordReplay/buffer_copy_host2target.cpp
// CHECK-NEXT: Graph/RecordReplay/buffer_copy_host2target_2d.cpp
// CHECK-NEXT: Graph/RecordReplay/buffer_copy_host2target_offset.cpp
// CHECK-NEXT: Graph/RecordReplay/buffer_copy_target2host.cpp
// CHECK-NEXT: Graph/RecordReplay/buffer_copy_target2host_2d.cpp
// CHECK-NEXT: Graph/RecordReplay/buffer_copy_target2host_offset.cpp
// CHECK-NEXT: Graph/RecordReplay/host_task2_multiple_roots.cpp
// CHECK-NEXT: Graph/RecordReplay/host_task_multiple_roots.cpp
// CHECK-NEXT: Graph/RecordReplay/interop-level-zero-get-native-mem.cpp
// CHECK-NEXT: Graph/RecordReplay/interop-level-zero-launch-kernel.cpp
// CHECK-NEXT: Graph/RecordReplay/memadvise.cpp
// CHECK-NEXT: Graph/RecordReplay/prefetch.cpp
// CHECK-NEXT: Graph/RecordReplay/spec_constants_handler_api.cpp
// CHECK-NEXT: Graph/RecordReplay/spec_constants_kernel_bundle_api.cpp
// CHECK-NEXT: Graph/RecordReplay/usm_copy.cpp
// CHECK-NEXT: Graph/RecordReplay/usm_copy_in_order.cpp
// CHECK-NEXT: Graph/RecordReplay/usm_fill.cpp
// CHECK-NEXT: Graph/RecordReplay/usm_fill_host.cpp
// CHECK-NEXT: Graph/RecordReplay/usm_fill_shared.cpp
// CHECK-NEXT: Graph/RecordReplay/usm_memset.cpp
// CHECK-NEXT: Graph/RecordReplay/usm_memset_shortcut.cpp
// CHECK-NEXT: Graph/RecordReplay/work_group_size_prop.cpp
// CHECK-NEXT: Graph/UnsupportedDevice/device_query.cpp
// CHECK-NEXT: GroupAlgorithm/SYCL2020/reduce_over_group_size.cpp
// CHECK-NEXT: GroupAlgorithm/barrier.cpp
// CHECK-NEXT: GroupAlgorithm/root_group.cpp
// CHECK-NEXT: HierPar/hier_par_wgscope.cpp
// CHECK-NEXT: HostInteropTask/host-task-failure.cpp
// CHECK-NEXT: HostInteropTask/interop-task.cpp
// CHECK-NEXT: InlineAsm/Negative/asm_bad_opcode.cpp
// CHECK-NEXT: InlineAsm/Negative/asm_bad_operand_syntax.cpp
// CHECK-NEXT: InlineAsm/Negative/asm_duplicate_label.cpp
// CHECK-NEXT: InlineAsm/Negative/asm_illegal_exec_size.cpp
// CHECK-NEXT: InlineAsm/Negative/asm_missing_label.cpp
// CHECK-NEXT: InlineAsm/Negative/asm_missing_region.cpp
// CHECK-NEXT: InlineAsm/Negative/asm_simple.cpp
// CHECK-NEXT: InlineAsm/Negative/asm_undefined_decl.cpp
// CHECK-NEXT: InlineAsm/Negative/asm_undefined_pred.cpp
// CHECK-NEXT: InlineAsm/Negative/asm_wrong_declare.cpp
// CHECK-NEXT: InlineAsm/asm_16_empty.cpp
// CHECK-NEXT: InlineAsm/asm_16_matrix_mult.cpp
// CHECK-NEXT: InlineAsm/asm_16_no_input_int.cpp
// CHECK-NEXT: InlineAsm/asm_16_no_opts.cpp
// CHECK-NEXT: InlineAsm/asm_8_empty.cpp
// CHECK-NEXT: InlineAsm/asm_8_no_input_int.cpp
// CHECK-NEXT: InlineAsm/asm_arbitrary_ops_order.cpp
// CHECK-NEXT: InlineAsm/asm_decl_in_scope.cpp
// CHECK-NEXT: InlineAsm/asm_float_add.cpp
// CHECK-NEXT: InlineAsm/asm_float_imm_arg.cpp
// CHECK-NEXT: InlineAsm/asm_float_neg.cpp
// CHECK-NEXT: InlineAsm/asm_if.cpp
// CHECK-NEXT: InlineAsm/asm_imm_arg.cpp
// CHECK-NEXT: InlineAsm/asm_loop.cpp
// CHECK-NEXT: InlineAsm/asm_mul.cpp
// CHECK-NEXT: InlineAsm/asm_multiple_instructions.cpp
// CHECK-NEXT: InlineAsm/asm_no_operands.cpp
// CHECK-NEXT: InlineAsm/asm_no_output.cpp
// CHECK-NEXT: InlineAsm/asm_plus_mod.cpp
// CHECK-NEXT: InlineAsm/asm_switch.cpp
// CHECK-NEXT: InlineAsm/letter_example.cpp
// CHECK-NEXT: InlineAsm/malloc_shared_32.cpp
// CHECK-NEXT: InlineAsm/malloc_shared_in_out_dif.cpp
// CHECK-NEXT: InlineAsm/malloc_shared_no_input.cpp
// CHECK-NEXT: InvokeSimd/Feature/ImplicitSubgroup/SPMD_invoke_ESIMD_external.cpp
// CHECK-NEXT: InvokeSimd/Feature/ImplicitSubgroup/popcnt.cpp
// CHECK-NEXT: InvokeSimd/Feature/popcnt.cpp
// CHECK-NEXT: InvokeSimd/Regression/ImplicitSubgroup/call_vadd_1d_spill.cpp
// CHECK-NEXT: InvokeSimd/Regression/call_vadd_1d_spill.cpp
// CHECK-NEXT: KernelAndProgram/build-log.cpp
// CHECK-NEXT: KernelAndProgram/cache-build-result.cpp
// CHECK-NEXT: KernelAndProgram/free_function_apis.cpp
// CHECK-NEXT: KernelAndProgram/free_function_kernels.cpp
// CHECK-NEXT: KernelAndProgram/kernel-bundle-merge-options-env.cpp
// CHECK-NEXT: KernelAndProgram/kernel-bundle-merge-options.cpp
// CHECK-NEXT: KernelAndProgram/level-zero-static-link-flow.cpp
// CHECK-NEXT: KernelAndProgram/multiple-kernel-linking.cpp
// CHECK-NEXT: KernelAndProgram/spec_constants_after_link.cpp
// CHECK-NEXT: KernelAndProgram/spec_constants_after_link.cpp
// CHECK-NEXT: KernelAndProgram/undefined-symbol.cpp
// CHECK-NEXT: KernelCompiler/kernel_compiler_opencl.cpp
// CHECK-NEXT: KernelCompiler/kernel_compiler_sycl.cpp
// CHECK-NEXT: KernelCompiler/kernel_compiler_sycl_jit.cpp
// CHECK-NEXT: KernelCompiler/multi_device.cpp
// CHECK-NEXT: KernelCompiler/sycl_device_flags.cpp
// CHECK-NEXT: LLVMIntrinsicLowering/bitreverse.cpp
// CHECK-NEXT: LLVMIntrinsicLowering/sub_byte_bitreverse.cpp
// CHECK-NEXT: Matrix/SG32/element_wise_abc.cpp
// CHECK-NEXT: Matrix/SG32/element_wise_all_ops.cpp
// CHECK-NEXT: Matrix/SG32/element_wise_all_ops_half.cpp
// CHECK-NEXT: Matrix/SG32/element_wise_all_ops_int8.cpp
// CHECK-NEXT: Matrix/SG32/element_wise_all_ops_int8_packed.cpp
// CHECK-NEXT: Matrix/SG32/element_wise_all_sizes.cpp
// CHECK-NEXT: Matrix/SG32/element_wise_ops.cpp
// CHECK-NEXT: Matrix/SG32/get_coordinate_ops.cpp
// CHECK-NEXT: Matrix/SG32/joint_matrix_all_sizes.cpp
// CHECK-NEXT: Matrix/SG32/joint_matrix_apply_bf16.cpp
// CHECK-NEXT: Matrix/SG32/joint_matrix_apply_two_matrices.cpp
// CHECK-NEXT: Matrix/SG32/joint_matrix_bf16_fill_k_cache.cpp
// CHECK-NEXT: Matrix/SG32/joint_matrix_bf16_fill_k_cache_SLM.cpp
// CHECK-NEXT: Matrix/SG32/joint_matrix_bf16_fill_k_cache_init.cpp
// CHECK-NEXT: Matrix/SG32/joint_matrix_bf16_fill_k_cache_unroll.cpp
// CHECK-NEXT: Matrix/SG32/joint_matrix_bf16_fill_k_cache_unroll_init.cpp
// CHECK-NEXT: Matrix/SG32/joint_matrix_bfloat16.cpp
// CHECK-NEXT: Matrix/SG32/joint_matrix_bfloat16_array.cpp
// CHECK-NEXT: Matrix/SG32/joint_matrix_bfloat16_packedB.cpp
// CHECK-NEXT: Matrix/SG32/joint_matrix_down_convert.cpp
// CHECK-NEXT: Matrix/SG32/joint_matrix_half.cpp
// CHECK-NEXT: Matrix/SG32/joint_matrix_int8_rowmajorA_rowmajorB.cpp
// CHECK-NEXT: Matrix/SG32/joint_matrix_out_bounds.cpp
// CHECK-NEXT: Matrix/SG32/joint_matrix_prefetch.cpp
// CHECK-NEXT: Matrix/SG32/joint_matrix_rowmajorA_rowmajorB.cpp
// CHECK-NEXT: Matrix/SG32/joint_matrix_ss_int8.cpp
// CHECK-NEXT: Matrix/SG32/joint_matrix_su_int8.cpp
// CHECK-NEXT: Matrix/SG32/joint_matrix_transposeC.cpp
// CHECK-NEXT: Matrix/SG32/joint_matrix_unaligned_k.cpp
// CHECK-NEXT: Matrix/SG32/joint_matrix_us_int8.cpp
// CHECK-NEXT: Matrix/SG32/joint_matrix_uu_int8.cpp
// CHECK-NEXT: Matrix/joint_matrix_annotated_ptr.cpp
// CHECK-NEXT: Matrix/joint_matrix_bf16_fill_k_cache_OOB.cpp
// CHECK-NEXT: Matrix/joint_matrix_bf16_fill_k_cache_prefetch.cpp
// CHECK-NEXT: Matrix/joint_matrix_down_convert.cpp
// CHECK-NEXT: Matrix/joint_matrix_out_bounds.cpp
// CHECK-NEXT: Matrix/joint_matrix_rowmajorA_rowmajorB.cpp
// CHECK-NEXT: Matrix/joint_matrix_unaligned_k.cpp
// CHECK-NEXT: NewOffloadDriver/aot-gpu.cpp
// CHECK-NEXT: NewOffloadDriver/spirv_device_obj_smoke.cpp
// CHECK-NEXT: NonUniformGroups/ballot_group.cpp
// CHECK-NEXT: NonUniformGroups/fixed_size_group.cpp
// CHECK-NEXT: NonUniformGroups/opportunistic_group.cpp
// CHECK-NEXT: NonUniformGroups/tangle_group.cpp
// CHECK-NEXT: NonUniformGroups/tangle_group_algorithms.cpp
// CHECK-NEXT: OptionalKernelFeatures/is_compatible/is_compatible_with_aspects.cpp
// CHECK-NEXT: OptionalKernelFeatures/large-reqd-work-group-size.cpp
// CHECK-NEXT: OptionalKernelFeatures/no-fp64-optimization-declared-aspects.cpp
// CHECK-NEXT: Printf/char.cpp
// CHECK-NEXT: Printf/double.cpp
// CHECK-NEXT: Printf/float.cpp
// CHECK-NEXT: Printf/int.cpp
// CHECK-NEXT: Printf/mixed-address-space.cpp
// CHECK-NEXT: Printf/percent-symbol.cpp
// CHECK-NEXT: ProfilingTag/in_order_profiling_queue.cpp
// CHECK-NEXT: ProfilingTag/profiling_queue.cpp
// CHECK-NEXT: ProgramManager/uneven_kernel_split.cpp
// CHECK-NEXT: Reduction/reduction_big_data.cpp
// CHECK-NEXT: Reduction/reduction_complex_nums.cpp
// CHECK-NEXT: Reduction/reduction_ctor.cpp
// CHECK-NEXT: Reduction/reduction_nd_N_queue_shortcut.cpp
// CHECK-NEXT: Reduction/reduction_nd_N_vars.cpp
// CHECK-NEXT: Reduction/reduction_nd_conditional.cpp
// CHECK-NEXT: Reduction/reduction_nd_dw.cpp
// CHECK-NEXT: Reduction/reduction_nd_ext_half.cpp
// CHECK-NEXT: Reduction/reduction_nd_lambda.cpp
// CHECK-NEXT: Reduction/reduction_nd_queue_shortcut.cpp
// CHECK-NEXT: Reduction/reduction_nd_reducer_skip.cpp
// CHECK-NEXT: Reduction/reduction_nd_rw.cpp
// CHECK-NEXT: Reduction/reduction_range_1d_dw.cpp
// CHECK-NEXT: Reduction/reduction_range_1d_dw_64bit.cpp
// CHECK-NEXT: Reduction/reduction_range_1d_reducer_skip.cpp
// CHECK-NEXT: Reduction/reduction_range_1d_rw.cpp
// CHECK-NEXT: Reduction/reduction_range_2d_dw.cpp
// CHECK-NEXT: Reduction/reduction_range_2d_dw_reducer_skip.cpp
// CHECK-NEXT: Reduction/reduction_range_2d_rw.cpp
// CHECK-NEXT: Reduction/reduction_range_3d_dw.cpp
// CHECK-NEXT: Reduction/reduction_range_3d_rw.cpp
// CHECK-NEXT: Reduction/reduction_range_3d_rw_reducer_skip.cpp
// CHECK-NEXT: Reduction/reduction_range_N_vars.cpp
// CHECK-NEXT: Reduction/reduction_range_item.cpp
// CHECK-NEXT: Reduction/reduction_range_lambda.cpp
// CHECK-NEXT: Reduction/reduction_range_queue_shortcut.cpp
// CHECK-NEXT: Reduction/reduction_range_usm_dw.cpp
// CHECK-NEXT: Reduction/reduction_reducer_op_eq.cpp
// CHECK-NEXT: Reduction/reduction_span.cpp
// CHECK-NEXT: Reduction/reduction_span_pack.cpp
// CHECK-NEXT: Reduction/reduction_usm.cpp
// CHECK-NEXT: Reduction/reduction_usm_dw.cpp
// CHECK-NEXT: Regression/DAE-separate-compile.cpp
// CHECK-NEXT: Regression/acos.cpp
// CHECK-NEXT: Regression/barrier_waitlist_with_interop_event.cpp
// CHECK-NEXT: Regression/complex_global_object.cpp
// CHECK-NEXT: Regression/event_destruction.cpp
// CHECK-NEXT: Regression/get_subgroup_sizes.cpp
// CHECK-NEXT: Regression/get_subgroup_sizes.cpp
// CHECK-NEXT: Regression/image_access.cpp
// CHECK-NEXT: Regression/invalid_reqd_wg_size_correct_exception.cpp
// CHECK-NEXT: Regression/kernel_bundle_ignore_sycl_external.cpp
// CHECK-NEXT: Regression/kernel_bundle_ignore_sycl_external.cpp
// CHECK-NEXT: Regression/no-split-reqd-wg-size-2.cpp
// CHECK-NEXT: Regression/no-split-reqd-wg-size.cpp
// CHECK-NEXT: Regression/reduction_resource_leak_usm.cpp
// CHECK-NEXT: Regression/static-buffer-dtor.cpp
// CHECK-NEXT: Regression/static-buffer-dtor.cpp
// CHECK-NEXT: Sampler/basic-rw-float.cpp
// CHECK-NEXT: Sampler/basic-rw.cpp
// CHECK-NEXT: Sampler/normalized-clamp-linear-float.cpp
// CHECK-NEXT: Sampler/normalized-clamp-nearest.cpp
// CHECK-NEXT: Sampler/normalized-clampedge-linear-float.cpp
// CHECK-NEXT: Sampler/normalized-mirror-linear-float.cpp
// CHECK-NEXT: Sampler/normalized-mirror-nearest.cpp
// CHECK-NEXT: Sampler/normalized-none-linear-float.cpp
// CHECK-NEXT: Sampler/normalized-none-nearest.cpp
// CHECK-NEXT: Sampler/normalized-repeat-linear-float.cpp
// CHECK-NEXT: Sampler/normalized-repeat-nearest.cpp
// CHECK-NEXT: Sampler/unnormalized-clamp-linear-float.cpp
// CHECK-NEXT: Sampler/unnormalized-clamp-nearest.cpp
// CHECK-NEXT: Sampler/unnormalized-clampedge-linear-float.cpp
// CHECK-NEXT: Sampler/unnormalized-clampedge-nearest.cpp
// CHECK-NEXT: Sampler/unnormalized-none-linear-float.cpp
// CHECK-NEXT: Sampler/unnormalized-none-nearest.cpp
// CHECK-NEXT: Scheduler/HostAccDestruction.cpp
// CHECK-NEXT: Scheduler/InOrderQueueDeps.cpp
// CHECK-NEXT: SeparateCompile/test.cpp
// CHECK-NEXT: SpecConstants/2020/kernel-bundle-api.cpp
// CHECK-NEXT: SpecConstants/2020/non_native/gpu.cpp
// CHECK-NEXT: SpecConstants/2020/non_native/gpu.cpp
// CHECK-NEXT: SpecConstants/2020/non_native/gpu.cpp
// CHECK-NEXT: SpecConstants/2020/non_native/multiple-targets.cpp
// CHECK-NEXT: SubGroup/generic_reduce.cpp
// CHECK-NEXT: Tracing/code_location_queue_copy.cpp
// CHECK-NEXT: Tracing/code_location_queue_parallel_for.cpp
// CHECK-NEXT: Tracing/code_location_queue_submit.cpp
// CHECK-NEXT: Tracing/task_execution.cpp
// CHECK-NEXT: Tracing/task_execution_handler.cpp
// CHECK-NEXT: Tracing/usm/queue_copy_released_pointer.cpp
// CHECK-NEXT: Tracing/usm/queue_single_task_nullptr.cpp
// CHECK-NEXT: Tracing/usm/queue_single_task_released_pointer.cpp
// CHECK-NEXT: USM/badmalloc.cpp
// CHECK-NEXT: USM/dep_events.cpp
// CHECK-NEXT: USM/free_during_kernel_execution.cpp
// CHECK-NEXT: USM/host_task.cpp
// CHECK-NEXT: USM/memops2d/copy2d_device_to_device.cpp
// CHECK-NEXT: USM/memops2d/copy2d_device_to_dhost.cpp
// CHECK-NEXT: USM/memops2d/copy2d_device_to_host.cpp
// CHECK-NEXT: USM/memops2d/copy2d_device_to_shared.cpp
// CHECK-NEXT: USM/memops2d/copy2d_dhost_to_device.cpp
// CHECK-NEXT: USM/memops2d/copy2d_dhost_to_dhost.cpp
// CHECK-NEXT: USM/memops2d/copy2d_dhost_to_host.cpp
// CHECK-NEXT: USM/memops2d/copy2d_dhost_to_shared.cpp
// CHECK-NEXT: USM/memops2d/copy2d_host_to_device.cpp
// CHECK-NEXT: USM/memops2d/copy2d_host_to_dhost.cpp
// CHECK-NEXT: USM/memops2d/copy2d_host_to_host.cpp
// CHECK-NEXT: USM/memops2d/copy2d_host_to_shared.cpp
// CHECK-NEXT: USM/memops2d/copy2d_shared_to_device.cpp
// CHECK-NEXT: USM/memops2d/copy2d_shared_to_dhost.cpp
// CHECK-NEXT: USM/memops2d/copy2d_shared_to_host.cpp
// CHECK-NEXT: USM/memops2d/copy2d_shared_to_shared.cpp
// CHECK-NEXT: USM/memops2d/memcpy2d_device_to_device.cpp
// CHECK-NEXT: USM/memops2d/memcpy2d_device_to_dhost.cpp
// CHECK-NEXT: USM/memops2d/memcpy2d_device_to_host.cpp
// CHECK-NEXT: USM/memops2d/memcpy2d_device_to_shared.cpp
// CHECK-NEXT: USM/memops2d/memcpy2d_dhost_to_device.cpp
// CHECK-NEXT: USM/memops2d/memcpy2d_dhost_to_dhost.cpp
// CHECK-NEXT: USM/memops2d/memcpy2d_dhost_to_host.cpp
// CHECK-NEXT: USM/memops2d/memcpy2d_dhost_to_shared.cpp
// CHECK-NEXT: USM/memops2d/memcpy2d_host_to_device.cpp
// CHECK-NEXT: USM/memops2d/memcpy2d_host_to_dhost.cpp
// CHECK-NEXT: USM/memops2d/memcpy2d_host_to_host.cpp
// CHECK-NEXT: USM/memops2d/memcpy2d_host_to_shared.cpp
// CHECK-NEXT: USM/memops2d/memcpy2d_shared_to_device.cpp
// CHECK-NEXT: USM/memops2d/memcpy2d_shared_to_dhost.cpp
// CHECK-NEXT: USM/memops2d/memcpy2d_shared_to_host.cpp
// CHECK-NEXT: USM/memops2d/memcpy2d_shared_to_shared.cpp
// CHECK-NEXT: USM/pointer_query_descendent_device.cpp
// CHECK-NEXT: syclcompat/atomic/atomic_arith.cpp
// CHECK-NEXT: syclcompat/atomic/atomic_bitwise.cpp
// CHECK-NEXT: syclcompat/atomic/atomic_class.cpp
// CHECK-NEXT: syclcompat/atomic/atomic_comp_exchange.cpp
// CHECK-NEXT: syclcompat/atomic/atomic_memory_acq_rel.cpp
// CHECK-NEXT: syclcompat/atomic/atomic_minmax.cpp
// CHECK-NEXT: syclcompat/kernel/kernel_lin.cpp<|MERGE_RESOLUTION|>--- conflicted
+++ resolved
@@ -54,11 +54,7 @@
 // tests to match the required format and in that case you should just update
 // (i.e. reduce) the number and the list below.
 //
-<<<<<<< HEAD
-// NUMBER-OF-UNSUPPORTED-WITHOUT-INFO: 417
-=======
-// NUMBER-OF-UNSUPPORTED-WITHOUT-INFO: 379
->>>>>>> e412dd03
+// NUMBER-OF-UNSUPPORTED-WITHOUT-INFO: 415
 //
 // List of improperly UNSUPPORTED tests.
 // Remove the CHECK once the test has been properly UNSUPPORTED.
