// This test is intended to ensure that we have no tests marked as XFAIL
// without a tracker information added to a test.
// For more info see: sycl/test-e2e/README.md
//
// The format we check is:
// XFAIL: lit,features
// XFAIL-TRACKER: [GitHub issue URL|Internal tracker ID]
//
// GitHub issue URL format:
//     https://github.com/owner/repo/issues/12345
//
// Internal tracker ID format:
//     PROJECT-123456
//
// REQUIRES: linux
//
// Explanation of the command:
// - search for all "XFAIL" occurrences, display line with match and the next one
//   -I, --include to drop binary files and other unrelated files
// - in the result, search for "XFAIL" again, but invert the result - this
//   allows us to get the line *after* XFAIL
// - in those lines, check that XFAIL-TRACKER is present and correct. Once
//   again, invert the search to get all "bad" lines and save the test names in
//   the temp file
// - make a final count of how many ill-formatted directives there are and
//   verify that against the reference
// - ...and check if the list of improperly XFAIL-ed tests needs to be updated.
//
// RUN: grep -rI "XFAIL:" %S/../../test-e2e \
// RUN: -A 1 --include=*.cpp --no-group-separator | \
// RUN: grep -v "XFAIL:" | \
// RUN: grep -Pv "XFAIL-TRACKER:\s+(?:https://github.com/[\w\d-]+/[\w\d-]+/issues/[\d]+)|(?:[\w]+-[\d]+)" > %t
// RUN: cat %t | wc -l | FileCheck %s --check-prefix NUMBER-OF-XFAIL-WITHOUT-TRACKER
// RUN: cat %t | sed 's/\.cpp.*/.cpp/' | sort | FileCheck %s
//
// The number below is a number of tests which are *improperly* XFAIL-ed, i.e.
// we either don't have a tracker associated with a failure listed in those
// tests, or it is listed in a wrong format.
// Note: strictly speaking, that is not amount of files, but amount of XFAIL
// directives. If a test contains several XFAIL directives, some of them may be
// valid and other may not.
//
// That number *must not* increase. Any PR which causes this number to grow
// should be rejected and it should be updated to either keep the number as-is
// or have it reduced (preferably, down to zero).
//
// If you see this test failed for your patch, it means that you either
// introduced XFAIL directive to a test improperly, or broke the format of an
// existing XFAIL-ed tests.
// Another possibility (and that is a good option) is that you updated some
// tests to match the required format and in that case you should just update
// (i.e. reduce) the number and the list below.
//
<<<<<<< HEAD
// NUMBER-OF-XFAIL-WITHOUT-TRACKER: 155
=======
// NUMBER-OF-XFAIL-WITHOUT-TRACKER: 142
>>>>>>> 853917d8
//
// List of improperly XFAIL-ed tests.
// Remove the CHECK once the test has been properly XFAIL-ed.
//
<<<<<<< HEAD
// CHECK: Basic/accessor/accessor.cpp
=======
// CHECK: AddressSanitizer/nullpointer/private_nullptr.cpp
>>>>>>> 853917d8
// CHECK-NEXT: Basic/aspects.cpp
// CHECK-NEXT: Basic/buffer/reinterpret.cpp
// CHECK-NEXT: Basic/device_event.cpp
// CHECK-NEXT: Basic/diagnostics/handler.cpp
// CHECK-NEXT: Basic/max_linear_work_group_size_props.cpp
// CHECK-NEXT: Basic/max_work_group_size_props.cpp
// CHECK-NEXT: Basic/partition_supported.cpp
// CHECK-NEXT: Basic/queue/queue.cpp
// CHECK-NEXT: Basic/queue/release.cpp
// CHECK-NEXT: Basic/span.cpp
// CHECK-NEXT: Basic/stream/auto_flush.cpp
// CHECK-NEXT: DeprecatedFeatures/queue_old_interop.cpp
// CHECK-NEXT: DeviceCodeSplit/split-per-kernel.cpp
// CHECK-NEXT: DeviceCodeSplit/split-per-source-main.cpp
// CHECK-NEXT: DeviceLib/assert-windows.cpp
// CHECK-NEXT: ESIMD/hardware_dispatch.cpp
// CHECK-NEXT: GroupAlgorithm/root_group.cpp
// CHECK-NEXT: GroupLocalMemory/group_local_memory.cpp
// CHECK-NEXT: GroupLocalMemory/no_early_opt.cpp
// CHECK-NEXT: InlineAsm/asm_multiple_instructions.cpp
// CHECK-NEXT: InvokeSimd/Feature/ImplicitSubgroup/invoke_simd_struct.cpp
// CHECK-NEXT: InvokeSimd/Feature/invoke_simd_struct.cpp
// CHECK-NEXT: InvokeSimd/Spec/ImplicitSubgroup/tuple.cpp
// CHECK-NEXT: InvokeSimd/Spec/ImplicitSubgroup/tuple_return.cpp
// CHECK-NEXT: InvokeSimd/Spec/ImplicitSubgroup/tuple_vadd.cpp
// CHECK-NEXT: InvokeSimd/Spec/tuple.cpp
// CHECK-NEXT: InvokeSimd/Spec/tuple_return.cpp
// CHECK-NEXT: InvokeSimd/Spec/tuple_vadd.cpp
// CHECK-NEXT: KernelAndProgram/kernel-bundle-merge-options.cpp
// CHECK-NEXT: Matrix/SG32/joint_matrix_annotated_ptr.cpp
// CHECK-NEXT: Matrix/SG32/joint_matrix_bfloat16_colmajorA_colmajorB.cpp
// CHECK-NEXT: Matrix/SG32/joint_matrix_bfloat16_packedB.cpp
// CHECK-NEXT: Matrix/SG32/joint_matrix_colA_rowB_colC.cpp
// CHECK-NEXT: Matrix/SG32/joint_matrix_int8_colmajorA_colmajorB.cpp
// CHECK-NEXT: Matrix/SG32/joint_matrix_int8_rowmajorA_rowmajorB.cpp
// CHECK-NEXT: Matrix/SG32/joint_matrix_out_bounds.cpp
// CHECK-NEXT: Matrix/SG32/joint_matrix_prefetch.cpp
// CHECK-NEXT: Matrix/SG32/joint_matrix_rowmajorA_rowmajorB.cpp
// CHECK-NEXT: Matrix/SG32/joint_matrix_unaligned_k.cpp
// CHECK-NEXT: Matrix/SPVCooperativeMatrix/SG32/element_wise_abc.cpp
// CHECK-NEXT: Matrix/SPVCooperativeMatrix/SG32/element_wise_all_ops.cpp
// CHECK-NEXT: Matrix/SPVCooperativeMatrix/SG32/element_wise_all_ops_half.cpp
// CHECK-NEXT: Matrix/SPVCooperativeMatrix/SG32/element_wise_all_ops_int8.cpp
// CHECK-NEXT: Matrix/SPVCooperativeMatrix/SG32/element_wise_all_ops_int8_packed.cpp
// CHECK-NEXT: Matrix/SPVCooperativeMatrix/SG32/element_wise_all_sizes.cpp
// CHECK-NEXT: Matrix/SPVCooperativeMatrix/SG32/element_wise_ops.cpp
// CHECK-NEXT: Matrix/SPVCooperativeMatrix/SG32/get_coord_float_matC.cpp
// CHECK-NEXT: Matrix/SPVCooperativeMatrix/SG32/get_coord_int8_matA.cpp
// CHECK-NEXT: Matrix/SPVCooperativeMatrix/SG32/get_coord_int8_matB.cpp
// CHECK-NEXT: Matrix/SPVCooperativeMatrix/SG32/joint_matrix_all_sizes.cpp
// CHECK-NEXT: Matrix/SPVCooperativeMatrix/SG32/joint_matrix_annotated_ptr.cpp
// CHECK-NEXT: Matrix/SPVCooperativeMatrix/SG32/joint_matrix_annotated_ptr.cpp
// CHECK-NEXT: Matrix/SPVCooperativeMatrix/SG32/joint_matrix_apply_bf16.cpp
// CHECK-NEXT: Matrix/SPVCooperativeMatrix/SG32/joint_matrix_apply_two_matrices.cpp
// CHECK-NEXT: Matrix/SPVCooperativeMatrix/SG32/joint_matrix_bf16_fill_k_cache.cpp
// CHECK-NEXT: Matrix/SPVCooperativeMatrix/SG32/joint_matrix_bf16_fill_k_cache_unroll.cpp
// CHECK-NEXT: Matrix/SPVCooperativeMatrix/SG32/joint_matrix_bfloat16.cpp
// CHECK-NEXT: Matrix/SPVCooperativeMatrix/SG32/joint_matrix_bfloat16_array.cpp
// CHECK-NEXT: Matrix/SPVCooperativeMatrix/SG32/joint_matrix_bfloat16_colmajorA_colmajorB.cpp
// CHECK-NEXT: Matrix/SPVCooperativeMatrix/SG32/joint_matrix_bfloat16_packedB.cpp
// CHECK-NEXT: Matrix/SPVCooperativeMatrix/SG32/joint_matrix_colA_rowB_colC.cpp
// CHECK-NEXT: Matrix/SPVCooperativeMatrix/SG32/joint_matrix_down_convert.cpp
// CHECK-NEXT: Matrix/SPVCooperativeMatrix/SG32/joint_matrix_half.cpp
// CHECK-NEXT: Matrix/SPVCooperativeMatrix/SG32/joint_matrix_int8_colmajorA_colmajorB.cpp
// CHECK-NEXT: Matrix/SPVCooperativeMatrix/SG32/joint_matrix_int8_rowmajorA_rowmajorB.cpp
// CHECK-NEXT: Matrix/SPVCooperativeMatrix/SG32/joint_matrix_out_bounds.cpp
// CHECK-NEXT: Matrix/SPVCooperativeMatrix/SG32/joint_matrix_prefetch.cpp
// CHECK-NEXT: Matrix/SPVCooperativeMatrix/SG32/joint_matrix_rowmajorA_rowmajorB.cpp
// CHECK-NEXT: Matrix/SPVCooperativeMatrix/SG32/joint_matrix_rowmajorA_rowmajorB.cpp
// CHECK-NEXT: Matrix/SPVCooperativeMatrix/SG32/joint_matrix_ss_int8.cpp
// CHECK-NEXT: Matrix/SPVCooperativeMatrix/SG32/joint_matrix_su_int8.cpp
// CHECK-NEXT: Matrix/SPVCooperativeMatrix/SG32/joint_matrix_unaligned_k.cpp
// CHECK-NEXT: Matrix/SPVCooperativeMatrix/SG32/joint_matrix_us_int8.cpp
// CHECK-NEXT: Matrix/SPVCooperativeMatrix/SG32/joint_matrix_uu_int8.cpp
// CHECK-NEXT: Matrix/SPVCooperativeMatrix/element_wise_abc.cpp
// CHECK-NEXT: Matrix/SPVCooperativeMatrix/element_wise_all_ops.cpp
// CHECK-NEXT: Matrix/SPVCooperativeMatrix/element_wise_all_ops_half.cpp
// CHECK-NEXT: Matrix/SPVCooperativeMatrix/element_wise_all_ops_int8.cpp
// CHECK-NEXT: Matrix/SPVCooperativeMatrix/element_wise_all_ops_int8_packed.cpp
// CHECK-NEXT: Matrix/SPVCooperativeMatrix/element_wise_all_ops_scalar.cpp
// CHECK-NEXT: Matrix/SPVCooperativeMatrix/element_wise_all_sizes.cpp
// CHECK-NEXT: Matrix/SPVCooperativeMatrix/element_wise_ops.cpp
// CHECK-NEXT: Matrix/SPVCooperativeMatrix/get_coord_float_matC.cpp
// CHECK-NEXT: Matrix/SPVCooperativeMatrix/get_coord_int8_matA.cpp
// CHECK-NEXT: Matrix/SPVCooperativeMatrix/get_coord_int8_matB.cpp
// CHECK-NEXT: Matrix/SPVCooperativeMatrix/joint_matrix_all_sizes.cpp
// CHECK-NEXT: Matrix/SPVCooperativeMatrix/joint_matrix_annotated_ptr.cpp
// CHECK-NEXT: Matrix/SPVCooperativeMatrix/joint_matrix_apply_bf16.cpp
// CHECK-NEXT: Matrix/SPVCooperativeMatrix/joint_matrix_apply_two_matrices.cpp
// CHECK-NEXT: Matrix/SPVCooperativeMatrix/joint_matrix_bf16_fill_k_cache.cpp
// CHECK-NEXT: Matrix/SPVCooperativeMatrix/joint_matrix_bf16_fill_k_cache_unroll.cpp
// CHECK-NEXT: Matrix/SPVCooperativeMatrix/joint_matrix_bfloat16.cpp
// CHECK-NEXT: Matrix/SPVCooperativeMatrix/joint_matrix_bfloat16_array.cpp
// CHECK-NEXT: Matrix/SPVCooperativeMatrix/joint_matrix_bfloat16_colmajorA_colmajorB.cpp
// CHECK-NEXT: Matrix/SPVCooperativeMatrix/joint_matrix_bfloat16_packedB.cpp
// CHECK-NEXT: Matrix/SPVCooperativeMatrix/joint_matrix_colA_rowB_colC.cpp
// CHECK-NEXT: Matrix/SPVCooperativeMatrix/joint_matrix_down_convert.cpp
// CHECK-NEXT: Matrix/SPVCooperativeMatrix/joint_matrix_half.cpp
// CHECK-NEXT: Matrix/SPVCooperativeMatrix/joint_matrix_int8_colmajorA_colmajorB.cpp
// CHECK-NEXT: Matrix/SPVCooperativeMatrix/joint_matrix_rowmajorA_rowmajorB.cpp
// CHECK-NEXT: Matrix/SPVCooperativeMatrix/joint_matrix_ss_int8.cpp
// CHECK-NEXT: Matrix/SPVCooperativeMatrix/joint_matrix_su_int8.cpp
// CHECK-NEXT: Matrix/SPVCooperativeMatrix/joint_matrix_us_int8.cpp
// CHECK-NEXT: Matrix/SPVCooperativeMatrix/joint_matrix_uu_int8.cpp
// CHECK-NEXT: Matrix/joint_matrix_bfloat16_colmajorA_colmajorB.cpp
// CHECK-NEXT: Matrix/joint_matrix_colA_rowB_colC.cpp
// CHECK-NEXT: Matrix/joint_matrix_int8_colmajorA_colmajorB.cpp
// CHECK-NEXT: NewOffloadDriver/multisource.cpp
// CHECK-NEXT: NewOffloadDriver/split-per-source-main.cpp
// CHECK-NEXT: NewOffloadDriver/sycl-external-with-optional-features.cpp
// CHECK-NEXT: OptionalKernelFeatures/throw-exception-for-out-of-registers-on-kernel-launch.cpp
// CHECK-NEXT: PerformanceTests/Reduction/reduce_over_sub_group.cpp
// CHECK-NEXT: Printf/int.cpp
// CHECK-NEXT: Printf/mixed-address-space.cpp
// CHECK-NEXT: Printf/percent-symbol.cpp
// CHECK-NEXT: Reduction/reduction_big_data.cpp
// CHECK-NEXT: Reduction/reduction_nd_N_queue_shortcut.cpp
// CHECK-NEXT: Reduction/reduction_nd_conditional.cpp
// CHECK-NEXT: Reduction/reduction_nd_dw.cpp
// CHECK-NEXT: Reduction/reduction_nd_ext_double.cpp
// CHECK-NEXT: Reduction/reduction_nd_ext_half.cpp
// CHECK-NEXT: Reduction/reduction_nd_queue_shortcut.cpp
// CHECK-NEXT: Reduction/reduction_nd_reducer_skip.cpp
// CHECK-NEXT: Reduction/reduction_nd_rw.cpp
// CHECK-NEXT: Reduction/reduction_range_queue_shortcut.cpp
// CHECK-NEXT: Reduction/reduction_range_usm_dw.cpp
// CHECK-NEXT: Reduction/reduction_reducer_op_eq.cpp
// CHECK-NEXT: Reduction/reduction_span_pack.cpp
// CHECK-NEXT: Reduction/reduction_usm.cpp
// CHECK-NEXT: Reduction/reduction_usm_dw.cpp
// CHECK-NEXT: Regression/build_log.cpp
// CHECK-NEXT: Regression/complex_global_object.cpp
// CHECK-NEXT: Regression/context_is_destroyed_after_exception.cpp
// CHECK-NEXT: Regression/kernel_bundle_ignore_sycl_external.cpp
// CHECK-NEXT: Regression/multiple-targets.cpp
// CHECK-NEXT: Regression/reduction_resource_leak_dw.cpp
// CHECK-NEXT: Scheduler/InOrderQueueDeps.cpp
// CHECK-NEXT: Scheduler/MemObjRemapping.cpp
// CHECK-NEXT: Scheduler/MultipleDevices.cpp
// CHECK-NEXT: Scheduler/ReleaseResourcesTest.cpp
// CHECK-NEXT: Tracing/buffer_printers.cpp<|MERGE_RESOLUTION|>--- conflicted
+++ resolved
@@ -51,20 +51,12 @@
 // tests to match the required format and in that case you should just update
 // (i.e. reduce) the number and the list below.
 //
-<<<<<<< HEAD
-// NUMBER-OF-XFAIL-WITHOUT-TRACKER: 155
-=======
-// NUMBER-OF-XFAIL-WITHOUT-TRACKER: 142
->>>>>>> 853917d8
+// NUMBER-OF-XFAIL-WITHOUT-TRACKER: 141
 //
 // List of improperly XFAIL-ed tests.
 // Remove the CHECK once the test has been properly XFAIL-ed.
 //
-<<<<<<< HEAD
 // CHECK: Basic/accessor/accessor.cpp
-=======
-// CHECK: AddressSanitizer/nullpointer/private_nullptr.cpp
->>>>>>> 853917d8
 // CHECK-NEXT: Basic/aspects.cpp
 // CHECK-NEXT: Basic/buffer/reinterpret.cpp
 // CHECK-NEXT: Basic/device_event.cpp
