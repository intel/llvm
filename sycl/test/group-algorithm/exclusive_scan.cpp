--- conflicted
+++ resolved
@@ -159,34 +159,24 @@
   std::iota(input.begin(), input.end(), 0);
   std::fill(output.begin(), output.end(), 0);
 
-<<<<<<< HEAD
-#if __cplusplus >= 201402L
   test<class KernelNamePlusV>(q, input, output, plus<>(), 0);
   test<class KernelNameMinimumV>(q, input, output, minimum<>(),
                                  std::numeric_limits<int>::max());
   test<class KernelNameMaximumV>(q, input, output, maximum<>(),
                                  std::numeric_limits<int>::lowest());
-#endif
+
   test<class KernelNamePlusI>(q, input, output, plus<int>(), 0);
   test<class KernelNameMinimumI>(q, input, output, minimum<int>(),
                                  std::numeric_limits<int>::max());
   test<class KernelNameMaximumI>(q, input, output, maximum<int>(),
                                  std::numeric_limits<int>::lowest());
-=======
-  test(q, input, output, plus<>(), 0);
-  test(q, input, output, minimum<>(), std::numeric_limits<int>::max());
-  test(q, input, output, maximum<>(), std::numeric_limits<int>::lowest());
-
-  test(q, input, output, plus<int>(), 0);
-  test(q, input, output, minimum<int>(), std::numeric_limits<int>::max());
-  test(q, input, output, maximum<int>(), std::numeric_limits<int>::lowest());
->>>>>>> 96da39e7
 
 #ifdef SPIRV_1_3
-  test(q, input, output, multiplies<int>(), 1);
-  test(q, input, output, bit_or<int>(), 0);
-  test(q, input, output, bit_xor<int>(), 0);
-  test(q, input, output, bit_and<int>(), ~0);
+  test<class KernelName_VzAPutpBRRJrQPB>(q, input, output, multiplies<int>(),
+                                         1);
+  test<class KernelName_UXdGbr>(q, input, output, bit_or<int>(), 0);
+  test<class KernelName_saYaodNyJknrPW>(q, input, output, bit_xor<int>(), 0);
+  test<class KernelName_GPcuAlvAOjrDyP>(q, input, output, bit_and<int>(), ~0);
 #endif // SPIRV_1_3
 
   std::cout << "Test passed." << std::endl;
