--- conflicted
+++ resolved
@@ -72,61 +72,40 @@
     L = 32;
   }
 
-<<<<<<< HEAD
   check_op<
       sycl_subgr<SpecializationKernelName, class KernelName_cNsJzXxSBQfEKY>, T>(
-      Queue, T(L), intel::plus<T>(), false, G, L);
+      Queue, T(L), ONEAPI::plus<T>(), false, G, L);
   check_op<sycl_subgr<SpecializationKernelName, class KernelName_bWdCJaxe>, T>(
-      Queue, T(0), intel::plus<T>(), true, G, L);
+      Queue, T(0), ONEAPI::plus<T>(), true, G, L);
 
   check_op<sycl_subgr<SpecializationKernelName, class KernelName_wjspvpHJtI>,
-           T>(Queue, T(0), intel::minimum<T>(), false, G, L);
+           T>(Queue, T(0), ONEAPI::minimum<T>(), false, G, L);
   check_op<sycl_subgr<SpecializationKernelName, class KernelName_BUioaQYxhjN>,
-           T>(Queue, T(G), intel::minimum<T>(), true, G, L);
+           T>(Queue, T(G), ONEAPI::minimum<T>(), true, G, L);
 
   check_op<sycl_subgr<SpecializationKernelName, class KernelName_bIHcoJBNpiB>,
-           T>(Queue, T(G), intel::maximum<T>(), false, G, L);
+           T>(Queue, T(G), ONEAPI::maximum<T>(), false, G, L);
   check_op<sycl_subgr<SpecializationKernelName, class KernelName_bPPlfvdGShi>,
-           T>(Queue, T(0), intel::maximum<T>(), true, G, L);
+           T>(Queue, T(0), ONEAPI::maximum<T>(), true, G, L);
 
 #if __cplusplus >= 201402L
   check_op<sycl_subgr<SpecializationKernelName,
                       class KernelName_fkOyLRYirfMnvBcnbRFy>,
-           T>(Queue, T(L), intel::plus<>(), false, G, L);
+           T>(Queue, T(L), ONEAPI::plus<>(), false, G, L);
   check_op<sycl_subgr<SpecializationKernelName,
                       class KernelName_zhzfRmSAFlswKWShyecv>,
-           T>(Queue, T(0), intel::plus<>(), true, G, L);
+           T>(Queue, T(0), ONEAPI::plus<>(), true, G, L);
 
   check_op<sycl_subgr<SpecializationKernelName,
                       class KernelName_NaOzDnOmDPiDIXnXvaGy>,
-           T>(Queue, T(0), intel::minimum<>(), false, G, L);
+           T>(Queue, T(0), ONEAPI::minimum<>(), false, G, L);
   check_op<sycl_subgr<SpecializationKernelName, class KernelName_XXAfdcNmCNX>,
-           T>(Queue, T(G), intel::minimum<>(), true, G, L);
+           T>(Queue, T(G), ONEAPI::minimum<>(), true, G, L);
 
   check_op<sycl_subgr<SpecializationKernelName, class KernelName_pLlvjjZsPv>,
-           T>(Queue, T(G), intel::maximum<>(), false, G, L);
+           T>(Queue, T(G), ONEAPI::maximum<>(), false, G, L);
   check_op<
       sycl_subgr<SpecializationKernelName, class KernelName_BaCGaWDMFeMFqvotbk>,
-      T>(Queue, T(0), intel::maximum<>(), true, G, L);
-=======
-  check_op<T>(Queue, T(L), ONEAPI::plus<T>(), false, G, L);
-  check_op<T>(Queue, T(0), ONEAPI::plus<T>(), true, G, L);
-
-  check_op<T>(Queue, T(0), ONEAPI::minimum<T>(), false, G, L);
-  check_op<T>(Queue, T(G), ONEAPI::minimum<T>(), true, G, L);
-
-  check_op<T>(Queue, T(G), ONEAPI::maximum<T>(), false, G, L);
-  check_op<T>(Queue, T(0), ONEAPI::maximum<T>(), true, G, L);
-
-#if __cplusplus >= 201402L
-  check_op<T>(Queue, T(L), ONEAPI::plus<>(), false, G, L);
-  check_op<T>(Queue, T(0), ONEAPI::plus<>(), true, G, L);
-
-  check_op<T>(Queue, T(0), ONEAPI::minimum<>(), false, G, L);
-  check_op<T>(Queue, T(G), ONEAPI::minimum<>(), true, G, L);
-
-  check_op<T>(Queue, T(G), ONEAPI::maximum<>(), false, G, L);
-  check_op<T>(Queue, T(0), ONEAPI::maximum<>(), true, G, L);
->>>>>>> 96da39e7
+      T>(Queue, T(0), ONEAPI::maximum<>(), true, G, L);
 #endif
 }