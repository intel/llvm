// UNSUPPORTED: cuda
// CUDA compilation and runtime do not yet support sub-groups.
//
// RUN: %clangxx -fsycl -fsycl-targets=%sycl_triple %s -o %t.out
// RUN: env SYCL_DEVICE_TYPE=HOST %t.out
// RUN: %CPU_RUN_PLACEHOLDER %t.out
// RUN: %GPU_RUN_PLACEHOLDER %t.out
// RUN: %ACC_RUN_PLACEHOLDER %t.out

//==-------------- common.cpp - SYCL sub_group common test -----*- C++ -*---==//
//
// Part of the LLVM Project, under the Apache License v2.0 with LLVM Exceptions.
// See https://llvm.org/LICENSE.txt for license information.
// SPDX-License-Identifier: Apache-2.0 WITH LLVM-exception
//
//===----------------------------------------------------------------------===//

#include "helper.hpp"
#include <CL/sycl.hpp>
using namespace cl::sycl;
struct Data {
  unsigned int local_id;
  unsigned int local_range;
  unsigned int max_local_range;
  unsigned int group_id;
  unsigned int group_range;
};

void check(queue &Queue, unsigned int G, unsigned int L) {

  try {
    nd_range<1> NdRange(G, L);
    buffer<struct Data, 1> syclbuf(G);
    buffer<size_t> sgsizebuf(1);
    Queue.submit([&](handler &cgh) {
      auto sgsizeacc = sgsizebuf.get_access<access::mode::read_write>(cgh);
      auto syclacc = syclbuf.get_access<access::mode::read_write>(cgh);
      cgh.parallel_for<class sycl_subgr>(NdRange, [=](nd_item<1> NdItem) {
        intel::sub_group SG = NdItem.get_sub_group();
        syclacc[NdItem.get_global_id()].local_id = SG.get_local_id().get(0);
        syclacc[NdItem.get_global_id()].local_range =
            SG.get_local_range().get(0);
        syclacc[NdItem.get_global_id()].max_local_range =
            SG.get_max_local_range().get(0);
        syclacc[NdItem.get_global_id()].group_id = SG.get_group_id().get(0);
<<<<<<< HEAD
        syclacc[NdItem.get_global_id()].group_range = SG.get_group_range().get(0);
=======
        syclacc[NdItem.get_global_id()].group_range = SG.get_group_range();
        syclacc[NdItem.get_global_id()].uniform_group_range =
            SG.get_uniform_group_range();
        if (NdItem.get_global_id(0) == 0)
          sgsizeacc[0] = SG.get_max_local_range()[0];
>>>>>>> e911de7d
      });
    });
    auto syclacc = syclbuf.get_access<access::mode::read_write>();
    auto sgsizeacc = sgsizebuf.get_access<access::mode::read_write>();
    unsigned int sg_size = sgsizeacc[0];
    unsigned int num_sg = L / sg_size + (L % sg_size ? 1 : 0);
    for (int j = 0; j < G; j++) {
      unsigned int group_id = j % L / sg_size;
      unsigned int local_range =
          (group_id + 1 == num_sg) ? (L - group_id * sg_size) : sg_size;
      exit_if_not_equal(syclacc[j].local_id, j % L % sg_size, "local_id");
      exit_if_not_equal(syclacc[j].local_range, local_range, "local_range");
      exit_if_not_equal(syclacc[j].max_local_range,
                        syclacc[0].max_local_range, "max_local_range");
      exit_if_not_equal(syclacc[j].group_id, group_id, "group_id");
      exit_if_not_equal(syclacc[j].group_range, num_sg, "group_range");
    }
  } catch (exception e) {
    std::cout << "SYCL exception caught: " << e.what();
    exit(1);
  }
}
int main() {
  queue Queue;
  if (!core_sg_supported(Queue.get_device())) {
    std::cout << "Skipping test\n";
    return 0;
  }

  check(Queue, 240, 80);
  check(Queue, 8, 4);
  check(Queue, 24, 12);
  check(Queue, 1024, 256);
  std::cout << "Test passed." << std::endl;
  return 0;
}<|MERGE_RESOLUTION|>--- conflicted
+++ resolved
@@ -43,15 +43,9 @@
         syclacc[NdItem.get_global_id()].max_local_range =
             SG.get_max_local_range().get(0);
         syclacc[NdItem.get_global_id()].group_id = SG.get_group_id().get(0);
-<<<<<<< HEAD
         syclacc[NdItem.get_global_id()].group_range = SG.get_group_range().get(0);
-=======
-        syclacc[NdItem.get_global_id()].group_range = SG.get_group_range();
-        syclacc[NdItem.get_global_id()].uniform_group_range =
-            SG.get_uniform_group_range();
         if (NdItem.get_global_id(0) == 0)
           sgsizeacc[0] = SG.get_max_local_range()[0];
->>>>>>> e911de7d
       });
     });
     auto syclacc = syclbuf.get_access<access::mode::read_write>();
