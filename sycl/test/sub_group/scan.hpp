//==--------------- scan.hpp - SYCL sub_group scan test --------*- C++ -*---==//
//
// Part of the LLVM Project, under the Apache License v2.0 with LLVM Exceptions.
// See https://llvm.org/LICENSE.txt for license information.
// SPDX-License-Identifier: Apache-2.0 WITH LLVM-exception
//
//===----------------------------------------------------------------------===//

#include "helper.hpp"
#include <CL/sycl.hpp>
#include <limits>

template <typename... Ts> class sycl_subgr;

using namespace cl::sycl;

template <typename SpecializationKernelName, typename T, class BinaryOperation>
void check_op(queue &Queue, T init, BinaryOperation op, bool skip_init = false,
              size_t G = 256, size_t L = 64) {
  try {
    nd_range<1> NdRange(G, L);
    buffer<T> exbuf(G), inbuf(G);
    buffer<size_t> sgsizebuf(1);
    Queue.submit([&](handler &cgh) {
      auto sgsizeacc = sgsizebuf.get_access<access::mode::read_write>(cgh);
      auto exacc = exbuf.template get_access<access::mode::read_write>(cgh);
      auto inacc = inbuf.template get_access<access::mode::read_write>(cgh);
      cgh.parallel_for<SpecializationKernelName>(
          NdRange, [=](nd_item<1> NdItem) {
            ONEAPI::sub_group sg = NdItem.get_sub_group();
            if (skip_init) {
              exacc[NdItem.get_global_id(0)] =
                  exclusive_scan(sg, T(NdItem.get_global_id(0)), op);
              inacc[NdItem.get_global_id(0)] =
                  inclusive_scan(sg, T(NdItem.get_global_id(0)), op);
            } else {
              exacc[NdItem.get_global_id(0)] =
                  exclusive_scan(sg, T(NdItem.get_global_id(0)), init, op);
              inacc[NdItem.get_global_id(0)] =
                  inclusive_scan(sg, T(NdItem.get_global_id(0)), op, init);
            }
            if (NdItem.get_global_id(0) == 0)
              sgsizeacc[0] = sg.get_max_local_range()[0];
          });
    });
    auto exacc = exbuf.template get_access<access::mode::read_write>();
    auto inacc = inbuf.template get_access<access::mode::read_write>();
    auto sgsizeacc = sgsizebuf.get_access<access::mode::read_write>();
    size_t sg_size = sgsizeacc[0];
    int WGid = -1, SGid = 0;
    T result = init;
    for (int j = 0; j < G; j++) {
      if (j % L % sg_size == 0) {
        SGid++;
        result = init;
      }
      if (j % L == 0) {
        WGid++;
        SGid = 0;
      }
      std::string exname =
          std::string("scan_exc_") + typeid(BinaryOperation).name();
      std::string inname =
          std::string("scan_inc_") + typeid(BinaryOperation).name();
      exit_if_not_equal<T>(exacc[j], result, exname.c_str());
      result = op(result, T(j));
      exit_if_not_equal<T>(inacc[j], result, inname.c_str());
    }
  } catch (exception e) {
    std::cout << "SYCL exception caught: " << e.what();
    exit(1);
  }
}

template <typename SpecializationKernelName, typename T>
void check(queue &Queue, size_t G = 256, size_t L = 64) {
  // limit data range for half to avoid rounding issues
  if (std::is_same<T, cl::sycl::half>::value) {
    G = 64;
    L = 32;
  }

<<<<<<< HEAD
  check_op<sycl_subgr<SpecializationKernelName, class KernelName_UdKabTMplbvM>,
           T>(Queue, T(L), intel::plus<T>(), false, G, L);
  check_op<sycl_subgr<SpecializationKernelName, class KernelName_hYvJ>, T>(
      Queue, T(0), intel::plus<T>(), true, G, L);

  check_op<
      sycl_subgr<SpecializationKernelName, class KernelName_eozPcciiaOmKkKUEp>,
      T>(Queue, T(0), intel::minimum<T>(), false, G, L);
  if (std::is_floating_point<T>::value ||
      std::is_same<T, cl::sycl::half>::value) {
    check_op<
        sycl_subgr<SpecializationKernelName, class KernelName_LylCkHSTmrFhMH>,
        T>(Queue, std::numeric_limits<T>::infinity(), intel::minimum<T>(), true,
           G, L);
  } else {
    check_op<sycl_subgr<SpecializationKernelName,
                        class KernelName_gYWXQQXGnzJEpaftEQly>,
             T>(Queue, std::numeric_limits<T>::max(), intel::minimum<T>(), true,
                G, L);
  }

  check_op<
      sycl_subgr<SpecializationKernelName, class KernelName_NEgmAHtvPAWDyXPoo>,
      T>(Queue, T(G), intel::maximum<T>(), false, G, L);
  if (std::is_floating_point<T>::value ||
      std::is_same<T, cl::sycl::half>::value) {
    check_op<
        sycl_subgr<SpecializationKernelName, class KernelName_EBNigvpxbxYEyRcl>,
        T>(Queue, -std::numeric_limits<T>::infinity(), intel::maximum<T>(),
           true, G, L);
  } else {
    check_op<sycl_subgr<SpecializationKernelName, class KernelName_KayihC>, T>(
        Queue, std::numeric_limits<T>::min(), intel::maximum<T>(), true, G, L);
  }

#if __cplusplus >= 201402L
  check_op<sycl_subgr<SpecializationKernelName, class KernelName_TPWS>, T>(
      Queue, T(L), intel::plus<>(), false, G, L);
  check_op<sycl_subgr<SpecializationKernelName, class KernelName_hWZv>, T>(
      Queue, T(0), intel::plus<>(), true, G, L);

  check_op<
      sycl_subgr<SpecializationKernelName, class KernelName_MdoesLriZMCljse>,
      T>(Queue, T(0), intel::minimum<>(), false, G, L);
  if (std::is_floating_point<T>::value ||
      std::is_same<T, cl::sycl::half>::value) {
    check_op<
        sycl_subgr<SpecializationKernelName, class KernelName_fgMMknFqTMGts>,
        T>(Queue, std::numeric_limits<T>::infinity(), intel::minimum<>(), true,
           G, L);
  } else {
    check_op<sycl_subgr<SpecializationKernelName,
                        class KernelName_FVbXDSctbMnggHMCz>,
             T>(Queue, std::numeric_limits<T>::max(), intel::minimum<>(), true,
                G, L);
  }

  check_op<sycl_subgr<SpecializationKernelName, class KernelName_zzvRru>, T>(
      Queue, T(G), intel::maximum<>(), false, G, L);
  if (std::is_floating_point<T>::value ||
      std::is_same<T, cl::sycl::half>::value) {
    check_op<sycl_subgr<SpecializationKernelName, class KernelName_NJh>, T>(
        Queue, -std::numeric_limits<T>::infinity(), intel::maximum<>(), true, G,
        L);
  } else {
    check_op<
        sycl_subgr<SpecializationKernelName, class KernelName_XjMHvRfLSQerFi>,
        T>(Queue, std::numeric_limits<T>::min(), intel::maximum<>(), true, G,
           L);
=======
  check_op<T>(Queue, T(L), ONEAPI::plus<T>(), false, G, L);
  check_op<T>(Queue, T(0), ONEAPI::plus<T>(), true, G, L);

  check_op<T>(Queue, T(0), ONEAPI::minimum<T>(), false, G, L);
  if (std::is_floating_point<T>::value ||
      std::is_same<T, cl::sycl::half>::value) {
    check_op<T>(Queue, std::numeric_limits<T>::infinity(), ONEAPI::minimum<T>(),
                true, G, L);
  } else {
    check_op<T>(Queue, std::numeric_limits<T>::max(), ONEAPI::minimum<T>(),
                true, G, L);
  }

  check_op<T>(Queue, T(G), ONEAPI::maximum<T>(), false, G, L);
  if (std::is_floating_point<T>::value ||
      std::is_same<T, cl::sycl::half>::value) {
    check_op<T>(Queue, -std::numeric_limits<T>::infinity(),
                ONEAPI::maximum<T>(), true, G, L);
  } else {
    check_op<T>(Queue, std::numeric_limits<T>::min(), ONEAPI::maximum<T>(),
                true, G, L);
  }

#if __cplusplus >= 201402L
  check_op<T>(Queue, T(L), ONEAPI::plus<>(), false, G, L);
  check_op<T>(Queue, T(0), ONEAPI::plus<>(), true, G, L);

  check_op<T>(Queue, T(0), ONEAPI::minimum<>(), false, G, L);
  if (std::is_floating_point<T>::value ||
      std::is_same<T, cl::sycl::half>::value) {
    check_op<T>(Queue, std::numeric_limits<T>::infinity(), ONEAPI::minimum<>(),
                true, G, L);
  } else {
    check_op<T>(Queue, std::numeric_limits<T>::max(), ONEAPI::minimum<>(), true,
                G, L);
  }

  check_op<T>(Queue, T(G), ONEAPI::maximum<>(), false, G, L);
  if (std::is_floating_point<T>::value ||
      std::is_same<T, cl::sycl::half>::value) {
    check_op<T>(Queue, -std::numeric_limits<T>::infinity(), ONEAPI::maximum<>(),
                true, G, L);
  } else {
    check_op<T>(Queue, std::numeric_limits<T>::min(), ONEAPI::maximum<>(), true,
                G, L);
>>>>>>> 96da39e7
  }
#endif
}<|MERGE_RESOLUTION|>--- conflicted
+++ resolved
@@ -80,123 +80,75 @@
     L = 32;
   }
 
-<<<<<<< HEAD
   check_op<sycl_subgr<SpecializationKernelName, class KernelName_UdKabTMplbvM>,
-           T>(Queue, T(L), intel::plus<T>(), false, G, L);
+           T>(Queue, T(L), ONEAPI::plus<T>(), false, G, L);
   check_op<sycl_subgr<SpecializationKernelName, class KernelName_hYvJ>, T>(
-      Queue, T(0), intel::plus<T>(), true, G, L);
+      Queue, T(0), ONEAPI::plus<T>(), true, G, L);
 
   check_op<
       sycl_subgr<SpecializationKernelName, class KernelName_eozPcciiaOmKkKUEp>,
-      T>(Queue, T(0), intel::minimum<T>(), false, G, L);
+      T>(Queue, T(0), ONEAPI::minimum<T>(), false, G, L);
   if (std::is_floating_point<T>::value ||
       std::is_same<T, cl::sycl::half>::value) {
     check_op<
         sycl_subgr<SpecializationKernelName, class KernelName_LylCkHSTmrFhMH>,
-        T>(Queue, std::numeric_limits<T>::infinity(), intel::minimum<T>(), true,
-           G, L);
+        T>(Queue, std::numeric_limits<T>::infinity(), ONEAPI::minimum<T>(),
+           true, G, L);
   } else {
     check_op<sycl_subgr<SpecializationKernelName,
                         class KernelName_gYWXQQXGnzJEpaftEQly>,
-             T>(Queue, std::numeric_limits<T>::max(), intel::minimum<T>(), true,
-                G, L);
+             T>(Queue, std::numeric_limits<T>::max(), ONEAPI::minimum<T>(),
+                true, G, L);
   }
 
   check_op<
       sycl_subgr<SpecializationKernelName, class KernelName_NEgmAHtvPAWDyXPoo>,
-      T>(Queue, T(G), intel::maximum<T>(), false, G, L);
+      T>(Queue, T(G), ONEAPI::maximum<T>(), false, G, L);
   if (std::is_floating_point<T>::value ||
       std::is_same<T, cl::sycl::half>::value) {
     check_op<
         sycl_subgr<SpecializationKernelName, class KernelName_EBNigvpxbxYEyRcl>,
-        T>(Queue, -std::numeric_limits<T>::infinity(), intel::maximum<T>(),
+        T>(Queue, -std::numeric_limits<T>::infinity(), ONEAPI::maximum<T>(),
            true, G, L);
   } else {
     check_op<sycl_subgr<SpecializationKernelName, class KernelName_KayihC>, T>(
-        Queue, std::numeric_limits<T>::min(), intel::maximum<T>(), true, G, L);
+        Queue, std::numeric_limits<T>::min(), ONEAPI::maximum<T>(), true, G, L);
   }
 
 #if __cplusplus >= 201402L
   check_op<sycl_subgr<SpecializationKernelName, class KernelName_TPWS>, T>(
-      Queue, T(L), intel::plus<>(), false, G, L);
+      Queue, T(L), ONEAPI::plus<>(), false, G, L);
   check_op<sycl_subgr<SpecializationKernelName, class KernelName_hWZv>, T>(
-      Queue, T(0), intel::plus<>(), true, G, L);
+      Queue, T(0), ONEAPI::plus<>(), true, G, L);
 
   check_op<
       sycl_subgr<SpecializationKernelName, class KernelName_MdoesLriZMCljse>,
-      T>(Queue, T(0), intel::minimum<>(), false, G, L);
+      T>(Queue, T(0), ONEAPI::minimum<>(), false, G, L);
   if (std::is_floating_point<T>::value ||
       std::is_same<T, cl::sycl::half>::value) {
     check_op<
         sycl_subgr<SpecializationKernelName, class KernelName_fgMMknFqTMGts>,
-        T>(Queue, std::numeric_limits<T>::infinity(), intel::minimum<>(), true,
+        T>(Queue, std::numeric_limits<T>::infinity(), ONEAPI::minimum<>(), true,
            G, L);
   } else {
     check_op<sycl_subgr<SpecializationKernelName,
                         class KernelName_FVbXDSctbMnggHMCz>,
-             T>(Queue, std::numeric_limits<T>::max(), intel::minimum<>(), true,
+             T>(Queue, std::numeric_limits<T>::max(), ONEAPI::minimum<>(), true,
                 G, L);
   }
 
   check_op<sycl_subgr<SpecializationKernelName, class KernelName_zzvRru>, T>(
-      Queue, T(G), intel::maximum<>(), false, G, L);
+      Queue, T(G), ONEAPI::maximum<>(), false, G, L);
   if (std::is_floating_point<T>::value ||
       std::is_same<T, cl::sycl::half>::value) {
     check_op<sycl_subgr<SpecializationKernelName, class KernelName_NJh>, T>(
-        Queue, -std::numeric_limits<T>::infinity(), intel::maximum<>(), true, G,
-        L);
+        Queue, -std::numeric_limits<T>::infinity(), ONEAPI::maximum<>(), true,
+        G, L);
   } else {
     check_op<
         sycl_subgr<SpecializationKernelName, class KernelName_XjMHvRfLSQerFi>,
-        T>(Queue, std::numeric_limits<T>::min(), intel::maximum<>(), true, G,
+        T>(Queue, std::numeric_limits<T>::min(), ONEAPI::maximum<>(), true, G,
            L);
-=======
-  check_op<T>(Queue, T(L), ONEAPI::plus<T>(), false, G, L);
-  check_op<T>(Queue, T(0), ONEAPI::plus<T>(), true, G, L);
-
-  check_op<T>(Queue, T(0), ONEAPI::minimum<T>(), false, G, L);
-  if (std::is_floating_point<T>::value ||
-      std::is_same<T, cl::sycl::half>::value) {
-    check_op<T>(Queue, std::numeric_limits<T>::infinity(), ONEAPI::minimum<T>(),
-                true, G, L);
-  } else {
-    check_op<T>(Queue, std::numeric_limits<T>::max(), ONEAPI::minimum<T>(),
-                true, G, L);
-  }
-
-  check_op<T>(Queue, T(G), ONEAPI::maximum<T>(), false, G, L);
-  if (std::is_floating_point<T>::value ||
-      std::is_same<T, cl::sycl::half>::value) {
-    check_op<T>(Queue, -std::numeric_limits<T>::infinity(),
-                ONEAPI::maximum<T>(), true, G, L);
-  } else {
-    check_op<T>(Queue, std::numeric_limits<T>::min(), ONEAPI::maximum<T>(),
-                true, G, L);
-  }
-
-#if __cplusplus >= 201402L
-  check_op<T>(Queue, T(L), ONEAPI::plus<>(), false, G, L);
-  check_op<T>(Queue, T(0), ONEAPI::plus<>(), true, G, L);
-
-  check_op<T>(Queue, T(0), ONEAPI::minimum<>(), false, G, L);
-  if (std::is_floating_point<T>::value ||
-      std::is_same<T, cl::sycl::half>::value) {
-    check_op<T>(Queue, std::numeric_limits<T>::infinity(), ONEAPI::minimum<>(),
-                true, G, L);
-  } else {
-    check_op<T>(Queue, std::numeric_limits<T>::max(), ONEAPI::minimum<>(), true,
-                G, L);
-  }
-
-  check_op<T>(Queue, T(G), ONEAPI::maximum<>(), false, G, L);
-  if (std::is_floating_point<T>::value ||
-      std::is_same<T, cl::sycl::half>::value) {
-    check_op<T>(Queue, -std::numeric_limits<T>::infinity(), ONEAPI::maximum<>(),
-                true, G, L);
-  } else {
-    check_op<T>(Queue, std::numeric_limits<T>::min(), ONEAPI::maximum<>(), true,
-                G, L);
->>>>>>> 96da39e7
   }
 #endif
 }