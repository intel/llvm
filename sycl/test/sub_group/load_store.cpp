--- conflicted
+++ resolved
@@ -1,11 +1,7 @@
-<<<<<<< HEAD
 // TODO: Enable compilation w/o -fno-sycl-std-optimizations option.
 // See https://github.com/intel/llvm/issues/2264 for more details.
 
-// UNSUPPORTED: cuda
-=======
 // UNSUPPORTED: cuda || cpu
->>>>>>> 414c1e5e
 // CUDA compilation and runtime do not yet support sub-groups.
 // #2252 Disable until all variants of built-ins are available in OpenCL CPU
 // runtime for every supported ISA
