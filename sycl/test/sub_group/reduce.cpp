--- conflicted
+++ resolved
@@ -14,92 +14,7 @@
 //
 //===----------------------------------------------------------------------===//
 
-<<<<<<< HEAD
-#include "helper.hpp"
-#include <CL/sycl.hpp>
-
-template <typename ... Ts>
-class sycl_subgr;
-
-using namespace cl::sycl;
-
-template <typename SpecializationKernelName, typename T, class BinaryOperation>
-void check_op(queue &Queue, T init, BinaryOperation op, bool skip_init = false,
-              size_t G = 240, size_t L = 60) {
-  try {
-    nd_range<1> NdRange(G, L);
-    buffer<T> buf(G);
-    Queue.submit([&](handler &cgh) {
-      auto acc = buf.template get_access<access::mode::read_write>(cgh);
-      cgh.parallel_for<SpecializationKernelName>(
-          NdRange, [=](nd_item<1> NdItem) {
-            intel::sub_group sg = NdItem.get_sub_group();
-            if (skip_init) {
-              acc[NdItem.get_global_id(0)] =
-                  reduce(sg, T(NdItem.get_global_id(0)), op);
-            } else {
-              acc[NdItem.get_global_id(0)] =
-                  reduce(sg, T(NdItem.get_global_id(0)), init, op);
-            }
-          });
-    });
-    auto acc = buf.template get_access<access::mode::read_write>();
-    size_t sg_size = get_sg_size(Queue.get_device());
-    int WGid = -1, SGid = 0;
-    T result = init;
-    for (int j = 0; j < G; j++) {
-      if (j % L % sg_size == 0) {
-        SGid++;
-        result = init;
-        for (int i = j; (i % L && i % L % sg_size) || (i == j); i++) {
-          result = op(result, T(i));
-        }
-      }
-      if (j % L == 0) {
-        WGid++;
-        SGid = 0;
-      }
-      std::string name =
-          std::string("reduce_") + typeid(BinaryOperation).name();
-      exit_if_not_equal<T>(acc[j], result, name.c_str());
-    }
-  } catch (exception e) {
-    std::cout << "SYCL exception caught: " << e.what();
-    exit(1);
-  }
-}
-
-template <typename SpecializationKernelName, typename T>
-void check(queue &Queue, size_t G = 240, size_t L = 60) {
-  // limit data range for half to avoid rounding issues
-  if (std::is_same<T, cl::sycl::half>::value) {
-    G = 64;
-    L = 32;
-  }
-
-  check_op<sycl_subgr<SpecializationKernelName, class KernelName_cNsJzXxSBQfEKY>, T>(Queue, T(L), intel::plus<T>(), false, G, L);
-  check_op<sycl_subgr<SpecializationKernelName, class KernelName_bWdCJaxe>, T>(Queue, T(0), intel::plus<T>(), true, G, L);
-
-  check_op<sycl_subgr<SpecializationKernelName, class KernelName_wjspvpHJtI>, T>(Queue, T(0), intel::minimum<T>(), false, G, L);
-  check_op<sycl_subgr<SpecializationKernelName, class KernelName_BUioaQYxhjN>, T>(Queue, T(G), intel::minimum<T>(), true, G, L);
-
-  check_op<sycl_subgr<SpecializationKernelName, class KernelName_bIHcoJBNpiB>, T>(Queue, T(G), intel::maximum<T>(), false, G, L);
-  check_op<sycl_subgr<SpecializationKernelName, class KernelName_bPPlfvdGShi>, T>(Queue, T(0), intel::maximum<T>(), true, G, L);
-
-#if __cplusplus >= 201402L
-  check_op<sycl_subgr<SpecializationKernelName, class KernelName_fkOyLRYirfMnvBcnbRFy>, T>(Queue, T(L), intel::plus<>(), false, G, L);
-  check_op<sycl_subgr<SpecializationKernelName, class KernelName_zhzfRmSAFlswKWShyecv>, T>(Queue, T(0), intel::plus<>(), true, G, L);
-
-  check_op<sycl_subgr<SpecializationKernelName, class KernelName_NaOzDnOmDPiDIXnXvaGy>, T>(Queue, T(0), intel::minimum<>(), false, G, L);
-  check_op<sycl_subgr<SpecializationKernelName, class KernelName_XXAfdcNmCNX>, T>(Queue, T(G), intel::minimum<>(), true, G, L);
-
-  check_op<sycl_subgr<SpecializationKernelName, class KernelName_pLlvjjZsPv>, T>(Queue, T(G), intel::maximum<>(), false, G, L);
-  check_op<sycl_subgr<SpecializationKernelName, class KernelName_BaCGaWDMFeMFqvotbk>, T>(Queue, T(0), intel::maximum<>(), true, G, L);
-#endif
-}
-=======
 #include "reduce.hpp"
->>>>>>> 43af08df
 
 int main() {
   queue Queue;
@@ -107,29 +22,11 @@
     std::cout << "Skipping test\n";
     return 0;
   }
-<<<<<<< HEAD
-
   check<class KernelName_AJprOaCZgUmsYFRTTGNw, int>(Queue);
   check<class KernelName_ShKFIYTqaI, unsigned int>(Queue);
   check<class KernelName_TovsKTk, long>(Queue);
   check<class KernelName_JqbvoN, unsigned long>(Queue);
   check<class KernelName_mAWqKSWTT, float>(Queue);
-  // reduce half type is not supported in OCL CPU RT
-#ifdef SG_GPU
-  if (Queue.get_device().has_extension("cl_khr_fp16")) {
-    check<class KernelName_CNwvDdLPNleaRvSuYr, cl::sycl::half>(Queue);
-  }
-#endif
-  if (Queue.get_device().has_extension("cl_khr_fp64")) {
-    check<class KernelName_bqHXlkbm, double>(Queue);
-  }
-=======
-  check<int>(Queue);
-  check<unsigned int>(Queue);
-  check<long>(Queue);
-  check<unsigned long>(Queue);
-  check<float>(Queue);
->>>>>>> 43af08df
   std::cout << "Test passed." << std::endl;
   return 0;
 }