// UNSUPPORTED: cuda
// CUDA compilation and runtime do not yet support sub-groups.
//
// RUN: %clangxx -fsycl -fsycl-targets=%sycl_triple %s -o %t.out
// RUN: env SYCL_DEVICE_TYPE=HOST %t.out
// RUN: %CPU_RUN_PLACEHOLDER %t.out
// RUN: %GPU_RUN_PLACEHOLDER %t.out
// RUN: %ACC_RUN_PLACEHOLDER %t.out

//==--------------- scan.cpp - SYCL sub_group scan test --------*- C++ -*---==//
//
// Part of the LLVM Project, under the Apache License v2.0 with LLVM Exceptions.
// See https://llvm.org/LICENSE.txt for license information.
// SPDX-License-Identifier: Apache-2.0 WITH LLVM-exception
//
//===----------------------------------------------------------------------===//

<<<<<<< HEAD
#include "helper.hpp"
#include <CL/sycl.hpp>
#include <limits>

template <typename ... Ts>
class sycl_subgr;

using namespace cl::sycl;

template <typename SpecializationKernelName, typename T, class BinaryOperation>
void check_op(queue &Queue, T init, BinaryOperation op, bool skip_init = false,
              size_t G = 120, size_t L = 60) {
  try {
    nd_range<1> NdRange(G, L);
    buffer<T> exbuf(G), inbuf(G);
    Queue.submit([&](handler &cgh) {
      auto exacc = exbuf.template get_access<access::mode::read_write>(cgh);
      auto inacc = inbuf.template get_access<access::mode::read_write>(cgh);
      cgh.parallel_for<SpecializationKernelName>(
          NdRange, [=](nd_item<1> NdItem) {
            intel::sub_group sg = NdItem.get_sub_group();
            if (skip_init) {
              exacc[NdItem.get_global_id(0)] =
                  exclusive_scan(sg, T(NdItem.get_global_id(0)), op);
              inacc[NdItem.get_global_id(0)] =
                  inclusive_scan(sg, T(NdItem.get_global_id(0)), op);
            } else {
              exacc[NdItem.get_global_id(0)] =
                  exclusive_scan(sg, T(NdItem.get_global_id(0)), init, op);
              inacc[NdItem.get_global_id(0)] =
                  inclusive_scan(sg, T(NdItem.get_global_id(0)), op, init);
            }
          });
    });
    auto exacc = exbuf.template get_access<access::mode::read_write>();
    auto inacc = inbuf.template get_access<access::mode::read_write>();
    size_t sg_size = get_sg_size(Queue.get_device());
    int WGid = -1, SGid = 0;
    T result = init;
    for (int j = 0; j < G; j++) {
      if (j % L % sg_size == 0) {
        SGid++;
        result = init;
      }
      if (j % L == 0) {
        WGid++;
        SGid = 0;
      }
      std::string exname =
          std::string("scan_exc_") + typeid(BinaryOperation).name();
      std::string inname =
          std::string("scan_inc_") + typeid(BinaryOperation).name();
      exit_if_not_equal<T>(exacc[j], result, exname.c_str());
      result = op(result, T(j));
      exit_if_not_equal<T>(inacc[j], result, inname.c_str());
    }
  } catch (exception e) {
    std::cout << "SYCL exception caught: " << e.what();
    exit(1);
  }
}

template <typename SpecializationKernelName, typename T>
void check(queue &Queue, size_t G = 120, size_t L = 60) {
  // limit data range for half to avoid rounding issues
  if (std::is_same<T, cl::sycl::half>::value) {
    G = 64;
    L = 32;
  }

  check_op<sycl_subgr<SpecializationKernelName, class KernelName_UdKabTMplbvM>, T>(Queue, T(L), intel::plus<T>(), false, G, L);
  check_op<sycl_subgr<SpecializationKernelName, class KernelName_hYvJ>, T>(Queue, T(0), intel::plus<T>(), true, G, L);

  check_op<sycl_subgr<SpecializationKernelName, class KernelName_eozPcciiaOmKkKUEp>, T>(Queue, T(0), intel::minimum<T>(), false, G, L);
  if (std::is_floating_point<T>::value ||
      std::is_same<T, cl::sycl::half>::value) {
    check_op<sycl_subgr<SpecializationKernelName, class KernelName_LylCkHSTmrFhMH>, T>(Queue, std::numeric_limits<T>::infinity(), intel::minimum<T>(),
                true, G, L);
  } else {
    check_op<sycl_subgr<SpecializationKernelName, class KernelName_gYWXQQXGnzJEpaftEQly>, T>(Queue, std::numeric_limits<T>::max(), intel::minimum<T>(), true,
                G, L);
  }

  check_op<sycl_subgr<SpecializationKernelName, class KernelName_NEgmAHtvPAWDyXPoo>, T>(Queue, T(G), intel::maximum<T>(), false, G, L);
  if (std::is_floating_point<T>::value ||
      std::is_same<T, cl::sycl::half>::value) {
    check_op<sycl_subgr<SpecializationKernelName, class KernelName_EBNigvpxbxYEyRcl>, T>(Queue, -std::numeric_limits<T>::infinity(), intel::maximum<T>(),
                true, G, L);
  } else {
    check_op<sycl_subgr<SpecializationKernelName, class KernelName_KayihC>, T>(Queue, std::numeric_limits<T>::min(), intel::maximum<T>(), true,
                G, L);
  }

#if __cplusplus >= 201402L
  check_op<sycl_subgr<SpecializationKernelName, class KernelName_TPWS>, T>(Queue, T(L), intel::plus<>(), false, G, L);
  check_op<sycl_subgr<SpecializationKernelName, class KernelName_hWZv>, T>(Queue, T(0), intel::plus<>(), true, G, L);

  check_op<sycl_subgr<SpecializationKernelName, class KernelName_MdoesLriZMCljse>, T>(Queue, T(0), intel::minimum<>(), false, G, L);
  if (std::is_floating_point<T>::value ||
      std::is_same<T, cl::sycl::half>::value) {
    check_op<sycl_subgr<SpecializationKernelName, class KernelName_fgMMknFqTMGts>, T>(Queue, std::numeric_limits<T>::infinity(), intel::minimum<>(),
                true, G, L);
  } else {
    check_op<sycl_subgr<SpecializationKernelName, class KernelName_FVbXDSctbMnggHMCz>, T>(Queue, std::numeric_limits<T>::max(), intel::minimum<>(), true,
                G, L);
  }

  check_op<sycl_subgr<SpecializationKernelName, class KernelName_zzvRru>, T>(Queue, T(G), intel::maximum<>(), false, G, L);
  if (std::is_floating_point<T>::value ||
      std::is_same<T, cl::sycl::half>::value) {
    check_op<sycl_subgr<SpecializationKernelName, class KernelName_NJh>, T>(Queue, -std::numeric_limits<T>::infinity(), intel::maximum<>(),
                true, G, L);
  } else {
    check_op<sycl_subgr<SpecializationKernelName, class KernelName_XjMHvRfLSQerFi>, T>(Queue, std::numeric_limits<T>::min(), intel::maximum<>(), true,
                G, L);
  }
#endif
}
=======
#include "scan.hpp"
>>>>>>> 43af08df

int main() {
  queue Queue;
  if (!core_sg_supported(Queue.get_device())) {
    std::cout << "Skipping test\n";
    return 0;
  }
<<<<<<< HEAD
  check<class KernelName_QTbNYAsEmawQ, int>(Queue);
  check<class KernelName_FQFNSdcVGrCLUbn, unsigned int>(Queue);
  check<class KernelName_kWYnyHJx, long>(Queue);
  check<class KernelName_qmL, unsigned long>(Queue);
  check<class KernelName_BckYc, float>(Queue);
  // scan half type is not supported in OCL CPU RT
#ifdef SG_GPU
  if (Queue.get_device().has_extension("cl_khr_fp16")) {
    check<class KernelName_UnvjIeFVrXCqYO, cl::sycl::half>(Queue);
  }
#endif
  if (Queue.get_device().has_extension("cl_khr_fp64")) {
    check<class KernelName_oiMKklrZWqRexYzydGP, double>(Queue);
  }
=======
  check<int>(Queue);
  check<unsigned int>(Queue);
  check<long>(Queue);
  check<unsigned long>(Queue);
  check<float>(Queue);
>>>>>>> 43af08df
  std::cout << "Test passed." << std::endl;
  return 0;
}<|MERGE_RESOLUTION|>--- conflicted
+++ resolved
@@ -15,128 +15,7 @@
 //
 //===----------------------------------------------------------------------===//
 
-<<<<<<< HEAD
-#include "helper.hpp"
-#include <CL/sycl.hpp>
-#include <limits>
-
-template <typename ... Ts>
-class sycl_subgr;
-
-using namespace cl::sycl;
-
-template <typename SpecializationKernelName, typename T, class BinaryOperation>
-void check_op(queue &Queue, T init, BinaryOperation op, bool skip_init = false,
-              size_t G = 120, size_t L = 60) {
-  try {
-    nd_range<1> NdRange(G, L);
-    buffer<T> exbuf(G), inbuf(G);
-    Queue.submit([&](handler &cgh) {
-      auto exacc = exbuf.template get_access<access::mode::read_write>(cgh);
-      auto inacc = inbuf.template get_access<access::mode::read_write>(cgh);
-      cgh.parallel_for<SpecializationKernelName>(
-          NdRange, [=](nd_item<1> NdItem) {
-            intel::sub_group sg = NdItem.get_sub_group();
-            if (skip_init) {
-              exacc[NdItem.get_global_id(0)] =
-                  exclusive_scan(sg, T(NdItem.get_global_id(0)), op);
-              inacc[NdItem.get_global_id(0)] =
-                  inclusive_scan(sg, T(NdItem.get_global_id(0)), op);
-            } else {
-              exacc[NdItem.get_global_id(0)] =
-                  exclusive_scan(sg, T(NdItem.get_global_id(0)), init, op);
-              inacc[NdItem.get_global_id(0)] =
-                  inclusive_scan(sg, T(NdItem.get_global_id(0)), op, init);
-            }
-          });
-    });
-    auto exacc = exbuf.template get_access<access::mode::read_write>();
-    auto inacc = inbuf.template get_access<access::mode::read_write>();
-    size_t sg_size = get_sg_size(Queue.get_device());
-    int WGid = -1, SGid = 0;
-    T result = init;
-    for (int j = 0; j < G; j++) {
-      if (j % L % sg_size == 0) {
-        SGid++;
-        result = init;
-      }
-      if (j % L == 0) {
-        WGid++;
-        SGid = 0;
-      }
-      std::string exname =
-          std::string("scan_exc_") + typeid(BinaryOperation).name();
-      std::string inname =
-          std::string("scan_inc_") + typeid(BinaryOperation).name();
-      exit_if_not_equal<T>(exacc[j], result, exname.c_str());
-      result = op(result, T(j));
-      exit_if_not_equal<T>(inacc[j], result, inname.c_str());
-    }
-  } catch (exception e) {
-    std::cout << "SYCL exception caught: " << e.what();
-    exit(1);
-  }
-}
-
-template <typename SpecializationKernelName, typename T>
-void check(queue &Queue, size_t G = 120, size_t L = 60) {
-  // limit data range for half to avoid rounding issues
-  if (std::is_same<T, cl::sycl::half>::value) {
-    G = 64;
-    L = 32;
-  }
-
-  check_op<sycl_subgr<SpecializationKernelName, class KernelName_UdKabTMplbvM>, T>(Queue, T(L), intel::plus<T>(), false, G, L);
-  check_op<sycl_subgr<SpecializationKernelName, class KernelName_hYvJ>, T>(Queue, T(0), intel::plus<T>(), true, G, L);
-
-  check_op<sycl_subgr<SpecializationKernelName, class KernelName_eozPcciiaOmKkKUEp>, T>(Queue, T(0), intel::minimum<T>(), false, G, L);
-  if (std::is_floating_point<T>::value ||
-      std::is_same<T, cl::sycl::half>::value) {
-    check_op<sycl_subgr<SpecializationKernelName, class KernelName_LylCkHSTmrFhMH>, T>(Queue, std::numeric_limits<T>::infinity(), intel::minimum<T>(),
-                true, G, L);
-  } else {
-    check_op<sycl_subgr<SpecializationKernelName, class KernelName_gYWXQQXGnzJEpaftEQly>, T>(Queue, std::numeric_limits<T>::max(), intel::minimum<T>(), true,
-                G, L);
-  }
-
-  check_op<sycl_subgr<SpecializationKernelName, class KernelName_NEgmAHtvPAWDyXPoo>, T>(Queue, T(G), intel::maximum<T>(), false, G, L);
-  if (std::is_floating_point<T>::value ||
-      std::is_same<T, cl::sycl::half>::value) {
-    check_op<sycl_subgr<SpecializationKernelName, class KernelName_EBNigvpxbxYEyRcl>, T>(Queue, -std::numeric_limits<T>::infinity(), intel::maximum<T>(),
-                true, G, L);
-  } else {
-    check_op<sycl_subgr<SpecializationKernelName, class KernelName_KayihC>, T>(Queue, std::numeric_limits<T>::min(), intel::maximum<T>(), true,
-                G, L);
-  }
-
-#if __cplusplus >= 201402L
-  check_op<sycl_subgr<SpecializationKernelName, class KernelName_TPWS>, T>(Queue, T(L), intel::plus<>(), false, G, L);
-  check_op<sycl_subgr<SpecializationKernelName, class KernelName_hWZv>, T>(Queue, T(0), intel::plus<>(), true, G, L);
-
-  check_op<sycl_subgr<SpecializationKernelName, class KernelName_MdoesLriZMCljse>, T>(Queue, T(0), intel::minimum<>(), false, G, L);
-  if (std::is_floating_point<T>::value ||
-      std::is_same<T, cl::sycl::half>::value) {
-    check_op<sycl_subgr<SpecializationKernelName, class KernelName_fgMMknFqTMGts>, T>(Queue, std::numeric_limits<T>::infinity(), intel::minimum<>(),
-                true, G, L);
-  } else {
-    check_op<sycl_subgr<SpecializationKernelName, class KernelName_FVbXDSctbMnggHMCz>, T>(Queue, std::numeric_limits<T>::max(), intel::minimum<>(), true,
-                G, L);
-  }
-
-  check_op<sycl_subgr<SpecializationKernelName, class KernelName_zzvRru>, T>(Queue, T(G), intel::maximum<>(), false, G, L);
-  if (std::is_floating_point<T>::value ||
-      std::is_same<T, cl::sycl::half>::value) {
-    check_op<sycl_subgr<SpecializationKernelName, class KernelName_NJh>, T>(Queue, -std::numeric_limits<T>::infinity(), intel::maximum<>(),
-                true, G, L);
-  } else {
-    check_op<sycl_subgr<SpecializationKernelName, class KernelName_XjMHvRfLSQerFi>, T>(Queue, std::numeric_limits<T>::min(), intel::maximum<>(), true,
-                G, L);
-  }
-#endif
-}
-=======
 #include "scan.hpp"
->>>>>>> 43af08df
 
 int main() {
   queue Queue;
@@ -144,28 +23,11 @@
     std::cout << "Skipping test\n";
     return 0;
   }
-<<<<<<< HEAD
   check<class KernelName_QTbNYAsEmawQ, int>(Queue);
   check<class KernelName_FQFNSdcVGrCLUbn, unsigned int>(Queue);
   check<class KernelName_kWYnyHJx, long>(Queue);
   check<class KernelName_qmL, unsigned long>(Queue);
   check<class KernelName_BckYc, float>(Queue);
-  // scan half type is not supported in OCL CPU RT
-#ifdef SG_GPU
-  if (Queue.get_device().has_extension("cl_khr_fp16")) {
-    check<class KernelName_UnvjIeFVrXCqYO, cl::sycl::half>(Queue);
-  }
-#endif
-  if (Queue.get_device().has_extension("cl_khr_fp64")) {
-    check<class KernelName_oiMKklrZWqRexYzydGP, double>(Queue);
-  }
-=======
-  check<int>(Queue);
-  check<unsigned int>(Queue);
-  check<long>(Queue);
-  check<unsigned long>(Queue);
-  check<float>(Queue);
->>>>>>> 43af08df
   std::cout << "Test passed." << std::endl;
   return 0;
 }