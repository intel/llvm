--- conflicted
+++ resolved
@@ -20,13 +20,8 @@
       auto syclacc = syclbuf.template get_access<access::mode::read_write>(cgh);
       auto sgsizeacc = sgsizebuf.get_access<access::mode::read_write>(cgh);
       cgh.parallel_for<sycl_subgr<T>>(NdRange, [=](nd_item<1> NdItem) {
-<<<<<<< HEAD
         ONEAPI::sub_group SG = NdItem.get_sub_group();
-        /*Broadcast GID of element with SGLID == SGID */
-=======
-        intel::sub_group SG = NdItem.get_sub_group();
         /*Broadcast GID of element with SGLID == SGID % SGMLR*/
->>>>>>> 4d5b34d7
         syclacc[NdItem.get_global_id()] =
             broadcast(SG, T(NdItem.get_global_id(0)),
                       SG.get_group_id() % SG.get_max_local_range()[0]);
