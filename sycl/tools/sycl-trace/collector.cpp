--- conflicted
+++ resolved
@@ -61,8 +61,7 @@
                          zeCallback);
     xptiRegisterCallback(StreamID, xpti::trace_function_with_args_end,
                          zeCallback);
-<<<<<<< HEAD
-=======
+#endif
 #ifdef USE_PI_CUDA
   } else if (std::string_view(StreamName) == "sycl.experimental.cuda.debug" &&
              std::getenv("SYCL_TRACE_CU_ENABLE")) {
@@ -72,7 +71,6 @@
                          cuCallback);
     xptiRegisterCallback(StreamID, xpti::trace_function_with_args_end,
                          cuCallback);
->>>>>>> 904f184f
 #endif
   }
 }
@@ -86,12 +84,10 @@
                "sycl.experimental.level_zero.debug" &&
            std::getenv("SYCL_TRACE_ZE_ENABLE"))
     zePrintersFinish();
-<<<<<<< HEAD
-=======
+#endif
 #ifdef USE_PI_CUDA
   else if (std::string_view(StreamName) == "sycl.experimental.cuda.debug" &&
            std::getenv("SYCL_TRACE_CU_ENABLE"))
     cuPrintersFinish();
->>>>>>> 904f184f
 #endif
 }