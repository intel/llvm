--- conflicted
+++ resolved
@@ -88,24 +88,11 @@
     "${CMAKE_CURRENT_BINARY_DIR}"
 )
 
-<<<<<<< HEAD
-if ("cuda" IN_LIST SYCL_ENABLE_PLUGINS)
+if(SYCL_BUILD_BACKEND_CUDA)
 
   find_package(CUDA 10.1 REQUIRED)
 
   target_compile_definitions(cuda_trace_collector PRIVATE USE_UR_CUDA)
-=======
-add_dependencies(sycl_pi_trace_collector pi-pretty-printers)
-
-if(SYCL_BUILD_BACKEND_CUDA)
-
-  find_package(CUDA 10.1 REQUIRED)
-
-  target_compile_definitions(cuda_trace_collector
-    PRIVATE
-      $<$<BOOL:${SYCL_BUILD_BACKEND_CUDA}>:USE_PI_CUDA>
-  )
->>>>>>> dbeb50c4
 
   # The following two if's can be removed when FindCUDA -> FindCUDAToolkit.
   # CUDA_CUPTI_INCLUDE_DIR -> CUDAToolkit_CUPTI_INCLUDE_DIR
@@ -155,14 +142,7 @@
 
   add_dependencies(cuda_trace_collector cuda-pretty-printers)
   target_link_libraries(cuda_trace_collector PRIVATE xptifw)
-<<<<<<< HEAD
   target_compile_definitions(sycl_ur_trace_collector PRIVATE USE_UR_CUDA)
-=======
-  target_compile_definitions(sycl_pi_trace_collector
-    PRIVATE
-      $<$<BOOL:${SYCL_BUILD_BACKEND_CUDA}>:USE_PI_CUDA>
-  )
->>>>>>> dbeb50c4
 endif()
 
 add_dependencies(sycl-trace sycl_ur_trace_collector)
