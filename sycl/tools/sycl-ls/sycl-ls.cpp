--- conflicted
+++ resolved
@@ -152,25 +152,6 @@
       }
     }
 
-<<<<<<< HEAD
-  // Print the selectors choice in one-line always
-  verbose = false;
-
-  // Print built-in device selectors choice
-  printSelectorChoice(default_selector(), "default_selector()      : ");
-  printSelectorChoice(host_selector(), "host_selector()         : ");
-  printSelectorChoice(accelerator_selector(), "accelerator_selector()  : ");
-  printSelectorChoice(cpu_selector(), "cpu_selector()          : ");
-  printSelectorChoice(gpu_selector(), "gpu_selector()          : ");
-
-  // Print trivial custom selectors choice
-  printSelectorChoice(custom_selector(info::device_type::gpu),
-                      "custom_selector(gpu)    : ");
-  printSelectorChoice(custom_selector(info::device_type::cpu),
-                      "custom_selector(cpu)    : ");
-  printSelectorChoice(custom_selector(info::device_type::accelerator),
-                      "custom_selector(acc)    : ");
-=======
     if (verbose) {
       std::cout << "\nPlatforms: " << Platforms.size() << std::endl;
       uint32_t PlatformNum = 0;
@@ -204,6 +185,7 @@
 
     // Print built-in device selectors choice
     printSelectorChoice(default_selector(), "default_selector()      : ");
+    printSelectorChoice(host_selector(), "host_selector()      : ");
     printSelectorChoice(accelerator_selector(), "accelerator_selector()  : ");
     printSelectorChoice(cpu_selector(), "cpu_selector()          : ");
     printSelectorChoice(gpu_selector(), "gpu_selector()          : ");
@@ -220,7 +202,6 @@
     std::cerr << "SYCL Exception encountered: " << e.what() << std::endl
               << std::endl;
   }
->>>>>>> 1520ebfc
 
   return EXIT_SUCCESS;
-}+}
