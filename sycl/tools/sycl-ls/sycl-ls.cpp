//==----------- sycl-ls.cpp ------------------------------------------------==//
//
// Part of the LLVM Project, under the Apache License v2.0 with LLVM Exceptions.
// See https://llvm.org/LICENSE.txt for license information.
// SPDX-License-Identifier: Apache-2.0 WITH LLVM-exception
//
//===----------------------------------------------------------------------===//
//
// The "sycl-ls" utility lists all platforms/devices discovered by SYCL similar
// to how clinfo prints this for OpenCL devices.
//
// There are two types of output:
//   concise (default) and
//   verbose (enabled with --verbose).
//
// In verbose mode it also prints, which devices would be chosen by various SYCL
// device selectors.
//
#include <sycl/sycl.hpp>

#include <cstdlib>
#include <iostream>
#include <map>
#include <stdlib.h>

using namespace sycl;

// Controls verbose output vs. concise.
bool verbose;

// Trivial custom selector that selects a device of the given type.
class custom_selector : public device_selector {
  info::device_type MType;

public:
  custom_selector(info::device_type Type) : MType(Type) {}
  int operator()(const device &Dev) const override {
    return Dev.get_info<info::device::device_type>() == MType ? 1 : -1;
  }
};

std::string getDeviceTypeName(const device &Device) {
  auto DeviceType = Device.get_info<info::device::device_type>();
  switch (DeviceType) {
  case info::device_type::cpu:
    return "cpu";
  case info::device_type::gpu:
    return "gpu";
  case info::device_type::host:
    return "host";
  case info::device_type::accelerator:
    return "acc";
  default:
    return "unknown";
  }
}

static void printDeviceInfo(const device &Device, bool Verbose,
                            const std::string &Prepend) {
  auto DeviceVersion = Device.get_info<info::device::version>();
  auto DeviceName = Device.get_info<info::device::name>();
  auto DeviceVendor = Device.get_info<info::device::vendor>();
  auto DeviceDriverVersion = Device.get_info<info::device::driver_version>();

  if (Verbose) {
    std::cout << Prepend << "Type       : " << getDeviceTypeName(Device)
              << std::endl;
    std::cout << Prepend << "Version    : " << DeviceVersion << std::endl;
    std::cout << Prepend << "Name       : " << DeviceName << std::endl;
    std::cout << Prepend << "Vendor     : " << DeviceVendor << std::endl;
    std::cout << Prepend << "Driver     : " << DeviceDriverVersion << std::endl;

    std::cout << Prepend << "Aspects    :";
#define __SYCL_ASPECT(ASPECT, ID)                                              \
  if (Device.has(aspect::ASPECT))                                              \
    std::cout << " " << #ASPECT;
#include <sycl/info/aspects.def>
    std::cout << std::endl;
    auto sg_sizes = Device.get_info<info::device::sub_group_sizes>();
    std::cout << Prepend << "info::device::sub_group_sizes:";
    for (auto size : sg_sizes)
      std::cout << " " << size;
    std::cout << std::endl;
  } else {
    std::cout << Prepend << ", " << DeviceName << " " << DeviceVersion << " ["
              << DeviceDriverVersion << "]" << std::endl;
  }
}

static void printSelectorChoice(const device_selector &Selector,
                                const std::string &Prepend) {
  try {
    const auto &Device = device(Selector);
    std::string DeviceTypeName = getDeviceTypeName(Device);
    auto Platform = Device.get_info<info::device::platform>();
    auto PlatformName = Platform.get_info<info::platform::name>();
    printDeviceInfo(Device, verbose,
                    Prepend + DeviceTypeName + ", " + PlatformName);
  } catch (const sycl::exception &Exception) {
    // Truncate long string so it can fit in one-line
    std::string What = Exception.what();
    if (What.length() > 50)
      What = What.substr(0, 50) + "...";
    std::cout << Prepend << What << std::endl;
  }
}

int main(int argc, char **argv) {

  // See if verbose output is requested
  if (argc == 1)
    verbose = false;
  else if (argc == 2 && std::string(argv[1]) == "--verbose")
    verbose = true;
  else {
    std::cout << "Usage: sycl-ls [--verbose]" << std::endl;
    return EXIT_FAILURE;
  }

<<<<<<< HEAD
#ifndef __INTEL_PREVIEW_BREAKING_CHANGES
=======
  bool SuppressNumberPrinting = false;

>>>>>>> 6eac61af
  const char *filter = std::getenv("SYCL_DEVICE_FILTER");
  if (filter) {
    std::cerr << "Warning: SYCL_DEVICE_FILTER environment variable is set to "
              << filter << "." << std::endl;
    std::cerr << "To see device ids, please unset SYCL_DEVICE_FILTER."
              << std::endl
              << std::endl;
    SuppressNumberPrinting = true;
  }
#endif

  const char *ods_targets = std::getenv("ONEAPI_DEVICE_SELECTOR");
  if (ods_targets) {
    std::cerr
        << "Warning: ONEAPI_DEVICE_SELECTOR environment variable is set to "
        << ods_targets << "." << std::endl;
    std::cerr << "To see device ids, please unset ONEAPI_DEVICE_SELECTOR."
              << std::endl
              << std::endl;
    SuppressNumberPrinting = true;
  }

  try {
    const auto &Platforms = platform::get_platforms();

    // Keep track of the number of devices per backend
    std::map<backend, size_t> DeviceNums;

    for (const auto &Platform : Platforms) {
      backend Backend = Platform.get_backend();
      auto PlatformName = Platform.get_info<info::platform::name>();
      const auto &Devices = Platform.get_devices();

      // the device counting done here should have the same result as the
      // counting done by SYCL itself. But technically, it is not the same
      // method, as SYCL keeps a table of platforms:start_dev_index in each
      // plugin.

      for (const auto &Device : Devices) {
        std::cout << "[" << detail::get_backend_name_no_vendor(Backend) << ":"
                  << getDeviceTypeName(Device) << "]";
        if (!SuppressNumberPrinting) {
          std::cout << "[" << detail::get_backend_name_no_vendor(Backend) << ":"
                    << DeviceNums[Backend] << "]";
          ++DeviceNums[Backend];
        }
        std::cout << " ";
        // Verbose parameter is set to false to print regular devices output
        // first
        printDeviceInfo(Device, false, PlatformName);
      }
    }

    if (verbose) {
      std::cout << "\nPlatforms: " << Platforms.size() << std::endl;
      uint32_t PlatformNum = 0;
      if (!SuppressNumberPrinting)
        DeviceNums.clear();
      for (const auto &Platform : Platforms) {
        backend Backend = Platform.get_backend();
        ++PlatformNum;
        auto PlatformVersion = Platform.get_info<info::platform::version>();
        auto PlatformName = Platform.get_info<info::platform::name>();
        auto PlatformVendor = Platform.get_info<info::platform::vendor>();
        std::cout << "Platform [#" << PlatformNum << "]:" << std::endl;
        std::cout << "    Version  : " << PlatformVersion << std::endl;
        std::cout << "    Name     : " << PlatformName << std::endl;
        std::cout << "    Vendor   : " << PlatformVendor << std::endl;

        const auto &Devices = Platform.get_devices();
        std::cout << "    Devices  : " << Devices.size() << std::endl;
        for (const auto &Device : Devices) {
          if (!SuppressNumberPrinting) {
            std::cout << "        Device [#" << DeviceNums[Backend]
                      << "]:" << std::endl;
            ++DeviceNums[Backend];
          }
          printDeviceInfo(Device, true, "        ");
        }
      }
    } else {
      return EXIT_SUCCESS;
    }

    // Print the selectors choice in one-line always
    verbose = false;

    // Print built-in device selectors choice
    printSelectorChoice(default_selector(), "default_selector()      : ");
    printSelectorChoice(accelerator_selector(), "accelerator_selector()  : ");
    printSelectorChoice(cpu_selector(), "cpu_selector()          : ");
    printSelectorChoice(gpu_selector(), "gpu_selector()          : ");

    // Print trivial custom selectors choice
    printSelectorChoice(custom_selector(info::device_type::gpu),
                        "custom_selector(gpu)    : ");
    printSelectorChoice(custom_selector(info::device_type::cpu),
                        "custom_selector(cpu)    : ");
    printSelectorChoice(custom_selector(info::device_type::accelerator),
                        "custom_selector(acc)    : ");

  } catch (sycl::exception &e) {
    std::cerr << "SYCL Exception encountered: " << e.what() << std::endl
              << std::endl;
  }

  return EXIT_SUCCESS;
}<|MERGE_RESOLUTION|>--- conflicted
+++ resolved
@@ -117,12 +117,11 @@
     return EXIT_FAILURE;
   }
 
-<<<<<<< HEAD
+  bool SuppressNumberPrinting = false;
+
+  bool SuppressNumberPrinting = false;
+
 #ifndef __INTEL_PREVIEW_BREAKING_CHANGES
-=======
-  bool SuppressNumberPrinting = false;
-
->>>>>>> 6eac61af
   const char *filter = std::getenv("SYCL_DEVICE_FILTER");
   if (filter) {
     std::cerr << "Warning: SYCL_DEVICE_FILTER environment variable is set to "
