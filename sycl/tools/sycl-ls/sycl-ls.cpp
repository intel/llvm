--- conflicted
+++ resolved
@@ -69,7 +69,6 @@
   }
 }
 
-<<<<<<< HEAD
 namespace syclex = sycl::ext::oneapi::experimental;
 
 const char *getArchName(const device &Device) {
@@ -168,7 +167,8 @@
   } catch (const sycl::exception &) {
     return "unknown";
   }
-=======
+}
+
 template <typename RangeTy, typename ElemTy>
 bool contains(RangeTy &&Range, const ElemTy &Elem) {
   return std::find(Range.begin(), Range.end(), Elem) != Range.end();
@@ -204,7 +204,6 @@
   }
 
   return {NumSubDevices, NumSubDevices * NumSubSubDevices};
->>>>>>> 0dcad16c
 }
 
 static void printDeviceInfo(const device &Device, bool Verbose,
