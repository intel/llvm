//==----------- sycl-ls.cpp ------------------------------------------------==//
//
// Part of the LLVM Project, under the Apache License v2.0 with LLVM Exceptions.
// See https://llvm.org/LICENSE.txt for license information.
// SPDX-License-Identifier: Apache-2.0 WITH LLVM-exception
//
//===----------------------------------------------------------------------===//
//
// The "sycl-ls" utility lists all platforms/devices discovered by SYCL similar
// to how clinfo prints this for OpenCL devices.
//
// There are two types of output:
//   concise (default) and
//   verbose (enabled with --verbose).
//
// In verbose mode it also prints, which devices would be chosen by various SYCL
// device selectors.
//
#include <CL/sycl.hpp>

#include <cstdlib>
#include <iostream>
#include <stdlib.h>

using namespace sycl;

// Controls verbose output vs. concise.
bool verbose;

// Trivial custom selector that selects a device of the given type.
class custom_selector : public device_selector {
  info::device_type MType;

public:
  custom_selector(info::device_type Type) : MType(Type) {}
  int operator()(const device &Dev) const override {
    return Dev.get_info<info::device::device_type>() == MType ? 1 : -1;
  }
};

std::string getDeviceTypeName(const device &Device) {
  auto DeviceType = Device.get_info<info::device::device_type>();
  switch (DeviceType) {
  case info::device_type::cpu:
    return "cpu";
  case info::device_type::gpu:
    return "gpu";
  case info::device_type::host:
    return "host";
  case info::device_type::accelerator:
    return "acc";
  default:
    return "unknown";
  }
}

static void printDeviceInfo(const device &Device, bool Verbose,
                            const std::string &Prepend) {
  auto DeviceVersion = Device.get_info<info::device::version>();
  auto DeviceName = Device.get_info<info::device::name>();
  auto DeviceVendor = Device.get_info<info::device::vendor>();
  auto DeviceDriverVersion = Device.get_info<info::device::driver_version>();

  if (Verbose) {
    std::cout << Prepend << "Type       : " << getDeviceTypeName(Device)
              << std::endl;
    std::cout << Prepend << "Version    : " << DeviceVersion << std::endl;
    std::cout << Prepend << "Name       : " << DeviceName << std::endl;
    std::cout << Prepend << "Vendor     : " << DeviceVendor << std::endl;
    std::cout << Prepend << "Driver     : " << DeviceDriverVersion << std::endl;
  } else {
    std::cout << Prepend << ", " << DeviceName << " " << DeviceVersion << " ["
              << DeviceDriverVersion << "]" << std::endl;
  }
}

static void printSelectorChoice(const device_selector &Selector,
                                const std::string &Prepend) {
  try {
<<<<<<< HEAD
    const auto &Dev = device(Selector);
    printDeviceInfo(Dev, Prepend);

  } catch (const sycl::runtime_error &Exception) {
=======
    const auto &Device = device(Selector);
    std::string DeviceTypeName = getDeviceTypeName(Device);
    auto Platform = Device.get_info<info::device::platform>();
    auto PlatformName = Platform.get_info<info::platform::name>();
    printDeviceInfo(Device, verbose,
                    Prepend + DeviceTypeName + ", " + PlatformName);
  } catch (const cl::sycl::runtime_error &Exception) {
>>>>>>> 7aa5be0c
    // Truncate long string so it can fit in one-line
    std::string What = Exception.what();
    if (What.length() > 50)
      What = What.substr(0, 50) + "...";
    std::cout << Prepend << What << std::endl;
  }
}

int main(int argc, char **argv) {

  // See if verbose output is requested
  if (argc == 1)
    verbose = false;
  else if (argc == 2 && std::string(argv[1]) == "--verbose")
    verbose = true;
  else {
    std::cout << "Usage: sycl-ls [--verbose]" << std::endl;
    return EXIT_FAILURE;
  }

  const char *filter = std::getenv("SYCL_DEVICE_FILTER");
  if (filter) {
    std::cout << "Warning: SYCL_DEVICE_FILTER environment variable is set to "
              << filter << "." << std::endl;
    std::cout
        << "To see the correct device id, please unset SYCL_DEVICE_FILTER."
        << std::endl
        << std::endl;
  }

  const auto &Platforms = platform::get_platforms();

  // For each backend, device num starts at zero.
  std::vector<uint32_t> DeviceNums(static_cast<int>(backend::all), 0);

  for (const auto &Platform : Platforms) {
    backend Backend = Platform.get_backend();
    auto PlatformName = Platform.get_info<info::platform::name>();
    const auto &Devices = Platform.get_devices();
    for (const auto &Device : Devices) {
      uint32_t DeviceNum = DeviceNums[(int)Backend]++;
      std::cout << "[" << Backend << ":" << getDeviceTypeName(Device) << ":"
                << DeviceNum << "] ";
      ++DeviceNum;
      // Verbose parameter is set to false to print regular devices output first
      printDeviceInfo(Device, false, PlatformName);
    }
  }

  if (verbose) {
    std::cout << "\nPlatforms: " << Platforms.size() << std::endl;
    uint32_t PlatformNum = 0;
    for (const auto &Platform : Platforms) {
      backend Backend = Platform.get_backend();
      ++PlatformNum;
      auto PlatformVersion = Platform.get_info<info::platform::version>();
      auto PlatformName = Platform.get_info<info::platform::name>();
      auto PlatformVendor = Platform.get_info<info::platform::vendor>();
      std::cout << "Platform [#" << PlatformNum << "]:" << std::endl;
      std::cout << "    Version  : " << PlatformVersion << std::endl;
      std::cout << "    Name     : " << PlatformName << std::endl;
      std::cout << "    Vendor   : " << PlatformVendor << std::endl;

      const auto &Devices = Platform.get_devices();
      std::cout << "    Devices  : " << Devices.size() << std::endl;
      for (const auto &Device : Devices) {
        uint32_t DeviceNum = DeviceNums[(int)Backend]++;
        std::cout << "        Device [#" << DeviceNum << "]:" << std::endl;
        ++DeviceNum;
        printDeviceInfo(Device, true, "        ");
      }
    }
  } else {
    return EXIT_SUCCESS;
  }

  // Print the selectors choice in one-line always
  verbose = false;

  // Print built-in device selectors choice
  printSelectorChoice(default_selector(), "default_selector()      : ");
  printSelectorChoice(host_selector(), "host_selector()         : ");
  printSelectorChoice(accelerator_selector(), "accelerator_selector()  : ");
  printSelectorChoice(cpu_selector(), "cpu_selector()          : ");
  printSelectorChoice(gpu_selector(), "gpu_selector()          : ");

  // Print trivial custom selectors choice
  printSelectorChoice(custom_selector(info::device_type::gpu),
                      "custom_selector(gpu)    : ");
  printSelectorChoice(custom_selector(info::device_type::cpu),
                      "custom_selector(cpu)    : ");
  printSelectorChoice(custom_selector(info::device_type::accelerator),
                      "custom_selector(acc)    : ");

  return EXIT_SUCCESS;
}<|MERGE_RESOLUTION|>--- conflicted
+++ resolved
@@ -77,20 +77,13 @@
 static void printSelectorChoice(const device_selector &Selector,
                                 const std::string &Prepend) {
   try {
-<<<<<<< HEAD
-    const auto &Dev = device(Selector);
-    printDeviceInfo(Dev, Prepend);
-
-  } catch (const sycl::runtime_error &Exception) {
-=======
     const auto &Device = device(Selector);
     std::string DeviceTypeName = getDeviceTypeName(Device);
     auto Platform = Device.get_info<info::device::platform>();
     auto PlatformName = Platform.get_info<info::platform::name>();
     printDeviceInfo(Device, verbose,
                     Prepend + DeviceTypeName + ", " + PlatformName);
-  } catch (const cl::sycl::runtime_error &Exception) {
->>>>>>> 7aa5be0c
+  } catch (const sycl::runtime_error &Exception) {
     // Truncate long string so it can fit in one-line
     std::string What = Exception.what();
     if (What.length() > 50)
