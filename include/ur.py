--- conflicted
+++ resolved
@@ -231,12 +231,9 @@
     SAMPLER_NATIVE_PROPERTIES = 24                  ## ::ur_sampler_native_properties_t
     QUEUE_NATIVE_DESC = 25                          ## ::ur_queue_native_desc_t
     DEVICE_PARTITION_PROPERTIES = 26                ## ::ur_device_partition_properties_t
-<<<<<<< HEAD
-    MEM_OBJ_PROPERTIES = 27                         ## ::ur_mem_obj_properties_t
-=======
     EXP_COMMAND_BUFFER_DESC = 27                    ## ::ur_exp_command_buffer_desc_t
     EXP_SAMPLER_MIP_PROPERTIES = 28                 ## ::ur_exp_sampler_mip_properties_t
->>>>>>> bffad0c9
+    MEM_OBJ_PROPERTIES = 29                         ## ::ur_mem_obj_properties_t
 
 class ur_structure_type_t(c_int):
     def __str__(self):
