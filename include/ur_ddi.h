/*
 *
 * Copyright (C) 2022 Intel Corporation
 *
 * Part of the Unified-Runtime Project, under the Apache License v2.0 with LLVM Exceptions.
 * See LICENSE.TXT
 * SPDX-License-Identifier: Apache-2.0 WITH LLVM-exception
 *
 * @file ur_ddi.h
<<<<<<< HEAD
 * @version v0.8-r0
=======
 * @version v0.9-r0
>>>>>>> 41228d30
 *
 */
#ifndef UR_DDI_H_INCLUDED
#define UR_DDI_H_INCLUDED
#if defined(__cplusplus)
#pragma once
#endif
#include "ur_api.h"

#if defined(__cplusplus)
extern "C" {
#endif

///////////////////////////////////////////////////////////////////////////////
/// @brief Function-pointer for urPlatformGet
typedef ur_result_t(UR_APICALL *ur_pfnPlatformGet_t)(
    ur_adapter_handle_t *,
    uint32_t,
    uint32_t,
    ur_platform_handle_t *,
    uint32_t *);

///////////////////////////////////////////////////////////////////////////////
/// @brief Function-pointer for urPlatformGetInfo
typedef ur_result_t(UR_APICALL *ur_pfnPlatformGetInfo_t)(
    ur_platform_handle_t,
    ur_platform_info_t,
    size_t,
    void *,
    size_t *);

///////////////////////////////////////////////////////////////////////////////
/// @brief Function-pointer for urPlatformGetNativeHandle
typedef ur_result_t(UR_APICALL *ur_pfnPlatformGetNativeHandle_t)(
    ur_platform_handle_t,
    ur_native_handle_t *);

///////////////////////////////////////////////////////////////////////////////
/// @brief Function-pointer for urPlatformCreateWithNativeHandle
typedef ur_result_t(UR_APICALL *ur_pfnPlatformCreateWithNativeHandle_t)(
    ur_native_handle_t,
    const ur_platform_native_properties_t *,
    ur_platform_handle_t *);

///////////////////////////////////////////////////////////////////////////////
/// @brief Function-pointer for urPlatformGetApiVersion
typedef ur_result_t(UR_APICALL *ur_pfnPlatformGetApiVersion_t)(
    ur_platform_handle_t,
    ur_api_version_t *);

///////////////////////////////////////////////////////////////////////////////
/// @brief Function-pointer for urPlatformGetBackendOption
typedef ur_result_t(UR_APICALL *ur_pfnPlatformGetBackendOption_t)(
    ur_platform_handle_t,
    const char *,
    const char **);

///////////////////////////////////////////////////////////////////////////////
/// @brief Table of Platform functions pointers
typedef struct ur_platform_dditable_t {
    ur_pfnPlatformGet_t pfnGet;
    ur_pfnPlatformGetInfo_t pfnGetInfo;
    ur_pfnPlatformGetNativeHandle_t pfnGetNativeHandle;
    ur_pfnPlatformCreateWithNativeHandle_t pfnCreateWithNativeHandle;
    ur_pfnPlatformGetApiVersion_t pfnGetApiVersion;
    ur_pfnPlatformGetBackendOption_t pfnGetBackendOption;
} ur_platform_dditable_t;

///////////////////////////////////////////////////////////////////////////////
/// @brief Exported function for filling application's Platform table
///        with current process' addresses
///
/// @returns
///     - ::UR_RESULT_SUCCESS
///     - ::UR_RESULT_ERROR_UNINITIALIZED
///     - ::UR_RESULT_ERROR_INVALID_NULL_POINTER
///     - ::UR_RESULT_ERROR_UNSUPPORTED_VERSION
UR_DLLEXPORT ur_result_t UR_APICALL
urGetPlatformProcAddrTable(
    ur_api_version_t version,         ///< [in] API version requested
    ur_platform_dditable_t *pDdiTable ///< [in,out] pointer to table of DDI function pointers
);

///////////////////////////////////////////////////////////////////////////////
/// @brief Function-pointer for urGetPlatformProcAddrTable
typedef ur_result_t(UR_APICALL *ur_pfnGetPlatformProcAddrTable_t)(
    ur_api_version_t,
    ur_platform_dditable_t *);

///////////////////////////////////////////////////////////////////////////////
/// @brief Function-pointer for urContextCreate
typedef ur_result_t(UR_APICALL *ur_pfnContextCreate_t)(
    uint32_t,
    const ur_device_handle_t *,
    const ur_context_properties_t *,
    ur_context_handle_t *);

///////////////////////////////////////////////////////////////////////////////
/// @brief Function-pointer for urContextRetain
typedef ur_result_t(UR_APICALL *ur_pfnContextRetain_t)(
    ur_context_handle_t);

///////////////////////////////////////////////////////////////////////////////
/// @brief Function-pointer for urContextRelease
typedef ur_result_t(UR_APICALL *ur_pfnContextRelease_t)(
    ur_context_handle_t);

///////////////////////////////////////////////////////////////////////////////
/// @brief Function-pointer for urContextGetInfo
typedef ur_result_t(UR_APICALL *ur_pfnContextGetInfo_t)(
    ur_context_handle_t,
    ur_context_info_t,
    size_t,
    void *,
    size_t *);

///////////////////////////////////////////////////////////////////////////////
/// @brief Function-pointer for urContextGetNativeHandle
typedef ur_result_t(UR_APICALL *ur_pfnContextGetNativeHandle_t)(
    ur_context_handle_t,
    ur_native_handle_t *);

///////////////////////////////////////////////////////////////////////////////
/// @brief Function-pointer for urContextCreateWithNativeHandle
typedef ur_result_t(UR_APICALL *ur_pfnContextCreateWithNativeHandle_t)(
    ur_native_handle_t,
    uint32_t,
    const ur_device_handle_t *,
    const ur_context_native_properties_t *,
    ur_context_handle_t *);

///////////////////////////////////////////////////////////////////////////////
/// @brief Function-pointer for urContextSetExtendedDeleter
typedef ur_result_t(UR_APICALL *ur_pfnContextSetExtendedDeleter_t)(
    ur_context_handle_t,
    ur_context_extended_deleter_t,
    void *);

///////////////////////////////////////////////////////////////////////////////
/// @brief Table of Context functions pointers
typedef struct ur_context_dditable_t {
    ur_pfnContextCreate_t pfnCreate;
    ur_pfnContextRetain_t pfnRetain;
    ur_pfnContextRelease_t pfnRelease;
    ur_pfnContextGetInfo_t pfnGetInfo;
    ur_pfnContextGetNativeHandle_t pfnGetNativeHandle;
    ur_pfnContextCreateWithNativeHandle_t pfnCreateWithNativeHandle;
    ur_pfnContextSetExtendedDeleter_t pfnSetExtendedDeleter;
} ur_context_dditable_t;

///////////////////////////////////////////////////////////////////////////////
/// @brief Exported function for filling application's Context table
///        with current process' addresses
///
/// @returns
///     - ::UR_RESULT_SUCCESS
///     - ::UR_RESULT_ERROR_UNINITIALIZED
///     - ::UR_RESULT_ERROR_INVALID_NULL_POINTER
///     - ::UR_RESULT_ERROR_UNSUPPORTED_VERSION
UR_DLLEXPORT ur_result_t UR_APICALL
urGetContextProcAddrTable(
    ur_api_version_t version,        ///< [in] API version requested
    ur_context_dditable_t *pDdiTable ///< [in,out] pointer to table of DDI function pointers
);

///////////////////////////////////////////////////////////////////////////////
/// @brief Function-pointer for urGetContextProcAddrTable
typedef ur_result_t(UR_APICALL *ur_pfnGetContextProcAddrTable_t)(
    ur_api_version_t,
    ur_context_dditable_t *);

///////////////////////////////////////////////////////////////////////////////
/// @brief Function-pointer for urEventGetInfo
typedef ur_result_t(UR_APICALL *ur_pfnEventGetInfo_t)(
    ur_event_handle_t,
    ur_event_info_t,
    size_t,
    void *,
    size_t *);

///////////////////////////////////////////////////////////////////////////////
/// @brief Function-pointer for urEventGetProfilingInfo
typedef ur_result_t(UR_APICALL *ur_pfnEventGetProfilingInfo_t)(
    ur_event_handle_t,
    ur_profiling_info_t,
    size_t,
    void *,
    size_t *);

///////////////////////////////////////////////////////////////////////////////
/// @brief Function-pointer for urEventWait
typedef ur_result_t(UR_APICALL *ur_pfnEventWait_t)(
    uint32_t,
    const ur_event_handle_t *);

///////////////////////////////////////////////////////////////////////////////
/// @brief Function-pointer for urEventRetain
typedef ur_result_t(UR_APICALL *ur_pfnEventRetain_t)(
    ur_event_handle_t);

///////////////////////////////////////////////////////////////////////////////
/// @brief Function-pointer for urEventRelease
typedef ur_result_t(UR_APICALL *ur_pfnEventRelease_t)(
    ur_event_handle_t);

///////////////////////////////////////////////////////////////////////////////
/// @brief Function-pointer for urEventGetNativeHandle
typedef ur_result_t(UR_APICALL *ur_pfnEventGetNativeHandle_t)(
    ur_event_handle_t,
    ur_native_handle_t *);

///////////////////////////////////////////////////////////////////////////////
/// @brief Function-pointer for urEventCreateWithNativeHandle
typedef ur_result_t(UR_APICALL *ur_pfnEventCreateWithNativeHandle_t)(
    ur_native_handle_t,
    ur_context_handle_t,
    const ur_event_native_properties_t *,
    ur_event_handle_t *);

///////////////////////////////////////////////////////////////////////////////
/// @brief Function-pointer for urEventSetCallback
typedef ur_result_t(UR_APICALL *ur_pfnEventSetCallback_t)(
    ur_event_handle_t,
    ur_execution_info_t,
    ur_event_callback_t,
    void *);

///////////////////////////////////////////////////////////////////////////////
/// @brief Table of Event functions pointers
typedef struct ur_event_dditable_t {
    ur_pfnEventGetInfo_t pfnGetInfo;
    ur_pfnEventGetProfilingInfo_t pfnGetProfilingInfo;
    ur_pfnEventWait_t pfnWait;
    ur_pfnEventRetain_t pfnRetain;
    ur_pfnEventRelease_t pfnRelease;
    ur_pfnEventGetNativeHandle_t pfnGetNativeHandle;
    ur_pfnEventCreateWithNativeHandle_t pfnCreateWithNativeHandle;
    ur_pfnEventSetCallback_t pfnSetCallback;
} ur_event_dditable_t;

///////////////////////////////////////////////////////////////////////////////
/// @brief Exported function for filling application's Event table
///        with current process' addresses
///
/// @returns
///     - ::UR_RESULT_SUCCESS
///     - ::UR_RESULT_ERROR_UNINITIALIZED
///     - ::UR_RESULT_ERROR_INVALID_NULL_POINTER
///     - ::UR_RESULT_ERROR_UNSUPPORTED_VERSION
UR_DLLEXPORT ur_result_t UR_APICALL
urGetEventProcAddrTable(
    ur_api_version_t version,      ///< [in] API version requested
    ur_event_dditable_t *pDdiTable ///< [in,out] pointer to table of DDI function pointers
);

///////////////////////////////////////////////////////////////////////////////
/// @brief Function-pointer for urGetEventProcAddrTable
typedef ur_result_t(UR_APICALL *ur_pfnGetEventProcAddrTable_t)(
    ur_api_version_t,
    ur_event_dditable_t *);

///////////////////////////////////////////////////////////////////////////////
/// @brief Function-pointer for urProgramCreateWithIL
typedef ur_result_t(UR_APICALL *ur_pfnProgramCreateWithIL_t)(
    ur_context_handle_t,
    const void *,
    size_t,
    const ur_program_properties_t *,
    ur_program_handle_t *);

///////////////////////////////////////////////////////////////////////////////
/// @brief Function-pointer for urProgramCreateWithBinary
typedef ur_result_t(UR_APICALL *ur_pfnProgramCreateWithBinary_t)(
    ur_context_handle_t,
    ur_device_handle_t,
    size_t,
    const uint8_t *,
    const ur_program_properties_t *,
    ur_program_handle_t *);

///////////////////////////////////////////////////////////////////////////////
/// @brief Function-pointer for urProgramBuild
typedef ur_result_t(UR_APICALL *ur_pfnProgramBuild_t)(
    ur_context_handle_t,
    ur_program_handle_t,
    const char *);

///////////////////////////////////////////////////////////////////////////////
/// @brief Function-pointer for urProgramCompile
typedef ur_result_t(UR_APICALL *ur_pfnProgramCompile_t)(
    ur_context_handle_t,
    ur_program_handle_t,
    const char *);

///////////////////////////////////////////////////////////////////////////////
/// @brief Function-pointer for urProgramLink
typedef ur_result_t(UR_APICALL *ur_pfnProgramLink_t)(
    ur_context_handle_t,
    uint32_t,
    const ur_program_handle_t *,
    const char *,
    ur_program_handle_t *);

///////////////////////////////////////////////////////////////////////////////
/// @brief Function-pointer for urProgramRetain
typedef ur_result_t(UR_APICALL *ur_pfnProgramRetain_t)(
    ur_program_handle_t);

///////////////////////////////////////////////////////////////////////////////
/// @brief Function-pointer for urProgramRelease
typedef ur_result_t(UR_APICALL *ur_pfnProgramRelease_t)(
    ur_program_handle_t);

///////////////////////////////////////////////////////////////////////////////
/// @brief Function-pointer for urProgramGetFunctionPointer
typedef ur_result_t(UR_APICALL *ur_pfnProgramGetFunctionPointer_t)(
    ur_device_handle_t,
    ur_program_handle_t,
    const char *,
    void **);

///////////////////////////////////////////////////////////////////////////////
/// @brief Function-pointer for urProgramGetInfo
typedef ur_result_t(UR_APICALL *ur_pfnProgramGetInfo_t)(
    ur_program_handle_t,
    ur_program_info_t,
    size_t,
    void *,
    size_t *);

///////////////////////////////////////////////////////////////////////////////
/// @brief Function-pointer for urProgramGetBuildInfo
typedef ur_result_t(UR_APICALL *ur_pfnProgramGetBuildInfo_t)(
    ur_program_handle_t,
    ur_device_handle_t,
    ur_program_build_info_t,
    size_t,
    void *,
    size_t *);

///////////////////////////////////////////////////////////////////////////////
/// @brief Function-pointer for urProgramSetSpecializationConstants
typedef ur_result_t(UR_APICALL *ur_pfnProgramSetSpecializationConstants_t)(
    ur_program_handle_t,
    uint32_t,
    const ur_specialization_constant_info_t *);

///////////////////////////////////////////////////////////////////////////////
/// @brief Function-pointer for urProgramGetNativeHandle
typedef ur_result_t(UR_APICALL *ur_pfnProgramGetNativeHandle_t)(
    ur_program_handle_t,
    ur_native_handle_t *);

///////////////////////////////////////////////////////////////////////////////
/// @brief Function-pointer for urProgramCreateWithNativeHandle
typedef ur_result_t(UR_APICALL *ur_pfnProgramCreateWithNativeHandle_t)(
    ur_native_handle_t,
    ur_context_handle_t,
    const ur_program_native_properties_t *,
    ur_program_handle_t *);

///////////////////////////////////////////////////////////////////////////////
/// @brief Table of Program functions pointers
typedef struct ur_program_dditable_t {
    ur_pfnProgramCreateWithIL_t pfnCreateWithIL;
    ur_pfnProgramCreateWithBinary_t pfnCreateWithBinary;
    ur_pfnProgramBuild_t pfnBuild;
    ur_pfnProgramCompile_t pfnCompile;
    ur_pfnProgramLink_t pfnLink;
    ur_pfnProgramRetain_t pfnRetain;
    ur_pfnProgramRelease_t pfnRelease;
    ur_pfnProgramGetFunctionPointer_t pfnGetFunctionPointer;
    ur_pfnProgramGetInfo_t pfnGetInfo;
    ur_pfnProgramGetBuildInfo_t pfnGetBuildInfo;
    ur_pfnProgramSetSpecializationConstants_t pfnSetSpecializationConstants;
    ur_pfnProgramGetNativeHandle_t pfnGetNativeHandle;
    ur_pfnProgramCreateWithNativeHandle_t pfnCreateWithNativeHandle;
} ur_program_dditable_t;

///////////////////////////////////////////////////////////////////////////////
/// @brief Exported function for filling application's Program table
///        with current process' addresses
///
/// @returns
///     - ::UR_RESULT_SUCCESS
///     - ::UR_RESULT_ERROR_UNINITIALIZED
///     - ::UR_RESULT_ERROR_INVALID_NULL_POINTER
///     - ::UR_RESULT_ERROR_UNSUPPORTED_VERSION
UR_DLLEXPORT ur_result_t UR_APICALL
urGetProgramProcAddrTable(
    ur_api_version_t version,        ///< [in] API version requested
    ur_program_dditable_t *pDdiTable ///< [in,out] pointer to table of DDI function pointers
);

///////////////////////////////////////////////////////////////////////////////
/// @brief Function-pointer for urGetProgramProcAddrTable
typedef ur_result_t(UR_APICALL *ur_pfnGetProgramProcAddrTable_t)(
    ur_api_version_t,
    ur_program_dditable_t *);

///////////////////////////////////////////////////////////////////////////////
/// @brief Function-pointer for urProgramBuildExp
typedef ur_result_t(UR_APICALL *ur_pfnProgramBuildExp_t)(
    ur_program_handle_t,
    uint32_t,
    ur_device_handle_t *,
    const char *);

///////////////////////////////////////////////////////////////////////////////
/// @brief Function-pointer for urProgramCompileExp
typedef ur_result_t(UR_APICALL *ur_pfnProgramCompileExp_t)(
    ur_program_handle_t,
    uint32_t,
    ur_device_handle_t *,
    const char *);

///////////////////////////////////////////////////////////////////////////////
/// @brief Function-pointer for urProgramLinkExp
typedef ur_result_t(UR_APICALL *ur_pfnProgramLinkExp_t)(
    ur_context_handle_t,
    uint32_t,
    ur_device_handle_t *,
    uint32_t,
    const ur_program_handle_t *,
    const char *,
    ur_program_handle_t *);

///////////////////////////////////////////////////////////////////////////////
/// @brief Table of ProgramExp functions pointers
typedef struct ur_program_exp_dditable_t {
    ur_pfnProgramBuildExp_t pfnBuildExp;
    ur_pfnProgramCompileExp_t pfnCompileExp;
    ur_pfnProgramLinkExp_t pfnLinkExp;
} ur_program_exp_dditable_t;

///////////////////////////////////////////////////////////////////////////////
/// @brief Exported function for filling application's ProgramExp table
///        with current process' addresses
///
/// @returns
///     - ::UR_RESULT_SUCCESS
///     - ::UR_RESULT_ERROR_UNINITIALIZED
///     - ::UR_RESULT_ERROR_INVALID_NULL_POINTER
///     - ::UR_RESULT_ERROR_UNSUPPORTED_VERSION
UR_DLLEXPORT ur_result_t UR_APICALL
urGetProgramExpProcAddrTable(
    ur_api_version_t version,            ///< [in] API version requested
    ur_program_exp_dditable_t *pDdiTable ///< [in,out] pointer to table of DDI function pointers
);

///////////////////////////////////////////////////////////////////////////////
/// @brief Function-pointer for urGetProgramExpProcAddrTable
typedef ur_result_t(UR_APICALL *ur_pfnGetProgramExpProcAddrTable_t)(
    ur_api_version_t,
    ur_program_exp_dditable_t *);

///////////////////////////////////////////////////////////////////////////////
/// @brief Function-pointer for urKernelCreate
typedef ur_result_t(UR_APICALL *ur_pfnKernelCreate_t)(
    ur_program_handle_t,
    const char *,
    ur_kernel_handle_t *);

///////////////////////////////////////////////////////////////////////////////
/// @brief Function-pointer for urKernelGetInfo
typedef ur_result_t(UR_APICALL *ur_pfnKernelGetInfo_t)(
    ur_kernel_handle_t,
    ur_kernel_info_t,
    size_t,
    void *,
    size_t *);

///////////////////////////////////////////////////////////////////////////////
/// @brief Function-pointer for urKernelGetGroupInfo
typedef ur_result_t(UR_APICALL *ur_pfnKernelGetGroupInfo_t)(
    ur_kernel_handle_t,
    ur_device_handle_t,
    ur_kernel_group_info_t,
    size_t,
    void *,
    size_t *);

///////////////////////////////////////////////////////////////////////////////
/// @brief Function-pointer for urKernelGetSubGroupInfo
typedef ur_result_t(UR_APICALL *ur_pfnKernelGetSubGroupInfo_t)(
    ur_kernel_handle_t,
    ur_device_handle_t,
    ur_kernel_sub_group_info_t,
    size_t,
    void *,
    size_t *);

///////////////////////////////////////////////////////////////////////////////
/// @brief Function-pointer for urKernelRetain
typedef ur_result_t(UR_APICALL *ur_pfnKernelRetain_t)(
    ur_kernel_handle_t);

///////////////////////////////////////////////////////////////////////////////
/// @brief Function-pointer for urKernelRelease
typedef ur_result_t(UR_APICALL *ur_pfnKernelRelease_t)(
    ur_kernel_handle_t);

///////////////////////////////////////////////////////////////////////////////
/// @brief Function-pointer for urKernelGetNativeHandle
typedef ur_result_t(UR_APICALL *ur_pfnKernelGetNativeHandle_t)(
    ur_kernel_handle_t,
    ur_native_handle_t *);

///////////////////////////////////////////////////////////////////////////////
/// @brief Function-pointer for urKernelCreateWithNativeHandle
typedef ur_result_t(UR_APICALL *ur_pfnKernelCreateWithNativeHandle_t)(
    ur_native_handle_t,
    ur_context_handle_t,
    ur_program_handle_t,
    const ur_kernel_native_properties_t *,
    ur_kernel_handle_t *);

///////////////////////////////////////////////////////////////////////////////
/// @brief Function-pointer for urKernelSetArgValue
typedef ur_result_t(UR_APICALL *ur_pfnKernelSetArgValue_t)(
    ur_kernel_handle_t,
    uint32_t,
    size_t,
    const ur_kernel_arg_value_properties_t *,
    const void *);

///////////////////////////////////////////////////////////////////////////////
/// @brief Function-pointer for urKernelSetArgLocal
typedef ur_result_t(UR_APICALL *ur_pfnKernelSetArgLocal_t)(
    ur_kernel_handle_t,
    uint32_t,
    size_t,
    const ur_kernel_arg_local_properties_t *);

///////////////////////////////////////////////////////////////////////////////
/// @brief Function-pointer for urKernelSetArgPointer
typedef ur_result_t(UR_APICALL *ur_pfnKernelSetArgPointer_t)(
    ur_kernel_handle_t,
    uint32_t,
    const ur_kernel_arg_pointer_properties_t *,
    const void *);

///////////////////////////////////////////////////////////////////////////////
/// @brief Function-pointer for urKernelSetExecInfo
typedef ur_result_t(UR_APICALL *ur_pfnKernelSetExecInfo_t)(
    ur_kernel_handle_t,
    ur_kernel_exec_info_t,
    size_t,
    const ur_kernel_exec_info_properties_t *,
    const void *);

///////////////////////////////////////////////////////////////////////////////
/// @brief Function-pointer for urKernelSetArgSampler
typedef ur_result_t(UR_APICALL *ur_pfnKernelSetArgSampler_t)(
    ur_kernel_handle_t,
    uint32_t,
    const ur_kernel_arg_sampler_properties_t *,
    ur_sampler_handle_t);

///////////////////////////////////////////////////////////////////////////////
/// @brief Function-pointer for urKernelSetArgMemObj
typedef ur_result_t(UR_APICALL *ur_pfnKernelSetArgMemObj_t)(
    ur_kernel_handle_t,
    uint32_t,
    const ur_kernel_arg_mem_obj_properties_t *,
    ur_mem_handle_t);

///////////////////////////////////////////////////////////////////////////////
/// @brief Function-pointer for urKernelSetSpecializationConstants
typedef ur_result_t(UR_APICALL *ur_pfnKernelSetSpecializationConstants_t)(
    ur_kernel_handle_t,
    uint32_t,
    const ur_specialization_constant_info_t *);

///////////////////////////////////////////////////////////////////////////////
/// @brief Table of Kernel functions pointers
typedef struct ur_kernel_dditable_t {
    ur_pfnKernelCreate_t pfnCreate;
    ur_pfnKernelGetInfo_t pfnGetInfo;
    ur_pfnKernelGetGroupInfo_t pfnGetGroupInfo;
    ur_pfnKernelGetSubGroupInfo_t pfnGetSubGroupInfo;
    ur_pfnKernelRetain_t pfnRetain;
    ur_pfnKernelRelease_t pfnRelease;
    ur_pfnKernelGetNativeHandle_t pfnGetNativeHandle;
    ur_pfnKernelCreateWithNativeHandle_t pfnCreateWithNativeHandle;
    ur_pfnKernelSetArgValue_t pfnSetArgValue;
    ur_pfnKernelSetArgLocal_t pfnSetArgLocal;
    ur_pfnKernelSetArgPointer_t pfnSetArgPointer;
    ur_pfnKernelSetExecInfo_t pfnSetExecInfo;
    ur_pfnKernelSetArgSampler_t pfnSetArgSampler;
    ur_pfnKernelSetArgMemObj_t pfnSetArgMemObj;
    ur_pfnKernelSetSpecializationConstants_t pfnSetSpecializationConstants;
} ur_kernel_dditable_t;

///////////////////////////////////////////////////////////////////////////////
/// @brief Exported function for filling application's Kernel table
///        with current process' addresses
///
/// @returns
///     - ::UR_RESULT_SUCCESS
///     - ::UR_RESULT_ERROR_UNINITIALIZED
///     - ::UR_RESULT_ERROR_INVALID_NULL_POINTER
///     - ::UR_RESULT_ERROR_UNSUPPORTED_VERSION
UR_DLLEXPORT ur_result_t UR_APICALL
urGetKernelProcAddrTable(
    ur_api_version_t version,       ///< [in] API version requested
    ur_kernel_dditable_t *pDdiTable ///< [in,out] pointer to table of DDI function pointers
);

///////////////////////////////////////////////////////////////////////////////
/// @brief Function-pointer for urGetKernelProcAddrTable
typedef ur_result_t(UR_APICALL *ur_pfnGetKernelProcAddrTable_t)(
    ur_api_version_t,
    ur_kernel_dditable_t *);

///////////////////////////////////////////////////////////////////////////////
/// @brief Function-pointer for urKernelSuggestMaxCooperativeGroupCountExp
typedef ur_result_t(UR_APICALL *ur_pfnKernelSuggestMaxCooperativeGroupCountExp_t)(
    ur_kernel_handle_t,
    uint32_t *);

///////////////////////////////////////////////////////////////////////////////
/// @brief Table of KernelExp functions pointers
typedef struct ur_kernel_exp_dditable_t {
    ur_pfnKernelSuggestMaxCooperativeGroupCountExp_t pfnSuggestMaxCooperativeGroupCountExp;
} ur_kernel_exp_dditable_t;

///////////////////////////////////////////////////////////////////////////////
/// @brief Exported function for filling application's KernelExp table
///        with current process' addresses
///
/// @returns
///     - ::UR_RESULT_SUCCESS
///     - ::UR_RESULT_ERROR_UNINITIALIZED
///     - ::UR_RESULT_ERROR_INVALID_NULL_POINTER
///     - ::UR_RESULT_ERROR_UNSUPPORTED_VERSION
UR_DLLEXPORT ur_result_t UR_APICALL
urGetKernelExpProcAddrTable(
    ur_api_version_t version,           ///< [in] API version requested
    ur_kernel_exp_dditable_t *pDdiTable ///< [in,out] pointer to table of DDI function pointers
);

///////////////////////////////////////////////////////////////////////////////
/// @brief Function-pointer for urGetKernelExpProcAddrTable
typedef ur_result_t(UR_APICALL *ur_pfnGetKernelExpProcAddrTable_t)(
    ur_api_version_t,
    ur_kernel_exp_dditable_t *);

///////////////////////////////////////////////////////////////////////////////
/// @brief Function-pointer for urSamplerCreate
typedef ur_result_t(UR_APICALL *ur_pfnSamplerCreate_t)(
    ur_context_handle_t,
    const ur_sampler_desc_t *,
    ur_sampler_handle_t *);

///////////////////////////////////////////////////////////////////////////////
/// @brief Function-pointer for urSamplerRetain
typedef ur_result_t(UR_APICALL *ur_pfnSamplerRetain_t)(
    ur_sampler_handle_t);

///////////////////////////////////////////////////////////////////////////////
/// @brief Function-pointer for urSamplerRelease
typedef ur_result_t(UR_APICALL *ur_pfnSamplerRelease_t)(
    ur_sampler_handle_t);

///////////////////////////////////////////////////////////////////////////////
/// @brief Function-pointer for urSamplerGetInfo
typedef ur_result_t(UR_APICALL *ur_pfnSamplerGetInfo_t)(
    ur_sampler_handle_t,
    ur_sampler_info_t,
    size_t,
    void *,
    size_t *);

///////////////////////////////////////////////////////////////////////////////
/// @brief Function-pointer for urSamplerGetNativeHandle
typedef ur_result_t(UR_APICALL *ur_pfnSamplerGetNativeHandle_t)(
    ur_sampler_handle_t,
    ur_native_handle_t *);

///////////////////////////////////////////////////////////////////////////////
/// @brief Function-pointer for urSamplerCreateWithNativeHandle
typedef ur_result_t(UR_APICALL *ur_pfnSamplerCreateWithNativeHandle_t)(
    ur_native_handle_t,
    ur_context_handle_t,
    const ur_sampler_native_properties_t *,
    ur_sampler_handle_t *);

///////////////////////////////////////////////////////////////////////////////
/// @brief Table of Sampler functions pointers
typedef struct ur_sampler_dditable_t {
    ur_pfnSamplerCreate_t pfnCreate;
    ur_pfnSamplerRetain_t pfnRetain;
    ur_pfnSamplerRelease_t pfnRelease;
    ur_pfnSamplerGetInfo_t pfnGetInfo;
    ur_pfnSamplerGetNativeHandle_t pfnGetNativeHandle;
    ur_pfnSamplerCreateWithNativeHandle_t pfnCreateWithNativeHandle;
} ur_sampler_dditable_t;

///////////////////////////////////////////////////////////////////////////////
/// @brief Exported function for filling application's Sampler table
///        with current process' addresses
///
/// @returns
///     - ::UR_RESULT_SUCCESS
///     - ::UR_RESULT_ERROR_UNINITIALIZED
///     - ::UR_RESULT_ERROR_INVALID_NULL_POINTER
///     - ::UR_RESULT_ERROR_UNSUPPORTED_VERSION
UR_DLLEXPORT ur_result_t UR_APICALL
urGetSamplerProcAddrTable(
    ur_api_version_t version,        ///< [in] API version requested
    ur_sampler_dditable_t *pDdiTable ///< [in,out] pointer to table of DDI function pointers
);

///////////////////////////////////////////////////////////////////////////////
/// @brief Function-pointer for urGetSamplerProcAddrTable
typedef ur_result_t(UR_APICALL *ur_pfnGetSamplerProcAddrTable_t)(
    ur_api_version_t,
    ur_sampler_dditable_t *);

///////////////////////////////////////////////////////////////////////////////
/// @brief Function-pointer for urMemImageCreate
typedef ur_result_t(UR_APICALL *ur_pfnMemImageCreate_t)(
    ur_context_handle_t,
    ur_mem_flags_t,
    const ur_image_format_t *,
    const ur_image_desc_t *,
    void *,
    ur_mem_handle_t *);

///////////////////////////////////////////////////////////////////////////////
/// @brief Function-pointer for urMemBufferCreate
typedef ur_result_t(UR_APICALL *ur_pfnMemBufferCreate_t)(
    ur_context_handle_t,
    ur_mem_flags_t,
    size_t,
    const ur_buffer_properties_t *,
    ur_mem_handle_t *);

///////////////////////////////////////////////////////////////////////////////
/// @brief Function-pointer for urMemRetain
typedef ur_result_t(UR_APICALL *ur_pfnMemRetain_t)(
    ur_mem_handle_t);

///////////////////////////////////////////////////////////////////////////////
/// @brief Function-pointer for urMemRelease
typedef ur_result_t(UR_APICALL *ur_pfnMemRelease_t)(
    ur_mem_handle_t);

///////////////////////////////////////////////////////////////////////////////
/// @brief Function-pointer for urMemBufferPartition
typedef ur_result_t(UR_APICALL *ur_pfnMemBufferPartition_t)(
    ur_mem_handle_t,
    ur_mem_flags_t,
    ur_buffer_create_type_t,
    const ur_buffer_region_t *,
    ur_mem_handle_t *);

///////////////////////////////////////////////////////////////////////////////
/// @brief Function-pointer for urMemGetNativeHandle
typedef ur_result_t(UR_APICALL *ur_pfnMemGetNativeHandle_t)(
    ur_mem_handle_t,
    ur_native_handle_t *);

///////////////////////////////////////////////////////////////////////////////
/// @brief Function-pointer for urMemBufferCreateWithNativeHandle
typedef ur_result_t(UR_APICALL *ur_pfnMemBufferCreateWithNativeHandle_t)(
    ur_native_handle_t,
    ur_context_handle_t,
    const ur_mem_native_properties_t *,
    ur_mem_handle_t *);

///////////////////////////////////////////////////////////////////////////////
/// @brief Function-pointer for urMemImageCreateWithNativeHandle
typedef ur_result_t(UR_APICALL *ur_pfnMemImageCreateWithNativeHandle_t)(
    ur_native_handle_t,
    ur_context_handle_t,
    const ur_image_format_t *,
    const ur_image_desc_t *,
    const ur_mem_native_properties_t *,
    ur_mem_handle_t *);

///////////////////////////////////////////////////////////////////////////////
/// @brief Function-pointer for urMemGetInfo
typedef ur_result_t(UR_APICALL *ur_pfnMemGetInfo_t)(
    ur_mem_handle_t,
    ur_mem_info_t,
    size_t,
    void *,
    size_t *);

///////////////////////////////////////////////////////////////////////////////
/// @brief Function-pointer for urMemImageGetInfo
typedef ur_result_t(UR_APICALL *ur_pfnMemImageGetInfo_t)(
    ur_mem_handle_t,
    ur_image_info_t,
    size_t,
    void *,
    size_t *);

///////////////////////////////////////////////////////////////////////////////
/// @brief Table of Mem functions pointers
typedef struct ur_mem_dditable_t {
    ur_pfnMemImageCreate_t pfnImageCreate;
    ur_pfnMemBufferCreate_t pfnBufferCreate;
    ur_pfnMemRetain_t pfnRetain;
    ur_pfnMemRelease_t pfnRelease;
    ur_pfnMemBufferPartition_t pfnBufferPartition;
    ur_pfnMemGetNativeHandle_t pfnGetNativeHandle;
    ur_pfnMemBufferCreateWithNativeHandle_t pfnBufferCreateWithNativeHandle;
    ur_pfnMemImageCreateWithNativeHandle_t pfnImageCreateWithNativeHandle;
    ur_pfnMemGetInfo_t pfnGetInfo;
    ur_pfnMemImageGetInfo_t pfnImageGetInfo;
} ur_mem_dditable_t;

///////////////////////////////////////////////////////////////////////////////
/// @brief Exported function for filling application's Mem table
///        with current process' addresses
///
/// @returns
///     - ::UR_RESULT_SUCCESS
///     - ::UR_RESULT_ERROR_UNINITIALIZED
///     - ::UR_RESULT_ERROR_INVALID_NULL_POINTER
///     - ::UR_RESULT_ERROR_UNSUPPORTED_VERSION
UR_DLLEXPORT ur_result_t UR_APICALL
urGetMemProcAddrTable(
    ur_api_version_t version,    ///< [in] API version requested
    ur_mem_dditable_t *pDdiTable ///< [in,out] pointer to table of DDI function pointers
);

///////////////////////////////////////////////////////////////////////////////
/// @brief Function-pointer for urGetMemProcAddrTable
typedef ur_result_t(UR_APICALL *ur_pfnGetMemProcAddrTable_t)(
    ur_api_version_t,
    ur_mem_dditable_t *);

///////////////////////////////////////////////////////////////////////////////
/// @brief Function-pointer for urPhysicalMemCreate
typedef ur_result_t(UR_APICALL *ur_pfnPhysicalMemCreate_t)(
    ur_context_handle_t,
    ur_device_handle_t,
    size_t,
    const ur_physical_mem_properties_t *,
    ur_physical_mem_handle_t *);

///////////////////////////////////////////////////////////////////////////////
/// @brief Function-pointer for urPhysicalMemRetain
typedef ur_result_t(UR_APICALL *ur_pfnPhysicalMemRetain_t)(
    ur_physical_mem_handle_t);

///////////////////////////////////////////////////////////////////////////////
/// @brief Function-pointer for urPhysicalMemRelease
typedef ur_result_t(UR_APICALL *ur_pfnPhysicalMemRelease_t)(
    ur_physical_mem_handle_t);

///////////////////////////////////////////////////////////////////////////////
/// @brief Table of PhysicalMem functions pointers
typedef struct ur_physical_mem_dditable_t {
    ur_pfnPhysicalMemCreate_t pfnCreate;
    ur_pfnPhysicalMemRetain_t pfnRetain;
    ur_pfnPhysicalMemRelease_t pfnRelease;
} ur_physical_mem_dditable_t;

///////////////////////////////////////////////////////////////////////////////
/// @brief Exported function for filling application's PhysicalMem table
///        with current process' addresses
///
/// @returns
///     - ::UR_RESULT_SUCCESS
///     - ::UR_RESULT_ERROR_UNINITIALIZED
///     - ::UR_RESULT_ERROR_INVALID_NULL_POINTER
///     - ::UR_RESULT_ERROR_UNSUPPORTED_VERSION
UR_DLLEXPORT ur_result_t UR_APICALL
urGetPhysicalMemProcAddrTable(
    ur_api_version_t version,             ///< [in] API version requested
    ur_physical_mem_dditable_t *pDdiTable ///< [in,out] pointer to table of DDI function pointers
);

///////////////////////////////////////////////////////////////////////////////
/// @brief Function-pointer for urGetPhysicalMemProcAddrTable
typedef ur_result_t(UR_APICALL *ur_pfnGetPhysicalMemProcAddrTable_t)(
    ur_api_version_t,
    ur_physical_mem_dditable_t *);

///////////////////////////////////////////////////////////////////////////////
/// @brief Function-pointer for urAdapterGet
typedef ur_result_t(UR_APICALL *ur_pfnAdapterGet_t)(
    uint32_t,
    ur_adapter_handle_t *,
    uint32_t *);

///////////////////////////////////////////////////////////////////////////////
/// @brief Function-pointer for urAdapterRelease
typedef ur_result_t(UR_APICALL *ur_pfnAdapterRelease_t)(
    ur_adapter_handle_t);

///////////////////////////////////////////////////////////////////////////////
/// @brief Function-pointer for urAdapterRetain
typedef ur_result_t(UR_APICALL *ur_pfnAdapterRetain_t)(
    ur_adapter_handle_t);

///////////////////////////////////////////////////////////////////////////////
/// @brief Function-pointer for urAdapterGetLastError
typedef ur_result_t(UR_APICALL *ur_pfnAdapterGetLastError_t)(
    ur_adapter_handle_t,
    const char **,
    int32_t *);

///////////////////////////////////////////////////////////////////////////////
/// @brief Function-pointer for urAdapterGetInfo
typedef ur_result_t(UR_APICALL *ur_pfnAdapterGetInfo_t)(
    ur_adapter_handle_t,
    ur_adapter_info_t,
    size_t,
    void *,
    size_t *);

///////////////////////////////////////////////////////////////////////////////
/// @brief Table of Global functions pointers
typedef struct ur_global_dditable_t {
    ur_pfnAdapterGet_t pfnAdapterGet;
    ur_pfnAdapterRelease_t pfnAdapterRelease;
    ur_pfnAdapterRetain_t pfnAdapterRetain;
    ur_pfnAdapterGetLastError_t pfnAdapterGetLastError;
    ur_pfnAdapterGetInfo_t pfnAdapterGetInfo;
} ur_global_dditable_t;

///////////////////////////////////////////////////////////////////////////////
/// @brief Exported function for filling application's Global table
///        with current process' addresses
///
/// @returns
///     - ::UR_RESULT_SUCCESS
///     - ::UR_RESULT_ERROR_UNINITIALIZED
///     - ::UR_RESULT_ERROR_INVALID_NULL_POINTER
///     - ::UR_RESULT_ERROR_UNSUPPORTED_VERSION
UR_DLLEXPORT ur_result_t UR_APICALL
urGetGlobalProcAddrTable(
    ur_api_version_t version,       ///< [in] API version requested
    ur_global_dditable_t *pDdiTable ///< [in,out] pointer to table of DDI function pointers
);

///////////////////////////////////////////////////////////////////////////////
/// @brief Function-pointer for urGetGlobalProcAddrTable
typedef ur_result_t(UR_APICALL *ur_pfnGetGlobalProcAddrTable_t)(
    ur_api_version_t,
    ur_global_dditable_t *);

///////////////////////////////////////////////////////////////////////////////
/// @brief Function-pointer for urEnqueueKernelLaunch
typedef ur_result_t(UR_APICALL *ur_pfnEnqueueKernelLaunch_t)(
    ur_queue_handle_t,
    ur_kernel_handle_t,
    uint32_t,
    const size_t *,
    const size_t *,
    const size_t *,
    uint32_t,
    const ur_event_handle_t *,
    ur_event_handle_t *);

///////////////////////////////////////////////////////////////////////////////
/// @brief Function-pointer for urEnqueueEventsWait
typedef ur_result_t(UR_APICALL *ur_pfnEnqueueEventsWait_t)(
    ur_queue_handle_t,
    uint32_t,
    const ur_event_handle_t *,
    ur_event_handle_t *);

///////////////////////////////////////////////////////////////////////////////
/// @brief Function-pointer for urEnqueueEventsWaitWithBarrier
typedef ur_result_t(UR_APICALL *ur_pfnEnqueueEventsWaitWithBarrier_t)(
    ur_queue_handle_t,
    uint32_t,
    const ur_event_handle_t *,
    ur_event_handle_t *);

///////////////////////////////////////////////////////////////////////////////
/// @brief Function-pointer for urEnqueueMemBufferRead
typedef ur_result_t(UR_APICALL *ur_pfnEnqueueMemBufferRead_t)(
    ur_queue_handle_t,
    ur_mem_handle_t,
    bool,
    size_t,
    size_t,
    void *,
    uint32_t,
    const ur_event_handle_t *,
    ur_event_handle_t *);

///////////////////////////////////////////////////////////////////////////////
/// @brief Function-pointer for urEnqueueMemBufferWrite
typedef ur_result_t(UR_APICALL *ur_pfnEnqueueMemBufferWrite_t)(
    ur_queue_handle_t,
    ur_mem_handle_t,
    bool,
    size_t,
    size_t,
    const void *,
    uint32_t,
    const ur_event_handle_t *,
    ur_event_handle_t *);

///////////////////////////////////////////////////////////////////////////////
/// @brief Function-pointer for urEnqueueMemBufferReadRect
typedef ur_result_t(UR_APICALL *ur_pfnEnqueueMemBufferReadRect_t)(
    ur_queue_handle_t,
    ur_mem_handle_t,
    bool,
    ur_rect_offset_t,
    ur_rect_offset_t,
    ur_rect_region_t,
    size_t,
    size_t,
    size_t,
    size_t,
    void *,
    uint32_t,
    const ur_event_handle_t *,
    ur_event_handle_t *);

///////////////////////////////////////////////////////////////////////////////
/// @brief Function-pointer for urEnqueueMemBufferWriteRect
typedef ur_result_t(UR_APICALL *ur_pfnEnqueueMemBufferWriteRect_t)(
    ur_queue_handle_t,
    ur_mem_handle_t,
    bool,
    ur_rect_offset_t,
    ur_rect_offset_t,
    ur_rect_region_t,
    size_t,
    size_t,
    size_t,
    size_t,
    void *,
    uint32_t,
    const ur_event_handle_t *,
    ur_event_handle_t *);

///////////////////////////////////////////////////////////////////////////////
/// @brief Function-pointer for urEnqueueMemBufferCopy
typedef ur_result_t(UR_APICALL *ur_pfnEnqueueMemBufferCopy_t)(
    ur_queue_handle_t,
    ur_mem_handle_t,
    ur_mem_handle_t,
    size_t,
    size_t,
    size_t,
    uint32_t,
    const ur_event_handle_t *,
    ur_event_handle_t *);

///////////////////////////////////////////////////////////////////////////////
/// @brief Function-pointer for urEnqueueMemBufferCopyRect
typedef ur_result_t(UR_APICALL *ur_pfnEnqueueMemBufferCopyRect_t)(
    ur_queue_handle_t,
    ur_mem_handle_t,
    ur_mem_handle_t,
    ur_rect_offset_t,
    ur_rect_offset_t,
    ur_rect_region_t,
    size_t,
    size_t,
    size_t,
    size_t,
    uint32_t,
    const ur_event_handle_t *,
    ur_event_handle_t *);

///////////////////////////////////////////////////////////////////////////////
/// @brief Function-pointer for urEnqueueMemBufferFill
typedef ur_result_t(UR_APICALL *ur_pfnEnqueueMemBufferFill_t)(
    ur_queue_handle_t,
    ur_mem_handle_t,
    const void *,
    size_t,
    size_t,
    size_t,
    uint32_t,
    const ur_event_handle_t *,
    ur_event_handle_t *);

///////////////////////////////////////////////////////////////////////////////
/// @brief Function-pointer for urEnqueueMemImageRead
typedef ur_result_t(UR_APICALL *ur_pfnEnqueueMemImageRead_t)(
    ur_queue_handle_t,
    ur_mem_handle_t,
    bool,
    ur_rect_offset_t,
    ur_rect_region_t,
    size_t,
    size_t,
    void *,
    uint32_t,
    const ur_event_handle_t *,
    ur_event_handle_t *);

///////////////////////////////////////////////////////////////////////////////
/// @brief Function-pointer for urEnqueueMemImageWrite
typedef ur_result_t(UR_APICALL *ur_pfnEnqueueMemImageWrite_t)(
    ur_queue_handle_t,
    ur_mem_handle_t,
    bool,
    ur_rect_offset_t,
    ur_rect_region_t,
    size_t,
    size_t,
    void *,
    uint32_t,
    const ur_event_handle_t *,
    ur_event_handle_t *);

///////////////////////////////////////////////////////////////////////////////
/// @brief Function-pointer for urEnqueueMemImageCopy
typedef ur_result_t(UR_APICALL *ur_pfnEnqueueMemImageCopy_t)(
    ur_queue_handle_t,
    ur_mem_handle_t,
    ur_mem_handle_t,
    ur_rect_offset_t,
    ur_rect_offset_t,
    ur_rect_region_t,
    uint32_t,
    const ur_event_handle_t *,
    ur_event_handle_t *);

///////////////////////////////////////////////////////////////////////////////
/// @brief Function-pointer for urEnqueueMemBufferMap
typedef ur_result_t(UR_APICALL *ur_pfnEnqueueMemBufferMap_t)(
    ur_queue_handle_t,
    ur_mem_handle_t,
    bool,
    ur_map_flags_t,
    size_t,
    size_t,
    uint32_t,
    const ur_event_handle_t *,
    ur_event_handle_t *,
    void **);

///////////////////////////////////////////////////////////////////////////////
/// @brief Function-pointer for urEnqueueMemUnmap
typedef ur_result_t(UR_APICALL *ur_pfnEnqueueMemUnmap_t)(
    ur_queue_handle_t,
    ur_mem_handle_t,
    void *,
    uint32_t,
    const ur_event_handle_t *,
    ur_event_handle_t *);

///////////////////////////////////////////////////////////////////////////////
/// @brief Function-pointer for urEnqueueUSMFill
typedef ur_result_t(UR_APICALL *ur_pfnEnqueueUSMFill_t)(
    ur_queue_handle_t,
    void *,
    size_t,
    const void *,
    size_t,
    uint32_t,
    const ur_event_handle_t *,
    ur_event_handle_t *);

///////////////////////////////////////////////////////////////////////////////
/// @brief Function-pointer for urEnqueueUSMMemcpy
typedef ur_result_t(UR_APICALL *ur_pfnEnqueueUSMMemcpy_t)(
    ur_queue_handle_t,
    bool,
    void *,
    const void *,
    size_t,
    uint32_t,
    const ur_event_handle_t *,
    ur_event_handle_t *);

///////////////////////////////////////////////////////////////////////////////
/// @brief Function-pointer for urEnqueueUSMPrefetch
typedef ur_result_t(UR_APICALL *ur_pfnEnqueueUSMPrefetch_t)(
    ur_queue_handle_t,
    const void *,
    size_t,
    ur_usm_migration_flags_t,
    uint32_t,
    const ur_event_handle_t *,
    ur_event_handle_t *);

///////////////////////////////////////////////////////////////////////////////
/// @brief Function-pointer for urEnqueueUSMAdvise
typedef ur_result_t(UR_APICALL *ur_pfnEnqueueUSMAdvise_t)(
    ur_queue_handle_t,
    const void *,
    size_t,
    ur_usm_advice_flags_t,
    ur_event_handle_t *);

///////////////////////////////////////////////////////////////////////////////
/// @brief Function-pointer for urEnqueueUSMFill2D
typedef ur_result_t(UR_APICALL *ur_pfnEnqueueUSMFill2D_t)(
    ur_queue_handle_t,
    void *,
    size_t,
    size_t,
    const void *,
    size_t,
    size_t,
    uint32_t,
    const ur_event_handle_t *,
    ur_event_handle_t *);

///////////////////////////////////////////////////////////////////////////////
/// @brief Function-pointer for urEnqueueUSMMemcpy2D
typedef ur_result_t(UR_APICALL *ur_pfnEnqueueUSMMemcpy2D_t)(
    ur_queue_handle_t,
    bool,
    void *,
    size_t,
    const void *,
    size_t,
    size_t,
    size_t,
    uint32_t,
    const ur_event_handle_t *,
    ur_event_handle_t *);

///////////////////////////////////////////////////////////////////////////////
/// @brief Function-pointer for urEnqueueDeviceGlobalVariableWrite
typedef ur_result_t(UR_APICALL *ur_pfnEnqueueDeviceGlobalVariableWrite_t)(
    ur_queue_handle_t,
    ur_program_handle_t,
    const char *,
    bool,
    size_t,
    size_t,
    const void *,
    uint32_t,
    const ur_event_handle_t *,
    ur_event_handle_t *);

///////////////////////////////////////////////////////////////////////////////
/// @brief Function-pointer for urEnqueueDeviceGlobalVariableRead
typedef ur_result_t(UR_APICALL *ur_pfnEnqueueDeviceGlobalVariableRead_t)(
    ur_queue_handle_t,
    ur_program_handle_t,
    const char *,
    bool,
    size_t,
    size_t,
    void *,
    uint32_t,
    const ur_event_handle_t *,
    ur_event_handle_t *);

///////////////////////////////////////////////////////////////////////////////
/// @brief Function-pointer for urEnqueueReadHostPipe
typedef ur_result_t(UR_APICALL *ur_pfnEnqueueReadHostPipe_t)(
    ur_queue_handle_t,
    ur_program_handle_t,
    const char *,
    bool,
    void *,
    size_t,
    uint32_t,
    const ur_event_handle_t *,
    ur_event_handle_t *);

///////////////////////////////////////////////////////////////////////////////
/// @brief Function-pointer for urEnqueueWriteHostPipe
typedef ur_result_t(UR_APICALL *ur_pfnEnqueueWriteHostPipe_t)(
    ur_queue_handle_t,
    ur_program_handle_t,
    const char *,
    bool,
    void *,
    size_t,
    uint32_t,
    const ur_event_handle_t *,
    ur_event_handle_t *);

///////////////////////////////////////////////////////////////////////////////
/// @brief Table of Enqueue functions pointers
typedef struct ur_enqueue_dditable_t {
    ur_pfnEnqueueKernelLaunch_t pfnKernelLaunch;
    ur_pfnEnqueueEventsWait_t pfnEventsWait;
    ur_pfnEnqueueEventsWaitWithBarrier_t pfnEventsWaitWithBarrier;
    ur_pfnEnqueueMemBufferRead_t pfnMemBufferRead;
    ur_pfnEnqueueMemBufferWrite_t pfnMemBufferWrite;
    ur_pfnEnqueueMemBufferReadRect_t pfnMemBufferReadRect;
    ur_pfnEnqueueMemBufferWriteRect_t pfnMemBufferWriteRect;
    ur_pfnEnqueueMemBufferCopy_t pfnMemBufferCopy;
    ur_pfnEnqueueMemBufferCopyRect_t pfnMemBufferCopyRect;
    ur_pfnEnqueueMemBufferFill_t pfnMemBufferFill;
    ur_pfnEnqueueMemImageRead_t pfnMemImageRead;
    ur_pfnEnqueueMemImageWrite_t pfnMemImageWrite;
    ur_pfnEnqueueMemImageCopy_t pfnMemImageCopy;
    ur_pfnEnqueueMemBufferMap_t pfnMemBufferMap;
    ur_pfnEnqueueMemUnmap_t pfnMemUnmap;
    ur_pfnEnqueueUSMFill_t pfnUSMFill;
    ur_pfnEnqueueUSMMemcpy_t pfnUSMMemcpy;
    ur_pfnEnqueueUSMPrefetch_t pfnUSMPrefetch;
    ur_pfnEnqueueUSMAdvise_t pfnUSMAdvise;
    ur_pfnEnqueueUSMFill2D_t pfnUSMFill2D;
    ur_pfnEnqueueUSMMemcpy2D_t pfnUSMMemcpy2D;
    ur_pfnEnqueueDeviceGlobalVariableWrite_t pfnDeviceGlobalVariableWrite;
    ur_pfnEnqueueDeviceGlobalVariableRead_t pfnDeviceGlobalVariableRead;
    ur_pfnEnqueueReadHostPipe_t pfnReadHostPipe;
    ur_pfnEnqueueWriteHostPipe_t pfnWriteHostPipe;
} ur_enqueue_dditable_t;

///////////////////////////////////////////////////////////////////////////////
/// @brief Exported function for filling application's Enqueue table
///        with current process' addresses
///
/// @returns
///     - ::UR_RESULT_SUCCESS
///     - ::UR_RESULT_ERROR_UNINITIALIZED
///     - ::UR_RESULT_ERROR_INVALID_NULL_POINTER
///     - ::UR_RESULT_ERROR_UNSUPPORTED_VERSION
UR_DLLEXPORT ur_result_t UR_APICALL
urGetEnqueueProcAddrTable(
    ur_api_version_t version,        ///< [in] API version requested
    ur_enqueue_dditable_t *pDdiTable ///< [in,out] pointer to table of DDI function pointers
);

///////////////////////////////////////////////////////////////////////////////
/// @brief Function-pointer for urGetEnqueueProcAddrTable
typedef ur_result_t(UR_APICALL *ur_pfnGetEnqueueProcAddrTable_t)(
    ur_api_version_t,
    ur_enqueue_dditable_t *);

///////////////////////////////////////////////////////////////////////////////
/// @brief Function-pointer for urEnqueueCooperativeKernelLaunchExp
typedef ur_result_t(UR_APICALL *ur_pfnEnqueueCooperativeKernelLaunchExp_t)(
    ur_queue_handle_t,
    ur_kernel_handle_t,
    uint32_t,
    const size_t *,
    const size_t *,
    const size_t *,
    uint32_t,
    const ur_event_handle_t *,
    ur_event_handle_t *);

///////////////////////////////////////////////////////////////////////////////
/// @brief Table of EnqueueExp functions pointers
typedef struct ur_enqueue_exp_dditable_t {
    ur_pfnEnqueueCooperativeKernelLaunchExp_t pfnCooperativeKernelLaunchExp;
} ur_enqueue_exp_dditable_t;

///////////////////////////////////////////////////////////////////////////////
/// @brief Exported function for filling application's EnqueueExp table
///        with current process' addresses
///
/// @returns
///     - ::UR_RESULT_SUCCESS
///     - ::UR_RESULT_ERROR_UNINITIALIZED
///     - ::UR_RESULT_ERROR_INVALID_NULL_POINTER
///     - ::UR_RESULT_ERROR_UNSUPPORTED_VERSION
UR_DLLEXPORT ur_result_t UR_APICALL
urGetEnqueueExpProcAddrTable(
    ur_api_version_t version,            ///< [in] API version requested
    ur_enqueue_exp_dditable_t *pDdiTable ///< [in,out] pointer to table of DDI function pointers
);

///////////////////////////////////////////////////////////////////////////////
/// @brief Function-pointer for urGetEnqueueExpProcAddrTable
typedef ur_result_t(UR_APICALL *ur_pfnGetEnqueueExpProcAddrTable_t)(
    ur_api_version_t,
    ur_enqueue_exp_dditable_t *);

///////////////////////////////////////////////////////////////////////////////
/// @brief Function-pointer for urQueueGetInfo
typedef ur_result_t(UR_APICALL *ur_pfnQueueGetInfo_t)(
    ur_queue_handle_t,
    ur_queue_info_t,
    size_t,
    void *,
    size_t *);

///////////////////////////////////////////////////////////////////////////////
/// @brief Function-pointer for urQueueCreate
typedef ur_result_t(UR_APICALL *ur_pfnQueueCreate_t)(
    ur_context_handle_t,
    ur_device_handle_t,
    const ur_queue_properties_t *,
    ur_queue_handle_t *);

///////////////////////////////////////////////////////////////////////////////
/// @brief Function-pointer for urQueueRetain
typedef ur_result_t(UR_APICALL *ur_pfnQueueRetain_t)(
    ur_queue_handle_t);

///////////////////////////////////////////////////////////////////////////////
/// @brief Function-pointer for urQueueRelease
typedef ur_result_t(UR_APICALL *ur_pfnQueueRelease_t)(
    ur_queue_handle_t);

///////////////////////////////////////////////////////////////////////////////
/// @brief Function-pointer for urQueueGetNativeHandle
typedef ur_result_t(UR_APICALL *ur_pfnQueueGetNativeHandle_t)(
    ur_queue_handle_t,
    ur_queue_native_desc_t *,
    ur_native_handle_t *);

///////////////////////////////////////////////////////////////////////////////
/// @brief Function-pointer for urQueueCreateWithNativeHandle
typedef ur_result_t(UR_APICALL *ur_pfnQueueCreateWithNativeHandle_t)(
    ur_native_handle_t,
    ur_context_handle_t,
    ur_device_handle_t,
    const ur_queue_native_properties_t *,
    ur_queue_handle_t *);

///////////////////////////////////////////////////////////////////////////////
/// @brief Function-pointer for urQueueFinish
typedef ur_result_t(UR_APICALL *ur_pfnQueueFinish_t)(
    ur_queue_handle_t);

///////////////////////////////////////////////////////////////////////////////
/// @brief Function-pointer for urQueueFlush
typedef ur_result_t(UR_APICALL *ur_pfnQueueFlush_t)(
    ur_queue_handle_t);

///////////////////////////////////////////////////////////////////////////////
/// @brief Table of Queue functions pointers
typedef struct ur_queue_dditable_t {
    ur_pfnQueueGetInfo_t pfnGetInfo;
    ur_pfnQueueCreate_t pfnCreate;
    ur_pfnQueueRetain_t pfnRetain;
    ur_pfnQueueRelease_t pfnRelease;
    ur_pfnQueueGetNativeHandle_t pfnGetNativeHandle;
    ur_pfnQueueCreateWithNativeHandle_t pfnCreateWithNativeHandle;
    ur_pfnQueueFinish_t pfnFinish;
    ur_pfnQueueFlush_t pfnFlush;
} ur_queue_dditable_t;

///////////////////////////////////////////////////////////////////////////////
/// @brief Exported function for filling application's Queue table
///        with current process' addresses
///
/// @returns
///     - ::UR_RESULT_SUCCESS
///     - ::UR_RESULT_ERROR_UNINITIALIZED
///     - ::UR_RESULT_ERROR_INVALID_NULL_POINTER
///     - ::UR_RESULT_ERROR_UNSUPPORTED_VERSION
UR_DLLEXPORT ur_result_t UR_APICALL
urGetQueueProcAddrTable(
    ur_api_version_t version,      ///< [in] API version requested
    ur_queue_dditable_t *pDdiTable ///< [in,out] pointer to table of DDI function pointers
);

///////////////////////////////////////////////////////////////////////////////
/// @brief Function-pointer for urGetQueueProcAddrTable
typedef ur_result_t(UR_APICALL *ur_pfnGetQueueProcAddrTable_t)(
    ur_api_version_t,
    ur_queue_dditable_t *);

///////////////////////////////////////////////////////////////////////////////
/// @brief Function-pointer for urBindlessImagesUnsampledImageHandleDestroyExp
typedef ur_result_t(UR_APICALL *ur_pfnBindlessImagesUnsampledImageHandleDestroyExp_t)(
    ur_context_handle_t,
    ur_device_handle_t,
    ur_exp_image_handle_t);

///////////////////////////////////////////////////////////////////////////////
/// @brief Function-pointer for urBindlessImagesSampledImageHandleDestroyExp
typedef ur_result_t(UR_APICALL *ur_pfnBindlessImagesSampledImageHandleDestroyExp_t)(
    ur_context_handle_t,
    ur_device_handle_t,
    ur_exp_image_handle_t);

///////////////////////////////////////////////////////////////////////////////
/// @brief Function-pointer for urBindlessImagesImageAllocateExp
typedef ur_result_t(UR_APICALL *ur_pfnBindlessImagesImageAllocateExp_t)(
    ur_context_handle_t,
    ur_device_handle_t,
    const ur_image_format_t *,
    const ur_image_desc_t *,
    ur_exp_image_mem_handle_t *);

///////////////////////////////////////////////////////////////////////////////
/// @brief Function-pointer for urBindlessImagesImageFreeExp
typedef ur_result_t(UR_APICALL *ur_pfnBindlessImagesImageFreeExp_t)(
    ur_context_handle_t,
    ur_device_handle_t,
    ur_exp_image_mem_handle_t);

///////////////////////////////////////////////////////////////////////////////
/// @brief Function-pointer for urBindlessImagesUnsampledImageCreateExp
typedef ur_result_t(UR_APICALL *ur_pfnBindlessImagesUnsampledImageCreateExp_t)(
    ur_context_handle_t,
    ur_device_handle_t,
    ur_exp_image_mem_handle_t,
    const ur_image_format_t *,
    const ur_image_desc_t *,
    ur_mem_handle_t *,
    ur_exp_image_handle_t *);

///////////////////////////////////////////////////////////////////////////////
/// @brief Function-pointer for urBindlessImagesSampledImageCreateExp
typedef ur_result_t(UR_APICALL *ur_pfnBindlessImagesSampledImageCreateExp_t)(
    ur_context_handle_t,
    ur_device_handle_t,
    ur_exp_image_mem_handle_t,
    const ur_image_format_t *,
    const ur_image_desc_t *,
    ur_sampler_handle_t,
    ur_mem_handle_t *,
    ur_exp_image_handle_t *);

///////////////////////////////////////////////////////////////////////////////
/// @brief Function-pointer for urBindlessImagesImageCopyExp
typedef ur_result_t(UR_APICALL *ur_pfnBindlessImagesImageCopyExp_t)(
    ur_queue_handle_t,
    void *,
    void *,
    const ur_image_format_t *,
    const ur_image_desc_t *,
    ur_exp_image_copy_flags_t,
    ur_rect_offset_t,
    ur_rect_offset_t,
    ur_rect_region_t,
    ur_rect_region_t,
    uint32_t,
    const ur_event_handle_t *,
    ur_event_handle_t *);

///////////////////////////////////////////////////////////////////////////////
/// @brief Function-pointer for urBindlessImagesImageGetInfoExp
typedef ur_result_t(UR_APICALL *ur_pfnBindlessImagesImageGetInfoExp_t)(
    ur_exp_image_mem_handle_t,
    ur_image_info_t,
    void *,
    size_t *);

///////////////////////////////////////////////////////////////////////////////
/// @brief Function-pointer for urBindlessImagesMipmapGetLevelExp
typedef ur_result_t(UR_APICALL *ur_pfnBindlessImagesMipmapGetLevelExp_t)(
    ur_context_handle_t,
    ur_device_handle_t,
    ur_exp_image_mem_handle_t,
    uint32_t,
    ur_exp_image_mem_handle_t *);

///////////////////////////////////////////////////////////////////////////////
/// @brief Function-pointer for urBindlessImagesMipmapFreeExp
typedef ur_result_t(UR_APICALL *ur_pfnBindlessImagesMipmapFreeExp_t)(
    ur_context_handle_t,
    ur_device_handle_t,
    ur_exp_image_mem_handle_t);

///////////////////////////////////////////////////////////////////////////////
/// @brief Function-pointer for urBindlessImagesImportOpaqueFDExp
typedef ur_result_t(UR_APICALL *ur_pfnBindlessImagesImportOpaqueFDExp_t)(
    ur_context_handle_t,
    ur_device_handle_t,
    size_t,
    ur_exp_interop_mem_desc_t *,
    ur_exp_interop_mem_handle_t *);

///////////////////////////////////////////////////////////////////////////////
/// @brief Function-pointer for urBindlessImagesMapExternalArrayExp
typedef ur_result_t(UR_APICALL *ur_pfnBindlessImagesMapExternalArrayExp_t)(
    ur_context_handle_t,
    ur_device_handle_t,
    const ur_image_format_t *,
    const ur_image_desc_t *,
    ur_exp_interop_mem_handle_t,
    ur_exp_image_mem_handle_t *);

///////////////////////////////////////////////////////////////////////////////
/// @brief Function-pointer for urBindlessImagesReleaseInteropExp
typedef ur_result_t(UR_APICALL *ur_pfnBindlessImagesReleaseInteropExp_t)(
    ur_context_handle_t,
    ur_device_handle_t,
    ur_exp_interop_mem_handle_t);

///////////////////////////////////////////////////////////////////////////////
/// @brief Function-pointer for urBindlessImagesImportExternalSemaphoreOpaqueFDExp
typedef ur_result_t(UR_APICALL *ur_pfnBindlessImagesImportExternalSemaphoreOpaqueFDExp_t)(
    ur_context_handle_t,
    ur_device_handle_t,
    ur_exp_interop_semaphore_desc_t *,
    ur_exp_interop_semaphore_handle_t *);

///////////////////////////////////////////////////////////////////////////////
/// @brief Function-pointer for urBindlessImagesDestroyExternalSemaphoreExp
typedef ur_result_t(UR_APICALL *ur_pfnBindlessImagesDestroyExternalSemaphoreExp_t)(
    ur_context_handle_t,
    ur_device_handle_t,
    ur_exp_interop_semaphore_handle_t);

///////////////////////////////////////////////////////////////////////////////
/// @brief Function-pointer for urBindlessImagesWaitExternalSemaphoreExp
typedef ur_result_t(UR_APICALL *ur_pfnBindlessImagesWaitExternalSemaphoreExp_t)(
    ur_queue_handle_t,
    ur_exp_interop_semaphore_handle_t,
    uint32_t,
    const ur_event_handle_t *,
    ur_event_handle_t *);

///////////////////////////////////////////////////////////////////////////////
/// @brief Function-pointer for urBindlessImagesSignalExternalSemaphoreExp
typedef ur_result_t(UR_APICALL *ur_pfnBindlessImagesSignalExternalSemaphoreExp_t)(
    ur_queue_handle_t,
    ur_exp_interop_semaphore_handle_t,
    uint32_t,
    const ur_event_handle_t *,
    ur_event_handle_t *);

///////////////////////////////////////////////////////////////////////////////
/// @brief Table of BindlessImagesExp functions pointers
typedef struct ur_bindless_images_exp_dditable_t {
    ur_pfnBindlessImagesUnsampledImageHandleDestroyExp_t pfnUnsampledImageHandleDestroyExp;
    ur_pfnBindlessImagesSampledImageHandleDestroyExp_t pfnSampledImageHandleDestroyExp;
    ur_pfnBindlessImagesImageAllocateExp_t pfnImageAllocateExp;
    ur_pfnBindlessImagesImageFreeExp_t pfnImageFreeExp;
    ur_pfnBindlessImagesUnsampledImageCreateExp_t pfnUnsampledImageCreateExp;
    ur_pfnBindlessImagesSampledImageCreateExp_t pfnSampledImageCreateExp;
    ur_pfnBindlessImagesImageCopyExp_t pfnImageCopyExp;
    ur_pfnBindlessImagesImageGetInfoExp_t pfnImageGetInfoExp;
    ur_pfnBindlessImagesMipmapGetLevelExp_t pfnMipmapGetLevelExp;
    ur_pfnBindlessImagesMipmapFreeExp_t pfnMipmapFreeExp;
    ur_pfnBindlessImagesImportOpaqueFDExp_t pfnImportOpaqueFDExp;
    ur_pfnBindlessImagesMapExternalArrayExp_t pfnMapExternalArrayExp;
    ur_pfnBindlessImagesReleaseInteropExp_t pfnReleaseInteropExp;
    ur_pfnBindlessImagesImportExternalSemaphoreOpaqueFDExp_t pfnImportExternalSemaphoreOpaqueFDExp;
    ur_pfnBindlessImagesDestroyExternalSemaphoreExp_t pfnDestroyExternalSemaphoreExp;
    ur_pfnBindlessImagesWaitExternalSemaphoreExp_t pfnWaitExternalSemaphoreExp;
    ur_pfnBindlessImagesSignalExternalSemaphoreExp_t pfnSignalExternalSemaphoreExp;
} ur_bindless_images_exp_dditable_t;

///////////////////////////////////////////////////////////////////////////////
/// @brief Exported function for filling application's BindlessImagesExp table
///        with current process' addresses
///
/// @returns
///     - ::UR_RESULT_SUCCESS
///     - ::UR_RESULT_ERROR_UNINITIALIZED
///     - ::UR_RESULT_ERROR_INVALID_NULL_POINTER
///     - ::UR_RESULT_ERROR_UNSUPPORTED_VERSION
UR_DLLEXPORT ur_result_t UR_APICALL
urGetBindlessImagesExpProcAddrTable(
    ur_api_version_t version,                    ///< [in] API version requested
    ur_bindless_images_exp_dditable_t *pDdiTable ///< [in,out] pointer to table of DDI function pointers
);

///////////////////////////////////////////////////////////////////////////////
/// @brief Function-pointer for urGetBindlessImagesExpProcAddrTable
typedef ur_result_t(UR_APICALL *ur_pfnGetBindlessImagesExpProcAddrTable_t)(
    ur_api_version_t,
    ur_bindless_images_exp_dditable_t *);

///////////////////////////////////////////////////////////////////////////////
/// @brief Function-pointer for urUSMHostAlloc
typedef ur_result_t(UR_APICALL *ur_pfnUSMHostAlloc_t)(
    ur_context_handle_t,
    const ur_usm_desc_t *,
    ur_usm_pool_handle_t,
    size_t,
    void **);

///////////////////////////////////////////////////////////////////////////////
/// @brief Function-pointer for urUSMDeviceAlloc
typedef ur_result_t(UR_APICALL *ur_pfnUSMDeviceAlloc_t)(
    ur_context_handle_t,
    ur_device_handle_t,
    const ur_usm_desc_t *,
    ur_usm_pool_handle_t,
    size_t,
    void **);

///////////////////////////////////////////////////////////////////////////////
/// @brief Function-pointer for urUSMSharedAlloc
typedef ur_result_t(UR_APICALL *ur_pfnUSMSharedAlloc_t)(
    ur_context_handle_t,
    ur_device_handle_t,
    const ur_usm_desc_t *,
    ur_usm_pool_handle_t,
    size_t,
    void **);

///////////////////////////////////////////////////////////////////////////////
/// @brief Function-pointer for urUSMFree
typedef ur_result_t(UR_APICALL *ur_pfnUSMFree_t)(
    ur_context_handle_t,
    void *);

///////////////////////////////////////////////////////////////////////////////
/// @brief Function-pointer for urUSMGetMemAllocInfo
typedef ur_result_t(UR_APICALL *ur_pfnUSMGetMemAllocInfo_t)(
    ur_context_handle_t,
    const void *,
    ur_usm_alloc_info_t,
    size_t,
    void *,
    size_t *);

///////////////////////////////////////////////////////////////////////////////
/// @brief Function-pointer for urUSMPoolCreate
typedef ur_result_t(UR_APICALL *ur_pfnUSMPoolCreate_t)(
    ur_context_handle_t,
    ur_usm_pool_desc_t *,
    ur_usm_pool_handle_t *);

///////////////////////////////////////////////////////////////////////////////
/// @brief Function-pointer for urUSMPoolRetain
typedef ur_result_t(UR_APICALL *ur_pfnUSMPoolRetain_t)(
    ur_usm_pool_handle_t);

///////////////////////////////////////////////////////////////////////////////
/// @brief Function-pointer for urUSMPoolRelease
typedef ur_result_t(UR_APICALL *ur_pfnUSMPoolRelease_t)(
    ur_usm_pool_handle_t);

///////////////////////////////////////////////////////////////////////////////
/// @brief Function-pointer for urUSMPoolGetInfo
typedef ur_result_t(UR_APICALL *ur_pfnUSMPoolGetInfo_t)(
    ur_usm_pool_handle_t,
    ur_usm_pool_info_t,
    size_t,
    void *,
    size_t *);

///////////////////////////////////////////////////////////////////////////////
/// @brief Table of USM functions pointers
typedef struct ur_usm_dditable_t {
    ur_pfnUSMHostAlloc_t pfnHostAlloc;
    ur_pfnUSMDeviceAlloc_t pfnDeviceAlloc;
    ur_pfnUSMSharedAlloc_t pfnSharedAlloc;
    ur_pfnUSMFree_t pfnFree;
    ur_pfnUSMGetMemAllocInfo_t pfnGetMemAllocInfo;
    ur_pfnUSMPoolCreate_t pfnPoolCreate;
    ur_pfnUSMPoolRetain_t pfnPoolRetain;
    ur_pfnUSMPoolRelease_t pfnPoolRelease;
    ur_pfnUSMPoolGetInfo_t pfnPoolGetInfo;
} ur_usm_dditable_t;

///////////////////////////////////////////////////////////////////////////////
/// @brief Exported function for filling application's USM table
///        with current process' addresses
///
/// @returns
///     - ::UR_RESULT_SUCCESS
///     - ::UR_RESULT_ERROR_UNINITIALIZED
///     - ::UR_RESULT_ERROR_INVALID_NULL_POINTER
///     - ::UR_RESULT_ERROR_UNSUPPORTED_VERSION
UR_DLLEXPORT ur_result_t UR_APICALL
urGetUSMProcAddrTable(
    ur_api_version_t version,    ///< [in] API version requested
    ur_usm_dditable_t *pDdiTable ///< [in,out] pointer to table of DDI function pointers
);

///////////////////////////////////////////////////////////////////////////////
/// @brief Function-pointer for urGetUSMProcAddrTable
typedef ur_result_t(UR_APICALL *ur_pfnGetUSMProcAddrTable_t)(
    ur_api_version_t,
    ur_usm_dditable_t *);

///////////////////////////////////////////////////////////////////////////////
/// @brief Function-pointer for urUSMPitchedAllocExp
typedef ur_result_t(UR_APICALL *ur_pfnUSMPitchedAllocExp_t)(
    ur_context_handle_t,
    ur_device_handle_t,
    const ur_usm_desc_t *,
    ur_usm_pool_handle_t,
    size_t,
    size_t,
    size_t,
    void **,
    size_t *);

///////////////////////////////////////////////////////////////////////////////
/// @brief Function-pointer for urUSMImportExp
typedef ur_result_t(UR_APICALL *ur_pfnUSMImportExp_t)(
    ur_context_handle_t,
    void *,
    size_t);

///////////////////////////////////////////////////////////////////////////////
/// @brief Function-pointer for urUSMReleaseExp
typedef ur_result_t(UR_APICALL *ur_pfnUSMReleaseExp_t)(
    ur_context_handle_t,
    void *);

///////////////////////////////////////////////////////////////////////////////
/// @brief Table of USMExp functions pointers
typedef struct ur_usm_exp_dditable_t {
    ur_pfnUSMPitchedAllocExp_t pfnPitchedAllocExp;
    ur_pfnUSMImportExp_t pfnImportExp;
    ur_pfnUSMReleaseExp_t pfnReleaseExp;
} ur_usm_exp_dditable_t;

///////////////////////////////////////////////////////////////////////////////
/// @brief Exported function for filling application's USMExp table
///        with current process' addresses
///
/// @returns
///     - ::UR_RESULT_SUCCESS
///     - ::UR_RESULT_ERROR_UNINITIALIZED
///     - ::UR_RESULT_ERROR_INVALID_NULL_POINTER
///     - ::UR_RESULT_ERROR_UNSUPPORTED_VERSION
UR_DLLEXPORT ur_result_t UR_APICALL
urGetUSMExpProcAddrTable(
    ur_api_version_t version,        ///< [in] API version requested
    ur_usm_exp_dditable_t *pDdiTable ///< [in,out] pointer to table of DDI function pointers
);

///////////////////////////////////////////////////////////////////////////////
/// @brief Function-pointer for urGetUSMExpProcAddrTable
typedef ur_result_t(UR_APICALL *ur_pfnGetUSMExpProcAddrTable_t)(
    ur_api_version_t,
    ur_usm_exp_dditable_t *);

///////////////////////////////////////////////////////////////////////////////
/// @brief Function-pointer for urCommandBufferCreateExp
typedef ur_result_t(UR_APICALL *ur_pfnCommandBufferCreateExp_t)(
    ur_context_handle_t,
    ur_device_handle_t,
    const ur_exp_command_buffer_desc_t *,
    ur_exp_command_buffer_handle_t *);

///////////////////////////////////////////////////////////////////////////////
/// @brief Function-pointer for urCommandBufferRetainExp
typedef ur_result_t(UR_APICALL *ur_pfnCommandBufferRetainExp_t)(
    ur_exp_command_buffer_handle_t);

///////////////////////////////////////////////////////////////////////////////
/// @brief Function-pointer for urCommandBufferReleaseExp
typedef ur_result_t(UR_APICALL *ur_pfnCommandBufferReleaseExp_t)(
    ur_exp_command_buffer_handle_t);

///////////////////////////////////////////////////////////////////////////////
/// @brief Function-pointer for urCommandBufferFinalizeExp
typedef ur_result_t(UR_APICALL *ur_pfnCommandBufferFinalizeExp_t)(
    ur_exp_command_buffer_handle_t);

///////////////////////////////////////////////////////////////////////////////
/// @brief Function-pointer for urCommandBufferAppendKernelLaunchExp
typedef ur_result_t(UR_APICALL *ur_pfnCommandBufferAppendKernelLaunchExp_t)(
    ur_exp_command_buffer_handle_t,
    ur_kernel_handle_t,
    uint32_t,
    const size_t *,
    const size_t *,
    const size_t *,
    uint32_t,
    const ur_exp_command_buffer_sync_point_t *,
    ur_exp_command_buffer_sync_point_t *);

///////////////////////////////////////////////////////////////////////////////
/// @brief Function-pointer for urCommandBufferAppendUSMMemcpyExp
typedef ur_result_t(UR_APICALL *ur_pfnCommandBufferAppendUSMMemcpyExp_t)(
    ur_exp_command_buffer_handle_t,
    void *,
    const void *,
    size_t,
    uint32_t,
    const ur_exp_command_buffer_sync_point_t *,
    ur_exp_command_buffer_sync_point_t *);

///////////////////////////////////////////////////////////////////////////////
/// @brief Function-pointer for urCommandBufferAppendUSMFillExp
typedef ur_result_t(UR_APICALL *ur_pfnCommandBufferAppendUSMFillExp_t)(
    ur_exp_command_buffer_handle_t,
    void *,
    const void *,
    size_t,
    size_t,
    uint32_t,
    const ur_exp_command_buffer_sync_point_t *,
    ur_exp_command_buffer_sync_point_t *);

///////////////////////////////////////////////////////////////////////////////
/// @brief Function-pointer for urCommandBufferAppendMemBufferCopyExp
typedef ur_result_t(UR_APICALL *ur_pfnCommandBufferAppendMemBufferCopyExp_t)(
    ur_exp_command_buffer_handle_t,
    ur_mem_handle_t,
    ur_mem_handle_t,
    size_t,
    size_t,
    size_t,
    uint32_t,
    const ur_exp_command_buffer_sync_point_t *,
    ur_exp_command_buffer_sync_point_t *);

///////////////////////////////////////////////////////////////////////////////
/// @brief Function-pointer for urCommandBufferAppendMemBufferWriteExp
typedef ur_result_t(UR_APICALL *ur_pfnCommandBufferAppendMemBufferWriteExp_t)(
    ur_exp_command_buffer_handle_t,
    ur_mem_handle_t,
    size_t,
    size_t,
    const void *,
    uint32_t,
    const ur_exp_command_buffer_sync_point_t *,
    ur_exp_command_buffer_sync_point_t *);

///////////////////////////////////////////////////////////////////////////////
/// @brief Function-pointer for urCommandBufferAppendMemBufferReadExp
typedef ur_result_t(UR_APICALL *ur_pfnCommandBufferAppendMemBufferReadExp_t)(
    ur_exp_command_buffer_handle_t,
    ur_mem_handle_t,
    size_t,
    size_t,
    void *,
    uint32_t,
    const ur_exp_command_buffer_sync_point_t *,
    ur_exp_command_buffer_sync_point_t *);

///////////////////////////////////////////////////////////////////////////////
/// @brief Function-pointer for urCommandBufferAppendMemBufferCopyRectExp
typedef ur_result_t(UR_APICALL *ur_pfnCommandBufferAppendMemBufferCopyRectExp_t)(
    ur_exp_command_buffer_handle_t,
    ur_mem_handle_t,
    ur_mem_handle_t,
    ur_rect_offset_t,
    ur_rect_offset_t,
    ur_rect_region_t,
    size_t,
    size_t,
    size_t,
    size_t,
    uint32_t,
    const ur_exp_command_buffer_sync_point_t *,
    ur_exp_command_buffer_sync_point_t *);

///////////////////////////////////////////////////////////////////////////////
/// @brief Function-pointer for urCommandBufferAppendMemBufferWriteRectExp
typedef ur_result_t(UR_APICALL *ur_pfnCommandBufferAppendMemBufferWriteRectExp_t)(
    ur_exp_command_buffer_handle_t,
    ur_mem_handle_t,
    ur_rect_offset_t,
    ur_rect_offset_t,
    ur_rect_region_t,
    size_t,
    size_t,
    size_t,
    size_t,
    void *,
    uint32_t,
    const ur_exp_command_buffer_sync_point_t *,
    ur_exp_command_buffer_sync_point_t *);

///////////////////////////////////////////////////////////////////////////////
/// @brief Function-pointer for urCommandBufferAppendMemBufferReadRectExp
typedef ur_result_t(UR_APICALL *ur_pfnCommandBufferAppendMemBufferReadRectExp_t)(
    ur_exp_command_buffer_handle_t,
    ur_mem_handle_t,
    ur_rect_offset_t,
    ur_rect_offset_t,
    ur_rect_region_t,
    size_t,
    size_t,
    size_t,
    size_t,
    void *,
    uint32_t,
    const ur_exp_command_buffer_sync_point_t *,
    ur_exp_command_buffer_sync_point_t *);

///////////////////////////////////////////////////////////////////////////////
/// @brief Function-pointer for urCommandBufferAppendMemBufferFillExp
typedef ur_result_t(UR_APICALL *ur_pfnCommandBufferAppendMemBufferFillExp_t)(
    ur_exp_command_buffer_handle_t,
    ur_mem_handle_t,
    const void *,
    size_t,
    size_t,
    size_t,
    uint32_t,
    const ur_exp_command_buffer_sync_point_t *,
    ur_exp_command_buffer_sync_point_t *);

///////////////////////////////////////////////////////////////////////////////
/// @brief Function-pointer for urCommandBufferAppendUSMPrefetchExp
typedef ur_result_t(UR_APICALL *ur_pfnCommandBufferAppendUSMPrefetchExp_t)(
    ur_exp_command_buffer_handle_t,
    const void *,
    size_t,
    ur_usm_migration_flags_t,
    uint32_t,
    const ur_exp_command_buffer_sync_point_t *,
    ur_exp_command_buffer_sync_point_t *);

///////////////////////////////////////////////////////////////////////////////
/// @brief Function-pointer for urCommandBufferAppendUSMAdviseExp
typedef ur_result_t(UR_APICALL *ur_pfnCommandBufferAppendUSMAdviseExp_t)(
    ur_exp_command_buffer_handle_t,
    const void *,
    size_t,
    ur_usm_advice_flags_t,
    uint32_t,
    const ur_exp_command_buffer_sync_point_t *,
    ur_exp_command_buffer_sync_point_t *);

///////////////////////////////////////////////////////////////////////////////
/// @brief Function-pointer for urCommandBufferEnqueueExp
typedef ur_result_t(UR_APICALL *ur_pfnCommandBufferEnqueueExp_t)(
    ur_exp_command_buffer_handle_t,
    ur_queue_handle_t,
    uint32_t,
    const ur_event_handle_t *,
    ur_event_handle_t *);

///////////////////////////////////////////////////////////////////////////////
/// @brief Table of CommandBufferExp functions pointers
typedef struct ur_command_buffer_exp_dditable_t {
    ur_pfnCommandBufferCreateExp_t pfnCreateExp;
    ur_pfnCommandBufferRetainExp_t pfnRetainExp;
    ur_pfnCommandBufferReleaseExp_t pfnReleaseExp;
    ur_pfnCommandBufferFinalizeExp_t pfnFinalizeExp;
    ur_pfnCommandBufferAppendKernelLaunchExp_t pfnAppendKernelLaunchExp;
    ur_pfnCommandBufferAppendUSMMemcpyExp_t pfnAppendUSMMemcpyExp;
    ur_pfnCommandBufferAppendUSMFillExp_t pfnAppendUSMFillExp;
    ur_pfnCommandBufferAppendMemBufferCopyExp_t pfnAppendMemBufferCopyExp;
    ur_pfnCommandBufferAppendMemBufferWriteExp_t pfnAppendMemBufferWriteExp;
    ur_pfnCommandBufferAppendMemBufferReadExp_t pfnAppendMemBufferReadExp;
    ur_pfnCommandBufferAppendMemBufferCopyRectExp_t pfnAppendMemBufferCopyRectExp;
    ur_pfnCommandBufferAppendMemBufferWriteRectExp_t pfnAppendMemBufferWriteRectExp;
    ur_pfnCommandBufferAppendMemBufferReadRectExp_t pfnAppendMemBufferReadRectExp;
    ur_pfnCommandBufferAppendMemBufferFillExp_t pfnAppendMemBufferFillExp;
    ur_pfnCommandBufferAppendUSMPrefetchExp_t pfnAppendUSMPrefetchExp;
    ur_pfnCommandBufferAppendUSMAdviseExp_t pfnAppendUSMAdviseExp;
    ur_pfnCommandBufferEnqueueExp_t pfnEnqueueExp;
} ur_command_buffer_exp_dditable_t;

///////////////////////////////////////////////////////////////////////////////
/// @brief Exported function for filling application's CommandBufferExp table
///        with current process' addresses
///
/// @returns
///     - ::UR_RESULT_SUCCESS
///     - ::UR_RESULT_ERROR_UNINITIALIZED
///     - ::UR_RESULT_ERROR_INVALID_NULL_POINTER
///     - ::UR_RESULT_ERROR_UNSUPPORTED_VERSION
UR_DLLEXPORT ur_result_t UR_APICALL
urGetCommandBufferExpProcAddrTable(
    ur_api_version_t version,                   ///< [in] API version requested
    ur_command_buffer_exp_dditable_t *pDdiTable ///< [in,out] pointer to table of DDI function pointers
);

///////////////////////////////////////////////////////////////////////////////
/// @brief Function-pointer for urGetCommandBufferExpProcAddrTable
typedef ur_result_t(UR_APICALL *ur_pfnGetCommandBufferExpProcAddrTable_t)(
    ur_api_version_t,
    ur_command_buffer_exp_dditable_t *);

///////////////////////////////////////////////////////////////////////////////
/// @brief Function-pointer for urUsmP2PEnablePeerAccessExp
typedef ur_result_t(UR_APICALL *ur_pfnUsmP2PEnablePeerAccessExp_t)(
    ur_device_handle_t,
    ur_device_handle_t);

///////////////////////////////////////////////////////////////////////////////
/// @brief Function-pointer for urUsmP2PDisablePeerAccessExp
typedef ur_result_t(UR_APICALL *ur_pfnUsmP2PDisablePeerAccessExp_t)(
    ur_device_handle_t,
    ur_device_handle_t);

///////////////////////////////////////////////////////////////////////////////
/// @brief Function-pointer for urUsmP2PPeerAccessGetInfoExp
typedef ur_result_t(UR_APICALL *ur_pfnUsmP2PPeerAccessGetInfoExp_t)(
    ur_device_handle_t,
    ur_device_handle_t,
    ur_exp_peer_info_t,
    size_t,
    void *,
    size_t *);

///////////////////////////////////////////////////////////////////////////////
/// @brief Table of UsmP2PExp functions pointers
typedef struct ur_usm_p2p_exp_dditable_t {
    ur_pfnUsmP2PEnablePeerAccessExp_t pfnEnablePeerAccessExp;
    ur_pfnUsmP2PDisablePeerAccessExp_t pfnDisablePeerAccessExp;
    ur_pfnUsmP2PPeerAccessGetInfoExp_t pfnPeerAccessGetInfoExp;
} ur_usm_p2p_exp_dditable_t;

///////////////////////////////////////////////////////////////////////////////
/// @brief Exported function for filling application's UsmP2PExp table
///        with current process' addresses
///
/// @returns
///     - ::UR_RESULT_SUCCESS
///     - ::UR_RESULT_ERROR_UNINITIALIZED
///     - ::UR_RESULT_ERROR_INVALID_NULL_POINTER
///     - ::UR_RESULT_ERROR_UNSUPPORTED_VERSION
UR_DLLEXPORT ur_result_t UR_APICALL
urGetUsmP2PExpProcAddrTable(
    ur_api_version_t version,            ///< [in] API version requested
    ur_usm_p2p_exp_dditable_t *pDdiTable ///< [in,out] pointer to table of DDI function pointers
);

///////////////////////////////////////////////////////////////////////////////
/// @brief Function-pointer for urGetUsmP2PExpProcAddrTable
typedef ur_result_t(UR_APICALL *ur_pfnGetUsmP2PExpProcAddrTable_t)(
    ur_api_version_t,
    ur_usm_p2p_exp_dditable_t *);

///////////////////////////////////////////////////////////////////////////////
/// @brief Function-pointer for urVirtualMemGranularityGetInfo
typedef ur_result_t(UR_APICALL *ur_pfnVirtualMemGranularityGetInfo_t)(
    ur_context_handle_t,
    ur_device_handle_t,
    ur_virtual_mem_granularity_info_t,
    size_t,
    void *,
    size_t *);

///////////////////////////////////////////////////////////////////////////////
/// @brief Function-pointer for urVirtualMemReserve
typedef ur_result_t(UR_APICALL *ur_pfnVirtualMemReserve_t)(
    ur_context_handle_t,
    const void *,
    size_t,
    void **);

///////////////////////////////////////////////////////////////////////////////
/// @brief Function-pointer for urVirtualMemFree
typedef ur_result_t(UR_APICALL *ur_pfnVirtualMemFree_t)(
    ur_context_handle_t,
    const void *,
    size_t);

///////////////////////////////////////////////////////////////////////////////
/// @brief Function-pointer for urVirtualMemMap
typedef ur_result_t(UR_APICALL *ur_pfnVirtualMemMap_t)(
    ur_context_handle_t,
    const void *,
    size_t,
    ur_physical_mem_handle_t,
    size_t,
    ur_virtual_mem_access_flags_t);

///////////////////////////////////////////////////////////////////////////////
/// @brief Function-pointer for urVirtualMemUnmap
typedef ur_result_t(UR_APICALL *ur_pfnVirtualMemUnmap_t)(
    ur_context_handle_t,
    const void *,
    size_t);

///////////////////////////////////////////////////////////////////////////////
/// @brief Function-pointer for urVirtualMemSetAccess
typedef ur_result_t(UR_APICALL *ur_pfnVirtualMemSetAccess_t)(
    ur_context_handle_t,
    const void *,
    size_t,
    ur_virtual_mem_access_flags_t);

///////////////////////////////////////////////////////////////////////////////
/// @brief Function-pointer for urVirtualMemGetInfo
typedef ur_result_t(UR_APICALL *ur_pfnVirtualMemGetInfo_t)(
    ur_context_handle_t,
    const void *,
    size_t,
    ur_virtual_mem_info_t,
    size_t,
    void *,
    size_t *);

///////////////////////////////////////////////////////////////////////////////
/// @brief Table of VirtualMem functions pointers
typedef struct ur_virtual_mem_dditable_t {
    ur_pfnVirtualMemGranularityGetInfo_t pfnGranularityGetInfo;
    ur_pfnVirtualMemReserve_t pfnReserve;
    ur_pfnVirtualMemFree_t pfnFree;
    ur_pfnVirtualMemMap_t pfnMap;
    ur_pfnVirtualMemUnmap_t pfnUnmap;
    ur_pfnVirtualMemSetAccess_t pfnSetAccess;
    ur_pfnVirtualMemGetInfo_t pfnGetInfo;
} ur_virtual_mem_dditable_t;

///////////////////////////////////////////////////////////////////////////////
/// @brief Exported function for filling application's VirtualMem table
///        with current process' addresses
///
/// @returns
///     - ::UR_RESULT_SUCCESS
///     - ::UR_RESULT_ERROR_UNINITIALIZED
///     - ::UR_RESULT_ERROR_INVALID_NULL_POINTER
///     - ::UR_RESULT_ERROR_UNSUPPORTED_VERSION
UR_DLLEXPORT ur_result_t UR_APICALL
urGetVirtualMemProcAddrTable(
    ur_api_version_t version,            ///< [in] API version requested
    ur_virtual_mem_dditable_t *pDdiTable ///< [in,out] pointer to table of DDI function pointers
);

///////////////////////////////////////////////////////////////////////////////
/// @brief Function-pointer for urGetVirtualMemProcAddrTable
typedef ur_result_t(UR_APICALL *ur_pfnGetVirtualMemProcAddrTable_t)(
    ur_api_version_t,
    ur_virtual_mem_dditable_t *);

///////////////////////////////////////////////////////////////////////////////
/// @brief Function-pointer for urDeviceGet
typedef ur_result_t(UR_APICALL *ur_pfnDeviceGet_t)(
    ur_platform_handle_t,
    ur_device_type_t,
    uint32_t,
    ur_device_handle_t *,
    uint32_t *);

///////////////////////////////////////////////////////////////////////////////
/// @brief Function-pointer for urDeviceGetInfo
typedef ur_result_t(UR_APICALL *ur_pfnDeviceGetInfo_t)(
    ur_device_handle_t,
    ur_device_info_t,
    size_t,
    void *,
    size_t *);

///////////////////////////////////////////////////////////////////////////////
/// @brief Function-pointer for urDeviceRetain
typedef ur_result_t(UR_APICALL *ur_pfnDeviceRetain_t)(
    ur_device_handle_t);

///////////////////////////////////////////////////////////////////////////////
/// @brief Function-pointer for urDeviceRelease
typedef ur_result_t(UR_APICALL *ur_pfnDeviceRelease_t)(
    ur_device_handle_t);

///////////////////////////////////////////////////////////////////////////////
/// @brief Function-pointer for urDevicePartition
typedef ur_result_t(UR_APICALL *ur_pfnDevicePartition_t)(
    ur_device_handle_t,
    const ur_device_partition_properties_t *,
    uint32_t,
    ur_device_handle_t *,
    uint32_t *);

///////////////////////////////////////////////////////////////////////////////
/// @brief Function-pointer for urDeviceSelectBinary
typedef ur_result_t(UR_APICALL *ur_pfnDeviceSelectBinary_t)(
    ur_device_handle_t,
    const ur_device_binary_t *,
    uint32_t,
    uint32_t *);

///////////////////////////////////////////////////////////////////////////////
/// @brief Function-pointer for urDeviceGetNativeHandle
typedef ur_result_t(UR_APICALL *ur_pfnDeviceGetNativeHandle_t)(
    ur_device_handle_t,
    ur_native_handle_t *);

///////////////////////////////////////////////////////////////////////////////
/// @brief Function-pointer for urDeviceCreateWithNativeHandle
typedef ur_result_t(UR_APICALL *ur_pfnDeviceCreateWithNativeHandle_t)(
    ur_native_handle_t,
    ur_platform_handle_t,
    const ur_device_native_properties_t *,
    ur_device_handle_t *);

///////////////////////////////////////////////////////////////////////////////
/// @brief Function-pointer for urDeviceGetGlobalTimestamps
typedef ur_result_t(UR_APICALL *ur_pfnDeviceGetGlobalTimestamps_t)(
    ur_device_handle_t,
    uint64_t *,
    uint64_t *);

///////////////////////////////////////////////////////////////////////////////
/// @brief Table of Device functions pointers
typedef struct ur_device_dditable_t {
    ur_pfnDeviceGet_t pfnGet;
    ur_pfnDeviceGetInfo_t pfnGetInfo;
    ur_pfnDeviceRetain_t pfnRetain;
    ur_pfnDeviceRelease_t pfnRelease;
    ur_pfnDevicePartition_t pfnPartition;
    ur_pfnDeviceSelectBinary_t pfnSelectBinary;
    ur_pfnDeviceGetNativeHandle_t pfnGetNativeHandle;
    ur_pfnDeviceCreateWithNativeHandle_t pfnCreateWithNativeHandle;
    ur_pfnDeviceGetGlobalTimestamps_t pfnGetGlobalTimestamps;
} ur_device_dditable_t;

///////////////////////////////////////////////////////////////////////////////
/// @brief Exported function for filling application's Device table
///        with current process' addresses
///
/// @returns
///     - ::UR_RESULT_SUCCESS
///     - ::UR_RESULT_ERROR_UNINITIALIZED
///     - ::UR_RESULT_ERROR_INVALID_NULL_POINTER
///     - ::UR_RESULT_ERROR_UNSUPPORTED_VERSION
UR_DLLEXPORT ur_result_t UR_APICALL
urGetDeviceProcAddrTable(
    ur_api_version_t version,       ///< [in] API version requested
    ur_device_dditable_t *pDdiTable ///< [in,out] pointer to table of DDI function pointers
);

///////////////////////////////////////////////////////////////////////////////
/// @brief Function-pointer for urGetDeviceProcAddrTable
typedef ur_result_t(UR_APICALL *ur_pfnGetDeviceProcAddrTable_t)(
    ur_api_version_t,
    ur_device_dditable_t *);

///////////////////////////////////////////////////////////////////////////////
/// @brief Container for all DDI tables
typedef struct ur_dditable_t {
    ur_platform_dditable_t Platform;
    ur_context_dditable_t Context;
    ur_event_dditable_t Event;
    ur_program_dditable_t Program;
    ur_program_exp_dditable_t ProgramExp;
    ur_kernel_dditable_t Kernel;
    ur_kernel_exp_dditable_t KernelExp;
    ur_sampler_dditable_t Sampler;
    ur_mem_dditable_t Mem;
    ur_physical_mem_dditable_t PhysicalMem;
    ur_global_dditable_t Global;
    ur_enqueue_dditable_t Enqueue;
    ur_enqueue_exp_dditable_t EnqueueExp;
    ur_queue_dditable_t Queue;
    ur_bindless_images_exp_dditable_t BindlessImagesExp;
    ur_usm_dditable_t USM;
    ur_usm_exp_dditable_t USMExp;
    ur_command_buffer_exp_dditable_t CommandBufferExp;
    ur_usm_p2p_exp_dditable_t UsmP2PExp;
    ur_virtual_mem_dditable_t VirtualMem;
    ur_device_dditable_t Device;
} ur_dditable_t;

#if defined(__cplusplus)
} // extern "C"
#endif

#endif // UR_DDI_H_INCLUDED<|MERGE_RESOLUTION|>--- conflicted
+++ resolved
@@ -7,11 +7,7 @@
  * SPDX-License-Identifier: Apache-2.0 WITH LLVM-exception
  *
  * @file ur_ddi.h
-<<<<<<< HEAD
- * @version v0.8-r0
-=======
  * @version v0.9-r0
->>>>>>> 41228d30
  *
  */
 #ifndef UR_DDI_H_INCLUDED
