--- conflicted
+++ resolved
@@ -19,15 +19,9 @@
       "root": "{DEPS_ROOT}/opencl/runtime/linux/oclgpu"
     },
     "level_zero": {
-<<<<<<< HEAD
-      "github_tag": "v1.15.1",
-      "version": "v1.15.1",
-      "url": "https://github.com/oneapi-src/level-zero/releases/tag/v1.15.1",
-=======
       "github_tag": "v1.15.8",
       "version": "v1.15.8",
       "url": "https://github.com/oneapi-src/level-zero/releases/tag/v1.15.8",
->>>>>>> 4dfde5f1
       "root": "{DEPS_ROOT}/opencl/runtime/linux/oclgpu"
     },
     "tbb": {
