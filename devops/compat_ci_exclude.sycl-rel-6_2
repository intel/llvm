# Known OK:

# https://github.com/intel/llvm/pull/18059 made property a no-op, so `FileCheck`
# fails, but that isn't an actual ABI break.
DiscardEvents/discard_events_accessors.cpp
DiscardEvents/discard_events_using_assert_ndebug.cpp
DiscardEvents/discard_events_usm.cpp
DiscardEvents/invalid_event.cpp
DiscardEvents/invalid_event_exceptions.cpp

# https://github.com/intel/llvm/pull/18287
# Throw exception instead of returning garbage
Basic/info.cpp

<<<<<<< HEAD
# https://github.com/intel/llvm/pull/19238 removed the device aspect
# corresponding to the opportunistic_group support, in favor of it being merged
# into the fragment_group aspect. Since this was a full refactoring and renaming
# of an experimental extension, we accept the breaking change.
NonUniformGroups/opportunistic_group.cpp
=======
# https://github.com/intel/llvm/pull/17442 changed the behavior of
# ext_oneapi_can_compile to refer to whether a source-based kernel_bundle can
# be used with compile rather than build. This makes the OpenCL kernel compiler
# tests from the previous release fail as they expect that it returns true for
# OpenCL-based kernel_bundles. The APIs are experimental, so this change in
# behavior is allowed and is not considered an API/ABI break.
KernelCompiler/opencl.cpp
KernelCompiler/opencl_cache_eviction.cpp
KernelCompiler/opencl_queries.cpp
>>>>>>> 39e2534e

# Likely OK, but need author to provide justification, get approval/confirmation
# from someone:

# https://github.com/intel/llvm/pull/18565
# This one should have probably be done in multiple PRs, first improving the
# test's CHECKs and then making an actual functional change.
#
# Based on the title, I'd expect to see reduction in number of ur*retain/release
# calls, but it only moves a few ur*release CHECKs, so I'll let the author
# update this explanation.
KernelAndProgram/disable-caching.cpp

# https://github.com/intel/llvm/pull/18253 broke at least some of the pre-built
# E2E binaries, but do we really need to provide backward compatibility for
# binaries built with sanitizers?
Sanitizer

# https://github.com/intel/llvm/pull/17955, experimental extension
AsyncAlloc/device/async_alloc_from_pool.cpp
AsyncAlloc/device/async_alloc_zero_init.cpp
AsyncAlloc/device/ooo_queue_async_alloc_from_pool.cpp

# Need more investigation by the author:

# https://github.com/intel/llvm/pull/18314
Assert/assert_in_kernels.cpp
Assert/assert_in_multiple_tus.cpp
Assert/assert_in_multiple_tus_one_ndebug.cpp
Assert/assert_in_one_kernel.cpp
Assert/assert_in_simultaneous_kernels.cpp
Assert/assert_in_simultaneously_multiple_tus.cpp
Assert/assert_in_simultaneously_multiple_tus_one_ndebug.cpp

# https://github.com/intel/llvm/pull/18403 (pulldown, so probably offload-tools
# team should be looking into this)
DeviceImageDependencies/NewOffloadDriver/dynamic.cpp
DeviceImageDependencies/NewOffloadDriver/free_function_kernels.cpp
DeviceImageDependencies/NewOffloadDriver/math_device_lib.cpp
DeviceImageDependencies/NewOffloadDriver/objects.cpp
DeviceImageDependencies/NewOffloadDriver/singleDynamicLibrary.cpp
NewOffloadDriver/aot-gpu.cpp
NewOffloadDriver/buffer.cpp
NewOffloadDriver/multisource.cpp
NewOffloadDriver/spirv_device_obj_smoke.cpp
NewOffloadDriver/split-per-source-main.cpp
NewOffloadDriver/sycl-external-with-optional-features.cpp

# https://github.com/intel/llvm/pull/18277
InOrderEventsExt/get_last_event.cpp
InorderQueue/in_order_ext_oneapi_submit_barrier.cpp

# https://github.com/intel/llvm/pull/19328
Adapters/interop-level-zero-buffer-ownership.cpp<|MERGE_RESOLUTION|>--- conflicted
+++ resolved
@@ -12,13 +12,12 @@
 # Throw exception instead of returning garbage
 Basic/info.cpp
 
-<<<<<<< HEAD
 # https://github.com/intel/llvm/pull/19238 removed the device aspect
 # corresponding to the opportunistic_group support, in favor of it being merged
 # into the fragment_group aspect. Since this was a full refactoring and renaming
 # of an experimental extension, we accept the breaking change.
 NonUniformGroups/opportunistic_group.cpp
-=======
+
 # https://github.com/intel/llvm/pull/17442 changed the behavior of
 # ext_oneapi_can_compile to refer to whether a source-based kernel_bundle can
 # be used with compile rather than build. This makes the OpenCL kernel compiler
@@ -28,7 +27,6 @@
 KernelCompiler/opencl.cpp
 KernelCompiler/opencl_cache_eviction.cpp
 KernelCompiler/opencl_queries.cpp
->>>>>>> 39e2534e
 
 # Likely OK, but need author to provide justification, get approval/confirmation
 # from someone:
