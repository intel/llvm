name: 'Run benchmarks'

# This action assumes the following prerequisites:
#
# - SYCL is placed in ./toolchain -- TODO change this
# - /devops has been checked out in ./devops.
# - env.GITHUB_TOKEN was properly set, because according to Github, that's
#   apparently the recommended way to pass a secret into a github action:

#   https://docs.github.com/en/actions/security-for-github-actions/security-guides/using-secrets-in-github-actions#accessing-your-secrets
#
# - env.RUNNER_TAG set to the runner tag used to run this workflow: Currently,
#   only specific runners are fully supported.

inputs:
  target_devices:
    type: string
    required: True
  upload_results:
    type: string
    required: True
  save_name:
    type: string
    required: True
  preset:
    type: string
    required: True
  build_ref:
    type: string
    required: False
    default: ""
  # dry-run is passed only to compare.py (to not fail on regression), not to main.py (where such flag would omit all benchmark runs)
  dry_run:
    type: string
    required: False
  exit_on_failure:
    type: string
    required: False

env:
  BENCHMARK_RESULTS_BRANCH: "sycl-benchmark-ci-results"

runs:
  # composite actions don't make use of 'name', so copy-paste names as a comment in the first line of each step
  using: "composite"
  steps:
  - name: Check specified runner type / target backend
    shell: bash
    env:
      TARGET_DEVICE: ${{ inputs.target_devices }}
      PRESET: ${{ inputs.preset }}
    run: |
      # Check specified runner type / target backend
      case "$RUNNER_TAG" in
        '["PVC_PERF"]' ) ;;
        '["BMG_PERF"]' ) ;;
        *)
          echo "#"
          echo "# WARNING: Only specific tuned runners are fully supported."
          echo "# This workflow is not guaranteed to work with other runners."
          echo "#" ;;
      esac

      # Ensure runner name has nothing injected
      # TODO: in terms of security, is this overkill?
      if [ -z "$(printf '%s' "$RUNNER_NAME" | grep -oE '^[a-zA-Z0-9_-]+$')" ]; then
          echo "Bad runner name, please ensure runner name is [a-zA-Z0-9_-]."
          exit 1
      fi

      # input.target_devices is not directly used, as this allows code injection
      case "$TARGET_DEVICE" in
        level_zero:*) ;;
        level_zero_v2:*) ;;
        *)
          echo "#"
          echo "# WARNING: Only level_zero backend is fully supported."
          echo "# This workflow is not guaranteed to work with other backends."
          echo "#" ;;
      esac
      echo "ONEAPI_DEVICE_SELECTOR=$TARGET_DEVICE" >> $GITHUB_ENV 

      # Make sure specified preset is a known value and is not malicious
      python3 ./devops/scripts/benchmarks/presets.py query "$PRESET"
      [ "$?" -ne 0 ] && exit 1  # Stop workflow if invalid preset
      echo "PRESET=$PRESET" >> $GITHUB_ENV
  - name: Compute CPU core range to run benchmarks on
    shell: bash
    run: |
      # Compute the core range for the first NUMA node; second node is used by
      # UMF. Skip the first 4 cores as the kernel is likely to schedule more
      # work on these.
      CORES="$(lscpu | awk '
        /NUMA node0 CPU|On-line CPU/ {line=$0}
        END {
          split(line, a, " ")
          split(a[4], b, ",")
          sub(/^0/, "4", b[1])
          print b[1]
        }')"
      echo "CPU core range to use: $CORES"
      echo "CORES=$CORES" >> $GITHUB_ENV

      ZE_AFFINITY_MASK=0
      echo "ZE_AFFINITY_MASK=$ZE_AFFINITY_MASK" >> $GITHUB_ENV

  # Compute-benchmarks relies on UR static libraries, cmake config files, etc.
  # DPC++ doesn't ship with these files. The easiest way of obtaining these
  # files is to build from scratch.
  #
  # TODO This is not the best place for this. We should come up with
  # alternatives. A suggestion: Output UR builds as artifacts in ur_build_hw.yml
  # and unpack it here instead.
  #
  # If we insist on not building the UR again, sycl_linux_build.yml can be
  # modified output the entire sycl build dir as an artifact, in which the
  # intermediate files required can be stitched together from the build files.
  # However, this is not exactly "clean" or "fun to maintain"...
  - name: Build Unified Runtime
    shell: bash
    run: |
      # Build Unified Runtime
      # Sparse-checkout UR at build ref:
      git clone --depth 1 --no-checkout https://github.com/intel/llvm ur
      cd ur
      git sparse-checkout init
      git sparse-checkout set unified-runtime
      git fetch origin ${{ inputs.build_ref }}
      git checkout FETCH_HEAD

      # Configure UR
      mkdir build install
      cmake -DCMAKE_BUILD_TYPE=Release \
        -Sunified-runtime \
        -Bbuild \
        -DCMAKE_INSTALL_PREFIX=install \
        -DUR_BUILD_TESTS=OFF \
        -DUR_BUILD_ADAPTER_L0=ON \
        -DUR_BUILD_ADAPTER_L0_V2=ON

      # Build and install UR
      cmake --build build -j "$(nproc)" 
      cmake --install build

      cd -
  - name: Checkout results repo
<<<<<<< HEAD
    uses: actions/checkout@v5
    with:
      ref: ${{ env.BENCHMARK_RESULTS_BRANCH }}
      path: llvm-ci-perf-results
  - name: Run compute-benchmarks
=======
    shell: bash
    run: |
      # Checkout results repo
      git clone -b unify-ci https://github.com/intel/llvm-ci-perf-results
  - name: Build and run benchmarks
>>>>>>> 066e2666
    env:
      # Need to append "_<device>_<backend>" to save name in order to follow
      # conventions:
      SAVE_PREFIX: ${{ inputs.save_name }}
    shell: bash
    run: |
      # Build and run benchmarks
      # TODO generate summary + display helpful message here
      export CMPLR_ROOT=./toolchain
      echo "-----"
      # Using --break-system-packages because:
      # - venv is not installed
      # - unable to install anything via pip, as python packages in the docker
      #   container are managed by apt
      # - apt is unable to install anything due to unresolved dpkg dependencies,
      #   as a result of how the sycl nightly images are created
      pip install --user --break-system-packages -r ./devops/scripts/benchmarks/requirements.txt
      echo "-----"

      # By default, the benchmark scripts forceload level_zero
      FORCELOAD_ADAPTER="${ONEAPI_DEVICE_SELECTOR%%:*}"
      echo "Adapter: $FORCELOAD_ADAPTER"

      case "$ONEAPI_DEVICE_SELECTOR" in
        level_zero:*) SAVE_SUFFIX="L0" ;;
        level_zero_v2:*)
          SAVE_SUFFIX="L0v2"
          export ONEAPI_DEVICE_SELECTOR="level_zero:gpu"  # "level_zero_v2:gpu" not supported anymore
          export SYCL_UR_USE_LEVEL_ZERO_V2=1
          ;;
        opencl:*) SAVE_SUFFIX="OCL" ;;
        *) SAVE_SUFFIX="${ONEAPI_DEVICE_SELECTOR%%:*}";;
      esac
      case "$RUNNER_TAG" in
        '["PVC_PERF"]') MACHINE_TYPE="PVC" ;;
        '["BMG_PERF"]') MACHINE_TYPE="BMG" ;;
        # Best effort at matching
        *)
          MACHINE_TYPE="${RUNNER_TAG#[\"}"
          MACHINE_TYPE="${MACHINE_TYPE%_PERF=\"]}"
          ;;
      esac
      SAVE_NAME="${SAVE_PREFIX}_${MACHINE_TYPE}_${SAVE_SUFFIX}"
      echo "SAVE_NAME=$SAVE_NAME" >> $GITHUB_ENV
      SAVE_TIMESTAMP="$(date -u +'%Y%m%d_%H%M%S')"  # Timestamps are in UTC time
 
      # Cache the compute_runtime version from dependencies.json, but perform a
      # check with L0 version before using it: This value is not guaranteed to
      # accurately reflect the current compute_runtime version used, as the
      # docker images are built nightly. 
      export COMPUTE_RUNTIME_TAG_CACHE="$(cat ./devops/dependencies.json | jq -r .linux.compute_runtime.github_tag)"

      sycl-ls
      echo "-----"

      WORKDIR="$(realpath ./llvm_test_workdir)"
      if [ -n "$WORKDIR" ] && [ -d "$WORKDIR" ] && [[ "$WORKDIR" == *llvm_test_workdir* ]]; then rm -rf "$WORKDIR" ; fi

      taskset -c "$CORES" ./devops/scripts/benchmarks/main.py "$WORKDIR" \
        --sycl "$(realpath ./toolchain)" \
        --ur "$(realpath ./ur/install)" \
        --adapter "$FORCELOAD_ADAPTER" \
        --save "$SAVE_NAME" \
        --output-html remote \
        --results-dir "./llvm-ci-perf-results/" \
        --output-dir "./llvm-ci-perf-results/" \
        --preset "$PRESET" \
        --timestamp-override "$SAVE_TIMESTAMP" \
        --detect-version sycl,compute_runtime \
        ${{ inputs.exit_on_failure == 'true' && '--exit-on-failure --iterations 1' || '' }}
      # TODO: add back: "--flamegraph inclusive" once works properly

      echo "-----"
      python3 ./devops/scripts/benchmarks/compare.py to_hist \
        --avg-type EWMA \
        --cutoff "$(date -u -d '7 days ago' +'%Y%m%d_%H%M%S')" \
        --name "$SAVE_NAME" \
        --compare-file "./llvm-ci-perf-results/results/${SAVE_NAME}_${SAVE_TIMESTAMP}.json" \
        --results-dir "./llvm-ci-perf-results/results/" \
        --regression-filter '^[a-z_]+_sycl .* CPU count' \
        --regression-filter-type 'SYCL benchmark (measured using CPU cycle count)' \
        --verbose \
        --produce-github-summary \
        ${{ inputs.dry_run == 'true' && '--dry-run' || '' }} \

      echo "-----"

  - name: Cache changes and upload github summary
    if: always()
    shell: bash
    run: |
      # Cache changes and upload github summary
      [ -f "github_summary.md" ] && cat github_summary.md >> $GITHUB_STEP_SUMMARY

      cd "./llvm-ci-perf-results"
      git add .
      for diff in $(git diff HEAD --name-only); do
        mkdir -p "../cached_changes/$(dirname $diff)"
        cp "$diff" "../cached_changes/$diff"
      done
  - name: Push benchmarks results
    if: inputs.upload_results == 'true' && always()
    shell: bash
    run: |
      # Push benchmarks results
      cd "./llvm-ci-perf-results"
      git config user.name "github-actions[bot]"
      git config user.email "github-actions[bot]@users.noreply.github.com"

      if git diff --quiet && git diff --cached --quiet; then
        echo "No new results added, skipping push."
        exit 0
      fi

      for attempt in 1 2 3; do
        echo "Attempt $attempt to push new results"
        git add .
        git commit -m "[GHA] Upload compute-benchmarks results from https://github.com/intel/llvm/actions/runs/${{ github.run_id }}"
        results_file="$(git diff HEAD~1 --name-only -- results/ | head -n 1)"

        if git push; then
          echo "Push succeeded"
          break
        fi

        echo "Push failed, retrying..."
        if [ -n "$results_file" ]; then
          cached_result="$(mktemp -d)/$(basename $results_file)"
          mv "$results_file" "$cached_result"

          git reset --hard "origin/$BENCHMARK_RESULTS_BRANCH"
          git pull

          mv "$cached_result" "$results_file"
        fi

        echo "Regenerating data.json..."
        cd ../
        ./devops/scripts/benchmarks/main.py \
          "$(realpath ./llvm_test_workdir)" \
          --output-html remote \
          --results-dir "./llvm-ci-perf-results/" \
          --output-dir "./llvm-ci-perf-results/" \
          --dry-run
        cd -
      done
  - name: Archive benchmark results
    if: always()
    uses: actions/upload-artifact@v4
    with:
      name: Benchmark run ${{ github.run_id }} (${{ env.SAVE_NAME }})
      path: ./cached_changes<|MERGE_RESOLUTION|>--- conflicted
+++ resolved
@@ -144,19 +144,11 @@
 
       cd -
   - name: Checkout results repo
-<<<<<<< HEAD
     uses: actions/checkout@v5
     with:
       ref: ${{ env.BENCHMARK_RESULTS_BRANCH }}
       path: llvm-ci-perf-results
-  - name: Run compute-benchmarks
-=======
-    shell: bash
-    run: |
-      # Checkout results repo
-      git clone -b unify-ci https://github.com/intel/llvm-ci-perf-results
   - name: Build and run benchmarks
->>>>>>> 066e2666
     env:
       # Need to append "_<device>_<backend>" to save name in order to follow
       # conventions:
