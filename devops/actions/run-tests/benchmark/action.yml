name: 'Run benchmarks'

# This action assumes the following prerequisites:
#
# - SYCL is placed in ./toolchain -- TODO change this
# - /devops has been checked out in ./devops.
# - env.GITHUB_TOKEN was properly set, because according to Github, that's
#   apparently the recommended way to pass a secret into a github action:

#   https://docs.github.com/en/actions/security-for-github-actions/security-guides/using-secrets-in-github-actions#accessing-your-secrets
#
# - env.RUNNER_TAG set to the runner tag used to run this workflow: Currently,
#   only specific runners are fully supported.

inputs:
  target_devices:
    type: string
    required: True
  upload_results:
    type: string
    required: True
  save_name:
    type: string
    required: True
  preset:
    type: string
    required: True

runs:
  using: "composite"
  steps:
  - name: Check specified runner type / target backend
    shell: bash
    env:
      TARGET_DEVICE: ${{ inputs.target_devices }}
      PRESET: ${{ inputs.preset }}
    run: |
      case "$RUNNER_TAG" in
        '["PVC_PERF"]' ) ;;
        '["BMG_PERF"]' ) ;;
        *)
          echo "#"
          echo "# WARNING: Only specific tuned runners are fully supported."
          echo "# This workflow is not guaranteed to work with other runners."
          echo "#" ;;
      esac

      # Ensure runner name has nothing injected
      # TODO: in terms of security, is this overkill?
      if [ -z "$(printf '%s' "$RUNNER_NAME" | grep -oE '^[a-zA-Z0-9_-]+$')" ]; then
          echo "Bad runner name, please ensure runner name is [a-zA-Z0-9_-]."
          exit 1
      fi

      # input.target_devices is not directly used, as this allows code injection
      case "$TARGET_DEVICE" in
        level_zero:*) ;;
        level_zero_v2:*) ;;
        *)
          echo "#"
          echo "# WARNING: Only level_zero backend is fully supported."
          echo "# This workflow is not guaranteed to work with other backends."
          echo "#" ;;
      esac
      echo "ONEAPI_DEVICE_SELECTOR=$TARGET_DEVICE" >> $GITHUB_ENV 

      # Make sure specified preset is a known value and is not malicious
      python3 ./devops/scripts/benchmarks/presets.py query "$PRESET"
      [ "$?" -ne 0 ] && exit 1  # Stop workflow if invalid preset
      echo "PRESET=$PRESET" >> $GITHUB_ENV
  - name: Compute CPU core range to run benchmarks on
    shell: bash
    run: |
      # Compute the core range for the first NUMA node; second node is used by
      # UMF. Skip the first 4 cores as the kernel is likely to schedule more
      # work on these.
      CORES="$(lscpu | awk '
        /NUMA node0 CPU|On-line CPU/ {line=$0}
        END {
          split(line, a, " ")
          split(a[4], b, ",")
          sub(/^0/, "4", b[1])
          print b[1]
        }')"
      echo "CPU core range to use: $CORES"
      echo "CORES=$CORES" >> $GITHUB_ENV

      ZE_AFFINITY_MASK=0
      echo "ZE_AFFINITY_MASK=$ZE_AFFINITY_MASK" >> $GITHUB_ENV
  - name: Checkout results repo
    shell: bash
    run: |
      git clone -b unify-ci https://github.com/intel/llvm-ci-perf-results
  - name: Run compute-benchmarks
    env:
      # Need to append "_<device>_<backend>" to save name in order to follow
      # conventions:
      SAVE_PREFIX: ${{ inputs.save_name }}
    shell: bash
    run: |
      # TODO generate summary + display helpful message here
      export CMPLR_ROOT=./toolchain
      echo "-----"
      # Using --break-system-packages because:
      # - venv is not installed
      # - unable to install anything via pip, as python packages in the docker
      #   container are managed by apt
      # - apt is unable to install anything due to unresolved dpkg dependencies,
      #   as a result of how the sycl nightly images are created
      pip install --user --break-system-packages -r ./devops/scripts/benchmarks/requirements.txt
      echo "-----"

      # By default, the benchmark scripts forceload level_zero
      FORCELOAD_ADAPTER="${ONEAPI_DEVICE_SELECTOR%%:*}"
      echo "Adapter: $FORCELOAD_ADAPTER"

      case "$ONEAPI_DEVICE_SELECTOR" in
        level_zero:*) SAVE_SUFFIX="L0" ;;
        level_zero_v2:*)
          SAVE_SUFFIX="L0v2"
          export ONEAPI_DEVICE_SELECTOR="level_zero:gpu"  # "level_zero_v2:gpu" not supported anymore
          export SYCL_UR_USE_LEVEL_ZERO_V2=1
          ;;
        opencl:*) SAVE_SUFFIX="OCL" ;;
        *) SAVE_SUFFIX="${ONEAPI_DEVICE_SELECTOR%%:*}";;
      esac
      case "$RUNNER_TAG" in
        '["PVC_PERF"]') MACHINE_TYPE="PVC" ;;
        '["BMG_PERF"]') MACHINE_TYPE="BMG" ;;
        # Best effort at matching
        *)
          MACHINE_TYPE="${RUNNER_TAG#[\"}"
          MACHINE_TYPE="${MACHINE_TYPE%_PERF=\"]}"
          ;;
      esac
      SAVE_NAME="${SAVE_PREFIX}_${MACHINE_TYPE}_${SAVE_SUFFIX}"
      echo "SAVE_NAME=$SAVE_NAME" >> $GITHUB_ENV
      SAVE_TIMESTAMP="$(date -u +'%Y%m%d_%H%M%S')"  # Timestamps are in UTC time
 
      # Cache the compute_runtime version from dependencies.json, but perform a
      # check with L0 version before using it: This value is not guaranteed to
      # accurately reflect the current compute_runtime version used, as the
      # docker images are built nightly. 
      export COMPUTE_RUNTIME_TAG_CACHE="$(cat ./devops/dependencies.json | jq -r .linux.compute_runtime.github_tag)"

      sycl-ls
      echo "-----"

      taskset -c "$CORES" ./devops/scripts/benchmarks/main.py \
        "$(realpath ./llvm_test_workdir)" \
        --sycl "$(realpath ./toolchain)" \
        --adapter "$FORCELOAD_ADAPTER" \
        --save "$SAVE_NAME" \
        --output-html remote \
        --results-dir "./llvm-ci-perf-results/" \
        --output-dir "./llvm-ci-perf-results/" \
        --preset "$PRESET" \
        --timestamp-override "$SAVE_TIMESTAMP" \
        --detect-version sycl,compute_runtime

      echo "-----"
      python3 ./devops/scripts/benchmarks/compare.py to_hist \
        --avg-type EWMA \
        --cutoff "$(date -u -d '30 days ago' +'%Y%m%d_%H%M%S')" \
        --name "$SAVE_NAME" \
        --compare-file "./llvm-ci-perf-results/results/${SAVE_NAME}_${SAVE_TIMESTAMP}.json" \
        --results-dir "./llvm-ci-perf-results/results/" \
<<<<<<< HEAD
        --verbose
=======
        --regression-filter '^[a-z_]_sycl '
>>>>>>> cd7024ff
      echo "-----"

  - name: Cache changes to benchmark folder for archival purposes
    if: always()
    shell: bash
    run: | 
      cd "./llvm-ci-perf-results"
      git add .
      for diff in $(git diff HEAD --name-only); do
        mkdir -p "../cached_changes/$(dirname $diff)"
        cp "$diff" "../cached_changes/$diff"
      done
  - name: Push benchmarks results
    if: inputs.upload_results == 'true' && always()
    shell: bash
    run: |
      cd "./llvm-ci-perf-results"
      git config user.name "SYCL Benchmarking Bot"
      git config user.email "sys_sycl_benchmarks@intel.com"
      results_branch="unify-ci"

      if git diff --quiet && git diff --cached --quiet; then
        echo "No new results added, skipping push."
        exit 0
      fi

      for attempt in 1 2 3; do
        echo "Attempt $attempt to push new results"
        git add .
        git commit -m "[GHA] Upload compute-benchmarks results from https://github.com/intel/llvm/actions/runs/${{ github.run_id }}"
        results_file="$(git diff HEAD~1 --name-only -- results/ | head -n 1)"

        if git push "https://$GITHUB_TOKEN@github.com/intel/llvm-ci-perf-results.git" "$results_branch"; then
          echo "Push succeeded"
          break
        fi

        echo "Push failed, retrying..."
        if [ -n "$results_file" ]; then
          cached_result="$(mktemp -d)/$(basename $results_file)"
          mv "$results_file" "$cached_result"

          git reset --hard "origin/$results_branch"
          git pull origin "$results_branch"

          mv "$cached_result" "$results_file"
        fi

        echo "Regenerating data.json..."
        cd ../
        ./devops/scripts/benchmarks/main.py \
          "$(realpath ./llvm_test_workdir)" \
          --output-html remote \
          --results-dir "./llvm-ci-perf-results/" \
          --output-dir "./llvm-ci-perf-results/" \
          --dry-run
        cd -
      done
  - name: Archive benchmark results
    if: always()
    uses: actions/upload-artifact@v4
    with:
      name: Benchmark run ${{ github.run_id }} (${{ env.SAVE_NAME }})
      path: ./cached_changes<|MERGE_RESOLUTION|>--- conflicted
+++ resolved
@@ -165,11 +165,8 @@
         --name "$SAVE_NAME" \
         --compare-file "./llvm-ci-perf-results/results/${SAVE_NAME}_${SAVE_TIMESTAMP}.json" \
         --results-dir "./llvm-ci-perf-results/results/" \
-<<<<<<< HEAD
+        --regression-filter '^[a-z_]_sycl ' \
         --verbose
-=======
-        --regression-filter '^[a-z_]_sycl '
->>>>>>> cd7024ff
       echo "-----"
 
   - name: Cache changes to benchmark folder for archival purposes
