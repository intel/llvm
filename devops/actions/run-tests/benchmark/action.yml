name: 'Run benchmarks'

# This action assumes the following prerequisites:
#
# - SYCL is placed in ./toolchain -- TODO change this
# - /devops has been checked out in ./devops.
# - env.GITHUB_TOKEN was properly set, because according to Github, that's
#   apparently the recommended way to pass a secret into a github action:

#   https://docs.github.com/en/actions/security-for-github-actions/security-guides/using-secrets-in-github-actions#accessing-your-secrets
#
# - env.RUNNER_TAG set to the runner tag used to run this workflow: Currently,
#   only specific runners are fully supported.

inputs:
  target_devices:
    type: string
    required: True
  upload_results:
    type: string
    required: True
  save_name:
    type: string
    required: True
  preset:
    type: string
    required: True
  build_ref:
    type: string
    required: False
    default: ""
  # dry-run is passed only to compare.py (to not fail on regression), not to main.py (where such flag would omit all benchmark runs)
  dry_run:
    type: string
    required: False
  exit_on_failure:
    type: string
    required: False

runs:
  using: "composite"
  steps:
  - name: Check specified runner type / target backend
    shell: bash
    env:
      TARGET_DEVICE: ${{ inputs.target_devices }}
      PRESET: ${{ inputs.preset }}
    run: |
      case "$RUNNER_TAG" in
        '["PVC_PERF"]' ) ;;
        '["BMG_PERF"]' ) ;;
        *)
          echo "#"
          echo "# WARNING: Only specific tuned runners are fully supported."
          echo "# This workflow is not guaranteed to work with other runners."
          echo "#" ;;
      esac

      # Ensure runner name has nothing injected
      # TODO: in terms of security, is this overkill?
      if [ -z "$(printf '%s' "$RUNNER_NAME" | grep -oE '^[a-zA-Z0-9_-]+$')" ]; then
          echo "Bad runner name, please ensure runner name is [a-zA-Z0-9_-]."
          exit 1
      fi

      # input.target_devices is not directly used, as this allows code injection
      case "$TARGET_DEVICE" in
        level_zero:*) ;;
        level_zero_v2:*) ;;
        *)
          echo "#"
          echo "# WARNING: Only level_zero backend is fully supported."
          echo "# This workflow is not guaranteed to work with other backends."
          echo "#" ;;
      esac
      echo "ONEAPI_DEVICE_SELECTOR=$TARGET_DEVICE" >> $GITHUB_ENV 

      # Make sure specified preset is a known value and is not malicious
      python3 ./devops/scripts/benchmarks/presets.py query "$PRESET"
      [ "$?" -ne 0 ] && exit 1  # Stop workflow if invalid preset
      echo "PRESET=$PRESET" >> $GITHUB_ENV
  - name: Set NUMA node to run benchmarks on
    shell: bash
    run: |
      # Set CPU and GPU affinity for the first NUMA node; second node is used by UMF
      NUMA_NODE=0
      echo "ZE_AFFINITY_MASK=$NUMA_NODE" >> $GITHUB_ENV
      echo "NUMA_NODE=$NUMA_NODE" >> $GITHUB_ENV

  # Compute-benchmarks relies on UR static libraries, cmake config files, etc.
  # DPC++ doesn't ship with these files. The easiest way of obtaining these
  # files is to build from scratch.
  #
  # TODO This is not the best place for this. We should come up with
  # alternatives. A suggestion: Output UR builds as artifacts in ur_build_hw.yml
  # and unpack it here instead.
  #
  # If we insist on not building the UR again, sycl_linux_build.yml can be
  # modified output the entire sycl build dir as an artifact, in which the
  # intermediate files required can be stitched together from the build files.
  # However, this is not exactly "clean" or "fun to maintain"...
  - name: Build Unified Runtime
    shell: bash
    run: |
      # Sparse-checkout UR at build ref:
      git clone --depth 1 --no-checkout https://github.com/intel/llvm ur
      cd ur
      git sparse-checkout init
      git sparse-checkout set unified-runtime
      git fetch origin ${{ inputs.build_ref }}
      git checkout FETCH_HEAD

      # Configure UR
      mkdir build install
      cmake -DCMAKE_BUILD_TYPE=Release \
        -Sunified-runtime \
        -Bbuild \
        -DCMAKE_INSTALL_PREFIX=install \
        -DUR_BUILD_TESTS=OFF \
        -DUR_BUILD_ADAPTER_L0=ON \
        -DUR_BUILD_ADAPTER_L0_V2=ON

      # Build and install UR
      cmake --build build -j "$(nproc)" 
      cmake --install build

      cd -
  - name: Checkout results repo
    shell: bash
    run: |
      git clone -b unify-ci https://github.com/intel/llvm-ci-perf-results
  - name: Run compute-benchmarks
    env:
      # Need to append "_<device>_<backend>" to save name in order to follow
      # conventions:
      SAVE_PREFIX: ${{ inputs.save_name }}
    shell: bash
    run: |
      # TODO generate summary + display helpful message here
      export CMPLR_ROOT=./toolchain
      echo "-----"
      # Using --break-system-packages because:
      # - venv is not installed
      # - unable to install anything via pip, as python packages in the docker
      #   container are managed by apt
      # - apt is unable to install anything due to unresolved dpkg dependencies,
      #   as a result of how the sycl nightly images are created
      pip install --user --break-system-packages -r ./devops/scripts/benchmarks/requirements.txt
      echo "-----"

      # By default, the benchmark scripts forceload level_zero
      FORCELOAD_ADAPTER="${ONEAPI_DEVICE_SELECTOR%%:*}"
      echo "Adapter: $FORCELOAD_ADAPTER"

      case "$ONEAPI_DEVICE_SELECTOR" in
        level_zero:*) SAVE_SUFFIX="L0" ;;
        level_zero_v2:*)
          SAVE_SUFFIX="L0v2"
          export ONEAPI_DEVICE_SELECTOR="level_zero:gpu"  # "level_zero_v2:gpu" not supported anymore
          export SYCL_UR_USE_LEVEL_ZERO_V2=1
          ;;
        opencl:*) SAVE_SUFFIX="OCL" ;;
        *) SAVE_SUFFIX="${ONEAPI_DEVICE_SELECTOR%%:*}";;
      esac
      case "$RUNNER_TAG" in
        '["PVC_PERF"]') MACHINE_TYPE="PVC" ;;
        '["BMG_PERF"]') MACHINE_TYPE="BMG" ;;
        # Best effort at matching
        *)
          MACHINE_TYPE="${RUNNER_TAG#[\"}"
          MACHINE_TYPE="${MACHINE_TYPE%_PERF=\"]}"
          ;;
      esac
      SAVE_NAME="${SAVE_PREFIX}_${MACHINE_TYPE}_${SAVE_SUFFIX}"
      echo "SAVE_NAME=$SAVE_NAME" >> $GITHUB_ENV
      SAVE_TIMESTAMP="$(date -u +'%Y%m%d_%H%M%S')"  # Timestamps are in UTC time
 
      # Cache the compute_runtime version from dependencies.json, but perform a
      # check with L0 version before using it: This value is not guaranteed to
      # accurately reflect the current compute_runtime version used, as the
      # docker images are built nightly. 
      export COMPUTE_RUNTIME_TAG_CACHE="$(cat ./devops/dependencies.json | jq -r .linux.compute_runtime.github_tag)"

      sycl-ls
      echo "-----"

<<<<<<< HEAD
      numactl --cpunodebind "$NUMA_NODE" --membind "$NUMA_NODE" \
      ./devops/scripts/benchmarks/main.py \
        "$(realpath ./llvm_test_workdir)" \
=======
      WORKDIR="$(realpath ./llvm_test_workdir)"
      if [ -n "$WORKDIR" ] && [ -d "$WORKDIR" ] && [[ "$WORKDIR" == *llvm_test_workdir* ]]; then rm -rf "$WORKDIR" ; fi

      taskset -c "$CORES" ./devops/scripts/benchmarks/main.py "$WORKDIR" \
>>>>>>> 4f7b1795
        --sycl "$(realpath ./toolchain)" \
        --ur "$(realpath ./ur/install)" \
        --adapter "$FORCELOAD_ADAPTER" \
        --save "$SAVE_NAME" \
        --output-html remote \
        --results-dir "./llvm-ci-perf-results/" \
        --output-dir "./llvm-ci-perf-results/" \
        --preset "$PRESET" \
        --timestamp-override "$SAVE_TIMESTAMP" \
        --detect-version sycl,compute_runtime \
        ${{ inputs.exit_on_failure == 'true' && '--exit-on-failure --iterations 1' || '' }}
      # TODO: add back: "--flamegraph inclusive" once works properly

      echo "-----"
      python3 ./devops/scripts/benchmarks/compare.py to_hist \
        --avg-type EWMA \
        --cutoff "$(date -u -d '7 days ago' +'%Y%m%d_%H%M%S')" \
        --name "$SAVE_NAME" \
        --compare-file "./llvm-ci-perf-results/results/${SAVE_NAME}_${SAVE_TIMESTAMP}.json" \
        --results-dir "./llvm-ci-perf-results/results/" \
        --regression-filter '^[a-z_]+_sycl .* CPU count' \
        --regression-filter-type 'SYCL benchmark (measured using CPU cycle count)' \
        --verbose \
        --produce-github-summary \
        ${{ inputs.dry_run == 'true' && '--dry-run' || '' }} \

      echo "-----"

  - name: Cache changes and upload github summary
    if: always()
    shell: bash
    run: | 
      [ -f "github_summary.md" ] && cat github_summary.md >> $GITHUB_STEP_SUMMARY

      cd "./llvm-ci-perf-results"
      git add .
      for diff in $(git diff HEAD --name-only); do
        mkdir -p "../cached_changes/$(dirname $diff)"
        cp "$diff" "../cached_changes/$diff"
      done
  - name: Push benchmarks results
    if: inputs.upload_results == 'true' && always()
    shell: bash
    run: |
      cd "./llvm-ci-perf-results"
      git config user.name "SYCL Benchmarking Bot"
      git config user.email "sys_sycl_benchmarks@intel.com"
      results_branch="unify-ci"

      if git diff --quiet && git diff --cached --quiet; then
        echo "No new results added, skipping push."
        exit 0
      fi

      for attempt in 1 2 3; do
        echo "Attempt $attempt to push new results"
        git add .
        git commit -m "[GHA] Upload compute-benchmarks results from https://github.com/intel/llvm/actions/runs/${{ github.run_id }}"
        results_file="$(git diff HEAD~1 --name-only -- results/ | head -n 1)"

        if git push "https://$GITHUB_TOKEN@github.com/intel/llvm-ci-perf-results.git" "$results_branch"; then
          echo "Push succeeded"
          break
        fi

        echo "Push failed, retrying..."
        if [ -n "$results_file" ]; then
          cached_result="$(mktemp -d)/$(basename $results_file)"
          mv "$results_file" "$cached_result"

          git reset --hard "origin/$results_branch"
          git pull origin "$results_branch"

          mv "$cached_result" "$results_file"
        fi

        echo "Regenerating data.json..."
        cd ../
        ./devops/scripts/benchmarks/main.py \
          "$(realpath ./llvm_test_workdir)" \
          --output-html remote \
          --results-dir "./llvm-ci-perf-results/" \
          --output-dir "./llvm-ci-perf-results/" \
          --dry-run
        cd -
      done
  - name: Archive benchmark results
    if: always()
    uses: actions/upload-artifact@v4
    with:
      name: Benchmark run ${{ github.run_id }} (${{ env.SAVE_NAME }})
      path: ./cached_changes<|MERGE_RESOLUTION|>--- conflicted
+++ resolved
@@ -184,16 +184,11 @@
       sycl-ls
       echo "-----"
 
-<<<<<<< HEAD
-      numactl --cpunodebind "$NUMA_NODE" --membind "$NUMA_NODE" \
-      ./devops/scripts/benchmarks/main.py \
-        "$(realpath ./llvm_test_workdir)" \
-=======
       WORKDIR="$(realpath ./llvm_test_workdir)"
       if [ -n "$WORKDIR" ] && [ -d "$WORKDIR" ] && [[ "$WORKDIR" == *llvm_test_workdir* ]]; then rm -rf "$WORKDIR" ; fi
 
-      taskset -c "$CORES" ./devops/scripts/benchmarks/main.py "$WORKDIR" \
->>>>>>> 4f7b1795
+      numactl --cpunodebind "$NUMA_NODE" --membind "$NUMA_NODE" \
+      ./devops/scripts/benchmarks/main.py "$WORKDIR" \
         --sycl "$(realpath ./toolchain)" \
         --ur "$(realpath ./ur/install)" \
         --adapter "$FORCELOAD_ADAPTER" \
