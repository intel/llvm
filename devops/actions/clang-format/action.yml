name: 'clang-format'
description: 'Run clang-format on pull request'
inputs:
  path:
    description: Path to the checkout
    required: true

runs:
  using: "composite"
  steps:
  - name: Run clang-format for the patch
    shell: bash {0}
    run: |
<<<<<<< HEAD
      git config --global --add safe.directory /__w/llvm/llvm
      git fetch origin sycl-mlir
      git clang-format ${{ github.event.pull_request.base.sha }}
      git diff > ./clang-format.patch
=======
      git config --global --add safe.directory ${{ inputs.path }}
      # TODO: Should we just drop fetch-depth in the cached checkout?
      base=$(git -C ${{ inputs.path }} merge-base ${{ github.event.pull_request.base.sha }} HEAD)
      echo "::group::Debug"
      echo "HEAD:"
      git -C ${{ inputs.path }} log -1 HEAD
      echo "Merge-base:"
      git -C ${{ inputs.path }} log -1 $base
      echo "::endgroup::"
      git -C ${{ inputs.path }} clang-format $base
      git -C ${{ inputs.path }} diff > ./clang-format.patch
>>>>>>> c9219ce7
  # Add patch with formatting fixes to CI job artifacts
  - uses: actions/upload-artifact@v1
    with:
      name: clang-format-patch
      path: ./clang-format.patch
  - name: Check if clang-format patch is empty
    shell: bash
    run: bash -c "if [ -s ./clang-format.patch ]; then cat ./clang-format.patch; exit 1; fi"<|MERGE_RESOLUTION|>--- conflicted
+++ resolved
@@ -11,12 +11,6 @@
   - name: Run clang-format for the patch
     shell: bash {0}
     run: |
-<<<<<<< HEAD
-      git config --global --add safe.directory /__w/llvm/llvm
-      git fetch origin sycl-mlir
-      git clang-format ${{ github.event.pull_request.base.sha }}
-      git diff > ./clang-format.patch
-=======
       git config --global --add safe.directory ${{ inputs.path }}
       # TODO: Should we just drop fetch-depth in the cached checkout?
       base=$(git -C ${{ inputs.path }} merge-base ${{ github.event.pull_request.base.sha }} HEAD)
@@ -28,7 +22,6 @@
       echo "::endgroup::"
       git -C ${{ inputs.path }} clang-format $base
       git -C ${{ inputs.path }} diff > ./clang-format.patch
->>>>>>> c9219ce7
   # Add patch with formatting fixes to CI job artifacts
   - uses: actions/upload-artifact@v1
     with:
