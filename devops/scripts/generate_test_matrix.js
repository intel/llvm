--- conflicted
+++ resolved
@@ -77,15 +77,9 @@
         ltsAWSString = ltsAWSString.replaceAll("${{ inputs." + key + " }}", value);
       }
       if (needsDrivers) {
-<<<<<<< HEAD
-        ltsString = ltsString.replaceAll(
+        ltsLxString = ltsLxString.replaceAll(
             "ghcr.io/intel/llvm/ubuntu2204_intel_drivers:latest",
             "ghcr.io/intel/llvm/ubuntu2204_base:latest");
-=======
-        ltsLxString = ltsLxString.replaceAll(
-            "ghcr.io/intel/llvm/ubuntu2004_intel_drivers:latest",
-            "ghcr.io/intel/llvm/ubuntu2004_base:latest");
->>>>>>> 64d45142
         ltsAWSString = ltsAWSString.replaceAll(
             "ghcr.io/intel/llvm/ubuntu2204_intel_drivers:latest",
             "ghcr.io/intel/llvm/ubuntu2204_base:latest");
