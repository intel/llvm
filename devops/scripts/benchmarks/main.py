--- conflicted
+++ resolved
@@ -18,6 +18,7 @@
 from benches.umf import *
 from benches.test import TestSuite
 from benches.benchdnn import OneDnnBench
+from benches.base import TracingType
 from options import Compare, options
 from output_markdown import generate_markdown
 from output_html import generate_html
@@ -27,11 +28,8 @@
 from utils.validate import Validate
 from utils.detect_versions import DetectVersion
 from utils.logger import log
-<<<<<<< HEAD
+from utils.unitrace import get_unitrace
 from utils.flamegraph import get_flamegraph
-=======
-from utils.unitrace import get_unitrace
->>>>>>> 1af67b1c
 from presets import enabled_suites, presets
 
 # Update this if you are changing the layout of the results files
@@ -44,20 +42,15 @@
     iters: int,
     results: dict[str, list[Result]],
     failures: dict[str, str],
-<<<<<<< HEAD
+    run_unitrace: bool = False,
     run_flamegraph: bool = False,
-=======
-    run_unitrace: bool = False,
->>>>>>> 1af67b1c
 ):
     for iter in range(iters):
         log.info(f"running {benchmark.name()}, iteration {iter}... ")
         try:
-<<<<<<< HEAD
-            bench_results = benchmark.run(env_vars, run_flamegraph=run_flamegraph)
-=======
-            bench_results = benchmark.run(env_vars, run_unitrace=run_unitrace)
->>>>>>> 1af67b1c
+            bench_results = benchmark.run(
+                env_vars, run_unitrace=run_unitrace, run_flamegraph=run_flamegraph
+            )
             if bench_results is None:
                 if options.exit_on_failure:
                     raise RuntimeError(f"Benchmark produced no results!")
@@ -184,17 +177,16 @@
     if options.dry_run:
         log.info("Dry run mode enabled. No benchmarks will be executed.")
 
-<<<<<<< HEAD
+    options.unitrace = args.unitrace is not None
+
+    if options.unitrace and options.save_name is None:
+        raise ValueError(
+            "Unitrace requires a save name to be specified via --save option."
+        )
+
     if options.flamegraph and options.save_name is None:
         raise ValueError(
             "FlameGraph requires a save name to be specified via --save option."
-=======
-    options.unitrace = args.unitrace is not None
-
-    if options.unitrace and options.save_name is None:
-        raise ValueError(
-            "Unitrace requires a save name to be specified via --save option."
->>>>>>> 1af67b1c
         )
 
     if options.build_compute_runtime:
@@ -279,13 +271,19 @@
             merged_env_vars = {**additional_env_vars}
             intermediate_results: dict[str, list[Result]] = {}
             processed: list[Result] = []
-<<<<<<< HEAD
-            # regular run of the benchmark (if no flamegraph or flamegraph inclusive)
-            if args.flamegraph != "exclusive":
-=======
-            # regular run of the benchmark (if no unitrace or unitrace inclusive)
-            if args.unitrace != "exclusive":
->>>>>>> 1af67b1c
+
+            # Determine if we should run regular benchmarks
+            # Run regular benchmarks if:
+            # - No tracing options specified, OR
+            # - Any tracing option is set to "inclusive"
+            should_run_regular = (
+                not options.unitrace
+                and not options.flamegraph  # No tracing options
+                or args.unitrace == "inclusive"  # Unitrace inclusive
+                or args.flamegraph == "inclusive"  # Flamegraph inclusive
+            )
+
+            if should_run_regular:
                 for _ in range(options.iterations_stddev):
                     run_iterations(
                         benchmark,
@@ -293,38 +291,38 @@
                         options.iterations,
                         intermediate_results,
                         failures,
-<<<<<<< HEAD
+                        run_unitrace=False,
                         run_flamegraph=False,
-=======
-                        run_unitrace=False,
->>>>>>> 1af67b1c
                     )
                     valid, processed = process_results(
                         intermediate_results, benchmark.stddev_threshold()
                     )
                     if valid:
                         break
-<<<<<<< HEAD
-            # single flamegraph run independent of benchmark iterations (if flamegraph enabled)
-            if options.flamegraph and benchmark.traceable():
-=======
+
             # single unitrace run independent of benchmark iterations (if unitrace enabled)
-            if options.unitrace and benchmark.traceable():
->>>>>>> 1af67b1c
+            if options.unitrace and benchmark.traceable(TracingType.UNITRACE):
                 run_iterations(
                     benchmark,
                     merged_env_vars,
                     1,
                     intermediate_results,
                     failures,
-<<<<<<< HEAD
+                    run_unitrace=True,
+                    run_flamegraph=False,
+                )
+            # single flamegraph run independent of benchmark iterations (if flamegraph enabled)
+            if options.flamegraph and benchmark.traceable(TracingType.FLAMEGRAPH):
+                run_iterations(
+                    benchmark,
+                    merged_env_vars,
+                    1,
+                    intermediate_results,
+                    failures,
+                    run_unitrace=False,
                     run_flamegraph=True,
                 )
 
-=======
-                    run_unitrace=True,
-                )
->>>>>>> 1af67b1c
             results += processed
         except Exception as e:
             if options.exit_on_failure:
@@ -601,19 +599,19 @@
         default=None,
     )
     parser.add_argument(
-<<<<<<< HEAD
+        "--unitrace",
+        nargs="?",
+        const="exclusive",
+        default=None,
+        help="Unitrace tracing for single iteration of benchmarks. Inclusive tracing is done along regular benchmarks.",
+        choices=["inclusive", "exclusive"],
+    )
+    parser.add_argument(
         "--flamegraph",
         nargs="?",
         const="exclusive",
         default=None,
         help="FlameGraph generation for single iteration of benchmarks. Inclusive generation is done along regular benchmarks.",
-=======
-        "--unitrace",
-        nargs="?",
-        const="exclusive",
-        default=None,
-        help="Unitrace tracing for single iteration of benchmarks. Inclusive tracing is done along regular benchmarks.",
->>>>>>> 1af67b1c
         choices=["inclusive", "exclusive"],
     )
 
