#!/usr/bin/env python3

# Copyright (C) 2024-2025 Intel Corporation
# Part of the Unified-Runtime Project, under the Apache License v2.0 with LLVM Exceptions.
# See LICENSE.TXT
# SPDX-License-Identifier: Apache-2.0 WITH LLVM-exception

from benches.compute import *
from benches.velocity import VelocityBench
from benches.syclbench import *
from benches.llamacpp import *
from benches.umf import *
from benches.test import TestSuite
from options import Compare, options
from output_markdown import generate_markdown
from output_html import generate_html
from history import BenchmarkHistory
from utils.utils import prepare_workdir
from utils.compute_runtime import *
from utils.validate import Validate
from presets import enabled_suites, presets

import argparse
import re
import statistics

# Update this if you are changing the layout of the results files
INTERNAL_WORKDIR_VERSION = "2.0"


def run_iterations(
    benchmark: Benchmark,
    env_vars,
    iters: int,
    results: dict[str, list[Result]],
    failures: dict[str, str],
):
    for iter in range(iters):
        print(f"running {benchmark.name()}, iteration {iter}... ", flush=True)
        bench_results = benchmark.run(env_vars)
        if bench_results is None:
            failures[benchmark.name()] = "benchmark produced no results!"
            break

        for bench_result in bench_results:
            if not bench_result.passed:
                failures[bench_result.label] = "verification failed"
                print(f"complete ({bench_result.label}: verification failed).")
                continue

            print(
                f"{benchmark.name()} complete ({bench_result.label}: {bench_result.value:.3f} {bench_result.unit})."
            )

            bench_result.name = bench_result.label
            bench_result.lower_is_better = benchmark.lower_is_better()
            bench_result.suite = benchmark.get_suite_name()

            if bench_result.label not in results:
                results[bench_result.label] = []

            results[bench_result.label].append(bench_result)


# https://www.statology.org/modified-z-score/
def modified_z_score(values: list[float]) -> list[float]:
    median = statistics.median(values)
    mad = statistics.median([abs(v - median) for v in values])
    if mad == 0:
        return [0] * len(values)
    return [(0.6745 * (v - median)) / mad for v in values]


def remove_outliers(
    results: dict[str, list[Result]], threshold: float = 3.5
) -> dict[str, list[Result]]:
    new_results = {}
    for key, rlist in results.items():
        # don't eliminate outliers on first pass
        if len(rlist) <= options.iterations:
            new_results[key] = rlist
            continue

        values = [r.value for r in rlist]
        z_scores = modified_z_score(values)
        filtered_rlist = [r for r, z in zip(rlist, z_scores) if abs(z) <= threshold]

        if not filtered_rlist:
            new_results[key] = rlist
        else:
            new_results[key] = filtered_rlist

    return new_results


def process_results(
    results: dict[str, list[Result]], stddev_threshold_override
) -> tuple[bool, list[Result]]:
    processed: list[Result] = []
    # technically, we can detect whether result is below or above threshold per
    # individual result. However, we can't repeat benchmark runs with that
    # granularity. So we just reject all results and try again.
    valid_results = True  # above stddev threshold

    for label, rlist in remove_outliers(results).items():
        if len(rlist) == 0:
            continue

        if len(rlist) == 1:
            processed.append(rlist[0])
            continue

        values = [r.value for r in rlist]

        mean_value = statistics.mean(values)
        stddev = statistics.stdev(values)

        threshold = (
            stddev_threshold_override
            if stddev_threshold_override is not None
            else options.stddev_threshold
        ) * mean_value

        if stddev > threshold:
            print(f"stddev {stddev} above the threshold {threshold} for {label}")
            valid_results = False

        rlist.sort(key=lambda res: res.value)
        median_index = len(rlist) // 2
        median_result = rlist[median_index]

        # only override the stddev if not already set
        if median_result.stddev == 0.0:
            median_result.stddev = stddev

        processed.append(median_result)

    return valid_results, processed


def collect_metadata(suites):
    metadata = {}

    for s in suites:
        metadata.update(s.additionalMetadata())
        suite_benchmarks = s.benchmarks()
        for benchmark in suite_benchmarks:
            metadata[benchmark.name()] = benchmark.get_metadata()

    return metadata


def main(directory, additional_env_vars, save_name, compare_names, filter):
    prepare_workdir(directory, INTERNAL_WORKDIR_VERSION)

    if options.build_compute_runtime:
        print(f"Setting up Compute Runtime {options.compute_runtime_tag}")
        cr = get_compute_runtime()
        print("Compute Runtime setup complete.")
        options.extra_ld_libraries.extend(cr.ld_libraries())
        options.extra_env_vars.update(cr.env_vars())

    suites = [
        ComputeBench(directory),
        VelocityBench(directory),
        SyclBench(directory),
        LlamaCppBench(directory),
        UMFSuite(directory),
        TestSuite(),
    ]

    # Collect metadata from all benchmarks without setting them up
    metadata = collect_metadata(suites)

    # If dry run, we're done
    if options.dry_run:
        suites = []

    benchmarks = []
    failures = {}

    for s in suites:
        if s.name() not in enabled_suites(options.preset):
            continue

        suite_benchmarks = s.benchmarks()
        if filter:
            suite_benchmarks = [
                benchmark
                for benchmark in suite_benchmarks
                if filter.search(benchmark.name())
            ]

        if suite_benchmarks:
            print(f"Setting up {type(s).__name__}")
            try:
                s.setup()
            except Exception as e:
                failures[s.name()] = f"Suite setup failure: {e}"
                print(f"{type(s).__name__} setup failed. Benchmarks won't be added.")
            else:
                print(f"{type(s).__name__} setup complete.")
                benchmarks += suite_benchmarks

    for benchmark in benchmarks:
        try:
            if options.verbose:
                print(f"Setting up {benchmark.name()}... ")
            benchmark.setup()
            if options.verbose:
                print(f"{benchmark.name()} setup complete.")

        except Exception as e:
            if options.exit_on_failure:
                raise e
            else:
                failures[benchmark.name()] = f"Benchmark setup failure: {e}"
                print(f"failed: {e}")

    results = []
    for benchmark in benchmarks:
        try:
            merged_env_vars = {**additional_env_vars}
            intermediate_results: dict[str, list[Result]] = {}
            processed: list[Result] = []
            for _ in range(options.iterations_stddev):
                run_iterations(
                    benchmark,
                    merged_env_vars,
                    options.iterations,
                    intermediate_results,
                    failures,
                )
                valid, processed = process_results(
                    intermediate_results, benchmark.stddev_threshold()
                )
                if valid:
                    break
            results += processed
        except Exception as e:
            if options.exit_on_failure:
                raise e
            else:
                failures[benchmark.name()] = f"Benchmark run failure: {e}"
                print(f"failed: {e}")

    for benchmark in benchmarks:
        # this never has any useful information anyway, so hide it behind verbose
        if options.verbose:
            print(f"tearing down {benchmark.name()}... ", flush=True)
        benchmark.teardown()
        if options.verbose:
            print("{benchmark.name()} teardown complete.")

    this_name = options.current_run_name
    chart_data = {}

    if not options.dry_run:
        chart_data = {this_name: results}

    results_dir = directory
    if options.custom_results_dir:
        results_dir = Path(options.custom_results_dir)
    history = BenchmarkHistory(results_dir)
    # limit how many files we load.
    # should this be configurable?
    history.load(1000)

    # remove duplicates. this can happen if e.g., --compare baseline is specified manually.
    compare_names = (
        list(dict.fromkeys(compare_names)) if compare_names is not None else []
    )

    for name in compare_names:
        compare_result = history.get_compare(name)
        if compare_result:
            chart_data[name] = compare_result.results

    if options.output_markdown:
        markdown_content = generate_markdown(
            this_name, chart_data, failures, options.output_markdown
        )

        md_path = options.output_directory
        if options.output_directory is None:
            md_path = os.getcwd()

        with open(os.path.join(md_path, "benchmark_results.md"), "w") as file:
            file.write(markdown_content)

        print(
            f"Markdown with benchmark results has been written to {md_path}/benchmark_results.md"
        )

    saved_name = save_name if save_name is not None else this_name

    # It's important we don't save the current results into history before
    # we calculate historical averages or get latest results for compare.
    # Otherwise we might be comparing the results to themselves.
    if not options.dry_run:
        history.save(saved_name, results, save_name is not None)
        if saved_name not in compare_names:
            compare_names.append(saved_name)

    if options.output_html:
        html_path = options.output_directory
        if options.output_directory is None:
            html_path = os.path.join(os.path.dirname(__file__), "html")
        generate_html(history.runs, compare_names, html_path, metadata)


def validate_and_parse_env_args(env_args):
    env_vars = {}
    for arg in env_args:
        if "=" not in arg:
            raise ValueError(
                f"Environment variable argument '{arg}' is not in the form Variable=Value."
            )
        key, value = arg.split("=", 1)
        env_vars[key] = value
    return env_vars


if __name__ == "__main__":
    parser = argparse.ArgumentParser(description="Unified Runtime Benchmark Runner")
    parser.add_argument(
        "benchmark_directory", type=str, help="Working directory to setup benchmarks."
    )
    parser.add_argument(
        "--sycl", type=str, help="Root directory of the SYCL compiler.", default=None
    )
    parser.add_argument("--ur", type=str, help="UR install prefix path", default=None)
    parser.add_argument("--umf", type=str, help="UMF install prefix path", default=None)
    parser.add_argument(
        "--adapter",
        type=str,
        help="Unified Runtime adapter to use.",
        default="level_zero",
    )
    parser.add_argument(
        "--no-rebuild",
        help="Do not rebuild the benchmarks from scratch.",
        action="store_true",
    )
    parser.add_argument(
        "--redownload",
        help="Always download benchmark data dependencies, even if they already exist.",
        action="store_true",
    )
    parser.add_argument(
        "--env",
        type=str,
        help="Use env variable for a benchmark run.",
        action="append",
        default=[],
    )
    parser.add_argument(
        "--save",
        type=str,
        help="Save the results for comparison under a specified name.",
    )
    parser.add_argument(
        "--compare",
        type=str,
        help="Compare results against previously saved data.",
        action="append",
    )
    parser.add_argument(
        "--iterations",
        type=int,
        help="Number of times to run each benchmark to select a median value.",
        default=options.iterations,
    )
    parser.add_argument(
        "--stddev-threshold",
        type=float,
        help="If stddev pct is above this threshold, rerun all iterations",
        default=options.stddev_threshold,
    )
    parser.add_argument(
        "--timeout",
        type=int,
        help="Timeout for individual benchmarks in seconds.",
        default=options.timeout,
    )
    parser.add_argument(
        "--filter",
        type=str,
        help="Regex pattern to filter benchmarks by name.",
        default=None,
    )
    parser.add_argument(
        "--verbose", help="Print output of all the commands.", action="store_true"
    )
    parser.add_argument(
        "--exit-on-failure", help="Exit on first failure.", action="store_true"
    )
    parser.add_argument(
        "--compare-type",
        type=str,
        choices=[e.value for e in Compare],
        help="Compare results against previously saved data.",
        default=Compare.LATEST.value,
    )
    parser.add_argument(
        "--compare-max",
        type=int,
        help="How many results to read for comparisions",
        default=options.compare_max,
    )
    parser.add_argument(
        "--output-markdown",
        nargs="?",
        const=options.output_markdown,
        help="Specify whether markdown output should fit the content size limit for request validation",
    )
    parser.add_argument(
        "--output-html",
        help="Create HTML output. Local output is for direct local viewing of the html file, remote is for server deployment.",
        nargs="?",
        const=options.output_html,
        choices=["local", "remote"],
    )
    parser.add_argument(
        "--output-dir",
        type=str,
        help="Location for output files, if --output-html or --output_markdown was specified.",
        default=None,
    )
    parser.add_argument(
        "--dry-run",
        help="Do not run any actual benchmarks",
        action="store_true",
        default=False,
    )
    parser.add_argument(
        "--compute-runtime",
        nargs="?",
        const=options.compute_runtime_tag,
        help="Fetch and build compute runtime",
    )
    parser.add_argument(
        "--iterations-stddev",
        type=int,
        help="Max number of iterations of the loop calculating stddev after completed benchmark runs",
        default=options.iterations_stddev,
    )
    parser.add_argument(
        "--build-igc",
        help="Build IGC from source instead of using the OS-installed version",
        action="store_true",
        default=options.build_igc,
    )
    parser.add_argument(
        "--relative-perf",
        type=str,
        help="The name of the results which should be used as a baseline for metrics calculation",
        default=options.current_run_name,
    )
    parser.add_argument(
        "--cudnn_directory",
        type=str,
        help="Directory for cudnn library",
        default=None,
    )
    parser.add_argument(
        "--cublas_directory",
        type=str,
        help="Directory for cublas library",
        default=None,
    )
    parser.add_argument(
        "--preset",
        type=str,
        choices=[p for p in presets.keys()],
        help="Benchmark preset to run.",
        default=options.preset,
    )
    parser.add_argument(
        "--results-dir",
        type=str,
        help="Specify a custom results directory",
        default=options.custom_results_dir,
    )
    parser.add_argument(
<<<<<<< HEAD
        "--timestamp-override",
        type=str,
        help="Used in CI to enforce use of same timestamp across scripts",
=======
        "--build-jobs",
        type=int,
        help="Number of build jobs to run simultaneously",
        default=options.build_jobs,
>>>>>>> be7271cf
    )

    args = parser.parse_args()
    additional_env_vars = validate_and_parse_env_args(args.env)

    options.workdir = args.benchmark_directory
    options.verbose = args.verbose
    options.rebuild = not args.no_rebuild
    options.redownload = args.redownload
    options.sycl = args.sycl
    options.iterations = args.iterations
    options.timeout = args.timeout
    options.ur = args.ur
    options.ur_adapter = args.adapter
    options.exit_on_failure = args.exit_on_failure
    options.compare = Compare(args.compare_type)
    options.compare_max = args.compare_max
    options.output_markdown = args.output_markdown
    options.output_html = args.output_html
    options.dry_run = args.dry_run
    options.umf = args.umf
    options.iterations_stddev = args.iterations_stddev
    options.build_igc = args.build_igc
    options.current_run_name = args.relative_perf
    options.cudnn_directory = args.cudnn_directory
    options.cublas_directory = args.cublas_directory
    options.preset = args.preset
    options.custom_results_dir = args.results_dir
    options.build_jobs = args.build_jobs

    if args.build_igc and args.compute_runtime is None:
        parser.error("--build-igc requires --compute-runtime to be set")
    if args.compute_runtime is not None:
        options.build_compute_runtime = True
        options.compute_runtime_tag = args.compute_runtime
    if args.output_dir is not None:
        if not os.path.isdir(args.output_dir):
            parser.error("Specified --output-dir is not a valid path")
        options.output_directory = os.path.abspath(args.output_dir)
    if args.timestamp_override is not None:
        if not Validate.timestamp(args.timestamp_override):
            parser.error("--timestamp_override is not a valid timestamp")
        options.timestamp_override = args.timestamp_override

    benchmark_filter = re.compile(args.filter) if args.filter else None

    main(
        args.benchmark_directory,
        additional_env_vars,
        args.save,
        args.compare,
        benchmark_filter,
    )<|MERGE_RESOLUTION|>--- conflicted
+++ resolved
@@ -483,16 +483,15 @@
         default=options.custom_results_dir,
     )
     parser.add_argument(
-<<<<<<< HEAD
-        "--timestamp-override",
-        type=str,
-        help="Used in CI to enforce use of same timestamp across scripts",
-=======
         "--build-jobs",
         type=int,
         help="Number of build jobs to run simultaneously",
         default=options.build_jobs,
->>>>>>> be7271cf
+    )
+    parser.add_argument(
+        "--timestamp-override",
+        type=str,
+        help="Used in CI to enforce use of same timestamp across scripts",
     )
 
     args = parser.parse_args()
