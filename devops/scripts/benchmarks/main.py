--- conflicted
+++ resolved
@@ -167,12 +167,9 @@
         TestSuite(),
     ]
 
-<<<<<<< HEAD
-=======
     # Collect metadata from all benchmarks without setting them up
     metadata = collect_metadata(suites)
 
->>>>>>> 715f6b6b
     # If dry run, we're done
     if options.dry_run:
         suites = []
@@ -472,11 +469,7 @@
     parser.add_argument(
         "--results-dir",
         type=str,
-<<<<<<< HEAD
-        help="Specify a custom results directory",
-=======
         help="Specify a custom directory to load/store (historical) results from",
->>>>>>> 715f6b6b
         default=options.custom_results_dir,
     )
     parser.add_argument(
