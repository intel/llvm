# Copyright (C) 2024-2025 Intel Corporation
# Part of the Unified-Runtime Project, under the Apache License v2.0 with LLVM Exceptions.
# See LICENSE.TXT
# SPDX-License-Identifier: Apache-2.0 WITH LLVM-exception

import json
import os
<<<<<<< HEAD
from pathlib import Path
import matplotlib.pyplot as plt
import mpld3
from collections import defaultdict
from dataclasses import dataclass
import matplotlib.dates as mdates
from utils.result import BenchmarkRun, Result
import numpy as np
from string import Template


@dataclass
class BenchmarkMetadata:
    unit: str
    suite: str
    lower_is_better: bool


@dataclass
class BenchmarkSeries:
    label: str
    metadata: BenchmarkMetadata
    runs: list[BenchmarkRun]


@dataclass
class BenchmarkChart:
    label: str
    suite: str
    html: str


def tooltip_css() -> str:
    return ".mpld3-tooltip{background:white;padding:8px;border:1px solid #ddd;border-radius:4px;font-family:monospace;white-space:pre;}"


def create_time_series_chart(
    benchmarks: list[BenchmarkSeries], github_repo: str
) -> list[BenchmarkChart]:
    plt.close("all")

    num_benchmarks = len(benchmarks)
    if num_benchmarks == 0:
        return []

    html_charts = []

    for _, benchmark in enumerate(benchmarks):
        fig, ax = plt.subplots(figsize=(10, 4))

        all_values = []
        all_stddevs = []

        for run in benchmark.runs:
            sorted_points = sorted(run.results, key=lambda x: x.date)
            dates = [point.date for point in sorted_points]
            values = [point.value for point in sorted_points]
            stddevs = [point.stddev for point in sorted_points]

            all_values.extend(values)
            all_stddevs.extend(stddevs)

            ax.errorbar(dates, values, yerr=stddevs, fmt="-", label=run.name, alpha=0.5)
            scatter = ax.scatter(dates, values, picker=True)

            tooltip_labels = [
                f"Date: {point.date.strftime('%Y-%m-%d %H:%M:%S')}\n"
                f"Value: {point.value:.2f} {benchmark.metadata.unit}\n"
                f"Stddev: {point.stddev:.2f} {benchmark.metadata.unit}\n"
                f"Git Hash: {point.git_hash}"
                for point in sorted_points
            ]

            targets = [
                f"https://github.com/{github_repo}/commit/{point.git_hash}"
                for point in sorted_points
            ]

            tooltip = mpld3.plugins.PointHTMLTooltip(
                scatter, tooltip_labels, css=tooltip_css(), targets=targets
            )
            mpld3.plugins.connect(fig, tooltip)

        ax.set_title(benchmark.label, pad=20)
        performance_indicator = (
            "lower is better"
            if benchmark.metadata.lower_is_better
            else "higher is better"
        )
        ax.text(
            0.5,
            1.05,
            f"({performance_indicator})",
            ha="center",
            transform=ax.transAxes,
            style="italic",
            fontsize=7,
            color="#666666",
        )

        ax.set_xlabel("")
        unit = benchmark.metadata.unit
        ax.set_ylabel(f"Value ({unit})" if unit else "Value")
        ax.grid(True, alpha=0.2)
        ax.legend(bbox_to_anchor=(1, 1), loc="upper left")
        ax.xaxis.set_major_formatter(mdates.ConciseDateFormatter("%Y-%m-%d %H:%M:%S"))

        plt.tight_layout()
        html_charts.append(
            BenchmarkChart(
                html=mpld3.fig_to_html(fig),
                label=benchmark.label,
                suite=benchmark.metadata.suite,
            )
        )
        plt.close(fig)

    return html_charts


@dataclass
class ExplicitGroup:
    name: str
    nnames: int
    metadata: BenchmarkMetadata
    runs: dict[str, dict[str, Result]]


def create_explicit_groups(
    benchmark_runs: list[BenchmarkRun], compare_names: list[str]
) -> list[ExplicitGroup]:
    groups = {}

    for run in benchmark_runs:
        if run.name in compare_names:
            for res in run.results:
                if res.explicit_group != "":
                    if res.explicit_group not in groups:
                        groups[res.explicit_group] = ExplicitGroup(
                            name=res.explicit_group,
                            nnames=len(compare_names),
                            metadata=BenchmarkMetadata(
                                unit=res.unit,
                                lower_is_better=res.lower_is_better,
                                suite=res.suite,
                            ),
                            runs={},
                        )

                    group = groups[res.explicit_group]
                    if res.label not in group.runs:
                        group.runs[res.label] = {name: None for name in compare_names}

                    if group.runs[res.label][run.name] is None:
                        group.runs[res.label][run.name] = res

    return list(groups.values())


def create_grouped_bar_charts(groups: list[ExplicitGroup]) -> list[BenchmarkChart]:
    plt.close("all")

    html_charts = []

    for group in groups:
        fig, ax = plt.subplots(figsize=(10, 6))

        x = np.arange(group.nnames)
        x_labels = []
        width = 0.8 / len(group.runs)

        max_height = 0

        for i, (run_name, run_results) in enumerate(group.runs.items()):
            offset = width * i

            positions = x + offset
            x_labels = run_results.keys()
            valid_data = [r.value if r is not None else 0 for r in run_results.values()]
            rects = ax.bar(positions, valid_data, width, label=run_name)
            # This is a hack to disable all bar_label. Setting labels to empty doesn't work.
            # We create our own labels below for each bar, this works better in mpld3.
            ax.bar_label(rects, fmt="")

            for rect, run, res in zip(rects, run_results.keys(), run_results.values()):
                if res is None:
                    continue

                height = rect.get_height()
                if height > max_height:
                    max_height = height

                ax.text(
                    rect.get_x() + rect.get_width() / 2.0,
                    height + 1,
                    f"{res.value:.1f}",
                    ha="center",
                    va="bottom",
                    fontsize=9,
                )

                tooltip_labels = [
                    f"Date: {res.date.strftime('%Y-%m-%d %H:%M:%S')}\n"
                    f"Run: {run}\n"
                    f"Label: {res.label}\n"
                    f"Value: {res.value:.2f} {res.unit}\n"
                    f"Stddev: {res.stddev:.2f} {res.unit}\n"
                ]
                tooltip = mpld3.plugins.LineHTMLTooltip(
                    rect, tooltip_labels, css=tooltip_css()
                )
                mpld3.plugins.connect(ax.figure, tooltip)

        # normally we'd just set legend to be outside
        # the chart, but this is not supported by mpld3.
        # instead, we adjust the y axis to account for
        # the height of the bars.
        legend_height = len(group.runs) * 0.1
        ax.set_ylim(0, max_height * (1 + legend_height))

        ax.set_xticks([])
        ax.grid(True, axis="y", alpha=0.2)
        ax.set_ylabel(f"Value ({group.metadata.unit})")
        ax.legend(loc="upper left")
        ax.set_title(group.name, pad=20)
        performance_indicator = (
            "lower is better" if group.metadata.lower_is_better else "higher is better"
        )
        ax.text(
            0.5,
            1.03,
            f"({performance_indicator})",
            ha="center",
            transform=ax.transAxes,
            style="italic",
            fontsize=7,
            color="#666666",
        )

        for idx, label in enumerate(x_labels):
            # this is a hack to get labels to show above the legend
            # we normalize the idx to transAxes transform and offset it a little.
            x_norm = (idx + 0.3 - ax.get_xlim()[0]) / (
                ax.get_xlim()[1] - ax.get_xlim()[0]
            )
            ax.text(x_norm, 1.03, label, transform=ax.transAxes, color="#666666")

        plt.tight_layout()
        html_charts.append(
            BenchmarkChart(
                label=group.name,
                html=mpld3.fig_to_html(fig),
                suite=group.metadata.suite,
            )
        )
        plt.close(fig)

    return html_charts


def process_benchmark_data(
    benchmark_runs: list[BenchmarkRun], compare_names: list[str]
) -> list[BenchmarkSeries]:
    benchmark_metadata: dict[str, BenchmarkMetadata] = {}
    run_map: dict[str, dict[str, list[Result]]] = defaultdict(lambda: defaultdict(list))

    for run in benchmark_runs:
        if run.name not in compare_names:
            continue

        for result in run.results:
            if result.label not in benchmark_metadata:
                benchmark_metadata[result.label] = BenchmarkMetadata(
                    unit=result.unit,
                    lower_is_better=result.lower_is_better,
                    suite=result.suite,
                )

            result.date = run.date
            result.git_hash = run.git_hash
            run_map[result.label][run.name].append(result)

    benchmark_series = []
    for label, metadata in benchmark_metadata.items():
        runs = [
            BenchmarkRun(name=run_name, results=results)
            for run_name, results in run_map[label].items()
        ]
        benchmark_series.append(
            BenchmarkSeries(label=label, metadata=metadata, runs=runs)
        )

    return benchmark_series
=======
from options import options
from utils.result import BenchmarkMetadata, BenchmarkOutput
from benches.base import benchmark_tags, benchmark_tags_dict
>>>>>>> 715f6b6b


def generate_html(
    benchmark_runs: list,
    compare_names: list[str],
    html_path: str,
    metadata: dict[str, BenchmarkMetadata],
):
    benchmark_runs.sort(key=lambda run: run.date, reverse=True)

    # Create the comprehensive output object
    output = BenchmarkOutput(
        runs=benchmark_runs,
        metadata=metadata,
        tags=benchmark_tags_dict,
        default_compare_names=compare_names,
    )

    if options.output_html == "local":
        data_path = os.path.join(html_path, "data.js")
        with open(data_path, "w") as f:
            # For local format, we need to write JavaScript variable assignments
            f.write("benchmarkRuns = ")
            json.dump(json.loads(output.to_json())["runs"], f, indent=2)
            f.write(";\n\n")

            f.write("benchmarkMetadata = ")
            json.dump(json.loads(output.to_json())["metadata"], f, indent=2)
            f.write(";\n\n")

            f.write("benchmarkTags = ")
            json.dump(json.loads(output.to_json())["tags"], f, indent=2)
            f.write(";\n\n")

            f.write("defaultCompareNames = ")
            json.dump(output.default_compare_names, f, indent=2)
            f.write(";\n")

        print(f"See {os.getcwd()}/html/index.html for the results.")
    else:
        # For remote format, we write a single JSON file
        data_path = os.path.join(html_path, "data.json")
        with open(data_path, "w") as f:
            json.dump(json.loads(output.to_json()), f, indent=2)

        print(
            f"Upload {data_path} to a location set in config.js remoteDataUrl argument."
        )<|MERGE_RESOLUTION|>--- conflicted
+++ resolved
@@ -5,305 +5,9 @@
 
 import json
 import os
-<<<<<<< HEAD
-from pathlib import Path
-import matplotlib.pyplot as plt
-import mpld3
-from collections import defaultdict
-from dataclasses import dataclass
-import matplotlib.dates as mdates
-from utils.result import BenchmarkRun, Result
-import numpy as np
-from string import Template
-
-
-@dataclass
-class BenchmarkMetadata:
-    unit: str
-    suite: str
-    lower_is_better: bool
-
-
-@dataclass
-class BenchmarkSeries:
-    label: str
-    metadata: BenchmarkMetadata
-    runs: list[BenchmarkRun]
-
-
-@dataclass
-class BenchmarkChart:
-    label: str
-    suite: str
-    html: str
-
-
-def tooltip_css() -> str:
-    return ".mpld3-tooltip{background:white;padding:8px;border:1px solid #ddd;border-radius:4px;font-family:monospace;white-space:pre;}"
-
-
-def create_time_series_chart(
-    benchmarks: list[BenchmarkSeries], github_repo: str
-) -> list[BenchmarkChart]:
-    plt.close("all")
-
-    num_benchmarks = len(benchmarks)
-    if num_benchmarks == 0:
-        return []
-
-    html_charts = []
-
-    for _, benchmark in enumerate(benchmarks):
-        fig, ax = plt.subplots(figsize=(10, 4))
-
-        all_values = []
-        all_stddevs = []
-
-        for run in benchmark.runs:
-            sorted_points = sorted(run.results, key=lambda x: x.date)
-            dates = [point.date for point in sorted_points]
-            values = [point.value for point in sorted_points]
-            stddevs = [point.stddev for point in sorted_points]
-
-            all_values.extend(values)
-            all_stddevs.extend(stddevs)
-
-            ax.errorbar(dates, values, yerr=stddevs, fmt="-", label=run.name, alpha=0.5)
-            scatter = ax.scatter(dates, values, picker=True)
-
-            tooltip_labels = [
-                f"Date: {point.date.strftime('%Y-%m-%d %H:%M:%S')}\n"
-                f"Value: {point.value:.2f} {benchmark.metadata.unit}\n"
-                f"Stddev: {point.stddev:.2f} {benchmark.metadata.unit}\n"
-                f"Git Hash: {point.git_hash}"
-                for point in sorted_points
-            ]
-
-            targets = [
-                f"https://github.com/{github_repo}/commit/{point.git_hash}"
-                for point in sorted_points
-            ]
-
-            tooltip = mpld3.plugins.PointHTMLTooltip(
-                scatter, tooltip_labels, css=tooltip_css(), targets=targets
-            )
-            mpld3.plugins.connect(fig, tooltip)
-
-        ax.set_title(benchmark.label, pad=20)
-        performance_indicator = (
-            "lower is better"
-            if benchmark.metadata.lower_is_better
-            else "higher is better"
-        )
-        ax.text(
-            0.5,
-            1.05,
-            f"({performance_indicator})",
-            ha="center",
-            transform=ax.transAxes,
-            style="italic",
-            fontsize=7,
-            color="#666666",
-        )
-
-        ax.set_xlabel("")
-        unit = benchmark.metadata.unit
-        ax.set_ylabel(f"Value ({unit})" if unit else "Value")
-        ax.grid(True, alpha=0.2)
-        ax.legend(bbox_to_anchor=(1, 1), loc="upper left")
-        ax.xaxis.set_major_formatter(mdates.ConciseDateFormatter("%Y-%m-%d %H:%M:%S"))
-
-        plt.tight_layout()
-        html_charts.append(
-            BenchmarkChart(
-                html=mpld3.fig_to_html(fig),
-                label=benchmark.label,
-                suite=benchmark.metadata.suite,
-            )
-        )
-        plt.close(fig)
-
-    return html_charts
-
-
-@dataclass
-class ExplicitGroup:
-    name: str
-    nnames: int
-    metadata: BenchmarkMetadata
-    runs: dict[str, dict[str, Result]]
-
-
-def create_explicit_groups(
-    benchmark_runs: list[BenchmarkRun], compare_names: list[str]
-) -> list[ExplicitGroup]:
-    groups = {}
-
-    for run in benchmark_runs:
-        if run.name in compare_names:
-            for res in run.results:
-                if res.explicit_group != "":
-                    if res.explicit_group not in groups:
-                        groups[res.explicit_group] = ExplicitGroup(
-                            name=res.explicit_group,
-                            nnames=len(compare_names),
-                            metadata=BenchmarkMetadata(
-                                unit=res.unit,
-                                lower_is_better=res.lower_is_better,
-                                suite=res.suite,
-                            ),
-                            runs={},
-                        )
-
-                    group = groups[res.explicit_group]
-                    if res.label not in group.runs:
-                        group.runs[res.label] = {name: None for name in compare_names}
-
-                    if group.runs[res.label][run.name] is None:
-                        group.runs[res.label][run.name] = res
-
-    return list(groups.values())
-
-
-def create_grouped_bar_charts(groups: list[ExplicitGroup]) -> list[BenchmarkChart]:
-    plt.close("all")
-
-    html_charts = []
-
-    for group in groups:
-        fig, ax = plt.subplots(figsize=(10, 6))
-
-        x = np.arange(group.nnames)
-        x_labels = []
-        width = 0.8 / len(group.runs)
-
-        max_height = 0
-
-        for i, (run_name, run_results) in enumerate(group.runs.items()):
-            offset = width * i
-
-            positions = x + offset
-            x_labels = run_results.keys()
-            valid_data = [r.value if r is not None else 0 for r in run_results.values()]
-            rects = ax.bar(positions, valid_data, width, label=run_name)
-            # This is a hack to disable all bar_label. Setting labels to empty doesn't work.
-            # We create our own labels below for each bar, this works better in mpld3.
-            ax.bar_label(rects, fmt="")
-
-            for rect, run, res in zip(rects, run_results.keys(), run_results.values()):
-                if res is None:
-                    continue
-
-                height = rect.get_height()
-                if height > max_height:
-                    max_height = height
-
-                ax.text(
-                    rect.get_x() + rect.get_width() / 2.0,
-                    height + 1,
-                    f"{res.value:.1f}",
-                    ha="center",
-                    va="bottom",
-                    fontsize=9,
-                )
-
-                tooltip_labels = [
-                    f"Date: {res.date.strftime('%Y-%m-%d %H:%M:%S')}\n"
-                    f"Run: {run}\n"
-                    f"Label: {res.label}\n"
-                    f"Value: {res.value:.2f} {res.unit}\n"
-                    f"Stddev: {res.stddev:.2f} {res.unit}\n"
-                ]
-                tooltip = mpld3.plugins.LineHTMLTooltip(
-                    rect, tooltip_labels, css=tooltip_css()
-                )
-                mpld3.plugins.connect(ax.figure, tooltip)
-
-        # normally we'd just set legend to be outside
-        # the chart, but this is not supported by mpld3.
-        # instead, we adjust the y axis to account for
-        # the height of the bars.
-        legend_height = len(group.runs) * 0.1
-        ax.set_ylim(0, max_height * (1 + legend_height))
-
-        ax.set_xticks([])
-        ax.grid(True, axis="y", alpha=0.2)
-        ax.set_ylabel(f"Value ({group.metadata.unit})")
-        ax.legend(loc="upper left")
-        ax.set_title(group.name, pad=20)
-        performance_indicator = (
-            "lower is better" if group.metadata.lower_is_better else "higher is better"
-        )
-        ax.text(
-            0.5,
-            1.03,
-            f"({performance_indicator})",
-            ha="center",
-            transform=ax.transAxes,
-            style="italic",
-            fontsize=7,
-            color="#666666",
-        )
-
-        for idx, label in enumerate(x_labels):
-            # this is a hack to get labels to show above the legend
-            # we normalize the idx to transAxes transform and offset it a little.
-            x_norm = (idx + 0.3 - ax.get_xlim()[0]) / (
-                ax.get_xlim()[1] - ax.get_xlim()[0]
-            )
-            ax.text(x_norm, 1.03, label, transform=ax.transAxes, color="#666666")
-
-        plt.tight_layout()
-        html_charts.append(
-            BenchmarkChart(
-                label=group.name,
-                html=mpld3.fig_to_html(fig),
-                suite=group.metadata.suite,
-            )
-        )
-        plt.close(fig)
-
-    return html_charts
-
-
-def process_benchmark_data(
-    benchmark_runs: list[BenchmarkRun], compare_names: list[str]
-) -> list[BenchmarkSeries]:
-    benchmark_metadata: dict[str, BenchmarkMetadata] = {}
-    run_map: dict[str, dict[str, list[Result]]] = defaultdict(lambda: defaultdict(list))
-
-    for run in benchmark_runs:
-        if run.name not in compare_names:
-            continue
-
-        for result in run.results:
-            if result.label not in benchmark_metadata:
-                benchmark_metadata[result.label] = BenchmarkMetadata(
-                    unit=result.unit,
-                    lower_is_better=result.lower_is_better,
-                    suite=result.suite,
-                )
-
-            result.date = run.date
-            result.git_hash = run.git_hash
-            run_map[result.label][run.name].append(result)
-
-    benchmark_series = []
-    for label, metadata in benchmark_metadata.items():
-        runs = [
-            BenchmarkRun(name=run_name, results=results)
-            for run_name, results in run_map[label].items()
-        ]
-        benchmark_series.append(
-            BenchmarkSeries(label=label, metadata=metadata, runs=runs)
-        )
-
-    return benchmark_series
-=======
 from options import options
 from utils.result import BenchmarkMetadata, BenchmarkOutput
 from benches.base import benchmark_tags, benchmark_tags_dict
->>>>>>> 715f6b6b
 
 
 def generate_html(
