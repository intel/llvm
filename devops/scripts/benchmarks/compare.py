--- conflicted
+++ resolved
@@ -407,16 +407,10 @@
         if regressions_of_concern:
             log.warning("#\n# Regressions:\n#\n")
             for test in regressions_of_concern:
-<<<<<<< HEAD
-                print_regression(test)
+                print_regression(test, is_warning=True)
             if not args.dry_run:
                 exit(1)  # Exit 1 to trigger github test failure
-        print("\nNo unexpected regressions found!")
-=======
-                print_regression(test, is_warning=True)
-            exit(1)  # Exit 1 to trigger github test failure
         log.info("\nNo unexpected regressions found!")
->>>>>>> 74d69c7a
     else:
         log.error("Unsupported operation: exiting.")
         exit(1)