# Copyright (C) 2024-2025 Intel Corporation
# Part of the Unified-Runtime Project, under the Apache License v2.0 with LLVM Exceptions.
# See LICENSE.TXT
# SPDX-License-Identifier: Apache-2.0 WITH LLVM-exception

import os
import json
from pathlib import Path
import socket
from utils.result import Result, BenchmarkRun
from options import Compare, options
from datetime import datetime, timezone
from utils.utils import run
from utils.validate import Validate


class BenchmarkHistory:
    runs = []

    def __init__(self, dir):
        self.dir = dir

    def load_result(self, file_path: Path) -> BenchmarkRun:
        if file_path.exists():
            with file_path.open("r") as file:
                data = json.load(file)
                return BenchmarkRun.from_json(data)
        else:
            return None

    def load(self, n: int):
        results_dir = Path(self.dir) / "results"
        if not results_dir.exists() or not results_dir.is_dir():
            print(
                f"Warning: {results_dir} is not a valid directory: no historic results loaded."
            )
            return

        # Get all JSON files in the results directory
        benchmark_files = list(results_dir.glob("*.json"))

        # Extract timestamp and sort files by it
        def extract_timestamp(file_path: Path) -> str:
            try:
                # Assumes results are stored as <name>_YYYYMMDD_HHMMSS.json
                ts = file_path.stem[-len("YYYYMMDD_HHMMSS") :]
                return ts if Validate.timestamp(ts) else ""
            except IndexError:
                return ""

        benchmark_files.sort(key=extract_timestamp, reverse=True)

        # Load the first n benchmark files
        benchmark_runs = []
        for file_path in benchmark_files[:n]:
            benchmark_run = self.load_result(file_path)
            if benchmark_run:
                benchmark_runs.append(benchmark_run)

        self.runs = benchmark_runs

    def create_run(self, name: str, results: list[Result]) -> BenchmarkRun:
        def git_info_from_path(path: Path) -> (str, str):
            """
            Derives git repo, commit information from git repo located in path.

            Returns:
                (str, str): git_hash, github_repo
            """
            try:
                result = run("git rev-parse --short HEAD", cwd=path)
                git_hash = result.stdout.decode().strip()

                # Get the GitHub repo URL from git remote
                remote_result = run("git remote get-url origin", cwd=path)
                remote_url = remote_result.stdout.decode().strip()

                # Convert SSH or HTTPS URL to owner/repo format
                if remote_url.startswith("git@github.com:"):
                    # SSH format: git@github.com:owner/repo.git
                    github_repo = remote_url.split("git@github.com:")[1].rstrip(".git")
                elif remote_url.startswith("https://github.com/"):
                    # HTTPS format: https://github.com/owner/repo.git
                    github_repo = remote_url.split("https://github.com/")[1].rstrip(
                        ".git"
                    )
                else:
                    github_repo = None

            except:
                git_hash = "unknown"
                github_repo = None

            return git_hash, github_repo

        if options.git_commit_override is None or options.github_repo_override is None:
            git_hash, github_repo = git_info_from_path(
                os.path.dirname(os.path.abspath(__file__))
            )
        else:
            git_hash, github_repo = (
                options.git_commit_override,
                options.github_repo_override,
            )

        # Check if RUNNER_NAME environment variable has been declared.
        #
        # Github runners obfusicate hostnames, thus running socket.gethostname()
        # twice produces two different hostnames. Since github runners always
        # define a RUNNER_NAME variable, use RUNNER_NAME instead if it exists:
        hostname = os.getenv("RUNNER_NAME")
        if hostname is None:
            hostname = socket.gethostname()
        else:
            # Ensure RUNNER_NAME has not been tampered with:
            # TODO is this overkill?
            Validate.runner_name(
                hostname,
                throw=ValueError("Illegal characters found in specified RUNNER_NAME."),
            )

        compute_runtime = (
<<<<<<< HEAD
            options.compute_runtime_tag if options.build_compute_runtime else "Unknown"
=======
            options.compute_runtime_tag if options.build_compute_runtime else ""
>>>>>>> 2710b531
        )

        return BenchmarkRun(
            name=name,
            git_hash=git_hash,
            github_repo=github_repo,
            date=datetime.now(tz=timezone.utc),
            results=results,
            hostname=hostname,
            compute_runtime=compute_runtime,
        )

    def save(self, save_name, results: list[Result], to_file=True):
        benchmark_data = self.create_run(save_name, results)
        self.runs.append(benchmark_data)

        if not to_file:
            return

        serialized = benchmark_data.to_json()
        results_dir = Path(os.path.join(self.dir, "results"))
        os.makedirs(results_dir, exist_ok=True)

        # Use formatted timestamp for the filename
        timestamp = (
            datetime.now(tz=timezone.utc).strftime("%Y%m%d_%H%M%S")
            if options.timestamp_override is None
            else options.timestamp_override
        )
        file_path = Path(os.path.join(results_dir, f"{save_name}_{timestamp}.json"))
        with file_path.open("w") as file:
            json.dump(serialized, file, indent=4)
        print(f"Benchmark results saved to {file_path}")

    def find_first(self, name: str) -> BenchmarkRun:
        for r in self.runs:
            if r.name == name:
                return r
        return None

    def compute_average(self, data: list[BenchmarkRun]):
        first_run = data[0]
        average_results = []

        for i in range(len(first_run.results)):
            all_values = [run.results[i].value for run in data]

            # Calculate the average value for the current result index
            average_value = sum(all_values) / len(all_values)

            average_result = first_run.results[i]
            average_result.value = average_value

            average_results.append(average_result)

        average_benchmark_run = BenchmarkRun(
            results=average_results,
            name=first_run.name,
            git_hash="average",
            date=first_run.date,  # should this be different?
            hostname=first_run.hostname,
        )

        return average_benchmark_run

    def get_compare(self, name: str) -> BenchmarkRun:
        if options.compare == Compare.LATEST:
            return self.find_first(name)

        data = []
        for r in self.runs:
            if r.name == name:
                data.append(r)
                if len(data) == options.compare_max:
                    break

        if len(data) == 0:
            return None

        if options.compare == Compare.MEDIAN:
            return data[len(data) // 2]

        if options.compare == Compare.AVERAGE:
            return self.compute_average(data)

        raise Exception("invalid compare type")<|MERGE_RESOLUTION|>--- conflicted
+++ resolved
@@ -120,11 +120,7 @@
             )
 
         compute_runtime = (
-<<<<<<< HEAD
-            options.compute_runtime_tag if options.build_compute_runtime else "Unknown"
-=======
             options.compute_runtime_tag if options.build_compute_runtime else ""
->>>>>>> 2710b531
         )
 
         return BenchmarkRun(
