--- conflicted
+++ resolved
@@ -20,7 +20,6 @@
 
 class BenchmarkHistory:
     runs = []
-    TIMESTAMP_FORMAT = "%Y%m%d_%H%M%S"
 
     def __init__(self, dir):
         self.dir = dir
@@ -79,7 +78,9 @@
                 if not timestamp_str:
                     return False
 
-                file_timestamp = datetime.strptime(timestamp_str, self.TIMESTAMP_FORMAT)
+                file_timestamp = datetime.strptime(
+                    timestamp_str, options.TIMESTAMP_FORMAT
+                )
                 # Add timezone info for proper comparison
                 file_timestamp = file_timestamp.replace(tzinfo=timezone.utc)
                 return file_timestamp < cutoff_date
@@ -202,26 +203,17 @@
         results_dir = Path(os.path.join(self.dir, "results"))
         os.makedirs(results_dir, exist_ok=True)
 
-<<<<<<< HEAD
         if options.unitrace:
             timestamp = get_unitrace().timestamp  # type: ignore
         elif options.timestamp_override is not None:
             timestamp = options.timestamp_override
         else:
             timestamp = (
-                datetime.now(tz=timezone.utc).strftime("%Y%m%d_%H%M%S")
+                datetime.now(tz=timezone.utc).strftime(self.TIMESTAMP_FORMAT)
                 if options.timestamp_override is None
                 else options.timestamp_override
             )
 
-=======
-        # Use formatted timestamp for the filename
-        timestamp = (
-            datetime.now(tz=timezone.utc).strftime(self.TIMESTAMP_FORMAT)
-            if options.timestamp_override is None
-            else options.timestamp_override
-        )
->>>>>>> 46296dc5
         file_path = Path(os.path.join(results_dir, f"{save_name}_{timestamp}.json"))
         with file_path.open("w") as file:
             json.dump(serialized, file, indent=4)
