// Copyright (C) 2024-2025 Intel Corporation
// Part of the Unified-Runtime Project, under the Apache License v2.0 with LLVM Exceptions.
// See LICENSE.TXT
// SPDX-License-Identifier: Apache-2.0 WITH LLVM-exception

// Core state
let activeRuns = new Set(defaultCompareNames);
let chartInstances = new Map();
let suiteNames = new Set();
let activeTags = new Set();
let timeseriesData, barChartsData, allRunNames;
let layerComparisonsData;
let latestRunsLookup = new Map();
let pendingCharts = new Map(); // Store chart data for lazy loading
let chartObserver; // Intersection observer for lazy loading charts
let annotationsOptions = new Map(); // Global options map for annotations
let archivedDataLoaded = false;
let loadedBenchmarkRuns = []; // Loaded results from the js/json files

<<<<<<< HEAD
// Global variables loaded from data.js/data.json:
// - benchmarkRuns: array of benchmark run data
// - benchmarkMetadata: metadata for benchmarks and groups  
// - benchmarkTags: tag definitions
// - defaultCompareNames: default run names for comparison
// - flamegraphData: available flamegraphs data with runs information (if available)
=======
// Toggle configuration and abstraction
//
// HOW TO ADD A NEW TOGGLE:
// 1. Add HTML checkbox to index.html:
//    <label><input type="checkbox" id="my-toggle">My Toggle</label>
//
// 2. Add configuration below:
//    'my-toggle': {
//        defaultValue: false,              // true = enabled by default, false = disabled by default
//        urlParam: 'myParam',              // Name shown in URL (?myParam=true)
//        invertUrlParam: false,            // false = normal behavior, true = legacy inverted logic
//        onChange: function(isEnabled) {  // Function called when toggle state changes
//            // Your logic here
//            updateURL();                  // Always call this to update the browser URL
//        }
//    }
//
// 3. (Optional) Add helper function for cleaner, more readable code:
//    function isMyToggleEnabled() { return isToggleEnabled('my-toggle'); }
//
//    This lets you write: if (isMyToggleEnabled()) { ... }
//    Instead of:         if (isToggleEnabled('my-toggle')) { ... }
//

const toggleConfigs = {
    'show-notes': {
        defaultValue: true,
        urlParam: 'notes',
        invertUrlParam: true, // Store false in URL when enabled (legacy behavior)
        onChange: function(isEnabled) {
            document.querySelectorAll('.benchmark-note').forEach(note => {
                note.style.display = isEnabled ? 'block' : 'none';
            });
            updateURL();
        }
    },
    'show-unstable': {
        defaultValue: false,
        urlParam: 'unstable',
        invertUrlParam: false,
        onChange: function(isEnabled) {
            document.querySelectorAll('.benchmark-unstable').forEach(warning => {
                warning.style.display = isEnabled ? 'block' : 'none';
            });
            filterCharts();
        }
    },
    'custom-range': {
        defaultValue: false,
        urlParam: 'customRange',
        invertUrlParam: false,
        onChange: function(isEnabled) {
            updateCharts();
        }
    },
    'show-archived-data': {
        defaultValue: false,
        urlParam: 'archived',
        invertUrlParam: false,
        onChange: function(isEnabled) {
            if (isEnabled) {
                loadArchivedData();
            } else {
                if (archivedDataLoaded) {
                    location.reload();
                }
            }
            updateURL();
        }
    }
};

// Generic toggle helper functions
function isToggleEnabled(toggleId) {
    const toggle = document.getElementById(toggleId);
    return toggle ? toggle.checked : toggleConfigs[toggleId]?.defaultValue || false;
}

function setupToggle(toggleId, config) {
    const toggle = document.getElementById(toggleId);
    if (!toggle) return;

    // Set up event listener
    toggle.addEventListener('change', function() {
        config.onChange(toggle.checked);
    });

    // Initialize from URL params if present
    const urlParam = getQueryParam(config.urlParam);
    if (urlParam !== null) {
        const urlValue = urlParam === 'true';
        // Handle inverted URL params (like notes where false means enabled)
        toggle.checked = config.invertUrlParam ? !urlValue : urlValue;
    } else {
        // Use default value
        toggle.checked = config.defaultValue;
    }
}

function updateToggleURL(toggleId, config, url) {
    const isEnabled = isToggleEnabled(toggleId);

    if (config.invertUrlParam) {
        // For inverted params, store in URL when disabled
        if (isEnabled) {
            url.searchParams.delete(config.urlParam);
        } else {
            url.searchParams.set(config.urlParam, 'false');
        }
    } else {
        // For normal params, store in URL when enabled
        if (!isEnabled) {
            url.searchParams.delete(config.urlParam);
        } else {
            url.searchParams.set(config.urlParam, 'true');
        }
    }
}
>>>>>>> 91a91c39

// DOM Elements
let runSelect, selectedRunsDiv, suiteFiltersContainer, tagFiltersContainer;

// Observer for lazy loading charts
function initChartObserver() {
    if (chartObserver) return;

    chartObserver = new IntersectionObserver((entries) => {
        entries.forEach(entry => {
            if (entry.isIntersecting) {
                const containerId = entry.target.querySelector('canvas').id;
                if (pendingCharts.has(containerId)) {
                    const { data, type } = pendingCharts.get(containerId);
                    createChart(data, containerId, type);
                    pendingCharts.delete(containerId);
                    chartObserver.unobserve(entry.target);
                }
            }
        });
    }, {
        root: null, // viewport (current view)
        rootMargin: '100px', // Load charts a bit before they enter the viewport
        threshold: 0.1 // Start loading when 10% of the chart is within the rootMargin
    });
}

const colorPalette = [
    'rgb(255, 50, 80)',
    'rgb(255, 145, 15)',
    'rgb(255, 220, 0)',
    'rgb(20, 200, 50)',
    'rgb(0, 130, 255)',
    'rgb(180, 60, 255)',
    'rgb(255, 40, 200)',
    'rgb(0, 210, 180)',
    'rgb(255, 90, 0)',
    'rgb(110, 220, 0)',
    'rgb(240, 100, 170)',
    'rgb(30, 175, 255)',
    'rgb(180, 210, 0)',
    'rgb(130, 0, 220)',
    'rgb(255, 170, 0)',
    'rgb(0, 170, 110)',
    'rgb(220, 80, 60)',
    'rgb(80, 115, 230)',
    'rgb(210, 190, 0)',
];

const annotationPalette = [
    'rgba(167, 109, 59, 0.8)',
    'rgba(185, 185, 60, 0.8)',
    'rgba(58, 172, 58, 0.8)',
    'rgba(158, 59, 158, 0.8)',
    'rgba(167, 93, 63, 0.8)',
    'rgba(163, 60, 81, 0.8)',
    'rgba(51, 148, 155, 0.8)',
]

const nameColorMap = {};
let colorIndex = 0;

function getColorForName(name) {
    if (!(name in nameColorMap)) {
        nameColorMap[name] = colorPalette[colorIndex % colorPalette.length];
        colorIndex++;
    }
    return nameColorMap[name];
}

// Run selector functions
function updateSelectedRuns(forceUpdate = true) {
    selectedRunsDiv.innerHTML = '';
    activeRuns.forEach(name => {
        selectedRunsDiv.appendChild(createRunElement(name));
    });

    // Update platform information for selected runs
    displaySelectedRunsPlatformInfo();

    if (forceUpdate)
        updateCharts();
}

function createRunElement(name) {
    const runElement = document.createElement('span');
    runElement.className = 'selected-run';
    runElement.innerHTML = `${name} <button onclick="removeRun('${name}')">X</button>`;
    return runElement;
}

function addSelectedRun() {
    if (!runSelect) return; // Safety check for DOM element
    const selectedRun = runSelect.value;
    if (selectedRun && !activeRuns.has(selectedRun)) {
        activeRuns.add(selectedRun);
        updateSelectedRuns();
    }
}

function removeRun(name) {
    activeRuns.delete(name);
    updateSelectedRuns();
}

// Chart creation and update
function createChart(data, containerId, type) {
    if (chartInstances.has(containerId)) {
        chartInstances.get(containerId).destroy();
    }

    const ctx = document.getElementById(containerId).getContext('2d');

    const options = {
        responsive: true,
        maintainAspectRatio: false,
        plugins: {
            title: {
                display: true,
                text: data.display_label || data.label
            },
            subtitle: {
                display: true,
                text: data.lower_is_better ? "Lower is better" : "Higher is better"
            },
            tooltip: {
                callbacks: {
                    label: (context) => {
                        if (type === 'time') {
                            const point = context.raw;
                            return [
                                `${point.seriesName}:`,
                                `Value: ${point.y.toFixed(2)} ${data.unit}`,
                                `Stddev: ${point.stddev.toFixed(2)} ${data.unit}`,
                                `Git Hash: ${point.gitHash}`,
                                ...(point.compute_runtime && point.compute_runtime !== 'null' && point.compute_runtime !== 'unknown' ?
                                    [`Compute Runtime: ${point.compute_runtime}`] : []),
                                ...(point.gitBenchHash ? [`Bench hash: ${point.gitBenchHash.substring(0, 7)}`] : []),
                                ...(point.gitBenchUrl ? [`Bench URL: ${point.gitBenchUrl}`] : []),
                            ];
                        } else {
                            return [`${context.dataset.label}:`,
                            `Value: ${context.parsed.y.toFixed(2)} ${data.unit}`,
                            ];
                        }
                    }
                }
            },
            legend: {
                position: 'top',
                labels: {
                    boxWidth: 12,
                    padding: 10,
                }
            },
            annotation: type === 'time' ? {
                annotations: {}
            } : undefined
        },
        scales: {
            y: {
                title: {
                    display: true,
                    text: data.unit
                },
                grace: '20%',
                min: isCustomRangesEnabled() ? data.range_min : null,
                max: isCustomRangesEnabled() ? data.range_max : null
            }
        }
    };

    if (type === 'time') {
        options.interaction = {
            mode: 'nearest',
            intersect: true // Require to hover directly over a point
        };
        options.onClick = (event, elements) => {
            if (elements.length > 0) {
                const point = elements[0].element.$context.raw;
                if (point.gitHash && point.gitRepo) {
                    window.open(`https://github.com/${point.gitRepo}/commit/${point.gitHash}`, '_blank');
                }
            }
        };
        options.scales.x = {
            type: 'timeseries',
            time: {
                unit: 'day'
            },
            ticks: {
                maxRotation: 45,
                minRotation: 45,
                autoSkip: true,
                maxTicksLimit: 10
            }
        };

        // Add dependencies version change annotations
        if (Object.keys(data.runs).length > 0) {
            ChartAnnotations.addVersionChangeAnnotations(data, options);
        }
    }

    const chartConfig = {
        type: type === 'time' ? 'line' : 'bar',
        data: type === 'time' ? {
            datasets: Object.values(data.runs).map(runData => ({
                ...runData,
                // For timeseries (historical results charts) use runName,
                // otherwise use displayLabel (for layer comparison charts)
                label: containerId.startsWith('timeseries') ?
                    runData.runName :
                    (runData.displayLabel || runData.label)
            }))
        } : {
            labels: data.labels,
            datasets: data.datasets
        },
        options: options
    };

    const chart = new Chart(ctx, chartConfig);
    chartInstances.set(containerId, chart);

    // Set explicit canvas size after chart creation to ensure proper sizing
    const canvas = document.getElementById(containerId);
    const rect = canvas.getBoundingClientRect();
    const dpr = window.devicePixelRatio || 1;

    // Calculate dynamic height based on number of legend items
    const legendItemCount = type === 'time' ?
        Object.values(data.runs).length :
        data.datasets.length;

    // Base chart height + legend height (25px per line + padding)
    const baseChartHeight = 350;
    const legendHeight = Math.max(legendItemCount * 25, 50); // minimum 50px for legend
    const totalHeight = baseChartHeight + legendHeight;

    // Set canvas dimensions for crisp rendering
    canvas.width = rect.width * dpr;
    canvas.height = totalHeight * dpr;

    // Scale the context to ensure correct drawing operations
    const context = canvas.getContext('2d');
    context.scale(dpr, dpr);

    // Force chart to use these exact dimensions
    chart.resize(rect.width, totalHeight);

    // Add annotation interaction handlers for time-series charts
    if (type === 'time') {
        ChartAnnotations.setupAnnotationListeners(chart, ctx, options);
    }

    return chart;
}

function updateCharts() {
    const filterRunData = (chart) => ({
        ...chart,
        runs: Object.fromEntries(
            Object.entries(chart.runs).filter(([_, data]) =>
                activeRuns.has(data.runName)
            )
        )
    });

    const filteredTimeseriesData = timeseriesData.map(filterRunData);
    const filteredLayerComparisonsData = layerComparisonsData.map(filterRunData);

    const filteredBarChartsData = barChartsData.map(chart => ({
        ...chart,
        labels: chart.labels.filter(label => activeRuns.has(label)),
        datasets: chart.datasets.map(dataset => ({
            ...dataset,
            data: dataset.data.filter((_, i) => activeRuns.has(chart.labels[i]))
        }))
    }));

    drawCharts(filteredTimeseriesData, filteredBarChartsData, filteredLayerComparisonsData);
}

function drawCharts(filteredTimeseriesData, filteredBarChartsData, filteredLayerComparisonsData) {
    // Clear existing charts
    document.querySelectorAll('.charts').forEach(container => container.innerHTML = '');
    chartInstances.forEach(chart => chart.destroy());
    chartInstances.clear();
    pendingCharts.clear();

    initChartObserver(); // For lazy loading charts

    // Create timeseries charts
    filteredTimeseriesData.forEach((data, index) => {
        const containerId = `timeseries-${index}`;
        const container = createChartContainer(data, containerId, 'benchmark');
        document.querySelector('.timeseries .charts').appendChild(container);
        
        // Only set up chart observers if not in flamegraph mode
        if (!isFlameGraphEnabled()) {
            pendingCharts.set(containerId, { data, type: 'time' });
            chartObserver.observe(container);
        }
    });

    // Create layer comparison charts
    filteredLayerComparisonsData.forEach((data, index) => {
        const containerId = `layer-comparison-${index}`;
        const container = createChartContainer(data, containerId, 'group');
        document.querySelector('.layer-comparisons .charts').appendChild(container);
        
        // Only set up chart observers if not in flamegraph mode
        if (!isFlameGraphEnabled()) {
            pendingCharts.set(containerId, { data, type: 'time' });
            chartObserver.observe(container);
        }
    });

    // Create bar charts
    filteredBarChartsData.forEach((data, index) => {
        const containerId = `barchart-${index}`;
        const container = createChartContainer(data, containerId, 'group');
        document.querySelector('.bar-charts .charts').appendChild(container);
        
        // Only set up chart observers if not in flamegraph mode
        if (!isFlameGraphEnabled()) {
            pendingCharts.set(containerId, { data, type: 'bar' });
            chartObserver.observe(container);
        }
    });

    // Apply current filters
    filterCharts();
}

function createChartContainer(data, canvasId, type) {
    const container = document.createElement('div');
    container.className = 'chart-container';
    container.setAttribute('data-label', data.label);
    container.setAttribute('data-suite', data.suite);

    // Create header section for metadata
    const headerSection = document.createElement('div');
    headerSection.className = 'chart-header';

    // Check if this benchmark is marked as unstable
    const metadata = metadataForLabel(data.label, type);
    if (metadata && metadata.unstable) {
        container.setAttribute('data-unstable', 'true');

        // Add unstable warning
        const unstableWarning = document.createElement('div');
        unstableWarning.className = 'benchmark-unstable';
        unstableWarning.textContent = metadata.unstable;
        unstableWarning.classList.toggle('hidden', !isUnstableEnabled());
        headerSection.appendChild(unstableWarning);
    }

    // Add description if present in metadata
    if (metadata && metadata.description) {
        const descElement = document.createElement('div');
        descElement.className = 'benchmark-description';
        descElement.textContent = metadata.description;
        headerSection.appendChild(descElement);
    }

    // Add notes if present
    if (metadata && metadata.notes) {
        const noteElement = document.createElement('div');
        noteElement.className = 'benchmark-note';
        noteElement.textContent = metadata.notes;
        noteElement.classList.toggle('hidden', !isNotesEnabled());
        headerSection.appendChild(noteElement);
    }

    // Add tags if present
    if (metadata && metadata.tags) {
        container.setAttribute('data-tags', metadata.tags.join(','));

        // Add tags display
        const tagsContainer = document.createElement('div');
        tagsContainer.className = 'benchmark-tags';

        metadata.tags.forEach(tag => {
            const tagElement = document.createElement('span');
            tagElement.className = 'tag';
            tagElement.textContent = tag;
            tagElement.setAttribute('data-tag', tag);

            // Add tooltip with tag description
            if (benchmarkTags[tag]) {
                tagElement.setAttribute('title', benchmarkTags[tag].description);
            }

            tagsContainer.appendChild(tagElement);
        });

        headerSection.appendChild(tagsContainer);
    }

    // Add header section to container
    container.appendChild(headerSection);

    // Create main content section (chart + legend area)
    const contentSection = document.createElement('div');
    contentSection.className = 'chart-content';

    // Check if flamegraph mode is enabled
    if (isFlameGraphEnabled()) {
        // Get all flamegraph data for this benchmark from selected runs
        const flamegraphsToShow = getFlameGraphsForBenchmark(data.label, activeRuns);
        
        if (flamegraphsToShow.length > 0) {
            // Create multiple iframes for each run that has flamegraph data
            flamegraphsToShow.forEach((flamegraphInfo, index) => {
                const iframe = document.createElement('iframe');
                iframe.src = flamegraphInfo.path;
                iframe.className = 'flamegraph-iframe';
                
                // Calculate dimensions that fit within the existing container constraints
                // The container has max-width: 1100px with 24px padding on each side
                const containerMaxWidth = 1100;
                const containerPadding = 48; // 24px on each side
                const availableWidth = containerMaxWidth - containerPadding;
                
                // Only set max-width dynamically, other styles handled by CSS
                iframe.style.maxWidth = `${availableWidth}px`;
                iframe.title = `${flamegraphInfo.runName} - ${data.label}`;
                
                // Add error handling for missing flamegraph files
                iframe.onerror = function() {
                    const errorDiv = document.createElement('div');
                    errorDiv.className = 'flamegraph-error';
                    errorDiv.textContent = `No flamegraph available for ${flamegraphInfo.runName} - ${data.label}`;
                    contentSection.replaceChild(errorDiv, iframe);
                };
                
                contentSection.appendChild(iframe);
            });
            
            // Add resize handling to maintain proper sizing for all iframes
            const updateIframeSizes = () => {
                const containerMaxWidth = 1100;
                const containerPadding = 48;
                const availableWidth = containerMaxWidth - containerPadding;
                
                contentSection.querySelectorAll('iframe[src*="flamegraphs"]').forEach(iframe => {
                    iframe.style.maxWidth = `${availableWidth}px`;
                });
            };
            
            // Update size on window resize
            window.addEventListener('resize', updateIframeSizes);
        } else {
            // Show message when no flamegraph is available
            const noFlameGraphDiv = document.createElement('div');
            noFlameGraphDiv.className = 'flamegraph-unavailable';
            noFlameGraphDiv.textContent = `No flamegraph data available for ${data.label}`;
            contentSection.appendChild(noFlameGraphDiv);
        }
    } else {
        // Canvas for the chart - fixed position in content flow
        const canvas = document.createElement('canvas');
        canvas.id = canvasId;
        canvas.className = 'benchmark-canvas';
        contentSection.appendChild(canvas);
    }

    container.appendChild(contentSection);

    // Create footer section for details
    const footerSection = document.createElement('div');
    footerSection.className = 'chart-footer';

    // Create details section for extra info
    const details = document.createElement('details');
    const summary = document.createElement('summary');
    summary.className = 'download-summary';
    summary.textContent = "Details";

    // Add subtle download button to the summary
    const downloadButton = document.createElement('button');
    downloadButton.className = 'download-button';
    downloadButton.textContent = 'Download';
    downloadButton.onclick = (event) => {
        event.stopPropagation(); // Prevent details toggle
        if (isFlameGraphEnabled()) {
            downloadFlameGraph(data.label, activeRuns, downloadButton);
        } else {
            downloadChart(canvasId, data.label);
        }
    };
    summary.appendChild(downloadButton);
    details.appendChild(summary);

    // Create and append extra info
    const extraInfo = document.createElement('div');
    extraInfo.className = 'extra-info';
    extraInfo.innerHTML = generateExtraInfo(data, 'benchmark');
    details.appendChild(extraInfo);

    footerSection.appendChild(details);
    container.appendChild(footerSection);

    return container;
}

function metadataForLabel(label, type) {
    // First try exact match
    if (benchmarkMetadata[label]?.type === type) {
        return benchmarkMetadata[label];
    }

    // Then fall back to prefix match for backward compatibility
    for (const [key, metadata] of Object.entries(benchmarkMetadata)) {
        if (metadata.type === type && label.startsWith(key)) {
            return metadata;
        }
    }
    return null;
}

// Pre-compute a lookup for the latest run per label
function createLatestRunsLookup() {
    const latestRunsMap = new Map();

    loadedBenchmarkRuns.forEach(run => {
        const runDate = run.date;
        run.results.forEach(result => {
            const label = result.label;
            if (!latestRunsMap.has(label) || runDate > latestRunsMap.get(label).date) {
                latestRunsMap.set(label, {
                    run,
                    result
                });
            }
        });
    });

    return latestRunsMap;
}

function extractLabels(data) {
    // For layer comparison charts
    if (data.benchmarkLabels) {
        return data.benchmarkLabels;
    }

    // For bar charts
    if (data.datasets) {
        // Use the unique lookupLabel for filtering and lookup purposes
        return data.datasets.map(dataset => dataset.lookupLabel || dataset.label);
    }

    // For time series charts
    return [data.label];
}

function getDisplayLabel(label, data, metadata) {
    if (data.datasets) {
        // For bar charts, find the corresponding dataset and use its display label
        const dataset = data.datasets.find(d => (d.lookupLabel || d.label) === label);
        if (dataset) {
            return dataset.label;
        }
    } else if (metadata && metadata.display_name) {
        // For other chart types
        return metadata.display_name;
    }
    return label;
}

function generateExtraInfo(data, type = 'benchmark') {
    const labels = extractLabels(data);

    return labels.map(label => {
        const metadata = metadataForLabel(label, type);
        const latestRun = latestRunsLookup.get(label);
        const displayLabel = getDisplayLabel(label, data, metadata);

        let html = '<div class="extra-info-entry">';

        if (metadata && latestRun) {
            html += `<strong>${displayLabel}:</strong> ${formatCommand(latestRun.result)}<br>`;

            if (metadata.description) {
                html += `<em>Description:</em> ${metadata.description}`;
            }

            if (metadata.notes) {
                html += `<br><em>Notes:</em> <span class="note-text">${metadata.notes}</span>`;
            }

            if (metadata.unstable) {
                html += `<br><em class="unstable-warning">⚠️ Unstable:</em> <span class="unstable-text">${metadata.unstable}</span>`;
            }
        } else {
            html += `<strong>${displayLabel}:</strong> No data available`;
        }

        html += '</div>';
        return html;
    }).join('');
}

function formatCommand(run) {
    const envVars = Object.entries(run.env || {}).map(([key, value]) => `${key}=${value}`).join(' ');
    let command = run.command ? [...run.command] : [];

    return `${envVars} ${command.join(' ')}`.trim();
}

function downloadChart(canvasId, label) {
    const chart = chartInstances.get(canvasId);
    if (chart) {
        const link = document.createElement('a');
        link.href = chart.toBase64Image('image/png', 1)
        link.download = `${label}.png`;
        link.click();
    }
}

function downloadFlameGraph(benchmarkLabel, activeRuns, buttonElement) {
    const flamegraphsToShow = getFlameGraphsForBenchmark(benchmarkLabel, activeRuns);

    if (flamegraphsToShow.length === 0) {
        alert('No flamegraph data available for download');
        return;
    }

    // If there's only one flamegraph, download it directly.
    if (flamegraphsToShow.length === 1) {
        const link = document.createElement('a');
        link.href = flamegraphsToShow[0].path;
        link.download = `${flamegraphsToShow[0].runName}_${benchmarkLabel}.svg`;
        document.body.appendChild(link);
        link.click();
        document.body.removeChild(link);
        return;
    }

    // --- Floating list for multiple flamegraphs ---

    // Remove any existing lists first
    const oldList = document.querySelector('.flamegraph-download-list');
    if (oldList) {
        oldList.remove();
    }

    const listContainer = document.createElement('div');
    listContainer.className = 'flamegraph-download-list';

    // Position the list relative to the button
    const rect = buttonElement.getBoundingClientRect();
    listContainer.style.position = 'absolute';
    listContainer.style.top = `${window.scrollY + rect.bottom}px`;
    listContainer.style.left = `${window.scrollX + rect.left}px`;

    flamegraphsToShow.forEach(flamegraph => {
        const link = document.createElement('a');
        link.href = flamegraph.path;
        const filename = `${flamegraph.runName}_${benchmarkLabel}.svg`;
        link.textContent = filename;
        link.download = filename;

        // When a file is clicked, remove the list
        link.onclick = () => {
            listContainer.remove();
        };

        listContainer.appendChild(link);
    });

    // Add a listener to close the list if user clicks elsewhere
    setTimeout(() => {
        document.addEventListener('click', function closeHandler(event) {
            if (!listContainer.contains(event.target)) {
                listContainer.remove();
                document.removeEventListener('click', closeHandler);
            }
        });
    }, 0);

    document.body.appendChild(listContainer);
}

// URL and filtering functions
//
// Information about currently displayed charts, filters, etc. are preserved in
// the URL query string: This allows users to save/share links reproducing exact
// queries, filters, settings, etc. Therefore, for consistency, the URL needs to
// be reconstruted everytime queries, filters, etc. are changed.

function getQueryParam(param) {
    const urlParams = new URLSearchParams(window.location.search);
    return urlParams.get(param);
}

function updateURL() {
    const url = new URL(window.location);
    const regex = document.getElementById('bench-filter').value;
    const activeSuites = getActiveSuites();
    const activeRunsList = Array.from(activeRuns);
    const activeTagsList = Array.from(activeTags);

    if (regex) {
        url.searchParams.set('regex', regex);
    } else {
        url.searchParams.delete('regex');
    }

    if (activeSuites.length > 0 && activeSuites.length != suiteNames.size) {
        url.searchParams.set('suites', activeSuites.join(','));
    } else {
        url.searchParams.delete('suites');
    }

    // Add tags to URL
    if (activeTagsList.length > 0) {
        url.searchParams.set('tags', activeTagsList.join(','));
    } else {
        url.searchParams.delete('tags');
    }

    // Handle the runs parameter
    if (activeRunsList.length > 0) {
        // Check if the active runs are the same as default runs
        const defaultRuns = new Set(defaultCompareNames || []);
        const isDefaultRuns = activeRunsList.length === defaultRuns.size &&
            activeRunsList.every(run => defaultRuns.has(run));

        if (isDefaultRuns) {
            // If it's just the default runs, omit the parameter entirely
            url.searchParams.delete('runs');
        } else {
            url.searchParams.set('runs', activeRunsList.join(','));
        }
    } else {
        url.searchParams.delete('runs');
    }

    // Update toggle states in URL using the generic helper
    Object.entries(toggleConfigs).forEach(([toggleId, config]) => {
        updateToggleURL(toggleId, config, url);
    });

    if (!isFlameGraphEnabled()) {
        url.searchParams.delete('flamegraph');
    } else {
        url.searchParams.set('flamegraph', 'true');
    }

    history.replaceState(null, '', url);
}

function filterCharts() {
    const regexInput = document.getElementById('bench-filter').value;
    const regex = new RegExp(regexInput, 'i');
    const activeSuites = getActiveSuites();

    document.querySelectorAll('.chart-container').forEach(container => {
        const label = container.getAttribute('data-label');
        const suite = container.getAttribute('data-suite');
        const isUnstable = container.getAttribute('data-unstable') === 'true';
        const tags = container.getAttribute('data-tags') ?
            container.getAttribute('data-tags').split(',') : [];

        // Check if benchmark has all active tags (if any are selected)
        const hasAllActiveTags = activeTags.size === 0 ||
            Array.from(activeTags).every(tag => tags.includes(tag));

        // Hide unstable benchmarks if showUnstable is false
        const shouldShow = regex.test(label) &&
            activeSuites.includes(suite) &&
            (isUnstableEnabled() || !isUnstable) &&
            hasAllActiveTags;

        container.classList.toggle('hidden', !shouldShow);
    });

    updateURL();
}

function getActiveSuites() {
    return Array.from(document.querySelectorAll('.suite-checkbox:checked'))
        .map(checkbox => checkbox.getAttribute('data-suite'));
}

// Data processing
function processTimeseriesData() {
    const resultsByLabel = {};

    loadedBenchmarkRuns.forEach(run => {
        run.results.forEach(result => {
            const metadata = metadataForLabel(result.label, 'benchmark');

            if (!resultsByLabel[result.label]) {
                resultsByLabel[result.label] = {
                    label: result.label,
                    display_label: metadata?.display_name || result.label,
                    suite: result.suite,
                    unit: result.unit,
                    lower_is_better: result.lower_is_better,
                    range_min: metadata?.range_min ?? null, // can't use || because js treats 0 as null
                    range_max: metadata?.range_max ?? null,
                    runs: {}
                };
            }
            addRunDataPoint(resultsByLabel[result.label], run, result, false, run.name);
        });
    });

    return Object.values(resultsByLabel);
}

function processBarChartsData() {
    const groupedResults = {};

    loadedBenchmarkRuns.forEach(run => {
        run.results.forEach(result => {
            const resultMetadata = metadataForLabel(result.label, 'benchmark');
            const explicitGroup = resultMetadata?.explicit_group || result?.explicit_group;
            if (!explicitGroup) return;

            if (!groupedResults[explicitGroup]) {
                // Look up group metadata
                const groupMetadata = metadataForLabel(explicitGroup, 'group');

                groupedResults[explicitGroup] = {
                    label: explicitGroup,
                    display_label: groupMetadata?.display_name || explicitGroup, // Use display_name if available
                    suite: result.suite,
                    unit: result.unit,
                    lower_is_better: result.lower_is_better,
                    range_min: groupMetadata?.range_min ?? null, // can't use || because js treats 0 as null
                    range_max: groupMetadata?.range_max ?? null,
                    labels: [],
                    datasets: [],
                    // Add metadata if available
                    description: groupMetadata?.description || null,
                    notes: groupMetadata?.notes || null,
                    unstable: groupMetadata?.unstable || null
                };
            }

            const group = groupedResults[explicitGroup];

            if (!group.labels.includes(run.name)) {
                group.labels.push(run.name);
            }

            // Store the label we'll use for lookup and the display label separately
            const lookupLabel = result.label;
            // First try to get display name from metadata using the actual label
            const metadata = benchmarkMetadata[result.label];
            const displayLabel = metadata?.display_name || result.label;

            let dataset = group.datasets.find(d => d.lookupLabel === lookupLabel);
            if (!dataset) {
                const datasetIndex = group.datasets.length;
                dataset = {
                    lookupLabel: lookupLabel, // Store the original label for lookup
                    label: displayLabel,      // Use display label for rendering
                    data: new Array(group.labels.length).fill(null),
                    backgroundColor: colorPalette[datasetIndex % colorPalette.length],
                    borderColor: colorPalette[datasetIndex % colorPalette.length],
                    borderWidth: 1
                };
                group.datasets.push(dataset);
            }

            const runIndex = group.labels.indexOf(run.name);
            if (dataset.data[runIndex] == null)
                dataset.data[runIndex] = result.value;
        });
    });

    return Object.values(groupedResults);
}

function getLayerTags(metadata) {
    const layerTags = new Set();
    if (metadata?.tags) {
        metadata.tags.forEach(tag => {
            if (tag.startsWith('SYCL') || tag.startsWith('UR') || tag === 'L0') {
                layerTags.add(tag);
            }
        });
    }
    return layerTags;
}

function processLayerComparisonsData() {
    const groupedResults = {};
    const labelsByGroup = {};

    loadedBenchmarkRuns.forEach(run => {
        run.results.forEach(result => {
            const resultMetadata = metadataForLabel(result.label, 'benchmark');
            const explicitGroup = resultMetadata?.explicit_group || result.explicit_group;
            if (!explicitGroup) return;

            if (!labelsByGroup[explicitGroup]) {
                labelsByGroup[explicitGroup] = new Set();
            }
            labelsByGroup[explicitGroup].add(result.label);
        });
    });

    loadedBenchmarkRuns.forEach(run => {
        run.results.forEach(result => {
            // Get explicit_group from metadata
            const resultMetadata = metadataForLabel(result.label, 'benchmark');
            const explicitGroup = resultMetadata?.explicit_group || result.explicit_group;
            if (!explicitGroup) return;

            // Skip if no metadata available
            const metadata = metadataForLabel(explicitGroup, 'group');
            if (!metadata) return;

            // Get all benchmark labels in this group
            const labelsInGroup = labelsByGroup[explicitGroup];

            // Check if this group compares different layers
            const uniqueLayers = new Set();
            labelsInGroup.forEach(label => {
                const labelMetadata = metadataForLabel(label, 'benchmark');
                const layerTags = getLayerTags(labelMetadata);
                layerTags.forEach(tag => uniqueLayers.add(tag));
            });

            // Only process groups that compare different layers
            if (uniqueLayers.size <= 1) return;

            if (!groupedResults[explicitGroup]) {
                groupedResults[explicitGroup] = {
                    label: explicitGroup,
                    suite: result.suite,
                    unit: result.unit,
                    lower_is_better: result.lower_is_better,
                    range_min: metadata?.range_min ?? null, // can't use || because js treats 0 as null
                    range_max: metadata?.range_max ?? null,
                    runs: {},
                    benchmarkLabels: [],
                    description: metadata?.description || null,
                    notes: metadata?.notes || null,
                    unstable: metadata?.unstable || null
                };
            }

            const group = groupedResults[explicitGroup];
            const name = result.label + ' (' + run.name + ')';

            // Add the benchmark label if it's not already in the array
            if (!group.benchmarkLabels.includes(result.label)) {
                group.benchmarkLabels.push(result.label);
            }

            addRunDataPoint(group, run, result, true, name);
        });
    });

    return Object.values(groupedResults);
}

function addRunDataPoint(group, run, result, comparison, name = null) {
    const runKey = name || result.label + ' (' + run.name + ')';

    if (!group.runs[runKey]) {
        const datasetIndex = Object.keys(group.runs).length;
        const metadata = benchmarkMetadata[result.name];
        const displayName = metadata?.display_name || result.label;
        group.runs[runKey] = {
            label: runKey,
            displayLabel: displayName + ' (' + run.name + ')', // Format for layer comparison charts
            runName: run.name,
            data: [],
            borderColor:
                comparison ? colorPalette[datasetIndex % colorPalette.length] : getColorForName(run.name),
            backgroundColor:
                comparison ? colorPalette[datasetIndex % colorPalette.length] : getColorForName(run.name),
            borderWidth: 1,
            pointRadius: 3,
            pointStyle: 'circle',
            pointHoverRadius: 5
        };
    }

    group.runs[runKey].data.push({
        // For historical results use only run.name, for layer comparisons use displayLabel
        seriesName: name === run.name ? run.name : group.runs[runKey].displayLabel,
        x: new Date(run.date),
        y: result.value,
        stddev: result.stddev,
        gitHash: run.git_hash,
        gitRepo: run.github_repo,
        compute_runtime: run.compute_runtime,
        gitBenchUrl: result.git_url,
        gitBenchHash: result.git_hash,
    });

    return group;
}

// Setup functions
function setupRunSelector() {
    runSelect = document.getElementById('run-select');
    selectedRunsDiv = document.getElementById('selected-runs');

    // Clear existing options first to prevent duplicates when reloading with archived data
    runSelect.innerHTML = '';

    allRunNames.forEach(name => {
        const option = document.createElement('option');
        option.value = name;
        option.textContent = name;
        runSelect.appendChild(option);
    });

    updateSelectedRuns(false);
}

function setupSuiteFilters() {
    suiteFiltersContainer = document.getElementById('suite-filters');

    // Clear existing suite filters before adding new ones
    suiteFiltersContainer.innerHTML = '';

    loadedBenchmarkRuns.forEach(run => {
        run.results.forEach(result => {
            suiteNames.add(result.suite);
        });
    });

    // Debug logging for suite names
    console.log('Available suites:', Array.from(suiteNames));
    console.log('Loaded benchmark runs:', loadedBenchmarkRuns.map(run => ({
        name: run.name,
        suites: [...new Set(run.results.map(r => r.suite))]
    })));

    suiteNames.forEach(suite => {
        const label = document.createElement('label');
        const checkbox = document.createElement('input');
        checkbox.type = 'checkbox';
        checkbox.className = 'suite-checkbox';
        checkbox.dataset.suite = suite;
        checkbox.checked = true;
        label.appendChild(checkbox);
        label.appendChild(document.createTextNode(' ' + suite));
        suiteFiltersContainer.appendChild(label);
        suiteFiltersContainer.appendChild(document.createTextNode(' '));
    });
}

function isNotesEnabled() {
    return isToggleEnabled('show-notes');
}

function isUnstableEnabled() {
    return isToggleEnabled('show-unstable');
}

function isCustomRangesEnabled() {
    return isToggleEnabled('custom-range');
}

function isArchivedDataEnabled() {
    return isToggleEnabled('show-archived-data');
}

function isFlameGraphEnabled() {
    const flameGraphToggle = document.getElementById('show-flamegraph');
    return flameGraphToggle.checked;
}

function validateFlameGraphData() {
    return window.flamegraphData?.runs !== undefined;
}

function createFlameGraphPath(benchmarkLabel, runName, timestamp) {
    const suiteName = window.flamegraphData?.runs?.[runName]?.suites?.[benchmarkLabel];

    if (!suiteName) {
        console.error(`Could not find suite for benchmark '${benchmarkLabel}' in run '${runName}'`);
        // Fallback to old path for safety, though it's likely to fail.
        const benchmarkDirName = benchmarkLabel;
        const timestampPrefix = timestamp + '_';
        return `results/flamegraphs/${benchmarkDirName}/${timestampPrefix}${runName}.svg`;
    }

    const benchmarkDirName = `${suiteName}__${benchmarkLabel}`;
    const timestampPrefix = timestamp + '_';
    return `results/flamegraphs/${benchmarkDirName}/${timestampPrefix}${runName}.svg`;
}

function getRunsWithFlameGraph(benchmarkLabel, activeRuns) {
    // Inline validation for better performance
    if (!window.flamegraphData?.runs) {
        return [];
    }
    
    const runsWithFlameGraph = [];
    activeRuns.forEach(runName => {
        if (window.flamegraphData.runs[runName] && 
            window.flamegraphData.runs[runName].suites && 
            Object.keys(window.flamegraphData.runs[runName].suites).includes(benchmarkLabel)) {
            runsWithFlameGraph.push({
                name: runName,
                timestamp: window.flamegraphData.runs[runName].timestamp
            });
        }
    });
    
    return runsWithFlameGraph;
}

function getFlameGraphsForBenchmark(benchmarkLabel, activeRuns) {
    const runsWithFlameGraph = getRunsWithFlameGraph(benchmarkLabel, activeRuns);
    const flamegraphsToShow = [];
    
    // For each run that has flamegraph data, create the path
    runsWithFlameGraph.forEach(runInfo => {
        const flamegraphPath = createFlameGraphPath(benchmarkLabel, runInfo.name, runInfo.timestamp);
        
        flamegraphsToShow.push({
            path: flamegraphPath,
            runName: runInfo.name,
            timestamp: runInfo.timestamp
        });
    });
    
    // Sort by the order of activeRuns to maintain consistent display order
    const runOrder = Array.from(activeRuns);
    flamegraphsToShow.sort((a, b) => {
        const indexA = runOrder.indexOf(a.runName);
        const indexB = runOrder.indexOf(b.runName);
        return indexA - indexB;
    });
    
    return flamegraphsToShow;
}

function updateFlameGraphTooltip() {
    const flameGraphToggle = document.getElementById('show-flamegraph');
    const label = document.querySelector('label[for="show-flamegraph"]');
    
    if (!flameGraphToggle || !label) return;
    
    // Check if we have flamegraph data
    if (validateFlameGraphData()) {
        const runsWithFlameGraphs = Object.keys(window.flamegraphData.runs).filter(
            runName => window.flamegraphData.runs[runName].suites && 
                      Object.keys(window.flamegraphData.runs[runName].suites).length > 0
        );
        
        if (runsWithFlameGraphs.length > 0) {
            label.title = `Show flamegraph SVG files instead of benchmark charts. Available for runs: ${runsWithFlameGraphs.join(', ')}`;
            flameGraphToggle.disabled = false;
            label.classList.remove('disabled-text');
        } else {
            label.title = 'No flamegraph data available - run benchmarks with --flamegraph option to enable';
            flameGraphToggle.disabled = true;
            label.classList.add('disabled-text');
        }
    } else {
        label.title = 'No flamegraph data available - run benchmarks with --flamegraph option to enable';
        flameGraphToggle.disabled = true;
        label.classList.add('disabled-text');
    }
}

function setupToggles() {
<<<<<<< HEAD
    const notesToggle = document.getElementById('show-notes');
    const unstableToggle = document.getElementById('show-unstable');
    const customRangeToggle = document.getElementById('custom-range');
    const archivedDataToggle = document.getElementById('show-archived-data');
    const flameGraphToggle = document.getElementById('show-flamegraph');

    notesToggle.addEventListener('change', function () {
        // Update all note elements visibility
        document.querySelectorAll('.benchmark-note').forEach(note => {
            note.classList.toggle('hidden', !isNotesEnabled());
        });
        updateURL();
    });

    unstableToggle.addEventListener('change', function () {
        // Update all unstable warning elements visibility
        document.querySelectorAll('.benchmark-unstable').forEach(warning => {
            warning.classList.toggle('hidden', !isUnstableEnabled());
        });
        filterCharts();
    });

    customRangeToggle.addEventListener('change', function () {
        // redraw all charts
        updateCharts();
    });

    // Add event listener for flamegraph toggle
    if (flameGraphToggle) {
        flameGraphToggle.addEventListener('change', function() {
            updateCharts();
            updateURL();
        });
        
        // Update flamegraph toggle tooltip with run information
        updateFlameGraphTooltip();
    }

    // Add event listener for archived data toggle
    if (archivedDataToggle) {
        archivedDataToggle.addEventListener('change', function() {
            if (archivedDataToggle.checked) {
                loadArchivedData();
            } else {
                if (archivedDataLoaded) {
                    // Reload the page to reset
                    location.reload();
                }
            }
            updateURL();
        });
    }

    // Initialize from URL params if present
    const notesParam = getQueryParam('notes');
    const unstableParam = getQueryParam('unstable');
    const archivedParam = getQueryParam('archived');
    const flamegraphParam = getQueryParam('flamegraph');

    if (notesParam !== null) {
        let showNotes = notesParam === 'true';
        notesToggle.checked = showNotes;
    }

    if (unstableParam !== null) {
        let showUnstable = unstableParam === 'true';
        unstableToggle.checked = showUnstable;
    }

    const customRangesParam = getQueryParam('customRange');
    if (customRangesParam !== null) {
        customRangeToggle.checked = customRangesParam === 'true';
    }

    if (flameGraphToggle && flamegraphParam !== null) {
        flameGraphToggle.checked = flamegraphParam === 'true';
    }

    if (archivedDataToggle && archivedParam !== null) {
        archivedDataToggle.checked = archivedParam === 'true';

        if (archivedDataToggle.checked) {
            loadArchivedData();
        }
    }
=======
    // Set up all toggles using the configuration
    Object.entries(toggleConfigs).forEach(([toggleId, config]) => {
        setupToggle(toggleId, config);
    });
>>>>>>> 91a91c39
}

function setupTagFilters() {
    tagFiltersContainer = document.getElementById('tag-filters');

    // Clear existing tag filters before adding new ones
    tagFiltersContainer.innerHTML = '';

    const allTags = [];

    if (benchmarkTags) {
        for (const tag in benchmarkTags) {
            if (!allTags.includes(tag)) {
                allTags.push(tag);
            }
        }
    }

    // Create tag filter elements
    allTags.forEach(tag => {
        const tagContainer = document.createElement('div');
        tagContainer.className = 'tag-filter';

        const checkbox = document.createElement('input');
        checkbox.type = 'checkbox';
        checkbox.id = `tag-${tag}`;
        checkbox.className = 'tag-checkbox';
        checkbox.dataset.tag = tag;

        const label = document.createElement('label');
        label.htmlFor = `tag-${tag}`;
        label.textContent = tag;

        // Add info icon with tooltip if tag description exists
        if (benchmarkTags[tag]) {
            const infoIcon = document.createElement('span');
            infoIcon.className = 'tag-info';
            infoIcon.textContent = 'ⓘ';
            infoIcon.title = benchmarkTags[tag].description;
            label.appendChild(infoIcon);
        }

        checkbox.addEventListener('change', function () {
            if (this.checked) {
                activeTags.add(tag);
            } else {
                activeTags.delete(tag);
            }
            filterCharts();
        });

        tagContainer.appendChild(checkbox);
        tagContainer.appendChild(label);
        tagFiltersContainer.appendChild(tagContainer);
    });
}

function toggleAllTags(select) {
    const checkboxes = document.querySelectorAll('.tag-checkbox');

    checkboxes.forEach(checkbox => {
        checkbox.checked = select;
        const tag = checkbox.dataset.tag;

        if (select) {
            activeTags.add(tag);
        } else {
            activeTags.delete(tag);
        }
    });

    filterCharts();
}

function initializeCharts() {
    console.log('initializeCharts() started');
    
    // Process raw data
    console.log('Processing timeseries data...');
    timeseriesData = processTimeseriesData();
    console.log('Timeseries data processed:', timeseriesData.length, 'items');
    
    console.log('Processing bar charts data...');
    barChartsData = processBarChartsData();
    console.log('Bar charts data processed:', barChartsData.length, 'items');
    
    console.log('Processing layer comparisons data...');
    layerComparisonsData = processLayerComparisonsData();
    console.log('Layer comparisons data processed:', layerComparisonsData.length, 'items');
    
    allRunNames = [...new Set(loadedBenchmarkRuns.map(run => run.name))];
    
    // In flamegraph-only mode, ensure we include runs from flamegraph data
    if (validateFlameGraphData()) {
        const flamegraphRunNames = Object.keys(window.flamegraphData.runs);
        allRunNames = [...new Set([...allRunNames, ...flamegraphRunNames])];
    }
    
    latestRunsLookup = createLatestRunsLookup();
    console.log('Run names and lookup created. Runs:', allRunNames);

    // Check if we have actual benchmark results vs flamegraph-only results
    const hasActualBenchmarks = loadedBenchmarkRuns.some(run => 
        run.results && run.results.length > 0 && run.results.some(result => result.suite !== 'flamegraph')
    );
    
    const hasFlameGraphResults = loadedBenchmarkRuns.some(run => 
        run.results && run.results.some(result => result.suite === 'flamegraph')
    ) || (validateFlameGraphData() && Object.keys(window.flamegraphData.runs).length > 0);

    console.log('Benchmark analysis:', {
        hasActualBenchmarks,
        hasFlameGraphResults,
        loadedBenchmarkRuns: loadedBenchmarkRuns.length,
        runDetails: loadedBenchmarkRuns.map(run => ({
            name: run.name,
            resultCount: run.results ? run.results.length : 0,
            hasResults: run.results && run.results.length > 0
        })),
        flamegraphValidation: validateFlameGraphData(),
        flamegraphRunCount: validateFlameGraphData() ? Object.keys(window.flamegraphData.runs).length : 0
    });

    // If we only have flamegraph results (no actual benchmark data), create synthetic data
    if (!hasActualBenchmarks && hasFlameGraphResults) {
        console.log('Detected flamegraph-only mode - creating synthetic data for flamegraphs');
        
        // Check if we have flamegraph data available
        const hasFlamegraphData = validateFlameGraphData() && 
                                 Object.keys(window.flamegraphData.runs).length > 0 &&
                                 Object.values(window.flamegraphData.runs).some(run => run.suites && Object.keys(run.suites).length > 0);
        
        if (hasFlamegraphData) {
            console.log('Creating synthetic benchmark data for flamegraph display');
            createFlameGraphOnlyData();
            
            // Auto-enable flamegraph mode for user convenience
            const flameGraphToggle = document.getElementById('show-flamegraph');
            if (flameGraphToggle && !flameGraphToggle.checked) {
                flameGraphToggle.checked = true;
                console.log('Auto-enabled flamegraph view for flamegraph-only data');
            }
        } else {
            console.log('No flamegraph data available - showing message');
            displayNoDataMessage();
        }
    } else if (!hasActualBenchmarks && !hasFlameGraphResults) {
        // No runs and no results - something went wrong
        console.log('No benchmark data found at all');
        displayNoDataMessage();
    }

    // Create global options map for annotations
    annotationsOptions = createAnnotationsOptions();
    // Make it available to the ChartAnnotations module
    window.annotationsOptions = annotationsOptions;

    // Set up active runs
    const runsParam = getQueryParam('runs');
    if (runsParam) {
        const runsFromUrl = runsParam.split(',');

        // Start with an empty set
        activeRuns = new Set();

        // Process each run from URL
        runsFromUrl.forEach(run => {
            if (run === 'default') {
                // Special case: include all default runs
                (defaultCompareNames || []).forEach(defaultRun => {
                    if (allRunNames.includes(defaultRun)) {
                        activeRuns.add(defaultRun);
                    }
                });
            } else if (allRunNames.includes(run)) {
                // Add the specific run if it exists
                activeRuns.add(run);
            }
        });
    } else {
        // No runs parameter, use defaults
        activeRuns = new Set(defaultCompareNames || []);
        
        // If no default runs and we're in flamegraph-only mode, use all available runs
        if (activeRuns.size === 0 && !hasActualBenchmarks && hasFlameGraphResults) {
            activeRuns = new Set(allRunNames);
            console.log('Flamegraph-only mode: auto-selected all available runs:', Array.from(activeRuns));
        }
    }

    // Setup UI components
    setupRunSelector();
    setupSuiteFilters();
    setupToggles();
    initializePlatformTab();
    // Setup tag filters after everything else is ready
    setupTagFilters();

    // Apply URL parameters
    const regexParam = getQueryParam('regex');
    const suitesParam = getQueryParam('suites');
    const tagsParam = getQueryParam('tags');

    if (regexParam) {
        document.getElementById('bench-filter').value = regexParam;
    }

    if (suitesParam) {
        const suites = suitesParam.split(',');
        document.querySelectorAll('.suite-checkbox').forEach(checkbox => {
            checkbox.checked = suites.includes(checkbox.getAttribute('data-suite'));
        });
    }

    // Apply tag filters from URL
    if (tagsParam) {
        const tags = tagsParam.split(',');
        tags.forEach(tag => {
            const checkbox = document.querySelector(`.tag-checkbox[data-tag="${tag}"]`);
            if (checkbox) {
                checkbox.checked = true;
                activeTags.add(tag);
            }
        });
    }

    // Setup event listeners
    document.querySelectorAll('.suite-checkbox').forEach(checkbox => {
        checkbox.addEventListener('change', filterCharts);
    });
    document.getElementById('bench-filter').addEventListener('input', filterCharts);

    // Draw initial charts
    updateCharts();
}

// Make functions available globally for onclick handlers
window.addSelectedRun = addSelectedRun;
window.removeRun = removeRun;
window.toggleAllTags = toggleAllTags;

// Helper function to fetch and process benchmark data
function fetchAndProcessData(url, isArchived = false) {
    const loadingIndicator = document.getElementById('loading-indicator');

    return fetch(url)
        .then(response => {
            if (!response.ok) { throw new Error(`Got response status ${response.status}.`) }
            return response.json();
        })
        .then(data => {
            const newRuns = data.runs || data;

            if (isArchived) {
                // Merge with existing data for archived data
                loadedBenchmarkRuns = loadedBenchmarkRuns.concat(newRuns);
                archivedDataLoaded = true;
            } else {
                // Replace existing data for current data
                loadedBenchmarkRuns = newRuns;
            }
            initializeCharts();
        })
        .catch(error => {
            console.error(`Error fetching ${isArchived ? 'archived' : 'remote'} data:`, error);
            loadingIndicator.textContent = 'Fetching remote data failed.';
        })
        .finally(() => {
            loadingIndicator.classList.add('hidden');
        });
}

// Load data based on configuration
function loadData() {
    const loadingIndicator = document.getElementById('loading-indicator');
    loadingIndicator.classList.remove('hidden'); // Show loading indicator

    if (typeof remoteDataUrl !== 'undefined' && remoteDataUrl !== '') {
        // Fetch data from remote URL
        const url = remoteDataUrl.endsWith('/') ? remoteDataUrl + 'data.json' : remoteDataUrl + '/data.json';
        fetchAndProcessData(url);
    } else {
        // Use local data
        loadedBenchmarkRuns = benchmarkRuns;
        // Assign global metadata from data.js if window.benchmarkMetadata is not set
        if (!window.benchmarkMetadata) {
            window.benchmarkMetadata = (typeof benchmarkMetadata !== 'undefined') ? benchmarkMetadata : {};
        }
        // Assign global tags from data.js if window.benchmarkTags is not set
        if (!window.benchmarkTags) {
            window.benchmarkTags = (typeof benchmarkTags !== 'undefined') ? benchmarkTags : {};
        }
        // Assign flamegraph data from data.js if available
        if (typeof flamegraphData !== 'undefined') {
            window.flamegraphData = flamegraphData;
            console.log('Loaded flamegraph data from data.js with', Object.keys(flamegraphData.runs || {}).length, 'runs');
        } else {
            window.flamegraphData = { runs: {} };
        }
        initializeCharts();
        loadingIndicator.classList.add('hidden'); // Hide loading indicator
    }
}

// Function to load archived data and merge with current data
// Archived data consists of older benchmark results that have been separated from
// the primary dataset but are still available for historical analysis.
function loadArchivedData() {
    const loadingIndicator = document.getElementById('loading-indicator');
    loadingIndicator.classList.remove('hidden');

    if (archivedDataLoaded) {
        updateCharts();
        loadingIndicator.classList.add('hidden');
        return;
    }

    if (typeof remoteDataUrl !== 'undefined' && remoteDataUrl !== '') {
        // Fetch data from remote URL
        const url = remoteDataUrl.endsWith('/') ? remoteDataUrl + 'data_archive.json' : remoteDataUrl + '/data_archive.json';
        fetchAndProcessData(url, true);
    } else {
        // For local data use a static js file
        const script = document.createElement('script');
        script.src = 'data_archive.js';
        script.onload = () => {
            // Merge the archived runs with current runs
            loadedBenchmarkRuns = loadedBenchmarkRuns.concat(benchmarkRuns);
            archivedDataLoaded = true;
            initializeCharts();
            loadingIndicator.classList.add('hidden');
        };

        script.onerror = () => {
            console.error('Failed to load data_archive.js');
            loadingIndicator.classList.add('hidden');
        };

        document.head.appendChild(script);
    }
}

// Initialize when DOM is ready
document.addEventListener('DOMContentLoaded', () => {
    loadData();
});

// Process all benchmark runs to create a global options map for annotations
function createAnnotationsOptions() {
    const repoMap = new Map();

    loadedBenchmarkRuns.forEach(run => {
        run.results.forEach(result => {
            if (result.git_url && !repoMap.has(result.git_url)) {
                const suiteName = result.suite;
                const colorIndex = repoMap.size % annotationPalette.length;
                const backgroundColor = annotationPalette[colorIndex].replace('0.8', '0.9');
                const color = {
                    border: annotationPalette[colorIndex],
                    background: backgroundColor
                };

                repoMap.set(result.git_url, {
                    name: suiteName,
                    url: result.git_url,
                    color: color,
                });
            }
        });
    });

    return repoMap;
}

function displaySelectedRunsPlatformInfo() {
    const container = document.querySelector('.platform-info .platform');
    if (!container) return;

    container.innerHTML = '';

    // Get platform info for only the selected runs
    const selectedRunsWithPlatform = Array.from(activeRuns)
        .map(runName => {
            const run = loadedBenchmarkRuns.find(r => r.name === runName);
            if (run && run.platform) {
                return { name: runName, platform: run.platform };
            }
            return null;
        })
        .filter(item => item !== null);
    if (selectedRunsWithPlatform.length === 0) {
        container.innerHTML = '<p>No platform information available to display.</p>';
        return;
    }
    selectedRunsWithPlatform.forEach(runData => {
        const runSection = document.createElement('div');
        runSection.className = 'platform-run-section';
            const runTitle = document.createElement('h3');
        runTitle.textContent = `Run: ${runData.name}`;
        runTitle.className = 'platform-run-title';
        runSection.appendChild(runTitle);
            // Create just the platform details without the grid wrapper
        const platform = runData.platform;
        const detailsContainer = document.createElement('div');
        detailsContainer.className = 'platform-details-compact';
        detailsContainer.innerHTML = createPlatformDetailsHTML(platform);
        runSection.appendChild(detailsContainer);
            container.appendChild(runSection);
    });
}

// Platform Information Functions

function createPlatformDetailsHTML(platform) {
    const formattedTimestamp = platform.timestamp ?
        new Date(platform.timestamp).toLocaleString('en-US', {
            year: 'numeric',
            month: 'short',
            day: 'numeric',
            hour: '2-digit',
            minute: '2-digit'
        }) : 'Unknown';

    return `
        <div class="platform-section compact">
            <div class="platform-item">
                <span class="platform-label">Time:</span>
                <span class="platform-value">${formattedTimestamp}</span>
            </div>
            <div class="platform-item">
                <span class="platform-label">OS:</span>
                <span class="platform-value">${platform.os || 'Unknown'}</span>
            </div>
            <div class="platform-item">
                <span class="platform-label">CPU:</span>
                <span class="platform-value">${platform.cpu_info || 'Unknown'} (${platform.cpu_count || '?'} cores)</span>
            </div>
            <div class="platform-item">
                <span class="platform-label">GPU:</span>
                <div class="platform-value multiple">
                    ${platform.gpu_info && platform.gpu_info.length > 0
                        ? platform.gpu_info.map(gpu => `<div class="platform-gpu-item">    • ${gpu}</div>`).join('')
                        : '<div class="platform-gpu-item">    • No GPU detected</div>'}
                </div>
            </div>
            <div class="platform-item">
                <span class="platform-label">Driver:</span>
                <span class="platform-value">${platform.gpu_driver_version || 'Unknown'}</span>
            </div>
            <div class="platform-item">
                <span class="platform-label">Tools:</span>
                <span class="platform-value">${platform.gcc_version || '?'} • ${platform.clang_version || '?'} • ${platform.python || '?'}</span>
            </div>
            <div class="platform-item">
                <span class="platform-label">Runtime:</span>
                <span class="platform-value">${platform.level_zero_version || '?'} • compute-runtime ${platform.compute_runtime_version || '?'}</span>
            </div>
        </div>
    `;
}

function initializePlatformTab() {
    displaySelectedRunsPlatformInfo();
}

// Function to create chart data for flamegraph-only mode
function createFlameGraphOnlyData() {
    // Check if we have flamegraphData from data.js
    if (validateFlameGraphData()) {
        // Collect all unique benchmarks from all runs that have flamegraphs
        const allBenchmarks = new Set();
        const availableRuns = Object.keys(window.flamegraphData.runs);
        
        availableRuns.forEach(runName => {
            if (window.flamegraphData.runs[runName].suites) {
                Object.keys(window.flamegraphData.runs[runName].suites).forEach(benchmark => {
                    allBenchmarks.add(benchmark);
                });
            }
        });
        
        if (allBenchmarks.size > 0) {
            console.log(`Using flamegraphData from data.js for runs: ${availableRuns.join(', ')}`);
            console.log(`Available benchmarks with flamegraphs: ${Array.from(allBenchmarks).join(', ')}`);
            createSyntheticFlameGraphData(Array.from(allBenchmarks));
            return; // Success - we have flamegraph data
        }
    }
    
    // No flamegraph data available - benchmarks were run without --flamegraph option
    console.log('No flamegraph data found - benchmarks were likely run without --flamegraph option');
    
    // Disable the flamegraph checkbox since no flamegraphs are available
    const flameGraphToggle = document.getElementById('show-flamegraph');
    if (flameGraphToggle) {
        flameGraphToggle.disabled = true;
        flameGraphToggle.checked = false;
        
        // Add a visual indicator that flamegraphs are not available
        const label = document.querySelector('label[for="show-flamegraph"]');
        if (label) {
            label.classList.add('disabled-text');
            label.title = 'No flamegraph data available - run benchmarks with --flamegraph option to enable';
        }
        
        console.log('Disabled flamegraph toggle - no flamegraph data available');
    }
    
    // Clear any flamegraph-only mode detection and proceed with normal benchmark display
    // This handles the case where we're in flamegraph-only mode but have no actual flamegraph data
}

function displayNoFlameGraphsMessage() {
    // Clear existing data arrays
    timeseriesData = [];
    barChartsData = [];
    layerComparisonsData = [];
    
    // Add a special suite for the message
    suiteNames.add('Information');
    
    // Create a special entry to show a helpful message
    const messageData = {
        label: 'No FlameGraphs Available',
        display_label: 'No FlameGraphs Available',
        suite: 'Information',
        unit: 'message',
        lower_is_better: false,
        range_min: null,
        range_max: null,
        runs: {}
    };
    
    timeseriesData.push(messageData);
    console.log('Added informational message about missing flamegraphs');
}

function displayNoDataMessage() {
    // Clear existing data arrays
    timeseriesData = [];
    barChartsData = [];
    layerComparisonsData = [];
    
    // Add a special suite for the message
    suiteNames.add('Information');
    
    // Create a special entry to show a helpful message
    const messageData = {
        label: 'No Data Available',
        display_label: 'No Benchmark Data Available',
        suite: 'Information',
        unit: 'message',
        lower_is_better: false,
        range_min: null,
        range_max: null,
        runs: {}
    };
    
    timeseriesData.push(messageData);
    console.log('Added informational message about missing benchmark data');
}

function createSyntheticFlameGraphData(flamegraphLabels) {
    // Clear existing data arrays since we're in flamegraph-only mode
    timeseriesData = [];
    barChartsData = [];
    layerComparisonsData = [];
    
    // Create synthetic benchmark results for each flamegraph
    flamegraphLabels.forEach(label => {
        // Get suite from flamegraphData - this should always be available
        let suite = null;
        
        if (window.flamegraphData?.runs) {
            // Check all runs for suite information for this benchmark
            for (const runName in window.flamegraphData.runs) {
                const runData = window.flamegraphData.runs[runName];
                if (runData.suites && runData.suites[label]) {
                    suite = runData.suites[label];
                    break;
                }
            }
        }
        
        // If no suite found, this indicates a problem with the flamegraph data generation
        if (!suite) {
            console.error(`No suite information found for flamegraph: ${label}. This indicates missing suite data in flamegraphs.js`);
            suite = `ERROR: Missing suite for ${label}`;
        }
        
        // Add to suite names
        suiteNames.add(suite);
        
        // Create a synthetic timeseries entry for this flamegraph
        const syntheticData = {
            label: label,
            display_label: label, // Use label directly since this is synthetic data
            suite: suite,
            unit: 'flamegraph',
            lower_is_better: false,
            range_min: null,
            range_max: null,
            runs: {}
        };
        
        // Add this to timeseriesData so it shows up in the charts
        timeseriesData.push(syntheticData);
    });
    
    console.log(`Created synthetic data for ${flamegraphLabels.length} flamegraphs with suites:`, Array.from(suiteNames));
}
<|MERGE_RESOLUTION|>--- conflicted
+++ resolved
@@ -16,15 +16,13 @@
 let annotationsOptions = new Map(); // Global options map for annotations
 let archivedDataLoaded = false;
 let loadedBenchmarkRuns = []; // Loaded results from the js/json files
-
-<<<<<<< HEAD
 // Global variables loaded from data.js/data.json:
 // - benchmarkRuns: array of benchmark run data
-// - benchmarkMetadata: metadata for benchmarks and groups  
+// - benchmarkMetadata: metadata for benchmarks and groups
 // - benchmarkTags: tag definitions
 // - defaultCompareNames: default run names for comparison
 // - flamegraphData: available flamegraphs data with runs information (if available)
-=======
+
 // Toggle configuration and abstraction
 //
 // HOW TO ADD A NEW TOGGLE:
@@ -95,6 +93,18 @@
             updateURL();
         }
     }
+    ,
+    'show-flamegraph': {
+        defaultValue: false,
+        urlParam: 'flamegraph',
+        invertUrlParam: false,
+        onChange: function(isEnabled) {
+            // Toggle between flamegraph-only display and normal charts
+            updateCharts();
+            updateFlameGraphTooltip();
+            updateURL();
+        }
+    }
 };
 
 // Generic toggle helper functions
@@ -122,6 +132,16 @@
         // Use default value
         toggle.checked = config.defaultValue;
     }
+
+    // Ensure the initial toggle state is applied to the UI immediately
+    // (important after merges where defaults or URL params determine initial view)
+    try {
+        config.onChange(toggle.checked);
+    } catch (e) {
+        // Swallow errors from onChange during initialization to avoid breaking
+        // the whole page load; developers can investigate specific toggle handlers.
+        console.error(`Error while applying initial state for toggle ${toggleId}:`, e);
+    }
 }
 
 function updateToggleURL(toggleId, config, url) {
@@ -143,7 +163,7 @@
         }
     }
 }
->>>>>>> 91a91c39
+
 
 // DOM Elements
 let runSelect, selectedRunsDiv, suiteFiltersContainer, tagFiltersContainer;
@@ -1218,7 +1238,7 @@
 
 function isFlameGraphEnabled() {
     const flameGraphToggle = document.getElementById('show-flamegraph');
-    return flameGraphToggle.checked;
+    return flameGraphToggle ? flameGraphToggle.checked : false;
 }
 
 function validateFlameGraphData() {
@@ -1318,98 +1338,13 @@
 }
 
 function setupToggles() {
-<<<<<<< HEAD
-    const notesToggle = document.getElementById('show-notes');
-    const unstableToggle = document.getElementById('show-unstable');
-    const customRangeToggle = document.getElementById('custom-range');
-    const archivedDataToggle = document.getElementById('show-archived-data');
-    const flameGraphToggle = document.getElementById('show-flamegraph');
-
-    notesToggle.addEventListener('change', function () {
-        // Update all note elements visibility
-        document.querySelectorAll('.benchmark-note').forEach(note => {
-            note.classList.toggle('hidden', !isNotesEnabled());
-        });
-        updateURL();
-    });
-
-    unstableToggle.addEventListener('change', function () {
-        // Update all unstable warning elements visibility
-        document.querySelectorAll('.benchmark-unstable').forEach(warning => {
-            warning.classList.toggle('hidden', !isUnstableEnabled());
-        });
-        filterCharts();
-    });
-
-    customRangeToggle.addEventListener('change', function () {
-        // redraw all charts
-        updateCharts();
-    });
-
-    // Add event listener for flamegraph toggle
-    if (flameGraphToggle) {
-        flameGraphToggle.addEventListener('change', function() {
-            updateCharts();
-            updateURL();
-        });
-        
-        // Update flamegraph toggle tooltip with run information
-        updateFlameGraphTooltip();
-    }
-
-    // Add event listener for archived data toggle
-    if (archivedDataToggle) {
-        archivedDataToggle.addEventListener('change', function() {
-            if (archivedDataToggle.checked) {
-                loadArchivedData();
-            } else {
-                if (archivedDataLoaded) {
-                    // Reload the page to reset
-                    location.reload();
-                }
-            }
-            updateURL();
-        });
-    }
-
-    // Initialize from URL params if present
-    const notesParam = getQueryParam('notes');
-    const unstableParam = getQueryParam('unstable');
-    const archivedParam = getQueryParam('archived');
-    const flamegraphParam = getQueryParam('flamegraph');
-
-    if (notesParam !== null) {
-        let showNotes = notesParam === 'true';
-        notesToggle.checked = showNotes;
-    }
-
-    if (unstableParam !== null) {
-        let showUnstable = unstableParam === 'true';
-        unstableToggle.checked = showUnstable;
-    }
-
-    const customRangesParam = getQueryParam('customRange');
-    if (customRangesParam !== null) {
-        customRangeToggle.checked = customRangesParam === 'true';
-    }
-
-    if (flameGraphToggle && flamegraphParam !== null) {
-        flameGraphToggle.checked = flamegraphParam === 'true';
-    }
-
-    if (archivedDataToggle && archivedParam !== null) {
-        archivedDataToggle.checked = archivedParam === 'true';
-
-        if (archivedDataToggle.checked) {
-            loadArchivedData();
-        }
-    }
-=======
-    // Set up all toggles using the configuration
+    // Set up configured generic toggles
     Object.entries(toggleConfigs).forEach(([toggleId, config]) => {
         setupToggle(toggleId, config);
     });
->>>>>>> 91a91c39
+
+    // No additional per-toggle setup required; 'show-flamegraph' is handled
+    // by the generic `toggleConfigs` entry and its onChange handler.
 }
 
 function setupTagFilters() {
