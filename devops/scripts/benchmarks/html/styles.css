--- conflicted
+++ resolved
@@ -18,10 +18,6 @@
     background: white;
     border-radius: 8px;
     padding: 24px;
-<<<<<<< HEAD
-    margin-bottom: 24px;
-    box-shadow: 0 1px 3px rgba(0, 0, 0, 0.1);
-=======
     box-shadow: 0 1px 3px rgba(0, 0, 0, 0.1);
     position: relative;
     display: flex;
@@ -40,7 +36,6 @@
     display: flex;
     flex-direction: column;
     min-height: fit-content;
->>>>>>> 46296dc5
 }
 @media (max-width: 768px) {
     body {
