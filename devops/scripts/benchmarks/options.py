--- conflicted
+++ resolved
@@ -53,11 +53,7 @@
     benchmark_cwd: str = "INVALID"
     timeout: float = 600
     iterations: int = 3
-<<<<<<< HEAD
-    verbose: bool = False
     save_name: str = None
-=======
->>>>>>> c018b490
     compare: Compare = Compare.LATEST
     compare_max: int = 10  # average/median over how many results
     output_markdown: MarkdownSize = MarkdownSize.SHORT
