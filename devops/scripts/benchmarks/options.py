--- conflicted
+++ resolved
@@ -31,11 +31,7 @@
     compare: Compare = Compare.LATEST
     compare_max: int = 10  # average/median over how many results
     output_markdown: MarkdownSize = MarkdownSize.SHORT
-<<<<<<< HEAD
     output_html: str = "local"
-=======
-    output_html: bool = False
->>>>>>> 8fec8320
     output_directory: str = None
     dry_run: bool = False
     stddev_threshold: float = 0.02
