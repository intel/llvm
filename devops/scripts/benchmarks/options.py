--- conflicted
+++ resolved
@@ -72,13 +72,10 @@
     preset: str = "Full"
     build_jobs: int = len(os.sched_getaffinity(0))  # Cores available for the process.
     exit_on_failure: bool = False
-<<<<<<< HEAD
+    save_name: str = None
     flamegraph: bool = False
-    save_name: str = None
-=======
     unitrace: bool = False
     TIMESTAMP_FORMAT = "%Y%m%d_%H%M%S"  # Format for timestamps in filenames and logs, including Unitrace traces.
->>>>>>> 1af67b1c
 
     # Options intended for CI:
 
