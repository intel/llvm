--- conflicted
+++ resolved
@@ -62,13 +62,8 @@
         return "https://github.com/intel/compute-benchmarks.git"
 
     def git_hash(self) -> str:
-<<<<<<< HEAD
         # Nov 7, 2025
         return "d985da634fc1a9416ca0bd067cfb9886b02d0211"
-=======
-        # Oct 31, 2025
-        return "1d4f68f82a5fe8c404aa1126615da4a1b789e254"
->>>>>>> 168f459a
 
     def setup(self) -> None:
         if options.sycl is None:
