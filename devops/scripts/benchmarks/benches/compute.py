# Copyright (C) 2024-2025 Intel Corporation
# Part of the Unified-Runtime Project, under the Apache License v2.0 with LLVM Exceptions.
# See LICENSE.TXT
# SPDX-License-Identifier: Apache-2.0 WITH LLVM-exception

import os
import csv
import io
import copy
from utils.utils import run, git_clone, create_build_path
from .base import Benchmark, Suite
from utils.result import BenchmarkMetadata, Result
from options import options
from enum import Enum


class RUNTIMES(Enum):
    SYCL_PREVIEW = "syclpreview"
    SYCL = "sycl"
    LEVEL_ZERO = "l0"
    UR = "ur"


def runtime_to_name(runtime: RUNTIMES) -> str:
    return {
        RUNTIMES.SYCL_PREVIEW: "SYCL Preview",
        RUNTIMES.SYCL: "SYCL",
        RUNTIMES.LEVEL_ZERO: "Level Zero",
        RUNTIMES.UR: "Unified Runtime",
    }[runtime]


def runtime_to_tag_name(runtime: RUNTIMES) -> str:
    return {
        RUNTIMES.SYCL_PREVIEW: "SYCL",
        RUNTIMES.SYCL: "SYCL",
        RUNTIMES.LEVEL_ZERO: "L0",
        RUNTIMES.UR: "UR",
    }[runtime]


class ComputeBench(Suite):
    def __init__(self, directory):
        self.directory = directory

    def name(self) -> str:
        return "Compute Benchmarks"

    def git_url(self) -> str:
        return "https://github.com/intel/compute-benchmarks.git"

    def git_hash(self) -> str:
<<<<<<< HEAD
        return "5e4e39cabd0f74422754890ff8e362789c714543"
=======
        return "ffd199db86a904451f0697cb25a0e7a6b9f2006f"
>>>>>>> 6fcea0f0

    def setup(self):
        if options.sycl is None:
            return

        repo_path = git_clone(
            self.directory,
            "compute-benchmarks-repo",
            self.git_url(),
            self.git_hash(),
        )
        build_path = create_build_path(self.directory, "compute-benchmarks-build")

        configure_command = [
            "cmake",
            f"-B {build_path}",
            f"-S {repo_path}",
            f"-DCMAKE_BUILD_TYPE=Release",
            f"-DBUILD_SYCL=ON",
            f"-DSYCL_COMPILER_ROOT={options.sycl}",
            f"-DALLOW_WARNINGS=ON",
        ]

        if options.ur_adapter == "cuda":
            configure_command += [
                "-DBUILD_SYCL_WITH_CUDA=ON",
                "-DBUILD_L0=OFF",
                "-DBUILD_OCL=OFF",
            ]

        if options.ur is not None:
            configure_command += [
                f"-DBUILD_UR=ON",
                f"-Dunified-runtime_DIR={options.ur}/lib/cmake/unified-runtime",
            ]

        run(configure_command, add_sycl=True)

        run(f"cmake --build {build_path} -j {options.build_jobs}", add_sycl=True)

        self.built = True

    def additional_metadata(self) -> dict[str, BenchmarkMetadata]:
        return {
            "SubmitKernel": BenchmarkMetadata(
                type="group",
                description="Measures CPU time overhead of submitting kernels through different APIs.",
                notes="Each layer builds on top of the previous layer, adding functionality and overhead.\n"
                "The first layer is the Level Zero API, the second is the Unified Runtime API, and the third is the SYCL API.\n"
                "The UR v2 adapter noticeably reduces UR layer overhead, also improving SYCL performance.\n"
                "Work is ongoing to reduce the overhead of the SYCL API\n",
                tags=["submit", "micro", "SYCL", "UR", "L0"],
                range_min=0.0,
            ),
            "SinKernelGraph": BenchmarkMetadata(
                type="group",
                unstable="This benchmark combines both eager and graph execution, and may not be representative of real use cases.",
                tags=["submit", "memory", "proxy", "SYCL", "UR", "L0", "graph"],
            ),
            "SubmitGraph": BenchmarkMetadata(
                type="group", tags=["submit", "micro", "SYCL", "UR", "L0", "graph"]
            ),
        }

    def enabled_runtimes(self, supported_runtimes=None, extra_runtimes=None):
        # all runtimes in the RUNTIMES enum
        runtimes = supported_runtimes or list(RUNTIMES)

        # filter out SYCL_PREVIEW which is not supported by default in all benchmarks
        runtimes = [r for r in runtimes if r != RUNTIMES.SYCL_PREVIEW]

        if extra_runtimes is not None:
            runtimes.extend(extra_runtimes)

        # Filter out UR if not available
        if options.ur is None:
            runtimes = [r for r in runtimes if r != RUNTIMES.UR]

        # Filter out L0 if cuda backend
        if options.ur_adapter == "cuda":
            runtimes = [r for r in runtimes if r != RUNTIMES.LEVEL_ZERO]

        return runtimes

    def benchmarks(self) -> list[Benchmark]:
        if options.sycl is None:
            return []

        if options.ur_adapter == "hip":
            return []

        benches = []

        # Add SubmitKernel benchmarks using loops
        for runtime in self.enabled_runtimes(extra_runtimes=[RUNTIMES.SYCL_PREVIEW]):
            for in_order_queue in [0, 1]:
                for measure_completion in [0, 1]:
                    for use_events in [0, 1]:
                        for kernel_exec_time in [1, 20]:
                            benches.append(
                                SubmitKernel(
                                    self,
                                    runtime,
                                    in_order_queue,
                                    measure_completion,
                                    use_events,
                                    kernel_exec_time,
                                )
                            )

        # Add SinKernelGraph benchmarks
        for runtime in self.enabled_runtimes():
            for with_graphs in [0, 1]:
                for num_kernels in [5, 100]:
                    benches.append(
                        GraphApiSinKernelGraph(self, runtime, with_graphs, num_kernels)
                    )

        # Add ULLS benchmarks
        for runtime in self.enabled_runtimes([RUNTIMES.SYCL, RUNTIMES.LEVEL_ZERO]):
            benches.append(UllsEmptyKernel(self, runtime, 1000, 256))
            benches.append(UllsKernelSwitch(self, runtime, 8, 200, 0, 0, 1, 1))

        # Add GraphApiSubmitGraph benchmarks
        for runtime in self.enabled_runtimes():
            for in_order_queue in [0, 1]:
                for num_kernels in [4, 10, 32]:
                    for measure_completion_time in [0, 1]:
                        benches.append(
                            GraphApiSubmitGraph(
                                self,
                                runtime,
                                in_order_queue,
                                num_kernels,
                                measure_completion_time,
                            )
                        )

        # Add other benchmarks
        benches += [
            QueueInOrderMemcpy(self, 0, "Device", "Device", 1024),
            QueueInOrderMemcpy(self, 0, "Host", "Device", 1024),
            QueueMemcpy(self, "Device", "Device", 1024),
            StreamMemory(self, "Triad", 10 * 1024, "Device"),
            ExecImmediateCopyQueue(self, 0, 1, "Device", "Device", 1024),
            ExecImmediateCopyQueue(self, 1, 1, "Device", "Host", 1024),
            VectorSum(self),
        ]

        # Add UR-specific benchmarks
        if options.ur is not None:
            benches += [
                MemcpyExecute(self, RUNTIMES.UR, 400, 1, 102400, 10, 1, 1, 1, 1, 0),
                MemcpyExecute(self, RUNTIMES.UR, 400, 1, 102400, 10, 0, 1, 1, 1, 0),
                MemcpyExecute(self, RUNTIMES.UR, 100, 4, 102400, 10, 1, 1, 0, 1, 0),
                MemcpyExecute(self, RUNTIMES.UR, 100, 4, 102400, 10, 1, 1, 0, 0, 0),
                MemcpyExecute(self, RUNTIMES.UR, 4096, 4, 1024, 10, 0, 1, 0, 1, 0),
                MemcpyExecute(self, RUNTIMES.UR, 4096, 4, 1024, 10, 0, 1, 0, 1, 1),
                UsmMemoryAllocation(self, RUNTIMES.UR, "Device", 256, "Both"),
                UsmMemoryAllocation(self, RUNTIMES.UR, "Device", 256 * 1024, "Both"),
                UsmBatchMemoryAllocation(self, RUNTIMES.UR, "Device", 128, 256, "Both"),
                UsmBatchMemoryAllocation(
                    self, RUNTIMES.UR, "Device", 128, 16 * 1024, "Both"
                ),
                UsmBatchMemoryAllocation(
                    self, RUNTIMES.UR, "Device", 128, 128 * 1024, "Both"
                ),
            ]
        benches += [
            MemcpyExecute(
                self, RUNTIMES.SYCL_PREVIEW, 4096, 1, 1024, 40, 1, 1, 0, 1, 0
            ),
            MemcpyExecute(
                self, RUNTIMES.SYCL_PREVIEW, 4096, 1, 1024, 40, 1, 1, 0, 1, 1
            ),
            MemcpyExecute(
                self, RUNTIMES.SYCL_PREVIEW, 4096, 4, 1024, 10, 1, 1, 0, 1, 0
            ),
            MemcpyExecute(
                self, RUNTIMES.SYCL_PREVIEW, 4096, 4, 1024, 10, 1, 1, 0, 1, 1
            ),
        ]

        return benches


def parse_unit_type(compute_unit):
    if "[count]" in compute_unit:
        return "instr"
    elif "[us]" in compute_unit:
        return "μs"
    return compute_unit.replace("[", "").replace("]", "")


class ComputeBenchmark(Benchmark):
    def __init__(self, bench, name, test):
        super().__init__(bench.directory, bench)
        self.bench = bench
        self.bench_name = name
        self.test = test

    def bin_args(self) -> list[str]:
        return []

    def extra_env_vars(self) -> dict:
        return {}

    def setup(self):
        self.benchmark_bin = os.path.join(
            self.bench.directory, "compute-benchmarks-build", "bin", self.bench_name
        )

    def explicit_group(self):
        return ""

    def description(self) -> str:
        return ""

    def run(self, env_vars) -> list[Result]:
        command = [
            f"{self.benchmark_bin}",
            f"--test={self.test}",
            "--csv",
            "--noHeaders",
        ]

        command += self.bin_args()
        env_vars.update(self.extra_env_vars())

        result = self.run_bench(command, env_vars)
        parsed_results = self.parse_output(result)
        ret = []
        for label, median, stddev, unit in parsed_results:
            extra_label = " CPU count" if parse_unit_type(unit) == "instr" else ""
            ret.append(
                Result(
                    label=self.name() + extra_label,
                    value=median,
                    stddev=stddev,
                    command=command,
                    env=env_vars,
                    stdout=result,
                    unit=parse_unit_type(unit),
                    git_url=self.bench.git_url(),
                    git_hash=self.bench.git_hash(),
                )
            )
        return ret

    def parse_output(self, output):
        csv_file = io.StringIO(output)
        reader = csv.reader(csv_file)
        next(reader, None)
        results = []
        while True:
            data_row = next(reader, None)
            if data_row is None:
                break
            try:
                label = data_row[0]
                mean = float(data_row[1])
                median = float(data_row[2])
                # compute benchmarks report stddev as %
                stddev = mean * (float(data_row[3].strip("%")) / 100.0)
                unit = data_row[7]
                results.append((label, median, stddev, unit))
            except (ValueError, IndexError) as e:
                raise ValueError(f"Error parsing output: {e}")
        if len(results) == 0:
            raise ValueError("Benchmark output does not contain data.")
        return results

    def teardown(self):
        return


class SubmitKernel(ComputeBenchmark):
    def __init__(
        self,
        bench,
        runtime: RUNTIMES,
        ioq,
        MeasureCompletion=0,
        UseEvents=0,
        KernelExecTime=1,
    ):
        self.ioq = ioq
        self.runtime = runtime
        self.MeasureCompletion = MeasureCompletion
        self.UseEvents = UseEvents
        self.KernelExecTime = KernelExecTime
        self.NumKernels = 10
        super().__init__(
            bench, f"api_overhead_benchmark_{runtime.value}", "SubmitKernel"
        )

    def get_tags(self):
        return ["submit", "latency", runtime_to_tag_name(self.runtime), "micro"]

    def name(self):
        order = "in order" if self.ioq else "out of order"
        completion_str = " with measure completion" if self.MeasureCompletion else ""

        # this needs to be inversed (i.e., using events is empty string)
        # to match the existing already stored results
        events_str = " not using events" if not self.UseEvents else ""

        kernel_exec_time_str = (
            f" KernelExecTime={self.KernelExecTime}" if self.KernelExecTime != 1 else ""
        )

        return f"api_overhead_benchmark_{self.runtime.value} SubmitKernel {order}{completion_str}{events_str}{kernel_exec_time_str}"

    def display_name(self) -> str:
        order = "in order" if self.ioq else "out of order"
        info = []
        if self.MeasureCompletion:
            info.append("with measure completion")
        if self.UseEvents:
            info.append("using events")
        if self.KernelExecTime != 1:
            info.append(f"KernelExecTime={self.KernelExecTime}")
        additional_info = f" {' '.join(info)}" if info else ""
        return f"{self.runtime.value.upper()} SubmitKernel {order}{additional_info}, NumKernels {self.NumKernels}"

    def explicit_group(self):
        order = "in order" if self.ioq else "out of order"
        completion_str = " with completion" if self.MeasureCompletion else ""
        events_str = " using events" if self.UseEvents else ""

        kernel_exec_time_str = (
            f" KernelExecTime={self.KernelExecTime}" if self.KernelExecTime != 1 else ""
        )

        return f"SubmitKernel {order}{completion_str}{events_str}{kernel_exec_time_str}"

    def description(self) -> str:
        order = "in-order" if self.ioq else "out-of-order"
        runtime_name = runtime_to_name(self.runtime)
        completion_desc = f", {'including' if self.MeasureCompletion else 'excluding'} kernel completion time"

        return (
            f"Measures CPU time overhead of submitting {order} kernels through {runtime_name} API{completion_desc}. "
            f"Runs {self.NumKernels} simple kernels with minimal execution time to isolate API overhead from kernel execution time."
            f"Each kernel executes for approximately {self.KernelExecTime} micro seconds."
        )

    def range(self) -> tuple[float, float]:
        return (0.0, None)

    def bin_args(self) -> list[str]:
        return [
            f"--Ioq={self.ioq}",
            f"--MeasureCompletion={self.MeasureCompletion}",
            "--iterations=100000",
            "--Profiling=0",
            f"--NumKernels={self.NumKernels}",
            f"--KernelExecTime={self.KernelExecTime}",
            f"--UseEvents={self.UseEvents}",
        ]

    def get_metadata(self) -> dict[str, BenchmarkMetadata]:
        metadata_dict = super().get_metadata()

        # Create CPU count variant with modified display name and explicit_group
        cpu_count_name = self.name() + " CPU count"
        cpu_count_metadata = copy.deepcopy(metadata_dict[self.name()])
        cpu_count_display_name = self.display_name() + ", CPU count"
        cpu_count_explicit_group = (
            self.explicit_group() + ", CPU count" if self.explicit_group() else ""
        )
        cpu_count_metadata.display_name = cpu_count_display_name
        cpu_count_metadata.explicit_group = cpu_count_explicit_group
        metadata_dict[cpu_count_name] = cpu_count_metadata

        return metadata_dict


class ExecImmediateCopyQueue(ComputeBenchmark):
    def __init__(self, bench, ioq, isCopyOnly, source, destination, size):
        self.ioq = ioq
        self.isCopyOnly = isCopyOnly
        self.source = source
        self.destination = destination
        self.size = size
        super().__init__(bench, "api_overhead_benchmark_sycl", "ExecImmediateCopyQueue")

    def name(self):
        order = "in order" if self.ioq else "out of order"
        return f"api_overhead_benchmark_sycl ExecImmediateCopyQueue {order} from {self.source} to {self.destination}, size {self.size}"

    def display_name(self) -> str:
        order = "in order" if self.ioq else "out of order"
        return f"SYCL ExecImmediateCopyQueue {order} from {self.source} to {self.destination}, size {self.size}"

    def description(self) -> str:
        order = "in-order" if self.ioq else "out-of-order"
        operation = "copy-only" if self.isCopyOnly else "copy and command submission"
        return (
            f"Measures SYCL {order} queue overhead for {operation} from {self.source} to "
            f"{self.destination} memory with {self.size} bytes. Tests immediate execution overheads."
        )

    def get_tags(self):
        return ["memory", "submit", "latency", "SYCL", "micro"]

    def bin_args(self) -> list[str]:
        return [
            "--iterations=100000",
            f"--ioq={self.ioq}",
            f"--IsCopyOnly={self.isCopyOnly}",
            "--MeasureCompletionTime=0",
            f"--src={self.destination}",
            f"--dst={self.destination}",
            f"--size={self.size}",
        ]


class QueueInOrderMemcpy(ComputeBenchmark):
    def __init__(self, bench, isCopyOnly, source, destination, size):
        self.isCopyOnly = isCopyOnly
        self.source = source
        self.destination = destination
        self.size = size
        super().__init__(bench, "memory_benchmark_sycl", "QueueInOrderMemcpy")

    def name(self):
        return f"memory_benchmark_sycl QueueInOrderMemcpy from {self.source} to {self.destination}, size {self.size}"

    def display_name(self) -> str:
        return f"SYCL QueueInOrderMemcpy from {self.source} to {self.destination}, size {self.size}"

    def description(self) -> str:
        operation = "copy-only" if self.isCopyOnly else "copy and command submission"
        return (
            f"Measures SYCL in-order queue memory copy performance for {operation} from "
            f"{self.source} to {self.destination} with {self.size} bytes, executed 100 times per iteration."
        )

    def get_tags(self):
        return ["memory", "latency", "SYCL", "micro"]

    def bin_args(self) -> list[str]:
        return [
            "--iterations=10000",
            f"--IsCopyOnly={self.isCopyOnly}",
            f"--sourcePlacement={self.source}",
            f"--destinationPlacement={self.destination}",
            f"--size={self.size}",
            "--count=100",
        ]


class QueueMemcpy(ComputeBenchmark):
    def __init__(self, bench, source, destination, size):
        self.source = source
        self.destination = destination
        self.size = size
        super().__init__(bench, "memory_benchmark_sycl", "QueueMemcpy")

    def name(self):
        return f"memory_benchmark_sycl QueueMemcpy from {self.source} to {self.destination}, size {self.size}"

    def display_name(self) -> str:
        return f"SYCL QueueMemcpy from {self.source} to {self.destination}, size {self.size}"

    def description(self) -> str:
        return (
            f"Measures general SYCL queue memory copy performance from {self.source} to "
            f"{self.destination} with {self.size} bytes per operation."
        )

    def get_tags(self):
        return ["memory", "latency", "SYCL", "micro"]

    def bin_args(self) -> list[str]:
        return [
            "--iterations=10000",
            f"--sourcePlacement={self.source}",
            f"--destinationPlacement={self.destination}",
            f"--size={self.size}",
        ]


class StreamMemory(ComputeBenchmark):
    def __init__(self, bench, type, size, placement):
        self.type = type
        self.size = size
        self.placement = placement
        super().__init__(bench, "memory_benchmark_sycl", "StreamMemory")

    def name(self):
        return f"memory_benchmark_sycl StreamMemory, placement {self.placement}, type {self.type}, size {self.size}"

    def display_name(self) -> str:
        return f"SYCL StreamMemory, placement {self.placement}, type {self.type}, size {self.size}"

    def description(self) -> str:
        return (
            f"Measures {self.placement} memory bandwidth using {self.type} pattern with "
            f"{self.size} bytes. Higher values (GB/s) indicate better performance."
        )

    # measurement is in GB/s
    def lower_is_better(self):
        return False

    def get_tags(self):
        return ["memory", "throughput", "SYCL", "micro"]

    def bin_args(self) -> list[str]:
        return [
            "--iterations=10000",
            f"--type={self.type}",
            f"--size={self.size}",
            f"--memoryPlacement={self.placement}",
            "--useEvents=0",
            "--contents=Zeros",
            "--multiplier=1",
            "--vectorSize=1",
        ]


class VectorSum(ComputeBenchmark):
    def __init__(self, bench):
        super().__init__(bench, "miscellaneous_benchmark_sycl", "VectorSum")

    def name(self):
        return f"miscellaneous_benchmark_sycl VectorSum"

    def display_name(self) -> str:
        return f"SYCL VectorSum"

    def description(self) -> str:
        return (
            "Measures performance of vector addition across 3D grid (512x256x256 elements) "
            "using SYCL."
        )

    def get_tags(self):
        return ["math", "throughput", "SYCL", "micro"]

    def bin_args(self) -> list[str]:
        return [
            "--iterations=1000",
            "--numberOfElementsX=512",
            "--numberOfElementsY=256",
            "--numberOfElementsZ=256",
        ]


class MemcpyExecute(ComputeBenchmark):
    def __init__(
        self,
        bench,
        runtime: RUNTIMES,
        numOpsPerThread,
        numThreads,
        allocSize,
        iterations,
        srcUSM,
        dstUSM,
        useEvent,
        useCopyOffload,
        useBarrier,
    ):
        self.runtime = runtime
        self.numOpsPerThread = numOpsPerThread
        self.numThreads = numThreads
        self.allocSize = allocSize
        self.iterations = iterations
        self.srcUSM = srcUSM
        self.dstUSM = dstUSM
        self.useEvents = useEvent
        self.useCopyOffload = useCopyOffload
        self.useBarrier = useBarrier
        super().__init__(
            bench, f"multithread_benchmark_{self.runtime.value}", "MemcpyExecute"
        )

    def extra_env_vars(self) -> dict:
        if not self.useCopyOffload:
            return {"UR_L0_V2_FORCE_DISABLE_COPY_OFFLOAD": "1"}
        else:
            return {}

    def name(self):
        return (
            f"multithread_benchmark_{self.runtime.value} MemcpyExecute opsPerThread:{self.numOpsPerThread}, numThreads:{self.numThreads}, allocSize:{self.allocSize} srcUSM:{self.srcUSM} dstUSM:{self.dstUSM}"
            + (" without events" if not self.useEvents else "")
            + (" without copy offload" if not self.useCopyOffload else "")
            + (" with barrier" if self.useBarrier else "")
        )

    def display_name(self) -> str:
        info = []
        if not self.useEvents:
            info.append("without events")
        if not self.useCopyOffload:
            info.append("without copy offload")
        additional_info = f", {' '.join(info)}" if info else ""
        return (
            f"UR MemcpyExecute, opsPerThread {self.numOpsPerThread}, "
            f"numThreads {self.numThreads}, allocSize {self.allocSize}, srcUSM {self.srcUSM}, "
            f"dstUSM {self.dstUSM}{additional_info}"
        )

    def explicit_group(self):
        return (
            "MemcpyExecute, opsPerThread: "
            + str(self.numOpsPerThread)
            + ", numThreads: "
            + str(self.numThreads)
            + ", allocSize: "
            + str(self.allocSize)
        )

    def description(self) -> str:
        src_type = "device" if self.srcUSM == 1 else "host"
        dst_type = "device" if self.dstUSM == 1 else "host"
        events = "with" if self.useEvents else "without"
        copy_offload = "with" if self.useCopyOffload else "without"
        with_barrier = "with" if self.useBarrier else "without"
        return (
            f"Measures multithreaded memory copy performance with {self.numThreads} threads "
            f"each performing {self.numOpsPerThread} operations on {self.allocSize} bytes "
            f"from {src_type} to {dst_type} memory {events} events {copy_offload} driver copy offload "
            f"{with_barrier} barrier. "
        )

    def get_tags(self):
        return ["memory", "latency", runtime_to_tag_name(self.runtime), "micro"]

    def bin_args(self) -> list[str]:
        return [
            "--Ioq=1",
            f"--UseEvents={self.useEvents}",
            "--MeasureCompletion=1",
            "--UseQueuePerThread=1",
            f"--AllocSize={self.allocSize}",
            f"--NumThreads={self.numThreads}",
            f"--NumOpsPerThread={self.numOpsPerThread}",
            f"--iterations={self.iterations}",
            f"--SrcUSM={self.srcUSM}",
            f"--DstUSM={self.dstUSM}",
            f"--UseBarrier={self.useBarrier}",
        ]


class GraphApiSinKernelGraph(ComputeBenchmark):
    def __init__(self, bench, runtime: RUNTIMES, withGraphs, numKernels):
        self.withGraphs = withGraphs
        self.numKernels = numKernels
        self.runtime = runtime
        super().__init__(
            bench, f"graph_api_benchmark_{runtime.value}", "SinKernelGraph"
        )

    def explicit_group(self):
        return f"SinKernelGraph, numKernels: {self.numKernels}"

    def description(self) -> str:
        execution = "using graphs" if self.withGraphs else "without graphs"
        return (
            f"Measures {self.runtime.value.upper()} performance when executing {self.numKernels} "
            f"sin kernels {execution}. Tests overhead and benefits of graph-based execution."
        )

    def name(self):
        return f"graph_api_benchmark_{self.runtime.value} SinKernelGraph graphs:{self.withGraphs}, numKernels:{self.numKernels}"

    def display_name(self) -> str:
        return f"{self.runtime.value.upper()} SinKernelGraph, graphs {self.withGraphs}, numKernels {self.numKernels}"

    def unstable(self) -> str:
        return "This benchmark combines both eager and graph execution, and may not be representative of real use cases."

    def get_tags(self):
        return [
            "graph",
            runtime_to_tag_name(self.runtime),
            "proxy",
            "submit",
            "memory",
            "latency",
        ]

    def bin_args(self) -> list[str]:
        return [
            "--iterations=10000",
            f"--numKernels={self.numKernels}",
            f"--withGraphs={self.withGraphs}",
            "--withCopyOffload=1",
            "--immediateAppendCmdList=0",
        ]


# TODO: once L0 SubmitGraph exists, this needs to be cleaned up split benchmarks into more groups,
# set all the parameters (UseEvents 0/1) and
# unify the benchmark naming scheme with SubmitKernel.
class GraphApiSubmitGraph(ComputeBenchmark):
    def __init__(
        self, bench, runtime: RUNTIMES, inOrderQueue, numKernels, measureCompletionTime
    ):
        self.inOrderQueue = inOrderQueue
        self.numKernels = numKernels
        self.runtime = runtime
        self.measureCompletionTime = measureCompletionTime
        super().__init__(bench, f"graph_api_benchmark_{runtime.value}", "SubmitGraph")

    def explicit_group(self):
        return f"SubmitGraph, numKernels: {self.numKernels}"

    def description(self) -> str:
        return (
            f"Measures {self.runtime.value.upper()} performance when executing {self.numKernels} "
            f"trivial kernels using graphs. Tests overhead and benefits of graph-based execution."
        )

    def name(self):
        return f"graph_api_benchmark_{self.runtime.value} SubmitGraph numKernels:{self.numKernels} ioq {self.inOrderQueue} measureCompletion {self.measureCompletionTime}"

    def display_name(self) -> str:
        return f"{self.runtime.value.upper()} SubmitGraph, numKernels {self.numKernels}, ioq {self.inOrderQueue}, measureCompletion {self.measureCompletionTime}"

    def get_tags(self):
        return [
            "graph",
            runtime_to_tag_name(self.runtime),
            "micro",
            "submit",
            "latency",
        ]

    def bin_args(self) -> list[str]:
        return [
            "--iterations=10000",
            f"--NumKernels={self.numKernels}",
            f"--MeasureCompletionTime={self.measureCompletionTime}",
            f"--InOrderQueue={self.inOrderQueue}",
            "--Profiling=0",
            "--KernelExecutionTime=1",
            "--UseEvents=0",  # not all implementations support UseEvents=1
            "--UseExplicit=0",
        ]


class UllsEmptyKernel(ComputeBenchmark):
    def __init__(self, bench, runtime: RUNTIMES, wgc, wgs):
        self.wgc = wgc
        self.wgs = wgs
        self.runtime = runtime
        super().__init__(bench, f"ulls_benchmark_{runtime.value}", "EmptyKernel")

    def explicit_group(self):
        return f"EmptyKernel, wgc: {self.wgc}, wgs: {self.wgs}"

    def description(self) -> str:
        return ""

    def name(self):
        return f"ulls_benchmark_{self.runtime.value} EmptyKernel wgc:{self.wgc}, wgs:{self.wgs}"

    def display_name(self) -> str:
        return (
            f"{self.runtime.value.upper()} EmptyKernel, wgc {self.wgc}, wgs {self.wgs}"
        )

    def get_tags(self):
        return [runtime_to_tag_name(self.runtime), "micro", "latency", "submit"]

    def bin_args(self) -> list[str]:
        return [
            "--iterations=10000",
            f"--wgs={self.wgs}",
            f"--wgc={self.wgc}",
        ]


class UllsKernelSwitch(ComputeBenchmark):
    def __init__(
        self,
        bench,
        runtime: RUNTIMES,
        count,
        kernelTime,
        barrier,
        hostVisible,
        ioq,
        ctrBasedEvents,
    ):
        self.count = count
        self.kernelTime = kernelTime
        self.barrier = barrier
        self.hostVisible = hostVisible
        self.ctrBasedEvents = ctrBasedEvents
        self.runtime = runtime
        self.ioq = ioq
        super().__init__(bench, f"ulls_benchmark_{runtime.value}", "KernelSwitch")

    def explicit_group(self):
        return f"KernelSwitch, count: {self.count}, kernelTime: {self.kernelTime}"

    def description(self) -> str:
        return ""

    def name(self):
        return f"ulls_benchmark_{self.runtime.value} KernelSwitch count {self.count} kernelTime {self.kernelTime}"

    def display_name(self) -> str:
        return f"{self.runtime.value.upper()} KernelSwitch, count {self.count}, kernelTime {self.kernelTime}"

    def get_tags(self):
        return [runtime_to_tag_name(self.runtime), "micro", "latency", "submit"]

    def bin_args(self) -> list[str]:
        return [
            "--iterations=1000",
            f"--count={self.count}",
            f"--kernelTime={self.kernelTime}",
            f"--barrier={self.barrier}",
            f"--hostVisible={self.hostVisible}",
            f"--ioq={self.ioq}",
            f"--ctrBasedEvents={self.ctrBasedEvents}",
        ]


class UsmMemoryAllocation(ComputeBenchmark):
    def __init__(
        self, bench, runtime: RUNTIMES, usm_memory_placement, size, measure_mode
    ):
        self.runtime = runtime
        self.usm_memory_placement = usm_memory_placement
        self.size = size
        self.measure_mode = measure_mode
        super().__init__(
            bench, f"api_overhead_benchmark_{runtime.value}", "UsmMemoryAllocation"
        )

    def get_tags(self):
        return [runtime_to_tag_name(self.runtime), "micro", "latency", "memory"]

    def name(self):
        return (
            f"api_overhead_benchmark_{self.runtime.value} UsmMemoryAllocation "
            f"usmMemoryPlacement:{self.usm_memory_placement} size:{self.size} measureMode:{self.measure_mode}"
        )

    def display_name(self) -> str:
        return (
            f"{self.runtime.value.upper()} UsmMemoryAllocation, "
            f"usmMemoryPlacement {self.usm_memory_placement}, size {self.size}, measureMode {self.measure_mode}"
        )

    def explicit_group(self):
        return f"UsmMemoryAllocation"

    def description(self) -> str:
        what_is_measured = "Both memory allocation and memory free are timed"
        if self.measure_mode == "Allocate":
            what_is_measured = "Only memory allocation is timed"
        elif self.measure_mode == "Free":
            what_is_measured = "Only memory free is timed"
        return (
            f"Measures memory allocation overhead by allocating {self.size} bytes of "
            f"usm {self.usm_memory_placement} memory and free'ing it immediately. "
            f"{what_is_measured}. "
        )

    def bin_args(self) -> list[str]:
        return [
            f"--type={self.usm_memory_placement}",
            f"--size={self.size}",
            f"--measureMode={self.measure_mode}",
            "--iterations=10000",
        ]


class UsmBatchMemoryAllocation(ComputeBenchmark):
    def __init__(
        self,
        bench,
        runtime: RUNTIMES,
        usm_memory_placement,
        allocation_count,
        size,
        measure_mode,
    ):
        self.runtime = runtime
        self.usm_memory_placement = usm_memory_placement
        self.allocation_count = allocation_count
        self.size = size
        self.measure_mode = measure_mode
        super().__init__(
            bench, f"api_overhead_benchmark_{runtime.value}", "UsmBatchMemoryAllocation"
        )

    def get_tags(self):
        return [runtime_to_tag_name(self.runtime), "micro", "latency", "memory"]

    def name(self):
        return (
            f"api_overhead_benchmark_{self.runtime.value} UsmBatchMemoryAllocation "
            f"usmMemoryPlacement:{self.usm_memory_placement} allocationCount:{self.allocation_count} size:{self.size} measureMode:{self.measure_mode}"
        )

    def display_name(self) -> str:
        return (
            f"{self.runtime.value.upper()} UsmBatchMemoryAllocation, "
            f"usmMemoryPlacement {self.usm_memory_placement}, allocationCount {self.allocation_count}, size {self.size}, measureMode {self.measure_mode}"
        )

    def explicit_group(self):
        return f"UsmBatchMemoryAllocation"

    def description(self) -> str:
        what_is_measured = "Both memory allocation and memory free are timed"
        if self.measure_mode == "Allocate":
            what_is_measured = "Only memory allocation is timed"
        elif self.measure_mode == "Free":
            what_is_measured = "Only memory free is timed"
        return (
            f"Measures memory allocation overhead by allocating {self.size} bytes of "
            f"usm {self.usm_memory_placement} memory {self.allocation_count} times, then free'ing it all at once. "
            f"{what_is_measured}. "
        )

    def bin_args(self) -> list[str]:
        return [
            f"--type={self.usm_memory_placement}",
            f"--allocationCount={self.allocation_count}",
            f"--size={self.size}",
            f"--measureMode={self.measure_mode}",
            "--iterations=1000",
        ]<|MERGE_RESOLUTION|>--- conflicted
+++ resolved
@@ -50,11 +50,7 @@
         return "https://github.com/intel/compute-benchmarks.git"
 
     def git_hash(self) -> str:
-<<<<<<< HEAD
-        return "5e4e39cabd0f74422754890ff8e362789c714543"
-=======
         return "ffd199db86a904451f0697cb25a0e7a6b9f2006f"
->>>>>>> 6fcea0f0
 
     def setup(self):
         if options.sycl is None:
