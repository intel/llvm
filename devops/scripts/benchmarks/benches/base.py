--- conflicted
+++ resolved
@@ -76,9 +76,6 @@
         pass
 
     @abstractmethod
-<<<<<<< HEAD
-    def run(self, env_vars: dict, run_unitrace: bool = False) -> list[Result]:
-=======
     def run(self, env_vars) -> list[Result]:
         """Execute the benchmark with the given environment variables.
 
@@ -91,7 +88,6 @@
         Raises:
             Exception: If the benchmark fails for any reason.
         """
->>>>>>> 254482cc
         pass
 
     @staticmethod
