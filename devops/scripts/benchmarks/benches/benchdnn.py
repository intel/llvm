--- conflicted
+++ resolved
@@ -131,11 +131,7 @@
         if not self.bench_bin.exists():
             raise FileNotFoundError(f"Benchmark binary not found: {self.bench_bin}")
 
-<<<<<<< HEAD
     def run(self, env_vars, unitrace_timestamp: str = None) -> list[Result]:
-=======
-    def run(self, env_vars, with_unitrace: bool = False) -> list[Result]:
->>>>>>> 72d8108d
         command = [
             str(self.bench_bin),
             *self.bench_args.split(),
@@ -154,11 +150,7 @@
             add_sycl=True,
             ld_library=ld_library,
             use_stdout=True,
-<<<<<<< HEAD
             unitrace_timestamp=unitrace_timestamp,
-=======
-            with_unitrace=with_unitrace,
->>>>>>> 72d8108d
             extra_unitrace_opt=["--chrome-dnn-logging"],
         )
         result_value = self._extract_time(output)
