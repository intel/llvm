# Copyright (C) 2025 Intel Corporation
# Part of the Unified-Runtime Project, under the Apache License v2.0 with LLVM Exceptions.
# See LICENSE.TXT
# SPDX-License-Identifier: Apache-2.0 WITH LLVM-exception


from pathlib import Path

from .base import Suite, Benchmark
from options import options
from utils.utils import git_clone, run, create_build_path
from utils.result import Result
from utils.oneapi import get_oneapi
from utils.logger import log
from .benchdnn_list import get_bench_dnn_list


class OneDnnBench(Suite):
    def __init__(self, directory):
        self.directory = Path(directory).resolve()
        build_path = create_build_path(self.directory, "onednn-build")
        self.build_dir = Path(build_path)
        self.src_dir = self.directory / "onednn-repo"

    def git_url(self):
        return "https://github.com/uxlfoundation/oneDNN.git"

    def git_tag(self):
        return "v3.8"

    def name(self):
        return "BenchDNN"

    def benchmarks(self) -> list:
        benchmarks = []
        for entry in get_bench_dnn_list():
            rungraph = True
            if len(entry) == 3:
                bench_driver, bench_name, bench_args = entry
            elif len(entry) == 4:
                bench_driver, bench_name, bench_args, rungraph = entry
            else:
                raise ValueError(
                    f"Invalid benchmark entry: {entry}. Expected 3 elements."
                )

            # Create a benchmark instance for both eager and graph execution modes
            benchmarks.append(
                OneDnnBenchmark(
                    self, bench_driver, bench_name, bench_args, syclgraph=False
                )
            )
            if rungraph == True:
                benchmarks.append(
                    OneDnnBenchmark(
                        self, bench_driver, bench_name, bench_args, syclgraph=True
                    )
                )
        return benchmarks

    def setup(self) -> None:
        if options.sycl is None:
            return

        self.src_dir = git_clone(
            self.directory,
            "onednn-repo",
            self.git_url(),
            self.git_tag(),
        )

        self.oneapi = get_oneapi()
        cmake_args = [
            "cmake",
            f"-S {self.src_dir}",
            f"-B {self.build_dir}",
            f"-DCMAKE_PREFIX_PATH={options.sycl}",
            "-DCMAKE_CXX_COMPILER=clang++",
            "-DCMAKE_C_COMPILER=clang",
            "-DCMAKE_BUILD_TYPE=Release",
            "-DDNNL_BUILD_TESTS=ON",
            "-DDNNL_BUILD_EXAMPLES=OFF",
            "-DDNNL_CPU_RUNTIME=NONE",  # Disable SYCL CPU support
            "-DDNNL_GPU_RUNTIME=SYCL",  # Enable SYCL GPU support
        ]
        run(
            cmake_args,
            add_sycl=True,
        )

        run(
            f"cmake --build {self.build_dir} --target benchdnn -j {options.build_jobs}",
            add_sycl=True,
            ld_library=[str(self.build_dir) + "/src"] + self.oneapi.ld_libraries(),
            timeout=60 * 20,
        )

    def teardown(self):
        pass


class OneDnnBenchmark(Benchmark):
    def __init__(self, suite, bench_driver, bench_name, bench_args, syclgraph=True):
        self.suite = suite
        self.bench_name = f"{bench_driver}-{bench_name}"
        self.bench_args = f"--{bench_driver} --mode=P --engine=gpu --max-ms-per-prb=100"

        self.exp_group = self.bench_name
        if syclgraph:
            self.bench_args += " --execution-mode=graph"
            self.bench_name += "-graph"
        else:
            self.bench_args += " --execution-mode=direct"
            self.bench_name += "-eager"
        self.bench_args += f" {bench_args}"
        self.bench_bin = suite.build_dir / "tests" / "benchdnn" / "benchdnn"

    def enabled(self):
        if options.sycl is None:
            return False
        if options.ur_adapter == "cuda" or options.ur_adapter == "hip":
            return False
        return True

    def name(self):
        return f"onednn-{self.bench_name}"

    def explicit_group(self) -> str:
        return self.exp_group

    def setup(self):
        if not self.bench_bin.exists():
            raise FileNotFoundError(f"Benchmark binary not found: {self.bench_bin}")

<<<<<<< HEAD
    def run(self, env_vars, run_flamegraph: bool = False):
=======
    def run(self, env_vars, run_unitrace: bool = False) -> list[Result]:
>>>>>>> 1af67b1c
        command = [
            str(self.bench_bin),
            *self.bench_args.split(),
        ]

        ld_library = self.suite.oneapi.ld_libraries() + [
            str(self.suite.build_dir / "src")
        ]

        env_vars = dict(env_vars) if env_vars else {}
        env_vars["ONEAPI_DEVICE_SELECTOR"] = "level_zero:*"

        output = self.run_bench(
            command,
            env_vars,
            add_sycl=True,
            ld_library=ld_library,
            use_stdout=True,
<<<<<<< HEAD
            run_flamegraph=run_flamegraph,
=======
            run_unitrace=run_unitrace,
            extra_unitrace_opt=["--chrome-dnn-logging"],
>>>>>>> 1af67b1c
        )
        result_value = self._extract_time(output)

        log.debug(f"[{self.name()}] Output: {output}")

        return [
            Result(
                label=self.name(),
                value=result_value,
                unit="ms",
                command=command,
                env=env_vars,
                git_url=self.suite.git_url(),
                git_hash=self.suite.git_tag(),
            )
        ]

    # example output:
    # Output template: perf,%engine%,%0time%,%-ops%,%-MB%,%-pr
    # perf,gpu,0.000000,0.000000,0.000000,0
    # perf,gpu,0.000000,0.000000,0.000000,0
    def _extract_time(self, output):
        lines = output.splitlines()
        idx_time = None
        values = []
        for i, line in enumerate(lines):
            if line.startswith("Output template:"):
                template = line.replace("Output template: ", "").strip().split(",")
                try:
                    idx_time = template.index("%0time%")
                except ValueError:
                    return 0.0
                continue
            if idx_time is not None and line.startswith("perf,"):
                fields = line.strip().split(",")
                if len(fields) > idx_time:
                    try:
                        values.append(float(fields[idx_time]))
                    except Exception:
                        continue
        if values:
            return sum(values)
        return 0.0

    def teardown(self):
        pass<|MERGE_RESOLUTION|>--- conflicted
+++ resolved
@@ -132,11 +132,9 @@
         if not self.bench_bin.exists():
             raise FileNotFoundError(f"Benchmark binary not found: {self.bench_bin}")
 
-<<<<<<< HEAD
-    def run(self, env_vars, run_flamegraph: bool = False):
-=======
-    def run(self, env_vars, run_unitrace: bool = False) -> list[Result]:
->>>>>>> 1af67b1c
+    def run(
+        self, env_vars, run_flamegraph: bool = False, run_unitrace: bool = False
+    ) -> list[Result]:
         command = [
             str(self.bench_bin),
             *self.bench_args.split(),
@@ -155,12 +153,9 @@
             add_sycl=True,
             ld_library=ld_library,
             use_stdout=True,
-<<<<<<< HEAD
-            run_flamegraph=run_flamegraph,
-=======
             run_unitrace=run_unitrace,
             extra_unitrace_opt=["--chrome-dnn-logging"],
->>>>>>> 1af67b1c
+            run_flamegraph=run_flamegraph,
         )
         result_value = self._extract_time(output)
 
