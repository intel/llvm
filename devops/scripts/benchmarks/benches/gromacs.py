--- conflicted
+++ resolved
@@ -169,11 +169,9 @@
             ld_library=self.suite.oneapi.ld_libraries(),
         )
 
-<<<<<<< HEAD
-    def run(self, env_vars, run_flamegraph: bool = False):
-=======
-    def run(self, env_vars, run_unitrace: bool = False) -> list[Result]:
->>>>>>> 1af67b1c
+    def run(
+        self, env_vars, run_flamegraph: bool = False, run_unitrace: bool = False
+    ) -> list[Result]:
         model_dir = self.grappa_dir / self.model
 
         env_vars.update({"SYCL_CACHE_PERSISTENT": "1"})
@@ -212,11 +210,8 @@
             add_sycl=True,
             use_stdout=False,
             ld_library=self.suite.oneapi.ld_libraries(),
-<<<<<<< HEAD
+            run_unitrace=run_unitrace,
             run_flamegraph=run_flamegraph,
-=======
-            run_unitrace=run_unitrace,
->>>>>>> 1af67b1c
         )
 
         if not self._validate_correctness(options.benchmark_cwd + "/md.log"):
