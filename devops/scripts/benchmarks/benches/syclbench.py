# Copyright (C) 2024-2025 Intel Corporation
# Part of the Unified-Runtime Project, under the Apache License v2.0 with LLVM Exceptions.
# See LICENSE.TXT
# SPDX-License-Identifier: Apache-2.0 WITH LLVM-exception

import os
import csv
import io
from utils.utils import run, git_clone, create_build_path
from .base import Benchmark, Suite
from utils.result import Result
from options import options


class SyclBench(Suite):
    def __init__(self, directory):
        self.directory = directory
        return

    def name(self) -> str:
        return "SYCL-Bench"

    def git_url(self) -> str:
        return "https://github.com/unisa-hpc/sycl-bench.git"

    def git_hash(self) -> str:
        return "31fc70be6266193c4ba60eb1fe3ce26edee4ca5b"

    def setup(self) -> None:
        if options.sycl is None:
            return

        build_path = create_build_path(self.directory, "sycl-bench-build")
        repo_path = git_clone(
            self.directory,
            "sycl-bench-repo",
            self.git_url(),
            self.git_hash(),
        )

        configure_command = [
            "cmake",
            f"-B {build_path}",
            f"-S {repo_path}",
            f"-DCMAKE_BUILD_TYPE=Release",
            f"-DCMAKE_CXX_COMPILER={options.sycl}/bin/clang++",
            f"-DCMAKE_C_COMPILER={options.sycl}/bin/clang",
            f"-DSYCL_IMPL=dpcpp",
        ]

        if options.ur_adapter == "cuda":
            configure_command += [
                f"-DCMAKE_CXX_FLAGS=-fsycl -fsycl-targets=nvptx64-nvidia-cuda"
            ]

        if options.ur_adapter == "hip":
            configure_command += [
                f"-DCMAKE_CXX_FLAGS=-fsycl -fsycl-targets=amdgcn-amd-amdhsa -Xsycl-target-backend --offload-arch={options.hip_arch}"
            ]

        run(configure_command, add_sycl=True)
        run(f"cmake --build {build_path} -j {options.build_jobs}", add_sycl=True)

        self.built = True

    def benchmarks(self) -> list[Benchmark]:
        return [
            # Blocked_transform(self), # run time < 1ms
            DagTaskI(self),
            DagTaskS(self),
            HostDevBandwidth(self),
            LocalMem(self),
            # Pattern_L2(self), # validation failure
            # Reduction(self), # validation failure
            ScalarProd(self),
            SegmentReduction(self),
            # UsmAccLatency(self), # validation failure
            UsmAllocLatency(self),
            # UsmInstrMix(self), # validation failure
            # UsmPinnedOverhead(self), # validation failure
            VecAdd(self),
            # *** sycl-bench single benchmarks
            # TwoDConvolution(self), # run time < 1ms
            Two_mm(self),
            Three_mm(self),
            # Arith(self), # run time < 1ms
            Atax(self),
            # Atomic_reduction(self), # run time < 1ms
            Bicg(self),
            # Correlation(self), # validation failure
            # Covariance(self), # validation failure
            # Gemm(self), # validation failure
            # Gesumv(self), # validation failure
            # Gramschmidt(self), # validation failure
            KMeans(self),
            LinRegCoeff(self),
            # LinRegError(self), # run time < 1ms
            # MatmulChain(self), # validation failure
            MolDyn(self),
            # Mvt(self), # validation failure
            Sf(self),
            # Syr2k(self), # validation failure
            # Syrk(self), # validation failure
        ]


class SyclBenchmark(Benchmark):
    def __init__(self, bench, name, test):
        super().__init__(bench.directory, bench)
        self.bench = bench
        self.bench_name = name
        self.test = test

    def enabled(self) -> bool:
        return options.sycl is not None

    def bin_args(self) -> list[str]:
        return []

    def extra_env_vars(self) -> dict:
        return {}

    def get_tags(self):
        base_tags = ["SYCL", "micro"]
        if "Memory" in self.bench_name or "mem" in self.bench_name.lower():
            base_tags.append("memory")
        if "Reduction" in self.bench_name:
            base_tags.append("math")
        if "Bandwidth" in self.bench_name:
            base_tags.append("throughput")
        if "Latency" in self.bench_name:
            base_tags.append("latency")
        return base_tags

    def setup(self):
        self.benchmark_bin = os.path.join(
            self.directory, "sycl-bench-build", self.bench_name
        )

<<<<<<< HEAD
    def run(self, env_vars, run_flamegraph: bool = False) -> list[Result]:
=======
    def run(self, env_vars, run_unitrace: bool = False) -> list[Result]:
>>>>>>> 1af67b1c
        self.outputfile = os.path.join(self.bench.directory, self.test + ".csv")

        command = [
            f"{self.benchmark_bin}",
            f"--warmup-run",
            f"--num-runs={options.iterations}",
            f"--output={self.outputfile}",
        ]

        command += self.bin_args()
        env_vars.update(self.extra_env_vars())

        # no output to stdout, all in outputfile
<<<<<<< HEAD
        self.run_bench(command, env_vars, run_flamegraph=run_flamegraph)
=======
        self.run_bench(
            command,
            env_vars,
            run_unitrace=run_unitrace,
        )
>>>>>>> 1af67b1c

        with open(self.outputfile, "r") as f:
            reader = csv.reader(f)
            res_list = []
            for row in reader:
                if not row[0].startswith("#"):
                    # Check if the test passed
                    if row[1] != "PASS":
                        raise Exception(f"{row[0]} failed")
                    res_list.append(
                        Result(
                            label=f"{self.name()} {row[0]}",
                            value=float(row[12]) * 1000,  # convert to ms
                            command=command,
                            env=env_vars,
                            unit="ms",
                            git_url=self.bench.git_url(),
                            git_hash=self.bench.git_hash(),
                        )
                    )

        os.remove(self.outputfile)

        return res_list

    def name(self):
        return f"{self.bench.name()} {self.test}"

    def teardown(self):
        return


# multi benchmarks
class Blocked_transform(SyclBenchmark):
    def __init__(self, bench):
        super().__init__(bench, "blocked_transform", "BlockedTransform_multi")

    def bin_args(self) -> list[str]:
        return [f"--size=2049", f"--local=1024"]


class DagTaskI(SyclBenchmark):
    def __init__(self, bench):
        super().__init__(
            bench,
            "dag_task_throughput_independent",
            "IndependentDAGTaskThroughput_multi",
        )

    def bin_args(self) -> list[str]:
        return [
            f"--size=32768",
        ]


class DagTaskS(SyclBenchmark):
    def __init__(self, bench):
        super().__init__(
            bench, "dag_task_throughput_sequential", "DAGTaskThroughput_multi"
        )

    def bin_args(self) -> list[str]:
        return [
            f"--size=327680",
        ]


class HostDevBandwidth(SyclBenchmark):
    def __init__(self, bench):
        super().__init__(bench, "host_device_bandwidth", "HostDeviceBandwidth_multi")

    def bin_args(self) -> list[str]:
        return [
            f"--size=512",
        ]


class LocalMem(SyclBenchmark):
    def __init__(self, bench):
        super().__init__(bench, "local_mem", f"LocalMem_multi")

    def bin_args(self) -> list[str]:
        return [
            f"--size=10240000",
        ]


class Pattern_L2(SyclBenchmark):
    def __init__(self, bench):
        super().__init__(bench, "pattern_L2", "L2_multi")

    def bin_args(self) -> list[str]:
        return [
            f"--size=1024000000",
        ]


class Reduction(SyclBenchmark):
    def __init__(self, bench):
        super().__init__(bench, "reduction", "Pattern_Reduction_multi")

    def bin_args(self) -> list[str]:
        return [
            f"--size=10240000",
        ]


class ScalarProd(SyclBenchmark):
    def __init__(self, bench):
        super().__init__(bench, "scalar_prod", "ScalarProduct_multi")

    def bin_args(self) -> list[str]:
        return [
            f"--size=102400000",
        ]


class SegmentReduction(SyclBenchmark):
    def __init__(self, bench):
        super().__init__(
            bench, "segmentedreduction", "Pattern_SegmentedReduction_multi"
        )

    def bin_args(self) -> list[str]:
        return [
            f"--size=102400000",
        ]


class UsmAccLatency(SyclBenchmark):
    def __init__(self, bench):
        super().__init__(bench, "usm_accessors_latency", "USM_Latency_multi")

    def bin_args(self) -> list[str]:
        return [
            f"--size=4096",
        ]


class UsmAllocLatency(SyclBenchmark):
    def __init__(self, bench):
        super().__init__(
            bench, "usm_allocation_latency", "USM_Allocation_latency_multi"
        )

    def bin_args(self) -> list[str]:
        return [
            f"--size=1024000000",
        ]


class UsmInstrMix(SyclBenchmark):
    def __init__(self, bench):
        super().__init__(bench, "usm_instr_mix", "USM_Instr_Mix_multi")

    def bin_args(self) -> list[str]:
        return [
            f"--size=8192",
        ]


class UsmPinnedOverhead(SyclBenchmark):
    def __init__(self, bench):
        super().__init__(bench, "usm_pinned_overhead", "USM_Pinned_Overhead_multi")

    def bin_args(self) -> list[str]:
        return [
            f"--size=10240000",
        ]


class VecAdd(SyclBenchmark):
    def __init__(self, bench):
        super().__init__(bench, "vec_add", "VectorAddition_multi")

    def bin_args(self) -> list[str]:
        return [
            f"--size=102400000",
        ]


# single benchmarks
class Arith(SyclBenchmark):
    def __init__(self, bench):
        super().__init__(bench, "arith", "Arith_int32_512")

    def bin_args(self) -> list[str]:
        return [
            f"--size=16384",
        ]


class TwoDConvolution(SyclBenchmark):
    def __init__(self, bench):
        super().__init__(bench, "2DConvolution", "2DConvolution")


class Two_mm(SyclBenchmark):
    def __init__(self, bench):
        super().__init__(bench, "2mm", "2mm")

    def bin_args(self) -> list[str]:
        return [
            f"--size=512",
        ]


class Three_mm(SyclBenchmark):
    def __init__(self, bench):
        super().__init__(bench, "3mm", "3mm")

    def bin_args(self) -> list[str]:
        return [
            f"--size=512",
        ]


class Atax(SyclBenchmark):
    def __init__(self, bench):
        super().__init__(bench, "atax", "Atax")

    def bin_args(self) -> list[str]:
        return [
            f"--size=8192",
        ]


class Atomic_reduction(SyclBenchmark):
    def __init__(self, bench):
        super().__init__(bench, "atomic_reduction", "ReductionAtomic_fp64")


class Bicg(SyclBenchmark):
    def __init__(self, bench):
        super().__init__(bench, "bicg", "Bicg")

    def bin_args(self) -> list[str]:
        return [
            f"--size=204800",
        ]


class Correlation(SyclBenchmark):
    def __init__(self, bench):
        super().__init__(bench, "correlation", "Correlation")

    def bin_args(self) -> list[str]:
        return [
            f"--size=2048",
        ]


class Covariance(SyclBenchmark):
    def __init__(self, bench):
        super().__init__(bench, "covariance", "Covariance")

    def bin_args(self) -> list[str]:
        return [
            f"--size=2048",
        ]


class Gemm(SyclBenchmark):
    def __init__(self, bench):
        super().__init__(bench, "gemm", "Gemm")

    def bin_args(self) -> list[str]:
        return [
            f"--size=1536",
        ]


class Gesumv(SyclBenchmark):
    def __init__(self, bench):
        super().__init__(bench, "gesummv", "Gesummv")

    def bin_args(self) -> list[str]:
        return [
            f"--size=8192",
        ]


class Gramschmidt(SyclBenchmark):
    def __init__(self, bench):
        super().__init__(bench, "gramschmidt", "Gramschmidt")

    def bin_args(self) -> list[str]:
        return [
            f"--size=512",
        ]


class KMeans(SyclBenchmark):
    def __init__(self, bench):
        super().__init__(bench, "kmeans", "Kmeans")

    def bin_args(self) -> list[str]:
        return [
            f"--size=700000000",
        ]


class LinRegCoeff(SyclBenchmark):
    def __init__(self, bench):
        super().__init__(bench, "lin_reg_coeff", "LinearRegressionCoeff")

    def bin_args(self) -> list[str]:
        return [
            f"--size=1638400000",
        ]


class LinRegError(SyclBenchmark):
    def __init__(self, bench):
        super().__init__(bench, "lin_reg_error", "LinearRegression")

    def bin_args(self) -> list[str]:
        return [
            f"--size=4096",
        ]


class MatmulChain(SyclBenchmark):
    def __init__(self, bench):
        super().__init__(bench, "matmulchain", "MatmulChain")

    def bin_args(self) -> list[str]:
        return [
            f"--size=2048",
        ]


class MolDyn(SyclBenchmark):
    def __init__(self, bench):
        super().__init__(bench, "mol_dyn", "MolecularDynamics")

    def bin_args(self) -> list[str]:
        return [
            f"--size=8196",
        ]


class Mvt(SyclBenchmark):
    def __init__(self, bench):
        super().__init__(bench, "mvt", "Mvt")

    def bin_args(self) -> list[str]:
        return [
            f"--size=32767",
        ]


class NBody(SyclBenchmark):
    def __init__(self, bench):
        super().__init__(bench, "nbody", "NBody_")

    def bin_args(self) -> list[str]:
        return [
            f"--size=81920",
        ]


class Sf(SyclBenchmark):
    def __init__(self, bench):
        super().__init__(bench, "sf", "sf_16")

    def bin_args(self) -> list[str]:
        return [
            f"--size=5000000000",
        ]


class Syr2k(SyclBenchmark):
    def __init__(self, bench):
        super().__init__(bench, "syr2k", "Syr2k")

    def bin_args(self) -> list[str]:
        return [
            f"--size=2048",
        ]


class Syrk(SyclBenchmark):
    def __init__(self, bench):
        super().__init__(bench, "syrk", "Syrk")

    def bin_args(self) -> list[str]:
        return [
            f"--size=1024",
        ]<|MERGE_RESOLUTION|>--- conflicted
+++ resolved
@@ -137,11 +137,9 @@
             self.directory, "sycl-bench-build", self.bench_name
         )
 
-<<<<<<< HEAD
-    def run(self, env_vars, run_flamegraph: bool = False) -> list[Result]:
-=======
-    def run(self, env_vars, run_unitrace: bool = False) -> list[Result]:
->>>>>>> 1af67b1c
+    def run(
+        self, env_vars, run_unitrace: bool = False, run_flamegraph: bool = False
+    ) -> list[Result]:
         self.outputfile = os.path.join(self.bench.directory, self.test + ".csv")
 
         command = [
@@ -155,15 +153,9 @@
         env_vars.update(self.extra_env_vars())
 
         # no output to stdout, all in outputfile
-<<<<<<< HEAD
-        self.run_bench(command, env_vars, run_flamegraph=run_flamegraph)
-=======
         self.run_bench(
-            command,
-            env_vars,
-            run_unitrace=run_unitrace,
-        )
->>>>>>> 1af67b1c
+            command, env_vars, run_unitrace=run_unitrace, run_flamegraph=run_flamegraph
+        )
 
         with open(self.outputfile, "r") as f:
             reader = csv.reader(f)
