//===----------------------------------------------------------------------===//
//
// Part of the LLVM Project, under the Apache License v2.0 with LLVM Exceptions.
// See https://llvm.org/LICENSE.txt for license information.
// SPDX-License-Identifier: Apache-2.0 WITH LLVM-exception
//
//===----------------------------------------------------------------------===//

#include "lldb/Host/JSONTransport.h"
#include "TestingSupport/Host/JSONTransportTestUtilities.h"
#include "TestingSupport/Host/PipeTestUtilities.h"
#include "lldb/Host/File.h"
#include "lldb/Host/MainLoop.h"
#include "lldb/Host/MainLoopBase.h"
<<<<<<< HEAD
#include "llvm/ADT/FunctionExtras.h"
#include "llvm/ADT/StringRef.h"
#include "llvm/Support/Error.h"
#include "llvm/Support/JSON.h"
#include "llvm/Testing/Support/Error.h"
#include "gtest/gtest.h"
#include <chrono>
#include <cstddef>
#include <future>
=======
#include "lldb/Utility/Log.h"
#include "llvm/ADT/StringRef.h"
#include "llvm/Support/Error.h"
#include "llvm/Support/ErrorHandling.h"
#include "llvm/Support/FormatVariadic.h"
#include "llvm/Support/JSON.h"
#include "llvm/Support/raw_ostream.h"
#include "llvm/Testing/Support/Error.h"
#include "gmock/gmock.h"
#include "gtest/gtest.h"
#include <chrono>
#include <cstddef>
>>>>>>> 35227056
#include <memory>
#include <string>

using namespace llvm;
using namespace lldb_private;
using testing::_;
using testing::HasSubstr;
using testing::InSequence;

namespace {

<<<<<<< HEAD
struct JSONTestType {
  std::string str;
};

json::Value toJSON(const JSONTestType &T) {
  return json::Object{{"str", T.str}};
}

bool fromJSON(const json::Value &V, JSONTestType &T, json::Path P) {
  json::ObjectMapper O(V, P);
  return O && O.map("str", T.str);
}

template <typename T> class JSONTransportTest : public PipePairTest {
protected:
  std::unique_ptr<JSONTransport> transport;
=======
namespace test_protocol {

struct Req {
  std::string name;
};
json::Value toJSON(const Req &T) { return json::Object{{"req", T.name}}; }
bool fromJSON(const json::Value &V, Req &T, json::Path P) {
  json::ObjectMapper O(V, P);
  return O && O.map("req", T.name);
}
bool operator==(const Req &a, const Req &b) { return a.name == b.name; }
inline llvm::raw_ostream &operator<<(llvm::raw_ostream &OS, const Req &V) {
  OS << toJSON(V);
  return OS;
}
void PrintTo(const Req &message, std::ostream *os) {
  std::string O;
  llvm::raw_string_ostream OS(O);
  OS << message;
  *os << O;
}

struct Resp {
  std::string name;
};
json::Value toJSON(const Resp &T) { return json::Object{{"resp", T.name}}; }
bool fromJSON(const json::Value &V, Resp &T, json::Path P) {
  json::ObjectMapper O(V, P);
  return O && O.map("resp", T.name);
}
bool operator==(const Resp &a, const Resp &b) { return a.name == b.name; }
inline llvm::raw_ostream &operator<<(llvm::raw_ostream &OS, const Resp &V) {
  OS << toJSON(V);
  return OS;
}
void PrintTo(const Resp &message, std::ostream *os) {
  std::string O;
  llvm::raw_string_ostream OS(O);
  OS << message;
  *os << O;
}

struct Evt {
  std::string name;
};
json::Value toJSON(const Evt &T) { return json::Object{{"evt", T.name}}; }
bool fromJSON(const json::Value &V, Evt &T, json::Path P) {
  json::ObjectMapper O(V, P);
  return O && O.map("evt", T.name);
}
bool operator==(const Evt &a, const Evt &b) { return a.name == b.name; }
inline llvm::raw_ostream &operator<<(llvm::raw_ostream &OS, const Evt &V) {
  OS << toJSON(V);
  return OS;
}
void PrintTo(const Evt &message, std::ostream *os) {
  std::string O;
  llvm::raw_string_ostream OS(O);
  OS << message;
  *os << O;
}

using Message = std::variant<Req, Resp, Evt>;
json::Value toJSON(const Message &msg) {
  return std::visit([](const auto &msg) { return toJSON(msg); }, msg);
}
bool fromJSON(const json::Value &V, Message &msg, json::Path P) {
  const json::Object *O = V.getAsObject();
  if (!O) {
    P.report("expected object");
    return false;
  }
  if (O->get("req")) {
    Req R;
    if (!fromJSON(V, R, P))
      return false;

    msg = std::move(R);
    return true;
  }
  if (O->get("resp")) {
    Resp R;
    if (!fromJSON(V, R, P))
      return false;

    msg = std::move(R);
    return true;
  }
  if (O->get("evt")) {
    Evt E;
    if (!fromJSON(V, E, P))
      return false;

    msg = std::move(E);
    return true;
  }
  P.report("unknown message type");
  return false;
}

} // namespace test_protocol

template <typename T, typename Req, typename Resp, typename Evt>
class JSONTransportTest : public PipePairTest {

protected:
  MockMessageHandler<Req, Resp, Evt> message_handler;
  std::unique_ptr<T> transport;
>>>>>>> 35227056
  MainLoop loop;

  void SetUp() override {
    PipePairTest::SetUp();
    transport = std::make_unique<T>(
        std::make_shared<NativeFile>(input.GetReadFileDescriptor(),
                                     File::eOpenOptionReadOnly,
                                     NativeFile::Unowned),
        std::make_shared<NativeFile>(output.GetWriteFileDescriptor(),
                                     File::eOpenOptionWriteOnly,
                                     NativeFile::Unowned));
  }

<<<<<<< HEAD
  template <typename P>
  Expected<P>
  RunOnce(std::chrono::milliseconds timeout = std::chrono::seconds(1)) {
    std::promise<Expected<P>> promised_message;
    std::future<Expected<P>> future_message = promised_message.get_future();
    RunUntil<P>(
        [&promised_message](Expected<P> message) mutable -> bool {
          promised_message.set_value(std::move(message));
          return /*keep_going*/ false;
        },
        timeout);
    return future_message.get();
  }

  /// RunUntil runs the event loop until the callback returns `false` or a
  /// timeout has occurred.
  template <typename P>
  void RunUntil(std::function<bool(Expected<P>)> callback,
                std::chrono::milliseconds timeout = std::chrono::seconds(1)) {
    auto handle = transport->RegisterReadObject<P>(
        loop, [&callback](MainLoopBase &loop, Expected<P> message) mutable {
          bool keep_going = callback(std::move(message));
          if (!keep_going)
            loop.RequestTermination();
        });
    loop.AddCallback(
        [&callback](MainLoopBase &loop) mutable {
          loop.RequestTermination();
          callback(createStringError("timeout"));
        },
        timeout);
    EXPECT_THAT_EXPECTED(handle, Succeeded());
    EXPECT_THAT_ERROR(loop.Run().takeError(), Succeeded());
  }

  template <typename... Ts> llvm::Expected<size_t> Write(Ts... args) {
    std::string message;
    for (const auto &arg : {args...})
      message += Encode(arg);
    return input.Write(message.data(), message.size());
=======
  /// Run the transport MainLoop and return any messages received.
  Error
  Run(bool close_input = true,
      std::chrono::milliseconds timeout = std::chrono::milliseconds(5000)) {
    if (close_input) {
      input.CloseWriteFileDescriptor();
      EXPECT_CALL(message_handler, OnClosed()).WillOnce([this]() {
        loop.RequestTermination();
      });
    }
    loop.AddCallback(
        [](MainLoopBase &loop) {
          loop.RequestTermination();
          FAIL() << "timeout";
        },
        timeout);
    auto handle = transport->RegisterMessageHandler(loop, message_handler);
    if (!handle)
      return handle.takeError();

    return loop.Run().takeError();
  }

  template <typename... Ts> void Write(Ts... args) {
    std::string message;
    for (const auto &arg : {args...})
      message += Encode(arg);
    EXPECT_THAT_EXPECTED(input.Write(message.data(), message.size()),
                         Succeeded());
>>>>>>> 35227056
  }

  virtual std::string Encode(const json::Value &) = 0;
};

class TestHTTPDelimitedJSONTransport final
    : public HTTPDelimitedJSONTransport<test_protocol::Req, test_protocol::Resp,
                                        test_protocol::Evt> {
public:
<<<<<<< HEAD
  using JSONTransportTest::JSONTransportTest;

  std::string Encode(const json::Value &V) override {
    std::string msg;
    raw_string_ostream OS(msg);
    OS << formatv("{0}", V);
    return formatv("Content-Length: {0}\r\nContent-type: "
                   "text/json\r\n\r\n{1}",
                   msg.size(), msg)
        .str();
  }
=======
  using HTTPDelimitedJSONTransport::HTTPDelimitedJSONTransport;

  void Log(llvm::StringRef message) override {
    log_messages.emplace_back(message);
  }

  std::vector<std::string> log_messages;
>>>>>>> 35227056
};

class HTTPDelimitedJSONTransportTest
    : public JSONTransportTest<TestHTTPDelimitedJSONTransport,
                               test_protocol::Req, test_protocol::Resp,
                               test_protocol::Evt> {
public:
  using JSONTransportTest::JSONTransportTest;
<<<<<<< HEAD

  std::string Encode(const json::Value &V) override {
    std::string msg;
    raw_string_ostream OS(msg);
    OS << formatv("{0}\n", V);
    return msg;
  }
};

=======

  std::string Encode(const json::Value &V) override {
    std::string msg;
    raw_string_ostream OS(msg);
    OS << formatv("{0}", V);
    return formatv("Content-Length: {0}\r\nContent-type: "
                   "text/json\r\n\r\n{1}",
                   msg.size(), msg)
        .str();
  }
};

class TestJSONRPCTransport final
    : public JSONRPCTransport<test_protocol::Req, test_protocol::Resp,
                              test_protocol::Evt> {
public:
  using JSONRPCTransport::JSONRPCTransport;

  void Log(llvm::StringRef message) override {
    log_messages.emplace_back(message);
  }

  std::vector<std::string> log_messages;
};

class JSONRPCTransportTest
    : public JSONTransportTest<TestJSONRPCTransport, test_protocol::Req,
                               test_protocol::Resp, test_protocol::Evt> {
public:
  using JSONTransportTest::JSONTransportTest;

  std::string Encode(const json::Value &V) override {
    std::string msg;
    raw_string_ostream OS(msg);
    OS << formatv("{0}\n", V);
    return msg;
  }
};

>>>>>>> 35227056
} // namespace

// Failing on Windows, see https://github.com/llvm/llvm-project/issues/153446.
#ifndef _WIN32
<<<<<<< HEAD
=======
using namespace test_protocol;
>>>>>>> 35227056

TEST_F(HTTPDelimitedJSONTransportTest, MalformedRequests) {
  std::string malformed_header =
      "COnTent-LenGth: -1\r\nContent-Type: text/json\r\n\r\nnotjosn";
  ASSERT_THAT_EXPECTED(
      input.Write(malformed_header.data(), malformed_header.size()),
      Succeeded());
<<<<<<< HEAD
  ASSERT_THAT_EXPECTED(RunOnce<JSONTestType>(),
                       FailedWithMessage("invalid content length: -1"));
}

TEST_F(HTTPDelimitedJSONTransportTest, Read) {
  ASSERT_THAT_EXPECTED(Write(JSONTestType{"foo"}), Succeeded());
  ASSERT_THAT_EXPECTED(RunOnce<JSONTestType>(),
                       HasValue(testing::FieldsAre(/*str=*/"foo")));
}

TEST_F(HTTPDelimitedJSONTransportTest, ReadMultipleMessagesInSingleWrite) {
  ASSERT_THAT_EXPECTED(Write(JSONTestType{"one"}, JSONTestType{"two"}),
                       Succeeded());
  unsigned count = 0;
  RunUntil<JSONTestType>([&](Expected<JSONTestType> message) -> bool {
    if (count == 0) {
      EXPECT_THAT_EXPECTED(message,
                           HasValue(testing::FieldsAre(/*str=*/"one")));
    } else if (count == 1) {
      EXPECT_THAT_EXPECTED(message,
                           HasValue(testing::FieldsAre(/*str=*/"two")));
    }

    count++;
    return count < 2;
  });
}

TEST_F(HTTPDelimitedJSONTransportTest, ReadAcrossMultipleChunks) {
  std::string long_str = std::string(2048, 'x');
  ASSERT_THAT_EXPECTED(Write(JSONTestType{long_str}), Succeeded());
  ASSERT_THAT_EXPECTED(RunOnce<JSONTestType>(),
                       HasValue(testing::FieldsAre(/*str=*/long_str)));
}

TEST_F(HTTPDelimitedJSONTransportTest, ReadPartialMessage) {
  std::string message = Encode(JSONTestType{"foo"});
  std::string part1 = message.substr(0, 28);
  std::string part2 = message.substr(28);

  ASSERT_THAT_EXPECTED(input.Write(part1.data(), part1.size()), Succeeded());

  ASSERT_THAT_EXPECTED(
      RunOnce<JSONTestType>(/*timeout=*/std::chrono::milliseconds(10)),
      FailedWithMessage("timeout"));

  ASSERT_THAT_EXPECTED(input.Write(part2.data(), part2.size()), Succeeded());

  ASSERT_THAT_EXPECTED(RunOnce<JSONTestType>(),
                       HasValue(testing::FieldsAre(/*str=*/"foo")));
}

TEST_F(HTTPDelimitedJSONTransportTest, ReadWithZeroByteWrites) {
  std::string message = Encode(JSONTestType{"foo"});
  std::string part1 = message.substr(0, 28);
  std::string part2 = message.substr(28);

  ASSERT_THAT_EXPECTED(input.Write(part1.data(), part1.size()), Succeeded());
  ASSERT_THAT_EXPECTED(
      RunOnce<JSONTestType>(/*timeout=*/std::chrono::milliseconds(10)),
      FailedWithMessage("timeout"));

  ASSERT_THAT_EXPECTED(input.Write(part1.data(), 0),
                       Succeeded()); // zero-byte write.

  ASSERT_THAT_EXPECTED(
      RunOnce<JSONTestType>(/*timeout=*/std::chrono::milliseconds(10)),
      FailedWithMessage("timeout"));

  ASSERT_THAT_EXPECTED(input.Write(part2.data(), part2.size()), Succeeded());

  ASSERT_THAT_EXPECTED(RunOnce<JSONTestType>(),
                       HasValue(testing::FieldsAre(/*str=*/"foo")));
=======

  EXPECT_CALL(message_handler, OnError(_)).WillOnce([](llvm::Error err) {
    ASSERT_THAT_ERROR(std::move(err),
                      FailedWithMessage("invalid content length: -1"));
  });
  ASSERT_THAT_ERROR(Run(), Succeeded());
}

TEST_F(HTTPDelimitedJSONTransportTest, Read) {
  Write(Req{"foo"});
  EXPECT_CALL(message_handler, Received(Req{"foo"}));
  ASSERT_THAT_ERROR(Run(), Succeeded());
>>>>>>> 35227056
}

TEST_F(HTTPDelimitedJSONTransportTest, ReadMultipleMessagesInSingleWrite) {
  InSequence seq;
  Write(Message{Req{"one"}}, Message{Evt{"two"}}, Message{Resp{"three"}});
  EXPECT_CALL(message_handler, Received(Req{"one"}));
  EXPECT_CALL(message_handler, Received(Evt{"two"}));
  EXPECT_CALL(message_handler, Received(Resp{"three"}));
  ASSERT_THAT_ERROR(Run(), Succeeded());
}

TEST_F(HTTPDelimitedJSONTransportTest, ReadAcrossMultipleChunks) {
  std::string long_str = std::string(
      HTTPDelimitedJSONTransport<Req, Resp, Evt>::kReadBufferSize * 2, 'x');
  Write(Req{long_str});
  EXPECT_CALL(message_handler, Received(Req{long_str}));
  ASSERT_THAT_ERROR(Run(), Succeeded());
}

TEST_F(HTTPDelimitedJSONTransportTest, ReadPartialMessage) {
  std::string message = Encode(Req{"foo"});
  auto split_at = message.size() / 2;
  std::string part1 = message.substr(0, split_at);
  std::string part2 = message.substr(split_at);

  EXPECT_CALL(message_handler, Received(Req{"foo"}));

  ASSERT_THAT_EXPECTED(input.Write(part1.data(), part1.size()), Succeeded());
  loop.AddPendingCallback(
      [](MainLoopBase &loop) { loop.RequestTermination(); });
  ASSERT_THAT_ERROR(Run(/*close_stdin=*/false), Succeeded());
  ASSERT_THAT_EXPECTED(input.Write(part2.data(), part2.size()), Succeeded());
  input.CloseWriteFileDescriptor();
<<<<<<< HEAD
  ASSERT_THAT_EXPECTED(RunOnce<JSONTestType>(), Failed<TransportEOFError>());
}

TEST_F(HTTPDelimitedJSONTransportTest, ReaderWithUnhandledData) {
  std::string json = R"json({"str": "foo"})json";
  std::string message =
      formatv("Content-Length: {0}\r\nContent-type: text/json\r\n\r\n{1}",
              json.size(), json)
          .str();
  // Write an incomplete message and close the handle.
  ASSERT_THAT_EXPECTED(input.Write(message.data(), message.size() - 1),
                       Succeeded());
  input.CloseWriteFileDescriptor();
  ASSERT_THAT_EXPECTED(RunOnce<JSONTestType>(),
                       Failed<TransportUnhandledContentsError>());
}

TEST_F(HTTPDelimitedJSONTransportTest, NoDataTimeout) {
  ASSERT_THAT_EXPECTED(
      RunOnce<JSONTestType>(/*timeout=*/std::chrono::milliseconds(10)),
      FailedWithMessage("timeout"));
}

TEST_F(HTTPDelimitedJSONTransportTest, InvalidTransport) {
  transport = std::make_unique<HTTPDelimitedJSONTransport>(nullptr, nullptr);
  auto handle = transport->RegisterReadObject<JSONTestType>(
      loop, [&](MainLoopBase &, llvm::Expected<JSONTestType>) {});
  ASSERT_THAT_EXPECTED(handle, FailedWithMessage("IO object is not valid."));
=======
  ASSERT_THAT_ERROR(Run(), Succeeded());
}

TEST_F(HTTPDelimitedJSONTransportTest, ReadWithZeroByteWrites) {
  std::string message = Encode(Req{"foo"});
  auto split_at = message.size() / 2;
  std::string part1 = message.substr(0, split_at);
  std::string part2 = message.substr(split_at);

  EXPECT_CALL(message_handler, Received(Req{"foo"}));

  ASSERT_THAT_EXPECTED(input.Write(part1.data(), part1.size()), Succeeded());

  // Run the main loop once for the initial read.
  loop.AddPendingCallback(
      [](MainLoopBase &loop) { loop.RequestTermination(); });
  ASSERT_THAT_ERROR(Run(/*close_stdin=*/false), Succeeded());

  // zero-byte write.
  ASSERT_THAT_EXPECTED(input.Write(part1.data(), 0),
                       Succeeded()); // zero-byte write.
  loop.AddPendingCallback(
      [](MainLoopBase &loop) { loop.RequestTermination(); });
  ASSERT_THAT_ERROR(Run(/*close_stdin=*/false), Succeeded());

  // Write the remaining part of the message.
  ASSERT_THAT_EXPECTED(input.Write(part2.data(), part2.size()), Succeeded());
  ASSERT_THAT_ERROR(Run(), Succeeded());
}

TEST_F(HTTPDelimitedJSONTransportTest, ReadWithEOF) {
  ASSERT_THAT_ERROR(Run(), Succeeded());
}

TEST_F(HTTPDelimitedJSONTransportTest, ReaderWithUnhandledData) {
  std::string json = R"json({"str": "foo"})json";
  std::string message =
      formatv("Content-Length: {0}\r\nContent-type: text/json\r\n\r\n{1}",
              json.size(), json)
          .str();

  EXPECT_CALL(message_handler, OnError(_)).WillOnce([](llvm::Error err) {
    // The error should indicate that there are unhandled contents.
    ASSERT_THAT_ERROR(std::move(err),
                      Failed<TransportUnhandledContentsError>());
  });

  // Write an incomplete message and close the handle.
  ASSERT_THAT_EXPECTED(input.Write(message.data(), message.size() - 1),
                       Succeeded());
  ASSERT_THAT_ERROR(Run(), Succeeded());
}

TEST_F(HTTPDelimitedJSONTransportTest, InvalidTransport) {
  transport =
      std::make_unique<TestHTTPDelimitedJSONTransport>(nullptr, nullptr);
  ASSERT_THAT_ERROR(Run(/*close_input=*/false),
                    FailedWithMessage("IO object is not valid."));
>>>>>>> 35227056
}

TEST_F(HTTPDelimitedJSONTransportTest, Write) {
  ASSERT_THAT_ERROR(transport->Send(Req{"foo"}), Succeeded());
  ASSERT_THAT_ERROR(transport->Send(Resp{"bar"}), Succeeded());
  ASSERT_THAT_ERROR(transport->Send(Evt{"baz"}), Succeeded());
  output.CloseWriteFileDescriptor();
  char buf[1024];
  Expected<size_t> bytes_read =
      output.Read(buf, sizeof(buf), std::chrono::milliseconds(1));
  ASSERT_THAT_EXPECTED(bytes_read, Succeeded());
  ASSERT_EQ(StringRef(buf, *bytes_read), StringRef("Content-Length: 13\r\n\r\n"
                                                   R"({"req":"foo"})"
                                                   "Content-Length: 14\r\n\r\n"
                                                   R"({"resp":"bar"})"
                                                   "Content-Length: 13\r\n\r\n"
                                                   R"({"evt":"baz"})"));
}

TEST_F(JSONRPCTransportTest, MalformedRequests) {
  std::string malformed_header = "notjson\n";
  ASSERT_THAT_EXPECTED(
      input.Write(malformed_header.data(), malformed_header.size()),
      Succeeded());
<<<<<<< HEAD
  ASSERT_THAT_EXPECTED(RunOnce<JSONTestType>(), llvm::Failed());
}

TEST_F(JSONRPCTransportTest, Read) {
  ASSERT_THAT_EXPECTED(Write(JSONTestType{"foo"}), Succeeded());
  ASSERT_THAT_EXPECTED(RunOnce<JSONTestType>(),
                       HasValue(testing::FieldsAre(/*str=*/"foo")));
}

TEST_F(JSONRPCTransportTest, ReadAcrossMultipleChunks) {
  std::string long_str = std::string(2048, 'x');
  std::string message = Encode(JSONTestType{long_str});
  ASSERT_THAT_EXPECTED(input.Write(message.data(), message.size()),
                       Succeeded());
  ASSERT_THAT_EXPECTED(RunOnce<JSONTestType>(),
                       HasValue(testing::FieldsAre(/*str=*/long_str)));
}

TEST_F(JSONRPCTransportTest, ReadPartialMessage) {
  std::string message = R"({"str": "foo"})"
                        "\n";
  std::string part1 = message.substr(0, 7);
  std::string part2 = message.substr(7);

  ASSERT_THAT_EXPECTED(input.Write(part1.data(), part1.size()), Succeeded());

  ASSERT_THAT_EXPECTED(
      RunOnce<JSONTestType>(/*timeout=*/std::chrono::milliseconds(10)),
      FailedWithMessage("timeout"));

  ASSERT_THAT_EXPECTED(input.Write(part2.data(), part2.size()), Succeeded());

  ASSERT_THAT_EXPECTED(RunOnce<JSONTestType>(),
                       HasValue(testing::FieldsAre(/*str=*/"foo")));
=======
  EXPECT_CALL(message_handler, OnError(_)).WillOnce([](llvm::Error err) {
    ASSERT_THAT_ERROR(std::move(err),
                      FailedWithMessage(HasSubstr("Invalid JSON value")));
  });
  ASSERT_THAT_ERROR(Run(), Succeeded());
}

TEST_F(JSONRPCTransportTest, Read) {
  Write(Message{Req{"foo"}});
  EXPECT_CALL(message_handler, Received(Req{"foo"}));
  ASSERT_THAT_ERROR(Run(), Succeeded());
>>>>>>> 35227056
}

TEST_F(JSONRPCTransportTest, ReadMultipleMessagesInSingleWrite) {
  InSequence seq;
  Write(Message{Req{"one"}}, Message{Evt{"two"}}, Message{Resp{"three"}});
  EXPECT_CALL(message_handler, Received(Req{"one"}));
  EXPECT_CALL(message_handler, Received(Evt{"two"}));
  EXPECT_CALL(message_handler, Received(Resp{"three"}));
  ASSERT_THAT_ERROR(Run(), Succeeded());
}

TEST_F(JSONRPCTransportTest, ReadAcrossMultipleChunks) {
  // Use a string longer than the chunk size to ensure we split the message
  // across the chunk boundary.
  std::string long_str =
      std::string(JSONTransport<Req, Resp, Evt>::kReadBufferSize * 2, 'x');
  Write(Req{long_str});
  EXPECT_CALL(message_handler, Received(Req{long_str}));
  ASSERT_THAT_ERROR(Run(), Succeeded());
}

TEST_F(JSONRPCTransportTest, ReadPartialMessage) {
  std::string message = R"({"req": "foo"})"
                        "\n";
  std::string part1 = message.substr(0, 7);
  std::string part2 = message.substr(7);

  EXPECT_CALL(message_handler, Received(Req{"foo"}));

  ASSERT_THAT_EXPECTED(input.Write(part1.data(), part1.size()), Succeeded());
  loop.AddPendingCallback(
      [](MainLoopBase &loop) { loop.RequestTermination(); });
  ASSERT_THAT_ERROR(Run(/*close_input=*/false), Succeeded());

  ASSERT_THAT_EXPECTED(input.Write(part2.data(), part2.size()), Succeeded());
  input.CloseWriteFileDescriptor();
<<<<<<< HEAD
  ASSERT_THAT_EXPECTED(RunOnce<JSONTestType>(), Failed<TransportEOFError>());
}

TEST_F(JSONRPCTransportTest, ReaderWithUnhandledData) {
  std::string message = R"json({"str": "foo"})json"
                        "\n";
  // Write an incomplete message and close the handle.
  ASSERT_THAT_EXPECTED(input.Write(message.data(), message.size() - 1),
                       Succeeded());
  input.CloseWriteFileDescriptor();
  ASSERT_THAT_EXPECTED(RunOnce<JSONTestType>(),
                       Failed<TransportUnhandledContentsError>());
=======
  ASSERT_THAT_ERROR(Run(), Succeeded());
}

TEST_F(JSONRPCTransportTest, ReadWithEOF) {
  ASSERT_THAT_ERROR(Run(), Succeeded());
}

TEST_F(JSONRPCTransportTest, ReaderWithUnhandledData) {
  std::string message = R"json({"req": "foo")json";
  // Write an incomplete message and close the handle.
  ASSERT_THAT_EXPECTED(input.Write(message.data(), message.size() - 1),
                       Succeeded());

  EXPECT_CALL(message_handler, OnError(_)).WillOnce([](llvm::Error err) {
    ASSERT_THAT_ERROR(std::move(err),
                      Failed<TransportUnhandledContentsError>());
  });
  ASSERT_THAT_ERROR(Run(), Succeeded());
>>>>>>> 35227056
}

TEST_F(JSONRPCTransportTest, Write) {
  ASSERT_THAT_ERROR(transport->Send(Req{"foo"}), Succeeded());
  ASSERT_THAT_ERROR(transport->Send(Resp{"bar"}), Succeeded());
  ASSERT_THAT_ERROR(transport->Send(Evt{"baz"}), Succeeded());
  output.CloseWriteFileDescriptor();
  char buf[1024];
  Expected<size_t> bytes_read =
      output.Read(buf, sizeof(buf), std::chrono::milliseconds(1));
  ASSERT_THAT_EXPECTED(bytes_read, Succeeded());
  ASSERT_EQ(StringRef(buf, *bytes_read), StringRef(R"({"req":"foo"})"
                                                   "\n"
                                                   R"({"resp":"bar"})"
                                                   "\n"
                                                   R"({"evt":"baz"})"
                                                   "\n"));
}

TEST_F(JSONRPCTransportTest, InvalidTransport) {
<<<<<<< HEAD
  transport = std::make_unique<JSONRPCTransport>(nullptr, nullptr);
  auto handle = transport->RegisterReadObject<JSONTestType>(
      loop, [&](MainLoopBase &, llvm::Expected<JSONTestType>) {});
  ASSERT_THAT_EXPECTED(handle, FailedWithMessage("IO object is not valid."));
}

TEST_F(JSONRPCTransportTest, NoDataTimeout) {
  ASSERT_THAT_EXPECTED(
      RunOnce<JSONTestType>(/*timeout=*/std::chrono::milliseconds(10)),
      FailedWithMessage("timeout"));
}

=======
  transport = std::make_unique<TestJSONRPCTransport>(nullptr, nullptr);
  ASSERT_THAT_ERROR(Run(/*close_input=*/false),
                    FailedWithMessage("IO object is not valid."));
}

>>>>>>> 35227056
#endif<|MERGE_RESOLUTION|>--- conflicted
+++ resolved
@@ -12,17 +12,6 @@
 #include "lldb/Host/File.h"
 #include "lldb/Host/MainLoop.h"
 #include "lldb/Host/MainLoopBase.h"
-<<<<<<< HEAD
-#include "llvm/ADT/FunctionExtras.h"
-#include "llvm/ADT/StringRef.h"
-#include "llvm/Support/Error.h"
-#include "llvm/Support/JSON.h"
-#include "llvm/Testing/Support/Error.h"
-#include "gtest/gtest.h"
-#include <chrono>
-#include <cstddef>
-#include <future>
-=======
 #include "lldb/Utility/Log.h"
 #include "llvm/ADT/StringRef.h"
 #include "llvm/Support/Error.h"
@@ -35,7 +24,6 @@
 #include "gtest/gtest.h"
 #include <chrono>
 #include <cstddef>
->>>>>>> 35227056
 #include <memory>
 #include <string>
 
@@ -47,24 +35,6 @@
 
 namespace {
 
-<<<<<<< HEAD
-struct JSONTestType {
-  std::string str;
-};
-
-json::Value toJSON(const JSONTestType &T) {
-  return json::Object{{"str", T.str}};
-}
-
-bool fromJSON(const json::Value &V, JSONTestType &T, json::Path P) {
-  json::ObjectMapper O(V, P);
-  return O && O.map("str", T.str);
-}
-
-template <typename T> class JSONTransportTest : public PipePairTest {
-protected:
-  std::unique_ptr<JSONTransport> transport;
-=======
 namespace test_protocol {
 
 struct Req {
@@ -173,7 +143,6 @@
 protected:
   MockMessageHandler<Req, Resp, Evt> message_handler;
   std::unique_ptr<T> transport;
->>>>>>> 35227056
   MainLoop loop;
 
   void SetUp() override {
@@ -187,48 +156,6 @@
                                      NativeFile::Unowned));
   }
 
-<<<<<<< HEAD
-  template <typename P>
-  Expected<P>
-  RunOnce(std::chrono::milliseconds timeout = std::chrono::seconds(1)) {
-    std::promise<Expected<P>> promised_message;
-    std::future<Expected<P>> future_message = promised_message.get_future();
-    RunUntil<P>(
-        [&promised_message](Expected<P> message) mutable -> bool {
-          promised_message.set_value(std::move(message));
-          return /*keep_going*/ false;
-        },
-        timeout);
-    return future_message.get();
-  }
-
-  /// RunUntil runs the event loop until the callback returns `false` or a
-  /// timeout has occurred.
-  template <typename P>
-  void RunUntil(std::function<bool(Expected<P>)> callback,
-                std::chrono::milliseconds timeout = std::chrono::seconds(1)) {
-    auto handle = transport->RegisterReadObject<P>(
-        loop, [&callback](MainLoopBase &loop, Expected<P> message) mutable {
-          bool keep_going = callback(std::move(message));
-          if (!keep_going)
-            loop.RequestTermination();
-        });
-    loop.AddCallback(
-        [&callback](MainLoopBase &loop) mutable {
-          loop.RequestTermination();
-          callback(createStringError("timeout"));
-        },
-        timeout);
-    EXPECT_THAT_EXPECTED(handle, Succeeded());
-    EXPECT_THAT_ERROR(loop.Run().takeError(), Succeeded());
-  }
-
-  template <typename... Ts> llvm::Expected<size_t> Write(Ts... args) {
-    std::string message;
-    for (const auto &arg : {args...})
-      message += Encode(arg);
-    return input.Write(message.data(), message.size());
-=======
   /// Run the transport MainLoop and return any messages received.
   Error
   Run(bool close_input = true,
@@ -258,7 +185,6 @@
       message += Encode(arg);
     EXPECT_THAT_EXPECTED(input.Write(message.data(), message.size()),
                          Succeeded());
->>>>>>> 35227056
   }
 
   virtual std::string Encode(const json::Value &) = 0;
@@ -268,7 +194,20 @@
     : public HTTPDelimitedJSONTransport<test_protocol::Req, test_protocol::Resp,
                                         test_protocol::Evt> {
 public:
-<<<<<<< HEAD
+  using HTTPDelimitedJSONTransport::HTTPDelimitedJSONTransport;
+
+  void Log(llvm::StringRef message) override {
+    log_messages.emplace_back(message);
+  }
+
+  std::vector<std::string> log_messages;
+};
+
+class HTTPDelimitedJSONTransportTest
+    : public JSONTransportTest<TestHTTPDelimitedJSONTransport,
+                               test_protocol::Req, test_protocol::Resp,
+                               test_protocol::Evt> {
+public:
   using JSONTransportTest::JSONTransportTest;
 
   std::string Encode(const json::Value &V) override {
@@ -280,24 +219,26 @@
                    msg.size(), msg)
         .str();
   }
-=======
-  using HTTPDelimitedJSONTransport::HTTPDelimitedJSONTransport;
+};
+
+class TestJSONRPCTransport final
+    : public JSONRPCTransport<test_protocol::Req, test_protocol::Resp,
+                              test_protocol::Evt> {
+public:
+  using JSONRPCTransport::JSONRPCTransport;
 
   void Log(llvm::StringRef message) override {
     log_messages.emplace_back(message);
   }
 
   std::vector<std::string> log_messages;
->>>>>>> 35227056
-};
-
-class HTTPDelimitedJSONTransportTest
-    : public JSONTransportTest<TestHTTPDelimitedJSONTransport,
-                               test_protocol::Req, test_protocol::Resp,
-                               test_protocol::Evt> {
+};
+
+class JSONRPCTransportTest
+    : public JSONTransportTest<TestJSONRPCTransport, test_protocol::Req,
+                               test_protocol::Resp, test_protocol::Evt> {
 public:
   using JSONTransportTest::JSONTransportTest;
-<<<<<<< HEAD
 
   std::string Encode(const json::Value &V) override {
     std::string msg;
@@ -307,55 +248,11 @@
   }
 };
 
-=======
-
-  std::string Encode(const json::Value &V) override {
-    std::string msg;
-    raw_string_ostream OS(msg);
-    OS << formatv("{0}", V);
-    return formatv("Content-Length: {0}\r\nContent-type: "
-                   "text/json\r\n\r\n{1}",
-                   msg.size(), msg)
-        .str();
-  }
-};
-
-class TestJSONRPCTransport final
-    : public JSONRPCTransport<test_protocol::Req, test_protocol::Resp,
-                              test_protocol::Evt> {
-public:
-  using JSONRPCTransport::JSONRPCTransport;
-
-  void Log(llvm::StringRef message) override {
-    log_messages.emplace_back(message);
-  }
-
-  std::vector<std::string> log_messages;
-};
-
-class JSONRPCTransportTest
-    : public JSONTransportTest<TestJSONRPCTransport, test_protocol::Req,
-                               test_protocol::Resp, test_protocol::Evt> {
-public:
-  using JSONTransportTest::JSONTransportTest;
-
-  std::string Encode(const json::Value &V) override {
-    std::string msg;
-    raw_string_ostream OS(msg);
-    OS << formatv("{0}\n", V);
-    return msg;
-  }
-};
-
->>>>>>> 35227056
 } // namespace
 
 // Failing on Windows, see https://github.com/llvm/llvm-project/issues/153446.
 #ifndef _WIN32
-<<<<<<< HEAD
-=======
 using namespace test_protocol;
->>>>>>> 35227056
 
 TEST_F(HTTPDelimitedJSONTransportTest, MalformedRequests) {
   std::string malformed_header =
@@ -363,81 +260,6 @@
   ASSERT_THAT_EXPECTED(
       input.Write(malformed_header.data(), malformed_header.size()),
       Succeeded());
-<<<<<<< HEAD
-  ASSERT_THAT_EXPECTED(RunOnce<JSONTestType>(),
-                       FailedWithMessage("invalid content length: -1"));
-}
-
-TEST_F(HTTPDelimitedJSONTransportTest, Read) {
-  ASSERT_THAT_EXPECTED(Write(JSONTestType{"foo"}), Succeeded());
-  ASSERT_THAT_EXPECTED(RunOnce<JSONTestType>(),
-                       HasValue(testing::FieldsAre(/*str=*/"foo")));
-}
-
-TEST_F(HTTPDelimitedJSONTransportTest, ReadMultipleMessagesInSingleWrite) {
-  ASSERT_THAT_EXPECTED(Write(JSONTestType{"one"}, JSONTestType{"two"}),
-                       Succeeded());
-  unsigned count = 0;
-  RunUntil<JSONTestType>([&](Expected<JSONTestType> message) -> bool {
-    if (count == 0) {
-      EXPECT_THAT_EXPECTED(message,
-                           HasValue(testing::FieldsAre(/*str=*/"one")));
-    } else if (count == 1) {
-      EXPECT_THAT_EXPECTED(message,
-                           HasValue(testing::FieldsAre(/*str=*/"two")));
-    }
-
-    count++;
-    return count < 2;
-  });
-}
-
-TEST_F(HTTPDelimitedJSONTransportTest, ReadAcrossMultipleChunks) {
-  std::string long_str = std::string(2048, 'x');
-  ASSERT_THAT_EXPECTED(Write(JSONTestType{long_str}), Succeeded());
-  ASSERT_THAT_EXPECTED(RunOnce<JSONTestType>(),
-                       HasValue(testing::FieldsAre(/*str=*/long_str)));
-}
-
-TEST_F(HTTPDelimitedJSONTransportTest, ReadPartialMessage) {
-  std::string message = Encode(JSONTestType{"foo"});
-  std::string part1 = message.substr(0, 28);
-  std::string part2 = message.substr(28);
-
-  ASSERT_THAT_EXPECTED(input.Write(part1.data(), part1.size()), Succeeded());
-
-  ASSERT_THAT_EXPECTED(
-      RunOnce<JSONTestType>(/*timeout=*/std::chrono::milliseconds(10)),
-      FailedWithMessage("timeout"));
-
-  ASSERT_THAT_EXPECTED(input.Write(part2.data(), part2.size()), Succeeded());
-
-  ASSERT_THAT_EXPECTED(RunOnce<JSONTestType>(),
-                       HasValue(testing::FieldsAre(/*str=*/"foo")));
-}
-
-TEST_F(HTTPDelimitedJSONTransportTest, ReadWithZeroByteWrites) {
-  std::string message = Encode(JSONTestType{"foo"});
-  std::string part1 = message.substr(0, 28);
-  std::string part2 = message.substr(28);
-
-  ASSERT_THAT_EXPECTED(input.Write(part1.data(), part1.size()), Succeeded());
-  ASSERT_THAT_EXPECTED(
-      RunOnce<JSONTestType>(/*timeout=*/std::chrono::milliseconds(10)),
-      FailedWithMessage("timeout"));
-
-  ASSERT_THAT_EXPECTED(input.Write(part1.data(), 0),
-                       Succeeded()); // zero-byte write.
-
-  ASSERT_THAT_EXPECTED(
-      RunOnce<JSONTestType>(/*timeout=*/std::chrono::milliseconds(10)),
-      FailedWithMessage("timeout"));
-
-  ASSERT_THAT_EXPECTED(input.Write(part2.data(), part2.size()), Succeeded());
-
-  ASSERT_THAT_EXPECTED(RunOnce<JSONTestType>(),
-                       HasValue(testing::FieldsAre(/*str=*/"foo")));
-=======
 
   EXPECT_CALL(message_handler, OnError(_)).WillOnce([](llvm::Error err) {
     ASSERT_THAT_ERROR(std::move(err),
@@ -450,7 +272,6 @@
   Write(Req{"foo"});
   EXPECT_CALL(message_handler, Received(Req{"foo"}));
   ASSERT_THAT_ERROR(Run(), Succeeded());
->>>>>>> 35227056
 }
 
 TEST_F(HTTPDelimitedJSONTransportTest, ReadMultipleMessagesInSingleWrite) {
@@ -484,8 +305,38 @@
   ASSERT_THAT_ERROR(Run(/*close_stdin=*/false), Succeeded());
   ASSERT_THAT_EXPECTED(input.Write(part2.data(), part2.size()), Succeeded());
   input.CloseWriteFileDescriptor();
-<<<<<<< HEAD
-  ASSERT_THAT_EXPECTED(RunOnce<JSONTestType>(), Failed<TransportEOFError>());
+  ASSERT_THAT_ERROR(Run(), Succeeded());
+}
+
+TEST_F(HTTPDelimitedJSONTransportTest, ReadWithZeroByteWrites) {
+  std::string message = Encode(Req{"foo"});
+  auto split_at = message.size() / 2;
+  std::string part1 = message.substr(0, split_at);
+  std::string part2 = message.substr(split_at);
+
+  EXPECT_CALL(message_handler, Received(Req{"foo"}));
+
+  ASSERT_THAT_EXPECTED(input.Write(part1.data(), part1.size()), Succeeded());
+
+  // Run the main loop once for the initial read.
+  loop.AddPendingCallback(
+      [](MainLoopBase &loop) { loop.RequestTermination(); });
+  ASSERT_THAT_ERROR(Run(/*close_stdin=*/false), Succeeded());
+
+  // zero-byte write.
+  ASSERT_THAT_EXPECTED(input.Write(part1.data(), 0),
+                       Succeeded()); // zero-byte write.
+  loop.AddPendingCallback(
+      [](MainLoopBase &loop) { loop.RequestTermination(); });
+  ASSERT_THAT_ERROR(Run(/*close_stdin=*/false), Succeeded());
+
+  // Write the remaining part of the message.
+  ASSERT_THAT_EXPECTED(input.Write(part2.data(), part2.size()), Succeeded());
+  ASSERT_THAT_ERROR(Run(), Succeeded());
+}
+
+TEST_F(HTTPDelimitedJSONTransportTest, ReadWithEOF) {
+  ASSERT_THAT_ERROR(Run(), Succeeded());
 }
 
 TEST_F(HTTPDelimitedJSONTransportTest, ReaderWithUnhandledData) {
@@ -494,66 +345,6 @@
       formatv("Content-Length: {0}\r\nContent-type: text/json\r\n\r\n{1}",
               json.size(), json)
           .str();
-  // Write an incomplete message and close the handle.
-  ASSERT_THAT_EXPECTED(input.Write(message.data(), message.size() - 1),
-                       Succeeded());
-  input.CloseWriteFileDescriptor();
-  ASSERT_THAT_EXPECTED(RunOnce<JSONTestType>(),
-                       Failed<TransportUnhandledContentsError>());
-}
-
-TEST_F(HTTPDelimitedJSONTransportTest, NoDataTimeout) {
-  ASSERT_THAT_EXPECTED(
-      RunOnce<JSONTestType>(/*timeout=*/std::chrono::milliseconds(10)),
-      FailedWithMessage("timeout"));
-}
-
-TEST_F(HTTPDelimitedJSONTransportTest, InvalidTransport) {
-  transport = std::make_unique<HTTPDelimitedJSONTransport>(nullptr, nullptr);
-  auto handle = transport->RegisterReadObject<JSONTestType>(
-      loop, [&](MainLoopBase &, llvm::Expected<JSONTestType>) {});
-  ASSERT_THAT_EXPECTED(handle, FailedWithMessage("IO object is not valid."));
-=======
-  ASSERT_THAT_ERROR(Run(), Succeeded());
-}
-
-TEST_F(HTTPDelimitedJSONTransportTest, ReadWithZeroByteWrites) {
-  std::string message = Encode(Req{"foo"});
-  auto split_at = message.size() / 2;
-  std::string part1 = message.substr(0, split_at);
-  std::string part2 = message.substr(split_at);
-
-  EXPECT_CALL(message_handler, Received(Req{"foo"}));
-
-  ASSERT_THAT_EXPECTED(input.Write(part1.data(), part1.size()), Succeeded());
-
-  // Run the main loop once for the initial read.
-  loop.AddPendingCallback(
-      [](MainLoopBase &loop) { loop.RequestTermination(); });
-  ASSERT_THAT_ERROR(Run(/*close_stdin=*/false), Succeeded());
-
-  // zero-byte write.
-  ASSERT_THAT_EXPECTED(input.Write(part1.data(), 0),
-                       Succeeded()); // zero-byte write.
-  loop.AddPendingCallback(
-      [](MainLoopBase &loop) { loop.RequestTermination(); });
-  ASSERT_THAT_ERROR(Run(/*close_stdin=*/false), Succeeded());
-
-  // Write the remaining part of the message.
-  ASSERT_THAT_EXPECTED(input.Write(part2.data(), part2.size()), Succeeded());
-  ASSERT_THAT_ERROR(Run(), Succeeded());
-}
-
-TEST_F(HTTPDelimitedJSONTransportTest, ReadWithEOF) {
-  ASSERT_THAT_ERROR(Run(), Succeeded());
-}
-
-TEST_F(HTTPDelimitedJSONTransportTest, ReaderWithUnhandledData) {
-  std::string json = R"json({"str": "foo"})json";
-  std::string message =
-      formatv("Content-Length: {0}\r\nContent-type: text/json\r\n\r\n{1}",
-              json.size(), json)
-          .str();
 
   EXPECT_CALL(message_handler, OnError(_)).WillOnce([](llvm::Error err) {
     // The error should indicate that there are unhandled contents.
@@ -572,7 +363,6 @@
       std::make_unique<TestHTTPDelimitedJSONTransport>(nullptr, nullptr);
   ASSERT_THAT_ERROR(Run(/*close_input=*/false),
                     FailedWithMessage("IO object is not valid."));
->>>>>>> 35227056
 }
 
 TEST_F(HTTPDelimitedJSONTransportTest, Write) {
@@ -597,42 +387,6 @@
   ASSERT_THAT_EXPECTED(
       input.Write(malformed_header.data(), malformed_header.size()),
       Succeeded());
-<<<<<<< HEAD
-  ASSERT_THAT_EXPECTED(RunOnce<JSONTestType>(), llvm::Failed());
-}
-
-TEST_F(JSONRPCTransportTest, Read) {
-  ASSERT_THAT_EXPECTED(Write(JSONTestType{"foo"}), Succeeded());
-  ASSERT_THAT_EXPECTED(RunOnce<JSONTestType>(),
-                       HasValue(testing::FieldsAre(/*str=*/"foo")));
-}
-
-TEST_F(JSONRPCTransportTest, ReadAcrossMultipleChunks) {
-  std::string long_str = std::string(2048, 'x');
-  std::string message = Encode(JSONTestType{long_str});
-  ASSERT_THAT_EXPECTED(input.Write(message.data(), message.size()),
-                       Succeeded());
-  ASSERT_THAT_EXPECTED(RunOnce<JSONTestType>(),
-                       HasValue(testing::FieldsAre(/*str=*/long_str)));
-}
-
-TEST_F(JSONRPCTransportTest, ReadPartialMessage) {
-  std::string message = R"({"str": "foo"})"
-                        "\n";
-  std::string part1 = message.substr(0, 7);
-  std::string part2 = message.substr(7);
-
-  ASSERT_THAT_EXPECTED(input.Write(part1.data(), part1.size()), Succeeded());
-
-  ASSERT_THAT_EXPECTED(
-      RunOnce<JSONTestType>(/*timeout=*/std::chrono::milliseconds(10)),
-      FailedWithMessage("timeout"));
-
-  ASSERT_THAT_EXPECTED(input.Write(part2.data(), part2.size()), Succeeded());
-
-  ASSERT_THAT_EXPECTED(RunOnce<JSONTestType>(),
-                       HasValue(testing::FieldsAre(/*str=*/"foo")));
-=======
   EXPECT_CALL(message_handler, OnError(_)).WillOnce([](llvm::Error err) {
     ASSERT_THAT_ERROR(std::move(err),
                       FailedWithMessage(HasSubstr("Invalid JSON value")));
@@ -644,7 +398,6 @@
   Write(Message{Req{"foo"}});
   EXPECT_CALL(message_handler, Received(Req{"foo"}));
   ASSERT_THAT_ERROR(Run(), Succeeded());
->>>>>>> 35227056
 }
 
 TEST_F(JSONRPCTransportTest, ReadMultipleMessagesInSingleWrite) {
@@ -681,20 +434,6 @@
 
   ASSERT_THAT_EXPECTED(input.Write(part2.data(), part2.size()), Succeeded());
   input.CloseWriteFileDescriptor();
-<<<<<<< HEAD
-  ASSERT_THAT_EXPECTED(RunOnce<JSONTestType>(), Failed<TransportEOFError>());
-}
-
-TEST_F(JSONRPCTransportTest, ReaderWithUnhandledData) {
-  std::string message = R"json({"str": "foo"})json"
-                        "\n";
-  // Write an incomplete message and close the handle.
-  ASSERT_THAT_EXPECTED(input.Write(message.data(), message.size() - 1),
-                       Succeeded());
-  input.CloseWriteFileDescriptor();
-  ASSERT_THAT_EXPECTED(RunOnce<JSONTestType>(),
-                       Failed<TransportUnhandledContentsError>());
-=======
   ASSERT_THAT_ERROR(Run(), Succeeded());
 }
 
@@ -713,7 +452,6 @@
                       Failed<TransportUnhandledContentsError>());
   });
   ASSERT_THAT_ERROR(Run(), Succeeded());
->>>>>>> 35227056
 }
 
 TEST_F(JSONRPCTransportTest, Write) {
@@ -734,24 +472,9 @@
 }
 
 TEST_F(JSONRPCTransportTest, InvalidTransport) {
-<<<<<<< HEAD
-  transport = std::make_unique<JSONRPCTransport>(nullptr, nullptr);
-  auto handle = transport->RegisterReadObject<JSONTestType>(
-      loop, [&](MainLoopBase &, llvm::Expected<JSONTestType>) {});
-  ASSERT_THAT_EXPECTED(handle, FailedWithMessage("IO object is not valid."));
-}
-
-TEST_F(JSONRPCTransportTest, NoDataTimeout) {
-  ASSERT_THAT_EXPECTED(
-      RunOnce<JSONTestType>(/*timeout=*/std::chrono::milliseconds(10)),
-      FailedWithMessage("timeout"));
-}
-
-=======
   transport = std::make_unique<TestJSONRPCTransport>(nullptr, nullptr);
   ASSERT_THAT_ERROR(Run(/*close_input=*/false),
                     FailedWithMessage("IO object is not valid."));
 }
 
->>>>>>> 35227056
 #endif