//===-- CommunicationTest.cpp ---------------------------------------------===//
//
// Part of the LLVM Project, under the Apache License v2.0 with LLVM Exceptions.
// See https://llvm.org/LICENSE.txt for license information.
// SPDX-License-Identifier: Apache-2.0 WITH LLVM-exception
//
//===----------------------------------------------------------------------===//

#include "lldb/Core/Communication.h"
#include "TestingSupport/SubsystemRAII.h"
#include "lldb/Core/ThreadedCommunication.h"
#include "lldb/Host/Config.h"
#include "lldb/Host/ConnectionFileDescriptor.h"
#include "lldb/Host/Pipe.h"
#include "lldb/Host/Socket.h"
#include "llvm/Testing/Support/Error.h"
#include "gtest/gtest.h"

#include <chrono>
#include <thread>

#if LLDB_ENABLE_POSIX
#include <fcntl.h>
#endif

using namespace lldb_private;

class CommunicationTest : public testing::Test {
private:
  SubsystemRAII<Socket> m_subsystems;
};

static void CommunicationReadTest(bool use_read_thread) {
  llvm::Expected<Socket::Pair> pair = Socket::CreatePair();
  ASSERT_THAT_EXPECTED(pair, llvm::Succeeded());
  Socket &a = *pair->first;

  size_t num_bytes = 4;
  ASSERT_THAT_ERROR(a.Write("test", num_bytes).ToError(), llvm::Succeeded());
  ASSERT_EQ(num_bytes, 4U);

  ThreadedCommunication comm("test");
  comm.SetConnection(
<<<<<<< HEAD
      std::make_unique<ConnectionFileDescriptor>(pair->second.release()));
=======
      std::make_unique<ConnectionFileDescriptor>(std::move(pair->second)));
>>>>>>> 5ee67ebe
  comm.SetCloseOnEOF(true);

  if (use_read_thread) {
    ASSERT_TRUE(comm.StartReadThread());
  }

  // This read should wait for the data to become available and return it.
  lldb::ConnectionStatus status = lldb::eConnectionStatusSuccess;
  char buf[16];
  Status error;
  EXPECT_EQ(
      comm.Read(buf, sizeof(buf), std::chrono::seconds(5), status, &error), 4U);
  EXPECT_EQ(status, lldb::eConnectionStatusSuccess);
  EXPECT_THAT_ERROR(error.ToError(), llvm::Succeeded());
  buf[4] = 0;
  EXPECT_STREQ(buf, "test");

  // These reads should time out as there is no more data.
  error.Clear();
  EXPECT_EQ(comm.Read(buf, sizeof(buf), std::chrono::microseconds(10), status,
                      &error),
            0U);
  EXPECT_EQ(status, lldb::eConnectionStatusTimedOut);
  EXPECT_THAT_ERROR(error.ToError(), llvm::Failed());

  // 0 is special-cased, so we test it separately.
  error.Clear();
  EXPECT_EQ(
      comm.Read(buf, sizeof(buf), std::chrono::seconds(0), status, &error), 0U);
  EXPECT_EQ(status, lldb::eConnectionStatusTimedOut);
  EXPECT_THAT_ERROR(error.ToError(), llvm::Failed());

  // This read should return EOF.
  ASSERT_THAT_ERROR(a.Close().ToError(), llvm::Succeeded());
  error.Clear();
  EXPECT_EQ(
      comm.Read(buf, sizeof(buf), std::chrono::seconds(5), status, &error), 0U);
  EXPECT_EQ(status, lldb::eConnectionStatusEndOfFile);
  EXPECT_THAT_ERROR(error.ToError(), llvm::Succeeded());

  // JoinReadThread() should just return immediately if there was no read
  // thread started.
  EXPECT_TRUE(comm.JoinReadThread());

  // Test using Communication that is disconnected.
  ASSERT_EQ(comm.Disconnect(), lldb::eConnectionStatusSuccess);
  if (use_read_thread) {
    ASSERT_TRUE(comm.StartReadThread());
  }
  error.Clear();
  EXPECT_EQ(
      comm.Read(buf, sizeof(buf), std::chrono::seconds(5), status, &error), 0U);
  EXPECT_EQ(status, lldb::eConnectionStatusLostConnection);
  EXPECT_THAT_ERROR(error.ToError(), llvm::Failed());
  EXPECT_TRUE(comm.JoinReadThread());

  // Test using Communication without a connection.
  comm.SetConnection(nullptr);
  if (use_read_thread) {
    ASSERT_TRUE(comm.StartReadThread());
  }
  error.Clear();
  EXPECT_EQ(
      comm.Read(buf, sizeof(buf), std::chrono::seconds(5), status, &error), 0U);
  EXPECT_EQ(status, lldb::eConnectionStatusNoConnection);
  EXPECT_THAT_ERROR(error.ToError(), llvm::Failed());
  EXPECT_TRUE(comm.JoinReadThread());
}

TEST_F(CommunicationTest, Read) {
  CommunicationReadTest(/*use_thread=*/false);
}

TEST_F(CommunicationTest, ReadThread) {
  CommunicationReadTest(/*use_thread=*/true);
}

TEST_F(CommunicationTest, SynchronizeWhileClosing) {
  llvm::Expected<Socket::Pair> pair = Socket::CreatePair();
  ASSERT_THAT_EXPECTED(pair, llvm::Succeeded());
  Socket &a = *pair->first;

  ThreadedCommunication comm("test");
  comm.SetConnection(
<<<<<<< HEAD
      std::make_unique<ConnectionFileDescriptor>(pair->second.release()));
=======
      std::make_unique<ConnectionFileDescriptor>(std::move(pair->second)));
>>>>>>> 5ee67ebe
  comm.SetCloseOnEOF(true);
  ASSERT_TRUE(comm.StartReadThread());

  // Ensure that we can safely synchronize with the read thread while it is
  // closing the read end (in response to us closing the write end).
  ASSERT_THAT_ERROR(a.Close().ToError(), llvm::Succeeded());
  comm.SynchronizeWithReadThread();

  ASSERT_TRUE(comm.StopReadThread());
}

#if LLDB_ENABLE_POSIX
TEST_F(CommunicationTest, WriteAll) {
  Pipe pipe;
  ASSERT_THAT_ERROR(pipe.CreateNew().ToError(), llvm::Succeeded());

  // Make the write end non-blocking in order to easily reproduce a partial
  // write.
  int write_fd = pipe.ReleaseWriteFileDescriptor();
  int flags = fcntl(write_fd, F_GETFL);
  ASSERT_NE(flags, -1);
  ASSERT_NE(fcntl(write_fd, F_SETFL, flags | O_NONBLOCK), -1);

  ConnectionFileDescriptor read_conn{pipe.ReleaseReadFileDescriptor(),
                                     /*owns_fd=*/true};
  Communication write_comm;
  write_comm.SetConnection(
      std::make_unique<ConnectionFileDescriptor>(write_fd, /*owns_fd=*/true));

  std::thread read_thread{[&read_conn]() {
    // Read using a smaller buffer to increase chances of partial write.
    char buf[128 * 1024];
    lldb::ConnectionStatus conn_status;

    do {
      read_conn.Read(buf, sizeof(buf), std::chrono::seconds(1), conn_status,
                     nullptr);
    } while (conn_status != lldb::eConnectionStatusEndOfFile);
  }};

  // Write 1 MiB of data into the pipe.
  lldb::ConnectionStatus conn_status;
  Status error;
  std::vector<uint8_t> data(1024 * 1024, 0x80);
  EXPECT_EQ(write_comm.WriteAll(data.data(), data.size(), conn_status, &error),
            data.size());
  EXPECT_EQ(conn_status, lldb::eConnectionStatusSuccess);
  EXPECT_FALSE(error.Fail());

  // Close the write end in order to trigger EOF.
  write_comm.Disconnect();
  read_thread.join();
}
#endif<|MERGE_RESOLUTION|>--- conflicted
+++ resolved
@@ -41,11 +41,7 @@
 
   ThreadedCommunication comm("test");
   comm.SetConnection(
-<<<<<<< HEAD
-      std::make_unique<ConnectionFileDescriptor>(pair->second.release()));
-=======
       std::make_unique<ConnectionFileDescriptor>(std::move(pair->second)));
->>>>>>> 5ee67ebe
   comm.SetCloseOnEOF(true);
 
   if (use_read_thread) {
@@ -130,11 +126,7 @@
 
   ThreadedCommunication comm("test");
   comm.SetConnection(
-<<<<<<< HEAD
-      std::make_unique<ConnectionFileDescriptor>(pair->second.release()));
-=======
       std::make_unique<ConnectionFileDescriptor>(std::move(pair->second)));
->>>>>>> 5ee67ebe
   comm.SetCloseOnEOF(true);
   ASSERT_TRUE(comm.StartReadThread());
 
