//===-- DWARFASTParserClangTests.cpp --------------------------------------===//
//
// Part of the LLVM Project, under the Apache License v2.0 with LLVM Exceptions.
// See https://llvm.org/LICENSE.txt for license information.
// SPDX-License-Identifier: Apache-2.0 WITH LLVM-exception
//
//===----------------------------------------------------------------------===//

#include "Plugins/SymbolFile/DWARF/DWARFASTParserClang.h"
#include "Plugins/SymbolFile/DWARF/DWARFCompileUnit.h"
#include "Plugins/SymbolFile/DWARF/DWARFDIE.h"
#include "TestingSupport/Symbol/ClangTestUtils.h"
#include "TestingSupport/Symbol/YAMLModuleTester.h"
#include "lldb/Core/Debugger.h"
#include "gmock/gmock.h"
#include "gtest/gtest.h"

using namespace lldb;
using namespace lldb_private;
using namespace lldb_private::dwarf;
using namespace lldb_private::plugin::dwarf;

namespace {
static std::once_flag debugger_initialize_flag;

class DWARFASTParserClangTests : public testing::Test {
  void SetUp() override {
    std::call_once(debugger_initialize_flag,
                   []() { Debugger::Initialize(nullptr); });
  }
};

class DWARFASTParserClangStub : public DWARFASTParserClang {
public:
  using DWARFASTParserClang::DWARFASTParserClang;
  using DWARFASTParserClang::LinkDeclContextToDIE;

  std::vector<const clang::DeclContext *> GetDeclContextToDIEMapKeys() {
    std::vector<const clang::DeclContext *> keys;
    for (const auto &it : m_decl_ctx_to_die)
      keys.push_back(it.first);
    return keys;
  }
};
} // namespace

// If your implementation needs to dereference the dummy pointers we are
// defining here, causing this test to fail, feel free to delete it.
TEST_F(DWARFASTParserClangTests,
       EnsureAllDIEsInDeclContextHaveBeenParsedParsesOnlyMatchingEntries) {

  /// Auxiliary debug info.
  const char *yamldata = R"(
--- !ELF
FileHeader:
  Class:   ELFCLASS64
  Data:    ELFDATA2LSB
  Type:    ET_EXEC
  Machine: EM_386
DWARF:
  debug_abbrev:
    - Table:
        - Code:            0x00000001
          Tag:             DW_TAG_compile_unit
          Children:        DW_CHILDREN_yes
          Attributes:
            - Attribute:       DW_AT_language
              Form:            DW_FORM_data2
        - Code:            0x00000002
          Tag:             DW_TAG_base_type
          Children:        DW_CHILDREN_no
          Attributes:
            - Attribute:       DW_AT_encoding
              Form:            DW_FORM_data1
            - Attribute:       DW_AT_byte_size
              Form:            DW_FORM_data1
  debug_info:
    - Version:         4
      AddrSize:        8
      Entries:
        - AbbrCode:        0x00000001
          Values:
            - Value:           0x000000000000000C
        - AbbrCode:        0x00000002
          Values:
            - Value:           0x0000000000000007 # DW_ATE_unsigned
            - Value:           0x0000000000000004
        - AbbrCode:        0x00000002
          Values:
            - Value:           0x0000000000000007 # DW_ATE_unsigned
            - Value:           0x0000000000000008
        - AbbrCode:        0x00000002
          Values:
            - Value:           0x0000000000000005 # DW_ATE_signed
            - Value:           0x0000000000000008
        - AbbrCode:        0x00000002
          Values:
            - Value:           0x0000000000000008 # DW_ATE_unsigned_char
            - Value:           0x0000000000000001
        - AbbrCode:        0x00000000
)";

  YAMLModuleTester t(yamldata);
  ASSERT_TRUE((bool)t.GetDwarfUnit());

  auto holder = std::make_unique<clang_utils::TypeSystemClangHolder>("ast");
  auto &ast_ctx = *holder->GetAST();

  DWARFASTParserClangStub ast_parser(ast_ctx);

  DWARFUnit *unit = t.GetDwarfUnit();
  const DWARFDebugInfoEntry *die_first = unit->DIE().GetDIE();
  const DWARFDebugInfoEntry *die_child0 = die_first->GetFirstChild();
  const DWARFDebugInfoEntry *die_child1 = die_child0->GetSibling();
  const DWARFDebugInfoEntry *die_child2 = die_child1->GetSibling();
  const DWARFDebugInfoEntry *die_child3 = die_child2->GetSibling();
  std::vector<DWARFDIE> dies = {
      DWARFDIE(unit, die_child0), DWARFDIE(unit, die_child1),
      DWARFDIE(unit, die_child2), DWARFDIE(unit, die_child3)};
  std::vector<clang::DeclContext *> decl_ctxs = {
      (clang::DeclContext *)1LL, (clang::DeclContext *)2LL,
      (clang::DeclContext *)2LL, (clang::DeclContext *)3LL};
  for (int i = 0; i < 4; ++i)
    ast_parser.LinkDeclContextToDIE(decl_ctxs[i], dies[i]);
  ast_parser.EnsureAllDIEsInDeclContextHaveBeenParsed(
      CompilerDeclContext(nullptr, decl_ctxs[1]));

  EXPECT_THAT(ast_parser.GetDeclContextToDIEMapKeys(),
              testing::UnorderedElementsAre(decl_ctxs[0], decl_ctxs[3]));
}

TEST_F(DWARFASTParserClangTests, TestCallingConventionParsing) {
  // Tests parsing DW_AT_calling_convention values.

  // The DWARF below just declares a list of function types with
  // DW_AT_calling_convention on them.
  const char *yamldata = R"(
--- !ELF
FileHeader:
  Class:   ELFCLASS32
  Data:    ELFDATA2LSB
  Type:    ET_EXEC
  Machine: EM_386
DWARF:
  debug_str:
    - func1
    - func2
    - func3
    - func4
    - func5
    - func6
    - func7
    - func8
    - func9
  debug_abbrev:
    - ID:              0
      Table:
        - Code:            0x1
          Tag:             DW_TAG_compile_unit
          Children:        DW_CHILDREN_yes
          Attributes:
            - Attribute:       DW_AT_language
              Form:            DW_FORM_data2
        - Code:            0x2
          Tag:             DW_TAG_subprogram
          Children:        DW_CHILDREN_no
          Attributes:
            - Attribute:       DW_AT_low_pc
              Form:            DW_FORM_addr
            - Attribute:       DW_AT_high_pc
              Form:            DW_FORM_data4
            - Attribute:       DW_AT_name
              Form:            DW_FORM_strp
            - Attribute:       DW_AT_calling_convention
              Form:            DW_FORM_data1
            - Attribute:       DW_AT_external
              Form:            DW_FORM_flag_present
  debug_info:
    - Version:         4
      AddrSize:        4
      Entries:
        - AbbrCode:        0x1
          Values:
            - Value:           0xC
        - AbbrCode:        0x2
          Values:
            - Value:           0x0
            - Value:           0x5
            - Value:           0x00
            - Value:           0xCB
            - Value:           0x1
        - AbbrCode:        0x2
          Values:
            - Value:           0x10
            - Value:           0x5
            - Value:           0x06
            - Value:           0xB3
            - Value:           0x1
        - AbbrCode:        0x2
          Values:
            - Value:           0x20
            - Value:           0x5
            - Value:           0x0C
            - Value:           0xB1
            - Value:           0x1
        - AbbrCode:        0x2
          Values:
            - Value:           0x30
            - Value:           0x5
            - Value:           0x12
            - Value:           0xC0
            - Value:           0x1
        - AbbrCode:        0x2
          Values:
            - Value:           0x40
            - Value:           0x5
            - Value:           0x18
            - Value:           0xB2
            - Value:           0x1
        - AbbrCode:        0x2
          Values:
            - Value:           0x50
            - Value:           0x5
            - Value:           0x1E
            - Value:           0xC1
            - Value:           0x1
        - AbbrCode:        0x2
          Values:
            - Value:           0x60
            - Value:           0x5
            - Value:           0x24
            - Value:           0xC2
            - Value:           0x1
        - AbbrCode:        0x2
          Values:
            - Value:           0x70
            - Value:           0x5
            - Value:           0x2a
            - Value:           0xEE
            - Value:           0x1
        - AbbrCode:        0x2
          Values:
            - Value:           0x80
            - Value:           0x5
            - Value:           0x30
            - Value:           0x01
            - Value:           0x1
        - AbbrCode:        0x0
...
)";
  YAMLModuleTester t(yamldata);

  DWARFUnit *unit = t.GetDwarfUnit();
  ASSERT_NE(unit, nullptr);
  const DWARFDebugInfoEntry *cu_entry = unit->DIE().GetDIE();
  ASSERT_EQ(cu_entry->Tag(), DW_TAG_compile_unit);
  DWARFDIE cu_die(unit, cu_entry);

  auto holder = std::make_unique<clang_utils::TypeSystemClangHolder>("ast");
  auto &ast_ctx = *holder->GetAST();
  DWARFASTParserClangStub ast_parser(ast_ctx);

  std::vector<std::string> found_function_types;
  // The DWARF above is just a list of functions. Parse all of them to
  // extract the function types and their calling convention values.
  for (DWARFDIE func : cu_die.children()) {
    ASSERT_EQ(func.Tag(), DW_TAG_subprogram);
    SymbolContext sc;
    bool new_type = false;
    lldb::TypeSP type = ast_parser.ParseTypeFromDWARF(sc, func, &new_type);
    found_function_types.push_back(
        type->GetForwardCompilerType().GetTypeName().AsCString());
  }

  // Compare the parsed function types against the expected list of types.
  const std::vector<std::string> expected_function_types = {
      "void () __attribute__((regcall))",
      "void () __attribute__((fastcall))",
      "void () __attribute__((stdcall))",
      "void () __attribute__((vectorcall))",
      "void () __attribute__((pascal))",
      "void () __attribute__((ms_abi))",
      "void () __attribute__((sysv_abi))",
      "void ()", // invalid calling convention.
      "void ()", // DW_CC_normal -> no attribute
  };
  ASSERT_EQ(found_function_types, expected_function_types);
}

TEST_F(DWARFASTParserClangTests, TestPtrAuthParsing) {
  // Tests parsing values with type DW_TAG_LLVM_ptrauth_type corresponding to
  // explicitly signed raw function pointers

  // This is Dwarf for the following C code:
  // ```
  // void (*__ptrauth(0, 0, 42) a)();
  // ```

  const char *yamldata = R"(
--- !ELF
FileHeader:
  Class:   ELFCLASS64
  Data:    ELFDATA2LSB
  Type:    ET_EXEC
  Machine: EM_AARCH64
DWARF:
  debug_str:
    - a
  debug_abbrev:
    - ID:              0
      Table:
        - Code:            0x01
          Tag:             DW_TAG_compile_unit
          Children:        DW_CHILDREN_yes
          Attributes:
            - Attribute:       DW_AT_language
              Form:            DW_FORM_data2
        - Code:            0x02
          Tag:             DW_TAG_variable
          Children:        DW_CHILDREN_no
          Attributes:
            - Attribute:       DW_AT_name
              Form:            DW_FORM_strp
            - Attribute:       DW_AT_type
              Form:            DW_FORM_ref4
            - Attribute:       DW_AT_external
              Form:            DW_FORM_flag_present
        - Code:            0x03
          Tag:             DW_TAG_LLVM_ptrauth_type
          Children:        DW_CHILDREN_no
          Attributes:
            - Attribute:       DW_AT_type
              Form:            DW_FORM_ref4
            - Attribute:       DW_AT_LLVM_ptrauth_key
              Form:            DW_FORM_data1
            - Attribute:       DW_AT_LLVM_ptrauth_extra_discriminator
              Form:            DW_FORM_data2
        - Code:            0x04
          Tag:             DW_TAG_pointer_type
          Children:        DW_CHILDREN_no
          Attributes:
            - Attribute:       DW_AT_type
              Form:            DW_FORM_ref4
        - Code:            0x05
          Tag:             DW_TAG_subroutine_type
          Children:        DW_CHILDREN_yes
        - Code:            0x06
          Tag:             DW_TAG_unspecified_parameters
          Children:        DW_CHILDREN_no

  debug_info:
    - Version:         5
      UnitType:        DW_UT_compile
      AddrSize:        8
      Entries:
# 0x0c: DW_TAG_compile_unit
#         DW_AT_language [DW_FORM_data2]    (DW_LANG_C99)
        - AbbrCode:        0x01
          Values:
            - Value:           0x0c

# 0x0f:   DW_TAG_variable
#           DW_AT_name [DW_FORM_strp]       (\"a\")
#           DW_AT_type [DW_FORM_ref4]       (0x00000018 \"void (*__ptrauth(0, 0, 0x02a)\")
#           DW_AT_external [DW_FORM_flag_present]   (true)
        - AbbrCode:        0x02
          Values:
            - Value:           0x00
            - Value:           0x18

# 0x18:   DW_TAG_LLVM_ptrauth_type
#           DW_AT_type [DW_FORM_ref4]       (0x00000020 \"void (*)(...)\")
#           DW_AT_LLVM_ptrauth_key [DW_FORM_data1]  (0x00)
#           DW_AT_LLVM_ptrauth_extra_discriminator [DW_FORM_data2]  (0x002a)
        - AbbrCode:        0x03
          Values:
            - Value:           0x20
            - Value:           0x00
            - Value:           0x2a

# 0x20:   DW_TAG_pointer_type
#           DW_AT_type [DW_AT_type [DW_FORM_ref4]       (0x00000025 \"void (...)\")
        - AbbrCode:        0x04
          Values:
            - Value:           0x25

# 0x25:   DW_TAG_subroutine_type
        - AbbrCode:        0x05

# 0x26:     DW_TAG_unspecified_parameters
        - AbbrCode:        0x06

        - AbbrCode:        0x00 # end of child tags of 0x25
        - AbbrCode:        0x00 # end of child tags of 0x0c
...
)";
  YAMLModuleTester t(yamldata);

  DWARFUnit *unit = t.GetDwarfUnit();
  ASSERT_NE(unit, nullptr);
  const DWARFDebugInfoEntry *cu_entry = unit->DIE().GetDIE();
  ASSERT_EQ(cu_entry->Tag(), DW_TAG_compile_unit);
  DWARFDIE cu_die(unit, cu_entry);

  auto holder = std::make_unique<clang_utils::TypeSystemClangHolder>("ast");
  auto &ast_ctx = *holder->GetAST();
  DWARFASTParserClangStub ast_parser(ast_ctx);

  DWARFDIE ptrauth_variable = cu_die.GetFirstChild();
  ASSERT_EQ(ptrauth_variable.Tag(), DW_TAG_variable);
  DWARFDIE ptrauth_type =
      ptrauth_variable.GetAttributeValueAsReferenceDIE(DW_AT_type);
  ASSERT_EQ(ptrauth_type.Tag(), DW_TAG_LLVM_ptrauth_type);

  SymbolContext sc;
  bool new_type = false;
  lldb::TypeSP type_sp =
      ast_parser.ParseTypeFromDWARF(sc, ptrauth_type, &new_type);
  CompilerType compiler_type = type_sp->GetForwardCompilerType();
  ASSERT_EQ(compiler_type.GetPtrAuthKey(), 0U);
  ASSERT_EQ(compiler_type.GetPtrAuthAddressDiversity(), false);
  ASSERT_EQ(compiler_type.GetPtrAuthDiscriminator(), 42U);
}

struct ExtractIntFromFormValueTest : public testing::Test {
  SubsystemRAII<FileSystem, HostInfo> subsystems;
  clang_utils::TypeSystemClangHolder holder;
  TypeSystemClang &ts;

  DWARFASTParserClang parser;
  ExtractIntFromFormValueTest()
      : holder("dummy ASTContext"), ts(*holder.GetAST()), parser(ts) {}

  /// Takes the given integer value, stores it in a DWARFFormValue and then
  /// tries to extract the value back via
  /// DWARFASTParserClang::ExtractIntFromFormValue.
  /// Returns the string representation of the extracted value or the error
  /// that was returned from ExtractIntFromFormValue.
  llvm::Expected<std::string> Extract(clang::QualType qt, uint64_t value) {
    DWARFFormValue form_value;
    form_value.SetUnsigned(value);
    llvm::Expected<llvm::APInt> result =
        parser.ExtractIntFromFormValue(ts.GetType(qt), form_value);
    if (!result)
      return result.takeError();
    llvm::SmallString<16> result_str;
    result->toStringUnsigned(result_str);
    return std::string(result_str.str());
  }

  /// Same as ExtractIntFromFormValueTest::Extract but takes a signed integer
  /// and treats the result as a signed integer.
  llvm::Expected<std::string> ExtractS(clang::QualType qt, int64_t value) {
    DWARFFormValue form_value;
    form_value.SetSigned(value);
    llvm::Expected<llvm::APInt> result =
        parser.ExtractIntFromFormValue(ts.GetType(qt), form_value);
    if (!result)
      return result.takeError();
    llvm::SmallString<16> result_str;
    result->toStringSigned(result_str);
    return std::string(result_str.str());
  }
};

TEST_F(ExtractIntFromFormValueTest, TestBool) {
  using namespace llvm;
  clang::ASTContext &ast = ts.getASTContext();

  EXPECT_THAT_EXPECTED(Extract(ast.BoolTy, 0), HasValue("0"));
  EXPECT_THAT_EXPECTED(Extract(ast.BoolTy, 1), HasValue("1"));
  EXPECT_THAT_EXPECTED(Extract(ast.BoolTy, 2), Failed());
  EXPECT_THAT_EXPECTED(Extract(ast.BoolTy, 3), Failed());
}

TEST_F(ExtractIntFromFormValueTest, TestInt) {
  using namespace llvm;

  clang::ASTContext &ast = ts.getASTContext();

  // Find the min/max values for 'int' on the current host target.
  constexpr int64_t int_max = std::numeric_limits<int>::max();
  constexpr int64_t int_min = std::numeric_limits<int>::min();

  // Check that the bit width of int matches the int width in our type system.
  ASSERT_EQ(sizeof(int) * 8, ast.getIntWidth(ast.IntTy));

  // Check values around int_min.
  EXPECT_THAT_EXPECTED(ExtractS(ast.IntTy, int_min - 2), llvm::Failed());
  EXPECT_THAT_EXPECTED(ExtractS(ast.IntTy, int_min - 1), llvm::Failed());
  EXPECT_THAT_EXPECTED(ExtractS(ast.IntTy, int_min),
                       HasValue(std::to_string(int_min)));
  EXPECT_THAT_EXPECTED(ExtractS(ast.IntTy, int_min + 1),
                       HasValue(std::to_string(int_min + 1)));
  EXPECT_THAT_EXPECTED(ExtractS(ast.IntTy, int_min + 2),
                       HasValue(std::to_string(int_min + 2)));

  // Check values around 0.
  EXPECT_THAT_EXPECTED(ExtractS(ast.IntTy, -128), HasValue("-128"));
  EXPECT_THAT_EXPECTED(ExtractS(ast.IntTy, -10), HasValue("-10"));
  EXPECT_THAT_EXPECTED(ExtractS(ast.IntTy, -1), HasValue("-1"));
  EXPECT_THAT_EXPECTED(ExtractS(ast.IntTy, 0), HasValue("0"));
  EXPECT_THAT_EXPECTED(ExtractS(ast.IntTy, 1), HasValue("1"));
  EXPECT_THAT_EXPECTED(ExtractS(ast.IntTy, 10), HasValue("10"));
  EXPECT_THAT_EXPECTED(ExtractS(ast.IntTy, 128), HasValue("128"));

  // Check values around int_max.
  EXPECT_THAT_EXPECTED(ExtractS(ast.IntTy, int_max - 2),
                       HasValue(std::to_string(int_max - 2)));
  EXPECT_THAT_EXPECTED(ExtractS(ast.IntTy, int_max - 1),
                       HasValue(std::to_string(int_max - 1)));
  EXPECT_THAT_EXPECTED(ExtractS(ast.IntTy, int_max),
                       HasValue(std::to_string(int_max)));
  EXPECT_THAT_EXPECTED(ExtractS(ast.IntTy, int_max + 1), llvm::Failed());
  EXPECT_THAT_EXPECTED(ExtractS(ast.IntTy, int_max + 5), llvm::Failed());

  // Check some values not near an edge case.
  EXPECT_THAT_EXPECTED(ExtractS(ast.IntTy, int_max / 2),
                       HasValue(std::to_string(int_max / 2)));
  EXPECT_THAT_EXPECTED(ExtractS(ast.IntTy, int_min / 2),
                       HasValue(std::to_string(int_min / 2)));
}

TEST_F(ExtractIntFromFormValueTest, TestUnsignedInt) {
  using namespace llvm;

  clang::ASTContext &ast = ts.getASTContext();
  constexpr uint64_t uint_max = std::numeric_limits<uint32_t>::max();

  // Check values around 0.
  EXPECT_THAT_EXPECTED(Extract(ast.UnsignedIntTy, 0), HasValue("0"));
  EXPECT_THAT_EXPECTED(Extract(ast.UnsignedIntTy, 1), HasValue("1"));
  EXPECT_THAT_EXPECTED(Extract(ast.UnsignedIntTy, 1234), HasValue("1234"));

  // Check some values not near an edge case.
  EXPECT_THAT_EXPECTED(Extract(ast.UnsignedIntTy, uint_max / 2),
                       HasValue(std::to_string(uint_max / 2)));

  // Check values around uint_max.
  EXPECT_THAT_EXPECTED(Extract(ast.UnsignedIntTy, uint_max - 2),
                       HasValue(std::to_string(uint_max - 2)));
  EXPECT_THAT_EXPECTED(Extract(ast.UnsignedIntTy, uint_max - 1),
                       HasValue(std::to_string(uint_max - 1)));
  EXPECT_THAT_EXPECTED(Extract(ast.UnsignedIntTy, uint_max),
                       HasValue(std::to_string(uint_max)));
  EXPECT_THAT_EXPECTED(Extract(ast.UnsignedIntTy, uint_max + 1),
                       llvm::Failed());
  EXPECT_THAT_EXPECTED(Extract(ast.UnsignedIntTy, uint_max + 2),
                       llvm::Failed());
}

TEST_F(DWARFASTParserClangTests, TestDefaultTemplateParamParsing) {
  // Tests parsing DW_AT_default_value for template parameters.
  auto BufferOrError = llvm::MemoryBuffer::getFile(
      GetInputFilePath("DW_AT_default_value-test.yaml"), /*IsText=*/true);
  ASSERT_TRUE(BufferOrError);
  YAMLModuleTester t(BufferOrError.get()->getBuffer());

  DWARFUnit *unit = t.GetDwarfUnit();
  ASSERT_NE(unit, nullptr);
  const DWARFDebugInfoEntry *cu_entry = unit->DIE().GetDIE();
  ASSERT_EQ(cu_entry->Tag(), DW_TAG_compile_unit);
  DWARFDIE cu_die(unit, cu_entry);

  auto holder = std::make_unique<clang_utils::TypeSystemClangHolder>("ast");
  auto &ast_ctx = *holder->GetAST();
  DWARFASTParserClangStub ast_parser(ast_ctx);

  llvm::SmallVector<lldb::TypeSP, 2> types;
  for (DWARFDIE die : cu_die.children()) {
    if (die.Tag() == DW_TAG_class_type) {
      SymbolContext sc;
      bool new_type = false;
      types.push_back(ast_parser.ParseTypeFromDWARF(sc, die, &new_type));
    }
  }

  ASSERT_EQ(types.size(), 3U);

  auto check_decl = [](auto const *decl) {
    clang::ClassTemplateSpecializationDecl const *ctsd =
        llvm::dyn_cast_or_null<clang::ClassTemplateSpecializationDecl>(decl);
    ASSERT_NE(ctsd, nullptr);

    auto const &args = ctsd->getTemplateArgs();
    ASSERT_GT(args.size(), 0U);

    for (auto const &arg : args.asArray()) {
      EXPECT_TRUE(arg.getIsDefaulted());
    }
  };

  for (auto const &type_sp : types) {
    ASSERT_NE(type_sp, nullptr);
    auto const *decl = ClangUtil::GetAsTagDecl(type_sp->GetFullCompilerType());
    if (decl->getName() == "bar" || decl->getName() == "baz") {
      check_decl(decl);
    }
  }
}

TEST_F(DWARFASTParserClangTests, TestUniqueDWARFASTTypeMap_CppInsertMapFind) {
  // This tests the behaviour of UniqueDWARFASTTypeMap under
  // following scenario:
  // 1. DWARFASTParserClang parses a forward declaration and
  // inserts it into the UniqueDWARFASTTypeMap.
  // 2. We then MapDeclDIEToDefDIE which updates the map
  // entry with the line number/file information of the definition.
  // 3. Parse the definition DIE, which should return the previously
  // parsed type from the UniqueDWARFASTTypeMap.

  const char *yamldata = R"(
--- !ELF
FileHeader:
  Class:   ELFCLASS64
  Data:    ELFDATA2LSB
  Type:    ET_EXEC
  Machine: EM_AARCH64
DWARF:
  debug_str:
    - Foo

  debug_line:      
    - Version:         4
      MinInstLength:   1
      MaxOpsPerInst:   1
      DefaultIsStmt:   1
      LineBase:        0
      LineRange:       0
      Files:           
        - Name:            main.cpp
          DirIdx:          0
          ModTime:         0
          Length:          0

  debug_abbrev:
    - ID:              0
      Table:
        - Code:            0x01
          Tag:             DW_TAG_compile_unit
          Children:        DW_CHILDREN_yes
          Attributes:
            - Attribute:       DW_AT_language
              Form:            DW_FORM_data2
            - Attribute:       DW_AT_stmt_list
              Form:            DW_FORM_sec_offset
        - Code:            0x02
          Tag:             DW_TAG_structure_type
          Children:        DW_CHILDREN_no
          Attributes:
            - Attribute:       DW_AT_name
              Form:            DW_FORM_strp
            - Attribute:       DW_AT_declaration
              Form:            DW_FORM_flag_present
        - Code:            0x03
          Tag:             DW_TAG_structure_type
          Children:        DW_CHILDREN_no
          Attributes:
            - Attribute:       DW_AT_name
              Form:            DW_FORM_strp
            - Attribute:       DW_AT_decl_file
              Form:            DW_FORM_data1
            - Attribute:       DW_AT_decl_line
              Form:            DW_FORM_data1

  debug_info:
    - Version:         5
      UnitType:        DW_UT_compile
      AddrSize:        8
      Entries:
# 0x0c: DW_TAG_compile_unit
#         DW_AT_language [DW_FORM_data2]    (DW_LANG_C_plus_plus)
#         DW_AT_stmt_list [DW_FORM_sec_offset]
        - AbbrCode:        0x01
          Values:
            - Value:           0x04
            - Value:           0x0000000000000000

# 0x0d:   DW_TAG_structure_type
#           DW_AT_name [DW_FORM_strp]       (\"Foo\")
#           DW_AT_declaration [DW_FORM_flag_present] (true)
        - AbbrCode:        0x02
          Values:
            - Value:           0x00

# 0x0f:   DW_TAG_structure_type
#           DW_AT_name [DW_FORM_strp]       (\"Foo\")
#           DW_AT_decl_file [DW_FORM_data1] (main.cpp)
#           DW_AT_decl_line [DW_FORM_data1] (3)
        - AbbrCode:        0x03
          Values:
            - Value:           0x00
            - Value:           0x01
            - Value:           0x03

        - AbbrCode:        0x00 # end of child tags of 0x0c
...
)";
  YAMLModuleTester t(yamldata);

  DWARFUnit *unit = t.GetDwarfUnit();
  ASSERT_NE(unit, nullptr);
  const DWARFDebugInfoEntry *cu_entry = unit->DIE().GetDIE();
  ASSERT_EQ(cu_entry->Tag(), DW_TAG_compile_unit);
  ASSERT_EQ(unit->GetDWARFLanguageType(), DW_LANG_C_plus_plus);
  DWARFDIE cu_die(unit, cu_entry);

  auto holder = std::make_unique<clang_utils::TypeSystemClangHolder>("ast");
  auto &ast_ctx = *holder->GetAST();
  DWARFASTParserClangStub ast_parser(ast_ctx);

  DWARFDIE decl_die;
  DWARFDIE def_die;
  for (auto const &die : cu_die.children()) {
    if (die.Tag() != DW_TAG_structure_type)
      continue;

    if (die.GetAttributeValueAsOptionalUnsigned(llvm::dwarf::DW_AT_declaration))
      decl_die = die;
    else
      def_die = die;
  }

  ASSERT_TRUE(decl_die.IsValid());
  ASSERT_TRUE(def_die.IsValid());
  ASSERT_NE(decl_die, def_die);

  ParsedDWARFTypeAttributes attrs(def_die);
  ASSERT_TRUE(attrs.decl.IsValid());

  SymbolContext sc;
  bool new_type = false;
  lldb::TypeSP type_sp = ast_parser.ParseTypeFromDWARF(sc, decl_die, &new_type);
  ASSERT_NE(type_sp, nullptr);

  ast_parser.MapDeclDIEToDefDIE(decl_die, def_die);

  lldb::TypeSP reparsed_type_sp =
      ast_parser.ParseTypeFromDWARF(sc, def_die, &new_type);
  ASSERT_NE(reparsed_type_sp, nullptr);

  ASSERT_EQ(type_sp, reparsed_type_sp);
}

TEST_F(DWARFASTParserClangTests, TestObjectPointer) {
  // This tests the behaviour of DWARFASTParserClang
  // for DW_TAG_subprogram definitions which have a DW_AT_object_pointer
  // *and* a DW_AT_specification that also has a DW_AT_object_pointer.
  // We don't want the declaration DW_AT_object_pointer to overwrite the
  // one from the more specific definition's.

  const char *yamldata = R"(
--- !ELF
FileHeader:
  Class:   ELFCLASS64
  Data:    ELFDATA2LSB
  Type:    ET_EXEC
  Machine: EM_AARCH64
DWARF:
  debug_str:
    - Context
    - func
    - this
  debug_abbrev:
    - ID:              0
      Table:
        - Code:            0x1
          Tag:             DW_TAG_compile_unit
          Children:        DW_CHILDREN_yes
          Attributes:
            - Attribute:       DW_AT_language
              Form:            DW_FORM_data2
        - Code:            0x2
          Tag:             DW_TAG_structure_type
          Children:        DW_CHILDREN_yes
          Attributes:
            - Attribute:       DW_AT_name
              Form:            DW_FORM_strp
        - Code:            0x3
          Tag:             DW_TAG_subprogram
          Children:        DW_CHILDREN_yes
          Attributes:
            - Attribute:       DW_AT_name
              Form:            DW_FORM_strp
            - Attribute:       DW_AT_declaration
              Form:            DW_FORM_flag_present
            - Attribute:       DW_AT_object_pointer
              Form:            DW_FORM_ref4
            - Attribute:       DW_AT_artificial
              Form:            DW_FORM_flag_present
            - Attribute:       DW_AT_external
              Form:            DW_FORM_flag_present
        - Code:            0x4
          Tag:             DW_TAG_formal_parameter
          Children:        DW_CHILDREN_no
          Attributes:
            - Attribute:       DW_AT_artificial
              Form:            DW_FORM_flag_present
        - Code:            0x5
          Tag:             DW_TAG_subprogram
          Children:        DW_CHILDREN_yes
          Attributes:
            - Attribute:       DW_AT_object_pointer
              Form:            DW_FORM_ref4
            - Attribute:       DW_AT_specification
              Form:            DW_FORM_ref4
        - Code:            0x6
          Tag:             DW_TAG_formal_parameter
          Children:        DW_CHILDREN_no
          Attributes:
            - Attribute:       DW_AT_name
              Form:            DW_FORM_strp
            - Attribute:       DW_AT_artificial
              Form:            DW_FORM_flag_present
  debug_info:
     - Version:         5
       UnitType:        DW_UT_compile
       AddrSize:        8
       Entries:

# DW_TAG_compile_unit
#   DW_AT_language [DW_FORM_data2]    (DW_LANG_C_plus_plus)

        - AbbrCode:        0x1
          Values:
            - Value:           0x04

#   DW_TAG_structure_type
#     DW_AT_name [DW_FORM_strp] ("Context")

        - AbbrCode:        0x2
          Values:
            - Value:           0x0

#     DW_TAG_subprogram
#       DW_AT_name [DW_FORM_strp] ("func")
#       DW_AT_object_pointer [DW_FORM_ref4]
        - AbbrCode:        0x3
          Values:
            - Value:           0x8
            - Value:           0x1
            - Value:           0x1d
            - Value:           0x1
            - Value:           0x1

#       DW_TAG_formal_parameter
#         DW_AT_artificial
        - AbbrCode:        0x4
          Values:
          - Value: 0x1

        - AbbrCode: 0x0
        - AbbrCode: 0x0

#     DW_TAG_subprogram
#       DW_AT_object_pointer [DW_FORM_ref4] ("this")
#       DW_AT_specification [DW_FORM_ref4] ("func")
        - AbbrCode:        0x5
          Values:
            - Value:           0x29
            - Value:           0x14

#       DW_TAG_formal_parameter
#         DW_AT_name [DW_FORM_strp] ("this")
#         DW_AT_artificial
        - AbbrCode:        0x6
          Values:
            - Value:           0xd
            - Value:           0x1

        - AbbrCode: 0x0
        - AbbrCode: 0x0
...
)";
  YAMLModuleTester t(yamldata);

  DWARFUnit *unit = t.GetDwarfUnit();
  ASSERT_NE(unit, nullptr);
  const DWARFDebugInfoEntry *cu_entry = unit->DIE().GetDIE();
  ASSERT_EQ(cu_entry->Tag(), DW_TAG_compile_unit);
  ASSERT_EQ(unit->GetDWARFLanguageType(), DW_LANG_C_plus_plus);
  DWARFDIE cu_die(unit, cu_entry);

  auto holder = std::make_unique<clang_utils::TypeSystemClangHolder>("ast");
  auto &ast_ctx = *holder->GetAST();
  DWARFASTParserClangStub ast_parser(ast_ctx);

  auto context_die = cu_die.GetFirstChild();
  ASSERT_TRUE(context_die.IsValid());
  ASSERT_EQ(context_die.Tag(), DW_TAG_structure_type);

  {
    auto decl_die = context_die.GetFirstChild();
    ASSERT_TRUE(decl_die.IsValid());
    ASSERT_EQ(decl_die.Tag(), DW_TAG_subprogram);
    ASSERT_TRUE(decl_die.GetAttributeValueAsOptionalUnsigned(DW_AT_external));

    auto param_die = decl_die.GetFirstChild();
    ASSERT_TRUE(param_die.IsValid());

    EXPECT_EQ(param_die, ast_parser.GetObjectParameter(decl_die, context_die));
  }

  {
    auto subprogram_definition = context_die.GetSibling();
    ASSERT_TRUE(subprogram_definition.IsValid());
    ASSERT_EQ(subprogram_definition.Tag(), DW_TAG_subprogram);
    ASSERT_FALSE(subprogram_definition.GetAttributeValueAsOptionalUnsigned(
        DW_AT_external));

    auto param_die = subprogram_definition.GetFirstChild();
    ASSERT_TRUE(param_die.IsValid());

    EXPECT_EQ(param_die, ast_parser.GetObjectParameter(subprogram_definition,
                                                       context_die));
  }
<<<<<<< HEAD
=======
}

TEST_F(DWARFASTParserClangTests,
       TestObjectPointer_NoSpecificationOnDefinition) {
  // This tests the behaviour of DWARFASTParserClang
  // for DW_TAG_subprogram definitions which have a DW_AT_object_pointer
  // but no DW_AT_specification that would link back to its declaration.
  // This is how Objective-C class method definitions are emitted.

  const char *yamldata = R"(
--- !ELF
FileHeader:
  Class:   ELFCLASS64
  Data:    ELFDATA2LSB
  Type:    ET_EXEC
  Machine: EM_AARCH64
DWARF:
  debug_str:
    - Context
    - func
    - this
  debug_abbrev:
    - ID:              0
      Table:
        - Code:            0x1
          Tag:             DW_TAG_compile_unit
          Children:        DW_CHILDREN_yes
          Attributes:
            - Attribute:       DW_AT_language
              Form:            DW_FORM_data2
        - Code:            0x2
          Tag:             DW_TAG_structure_type
          Children:        DW_CHILDREN_yes
          Attributes:
            - Attribute:       DW_AT_name
              Form:            DW_FORM_strp
        - Code:            0x3
          Tag:             DW_TAG_subprogram
          Children:        DW_CHILDREN_yes
          Attributes:
            - Attribute:       DW_AT_name
              Form:            DW_FORM_strp
            - Attribute:       DW_AT_declaration
              Form:            DW_FORM_flag_present
            - Attribute:       DW_AT_object_pointer
              Form:            DW_FORM_ref4
            - Attribute:       DW_AT_artificial
              Form:            DW_FORM_flag_present
            - Attribute:       DW_AT_external
              Form:            DW_FORM_flag_present
        - Code:            0x4
          Tag:             DW_TAG_formal_parameter
          Children:        DW_CHILDREN_no
          Attributes:
            - Attribute:       DW_AT_artificial
              Form:            DW_FORM_flag_present
        - Code:            0x5
          Tag:             DW_TAG_subprogram
          Children:        DW_CHILDREN_yes
          Attributes:
            - Attribute:       DW_AT_object_pointer
              Form:            DW_FORM_ref4
        - Code:            0x6
          Tag:             DW_TAG_formal_parameter
          Children:        DW_CHILDREN_no
          Attributes:
            - Attribute:       DW_AT_name
              Form:            DW_FORM_strp
            - Attribute:       DW_AT_artificial
              Form:            DW_FORM_flag_present
  debug_info:
     - Version:         5
       UnitType:        DW_UT_compile
       AddrSize:        8
       Entries:

# DW_TAG_compile_unit
#   DW_AT_language [DW_FORM_data2]    (DW_LANG_C_plus_plus)

        - AbbrCode:        0x1
          Values:
            - Value:           0x04

#   DW_TAG_structure_type
#     DW_AT_name [DW_FORM_strp] ("Context")

        - AbbrCode:        0x2
          Values:
            - Value:           0x0

#     DW_TAG_subprogram
#       DW_AT_name [DW_FORM_strp] ("func")
#       DW_AT_object_pointer [DW_FORM_ref4]
        - AbbrCode:        0x3
          Values:
            - Value:           0x8
            - Value:           0x1
            - Value:           0x1d
            - Value:           0x1
            - Value:           0x1

#       DW_TAG_formal_parameter
#         DW_AT_artificial
        - AbbrCode:        0x4
          Values:
          - Value: 0x1

        - AbbrCode: 0x0
        - AbbrCode: 0x0

#     DW_TAG_subprogram
#       DW_AT_object_pointer [DW_FORM_ref4] ("this")
        - AbbrCode:        0x5
          Values:
            - Value:           0x25

#       DW_TAG_formal_parameter
#         DW_AT_name [DW_FORM_strp] ("this")
#         DW_AT_artificial
        - AbbrCode:        0x6
          Values:
            - Value:           0xd
            - Value:           0x1

        - AbbrCode: 0x0
        - AbbrCode: 0x0
...
)";
  YAMLModuleTester t(yamldata);

  DWARFUnit *unit = t.GetDwarfUnit();
  ASSERT_NE(unit, nullptr);
  const DWARFDebugInfoEntry *cu_entry = unit->DIE().GetDIE();
  ASSERT_EQ(cu_entry->Tag(), DW_TAG_compile_unit);
  ASSERT_EQ(unit->GetDWARFLanguageType(), DW_LANG_C_plus_plus);
  DWARFDIE cu_die(unit, cu_entry);

  auto holder = std::make_unique<clang_utils::TypeSystemClangHolder>("ast");
  auto &ast_ctx = *holder->GetAST();
  DWARFASTParserClangStub ast_parser(ast_ctx);

  auto context_die = cu_die.GetFirstChild();
  ASSERT_TRUE(context_die.IsValid());
  ASSERT_EQ(context_die.Tag(), DW_TAG_structure_type);

  auto subprogram_definition = context_die.GetSibling();
  ASSERT_TRUE(subprogram_definition.IsValid());
  ASSERT_EQ(subprogram_definition.Tag(), DW_TAG_subprogram);
  ASSERT_FALSE(subprogram_definition.GetAttributeValueAsOptionalUnsigned(
      DW_AT_external));
  ASSERT_FALSE(
      subprogram_definition.GetAttributeValueAsReferenceDIE(DW_AT_specification)
          .IsValid());

  auto param_die = subprogram_definition.GetFirstChild();
  ASSERT_TRUE(param_die.IsValid());
  EXPECT_EQ(param_die,
            ast_parser.GetObjectParameter(subprogram_definition, {}));
>>>>>>> 5ee67ebe
}

TEST_F(DWARFASTParserClangTests, TestParseSubroutine_ExplicitObjectParameter) {
  // Tests parsing of a C++ non-static member function with an explicit object
  // parameter that isn't called "this" and is not a pointer (but a CV-qualified
  // rvalue reference instead).

  const char *yamldata = R"(
--- !ELF
FileHeader:
  Class:   ELFCLASS64
  Data:    ELFDATA2LSB
  Type:    ET_EXEC
  Machine: EM_AARCH64
DWARF:
  debug_str:
    - Context
    - func
    - mySelf
  debug_abbrev:
    - ID:              0
      Table:
        - Code:            0x1
          Tag:             DW_TAG_compile_unit
          Children:        DW_CHILDREN_yes
          Attributes:
            - Attribute:       DW_AT_language
              Form:            DW_FORM_data2
        - Code:            0x2
          Tag:             DW_TAG_structure_type
          Children:        DW_CHILDREN_yes
          Attributes:
            - Attribute:       DW_AT_name
              Form:            DW_FORM_strp
        - Code:            0x3
          Tag:             DW_TAG_subprogram
          Children:        DW_CHILDREN_yes
          Attributes:
            - Attribute:       DW_AT_name
              Form:            DW_FORM_strp
            - Attribute:       DW_AT_declaration
              Form:            DW_FORM_flag_present
            - Attribute:       DW_AT_object_pointer
              Form:            DW_FORM_ref4
            - Attribute:       DW_AT_external
              Form:            DW_FORM_flag_present
        - Code:            0x4
          Tag:             DW_TAG_formal_parameter
          Children:        DW_CHILDREN_no
          Attributes:
            - Attribute:       DW_AT_name
              Form:            DW_FORM_strp
            - Attribute:       DW_AT_type
              Form:            DW_FORM_ref4
        - Code:            0x5
          Tag:             DW_TAG_rvalue_reference_type
          Children:        DW_CHILDREN_no
          Attributes:
            - Attribute:       DW_AT_type
              Form:            DW_FORM_ref4
        - Code:            0x6
          Tag:             DW_TAG_const_type
          Children:        DW_CHILDREN_no
          Attributes:
            - Attribute:       DW_AT_type
              Form:            DW_FORM_ref4
        - Code:            0x7
          Tag:             DW_TAG_volatile_type
          Children:        DW_CHILDREN_no
          Attributes:
            - Attribute:       DW_AT_type
              Form:            DW_FORM_ref4
  debug_info:
     - Version:         5
       UnitType:        DW_UT_compile
       AddrSize:        8
       Entries:

# DW_TAG_compile_unit
#   DW_AT_language [DW_FORM_data2]    (DW_LANG_C_plus_plus)

        - AbbrCode:        0x1
          Values:
            - Value:           0x04

#   DW_TAG_structure_type
#     DW_AT_name [DW_FORM_strp] ("Context")

        - AbbrCode:        0x2
          Values:
            - Value:           0x0

#     DW_TAG_subprogram
#       DW_AT_name [DW_FORM_strp] ("func")
#       DW_AT_object_pointer [DW_FORM_ref4]
        - AbbrCode:        0x3
          Values:
            - Value:           0x8
            - Value:           0x1
            - Value:           0x1d
            - Value:           0x1

#       DW_TAG_formal_parameter
#         DW_AT_name [DW_FORM_strp] ("mySelf")
#         DW_AT_type [DW_FORM_ref4] (const volatile Context &&)
        - AbbrCode:        0x4
          Values:
            - Value: 0xd
            - Value: 0x28

        - AbbrCode: 0x0
        - AbbrCode: 0x0

#   DW_TAG_rvalue_reference_type
#     DW_AT_type [DW_FORM_ref4] ("const volatile Context")

        - AbbrCode:        0x5
          Values:
            - Value:           0x2d

#   DW_TAG_const_type
#     DW_AT_type [DW_FORM_ref4] ("volatile Context")

        - AbbrCode:        0x6
          Values:
            - Value:           0x32

#   DW_TAG_volatile_type
#     DW_AT_type [DW_FORM_ref4] ("Context")

        - AbbrCode:        0x7
          Values:
            - Value:           0xf

        - AbbrCode: 0x0
...
)";
  YAMLModuleTester t(yamldata);

  DWARFUnit *unit = t.GetDwarfUnit();
  ASSERT_NE(unit, nullptr);
  const DWARFDebugInfoEntry *cu_entry = unit->DIE().GetDIE();
  ASSERT_EQ(cu_entry->Tag(), DW_TAG_compile_unit);
  ASSERT_EQ(unit->GetDWARFLanguageType(), DW_LANG_C_plus_plus);
  DWARFDIE cu_die(unit, cu_entry);

  auto ts_or_err =
      cu_die.GetDWARF()->GetTypeSystemForLanguage(eLanguageTypeC_plus_plus);
  ASSERT_TRUE(static_cast<bool>(ts_or_err));
  llvm::consumeError(ts_or_err.takeError());
  auto *parser =
      static_cast<DWARFASTParserClang *>((*ts_or_err)->GetDWARFParser());

  auto context_die = cu_die.GetFirstChild();
  ASSERT_TRUE(context_die.IsValid());
  ASSERT_EQ(context_die.Tag(), DW_TAG_structure_type);

  SymbolContext sc;
  bool new_type;
  auto context_type_sp = parser->ParseTypeFromDWARF(sc, context_die, &new_type);
  ASSERT_NE(context_type_sp, nullptr);

  ASSERT_TRUE(
      parser->CompleteTypeFromDWARF(context_die, context_type_sp.get(),
                                    context_type_sp->GetForwardCompilerType()));

  auto *record_decl = llvm::dyn_cast_or_null<clang::CXXRecordDecl>(
      ClangUtil::GetAsTagDecl(context_type_sp->GetForwardCompilerType()));
  ASSERT_NE(record_decl, nullptr);

  auto method_it = record_decl->method_begin();
  ASSERT_NE(method_it, record_decl->method_end());

  // Check that we didn't parse the function as static.
  EXPECT_FALSE(method_it->isStatic());

  // Check that method qualifiers were correctly set.
  EXPECT_EQ(method_it->getMethodQualifiers(),
            clang::Qualifiers::fromCVRMask(clang::Qualifiers::Const |
                                           clang::Qualifiers::Volatile));
}

TEST_F(DWARFASTParserClangTests, TestParseSubroutine_ParameterCreation) {
  // Tests parsing of a C++ free function will create clang::ParmVarDecls with
  // the correct clang::DeclContext.
  //
  // Also ensures we attach names to the ParmVarDecls (even when DWARF contains
  // a mix of named/unnamed parameters).

  const char *yamldata = R"(
--- !ELF
FileHeader:
  Class:   ELFCLASS64
  Data:    ELFDATA2LSB
  Type:    ET_EXEC
  Machine: EM_AARCH64
DWARF:
  debug_str:
    - func
    - int
    - short
    - namedParam
  debug_abbrev:
    - ID:              0
      Table:
        - Code:            0x1
          Tag:             DW_TAG_compile_unit
          Children:        DW_CHILDREN_yes
          Attributes:
            - Attribute:       DW_AT_language
              Form:            DW_FORM_data2
        - Code:            0x2
          Tag:             DW_TAG_structure_type
          Children:        DW_CHILDREN_yes
          Attributes:
            - Attribute:       DW_AT_name
              Form:            DW_FORM_strp
        - Code:            0x3
          Tag:             DW_TAG_subprogram
          Children:        DW_CHILDREN_yes
          Attributes:
            - Attribute:       DW_AT_name
              Form:            DW_FORM_strp
            - Attribute:       DW_AT_declaration
              Form:            DW_FORM_flag_present
            - Attribute:       DW_AT_external
              Form:            DW_FORM_flag_present
        - Code:            0x4
          Tag:             DW_TAG_formal_parameter
          Children:        DW_CHILDREN_no
          Attributes:
            - Attribute:       DW_AT_type
              Form:            DW_FORM_ref4
        - Code:            0x5
          Tag:             DW_TAG_formal_parameter
          Children:        DW_CHILDREN_no
          Attributes:
            - Attribute:       DW_AT_type
              Form:            DW_FORM_ref4
            - Attribute:       DW_AT_name
              Form:            DW_FORM_strp
        - Code:            0x6
          Tag:             DW_TAG_base_type
          Children:        DW_CHILDREN_no
          Attributes:
            - Attribute:       DW_AT_name
              Form:            DW_FORM_strp
            - Attribute:       DW_AT_encoding
              Form:            DW_FORM_data1
            - Attribute:       DW_AT_byte_size
              Form:            DW_FORM_data1
  debug_info:
     - Version:         5
       UnitType:        DW_UT_compile
       AddrSize:        8
       Entries:

# DW_TAG_compile_unit
#   DW_AT_language [DW_FORM_data2]    (DW_LANG_C_plus_plus)

        - AbbrCode:        0x1
          Values:
            - Value:           0x04

#     DW_TAG_subprogram
#       DW_AT_name [DW_FORM_strp] ("func")
        - AbbrCode:        0x3
          Values:
            - Value:           0x0
            - Value:           0x1
            - Value:           0x1

#       DW_TAG_formal_parameter
#         DW_AT_type [DW_FORM_ref4] (int)
        - AbbrCode:        0x4
          Values:
            - Value: 0x23

#       DW_TAG_formal_parameter
#         DW_AT_type [DW_FORM_ref4] (short)
#         DW_AT_name [DW_FORM_strp] ("namedParam")
        - AbbrCode:        0x5
          Values:
            - Value: 0x2a
            - Value: 0xf

        - AbbrCode: 0x0

#   DW_TAG_base_type
#     DW_AT_name      [DW_FORM_strp] ("int")
#     DW_AT_encoding  [DW_FORM_data1]
#     DW_AT_byte_size [DW_FORM_data1]

        - AbbrCode:        0x6
          Values:
            - Value:           0x0000000000000005
            - Value:           0x0000000000000005 # DW_ATE_signed
            - Value:           0x0000000000000004

#   DW_TAG_base_type
#     DW_AT_name      [DW_FORM_strp] ("short")
#     DW_AT_encoding  [DW_FORM_data1]
#     DW_AT_byte_size [DW_FORM_data1]

        - AbbrCode:        0x6
          Values:
            - Value:           0x0000000000000009
            - Value:           0x0000000000000005 # DW_ATE_signed
            - Value:           0x0000000000000004

        - AbbrCode: 0x0
...
)";
  YAMLModuleTester t(yamldata);

  DWARFUnit *unit = t.GetDwarfUnit();
  ASSERT_NE(unit, nullptr);
  const DWARFDebugInfoEntry *cu_entry = unit->DIE().GetDIE();
  ASSERT_EQ(cu_entry->Tag(), DW_TAG_compile_unit);
  ASSERT_EQ(unit->GetDWARFLanguageType(), DW_LANG_C_plus_plus);
  DWARFDIE cu_die(unit, cu_entry);

  auto ts_or_err =
      cu_die.GetDWARF()->GetTypeSystemForLanguage(eLanguageTypeC_plus_plus);
  ASSERT_TRUE(static_cast<bool>(ts_or_err));
  llvm::consumeError(ts_or_err.takeError());

  auto *ts = static_cast<TypeSystemClang *>(ts_or_err->get());
  auto *parser = static_cast<DWARFASTParserClang *>(ts->GetDWARFParser());

  auto subprogram = cu_die.GetFirstChild();
  ASSERT_TRUE(subprogram.IsValid());
  ASSERT_EQ(subprogram.Tag(), DW_TAG_subprogram);

  SymbolContext sc;
  bool new_type;
  auto type_sp = parser->ParseTypeFromDWARF(sc, subprogram, &new_type);
  ASSERT_NE(type_sp, nullptr);

  auto result = ts->GetTranslationUnitDecl()->lookup(
      clang_utils::getDeclarationName(*ts, "func"));
  ASSERT_TRUE(result.isSingleResult());

  auto const *func = llvm::cast<clang::FunctionDecl>(result.front());

  EXPECT_EQ(func->getNumParams(), 2U);
  EXPECT_EQ(func->getParamDecl(0)->getDeclContext(), func);
  EXPECT_TRUE(func->getParamDecl(0)->getName().empty());
  EXPECT_EQ(func->getParamDecl(1)->getDeclContext(), func);
  EXPECT_EQ(func->getParamDecl(1)->getName(), "namedParam");
}

TEST_F(DWARFASTParserClangTests, TestObjectPointer_IndexEncoding) {
  // This tests the behaviour of DWARFASTParserClang
  // for DW_TAG_subprogram definitions which have a DW_AT_object_pointer
  // that encodes a constant index (instead of a DIE reference).

  const char *yamldata = R"(
--- !ELF
FileHeader:
  Class:   ELFCLASS64
  Data:    ELFDATA2LSB
  Type:    ET_EXEC
  Machine: EM_AARCH64
DWARF:
  debug_str:
    - Context
    - func
    - this
    - self
    - arg
  debug_abbrev:
    - ID:              0
      Table:
        - Code:            0x1
          Tag:             DW_TAG_compile_unit
          Children:        DW_CHILDREN_yes
          Attributes:
            - Attribute:       DW_AT_language
              Form:            DW_FORM_data2
        - Code:            0x2
          Tag:             DW_TAG_structure_type
          Children:        DW_CHILDREN_yes
          Attributes:
            - Attribute:       DW_AT_name
              Form:            DW_FORM_strp
        - Code:            0x3
          Tag:             DW_TAG_subprogram
          Children:        DW_CHILDREN_yes
          Attributes:
            - Attribute:       DW_AT_name
              Form:            DW_FORM_strp
            - Attribute:       DW_AT_declaration
              Form:            DW_FORM_flag_present
            - Attribute:       DW_AT_object_pointer
              Form:            DW_FORM_implicit_const
              Value:           1
            - Attribute:       DW_AT_external
              Form:            DW_FORM_flag_present
        - Code:            0x4
          Tag:             DW_TAG_subprogram
          Children:        DW_CHILDREN_yes
          Attributes:
            - Attribute:       DW_AT_name
              Form:            DW_FORM_strp
            - Attribute:       DW_AT_declaration
              Form:            DW_FORM_flag_present
            - Attribute:       DW_AT_object_pointer
              Form:            DW_FORM_implicit_const
              Value:           0
            - Attribute:       DW_AT_external
              Form:            DW_FORM_flag_present

        - Code:            0x5
          Tag:             DW_TAG_formal_parameter
          Children:        DW_CHILDREN_no
          Attributes:
            - Attribute:       DW_AT_name
              Form:            DW_FORM_strp

        - Code:            0x6
          Tag:             DW_TAG_formal_parameter
          Children:        DW_CHILDREN_no
          Attributes:
            - Attribute:       DW_AT_name
              Form:            DW_FORM_strp
            - Attribute:       DW_AT_artificial
              Form:            DW_FORM_flag_present

  debug_info:
     - Version:  5
       UnitType: DW_UT_compile
       AddrSize: 8
       Entries:

# DW_TAG_compile_unit
#   DW_AT_language [DW_FORM_data2]    (DW_LANG_C_plus_plus)

        - AbbrCode: 0x1
          Values:
            - Value: 0x04

#   DW_TAG_structure_type
#     DW_AT_name [DW_FORM_strp] ("Context")

        - AbbrCode: 0x2
          Values:
            - Value: 0x0

#     DW_TAG_subprogram
#       DW_AT_name [DW_FORM_strp] ("func")
#       DW_AT_object_pointer [DW_FORM_implicit_const] (1)
        - AbbrCode: 0x3
          Values:
            - Value: 0x8
            - Value: 0x1
            - Value: 0x1
            - Value: 0x1

#       DW_TAG_formal_parameter
#         DW_AT_name [DW_FORM_strp] ("arg")
        - AbbrCode: 0x5
          Values:
          - Value: 0x17

#       DW_TAG_formal_parameter
#         DW_AT_name [DW_FORM_strp] ("self")
#         DW_AT_artificial
        - AbbrCode: 0x6
          Values:
          - Value: 0x12
          - Value: 0x1

        - AbbrCode: 0x0

#     DW_TAG_subprogram
#       DW_AT_object_pointer [DW_FORM_implicit_const] (0)
#       DW_AT_name [DW_FORM_strp] ("func")
        - AbbrCode:        0x4
          Values:
            - Value: 0x8
            - Value: 0x1
            - Value: 0x1
            - Value: 0x1

#       DW_TAG_formal_parameter
#         DW_AT_name [DW_FORM_strp] ("this")
#         DW_AT_artificial
        - AbbrCode:        0x6
          Values:
            - Value:           0xd
            - Value:           0x1

#       DW_TAG_formal_parameter
#         DW_AT_name [DW_FORM_strp] ("arg")
        - AbbrCode: 0x5
          Values:
          - Value: 0x17

        - AbbrCode: 0x0
        - AbbrCode: 0x0
...
)";

  YAMLModuleTester t(yamldata);

  DWARFUnit *unit = t.GetDwarfUnit();
  ASSERT_NE(unit, nullptr);
  const DWARFDebugInfoEntry *cu_entry = unit->DIE().GetDIE();
  ASSERT_EQ(cu_entry->Tag(), DW_TAG_compile_unit);
  ASSERT_EQ(unit->GetDWARFLanguageType(), DW_LANG_C_plus_plus);
  DWARFDIE cu_die(unit, cu_entry);

  auto holder = std::make_unique<clang_utils::TypeSystemClangHolder>("ast");
  auto &ast_ctx = *holder->GetAST();
  DWARFASTParserClangStub ast_parser(ast_ctx);

  auto context_die = cu_die.GetFirstChild();
  ASSERT_TRUE(context_die.IsValid());
  ASSERT_EQ(context_die.Tag(), DW_TAG_structure_type);

  auto sub1 = context_die.GetFirstChild();
  ASSERT_TRUE(sub1.IsValid());
  ASSERT_EQ(sub1.Tag(), DW_TAG_subprogram);

  auto sub2 = sub1.GetSibling();
  ASSERT_TRUE(sub2.IsValid());
  ASSERT_EQ(sub2.Tag(), DW_TAG_subprogram);

  // Object parameter is at constant index 1
  {
    auto param_die = sub1.GetFirstChild().GetSibling();
    ASSERT_TRUE(param_die.IsValid());

    EXPECT_EQ(param_die, ast_parser.GetObjectParameter(sub1, context_die));
  }

  // Object parameter is at constant index 0
  {
    auto param_die = sub2.GetFirstChild();
    ASSERT_TRUE(param_die.IsValid());

    EXPECT_EQ(param_die, ast_parser.GetObjectParameter(sub2, context_die));
  }
}<|MERGE_RESOLUTION|>--- conflicted
+++ resolved
@@ -914,8 +914,6 @@
     EXPECT_EQ(param_die, ast_parser.GetObjectParameter(subprogram_definition,
                                                        context_die));
   }
-<<<<<<< HEAD
-=======
 }
 
 TEST_F(DWARFASTParserClangTests,
@@ -1074,7 +1072,6 @@
   ASSERT_TRUE(param_die.IsValid());
   EXPECT_EQ(param_die,
             ast_parser.GetObjectParameter(subprogram_definition, {}));
->>>>>>> 5ee67ebe
 }
 
 TEST_F(DWARFASTParserClangTests, TestParseSubroutine_ExplicitObjectParameter) {
