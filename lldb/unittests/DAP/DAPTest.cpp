--- conflicted
+++ resolved
@@ -12,10 +12,6 @@
 #include "llvm/Testing/Support/Error.h"
 #include "gmock/gmock.h"
 #include "gtest/gtest.h"
-<<<<<<< HEAD
-#include <memory>
-=======
->>>>>>> 35227056
 #include <optional>
 
 using namespace llvm;
@@ -38,16 +34,8 @@
       /*loop=*/loop,
   };
   dap.Send(Event{/*event=*/"my-event", /*body=*/std::nullopt});
-<<<<<<< HEAD
-  RunOnce<protocol::Message>([&](llvm::Expected<protocol::Message> message) {
-    ASSERT_THAT_EXPECTED(
-        message, HasValue(testing::VariantWith<Event>(testing::FieldsAre(
-                     /*event=*/"my-event", /*body=*/std::nullopt))));
-  });
-=======
   loop.AddPendingCallback(
       [](lldb_private::MainLoopBase &loop) { loop.RequestTermination(); });
   EXPECT_CALL(client, Received(IsEvent("my-event", std::nullopt)));
   ASSERT_THAT_ERROR(dap.Loop(), llvm::Succeeded());
->>>>>>> 35227056
 }