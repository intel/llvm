--- conflicted
+++ resolved
@@ -18,11 +18,7 @@
 
 /// A base class for tests that need transport configured for communicating DAP
 /// messages.
-<<<<<<< HEAD
-class TransportBase : public PipeTest {
-=======
 class TransportBase : public PipePairTest {
->>>>>>> 5ee67ebe
 protected:
   std::unique_ptr<lldb_dap::Transport> to_dap;
   std::unique_ptr<lldb_dap::Transport> from_dap;
