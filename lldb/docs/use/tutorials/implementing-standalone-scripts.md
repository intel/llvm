# Implementing Standalone Scripts

### Configuring `PYTHONPATH`

LLDB has all of its core code built into a shared library which gets used by
the `lldb` command line application.
- On macOS this shared library is a framework: `LLDB.framework`.
- On other unix variants the program is a shared library: lldb.so.

LLDB also provides an `lldb.py` module that contains the bindings from LLDB
into Python. To use the `LLDB.framework` to create your own stand-alone python
programs, you will need to tell python where to look in order to find this
module. This is done by setting the `PYTHONPATH` environment variable,
adding a path to the directory that contains the `lldb.py` python
module. The lldb driver program has an option to report the path to the lldb
module. You can use that to point to correct lldb.py:

For csh and tcsh:

```csh
% setenv PYTHONPATH `lldb -P`
```

For sh and bash:

```bash
$ export PYTHONPATH=`lldb -P`
```

Alternatively, you can append the LLDB Python directory to the sys.path list
directly in your Python code before importing the lldb module.

### Initialization

The standard test for `__main__`, like many python modules do, is useful for
creating scripts that can be run from the command line. However, for command
line scripts, the debugger instance must be created manually. Sample code would
look like:

```python3
if __name__ == '__main__':
    # Initialize the debugger before making any API calls.
    lldb.SBDebugger.Initialize()
    # Create a new debugger instance in your module if your module
    # can be run from the command line. When we run a script from
    # the command line, we won't have any debugger object in
    # lldb.debugger, so we can just create it if it will be needed
    debugger = lldb.SBDebugger.Create()

    # Next, do whatever work this module should do when run as a command.
    # ...

    # Finally, dispose of the debugger you just made.
    lldb.SBDebugger.Destroy(debugger)
    # Terminate the debug session
    lldb.SBDebugger.Terminate()
```

### Example

Now your python scripts are ready to import the lldb module. Below is a python
script that will launch a program from the current working directory called
`a.out`, set a breakpoint at `main`, and then run and hit the breakpoint, and
print the process, thread and frame objects if the process stopped:

```python3
#!/usr/bin/env python3

import lldb
import os

def disassemble_instructions(insts):
    for i in insts:
        print(i)

# Set the path to the executable to debug
exe = "./a.out"

# Create a new debugger instance
debugger = lldb.SBDebugger.Create()

# When we step or continue, don't return from the function until the process
# stops. Otherwise we would have to handle the process events ourselves which, while doable is
# a little tricky.  We do this by setting the async mode to false.
debugger.SetAsync(False)

# Create a target from a file and arch
print("Creating a target for '%s'" % exe)

target = debugger.CreateTargetWithFileAndArch(exe, lldb.LLDB_ARCH_DEFAULT)

if target:
    # If the target is valid set a breakpoint at main
    main_bp = target.BreakpointCreateByName(
        "main", target.GetExecutable().GetFilename()
    )

    print(main_bp)

    # Launch the process. Since we specified synchronous mode, we won't return
    # from this function until we hit the breakpoint at main
    process = target.LaunchSimple(None, None, os.getcwd())

    # Make sure the launch went ok
    if process:
        # Print some simple process info
        state = process.GetState()
        print(process)
        if state == lldb.eStateStopped:
            # Get the first thread
            thread = process.GetThreadAtIndex(0)
            if thread:
                # Print some simple thread info
                print(thread)
                # Get the first frame
                frame = thread.GetFrameAtIndex(0)
                if frame:
                    # Print some simple frame info
                    print(frame)
                    function = frame.GetFunction()
                    # See if we have debug info (a function)
                    if function:
                        # We do have a function, print some info for the function
                        print(function)
                        # Now get all instructions for this function and print them
                        insts = function.GetInstructions(target)
                        disassemble_instructions(insts)
                    else:
                        # See if we have a symbol in the symbol table for where we stopped
                        symbol = frame.GetSymbol()
                        if symbol:
                            # We do have a symbol, print some info for the symbol
                            print(symbol)
```

### Expected Output

Exact output varies by system, but you should see something like this:

```
Creating a target for './a.out'
SBBreakpoint: id = 1, name = 'main', module = a.out, locations = 1
SBProcess: pid = 2593449, state = stopped, threads = 1, executable = a.out
thread #1: tid = 2593449, 0x0000aaaaaaaa0714 a.out`main at test.c:3:9, name = 'test.o', stop reason = breakpoint 1.1
frame #0: 0x0000aaaaaaaa0714 a.out`main at test.c:3:9
SBFunction: id = 0x0000002e, name = main, type = main
a.out[0x714]: mov    w0, #0x0                  ; =0
a.out[0x718]: ret
<<<<<<< HEAD
```
=======
```

### Troubleshooting

You can use all the usual Python tools to debug scripts, and on top of that
you can enable LLDB's log channels. To do this in the script shown above, add
this line right after `debugger` has been assigned:

```python
debugger.EnableLog("lldb", ["all"])
```

`lldb` `all` enables a lot of different channels, so you will probably want
to enable only a few channels once you know what you are interested in.

This API call is the equivalent of `log enable lldb all` when using LLDB
interactively. All channels available to `log enable` can be enabled using
`EnableLog` too.
>>>>>>> 811fe024
<|MERGE_RESOLUTION|>--- conflicted
+++ resolved
@@ -146,9 +146,6 @@
 SBFunction: id = 0x0000002e, name = main, type = main
 a.out[0x714]: mov    w0, #0x0                  ; =0
 a.out[0x718]: ret
-<<<<<<< HEAD
-```
-=======
 ```
 
 ### Troubleshooting
@@ -166,5 +163,4 @@
 
 This API call is the equivalent of `log enable lldb all` when using LLDB
 interactively. All channels available to `log enable` can be enabled using
-`EnableLog` too.
->>>>>>> 811fe024
+`EnableLog` too.