"""
Test SBType and SBTypeList API.
"""

import lldb
from lldbsuite.test.decorators import *
from lldbsuite.test.lldbtest import *
from lldbsuite.test import lldbutil


class TypeAndTypeListTestCase(TestBase):
    def setUp(self):
        # Call super's setUp().
        TestBase.setUp(self)
        # We'll use the test method name as the exe_name.
        self.exe_name = self.testMethodName
        # Find the line number to break at.
        self.source = "main.cpp"
        self.line = line_number(self.source, "// Break at this line")

    def _find_nested_type_in_Pointer_template_arg(self, pointer_type):
        self.assertTrue(pointer_type)
        self.DebugSBType(pointer_type)
        pointer_info_type = pointer_type.template_args[1]
        self.assertTrue(pointer_info_type)
        self.DebugSBType(pointer_info_type)

        pointer_masks1_type = pointer_info_type.FindDirectNestedType("Masks1")
        self.assertTrue(pointer_masks1_type)
        self.DebugSBType(pointer_masks1_type)

        pointer_masks2_type = pointer_info_type.FindDirectNestedType("Masks2")
        self.assertTrue(pointer_masks2_type)
        self.DebugSBType(pointer_masks2_type)

    def _find_static_field_in_Task_pointer(self, task_pointer):
        self.assertTrue(task_pointer)
        self.DebugSBType(task_pointer)

        task_type = task_pointer.GetPointeeType()
        self.assertTrue(task_type)
        self.DebugSBType(task_type)

        static_constexpr_field = task_type.GetStaticFieldWithName(
            "static_constexpr_field"
        )
        self.assertTrue(static_constexpr_field)
        self.assertEqual(static_constexpr_field.GetName(), "static_constexpr_field")
        self.assertEqual(static_constexpr_field.GetType().GetName(), "const long")

        value = static_constexpr_field.GetConstantValue(self.target())
        self.DebugSBValue(value)
        self.assertEqual(value.GetValueAsSigned(), 47)

        static_constexpr_bool_field = task_type.GetStaticFieldWithName(
            "static_constexpr_bool_field"
        )
        self.assertTrue(static_constexpr_bool_field)
        self.assertEqual(
            static_constexpr_bool_field.GetName(), "static_constexpr_bool_field"
        )
        self.assertEqual(static_constexpr_bool_field.GetType().GetName(), "const bool")

        value = static_constexpr_bool_field.GetConstantValue(self.target())
        self.DebugSBValue(value)
        self.assertEqual(value.GetValueAsUnsigned(), 1)

        static_mutable_field = task_type.GetStaticFieldWithName("static_mutable_field")
        self.assertTrue(static_mutable_field)
        self.assertEqual(static_mutable_field.GetName(), "static_mutable_field")
        self.assertEqual(static_mutable_field.GetType().GetName(), "int")

        self.assertFalse(static_mutable_field.GetConstantValue(self.target()))

    @skipIf(compiler="clang", compiler_version=["<", "17.0"])
    def test(self):
        """Exercise SBType and SBTypeList API."""
        d = {"EXE": self.exe_name}
        self.build(dictionary=d)
        self.setTearDownCleanup(dictionary=d)
        exe = self.getBuildArtifact(self.exe_name)

        # Create a target by the debugger.
        target = self.dbg.CreateTarget(exe)
        self.assertTrue(target, VALID_TARGET)

        # Create the breakpoint inside function 'main'.
        breakpoint = target.BreakpointCreateByLocation(self.source, self.line)
        self.assertTrue(breakpoint, VALID_BREAKPOINT)

        # Now launch the process, and do not stop at entry point.
        process = target.LaunchSimple(None, None, self.get_process_working_directory())
        self.assertTrue(process, PROCESS_IS_VALID)

        # Get Frame #0.
        self.assertState(process.GetState(), lldb.eStateStopped)
        thread = lldbutil.get_stopped_thread(process, lldb.eStopReasonBreakpoint)
        self.assertTrue(
            thread.IsValid(),
            "There should be a thread stopped due to breakpoint condition",
        )
        frame0 = thread.GetFrameAtIndex(0)

        # Get the type 'Task'.
        type_list = target.FindTypes("Task")
        if self.TraceOn():
            print(
                "Size of type_list from target.FindTypes('Task') query: %d"
                % type_list.GetSize()
            )
        # a second Task make be scared up by the Objective-C runtime
        self.assertGreaterEqual(len(type_list), 1)
        for type in type_list:
            self.assertTrue(type)
            self.DebugSBType(type)
            self.assertFalse(type.IsAnonymousType(), "Task is not anonymous")
            self.assertTrue(type.IsAggregateType(), "Task is aggregate")
            for field in type.fields:
                if field.name == "type":
                    for enum_member in field.type.enum_members:
                        self.assertTrue(enum_member)
                        self.DebugSBType(enum_member.type)
                elif field.name == "my_type_is_nameless":
                    self.assertFalse(
                        field.type.IsAnonymousType(),
                        "my_type_is_nameless is not an anonymous type",
                    )
                    self.assertTrue(field.type.IsAggregateType())
                elif field.name == "my_type_is_named":
                    self.assertFalse(
                        field.type.IsAnonymousType(),
                        "my_type_is_named has a named type",
                    )
                    self.assertTrue(field.type.IsAggregateType())
                elif field.name == None:
                    self.assertTrue(
                        field.type.IsAnonymousType(), "Nameless type is not anonymous"
                    )

        # Pass an empty string.  LLDB should not crash. :-)
        fuzz_types = target.FindTypes(None)
        fuzz_type = target.FindFirstType(None)

        # Now use the SBTarget.FindFirstType() API to find 'Task'.
        task_type = target.FindFirstType("Task")
        self.assertTrue(task_type)
        self.DebugSBType(task_type)

        # Get the reference type of 'Task', just for fun.
        task_ref_type = task_type.GetReferenceType()
        self.assertTrue(task_ref_type)
        self.DebugSBType(task_ref_type)

        # Get the pointer type of 'Task', which is the same as task_head's
        # type.
        task_pointer_type = task_type.GetPointerType()
        self.assertTrue(task_pointer_type)
        self.DebugSBType(task_pointer_type)

        # Get variable 'task_head'.
        task_head = frame0.FindVariable("task_head")
        self.assertTrue(task_head, VALID_VARIABLE)
        self.DebugSBValue(task_head)
        task_head_type = task_head.GetType()
        self.DebugSBType(task_head_type)
        self.assertTrue(task_head_type.IsPointerType())
        self.assertFalse(task_head_type.IsAggregateType())

        self.assertEqual(task_head_type, task_pointer_type)

        # Get the pointee type of 'task_head'.
        task_head_pointee_type = task_head_type.GetPointeeType()
        self.DebugSBType(task_head_pointee_type)

        self.assertEqual(task_type, task_head_pointee_type)

        # Check whether we can find a directly nested type by name
        name_type = task_type.FindDirectNestedType("name")
        self.assertTrue(name_type)
        self.DebugSBType(name_type)

        enum_type = task_type.FindDirectNestedType("E")
        self.assertTrue(enum_type)
        self.DebugSBType(enum_type)

        union_type = task_type.FindDirectNestedType("U")
        self.assertTrue(union_type)
        self.DebugSBType(union_type)

        # Check that we don't find indirectly nested types
        self.assertEqual(enum_type.size, 1)

        invalid_type = task_type.FindDirectNestedType("E2")
        self.assertFalse(invalid_type)

        # Check that FindDirectNestedType handles types without DeclContext
        # and other errorneous inputs
        task_ptr_type = task_type.GetPointerType()
        invalid_type = task_ptr_type.FindDirectNestedType("name")
        self.assertFalse(invalid_type)

        invalid_type = task_type.FindDirectNestedType("")
        self.assertFalse(invalid_type)

        invalid_type = task_type.FindDirectNestedType(None)
        self.assertFalse(invalid_type)

        # Check that FindDirectNestedType works with types from module and
        # expression ASTs.
        self._find_nested_type_in_Pointer_template_arg(
            frame0.FindVariable("pointer").GetType()
        )
        self._find_nested_type_in_Pointer_template_arg(
            frame0.EvaluateExpression("pointer").GetType()
        )

        self._find_static_field_in_Task_pointer(
            frame0.FindVariable("task_head").GetType()
        )
        self._find_static_field_in_Task_pointer(
            frame0.EvaluateExpression("task_head").GetType()
        )

        # We'll now get the child member 'id' from 'task_head'.
        id = task_head.GetChildMemberWithName("id")
        self.DebugSBValue(id)
        id_type = id.GetType()
        self.DebugSBType(id_type)
        self.assertFalse(id_type.IsAggregateType())

        # SBType.GetBasicType() takes an enum 'BasicType'
        # (lldb-enumerations.h).
        int_type = id_type.GetBasicType(lldb.eBasicTypeInt)
        self.assertEqual(id_type, int_type)

        # Find 'myint_arr' and check the array element type.
        myint_arr = frame0.FindVariable("myint_arr")
        self.assertTrue(myint_arr, VALID_VARIABLE)
        self.DebugSBValue(myint_arr)
        myint_arr_type = myint_arr.GetType()
        self.DebugSBType(myint_arr_type)
        self.assertTrue(myint_arr_type.IsArrayType())
        self.assertTrue(myint_arr_type.IsAggregateType())
        myint_arr_element_type = myint_arr_type.GetArrayElementType()
        self.DebugSBType(myint_arr_element_type)
        myint_type = target.FindFirstType("myint")
        self.DebugSBType(myint_type)
        self.assertEqual(myint_arr_element_type, myint_type)

        # Test enum methods. Requires DW_AT_enum_class which was added in Dwarf 4.
        if configuration.dwarf_version >= 4:
            enum_type = target.FindFirstType("EnumType")
            self.assertTrue(enum_type)
            self.DebugSBType(enum_type)
            self.assertFalse(enum_type.IsScopedEnumerationType())
            self.assertFalse(enum_type.IsAggregateType())

            scoped_enum_type = target.FindFirstType("ScopedEnumType")
            self.assertTrue(scoped_enum_type)
            self.DebugSBType(scoped_enum_type)
            self.assertTrue(scoped_enum_type.IsScopedEnumerationType())
            self.assertFalse(scoped_enum_type.IsAggregateType())
            int_scoped_enum_type = scoped_enum_type.GetEnumerationIntegerType()
            self.assertTrue(int_scoped_enum_type)
            self.DebugSBType(int_scoped_enum_type)
            self.assertEqual(int_scoped_enum_type.GetName(), "int")

            enum_uchar = target.FindFirstType("EnumUChar")
            self.assertTrue(enum_uchar)
            self.DebugSBType(enum_uchar)
            int_enum_uchar = enum_uchar.GetEnumerationIntegerType()
            self.assertTrue(int_enum_uchar)
            self.DebugSBType(int_enum_uchar)
            self.assertEqual(int_enum_uchar.GetName(), "unsigned char")

<<<<<<< HEAD
=======
    def test_nested_typedef(self):
        """Exercise FindDirectNestedType for typedefs."""
        self.build()
        target = self.dbg.CreateTarget(self.getBuildArtifact())
        self.assertTrue(target)

        with_nested_typedef = target.FindFirstType("WithNestedTypedef")
        self.assertTrue(with_nested_typedef)

        # This is necessary to work around #91186
        self.assertTrue(target.FindFirstGlobalVariable("typedefed_value").GetType())

        the_typedef = with_nested_typedef.FindDirectNestedType("TheTypedef")
        self.assertTrue(the_typedef)
        self.assertEqual(the_typedef.GetTypedefedType().GetName(), "int")

>>>>>>> 6e4c5224
    def test_GetByteAlign(self):
        """Exercise SBType::GetByteAlign"""
        self.build()
        spec = lldb.SBModuleSpec()
        spec.SetFileSpec(lldb.SBFileSpec(self.getBuildArtifact()))
        module = lldb.SBModule(spec)
        self.assertTrue(module)

        # Invalid types should not crash.
        self.assertEqual(lldb.SBType().GetByteAlign(), 0)

        # Try a type with natural alignment.
        void_ptr = module.GetBasicType(lldb.eBasicTypeVoid).GetPointerType()
        self.assertTrue(void_ptr)
        # Not exactly guaranteed by the spec, but should be true everywhere we
        # care about.
        self.assertEqual(void_ptr.GetByteSize(), void_ptr.GetByteAlign())

        # And an over-aligned type.
        self.assertEqual(module.FindFirstType("OverAlignedStruct").GetByteAlign(), 128)<|MERGE_RESOLUTION|>--- conflicted
+++ resolved
@@ -273,8 +273,6 @@
             self.DebugSBType(int_enum_uchar)
             self.assertEqual(int_enum_uchar.GetName(), "unsigned char")
 
-<<<<<<< HEAD
-=======
     def test_nested_typedef(self):
         """Exercise FindDirectNestedType for typedefs."""
         self.build()
@@ -291,7 +289,6 @@
         self.assertTrue(the_typedef)
         self.assertEqual(the_typedef.GetTypedefedType().GetName(), "int")
 
->>>>>>> 6e4c5224
     def test_GetByteAlign(self):
         """Exercise SBType::GetByteAlign"""
         self.build()
