--- conflicted
+++ resolved
@@ -20,11 +20,7 @@
             vec_type = "std::vector<int, std::allocator<int> >"
 
         # Test printing the vector before enabling any C++ module setting.
-<<<<<<< HEAD
-        self.expect_expr("a", result_type="std::vector<int>")
-=======
         self.expect_expr("a", result_type=vec_type)
->>>>>>> cd74f4a4
 
         # Set loading the import-std-module to 'fallback' which loads the module
         # and retries when an expression fails to parse.
@@ -32,11 +28,7 @@
 
         # Printing the vector still works. This should return the same type
         # as before as this shouldn't use a C++ module type.
-<<<<<<< HEAD
-        self.expect_expr("a", result_type="std::vector<int>")
-=======
         self.expect_expr("a", result_type=vec_type)
->>>>>>> cd74f4a4
 
         # This expression can only parse with a C++ module. LLDB should
         # automatically fall back to import the C++ module to get this working.
