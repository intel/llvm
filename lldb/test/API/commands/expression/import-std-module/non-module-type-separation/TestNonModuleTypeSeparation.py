--- conflicted
+++ resolved
@@ -12,10 +12,6 @@
     @add_test_categories(["libc++"])
     @skipIf(compiler=no_match("clang"))
     @skipIf(macos_version=["<", "15.0"])
-<<<<<<< HEAD
-    @skipUnlessDarwin
-=======
->>>>>>> 35227056
     def test(self):
         """
         This test is creating ValueObjects with both C++ module and debug
