import lldb
import json
import os
import re
from lldbsuite.test.decorators import *
from lldbsuite.test.lldbtest import *
from lldbsuite.test import lldbutil


class TestCase(TestBase):
    NO_DEBUG_INFO_TESTCASE = True

    def test_enable_disable(self):
        """
        Test "statistics disable" and "statistics enable". These don't do
        anything anymore for cheap to gather statistics. In the future if
        statistics are expensive to gather, we can enable the feature inside
        of LLDB and test that enabling and disabling stops expesive information
        from being gathered.
        """
        self.build()
        target = self.createTestTarget()

        self.expect(
            "statistics disable",
            substrs=["need to enable statistics before disabling"],
            error=True,
        )
        self.expect("statistics enable")
        self.expect("statistics enable", substrs=["already enabled"], error=True)
        self.expect("statistics disable")
        self.expect(
            "statistics disable",
            substrs=["need to enable statistics before disabling"],
            error=True,
        )

    def verify_key_in_dict(self, key, d, description):
        self.assertIn(
            key, d, 'make sure key "%s" is in dictionary %s' % (key, description)
        )

    def verify_key_not_in_dict(self, key, d, description):
        self.assertNotIn(
            key, d, 'make sure key "%s" is in dictionary %s' % (key, description)
        )

    def verify_keys(self, dict, description, keys_exist, keys_missing=None):
        """
        Verify that all keys in "keys_exist" list are top level items in
        "dict", and that all keys in "keys_missing" do not exist as top
        level items in "dict".
        """
        if keys_exist:
            for key in keys_exist:
                self.verify_key_in_dict(key, dict, description)
        if keys_missing:
            for key in keys_missing:
                self.verify_key_not_in_dict(key, dict, description)

    def verify_success_fail_count(self, stats, key, num_successes, num_fails):
        self.verify_key_in_dict(key, stats, 'stats["%s"]' % (key))
        success_fail_dict = stats[key]
        self.assertEqual(
            success_fail_dict["successes"], num_successes, "make sure success count"
        )
        self.assertEqual(
            success_fail_dict["failures"], num_fails, "make sure success count"
        )

    def get_target_stats(self, debug_stats):
        if "targets" in debug_stats:
            return debug_stats["targets"][0]
        return None

    def get_command_stats(self, debug_stats):
        if "commands" in debug_stats:
            return debug_stats["commands"]
        return None

    def test_expressions_frame_var_counts(self):
        self.build()
        lldbutil.run_to_source_breakpoint(
            self, "// break here", lldb.SBFileSpec("main.c")
        )

        self.expect("expr patatino", substrs=["27"])
        stats = self.get_target_stats(self.get_stats())
        self.verify_success_fail_count(stats, "expressionEvaluation", 1, 0)
        self.expect(
            "expr doesnt_exist",
            error=True,
            substrs=["undeclared identifier 'doesnt_exist'"],
        )
        # Doesn't successfully execute.
        self.expect("expr int *i = nullptr; *i", error=True)
        # Interpret an integer as an array with 3 elements is a failure for
        # the "expr" command, but the expression evaluation will succeed and
        # be counted as a success even though the "expr" options will for the
        # command to fail. It is more important to track expression evaluation
        # from all sources instead of just through the command, so this was
        # changed. If we want to track command success and fails, we can do
        # so using another metric.
        self.expect(
            "expr -Z 3 -- 1",
            error=True,
            substrs=["expression cannot be used with --element-count"],
        )
        # We should have gotten 3 new failures and the previous success.
        stats = self.get_target_stats(self.get_stats())
        self.verify_success_fail_count(stats, "expressionEvaluation", 2, 2)

        self.expect("statistics enable")
        # 'frame var' with enabled statistics will change stats.
        self.expect("frame var", substrs=["27"])
        stats = self.get_target_stats(self.get_stats())
        self.verify_success_fail_count(stats, "frameVariable", 1, 0)

        # Test that "stopCount" is available when the process has run
        self.assertIn("stopCount", stats, 'ensure "stopCount" is in target JSON')
        self.assertGreater(
            stats["stopCount"], 0, 'make sure "stopCount" is greater than zero'
        )

    def test_default_no_run(self):
        """Test "statistics dump" without running the target.

        When we don't run the target, we expect to not see any 'firstStopTime'
        or 'launchOrAttachTime' top level keys that measure the launch or
        attach of the target.

        Output expected to be something like:

        (lldb) statistics dump
        {
          "memory" : {...},
          "modules" : [...],
          "targets" : [
            {
                "targetCreateTime": 0.26566899599999999,
                "expressionEvaluation": {
                    "failures": 0,
                    "successes": 0
                },
                "frameVariable": {
                    "failures": 0,
                    "successes": 0
                },
                "moduleIdentifiers": [...],
            }
          ],
          "totalDebugInfoByteSize": 182522234,
          "totalDebugInfoIndexTime": 2.33343,
          "totalDebugInfoParseTime": 8.2121400240000071,
          "totalSymbolTableParseTime": 0.123,
          "totalSymbolTableIndexTime": 0.234,
        }
        """
        self.build()
        target = self.createTestTarget()
        debug_stats = self.get_stats()
        debug_stat_keys = [
            "memory",
            "modules",
            "targets",
            "totalSymbolTableParseTime",
            "totalSymbolTableIndexTime",
            "totalSymbolTablesLoadedFromCache",
            "totalSymbolTablesSavedToCache",
            "totalDebugInfoByteSize",
            "totalDebugInfoIndexTime",
            "totalDebugInfoIndexLoadedFromCache",
            "totalDebugInfoIndexSavedToCache",
            "totalDebugInfoParseTime",
        ]
        self.verify_keys(debug_stats, '"debug_stats"', debug_stat_keys, None)
        stats = debug_stats["targets"][0]
        keys_exist = [
            "expressionEvaluation",
            "frameVariable",
            "moduleIdentifiers",
            "targetCreateTime",
        ]
        keys_missing = ["firstStopTime", "launchOrAttachTime"]
        self.verify_keys(stats, '"stats"', keys_exist, keys_missing)
        self.assertGreater(stats["targetCreateTime"], 0.0)

    def test_default_with_run(self):
        """Test "statistics dump" when running the target to a breakpoint.

        When we run the target, we expect to see 'launchOrAttachTime' and
        'firstStopTime' top level keys.

        Output expected to be something like:

        (lldb) statistics dump
        {
          "memory" : {...},
          "modules" : [...],
          "targets" : [
                {
                    "firstStopTime": 0.34164492800000001,
                    "launchOrAttachTime": 0.31969605400000001,
                    "moduleIdentifiers": [...],
                    "targetCreateTime": 0.0040863039999999998
                    "expressionEvaluation": {
                        "failures": 0,
                        "successes": 0
                    },
                    "frameVariable": {
                        "failures": 0,
                        "successes": 0
                    },
                }
            ],
            "totalDebugInfoByteSize": 182522234,
            "totalDebugInfoIndexTime": 2.33343,
            "totalDebugInfoParseTime": 8.2121400240000071,
            "totalSymbolTableParseTime": 0.123,
            "totalSymbolTableIndexTime": 0.234,
        }

        """
        self.build()
        target = self.createTestTarget()
        lldbutil.run_to_source_breakpoint(
            self, "// break here", lldb.SBFileSpec("main.c")
        )
        debug_stats = self.get_stats()
        debug_stat_keys = [
            "memory",
            "modules",
            "targets",
            "totalSymbolTableParseTime",
            "totalSymbolTableIndexTime",
            "totalSymbolTablesLoadedFromCache",
            "totalSymbolTablesSavedToCache",
            "totalDebugInfoByteSize",
            "totalDebugInfoIndexTime",
            "totalDebugInfoIndexLoadedFromCache",
            "totalDebugInfoIndexSavedToCache",
            "totalDebugInfoParseTime",
        ]
        self.verify_keys(debug_stats, '"debug_stats"', debug_stat_keys, None)
        stats = debug_stats["targets"][0]
        keys_exist = [
            "expressionEvaluation",
            "firstStopTime",
            "frameVariable",
            "launchOrAttachTime",
            "moduleIdentifiers",
            "targetCreateTime",
        ]
        self.verify_keys(stats, '"stats"', keys_exist, None)
        self.assertGreater(stats["firstStopTime"], 0.0)
        self.assertGreater(stats["launchOrAttachTime"], 0.0)
        self.assertGreater(stats["targetCreateTime"], 0.0)

    def test_memory(self):
        """
        Test "statistics dump" and the memory information.
        """
        self.build()
        exe = self.getBuildArtifact("a.out")
        target = self.createTestTarget(file_path=exe)
        debug_stats = self.get_stats()
        debug_stat_keys = [
            "memory",
            "modules",
            "targets",
            "totalSymbolTableParseTime",
            "totalSymbolTableIndexTime",
            "totalSymbolTablesLoadedFromCache",
            "totalSymbolTablesSavedToCache",
            "totalDebugInfoParseTime",
            "totalDebugInfoIndexTime",
            "totalDebugInfoIndexLoadedFromCache",
            "totalDebugInfoIndexSavedToCache",
            "totalDebugInfoByteSize",
        ]
        self.verify_keys(debug_stats, '"debug_stats"', debug_stat_keys, None)

        memory = debug_stats["memory"]
        memory_keys = [
            "strings",
        ]
        self.verify_keys(memory, '"memory"', memory_keys, None)

        strings = memory["strings"]
        strings_keys = [
            "bytesTotal",
            "bytesUsed",
            "bytesUnused",
        ]
        self.verify_keys(strings, '"strings"', strings_keys, None)

    def find_module_in_metrics(self, path, stats):
        modules = stats["modules"]
        for module in modules:
            if module["path"] == path:
                return module
        return None

    def find_module_by_id_in_metrics(self, id, stats):
        modules = stats["modules"]
        for module in modules:
            if module["identifier"] == id:
                return module
        return None

    def test_modules(self):
        """
        Test "statistics dump" and the module information.
        """
        self.build()
        exe = self.getBuildArtifact("a.out")
        target = self.createTestTarget(file_path=exe)
        debug_stats = self.get_stats()
        debug_stat_keys = [
            "memory",
            "modules",
            "targets",
            "totalSymbolTableParseTime",
            "totalSymbolTableIndexTime",
            "totalSymbolTablesLoadedFromCache",
            "totalSymbolTablesSavedToCache",
            "totalDebugInfoParseTime",
            "totalDebugInfoIndexTime",
            "totalDebugInfoIndexLoadedFromCache",
            "totalDebugInfoIndexSavedToCache",
            "totalDebugInfoByteSize",
        ]
        self.verify_keys(debug_stats, '"debug_stats"', debug_stat_keys, None)
        stats = debug_stats["targets"][0]
        keys_exist = [
            "moduleIdentifiers",
        ]
        self.verify_keys(stats, '"stats"', keys_exist, None)
        exe_module = self.find_module_in_metrics(exe, debug_stats)
        module_keys = [
            "debugInfoByteSize",
            "debugInfoIndexLoadedFromCache",
            "debugInfoIndexTime",
            "debugInfoIndexSavedToCache",
            "debugInfoParseTime",
            "identifier",
            "path",
            "symbolTableIndexTime",
            "symbolTableLoadedFromCache",
            "symbolTableParseTime",
            "symbolTableSavedToCache",
            "triple",
            "uuid",
        ]
        self.assertNotEqual(exe_module, None)
        self.verify_keys(exe_module, 'module dict for "%s"' % (exe), module_keys)

    def test_commands(self):
        """
        Test "statistics dump" and the command information.
        """
        self.build()
        exe = self.getBuildArtifact("a.out")
        target = self.createTestTarget(file_path=exe)

        interp = self.dbg.GetCommandInterpreter()
        result = lldb.SBCommandReturnObject()
        interp.HandleCommand("target list", result)
        interp.HandleCommand("target list", result)

        debug_stats = self.get_stats()

        command_stats = self.get_command_stats(debug_stats)
        self.assertNotEqual(command_stats, None)
        self.assertEqual(command_stats["target list"], 2)

    def test_breakpoints(self):
        """Test "statistics dump"

        Output expected to be something like:

        {
          "memory" : {...},
          "modules" : [...],
          "targets" : [
                {
                    "firstStopTime": 0.34164492800000001,
                    "launchOrAttachTime": 0.31969605400000001,
                    "moduleIdentifiers": [...],
                    "targetCreateTime": 0.0040863039999999998
                    "expressionEvaluation": {
                        "failures": 0,
                        "successes": 0
                    },
                    "frameVariable": {
                        "failures": 0,
                        "successes": 0
                    },
                    "breakpoints": [
                        {
                            "details": {...},
                            "id": 1,
                            "resolveTime": 2.65438675
                        },
                        {
                            "details": {...},
                            "id": 2,
                            "resolveTime": 4.3632581669999997
                        }
                    ]
                }
            ],
            "totalDebugInfoByteSize": 182522234,
            "totalDebugInfoIndexTime": 2.33343,
            "totalDebugInfoParseTime": 8.2121400240000071,
            "totalSymbolTableParseTime": 0.123,
            "totalSymbolTableIndexTime": 0.234,
            "totalBreakpointResolveTime": 7.0176449170000001
        }

        """
        self.build()
        target = self.createTestTarget()
        self.runCmd("b main.cpp:7")
        self.runCmd("b a_function")
        debug_stats = self.get_stats()
        debug_stat_keys = [
            "memory",
            "modules",
            "targets",
            "totalSymbolTableParseTime",
            "totalSymbolTableIndexTime",
            "totalSymbolTablesLoadedFromCache",
            "totalSymbolTablesSavedToCache",
            "totalDebugInfoParseTime",
            "totalDebugInfoIndexTime",
            "totalDebugInfoIndexLoadedFromCache",
            "totalDebugInfoIndexSavedToCache",
            "totalDebugInfoByteSize",
        ]
        self.verify_keys(debug_stats, '"debug_stats"', debug_stat_keys, None)
        target_stats = debug_stats["targets"][0]
        keys_exist = [
            "breakpoints",
            "expressionEvaluation",
            "frameVariable",
            "targetCreateTime",
            "moduleIdentifiers",
            "totalBreakpointResolveTime",
        ]
        self.verify_keys(target_stats, '"stats"', keys_exist, None)
        self.assertGreater(target_stats["totalBreakpointResolveTime"], 0.0)
        breakpoints = target_stats["breakpoints"]
        bp_keys_exist = [
            "details",
            "id",
            "internal",
            "numLocations",
            "numResolvedLocations",
            "resolveTime",
        ]
        for breakpoint in breakpoints:
            self.verify_keys(
                breakpoint, 'target_stats["breakpoints"]', bp_keys_exist, None
            )

    @skipUnlessDarwin
    @no_debug_info_test
    def test_dsym_binary_has_symfile_in_stats(self):
        """
        Test that if our executable has a stand alone dSYM file containing
        debug information, that the dSYM file path is listed as a key/value
        pair in the "a.out" binaries module stats. Also verify the the main
        executable's module statistics has a debug info size that is greater
        than zero as the dSYM contains debug info.
        """
        self.build(debug_info="dsym")
        exe_name = "a.out"
        exe = self.getBuildArtifact(exe_name)
        dsym = self.getBuildArtifact(exe_name + ".dSYM")
        # Make sure the executable file exists after building.
        self.assertTrue(os.path.exists(exe))
        # Make sure the dSYM file exists after building.
        self.assertTrue(os.path.isdir(dsym))

        # Create the target
        target = self.createTestTarget(file_path=exe)

        debug_stats = self.get_stats()

        exe_stats = self.find_module_in_metrics(exe, debug_stats)
        # If we have a dSYM file, there should be a key/value pair in the module
        # statistics and the path should match the dSYM file path in the build
        # artifacts.
        self.assertIn("symbolFilePath", exe_stats)
        stats_dsym = exe_stats["symbolFilePath"]

        # Make sure main executable's module info has debug info size that is
        # greater than zero as the dSYM file and main executable work together
        # in the lldb.SBModule class to provide the data.
        self.assertGreater(exe_stats["debugInfoByteSize"], 0)

        # The "dsym" variable contains the bundle directory for the dSYM, while
        # the "stats_dsym" will have the
        self.assertIn(dsym, stats_dsym)
        # Since we have a dSYM file, we should not be loading DWARF from the .o
        # files and the .o file module identifiers should NOT be in the module
        # statistics.
        self.assertNotIn("symbolFileModuleIdentifiers", exe_stats)

    @skipUnlessDarwin
    @no_debug_info_test
    def test_no_dsym_binary_has_symfile_identifiers_in_stats(self):
        """
        Test that if our executable loads debug info from the .o files,
        that the module statistics contains a 'symbolFileModuleIdentifiers'
        key which is a list of module identifiers, and verify that the
        module identifier can be used to find the .o file's module stats.
        Also verify the the main executable's module statistics has a debug
        info size that is zero, as the main executable itself has no debug
        info, but verify that the .o files have debug info size that is
        greater than zero. This test ensures that we don't double count
        debug info.
        """
        self.build(debug_info="dwarf")
        exe_name = "a.out"
        exe = self.getBuildArtifact(exe_name)
        dsym = self.getBuildArtifact(exe_name + ".dSYM")
        # Make sure the executable file exists after building.
        self.assertTrue(os.path.exists(exe))
        # Make sure the dSYM file doesn't exist after building.
        self.assertFalse(os.path.isdir(dsym))

        # Create the target
        target = self.createTestTarget(file_path=exe)

        # Force the 'main.o' .o file's DWARF to be loaded so it will show up
        # in the stats.
        self.runCmd("b main.cpp:7")

        debug_stats = self.get_stats()

        exe_stats = self.find_module_in_metrics(exe, debug_stats)
        # If we don't have a dSYM file, there should not be a key/value pair in
        # the module statistics.
        self.assertNotIn("symbolFilePath", exe_stats)

        # Make sure main executable's module info has debug info size that is
        # zero as there is no debug info in the main executable, only in the
        # .o files. The .o files will also only be loaded if something causes
        # them to be loaded, so we set a breakpoint to force the .o file debug
        # info to be loaded.
        self.assertEqual(exe_stats["debugInfoByteSize"], 0)

        # When we don't have a dSYM file, the SymbolFileDWARFDebugMap class
        # should create modules for each .o file that contains DWARF that the
        # symbol file creates, so we need to verify that we have a valid module
        # identifier for main.o that is we should not be loading DWARF from the .o
        # files and the .o file module identifiers should NOT be in the module
        # statistics.
        self.assertIn("symbolFileModuleIdentifiers", exe_stats)

        symfileIDs = exe_stats["symbolFileModuleIdentifiers"]
        for symfileID in symfileIDs:
            o_module = self.find_module_by_id_in_metrics(symfileID, debug_stats)
            self.assertNotEqual(o_module, None)
            # Make sure each .o file has some debug info bytes.
            self.assertGreater(o_module["debugInfoByteSize"], 0)

    @skipUnlessDarwin
    @no_debug_info_test
    def test_had_frame_variable_errors(self):
        """
        Test that if we have frame variable errors that we see this in the
        statistics for the module that had issues.
        """
        self.build(debug_info="dwarf")
        exe_name = "a.out"
        exe = self.getBuildArtifact(exe_name)
        dsym = self.getBuildArtifact(exe_name + ".dSYM")
        main_obj = self.getBuildArtifact("main.o")
        # Make sure the executable file exists after building.
        self.assertTrue(os.path.exists(exe))
        # Make sure the dSYM file doesn't exist after building.
        self.assertFalse(os.path.isdir(dsym))
        # Make sure the main.o object file exists after building.
        self.assertTrue(os.path.exists(main_obj))

        # Delete the main.o file that contains the debug info so we force an
        # error when we run to main and try to get variables
        os.unlink(main_obj)

        (target, process, thread, bkpt) = lldbutil.run_to_name_breakpoint(self, "main")

        # Get stats and verify we had errors.
        stats = self.get_stats()
        exe_stats = self.find_module_in_metrics(exe, stats)
        self.assertIsNotNone(exe_stats)

        # Make sure we have "debugInfoHadVariableErrors" variable that is set to
        # false before failing to get local variables due to missing .o file.
        self.assertFalse(exe_stats["debugInfoHadVariableErrors"])

        # Verify that the top level statistic that aggregates the number of
        # modules with debugInfoHadVariableErrors is zero
        self.assertEqual(stats["totalModuleCountWithVariableErrors"], 0)

        # Try and fail to get variables
        vars = thread.GetFrameAtIndex(0).GetVariables(True, True, False, True)

        # Make sure we got an error back that indicates that variables were not
        # available
        self.assertTrue(vars.GetError().Fail())

        # Get stats and verify we had errors.
        stats = self.get_stats()
        exe_stats = self.find_module_in_metrics(exe, stats)
        self.assertIsNotNone(exe_stats)

        # Make sure we have "hadFrameVariableErrors" variable that is set to
        # true after failing to get local variables due to missing .o file.
        self.assertTrue(exe_stats["debugInfoHadVariableErrors"])

        # Verify that the top level statistic that aggregates the number of
        # modules with debugInfoHadVariableErrors is greater than zero
        self.assertGreater(stats["totalModuleCountWithVariableErrors"], 0)

    def test_transcript_happy_path(self):
        """
        Test "statistics dump" and the transcript information.
        """
        self.build()
        exe = self.getBuildArtifact("a.out")
        target = self.createTestTarget(file_path=exe)
        self.runCmd("settings set interpreter.save-transcript true")
        self.runCmd("version")

        # Verify the output of a first "statistics dump"
        debug_stats = self.get_stats("--transcript true")
        self.assertIn("transcript", debug_stats)
        transcript = debug_stats["transcript"]
        self.assertEqual(len(transcript), 2)
        self.assertEqual(transcript[0]["commandName"], "version")
        self.assertEqual(transcript[1]["commandName"], "statistics dump")
        # The first "statistics dump" in the transcript should have no output
        self.assertNotIn("output", transcript[1])

        # Verify the output of a second "statistics dump"
        debug_stats = self.get_stats("--transcript true")
        self.assertIn("transcript", debug_stats)
        transcript = debug_stats["transcript"]
        self.assertEqual(len(transcript), 3)
        self.assertEqual(transcript[0]["commandName"], "version")
        self.assertEqual(transcript[1]["commandName"], "statistics dump")
        # The first "statistics dump" in the transcript should have output now
        self.assertIn("output", transcript[1])
        self.assertEqual(transcript[2]["commandName"], "statistics dump")
        # The second "statistics dump" in the transcript should have no output
        self.assertNotIn("output", transcript[2])

    def verify_stats(self, stats, expectation, options):
        for field_name in expectation:
            idx = field_name.find(".")
            if idx == -1:
                # `field_name` is a top-level field
                exists = field_name in stats
                should_exist = expectation[field_name]
                should_exist_string = "" if should_exist else "not "
                self.assertEqual(
                    exists,
                    should_exist,
                    f"'{field_name}' should {should_exist_string}exist for 'statistics dump{options}'",
                )
            else:
                # `field_name` is a string of "<top-level field>.<second-level field>"
                top_level_field_name = field_name[0:idx]
                second_level_field_name = field_name[idx + 1 :]
                for top_level_field in (
                    stats[top_level_field_name] if top_level_field_name in stats else {}
                ):
                    exists = second_level_field_name in top_level_field
                    should_exist = expectation[field_name]
                    should_exist_string = "" if should_exist else "not "
                    self.assertEqual(
                        exists,
                        should_exist,
                        f"'{field_name}' should {should_exist_string}exist for 'statistics dump{options}'",
                    )

    def get_test_cases_for_sections_existence(self):
        should_always_exist_or_not = {
            "totalDebugInfoEnabled": True,
            "memory": True,
        }
        test_cases = [
            {  # Everything mode
                "command_options": "",
                "api_options": {},
                "expect": {
                    "commands": True,
                    "targets": True,
                    "targets.moduleIdentifiers": True,
                    "targets.breakpoints": True,
                    "targets.expressionEvaluation": True,
<<<<<<< HEAD
=======
                    "targets.frameVariable": True,
                    "targets.totalSharedLibraryEventHitCount": True,
>>>>>>> 4fe5a3cc
                    "modules": True,
                    "transcript": True,
                },
            },
            {  # Summary mode
                "command_options": " --summary",
                "api_options": {
                    "SetSummaryOnly": True,
                },
                "expect": {
                    "commands": False,
<<<<<<< HEAD
                    "targets": False,
                    "targets.moduleIdentifiers": False,
                    "targets.breakpoints": False,
                    "targets.expressionEvaluation": False,
=======
                    "targets": True,
                    "targets.moduleIdentifiers": False,
                    "targets.breakpoints": False,
                    "targets.expressionEvaluation": False,
                    "targets.frameVariable": False,
                    "targets.totalSharedLibraryEventHitCount": True,
>>>>>>> 4fe5a3cc
                    "modules": False,
                    "transcript": False,
                },
            },
            {  # Summary mode with targets
                "command_options": " --summary --targets=true",
                "api_options": {
                    "SetSummaryOnly": True,
                    "SetIncludeTargets": True,
                },
                "expect": {
                    "commands": False,
                    "targets": True,
                    "targets.moduleIdentifiers": False,
                    "targets.breakpoints": False,
                    "targets.expressionEvaluation": False,
<<<<<<< HEAD
=======
                    "targets.frameVariable": False,
>>>>>>> 4fe5a3cc
                    "targets.totalSharedLibraryEventHitCount": True,
                    "modules": False,
                    "transcript": False,
                },
            },
<<<<<<< HEAD
=======
            {  # Summary mode without targets
                "command_options": " --summary --targets=false",
                "api_options": {
                    "SetSummaryOnly": True,
                    "SetIncludeTargets": False,
                },
                "expect": {
                    "commands": False,
                    "targets": False,
                    "modules": False,
                    "transcript": False,
                },
            },
>>>>>>> 4fe5a3cc
            {  # Summary mode with modules
                "command_options": " --summary --modules=true",
                "api_options": {
                    "SetSummaryOnly": True,
                    "SetIncludeModules": True,
                },
                "expect": {
                    "commands": False,
<<<<<<< HEAD
                    "targets": False,
                    "targets.moduleIdentifiers": False,
                    "targets.breakpoints": False,
                    "targets.expressionEvaluation": False,
=======
                    "targets": True,
                    "targets.moduleIdentifiers": False,
                    "targets.breakpoints": False,
                    "targets.expressionEvaluation": False,
                    "targets.frameVariable": False,
                    "targets.totalSharedLibraryEventHitCount": True,
>>>>>>> 4fe5a3cc
                    "modules": True,
                    "transcript": False,
                },
            },
<<<<<<< HEAD
            {  # Everything mode but without modules and transcript
=======
            {  # Default mode without modules and transcript
>>>>>>> 4fe5a3cc
                "command_options": " --modules=false --transcript=false",
                "api_options": {
                    "SetIncludeModules": False,
                    "SetIncludeTranscript": False,
                },
                "expect": {
                    "commands": True,
                    "targets": True,
                    "targets.moduleIdentifiers": False,
                    "targets.breakpoints": True,
                    "targets.expressionEvaluation": True,
<<<<<<< HEAD
=======
                    "targets.frameVariable": True,
                    "targets.totalSharedLibraryEventHitCount": True,
>>>>>>> 4fe5a3cc
                    "modules": False,
                    "transcript": False,
                },
            },
<<<<<<< HEAD
            {  # Everything mode but without modules
=======
            {  # Default mode without modules
>>>>>>> 4fe5a3cc
                "command_options": " --modules=false",
                "api_options": {
                    "SetIncludeModules": False,
                },
                "expect": {
                    "commands": True,
                    "targets": True,
                    "targets.moduleIdentifiers": False,
                    "targets.breakpoints": True,
                    "targets.expressionEvaluation": True,
<<<<<<< HEAD
=======
                    "targets.frameVariable": True,
                    "targets.totalSharedLibraryEventHitCount": True,
>>>>>>> 4fe5a3cc
                    "modules": False,
                    "transcript": True,
                },
            },
        ]
        return (should_always_exist_or_not, test_cases)

    def test_sections_existence_through_command(self):
        """
        Test "statistics dump" and the existence of sections when different
        options are given through the command line (CLI or HandleCommand).
        """
        self.build()
        exe = self.getBuildArtifact("a.out")
        target = self.createTestTarget(file_path=exe)

        # Create some transcript so that it can be tested.
        self.runCmd("settings set interpreter.save-transcript true")
        self.runCmd("version")
        self.runCmd("b main")
        # Then disable transcript so that it won't change during verification
        self.runCmd("settings set interpreter.save-transcript false")

        # Expectation
        (
            should_always_exist_or_not,
            test_cases,
        ) = self.get_test_cases_for_sections_existence()

        # Verification
        for test_case in test_cases:
            options = test_case["command_options"]
            # Get statistics dump result
            stats = self.get_stats(options)
            # Verify that each field should exist (or not)
            expectation = {**should_always_exist_or_not, **test_case["expect"]}
            self.verify_stats(stats, expectation, options)

    def test_sections_existence_through_api(self):
        """
        Test "statistics dump" and the existence of sections when different
        options are given through the public API.
        """
        self.build()
        exe = self.getBuildArtifact("a.out")
        target = self.createTestTarget(file_path=exe)

        # Create some transcript so that it can be tested.
        self.runCmd("settings set interpreter.save-transcript true")
        self.runCmd("version")
        self.runCmd("b main")
        # But disable transcript so that it won't change during verification
        self.runCmd("settings set interpreter.save-transcript false")

        # Expectation
        (
            should_always_exist_or_not,
            test_cases,
        ) = self.get_test_cases_for_sections_existence()

        # Verification
        for test_case in test_cases:
            # Create options
            options = test_case["api_options"]
            sb_options = lldb.SBStatisticsOptions()
            for method_name, param_value in options.items():
                getattr(sb_options, method_name)(param_value)
            # Get statistics dump result
            stream = lldb.SBStream()
            target.GetStatistics(sb_options).GetAsJSON(stream)
            stats = json.loads(stream.GetData())
            # Verify that each field should exist (or not)
            expectation = {**should_always_exist_or_not, **test_case["expect"]}
            self.verify_stats(stats, expectation, options)

    def test_order_of_options_do_not_matter(self):
        """
        Test "statistics dump" and the order of options.
        """
        self.build()
        exe = self.getBuildArtifact("a.out")
        target = self.createTestTarget(file_path=exe)

        # Create some transcript so that it can be tested.
        self.runCmd("settings set interpreter.save-transcript true")
        self.runCmd("version")
        self.runCmd("b main")
        # Then disable transcript so that it won't change during verification
        self.runCmd("settings set interpreter.save-transcript false")

        # The order of the following options shouldn't matter
        test_cases = [
            (" --summary", " --targets=true"),
            (" --summary", " --targets=false"),
            (" --summary", " --modules=true"),
            (" --summary", " --modules=false"),
            (" --summary", " --transcript=true"),
            (" --summary", " --transcript=false"),
        ]

        # Verification
        for options in test_cases:
            debug_stats_0 = self.get_stats(options[0] + options[1])
            debug_stats_1 = self.get_stats(options[1] + options[0])
            # Redact all numbers
            debug_stats_0 = re.sub(r"\d+", "0", json.dumps(debug_stats_0))
            debug_stats_1 = re.sub(r"\d+", "0", json.dumps(debug_stats_1))
            # Verify that the two output are the same
            self.assertEqual(
                debug_stats_0,
                debug_stats_1,
                f"The order of options '{options[0]}' and '{options[1]}' should not matter",
            )<|MERGE_RESOLUTION|>--- conflicted
+++ resolved
@@ -702,11 +702,8 @@
                     "targets.moduleIdentifiers": True,
                     "targets.breakpoints": True,
                     "targets.expressionEvaluation": True,
-<<<<<<< HEAD
-=======
                     "targets.frameVariable": True,
                     "targets.totalSharedLibraryEventHitCount": True,
->>>>>>> 4fe5a3cc
                     "modules": True,
                     "transcript": True,
                 },
@@ -718,19 +715,12 @@
                 },
                 "expect": {
                     "commands": False,
-<<<<<<< HEAD
-                    "targets": False,
-                    "targets.moduleIdentifiers": False,
-                    "targets.breakpoints": False,
-                    "targets.expressionEvaluation": False,
-=======
                     "targets": True,
                     "targets.moduleIdentifiers": False,
                     "targets.breakpoints": False,
                     "targets.expressionEvaluation": False,
                     "targets.frameVariable": False,
                     "targets.totalSharedLibraryEventHitCount": True,
->>>>>>> 4fe5a3cc
                     "modules": False,
                     "transcript": False,
                 },
@@ -747,17 +737,12 @@
                     "targets.moduleIdentifiers": False,
                     "targets.breakpoints": False,
                     "targets.expressionEvaluation": False,
-<<<<<<< HEAD
-=======
                     "targets.frameVariable": False,
->>>>>>> 4fe5a3cc
                     "targets.totalSharedLibraryEventHitCount": True,
                     "modules": False,
                     "transcript": False,
                 },
             },
-<<<<<<< HEAD
-=======
             {  # Summary mode without targets
                 "command_options": " --summary --targets=false",
                 "api_options": {
@@ -771,7 +756,6 @@
                     "transcript": False,
                 },
             },
->>>>>>> 4fe5a3cc
             {  # Summary mode with modules
                 "command_options": " --summary --modules=true",
                 "api_options": {
@@ -780,28 +764,17 @@
                 },
                 "expect": {
                     "commands": False,
-<<<<<<< HEAD
-                    "targets": False,
-                    "targets.moduleIdentifiers": False,
-                    "targets.breakpoints": False,
-                    "targets.expressionEvaluation": False,
-=======
                     "targets": True,
                     "targets.moduleIdentifiers": False,
                     "targets.breakpoints": False,
                     "targets.expressionEvaluation": False,
                     "targets.frameVariable": False,
                     "targets.totalSharedLibraryEventHitCount": True,
->>>>>>> 4fe5a3cc
                     "modules": True,
                     "transcript": False,
                 },
             },
-<<<<<<< HEAD
-            {  # Everything mode but without modules and transcript
-=======
             {  # Default mode without modules and transcript
->>>>>>> 4fe5a3cc
                 "command_options": " --modules=false --transcript=false",
                 "api_options": {
                     "SetIncludeModules": False,
@@ -813,20 +786,13 @@
                     "targets.moduleIdentifiers": False,
                     "targets.breakpoints": True,
                     "targets.expressionEvaluation": True,
-<<<<<<< HEAD
-=======
                     "targets.frameVariable": True,
                     "targets.totalSharedLibraryEventHitCount": True,
->>>>>>> 4fe5a3cc
                     "modules": False,
                     "transcript": False,
                 },
             },
-<<<<<<< HEAD
-            {  # Everything mode but without modules
-=======
             {  # Default mode without modules
->>>>>>> 4fe5a3cc
                 "command_options": " --modules=false",
                 "api_options": {
                     "SetIncludeModules": False,
@@ -837,11 +803,8 @@
                     "targets.moduleIdentifiers": False,
                     "targets.breakpoints": True,
                     "targets.expressionEvaluation": True,
-<<<<<<< HEAD
-=======
                     "targets.frameVariable": True,
                     "targets.totalSharedLibraryEventHitCount": True,
->>>>>>> 4fe5a3cc
                     "modules": False,
                     "transcript": True,
                 },
