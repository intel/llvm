--- conflicted
+++ resolved
@@ -81,21 +81,12 @@
                 breakpoint["verified"], "expect foo breakpoint to not be verified"
             )
 
-<<<<<<< HEAD
-=======
         # Flush the breakpoint events.
         self.dap_server.wait_for_breakpoint_events()
 
->>>>>>> 811fe024
         # Continue to the breakpoint
-        self.continue_to_breakpoint(foo_bp_id)
-        self.continue_to_next_stop()  # foo_bp2
-        self.continue_to_breakpoint(main_bp_id)
-        self.continue_to_exit()
+        self.continue_to_breakpoints(dap_breakpoint_ids)
 
-<<<<<<< HEAD
-        bp_events = [e for e in self.dap_server.events if e["event"] == "breakpoint"]
-=======
         verified_breakpoint_ids = []
         unverified_breakpoint_ids = []
         for breakpoint_event in self.dap_server.wait_for_breakpoint_events():
@@ -105,14 +96,9 @@
                 verified_breakpoint_ids.append(id)
             else:
                 unverified_breakpoint_ids.append(id)
->>>>>>> 811fe024
 
-        main_bp_events = [
-            e for e in bp_events if e["body"]["breakpoint"]["id"] == main_bp_id
-        ]
-        foo_bp_events = [
-            e for e in bp_events if e["body"]["breakpoint"]["id"] == foo_bp_id
-        ]
+        self.assertIn(main_bp_id, unverified_breakpoint_ids)
+        self.assertIn(foo_bp_id, unverified_breakpoint_ids)
 
-        self.assertTrue(main_bp_events)
-        self.assertTrue(foo_bp_events)+        self.assertIn(main_bp_id, verified_breakpoint_ids)
+        self.assertIn(foo_bp_id, verified_breakpoint_ids)