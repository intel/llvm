--- conflicted
+++ resolved
@@ -1,63 +1,25 @@
-"""
-Test 'module' events for dynamically loaded libraries.
-"""
-
+import dap_server
 from lldbsuite.test.decorators import *
 from lldbsuite.test.lldbtest import *
+from lldbsuite.test import lldbutil
 import lldbdap_testcase
+import re
 
 
 class TestDAP_module_event(lldbdap_testcase.DAPTestCaseBase):
-    def lookup_module_id(self, name):
-        """Returns the identifier for the first module event starting with the given name."""
-        for event in self.dap_server.module_events:
-            if self.get_dict_value(event, ["body", "module", "name"]).startswith(name):
-                return self.get_dict_value(event, ["body", "module", "id"])
-        self.fail(f"No module events matching name={name}")
-
-    def module_events(self, id):
-        """Finds all module events by identifier."""
-        return [
-            event
-            for event in self.dap_server.module_events
-            if self.get_dict_value(event, ["body", "module", "id"]) == id
-        ]
-
-    def module_reasons(self, events):
-        """Returns the list of 'reason' values from the given events."""
-        return [event["body"]["reason"] for event in events]
-
     @skipIfWindows
     def test_module_event(self):
-        """
-        Test that module events are fired on target load and when the list of
-        dynamic libraries updates while running.
-        """
         program = self.getBuildArtifact("a.out")
         self.build_and_launch(program)
-        # We can analyze the order of events after the process exits.
-        self.continue_to_exit()
 
-        a_out_id = self.lookup_module_id("a.out")
-        a_out_events = self.module_events(id=a_out_id)
+        source = "main.cpp"
+        breakpoint1_line = line_number(source, "// breakpoint 1")
+        breakpoint2_line = line_number(source, "// breakpoint 2")
+        breakpoint3_line = line_number(source, "// breakpoint 3")
 
-        self.assertIn(
-            "new",
-            self.module_reasons(a_out_events),
-            "Expected a.out to load during the debug session.",
+        breakpoint_ids = self.set_source_breakpoints(
+            source, [breakpoint1_line, breakpoint2_line, breakpoint3_line]
         )
-
-        libother_id = self.lookup_module_id(
-            "libother."  # libother.so or libother.dylib based on OS.
-        )
-<<<<<<< HEAD
-        libother_events = self.module_events(id=libother_id)
-        self.assertEqual(
-            self.module_reasons(libother_events),
-            ["new", "removed"],
-            "Expected libother to be loaded then unloaded during the debug session.",
-        )
-=======
         self.continue_to_breakpoints(breakpoint_ids)
 
         # We're now stopped at breakpoint 1 before the dlopen. Flush all the module events.
@@ -93,5 +55,4 @@
         self.assertListEqual(list(module_data.keys()), required_keys)
         self.assertEqual(module_data["name"], "", "expects empty name.")
 
-        self.continue_to_exit()
->>>>>>> 811fe024
+        self.continue_to_exit()