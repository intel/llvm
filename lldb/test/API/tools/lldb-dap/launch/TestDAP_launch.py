"""
Test lldb-dap setBreakpoints request
"""

from lldbsuite.test.decorators import *
from lldbsuite.test.lldbtest import *
import lldbdap_testcase
import os
import pathlib
import re
import tempfile

# Many tests are skipped on Windows because get_stdout() returns None there.
# Despite the test program printing correctly. See
# https://github.com/llvm/llvm-project/issues/137599.


class TestDAP_launch(lldbdap_testcase.DAPTestCaseBase):
    @skipIfWindows
    def test_default(self):
        """
        Tests the default launch of a simple program. No arguments,
        environment, or anything else is specified.
        """
        program = self.getBuildArtifact("a.out")
        self.build_and_launch(program)
        self.continue_to_exit()
        # Now get the STDOUT and verify our program argument is correct
        output = self.get_stdout()
        self.assertTrue(output and len(output) > 0, "expect program output")
        lines = output.splitlines()
        self.assertIn(program, lines[0], "make sure program path is in first argument")

    def test_failing_launch_program(self):
        """
        Tests launching with an invalid program.
        """
        program = self.getBuildArtifact("a.out")
        self.create_debug_adapter()
        response = self.launch(program, expectFailure=True)
        self.assertFalse(response["success"])
        self.assertEqual(
            "'{0}' does not exist".format(program), response["body"]["error"]["format"]
        )

    def test_failing_launch_commands_and_console(self):
        """
        Tests launching with launch commands in an integrated terminal.
        """
        program = self.getBuildArtifact("a.out")
        self.create_debug_adapter()
        response = self.launch(
            program,
            launchCommands=["a b c"],
            console="integratedTerminal",
            expectFailure=True,
        )
        self.assertFalse(response["success"])
        self.assertTrue(self.get_dict_value(response, ["body", "error", "showUser"]))
        self.assertEqual(
            "'launchCommands' and non-internal 'console' are mutually exclusive",
            self.get_dict_value(response, ["body", "error", "format"]),
        )

    def test_failing_console(self):
        """
        Tests launching in console with an invalid terminal type.
        """
        program = self.getBuildArtifact("a.out")
        self.create_debug_adapter()
        response = self.launch(program, console="invalid", expectFailure=True)
        self.assertFalse(response["success"])
        self.assertTrue(self.get_dict_value(response, ["body", "error", "showUser"]))
        self.assertRegex(
            response["body"]["error"]["format"],
            r"unexpected value, expected 'internalConsole\', 'integratedTerminal\' or 'externalTerminal\' at arguments.console",
        )

    @skipIfWindows
    def test_termination(self):
        """
        Tests the correct termination of lldb-dap upon a 'disconnect'
        request.
        """
        self.create_debug_adapter()
        # The underlying lldb-dap process must be alive
        self.assertEqual(self.dap_server.process.poll(), None)

        # The lldb-dap process should finish even though
        # we didn't close the communication socket explicitly
        self.dap_server.request_disconnect()

        # Wait until the underlying lldb-dap process dies.
        self.dap_server.process.wait(timeout=self.DEFAULT_TIMEOUT)

        # Check the return code
        self.assertEqual(self.dap_server.process.poll(), 0)

    def test_stopOnEntry(self):
        """
        Tests the default launch of a simple program that stops at the
        entry point instead of continuing.
        """
        program = self.getBuildArtifact("a.out")
        self.build_and_launch(program, stopOnEntry=True)
        self.dap_server.request_configurationDone()
        self.dap_server.wait_for_stopped()
        self.assertTrue(
            len(self.dap_server.thread_stop_reasons) > 0,
            "expected stopped event during launch",
        )
        for _, body in self.dap_server.thread_stop_reasons.items():
            if "reason" in body:
                reason = body["reason"]
                self.assertNotEqual(
                    reason, "breakpoint", 'verify stop isn\'t "main" breakpoint'
                )

    @skipIfWindows
    def test_cwd(self):
        """
        Tests the default launch of a simple program with a current working
        directory.
        """
        program = self.getBuildArtifact("a.out")
        program_parent_dir = os.path.realpath(os.path.dirname(os.path.dirname(program)))
        self.build_and_launch(program, cwd=program_parent_dir)
        self.continue_to_exit()
        # Now get the STDOUT and verify our program argument is correct
        output = self.get_stdout()
        self.assertTrue(output and len(output) > 0, "expect program output")
        lines = output.splitlines()
        found = False
        for line in lines:
            if line.startswith('cwd = "'):
                quote_path = '"%s"' % (program_parent_dir)
                found = True
                self.assertIn(
                    quote_path,
                    line,
                    "working directory '%s' not in '%s'" % (program_parent_dir, line),
                )
        self.assertTrue(found, "verified program working directory")

    def test_debuggerRoot(self):
        """
        Tests the "debuggerRoot" will change the working directory of
        the lldb-dap debug adapter.
        """
        program = self.getBuildArtifact("a.out")
        program_parent_dir = os.path.realpath(os.path.dirname(os.path.dirname(program)))

        var = "%cd%" if lldbplatformutil.getHostPlatform() == "windows" else "$PWD"
        commands = [f"platform shell echo cwd = {var}"]

        self.build_and_launch(
            program, debuggerRoot=program_parent_dir, initCommands=commands
        )
        output = self.get_console()
        self.assertTrue(output and len(output) > 0, "expect console output")
        lines = output.splitlines()
        prefix = "cwd = "
        found = False
        for line in lines:
            if line.startswith(prefix):
                found = True
                self.assertEqual(
                    program_parent_dir,
                    line.strip()[len(prefix) :],
                    "lldb-dap working dir '%s' == '%s'"
                    % (program_parent_dir, line[len(prefix) :]),
                )
        self.assertTrue(found, "verified lldb-dap working directory")
        self.continue_to_exit()

    def test_sourcePath(self):
        """
        Tests the "sourcePath" will set the target.source-map.
        """
        program = self.getBuildArtifact("a.out")
        program_dir = os.path.dirname(program)
        self.build_and_launch(program, sourcePath=program_dir)
        output = self.get_console()
        self.assertTrue(output and len(output) > 0, "expect console output")
        lines = output.splitlines()
        prefix = '(lldb) settings set target.source-map "." '
        found = False
        for line in lines:
            if line.startswith(prefix):
                found = True
                quoted_path = '"%s"' % (program_dir)
                self.assertEqual(
                    quoted_path,
                    line[len(prefix) :],
                    "lldb-dap working dir %s == %s" % (quoted_path, line[6:]),
                )
        self.assertTrue(found, 'found "sourcePath" in console output')
        self.continue_to_exit()

    @skipIfWindows
    def test_disableSTDIO(self):
        """
        Tests the default launch of a simple program with STDIO disabled.
        """
        program = self.getBuildArtifact("a.out")
        self.build_and_launch(program, disableSTDIO=True)
        self.continue_to_exit()
        # Now get the STDOUT and verify our program argument is correct
        output = self.get_stdout()
        self.assertEqual(output, "", "expect no program output")

    @skipIfWindows
    @skipIfLinux  # shell argument expansion doesn't seem to work on Linux
    @expectedFailureAll(oslist=["freebsd", "netbsd"], bugnumber="llvm.org/pr48349")
    def test_shellExpandArguments_enabled(self):
        """
        Tests the default launch of a simple program with shell expansion
        enabled.
        """
        program = self.getBuildArtifact("a.out")
        program_dir = os.path.dirname(program)
        glob = os.path.join(program_dir, "*.out")
        self.build_and_launch(program, args=[glob], shellExpandArguments=True)
        self.continue_to_exit()
        # Now get the STDOUT and verify our program argument is correct
        output = self.get_stdout()
        self.assertTrue(output and len(output) > 0, "expect no program output")
        lines = output.splitlines()
        for line in lines:
            quote_path = '"%s"' % (program)
            if line.startswith("arg[1] ="):
                self.assertIn(
                    quote_path, line, 'verify "%s" expanded to "%s"' % (glob, program)
                )

    @skipIfWindows
    def test_shellExpandArguments_disabled(self):
        """
        Tests the default launch of a simple program with shell expansion
        disabled.
        """
        program = self.getBuildArtifact("a.out")
        program_dir = os.path.dirname(program)
        glob = os.path.join(program_dir, "*.out")
        self.build_and_launch(program, args=[glob], shellExpandArguments=False)
        self.continue_to_exit()
        # Now get the STDOUT and verify our program argument is correct
        output = self.get_stdout()
        self.assertTrue(output and len(output) > 0, "expect no program output")
        lines = output.splitlines()
        for line in lines:
            quote_path = '"%s"' % (glob)
            if line.startswith("arg[1] ="):
                self.assertIn(
                    quote_path, line, 'verify "%s" stayed to "%s"' % (glob, glob)
                )

    @skipIfWindows
    def test_args(self):
        """
        Tests launch of a simple program with arguments
        """
        program = self.getBuildArtifact("a.out")
        args = ["one", "with space", "'with single quotes'", '"with double quotes"']
        self.build_and_launch(program, args=args)
        self.continue_to_exit()

        # Now get the STDOUT and verify our arguments got passed correctly
        output = self.get_stdout()
        self.assertTrue(output and len(output) > 0, "expect program output")
        lines = output.splitlines()
        # Skip the first argument that contains the program name
        lines.pop(0)
        # Make sure arguments we specified are correct
        for i, arg in enumerate(args):
            quoted_arg = '"%s"' % (arg)
            self.assertIn(
                quoted_arg,
                lines[i],
                'arg[%i] "%s" not in "%s"' % (i + 1, quoted_arg, lines[i]),
            )

    @skipIfWindows
    def test_environment_with_object(self):
        """
        Tests launch of a simple program with environment variables
        """
        program = self.getBuildArtifact("a.out")
        env = {
            "NO_VALUE": "",
            "WITH_VALUE": "BAR",
            "EMPTY_VALUE": "",
            "SPACE": "Hello World",
        }

        self.build_and_launch(program, env=env)
        self.continue_to_exit()

        # Now get the STDOUT and verify our arguments got passed correctly
        output = self.get_stdout()
        self.assertTrue(output and len(output) > 0, "expect program output")
        lines = output.splitlines()
        # Skip the all arguments so we have only environment vars left
        while len(lines) and lines[0].startswith("arg["):
            lines.pop(0)
        # Make sure each environment variable in "env" is actually set in the
        # program environment that was printed to STDOUT
        for var in env:
            found = False
            for program_var in lines:
                if var in program_var:
                    found = True
                    break
            self.assertTrue(
                found, '"%s" must exist in program environment (%s)' % (var, lines)
            )

    @skipIfWindows
    def test_environment_with_array(self):
        """
        Tests launch of a simple program with environment variables
        """
        program = self.getBuildArtifact("a.out")
        env = ["NO_VALUE", "WITH_VALUE=BAR", "EMPTY_VALUE=", "SPACE=Hello World"]

        self.build_and_launch(program, env=env)
        self.continue_to_exit()

        # Now get the STDOUT and verify our arguments got passed correctly
        output = self.get_stdout()
        self.assertTrue(output and len(output) > 0, "expect program output")
        lines = output.splitlines()
        # Skip the all arguments so we have only environment vars left
        while len(lines) and lines[0].startswith("arg["):
            lines.pop(0)
        # Make sure each environment variable in "env" is actually set in the
        # program environment that was printed to STDOUT
        for var in env:
            found = False
            for program_var in lines:
                if var in program_var:
                    found = True
                    break
            self.assertTrue(
                found, '"%s" must exist in program environment (%s)' % (var, lines)
            )

    @skipIf(
        archs=["arm$", "aarch64"]
    )  # failed run https://lab.llvm.org/buildbot/#/builders/96/builds/6933
    def test_commands(self):
        """
        Tests the "initCommands", "preRunCommands", "stopCommands",
        "terminateCommands" and "exitCommands" that can be passed during
        launch.

        "initCommands" are a list of LLDB commands that get executed
        before the targt is created.
        "preRunCommands" are a list of LLDB commands that get executed
        after the target has been created and before the launch.
        "stopCommands" are a list of LLDB commands that get executed each
        time the program stops.
        "exitCommands" are a list of LLDB commands that get executed when
        the process exits
        "terminateCommands" are a list of LLDB commands that get executed when
        the debugger session terminates.
        """
        program = self.getBuildArtifact("a.out")
        initCommands = ["target list", "platform list"]
        preRunCommands = ["image list a.out", "image dump sections a.out"]
        postRunCommands = ["help trace", "help process trace"]
        stopCommands = ["frame variable", "bt"]
        exitCommands = ["expr 2+3", "expr 3+4"]
        terminateCommands = ["expr 4+2"]
        self.build_and_launch(
            program,
            initCommands=initCommands,
            preRunCommands=preRunCommands,
            postRunCommands=postRunCommands,
            stopCommands=stopCommands,
            exitCommands=exitCommands,
            terminateCommands=terminateCommands,
        )

        # Get output from the console. This should contain both the
        # "initCommands" and the "preRunCommands".
        output = self.get_console()
        # Verify all "initCommands" were found in console output
        self.verify_commands("initCommands", output, initCommands)
        # Verify all "preRunCommands" were found in console output
        self.verify_commands("preRunCommands", output, preRunCommands)
        # Verify all "postRunCommands" were found in console output
        self.verify_commands("postRunCommands", output, postRunCommands)

        source = "main.c"
        first_line = line_number(source, "// breakpoint 1")
        second_line = line_number(source, "// breakpoint 2")
        lines = [first_line, second_line]

        # Set 2 breakpoints so we can verify that "stopCommands" get run as the
        # breakpoints get hit
        breakpoint_ids = self.set_source_breakpoints(source, lines)
        self.assertEqual(
            len(breakpoint_ids), len(lines), "expect correct number of breakpoints"
        )

        # Continue after launch and hit the first breakpoint.
        # Get output from the console. This should contain both the
        # "stopCommands" that were run after the first breakpoint was hit
        self.continue_to_breakpoints(breakpoint_ids)
        output = self.get_console()
        self.verify_commands("stopCommands", output, stopCommands)

        # Continue again and hit the second breakpoint.
        # Get output from the console. This should contain both the
        # "stopCommands" that were run after the second breakpoint was hit
        self.continue_to_breakpoints(breakpoint_ids)
        output = self.get_console()
        self.verify_commands("stopCommands", output, stopCommands)

        # Continue until the program exits
        self.continue_to_exit()
        # Get output from the console. This should contain both the
        # "exitCommands" that were run after the second breakpoint was hit
        # and the "terminateCommands" due to the debugging session ending
        output = self.collect_console(pattern=terminateCommands[0])
        self.verify_commands("exitCommands", output, exitCommands)
        self.verify_commands("terminateCommands", output, terminateCommands)

    # Flakey on 32-bit Arm Linux.
    @skipIf(oslist=["linux"], archs=["arm$"])
    def test_extra_launch_commands(self):
        """
        Tests the "launchCommands" with extra launching settings
        """
        self.build_and_create_debug_adapter()
        program = self.getBuildArtifact("a.out")

        source = "main.c"
        first_line = line_number(source, "// breakpoint 1")
        second_line = line_number(source, "// breakpoint 2")
        # Set target binary and 2 breakpoints
        # then we can varify the "launchCommands" get run
        # also we can verify that "stopCommands" get run as the
        # breakpoints get hit
        launchCommands = [
            'target create "%s"' % (program),
            "breakpoint s -f main.c -l %d" % first_line,
            "breakpoint s -f main.c -l %d" % second_line,
            "process launch --stop-at-entry",
        ]

        initCommands = ["target list", "platform list"]
        preRunCommands = ["image list a.out", "image dump sections a.out"]
        stopCommands = ["frame variable", "bt"]
        exitCommands = ["expr 2+3", "expr 3+4"]
        self.launch(
            program,
            initCommands=initCommands,
            preRunCommands=preRunCommands,
            stopCommands=stopCommands,
            exitCommands=exitCommands,
            launchCommands=launchCommands,
        )

        # Get output from the console. This should contain both the
        # "initCommands" and the "preRunCommands".
        output = self.get_console()
        # Verify all "initCommands" were found in console output
        self.verify_commands("initCommands", output, initCommands)
        # Verify all "preRunCommands" were found in console output
        self.verify_commands("preRunCommands", output, preRunCommands)

        # Verify all "launchCommands" were found in console output
        # After execution, program should launch
        self.verify_commands("launchCommands", output, launchCommands)
        # Verify the "stopCommands" here
        self.continue_to_next_stop()
        output = self.get_console()
        self.verify_commands("stopCommands", output, stopCommands)

        # Continue and hit the second breakpoint.
        # Get output from the console. This should contain both the
        # "stopCommands" that were run after the first breakpoint was hit
        self.continue_to_next_stop()
        output = self.get_console()
        self.verify_commands("stopCommands", output, stopCommands)

        # Continue until the program exits
        self.continue_to_exit()
        # Get output from the console. This should contain both the
        # "exitCommands" that were run after the second breakpoint was hit
        output = self.get_console()
        self.verify_commands("exitCommands", output, exitCommands)

    def test_failing_launch_commands(self):
        """
        Tests "launchCommands" failures prevents a launch.
        """
        self.build_and_create_debug_adapter()
        program = self.getBuildArtifact("a.out")

        # Run an invalid launch command, in this case a bad path.
        bad_path = os.path.join("bad", "path")
        launchCommands = ['!target create "%s%s"' % (bad_path, program)]

        initCommands = ["target list", "platform list"]
        preRunCommands = ["image list a.out", "image dump sections a.out"]
        response = self.launch(
            program,
            initCommands=initCommands,
            preRunCommands=preRunCommands,
            launchCommands=launchCommands,
            expectFailure=True,
        )

        self.assertFalse(response["success"])
        self.assertRegex(
            response["body"]["error"]["format"],
            r"Failed to run launch commands\. See the Debug Console for more details",
        )

        # Get output from the console. This should contain both the
        # "initCommands" and the "preRunCommands".
        output = self.get_console()
        # Verify all "initCommands" were found in console output
        self.verify_commands("initCommands", output, initCommands)
        # Verify all "preRunCommands" were found in console output
        self.verify_commands("preRunCommands", output, preRunCommands)

        # Verify all "launchCommands" were founc in console output
        # The launch should fail due to the invalid command.
        self.verify_commands("launchCommands", output, launchCommands)
        self.assertRegex(output, re.escape(bad_path) + r".*does not exist")

    @skipIfNetBSD  # Hangs on NetBSD as well
    @skipIf(archs=["arm$", "aarch64"], oslist=["linux"])
    def test_terminate_commands(self):
        """
        Tests that the "terminateCommands", that can be passed during
        launch, are run when the debugger is disconnected.
        """
        self.build_and_create_debug_adapter()
        program = self.getBuildArtifact("a.out")

        terminateCommands = ["expr 4+2"]
        self.launch(
            program,
            stopOnEntry=True,
            terminateCommands=terminateCommands,
            disconnectAutomatically=False,
        )
        self.get_console()
        # Once it's disconnected the console should contain the
        # "terminateCommands"
        self.dap_server.request_disconnect(terminateDebuggee=True)
        output = self.collect_console(pattern=terminateCommands[0])
        self.verify_commands("terminateCommands", output, terminateCommands)

    @skipIfWindows
    def test_version(self):
        """
        Tests that "initialize" response contains the "version" string the same
        as the one returned by "version" command.
        """
        program = self.getBuildArtifact("a.out")
        self.build_and_launch(program)

        source = "main.c"
        breakpoint_line = line_number(source, "// breakpoint 1")
        lines = [breakpoint_line]
        # Set breakpoint in the thread function so we can step the threads
        breakpoint_ids = self.set_source_breakpoints(source, lines)
        self.continue_to_breakpoints(breakpoint_ids)

        version_eval_response = self.dap_server.request_evaluate(
            "`version", context="repl"
        )
        version_eval_output = version_eval_response["body"]["result"]

        version_string = self.dap_server.get_capability("$__lldb_version")
        self.assertEqual(
            version_eval_output.splitlines(),
            version_string.splitlines(),
            "version string does not match",
        )

    def test_no_lldbinit_flag(self):
        """
        Test that the --no-lldbinit flag prevents sourcing .lldbinit files.
        """
        # Create a temporary .lldbinit file in the home directory
        with tempfile.TemporaryDirectory() as temp_home:
            lldbinit_path = os.path.join(temp_home, ".lldbinit")

            # Write a command to the .lldbinit file that would set a unique setting
            with open(lldbinit_path, "w") as f:
                f.write("settings set stop-disassembly-display never\n")
                f.write("settings set target.x86-disassembly-flavor intel\n")

            # Test with --no-lldbinit flag (should NOT source .lldbinit)
            self.build_and_create_debug_adapter(
                lldbDAPEnv={"HOME": temp_home}, additional_args=["--no-lldbinit"]
            )
            program = self.getBuildArtifact("a.out")

            # Use initCommands to check if .lldbinit was sourced
            initCommands = ["settings show stop-disassembly-display"]

            # Launch with initCommands to check the setting
            self.launch(program, initCommands=initCommands, stopOnEntry=True)

            # Get console output to verify the setting was NOT set from .lldbinit
            output = self.get_console()
            self.assertTrue(output and len(output) > 0, "expect console output")

            # Verify the setting has default value, not "never" from .lldbinit
            self.assertNotIn(
                "never",
                output,
                "Setting should have default value when --no-lldbinit is used",
            )

            # Verify the initCommands were executed
            self.verify_commands("initCommands", output, initCommands)

    def test_stdio_redirection(self):
        """
        Test stdio redirection.
        """
        self.build_and_create_debug_adapter()
        program = self.getBuildArtifact("a.out")

        with tempfile.NamedTemporaryFile("rt") as f:
<<<<<<< HEAD
            self.launch(program, stdio=[None, f.name, None])
=======
            self.launch(program, stdio=[None, f.name])
            self.continue_to_exit()
            lines = f.readlines()
            self.assertIn(
                program, lines[0], "make sure program path is in first argument"
            )

    @skipIfAsan
    @skipIfWindows
    @skipIf(oslist=["linux"], archs=no_match(["x86_64"]))
    def test_stdio_redirection_and_console(self):
        """
        Test stdio redirection and console.
        """
        self.build_and_create_debug_adapter()
        program = self.getBuildArtifact("a.out")

        with tempfile.NamedTemporaryFile("rt") as f:
            self.launch(
                program, console="integratedTerminal", stdio=[None, f.name, None]
            )
>>>>>>> 54c4ef26
            self.continue_to_exit()
            lines = f.readlines()
            self.assertIn(
                program, lines[0], "make sure program path is in first argument"
            )<|MERGE_RESOLUTION|>--- conflicted
+++ resolved
@@ -632,9 +632,6 @@
         program = self.getBuildArtifact("a.out")
 
         with tempfile.NamedTemporaryFile("rt") as f:
-<<<<<<< HEAD
-            self.launch(program, stdio=[None, f.name, None])
-=======
             self.launch(program, stdio=[None, f.name])
             self.continue_to_exit()
             lines = f.readlines()
@@ -656,7 +653,6 @@
             self.launch(
                 program, console="integratedTerminal", stdio=[None, f.name, None]
             )
->>>>>>> 54c4ef26
             self.continue_to_exit()
             lines = f.readlines()
             self.assertIn(
