"""
Test lldb-dap output events
"""

from lldbsuite.test.decorators import *
from lldbsuite.test.lldbtest import *
import json
import os
import time

import lldbdap_testcase


class TestDAP_progress(lldbdap_testcase.DAPTestCaseBase):
    def verify_progress_events(
        self,
        expected_title,
        expected_message=None,
        expected_not_in_message=None,
        only_verify_first_update=False,
    ):
<<<<<<< HEAD
        self.dap_server.wait_for_event("progressEnd", 15)
=======
        self.dap_server.wait_for_event("progressEnd")
>>>>>>> d465594a
        self.assertTrue(len(self.dap_server.progress_events) > 0)
        start_found = False
        update_found = False
        end_found = False
        for event in self.dap_server.progress_events:
            event_type = event["event"]
            if "progressStart" in event_type:
                title = event["body"]["title"]
                self.assertIn(expected_title, title)
                start_found = True
            if "progressUpdate" in event_type:
                message = event["body"]["message"]
                if only_verify_first_update and update_found:
                    continue
                if expected_message is not None:
                    self.assertIn(expected_message, message)
                if expected_not_in_message is not None:
                    self.assertNotIn(expected_not_in_message, message)
                update_found = True
            if "progressEnd" in event_type:
                end_found = True

        self.assertTrue(start_found)
        self.assertTrue(update_found)
        self.assertTrue(end_found)
<<<<<<< HEAD
=======
        self.dap_server.progress_events.clear()
>>>>>>> d465594a

    @skipIfWindows
    def test(self):
        program = self.getBuildArtifact("a.out")
        self.build_and_launch(program)
        progress_emitter = os.path.join(os.getcwd(), "Progress_emitter.py")
<<<<<<< HEAD
        source = "main.cpp"
        breakpoint_ids = self.set_source_breakpoints(
            source, [line_number(source, "// break here")]
        )
        self.continue_to_breakpoints(breakpoint_ids)
=======
>>>>>>> d465594a
        self.dap_server.request_evaluate(
            f"`command script import {progress_emitter}", context="repl"
        )

        # Test details.
        self.dap_server.request_evaluate(
            "`test-progress --total 3 --seconds 1", context="repl"
        )

        self.verify_progress_events(
            expected_title="Progress tester",
            expected_not_in_message="Progress tester",
        )

<<<<<<< HEAD
    @skipIfWindows
    def test_output_nodetails(self):
        program = self.getBuildArtifact("a.out")
        self.build_and_launch(program)
        progress_emitter = os.path.join(os.getcwd(), "Progress_emitter.py")
        source = "main.cpp"
        breakpoint_ids = self.set_source_breakpoints(
            source, [line_number(source, "// break here")]
        )
        self.continue_to_breakpoints(breakpoint_ids)
        self.dap_server.request_evaluate(
            f"`command script import {progress_emitter}", context="repl"
        )
=======
        # Test no details.
>>>>>>> d465594a
        self.dap_server.request_evaluate(
            "`test-progress --total 3 --seconds 1 --no-details", context="repl"
        )

        self.verify_progress_events(
            expected_title="Progress tester",
            expected_message="Initial Detail",
        )

<<<<<<< HEAD
    @skipIfWindows
    def test_output_indeterminate(self):
        program = self.getBuildArtifact("a.out")
        self.build_and_launch(program)
        progress_emitter = os.path.join(os.getcwd(), "Progress_emitter.py")
        source = "main.cpp"
        breakpoint_ids = self.set_source_breakpoints(
            source, [line_number(source, "// break here")]
        )
        self.continue_to_breakpoints(breakpoint_ids)
        self.dap_server.request_evaluate(
            f"`command script import {progress_emitter}", context="repl"
        )
=======
        # Test details indeterminate.
>>>>>>> d465594a
        self.dap_server.request_evaluate("`test-progress --seconds 1", context="repl")

        self.verify_progress_events(
            expected_title="Progress tester: Initial Indeterminate Detail",
            expected_message="Step 1",
            only_verify_first_update=True,
        )

<<<<<<< HEAD
    @skipIfWindows
    def test_output_nodetails_indeterminate(self):
        program = self.getBuildArtifact("a.out")
        self.build_and_launch(program)
        progress_emitter = os.path.join(os.getcwd(), "Progress_emitter.py")
        source = "main.cpp"
        breakpoint_ids = self.set_source_breakpoints(
            source, [line_number(source, "// break here")]
        )
        self.dap_server.request_evaluate(
            f"`command script import {progress_emitter}", context="repl"
        )

=======
        # Test no details indeterminate.
>>>>>>> d465594a
        self.dap_server.request_evaluate(
            "`test-progress --seconds 1 --no-details", context="repl"
        )

        self.verify_progress_events(
            expected_title="Progress tester: Initial Indeterminate Detail",
            expected_message="Initial Indeterminate Detail",
            only_verify_first_update=True,
        )<|MERGE_RESOLUTION|>--- conflicted
+++ resolved
@@ -19,11 +19,7 @@
         expected_not_in_message=None,
         only_verify_first_update=False,
     ):
-<<<<<<< HEAD
-        self.dap_server.wait_for_event("progressEnd", 15)
-=======
         self.dap_server.wait_for_event("progressEnd")
->>>>>>> d465594a
         self.assertTrue(len(self.dap_server.progress_events) > 0)
         start_found = False
         update_found = False
@@ -49,24 +45,13 @@
         self.assertTrue(start_found)
         self.assertTrue(update_found)
         self.assertTrue(end_found)
-<<<<<<< HEAD
-=======
         self.dap_server.progress_events.clear()
->>>>>>> d465594a
 
     @skipIfWindows
     def test(self):
         program = self.getBuildArtifact("a.out")
         self.build_and_launch(program)
         progress_emitter = os.path.join(os.getcwd(), "Progress_emitter.py")
-<<<<<<< HEAD
-        source = "main.cpp"
-        breakpoint_ids = self.set_source_breakpoints(
-            source, [line_number(source, "// break here")]
-        )
-        self.continue_to_breakpoints(breakpoint_ids)
-=======
->>>>>>> d465594a
         self.dap_server.request_evaluate(
             f"`command script import {progress_emitter}", context="repl"
         )
@@ -81,23 +66,7 @@
             expected_not_in_message="Progress tester",
         )
 
-<<<<<<< HEAD
-    @skipIfWindows
-    def test_output_nodetails(self):
-        program = self.getBuildArtifact("a.out")
-        self.build_and_launch(program)
-        progress_emitter = os.path.join(os.getcwd(), "Progress_emitter.py")
-        source = "main.cpp"
-        breakpoint_ids = self.set_source_breakpoints(
-            source, [line_number(source, "// break here")]
-        )
-        self.continue_to_breakpoints(breakpoint_ids)
-        self.dap_server.request_evaluate(
-            f"`command script import {progress_emitter}", context="repl"
-        )
-=======
         # Test no details.
->>>>>>> d465594a
         self.dap_server.request_evaluate(
             "`test-progress --total 3 --seconds 1 --no-details", context="repl"
         )
@@ -107,23 +76,7 @@
             expected_message="Initial Detail",
         )
 
-<<<<<<< HEAD
-    @skipIfWindows
-    def test_output_indeterminate(self):
-        program = self.getBuildArtifact("a.out")
-        self.build_and_launch(program)
-        progress_emitter = os.path.join(os.getcwd(), "Progress_emitter.py")
-        source = "main.cpp"
-        breakpoint_ids = self.set_source_breakpoints(
-            source, [line_number(source, "// break here")]
-        )
-        self.continue_to_breakpoints(breakpoint_ids)
-        self.dap_server.request_evaluate(
-            f"`command script import {progress_emitter}", context="repl"
-        )
-=======
         # Test details indeterminate.
->>>>>>> d465594a
         self.dap_server.request_evaluate("`test-progress --seconds 1", context="repl")
 
         self.verify_progress_events(
@@ -132,23 +85,7 @@
             only_verify_first_update=True,
         )
 
-<<<<<<< HEAD
-    @skipIfWindows
-    def test_output_nodetails_indeterminate(self):
-        program = self.getBuildArtifact("a.out")
-        self.build_and_launch(program)
-        progress_emitter = os.path.join(os.getcwd(), "Progress_emitter.py")
-        source = "main.cpp"
-        breakpoint_ids = self.set_source_breakpoints(
-            source, [line_number(source, "// break here")]
-        )
-        self.dap_server.request_evaluate(
-            f"`command script import {progress_emitter}", context="repl"
-        )
-
-=======
         # Test no details indeterminate.
->>>>>>> d465594a
         self.dap_server.request_evaluate(
             "`test-progress --seconds 1 --no-details", context="repl"
         )
