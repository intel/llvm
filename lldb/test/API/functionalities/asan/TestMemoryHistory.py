--- conflicted
+++ resolved
@@ -18,13 +18,8 @@
         self.build(make_targets=["compiler_rt-asan"])
         self.compiler_rt_asan_tests()
 
-<<<<<<< HEAD
-    @skipIf(oslist=no_match(["macosx"]))
-    @skipIf(bugnumber="rdar://144997976")
-=======
     @skipUnlessDarwin
     @skipIf(bugnumber="rdar://109913184&143590169")
->>>>>>> d465594a
     def test_libsanitizers_asan(self):
         try:
             self.build(make_targets=["libsanitizers-asan"])
