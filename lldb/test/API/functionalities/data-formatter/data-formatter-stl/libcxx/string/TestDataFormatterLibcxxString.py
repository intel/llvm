--- conflicted
+++ resolved
@@ -77,11 +77,7 @@
                 '(%s::u32string) u32_string = U"🍄🍅🍆🍌"'%ns,
                 # FIXME: This should have a 'U' prefix.
                 '(%s::u32string) u32_empty = ""'%ns,
-<<<<<<< HEAD
-                '(%s::basic_string<unsigned char>) uchar = "aaaaa"'%(ns),
-=======
                 '(%s) uchar = "aaaaa"'%expected_basic_string,
->>>>>>> cd74f4a4
                 '(%s::string *) null_str = nullptr'%ns,
         ])
 
@@ -118,11 +114,7 @@
                 '(%s::u16string) u16_string = u"ß水氶"'%ns,
                 '(%s::u32string) u32_string = U"🍄🍅🍆🍌"'%ns,
                 '(%s::u32string) u32_empty = ""'%ns,
-<<<<<<< HEAD
-                '(%s::basic_string<unsigned char>) uchar = "aaaaa"'%(ns),
-=======
                 '(%s) uchar = "aaaaa"'%expected_basic_string,
->>>>>>> cd74f4a4
                 '(%s::string *) null_str = nullptr'%ns,
         ])
 
