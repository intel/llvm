--- conflicted
+++ resolved
@@ -38,11 +38,7 @@
 
         valobj = self.expect_var_path(
             "up_empty",
-<<<<<<< HEAD
-            type="std::unique_ptr<int>",
-=======
             type=self.make_expected_type("int"),
->>>>>>> cd74f4a4
             summary="nullptr",
             children=[ValueCheck(name="__value_")],
         )
@@ -56,11 +52,7 @@
 
         valobj = self.expect_var_path(
             "up_int",
-<<<<<<< HEAD
-            type="std::unique_ptr<int>",
-=======
             type=self.make_expected_type("int"),
->>>>>>> cd74f4a4
             summary="10",
             children=[ValueCheck(name="__value_")],
         )
@@ -68,11 +60,7 @@
 
         valobj = self.expect_var_path(
             "up_int_ref",
-<<<<<<< HEAD
-            type="std::unique_ptr<int> &",
-=======
             type=self.make_expected_type("int", qualifiers="&"),
->>>>>>> cd74f4a4
             summary="10",
             children=[ValueCheck(name="__value_")],
         )
@@ -80,11 +68,7 @@
 
         valobj = self.expect_var_path(
             "up_int_ref_ref",
-<<<<<<< HEAD
-            type="std::unique_ptr<int> &&",
-=======
             type=self.make_expected_type("int", qualifiers="&&"),
->>>>>>> cd74f4a4
             summary="10",
             children=[ValueCheck(name="__value_")],
         )
@@ -92,21 +76,13 @@
 
         valobj = self.expect_var_path(
             "up_str",
-<<<<<<< HEAD
-            type="std::unique_ptr<std::basic_string<char> >",
-=======
             type=self.make_expected_basic_string_ptr(),
->>>>>>> cd74f4a4
             summary='"hello"',
             children=[ValueCheck(name="__value_", summary='"hello"')],
         )
 
         valobj = self.expect_var_path(
-<<<<<<< HEAD
-            "up_user", type="std::unique_ptr<User>"
-=======
             "up_user", type=self.make_expected_type("User")
->>>>>>> cd74f4a4
         )
         self.assertRegex(valobj.summary, "^User @ 0x0*[1-9a-f][0-9a-f]+$")
         self.assertNotEqual(valobj.child[0].unsigned, 0)
