--- conflicted
+++ resolved
@@ -28,19 +28,11 @@
 
 SourceBreakpoint::SourceBreakpoint(DAP &dap, const llvm::json::Object &obj)
     : Breakpoint(dap, obj),
-<<<<<<< HEAD
-      logMessage(GetString(obj, "logMessage").value_or("").str()),
-      line(
-          GetInteger<uint64_t>(obj, "line").value_or(LLDB_INVALID_LINE_NUMBER)),
-      column(GetInteger<uint64_t>(obj, "column")
-                 .value_or(LLDB_INVALID_COLUMN_NUMBER)) {}
-=======
       m_log_message(GetString(obj, "logMessage").value_or("").str()),
       m_line(
           GetInteger<uint64_t>(obj, "line").value_or(LLDB_INVALID_LINE_NUMBER)),
       m_column(GetInteger<uint64_t>(obj, "column")
                    .value_or(LLDB_INVALID_COLUMN_NUMBER)) {}
->>>>>>> d465594a
 
 void SourceBreakpoint::SetBreakpoint(const llvm::StringRef source_path) {
   lldb::SBMutex lock = m_dap.GetAPIMutex();
