if(APPLE)
  configure_file(
    ${CMAKE_CURRENT_SOURCE_DIR}/lldb-dap-Info.plist.in
    ${CMAKE_CURRENT_BINARY_DIR}/lldb-dap-Info.plist
    )
  # Inline info plist in binary (use target_link_options for this as soon as CMake 3.13 is available)
  set(CMAKE_EXE_LINKER_FLAGS "${CMAKE_EXE_LINKER_FLAGS} -Wl,-sectcreate,__TEXT,__info_plist,${CMAKE_CURRENT_BINARY_DIR}/lldb-dap-Info.plist")
endif()

# We need to include the llvm components we depend on manually, as liblldb does
# not re-export those.
set(LLVM_LINK_COMPONENTS Support)
set(LLVM_TARGET_DEFINITIONS Options.td)
tablegen(LLVM Options.inc -gen-opt-parser-defs)
add_public_tablegen_target(LLDBDAPOptionsTableGen)
add_lldb_tool(lldb-dap
  lldb-dap.cpp
  Breakpoint.cpp
  BreakpointBase.cpp
  DAP.cpp
<<<<<<< HEAD
=======
  DAPError.cpp
  DAPLog.cpp
>>>>>>> d465594a
  EventHelper.cpp
  ExceptionBreakpoint.cpp
  FifoFiles.cpp
  FunctionBreakpoint.cpp
  InstructionBreakpoint.cpp
  JSONUtils.cpp
  LLDBUtils.cpp
  OutputRedirector.cpp
  ProgressEvent.cpp
  RunInTerminal.cpp
  SourceBreakpoint.cpp
  Transport.cpp
  Watchpoint.cpp

  Handler/ResponseHandler.cpp
  Handler/AttachRequestHandler.cpp
  Handler/BreakpointLocationsHandler.cpp
  Handler/CompileUnitsRequestHandler.cpp
  Handler/CompletionsHandler.cpp
  Handler/ConfigurationDoneRequestHandler.cpp
  Handler/ContinueRequestHandler.cpp
  Handler/DataBreakpointInfoRequestHandler.cpp
  Handler/DisassembleRequestHandler.cpp
  Handler/DisconnectRequestHandler.cpp
  Handler/EvaluateRequestHandler.cpp
  Handler/ExceptionInfoRequestHandler.cpp
  Handler/InitializeRequestHandler.cpp
  Handler/LaunchRequestHandler.cpp
  Handler/LocationsRequestHandler.cpp
  Handler/ModulesRequestHandler.cpp
  Handler/NextRequestHandler.cpp
  Handler/PauseRequestHandler.cpp
  Handler/ReadMemoryRequestHandler.cpp
  Handler/RequestHandler.cpp
  Handler/RestartRequestHandler.cpp
  Handler/ScopesRequestHandler.cpp
  Handler/SetBreakpointsRequestHandler.cpp
  Handler/SetDataBreakpointsRequestHandler.cpp
  Handler/SetExceptionBreakpointsRequestHandler.cpp
  Handler/SetFunctionBreakpointsRequestHandler.cpp
  Handler/SetInstructionBreakpointsRequestHandler.cpp
  Handler/SetVariableRequestHandler.cpp
  Handler/SourceRequestHandler.cpp
  Handler/StackTraceRequestHandler.cpp
  Handler/StepInRequestHandler.cpp
  Handler/StepInTargetsRequestHandler.cpp
  Handler/StepOutRequestHandler.cpp
  Handler/TestGetTargetBreakpointsRequestHandler.cpp
  Handler/ThreadsRequestHandler.cpp
  Handler/VariablesRequestHandler.cpp
<<<<<<< HEAD
  
=======

>>>>>>> d465594a
  Protocol/ProtocolBase.cpp
  Protocol/ProtocolTypes.cpp
  Protocol/ProtocolRequests.cpp

  LINK_LIBS
    liblldb
    lldbHost

  LINK_COMPONENTS
    Option
    Support
  )

target_include_directories(lldb-dap PRIVATE ${CMAKE_CURRENT_SOURCE_DIR})

if(LLDB_DAP_WELCOME_MESSAGE)
  target_compile_definitions(lldb-dap
    PRIVATE
    -DLLDB_DAP_WELCOME_MESSAGE=\"${LLDB_DAP_WELCOME_MESSAGE}\")
endif()

if(LLDB_BUILD_FRAMEWORK)
  # In the build-tree, we know the exact path to the framework directory.
  # The installed framework can be in different locations.
  lldb_setup_rpaths(lldb-dap
    BUILD_RPATH
      "${LLDB_FRAMEWORK_ABSOLUTE_BUILD_DIR}"
    INSTALL_RPATH
      "@loader_path/../../../SharedFrameworks"
      "@loader_path/../../System/Library/PrivateFrameworks"
      "@loader_path/../../Library/PrivateFrameworks"
  )
endif()<|MERGE_RESOLUTION|>--- conflicted
+++ resolved
@@ -18,11 +18,8 @@
   Breakpoint.cpp
   BreakpointBase.cpp
   DAP.cpp
-<<<<<<< HEAD
-=======
   DAPError.cpp
   DAPLog.cpp
->>>>>>> d465594a
   EventHelper.cpp
   ExceptionBreakpoint.cpp
   FifoFiles.cpp
@@ -73,11 +70,7 @@
   Handler/TestGetTargetBreakpointsRequestHandler.cpp
   Handler/ThreadsRequestHandler.cpp
   Handler/VariablesRequestHandler.cpp
-<<<<<<< HEAD
-  
-=======
 
->>>>>>> d465594a
   Protocol/ProtocolBase.cpp
   Protocol/ProtocolTypes.cpp
   Protocol/ProtocolRequests.cpp
