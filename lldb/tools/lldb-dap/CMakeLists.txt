if(APPLE)
  configure_file(
    ${CMAKE_CURRENT_SOURCE_DIR}/lldb-dap-Info.plist.in
    ${CMAKE_CURRENT_BINARY_DIR}/lldb-dap-Info.plist
    )
  # Inline info plist in binary (use target_link_options for this as soon as CMake 3.13 is available)
  set(CMAKE_EXE_LINKER_FLAGS "${CMAKE_EXE_LINKER_FLAGS} -Wl,-sectcreate,__TEXT,__info_plist,${CMAKE_CURRENT_BINARY_DIR}/lldb-dap-Info.plist")
endif()

# We need to include the llvm components we depend on manually, as liblldb does
# not re-export those.
set(LLVM_LINK_COMPONENTS Support)
set(LLVM_TARGET_DEFINITIONS Options.td)
tablegen(LLVM Options.inc -gen-opt-parser-defs)
add_public_tablegen_target(LLDBDAPOptionsTableGen)
add_lldb_tool(lldb-dap
  lldb-dap.cpp
  Breakpoint.cpp
  BreakpointBase.cpp
  DAP.cpp
<<<<<<< HEAD
=======
  DAPError.cpp
  DAPLog.cpp
>>>>>>> 5eee2751
  EventHelper.cpp
  ExceptionBreakpoint.cpp
  FifoFiles.cpp
  FunctionBreakpoint.cpp
  InstructionBreakpoint.cpp
  JSONUtils.cpp
  LLDBUtils.cpp
  OutputRedirector.cpp
  ProgressEvent.cpp
  RunInTerminal.cpp
  SourceBreakpoint.cpp
  Transport.cpp
  Watchpoint.cpp

  Handler/ResponseHandler.cpp
  Handler/AttachRequestHandler.cpp
  Handler/BreakpointLocationsHandler.cpp
  Handler/CompileUnitsRequestHandler.cpp
  Handler/CompletionsHandler.cpp
  Handler/ConfigurationDoneRequestHandler.cpp
  Handler/ContinueRequestHandler.cpp
  Handler/DataBreakpointInfoRequestHandler.cpp
  Handler/DisassembleRequestHandler.cpp
  Handler/DisconnectRequestHandler.cpp
  Handler/EvaluateRequestHandler.cpp
  Handler/ExceptionInfoRequestHandler.cpp
  Handler/InitializeRequestHandler.cpp
  Handler/LaunchRequestHandler.cpp
  Handler/LocationsRequestHandler.cpp
  Handler/ModulesRequestHandler.cpp
  Handler/NextRequestHandler.cpp
  Handler/PauseRequestHandler.cpp
  Handler/ReadMemoryRequestHandler.cpp
  Handler/RequestHandler.cpp
  Handler/RestartRequestHandler.cpp
  Handler/ScopesRequestHandler.cpp
  Handler/SetBreakpointsRequestHandler.cpp
  Handler/SetDataBreakpointsRequestHandler.cpp
  Handler/SetExceptionBreakpointsRequestHandler.cpp
  Handler/SetFunctionBreakpointsRequestHandler.cpp
  Handler/SetInstructionBreakpointsRequestHandler.cpp
  Handler/SetVariableRequestHandler.cpp
  Handler/SourceRequestHandler.cpp
  Handler/StackTraceRequestHandler.cpp
  Handler/StepInRequestHandler.cpp
  Handler/StepInTargetsRequestHandler.cpp
  Handler/StepOutRequestHandler.cpp
  Handler/TestGetTargetBreakpointsRequestHandler.cpp
  Handler/ThreadsRequestHandler.cpp
  Handler/VariablesRequestHandler.cpp
<<<<<<< HEAD
  
=======

>>>>>>> 5eee2751
  Protocol/ProtocolBase.cpp
  Protocol/ProtocolTypes.cpp
  Protocol/ProtocolRequests.cpp

  LINK_LIBS
    liblldb
    lldbHost

  LINK_COMPONENTS
    Option
    Support
  )

target_include_directories(lldb-dap PRIVATE ${CMAKE_CURRENT_SOURCE_DIR})

if(LLDB_DAP_WELCOME_MESSAGE)
  target_compile_definitions(lldb-dap
    PRIVATE
    -DLLDB_DAP_WELCOME_MESSAGE=\"${LLDB_DAP_WELCOME_MESSAGE}\")
endif()

if(LLDB_BUILD_FRAMEWORK)
  # In the build-tree, we know the exact path to the framework directory.
  # The installed framework can be in different locations.
  lldb_setup_rpaths(lldb-dap
    BUILD_RPATH
      "${LLDB_FRAMEWORK_ABSOLUTE_BUILD_DIR}"
    INSTALL_RPATH
      "@loader_path/../../../SharedFrameworks"
      "@loader_path/../../System/Library/PrivateFrameworks"
      "@loader_path/../../Library/PrivateFrameworks"
  )
endif()<|MERGE_RESOLUTION|>--- conflicted
+++ resolved
@@ -18,11 +18,8 @@
   Breakpoint.cpp
   BreakpointBase.cpp
   DAP.cpp
-<<<<<<< HEAD
-=======
   DAPError.cpp
   DAPLog.cpp
->>>>>>> 5eee2751
   EventHelper.cpp
   ExceptionBreakpoint.cpp
   FifoFiles.cpp
@@ -73,11 +70,7 @@
   Handler/TestGetTargetBreakpointsRequestHandler.cpp
   Handler/ThreadsRequestHandler.cpp
   Handler/VariablesRequestHandler.cpp
-<<<<<<< HEAD
-  
-=======
 
->>>>>>> 5eee2751
   Protocol/ProtocolBase.cpp
   Protocol/ProtocolTypes.cpp
   Protocol/ProtocolRequests.cpp
