--- conflicted
+++ resolved
@@ -1400,10 +1400,6 @@
 /// https://microsoft.github.io/debug-adapter-protocol/specification#Reverse_Requests_RunInTerminal
 llvm::json::Object
 CreateRunInTerminalReverseRequest(const llvm::json::Object &launch_request,
-<<<<<<< HEAD
-                                  llvm::StringRef debug_adapter_path,
-=======
->>>>>>> d465594a
                                   llvm::StringRef comm_file,
                                   lldb::pid_t debugger_pid) {
   llvm::json::Object run_in_terminal_args;
@@ -1413,11 +1409,7 @@
 
   const auto *launch_request_arguments = launch_request.getObject("arguments");
   // The program path must be the first entry in the "args" field
-<<<<<<< HEAD
-  std::vector<std::string> args = {debug_adapter_path.str(), "--comm-file",
-=======
   std::vector<std::string> args = {DAP::debug_adapter_path.str(), "--comm-file",
->>>>>>> d465594a
                                    comm_file.str()};
   if (debugger_pid != LLDB_INVALID_PROCESS_ID) {
     args.push_back("--debugger-pid");
