//===-- FunctionBreakpoint.cpp ----------------------------------*- C++ -*-===//
//
// Part of the LLVM Project, under the Apache License v2.0 with LLVM Exceptions.
// See https://llvm.org/LICENSE.txt for license information.
// SPDX-License-Identifier: Apache-2.0 WITH LLVM-exception
//
//===----------------------------------------------------------------------===//

#include "FunctionBreakpoint.h"
#include "DAP.h"
#include "JSONUtils.h"
#include "lldb/API/SBMutex.h"
#include <mutex>

namespace lldb_dap {

FunctionBreakpoint::FunctionBreakpoint(DAP &d, const llvm::json::Object &obj)
    : Breakpoint(d, obj),
<<<<<<< HEAD
      functionName(std::string(GetString(obj, "name").value_or(""))) {}
=======
      m_function_name(std::string(GetString(obj, "name").value_or(""))) {}
>>>>>>> d465594a

void FunctionBreakpoint::SetBreakpoint() {
  lldb::SBMutex lock = m_dap.GetAPIMutex();
  std::lock_guard<lldb::SBMutex> guard(lock);

  if (m_function_name.empty())
    return;
  m_bp = m_dap.target.BreakpointCreateByName(m_function_name.c_str());
  Breakpoint::SetBreakpoint();
}

} // namespace lldb_dap<|MERGE_RESOLUTION|>--- conflicted
+++ resolved
@@ -16,11 +16,7 @@
 
 FunctionBreakpoint::FunctionBreakpoint(DAP &d, const llvm::json::Object &obj)
     : Breakpoint(d, obj),
-<<<<<<< HEAD
-      functionName(std::string(GetString(obj, "name").value_or(""))) {}
-=======
       m_function_name(std::string(GetString(obj, "name").value_or(""))) {}
->>>>>>> d465594a
 
 void FunctionBreakpoint::SetBreakpoint() {
   lldb::SBMutex lock = m_dap.GetAPIMutex();
