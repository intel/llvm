--- conflicted
+++ resolved
@@ -139,11 +139,7 @@
     si << " ; " << c;
   }
 
-<<<<<<< HEAD
-  protocol::Source source = CreateSource(addr, target);
-=======
   std::optional<protocol::Source> source = dap.ResolveSource(addr);
->>>>>>> 5ee67ebe
   lldb::SBLineEntry line_entry = GetLineEntryForAddress(target, addr);
 
   // If the line number is 0 then the entry represents a compiler generated
