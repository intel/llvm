--- conflicted
+++ resolved
@@ -37,11 +37,7 @@
   const size_t memory_count = dap.target.GetProcess().ReadMemory(
       raw_address, buffer.data(), buffer.size(), error);
 
-<<<<<<< HEAD
-  response.address = "0x" + llvm::utohexstr(raw_address);
-=======
   response.address = raw_address;
->>>>>>> 10a576f7
 
   // reading memory may fail for multiple reasons. memory not readable,
   // reading out of memory range and gaps in memory. return from
