--- conflicted
+++ resolved
@@ -14,10 +14,7 @@
 #include "LLDBUtils.h"
 #include "OutputRedirector.h"
 #include "Protocol/ProtocolBase.h"
-<<<<<<< HEAD
-=======
 #include "Protocol/ProtocolTypes.h"
->>>>>>> 5eee2751
 #include "Transport.h"
 #include "lldb/API/SBBreakpoint.h"
 #include "lldb/API/SBCommandInterpreter.h"
@@ -72,12 +69,7 @@
 
 namespace lldb_dap {
 
-<<<<<<< HEAD
-DAP::DAP(llvm::StringRef path, std::ofstream *log,
-         const ReplMode default_repl_mode,
-=======
 DAP::DAP(llvm::StringRef path, Log *log, const ReplMode default_repl_mode,
->>>>>>> 5eee2751
          std::vector<std::string> pre_init_commands, Transport &transport)
     : debug_adapter_path(path), log(log), transport(transport),
       broadcaster("lldb-dap"), exception_breakpoints(),
@@ -719,21 +711,12 @@
                            [](const std::string &message) -> llvm::StringRef {
                              return message;
                            },
-<<<<<<< HEAD
-                           [](const protocol::Response::Message &message)
-                               -> llvm::StringRef {
-                             switch (message) {
-                             case protocol::Response::Message::cancelled:
-                               return "cancelled";
-                             case protocol::Response::Message::notStopped:
-=======
                            [](const protocol::ResponseMessage &message)
                                -> llvm::StringRef {
                              switch (message) {
                              case protocol::eResponseMessageCancelled:
                                return "cancelled";
                              case protocol::eResponseMessageNotStopped:
->>>>>>> 5eee2751
                                return "notStopped";
                              }
                            }),
@@ -1162,8 +1145,6 @@
   return variable;
 }
 
-<<<<<<< HEAD
-=======
 protocol::Capabilities DAP::GetCapabilities() {
   protocol::Capabilities capabilities;
 
@@ -1202,5 +1183,4 @@
   return capabilities;
 }
 
->>>>>>> 5eee2751
 } // namespace lldb_dap