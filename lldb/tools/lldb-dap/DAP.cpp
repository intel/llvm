--- conflicted
+++ resolved
@@ -14,10 +14,7 @@
 #include "LLDBUtils.h"
 #include "OutputRedirector.h"
 #include "Protocol/ProtocolBase.h"
-<<<<<<< HEAD
-=======
 #include "Protocol/ProtocolTypes.h"
->>>>>>> d465594a
 #include "Transport.h"
 #include "lldb/API/SBBreakpoint.h"
 #include "lldb/API/SBCommandInterpreter.h"
@@ -72,18 +69,6 @@
 
 namespace lldb_dap {
 
-<<<<<<< HEAD
-DAP::DAP(llvm::StringRef path, std::ofstream *log,
-         const ReplMode default_repl_mode,
-         std::vector<std::string> pre_init_commands, Transport &transport)
-    : debug_adapter_path(path), log(log), transport(transport),
-      broadcaster("lldb-dap"), exception_breakpoints(),
-      pre_init_commands(std::move(pre_init_commands)),
-      focus_tid(LLDB_INVALID_THREAD_ID), stop_at_entry(false), is_attach(false),
-      enable_auto_variable_summaries(false),
-      enable_synthetic_child_debugging(false),
-      display_extended_backtrace(false),
-=======
 llvm::StringRef DAP::debug_adapter_path = "";
 
 DAP::DAP(Log *log, const ReplMode default_repl_mode,
@@ -91,18 +76,13 @@
     : log(log), transport(transport), broadcaster("lldb-dap"),
       exception_breakpoints(), focus_tid(LLDB_INVALID_THREAD_ID),
       stop_at_entry(false), is_attach(false),
->>>>>>> d465594a
       restarting_process_id(LLDB_INVALID_PROCESS_ID),
       configuration_done_sent(false), waiting_for_run_in_terminal(false),
       progress_event_reporter(
           [&](const ProgressEvent &event) { SendJSON(event.ToJSON()); }),
-<<<<<<< HEAD
-      reverse_request_seq(0), repl_mode(default_repl_mode) {}
-=======
       reverse_request_seq(0), repl_mode(default_repl_mode) {
   configuration.preInitCommands = std::move(pre_init_commands);
 }
->>>>>>> d465594a
 
 DAP::~DAP() = default;
 
@@ -734,21 +714,12 @@
                            [](const std::string &message) -> llvm::StringRef {
                              return message;
                            },
-<<<<<<< HEAD
-                           [](const protocol::Response::Message &message)
-                               -> llvm::StringRef {
-                             switch (message) {
-                             case protocol::Response::Message::cancelled:
-                               return "cancelled";
-                             case protocol::Response::Message::notStopped:
-=======
                            [](const protocol::ResponseMessage &message)
                                -> llvm::StringRef {
                              switch (message) {
                              case protocol::eResponseMessageCancelled:
                                return "cancelled";
                              case protocol::eResponseMessageNotStopped:
->>>>>>> d465594a
                                return "notStopped";
                              }
                            }),
@@ -1177,8 +1148,6 @@
   return variable;
 }
 
-<<<<<<< HEAD
-=======
 protocol::Capabilities DAP::GetCapabilities() {
   protocol::Capabilities capabilities;
 
@@ -1217,5 +1186,4 @@
   return capabilities;
 }
 
->>>>>>> d465594a
 } // namespace lldb_dap