--- conflicted
+++ resolved
@@ -11,25 +11,18 @@
 #include "LLDBUtils.h"
 
 #include "lldb/API/SBDebugger.h"
-<<<<<<< HEAD
-=======
 #include "lldb/API/SBDeclaration.h"
->>>>>>> 10a576f7
 #include "lldb/API/SBFormat.h"
 #include "lldb/API/SBMutex.h"
 #include "lldb/API/SBStream.h"
 #include "lldb/API/SBTarget.h"
 #include "lldb/API/SBThread.h"
 #include "lldb/Host/PosixApi.h" // Adds PATH_MAX for windows
-#include <optional>
-
-<<<<<<< HEAD
-=======
+
 #include <iomanip>
 #include <optional>
 #include <sstream>
 
->>>>>>> 10a576f7
 using namespace lldb_dap::protocol;
 namespace lldb_dap {
 
@@ -58,22 +51,6 @@
   return false;
 }
 
-<<<<<<< HEAD
-std::optional<protocol::Source> CreateSource(const lldb::SBFileSpec &file) {
-  if (!file.IsValid())
-    return std::nullopt;
-
-  protocol::Source source;
-  if (const char *name = file.GetFilename())
-    source.name = name;
-  char path[PATH_MAX] = "";
-  if (file.GetPath(path, sizeof(path)) &&
-      lldb::SBFileSpec::ResolvePath(path, path, PATH_MAX))
-    source.path = path;
-  return source;
-}
-
-=======
 static uint64_t GetDebugInfoSizeInSection(lldb::SBSection section) {
   uint64_t debug_info_size = 0;
   const llvm::StringRef section_name(section.GetName());
@@ -188,7 +165,6 @@
   return source;
 }
 
->>>>>>> 10a576f7
 bool IsAssemblySource(const protocol::Source &source) {
   // According to the specification, a source must have either `path` or
   // `sourceReference` specified. We use `path` for sources with known source
@@ -253,15 +229,9 @@
   return threads;
 }
 
-<<<<<<< HEAD
-protocol::ExceptionBreakpointsFilter
-CreateExceptionBreakpointFilter(const ExceptionBreakpoint &bp) {
-  protocol::ExceptionBreakpointsFilter filter;
-=======
 ExceptionBreakpointsFilter
 CreateExceptionBreakpointFilter(const ExceptionBreakpoint &bp) {
   ExceptionBreakpointsFilter filter;
->>>>>>> 10a576f7
   filter.filter = bp.GetFilter();
   filter.label = bp.GetLabel();
   filter.description = bp.GetLabel();
@@ -270,8 +240,6 @@
   return filter;
 }
 
-<<<<<<< HEAD
-=======
 Variable CreateVariable(lldb::SBValue v, int64_t var_ref, bool format_hex,
                         bool auto_variable_summaries,
                         bool synthetic_child_debugging, bool is_name_duplicated,
@@ -336,5 +304,4 @@
   return var;
 }
 
->>>>>>> 10a576f7
 } // namespace lldb_dap