//===-- ProtocolTypes.cpp -------------------------------------------------===//
//
// Part of the LLVM Project, under the Apache License v2.0 with LLVM Exceptions.
// See https://llvm.org/LICENSE.txt for license information.
// SPDX-License-Identifier: Apache-2.0 WITH LLVM-exception
//
//===----------------------------------------------------------------------===//

#include "Protocol/ProtocolTypes.h"
#include "JSONUtils.h"
#include "ProtocolUtils.h"
#include "lldb/lldb-defines.h"
#include "lldb/lldb-types.h"
#include "llvm/ADT/StringExtras.h"
#include "llvm/ADT/StringRef.h"
#include "llvm/Support/ErrorHandling.h"
#include "llvm/Support/JSON.h"
#include <optional>

using namespace llvm;

namespace lldb_dap::protocol {

bool fromJSON(const json::Value &Params, Source::PresentationHint &PH,
              json::Path P) {
  auto rawHint = Params.getAsString();
  if (!rawHint) {
    P.report("expected a string");
    return false;
  }
  std::optional<Source::PresentationHint> hint =
      StringSwitch<std::optional<Source::PresentationHint>>(*rawHint)
          .Case("normal", Source::eSourcePresentationHintNormal)
          .Case("emphasize", Source::eSourcePresentationHintEmphasize)
          .Case("deemphasize", Source::eSourcePresentationHintDeemphasize)
          .Default(std::nullopt);
  if (!hint) {
    P.report("unexpected value");
    return false;
  }
  PH = *hint;
  return true;
}

bool fromJSON(const json::Value &Params, Source &S, json::Path P) {
  json::ObjectMapper O(Params, P);
  return O && O.map("name", S.name) && O.map("path", S.path) &&
         O.map("presentationHint", S.presentationHint) &&
         O.map("sourceReference", S.sourceReference);
}

llvm::json::Value toJSON(Source::PresentationHint hint) {
  switch (hint) {
  case Source::eSourcePresentationHintNormal:
    return "normal";
  case Source::eSourcePresentationHintEmphasize:
    return "emphasize";
  case Source::eSourcePresentationHintDeemphasize:
    return "deemphasize";
  }
  llvm_unreachable("unhandled presentation hint.");
}

llvm::json::Value toJSON(const Source &S) {
  json::Object result;
  if (S.name)
    result.insert({"name", *S.name});
  if (S.path)
    result.insert({"path", *S.path});
  if (S.sourceReference && (*S.sourceReference > LLDB_DAP_INVALID_SRC_REF))
    result.insert({"sourceReference", *S.sourceReference});
  if (S.presentationHint)
    result.insert({"presentationHint", *S.presentationHint});

  return result;
}

bool fromJSON(const llvm::json::Value &Params, ExceptionBreakpointsFilter &EBF,
              llvm::json::Path P) {
  json::ObjectMapper O(Params, P);
  return O && O.map("filter", EBF.filter) && O.map("label", EBF.label) &&
         O.mapOptional("description", EBF.description) &&
         O.mapOptional("default", EBF.defaultState) &&
         O.mapOptional("supportsCondition", EBF.supportsCondition) &&
         O.mapOptional("conditionDescription", EBF.conditionDescription);
}

json::Value toJSON(const ExceptionBreakpointsFilter &EBF) {
  json::Object result{{"filter", EBF.filter}, {"label", EBF.label}};

  if (!EBF.description.empty())
    result.insert({"description", EBF.description});
  if (EBF.defaultState)
    result.insert({"default", EBF.defaultState});
  if (EBF.supportsCondition)
    result.insert({"supportsCondition", EBF.supportsCondition});
  if (!EBF.conditionDescription.empty())
    result.insert({"conditionDescription", EBF.conditionDescription});

  return result;
}

bool fromJSON(const json::Value &Params, ColumnType &CT, json::Path P) {
  auto rawColumnType = Params.getAsString();
  if (!rawColumnType) {
    P.report("expected a string");
    return false;
  }
  std::optional<ColumnType> columnType =
      StringSwitch<std::optional<ColumnType>>(*rawColumnType)
          .Case("string", eColumnTypeString)
          .Case("number", eColumnTypeNumber)
          .Case("boolean", eColumnTypeBoolean)
          .Case("unixTimestampUTC", eColumnTypeTimestamp)
          .Default(std::nullopt);
  if (!columnType) {
    P.report("unexpected value, expected 'string', 'number',  'boolean', or "
             "'unixTimestampUTC'");
    return false;
  }
  CT = *columnType;
  return true;
}

json::Value toJSON(const ColumnType &T) {
  switch (T) {
  case eColumnTypeString:
    return "string";
  case eColumnTypeNumber:
    return "number";
  case eColumnTypeBoolean:
    return "boolean";
  case eColumnTypeTimestamp:
    return "unixTimestampUTC";
  }
  llvm_unreachable("unhandled column type.");
}

bool fromJSON(const llvm::json::Value &Params, ColumnDescriptor &CD,
              llvm::json::Path P) {
  llvm::json::ObjectMapper O(Params, P);
  return O && O.map("attributeName", CD.attributeName) &&
         O.map("label", CD.label) && O.mapOptional("format", CD.format) &&
         O.mapOptional("type", CD.type) && O.mapOptional("width", CD.width);
}

json::Value toJSON(const ColumnDescriptor &CD) {
  json::Object result{{"attributeName", CD.attributeName}, {"label", CD.label}};

  if (CD.format)
    result.insert({"format", *CD.format});
  if (CD.type)
    result.insert({"type", *CD.type});
  if (CD.width)
    result.insert({"width", *CD.width});

  return result;
}

json::Value toJSON(const ChecksumAlgorithm &CA) {
  switch (CA) {
  case eChecksumAlgorithmMD5:
    return "MD5";
  case eChecksumAlgorithmSHA1:
    return "SHA1";
  case eChecksumAlgorithmSHA256:
    return "SHA256";
  case eChecksumAlgorithmTimestamp:
    return "timestamp";
  }
  llvm_unreachable("unhandled checksum algorithm.");
}

bool fromJSON(const llvm::json::Value &Params, ChecksumAlgorithm &CA,
              llvm::json::Path P) {
  auto rawAlgorithm = Params.getAsString();
  if (!rawAlgorithm) {
    P.report("expected a string");
    return false;
  }

  std::optional<ChecksumAlgorithm> algorithm =
      llvm::StringSwitch<std::optional<ChecksumAlgorithm>>(*rawAlgorithm)
          .Case("MD5", eChecksumAlgorithmMD5)
          .Case("SHA1", eChecksumAlgorithmSHA1)
          .Case("SHA256", eChecksumAlgorithmSHA256)
          .Case("timestamp", eChecksumAlgorithmTimestamp)
          .Default(std::nullopt);

  if (!algorithm) {
    P.report(
        "unexpected value, expected 'MD5', 'SHA1', 'SHA256', or 'timestamp'");
    return false;
  }

  CA = *algorithm;
  return true;
}

json::Value toJSON(const BreakpointModeApplicability &BMA) {
  switch (BMA) {
  case eBreakpointModeApplicabilitySource:
    return "source";
  case eBreakpointModeApplicabilityException:
    return "exception";
  case eBreakpointModeApplicabilityData:
    return "data";
  case eBreakpointModeApplicabilityInstruction:
    return "instruction";
  }
  llvm_unreachable("unhandled breakpoint mode applicability.");
}

bool fromJSON(const llvm::json::Value &Params, BreakpointModeApplicability &BMA,
              llvm::json::Path P) {
  auto rawApplicability = Params.getAsString();
  if (!rawApplicability) {
    P.report("expected a string");
    return false;
  }
  std::optional<BreakpointModeApplicability> applicability =
      llvm::StringSwitch<std::optional<BreakpointModeApplicability>>(
          *rawApplicability)
          .Case("source", eBreakpointModeApplicabilitySource)
          .Case("exception", eBreakpointModeApplicabilityException)
          .Case("data", eBreakpointModeApplicabilityData)
          .Case("instruction", eBreakpointModeApplicabilityInstruction)
          .Default(std::nullopt);
  if (!applicability) {
    P.report("unexpected value, expected 'source', 'exception', 'data', or "
             "'instruction'");
    return false;
  }
  BMA = *applicability;
  return true;
}

json::Value toJSON(const BreakpointMode &BM) {
  json::Object result{
      {"mode", BM.mode},
      {"label", BM.label},
      {"appliesTo", BM.appliesTo},
  };

  if (BM.description)
    result.insert({"description", *BM.description});

  return result;
}

bool fromJSON(const llvm::json::Value &Params, BreakpointMode &BM,
              llvm::json::Path P) {
  llvm::json::ObjectMapper O(Params, P);
  return O && O.map("mode", BM.mode) && O.map("label", BM.label) &&
         O.mapOptional("description", BM.description) &&
         O.map("appliesTo", BM.appliesTo);
}

static llvm::StringLiteral ToString(AdapterFeature feature) {
  switch (feature) {
  case eAdapterFeatureANSIStyling:
    return "supportsANSIStyling";
  case eAdapterFeatureBreakpointLocationsRequest:
    return "supportsBreakpointLocationsRequest";
  case eAdapterFeatureCancelRequest:
    return "supportsCancelRequest";
  case eAdapterFeatureClipboardContext:
    return "supportsClipboardContext";
  case eAdapterFeatureCompletionsRequest:
    return "supportsCompletionsRequest";
  case eAdapterFeatureConditionalBreakpoints:
    return "supportsConditionalBreakpoints";
  case eAdapterFeatureConfigurationDoneRequest:
    return "supportsConfigurationDoneRequest";
  case eAdapterFeatureDataBreakpointBytes:
    return "supportsDataBreakpointBytes";
  case eAdapterFeatureDataBreakpoints:
    return "supportsDataBreakpoints";
  case eAdapterFeatureDelayedStackTraceLoading:
    return "supportsDelayedStackTraceLoading";
  case eAdapterFeatureDisassembleRequest:
    return "supportsDisassembleRequest";
  case eAdapterFeatureEvaluateForHovers:
    return "supportsEvaluateForHovers";
  case eAdapterFeatureExceptionFilterOptions:
    return "supportsExceptionFilterOptions";
  case eAdapterFeatureExceptionInfoRequest:
    return "supportsExceptionInfoRequest";
  case eAdapterFeatureExceptionOptions:
    return "supportsExceptionOptions";
  case eAdapterFeatureFunctionBreakpoints:
    return "supportsFunctionBreakpoints";
  case eAdapterFeatureGotoTargetsRequest:
    return "supportsGotoTargetsRequest";
  case eAdapterFeatureHitConditionalBreakpoints:
    return "supportsHitConditionalBreakpoints";
  case eAdapterFeatureInstructionBreakpoints:
    return "supportsInstructionBreakpoints";
  case eAdapterFeatureLoadedSourcesRequest:
    return "supportsLoadedSourcesRequest";
  case eAdapterFeatureLogPoints:
    return "supportsLogPoints";
  case eAdapterFeatureModulesRequest:
    return "supportsModulesRequest";
  case eAdapterFeatureReadMemoryRequest:
    return "supportsReadMemoryRequest";
  case eAdapterFeatureRestartFrame:
    return "supportsRestartFrame";
  case eAdapterFeatureRestartRequest:
    return "supportsRestartRequest";
  case eAdapterFeatureSetExpression:
    return "supportsSetExpression";
  case eAdapterFeatureSetVariable:
    return "supportsSetVariable";
  case eAdapterFeatureSingleThreadExecutionRequests:
    return "supportsSingleThreadExecutionRequests";
  case eAdapterFeatureStepBack:
    return "supportsStepBack";
  case eAdapterFeatureStepInTargetsRequest:
    return "supportsStepInTargetsRequest";
  case eAdapterFeatureSteppingGranularity:
    return "supportsSteppingGranularity";
  case eAdapterFeatureTerminateRequest:
    return "supportsTerminateRequest";
  case eAdapterFeatureTerminateThreadsRequest:
    return "supportsTerminateThreadsRequest";
  case eAdapterFeatureSuspendDebuggee:
    return "supportSuspendDebuggee";
  case eAdapterFeatureValueFormattingOptions:
    return "supportsValueFormattingOptions";
  case eAdapterFeatureWriteMemoryRequest:
    return "supportsWriteMemoryRequest";
  case eAdapterFeatureTerminateDebuggee:
    return "supportTerminateDebuggee";
  }
  llvm_unreachable("unhandled adapter feature.");
}

llvm::json::Value toJSON(const AdapterFeature &feature) {
  return ToString(feature);
}

bool fromJSON(const llvm::json::Value &Params, AdapterFeature &feature,
              llvm::json::Path P) {
  auto rawFeature = Params.getAsString();
  if (!rawFeature) {
    P.report("expected a string");
    return false;
  }

  std::optional<AdapterFeature> parsedFeature =
      llvm::StringSwitch<std::optional<AdapterFeature>>(*rawFeature)
          .Case("supportsANSIStyling", eAdapterFeatureANSIStyling)
          .Case("supportsBreakpointLocationsRequest",
                eAdapterFeatureBreakpointLocationsRequest)
          .Case("supportsCancelRequest", eAdapterFeatureCancelRequest)
          .Case("supportsClipboardContext", eAdapterFeatureClipboardContext)
          .Case("supportsCompletionsRequest", eAdapterFeatureCompletionsRequest)
          .Case("supportsConditionalBreakpoints",
                eAdapterFeatureConditionalBreakpoints)
          .Case("supportsConfigurationDoneRequest",
                eAdapterFeatureConfigurationDoneRequest)
          .Case("supportsDataBreakpointBytes",
                eAdapterFeatureDataBreakpointBytes)
          .Case("supportsDataBreakpoints", eAdapterFeatureDataBreakpoints)
          .Case("supportsDelayedStackTraceLoading",
                eAdapterFeatureDelayedStackTraceLoading)
          .Case("supportsDisassembleRequest", eAdapterFeatureDisassembleRequest)
          .Case("supportsEvaluateForHovers", eAdapterFeatureEvaluateForHovers)
          .Case("supportsExceptionFilterOptions",
                eAdapterFeatureExceptionFilterOptions)
          .Case("supportsExceptionInfoRequest",
                eAdapterFeatureExceptionInfoRequest)
          .Case("supportsExceptionOptions", eAdapterFeatureExceptionOptions)
          .Case("supportsFunctionBreakpoints",
                eAdapterFeatureFunctionBreakpoints)
          .Case("supportsGotoTargetsRequest", eAdapterFeatureGotoTargetsRequest)
          .Case("supportsHitConditionalBreakpoints",
                eAdapterFeatureHitConditionalBreakpoints)
          .Case("supportsInstructionBreakpoints",
                eAdapterFeatureInstructionBreakpoints)
          .Case("supportsLoadedSourcesRequest",
                eAdapterFeatureLoadedSourcesRequest)
          .Case("supportsLogPoints", eAdapterFeatureLogPoints)
          .Case("supportsModulesRequest", eAdapterFeatureModulesRequest)
          .Case("supportsReadMemoryRequest", eAdapterFeatureReadMemoryRequest)
          .Case("supportsRestartFrame", eAdapterFeatureRestartFrame)
          .Case("supportsRestartRequest", eAdapterFeatureRestartRequest)
          .Case("supportsSetExpression", eAdapterFeatureSetExpression)
          .Case("supportsSetVariable", eAdapterFeatureSetVariable)
          .Case("supportsSingleThreadExecutionRequests",
                eAdapterFeatureSingleThreadExecutionRequests)
          .Case("supportsStepBack", eAdapterFeatureStepBack)
          .Case("supportsStepInTargetsRequest",
                eAdapterFeatureStepInTargetsRequest)
          .Case("supportsSteppingGranularity",
                eAdapterFeatureSteppingGranularity)
          .Case("supportsTerminateRequest", eAdapterFeatureTerminateRequest)
          .Case("supportsTerminateThreadsRequest",
                eAdapterFeatureTerminateThreadsRequest)
          .Case("supportSuspendDebuggee", eAdapterFeatureSuspendDebuggee)
          .Case("supportsValueFormattingOptions",
                eAdapterFeatureValueFormattingOptions)
          .Case("supportsWriteMemoryRequest", eAdapterFeatureWriteMemoryRequest)
          .Case("supportTerminateDebuggee", eAdapterFeatureTerminateDebuggee)
          .Default(std::nullopt);

  if (!parsedFeature) {
    P.report("unexpected value for AdapterFeature");
    return false;
  }

  feature = *parsedFeature;
  return true;
}

json::Value toJSON(const Capabilities &C) {
  json::Object result;

  for (const auto &feature : C.supportedFeatures)
    result.insert({ToString(feature), true});

  if (!C.exceptionBreakpointFilters.empty())
    result.insert({"exceptionBreakpointFilters", C.exceptionBreakpointFilters});
  if (!C.completionTriggerCharacters.empty())
    result.insert(
        {"completionTriggerCharacters", C.completionTriggerCharacters});
  if (!C.additionalModuleColumns.empty())
    result.insert({"additionalModuleColumns", C.additionalModuleColumns});
  if (!C.supportedChecksumAlgorithms.empty())
    result.insert(
        {"supportedChecksumAlgorithms", C.supportedChecksumAlgorithms});
  if (!C.breakpointModes.empty())
    result.insert({"breakpointModes", C.breakpointModes});

  // lldb-dap extensions
  if (!C.lldbExtVersion.empty())
    result.insert({"$__lldb_version", C.lldbExtVersion});

  return result;
}

bool fromJSON(const json::Value &Params, ExceptionFilterOptions &EFO,
              json::Path P) {
  json::ObjectMapper O(Params, P);
  return O && O.map("filterId", EFO.filterId) &&
         O.mapOptional("condition", EFO.condition) &&
         O.mapOptional("mode", EFO.mode);
}

json::Value toJSON(const ExceptionFilterOptions &EFO) {
  json::Object result{{"filterId", EFO.filterId}};

  if (!EFO.condition.empty())
    result.insert({"condition", EFO.condition});
  if (!EFO.mode.empty())
    result.insert({"mode", EFO.mode});

  return result;
}

bool fromJSON(const json::Value &Params, Scope::PresentationHint &PH,
              json::Path P) {
  auto rawHint = Params.getAsString();
  if (!rawHint) {
    P.report("expected a string");
    return false;
  }
  const std::optional<Scope::PresentationHint> hint =
      StringSwitch<std::optional<Scope::PresentationHint>>(*rawHint)
          .Case("arguments", Scope::eScopePresentationHintArguments)
          .Case("locals", Scope::eScopePresentationHintLocals)
          .Case("registers", Scope::eScopePresentationHintRegisters)
          .Case("returnValue", Scope::eScopePresentationHintReturnValue)
          .Default(std::nullopt);
  if (!hint) {
    P.report("unexpected value");
    return false;
  }
  PH = *hint;
  return true;
}

bool fromJSON(const json::Value &Params, Scope &S, json::Path P) {
  json::ObjectMapper O(Params, P);
  return O && O.map("name", S.name) &&
         O.mapOptional("presentationHint", S.presentationHint) &&
         O.map("variablesReference", S.variablesReference) &&
         O.mapOptional("namedVariables", S.namedVariables) &&
         O.map("indexedVariables", S.indexedVariables) &&
         O.mapOptional("source", S.source) && O.map("expensive", S.expensive) &&
         O.mapOptional("line", S.line) && O.mapOptional("column", S.column) &&
         O.mapOptional("endLine", S.endLine) &&
         O.mapOptional("endColumn", S.endColumn);
}

llvm::json::Value toJSON(const Scope &SC) {
  llvm::json::Object result{{"name", SC.name},
                            {"variablesReference", SC.variablesReference},
                            {"expensive", SC.expensive}};

  if (SC.presentationHint.has_value()) {
    llvm::StringRef presentationHint;
    switch (*SC.presentationHint) {
    case Scope::eScopePresentationHintArguments:
      presentationHint = "arguments";
      break;
    case Scope::eScopePresentationHintLocals:
      presentationHint = "locals";
      break;
    case Scope::eScopePresentationHintRegisters:
      presentationHint = "registers";
      break;
    case Scope::eScopePresentationHintReturnValue:
      presentationHint = "returnValue";
      break;
    }

    result.insert({"presentationHint", presentationHint});
  }

  if (SC.namedVariables.has_value())
    result.insert({"namedVariables", SC.namedVariables});

  if (SC.indexedVariables.has_value())
    result.insert({"indexedVariables", SC.indexedVariables});

  if (SC.source.has_value())
    result.insert({"source", SC.source});

  if (SC.line.has_value())
    result.insert({"line", SC.line});

  if (SC.column.has_value())
    result.insert({"column", SC.column});

  if (SC.endLine.has_value())
    result.insert({"endLine", SC.endLine});

  if (SC.endColumn.has_value())
    result.insert({"endColumn", SC.endColumn});

  return result;
}

bool fromJSON(const llvm::json::Value &Params, Capabilities &C,
              llvm::json::Path P) {
  auto *Object = Params.getAsObject();
  if (!Object) {
    P.report("expected an object");
    return false;
  }
  // Check for the presence of supported features.
  for (unsigned i = eAdapterFeatureFirst; i <= eAdapterFeatureLast; ++i) {
    AdapterFeature feature = static_cast<AdapterFeature>(i);
    if (Object->getBoolean(ToString(feature)))
      C.supportedFeatures.insert(feature);
  }
  llvm::json::ObjectMapper O(Params, P);
  return O &&
         O.mapOptional("exceptionBreakpointFilters",
                       C.exceptionBreakpointFilters) &&
         O.mapOptional("completionTriggerCharacters",
                       C.completionTriggerCharacters) &&
         O.mapOptional("additionalModuleColumns", C.additionalModuleColumns) &&
         O.mapOptional("supportedChecksumAlgorithms",
                       C.supportedChecksumAlgorithms) &&
         O.mapOptional("breakpointModes", C.breakpointModes) &&
         O.mapOptional("$__lldb_version", C.lldbExtVersion);
}

bool fromJSON(const llvm::json::Value &Params, SteppingGranularity &SG,
              llvm::json::Path P) {
  auto raw_granularity = Params.getAsString();
  if (!raw_granularity) {
    P.report("expected a string");
    return false;
  }
  std::optional<SteppingGranularity> granularity =
      StringSwitch<std::optional<SteppingGranularity>>(*raw_granularity)
          .Case("statement", eSteppingGranularityStatement)
          .Case("line", eSteppingGranularityLine)
          .Case("instruction", eSteppingGranularityInstruction)
          .Default(std::nullopt);
  if (!granularity) {
    P.report("unexpected value");
    return false;
  }
  SG = *granularity;
  return true;
}

llvm::json::Value toJSON(const SteppingGranularity &SG) {
  switch (SG) {
  case eSteppingGranularityStatement:
    return "statement";
  case eSteppingGranularityLine:
    return "line";
  case eSteppingGranularityInstruction:
    return "instruction";
  }
  llvm_unreachable("unhandled stepping granularity.");
}

bool fromJSON(const json::Value &Params, StepInTarget &SIT, json::Path P) {
  json::ObjectMapper O(Params, P);
  return O && O.map("id", SIT.id) && O.map("label", SIT.label) &&
         O.mapOptional("line", SIT.line) &&
         O.mapOptional("column", SIT.column) &&
         O.mapOptional("endLine", SIT.endLine) &&
         O.mapOptional("endColumn", SIT.endColumn);
}

llvm::json::Value toJSON(const StepInTarget &SIT) {
  json::Object target{{"id", SIT.id}, {"label", SIT.label}};

  if (SIT.line != LLDB_INVALID_LINE_NUMBER)
    target.insert({"line", SIT.line});
  if (SIT.column != LLDB_INVALID_COLUMN_NUMBER)
    target.insert({"column", SIT.column});
  if (SIT.endLine != LLDB_INVALID_LINE_NUMBER)
    target.insert({"endLine", SIT.endLine});
  if (SIT.endLine != LLDB_INVALID_COLUMN_NUMBER)
    target.insert({"endColumn", SIT.endColumn});

  return target;
}

bool fromJSON(const json::Value &Params, Thread &T, json::Path P) {
  json::ObjectMapper O(Params, P);
  return O && O.map("id", T.id) && O.map("name", T.name);
}

json::Value toJSON(const Thread &T) {
  return json::Object{{"id", T.id}, {"name", T.name}};
}

bool fromJSON(const llvm::json::Value &Params, ValueFormat &VF,
              llvm::json::Path P) {
  json::ObjectMapper O(Params, P);
  return O && O.mapOptional("hex", VF.hex);
}

json::Value toJSON(const BreakpointLocation &B) {
  json::Object result;

  result.insert({"line", B.line});
  if (B.column)
    result.insert({"column", *B.column});
  if (B.endLine)
    result.insert({"endLine", *B.endLine});
  if (B.endColumn)
    result.insert({"endColumn", *B.endColumn});

  return result;
}

llvm::json::Value toJSON(const BreakpointReason &BR) {
  switch (BR) {
  case BreakpointReason::eBreakpointReasonPending:
    return "pending";
  case BreakpointReason::eBreakpointReasonFailed:
    return "failed";
  }
  llvm_unreachable("unhandled breakpoint reason.");
}

bool fromJSON(const llvm::json::Value &Params, BreakpointReason &BR,
              llvm::json::Path P) {
  auto rawReason = Params.getAsString();
  if (!rawReason) {
    P.report("expected a string");
    return false;
  }
  std::optional<BreakpointReason> reason =
      llvm::StringSwitch<std::optional<BreakpointReason>>(*rawReason)
          .Case("pending", BreakpointReason::eBreakpointReasonPending)
          .Case("failed", BreakpointReason::eBreakpointReasonFailed)
          .Default(std::nullopt);
  if (!reason) {
    P.report("unexpected value, expected 'pending' or 'failed'");
    return false;
  }
  BR = *reason;
  return true;
}

json::Value toJSON(const Breakpoint &BP) {
  json::Object result{{"verified", BP.verified}};

  if (BP.id)
    result.insert({"id", *BP.id});
  if (BP.message)
    result.insert({"message", *BP.message});
  if (BP.source)
    result.insert({"source", *BP.source});
  if (BP.line)
    result.insert({"line", *BP.line});
  if (BP.column)
    result.insert({"column", *BP.column});
  if (BP.endLine)
    result.insert({"endLine", *BP.endLine});
  if (BP.endColumn)
    result.insert({"endColumn", *BP.endColumn});
  if (BP.instructionReference)
    result.insert({"instructionReference", *BP.instructionReference});
  if (BP.offset)
    result.insert({"offset", *BP.offset});
  if (BP.reason) {
    result.insert({"reason", *BP.reason});
  }

  return result;
}

bool fromJSON(const llvm::json::Value &Params, Breakpoint &BP,
              llvm::json::Path P) {
  llvm::json::ObjectMapper O(Params, P);
  return O && O.mapOptional("id", BP.id) && O.map("verified", BP.verified) &&
         O.mapOptional("message", BP.message) &&
         O.mapOptional("source", BP.source) && O.mapOptional("line", BP.line) &&
         O.mapOptional("column", BP.column) &&
         O.mapOptional("endLine", BP.endLine) &&
         O.mapOptional("endColumn", BP.endColumn) &&
         O.mapOptional("instructionReference", BP.instructionReference) &&
         O.mapOptional("offset", BP.offset) &&
         O.mapOptional("reason", BP.reason);
}

bool fromJSON(const llvm::json::Value &Params, SourceBreakpoint &SB,
              llvm::json::Path P) {
  llvm::json::ObjectMapper O(Params, P);
  return O && O.map("line", SB.line) && O.mapOptional("column", SB.column) &&
         O.mapOptional("condition", SB.condition) &&
         O.mapOptional("hitCondition", SB.hitCondition) &&
         O.mapOptional("logMessage", SB.logMessage) &&
         O.mapOptional("mode", SB.mode);
}

llvm::json::Value toJSON(const SourceBreakpoint &SB) {
  llvm::json::Object result{{"line", SB.line}};

  if (SB.column)
    result.insert({"column", *SB.column});
  if (SB.condition)
    result.insert({"condition", *SB.condition});
  if (SB.hitCondition)
    result.insert({"hitCondition", *SB.hitCondition});
  if (SB.logMessage)
    result.insert({"logMessage", *SB.logMessage});
  if (SB.mode)
    result.insert({"mode", *SB.mode});

  return result;
}

bool fromJSON(const llvm::json::Value &Params, FunctionBreakpoint &FB,
              llvm::json::Path P) {
  llvm::json::ObjectMapper O(Params, P);
  return O && O.map("name", FB.name) &&
         O.mapOptional("condition", FB.condition) &&
         O.mapOptional("hitCondition", FB.hitCondition);
}

llvm::json::Value toJSON(const FunctionBreakpoint &FB) {
  llvm::json::Object result{{"name", FB.name}};

  if (FB.condition)
    result.insert({"condition", *FB.condition});
  if (FB.hitCondition)
    result.insert({"hitCondition", *FB.hitCondition});

  return result;
}

bool fromJSON(const llvm::json::Value &Params, DataBreakpointAccessType &DBAT,
              llvm::json::Path P) {
  auto rawAccessType = Params.getAsString();
  if (!rawAccessType) {
    P.report("expected a string");
    return false;
  }
  std::optional<DataBreakpointAccessType> accessType =
      StringSwitch<std::optional<DataBreakpointAccessType>>(*rawAccessType)
          .Case("read", eDataBreakpointAccessTypeRead)
          .Case("write", eDataBreakpointAccessTypeWrite)
          .Case("readWrite", eDataBreakpointAccessTypeReadWrite)
          .Default(std::nullopt);
  if (!accessType) {
    P.report("unexpected value, expected 'read', 'write', or 'readWrite'");
    return false;
  }
  DBAT = *accessType;
  return true;
}

llvm::json::Value toJSON(const DataBreakpointAccessType &DBAT) {
  switch (DBAT) {
  case eDataBreakpointAccessTypeRead:
    return "read";
  case eDataBreakpointAccessTypeWrite:
    return "write";
  case eDataBreakpointAccessTypeReadWrite:
    return "readWrite";
  }
  llvm_unreachable("unhandled data breakpoint access type.");
}

bool fromJSON(const llvm::json::Value &Params, DataBreakpoint &DBI,
              llvm::json::Path P) {
  llvm::json::ObjectMapper O(Params, P);
  return O && O.map("dataId", DBI.dataId) &&
         O.mapOptional("accessType", DBI.accessType) &&
         O.mapOptional("condition", DBI.condition) &&
         O.mapOptional("hitCondition", DBI.hitCondition);
}

llvm::json::Value toJSON(const DataBreakpoint &DBI) {
  llvm::json::Object result{{"dataId", DBI.dataId}};

  if (DBI.accessType)
    result.insert({"accessType", *DBI.accessType});
  if (DBI.condition)
    result.insert({"condition", *DBI.condition});
  if (DBI.hitCondition)
    result.insert({"hitCondition", *DBI.hitCondition});

  return result;
}

bool fromJSON(const llvm::json::Value &Params, InstructionBreakpoint &IB,
              llvm::json::Path P) {
  llvm::json::ObjectMapper O(Params, P);
  return O && O.map("instructionReference", IB.instructionReference) &&
         O.mapOptional("offset", IB.offset) &&
         O.mapOptional("condition", IB.condition) &&
         O.mapOptional("hitCondition", IB.hitCondition) &&
         O.mapOptional("mode", IB.mode);
}

bool fromJSON(const llvm::json::Value &Params,
              DisassembledInstruction::PresentationHint &PH,
              llvm::json::Path P) {
  auto rawHint = Params.getAsString();
  if (!rawHint) {
    P.report("expected a string");
    return false;
  }
  std::optional<DisassembledInstruction::PresentationHint> hint =
      StringSwitch<std::optional<DisassembledInstruction::PresentationHint>>(
          *rawHint)
          .Case("normal", DisassembledInstruction::
                              eDisassembledInstructionPresentationHintNormal)
          .Case("invalid", DisassembledInstruction::
                               eDisassembledInstructionPresentationHintInvalid)
          .Default(std::nullopt);
  if (!hint) {
    P.report("unexpected value");
    return false;
  }
  PH = *hint;
  return true;
}

llvm::json::Value toJSON(const DisassembledInstruction::PresentationHint &PH) {
  switch (PH) {
  case DisassembledInstruction::eDisassembledInstructionPresentationHintNormal:
    return "normal";
  case DisassembledInstruction::eDisassembledInstructionPresentationHintInvalid:
    return "invalid";
  }
  llvm_unreachable("unhandled presentation hint.");
}

bool fromJSON(const llvm::json::Value &Params, DisassembledInstruction &DI,
              llvm::json::Path P) {
  llvm::json::ObjectMapper O(Params, P);
<<<<<<< HEAD
  std::string raw_address;
  if (!O || !O.map("address", raw_address))
    return false;

  std::optional<lldb::addr_t> address = DecodeMemoryReference(raw_address);
  if (!address) {
    P.field("address").report("expected string encoded uint64_t");
    return false;
  }

  DI.address = *address;

  return O.map("instruction", DI.instruction) &&
=======
  return O &&
         DecodeMemoryReference(Params, "address", DI.address, P,
                               /*required=*/true) &&
         O.map("instruction", DI.instruction) &&
>>>>>>> 10a576f7
         O.mapOptional("instructionBytes", DI.instructionBytes) &&
         O.mapOptional("symbol", DI.symbol) &&
         O.mapOptional("location", DI.location) &&
         O.mapOptional("line", DI.line) && O.mapOptional("column", DI.column) &&
         O.mapOptional("endLine", DI.endLine) &&
         O.mapOptional("endColumn", DI.endColumn) &&
         O.mapOptional("presentationHint", DI.presentationHint);
}

llvm::json::Value toJSON(const DisassembledInstruction &DI) {
  llvm::json::Object result{{"instruction", DI.instruction}};
  if (DI.address == LLDB_INVALID_ADDRESS) {
    // VS Code has explicit comparisons to the string "-1" in order to check for
    // invalid instructions. See
    // https://github.com/microsoft/vscode/blob/main/src/vs/workbench/contrib/debug/browser/disassemblyView.ts
    result.insert({"address", "-1"});
  } else {
    result.insert({"address", "0x" + llvm::utohexstr(DI.address)});
  }

  if (DI.instructionBytes)
    result.insert({"instructionBytes", *DI.instructionBytes});
  if (DI.symbol)
    result.insert({"symbol", *DI.symbol});
  if (DI.location)
    result.insert({"location", *DI.location});
  if (DI.line)
    result.insert({"line", *DI.line});
  if (DI.column)
    result.insert({"column", *DI.column});
  if (DI.endLine)
    result.insert({"endLine", *DI.endLine});
  if (DI.endColumn)
    result.insert({"endColumn", *DI.endColumn});
  if (DI.presentationHint)
    result.insert({"presentationHint", *DI.presentationHint});

  return result;
}

json::Value toJSON(const Module &M) {
  json::Object result{{"id", M.id}, {"name", M.name}};

  if (!M.path.empty())
    result.insert({"path", M.path});
  if (M.isOptimized)
    result.insert({"isOptimized", M.isOptimized});
  if (M.isUserCode)
    result.insert({"isUserCode", M.isUserCode});
  if (!M.version.empty())
    result.insert({"version", M.version});
  if (!M.symbolStatus.empty())
    result.insert({"symbolStatus", M.symbolStatus});
  if (!M.symbolFilePath.empty())
    result.insert({"symbolFilePath", M.symbolFilePath});
  if (!M.dateTimeStamp.empty())
    result.insert({"dateTimeStamp", M.dateTimeStamp});
  if (!M.addressRange.empty())
    result.insert({"addressRange", M.addressRange});
  if (M.debugInfoSizeBytes != 0)
    result.insert(
        {"debugInfoSize", ConvertDebugInfoSizeToString(M.debugInfoSizeBytes)});

  return result;
}

json::Value toJSON(const VariablePresentationHint &VPH) {
  json::Object result{};

  if (!VPH.kind.empty())
    result.insert({"kind", VPH.kind});
  if (!VPH.attributes.empty())
    result.insert({"attributes", VPH.attributes});
  if (!VPH.visibility.empty())
    result.insert({"visibility", VPH.visibility});
  if (VPH.lazy)
    result.insert({"lazy", VPH.lazy});

  return result;
}

bool fromJSON(const json::Value &Param, VariablePresentationHint &VPH,
              json::Path Path) {
  json::ObjectMapper O(Param, Path);
  return O && O.mapOptional("kind", VPH.kind) &&
         O.mapOptional("attributes", VPH.attributes) &&
         O.mapOptional("visibility", VPH.visibility) &&
         O.mapOptional("lazy", VPH.lazy);
}

json::Value toJSON(const Variable &V) {
  json::Object result{{"name", V.name},
                      {"variablesReference", V.variablesReference},
                      {"value", V.value}};

  if (!V.type.empty())
    result.insert({"type", V.type});
  if (V.presentationHint)
    result.insert({"presentationHint", *V.presentationHint});
  if (!V.evaluateName.empty())
    result.insert({"evaluateName", V.evaluateName});
  if (V.namedVariables)
    result.insert({"namedVariables", V.namedVariables});
  if (V.indexedVariables)
    result.insert({"indexedVariables", V.indexedVariables});
  if (V.memoryReference != LLDB_INVALID_ADDRESS)
    result.insert(
        {"memoryReference", EncodeMemoryReference(V.memoryReference)});
  if (V.declarationLocationReference)
    result.insert(
        {"declarationLocationReference", V.declarationLocationReference});
  if (V.valueLocationReference)
    result.insert({"valueLocationReference", V.valueLocationReference});

  return result;
}

bool fromJSON(const json::Value &Param, Variable &V, json::Path Path) {
  json::ObjectMapper O(Param, Path);
  return O && O.map("name", V.name) &&
         O.map("variablesReference", V.variablesReference) &&
         O.map("value", V.value) && O.mapOptional("type", V.type) &&
         O.mapOptional("presentationHint", *V.presentationHint) &&
         O.mapOptional("evaluateName", V.evaluateName) &&
         O.mapOptional("namedVariables", V.namedVariables) &&
         O.mapOptional("indexedVariables", V.indexedVariables) &&
         O.mapOptional("declarationLocationReference",
                       V.declarationLocationReference) &&
         O.mapOptional("valueLocationReference", V.valueLocationReference) &&
         DecodeMemoryReference(Param, "memoryReference", V.memoryReference,
                               Path, /*required=*/false);
}

} // namespace lldb_dap::protocol<|MERGE_RESOLUTION|>--- conflicted
+++ resolved
@@ -875,26 +875,10 @@
 bool fromJSON(const llvm::json::Value &Params, DisassembledInstruction &DI,
               llvm::json::Path P) {
   llvm::json::ObjectMapper O(Params, P);
-<<<<<<< HEAD
-  std::string raw_address;
-  if (!O || !O.map("address", raw_address))
-    return false;
-
-  std::optional<lldb::addr_t> address = DecodeMemoryReference(raw_address);
-  if (!address) {
-    P.field("address").report("expected string encoded uint64_t");
-    return false;
-  }
-
-  DI.address = *address;
-
-  return O.map("instruction", DI.instruction) &&
-=======
   return O &&
          DecodeMemoryReference(Params, "address", DI.address, P,
                                /*required=*/true) &&
          O.map("instruction", DI.instruction) &&
->>>>>>> 10a576f7
          O.mapOptional("instructionBytes", DI.instructionBytes) &&
          O.mapOptional("symbol", DI.symbol) &&
          O.mapOptional("location", DI.location) &&
