//===-- ProtocolTypes.h ---------------------------------------------------===//
//
// Part of the LLVM Project, under the Apache License v2.0 with LLVM Exceptions.
// See https://llvm.org/LICENSE.txt for license information.
// SPDX-License-Identifier: Apache-2.0 WITH LLVM-exception
//
//===----------------------------------------------------------------------===//
//
// This file contains POD structs based on the DAP specification at
// https://microsoft.github.io/debug-adapter-protocol/specification
//
// This is not meant to be a complete implementation, new interfaces are added
// when they're needed.
//
// Each struct has a toJSON and fromJSON function, that converts between
// the struct and a JSON representation. (See JSON.h)
//
//===----------------------------------------------------------------------===//

#ifndef LLDB_TOOLS_LLDB_DAP_PROTOCOL_PROTOCOL_REQUESTS_H
#define LLDB_TOOLS_LLDB_DAP_PROTOCOL_PROTOCOL_REQUESTS_H

#include "Protocol/ProtocolBase.h"
#include "Protocol/ProtocolTypes.h"
#include "lldb/lldb-defines.h"
#include "lldb/lldb-types.h"
#include "llvm/ADT/DenseSet.h"
#include "llvm/ADT/StringMap.h"
#include "llvm/Support/JSON.h"
#include <chrono>
#include <cstdint>
#include <optional>
#include <string>
#include <vector>

namespace lldb_dap::protocol {

/// Arguments for `cancel` request.
struct CancelArguments {
  /// The ID (attribute `seq`) of the request to cancel. If missing no request
  /// is cancelled.
  ///
  /// Both a `requestId` and a `progressId` can be specified in one request.
  std::optional<int64_t> requestId;

  /// The ID (attribute `progressId`) of the progress to cancel. If missing no
  /// progress is cancelled.
  ///
  /// Both a `requestId` and a `progressId` can be specified in one request.
  std::optional<int64_t> progressId;
};
bool fromJSON(const llvm::json::Value &, CancelArguments &, llvm::json::Path);

/// Response to `cancel` request. This is just an acknowledgement, so no body
/// field is required.
using CancelResponse = VoidResponse;

/// Arguments for `disconnect` request.
struct DisconnectArguments {
  /// A value of true indicates that this `disconnect` request is part of a
  /// restart sequence.
  std::optional<bool> restart;

  /// Indicates whether the debuggee should be terminated when the debugger is
  /// disconnected. If unspecified, the debug adapter is free to do whatever it
  /// thinks is best. The attribute is only honored by a debug adapter if the
  /// corresponding capability `supportTerminateDebuggee` is true.
  std::optional<bool> terminateDebuggee;

  /// Indicates whether the debuggee should stay suspended when the debugger is
  /// disconnected. If unspecified, the debuggee should resume execution. The
  /// attribute is only honored by a debug adapter if the corresponding
  /// capability `supportSuspendDebuggee` is true.
  std::optional<bool> suspendDebuggee;
};
bool fromJSON(const llvm::json::Value &, DisconnectArguments &,
              llvm::json::Path);

/// Response to `disconnect` request. This is just an acknowledgement, so no
/// body field is required.
using DisconnectResponse = VoidResponse;

/// Features supported by DAP clients.
enum ClientFeature : unsigned {
  eClientFeatureVariableType,
  eClientFeatureVariablePaging,
  eClientFeatureRunInTerminalRequest,
  eClientFeatureMemoryReferences,
  eClientFeatureProgressReporting,
  eClientFeatureInvalidatedEvent,
  eClientFeatureMemoryEvent,
  /// Client supports the `argsCanBeInterpretedByShell` attribute on the
  /// `runInTerminal` request.
  eClientFeatureArgsCanBeInterpretedByShell,
  eClientFeatureStartDebuggingRequest,
  /// The client will interpret ANSI escape sequences in the display of
  /// `OutputEvent.output` and `Variable.value` fields when
  /// `Capabilities.supportsANSIStyling` is also enabled.
  eClientFeatureANSIStyling,
};

/// Format of paths reported by the debug adapter.
enum PathFormat : unsigned { ePatFormatPath, ePathFormatURI };

/// Arguments for `initialize` request.
struct InitializeRequestArguments {
  /// The ID of the debug adapter.
  std::string adapterID;

  /// The ID of the client using this adapter.
  std::optional<std::string> clientID;

  /// The human-readable name of the client using this adapter.
  std::optional<std::string> clientName;

  /// The ISO-639 locale of the client using this adapter, e.g. en-US or de-CH.
  std::optional<std::string> locale;

  /// Determines in what format paths are specified. The default is `path`,
  /// which is the native format.
  PathFormat pathFormat = ePatFormatPath;

  /// If true all line numbers are 1-based (default).
  std::optional<bool> linesStartAt1;

  /// If true all column numbers are 1-based (default).
  std::optional<bool> columnsStartAt1;

  /// The set of supported features reported by the client.
  llvm::DenseSet<ClientFeature> supportedFeatures;

  /// lldb-dap Extensions
  /// @{

  /// Source init files when initializing lldb::SBDebugger.
  std::optional<bool> lldbExtSourceInitFile;

  /// @}
};
bool fromJSON(const llvm::json::Value &, InitializeRequestArguments &,
              llvm::json::Path);

/// Response to `initialize` request. The capabilities of this debug adapter.
using InitializeResponse = std::optional<Capabilities>;

/// DAP Launch and Attach common configurations.
///
/// See package.json debuggers > configurationAttributes > launch or attach >
/// properties for common configurations.
struct Configuration {
  /// Specify a working directory to use when launching `lldb-dap`. If the debug
  /// information in your executable contains relative paths, this option can be
  /// used so that `lldb-dap` can find source files and object files that have
  /// relative paths.
  std::string debuggerRoot;

  /// Enable auto generated summaries for variables when no summaries exist for
  /// a given type. This feature can cause performance delays in large projects
  /// when viewing variables.
  bool enableAutoVariableSummaries = false;

  /// If a variable is displayed using a synthetic children, also display the
  /// actual contents of the variable at the end under a [raw] entry. This is
  /// useful when creating synthetic child plug-ins as it lets you see the
  /// actual contents of the variable.
  bool enableSyntheticChildDebugging = false;

  /// Enable language specific extended backtraces.
  bool displayExtendedBacktrace = false;

  /// Stop at the entry point of the program when launching or attaching.
  bool stopOnEntry = false;

  /// Optional timeout when waiting for the program to `runInTerminal` or
  /// attach.
  std::chrono::seconds timeout = std::chrono::seconds(30);

  /// The escape prefix to use for executing regular LLDB commands in the Debug
  /// Console, instead of printing variables. Defaults to a backtick. If it's an
  /// empty string, then all expression in the Debug Console are treated as
  /// regular LLDB commands.
  std::string commandEscapePrefix = "`";

  /// If non-empty, stack frames will have descriptions generated based on the
  /// provided format. See https://lldb.llvm.org/use/formatting.html for an
  /// explanation on format strings for frames. If the format string contains
  /// errors, an error message will be displayed on the Debug Console and the
  /// default frame names will be used. This might come with a performance cost
  /// because debug information might need to be processed to generate the
  /// description.
  std::optional<std::string> customFrameFormat;

  /// Same as `customFrameFormat`, but for threads instead of stack frames.
  std::optional<std::string> customThreadFormat;

  /// Specify a source path to remap "./" to allow full paths to be used when
  /// setting breakpoints in binaries that have relative source paths.
  std::string sourcePath;

  /// Specify an array of path re-mappings. Each element in the array must be a
  /// two element array containing a source and destination pathname. Overrides
  /// sourcePath.
  std::vector<std::pair<std::string, std::string>> sourceMap;

  /// LLDB commands executed upon debugger startup prior to creating the LLDB
  /// target.
  std::vector<std::string> preInitCommands;

  /// LLDB commands executed upon debugger startup prior to creating the LLDB
  /// target.
  std::vector<std::string> initCommands;

  /// LLDB commands executed just before launching/attaching, after the LLDB
  /// target has been created.
  std::vector<std::string> preRunCommands;

  /// LLDB commands executed just after launching/attaching, after the LLDB
  /// target has been created.
  std::vector<std::string> postRunCommands;

  /// LLDB commands executed just after each stop.
  std::vector<std::string> stopCommands;

  /// LLDB commands executed when the program exits.
  std::vector<std::string> exitCommands;

  /// LLDB commands executed when the debugging session ends.
  std::vector<std::string> terminateCommands;

  /// Path to the executable.
  ///
  /// *NOTE:* When launching, either `launchCommands` or `program` must be
  /// configured. If both are configured then `launchCommands` takes priority.
  std::string program;

  /// Target triple for the program (arch-vendor-os). If not set, inferred from
  /// the binary.
  std::string targetTriple;

  /// Specify name of the platform to use for this target, creating the platform
  /// if necessary.
  std::string platformName;
};

enum Console : unsigned {
  eConsoleInternal,
  eConsoleIntegratedTerminal,
  eConsoleExternalTerminal
};

/// lldb-dap specific launch arguments.
struct LaunchRequestArguments {
  /// Common lldb-dap configuration values for launching/attaching operations.
  Configuration configuration;

  /// If true, the launch request should launch the program without enabling
  /// debugging.
  bool noDebug = false;

  /// Launch specific operations.
  ///
  /// See package.json debuggers > configurationAttributes > launch >
  /// properties.
  /// @{

  /// LLDB commands executed to launch the program.
  ///
  /// *NOTE:* Either launchCommands or program must be configured.
  ///
  /// If set, takes priority over the 'program' when launching the target.
  std::vector<std::string> launchCommands;

  /// The program working directory.
  std::string cwd;

  /// An array of command line argument strings to be passed to the program
  /// being launched.
  std::vector<std::string> args;

  /// Environment variables to set when launching the program. The format of
  /// each environment variable string is "VAR=VALUE" for environment variables
  /// with values or just "VAR" for environment variables with no values.
  llvm::StringMap<std::string> env;

  /// If set, then the client stub should detach rather than killing the
  /// debuggee if it loses connection with lldb.
  bool detachOnError = false;

  /// Disable ASLR (Address Space Layout Randomization) when launching the
  /// process.
  bool disableASLR = true;

  /// Do not set up for terminal I/O to go to running process.
  bool disableSTDIO = false;

  /// Set whether to shell expand arguments to the process when launching.
  bool shellExpandArguments = false;

  /// Specify where to launch the program: internal console, integrated
  /// terminal or external terminal.
  Console console = eConsoleInternal;

  /// @}
};
bool fromJSON(const llvm::json::Value &, LaunchRequestArguments &,
              llvm::json::Path);

/// Response to `launch` request. This is just an acknowledgement, so no body
/// field is required.
using LaunchResponse = VoidResponse;

#define LLDB_DAP_INVALID_PORT -1

/// lldb-dap specific attach arguments.
struct AttachRequestArguments {
  /// Common lldb-dap configuration values for launching/attaching operations.
  Configuration configuration;

  /// Attach specific operations.
  ///
  /// See package.json debuggers > configurationAttributes > attach >
  /// properties.
  /// @{

  /// Custom commands that are executed instead of attaching to a process ID or
  /// to a process by name. These commands may optionally create a new target
  /// and must perform an attach. A valid process must exist after these
  /// commands complete or the `"attach"` will fail.
  std::vector<std::string> attachCommands;

  /// System process ID to attach to.
  lldb::pid_t pid = LLDB_INVALID_PROCESS_ID;

  /// Wait for the process to launch.
  bool waitFor = false;

  /// TCP/IP port to attach to a remote system. Specifying both pid and port is
  /// an error.
  int32_t gdbRemotePort = LLDB_DAP_INVALID_PORT;

  /// The hostname to connect to a remote system. The default hostname being
  /// used `localhost`.
  std::string gdbRemoteHostname = "localhost";

  /// Path to the core file to debug.
  std::string coreFile;

  /// @}
};
bool fromJSON(const llvm::json::Value &, AttachRequestArguments &,
              llvm::json::Path);

/// Response to `attach` request. This is just an acknowledgement, so no body
/// field is required.
using AttachResponse = VoidResponse;

/// Arguments for `continue` request.
struct ContinueArguments {
  /// Specifies the active thread. If the debug adapter supports single thread
  /// execution (see `supportsSingleThreadExecutionRequests`) and the argument
  /// `singleThread` is true, only the thread with this ID is resumed.
  lldb::tid_t threadId = LLDB_INVALID_THREAD_ID;

  /// If this flag is true, execution is resumed only for the thread with given
  /// `threadId`.
  bool singleThread = false;
};
bool fromJSON(const llvm::json::Value &, ContinueArguments &, llvm::json::Path);

/// Response to `continue` request.
struct ContinueResponseBody {
  // If omitted or set to `true`, this response signals to the client that all
  // threads have been resumed. The value `false` indicates that not all threads
  // were resumed.
  bool allThreadsContinued = true;
};
llvm::json::Value toJSON(const ContinueResponseBody &);

/// Arguments for `configurationDone` request.
using ConfigurationDoneArguments = EmptyArguments;

/// Response to `configurationDone` request. This is just an acknowledgement, so
/// no body field is required.
using ConfigurationDoneResponse = VoidResponse;

/// Arguments for `setVariable` request.
struct SetVariableArguments {
  /// The reference of the variable container. The `variablesReference` must
  /// have been obtained in the current suspended state. See 'Lifetime of Object
  ///  References' in the Overview section for details.
  uint64_t variablesReference = UINT64_MAX;

  /// The name of the variable in the container.
  std::string name;

  /// The value of the variable.
  std::string value;

  /// Specifies details on how to format the response value.
  ValueFormat format;
};
bool fromJSON(const llvm::json::Value &, SetVariableArguments &,
              llvm::json::Path);

/// Response to `setVariable` request.
struct SetVariableResponseBody {
  /// The new value of the variable.
  std::string value;

  /// The type of the new value. Typically shown in the UI when hovering over
  /// the value.
  std::string type;

  /// If `variablesReference` is > 0, the new value is structured and its
  /// children can be retrieved by passing `variablesReference` to the
  /// `variables` request as long as execution remains suspended. See 'Lifetime
  /// of Object References' in the Overview section for details.
  ///
  /// If this property is included in the response, any `variablesReference`
  /// previously associated with the updated variable, and those of its
  /// children, are no longer valid.
  uint64_t variablesReference = 0;

  /// The number of named child variables.
  /// The client can use this information to present the variables in a paged
  /// UI and fetch them in chunks.
  /// The value should be less than or equal to 2147483647 (2^31-1).
  uint32_t namedVariables = 0;

  /// The number of indexed child variables.
  /// The client can use this information to present the variables in a paged
  /// UI and fetch them in chunks.
  /// The value should be less than or equal to 2147483647 (2^31-1).
  uint32_t indexedVariables = 0;

  /// A memory reference to a location appropriate for this result.
  /// For pointer type eval results, this is generally a reference to the
  /// memory address contained in the pointer.
  /// This attribute may be returned by a debug adapter if corresponding
  /// capability `supportsMemoryReferences` is true.
  lldb::addr_t memoryReference = LLDB_INVALID_ADDRESS;

  /// A reference that allows the client to request the location where the new
  /// value is declared. For example, if the new value is function pointer, the
  /// adapter may be able to look up the function's location. This should be
  /// present only if the adapter is likely to be able to resolve the location.
  ///
  /// This reference shares the same lifetime as the `variablesReference`. See
  /// 'Lifetime of Object References' in the Overview section for details.
  uint64_t valueLocationReference = 0;
};
llvm::json::Value toJSON(const SetVariableResponseBody &);

struct ScopesArguments {
  /// Retrieve the scopes for the stack frame identified by `frameId`. The
  /// `frameId` must have been obtained in the current suspended state. See
  /// 'Lifetime of Object References' in the Overview section for details.
  uint64_t frameId = LLDB_INVALID_FRAME_ID;
};
bool fromJSON(const llvm::json::Value &, ScopesArguments &, llvm::json::Path);

struct ScopesResponseBody {
  std::vector<Scope> scopes;
};
llvm::json::Value toJSON(const ScopesResponseBody &);

/// Arguments for `source` request.
struct SourceArguments {
  /// Specifies the source content to load. Either `source.path` or
  /// `source.sourceReference` must be specified.
  std::optional<Source> source;

  /// The reference to the source. This is the same as `source.sourceReference`.
  /// This is provided for backward compatibility since old clients do not
  /// understand the `source` attribute.
  int64_t sourceReference = LLDB_DAP_INVALID_SRC_REF;
};
bool fromJSON(const llvm::json::Value &, SourceArguments &, llvm::json::Path);

/// Response to `source` request.
struct SourceResponseBody {
  /// Content of the source reference.
  std::string content;

  /// Content type (MIME type) of the source.
  std::optional<std::string> mimeType;
};
llvm::json::Value toJSON(const SourceResponseBody &);

/// Arguments for the `threads` request, no arguments.
using ThreadsArguments = EmptyArguments;

/// Response to `threads` request.
struct ThreadsResponseBody {
  /// All threads.
  std::vector<Thread> threads;
};
llvm::json::Value toJSON(const ThreadsResponseBody &);

/// Arguments for `next` request.
struct NextArguments {
  /// Specifies the thread for which to resume execution for one step (of the
  /// given granularity).
  lldb::tid_t threadId = LLDB_INVALID_THREAD_ID;

  /// If this flag is true, all other suspended threads are not resumed.
  bool singleThread = false;

  /// Stepping granularity. If no granularity is specified, a granularity of
  /// `statement` is assumed.
  SteppingGranularity granularity = eSteppingGranularityStatement;
};
bool fromJSON(const llvm::json::Value &, NextArguments &, llvm::json::Path);

/// Response to `next` request. This is just an acknowledgement, so no
/// body field is required.
using NextResponse = VoidResponse;

/// Arguments for `stepIn` request.
struct StepInArguments {
  /// Specifies the thread for which to resume execution for one step-into (of
  /// the given granularity).
  lldb::tid_t threadId = LLDB_INVALID_THREAD_ID;

  /// If this flag is true, all other suspended threads are not resumed.
  bool singleThread = false;

  /// Id of the target to step into.
  std::optional<uint64_t> targetId;

  /// Stepping granularity. If no granularity is specified, a granularity of
  /// `statement` is assumed.
  SteppingGranularity granularity = eSteppingGranularityStatement;
};
bool fromJSON(const llvm::json::Value &, StepInArguments &, llvm::json::Path);

/// Response to `stepIn` request. This is just an acknowledgement, so no
/// body field is required.
using StepInResponse = VoidResponse;

/// Arguments for `stepInTargets` request.
struct StepInTargetsArguments {
  /// The stack frame for which to retrieve the possible step-in targets.
  uint64_t frameId = LLDB_INVALID_FRAME_ID;
};
bool fromJSON(const llvm::json::Value &, StepInTargetsArguments &,
              llvm::json::Path);

/// Response to `stepInTargets` request.
struct StepInTargetsResponseBody {
  /// The possible step-in targets of the specified source location.
  std::vector<StepInTarget> targets;
};
llvm::json::Value toJSON(const StepInTargetsResponseBody &);

/// Arguments for `stepOut` request.
struct StepOutArguments {
  /// Specifies the thread for which to resume execution for one step-out (of
  /// the given granularity).
  lldb::tid_t threadId = LLDB_INVALID_THREAD_ID;

  /// If this flag is true, all other suspended threads are not resumed.
  std::optional<bool> singleThread;

  /// Stepping granularity. If no granularity is specified, a granularity of
  /// `statement` is assumed.
  SteppingGranularity granularity = eSteppingGranularityStatement;
};
bool fromJSON(const llvm::json::Value &, StepOutArguments &, llvm::json::Path);

/// Response to `stepOut` request. This is just an acknowledgement, so no
/// body field is required.
using StepOutResponse = VoidResponse;

/// Arguments for `breakpointLocations` request.
struct BreakpointLocationsArguments {
  /// The source location of the breakpoints; either `source.path` or
  /// `source.sourceReference` must be specified.
  Source source;

  /// Start line of range to search possible breakpoint locations in. If only
  /// the line is specified, the request returns all possible locations in that
  /// line.
  uint32_t line;

  /// Start position within `line` to search possible breakpoint locations in.
  /// It is measured in UTF-16 code units and the client capability
  /// `columnsStartAt1` determines whether it is 0- or 1-based. If no column is
  /// given, the first position in the start line is assumed.
  std::optional<uint32_t> column;

  /// End line of range to search possible breakpoint locations in. If no end
  /// line is given, then the end line is assumed to be the start line.
  std::optional<uint32_t> endLine;

  /// End position within `endLine` to search possible breakpoint locations in.
  /// It is measured in UTF-16 code units and the client capability
  /// `columnsStartAt1` determines whether it is 0- or 1-based. If no end column
  /// is given, the last position in the end line is assumed.
  std::optional<uint32_t> endColumn;
};
bool fromJSON(const llvm::json::Value &, BreakpointLocationsArguments &,
              llvm::json::Path);

/// Response to `breakpointLocations` request.
struct BreakpointLocationsResponseBody {
  /// Content of the source reference.
  std::vector<BreakpointLocation> breakpoints;
};
llvm::json::Value toJSON(const BreakpointLocationsResponseBody &);

/// Arguments for `setBreakpoints` request.
struct SetBreakpointsArguments {
  /// The source location of the breakpoints; either `source.path` or
  /// `source.sourceReference` must be specified.
  Source source;

  /// The code locations of the breakpoints.
  std::optional<std::vector<SourceBreakpoint>> breakpoints;

  /// Deprecated: The code locations of the breakpoints.
  std::optional<std::vector<uint32_t>> lines;

  /// A value of true indicates that the underlying source has been modified
  /// which results in new breakpoint locations.
  std::optional<bool> sourceModified;
};
bool fromJSON(const llvm::json::Value &, SetBreakpointsArguments &,
              llvm::json::Path);

/// Response to `setBreakpoints` request.
/// Returned is information about each breakpoint created by this request.
/// This includes the actual code location and whether the breakpoint could be
/// verified. The breakpoints returned are in the same order as the elements of
/// the breakpoints (or the deprecated lines) array in the arguments.
struct SetBreakpointsResponseBody {
  /// Information about the breakpoints.
  /// The array elements are in the same order as the elements of the
  /// `breakpoints` (or the deprecated `lines`) array in the arguments.
  std::vector<Breakpoint> breakpoints;
};
llvm::json::Value toJSON(const SetBreakpointsResponseBody &);

/// Arguments for `setFunctionBreakpoints` request.
struct SetFunctionBreakpointsArguments {
  /// The function names of the breakpoints.
  std::vector<FunctionBreakpoint> breakpoints;
};
bool fromJSON(const llvm::json::Value &, SetFunctionBreakpointsArguments &,
              llvm::json::Path);

/// Response to `setFunctionBreakpoints` request.
/// Returned is information about each breakpoint created by this request.
struct SetFunctionBreakpointsResponseBody {
  /// Information about the breakpoints. The array elements correspond to the
  /// elements of the `breakpoints` array.
  std::vector<Breakpoint> breakpoints;
};
llvm::json::Value toJSON(const SetFunctionBreakpointsResponseBody &);

/// Arguments for `setInstructionBreakpoints` request.
struct SetInstructionBreakpointsArguments {
  /// The instruction references of the breakpoints.
  std::vector<InstructionBreakpoint> breakpoints;
};
bool fromJSON(const llvm::json::Value &, SetInstructionBreakpointsArguments &,
              llvm::json::Path);

/// Response to `setInstructionBreakpoints` request.
struct SetInstructionBreakpointsResponseBody {
  /// Information about the breakpoints. The array elements correspond to the
  /// elements of the `breakpoints` array.
  std::vector<Breakpoint> breakpoints;
};
llvm::json::Value toJSON(const SetInstructionBreakpointsResponseBody &);

/// Arguments for `dataBreakpointInfo` request.
struct DataBreakpointInfoArguments {
  /// Reference to the variable container if the data breakpoint is requested
  /// for a child of the container. The `variablesReference` must have been
  /// obtained in the current suspended state.See 'Lifetime of Object
  /// References' in the Overview section for details.
  std::optional<int64_t> variablesReference;

  /// The name of the variable's child to obtain data breakpoint information
  /// for. If `variablesReference` isn't specified, this can be an expression,
  /// or an address if `asAddress` is also true.
  std::string name;

  /// When `name` is an expression, evaluate it in the scope of this stack
  /// frame. If not specified, the expression is evaluated in the global scope.
  /// When `asAddress` is true, the `frameId` is ignored.
  std::optional<uint64_t> frameId;

  /// If specified, a debug adapter should return information for the range of
  /// memory extending `bytes` number of bytes from the address or variable
  /// specified by `name`. Breakpoints set using the resulting data ID should
  /// pause on data access anywhere within that range.
  /// Clients may set this property only if the `supportsDataBreakpointBytes`
  /// capability is true.
  std::optional<int64_t> bytes;

  /// If `true`, the `name` is a memory address and the debugger should
  /// interpret it as a decimal value, or hex value if it is prefixed with `0x`.
  /// Clients may set this property only if the `supportsDataBreakpointBytes`
  /// capability is true.
  std::optional<bool> asAddress;

  /// The mode of the desired breakpoint. If defined, this must be one of the
  /// `breakpointModes` the debug adapter advertised in its `Capabilities`.
  std::optional<std::string> mode;
};
bool fromJSON(const llvm::json::Value &, DataBreakpointInfoArguments &,
              llvm::json::Path);

/// Response to `dataBreakpointInfo` request.
struct DataBreakpointInfoResponseBody {
  /// An identifier for the data on which a data breakpoint can be registered
  /// with the `setDataBreakpoints` request or null if no data breakpoint is
  /// available. If a `variablesReference` or `frameId` is passed, the `dataId`
  /// is valid in the current suspended state, otherwise it's valid
  /// indefinitely. See 'Lifetime of Object References' in the Overview section
  /// for details. Breakpoints set using the `dataId` in the
  /// `setDataBreakpoints` request may outlive the lifetime of the associated
  /// `dataId`.
  std::optional<std::string> dataId;

  /// UI string that describes on what data the breakpoint is set on or why a
  /// data breakpoint is not available.
  std::string description;

  /// Attribute lists the available access types for a potential data
  /// breakpoint. A UI client could surface this information.
  std::optional<std::vector<DataBreakpointAccessType>> accessTypes;

  /// Attribute indicates that a potential data breakpoint could be persisted
  /// across sessions.
  std::optional<bool> canPersist;
};
llvm::json::Value toJSON(const DataBreakpointInfoResponseBody &);

/// Arguments for `setDataBreakpoints` request.
struct SetDataBreakpointsArguments {
  /// The contents of this array replaces all existing data breakpoints. An
  /// empty array clears all data breakpoints.
  std::vector<DataBreakpoint> breakpoints;
};
bool fromJSON(const llvm::json::Value &, SetDataBreakpointsArguments &,
              llvm::json::Path);

/// Response to `setDataBreakpoints` request.
struct SetDataBreakpointsResponseBody {
  /// Information about the data breakpoints. The array elements correspond to
  /// the elements of the input argument `breakpoints` array.
  std::vector<Breakpoint> breakpoints;
};
llvm::json::Value toJSON(const SetDataBreakpointsResponseBody &);

/// Arguments for `setExceptionBreakpoints` request.
struct SetExceptionBreakpointsArguments {
  /// Set of exception filters specified by their ID. The set of all possible
  /// exception filters is defined by the `exceptionBreakpointFilters`
  /// capability. The `filter` and `filterOptions` sets are additive.
  std::vector<std::string> filters;

  /// Set of exception filters and their options. The set of all possible
  /// exception filters is defined by the `exceptionBreakpointFilters`
  /// capability. This attribute is only honored by a debug adapter if the
  /// corresponding capability `supportsExceptionFilterOptions` is true. The
  /// `filter` and `filterOptions` sets are additive.
  std::vector<ExceptionFilterOptions> filterOptions;

  // unsupported keys: exceptionOptions
};
bool fromJSON(const llvm::json::Value &, SetExceptionBreakpointsArguments &,
              llvm::json::Path);

/// Response to `setExceptionBreakpoints` request.
///
/// The response contains an array of `Breakpoint` objects with information
/// about each exception breakpoint or filter. The `Breakpoint` objects are in
/// the same order as the elements of the `filters`, `filterOptions`,
/// `exceptionOptions` arrays given as arguments. If both `filters` and
/// `filterOptions` are given, the returned array must start with `filters`
/// information first, followed by `filterOptions` information.
///
/// The `verified` property of a `Breakpoint` object signals whether the
/// exception breakpoint or filter could be successfully created and whether the
/// condition is valid. In case of an error the `message` property explains the
/// problem. The `id` property can be used to introduce a unique ID for the
/// exception breakpoint or filter so that it can be updated subsequently by
/// sending breakpoint events.
///
/// For backward compatibility both the `breakpoints` array and the enclosing
/// `body` are optional. If these elements are missing a client is not able to
/// show problems for individual exception breakpoints or filters.
struct SetExceptionBreakpointsResponseBody {
  /// Information about the exception breakpoints or filters.
  ///
  /// The breakpoints returned are in the same order as the elements of the
  /// `filters`, `filterOptions`, `exceptionOptions` arrays in the arguments. If
  /// both `filters` and `filterOptions` are given, the returned array must
  /// start with `filters` information first, followed by `filterOptions`
  /// information.
  std::vector<Breakpoint> breakpoints;
};
llvm::json::Value toJSON(const SetExceptionBreakpointsResponseBody &);

/// Arguments to `disassemble` request.
struct DisassembleArguments {
  /// Memory reference to the base location containing the instructions to
  /// disassemble.
  lldb::addr_t memoryReference = LLDB_INVALID_ADDRESS;

  /// Offset (in bytes) to be applied to the reference location before
  /// disassembling. Can be negative.
  int64_t offset = 0;

  /// Offset (in instructions) to be applied after the byte offset (if any)
  /// before disassembling. Can be negative.
  int64_t instructionOffset = 0;

  /// Number of instructions to disassemble starting at the specified location
  /// and offset.
  /// An adapter must return exactly this number of instructions - any
  /// unavailable instructions should be replaced with an implementation-defined
  /// 'invalid instruction' value.
  uint32_t instructionCount = 0;

  /// If true, the adapter should attempt to resolve memory addresses and other
  /// values to symbolic names.
  bool resolveSymbols = false;
};
bool fromJSON(const llvm::json::Value &, DisassembleArguments &,
              llvm::json::Path);
llvm::json::Value toJSON(const DisassembleArguments &);

/// Response to `disassemble` request.
struct DisassembleResponseBody {
  /// The list of disassembled instructions.
  std::vector<DisassembledInstruction> instructions;
};
bool fromJSON(const llvm::json::Value &, DisassembleResponseBody &,
              llvm::json::Path);
llvm::json::Value toJSON(const DisassembleResponseBody &);

/// Arguments for `readMemory` request.
struct ReadMemoryArguments {
  /// Memory reference to the base location from which data should be read.
<<<<<<< HEAD
  lldb::addr_t memoryReference;
=======
  lldb::addr_t memoryReference = LLDB_INVALID_ADDRESS;
>>>>>>> 10a576f7

  /// Offset (in bytes) to be applied to the reference location before reading
  /// data. Can be negative.
  int64_t offset = 0;

  /// Number of bytes to read at the specified location and offset.
<<<<<<< HEAD
  uint64_t count;
=======
  uint64_t count = 0;
>>>>>>> 10a576f7
};
bool fromJSON(const llvm::json::Value &, ReadMemoryArguments &,
              llvm::json::Path);

/// Response to `readMemory` request.
struct ReadMemoryResponseBody {
  /// The address of the first byte of data returned.
  /// Treated as a hex value if prefixed with `0x`, or as a decimal value
  /// otherwise.
<<<<<<< HEAD
  std::string address;
=======
  lldb::addr_t address = LLDB_INVALID_ADDRESS;
>>>>>>> 10a576f7

  /// The number of unreadable bytes encountered after the last successfully
  /// read byte.
  /// This can be used to determine the number of bytes that should be skipped
  /// before a subsequent `readMemory` request succeeds.
  uint64_t unreadableBytes = 0;

  /// The bytes read from memory, encoded using base64. If the decoded length
  /// of `data` is less than the requested `count` in the original `readMemory`
  /// request, and `unreadableBytes` is zero or omitted, then the client should
  /// assume it's reached the end of readable memory.
  std::vector<std::byte> data;
};
llvm::json::Value toJSON(const ReadMemoryResponseBody &);

<<<<<<< HEAD
=======
/// Arguments for `modules` request.
struct ModulesArguments {
  /// The index of the first module to return; if omitted modules start at 0.
  uint32_t startModule = 0;

  /// The number of modules to return. If `moduleCount` is not specified or 0,
  /// all modules are returned.
  uint32_t moduleCount = 0;
};
bool fromJSON(const llvm::json::Value &, ModulesArguments &, llvm::json::Path);

/// Response to `modules` request.
struct ModulesResponseBody {
  /// All modules or range of modules.
  std::vector<Module> modules;

  /// The total number of modules available.
  uint32_t totalModules = 0;
};
llvm::json::Value toJSON(const ModulesResponseBody &);

/// Arguments for `variables` request.
struct VariablesArguments {
  /// The variable for which to retrieve its children. The `variablesReference`
  /// must have been obtained in the current suspended state. See 'Lifetime of
  /// Object References' in the Overview section for details.
  uint64_t variablesReference;

  enum VariablesFilter : unsigned {
    eVariablesFilterBoth = 0,
    eVariablesFilterIndexed = 1 << 0,
    eVariablesFilterNamed = 1 << 1,
  };

  /// Filter to limit the child variables to either named or indexed. If
  /// omitted, both types are fetched.
  VariablesFilter filter = eVariablesFilterBoth;

  /// The index of the first variable to return; if omitted children start at 0.
  ///
  /// The attribute is only honored by a debug adapter if the corresponding
  /// capability `supportsVariablePaging` is true.
  uint64_t start = 0;

  /// The number of variables to return. If count is missing or 0, all variables
  /// are returned.
  ///
  /// The attribute is only honored by a debug adapter if the corresponding
  /// capability `supportsVariablePaging` is true.
  uint64_t count = 0;

  /// Specifies details on how to format the Variable values.
  ///
  /// The attribute is only honored by a debug adapter if the corresponding
  /// capability `supportsValueFormattingOptions` is true.
  std::optional<ValueFormat> format;
};
bool fromJSON(const llvm::json::Value &Param,
              VariablesArguments::VariablesFilter &VA, llvm::json::Path Path);
bool fromJSON(const llvm::json::Value &, VariablesArguments &,
              llvm::json::Path);

/// Response to `variables` request.
struct VariablesResponseBody {
  /// All (or a range) of variables for the given variable reference.
  std::vector<Variable> variables;
};
llvm::json::Value toJSON(const VariablesResponseBody &);

/// Arguments for `writeMemory` request.
struct WriteMemoryArguments {
  /// Memory reference to the base location to which data should be written.
  lldb::addr_t memoryReference = LLDB_INVALID_ADDRESS;

  /// Offset (in bytes) to be applied to the reference location before writing
  /// data. Can be negative.
  int64_t offset = 0;

  /// Property to control partial writes. If true, the debug adapter should
  /// attempt to write memory even if the entire memory region is not writable.
  /// In such a case the debug adapter should stop after hitting the first byte
  /// of memory that cannot be written and return the number of bytes written in
  /// the response via the `offset` and `bytesWritten` properties.
  /// If false or missing, a debug adapter should attempt to verify the region
  /// is writable before writing, and fail the response if it is not.
  bool allowPartial = false;

  /// Bytes to write, encoded using base64.
  std::string data;
};
bool fromJSON(const llvm::json::Value &, WriteMemoryArguments &,
              llvm::json::Path);

/// Response to writeMemory request.
struct WriteMemoryResponseBody {
  /// Property that should be returned when `allowPartial` is true to indicate
  /// the number of bytes starting from address that were successfully written.
  uint64_t bytesWritten = 0;
};
llvm::json::Value toJSON(const WriteMemoryResponseBody &);

>>>>>>> 10a576f7
} // namespace lldb_dap::protocol

#endif<|MERGE_RESOLUTION|>--- conflicted
+++ resolved
@@ -847,22 +847,14 @@
 /// Arguments for `readMemory` request.
 struct ReadMemoryArguments {
   /// Memory reference to the base location from which data should be read.
-<<<<<<< HEAD
-  lldb::addr_t memoryReference;
-=======
   lldb::addr_t memoryReference = LLDB_INVALID_ADDRESS;
->>>>>>> 10a576f7
 
   /// Offset (in bytes) to be applied to the reference location before reading
   /// data. Can be negative.
   int64_t offset = 0;
 
   /// Number of bytes to read at the specified location and offset.
-<<<<<<< HEAD
-  uint64_t count;
-=======
   uint64_t count = 0;
->>>>>>> 10a576f7
 };
 bool fromJSON(const llvm::json::Value &, ReadMemoryArguments &,
               llvm::json::Path);
@@ -872,11 +864,7 @@
   /// The address of the first byte of data returned.
   /// Treated as a hex value if prefixed with `0x`, or as a decimal value
   /// otherwise.
-<<<<<<< HEAD
-  std::string address;
-=======
   lldb::addr_t address = LLDB_INVALID_ADDRESS;
->>>>>>> 10a576f7
 
   /// The number of unreadable bytes encountered after the last successfully
   /// read byte.
@@ -892,8 +880,6 @@
 };
 llvm::json::Value toJSON(const ReadMemoryResponseBody &);
 
-<<<<<<< HEAD
-=======
 /// Arguments for `modules` request.
 struct ModulesArguments {
   /// The index of the first module to return; if omitted modules start at 0.
@@ -995,7 +981,6 @@
 };
 llvm::json::Value toJSON(const WriteMemoryResponseBody &);
 
->>>>>>> 10a576f7
 } // namespace lldb_dap::protocol
 
 #endif