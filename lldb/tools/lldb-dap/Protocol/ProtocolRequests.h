--- conflicted
+++ resolved
@@ -300,10 +300,7 @@
   /// terminal or external terminal.
   Console console = eConsoleInternal;
 
-<<<<<<< HEAD
-=======
   /// An array of file paths for redirecting the program's standard IO streams.
->>>>>>> 54c4ef26
   std::vector<std::optional<std::string>> stdio;
 
   /// @}
