--- conflicted
+++ resolved
@@ -51,11 +51,7 @@
 llvm::json::Value toJSON(const InvalidatedEventBody &IEB) {
   json::Object Result{{"areas", IEB.areas}};
   if (IEB.threadId)
-<<<<<<< HEAD
-    Result.insert({"threadID", IEB.threadId});
-=======
     Result.insert({"threadId", IEB.threadId});
->>>>>>> 54c4ef26
   if (IEB.stackFrameId)
     Result.insert({"stackFrameId", IEB.stackFrameId});
   return Result;
