--- conflicted
+++ resolved
@@ -261,13 +261,9 @@
   if (log_path) {
     env["LLDBDAP_LOG"] = log_path;
   } else if (
-<<<<<<< HEAD
-    vscode.workspace.getConfiguration("lldb-dap").get("captureSessionLogs", false)
-=======
     vscode.workspace
       .getConfiguration("lldb-dap")
       .get("captureSessionLogs", false)
->>>>>>> 35227056
   ) {
     env["LLDBDAP_LOG"] = logFilePath.get(LogType.DEBUG_SESSION);
   }
