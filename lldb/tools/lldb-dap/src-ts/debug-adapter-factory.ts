--- conflicted
+++ resolved
@@ -8,11 +8,7 @@
 
 const exec = util.promisify(child_process.execFile);
 
-<<<<<<< HEAD
-export async function isExecutable(path: string): Promise<Boolean> {
-=======
 async function isExecutable(path: string): Promise<Boolean> {
->>>>>>> d465594a
   try {
     await fs.access(path, fs.constants.X_OK);
   } catch {
@@ -31,7 +27,7 @@
       if (stdout) {
         return stdout.toString().trimEnd();
       }
-    } catch (error) { }
+    } catch (error) {}
   }
   return undefined;
 }
@@ -81,13 +77,6 @@
  * @returns The path to the lldb-dap executable
  */
 async function getDAPExecutable(
-<<<<<<< HEAD
-  session: vscode.DebugSession,
-): Promise<string | undefined> {
-  // Check if the executable was provided in the launch configuration.
-  const launchConfigPath = session.configuration["debugAdapterExecutable"];
-  if (typeof launchConfigPath === "string" && launchConfigPath.length !== 0) {
-=======
   workspaceFolder: vscode.WorkspaceFolder | undefined,
   configuration: vscode.DebugConfiguration,
 ): Promise<string> {
@@ -100,19 +89,11 @@
         new ConfigureButton(),
       );
     }
->>>>>>> d465594a
     return launchConfigPath;
   }
 
   // Check if the executable was provided in the extension's configuration.
-<<<<<<< HEAD
-  const config = vscode.workspace.getConfiguration(
-    "lldb-dap",
-    session.workspaceFolder,
-  );
-=======
   const config = vscode.workspace.getConfiguration("lldb-dap", workspaceFolder);
->>>>>>> d465594a
   const configPath = config.get<string>("executable-path");
   if (configPath && configPath.length !== 0) {
     if (!(await isExecutable(configPath))) {
@@ -209,115 +190,17 @@
   return new vscode.DebugAdapterExecutable(dapPath, dbgArgs, dbgOptions);
 }
 
-async function isServerModeSupported(exe: string): Promise<boolean> {
-  const { stdout } = await exec(exe, ['--help']);
-  return /--connection/.test(stdout);
-}
-
 /**
  * This class defines a factory used to find the lldb-dap binary to use
  * depending on the session configuration.
  */
 export class LLDBDapDescriptorFactory
-  implements vscode.DebugAdapterDescriptorFactory, vscode.Disposable {
-  private server?: Promise<{ process: child_process.ChildProcess, host: string, port: number }>;
-
-  dispose() {
-    this.server?.then(({ process }) => {
-      process.kill();
-    });
-  }
-
+  implements vscode.DebugAdapterDescriptorFactory
+{
   async createDebugAdapterDescriptor(
     session: vscode.DebugSession,
     executable: vscode.DebugAdapterExecutable | undefined,
   ): Promise<vscode.DebugAdapterDescriptor | undefined> {
-<<<<<<< HEAD
-    const config = vscode.workspace.getConfiguration(
-      "lldb-dap",
-      session.workspaceFolder,
-    );
-
-    const log_path = config.get<string>("log-path");
-    let env: { [key: string]: string } = {};
-    if (log_path) {
-      env["LLDBDAP_LOG"] = log_path;
-    }
-    const configEnvironment =
-      config.get<{ [key: string]: string }>("environment") || {};
-    const dapPath = (await getDAPExecutable(session)) ?? executable?.command;
-
-    if (!dapPath) {
-      LLDBDapDescriptorFactory.showLLDBDapNotFoundMessage();
-      return undefined;
-    }
-
-    if (!(await isExecutable(dapPath))) {
-      LLDBDapDescriptorFactory.showLLDBDapNotFoundMessage(dapPath);
-      return;
-    }
-
-    const dbgOptions = {
-      env: {
-        ...executable?.options?.env,
-        ...configEnvironment,
-        ...env,
-      },
-    };
-    const dbgArgs = executable?.args ?? [];
-
-    const serverMode = config.get<boolean>('serverMode', false);
-    if (serverMode && await isServerModeSupported(dapPath)) {
-      const { host, port } = await this.startServer(dapPath, dbgArgs, dbgOptions);
-      return new vscode.DebugAdapterServer(port, host);
-    }
-
-    return new vscode.DebugAdapterExecutable(dapPath, dbgArgs, dbgOptions);
-  }
-
-  startServer(dapPath: string, args: string[], options: child_process.CommonSpawnOptions): Promise<{ host: string, port: number }> {
-    if (this.server) return this.server;
-
-    this.server = new Promise(resolve => {
-      args.push(
-        '--connection',
-        'connect://localhost:0'
-      );
-      const server = child_process.spawn(dapPath, args, options);
-      server.stdout!.setEncoding('utf8').once('data', (data: string) => {
-        const connection = /connection:\/\/\[([^\]]+)\]:(\d+)/.exec(data);
-        if (connection) {
-          const host = connection[1];
-          const port = Number(connection[2]);
-          resolve({ process: server, host, port });
-        }
-      });
-      server.on('exit', () => {
-        this.server = undefined;
-      })
-    });
-    return this.server;
-  }
-
-  /**
-   * Shows a message box when the debug adapter's path is not found
-   */
-  static async showLLDBDapNotFoundMessage(path?: string) {
-    const message =
-      path
-        ? `Debug adapter path: ${path} is not a valid file.`
-        : "Unable to find the path to the LLDB debug adapter executable.";
-    const openSettingsAction = "Open Settings";
-    const callbackValue = await vscode.window.showErrorMessage(
-      message,
-      openSettingsAction,
-    );
-
-    if (openSettingsAction === callbackValue) {
-      vscode.commands.executeCommand(
-        "workbench.action.openSettings",
-        "lldb-dap.executable-path",
-=======
     if (executable) {
       throw new Error(
         "Setting the debug adapter executable in the package.json is not supported.",
@@ -329,7 +212,6 @@
       return new vscode.DebugAdapterServer(
         session.configuration.debugAdapterPort,
         session.configuration.debugAdapterHost,
->>>>>>> d465594a
       );
     }
 
