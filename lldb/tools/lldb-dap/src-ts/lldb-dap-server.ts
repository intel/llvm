--- conflicted
+++ resolved
@@ -12,13 +12,6 @@
   private serverProcess?: child_process.ChildProcessWithoutNullStreams;
   private serverInfo?: Promise<{ host: string; port: number }>;
   private serverSpawnInfo?: string[];
-
-  constructor() {
-    vscode.commands.registerCommand(
-      "lldb-dap.getServerProcess",
-      () => this.serverProcess,
-    );
-  }
 
   constructor() {
     vscode.commands.registerCommand(
@@ -42,10 +35,6 @@
     options?: child_process.SpawnOptionsWithoutStdio,
     connectionTimeoutSeconds?: number,
   ): Promise<{ host: string; port: number } | undefined> {
-<<<<<<< HEAD
-    const dapArgs = [...args, "--connection", "listen://localhost:0"];
-    if (!(await this.shouldContinueStartup(dapPath, dapArgs))) {
-=======
     // Both the --connection and --connection-timeout arguments are subject to the shouldContinueStartup() check.
     const connectionTimeoutArgs =
       connectionTimeoutSeconds && connectionTimeoutSeconds > 0
@@ -58,7 +47,6 @@
       ...connectionTimeoutArgs,
     ];
     if (!(await this.shouldContinueStartup(dapPath, dapArgs, options?.env))) {
->>>>>>> 35227056
       return undefined;
     }
 
@@ -169,8 +157,6 @@
       this.serverProcess = undefined;
       this.serverInfo = undefined;
     }
-<<<<<<< HEAD
-=======
   }
 
   getSpawnInfo(
@@ -185,6 +171,5 @@
         (entry) => String(entry[0]) + "=" + String(entry[1]),
       ),
     ];
->>>>>>> 35227056
   }
 }