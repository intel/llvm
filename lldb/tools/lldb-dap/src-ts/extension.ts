--- conflicted
+++ resolved
@@ -12,10 +12,7 @@
   ModuleProperty,
 } from "./ui/modules-data-provider";
 import { LogFilePathProvider } from "./logging";
-<<<<<<< HEAD
-=======
 import { SymbolsProvider } from "./ui/symbols-provider";
->>>>>>> 35227056
 
 /**
  * This class represents the extension and manages its life cycle. Other extensions
@@ -23,10 +20,7 @@
  */
 export class LLDBDapExtension extends DisposableContext {
   constructor(
-<<<<<<< HEAD
-=======
     context: vscode.ExtensionContext,
->>>>>>> 35227056
     logger: vscode.LogOutputChannel,
     logFilePath: LogFilePathProvider,
     outputChannel: vscode.OutputChannel,
@@ -77,11 +71,7 @@
   outputChannel.info("LLDB-DAP extension activating...");
   const logFilePath = new LogFilePathProvider(context, outputChannel);
   context.subscriptions.push(
-<<<<<<< HEAD
-    new LLDBDapExtension(outputChannel, logFilePath, outputChannel),
-=======
     new LLDBDapExtension(context, outputChannel, logFilePath, outputChannel),
->>>>>>> 35227056
   );
   outputChannel.info("LLDB-DAP extension activated");
 }