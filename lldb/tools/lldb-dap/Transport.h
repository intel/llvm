//===-- Transport.h -------------------------------------------------------===//
//
// Part of the LLVM Project, under the Apache License v2.0 with LLVM Exceptions.
// See https://llvm.org/LICENSE.txt for license information.
// SPDX-License-Identifier: Apache-2.0 WITH LLVM-exception
//
//===----------------------------------------------------------------------===//
//
// Debug Adapter Protocol transport layer for encoding and decoding protocol
// messages.
//
//===----------------------------------------------------------------------===//

#ifndef LLDB_TOOLS_LLDB_DAP_TRANSPORT_H
#define LLDB_TOOLS_LLDB_DAP_TRANSPORT_H

#include "DAPForward.h"
#include "Protocol/ProtocolBase.h"
#include "lldb/Host/JSONTransport.h"
#include "lldb/lldb-forward.h"
#include "llvm/ADT/StringRef.h"

namespace lldb_dap {

/// A transport class that performs the Debug Adapter Protocol communication
/// with the client.
class Transport final
    : public lldb_private::HTTPDelimitedJSONTransport<
          protocol::Request, protocol::Response, protocol::Event> {
public:
  Transport(llvm::StringRef client_name, lldb_dap::Log *log,
            lldb::IOObjectSP input, lldb::IOObjectSP output);
  virtual ~Transport() = default;

  void Log(llvm::StringRef message) override;
<<<<<<< HEAD

  /// Returns the name of this transport client, for example `stdin/stdout` or
  /// `client_1`.
  llvm::StringRef GetClientName() { return m_client_name; }
=======
>>>>>>> 35227056

private:
  llvm::StringRef m_client_name;
  lldb_dap::Log *m_log;
};

} // namespace lldb_dap

#endif<|MERGE_RESOLUTION|>--- conflicted
+++ resolved
@@ -33,13 +33,6 @@
   virtual ~Transport() = default;
 
   void Log(llvm::StringRef message) override;
-<<<<<<< HEAD
-
-  /// Returns the name of this transport client, for example `stdin/stdout` or
-  /// `client_1`.
-  llvm::StringRef GetClientName() { return m_client_name; }
-=======
->>>>>>> 35227056
 
 private:
   llvm::StringRef m_client_name;
