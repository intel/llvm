//===-- lldb-dap.cpp ------------------------------------------------------===//
//
// Part of the LLVM Project, under the Apache License v2.0 with LLVM Exceptions.
// See https://llvm.org/LICENSE.txt for license information.
// SPDX-License-Identifier: Apache-2.0 WITH LLVM-exception
//
//===----------------------------------------------------------------------===//

#include "DAP.h"
#include "DAPLog.h"
#include "EventHelper.h"
#include "Handler/RequestHandler.h"
#include "RunInTerminal.h"
#include "Transport.h"
#include "lldb/API/SBDebugger.h"
#include "lldb/API/SBStream.h"
#include "lldb/Host/Config.h"
#include "lldb/Host/File.h"
#include "lldb/Host/MainLoop.h"
#include "lldb/Host/MainLoopBase.h"
#include "lldb/Host/MemoryMonitor.h"
#include "lldb/Host/Socket.h"
#include "lldb/Utility/Status.h"
#include "lldb/Utility/UriParser.h"
#include "lldb/lldb-forward.h"
#include "llvm/ADT/ArrayRef.h"
#include "llvm/ADT/ScopeExit.h"
#include "llvm/ADT/StringExtras.h"
#include "llvm/ADT/StringRef.h"
#include "llvm/Option/Arg.h"
#include "llvm/Option/ArgList.h"
#include "llvm/Option/OptTable.h"
#include "llvm/Option/Option.h"
<<<<<<< HEAD
=======
#include "llvm/Support/CommandLine.h"
>>>>>>> d465594a
#include "llvm/Support/Error.h"
#include "llvm/Support/FileSystem.h"
#include "llvm/Support/InitLLVM.h"
#include "llvm/Support/Path.h"
#include "llvm/Support/PrettyStackTrace.h"
#include "llvm/Support/Signals.h"
#include "llvm/Support/Threading.h"
#include "llvm/Support/raw_ostream.h"
#include <condition_variable>
#include <cstdio>
#include <cstdlib>
#include <fcntl.h>
#include <fstream>
#include <map>
#include <memory>
#include <mutex>
#include <string>
<<<<<<< HEAD
=======
#include <system_error>
>>>>>>> d465594a
#include <thread>
#include <utility>
#include <vector>

#if defined(_WIN32)
// We need to #define NOMINMAX in order to skip `min()` and `max()` macro
// definitions that conflict with other system headers.
// We also need to #undef GetObject (which is defined to GetObjectW) because
// the JSON code we use also has methods named `GetObject()` and we conflict
// against these.
#define NOMINMAX
#include <windows.h>
#undef GetObject
#include <io.h>
typedef int socklen_t;
#else
#include <netinet/in.h>
#include <sys/socket.h>
#include <sys/un.h>
#include <unistd.h>
#endif

#if defined(__linux__)
#include <sys/prctl.h>
#endif

using namespace lldb_dap;
using lldb_private::File;
using lldb_private::IOObject;
using lldb_private::MainLoop;
using lldb_private::MainLoopBase;
using lldb_private::NativeFile;
using lldb_private::Socket;
using lldb_private::Status;

namespace {
using namespace llvm::opt;

enum ID {
  OPT_INVALID = 0, // This is not an option ID.
#define OPTION(...) LLVM_MAKE_OPT_ID(__VA_ARGS__),
#include "Options.inc"
#undef OPTION
};

#define OPTTABLE_STR_TABLE_CODE
#include "Options.inc"
#undef OPTTABLE_STR_TABLE_CODE

#define OPTTABLE_PREFIXES_TABLE_CODE
#include "Options.inc"
#undef OPTTABLE_PREFIXES_TABLE_CODE

static constexpr llvm::opt::OptTable::Info InfoTable[] = {
#define OPTION(...) LLVM_CONSTRUCT_OPT_INFO(__VA_ARGS__),
#include "Options.inc"
#undef OPTION
};
class LLDBDAPOptTable : public llvm::opt::GenericOptTable {
public:
  LLDBDAPOptTable()
      : llvm::opt::GenericOptTable(OptionStrTable, OptionPrefixesTable,
                                   InfoTable, true) {}
};
} // anonymous namespace

static void RegisterRequestCallbacks(DAP &dap) {
  dap.RegisterRequest<AttachRequestHandler>();
  dap.RegisterRequest<BreakpointLocationsRequestHandler>();
  dap.RegisterRequest<CompletionsRequestHandler>();
  dap.RegisterRequest<ConfigurationDoneRequestHandler>();
  dap.RegisterRequest<ContinueRequestHandler>();
  dap.RegisterRequest<DataBreakpointInfoRequestHandler>();
  dap.RegisterRequest<DisassembleRequestHandler>();
  dap.RegisterRequest<DisconnectRequestHandler>();
  dap.RegisterRequest<EvaluateRequestHandler>();
  dap.RegisterRequest<ExceptionInfoRequestHandler>();
  dap.RegisterRequest<InitializeRequestHandler>();
  dap.RegisterRequest<LaunchRequestHandler>();
  dap.RegisterRequest<LocationsRequestHandler>();
  dap.RegisterRequest<NextRequestHandler>();
  dap.RegisterRequest<PauseRequestHandler>();
  dap.RegisterRequest<ReadMemoryRequestHandler>();
  dap.RegisterRequest<RestartRequestHandler>();
  dap.RegisterRequest<ScopesRequestHandler>();
  dap.RegisterRequest<SetBreakpointsRequestHandler>();
  dap.RegisterRequest<SetDataBreakpointsRequestHandler>();
  dap.RegisterRequest<SetExceptionBreakpointsRequestHandler>();
  dap.RegisterRequest<SetFunctionBreakpointsRequestHandler>();
  dap.RegisterRequest<SetInstructionBreakpointsRequestHandler>();
  dap.RegisterRequest<SetVariableRequestHandler>();
  dap.RegisterRequest<SourceRequestHandler>();
  dap.RegisterRequest<StackTraceRequestHandler>();
  dap.RegisterRequest<StepInRequestHandler>();
  dap.RegisterRequest<StepInTargetsRequestHandler>();
  dap.RegisterRequest<StepOutRequestHandler>();
  dap.RegisterRequest<ThreadsRequestHandler>();
  dap.RegisterRequest<VariablesRequestHandler>();

  // Custom requests
  dap.RegisterRequest<CompileUnitsRequestHandler>();
  dap.RegisterRequest<ModulesRequestHandler>();

  // Testing requests
  dap.RegisterRequest<TestGetTargetBreakpointsRequestHandler>();
}

static void PrintHelp(LLDBDAPOptTable &table, llvm::StringRef tool_name) {
  std::string usage_str = tool_name.str() + " options";
  table.printHelp(llvm::outs(), usage_str.c_str(), "LLDB DAP", false);

  llvm::outs() << R"___(
EXAMPLES:
  The debug adapter can be started in two modes.

  Running lldb-dap without any arguments will start communicating with the
  parent over stdio. Passing a --connection URI will cause lldb-dap to listen
  for a connection in the specified mode.

    lldb-dap --connection connection://localhost:<port>

  Passing --wait-for-debugger will pause the process at startup and wait for a
  debugger to attach to the process.

    lldb-dap -g
)___";
<<<<<<< HEAD
=======
}

static void PrintVersion() {
  llvm::outs() << "lldb-dap: ";
  llvm::cl::PrintVersionMessage();
  llvm::outs() << "liblldb: " << lldb::SBDebugger::GetVersionString() << '\n';
>>>>>>> d465594a
}

// If --launch-target is provided, this instance of lldb-dap becomes a
// runInTerminal launcher. It will ultimately launch the program specified in
// the --launch-target argument, which is the original program the user wanted
// to debug. This is done in such a way that the actual debug adapter can
// place breakpoints at the beginning of the program.
//
// The launcher will communicate with the debug adapter using a fifo file in the
// directory specified in the --comm-file argument.
//
// Regarding the actual flow, this launcher will first notify the debug adapter
// of its pid. Then, the launcher will be in a pending state waiting to be
// attached by the adapter.
//
// Once attached and resumed, the launcher will exec and become the program
// specified by --launch-target, which is the original target the
// user wanted to run.
//
// In case of errors launching the target, a suitable error message will be
// emitted to the debug adapter.
static llvm::Error LaunchRunInTerminalTarget(llvm::opt::Arg &target_arg,
                                             llvm::StringRef comm_file,
                                             lldb::pid_t debugger_pid,
                                             char *argv[]) {
#if defined(_WIN32)
  return llvm::createStringError(
      "runInTerminal is only supported on POSIX systems");
#else

  // On Linux with the Yama security module enabled, a process can only attach
  // to its descendants by default. In the runInTerminal case the target
  // process is launched by the client so we need to allow tracing explicitly.
#if defined(__linux__)
  if (debugger_pid != LLDB_INVALID_PROCESS_ID)
    (void)prctl(PR_SET_PTRACER, debugger_pid, 0, 0, 0);
#endif

  RunInTerminalLauncherCommChannel comm_channel(comm_file);
  if (llvm::Error err = comm_channel.NotifyPid())
    return err;

  // We will wait to be attached with a timeout. We don't wait indefinitely
  // using a signal to prevent being paused forever.

  // This env var should be used only for tests.
  const char *timeout_env_var = getenv("LLDB_DAP_RIT_TIMEOUT_IN_MS");
  int timeout_in_ms =
      timeout_env_var != nullptr ? atoi(timeout_env_var) : 20000;
  if (llvm::Error err = comm_channel.WaitUntilDebugAdapterAttaches(
          std::chrono::milliseconds(timeout_in_ms))) {
    return err;
  }

  const char *target = target_arg.getValue();
  execvp(target, argv);

  std::string error = std::strerror(errno);
  comm_channel.NotifyError(error);
  return llvm::createStringError(llvm::inconvertibleErrorCode(),
                                 std::move(error));
#endif
}

/// used only by TestVSCode_redirection_to_console.py
static void redirection_test() {
  printf("stdout message\n");
  fprintf(stderr, "stderr message\n");
  fflush(stdout);
  fflush(stderr);
}

/// Duplicates a file descriptor, setting FD_CLOEXEC if applicable.
static int DuplicateFileDescriptor(int fd) {
#if defined(F_DUPFD_CLOEXEC)
  // Ensure FD_CLOEXEC is set.
  return ::fcntl(fd, F_DUPFD_CLOEXEC, 0);
#else
  return ::dup(fd);
#endif
}

static llvm::Expected<std::pair<Socket::SocketProtocol, std::string>>
validateConnection(llvm::StringRef conn) {
  auto uri = lldb_private::URI::Parse(conn);

  if (uri && (uri->scheme == "tcp" || uri->scheme == "connect" ||
              !uri->hostname.empty() || uri->port)) {
    return std::make_pair(
        Socket::ProtocolTcp,
        formatv("[{0}]:{1}", uri->hostname.empty() ? "0.0.0.0" : uri->hostname,
                uri->port.value_or(0)));
  }

  if (uri && (uri->scheme == "unix" || uri->scheme == "unix-connect" ||
              uri->path != "/")) {
    return std::make_pair(Socket::ProtocolUnixDomain, uri->path.str());
  }

  return llvm::createStringError(
      "Unsupported connection specifier, expected 'unix-connect:///path' or "
      "'connect://[host]:port', got '%s'.",
      conn.str().c_str());
}

static llvm::Error
serveConnection(const Socket::SocketProtocol &protocol, const std::string &name,
<<<<<<< HEAD
                std::ofstream *log, llvm::StringRef program_path,
                const ReplMode default_repl_mode,
=======
                Log *log, const ReplMode default_repl_mode,
>>>>>>> d465594a
                const std::vector<std::string> &pre_init_commands) {
  Status status;
  static std::unique_ptr<Socket> listener = Socket::Create(protocol, status);
  if (status.Fail()) {
    return status.takeError();
  }

  status = listener->Listen(name, /*backlog=*/5);
  if (status.Fail()) {
    return status.takeError();
  }

  std::string address = llvm::join(listener->GetListeningConnectionURI(), ", ");
  DAP_LOG(log, "started with connection listeners {0}", address);

  llvm::outs() << "Listening for: " << address << "\n";
  // Ensure listening address are flushed for calles to retrieve the resolve
  // address.
  llvm::outs().flush();

  static MainLoop g_loop;
  llvm::sys::SetInterruptFunction([]() {
    g_loop.AddPendingCallback(
        [](MainLoopBase &loop) { loop.RequestTermination(); });
  });
  std::condition_variable dap_sessions_condition;
  std::mutex dap_sessions_mutex;
  std::map<IOObject *, DAP *> dap_sessions;
  unsigned int clientCount = 0;
  auto handle = listener->Accept(g_loop, [=, &dap_sessions_condition,
                                          &dap_sessions_mutex, &dap_sessions,
                                          &clientCount](
                                             std::unique_ptr<Socket> sock) {
    std::string client_name = llvm::formatv("client_{0}", clientCount++).str();
    DAP_LOG(log, "({0}) client connected", client_name);

    lldb::IOObjectSP io(std::move(sock));

    // Move the client into a background thread to unblock accepting the next
    // client.
    std::thread client([=, &dap_sessions_condition, &dap_sessions_mutex,
                        &dap_sessions]() {
      llvm::set_thread_name(client_name + ".runloop");
      Transport transport(client_name, log, io, io);
<<<<<<< HEAD
      DAP dap(program_path, log, default_repl_mode, pre_init_commands,
              transport);
=======
      DAP dap(log, default_repl_mode, pre_init_commands, transport);
>>>>>>> d465594a

      if (auto Err = dap.ConfigureIO()) {
        llvm::logAllUnhandledErrors(std::move(Err), llvm::errs(),
                                    "Failed to configure stdout redirect: ");
        return;
      }

      RegisterRequestCallbacks(dap);

      {
        std::scoped_lock<std::mutex> lock(dap_sessions_mutex);
        dap_sessions[io.get()] = &dap;
      }

      if (auto Err = dap.Loop()) {
        llvm::logAllUnhandledErrors(std::move(Err), llvm::errs(),
                                    "DAP session (" + client_name +
                                        ") error: ");
      }

      DAP_LOG(log, "({0}) client disconnected", client_name);
      std::unique_lock<std::mutex> lock(dap_sessions_mutex);
      dap_sessions.erase(io.get());
      std::notify_all_at_thread_exit(dap_sessions_condition, std::move(lock));
    });
    client.detach();
  });

  if (auto Err = handle.takeError()) {
    return Err;
  }

  status = g_loop.Run();
  if (status.Fail()) {
    return status.takeError();
  }

  DAP_LOG(
      log,
      "lldb-dap server shutdown requested, disconnecting remaining clients...");

  bool client_failed = false;
  {
    std::scoped_lock<std::mutex> lock(dap_sessions_mutex);
    for (auto [sock, dap] : dap_sessions) {
      if (llvm::Error error = dap->Disconnect()) {
        client_failed = true;
        llvm::errs() << "DAP client " << dap->transport.GetClientName()
                     << " disconnected failed: "
                     << llvm::toString(std::move(error)) << "\n";
      }
      // Close the socket to ensure the DAP::Loop read finishes.
      sock->Close();
    }
  }

  // Wait for all clients to finish disconnecting.
  std::unique_lock<std::mutex> lock(dap_sessions_mutex);
  dap_sessions_condition.wait(lock, [&] { return dap_sessions.empty(); });

  if (client_failed)
    return llvm::make_error<llvm::StringError>(
        "disconnecting all clients failed", llvm::inconvertibleErrorCode());

  return llvm::Error::success();
}

int main(int argc, char *argv[]) {
  llvm::InitLLVM IL(argc, argv, /*InstallPipeSignalExitHandler=*/false);
#if !defined(__APPLE__)
  llvm::setBugReportMsg("PLEASE submit a bug report to " LLDB_BUG_REPORT_URL
                        " and include the crash backtrace.\n");
#else
  llvm::setBugReportMsg("PLEASE submit a bug report to " LLDB_BUG_REPORT_URL
                        " and include the crash report from "
                        "~/Library/Logs/DiagnosticReports/.\n");
#endif

  llvm::SmallString<256> program_path(argv[0]);
  llvm::sys::fs::make_absolute(program_path);
  DAP::debug_adapter_path = program_path;

  LLDBDAPOptTable T;
  unsigned MAI, MAC;
  llvm::ArrayRef<const char *> ArgsArr = llvm::ArrayRef(argv + 1, argc);
  llvm::opt::InputArgList input_args = T.ParseArgs(ArgsArr, MAI, MAC);

  if (input_args.hasArg(OPT_help)) {
    PrintHelp(T, llvm::sys::path::filename(argv[0]));
<<<<<<< HEAD
=======
    return EXIT_SUCCESS;
  }

  if (input_args.hasArg(OPT_version)) {
    PrintVersion();
>>>>>>> d465594a
    return EXIT_SUCCESS;
  }

  ReplMode default_repl_mode = ReplMode::Auto;
  if (input_args.hasArg(OPT_repl_mode)) {
    llvm::opt::Arg *repl_mode = input_args.getLastArg(OPT_repl_mode);
    llvm::StringRef repl_mode_value = repl_mode->getValue();
    if (repl_mode_value == "auto") {
      default_repl_mode = ReplMode::Auto;
    } else if (repl_mode_value == "variable") {
      default_repl_mode = ReplMode::Variable;
    } else if (repl_mode_value == "command") {
      default_repl_mode = ReplMode::Command;
    } else {
      llvm::errs() << "'" << repl_mode_value
                   << "' is not a valid option, use 'variable', 'command' or "
                      "'auto'.\n";
      return EXIT_FAILURE;
    }
  }

  if (llvm::opt::Arg *target_arg = input_args.getLastArg(OPT_launch_target)) {
    if (llvm::opt::Arg *comm_file = input_args.getLastArg(OPT_comm_file)) {
      lldb::pid_t pid = LLDB_INVALID_PROCESS_ID;
      llvm::opt::Arg *debugger_pid = input_args.getLastArg(OPT_debugger_pid);
      if (debugger_pid) {
        llvm::StringRef debugger_pid_value = debugger_pid->getValue();
        if (debugger_pid_value.getAsInteger(10, pid)) {
          llvm::errs() << "'" << debugger_pid_value
                       << "' is not a valid "
                          "PID\n";
          return EXIT_FAILURE;
        }
      }
      int target_args_pos = argc;
      for (int i = 0; i < argc; i++) {
        if (strcmp(argv[i], "--launch-target") == 0) {
          target_args_pos = i + 1;
          break;
        }
      }
      if (llvm::Error err =
              LaunchRunInTerminalTarget(*target_arg, comm_file->getValue(), pid,
                                        argv + target_args_pos)) {
        llvm::errs() << llvm::toString(std::move(err)) << '\n';
        return EXIT_FAILURE;
      }
    } else {
      llvm::errs() << "\"--launch-target\" requires \"--comm-file\" to be "
                      "specified\n";
      return EXIT_FAILURE;
    }
  }

  std::string connection;
  if (auto *arg = input_args.getLastArg(OPT_connection)) {
    const auto *path = arg->getValue();
    connection.assign(path);
  }

#if !defined(_WIN32)
  if (input_args.hasArg(OPT_wait_for_debugger)) {
    printf("Paused waiting for debugger to attach (pid = %i)...\n", getpid());
    pause();
  }
#endif

  std::unique_ptr<Log> log = nullptr;
  const char *log_file_path = getenv("LLDBDAP_LOG");
  if (log_file_path) {
    std::error_code EC;
    log = std::make_unique<Log>(log_file_path, EC);
    if (EC) {
      llvm::logAllUnhandledErrors(llvm::errorCodeToError(EC), llvm::errs(),
                                  "Failed to create log file: ");
      return EXIT_FAILURE;
    }
  }

  // Initialize LLDB first before we do anything.
  lldb::SBError error = lldb::SBDebugger::InitializeWithErrorHandling();
  if (error.Fail()) {
    lldb::SBStream os;
    error.GetDescription(os);
    llvm::errs() << "lldb initialize failed: " << os.GetData() << "\n";
    return EXIT_FAILURE;
  }

  // Create a memory monitor. This can return nullptr if the host platform is
  // not supported.
  std::unique_ptr<lldb_private::MemoryMonitor> memory_monitor =
      lldb_private::MemoryMonitor::Create([log = log.get()]() {
        DAP_LOG(log, "memory pressure detected");
        lldb::SBDebugger::MemoryPressureDetected();
      });

  if (memory_monitor)
    memory_monitor->Start();

  // Terminate the debugger before the C++ destructor chain kicks in.
  auto terminate_debugger = llvm::make_scope_exit([&] {
    if (memory_monitor)
      memory_monitor->Stop();
    lldb::SBDebugger::Terminate();
  });

  std::vector<std::string> pre_init_commands;
  for (const std::string &arg :
       input_args.getAllArgValues(OPT_pre_init_command)) {
    pre_init_commands.push_back(arg);
  }

  if (!connection.empty()) {
    auto maybeProtoclAndName = validateConnection(connection);
    if (auto Err = maybeProtoclAndName.takeError()) {
      llvm::logAllUnhandledErrors(std::move(Err), llvm::errs(),
                                  "Invalid connection: ");
      return EXIT_FAILURE;
    }

    Socket::SocketProtocol protocol;
    std::string name;
    std::tie(protocol, name) = *maybeProtoclAndName;
<<<<<<< HEAD
    if (auto Err = serveConnection(protocol, name, log.get(), program_path,
                                   default_repl_mode, pre_init_commands)) {
=======
    if (auto Err = serveConnection(protocol, name, log.get(), default_repl_mode,
                                   pre_init_commands)) {
>>>>>>> d465594a
      llvm::logAllUnhandledErrors(std::move(Err), llvm::errs(),
                                  "Connection failed: ");
      return EXIT_FAILURE;
    }

    return EXIT_SUCCESS;
  }

#if defined(_WIN32)
  // Windows opens stdout and stdin in text mode which converts \n to 13,10
  // while the value is just 10 on Darwin/Linux. Setting the file mode to
  // binary fixes this.
  int result = _setmode(fileno(stdout), _O_BINARY);
  assert(result);
  result = _setmode(fileno(stdin), _O_BINARY);
  UNUSED_IF_ASSERT_DISABLED(result);
  assert(result);
#endif

  int stdout_fd = DuplicateFileDescriptor(fileno(stdout));
  if (stdout_fd == -1) {
    llvm::logAllUnhandledErrors(
        llvm::errorCodeToError(llvm::errnoAsErrorCode()), llvm::errs(),
        "Failed to configure stdout redirect: ");
    return EXIT_FAILURE;
  }

  lldb::IOObjectSP input = std::make_shared<NativeFile>(
<<<<<<< HEAD
      fileno(stdin), File::eOpenOptionReadOnly, true);
  lldb::IOObjectSP output = std::make_shared<NativeFile>(
      stdout_fd, File::eOpenOptionWriteOnly, false);

  constexpr llvm::StringLiteral client_name = "stdin/stdout";
  Transport transport(client_name, log.get(), input, output);
  DAP dap(program_path, log.get(), default_repl_mode, pre_init_commands,
          transport);
=======
      fileno(stdin), File::eOpenOptionReadOnly, NativeFile::Unowned);
  lldb::IOObjectSP output = std::make_shared<NativeFile>(
      stdout_fd, File::eOpenOptionWriteOnly, NativeFile::Unowned);

  constexpr llvm::StringLiteral client_name = "stdin/stdout";
  Transport transport(client_name, log.get(), input, output);
  DAP dap(log.get(), default_repl_mode, pre_init_commands, transport);
>>>>>>> d465594a

  // stdout/stderr redirection to the IDE's console
  if (auto Err = dap.ConfigureIO(stdout, stderr)) {
    llvm::logAllUnhandledErrors(std::move(Err), llvm::errs(),
                                "Failed to configure stdout redirect: ");
    return EXIT_FAILURE;
  }

  RegisterRequestCallbacks(dap);

  // used only by TestVSCode_redirection_to_console.py
  if (getenv("LLDB_DAP_TEST_STDOUT_STDERR_REDIRECTION") != nullptr)
    redirection_test();

  if (auto Err = dap.Loop()) {
    llvm::logAllUnhandledErrors(std::move(Err), llvm::errs(),
                                "DAP session (" + client_name + ") error: ");
    return EXIT_FAILURE;
  }
  return EXIT_SUCCESS;
}<|MERGE_RESOLUTION|>--- conflicted
+++ resolved
@@ -31,10 +31,7 @@
 #include "llvm/Option/ArgList.h"
 #include "llvm/Option/OptTable.h"
 #include "llvm/Option/Option.h"
-<<<<<<< HEAD
-=======
 #include "llvm/Support/CommandLine.h"
->>>>>>> d465594a
 #include "llvm/Support/Error.h"
 #include "llvm/Support/FileSystem.h"
 #include "llvm/Support/InitLLVM.h"
@@ -47,15 +44,11 @@
 #include <cstdio>
 #include <cstdlib>
 #include <fcntl.h>
-#include <fstream>
 #include <map>
 #include <memory>
 #include <mutex>
 #include <string>
-<<<<<<< HEAD
-=======
 #include <system_error>
->>>>>>> d465594a
 #include <thread>
 #include <utility>
 #include <vector>
@@ -182,15 +175,12 @@
 
     lldb-dap -g
 )___";
-<<<<<<< HEAD
-=======
 }
 
 static void PrintVersion() {
   llvm::outs() << "lldb-dap: ";
   llvm::cl::PrintVersionMessage();
   llvm::outs() << "liblldb: " << lldb::SBDebugger::GetVersionString() << '\n';
->>>>>>> d465594a
 }
 
 // If --launch-target is provided, this instance of lldb-dap becomes a
@@ -298,12 +288,7 @@
 
 static llvm::Error
 serveConnection(const Socket::SocketProtocol &protocol, const std::string &name,
-<<<<<<< HEAD
-                std::ofstream *log, llvm::StringRef program_path,
-                const ReplMode default_repl_mode,
-=======
                 Log *log, const ReplMode default_repl_mode,
->>>>>>> d465594a
                 const std::vector<std::string> &pre_init_commands) {
   Status status;
   static std::unique_ptr<Socket> listener = Socket::Create(protocol, status);
@@ -348,12 +333,7 @@
                         &dap_sessions]() {
       llvm::set_thread_name(client_name + ".runloop");
       Transport transport(client_name, log, io, io);
-<<<<<<< HEAD
-      DAP dap(program_path, log, default_repl_mode, pre_init_commands,
-              transport);
-=======
       DAP dap(log, default_repl_mode, pre_init_commands, transport);
->>>>>>> d465594a
 
       if (auto Err = dap.ConfigureIO()) {
         llvm::logAllUnhandledErrors(std::move(Err), llvm::errs(),
@@ -443,14 +423,11 @@
 
   if (input_args.hasArg(OPT_help)) {
     PrintHelp(T, llvm::sys::path::filename(argv[0]));
-<<<<<<< HEAD
-=======
     return EXIT_SUCCESS;
   }
 
   if (input_args.hasArg(OPT_version)) {
     PrintVersion();
->>>>>>> d465594a
     return EXIT_SUCCESS;
   }
 
@@ -574,13 +551,8 @@
     Socket::SocketProtocol protocol;
     std::string name;
     std::tie(protocol, name) = *maybeProtoclAndName;
-<<<<<<< HEAD
-    if (auto Err = serveConnection(protocol, name, log.get(), program_path,
-                                   default_repl_mode, pre_init_commands)) {
-=======
     if (auto Err = serveConnection(protocol, name, log.get(), default_repl_mode,
                                    pre_init_commands)) {
->>>>>>> d465594a
       llvm::logAllUnhandledErrors(std::move(Err), llvm::errs(),
                                   "Connection failed: ");
       return EXIT_FAILURE;
@@ -609,16 +581,6 @@
   }
 
   lldb::IOObjectSP input = std::make_shared<NativeFile>(
-<<<<<<< HEAD
-      fileno(stdin), File::eOpenOptionReadOnly, true);
-  lldb::IOObjectSP output = std::make_shared<NativeFile>(
-      stdout_fd, File::eOpenOptionWriteOnly, false);
-
-  constexpr llvm::StringLiteral client_name = "stdin/stdout";
-  Transport transport(client_name, log.get(), input, output);
-  DAP dap(program_path, log.get(), default_repl_mode, pre_init_commands,
-          transport);
-=======
       fileno(stdin), File::eOpenOptionReadOnly, NativeFile::Unowned);
   lldb::IOObjectSP output = std::make_shared<NativeFile>(
       stdout_fd, File::eOpenOptionWriteOnly, NativeFile::Unowned);
@@ -626,7 +588,6 @@
   constexpr llvm::StringLiteral client_name = "stdin/stdout";
   Transport transport(client_name, log.get(), input, output);
   DAP dap(log.get(), default_repl_mode, pre_init_commands, transport);
->>>>>>> d465594a
 
   // stdout/stderr redirection to the IDE's console
   if (auto Err = dap.ConfigureIO(stdout, stderr)) {
