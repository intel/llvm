--- conflicted
+++ resolved
@@ -19,10 +19,7 @@
 struct Watchpoint;
 struct InstructionBreakpoint;
 struct DAP;
-<<<<<<< HEAD
-=======
 class Log;
->>>>>>> 5eee2751
 class BaseRequestHandler;
 class ResponseHandler;
 } // namespace lldb_dap
