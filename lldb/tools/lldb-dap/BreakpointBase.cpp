//===-- BreakpointBase.cpp --------------------------------------*- C++ -*-===//
//
// Part of the LLVM Project, under the Apache License v2.0 with LLVM Exceptions.
// See https://llvm.org/LICENSE.txt for license information.
// SPDX-License-Identifier: Apache-2.0 WITH LLVM-exception
//
//===----------------------------------------------------------------------===//

#include "BreakpointBase.h"
#include "JSONUtils.h"
<<<<<<< HEAD
=======
#include "llvm/ADT/StringRef.h"
>>>>>>> a8d96e15

using namespace lldb_dap;

BreakpointBase::BreakpointBase(DAP &d, const llvm::json::Object &obj)
    : dap(d), condition(std::string(GetString(obj, "condition"))),
      hitCondition(std::string(GetString(obj, "hitCondition"))) {}

void BreakpointBase::UpdateBreakpoint(const BreakpointBase &request_bp) {
  if (condition != request_bp.condition) {
    condition = request_bp.condition;
    SetCondition();
  }
  if (hitCondition != request_bp.hitCondition) {
    hitCondition = request_bp.hitCondition;
    SetHitCondition();
  }
}

const char *BreakpointBase::GetBreakpointLabel() {
  // Breakpoints in LLDB can have names added to them which are kind of like
  // labels or categories. All breakpoints that are set through the IDE UI get
  // sent through the various DAP set*Breakpoint packets, and these
  // breakpoints will be labeled with this name so if breakpoint update events
  // come in for breakpoints that the IDE doesn't know about, like if a
  // breakpoint is set manually using the debugger console, we won't report any
  // updates on them and confused the IDE. This function gets called by all of
  // the breakpoint classes after they set breakpoints to mark a breakpoint as
  // a UI breakpoint. We can later check a lldb::SBBreakpoint object that comes
  // in via LLDB breakpoint changed events and check the breakpoint by calling
  // "bool lldb::SBBreakpoint::MatchesName(const char *)" to check if a
  // breakpoint in one of the UI breakpoints that we should report changes for.
  return "dap";
}<|MERGE_RESOLUTION|>--- conflicted
+++ resolved
@@ -8,10 +8,7 @@
 
 #include "BreakpointBase.h"
 #include "JSONUtils.h"
-<<<<<<< HEAD
-=======
 #include "llvm/ADT/StringRef.h"
->>>>>>> a8d96e15
 
 using namespace lldb_dap;
 
