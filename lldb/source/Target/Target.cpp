//===-- Target.cpp --------------------------------------------------------===//
//
// Part of the LLVM Project, under the Apache License v2.0 with LLVM Exceptions.
// See https://llvm.org/LICENSE.txt for license information.
// SPDX-License-Identifier: Apache-2.0 WITH LLVM-exception
//
//===----------------------------------------------------------------------===//

#include "lldb/Target/Target.h"
#include "lldb/Breakpoint/BreakpointIDList.h"
#include "lldb/Breakpoint/BreakpointPrecondition.h"
#include "lldb/Breakpoint/BreakpointResolver.h"
#include "lldb/Breakpoint/BreakpointResolverAddress.h"
#include "lldb/Breakpoint/BreakpointResolverFileLine.h"
#include "lldb/Breakpoint/BreakpointResolverFileRegex.h"
#include "lldb/Breakpoint/BreakpointResolverName.h"
#include "lldb/Breakpoint/BreakpointResolverScripted.h"
#include "lldb/Breakpoint/Watchpoint.h"
#include "lldb/Core/Debugger.h"
#include "lldb/Core/Module.h"
#include "lldb/Core/ModuleSpec.h"
#include "lldb/Core/PluginManager.h"
#include "lldb/Core/SearchFilter.h"
#include "lldb/Core/Section.h"
#include "lldb/Core/SourceManager.h"
#include "lldb/Core/StructuredDataImpl.h"
#include "lldb/Core/Telemetry.h"
#include "lldb/DataFormatters/FormatterSection.h"
#include "lldb/Expression/DiagnosticManager.h"
#include "lldb/Expression/ExpressionVariable.h"
#include "lldb/Expression/REPL.h"
#include "lldb/Expression/UserExpression.h"
#include "lldb/Expression/UtilityFunction.h"
#include "lldb/Host/Host.h"
#include "lldb/Host/PosixApi.h"
#include "lldb/Host/StreamFile.h"
#include "lldb/Interpreter/CommandInterpreter.h"
#include "lldb/Interpreter/CommandReturnObject.h"
#include "lldb/Interpreter/Interfaces/ScriptedStopHookInterface.h"
#include "lldb/Interpreter/OptionGroupWatchpoint.h"
#include "lldb/Interpreter/OptionValues.h"
#include "lldb/Interpreter/Property.h"
#include "lldb/Symbol/Function.h"
#include "lldb/Symbol/ObjectFile.h"
#include "lldb/Symbol/Symbol.h"
#include "lldb/Target/ABI.h"
#include "lldb/Target/ExecutionContext.h"
#include "lldb/Target/Language.h"
#include "lldb/Target/LanguageRuntime.h"
#include "lldb/Target/Process.h"
#include "lldb/Target/RegisterTypeBuilder.h"
#include "lldb/Target/SectionLoadList.h"
#include "lldb/Target/StackFrame.h"
#include "lldb/Target/StackFrameRecognizer.h"
#include "lldb/Target/SystemRuntime.h"
#include "lldb/Target/Thread.h"
#include "lldb/Target/ThreadSpec.h"
#include "lldb/Target/UnixSignals.h"
#include "lldb/Utility/Event.h"
#include "lldb/Utility/FileSpec.h"
#include "lldb/Utility/LLDBAssert.h"
#include "lldb/Utility/LLDBLog.h"
#include "lldb/Utility/Log.h"
#include "lldb/Utility/RealpathPrefixes.h"
#include "lldb/Utility/State.h"
#include "lldb/Utility/StreamString.h"
#include "lldb/Utility/Timer.h"

#include "llvm/ADT/ScopeExit.h"
#include "llvm/ADT/SetVector.h"
#include "llvm/Support/ThreadPool.h"

#include <memory>
#include <mutex>
#include <optional>
#include <sstream>

using namespace lldb;
using namespace lldb_private;

namespace {

struct ExecutableInstaller {

  ExecutableInstaller(PlatformSP platform, ModuleSP module)
      : m_platform{platform}, m_module{module},
        m_local_file{m_module->GetFileSpec()},
        m_remote_file{m_module->GetRemoteInstallFileSpec()} {}

  void setupRemoteFile() const { m_module->SetPlatformFileSpec(m_remote_file); }

  PlatformSP m_platform;
  ModuleSP m_module;
  const FileSpec m_local_file;
  const FileSpec m_remote_file;
};

struct MainExecutableInstaller {

  MainExecutableInstaller(PlatformSP platform, ModuleSP module, TargetSP target,
                          ProcessLaunchInfo &launch_info)
      : m_platform{platform}, m_module{module},
        m_local_file{m_module->GetFileSpec()},
        m_remote_file{
            getRemoteFileSpec(m_platform, target, m_module, m_local_file)},
        m_launch_info{launch_info} {}

  void setupRemoteFile() const {
    m_module->SetPlatformFileSpec(m_remote_file);
    m_launch_info.SetExecutableFile(m_remote_file,
                                    /*add_exe_file_as_first_arg=*/false);
    m_platform->SetFilePermissions(m_remote_file, 0700 /*-rwx------*/);
  }

  PlatformSP m_platform;
  ModuleSP m_module;
  const FileSpec m_local_file;
  const FileSpec m_remote_file;

private:
  static FileSpec getRemoteFileSpec(PlatformSP platform, TargetSP target,
                                    ModuleSP module,
                                    const FileSpec &local_file) {
    FileSpec remote_file = module->GetRemoteInstallFileSpec();
    if (remote_file || !target->GetAutoInstallMainExecutable())
      return remote_file;

    if (!local_file)
      return {};

    remote_file = platform->GetRemoteWorkingDirectory();
    remote_file.AppendPathComponent(local_file.GetFilename().GetCString());

    return remote_file;
  }

  ProcessLaunchInfo &m_launch_info;
};
} // namespace

template <typename Installer>
static Status installExecutable(const Installer &installer) {
  if (!installer.m_local_file || !installer.m_remote_file)
    return Status();

  Status error = installer.m_platform->Install(installer.m_local_file,
                                               installer.m_remote_file);
  if (error.Fail())
    return error;

  installer.setupRemoteFile();
  return Status();
}

constexpr std::chrono::milliseconds EvaluateExpressionOptions::default_timeout;

Target::Arch::Arch(const ArchSpec &spec)
    : m_spec(spec),
      m_plugin_up(PluginManager::CreateArchitectureInstance(spec)) {}

const Target::Arch &Target::Arch::operator=(const ArchSpec &spec) {
  m_spec = spec;
  m_plugin_up = PluginManager::CreateArchitectureInstance(spec);
  return *this;
}

llvm::StringRef Target::GetStaticBroadcasterClass() {
  static constexpr llvm::StringLiteral class_name("lldb.target");
  return class_name;
}

Target::Target(Debugger &debugger, const ArchSpec &target_arch,
               const lldb::PlatformSP &platform_sp, bool is_dummy_target)
    : TargetProperties(this),
      Broadcaster(debugger.GetBroadcasterManager(),
                  Target::GetStaticBroadcasterClass().str()),
      ExecutionContextScope(), m_debugger(debugger), m_platform_sp(platform_sp),
      m_mutex(), m_arch(target_arch), m_images(this), m_section_load_history(),
      m_breakpoint_list(false), m_internal_breakpoint_list(true),
      m_watchpoint_list(), m_process_sp(), m_search_filter_sp(),
      m_image_search_paths(ImageSearchPathsChanged, this),
      m_source_manager_up(), m_stop_hooks(), m_stop_hook_next_id(0),
      m_latest_stop_hook_id(0), m_valid(true), m_suppress_stop_hooks(false),
      m_is_dummy_target(is_dummy_target),
      m_frame_recognizer_manager_up(
          std::make_unique<StackFrameRecognizerManager>()) {
  SetEventName(eBroadcastBitBreakpointChanged, "breakpoint-changed");
  SetEventName(eBroadcastBitModulesLoaded, "modules-loaded");
  SetEventName(eBroadcastBitModulesUnloaded, "modules-unloaded");
  SetEventName(eBroadcastBitWatchpointChanged, "watchpoint-changed");
  SetEventName(eBroadcastBitSymbolsLoaded, "symbols-loaded");

  CheckInWithManager();

  LLDB_LOG(GetLog(LLDBLog::Object), "{0} Target::Target()",
           static_cast<void *>(this));
  if (target_arch.IsValid()) {
    LLDB_LOG(GetLog(LLDBLog::Target),
             "Target::Target created with architecture {0} ({1})",
             target_arch.GetArchitectureName(),
             target_arch.GetTriple().getTriple().c_str());
  }

  UpdateLaunchInfoFromProperties();
}

Target::~Target() {
  Log *log = GetLog(LLDBLog::Object);
  LLDB_LOG(log, "{0} Target::~Target()", static_cast<void *>(this));
  DeleteCurrentProcess();
}

void Target::PrimeFromDummyTarget(Target &target) {
  m_stop_hooks = target.m_stop_hooks;
  m_stop_hook_next_id = target.m_stop_hook_next_id;

  for (const auto &breakpoint_sp : target.m_breakpoint_list.Breakpoints()) {
    if (breakpoint_sp->IsInternal())
      continue;

    BreakpointSP new_bp(
        Breakpoint::CopyFromBreakpoint(shared_from_this(), *breakpoint_sp));
    AddBreakpoint(std::move(new_bp), false);
  }

  for (const auto &bp_name_entry : target.m_breakpoint_names) {
    AddBreakpointName(std::make_unique<BreakpointName>(*bp_name_entry.second));
  }

  m_frame_recognizer_manager_up = std::make_unique<StackFrameRecognizerManager>(
      *target.m_frame_recognizer_manager_up);

  m_dummy_signals = target.m_dummy_signals;
}

void Target::Dump(Stream *s, lldb::DescriptionLevel description_level) {
  //    s->Printf("%.*p: ", (int)sizeof(void*) * 2, this);
  if (description_level != lldb::eDescriptionLevelBrief) {
    s->Indent();
    s->PutCString("Target\n");
    s->IndentMore();
    m_images.Dump(s);
    m_breakpoint_list.Dump(s);
    m_internal_breakpoint_list.Dump(s);
    s->IndentLess();
  } else {
    Module *exe_module = GetExecutableModulePointer();
    if (exe_module)
      s->PutCString(exe_module->GetFileSpec().GetFilename().GetCString());
    else
      s->PutCString("No executable module.");
  }
}

void Target::CleanupProcess() {
  // Do any cleanup of the target we need to do between process instances.
  // NB It is better to do this before destroying the process in case the
  // clean up needs some help from the process.
  m_breakpoint_list.ClearAllBreakpointSites();
  m_internal_breakpoint_list.ClearAllBreakpointSites();
  ResetBreakpointHitCounts();
  // Disable watchpoints just on the debugger side.
  std::unique_lock<std::recursive_mutex> lock;
  this->GetWatchpointList().GetListMutex(lock);
  DisableAllWatchpoints(false);
  ClearAllWatchpointHitCounts();
  ClearAllWatchpointHistoricValues();
  m_latest_stop_hook_id = 0;
}

void Target::DeleteCurrentProcess() {
  if (m_process_sp) {
    // We dispose any active tracing sessions on the current process
    m_trace_sp.reset();

    if (m_process_sp->IsAlive())
      m_process_sp->Destroy(false);

    m_process_sp->Finalize(false /* not destructing */);

    // Let the process finalize itself first, then clear the section load
    // history. Some objects owned by the process might end up calling
    // SectionLoadHistory::SetSectionUnloaded() which can create entries in
    // the section load history that can mess up subsequent processes.
    m_section_load_history.Clear();

    CleanupProcess();

    m_process_sp.reset();
  }
}

const lldb::ProcessSP &Target::CreateProcess(ListenerSP listener_sp,
                                             llvm::StringRef plugin_name,
                                             const FileSpec *crash_file,
                                             bool can_connect) {
  if (!listener_sp)
    listener_sp = GetDebugger().GetListener();
  DeleteCurrentProcess();
  m_process_sp = Process::FindPlugin(shared_from_this(), plugin_name,
                                     listener_sp, crash_file, can_connect);
  return m_process_sp;
}

const lldb::ProcessSP &Target::GetProcessSP() const { return m_process_sp; }

lldb::REPLSP Target::GetREPL(Status &err, lldb::LanguageType language,
                             const char *repl_options, bool can_create) {
  if (language == eLanguageTypeUnknown)
    language = m_debugger.GetREPLLanguage();

  if (language == eLanguageTypeUnknown) {
    LanguageSet repl_languages = Language::GetLanguagesSupportingREPLs();

    if (auto single_lang = repl_languages.GetSingularLanguage()) {
      language = *single_lang;
    } else if (repl_languages.Empty()) {
      err = Status::FromErrorString(
          "LLDB isn't configured with REPL support for any languages.");
      return REPLSP();
    } else {
      err = Status::FromErrorString(
          "Multiple possible REPL languages.  Please specify a language.");
      return REPLSP();
    }
  }

  REPLMap::iterator pos = m_repl_map.find(language);

  if (pos != m_repl_map.end()) {
    return pos->second;
  }

  if (!can_create) {
    err = Status::FromErrorStringWithFormat(
        "Couldn't find an existing REPL for %s, and can't create a new one",
        Language::GetNameForLanguageType(language));
    return lldb::REPLSP();
  }

  Debugger *const debugger = nullptr;
  lldb::REPLSP ret = REPL::Create(err, language, debugger, this, repl_options);

  if (ret) {
    m_repl_map[language] = ret;
    return m_repl_map[language];
  }

  if (err.Success()) {
    err = Status::FromErrorStringWithFormat(
        "Couldn't create a REPL for %s",
        Language::GetNameForLanguageType(language));
  }

  return lldb::REPLSP();
}

void Target::SetREPL(lldb::LanguageType language, lldb::REPLSP repl_sp) {
  lldbassert(!m_repl_map.count(language));

  m_repl_map[language] = repl_sp;
}

void Target::Destroy() {
  std::lock_guard<std::recursive_mutex> guard(m_mutex);
  m_valid = false;
  DeleteCurrentProcess();
  m_platform_sp.reset();
  m_arch = ArchSpec();
  ClearModules(true);
  m_section_load_history.Clear();
  const bool notify = false;
  m_breakpoint_list.RemoveAll(notify);
  m_internal_breakpoint_list.RemoveAll(notify);
  m_last_created_breakpoint.reset();
  m_watchpoint_list.RemoveAll(notify);
  m_last_created_watchpoint.reset();
  m_search_filter_sp.reset();
  m_image_search_paths.Clear(notify);
  m_stop_hooks.clear();
  m_stop_hook_next_id = 0;
  m_suppress_stop_hooks = false;
  m_repl_map.clear();
  Args signal_args;
  ClearDummySignals(signal_args);
}

llvm::StringRef Target::GetABIName() const {
  lldb::ABISP abi_sp;
  if (m_process_sp)
    abi_sp = m_process_sp->GetABI();
  if (!abi_sp)
    abi_sp = ABI::FindPlugin(ProcessSP(), GetArchitecture());
  if (abi_sp)
      return abi_sp->GetPluginName();
  return {};
}

BreakpointList &Target::GetBreakpointList(bool internal) {
  if (internal)
    return m_internal_breakpoint_list;
  else
    return m_breakpoint_list;
}

const BreakpointList &Target::GetBreakpointList(bool internal) const {
  if (internal)
    return m_internal_breakpoint_list;
  else
    return m_breakpoint_list;
}

BreakpointSP Target::GetBreakpointByID(break_id_t break_id) {
  BreakpointSP bp_sp;

  if (LLDB_BREAK_ID_IS_INTERNAL(break_id))
    bp_sp = m_internal_breakpoint_list.FindBreakpointByID(break_id);
  else
    bp_sp = m_breakpoint_list.FindBreakpointByID(break_id);

  return bp_sp;
}

lldb::BreakpointSP
lldb_private::Target::CreateBreakpointAtUserEntry(Status &error) {
  ModuleSP main_module_sp = GetExecutableModule();
  FileSpecList shared_lib_filter;
  shared_lib_filter.Append(main_module_sp->GetFileSpec());
  llvm::SetVector<std::string, std::vector<std::string>,
                  std::unordered_set<std::string>>
      entryPointNamesSet;
  for (LanguageType lang_type : Language::GetSupportedLanguages()) {
    Language *lang = Language::FindPlugin(lang_type);
    if (!lang) {
      error = Status::FromErrorString("Language not found\n");
      return lldb::BreakpointSP();
    }
    std::string entryPointName = lang->GetUserEntryPointName().str();
    if (!entryPointName.empty())
      entryPointNamesSet.insert(entryPointName);
  }
  if (entryPointNamesSet.empty()) {
    error = Status::FromErrorString("No entry point name found\n");
    return lldb::BreakpointSP();
  }
  BreakpointSP bp_sp = CreateBreakpoint(
      &shared_lib_filter,
      /*containingSourceFiles=*/nullptr, entryPointNamesSet.takeVector(),
      /*func_name_type_mask=*/eFunctionNameTypeFull,
      /*language=*/eLanguageTypeUnknown,
      /*offset=*/0,
      /*skip_prologue=*/eLazyBoolNo,
      /*internal=*/false,
      /*hardware=*/false);
  if (!bp_sp) {
    error = Status::FromErrorString("Breakpoint creation failed.\n");
    return lldb::BreakpointSP();
  }
  bp_sp->SetOneShot(true);
  return bp_sp;
}

BreakpointSP Target::CreateSourceRegexBreakpoint(
    const FileSpecList *containingModules,
    const FileSpecList *source_file_spec_list,
    const std::unordered_set<std::string> &function_names,
    RegularExpression source_regex, bool internal, bool hardware,
    LazyBool move_to_nearest_code) {
  SearchFilterSP filter_sp(GetSearchFilterForModuleAndCUList(
      containingModules, source_file_spec_list));
  if (move_to_nearest_code == eLazyBoolCalculate)
    move_to_nearest_code = GetMoveToNearestCode() ? eLazyBoolYes : eLazyBoolNo;
  BreakpointResolverSP resolver_sp(new BreakpointResolverFileRegex(
      nullptr, std::move(source_regex), function_names,
      !static_cast<bool>(move_to_nearest_code)));

  return CreateBreakpoint(filter_sp, resolver_sp, internal, hardware, true);
}

BreakpointSP Target::CreateBreakpoint(const FileSpecList *containingModules,
                                      const FileSpec &file, uint32_t line_no,
                                      uint32_t column, lldb::addr_t offset,
                                      LazyBool check_inlines,
                                      LazyBool skip_prologue, bool internal,
                                      bool hardware,
                                      LazyBool move_to_nearest_code) {
  FileSpec remapped_file;
  std::optional<llvm::StringRef> removed_prefix_opt =
      GetSourcePathMap().ReverseRemapPath(file, remapped_file);
  if (!removed_prefix_opt)
    remapped_file = file;

  if (check_inlines == eLazyBoolCalculate) {
    const InlineStrategy inline_strategy = GetInlineStrategy();
    switch (inline_strategy) {
    case eInlineBreakpointsNever:
      check_inlines = eLazyBoolNo;
      break;

    case eInlineBreakpointsHeaders:
      if (remapped_file.IsSourceImplementationFile())
        check_inlines = eLazyBoolNo;
      else
        check_inlines = eLazyBoolYes;
      break;

    case eInlineBreakpointsAlways:
      check_inlines = eLazyBoolYes;
      break;
    }
  }
  SearchFilterSP filter_sp;
  if (check_inlines == eLazyBoolNo) {
    // Not checking for inlines, we are looking only for matching compile units
    FileSpecList compile_unit_list;
    compile_unit_list.Append(remapped_file);
    filter_sp = GetSearchFilterForModuleAndCUList(containingModules,
                                                  &compile_unit_list);
  } else {
    filter_sp = GetSearchFilterForModuleList(containingModules);
  }
  if (skip_prologue == eLazyBoolCalculate)
    skip_prologue = GetSkipPrologue() ? eLazyBoolYes : eLazyBoolNo;
  if (move_to_nearest_code == eLazyBoolCalculate)
    move_to_nearest_code = GetMoveToNearestCode() ? eLazyBoolYes : eLazyBoolNo;

  SourceLocationSpec location_spec(remapped_file, line_no, column,
                                   check_inlines,
                                   !static_cast<bool>(move_to_nearest_code));
  if (!location_spec)
    return nullptr;

  BreakpointResolverSP resolver_sp(new BreakpointResolverFileLine(
      nullptr, offset, skip_prologue, location_spec, removed_prefix_opt));
  return CreateBreakpoint(filter_sp, resolver_sp, internal, hardware, true);
}

BreakpointSP Target::CreateBreakpoint(lldb::addr_t addr, bool internal,
                                      bool hardware) {
  Address so_addr;

  // Check for any reason we want to move this breakpoint to other address.
  addr = GetBreakableLoadAddress(addr);

  // Attempt to resolve our load address if possible, though it is ok if it
  // doesn't resolve to section/offset.

  // Try and resolve as a load address if possible
  GetSectionLoadList().ResolveLoadAddress(addr, so_addr);
  if (!so_addr.IsValid()) {
    // The address didn't resolve, so just set this as an absolute address
    so_addr.SetOffset(addr);
  }
  BreakpointSP bp_sp(CreateBreakpoint(so_addr, internal, hardware));
  return bp_sp;
}

BreakpointSP Target::CreateBreakpoint(const Address &addr, bool internal,
                                      bool hardware) {
  SearchFilterSP filter_sp(
      new SearchFilterForUnconstrainedSearches(shared_from_this()));
  BreakpointResolverSP resolver_sp(
      new BreakpointResolverAddress(nullptr, addr));
  return CreateBreakpoint(filter_sp, resolver_sp, internal, hardware, false);
}

lldb::BreakpointSP
Target::CreateAddressInModuleBreakpoint(lldb::addr_t file_addr, bool internal,
                                        const FileSpec &file_spec,
                                        bool request_hardware) {
  SearchFilterSP filter_sp(
      new SearchFilterForUnconstrainedSearches(shared_from_this()));
  BreakpointResolverSP resolver_sp(new BreakpointResolverAddress(
      nullptr, file_addr, file_spec));
  return CreateBreakpoint(filter_sp, resolver_sp, internal, request_hardware,
                          false);
}

BreakpointSP Target::CreateBreakpoint(
    const FileSpecList *containingModules,
    const FileSpecList *containingSourceFiles, const char *func_name,
    FunctionNameType func_name_type_mask, LanguageType language,
    lldb::addr_t offset, LazyBool skip_prologue, bool internal, bool hardware) {
  BreakpointSP bp_sp;
  if (func_name) {
    SearchFilterSP filter_sp(GetSearchFilterForModuleAndCUList(
        containingModules, containingSourceFiles));

    if (skip_prologue == eLazyBoolCalculate)
      skip_prologue = GetSkipPrologue() ? eLazyBoolYes : eLazyBoolNo;
    if (language == lldb::eLanguageTypeUnknown)
      language = GetLanguage().AsLanguageType();

    BreakpointResolverSP resolver_sp(new BreakpointResolverName(
        nullptr, func_name, func_name_type_mask, language, Breakpoint::Exact,
        offset, skip_prologue));
    bp_sp = CreateBreakpoint(filter_sp, resolver_sp, internal, hardware, true);
  }
  return bp_sp;
}

lldb::BreakpointSP
Target::CreateBreakpoint(const FileSpecList *containingModules,
                         const FileSpecList *containingSourceFiles,
                         const std::vector<std::string> &func_names,
                         FunctionNameType func_name_type_mask,
                         LanguageType language, lldb::addr_t offset,
                         LazyBool skip_prologue, bool internal, bool hardware) {
  BreakpointSP bp_sp;
  size_t num_names = func_names.size();
  if (num_names > 0) {
    SearchFilterSP filter_sp(GetSearchFilterForModuleAndCUList(
        containingModules, containingSourceFiles));

    if (skip_prologue == eLazyBoolCalculate)
      skip_prologue = GetSkipPrologue() ? eLazyBoolYes : eLazyBoolNo;
    if (language == lldb::eLanguageTypeUnknown)
      language = GetLanguage().AsLanguageType();

    BreakpointResolverSP resolver_sp(
        new BreakpointResolverName(nullptr, func_names, func_name_type_mask,
                                   language, offset, skip_prologue));
    bp_sp = CreateBreakpoint(filter_sp, resolver_sp, internal, hardware, true);
  }
  return bp_sp;
}

BreakpointSP
Target::CreateBreakpoint(const FileSpecList *containingModules,
                         const FileSpecList *containingSourceFiles,
                         const char *func_names[], size_t num_names,
                         FunctionNameType func_name_type_mask,
                         LanguageType language, lldb::addr_t offset,
                         LazyBool skip_prologue, bool internal, bool hardware) {
  BreakpointSP bp_sp;
  if (num_names > 0) {
    SearchFilterSP filter_sp(GetSearchFilterForModuleAndCUList(
        containingModules, containingSourceFiles));

    if (skip_prologue == eLazyBoolCalculate) {
      if (offset == 0)
        skip_prologue = GetSkipPrologue() ? eLazyBoolYes : eLazyBoolNo;
      else
        skip_prologue = eLazyBoolNo;
    }
    if (language == lldb::eLanguageTypeUnknown)
      language = GetLanguage().AsLanguageType();

    BreakpointResolverSP resolver_sp(new BreakpointResolverName(
        nullptr, func_names, num_names, func_name_type_mask, language, offset,
        skip_prologue));
    resolver_sp->SetOffset(offset);
    bp_sp = CreateBreakpoint(filter_sp, resolver_sp, internal, hardware, true);
  }
  return bp_sp;
}

SearchFilterSP
Target::GetSearchFilterForModule(const FileSpec *containingModule) {
  SearchFilterSP filter_sp;
  if (containingModule != nullptr) {
    // TODO: We should look into sharing module based search filters
    // across many breakpoints like we do for the simple target based one
    filter_sp = std::make_shared<SearchFilterByModule>(shared_from_this(),
                                                       *containingModule);
  } else {
    if (!m_search_filter_sp)
      m_search_filter_sp =
          std::make_shared<SearchFilterForUnconstrainedSearches>(
              shared_from_this());
    filter_sp = m_search_filter_sp;
  }
  return filter_sp;
}

SearchFilterSP
Target::GetSearchFilterForModuleList(const FileSpecList *containingModules) {
  SearchFilterSP filter_sp;
  if (containingModules && containingModules->GetSize() != 0) {
    // TODO: We should look into sharing module based search filters
    // across many breakpoints like we do for the simple target based one
    filter_sp = std::make_shared<SearchFilterByModuleList>(shared_from_this(),
                                                           *containingModules);
  } else {
    if (!m_search_filter_sp)
      m_search_filter_sp =
          std::make_shared<SearchFilterForUnconstrainedSearches>(
              shared_from_this());
    filter_sp = m_search_filter_sp;
  }
  return filter_sp;
}

SearchFilterSP Target::GetSearchFilterForModuleAndCUList(
    const FileSpecList *containingModules,
    const FileSpecList *containingSourceFiles) {
  if (containingSourceFiles == nullptr || containingSourceFiles->GetSize() == 0)
    return GetSearchFilterForModuleList(containingModules);

  SearchFilterSP filter_sp;
  if (containingModules == nullptr) {
    // We could make a special "CU List only SearchFilter".  Better yet was if
    // these could be composable, but that will take a little reworking.

    filter_sp = std::make_shared<SearchFilterByModuleListAndCU>(
        shared_from_this(), FileSpecList(), *containingSourceFiles);
  } else {
    filter_sp = std::make_shared<SearchFilterByModuleListAndCU>(
        shared_from_this(), *containingModules, *containingSourceFiles);
  }
  return filter_sp;
}

BreakpointSP Target::CreateFuncRegexBreakpoint(
    const FileSpecList *containingModules,
    const FileSpecList *containingSourceFiles, RegularExpression func_regex,
    lldb::LanguageType requested_language, LazyBool skip_prologue,
    bool internal, bool hardware) {
  SearchFilterSP filter_sp(GetSearchFilterForModuleAndCUList(
      containingModules, containingSourceFiles));
  bool skip = (skip_prologue == eLazyBoolCalculate)
                  ? GetSkipPrologue()
                  : static_cast<bool>(skip_prologue);
  BreakpointResolverSP resolver_sp(new BreakpointResolverName(
      nullptr, std::move(func_regex), requested_language, 0, skip));

  return CreateBreakpoint(filter_sp, resolver_sp, internal, hardware, true);
}

lldb::BreakpointSP
Target::CreateExceptionBreakpoint(enum lldb::LanguageType language,
                                  bool catch_bp, bool throw_bp, bool internal,
                                  Args *additional_args, Status *error) {
  BreakpointSP exc_bkpt_sp = LanguageRuntime::CreateExceptionBreakpoint(
      *this, language, catch_bp, throw_bp, internal);
  if (exc_bkpt_sp && additional_args) {
    BreakpointPreconditionSP precondition_sp = exc_bkpt_sp->GetPrecondition();
    if (precondition_sp && additional_args) {
      if (error)
        *error = precondition_sp->ConfigurePrecondition(*additional_args);
      else
        precondition_sp->ConfigurePrecondition(*additional_args);
    }
  }
  return exc_bkpt_sp;
}

lldb::BreakpointSP Target::CreateScriptedBreakpoint(
    const llvm::StringRef class_name, const FileSpecList *containingModules,
    const FileSpecList *containingSourceFiles, bool internal,
    bool request_hardware, StructuredData::ObjectSP extra_args_sp,
    Status *creation_error) {
  SearchFilterSP filter_sp;

  lldb::SearchDepth depth = lldb::eSearchDepthTarget;
  bool has_files =
      containingSourceFiles && containingSourceFiles->GetSize() > 0;
  bool has_modules = containingModules && containingModules->GetSize() > 0;

  if (has_files && has_modules) {
    filter_sp = GetSearchFilterForModuleAndCUList(containingModules,
                                                  containingSourceFiles);
  } else if (has_files) {
    filter_sp =
        GetSearchFilterForModuleAndCUList(nullptr, containingSourceFiles);
  } else if (has_modules) {
    filter_sp = GetSearchFilterForModuleList(containingModules);
  } else {
    filter_sp = std::make_shared<SearchFilterForUnconstrainedSearches>(
        shared_from_this());
  }

  BreakpointResolverSP resolver_sp(new BreakpointResolverScripted(
      nullptr, class_name, depth, StructuredDataImpl(extra_args_sp)));
  return CreateBreakpoint(filter_sp, resolver_sp, internal, false, true);
}

BreakpointSP Target::CreateBreakpoint(SearchFilterSP &filter_sp,
                                      BreakpointResolverSP &resolver_sp,
                                      bool internal, bool request_hardware,
                                      bool resolve_indirect_symbols) {
  BreakpointSP bp_sp;
  if (filter_sp && resolver_sp) {
    const bool hardware = request_hardware || GetRequireHardwareBreakpoints();
    bp_sp.reset(new Breakpoint(*this, filter_sp, resolver_sp, hardware,
                               resolve_indirect_symbols));
    resolver_sp->SetBreakpoint(bp_sp);
    AddBreakpoint(bp_sp, internal);
  }
  return bp_sp;
}

void Target::AddBreakpoint(lldb::BreakpointSP bp_sp, bool internal) {
  if (!bp_sp)
    return;
  if (internal)
    m_internal_breakpoint_list.Add(bp_sp, false);
  else
    m_breakpoint_list.Add(bp_sp, true);

  Log *log = GetLog(LLDBLog::Breakpoints);
  if (log) {
    StreamString s;
    bp_sp->GetDescription(&s, lldb::eDescriptionLevelVerbose);
    LLDB_LOGF(log, "Target::%s (internal = %s) => break_id = %s\n",
              __FUNCTION__, bp_sp->IsInternal() ? "yes" : "no", s.GetData());
  }

  bp_sp->ResolveBreakpoint();

  if (!internal) {
    m_last_created_breakpoint = bp_sp;
  }
}

void Target::AddNameToBreakpoint(BreakpointID &id, llvm::StringRef name,
                                 Status &error) {
  BreakpointSP bp_sp =
      m_breakpoint_list.FindBreakpointByID(id.GetBreakpointID());
  if (!bp_sp) {
    StreamString s;
    id.GetDescription(&s, eDescriptionLevelBrief);
    error = Status::FromErrorStringWithFormat("Could not find breakpoint %s",
                                              s.GetData());
    return;
  }
  AddNameToBreakpoint(bp_sp, name, error);
}

void Target::AddNameToBreakpoint(BreakpointSP &bp_sp, llvm::StringRef name,
                                 Status &error) {
  if (!bp_sp)
    return;

  BreakpointName *bp_name = FindBreakpointName(ConstString(name), true, error);
  if (!bp_name)
    return;

  bp_name->ConfigureBreakpoint(bp_sp);
  bp_sp->AddName(name);
}

void Target::AddBreakpointName(std::unique_ptr<BreakpointName> bp_name) {
  m_breakpoint_names.insert(
      std::make_pair(bp_name->GetName(), std::move(bp_name)));
}

BreakpointName *Target::FindBreakpointName(ConstString name, bool can_create,
                                           Status &error) {
  BreakpointID::StringIsBreakpointName(name.GetStringRef(), error);
  if (!error.Success())
    return nullptr;

  BreakpointNameList::iterator iter = m_breakpoint_names.find(name);
  if (iter != m_breakpoint_names.end()) {
    return iter->second.get();
  }

  if (!can_create) {
    error = Status::FromErrorStringWithFormat(
        "Breakpoint name \"%s\" doesn't exist and "
        "can_create is false.",
        name.AsCString());
    return nullptr;
  }

  return m_breakpoint_names
      .insert(std::make_pair(name, std::make_unique<BreakpointName>(name)))
      .first->second.get();
}

void Target::DeleteBreakpointName(ConstString name) {
  BreakpointNameList::iterator iter = m_breakpoint_names.find(name);

  if (iter != m_breakpoint_names.end()) {
    const char *name_cstr = name.AsCString();
    m_breakpoint_names.erase(iter);
    for (auto bp_sp : m_breakpoint_list.Breakpoints())
      bp_sp->RemoveName(name_cstr);
  }
}

void Target::RemoveNameFromBreakpoint(lldb::BreakpointSP &bp_sp,
                                      ConstString name) {
  bp_sp->RemoveName(name.AsCString());
}

void Target::ConfigureBreakpointName(
    BreakpointName &bp_name, const BreakpointOptions &new_options,
    const BreakpointName::Permissions &new_permissions) {
  bp_name.GetOptions().CopyOverSetOptions(new_options);
  bp_name.GetPermissions().MergeInto(new_permissions);
  ApplyNameToBreakpoints(bp_name);
}

void Target::ApplyNameToBreakpoints(BreakpointName &bp_name) {
  llvm::Expected<std::vector<BreakpointSP>> expected_vector =
      m_breakpoint_list.FindBreakpointsByName(bp_name.GetName().AsCString());

  if (!expected_vector) {
    LLDB_LOG(GetLog(LLDBLog::Breakpoints), "invalid breakpoint name: {}",
             llvm::toString(expected_vector.takeError()));
    return;
  }

  for (auto bp_sp : *expected_vector)
    bp_name.ConfigureBreakpoint(bp_sp);
}

void Target::GetBreakpointNames(std::vector<std::string> &names) {
  names.clear();
  for (const auto& bp_name_entry : m_breakpoint_names) {
    names.push_back(bp_name_entry.first.AsCString());
  }
  llvm::sort(names);
}

bool Target::ProcessIsValid() {
  return (m_process_sp && m_process_sp->IsAlive());
}

static bool CheckIfWatchpointsSupported(Target *target, Status &error) {
  std::optional<uint32_t> num_supported_hardware_watchpoints =
      target->GetProcessSP()->GetWatchpointSlotCount();

  // If unable to determine the # of watchpoints available,
  // assume they are supported.
  if (!num_supported_hardware_watchpoints)
    return true;

  if (*num_supported_hardware_watchpoints == 0) {
    error = Status::FromErrorStringWithFormat(
        "Target supports (%u) hardware watchpoint slots.\n",
        *num_supported_hardware_watchpoints);
    return false;
  }
  return true;
}

// See also Watchpoint::SetWatchpointType(uint32_t type) and the
// OptionGroupWatchpoint::WatchType enum type.
WatchpointSP Target::CreateWatchpoint(lldb::addr_t addr, size_t size,
                                      const CompilerType *type, uint32_t kind,
                                      Status &error) {
  Log *log = GetLog(LLDBLog::Watchpoints);
  LLDB_LOGF(log,
            "Target::%s (addr = 0x%8.8" PRIx64 " size = %" PRIu64
            " type = %u)\n",
            __FUNCTION__, addr, (uint64_t)size, kind);

  WatchpointSP wp_sp;
  if (!ProcessIsValid()) {
    error = Status::FromErrorString("process is not alive");
    return wp_sp;
  }

  if (addr == LLDB_INVALID_ADDRESS || size == 0) {
    if (size == 0)
      error = Status::FromErrorString(
          "cannot set a watchpoint with watch_size of 0");
    else
      error = Status::FromErrorStringWithFormat(
          "invalid watch address: %" PRIu64, addr);
    return wp_sp;
  }

  if (!LLDB_WATCH_TYPE_IS_VALID(kind)) {
    error =
        Status::FromErrorStringWithFormat("invalid watchpoint type: %d", kind);
  }

  if (!CheckIfWatchpointsSupported(this, error))
    return wp_sp;

  // Currently we only support one watchpoint per address, with total number of
  // watchpoints limited by the hardware which the inferior is running on.

  // Grab the list mutex while doing operations.
  const bool notify = false; // Don't notify about all the state changes we do
                             // on creating the watchpoint.

  // Mask off ignored bits from watchpoint address.
  if (ABISP abi = m_process_sp->GetABI())
    addr = abi->FixDataAddress(addr);

  // LWP_TODO this sequence is looking for an existing watchpoint
  // at the exact same user-specified address, disables the new one
  // if addr/size/type match.  If type/size differ, disable old one.
  // This isn't correct, we need both watchpoints to use a shared
  // WatchpointResource in the target, and expand the WatchpointResource
  // to handle the needs of both Watchpoints.
  // Also, even if the addresses don't match, they may need to be
  // supported by the same WatchpointResource, e.g. a watchpoint
  // watching 1 byte at 0x102 and a watchpoint watching 1 byte at 0x103.
  // They're in the same word and must be watched by a single hardware
  // watchpoint register.

  std::unique_lock<std::recursive_mutex> lock;
  this->GetWatchpointList().GetListMutex(lock);
  WatchpointSP matched_sp = m_watchpoint_list.FindByAddress(addr);
  if (matched_sp) {
    size_t old_size = matched_sp->GetByteSize();
    uint32_t old_type =
        (matched_sp->WatchpointRead() ? LLDB_WATCH_TYPE_READ : 0) |
        (matched_sp->WatchpointWrite() ? LLDB_WATCH_TYPE_WRITE : 0) |
        (matched_sp->WatchpointModify() ? LLDB_WATCH_TYPE_MODIFY : 0);
    // Return the existing watchpoint if both size and type match.
    if (size == old_size && kind == old_type) {
      wp_sp = matched_sp;
      wp_sp->SetEnabled(false, notify);
    } else {
      // Nil the matched watchpoint; we will be creating a new one.
      m_process_sp->DisableWatchpoint(matched_sp, notify);
      m_watchpoint_list.Remove(matched_sp->GetID(), true);
    }
  }

  if (!wp_sp) {
    wp_sp = std::make_shared<Watchpoint>(*this, addr, size, type);
    wp_sp->SetWatchpointType(kind, notify);
    m_watchpoint_list.Add(wp_sp, true);
  }

  error = m_process_sp->EnableWatchpoint(wp_sp, notify);
  LLDB_LOGF(log, "Target::%s (creation of watchpoint %s with id = %u)\n",
            __FUNCTION__, error.Success() ? "succeeded" : "failed",
            wp_sp->GetID());

  if (error.Fail()) {
    // Enabling the watchpoint on the device side failed. Remove the said
    // watchpoint from the list maintained by the target instance.
    m_watchpoint_list.Remove(wp_sp->GetID(), true);
    wp_sp.reset();
  } else
    m_last_created_watchpoint = wp_sp;
  return wp_sp;
}

void Target::RemoveAllowedBreakpoints() {
  Log *log = GetLog(LLDBLog::Breakpoints);
  LLDB_LOGF(log, "Target::%s \n", __FUNCTION__);

  m_breakpoint_list.RemoveAllowed(true);

  m_last_created_breakpoint.reset();
}

void Target::RemoveAllBreakpoints(bool internal_also) {
  Log *log = GetLog(LLDBLog::Breakpoints);
  LLDB_LOGF(log, "Target::%s (internal_also = %s)\n", __FUNCTION__,
            internal_also ? "yes" : "no");

  m_breakpoint_list.RemoveAll(true);
  if (internal_also)
    m_internal_breakpoint_list.RemoveAll(false);

  m_last_created_breakpoint.reset();
}

void Target::DisableAllBreakpoints(bool internal_also) {
  Log *log = GetLog(LLDBLog::Breakpoints);
  LLDB_LOGF(log, "Target::%s (internal_also = %s)\n", __FUNCTION__,
            internal_also ? "yes" : "no");

  m_breakpoint_list.SetEnabledAll(false);
  if (internal_also)
    m_internal_breakpoint_list.SetEnabledAll(false);
}

void Target::DisableAllowedBreakpoints() {
  Log *log = GetLog(LLDBLog::Breakpoints);
  LLDB_LOGF(log, "Target::%s", __FUNCTION__);

  m_breakpoint_list.SetEnabledAllowed(false);
}

void Target::EnableAllBreakpoints(bool internal_also) {
  Log *log = GetLog(LLDBLog::Breakpoints);
  LLDB_LOGF(log, "Target::%s (internal_also = %s)\n", __FUNCTION__,
            internal_also ? "yes" : "no");

  m_breakpoint_list.SetEnabledAll(true);
  if (internal_also)
    m_internal_breakpoint_list.SetEnabledAll(true);
}

void Target::EnableAllowedBreakpoints() {
  Log *log = GetLog(LLDBLog::Breakpoints);
  LLDB_LOGF(log, "Target::%s", __FUNCTION__);

  m_breakpoint_list.SetEnabledAllowed(true);
}

bool Target::RemoveBreakpointByID(break_id_t break_id) {
  Log *log = GetLog(LLDBLog::Breakpoints);
  LLDB_LOGF(log, "Target::%s (break_id = %i, internal = %s)\n", __FUNCTION__,
            break_id, LLDB_BREAK_ID_IS_INTERNAL(break_id) ? "yes" : "no");

  if (DisableBreakpointByID(break_id)) {
    if (LLDB_BREAK_ID_IS_INTERNAL(break_id))
      m_internal_breakpoint_list.Remove(break_id, false);
    else {
      if (m_last_created_breakpoint) {
        if (m_last_created_breakpoint->GetID() == break_id)
          m_last_created_breakpoint.reset();
      }
      m_breakpoint_list.Remove(break_id, true);
    }
    return true;
  }
  return false;
}

bool Target::DisableBreakpointByID(break_id_t break_id) {
  Log *log = GetLog(LLDBLog::Breakpoints);
  LLDB_LOGF(log, "Target::%s (break_id = %i, internal = %s)\n", __FUNCTION__,
            break_id, LLDB_BREAK_ID_IS_INTERNAL(break_id) ? "yes" : "no");

  BreakpointSP bp_sp;

  if (LLDB_BREAK_ID_IS_INTERNAL(break_id))
    bp_sp = m_internal_breakpoint_list.FindBreakpointByID(break_id);
  else
    bp_sp = m_breakpoint_list.FindBreakpointByID(break_id);
  if (bp_sp) {
    bp_sp->SetEnabled(false);
    return true;
  }
  return false;
}

bool Target::EnableBreakpointByID(break_id_t break_id) {
  Log *log = GetLog(LLDBLog::Breakpoints);
  LLDB_LOGF(log, "Target::%s (break_id = %i, internal = %s)\n", __FUNCTION__,
            break_id, LLDB_BREAK_ID_IS_INTERNAL(break_id) ? "yes" : "no");

  BreakpointSP bp_sp;

  if (LLDB_BREAK_ID_IS_INTERNAL(break_id))
    bp_sp = m_internal_breakpoint_list.FindBreakpointByID(break_id);
  else
    bp_sp = m_breakpoint_list.FindBreakpointByID(break_id);

  if (bp_sp) {
    bp_sp->SetEnabled(true);
    return true;
  }
  return false;
}

void Target::ResetBreakpointHitCounts() {
  GetBreakpointList().ResetHitCounts();
}

Status Target::SerializeBreakpointsToFile(const FileSpec &file,
                                          const BreakpointIDList &bp_ids,
                                          bool append) {
  Status error;

  if (!file) {
    error = Status::FromErrorString("Invalid FileSpec.");
    return error;
  }

  std::string path(file.GetPath());
  StructuredData::ObjectSP input_data_sp;

  StructuredData::ArraySP break_store_sp;
  StructuredData::Array *break_store_ptr = nullptr;

  if (append) {
    input_data_sp = StructuredData::ParseJSONFromFile(file, error);
    if (error.Success()) {
      break_store_ptr = input_data_sp->GetAsArray();
      if (!break_store_ptr) {
        error = Status::FromErrorStringWithFormat(
            "Tried to append to invalid input file %s", path.c_str());
        return error;
      }
    }
  }

  if (!break_store_ptr) {
    break_store_sp = std::make_shared<StructuredData::Array>();
    break_store_ptr = break_store_sp.get();
  }

  StreamFile out_file(path.c_str(),
                      File::eOpenOptionTruncate | File::eOpenOptionWriteOnly |
                          File::eOpenOptionCanCreate |
                          File::eOpenOptionCloseOnExec,
                      lldb::eFilePermissionsFileDefault);
  if (!out_file.GetFile().IsValid()) {
    error = Status::FromErrorStringWithFormat("Unable to open output file: %s.",
                                              path.c_str());
    return error;
  }

  std::unique_lock<std::recursive_mutex> lock;
  GetBreakpointList().GetListMutex(lock);

  if (bp_ids.GetSize() == 0) {
    const BreakpointList &breakpoints = GetBreakpointList();

    size_t num_breakpoints = breakpoints.GetSize();
    for (size_t i = 0; i < num_breakpoints; i++) {
      Breakpoint *bp = breakpoints.GetBreakpointAtIndex(i).get();
      StructuredData::ObjectSP bkpt_save_sp = bp->SerializeToStructuredData();
      // If a breakpoint can't serialize it, just ignore it for now:
      if (bkpt_save_sp)
        break_store_ptr->AddItem(bkpt_save_sp);
    }
  } else {

    std::unordered_set<lldb::break_id_t> processed_bkpts;
    const size_t count = bp_ids.GetSize();
    for (size_t i = 0; i < count; ++i) {
      BreakpointID cur_bp_id = bp_ids.GetBreakpointIDAtIndex(i);
      lldb::break_id_t bp_id = cur_bp_id.GetBreakpointID();

      if (bp_id != LLDB_INVALID_BREAK_ID) {
        // Only do each breakpoint once:
        std::pair<std::unordered_set<lldb::break_id_t>::iterator, bool>
            insert_result = processed_bkpts.insert(bp_id);
        if (!insert_result.second)
          continue;

        Breakpoint *bp = GetBreakpointByID(bp_id).get();
        StructuredData::ObjectSP bkpt_save_sp = bp->SerializeToStructuredData();
        // If the user explicitly asked to serialize a breakpoint, and we
        // can't, then raise an error:
        if (!bkpt_save_sp) {
          error = Status::FromErrorStringWithFormat(
              "Unable to serialize breakpoint %d", bp_id);
          return error;
        }
        break_store_ptr->AddItem(bkpt_save_sp);
      }
    }
  }

  break_store_ptr->Dump(out_file, false);
  out_file.PutChar('\n');
  return error;
}

Status Target::CreateBreakpointsFromFile(const FileSpec &file,
                                         BreakpointIDList &new_bps) {
  std::vector<std::string> no_names;
  return CreateBreakpointsFromFile(file, no_names, new_bps);
}

Status Target::CreateBreakpointsFromFile(const FileSpec &file,
                                         std::vector<std::string> &names,
                                         BreakpointIDList &new_bps) {
  std::unique_lock<std::recursive_mutex> lock;
  GetBreakpointList().GetListMutex(lock);

  Status error;
  StructuredData::ObjectSP input_data_sp =
      StructuredData::ParseJSONFromFile(file, error);
  if (!error.Success()) {
    return error;
  } else if (!input_data_sp || !input_data_sp->IsValid()) {
    error = Status::FromErrorStringWithFormat(
        "Invalid JSON from input file: %s.", file.GetPath().c_str());
    return error;
  }

  StructuredData::Array *bkpt_array = input_data_sp->GetAsArray();
  if (!bkpt_array) {
    error = Status::FromErrorStringWithFormat(
        "Invalid breakpoint data from input file: %s.", file.GetPath().c_str());
    return error;
  }

  size_t num_bkpts = bkpt_array->GetSize();
  size_t num_names = names.size();

  for (size_t i = 0; i < num_bkpts; i++) {
    StructuredData::ObjectSP bkpt_object_sp = bkpt_array->GetItemAtIndex(i);
    // Peel off the breakpoint key, and feed the rest to the Breakpoint:
    StructuredData::Dictionary *bkpt_dict = bkpt_object_sp->GetAsDictionary();
    if (!bkpt_dict) {
      error = Status::FromErrorStringWithFormat(
          "Invalid breakpoint data for element %zu from input file: %s.", i,
          file.GetPath().c_str());
      return error;
    }
    StructuredData::ObjectSP bkpt_data_sp =
        bkpt_dict->GetValueForKey(Breakpoint::GetSerializationKey());
    if (num_names &&
        !Breakpoint::SerializedBreakpointMatchesNames(bkpt_data_sp, names))
      continue;

    BreakpointSP bkpt_sp = Breakpoint::CreateFromStructuredData(
        shared_from_this(), bkpt_data_sp, error);
    if (!error.Success()) {
      error = Status::FromErrorStringWithFormat(
          "Error restoring breakpoint %zu from %s: %s.", i,
          file.GetPath().c_str(), error.AsCString());
      return error;
    }
    new_bps.AddBreakpointID(BreakpointID(bkpt_sp->GetID()));
  }
  return error;
}

// The flag 'end_to_end', default to true, signifies that the operation is
// performed end to end, for both the debugger and the debuggee.

// Assumption: Caller holds the list mutex lock for m_watchpoint_list for end
// to end operations.
bool Target::RemoveAllWatchpoints(bool end_to_end) {
  Log *log = GetLog(LLDBLog::Watchpoints);
  LLDB_LOGF(log, "Target::%s\n", __FUNCTION__);

  if (!end_to_end) {
    m_watchpoint_list.RemoveAll(true);
    return true;
  }

  // Otherwise, it's an end to end operation.

  if (!ProcessIsValid())
    return false;

  for (WatchpointSP wp_sp : m_watchpoint_list.Watchpoints()) {
    if (!wp_sp)
      return false;

    Status rc = m_process_sp->DisableWatchpoint(wp_sp);
    if (rc.Fail())
      return false;
  }
  m_watchpoint_list.RemoveAll(true);
  m_last_created_watchpoint.reset();
  return true; // Success!
}

// Assumption: Caller holds the list mutex lock for m_watchpoint_list for end
// to end operations.
bool Target::DisableAllWatchpoints(bool end_to_end) {
  Log *log = GetLog(LLDBLog::Watchpoints);
  LLDB_LOGF(log, "Target::%s\n", __FUNCTION__);

  if (!end_to_end) {
    m_watchpoint_list.SetEnabledAll(false);
    return true;
  }

  // Otherwise, it's an end to end operation.

  if (!ProcessIsValid())
    return false;

  for (WatchpointSP wp_sp : m_watchpoint_list.Watchpoints()) {
    if (!wp_sp)
      return false;

    Status rc = m_process_sp->DisableWatchpoint(wp_sp);
    if (rc.Fail())
      return false;
  }
  return true; // Success!
}

// Assumption: Caller holds the list mutex lock for m_watchpoint_list for end
// to end operations.
bool Target::EnableAllWatchpoints(bool end_to_end) {
  Log *log = GetLog(LLDBLog::Watchpoints);
  LLDB_LOGF(log, "Target::%s\n", __FUNCTION__);

  if (!end_to_end) {
    m_watchpoint_list.SetEnabledAll(true);
    return true;
  }

  // Otherwise, it's an end to end operation.

  if (!ProcessIsValid())
    return false;

  for (WatchpointSP wp_sp : m_watchpoint_list.Watchpoints()) {
    if (!wp_sp)
      return false;

    Status rc = m_process_sp->EnableWatchpoint(wp_sp);
    if (rc.Fail())
      return false;
  }
  return true; // Success!
}

// Assumption: Caller holds the list mutex lock for m_watchpoint_list.
bool Target::ClearAllWatchpointHitCounts() {
  Log *log = GetLog(LLDBLog::Watchpoints);
  LLDB_LOGF(log, "Target::%s\n", __FUNCTION__);

  for (WatchpointSP wp_sp : m_watchpoint_list.Watchpoints()) {
    if (!wp_sp)
      return false;

    wp_sp->ResetHitCount();
  }
  return true; // Success!
}

// Assumption: Caller holds the list mutex lock for m_watchpoint_list.
bool Target::ClearAllWatchpointHistoricValues() {
  Log *log = GetLog(LLDBLog::Watchpoints);
  LLDB_LOGF(log, "Target::%s\n", __FUNCTION__);

  for (WatchpointSP wp_sp : m_watchpoint_list.Watchpoints()) {
    if (!wp_sp)
      return false;

    wp_sp->ResetHistoricValues();
  }
  return true; // Success!
}

// Assumption: Caller holds the list mutex lock for m_watchpoint_list during
// these operations.
bool Target::IgnoreAllWatchpoints(uint32_t ignore_count) {
  Log *log = GetLog(LLDBLog::Watchpoints);
  LLDB_LOGF(log, "Target::%s\n", __FUNCTION__);

  if (!ProcessIsValid())
    return false;

  for (WatchpointSP wp_sp : m_watchpoint_list.Watchpoints()) {
    if (!wp_sp)
      return false;

    wp_sp->SetIgnoreCount(ignore_count);
  }
  return true; // Success!
}

// Assumption: Caller holds the list mutex lock for m_watchpoint_list.
bool Target::DisableWatchpointByID(lldb::watch_id_t watch_id) {
  Log *log = GetLog(LLDBLog::Watchpoints);
  LLDB_LOGF(log, "Target::%s (watch_id = %i)\n", __FUNCTION__, watch_id);

  if (!ProcessIsValid())
    return false;

  WatchpointSP wp_sp = m_watchpoint_list.FindByID(watch_id);
  if (wp_sp) {
    Status rc = m_process_sp->DisableWatchpoint(wp_sp);
    if (rc.Success())
      return true;

    // Else, fallthrough.
  }
  return false;
}

// Assumption: Caller holds the list mutex lock for m_watchpoint_list.
bool Target::EnableWatchpointByID(lldb::watch_id_t watch_id) {
  Log *log = GetLog(LLDBLog::Watchpoints);
  LLDB_LOGF(log, "Target::%s (watch_id = %i)\n", __FUNCTION__, watch_id);

  if (!ProcessIsValid())
    return false;

  WatchpointSP wp_sp = m_watchpoint_list.FindByID(watch_id);
  if (wp_sp) {
    Status rc = m_process_sp->EnableWatchpoint(wp_sp);
    if (rc.Success())
      return true;

    // Else, fallthrough.
  }
  return false;
}

// Assumption: Caller holds the list mutex lock for m_watchpoint_list.
bool Target::RemoveWatchpointByID(lldb::watch_id_t watch_id) {
  Log *log = GetLog(LLDBLog::Watchpoints);
  LLDB_LOGF(log, "Target::%s (watch_id = %i)\n", __FUNCTION__, watch_id);

  WatchpointSP watch_to_remove_sp = m_watchpoint_list.FindByID(watch_id);
  if (watch_to_remove_sp == m_last_created_watchpoint)
    m_last_created_watchpoint.reset();

  if (DisableWatchpointByID(watch_id)) {
    m_watchpoint_list.Remove(watch_id, true);
    return true;
  }
  return false;
}

// Assumption: Caller holds the list mutex lock for m_watchpoint_list.
bool Target::IgnoreWatchpointByID(lldb::watch_id_t watch_id,
                                  uint32_t ignore_count) {
  Log *log = GetLog(LLDBLog::Watchpoints);
  LLDB_LOGF(log, "Target::%s (watch_id = %i)\n", __FUNCTION__, watch_id);

  if (!ProcessIsValid())
    return false;

  WatchpointSP wp_sp = m_watchpoint_list.FindByID(watch_id);
  if (wp_sp) {
    wp_sp->SetIgnoreCount(ignore_count);
    return true;
  }
  return false;
}

ModuleSP Target::GetExecutableModule() {
  // search for the first executable in the module list
  for (size_t i = 0; i < m_images.GetSize(); ++i) {
    ModuleSP module_sp = m_images.GetModuleAtIndex(i);
    lldb_private::ObjectFile *obj = module_sp->GetObjectFile();
    if (obj == nullptr)
      continue;
    if (obj->GetType() == ObjectFile::Type::eTypeExecutable)
      return module_sp;
  }
  // as fall back return the first module loaded
  return m_images.GetModuleAtIndex(0);
}

Module *Target::GetExecutableModulePointer() {
  return GetExecutableModule().get();
}

static void LoadScriptingResourceForModule(const ModuleSP &module_sp,
                                           Target *target) {
  Status error;
  StreamString feedback_stream;
  if (module_sp && !module_sp->LoadScriptingResourceInTarget(target, error,
                                                             feedback_stream)) {
    if (error.AsCString())
      target->GetDebugger().GetAsyncErrorStream()->Printf(
          "unable to load scripting data for module %s - error reported was "
          "%s\n",
          module_sp->GetFileSpec().GetFileNameStrippingExtension().GetCString(),
          error.AsCString());
  }
  if (feedback_stream.GetSize())
    target->GetDebugger().GetAsyncErrorStream()->Printf(
        "%s\n", feedback_stream.GetData());
}

void Target::ClearModules(bool delete_locations) {
  ModulesDidUnload(m_images, delete_locations);
  m_section_load_history.Clear();
  m_images.Clear();
  m_scratch_type_system_map.Clear();
}

void Target::DidExec() {
  // When a process exec's we need to know about it so we can do some cleanup.
  m_breakpoint_list.RemoveInvalidLocations(m_arch.GetSpec());
  m_internal_breakpoint_list.RemoveInvalidLocations(m_arch.GetSpec());
}

void Target::SetExecutableModule(ModuleSP &executable_sp,
                                 LoadDependentFiles load_dependent_files) {
  telemetry::ScopedDispatcher<telemetry::ExecutableModuleInfo> helper(
      &m_debugger);
  Log *log = GetLog(LLDBLog::Target);
  ClearModules(false);

  if (executable_sp) {
    lldb::pid_t pid = LLDB_INVALID_PROCESS_ID;
    if (ProcessSP proc = GetProcessSP())
      pid = proc->GetID();

    helper.DispatchNow([&](telemetry::ExecutableModuleInfo *info) {
      info->exec_mod = executable_sp;
      info->uuid = executable_sp->GetUUID();
      info->pid = pid;
      info->triple = executable_sp->GetArchitecture().GetTriple().getTriple();
      info->is_start_entry = true;
    });

    helper.DispatchOnExit([&](telemetry::ExecutableModuleInfo *info) {
      info->exec_mod = executable_sp;
      info->uuid = executable_sp->GetUUID();
      info->pid = pid;
    });

    ElapsedTime elapsed(m_stats.GetCreateTime());
    LLDB_SCOPED_TIMERF("Target::SetExecutableModule (executable = '%s')",
                       executable_sp->GetFileSpec().GetPath().c_str());

    const bool notify = true;
    m_images.Append(executable_sp,
                    notify); // The first image is our executable file

    // If we haven't set an architecture yet, reset our architecture based on
    // what we found in the executable module.
    if (!m_arch.GetSpec().IsValid()) {
      m_arch = executable_sp->GetArchitecture();
      LLDB_LOG(log,
               "Target::SetExecutableModule setting architecture to {0} ({1}) "
               "based on executable file",
               m_arch.GetSpec().GetArchitectureName(),
               m_arch.GetSpec().GetTriple().getTriple());
    }

    ObjectFile *executable_objfile = executable_sp->GetObjectFile();
    bool load_dependents = true;
    switch (load_dependent_files) {
    case eLoadDependentsDefault:
      load_dependents = executable_sp->IsExecutable();
      break;
    case eLoadDependentsYes:
      load_dependents = true;
      break;
    case eLoadDependentsNo:
      load_dependents = false;
      break;
    }

    if (executable_objfile && load_dependents) {
      // FileSpecList is not thread safe and needs to be synchronized.
      FileSpecList dependent_files;
      std::mutex dependent_files_mutex;

      // ModuleList is thread safe.
      ModuleList added_modules;

      auto GetDependentModules = [&](FileSpec dependent_file_spec) {
        FileSpec platform_dependent_file_spec;
        if (m_platform_sp)
          m_platform_sp->GetFileWithUUID(dependent_file_spec, nullptr,
                                         platform_dependent_file_spec);
        else
          platform_dependent_file_spec = dependent_file_spec;

        ModuleSpec module_spec(platform_dependent_file_spec, m_arch.GetSpec());
        ModuleSP image_module_sp(
            GetOrCreateModule(module_spec, false /* notify */));
        if (image_module_sp) {
          added_modules.AppendIfNeeded(image_module_sp, false);
          ObjectFile *objfile = image_module_sp->GetObjectFile();
          if (objfile) {
            // Create a local copy of the dependent file list so we don't have
            // to lock for the whole duration of GetDependentModules.
            FileSpecList dependent_files_copy;
            {
              std::lock_guard<std::mutex> guard(dependent_files_mutex);
              dependent_files_copy = dependent_files;
            }

            // Remember the size of the local copy so we can append only the
            // modules that have been added by GetDependentModules.
            const size_t previous_dependent_files =
                dependent_files_copy.GetSize();

            objfile->GetDependentModules(dependent_files_copy);

            {
              std::lock_guard<std::mutex> guard(dependent_files_mutex);
              for (size_t i = previous_dependent_files;
                   i < dependent_files_copy.GetSize(); ++i)
                dependent_files.AppendIfUnique(
                    dependent_files_copy.GetFileSpecAtIndex(i));
            }
          }
        }
      };

      executable_objfile->GetDependentModules(dependent_files);

      llvm::ThreadPoolTaskGroup task_group(Debugger::GetThreadPool());
      for (uint32_t i = 0; i < dependent_files.GetSize(); i++) {
        // Process all currently known dependencies in parallel in the innermost
        // loop. This may create newly discovered dependencies to be appended to
        // dependent_files. We'll deal with these files during the next
        // iteration of the outermost loop.
        {
          std::lock_guard<std::mutex> guard(dependent_files_mutex);
          for (; i < dependent_files.GetSize(); i++)
            task_group.async(GetDependentModules,
                             dependent_files.GetFileSpecAtIndex(i));
        }
        task_group.wait();
      }
      ModulesDidLoad(added_modules);
    }
  }
}

bool Target::SetArchitecture(const ArchSpec &arch_spec, bool set_platform,
                             bool merge) {
  Log *log = GetLog(LLDBLog::Target);
  bool missing_local_arch = !m_arch.GetSpec().IsValid();
  bool replace_local_arch = true;
  bool compatible_local_arch = false;
  ArchSpec other(arch_spec);

  // Changing the architecture might mean that the currently selected platform
  // isn't compatible. Set the platform correctly if we are asked to do so,
  // otherwise assume the user will set the platform manually.
  if (set_platform) {
    if (other.IsValid()) {
      auto platform_sp = GetPlatform();
      if (!platform_sp || !platform_sp->IsCompatibleArchitecture(
                              other, {}, ArchSpec::CompatibleMatch, nullptr)) {
        ArchSpec platform_arch;
        if (PlatformSP arch_platform_sp =
                GetDebugger().GetPlatformList().GetOrCreate(other, {},
                                                            &platform_arch)) {
          SetPlatform(arch_platform_sp);
          if (platform_arch.IsValid())
            other = platform_arch;
        }
      }
    }
  }

  if (!missing_local_arch) {
    if (merge && m_arch.GetSpec().IsCompatibleMatch(arch_spec)) {
      other.MergeFrom(m_arch.GetSpec());

      if (m_arch.GetSpec().IsCompatibleMatch(other)) {
        compatible_local_arch = true;

        if (m_arch.GetSpec().GetTriple() == other.GetTriple())
          replace_local_arch = false;
      }
    }
  }

  if (compatible_local_arch || missing_local_arch) {
    // If we haven't got a valid arch spec, or the architectures are compatible
    // update the architecture, unless the one we already have is more
    // specified
    if (replace_local_arch)
      m_arch = other;
    LLDB_LOG(log,
             "Target::SetArchitecture merging compatible arch; arch "
             "is now {0} ({1})",
             m_arch.GetSpec().GetArchitectureName(),
             m_arch.GetSpec().GetTriple().getTriple());
    return true;
  }

  // If we have an executable file, try to reset the executable to the desired
  // architecture
  LLDB_LOGF(
      log,
      "Target::SetArchitecture changing architecture to %s (%s) from %s (%s)",
      arch_spec.GetArchitectureName(),
      arch_spec.GetTriple().getTriple().c_str(),
      m_arch.GetSpec().GetArchitectureName(),
      m_arch.GetSpec().GetTriple().getTriple().c_str());
  m_arch = other;
  ModuleSP executable_sp = GetExecutableModule();

  ClearModules(true);
  // Need to do something about unsetting breakpoints.

  if (executable_sp) {
    LLDB_LOGF(log,
              "Target::SetArchitecture Trying to select executable file "
              "architecture %s (%s)",
              arch_spec.GetArchitectureName(),
              arch_spec.GetTriple().getTriple().c_str());
    ModuleSpec module_spec(executable_sp->GetFileSpec(), other);
    FileSpecList search_paths = GetExecutableSearchPaths();
    Status error = ModuleList::GetSharedModule(module_spec, executable_sp,
                                               &search_paths, nullptr, nullptr);

    if (!error.Fail() && executable_sp) {
      SetExecutableModule(executable_sp, eLoadDependentsYes);
      return true;
    }
  }
  return false;
}

bool Target::MergeArchitecture(const ArchSpec &arch_spec) {
  Log *log = GetLog(LLDBLog::Target);
  if (arch_spec.IsValid()) {
    if (m_arch.GetSpec().IsCompatibleMatch(arch_spec)) {
      // The current target arch is compatible with "arch_spec", see if we can
      // improve our current architecture using bits from "arch_spec"

      LLDB_LOGF(log,
                "Target::MergeArchitecture target has arch %s, merging with "
                "arch %s",
                m_arch.GetSpec().GetTriple().getTriple().c_str(),
                arch_spec.GetTriple().getTriple().c_str());

      // Merge bits from arch_spec into "merged_arch" and set our architecture
      ArchSpec merged_arch(m_arch.GetSpec());
      merged_arch.MergeFrom(arch_spec);
      return SetArchitecture(merged_arch);
    } else {
      // The new architecture is different, we just need to replace it
      return SetArchitecture(arch_spec);
    }
  }
  return false;
}

void Target::NotifyWillClearList(const ModuleList &module_list) {}

void Target::NotifyModuleAdded(const ModuleList &module_list,
                               const ModuleSP &module_sp) {
  // A module is being added to this target for the first time
  if (m_valid) {
    ModuleList my_module_list;
    my_module_list.Append(module_sp);
    ModulesDidLoad(my_module_list);
  }
}

void Target::NotifyModuleRemoved(const ModuleList &module_list,
                                 const ModuleSP &module_sp) {
  // A module is being removed from this target.
  if (m_valid) {
    ModuleList my_module_list;
    my_module_list.Append(module_sp);
    ModulesDidUnload(my_module_list, false);
  }
}

void Target::NotifyModuleUpdated(const ModuleList &module_list,
                                 const ModuleSP &old_module_sp,
                                 const ModuleSP &new_module_sp) {
  // A module is replacing an already added module
  if (m_valid) {
    m_breakpoint_list.UpdateBreakpointsWhenModuleIsReplaced(old_module_sp,
                                                            new_module_sp);
    m_internal_breakpoint_list.UpdateBreakpointsWhenModuleIsReplaced(
        old_module_sp, new_module_sp);
  }
}

void Target::NotifyModulesRemoved(lldb_private::ModuleList &module_list) {
  ModulesDidUnload(module_list, false);
}

void Target::ModulesDidLoad(ModuleList &module_list) {
  const size_t num_images = module_list.GetSize();
  if (m_valid && num_images) {
    for (size_t idx = 0; idx < num_images; ++idx) {
      ModuleSP module_sp(module_list.GetModuleAtIndex(idx));
      LoadScriptingResourceForModule(module_sp, this);
      LoadTypeSummariesForModule(module_sp);
      LoadFormattersForModule(module_sp);
    }
    m_breakpoint_list.UpdateBreakpoints(module_list, true, false);
    m_internal_breakpoint_list.UpdateBreakpoints(module_list, true, false);
    if (m_process_sp) {
      m_process_sp->ModulesDidLoad(module_list);
    }
    auto data_sp =
        std::make_shared<TargetEventData>(shared_from_this(), module_list);
    BroadcastEvent(eBroadcastBitModulesLoaded, data_sp);
  }
}

void Target::SymbolsDidLoad(ModuleList &module_list) {
  if (m_valid && module_list.GetSize()) {
    if (m_process_sp) {
      for (LanguageRuntime *runtime : m_process_sp->GetLanguageRuntimes()) {
        runtime->SymbolsDidLoad(module_list);
      }
    }

    m_breakpoint_list.UpdateBreakpoints(module_list, true, false);
    m_internal_breakpoint_list.UpdateBreakpoints(module_list, true, false);
    auto data_sp =
        std::make_shared<TargetEventData>(shared_from_this(), module_list);
    BroadcastEvent(eBroadcastBitSymbolsLoaded, data_sp);
  }
}

void Target::ModulesDidUnload(ModuleList &module_list, bool delete_locations) {
  if (m_valid && module_list.GetSize()) {
    UnloadModuleSections(module_list);
    auto data_sp =
        std::make_shared<TargetEventData>(shared_from_this(), module_list);
    BroadcastEvent(eBroadcastBitModulesUnloaded, data_sp);
    m_breakpoint_list.UpdateBreakpoints(module_list, false, delete_locations);
    m_internal_breakpoint_list.UpdateBreakpoints(module_list, false,
                                                 delete_locations);

    // If a module was torn down it will have torn down the 'TypeSystemClang's
    // that we used as source 'ASTContext's for the persistent variables in
    // the current target. Those would now be unsafe to access because the
    // 'DeclOrigin' are now possibly stale. Thus clear all persistent
    // variables. We only want to flush 'TypeSystem's if the module being
    // unloaded was capable of describing a source type. JITted module unloads
    // happen frequently for Objective-C utility functions or the REPL and rely
    // on the persistent variables to stick around.
    const bool should_flush_type_systems =
        module_list.AnyOf([](lldb_private::Module &module) {
          auto *object_file = module.GetObjectFile();

          if (!object_file)
            return false;

          auto type = object_file->GetType();

          // eTypeExecutable: when debugged binary was rebuilt
          // eTypeSharedLibrary: if dylib was re-loaded
          return module.FileHasChanged() &&
                 (type == ObjectFile::eTypeObjectFile ||
                  type == ObjectFile::eTypeExecutable ||
                  type == ObjectFile::eTypeSharedLibrary);
        });

    if (should_flush_type_systems)
      m_scratch_type_system_map.Clear();
  }
}

bool Target::ModuleIsExcludedForUnconstrainedSearches(
    const FileSpec &module_file_spec) {
  if (GetBreakpointsConsultPlatformAvoidList()) {
    ModuleList matchingModules;
    ModuleSpec module_spec(module_file_spec);
    GetImages().FindModules(module_spec, matchingModules);
    size_t num_modules = matchingModules.GetSize();

    // If there is more than one module for this file spec, only
    // return true if ALL the modules are on the black list.
    if (num_modules > 0) {
      for (size_t i = 0; i < num_modules; i++) {
        if (!ModuleIsExcludedForUnconstrainedSearches(
                matchingModules.GetModuleAtIndex(i)))
          return false;
      }
      return true;
    }
  }
  return false;
}

bool Target::ModuleIsExcludedForUnconstrainedSearches(
    const lldb::ModuleSP &module_sp) {
  if (GetBreakpointsConsultPlatformAvoidList()) {
    if (m_platform_sp)
      return m_platform_sp->ModuleIsExcludedForUnconstrainedSearches(*this,
                                                                     module_sp);
  }
  return false;
}

size_t Target::ReadMemoryFromFileCache(const Address &addr, void *dst,
                                       size_t dst_len, Status &error) {
  SectionSP section_sp(addr.GetSection());
  if (section_sp) {
    // If the contents of this section are encrypted, the on-disk file is
    // unusable.  Read only from live memory.
    if (section_sp->IsEncrypted()) {
      error = Status::FromErrorString("section is encrypted");
      return 0;
    }
    ModuleSP module_sp(section_sp->GetModule());
    if (module_sp) {
      ObjectFile *objfile = section_sp->GetModule()->GetObjectFile();
      if (objfile) {
        size_t bytes_read = objfile->ReadSectionData(
            section_sp.get(), addr.GetOffset(), dst, dst_len);
        if (bytes_read > 0)
          return bytes_read;
        else
          error = Status::FromErrorStringWithFormat(
              "error reading data from section %s",
              section_sp->GetName().GetCString());
      } else
        error = Status::FromErrorString("address isn't from a object file");
    } else
      error = Status::FromErrorString("address isn't in a module");
  } else
    error = Status::FromErrorString(
        "address doesn't contain a section that points to a "
        "section in a object file");

  return 0;
}

size_t Target::ReadMemory(const Address &addr, void *dst, size_t dst_len,
                          Status &error, bool force_live_memory,
                          lldb::addr_t *load_addr_ptr) {
  error.Clear();

  Address fixed_addr = addr;
  if (ProcessIsValid())
    if (const ABISP &abi = m_process_sp->GetABI())
      fixed_addr.SetLoadAddress(abi->FixAnyAddress(addr.GetLoadAddress(this)),
                                this);

  // if we end up reading this from process memory, we will fill this with the
  // actual load address
  if (load_addr_ptr)
    *load_addr_ptr = LLDB_INVALID_ADDRESS;

  size_t bytes_read = 0;

  addr_t load_addr = LLDB_INVALID_ADDRESS;
  addr_t file_addr = LLDB_INVALID_ADDRESS;
  Address resolved_addr;
  if (!fixed_addr.IsSectionOffset()) {
    SectionLoadList &section_load_list = GetSectionLoadList();
    if (section_load_list.IsEmpty()) {
      // No sections are loaded, so we must assume we are not running yet and
      // anything we are given is a file address.
      file_addr =
          fixed_addr.GetOffset(); // "fixed_addr" doesn't have a section, so
                                  // its offset is the file address
      m_images.ResolveFileAddress(file_addr, resolved_addr);
    } else {
      // We have at least one section loaded. This can be because we have
      // manually loaded some sections with "target modules load ..." or
      // because we have a live process that has sections loaded through
      // the dynamic loader
      load_addr =
          fixed_addr.GetOffset(); // "fixed_addr" doesn't have a section, so
                                  // its offset is the load address
      section_load_list.ResolveLoadAddress(load_addr, resolved_addr);
    }
  }
  if (!resolved_addr.IsValid())
    resolved_addr = fixed_addr;

  // If we read from the file cache but can't get as many bytes as requested,
  // we keep the result around in this buffer, in case this result is the
  // best we can do.
  std::unique_ptr<uint8_t[]> file_cache_read_buffer;
  size_t file_cache_bytes_read = 0;

  // Read from file cache if read-only section.
  if (!force_live_memory && resolved_addr.IsSectionOffset()) {
    SectionSP section_sp(resolved_addr.GetSection());
    if (section_sp) {
      auto permissions = Flags(section_sp->GetPermissions());
      bool is_readonly = !permissions.Test(ePermissionsWritable) &&
                         permissions.Test(ePermissionsReadable);
      if (is_readonly) {
        file_cache_bytes_read =
            ReadMemoryFromFileCache(resolved_addr, dst, dst_len, error);
        if (file_cache_bytes_read == dst_len)
          return file_cache_bytes_read;
        else if (file_cache_bytes_read > 0) {
          file_cache_read_buffer =
              std::make_unique<uint8_t[]>(file_cache_bytes_read);
          std::memcpy(file_cache_read_buffer.get(), dst, file_cache_bytes_read);
        }
      }
    }
  }

  if (ProcessIsValid()) {
    if (load_addr == LLDB_INVALID_ADDRESS)
      load_addr = resolved_addr.GetLoadAddress(this);

    if (load_addr == LLDB_INVALID_ADDRESS) {
      ModuleSP addr_module_sp(resolved_addr.GetModule());
      if (addr_module_sp && addr_module_sp->GetFileSpec())
        error = Status::FromErrorStringWithFormatv(
            "{0:F}[{1:x+}] can't be resolved, {0:F} is not currently loaded",
            addr_module_sp->GetFileSpec(), resolved_addr.GetFileAddress());
      else
        error = Status::FromErrorStringWithFormat(
            "0x%" PRIx64 " can't be resolved", resolved_addr.GetFileAddress());
    } else {
      bytes_read = m_process_sp->ReadMemory(load_addr, dst, dst_len, error);
      if (bytes_read != dst_len) {
        if (error.Success()) {
          if (bytes_read == 0)
            error = Status::FromErrorStringWithFormat(
                "read memory from 0x%" PRIx64 " failed", load_addr);
          else
            error = Status::FromErrorStringWithFormat(
                "only %" PRIu64 " of %" PRIu64
                " bytes were read from memory at 0x%" PRIx64,
                (uint64_t)bytes_read, (uint64_t)dst_len, load_addr);
        }
      }
      if (bytes_read) {
        if (load_addr_ptr)
          *load_addr_ptr = load_addr;
        return bytes_read;
      }
    }
  }

  if (file_cache_read_buffer && file_cache_bytes_read > 0) {
    // Reading from the process failed. If we've previously succeeded in reading
    // something from the file cache, then copy that over and return that.
    std::memcpy(dst, file_cache_read_buffer.get(), file_cache_bytes_read);
    return file_cache_bytes_read;
  }

  if (!file_cache_read_buffer && resolved_addr.IsSectionOffset()) {
    // If we didn't already try and read from the object file cache, then try
    // it after failing to read from the process.
    return ReadMemoryFromFileCache(resolved_addr, dst, dst_len, error);
  }
  return 0;
}

size_t Target::ReadCStringFromMemory(const Address &addr, std::string &out_str,
                                     Status &error, bool force_live_memory) {
  char buf[256];
  out_str.clear();
  addr_t curr_addr = addr.GetLoadAddress(this);
  Address address(addr);
  while (true) {
    size_t length = ReadCStringFromMemory(address, buf, sizeof(buf), error,
                                          force_live_memory);
    if (length == 0)
      break;
    out_str.append(buf, length);
    // If we got "length - 1" bytes, we didn't get the whole C string, we need
    // to read some more characters
    if (length == sizeof(buf) - 1)
      curr_addr += length;
    else
      break;
    address = Address(curr_addr);
  }
  return out_str.size();
}

size_t Target::ReadCStringFromMemory(const Address &addr, char *dst,
                                     size_t dst_max_len, Status &result_error,
                                     bool force_live_memory) {
  size_t total_cstr_len = 0;
  if (dst && dst_max_len) {
    result_error.Clear();
    // NULL out everything just to be safe
    memset(dst, 0, dst_max_len);
    addr_t curr_addr = addr.GetLoadAddress(this);
    Address address(addr);

    // We could call m_process_sp->GetMemoryCacheLineSize() but I don't think
    // this really needs to be tied to the memory cache subsystem's cache line
    // size, so leave this as a fixed constant.
    const size_t cache_line_size = 512;

    size_t bytes_left = dst_max_len - 1;
    char *curr_dst = dst;

    while (bytes_left > 0) {
      addr_t cache_line_bytes_left =
          cache_line_size - (curr_addr % cache_line_size);
      addr_t bytes_to_read =
          std::min<addr_t>(bytes_left, cache_line_bytes_left);
      Status error;
      size_t bytes_read = ReadMemory(address, curr_dst, bytes_to_read, error,
                                     force_live_memory);

      if (bytes_read == 0) {
        result_error = std::move(error);
        dst[total_cstr_len] = '\0';
        break;
      }
      const size_t len = strlen(curr_dst);

      total_cstr_len += len;

      if (len < bytes_to_read)
        break;

      curr_dst += bytes_read;
      curr_addr += bytes_read;
      bytes_left -= bytes_read;
      address = Address(curr_addr);
    }
  } else {
    if (dst == nullptr)
      result_error = Status::FromErrorString("invalid arguments");
    else
      result_error.Clear();
  }
  return total_cstr_len;
}

addr_t Target::GetReasonableReadSize(const Address &addr) {
  addr_t load_addr = addr.GetLoadAddress(this);
  if (load_addr != LLDB_INVALID_ADDRESS && m_process_sp) {
    // Avoid crossing cache line boundaries.
    addr_t cache_line_size = m_process_sp->GetMemoryCacheLineSize();
    return cache_line_size - (load_addr % cache_line_size);
  }

  // The read is going to go to the file cache, so we can just pick a largish
  // value.
  return 0x1000;
}

size_t Target::ReadStringFromMemory(const Address &addr, char *dst,
                                    size_t max_bytes, Status &error,
                                    size_t type_width, bool force_live_memory) {
  if (!dst || !max_bytes || !type_width || max_bytes < type_width)
    return 0;

  size_t total_bytes_read = 0;

  // Ensure a null terminator independent of the number of bytes that is
  // read.
  memset(dst, 0, max_bytes);
  size_t bytes_left = max_bytes - type_width;

  const char terminator[4] = {'\0', '\0', '\0', '\0'};
  assert(sizeof(terminator) >= type_width && "Attempting to validate a "
                                             "string with more than 4 bytes "
                                             "per character!");

  Address address = addr;
  char *curr_dst = dst;

  error.Clear();
  while (bytes_left > 0 && error.Success()) {
    addr_t bytes_to_read =
        std::min<addr_t>(bytes_left, GetReasonableReadSize(address));
    size_t bytes_read =
        ReadMemory(address, curr_dst, bytes_to_read, error, force_live_memory);

    if (bytes_read == 0)
      break;

    // Search for a null terminator of correct size and alignment in
    // bytes_read
    size_t aligned_start = total_bytes_read - total_bytes_read % type_width;
    for (size_t i = aligned_start;
         i + type_width <= total_bytes_read + bytes_read; i += type_width)
      if (::memcmp(&dst[i], terminator, type_width) == 0) {
        error.Clear();
        return i;
      }

    total_bytes_read += bytes_read;
    curr_dst += bytes_read;
    address.Slide(bytes_read);
    bytes_left -= bytes_read;
  }
  return total_bytes_read;
}

size_t Target::ReadScalarIntegerFromMemory(const Address &addr, uint32_t byte_size,
                                           bool is_signed, Scalar &scalar,
                                           Status &error,
                                           bool force_live_memory) {
  uint64_t uval;

  if (byte_size <= sizeof(uval)) {
    size_t bytes_read =
        ReadMemory(addr, &uval, byte_size, error, force_live_memory);
    if (bytes_read == byte_size) {
      DataExtractor data(&uval, sizeof(uval), m_arch.GetSpec().GetByteOrder(),
                         m_arch.GetSpec().GetAddressByteSize());
      lldb::offset_t offset = 0;
      if (byte_size <= 4)
        scalar = data.GetMaxU32(&offset, byte_size);
      else
        scalar = data.GetMaxU64(&offset, byte_size);

      if (is_signed)
        scalar.SignExtend(byte_size * 8);
      return bytes_read;
    }
  } else {
    error = Status::FromErrorStringWithFormat(
        "byte size of %u is too large for integer scalar type", byte_size);
  }
  return 0;
}

uint64_t Target::ReadUnsignedIntegerFromMemory(const Address &addr,
                                               size_t integer_byte_size,
                                               uint64_t fail_value, Status &error,
                                               bool force_live_memory) {
  Scalar scalar;
  if (ReadScalarIntegerFromMemory(addr, integer_byte_size, false, scalar, error,
                                  force_live_memory))
    return scalar.ULongLong(fail_value);
  return fail_value;
}

bool Target::ReadPointerFromMemory(const Address &addr, Status &error,
                                   Address &pointer_addr,
                                   bool force_live_memory) {
  Scalar scalar;
  if (ReadScalarIntegerFromMemory(addr, m_arch.GetSpec().GetAddressByteSize(),
                                  false, scalar, error, force_live_memory)) {
    addr_t pointer_vm_addr = scalar.ULongLong(LLDB_INVALID_ADDRESS);
    if (pointer_vm_addr != LLDB_INVALID_ADDRESS) {
      SectionLoadList &section_load_list = GetSectionLoadList();
      if (section_load_list.IsEmpty()) {
        // No sections are loaded, so we must assume we are not running yet and
        // anything we are given is a file address.
        m_images.ResolveFileAddress(pointer_vm_addr, pointer_addr);
      } else {
        // We have at least one section loaded. This can be because we have
        // manually loaded some sections with "target modules load ..." or
        // because we have a live process that has sections loaded through
        // the dynamic loader
        section_load_list.ResolveLoadAddress(pointer_vm_addr, pointer_addr);
      }
      // We weren't able to resolve the pointer value, so just return an
      // address with no section
      if (!pointer_addr.IsValid())
        pointer_addr.SetOffset(pointer_vm_addr);
      return true;
    }
  }
  return false;
}

ModuleSP Target::GetOrCreateModule(const ModuleSpec &orig_module_spec,
                                   bool notify, Status *error_ptr) {
  ModuleSP module_sp;

  Status error;

  // Apply any remappings specified in target.object-map:
  ModuleSpec module_spec(orig_module_spec);
  PathMappingList &obj_mapping = GetObjectPathMap();
  if (std::optional<FileSpec> remapped_obj_file =
          obj_mapping.RemapPath(orig_module_spec.GetFileSpec().GetPath(),
                                true /* only_if_exists */)) {
    module_spec.GetFileSpec().SetPath(remapped_obj_file->GetPath());
  }

  // First see if we already have this module in our module list.  If we do,
  // then we're done, we don't need to consult the shared modules list.  But
  // only do this if we are passed a UUID.

  if (module_spec.GetUUID().IsValid())
    module_sp = m_images.FindFirstModule(module_spec);

  if (!module_sp) {
    llvm::SmallVector<ModuleSP, 1>
        old_modules; // This will get filled in if we have a new version
                     // of the library
    bool did_create_module = false;
    FileSpecList search_paths = GetExecutableSearchPaths();
    FileSpec symbol_file_spec;

    // Call locate module callback if set. This allows users to implement their
    // own module cache system. For example, to leverage build system artifacts,
    // to bypass pulling files from remote platform, or to search symbol files
    // from symbol servers.
    if (m_platform_sp)
      m_platform_sp->CallLocateModuleCallbackIfSet(
          module_spec, module_sp, symbol_file_spec, &did_create_module);

    // The result of this CallLocateModuleCallbackIfSet is one of the following.
    // 1. module_sp:loaded, symbol_file_spec:set
    //      The callback found a module file and a symbol file for the
    //      module_spec. We will call module_sp->SetSymbolFileFileSpec with
    //      the symbol_file_spec later.
    // 2. module_sp:loaded, symbol_file_spec:empty
    //      The callback only found a module file for the module_spec.
    // 3. module_sp:empty, symbol_file_spec:set
    //      The callback only found a symbol file for the module. We continue
    //      to find a module file for this module_spec and we will call
    //      module_sp->SetSymbolFileFileSpec with the symbol_file_spec later.
    // 4. module_sp:empty, symbol_file_spec:empty
    //      Platform does not exist, the callback is not set, the callback did
    //      not find any module files nor any symbol files, the callback failed,
    //      or something went wrong. We continue to find a module file for this
    //      module_spec.

    if (!module_sp) {
      // If there are image search path entries, try to use them to acquire a
      // suitable image.
      if (m_image_search_paths.GetSize()) {
        ModuleSpec transformed_spec(module_spec);
        ConstString transformed_dir;
        if (m_image_search_paths.RemapPath(
                module_spec.GetFileSpec().GetDirectory(), transformed_dir)) {
          transformed_spec.GetFileSpec().SetDirectory(transformed_dir);
          transformed_spec.GetFileSpec().SetFilename(
                module_spec.GetFileSpec().GetFilename());
          error = ModuleList::GetSharedModule(transformed_spec, module_sp,
                                              &search_paths, &old_modules,
                                              &did_create_module);
        }
      }
    }

    if (!module_sp) {
      // If we have a UUID, we can check our global shared module list in case
      // we already have it. If we don't have a valid UUID, then we can't since
      // the path in "module_spec" will be a platform path, and we will need to
      // let the platform find that file. For example, we could be asking for
      // "/usr/lib/dyld" and if we do not have a UUID, we don't want to pick
      // the local copy of "/usr/lib/dyld" since our platform could be a remote
      // platform that has its own "/usr/lib/dyld" in an SDK or in a local file
      // cache.
      if (module_spec.GetUUID().IsValid()) {
        // We have a UUID, it is OK to check the global module list...
        error =
            ModuleList::GetSharedModule(module_spec, module_sp, &search_paths,
                                        &old_modules, &did_create_module);
      }

      if (!module_sp) {
        // The platform is responsible for finding and caching an appropriate
        // module in the shared module cache.
        if (m_platform_sp) {
          error = m_platform_sp->GetSharedModule(
              module_spec, m_process_sp.get(), module_sp, &search_paths,
              &old_modules, &did_create_module);
        } else {
          error = Status::FromErrorString("no platform is currently set");
        }
      }
    }

    // We found a module that wasn't in our target list.  Let's make sure that
    // there wasn't an equivalent module in the list already, and if there was,
    // let's remove it.
    if (module_sp) {
      ObjectFile *objfile = module_sp->GetObjectFile();
      if (objfile) {
        switch (objfile->GetType()) {
        case ObjectFile::eTypeCoreFile: /// A core file that has a checkpoint of
                                        /// a program's execution state
        case ObjectFile::eTypeExecutable:    /// A normal executable
        case ObjectFile::eTypeDynamicLinker: /// The platform's dynamic linker
                                             /// executable
        case ObjectFile::eTypeObjectFile:    /// An intermediate object file
        case ObjectFile::eTypeSharedLibrary: /// A shared library that can be
                                             /// used during execution
          break;
        case ObjectFile::eTypeDebugInfo: /// An object file that contains only
                                         /// debug information
          if (error_ptr)
            *error_ptr = Status::FromErrorString(
                "debug info files aren't valid target "
                "modules, please specify an executable");
          return ModuleSP();
        case ObjectFile::eTypeStubLibrary: /// A library that can be linked
                                           /// against but not used for
                                           /// execution
          if (error_ptr)
            *error_ptr = Status::FromErrorString(
                "stub libraries aren't valid target "
                "modules, please specify an executable");
          return ModuleSP();
        default:
          if (error_ptr)
            *error_ptr = Status::FromErrorString(
                "unsupported file type, please specify an executable");
          return ModuleSP();
        }
        // GetSharedModule is not guaranteed to find the old shared module, for
        // instance in the common case where you pass in the UUID, it is only
        // going to find the one module matching the UUID.  In fact, it has no
        // good way to know what the "old module" relevant to this target is,
        // since there might be many copies of a module with this file spec in
        // various running debug sessions, but only one of them will belong to
        // this target. So let's remove the UUID from the module list, and look
        // in the target's module list. Only do this if there is SOMETHING else
        // in the module spec...
        if (module_spec.GetUUID().IsValid() &&
            !module_spec.GetFileSpec().GetFilename().IsEmpty() &&
            !module_spec.GetFileSpec().GetDirectory().IsEmpty()) {
          ModuleSpec module_spec_copy(module_spec.GetFileSpec());
          module_spec_copy.GetUUID().Clear();

          ModuleList found_modules;
          m_images.FindModules(module_spec_copy, found_modules);
          found_modules.ForEach([&](const ModuleSP &found_module) -> bool {
            old_modules.push_back(found_module);
            return true;
          });
        }

        // If the locate module callback had found a symbol file, set it to the
        // module_sp before preloading symbols.
        if (symbol_file_spec)
          module_sp->SetSymbolFileFileSpec(symbol_file_spec);

        // Preload symbols outside of any lock, so hopefully we can do this for
        // each library in parallel.
        if (GetPreloadSymbols())
          module_sp->PreloadSymbols();
        llvm::SmallVector<ModuleSP, 1> replaced_modules;
        for (ModuleSP &old_module_sp : old_modules) {
          if (m_images.GetIndexForModule(old_module_sp.get()) !=
              LLDB_INVALID_INDEX32) {
            if (replaced_modules.empty())
              m_images.ReplaceModule(old_module_sp, module_sp);
            else
              m_images.Remove(old_module_sp);

            replaced_modules.push_back(std::move(old_module_sp));
          }
        }

        if (replaced_modules.size() > 1) {
          // The same new module replaced multiple old modules
          // simultaneously.  It's not clear this should ever
          // happen (if we always replace old modules as we add
          // new ones, presumably we should never have more than
          // one old one).  If there are legitimate cases where
          // this happens, then the ModuleList::Notifier interface
          // may need to be adjusted to allow reporting this.
          // In the meantime, just log that this has happened; just
          // above we called ReplaceModule on the first one, and Remove
          // on the rest.
          if (Log *log = GetLog(LLDBLog::Target | LLDBLog::Modules)) {
            StreamString message;
            auto dump = [&message](Module &dump_module) -> void {
              UUID dump_uuid = dump_module.GetUUID();

              message << '[';
              dump_module.GetDescription(message.AsRawOstream());
              message << " (uuid ";

              if (dump_uuid.IsValid())
                dump_uuid.Dump(message);
              else
                message << "not specified";

              message << ")]";
            };

            message << "New module ";
            dump(*module_sp);
            message.AsRawOstream()
                << llvm::formatv(" simultaneously replaced {0} old modules: ",
                                 replaced_modules.size());
            for (ModuleSP &replaced_module_sp : replaced_modules)
              dump(*replaced_module_sp);

            log->PutString(message.GetString());
          }
        }

        if (replaced_modules.empty())
          m_images.Append(module_sp, notify);

        for (ModuleSP &old_module_sp : replaced_modules) {
          Module *old_module_ptr = old_module_sp.get();
          old_module_sp.reset();
          ModuleList::RemoveSharedModuleIfOrphaned(old_module_ptr);
        }
      } else
        module_sp.reset();
    }
  }
  if (error_ptr)
    *error_ptr = std::move(error);
  return module_sp;
}

TargetSP Target::CalculateTarget() { return shared_from_this(); }

ProcessSP Target::CalculateProcess() { return m_process_sp; }

ThreadSP Target::CalculateThread() { return ThreadSP(); }

StackFrameSP Target::CalculateStackFrame() { return StackFrameSP(); }

void Target::CalculateExecutionContext(ExecutionContext &exe_ctx) {
  exe_ctx.Clear();
  exe_ctx.SetTargetPtr(this);
}

PathMappingList &Target::GetImageSearchPathList() {
  return m_image_search_paths;
}

void Target::ImageSearchPathsChanged(const PathMappingList &path_list,
                                     void *baton) {
  Target *target = (Target *)baton;
  ModuleSP exe_module_sp(target->GetExecutableModule());
  if (exe_module_sp)
    target->SetExecutableModule(exe_module_sp, eLoadDependentsYes);
}

llvm::Expected<lldb::TypeSystemSP>
Target::GetScratchTypeSystemForLanguage(lldb::LanguageType language,
                                        bool create_on_demand) {
  if (!m_valid)
    return llvm::createStringError("Invalid Target");

  if (language == eLanguageTypeMipsAssembler // GNU AS and LLVM use it for all
                                             // assembly code
      || language == eLanguageTypeUnknown) {
    LanguageSet languages_for_expressions =
        Language::GetLanguagesSupportingTypeSystemsForExpressions();

    if (languages_for_expressions[eLanguageTypeC]) {
      language = eLanguageTypeC; // LLDB's default.  Override by setting the
                                 // target language.
    } else {
      if (languages_for_expressions.Empty())
        return llvm::createStringError(
            "No expression support for any languages");
      language = (LanguageType)languages_for_expressions.bitvector.find_first();
    }
  }

  return m_scratch_type_system_map.GetTypeSystemForLanguage(language, this,
                                                            create_on_demand);
}

CompilerType Target::GetRegisterType(const std::string &name,
                                     const lldb_private::RegisterFlags &flags,
                                     uint32_t byte_size) {
  RegisterTypeBuilderSP provider = PluginManager::GetRegisterTypeBuilder(*this);
  assert(provider);
  return provider->GetRegisterType(name, flags, byte_size);
}

std::vector<lldb::TypeSystemSP>
Target::GetScratchTypeSystems(bool create_on_demand) {
  if (!m_valid)
    return {};

  // Some TypeSystem instances are associated with several LanguageTypes so
  // they will show up several times in the loop below. The SetVector filters
  // out all duplicates as they serve no use for the caller.
  std::vector<lldb::TypeSystemSP> scratch_type_systems;

  LanguageSet languages_for_expressions =
      Language::GetLanguagesSupportingTypeSystemsForExpressions();

  for (auto bit : languages_for_expressions.bitvector.set_bits()) {
    auto language = (LanguageType)bit;
    auto type_system_or_err =
        GetScratchTypeSystemForLanguage(language, create_on_demand);
    if (!type_system_or_err)
      LLDB_LOG_ERROR(
          GetLog(LLDBLog::Target), type_system_or_err.takeError(),
          "Language '{1}' has expression support but no scratch type "
          "system available: {0}",
          Language::GetNameForLanguageType(language));
    else
      if (auto ts = *type_system_or_err)
        scratch_type_systems.push_back(ts);
  }

  std::sort(scratch_type_systems.begin(), scratch_type_systems.end());
  scratch_type_systems.erase(
      std::unique(scratch_type_systems.begin(), scratch_type_systems.end()),
      scratch_type_systems.end());
  return scratch_type_systems;
}

PersistentExpressionState *
Target::GetPersistentExpressionStateForLanguage(lldb::LanguageType language) {
  auto type_system_or_err = GetScratchTypeSystemForLanguage(language, true);

  if (auto err = type_system_or_err.takeError()) {
    LLDB_LOG_ERROR(
        GetLog(LLDBLog::Target), std::move(err),
        "Unable to get persistent expression state for language {1}: {0}",
        Language::GetNameForLanguageType(language));
    return nullptr;
  }

  if (auto ts = *type_system_or_err)
    return ts->GetPersistentExpressionState();

  LLDB_LOG(GetLog(LLDBLog::Target),
           "Unable to get persistent expression state for language {1}: {0}",
           Language::GetNameForLanguageType(language));
  return nullptr;
}

UserExpression *Target::GetUserExpressionForLanguage(
    llvm::StringRef expr, llvm::StringRef prefix, SourceLanguage language,
    Expression::ResultType desired_type,
    const EvaluateExpressionOptions &options, ValueObject *ctx_obj,
    Status &error) {
  auto type_system_or_err =
      GetScratchTypeSystemForLanguage(language.AsLanguageType());
  if (auto err = type_system_or_err.takeError()) {
    error = Status::FromErrorStringWithFormat(
        "Could not find type system for language %s: %s",
        Language::GetNameForLanguageType(language.AsLanguageType()),
        llvm::toString(std::move(err)).c_str());
    return nullptr;
  }

  auto ts = *type_system_or_err;
  if (!ts) {
    error = Status::FromErrorStringWithFormat(
        "Type system for language %s is no longer live",
        language.GetDescription().data());
    return nullptr;
  }

  auto *user_expr = ts->GetUserExpression(expr, prefix, language, desired_type,
                                          options, ctx_obj);
  if (!user_expr)
    error = Status::FromErrorStringWithFormat(
        "Could not create an expression for language %s",
        language.GetDescription().data());

  return user_expr;
}

FunctionCaller *Target::GetFunctionCallerForLanguage(
    lldb::LanguageType language, const CompilerType &return_type,
    const Address &function_address, const ValueList &arg_value_list,
    const char *name, Status &error) {
  auto type_system_or_err = GetScratchTypeSystemForLanguage(language);
  if (auto err = type_system_or_err.takeError()) {
    error = Status::FromErrorStringWithFormat(
        "Could not find type system for language %s: %s",
        Language::GetNameForLanguageType(language),
        llvm::toString(std::move(err)).c_str());
    return nullptr;
  }
  auto ts = *type_system_or_err;
  if (!ts) {
    error = Status::FromErrorStringWithFormat(
        "Type system for language %s is no longer live",
        Language::GetNameForLanguageType(language));
    return nullptr;
  }
  auto *persistent_fn = ts->GetFunctionCaller(return_type, function_address,
                                              arg_value_list, name);
  if (!persistent_fn)
    error = Status::FromErrorStringWithFormat(
        "Could not create an expression for language %s",
        Language::GetNameForLanguageType(language));

  return persistent_fn;
}

llvm::Expected<std::unique_ptr<UtilityFunction>>
Target::CreateUtilityFunction(std::string expression, std::string name,
                              lldb::LanguageType language,
                              ExecutionContext &exe_ctx) {
  auto type_system_or_err = GetScratchTypeSystemForLanguage(language);
  if (!type_system_or_err)
    return type_system_or_err.takeError();
  auto ts = *type_system_or_err;
  if (!ts)
    return llvm::createStringError(
        llvm::StringRef("Type system for language ") +
        Language::GetNameForLanguageType(language) +
        llvm::StringRef(" is no longer live"));
  std::unique_ptr<UtilityFunction> utility_fn =
      ts->CreateUtilityFunction(std::move(expression), std::move(name));
  if (!utility_fn)
    return llvm::createStringError(
        llvm::StringRef("Could not create an expression for language") +
        Language::GetNameForLanguageType(language));

  DiagnosticManager diagnostics;
  if (!utility_fn->Install(diagnostics, exe_ctx))
    return diagnostics.GetAsError(lldb::eExpressionSetupError,
                                  "Could not install utility function:");

  return std::move(utility_fn);
}

void Target::SettingsInitialize() { Process::SettingsInitialize(); }

void Target::SettingsTerminate() { Process::SettingsTerminate(); }

FileSpecList Target::GetDefaultExecutableSearchPaths() {
  return Target::GetGlobalProperties().GetExecutableSearchPaths();
}

FileSpecList Target::GetDefaultDebugFileSearchPaths() {
  return Target::GetGlobalProperties().GetDebugFileSearchPaths();
}

ArchSpec Target::GetDefaultArchitecture() {
  return Target::GetGlobalProperties().GetDefaultArchitecture();
}

void Target::SetDefaultArchitecture(const ArchSpec &arch) {
  LLDB_LOG(GetLog(LLDBLog::Target),
           "setting target's default architecture to  {0} ({1})",
           arch.GetArchitectureName(), arch.GetTriple().getTriple());
  Target::GetGlobalProperties().SetDefaultArchitecture(arch);
}

llvm::Error Target::SetLabel(llvm::StringRef label) {
  size_t n = LLDB_INVALID_INDEX32;
  if (llvm::to_integer(label, n))
    return llvm::createStringError("Cannot use integer as target label.");
  TargetList &targets = GetDebugger().GetTargetList();
  for (size_t i = 0; i < targets.GetNumTargets(); i++) {
    TargetSP target_sp = targets.GetTargetAtIndex(i);
    if (target_sp && target_sp->GetLabel() == label) {
        return llvm::make_error<llvm::StringError>(
            llvm::formatv(
                "Cannot use label '{0}' since it's set in target #{1}.", label,
                i),
            llvm::inconvertibleErrorCode());
    }
  }

  m_label = label.str();
  return llvm::Error::success();
}

Target *Target::GetTargetFromContexts(const ExecutionContext *exe_ctx_ptr,
                                      const SymbolContext *sc_ptr) {
  // The target can either exist in the "process" of ExecutionContext, or in
  // the "target_sp" member of SymbolContext. This accessor helper function
  // will get the target from one of these locations.

  Target *target = nullptr;
  if (sc_ptr != nullptr)
    target = sc_ptr->target_sp.get();
  if (target == nullptr && exe_ctx_ptr)
    target = exe_ctx_ptr->GetTargetPtr();
  return target;
}

ExpressionResults Target::EvaluateExpression(
    llvm::StringRef expr, ExecutionContextScope *exe_scope,
    lldb::ValueObjectSP &result_valobj_sp,
    const EvaluateExpressionOptions &options, std::string *fixed_expression,
    ValueObject *ctx_obj) {
  result_valobj_sp.reset();

  ExpressionResults execution_results = eExpressionSetupError;

  if (expr.empty()) {
    m_stats.GetExpressionStats().NotifyFailure();
    return execution_results;
  }

  // We shouldn't run stop hooks in expressions.
  bool old_suppress_value = m_suppress_stop_hooks;
  m_suppress_stop_hooks = true;
  auto on_exit = llvm::make_scope_exit([this, old_suppress_value]() {
    m_suppress_stop_hooks = old_suppress_value;
  });

  ExecutionContext exe_ctx;

  if (exe_scope) {
    exe_scope->CalculateExecutionContext(exe_ctx);
  } else if (m_process_sp) {
    m_process_sp->CalculateExecutionContext(exe_ctx);
  } else {
    CalculateExecutionContext(exe_ctx);
  }

  // Make sure we aren't just trying to see the value of a persistent variable
  // (something like "$0")
  // Only check for persistent variables the expression starts with a '$'
  lldb::ExpressionVariableSP persistent_var_sp;
  if (expr[0] == '$') {
    auto type_system_or_err =
            GetScratchTypeSystemForLanguage(eLanguageTypeC);
    if (auto err = type_system_or_err.takeError()) {
      LLDB_LOG_ERROR(GetLog(LLDBLog::Target), std::move(err),
                     "Unable to get scratch type system");
    } else {
      auto ts = *type_system_or_err;
      if (!ts)
        LLDB_LOG_ERROR(GetLog(LLDBLog::Target), std::move(err),
                       "Scratch type system is no longer live: {0}");
      else
        persistent_var_sp =
            ts->GetPersistentExpressionState()->GetVariable(expr);
    }
  }
  if (persistent_var_sp) {
    result_valobj_sp = persistent_var_sp->GetValueObject();
    execution_results = eExpressionCompleted;
  } else {
    llvm::StringRef prefix = GetExpressionPrefixContents();
    execution_results =
        UserExpression::Evaluate(exe_ctx, options, expr, prefix,
                                 result_valobj_sp, fixed_expression, ctx_obj);
  }

  if (execution_results == eExpressionCompleted)
    m_stats.GetExpressionStats().NotifySuccess();
  else
    m_stats.GetExpressionStats().NotifyFailure();
  return execution_results;
}

lldb::ExpressionVariableSP Target::GetPersistentVariable(ConstString name) {
  lldb::ExpressionVariableSP variable_sp;
  m_scratch_type_system_map.ForEach(
      [name, &variable_sp](TypeSystemSP type_system) -> bool {
        auto ts = type_system.get();
        if (!ts)
          return true;
        if (PersistentExpressionState *persistent_state =
                ts->GetPersistentExpressionState()) {
          variable_sp = persistent_state->GetVariable(name);

          if (variable_sp)
            return false; // Stop iterating the ForEach
        }
        return true; // Keep iterating the ForEach
      });
  return variable_sp;
}

lldb::addr_t Target::GetPersistentSymbol(ConstString name) {
  lldb::addr_t address = LLDB_INVALID_ADDRESS;

  m_scratch_type_system_map.ForEach(
      [name, &address](lldb::TypeSystemSP type_system) -> bool {
        auto ts = type_system.get();
        if (!ts)
          return true;

        if (PersistentExpressionState *persistent_state =
                ts->GetPersistentExpressionState()) {
          address = persistent_state->LookupSymbol(name);
          if (address != LLDB_INVALID_ADDRESS)
            return false; // Stop iterating the ForEach
        }
        return true; // Keep iterating the ForEach
      });
  return address;
}

llvm::Expected<lldb_private::Address> Target::GetEntryPointAddress() {
  Module *exe_module = GetExecutableModulePointer();

  // Try to find the entry point address in the primary executable.
  const bool has_primary_executable = exe_module && exe_module->GetObjectFile();
  if (has_primary_executable) {
    Address entry_addr = exe_module->GetObjectFile()->GetEntryPointAddress();
    if (entry_addr.IsValid())
      return entry_addr;
  }

  const ModuleList &modules = GetImages();
  const size_t num_images = modules.GetSize();
  for (size_t idx = 0; idx < num_images; ++idx) {
    ModuleSP module_sp(modules.GetModuleAtIndex(idx));
    if (!module_sp || !module_sp->GetObjectFile())
      continue;

    Address entry_addr = module_sp->GetObjectFile()->GetEntryPointAddress();
    if (entry_addr.IsValid())
      return entry_addr;
  }

  // We haven't found the entry point address. Return an appropriate error.
  if (!has_primary_executable)
    return llvm::createStringError(
        "No primary executable found and could not find entry point address in "
        "any executable module");

  return llvm::createStringError(
      "Could not find entry point address for primary executable module \"" +
      exe_module->GetFileSpec().GetFilename().GetStringRef() + "\"");
}

lldb::addr_t Target::GetCallableLoadAddress(lldb::addr_t load_addr,
                                            AddressClass addr_class) const {
  auto arch_plugin = GetArchitecturePlugin();
  return arch_plugin
             ? arch_plugin->GetCallableLoadAddress(load_addr, addr_class)
             : load_addr;
}

lldb::addr_t Target::GetOpcodeLoadAddress(lldb::addr_t load_addr,
                                          AddressClass addr_class) const {
  auto arch_plugin = GetArchitecturePlugin();
  return arch_plugin ? arch_plugin->GetOpcodeLoadAddress(load_addr, addr_class)
                     : load_addr;
}

lldb::addr_t Target::GetBreakableLoadAddress(lldb::addr_t addr) {
  auto arch_plugin = GetArchitecturePlugin();
  return arch_plugin ? arch_plugin->GetBreakableLoadAddress(addr, *this) : addr;
}

SourceManager &Target::GetSourceManager() {
  if (!m_source_manager_up)
    m_source_manager_up = std::make_unique<SourceManager>(shared_from_this());
  return *m_source_manager_up;
}

Target::StopHookSP Target::CreateStopHook(StopHook::StopHookKind kind) {
  lldb::user_id_t new_uid = ++m_stop_hook_next_id;
  Target::StopHookSP stop_hook_sp;
  switch (kind) {
  case StopHook::StopHookKind::CommandBased:
    stop_hook_sp.reset(new StopHookCommandLine(shared_from_this(), new_uid));
    break;
  case StopHook::StopHookKind::ScriptBased:
    stop_hook_sp.reset(new StopHookScripted(shared_from_this(), new_uid));
    break;
  }
  m_stop_hooks[new_uid] = stop_hook_sp;
  return stop_hook_sp;
}

void Target::UndoCreateStopHook(lldb::user_id_t user_id) {
  if (!RemoveStopHookByID(user_id))
    return;
  if (user_id == m_stop_hook_next_id)
    m_stop_hook_next_id--;
}

bool Target::RemoveStopHookByID(lldb::user_id_t user_id) {
  size_t num_removed = m_stop_hooks.erase(user_id);
  return (num_removed != 0);
}

void Target::RemoveAllStopHooks() { m_stop_hooks.clear(); }

Target::StopHookSP Target::GetStopHookByID(lldb::user_id_t user_id) {
  StopHookSP found_hook;

  StopHookCollection::iterator specified_hook_iter;
  specified_hook_iter = m_stop_hooks.find(user_id);
  if (specified_hook_iter != m_stop_hooks.end())
    found_hook = (*specified_hook_iter).second;
  return found_hook;
}

bool Target::SetStopHookActiveStateByID(lldb::user_id_t user_id,
                                        bool active_state) {
  StopHookCollection::iterator specified_hook_iter;
  specified_hook_iter = m_stop_hooks.find(user_id);
  if (specified_hook_iter == m_stop_hooks.end())
    return false;

  (*specified_hook_iter).second->SetIsActive(active_state);
  return true;
}

void Target::SetAllStopHooksActiveState(bool active_state) {
  StopHookCollection::iterator pos, end = m_stop_hooks.end();
  for (pos = m_stop_hooks.begin(); pos != end; pos++) {
    (*pos).second->SetIsActive(active_state);
  }
}

bool Target::RunStopHooks() {
  if (m_suppress_stop_hooks)
    return false;

  if (!m_process_sp)
    return false;

  // Somebody might have restarted the process:
  // Still return false, the return value is about US restarting the target.
  if (m_process_sp->GetState() != eStateStopped)
    return false;

  if (m_stop_hooks.empty())
    return false;

  bool no_active_hooks =
      llvm::none_of(m_stop_hooks, [](auto &p) { return p.second->IsActive(); });
  if (no_active_hooks)
    return false;

  // Make sure we check that we are not stopped because of us running a user
  // expression since in that case we do not want to run the stop-hooks. Note,
  // you can't just check whether the last stop was for a User Expression,
  // because breakpoint commands get run before stop hooks, and one of them
  // might have run an expression. You have to ensure you run the stop hooks
  // once per natural stop.
  uint32_t last_natural_stop = m_process_sp->GetModIDRef().GetLastNaturalStopID();
  if (last_natural_stop != 0 && m_latest_stop_hook_id == last_natural_stop)
    return false;

  m_latest_stop_hook_id = last_natural_stop;

  std::vector<ExecutionContext> exc_ctx_with_reasons;

  ThreadList &cur_threadlist = m_process_sp->GetThreadList();
  size_t num_threads = cur_threadlist.GetSize();
  for (size_t i = 0; i < num_threads; i++) {
    lldb::ThreadSP cur_thread_sp = cur_threadlist.GetThreadAtIndex(i);
    if (cur_thread_sp->ThreadStoppedForAReason()) {
      lldb::StackFrameSP cur_frame_sp = cur_thread_sp->GetStackFrameAtIndex(0);
      exc_ctx_with_reasons.emplace_back(m_process_sp.get(), cur_thread_sp.get(),
                                        cur_frame_sp.get());
    }
  }

  // If no threads stopped for a reason, don't run the stop-hooks.
  size_t num_exe_ctx = exc_ctx_with_reasons.size();
  if (num_exe_ctx == 0)
    return false;

  StreamSP output_sp = m_debugger.GetAsyncOutputStream();
  auto on_exit = llvm::make_scope_exit([output_sp] { output_sp->Flush(); });

  bool print_hook_header = (m_stop_hooks.size() != 1);
  bool print_thread_header = (num_exe_ctx != 1);
  bool auto_continue = false;
  bool should_stop = false;
  bool requested_continue = false;

  for (auto stop_entry : m_stop_hooks) {
    StopHookSP cur_hook_sp = stop_entry.second;
    if (!cur_hook_sp->IsActive())
      continue;

    bool any_thread_matched = false;
    for (auto exc_ctx : exc_ctx_with_reasons) {
      if (!cur_hook_sp->ExecutionContextPasses(exc_ctx))
        continue;

<<<<<<< HEAD
      // We only consult the auto-continue for a stop hook if it matched the
      // specifier.
      auto_continue |= cur_hook_sp->GetAutoContinue();

=======
>>>>>>> d465594a
      if (print_hook_header && !any_thread_matched) {
        StreamString s;
        cur_hook_sp->GetDescription(s, eDescriptionLevelBrief);
        if (s.GetSize() != 0)
          output_sp->Printf("\n- Hook %" PRIu64 " (%s)\n", cur_hook_sp->GetID(),
                            s.GetData());
        else
          output_sp->Printf("\n- Hook %" PRIu64 "\n", cur_hook_sp->GetID());
        any_thread_matched = true;
      }

      if (print_thread_header)
        output_sp->Printf("-- Thread %d\n",
                          exc_ctx.GetThreadPtr()->GetIndexID());

      auto result = cur_hook_sp->HandleStop(exc_ctx, output_sp);
      switch (result) {
      case StopHook::StopHookResult::KeepStopped:
<<<<<<< HEAD
        should_stop = true;
=======
        if (cur_hook_sp->GetAutoContinue())
          requested_continue = true;
        else
          should_stop = true;
>>>>>>> d465594a
        break;
      case StopHook::StopHookResult::RequestContinue:
        requested_continue = true;
        break;
      case StopHook::StopHookResult::NoPreference:
        // Do nothing
        break;
      case StopHook::StopHookResult::AlreadyContinued:
        // We don't have a good way to prohibit people from restarting the
        // target willy nilly in a stop hook.  If the hook did so, give a
        // gentle suggestion here and back out of the hook processing.
        output_sp->Printf("\nAborting stop hooks, hook %" PRIu64
                          " set the program running.\n"
                          "  Consider using '-G true' to make "
                          "stop hooks auto-continue.\n",
                          cur_hook_sp->GetID());
        // FIXME: if we are doing non-stop mode for real, we would have to
        // check that OUR thread was restarted, otherwise we should keep
        // processing stop hooks.
        return true;
      }
    }
  }

<<<<<<< HEAD
  // Resume iff:
  // 1) At least one hook requested to continue and no hook asked to stop, or
  // 2) at least one hook had auto continue on.
  if ((requested_continue && !should_stop) || auto_continue) {
=======
  // Resume iff at least one hook requested to continue and no hook asked to
  // stop.
  if (requested_continue && !should_stop) {
>>>>>>> d465594a
    Log *log = GetLog(LLDBLog::Process);
    Status error = m_process_sp->PrivateResume();
    if (error.Success()) {
      LLDB_LOG(log, "Resuming from RunStopHooks");
      return true;
    } else {
      LLDB_LOG(log, "Resuming from RunStopHooks failed: {0}", error);
      return false;
    }
  }

  return false;
}

TargetProperties &Target::GetGlobalProperties() {
  // NOTE: intentional leak so we don't crash if global destructor chain gets
  // called as other threads still use the result of this function
  static TargetProperties *g_settings_ptr =
      new TargetProperties(nullptr);
  return *g_settings_ptr;
}

Status Target::Install(ProcessLaunchInfo *launch_info) {
  Status error;
  PlatformSP platform_sp(GetPlatform());
  if (!platform_sp || !platform_sp->IsRemote() || !platform_sp->IsConnected())
    return error;

  // Install all files that have an install path when connected to a
  // remote platform. If target.auto-install-main-executable is set then
  // also install the main executable even if it does not have an explicit
  // install path specified.

  for (auto module_sp : GetImages().Modules()) {
    if (module_sp == GetExecutableModule()) {
      MainExecutableInstaller installer{platform_sp, module_sp,
                                        shared_from_this(), *launch_info};
      error = installExecutable(installer);
    } else {
      ExecutableInstaller installer{platform_sp, module_sp};
      error = installExecutable(installer);
    }

    if (error.Fail())
      return error;
  }

  return error;
}

bool Target::ResolveLoadAddress(addr_t load_addr, Address &so_addr,
                                uint32_t stop_id, bool allow_section_end) {
  return m_section_load_history.ResolveLoadAddress(stop_id, load_addr, so_addr,
                                                   allow_section_end);
}

bool Target::ResolveFileAddress(lldb::addr_t file_addr,
                                Address &resolved_addr) {
  return m_images.ResolveFileAddress(file_addr, resolved_addr);
}

bool Target::SetSectionLoadAddress(const SectionSP &section_sp,
                                   addr_t new_section_load_addr,
                                   bool warn_multiple) {
  const addr_t old_section_load_addr =
      m_section_load_history.GetSectionLoadAddress(
          SectionLoadHistory::eStopIDNow, section_sp);
  if (old_section_load_addr != new_section_load_addr) {
    uint32_t stop_id = 0;
    ProcessSP process_sp(GetProcessSP());
    if (process_sp)
      stop_id = process_sp->GetStopID();
    else
      stop_id = m_section_load_history.GetLastStopID();
    if (m_section_load_history.SetSectionLoadAddress(
            stop_id, section_sp, new_section_load_addr, warn_multiple))
      return true; // Return true if the section load address was changed...
  }
  return false; // Return false to indicate nothing changed
}

size_t Target::UnloadModuleSections(const ModuleList &module_list) {
  size_t section_unload_count = 0;
  size_t num_modules = module_list.GetSize();
  for (size_t i = 0; i < num_modules; ++i) {
    section_unload_count +=
        UnloadModuleSections(module_list.GetModuleAtIndex(i));
  }
  return section_unload_count;
}

size_t Target::UnloadModuleSections(const lldb::ModuleSP &module_sp) {
  uint32_t stop_id = 0;
  ProcessSP process_sp(GetProcessSP());
  if (process_sp)
    stop_id = process_sp->GetStopID();
  else
    stop_id = m_section_load_history.GetLastStopID();
  SectionList *sections = module_sp->GetSectionList();
  size_t section_unload_count = 0;
  if (sections) {
    const uint32_t num_sections = sections->GetNumSections(0);
    for (uint32_t i = 0; i < num_sections; ++i) {
      section_unload_count += m_section_load_history.SetSectionUnloaded(
          stop_id, sections->GetSectionAtIndex(i));
    }
  }
  return section_unload_count;
}

bool Target::SetSectionUnloaded(const lldb::SectionSP &section_sp) {
  uint32_t stop_id = 0;
  ProcessSP process_sp(GetProcessSP());
  if (process_sp)
    stop_id = process_sp->GetStopID();
  else
    stop_id = m_section_load_history.GetLastStopID();
  return m_section_load_history.SetSectionUnloaded(stop_id, section_sp);
}

bool Target::SetSectionUnloaded(const lldb::SectionSP &section_sp,
                                addr_t load_addr) {
  uint32_t stop_id = 0;
  ProcessSP process_sp(GetProcessSP());
  if (process_sp)
    stop_id = process_sp->GetStopID();
  else
    stop_id = m_section_load_history.GetLastStopID();
  return m_section_load_history.SetSectionUnloaded(stop_id, section_sp,
                                                   load_addr);
}

void Target::ClearAllLoadedSections() { m_section_load_history.Clear(); }

lldb_private::SummaryStatisticsSP Target::GetSummaryStatisticsSPForProviderName(
    lldb_private::TypeSummaryImpl &summary_provider) {
  return m_summary_statistics_cache.GetSummaryStatisticsForProvider(
      summary_provider);
}

SummaryStatisticsCache &Target::GetSummaryStatisticsCache() {
  return m_summary_statistics_cache;
}

void Target::SaveScriptedLaunchInfo(lldb_private::ProcessInfo &process_info) {
  if (process_info.IsScriptedProcess()) {
    // Only copy scripted process launch options.
    ProcessLaunchInfo &default_launch_info = const_cast<ProcessLaunchInfo &>(
        GetGlobalProperties().GetProcessLaunchInfo());
    default_launch_info.SetProcessPluginName("ScriptedProcess");
    default_launch_info.SetScriptedMetadata(process_info.GetScriptedMetadata());
    SetProcessLaunchInfo(default_launch_info);
  }
}

Status Target::Launch(ProcessLaunchInfo &launch_info, Stream *stream) {
  m_stats.SetLaunchOrAttachTime();
  Status error;
  Log *log = GetLog(LLDBLog::Target);

  LLDB_LOGF(log, "Target::%s() called for %s", __FUNCTION__,
            launch_info.GetExecutableFile().GetPath().c_str());

  StateType state = eStateInvalid;

  // Scope to temporarily get the process state in case someone has manually
  // remotely connected already to a process and we can skip the platform
  // launching.
  {
    ProcessSP process_sp(GetProcessSP());

    if (process_sp) {
      state = process_sp->GetState();
      LLDB_LOGF(log,
                "Target::%s the process exists, and its current state is %s",
                __FUNCTION__, StateAsCString(state));
    } else {
      LLDB_LOGF(log, "Target::%s the process instance doesn't currently exist.",
                __FUNCTION__);
    }
  }

  launch_info.GetFlags().Set(eLaunchFlagDebug);

  SaveScriptedLaunchInfo(launch_info);

  // Get the value of synchronous execution here.  If you wait till after you
  // have started to run, then you could have hit a breakpoint, whose command
  // might switch the value, and then you'll pick up that incorrect value.
  Debugger &debugger = GetDebugger();
  const bool synchronous_execution =
      debugger.GetCommandInterpreter().GetSynchronous();

  PlatformSP platform_sp(GetPlatform());

  FinalizeFileActions(launch_info);

  if (state == eStateConnected) {
    if (launch_info.GetFlags().Test(eLaunchFlagLaunchInTTY))
      return Status::FromErrorString(
          "can't launch in tty when launching through a remote connection");
  }

  if (!launch_info.GetArchitecture().IsValid())
    launch_info.GetArchitecture() = GetArchitecture();

  // Hijacking events of the process to be created to be sure that all events
  // until the first stop are intercepted (in case if platform doesn't define
  // its own hijacking listener or if the process is created by the target
  // manually, without the platform).
  if (!launch_info.GetHijackListener())
    launch_info.SetHijackListener(Listener::MakeListener(
        Process::LaunchSynchronousHijackListenerName.data()));

  // If we're not already connected to the process, and if we have a platform
  // that can launch a process for debugging, go ahead and do that here.
  if (state != eStateConnected && platform_sp &&
      platform_sp->CanDebugProcess() && !launch_info.IsScriptedProcess()) {
    LLDB_LOGF(log, "Target::%s asking the platform to debug the process",
              __FUNCTION__);

    // If there was a previous process, delete it before we make the new one.
    // One subtle point, we delete the process before we release the reference
    // to m_process_sp.  That way even if we are the last owner, the process
    // will get Finalized before it gets destroyed.
    DeleteCurrentProcess();

    m_process_sp =
        GetPlatform()->DebugProcess(launch_info, debugger, *this, error);

  } else {
    LLDB_LOGF(log,
              "Target::%s the platform doesn't know how to debug a "
              "process, getting a process plugin to do this for us.",
              __FUNCTION__);

    if (state == eStateConnected) {
      assert(m_process_sp);
    } else {
      // Use a Process plugin to construct the process.
      CreateProcess(launch_info.GetListener(),
                    launch_info.GetProcessPluginName(), nullptr, false);
    }

    // Since we didn't have a platform launch the process, launch it here.
    if (m_process_sp) {
      m_process_sp->HijackProcessEvents(launch_info.GetHijackListener());
      m_process_sp->SetShadowListener(launch_info.GetShadowListener());
      error = m_process_sp->Launch(launch_info);
    }
  }

  if (!error.Success())
    return error;

  if (!m_process_sp)
    return Status::FromErrorString("failed to launch or debug process");

  bool rebroadcast_first_stop =
      !synchronous_execution &&
      launch_info.GetFlags().Test(eLaunchFlagStopAtEntry);

  assert(launch_info.GetHijackListener());

  EventSP first_stop_event_sp;
  state = m_process_sp->WaitForProcessToStop(std::nullopt, &first_stop_event_sp,
                                             rebroadcast_first_stop,
                                             launch_info.GetHijackListener());
  m_process_sp->RestoreProcessEvents();

  if (rebroadcast_first_stop) {
    assert(first_stop_event_sp);
    m_process_sp->BroadcastEvent(first_stop_event_sp);
    return error;
  }

  switch (state) {
  case eStateStopped: {
    if (launch_info.GetFlags().Test(eLaunchFlagStopAtEntry))
      break;
    if (synchronous_execution)
      // Now we have handled the stop-from-attach, and we are just
      // switching to a synchronous resume.  So we should switch to the
      // SyncResume hijacker.
      m_process_sp->ResumeSynchronous(stream);
    else
      error = m_process_sp->Resume();
    if (!error.Success()) {
      error = Status::FromErrorStringWithFormat(
          "process resume at entry point failed: %s", error.AsCString());
    }
  } break;
  case eStateExited: {
    bool with_shell = !!launch_info.GetShell();
    const int exit_status = m_process_sp->GetExitStatus();
    const char *exit_desc = m_process_sp->GetExitDescription();
    std::string desc;
    if (exit_desc && exit_desc[0])
      desc = " (" + std::string(exit_desc) + ')';
    if (with_shell)
      error = Status::FromErrorStringWithFormat(
          "process exited with status %i%s\n"
          "'r' and 'run' are aliases that default to launching through a "
          "shell.\n"
          "Try launching without going through a shell by using "
          "'process launch'.",
          exit_status, desc.c_str());
    else
      error = Status::FromErrorStringWithFormat(
          "process exited with status %i%s", exit_status, desc.c_str());
  } break;
  default:
    error = Status::FromErrorStringWithFormat(
        "initial process state wasn't stopped: %s", StateAsCString(state));
    break;
  }
  return error;
}

void Target::SetTrace(const TraceSP &trace_sp) { m_trace_sp = trace_sp; }

TraceSP Target::GetTrace() { return m_trace_sp; }

llvm::Expected<TraceSP> Target::CreateTrace() {
  if (!m_process_sp)
    return llvm::createStringError(llvm::inconvertibleErrorCode(),
                                   "A process is required for tracing");
  if (m_trace_sp)
    return llvm::createStringError(llvm::inconvertibleErrorCode(),
                                   "A trace already exists for the target");

  llvm::Expected<TraceSupportedResponse> trace_type =
      m_process_sp->TraceSupported();
  if (!trace_type)
    return llvm::createStringError(
        llvm::inconvertibleErrorCode(), "Tracing is not supported. %s",
        llvm::toString(trace_type.takeError()).c_str());
  if (llvm::Expected<TraceSP> trace_sp =
          Trace::FindPluginForLiveProcess(trace_type->name, *m_process_sp))
    m_trace_sp = *trace_sp;
  else
    return llvm::createStringError(
        llvm::inconvertibleErrorCode(),
        "Couldn't create a Trace object for the process. %s",
        llvm::toString(trace_sp.takeError()).c_str());
  return m_trace_sp;
}

llvm::Expected<TraceSP> Target::GetTraceOrCreate() {
  if (m_trace_sp)
    return m_trace_sp;
  return CreateTrace();
}

Status Target::Attach(ProcessAttachInfo &attach_info, Stream *stream) {
  m_stats.SetLaunchOrAttachTime();
  auto state = eStateInvalid;
  auto process_sp = GetProcessSP();
  if (process_sp) {
    state = process_sp->GetState();
    if (process_sp->IsAlive() && state != eStateConnected) {
      if (state == eStateAttaching)
        return Status::FromErrorString("process attach is in progress");
      return Status::FromErrorString("a process is already being debugged");
    }
  }

  const ModuleSP old_exec_module_sp = GetExecutableModule();

  // If no process info was specified, then use the target executable name as
  // the process to attach to by default
  if (!attach_info.ProcessInfoSpecified()) {
    if (old_exec_module_sp)
      attach_info.GetExecutableFile().SetFilename(
            old_exec_module_sp->GetPlatformFileSpec().GetFilename());

    if (!attach_info.ProcessInfoSpecified()) {
      return Status::FromErrorString(
          "no process specified, create a target with a file, or "
          "specify the --pid or --name");
    }
  }

  const auto platform_sp =
      GetDebugger().GetPlatformList().GetSelectedPlatform();
  ListenerSP hijack_listener_sp;
  const bool async = attach_info.GetAsync();
  if (!async) {
    hijack_listener_sp = Listener::MakeListener(
        Process::AttachSynchronousHijackListenerName.data());
    attach_info.SetHijackListener(hijack_listener_sp);
  }

  Status error;
  if (state != eStateConnected && platform_sp != nullptr &&
      platform_sp->CanDebugProcess() && !attach_info.IsScriptedProcess()) {
    SetPlatform(platform_sp);
    process_sp = platform_sp->Attach(attach_info, GetDebugger(), this, error);
  } else {
    if (state != eStateConnected) {
      SaveScriptedLaunchInfo(attach_info);
      llvm::StringRef plugin_name = attach_info.GetProcessPluginName();
      process_sp =
          CreateProcess(attach_info.GetListenerForProcess(GetDebugger()),
                        plugin_name, nullptr, false);
      if (!process_sp) {
        error = Status::FromErrorStringWithFormatv(
            "failed to create process using plugin '{0}'",
            plugin_name.empty() ? "<empty>" : plugin_name);
        return error;
      }
    }
    if (hijack_listener_sp)
      process_sp->HijackProcessEvents(hijack_listener_sp);
    error = process_sp->Attach(attach_info);
  }

  if (error.Success() && process_sp) {
    if (async) {
      process_sp->RestoreProcessEvents();
    } else {
      // We are stopping all the way out to the user, so update selected frames.
      state = process_sp->WaitForProcessToStop(
          std::nullopt, nullptr, false, attach_info.GetHijackListener(), stream,
          true, SelectMostRelevantFrame);
      process_sp->RestoreProcessEvents();

      if (state != eStateStopped) {
        const char *exit_desc = process_sp->GetExitDescription();
        if (exit_desc)
          error = Status::FromErrorStringWithFormat("%s", exit_desc);
        else
          error = Status::FromErrorString(
              "process did not stop (no such process or permission problem?)");
        process_sp->Destroy(false);
      }
    }
  }
  return error;
}

void Target::FinalizeFileActions(ProcessLaunchInfo &info) {
  Log *log = GetLog(LLDBLog::Process);

  // Finalize the file actions, and if none were given, default to opening up a
  // pseudo terminal
  PlatformSP platform_sp = GetPlatform();
  const bool default_to_use_pty =
      m_platform_sp ? m_platform_sp->IsHost() : false;
  LLDB_LOG(
      log,
      "have platform={0}, platform_sp->IsHost()={1}, default_to_use_pty={2}",
      bool(platform_sp),
      platform_sp ? (platform_sp->IsHost() ? "true" : "false") : "n/a",
      default_to_use_pty);

  // If nothing for stdin or stdout or stderr was specified, then check the
  // process for any default settings that were set with "settings set"
  if (info.GetFileActionForFD(STDIN_FILENO) == nullptr ||
      info.GetFileActionForFD(STDOUT_FILENO) == nullptr ||
      info.GetFileActionForFD(STDERR_FILENO) == nullptr) {
    LLDB_LOG(log, "at least one of stdin/stdout/stderr was not set, evaluating "
                  "default handling");

    if (info.GetFlags().Test(eLaunchFlagLaunchInTTY)) {
      // Do nothing, if we are launching in a remote terminal no file actions
      // should be done at all.
      return;
    }

    if (info.GetFlags().Test(eLaunchFlagDisableSTDIO)) {
      LLDB_LOG(log, "eLaunchFlagDisableSTDIO set, adding suppression action "
                    "for stdin, stdout and stderr");
      info.AppendSuppressFileAction(STDIN_FILENO, true, false);
      info.AppendSuppressFileAction(STDOUT_FILENO, false, true);
      info.AppendSuppressFileAction(STDERR_FILENO, false, true);
    } else {
      // Check for any values that might have gotten set with any of: (lldb)
      // settings set target.input-path (lldb) settings set target.output-path
      // (lldb) settings set target.error-path
      FileSpec in_file_spec;
      FileSpec out_file_spec;
      FileSpec err_file_spec;
      // Only override with the target settings if we don't already have an
      // action for in, out or error
      if (info.GetFileActionForFD(STDIN_FILENO) == nullptr)
        in_file_spec = GetStandardInputPath();
      if (info.GetFileActionForFD(STDOUT_FILENO) == nullptr)
        out_file_spec = GetStandardOutputPath();
      if (info.GetFileActionForFD(STDERR_FILENO) == nullptr)
        err_file_spec = GetStandardErrorPath();

      LLDB_LOG(log, "target stdin='{0}', target stdout='{1}', stderr='{2}'",
               in_file_spec, out_file_spec, err_file_spec);

      if (in_file_spec) {
        info.AppendOpenFileAction(STDIN_FILENO, in_file_spec, true, false);
        LLDB_LOG(log, "appended stdin open file action for {0}", in_file_spec);
      }

      if (out_file_spec) {
        info.AppendOpenFileAction(STDOUT_FILENO, out_file_spec, false, true);
        LLDB_LOG(log, "appended stdout open file action for {0}",
                 out_file_spec);
      }

      if (err_file_spec) {
        info.AppendOpenFileAction(STDERR_FILENO, err_file_spec, false, true);
        LLDB_LOG(log, "appended stderr open file action for {0}",
                 err_file_spec);
      }

      if (default_to_use_pty) {
        llvm::Error Err = info.SetUpPtyRedirection();
        LLDB_LOG_ERROR(log, std::move(Err), "SetUpPtyRedirection failed: {0}");
      }
    }
  }
}

void Target::AddDummySignal(llvm::StringRef name, LazyBool pass, LazyBool notify,
                            LazyBool stop) {
    if (name.empty())
      return;
    // Don't add a signal if all the actions are trivial:
    if (pass == eLazyBoolCalculate && notify == eLazyBoolCalculate
        && stop == eLazyBoolCalculate)
      return;

    auto& elem = m_dummy_signals[name];
    elem.pass = pass;
    elem.notify = notify;
    elem.stop = stop;
}

bool Target::UpdateSignalFromDummy(UnixSignalsSP signals_sp,
                                          const DummySignalElement &elem) {
  if (!signals_sp)
    return false;

  int32_t signo
      = signals_sp->GetSignalNumberFromName(elem.first().str().c_str());
  if (signo == LLDB_INVALID_SIGNAL_NUMBER)
    return false;

  if (elem.second.pass == eLazyBoolYes)
    signals_sp->SetShouldSuppress(signo, false);
  else if (elem.second.pass == eLazyBoolNo)
    signals_sp->SetShouldSuppress(signo, true);

  if (elem.second.notify == eLazyBoolYes)
    signals_sp->SetShouldNotify(signo, true);
  else if (elem.second.notify == eLazyBoolNo)
    signals_sp->SetShouldNotify(signo, false);

  if (elem.second.stop == eLazyBoolYes)
    signals_sp->SetShouldStop(signo, true);
  else if (elem.second.stop == eLazyBoolNo)
    signals_sp->SetShouldStop(signo, false);
  return true;
}

bool Target::ResetSignalFromDummy(UnixSignalsSP signals_sp,
                                          const DummySignalElement &elem) {
  if (!signals_sp)
    return false;
  int32_t signo
      = signals_sp->GetSignalNumberFromName(elem.first().str().c_str());
  if (signo == LLDB_INVALID_SIGNAL_NUMBER)
    return false;
  bool do_pass = elem.second.pass != eLazyBoolCalculate;
  bool do_stop = elem.second.stop != eLazyBoolCalculate;
  bool do_notify = elem.second.notify != eLazyBoolCalculate;
  signals_sp->ResetSignal(signo, do_stop, do_notify, do_pass);
  return true;
}

void Target::UpdateSignalsFromDummy(UnixSignalsSP signals_sp,
                                    StreamSP warning_stream_sp) {
  if (!signals_sp)
    return;

  for (const auto &elem : m_dummy_signals) {
    if (!UpdateSignalFromDummy(signals_sp, elem))
      warning_stream_sp->Printf("Target signal '%s' not found in process\n",
          elem.first().str().c_str());
  }
}

void Target::ClearDummySignals(Args &signal_names) {
  ProcessSP process_sp = GetProcessSP();
  // The simplest case, delete them all with no process to update.
  if (signal_names.GetArgumentCount() == 0 && !process_sp) {
    m_dummy_signals.clear();
    return;
  }
  UnixSignalsSP signals_sp;
  if (process_sp)
    signals_sp = process_sp->GetUnixSignals();

  for (const Args::ArgEntry &entry : signal_names) {
    const char *signal_name = entry.c_str();
    auto elem = m_dummy_signals.find(signal_name);
    // If we didn't find it go on.
    // FIXME: Should I pipe error handling through here?
    if (elem == m_dummy_signals.end()) {
      continue;
    }
    if (signals_sp)
      ResetSignalFromDummy(signals_sp, *elem);
    m_dummy_signals.erase(elem);
  }
}

void Target::PrintDummySignals(Stream &strm, Args &signal_args) {
  strm.Printf("NAME         PASS     STOP     NOTIFY\n");
  strm.Printf("===========  =======  =======  =======\n");

  auto str_for_lazy = [] (LazyBool lazy) -> const char * {
    switch (lazy) {
      case eLazyBoolCalculate: return "not set";
      case eLazyBoolYes: return "true   ";
      case eLazyBoolNo: return "false  ";
    }
    llvm_unreachable("Fully covered switch above!");
  };
  size_t num_args = signal_args.GetArgumentCount();
  for (const auto &elem : m_dummy_signals) {
    bool print_it = false;
    for (size_t idx = 0; idx < num_args; idx++) {
      if (elem.first() == signal_args.GetArgumentAtIndex(idx)) {
        print_it = true;
        break;
      }
    }
    if (print_it) {
      strm.Printf("%-11s  ", elem.first().str().c_str());
      strm.Printf("%s  %s  %s\n", str_for_lazy(elem.second.pass),
                  str_for_lazy(elem.second.stop),
                  str_for_lazy(elem.second.notify));
    }
  }
}

// Target::StopHook
Target::StopHook::StopHook(lldb::TargetSP target_sp, lldb::user_id_t uid)
    : UserID(uid), m_target_sp(target_sp), m_specifier_sp(),
      m_thread_spec_up() {}

Target::StopHook::StopHook(const StopHook &rhs)
    : UserID(rhs.GetID()), m_target_sp(rhs.m_target_sp),
      m_specifier_sp(rhs.m_specifier_sp), m_thread_spec_up(),
      m_active(rhs.m_active), m_auto_continue(rhs.m_auto_continue) {
  if (rhs.m_thread_spec_up)
    m_thread_spec_up = std::make_unique<ThreadSpec>(*rhs.m_thread_spec_up);
}

void Target::StopHook::SetSpecifier(SymbolContextSpecifier *specifier) {
  m_specifier_sp.reset(specifier);
}

void Target::StopHook::SetThreadSpecifier(ThreadSpec *specifier) {
  m_thread_spec_up.reset(specifier);
}

bool Target::StopHook::ExecutionContextPasses(const ExecutionContext &exc_ctx) {
  SymbolContextSpecifier *specifier = GetSpecifier();
  if (!specifier)
    return true;

  bool will_run = true;
  if (exc_ctx.GetFramePtr())
    will_run = GetSpecifier()->SymbolContextMatches(
        exc_ctx.GetFramePtr()->GetSymbolContext(eSymbolContextEverything));
  if (will_run && GetThreadSpecifier() != nullptr)
    will_run =
        GetThreadSpecifier()->ThreadPassesBasicTests(exc_ctx.GetThreadRef());

  return will_run;
}

void Target::StopHook::GetDescription(Stream &s,
                                      lldb::DescriptionLevel level) const {

  // For brief descriptions, only print the subclass description:
  if (level == eDescriptionLevelBrief) {
    GetSubclassDescription(s, level);
    return;
  }

  unsigned indent_level = s.GetIndentLevel();

  s.SetIndentLevel(indent_level + 2);

  s.Printf("Hook: %" PRIu64 "\n", GetID());
  if (m_active)
    s.Indent("State: enabled\n");
  else
    s.Indent("State: disabled\n");

  if (m_auto_continue)
    s.Indent("AutoContinue on\n");

  if (m_specifier_sp) {
    s.Indent();
    s.PutCString("Specifier:\n");
    s.SetIndentLevel(indent_level + 4);
    m_specifier_sp->GetDescription(&s, level);
    s.SetIndentLevel(indent_level + 2);
  }

  if (m_thread_spec_up) {
    StreamString tmp;
    s.Indent("Thread:\n");
    m_thread_spec_up->GetDescription(&tmp, level);
    s.SetIndentLevel(indent_level + 4);
    s.Indent(tmp.GetString());
    s.PutCString("\n");
    s.SetIndentLevel(indent_level + 2);
  }
  GetSubclassDescription(s, level);
}

void Target::StopHookCommandLine::GetSubclassDescription(
    Stream &s, lldb::DescriptionLevel level) const {
  // The brief description just prints the first command.
  if (level == eDescriptionLevelBrief) {
    if (m_commands.GetSize() == 1)
      s.PutCString(m_commands.GetStringAtIndex(0));
    return;
  }
  s.Indent("Commands: \n");
  s.SetIndentLevel(s.GetIndentLevel() + 4);
  uint32_t num_commands = m_commands.GetSize();
  for (uint32_t i = 0; i < num_commands; i++) {
    s.Indent(m_commands.GetStringAtIndex(i));
    s.PutCString("\n");
  }
  s.SetIndentLevel(s.GetIndentLevel() - 4);
}

// Target::StopHookCommandLine
void Target::StopHookCommandLine::SetActionFromString(const std::string &string) {
  GetCommands().SplitIntoLines(string);
}

void Target::StopHookCommandLine::SetActionFromStrings(
    const std::vector<std::string> &strings) {
  for (auto string : strings)
    GetCommands().AppendString(string.c_str());
}

Target::StopHook::StopHookResult
Target::StopHookCommandLine::HandleStop(ExecutionContext &exc_ctx,
                                        StreamSP output_sp) {
  assert(exc_ctx.GetTargetPtr() && "Can't call PerformAction on a context "
                                   "with no target");

  if (!m_commands.GetSize())
    return StopHookResult::KeepStopped;

  CommandReturnObject result(false);
  result.SetImmediateOutputStream(output_sp);
  result.SetInteractive(false);
  Debugger &debugger = exc_ctx.GetTargetPtr()->GetDebugger();
  CommandInterpreterRunOptions options;
  options.SetStopOnContinue(true);
  options.SetStopOnError(true);
  options.SetEchoCommands(false);
  options.SetPrintResults(true);
  options.SetPrintErrors(true);
  options.SetAddToHistory(false);

  // Force Async:
  bool old_async = debugger.GetAsyncExecution();
  debugger.SetAsyncExecution(true);
  debugger.GetCommandInterpreter().HandleCommands(GetCommands(), exc_ctx,
                                                  options, result);
  debugger.SetAsyncExecution(old_async);
  lldb::ReturnStatus status = result.GetStatus();
  if (status == eReturnStatusSuccessContinuingNoResult ||
      status == eReturnStatusSuccessContinuingResult)
    return StopHookResult::AlreadyContinued;
  return StopHookResult::KeepStopped;
}

// Target::StopHookScripted
Status Target::StopHookScripted::SetScriptCallback(
    std::string class_name, StructuredData::ObjectSP extra_args_sp) {
  Status error;

  ScriptInterpreter *script_interp =
      GetTarget()->GetDebugger().GetScriptInterpreter();
  if (!script_interp) {
    error = Status::FromErrorString("No script interpreter installed.");
    return error;
  }

  m_interface_sp = script_interp->CreateScriptedStopHookInterface();
  if (!m_interface_sp) {
    error = Status::FromErrorStringWithFormat(
        "ScriptedStopHook::%s () - ERROR: %s", __FUNCTION__,
        "Script interpreter couldn't create Scripted Stop Hook Interface");
    return error;
  }

  m_class_name = class_name;
  m_extra_args.SetObjectSP(extra_args_sp);

  auto obj_or_err = m_interface_sp->CreatePluginObject(
      m_class_name, GetTarget(), m_extra_args);
  if (!obj_or_err) {
    return Status::FromError(obj_or_err.takeError());
  }

  StructuredData::ObjectSP object_sp = *obj_or_err;
  if (!object_sp || !object_sp->IsValid()) {
    error = Status::FromErrorStringWithFormat(
        "ScriptedStopHook::%s () - ERROR: %s", __FUNCTION__,
        "Failed to create valid script object");
    return error;
  }

  return {};
}

Target::StopHook::StopHookResult
Target::StopHookScripted::HandleStop(ExecutionContext &exc_ctx,
                                     StreamSP output_sp) {
  assert(exc_ctx.GetTargetPtr() && "Can't call HandleStop on a context "
                                   "with no target");

  if (!m_interface_sp)
    return StopHookResult::KeepStopped;

  lldb::StreamSP stream = std::make_shared<lldb_private::StreamString>();
  auto should_stop_or_err = m_interface_sp->HandleStop(exc_ctx, stream);
  output_sp->PutCString(
      reinterpret_cast<StreamString *>(stream.get())->GetData());
  if (!should_stop_or_err)
    return StopHookResult::KeepStopped;

  return *should_stop_or_err ? StopHookResult::KeepStopped
                             : StopHookResult::RequestContinue;
}

void Target::StopHookScripted::GetSubclassDescription(
    Stream &s, lldb::DescriptionLevel level) const {
  if (level == eDescriptionLevelBrief) {
    s.PutCString(m_class_name);
    return;
  }
  s.Indent("Class:");
  s.Printf("%s\n", m_class_name.c_str());

  // Now print the extra args:
  // FIXME: We should use StructuredData.GetDescription on the m_extra_args
  // but that seems to rely on some printing plugin that doesn't exist.
  if (!m_extra_args.IsValid())
    return;
  StructuredData::ObjectSP object_sp = m_extra_args.GetObjectSP();
  if (!object_sp || !object_sp->IsValid())
    return;

  StructuredData::Dictionary *as_dict = object_sp->GetAsDictionary();
  if (!as_dict || !as_dict->IsValid())
    return;

  uint32_t num_keys = as_dict->GetSize();
  if (num_keys == 0)
    return;

  s.Indent("Args:\n");
  s.SetIndentLevel(s.GetIndentLevel() + 4);

  auto print_one_element = [&s](llvm::StringRef key,
                                StructuredData::Object *object) {
    s.Indent();
    s.Format("{0} : {1}\n", key, object->GetStringValue());
    return true;
  };

  as_dict->ForEach(print_one_element);

  s.SetIndentLevel(s.GetIndentLevel() - 4);
}

static constexpr OptionEnumValueElement g_dynamic_value_types[] = {
    {
        eNoDynamicValues,
        "no-dynamic-values",
        "Don't calculate the dynamic type of values",
    },
    {
        eDynamicCanRunTarget,
        "run-target",
        "Calculate the dynamic type of values "
        "even if you have to run the target.",
    },
    {
        eDynamicDontRunTarget,
        "no-run-target",
        "Calculate the dynamic type of values, but don't run the target.",
    },
};

OptionEnumValues lldb_private::GetDynamicValueTypes() {
  return OptionEnumValues(g_dynamic_value_types);
}

static constexpr OptionEnumValueElement g_inline_breakpoint_enums[] = {
    {
        eInlineBreakpointsNever,
        "never",
        "Never look for inline breakpoint locations (fastest). This setting "
        "should only be used if you know that no inlining occurs in your"
        "programs.",
    },
    {
        eInlineBreakpointsHeaders,
        "headers",
        "Only check for inline breakpoint locations when setting breakpoints "
        "in header files, but not when setting breakpoint in implementation "
        "source files (default).",
    },
    {
        eInlineBreakpointsAlways,
        "always",
        "Always look for inline breakpoint locations when setting file and "
        "line breakpoints (slower but most accurate).",
    },
};

enum x86DisassemblyFlavor {
  eX86DisFlavorDefault,
  eX86DisFlavorIntel,
  eX86DisFlavorATT
};

static constexpr OptionEnumValueElement g_x86_dis_flavor_value_types[] = {
    {
        eX86DisFlavorDefault,
        "default",
        "Disassembler default (currently att).",
    },
    {
        eX86DisFlavorIntel,
        "intel",
        "Intel disassembler flavor.",
    },
    {
        eX86DisFlavorATT,
        "att",
        "AT&T disassembler flavor.",
    },
};

static constexpr OptionEnumValueElement g_import_std_module_value_types[] = {
    {
        eImportStdModuleFalse,
        "false",
        "Never import the 'std' C++ module in the expression parser.",
    },
    {
        eImportStdModuleFallback,
        "fallback",
        "Retry evaluating expressions with an imported 'std' C++ module if they"
        " failed to parse without the module. This allows evaluating more "
        "complex expressions involving C++ standard library types."
    },
    {
        eImportStdModuleTrue,
        "true",
        "Always import the 'std' C++ module. This allows evaluating more "
        "complex expressions involving C++ standard library types. This feature"
        " is experimental."
    },
};

static constexpr OptionEnumValueElement
    g_dynamic_class_info_helper_value_types[] = {
        {
            eDynamicClassInfoHelperAuto,
            "auto",
            "Automatically determine the most appropriate method for the "
            "target OS.",
        },
        {eDynamicClassInfoHelperRealizedClassesStruct, "RealizedClassesStruct",
         "Prefer using the realized classes struct."},
        {eDynamicClassInfoHelperCopyRealizedClassList, "CopyRealizedClassList",
         "Prefer using the CopyRealizedClassList API."},
        {eDynamicClassInfoHelperGetRealizedClassList, "GetRealizedClassList",
         "Prefer using the GetRealizedClassList API."},
};

static constexpr OptionEnumValueElement g_hex_immediate_style_values[] = {
    {
        Disassembler::eHexStyleC,
        "c",
        "C-style (0xffff).",
    },
    {
        Disassembler::eHexStyleAsm,
        "asm",
        "Asm-style (0ffffh).",
    },
};

static constexpr OptionEnumValueElement g_load_script_from_sym_file_values[] = {
    {
        eLoadScriptFromSymFileTrue,
        "true",
        "Load debug scripts inside symbol files",
    },
    {
        eLoadScriptFromSymFileFalse,
        "false",
        "Do not load debug scripts inside symbol files.",
    },
    {
        eLoadScriptFromSymFileWarn,
        "warn",
        "Warn about debug scripts inside symbol files but do not load them.",
    },
};

static constexpr OptionEnumValueElement g_load_cwd_lldbinit_values[] = {
    {
        eLoadCWDlldbinitTrue,
        "true",
        "Load .lldbinit files from current directory",
    },
    {
        eLoadCWDlldbinitFalse,
        "false",
        "Do not load .lldbinit files from current directory",
    },
    {
        eLoadCWDlldbinitWarn,
        "warn",
        "Warn about loading .lldbinit files from current directory",
    },
};

static constexpr OptionEnumValueElement g_memory_module_load_level_values[] = {
    {
        eMemoryModuleLoadLevelMinimal,
        "minimal",
        "Load minimal information when loading modules from memory. Currently "
        "this setting loads sections only.",
    },
    {
        eMemoryModuleLoadLevelPartial,
        "partial",
        "Load partial information when loading modules from memory. Currently "
        "this setting loads sections and function bounds.",
    },
    {
        eMemoryModuleLoadLevelComplete,
        "complete",
        "Load complete information when loading modules from memory. Currently "
        "this setting loads sections and all symbols.",
    },
};

#define LLDB_PROPERTIES_target
#include "TargetProperties.inc"

enum {
#define LLDB_PROPERTIES_target
#include "TargetPropertiesEnum.inc"
  ePropertyExperimental,
};

class TargetOptionValueProperties
    : public Cloneable<TargetOptionValueProperties, OptionValueProperties> {
public:
  TargetOptionValueProperties(llvm::StringRef name) : Cloneable(name) {}

  const Property *
  GetPropertyAtIndex(size_t idx,
                     const ExecutionContext *exe_ctx = nullptr) const override {
    // When getting the value for a key from the target options, we will always
    // try and grab the setting from the current target if there is one. Else
    // we just use the one from this instance.
    if (exe_ctx) {
      Target *target = exe_ctx->GetTargetPtr();
      if (target) {
        TargetOptionValueProperties *target_properties =
            static_cast<TargetOptionValueProperties *>(
                target->GetValueProperties().get());
        if (this != target_properties)
          return target_properties->ProtectedGetPropertyAtIndex(idx);
      }
    }
    return ProtectedGetPropertyAtIndex(idx);
  }
};

// TargetProperties
#define LLDB_PROPERTIES_target_experimental
#include "TargetProperties.inc"

enum {
#define LLDB_PROPERTIES_target_experimental
#include "TargetPropertiesEnum.inc"
};

class TargetExperimentalOptionValueProperties
    : public Cloneable<TargetExperimentalOptionValueProperties,
                       OptionValueProperties> {
public:
  TargetExperimentalOptionValueProperties()
      : Cloneable(Properties::GetExperimentalSettingsName()) {}
};

TargetExperimentalProperties::TargetExperimentalProperties()
    : Properties(OptionValuePropertiesSP(
          new TargetExperimentalOptionValueProperties())) {
  m_collection_sp->Initialize(g_target_experimental_properties);
}

// TargetProperties
TargetProperties::TargetProperties(Target *target)
    : Properties(), m_launch_info(), m_target(target) {
  if (target) {
    m_collection_sp =
        OptionValueProperties::CreateLocalCopy(Target::GetGlobalProperties());

    // Set callbacks to update launch_info whenever "settins set" updated any
    // of these properties
    m_collection_sp->SetValueChangedCallback(
        ePropertyArg0, [this] { Arg0ValueChangedCallback(); });
    m_collection_sp->SetValueChangedCallback(
        ePropertyRunArgs, [this] { RunArgsValueChangedCallback(); });
    m_collection_sp->SetValueChangedCallback(
        ePropertyEnvVars, [this] { EnvVarsValueChangedCallback(); });
    m_collection_sp->SetValueChangedCallback(
        ePropertyUnsetEnvVars, [this] { EnvVarsValueChangedCallback(); });
    m_collection_sp->SetValueChangedCallback(
        ePropertyInheritEnv, [this] { EnvVarsValueChangedCallback(); });
    m_collection_sp->SetValueChangedCallback(
        ePropertyInputPath, [this] { InputPathValueChangedCallback(); });
    m_collection_sp->SetValueChangedCallback(
        ePropertyOutputPath, [this] { OutputPathValueChangedCallback(); });
    m_collection_sp->SetValueChangedCallback(
        ePropertyErrorPath, [this] { ErrorPathValueChangedCallback(); });
    m_collection_sp->SetValueChangedCallback(ePropertyDetachOnError, [this] {
      DetachOnErrorValueChangedCallback();
    });
    m_collection_sp->SetValueChangedCallback(
        ePropertyDisableASLR, [this] { DisableASLRValueChangedCallback(); });
    m_collection_sp->SetValueChangedCallback(
        ePropertyInheritTCC, [this] { InheritTCCValueChangedCallback(); });
    m_collection_sp->SetValueChangedCallback(
        ePropertyDisableSTDIO, [this] { DisableSTDIOValueChangedCallback(); });

    m_collection_sp->SetValueChangedCallback(
        ePropertySaveObjectsDir, [this] { CheckJITObjectsDir(); });
    m_experimental_properties_up =
        std::make_unique<TargetExperimentalProperties>();
    m_collection_sp->AppendProperty(
        Properties::GetExperimentalSettingsName(),
        "Experimental settings - setting these won't produce "
        "errors if the setting is not present.",
        true, m_experimental_properties_up->GetValueProperties());
  } else {
    m_collection_sp = std::make_shared<TargetOptionValueProperties>("target");
    m_collection_sp->Initialize(g_target_properties);
    m_experimental_properties_up =
        std::make_unique<TargetExperimentalProperties>();
    m_collection_sp->AppendProperty(
        Properties::GetExperimentalSettingsName(),
        "Experimental settings - setting these won't produce "
        "errors if the setting is not present.",
        true, m_experimental_properties_up->GetValueProperties());
    m_collection_sp->AppendProperty(
        "process", "Settings specific to processes.", true,
        Process::GetGlobalProperties().GetValueProperties());
    m_collection_sp->SetValueChangedCallback(
        ePropertySaveObjectsDir, [this] { CheckJITObjectsDir(); });
  }
}

TargetProperties::~TargetProperties() = default;

void TargetProperties::UpdateLaunchInfoFromProperties() {
  Arg0ValueChangedCallback();
  RunArgsValueChangedCallback();
  EnvVarsValueChangedCallback();
  InputPathValueChangedCallback();
  OutputPathValueChangedCallback();
  ErrorPathValueChangedCallback();
  DetachOnErrorValueChangedCallback();
  DisableASLRValueChangedCallback();
  InheritTCCValueChangedCallback();
  DisableSTDIOValueChangedCallback();
}

std::optional<bool> TargetProperties::GetExperimentalPropertyValue(
    size_t prop_idx, ExecutionContext *exe_ctx) const {
  const Property *exp_property =
      m_collection_sp->GetPropertyAtIndex(ePropertyExperimental, exe_ctx);
  OptionValueProperties *exp_values =
      exp_property->GetValue()->GetAsProperties();
  if (exp_values)
    return exp_values->GetPropertyAtIndexAs<bool>(prop_idx, exe_ctx);
  return std::nullopt;
}

bool TargetProperties::GetInjectLocalVariables(
    ExecutionContext *exe_ctx) const {
  return GetExperimentalPropertyValue(ePropertyInjectLocalVars, exe_ctx)
      .value_or(true);
}

bool TargetProperties::GetUseDIL(ExecutionContext *exe_ctx) const {
  const Property *exp_property =
      m_collection_sp->GetPropertyAtIndex(ePropertyExperimental, exe_ctx);
  OptionValueProperties *exp_values =
      exp_property->GetValue()->GetAsProperties();
  if (exp_values)
    return exp_values->GetPropertyAtIndexAs<bool>(ePropertyUseDIL, exe_ctx)
        .value_or(false);
  else
    return true;
}

void TargetProperties::SetUseDIL(ExecutionContext *exe_ctx, bool b) {
  const Property *exp_property =
      m_collection_sp->GetPropertyAtIndex(ePropertyExperimental, exe_ctx);
  OptionValueProperties *exp_values =
      exp_property->GetValue()->GetAsProperties();
  if (exp_values)
    exp_values->SetPropertyAtIndex(ePropertyUseDIL, true, exe_ctx);
}

ArchSpec TargetProperties::GetDefaultArchitecture() const {
  const uint32_t idx = ePropertyDefaultArch;
  return GetPropertyAtIndexAs<ArchSpec>(idx, {});
}

void TargetProperties::SetDefaultArchitecture(const ArchSpec &arch) {
  const uint32_t idx = ePropertyDefaultArch;
  SetPropertyAtIndex(idx, arch);
}

bool TargetProperties::GetMoveToNearestCode() const {
  const uint32_t idx = ePropertyMoveToNearestCode;
  return GetPropertyAtIndexAs<bool>(
      idx, g_target_properties[idx].default_uint_value != 0);
}

lldb::DynamicValueType TargetProperties::GetPreferDynamicValue() const {
  const uint32_t idx = ePropertyPreferDynamic;
  return GetPropertyAtIndexAs<lldb::DynamicValueType>(
      idx, static_cast<lldb::DynamicValueType>(
               g_target_properties[idx].default_uint_value));
}

bool TargetProperties::SetPreferDynamicValue(lldb::DynamicValueType d) {
  const uint32_t idx = ePropertyPreferDynamic;
  return SetPropertyAtIndex(idx, d);
}

bool TargetProperties::GetPreloadSymbols() const {
  if (INTERRUPT_REQUESTED(m_target->GetDebugger(),
                          "Interrupted checking preload symbols")) {
    return false;
  }
  const uint32_t idx = ePropertyPreloadSymbols;
  return GetPropertyAtIndexAs<bool>(
      idx, g_target_properties[idx].default_uint_value != 0);
}

void TargetProperties::SetPreloadSymbols(bool b) {
  const uint32_t idx = ePropertyPreloadSymbols;
  SetPropertyAtIndex(idx, b);
}

bool TargetProperties::GetDisableASLR() const {
  const uint32_t idx = ePropertyDisableASLR;
  return GetPropertyAtIndexAs<bool>(
      idx, g_target_properties[idx].default_uint_value != 0);
}

void TargetProperties::SetDisableASLR(bool b) {
  const uint32_t idx = ePropertyDisableASLR;
  SetPropertyAtIndex(idx, b);
}

bool TargetProperties::GetInheritTCC() const {
  const uint32_t idx = ePropertyInheritTCC;
  return GetPropertyAtIndexAs<bool>(
      idx, g_target_properties[idx].default_uint_value != 0);
}

void TargetProperties::SetInheritTCC(bool b) {
  const uint32_t idx = ePropertyInheritTCC;
  SetPropertyAtIndex(idx, b);
}

bool TargetProperties::GetDetachOnError() const {
  const uint32_t idx = ePropertyDetachOnError;
  return GetPropertyAtIndexAs<bool>(
      idx, g_target_properties[idx].default_uint_value != 0);
}

void TargetProperties::SetDetachOnError(bool b) {
  const uint32_t idx = ePropertyDetachOnError;
  SetPropertyAtIndex(idx, b);
}

bool TargetProperties::GetDisableSTDIO() const {
  const uint32_t idx = ePropertyDisableSTDIO;
  return GetPropertyAtIndexAs<bool>(
      idx, g_target_properties[idx].default_uint_value != 0);
}

void TargetProperties::SetDisableSTDIO(bool b) {
  const uint32_t idx = ePropertyDisableSTDIO;
  SetPropertyAtIndex(idx, b);
}
llvm::StringRef TargetProperties::GetLaunchWorkingDirectory() const {
  const uint32_t idx = ePropertyLaunchWorkingDir;
  return GetPropertyAtIndexAs<llvm::StringRef>(
      idx, g_target_properties[idx].default_cstr_value);
}

bool TargetProperties::GetParallelModuleLoad() const {
  const uint32_t idx = ePropertyParallelModuleLoad;
  return GetPropertyAtIndexAs<bool>(
      idx, g_target_properties[idx].default_uint_value != 0);
}

const char *TargetProperties::GetDisassemblyFlavor() const {
  const uint32_t idx = ePropertyDisassemblyFlavor;
  const char *return_value;

  x86DisassemblyFlavor flavor_value =
      GetPropertyAtIndexAs<x86DisassemblyFlavor>(
          idx, static_cast<x86DisassemblyFlavor>(
                   g_target_properties[idx].default_uint_value));

  return_value = g_x86_dis_flavor_value_types[flavor_value].string_value;
  return return_value;
}

const char *TargetProperties::GetDisassemblyCPU() const {
  const uint32_t idx = ePropertyDisassemblyCPU;
  llvm::StringRef str = GetPropertyAtIndexAs<llvm::StringRef>(
      idx, g_target_properties[idx].default_cstr_value);
  return str.empty() ? nullptr : str.data();
}

const char *TargetProperties::GetDisassemblyFeatures() const {
  const uint32_t idx = ePropertyDisassemblyFeatures;
  llvm::StringRef str = GetPropertyAtIndexAs<llvm::StringRef>(
      idx, g_target_properties[idx].default_cstr_value);
  return str.empty() ? nullptr : str.data();
}

InlineStrategy TargetProperties::GetInlineStrategy() const {
  const uint32_t idx = ePropertyInlineStrategy;
  return GetPropertyAtIndexAs<InlineStrategy>(
      idx,
      static_cast<InlineStrategy>(g_target_properties[idx].default_uint_value));
}

// Returning RealpathPrefixes, but the setting's type is FileSpecList. We do
// this because we want the FileSpecList to normalize the file paths for us.
RealpathPrefixes TargetProperties::GetSourceRealpathPrefixes() const {
  const uint32_t idx = ePropertySourceRealpathPrefixes;
  return RealpathPrefixes(GetPropertyAtIndexAs<FileSpecList>(idx, {}));
}

llvm::StringRef TargetProperties::GetArg0() const {
  const uint32_t idx = ePropertyArg0;
  return GetPropertyAtIndexAs<llvm::StringRef>(
      idx, g_target_properties[idx].default_cstr_value);
}

void TargetProperties::SetArg0(llvm::StringRef arg) {
  const uint32_t idx = ePropertyArg0;
  SetPropertyAtIndex(idx, arg);
  m_launch_info.SetArg0(arg);
}

bool TargetProperties::GetRunArguments(Args &args) const {
  const uint32_t idx = ePropertyRunArgs;
  return m_collection_sp->GetPropertyAtIndexAsArgs(idx, args);
}

void TargetProperties::SetRunArguments(const Args &args) {
  const uint32_t idx = ePropertyRunArgs;
  m_collection_sp->SetPropertyAtIndexFromArgs(idx, args);
  m_launch_info.GetArguments() = args;
}

Environment TargetProperties::ComputeEnvironment() const {
  Environment env;

  if (m_target &&
      GetPropertyAtIndexAs<bool>(
          ePropertyInheritEnv,
          g_target_properties[ePropertyInheritEnv].default_uint_value != 0)) {
    if (auto platform_sp = m_target->GetPlatform()) {
      Environment platform_env = platform_sp->GetEnvironment();
      for (const auto &KV : platform_env)
        env[KV.first()] = KV.second;
    }
  }

  Args property_unset_env;
  m_collection_sp->GetPropertyAtIndexAsArgs(ePropertyUnsetEnvVars,
                                            property_unset_env);
  for (const auto &var : property_unset_env)
    env.erase(var.ref());

  Args property_env;
  m_collection_sp->GetPropertyAtIndexAsArgs(ePropertyEnvVars, property_env);
  for (const auto &KV : Environment(property_env))
    env[KV.first()] = KV.second;

  return env;
}

Environment TargetProperties::GetEnvironment() const {
  return ComputeEnvironment();
}

Environment TargetProperties::GetInheritedEnvironment() const {
  Environment environment;

  if (m_target == nullptr)
    return environment;

  if (!GetPropertyAtIndexAs<bool>(
          ePropertyInheritEnv,
          g_target_properties[ePropertyInheritEnv].default_uint_value != 0))
    return environment;

  PlatformSP platform_sp = m_target->GetPlatform();
  if (platform_sp == nullptr)
    return environment;

  Environment platform_environment = platform_sp->GetEnvironment();
  for (const auto &KV : platform_environment)
    environment[KV.first()] = KV.second;

  Args property_unset_environment;
  m_collection_sp->GetPropertyAtIndexAsArgs(ePropertyUnsetEnvVars,
                                            property_unset_environment);
  for (const auto &var : property_unset_environment)
    environment.erase(var.ref());

  return environment;
}

Environment TargetProperties::GetTargetEnvironment() const {
  Args property_environment;
  m_collection_sp->GetPropertyAtIndexAsArgs(ePropertyEnvVars,
                                            property_environment);
  Environment environment;
  for (const auto &KV : Environment(property_environment))
    environment[KV.first()] = KV.second;

  return environment;
}

void TargetProperties::SetEnvironment(Environment env) {
  // TODO: Get rid of the Args intermediate step
  const uint32_t idx = ePropertyEnvVars;
  m_collection_sp->SetPropertyAtIndexFromArgs(idx, Args(env));
}

bool TargetProperties::GetSkipPrologue() const {
  const uint32_t idx = ePropertySkipPrologue;
  return GetPropertyAtIndexAs<bool>(
      idx, g_target_properties[idx].default_uint_value != 0);
}

PathMappingList &TargetProperties::GetSourcePathMap() const {
  const uint32_t idx = ePropertySourceMap;
  OptionValuePathMappings *option_value =
      m_collection_sp->GetPropertyAtIndexAsOptionValuePathMappings(idx);
  assert(option_value);
  return option_value->GetCurrentValue();
}

PathMappingList &TargetProperties::GetObjectPathMap() const {
  const uint32_t idx = ePropertyObjectMap;
  OptionValuePathMappings *option_value =
      m_collection_sp->GetPropertyAtIndexAsOptionValuePathMappings(idx);
  assert(option_value);
  return option_value->GetCurrentValue();
}

bool TargetProperties::GetAutoSourceMapRelative() const {
  const uint32_t idx = ePropertyAutoSourceMapRelative;
  return GetPropertyAtIndexAs<bool>(
      idx, g_target_properties[idx].default_uint_value != 0);
}

void TargetProperties::AppendExecutableSearchPaths(const FileSpec &dir) {
  const uint32_t idx = ePropertyExecutableSearchPaths;
  OptionValueFileSpecList *option_value =
      m_collection_sp->GetPropertyAtIndexAsOptionValueFileSpecList(idx);
  assert(option_value);
  option_value->AppendCurrentValue(dir);
}

FileSpecList TargetProperties::GetExecutableSearchPaths() {
  const uint32_t idx = ePropertyExecutableSearchPaths;
  return GetPropertyAtIndexAs<FileSpecList>(idx, {});
}

FileSpecList TargetProperties::GetDebugFileSearchPaths() {
  const uint32_t idx = ePropertyDebugFileSearchPaths;
  return GetPropertyAtIndexAs<FileSpecList>(idx, {});
}

FileSpecList TargetProperties::GetClangModuleSearchPaths() {
  const uint32_t idx = ePropertyClangModuleSearchPaths;
  return GetPropertyAtIndexAs<FileSpecList>(idx, {});
}

bool TargetProperties::GetEnableAutoImportClangModules() const {
  const uint32_t idx = ePropertyAutoImportClangModules;
  return GetPropertyAtIndexAs<bool>(
      idx, g_target_properties[idx].default_uint_value != 0);
}

ImportStdModule TargetProperties::GetImportStdModule() const {
  const uint32_t idx = ePropertyImportStdModule;
  return GetPropertyAtIndexAs<ImportStdModule>(
      idx, static_cast<ImportStdModule>(
               g_target_properties[idx].default_uint_value));
}

DynamicClassInfoHelper TargetProperties::GetDynamicClassInfoHelper() const {
  const uint32_t idx = ePropertyDynamicClassInfoHelper;
  return GetPropertyAtIndexAs<DynamicClassInfoHelper>(
      idx, static_cast<DynamicClassInfoHelper>(
               g_target_properties[idx].default_uint_value));
}

bool TargetProperties::GetEnableAutoApplyFixIts() const {
  const uint32_t idx = ePropertyAutoApplyFixIts;
  return GetPropertyAtIndexAs<bool>(
      idx, g_target_properties[idx].default_uint_value != 0);
}

uint64_t TargetProperties::GetNumberOfRetriesWithFixits() const {
  const uint32_t idx = ePropertyRetriesWithFixIts;
  return GetPropertyAtIndexAs<uint64_t>(
      idx, g_target_properties[idx].default_uint_value);
}

bool TargetProperties::GetEnableNotifyAboutFixIts() const {
  const uint32_t idx = ePropertyNotifyAboutFixIts;
  return GetPropertyAtIndexAs<bool>(
      idx, g_target_properties[idx].default_uint_value != 0);
}

FileSpec TargetProperties::GetSaveJITObjectsDir() const {
  const uint32_t idx = ePropertySaveObjectsDir;
  return GetPropertyAtIndexAs<FileSpec>(idx, {});
}

void TargetProperties::CheckJITObjectsDir() {
  FileSpec new_dir = GetSaveJITObjectsDir();
  if (!new_dir)
    return;

  const FileSystem &instance = FileSystem::Instance();
  bool exists = instance.Exists(new_dir);
  bool is_directory = instance.IsDirectory(new_dir);
  std::string path = new_dir.GetPath(true);
  bool writable = llvm::sys::fs::can_write(path);
  if (exists && is_directory && writable)
    return;

  m_collection_sp->GetPropertyAtIndex(ePropertySaveObjectsDir)
      ->GetValue()
      ->Clear();

  std::string buffer;
  llvm::raw_string_ostream os(buffer);
  os << "JIT object dir '" << path << "' ";
  if (!exists)
    os << "does not exist";
  else if (!is_directory)
    os << "is not a directory";
  else if (!writable)
    os << "is not writable";

  std::optional<lldb::user_id_t> debugger_id;
  if (m_target)
    debugger_id = m_target->GetDebugger().GetID();
  Debugger::ReportError(buffer, debugger_id);
}

bool TargetProperties::GetEnableSyntheticValue() const {
  const uint32_t idx = ePropertyEnableSynthetic;
  return GetPropertyAtIndexAs<bool>(
      idx, g_target_properties[idx].default_uint_value != 0);
}

bool TargetProperties::ShowHexVariableValuesWithLeadingZeroes() const {
  const uint32_t idx = ePropertyShowHexVariableValuesWithLeadingZeroes;
  return GetPropertyAtIndexAs<bool>(
      idx, g_target_properties[idx].default_uint_value != 0);
}

uint32_t TargetProperties::GetMaxZeroPaddingInFloatFormat() const {
  const uint32_t idx = ePropertyMaxZeroPaddingInFloatFormat;
  return GetPropertyAtIndexAs<uint64_t>(
      idx, g_target_properties[idx].default_uint_value);
}

uint32_t TargetProperties::GetMaximumNumberOfChildrenToDisplay() const {
  const uint32_t idx = ePropertyMaxChildrenCount;
  return GetPropertyAtIndexAs<uint64_t>(
      idx, g_target_properties[idx].default_uint_value);
}

std::pair<uint32_t, bool>
TargetProperties::GetMaximumDepthOfChildrenToDisplay() const {
  const uint32_t idx = ePropertyMaxChildrenDepth;
  auto *option_value =
      m_collection_sp->GetPropertyAtIndexAsOptionValueUInt64(idx);
  bool is_default = !option_value->OptionWasSet();
  return {option_value->GetCurrentValue(), is_default};
}

uint32_t TargetProperties::GetMaximumSizeOfStringSummary() const {
  const uint32_t idx = ePropertyMaxSummaryLength;
  return GetPropertyAtIndexAs<uint64_t>(
      idx, g_target_properties[idx].default_uint_value);
}

uint32_t TargetProperties::GetMaximumMemReadSize() const {
  const uint32_t idx = ePropertyMaxMemReadSize;
  return GetPropertyAtIndexAs<uint64_t>(
      idx, g_target_properties[idx].default_uint_value);
}

FileSpec TargetProperties::GetStandardInputPath() const {
  const uint32_t idx = ePropertyInputPath;
  return GetPropertyAtIndexAs<FileSpec>(idx, {});
}

void TargetProperties::SetStandardInputPath(llvm::StringRef path) {
  const uint32_t idx = ePropertyInputPath;
  SetPropertyAtIndex(idx, path);
}

FileSpec TargetProperties::GetStandardOutputPath() const {
  const uint32_t idx = ePropertyOutputPath;
  return GetPropertyAtIndexAs<FileSpec>(idx, {});
}

void TargetProperties::SetStandardOutputPath(llvm::StringRef path) {
  const uint32_t idx = ePropertyOutputPath;
  SetPropertyAtIndex(idx, path);
}

FileSpec TargetProperties::GetStandardErrorPath() const {
  const uint32_t idx = ePropertyErrorPath;
  return GetPropertyAtIndexAs<FileSpec>(idx, {});
}

void TargetProperties::SetStandardErrorPath(llvm::StringRef path) {
  const uint32_t idx = ePropertyErrorPath;
  SetPropertyAtIndex(idx, path);
}

SourceLanguage TargetProperties::GetLanguage() const {
  const uint32_t idx = ePropertyLanguage;
  return {GetPropertyAtIndexAs<LanguageType>(idx, {})};
}

llvm::StringRef TargetProperties::GetExpressionPrefixContents() {
  const uint32_t idx = ePropertyExprPrefix;
  OptionValueFileSpec *file =
      m_collection_sp->GetPropertyAtIndexAsOptionValueFileSpec(idx);
  if (file) {
    DataBufferSP data_sp(file->GetFileContents());
    if (data_sp)
      return llvm::StringRef(
          reinterpret_cast<const char *>(data_sp->GetBytes()),
          data_sp->GetByteSize());
  }
  return "";
}

uint64_t TargetProperties::GetExprErrorLimit() const {
  const uint32_t idx = ePropertyExprErrorLimit;
  return GetPropertyAtIndexAs<uint64_t>(
      idx, g_target_properties[idx].default_uint_value);
}

uint64_t TargetProperties::GetExprAllocAddress() const {
  const uint32_t idx = ePropertyExprAllocAddress;
  return GetPropertyAtIndexAs<uint64_t>(
      idx, g_target_properties[idx].default_uint_value);
}

uint64_t TargetProperties::GetExprAllocSize() const {
  const uint32_t idx = ePropertyExprAllocSize;
  return GetPropertyAtIndexAs<uint64_t>(
      idx, g_target_properties[idx].default_uint_value);
}

uint64_t TargetProperties::GetExprAllocAlign() const {
  const uint32_t idx = ePropertyExprAllocAlign;
  return GetPropertyAtIndexAs<uint64_t>(
      idx, g_target_properties[idx].default_uint_value);
}

bool TargetProperties::GetBreakpointsConsultPlatformAvoidList() {
  const uint32_t idx = ePropertyBreakpointUseAvoidList;
  return GetPropertyAtIndexAs<bool>(
      idx, g_target_properties[idx].default_uint_value != 0);
}

bool TargetProperties::GetUseHexImmediates() const {
  const uint32_t idx = ePropertyUseHexImmediates;
  return GetPropertyAtIndexAs<bool>(
      idx, g_target_properties[idx].default_uint_value != 0);
}

bool TargetProperties::GetUseFastStepping() const {
  const uint32_t idx = ePropertyUseFastStepping;
  return GetPropertyAtIndexAs<bool>(
      idx, g_target_properties[idx].default_uint_value != 0);
}

bool TargetProperties::GetDisplayExpressionsInCrashlogs() const {
  const uint32_t idx = ePropertyDisplayExpressionsInCrashlogs;
  return GetPropertyAtIndexAs<bool>(
      idx, g_target_properties[idx].default_uint_value != 0);
}

LoadScriptFromSymFile TargetProperties::GetLoadScriptFromSymbolFile() const {
  const uint32_t idx = ePropertyLoadScriptFromSymbolFile;
  return GetPropertyAtIndexAs<LoadScriptFromSymFile>(
      idx, static_cast<LoadScriptFromSymFile>(
               g_target_properties[idx].default_uint_value));
}

LoadCWDlldbinitFile TargetProperties::GetLoadCWDlldbinitFile() const {
  const uint32_t idx = ePropertyLoadCWDlldbinitFile;
  return GetPropertyAtIndexAs<LoadCWDlldbinitFile>(
      idx, static_cast<LoadCWDlldbinitFile>(
               g_target_properties[idx].default_uint_value));
}

Disassembler::HexImmediateStyle TargetProperties::GetHexImmediateStyle() const {
  const uint32_t idx = ePropertyHexImmediateStyle;
  return GetPropertyAtIndexAs<Disassembler::HexImmediateStyle>(
      idx, static_cast<Disassembler::HexImmediateStyle>(
               g_target_properties[idx].default_uint_value));
}

MemoryModuleLoadLevel TargetProperties::GetMemoryModuleLoadLevel() const {
  const uint32_t idx = ePropertyMemoryModuleLoadLevel;
  return GetPropertyAtIndexAs<MemoryModuleLoadLevel>(
      idx, static_cast<MemoryModuleLoadLevel>(
               g_target_properties[idx].default_uint_value));
}

bool TargetProperties::GetUserSpecifiedTrapHandlerNames(Args &args) const {
  const uint32_t idx = ePropertyTrapHandlerNames;
  return m_collection_sp->GetPropertyAtIndexAsArgs(idx, args);
}

void TargetProperties::SetUserSpecifiedTrapHandlerNames(const Args &args) {
  const uint32_t idx = ePropertyTrapHandlerNames;
  m_collection_sp->SetPropertyAtIndexFromArgs(idx, args);
}

bool TargetProperties::GetDisplayRuntimeSupportValues() const {
  const uint32_t idx = ePropertyDisplayRuntimeSupportValues;
  return GetPropertyAtIndexAs<bool>(
      idx, g_target_properties[idx].default_uint_value != 0);
}

void TargetProperties::SetDisplayRuntimeSupportValues(bool b) {
  const uint32_t idx = ePropertyDisplayRuntimeSupportValues;
  SetPropertyAtIndex(idx, b);
}

bool TargetProperties::GetDisplayRecognizedArguments() const {
  const uint32_t idx = ePropertyDisplayRecognizedArguments;
  return GetPropertyAtIndexAs<bool>(
      idx, g_target_properties[idx].default_uint_value != 0);
}

void TargetProperties::SetDisplayRecognizedArguments(bool b) {
  const uint32_t idx = ePropertyDisplayRecognizedArguments;
  SetPropertyAtIndex(idx, b);
}

const ProcessLaunchInfo &TargetProperties::GetProcessLaunchInfo() const {
  return m_launch_info;
}

void TargetProperties::SetProcessLaunchInfo(
    const ProcessLaunchInfo &launch_info) {
  m_launch_info = launch_info;
  SetArg0(launch_info.GetArg0());
  SetRunArguments(launch_info.GetArguments());
  SetEnvironment(launch_info.GetEnvironment());
  const FileAction *input_file_action =
      launch_info.GetFileActionForFD(STDIN_FILENO);
  if (input_file_action) {
    SetStandardInputPath(input_file_action->GetPath());
  }
  const FileAction *output_file_action =
      launch_info.GetFileActionForFD(STDOUT_FILENO);
  if (output_file_action) {
    SetStandardOutputPath(output_file_action->GetPath());
  }
  const FileAction *error_file_action =
      launch_info.GetFileActionForFD(STDERR_FILENO);
  if (error_file_action) {
    SetStandardErrorPath(error_file_action->GetPath());
  }
  SetDetachOnError(launch_info.GetFlags().Test(lldb::eLaunchFlagDetachOnError));
  SetDisableASLR(launch_info.GetFlags().Test(lldb::eLaunchFlagDisableASLR));
  SetInheritTCC(
      launch_info.GetFlags().Test(lldb::eLaunchFlagInheritTCCFromParent));
  SetDisableSTDIO(launch_info.GetFlags().Test(lldb::eLaunchFlagDisableSTDIO));
}

bool TargetProperties::GetRequireHardwareBreakpoints() const {
  const uint32_t idx = ePropertyRequireHardwareBreakpoints;
  return GetPropertyAtIndexAs<bool>(
      idx, g_target_properties[idx].default_uint_value != 0);
}

void TargetProperties::SetRequireHardwareBreakpoints(bool b) {
  const uint32_t idx = ePropertyRequireHardwareBreakpoints;
  m_collection_sp->SetPropertyAtIndex(idx, b);
}

bool TargetProperties::GetAutoInstallMainExecutable() const {
  const uint32_t idx = ePropertyAutoInstallMainExecutable;
  return GetPropertyAtIndexAs<bool>(
      idx, g_target_properties[idx].default_uint_value != 0);
}

void TargetProperties::Arg0ValueChangedCallback() {
  m_launch_info.SetArg0(GetArg0());
}

void TargetProperties::RunArgsValueChangedCallback() {
  Args args;
  if (GetRunArguments(args))
    m_launch_info.GetArguments() = args;
}

void TargetProperties::EnvVarsValueChangedCallback() {
  m_launch_info.GetEnvironment() = ComputeEnvironment();
}

void TargetProperties::InputPathValueChangedCallback() {
  m_launch_info.AppendOpenFileAction(STDIN_FILENO, GetStandardInputPath(), true,
                                     false);
}

void TargetProperties::OutputPathValueChangedCallback() {
  m_launch_info.AppendOpenFileAction(STDOUT_FILENO, GetStandardOutputPath(),
                                     false, true);
}

void TargetProperties::ErrorPathValueChangedCallback() {
  m_launch_info.AppendOpenFileAction(STDERR_FILENO, GetStandardErrorPath(),
                                     false, true);
}

void TargetProperties::DetachOnErrorValueChangedCallback() {
  if (GetDetachOnError())
    m_launch_info.GetFlags().Set(lldb::eLaunchFlagDetachOnError);
  else
    m_launch_info.GetFlags().Clear(lldb::eLaunchFlagDetachOnError);
}

void TargetProperties::DisableASLRValueChangedCallback() {
  if (GetDisableASLR())
    m_launch_info.GetFlags().Set(lldb::eLaunchFlagDisableASLR);
  else
    m_launch_info.GetFlags().Clear(lldb::eLaunchFlagDisableASLR);
}

void TargetProperties::InheritTCCValueChangedCallback() {
  if (GetInheritTCC())
    m_launch_info.GetFlags().Set(lldb::eLaunchFlagInheritTCCFromParent);
  else
    m_launch_info.GetFlags().Clear(lldb::eLaunchFlagInheritTCCFromParent);
}

void TargetProperties::DisableSTDIOValueChangedCallback() {
  if (GetDisableSTDIO())
    m_launch_info.GetFlags().Set(lldb::eLaunchFlagDisableSTDIO);
  else
    m_launch_info.GetFlags().Clear(lldb::eLaunchFlagDisableSTDIO);
}

bool TargetProperties::GetDebugUtilityExpression() const {
  const uint32_t idx = ePropertyDebugUtilityExpression;
  return GetPropertyAtIndexAs<bool>(
      idx, g_target_properties[idx].default_uint_value != 0);
}

void TargetProperties::SetDebugUtilityExpression(bool debug) {
  const uint32_t idx = ePropertyDebugUtilityExpression;
  SetPropertyAtIndex(idx, debug);
}

// Target::TargetEventData

Target::TargetEventData::TargetEventData(const lldb::TargetSP &target_sp)
    : EventData(), m_target_sp(target_sp), m_module_list() {}

Target::TargetEventData::TargetEventData(const lldb::TargetSP &target_sp,
                                         const ModuleList &module_list)
    : EventData(), m_target_sp(target_sp), m_module_list(module_list) {}

Target::TargetEventData::~TargetEventData() = default;

llvm::StringRef Target::TargetEventData::GetFlavorString() {
  return "Target::TargetEventData";
}

void Target::TargetEventData::Dump(Stream *s) const {
  for (size_t i = 0; i < m_module_list.GetSize(); ++i) {
    if (i != 0)
      *s << ", ";
    m_module_list.GetModuleAtIndex(i)->GetDescription(
        s->AsRawOstream(), lldb::eDescriptionLevelBrief);
  }
}

const Target::TargetEventData *
Target::TargetEventData::GetEventDataFromEvent(const Event *event_ptr) {
  if (event_ptr) {
    const EventData *event_data = event_ptr->GetData();
    if (event_data &&
        event_data->GetFlavor() == TargetEventData::GetFlavorString())
      return static_cast<const TargetEventData *>(event_ptr->GetData());
  }
  return nullptr;
}

TargetSP Target::TargetEventData::GetTargetFromEvent(const Event *event_ptr) {
  TargetSP target_sp;
  const TargetEventData *event_data = GetEventDataFromEvent(event_ptr);
  if (event_data)
    target_sp = event_data->m_target_sp;
  return target_sp;
}

ModuleList
Target::TargetEventData::GetModuleListFromEvent(const Event *event_ptr) {
  ModuleList module_list;
  const TargetEventData *event_data = GetEventDataFromEvent(event_ptr);
  if (event_data)
    module_list = event_data->m_module_list;
  return module_list;
}

std::recursive_mutex &Target::GetAPIMutex() {
  if (GetProcessSP() && GetProcessSP()->CurrentThreadIsPrivateStateThread())
    return m_private_mutex;
  else
    return m_mutex;
}

/// Get metrics associated with this target in JSON format.
llvm::json::Value
Target::ReportStatistics(const lldb_private::StatisticsOptions &options) {
  return m_stats.ToJSON(*this, options);
}

void Target::ResetStatistics() { m_stats.Reset(*this); }

bool Target::HasLoadedSections() { return !GetSectionLoadList().IsEmpty(); }

lldb::addr_t Target::GetSectionLoadAddress(const lldb::SectionSP &section_sp) {
  return GetSectionLoadList().GetSectionLoadAddress(section_sp);
}

void Target::ClearSectionLoadList() { GetSectionLoadList().Clear(); }

void Target::DumpSectionLoadList(Stream &s) {
  GetSectionLoadList().Dump(s, this);
}<|MERGE_RESOLUTION|>--- conflicted
+++ resolved
@@ -3094,7 +3094,6 @@
 
   bool print_hook_header = (m_stop_hooks.size() != 1);
   bool print_thread_header = (num_exe_ctx != 1);
-  bool auto_continue = false;
   bool should_stop = false;
   bool requested_continue = false;
 
@@ -3108,13 +3107,6 @@
       if (!cur_hook_sp->ExecutionContextPasses(exc_ctx))
         continue;
 
-<<<<<<< HEAD
-      // We only consult the auto-continue for a stop hook if it matched the
-      // specifier.
-      auto_continue |= cur_hook_sp->GetAutoContinue();
-
-=======
->>>>>>> d465594a
       if (print_hook_header && !any_thread_matched) {
         StreamString s;
         cur_hook_sp->GetDescription(s, eDescriptionLevelBrief);
@@ -3133,14 +3125,10 @@
       auto result = cur_hook_sp->HandleStop(exc_ctx, output_sp);
       switch (result) {
       case StopHook::StopHookResult::KeepStopped:
-<<<<<<< HEAD
-        should_stop = true;
-=======
         if (cur_hook_sp->GetAutoContinue())
           requested_continue = true;
         else
           should_stop = true;
->>>>>>> d465594a
         break;
       case StopHook::StopHookResult::RequestContinue:
         requested_continue = true;
@@ -3165,16 +3153,9 @@
     }
   }
 
-<<<<<<< HEAD
-  // Resume iff:
-  // 1) At least one hook requested to continue and no hook asked to stop, or
-  // 2) at least one hook had auto continue on.
-  if ((requested_continue && !should_stop) || auto_continue) {
-=======
   // Resume iff at least one hook requested to continue and no hook asked to
   // stop.
   if (requested_continue && !should_stop) {
->>>>>>> d465594a
     Log *log = GetLog(LLDBLog::Process);
     Status error = m_process_sp->PrivateResume();
     if (error.Success()) {
