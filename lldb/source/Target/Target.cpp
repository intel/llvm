//===-- Target.cpp --------------------------------------------------------===//
//
// Part of the LLVM Project, under the Apache License v2.0 with LLVM Exceptions.
// See https://llvm.org/LICENSE.txt for license information.
// SPDX-License-Identifier: Apache-2.0 WITH LLVM-exception
//
//===----------------------------------------------------------------------===//

#include "lldb/Target/Target.h"
#include "lldb/Breakpoint/BreakpointIDList.h"
#include "lldb/Breakpoint/BreakpointPrecondition.h"
#include "lldb/Breakpoint/BreakpointResolver.h"
#include "lldb/Breakpoint/BreakpointResolverAddress.h"
#include "lldb/Breakpoint/BreakpointResolverFileLine.h"
#include "lldb/Breakpoint/BreakpointResolverFileRegex.h"
#include "lldb/Breakpoint/BreakpointResolverName.h"
#include "lldb/Breakpoint/BreakpointResolverScripted.h"
#include "lldb/Breakpoint/Watchpoint.h"
#include "lldb/Core/Debugger.h"
#include "lldb/Core/Module.h"
#include "lldb/Core/ModuleSpec.h"
#include "lldb/Core/PluginManager.h"
#include "lldb/Core/SearchFilter.h"
#include "lldb/Core/Section.h"
#include "lldb/Core/SourceManager.h"
#include "lldb/Core/StructuredDataImpl.h"
#include "lldb/Expression/DiagnosticManager.h"
#include "lldb/Expression/ExpressionVariable.h"
#include "lldb/Expression/REPL.h"
#include "lldb/Expression/UserExpression.h"
#include "lldb/Expression/UtilityFunction.h"
#include "lldb/Host/Host.h"
#include "lldb/Host/PosixApi.h"
#include "lldb/Host/StreamFile.h"
#include "lldb/Interpreter/CommandInterpreter.h"
#include "lldb/Interpreter/CommandReturnObject.h"
#include "lldb/Interpreter/Interfaces/ScriptedStopHookInterface.h"
#include "lldb/Interpreter/OptionGroupWatchpoint.h"
#include "lldb/Interpreter/OptionValues.h"
#include "lldb/Interpreter/Property.h"
#include "lldb/Symbol/Function.h"
#include "lldb/Symbol/ObjectFile.h"
#include "lldb/Symbol/Symbol.h"
#include "lldb/Target/ABI.h"
#include "lldb/Target/ExecutionContext.h"
#include "lldb/Target/Language.h"
#include "lldb/Target/LanguageRuntime.h"
#include "lldb/Target/Process.h"
#include "lldb/Target/RegisterTypeBuilder.h"
#include "lldb/Target/SectionLoadList.h"
#include "lldb/Target/StackFrame.h"
#include "lldb/Target/StackFrameRecognizer.h"
#include "lldb/Target/SystemRuntime.h"
#include "lldb/Target/Thread.h"
#include "lldb/Target/ThreadSpec.h"
#include "lldb/Target/UnixSignals.h"
#include "lldb/Utility/Event.h"
#include "lldb/Utility/FileSpec.h"
#include "lldb/Utility/LLDBAssert.h"
#include "lldb/Utility/LLDBLog.h"
#include "lldb/Utility/Log.h"
#include "lldb/Utility/RealpathPrefixes.h"
#include "lldb/Utility/State.h"
#include "lldb/Utility/StreamString.h"
#include "lldb/Utility/Timer.h"
#include "lldb/ValueObject/ValueObject.h"
#include "lldb/ValueObject/ValueObjectConstResult.h"

#include "llvm/ADT/ScopeExit.h"
#include "llvm/ADT/SetVector.h"
#include "llvm/Support/ThreadPool.h"

#include <memory>
#include <mutex>
#include <optional>
#include <sstream>

using namespace lldb;
using namespace lldb_private;

namespace {

struct ExecutableInstaller {

  ExecutableInstaller(PlatformSP platform, ModuleSP module)
      : m_platform{platform}, m_module{module},
        m_local_file{m_module->GetFileSpec()},
        m_remote_file{m_module->GetRemoteInstallFileSpec()} {}

  void setupRemoteFile() const { m_module->SetPlatformFileSpec(m_remote_file); }

  PlatformSP m_platform;
  ModuleSP m_module;
  const FileSpec m_local_file;
  const FileSpec m_remote_file;
};

struct MainExecutableInstaller {

  MainExecutableInstaller(PlatformSP platform, ModuleSP module, TargetSP target,
                          ProcessLaunchInfo &launch_info)
      : m_platform{platform}, m_module{module},
        m_local_file{m_module->GetFileSpec()},
        m_remote_file{
            getRemoteFileSpec(m_platform, target, m_module, m_local_file)},
        m_launch_info{launch_info} {}

  void setupRemoteFile() const {
    m_module->SetPlatformFileSpec(m_remote_file);
    m_launch_info.SetExecutableFile(m_remote_file,
                                    /*add_exe_file_as_first_arg=*/false);
    m_platform->SetFilePermissions(m_remote_file, 0700 /*-rwx------*/);
  }

  PlatformSP m_platform;
  ModuleSP m_module;
  const FileSpec m_local_file;
  const FileSpec m_remote_file;

private:
  static FileSpec getRemoteFileSpec(PlatformSP platform, TargetSP target,
                                    ModuleSP module,
                                    const FileSpec &local_file) {
    FileSpec remote_file = module->GetRemoteInstallFileSpec();
    if (remote_file || !target->GetAutoInstallMainExecutable())
      return remote_file;

    if (!local_file)
      return {};

    remote_file = platform->GetRemoteWorkingDirectory();
    remote_file.AppendPathComponent(local_file.GetFilename().GetCString());

    return remote_file;
  }

  ProcessLaunchInfo &m_launch_info;
};
} // namespace

template <typename Installer>
static Status installExecutable(const Installer &installer) {
  if (!installer.m_local_file || !installer.m_remote_file)
    return Status();

  Status error = installer.m_platform->Install(installer.m_local_file,
                                               installer.m_remote_file);
  if (error.Fail())
    return error;

  installer.setupRemoteFile();
  return Status();
}

constexpr std::chrono::milliseconds EvaluateExpressionOptions::default_timeout;

Target::Arch::Arch(const ArchSpec &spec)
    : m_spec(spec),
      m_plugin_up(PluginManager::CreateArchitectureInstance(spec)) {}

const Target::Arch &Target::Arch::operator=(const ArchSpec &spec) {
  m_spec = spec;
  m_plugin_up = PluginManager::CreateArchitectureInstance(spec);
  return *this;
}

llvm::StringRef Target::GetStaticBroadcasterClass() {
  static constexpr llvm::StringLiteral class_name("lldb.target");
  return class_name;
}

Target::Target(Debugger &debugger, const ArchSpec &target_arch,
               const lldb::PlatformSP &platform_sp, bool is_dummy_target)
    : TargetProperties(this),
      Broadcaster(debugger.GetBroadcasterManager(),
                  Target::GetStaticBroadcasterClass().str()),
      ExecutionContextScope(), m_debugger(debugger), m_platform_sp(platform_sp),
      m_mutex(), m_arch(target_arch), m_images(this), m_section_load_history(),
      m_breakpoint_list(false), m_internal_breakpoint_list(true),
      m_watchpoint_list(), m_process_sp(), m_search_filter_sp(),
      m_image_search_paths(ImageSearchPathsChanged, this),
      m_source_manager_up(), m_stop_hooks(), m_stop_hook_next_id(0),
      m_latest_stop_hook_id(0), m_valid(true), m_suppress_stop_hooks(false),
      m_is_dummy_target(is_dummy_target),
      m_frame_recognizer_manager_up(
          std::make_unique<StackFrameRecognizerManager>()) {
  SetEventName(eBroadcastBitBreakpointChanged, "breakpoint-changed");
  SetEventName(eBroadcastBitModulesLoaded, "modules-loaded");
  SetEventName(eBroadcastBitModulesUnloaded, "modules-unloaded");
  SetEventName(eBroadcastBitWatchpointChanged, "watchpoint-changed");
  SetEventName(eBroadcastBitSymbolsLoaded, "symbols-loaded");

  CheckInWithManager();

  LLDB_LOG(GetLog(LLDBLog::Object), "{0} Target::Target()",
           static_cast<void *>(this));
  if (target_arch.IsValid()) {
    LLDB_LOG(GetLog(LLDBLog::Target),
             "Target::Target created with architecture {0} ({1})",
             target_arch.GetArchitectureName(),
             target_arch.GetTriple().getTriple().c_str());
  }

  UpdateLaunchInfoFromProperties();
}

Target::~Target() {
  Log *log = GetLog(LLDBLog::Object);
  LLDB_LOG(log, "{0} Target::~Target()", static_cast<void *>(this));
  DeleteCurrentProcess();
}

void Target::PrimeFromDummyTarget(Target &target) {
  m_stop_hooks = target.m_stop_hooks;

  for (const auto &breakpoint_sp : target.m_breakpoint_list.Breakpoints()) {
    if (breakpoint_sp->IsInternal())
      continue;

    BreakpointSP new_bp(
        Breakpoint::CopyFromBreakpoint(shared_from_this(), *breakpoint_sp));
    AddBreakpoint(std::move(new_bp), false);
  }

  for (const auto &bp_name_entry : target.m_breakpoint_names) {
    AddBreakpointName(std::make_unique<BreakpointName>(*bp_name_entry.second));
  }

  m_frame_recognizer_manager_up = std::make_unique<StackFrameRecognizerManager>(
      *target.m_frame_recognizer_manager_up);

  m_dummy_signals = target.m_dummy_signals;
}

void Target::Dump(Stream *s, lldb::DescriptionLevel description_level) {
  //    s->Printf("%.*p: ", (int)sizeof(void*) * 2, this);
  if (description_level != lldb::eDescriptionLevelBrief) {
    s->Indent();
    s->PutCString("Target\n");
    s->IndentMore();
    m_images.Dump(s);
    m_breakpoint_list.Dump(s);
    m_internal_breakpoint_list.Dump(s);
    s->IndentLess();
  } else {
    Module *exe_module = GetExecutableModulePointer();
    if (exe_module)
      s->PutCString(exe_module->GetFileSpec().GetFilename().GetCString());
    else
      s->PutCString("No executable module.");
  }
}

void Target::CleanupProcess() {
  // Do any cleanup of the target we need to do between process instances.
  // NB It is better to do this before destroying the process in case the
  // clean up needs some help from the process.
  m_breakpoint_list.ClearAllBreakpointSites();
  m_internal_breakpoint_list.ClearAllBreakpointSites();
  ResetBreakpointHitCounts();
  // Disable watchpoints just on the debugger side.
  std::unique_lock<std::recursive_mutex> lock;
  this->GetWatchpointList().GetListMutex(lock);
  DisableAllWatchpoints(false);
  ClearAllWatchpointHitCounts();
  ClearAllWatchpointHistoricValues();
  m_latest_stop_hook_id = 0;
}

void Target::DeleteCurrentProcess() {
  if (m_process_sp) {
    // We dispose any active tracing sessions on the current process
    m_trace_sp.reset();
    m_section_load_history.Clear();
    if (m_process_sp->IsAlive())
      m_process_sp->Destroy(false);

    m_process_sp->Finalize(false /* not destructing */);

    CleanupProcess();

    m_process_sp.reset();
  }
}

const lldb::ProcessSP &Target::CreateProcess(ListenerSP listener_sp,
                                             llvm::StringRef plugin_name,
                                             const FileSpec *crash_file,
                                             bool can_connect) {
  if (!listener_sp)
    listener_sp = GetDebugger().GetListener();
  DeleteCurrentProcess();
  m_process_sp = Process::FindPlugin(shared_from_this(), plugin_name,
                                     listener_sp, crash_file, can_connect);
  return m_process_sp;
}

const lldb::ProcessSP &Target::GetProcessSP() const { return m_process_sp; }

lldb::REPLSP Target::GetREPL(Status &err, lldb::LanguageType language,
                             const char *repl_options, bool can_create) {
  if (language == eLanguageTypeUnknown)
    language = m_debugger.GetREPLLanguage();

  if (language == eLanguageTypeUnknown) {
    LanguageSet repl_languages = Language::GetLanguagesSupportingREPLs();

    if (auto single_lang = repl_languages.GetSingularLanguage()) {
      language = *single_lang;
    } else if (repl_languages.Empty()) {
      err = Status::FromErrorString(
          "LLDB isn't configured with REPL support for any languages.");
      return REPLSP();
    } else {
      err = Status::FromErrorString(
          "Multiple possible REPL languages.  Please specify a language.");
      return REPLSP();
    }
  }

  REPLMap::iterator pos = m_repl_map.find(language);

  if (pos != m_repl_map.end()) {
    return pos->second;
  }

  if (!can_create) {
    err = Status::FromErrorStringWithFormat(
        "Couldn't find an existing REPL for %s, and can't create a new one",
        Language::GetNameForLanguageType(language));
    return lldb::REPLSP();
  }

  Debugger *const debugger = nullptr;
  lldb::REPLSP ret = REPL::Create(err, language, debugger, this, repl_options);

  if (ret) {
    m_repl_map[language] = ret;
    return m_repl_map[language];
  }

  if (err.Success()) {
    err = Status::FromErrorStringWithFormat(
        "Couldn't create a REPL for %s",
        Language::GetNameForLanguageType(language));
  }

  return lldb::REPLSP();
}

void Target::SetREPL(lldb::LanguageType language, lldb::REPLSP repl_sp) {
  lldbassert(!m_repl_map.count(language));

  m_repl_map[language] = repl_sp;
}

void Target::Destroy() {
  std::lock_guard<std::recursive_mutex> guard(m_mutex);
  m_valid = false;
  DeleteCurrentProcess();
  m_platform_sp.reset();
  m_arch = ArchSpec();
  ClearModules(true);
  m_section_load_history.Clear();
  const bool notify = false;
  m_breakpoint_list.RemoveAll(notify);
  m_internal_breakpoint_list.RemoveAll(notify);
  m_last_created_breakpoint.reset();
  m_watchpoint_list.RemoveAll(notify);
  m_last_created_watchpoint.reset();
  m_search_filter_sp.reset();
  m_image_search_paths.Clear(notify);
  m_stop_hooks.clear();
  m_stop_hook_next_id = 0;
  m_suppress_stop_hooks = false;
  m_repl_map.clear();
  Args signal_args;
  ClearDummySignals(signal_args);
}

llvm::StringRef Target::GetABIName() const {
  lldb::ABISP abi_sp;
  if (m_process_sp)
    abi_sp = m_process_sp->GetABI();
  if (!abi_sp)
    abi_sp = ABI::FindPlugin(ProcessSP(), GetArchitecture());
  if (abi_sp)
      return abi_sp->GetPluginName();
  return {};
}

BreakpointList &Target::GetBreakpointList(bool internal) {
  if (internal)
    return m_internal_breakpoint_list;
  else
    return m_breakpoint_list;
}

const BreakpointList &Target::GetBreakpointList(bool internal) const {
  if (internal)
    return m_internal_breakpoint_list;
  else
    return m_breakpoint_list;
}

BreakpointSP Target::GetBreakpointByID(break_id_t break_id) {
  BreakpointSP bp_sp;

  if (LLDB_BREAK_ID_IS_INTERNAL(break_id))
    bp_sp = m_internal_breakpoint_list.FindBreakpointByID(break_id);
  else
    bp_sp = m_breakpoint_list.FindBreakpointByID(break_id);

  return bp_sp;
}

lldb::BreakpointSP
lldb_private::Target::CreateBreakpointAtUserEntry(Status &error) {
  ModuleSP main_module_sp = GetExecutableModule();
  FileSpecList shared_lib_filter;
  shared_lib_filter.Append(main_module_sp->GetFileSpec());
  llvm::SetVector<std::string, std::vector<std::string>,
                  std::unordered_set<std::string>>
      entryPointNamesSet;
  for (LanguageType lang_type : Language::GetSupportedLanguages()) {
    Language *lang = Language::FindPlugin(lang_type);
    if (!lang) {
      error = Status::FromErrorString("Language not found\n");
      return lldb::BreakpointSP();
    }
    std::string entryPointName = lang->GetUserEntryPointName().str();
    if (!entryPointName.empty())
      entryPointNamesSet.insert(entryPointName);
  }
  if (entryPointNamesSet.empty()) {
    error = Status::FromErrorString("No entry point name found\n");
    return lldb::BreakpointSP();
  }
  BreakpointSP bp_sp = CreateBreakpoint(
      &shared_lib_filter,
      /*containingSourceFiles=*/nullptr, entryPointNamesSet.takeVector(),
      /*func_name_type_mask=*/eFunctionNameTypeFull,
      /*language=*/eLanguageTypeUnknown,
      /*offset=*/0,
      /*skip_prologue=*/eLazyBoolNo,
      /*internal=*/false,
      /*hardware=*/false);
  if (!bp_sp) {
    error = Status::FromErrorString("Breakpoint creation failed.\n");
    return lldb::BreakpointSP();
  }
  bp_sp->SetOneShot(true);
  return bp_sp;
}

BreakpointSP Target::CreateSourceRegexBreakpoint(
    const FileSpecList *containingModules,
    const FileSpecList *source_file_spec_list,
    const std::unordered_set<std::string> &function_names,
    RegularExpression source_regex, bool internal, bool hardware,
    LazyBool move_to_nearest_code) {
  SearchFilterSP filter_sp(GetSearchFilterForModuleAndCUList(
      containingModules, source_file_spec_list));
  if (move_to_nearest_code == eLazyBoolCalculate)
    move_to_nearest_code = GetMoveToNearestCode() ? eLazyBoolYes : eLazyBoolNo;
  BreakpointResolverSP resolver_sp(new BreakpointResolverFileRegex(
      nullptr, std::move(source_regex), function_names,
      !static_cast<bool>(move_to_nearest_code)));

  return CreateBreakpoint(filter_sp, resolver_sp, internal, hardware, true);
}

BreakpointSP Target::CreateBreakpoint(const FileSpecList *containingModules,
                                      const FileSpec &file, uint32_t line_no,
                                      uint32_t column, lldb::addr_t offset,
                                      LazyBool check_inlines,
                                      LazyBool skip_prologue, bool internal,
                                      bool hardware,
                                      LazyBool move_to_nearest_code) {
  FileSpec remapped_file;
  std::optional<llvm::StringRef> removed_prefix_opt =
      GetSourcePathMap().ReverseRemapPath(file, remapped_file);
  if (!removed_prefix_opt)
    remapped_file = file;

  if (check_inlines == eLazyBoolCalculate) {
    const InlineStrategy inline_strategy = GetInlineStrategy();
    switch (inline_strategy) {
    case eInlineBreakpointsNever:
      check_inlines = eLazyBoolNo;
      break;

    case eInlineBreakpointsHeaders:
      if (remapped_file.IsSourceImplementationFile())
        check_inlines = eLazyBoolNo;
      else
        check_inlines = eLazyBoolYes;
      break;

    case eInlineBreakpointsAlways:
      check_inlines = eLazyBoolYes;
      break;
    }
  }
  SearchFilterSP filter_sp;
  if (check_inlines == eLazyBoolNo) {
    // Not checking for inlines, we are looking only for matching compile units
    FileSpecList compile_unit_list;
    compile_unit_list.Append(remapped_file);
    filter_sp = GetSearchFilterForModuleAndCUList(containingModules,
                                                  &compile_unit_list);
  } else {
    filter_sp = GetSearchFilterForModuleList(containingModules);
  }
  if (skip_prologue == eLazyBoolCalculate)
    skip_prologue = GetSkipPrologue() ? eLazyBoolYes : eLazyBoolNo;
  if (move_to_nearest_code == eLazyBoolCalculate)
    move_to_nearest_code = GetMoveToNearestCode() ? eLazyBoolYes : eLazyBoolNo;

  SourceLocationSpec location_spec(remapped_file, line_no, column,
                                   check_inlines,
                                   !static_cast<bool>(move_to_nearest_code));
  if (!location_spec)
    return nullptr;

  BreakpointResolverSP resolver_sp(new BreakpointResolverFileLine(
      nullptr, offset, skip_prologue, location_spec, removed_prefix_opt));
  return CreateBreakpoint(filter_sp, resolver_sp, internal, hardware, true);
}

BreakpointSP Target::CreateBreakpoint(lldb::addr_t addr, bool internal,
                                      bool hardware) {
  Address so_addr;

  // Check for any reason we want to move this breakpoint to other address.
  addr = GetBreakableLoadAddress(addr);

  // Attempt to resolve our load address if possible, though it is ok if it
  // doesn't resolve to section/offset.

  // Try and resolve as a load address if possible
  GetSectionLoadList().ResolveLoadAddress(addr, so_addr);
  if (!so_addr.IsValid()) {
    // The address didn't resolve, so just set this as an absolute address
    so_addr.SetOffset(addr);
  }
  BreakpointSP bp_sp(CreateBreakpoint(so_addr, internal, hardware));
  return bp_sp;
}

BreakpointSP Target::CreateBreakpoint(const Address &addr, bool internal,
                                      bool hardware) {
  SearchFilterSP filter_sp(
      new SearchFilterForUnconstrainedSearches(shared_from_this()));
  BreakpointResolverSP resolver_sp(
      new BreakpointResolverAddress(nullptr, addr));
  return CreateBreakpoint(filter_sp, resolver_sp, internal, hardware, false);
}

lldb::BreakpointSP
Target::CreateAddressInModuleBreakpoint(lldb::addr_t file_addr, bool internal,
                                        const FileSpec &file_spec,
                                        bool request_hardware) {
  SearchFilterSP filter_sp(
      new SearchFilterForUnconstrainedSearches(shared_from_this()));
  BreakpointResolverSP resolver_sp(new BreakpointResolverAddress(
      nullptr, file_addr, file_spec));
  return CreateBreakpoint(filter_sp, resolver_sp, internal, request_hardware,
                          false);
}

BreakpointSP Target::CreateBreakpoint(
    const FileSpecList *containingModules,
    const FileSpecList *containingSourceFiles, const char *func_name,
    FunctionNameType func_name_type_mask, LanguageType language,
    lldb::addr_t offset, LazyBool skip_prologue, bool internal, bool hardware) {
  BreakpointSP bp_sp;
  if (func_name) {
    SearchFilterSP filter_sp(GetSearchFilterForModuleAndCUList(
        containingModules, containingSourceFiles));

    if (skip_prologue == eLazyBoolCalculate)
      skip_prologue = GetSkipPrologue() ? eLazyBoolYes : eLazyBoolNo;
    if (language == lldb::eLanguageTypeUnknown)
      language = GetLanguage().AsLanguageType();

    BreakpointResolverSP resolver_sp(new BreakpointResolverName(
        nullptr, func_name, func_name_type_mask, language, Breakpoint::Exact,
        offset, skip_prologue));
    bp_sp = CreateBreakpoint(filter_sp, resolver_sp, internal, hardware, true);
  }
  return bp_sp;
}

lldb::BreakpointSP
Target::CreateBreakpoint(const FileSpecList *containingModules,
                         const FileSpecList *containingSourceFiles,
                         const std::vector<std::string> &func_names,
                         FunctionNameType func_name_type_mask,
                         LanguageType language, lldb::addr_t offset,
                         LazyBool skip_prologue, bool internal, bool hardware) {
  BreakpointSP bp_sp;
  size_t num_names = func_names.size();
  if (num_names > 0) {
    SearchFilterSP filter_sp(GetSearchFilterForModuleAndCUList(
        containingModules, containingSourceFiles));

    if (skip_prologue == eLazyBoolCalculate)
      skip_prologue = GetSkipPrologue() ? eLazyBoolYes : eLazyBoolNo;
    if (language == lldb::eLanguageTypeUnknown)
      language = GetLanguage().AsLanguageType();

    BreakpointResolverSP resolver_sp(
        new BreakpointResolverName(nullptr, func_names, func_name_type_mask,
                                   language, offset, skip_prologue));
    bp_sp = CreateBreakpoint(filter_sp, resolver_sp, internal, hardware, true);
  }
  return bp_sp;
}

BreakpointSP
Target::CreateBreakpoint(const FileSpecList *containingModules,
                         const FileSpecList *containingSourceFiles,
                         const char *func_names[], size_t num_names,
                         FunctionNameType func_name_type_mask,
                         LanguageType language, lldb::addr_t offset,
                         LazyBool skip_prologue, bool internal, bool hardware) {
  BreakpointSP bp_sp;
  if (num_names > 0) {
    SearchFilterSP filter_sp(GetSearchFilterForModuleAndCUList(
        containingModules, containingSourceFiles));

    if (skip_prologue == eLazyBoolCalculate) {
      if (offset == 0)
        skip_prologue = GetSkipPrologue() ? eLazyBoolYes : eLazyBoolNo;
      else
        skip_prologue = eLazyBoolNo;
    }
    if (language == lldb::eLanguageTypeUnknown)
      language = GetLanguage().AsLanguageType();

    BreakpointResolverSP resolver_sp(new BreakpointResolverName(
        nullptr, func_names, num_names, func_name_type_mask, language, offset,
        skip_prologue));
    resolver_sp->SetOffset(offset);
    bp_sp = CreateBreakpoint(filter_sp, resolver_sp, internal, hardware, true);
  }
  return bp_sp;
}

SearchFilterSP
Target::GetSearchFilterForModule(const FileSpec *containingModule) {
  SearchFilterSP filter_sp;
  if (containingModule != nullptr) {
    // TODO: We should look into sharing module based search filters
    // across many breakpoints like we do for the simple target based one
    filter_sp = std::make_shared<SearchFilterByModule>(shared_from_this(),
                                                       *containingModule);
  } else {
    if (!m_search_filter_sp)
      m_search_filter_sp =
          std::make_shared<SearchFilterForUnconstrainedSearches>(
              shared_from_this());
    filter_sp = m_search_filter_sp;
  }
  return filter_sp;
}

SearchFilterSP
Target::GetSearchFilterForModuleList(const FileSpecList *containingModules) {
  SearchFilterSP filter_sp;
  if (containingModules && containingModules->GetSize() != 0) {
    // TODO: We should look into sharing module based search filters
    // across many breakpoints like we do for the simple target based one
    filter_sp = std::make_shared<SearchFilterByModuleList>(shared_from_this(),
                                                           *containingModules);
  } else {
    if (!m_search_filter_sp)
      m_search_filter_sp =
          std::make_shared<SearchFilterForUnconstrainedSearches>(
              shared_from_this());
    filter_sp = m_search_filter_sp;
  }
  return filter_sp;
}

SearchFilterSP Target::GetSearchFilterForModuleAndCUList(
    const FileSpecList *containingModules,
    const FileSpecList *containingSourceFiles) {
  if (containingSourceFiles == nullptr || containingSourceFiles->GetSize() == 0)
    return GetSearchFilterForModuleList(containingModules);

  SearchFilterSP filter_sp;
  if (containingModules == nullptr) {
    // We could make a special "CU List only SearchFilter".  Better yet was if
    // these could be composable, but that will take a little reworking.

    filter_sp = std::make_shared<SearchFilterByModuleListAndCU>(
        shared_from_this(), FileSpecList(), *containingSourceFiles);
  } else {
    filter_sp = std::make_shared<SearchFilterByModuleListAndCU>(
        shared_from_this(), *containingModules, *containingSourceFiles);
  }
  return filter_sp;
}

BreakpointSP Target::CreateFuncRegexBreakpoint(
    const FileSpecList *containingModules,
    const FileSpecList *containingSourceFiles, RegularExpression func_regex,
    lldb::LanguageType requested_language, LazyBool skip_prologue,
    bool internal, bool hardware) {
  SearchFilterSP filter_sp(GetSearchFilterForModuleAndCUList(
      containingModules, containingSourceFiles));
  bool skip = (skip_prologue == eLazyBoolCalculate)
                  ? GetSkipPrologue()
                  : static_cast<bool>(skip_prologue);
  BreakpointResolverSP resolver_sp(new BreakpointResolverName(
      nullptr, std::move(func_regex), requested_language, 0, skip));

  return CreateBreakpoint(filter_sp, resolver_sp, internal, hardware, true);
}

lldb::BreakpointSP
Target::CreateExceptionBreakpoint(enum lldb::LanguageType language,
                                  bool catch_bp, bool throw_bp, bool internal,
                                  Args *additional_args, Status *error) {
  BreakpointSP exc_bkpt_sp = LanguageRuntime::CreateExceptionBreakpoint(
      *this, language, catch_bp, throw_bp, internal);
  if (exc_bkpt_sp && additional_args) {
    BreakpointPreconditionSP precondition_sp = exc_bkpt_sp->GetPrecondition();
    if (precondition_sp && additional_args) {
      if (error)
        *error = precondition_sp->ConfigurePrecondition(*additional_args);
      else
        precondition_sp->ConfigurePrecondition(*additional_args);
    }
  }
  return exc_bkpt_sp;
}

lldb::BreakpointSP Target::CreateScriptedBreakpoint(
    const llvm::StringRef class_name, const FileSpecList *containingModules,
    const FileSpecList *containingSourceFiles, bool internal,
    bool request_hardware, StructuredData::ObjectSP extra_args_sp,
    Status *creation_error) {
  SearchFilterSP filter_sp;

  lldb::SearchDepth depth = lldb::eSearchDepthTarget;
  bool has_files =
      containingSourceFiles && containingSourceFiles->GetSize() > 0;
  bool has_modules = containingModules && containingModules->GetSize() > 0;

  if (has_files && has_modules) {
    filter_sp = GetSearchFilterForModuleAndCUList(containingModules,
                                                  containingSourceFiles);
  } else if (has_files) {
    filter_sp =
        GetSearchFilterForModuleAndCUList(nullptr, containingSourceFiles);
  } else if (has_modules) {
    filter_sp = GetSearchFilterForModuleList(containingModules);
  } else {
    filter_sp = std::make_shared<SearchFilterForUnconstrainedSearches>(
        shared_from_this());
  }

  BreakpointResolverSP resolver_sp(new BreakpointResolverScripted(
      nullptr, class_name, depth, StructuredDataImpl(extra_args_sp)));
  return CreateBreakpoint(filter_sp, resolver_sp, internal, false, true);
}

BreakpointSP Target::CreateBreakpoint(SearchFilterSP &filter_sp,
                                      BreakpointResolverSP &resolver_sp,
                                      bool internal, bool request_hardware,
                                      bool resolve_indirect_symbols) {
  BreakpointSP bp_sp;
  if (filter_sp && resolver_sp) {
    const bool hardware = request_hardware || GetRequireHardwareBreakpoints();
    bp_sp.reset(new Breakpoint(*this, filter_sp, resolver_sp, hardware,
                               resolve_indirect_symbols));
    resolver_sp->SetBreakpoint(bp_sp);
    AddBreakpoint(bp_sp, internal);
  }
  return bp_sp;
}

void Target::AddBreakpoint(lldb::BreakpointSP bp_sp, bool internal) {
  if (!bp_sp)
    return;
  if (internal)
    m_internal_breakpoint_list.Add(bp_sp, false);
  else
    m_breakpoint_list.Add(bp_sp, true);

  Log *log = GetLog(LLDBLog::Breakpoints);
  if (log) {
    StreamString s;
    bp_sp->GetDescription(&s, lldb::eDescriptionLevelVerbose);
    LLDB_LOGF(log, "Target::%s (internal = %s) => break_id = %s\n",
              __FUNCTION__, bp_sp->IsInternal() ? "yes" : "no", s.GetData());
  }

  bp_sp->ResolveBreakpoint();

  if (!internal) {
    m_last_created_breakpoint = bp_sp;
  }
}

void Target::AddNameToBreakpoint(BreakpointID &id, llvm::StringRef name,
                                 Status &error) {
  BreakpointSP bp_sp =
      m_breakpoint_list.FindBreakpointByID(id.GetBreakpointID());
  if (!bp_sp) {
    StreamString s;
    id.GetDescription(&s, eDescriptionLevelBrief);
    error = Status::FromErrorStringWithFormat("Could not find breakpoint %s",
                                              s.GetData());
    return;
  }
  AddNameToBreakpoint(bp_sp, name, error);
}

void Target::AddNameToBreakpoint(BreakpointSP &bp_sp, llvm::StringRef name,
                                 Status &error) {
  if (!bp_sp)
    return;

  BreakpointName *bp_name = FindBreakpointName(ConstString(name), true, error);
  if (!bp_name)
    return;

  bp_name->ConfigureBreakpoint(bp_sp);
  bp_sp->AddName(name);
}

void Target::AddBreakpointName(std::unique_ptr<BreakpointName> bp_name) {
  m_breakpoint_names.insert(
      std::make_pair(bp_name->GetName(), std::move(bp_name)));
}

BreakpointName *Target::FindBreakpointName(ConstString name, bool can_create,
                                           Status &error) {
  BreakpointID::StringIsBreakpointName(name.GetStringRef(), error);
  if (!error.Success())
    return nullptr;

  BreakpointNameList::iterator iter = m_breakpoint_names.find(name);
  if (iter != m_breakpoint_names.end()) {
    return iter->second.get();
  }

  if (!can_create) {
    error = Status::FromErrorStringWithFormat(
        "Breakpoint name \"%s\" doesn't exist and "
        "can_create is false.",
        name.AsCString());
    return nullptr;
  }

  return m_breakpoint_names
      .insert(std::make_pair(name, std::make_unique<BreakpointName>(name)))
      .first->second.get();
}

void Target::DeleteBreakpointName(ConstString name) {
  BreakpointNameList::iterator iter = m_breakpoint_names.find(name);

  if (iter != m_breakpoint_names.end()) {
    const char *name_cstr = name.AsCString();
    m_breakpoint_names.erase(iter);
    for (auto bp_sp : m_breakpoint_list.Breakpoints())
      bp_sp->RemoveName(name_cstr);
  }
}

void Target::RemoveNameFromBreakpoint(lldb::BreakpointSP &bp_sp,
                                      ConstString name) {
  bp_sp->RemoveName(name.AsCString());
}

void Target::ConfigureBreakpointName(
    BreakpointName &bp_name, const BreakpointOptions &new_options,
    const BreakpointName::Permissions &new_permissions) {
  bp_name.GetOptions().CopyOverSetOptions(new_options);
  bp_name.GetPermissions().MergeInto(new_permissions);
  ApplyNameToBreakpoints(bp_name);
}

void Target::ApplyNameToBreakpoints(BreakpointName &bp_name) {
  llvm::Expected<std::vector<BreakpointSP>> expected_vector =
      m_breakpoint_list.FindBreakpointsByName(bp_name.GetName().AsCString());

  if (!expected_vector) {
    LLDB_LOG(GetLog(LLDBLog::Breakpoints), "invalid breakpoint name: {}",
             llvm::toString(expected_vector.takeError()));
    return;
  }

  for (auto bp_sp : *expected_vector)
    bp_name.ConfigureBreakpoint(bp_sp);
}

void Target::GetBreakpointNames(std::vector<std::string> &names) {
  names.clear();
  for (const auto& bp_name_entry : m_breakpoint_names) {
    names.push_back(bp_name_entry.first.AsCString());
  }
  llvm::sort(names);
}

bool Target::ProcessIsValid() {
  return (m_process_sp && m_process_sp->IsAlive());
}

static bool CheckIfWatchpointsSupported(Target *target, Status &error) {
  std::optional<uint32_t> num_supported_hardware_watchpoints =
      target->GetProcessSP()->GetWatchpointSlotCount();

  // If unable to determine the # of watchpoints available,
  // assume they are supported.
  if (!num_supported_hardware_watchpoints)
    return true;

  if (*num_supported_hardware_watchpoints == 0) {
    error = Status::FromErrorStringWithFormat(
        "Target supports (%u) hardware watchpoint slots.\n",
        *num_supported_hardware_watchpoints);
    return false;
  }
  return true;
}

// See also Watchpoint::SetWatchpointType(uint32_t type) and the
// OptionGroupWatchpoint::WatchType enum type.
WatchpointSP Target::CreateWatchpoint(lldb::addr_t addr, size_t size,
                                      const CompilerType *type, uint32_t kind,
                                      Status &error) {
  Log *log = GetLog(LLDBLog::Watchpoints);
  LLDB_LOGF(log,
            "Target::%s (addr = 0x%8.8" PRIx64 " size = %" PRIu64
            " type = %u)\n",
            __FUNCTION__, addr, (uint64_t)size, kind);

  WatchpointSP wp_sp;
  if (!ProcessIsValid()) {
    error = Status::FromErrorString("process is not alive");
    return wp_sp;
  }

  if (addr == LLDB_INVALID_ADDRESS || size == 0) {
    if (size == 0)
      error = Status::FromErrorString(
          "cannot set a watchpoint with watch_size of 0");
    else
      error = Status::FromErrorStringWithFormat(
          "invalid watch address: %" PRIu64, addr);
    return wp_sp;
  }

  if (!LLDB_WATCH_TYPE_IS_VALID(kind)) {
    error =
        Status::FromErrorStringWithFormat("invalid watchpoint type: %d", kind);
  }

  if (!CheckIfWatchpointsSupported(this, error))
    return wp_sp;

  // Currently we only support one watchpoint per address, with total number of
  // watchpoints limited by the hardware which the inferior is running on.

  // Grab the list mutex while doing operations.
  const bool notify = false; // Don't notify about all the state changes we do
                             // on creating the watchpoint.

  // Mask off ignored bits from watchpoint address.
  if (ABISP abi = m_process_sp->GetABI())
    addr = abi->FixDataAddress(addr);

  // LWP_TODO this sequence is looking for an existing watchpoint
  // at the exact same user-specified address, disables the new one
  // if addr/size/type match.  If type/size differ, disable old one.
  // This isn't correct, we need both watchpoints to use a shared
  // WatchpointResource in the target, and expand the WatchpointResource
  // to handle the needs of both Watchpoints.
  // Also, even if the addresses don't match, they may need to be
  // supported by the same WatchpointResource, e.g. a watchpoint
  // watching 1 byte at 0x102 and a watchpoint watching 1 byte at 0x103.
  // They're in the same word and must be watched by a single hardware
  // watchpoint register.

  std::unique_lock<std::recursive_mutex> lock;
  this->GetWatchpointList().GetListMutex(lock);
  WatchpointSP matched_sp = m_watchpoint_list.FindByAddress(addr);
  if (matched_sp) {
    size_t old_size = matched_sp->GetByteSize();
    uint32_t old_type =
        (matched_sp->WatchpointRead() ? LLDB_WATCH_TYPE_READ : 0) |
        (matched_sp->WatchpointWrite() ? LLDB_WATCH_TYPE_WRITE : 0) |
        (matched_sp->WatchpointModify() ? LLDB_WATCH_TYPE_MODIFY : 0);
    // Return the existing watchpoint if both size and type match.
    if (size == old_size && kind == old_type) {
      wp_sp = matched_sp;
      wp_sp->SetEnabled(false, notify);
    } else {
      // Nil the matched watchpoint; we will be creating a new one.
      m_process_sp->DisableWatchpoint(matched_sp, notify);
      m_watchpoint_list.Remove(matched_sp->GetID(), true);
    }
  }

  if (!wp_sp) {
    wp_sp = std::make_shared<Watchpoint>(*this, addr, size, type);
    wp_sp->SetWatchpointType(kind, notify);
    m_watchpoint_list.Add(wp_sp, true);
  }

  error = m_process_sp->EnableWatchpoint(wp_sp, notify);
  LLDB_LOGF(log, "Target::%s (creation of watchpoint %s with id = %u)\n",
            __FUNCTION__, error.Success() ? "succeeded" : "failed",
            wp_sp->GetID());

  if (error.Fail()) {
    // Enabling the watchpoint on the device side failed. Remove the said
    // watchpoint from the list maintained by the target instance.
    m_watchpoint_list.Remove(wp_sp->GetID(), true);
    wp_sp.reset();
  } else
    m_last_created_watchpoint = wp_sp;
  return wp_sp;
}

void Target::RemoveAllowedBreakpoints() {
  Log *log = GetLog(LLDBLog::Breakpoints);
  LLDB_LOGF(log, "Target::%s \n", __FUNCTION__);

  m_breakpoint_list.RemoveAllowed(true);

  m_last_created_breakpoint.reset();
}

void Target::RemoveAllBreakpoints(bool internal_also) {
  Log *log = GetLog(LLDBLog::Breakpoints);
  LLDB_LOGF(log, "Target::%s (internal_also = %s)\n", __FUNCTION__,
            internal_also ? "yes" : "no");

  m_breakpoint_list.RemoveAll(true);
  if (internal_also)
    m_internal_breakpoint_list.RemoveAll(false);

  m_last_created_breakpoint.reset();
}

void Target::DisableAllBreakpoints(bool internal_also) {
  Log *log = GetLog(LLDBLog::Breakpoints);
  LLDB_LOGF(log, "Target::%s (internal_also = %s)\n", __FUNCTION__,
            internal_also ? "yes" : "no");

  m_breakpoint_list.SetEnabledAll(false);
  if (internal_also)
    m_internal_breakpoint_list.SetEnabledAll(false);
}

void Target::DisableAllowedBreakpoints() {
  Log *log = GetLog(LLDBLog::Breakpoints);
  LLDB_LOGF(log, "Target::%s", __FUNCTION__);

  m_breakpoint_list.SetEnabledAllowed(false);
}

void Target::EnableAllBreakpoints(bool internal_also) {
  Log *log = GetLog(LLDBLog::Breakpoints);
  LLDB_LOGF(log, "Target::%s (internal_also = %s)\n", __FUNCTION__,
            internal_also ? "yes" : "no");

  m_breakpoint_list.SetEnabledAll(true);
  if (internal_also)
    m_internal_breakpoint_list.SetEnabledAll(true);
}

void Target::EnableAllowedBreakpoints() {
  Log *log = GetLog(LLDBLog::Breakpoints);
  LLDB_LOGF(log, "Target::%s", __FUNCTION__);

  m_breakpoint_list.SetEnabledAllowed(true);
}

bool Target::RemoveBreakpointByID(break_id_t break_id) {
  Log *log = GetLog(LLDBLog::Breakpoints);
  LLDB_LOGF(log, "Target::%s (break_id = %i, internal = %s)\n", __FUNCTION__,
            break_id, LLDB_BREAK_ID_IS_INTERNAL(break_id) ? "yes" : "no");

  if (DisableBreakpointByID(break_id)) {
    if (LLDB_BREAK_ID_IS_INTERNAL(break_id))
      m_internal_breakpoint_list.Remove(break_id, false);
    else {
      if (m_last_created_breakpoint) {
        if (m_last_created_breakpoint->GetID() == break_id)
          m_last_created_breakpoint.reset();
      }
      m_breakpoint_list.Remove(break_id, true);
    }
    return true;
  }
  return false;
}

bool Target::DisableBreakpointByID(break_id_t break_id) {
  Log *log = GetLog(LLDBLog::Breakpoints);
  LLDB_LOGF(log, "Target::%s (break_id = %i, internal = %s)\n", __FUNCTION__,
            break_id, LLDB_BREAK_ID_IS_INTERNAL(break_id) ? "yes" : "no");

  BreakpointSP bp_sp;

  if (LLDB_BREAK_ID_IS_INTERNAL(break_id))
    bp_sp = m_internal_breakpoint_list.FindBreakpointByID(break_id);
  else
    bp_sp = m_breakpoint_list.FindBreakpointByID(break_id);
  if (bp_sp) {
    bp_sp->SetEnabled(false);
    return true;
  }
  return false;
}

bool Target::EnableBreakpointByID(break_id_t break_id) {
  Log *log = GetLog(LLDBLog::Breakpoints);
  LLDB_LOGF(log, "Target::%s (break_id = %i, internal = %s)\n", __FUNCTION__,
            break_id, LLDB_BREAK_ID_IS_INTERNAL(break_id) ? "yes" : "no");

  BreakpointSP bp_sp;

  if (LLDB_BREAK_ID_IS_INTERNAL(break_id))
    bp_sp = m_internal_breakpoint_list.FindBreakpointByID(break_id);
  else
    bp_sp = m_breakpoint_list.FindBreakpointByID(break_id);

  if (bp_sp) {
    bp_sp->SetEnabled(true);
    return true;
  }
  return false;
}

void Target::ResetBreakpointHitCounts() {
  GetBreakpointList().ResetHitCounts();
}

Status Target::SerializeBreakpointsToFile(const FileSpec &file,
                                          const BreakpointIDList &bp_ids,
                                          bool append) {
  Status error;

  if (!file) {
    error = Status::FromErrorString("Invalid FileSpec.");
    return error;
  }

  std::string path(file.GetPath());
  StructuredData::ObjectSP input_data_sp;

  StructuredData::ArraySP break_store_sp;
  StructuredData::Array *break_store_ptr = nullptr;

  if (append) {
    input_data_sp = StructuredData::ParseJSONFromFile(file, error);
    if (error.Success()) {
      break_store_ptr = input_data_sp->GetAsArray();
      if (!break_store_ptr) {
        error = Status::FromErrorStringWithFormat(
            "Tried to append to invalid input file %s", path.c_str());
        return error;
      }
    }
  }

  if (!break_store_ptr) {
    break_store_sp = std::make_shared<StructuredData::Array>();
    break_store_ptr = break_store_sp.get();
  }

  StreamFile out_file(path.c_str(),
                      File::eOpenOptionTruncate | File::eOpenOptionWriteOnly |
                          File::eOpenOptionCanCreate |
                          File::eOpenOptionCloseOnExec,
                      lldb::eFilePermissionsFileDefault);
  if (!out_file.GetFile().IsValid()) {
    error = Status::FromErrorStringWithFormat("Unable to open output file: %s.",
                                              path.c_str());
    return error;
  }

  std::unique_lock<std::recursive_mutex> lock;
  GetBreakpointList().GetListMutex(lock);

  if (bp_ids.GetSize() == 0) {
    const BreakpointList &breakpoints = GetBreakpointList();

    size_t num_breakpoints = breakpoints.GetSize();
    for (size_t i = 0; i < num_breakpoints; i++) {
      Breakpoint *bp = breakpoints.GetBreakpointAtIndex(i).get();
      StructuredData::ObjectSP bkpt_save_sp = bp->SerializeToStructuredData();
      // If a breakpoint can't serialize it, just ignore it for now:
      if (bkpt_save_sp)
        break_store_ptr->AddItem(bkpt_save_sp);
    }
  } else {

    std::unordered_set<lldb::break_id_t> processed_bkpts;
    const size_t count = bp_ids.GetSize();
    for (size_t i = 0; i < count; ++i) {
      BreakpointID cur_bp_id = bp_ids.GetBreakpointIDAtIndex(i);
      lldb::break_id_t bp_id = cur_bp_id.GetBreakpointID();

      if (bp_id != LLDB_INVALID_BREAK_ID) {
        // Only do each breakpoint once:
        std::pair<std::unordered_set<lldb::break_id_t>::iterator, bool>
            insert_result = processed_bkpts.insert(bp_id);
        if (!insert_result.second)
          continue;

        Breakpoint *bp = GetBreakpointByID(bp_id).get();
        StructuredData::ObjectSP bkpt_save_sp = bp->SerializeToStructuredData();
        // If the user explicitly asked to serialize a breakpoint, and we
        // can't, then raise an error:
        if (!bkpt_save_sp) {
          error = Status::FromErrorStringWithFormat(
              "Unable to serialize breakpoint %d", bp_id);
          return error;
        }
        break_store_ptr->AddItem(bkpt_save_sp);
      }
    }
  }

  break_store_ptr->Dump(out_file, false);
  out_file.PutChar('\n');
  return error;
}

Status Target::CreateBreakpointsFromFile(const FileSpec &file,
                                         BreakpointIDList &new_bps) {
  std::vector<std::string> no_names;
  return CreateBreakpointsFromFile(file, no_names, new_bps);
}

Status Target::CreateBreakpointsFromFile(const FileSpec &file,
                                         std::vector<std::string> &names,
                                         BreakpointIDList &new_bps) {
  std::unique_lock<std::recursive_mutex> lock;
  GetBreakpointList().GetListMutex(lock);

  Status error;
  StructuredData::ObjectSP input_data_sp =
      StructuredData::ParseJSONFromFile(file, error);
  if (!error.Success()) {
    return error;
  } else if (!input_data_sp || !input_data_sp->IsValid()) {
    error = Status::FromErrorStringWithFormat(
        "Invalid JSON from input file: %s.", file.GetPath().c_str());
    return error;
  }

  StructuredData::Array *bkpt_array = input_data_sp->GetAsArray();
  if (!bkpt_array) {
    error = Status::FromErrorStringWithFormat(
        "Invalid breakpoint data from input file: %s.", file.GetPath().c_str());
    return error;
  }

  size_t num_bkpts = bkpt_array->GetSize();
  size_t num_names = names.size();

  for (size_t i = 0; i < num_bkpts; i++) {
    StructuredData::ObjectSP bkpt_object_sp = bkpt_array->GetItemAtIndex(i);
    // Peel off the breakpoint key, and feed the rest to the Breakpoint:
    StructuredData::Dictionary *bkpt_dict = bkpt_object_sp->GetAsDictionary();
    if (!bkpt_dict) {
      error = Status::FromErrorStringWithFormat(
          "Invalid breakpoint data for element %zu from input file: %s.", i,
          file.GetPath().c_str());
      return error;
    }
    StructuredData::ObjectSP bkpt_data_sp =
        bkpt_dict->GetValueForKey(Breakpoint::GetSerializationKey());
    if (num_names &&
        !Breakpoint::SerializedBreakpointMatchesNames(bkpt_data_sp, names))
      continue;

    BreakpointSP bkpt_sp = Breakpoint::CreateFromStructuredData(
        shared_from_this(), bkpt_data_sp, error);
    if (!error.Success()) {
      error = Status::FromErrorStringWithFormat(
          "Error restoring breakpoint %zu from %s: %s.", i,
          file.GetPath().c_str(), error.AsCString());
      return error;
    }
    new_bps.AddBreakpointID(BreakpointID(bkpt_sp->GetID()));
  }
  return error;
}

// The flag 'end_to_end', default to true, signifies that the operation is
// performed end to end, for both the debugger and the debuggee.

// Assumption: Caller holds the list mutex lock for m_watchpoint_list for end
// to end operations.
bool Target::RemoveAllWatchpoints(bool end_to_end) {
  Log *log = GetLog(LLDBLog::Watchpoints);
  LLDB_LOGF(log, "Target::%s\n", __FUNCTION__);

  if (!end_to_end) {
    m_watchpoint_list.RemoveAll(true);
    return true;
  }

  // Otherwise, it's an end to end operation.

  if (!ProcessIsValid())
    return false;

  for (WatchpointSP wp_sp : m_watchpoint_list.Watchpoints()) {
    if (!wp_sp)
      return false;

    Status rc = m_process_sp->DisableWatchpoint(wp_sp);
    if (rc.Fail())
      return false;
  }
  m_watchpoint_list.RemoveAll(true);
  m_last_created_watchpoint.reset();
  return true; // Success!
}

// Assumption: Caller holds the list mutex lock for m_watchpoint_list for end
// to end operations.
bool Target::DisableAllWatchpoints(bool end_to_end) {
  Log *log = GetLog(LLDBLog::Watchpoints);
  LLDB_LOGF(log, "Target::%s\n", __FUNCTION__);

  if (!end_to_end) {
    m_watchpoint_list.SetEnabledAll(false);
    return true;
  }

  // Otherwise, it's an end to end operation.

  if (!ProcessIsValid())
    return false;

  for (WatchpointSP wp_sp : m_watchpoint_list.Watchpoints()) {
    if (!wp_sp)
      return false;

    Status rc = m_process_sp->DisableWatchpoint(wp_sp);
    if (rc.Fail())
      return false;
  }
  return true; // Success!
}

// Assumption: Caller holds the list mutex lock for m_watchpoint_list for end
// to end operations.
bool Target::EnableAllWatchpoints(bool end_to_end) {
  Log *log = GetLog(LLDBLog::Watchpoints);
  LLDB_LOGF(log, "Target::%s\n", __FUNCTION__);

  if (!end_to_end) {
    m_watchpoint_list.SetEnabledAll(true);
    return true;
  }

  // Otherwise, it's an end to end operation.

  if (!ProcessIsValid())
    return false;

  for (WatchpointSP wp_sp : m_watchpoint_list.Watchpoints()) {
    if (!wp_sp)
      return false;

    Status rc = m_process_sp->EnableWatchpoint(wp_sp);
    if (rc.Fail())
      return false;
  }
  return true; // Success!
}

// Assumption: Caller holds the list mutex lock for m_watchpoint_list.
bool Target::ClearAllWatchpointHitCounts() {
  Log *log = GetLog(LLDBLog::Watchpoints);
  LLDB_LOGF(log, "Target::%s\n", __FUNCTION__);

  for (WatchpointSP wp_sp : m_watchpoint_list.Watchpoints()) {
    if (!wp_sp)
      return false;

    wp_sp->ResetHitCount();
  }
  return true; // Success!
}

// Assumption: Caller holds the list mutex lock for m_watchpoint_list.
bool Target::ClearAllWatchpointHistoricValues() {
  Log *log = GetLog(LLDBLog::Watchpoints);
  LLDB_LOGF(log, "Target::%s\n", __FUNCTION__);

  for (WatchpointSP wp_sp : m_watchpoint_list.Watchpoints()) {
    if (!wp_sp)
      return false;

    wp_sp->ResetHistoricValues();
  }
  return true; // Success!
}

// Assumption: Caller holds the list mutex lock for m_watchpoint_list during
// these operations.
bool Target::IgnoreAllWatchpoints(uint32_t ignore_count) {
  Log *log = GetLog(LLDBLog::Watchpoints);
  LLDB_LOGF(log, "Target::%s\n", __FUNCTION__);

  if (!ProcessIsValid())
    return false;

  for (WatchpointSP wp_sp : m_watchpoint_list.Watchpoints()) {
    if (!wp_sp)
      return false;

    wp_sp->SetIgnoreCount(ignore_count);
  }
  return true; // Success!
}

// Assumption: Caller holds the list mutex lock for m_watchpoint_list.
bool Target::DisableWatchpointByID(lldb::watch_id_t watch_id) {
  Log *log = GetLog(LLDBLog::Watchpoints);
  LLDB_LOGF(log, "Target::%s (watch_id = %i)\n", __FUNCTION__, watch_id);

  if (!ProcessIsValid())
    return false;

  WatchpointSP wp_sp = m_watchpoint_list.FindByID(watch_id);
  if (wp_sp) {
    Status rc = m_process_sp->DisableWatchpoint(wp_sp);
    if (rc.Success())
      return true;

    // Else, fallthrough.
  }
  return false;
}

// Assumption: Caller holds the list mutex lock for m_watchpoint_list.
bool Target::EnableWatchpointByID(lldb::watch_id_t watch_id) {
  Log *log = GetLog(LLDBLog::Watchpoints);
  LLDB_LOGF(log, "Target::%s (watch_id = %i)\n", __FUNCTION__, watch_id);

  if (!ProcessIsValid())
    return false;

  WatchpointSP wp_sp = m_watchpoint_list.FindByID(watch_id);
  if (wp_sp) {
    Status rc = m_process_sp->EnableWatchpoint(wp_sp);
    if (rc.Success())
      return true;

    // Else, fallthrough.
  }
  return false;
}

// Assumption: Caller holds the list mutex lock for m_watchpoint_list.
bool Target::RemoveWatchpointByID(lldb::watch_id_t watch_id) {
  Log *log = GetLog(LLDBLog::Watchpoints);
  LLDB_LOGF(log, "Target::%s (watch_id = %i)\n", __FUNCTION__, watch_id);

  WatchpointSP watch_to_remove_sp = m_watchpoint_list.FindByID(watch_id);
  if (watch_to_remove_sp == m_last_created_watchpoint)
    m_last_created_watchpoint.reset();

  if (DisableWatchpointByID(watch_id)) {
    m_watchpoint_list.Remove(watch_id, true);
    return true;
  }
  return false;
}

// Assumption: Caller holds the list mutex lock for m_watchpoint_list.
bool Target::IgnoreWatchpointByID(lldb::watch_id_t watch_id,
                                  uint32_t ignore_count) {
  Log *log = GetLog(LLDBLog::Watchpoints);
  LLDB_LOGF(log, "Target::%s (watch_id = %i)\n", __FUNCTION__, watch_id);

  if (!ProcessIsValid())
    return false;

  WatchpointSP wp_sp = m_watchpoint_list.FindByID(watch_id);
  if (wp_sp) {
    wp_sp->SetIgnoreCount(ignore_count);
    return true;
  }
  return false;
}

ModuleSP Target::GetExecutableModule() {
  // search for the first executable in the module list
  for (size_t i = 0; i < m_images.GetSize(); ++i) {
    ModuleSP module_sp = m_images.GetModuleAtIndex(i);
    lldb_private::ObjectFile *obj = module_sp->GetObjectFile();
    if (obj == nullptr)
      continue;
    if (obj->GetType() == ObjectFile::Type::eTypeExecutable)
      return module_sp;
  }
  // as fall back return the first module loaded
  return m_images.GetModuleAtIndex(0);
}

Module *Target::GetExecutableModulePointer() {
  return GetExecutableModule().get();
}

static void LoadScriptingResourceForModule(const ModuleSP &module_sp,
                                           Target *target) {
  Status error;
  StreamString feedback_stream;
  if (module_sp && !module_sp->LoadScriptingResourceInTarget(target, error,
                                                             feedback_stream)) {
    if (error.AsCString())
      target->GetDebugger().GetErrorStream().Printf(
          "unable to load scripting data for module %s - error reported was "
          "%s\n",
          module_sp->GetFileSpec().GetFileNameStrippingExtension().GetCString(),
          error.AsCString());
  }
  if (feedback_stream.GetSize())
    target->GetDebugger().GetErrorStream().Printf("%s\n",
                                                  feedback_stream.GetData());
}

void Target::ClearModules(bool delete_locations) {
  ModulesDidUnload(m_images, delete_locations);
  m_section_load_history.Clear();
  m_images.Clear();
  m_scratch_type_system_map.Clear();
}

void Target::DidExec() {
  // When a process exec's we need to know about it so we can do some cleanup.
  m_breakpoint_list.RemoveInvalidLocations(m_arch.GetSpec());
  m_internal_breakpoint_list.RemoveInvalidLocations(m_arch.GetSpec());
}

void Target::SetExecutableModule(ModuleSP &executable_sp,
                                 LoadDependentFiles load_dependent_files) {
  Log *log = GetLog(LLDBLog::Target);
  ClearModules(false);

  if (executable_sp) {
    ElapsedTime elapsed(m_stats.GetCreateTime());
    LLDB_SCOPED_TIMERF("Target::SetExecutableModule (executable = '%s')",
                       executable_sp->GetFileSpec().GetPath().c_str());

    const bool notify = true;
    m_images.Append(executable_sp,
                    notify); // The first image is our executable file

    // If we haven't set an architecture yet, reset our architecture based on
    // what we found in the executable module.
    if (!m_arch.GetSpec().IsValid()) {
      m_arch = executable_sp->GetArchitecture();
      LLDB_LOG(log,
               "Target::SetExecutableModule setting architecture to {0} ({1}) "
               "based on executable file",
               m_arch.GetSpec().GetArchitectureName(),
               m_arch.GetSpec().GetTriple().getTriple());
    }

    ObjectFile *executable_objfile = executable_sp->GetObjectFile();
    bool load_dependents = true;
    switch (load_dependent_files) {
    case eLoadDependentsDefault:
      load_dependents = executable_sp->IsExecutable();
      break;
    case eLoadDependentsYes:
      load_dependents = true;
      break;
    case eLoadDependentsNo:
      load_dependents = false;
      break;
    }

    if (executable_objfile && load_dependents) {
      // FileSpecList is not thread safe and needs to be synchronized.
      FileSpecList dependent_files;
      std::mutex dependent_files_mutex;

      // ModuleList is thread safe.
      ModuleList added_modules;

      auto GetDependentModules = [&](FileSpec dependent_file_spec) {
        FileSpec platform_dependent_file_spec;
        if (m_platform_sp)
          m_platform_sp->GetFileWithUUID(dependent_file_spec, nullptr,
                                         platform_dependent_file_spec);
        else
          platform_dependent_file_spec = dependent_file_spec;

        ModuleSpec module_spec(platform_dependent_file_spec, m_arch.GetSpec());
        ModuleSP image_module_sp(
            GetOrCreateModule(module_spec, false /* notify */));
        if (image_module_sp) {
          added_modules.AppendIfNeeded(image_module_sp, false);
          ObjectFile *objfile = image_module_sp->GetObjectFile();
          if (objfile) {
            // Create a local copy of the dependent file list so we don't have
            // to lock for the whole duration of GetDependentModules.
            FileSpecList dependent_files_copy;
            {
              std::lock_guard<std::mutex> guard(dependent_files_mutex);
              dependent_files_copy = dependent_files;
            }

            // Remember the size of the local copy so we can append only the
            // modules that have been added by GetDependentModules.
            const size_t previous_dependent_files =
                dependent_files_copy.GetSize();

            objfile->GetDependentModules(dependent_files_copy);

            {
              std::lock_guard<std::mutex> guard(dependent_files_mutex);
              for (size_t i = previous_dependent_files;
                   i < dependent_files_copy.GetSize(); ++i)
                dependent_files.AppendIfUnique(
                    dependent_files_copy.GetFileSpecAtIndex(i));
            }
          }
<<<<<<< HEAD
        }
      };

      executable_objfile->GetDependentModules(dependent_files);

      llvm::ThreadPoolTaskGroup task_group(Debugger::GetThreadPool());
      for (uint32_t i = 0; i < dependent_files.GetSize(); i++) {
        // Process all currently known dependencies in parallel in the innermost
        // loop. This may create newly discovered dependencies to be appended to
        // dependent_files. We'll deal with these files during the next
        // iteration of the outermost loop.
        {
          std::lock_guard<std::mutex> guard(dependent_files_mutex);
          for (; i < dependent_files.GetSize(); i++)
            task_group.async(GetDependentModules,
                             dependent_files.GetFileSpecAtIndex(i));
        }
=======
        }
      };

      executable_objfile->GetDependentModules(dependent_files);

      llvm::ThreadPoolTaskGroup task_group(Debugger::GetThreadPool());
      for (uint32_t i = 0; i < dependent_files.GetSize(); i++) {
        // Process all currently known dependencies in parallel in the innermost
        // loop. This may create newly discovered dependencies to be appended to
        // dependent_files. We'll deal with these files during the next
        // iteration of the outermost loop.
        {
          std::lock_guard<std::mutex> guard(dependent_files_mutex);
          for (; i < dependent_files.GetSize(); i++)
            task_group.async(GetDependentModules,
                             dependent_files.GetFileSpecAtIndex(i));
        }
>>>>>>> a8d96e15
        task_group.wait();
      }
      ModulesDidLoad(added_modules);
    }
  }
}

bool Target::SetArchitecture(const ArchSpec &arch_spec, bool set_platform,
                             bool merge) {
  Log *log = GetLog(LLDBLog::Target);
  bool missing_local_arch = !m_arch.GetSpec().IsValid();
  bool replace_local_arch = true;
  bool compatible_local_arch = false;
  ArchSpec other(arch_spec);

  // Changing the architecture might mean that the currently selected platform
  // isn't compatible. Set the platform correctly if we are asked to do so,
  // otherwise assume the user will set the platform manually.
  if (set_platform) {
    if (other.IsValid()) {
      auto platform_sp = GetPlatform();
      if (!platform_sp || !platform_sp->IsCompatibleArchitecture(
                              other, {}, ArchSpec::CompatibleMatch, nullptr)) {
        ArchSpec platform_arch;
        if (PlatformSP arch_platform_sp =
                GetDebugger().GetPlatformList().GetOrCreate(other, {},
                                                            &platform_arch)) {
          SetPlatform(arch_platform_sp);
          if (platform_arch.IsValid())
            other = platform_arch;
        }
      }
    }
  }

  if (!missing_local_arch) {
    if (merge && m_arch.GetSpec().IsCompatibleMatch(arch_spec)) {
      other.MergeFrom(m_arch.GetSpec());

      if (m_arch.GetSpec().IsCompatibleMatch(other)) {
        compatible_local_arch = true;

        if (m_arch.GetSpec().GetTriple() == other.GetTriple())
          replace_local_arch = false;
      }
    }
  }

  if (compatible_local_arch || missing_local_arch) {
    // If we haven't got a valid arch spec, or the architectures are compatible
    // update the architecture, unless the one we already have is more
    // specified
    if (replace_local_arch)
      m_arch = other;
    LLDB_LOG(log,
             "Target::SetArchitecture merging compatible arch; arch "
             "is now {0} ({1})",
             m_arch.GetSpec().GetArchitectureName(),
             m_arch.GetSpec().GetTriple().getTriple());
    return true;
  }

  // If we have an executable file, try to reset the executable to the desired
  // architecture
  LLDB_LOGF(
      log,
      "Target::SetArchitecture changing architecture to %s (%s) from %s (%s)",
      arch_spec.GetArchitectureName(),
      arch_spec.GetTriple().getTriple().c_str(),
      m_arch.GetSpec().GetArchitectureName(),
      m_arch.GetSpec().GetTriple().getTriple().c_str());
  m_arch = other;
  ModuleSP executable_sp = GetExecutableModule();

  ClearModules(true);
  // Need to do something about unsetting breakpoints.

  if (executable_sp) {
    LLDB_LOGF(log,
              "Target::SetArchitecture Trying to select executable file "
              "architecture %s (%s)",
              arch_spec.GetArchitectureName(),
              arch_spec.GetTriple().getTriple().c_str());
    ModuleSpec module_spec(executable_sp->GetFileSpec(), other);
    FileSpecList search_paths = GetExecutableSearchPaths();
    Status error = ModuleList::GetSharedModule(module_spec, executable_sp,
                                               &search_paths, nullptr, nullptr);

    if (!error.Fail() && executable_sp) {
      SetExecutableModule(executable_sp, eLoadDependentsYes);
      return true;
    }
  }
  return false;
}

bool Target::MergeArchitecture(const ArchSpec &arch_spec) {
  Log *log = GetLog(LLDBLog::Target);
  if (arch_spec.IsValid()) {
    if (m_arch.GetSpec().IsCompatibleMatch(arch_spec)) {
      // The current target arch is compatible with "arch_spec", see if we can
      // improve our current architecture using bits from "arch_spec"

      LLDB_LOGF(log,
                "Target::MergeArchitecture target has arch %s, merging with "
                "arch %s",
                m_arch.GetSpec().GetTriple().getTriple().c_str(),
                arch_spec.GetTriple().getTriple().c_str());

      // Merge bits from arch_spec into "merged_arch" and set our architecture
      ArchSpec merged_arch(m_arch.GetSpec());
      merged_arch.MergeFrom(arch_spec);
      return SetArchitecture(merged_arch);
    } else {
      // The new architecture is different, we just need to replace it
      return SetArchitecture(arch_spec);
    }
  }
  return false;
}

void Target::NotifyWillClearList(const ModuleList &module_list) {}

void Target::NotifyModuleAdded(const ModuleList &module_list,
                               const ModuleSP &module_sp) {
  // A module is being added to this target for the first time
  if (m_valid) {
    ModuleList my_module_list;
    my_module_list.Append(module_sp);
    ModulesDidLoad(my_module_list);
  }
}

void Target::NotifyModuleRemoved(const ModuleList &module_list,
                                 const ModuleSP &module_sp) {
  // A module is being removed from this target.
  if (m_valid) {
    ModuleList my_module_list;
    my_module_list.Append(module_sp);
    ModulesDidUnload(my_module_list, false);
  }
}

void Target::NotifyModuleUpdated(const ModuleList &module_list,
                                 const ModuleSP &old_module_sp,
                                 const ModuleSP &new_module_sp) {
  // A module is replacing an already added module
  if (m_valid) {
    m_breakpoint_list.UpdateBreakpointsWhenModuleIsReplaced(old_module_sp,
                                                            new_module_sp);
    m_internal_breakpoint_list.UpdateBreakpointsWhenModuleIsReplaced(
        old_module_sp, new_module_sp);
  }
}

void Target::NotifyModulesRemoved(lldb_private::ModuleList &module_list) {
  ModulesDidUnload(module_list, false);
}

void Target::ModulesDidLoad(ModuleList &module_list) {
  const size_t num_images = module_list.GetSize();
  if (m_valid && num_images) {
    for (size_t idx = 0; idx < num_images; ++idx) {
      ModuleSP module_sp(module_list.GetModuleAtIndex(idx));
      LoadScriptingResourceForModule(module_sp, this);
    }
    m_breakpoint_list.UpdateBreakpoints(module_list, true, false);
    m_internal_breakpoint_list.UpdateBreakpoints(module_list, true, false);
    if (m_process_sp) {
      m_process_sp->ModulesDidLoad(module_list);
    }
    auto data_sp =
        std::make_shared<TargetEventData>(shared_from_this(), module_list);
    BroadcastEvent(eBroadcastBitModulesLoaded, data_sp);
  }
}

void Target::SymbolsDidLoad(ModuleList &module_list) {
  if (m_valid && module_list.GetSize()) {
    if (m_process_sp) {
      for (LanguageRuntime *runtime : m_process_sp->GetLanguageRuntimes()) {
        runtime->SymbolsDidLoad(module_list);
      }
    }

    m_breakpoint_list.UpdateBreakpoints(module_list, true, false);
    m_internal_breakpoint_list.UpdateBreakpoints(module_list, true, false);
    auto data_sp =
        std::make_shared<TargetEventData>(shared_from_this(), module_list);
    BroadcastEvent(eBroadcastBitSymbolsLoaded, data_sp);
  }
}

void Target::ModulesDidUnload(ModuleList &module_list, bool delete_locations) {
  if (m_valid && module_list.GetSize()) {
    UnloadModuleSections(module_list);
    auto data_sp =
        std::make_shared<TargetEventData>(shared_from_this(), module_list);
    BroadcastEvent(eBroadcastBitModulesUnloaded, data_sp);
    m_breakpoint_list.UpdateBreakpoints(module_list, false, delete_locations);
    m_internal_breakpoint_list.UpdateBreakpoints(module_list, false,
                                                 delete_locations);

    // If a module was torn down it will have torn down the 'TypeSystemClang's
    // that we used as source 'ASTContext's for the persistent variables in
    // the current target. Those would now be unsafe to access because the
    // 'DeclOrigin' are now possibly stale. Thus clear all persistent
    // variables. We only want to flush 'TypeSystem's if the module being
    // unloaded was capable of describing a source type. JITted module unloads
    // happen frequently for Objective-C utility functions or the REPL and rely
    // on the persistent variables to stick around.
    const bool should_flush_type_systems =
        module_list.AnyOf([](lldb_private::Module &module) {
          auto *object_file = module.GetObjectFile();

          if (!object_file)
            return false;

          auto type = object_file->GetType();

          // eTypeExecutable: when debugged binary was rebuilt
          // eTypeSharedLibrary: if dylib was re-loaded
          return module.FileHasChanged() &&
                 (type == ObjectFile::eTypeObjectFile ||
                  type == ObjectFile::eTypeExecutable ||
                  type == ObjectFile::eTypeSharedLibrary);
        });

    if (should_flush_type_systems)
      m_scratch_type_system_map.Clear();
  }
}

bool Target::ModuleIsExcludedForUnconstrainedSearches(
    const FileSpec &module_file_spec) {
  if (GetBreakpointsConsultPlatformAvoidList()) {
    ModuleList matchingModules;
    ModuleSpec module_spec(module_file_spec);
    GetImages().FindModules(module_spec, matchingModules);
    size_t num_modules = matchingModules.GetSize();

    // If there is more than one module for this file spec, only
    // return true if ALL the modules are on the black list.
    if (num_modules > 0) {
      for (size_t i = 0; i < num_modules; i++) {
        if (!ModuleIsExcludedForUnconstrainedSearches(
                matchingModules.GetModuleAtIndex(i)))
          return false;
      }
      return true;
    }
  }
  return false;
}

bool Target::ModuleIsExcludedForUnconstrainedSearches(
    const lldb::ModuleSP &module_sp) {
  if (GetBreakpointsConsultPlatformAvoidList()) {
    if (m_platform_sp)
      return m_platform_sp->ModuleIsExcludedForUnconstrainedSearches(*this,
                                                                     module_sp);
  }
  return false;
}

size_t Target::ReadMemoryFromFileCache(const Address &addr, void *dst,
                                       size_t dst_len, Status &error) {
  SectionSP section_sp(addr.GetSection());
  if (section_sp) {
    // If the contents of this section are encrypted, the on-disk file is
    // unusable.  Read only from live memory.
    if (section_sp->IsEncrypted()) {
      error = Status::FromErrorString("section is encrypted");
      return 0;
    }
    ModuleSP module_sp(section_sp->GetModule());
    if (module_sp) {
      ObjectFile *objfile = section_sp->GetModule()->GetObjectFile();
      if (objfile) {
        size_t bytes_read = objfile->ReadSectionData(
            section_sp.get(), addr.GetOffset(), dst, dst_len);
        if (bytes_read > 0)
          return bytes_read;
        else
          error = Status::FromErrorStringWithFormat(
              "error reading data from section %s",
              section_sp->GetName().GetCString());
      } else
        error = Status::FromErrorString("address isn't from a object file");
    } else
      error = Status::FromErrorString("address isn't in a module");
  } else
    error = Status::FromErrorString(
        "address doesn't contain a section that points to a "
        "section in a object file");

  return 0;
}

size_t Target::ReadMemory(const Address &addr, void *dst, size_t dst_len,
                          Status &error, bool force_live_memory,
                          lldb::addr_t *load_addr_ptr) {
  error.Clear();

  Address fixed_addr = addr;
  if (ProcessIsValid())
    if (const ABISP &abi = m_process_sp->GetABI())
      fixed_addr.SetLoadAddress(abi->FixAnyAddress(addr.GetLoadAddress(this)),
                                this);

  // if we end up reading this from process memory, we will fill this with the
  // actual load address
  if (load_addr_ptr)
    *load_addr_ptr = LLDB_INVALID_ADDRESS;

  size_t bytes_read = 0;

  addr_t load_addr = LLDB_INVALID_ADDRESS;
  addr_t file_addr = LLDB_INVALID_ADDRESS;
  Address resolved_addr;
  if (!fixed_addr.IsSectionOffset()) {
    SectionLoadList &section_load_list = GetSectionLoadList();
    if (section_load_list.IsEmpty()) {
      // No sections are loaded, so we must assume we are not running yet and
      // anything we are given is a file address.
      file_addr =
          fixed_addr.GetOffset(); // "fixed_addr" doesn't have a section, so
                                  // its offset is the file address
      m_images.ResolveFileAddress(file_addr, resolved_addr);
    } else {
      // We have at least one section loaded. This can be because we have
      // manually loaded some sections with "target modules load ..." or
      // because we have a live process that has sections loaded through
      // the dynamic loader
      load_addr =
          fixed_addr.GetOffset(); // "fixed_addr" doesn't have a section, so
                                  // its offset is the load address
      section_load_list.ResolveLoadAddress(load_addr, resolved_addr);
    }
  }
  if (!resolved_addr.IsValid())
    resolved_addr = fixed_addr;

  // If we read from the file cache but can't get as many bytes as requested,
  // we keep the result around in this buffer, in case this result is the
  // best we can do.
  std::unique_ptr<uint8_t[]> file_cache_read_buffer;
  size_t file_cache_bytes_read = 0;

  // Read from file cache if read-only section.
  if (!force_live_memory && resolved_addr.IsSectionOffset()) {
    SectionSP section_sp(resolved_addr.GetSection());
    if (section_sp) {
      auto permissions = Flags(section_sp->GetPermissions());
      bool is_readonly = !permissions.Test(ePermissionsWritable) &&
                         permissions.Test(ePermissionsReadable);
      if (is_readonly) {
        file_cache_bytes_read =
            ReadMemoryFromFileCache(resolved_addr, dst, dst_len, error);
        if (file_cache_bytes_read == dst_len)
          return file_cache_bytes_read;
        else if (file_cache_bytes_read > 0) {
          file_cache_read_buffer =
              std::make_unique<uint8_t[]>(file_cache_bytes_read);
          std::memcpy(file_cache_read_buffer.get(), dst, file_cache_bytes_read);
        }
      }
    }
  }

  if (ProcessIsValid()) {
    if (load_addr == LLDB_INVALID_ADDRESS)
      load_addr = resolved_addr.GetLoadAddress(this);

    if (load_addr == LLDB_INVALID_ADDRESS) {
      ModuleSP addr_module_sp(resolved_addr.GetModule());
      if (addr_module_sp && addr_module_sp->GetFileSpec())
        error = Status::FromErrorStringWithFormatv(
            "{0:F}[{1:x+}] can't be resolved, {0:F} is not currently loaded",
            addr_module_sp->GetFileSpec(), resolved_addr.GetFileAddress());
      else
        error = Status::FromErrorStringWithFormat(
            "0x%" PRIx64 " can't be resolved", resolved_addr.GetFileAddress());
    } else {
      bytes_read = m_process_sp->ReadMemory(load_addr, dst, dst_len, error);
      if (bytes_read != dst_len) {
        if (error.Success()) {
          if (bytes_read == 0)
            error = Status::FromErrorStringWithFormat(
                "read memory from 0x%" PRIx64 " failed", load_addr);
          else
            error = Status::FromErrorStringWithFormat(
                "only %" PRIu64 " of %" PRIu64
                " bytes were read from memory at 0x%" PRIx64,
                (uint64_t)bytes_read, (uint64_t)dst_len, load_addr);
        }
      }
      if (bytes_read) {
        if (load_addr_ptr)
          *load_addr_ptr = load_addr;
        return bytes_read;
      }
    }
  }

  if (file_cache_read_buffer && file_cache_bytes_read > 0) {
    // Reading from the process failed. If we've previously succeeded in reading
    // something from the file cache, then copy that over and return that.
    std::memcpy(dst, file_cache_read_buffer.get(), file_cache_bytes_read);
    return file_cache_bytes_read;
  }

  if (!file_cache_read_buffer && resolved_addr.IsSectionOffset()) {
    // If we didn't already try and read from the object file cache, then try
    // it after failing to read from the process.
    return ReadMemoryFromFileCache(resolved_addr, dst, dst_len, error);
  }
  return 0;
}

size_t Target::ReadCStringFromMemory(const Address &addr, std::string &out_str,
                                     Status &error, bool force_live_memory) {
  char buf[256];
  out_str.clear();
  addr_t curr_addr = addr.GetLoadAddress(this);
  Address address(addr);
  while (true) {
    size_t length = ReadCStringFromMemory(address, buf, sizeof(buf), error,
                                          force_live_memory);
    if (length == 0)
      break;
    out_str.append(buf, length);
    // If we got "length - 1" bytes, we didn't get the whole C string, we need
    // to read some more characters
    if (length == sizeof(buf) - 1)
      curr_addr += length;
    else
      break;
    address = Address(curr_addr);
  }
  return out_str.size();
}

size_t Target::ReadCStringFromMemory(const Address &addr, char *dst,
                                     size_t dst_max_len, Status &result_error,
                                     bool force_live_memory) {
  size_t total_cstr_len = 0;
  if (dst && dst_max_len) {
    result_error.Clear();
    // NULL out everything just to be safe
    memset(dst, 0, dst_max_len);
    addr_t curr_addr = addr.GetLoadAddress(this);
    Address address(addr);

    // We could call m_process_sp->GetMemoryCacheLineSize() but I don't think
    // this really needs to be tied to the memory cache subsystem's cache line
    // size, so leave this as a fixed constant.
    const size_t cache_line_size = 512;

    size_t bytes_left = dst_max_len - 1;
    char *curr_dst = dst;

    while (bytes_left > 0) {
      addr_t cache_line_bytes_left =
          cache_line_size - (curr_addr % cache_line_size);
      addr_t bytes_to_read =
          std::min<addr_t>(bytes_left, cache_line_bytes_left);
      Status error;
      size_t bytes_read = ReadMemory(address, curr_dst, bytes_to_read, error,
                                     force_live_memory);

      if (bytes_read == 0) {
        result_error = std::move(error);
        dst[total_cstr_len] = '\0';
        break;
      }
      const size_t len = strlen(curr_dst);

      total_cstr_len += len;

      if (len < bytes_to_read)
        break;

      curr_dst += bytes_read;
      curr_addr += bytes_read;
      bytes_left -= bytes_read;
      address = Address(curr_addr);
    }
  } else {
    if (dst == nullptr)
      result_error = Status::FromErrorString("invalid arguments");
    else
      result_error.Clear();
  }
  return total_cstr_len;
}

addr_t Target::GetReasonableReadSize(const Address &addr) {
  addr_t load_addr = addr.GetLoadAddress(this);
  if (load_addr != LLDB_INVALID_ADDRESS && m_process_sp) {
    // Avoid crossing cache line boundaries.
    addr_t cache_line_size = m_process_sp->GetMemoryCacheLineSize();
    return cache_line_size - (load_addr % cache_line_size);
  }

  // The read is going to go to the file cache, so we can just pick a largish
  // value.
  return 0x1000;
}

size_t Target::ReadStringFromMemory(const Address &addr, char *dst,
                                    size_t max_bytes, Status &error,
                                    size_t type_width, bool force_live_memory) {
  if (!dst || !max_bytes || !type_width || max_bytes < type_width)
    return 0;

  size_t total_bytes_read = 0;

  // Ensure a null terminator independent of the number of bytes that is
  // read.
  memset(dst, 0, max_bytes);
  size_t bytes_left = max_bytes - type_width;

  const char terminator[4] = {'\0', '\0', '\0', '\0'};
  assert(sizeof(terminator) >= type_width && "Attempting to validate a "
                                             "string with more than 4 bytes "
                                             "per character!");

  Address address = addr;
  char *curr_dst = dst;

  error.Clear();
  while (bytes_left > 0 && error.Success()) {
    addr_t bytes_to_read =
        std::min<addr_t>(bytes_left, GetReasonableReadSize(address));
    size_t bytes_read =
        ReadMemory(address, curr_dst, bytes_to_read, error, force_live_memory);

    if (bytes_read == 0)
      break;

    // Search for a null terminator of correct size and alignment in
    // bytes_read
    size_t aligned_start = total_bytes_read - total_bytes_read % type_width;
    for (size_t i = aligned_start;
         i + type_width <= total_bytes_read + bytes_read; i += type_width)
      if (::memcmp(&dst[i], terminator, type_width) == 0) {
        error.Clear();
        return i;
      }

    total_bytes_read += bytes_read;
    curr_dst += bytes_read;
    address.Slide(bytes_read);
    bytes_left -= bytes_read;
  }
  return total_bytes_read;
}

size_t Target::ReadScalarIntegerFromMemory(const Address &addr, uint32_t byte_size,
                                           bool is_signed, Scalar &scalar,
                                           Status &error,
                                           bool force_live_memory) {
  uint64_t uval;

  if (byte_size <= sizeof(uval)) {
    size_t bytes_read =
        ReadMemory(addr, &uval, byte_size, error, force_live_memory);
    if (bytes_read == byte_size) {
      DataExtractor data(&uval, sizeof(uval), m_arch.GetSpec().GetByteOrder(),
                         m_arch.GetSpec().GetAddressByteSize());
      lldb::offset_t offset = 0;
      if (byte_size <= 4)
        scalar = data.GetMaxU32(&offset, byte_size);
      else
        scalar = data.GetMaxU64(&offset, byte_size);

      if (is_signed)
        scalar.SignExtend(byte_size * 8);
      return bytes_read;
    }
  } else {
    error = Status::FromErrorStringWithFormat(
        "byte size of %u is too large for integer scalar type", byte_size);
  }
  return 0;
}

uint64_t Target::ReadUnsignedIntegerFromMemory(const Address &addr,
                                               size_t integer_byte_size,
                                               uint64_t fail_value, Status &error,
                                               bool force_live_memory) {
  Scalar scalar;
  if (ReadScalarIntegerFromMemory(addr, integer_byte_size, false, scalar, error,
                                  force_live_memory))
    return scalar.ULongLong(fail_value);
  return fail_value;
}

bool Target::ReadPointerFromMemory(const Address &addr, Status &error,
                                   Address &pointer_addr,
                                   bool force_live_memory) {
  Scalar scalar;
  if (ReadScalarIntegerFromMemory(addr, m_arch.GetSpec().GetAddressByteSize(),
                                  false, scalar, error, force_live_memory)) {
    addr_t pointer_vm_addr = scalar.ULongLong(LLDB_INVALID_ADDRESS);
    if (pointer_vm_addr != LLDB_INVALID_ADDRESS) {
      SectionLoadList &section_load_list = GetSectionLoadList();
      if (section_load_list.IsEmpty()) {
        // No sections are loaded, so we must assume we are not running yet and
        // anything we are given is a file address.
        m_images.ResolveFileAddress(pointer_vm_addr, pointer_addr);
      } else {
        // We have at least one section loaded. This can be because we have
        // manually loaded some sections with "target modules load ..." or
        // because we have a live process that has sections loaded through
        // the dynamic loader
        section_load_list.ResolveLoadAddress(pointer_vm_addr, pointer_addr);
      }
      // We weren't able to resolve the pointer value, so just return an
      // address with no section
      if (!pointer_addr.IsValid())
        pointer_addr.SetOffset(pointer_vm_addr);
      return true;
    }
  }
  return false;
}

ModuleSP Target::GetOrCreateModule(const ModuleSpec &orig_module_spec,
                                   bool notify, Status *error_ptr) {
  ModuleSP module_sp;

  Status error;

  // Apply any remappings specified in target.object-map:
  ModuleSpec module_spec(orig_module_spec);
  PathMappingList &obj_mapping = GetObjectPathMap();
  if (std::optional<FileSpec> remapped_obj_file =
          obj_mapping.RemapPath(orig_module_spec.GetFileSpec().GetPath(),
                                true /* only_if_exists */)) {
    module_spec.GetFileSpec().SetPath(remapped_obj_file->GetPath());
  }

  // First see if we already have this module in our module list.  If we do,
  // then we're done, we don't need to consult the shared modules list.  But
  // only do this if we are passed a UUID.

  if (module_spec.GetUUID().IsValid())
    module_sp = m_images.FindFirstModule(module_spec);

  if (!module_sp) {
    llvm::SmallVector<ModuleSP, 1>
        old_modules; // This will get filled in if we have a new version
                     // of the library
    bool did_create_module = false;
    FileSpecList search_paths = GetExecutableSearchPaths();
    FileSpec symbol_file_spec;

    // Call locate module callback if set. This allows users to implement their
    // own module cache system. For example, to leverage build system artifacts,
    // to bypass pulling files from remote platform, or to search symbol files
    // from symbol servers.
    if (m_platform_sp)
      m_platform_sp->CallLocateModuleCallbackIfSet(
          module_spec, module_sp, symbol_file_spec, &did_create_module);

    // The result of this CallLocateModuleCallbackIfSet is one of the following.
    // 1. module_sp:loaded, symbol_file_spec:set
    //      The callback found a module file and a symbol file for the
    //      module_spec. We will call module_sp->SetSymbolFileFileSpec with
    //      the symbol_file_spec later.
    // 2. module_sp:loaded, symbol_file_spec:empty
    //      The callback only found a module file for the module_spec.
    // 3. module_sp:empty, symbol_file_spec:set
    //      The callback only found a symbol file for the module. We continue
    //      to find a module file for this module_spec and we will call
    //      module_sp->SetSymbolFileFileSpec with the symbol_file_spec later.
    // 4. module_sp:empty, symbol_file_spec:empty
    //      Platform does not exist, the callback is not set, the callback did
    //      not find any module files nor any symbol files, the callback failed,
    //      or something went wrong. We continue to find a module file for this
    //      module_spec.

    if (!module_sp) {
      // If there are image search path entries, try to use them to acquire a
      // suitable image.
      if (m_image_search_paths.GetSize()) {
        ModuleSpec transformed_spec(module_spec);
        ConstString transformed_dir;
        if (m_image_search_paths.RemapPath(
                module_spec.GetFileSpec().GetDirectory(), transformed_dir)) {
          transformed_spec.GetFileSpec().SetDirectory(transformed_dir);
          transformed_spec.GetFileSpec().SetFilename(
                module_spec.GetFileSpec().GetFilename());
          error = ModuleList::GetSharedModule(transformed_spec, module_sp,
                                              &search_paths, &old_modules,
                                              &did_create_module);
        }
      }
    }

    if (!module_sp) {
      // If we have a UUID, we can check our global shared module list in case
      // we already have it. If we don't have a valid UUID, then we can't since
      // the path in "module_spec" will be a platform path, and we will need to
      // let the platform find that file. For example, we could be asking for
      // "/usr/lib/dyld" and if we do not have a UUID, we don't want to pick
      // the local copy of "/usr/lib/dyld" since our platform could be a remote
      // platform that has its own "/usr/lib/dyld" in an SDK or in a local file
      // cache.
      if (module_spec.GetUUID().IsValid()) {
        // We have a UUID, it is OK to check the global module list...
        error =
            ModuleList::GetSharedModule(module_spec, module_sp, &search_paths,
                                        &old_modules, &did_create_module);
      }

      if (!module_sp) {
        // The platform is responsible for finding and caching an appropriate
        // module in the shared module cache.
        if (m_platform_sp) {
          error = m_platform_sp->GetSharedModule(
              module_spec, m_process_sp.get(), module_sp, &search_paths,
              &old_modules, &did_create_module);
        } else {
          error = Status::FromErrorString("no platform is currently set");
        }
      }
    }

    // We found a module that wasn't in our target list.  Let's make sure that
    // there wasn't an equivalent module in the list already, and if there was,
    // let's remove it.
    if (module_sp) {
      ObjectFile *objfile = module_sp->GetObjectFile();
      if (objfile) {
        switch (objfile->GetType()) {
        case ObjectFile::eTypeCoreFile: /// A core file that has a checkpoint of
                                        /// a program's execution state
        case ObjectFile::eTypeExecutable:    /// A normal executable
        case ObjectFile::eTypeDynamicLinker: /// The platform's dynamic linker
                                             /// executable
        case ObjectFile::eTypeObjectFile:    /// An intermediate object file
        case ObjectFile::eTypeSharedLibrary: /// A shared library that can be
                                             /// used during execution
          break;
        case ObjectFile::eTypeDebugInfo: /// An object file that contains only
                                         /// debug information
          if (error_ptr)
            *error_ptr = Status::FromErrorString(
                "debug info files aren't valid target "
                "modules, please specify an executable");
          return ModuleSP();
        case ObjectFile::eTypeStubLibrary: /// A library that can be linked
                                           /// against but not used for
                                           /// execution
          if (error_ptr)
            *error_ptr = Status::FromErrorString(
                "stub libraries aren't valid target "
                "modules, please specify an executable");
          return ModuleSP();
        default:
          if (error_ptr)
            *error_ptr = Status::FromErrorString(
                "unsupported file type, please specify an executable");
          return ModuleSP();
        }
        // GetSharedModule is not guaranteed to find the old shared module, for
        // instance in the common case where you pass in the UUID, it is only
        // going to find the one module matching the UUID.  In fact, it has no
        // good way to know what the "old module" relevant to this target is,
        // since there might be many copies of a module with this file spec in
        // various running debug sessions, but only one of them will belong to
        // this target. So let's remove the UUID from the module list, and look
        // in the target's module list. Only do this if there is SOMETHING else
        // in the module spec...
        if (module_spec.GetUUID().IsValid() &&
            !module_spec.GetFileSpec().GetFilename().IsEmpty() &&
            !module_spec.GetFileSpec().GetDirectory().IsEmpty()) {
          ModuleSpec module_spec_copy(module_spec.GetFileSpec());
          module_spec_copy.GetUUID().Clear();

          ModuleList found_modules;
          m_images.FindModules(module_spec_copy, found_modules);
          found_modules.ForEach([&](const ModuleSP &found_module) -> bool {
            old_modules.push_back(found_module);
            return true;
          });
        }

        // If the locate module callback had found a symbol file, set it to the
        // module_sp before preloading symbols.
        if (symbol_file_spec)
          module_sp->SetSymbolFileFileSpec(symbol_file_spec);

        // Preload symbols outside of any lock, so hopefully we can do this for
        // each library in parallel.
        if (GetPreloadSymbols())
          module_sp->PreloadSymbols();
        llvm::SmallVector<ModuleSP, 1> replaced_modules;
        for (ModuleSP &old_module_sp : old_modules) {
          if (m_images.GetIndexForModule(old_module_sp.get()) !=
              LLDB_INVALID_INDEX32) {
            if (replaced_modules.empty())
              m_images.ReplaceModule(old_module_sp, module_sp);
            else
              m_images.Remove(old_module_sp);

            replaced_modules.push_back(std::move(old_module_sp));
          }
        }

        if (replaced_modules.size() > 1) {
          // The same new module replaced multiple old modules
          // simultaneously.  It's not clear this should ever
          // happen (if we always replace old modules as we add
          // new ones, presumably we should never have more than
          // one old one).  If there are legitimate cases where
          // this happens, then the ModuleList::Notifier interface
          // may need to be adjusted to allow reporting this.
          // In the meantime, just log that this has happened; just
          // above we called ReplaceModule on the first one, and Remove
          // on the rest.
          if (Log *log = GetLog(LLDBLog::Target | LLDBLog::Modules)) {
            StreamString message;
            auto dump = [&message](Module &dump_module) -> void {
              UUID dump_uuid = dump_module.GetUUID();

              message << '[';
              dump_module.GetDescription(message.AsRawOstream());
              message << " (uuid ";

              if (dump_uuid.IsValid())
                dump_uuid.Dump(message);
              else
                message << "not specified";

              message << ")]";
            };

            message << "New module ";
            dump(*module_sp);
            message.AsRawOstream()
                << llvm::formatv(" simultaneously replaced {0} old modules: ",
                                 replaced_modules.size());
            for (ModuleSP &replaced_module_sp : replaced_modules)
              dump(*replaced_module_sp);

            log->PutString(message.GetString());
          }
        }

        if (replaced_modules.empty())
          m_images.Append(module_sp, notify);

        for (ModuleSP &old_module_sp : replaced_modules) {
          Module *old_module_ptr = old_module_sp.get();
          old_module_sp.reset();
          ModuleList::RemoveSharedModuleIfOrphaned(old_module_ptr);
        }
      } else
        module_sp.reset();
    }
  }
  if (error_ptr)
    *error_ptr = std::move(error);
  return module_sp;
}

TargetSP Target::CalculateTarget() { return shared_from_this(); }

ProcessSP Target::CalculateProcess() { return m_process_sp; }

ThreadSP Target::CalculateThread() { return ThreadSP(); }

StackFrameSP Target::CalculateStackFrame() { return StackFrameSP(); }

void Target::CalculateExecutionContext(ExecutionContext &exe_ctx) {
  exe_ctx.Clear();
  exe_ctx.SetTargetPtr(this);
}

PathMappingList &Target::GetImageSearchPathList() {
  return m_image_search_paths;
}

void Target::ImageSearchPathsChanged(const PathMappingList &path_list,
                                     void *baton) {
  Target *target = (Target *)baton;
  ModuleSP exe_module_sp(target->GetExecutableModule());
  if (exe_module_sp)
    target->SetExecutableModule(exe_module_sp, eLoadDependentsYes);
}

llvm::Expected<lldb::TypeSystemSP>
Target::GetScratchTypeSystemForLanguage(lldb::LanguageType language,
                                        bool create_on_demand) {
  if (!m_valid)
    return llvm::createStringError("Invalid Target");

  if (language == eLanguageTypeMipsAssembler // GNU AS and LLVM use it for all
                                             // assembly code
      || language == eLanguageTypeUnknown) {
    LanguageSet languages_for_expressions =
        Language::GetLanguagesSupportingTypeSystemsForExpressions();

    if (languages_for_expressions[eLanguageTypeC]) {
      language = eLanguageTypeC; // LLDB's default.  Override by setting the
                                 // target language.
    } else {
      if (languages_for_expressions.Empty())
        return llvm::createStringError(
            "No expression support for any languages");
      language = (LanguageType)languages_for_expressions.bitvector.find_first();
    }
  }

  return m_scratch_type_system_map.GetTypeSystemForLanguage(language, this,
                                                            create_on_demand);
}

CompilerType Target::GetRegisterType(const std::string &name,
                                     const lldb_private::RegisterFlags &flags,
                                     uint32_t byte_size) {
  RegisterTypeBuilderSP provider = PluginManager::GetRegisterTypeBuilder(*this);
  assert(provider);
  return provider->GetRegisterType(name, flags, byte_size);
}

std::vector<lldb::TypeSystemSP>
Target::GetScratchTypeSystems(bool create_on_demand) {
  if (!m_valid)
    return {};

  // Some TypeSystem instances are associated with several LanguageTypes so
  // they will show up several times in the loop below. The SetVector filters
  // out all duplicates as they serve no use for the caller.
  std::vector<lldb::TypeSystemSP> scratch_type_systems;

  LanguageSet languages_for_expressions =
      Language::GetLanguagesSupportingTypeSystemsForExpressions();

  for (auto bit : languages_for_expressions.bitvector.set_bits()) {
    auto language = (LanguageType)bit;
    auto type_system_or_err =
        GetScratchTypeSystemForLanguage(language, create_on_demand);
    if (!type_system_or_err)
      LLDB_LOG_ERROR(
          GetLog(LLDBLog::Target), type_system_or_err.takeError(),
          "Language '{1}' has expression support but no scratch type "
          "system available: {0}",
          Language::GetNameForLanguageType(language));
    else
      if (auto ts = *type_system_or_err)
        scratch_type_systems.push_back(ts);
  }

  std::sort(scratch_type_systems.begin(), scratch_type_systems.end());
  scratch_type_systems.erase(
      std::unique(scratch_type_systems.begin(), scratch_type_systems.end()),
      scratch_type_systems.end());
  return scratch_type_systems;
}

PersistentExpressionState *
Target::GetPersistentExpressionStateForLanguage(lldb::LanguageType language) {
  auto type_system_or_err = GetScratchTypeSystemForLanguage(language, true);

  if (auto err = type_system_or_err.takeError()) {
    LLDB_LOG_ERROR(
        GetLog(LLDBLog::Target), std::move(err),
        "Unable to get persistent expression state for language {1}: {0}",
        Language::GetNameForLanguageType(language));
    return nullptr;
  }

  if (auto ts = *type_system_or_err)
    return ts->GetPersistentExpressionState();

  LLDB_LOG(GetLog(LLDBLog::Target),
           "Unable to get persistent expression state for language {1}: {0}",
           Language::GetNameForLanguageType(language));
  return nullptr;
}

UserExpression *Target::GetUserExpressionForLanguage(
    llvm::StringRef expr, llvm::StringRef prefix, SourceLanguage language,
    Expression::ResultType desired_type,
    const EvaluateExpressionOptions &options, ValueObject *ctx_obj,
    Status &error) {
  auto type_system_or_err =
      GetScratchTypeSystemForLanguage(language.AsLanguageType());
  if (auto err = type_system_or_err.takeError()) {
    error = Status::FromErrorStringWithFormat(
        "Could not find type system for language %s: %s",
        Language::GetNameForLanguageType(language.AsLanguageType()),
        llvm::toString(std::move(err)).c_str());
    return nullptr;
  }

  auto ts = *type_system_or_err;
  if (!ts) {
    error = Status::FromErrorStringWithFormat(
        "Type system for language %s is no longer live",
        language.GetDescription().data());
    return nullptr;
  }

  auto *user_expr = ts->GetUserExpression(expr, prefix, language, desired_type,
                                          options, ctx_obj);
  if (!user_expr)
    error = Status::FromErrorStringWithFormat(
        "Could not create an expression for language %s",
        language.GetDescription().data());

  return user_expr;
}

FunctionCaller *Target::GetFunctionCallerForLanguage(
    lldb::LanguageType language, const CompilerType &return_type,
    const Address &function_address, const ValueList &arg_value_list,
    const char *name, Status &error) {
  auto type_system_or_err = GetScratchTypeSystemForLanguage(language);
  if (auto err = type_system_or_err.takeError()) {
    error = Status::FromErrorStringWithFormat(
        "Could not find type system for language %s: %s",
        Language::GetNameForLanguageType(language),
        llvm::toString(std::move(err)).c_str());
    return nullptr;
  }
  auto ts = *type_system_or_err;
  if (!ts) {
    error = Status::FromErrorStringWithFormat(
        "Type system for language %s is no longer live",
        Language::GetNameForLanguageType(language));
    return nullptr;
  }
  auto *persistent_fn = ts->GetFunctionCaller(return_type, function_address,
                                              arg_value_list, name);
  if (!persistent_fn)
    error = Status::FromErrorStringWithFormat(
        "Could not create an expression for language %s",
        Language::GetNameForLanguageType(language));

  return persistent_fn;
}

llvm::Expected<std::unique_ptr<UtilityFunction>>
Target::CreateUtilityFunction(std::string expression, std::string name,
                              lldb::LanguageType language,
                              ExecutionContext &exe_ctx) {
  auto type_system_or_err = GetScratchTypeSystemForLanguage(language);
  if (!type_system_or_err)
    return type_system_or_err.takeError();
  auto ts = *type_system_or_err;
  if (!ts)
    return llvm::createStringError(
        llvm::StringRef("Type system for language ") +
        Language::GetNameForLanguageType(language) +
        llvm::StringRef(" is no longer live"));
  std::unique_ptr<UtilityFunction> utility_fn =
      ts->CreateUtilityFunction(std::move(expression), std::move(name));
  if (!utility_fn)
    return llvm::createStringError(
        llvm::StringRef("Could not create an expression for language") +
        Language::GetNameForLanguageType(language));

  DiagnosticManager diagnostics;
  if (!utility_fn->Install(diagnostics, exe_ctx))
    return diagnostics.GetAsError(lldb::eExpressionSetupError,
                                  "Could not install utility function:");

  return std::move(utility_fn);
}

void Target::SettingsInitialize() { Process::SettingsInitialize(); }

void Target::SettingsTerminate() { Process::SettingsTerminate(); }

FileSpecList Target::GetDefaultExecutableSearchPaths() {
  return Target::GetGlobalProperties().GetExecutableSearchPaths();
}

FileSpecList Target::GetDefaultDebugFileSearchPaths() {
  return Target::GetGlobalProperties().GetDebugFileSearchPaths();
}

ArchSpec Target::GetDefaultArchitecture() {
  return Target::GetGlobalProperties().GetDefaultArchitecture();
}

void Target::SetDefaultArchitecture(const ArchSpec &arch) {
  LLDB_LOG(GetLog(LLDBLog::Target),
           "setting target's default architecture to  {0} ({1})",
           arch.GetArchitectureName(), arch.GetTriple().getTriple());
  Target::GetGlobalProperties().SetDefaultArchitecture(arch);
}

llvm::Error Target::SetLabel(llvm::StringRef label) {
  size_t n = LLDB_INVALID_INDEX32;
  if (llvm::to_integer(label, n))
    return llvm::createStringError("Cannot use integer as target label.");
  TargetList &targets = GetDebugger().GetTargetList();
  for (size_t i = 0; i < targets.GetNumTargets(); i++) {
    TargetSP target_sp = targets.GetTargetAtIndex(i);
    if (target_sp && target_sp->GetLabel() == label) {
        return llvm::make_error<llvm::StringError>(
            llvm::formatv(
                "Cannot use label '{0}' since it's set in target #{1}.", label,
                i),
            llvm::inconvertibleErrorCode());
    }
  }

  m_label = label.str();
  return llvm::Error::success();
}

Target *Target::GetTargetFromContexts(const ExecutionContext *exe_ctx_ptr,
                                      const SymbolContext *sc_ptr) {
  // The target can either exist in the "process" of ExecutionContext, or in
  // the "target_sp" member of SymbolContext. This accessor helper function
  // will get the target from one of these locations.

  Target *target = nullptr;
  if (sc_ptr != nullptr)
    target = sc_ptr->target_sp.get();
  if (target == nullptr && exe_ctx_ptr)
    target = exe_ctx_ptr->GetTargetPtr();
  return target;
}

ExpressionResults Target::EvaluateExpression(
    llvm::StringRef expr, ExecutionContextScope *exe_scope,
    lldb::ValueObjectSP &result_valobj_sp,
    const EvaluateExpressionOptions &options, std::string *fixed_expression,
    ValueObject *ctx_obj) {
  result_valobj_sp.reset();

  ExpressionResults execution_results = eExpressionSetupError;

  if (expr.empty()) {
    m_stats.GetExpressionStats().NotifyFailure();
    return execution_results;
  }

  // We shouldn't run stop hooks in expressions.
  bool old_suppress_value = m_suppress_stop_hooks;
  m_suppress_stop_hooks = true;
  auto on_exit = llvm::make_scope_exit([this, old_suppress_value]() {
    m_suppress_stop_hooks = old_suppress_value;
  });

  ExecutionContext exe_ctx;

  if (exe_scope) {
    exe_scope->CalculateExecutionContext(exe_ctx);
  } else if (m_process_sp) {
    m_process_sp->CalculateExecutionContext(exe_ctx);
  } else {
    CalculateExecutionContext(exe_ctx);
  }

  // Make sure we aren't just trying to see the value of a persistent variable
  // (something like "$0")
  // Only check for persistent variables the expression starts with a '$'
  lldb::ExpressionVariableSP persistent_var_sp;
  if (expr[0] == '$') {
    auto type_system_or_err =
            GetScratchTypeSystemForLanguage(eLanguageTypeC);
    if (auto err = type_system_or_err.takeError()) {
      LLDB_LOG_ERROR(GetLog(LLDBLog::Target), std::move(err),
                     "Unable to get scratch type system");
    } else {
      auto ts = *type_system_or_err;
      if (!ts)
        LLDB_LOG_ERROR(GetLog(LLDBLog::Target), std::move(err),
                       "Scratch type system is no longer live: {0}");
      else
        persistent_var_sp =
            ts->GetPersistentExpressionState()->GetVariable(expr);
    }
  }
  if (persistent_var_sp) {
    result_valobj_sp = persistent_var_sp->GetValueObject();
    execution_results = eExpressionCompleted;
  } else {
    llvm::StringRef prefix = GetExpressionPrefixContents();
    execution_results =
        UserExpression::Evaluate(exe_ctx, options, expr, prefix,
                                 result_valobj_sp, fixed_expression, ctx_obj);
  }

  if (execution_results == eExpressionCompleted)
    m_stats.GetExpressionStats().NotifySuccess();
  else
    m_stats.GetExpressionStats().NotifyFailure();
  return execution_results;
}

lldb::ExpressionVariableSP Target::GetPersistentVariable(ConstString name) {
  lldb::ExpressionVariableSP variable_sp;
  m_scratch_type_system_map.ForEach(
      [name, &variable_sp](TypeSystemSP type_system) -> bool {
        auto ts = type_system.get();
        if (!ts)
          return true;
        if (PersistentExpressionState *persistent_state =
                ts->GetPersistentExpressionState()) {
          variable_sp = persistent_state->GetVariable(name);

          if (variable_sp)
            return false; // Stop iterating the ForEach
        }
        return true; // Keep iterating the ForEach
      });
  return variable_sp;
}

lldb::addr_t Target::GetPersistentSymbol(ConstString name) {
  lldb::addr_t address = LLDB_INVALID_ADDRESS;

  m_scratch_type_system_map.ForEach(
      [name, &address](lldb::TypeSystemSP type_system) -> bool {
        auto ts = type_system.get();
        if (!ts)
          return true;

        if (PersistentExpressionState *persistent_state =
                ts->GetPersistentExpressionState()) {
          address = persistent_state->LookupSymbol(name);
          if (address != LLDB_INVALID_ADDRESS)
            return false; // Stop iterating the ForEach
        }
        return true; // Keep iterating the ForEach
      });
  return address;
}

llvm::Expected<lldb_private::Address> Target::GetEntryPointAddress() {
  Module *exe_module = GetExecutableModulePointer();

  // Try to find the entry point address in the primary executable.
  const bool has_primary_executable = exe_module && exe_module->GetObjectFile();
  if (has_primary_executable) {
    Address entry_addr = exe_module->GetObjectFile()->GetEntryPointAddress();
    if (entry_addr.IsValid())
      return entry_addr;
  }

  const ModuleList &modules = GetImages();
  const size_t num_images = modules.GetSize();
  for (size_t idx = 0; idx < num_images; ++idx) {
    ModuleSP module_sp(modules.GetModuleAtIndex(idx));
    if (!module_sp || !module_sp->GetObjectFile())
      continue;

    Address entry_addr = module_sp->GetObjectFile()->GetEntryPointAddress();
    if (entry_addr.IsValid())
      return entry_addr;
  }

  // We haven't found the entry point address. Return an appropriate error.
  if (!has_primary_executable)
    return llvm::createStringError(
        "No primary executable found and could not find entry point address in "
        "any executable module");

  return llvm::createStringError(
      "Could not find entry point address for primary executable module \"" +
      exe_module->GetFileSpec().GetFilename().GetStringRef() + "\"");
}

lldb::addr_t Target::GetCallableLoadAddress(lldb::addr_t load_addr,
                                            AddressClass addr_class) const {
  auto arch_plugin = GetArchitecturePlugin();
  return arch_plugin
             ? arch_plugin->GetCallableLoadAddress(load_addr, addr_class)
             : load_addr;
}

lldb::addr_t Target::GetOpcodeLoadAddress(lldb::addr_t load_addr,
                                          AddressClass addr_class) const {
  auto arch_plugin = GetArchitecturePlugin();
  return arch_plugin ? arch_plugin->GetOpcodeLoadAddress(load_addr, addr_class)
                     : load_addr;
}

lldb::addr_t Target::GetBreakableLoadAddress(lldb::addr_t addr) {
  auto arch_plugin = GetArchitecturePlugin();
  return arch_plugin ? arch_plugin->GetBreakableLoadAddress(addr, *this) : addr;
}

SourceManager &Target::GetSourceManager() {
  if (!m_source_manager_up)
    m_source_manager_up = std::make_unique<SourceManager>(shared_from_this());
  return *m_source_manager_up;
}

Target::StopHookSP Target::CreateStopHook(StopHook::StopHookKind kind) {
  lldb::user_id_t new_uid = ++m_stop_hook_next_id;
  Target::StopHookSP stop_hook_sp;
  switch (kind) {
  case StopHook::StopHookKind::CommandBased:
    stop_hook_sp.reset(new StopHookCommandLine(shared_from_this(), new_uid));
    break;
  case StopHook::StopHookKind::ScriptBased:
    stop_hook_sp.reset(new StopHookScripted(shared_from_this(), new_uid));
    break;
  }
  m_stop_hooks[new_uid] = stop_hook_sp;
  return stop_hook_sp;
}

void Target::UndoCreateStopHook(lldb::user_id_t user_id) {
  if (!RemoveStopHookByID(user_id))
    return;
  if (user_id == m_stop_hook_next_id)
    m_stop_hook_next_id--;
}

bool Target::RemoveStopHookByID(lldb::user_id_t user_id) {
  size_t num_removed = m_stop_hooks.erase(user_id);
  return (num_removed != 0);
}

void Target::RemoveAllStopHooks() { m_stop_hooks.clear(); }

Target::StopHookSP Target::GetStopHookByID(lldb::user_id_t user_id) {
  StopHookSP found_hook;

  StopHookCollection::iterator specified_hook_iter;
  specified_hook_iter = m_stop_hooks.find(user_id);
  if (specified_hook_iter != m_stop_hooks.end())
    found_hook = (*specified_hook_iter).second;
  return found_hook;
}

bool Target::SetStopHookActiveStateByID(lldb::user_id_t user_id,
                                        bool active_state) {
  StopHookCollection::iterator specified_hook_iter;
  specified_hook_iter = m_stop_hooks.find(user_id);
  if (specified_hook_iter == m_stop_hooks.end())
    return false;

  (*specified_hook_iter).second->SetIsActive(active_state);
  return true;
}

void Target::SetAllStopHooksActiveState(bool active_state) {
  StopHookCollection::iterator pos, end = m_stop_hooks.end();
  for (pos = m_stop_hooks.begin(); pos != end; pos++) {
    (*pos).second->SetIsActive(active_state);
  }
}

bool Target::RunStopHooks() {
  if (m_suppress_stop_hooks)
    return false;

  if (!m_process_sp)
    return false;

  // Somebody might have restarted the process:
  // Still return false, the return value is about US restarting the target.
  if (m_process_sp->GetState() != eStateStopped)
    return false;

  if (m_stop_hooks.empty())
    return false;

  // If there aren't any active stop hooks, don't bother either.
  bool any_active_hooks = false;
  for (auto hook : m_stop_hooks) {
    if (hook.second->IsActive()) {
      any_active_hooks = true;
      break;
    }
  }
  if (!any_active_hooks)
    return false;

  // Make sure we check that we are not stopped because of us running a user
  // expression since in that case we do not want to run the stop-hooks. Note,
  // you can't just check whether the last stop was for a User Expression,
  // because breakpoint commands get run before stop hooks, and one of them
  // might have run an expression. You have to ensure you run the stop hooks
  // once per natural stop.
  uint32_t last_natural_stop = m_process_sp->GetModIDRef().GetLastNaturalStopID();
  if (last_natural_stop != 0 && m_latest_stop_hook_id == last_natural_stop)
    return false;

  m_latest_stop_hook_id = last_natural_stop;

  std::vector<ExecutionContext> exc_ctx_with_reasons;

  ThreadList &cur_threadlist = m_process_sp->GetThreadList();
  size_t num_threads = cur_threadlist.GetSize();
  for (size_t i = 0; i < num_threads; i++) {
    lldb::ThreadSP cur_thread_sp = cur_threadlist.GetThreadAtIndex(i);
    if (cur_thread_sp->ThreadStoppedForAReason()) {
      lldb::StackFrameSP cur_frame_sp = cur_thread_sp->GetStackFrameAtIndex(0);
      exc_ctx_with_reasons.emplace_back(m_process_sp.get(), cur_thread_sp.get(),
                                        cur_frame_sp.get());
    }
  }

  // If no threads stopped for a reason, don't run the stop-hooks.
  size_t num_exe_ctx = exc_ctx_with_reasons.size();
  if (num_exe_ctx == 0)
    return false;

  StreamSP output_sp = m_debugger.GetAsyncOutputStream();

  bool auto_continue = false;
  bool hooks_ran = false;
  bool print_hook_header = (m_stop_hooks.size() != 1);
  bool print_thread_header = (num_exe_ctx != 1);
  bool should_stop = false;
  bool somebody_restarted = false;

  for (auto stop_entry : m_stop_hooks) {
    StopHookSP cur_hook_sp = stop_entry.second;
    if (!cur_hook_sp->IsActive())
      continue;

    bool any_thread_matched = false;
    for (auto exc_ctx : exc_ctx_with_reasons) {
      // We detect somebody restarted in the stop-hook loop, and broke out of
      // that loop back to here.  So break out of here too.
      if (somebody_restarted)
        break;

      if (!cur_hook_sp->ExecutionContextPasses(exc_ctx))
        continue;

      // We only consult the auto-continue for a stop hook if it matched the
      // specifier.
      auto_continue |= cur_hook_sp->GetAutoContinue();

      if (!hooks_ran)
        hooks_ran = true;

      if (print_hook_header && !any_thread_matched) {
        StreamString s;
        cur_hook_sp->GetDescription(s, eDescriptionLevelBrief);
        if (s.GetSize() != 0)
          output_sp->Printf("\n- Hook %" PRIu64 " (%s)\n", cur_hook_sp->GetID(),
                            s.GetData());
        else
          output_sp->Printf("\n- Hook %" PRIu64 "\n", cur_hook_sp->GetID());
        any_thread_matched = true;
      }

      if (print_thread_header)
        output_sp->Printf("-- Thread %d\n",
                          exc_ctx.GetThreadPtr()->GetIndexID());

      StopHook::StopHookResult this_result =
          cur_hook_sp->HandleStop(exc_ctx, output_sp);
      bool this_should_stop = true;

      switch (this_result) {
      case StopHook::StopHookResult::KeepStopped:
        // If this hook is set to auto-continue that should override the
        // HandleStop result...
        if (cur_hook_sp->GetAutoContinue())
          this_should_stop = false;
        else
          this_should_stop = true;

        break;
      case StopHook::StopHookResult::RequestContinue:
        this_should_stop = false;
        break;
      case StopHook::StopHookResult::AlreadyContinued:
        // We don't have a good way to prohibit people from restarting the
        // target willy nilly in a stop hook.  If the hook did so, give a
        // gentle suggestion here and bag out if the hook processing.
        output_sp->Printf("\nAborting stop hooks, hook %" PRIu64
                          " set the program running.\n"
                          "  Consider using '-G true' to make "
                          "stop hooks auto-continue.\n",
                          cur_hook_sp->GetID());
        somebody_restarted = true;
        break;
      }
      // If we're already restarted, stop processing stop hooks.
      // FIXME: if we are doing non-stop mode for real, we would have to
      // check that OUR thread was restarted, otherwise we should keep
      // processing stop hooks.
      if (somebody_restarted)
        break;

      // If anybody wanted to stop, we should all stop.
      if (!should_stop)
        should_stop = this_should_stop;
    }
  }

  output_sp->Flush();

  // If one of the commands in the stop hook already restarted the target,
  // report that fact.
  if (somebody_restarted)
    return true;

  // Finally, if auto-continue was requested, do it now:
  // We only compute should_stop against the hook results if a hook got to run
  // which is why we have to do this conjoint test.
  if ((hooks_ran && !should_stop) || auto_continue) {
    Log *log = GetLog(LLDBLog::Process);
    Status error = m_process_sp->PrivateResume();
    if (error.Success()) {
      LLDB_LOG(log, "Resuming from RunStopHooks");
      return true;
    } else {
      LLDB_LOG(log, "Resuming from RunStopHooks failed: {0}", error);
      return false;
    }
  }

  return false;
}

TargetProperties &Target::GetGlobalProperties() {
  // NOTE: intentional leak so we don't crash if global destructor chain gets
  // called as other threads still use the result of this function
  static TargetProperties *g_settings_ptr =
      new TargetProperties(nullptr);
  return *g_settings_ptr;
}

Status Target::Install(ProcessLaunchInfo *launch_info) {
  Status error;
  PlatformSP platform_sp(GetPlatform());
  if (!platform_sp || !platform_sp->IsRemote() || !platform_sp->IsConnected())
    return error;

  // Install all files that have an install path when connected to a
  // remote platform. If target.auto-install-main-executable is set then
  // also install the main executable even if it does not have an explicit
  // install path specified.

  for (auto module_sp : GetImages().Modules()) {
    if (module_sp == GetExecutableModule()) {
      MainExecutableInstaller installer{platform_sp, module_sp,
                                        shared_from_this(), *launch_info};
      error = installExecutable(installer);
    } else {
      ExecutableInstaller installer{platform_sp, module_sp};
      error = installExecutable(installer);
    }

    if (error.Fail())
      return error;
  }

  return error;
}

bool Target::ResolveLoadAddress(addr_t load_addr, Address &so_addr,
                                uint32_t stop_id) {
  return m_section_load_history.ResolveLoadAddress(stop_id, load_addr, so_addr);
}

bool Target::ResolveFileAddress(lldb::addr_t file_addr,
                                Address &resolved_addr) {
  return m_images.ResolveFileAddress(file_addr, resolved_addr);
}

bool Target::SetSectionLoadAddress(const SectionSP &section_sp,
                                   addr_t new_section_load_addr,
                                   bool warn_multiple) {
  const addr_t old_section_load_addr =
      m_section_load_history.GetSectionLoadAddress(
          SectionLoadHistory::eStopIDNow, section_sp);
  if (old_section_load_addr != new_section_load_addr) {
    uint32_t stop_id = 0;
    ProcessSP process_sp(GetProcessSP());
    if (process_sp)
      stop_id = process_sp->GetStopID();
    else
      stop_id = m_section_load_history.GetLastStopID();
    if (m_section_load_history.SetSectionLoadAddress(
            stop_id, section_sp, new_section_load_addr, warn_multiple))
      return true; // Return true if the section load address was changed...
  }
  return false; // Return false to indicate nothing changed
}

size_t Target::UnloadModuleSections(const ModuleList &module_list) {
  size_t section_unload_count = 0;
  size_t num_modules = module_list.GetSize();
  for (size_t i = 0; i < num_modules; ++i) {
    section_unload_count +=
        UnloadModuleSections(module_list.GetModuleAtIndex(i));
  }
  return section_unload_count;
}

size_t Target::UnloadModuleSections(const lldb::ModuleSP &module_sp) {
  uint32_t stop_id = 0;
  ProcessSP process_sp(GetProcessSP());
  if (process_sp)
    stop_id = process_sp->GetStopID();
  else
    stop_id = m_section_load_history.GetLastStopID();
  SectionList *sections = module_sp->GetSectionList();
  size_t section_unload_count = 0;
  if (sections) {
    const uint32_t num_sections = sections->GetNumSections(0);
    for (uint32_t i = 0; i < num_sections; ++i) {
      section_unload_count += m_section_load_history.SetSectionUnloaded(
          stop_id, sections->GetSectionAtIndex(i));
    }
  }
  return section_unload_count;
}

bool Target::SetSectionUnloaded(const lldb::SectionSP &section_sp) {
  uint32_t stop_id = 0;
  ProcessSP process_sp(GetProcessSP());
  if (process_sp)
    stop_id = process_sp->GetStopID();
  else
    stop_id = m_section_load_history.GetLastStopID();
  return m_section_load_history.SetSectionUnloaded(stop_id, section_sp);
}

bool Target::SetSectionUnloaded(const lldb::SectionSP &section_sp,
                                addr_t load_addr) {
  uint32_t stop_id = 0;
  ProcessSP process_sp(GetProcessSP());
  if (process_sp)
    stop_id = process_sp->GetStopID();
  else
    stop_id = m_section_load_history.GetLastStopID();
  return m_section_load_history.SetSectionUnloaded(stop_id, section_sp,
                                                   load_addr);
}

void Target::ClearAllLoadedSections() { m_section_load_history.Clear(); }

lldb_private::SummaryStatisticsSP Target::GetSummaryStatisticsSPForProviderName(
    lldb_private::TypeSummaryImpl &summary_provider) {
  return m_summary_statistics_cache.GetSummaryStatisticsForProvider(
      summary_provider);
}

SummaryStatisticsCache &Target::GetSummaryStatisticsCache() {
  return m_summary_statistics_cache;
}

void Target::SaveScriptedLaunchInfo(lldb_private::ProcessInfo &process_info) {
  if (process_info.IsScriptedProcess()) {
    // Only copy scripted process launch options.
    ProcessLaunchInfo &default_launch_info = const_cast<ProcessLaunchInfo &>(
        GetGlobalProperties().GetProcessLaunchInfo());
    default_launch_info.SetProcessPluginName("ScriptedProcess");
    default_launch_info.SetScriptedMetadata(process_info.GetScriptedMetadata());
    SetProcessLaunchInfo(default_launch_info);
  }
}

Status Target::Launch(ProcessLaunchInfo &launch_info, Stream *stream) {
  m_stats.SetLaunchOrAttachTime();
  Status error;
  Log *log = GetLog(LLDBLog::Target);

  LLDB_LOGF(log, "Target::%s() called for %s", __FUNCTION__,
            launch_info.GetExecutableFile().GetPath().c_str());

  StateType state = eStateInvalid;

  // Scope to temporarily get the process state in case someone has manually
  // remotely connected already to a process and we can skip the platform
  // launching.
  {
    ProcessSP process_sp(GetProcessSP());

    if (process_sp) {
      state = process_sp->GetState();
      LLDB_LOGF(log,
                "Target::%s the process exists, and its current state is %s",
                __FUNCTION__, StateAsCString(state));
    } else {
      LLDB_LOGF(log, "Target::%s the process instance doesn't currently exist.",
                __FUNCTION__);
    }
  }

  launch_info.GetFlags().Set(eLaunchFlagDebug);

  SaveScriptedLaunchInfo(launch_info);

  // Get the value of synchronous execution here.  If you wait till after you
  // have started to run, then you could have hit a breakpoint, whose command
  // might switch the value, and then you'll pick up that incorrect value.
  Debugger &debugger = GetDebugger();
  const bool synchronous_execution =
      debugger.GetCommandInterpreter().GetSynchronous();

  PlatformSP platform_sp(GetPlatform());

  FinalizeFileActions(launch_info);

  if (state == eStateConnected) {
    if (launch_info.GetFlags().Test(eLaunchFlagLaunchInTTY))
      return Status::FromErrorString(
          "can't launch in tty when launching through a remote connection");
  }

  if (!launch_info.GetArchitecture().IsValid())
    launch_info.GetArchitecture() = GetArchitecture();

  // Hijacking events of the process to be created to be sure that all events
  // until the first stop are intercepted (in case if platform doesn't define
  // its own hijacking listener or if the process is created by the target
  // manually, without the platform).
  if (!launch_info.GetHijackListener())
    launch_info.SetHijackListener(Listener::MakeListener(
        Process::LaunchSynchronousHijackListenerName.data()));

  // If we're not already connected to the process, and if we have a platform
  // that can launch a process for debugging, go ahead and do that here.
  if (state != eStateConnected && platform_sp &&
      platform_sp->CanDebugProcess() && !launch_info.IsScriptedProcess()) {
    LLDB_LOGF(log, "Target::%s asking the platform to debug the process",
              __FUNCTION__);

    // If there was a previous process, delete it before we make the new one.
    // One subtle point, we delete the process before we release the reference
    // to m_process_sp.  That way even if we are the last owner, the process
    // will get Finalized before it gets destroyed.
    DeleteCurrentProcess();

    m_process_sp =
        GetPlatform()->DebugProcess(launch_info, debugger, *this, error);

  } else {
    LLDB_LOGF(log,
              "Target::%s the platform doesn't know how to debug a "
              "process, getting a process plugin to do this for us.",
              __FUNCTION__);

    if (state == eStateConnected) {
      assert(m_process_sp);
    } else {
      // Use a Process plugin to construct the process.
      CreateProcess(launch_info.GetListener(),
                    launch_info.GetProcessPluginName(), nullptr, false);
    }

    // Since we didn't have a platform launch the process, launch it here.
    if (m_process_sp) {
      m_process_sp->HijackProcessEvents(launch_info.GetHijackListener());
      m_process_sp->SetShadowListener(launch_info.GetShadowListener());
      error = m_process_sp->Launch(launch_info);
    }
  }

  if (!error.Success())
    return error;

  if (!m_process_sp)
    return Status::FromErrorString("failed to launch or debug process");

  bool rebroadcast_first_stop =
      !synchronous_execution &&
      launch_info.GetFlags().Test(eLaunchFlagStopAtEntry);

  assert(launch_info.GetHijackListener());

  EventSP first_stop_event_sp;
  state = m_process_sp->WaitForProcessToStop(std::nullopt, &first_stop_event_sp,
                                             rebroadcast_first_stop,
                                             launch_info.GetHijackListener());
  m_process_sp->RestoreProcessEvents();

  if (rebroadcast_first_stop) {
    assert(first_stop_event_sp);
    m_process_sp->BroadcastEvent(first_stop_event_sp);
    return error;
  }

  switch (state) {
  case eStateStopped: {
    if (launch_info.GetFlags().Test(eLaunchFlagStopAtEntry))
      break;
    if (synchronous_execution)
      // Now we have handled the stop-from-attach, and we are just
      // switching to a synchronous resume.  So we should switch to the
      // SyncResume hijacker.
      m_process_sp->ResumeSynchronous(stream);
    else
      error = m_process_sp->Resume();
    if (!error.Success()) {
      error = Status::FromErrorStringWithFormat(
          "process resume at entry point failed: %s", error.AsCString());
    }
  } break;
  case eStateExited: {
    bool with_shell = !!launch_info.GetShell();
    const int exit_status = m_process_sp->GetExitStatus();
    const char *exit_desc = m_process_sp->GetExitDescription();
    std::string desc;
    if (exit_desc && exit_desc[0])
      desc = " (" + std::string(exit_desc) + ')';
    if (with_shell)
      error = Status::FromErrorStringWithFormat(
          "process exited with status %i%s\n"
          "'r' and 'run' are aliases that default to launching through a "
          "shell.\n"
          "Try launching without going through a shell by using "
          "'process launch'.",
          exit_status, desc.c_str());
    else
      error = Status::FromErrorStringWithFormat(
          "process exited with status %i%s", exit_status, desc.c_str());
  } break;
  default:
    error = Status::FromErrorStringWithFormat(
        "initial process state wasn't stopped: %s", StateAsCString(state));
    break;
  }
  return error;
}

void Target::SetTrace(const TraceSP &trace_sp) { m_trace_sp = trace_sp; }

TraceSP Target::GetTrace() { return m_trace_sp; }

llvm::Expected<TraceSP> Target::CreateTrace() {
  if (!m_process_sp)
    return llvm::createStringError(llvm::inconvertibleErrorCode(),
                                   "A process is required for tracing");
  if (m_trace_sp)
    return llvm::createStringError(llvm::inconvertibleErrorCode(),
                                   "A trace already exists for the target");

  llvm::Expected<TraceSupportedResponse> trace_type =
      m_process_sp->TraceSupported();
  if (!trace_type)
    return llvm::createStringError(
        llvm::inconvertibleErrorCode(), "Tracing is not supported. %s",
        llvm::toString(trace_type.takeError()).c_str());
  if (llvm::Expected<TraceSP> trace_sp =
          Trace::FindPluginForLiveProcess(trace_type->name, *m_process_sp))
    m_trace_sp = *trace_sp;
  else
    return llvm::createStringError(
        llvm::inconvertibleErrorCode(),
        "Couldn't create a Trace object for the process. %s",
        llvm::toString(trace_sp.takeError()).c_str());
  return m_trace_sp;
}

llvm::Expected<TraceSP> Target::GetTraceOrCreate() {
  if (m_trace_sp)
    return m_trace_sp;
  return CreateTrace();
}

Status Target::Attach(ProcessAttachInfo &attach_info, Stream *stream) {
  m_stats.SetLaunchOrAttachTime();
  auto state = eStateInvalid;
  auto process_sp = GetProcessSP();
  if (process_sp) {
    state = process_sp->GetState();
    if (process_sp->IsAlive() && state != eStateConnected) {
      if (state == eStateAttaching)
        return Status::FromErrorString("process attach is in progress");
      return Status::FromErrorString("a process is already being debugged");
    }
  }

  const ModuleSP old_exec_module_sp = GetExecutableModule();

  // If no process info was specified, then use the target executable name as
  // the process to attach to by default
  if (!attach_info.ProcessInfoSpecified()) {
    if (old_exec_module_sp)
      attach_info.GetExecutableFile().SetFilename(
            old_exec_module_sp->GetPlatformFileSpec().GetFilename());

    if (!attach_info.ProcessInfoSpecified()) {
      return Status::FromErrorString(
          "no process specified, create a target with a file, or "
          "specify the --pid or --name");
    }
  }

  const auto platform_sp =
      GetDebugger().GetPlatformList().GetSelectedPlatform();
  ListenerSP hijack_listener_sp;
  const bool async = attach_info.GetAsync();
  if (!async) {
    hijack_listener_sp = Listener::MakeListener(
        Process::AttachSynchronousHijackListenerName.data());
    attach_info.SetHijackListener(hijack_listener_sp);
  }

  Status error;
  if (state != eStateConnected && platform_sp != nullptr &&
      platform_sp->CanDebugProcess() && !attach_info.IsScriptedProcess()) {
    SetPlatform(platform_sp);
    process_sp = platform_sp->Attach(attach_info, GetDebugger(), this, error);
  } else {
    if (state != eStateConnected) {
      SaveScriptedLaunchInfo(attach_info);
      llvm::StringRef plugin_name = attach_info.GetProcessPluginName();
      process_sp =
          CreateProcess(attach_info.GetListenerForProcess(GetDebugger()),
                        plugin_name, nullptr, false);
      if (!process_sp) {
        error = Status::FromErrorStringWithFormatv(
            "failed to create process using plugin '{0}'",
            plugin_name.empty() ? "<empty>" : plugin_name);
        return error;
      }
    }
    if (hijack_listener_sp)
      process_sp->HijackProcessEvents(hijack_listener_sp);
    error = process_sp->Attach(attach_info);
  }

  if (error.Success() && process_sp) {
    if (async) {
      process_sp->RestoreProcessEvents();
    } else {
      // We are stopping all the way out to the user, so update selected frames.
      state = process_sp->WaitForProcessToStop(
          std::nullopt, nullptr, false, attach_info.GetHijackListener(), stream,
          true, SelectMostRelevantFrame);
      process_sp->RestoreProcessEvents();

      if (state != eStateStopped) {
        const char *exit_desc = process_sp->GetExitDescription();
        if (exit_desc)
          error = Status::FromErrorStringWithFormat("%s", exit_desc);
        else
          error = Status::FromErrorString(
              "process did not stop (no such process or permission problem?)");
        process_sp->Destroy(false);
      }
    }
  }
  return error;
}

void Target::FinalizeFileActions(ProcessLaunchInfo &info) {
  Log *log = GetLog(LLDBLog::Process);

  // Finalize the file actions, and if none were given, default to opening up a
  // pseudo terminal
  PlatformSP platform_sp = GetPlatform();
  const bool default_to_use_pty =
      m_platform_sp ? m_platform_sp->IsHost() : false;
  LLDB_LOG(
      log,
      "have platform={0}, platform_sp->IsHost()={1}, default_to_use_pty={2}",
      bool(platform_sp),
      platform_sp ? (platform_sp->IsHost() ? "true" : "false") : "n/a",
      default_to_use_pty);

  // If nothing for stdin or stdout or stderr was specified, then check the
  // process for any default settings that were set with "settings set"
  if (info.GetFileActionForFD(STDIN_FILENO) == nullptr ||
      info.GetFileActionForFD(STDOUT_FILENO) == nullptr ||
      info.GetFileActionForFD(STDERR_FILENO) == nullptr) {
    LLDB_LOG(log, "at least one of stdin/stdout/stderr was not set, evaluating "
                  "default handling");

    if (info.GetFlags().Test(eLaunchFlagLaunchInTTY)) {
      // Do nothing, if we are launching in a remote terminal no file actions
      // should be done at all.
      return;
    }

    if (info.GetFlags().Test(eLaunchFlagDisableSTDIO)) {
      LLDB_LOG(log, "eLaunchFlagDisableSTDIO set, adding suppression action "
                    "for stdin, stdout and stderr");
      info.AppendSuppressFileAction(STDIN_FILENO, true, false);
      info.AppendSuppressFileAction(STDOUT_FILENO, false, true);
      info.AppendSuppressFileAction(STDERR_FILENO, false, true);
    } else {
      // Check for any values that might have gotten set with any of: (lldb)
      // settings set target.input-path (lldb) settings set target.output-path
      // (lldb) settings set target.error-path
      FileSpec in_file_spec;
      FileSpec out_file_spec;
      FileSpec err_file_spec;
      // Only override with the target settings if we don't already have an
      // action for in, out or error
      if (info.GetFileActionForFD(STDIN_FILENO) == nullptr)
        in_file_spec = GetStandardInputPath();
      if (info.GetFileActionForFD(STDOUT_FILENO) == nullptr)
        out_file_spec = GetStandardOutputPath();
      if (info.GetFileActionForFD(STDERR_FILENO) == nullptr)
        err_file_spec = GetStandardErrorPath();

      LLDB_LOG(log, "target stdin='{0}', target stdout='{1}', stderr='{2}'",
               in_file_spec, out_file_spec, err_file_spec);

      if (in_file_spec) {
        info.AppendOpenFileAction(STDIN_FILENO, in_file_spec, true, false);
        LLDB_LOG(log, "appended stdin open file action for {0}", in_file_spec);
      }

      if (out_file_spec) {
        info.AppendOpenFileAction(STDOUT_FILENO, out_file_spec, false, true);
        LLDB_LOG(log, "appended stdout open file action for {0}",
                 out_file_spec);
      }

      if (err_file_spec) {
        info.AppendOpenFileAction(STDERR_FILENO, err_file_spec, false, true);
        LLDB_LOG(log, "appended stderr open file action for {0}",
                 err_file_spec);
      }

      if (default_to_use_pty) {
        llvm::Error Err = info.SetUpPtyRedirection();
        LLDB_LOG_ERROR(log, std::move(Err), "SetUpPtyRedirection failed: {0}");
      }
    }
  }
}

void Target::AddDummySignal(llvm::StringRef name, LazyBool pass, LazyBool notify,
                            LazyBool stop) {
    if (name.empty())
      return;
    // Don't add a signal if all the actions are trivial:
    if (pass == eLazyBoolCalculate && notify == eLazyBoolCalculate
        && stop == eLazyBoolCalculate)
      return;

    auto& elem = m_dummy_signals[name];
    elem.pass = pass;
    elem.notify = notify;
    elem.stop = stop;
}

bool Target::UpdateSignalFromDummy(UnixSignalsSP signals_sp,
                                          const DummySignalElement &elem) {
  if (!signals_sp)
    return false;

  int32_t signo
      = signals_sp->GetSignalNumberFromName(elem.first().str().c_str());
  if (signo == LLDB_INVALID_SIGNAL_NUMBER)
    return false;

  if (elem.second.pass == eLazyBoolYes)
    signals_sp->SetShouldSuppress(signo, false);
  else if (elem.second.pass == eLazyBoolNo)
    signals_sp->SetShouldSuppress(signo, true);

  if (elem.second.notify == eLazyBoolYes)
    signals_sp->SetShouldNotify(signo, true);
  else if (elem.second.notify == eLazyBoolNo)
    signals_sp->SetShouldNotify(signo, false);

  if (elem.second.stop == eLazyBoolYes)
    signals_sp->SetShouldStop(signo, true);
  else if (elem.second.stop == eLazyBoolNo)
    signals_sp->SetShouldStop(signo, false);
  return true;
}

bool Target::ResetSignalFromDummy(UnixSignalsSP signals_sp,
                                          const DummySignalElement &elem) {
  if (!signals_sp)
    return false;
  int32_t signo
      = signals_sp->GetSignalNumberFromName(elem.first().str().c_str());
  if (signo == LLDB_INVALID_SIGNAL_NUMBER)
    return false;
  bool do_pass = elem.second.pass != eLazyBoolCalculate;
  bool do_stop = elem.second.stop != eLazyBoolCalculate;
  bool do_notify = elem.second.notify != eLazyBoolCalculate;
  signals_sp->ResetSignal(signo, do_stop, do_notify, do_pass);
  return true;
}

void Target::UpdateSignalsFromDummy(UnixSignalsSP signals_sp,
                                    StreamSP warning_stream_sp) {
  if (!signals_sp)
    return;

  for (const auto &elem : m_dummy_signals) {
    if (!UpdateSignalFromDummy(signals_sp, elem))
      warning_stream_sp->Printf("Target signal '%s' not found in process\n",
          elem.first().str().c_str());
  }
}

void Target::ClearDummySignals(Args &signal_names) {
  ProcessSP process_sp = GetProcessSP();
  // The simplest case, delete them all with no process to update.
  if (signal_names.GetArgumentCount() == 0 && !process_sp) {
    m_dummy_signals.clear();
    return;
  }
  UnixSignalsSP signals_sp;
  if (process_sp)
    signals_sp = process_sp->GetUnixSignals();

  for (const Args::ArgEntry &entry : signal_names) {
    const char *signal_name = entry.c_str();
    auto elem = m_dummy_signals.find(signal_name);
    // If we didn't find it go on.
    // FIXME: Should I pipe error handling through here?
    if (elem == m_dummy_signals.end()) {
      continue;
    }
    if (signals_sp)
      ResetSignalFromDummy(signals_sp, *elem);
    m_dummy_signals.erase(elem);
  }
}

void Target::PrintDummySignals(Stream &strm, Args &signal_args) {
  strm.Printf("NAME         PASS     STOP     NOTIFY\n");
  strm.Printf("===========  =======  =======  =======\n");

  auto str_for_lazy = [] (LazyBool lazy) -> const char * {
    switch (lazy) {
      case eLazyBoolCalculate: return "not set";
      case eLazyBoolYes: return "true   ";
      case eLazyBoolNo: return "false  ";
    }
    llvm_unreachable("Fully covered switch above!");
  };
  size_t num_args = signal_args.GetArgumentCount();
  for (const auto &elem : m_dummy_signals) {
    bool print_it = false;
    for (size_t idx = 0; idx < num_args; idx++) {
      if (elem.first() == signal_args.GetArgumentAtIndex(idx)) {
        print_it = true;
        break;
      }
    }
    if (print_it) {
      strm.Printf("%-11s  ", elem.first().str().c_str());
      strm.Printf("%s  %s  %s\n", str_for_lazy(elem.second.pass),
                  str_for_lazy(elem.second.stop),
                  str_for_lazy(elem.second.notify));
    }
  }
}

// Target::StopHook
Target::StopHook::StopHook(lldb::TargetSP target_sp, lldb::user_id_t uid)
    : UserID(uid), m_target_sp(target_sp), m_specifier_sp(),
      m_thread_spec_up() {}

Target::StopHook::StopHook(const StopHook &rhs)
    : UserID(rhs.GetID()), m_target_sp(rhs.m_target_sp),
      m_specifier_sp(rhs.m_specifier_sp), m_thread_spec_up(),
      m_active(rhs.m_active), m_auto_continue(rhs.m_auto_continue) {
  if (rhs.m_thread_spec_up)
    m_thread_spec_up = std::make_unique<ThreadSpec>(*rhs.m_thread_spec_up);
}

void Target::StopHook::SetSpecifier(SymbolContextSpecifier *specifier) {
  m_specifier_sp.reset(specifier);
}

void Target::StopHook::SetThreadSpecifier(ThreadSpec *specifier) {
  m_thread_spec_up.reset(specifier);
}

bool Target::StopHook::ExecutionContextPasses(const ExecutionContext &exc_ctx) {
  SymbolContextSpecifier *specifier = GetSpecifier();
  if (!specifier)
    return true;

  bool will_run = true;
  if (exc_ctx.GetFramePtr())
    will_run = GetSpecifier()->SymbolContextMatches(
        exc_ctx.GetFramePtr()->GetSymbolContext(eSymbolContextEverything));
  if (will_run && GetThreadSpecifier() != nullptr)
    will_run =
        GetThreadSpecifier()->ThreadPassesBasicTests(exc_ctx.GetThreadRef());

  return will_run;
}

void Target::StopHook::GetDescription(Stream &s,
                                      lldb::DescriptionLevel level) const {

  // For brief descriptions, only print the subclass description:
  if (level == eDescriptionLevelBrief) {
    GetSubclassDescription(s, level);
    return;
  }

  unsigned indent_level = s.GetIndentLevel();

  s.SetIndentLevel(indent_level + 2);

  s.Printf("Hook: %" PRIu64 "\n", GetID());
  if (m_active)
    s.Indent("State: enabled\n");
  else
    s.Indent("State: disabled\n");

  if (m_auto_continue)
    s.Indent("AutoContinue on\n");

  if (m_specifier_sp) {
    s.Indent();
    s.PutCString("Specifier:\n");
    s.SetIndentLevel(indent_level + 4);
    m_specifier_sp->GetDescription(&s, level);
    s.SetIndentLevel(indent_level + 2);
  }

  if (m_thread_spec_up) {
    StreamString tmp;
    s.Indent("Thread:\n");
    m_thread_spec_up->GetDescription(&tmp, level);
    s.SetIndentLevel(indent_level + 4);
    s.Indent(tmp.GetString());
    s.PutCString("\n");
    s.SetIndentLevel(indent_level + 2);
  }
  GetSubclassDescription(s, level);
}

void Target::StopHookCommandLine::GetSubclassDescription(
    Stream &s, lldb::DescriptionLevel level) const {
  // The brief description just prints the first command.
  if (level == eDescriptionLevelBrief) {
    if (m_commands.GetSize() == 1)
      s.PutCString(m_commands.GetStringAtIndex(0));
    return;
  }
  s.Indent("Commands: \n");
  s.SetIndentLevel(s.GetIndentLevel() + 4);
  uint32_t num_commands = m_commands.GetSize();
  for (uint32_t i = 0; i < num_commands; i++) {
    s.Indent(m_commands.GetStringAtIndex(i));
    s.PutCString("\n");
  }
  s.SetIndentLevel(s.GetIndentLevel() - 4);
}

// Target::StopHookCommandLine
void Target::StopHookCommandLine::SetActionFromString(const std::string &string) {
  GetCommands().SplitIntoLines(string);
}

void Target::StopHookCommandLine::SetActionFromStrings(
    const std::vector<std::string> &strings) {
  for (auto string : strings)
    GetCommands().AppendString(string.c_str());
}

Target::StopHook::StopHookResult
Target::StopHookCommandLine::HandleStop(ExecutionContext &exc_ctx,
                                        StreamSP output_sp) {
  assert(exc_ctx.GetTargetPtr() && "Can't call PerformAction on a context "
                                   "with no target");

  if (!m_commands.GetSize())
    return StopHookResult::KeepStopped;

  CommandReturnObject result(false);
  result.SetImmediateOutputStream(output_sp);
  result.SetInteractive(false);
  Debugger &debugger = exc_ctx.GetTargetPtr()->GetDebugger();
  CommandInterpreterRunOptions options;
  options.SetStopOnContinue(true);
  options.SetStopOnError(true);
  options.SetEchoCommands(false);
  options.SetPrintResults(true);
  options.SetPrintErrors(true);
  options.SetAddToHistory(false);

  // Force Async:
  bool old_async = debugger.GetAsyncExecution();
  debugger.SetAsyncExecution(true);
  debugger.GetCommandInterpreter().HandleCommands(GetCommands(), exc_ctx,
                                                  options, result);
  debugger.SetAsyncExecution(old_async);
  lldb::ReturnStatus status = result.GetStatus();
  if (status == eReturnStatusSuccessContinuingNoResult ||
      status == eReturnStatusSuccessContinuingResult)
    return StopHookResult::AlreadyContinued;
  return StopHookResult::KeepStopped;
}

// Target::StopHookScripted
Status Target::StopHookScripted::SetScriptCallback(
    std::string class_name, StructuredData::ObjectSP extra_args_sp) {
  Status error;

  ScriptInterpreter *script_interp =
      GetTarget()->GetDebugger().GetScriptInterpreter();
  if (!script_interp) {
    error = Status::FromErrorString("No script interpreter installed.");
    return error;
  }

  m_interface_sp = script_interp->CreateScriptedStopHookInterface();
  if (!m_interface_sp) {
    error = Status::FromErrorStringWithFormat(
        "ScriptedStopHook::%s () - ERROR: %s", __FUNCTION__,
        "Script interpreter couldn't create Scripted Stop Hook Interface");
    return error;
  }

  m_class_name = class_name;
  m_extra_args.SetObjectSP(extra_args_sp);

  auto obj_or_err = m_interface_sp->CreatePluginObject(
      m_class_name, GetTarget(), m_extra_args);
  if (!obj_or_err) {
    return Status::FromError(obj_or_err.takeError());
  }

  StructuredData::ObjectSP object_sp = *obj_or_err;
  if (!object_sp || !object_sp->IsValid()) {
    error = Status::FromErrorStringWithFormat(
        "ScriptedStopHook::%s () - ERROR: %s", __FUNCTION__,
        "Failed to create valid script object");
    return error;
  }

  return {};
}

Target::StopHook::StopHookResult
Target::StopHookScripted::HandleStop(ExecutionContext &exc_ctx,
                                     StreamSP output_sp) {
  assert(exc_ctx.GetTargetPtr() && "Can't call HandleStop on a context "
                                   "with no target");

  if (!m_interface_sp)
    return StopHookResult::KeepStopped;

  lldb::StreamSP stream = std::make_shared<lldb_private::StreamString>();
  auto should_stop_or_err = m_interface_sp->HandleStop(exc_ctx, stream);
  output_sp->PutCString(
      reinterpret_cast<StreamString *>(stream.get())->GetData());
  if (!should_stop_or_err)
    return StopHookResult::KeepStopped;

  return *should_stop_or_err ? StopHookResult::KeepStopped
                             : StopHookResult::RequestContinue;
}

void Target::StopHookScripted::GetSubclassDescription(
    Stream &s, lldb::DescriptionLevel level) const {
  if (level == eDescriptionLevelBrief) {
    s.PutCString(m_class_name);
    return;
  }
  s.Indent("Class:");
  s.Printf("%s\n", m_class_name.c_str());

  // Now print the extra args:
  // FIXME: We should use StructuredData.GetDescription on the m_extra_args
  // but that seems to rely on some printing plugin that doesn't exist.
  if (!m_extra_args.IsValid())
    return;
  StructuredData::ObjectSP object_sp = m_extra_args.GetObjectSP();
  if (!object_sp || !object_sp->IsValid())
    return;

  StructuredData::Dictionary *as_dict = object_sp->GetAsDictionary();
  if (!as_dict || !as_dict->IsValid())
    return;

  uint32_t num_keys = as_dict->GetSize();
  if (num_keys == 0)
    return;

  s.Indent("Args:\n");
  s.SetIndentLevel(s.GetIndentLevel() + 4);

  auto print_one_element = [&s](llvm::StringRef key,
                                StructuredData::Object *object) {
    s.Indent();
    s.Format("{0} : {1}\n", key, object->GetStringValue());
    return true;
  };

  as_dict->ForEach(print_one_element);

  s.SetIndentLevel(s.GetIndentLevel() - 4);
}

static constexpr OptionEnumValueElement g_dynamic_value_types[] = {
    {
        eNoDynamicValues,
        "no-dynamic-values",
        "Don't calculate the dynamic type of values",
    },
    {
        eDynamicCanRunTarget,
        "run-target",
        "Calculate the dynamic type of values "
        "even if you have to run the target.",
    },
    {
        eDynamicDontRunTarget,
        "no-run-target",
        "Calculate the dynamic type of values, but don't run the target.",
    },
};

OptionEnumValues lldb_private::GetDynamicValueTypes() {
  return OptionEnumValues(g_dynamic_value_types);
}

static constexpr OptionEnumValueElement g_inline_breakpoint_enums[] = {
    {
        eInlineBreakpointsNever,
        "never",
        "Never look for inline breakpoint locations (fastest). This setting "
        "should only be used if you know that no inlining occurs in your"
        "programs.",
    },
    {
        eInlineBreakpointsHeaders,
        "headers",
        "Only check for inline breakpoint locations when setting breakpoints "
        "in header files, but not when setting breakpoint in implementation "
        "source files (default).",
    },
    {
        eInlineBreakpointsAlways,
        "always",
        "Always look for inline breakpoint locations when setting file and "
        "line breakpoints (slower but most accurate).",
    },
};

enum x86DisassemblyFlavor {
  eX86DisFlavorDefault,
  eX86DisFlavorIntel,
  eX86DisFlavorATT
};

static constexpr OptionEnumValueElement g_x86_dis_flavor_value_types[] = {
    {
        eX86DisFlavorDefault,
        "default",
        "Disassembler default (currently att).",
    },
    {
        eX86DisFlavorIntel,
        "intel",
        "Intel disassembler flavor.",
    },
    {
        eX86DisFlavorATT,
        "att",
        "AT&T disassembler flavor.",
    },
};

static constexpr OptionEnumValueElement g_import_std_module_value_types[] = {
    {
        eImportStdModuleFalse,
        "false",
        "Never import the 'std' C++ module in the expression parser.",
    },
    {
        eImportStdModuleFallback,
        "fallback",
        "Retry evaluating expressions with an imported 'std' C++ module if they"
        " failed to parse without the module. This allows evaluating more "
        "complex expressions involving C++ standard library types."
    },
    {
        eImportStdModuleTrue,
        "true",
        "Always import the 'std' C++ module. This allows evaluating more "
        "complex expressions involving C++ standard library types. This feature"
        " is experimental."
    },
};

static constexpr OptionEnumValueElement
    g_dynamic_class_info_helper_value_types[] = {
        {
            eDynamicClassInfoHelperAuto,
            "auto",
            "Automatically determine the most appropriate method for the "
            "target OS.",
        },
        {eDynamicClassInfoHelperRealizedClassesStruct, "RealizedClassesStruct",
         "Prefer using the realized classes struct."},
        {eDynamicClassInfoHelperCopyRealizedClassList, "CopyRealizedClassList",
         "Prefer using the CopyRealizedClassList API."},
        {eDynamicClassInfoHelperGetRealizedClassList, "GetRealizedClassList",
         "Prefer using the GetRealizedClassList API."},
};

static constexpr OptionEnumValueElement g_hex_immediate_style_values[] = {
    {
        Disassembler::eHexStyleC,
        "c",
        "C-style (0xffff).",
    },
    {
        Disassembler::eHexStyleAsm,
        "asm",
        "Asm-style (0ffffh).",
    },
};

static constexpr OptionEnumValueElement g_load_script_from_sym_file_values[] = {
    {
        eLoadScriptFromSymFileTrue,
        "true",
        "Load debug scripts inside symbol files",
    },
    {
        eLoadScriptFromSymFileFalse,
        "false",
        "Do not load debug scripts inside symbol files.",
    },
    {
        eLoadScriptFromSymFileWarn,
        "warn",
        "Warn about debug scripts inside symbol files but do not load them.",
    },
};

static constexpr OptionEnumValueElement g_load_cwd_lldbinit_values[] = {
    {
        eLoadCWDlldbinitTrue,
        "true",
        "Load .lldbinit files from current directory",
    },
    {
        eLoadCWDlldbinitFalse,
        "false",
        "Do not load .lldbinit files from current directory",
    },
    {
        eLoadCWDlldbinitWarn,
        "warn",
        "Warn about loading .lldbinit files from current directory",
    },
};

static constexpr OptionEnumValueElement g_memory_module_load_level_values[] = {
    {
        eMemoryModuleLoadLevelMinimal,
        "minimal",
        "Load minimal information when loading modules from memory. Currently "
        "this setting loads sections only.",
    },
    {
        eMemoryModuleLoadLevelPartial,
        "partial",
        "Load partial information when loading modules from memory. Currently "
        "this setting loads sections and function bounds.",
    },
    {
        eMemoryModuleLoadLevelComplete,
        "complete",
        "Load complete information when loading modules from memory. Currently "
        "this setting loads sections and all symbols.",
    },
};

#define LLDB_PROPERTIES_target
#include "TargetProperties.inc"

enum {
#define LLDB_PROPERTIES_target
#include "TargetPropertiesEnum.inc"
  ePropertyExperimental,
};

class TargetOptionValueProperties
    : public Cloneable<TargetOptionValueProperties, OptionValueProperties> {
public:
  TargetOptionValueProperties(llvm::StringRef name) : Cloneable(name) {}

  const Property *
  GetPropertyAtIndex(size_t idx,
                     const ExecutionContext *exe_ctx = nullptr) const override {
    // When getting the value for a key from the target options, we will always
    // try and grab the setting from the current target if there is one. Else
    // we just use the one from this instance.
    if (exe_ctx) {
      Target *target = exe_ctx->GetTargetPtr();
      if (target) {
        TargetOptionValueProperties *target_properties =
            static_cast<TargetOptionValueProperties *>(
                target->GetValueProperties().get());
        if (this != target_properties)
          return target_properties->ProtectedGetPropertyAtIndex(idx);
      }
    }
    return ProtectedGetPropertyAtIndex(idx);
  }
};

// TargetProperties
#define LLDB_PROPERTIES_target_experimental
#include "TargetProperties.inc"

enum {
#define LLDB_PROPERTIES_target_experimental
#include "TargetPropertiesEnum.inc"
};

class TargetExperimentalOptionValueProperties
    : public Cloneable<TargetExperimentalOptionValueProperties,
                       OptionValueProperties> {
public:
  TargetExperimentalOptionValueProperties()
      : Cloneable(Properties::GetExperimentalSettingsName()) {}
};

TargetExperimentalProperties::TargetExperimentalProperties()
    : Properties(OptionValuePropertiesSP(
          new TargetExperimentalOptionValueProperties())) {
  m_collection_sp->Initialize(g_target_experimental_properties);
}

// TargetProperties
TargetProperties::TargetProperties(Target *target)
    : Properties(), m_launch_info(), m_target(target) {
  if (target) {
    m_collection_sp =
        OptionValueProperties::CreateLocalCopy(Target::GetGlobalProperties());

    // Set callbacks to update launch_info whenever "settins set" updated any
    // of these properties
    m_collection_sp->SetValueChangedCallback(
        ePropertyArg0, [this] { Arg0ValueChangedCallback(); });
    m_collection_sp->SetValueChangedCallback(
        ePropertyRunArgs, [this] { RunArgsValueChangedCallback(); });
    m_collection_sp->SetValueChangedCallback(
        ePropertyEnvVars, [this] { EnvVarsValueChangedCallback(); });
    m_collection_sp->SetValueChangedCallback(
        ePropertyUnsetEnvVars, [this] { EnvVarsValueChangedCallback(); });
    m_collection_sp->SetValueChangedCallback(
        ePropertyInheritEnv, [this] { EnvVarsValueChangedCallback(); });
    m_collection_sp->SetValueChangedCallback(
        ePropertyInputPath, [this] { InputPathValueChangedCallback(); });
    m_collection_sp->SetValueChangedCallback(
        ePropertyOutputPath, [this] { OutputPathValueChangedCallback(); });
    m_collection_sp->SetValueChangedCallback(
        ePropertyErrorPath, [this] { ErrorPathValueChangedCallback(); });
    m_collection_sp->SetValueChangedCallback(ePropertyDetachOnError, [this] {
      DetachOnErrorValueChangedCallback();
    });
    m_collection_sp->SetValueChangedCallback(
        ePropertyDisableASLR, [this] { DisableASLRValueChangedCallback(); });
    m_collection_sp->SetValueChangedCallback(
        ePropertyInheritTCC, [this] { InheritTCCValueChangedCallback(); });
    m_collection_sp->SetValueChangedCallback(
        ePropertyDisableSTDIO, [this] { DisableSTDIOValueChangedCallback(); });

    m_collection_sp->SetValueChangedCallback(
        ePropertySaveObjectsDir, [this] { CheckJITObjectsDir(); });
    m_experimental_properties_up =
        std::make_unique<TargetExperimentalProperties>();
    m_collection_sp->AppendProperty(
        Properties::GetExperimentalSettingsName(),
        "Experimental settings - setting these won't produce "
        "errors if the setting is not present.",
        true, m_experimental_properties_up->GetValueProperties());
  } else {
    m_collection_sp = std::make_shared<TargetOptionValueProperties>("target");
    m_collection_sp->Initialize(g_target_properties);
    m_experimental_properties_up =
        std::make_unique<TargetExperimentalProperties>();
    m_collection_sp->AppendProperty(
        Properties::GetExperimentalSettingsName(),
        "Experimental settings - setting these won't produce "
        "errors if the setting is not present.",
        true, m_experimental_properties_up->GetValueProperties());
    m_collection_sp->AppendProperty(
        "process", "Settings specific to processes.", true,
        Process::GetGlobalProperties().GetValueProperties());
    m_collection_sp->SetValueChangedCallback(
        ePropertySaveObjectsDir, [this] { CheckJITObjectsDir(); });
  }
}

TargetProperties::~TargetProperties() = default;

void TargetProperties::UpdateLaunchInfoFromProperties() {
  Arg0ValueChangedCallback();
  RunArgsValueChangedCallback();
  EnvVarsValueChangedCallback();
  InputPathValueChangedCallback();
  OutputPathValueChangedCallback();
  ErrorPathValueChangedCallback();
  DetachOnErrorValueChangedCallback();
  DisableASLRValueChangedCallback();
  InheritTCCValueChangedCallback();
  DisableSTDIOValueChangedCallback();
}

std::optional<bool> TargetProperties::GetExperimentalPropertyValue(
    size_t prop_idx, ExecutionContext *exe_ctx) const {
  const Property *exp_property =
      m_collection_sp->GetPropertyAtIndex(ePropertyExperimental, exe_ctx);
  OptionValueProperties *exp_values =
      exp_property->GetValue()->GetAsProperties();
  if (exp_values)
    return exp_values->GetPropertyAtIndexAs<bool>(prop_idx, exe_ctx);
  return std::nullopt;
}

bool TargetProperties::GetInjectLocalVariables(
    ExecutionContext *exe_ctx) const {
  return GetExperimentalPropertyValue(ePropertyInjectLocalVars, exe_ctx)
      .value_or(true);
}

bool TargetProperties::GetUseDIL(ExecutionContext *exe_ctx) const {
  const Property *exp_property =
      m_collection_sp->GetPropertyAtIndex(ePropertyExperimental, exe_ctx);
  OptionValueProperties *exp_values =
      exp_property->GetValue()->GetAsProperties();
  if (exp_values)
    return exp_values->GetPropertyAtIndexAs<bool>(ePropertyUseDIL, exe_ctx)
        .value_or(false);
  else
    return true;
}

void TargetProperties::SetUseDIL(ExecutionContext *exe_ctx, bool b) {
  const Property *exp_property =
      m_collection_sp->GetPropertyAtIndex(ePropertyExperimental, exe_ctx);
  OptionValueProperties *exp_values =
      exp_property->GetValue()->GetAsProperties();
  if (exp_values)
    exp_values->SetPropertyAtIndex(ePropertyUseDIL, true, exe_ctx);
}

ArchSpec TargetProperties::GetDefaultArchitecture() const {
  const uint32_t idx = ePropertyDefaultArch;
  return GetPropertyAtIndexAs<ArchSpec>(idx, {});
}

void TargetProperties::SetDefaultArchitecture(const ArchSpec &arch) {
  const uint32_t idx = ePropertyDefaultArch;
  SetPropertyAtIndex(idx, arch);
}

bool TargetProperties::GetMoveToNearestCode() const {
  const uint32_t idx = ePropertyMoveToNearestCode;
  return GetPropertyAtIndexAs<bool>(
      idx, g_target_properties[idx].default_uint_value != 0);
}

lldb::DynamicValueType TargetProperties::GetPreferDynamicValue() const {
  const uint32_t idx = ePropertyPreferDynamic;
  return GetPropertyAtIndexAs<lldb::DynamicValueType>(
      idx, static_cast<lldb::DynamicValueType>(
               g_target_properties[idx].default_uint_value));
}

bool TargetProperties::SetPreferDynamicValue(lldb::DynamicValueType d) {
  const uint32_t idx = ePropertyPreferDynamic;
  return SetPropertyAtIndex(idx, d);
}

bool TargetProperties::GetPreloadSymbols() const {
  if (INTERRUPT_REQUESTED(m_target->GetDebugger(),
                          "Interrupted checking preload symbols")) {
    return false;
  }
  const uint32_t idx = ePropertyPreloadSymbols;
  return GetPropertyAtIndexAs<bool>(
      idx, g_target_properties[idx].default_uint_value != 0);
}

void TargetProperties::SetPreloadSymbols(bool b) {
  const uint32_t idx = ePropertyPreloadSymbols;
  SetPropertyAtIndex(idx, b);
}

bool TargetProperties::GetDisableASLR() const {
  const uint32_t idx = ePropertyDisableASLR;
  return GetPropertyAtIndexAs<bool>(
      idx, g_target_properties[idx].default_uint_value != 0);
}

void TargetProperties::SetDisableASLR(bool b) {
  const uint32_t idx = ePropertyDisableASLR;
  SetPropertyAtIndex(idx, b);
}

bool TargetProperties::GetInheritTCC() const {
  const uint32_t idx = ePropertyInheritTCC;
  return GetPropertyAtIndexAs<bool>(
      idx, g_target_properties[idx].default_uint_value != 0);
}

void TargetProperties::SetInheritTCC(bool b) {
  const uint32_t idx = ePropertyInheritTCC;
  SetPropertyAtIndex(idx, b);
}

bool TargetProperties::GetDetachOnError() const {
  const uint32_t idx = ePropertyDetachOnError;
  return GetPropertyAtIndexAs<bool>(
      idx, g_target_properties[idx].default_uint_value != 0);
}

void TargetProperties::SetDetachOnError(bool b) {
  const uint32_t idx = ePropertyDetachOnError;
  SetPropertyAtIndex(idx, b);
}

bool TargetProperties::GetDisableSTDIO() const {
  const uint32_t idx = ePropertyDisableSTDIO;
  return GetPropertyAtIndexAs<bool>(
      idx, g_target_properties[idx].default_uint_value != 0);
}

void TargetProperties::SetDisableSTDIO(bool b) {
  const uint32_t idx = ePropertyDisableSTDIO;
  SetPropertyAtIndex(idx, b);
}
llvm::StringRef TargetProperties::GetLaunchWorkingDirectory() const {
  const uint32_t idx = ePropertyLaunchWorkingDir;
  return GetPropertyAtIndexAs<llvm::StringRef>(
      idx, g_target_properties[idx].default_cstr_value);
}

const char *TargetProperties::GetDisassemblyFlavor() const {
  const uint32_t idx = ePropertyDisassemblyFlavor;
  const char *return_value;

  x86DisassemblyFlavor flavor_value =
      GetPropertyAtIndexAs<x86DisassemblyFlavor>(
          idx, static_cast<x86DisassemblyFlavor>(
                   g_target_properties[idx].default_uint_value));

  return_value = g_x86_dis_flavor_value_types[flavor_value].string_value;
  return return_value;
}

const char *TargetProperties::GetDisassemblyCPU() const {
  const uint32_t idx = ePropertyDisassemblyCPU;
  llvm::StringRef str = GetPropertyAtIndexAs<llvm::StringRef>(
      idx, g_target_properties[idx].default_cstr_value);
  return str.empty() ? nullptr : str.data();
}

const char *TargetProperties::GetDisassemblyFeatures() const {
  const uint32_t idx = ePropertyDisassemblyFeatures;
  llvm::StringRef str = GetPropertyAtIndexAs<llvm::StringRef>(
      idx, g_target_properties[idx].default_cstr_value);
  return str.empty() ? nullptr : str.data();
}

InlineStrategy TargetProperties::GetInlineStrategy() const {
  const uint32_t idx = ePropertyInlineStrategy;
  return GetPropertyAtIndexAs<InlineStrategy>(
      idx,
      static_cast<InlineStrategy>(g_target_properties[idx].default_uint_value));
}

// Returning RealpathPrefixes, but the setting's type is FileSpecList. We do
// this because we want the FileSpecList to normalize the file paths for us.
RealpathPrefixes TargetProperties::GetSourceRealpathPrefixes() const {
  const uint32_t idx = ePropertySourceRealpathPrefixes;
  return RealpathPrefixes(GetPropertyAtIndexAs<FileSpecList>(idx, {}));
}

llvm::StringRef TargetProperties::GetArg0() const {
  const uint32_t idx = ePropertyArg0;
  return GetPropertyAtIndexAs<llvm::StringRef>(
      idx, g_target_properties[idx].default_cstr_value);
}

void TargetProperties::SetArg0(llvm::StringRef arg) {
  const uint32_t idx = ePropertyArg0;
  SetPropertyAtIndex(idx, arg);
  m_launch_info.SetArg0(arg);
}

bool TargetProperties::GetRunArguments(Args &args) const {
  const uint32_t idx = ePropertyRunArgs;
  return m_collection_sp->GetPropertyAtIndexAsArgs(idx, args);
}

void TargetProperties::SetRunArguments(const Args &args) {
  const uint32_t idx = ePropertyRunArgs;
  m_collection_sp->SetPropertyAtIndexFromArgs(idx, args);
  m_launch_info.GetArguments() = args;
}

Environment TargetProperties::ComputeEnvironment() const {
  Environment env;

  if (m_target &&
      GetPropertyAtIndexAs<bool>(
          ePropertyInheritEnv,
          g_target_properties[ePropertyInheritEnv].default_uint_value != 0)) {
    if (auto platform_sp = m_target->GetPlatform()) {
      Environment platform_env = platform_sp->GetEnvironment();
      for (const auto &KV : platform_env)
        env[KV.first()] = KV.second;
    }
  }

  Args property_unset_env;
  m_collection_sp->GetPropertyAtIndexAsArgs(ePropertyUnsetEnvVars,
                                            property_unset_env);
  for (const auto &var : property_unset_env)
    env.erase(var.ref());

  Args property_env;
  m_collection_sp->GetPropertyAtIndexAsArgs(ePropertyEnvVars, property_env);
  for (const auto &KV : Environment(property_env))
    env[KV.first()] = KV.second;

  return env;
}

Environment TargetProperties::GetEnvironment() const {
  return ComputeEnvironment();
}

Environment TargetProperties::GetInheritedEnvironment() const {
  Environment environment;

  if (m_target == nullptr)
    return environment;

  if (!GetPropertyAtIndexAs<bool>(
          ePropertyInheritEnv,
          g_target_properties[ePropertyInheritEnv].default_uint_value != 0))
    return environment;

  PlatformSP platform_sp = m_target->GetPlatform();
  if (platform_sp == nullptr)
    return environment;

  Environment platform_environment = platform_sp->GetEnvironment();
  for (const auto &KV : platform_environment)
    environment[KV.first()] = KV.second;

  Args property_unset_environment;
  m_collection_sp->GetPropertyAtIndexAsArgs(ePropertyUnsetEnvVars,
                                            property_unset_environment);
  for (const auto &var : property_unset_environment)
    environment.erase(var.ref());

  return environment;
}

Environment TargetProperties::GetTargetEnvironment() const {
  Args property_environment;
  m_collection_sp->GetPropertyAtIndexAsArgs(ePropertyEnvVars,
                                            property_environment);
  Environment environment;
  for (const auto &KV : Environment(property_environment))
    environment[KV.first()] = KV.second;

  return environment;
}

void TargetProperties::SetEnvironment(Environment env) {
  // TODO: Get rid of the Args intermediate step
  const uint32_t idx = ePropertyEnvVars;
  m_collection_sp->SetPropertyAtIndexFromArgs(idx, Args(env));
}

bool TargetProperties::GetSkipPrologue() const {
  const uint32_t idx = ePropertySkipPrologue;
  return GetPropertyAtIndexAs<bool>(
      idx, g_target_properties[idx].default_uint_value != 0);
}

PathMappingList &TargetProperties::GetSourcePathMap() const {
  const uint32_t idx = ePropertySourceMap;
  OptionValuePathMappings *option_value =
      m_collection_sp->GetPropertyAtIndexAsOptionValuePathMappings(idx);
  assert(option_value);
  return option_value->GetCurrentValue();
}

PathMappingList &TargetProperties::GetObjectPathMap() const {
  const uint32_t idx = ePropertyObjectMap;
  OptionValuePathMappings *option_value =
      m_collection_sp->GetPropertyAtIndexAsOptionValuePathMappings(idx);
  assert(option_value);
  return option_value->GetCurrentValue();
}

bool TargetProperties::GetAutoSourceMapRelative() const {
  const uint32_t idx = ePropertyAutoSourceMapRelative;
  return GetPropertyAtIndexAs<bool>(
      idx, g_target_properties[idx].default_uint_value != 0);
}

void TargetProperties::AppendExecutableSearchPaths(const FileSpec &dir) {
  const uint32_t idx = ePropertyExecutableSearchPaths;
  OptionValueFileSpecList *option_value =
      m_collection_sp->GetPropertyAtIndexAsOptionValueFileSpecList(idx);
  assert(option_value);
  option_value->AppendCurrentValue(dir);
}

FileSpecList TargetProperties::GetExecutableSearchPaths() {
  const uint32_t idx = ePropertyExecutableSearchPaths;
  return GetPropertyAtIndexAs<FileSpecList>(idx, {});
}

FileSpecList TargetProperties::GetDebugFileSearchPaths() {
  const uint32_t idx = ePropertyDebugFileSearchPaths;
  return GetPropertyAtIndexAs<FileSpecList>(idx, {});
}

FileSpecList TargetProperties::GetClangModuleSearchPaths() {
  const uint32_t idx = ePropertyClangModuleSearchPaths;
  return GetPropertyAtIndexAs<FileSpecList>(idx, {});
}

bool TargetProperties::GetEnableAutoImportClangModules() const {
  const uint32_t idx = ePropertyAutoImportClangModules;
  return GetPropertyAtIndexAs<bool>(
      idx, g_target_properties[idx].default_uint_value != 0);
}

ImportStdModule TargetProperties::GetImportStdModule() const {
  const uint32_t idx = ePropertyImportStdModule;
  return GetPropertyAtIndexAs<ImportStdModule>(
      idx, static_cast<ImportStdModule>(
               g_target_properties[idx].default_uint_value));
}

DynamicClassInfoHelper TargetProperties::GetDynamicClassInfoHelper() const {
  const uint32_t idx = ePropertyDynamicClassInfoHelper;
  return GetPropertyAtIndexAs<DynamicClassInfoHelper>(
      idx, static_cast<DynamicClassInfoHelper>(
               g_target_properties[idx].default_uint_value));
}

bool TargetProperties::GetEnableAutoApplyFixIts() const {
  const uint32_t idx = ePropertyAutoApplyFixIts;
  return GetPropertyAtIndexAs<bool>(
      idx, g_target_properties[idx].default_uint_value != 0);
}

uint64_t TargetProperties::GetNumberOfRetriesWithFixits() const {
  const uint32_t idx = ePropertyRetriesWithFixIts;
  return GetPropertyAtIndexAs<uint64_t>(
      idx, g_target_properties[idx].default_uint_value);
}

bool TargetProperties::GetEnableNotifyAboutFixIts() const {
  const uint32_t idx = ePropertyNotifyAboutFixIts;
  return GetPropertyAtIndexAs<bool>(
      idx, g_target_properties[idx].default_uint_value != 0);
}

FileSpec TargetProperties::GetSaveJITObjectsDir() const {
  const uint32_t idx = ePropertySaveObjectsDir;
  return GetPropertyAtIndexAs<FileSpec>(idx, {});
}

void TargetProperties::CheckJITObjectsDir() {
  FileSpec new_dir = GetSaveJITObjectsDir();
  if (!new_dir)
    return;

  const FileSystem &instance = FileSystem::Instance();
  bool exists = instance.Exists(new_dir);
  bool is_directory = instance.IsDirectory(new_dir);
  std::string path = new_dir.GetPath(true);
  bool writable = llvm::sys::fs::can_write(path);
  if (exists && is_directory && writable)
    return;

  m_collection_sp->GetPropertyAtIndex(ePropertySaveObjectsDir)
      ->GetValue()
      ->Clear();

  std::string buffer;
  llvm::raw_string_ostream os(buffer);
  os << "JIT object dir '" << path << "' ";
  if (!exists)
    os << "does not exist";
  else if (!is_directory)
    os << "is not a directory";
  else if (!writable)
    os << "is not writable";

  std::optional<lldb::user_id_t> debugger_id;
  if (m_target)
    debugger_id = m_target->GetDebugger().GetID();
  Debugger::ReportError(buffer, debugger_id);
}

bool TargetProperties::GetEnableSyntheticValue() const {
  const uint32_t idx = ePropertyEnableSynthetic;
  return GetPropertyAtIndexAs<bool>(
      idx, g_target_properties[idx].default_uint_value != 0);
}

bool TargetProperties::ShowHexVariableValuesWithLeadingZeroes() const {
  const uint32_t idx = ePropertyShowHexVariableValuesWithLeadingZeroes;
  return GetPropertyAtIndexAs<bool>(
      idx, g_target_properties[idx].default_uint_value != 0);
}

uint32_t TargetProperties::GetMaxZeroPaddingInFloatFormat() const {
  const uint32_t idx = ePropertyMaxZeroPaddingInFloatFormat;
  return GetPropertyAtIndexAs<uint64_t>(
      idx, g_target_properties[idx].default_uint_value);
}

uint32_t TargetProperties::GetMaximumNumberOfChildrenToDisplay() const {
  const uint32_t idx = ePropertyMaxChildrenCount;
  return GetPropertyAtIndexAs<uint64_t>(
      idx, g_target_properties[idx].default_uint_value);
}

std::pair<uint32_t, bool>
TargetProperties::GetMaximumDepthOfChildrenToDisplay() const {
  const uint32_t idx = ePropertyMaxChildrenDepth;
  auto *option_value =
      m_collection_sp->GetPropertyAtIndexAsOptionValueUInt64(idx);
  bool is_default = !option_value->OptionWasSet();
  return {option_value->GetCurrentValue(), is_default};
}

uint32_t TargetProperties::GetMaximumSizeOfStringSummary() const {
  const uint32_t idx = ePropertyMaxSummaryLength;
  return GetPropertyAtIndexAs<uint64_t>(
      idx, g_target_properties[idx].default_uint_value);
}

uint32_t TargetProperties::GetMaximumMemReadSize() const {
  const uint32_t idx = ePropertyMaxMemReadSize;
  return GetPropertyAtIndexAs<uint64_t>(
      idx, g_target_properties[idx].default_uint_value);
}

FileSpec TargetProperties::GetStandardInputPath() const {
  const uint32_t idx = ePropertyInputPath;
  return GetPropertyAtIndexAs<FileSpec>(idx, {});
}

void TargetProperties::SetStandardInputPath(llvm::StringRef path) {
  const uint32_t idx = ePropertyInputPath;
  SetPropertyAtIndex(idx, path);
}

FileSpec TargetProperties::GetStandardOutputPath() const {
  const uint32_t idx = ePropertyOutputPath;
  return GetPropertyAtIndexAs<FileSpec>(idx, {});
}

void TargetProperties::SetStandardOutputPath(llvm::StringRef path) {
  const uint32_t idx = ePropertyOutputPath;
  SetPropertyAtIndex(idx, path);
}

FileSpec TargetProperties::GetStandardErrorPath() const {
  const uint32_t idx = ePropertyErrorPath;
  return GetPropertyAtIndexAs<FileSpec>(idx, {});
}

void TargetProperties::SetStandardErrorPath(llvm::StringRef path) {
  const uint32_t idx = ePropertyErrorPath;
  SetPropertyAtIndex(idx, path);
}

SourceLanguage TargetProperties::GetLanguage() const {
  const uint32_t idx = ePropertyLanguage;
  return {GetPropertyAtIndexAs<LanguageType>(idx, {})};
}

llvm::StringRef TargetProperties::GetExpressionPrefixContents() {
  const uint32_t idx = ePropertyExprPrefix;
  OptionValueFileSpec *file =
      m_collection_sp->GetPropertyAtIndexAsOptionValueFileSpec(idx);
  if (file) {
    DataBufferSP data_sp(file->GetFileContents());
    if (data_sp)
      return llvm::StringRef(
          reinterpret_cast<const char *>(data_sp->GetBytes()),
          data_sp->GetByteSize());
  }
  return "";
}

uint64_t TargetProperties::GetExprErrorLimit() const {
  const uint32_t idx = ePropertyExprErrorLimit;
  return GetPropertyAtIndexAs<uint64_t>(
      idx, g_target_properties[idx].default_uint_value);
}

uint64_t TargetProperties::GetExprAllocAddress() const {
  const uint32_t idx = ePropertyExprAllocAddress;
  return GetPropertyAtIndexAs<uint64_t>(
      idx, g_target_properties[idx].default_uint_value);
}

uint64_t TargetProperties::GetExprAllocSize() const {
  const uint32_t idx = ePropertyExprAllocSize;
  return GetPropertyAtIndexAs<uint64_t>(
      idx, g_target_properties[idx].default_uint_value);
}

uint64_t TargetProperties::GetExprAllocAlign() const {
  const uint32_t idx = ePropertyExprAllocAlign;
  return GetPropertyAtIndexAs<uint64_t>(
      idx, g_target_properties[idx].default_uint_value);
}

bool TargetProperties::GetBreakpointsConsultPlatformAvoidList() {
  const uint32_t idx = ePropertyBreakpointUseAvoidList;
  return GetPropertyAtIndexAs<bool>(
      idx, g_target_properties[idx].default_uint_value != 0);
}

bool TargetProperties::GetUseHexImmediates() const {
  const uint32_t idx = ePropertyUseHexImmediates;
  return GetPropertyAtIndexAs<bool>(
      idx, g_target_properties[idx].default_uint_value != 0);
}

bool TargetProperties::GetUseFastStepping() const {
  const uint32_t idx = ePropertyUseFastStepping;
  return GetPropertyAtIndexAs<bool>(
      idx, g_target_properties[idx].default_uint_value != 0);
}

bool TargetProperties::GetDisplayExpressionsInCrashlogs() const {
  const uint32_t idx = ePropertyDisplayExpressionsInCrashlogs;
  return GetPropertyAtIndexAs<bool>(
      idx, g_target_properties[idx].default_uint_value != 0);
}

LoadScriptFromSymFile TargetProperties::GetLoadScriptFromSymbolFile() const {
  const uint32_t idx = ePropertyLoadScriptFromSymbolFile;
  return GetPropertyAtIndexAs<LoadScriptFromSymFile>(
      idx, static_cast<LoadScriptFromSymFile>(
               g_target_properties[idx].default_uint_value));
}

LoadCWDlldbinitFile TargetProperties::GetLoadCWDlldbinitFile() const {
  const uint32_t idx = ePropertyLoadCWDlldbinitFile;
  return GetPropertyAtIndexAs<LoadCWDlldbinitFile>(
      idx, static_cast<LoadCWDlldbinitFile>(
               g_target_properties[idx].default_uint_value));
}

Disassembler::HexImmediateStyle TargetProperties::GetHexImmediateStyle() const {
  const uint32_t idx = ePropertyHexImmediateStyle;
  return GetPropertyAtIndexAs<Disassembler::HexImmediateStyle>(
      idx, static_cast<Disassembler::HexImmediateStyle>(
               g_target_properties[idx].default_uint_value));
}

MemoryModuleLoadLevel TargetProperties::GetMemoryModuleLoadLevel() const {
  const uint32_t idx = ePropertyMemoryModuleLoadLevel;
  return GetPropertyAtIndexAs<MemoryModuleLoadLevel>(
      idx, static_cast<MemoryModuleLoadLevel>(
               g_target_properties[idx].default_uint_value));
}

bool TargetProperties::GetUserSpecifiedTrapHandlerNames(Args &args) const {
  const uint32_t idx = ePropertyTrapHandlerNames;
  return m_collection_sp->GetPropertyAtIndexAsArgs(idx, args);
}

void TargetProperties::SetUserSpecifiedTrapHandlerNames(const Args &args) {
  const uint32_t idx = ePropertyTrapHandlerNames;
  m_collection_sp->SetPropertyAtIndexFromArgs(idx, args);
}

bool TargetProperties::GetDisplayRuntimeSupportValues() const {
  const uint32_t idx = ePropertyDisplayRuntimeSupportValues;
  return GetPropertyAtIndexAs<bool>(
      idx, g_target_properties[idx].default_uint_value != 0);
}

void TargetProperties::SetDisplayRuntimeSupportValues(bool b) {
  const uint32_t idx = ePropertyDisplayRuntimeSupportValues;
  SetPropertyAtIndex(idx, b);
}

bool TargetProperties::GetDisplayRecognizedArguments() const {
  const uint32_t idx = ePropertyDisplayRecognizedArguments;
  return GetPropertyAtIndexAs<bool>(
      idx, g_target_properties[idx].default_uint_value != 0);
}

void TargetProperties::SetDisplayRecognizedArguments(bool b) {
  const uint32_t idx = ePropertyDisplayRecognizedArguments;
  SetPropertyAtIndex(idx, b);
}

const ProcessLaunchInfo &TargetProperties::GetProcessLaunchInfo() const {
  return m_launch_info;
}

void TargetProperties::SetProcessLaunchInfo(
    const ProcessLaunchInfo &launch_info) {
  m_launch_info = launch_info;
  SetArg0(launch_info.GetArg0());
  SetRunArguments(launch_info.GetArguments());
  SetEnvironment(launch_info.GetEnvironment());
  const FileAction *input_file_action =
      launch_info.GetFileActionForFD(STDIN_FILENO);
  if (input_file_action) {
    SetStandardInputPath(input_file_action->GetPath());
  }
  const FileAction *output_file_action =
      launch_info.GetFileActionForFD(STDOUT_FILENO);
  if (output_file_action) {
    SetStandardOutputPath(output_file_action->GetPath());
  }
  const FileAction *error_file_action =
      launch_info.GetFileActionForFD(STDERR_FILENO);
  if (error_file_action) {
    SetStandardErrorPath(error_file_action->GetPath());
  }
  SetDetachOnError(launch_info.GetFlags().Test(lldb::eLaunchFlagDetachOnError));
  SetDisableASLR(launch_info.GetFlags().Test(lldb::eLaunchFlagDisableASLR));
  SetInheritTCC(
      launch_info.GetFlags().Test(lldb::eLaunchFlagInheritTCCFromParent));
  SetDisableSTDIO(launch_info.GetFlags().Test(lldb::eLaunchFlagDisableSTDIO));
}

bool TargetProperties::GetRequireHardwareBreakpoints() const {
  const uint32_t idx = ePropertyRequireHardwareBreakpoints;
  return GetPropertyAtIndexAs<bool>(
      idx, g_target_properties[idx].default_uint_value != 0);
}

void TargetProperties::SetRequireHardwareBreakpoints(bool b) {
  const uint32_t idx = ePropertyRequireHardwareBreakpoints;
  m_collection_sp->SetPropertyAtIndex(idx, b);
}

bool TargetProperties::GetAutoInstallMainExecutable() const {
  const uint32_t idx = ePropertyAutoInstallMainExecutable;
  return GetPropertyAtIndexAs<bool>(
      idx, g_target_properties[idx].default_uint_value != 0);
}

void TargetProperties::Arg0ValueChangedCallback() {
  m_launch_info.SetArg0(GetArg0());
}

void TargetProperties::RunArgsValueChangedCallback() {
  Args args;
  if (GetRunArguments(args))
    m_launch_info.GetArguments() = args;
}

void TargetProperties::EnvVarsValueChangedCallback() {
  m_launch_info.GetEnvironment() = ComputeEnvironment();
}

void TargetProperties::InputPathValueChangedCallback() {
  m_launch_info.AppendOpenFileAction(STDIN_FILENO, GetStandardInputPath(), true,
                                     false);
}

void TargetProperties::OutputPathValueChangedCallback() {
  m_launch_info.AppendOpenFileAction(STDOUT_FILENO, GetStandardOutputPath(),
                                     false, true);
}

void TargetProperties::ErrorPathValueChangedCallback() {
  m_launch_info.AppendOpenFileAction(STDERR_FILENO, GetStandardErrorPath(),
                                     false, true);
}

void TargetProperties::DetachOnErrorValueChangedCallback() {
  if (GetDetachOnError())
    m_launch_info.GetFlags().Set(lldb::eLaunchFlagDetachOnError);
  else
    m_launch_info.GetFlags().Clear(lldb::eLaunchFlagDetachOnError);
}

void TargetProperties::DisableASLRValueChangedCallback() {
  if (GetDisableASLR())
    m_launch_info.GetFlags().Set(lldb::eLaunchFlagDisableASLR);
  else
    m_launch_info.GetFlags().Clear(lldb::eLaunchFlagDisableASLR);
}

void TargetProperties::InheritTCCValueChangedCallback() {
  if (GetInheritTCC())
    m_launch_info.GetFlags().Set(lldb::eLaunchFlagInheritTCCFromParent);
  else
    m_launch_info.GetFlags().Clear(lldb::eLaunchFlagInheritTCCFromParent);
}

void TargetProperties::DisableSTDIOValueChangedCallback() {
  if (GetDisableSTDIO())
    m_launch_info.GetFlags().Set(lldb::eLaunchFlagDisableSTDIO);
  else
    m_launch_info.GetFlags().Clear(lldb::eLaunchFlagDisableSTDIO);
}

bool TargetProperties::GetDebugUtilityExpression() const {
  const uint32_t idx = ePropertyDebugUtilityExpression;
  return GetPropertyAtIndexAs<bool>(
      idx, g_target_properties[idx].default_uint_value != 0);
}

void TargetProperties::SetDebugUtilityExpression(bool debug) {
  const uint32_t idx = ePropertyDebugUtilityExpression;
  SetPropertyAtIndex(idx, debug);
}

// Target::TargetEventData

Target::TargetEventData::TargetEventData(const lldb::TargetSP &target_sp)
    : EventData(), m_target_sp(target_sp), m_module_list() {}

Target::TargetEventData::TargetEventData(const lldb::TargetSP &target_sp,
                                         const ModuleList &module_list)
    : EventData(), m_target_sp(target_sp), m_module_list(module_list) {}

Target::TargetEventData::~TargetEventData() = default;

llvm::StringRef Target::TargetEventData::GetFlavorString() {
  return "Target::TargetEventData";
}

void Target::TargetEventData::Dump(Stream *s) const {
  for (size_t i = 0; i < m_module_list.GetSize(); ++i) {
    if (i != 0)
      *s << ", ";
    m_module_list.GetModuleAtIndex(i)->GetDescription(
        s->AsRawOstream(), lldb::eDescriptionLevelBrief);
  }
}

const Target::TargetEventData *
Target::TargetEventData::GetEventDataFromEvent(const Event *event_ptr) {
  if (event_ptr) {
    const EventData *event_data = event_ptr->GetData();
    if (event_data &&
        event_data->GetFlavor() == TargetEventData::GetFlavorString())
      return static_cast<const TargetEventData *>(event_ptr->GetData());
  }
  return nullptr;
}

TargetSP Target::TargetEventData::GetTargetFromEvent(const Event *event_ptr) {
  TargetSP target_sp;
  const TargetEventData *event_data = GetEventDataFromEvent(event_ptr);
  if (event_data)
    target_sp = event_data->m_target_sp;
  return target_sp;
}

ModuleList
Target::TargetEventData::GetModuleListFromEvent(const Event *event_ptr) {
  ModuleList module_list;
  const TargetEventData *event_data = GetEventDataFromEvent(event_ptr);
  if (event_data)
    module_list = event_data->m_module_list;
  return module_list;
}

std::recursive_mutex &Target::GetAPIMutex() {
  if (GetProcessSP() && GetProcessSP()->CurrentThreadIsPrivateStateThread())
    return m_private_mutex;
  else
    return m_mutex;
}

/// Get metrics associated with this target in JSON format.
llvm::json::Value
Target::ReportStatistics(const lldb_private::StatisticsOptions &options) {
  return m_stats.ToJSON(*this, options);
}

void Target::ResetStatistics() { m_stats.Reset(*this); }<|MERGE_RESOLUTION|>--- conflicted
+++ resolved
@@ -1636,7 +1636,6 @@
                     dependent_files_copy.GetFileSpecAtIndex(i));
             }
           }
-<<<<<<< HEAD
         }
       };
 
@@ -1654,25 +1653,6 @@
             task_group.async(GetDependentModules,
                              dependent_files.GetFileSpecAtIndex(i));
         }
-=======
-        }
-      };
-
-      executable_objfile->GetDependentModules(dependent_files);
-
-      llvm::ThreadPoolTaskGroup task_group(Debugger::GetThreadPool());
-      for (uint32_t i = 0; i < dependent_files.GetSize(); i++) {
-        // Process all currently known dependencies in parallel in the innermost
-        // loop. This may create newly discovered dependencies to be appended to
-        // dependent_files. We'll deal with these files during the next
-        // iteration of the outermost loop.
-        {
-          std::lock_guard<std::mutex> guard(dependent_files_mutex);
-          for (; i < dependent_files.GetSize(); i++)
-            task_group.async(GetDependentModules,
-                             dependent_files.GetFileSpecAtIndex(i));
-        }
->>>>>>> a8d96e15
         task_group.wait();
       }
       ModulesDidLoad(added_modules);
