//===-- Socket.cpp --------------------------------------------------------===//
//
// Part of the LLVM Project, under the Apache License v2.0 with LLVM Exceptions.
// See https://llvm.org/LICENSE.txt for license information.
// SPDX-License-Identifier: Apache-2.0 WITH LLVM-exception
//
//===----------------------------------------------------------------------===//

#include "lldb/Host/Socket.h"

#include "lldb/Host/Config.h"
#include "lldb/Host/Host.h"
#include "lldb/Host/SocketAddress.h"
#include "lldb/Host/common/TCPSocket.h"
#include "lldb/Host/common/UDPSocket.h"
#include "lldb/Utility/LLDBLog.h"
#include "lldb/Utility/Log.h"

#include "llvm/ADT/STLExtras.h"
#include "llvm/ADT/StringExtras.h"
#include "llvm/Support/Errno.h"
#include "llvm/Support/Error.h"
#include "llvm/Support/Regex.h"
#include "llvm/Support/WindowsError.h"

#if LLDB_ENABLE_POSIX
#include "lldb/Host/posix/DomainSocket.h"

#include <arpa/inet.h>
#include <netdb.h>
#include <netinet/in.h>
#include <netinet/tcp.h>
#include <sys/socket.h>
#include <sys/un.h>
#include <unistd.h>
#endif

#ifdef __linux__
#include "lldb/Host/linux/AbstractSocket.h"
#endif

#ifdef __ANDROID__
#include <arpa/inet.h>
#include <asm-generic/errno-base.h>
#include <cerrno>
#include <fcntl.h>
#include <linux/tcp.h>
#include <sys/syscall.h>
#include <unistd.h>
#endif // __ANDROID__

using namespace lldb;
using namespace lldb_private;

#if defined(_WIN32)
typedef const char *set_socket_option_arg_type;
typedef char *get_socket_option_arg_type;
const NativeSocket Socket::kInvalidSocketValue = INVALID_SOCKET;
const shared_fd_t SharedSocket::kInvalidFD = LLDB_INVALID_PIPE;
#else  // #if defined(_WIN32)
typedef const void *set_socket_option_arg_type;
typedef void *get_socket_option_arg_type;
const NativeSocket Socket::kInvalidSocketValue = -1;
const shared_fd_t SharedSocket::kInvalidFD = Socket::kInvalidSocketValue;
#endif // #if defined(_WIN32)

static bool IsInterrupted() {
#if defined(_WIN32)
  return ::WSAGetLastError() == WSAEINTR;
#else
  return errno == EINTR;
#endif
}

<<<<<<< HEAD
=======
SharedSocket::SharedSocket(const Socket *socket, Status &error) {
#ifdef _WIN32
  m_socket = socket->GetNativeSocket();
  m_fd = kInvalidFD;

  // Create a pipe to transfer WSAPROTOCOL_INFO to the child process.
  error = m_socket_pipe.CreateNew(true);
  if (error.Fail())
    return;

  m_fd = m_socket_pipe.GetReadPipe();
#else
  m_fd = socket->GetNativeSocket();
  error = Status();
#endif
}

Status SharedSocket::CompleteSending(lldb::pid_t child_pid) {
#ifdef _WIN32
  // Transfer WSAPROTOCOL_INFO to the child process.
  m_socket_pipe.CloseReadFileDescriptor();

  WSAPROTOCOL_INFO protocol_info;
  if (::WSADuplicateSocket(m_socket, child_pid, &protocol_info) ==
      SOCKET_ERROR) {
    int last_error = ::WSAGetLastError();
    return Status::FromErrorStringWithFormat(
        "WSADuplicateSocket() failed, error: %d", last_error);
  }

  size_t num_bytes;
  Status error =
      m_socket_pipe.WriteWithTimeout(&protocol_info, sizeof(protocol_info),
                                     std::chrono::seconds(10), num_bytes);
  if (error.Fail())
    return error;
  if (num_bytes != sizeof(protocol_info))
    return Status::FromErrorStringWithFormatv(
        "WriteWithTimeout(WSAPROTOCOL_INFO) failed: {0} bytes", num_bytes);
#endif
  return Status();
}

Status SharedSocket::GetNativeSocket(shared_fd_t fd, NativeSocket &socket) {
#ifdef _WIN32
  socket = Socket::kInvalidSocketValue;
  // Read WSAPROTOCOL_INFO from the parent process and create NativeSocket.
  WSAPROTOCOL_INFO protocol_info;
  {
    Pipe socket_pipe(fd, LLDB_INVALID_PIPE);
    size_t num_bytes;
    Status error =
        socket_pipe.ReadWithTimeout(&protocol_info, sizeof(protocol_info),
                                    std::chrono::seconds(10), num_bytes);
    if (error.Fail())
      return error;
    if (num_bytes != sizeof(protocol_info)) {
      return Status::FromErrorStringWithFormatv(
          "socket_pipe.ReadWithTimeout(WSAPROTOCOL_INFO) failed: {0} bytes",
          num_bytes);
    }
  }
  socket = ::WSASocket(FROM_PROTOCOL_INFO, FROM_PROTOCOL_INFO,
                       FROM_PROTOCOL_INFO, &protocol_info, 0, 0);
  if (socket == INVALID_SOCKET) {
    return Status::FromErrorStringWithFormatv(
        "WSASocket(FROM_PROTOCOL_INFO) failed: error {0}", ::WSAGetLastError());
  }
  return Status();
#else
  socket = fd;
  return Status();
#endif
}

>>>>>>> 1d22c955
struct SocketScheme {
  const char *m_scheme;
  const Socket::SocketProtocol m_protocol;
};

static SocketScheme socket_schemes[] = {
    {"tcp", Socket::ProtocolTcp},
    {"udp", Socket::ProtocolUdp},
    {"unix", Socket::ProtocolUnixDomain},
    {"unix-abstract", Socket::ProtocolUnixAbstract},
};

const char *
Socket::FindSchemeByProtocol(const Socket::SocketProtocol protocol) {
  for (auto s : socket_schemes) {
    if (s.m_protocol == protocol)
      return s.m_scheme;
  }
  return nullptr;
}

bool Socket::FindProtocolByScheme(const char *scheme,
                                  Socket::SocketProtocol &protocol) {
  for (auto s : socket_schemes) {
    if (!strcmp(s.m_scheme, scheme)) {
      protocol = s.m_protocol;
      return true;
    }
  }
  return false;
}

Socket::Socket(SocketProtocol protocol, bool should_close,
               bool child_processes_inherit)
    : IOObject(eFDTypeSocket), m_protocol(protocol),
      m_socket(kInvalidSocketValue),
      m_child_processes_inherit(child_processes_inherit),
      m_should_close_fd(should_close) {}

Socket::~Socket() { Close(); }

llvm::Error Socket::Initialize() {
#if defined(_WIN32)
  auto wVersion = WINSOCK_VERSION;
  WSADATA wsaData;
  int err = ::WSAStartup(wVersion, &wsaData);
  if (err == 0) {
    if (wsaData.wVersion < wVersion) {
      WSACleanup();
      return llvm::createStringError("WSASock version is not expected.");
    }
  } else {
    return llvm::errorCodeToError(llvm::mapWindowsError(::WSAGetLastError()));
  }
#endif

  return llvm::Error::success();
}

void Socket::Terminate() {
#if defined(_WIN32)
  ::WSACleanup();
#endif
}

std::unique_ptr<Socket> Socket::Create(const SocketProtocol protocol,
                                       bool child_processes_inherit,
                                       Status &error) {
  error.Clear();

  std::unique_ptr<Socket> socket_up;
  switch (protocol) {
  case ProtocolTcp:
    socket_up =
        std::make_unique<TCPSocket>(true, child_processes_inherit);
    break;
  case ProtocolUdp:
    socket_up =
        std::make_unique<UDPSocket>(true, child_processes_inherit);
    break;
  case ProtocolUnixDomain:
#if LLDB_ENABLE_POSIX
    socket_up =
        std::make_unique<DomainSocket>(true, child_processes_inherit);
#else
    error = Status::FromErrorString(
        "Unix domain sockets are not supported on this platform.");
#endif
    break;
  case ProtocolUnixAbstract:
#ifdef __linux__
    socket_up =
        std::make_unique<AbstractSocket>(child_processes_inherit);
#else
    error = Status::FromErrorString(
        "Abstract domain sockets are not supported on this platform.");
#endif
    break;
  }

  if (error.Fail())
    socket_up.reset();

  return socket_up;
}

llvm::Expected<std::unique_ptr<Socket>>
Socket::TcpConnect(llvm::StringRef host_and_port,
                   bool child_processes_inherit) {
  Log *log = GetLog(LLDBLog::Connection);
  LLDB_LOG(log, "host_and_port = {0}", host_and_port);

  Status error;
  std::unique_ptr<Socket> connect_socket(
      Create(ProtocolTcp, child_processes_inherit, error));
  if (error.Fail())
    return error.ToError();

  error = connect_socket->Connect(host_and_port);
  if (error.Success())
    return std::move(connect_socket);

  return error.ToError();
}

llvm::Expected<std::unique_ptr<TCPSocket>>
Socket::TcpListen(llvm::StringRef host_and_port, bool child_processes_inherit,
                  int backlog) {
  Log *log = GetLog(LLDBLog::Connection);
  LLDB_LOG(log, "host_and_port = {0}", host_and_port);

  std::unique_ptr<TCPSocket> listen_socket(
      new TCPSocket(true, child_processes_inherit));

  Status error = listen_socket->Listen(host_and_port, backlog);
  if (error.Fail())
    return error.ToError();

  return std::move(listen_socket);
}

llvm::Expected<std::unique_ptr<UDPSocket>>
Socket::UdpConnect(llvm::StringRef host_and_port,
                   bool child_processes_inherit) {
  return UDPSocket::Connect(host_and_port, child_processes_inherit);
}

llvm::Expected<Socket::HostAndPort> Socket::DecodeHostAndPort(llvm::StringRef host_and_port) {
  static llvm::Regex g_regex("([^:]+|\\[[0-9a-fA-F:]+.*\\]):([0-9]+)");
  HostAndPort ret;
  llvm::SmallVector<llvm::StringRef, 3> matches;
  if (g_regex.match(host_and_port, &matches)) {
    ret.hostname = matches[1].str();
    // IPv6 addresses are wrapped in [] when specified with ports
    if (ret.hostname.front() == '[' && ret.hostname.back() == ']')
      ret.hostname = ret.hostname.substr(1, ret.hostname.size() - 2);
    if (to_integer(matches[2], ret.port, 10))
      return ret;
  } else {
    // If this was unsuccessful, then check if it's simply an unsigned 16-bit
    // integer, representing a port with an empty host.
    if (to_integer(host_and_port, ret.port, 10))
      return ret;
  }

  return llvm::createStringError(llvm::inconvertibleErrorCode(),
                                 "invalid host:port specification: '%s'",
                                 host_and_port.str().c_str());
}

IOObject::WaitableHandle Socket::GetWaitableHandle() {
  // TODO: On Windows, use WSAEventSelect
  return m_socket;
}

Status Socket::Read(void *buf, size_t &num_bytes) {
  Status error;
  int bytes_received = 0;
  do {
    bytes_received = ::recv(m_socket, static_cast<char *>(buf), num_bytes, 0);
  } while (bytes_received < 0 && IsInterrupted());

  if (bytes_received < 0) {
    SetLastError(error);
    num_bytes = 0;
  } else
    num_bytes = bytes_received;

  Log *log = GetLog(LLDBLog::Communication);
  if (log) {
    LLDB_LOGF(log,
              "%p Socket::Read() (socket = %" PRIu64
              ", src = %p, src_len = %" PRIu64 ", flags = 0) => %" PRIi64
              " (error = %s)",
              static_cast<void *>(this), static_cast<uint64_t>(m_socket), buf,
              static_cast<uint64_t>(num_bytes),
              static_cast<int64_t>(bytes_received), error.AsCString());
  }

  return error;
}

Status Socket::Write(const void *buf, size_t &num_bytes) {
  const size_t src_len = num_bytes;
  Status error;
  int bytes_sent = 0;
  do {
    bytes_sent = Send(buf, num_bytes);
  } while (bytes_sent < 0 && IsInterrupted());

  if (bytes_sent < 0) {
    SetLastError(error);
    num_bytes = 0;
  } else
    num_bytes = bytes_sent;

  Log *log = GetLog(LLDBLog::Communication);
  if (log) {
    LLDB_LOGF(log,
              "%p Socket::Write() (socket = %" PRIu64
              ", src = %p, src_len = %" PRIu64 ", flags = 0) => %" PRIi64
              " (error = %s)",
              static_cast<void *>(this), static_cast<uint64_t>(m_socket), buf,
              static_cast<uint64_t>(src_len),
              static_cast<int64_t>(bytes_sent), error.AsCString());
  }

  return error;
}

Status Socket::Close() {
  Status error;
  if (!IsValid() || !m_should_close_fd)
    return error;

  Log *log = GetLog(LLDBLog::Connection);
  LLDB_LOGF(log, "%p Socket::Close (fd = %" PRIu64 ")",
            static_cast<void *>(this), static_cast<uint64_t>(m_socket));

#if defined(_WIN32)
  bool success = closesocket(m_socket) == 0;
#else
  bool success = ::close(m_socket) == 0;
#endif
  // A reference to a FD was passed in, set it to an invalid value
  m_socket = kInvalidSocketValue;
  if (!success) {
    SetLastError(error);
  }

  return error;
}

int Socket::GetOption(int level, int option_name, int &option_value) {
  get_socket_option_arg_type option_value_p =
      reinterpret_cast<get_socket_option_arg_type>(&option_value);
  socklen_t option_value_size = sizeof(int);
  return ::getsockopt(m_socket, level, option_name, option_value_p,
                      &option_value_size);
}

int Socket::SetOption(int level, int option_name, int option_value) {
  set_socket_option_arg_type option_value_p =
      reinterpret_cast<get_socket_option_arg_type>(&option_value);
  return ::setsockopt(m_socket, level, option_name, option_value_p,
                      sizeof(option_value));
}

size_t Socket::Send(const void *buf, const size_t num_bytes) {
  return ::send(m_socket, static_cast<const char *>(buf), num_bytes, 0);
}

void Socket::SetLastError(Status &error) {
#if defined(_WIN32)
  error = Status(::WSAGetLastError(), lldb::eErrorTypeWin32);
#else
  error = Status::FromErrno();
#endif
}

NativeSocket Socket::CreateSocket(const int domain, const int type,
                                  const int protocol,
                                  bool child_processes_inherit, Status &error) {
  error.Clear();
  auto socket_type = type;
#ifdef SOCK_CLOEXEC
  if (!child_processes_inherit)
    socket_type |= SOCK_CLOEXEC;
#endif
  auto sock = ::socket(domain, socket_type, protocol);
  if (sock == kInvalidSocketValue)
    SetLastError(error);

  return sock;
}

NativeSocket Socket::AcceptSocket(NativeSocket sockfd, struct sockaddr *addr,
                                  socklen_t *addrlen,
                                  bool child_processes_inherit, Status &error) {
  error.Clear();
#if defined(ANDROID_USE_ACCEPT_WORKAROUND)
  // Hack:
  // This enables static linking lldb-server to an API 21 libc, but still
  // having it run on older devices. It is necessary because API 21 libc's
  // implementation of accept() uses the accept4 syscall(), which is not
  // available in older kernels. Using an older libc would fix this issue, but
  // introduce other ones, as the old libraries were quite buggy.
  int fd = syscall(__NR_accept, sockfd, addr, addrlen);
  if (fd >= 0 && !child_processes_inherit) {
    int flags = ::fcntl(fd, F_GETFD);
    if (flags != -1 && ::fcntl(fd, F_SETFD, flags | FD_CLOEXEC) != -1)
      return fd;
    SetLastError(error);
    close(fd);
  }
  return fd;
#elif defined(SOCK_CLOEXEC) && defined(HAVE_ACCEPT4)
  int flags = 0;
  if (!child_processes_inherit) {
    flags |= SOCK_CLOEXEC;
  }
  NativeSocket fd = llvm::sys::RetryAfterSignal(
      static_cast<NativeSocket>(-1), ::accept4, sockfd, addr, addrlen, flags);
#else
  NativeSocket fd = llvm::sys::RetryAfterSignal(
      static_cast<NativeSocket>(-1), ::accept, sockfd, addr, addrlen);
#endif
  if (fd == kInvalidSocketValue)
    SetLastError(error);
  return fd;
}

llvm::raw_ostream &lldb_private::operator<<(llvm::raw_ostream &OS,
                                            const Socket::HostAndPort &HP) {
  return OS << '[' << HP.hostname << ']' << ':' << HP.port;
}<|MERGE_RESOLUTION|>--- conflicted
+++ resolved
@@ -72,8 +72,6 @@
 #endif
 }
 
-<<<<<<< HEAD
-=======
 SharedSocket::SharedSocket(const Socket *socket, Status &error) {
 #ifdef _WIN32
   m_socket = socket->GetNativeSocket();
@@ -149,7 +147,6 @@
 #endif
 }
 
->>>>>>> 1d22c955
 struct SocketScheme {
   const char *m_scheme;
   const Socket::SocketProtocol m_protocol;
