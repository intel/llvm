--- conflicted
+++ resolved
@@ -7,10 +7,6 @@
 //===----------------------------------------------------------------------===//
 
 #include "lldb/Host/JSONTransport.h"
-<<<<<<< HEAD
-#include "lldb/Utility/LLDBLog.h"
-=======
->>>>>>> 35227056
 #include "lldb/Utility/Log.h"
 #include "lldb/Utility/Status.h"
 #include "llvm/ADT/StringExtras.h"
@@ -21,134 +17,16 @@
 using namespace lldb;
 using namespace lldb_private;
 
-<<<<<<< HEAD
-void TransportEOFError::log(llvm::raw_ostream &OS) const {
-  OS << "transport EOF";
-}
-
-std::error_code TransportEOFError::convertToErrorCode() const {
-  return std::make_error_code(std::errc::io_error);
-}
-=======
 char TransportUnhandledContentsError::ID;
->>>>>>> 35227056
 
 TransportUnhandledContentsError::TransportUnhandledContentsError(
     std::string unhandled_contents)
     : m_unhandled_contents(unhandled_contents) {}
 
 void TransportUnhandledContentsError::log(llvm::raw_ostream &OS) const {
-<<<<<<< HEAD
-  OS << "transport EOF with unhandled contents " << m_unhandled_contents;
-}
-std::error_code TransportUnhandledContentsError::convertToErrorCode() const {
-  return std::make_error_code(std::errc::bad_message);
-}
-
-void TransportInvalidError::log(llvm::raw_ostream &OS) const {
-  OS << "transport IO object invalid";
-}
-std::error_code TransportInvalidError::convertToErrorCode() const {
-  return std::make_error_code(std::errc::not_connected);
-}
-
-JSONTransport::JSONTransport(IOObjectSP input, IOObjectSP output)
-    : m_input(std::move(input)), m_output(std::move(output)) {}
-
-void JSONTransport::Log(llvm::StringRef message) {
-  LLDB_LOG(GetLog(LLDBLog::Host), "{0}", message);
-}
-
-// Parses messages based on
-// https://microsoft.github.io/debug-adapter-protocol/overview#base-protocol
-Expected<std::vector<std::string>> HTTPDelimitedJSONTransport::Parse() {
-  std::vector<std::string> messages;
-  StringRef buffer = m_buffer;
-  while (buffer.contains(kEndOfHeader)) {
-    auto [headers, rest] = buffer.split(kEndOfHeader);
-    size_t content_length = 0;
-    // HTTP Headers are formatted like `<field-name> ':' [<field-value>]`.
-    for (const auto &header : llvm::split(headers, kHeaderSeparator)) {
-      auto [key, value] = header.split(kHeaderFieldSeparator);
-      // 'Content-Length' is the only meaningful key at the moment. Others are
-      // ignored.
-      if (!key.equals_insensitive(kHeaderContentLength))
-        continue;
-
-      value = value.trim();
-      if (!llvm::to_integer(value, content_length, 10))
-        return createStringError(std::errc::invalid_argument,
-                                 "invalid content length: %s",
-                                 value.str().c_str());
-    }
-
-    // Check if we have enough data.
-    if (content_length > rest.size())
-      break;
-
-    StringRef body = rest.take_front(content_length);
-    buffer = rest.drop_front(content_length);
-    messages.emplace_back(body.str());
-    Logv("--> {0}", body);
-  }
-
-  // Store the remainder of the buffer for the next read callback.
-  m_buffer = buffer.str();
-
-  return std::move(messages);
-}
-
-Error HTTPDelimitedJSONTransport::WriteImpl(const std::string &message) {
-  if (!m_output || !m_output->IsValid())
-    return llvm::make_error<TransportInvalidError>();
-
-  Logv("<-- {0}", message);
-
-  std::string Output;
-  raw_string_ostream OS(Output);
-  OS << kHeaderContentLength << kHeaderFieldSeparator << ' ' << message.length()
-     << kHeaderSeparator << kHeaderSeparator << message;
-  size_t num_bytes = Output.size();
-  return m_output->Write(Output.data(), num_bytes).takeError();
-}
-
-Expected<std::vector<std::string>> JSONRPCTransport::Parse() {
-  std::vector<std::string> messages;
-  StringRef buf = m_buffer;
-  while (buf.contains(kMessageSeparator)) {
-    auto [raw_json, rest] = buf.split(kMessageSeparator);
-    buf = rest;
-    messages.emplace_back(raw_json.str());
-    Logv("--> {0}", raw_json);
-  }
-
-  // Store the remainder of the buffer for the next read callback.
-  m_buffer = buf.str();
-
-  return messages;
-}
-
-Error JSONRPCTransport::WriteImpl(const std::string &message) {
-  if (!m_output || !m_output->IsValid())
-    return llvm::make_error<TransportInvalidError>();
-
-  Logv("<-- {0}", message);
-
-  std::string Output;
-  llvm::raw_string_ostream OS(Output);
-  OS << message << kMessageSeparator;
-  size_t num_bytes = Output.size();
-  return m_output->Write(Output.data(), num_bytes).takeError();
-}
-
-char TransportEOFError::ID;
-char TransportUnhandledContentsError::ID;
-char TransportInvalidError::ID;
-=======
   OS << "transport EOF with unhandled contents: '" << m_unhandled_contents
      << "'";
 }
 std::error_code TransportUnhandledContentsError::convertToErrorCode() const {
   return std::make_error_code(std::errc::bad_message);
-}
->>>>>>> 35227056
+}