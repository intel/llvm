--- conflicted
+++ resolved
@@ -1,12 +1,8 @@
 add_lldb_library(lldbValueObject
-<<<<<<< HEAD
-  DILLexer.cpp
-=======
   DILAST.cpp
   DILEval.cpp
   DILLexer.cpp
   DILParser.cpp
->>>>>>> d465594a
   ValueObject.cpp
   ValueObjectCast.cpp
   ValueObjectChild.cpp
