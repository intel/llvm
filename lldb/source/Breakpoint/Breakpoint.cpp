--- conflicted
+++ resolved
@@ -255,11 +255,8 @@
   if (is_hardware == m_hardware)
     return llvm::Error::success();
 
-<<<<<<< HEAD
-=======
   Log *log = GetLog(LLDBLog::Breakpoints);
 
->>>>>>> 10a576f7
   // Disable all non-hardware breakpoint locations.
   std::vector<BreakpointLocationSP> locations;
   for (BreakpointLocationSP location_sp : m_locations.BreakpointLocations()) {
@@ -273,13 +270,9 @@
       continue;
 
     locations.push_back(location_sp);
-<<<<<<< HEAD
-    location_sp->SetEnabled(false);
-=======
     if (llvm::Error error = location_sp->SetEnabled(false))
       LLDB_LOG_ERROR(log, std::move(error),
                      "Failed to disable breakpoint location: {0}");
->>>>>>> 10a576f7
   }
 
   // Toggle the hardware mode.
@@ -288,16 +281,11 @@
   // Re-enable all breakpoint locations.
   size_t num_failures = 0;
   for (BreakpointLocationSP location_sp : locations) {
-<<<<<<< HEAD
-    if (!location_sp->SetEnabled(true))
-      num_failures++;
-=======
     if (llvm::Error error = location_sp->SetEnabled(true)) {
       LLDB_LOG_ERROR(log, std::move(error),
                      "Failed to re-enable breakpoint location: {0}");
       num_failures++;
     }
->>>>>>> 10a576f7
   }
 
   if (num_failures != 0)
