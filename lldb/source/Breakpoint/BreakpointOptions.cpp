--- conflicted
+++ resolved
@@ -469,19 +469,8 @@
   m_condition = std::move(condition);
 }
 
-<<<<<<< HEAD
-const char *BreakpointOptions::GetConditionText(size_t *hash) const {
-  if (!m_condition_text.empty()) {
-    if (hash)
-      *hash = m_condition_text_hash;
-
-    return m_condition_text.c_str();
-  }
-  return nullptr;
-=======
 const StopCondition &BreakpointOptions::GetCondition() const {
   return m_condition;
->>>>>>> 10a576f7
 }
 
 StopCondition &BreakpointOptions::GetCondition() { return m_condition; }
