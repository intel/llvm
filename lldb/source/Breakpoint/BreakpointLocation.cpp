--- conflicted
+++ resolved
@@ -74,22 +74,12 @@
   return true;
 }
 
-<<<<<<< HEAD
-bool BreakpointLocation::SetEnabled(bool enabled) {
-  GetLocationOptions().SetEnabled(enabled);
-  const bool success =
-      enabled ? ResolveBreakpointSite() : ClearBreakpointSite();
-  SendBreakpointLocationChangedEvent(enabled ? eBreakpointEventTypeEnabled
-                                             : eBreakpointEventTypeDisabled);
-  return success;
-=======
 llvm::Error BreakpointLocation::SetEnabled(bool enabled) {
   GetLocationOptions().SetEnabled(enabled);
   llvm::Error error = enabled ? ResolveBreakpointSite() : ClearBreakpointSite();
   SendBreakpointLocationChangedEvent(enabled ? eBreakpointEventTypeEnabled
                                              : eBreakpointEventTypeDisabled);
   return error;
->>>>>>> 10a576f7
 }
 
 bool BreakpointLocation::IsAutoContinue() const {
@@ -445,19 +435,10 @@
   lldb::break_id_t new_id =
       process->CreateBreakpointSite(shared_from_this(), m_owner.IsHardware());
 
-<<<<<<< HEAD
-  if (new_id == LLDB_INVALID_BREAK_ID) {
-    LLDB_LOGF(GetLog(LLDBLog::Breakpoints),
-              "Failed to add breakpoint site at 0x%" PRIx64 "(resolved=%s)",
-              m_address.GetOpcodeLoadAddress(&m_owner.GetTarget()),
-              IsResolved() ? "yes" : "no");
-  }
-=======
   if (new_id == LLDB_INVALID_BREAK_ID)
     return llvm::createStringError(
         llvm::formatv("Failed to add breakpoint site at {0:x}",
                       m_address.GetOpcodeLoadAddress(&m_owner.GetTarget())));
->>>>>>> 10a576f7
 
   if (!IsResolved())
     return llvm::createStringError(
