//===-- ClangExpressionParser.cpp -----------------------------------------===//
//
// Part of the LLVM Project, under the Apache License v2.0 with LLVM Exceptions.
// See https://llvm.org/LICENSE.txt for license information.
// SPDX-License-Identifier: Apache-2.0 WITH LLVM-exception
//
//===----------------------------------------------------------------------===//

#include "clang/AST/ASTContext.h"
#include "clang/AST/ASTDiagnostic.h"
#include "clang/AST/ExternalASTSource.h"
#include "clang/AST/PrettyPrinter.h"
#include "clang/Basic/Builtins.h"
#include "clang/Basic/DarwinSDKInfo.h"
#include "clang/Basic/DiagnosticIDs.h"
#include "clang/Basic/IdentifierTable.h"
#include "clang/Basic/SourceLocation.h"
#include "clang/Basic/TargetInfo.h"
#include "clang/Basic/Version.h"
#include "clang/CodeGen/CodeGenAction.h"
#include "clang/CodeGen/ModuleBuilder.h"
#include "clang/Edit/Commit.h"
#include "clang/Edit/EditedSource.h"
#include "clang/Edit/EditsReceiver.h"
#include "clang/Frontend/CompilerInstance.h"
#include "clang/Frontend/CompilerInvocation.h"
#include "clang/Frontend/FrontendActions.h"
#include "clang/Frontend/FrontendDiagnostic.h"
#include "clang/Frontend/FrontendPluginRegistry.h"
#include "clang/Frontend/TextDiagnostic.h"
#include "clang/Frontend/TextDiagnosticBuffer.h"
#include "clang/Frontend/TextDiagnosticPrinter.h"
#include "clang/Lex/Preprocessor.h"
#include "clang/Parse/ParseAST.h"
#include "clang/Rewrite/Core/Rewriter.h"
#include "clang/Rewrite/Frontend/FrontendActions.h"
#include "clang/Sema/CodeCompleteConsumer.h"
#include "clang/Sema/Sema.h"
#include "clang/Sema/SemaConsumer.h"

#include "llvm/ADT/StringRef.h"
#include "llvm/ExecutionEngine/ExecutionEngine.h"
#include "llvm/Support/CrashRecoveryContext.h"
#include "llvm/Support/Debug.h"
#include "llvm/Support/Error.h"
#include "llvm/Support/FileSystem.h"
#include "llvm/Support/TargetSelect.h"
#include "llvm/TargetParser/Triple.h"

#include "llvm/IR/LLVMContext.h"
#include "llvm/IR/Module.h"
#include "llvm/Support/DynamicLibrary.h"
#include "llvm/Support/ErrorHandling.h"
#include "llvm/Support/MemoryBuffer.h"
#include "llvm/Support/Signals.h"
#include "llvm/TargetParser/Host.h"

#include "ClangDiagnostic.h"
#include "ClangExpressionParser.h"
#include "ClangUserExpression.h"

#include "ASTUtils.h"
#include "ClangASTSource.h"
#include "ClangExpressionDeclMap.h"
#include "ClangExpressionHelper.h"
#include "ClangHost.h"
#include "ClangModulesDeclVendor.h"
#include "ClangPersistentVariables.h"
#include "IRDynamicChecks.h"
#include "IRForTarget.h"
#include "ModuleDependencyCollector.h"

#include "Plugins/TypeSystem/Clang/TypeSystemClang.h"
#include "lldb/Core/Debugger.h"
#include "lldb/Core/Disassembler.h"
#include "lldb/Core/Module.h"
#include "lldb/Expression/DiagnosticManager.h"
#include "lldb/Expression/IRExecutionUnit.h"
#include "lldb/Expression/IRInterpreter.h"
#include "lldb/Host/File.h"
#include "lldb/Host/HostInfo.h"
#include "lldb/Symbol/SymbolVendor.h"
#include "lldb/Target/ExecutionContext.h"
#include "lldb/Target/ExecutionContextScope.h"
#include "lldb/Target/Language.h"
#include "lldb/Target/Process.h"
#include "lldb/Target/Target.h"
#include "lldb/Target/ThreadPlanCallFunction.h"
#include "lldb/Utility/DataBufferHeap.h"
#include "lldb/Utility/LLDBAssert.h"
#include "lldb/Utility/LLDBLog.h"
#include "lldb/Utility/Log.h"
#include "lldb/Utility/Stream.h"
#include "lldb/Utility/StreamString.h"
#include "lldb/Utility/StringList.h"

#include "Plugins/LanguageRuntime/ObjC/ObjCLanguageRuntime.h"
#include "Plugins/Platform/MacOSX/PlatformDarwin.h"
#include "lldb/Utility/XcodeSDK.h"
#include "lldb/lldb-enumerations.h"

#include <cctype>
#include <memory>
#include <optional>

using namespace clang;
using namespace llvm;
using namespace lldb_private;

//===----------------------------------------------------------------------===//
// Utility Methods for Clang
//===----------------------------------------------------------------------===//

class ClangExpressionParser::LLDBPreprocessorCallbacks : public PPCallbacks {
  ClangModulesDeclVendor &m_decl_vendor;
  ClangPersistentVariables &m_persistent_vars;
  clang::SourceManager &m_source_mgr;
  StreamString m_error_stream;
  bool m_has_errors = false;

public:
  LLDBPreprocessorCallbacks(ClangModulesDeclVendor &decl_vendor,
                            ClangPersistentVariables &persistent_vars,
                            clang::SourceManager &source_mgr)
      : m_decl_vendor(decl_vendor), m_persistent_vars(persistent_vars),
        m_source_mgr(source_mgr) {}

  void moduleImport(SourceLocation import_location, clang::ModuleIdPath path,
                    const clang::Module * /*null*/) override {
    // Ignore modules that are imported in the wrapper code as these are not
    // loaded by the user.
    llvm::StringRef filename =
        m_source_mgr.getPresumedLoc(import_location).getFilename();
    if (filename == ClangExpressionSourceCode::g_prefix_file_name)
      return;

    SourceModule module;

    for (const IdentifierLoc &component : path)
      module.path.push_back(
          ConstString(component.getIdentifierInfo()->getName()));

    StreamString error_stream;

    ClangModulesDeclVendor::ModuleVector exported_modules;
    if (!m_decl_vendor.AddModule(module, &exported_modules, m_error_stream))
      m_has_errors = true;

    for (ClangModulesDeclVendor::ModuleID module : exported_modules)
      m_persistent_vars.AddHandLoadedClangModule(module);
  }

  bool hasErrors() { return m_has_errors; }

  llvm::StringRef getErrorString() { return m_error_stream.GetString(); }
};

static void AddAllFixIts(ClangDiagnostic *diag, const clang::Diagnostic &Info) {
  for (auto &fix_it : Info.getFixItHints()) {
    if (fix_it.isNull())
      continue;
    diag->AddFixitHint(fix_it);
  }
}

class ClangDiagnosticManagerAdapter : public clang::DiagnosticConsumer {
public:
  ClangDiagnosticManagerAdapter(DiagnosticOptions &opts, StringRef filename)
      : m_options(opts), m_filename(filename) {
    m_options.ShowPresumedLoc = true;
    m_options.ShowLevel = false;
    m_os = std::make_shared<llvm::raw_string_ostream>(m_output);
    m_passthrough =
        std::make_shared<clang::TextDiagnosticPrinter>(*m_os, m_options);
  }

  void ResetManager(DiagnosticManager *manager = nullptr) {
    m_manager = manager;
  }

  /// Returns the last error ClangDiagnostic message that the
  /// DiagnosticManager received or a nullptr.
  ClangDiagnostic *MaybeGetLastClangDiag() const {
    if (m_manager->Diagnostics().empty())
      return nullptr;
    auto &diags = m_manager->Diagnostics();
    for (auto it = diags.rbegin(); it != diags.rend(); it++) {
      lldb_private::Diagnostic *diag = it->get();
      if (ClangDiagnostic *clang_diag = dyn_cast<ClangDiagnostic>(diag)) {
        if (clang_diag->GetSeverity() == lldb::eSeverityWarning)
          return nullptr;
        if (clang_diag->GetSeverity() == lldb::eSeverityError)
          return clang_diag;
      }
    }
    return nullptr;
  }

  void HandleDiagnostic(DiagnosticsEngine::Level DiagLevel,
                        const clang::Diagnostic &Info) override {
    if (!m_manager) {
      // We have no DiagnosticManager before/after parsing but we still could
      // receive diagnostics (e.g., by the ASTImporter failing to copy decls
      // when we move the expression result ot the ScratchASTContext). Let's at
      // least log these diagnostics until we find a way to properly render
      // them and display them to the user.
      Log *log = GetLog(LLDBLog::Expressions);
      if (log) {
        llvm::SmallVector<char, 32> diag_str;
        Info.FormatDiagnostic(diag_str);
        diag_str.push_back('\0');
        const char *plain_diag = diag_str.data();
        LLDB_LOG(log, "Received diagnostic outside parsing: {0}", plain_diag);
      }
      return;
    }

    // Update error/warning counters.
    DiagnosticConsumer::HandleDiagnostic(DiagLevel, Info);

    // Render diagnostic message to m_output.
    m_output.clear();
    m_passthrough->HandleDiagnostic(DiagLevel, Info);

    DiagnosticDetail detail;
    switch (DiagLevel) {
    case DiagnosticsEngine::Level::Fatal:
    case DiagnosticsEngine::Level::Error:
      detail.severity = lldb::eSeverityError;
      break;
    case DiagnosticsEngine::Level::Warning:
      detail.severity = lldb::eSeverityWarning;
      break;
    case DiagnosticsEngine::Level::Remark:
    case DiagnosticsEngine::Level::Ignored:
      detail.severity = lldb::eSeverityInfo;
      break;
    case DiagnosticsEngine::Level::Note:
      // 'note:' diagnostics for errors and warnings can also contain Fix-Its.
      // We add these Fix-Its to the last error diagnostic to make sure
      // that we later have all Fix-Its related to an 'error' diagnostic when
      // we apply them to the user expression.
      auto *clang_diag = MaybeGetLastClangDiag();
      // If we don't have a previous diagnostic there is nothing to do.
      // If the previous diagnostic already has its own Fix-Its, assume that
      // the 'note:' Fix-It is just an alternative way to solve the issue and
      // ignore these Fix-Its.
      if (!clang_diag || clang_diag->HasFixIts())
        break;
      // Ignore all Fix-Its that are not associated with an error.
      if (clang_diag->GetSeverity() != lldb::eSeverityError)
        break;
      AddAllFixIts(clang_diag, Info);
      break;
    }
      // ClangDiagnostic messages are expected to have no whitespace/newlines
      // around them.
      std::string stripped_output =
          std::string(llvm::StringRef(m_output).trim());

      // Translate the source location.
      if (Info.hasSourceManager()) {
        DiagnosticDetail::SourceLocation loc;
        clang::SourceManager &sm = Info.getSourceManager();
        const clang::SourceLocation sloc = Info.getLocation();
        if (sloc.isValid()) {
          const clang::FullSourceLoc fsloc(sloc, sm);
          clang::PresumedLoc PLoc = fsloc.getPresumedLoc(true);
          StringRef filename =
              PLoc.isValid() ? PLoc.getFilename() : StringRef{};
          loc.file = FileSpec(filename);
          loc.line = fsloc.getSpellingLineNumber();
          loc.column = fsloc.getSpellingColumnNumber();
          loc.in_user_input = filename == m_filename;
          loc.hidden = filename.starts_with("<lldb wrapper ");

          // Find the range of the primary location.
          for (const auto &range : Info.getRanges()) {
            if (range.getBegin() == sloc) {
              // FIXME: This is probably not handling wide characters correctly.
              unsigned end_col = sm.getSpellingColumnNumber(range.getEnd());
              if (end_col > loc.column)
                loc.length = end_col - loc.column;
              break;
            }
          }
          detail.source_location = loc;
        }
      }
      llvm::SmallString<0> msg;
      Info.FormatDiagnostic(msg);
      detail.message = msg.str();
      detail.rendered = stripped_output;
      auto new_diagnostic =
          std::make_unique<ClangDiagnostic>(detail, Info.getID());

      // Don't store away warning fixits, since the compiler doesn't have
      // enough context in an expression for the warning to be useful.
      // FIXME: Should we try to filter out FixIts that apply to our generated
      // code, and not the user's expression?
      if (detail.severity == lldb::eSeverityError)
        AddAllFixIts(new_diagnostic.get(), Info);

      m_manager->AddDiagnostic(std::move(new_diagnostic));
  }

  void BeginSourceFile(const LangOptions &LO, const Preprocessor *PP) override {
    m_passthrough->BeginSourceFile(LO, PP);
  }

  void EndSourceFile() override { m_passthrough->EndSourceFile(); }

private:
  DiagnosticManager *m_manager = nullptr;
  DiagnosticOptions m_options;
  std::shared_ptr<clang::TextDiagnosticPrinter> m_passthrough;
  /// Output stream of m_passthrough.
  std::shared_ptr<llvm::raw_string_ostream> m_os;
  /// Output string filled by m_os.
  std::string m_output;
  StringRef m_filename;
};

static void SetupModuleHeaderPaths(CompilerInstance *compiler,
                                   std::vector<std::string> include_directories,
                                   lldb::TargetSP target_sp) {
  Log *log = GetLog(LLDBLog::Expressions);

  HeaderSearchOptions &search_opts = compiler->getHeaderSearchOpts();

  for (const std::string &dir : include_directories) {
    search_opts.AddPath(dir, frontend::System, false, true);
    LLDB_LOG(log, "Added user include dir: {0}", dir);
  }

  llvm::SmallString<128> module_cache;
  const auto &props = ModuleList::GetGlobalModuleListProperties();
  props.GetClangModulesCachePath().GetPath(module_cache);
  search_opts.ModuleCachePath = std::string(module_cache.str());
  LLDB_LOG(log, "Using module cache path: {0}", module_cache.c_str());

  search_opts.ResourceDir = GetClangResourceDir().GetPath();

  search_opts.ImplicitModuleMaps = true;
}

/// Iff the given identifier is a C++ keyword, remove it from the
/// identifier table (i.e., make the token a normal identifier).
static void RemoveCppKeyword(IdentifierTable &idents, llvm::StringRef token) {
  // FIXME: 'using' is used by LLDB for local variables, so we can't remove
  // this keyword without breaking this functionality.
  if (token == "using")
    return;
  // GCC's '__null' is used by LLDB to define NULL/Nil/nil.
  if (token == "__null")
    return;

  LangOptions cpp_lang_opts;
  cpp_lang_opts.CPlusPlus = true;
  cpp_lang_opts.CPlusPlus11 = true;
  cpp_lang_opts.CPlusPlus20 = true;

  clang::IdentifierInfo &ii = idents.get(token);
  // The identifier has to be a C++-exclusive keyword. if not, then there is
  // nothing to do.
  if (!ii.isCPlusPlusKeyword(cpp_lang_opts))
    return;
  // If the token is already an identifier, then there is nothing to do.
  if (ii.getTokenID() == clang::tok::identifier)
    return;
  // Otherwise the token is a C++ keyword, so turn it back into a normal
  // identifier.
  ii.revertTokenIDToIdentifier();
}

/// Remove all C++ keywords from the given identifier table.
static void RemoveAllCppKeywords(IdentifierTable &idents) {
#define KEYWORD(NAME, FLAGS) RemoveCppKeyword(idents, llvm::StringRef(#NAME));
#include "clang/Basic/TokenKinds.def"
}

/// Configures Clang diagnostics for the expression parser.
static void SetupDefaultClangDiagnostics(CompilerInstance &compiler) {
  // List of Clang warning groups that are not useful when parsing expressions.
  const std::vector<const char *> groupsToIgnore = {
      "unused-value",
      "odr",
      "unused-getter-return-value",
  };
  for (const char *group : groupsToIgnore) {
    compiler.getDiagnostics().setSeverityForGroup(
        clang::diag::Flavor::WarningOrError, group,
        clang::diag::Severity::Ignored, SourceLocation());
  }
}

/// Returns a string representing current ABI.
///
/// \param[in] target_arch
///     The target architecture.
///
/// \return
///     A string representing target ABI for the current architecture.
static std::string GetClangTargetABI(const ArchSpec &target_arch) {
  if (target_arch.IsMIPS()) {
    switch (target_arch.GetFlags() & ArchSpec::eMIPSABI_mask) {
    case ArchSpec::eMIPSABI_N64:
      return "n64";
    case ArchSpec::eMIPSABI_N32:
      return "n32";
    case ArchSpec::eMIPSABI_O32:
      return "o32";
    default:
      return {};
    }
  }

  if (target_arch.GetTriple().isRISCV64()) {
    switch (target_arch.GetFlags() & ArchSpec::eRISCV_float_abi_mask) {
    case ArchSpec::eRISCV_float_abi_soft:
      return "lp64";
    case ArchSpec::eRISCV_float_abi_single:
      return "lp64f";
    case ArchSpec::eRISCV_float_abi_double:
      return "lp64d";
    case ArchSpec::eRISCV_float_abi_quad:
      return "lp64q";
    default:
      return {};
    }
  }

  if (target_arch.GetTriple().isRISCV32()) {
    switch (target_arch.GetFlags() & ArchSpec::eRISCV_float_abi_mask) {
    case ArchSpec::eRISCV_float_abi_soft:
      return "ilp32";
    case ArchSpec::eRISCV_float_abi_single:
      return "ilp32f";
    case ArchSpec::eRISCV_float_abi_double:
      return "ilp32d";
    case ArchSpec::eRISCV_float_abi_soft | ArchSpec::eRISCV_rve:
      return "ilp32e";
    default:
      return {};
    }
  }

  if (target_arch.GetTriple().isLoongArch64()) {
    switch (target_arch.GetFlags() & ArchSpec::eLoongArch_abi_mask) {
    case ArchSpec::eLoongArch_abi_soft_float:
      return "lp64s";
    case ArchSpec::eLoongArch_abi_single_float:
      return "lp64f";
    case ArchSpec::eLoongArch_abi_double_float:
      return "lp64d";
    default:
      return {};
    }
  }

  return {};
}

static void SetupTargetOpts(CompilerInstance &compiler,
                            lldb_private::Target const &target) {
  Log *log = GetLog(LLDBLog::Expressions);
  ArchSpec target_arch = target.GetArchitecture();

  const auto target_machine = target_arch.GetMachine();
  if (target_arch.IsValid()) {
    std::string triple = target_arch.GetTriple().str();
    compiler.getTargetOpts().Triple = triple;
    LLDB_LOGF(log, "Using %s as the target triple",
              compiler.getTargetOpts().Triple.c_str());
  } else {
    // If we get here we don't have a valid target and just have to guess.
    // Sometimes this will be ok to just use the host target triple (when we
    // evaluate say "2+3", but other expressions like breakpoint conditions and
    // other things that _are_ target specific really shouldn't just be using
    // the host triple. In such a case the language runtime should expose an
    // overridden options set (3), below.
    compiler.getTargetOpts().Triple = llvm::sys::getDefaultTargetTriple();
    LLDB_LOGF(log, "Using default target triple of %s",
              compiler.getTargetOpts().Triple.c_str());
  }
  // Now add some special fixes for known architectures: Any arm32 iOS
  // environment, but not on arm64
  if (compiler.getTargetOpts().Triple.find("arm64") == std::string::npos &&
      compiler.getTargetOpts().Triple.find("arm") != std::string::npos &&
      compiler.getTargetOpts().Triple.find("ios") != std::string::npos) {
    compiler.getTargetOpts().ABI = "apcs-gnu";
  }
  // Supported subsets of x86
  if (target_machine == llvm::Triple::x86 ||
      target_machine == llvm::Triple::x86_64) {
    compiler.getTargetOpts().FeaturesAsWritten.push_back("+sse");
    compiler.getTargetOpts().FeaturesAsWritten.push_back("+sse2");
  }

  // Set the target CPU to generate code for. This will be empty for any CPU
  // that doesn't really need to make a special
  // CPU string.
  compiler.getTargetOpts().CPU = target_arch.GetClangTargetCPU();

  // Set the target ABI
  if (std::string abi = GetClangTargetABI(target_arch); !abi.empty())
    compiler.getTargetOpts().ABI = std::move(abi);

  if ((target_machine == llvm::Triple::riscv64 &&
       compiler.getTargetOpts().ABI == "lp64f") ||
      (target_machine == llvm::Triple::riscv32 &&
       compiler.getTargetOpts().ABI == "ilp32f"))
    compiler.getTargetOpts().FeaturesAsWritten.emplace_back("+f");

  if ((target_machine == llvm::Triple::riscv64 &&
       compiler.getTargetOpts().ABI == "lp64d") ||
      (target_machine == llvm::Triple::riscv32 &&
       compiler.getTargetOpts().ABI == "ilp32d"))
    compiler.getTargetOpts().FeaturesAsWritten.emplace_back("+d");

  if ((target_machine == llvm::Triple::loongarch64 &&
       compiler.getTargetOpts().ABI == "lp64f"))
    compiler.getTargetOpts().FeaturesAsWritten.emplace_back("+f");

  if ((target_machine == llvm::Triple::loongarch64 &&
       compiler.getTargetOpts().ABI == "lp64d"))
    compiler.getTargetOpts().FeaturesAsWritten.emplace_back("+d");
}

static void SetupLangOpts(CompilerInstance &compiler,
                          ExecutionContextScope &exe_scope,
                          const Expression &expr,
                          DiagnosticManager &diagnostic_manager) {
  Log *log = GetLog(LLDBLog::Expressions);

  // If the expression is being evaluated in the context of an existing stack
  // frame, we introspect to see if the language runtime is available.

  lldb::StackFrameSP frame_sp = exe_scope.CalculateStackFrame();
  lldb::ProcessSP process_sp = exe_scope.CalculateProcess();

  lldb::LanguageType language = expr.Language().AsLanguageType();

  if (process_sp)
    LLDB_LOG(
        log,
        "Frame has language of type {0}\nPicked {1} for expression evaluation.",
        lldb_private::Language::GetNameForLanguageType(
            frame_sp ? frame_sp->GetLanguage().AsLanguageType()
                     : lldb::eLanguageTypeUnknown),
        lldb_private::Language::GetNameForLanguageType(language));

  lldb::LanguageType language_for_note = language;
  std::string language_fallback_reason;

  LangOptions &lang_opts = compiler.getLangOpts();

  switch (language) {
  case lldb::eLanguageTypeC:
  case lldb::eLanguageTypeC89:
  case lldb::eLanguageTypeC99:
  case lldb::eLanguageTypeC11:
    // FIXME: the following language option is a temporary workaround,
    // to "ask for C, get C++."
    // For now, the expression parser must use C++ anytime the language is a C
    // family language, because the expression parser uses features of C++ to
    // capture values.
    lang_opts.CPlusPlus = true;

    language_for_note = lldb::eLanguageTypeC_plus_plus;
    language_fallback_reason =
        "Expression evaluation in pure C not supported. ";
    break;
  case lldb::eLanguageTypeObjC:
    lang_opts.ObjC = true;
    // FIXME: the following language option is a temporary workaround,
    // to "ask for ObjC, get ObjC++" (see comment above).
    lang_opts.CPlusPlus = true;

    language_for_note = lldb::eLanguageTypeObjC_plus_plus;
    language_fallback_reason =
        "Expression evaluation in pure Objective-C not supported. ";

    // Clang now sets as default C++14 as the default standard (with
    // GNU extensions), so we do the same here to avoid mismatches that
    // cause compiler error when evaluating expressions (e.g. nullptr not found
    // as it's a C++11 feature). Currently lldb evaluates C++14 as C++11 (see
    // two lines below) so we decide to be consistent with that, but this could
    // be re-evaluated in the future.
    lang_opts.CPlusPlus11 = true;
    break;
  case lldb::eLanguageTypeC_plus_plus_20:
    lang_opts.CPlusPlus20 = true;
    [[fallthrough]];
  case lldb::eLanguageTypeC_plus_plus_17:
    // FIXME: add a separate case for CPlusPlus14. Currently folded into C++17
    // because C++14 is the default standard for Clang but enabling CPlusPlus14
    // expression evaluatino doesn't pass the test-suite cleanly.
    lang_opts.CPlusPlus14 = true;
    lang_opts.CPlusPlus17 = true;
    [[fallthrough]];
  case lldb::eLanguageTypeC_plus_plus:
  case lldb::eLanguageTypeC_plus_plus_11:
  case lldb::eLanguageTypeC_plus_plus_14:
    lang_opts.CPlusPlus11 = true;
    compiler.getHeaderSearchOpts().UseLibcxx = true;
    [[fallthrough]];
  case lldb::eLanguageTypeC_plus_plus_03:
    lang_opts.CPlusPlus = true;
    if (process_sp
        // We're stopped in a frame without debug-info. The user probably
        // intends to make global queries (which should include Objective-C).
        && !(frame_sp && frame_sp->HasDebugInformation()))
      lang_opts.ObjC =
          process_sp->GetLanguageRuntime(lldb::eLanguageTypeObjC) != nullptr;
    break;
  case lldb::eLanguageTypeObjC_plus_plus:
  case lldb::eLanguageTypeUnknown:
  default:
    lang_opts.ObjC = true;
    lang_opts.CPlusPlus = true;
    lang_opts.CPlusPlus11 = true;
    compiler.getHeaderSearchOpts().UseLibcxx = true;

    language_for_note = lldb::eLanguageTypeObjC_plus_plus;
    if (language != language_for_note) {
      if (language != lldb::eLanguageTypeUnknown)
        language_fallback_reason = llvm::formatv(
            "Expression evaluation in {0} not supported. ",
            lldb_private::Language::GetDisplayNameForLanguageType(language));

      language_fallback_reason +=
          llvm::formatv("Falling back to default language. ");
    }
    break;
  }

  diagnostic_manager.AddDiagnostic(
      llvm::formatv("{0}Ran expression as '{1}'.", language_fallback_reason,
                    lldb_private::Language::GetDisplayNameForLanguageType(
                        language_for_note))
          .str(),
      lldb::Severity::eSeverityInfo, DiagnosticOrigin::eDiagnosticOriginLLDB);

  lang_opts.Bool = true;
  lang_opts.WChar = true;
  lang_opts.Blocks = true;
  lang_opts.DebuggerSupport =
      true; // Features specifically for debugger clients
  if (expr.DesiredResultType() == Expression::eResultTypeId)
    lang_opts.DebuggerCastResultToId = true;

  lang_opts.CharIsSigned =
      ArchSpec(compiler.getTargetOpts().Triple.c_str()).CharIsSignedByDefault();

  // Spell checking is a nice feature, but it ends up completing a lot of types
  // that we didn't strictly speaking need to complete. As a result, we spend a
  // long time parsing and importing debug information.
  lang_opts.SpellChecking = false;

  if (process_sp && lang_opts.ObjC) {
    if (auto *runtime = ObjCLanguageRuntime::Get(*process_sp)) {
      switch (runtime->GetRuntimeVersion()) {
      case ObjCLanguageRuntime::ObjCRuntimeVersions::eAppleObjC_V2:
        lang_opts.ObjCRuntime.set(ObjCRuntime::MacOSX, VersionTuple(10, 7));
        break;
      case ObjCLanguageRuntime::ObjCRuntimeVersions::eObjC_VersionUnknown:
      case ObjCLanguageRuntime::ObjCRuntimeVersions::eAppleObjC_V1:
        lang_opts.ObjCRuntime.set(ObjCRuntime::FragileMacOSX,
                                  VersionTuple(10, 7));
        break;
      case ObjCLanguageRuntime::ObjCRuntimeVersions::eGNUstep_libobjc2:
        lang_opts.ObjCRuntime.set(ObjCRuntime::GNUstep, VersionTuple(2, 0));
        break;
      }

      if (runtime->HasNewLiteralsAndIndexing())
        lang_opts.DebuggerObjCLiteral = true;
    }
  }

  lang_opts.ThreadsafeStatics = false;
  lang_opts.AccessControl = false; // Debuggers get universal access
  lang_opts.DollarIdents = true;   // $ indicates a persistent variable name
  // We enable all builtin functions beside the builtins from libc/libm (e.g.
  // 'fopen'). Those libc functions are already correctly handled by LLDB, and
  // additionally enabling them as expandable builtins is breaking Clang.
  lang_opts.NoBuiltin = true;
}

static void SetupImportStdModuleLangOpts(CompilerInstance &compiler,
                                         lldb_private::Target &target) {
  LangOptions &lang_opts = compiler.getLangOpts();
  lang_opts.Modules = true;
  // We want to implicitly build modules.
  lang_opts.ImplicitModules = true;
  // To automatically import all submodules when we import 'std'.
  lang_opts.ModulesLocalVisibility = false;

  // We use the @import statements, so we need this:
  // FIXME: We could use the modules-ts, but that currently doesn't work.
  lang_opts.ObjC = true;

  // Options we need to parse libc++ code successfully.
  // FIXME: We should ask the driver for the appropriate default flags.
  lang_opts.GNUMode = true;
  lang_opts.GNUKeywords = true;
  lang_opts.CPlusPlus11 = true;

  lang_opts.BuiltinHeadersInSystemModules = false;

  // The Darwin libc expects this macro to be set.
  lang_opts.GNUCVersion = 40201;
}

//===----------------------------------------------------------------------===//
// Implementation of ClangExpressionParser
//===----------------------------------------------------------------------===//

ClangExpressionParser::ClangExpressionParser(
    ExecutionContextScope *exe_scope, Expression &expr,
    bool generate_debug_info, DiagnosticManager &diagnostic_manager,
    std::vector<std::string> include_directories, std::string filename)
    : ExpressionParser(exe_scope, expr, generate_debug_info), m_compiler(),
      m_pp_callbacks(nullptr),
      m_include_directories(std::move(include_directories)),
      m_filename(std::move(filename)) {
  Log *log = GetLog(LLDBLog::Expressions);

  // We can't compile expressions without a target.  So if the exe_scope is
  // null or doesn't have a target, then we just need to get out of here.  I'll
  // lldbassert and not make any of the compiler objects since
  // I can't return errors directly from the constructor.  Further calls will
  // check if the compiler was made and
  // bag out if it wasn't.

  if (!exe_scope) {
    lldbassert(exe_scope &&
               "Can't make an expression parser with a null scope.");
    return;
  }

  lldb::TargetSP target_sp;
  target_sp = exe_scope->CalculateTarget();
  if (!target_sp) {
    lldbassert(target_sp.get() &&
               "Can't make an expression parser with a null target.");
    return;
  }

  // 1. Create a new compiler instance.
  m_compiler = std::make_unique<CompilerInstance>();

  // Make sure clang uses the same VFS as LLDB.
  m_compiler->setVirtualFileSystem(
      FileSystem::Instance().GetVirtualFileSystem());
<<<<<<< HEAD
  m_compiler->createFileManager();
=======
>>>>>>> 54c4ef26

  // 2. Configure the compiler with a set of default options that are
  // appropriate for most situations.
  SetupTargetOpts(*m_compiler, *target_sp);

  // 3. Create and install the target on the compiler.
  m_compiler->createDiagnostics();
  // Limit the number of error diagnostics we emit.
  // A value of 0 means no limit for both LLDB and Clang.
  m_compiler->getDiagnostics().setErrorLimit(target_sp->GetExprErrorLimit());

  if (auto *target_info = TargetInfo::CreateTargetInfo(
          m_compiler->getDiagnostics(),
          m_compiler->getInvocation().getTargetOpts())) {
    if (log) {
      LLDB_LOGF(log, "Target datalayout string: '%s'",
                target_info->getDataLayoutString());
      LLDB_LOGF(log, "Target ABI: '%s'", target_info->getABI().str().c_str());
      LLDB_LOGF(log, "Target vector alignment: %d",
                target_info->getMaxVectorAlign());
    }
    m_compiler->setTarget(target_info);
  } else {
    if (log)
      LLDB_LOGF(log, "Failed to create TargetInfo for '%s'",
                m_compiler->getTargetOpts().Triple.c_str());

    lldbassert(false && "Failed to create TargetInfo.");
  }

  // 4. Set language options.
  SetupLangOpts(*m_compiler, *exe_scope, expr, diagnostic_manager);
  auto *clang_expr = dyn_cast<ClangUserExpression>(&m_expr);
  if (clang_expr && clang_expr->DidImportCxxModules()) {
    LLDB_LOG(log, "Adding lang options for importing C++ modules");
    SetupImportStdModuleLangOpts(*m_compiler, *target_sp);
    SetupModuleHeaderPaths(m_compiler.get(), m_include_directories, target_sp);
  }

  // Set CodeGen options
  m_compiler->getCodeGenOpts().EmitDeclMetadata = true;
  m_compiler->getCodeGenOpts().InstrumentFunctions = false;
  m_compiler->getCodeGenOpts().setFramePointer(
      CodeGenOptions::FramePointerKind::All);
  if (generate_debug_info)
    m_compiler->getCodeGenOpts().setDebugInfo(codegenoptions::FullDebugInfo);
  else
    m_compiler->getCodeGenOpts().setDebugInfo(codegenoptions::NoDebugInfo);

  // Disable some warnings.
  SetupDefaultClangDiagnostics(*m_compiler);

  // Inform the target of the language options
  //
  // FIXME: We shouldn't need to do this, the target should be immutable once
  // created. This complexity should be lifted elsewhere.
  m_compiler->getTarget().adjust(m_compiler->getDiagnostics(),
                                 m_compiler->getLangOpts(),
                                 /*AuxTarget=*/nullptr);

  // 5. Set up the diagnostic buffer for reporting errors
  auto diag_mgr = new ClangDiagnosticManagerAdapter(
      m_compiler->getDiagnostics().getDiagnosticOptions(),
      clang_expr ? clang_expr->GetFilename() : StringRef());
  m_compiler->getDiagnostics().setClient(diag_mgr);

  // 6. Set up the source management objects inside the compiler
  m_compiler->createFileManager();
  if (!m_compiler->hasSourceManager())
    m_compiler->createSourceManager();
  m_compiler->createPreprocessor(TU_Complete);

  switch (expr.Language().AsLanguageType()) {
  case lldb::eLanguageTypeC:
  case lldb::eLanguageTypeC89:
  case lldb::eLanguageTypeC99:
  case lldb::eLanguageTypeC11:
  case lldb::eLanguageTypeObjC:
    // This is not a C++ expression but we enabled C++ as explained above.
    // Remove all C++ keywords from the PP so that the user can still use
    // variables that have C++ keywords as names (e.g. 'int template;').
    RemoveAllCppKeywords(m_compiler->getPreprocessor().getIdentifierTable());
    break;
  default:
    break;
  }

  if (auto *clang_persistent_vars = llvm::cast<ClangPersistentVariables>(
          target_sp->GetPersistentExpressionStateForLanguage(
              lldb::eLanguageTypeC))) {
    if (std::shared_ptr<ClangModulesDeclVendor> decl_vendor =
            clang_persistent_vars->GetClangModulesDeclVendor()) {
      std::unique_ptr<PPCallbacks> pp_callbacks(
          new LLDBPreprocessorCallbacks(*decl_vendor, *clang_persistent_vars,
                                        m_compiler->getSourceManager()));
      m_pp_callbacks =
          static_cast<LLDBPreprocessorCallbacks *>(pp_callbacks.get());
      m_compiler->getPreprocessor().addPPCallbacks(std::move(pp_callbacks));
    }
  }

  // 7. Most of this we get from the CompilerInstance, but we also want to give
  // the context an ExternalASTSource.

  auto &PP = m_compiler->getPreprocessor();
  auto &builtin_context = PP.getBuiltinInfo();
  builtin_context.initializeBuiltins(PP.getIdentifierTable(),
                                     m_compiler->getLangOpts());

  m_compiler->createASTContext();
  clang::ASTContext &ast_context = m_compiler->getASTContext();

  m_ast_context = std::make_shared<TypeSystemClang>(
      "Expression ASTContext for '" + m_filename + "'", ast_context);

  std::string module_name("$__lldb_module");

  m_llvm_context = std::make_unique<LLVMContext>();
  m_code_generator.reset(CreateLLVMCodeGen(
      m_compiler->getDiagnostics(), module_name,
      m_compiler->getVirtualFileSystemPtr(), m_compiler->getHeaderSearchOpts(),
      m_compiler->getPreprocessorOpts(), m_compiler->getCodeGenOpts(),
      *m_llvm_context));
}

ClangExpressionParser::~ClangExpressionParser() = default;

namespace {

/// \class CodeComplete
///
/// A code completion consumer for the clang Sema that is responsible for
/// creating the completion suggestions when a user requests completion
/// of an incomplete `expr` invocation.
class CodeComplete : public CodeCompleteConsumer {
  CodeCompletionTUInfo m_info;

  std::string m_expr;
  unsigned m_position = 0;
  /// The printing policy we use when printing declarations for our completion
  /// descriptions.
  clang::PrintingPolicy m_desc_policy;

  struct CompletionWithPriority {
    CompletionResult::Completion completion;
    /// See CodeCompletionResult::Priority;
    unsigned Priority;

    /// Establishes a deterministic order in a list of CompletionWithPriority.
    /// The order returned here is the order in which the completions are
    /// displayed to the user.
    bool operator<(const CompletionWithPriority &o) const {
      // High priority results should come first.
      if (Priority != o.Priority)
        return Priority > o.Priority;

      // Identical priority, so just make sure it's a deterministic order.
      return completion.GetUniqueKey() < o.completion.GetUniqueKey();
    }
  };

  /// The stored completions.
  /// Warning: These are in a non-deterministic order until they are sorted
  /// and returned back to the caller.
  std::vector<CompletionWithPriority> m_completions;

  /// Returns true if the given character can be used in an identifier.
  /// This also returns true for numbers because for completion we usually
  /// just iterate backwards over iterators.
  ///
  /// Note: lldb uses '$' in its internal identifiers, so we also allow this.
  static bool IsIdChar(char c) {
    return c == '_' || std::isalnum(c) || c == '$';
  }

  /// Returns true if the given character is used to separate arguments
  /// in the command line of lldb.
  static bool IsTokenSeparator(char c) { return c == ' ' || c == '\t'; }

  /// Drops all tokens in front of the expression that are unrelated for
  /// the completion of the cmd line. 'unrelated' means here that the token
  /// is not interested for the lldb completion API result.
  StringRef dropUnrelatedFrontTokens(StringRef cmd) const {
    if (cmd.empty())
      return cmd;

    // If we are at the start of a word, then all tokens are unrelated to
    // the current completion logic.
    if (IsTokenSeparator(cmd.back()))
      return StringRef();

    // Remove all previous tokens from the string as they are unrelated
    // to completing the current token.
    StringRef to_remove = cmd;
    while (!to_remove.empty() && !IsTokenSeparator(to_remove.back())) {
      to_remove = to_remove.drop_back();
    }
    cmd = cmd.drop_front(to_remove.size());

    return cmd;
  }

  /// Removes the last identifier token from the given cmd line.
  StringRef removeLastToken(StringRef cmd) const {
    while (!cmd.empty() && IsIdChar(cmd.back())) {
      cmd = cmd.drop_back();
    }
    return cmd;
  }

  /// Attempts to merge the given completion from the given position into the
  /// existing command. Returns the completion string that can be returned to
  /// the lldb completion API.
  std::string mergeCompletion(StringRef existing, unsigned pos,
                              StringRef completion) const {
    StringRef existing_command = existing.substr(0, pos);
    // We rewrite the last token with the completion, so let's drop that
    // token from the command.
    existing_command = removeLastToken(existing_command);
    // We also should remove all previous tokens from the command as they
    // would otherwise be added to the completion that already has the
    // completion.
    existing_command = dropUnrelatedFrontTokens(existing_command);
    return existing_command.str() + completion.str();
  }

public:
  /// Constructs a CodeComplete consumer that can be attached to a Sema.
  ///
  /// \param[out] expr
  ///    The whole expression string that we are currently parsing. This
  ///    string needs to be equal to the input the user typed, and NOT the
  ///    final code that Clang is parsing.
  /// \param[out] position
  ///    The character position of the user cursor in the `expr` parameter.
  ///
  CodeComplete(clang::LangOptions ops, std::string expr, unsigned position)
      : CodeCompleteConsumer(CodeCompleteOptions()),
        m_info(std::make_shared<GlobalCodeCompletionAllocator>()), m_expr(expr),
        m_position(position), m_desc_policy(ops) {

    // Ensure that the printing policy is producing a description that is as
    // short as possible.
    m_desc_policy.SuppressScope = true;
    m_desc_policy.SuppressTagKeyword = true;
    m_desc_policy.FullyQualifiedName = false;
    m_desc_policy.TerseOutput = true;
    m_desc_policy.IncludeNewlines = false;
    m_desc_policy.UseVoidForZeroParams = false;
    m_desc_policy.Bool = true;
  }

  /// \name Code-completion filtering
  /// Check if the result should be filtered out.
  bool isResultFilteredOut(StringRef Filter,
                           CodeCompletionResult Result) override {
    // This code is mostly copied from CodeCompleteConsumer.
    switch (Result.Kind) {
    case CodeCompletionResult::RK_Declaration:
      return !(
          Result.Declaration->getIdentifier() &&
          Result.Declaration->getIdentifier()->getName().starts_with(Filter));
    case CodeCompletionResult::RK_Keyword:
      return !StringRef(Result.Keyword).starts_with(Filter);
    case CodeCompletionResult::RK_Macro:
      return !Result.Macro->getName().starts_with(Filter);
    case CodeCompletionResult::RK_Pattern:
      return !StringRef(Result.Pattern->getAsString()).starts_with(Filter);
    }
    // If we trigger this assert or the above switch yields a warning, then
    // CodeCompletionResult has been enhanced with more kinds of completion
    // results. Expand the switch above in this case.
    assert(false && "Unknown completion result type?");
    // If we reach this, then we should just ignore whatever kind of unknown
    // result we got back. We probably can't turn it into any kind of useful
    // completion suggestion with the existing code.
    return true;
  }

private:
  /// Generate the completion strings for the given CodeCompletionResult.
  /// Note that this function has to process results that could come in
  /// non-deterministic order, so this function should have no side effects.
  /// To make this easier to enforce, this function and all its parameters
  /// should always be const-qualified.
  /// \return Returns std::nullopt if no completion should be provided for the
  ///         given CodeCompletionResult.
  std::optional<CompletionWithPriority>
  getCompletionForResult(const CodeCompletionResult &R) const {
    std::string ToInsert;
    std::string Description;
    // Handle the different completion kinds that come from the Sema.
    switch (R.Kind) {
    case CodeCompletionResult::RK_Declaration: {
      const NamedDecl *D = R.Declaration;
      ToInsert = R.Declaration->getNameAsString();
      // If we have a function decl that has no arguments we want to
      // complete the empty parantheses for the user. If the function has
      // arguments, we at least complete the opening bracket.
      if (const FunctionDecl *F = dyn_cast<FunctionDecl>(D)) {
        if (F->getNumParams() == 0)
          ToInsert += "()";
        else
          ToInsert += "(";
        raw_string_ostream OS(Description);
        F->print(OS, m_desc_policy, false);
      } else if (const VarDecl *V = dyn_cast<VarDecl>(D)) {
        Description = V->getType().getAsString(m_desc_policy);
      } else if (const FieldDecl *F = dyn_cast<FieldDecl>(D)) {
        Description = F->getType().getAsString(m_desc_policy);
      } else if (const NamespaceDecl *N = dyn_cast<NamespaceDecl>(D)) {
        // If we try to complete a namespace, then we can directly append
        // the '::'.
        if (!N->isAnonymousNamespace())
          ToInsert += "::";
      }
      break;
    }
    case CodeCompletionResult::RK_Keyword:
      ToInsert = R.Keyword;
      break;
    case CodeCompletionResult::RK_Macro:
      ToInsert = R.Macro->getName().str();
      break;
    case CodeCompletionResult::RK_Pattern:
      ToInsert = R.Pattern->getTypedText();
      break;
    }
    // We also filter some internal lldb identifiers here. The user
    // shouldn't see these.
    if (llvm::StringRef(ToInsert).starts_with("$__lldb_"))
      return std::nullopt;
    if (ToInsert.empty())
      return std::nullopt;
    // Merge the suggested Token into the existing command line to comply
    // with the kind of result the lldb API expects.
    std::string CompletionSuggestion =
        mergeCompletion(m_expr, m_position, ToInsert);

    CompletionResult::Completion completion(CompletionSuggestion, Description,
                                            CompletionMode::Normal);
    return {{completion, R.Priority}};
  }

public:
  /// Adds the completions to the given CompletionRequest.
  void GetCompletions(CompletionRequest &request) {
    // Bring m_completions into a deterministic order and pass it on to the
    // CompletionRequest.
    llvm::sort(m_completions);

    for (const CompletionWithPriority &C : m_completions)
      request.AddCompletion(C.completion.GetCompletion(),
                            C.completion.GetDescription(),
                            C.completion.GetMode());
  }

  /// \name Code-completion callbacks
  /// Process the finalized code-completion results.
  void ProcessCodeCompleteResults(Sema &SemaRef, CodeCompletionContext Context,
                                  CodeCompletionResult *Results,
                                  unsigned NumResults) override {

    // The Sema put the incomplete token we try to complete in here during
    // lexing, so we need to retrieve it here to know what we are completing.
    StringRef Filter = SemaRef.getPreprocessor().getCodeCompletionFilter();

    // Iterate over all the results. Filter out results we don't want and
    // process the rest.
    for (unsigned I = 0; I != NumResults; ++I) {
      // Filter the results with the information from the Sema.
      if (!Filter.empty() && isResultFilteredOut(Filter, Results[I]))
        continue;

      CodeCompletionResult &R = Results[I];
      std::optional<CompletionWithPriority> CompletionAndPriority =
          getCompletionForResult(R);
      if (!CompletionAndPriority)
        continue;
      m_completions.push_back(*CompletionAndPriority);
    }
  }

  /// \param S the semantic-analyzer object for which code-completion is being
  /// done.
  ///
  /// \param CurrentArg the index of the current argument.
  ///
  /// \param Candidates an array of overload candidates.
  ///
  /// \param NumCandidates the number of overload candidates
  void ProcessOverloadCandidates(Sema &S, unsigned CurrentArg,
                                 OverloadCandidate *Candidates,
                                 unsigned NumCandidates,
                                 SourceLocation OpenParLoc,
                                 bool Braced) override {
    // At the moment we don't filter out any overloaded candidates.
  }

  CodeCompletionAllocator &getAllocator() override {
    return m_info.getAllocator();
  }

  CodeCompletionTUInfo &getCodeCompletionTUInfo() override { return m_info; }
};
} // namespace

bool ClangExpressionParser::Complete(CompletionRequest &request, unsigned line,
                                     unsigned pos, unsigned typed_pos) {
  DiagnosticManager mgr;
  // We need the raw user expression here because that's what the CodeComplete
  // class uses to provide completion suggestions.
  // However, the `Text` method only gives us the transformed expression here.
  // To actually get the raw user input here, we have to cast our expression to
  // the LLVMUserExpression which exposes the right API. This should never fail
  // as we always have a ClangUserExpression whenever we call this.
  ClangUserExpression *llvm_expr = cast<ClangUserExpression>(&m_expr);
  CodeComplete CC(m_compiler->getLangOpts(), llvm_expr->GetUserText(),
                  typed_pos);
  // We don't need a code generator for parsing.
  m_code_generator.reset();
  // Start parsing the expression with our custom code completion consumer.
  ParseInternal(mgr, &CC, line, pos);
  CC.GetCompletions(request);
  return true;
}

unsigned ClangExpressionParser::Parse(DiagnosticManager &diagnostic_manager) {
  return ParseInternal(diagnostic_manager);
}

unsigned
ClangExpressionParser::ParseInternal(DiagnosticManager &diagnostic_manager,
                                     CodeCompleteConsumer *completion_consumer,
                                     unsigned completion_line,
                                     unsigned completion_column) {
  ClangDiagnosticManagerAdapter *adapter =
      static_cast<ClangDiagnosticManagerAdapter *>(
          m_compiler->getDiagnostics().getClient());

  adapter->ResetManager(&diagnostic_manager);

  const char *expr_text = m_expr.Text();

  clang::SourceManager &source_mgr = m_compiler->getSourceManager();
  bool created_main_file = false;

  // Clang wants to do completion on a real file known by Clang's file manager,
  // so we have to create one to make this work.
  // TODO: We probably could also simulate to Clang's file manager that there
  // is a real file that contains our code.
  bool should_create_file = completion_consumer != nullptr;

  // We also want a real file on disk if we generate full debug info.
  should_create_file |= m_compiler->getCodeGenOpts().getDebugInfo() ==
                        codegenoptions::FullDebugInfo;

  if (should_create_file) {
    int temp_fd = -1;
    llvm::SmallString<128> result_path;
    if (FileSpec tmpdir_file_spec = HostInfo::GetProcessTempDir()) {
      tmpdir_file_spec.AppendPathComponent("lldb-%%%%%%.expr");
      std::string temp_source_path = tmpdir_file_spec.GetPath();
      llvm::sys::fs::createUniqueFile(temp_source_path, temp_fd, result_path);
    } else {
      llvm::sys::fs::createTemporaryFile("lldb", "expr", temp_fd, result_path);
    }

    if (temp_fd != -1) {
      lldb_private::NativeFile file(temp_fd, File::eOpenOptionWriteOnly, true);
      const size_t expr_text_len = strlen(expr_text);
      size_t bytes_written = expr_text_len;
      if (file.Write(expr_text, bytes_written).Success()) {
        if (bytes_written == expr_text_len) {
          file.Close();
          if (auto fileEntry = m_compiler->getFileManager().getOptionalFileRef(
                  result_path)) {
            source_mgr.setMainFileID(source_mgr.createFileID(
                *fileEntry, SourceLocation(), SrcMgr::C_User));
            created_main_file = true;
          }
        }
      }
    }
  }

  if (!created_main_file) {
    std::unique_ptr<MemoryBuffer> memory_buffer =
        MemoryBuffer::getMemBufferCopy(expr_text, m_filename);
    source_mgr.setMainFileID(source_mgr.createFileID(std::move(memory_buffer)));
  }

  adapter->BeginSourceFile(m_compiler->getLangOpts(),
                           &m_compiler->getPreprocessor());

  ClangExpressionHelper *type_system_helper =
      dyn_cast<ClangExpressionHelper>(m_expr.GetTypeSystemHelper());

  // If we want to parse for code completion, we need to attach our code
  // completion consumer to the Sema and specify a completion position.
  // While parsing the Sema will call this consumer with the provided
  // completion suggestions.
  if (completion_consumer) {
    auto main_file =
        source_mgr.getFileEntryRefForID(source_mgr.getMainFileID());
    auto &PP = m_compiler->getPreprocessor();
    // Lines and columns start at 1 in Clang, but code completion positions are
    // indexed from 0, so we need to add 1 to the line and column here.
    ++completion_line;
    ++completion_column;
    PP.SetCodeCompletionPoint(*main_file, completion_line, completion_column);
  }

  ASTConsumer *ast_transformer =
      type_system_helper->ASTTransformer(m_code_generator.get());

  std::unique_ptr<clang::ASTConsumer> Consumer;
  if (ast_transformer) {
    Consumer = std::make_unique<ASTConsumerForwarder>(ast_transformer);
  } else if (m_code_generator) {
    Consumer = std::make_unique<ASTConsumerForwarder>(m_code_generator.get());
  } else {
    Consumer = std::make_unique<ASTConsumer>();
  }

  clang::ASTContext &ast_context = m_compiler->getASTContext();

  m_compiler->setSema(new Sema(m_compiler->getPreprocessor(), ast_context,
                               *Consumer, TU_Complete, completion_consumer));
  m_compiler->setASTConsumer(std::move(Consumer));

  if (ast_context.getLangOpts().Modules) {
    m_compiler->createASTReader();
    m_ast_context->setSema(&m_compiler->getSema());
  }

  ClangExpressionDeclMap *decl_map = type_system_helper->DeclMap();
  if (decl_map) {
    decl_map->InstallCodeGenerator(&m_compiler->getASTConsumer());
    decl_map->InstallDiagnosticManager(diagnostic_manager);

    llvm::IntrusiveRefCntPtr<clang::ExternalASTSource> ast_source =
        decl_map->CreateProxy();

    auto ast_source_wrapper =
        llvm::makeIntrusiveRefCnt<ExternalASTSourceWrapper>(ast_source);

    if (ast_context.getExternalSource()) {
      auto module_wrapper = llvm::makeIntrusiveRefCnt<ExternalASTSourceWrapper>(
          ast_context.getExternalSourcePtr());

      auto multiplexer = llvm::makeIntrusiveRefCnt<SemaSourceWithPriorities>(
          module_wrapper, ast_source_wrapper);

      ast_context.setExternalSource(multiplexer);
    } else {
      ast_context.setExternalSource(ast_source);
    }
    m_compiler->getSema().addExternalSource(ast_source_wrapper);
    decl_map->InstallASTContext(*m_ast_context);
  }

  // Check that the ASTReader is properly attached to ASTContext and Sema.
  if (ast_context.getLangOpts().Modules) {
    assert(m_compiler->getASTContext().getExternalSource() &&
           "ASTContext doesn't know about the ASTReader?");
    assert(m_compiler->getSema().getExternalSource() &&
           "Sema doesn't know about the ASTReader?");
  }

  {
    llvm::CrashRecoveryContextCleanupRegistrar<Sema> CleanupSema(
        &m_compiler->getSema());
    ParseAST(m_compiler->getSema(), false, false);
  }

  // Make sure we have no pointer to the Sema we are about to destroy.
  if (ast_context.getLangOpts().Modules)
    m_ast_context->setSema(nullptr);
  // Destroy the Sema. This is necessary because we want to emulate the
  // original behavior of ParseAST (which also destroys the Sema after parsing).
  m_compiler->setSema(nullptr);

  adapter->EndSourceFile();
  // Creating persistent variables can trigger diagnostic emission.
  // Make sure we reset the manager so we don't get asked to handle
  // diagnostics after we finished parsing.
  adapter->ResetManager();

  unsigned num_errors = adapter->getNumErrors();

  if (m_pp_callbacks && m_pp_callbacks->hasErrors()) {
    num_errors++;
    diagnostic_manager.PutString(lldb::eSeverityError,
                                 "while importing modules:");
    diagnostic_manager.AppendMessageToDiagnostic(
        m_pp_callbacks->getErrorString());
  }

  if (!num_errors) {
    type_system_helper->CommitPersistentDecls();
  }

  return num_errors;
}

/// Applies the given Fix-It hint to the given commit.
static void ApplyFixIt(const FixItHint &fixit, clang::edit::Commit &commit) {
  // This is cobbed from clang::Rewrite::FixItRewriter.
  if (fixit.CodeToInsert.empty()) {
    if (fixit.InsertFromRange.isValid()) {
      commit.insertFromRange(fixit.RemoveRange.getBegin(),
                             fixit.InsertFromRange, /*afterToken=*/false,
                             fixit.BeforePreviousInsertions);
      return;
    }
    commit.remove(fixit.RemoveRange);
    return;
  }
  if (fixit.RemoveRange.isTokenRange() ||
      fixit.RemoveRange.getBegin() != fixit.RemoveRange.getEnd()) {
    commit.replace(fixit.RemoveRange, fixit.CodeToInsert);
    return;
  }
  commit.insert(fixit.RemoveRange.getBegin(), fixit.CodeToInsert,
                /*afterToken=*/false, fixit.BeforePreviousInsertions);
}

bool ClangExpressionParser::RewriteExpression(
    DiagnosticManager &diagnostic_manager) {
  clang::SourceManager &source_manager = m_compiler->getSourceManager();
  clang::edit::EditedSource editor(source_manager, m_compiler->getLangOpts(),
                                   nullptr);
  clang::edit::Commit commit(editor);
  clang::Rewriter rewriter(source_manager, m_compiler->getLangOpts());

  class RewritesReceiver : public edit::EditsReceiver {
    Rewriter &rewrite;

  public:
    RewritesReceiver(Rewriter &in_rewrite) : rewrite(in_rewrite) {}

    void insert(SourceLocation loc, StringRef text) override {
      rewrite.InsertText(loc, text);
    }
    void replace(CharSourceRange range, StringRef text) override {
      rewrite.ReplaceText(range.getBegin(), rewrite.getRangeSize(range), text);
    }
  };

  RewritesReceiver rewrites_receiver(rewriter);

  const DiagnosticList &diagnostics = diagnostic_manager.Diagnostics();
  size_t num_diags = diagnostics.size();
  if (num_diags == 0)
    return false;

  for (const auto &diag : diagnostic_manager.Diagnostics()) {
    const auto *diagnostic = llvm::dyn_cast<ClangDiagnostic>(diag.get());
    if (!diagnostic)
      continue;
    if (!diagnostic->HasFixIts())
      continue;
    for (const FixItHint &fixit : diagnostic->FixIts())
      ApplyFixIt(fixit, commit);
  }

  // FIXME - do we want to try to propagate specific errors here?
  if (!commit.isCommitable())
    return false;
  else if (!editor.commit(commit))
    return false;

  // Now play all the edits, and stash the result in the diagnostic manager.
  editor.applyRewrites(rewrites_receiver);
  RewriteBuffer &main_file_buffer =
      rewriter.getEditBuffer(source_manager.getMainFileID());

  std::string fixed_expression;
  llvm::raw_string_ostream out_stream(fixed_expression);

  main_file_buffer.write(out_stream);
  diagnostic_manager.SetFixedExpression(fixed_expression);

  return true;
}

static bool FindFunctionInModule(ConstString &mangled_name,
                                 llvm::Module *module, const char *orig_name) {
  for (const auto &func : module->getFunctionList()) {
    const StringRef &name = func.getName();
    if (name.contains(orig_name)) {
      mangled_name.SetString(name);
      return true;
    }
  }

  return false;
}

lldb_private::Status ClangExpressionParser::DoPrepareForExecution(
    lldb::addr_t &func_addr, lldb::addr_t &func_end,
    lldb::IRExecutionUnitSP &execution_unit_sp, ExecutionContext &exe_ctx,
    bool &can_interpret, ExecutionPolicy execution_policy) {
  func_addr = LLDB_INVALID_ADDRESS;
  func_end = LLDB_INVALID_ADDRESS;
  Log *log = GetLog(LLDBLog::Expressions);

  lldb_private::Status err;

  std::unique_ptr<llvm::Module> llvm_module_up(
      m_code_generator->ReleaseModule());

  if (!llvm_module_up) {
    err = Status::FromErrorString("IR doesn't contain a module");
    return err;
  }

  ConstString function_name;

  if (execution_policy != eExecutionPolicyTopLevel) {
    // Find the actual name of the function (it's often mangled somehow)

    if (!FindFunctionInModule(function_name, llvm_module_up.get(),
                              m_expr.FunctionName())) {
      err = Status::FromErrorStringWithFormat(
          "Couldn't find %s() in the module", m_expr.FunctionName());
      return err;
    } else {
      LLDB_LOGF(log, "Found function %s for %s", function_name.AsCString(),
                m_expr.FunctionName());
    }
  }

  SymbolContext sc;

  if (lldb::StackFrameSP frame_sp = exe_ctx.GetFrameSP()) {
    sc = frame_sp->GetSymbolContext(lldb::eSymbolContextEverything);
  } else if (lldb::TargetSP target_sp = exe_ctx.GetTargetSP()) {
    sc.target_sp = target_sp;
  }

  LLVMUserExpression::IRPasses custom_passes;
  {
    auto lang = m_expr.Language();
    LLDB_LOGF(log, "%s - Current expression language is %s\n", __FUNCTION__,
              lang.GetDescription().data());
    lldb::ProcessSP process_sp = exe_ctx.GetProcessSP();
    if (process_sp && lang != lldb::eLanguageTypeUnknown) {
      auto runtime = process_sp->GetLanguageRuntime(lang.AsLanguageType());
      if (runtime)
        runtime->GetIRPasses(custom_passes);
    }
  }

  if (custom_passes.EarlyPasses) {
    LLDB_LOGF(log,
              "%s - Running Early IR Passes from LanguageRuntime on "
              "expression module '%s'",
              __FUNCTION__, m_expr.FunctionName());

    custom_passes.EarlyPasses->run(*llvm_module_up);
  }

  execution_unit_sp = std::make_shared<IRExecutionUnit>(
      m_llvm_context, // handed off here
      llvm_module_up, // handed off here
      function_name, exe_ctx.GetTargetSP(), sc,
      m_compiler->getTargetOpts().Features);

  if (auto *options = m_expr.GetOptions())
    execution_unit_sp->AppendPreferredSymbolContexts(
        options->GetPreferredSymbolContexts());

  ClangExpressionHelper *type_system_helper =
      dyn_cast<ClangExpressionHelper>(m_expr.GetTypeSystemHelper());
  ClangExpressionDeclMap *decl_map =
      type_system_helper->DeclMap(); // result can be NULL

  if (decl_map) {
    StreamString error_stream;
    IRForTarget ir_for_target(decl_map, m_expr.NeedsVariableResolution(),
                              *execution_unit_sp, error_stream,
                              function_name.AsCString());

    if (!ir_for_target.runOnModule(*execution_unit_sp->GetModule())) {
      err = Status(error_stream.GetString().str());
      return err;
    }

    Process *process = exe_ctx.GetProcessPtr();

    if (execution_policy != eExecutionPolicyAlways &&
        execution_policy != eExecutionPolicyTopLevel) {
      lldb_private::Status interpret_error;

      bool interpret_function_calls =
          !process ? false : process->CanInterpretFunctionCalls();
      can_interpret = IRInterpreter::CanInterpret(
          *execution_unit_sp->GetModule(), *execution_unit_sp->GetFunction(),
          interpret_error, interpret_function_calls);

      if (!can_interpret && execution_policy == eExecutionPolicyNever) {
        err = Status::FromErrorStringWithFormat(
            "Can't evaluate the expression without a running target due to: %s",
            interpret_error.AsCString());
        return err;
      }
    }

    if (!process && execution_policy == eExecutionPolicyAlways) {
      err = Status::FromErrorString(
          "Expression needed to run in the target, but the "
          "target can't be run");
      return err;
    }

    if (!process && execution_policy == eExecutionPolicyTopLevel) {
      err = Status::FromErrorString(
          "Top-level code needs to be inserted into a runnable "
          "target, but the target can't be run");
      return err;
    }

    if (execution_policy == eExecutionPolicyAlways ||
        (execution_policy != eExecutionPolicyTopLevel && !can_interpret)) {
      if (m_expr.NeedsValidation() && process) {
        if (!process->GetDynamicCheckers()) {
          ClangDynamicCheckerFunctions *dynamic_checkers =
              new ClangDynamicCheckerFunctions();

          DiagnosticManager install_diags;
          if (Error Err = dynamic_checkers->Install(install_diags, exe_ctx))
            return Status::FromError(install_diags.GetAsError(
                lldb::eExpressionSetupError, "couldn't install checkers:"));

          process->SetDynamicCheckers(dynamic_checkers);

          LLDB_LOGF(log, "== [ClangExpressionParser::PrepareForExecution] "
                         "Finished installing dynamic checkers ==");
        }

        if (auto *checker_funcs = llvm::dyn_cast<ClangDynamicCheckerFunctions>(
                process->GetDynamicCheckers())) {
          IRDynamicChecks ir_dynamic_checks(*checker_funcs,
                                            function_name.AsCString());

          llvm::Module *module = execution_unit_sp->GetModule();
          if (!module || !ir_dynamic_checks.runOnModule(*module)) {
            err = Status::FromErrorString(
                "Couldn't add dynamic checks to the expression");
            return err;
          }

          if (custom_passes.LatePasses) {
            LLDB_LOGF(log,
                      "%s - Running Late IR Passes from LanguageRuntime on "
                      "expression module '%s'",
                      __FUNCTION__, m_expr.FunctionName());

            custom_passes.LatePasses->run(*module);
          }
        }
      }
    }

    if (execution_policy == eExecutionPolicyAlways ||
        execution_policy == eExecutionPolicyTopLevel || !can_interpret) {
      execution_unit_sp->GetRunnableInfo(err, func_addr, func_end);
    }
  } else {
    execution_unit_sp->GetRunnableInfo(err, func_addr, func_end);
  }

  return err;
}<|MERGE_RESOLUTION|>--- conflicted
+++ resolved
@@ -754,10 +754,6 @@
   // Make sure clang uses the same VFS as LLDB.
   m_compiler->setVirtualFileSystem(
       FileSystem::Instance().GetVirtualFileSystem());
-<<<<<<< HEAD
-  m_compiler->createFileManager();
-=======
->>>>>>> 54c4ef26
 
   // 2. Configure the compiler with a set of default options that are
   // appropriate for most situations.
