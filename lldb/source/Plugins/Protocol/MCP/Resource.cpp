// Part of the LLVM Project, under the Apache License v2.0 with LLVM Exceptions.
// See https://llvm.org/LICENSE.txt for license information.
// SPDX-License-Identifier: Apache-2.0 WITH LLVM-exception
//
//===----------------------------------------------------------------------===//

#include "Resource.h"
#include "lldb/Core/Debugger.h"
#include "lldb/Core/Module.h"
#include "lldb/Protocol/MCP/MCPError.h"
<<<<<<< HEAD
#include "lldb/Target/Platform.h"
=======
>>>>>>> 35227056

using namespace lldb_private;
using namespace lldb_private::mcp;
using namespace lldb_protocol::mcp;

namespace {
struct DebuggerResource {
  uint64_t debugger_id = 0;
  std::string name;
  uint64_t num_targets = 0;
};

llvm::json::Value toJSON(const DebuggerResource &DR) {
  llvm::json::Object Result{{"debugger_id", DR.debugger_id},
                            {"num_targets", DR.num_targets}};
  if (!DR.name.empty())
    Result.insert({"name", DR.name});
  return Result;
}

struct TargetResource {
  size_t debugger_id = 0;
  size_t target_idx = 0;
  bool selected = false;
  bool dummy = false;
  std::string arch;
  std::string path;
  std::string platform;
};

llvm::json::Value toJSON(const TargetResource &TR) {
  llvm::json::Object Result{{"debugger_id", TR.debugger_id},
                            {"target_idx", TR.target_idx},
                            {"selected", TR.selected},
                            {"dummy", TR.dummy}};
  if (!TR.arch.empty())
    Result.insert({"arch", TR.arch});
  if (!TR.path.empty())
    Result.insert({"path", TR.path});
  if (!TR.platform.empty())
    Result.insert({"platform", TR.platform});
  return Result;
}
} // namespace

static constexpr llvm::StringLiteral kMimeTypeJSON = "application/json";

template <typename... Args>
static llvm::Error createStringError(const char *format, Args &&...args) {
  return llvm::createStringError(
      llvm::formatv(format, std::forward<Args>(args)...).str());
}

static llvm::Error createUnsupportedURIError(llvm::StringRef uri) {
  return llvm::make_error<UnsupportedURI>(uri.str());
}

lldb_protocol::mcp::Resource
DebuggerResourceProvider::GetDebuggerResource(Debugger &debugger) {
  const lldb::user_id_t debugger_id = debugger.GetID();

  lldb_protocol::mcp::Resource resource;
  resource.uri = llvm::formatv("lldb://debugger/{0}", debugger_id);
  resource.name = debugger.GetInstanceName();
  resource.description =
      llvm::formatv("Information about debugger instance {0}: {1}", debugger_id,
                    debugger.GetInstanceName());
  resource.mimeType = kMimeTypeJSON;
  return resource;
}

lldb_protocol::mcp::Resource
DebuggerResourceProvider::GetTargetResource(size_t target_idx, Target &target) {
  const size_t debugger_id = target.GetDebugger().GetID();

  std::string target_name = llvm::formatv("target {0}", target_idx);

  if (Module *exe_module = target.GetExecutableModulePointer())
    target_name = exe_module->GetFileSpec().GetFilename().GetString();

  lldb_protocol::mcp::Resource resource;
  resource.uri =
      llvm::formatv("lldb://debugger/{0}/target/{1}", debugger_id, target_idx);
  resource.name = target_name;
  resource.description =
      llvm::formatv("Information about target {0} in debugger instance {1}",
                    target_idx, debugger_id);
  resource.mimeType = kMimeTypeJSON;
  return resource;
}

std::vector<lldb_protocol::mcp::Resource>
DebuggerResourceProvider::GetResources() const {
  std::vector<lldb_protocol::mcp::Resource> resources;

  const size_t num_debuggers = Debugger::GetNumDebuggers();
  for (size_t i = 0; i < num_debuggers; ++i) {
    lldb::DebuggerSP debugger_sp = Debugger::GetDebuggerAtIndex(i);
    if (!debugger_sp)
      continue;
    resources.emplace_back(GetDebuggerResource(*debugger_sp));

    TargetList &target_list = debugger_sp->GetTargetList();
    const size_t num_targets = target_list.GetNumTargets();
    for (size_t j = 0; j < num_targets; ++j) {
      lldb::TargetSP target_sp = target_list.GetTargetAtIndex(j);
      if (!target_sp)
        continue;
      resources.emplace_back(GetTargetResource(j, *target_sp));
    }
  }

  return resources;
}

<<<<<<< HEAD
llvm::Expected<lldb_protocol::mcp::ResourceResult>
=======
llvm::Expected<lldb_protocol::mcp::ReadResourceResult>
>>>>>>> 35227056
DebuggerResourceProvider::ReadResource(llvm::StringRef uri) const {

  auto [protocol, path] = uri.split("://");

  if (protocol != "lldb")
    return createUnsupportedURIError(uri);

  llvm::SmallVector<llvm::StringRef, 4> components;
  path.split(components, '/');

  if (components.size() < 2)
    return createUnsupportedURIError(uri);

  if (components[0] != "debugger")
    return createUnsupportedURIError(uri);

  size_t debugger_idx;
  if (components[1].getAsInteger(0, debugger_idx))
    return createStringError("invalid debugger id '{0}': {1}", components[1],
                             path);

  if (components.size() > 3) {
    if (components[2] != "target")
      return createUnsupportedURIError(uri);

    size_t target_idx;
    if (components[3].getAsInteger(0, target_idx))
      return createStringError("invalid target id '{0}': {1}", components[3],
                               path);

    return ReadTargetResource(uri, debugger_idx, target_idx);
  }

  return ReadDebuggerResource(uri, debugger_idx);
}

<<<<<<< HEAD
llvm::Expected<lldb_protocol::mcp::ResourceResult>
=======
llvm::Expected<lldb_protocol::mcp::ReadResourceResult>
>>>>>>> 35227056
DebuggerResourceProvider::ReadDebuggerResource(llvm::StringRef uri,
                                               lldb::user_id_t debugger_id) {
  lldb::DebuggerSP debugger_sp = Debugger::FindDebuggerWithID(debugger_id);
  if (!debugger_sp)
    return createStringError("invalid debugger id: {0}", debugger_id);

  DebuggerResource debugger_resource;
  debugger_resource.debugger_id = debugger_id;
  debugger_resource.name = debugger_sp->GetInstanceName();
  debugger_resource.num_targets = debugger_sp->GetTargetList().GetNumTargets();

<<<<<<< HEAD
  lldb_protocol::mcp::ResourceContents contents;
=======
  lldb_protocol::mcp::TextResourceContents contents;
>>>>>>> 35227056
  contents.uri = uri;
  contents.mimeType = kMimeTypeJSON;
  contents.text = llvm::formatv("{0}", toJSON(debugger_resource));

<<<<<<< HEAD
  lldb_protocol::mcp::ResourceResult result;
=======
  lldb_protocol::mcp::ReadResourceResult result;
>>>>>>> 35227056
  result.contents.push_back(contents);
  return result;
}

<<<<<<< HEAD
llvm::Expected<lldb_protocol::mcp::ResourceResult>
=======
llvm::Expected<lldb_protocol::mcp::ReadResourceResult>
>>>>>>> 35227056
DebuggerResourceProvider::ReadTargetResource(llvm::StringRef uri,
                                             lldb::user_id_t debugger_id,
                                             size_t target_idx) {

  lldb::DebuggerSP debugger_sp = Debugger::FindDebuggerWithID(debugger_id);
  if (!debugger_sp)
    return createStringError("invalid debugger id: {0}", debugger_id);

  TargetList &target_list = debugger_sp->GetTargetList();
  lldb::TargetSP target_sp = target_list.GetTargetAtIndex(target_idx);
  if (!target_sp)
    return createStringError("invalid target idx: {0}", target_idx);

  TargetResource target_resource;
  target_resource.debugger_id = debugger_id;
  target_resource.target_idx = target_idx;
  target_resource.arch = target_sp->GetArchitecture().GetTriple().str();
  target_resource.dummy = target_sp->IsDummyTarget();
  target_resource.selected = target_sp == debugger_sp->GetSelectedTarget();

  if (Module *exe_module = target_sp->GetExecutableModulePointer())
    target_resource.path = exe_module->GetFileSpec().GetPath();
  if (lldb::PlatformSP platform_sp = target_sp->GetPlatform())
    target_resource.platform = platform_sp->GetName();

<<<<<<< HEAD
  lldb_protocol::mcp::ResourceContents contents;
=======
  lldb_protocol::mcp::TextResourceContents contents;
>>>>>>> 35227056
  contents.uri = uri;
  contents.mimeType = kMimeTypeJSON;
  contents.text = llvm::formatv("{0}", toJSON(target_resource));

<<<<<<< HEAD
  lldb_protocol::mcp::ResourceResult result;
=======
  lldb_protocol::mcp::ReadResourceResult result;
>>>>>>> 35227056
  result.contents.push_back(contents);
  return result;
}<|MERGE_RESOLUTION|>--- conflicted
+++ resolved
@@ -8,10 +8,6 @@
 #include "lldb/Core/Debugger.h"
 #include "lldb/Core/Module.h"
 #include "lldb/Protocol/MCP/MCPError.h"
-<<<<<<< HEAD
-#include "lldb/Target/Platform.h"
-=======
->>>>>>> 35227056
 
 using namespace lldb_private;
 using namespace lldb_private::mcp;
@@ -127,11 +123,7 @@
   return resources;
 }
 
-<<<<<<< HEAD
-llvm::Expected<lldb_protocol::mcp::ResourceResult>
-=======
 llvm::Expected<lldb_protocol::mcp::ReadResourceResult>
->>>>>>> 35227056
 DebuggerResourceProvider::ReadResource(llvm::StringRef uri) const {
 
   auto [protocol, path] = uri.split("://");
@@ -168,11 +160,7 @@
   return ReadDebuggerResource(uri, debugger_idx);
 }
 
-<<<<<<< HEAD
-llvm::Expected<lldb_protocol::mcp::ResourceResult>
-=======
 llvm::Expected<lldb_protocol::mcp::ReadResourceResult>
->>>>>>> 35227056
 DebuggerResourceProvider::ReadDebuggerResource(llvm::StringRef uri,
                                                lldb::user_id_t debugger_id) {
   lldb::DebuggerSP debugger_sp = Debugger::FindDebuggerWithID(debugger_id);
@@ -184,29 +172,17 @@
   debugger_resource.name = debugger_sp->GetInstanceName();
   debugger_resource.num_targets = debugger_sp->GetTargetList().GetNumTargets();
 
-<<<<<<< HEAD
-  lldb_protocol::mcp::ResourceContents contents;
-=======
   lldb_protocol::mcp::TextResourceContents contents;
->>>>>>> 35227056
   contents.uri = uri;
   contents.mimeType = kMimeTypeJSON;
   contents.text = llvm::formatv("{0}", toJSON(debugger_resource));
 
-<<<<<<< HEAD
-  lldb_protocol::mcp::ResourceResult result;
-=======
   lldb_protocol::mcp::ReadResourceResult result;
->>>>>>> 35227056
   result.contents.push_back(contents);
   return result;
 }
 
-<<<<<<< HEAD
-llvm::Expected<lldb_protocol::mcp::ResourceResult>
-=======
 llvm::Expected<lldb_protocol::mcp::ReadResourceResult>
->>>>>>> 35227056
 DebuggerResourceProvider::ReadTargetResource(llvm::StringRef uri,
                                              lldb::user_id_t debugger_id,
                                              size_t target_idx) {
@@ -232,20 +208,12 @@
   if (lldb::PlatformSP platform_sp = target_sp->GetPlatform())
     target_resource.platform = platform_sp->GetName();
 
-<<<<<<< HEAD
-  lldb_protocol::mcp::ResourceContents contents;
-=======
   lldb_protocol::mcp::TextResourceContents contents;
->>>>>>> 35227056
   contents.uri = uri;
   contents.mimeType = kMimeTypeJSON;
   contents.text = llvm::formatv("{0}", toJSON(target_resource));
 
-<<<<<<< HEAD
-  lldb_protocol::mcp::ResourceResult result;
-=======
   lldb_protocol::mcp::ReadResourceResult result;
->>>>>>> 35227056
   result.contents.push_back(contents);
   return result;
 }