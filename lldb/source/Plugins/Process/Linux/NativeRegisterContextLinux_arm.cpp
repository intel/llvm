--- conflicted
+++ resolved
@@ -283,463 +283,9 @@
   return false;
 }
 
-<<<<<<< HEAD
-uint32_t NativeRegisterContextLinux_arm::NumSupportedHardwareBreakpoints() {
-  Log *log = GetLog(POSIXLog::Breakpoints);
-
-  LLDB_LOGF(log, "NativeRegisterContextLinux_arm::%s()", __FUNCTION__);
-
-  Status error;
-
-  // Read hardware breakpoint and watchpoint information.
-  error = ReadHardwareDebugInfo();
-
-  if (error.Fail())
-    return 0;
-
-  LLDB_LOG(log, "{0}", m_max_hbp_supported);
-  return m_max_hbp_supported;
-}
-
-uint32_t
-NativeRegisterContextLinux_arm::SetHardwareBreakpoint(lldb::addr_t addr,
-                                                      size_t size) {
-  Log *log = GetLog(POSIXLog::Breakpoints);
-  LLDB_LOG(log, "addr: {0:x}, size: {1:x}", addr, size);
-
-  // Read hardware breakpoint and watchpoint information.
-  Status error = ReadHardwareDebugInfo();
-
-  if (error.Fail())
-    return LLDB_INVALID_INDEX32;
-
-  uint32_t control_value = 0, bp_index = 0;
-
-  // Setup address and control values.
-  // Use size to get a hint of arm vs thumb modes.
-  switch (size) {
-  case 2:
-    control_value = (0x3 << 5) | 7;
-    addr &= ~1;
-    break;
-  case 4:
-    control_value = (0xfu << 5) | 7;
-    addr &= ~3;
-    break;
-  default:
-    return LLDB_INVALID_INDEX32;
-  }
-
-  // Iterate over stored breakpoints and find a free bp_index
-  bp_index = LLDB_INVALID_INDEX32;
-  for (uint32_t i = 0; i < m_max_hbp_supported; i++) {
-    if ((m_hbr_regs[i].control & 1) == 0) {
-      bp_index = i; // Mark last free slot
-    } else if (m_hbr_regs[i].address == addr) {
-      return LLDB_INVALID_INDEX32; // We do not support duplicate breakpoints.
-    }
-  }
-
-  if (bp_index == LLDB_INVALID_INDEX32)
-    return LLDB_INVALID_INDEX32;
-
-  // Update breakpoint in local cache
-  m_hbr_regs[bp_index].real_addr = addr;
-  m_hbr_regs[bp_index].address = addr;
-  m_hbr_regs[bp_index].control = control_value;
-
-  // PTRACE call to set corresponding hardware breakpoint register.
-  error = WriteHardwareDebugRegs(NativeRegisterContextDBReg::eDREGTypeBREAK,
-                                 bp_index);
-
-  if (error.Fail()) {
-    m_hbr_regs[bp_index].address = 0;
-    m_hbr_regs[bp_index].control &= ~1;
-
-    return LLDB_INVALID_INDEX32;
-  }
-
-  return bp_index;
-}
-
-bool NativeRegisterContextLinux_arm::ClearHardwareBreakpoint(uint32_t hw_idx) {
-  Log *log = GetLog(POSIXLog::Breakpoints);
-  LLDB_LOG(log, "hw_idx: {0}", hw_idx);
-
-  // Read hardware breakpoint and watchpoint information.
-  Status error = ReadHardwareDebugInfo();
-
-  if (error.Fail())
-    return false;
-
-  if (hw_idx >= m_max_hbp_supported)
-    return false;
-
-  // Create a backup we can revert to in case of failure.
-  lldb::addr_t tempAddr = m_hbr_regs[hw_idx].address;
-  uint32_t tempControl = m_hbr_regs[hw_idx].control;
-
-  m_hbr_regs[hw_idx].control &= ~1;
-  m_hbr_regs[hw_idx].address = 0;
-
-  // PTRACE call to clear corresponding hardware breakpoint register.
-  error = WriteHardwareDebugRegs(NativeRegisterContextDBReg::eDREGTypeBREAK,
-                                 hw_idx);
-
-  if (error.Fail()) {
-    m_hbr_regs[hw_idx].control = tempControl;
-    m_hbr_regs[hw_idx].address = tempAddr;
-
-    return false;
-  }
-
-  return true;
-}
-
-Status NativeRegisterContextLinux_arm::GetHardwareBreakHitIndex(
-    uint32_t &bp_index, lldb::addr_t trap_addr) {
-  Log *log = GetLog(POSIXLog::Breakpoints);
-
-  LLDB_LOGF(log, "NativeRegisterContextLinux_arm::%s()", __FUNCTION__);
-
-  lldb::addr_t break_addr;
-
-  for (bp_index = 0; bp_index < m_max_hbp_supported; ++bp_index) {
-    break_addr = m_hbr_regs[bp_index].address;
-
-    if ((m_hbr_regs[bp_index].control & 0x1) && (trap_addr == break_addr)) {
-      m_hbr_regs[bp_index].hit_addr = trap_addr;
-      return Status();
-    }
-  }
-
-  bp_index = LLDB_INVALID_INDEX32;
-  return Status();
-}
-
-Status NativeRegisterContextLinux_arm::ClearAllHardwareBreakpoints() {
-  Log *log = GetLog(POSIXLog::Breakpoints);
-
-  LLDB_LOGF(log, "NativeRegisterContextLinux_arm::%s()", __FUNCTION__);
-
-  Status error;
-
-  // Read hardware breakpoint and watchpoint information.
-  error = ReadHardwareDebugInfo();
-
-  if (error.Fail())
-    return error;
-
-  lldb::addr_t tempAddr = 0;
-  uint32_t tempControl = 0;
-
-  for (uint32_t i = 0; i < m_max_hbp_supported; i++) {
-    if (m_hbr_regs[i].control & 0x01) {
-      // Create a backup we can revert to in case of failure.
-      tempAddr = m_hbr_regs[i].address;
-      tempControl = m_hbr_regs[i].control;
-
-      // Clear breakpoints in local cache
-      m_hbr_regs[i].control &= ~1;
-      m_hbr_regs[i].address = 0;
-
-      // Ptrace call to update hardware debug registers
-      error =
-          WriteHardwareDebugRegs(NativeRegisterContextDBReg::eDREGTypeBREAK, i);
-
-      if (error.Fail()) {
-        m_hbr_regs[i].control = tempControl;
-        m_hbr_regs[i].address = tempAddr;
-
-        return error;
-      }
-    }
-  }
-
-  return Status();
-}
-
-uint32_t NativeRegisterContextLinux_arm::NumSupportedHardwareWatchpoints() {
-  Log *log = GetLog(POSIXLog::Watchpoints);
-
-  // Read hardware breakpoint and watchpoint information.
-  Status error = ReadHardwareDebugInfo();
-
-  if (error.Fail())
-    return 0;
-
-  LLDB_LOG(log, "{0}", m_max_hwp_supported);
-  return m_max_hwp_supported;
-}
-
-uint32_t NativeRegisterContextLinux_arm::SetHardwareWatchpoint(
-    lldb::addr_t addr, size_t size, uint32_t watch_flags) {
-  Log *log = GetLog(POSIXLog::Watchpoints);
-  LLDB_LOG(log, "addr: {0:x}, size: {1:x} watch_flags: {2:x}", addr, size,
-           watch_flags);
-
-  // Read hardware breakpoint and watchpoint information.
-  Status error = ReadHardwareDebugInfo();
-
-  if (error.Fail())
-    return LLDB_INVALID_INDEX32;
-
-  uint32_t control_value = 0, wp_index = 0, addr_word_offset = 0, byte_mask = 0;
-  lldb::addr_t real_addr = addr;
-
-  // Check if we are setting watchpoint other than read/write/access Also
-  // update watchpoint flag to match Arm write-read bit configuration.
-  switch (watch_flags) {
-  case 1:
-    watch_flags = 2;
-    break;
-  case 2:
-    watch_flags = 1;
-    break;
-  case 3:
-    break;
-  default:
-    return LLDB_INVALID_INDEX32;
-  }
-
-  // Can't watch zero bytes
-  // Can't watch more than 4 bytes per WVR/WCR pair
-
-  if (size == 0 || size > 4)
-    return LLDB_INVALID_INDEX32;
-
-  // Check 4-byte alignment for hardware watchpoint target address. Below is a
-  // hack to recalculate address and size in order to make sure we can watch
-  // non 4-byte aligned addresses as well.
-  if (addr & 0x03) {
-    uint8_t watch_mask = (addr & 0x03) + size;
-
-    if (watch_mask > 0x04)
-      return LLDB_INVALID_INDEX32;
-    else if (watch_mask <= 0x02)
-      size = 2;
-    else
-      size = 4;
-
-    addr = addr & (~0x03);
-  }
-
-  // We can only watch up to four bytes that follow a 4 byte aligned address
-  // per watchpoint register pair, so make sure we can properly encode this.
-  addr_word_offset = addr % 4;
-  byte_mask = ((1u << size) - 1u) << addr_word_offset;
-
-  // Check if we need multiple watchpoint register
-  if (byte_mask > 0xfu)
-    return LLDB_INVALID_INDEX32;
-
-  // Setup control value
-  // Make the byte_mask into a valid Byte Address Select mask
-  control_value = byte_mask << 5;
-
-  // Turn on appropriate watchpoint flags read or write
-  control_value |= (watch_flags << 3);
-
-  // Enable this watchpoint and make it stop in privileged or user mode;
-  control_value |= 7;
-
-  // Make sure bits 1:0 are clear in our address
-  addr &= ~((lldb::addr_t)3);
-
-  // Iterate over stored watchpoints and find a free wp_index
-  wp_index = LLDB_INVALID_INDEX32;
-  for (uint32_t i = 0; i < m_max_hwp_supported; i++) {
-    if ((m_hwp_regs[i].control & 1) == 0) {
-      wp_index = i; // Mark last free slot
-    } else if (m_hwp_regs[i].address == addr) {
-      return LLDB_INVALID_INDEX32; // We do not support duplicate watchpoints.
-    }
-  }
-
-  if (wp_index == LLDB_INVALID_INDEX32)
-    return LLDB_INVALID_INDEX32;
-
-  // Update watchpoint in local cache
-  m_hwp_regs[wp_index].real_addr = real_addr;
-  m_hwp_regs[wp_index].address = addr;
-  m_hwp_regs[wp_index].control = control_value;
-
-  // PTRACE call to set corresponding watchpoint register.
-  error = WriteHardwareDebugRegs(NativeRegisterContextDBReg::eDREGTypeWATCH,
-                                 wp_index);
-
-  if (error.Fail()) {
-    m_hwp_regs[wp_index].address = 0;
-    m_hwp_regs[wp_index].control &= ~1;
-
-    return LLDB_INVALID_INDEX32;
-  }
-
-  return wp_index;
-}
-
-bool NativeRegisterContextLinux_arm::ClearHardwareWatchpoint(
-    uint32_t wp_index) {
-  Log *log = GetLog(POSIXLog::Watchpoints);
-  LLDB_LOG(log, "wp_index: {0}", wp_index);
-
-  // Read hardware breakpoint and watchpoint information.
-  Status error = ReadHardwareDebugInfo();
-
-  if (error.Fail())
-    return false;
-
-  if (wp_index >= m_max_hwp_supported)
-    return false;
-
-  // Create a backup we can revert to in case of failure.
-  lldb::addr_t tempAddr = m_hwp_regs[wp_index].address;
-  uint32_t tempControl = m_hwp_regs[wp_index].control;
-
-  // Update watchpoint in local cache
-  m_hwp_regs[wp_index].control &= ~1;
-  m_hwp_regs[wp_index].address = 0;
-
-  // Ptrace call to update hardware debug registers
-  error = WriteHardwareDebugRegs(NativeRegisterContextDBReg::eDREGTypeWATCH,
-                                 wp_index);
-
-  if (error.Fail()) {
-    m_hwp_regs[wp_index].control = tempControl;
-    m_hwp_regs[wp_index].address = tempAddr;
-
-    return false;
-  }
-
-  return true;
-}
-
-Status NativeRegisterContextLinux_arm::ClearAllHardwareWatchpoints() {
-  // Read hardware breakpoint and watchpoint information.
-  Status error = ReadHardwareDebugInfo();
-
-  if (error.Fail())
-    return error;
-
-  lldb::addr_t tempAddr = 0;
-  uint32_t tempControl = 0;
-
-  for (uint32_t i = 0; i < m_max_hwp_supported; i++) {
-    if (m_hwp_regs[i].control & 0x01) {
-      // Create a backup we can revert to in case of failure.
-      tempAddr = m_hwp_regs[i].address;
-      tempControl = m_hwp_regs[i].control;
-
-      // Clear watchpoints in local cache
-      m_hwp_regs[i].control &= ~1;
-      m_hwp_regs[i].address = 0;
-
-      // Ptrace call to update hardware debug registers
-      error =
-          WriteHardwareDebugRegs(NativeRegisterContextDBReg::eDREGTypeWATCH, i);
-
-      if (error.Fail()) {
-        m_hwp_regs[i].control = tempControl;
-        m_hwp_regs[i].address = tempAddr;
-
-        return error;
-      }
-    }
-  }
-
-  return Status();
-}
-
-uint32_t NativeRegisterContextLinux_arm::GetWatchpointSize(uint32_t wp_index) {
-  Log *log = GetLog(POSIXLog::Watchpoints);
-  LLDB_LOG(log, "wp_index: {0}", wp_index);
-
-  switch ((m_hwp_regs[wp_index].control >> 5) & 0x0f) {
-  case 0x01:
-    return 1;
-  case 0x03:
-    return 2;
-  case 0x07:
-    return 3;
-  case 0x0f:
-    return 4;
-  default:
-    return 0;
-  }
-}
-bool NativeRegisterContextLinux_arm::WatchpointIsEnabled(uint32_t wp_index) {
-  Log *log = GetLog(POSIXLog::Watchpoints);
-  LLDB_LOG(log, "wp_index: {0}", wp_index);
-
-  if ((m_hwp_regs[wp_index].control & 0x1) == 0x1)
-    return true;
-  else
-    return false;
-}
-
-Status
-NativeRegisterContextLinux_arm::GetWatchpointHitIndex(uint32_t &wp_index,
-                                                      lldb::addr_t trap_addr) {
-  Log *log = GetLog(POSIXLog::Watchpoints);
-  LLDB_LOG(log, "wp_index: {0}, trap_addr: {1:x}", wp_index, trap_addr);
-
-  uint32_t watch_size;
-  lldb::addr_t watch_addr;
-
-  for (wp_index = 0; wp_index < m_max_hwp_supported; ++wp_index) {
-    watch_size = GetWatchpointSize(wp_index);
-    watch_addr = m_hwp_regs[wp_index].address;
-
-    if (WatchpointIsEnabled(wp_index) && trap_addr >= watch_addr &&
-        trap_addr < watch_addr + watch_size) {
-      m_hwp_regs[wp_index].hit_addr = trap_addr;
-      return Status();
-    }
-  }
-
-  wp_index = LLDB_INVALID_INDEX32;
-  return Status();
-}
-
-lldb::addr_t
-NativeRegisterContextLinux_arm::GetWatchpointAddress(uint32_t wp_index) {
-  Log *log = GetLog(POSIXLog::Watchpoints);
-  LLDB_LOG(log, "wp_index: {0}", wp_index);
-
-  if (wp_index >= m_max_hwp_supported)
-    return LLDB_INVALID_ADDRESS;
-
-  if (WatchpointIsEnabled(wp_index))
-    return m_hwp_regs[wp_index].real_addr;
-  else
-    return LLDB_INVALID_ADDRESS;
-}
-
-lldb::addr_t
-NativeRegisterContextLinux_arm::GetWatchpointHitAddress(uint32_t wp_index) {
-  Log *log = GetLog(POSIXLog::Watchpoints);
-  LLDB_LOG(log, "wp_index: {0}", wp_index);
-
-  if (wp_index >= m_max_hwp_supported)
-    return LLDB_INVALID_ADDRESS;
-
-  if (WatchpointIsEnabled(wp_index))
-    return m_hwp_regs[wp_index].hit_addr;
-  else
-    return LLDB_INVALID_ADDRESS;
-}
-
-Status NativeRegisterContextLinux_arm::ReadHardwareDebugInfo() {
-  Status error;
-
-  if (!m_refresh_hwdebug_info) {
-    return Status();
-  }
-=======
 llvm::Error NativeRegisterContextLinux_arm::ReadHardwareDebugInfo() {
   if (!m_refresh_hwdebug_info)
     return llvm::Error::success();
->>>>>>> 35227056
 
 #ifdef __arm__
   unsigned int cap_val;
@@ -754,20 +300,6 @@
   m_max_hbp_supported = cap_val & 0xff;
   m_refresh_hwdebug_info = false;
 
-<<<<<<< HEAD
-  return error;
-#else  // __aarch64__
-  return arm64::ReadHardwareDebugInfo(m_thread.GetID(), m_max_hwp_supported,
-                                      m_max_hbp_supported);
-#endif // ifdef __arm__
-}
-
-Status NativeRegisterContextLinux_arm::WriteHardwareDebugRegs(
-    NativeRegisterContextDBReg::DREGType hwbType, int hwb_index) {
-  Status error;
-
-#ifdef __arm__
-=======
   return error.ToError();
 #else  // __aarch64__
   return arm64::ReadHardwareDebugInfo(m_thread.GetID(), m_max_hwp_supported,
@@ -807,17 +339,13 @@
 NativeRegisterContextLinux_arm::WriteHardwareDebugReg(DREGType hwbType,
                                                       int hwb_index) {
   Status error;
->>>>>>> 35227056
   lldb::addr_t *addr_buf;
   uint32_t *ctrl_buf;
   int addr_idx = (hwb_index << 1) + 1;
   int ctrl_idx = addr_idx + 1;
 
   if (hwbType == NativeRegisterContextDBReg::eDREGTypeWATCH) {
-<<<<<<< HEAD
-=======
     addr_idx *= -1;
->>>>>>> 35227056
     addr_buf = &m_hwp_regs[hwb_index].address;
     ctrl_idx *= -1;
     ctrl_buf = &m_hwp_regs[hwb_index].control;
@@ -837,22 +365,7 @@
       PTRACE_SETHBPREGS, m_thread.GetID(), (PTRACE_TYPE_ARG3)(intptr_t)ctrl_idx,
       ctrl_buf, sizeof(unsigned int));
 
-<<<<<<< HEAD
-  return error;
-#else  // __aarch64__
-  uint32_t max_supported =
-      (hwbType == NativeRegisterContextDBReg::eDREGTypeWATCH)
-          ? m_max_hwp_supported
-          : m_max_hbp_supported;
-  auto &regs = (hwbType == NativeRegisterContextDBReg::eDREGTypeWATCH)
-                   ? m_hwp_regs
-                   : m_hbr_regs;
-  return arm64::WriteHardwareDebugRegs(hwbType, m_thread.GetID(), max_supported,
-                                       regs);
-#endif // ifdef __arm__
-=======
   return error.ToError();
->>>>>>> 35227056
 }
 #endif // ifdef __arm__
 
