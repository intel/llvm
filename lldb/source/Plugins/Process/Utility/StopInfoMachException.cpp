//===-- StopInfoMachException.cpp -----------------------------------------===//
//
// Part of the LLVM Project, under the Apache License v2.0 with LLVM Exceptions.
// See https://llvm.org/LICENSE.txt for license information.
// SPDX-License-Identifier: Apache-2.0 WITH LLVM-exception
//
//===----------------------------------------------------------------------===//

#include "StopInfoMachException.h"

#include "lldb/lldb-forward.h"

#if defined(__APPLE__)
// Needed for the EXC_RESOURCE interpretation macros
#include <kern/exc_resource.h>
#endif

#include "lldb/Breakpoint/Watchpoint.h"
#include "lldb/Symbol/Symbol.h"
#include "lldb/Target/ABI.h"
#include "lldb/Target/DynamicLoader.h"
#include "lldb/Target/ExecutionContext.h"
#include "lldb/Target/Process.h"
#include "lldb/Target/RegisterContext.h"
#include "lldb/Target/Target.h"
#include "lldb/Target/Thread.h"
#include "lldb/Target/ThreadPlan.h"
#include "lldb/Target/UnixSignals.h"
#include "lldb/Utility/StreamString.h"
#include <optional>

using namespace lldb;
using namespace lldb_private;

/// Information about a pointer-authentication related instruction.
struct PtrauthInstructionInfo {
  bool IsAuthenticated;
  bool IsLoad;
  bool DoesBranch;
};

/// Get any pointer-authentication related information about the instruction
/// at address \p at_addr.
static std::optional<PtrauthInstructionInfo>
GetPtrauthInstructionInfo(Target &target, const ArchSpec &arch,
                          const Address &at_addr) {
  const char *plugin_name = nullptr;
  const char *flavor = nullptr;
  AddressRange range_bounds(at_addr, 4);
  const bool prefer_file_cache = true;
  DisassemblerSP disassembler_sp = Disassembler::DisassembleRange(
      arch, plugin_name, flavor, target, range_bounds, prefer_file_cache);
  if (!disassembler_sp)
    return std::nullopt;

  InstructionList &insn_list = disassembler_sp->GetInstructionList();
  InstructionSP insn = insn_list.GetInstructionAtIndex(0);
  if (!insn)
    return std::nullopt;

  return PtrauthInstructionInfo{insn->IsAuthenticated(), insn->IsLoad(),
                                insn->DoesBranch()};
}

/// Describe the load address of \p addr using the format filename:line:col.
static void DescribeAddressBriefly(Stream &strm, const Address &addr,
                                   Target &target) {
  strm.Printf("at address=0x%" PRIx64, addr.GetLoadAddress(&target));
  StreamString s;
  if (addr.GetDescription(s, target, eDescriptionLevelBrief))
    strm.Printf(" %s", s.GetString().data());
  strm.Printf(".\n");
}

bool StopInfoMachException::DeterminePtrauthFailure(ExecutionContext &exe_ctx) {
  bool IsBreakpoint = m_value == 6; // EXC_BREAKPOINT
  bool IsBadAccess = m_value == 1;  // EXC_BAD_ACCESS
  if (!IsBreakpoint && !IsBadAccess)
    return false;

  // Check that we have a live process.
  if (!exe_ctx.HasProcessScope() || !exe_ctx.HasThreadScope() ||
      !exe_ctx.HasTargetScope())
    return false;

  Thread &thread = *exe_ctx.GetThreadPtr();
  StackFrameSP current_frame = thread.GetStackFrameAtIndex(0);
  if (!current_frame)
    return false;

  Target &target = *exe_ctx.GetTargetPtr();
  Process &process = *exe_ctx.GetProcessPtr();
  ABISP abi_sp = process.GetABI();
  const ArchSpec &arch = target.GetArchitecture();
  assert(abi_sp && "Missing ABI info");

  // Check for a ptrauth-enabled target.
  const bool ptrauth_enabled_target =
      arch.GetCore() == ArchSpec::eCore_arm_arm64e;
  if (!ptrauth_enabled_target)
    return false;

  // Set up a stream we can write a diagnostic into.
  StreamString strm;
  auto emit_ptrauth_prologue = [&](uint64_t at_address) {
    strm.Printf("EXC_BAD_ACCESS (code=%" PRIu64 ", address=0x%" PRIx64 ")\n",
                m_exc_code, at_address);
    strm.Printf("Note: Possible pointer authentication failure detected.\n");
  };

  // Check if we have a "brk 0xc47x" trap, where the value that failed to
  // authenticate is in x16.
  Address current_address = current_frame->GetFrameCodeAddress();
  if (IsBreakpoint) {
    RegisterContext *reg_ctx = exe_ctx.GetRegisterContext();
    if (!reg_ctx)
      return false;

    const RegisterInfo *X16Info = reg_ctx->GetRegisterInfoByName("x16");
    RegisterValue X16Val;
    if (!reg_ctx->ReadRegister(X16Info, X16Val))
      return false;
    uint64_t bad_address = X16Val.GetAsUInt64();

    uint64_t fixed_bad_address = abi_sp->FixCodeAddress(bad_address);
    Address brk_address;
    if (!target.ResolveLoadAddress(fixed_bad_address, brk_address))
      return false;

    auto brk_ptrauth_info =
        GetPtrauthInstructionInfo(target, arch, current_address);
    if (brk_ptrauth_info && brk_ptrauth_info->IsAuthenticated) {
      emit_ptrauth_prologue(bad_address);
      strm.Printf("Found value that failed to authenticate ");
      DescribeAddressBriefly(strm, brk_address, target);
      m_description = std::string(strm.GetString());
      return true;
    }
    return false;
  }

  assert(IsBadAccess && "Handle EXC_BAD_ACCESS only after this point");

  // Check that we have the "bad address" from an EXC_BAD_ACCESS.
  if (m_exc_data_count < 2)
    return false;

  // Ok, we know the Target is valid and that it describes a ptrauth-enabled
  // device. Now, we need to determine whether this exception was caused by a
  // ptrauth failure.

  uint64_t bad_address = m_exc_subcode;
  uint64_t fixed_bad_address = abi_sp->FixCodeAddress(bad_address);
  uint64_t current_pc = current_address.GetLoadAddress(&target);

  // Detect: LDRAA, LDRAB (Load Register, with pointer authentication).
  //
  // If an authenticated load results in an exception, the instruction at the
  // current PC should be one of LDRAx.
  if (bad_address != current_pc && fixed_bad_address != current_pc) {
    auto ptrauth_info =
        GetPtrauthInstructionInfo(target, arch, current_address);
    if (ptrauth_info && ptrauth_info->IsAuthenticated && ptrauth_info->IsLoad) {
      emit_ptrauth_prologue(bad_address);
      strm.Printf("Found authenticated load instruction ");
      DescribeAddressBriefly(strm, current_address, target);
      m_description = std::string(strm.GetString());
      return true;
    }
  }

  // Detect: BLRAA, BLRAAZ, BLRAB, BLRABZ (Branch with Link to Register, with
  // pointer authentication).
  //
  // TODO: Detect: BRAA, BRAAZ, BRAB, BRABZ (Branch to Register, with pointer
  // authentication). At a minimum, this requires call site info support for
  // indirect calls.
  //
  // If an authenticated call or tail call results in an exception, stripping
  // the bad address should give the current PC, which points to the address
  // we tried to branch to.
  if (bad_address != current_pc && fixed_bad_address == current_pc) {
    if (StackFrameSP parent_frame = thread.GetStackFrameAtIndex(1)) {
      addr_t return_pc =
          parent_frame->GetFrameCodeAddress().GetLoadAddress(&target);
      Address blr_address;
      if (!target.ResolveLoadAddress(return_pc - 4, blr_address))
        return false;

      auto blr_ptrauth_info =
          GetPtrauthInstructionInfo(target, arch, blr_address);
      if (blr_ptrauth_info && blr_ptrauth_info->IsAuthenticated &&
          blr_ptrauth_info->DoesBranch) {
        emit_ptrauth_prologue(bad_address);
        strm.Printf("Found authenticated indirect branch ");
        DescribeAddressBriefly(strm, blr_address, target);
        m_description = std::string(strm.GetString());
        return true;
      }
    }
  }

  // TODO: Detect: RETAA, RETAB (Return from subroutine, with pointer
  // authentication).
  //
  // Is there a motivating, non-malicious code snippet that corrupts LR?

  return false;
}

const char *StopInfoMachException::GetDescription() {
  if (!m_description.empty())
    return m_description.c_str();
  if (GetValue() == eStopReasonInvalid)
    return "invalid stop reason!";

  ExecutionContext exe_ctx(m_thread_wp.lock());
  Target *target = exe_ctx.GetTargetPtr();
  const llvm::Triple::ArchType cpu =
      target ? target->GetArchitecture().GetMachine()
             : llvm::Triple::UnknownArch;

  const char *exc_desc = nullptr;
  const char *code_label = "code";
  const char *code_desc = nullptr;
  const char *subcode_label = "subcode";
  const char *subcode_desc = nullptr;

#if defined(__APPLE__)
  char code_desc_buf[32];
  char subcode_desc_buf[32];
#endif

  switch (m_value) {
  case 1: // EXC_BAD_ACCESS
    exc_desc = "EXC_BAD_ACCESS";
    subcode_label = "address";
    switch (cpu) {
    case llvm::Triple::x86:
    case llvm::Triple::x86_64:
      switch (m_exc_code) {
      case 0xd:
        code_desc = "EXC_I386_GPFLT";
        m_exc_data_count = 1;
        break;
      }
      break;
    case llvm::Triple::arm:
    case llvm::Triple::thumb:
      switch (m_exc_code) {
      case 0x101:
        code_desc = "EXC_ARM_DA_ALIGN";
        break;
      case 0x102:
        code_desc = "EXC_ARM_DA_DEBUG";
        break;
      }
      break;

    case llvm::Triple::aarch64:
      if (DeterminePtrauthFailure(exe_ctx))
        return m_description.c_str();
      break;

    default:
      break;
    }
    break;

  case 2: // EXC_BAD_INSTRUCTION
    exc_desc = "EXC_BAD_INSTRUCTION";
    switch (cpu) {
    case llvm::Triple::x86:
    case llvm::Triple::x86_64:
      if (m_exc_code == 1)
        code_desc = "EXC_I386_INVOP";
      break;

    case llvm::Triple::arm:
    case llvm::Triple::thumb:
      if (m_exc_code == 1)
        code_desc = "EXC_ARM_UNDEFINED";
      break;

    default:
      break;
    }
    break;

  case 3: // EXC_ARITHMETIC
    exc_desc = "EXC_ARITHMETIC";
    switch (cpu) {
    case llvm::Triple::x86:
    case llvm::Triple::x86_64:
      switch (m_exc_code) {
      case 1:
        code_desc = "EXC_I386_DIV";
        break;
      case 2:
        code_desc = "EXC_I386_INTO";
        break;
      case 3:
        code_desc = "EXC_I386_NOEXT";
        break;
      case 4:
        code_desc = "EXC_I386_EXTOVR";
        break;
      case 5:
        code_desc = "EXC_I386_EXTERR";
        break;
      case 6:
        code_desc = "EXC_I386_EMERR";
        break;
      case 7:
        code_desc = "EXC_I386_BOUND";
        break;
      case 8:
        code_desc = "EXC_I386_SSEEXTERR";
        break;
      }
      break;

    default:
      break;
    }
    break;

  case 4: // EXC_EMULATION
    exc_desc = "EXC_EMULATION";
    break;

  case 5: // EXC_SOFTWARE
    exc_desc = "EXC_SOFTWARE";
    if (m_exc_code == 0x10003) {
      subcode_desc = "EXC_SOFT_SIGNAL";
      subcode_label = "signo";
    }
    break;

  case 6: // EXC_BREAKPOINT
  {
    exc_desc = "EXC_BREAKPOINT";
    switch (cpu) {
    case llvm::Triple::x86:
    case llvm::Triple::x86_64:
      switch (m_exc_code) {
      case 1:
        code_desc = "EXC_I386_SGL";
        break;
      case 2:
        code_desc = "EXC_I386_BPT";
        break;
      }
      break;

    case llvm::Triple::arm:
    case llvm::Triple::thumb:
      switch (m_exc_code) {
      case 0x101:
        code_desc = "EXC_ARM_DA_ALIGN";
        break;
      case 0x102:
        code_desc = "EXC_ARM_DA_DEBUG";
        break;
      case 1:
        code_desc = "EXC_ARM_BREAKPOINT";
        break;
      // FIXME temporary workaround, exc_code 0 does not really mean
      // EXC_ARM_BREAKPOINT
      case 0:
        code_desc = "EXC_ARM_BREAKPOINT";
        break;
      }
      break;

    case llvm::Triple::aarch64:
      if (DeterminePtrauthFailure(exe_ctx))
        return m_description.c_str();
      break;

    default:
      break;
    }
  } break;

  case 7:
    exc_desc = "EXC_SYSCALL";
    break;

  case 8:
    exc_desc = "EXC_MACH_SYSCALL";
    break;

  case 9:
    exc_desc = "EXC_RPC_ALERT";
    break;

  case 10:
    exc_desc = "EXC_CRASH";
    break;
  case 11:
    exc_desc = "EXC_RESOURCE";
#if defined(__APPLE__)
    {
      int resource_type = EXC_RESOURCE_DECODE_RESOURCE_TYPE(m_exc_code);

      code_label = "limit";
      code_desc = code_desc_buf;
      subcode_label = "observed";
      subcode_desc = subcode_desc_buf;

      switch (resource_type) {
      case RESOURCE_TYPE_CPU:
        exc_desc =
            "EXC_RESOURCE (RESOURCE_TYPE_CPU: CPU usage monitor tripped)";
        snprintf(code_desc_buf, sizeof(code_desc_buf), "%d%%",
                 (int)EXC_RESOURCE_CPUMONITOR_DECODE_PERCENTAGE(m_exc_code));
        snprintf(subcode_desc_buf, sizeof(subcode_desc_buf), "%d%%",
                 (int)EXC_RESOURCE_CPUMONITOR_DECODE_PERCENTAGE_OBSERVED(
                     m_exc_subcode));
        break;
      case RESOURCE_TYPE_WAKEUPS:
        exc_desc = "EXC_RESOURCE (RESOURCE_TYPE_WAKEUPS: idle wakeups monitor "
                   "tripped)";
        snprintf(
            code_desc_buf, sizeof(code_desc_buf), "%d w/s",
            (int)EXC_RESOURCE_CPUMONITOR_DECODE_WAKEUPS_PERMITTED(m_exc_code));
        snprintf(subcode_desc_buf, sizeof(subcode_desc_buf), "%d w/s",
                 (int)EXC_RESOURCE_CPUMONITOR_DECODE_WAKEUPS_OBSERVED(
                     m_exc_subcode));
        break;
      case RESOURCE_TYPE_MEMORY:
        exc_desc = "EXC_RESOURCE (RESOURCE_TYPE_MEMORY: high watermark memory "
                   "limit exceeded)";
        snprintf(code_desc_buf, sizeof(code_desc_buf), "%d MB",
                 (int)EXC_RESOURCE_HWM_DECODE_LIMIT(m_exc_code));
        subcode_desc = nullptr;
        subcode_label = nullptr;
        break;
#if defined(RESOURCE_TYPE_IO)
      // RESOURCE_TYPE_IO is introduced in macOS SDK 10.12.
      case RESOURCE_TYPE_IO:
        exc_desc = "EXC_RESOURCE RESOURCE_TYPE_IO";
        snprintf(code_desc_buf, sizeof(code_desc_buf), "%d MB",
                 (int)EXC_RESOURCE_IO_DECODE_LIMIT(m_exc_code));
        snprintf(subcode_desc_buf, sizeof(subcode_desc_buf), "%d MB",
                 (int)EXC_RESOURCE_IO_OBSERVED(m_exc_subcode));
        ;
        break;
#endif
      }
    }
#endif
    break;
  case 12:
    exc_desc = "EXC_GUARD";
    break;
  }

  StreamString strm;

  if (exc_desc)
    strm.PutCString(exc_desc);
  else
    strm.Printf("EXC_??? (%" PRIu64 ")", m_value);

  if (m_exc_data_count >= 1) {
    if (code_desc)
      strm.Printf(" (%s=%s", code_label, code_desc);
    else
      strm.Printf(" (%s=%" PRIu64, code_label, m_exc_code);
  }

  if (m_exc_data_count >= 2) {
    if (subcode_label && subcode_desc)
      strm.Printf(", %s=%s", subcode_label, subcode_desc);
    else if (subcode_label)
      strm.Printf(", %s=0x%" PRIx64, subcode_label, m_exc_subcode);
  }

  if (m_exc_data_count > 0)
    strm.PutChar(')');

  m_description = std::string(strm.GetString());
  return m_description.c_str();
}

static StopInfoSP GetStopInfoForHardwareBP(Thread &thread, Target *target,
                                           uint32_t exc_data_count,
                                           uint64_t exc_sub_code,
                                           uint64_t exc_sub_sub_code) {
  // Try hardware watchpoint.
  if (target) {
    // The exc_sub_code indicates the data break address.
    lldb::WatchpointSP wp_sp =
        target->GetWatchpointList().FindByAddress((lldb::addr_t)exc_sub_code);
    if (wp_sp && wp_sp->IsEnabled()) {
      // Debugserver may piggyback the hardware index of the fired watchpoint
      // in the exception data. Set the hardware index if that's the case.
      if (exc_data_count >= 3)
        wp_sp->SetHardwareIndex((uint32_t)exc_sub_sub_code);
      return StopInfo::CreateStopReasonWithWatchpointID(thread, wp_sp->GetID());
    }
  }

  // Try hardware breakpoint.
  ProcessSP process_sp(thread.GetProcess());
  if (process_sp) {
    // The exc_sub_code indicates the data break address.
    lldb::BreakpointSiteSP bp_sp =
        process_sp->GetBreakpointSiteList().FindByAddress(
            (lldb::addr_t)exc_sub_code);
    if (bp_sp && bp_sp->IsEnabled()) {
      // Debugserver may piggyback the hardware index of the fired breakpoint
      // in the exception data. Set the hardware index if that's the case.
      if (exc_data_count >= 3)
        bp_sp->SetHardwareIndex((uint32_t)exc_sub_sub_code);
      return StopInfo::CreateStopReasonWithBreakpointSiteID(thread,
                                                            bp_sp->GetID());
    }
  }

  return nullptr;
}

#if defined(__APPLE__)
const char *
StopInfoMachException::MachException::Name(exception_type_t exc_type) {
  switch (exc_type) {
  case EXC_BAD_ACCESS:
    return "EXC_BAD_ACCESS";
  case EXC_BAD_INSTRUCTION:
    return "EXC_BAD_INSTRUCTION";
  case EXC_ARITHMETIC:
    return "EXC_ARITHMETIC";
  case EXC_EMULATION:
    return "EXC_EMULATION";
  case EXC_SOFTWARE:
    return "EXC_SOFTWARE";
  case EXC_BREAKPOINT:
    return "EXC_BREAKPOINT";
  case EXC_SYSCALL:
    return "EXC_SYSCALL";
  case EXC_MACH_SYSCALL:
    return "EXC_MACH_SYSCALL";
  case EXC_RPC_ALERT:
    return "EXC_RPC_ALERT";
#ifdef EXC_CRASH
  case EXC_CRASH:
    return "EXC_CRASH";
#endif
  case EXC_RESOURCE:
    return "EXC_RESOURCE";
#ifdef EXC_GUARD
  case EXC_GUARD:
    return "EXC_GUARD";
#endif
#ifdef EXC_CORPSE_NOTIFY
  case EXC_CORPSE_NOTIFY:
    return "EXC_CORPSE_NOTIFY";
#endif
#ifdef EXC_CORPSE_VARIANT_BIT
  case EXC_CORPSE_VARIANT_BIT:
    return "EXC_CORPSE_VARIANT_BIT";
#endif
  default:
    break;
  }
  return NULL;
}

std::optional<exception_type_t>
StopInfoMachException::MachException::ExceptionCode(const char *name) {
  return llvm::StringSwitch<std::optional<exception_type_t>>(name)
      .Case("EXC_BAD_ACCESS", EXC_BAD_ACCESS)
      .Case("EXC_BAD_INSTRUCTION", EXC_BAD_INSTRUCTION)
      .Case("EXC_ARITHMETIC", EXC_ARITHMETIC)
      .Case("EXC_EMULATION", EXC_EMULATION)
      .Case("EXC_SOFTWARE", EXC_SOFTWARE)
      .Case("EXC_BREAKPOINT", EXC_BREAKPOINT)
      .Case("EXC_SYSCALL", EXC_SYSCALL)
      .Case("EXC_MACH_SYSCALL", EXC_MACH_SYSCALL)
      .Case("EXC_RPC_ALERT", EXC_RPC_ALERT)
#ifdef EXC_CRASH
      .Case("EXC_CRASH", EXC_CRASH)
#endif
      .Case("EXC_RESOURCE", EXC_RESOURCE)
#ifdef EXC_GUARD
      .Case("EXC_GUARD", EXC_GUARD)
#endif
#ifdef EXC_CORPSE_NOTIFY
      .Case("EXC_CORPSE_NOTIFY", EXC_CORPSE_NOTIFY)
#endif
      .Default(std::nullopt);
}
#endif

StopInfoSP StopInfoMachException::CreateStopReasonWithMachException(
    Thread &thread, uint32_t exc_type, uint32_t exc_data_count,
    uint64_t exc_code, uint64_t exc_sub_code, uint64_t exc_sub_sub_code,
    bool pc_already_adjusted, bool adjust_pc_if_needed) {
  if (exc_type == 0)
    return StopInfoSP();

  uint32_t pc_decrement = 0;
  ExecutionContext exe_ctx(thread.shared_from_this());
  Target *target = exe_ctx.GetTargetPtr();
  const llvm::Triple::ArchType cpu =
      target ? target->GetArchitecture().GetMachine()
             : llvm::Triple::UnknownArch;

  switch (exc_type) {
  case 1: // EXC_BAD_ACCESS
  case 2: // EXC_BAD_INSTRUCTION
  case 3: // EXC_ARITHMETIC
  case 4: // EXC_EMULATION
    break;

  case 5:                    // EXC_SOFTWARE
    if (exc_code == 0x10003) // EXC_SOFT_SIGNAL
    {
      if (exc_sub_code == 5) {
        // On MacOSX, a SIGTRAP can signify that a process has called exec,
        // so we should check with our dynamic loader to verify.
        ProcessSP process_sp(thread.GetProcess());
        if (process_sp) {
          DynamicLoader *dynamic_loader = process_sp->GetDynamicLoader();
          if (dynamic_loader && dynamic_loader->ProcessDidExec()) {
            // The program was re-exec'ed
            return StopInfo::CreateStopReasonWithExec(thread);
          }
        }
      }
      return StopInfo::CreateStopReasonWithSignal(thread, exc_sub_code);
    }
    break;

  case 6: // EXC_BREAKPOINT
  {
    bool is_actual_breakpoint = false;
    bool is_trace_if_actual_breakpoint_missing = false;
    switch (cpu) {
    case llvm::Triple::x86:
    case llvm::Triple::x86_64:
      if (exc_code == 1) // EXC_I386_SGL
      {
        if (!exc_sub_code) {
          // This looks like a plain trap.
          // Have to check if there is a breakpoint here as well.  When you
          // single-step onto a trap, the single step stops you not to trap.
          // Since we also do that check below, let's just use that logic.
          is_actual_breakpoint = true;
          is_trace_if_actual_breakpoint_missing = true;
        } else {
          if (StopInfoSP stop_info =
                  GetStopInfoForHardwareBP(thread, target, exc_data_count,
                                           exc_sub_code, exc_sub_sub_code))
            return stop_info;
        }
      } else if (exc_code == 2 || // EXC_I386_BPT
                 exc_code == 3)   // EXC_I386_BPTFLT
      {
        // KDP returns EXC_I386_BPTFLT for trace breakpoints
        if (exc_code == 3)
          is_trace_if_actual_breakpoint_missing = true;

        is_actual_breakpoint = true;
        if (!pc_already_adjusted)
          pc_decrement = 1;
      }
      break;

    case llvm::Triple::arm:
    case llvm::Triple::thumb:
      if (exc_code == 0x102) // EXC_ARM_DA_DEBUG
      {
        // It's a watchpoint, then, if the exc_sub_code indicates a
        // known/enabled data break address from our watchpoint list.
        lldb::WatchpointSP wp_sp;
        if (target)
          wp_sp = target->GetWatchpointList().FindByAddress(
              (lldb::addr_t)exc_sub_code);
        if (wp_sp && wp_sp->IsEnabled()) {
          // Debugserver may piggyback the hardware index of the fired
          // watchpoint in the exception data. Set the hardware index if
          // that's the case.
          if (exc_data_count >= 3)
            wp_sp->SetHardwareIndex((uint32_t)exc_sub_sub_code);
          return StopInfo::CreateStopReasonWithWatchpointID(thread,
                                                            wp_sp->GetID());
        } else {
          is_actual_breakpoint = true;
          is_trace_if_actual_breakpoint_missing = true;
        }
      } else if (exc_code == 1) // EXC_ARM_BREAKPOINT
      {
        is_actual_breakpoint = true;
        is_trace_if_actual_breakpoint_missing = true;
      } else if (exc_code == 0) // FIXME not EXC_ARM_BREAKPOINT but a kernel
                                // is currently returning this so accept it
                                // as indicating a breakpoint until the
                                // kernel is fixed
      {
        is_actual_breakpoint = true;
        is_trace_if_actual_breakpoint_missing = true;
      }
      break;

    case llvm::Triple::aarch64_32:
    case llvm::Triple::aarch64: {
      // xnu describes three things with type EXC_BREAKPOINT:
      //
      //   exc_code 0x102 [EXC_ARM_DA_DEBUG], exc_sub_code addr-of-insn
      //      Watchpoint access.  exc_sub_code is the address of the
      //      instruction which trigged the watchpoint trap.
      //      debugserver may add the watchpoint number that was triggered
      //      in exc_sub_sub_code.
      //
      //   exc_code 1 [EXC_ARM_BREAKPOINT], exc_sub_code 0
      //      Instruction step has completed.
      //
      //   exc_code 1 [EXC_ARM_BREAKPOINT], exc_sub_code address-of-instruction
      //      Software breakpoint instruction executed.

      if (exc_code == 1 && exc_sub_code == 0) // EXC_ARM_BREAKPOINT
      {
        // This is hit when we single instruction step aka MDSCR_EL1 SS bit 0
        // is set
        is_actual_breakpoint = true;
        is_trace_if_actual_breakpoint_missing = true;
#ifndef NDEBUG
        if (thread.GetTemporaryResumeState() != eStateStepping) {
          StreamString s;
          s.Printf("CreateStopReasonWithMachException got EXC_BREAKPOINT [1,0] "
                   "indicating trace event, but thread is not tracing, it has "
                   "ResumeState %d",
                   thread.GetTemporaryResumeState());
          if (RegisterContextSP regctx = thread.GetRegisterContext()) {
            if (const RegisterInfo *ri = regctx->GetRegisterInfoByName("esr")) {
              uint32_t esr =
                  (uint32_t)regctx->ReadRegisterAsUnsigned(ri, UINT32_MAX);
              if (esr != UINT32_MAX) {
                s.Printf(" esr value: 0x%" PRIx32, esr);
              }
            }
          }
<<<<<<< HEAD
=======
          thread.GetProcess()->DumpPluginHistory(s);
>>>>>>> bac3a63c
          llvm::report_fatal_error(s.GetData());
          lldbassert(
              false &&
              "CreateStopReasonWithMachException got EXC_BREAKPOINT [1,0] "
              "indicating trace event, but thread was not doing a step.");
        }
#endif
      }
      if (exc_code == 0x102) // EXC_ARM_DA_DEBUG
      {
        // It's a watchpoint, then, if the exc_sub_code indicates a
        // known/enabled data break address from our watchpoint list.
        lldb::WatchpointSP wp_sp;
        if (target)
          wp_sp = target->GetWatchpointList().FindByAddress(
              (lldb::addr_t)exc_sub_code);
        if (wp_sp && wp_sp->IsEnabled()) {
          // Debugserver may piggyback the hardware index of the fired
          // watchpoint in the exception data. Set the hardware index if
          // that's the case.
          if (exc_data_count >= 3)
            wp_sp->SetHardwareIndex((uint32_t)exc_sub_sub_code);
          return StopInfo::CreateStopReasonWithWatchpointID(thread,
                                                            wp_sp->GetID());
        }
        // EXC_ARM_DA_DEBUG seems to be reused for EXC_BREAKPOINT as well as
        // EXC_BAD_ACCESS
        if (thread.GetTemporaryResumeState() == eStateStepping)
          return StopInfo::CreateStopReasonToTrace(thread);
      }
      // It looks like exc_sub_code has the 4 bytes of the instruction that
      // triggered the exception, i.e. our breakpoint opcode
      is_actual_breakpoint = exc_code == 1;
      break;
    }

    default:
      break;
    }

    if (is_actual_breakpoint) {
      RegisterContextSP reg_ctx_sp(thread.GetRegisterContext());
      addr_t pc = reg_ctx_sp->GetPC() - pc_decrement;

      ProcessSP process_sp(thread.CalculateProcess());

      lldb::BreakpointSiteSP bp_site_sp;
      if (process_sp)
        bp_site_sp = process_sp->GetBreakpointSiteList().FindByAddress(pc);
      if (bp_site_sp && bp_site_sp->IsEnabled()) {
        // Update the PC if we were asked to do so, but only do so if we find
        // a breakpoint that we know about cause this could be a trap
        // instruction in the code
        if (pc_decrement > 0 && adjust_pc_if_needed)
          reg_ctx_sp->SetPC(pc);

        // If the breakpoint is for this thread, then we'll report the hit,
        // but if it is for another thread, we can just report no reason.  We
        // don't need to worry about stepping over the breakpoint here, that
        // will be taken care of when the thread resumes and notices that
        // there's a breakpoint under the pc. If we have an operating system
        // plug-in, we might have set a thread specific breakpoint using the
        // operating system thread ID, so we can't make any assumptions about
        // the thread ID so we must always report the breakpoint regardless
        // of the thread.
        if (bp_site_sp->ValidForThisThread(thread) ||
            thread.GetProcess()->GetOperatingSystem() != nullptr)
          return StopInfo::CreateStopReasonWithBreakpointSiteID(
              thread, bp_site_sp->GetID());
        else if (is_trace_if_actual_breakpoint_missing)
          return StopInfo::CreateStopReasonToTrace(thread);
        else
          return StopInfoSP();
      }

      // Don't call this a trace if we weren't single stepping this thread.
      if (is_trace_if_actual_breakpoint_missing &&
          thread.GetTemporaryResumeState() == eStateStepping) {
        return StopInfo::CreateStopReasonToTrace(thread);
      }
    }
  } break;

  case 7:  // EXC_SYSCALL
  case 8:  // EXC_MACH_SYSCALL
  case 9:  // EXC_RPC_ALERT
  case 10: // EXC_CRASH
    break;
  }

  return StopInfoSP(new StopInfoMachException(thread, exc_type, exc_data_count,
                                              exc_code, exc_sub_code));
}<|MERGE_RESOLUTION|>--- conflicted
+++ resolved
@@ -744,10 +744,7 @@
               }
             }
           }
-<<<<<<< HEAD
-=======
           thread.GetProcess()->DumpPluginHistory(s);
->>>>>>> bac3a63c
           llvm::report_fatal_error(s.GetData());
           lldbassert(
               false &&
