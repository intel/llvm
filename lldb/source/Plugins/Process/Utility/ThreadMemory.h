--- conflicted
+++ resolved
@@ -140,11 +140,7 @@
   bool SetBackingThread(const lldb::ThreadSP &thread_sp) override {
     m_backing_thread_sp = thread_sp;
     thread_sp->SetBackedThread(*this);
-<<<<<<< HEAD
-    return (bool)thread_sp;
-=======
     return thread_sp.get();
->>>>>>> 5eee2751
   }
 
   lldb::ThreadSP GetBackingThread() const override {
