//===-- GDBRemoteCommunication.cpp ----------------------------------------===//
//
// Part of the LLVM Project, under the Apache License v2.0 with LLVM Exceptions.
// See https://llvm.org/LICENSE.txt for license information.
// SPDX-License-Identifier: Apache-2.0 WITH LLVM-exception
//
//===----------------------------------------------------------------------===//

#include "GDBRemoteCommunication.h"
#include "ProcessGDBRemoteLog.h"
#include "lldb/Host/Config.h"
#include "lldb/Host/FileSystem.h"
#include "lldb/Host/Host.h"
#include "lldb/Host/Pipe.h"
#include "lldb/Host/ProcessLaunchInfo.h"
#include "lldb/Host/Socket.h"
#include "lldb/Host/common/TCPSocket.h"
#include "lldb/Host/posix/ConnectionFileDescriptorPosix.h"
#include "lldb/Target/Platform.h"
#include "lldb/Utility/Event.h"
#include "lldb/Utility/FileSpec.h"
#include "lldb/Utility/Log.h"
#include "lldb/Utility/RegularExpression.h"
#include "lldb/Utility/StreamString.h"
#include "llvm/ADT/SmallString.h"
#include "llvm/ADT/StringRef.h"
#include "llvm/Config/llvm-config.h" // for LLVM_ENABLE_ZLIB
#include "llvm/Support/Error.h"
#include "llvm/Support/ScopedPrinter.h"
#include <climits>
#include <cstring>
#include <sys/stat.h>
#include <variant>

#if HAVE_LIBCOMPRESSION
#include <compression.h>
#endif

#if LLVM_ENABLE_ZLIB
#include <zlib.h>
#endif

using namespace lldb;
using namespace lldb_private;
using namespace lldb_private::process_gdb_remote;

// GDBRemoteCommunication constructor
GDBRemoteCommunication::GDBRemoteCommunication()
    : Communication(),
#ifdef LLDB_CONFIGURATION_DEBUG
      m_packet_timeout(1000),
#else
      m_packet_timeout(1),
#endif
      m_echo_number(0), m_supports_qEcho(eLazyBoolCalculate), m_history(512),
      m_send_acks(true), m_is_platform(false),
      m_compression_type(CompressionType::None) {
}

// Destructor
GDBRemoteCommunication::~GDBRemoteCommunication() {
  if (IsConnected()) {
    Disconnect();
  }

#if HAVE_LIBCOMPRESSION
  if (m_decompression_scratch)
    free (m_decompression_scratch);
#endif
}

char GDBRemoteCommunication::CalculcateChecksum(llvm::StringRef payload) {
  int checksum = 0;

  for (char c : payload)
    checksum += c;

  return checksum & 255;
}

size_t GDBRemoteCommunication::SendAck() {
  Log *log = GetLog(GDBRLog::Packets);
  ConnectionStatus status = eConnectionStatusSuccess;
  char ch = '+';
  const size_t bytes_written = WriteAll(&ch, 1, status, nullptr);
  LLDB_LOGF(log, "<%4" PRIu64 "> send packet: %c", (uint64_t)bytes_written, ch);
  m_history.AddPacket(ch, GDBRemotePacket::ePacketTypeSend, bytes_written);
  return bytes_written;
}

size_t GDBRemoteCommunication::SendNack() {
  Log *log = GetLog(GDBRLog::Packets);
  ConnectionStatus status = eConnectionStatusSuccess;
  char ch = '-';
  const size_t bytes_written = WriteAll(&ch, 1, status, nullptr);
  LLDB_LOGF(log, "<%4" PRIu64 "> send packet: %c", (uint64_t)bytes_written, ch);
  m_history.AddPacket(ch, GDBRemotePacket::ePacketTypeSend, bytes_written);
  return bytes_written;
}

GDBRemoteCommunication::PacketResult
GDBRemoteCommunication::SendPacketNoLock(llvm::StringRef payload) {
  StreamString packet(0, 4, eByteOrderBig);
  packet.PutChar('$');
  packet.Write(payload.data(), payload.size());
  packet.PutChar('#');
  packet.PutHex8(CalculcateChecksum(payload));
  std::string packet_str = std::string(packet.GetString());

  return SendRawPacketNoLock(packet_str);
}

GDBRemoteCommunication::PacketResult
GDBRemoteCommunication::SendNotificationPacketNoLock(
    llvm::StringRef notify_type, std::deque<std::string> &queue,
    llvm::StringRef payload) {
  PacketResult ret = PacketResult::Success;

  // If there are no notification in the queue, send the notification
  // packet.
  if (queue.empty()) {
    StreamString packet(0, 4, eByteOrderBig);
    packet.PutChar('%');
    packet.Write(notify_type.data(), notify_type.size());
    packet.PutChar(':');
    packet.Write(payload.data(), payload.size());
    packet.PutChar('#');
    packet.PutHex8(CalculcateChecksum(payload));
    ret = SendRawPacketNoLock(packet.GetString(), true);
  }

  queue.push_back(payload.str());
  return ret;
}

GDBRemoteCommunication::PacketResult
GDBRemoteCommunication::SendRawPacketNoLock(llvm::StringRef packet,
                                            bool skip_ack) {
  if (IsConnected()) {
    Log *log = GetLog(GDBRLog::Packets);
    ConnectionStatus status = eConnectionStatusSuccess;
    const char *packet_data = packet.data();
    const size_t packet_length = packet.size();
    size_t bytes_written = WriteAll(packet_data, packet_length, status, nullptr);
    if (log) {
      size_t binary_start_offset = 0;
      if (strncmp(packet_data, "$vFile:pwrite:", strlen("$vFile:pwrite:")) ==
          0) {
        const char *first_comma = strchr(packet_data, ',');
        if (first_comma) {
          const char *second_comma = strchr(first_comma + 1, ',');
          if (second_comma)
            binary_start_offset = second_comma - packet_data + 1;
        }
      }

      // If logging was just enabled and we have history, then dump out what we
      // have to the log so we get the historical context. The Dump() call that
      // logs all of the packet will set a boolean so that we don't dump this
      // more than once
      if (!m_history.DidDumpToLog())
        m_history.Dump(log);

      if (binary_start_offset) {
        StreamString strm;
        // Print non binary data header
        strm.Printf("<%4" PRIu64 "> send packet: %.*s", (uint64_t)bytes_written,
                    (int)binary_start_offset, packet_data);
        const uint8_t *p;
        // Print binary data exactly as sent
        for (p = (const uint8_t *)packet_data + binary_start_offset; *p != '#';
             ++p)
          strm.Printf("\\x%2.2x", *p);
        // Print the checksum
        strm.Printf("%*s", (int)3, p);
        log->PutString(strm.GetString());
      } else
        LLDB_LOGF(log, "<%4" PRIu64 "> send packet: %.*s",
                  (uint64_t)bytes_written, (int)packet_length, packet_data);
    }

    m_history.AddPacket(packet.str(), packet_length,
                        GDBRemotePacket::ePacketTypeSend, bytes_written);

    if (bytes_written == packet_length) {
      if (!skip_ack && GetSendAcks())
        return GetAck();
      else
        return PacketResult::Success;
    } else {
      LLDB_LOGF(log, "error: failed to send packet: %.*s", (int)packet_length,
                packet_data);
    }
  }
  return PacketResult::ErrorSendFailed;
}

GDBRemoteCommunication::PacketResult GDBRemoteCommunication::GetAck() {
  StringExtractorGDBRemote packet;
  PacketResult result = WaitForPacketNoLock(packet, GetPacketTimeout(), false);
  if (result == PacketResult::Success) {
    if (packet.GetResponseType() ==
        StringExtractorGDBRemote::ResponseType::eAck)
      return PacketResult::Success;
    else
      return PacketResult::ErrorSendAck;
  }
  return result;
}

GDBRemoteCommunication::PacketResult
GDBRemoteCommunication::ReadPacket(StringExtractorGDBRemote &response,
                                   Timeout<std::micro> timeout,
                                   bool sync_on_timeout) {
  using ResponseType = StringExtractorGDBRemote::ResponseType;

  Log *log = GetLog(GDBRLog::Packets);
  for (;;) {
    PacketResult result =
        WaitForPacketNoLock(response, timeout, sync_on_timeout);
    if (result != PacketResult::Success ||
        (response.GetResponseType() != ResponseType::eAck &&
         response.GetResponseType() != ResponseType::eNack))
      return result;
    LLDB_LOG(log, "discarding spurious `{0}` packet", response.GetStringRef());
  }
}

GDBRemoteCommunication::PacketResult
GDBRemoteCommunication::WaitForPacketNoLock(StringExtractorGDBRemote &packet,
                                            Timeout<std::micro> timeout,
                                            bool sync_on_timeout) {
  uint8_t buffer[8192];
  Status error;

  Log *log = GetLog(GDBRLog::Packets);

  // Check for a packet from our cache first without trying any reading...
  if (CheckForPacket(nullptr, 0, packet) != PacketType::Invalid)
    return PacketResult::Success;

  bool timed_out = false;
  bool disconnected = false;
  while (IsConnected() && !timed_out) {
    lldb::ConnectionStatus status = eConnectionStatusNoConnection;
    size_t bytes_read = Read(buffer, sizeof(buffer), timeout, status, &error);

    LLDB_LOGV(log,
              "Read(buffer, sizeof(buffer), timeout = {0}, "
              "status = {1}, error = {2}) => bytes_read = {3}",
              timeout, Communication::ConnectionStatusAsString(status), error,
              bytes_read);

    if (bytes_read > 0) {
      if (CheckForPacket(buffer, bytes_read, packet) != PacketType::Invalid)
        return PacketResult::Success;
    } else {
      switch (status) {
      case eConnectionStatusTimedOut:
      case eConnectionStatusInterrupted:
        if (sync_on_timeout) {
          /// Sync the remote GDB server and make sure we get a response that
          /// corresponds to what we send.
          ///
          /// Sends a "qEcho" packet and makes sure it gets the exact packet
          /// echoed back. If the qEcho packet isn't supported, we send a qC
          /// packet and make sure we get a valid thread ID back. We use the
          /// "qC" packet since its response if very unique: is responds with
          /// "QC%x" where %x is the thread ID of the current thread. This
          /// makes the response unique enough from other packet responses to
          /// ensure we are back on track.
          ///
          /// This packet is needed after we time out sending a packet so we
          /// can ensure that we are getting the response for the packet we
          /// are sending. There are no sequence IDs in the GDB remote
          /// protocol (there used to be, but they are not supported anymore)
          /// so if you timeout sending packet "abc", you might then send
          /// packet "cde" and get the response for the previous "abc" packet.
          /// Many responses are "OK" or "" (unsupported) or "EXX" (error) so
          /// many responses for packets can look like responses for other
          /// packets. So if we timeout, we need to ensure that we can get
          /// back on track. If we can't get back on track, we must
          /// disconnect.
          bool sync_success = false;
          bool got_actual_response = false;
          // We timed out, we need to sync back up with the
          char echo_packet[32];
          int echo_packet_len = 0;
          RegularExpression response_regex;

          if (m_supports_qEcho == eLazyBoolYes) {
            echo_packet_len = ::snprintf(echo_packet, sizeof(echo_packet),
                                         "qEcho:%u", ++m_echo_number);
            std::string regex_str = "^";
            regex_str += echo_packet;
            regex_str += "$";
            response_regex = RegularExpression(regex_str);
          } else {
            echo_packet_len =
                ::snprintf(echo_packet, sizeof(echo_packet), "qC");
            response_regex =
                RegularExpression(llvm::StringRef("^QC[0-9A-Fa-f]+$"));
          }

          PacketResult echo_packet_result =
              SendPacketNoLock(llvm::StringRef(echo_packet, echo_packet_len));
          if (echo_packet_result == PacketResult::Success) {
            const uint32_t max_retries = 3;
            uint32_t successful_responses = 0;
            for (uint32_t i = 0; i < max_retries; ++i) {
              StringExtractorGDBRemote echo_response;
              echo_packet_result =
                  WaitForPacketNoLock(echo_response, timeout, false);
              if (echo_packet_result == PacketResult::Success) {
                ++successful_responses;
                if (response_regex.Execute(echo_response.GetStringRef())) {
                  sync_success = true;
                  break;
                } else if (successful_responses == 1) {
                  // We got something else back as the first successful
                  // response, it probably is the  response to the packet we
                  // actually wanted, so copy it over if this is the first
                  // success and continue to try to get the qEcho response
                  packet = echo_response;
                  got_actual_response = true;
                }
              } else if (echo_packet_result == PacketResult::ErrorReplyTimeout)
                continue; // Packet timed out, continue waiting for a response
              else
                break; // Something else went wrong getting the packet back, we
                       // failed and are done trying
            }
          }

          // We weren't able to sync back up with the server, we must abort
          // otherwise all responses might not be from the right packets...
          if (sync_success) {
            // We timed out, but were able to recover
            if (got_actual_response) {
              // We initially timed out, but we did get a response that came in
              // before the successful reply to our qEcho packet, so lets say
              // everything is fine...
              return PacketResult::Success;
            }
          } else {
            disconnected = true;
            Disconnect();
          }
        } else {
          timed_out = true;
        }
        break;
      case eConnectionStatusSuccess:
        // printf ("status = success but error = %s\n",
        // error.AsCString("<invalid>"));
        break;

      case eConnectionStatusEndOfFile:
      case eConnectionStatusNoConnection:
      case eConnectionStatusLostConnection:
      case eConnectionStatusError:
        disconnected = true;
        Disconnect();
        break;
      }
    }
  }
  packet.Clear();
  if (disconnected)
    return PacketResult::ErrorDisconnected;
  if (timed_out)
    return PacketResult::ErrorReplyTimeout;
  else
    return PacketResult::ErrorReplyFailed;
}

bool GDBRemoteCommunication::DecompressPacket() {
  Log *log = GetLog(GDBRLog::Packets);

  if (!CompressionIsEnabled())
    return true;

  size_t pkt_size = m_bytes.size();

  // Smallest possible compressed packet is $N#00 - an uncompressed empty
  // reply, most commonly indicating an unsupported packet.  Anything less than
  // 5 characters, it's definitely not a compressed packet.
  if (pkt_size < 5)
    return true;

  if (m_bytes[0] != '$' && m_bytes[0] != '%')
    return true;
  if (m_bytes[1] != 'C' && m_bytes[1] != 'N')
    return true;

  size_t hash_mark_idx = m_bytes.find('#');
  if (hash_mark_idx == std::string::npos)
    return true;
  if (hash_mark_idx + 2 >= m_bytes.size())
    return true;

  if (!::isxdigit(m_bytes[hash_mark_idx + 1]) ||
      !::isxdigit(m_bytes[hash_mark_idx + 2]))
    return true;

  size_t content_length =
      pkt_size -
      5; // not counting '$', 'C' | 'N', '#', & the two hex checksum chars
  size_t content_start = 2; // The first character of the
                            // compressed/not-compressed text of the packet
  size_t checksum_idx =
      hash_mark_idx +
      1; // The first character of the two hex checksum characters

  // Normally size_of_first_packet == m_bytes.size() but m_bytes may contain
  // multiple packets. size_of_first_packet is the size of the initial packet
  // which we'll replace with the decompressed version of, leaving the rest of
  // m_bytes unmodified.
  size_t size_of_first_packet = hash_mark_idx + 3;

  // Compressed packets ("$C") start with a base10 number which is the size of
  // the uncompressed payload, then a : and then the compressed data.  e.g.
  // $C1024:<binary>#00 Update content_start and content_length to only include
  // the <binary> part of the packet.

  uint64_t decompressed_bufsize = ULONG_MAX;
  if (m_bytes[1] == 'C') {
    size_t i = content_start;
    while (i < hash_mark_idx && isdigit(m_bytes[i]))
      i++;
    if (i < hash_mark_idx && m_bytes[i] == ':') {
      i++;
      content_start = i;
      content_length = hash_mark_idx - content_start;
      std::string bufsize_str(m_bytes.data() + 2, i - 2 - 1);
      errno = 0;
      decompressed_bufsize = ::strtoul(bufsize_str.c_str(), nullptr, 10);
      if (errno != 0 || decompressed_bufsize == ULONG_MAX) {
        m_bytes.erase(0, size_of_first_packet);
        return false;
      }
    }
  }

  if (GetSendAcks()) {
    char packet_checksum_cstr[3];
    packet_checksum_cstr[0] = m_bytes[checksum_idx];
    packet_checksum_cstr[1] = m_bytes[checksum_idx + 1];
    packet_checksum_cstr[2] = '\0';
    long packet_checksum = strtol(packet_checksum_cstr, nullptr, 16);

    long actual_checksum = CalculcateChecksum(
        llvm::StringRef(m_bytes).substr(1, hash_mark_idx - 1));
    bool success = packet_checksum == actual_checksum;
    if (!success) {
      LLDB_LOGF(log,
                "error: checksum mismatch: %.*s expected 0x%2.2x, got 0x%2.2x",
                (int)(pkt_size), m_bytes.c_str(), (uint8_t)packet_checksum,
                (uint8_t)actual_checksum);
    }
    // Send the ack or nack if needed
    if (!success) {
      SendNack();
      m_bytes.erase(0, size_of_first_packet);
      return false;
    } else {
      SendAck();
    }
  }

  if (m_bytes[1] == 'N') {
    // This packet was not compressed -- delete the 'N' character at the start
    // and the packet may be processed as-is.
    m_bytes.erase(1, 1);
    return true;
  }

  // Reverse the gdb-remote binary escaping that was done to the compressed
  // text to guard characters like '$', '#', '}', etc.
  std::vector<uint8_t> unescaped_content;
  unescaped_content.reserve(content_length);
  size_t i = content_start;
  while (i < hash_mark_idx) {
    if (m_bytes[i] == '}') {
      i++;
      unescaped_content.push_back(m_bytes[i] ^ 0x20);
    } else {
      unescaped_content.push_back(m_bytes[i]);
    }
    i++;
  }

  uint8_t *decompressed_buffer = nullptr;
  size_t decompressed_bytes = 0;

  if (decompressed_bufsize != ULONG_MAX) {
    decompressed_buffer = (uint8_t *)malloc(decompressed_bufsize);
    if (decompressed_buffer == nullptr) {
      m_bytes.erase(0, size_of_first_packet);
      return false;
    }
  }

#if HAVE_LIBCOMPRESSION
  if (m_compression_type == CompressionType::ZlibDeflate ||
      m_compression_type == CompressionType::LZFSE ||
      m_compression_type == CompressionType::LZ4 ||
      m_compression_type == CompressionType::LZMA) {
    compression_algorithm compression_type;
    if (m_compression_type == CompressionType::LZFSE)
      compression_type = COMPRESSION_LZFSE;
    else if (m_compression_type == CompressionType::ZlibDeflate)
      compression_type = COMPRESSION_ZLIB;
    else if (m_compression_type == CompressionType::LZ4)
      compression_type = COMPRESSION_LZ4_RAW;
    else if (m_compression_type == CompressionType::LZMA)
      compression_type = COMPRESSION_LZMA;

    if (m_decompression_scratch_type != m_compression_type) {
      if (m_decompression_scratch) {
        free (m_decompression_scratch);
        m_decompression_scratch = nullptr;
      }
      size_t scratchbuf_size = 0;
      if (m_compression_type == CompressionType::LZFSE)
        scratchbuf_size = compression_decode_scratch_buffer_size (COMPRESSION_LZFSE);
      else if (m_compression_type == CompressionType::LZ4)
        scratchbuf_size = compression_decode_scratch_buffer_size (COMPRESSION_LZ4_RAW);
      else if (m_compression_type == CompressionType::ZlibDeflate)
        scratchbuf_size = compression_decode_scratch_buffer_size (COMPRESSION_ZLIB);
      else if (m_compression_type == CompressionType::LZMA)
        scratchbuf_size =
            compression_decode_scratch_buffer_size(COMPRESSION_LZMA);
      if (scratchbuf_size > 0) {
        m_decompression_scratch = (void*) malloc (scratchbuf_size);
        m_decompression_scratch_type = m_compression_type;
      }
    }

    if (decompressed_bufsize != ULONG_MAX && decompressed_buffer != nullptr) {
      decompressed_bytes = compression_decode_buffer(
          decompressed_buffer, decompressed_bufsize,
          (uint8_t *)unescaped_content.data(), unescaped_content.size(),
          m_decompression_scratch, compression_type);
    }
  }
#endif

#if LLVM_ENABLE_ZLIB
  if (decompressed_bytes == 0 && decompressed_bufsize != ULONG_MAX &&
      decompressed_buffer != nullptr &&
      m_compression_type == CompressionType::ZlibDeflate) {
    z_stream stream;
    memset(&stream, 0, sizeof(z_stream));
    stream.next_in = (Bytef *)unescaped_content.data();
    stream.avail_in = (uInt)unescaped_content.size();
    stream.total_in = 0;
    stream.next_out = (Bytef *)decompressed_buffer;
    stream.avail_out = decompressed_bufsize;
    stream.total_out = 0;
    stream.zalloc = Z_NULL;
    stream.zfree = Z_NULL;
    stream.opaque = Z_NULL;

    if (inflateInit2(&stream, -15) == Z_OK) {
      int status = inflate(&stream, Z_NO_FLUSH);
      inflateEnd(&stream);
      if (status == Z_STREAM_END) {
        decompressed_bytes = stream.total_out;
      }
    }
  }
#endif

  if (decompressed_bytes == 0 || decompressed_buffer == nullptr) {
    if (decompressed_buffer)
      free(decompressed_buffer);
    m_bytes.erase(0, size_of_first_packet);
    return false;
  }

  std::string new_packet;
  new_packet.reserve(decompressed_bytes + 6);
  new_packet.push_back(m_bytes[0]);
  new_packet.append((const char *)decompressed_buffer, decompressed_bytes);
  new_packet.push_back('#');
  if (GetSendAcks()) {
    uint8_t decompressed_checksum = CalculcateChecksum(
        llvm::StringRef((const char *)decompressed_buffer, decompressed_bytes));
    char decompressed_checksum_str[3];
    snprintf(decompressed_checksum_str, 3, "%02x", decompressed_checksum);
    new_packet.append(decompressed_checksum_str);
  } else {
    new_packet.push_back('0');
    new_packet.push_back('0');
  }

  m_bytes.replace(0, size_of_first_packet, new_packet.data(),
                  new_packet.size());

  free(decompressed_buffer);
  return true;
}

GDBRemoteCommunication::PacketType
GDBRemoteCommunication::CheckForPacket(const uint8_t *src, size_t src_len,
                                       StringExtractorGDBRemote &packet) {
  // Put the packet data into the buffer in a thread safe fashion
  std::lock_guard<std::recursive_mutex> guard(m_bytes_mutex);

  Log *log = GetLog(GDBRLog::Packets);

  if (src && src_len > 0) {
    if (log && log->GetVerbose()) {
      StreamString s;
      LLDB_LOGF(log, "GDBRemoteCommunication::%s adding %u bytes: %.*s",
                __FUNCTION__, (uint32_t)src_len, (uint32_t)src_len, src);
    }
    m_bytes.append((const char *)src, src_len);
  }

  bool isNotifyPacket = false;

  // Parse up the packets into gdb remote packets
  if (!m_bytes.empty()) {
    // end_idx must be one past the last valid packet byte. Start it off with
    // an invalid value that is the same as the current index.
    size_t content_start = 0;
    size_t content_length = 0;
    size_t total_length = 0;
    size_t checksum_idx = std::string::npos;

    // Size of packet before it is decompressed, for logging purposes
    size_t original_packet_size = m_bytes.size();
    if (CompressionIsEnabled()) {
      if (!DecompressPacket()) {
        packet.Clear();
        return GDBRemoteCommunication::PacketType::Standard;
      }
    }

    switch (m_bytes[0]) {
    case '+':                            // Look for ack
    case '-':                            // Look for cancel
    case '\x03':                         // ^C to halt target
      content_length = total_length = 1; // The command is one byte long...
      break;

    case '%': // Async notify packet
      isNotifyPacket = true;
      [[fallthrough]];

    case '$':
      // Look for a standard gdb packet?
      {
        size_t hash_pos = m_bytes.find('#');
        if (hash_pos != std::string::npos) {
          if (hash_pos + 2 < m_bytes.size()) {
            checksum_idx = hash_pos + 1;
            // Skip the dollar sign
            content_start = 1;
            // Don't include the # in the content or the $ in the content
            // length
            content_length = hash_pos - 1;

            total_length =
                hash_pos + 3; // Skip the # and the two hex checksum bytes
          } else {
            // Checksum bytes aren't all here yet
            content_length = std::string::npos;
          }
        }
      }
      break;

    default: {
      // We have an unexpected byte and we need to flush all bad data that is
      // in m_bytes, so we need to find the first byte that is a '+' (ACK), '-'
      // (NACK), \x03 (CTRL+C interrupt), or '$' character (start of packet
      // header) or of course, the end of the data in m_bytes...
      const size_t bytes_len = m_bytes.size();
      bool done = false;
      uint32_t idx;
      for (idx = 1; !done && idx < bytes_len; ++idx) {
        switch (m_bytes[idx]) {
        case '+':
        case '-':
        case '\x03':
        case '%':
        case '$':
          done = true;
          break;

        default:
          break;
        }
      }
      LLDB_LOGF(log, "GDBRemoteCommunication::%s tossing %u junk bytes: '%.*s'",
                __FUNCTION__, idx - 1, idx - 1, m_bytes.c_str());
      m_bytes.erase(0, idx - 1);
    } break;
    }

    if (content_length == std::string::npos) {
      packet.Clear();
      return GDBRemoteCommunication::PacketType::Invalid;
    } else if (total_length > 0) {

      // We have a valid packet...
      assert(content_length <= m_bytes.size());
      assert(total_length <= m_bytes.size());
      assert(content_length <= total_length);
      size_t content_end = content_start + content_length;

      bool success = true;
      if (log) {
        // If logging was just enabled and we have history, then dump out what
        // we have to the log so we get the historical context. The Dump() call
        // that logs all of the packet will set a boolean so that we don't dump
        // this more than once
        if (!m_history.DidDumpToLog())
          m_history.Dump(log);

        bool binary = false;
        // Only detect binary for packets that start with a '$' and have a
        // '#CC' checksum
        if (m_bytes[0] == '$' && total_length > 4) {
          for (size_t i = 0; !binary && i < total_length; ++i) {
            unsigned char c = m_bytes[i];
            if (!llvm::isPrint(c) && !llvm::isSpace(c)) {
              binary = true;
            }
          }
        }
        if (binary) {
          StreamString strm;
          // Packet header...
          if (CompressionIsEnabled())
            strm.Printf("<%4" PRIu64 ":%" PRIu64 "> read packet: %c",
                        (uint64_t)original_packet_size, (uint64_t)total_length,
                        m_bytes[0]);
          else
            strm.Printf("<%4" PRIu64 "> read packet: %c",
                        (uint64_t)total_length, m_bytes[0]);
          for (size_t i = content_start; i < content_end; ++i) {
            // Remove binary escaped bytes when displaying the packet...
            const char ch = m_bytes[i];
            if (ch == 0x7d) {
              // 0x7d is the escape character.  The next character is to be
              // XOR'd with 0x20.
              const char escapee = m_bytes[++i] ^ 0x20;
              strm.Printf("%2.2x", escapee);
            } else {
              strm.Printf("%2.2x", (uint8_t)ch);
            }
          }
          // Packet footer...
          strm.Printf("%c%c%c", m_bytes[total_length - 3],
                      m_bytes[total_length - 2], m_bytes[total_length - 1]);
          log->PutString(strm.GetString());
        } else {
          if (CompressionIsEnabled())
            LLDB_LOGF(log, "<%4" PRIu64 ":%" PRIu64 "> read packet: %.*s",
                      (uint64_t)original_packet_size, (uint64_t)total_length,
                      (int)(total_length), m_bytes.c_str());
          else
            LLDB_LOGF(log, "<%4" PRIu64 "> read packet: %.*s",
                      (uint64_t)total_length, (int)(total_length),
                      m_bytes.c_str());
        }
      }

      m_history.AddPacket(m_bytes, total_length,
                          GDBRemotePacket::ePacketTypeRecv, total_length);

      // Copy the packet from m_bytes to packet_str expanding the run-length
      // encoding in the process.
      auto maybe_packet_str =
          ExpandRLE(m_bytes.substr(content_start, content_end - content_start));
      if (!maybe_packet_str) {
        m_bytes.erase(0, total_length);
        packet.Clear();
        return GDBRemoteCommunication::PacketType::Invalid;
      }
      packet = StringExtractorGDBRemote(*maybe_packet_str);

      if (m_bytes[0] == '$' || m_bytes[0] == '%') {
        assert(checksum_idx < m_bytes.size());
        if (::isxdigit(m_bytes[checksum_idx + 0]) ||
            ::isxdigit(m_bytes[checksum_idx + 1])) {
          if (GetSendAcks()) {
            const char *packet_checksum_cstr = &m_bytes[checksum_idx];
            char packet_checksum = strtol(packet_checksum_cstr, nullptr, 16);
            char actual_checksum = CalculcateChecksum(
                llvm::StringRef(m_bytes).slice(content_start, content_end));
            success = packet_checksum == actual_checksum;
            if (!success) {
              LLDB_LOGF(log,
                        "error: checksum mismatch: %.*s expected 0x%2.2x, "
                        "got 0x%2.2x",
                        (int)(total_length), m_bytes.c_str(),
                        (uint8_t)packet_checksum, (uint8_t)actual_checksum);
            }
            // Send the ack or nack if needed
            if (!success)
              SendNack();
            else
              SendAck();
          }
        } else {
          success = false;
          LLDB_LOGF(log, "error: invalid checksum in packet: '%s'\n",
                    m_bytes.c_str());
        }
      }

      m_bytes.erase(0, total_length);
      packet.SetFilePos(0);

      if (isNotifyPacket)
        return GDBRemoteCommunication::PacketType::Notify;
      else
        return GDBRemoteCommunication::PacketType::Standard;
    }
  }
  packet.Clear();
  return GDBRemoteCommunication::PacketType::Invalid;
}

Status GDBRemoteCommunication::StartDebugserverProcess(
    std::variant<llvm::StringRef, shared_fd_t> comm,
    ProcessLaunchInfo &launch_info, const Args *inferior_args) {
  Log *log = GetLog(GDBRLog::Process);

  Args &debugserver_args = launch_info.GetArguments();

#if !defined(__APPLE__)
  // First argument to lldb-server must be mode in which to run.
  debugserver_args.AppendArgument("gdbserver");
#endif

  // use native registers, not the GDB registers
  debugserver_args.AppendArgument("--native-regs");

  if (launch_info.GetLaunchInSeparateProcessGroup())
    debugserver_args.AppendArgument("--setsid");

  llvm::SmallString<128> named_pipe_path;
  // socket_pipe is used by debug server to communicate back either
  // TCP port or domain socket name which it listens on. However, we're not
  // interested in the actualy value here.
  // The only reason for using the pipe is to serve as a synchronization point -
  // once data is written to the pipe, debug server is up and running.
  Pipe socket_pipe;

  // If a url is supplied then use it
  if (shared_fd_t *comm_fd = std::get_if<shared_fd_t>(&comm)) {
    LLDB_LOG(log, "debugserver communicates over fd {0}", comm_fd);
    assert(*comm_fd != SharedSocket::kInvalidFD);
    debugserver_args.AppendArgument(llvm::formatv("--fd={0}", *comm_fd).str());
    // Send "comm_fd" down to the inferior so it can use it to communicate back
    // with this process.
    launch_info.AppendDuplicateFileAction((int64_t)*comm_fd, (int64_t)*comm_fd);
  } else {
    llvm::StringRef url = std::get<llvm::StringRef>(comm);
    LLDB_LOG(log, "debugserver listens on: {0}", url);
    debugserver_args.AppendArgument(url);

#if defined(__APPLE__)
    // Using a named pipe as debugserver does not support --pipe.
    Status error = socket_pipe.CreateWithUniqueName("debugserver-named-pipe",
                                                    named_pipe_path);
    if (error.Fail()) {
      LLDB_LOG(log, "named pipe creation failed: {0}", error);
      return error;
    }
    debugserver_args.AppendArgument(llvm::StringRef("--named-pipe"));
    debugserver_args.AppendArgument(named_pipe_path);
#else
    // Using an unnamed pipe as it's simpler.
    Status error = socket_pipe.CreateNew();
    if (error.Fail()) {
      LLDB_LOG(log, "unnamed pipe creation failed: {0}", error);
      return error;
    }
    pipe_t write = socket_pipe.GetWritePipe();
    debugserver_args.AppendArgument(llvm::StringRef("--pipe"));
    debugserver_args.AppendArgument(llvm::to_string(write));
    launch_info.AppendDuplicateFileAction((int64_t)write, (int64_t)write);
#endif
  }

  Environment host_env = Host::GetEnvironment();
  std::string env_debugserver_log_file =
      host_env.lookup("LLDB_DEBUGSERVER_LOG_FILE");
  if (!env_debugserver_log_file.empty()) {
    debugserver_args.AppendArgument(
        llvm::formatv("--log-file={0}", env_debugserver_log_file).str());
  }

#if defined(__APPLE__)
  const char *env_debugserver_log_flags = getenv("LLDB_DEBUGSERVER_LOG_FLAGS");
  if (env_debugserver_log_flags) {
    debugserver_args.AppendArgument(
        llvm::formatv("--log-flags={0}", env_debugserver_log_flags).str());
  }
#else
  std::string env_debugserver_log_channels =
      host_env.lookup("LLDB_SERVER_LOG_CHANNELS");
  if (!env_debugserver_log_channels.empty()) {
    debugserver_args.AppendArgument(
        llvm::formatv("--log-channels={0}", env_debugserver_log_channels)
            .str());
  }
#endif

  // Add additional args, starting with LLDB_DEBUGSERVER_EXTRA_ARG_1 until an
  // env var doesn't come back.
  uint32_t env_var_index = 1;
  bool has_env_var;
  do {
    char env_var_name[64];
    snprintf(env_var_name, sizeof(env_var_name),
             "LLDB_DEBUGSERVER_EXTRA_ARG_%" PRIu32, env_var_index++);
    std::string extra_arg = host_env.lookup(env_var_name);
    has_env_var = !extra_arg.empty();

    if (has_env_var) {
      debugserver_args.AppendArgument(llvm::StringRef(extra_arg));
      LLDB_LOGF(log,
                "GDBRemoteCommunication::%s adding env var %s contents "
                "to stub command line (%s)",
                __FUNCTION__, env_var_name, extra_arg.c_str());
    }
  } while (has_env_var);

  if (inferior_args && inferior_args->GetArgumentCount() > 0) {
    debugserver_args.AppendArgument(llvm::StringRef("--"));
    debugserver_args.AppendArguments(*inferior_args);
  }

  // Copy the current environment to the gdbserver/debugserver instance
  launch_info.GetEnvironment() = host_env;

  // Close STDIN, STDOUT and STDERR.
  launch_info.AppendCloseFileAction(STDIN_FILENO);
  launch_info.AppendCloseFileAction(STDOUT_FILENO);
  launch_info.AppendCloseFileAction(STDERR_FILENO);

  // Redirect STDIN, STDOUT and STDERR to "/dev/null".
  launch_info.AppendSuppressFileAction(STDIN_FILENO, true, false);
  launch_info.AppendSuppressFileAction(STDOUT_FILENO, false, true);
  launch_info.AppendSuppressFileAction(STDERR_FILENO, false, true);

  if (log) {
    StreamString string_stream;
    Platform *const platform = nullptr;
    launch_info.Dump(string_stream, platform);
    LLDB_LOG(log, "launch info for gdb-remote stub:\n{0}",
             string_stream.GetData());
  }
  if (Status error = Host::LaunchProcess(launch_info); error.Fail()) {
    LLDB_LOG(log, "launch failed: {0}", error);
    return error;
  }

  if (std::holds_alternative<shared_fd_t>(comm))
    return Status();

  Status error;
  if (named_pipe_path.size() > 0) {
    error = socket_pipe.OpenAsReader(named_pipe_path);
    if (error.Fail()) {
      LLDB_LOG(log, "failed to open named pipe {0} for reading: {1}",
               named_pipe_path, error);
    }
  }

  if (socket_pipe.CanWrite())
    socket_pipe.CloseWriteFileDescriptor();
  assert(socket_pipe.CanRead());

  // Read data from the pipe -- and ignore it (see comment above).
  while (error.Success()) {
    char buf[10];
    if (llvm::Expected<size_t> num_bytes =
            socket_pipe.Read(buf, std::size(buf), std::chrono::seconds(10))) {
      if (*num_bytes == 0)
        break;
    } else {
      error = Status::FromError(num_bytes.takeError());
    }
  }
  if (error.Fail()) {
    LLDB_LOG(log, "failed to synchronize on pipe {0}: {1}", named_pipe_path,
             error);
  }
  socket_pipe.Close();

  if (named_pipe_path.size() > 0) {
    if (Status err = socket_pipe.Delete(named_pipe_path); err.Fail())
      LLDB_LOG(log, "failed to delete pipe {0}: {1}", named_pipe_path, err);
  }

  return error;
}

void GDBRemoteCommunication::DumpHistory(Stream &strm) { m_history.Dump(strm); }

<<<<<<< HEAD
llvm::Error
GDBRemoteCommunication::ConnectLocally(GDBRemoteCommunication &client,
                                       GDBRemoteCommunication &server) {
  llvm::Expected<Socket::Pair> pair = Socket::CreatePair();
  if (!pair)
    return pair.takeError();

  client.SetConnection(
      std::make_unique<ConnectionFileDescriptor>(pair->first.release()));
  server.SetConnection(
      std::make_unique<ConnectionFileDescriptor>(pair->second.release()));
  return llvm::Error::success();
}

=======
>>>>>>> 5ee67ebe
GDBRemoteCommunication::ScopedTimeout::ScopedTimeout(
    GDBRemoteCommunication &gdb_comm, std::chrono::seconds timeout)
    : m_gdb_comm(gdb_comm), m_saved_timeout(0), m_timeout_modified(false) {
  auto curr_timeout = gdb_comm.GetPacketTimeout();
  // Only update the timeout if the timeout is greater than the current
  // timeout. If the current timeout is larger, then just use that.
  if (curr_timeout < timeout) {
    m_timeout_modified = true;
    m_saved_timeout = m_gdb_comm.SetPacketTimeout(timeout);
  }
}

GDBRemoteCommunication::ScopedTimeout::~ScopedTimeout() {
  // Only restore the timeout if we set it in the constructor.
  if (m_timeout_modified)
    m_gdb_comm.SetPacketTimeout(m_saved_timeout);
}

void llvm::format_provider<GDBRemoteCommunication::PacketResult>::format(
    const GDBRemoteCommunication::PacketResult &result, raw_ostream &Stream,
    StringRef Style) {
  using PacketResult = GDBRemoteCommunication::PacketResult;

  switch (result) {
  case PacketResult::Success:
    Stream << "Success";
    break;
  case PacketResult::ErrorSendFailed:
    Stream << "ErrorSendFailed";
    break;
  case PacketResult::ErrorSendAck:
    Stream << "ErrorSendAck";
    break;
  case PacketResult::ErrorReplyFailed:
    Stream << "ErrorReplyFailed";
    break;
  case PacketResult::ErrorReplyTimeout:
    Stream << "ErrorReplyTimeout";
    break;
  case PacketResult::ErrorReplyInvalid:
    Stream << "ErrorReplyInvalid";
    break;
  case PacketResult::ErrorReplyAck:
    Stream << "ErrorReplyAck";
    break;
  case PacketResult::ErrorDisconnected:
    Stream << "ErrorDisconnected";
    break;
  case PacketResult::ErrorNoSequenceLock:
    Stream << "ErrorNoSequenceLock";
    break;
  }
}

std::optional<std::string>
GDBRemoteCommunication::ExpandRLE(std::string packet) {
  // Reserve enough byte for the most common case (no RLE used).
  std::string decoded;
  decoded.reserve(packet.size());
  for (std::string::const_iterator c = packet.begin(); c != packet.end(); ++c) {
    if (*c == '*') {
      if (decoded.empty())
        return std::nullopt;
      // '*' indicates RLE. Next character will give us the repeat count and
      // previous character is what is to be repeated.
      char char_to_repeat = decoded.back();
      // Number of time the previous character is repeated.
      if (++c == packet.end())
        return std::nullopt;
      int repeat_count = *c + 3 - ' ';
      // We have the char_to_repeat and repeat_count. Now push it in the
      // packet.
      for (int i = 0; i < repeat_count; ++i)
        decoded.push_back(char_to_repeat);
    } else if (*c == 0x7d) {
      // 0x7d is the escape character.  The next character is to be XOR'd with
      // 0x20.
      if (++c == packet.end())
        return std::nullopt;
      char escapee = *c ^ 0x20;
      decoded.push_back(escapee);
    } else {
      decoded.push_back(*c);
    }
  }
  return decoded;
}<|MERGE_RESOLUTION|>--- conflicted
+++ resolved
@@ -1007,23 +1007,6 @@
 
 void GDBRemoteCommunication::DumpHistory(Stream &strm) { m_history.Dump(strm); }
 
-<<<<<<< HEAD
-llvm::Error
-GDBRemoteCommunication::ConnectLocally(GDBRemoteCommunication &client,
-                                       GDBRemoteCommunication &server) {
-  llvm::Expected<Socket::Pair> pair = Socket::CreatePair();
-  if (!pair)
-    return pair.takeError();
-
-  client.SetConnection(
-      std::make_unique<ConnectionFileDescriptor>(pair->first.release()));
-  server.SetConnection(
-      std::make_unique<ConnectionFileDescriptor>(pair->second.release()));
-  return llvm::Error::success();
-}
-
-=======
->>>>>>> 5ee67ebe
 GDBRemoteCommunication::ScopedTimeout::ScopedTimeout(
     GDBRemoteCommunication &gdb_comm, std::chrono::seconds timeout)
     : m_gdb_comm(gdb_comm), m_saved_timeout(0), m_timeout_modified(false) {
