//===-- UnwindAssemblyInstEmulation.cpp -----------------------------------===//
//
// Part of the LLVM Project, under the Apache License v2.0 with LLVM Exceptions.
// See https://llvm.org/LICENSE.txt for license information.
// SPDX-License-Identifier: Apache-2.0 WITH LLVM-exception
//
//===----------------------------------------------------------------------===//

#include "UnwindAssemblyInstEmulation.h"

#include "lldb/Core/Address.h"
#include "lldb/Core/Disassembler.h"
#include "lldb/Core/DumpDataExtractor.h"
#include "lldb/Core/DumpRegisterValue.h"
#include "lldb/Core/FormatEntity.h"
#include "lldb/Core/PluginManager.h"
#include "lldb/Target/ExecutionContext.h"
#include "lldb/Target/Process.h"
#include "lldb/Target/Target.h"
#include "lldb/Target/Thread.h"
#include "lldb/Utility/ArchSpec.h"
#include "lldb/Utility/DataBufferHeap.h"
#include "lldb/Utility/DataExtractor.h"
#include "lldb/Utility/LLDBLog.h"
#include "lldb/Utility/Log.h"
#include "lldb/Utility/Status.h"
#include "lldb/Utility/StreamString.h"

using namespace lldb;
using namespace lldb_private;

LLDB_PLUGIN_DEFINE(UnwindAssemblyInstEmulation)

//  UnwindAssemblyInstEmulation method definitions

bool UnwindAssemblyInstEmulation::GetNonCallSiteUnwindPlanFromAssembly(
    AddressRange &range, Thread &thread, UnwindPlan &unwind_plan) {
  std::vector<uint8_t> function_text(range.GetByteSize());
  ProcessSP process_sp(thread.GetProcess());
  if (process_sp) {
    Status error;
    const bool force_live_memory = true;
    if (process_sp->GetTarget().ReadMemory(
            range.GetBaseAddress(), function_text.data(), range.GetByteSize(),
            error, force_live_memory) != range.GetByteSize()) {
      return false;
    }
  }
  return GetNonCallSiteUnwindPlanFromAssembly(
      range, function_text.data(), function_text.size(), unwind_plan);
}

bool UnwindAssemblyInstEmulation::GetNonCallSiteUnwindPlanFromAssembly(
    AddressRange &range, uint8_t *opcode_data, size_t opcode_size,
    UnwindPlan &unwind_plan) {
  if (opcode_data == nullptr || opcode_size == 0)
    return false;

  if (range.GetByteSize() == 0 || !range.GetBaseAddress().IsValid() ||
      !m_inst_emulator_up)
    return false;

  // The instruction emulation subclass setup the unwind plan for the first
  // instruction.
  m_inst_emulator_up->CreateFunctionEntryUnwind(unwind_plan);

  // CreateFunctionEntryUnwind should have created the first row. If it doesn't,
  // then we are done.
  if (unwind_plan.GetRowCount() == 0)
    return false;

  const bool prefer_file_cache = true;
  DisassemblerSP disasm_sp(Disassembler::DisassembleBytes(
      m_arch, nullptr, nullptr, nullptr, nullptr, range.GetBaseAddress(),
      opcode_data, opcode_size, 99999, prefer_file_cache));

  if (!disasm_sp)
    return false;

  Log *log = GetLog(LLDBLog::Unwind);

  m_range_ptr = &range;
  m_unwind_plan_ptr = &unwind_plan;

  const uint32_t addr_byte_size = m_arch.GetAddressByteSize();
  const bool show_address = true;
  const bool show_bytes = true;
  const bool show_control_flow_kind = false;

  m_state.cfa_reg_info = *m_inst_emulator_up->GetRegisterInfo(
      unwind_plan.GetRegisterKind(), unwind_plan.GetInitialCFARegister());
  m_state.fp_is_cfa = false;
  m_state.register_values.clear();

  m_pushed_regs.clear();

  // Initialize the CFA with a known value. In the 32 bit case it will be
  // 0x80000000, and in the 64 bit case 0x8000000000000000. We use the address
  // byte size to be safe for any future address sizes
  m_initial_sp = (1ull << ((addr_byte_size * 8) - 1));
  RegisterValue cfa_reg_value;
  cfa_reg_value.SetUInt(m_initial_sp, m_state.cfa_reg_info.byte_size);
  SetRegisterValue(m_state.cfa_reg_info, cfa_reg_value);

  const InstructionList &inst_list = disasm_sp->GetInstructionList();
  const size_t num_instructions = inst_list.GetSize();

  if (num_instructions > 0) {
    Instruction *inst = inst_list.GetInstructionAtIndex(0).get();
    const lldb::addr_t base_addr = inst->GetAddress().GetFileAddress();

    // Map for storing the unwind state at a given offset. When we see a forward
    // branch we add a new entry to this map with the actual unwind plan row and
    // register context for the target address of the branch as the current data
    // have to be valid for the target address of the branch too if we are in
    // the same function.
    std::map<lldb::addr_t, UnwindState> saved_unwind_states;

    // Make a copy of the current instruction Row and save it in m_state so
    // we can add updates as we process the instructions.
    m_state.row = *unwind_plan.GetLastRow();

    // Add the initial state to the save list with offset 0.
    auto condition_block_start_state =
        saved_unwind_states.emplace(0, m_state).first;

    // The architecture dependent condition code of the last processed
    // instruction.
    EmulateInstruction::InstructionCondition last_condition =
        EmulateInstruction::UnconditionalCondition;

    for (size_t idx = 0; idx < num_instructions; ++idx) {
      m_curr_row_modified = false;
      m_forward_branch_offset = 0;

      inst = inst_list.GetInstructionAtIndex(idx).get();
      if (!inst)
        continue;

      lldb::addr_t current_offset =
          inst->GetAddress().GetFileAddress() - base_addr;
      auto it = saved_unwind_states.upper_bound(current_offset);
      assert(it != saved_unwind_states.begin() &&
             "Unwind row for the function entry missing");
      --it; // Move it to the row corresponding to the current offset

      // If the offset of m_curr_row don't match with the offset we see in
      // saved_unwind_states then we have to update current unwind state to
      // the saved values. It is happening after we processed an epilogue and a
      // return to caller instruction.
      if (it->second.row.GetOffset() != m_state.row.GetOffset())
        m_state = it->second;

      m_inst_emulator_up->SetInstruction(inst->GetOpcode(), inst->GetAddress(),
                                         nullptr);

      if (last_condition != m_inst_emulator_up->GetInstructionCondition()) {
        // If the last instruction was conditional with a different condition
        // than the current condition then restore the state.
        if (last_condition != EmulateInstruction::UnconditionalCondition) {
          m_state = condition_block_start_state->second;
          m_state.row.SetOffset(current_offset);
          // The last instruction might already created a row for this offset
          // and we want to overwrite it.
          saved_unwind_states.insert_or_assign(current_offset, m_state);
        }

        // We are starting a new conditional block at the actual offset
        condition_block_start_state = it;
      }

      if (log && log->GetVerbose()) {
        StreamString strm;
        lldb_private::FormatEntity::Entry format;
        FormatEntity::Parse("${frame.pc}: ", format);
        inst->Dump(&strm, inst_list.GetMaxOpcocdeByteSize(), show_address,
                   show_bytes, show_control_flow_kind, nullptr, nullptr,
                   nullptr, &format, 0);
        log->PutString(strm.GetString());
      }

      last_condition = m_inst_emulator_up->GetInstructionCondition();

      m_inst_emulator_up->EvaluateInstruction(
          eEmulateInstructionOptionIgnoreConditions);

      // If the current instruction is a branch forward then save the current
      // CFI information for the offset where we are branching.
      if (m_forward_branch_offset != 0 &&
          range.ContainsFileAddress(inst->GetAddress().GetFileAddress() +
                                    m_forward_branch_offset)) {
        if (auto [it, inserted] = saved_unwind_states.emplace(
                current_offset + m_forward_branch_offset, m_state);
            inserted)
          it->second.row.SetOffset(current_offset + m_forward_branch_offset);
      }

      // Were there any changes to the CFI while evaluating this instruction?
      if (m_curr_row_modified) {
        // Save the modified row if we don't already have a CFI row in the
        // current address
        if (saved_unwind_states.count(current_offset +
                                      inst->GetOpcode().GetByteSize()) == 0) {
          m_state.row.SetOffset(current_offset +
                                inst->GetOpcode().GetByteSize());
          saved_unwind_states.emplace(
              current_offset + inst->GetOpcode().GetByteSize(), m_state);
        }
      }
    }
    for (auto &[_, state] : saved_unwind_states) {
<<<<<<< HEAD
      unwind_plan.InsertRow(
          std::make_shared<UnwindPlan::Row>(std::move(state.row)),
          /*replace_existing=*/true);
=======
      unwind_plan.InsertRow(std::move(state.row),
                            /*replace_existing=*/true);
>>>>>>> d465594a
    }
  }

  if (log && log->GetVerbose()) {
    StreamString strm;
    lldb::addr_t base_addr = range.GetBaseAddress().GetFileAddress();
    strm.Printf("Resulting unwind rows for [0x%" PRIx64 " - 0x%" PRIx64 "):",
                base_addr, base_addr + range.GetByteSize());
    unwind_plan.Dump(strm, nullptr, base_addr);
    log->PutString(strm.GetString());
  }
  return unwind_plan.GetRowCount() > 0;
}

bool UnwindAssemblyInstEmulation::AugmentUnwindPlanFromCallSite(
    AddressRange &func, Thread &thread, UnwindPlan &unwind_plan) {
  return false;
}

bool UnwindAssemblyInstEmulation::GetFastUnwindPlan(AddressRange &func,
                                                    Thread &thread,
                                                    UnwindPlan &unwind_plan) {
  return false;
}

bool UnwindAssemblyInstEmulation::FirstNonPrologueInsn(
    AddressRange &func, const ExecutionContext &exe_ctx,
    Address &first_non_prologue_insn) {
  return false;
}

UnwindAssembly *
UnwindAssemblyInstEmulation::CreateInstance(const ArchSpec &arch) {
  std::unique_ptr<EmulateInstruction> inst_emulator_up(
      EmulateInstruction::FindPlugin(arch, eInstructionTypePrologueEpilogue,
                                     nullptr));
  // Make sure that all prologue instructions are handled
  if (inst_emulator_up)
    return new UnwindAssemblyInstEmulation(arch, inst_emulator_up.release());
  return nullptr;
}

void UnwindAssemblyInstEmulation::Initialize() {
  PluginManager::RegisterPlugin(GetPluginNameStatic(),
                                GetPluginDescriptionStatic(), CreateInstance);
}

void UnwindAssemblyInstEmulation::Terminate() {
  PluginManager::UnregisterPlugin(CreateInstance);
}

llvm::StringRef UnwindAssemblyInstEmulation::GetPluginDescriptionStatic() {
  return "Instruction emulation based unwind information.";
}

uint64_t UnwindAssemblyInstEmulation::MakeRegisterKindValuePair(
    const RegisterInfo &reg_info) {
  lldb::RegisterKind reg_kind;
  uint32_t reg_num;
  if (EmulateInstruction::GetBestRegisterKindAndNumber(&reg_info, reg_kind,
                                                       reg_num))
    return (uint64_t)reg_kind << 24 | reg_num;
  return 0ull;
}

void UnwindAssemblyInstEmulation::SetRegisterValue(
    const RegisterInfo &reg_info, const RegisterValue &reg_value) {
  m_state.register_values[MakeRegisterKindValuePair(reg_info)] = reg_value;
}

bool UnwindAssemblyInstEmulation::GetRegisterValue(const RegisterInfo &reg_info,
                                                   RegisterValue &reg_value) {
  const uint64_t reg_id = MakeRegisterKindValuePair(reg_info);
  RegisterValueMap::const_iterator pos = m_state.register_values.find(reg_id);
  if (pos != m_state.register_values.end()) {
    reg_value = pos->second;
    return true; // We had a real value that comes from an opcode that wrote
                 // to it...
  }
  // We are making up a value that is recognizable...
  reg_value.SetUInt(reg_id, reg_info.byte_size);
  return false;
}

size_t UnwindAssemblyInstEmulation::ReadMemory(
    EmulateInstruction *instruction, void *baton,
    const EmulateInstruction::Context &context, lldb::addr_t addr, void *dst,
    size_t dst_len) {
  Log *log = GetLog(LLDBLog::Unwind);

  if (log && log->GetVerbose()) {
    StreamString strm;
    strm.Printf(
        "UnwindAssemblyInstEmulation::ReadMemory    (addr = 0x%16.16" PRIx64
        ", dst = %p, dst_len = %" PRIu64 ", context = ",
        addr, dst, (uint64_t)dst_len);
    context.Dump(strm, instruction);
    log->PutString(strm.GetString());
  }
  memset(dst, 0, dst_len);
  return dst_len;
}

size_t UnwindAssemblyInstEmulation::WriteMemory(
    EmulateInstruction *instruction, void *baton,
    const EmulateInstruction::Context &context, lldb::addr_t addr,
    const void *dst, size_t dst_len) {
  if (baton && dst && dst_len)
    return ((UnwindAssemblyInstEmulation *)baton)
        ->WriteMemory(instruction, context, addr, dst, dst_len);
  return 0;
}

size_t UnwindAssemblyInstEmulation::WriteMemory(
    EmulateInstruction *instruction, const EmulateInstruction::Context &context,
    lldb::addr_t addr, const void *dst, size_t dst_len) {
  DataExtractor data(dst, dst_len,
                     instruction->GetArchitecture().GetByteOrder(),
                     instruction->GetArchitecture().GetAddressByteSize());

  Log *log = GetLog(LLDBLog::Unwind);

  if (log && log->GetVerbose()) {
    StreamString strm;

    strm.PutCString("UnwindAssemblyInstEmulation::WriteMemory   (");
    DumpDataExtractor(data, &strm, 0, eFormatBytes, 1, dst_len, UINT32_MAX,
                      addr, 0, 0);
    strm.PutCString(", context = ");
    context.Dump(strm, instruction);
    log->PutString(strm.GetString());
  }

  switch (context.type) {
  default:
  case EmulateInstruction::eContextInvalid:
  case EmulateInstruction::eContextReadOpcode:
  case EmulateInstruction::eContextImmediate:
  case EmulateInstruction::eContextAdjustBaseRegister:
  case EmulateInstruction::eContextRegisterPlusOffset:
  case EmulateInstruction::eContextAdjustPC:
  case EmulateInstruction::eContextRegisterStore:
  case EmulateInstruction::eContextRegisterLoad:
  case EmulateInstruction::eContextRelativeBranchImmediate:
  case EmulateInstruction::eContextAbsoluteBranchRegister:
  case EmulateInstruction::eContextSupervisorCall:
  case EmulateInstruction::eContextTableBranchReadMemory:
  case EmulateInstruction::eContextWriteRegisterRandomBits:
  case EmulateInstruction::eContextWriteMemoryRandomBits:
  case EmulateInstruction::eContextArithmetic:
  case EmulateInstruction::eContextAdvancePC:
  case EmulateInstruction::eContextReturnFromException:
  case EmulateInstruction::eContextPopRegisterOffStack:
  case EmulateInstruction::eContextAdjustStackPointer:
    break;

  case EmulateInstruction::eContextPushRegisterOnStack: {
    uint32_t reg_num = LLDB_INVALID_REGNUM;
    uint32_t generic_regnum = LLDB_INVALID_REGNUM;
    assert(context.GetInfoType() ==
               EmulateInstruction::eInfoTypeRegisterToRegisterPlusOffset &&
           "unhandled case, add code to handle this!");
    const uint32_t unwind_reg_kind = m_unwind_plan_ptr->GetRegisterKind();
    reg_num = context.info.RegisterToRegisterPlusOffset.data_reg
                  .kinds[unwind_reg_kind];
    generic_regnum = context.info.RegisterToRegisterPlusOffset.data_reg
                         .kinds[eRegisterKindGeneric];

    if (reg_num != LLDB_INVALID_REGNUM &&
        generic_regnum != LLDB_REGNUM_GENERIC_SP) {
      if (m_pushed_regs.try_emplace(reg_num, addr).second) {
        const int32_t offset = addr - m_initial_sp;
        m_state.row.SetRegisterLocationToAtCFAPlusOffset(reg_num, offset,
                                                         /*can_replace=*/true);
        m_curr_row_modified = true;
      }
    }
  } break;
  }

  return dst_len;
}

bool UnwindAssemblyInstEmulation::ReadRegister(EmulateInstruction *instruction,
                                               void *baton,
                                               const RegisterInfo *reg_info,
                                               RegisterValue &reg_value) {

  if (baton && reg_info)
    return ((UnwindAssemblyInstEmulation *)baton)
        ->ReadRegister(instruction, reg_info, reg_value);
  return false;
}
bool UnwindAssemblyInstEmulation::ReadRegister(EmulateInstruction *instruction,
                                               const RegisterInfo *reg_info,
                                               RegisterValue &reg_value) {
  bool synthetic = GetRegisterValue(*reg_info, reg_value);

  Log *log = GetLog(LLDBLog::Unwind);

  if (log && log->GetVerbose()) {

    StreamString strm;
    strm.Printf("UnwindAssemblyInstEmulation::ReadRegister  (name = \"%s\") => "
                "synthetic_value = %i, value = ",
                reg_info->name, synthetic);
    DumpRegisterValue(reg_value, strm, *reg_info, false, false, eFormatDefault);
    log->PutString(strm.GetString());
  }
  return true;
}

bool UnwindAssemblyInstEmulation::WriteRegister(
    EmulateInstruction *instruction, void *baton,
    const EmulateInstruction::Context &context, const RegisterInfo *reg_info,
    const RegisterValue &reg_value) {
  if (baton && reg_info)
    return ((UnwindAssemblyInstEmulation *)baton)
        ->WriteRegister(instruction, context, reg_info, reg_value);
  return false;
}
bool UnwindAssemblyInstEmulation::WriteRegister(
    EmulateInstruction *instruction, const EmulateInstruction::Context &context,
    const RegisterInfo *reg_info, const RegisterValue &reg_value) {
  Log *log = GetLog(LLDBLog::Unwind);

  if (log && log->GetVerbose()) {

    StreamString strm;
    strm.Printf(
        "UnwindAssemblyInstEmulation::WriteRegister (name = \"%s\", value = ",
        reg_info->name);
    DumpRegisterValue(reg_value, strm, *reg_info, false, false, eFormatDefault);
    strm.PutCString(", context = ");
    context.Dump(strm, instruction);
    log->PutString(strm.GetString());
  }

  SetRegisterValue(*reg_info, reg_value);

  switch (context.type) {
  case EmulateInstruction::eContextInvalid:
  case EmulateInstruction::eContextReadOpcode:
  case EmulateInstruction::eContextImmediate:
  case EmulateInstruction::eContextAdjustBaseRegister:
  case EmulateInstruction::eContextRegisterPlusOffset:
  case EmulateInstruction::eContextAdjustPC:
  case EmulateInstruction::eContextRegisterStore:
  case EmulateInstruction::eContextSupervisorCall:
  case EmulateInstruction::eContextTableBranchReadMemory:
  case EmulateInstruction::eContextWriteRegisterRandomBits:
  case EmulateInstruction::eContextWriteMemoryRandomBits:
  case EmulateInstruction::eContextAdvancePC:
  case EmulateInstruction::eContextReturnFromException:
  case EmulateInstruction::eContextPushRegisterOnStack:
  case EmulateInstruction::eContextRegisterLoad:
    //            {
    //                const uint32_t reg_num =
    //                reg_info->kinds[m_unwind_plan_ptr->GetRegisterKind()];
    //                if (reg_num != LLDB_INVALID_REGNUM)
    //                {
    //                    const bool can_replace_only_if_unspecified = true;
    //
    //                    m_curr_row.SetRegisterLocationToUndefined (reg_num,
    //                                                               can_replace_only_if_unspecified,
    //                                                               can_replace_only_if_unspecified);
    //                    m_curr_row_modified = true;
    //                }
    //            }
    break;

  case EmulateInstruction::eContextArithmetic: {
    // If we adjusted the current frame pointer by a constant then adjust the
    // CFA offset
    // with the same amount.
    lldb::RegisterKind kind = m_unwind_plan_ptr->GetRegisterKind();
    if (m_state.fp_is_cfa &&
        reg_info->kinds[kind] == m_state.cfa_reg_info.kinds[kind] &&
        context.GetInfoType() ==
            EmulateInstruction::eInfoTypeRegisterPlusOffset &&
        context.info.RegisterPlusOffset.reg.kinds[kind] ==
            m_state.cfa_reg_info.kinds[kind]) {
      const int64_t offset = context.info.RegisterPlusOffset.signed_offset;
      m_state.row.GetCFAValue().IncOffset(-1 * offset);
      m_curr_row_modified = true;
    }
  } break;

  case EmulateInstruction::eContextAbsoluteBranchRegister:
  case EmulateInstruction::eContextRelativeBranchImmediate: {
    if (context.GetInfoType() == EmulateInstruction::eInfoTypeISAAndImmediate &&
        context.info.ISAAndImmediate.unsigned_data32 > 0) {
      m_forward_branch_offset =
          context.info.ISAAndImmediateSigned.signed_data32;
    } else if (context.GetInfoType() ==
                   EmulateInstruction::eInfoTypeISAAndImmediateSigned &&
               context.info.ISAAndImmediateSigned.signed_data32 > 0) {
      m_forward_branch_offset = context.info.ISAAndImmediate.unsigned_data32;
    } else if (context.GetInfoType() ==
                   EmulateInstruction::eInfoTypeImmediate &&
               context.info.unsigned_immediate > 0) {
      m_forward_branch_offset = context.info.unsigned_immediate;
    } else if (context.GetInfoType() ==
                   EmulateInstruction::eInfoTypeImmediateSigned &&
               context.info.signed_immediate > 0) {
      m_forward_branch_offset = context.info.signed_immediate;
    }
  } break;

  case EmulateInstruction::eContextPopRegisterOffStack: {
    const uint32_t reg_num =
        reg_info->kinds[m_unwind_plan_ptr->GetRegisterKind()];
    const uint32_t generic_regnum = reg_info->kinds[eRegisterKindGeneric];
    if (reg_num != LLDB_INVALID_REGNUM &&
        generic_regnum != LLDB_REGNUM_GENERIC_SP) {
      switch (context.GetInfoType()) {
      case EmulateInstruction::eInfoTypeAddress:
        if (auto it = m_pushed_regs.find(reg_num);
            it != m_pushed_regs.end() && context.info.address == it->second) {
          m_state.row.SetRegisterLocationToSame(reg_num,
                                                false /*must_replace*/);
          m_curr_row_modified = true;

          // FP has been restored to its original value, we are back
          // to using SP to calculate the CFA.
          if (m_state.fp_is_cfa) {
            m_state.fp_is_cfa = false;
            lldb::RegisterKind sp_reg_kind = eRegisterKindGeneric;
            uint32_t sp_reg_num = LLDB_REGNUM_GENERIC_SP;
            RegisterInfo sp_reg_info =
                *m_inst_emulator_up->GetRegisterInfo(sp_reg_kind, sp_reg_num);
            RegisterValue sp_reg_val;
            if (GetRegisterValue(sp_reg_info, sp_reg_val)) {
              m_state.cfa_reg_info = sp_reg_info;
              const uint32_t cfa_reg_num =
                  sp_reg_info.kinds[m_unwind_plan_ptr->GetRegisterKind()];
              assert(cfa_reg_num != LLDB_INVALID_REGNUM);
              m_state.row.GetCFAValue().SetIsRegisterPlusOffset(
                  cfa_reg_num, m_initial_sp - sp_reg_val.GetAsUInt64());
            }
          }
        }
        break;
      case EmulateInstruction::eInfoTypeISA:
        assert(
            (generic_regnum == LLDB_REGNUM_GENERIC_PC ||
             generic_regnum == LLDB_REGNUM_GENERIC_FLAGS) &&
            "eInfoTypeISA used for popping a register other the PC/FLAGS");
        if (generic_regnum != LLDB_REGNUM_GENERIC_FLAGS) {
          m_state.row.SetRegisterLocationToSame(reg_num,
                                                false /*must_replace*/);
          m_curr_row_modified = true;
        }
        break;
      default:
        assert(false && "unhandled case, add code to handle this!");
        break;
      }
    }
  } break;

  case EmulateInstruction::eContextSetFramePointer:
    if (!m_state.fp_is_cfa) {
      m_state.fp_is_cfa = true;
      m_state.cfa_reg_info = *reg_info;
      const uint32_t cfa_reg_num =
          reg_info->kinds[m_unwind_plan_ptr->GetRegisterKind()];
      assert(cfa_reg_num != LLDB_INVALID_REGNUM);
      m_state.row.GetCFAValue().SetIsRegisterPlusOffset(
          cfa_reg_num, m_initial_sp - reg_value.GetAsUInt64());
      m_curr_row_modified = true;
    }
    break;

  case EmulateInstruction::eContextRestoreStackPointer:
    if (m_state.fp_is_cfa) {
      m_state.fp_is_cfa = false;
      m_state.cfa_reg_info = *reg_info;
      const uint32_t cfa_reg_num =
          reg_info->kinds[m_unwind_plan_ptr->GetRegisterKind()];
      assert(cfa_reg_num != LLDB_INVALID_REGNUM);
      m_state.row.GetCFAValue().SetIsRegisterPlusOffset(
          cfa_reg_num, m_initial_sp - reg_value.GetAsUInt64());
      m_curr_row_modified = true;
    }
    break;

  case EmulateInstruction::eContextAdjustStackPointer:
    // If we have created a frame using the frame pointer, don't follow
    // subsequent adjustments to the stack pointer.
    if (!m_state.fp_is_cfa) {
      m_state.row.GetCFAValue().SetIsRegisterPlusOffset(
          m_state.row.GetCFAValue().GetRegisterNumber(),
          m_initial_sp - reg_value.GetAsUInt64());
      m_curr_row_modified = true;
    }
    break;
  }
  return true;
}<|MERGE_RESOLUTION|>--- conflicted
+++ resolved
@@ -209,14 +209,8 @@
       }
     }
     for (auto &[_, state] : saved_unwind_states) {
-<<<<<<< HEAD
-      unwind_plan.InsertRow(
-          std::make_shared<UnwindPlan::Row>(std::move(state.row)),
-          /*replace_existing=*/true);
-=======
       unwind_plan.InsertRow(std::move(state.row),
                             /*replace_existing=*/true);
->>>>>>> d465594a
     }
   }
 
