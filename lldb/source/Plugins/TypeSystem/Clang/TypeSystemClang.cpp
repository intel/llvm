//===-- TypeSystemClang.cpp -----------------------------------------------===//
//
// Part of the LLVM Project, under the Apache License v2.0 with LLVM Exceptions.
// See https://llvm.org/LICENSE.txt for license information.
// SPDX-License-Identifier: Apache-2.0 WITH LLVM-exception
//
//===----------------------------------------------------------------------===//

#include "TypeSystemClang.h"

#include "clang/AST/DeclBase.h"
#include "clang/AST/ExprCXX.h"
#include "llvm/Support/Casting.h"
#include "llvm/Support/FormatAdapters.h"
#include "llvm/Support/FormatVariadic.h"

#include <mutex>
#include <memory>
#include <string>
#include <vector>

#include "clang/AST/ASTContext.h"
#include "clang/AST/ASTImporter.h"
#include "clang/AST/Attr.h"
#include "clang/AST/CXXInheritance.h"
#include "clang/AST/DeclObjC.h"
#include "clang/AST/DeclTemplate.h"
#include "clang/AST/Mangle.h"
#include "clang/AST/RecordLayout.h"
#include "clang/AST/Type.h"
#include "clang/AST/VTableBuilder.h"
#include "clang/Basic/Builtins.h"
#include "clang/Basic/Diagnostic.h"
#include "clang/Basic/FileManager.h"
#include "clang/Basic/FileSystemOptions.h"
#include "clang/Basic/LangStandard.h"
#include "clang/Basic/SourceManager.h"
#include "clang/Basic/TargetInfo.h"
#include "clang/Basic/TargetOptions.h"
#include "clang/Frontend/FrontendOptions.h"
#include "clang/Lex/HeaderSearch.h"
#include "clang/Lex/HeaderSearchOptions.h"
#include "clang/Lex/ModuleMap.h"
#include "clang/Sema/Sema.h"

#include "llvm/Support/Signals.h"
#include "llvm/Support/Threading.h"

#include "Plugins/ExpressionParser/Clang/ClangASTImporter.h"
#include "Plugins/ExpressionParser/Clang/ClangASTMetadata.h"
#include "Plugins/ExpressionParser/Clang/ClangExternalASTSourceCallbacks.h"
#include "Plugins/ExpressionParser/Clang/ClangFunctionCaller.h"
#include "Plugins/ExpressionParser/Clang/ClangPersistentVariables.h"
#include "Plugins/ExpressionParser/Clang/ClangUserExpression.h"
#include "Plugins/ExpressionParser/Clang/ClangUtil.h"
#include "Plugins/ExpressionParser/Clang/ClangUtilityFunction.h"
#include "lldb/Core/Debugger.h"
#include "lldb/Core/DumpDataExtractor.h"
#include "lldb/Core/Module.h"
#include "lldb/Core/PluginManager.h"
#include "lldb/Core/UniqueCStringMap.h"
#include "lldb/Host/StreamFile.h"
#include "lldb/Symbol/ObjectFile.h"
#include "lldb/Symbol/SymbolFile.h"
#include "lldb/Target/ExecutionContext.h"
#include "lldb/Target/Language.h"
#include "lldb/Target/Process.h"
#include "lldb/Target/Target.h"
#include "lldb/Utility/ArchSpec.h"
#include "lldb/Utility/DataExtractor.h"
#include "lldb/Utility/Flags.h"
#include "lldb/Utility/LLDBAssert.h"
#include "lldb/Utility/LLDBLog.h"
#include "lldb/Utility/RegularExpression.h"
#include "lldb/Utility/Scalar.h"
#include "lldb/Utility/ThreadSafeDenseMap.h"

#include "Plugins/LanguageRuntime/ObjC/ObjCLanguageRuntime.h"
#include "Plugins/SymbolFile/DWARF/DWARFASTParserClang.h"
#include "Plugins/SymbolFile/PDB/PDBASTParser.h"
#include "Plugins/SymbolFile/NativePDB/PdbAstBuilder.h"

#include <cstdio>

#include <mutex>
#include <optional>

using namespace lldb;
using namespace lldb_private;
using namespace lldb_private::dwarf;
using namespace lldb_private::plugin::dwarf;
using namespace clang;
using llvm::StringSwitch;

LLDB_PLUGIN_DEFINE(TypeSystemClang)

namespace {
static void VerifyDecl(clang::Decl *decl) {
  assert(decl && "VerifyDecl called with nullptr?");
#ifndef NDEBUG
  // We don't care about the actual access value here but only want to trigger
  // that Clang calls its internal Decl::AccessDeclContextCheck validation.
  decl->getAccess();
#endif
}

static inline bool
TypeSystemClangSupportsLanguage(lldb::LanguageType language) {
  return language == eLanguageTypeUnknown || // Clang is the default type system
         lldb_private::Language::LanguageIsC(language) ||
         lldb_private::Language::LanguageIsCPlusPlus(language) ||
         lldb_private::Language::LanguageIsObjC(language) ||
         lldb_private::Language::LanguageIsPascal(language) ||
         // Use Clang for Rust until there is a proper language plugin for it
         language == eLanguageTypeRust ||
         // Use Clang for D until there is a proper language plugin for it
         language == eLanguageTypeD ||
         // Open Dylan compiler debug info is designed to be Clang-compatible
         language == eLanguageTypeDylan;
}

// Checks whether m1 is an overload of m2 (as opposed to an override). This is
// called by addOverridesForMethod to distinguish overrides (which share a
// vtable entry) from overloads (which require distinct entries).
bool isOverload(clang::CXXMethodDecl *m1, clang::CXXMethodDecl *m2) {
  // FIXME: This should detect covariant return types, but currently doesn't.
  lldbassert(&m1->getASTContext() == &m2->getASTContext() &&
             "Methods should have the same AST context");
  clang::ASTContext &context = m1->getASTContext();

  const auto *m1Type = llvm::cast<clang::FunctionProtoType>(
      context.getCanonicalType(m1->getType()));

  const auto *m2Type = llvm::cast<clang::FunctionProtoType>(
      context.getCanonicalType(m2->getType()));

  auto compareArgTypes = [&context](const clang::QualType &m1p,
                                    const clang::QualType &m2p) {
    return context.hasSameType(m1p.getUnqualifiedType(),
                               m2p.getUnqualifiedType());
  };

  // FIXME: In C++14 and later, we can just pass m2Type->param_type_end()
  //        as a fourth parameter to std::equal().
  return (m1->getNumParams() != m2->getNumParams()) ||
         !std::equal(m1Type->param_type_begin(), m1Type->param_type_end(),
                     m2Type->param_type_begin(), compareArgTypes);
}

// If decl is a virtual method, walk the base classes looking for methods that
// decl overrides. This table of overridden methods is used by IRGen to
// determine the vtable layout for decl's parent class.
void addOverridesForMethod(clang::CXXMethodDecl *decl) {
  if (!decl->isVirtual())
    return;

  clang::CXXBasePaths paths;
  llvm::SmallVector<clang::NamedDecl *, 4> decls;

  auto find_overridden_methods =
      [&decls, decl](const clang::CXXBaseSpecifier *specifier,
                     clang::CXXBasePath &path) {
        if (auto *base_record = llvm::dyn_cast<clang::CXXRecordDecl>(
                specifier->getType()->castAs<clang::RecordType>()->getDecl())) {

          clang::DeclarationName name = decl->getDeclName();

          // If this is a destructor, check whether the base class destructor is
          // virtual.
          if (name.getNameKind() == clang::DeclarationName::CXXDestructorName)
            if (auto *baseDtorDecl = base_record->getDestructor()) {
              if (baseDtorDecl->isVirtual()) {
                decls.push_back(baseDtorDecl);
                return true;
              } else
                return false;
            }

          // Otherwise, search for name in the base class.
          for (path.Decls = base_record->lookup(name).begin();
               path.Decls != path.Decls.end(); ++path.Decls) {
            if (auto *method_decl =
                    llvm::dyn_cast<clang::CXXMethodDecl>(*path.Decls))
              if (method_decl->isVirtual() && !isOverload(decl, method_decl)) {
                decls.push_back(method_decl);
                return true;
              }
          }
        }

        return false;
      };

  if (decl->getParent()->lookupInBases(find_overridden_methods, paths)) {
    for (auto *overridden_decl : decls)
      decl->addOverriddenMethod(
          llvm::cast<clang::CXXMethodDecl>(overridden_decl));
  }
}
}

static lldb::addr_t GetVTableAddress(Process &process,
                                     VTableContextBase &vtable_ctx,
                                     ValueObject &valobj,
                                     const ASTRecordLayout &record_layout) {
  // Retrieve type info
  CompilerType pointee_type;
  CompilerType this_type(valobj.GetCompilerType());
  uint32_t type_info = this_type.GetTypeInfo(&pointee_type);
  if (!type_info)
    return LLDB_INVALID_ADDRESS;

  // Check if it's a pointer or reference
  bool ptr_or_ref = false;
  if (type_info & (eTypeIsPointer | eTypeIsReference)) {
    ptr_or_ref = true;
    type_info = pointee_type.GetTypeInfo();
  }

  // We process only C++ classes
  const uint32_t cpp_class = eTypeIsClass | eTypeIsCPlusPlus;
  if ((type_info & cpp_class) != cpp_class)
    return LLDB_INVALID_ADDRESS;

  // Calculate offset to VTable pointer
  lldb::offset_t vbtable_ptr_offset =
      vtable_ctx.isMicrosoft() ? record_layout.getVBPtrOffset().getQuantity()
                               : 0;

  if (ptr_or_ref) {
    // We have a pointer / ref to object, so read
    // VTable pointer from process memory

    if (valobj.GetAddressTypeOfChildren() != eAddressTypeLoad)
      return LLDB_INVALID_ADDRESS;

    auto vbtable_ptr_addr = valobj.GetValueAsUnsigned(LLDB_INVALID_ADDRESS);
    if (vbtable_ptr_addr == LLDB_INVALID_ADDRESS)
      return LLDB_INVALID_ADDRESS;

    vbtable_ptr_addr += vbtable_ptr_offset;

    Status err;
    return process.ReadPointerFromMemory(vbtable_ptr_addr, err);
  }

  // We have an object already read from process memory,
  // so just extract VTable pointer from it

  DataExtractor data;
  Status err;
  auto size = valobj.GetData(data, err);
  if (err.Fail() || vbtable_ptr_offset + data.GetAddressByteSize() > size)
    return LLDB_INVALID_ADDRESS;

  return data.GetAddress(&vbtable_ptr_offset);
}

static int64_t ReadVBaseOffsetFromVTable(Process &process,
                                         VTableContextBase &vtable_ctx,
                                         lldb::addr_t vtable_ptr,
                                         const CXXRecordDecl *cxx_record_decl,
                                         const CXXRecordDecl *base_class_decl) {
  if (vtable_ctx.isMicrosoft()) {
    clang::MicrosoftVTableContext &msoft_vtable_ctx =
        static_cast<clang::MicrosoftVTableContext &>(vtable_ctx);

    // Get the index into the virtual base table. The
    // index is the index in uint32_t from vbtable_ptr
    const unsigned vbtable_index =
        msoft_vtable_ctx.getVBTableIndex(cxx_record_decl, base_class_decl);
    const lldb::addr_t base_offset_addr = vtable_ptr + vbtable_index * 4;
    Status err;
    return process.ReadSignedIntegerFromMemory(base_offset_addr, 4, INT64_MAX,
                                               err);
  }

  clang::ItaniumVTableContext &itanium_vtable_ctx =
      static_cast<clang::ItaniumVTableContext &>(vtable_ctx);

  clang::CharUnits base_offset_offset =
      itanium_vtable_ctx.getVirtualBaseOffsetOffset(cxx_record_decl,
                                                    base_class_decl);
  const lldb::addr_t base_offset_addr =
      vtable_ptr + base_offset_offset.getQuantity();
  const uint32_t base_offset_size = process.GetAddressByteSize();
  Status err;
  return process.ReadSignedIntegerFromMemory(base_offset_addr, base_offset_size,
                                             INT64_MAX, err);
}

static bool GetVBaseBitOffset(VTableContextBase &vtable_ctx,
                              ValueObject &valobj,
                              const ASTRecordLayout &record_layout,
                              const CXXRecordDecl *cxx_record_decl,
                              const CXXRecordDecl *base_class_decl,
                              int32_t &bit_offset) {
  ExecutionContext exe_ctx(valobj.GetExecutionContextRef());
  Process *process = exe_ctx.GetProcessPtr();
  if (!process)
    return false;

  lldb::addr_t vtable_ptr =
      GetVTableAddress(*process, vtable_ctx, valobj, record_layout);
  if (vtable_ptr == LLDB_INVALID_ADDRESS)
    return false;

  auto base_offset = ReadVBaseOffsetFromVTable(
      *process, vtable_ctx, vtable_ptr, cxx_record_decl, base_class_decl);
  if (base_offset == INT64_MAX)
    return false;

  bit_offset = base_offset * 8;

  return true;
}

typedef lldb_private::ThreadSafeDenseMap<clang::ASTContext *, TypeSystemClang *>
    ClangASTMap;

static ClangASTMap &GetASTMap() {
  static ClangASTMap *g_map_ptr = nullptr;
  static llvm::once_flag g_once_flag;
  llvm::call_once(g_once_flag, []() {
    g_map_ptr = new ClangASTMap(); // leaked on purpose to avoid spins
  });
  return *g_map_ptr;
}

TypePayloadClang::TypePayloadClang(OptionalClangModuleID owning_module,
                                   bool is_complete_objc_class)
    : m_payload(owning_module.GetValue()) {
  SetIsCompleteObjCClass(is_complete_objc_class);
}

void TypePayloadClang::SetOwningModule(OptionalClangModuleID id) {
  assert(id.GetValue() < ObjCClassBit);
  bool is_complete = IsCompleteObjCClass();
  m_payload = id.GetValue();
  SetIsCompleteObjCClass(is_complete);
}

static void SetMemberOwningModule(clang::Decl *member,
                                  const clang::Decl *parent) {
  if (!member || !parent)
    return;

  OptionalClangModuleID id(parent->getOwningModuleID());
  if (!id.HasValue())
    return;

  member->setFromASTFile();
  member->setOwningModuleID(id.GetValue());
  member->setModuleOwnershipKind(clang::Decl::ModuleOwnershipKind::Visible);
  if (llvm::isa<clang::NamedDecl>(member))
    if (auto *dc = llvm::dyn_cast<clang::DeclContext>(parent)) {
      dc->setHasExternalVisibleStorage(true);
      // This triggers ExternalASTSource::FindExternalVisibleDeclsByName() to be
      // called when searching for members.
      dc->setHasExternalLexicalStorage(true);
    }
}

char TypeSystemClang::ID;

bool TypeSystemClang::IsOperator(llvm::StringRef name,
                                 clang::OverloadedOperatorKind &op_kind) {
  // All operators have to start with "operator".
  if (!name.consume_front("operator"))
    return false;

  // Remember if there was a space after "operator". This is necessary to
  // check for collisions with strangely named functions like "operatorint()".
  bool space_after_operator = name.consume_front(" ");

  op_kind = StringSwitch<clang::OverloadedOperatorKind>(name)
                .Case("+", clang::OO_Plus)
                .Case("+=", clang::OO_PlusEqual)
                .Case("++", clang::OO_PlusPlus)
                .Case("-", clang::OO_Minus)
                .Case("-=", clang::OO_MinusEqual)
                .Case("--", clang::OO_MinusMinus)
                .Case("->", clang::OO_Arrow)
                .Case("->*", clang::OO_ArrowStar)
                .Case("*", clang::OO_Star)
                .Case("*=", clang::OO_StarEqual)
                .Case("/", clang::OO_Slash)
                .Case("/=", clang::OO_SlashEqual)
                .Case("%", clang::OO_Percent)
                .Case("%=", clang::OO_PercentEqual)
                .Case("^", clang::OO_Caret)
                .Case("^=", clang::OO_CaretEqual)
                .Case("&", clang::OO_Amp)
                .Case("&=", clang::OO_AmpEqual)
                .Case("&&", clang::OO_AmpAmp)
                .Case("|", clang::OO_Pipe)
                .Case("|=", clang::OO_PipeEqual)
                .Case("||", clang::OO_PipePipe)
                .Case("~", clang::OO_Tilde)
                .Case("!", clang::OO_Exclaim)
                .Case("!=", clang::OO_ExclaimEqual)
                .Case("=", clang::OO_Equal)
                .Case("==", clang::OO_EqualEqual)
                .Case("<", clang::OO_Less)
                .Case("<=>", clang::OO_Spaceship)
                .Case("<<", clang::OO_LessLess)
                .Case("<<=", clang::OO_LessLessEqual)
                .Case("<=", clang::OO_LessEqual)
                .Case(">", clang::OO_Greater)
                .Case(">>", clang::OO_GreaterGreater)
                .Case(">>=", clang::OO_GreaterGreaterEqual)
                .Case(">=", clang::OO_GreaterEqual)
                .Case("()", clang::OO_Call)
                .Case("[]", clang::OO_Subscript)
                .Case(",", clang::OO_Comma)
                .Default(clang::NUM_OVERLOADED_OPERATORS);

  // We found a fitting operator, so we can exit now.
  if (op_kind != clang::NUM_OVERLOADED_OPERATORS)
    return true;

  // After the "operator " or "operator" part is something unknown. This means
  // it's either one of the named operators (new/delete), a conversion operator
  // (e.g. operator bool) or a function which name starts with "operator"
  // (e.g. void operatorbool).

  // If it's a function that starts with operator it can't have a space after
  // "operator" because identifiers can't contain spaces.
  // E.g. "operator int" (conversion operator)
  //  vs. "operatorint" (function with colliding name).
  if (!space_after_operator)
    return false; // not an operator.

  // Now the operator is either one of the named operators or a conversion
  // operator.
  op_kind = StringSwitch<clang::OverloadedOperatorKind>(name)
                .Case("new", clang::OO_New)
                .Case("new[]", clang::OO_Array_New)
                .Case("delete", clang::OO_Delete)
                .Case("delete[]", clang::OO_Array_Delete)
                // conversion operators hit this case.
                .Default(clang::NUM_OVERLOADED_OPERATORS);

  return true;
}

clang::AccessSpecifier
TypeSystemClang::ConvertAccessTypeToAccessSpecifier(AccessType access) {
  switch (access) {
  default:
    break;
  case eAccessNone:
    return AS_none;
  case eAccessPublic:
    return AS_public;
  case eAccessPrivate:
    return AS_private;
  case eAccessProtected:
    return AS_protected;
  }
  return AS_none;
}

static void ParseLangArgs(LangOptions &Opts, ArchSpec arch) {
  // FIXME: Cleanup per-file based stuff.

  std::vector<std::string> Includes;
  LangOptions::setLangDefaults(Opts, clang::Language::ObjCXX, arch.GetTriple(),
                               Includes, clang::LangStandard::lang_gnucxx98);

  Opts.setValueVisibilityMode(DefaultVisibility);

  // Mimicing gcc's behavior, trigraphs are only enabled if -trigraphs is
  // specified, or -std is set to a conforming mode.
  Opts.Trigraphs = !Opts.GNUMode;
  Opts.CharIsSigned = arch.CharIsSignedByDefault();
  Opts.OptimizeSize = 0;

  // FIXME: Eliminate this dependency.
  //    unsigned Opt =
  //    Args.hasArg(OPT_Os) ? 2 : getLastArgIntValue(Args, OPT_O, 0, Diags);
  //    Opts.Optimize = Opt != 0;
  unsigned Opt = 0;

  // This is the __NO_INLINE__ define, which just depends on things like the
  // optimization level and -fno-inline, not actually whether the backend has
  // inlining enabled.
  //
  // FIXME: This is affected by other options (-fno-inline).
  Opts.NoInlineDefine = !Opt;

  // This is needed to allocate the extra space for the owning module
  // on each decl.
  Opts.ModulesLocalVisibility = 1;
}

TypeSystemClang::TypeSystemClang(llvm::StringRef name,
                                 llvm::Triple target_triple) {
  m_display_name = name.str();
  if (!target_triple.str().empty())
    SetTargetTriple(target_triple.str());
  // The caller didn't pass an ASTContext so create a new one for this
  // TypeSystemClang.
  CreateASTContext();

  LogCreation();
}

TypeSystemClang::TypeSystemClang(llvm::StringRef name,
                                 ASTContext &existing_ctxt) {
  m_display_name = name.str();
  SetTargetTriple(existing_ctxt.getTargetInfo().getTriple().str());

  m_ast_up.reset(&existing_ctxt);
  GetASTMap().Insert(&existing_ctxt, this);

  LogCreation();
}

// Destructor
TypeSystemClang::~TypeSystemClang() { Finalize(); }

lldb::TypeSystemSP TypeSystemClang::CreateInstance(lldb::LanguageType language,
                                                   lldb_private::Module *module,
                                                   Target *target) {
  if (!TypeSystemClangSupportsLanguage(language))
    return lldb::TypeSystemSP();
  ArchSpec arch;
  if (module)
    arch = module->GetArchitecture();
  else if (target)
    arch = target->GetArchitecture();

  if (!arch.IsValid())
    return lldb::TypeSystemSP();

  llvm::Triple triple = arch.GetTriple();
  // LLVM wants this to be set to iOS or MacOSX; if we're working on
  // a bare-boards type image, change the triple for llvm's benefit.
  if (triple.getVendor() == llvm::Triple::Apple &&
      triple.getOS() == llvm::Triple::UnknownOS) {
    if (triple.getArch() == llvm::Triple::arm ||
        triple.getArch() == llvm::Triple::aarch64 ||
        triple.getArch() == llvm::Triple::aarch64_32 ||
        triple.getArch() == llvm::Triple::thumb) {
      triple.setOS(llvm::Triple::IOS);
    } else {
      triple.setOS(llvm::Triple::MacOSX);
    }
  }

  if (module) {
    std::string ast_name =
        "ASTContext for '" + module->GetFileSpec().GetPath() + "'";
    return std::make_shared<TypeSystemClang>(ast_name, triple);
  } else if (target && target->IsValid())
    return std::make_shared<ScratchTypeSystemClang>(*target, triple);
  return lldb::TypeSystemSP();
}

LanguageSet TypeSystemClang::GetSupportedLanguagesForTypes() {
  LanguageSet languages;
  languages.Insert(lldb::eLanguageTypeC89);
  languages.Insert(lldb::eLanguageTypeC);
  languages.Insert(lldb::eLanguageTypeC11);
  languages.Insert(lldb::eLanguageTypeC_plus_plus);
  languages.Insert(lldb::eLanguageTypeC99);
  languages.Insert(lldb::eLanguageTypeObjC);
  languages.Insert(lldb::eLanguageTypeObjC_plus_plus);
  languages.Insert(lldb::eLanguageTypeC_plus_plus_03);
  languages.Insert(lldb::eLanguageTypeC_plus_plus_11);
  languages.Insert(lldb::eLanguageTypeC11);
  languages.Insert(lldb::eLanguageTypeC_plus_plus_14);
  languages.Insert(lldb::eLanguageTypeC_plus_plus_17);
  languages.Insert(lldb::eLanguageTypeC_plus_plus_20);
  return languages;
}

LanguageSet TypeSystemClang::GetSupportedLanguagesForExpressions() {
  LanguageSet languages;
  languages.Insert(lldb::eLanguageTypeC_plus_plus);
  languages.Insert(lldb::eLanguageTypeObjC_plus_plus);
  languages.Insert(lldb::eLanguageTypeC_plus_plus_03);
  languages.Insert(lldb::eLanguageTypeC_plus_plus_11);
  languages.Insert(lldb::eLanguageTypeC_plus_plus_14);
  languages.Insert(lldb::eLanguageTypeC_plus_plus_17);
  languages.Insert(lldb::eLanguageTypeC_plus_plus_20);
  return languages;
}

void TypeSystemClang::Initialize() {
  PluginManager::RegisterPlugin(
      GetPluginNameStatic(), "clang base AST context plug-in", CreateInstance,
      GetSupportedLanguagesForTypes(), GetSupportedLanguagesForExpressions());
}

void TypeSystemClang::Terminate() {
  PluginManager::UnregisterPlugin(CreateInstance);
}

void TypeSystemClang::Finalize() {
  assert(m_ast_up);
  GetASTMap().Erase(m_ast_up.get());
  if (!m_ast_owned)
    m_ast_up.release();

  m_builtins_up.reset();
  m_selector_table_up.reset();
  m_identifier_table_up.reset();
  m_target_info_up.reset();
  m_target_options_rp.reset();
  m_diagnostics_engine_up.reset();
  m_source_manager_up.reset();
  m_language_options_up.reset();
}

void TypeSystemClang::setSema(Sema *s) {
  // Ensure that the new sema actually belongs to our ASTContext.
  assert(s == nullptr || &s->getASTContext() == m_ast_up.get());
  m_sema = s;
}

const char *TypeSystemClang::GetTargetTriple() {
  return m_target_triple.c_str();
}

void TypeSystemClang::SetTargetTriple(llvm::StringRef target_triple) {
  m_target_triple = target_triple.str();
}

void TypeSystemClang::SetExternalSource(
    llvm::IntrusiveRefCntPtr<ExternalASTSource> &ast_source_up) {
  ASTContext &ast = getASTContext();
  ast.getTranslationUnitDecl()->setHasExternalLexicalStorage(true);
  ast.setExternalSource(ast_source_up);
}

ASTContext &TypeSystemClang::getASTContext() const {
  assert(m_ast_up);
  return *m_ast_up;
}

class NullDiagnosticConsumer : public DiagnosticConsumer {
public:
  NullDiagnosticConsumer() { m_log = GetLog(LLDBLog::Expressions); }

  void HandleDiagnostic(DiagnosticsEngine::Level DiagLevel,
                        const clang::Diagnostic &info) override {
    if (m_log) {
      llvm::SmallVector<char, 32> diag_str(10);
      info.FormatDiagnostic(diag_str);
      diag_str.push_back('\0');
      LLDB_LOGF(m_log, "Compiler diagnostic: %s\n", diag_str.data());
    }
  }

  DiagnosticConsumer *clone(DiagnosticsEngine &Diags) const {
    return new NullDiagnosticConsumer();
  }

private:
  Log *m_log;
};

void TypeSystemClang::CreateASTContext() {
  assert(!m_ast_up);
  m_ast_owned = true;

  m_language_options_up = std::make_unique<LangOptions>();
  ParseLangArgs(*m_language_options_up, ArchSpec(GetTargetTriple()));

  m_identifier_table_up =
      std::make_unique<IdentifierTable>(*m_language_options_up, nullptr);
  m_builtins_up = std::make_unique<Builtin::Context>();

  m_selector_table_up = std::make_unique<SelectorTable>();

  clang::FileSystemOptions file_system_options;
  m_file_manager_up = std::make_unique<clang::FileManager>(
      file_system_options, FileSystem::Instance().GetVirtualFileSystem());

  llvm::IntrusiveRefCntPtr<DiagnosticIDs> diag_id_sp(new DiagnosticIDs());
  m_diagnostics_engine_up =
      std::make_unique<DiagnosticsEngine>(diag_id_sp, new DiagnosticOptions());

  m_source_manager_up = std::make_unique<clang::SourceManager>(
      *m_diagnostics_engine_up, *m_file_manager_up);
  m_ast_up = std::make_unique<ASTContext>(
      *m_language_options_up, *m_source_manager_up, *m_identifier_table_up,
      *m_selector_table_up, *m_builtins_up, TU_Complete);

  m_diagnostic_consumer_up = std::make_unique<NullDiagnosticConsumer>();
  m_ast_up->getDiagnostics().setClient(m_diagnostic_consumer_up.get(), false);

  // This can be NULL if we don't know anything about the architecture or if
  // the target for an architecture isn't enabled in the llvm/clang that we
  // built
  TargetInfo *target_info = getTargetInfo();
  if (target_info)
    m_ast_up->InitBuiltinTypes(*target_info);
  else {
    std::string err =
        llvm::formatv(
            "Failed to initialize builtin ASTContext types for target '{0}'. "
            "Printing variables may behave unexpectedly.",
            m_target_triple)
            .str();

    LLDB_LOG(GetLog(LLDBLog::Expressions), err.c_str());

    static std::once_flag s_uninitialized_target_warning;
    Debugger::ReportWarning(std::move(err), /*debugger_id=*/std::nullopt,
                            &s_uninitialized_target_warning);
  }

  GetASTMap().Insert(m_ast_up.get(), this);

  llvm::IntrusiveRefCntPtr<clang::ExternalASTSource> ast_source_up(
      new ClangExternalASTSourceCallbacks(*this));
  SetExternalSource(ast_source_up);
}

TypeSystemClang *TypeSystemClang::GetASTContext(clang::ASTContext *ast) {
  TypeSystemClang *clang_ast = GetASTMap().Lookup(ast);
  return clang_ast;
}

clang::MangleContext *TypeSystemClang::getMangleContext() {
  if (m_mangle_ctx_up == nullptr)
    m_mangle_ctx_up.reset(getASTContext().createMangleContext());
  return m_mangle_ctx_up.get();
}

std::shared_ptr<clang::TargetOptions> &TypeSystemClang::getTargetOptions() {
  if (m_target_options_rp == nullptr && !m_target_triple.empty()) {
    m_target_options_rp = std::make_shared<clang::TargetOptions>();
    if (m_target_options_rp != nullptr)
      m_target_options_rp->Triple = m_target_triple;
  }
  return m_target_options_rp;
}

TargetInfo *TypeSystemClang::getTargetInfo() {
  // target_triple should be something like "x86_64-apple-macosx"
  if (m_target_info_up == nullptr && !m_target_triple.empty())
    m_target_info_up.reset(TargetInfo::CreateTargetInfo(
        getASTContext().getDiagnostics(), getTargetOptions()));
  return m_target_info_up.get();
}

#pragma mark Basic Types

static inline bool QualTypeMatchesBitSize(const uint64_t bit_size,
                                          ASTContext &ast, QualType qual_type) {
  uint64_t qual_type_bit_size = ast.getTypeSize(qual_type);
  return qual_type_bit_size == bit_size;
}

CompilerType
TypeSystemClang::GetBuiltinTypeForEncodingAndBitSize(Encoding encoding,
                                                     size_t bit_size) {
  ASTContext &ast = getASTContext();

  if (!ast.VoidPtrTy)
    return {};

  switch (encoding) {
  case eEncodingInvalid:
    if (QualTypeMatchesBitSize(bit_size, ast, ast.VoidPtrTy))
      return GetType(ast.VoidPtrTy);
    break;

  case eEncodingUint:
    if (QualTypeMatchesBitSize(bit_size, ast, ast.UnsignedCharTy))
      return GetType(ast.UnsignedCharTy);
    if (QualTypeMatchesBitSize(bit_size, ast, ast.UnsignedShortTy))
      return GetType(ast.UnsignedShortTy);
    if (QualTypeMatchesBitSize(bit_size, ast, ast.UnsignedIntTy))
      return GetType(ast.UnsignedIntTy);
    if (QualTypeMatchesBitSize(bit_size, ast, ast.UnsignedLongTy))
      return GetType(ast.UnsignedLongTy);
    if (QualTypeMatchesBitSize(bit_size, ast, ast.UnsignedLongLongTy))
      return GetType(ast.UnsignedLongLongTy);
    if (QualTypeMatchesBitSize(bit_size, ast, ast.UnsignedInt128Ty))
      return GetType(ast.UnsignedInt128Ty);
    break;

  case eEncodingSint:
    if (QualTypeMatchesBitSize(bit_size, ast, ast.SignedCharTy))
      return GetType(ast.SignedCharTy);
    if (QualTypeMatchesBitSize(bit_size, ast, ast.ShortTy))
      return GetType(ast.ShortTy);
    if (QualTypeMatchesBitSize(bit_size, ast, ast.IntTy))
      return GetType(ast.IntTy);
    if (QualTypeMatchesBitSize(bit_size, ast, ast.LongTy))
      return GetType(ast.LongTy);
    if (QualTypeMatchesBitSize(bit_size, ast, ast.LongLongTy))
      return GetType(ast.LongLongTy);
    if (QualTypeMatchesBitSize(bit_size, ast, ast.Int128Ty))
      return GetType(ast.Int128Ty);
    break;

  case eEncodingIEEE754:
    if (QualTypeMatchesBitSize(bit_size, ast, ast.FloatTy))
      return GetType(ast.FloatTy);
    if (QualTypeMatchesBitSize(bit_size, ast, ast.DoubleTy))
      return GetType(ast.DoubleTy);
    if (QualTypeMatchesBitSize(bit_size, ast, ast.LongDoubleTy))
      return GetType(ast.LongDoubleTy);
    if (QualTypeMatchesBitSize(bit_size, ast, ast.HalfTy))
      return GetType(ast.HalfTy);
    break;

  case eEncodingVector:
    // Sanity check that bit_size is a multiple of 8's.
    if (bit_size && !(bit_size & 0x7u))
      return GetType(ast.getExtVectorType(ast.UnsignedCharTy, bit_size / 8));
    break;
  }

  return CompilerType();
}

lldb::BasicType TypeSystemClang::GetBasicTypeEnumeration(llvm::StringRef name) {
  static const llvm::StringMap<lldb::BasicType> g_type_map = {
      // "void"
      {"void", eBasicTypeVoid},

      // "char"
      {"char", eBasicTypeChar},
      {"signed char", eBasicTypeSignedChar},
      {"unsigned char", eBasicTypeUnsignedChar},
      {"wchar_t", eBasicTypeWChar},
      {"signed wchar_t", eBasicTypeSignedWChar},
      {"unsigned wchar_t", eBasicTypeUnsignedWChar},

      // "short"
      {"short", eBasicTypeShort},
      {"short int", eBasicTypeShort},
      {"unsigned short", eBasicTypeUnsignedShort},
      {"unsigned short int", eBasicTypeUnsignedShort},

      // "int"
      {"int", eBasicTypeInt},
      {"signed int", eBasicTypeInt},
      {"unsigned int", eBasicTypeUnsignedInt},
      {"unsigned", eBasicTypeUnsignedInt},

      // "long"
      {"long", eBasicTypeLong},
      {"long int", eBasicTypeLong},
      {"unsigned long", eBasicTypeUnsignedLong},
      {"unsigned long int", eBasicTypeUnsignedLong},

      // "long long"
      {"long long", eBasicTypeLongLong},
      {"long long int", eBasicTypeLongLong},
      {"unsigned long long", eBasicTypeUnsignedLongLong},
      {"unsigned long long int", eBasicTypeUnsignedLongLong},

      // "int128"
      {"__int128_t", eBasicTypeInt128},
      {"__uint128_t", eBasicTypeUnsignedInt128},

      // "bool"
      {"bool", eBasicTypeBool},
      {"_Bool", eBasicTypeBool},

      // Miscellaneous
      {"float", eBasicTypeFloat},
      {"double", eBasicTypeDouble},
      {"long double", eBasicTypeLongDouble},
      {"id", eBasicTypeObjCID},
      {"SEL", eBasicTypeObjCSel},
      {"nullptr", eBasicTypeNullPtr},
  };

  auto iter = g_type_map.find(name);
  if (iter == g_type_map.end())
    return eBasicTypeInvalid;

  return iter->second;
}

uint32_t TypeSystemClang::GetPointerByteSize() {
  if (m_pointer_byte_size == 0)
    if (auto size = GetBasicType(lldb::eBasicTypeVoid)
                        .GetPointerType()
                        .GetByteSize(nullptr))
      m_pointer_byte_size = *size;
  return m_pointer_byte_size;
}

CompilerType TypeSystemClang::GetBasicType(lldb::BasicType basic_type) {
  clang::ASTContext &ast = getASTContext();

  lldb::opaque_compiler_type_t clang_type =
      GetOpaqueCompilerType(&ast, basic_type);

  if (clang_type)
    return CompilerType(weak_from_this(), clang_type);
  return CompilerType();
}

CompilerType TypeSystemClang::GetBuiltinTypeForDWARFEncodingAndBitSize(
    llvm::StringRef type_name, uint32_t dw_ate, uint32_t bit_size) {
  ASTContext &ast = getASTContext();

  if (!ast.VoidPtrTy)
    return {};

  switch (dw_ate) {
  default:
    break;

  case DW_ATE_address:
    if (QualTypeMatchesBitSize(bit_size, ast, ast.VoidPtrTy))
      return GetType(ast.VoidPtrTy);
    break;

  case DW_ATE_boolean:
    if (QualTypeMatchesBitSize(bit_size, ast, ast.BoolTy))
      return GetType(ast.BoolTy);
    if (QualTypeMatchesBitSize(bit_size, ast, ast.UnsignedCharTy))
      return GetType(ast.UnsignedCharTy);
    if (QualTypeMatchesBitSize(bit_size, ast, ast.UnsignedShortTy))
      return GetType(ast.UnsignedShortTy);
    if (QualTypeMatchesBitSize(bit_size, ast, ast.UnsignedIntTy))
      return GetType(ast.UnsignedIntTy);
    break;

  case DW_ATE_lo_user:
    // This has been seen to mean DW_AT_complex_integer
    if (type_name.contains("complex")) {
      CompilerType complex_int_clang_type =
          GetBuiltinTypeForDWARFEncodingAndBitSize("int", DW_ATE_signed,
                                                   bit_size / 2);
      return GetType(
          ast.getComplexType(ClangUtil::GetQualType(complex_int_clang_type)));
    }
    break;

  case DW_ATE_complex_float: {
    CanQualType FloatComplexTy = ast.getComplexType(ast.FloatTy);
    if (QualTypeMatchesBitSize(bit_size, ast, FloatComplexTy))
      return GetType(FloatComplexTy);

    CanQualType DoubleComplexTy = ast.getComplexType(ast.DoubleTy);
    if (QualTypeMatchesBitSize(bit_size, ast, DoubleComplexTy))
      return GetType(DoubleComplexTy);

    CanQualType LongDoubleComplexTy = ast.getComplexType(ast.LongDoubleTy);
    if (QualTypeMatchesBitSize(bit_size, ast, LongDoubleComplexTy))
      return GetType(LongDoubleComplexTy);

    CompilerType complex_float_clang_type =
        GetBuiltinTypeForDWARFEncodingAndBitSize("float", DW_ATE_float,
                                                 bit_size / 2);
    return GetType(
        ast.getComplexType(ClangUtil::GetQualType(complex_float_clang_type)));
  }

  case DW_ATE_float:
    if (type_name == "float" &&
        QualTypeMatchesBitSize(bit_size, ast, ast.FloatTy))
      return GetType(ast.FloatTy);
    if (type_name == "double" &&
        QualTypeMatchesBitSize(bit_size, ast, ast.DoubleTy))
      return GetType(ast.DoubleTy);
    if (type_name == "long double" &&
        QualTypeMatchesBitSize(bit_size, ast, ast.LongDoubleTy))
      return GetType(ast.LongDoubleTy);
    // Fall back to not requiring a name match
    if (QualTypeMatchesBitSize(bit_size, ast, ast.FloatTy))
      return GetType(ast.FloatTy);
    if (QualTypeMatchesBitSize(bit_size, ast, ast.DoubleTy))
      return GetType(ast.DoubleTy);
    if (QualTypeMatchesBitSize(bit_size, ast, ast.LongDoubleTy))
      return GetType(ast.LongDoubleTy);
    if (QualTypeMatchesBitSize(bit_size, ast, ast.HalfTy))
      return GetType(ast.HalfTy);
    break;

  case DW_ATE_signed:
    if (!type_name.empty()) {
      if (type_name == "wchar_t" &&
          QualTypeMatchesBitSize(bit_size, ast, ast.WCharTy) &&
          (getTargetInfo() &&
           TargetInfo::isTypeSigned(getTargetInfo()->getWCharType())))
        return GetType(ast.WCharTy);
      if (type_name == "void" &&
          QualTypeMatchesBitSize(bit_size, ast, ast.VoidTy))
        return GetType(ast.VoidTy);
      if (type_name.contains("long long") &&
          QualTypeMatchesBitSize(bit_size, ast, ast.LongLongTy))
        return GetType(ast.LongLongTy);
      if (type_name.contains("long") &&
          QualTypeMatchesBitSize(bit_size, ast, ast.LongTy))
        return GetType(ast.LongTy);
      if (type_name.contains("short") &&
          QualTypeMatchesBitSize(bit_size, ast, ast.ShortTy))
        return GetType(ast.ShortTy);
      if (type_name.contains("char")) {
        if (QualTypeMatchesBitSize(bit_size, ast, ast.CharTy))
          return GetType(ast.CharTy);
        if (QualTypeMatchesBitSize(bit_size, ast, ast.SignedCharTy))
          return GetType(ast.SignedCharTy);
      }
      if (type_name.contains("int")) {
        if (QualTypeMatchesBitSize(bit_size, ast, ast.IntTy))
          return GetType(ast.IntTy);
        if (QualTypeMatchesBitSize(bit_size, ast, ast.Int128Ty))
          return GetType(ast.Int128Ty);
      }
    }
    // We weren't able to match up a type name, just search by size
    if (QualTypeMatchesBitSize(bit_size, ast, ast.CharTy))
      return GetType(ast.CharTy);
    if (QualTypeMatchesBitSize(bit_size, ast, ast.ShortTy))
      return GetType(ast.ShortTy);
    if (QualTypeMatchesBitSize(bit_size, ast, ast.IntTy))
      return GetType(ast.IntTy);
    if (QualTypeMatchesBitSize(bit_size, ast, ast.LongTy))
      return GetType(ast.LongTy);
    if (QualTypeMatchesBitSize(bit_size, ast, ast.LongLongTy))
      return GetType(ast.LongLongTy);
    if (QualTypeMatchesBitSize(bit_size, ast, ast.Int128Ty))
      return GetType(ast.Int128Ty);
    break;

  case DW_ATE_signed_char:
    if (type_name == "char") {
      if (QualTypeMatchesBitSize(bit_size, ast, ast.CharTy))
        return GetType(ast.CharTy);
    }
    if (QualTypeMatchesBitSize(bit_size, ast, ast.SignedCharTy))
      return GetType(ast.SignedCharTy);
    break;

  case DW_ATE_unsigned:
    if (!type_name.empty()) {
      if (type_name == "wchar_t") {
        if (QualTypeMatchesBitSize(bit_size, ast, ast.WCharTy)) {
          if (!(getTargetInfo() &&
                TargetInfo::isTypeSigned(getTargetInfo()->getWCharType())))
            return GetType(ast.WCharTy);
        }
      }
      if (type_name.contains("long long")) {
        if (QualTypeMatchesBitSize(bit_size, ast, ast.UnsignedLongLongTy))
          return GetType(ast.UnsignedLongLongTy);
      } else if (type_name.contains("long")) {
        if (QualTypeMatchesBitSize(bit_size, ast, ast.UnsignedLongTy))
          return GetType(ast.UnsignedLongTy);
      } else if (type_name.contains("short")) {
        if (QualTypeMatchesBitSize(bit_size, ast, ast.UnsignedShortTy))
          return GetType(ast.UnsignedShortTy);
      } else if (type_name.contains("char")) {
        if (QualTypeMatchesBitSize(bit_size, ast, ast.UnsignedCharTy))
          return GetType(ast.UnsignedCharTy);
      } else if (type_name.contains("int")) {
        if (QualTypeMatchesBitSize(bit_size, ast, ast.UnsignedIntTy))
          return GetType(ast.UnsignedIntTy);
        if (QualTypeMatchesBitSize(bit_size, ast, ast.UnsignedInt128Ty))
          return GetType(ast.UnsignedInt128Ty);
      }
    }
    // We weren't able to match up a type name, just search by size
    if (QualTypeMatchesBitSize(bit_size, ast, ast.UnsignedCharTy))
      return GetType(ast.UnsignedCharTy);
    if (QualTypeMatchesBitSize(bit_size, ast, ast.UnsignedShortTy))
      return GetType(ast.UnsignedShortTy);
    if (QualTypeMatchesBitSize(bit_size, ast, ast.UnsignedIntTy))
      return GetType(ast.UnsignedIntTy);
    if (QualTypeMatchesBitSize(bit_size, ast, ast.UnsignedLongTy))
      return GetType(ast.UnsignedLongTy);
    if (QualTypeMatchesBitSize(bit_size, ast, ast.UnsignedLongLongTy))
      return GetType(ast.UnsignedLongLongTy);
    if (QualTypeMatchesBitSize(bit_size, ast, ast.UnsignedInt128Ty))
      return GetType(ast.UnsignedInt128Ty);
    break;

  case DW_ATE_unsigned_char:
    if (type_name == "char") {
      if (QualTypeMatchesBitSize(bit_size, ast, ast.CharTy))
        return GetType(ast.CharTy);
    }
    if (QualTypeMatchesBitSize(bit_size, ast, ast.UnsignedCharTy))
      return GetType(ast.UnsignedCharTy);
    if (QualTypeMatchesBitSize(bit_size, ast, ast.UnsignedShortTy))
      return GetType(ast.UnsignedShortTy);
    break;

  case DW_ATE_imaginary_float:
    break;

  case DW_ATE_UTF:
    switch (bit_size) {
    case 8:
      return GetType(ast.Char8Ty);
    case 16:
      return GetType(ast.Char16Ty);
    case 32:
      return GetType(ast.Char32Ty);
    default:
      if (!type_name.empty()) {
        if (type_name == "char16_t")
          return GetType(ast.Char16Ty);
        if (type_name == "char32_t")
          return GetType(ast.Char32Ty);
        if (type_name == "char8_t")
          return GetType(ast.Char8Ty);
      }
    }
    break;
  }

  Log *log = GetLog(LLDBLog::Types);
  LLDB_LOG(log,
           "error: need to add support for DW_TAG_base_type '{0}' "
           "encoded with DW_ATE = {1:x}, bit_size = {2}",
           type_name, dw_ate, bit_size);
  return CompilerType();
}

CompilerType TypeSystemClang::GetCStringType(bool is_const) {
  ASTContext &ast = getASTContext();
  QualType char_type(ast.CharTy);

  if (is_const)
    char_type.addConst();

  return GetType(ast.getPointerType(char_type));
}

bool TypeSystemClang::AreTypesSame(CompilerType type1, CompilerType type2,
                                   bool ignore_qualifiers) {
  auto ast = type1.GetTypeSystem().dyn_cast_or_null<TypeSystemClang>();
  if (!ast || type1.GetTypeSystem() != type2.GetTypeSystem())
    return false;

  if (type1.GetOpaqueQualType() == type2.GetOpaqueQualType())
    return true;

  QualType type1_qual = ClangUtil::GetQualType(type1);
  QualType type2_qual = ClangUtil::GetQualType(type2);

  if (ignore_qualifiers) {
    type1_qual = type1_qual.getUnqualifiedType();
    type2_qual = type2_qual.getUnqualifiedType();
  }

  return ast->getASTContext().hasSameType(type1_qual, type2_qual);
}

CompilerType TypeSystemClang::GetTypeForDecl(void *opaque_decl) {
  if (!opaque_decl)
    return CompilerType();

  clang::Decl *decl = static_cast<clang::Decl *>(opaque_decl);
  if (auto *named_decl = llvm::dyn_cast<clang::NamedDecl>(decl))
    return GetTypeForDecl(named_decl);
  return CompilerType();
}

CompilerDeclContext TypeSystemClang::CreateDeclContext(DeclContext *ctx) {
  // Check that the DeclContext actually belongs to this ASTContext.
  assert(&ctx->getParentASTContext() == &getASTContext());
  return CompilerDeclContext(this, ctx);
}

CompilerType TypeSystemClang::GetTypeForDecl(clang::NamedDecl *decl) {
  if (clang::ObjCInterfaceDecl *interface_decl =
      llvm::dyn_cast<clang::ObjCInterfaceDecl>(decl))
    return GetTypeForDecl(interface_decl);
  if (clang::TagDecl *tag_decl = llvm::dyn_cast<clang::TagDecl>(decl))
    return GetTypeForDecl(tag_decl);
  if (clang::ValueDecl *value_decl = llvm::dyn_cast<clang::ValueDecl>(decl))
    return GetTypeForDecl(value_decl);
  return CompilerType();
}

CompilerType TypeSystemClang::GetTypeForDecl(TagDecl *decl) {
  return GetType(getASTContext().getTagDeclType(decl));
}

CompilerType TypeSystemClang::GetTypeForDecl(ObjCInterfaceDecl *decl) {
  return GetType(getASTContext().getObjCInterfaceType(decl));
}

CompilerType TypeSystemClang::GetTypeForDecl(clang::ValueDecl *value_decl) {
  return GetType(value_decl->getType());
}

#pragma mark Structure, Unions, Classes

void TypeSystemClang::SetOwningModule(clang::Decl *decl,
                                      OptionalClangModuleID owning_module) {
  if (!decl || !owning_module.HasValue())
    return;

  decl->setFromASTFile();
  decl->setOwningModuleID(owning_module.GetValue());
  decl->setModuleOwnershipKind(clang::Decl::ModuleOwnershipKind::Visible);
}

OptionalClangModuleID
TypeSystemClang::GetOrCreateClangModule(llvm::StringRef name,
                                        OptionalClangModuleID parent,
                                        bool is_framework, bool is_explicit) {
  // Get the external AST source which holds the modules.
  auto *ast_source = llvm::dyn_cast_or_null<ClangExternalASTSourceCallbacks>(
      getASTContext().getExternalSource());
  assert(ast_source && "external ast source was lost");
  if (!ast_source)
    return {};

  // Lazily initialize the module map.
  if (!m_header_search_up) {
    auto HSOpts = std::make_shared<clang::HeaderSearchOptions>();
    m_header_search_up = std::make_unique<clang::HeaderSearch>(
        HSOpts, *m_source_manager_up, *m_diagnostics_engine_up,
        *m_language_options_up, m_target_info_up.get());
    m_module_map_up = std::make_unique<clang::ModuleMap>(
        *m_source_manager_up, *m_diagnostics_engine_up, *m_language_options_up,
        m_target_info_up.get(), *m_header_search_up);
  }

  // Get or create the module context.
  bool created;
  clang::Module *module;
  auto parent_desc = ast_source->getSourceDescriptor(parent.GetValue());
  std::tie(module, created) = m_module_map_up->findOrCreateModule(
      name, parent_desc ? parent_desc->getModuleOrNull() : nullptr,
      is_framework, is_explicit);
  if (!created)
    return ast_source->GetIDForModule(module);

  return ast_source->RegisterModule(module);
}

CompilerType TypeSystemClang::CreateRecordType(
    clang::DeclContext *decl_ctx, OptionalClangModuleID owning_module,
    AccessType access_type, llvm::StringRef name, int kind,
    LanguageType language, std::optional<ClangASTMetadata> metadata,
    bool exports_symbols) {
  ASTContext &ast = getASTContext();

  if (decl_ctx == nullptr)
    decl_ctx = ast.getTranslationUnitDecl();

  if (language == eLanguageTypeObjC ||
      language == eLanguageTypeObjC_plus_plus) {
    bool isInternal = false;
    return CreateObjCClass(name, decl_ctx, owning_module, isInternal, metadata);
  }

  // NOTE: Eventually CXXRecordDecl will be merged back into RecordDecl and
  // we will need to update this code. I was told to currently always use the
  // CXXRecordDecl class since we often don't know from debug information if
  // something is struct or a class, so we default to always use the more
  // complete definition just in case.

  bool has_name = !name.empty();
  CXXRecordDecl *decl = CXXRecordDecl::CreateDeserialized(ast, GlobalDeclID());
  decl->setTagKind(static_cast<TagDecl::TagKind>(kind));
  decl->setDeclContext(decl_ctx);
  if (has_name)
    decl->setDeclName(&ast.Idents.get(name));
  SetOwningModule(decl, owning_module);

  if (!has_name) {
    // In C++ a lambda is also represented as an unnamed class. This is
    // different from an *anonymous class* that the user wrote:
    //
    // struct A {
    //  // anonymous class (GNU/MSVC extension)
    //  struct {
    //    int x;
    //  };
    //  // unnamed class within a class
    //  struct {
    //    int y;
    //  } B;
    // };
    //
    // void f() {
    //    // unammed class outside of a class
    //    struct {
    //      int z;
    //    } C;
    // }
    //
    // Anonymous classes is a GNU/MSVC extension that clang supports. It
    // requires the anonymous class be embedded within a class. So the new
    // heuristic verifies this condition.
    if (isa<CXXRecordDecl>(decl_ctx) && exports_symbols)
      decl->setAnonymousStructOrUnion(true);
  }

  if (metadata)
    SetMetadata(decl, *metadata);

  if (access_type != eAccessNone)
    decl->setAccess(ConvertAccessTypeToAccessSpecifier(access_type));

  if (decl_ctx)
    decl_ctx->addDecl(decl);

  return GetType(ast.getTagDeclType(decl));
}

namespace {
/// Returns true iff the given TemplateArgument should be represented as an
/// NonTypeTemplateParmDecl in the AST.
bool IsValueParam(const clang::TemplateArgument &argument) {
  return argument.getKind() == TemplateArgument::Integral;
}

void AddAccessSpecifierDecl(clang::CXXRecordDecl *cxx_record_decl,
                            ASTContext &ct,
                            clang::AccessSpecifier previous_access,
                            clang::AccessSpecifier access_specifier) {
  if (!cxx_record_decl->isClass() && !cxx_record_decl->isStruct())
    return;
  if (previous_access != access_specifier) {
    // For struct, don't add AS_public if it's the first AccessSpecDecl.
    // For class, don't add AS_private if it's the first AccessSpecDecl.
    if ((cxx_record_decl->isStruct() &&
         previous_access == clang::AccessSpecifier::AS_none &&
         access_specifier == clang::AccessSpecifier::AS_public) ||
        (cxx_record_decl->isClass() &&
         previous_access == clang::AccessSpecifier::AS_none &&
         access_specifier == clang::AccessSpecifier::AS_private)) {
      return;
    }
    cxx_record_decl->addDecl(
        AccessSpecDecl::Create(ct, access_specifier, cxx_record_decl,
                               SourceLocation(), SourceLocation()));
  }
}
} // namespace

static TemplateParameterList *CreateTemplateParameterList(
    ASTContext &ast,
    const TypeSystemClang::TemplateParameterInfos &template_param_infos,
    llvm::SmallVector<NamedDecl *, 8> &template_param_decls) {
  const bool parameter_pack = false;
  const bool is_typename = false;
  const unsigned depth = 0;
  const size_t num_template_params = template_param_infos.Size();
  DeclContext *const decl_context =
      ast.getTranslationUnitDecl(); // Is this the right decl context?,

  auto const &args = template_param_infos.GetArgs();
  auto const &names = template_param_infos.GetNames();
  for (size_t i = 0; i < num_template_params; ++i) {
    const char *name = names[i];

    IdentifierInfo *identifier_info = nullptr;
    if (name && name[0])
      identifier_info = &ast.Idents.get(name);
    TemplateArgument const &targ = args[i];
    if (IsValueParam(targ)) {
      QualType template_param_type = targ.getIntegralType();
      template_param_decls.push_back(NonTypeTemplateParmDecl::Create(
          ast, decl_context, SourceLocation(), SourceLocation(), depth, i,
          identifier_info, template_param_type, parameter_pack,
          ast.getTrivialTypeSourceInfo(template_param_type)));
    } else {
      template_param_decls.push_back(TemplateTypeParmDecl::Create(
          ast, decl_context, SourceLocation(), SourceLocation(), depth, i,
          identifier_info, is_typename, parameter_pack));
    }
  }

  if (template_param_infos.hasParameterPack()) {
    IdentifierInfo *identifier_info = nullptr;
    if (template_param_infos.HasPackName())
      identifier_info = &ast.Idents.get(template_param_infos.GetPackName());
    const bool parameter_pack_true = true;

    if (!template_param_infos.GetParameterPack().IsEmpty() &&
        IsValueParam(template_param_infos.GetParameterPack().Front())) {
      QualType template_param_type =
          template_param_infos.GetParameterPack().Front().getIntegralType();
      template_param_decls.push_back(NonTypeTemplateParmDecl::Create(
          ast, decl_context, SourceLocation(), SourceLocation(), depth,
          num_template_params, identifier_info, template_param_type,
          parameter_pack_true,
          ast.getTrivialTypeSourceInfo(template_param_type)));
    } else {
      template_param_decls.push_back(TemplateTypeParmDecl::Create(
          ast, decl_context, SourceLocation(), SourceLocation(), depth,
          num_template_params, identifier_info, is_typename,
          parameter_pack_true));
    }
  }
  clang::Expr *const requires_clause = nullptr; // TODO: Concepts
  TemplateParameterList *template_param_list = TemplateParameterList::Create(
      ast, SourceLocation(), SourceLocation(), template_param_decls,
      SourceLocation(), requires_clause);
  return template_param_list;
}

std::string TypeSystemClang::PrintTemplateParams(
    const TemplateParameterInfos &template_param_infos) {
  llvm::SmallVector<NamedDecl *, 8> ignore;
  clang::TemplateParameterList *template_param_list =
      CreateTemplateParameterList(getASTContext(), template_param_infos,
                                  ignore);
  llvm::SmallVector<clang::TemplateArgument, 2> args(
      template_param_infos.GetArgs());
  if (template_param_infos.hasParameterPack()) {
    llvm::ArrayRef<TemplateArgument> pack_args =
        template_param_infos.GetParameterPackArgs();
    args.append(pack_args.begin(), pack_args.end());
  }
  std::string str;
  llvm::raw_string_ostream os(str);
  clang::printTemplateArgumentList(os, args, GetTypePrintingPolicy(),
                                   template_param_list);
  return str;
}

clang::FunctionTemplateDecl *TypeSystemClang::CreateFunctionTemplateDecl(
    clang::DeclContext *decl_ctx, OptionalClangModuleID owning_module,
    clang::FunctionDecl *func_decl,
    const TemplateParameterInfos &template_param_infos) {
  //    /// Create a function template node.
  ASTContext &ast = getASTContext();

  llvm::SmallVector<NamedDecl *, 8> template_param_decls;
  TemplateParameterList *template_param_list = CreateTemplateParameterList(
      ast, template_param_infos, template_param_decls);
  FunctionTemplateDecl *func_tmpl_decl =
      FunctionTemplateDecl::CreateDeserialized(ast, GlobalDeclID());
  func_tmpl_decl->setDeclContext(decl_ctx);
  func_tmpl_decl->setLocation(func_decl->getLocation());
  func_tmpl_decl->setDeclName(func_decl->getDeclName());
  func_tmpl_decl->setTemplateParameters(template_param_list);
  func_tmpl_decl->init(func_decl);
  SetOwningModule(func_tmpl_decl, owning_module);

  for (size_t i = 0, template_param_decl_count = template_param_decls.size();
       i < template_param_decl_count; ++i) {
    // TODO: verify which decl context we should put template_param_decls into..
    template_param_decls[i]->setDeclContext(func_decl);
  }
  // Function templates inside a record need to have an access specifier.
  // It doesn't matter what access specifier we give the template as LLDB
  // anyway allows accessing everything inside a record.
  if (decl_ctx->isRecord())
    func_tmpl_decl->setAccess(clang::AccessSpecifier::AS_public);

  return func_tmpl_decl;
}

void TypeSystemClang::CreateFunctionTemplateSpecializationInfo(
    FunctionDecl *func_decl, clang::FunctionTemplateDecl *func_tmpl_decl,
    const TemplateParameterInfos &infos) {
  TemplateArgumentList *template_args_ptr = TemplateArgumentList::CreateCopy(
      func_decl->getASTContext(), infos.GetArgs());

  func_decl->setFunctionTemplateSpecialization(func_tmpl_decl,
                                               template_args_ptr, nullptr);
}

/// Returns true if the given template parameter can represent the given value.
/// For example, `typename T` can represent `int` but not integral values such
/// as `int I = 3`.
static bool TemplateParameterAllowsValue(NamedDecl *param,
                                         const TemplateArgument &value) {
  if (llvm::isa<TemplateTypeParmDecl>(param)) {
    // Compare the argument kind, i.e. ensure that <typename> != <int>.
    if (value.getKind() != TemplateArgument::Type)
      return false;
  } else if (auto *type_param =
                 llvm::dyn_cast<NonTypeTemplateParmDecl>(param)) {
    // Compare the argument kind, i.e. ensure that <typename> != <int>.
    if (!IsValueParam(value))
      return false;
    // Compare the integral type, i.e. ensure that <int> != <char>.
    if (type_param->getType() != value.getIntegralType())
      return false;
  } else {
    // There is no way to create other parameter decls at the moment, so we
    // can't reach this case during normal LLDB usage. Log that this happened
    // and assert.
    Log *log = GetLog(LLDBLog::Expressions);
    LLDB_LOG(log,
             "Don't know how to compare template parameter to passed"
             " value. Decl kind of parameter is: {0}",
             param->getDeclKindName());
    lldbassert(false && "Can't compare this TemplateParmDecl subclass");
    // In release builds just fall back to marking the parameter as not
    // accepting the value so that we don't try to fit an instantiation to a
    // template that doesn't fit. E.g., avoid that `S<1>` is being connected to
    // `template<typename T> struct S;`.
    return false;
  }
  return true;
}

/// Returns true if the given class template declaration could produce an
/// instantiation with the specified values.
/// For example, `<typename T>` allows the arguments `float`, but not for
/// example `bool, float` or `3` (as an integer parameter value).
static bool ClassTemplateAllowsToInstantiationArgs(
    ClassTemplateDecl *class_template_decl,
    const TypeSystemClang::TemplateParameterInfos &instantiation_values) {

  TemplateParameterList &params = *class_template_decl->getTemplateParameters();

  // Save some work by iterating only once over the found parameters and
  // calculate the information related to parameter packs.

  // Contains the first pack parameter (or non if there are none).
  std::optional<NamedDecl *> pack_parameter;
  // Contains the number of non-pack parameters.
  size_t non_pack_params = params.size();
  for (size_t i = 0; i < params.size(); ++i) {
    NamedDecl *param = params.getParam(i);
    if (param->isParameterPack()) {
      pack_parameter = param;
      non_pack_params = i;
      break;
    }
  }

  // The found template needs to have compatible non-pack template arguments.
  // E.g., ensure that <typename, typename> != <typename>.
  // The pack parameters are compared later.
  if (non_pack_params != instantiation_values.Size())
    return false;

  // Ensure that <typename...> != <typename>.
  if (pack_parameter.has_value() != instantiation_values.hasParameterPack())
    return false;

  // Compare the first pack parameter that was found with the first pack
  // parameter value. The special case of having an empty parameter pack value
  // always fits to a pack parameter.
  // E.g., ensure that <int...> != <typename...>.
  if (pack_parameter && !instantiation_values.GetParameterPack().IsEmpty() &&
      !TemplateParameterAllowsValue(
          *pack_parameter, instantiation_values.GetParameterPack().Front()))
    return false;

  // Compare all the non-pack parameters now.
  // E.g., ensure that <int> != <long>.
  for (const auto pair :
       llvm::zip_first(instantiation_values.GetArgs(), params)) {
    const TemplateArgument &passed_arg = std::get<0>(pair);
    NamedDecl *found_param = std::get<1>(pair);
    if (!TemplateParameterAllowsValue(found_param, passed_arg))
      return false;
  }

  return class_template_decl;
}

ClassTemplateDecl *TypeSystemClang::CreateClassTemplateDecl(
    DeclContext *decl_ctx, OptionalClangModuleID owning_module,
    lldb::AccessType access_type, llvm::StringRef class_name, int kind,
    const TemplateParameterInfos &template_param_infos) {
  ASTContext &ast = getASTContext();

  ClassTemplateDecl *class_template_decl = nullptr;
  if (decl_ctx == nullptr)
    decl_ctx = ast.getTranslationUnitDecl();

  IdentifierInfo &identifier_info = ast.Idents.get(class_name);
  DeclarationName decl_name(&identifier_info);

  // Search the AST for an existing ClassTemplateDecl that could be reused.
  clang::DeclContext::lookup_result result = decl_ctx->lookup(decl_name);
  for (NamedDecl *decl : result) {
    class_template_decl = dyn_cast<clang::ClassTemplateDecl>(decl);
    if (!class_template_decl)
      continue;
    // The class template has to be able to represents the instantiation
    // values we received. Without this we might end up putting an instantiation
    // with arguments such as <int, int> to a template such as:
    //     template<typename T> struct S;
    // Connecting the instantiation to an incompatible template could cause
    // problems later on.
    if (!ClassTemplateAllowsToInstantiationArgs(class_template_decl,
                                                template_param_infos))
      continue;
    return class_template_decl;
  }

  llvm::SmallVector<NamedDecl *, 8> template_param_decls;

  TemplateParameterList *template_param_list = CreateTemplateParameterList(
      ast, template_param_infos, template_param_decls);

  CXXRecordDecl *template_cxx_decl =
      CXXRecordDecl::CreateDeserialized(ast, GlobalDeclID());
  template_cxx_decl->setTagKind(static_cast<TagDecl::TagKind>(kind));
  // What decl context do we use here? TU? The actual decl context?
  template_cxx_decl->setDeclContext(decl_ctx);
  template_cxx_decl->setDeclName(decl_name);
  SetOwningModule(template_cxx_decl, owning_module);

  for (size_t i = 0, template_param_decl_count = template_param_decls.size();
       i < template_param_decl_count; ++i) {
    template_param_decls[i]->setDeclContext(template_cxx_decl);
  }

  // With templated classes, we say that a class is templated with
  // specializations, but that the bare class has no functions.
  // template_cxx_decl->startDefinition();
  // template_cxx_decl->completeDefinition();

  class_template_decl =
      ClassTemplateDecl::CreateDeserialized(ast, GlobalDeclID());
  // What decl context do we use here? TU? The actual decl context?
  class_template_decl->setDeclContext(decl_ctx);
  class_template_decl->setDeclName(decl_name);
  class_template_decl->setTemplateParameters(template_param_list);
  class_template_decl->init(template_cxx_decl);
  template_cxx_decl->setDescribedClassTemplate(class_template_decl);
  SetOwningModule(class_template_decl, owning_module);

  if (access_type != eAccessNone)
    class_template_decl->setAccess(
        ConvertAccessTypeToAccessSpecifier(access_type));

  decl_ctx->addDecl(class_template_decl);

  VerifyDecl(class_template_decl);

  return class_template_decl;
}

TemplateTemplateParmDecl *
TypeSystemClang::CreateTemplateTemplateParmDecl(const char *template_name) {
  ASTContext &ast = getASTContext();

  auto *decl_ctx = ast.getTranslationUnitDecl();

  IdentifierInfo &identifier_info = ast.Idents.get(template_name);
  llvm::SmallVector<NamedDecl *, 8> template_param_decls;

  TypeSystemClang::TemplateParameterInfos template_param_infos;
  TemplateParameterList *template_param_list = CreateTemplateParameterList(
      ast, template_param_infos, template_param_decls);

  // LLDB needs to create those decls only to be able to display a
  // type that includes a template template argument. Only the name matters for
  // this purpose, so we use dummy values for the other characteristics of the
  // type.
  return TemplateTemplateParmDecl::Create(ast, decl_ctx, SourceLocation(),
                                          /*Depth=*/0, /*Position=*/0,
                                          /*IsParameterPack=*/false,
                                          &identifier_info, /*Typename=*/false,
                                          template_param_list);
}

ClassTemplateSpecializationDecl *
TypeSystemClang::CreateClassTemplateSpecializationDecl(
    DeclContext *decl_ctx, OptionalClangModuleID owning_module,
    ClassTemplateDecl *class_template_decl, int kind,
    const TemplateParameterInfos &template_param_infos) {
  ASTContext &ast = getASTContext();
  llvm::SmallVector<clang::TemplateArgument, 2> args(
      template_param_infos.Size() +
      (template_param_infos.hasParameterPack() ? 1 : 0));

  auto const &orig_args = template_param_infos.GetArgs();
  std::copy(orig_args.begin(), orig_args.end(), args.begin());
  if (template_param_infos.hasParameterPack()) {
    args[args.size() - 1] = TemplateArgument::CreatePackCopy(
        ast, template_param_infos.GetParameterPackArgs());
  }
  ClassTemplateSpecializationDecl *class_template_specialization_decl =
      ClassTemplateSpecializationDecl::CreateDeserialized(ast, GlobalDeclID());
  class_template_specialization_decl->setTagKind(
      static_cast<TagDecl::TagKind>(kind));
  class_template_specialization_decl->setDeclContext(decl_ctx);
  class_template_specialization_decl->setInstantiationOf(class_template_decl);
  class_template_specialization_decl->setTemplateArgs(
      TemplateArgumentList::CreateCopy(ast, args));
  ast.getTypeDeclType(class_template_specialization_decl, nullptr);
  class_template_specialization_decl->setDeclName(
      class_template_decl->getDeclName());
  SetOwningModule(class_template_specialization_decl, owning_module);
  decl_ctx->addDecl(class_template_specialization_decl);

  class_template_specialization_decl->setSpecializationKind(
      TSK_ExplicitSpecialization);

  return class_template_specialization_decl;
}

CompilerType TypeSystemClang::CreateClassTemplateSpecializationType(
    ClassTemplateSpecializationDecl *class_template_specialization_decl) {
  if (class_template_specialization_decl) {
    ASTContext &ast = getASTContext();
    return GetType(ast.getTagDeclType(class_template_specialization_decl));
  }
  return CompilerType();
}

static inline bool check_op_param(bool is_method,
                                  clang::OverloadedOperatorKind op_kind,
                                  bool unary, bool binary,
                                  uint32_t num_params) {
  // Special-case call since it can take any number of operands
  if (op_kind == OO_Call)
    return true;

  // The parameter count doesn't include "this"
  if (is_method)
    ++num_params;
  if (num_params == 1)
    return unary;
  if (num_params == 2)
    return binary;
  else
    return false;
}

bool TypeSystemClang::CheckOverloadedOperatorKindParameterCount(
    bool is_method, clang::OverloadedOperatorKind op_kind,
    uint32_t num_params) {
  switch (op_kind) {
  default:
    break;
  // C++ standard allows any number of arguments to new/delete
  case OO_New:
  case OO_Array_New:
  case OO_Delete:
  case OO_Array_Delete:
    return true;
  }

#define OVERLOADED_OPERATOR(Name, Spelling, Token, Unary, Binary, MemberOnly)  \
  case OO_##Name:                                                              \
    return check_op_param(is_method, op_kind, Unary, Binary, num_params);
  switch (op_kind) {
#include "clang/Basic/OperatorKinds.def"
  default:
    break;
  }
  return false;
}

clang::AccessSpecifier
TypeSystemClang::UnifyAccessSpecifiers(clang::AccessSpecifier lhs,
                                       clang::AccessSpecifier rhs) {
  // Make the access equal to the stricter of the field and the nested field's
  // access
  if (lhs == AS_none || rhs == AS_none)
    return AS_none;
  if (lhs == AS_private || rhs == AS_private)
    return AS_private;
  if (lhs == AS_protected || rhs == AS_protected)
    return AS_protected;
  return AS_public;
}

bool TypeSystemClang::FieldIsBitfield(FieldDecl *field,
                                      uint32_t &bitfield_bit_size) {
  ASTContext &ast = getASTContext();
  if (field == nullptr)
    return false;

  if (field->isBitField()) {
    Expr *bit_width_expr = field->getBitWidth();
    if (bit_width_expr) {
      if (std::optional<llvm::APSInt> bit_width_apsint =
              bit_width_expr->getIntegerConstantExpr(ast)) {
        bitfield_bit_size = bit_width_apsint->getLimitedValue(UINT32_MAX);
        return true;
      }
    }
  }
  return false;
}

bool TypeSystemClang::RecordHasFields(const RecordDecl *record_decl) {
  if (record_decl == nullptr)
    return false;

  if (!record_decl->field_empty())
    return true;

  // No fields, lets check this is a CXX record and check the base classes
  const CXXRecordDecl *cxx_record_decl = dyn_cast<CXXRecordDecl>(record_decl);
  if (cxx_record_decl) {
    CXXRecordDecl::base_class_const_iterator base_class, base_class_end;
    for (base_class = cxx_record_decl->bases_begin(),
        base_class_end = cxx_record_decl->bases_end();
         base_class != base_class_end; ++base_class) {
      const CXXRecordDecl *base_class_decl = cast<CXXRecordDecl>(
          base_class->getType()->getAs<RecordType>()->getDecl());
      if (RecordHasFields(base_class_decl))
        return true;
    }
  }

  // We always want forcefully completed types to show up so we can print a
  // message in the summary that indicates that the type is incomplete.
  // This will help users know when they are running into issues with
  // -flimit-debug-info instead of just seeing nothing if this is a base class
  // (since we were hiding empty base classes), or nothing when you turn open
  // an valiable whose type was incomplete.
  if (std::optional<ClangASTMetadata> meta_data = GetMetadata(record_decl);
      meta_data && meta_data->IsForcefullyCompleted())
    return true;

  return false;
}

#pragma mark Objective-C Classes

CompilerType TypeSystemClang::CreateObjCClass(
    llvm::StringRef name, clang::DeclContext *decl_ctx,
    OptionalClangModuleID owning_module, bool isInternal,
    std::optional<ClangASTMetadata> metadata) {
  ASTContext &ast = getASTContext();
  assert(!name.empty());
  if (!decl_ctx)
    decl_ctx = ast.getTranslationUnitDecl();

  ObjCInterfaceDecl *decl =
      ObjCInterfaceDecl::CreateDeserialized(ast, GlobalDeclID());
  decl->setDeclContext(decl_ctx);
  decl->setDeclName(&ast.Idents.get(name));
  decl->setImplicit(isInternal);
  SetOwningModule(decl, owning_module);

  if (metadata)
    SetMetadata(decl, *metadata);

  return GetType(ast.getObjCInterfaceType(decl));
}

bool TypeSystemClang::BaseSpecifierIsEmpty(const CXXBaseSpecifier *b) {
  return !TypeSystemClang::RecordHasFields(b->getType()->getAsCXXRecordDecl());
}

uint32_t
TypeSystemClang::GetNumBaseClasses(const CXXRecordDecl *cxx_record_decl,
                                   bool omit_empty_base_classes) {
  uint32_t num_bases = 0;
  if (cxx_record_decl) {
    if (omit_empty_base_classes) {
      CXXRecordDecl::base_class_const_iterator base_class, base_class_end;
      for (base_class = cxx_record_decl->bases_begin(),
          base_class_end = cxx_record_decl->bases_end();
           base_class != base_class_end; ++base_class) {
        // Skip empty base classes
        if (BaseSpecifierIsEmpty(base_class))
          continue;
        ++num_bases;
      }
    } else
      num_bases = cxx_record_decl->getNumBases();
  }
  return num_bases;
}

#pragma mark Namespace Declarations

NamespaceDecl *TypeSystemClang::GetUniqueNamespaceDeclaration(
    const char *name, clang::DeclContext *decl_ctx,
    OptionalClangModuleID owning_module, bool is_inline) {
  NamespaceDecl *namespace_decl = nullptr;
  ASTContext &ast = getASTContext();
  TranslationUnitDecl *translation_unit_decl = ast.getTranslationUnitDecl();
  if (!decl_ctx)
    decl_ctx = translation_unit_decl;

  if (name) {
    IdentifierInfo &identifier_info = ast.Idents.get(name);
    DeclarationName decl_name(&identifier_info);
    clang::DeclContext::lookup_result result = decl_ctx->lookup(decl_name);
    for (NamedDecl *decl : result) {
      namespace_decl = dyn_cast<clang::NamespaceDecl>(decl);
      if (namespace_decl)
        return namespace_decl;
    }

    namespace_decl = NamespaceDecl::Create(ast, decl_ctx, is_inline,
                                           SourceLocation(), SourceLocation(),
                                           &identifier_info, nullptr, false);

    decl_ctx->addDecl(namespace_decl);
  } else {
    if (decl_ctx == translation_unit_decl) {
      namespace_decl = translation_unit_decl->getAnonymousNamespace();
      if (namespace_decl)
        return namespace_decl;

      namespace_decl =
          NamespaceDecl::Create(ast, decl_ctx, false, SourceLocation(),
                                SourceLocation(), nullptr, nullptr, false);
      translation_unit_decl->setAnonymousNamespace(namespace_decl);
      translation_unit_decl->addDecl(namespace_decl);
      assert(namespace_decl == translation_unit_decl->getAnonymousNamespace());
    } else {
      NamespaceDecl *parent_namespace_decl = cast<NamespaceDecl>(decl_ctx);
      if (parent_namespace_decl) {
        namespace_decl = parent_namespace_decl->getAnonymousNamespace();
        if (namespace_decl)
          return namespace_decl;
        namespace_decl =
            NamespaceDecl::Create(ast, decl_ctx, false, SourceLocation(),
                                  SourceLocation(), nullptr, nullptr, false);
        parent_namespace_decl->setAnonymousNamespace(namespace_decl);
        parent_namespace_decl->addDecl(namespace_decl);
        assert(namespace_decl ==
               parent_namespace_decl->getAnonymousNamespace());
      } else {
        assert(false && "GetUniqueNamespaceDeclaration called with no name and "
                        "no namespace as decl_ctx");
      }
    }
  }
  // Note: namespaces can span multiple modules, so perhaps this isn't a good
  // idea.
  SetOwningModule(namespace_decl, owning_module);

  VerifyDecl(namespace_decl);
  return namespace_decl;
}

clang::BlockDecl *
TypeSystemClang::CreateBlockDeclaration(clang::DeclContext *ctx,
                                        OptionalClangModuleID owning_module) {
  if (ctx) {
    clang::BlockDecl *decl =
        clang::BlockDecl::CreateDeserialized(getASTContext(), GlobalDeclID());
    decl->setDeclContext(ctx);
    ctx->addDecl(decl);
    SetOwningModule(decl, owning_module);
    return decl;
  }
  return nullptr;
}

clang::DeclContext *FindLCABetweenDecls(clang::DeclContext *left,
                                        clang::DeclContext *right,
                                        clang::DeclContext *root) {
  if (root == nullptr)
    return nullptr;

  std::set<clang::DeclContext *> path_left;
  for (clang::DeclContext *d = left; d != nullptr; d = d->getParent())
    path_left.insert(d);

  for (clang::DeclContext *d = right; d != nullptr; d = d->getParent())
    if (path_left.find(d) != path_left.end())
      return d;

  return nullptr;
}

clang::UsingDirectiveDecl *TypeSystemClang::CreateUsingDirectiveDeclaration(
    clang::DeclContext *decl_ctx, OptionalClangModuleID owning_module,
    clang::NamespaceDecl *ns_decl) {
  if (decl_ctx && ns_decl) {
    auto *translation_unit = getASTContext().getTranslationUnitDecl();
    clang::UsingDirectiveDecl *using_decl = clang::UsingDirectiveDecl::Create(
          getASTContext(), decl_ctx, clang::SourceLocation(),
          clang::SourceLocation(), clang::NestedNameSpecifierLoc(),
          clang::SourceLocation(), ns_decl,
          FindLCABetweenDecls(decl_ctx, ns_decl,
                              translation_unit));
      decl_ctx->addDecl(using_decl);
      SetOwningModule(using_decl, owning_module);
      return using_decl;
  }
  return nullptr;
}

clang::UsingDecl *
TypeSystemClang::CreateUsingDeclaration(clang::DeclContext *current_decl_ctx,
                                        OptionalClangModuleID owning_module,
                                        clang::NamedDecl *target) {
  if (current_decl_ctx && target) {
    clang::UsingDecl *using_decl = clang::UsingDecl::Create(
        getASTContext(), current_decl_ctx, clang::SourceLocation(),
        clang::NestedNameSpecifierLoc(), clang::DeclarationNameInfo(), false);
    SetOwningModule(using_decl, owning_module);
    clang::UsingShadowDecl *shadow_decl = clang::UsingShadowDecl::Create(
        getASTContext(), current_decl_ctx, clang::SourceLocation(),
        target->getDeclName(), using_decl, target);
    SetOwningModule(shadow_decl, owning_module);
    using_decl->addShadowDecl(shadow_decl);
    current_decl_ctx->addDecl(using_decl);
    return using_decl;
  }
  return nullptr;
}

clang::VarDecl *TypeSystemClang::CreateVariableDeclaration(
    clang::DeclContext *decl_context, OptionalClangModuleID owning_module,
    const char *name, clang::QualType type) {
  if (decl_context) {
    clang::VarDecl *var_decl =
        clang::VarDecl::CreateDeserialized(getASTContext(), GlobalDeclID());
    var_decl->setDeclContext(decl_context);
    if (name && name[0])
      var_decl->setDeclName(&getASTContext().Idents.getOwn(name));
    var_decl->setType(type);
    SetOwningModule(var_decl, owning_module);
    var_decl->setAccess(clang::AS_public);
    decl_context->addDecl(var_decl);
    return var_decl;
  }
  return nullptr;
}

lldb::opaque_compiler_type_t
TypeSystemClang::GetOpaqueCompilerType(clang::ASTContext *ast,
                                       lldb::BasicType basic_type) {
  switch (basic_type) {
  case eBasicTypeVoid:
    return ast->VoidTy.getAsOpaquePtr();
  case eBasicTypeChar:
    return ast->CharTy.getAsOpaquePtr();
  case eBasicTypeSignedChar:
    return ast->SignedCharTy.getAsOpaquePtr();
  case eBasicTypeUnsignedChar:
    return ast->UnsignedCharTy.getAsOpaquePtr();
  case eBasicTypeWChar:
    return ast->getWCharType().getAsOpaquePtr();
  case eBasicTypeSignedWChar:
    return ast->getSignedWCharType().getAsOpaquePtr();
  case eBasicTypeUnsignedWChar:
    return ast->getUnsignedWCharType().getAsOpaquePtr();
  case eBasicTypeChar8:
    return ast->Char8Ty.getAsOpaquePtr();
  case eBasicTypeChar16:
    return ast->Char16Ty.getAsOpaquePtr();
  case eBasicTypeChar32:
    return ast->Char32Ty.getAsOpaquePtr();
  case eBasicTypeShort:
    return ast->ShortTy.getAsOpaquePtr();
  case eBasicTypeUnsignedShort:
    return ast->UnsignedShortTy.getAsOpaquePtr();
  case eBasicTypeInt:
    return ast->IntTy.getAsOpaquePtr();
  case eBasicTypeUnsignedInt:
    return ast->UnsignedIntTy.getAsOpaquePtr();
  case eBasicTypeLong:
    return ast->LongTy.getAsOpaquePtr();
  case eBasicTypeUnsignedLong:
    return ast->UnsignedLongTy.getAsOpaquePtr();
  case eBasicTypeLongLong:
    return ast->LongLongTy.getAsOpaquePtr();
  case eBasicTypeUnsignedLongLong:
    return ast->UnsignedLongLongTy.getAsOpaquePtr();
  case eBasicTypeInt128:
    return ast->Int128Ty.getAsOpaquePtr();
  case eBasicTypeUnsignedInt128:
    return ast->UnsignedInt128Ty.getAsOpaquePtr();
  case eBasicTypeBool:
    return ast->BoolTy.getAsOpaquePtr();
  case eBasicTypeHalf:
    return ast->HalfTy.getAsOpaquePtr();
  case eBasicTypeFloat:
    return ast->FloatTy.getAsOpaquePtr();
  case eBasicTypeDouble:
    return ast->DoubleTy.getAsOpaquePtr();
  case eBasicTypeLongDouble:
    return ast->LongDoubleTy.getAsOpaquePtr();
  case eBasicTypeFloatComplex:
    return ast->getComplexType(ast->FloatTy).getAsOpaquePtr();
  case eBasicTypeDoubleComplex:
    return ast->getComplexType(ast->DoubleTy).getAsOpaquePtr();
  case eBasicTypeLongDoubleComplex:
    return ast->getComplexType(ast->LongDoubleTy).getAsOpaquePtr();
  case eBasicTypeObjCID:
    return ast->getObjCIdType().getAsOpaquePtr();
  case eBasicTypeObjCClass:
    return ast->getObjCClassType().getAsOpaquePtr();
  case eBasicTypeObjCSel:
    return ast->getObjCSelType().getAsOpaquePtr();
  case eBasicTypeNullPtr:
    return ast->NullPtrTy.getAsOpaquePtr();
  default:
    return nullptr;
  }
}

#pragma mark Function Types

clang::DeclarationName
TypeSystemClang::GetDeclarationName(llvm::StringRef name,
                                    const CompilerType &function_clang_type) {
  clang::OverloadedOperatorKind op_kind = clang::NUM_OVERLOADED_OPERATORS;
  if (!IsOperator(name, op_kind) || op_kind == clang::NUM_OVERLOADED_OPERATORS)
    return DeclarationName(&getASTContext().Idents.get(
        name)); // Not operator, but a regular function.

  // Check the number of operator parameters. Sometimes we have seen bad DWARF
  // that doesn't correctly describe operators and if we try to create a method
  // and add it to the class, clang will assert and crash, so we need to make
  // sure things are acceptable.
  clang::QualType method_qual_type(ClangUtil::GetQualType(function_clang_type));
  const clang::FunctionProtoType *function_type =
      llvm::dyn_cast<clang::FunctionProtoType>(method_qual_type.getTypePtr());
  if (function_type == nullptr)
    return clang::DeclarationName();

  const bool is_method = false;
  const unsigned int num_params = function_type->getNumParams();
  if (!TypeSystemClang::CheckOverloadedOperatorKindParameterCount(
          is_method, op_kind, num_params))
    return clang::DeclarationName();

  return getASTContext().DeclarationNames.getCXXOperatorName(op_kind);
}

PrintingPolicy TypeSystemClang::GetTypePrintingPolicy() {
  clang::PrintingPolicy printing_policy(getASTContext().getPrintingPolicy());
  printing_policy.SuppressTagKeyword = true;
  // Inline namespaces are important for some type formatters (e.g., libc++
  // and libstdc++ are differentiated by their inline namespaces).
  printing_policy.SuppressInlineNamespace = false;
  printing_policy.SuppressUnwrittenScope = false;
  // Default arguments are also always important for type formatters. Otherwise
  // we would need to always specify two type names for the setups where we do
  // know the default arguments and where we don't know default arguments.
  //
  // For example, without this we would need to have formatters for both:
  //   std::basic_string<char>
  // and
  //   std::basic_string<char, std::char_traits<char>, std::allocator<char> >
  // to support setups where LLDB was able to reconstruct default arguments
  // (and we then would have suppressed them from the type name) and also setups
  // where LLDB wasn't able to reconstruct the default arguments.
  printing_policy.SuppressDefaultTemplateArgs = false;
  return printing_policy;
}

std::string TypeSystemClang::GetTypeNameForDecl(const NamedDecl *named_decl,
                                                bool qualified) {
  clang::PrintingPolicy printing_policy = GetTypePrintingPolicy();
  std::string result;
  llvm::raw_string_ostream os(result);
  named_decl->getNameForDiagnostic(os, printing_policy, qualified);
  return result;
}

FunctionDecl *TypeSystemClang::CreateFunctionDeclaration(
    clang::DeclContext *decl_ctx, OptionalClangModuleID owning_module,
    llvm::StringRef name, const CompilerType &function_clang_type,
    clang::StorageClass storage, bool is_inline) {
  FunctionDecl *func_decl = nullptr;
  ASTContext &ast = getASTContext();
  if (!decl_ctx)
    decl_ctx = ast.getTranslationUnitDecl();

  const bool hasWrittenPrototype = true;
  const bool isConstexprSpecified = false;

  clang::DeclarationName declarationName =
      GetDeclarationName(name, function_clang_type);
  func_decl = FunctionDecl::CreateDeserialized(ast, GlobalDeclID());
  func_decl->setDeclContext(decl_ctx);
  func_decl->setDeclName(declarationName);
  func_decl->setType(ClangUtil::GetQualType(function_clang_type));
  func_decl->setStorageClass(storage);
  func_decl->setInlineSpecified(is_inline);
  func_decl->setHasWrittenPrototype(hasWrittenPrototype);
  func_decl->setConstexprKind(isConstexprSpecified
                                  ? ConstexprSpecKind::Constexpr
                                  : ConstexprSpecKind::Unspecified);
  SetOwningModule(func_decl, owning_module);
  decl_ctx->addDecl(func_decl);

  VerifyDecl(func_decl);

  return func_decl;
}

CompilerType TypeSystemClang::CreateFunctionType(
    const CompilerType &result_type, const CompilerType *args,
    unsigned num_args, bool is_variadic, unsigned type_quals,
    clang::CallingConv cc, clang::RefQualifierKind ref_qual) {
  if (!result_type || !ClangUtil::IsClangType(result_type))
    return CompilerType(); // invalid return type

  std::vector<QualType> qual_type_args;
  if (num_args > 0 && args == nullptr)
    return CompilerType(); // invalid argument array passed in

  // Verify that all arguments are valid and the right type
  for (unsigned i = 0; i < num_args; ++i) {
    if (args[i]) {
      // Make sure we have a clang type in args[i] and not a type from another
      // language whose name might match
      const bool is_clang_type = ClangUtil::IsClangType(args[i]);
      lldbassert(is_clang_type);
      if (is_clang_type)
        qual_type_args.push_back(ClangUtil::GetQualType(args[i]));
      else
        return CompilerType(); //  invalid argument type (must be a clang type)
    } else
      return CompilerType(); // invalid argument type (empty)
  }

  // TODO: Detect calling convention in DWARF?
  FunctionProtoType::ExtProtoInfo proto_info;
  proto_info.ExtInfo = cc;
  proto_info.Variadic = is_variadic;
  proto_info.ExceptionSpec = EST_None;
  proto_info.TypeQuals = clang::Qualifiers::fromFastMask(type_quals);
  proto_info.RefQualifier = ref_qual;

  return GetType(getASTContext().getFunctionType(
      ClangUtil::GetQualType(result_type), qual_type_args, proto_info));
}

ParmVarDecl *TypeSystemClang::CreateParameterDeclaration(
    clang::DeclContext *decl_ctx, OptionalClangModuleID owning_module,
    const char *name, const CompilerType &param_type, int storage,
    bool add_decl) {
  ASTContext &ast = getASTContext();
  auto *decl = ParmVarDecl::CreateDeserialized(ast, GlobalDeclID());
  decl->setDeclContext(decl_ctx);
  if (name && name[0])
    decl->setDeclName(&ast.Idents.get(name));
  decl->setType(ClangUtil::GetQualType(param_type));
  decl->setStorageClass(static_cast<clang::StorageClass>(storage));
  SetOwningModule(decl, owning_module);
  if (add_decl)
    decl_ctx->addDecl(decl);

  return decl;
}

void TypeSystemClang::SetFunctionParameters(
    FunctionDecl *function_decl, llvm::ArrayRef<ParmVarDecl *> params) {
  if (function_decl)
    function_decl->setParams(params);
}

CompilerType
TypeSystemClang::CreateBlockPointerType(const CompilerType &function_type) {
  QualType block_type = m_ast_up->getBlockPointerType(
      clang::QualType::getFromOpaquePtr(function_type.GetOpaqueQualType()));

  return GetType(block_type);
}

#pragma mark Array Types

CompilerType
TypeSystemClang::CreateArrayType(const CompilerType &element_type,
                                 std::optional<size_t> element_count,
                                 bool is_vector) {
  if (!element_type.IsValid())
    return {};

  ASTContext &ast = getASTContext();

  // Unknown number of elements; this is an incomplete array
  // (e.g., variable length array with non-constant bounds, or
  // a flexible array member).
  if (!element_count)
    return GetType(
        ast.getIncompleteArrayType(ClangUtil::GetQualType(element_type),
                                   clang::ArraySizeModifier::Normal, 0));

  if (is_vector)
    return GetType(ast.getExtVectorType(ClangUtil::GetQualType(element_type),
                                        *element_count));

  llvm::APInt ap_element_count(64, *element_count);
  return GetType(ast.getConstantArrayType(ClangUtil::GetQualType(element_type),
                                          ap_element_count, nullptr,
                                          clang::ArraySizeModifier::Normal, 0));
}

CompilerType TypeSystemClang::CreateStructForIdentifier(
    llvm::StringRef type_name,
    const std::initializer_list<std::pair<const char *, CompilerType>>
        &type_fields,
    bool packed) {
  CompilerType type;
  if (!type_name.empty() &&
      (type = GetTypeForIdentifier<clang::CXXRecordDecl>(type_name))
          .IsValid()) {
    lldbassert(0 && "Trying to create a type for an existing name");
    return type;
  }

  type = CreateRecordType(
      nullptr, OptionalClangModuleID(), lldb::eAccessPublic, type_name,
      llvm::to_underlying(clang::TagTypeKind::Struct), lldb::eLanguageTypeC);
  StartTagDeclarationDefinition(type);
  for (const auto &field : type_fields)
    AddFieldToRecordType(type, field.first, field.second, lldb::eAccessPublic,
                         0);
  if (packed)
    SetIsPacked(type);
  CompleteTagDeclarationDefinition(type);
  return type;
}

CompilerType TypeSystemClang::GetOrCreateStructForIdentifier(
    llvm::StringRef type_name,
    const std::initializer_list<std::pair<const char *, CompilerType>>
        &type_fields,
    bool packed) {
  CompilerType type;
  if ((type = GetTypeForIdentifier<clang::CXXRecordDecl>(type_name)).IsValid())
    return type;

  return CreateStructForIdentifier(type_name, type_fields, packed);
}

#pragma mark Enumeration Types

CompilerType TypeSystemClang::CreateEnumerationType(
    llvm::StringRef name, clang::DeclContext *decl_ctx,
    OptionalClangModuleID owning_module, const Declaration &decl,
    const CompilerType &integer_clang_type, bool is_scoped) {
  // TODO: Do something intelligent with the Declaration object passed in
  // like maybe filling in the SourceLocation with it...
  ASTContext &ast = getASTContext();

  // TODO: ask about these...
  //    const bool IsFixed = false;
  EnumDecl *enum_decl = EnumDecl::CreateDeserialized(ast, GlobalDeclID());
  enum_decl->setDeclContext(decl_ctx);
  if (!name.empty())
    enum_decl->setDeclName(&ast.Idents.get(name));
  enum_decl->setScoped(is_scoped);
  enum_decl->setScopedUsingClassTag(is_scoped);
  enum_decl->setFixed(false);
  SetOwningModule(enum_decl, owning_module);
  if (decl_ctx)
    decl_ctx->addDecl(enum_decl);

  // TODO: check if we should be setting the promotion type too?
  enum_decl->setIntegerType(ClangUtil::GetQualType(integer_clang_type));

  enum_decl->setAccess(AS_public); // TODO respect what's in the debug info

  return GetType(ast.getTagDeclType(enum_decl));
}

CompilerType TypeSystemClang::GetIntTypeFromBitSize(size_t bit_size,
                                                    bool is_signed) {
  clang::ASTContext &ast = getASTContext();

  if (!ast.VoidPtrTy)
    return {};

  if (is_signed) {
    if (bit_size == ast.getTypeSize(ast.SignedCharTy))
      return GetType(ast.SignedCharTy);

    if (bit_size == ast.getTypeSize(ast.ShortTy))
      return GetType(ast.ShortTy);

    if (bit_size == ast.getTypeSize(ast.IntTy))
      return GetType(ast.IntTy);

    if (bit_size == ast.getTypeSize(ast.LongTy))
      return GetType(ast.LongTy);

    if (bit_size == ast.getTypeSize(ast.LongLongTy))
      return GetType(ast.LongLongTy);

    if (bit_size == ast.getTypeSize(ast.Int128Ty))
      return GetType(ast.Int128Ty);
  } else {
    if (bit_size == ast.getTypeSize(ast.UnsignedCharTy))
      return GetType(ast.UnsignedCharTy);

    if (bit_size == ast.getTypeSize(ast.UnsignedShortTy))
      return GetType(ast.UnsignedShortTy);

    if (bit_size == ast.getTypeSize(ast.UnsignedIntTy))
      return GetType(ast.UnsignedIntTy);

    if (bit_size == ast.getTypeSize(ast.UnsignedLongTy))
      return GetType(ast.UnsignedLongTy);

    if (bit_size == ast.getTypeSize(ast.UnsignedLongLongTy))
      return GetType(ast.UnsignedLongLongTy);

    if (bit_size == ast.getTypeSize(ast.UnsignedInt128Ty))
      return GetType(ast.UnsignedInt128Ty);
  }
  return CompilerType();
}

CompilerType TypeSystemClang::GetPointerSizedIntType(bool is_signed) {
  if (!getASTContext().VoidPtrTy)
    return {};

  return GetIntTypeFromBitSize(
      getASTContext().getTypeSize(getASTContext().VoidPtrTy), is_signed);
}

void TypeSystemClang::DumpDeclContextHiearchy(clang::DeclContext *decl_ctx) {
  if (decl_ctx) {
    DumpDeclContextHiearchy(decl_ctx->getParent());

    clang::NamedDecl *named_decl = llvm::dyn_cast<clang::NamedDecl>(decl_ctx);
    if (named_decl) {
      printf("%20s: %s\n", decl_ctx->getDeclKindName(),
             named_decl->getDeclName().getAsString().c_str());
    } else {
      printf("%20s\n", decl_ctx->getDeclKindName());
    }
  }
}

void TypeSystemClang::DumpDeclHiearchy(clang::Decl *decl) {
  if (decl == nullptr)
    return;
  DumpDeclContextHiearchy(decl->getDeclContext());

  clang::RecordDecl *record_decl = llvm::dyn_cast<clang::RecordDecl>(decl);
  if (record_decl) {
    printf("%20s: %s%s\n", decl->getDeclKindName(),
           record_decl->getDeclName().getAsString().c_str(),
           record_decl->isInjectedClassName() ? " (injected class name)" : "");

  } else {
    clang::NamedDecl *named_decl = llvm::dyn_cast<clang::NamedDecl>(decl);
    if (named_decl) {
      printf("%20s: %s\n", decl->getDeclKindName(),
             named_decl->getDeclName().getAsString().c_str());
    } else {
      printf("%20s\n", decl->getDeclKindName());
    }
  }
}

bool TypeSystemClang::GetCompleteDecl(clang::ASTContext *ast,
                                      clang::Decl *decl) {
  if (!decl)
    return false;

  ExternalASTSource *ast_source = ast->getExternalSource();

  if (!ast_source)
    return false;

  if (clang::TagDecl *tag_decl = llvm::dyn_cast<clang::TagDecl>(decl)) {
    if (tag_decl->isCompleteDefinition())
      return true;

    if (!tag_decl->hasExternalLexicalStorage())
      return false;

    ast_source->CompleteType(tag_decl);

    return !tag_decl->getTypeForDecl()->isIncompleteType();
  } else if (clang::ObjCInterfaceDecl *objc_interface_decl =
                 llvm::dyn_cast<clang::ObjCInterfaceDecl>(decl)) {
    if (objc_interface_decl->getDefinition())
      return true;

    if (!objc_interface_decl->hasExternalLexicalStorage())
      return false;

    ast_source->CompleteType(objc_interface_decl);

    return !objc_interface_decl->getTypeForDecl()->isIncompleteType();
  } else {
    return false;
  }
}

void TypeSystemClang::SetMetadataAsUserID(const clang::Decl *decl,
                                          user_id_t user_id) {
  ClangASTMetadata meta_data;
  meta_data.SetUserID(user_id);
  SetMetadata(decl, meta_data);
}

void TypeSystemClang::SetMetadataAsUserID(const clang::Type *type,
                                          user_id_t user_id) {
  ClangASTMetadata meta_data;
  meta_data.SetUserID(user_id);
  SetMetadata(type, meta_data);
}

void TypeSystemClang::SetMetadata(const clang::Decl *object,
                                  ClangASTMetadata metadata) {
  m_decl_metadata[object] = metadata;
}

void TypeSystemClang::SetMetadata(const clang::Type *object,
                                  ClangASTMetadata metadata) {
  m_type_metadata[object] = metadata;
}

std::optional<ClangASTMetadata>
TypeSystemClang::GetMetadata(const clang::Decl *object) {
  auto It = m_decl_metadata.find(object);
  if (It != m_decl_metadata.end())
    return It->second;

  return std::nullopt;
}

std::optional<ClangASTMetadata>
TypeSystemClang::GetMetadata(const clang::Type *object) {
  auto It = m_type_metadata.find(object);
  if (It != m_type_metadata.end())
    return It->second;

  return std::nullopt;
}

void TypeSystemClang::SetCXXRecordDeclAccess(const clang::CXXRecordDecl *object,
                                             clang::AccessSpecifier access) {
  if (access == clang::AccessSpecifier::AS_none)
    m_cxx_record_decl_access.erase(object);
  else
    m_cxx_record_decl_access[object] = access;
}

clang::AccessSpecifier
TypeSystemClang::GetCXXRecordDeclAccess(const clang::CXXRecordDecl *object) {
  auto It = m_cxx_record_decl_access.find(object);
  if (It != m_cxx_record_decl_access.end())
    return It->second;
  return clang::AccessSpecifier::AS_none;
}

clang::DeclContext *
TypeSystemClang::GetDeclContextForType(const CompilerType &type) {
  return GetDeclContextForType(ClangUtil::GetQualType(type));
}

CompilerDeclContext
TypeSystemClang::GetCompilerDeclContextForType(const CompilerType &type) {
  if (auto *decl_context = GetDeclContextForType(type))
    return CreateDeclContext(decl_context);
  return CompilerDeclContext();
}

/// Aggressively desugar the provided type, skipping past various kinds of
/// syntactic sugar and other constructs one typically wants to ignore.
/// The \p mask argument allows one to skip certain kinds of simplifications,
/// when one wishes to handle a certain kind of type directly.
static QualType
RemoveWrappingTypes(QualType type, ArrayRef<clang::Type::TypeClass> mask = {}) {
  while (true) {
    if (find(mask, type->getTypeClass()) != mask.end())
      return type;
    switch (type->getTypeClass()) {
    // This is not fully correct as _Atomic is more than sugar, but it is
    // sufficient for the purposes we care about.
    case clang::Type::Atomic:
      type = cast<clang::AtomicType>(type)->getValueType();
      break;
    case clang::Type::Auto:
    case clang::Type::Decltype:
    case clang::Type::Elaborated:
    case clang::Type::Paren:
    case clang::Type::SubstTemplateTypeParm:
    case clang::Type::TemplateSpecialization:
    case clang::Type::Typedef:
    case clang::Type::TypeOf:
    case clang::Type::TypeOfExpr:
    case clang::Type::Using:
      type = type->getLocallyUnqualifiedSingleStepDesugaredType();
      break;
    default:
      return type;
    }
  }
}

clang::DeclContext *
TypeSystemClang::GetDeclContextForType(clang::QualType type) {
  if (type.isNull())
    return nullptr;

  clang::QualType qual_type = RemoveWrappingTypes(type.getCanonicalType());
  const clang::Type::TypeClass type_class = qual_type->getTypeClass();
  switch (type_class) {
  case clang::Type::ObjCInterface:
    return llvm::cast<clang::ObjCObjectType>(qual_type.getTypePtr())
        ->getInterface();
  case clang::Type::ObjCObjectPointer:
    return GetDeclContextForType(
        llvm::cast<clang::ObjCObjectPointerType>(qual_type.getTypePtr())
            ->getPointeeType());
  case clang::Type::Record:
    return llvm::cast<clang::RecordType>(qual_type)->getDecl();
  case clang::Type::Enum:
    return llvm::cast<clang::EnumType>(qual_type)->getDecl();
  default:
    break;
  }
  // No DeclContext in this type...
  return nullptr;
}

/// Returns the clang::RecordType of the specified \ref qual_type. This
/// function will try to complete the type if necessary (and allowed
/// by the specified \ref allow_completion). If we fail to return a *complete*
/// type, returns nullptr.
static const clang::RecordType *GetCompleteRecordType(clang::ASTContext *ast,
                                                      clang::QualType qual_type,
                                                      bool allow_completion) {
  assert(qual_type->isRecordType());

  const auto *tag_type = llvm::cast<clang::RecordType>(qual_type.getTypePtr());

  clang::CXXRecordDecl *cxx_record_decl = qual_type->getAsCXXRecordDecl();

  // RecordType with no way of completing it, return the plain
  // TagType.
  if (!cxx_record_decl || !cxx_record_decl->hasExternalLexicalStorage())
    return tag_type;

  const bool is_complete = cxx_record_decl->isCompleteDefinition();
  const bool fields_loaded =
      cxx_record_decl->hasLoadedFieldsFromExternalStorage();

  // Already completed this type, nothing to be done.
  if (is_complete && fields_loaded)
    return tag_type;

  if (!allow_completion)
    return nullptr;

  // Call the field_begin() accessor to for it to use the external source
  // to load the fields...
  //
  // TODO: if we need to complete the type but have no external source,
  // shouldn't we error out instead?
  clang::ExternalASTSource *external_ast_source = ast->getExternalSource();
  if (external_ast_source) {
    external_ast_source->CompleteType(cxx_record_decl);
    if (cxx_record_decl->isCompleteDefinition()) {
      cxx_record_decl->field_begin();
      cxx_record_decl->setHasLoadedFieldsFromExternalStorage(true);
    }
  }

  return tag_type;
}

/// Returns the clang::EnumType of the specified \ref qual_type. This
/// function will try to complete the type if necessary (and allowed
/// by the specified \ref allow_completion). If we fail to return a *complete*
/// type, returns nullptr.
static const clang::EnumType *GetCompleteEnumType(clang::ASTContext *ast,
                                                  clang::QualType qual_type,
                                                  bool allow_completion) {
  assert(qual_type->isEnumeralType());
  assert(ast);

  const clang::EnumType *enum_type =
      llvm::cast<clang::EnumType>(qual_type.getTypePtr());

  auto *tag_decl = enum_type->getAsTagDecl();
  assert(tag_decl);

  // Already completed, nothing to be done.
  if (tag_decl->getDefinition())
    return enum_type;

  if (!allow_completion)
    return nullptr;

  // No definition but can't complete it, error out.
  if (!tag_decl->hasExternalLexicalStorage())
    return nullptr;

  // We can't complete the type without an external source.
  clang::ExternalASTSource *external_ast_source = ast->getExternalSource();
  if (!external_ast_source)
    return nullptr;

  external_ast_source->CompleteType(tag_decl);
  return enum_type;
}

/// Returns the clang::ObjCObjectType of the specified \ref qual_type. This
/// function will try to complete the type if necessary (and allowed
/// by the specified \ref allow_completion). If we fail to return a *complete*
/// type, returns nullptr.
static const clang::ObjCObjectType *
GetCompleteObjCObjectType(clang::ASTContext *ast, QualType qual_type,
                          bool allow_completion) {
  assert(qual_type->isObjCObjectType());
  assert(ast);

  const clang::ObjCObjectType *objc_class_type =
      llvm::cast<clang::ObjCObjectType>(qual_type);

  clang::ObjCInterfaceDecl *class_interface_decl =
      objc_class_type->getInterface();
  // We currently can't complete objective C types through the newly added
  // ASTContext because it only supports TagDecl objects right now...
  if (!class_interface_decl)
    return objc_class_type;

  // Already complete, nothing to be done.
  if (class_interface_decl->getDefinition())
    return objc_class_type;

  if (!allow_completion)
    return nullptr;

  // No definition but can't complete it, error out.
  if (!class_interface_decl->hasExternalLexicalStorage())
    return nullptr;

  // We can't complete the type without an external source.
  clang::ExternalASTSource *external_ast_source = ast->getExternalSource();
  if (!external_ast_source)
    return nullptr;

  external_ast_source->CompleteType(class_interface_decl);
  return objc_class_type;
}

static bool GetCompleteQualType(clang::ASTContext *ast,
                                clang::QualType qual_type,
                                bool allow_completion = true) {
  qual_type = RemoveWrappingTypes(qual_type);
  const clang::Type::TypeClass type_class = qual_type->getTypeClass();
  switch (type_class) {
  case clang::Type::ConstantArray:
  case clang::Type::IncompleteArray:
  case clang::Type::VariableArray: {
    const clang::ArrayType *array_type =
        llvm::dyn_cast<clang::ArrayType>(qual_type.getTypePtr());

    if (array_type)
      return GetCompleteQualType(ast, array_type->getElementType(),
                                 allow_completion);
  } break;
  case clang::Type::Record: {
    if (const auto *RT =
            GetCompleteRecordType(ast, qual_type, allow_completion))
      return !RT->isIncompleteType();

    return false;
  } break;

  case clang::Type::Enum: {
    if (const auto *ET = GetCompleteEnumType(ast, qual_type, allow_completion))
      return !ET->isIncompleteType();

    return false;
  } break;
  case clang::Type::ObjCObject:
  case clang::Type::ObjCInterface: {
    if (const auto *OT =
            GetCompleteObjCObjectType(ast, qual_type, allow_completion))
      return !OT->isIncompleteType();

    return false;
  } break;

  case clang::Type::Attributed:
    return GetCompleteQualType(
        ast, llvm::cast<clang::AttributedType>(qual_type)->getModifiedType(),
        allow_completion);

  case clang::Type::MemberPointer:
<<<<<<< HEAD
    return !qual_type.getTypePtr()->isIncompleteType();
=======
    // MS C++ ABI requires type of the class to be complete of which the pointee
    // is a member.
    if (ast->getTargetInfo().getCXXABI().isMicrosoft()) {
      auto *MPT = qual_type.getTypePtr()->castAs<clang::MemberPointerType>();
      if (MPT->getClass()->isRecordType())
        GetCompleteRecordType(ast, clang::QualType(MPT->getClass(), 0),
                              allow_completion);

      return !qual_type.getTypePtr()->isIncompleteType();
    }
    break;
>>>>>>> a8d96e15

  default:
    break;
  }

  return true;
}

static clang::ObjCIvarDecl::AccessControl
ConvertAccessTypeToObjCIvarAccessControl(AccessType access) {
  switch (access) {
  case eAccessNone:
    return clang::ObjCIvarDecl::None;
  case eAccessPublic:
    return clang::ObjCIvarDecl::Public;
  case eAccessPrivate:
    return clang::ObjCIvarDecl::Private;
  case eAccessProtected:
    return clang::ObjCIvarDecl::Protected;
  case eAccessPackage:
    return clang::ObjCIvarDecl::Package;
  }
  return clang::ObjCIvarDecl::None;
}

// Tests

#ifndef NDEBUG
bool TypeSystemClang::Verify(lldb::opaque_compiler_type_t type) {
  return !type || llvm::isa<clang::Type>(GetQualType(type).getTypePtr());
}
#endif

bool TypeSystemClang::IsAggregateType(lldb::opaque_compiler_type_t type) {
  clang::QualType qual_type(RemoveWrappingTypes(GetCanonicalQualType(type)));

  const clang::Type::TypeClass type_class = qual_type->getTypeClass();
  switch (type_class) {
  case clang::Type::IncompleteArray:
  case clang::Type::VariableArray:
  case clang::Type::ConstantArray:
  case clang::Type::ExtVector:
  case clang::Type::Vector:
  case clang::Type::Record:
  case clang::Type::ObjCObject:
  case clang::Type::ObjCInterface:
    return true;
  default:
    break;
  }
  // The clang type does have a value
  return false;
}

bool TypeSystemClang::IsAnonymousType(lldb::opaque_compiler_type_t type) {
  clang::QualType qual_type(RemoveWrappingTypes(GetCanonicalQualType(type)));

  const clang::Type::TypeClass type_class = qual_type->getTypeClass();
  switch (type_class) {
  case clang::Type::Record: {
    if (const clang::RecordType *record_type =
            llvm::dyn_cast_or_null<clang::RecordType>(
                qual_type.getTypePtrOrNull())) {
      if (const clang::RecordDecl *record_decl = record_type->getDecl()) {
        return record_decl->isAnonymousStructOrUnion();
      }
    }
    break;
  }
  default:
    break;
  }
  // The clang type does have a value
  return false;
}

bool TypeSystemClang::IsArrayType(lldb::opaque_compiler_type_t type,
                                  CompilerType *element_type_ptr,
                                  uint64_t *size, bool *is_incomplete) {
  clang::QualType qual_type(RemoveWrappingTypes(GetCanonicalQualType(type)));

  const clang::Type::TypeClass type_class = qual_type->getTypeClass();
  switch (type_class) {
  default:
    break;

  case clang::Type::ConstantArray:
    if (element_type_ptr)
      element_type_ptr->SetCompilerType(
          weak_from_this(), llvm::cast<clang::ConstantArrayType>(qual_type)
                                ->getElementType()
                                .getAsOpaquePtr());
    if (size)
      *size = llvm::cast<clang::ConstantArrayType>(qual_type)
                  ->getSize()
                  .getLimitedValue(ULLONG_MAX);
    if (is_incomplete)
      *is_incomplete = false;
    return true;

  case clang::Type::IncompleteArray:
    if (element_type_ptr)
      element_type_ptr->SetCompilerType(
          weak_from_this(), llvm::cast<clang::IncompleteArrayType>(qual_type)
                                ->getElementType()
                                .getAsOpaquePtr());
    if (size)
      *size = 0;
    if (is_incomplete)
      *is_incomplete = true;
    return true;

  case clang::Type::VariableArray:
    if (element_type_ptr)
      element_type_ptr->SetCompilerType(
          weak_from_this(), llvm::cast<clang::VariableArrayType>(qual_type)
                                ->getElementType()
                                .getAsOpaquePtr());
    if (size)
      *size = 0;
    if (is_incomplete)
      *is_incomplete = false;
    return true;

  case clang::Type::DependentSizedArray:
    if (element_type_ptr)
      element_type_ptr->SetCompilerType(
          weak_from_this(),
          llvm::cast<clang::DependentSizedArrayType>(qual_type)
              ->getElementType()
              .getAsOpaquePtr());
    if (size)
      *size = 0;
    if (is_incomplete)
      *is_incomplete = false;
    return true;
  }
  if (element_type_ptr)
    element_type_ptr->Clear();
  if (size)
    *size = 0;
  if (is_incomplete)
    *is_incomplete = false;
  return false;
}

bool TypeSystemClang::IsVectorType(lldb::opaque_compiler_type_t type,
                                   CompilerType *element_type, uint64_t *size) {
  clang::QualType qual_type(GetCanonicalQualType(type));

  const clang::Type::TypeClass type_class = qual_type->getTypeClass();
  switch (type_class) {
  case clang::Type::Vector: {
    const clang::VectorType *vector_type =
        qual_type->getAs<clang::VectorType>();
    if (vector_type) {
      if (size)
        *size = vector_type->getNumElements();
      if (element_type)
        *element_type = GetType(vector_type->getElementType());
    }
    return true;
  } break;
  case clang::Type::ExtVector: {
    const clang::ExtVectorType *ext_vector_type =
        qual_type->getAs<clang::ExtVectorType>();
    if (ext_vector_type) {
      if (size)
        *size = ext_vector_type->getNumElements();
      if (element_type)
        *element_type =
            CompilerType(weak_from_this(),
                         ext_vector_type->getElementType().getAsOpaquePtr());
    }
    return true;
  }
  default:
    break;
  }
  return false;
}

bool TypeSystemClang::IsRuntimeGeneratedType(
    lldb::opaque_compiler_type_t type) {
  clang::DeclContext *decl_ctx = GetDeclContextForType(GetQualType(type));
  if (!decl_ctx)
    return false;

  if (!llvm::isa<clang::ObjCInterfaceDecl>(decl_ctx))
    return false;

  clang::ObjCInterfaceDecl *result_iface_decl =
      llvm::dyn_cast<clang::ObjCInterfaceDecl>(decl_ctx);

  std::optional<ClangASTMetadata> ast_metadata = GetMetadata(result_iface_decl);
  if (!ast_metadata)
    return false;

  return (ast_metadata->GetISAPtr() != 0);
}

bool TypeSystemClang::IsCharType(lldb::opaque_compiler_type_t type) {
  return GetQualType(type).getUnqualifiedType()->isCharType();
}

bool TypeSystemClang::IsCompleteType(lldb::opaque_compiler_type_t type) {
  // If the type hasn't been lazily completed yet, complete it now so that we
  // can give the caller an accurate answer whether the type actually has a
  // definition. Without completing the type now we would just tell the user
  // the current (internal) completeness state of the type and most users don't
  // care (or even know) about this behavior.
  const bool allow_completion = true;
  return GetCompleteQualType(&getASTContext(), GetQualType(type),
                             allow_completion);
}

bool TypeSystemClang::IsConst(lldb::opaque_compiler_type_t type) {
  return GetQualType(type).isConstQualified();
}

bool TypeSystemClang::IsCStringType(lldb::opaque_compiler_type_t type,
                                    uint32_t &length) {
  CompilerType pointee_or_element_clang_type;
  length = 0;
  Flags type_flags(GetTypeInfo(type, &pointee_or_element_clang_type));

  if (!pointee_or_element_clang_type.IsValid())
    return false;

  if (type_flags.AnySet(eTypeIsArray | eTypeIsPointer)) {
    if (pointee_or_element_clang_type.IsCharType()) {
      if (type_flags.Test(eTypeIsArray)) {
        // We know the size of the array and it could be a C string since it is
        // an array of characters
        length = llvm::cast<clang::ConstantArrayType>(
                     GetCanonicalQualType(type).getTypePtr())
                     ->getSize()
                     .getLimitedValue();
      }
      return true;
    }
  }
  return false;
}

unsigned TypeSystemClang::GetPtrAuthKey(lldb::opaque_compiler_type_t type) {
  if (type) {
    clang::QualType qual_type(GetCanonicalQualType(type));
    if (auto pointer_auth = qual_type.getPointerAuth())
      return pointer_auth.getKey();
  }
  return 0;
}

unsigned
TypeSystemClang::GetPtrAuthDiscriminator(lldb::opaque_compiler_type_t type) {
  if (type) {
    clang::QualType qual_type(GetCanonicalQualType(type));
    if (auto pointer_auth = qual_type.getPointerAuth())
      return pointer_auth.getExtraDiscriminator();
  }
  return 0;
}

bool TypeSystemClang::GetPtrAuthAddressDiversity(
    lldb::opaque_compiler_type_t type) {
  if (type) {
    clang::QualType qual_type(GetCanonicalQualType(type));
    if (auto pointer_auth = qual_type.getPointerAuth())
      return pointer_auth.isAddressDiscriminated();
  }
  return false;
}

bool TypeSystemClang::IsFunctionType(lldb::opaque_compiler_type_t type) {
  auto isFunctionType = [&](clang::QualType qual_type) {
    return qual_type->isFunctionType();
  };

  return IsTypeImpl(type, isFunctionType);
}

// Used to detect "Homogeneous Floating-point Aggregates"
uint32_t
TypeSystemClang::IsHomogeneousAggregate(lldb::opaque_compiler_type_t type,
                                        CompilerType *base_type_ptr) {
  if (!type)
    return 0;

  clang::QualType qual_type(RemoveWrappingTypes(GetCanonicalQualType(type)));
  const clang::Type::TypeClass type_class = qual_type->getTypeClass();
  switch (type_class) {
  case clang::Type::Record:
    if (GetCompleteType(type)) {
      const clang::CXXRecordDecl *cxx_record_decl =
          qual_type->getAsCXXRecordDecl();
      if (cxx_record_decl) {
        if (cxx_record_decl->getNumBases() || cxx_record_decl->isDynamicClass())
          return 0;
      }
      const clang::RecordType *record_type =
          llvm::cast<clang::RecordType>(qual_type.getTypePtr());
      if (record_type) {
        const clang::RecordDecl *record_decl = record_type->getDecl();
        if (record_decl) {
          // We are looking for a structure that contains only floating point
          // types
          clang::RecordDecl::field_iterator field_pos,
              field_end = record_decl->field_end();
          uint32_t num_fields = 0;
          bool is_hva = false;
          bool is_hfa = false;
          clang::QualType base_qual_type;
          uint64_t base_bitwidth = 0;
          for (field_pos = record_decl->field_begin(); field_pos != field_end;
               ++field_pos) {
            clang::QualType field_qual_type = field_pos->getType();
            uint64_t field_bitwidth = getASTContext().getTypeSize(qual_type);
            if (field_qual_type->isFloatingType()) {
              if (field_qual_type->isComplexType())
                return 0;
              else {
                if (num_fields == 0)
                  base_qual_type = field_qual_type;
                else {
                  if (is_hva)
                    return 0;
                  is_hfa = true;
                  if (field_qual_type.getTypePtr() !=
                      base_qual_type.getTypePtr())
                    return 0;
                }
              }
            } else if (field_qual_type->isVectorType() ||
                       field_qual_type->isExtVectorType()) {
              if (num_fields == 0) {
                base_qual_type = field_qual_type;
                base_bitwidth = field_bitwidth;
              } else {
                if (is_hfa)
                  return 0;
                is_hva = true;
                if (base_bitwidth != field_bitwidth)
                  return 0;
                if (field_qual_type.getTypePtr() != base_qual_type.getTypePtr())
                  return 0;
              }
            } else
              return 0;
            ++num_fields;
          }
          if (base_type_ptr)
            *base_type_ptr =
                CompilerType(weak_from_this(), base_qual_type.getAsOpaquePtr());
          return num_fields;
        }
      }
    }
    break;

  default:
    break;
  }
  return 0;
}

size_t TypeSystemClang::GetNumberOfFunctionArguments(
    lldb::opaque_compiler_type_t type) {
  if (type) {
    clang::QualType qual_type(GetCanonicalQualType(type));
    const clang::FunctionProtoType *func =
        llvm::dyn_cast<clang::FunctionProtoType>(qual_type.getTypePtr());
    if (func)
      return func->getNumParams();
  }
  return 0;
}

CompilerType
TypeSystemClang::GetFunctionArgumentAtIndex(lldb::opaque_compiler_type_t type,
                                            const size_t index) {
  if (type) {
    clang::QualType qual_type(GetQualType(type));
    const clang::FunctionProtoType *func =
        llvm::dyn_cast<clang::FunctionProtoType>(qual_type.getTypePtr());
    if (func) {
      if (index < func->getNumParams())
        return CompilerType(weak_from_this(), func->getParamType(index).getAsOpaquePtr());
    }
  }
  return CompilerType();
}

bool TypeSystemClang::IsTypeImpl(
    lldb::opaque_compiler_type_t type,
    llvm::function_ref<bool(clang::QualType)> predicate) const {
  if (type) {
    clang::QualType qual_type = RemoveWrappingTypes(GetCanonicalQualType(type));

    if (predicate(qual_type))
      return true;

    const clang::Type::TypeClass type_class = qual_type->getTypeClass();
    switch (type_class) {
    default:
      break;

    case clang::Type::LValueReference:
    case clang::Type::RValueReference: {
      const clang::ReferenceType *reference_type =
          llvm::cast<clang::ReferenceType>(qual_type.getTypePtr());
      if (reference_type)
        return IsTypeImpl(reference_type->getPointeeType().getAsOpaquePtr(), predicate);
    } break;
    }
  }
  return false;
}

bool TypeSystemClang::IsMemberFunctionPointerType(
    lldb::opaque_compiler_type_t type) {
  auto isMemberFunctionPointerType = [](clang::QualType qual_type) {
    return qual_type->isMemberFunctionPointerType();
  };

  return IsTypeImpl(type, isMemberFunctionPointerType);
}

bool TypeSystemClang::IsFunctionPointerType(lldb::opaque_compiler_type_t type) {
  auto isFunctionPointerType = [](clang::QualType qual_type) {
    return qual_type->isFunctionPointerType();
  };

  return IsTypeImpl(type, isFunctionPointerType);
}

bool TypeSystemClang::IsBlockPointerType(
    lldb::opaque_compiler_type_t type,
    CompilerType *function_pointer_type_ptr) {
  auto isBlockPointerType = [&](clang::QualType qual_type) {
    if (qual_type->isBlockPointerType()) {
      if (function_pointer_type_ptr) {
        const clang::BlockPointerType *block_pointer_type =
            qual_type->castAs<clang::BlockPointerType>();
        QualType pointee_type = block_pointer_type->getPointeeType();
        QualType function_pointer_type = m_ast_up->getPointerType(pointee_type);
        *function_pointer_type_ptr = CompilerType(
            weak_from_this(), function_pointer_type.getAsOpaquePtr());
      }
      return true;
    }

    return false;
  };

  return IsTypeImpl(type, isBlockPointerType);
}

bool TypeSystemClang::IsIntegerType(lldb::opaque_compiler_type_t type,
                                    bool &is_signed) {
  if (!type)
    return false;

  clang::QualType qual_type(GetCanonicalQualType(type));
  const clang::BuiltinType *builtin_type =
      llvm::dyn_cast<clang::BuiltinType>(qual_type->getCanonicalTypeInternal());

  if (builtin_type) {
    if (builtin_type->isInteger()) {
      is_signed = builtin_type->isSignedInteger();
      return true;
    }
  }

  return false;
}

bool TypeSystemClang::IsEnumerationType(lldb::opaque_compiler_type_t type,
                                        bool &is_signed) {
  if (type) {
    const clang::EnumType *enum_type = llvm::dyn_cast<clang::EnumType>(
        GetCanonicalQualType(type)->getCanonicalTypeInternal());

    if (enum_type) {
      IsIntegerType(enum_type->getDecl()->getIntegerType().getAsOpaquePtr(),
                    is_signed);
      return true;
    }
  }

  return false;
}

bool TypeSystemClang::IsScopedEnumerationType(
    lldb::opaque_compiler_type_t type) {
  if (type) {
    const clang::EnumType *enum_type = llvm::dyn_cast<clang::EnumType>(
        GetCanonicalQualType(type)->getCanonicalTypeInternal());

    if (enum_type) {
      return enum_type->isScopedEnumeralType();
    }
  }

  return false;
}

bool TypeSystemClang::IsPointerType(lldb::opaque_compiler_type_t type,
                                    CompilerType *pointee_type) {
  if (type) {
    clang::QualType qual_type = RemoveWrappingTypes(GetCanonicalQualType(type));
    const clang::Type::TypeClass type_class = qual_type->getTypeClass();
    switch (type_class) {
    case clang::Type::Builtin:
      switch (llvm::cast<clang::BuiltinType>(qual_type)->getKind()) {
      default:
        break;
      case clang::BuiltinType::ObjCId:
      case clang::BuiltinType::ObjCClass:
        return true;
      }
      return false;
    case clang::Type::ObjCObjectPointer:
      if (pointee_type)
        pointee_type->SetCompilerType(
            weak_from_this(),
            llvm::cast<clang::ObjCObjectPointerType>(qual_type)
                ->getPointeeType()
                .getAsOpaquePtr());
      return true;
    case clang::Type::BlockPointer:
      if (pointee_type)
        pointee_type->SetCompilerType(
            weak_from_this(), llvm::cast<clang::BlockPointerType>(qual_type)
                                  ->getPointeeType()
                                  .getAsOpaquePtr());
      return true;
    case clang::Type::Pointer:
      if (pointee_type)
        pointee_type->SetCompilerType(weak_from_this(),
                                      llvm::cast<clang::PointerType>(qual_type)
                                          ->getPointeeType()
                                          .getAsOpaquePtr());
      return true;
    case clang::Type::MemberPointer:
      if (pointee_type)
        pointee_type->SetCompilerType(
            weak_from_this(), llvm::cast<clang::MemberPointerType>(qual_type)
                                  ->getPointeeType()
                                  .getAsOpaquePtr());
      return true;
    default:
      break;
    }
  }
  if (pointee_type)
    pointee_type->Clear();
  return false;
}

bool TypeSystemClang::IsPointerOrReferenceType(
    lldb::opaque_compiler_type_t type, CompilerType *pointee_type) {
  if (type) {
    clang::QualType qual_type = RemoveWrappingTypes(GetCanonicalQualType(type));
    const clang::Type::TypeClass type_class = qual_type->getTypeClass();
    switch (type_class) {
    case clang::Type::Builtin:
      switch (llvm::cast<clang::BuiltinType>(qual_type)->getKind()) {
      default:
        break;
      case clang::BuiltinType::ObjCId:
      case clang::BuiltinType::ObjCClass:
        return true;
      }
      return false;
    case clang::Type::ObjCObjectPointer:
      if (pointee_type)
        pointee_type->SetCompilerType(
            weak_from_this(),
            llvm::cast<clang::ObjCObjectPointerType>(qual_type)
                ->getPointeeType()
                .getAsOpaquePtr());
      return true;
    case clang::Type::BlockPointer:
      if (pointee_type)
        pointee_type->SetCompilerType(
            weak_from_this(), llvm::cast<clang::BlockPointerType>(qual_type)
                                  ->getPointeeType()
                                  .getAsOpaquePtr());
      return true;
    case clang::Type::Pointer:
      if (pointee_type)
        pointee_type->SetCompilerType(weak_from_this(),
                                      llvm::cast<clang::PointerType>(qual_type)
                                          ->getPointeeType()
                                          .getAsOpaquePtr());
      return true;
    case clang::Type::MemberPointer:
      if (pointee_type)
        pointee_type->SetCompilerType(
            weak_from_this(), llvm::cast<clang::MemberPointerType>(qual_type)
                                  ->getPointeeType()
                                  .getAsOpaquePtr());
      return true;
    case clang::Type::LValueReference:
      if (pointee_type)
        pointee_type->SetCompilerType(
            weak_from_this(), llvm::cast<clang::LValueReferenceType>(qual_type)
                                  ->desugar()
                                  .getAsOpaquePtr());
      return true;
    case clang::Type::RValueReference:
      if (pointee_type)
        pointee_type->SetCompilerType(
            weak_from_this(), llvm::cast<clang::RValueReferenceType>(qual_type)
                                  ->desugar()
                                  .getAsOpaquePtr());
      return true;
    default:
      break;
    }
  }
  if (pointee_type)
    pointee_type->Clear();
  return false;
}

bool TypeSystemClang::IsReferenceType(lldb::opaque_compiler_type_t type,
                                      CompilerType *pointee_type,
                                      bool *is_rvalue) {
  if (type) {
    clang::QualType qual_type = RemoveWrappingTypes(GetCanonicalQualType(type));
    const clang::Type::TypeClass type_class = qual_type->getTypeClass();

    switch (type_class) {
    case clang::Type::LValueReference:
      if (pointee_type)
        pointee_type->SetCompilerType(
            weak_from_this(), llvm::cast<clang::LValueReferenceType>(qual_type)
                                  ->desugar()
                                  .getAsOpaquePtr());
      if (is_rvalue)
        *is_rvalue = false;
      return true;
    case clang::Type::RValueReference:
      if (pointee_type)
        pointee_type->SetCompilerType(
            weak_from_this(), llvm::cast<clang::RValueReferenceType>(qual_type)
                                  ->desugar()
                                  .getAsOpaquePtr());
      if (is_rvalue)
        *is_rvalue = true;
      return true;

    default:
      break;
    }
  }
  if (pointee_type)
    pointee_type->Clear();
  return false;
}

bool TypeSystemClang::IsFloatingPointType(lldb::opaque_compiler_type_t type,
                                          uint32_t &count, bool &is_complex) {
  if (type) {
    clang::QualType qual_type(GetCanonicalQualType(type));

    if (const clang::BuiltinType *BT = llvm::dyn_cast<clang::BuiltinType>(
            qual_type->getCanonicalTypeInternal())) {
      clang::BuiltinType::Kind kind = BT->getKind();
      if (kind >= clang::BuiltinType::Float &&
          kind <= clang::BuiltinType::LongDouble) {
        count = 1;
        is_complex = false;
        return true;
      }
    } else if (const clang::ComplexType *CT =
                   llvm::dyn_cast<clang::ComplexType>(
                       qual_type->getCanonicalTypeInternal())) {
      if (IsFloatingPointType(CT->getElementType().getAsOpaquePtr(), count,
                              is_complex)) {
        count = 2;
        is_complex = true;
        return true;
      }
    } else if (const clang::VectorType *VT = llvm::dyn_cast<clang::VectorType>(
                   qual_type->getCanonicalTypeInternal())) {
      if (IsFloatingPointType(VT->getElementType().getAsOpaquePtr(), count,
                              is_complex)) {
        count = VT->getNumElements();
        is_complex = false;
        return true;
      }
    }
  }
  count = 0;
  is_complex = false;
  return false;
}

bool TypeSystemClang::IsDefined(lldb::opaque_compiler_type_t type) {
  if (!type)
    return false;

  clang::QualType qual_type(GetQualType(type));
  const clang::TagType *tag_type =
      llvm::dyn_cast<clang::TagType>(qual_type.getTypePtr());
  if (tag_type) {
    clang::TagDecl *tag_decl = tag_type->getDecl();
    if (tag_decl)
      return tag_decl->isCompleteDefinition();
    return false;
  } else {
    const clang::ObjCObjectType *objc_class_type =
        llvm::dyn_cast<clang::ObjCObjectType>(qual_type);
    if (objc_class_type) {
      clang::ObjCInterfaceDecl *class_interface_decl =
          objc_class_type->getInterface();
      if (class_interface_decl)
        return class_interface_decl->getDefinition() != nullptr;
      return false;
    }
  }
  return true;
}

bool TypeSystemClang::IsObjCClassType(const CompilerType &type) {
  if (ClangUtil::IsClangType(type)) {
    clang::QualType qual_type(ClangUtil::GetCanonicalQualType(type));

    const clang::ObjCObjectPointerType *obj_pointer_type =
        llvm::dyn_cast<clang::ObjCObjectPointerType>(qual_type);

    if (obj_pointer_type)
      return obj_pointer_type->isObjCClassType();
  }
  return false;
}

bool TypeSystemClang::IsObjCObjectOrInterfaceType(const CompilerType &type) {
  if (ClangUtil::IsClangType(type))
    return ClangUtil::GetCanonicalQualType(type)->isObjCObjectOrInterfaceType();
  return false;
}

bool TypeSystemClang::IsClassType(lldb::opaque_compiler_type_t type) {
  if (!type)
    return false;
  clang::QualType qual_type(GetCanonicalQualType(type));
  const clang::Type::TypeClass type_class = qual_type->getTypeClass();
  return (type_class == clang::Type::Record);
}

bool TypeSystemClang::IsEnumType(lldb::opaque_compiler_type_t type) {
  if (!type)
    return false;
  clang::QualType qual_type(GetCanonicalQualType(type));
  const clang::Type::TypeClass type_class = qual_type->getTypeClass();
  return (type_class == clang::Type::Enum);
}

bool TypeSystemClang::IsPolymorphicClass(lldb::opaque_compiler_type_t type) {
  if (type) {
    clang::QualType qual_type(GetCanonicalQualType(type));
    const clang::Type::TypeClass type_class = qual_type->getTypeClass();
    switch (type_class) {
    case clang::Type::Record:
      if (GetCompleteType(type)) {
        const clang::RecordType *record_type =
            llvm::cast<clang::RecordType>(qual_type.getTypePtr());
        const clang::RecordDecl *record_decl = record_type->getDecl();
        if (record_decl) {
          const clang::CXXRecordDecl *cxx_record_decl =
              llvm::dyn_cast<clang::CXXRecordDecl>(record_decl);
          if (cxx_record_decl) {
            // We can't just call is isPolymorphic() here because that just
            // means the current class has virtual functions, it doesn't check
            // if any inherited classes have virtual functions. The doc string
            // in SBType::IsPolymorphicClass() says it is looking for both
            // if the class has virtual methods or if any bases do, so this
            // should be more correct.
            return cxx_record_decl->isDynamicClass();
          }
        }
      }
      break;

    default:
      break;
    }
  }
  return false;
}

bool TypeSystemClang::IsPossibleDynamicType(lldb::opaque_compiler_type_t type,
                                            CompilerType *dynamic_pointee_type,
                                            bool check_cplusplus,
                                            bool check_objc) {
  clang::QualType pointee_qual_type;
  if (type) {
    clang::QualType qual_type = RemoveWrappingTypes(GetCanonicalQualType(type));
    bool success = false;
    const clang::Type::TypeClass type_class = qual_type->getTypeClass();
    switch (type_class) {
    case clang::Type::Builtin:
      if (check_objc &&
          llvm::cast<clang::BuiltinType>(qual_type)->getKind() ==
              clang::BuiltinType::ObjCId) {
        if (dynamic_pointee_type)
          dynamic_pointee_type->SetCompilerType(weak_from_this(), type);
        return true;
      }
      break;

    case clang::Type::ObjCObjectPointer:
      if (check_objc) {
        if (const auto *objc_pointee_type =
                qual_type->getPointeeType().getTypePtrOrNull()) {
          if (const auto *objc_object_type =
                  llvm::dyn_cast_or_null<clang::ObjCObjectType>(
                      objc_pointee_type)) {
            if (objc_object_type->isObjCClass())
              return false;
          }
        }
        if (dynamic_pointee_type)
          dynamic_pointee_type->SetCompilerType(
              weak_from_this(),
              llvm::cast<clang::ObjCObjectPointerType>(qual_type)
                  ->getPointeeType()
                  .getAsOpaquePtr());
        return true;
      }
      break;

    case clang::Type::Pointer:
      pointee_qual_type =
          llvm::cast<clang::PointerType>(qual_type)->getPointeeType();
      success = true;
      break;

    case clang::Type::LValueReference:
    case clang::Type::RValueReference:
      pointee_qual_type =
          llvm::cast<clang::ReferenceType>(qual_type)->getPointeeType();
      success = true;
      break;

    default:
      break;
    }

    if (success) {
      // Check to make sure what we are pointing too is a possible dynamic C++
      // type We currently accept any "void *" (in case we have a class that
      // has been watered down to an opaque pointer) and virtual C++ classes.
      const clang::Type::TypeClass pointee_type_class =
          pointee_qual_type.getCanonicalType()->getTypeClass();
      switch (pointee_type_class) {
      case clang::Type::Builtin:
        switch (llvm::cast<clang::BuiltinType>(pointee_qual_type)->getKind()) {
        case clang::BuiltinType::UnknownAny:
        case clang::BuiltinType::Void:
          if (dynamic_pointee_type)
            dynamic_pointee_type->SetCompilerType(
                weak_from_this(), pointee_qual_type.getAsOpaquePtr());
          return true;
        default:
          break;
        }
        break;

      case clang::Type::Record:
        if (check_cplusplus) {
          clang::CXXRecordDecl *cxx_record_decl =
              pointee_qual_type->getAsCXXRecordDecl();
          if (cxx_record_decl) {
            bool is_complete = cxx_record_decl->isCompleteDefinition();

            if (is_complete)
              success = cxx_record_decl->isDynamicClass();
            else {
              if (std::optional<ClangASTMetadata> metadata =
                      GetMetadata(cxx_record_decl))
                success = metadata->GetIsDynamicCXXType();
              else {
                is_complete = GetType(pointee_qual_type).GetCompleteType();
                if (is_complete)
                  success = cxx_record_decl->isDynamicClass();
                else
                  success = false;
              }
            }

            if (success) {
              if (dynamic_pointee_type)
                dynamic_pointee_type->SetCompilerType(
                    weak_from_this(), pointee_qual_type.getAsOpaquePtr());
              return true;
            }
          }
        }
        break;

      case clang::Type::ObjCObject:
      case clang::Type::ObjCInterface:
        if (check_objc) {
          if (dynamic_pointee_type)
            dynamic_pointee_type->SetCompilerType(
                weak_from_this(), pointee_qual_type.getAsOpaquePtr());
          return true;
        }
        break;

      default:
        break;
      }
    }
  }
  if (dynamic_pointee_type)
    dynamic_pointee_type->Clear();
  return false;
}

bool TypeSystemClang::IsScalarType(lldb::opaque_compiler_type_t type) {
  if (!type)
    return false;

  return (GetTypeInfo(type, nullptr) & eTypeIsScalar) != 0;
}

bool TypeSystemClang::IsTypedefType(lldb::opaque_compiler_type_t type) {
  if (!type)
    return false;
  return RemoveWrappingTypes(GetQualType(type), {clang::Type::Typedef})
             ->getTypeClass() == clang::Type::Typedef;
}

bool TypeSystemClang::IsVoidType(lldb::opaque_compiler_type_t type) {
  if (!type)
    return false;
  return GetCanonicalQualType(type)->isVoidType();
}

bool TypeSystemClang::CanPassInRegisters(const CompilerType &type) {
  if (auto *record_decl =
      TypeSystemClang::GetAsRecordDecl(type)) {
    return record_decl->canPassInRegisters();
  }
  return false;
}

bool TypeSystemClang::SupportsLanguage(lldb::LanguageType language) {
  return TypeSystemClangSupportsLanguage(language);
}

std::optional<std::string>
TypeSystemClang::GetCXXClassName(const CompilerType &type) {
  if (!type)
    return std::nullopt;

  clang::QualType qual_type(ClangUtil::GetCanonicalQualType(type));
  if (qual_type.isNull())
    return std::nullopt;

  clang::CXXRecordDecl *cxx_record_decl = qual_type->getAsCXXRecordDecl();
  if (!cxx_record_decl)
    return std::nullopt;

  return std::string(cxx_record_decl->getIdentifier()->getNameStart());
}

bool TypeSystemClang::IsCXXClassType(const CompilerType &type) {
  if (!type)
    return false;

  clang::QualType qual_type(ClangUtil::GetCanonicalQualType(type));
  return !qual_type.isNull() && qual_type->getAsCXXRecordDecl() != nullptr;
}

bool TypeSystemClang::IsBeingDefined(lldb::opaque_compiler_type_t type) {
  if (!type)
    return false;
  clang::QualType qual_type(GetCanonicalQualType(type));
  const clang::TagType *tag_type = llvm::dyn_cast<clang::TagType>(qual_type);
  if (tag_type)
    return tag_type->isBeingDefined();
  return false;
}

bool TypeSystemClang::IsObjCObjectPointerType(const CompilerType &type,
                                              CompilerType *class_type_ptr) {
  if (!ClangUtil::IsClangType(type))
    return false;

  clang::QualType qual_type(ClangUtil::GetCanonicalQualType(type));

  if (!qual_type.isNull() && qual_type->isObjCObjectPointerType()) {
    if (class_type_ptr) {
      if (!qual_type->isObjCClassType() && !qual_type->isObjCIdType()) {
        const clang::ObjCObjectPointerType *obj_pointer_type =
            llvm::dyn_cast<clang::ObjCObjectPointerType>(qual_type);
        if (obj_pointer_type == nullptr)
          class_type_ptr->Clear();
        else
          class_type_ptr->SetCompilerType(
              type.GetTypeSystem(),
              clang::QualType(obj_pointer_type->getInterfaceType(), 0)
                  .getAsOpaquePtr());
      }
    }
    return true;
  }
  if (class_type_ptr)
    class_type_ptr->Clear();
  return false;
}

// Type Completion

bool TypeSystemClang::GetCompleteType(lldb::opaque_compiler_type_t type) {
  if (!type)
    return false;
  const bool allow_completion = true;
  return GetCompleteQualType(&getASTContext(), GetQualType(type),
                             allow_completion);
}

ConstString TypeSystemClang::GetTypeName(lldb::opaque_compiler_type_t type,
                                         bool base_only) {
  if (!type)
    return ConstString();

  clang::QualType qual_type(GetQualType(type));

  // Remove certain type sugar from the name. Sugar such as elaborated types
  // or template types which only serve to improve diagnostics shouldn't
  // act as their own types from the user's perspective (e.g., formatter
  // shouldn't format a variable differently depending on how the ser has
  // specified the type. '::Type' and 'Type' should behave the same).
  // Typedefs and atomic derived types are not removed as they are actually
  // useful for identifiying specific types.
  qual_type = RemoveWrappingTypes(qual_type,
                                  {clang::Type::Typedef, clang::Type::Atomic});

  // For a typedef just return the qualified name.
  if (const auto *typedef_type = qual_type->getAs<clang::TypedefType>()) {
    const clang::TypedefNameDecl *typedef_decl = typedef_type->getDecl();
    return ConstString(GetTypeNameForDecl(typedef_decl));
  }

  // For consistency, this follows the same code path that clang uses to emit
  // debug info. This also handles when we don't want any scopes preceding the
  // name.
  if (auto *named_decl = qual_type->getAsTagDecl())
    return ConstString(GetTypeNameForDecl(named_decl, !base_only));

  return ConstString(qual_type.getAsString(GetTypePrintingPolicy()));
}

ConstString
TypeSystemClang::GetDisplayTypeName(lldb::opaque_compiler_type_t type) {
  if (!type)
    return ConstString();

  clang::QualType qual_type(GetQualType(type));
  clang::PrintingPolicy printing_policy(getASTContext().getPrintingPolicy());
  printing_policy.SuppressTagKeyword = true;
  printing_policy.SuppressScope = false;
  printing_policy.SuppressUnwrittenScope = true;
  printing_policy.SuppressInlineNamespace = true;
  return ConstString(qual_type.getAsString(printing_policy));
}

uint32_t
TypeSystemClang::GetTypeInfo(lldb::opaque_compiler_type_t type,
                             CompilerType *pointee_or_element_clang_type) {
  if (!type)
    return 0;

  if (pointee_or_element_clang_type)
    pointee_or_element_clang_type->Clear();

  clang::QualType qual_type =
      RemoveWrappingTypes(GetQualType(type), {clang::Type::Typedef});

  const clang::Type::TypeClass type_class = qual_type->getTypeClass();
  switch (type_class) {
  case clang::Type::Attributed:
    return GetTypeInfo(qual_type->castAs<clang::AttributedType>()
                           ->getModifiedType()
                           .getAsOpaquePtr(),
                       pointee_or_element_clang_type);
  case clang::Type::Builtin: {
    const clang::BuiltinType *builtin_type =
        llvm::cast<clang::BuiltinType>(qual_type->getCanonicalTypeInternal());

    uint32_t builtin_type_flags = eTypeIsBuiltIn | eTypeHasValue;
    switch (builtin_type->getKind()) {
    case clang::BuiltinType::ObjCId:
    case clang::BuiltinType::ObjCClass:
      if (pointee_or_element_clang_type)
        pointee_or_element_clang_type->SetCompilerType(
            weak_from_this(),
            getASTContext().ObjCBuiltinClassTy.getAsOpaquePtr());
      builtin_type_flags |= eTypeIsPointer | eTypeIsObjC;
      break;

    case clang::BuiltinType::ObjCSel:
      if (pointee_or_element_clang_type)
        pointee_or_element_clang_type->SetCompilerType(
            weak_from_this(), getASTContext().CharTy.getAsOpaquePtr());
      builtin_type_flags |= eTypeIsPointer | eTypeIsObjC;
      break;

    case clang::BuiltinType::Bool:
    case clang::BuiltinType::Char_U:
    case clang::BuiltinType::UChar:
    case clang::BuiltinType::WChar_U:
    case clang::BuiltinType::Char16:
    case clang::BuiltinType::Char32:
    case clang::BuiltinType::UShort:
    case clang::BuiltinType::UInt:
    case clang::BuiltinType::ULong:
    case clang::BuiltinType::ULongLong:
    case clang::BuiltinType::UInt128:
    case clang::BuiltinType::Char_S:
    case clang::BuiltinType::SChar:
    case clang::BuiltinType::WChar_S:
    case clang::BuiltinType::Short:
    case clang::BuiltinType::Int:
    case clang::BuiltinType::Long:
    case clang::BuiltinType::LongLong:
    case clang::BuiltinType::Int128:
    case clang::BuiltinType::Float:
    case clang::BuiltinType::Double:
    case clang::BuiltinType::LongDouble:
      builtin_type_flags |= eTypeIsScalar;
      if (builtin_type->isInteger()) {
        builtin_type_flags |= eTypeIsInteger;
        if (builtin_type->isSignedInteger())
          builtin_type_flags |= eTypeIsSigned;
      } else if (builtin_type->isFloatingPoint())
        builtin_type_flags |= eTypeIsFloat;
      break;
    default:
      break;
    }
    return builtin_type_flags;
  }

  case clang::Type::BlockPointer:
    if (pointee_or_element_clang_type)
      pointee_or_element_clang_type->SetCompilerType(
          weak_from_this(), qual_type->getPointeeType().getAsOpaquePtr());
    return eTypeIsPointer | eTypeHasChildren | eTypeIsBlock;

  case clang::Type::Complex: {
    uint32_t complex_type_flags =
        eTypeIsBuiltIn | eTypeHasValue | eTypeIsComplex;
    const clang::ComplexType *complex_type = llvm::dyn_cast<clang::ComplexType>(
        qual_type->getCanonicalTypeInternal());
    if (complex_type) {
      clang::QualType complex_element_type(complex_type->getElementType());
      if (complex_element_type->isIntegerType())
        complex_type_flags |= eTypeIsFloat;
      else if (complex_element_type->isFloatingType())
        complex_type_flags |= eTypeIsInteger;
    }
    return complex_type_flags;
  } break;

  case clang::Type::ConstantArray:
  case clang::Type::DependentSizedArray:
  case clang::Type::IncompleteArray:
  case clang::Type::VariableArray:
    if (pointee_or_element_clang_type)
      pointee_or_element_clang_type->SetCompilerType(
          weak_from_this(), llvm::cast<clang::ArrayType>(qual_type.getTypePtr())
                                ->getElementType()
                                .getAsOpaquePtr());
    return eTypeHasChildren | eTypeIsArray;

  case clang::Type::DependentName:
    return 0;
  case clang::Type::DependentSizedExtVector:
    return eTypeHasChildren | eTypeIsVector;
  case clang::Type::DependentTemplateSpecialization:
    return eTypeIsTemplate;

  case clang::Type::Enum:
    if (pointee_or_element_clang_type)
      pointee_or_element_clang_type->SetCompilerType(
          weak_from_this(), llvm::cast<clang::EnumType>(qual_type)
                                ->getDecl()
                                ->getIntegerType()
                                .getAsOpaquePtr());
    return eTypeIsEnumeration | eTypeHasValue;

  case clang::Type::FunctionProto:
    return eTypeIsFuncPrototype | eTypeHasValue;
  case clang::Type::FunctionNoProto:
    return eTypeIsFuncPrototype | eTypeHasValue;
  case clang::Type::InjectedClassName:
    return 0;

  case clang::Type::LValueReference:
  case clang::Type::RValueReference:
    if (pointee_or_element_clang_type)
      pointee_or_element_clang_type->SetCompilerType(
          weak_from_this(),
          llvm::cast<clang::ReferenceType>(qual_type.getTypePtr())
              ->getPointeeType()
              .getAsOpaquePtr());
    return eTypeHasChildren | eTypeIsReference | eTypeHasValue;

  case clang::Type::MemberPointer:
    return eTypeIsPointer | eTypeIsMember | eTypeHasValue;

  case clang::Type::ObjCObjectPointer:
    if (pointee_or_element_clang_type)
      pointee_or_element_clang_type->SetCompilerType(
          weak_from_this(), qual_type->getPointeeType().getAsOpaquePtr());
    return eTypeHasChildren | eTypeIsObjC | eTypeIsClass | eTypeIsPointer |
           eTypeHasValue;

  case clang::Type::ObjCObject:
    return eTypeHasChildren | eTypeIsObjC | eTypeIsClass;
  case clang::Type::ObjCInterface:
    return eTypeHasChildren | eTypeIsObjC | eTypeIsClass;

  case clang::Type::Pointer:
    if (pointee_or_element_clang_type)
      pointee_or_element_clang_type->SetCompilerType(
          weak_from_this(), qual_type->getPointeeType().getAsOpaquePtr());
    return eTypeHasChildren | eTypeIsPointer | eTypeHasValue;

  case clang::Type::Record:
    if (qual_type->getAsCXXRecordDecl())
      return eTypeHasChildren | eTypeIsClass | eTypeIsCPlusPlus;
    else
      return eTypeHasChildren | eTypeIsStructUnion;
    break;
  case clang::Type::SubstTemplateTypeParm:
    return eTypeIsTemplate;
  case clang::Type::TemplateTypeParm:
    return eTypeIsTemplate;
  case clang::Type::TemplateSpecialization:
    return eTypeIsTemplate;

  case clang::Type::Typedef:
    return eTypeIsTypedef | GetType(llvm::cast<clang::TypedefType>(qual_type)
                                        ->getDecl()
                                        ->getUnderlyingType())
                                .GetTypeInfo(pointee_or_element_clang_type);
  case clang::Type::UnresolvedUsing:
    return 0;

  case clang::Type::ExtVector:
  case clang::Type::Vector: {
    uint32_t vector_type_flags = eTypeHasChildren | eTypeIsVector;
    const clang::VectorType *vector_type = llvm::dyn_cast<clang::VectorType>(
        qual_type->getCanonicalTypeInternal());
    if (vector_type) {
      if (vector_type->isIntegerType())
        vector_type_flags |= eTypeIsFloat;
      else if (vector_type->isFloatingType())
        vector_type_flags |= eTypeIsInteger;
    }
    return vector_type_flags;
  }
  default:
    return 0;
  }
  return 0;
}

lldb::LanguageType
TypeSystemClang::GetMinimumLanguage(lldb::opaque_compiler_type_t type) {
  if (!type)
    return lldb::eLanguageTypeC;

  // If the type is a reference, then resolve it to what it refers to first:
  clang::QualType qual_type(GetCanonicalQualType(type).getNonReferenceType());
  if (qual_type->isAnyPointerType()) {
    if (qual_type->isObjCObjectPointerType())
      return lldb::eLanguageTypeObjC;
    if (qual_type->getPointeeCXXRecordDecl())
      return lldb::eLanguageTypeC_plus_plus;

    clang::QualType pointee_type(qual_type->getPointeeType());
    if (pointee_type->getPointeeCXXRecordDecl())
      return lldb::eLanguageTypeC_plus_plus;
    if (pointee_type->isObjCObjectOrInterfaceType())
      return lldb::eLanguageTypeObjC;
    if (pointee_type->isObjCClassType())
      return lldb::eLanguageTypeObjC;
    if (pointee_type.getTypePtr() ==
        getASTContext().ObjCBuiltinIdTy.getTypePtr())
      return lldb::eLanguageTypeObjC;
  } else {
    if (qual_type->isObjCObjectOrInterfaceType())
      return lldb::eLanguageTypeObjC;
    if (qual_type->getAsCXXRecordDecl())
      return lldb::eLanguageTypeC_plus_plus;
    switch (qual_type->getTypeClass()) {
    default:
      break;
    case clang::Type::Builtin:
      switch (llvm::cast<clang::BuiltinType>(qual_type)->getKind()) {
      default:
      case clang::BuiltinType::Void:
      case clang::BuiltinType::Bool:
      case clang::BuiltinType::Char_U:
      case clang::BuiltinType::UChar:
      case clang::BuiltinType::WChar_U:
      case clang::BuiltinType::Char16:
      case clang::BuiltinType::Char32:
      case clang::BuiltinType::UShort:
      case clang::BuiltinType::UInt:
      case clang::BuiltinType::ULong:
      case clang::BuiltinType::ULongLong:
      case clang::BuiltinType::UInt128:
      case clang::BuiltinType::Char_S:
      case clang::BuiltinType::SChar:
      case clang::BuiltinType::WChar_S:
      case clang::BuiltinType::Short:
      case clang::BuiltinType::Int:
      case clang::BuiltinType::Long:
      case clang::BuiltinType::LongLong:
      case clang::BuiltinType::Int128:
      case clang::BuiltinType::Float:
      case clang::BuiltinType::Double:
      case clang::BuiltinType::LongDouble:
        break;

      case clang::BuiltinType::NullPtr:
        return eLanguageTypeC_plus_plus;

      case clang::BuiltinType::ObjCId:
      case clang::BuiltinType::ObjCClass:
      case clang::BuiltinType::ObjCSel:
        return eLanguageTypeObjC;

      case clang::BuiltinType::Dependent:
      case clang::BuiltinType::Overload:
      case clang::BuiltinType::BoundMember:
      case clang::BuiltinType::UnknownAny:
        break;
      }
      break;
    case clang::Type::Typedef:
      return GetType(llvm::cast<clang::TypedefType>(qual_type)
                         ->getDecl()
                         ->getUnderlyingType())
          .GetMinimumLanguage();
    }
  }
  return lldb::eLanguageTypeC;
}

lldb::TypeClass
TypeSystemClang::GetTypeClass(lldb::opaque_compiler_type_t type) {
  if (!type)
    return lldb::eTypeClassInvalid;

  clang::QualType qual_type =
      RemoveWrappingTypes(GetQualType(type), {clang::Type::Typedef});

  switch (qual_type->getTypeClass()) {
  case clang::Type::Atomic:
  case clang::Type::Auto:
  case clang::Type::CountAttributed:
  case clang::Type::Decltype:
  case clang::Type::Elaborated:
  case clang::Type::Paren:
  case clang::Type::TypeOf:
  case clang::Type::TypeOfExpr:
  case clang::Type::Using:
    llvm_unreachable("Handled in RemoveWrappingTypes!");
  case clang::Type::UnaryTransform:
    break;
  case clang::Type::FunctionNoProto:
    return lldb::eTypeClassFunction;
  case clang::Type::FunctionProto:
    return lldb::eTypeClassFunction;
  case clang::Type::IncompleteArray:
    return lldb::eTypeClassArray;
  case clang::Type::VariableArray:
    return lldb::eTypeClassArray;
  case clang::Type::ConstantArray:
    return lldb::eTypeClassArray;
  case clang::Type::DependentSizedArray:
    return lldb::eTypeClassArray;
  case clang::Type::ArrayParameter:
    return lldb::eTypeClassArray;
  case clang::Type::DependentSizedExtVector:
    return lldb::eTypeClassVector;
  case clang::Type::DependentVector:
    return lldb::eTypeClassVector;
  case clang::Type::ExtVector:
    return lldb::eTypeClassVector;
  case clang::Type::Vector:
    return lldb::eTypeClassVector;
  case clang::Type::Builtin:
  // Ext-Int is just an integer type.
  case clang::Type::BitInt:
  case clang::Type::DependentBitInt:
    return lldb::eTypeClassBuiltin;
  case clang::Type::ObjCObjectPointer:
    return lldb::eTypeClassObjCObjectPointer;
  case clang::Type::BlockPointer:
    return lldb::eTypeClassBlockPointer;
  case clang::Type::Pointer:
    return lldb::eTypeClassPointer;
  case clang::Type::LValueReference:
    return lldb::eTypeClassReference;
  case clang::Type::RValueReference:
    return lldb::eTypeClassReference;
  case clang::Type::MemberPointer:
    return lldb::eTypeClassMemberPointer;
  case clang::Type::Complex:
    if (qual_type->isComplexType())
      return lldb::eTypeClassComplexFloat;
    else
      return lldb::eTypeClassComplexInteger;
  case clang::Type::ObjCObject:
    return lldb::eTypeClassObjCObject;
  case clang::Type::ObjCInterface:
    return lldb::eTypeClassObjCInterface;
  case clang::Type::Record: {
    const clang::RecordType *record_type =
        llvm::cast<clang::RecordType>(qual_type.getTypePtr());
    const clang::RecordDecl *record_decl = record_type->getDecl();
    if (record_decl->isUnion())
      return lldb::eTypeClassUnion;
    else if (record_decl->isStruct())
      return lldb::eTypeClassStruct;
    else
      return lldb::eTypeClassClass;
  } break;
  case clang::Type::Enum:
    return lldb::eTypeClassEnumeration;
  case clang::Type::Typedef:
    return lldb::eTypeClassTypedef;
  case clang::Type::UnresolvedUsing:
    break;

  case clang::Type::Attributed:
  case clang::Type::BTFTagAttributed:
    break;
  case clang::Type::TemplateTypeParm:
    break;
  case clang::Type::SubstTemplateTypeParm:
    break;
  case clang::Type::SubstTemplateTypeParmPack:
    break;
  case clang::Type::InjectedClassName:
    break;
  case clang::Type::DependentName:
    break;
  case clang::Type::DependentTemplateSpecialization:
    break;
  case clang::Type::PackExpansion:
    break;

  case clang::Type::TemplateSpecialization:
    break;
  case clang::Type::DeducedTemplateSpecialization:
    break;
  case clang::Type::Pipe:
    break;

  // pointer type decayed from an array or function type.
  case clang::Type::Decayed:
    break;
  case clang::Type::Adjusted:
    break;
  case clang::Type::ObjCTypeParam:
    break;

  case clang::Type::DependentAddressSpace:
    break;
  case clang::Type::MacroQualified:
    break;

  // Matrix types that we're not sure how to display at the moment.
  case clang::Type::ConstantMatrix:
  case clang::Type::DependentSizedMatrix:
    break;

  // We don't handle pack indexing yet
  case clang::Type::PackIndexing:
    break;

  case clang::Type::HLSLAttributedResource:
    break;
  }
  // We don't know hot to display this type...
  return lldb::eTypeClassOther;
}

unsigned TypeSystemClang::GetTypeQualifiers(lldb::opaque_compiler_type_t type) {
  if (type)
    return GetQualType(type).getQualifiers().getCVRQualifiers();
  return 0;
}

// Creating related types

CompilerType
TypeSystemClang::GetArrayElementType(lldb::opaque_compiler_type_t type,
                                     ExecutionContextScope *exe_scope) {
  if (type) {
    clang::QualType qual_type(GetQualType(type));

    const clang::Type *array_eletype =
        qual_type.getTypePtr()->getArrayElementTypeNoTypeQual();

    if (!array_eletype)
      return CompilerType();

    return GetType(clang::QualType(array_eletype, 0));
  }
  return CompilerType();
}

CompilerType TypeSystemClang::GetArrayType(lldb::opaque_compiler_type_t type,
                                           uint64_t size) {
  if (type) {
    clang::QualType qual_type(GetCanonicalQualType(type));
    clang::ASTContext &ast_ctx = getASTContext();
    if (size != 0)
      return GetType(ast_ctx.getConstantArrayType(
          qual_type, llvm::APInt(64, size), nullptr,
          clang::ArraySizeModifier::Normal, 0));
    else
      return GetType(ast_ctx.getIncompleteArrayType(
          qual_type, clang::ArraySizeModifier::Normal, 0));
  }

  return CompilerType();
}

CompilerType
TypeSystemClang::GetCanonicalType(lldb::opaque_compiler_type_t type) {
  if (type)
    return GetType(GetCanonicalQualType(type));
  return CompilerType();
}

static clang::QualType GetFullyUnqualifiedType_Impl(clang::ASTContext *ast,
                                                    clang::QualType qual_type) {
  if (qual_type->isPointerType())
    qual_type = ast->getPointerType(
        GetFullyUnqualifiedType_Impl(ast, qual_type->getPointeeType()));
  else if (const ConstantArrayType *arr =
               ast->getAsConstantArrayType(qual_type)) {
    qual_type = ast->getConstantArrayType(
        GetFullyUnqualifiedType_Impl(ast, arr->getElementType()),
        arr->getSize(), arr->getSizeExpr(), arr->getSizeModifier(),
        arr->getIndexTypeQualifiers().getAsOpaqueValue());
  } else
    qual_type = qual_type.getUnqualifiedType();
  qual_type.removeLocalConst();
  qual_type.removeLocalRestrict();
  qual_type.removeLocalVolatile();
  return qual_type;
}

CompilerType
TypeSystemClang::GetFullyUnqualifiedType(lldb::opaque_compiler_type_t type) {
  if (type)
    return GetType(
        GetFullyUnqualifiedType_Impl(&getASTContext(), GetQualType(type)));
  return CompilerType();
}

CompilerType
TypeSystemClang::GetEnumerationIntegerType(lldb::opaque_compiler_type_t type) {
  if (type)
    return GetEnumerationIntegerType(GetType(GetCanonicalQualType(type)));
  return CompilerType();
}

int TypeSystemClang::GetFunctionArgumentCount(
    lldb::opaque_compiler_type_t type) {
  if (type) {
    const clang::FunctionProtoType *func =
        llvm::dyn_cast<clang::FunctionProtoType>(GetCanonicalQualType(type));
    if (func)
      return func->getNumParams();
  }
  return -1;
}

CompilerType TypeSystemClang::GetFunctionArgumentTypeAtIndex(
    lldb::opaque_compiler_type_t type, size_t idx) {
  if (type) {
    const clang::FunctionProtoType *func =
        llvm::dyn_cast<clang::FunctionProtoType>(GetQualType(type));
    if (func) {
      const uint32_t num_args = func->getNumParams();
      if (idx < num_args)
        return GetType(func->getParamType(idx));
    }
  }
  return CompilerType();
}

CompilerType
TypeSystemClang::GetFunctionReturnType(lldb::opaque_compiler_type_t type) {
  if (type) {
    clang::QualType qual_type(GetQualType(type));
    const clang::FunctionProtoType *func =
        llvm::dyn_cast<clang::FunctionProtoType>(qual_type.getTypePtr());
    if (func)
      return GetType(func->getReturnType());
  }
  return CompilerType();
}

size_t
TypeSystemClang::GetNumMemberFunctions(lldb::opaque_compiler_type_t type) {
  size_t num_functions = 0;
  if (type) {
    clang::QualType qual_type = RemoveWrappingTypes(GetCanonicalQualType(type));
    switch (qual_type->getTypeClass()) {
    case clang::Type::Record:
      if (GetCompleteQualType(&getASTContext(), qual_type)) {
        const clang::RecordType *record_type =
            llvm::cast<clang::RecordType>(qual_type.getTypePtr());
        const clang::RecordDecl *record_decl = record_type->getDecl();
        assert(record_decl);
        const clang::CXXRecordDecl *cxx_record_decl =
            llvm::dyn_cast<clang::CXXRecordDecl>(record_decl);
        if (cxx_record_decl)
          num_functions = std::distance(cxx_record_decl->method_begin(),
                                        cxx_record_decl->method_end());
      }
      break;

    case clang::Type::ObjCObjectPointer: {
      const clang::ObjCObjectPointerType *objc_class_type =
          qual_type->castAs<clang::ObjCObjectPointerType>();
      const clang::ObjCInterfaceType *objc_interface_type =
          objc_class_type->getInterfaceType();
      if (objc_interface_type &&
          GetCompleteType(static_cast<lldb::opaque_compiler_type_t>(
              const_cast<clang::ObjCInterfaceType *>(objc_interface_type)))) {
        clang::ObjCInterfaceDecl *class_interface_decl =
            objc_interface_type->getDecl();
        if (class_interface_decl) {
          num_functions = std::distance(class_interface_decl->meth_begin(),
                                        class_interface_decl->meth_end());
        }
      }
      break;
    }

    case clang::Type::ObjCObject:
    case clang::Type::ObjCInterface:
      if (GetCompleteType(type)) {
        const clang::ObjCObjectType *objc_class_type =
            llvm::dyn_cast<clang::ObjCObjectType>(qual_type.getTypePtr());
        if (objc_class_type) {
          clang::ObjCInterfaceDecl *class_interface_decl =
              objc_class_type->getInterface();
          if (class_interface_decl)
            num_functions = std::distance(class_interface_decl->meth_begin(),
                                          class_interface_decl->meth_end());
        }
      }
      break;

    default:
      break;
    }
  }
  return num_functions;
}

TypeMemberFunctionImpl
TypeSystemClang::GetMemberFunctionAtIndex(lldb::opaque_compiler_type_t type,
                                          size_t idx) {
  std::string name;
  MemberFunctionKind kind(MemberFunctionKind::eMemberFunctionKindUnknown);
  CompilerType clang_type;
  CompilerDecl clang_decl;
  if (type) {
    clang::QualType qual_type = RemoveWrappingTypes(GetCanonicalQualType(type));
    switch (qual_type->getTypeClass()) {
    case clang::Type::Record:
      if (GetCompleteQualType(&getASTContext(), qual_type)) {
        const clang::RecordType *record_type =
            llvm::cast<clang::RecordType>(qual_type.getTypePtr());
        const clang::RecordDecl *record_decl = record_type->getDecl();
        assert(record_decl);
        const clang::CXXRecordDecl *cxx_record_decl =
            llvm::dyn_cast<clang::CXXRecordDecl>(record_decl);
        if (cxx_record_decl) {
          auto method_iter = cxx_record_decl->method_begin();
          auto method_end = cxx_record_decl->method_end();
          if (idx <
              static_cast<size_t>(std::distance(method_iter, method_end))) {
            std::advance(method_iter, idx);
            clang::CXXMethodDecl *cxx_method_decl =
                method_iter->getCanonicalDecl();
            if (cxx_method_decl) {
              name = cxx_method_decl->getDeclName().getAsString();
              if (cxx_method_decl->isStatic())
                kind = lldb::eMemberFunctionKindStaticMethod;
              else if (llvm::isa<clang::CXXConstructorDecl>(cxx_method_decl))
                kind = lldb::eMemberFunctionKindConstructor;
              else if (llvm::isa<clang::CXXDestructorDecl>(cxx_method_decl))
                kind = lldb::eMemberFunctionKindDestructor;
              else
                kind = lldb::eMemberFunctionKindInstanceMethod;
              clang_type = GetType(cxx_method_decl->getType());
              clang_decl = GetCompilerDecl(cxx_method_decl);
            }
          }
        }
      }
      break;

    case clang::Type::ObjCObjectPointer: {
      const clang::ObjCObjectPointerType *objc_class_type =
          qual_type->castAs<clang::ObjCObjectPointerType>();
      const clang::ObjCInterfaceType *objc_interface_type =
          objc_class_type->getInterfaceType();
      if (objc_interface_type &&
          GetCompleteType(static_cast<lldb::opaque_compiler_type_t>(
              const_cast<clang::ObjCInterfaceType *>(objc_interface_type)))) {
        clang::ObjCInterfaceDecl *class_interface_decl =
            objc_interface_type->getDecl();
        if (class_interface_decl) {
          auto method_iter = class_interface_decl->meth_begin();
          auto method_end = class_interface_decl->meth_end();
          if (idx <
              static_cast<size_t>(std::distance(method_iter, method_end))) {
            std::advance(method_iter, idx);
            clang::ObjCMethodDecl *objc_method_decl =
                method_iter->getCanonicalDecl();
            if (objc_method_decl) {
              clang_decl = GetCompilerDecl(objc_method_decl);
              name = objc_method_decl->getSelector().getAsString();
              if (objc_method_decl->isClassMethod())
                kind = lldb::eMemberFunctionKindStaticMethod;
              else
                kind = lldb::eMemberFunctionKindInstanceMethod;
            }
          }
        }
      }
      break;
    }

    case clang::Type::ObjCObject:
    case clang::Type::ObjCInterface:
      if (GetCompleteType(type)) {
        const clang::ObjCObjectType *objc_class_type =
            llvm::dyn_cast<clang::ObjCObjectType>(qual_type.getTypePtr());
        if (objc_class_type) {
          clang::ObjCInterfaceDecl *class_interface_decl =
              objc_class_type->getInterface();
          if (class_interface_decl) {
            auto method_iter = class_interface_decl->meth_begin();
            auto method_end = class_interface_decl->meth_end();
            if (idx <
                static_cast<size_t>(std::distance(method_iter, method_end))) {
              std::advance(method_iter, idx);
              clang::ObjCMethodDecl *objc_method_decl =
                  method_iter->getCanonicalDecl();
              if (objc_method_decl) {
                clang_decl = GetCompilerDecl(objc_method_decl);
                name = objc_method_decl->getSelector().getAsString();
                if (objc_method_decl->isClassMethod())
                  kind = lldb::eMemberFunctionKindStaticMethod;
                else
                  kind = lldb::eMemberFunctionKindInstanceMethod;
              }
            }
          }
        }
      }
      break;

    default:
      break;
    }
  }

  if (kind == eMemberFunctionKindUnknown)
    return TypeMemberFunctionImpl();
  else
    return TypeMemberFunctionImpl(clang_type, clang_decl, name, kind);
}

CompilerType
TypeSystemClang::GetNonReferenceType(lldb::opaque_compiler_type_t type) {
  if (type)
    return GetType(GetQualType(type).getNonReferenceType());
  return CompilerType();
}

CompilerType
TypeSystemClang::GetPointeeType(lldb::opaque_compiler_type_t type) {
  if (type) {
    clang::QualType qual_type(GetQualType(type));
    return GetType(qual_type.getTypePtr()->getPointeeType());
  }
  return CompilerType();
}

CompilerType
TypeSystemClang::GetPointerType(lldb::opaque_compiler_type_t type) {
  if (type) {
    clang::QualType qual_type(GetQualType(type));

    switch (qual_type.getDesugaredType(getASTContext())->getTypeClass()) {
    case clang::Type::ObjCObject:
    case clang::Type::ObjCInterface:
      return GetType(getASTContext().getObjCObjectPointerType(qual_type));

    default:
      return GetType(getASTContext().getPointerType(qual_type));
    }
  }
  return CompilerType();
}

CompilerType
TypeSystemClang::GetLValueReferenceType(lldb::opaque_compiler_type_t type) {
  if (type)
    return GetType(getASTContext().getLValueReferenceType(GetQualType(type)));
  else
    return CompilerType();
}

CompilerType
TypeSystemClang::GetRValueReferenceType(lldb::opaque_compiler_type_t type) {
  if (type)
    return GetType(getASTContext().getRValueReferenceType(GetQualType(type)));
  else
    return CompilerType();
}

CompilerType TypeSystemClang::GetAtomicType(lldb::opaque_compiler_type_t type) {
  if (!type)
    return CompilerType();
  return GetType(getASTContext().getAtomicType(GetQualType(type)));
}

CompilerType
TypeSystemClang::AddConstModifier(lldb::opaque_compiler_type_t type) {
  if (type) {
    clang::QualType result(GetQualType(type));
    result.addConst();
    return GetType(result);
  }
  return CompilerType();
}

CompilerType
TypeSystemClang::AddPtrAuthModifier(lldb::opaque_compiler_type_t type,
                                    uint32_t payload) {
  if (type) {
    clang::ASTContext &clang_ast = getASTContext();
    auto pauth = PointerAuthQualifier::fromOpaqueValue(payload);
    clang::QualType result =
        clang_ast.getPointerAuthType(GetQualType(type), pauth);
    return GetType(result);
  }
  return CompilerType();
}

CompilerType
TypeSystemClang::AddVolatileModifier(lldb::opaque_compiler_type_t type) {
  if (type) {
    clang::QualType result(GetQualType(type));
    result.addVolatile();
    return GetType(result);
  }
  return CompilerType();
}

CompilerType
TypeSystemClang::AddRestrictModifier(lldb::opaque_compiler_type_t type) {
  if (type) {
    clang::QualType result(GetQualType(type));
    result.addRestrict();
    return GetType(result);
  }
  return CompilerType();
}

CompilerType TypeSystemClang::CreateTypedef(
    lldb::opaque_compiler_type_t type, const char *typedef_name,
    const CompilerDeclContext &compiler_decl_ctx, uint32_t payload) {
  if (type && typedef_name && typedef_name[0]) {
    clang::ASTContext &clang_ast = getASTContext();
    clang::QualType qual_type(GetQualType(type));

    clang::DeclContext *decl_ctx =
        TypeSystemClang::DeclContextGetAsDeclContext(compiler_decl_ctx);
    if (!decl_ctx)
      decl_ctx = getASTContext().getTranslationUnitDecl();

    clang::TypedefDecl *decl =
        clang::TypedefDecl::CreateDeserialized(clang_ast, GlobalDeclID());
    decl->setDeclContext(decl_ctx);
    decl->setDeclName(&clang_ast.Idents.get(typedef_name));
    decl->setTypeSourceInfo(clang_ast.getTrivialTypeSourceInfo(qual_type));
    decl_ctx->addDecl(decl);
    SetOwningModule(decl, TypePayloadClang(payload).GetOwningModule());

    clang::TagDecl *tdecl = nullptr;
    if (!qual_type.isNull()) {
      if (const clang::RecordType *rt = qual_type->getAs<clang::RecordType>())
        tdecl = rt->getDecl();
      if (const clang::EnumType *et = qual_type->getAs<clang::EnumType>())
        tdecl = et->getDecl();
    }

    // Check whether this declaration is an anonymous struct, union, or enum,
    // hidden behind a typedef. If so, we try to check whether we have a
    // typedef tag to attach to the original record declaration
    if (tdecl && !tdecl->getIdentifier() && !tdecl->getTypedefNameForAnonDecl())
      tdecl->setTypedefNameForAnonDecl(decl);

    decl->setAccess(clang::AS_public); // TODO respect proper access specifier

    // Get a uniqued clang::QualType for the typedef decl type
    return GetType(clang_ast.getTypedefType(decl));
  }
  return CompilerType();
}

CompilerType
TypeSystemClang::GetTypedefedType(lldb::opaque_compiler_type_t type) {
  if (type) {
    const clang::TypedefType *typedef_type = llvm::dyn_cast<clang::TypedefType>(
        RemoveWrappingTypes(GetQualType(type), {clang::Type::Typedef}));
    if (typedef_type)
      return GetType(typedef_type->getDecl()->getUnderlyingType());
  }
  return CompilerType();
}

// Create related types using the current type's AST

CompilerType TypeSystemClang::GetBasicTypeFromAST(lldb::BasicType basic_type) {
  return TypeSystemClang::GetBasicType(basic_type);
}

CompilerType TypeSystemClang::CreateGenericFunctionPrototype() {
  clang::ASTContext &ast = getASTContext();
  const FunctionType::ExtInfo generic_ext_info(
    /*noReturn=*/false,
    /*hasRegParm=*/false,
    /*regParm=*/0,
    CallingConv::CC_C,
    /*producesResult=*/false,
    /*noCallerSavedRegs=*/false,
    /*NoCfCheck=*/false,
    /*cmseNSCall=*/false);
  QualType func_type = ast.getFunctionNoProtoType(ast.VoidTy, generic_ext_info);
  return GetType(func_type);
}
// Exploring the type

const llvm::fltSemantics &
TypeSystemClang::GetFloatTypeSemantics(size_t byte_size) {
  clang::ASTContext &ast = getASTContext();
  const size_t bit_size = byte_size * 8;
  if (bit_size == ast.getTypeSize(ast.FloatTy))
    return ast.getFloatTypeSemantics(ast.FloatTy);
  else if (bit_size == ast.getTypeSize(ast.DoubleTy))
    return ast.getFloatTypeSemantics(ast.DoubleTy);
  else if (bit_size == ast.getTypeSize(ast.LongDoubleTy) ||
           bit_size == llvm::APFloat::semanticsSizeInBits(
                           ast.getFloatTypeSemantics(ast.LongDoubleTy)))
    return ast.getFloatTypeSemantics(ast.LongDoubleTy);
  else if (bit_size == ast.getTypeSize(ast.HalfTy))
    return ast.getFloatTypeSemantics(ast.HalfTy);
  return llvm::APFloatBase::Bogus();
}

std::optional<uint64_t>
TypeSystemClang::GetObjCBitSize(QualType qual_type,
                                ExecutionContextScope *exe_scope) {
  assert(qual_type->isObjCObjectOrInterfaceType());
  ExecutionContext exe_ctx(exe_scope);
  if (Process *process = exe_ctx.GetProcessPtr()) {
    if (ObjCLanguageRuntime *objc_runtime =
            ObjCLanguageRuntime::Get(*process)) {
      if (std::optional<uint64_t> bit_size =
              objc_runtime->GetTypeBitSize(GetType(qual_type)))
        return *bit_size;
    }
  } else {
    static bool g_printed = false;
    if (!g_printed) {
      StreamString s;
      DumpTypeDescription(qual_type.getAsOpaquePtr(), s);

      llvm::outs() << "warning: trying to determine the size of type ";
      llvm::outs() << s.GetString() << "\n";
      llvm::outs() << "without a valid ExecutionContext. this is not "
                      "reliable. please file a bug against LLDB.\n";
      llvm::outs() << "backtrace:\n";
      llvm::sys::PrintStackTrace(llvm::outs());
      llvm::outs() << "\n";
      g_printed = true;
    }
  }

  return getASTContext().getTypeSize(qual_type) +
         getASTContext().getTypeSize(getASTContext().ObjCBuiltinClassTy);
}

std::optional<uint64_t>
TypeSystemClang::GetBitSize(lldb::opaque_compiler_type_t type,
                            ExecutionContextScope *exe_scope) {
  if (!GetCompleteType(type))
    return std::nullopt;

  clang::QualType qual_type(GetCanonicalQualType(type));
  const clang::Type::TypeClass type_class = qual_type->getTypeClass();
  switch (type_class) {
  case clang::Type::ConstantArray:
  case clang::Type::FunctionProto:
  case clang::Type::Record:
    return getASTContext().getTypeSize(qual_type);
  case clang::Type::ObjCInterface:
  case clang::Type::ObjCObject:
    return GetObjCBitSize(qual_type, exe_scope);
  case clang::Type::IncompleteArray: {
    const uint64_t bit_size = getASTContext().getTypeSize(qual_type);
    if (bit_size == 0)
      return getASTContext().getTypeSize(
          qual_type->getArrayElementTypeNoTypeQual()
              ->getCanonicalTypeUnqualified());

    return bit_size;
  }
  default:
    if (const uint64_t bit_size = getASTContext().getTypeSize(qual_type))
      return bit_size;
  }

  return std::nullopt;
}

std::optional<size_t>
TypeSystemClang::GetTypeBitAlign(lldb::opaque_compiler_type_t type,
                                 ExecutionContextScope *exe_scope) {
  if (GetCompleteType(type))
    return getASTContext().getTypeAlign(GetQualType(type));
  return {};
}

lldb::Encoding TypeSystemClang::GetEncoding(lldb::opaque_compiler_type_t type,
                                            uint64_t &count) {
  if (!type)
    return lldb::eEncodingInvalid;

  count = 1;
  clang::QualType qual_type = RemoveWrappingTypes(GetCanonicalQualType(type));

  switch (qual_type->getTypeClass()) {
  case clang::Type::Atomic:
  case clang::Type::Auto:
  case clang::Type::CountAttributed:
  case clang::Type::Decltype:
  case clang::Type::Elaborated:
  case clang::Type::Paren:
  case clang::Type::Typedef:
  case clang::Type::TypeOf:
  case clang::Type::TypeOfExpr:
  case clang::Type::Using:
    llvm_unreachable("Handled in RemoveWrappingTypes!");

  case clang::Type::UnaryTransform:
    break;

  case clang::Type::FunctionNoProto:
  case clang::Type::FunctionProto:
    return lldb::eEncodingUint;

  case clang::Type::IncompleteArray:
  case clang::Type::VariableArray:
  case clang::Type::ArrayParameter:
    break;

  case clang::Type::ConstantArray:
    break;

  case clang::Type::DependentVector:
  case clang::Type::ExtVector:
  case clang::Type::Vector:
    // TODO: Set this to more than one???
    break;

  case clang::Type::BitInt:
  case clang::Type::DependentBitInt:
    return qual_type->isUnsignedIntegerType() ? lldb::eEncodingUint
                                              : lldb::eEncodingSint;

  case clang::Type::Builtin:
    switch (llvm::cast<clang::BuiltinType>(qual_type)->getKind()) {
    case clang::BuiltinType::Void:
      break;

    case clang::BuiltinType::Char_S:
    case clang::BuiltinType::SChar:
    case clang::BuiltinType::WChar_S:
    case clang::BuiltinType::Short:
    case clang::BuiltinType::Int:
    case clang::BuiltinType::Long:
    case clang::BuiltinType::LongLong:
    case clang::BuiltinType::Int128:
      return lldb::eEncodingSint;

    case clang::BuiltinType::Bool:
    case clang::BuiltinType::Char_U:
    case clang::BuiltinType::UChar:
    case clang::BuiltinType::WChar_U:
    case clang::BuiltinType::Char8:
    case clang::BuiltinType::Char16:
    case clang::BuiltinType::Char32:
    case clang::BuiltinType::UShort:
    case clang::BuiltinType::UInt:
    case clang::BuiltinType::ULong:
    case clang::BuiltinType::ULongLong:
    case clang::BuiltinType::UInt128:
      return lldb::eEncodingUint;

    // Fixed point types. Note that they are currently ignored.
    case clang::BuiltinType::ShortAccum:
    case clang::BuiltinType::Accum:
    case clang::BuiltinType::LongAccum:
    case clang::BuiltinType::UShortAccum:
    case clang::BuiltinType::UAccum:
    case clang::BuiltinType::ULongAccum:
    case clang::BuiltinType::ShortFract:
    case clang::BuiltinType::Fract:
    case clang::BuiltinType::LongFract:
    case clang::BuiltinType::UShortFract:
    case clang::BuiltinType::UFract:
    case clang::BuiltinType::ULongFract:
    case clang::BuiltinType::SatShortAccum:
    case clang::BuiltinType::SatAccum:
    case clang::BuiltinType::SatLongAccum:
    case clang::BuiltinType::SatUShortAccum:
    case clang::BuiltinType::SatUAccum:
    case clang::BuiltinType::SatULongAccum:
    case clang::BuiltinType::SatShortFract:
    case clang::BuiltinType::SatFract:
    case clang::BuiltinType::SatLongFract:
    case clang::BuiltinType::SatUShortFract:
    case clang::BuiltinType::SatUFract:
    case clang::BuiltinType::SatULongFract:
      break;

    case clang::BuiltinType::Half:
    case clang::BuiltinType::Float:
    case clang::BuiltinType::Float16:
    case clang::BuiltinType::Float128:
    case clang::BuiltinType::Double:
    case clang::BuiltinType::LongDouble:
    case clang::BuiltinType::BFloat16:
    case clang::BuiltinType::Ibm128:
      return lldb::eEncodingIEEE754;

    case clang::BuiltinType::ObjCClass:
    case clang::BuiltinType::ObjCId:
    case clang::BuiltinType::ObjCSel:
      return lldb::eEncodingUint;

    case clang::BuiltinType::NullPtr:
      return lldb::eEncodingUint;

    case clang::BuiltinType::Kind::ARCUnbridgedCast:
    case clang::BuiltinType::Kind::BoundMember:
    case clang::BuiltinType::Kind::BuiltinFn:
    case clang::BuiltinType::Kind::Dependent:
    case clang::BuiltinType::Kind::OCLClkEvent:
    case clang::BuiltinType::Kind::OCLEvent:
    case clang::BuiltinType::Kind::OCLImage1dRO:
    case clang::BuiltinType::Kind::OCLImage1dWO:
    case clang::BuiltinType::Kind::OCLImage1dRW:
    case clang::BuiltinType::Kind::OCLImage1dArrayRO:
    case clang::BuiltinType::Kind::OCLImage1dArrayWO:
    case clang::BuiltinType::Kind::OCLImage1dArrayRW:
    case clang::BuiltinType::Kind::OCLImage1dBufferRO:
    case clang::BuiltinType::Kind::OCLImage1dBufferWO:
    case clang::BuiltinType::Kind::OCLImage1dBufferRW:
    case clang::BuiltinType::Kind::OCLImage2dRO:
    case clang::BuiltinType::Kind::OCLImage2dWO:
    case clang::BuiltinType::Kind::OCLImage2dRW:
    case clang::BuiltinType::Kind::OCLImage2dArrayRO:
    case clang::BuiltinType::Kind::OCLImage2dArrayWO:
    case clang::BuiltinType::Kind::OCLImage2dArrayRW:
    case clang::BuiltinType::Kind::OCLImage2dArrayDepthRO:
    case clang::BuiltinType::Kind::OCLImage2dArrayDepthWO:
    case clang::BuiltinType::Kind::OCLImage2dArrayDepthRW:
    case clang::BuiltinType::Kind::OCLImage2dArrayMSAARO:
    case clang::BuiltinType::Kind::OCLImage2dArrayMSAAWO:
    case clang::BuiltinType::Kind::OCLImage2dArrayMSAARW:
    case clang::BuiltinType::Kind::OCLImage2dArrayMSAADepthRO:
    case clang::BuiltinType::Kind::OCLImage2dArrayMSAADepthWO:
    case clang::BuiltinType::Kind::OCLImage2dArrayMSAADepthRW:
    case clang::BuiltinType::Kind::OCLImage2dDepthRO:
    case clang::BuiltinType::Kind::OCLImage2dDepthWO:
    case clang::BuiltinType::Kind::OCLImage2dDepthRW:
    case clang::BuiltinType::Kind::OCLImage2dMSAARO:
    case clang::BuiltinType::Kind::OCLImage2dMSAAWO:
    case clang::BuiltinType::Kind::OCLImage2dMSAARW:
    case clang::BuiltinType::Kind::OCLImage2dMSAADepthRO:
    case clang::BuiltinType::Kind::OCLImage2dMSAADepthWO:
    case clang::BuiltinType::Kind::OCLImage2dMSAADepthRW:
    case clang::BuiltinType::Kind::OCLImage3dRO:
    case clang::BuiltinType::Kind::OCLImage3dWO:
    case clang::BuiltinType::Kind::OCLImage3dRW:
    case clang::BuiltinType::Kind::OCLQueue:
    case clang::BuiltinType::Kind::OCLReserveID:
    case clang::BuiltinType::Kind::OCLSampler:
    case clang::BuiltinType::Kind::HLSLResource:
    case clang::BuiltinType::Kind::ArraySection:
    case clang::BuiltinType::Kind::OMPArrayShaping:
    case clang::BuiltinType::Kind::OMPIterator:
    case clang::BuiltinType::Kind::Overload:
    case clang::BuiltinType::Kind::PseudoObject:
    case clang::BuiltinType::Kind::UnknownAny:
      break;

    case clang::BuiltinType::OCLIntelSubgroupAVCMcePayload:
    case clang::BuiltinType::OCLIntelSubgroupAVCImePayload:
    case clang::BuiltinType::OCLIntelSubgroupAVCRefPayload:
    case clang::BuiltinType::OCLIntelSubgroupAVCSicPayload:
    case clang::BuiltinType::OCLIntelSubgroupAVCMceResult:
    case clang::BuiltinType::OCLIntelSubgroupAVCImeResult:
    case clang::BuiltinType::OCLIntelSubgroupAVCRefResult:
    case clang::BuiltinType::OCLIntelSubgroupAVCSicResult:
    case clang::BuiltinType::OCLIntelSubgroupAVCImeResultSingleReferenceStreamout:
    case clang::BuiltinType::OCLIntelSubgroupAVCImeResultDualReferenceStreamout:
    case clang::BuiltinType::OCLIntelSubgroupAVCImeSingleReferenceStreamin:
    case clang::BuiltinType::OCLIntelSubgroupAVCImeDualReferenceStreamin:
      break;

    // SPIRV builtin types.
    case clang::BuiltinType::SampledOCLImage1dRO:
    case clang::BuiltinType::SampledOCLImage1dArrayRO:
    case clang::BuiltinType::SampledOCLImage1dBufferRO:
    case clang::BuiltinType::SampledOCLImage2dRO:
    case clang::BuiltinType::SampledOCLImage2dArrayRO:
    case clang::BuiltinType::SampledOCLImage2dDepthRO:
    case clang::BuiltinType::SampledOCLImage2dArrayDepthRO:
    case clang::BuiltinType::SampledOCLImage2dMSAARO:
    case clang::BuiltinType::SampledOCLImage2dArrayMSAARO:
    case clang::BuiltinType::SampledOCLImage2dMSAADepthRO:
    case clang::BuiltinType::SampledOCLImage2dArrayMSAADepthRO:
    case clang::BuiltinType::SampledOCLImage3dRO:
      break;

    // PowerPC -- Matrix Multiply Assist
    case clang::BuiltinType::VectorPair:
    case clang::BuiltinType::VectorQuad:
      break;

    // ARM -- Scalable Vector Extension
#define SVE_TYPE(Name, Id, SingletonId) case clang::BuiltinType::Id:
#include "clang/Basic/AArch64SVEACLETypes.def"
      break;

    // RISC-V V builtin types.
#define RVV_TYPE(Name, Id, SingletonId) case clang::BuiltinType::Id:
#include "clang/Basic/RISCVVTypes.def"
      break;

    // WebAssembly builtin types.
    case clang::BuiltinType::WasmExternRef:
      break;

    case clang::BuiltinType::IncompleteMatrixIdx:
      break;

    case clang::BuiltinType::UnresolvedTemplate:
      break;

    // AMD GPU builtin types.
#define AMDGPU_TYPE(Name, Id, SingletonId, Width, Align)                       \
  case clang::BuiltinType::Id:
#include "clang/Basic/AMDGPUTypes.def"
      break;
    }
    break;
  // All pointer types are represented as unsigned integer encodings. We may
  // nee to add a eEncodingPointer if we ever need to know the difference
  case clang::Type::ObjCObjectPointer:
  case clang::Type::BlockPointer:
  case clang::Type::Pointer:
  case clang::Type::LValueReference:
  case clang::Type::RValueReference:
  case clang::Type::MemberPointer:
    return lldb::eEncodingUint;
  case clang::Type::Complex: {
    lldb::Encoding encoding = lldb::eEncodingIEEE754;
    if (qual_type->isComplexType())
      encoding = lldb::eEncodingIEEE754;
    else {
      const clang::ComplexType *complex_type =
          qual_type->getAsComplexIntegerType();
      if (complex_type)
        encoding = GetType(complex_type->getElementType()).GetEncoding(count);
      else
        encoding = lldb::eEncodingSint;
    }
    count = 2;
    return encoding;
  }

  case clang::Type::ObjCInterface:
    break;
  case clang::Type::Record:
    break;
  case clang::Type::Enum:
    return qual_type->isUnsignedIntegerOrEnumerationType()
               ? lldb::eEncodingUint
               : lldb::eEncodingSint;
  case clang::Type::DependentSizedArray:
  case clang::Type::DependentSizedExtVector:
  case clang::Type::UnresolvedUsing:
  case clang::Type::Attributed:
  case clang::Type::BTFTagAttributed:
  case clang::Type::TemplateTypeParm:
  case clang::Type::SubstTemplateTypeParm:
  case clang::Type::SubstTemplateTypeParmPack:
  case clang::Type::InjectedClassName:
  case clang::Type::DependentName:
  case clang::Type::DependentTemplateSpecialization:
  case clang::Type::PackExpansion:
  case clang::Type::ObjCObject:

  case clang::Type::TemplateSpecialization:
  case clang::Type::DeducedTemplateSpecialization:
  case clang::Type::Adjusted:
  case clang::Type::Pipe:
    break;

  // pointer type decayed from an array or function type.
  case clang::Type::Decayed:
    break;
  case clang::Type::ObjCTypeParam:
    break;

  case clang::Type::DependentAddressSpace:
    break;
  case clang::Type::MacroQualified:
    break;

  case clang::Type::ConstantMatrix:
  case clang::Type::DependentSizedMatrix:
    break;

  // We don't handle pack indexing yet
  case clang::Type::PackIndexing:
    break;

  case clang::Type::HLSLAttributedResource:
    break;
  }
  count = 0;
  return lldb::eEncodingInvalid;
}

lldb::Format TypeSystemClang::GetFormat(lldb::opaque_compiler_type_t type) {
  if (!type)
    return lldb::eFormatDefault;

  clang::QualType qual_type = RemoveWrappingTypes(GetCanonicalQualType(type));

  switch (qual_type->getTypeClass()) {
  case clang::Type::Atomic:
  case clang::Type::Auto:
  case clang::Type::CountAttributed:
  case clang::Type::Decltype:
  case clang::Type::Elaborated:
  case clang::Type::Paren:
  case clang::Type::Typedef:
  case clang::Type::TypeOf:
  case clang::Type::TypeOfExpr:
  case clang::Type::Using:
    llvm_unreachable("Handled in RemoveWrappingTypes!");
  case clang::Type::UnaryTransform:
    break;

  case clang::Type::FunctionNoProto:
  case clang::Type::FunctionProto:
    break;

  case clang::Type::IncompleteArray:
  case clang::Type::VariableArray:
  case clang::Type::ArrayParameter:
    break;

  case clang::Type::ConstantArray:
    return lldb::eFormatVoid; // no value

  case clang::Type::DependentVector:
  case clang::Type::ExtVector:
  case clang::Type::Vector:
    break;

  case clang::Type::BitInt:
  case clang::Type::DependentBitInt:
    return qual_type->isUnsignedIntegerType() ? lldb::eFormatUnsigned
                                              : lldb::eFormatDecimal;

  case clang::Type::Builtin:
    switch (llvm::cast<clang::BuiltinType>(qual_type)->getKind()) {
    case clang::BuiltinType::UnknownAny:
    case clang::BuiltinType::Void:
    case clang::BuiltinType::BoundMember:
      break;

    case clang::BuiltinType::Bool:
      return lldb::eFormatBoolean;
    case clang::BuiltinType::Char_S:
    case clang::BuiltinType::SChar:
    case clang::BuiltinType::WChar_S:
    case clang::BuiltinType::Char_U:
    case clang::BuiltinType::UChar:
    case clang::BuiltinType::WChar_U:
      return lldb::eFormatChar;
    case clang::BuiltinType::Char8:
      return lldb::eFormatUnicode8;
    case clang::BuiltinType::Char16:
      return lldb::eFormatUnicode16;
    case clang::BuiltinType::Char32:
      return lldb::eFormatUnicode32;
    case clang::BuiltinType::UShort:
      return lldb::eFormatUnsigned;
    case clang::BuiltinType::Short:
      return lldb::eFormatDecimal;
    case clang::BuiltinType::UInt:
      return lldb::eFormatUnsigned;
    case clang::BuiltinType::Int:
      return lldb::eFormatDecimal;
    case clang::BuiltinType::ULong:
      return lldb::eFormatUnsigned;
    case clang::BuiltinType::Long:
      return lldb::eFormatDecimal;
    case clang::BuiltinType::ULongLong:
      return lldb::eFormatUnsigned;
    case clang::BuiltinType::LongLong:
      return lldb::eFormatDecimal;
    case clang::BuiltinType::UInt128:
      return lldb::eFormatUnsigned;
    case clang::BuiltinType::Int128:
      return lldb::eFormatDecimal;
    case clang::BuiltinType::Half:
    case clang::BuiltinType::Float:
    case clang::BuiltinType::Double:
    case clang::BuiltinType::LongDouble:
      return lldb::eFormatFloat;
    default:
      return lldb::eFormatHex;
    }
    break;
  case clang::Type::ObjCObjectPointer:
    return lldb::eFormatHex;
  case clang::Type::BlockPointer:
    return lldb::eFormatHex;
  case clang::Type::Pointer:
    return lldb::eFormatHex;
  case clang::Type::LValueReference:
  case clang::Type::RValueReference:
    return lldb::eFormatHex;
  case clang::Type::MemberPointer:
    return lldb::eFormatHex;
  case clang::Type::Complex: {
    if (qual_type->isComplexType())
      return lldb::eFormatComplex;
    else
      return lldb::eFormatComplexInteger;
  }
  case clang::Type::ObjCInterface:
    break;
  case clang::Type::Record:
    break;
  case clang::Type::Enum:
    return lldb::eFormatEnum;
  case clang::Type::DependentSizedArray:
  case clang::Type::DependentSizedExtVector:
  case clang::Type::UnresolvedUsing:
  case clang::Type::Attributed:
  case clang::Type::BTFTagAttributed:
  case clang::Type::TemplateTypeParm:
  case clang::Type::SubstTemplateTypeParm:
  case clang::Type::SubstTemplateTypeParmPack:
  case clang::Type::InjectedClassName:
  case clang::Type::DependentName:
  case clang::Type::DependentTemplateSpecialization:
  case clang::Type::PackExpansion:
  case clang::Type::ObjCObject:

  case clang::Type::TemplateSpecialization:
  case clang::Type::DeducedTemplateSpecialization:
  case clang::Type::Adjusted:
  case clang::Type::Pipe:
    break;

  // pointer type decayed from an array or function type.
  case clang::Type::Decayed:
    break;
  case clang::Type::ObjCTypeParam:
    break;

  case clang::Type::DependentAddressSpace:
    break;
  case clang::Type::MacroQualified:
    break;

  // Matrix types we're not sure how to display yet.
  case clang::Type::ConstantMatrix:
  case clang::Type::DependentSizedMatrix:
    break;

  // We don't handle pack indexing yet
  case clang::Type::PackIndexing:
    break;

  case clang::Type::HLSLAttributedResource:
    break;
  }
  // We don't know hot to display this type...
  return lldb::eFormatBytes;
}

static bool ObjCDeclHasIVars(clang::ObjCInterfaceDecl *class_interface_decl,
                             bool check_superclass) {
  while (class_interface_decl) {
    if (class_interface_decl->ivar_size() > 0)
      return true;

    if (check_superclass)
      class_interface_decl = class_interface_decl->getSuperClass();
    else
      break;
  }
  return false;
}

static std::optional<SymbolFile::ArrayInfo>
GetDynamicArrayInfo(TypeSystemClang &ast, SymbolFile *sym_file,
                    clang::QualType qual_type,
                    const ExecutionContext *exe_ctx) {
  if (qual_type->isIncompleteArrayType())
    if (std::optional<ClangASTMetadata> metadata =
            ast.GetMetadata(qual_type.getTypePtr()))
      return sym_file->GetDynamicArrayInfoForUID(metadata->GetUserID(),
                                                 exe_ctx);
  return std::nullopt;
}

llvm::Expected<uint32_t>
TypeSystemClang::GetNumChildren(lldb::opaque_compiler_type_t type,
                                bool omit_empty_base_classes,
                                const ExecutionContext *exe_ctx) {
  if (!type)
    return llvm::createStringError("invalid clang type");

  uint32_t num_children = 0;
  clang::QualType qual_type(RemoveWrappingTypes(GetQualType(type)));
  const clang::Type::TypeClass type_class = qual_type->getTypeClass();
  switch (type_class) {
  case clang::Type::Builtin:
    switch (llvm::cast<clang::BuiltinType>(qual_type)->getKind()) {
    case clang::BuiltinType::ObjCId:    // child is Class
    case clang::BuiltinType::ObjCClass: // child is Class
      num_children = 1;
      break;

    default:
      break;
    }
    break;

  case clang::Type::Complex:
    return 0;
  case clang::Type::Record:
    if (GetCompleteQualType(&getASTContext(), qual_type)) {
      const clang::RecordType *record_type =
          llvm::cast<clang::RecordType>(qual_type.getTypePtr());
      const clang::RecordDecl *record_decl = record_type->getDecl();
      assert(record_decl);
      const clang::CXXRecordDecl *cxx_record_decl =
          llvm::dyn_cast<clang::CXXRecordDecl>(record_decl);
      if (cxx_record_decl) {
        if (omit_empty_base_classes) {
          // Check each base classes to see if it or any of its base classes
          // contain any fields. This can help limit the noise in variable
          // views by not having to show base classes that contain no members.
          clang::CXXRecordDecl::base_class_const_iterator base_class,
              base_class_end;
          for (base_class = cxx_record_decl->bases_begin(),
              base_class_end = cxx_record_decl->bases_end();
               base_class != base_class_end; ++base_class) {
            const clang::CXXRecordDecl *base_class_decl =
                llvm::cast<clang::CXXRecordDecl>(
                    base_class->getType()
                        ->getAs<clang::RecordType>()
                        ->getDecl());

            // Skip empty base classes
            if (!TypeSystemClang::RecordHasFields(base_class_decl))
              continue;

            num_children++;
          }
        } else {
          // Include all base classes
          num_children += cxx_record_decl->getNumBases();
        }
      }
      num_children += std::distance(record_decl->field_begin(),
                               record_decl->field_end());
    } else
      return llvm::createStringError(
          "incomplete type \"" + GetDisplayTypeName(type).GetString() + "\"");
    break;
  case clang::Type::ObjCObject:
  case clang::Type::ObjCInterface:
    if (GetCompleteQualType(&getASTContext(), qual_type)) {
      const clang::ObjCObjectType *objc_class_type =
          llvm::dyn_cast<clang::ObjCObjectType>(qual_type.getTypePtr());
      assert(objc_class_type);
      if (objc_class_type) {
        clang::ObjCInterfaceDecl *class_interface_decl =
            objc_class_type->getInterface();

        if (class_interface_decl) {

          clang::ObjCInterfaceDecl *superclass_interface_decl =
              class_interface_decl->getSuperClass();
          if (superclass_interface_decl) {
            if (omit_empty_base_classes) {
              if (ObjCDeclHasIVars(superclass_interface_decl, true))
                ++num_children;
            } else
              ++num_children;
          }

          num_children += class_interface_decl->ivar_size();
        }
      }
    }
    break;

  case clang::Type::LValueReference:
  case clang::Type::RValueReference:
  case clang::Type::ObjCObjectPointer: {
    CompilerType pointee_clang_type(GetPointeeType(type));

    uint32_t num_pointee_children = 0;
    if (pointee_clang_type.IsAggregateType()) {
      auto num_children_or_err =
          pointee_clang_type.GetNumChildren(omit_empty_base_classes, exe_ctx);
      if (!num_children_or_err)
        return num_children_or_err;
      num_pointee_children = *num_children_or_err;
    }
    // If this type points to a simple type, then it has 1 child
    if (num_pointee_children == 0)
      num_children = 1;
    else
      num_children = num_pointee_children;
  } break;

  case clang::Type::Vector:
  case clang::Type::ExtVector:
    num_children =
        llvm::cast<clang::VectorType>(qual_type.getTypePtr())->getNumElements();
    break;

  case clang::Type::ConstantArray:
    num_children = llvm::cast<clang::ConstantArrayType>(qual_type.getTypePtr())
                       ->getSize()
                       .getLimitedValue();
    break;
  case clang::Type::IncompleteArray:
    if (auto array_info =
            GetDynamicArrayInfo(*this, GetSymbolFile(), qual_type, exe_ctx))
      // FIXME: Only 1-dimensional arrays are supported.
      num_children = array_info->element_orders.size()
                         ? array_info->element_orders.back().value_or(0)
                         : 0;
    break;

  case clang::Type::Pointer: {
    const clang::PointerType *pointer_type =
        llvm::cast<clang::PointerType>(qual_type.getTypePtr());
    clang::QualType pointee_type(pointer_type->getPointeeType());
    CompilerType pointee_clang_type(GetType(pointee_type));
    uint32_t num_pointee_children = 0;
    if (pointee_clang_type.IsAggregateType()) {
      auto num_children_or_err =
          pointee_clang_type.GetNumChildren(omit_empty_base_classes, exe_ctx);
      if (!num_children_or_err)
        return num_children_or_err;
      num_pointee_children = *num_children_or_err;
    }
    if (num_pointee_children == 0) {
      // We have a pointer to a pointee type that claims it has no children. We
      // will want to look at
      num_children = GetNumPointeeChildren(pointee_type);
    } else
      num_children = num_pointee_children;
  } break;

  default:
    break;
  }
  return num_children;
}

CompilerType TypeSystemClang::GetBuiltinTypeByName(ConstString name) {
  return GetBasicType(GetBasicTypeEnumeration(name));
}

lldb::BasicType
TypeSystemClang::GetBasicTypeEnumeration(lldb::opaque_compiler_type_t type) {
  if (type) {
    clang::QualType qual_type(GetQualType(type));
    const clang::Type::TypeClass type_class = qual_type->getTypeClass();
    if (type_class == clang::Type::Builtin) {
      switch (llvm::cast<clang::BuiltinType>(qual_type)->getKind()) {
      case clang::BuiltinType::Void:
        return eBasicTypeVoid;
      case clang::BuiltinType::Bool:
        return eBasicTypeBool;
      case clang::BuiltinType::Char_S:
        return eBasicTypeSignedChar;
      case clang::BuiltinType::Char_U:
        return eBasicTypeUnsignedChar;
      case clang::BuiltinType::Char8:
        return eBasicTypeChar8;
      case clang::BuiltinType::Char16:
        return eBasicTypeChar16;
      case clang::BuiltinType::Char32:
        return eBasicTypeChar32;
      case clang::BuiltinType::UChar:
        return eBasicTypeUnsignedChar;
      case clang::BuiltinType::SChar:
        return eBasicTypeSignedChar;
      case clang::BuiltinType::WChar_S:
        return eBasicTypeSignedWChar;
      case clang::BuiltinType::WChar_U:
        return eBasicTypeUnsignedWChar;
      case clang::BuiltinType::Short:
        return eBasicTypeShort;
      case clang::BuiltinType::UShort:
        return eBasicTypeUnsignedShort;
      case clang::BuiltinType::Int:
        return eBasicTypeInt;
      case clang::BuiltinType::UInt:
        return eBasicTypeUnsignedInt;
      case clang::BuiltinType::Long:
        return eBasicTypeLong;
      case clang::BuiltinType::ULong:
        return eBasicTypeUnsignedLong;
      case clang::BuiltinType::LongLong:
        return eBasicTypeLongLong;
      case clang::BuiltinType::ULongLong:
        return eBasicTypeUnsignedLongLong;
      case clang::BuiltinType::Int128:
        return eBasicTypeInt128;
      case clang::BuiltinType::UInt128:
        return eBasicTypeUnsignedInt128;

      case clang::BuiltinType::Half:
        return eBasicTypeHalf;
      case clang::BuiltinType::Float:
        return eBasicTypeFloat;
      case clang::BuiltinType::Double:
        return eBasicTypeDouble;
      case clang::BuiltinType::LongDouble:
        return eBasicTypeLongDouble;

      case clang::BuiltinType::NullPtr:
        return eBasicTypeNullPtr;
      case clang::BuiltinType::ObjCId:
        return eBasicTypeObjCID;
      case clang::BuiltinType::ObjCClass:
        return eBasicTypeObjCClass;
      case clang::BuiltinType::ObjCSel:
        return eBasicTypeObjCSel;
      default:
        return eBasicTypeOther;
      }
    }
  }
  return eBasicTypeInvalid;
}

void TypeSystemClang::ForEachEnumerator(
    lldb::opaque_compiler_type_t type,
    std::function<bool(const CompilerType &integer_type,
                       ConstString name,
                       const llvm::APSInt &value)> const &callback) {
  const clang::EnumType *enum_type =
      llvm::dyn_cast<clang::EnumType>(GetCanonicalQualType(type));
  if (enum_type) {
    const clang::EnumDecl *enum_decl = enum_type->getDecl();
    if (enum_decl) {
      CompilerType integer_type = GetType(enum_decl->getIntegerType());

      clang::EnumDecl::enumerator_iterator enum_pos, enum_end_pos;
      for (enum_pos = enum_decl->enumerator_begin(),
          enum_end_pos = enum_decl->enumerator_end();
           enum_pos != enum_end_pos; ++enum_pos) {
        ConstString name(enum_pos->getNameAsString().c_str());
        if (!callback(integer_type, name, enum_pos->getInitVal()))
          break;
      }
    }
  }
}

#pragma mark Aggregate Types

uint32_t TypeSystemClang::GetNumFields(lldb::opaque_compiler_type_t type) {
  if (!type)
    return 0;

  uint32_t count = 0;
  clang::QualType qual_type(RemoveWrappingTypes(GetCanonicalQualType(type)));
  const clang::Type::TypeClass type_class = qual_type->getTypeClass();
  switch (type_class) {
  case clang::Type::Record:
    if (GetCompleteType(type)) {
      const clang::RecordType *record_type =
          llvm::dyn_cast<clang::RecordType>(qual_type.getTypePtr());
      if (record_type) {
        clang::RecordDecl *record_decl = record_type->getDecl();
        if (record_decl) {
          count = std::distance(record_decl->field_begin(),
                                record_decl->field_end());
        }
      }
    }
    break;

  case clang::Type::ObjCObjectPointer: {
    const clang::ObjCObjectPointerType *objc_class_type =
        qual_type->castAs<clang::ObjCObjectPointerType>();
    const clang::ObjCInterfaceType *objc_interface_type =
        objc_class_type->getInterfaceType();
    if (objc_interface_type &&
        GetCompleteType(static_cast<lldb::opaque_compiler_type_t>(
            const_cast<clang::ObjCInterfaceType *>(objc_interface_type)))) {
      clang::ObjCInterfaceDecl *class_interface_decl =
          objc_interface_type->getDecl();
      if (class_interface_decl) {
        count = class_interface_decl->ivar_size();
      }
    }
    break;
  }

  case clang::Type::ObjCObject:
  case clang::Type::ObjCInterface:
    if (GetCompleteType(type)) {
      const clang::ObjCObjectType *objc_class_type =
          llvm::dyn_cast<clang::ObjCObjectType>(qual_type.getTypePtr());
      if (objc_class_type) {
        clang::ObjCInterfaceDecl *class_interface_decl =
            objc_class_type->getInterface();

        if (class_interface_decl)
          count = class_interface_decl->ivar_size();
      }
    }
    break;

  default:
    break;
  }
  return count;
}

static lldb::opaque_compiler_type_t
GetObjCFieldAtIndex(clang::ASTContext *ast,
                    clang::ObjCInterfaceDecl *class_interface_decl, size_t idx,
                    std::string &name, uint64_t *bit_offset_ptr,
                    uint32_t *bitfield_bit_size_ptr, bool *is_bitfield_ptr) {
  if (class_interface_decl) {
    if (idx < (class_interface_decl->ivar_size())) {
      clang::ObjCInterfaceDecl::ivar_iterator ivar_pos,
          ivar_end = class_interface_decl->ivar_end();
      uint32_t ivar_idx = 0;

      for (ivar_pos = class_interface_decl->ivar_begin(); ivar_pos != ivar_end;
           ++ivar_pos, ++ivar_idx) {
        if (ivar_idx == idx) {
          const clang::ObjCIvarDecl *ivar_decl = *ivar_pos;

          clang::QualType ivar_qual_type(ivar_decl->getType());

          name.assign(ivar_decl->getNameAsString());

          if (bit_offset_ptr) {
            const clang::ASTRecordLayout &interface_layout =
                ast->getASTObjCInterfaceLayout(class_interface_decl);
            *bit_offset_ptr = interface_layout.getFieldOffset(ivar_idx);
          }

          const bool is_bitfield = ivar_pos->isBitField();

          if (bitfield_bit_size_ptr) {
            *bitfield_bit_size_ptr = 0;

            if (is_bitfield && ast) {
              clang::Expr *bitfield_bit_size_expr = ivar_pos->getBitWidth();
              clang::Expr::EvalResult result;
              if (bitfield_bit_size_expr &&
                  bitfield_bit_size_expr->EvaluateAsInt(result, *ast)) {
                llvm::APSInt bitfield_apsint = result.Val.getInt();
                *bitfield_bit_size_ptr = bitfield_apsint.getLimitedValue();
              }
            }
          }
          if (is_bitfield_ptr)
            *is_bitfield_ptr = is_bitfield;

          return ivar_qual_type.getAsOpaquePtr();
        }
      }
    }
  }
  return nullptr;
}

CompilerType TypeSystemClang::GetFieldAtIndex(lldb::opaque_compiler_type_t type,
                                              size_t idx, std::string &name,
                                              uint64_t *bit_offset_ptr,
                                              uint32_t *bitfield_bit_size_ptr,
                                              bool *is_bitfield_ptr) {
  if (!type)
    return CompilerType();

  clang::QualType qual_type(RemoveWrappingTypes(GetCanonicalQualType(type)));
  const clang::Type::TypeClass type_class = qual_type->getTypeClass();
  switch (type_class) {
  case clang::Type::Record:
    if (GetCompleteType(type)) {
      const clang::RecordType *record_type =
          llvm::cast<clang::RecordType>(qual_type.getTypePtr());
      const clang::RecordDecl *record_decl = record_type->getDecl();
      uint32_t field_idx = 0;
      clang::RecordDecl::field_iterator field, field_end;
      for (field = record_decl->field_begin(),
          field_end = record_decl->field_end();
           field != field_end; ++field, ++field_idx) {
        if (idx == field_idx) {
          // Print the member type if requested
          // Print the member name and equal sign
          name.assign(field->getNameAsString());

          // Figure out the type byte size (field_type_info.first) and
          // alignment (field_type_info.second) from the AST context.
          if (bit_offset_ptr) {
            const clang::ASTRecordLayout &record_layout =
                getASTContext().getASTRecordLayout(record_decl);
            *bit_offset_ptr = record_layout.getFieldOffset(field_idx);
          }

          const bool is_bitfield = field->isBitField();

          if (bitfield_bit_size_ptr) {
            *bitfield_bit_size_ptr = 0;

            if (is_bitfield) {
              clang::Expr *bitfield_bit_size_expr = field->getBitWidth();
              clang::Expr::EvalResult result;
              if (bitfield_bit_size_expr &&
                  bitfield_bit_size_expr->EvaluateAsInt(result,
                                                        getASTContext())) {
                llvm::APSInt bitfield_apsint = result.Val.getInt();
                *bitfield_bit_size_ptr = bitfield_apsint.getLimitedValue();
              }
            }
          }
          if (is_bitfield_ptr)
            *is_bitfield_ptr = is_bitfield;

          return GetType(field->getType());
        }
      }
    }
    break;

  case clang::Type::ObjCObjectPointer: {
    const clang::ObjCObjectPointerType *objc_class_type =
        qual_type->castAs<clang::ObjCObjectPointerType>();
    const clang::ObjCInterfaceType *objc_interface_type =
        objc_class_type->getInterfaceType();
    if (objc_interface_type &&
        GetCompleteType(static_cast<lldb::opaque_compiler_type_t>(
            const_cast<clang::ObjCInterfaceType *>(objc_interface_type)))) {
      clang::ObjCInterfaceDecl *class_interface_decl =
          objc_interface_type->getDecl();
      if (class_interface_decl) {
        return CompilerType(
            weak_from_this(),
            GetObjCFieldAtIndex(&getASTContext(), class_interface_decl, idx,
                                name, bit_offset_ptr, bitfield_bit_size_ptr,
                                is_bitfield_ptr));
      }
    }
    break;
  }

  case clang::Type::ObjCObject:
  case clang::Type::ObjCInterface:
    if (GetCompleteType(type)) {
      const clang::ObjCObjectType *objc_class_type =
          llvm::dyn_cast<clang::ObjCObjectType>(qual_type.getTypePtr());
      assert(objc_class_type);
      if (objc_class_type) {
        clang::ObjCInterfaceDecl *class_interface_decl =
            objc_class_type->getInterface();
        return CompilerType(
            weak_from_this(),
            GetObjCFieldAtIndex(&getASTContext(), class_interface_decl, idx,
                                name, bit_offset_ptr, bitfield_bit_size_ptr,
                                is_bitfield_ptr));
      }
    }
    break;

  default:
    break;
  }
  return CompilerType();
}

uint32_t
TypeSystemClang::GetNumDirectBaseClasses(lldb::opaque_compiler_type_t type) {
  uint32_t count = 0;
  clang::QualType qual_type = RemoveWrappingTypes(GetCanonicalQualType(type));
  const clang::Type::TypeClass type_class = qual_type->getTypeClass();
  switch (type_class) {
  case clang::Type::Record:
    if (GetCompleteType(type)) {
      const clang::CXXRecordDecl *cxx_record_decl =
          qual_type->getAsCXXRecordDecl();
      if (cxx_record_decl)
        count = cxx_record_decl->getNumBases();
    }
    break;

  case clang::Type::ObjCObjectPointer:
    count = GetPointeeType(type).GetNumDirectBaseClasses();
    break;

  case clang::Type::ObjCObject:
    if (GetCompleteType(type)) {
      const clang::ObjCObjectType *objc_class_type =
          qual_type->getAsObjCQualifiedInterfaceType();
      if (objc_class_type) {
        clang::ObjCInterfaceDecl *class_interface_decl =
            objc_class_type->getInterface();

        if (class_interface_decl && class_interface_decl->getSuperClass())
          count = 1;
      }
    }
    break;
  case clang::Type::ObjCInterface:
    if (GetCompleteType(type)) {
      const clang::ObjCInterfaceType *objc_interface_type =
          qual_type->getAs<clang::ObjCInterfaceType>();
      if (objc_interface_type) {
        clang::ObjCInterfaceDecl *class_interface_decl =
            objc_interface_type->getInterface();

        if (class_interface_decl && class_interface_decl->getSuperClass())
          count = 1;
      }
    }
    break;

  default:
    break;
  }
  return count;
}

uint32_t
TypeSystemClang::GetNumVirtualBaseClasses(lldb::opaque_compiler_type_t type) {
  uint32_t count = 0;
  clang::QualType qual_type = RemoveWrappingTypes(GetCanonicalQualType(type));
  const clang::Type::TypeClass type_class = qual_type->getTypeClass();
  switch (type_class) {
  case clang::Type::Record:
    if (GetCompleteType(type)) {
      const clang::CXXRecordDecl *cxx_record_decl =
          qual_type->getAsCXXRecordDecl();
      if (cxx_record_decl)
        count = cxx_record_decl->getNumVBases();
    }
    break;

  default:
    break;
  }
  return count;
}

CompilerType TypeSystemClang::GetDirectBaseClassAtIndex(
    lldb::opaque_compiler_type_t type, size_t idx, uint32_t *bit_offset_ptr) {
  clang::QualType qual_type = RemoveWrappingTypes(GetCanonicalQualType(type));
  const clang::Type::TypeClass type_class = qual_type->getTypeClass();
  switch (type_class) {
  case clang::Type::Record:
    if (GetCompleteType(type)) {
      const clang::CXXRecordDecl *cxx_record_decl =
          qual_type->getAsCXXRecordDecl();
      if (cxx_record_decl) {
        uint32_t curr_idx = 0;
        clang::CXXRecordDecl::base_class_const_iterator base_class,
            base_class_end;
        for (base_class = cxx_record_decl->bases_begin(),
            base_class_end = cxx_record_decl->bases_end();
             base_class != base_class_end; ++base_class, ++curr_idx) {
          if (curr_idx == idx) {
            if (bit_offset_ptr) {
              const clang::ASTRecordLayout &record_layout =
                  getASTContext().getASTRecordLayout(cxx_record_decl);
              const clang::CXXRecordDecl *base_class_decl =
                  llvm::cast<clang::CXXRecordDecl>(
                      base_class->getType()
                          ->castAs<clang::RecordType>()
                          ->getDecl());
              if (base_class->isVirtual())
                *bit_offset_ptr =
                    record_layout.getVBaseClassOffset(base_class_decl)
                        .getQuantity() *
                    8;
              else
                *bit_offset_ptr =
                    record_layout.getBaseClassOffset(base_class_decl)
                        .getQuantity() *
                    8;
            }
            return GetType(base_class->getType());
          }
        }
      }
    }
    break;

  case clang::Type::ObjCObjectPointer:
    return GetPointeeType(type).GetDirectBaseClassAtIndex(idx, bit_offset_ptr);

  case clang::Type::ObjCObject:
    if (idx == 0 && GetCompleteType(type)) {
      const clang::ObjCObjectType *objc_class_type =
          qual_type->getAsObjCQualifiedInterfaceType();
      if (objc_class_type) {
        clang::ObjCInterfaceDecl *class_interface_decl =
            objc_class_type->getInterface();

        if (class_interface_decl) {
          clang::ObjCInterfaceDecl *superclass_interface_decl =
              class_interface_decl->getSuperClass();
          if (superclass_interface_decl) {
            if (bit_offset_ptr)
              *bit_offset_ptr = 0;
            return GetType(getASTContext().getObjCInterfaceType(
                superclass_interface_decl));
          }
        }
      }
    }
    break;
  case clang::Type::ObjCInterface:
    if (idx == 0 && GetCompleteType(type)) {
      const clang::ObjCObjectType *objc_interface_type =
          qual_type->getAs<clang::ObjCInterfaceType>();
      if (objc_interface_type) {
        clang::ObjCInterfaceDecl *class_interface_decl =
            objc_interface_type->getInterface();

        if (class_interface_decl) {
          clang::ObjCInterfaceDecl *superclass_interface_decl =
              class_interface_decl->getSuperClass();
          if (superclass_interface_decl) {
            if (bit_offset_ptr)
              *bit_offset_ptr = 0;
            return GetType(getASTContext().getObjCInterfaceType(
                superclass_interface_decl));
          }
        }
      }
    }
    break;

  default:
    break;
  }
  return CompilerType();
}

CompilerType TypeSystemClang::GetVirtualBaseClassAtIndex(
    lldb::opaque_compiler_type_t type, size_t idx, uint32_t *bit_offset_ptr) {
  clang::QualType qual_type = RemoveWrappingTypes(GetCanonicalQualType(type));
  const clang::Type::TypeClass type_class = qual_type->getTypeClass();
  switch (type_class) {
  case clang::Type::Record:
    if (GetCompleteType(type)) {
      const clang::CXXRecordDecl *cxx_record_decl =
          qual_type->getAsCXXRecordDecl();
      if (cxx_record_decl) {
        uint32_t curr_idx = 0;
        clang::CXXRecordDecl::base_class_const_iterator base_class,
            base_class_end;
        for (base_class = cxx_record_decl->vbases_begin(),
            base_class_end = cxx_record_decl->vbases_end();
             base_class != base_class_end; ++base_class, ++curr_idx) {
          if (curr_idx == idx) {
            if (bit_offset_ptr) {
              const clang::ASTRecordLayout &record_layout =
                  getASTContext().getASTRecordLayout(cxx_record_decl);
              const clang::CXXRecordDecl *base_class_decl =
                  llvm::cast<clang::CXXRecordDecl>(
                      base_class->getType()
                          ->castAs<clang::RecordType>()
                          ->getDecl());
              *bit_offset_ptr =
                  record_layout.getVBaseClassOffset(base_class_decl)
                      .getQuantity() *
                  8;
            }
            return GetType(base_class->getType());
          }
        }
      }
    }
    break;

  default:
    break;
  }
  return CompilerType();
}

CompilerDecl
TypeSystemClang::GetStaticFieldWithName(lldb::opaque_compiler_type_t type,
                                        llvm::StringRef name) {
  clang::QualType qual_type = RemoveWrappingTypes(GetCanonicalQualType(type));
  switch (qual_type->getTypeClass()) {
  case clang::Type::Record: {
    if (!GetCompleteType(type))
      return CompilerDecl();

    const clang::RecordType *record_type =
        llvm::cast<clang::RecordType>(qual_type.getTypePtr());
    const clang::RecordDecl *record_decl = record_type->getDecl();

    clang::DeclarationName decl_name(&getASTContext().Idents.get(name));
    for (NamedDecl *decl : record_decl->lookup(decl_name)) {
      auto *var_decl = dyn_cast<clang::VarDecl>(decl);
      if (!var_decl || var_decl->getStorageClass() != clang::SC_Static)
        continue;

      return CompilerDecl(this, var_decl);
    }
    break;
  }

  default:
    break;
  }
  return CompilerDecl();
}

// If a pointer to a pointee type (the clang_type arg) says that it has no
// children, then we either need to trust it, or override it and return a
// different result. For example, an "int *" has one child that is an integer,
// but a function pointer doesn't have any children. Likewise if a Record type
// claims it has no children, then there really is nothing to show.
uint32_t TypeSystemClang::GetNumPointeeChildren(clang::QualType type) {
  if (type.isNull())
    return 0;

  clang::QualType qual_type = RemoveWrappingTypes(type.getCanonicalType());
  const clang::Type::TypeClass type_class = qual_type->getTypeClass();
  switch (type_class) {
  case clang::Type::Builtin:
    switch (llvm::cast<clang::BuiltinType>(qual_type)->getKind()) {
    case clang::BuiltinType::UnknownAny:
    case clang::BuiltinType::Void:
    case clang::BuiltinType::NullPtr:
    case clang::BuiltinType::OCLEvent:
    case clang::BuiltinType::OCLImage1dRO:
    case clang::BuiltinType::OCLImage1dWO:
    case clang::BuiltinType::OCLImage1dRW:
    case clang::BuiltinType::OCLImage1dArrayRO:
    case clang::BuiltinType::OCLImage1dArrayWO:
    case clang::BuiltinType::OCLImage1dArrayRW:
    case clang::BuiltinType::OCLImage1dBufferRO:
    case clang::BuiltinType::OCLImage1dBufferWO:
    case clang::BuiltinType::OCLImage1dBufferRW:
    case clang::BuiltinType::OCLImage2dRO:
    case clang::BuiltinType::OCLImage2dWO:
    case clang::BuiltinType::OCLImage2dRW:
    case clang::BuiltinType::OCLImage2dArrayRO:
    case clang::BuiltinType::OCLImage2dArrayWO:
    case clang::BuiltinType::OCLImage2dArrayRW:
    case clang::BuiltinType::OCLImage3dRO:
    case clang::BuiltinType::OCLImage3dWO:
    case clang::BuiltinType::OCLImage3dRW:
    case clang::BuiltinType::OCLSampler:
    case clang::BuiltinType::HLSLResource:
      return 0;
    case clang::BuiltinType::Bool:
    case clang::BuiltinType::Char_U:
    case clang::BuiltinType::UChar:
    case clang::BuiltinType::WChar_U:
    case clang::BuiltinType::Char16:
    case clang::BuiltinType::Char32:
    case clang::BuiltinType::UShort:
    case clang::BuiltinType::UInt:
    case clang::BuiltinType::ULong:
    case clang::BuiltinType::ULongLong:
    case clang::BuiltinType::UInt128:
    case clang::BuiltinType::Char_S:
    case clang::BuiltinType::SChar:
    case clang::BuiltinType::WChar_S:
    case clang::BuiltinType::Short:
    case clang::BuiltinType::Int:
    case clang::BuiltinType::Long:
    case clang::BuiltinType::LongLong:
    case clang::BuiltinType::Int128:
    case clang::BuiltinType::Float:
    case clang::BuiltinType::Double:
    case clang::BuiltinType::LongDouble:
    case clang::BuiltinType::Dependent:
    case clang::BuiltinType::Overload:
    case clang::BuiltinType::ObjCId:
    case clang::BuiltinType::ObjCClass:
    case clang::BuiltinType::ObjCSel:
    case clang::BuiltinType::BoundMember:
    case clang::BuiltinType::Half:
    case clang::BuiltinType::ARCUnbridgedCast:
    case clang::BuiltinType::PseudoObject:
    case clang::BuiltinType::BuiltinFn:
    case clang::BuiltinType::ArraySection:
      return 1;
    default:
      return 0;
    }
    break;

  case clang::Type::Complex:
    return 1;
  case clang::Type::Pointer:
    return 1;
  case clang::Type::BlockPointer:
    return 0; // If block pointers don't have debug info, then no children for
              // them
  case clang::Type::LValueReference:
    return 1;
  case clang::Type::RValueReference:
    return 1;
  case clang::Type::MemberPointer:
    return 0;
  case clang::Type::ConstantArray:
    return 0;
  case clang::Type::IncompleteArray:
    return 0;
  case clang::Type::VariableArray:
    return 0;
  case clang::Type::DependentSizedArray:
    return 0;
  case clang::Type::DependentSizedExtVector:
    return 0;
  case clang::Type::Vector:
    return 0;
  case clang::Type::ExtVector:
    return 0;
  case clang::Type::FunctionProto:
    return 0; // When we function pointers, they have no children...
  case clang::Type::FunctionNoProto:
    return 0; // When we function pointers, they have no children...
  case clang::Type::UnresolvedUsing:
    return 0;
  case clang::Type::Record:
    return 0;
  case clang::Type::Enum:
    return 1;
  case clang::Type::TemplateTypeParm:
    return 1;
  case clang::Type::SubstTemplateTypeParm:
    return 1;
  case clang::Type::TemplateSpecialization:
    return 1;
  case clang::Type::InjectedClassName:
    return 0;
  case clang::Type::DependentName:
    return 1;
  case clang::Type::DependentTemplateSpecialization:
    return 1;
  case clang::Type::ObjCObject:
    return 0;
  case clang::Type::ObjCInterface:
    return 0;
  case clang::Type::ObjCObjectPointer:
    return 1;
  default:
    break;
  }
  return 0;
}

llvm::Expected<CompilerType> TypeSystemClang::GetChildCompilerTypeAtIndex(
    lldb::opaque_compiler_type_t type, ExecutionContext *exe_ctx, size_t idx,
    bool transparent_pointers, bool omit_empty_base_classes,
    bool ignore_array_bounds, std::string &child_name,
    uint32_t &child_byte_size, int32_t &child_byte_offset,
    uint32_t &child_bitfield_bit_size, uint32_t &child_bitfield_bit_offset,
    bool &child_is_base_class, bool &child_is_deref_of_parent,
    ValueObject *valobj, uint64_t &language_flags) {
  if (!type)
    return CompilerType();

  auto get_exe_scope = [&exe_ctx]() {
    return exe_ctx ? exe_ctx->GetBestExecutionContextScope() : nullptr;
  };

  clang::QualType parent_qual_type(
      RemoveWrappingTypes(GetCanonicalQualType(type)));
  const clang::Type::TypeClass parent_type_class =
      parent_qual_type->getTypeClass();
  child_bitfield_bit_size = 0;
  child_bitfield_bit_offset = 0;
  child_is_base_class = false;
  language_flags = 0;

  auto num_children_or_err =
      GetNumChildren(type, omit_empty_base_classes, exe_ctx);
  if (!num_children_or_err)
    return num_children_or_err.takeError();

  const bool idx_is_valid = idx < *num_children_or_err;
  int32_t bit_offset;
  switch (parent_type_class) {
  case clang::Type::Builtin:
    if (idx_is_valid) {
      switch (llvm::cast<clang::BuiltinType>(parent_qual_type)->getKind()) {
      case clang::BuiltinType::ObjCId:
      case clang::BuiltinType::ObjCClass:
        child_name = "isa";
        child_byte_size =
            getASTContext().getTypeSize(getASTContext().ObjCBuiltinClassTy) /
            CHAR_BIT;
        return GetType(getASTContext().ObjCBuiltinClassTy);

      default:
        break;
      }
    }
    break;

  case clang::Type::Record:
    if (idx_is_valid && GetCompleteType(type)) {
      const clang::RecordType *record_type =
          llvm::cast<clang::RecordType>(parent_qual_type.getTypePtr());
      const clang::RecordDecl *record_decl = record_type->getDecl();
      assert(record_decl);
      const clang::ASTRecordLayout &record_layout =
          getASTContext().getASTRecordLayout(record_decl);
      uint32_t child_idx = 0;

      const clang::CXXRecordDecl *cxx_record_decl =
          llvm::dyn_cast<clang::CXXRecordDecl>(record_decl);
      if (cxx_record_decl) {
        // We might have base classes to print out first
        clang::CXXRecordDecl::base_class_const_iterator base_class,
            base_class_end;
        for (base_class = cxx_record_decl->bases_begin(),
            base_class_end = cxx_record_decl->bases_end();
             base_class != base_class_end; ++base_class) {
          const clang::CXXRecordDecl *base_class_decl = nullptr;

          // Skip empty base classes
          if (omit_empty_base_classes) {
            base_class_decl = llvm::cast<clang::CXXRecordDecl>(
                base_class->getType()->getAs<clang::RecordType>()->getDecl());
            if (!TypeSystemClang::RecordHasFields(base_class_decl))
              continue;
          }

          if (idx == child_idx) {
            if (base_class_decl == nullptr)
              base_class_decl = llvm::cast<clang::CXXRecordDecl>(
                  base_class->getType()->getAs<clang::RecordType>()->getDecl());

            if (base_class->isVirtual()) {
              bool handled = false;
              if (valobj) {
                clang::VTableContextBase *vtable_ctx =
                    getASTContext().getVTableContext();
                if (vtable_ctx)
                  handled = GetVBaseBitOffset(*vtable_ctx, *valobj,
                                              record_layout, cxx_record_decl,
                                              base_class_decl, bit_offset);
              }
              if (!handled)
                bit_offset = record_layout.getVBaseClassOffset(base_class_decl)
                                 .getQuantity() *
                             8;
            } else
              bit_offset = record_layout.getBaseClassOffset(base_class_decl)
                               .getQuantity() *
                           8;

            // Base classes should be a multiple of 8 bits in size
            child_byte_offset = bit_offset / 8;
            CompilerType base_class_clang_type = GetType(base_class->getType());
            child_name = base_class_clang_type.GetTypeName().AsCString("");
            std::optional<uint64_t> size =
                base_class_clang_type.GetBitSize(get_exe_scope());
            if (!size)
              return llvm::createStringError("no size info for base class");

            uint64_t base_class_clang_type_bit_size = *size;

            // Base classes bit sizes should be a multiple of 8 bits in size
            assert(base_class_clang_type_bit_size % 8 == 0);
            child_byte_size = base_class_clang_type_bit_size / 8;
            child_is_base_class = true;
            return base_class_clang_type;
          }
          // We don't increment the child index in the for loop since we might
          // be skipping empty base classes
          ++child_idx;
        }
      }
      // Make sure index is in range...
      uint32_t field_idx = 0;
      clang::RecordDecl::field_iterator field, field_end;
      for (field = record_decl->field_begin(),
          field_end = record_decl->field_end();
           field != field_end; ++field, ++field_idx, ++child_idx) {
        if (idx == child_idx) {
          // Print the member type if requested
          // Print the member name and equal sign
          child_name.assign(field->getNameAsString());

          // Figure out the type byte size (field_type_info.first) and
          // alignment (field_type_info.second) from the AST context.
          CompilerType field_clang_type = GetType(field->getType());
          assert(field_idx < record_layout.getFieldCount());
          std::optional<uint64_t> size =
              field_clang_type.GetByteSize(get_exe_scope());
          if (!size)
            return llvm::createStringError("no size info for field");

          child_byte_size = *size;
          const uint32_t child_bit_size = child_byte_size * 8;

          // Figure out the field offset within the current struct/union/class
          // type
          bit_offset = record_layout.getFieldOffset(field_idx);
          if (FieldIsBitfield(*field, child_bitfield_bit_size)) {
            child_bitfield_bit_offset = bit_offset % child_bit_size;
            const uint32_t child_bit_offset =
                bit_offset - child_bitfield_bit_offset;
            child_byte_offset = child_bit_offset / 8;
          } else {
            child_byte_offset = bit_offset / 8;
          }

          return field_clang_type;
        }
      }
    }
    break;

  case clang::Type::ObjCObject:
  case clang::Type::ObjCInterface:
    if (idx_is_valid && GetCompleteType(type)) {
      const clang::ObjCObjectType *objc_class_type =
          llvm::dyn_cast<clang::ObjCObjectType>(parent_qual_type.getTypePtr());
      assert(objc_class_type);
      if (objc_class_type) {
        uint32_t child_idx = 0;
        clang::ObjCInterfaceDecl *class_interface_decl =
            objc_class_type->getInterface();

        if (class_interface_decl) {

          const clang::ASTRecordLayout &interface_layout =
              getASTContext().getASTObjCInterfaceLayout(class_interface_decl);
          clang::ObjCInterfaceDecl *superclass_interface_decl =
              class_interface_decl->getSuperClass();
          if (superclass_interface_decl) {
            if (omit_empty_base_classes) {
              CompilerType base_class_clang_type =
                  GetType(getASTContext().getObjCInterfaceType(
                      superclass_interface_decl));
              if (llvm::expectedToStdOptional(
                      base_class_clang_type.GetNumChildren(
                          omit_empty_base_classes, exe_ctx))
                      .value_or(0) > 0) {
                if (idx == 0) {
                  clang::QualType ivar_qual_type(
                      getASTContext().getObjCInterfaceType(
                          superclass_interface_decl));

                  child_name.assign(
                      superclass_interface_decl->getNameAsString());

                  clang::TypeInfo ivar_type_info =
                      getASTContext().getTypeInfo(ivar_qual_type.getTypePtr());

                  child_byte_size = ivar_type_info.Width / 8;
                  child_byte_offset = 0;
                  child_is_base_class = true;

                  return GetType(ivar_qual_type);
                }

                ++child_idx;
              }
            } else
              ++child_idx;
          }

          const uint32_t superclass_idx = child_idx;

          if (idx < (child_idx + class_interface_decl->ivar_size())) {
            clang::ObjCInterfaceDecl::ivar_iterator ivar_pos,
                ivar_end = class_interface_decl->ivar_end();

            for (ivar_pos = class_interface_decl->ivar_begin();
                 ivar_pos != ivar_end; ++ivar_pos) {
              if (child_idx == idx) {
                clang::ObjCIvarDecl *ivar_decl = *ivar_pos;

                clang::QualType ivar_qual_type(ivar_decl->getType());

                child_name.assign(ivar_decl->getNameAsString());

                clang::TypeInfo ivar_type_info =
                    getASTContext().getTypeInfo(ivar_qual_type.getTypePtr());

                child_byte_size = ivar_type_info.Width / 8;

                // Figure out the field offset within the current
                // struct/union/class type For ObjC objects, we can't trust the
                // bit offset we get from the Clang AST, since that doesn't
                // account for the space taken up by unbacked properties, or
                // from the changing size of base classes that are newer than
                // this class. So if we have a process around that we can ask
                // about this object, do so.
                child_byte_offset = LLDB_INVALID_IVAR_OFFSET;
                Process *process = nullptr;
                if (exe_ctx)
                  process = exe_ctx->GetProcessPtr();
                if (process) {
                  ObjCLanguageRuntime *objc_runtime =
                      ObjCLanguageRuntime::Get(*process);
                  if (objc_runtime != nullptr) {
                    CompilerType parent_ast_type = GetType(parent_qual_type);
                    child_byte_offset = objc_runtime->GetByteOffsetForIvar(
                        parent_ast_type, ivar_decl->getNameAsString().c_str());
                  }
                }

                // Setting this to INT32_MAX to make sure we don't compute it
                // twice...
                bit_offset = INT32_MAX;

                if (child_byte_offset ==
                    static_cast<int32_t>(LLDB_INVALID_IVAR_OFFSET)) {
                  bit_offset = interface_layout.getFieldOffset(child_idx -
                                                               superclass_idx);
                  child_byte_offset = bit_offset / 8;
                }

                // Note, the ObjC Ivar Byte offset is just that, it doesn't
                // account for the bit offset of a bitfield within its
                // containing object.  So regardless of where we get the byte
                // offset from, we still need to get the bit offset for
                // bitfields from the layout.

                if (FieldIsBitfield(ivar_decl, child_bitfield_bit_size)) {
                  if (bit_offset == INT32_MAX)
                    bit_offset = interface_layout.getFieldOffset(
                        child_idx - superclass_idx);

                  child_bitfield_bit_offset = bit_offset % 8;
                }
                return GetType(ivar_qual_type);
              }
              ++child_idx;
            }
          }
        }
      }
    }
    break;

  case clang::Type::ObjCObjectPointer:
    if (idx_is_valid) {
      CompilerType pointee_clang_type(GetPointeeType(type));

      if (transparent_pointers && pointee_clang_type.IsAggregateType()) {
        child_is_deref_of_parent = false;
        bool tmp_child_is_deref_of_parent = false;
        return pointee_clang_type.GetChildCompilerTypeAtIndex(
            exe_ctx, idx, transparent_pointers, omit_empty_base_classes,
            ignore_array_bounds, child_name, child_byte_size, child_byte_offset,
            child_bitfield_bit_size, child_bitfield_bit_offset,
            child_is_base_class, tmp_child_is_deref_of_parent, valobj,
            language_flags);
      } else {
        child_is_deref_of_parent = true;
        const char *parent_name =
            valobj ? valobj->GetName().GetCString() : nullptr;
        if (parent_name) {
          child_name.assign(1, '*');
          child_name += parent_name;
        }

        // We have a pointer to an simple type
        if (idx == 0 && pointee_clang_type.GetCompleteType()) {
          if (std::optional<uint64_t> size =
                  pointee_clang_type.GetByteSize(get_exe_scope())) {
            child_byte_size = *size;
            child_byte_offset = 0;
            return pointee_clang_type;
          }
        }
      }
    }
    break;

  case clang::Type::Vector:
  case clang::Type::ExtVector:
    if (idx_is_valid) {
      const clang::VectorType *array =
          llvm::cast<clang::VectorType>(parent_qual_type.getTypePtr());
      if (array) {
        CompilerType element_type = GetType(array->getElementType());
        if (element_type.GetCompleteType()) {
          char element_name[64];
          ::snprintf(element_name, sizeof(element_name), "[%" PRIu64 "]",
                     static_cast<uint64_t>(idx));
          child_name.assign(element_name);
          if (std::optional<uint64_t> size =
                  element_type.GetByteSize(get_exe_scope())) {
            child_byte_size = *size;
            child_byte_offset = (int32_t)idx * (int32_t)child_byte_size;
            return element_type;
          }
        }
      }
    }
    break;

  case clang::Type::ConstantArray:
  case clang::Type::IncompleteArray:
    if (ignore_array_bounds || idx_is_valid) {
      const clang::ArrayType *array = GetQualType(type)->getAsArrayTypeUnsafe();
      if (array) {
        CompilerType element_type = GetType(array->getElementType());
        if (element_type.GetCompleteType()) {
          child_name = std::string(llvm::formatv("[{0}]", idx));
          if (std::optional<uint64_t> size =
                  element_type.GetByteSize(get_exe_scope())) {
            child_byte_size = *size;
            child_byte_offset = (int32_t)idx * (int32_t)child_byte_size;
            return element_type;
          }
        }
      }
    }
    break;

  case clang::Type::Pointer: {
    CompilerType pointee_clang_type(GetPointeeType(type));

    // Don't dereference "void *" pointers
    if (pointee_clang_type.IsVoidType())
      return CompilerType();

    if (transparent_pointers && pointee_clang_type.IsAggregateType()) {
      child_is_deref_of_parent = false;
      bool tmp_child_is_deref_of_parent = false;
      return pointee_clang_type.GetChildCompilerTypeAtIndex(
          exe_ctx, idx, transparent_pointers, omit_empty_base_classes,
          ignore_array_bounds, child_name, child_byte_size, child_byte_offset,
          child_bitfield_bit_size, child_bitfield_bit_offset,
          child_is_base_class, tmp_child_is_deref_of_parent, valobj,
          language_flags);
    } else {
      child_is_deref_of_parent = true;

      const char *parent_name =
          valobj ? valobj->GetName().GetCString() : nullptr;
      if (parent_name) {
        child_name.assign(1, '*');
        child_name += parent_name;
      }

      // We have a pointer to an simple type
      if (idx == 0) {
        if (std::optional<uint64_t> size =
                pointee_clang_type.GetByteSize(get_exe_scope())) {
          child_byte_size = *size;
          child_byte_offset = 0;
          return pointee_clang_type;
        }
      }
    }
    break;
  }

  case clang::Type::LValueReference:
  case clang::Type::RValueReference:
    if (idx_is_valid) {
      const clang::ReferenceType *reference_type =
          llvm::cast<clang::ReferenceType>(
              RemoveWrappingTypes(GetQualType(type)).getTypePtr());
      CompilerType pointee_clang_type =
          GetType(reference_type->getPointeeType());
      if (transparent_pointers && pointee_clang_type.IsAggregateType()) {
        child_is_deref_of_parent = false;
        bool tmp_child_is_deref_of_parent = false;
        return pointee_clang_type.GetChildCompilerTypeAtIndex(
            exe_ctx, idx, transparent_pointers, omit_empty_base_classes,
            ignore_array_bounds, child_name, child_byte_size, child_byte_offset,
            child_bitfield_bit_size, child_bitfield_bit_offset,
            child_is_base_class, tmp_child_is_deref_of_parent, valobj,
            language_flags);
      } else {
        const char *parent_name =
            valobj ? valobj->GetName().GetCString() : nullptr;
        if (parent_name) {
          child_name.assign(1, '&');
          child_name += parent_name;
        }

        // We have a pointer to an simple type
        if (idx == 0) {
          if (std::optional<uint64_t> size =
                  pointee_clang_type.GetByteSize(get_exe_scope())) {
            child_byte_size = *size;
            child_byte_offset = 0;
            return pointee_clang_type;
          }
        }
      }
    }
    break;

  default:
    break;
  }
  return CompilerType();
}

uint32_t TypeSystemClang::GetIndexForRecordBase(
    const clang::RecordDecl *record_decl,
    const clang::CXXBaseSpecifier *base_spec,
    bool omit_empty_base_classes) {
  uint32_t child_idx = 0;

  const clang::CXXRecordDecl *cxx_record_decl =
      llvm::dyn_cast<clang::CXXRecordDecl>(record_decl);

  if (cxx_record_decl) {
    clang::CXXRecordDecl::base_class_const_iterator base_class, base_class_end;
    for (base_class = cxx_record_decl->bases_begin(),
        base_class_end = cxx_record_decl->bases_end();
         base_class != base_class_end; ++base_class) {
      if (omit_empty_base_classes) {
        if (BaseSpecifierIsEmpty(base_class))
          continue;
      }

      if (base_class == base_spec)
        return child_idx;
      ++child_idx;
    }
  }

  return UINT32_MAX;
}

uint32_t TypeSystemClang::GetIndexForRecordChild(
    const clang::RecordDecl *record_decl, clang::NamedDecl *canonical_decl,
    bool omit_empty_base_classes) {
  uint32_t child_idx = TypeSystemClang::GetNumBaseClasses(
      llvm::dyn_cast<clang::CXXRecordDecl>(record_decl),
      omit_empty_base_classes);

  clang::RecordDecl::field_iterator field, field_end;
  for (field = record_decl->field_begin(), field_end = record_decl->field_end();
       field != field_end; ++field, ++child_idx) {
    if (field->getCanonicalDecl() == canonical_decl)
      return child_idx;
  }

  return UINT32_MAX;
}

// Look for a child member (doesn't include base classes, but it does include
// their members) in the type hierarchy. Returns an index path into
// "clang_type" on how to reach the appropriate member.
//
//    class A
//    {
//    public:
//        int m_a;
//        int m_b;
//    };
//
//    class B
//    {
//    };
//
//    class C :
//        public B,
//        public A
//    {
//    };
//
// If we have a clang type that describes "class C", and we wanted to looked
// "m_b" in it:
//
// With omit_empty_base_classes == false we would get an integer array back
// with: { 1,  1 } The first index 1 is the child index for "class A" within
// class C The second index 1 is the child index for "m_b" within class A
//
// With omit_empty_base_classes == true we would get an integer array back
// with: { 0,  1 } The first index 0 is the child index for "class A" within
// class C (since class B doesn't have any members it doesn't count) The second
// index 1 is the child index for "m_b" within class A

size_t TypeSystemClang::GetIndexOfChildMemberWithName(
    lldb::opaque_compiler_type_t type, llvm::StringRef name,
    bool omit_empty_base_classes, std::vector<uint32_t> &child_indexes) {
  if (type && !name.empty()) {
    clang::QualType qual_type = RemoveWrappingTypes(GetCanonicalQualType(type));
    const clang::Type::TypeClass type_class = qual_type->getTypeClass();
    switch (type_class) {
    case clang::Type::Record:
      if (GetCompleteType(type)) {
        const clang::RecordType *record_type =
            llvm::cast<clang::RecordType>(qual_type.getTypePtr());
        const clang::RecordDecl *record_decl = record_type->getDecl();

        assert(record_decl);
        uint32_t child_idx = 0;

        const clang::CXXRecordDecl *cxx_record_decl =
            llvm::dyn_cast<clang::CXXRecordDecl>(record_decl);

        // Try and find a field that matches NAME
        clang::RecordDecl::field_iterator field, field_end;
        for (field = record_decl->field_begin(),
            field_end = record_decl->field_end();
             field != field_end; ++field, ++child_idx) {
          llvm::StringRef field_name = field->getName();
          if (field_name.empty()) {
            CompilerType field_type = GetType(field->getType());
            child_indexes.push_back(child_idx);
            if (field_type.GetIndexOfChildMemberWithName(
                    name, omit_empty_base_classes, child_indexes))
              return child_indexes.size();
            child_indexes.pop_back();

          } else if (field_name == name) {
            // We have to add on the number of base classes to this index!
            child_indexes.push_back(
                child_idx + TypeSystemClang::GetNumBaseClasses(
                                cxx_record_decl, omit_empty_base_classes));
            return child_indexes.size();
          }
        }

        if (cxx_record_decl) {
          const clang::RecordDecl *parent_record_decl = cxx_record_decl;

          // Didn't find things easily, lets let clang do its thang...
          clang::IdentifierInfo &ident_ref = getASTContext().Idents.get(name);
          clang::DeclarationName decl_name(&ident_ref);

          clang::CXXBasePaths paths;
          if (cxx_record_decl->lookupInBases(
                  [decl_name](const clang::CXXBaseSpecifier *specifier,
                              clang::CXXBasePath &path) {
                    CXXRecordDecl *record =
                      specifier->getType()->getAsCXXRecordDecl();
                    auto r = record->lookup(decl_name);
                    path.Decls = r.begin();
                    return !r.empty();
                  },
                  paths)) {
            clang::CXXBasePaths::const_paths_iterator path,
                path_end = paths.end();
            for (path = paths.begin(); path != path_end; ++path) {
              const size_t num_path_elements = path->size();
              for (size_t e = 0; e < num_path_elements; ++e) {
                clang::CXXBasePathElement elem = (*path)[e];

                child_idx = GetIndexForRecordBase(parent_record_decl, elem.Base,
                                                  omit_empty_base_classes);
                if (child_idx == UINT32_MAX) {
                  child_indexes.clear();
                  return 0;
                } else {
                  child_indexes.push_back(child_idx);
                  parent_record_decl = llvm::cast<clang::RecordDecl>(
                      elem.Base->getType()
                          ->castAs<clang::RecordType>()
                          ->getDecl());
                }
              }
              for (clang::DeclContext::lookup_iterator I = path->Decls, E;
                   I != E; ++I) {
                child_idx = GetIndexForRecordChild(
                    parent_record_decl, *I, omit_empty_base_classes);
                if (child_idx == UINT32_MAX) {
                  child_indexes.clear();
                  return 0;
                } else {
                  child_indexes.push_back(child_idx);
                }
              }
            }
            return child_indexes.size();
          }
        }
      }
      break;

    case clang::Type::ObjCObject:
    case clang::Type::ObjCInterface:
      if (GetCompleteType(type)) {
        llvm::StringRef name_sref(name);
        const clang::ObjCObjectType *objc_class_type =
            llvm::dyn_cast<clang::ObjCObjectType>(qual_type.getTypePtr());
        assert(objc_class_type);
        if (objc_class_type) {
          uint32_t child_idx = 0;
          clang::ObjCInterfaceDecl *class_interface_decl =
              objc_class_type->getInterface();

          if (class_interface_decl) {
            clang::ObjCInterfaceDecl::ivar_iterator ivar_pos,
                ivar_end = class_interface_decl->ivar_end();
            clang::ObjCInterfaceDecl *superclass_interface_decl =
                class_interface_decl->getSuperClass();

            for (ivar_pos = class_interface_decl->ivar_begin();
                 ivar_pos != ivar_end; ++ivar_pos, ++child_idx) {
              const clang::ObjCIvarDecl *ivar_decl = *ivar_pos;

              if (ivar_decl->getName() == name_sref) {
                if ((!omit_empty_base_classes && superclass_interface_decl) ||
                    (omit_empty_base_classes &&
                     ObjCDeclHasIVars(superclass_interface_decl, true)))
                  ++child_idx;

                child_indexes.push_back(child_idx);
                return child_indexes.size();
              }
            }

            if (superclass_interface_decl) {
              // The super class index is always zero for ObjC classes, so we
              // push it onto the child indexes in case we find an ivar in our
              // superclass...
              child_indexes.push_back(0);

              CompilerType superclass_clang_type =
                  GetType(getASTContext().getObjCInterfaceType(
                      superclass_interface_decl));
              if (superclass_clang_type.GetIndexOfChildMemberWithName(
                      name, omit_empty_base_classes, child_indexes)) {
                // We did find an ivar in a superclass so just return the
                // results!
                return child_indexes.size();
              }

              // We didn't find an ivar matching "name" in our superclass, pop
              // the superclass zero index that we pushed on above.
              child_indexes.pop_back();
            }
          }
        }
      }
      break;

    case clang::Type::ObjCObjectPointer: {
      CompilerType objc_object_clang_type = GetType(
          llvm::cast<clang::ObjCObjectPointerType>(qual_type.getTypePtr())
              ->getPointeeType());
      return objc_object_clang_type.GetIndexOfChildMemberWithName(
          name, omit_empty_base_classes, child_indexes);
    } break;

    case clang::Type::ConstantArray: {
      //                const clang::ConstantArrayType *array =
      //                llvm::cast<clang::ConstantArrayType>(parent_qual_type.getTypePtr());
      //                const uint64_t element_count =
      //                array->getSize().getLimitedValue();
      //
      //                if (idx < element_count)
      //                {
      //                    std::pair<uint64_t, unsigned> field_type_info =
      //                    ast->getTypeInfo(array->getElementType());
      //
      //                    char element_name[32];
      //                    ::snprintf (element_name, sizeof (element_name),
      //                    "%s[%u]", parent_name ? parent_name : "", idx);
      //
      //                    child_name.assign(element_name);
      //                    assert(field_type_info.first % 8 == 0);
      //                    child_byte_size = field_type_info.first / 8;
      //                    child_byte_offset = idx * child_byte_size;
      //                    return array->getElementType().getAsOpaquePtr();
      //                }
    } break;

    //        case clang::Type::MemberPointerType:
    //            {
    //                MemberPointerType *mem_ptr_type =
    //                llvm::cast<MemberPointerType>(qual_type.getTypePtr());
    //                clang::QualType pointee_type =
    //                mem_ptr_type->getPointeeType();
    //
    //                if (TypeSystemClang::IsAggregateType
    //                (pointee_type.getAsOpaquePtr()))
    //                {
    //                    return GetIndexOfChildWithName (ast,
    //                                                    mem_ptr_type->getPointeeType().getAsOpaquePtr(),
    //                                                    name);
    //                }
    //            }
    //            break;
    //
    case clang::Type::LValueReference:
    case clang::Type::RValueReference: {
      const clang::ReferenceType *reference_type =
          llvm::cast<clang::ReferenceType>(qual_type.getTypePtr());
      clang::QualType pointee_type(reference_type->getPointeeType());
      CompilerType pointee_clang_type = GetType(pointee_type);

      if (pointee_clang_type.IsAggregateType()) {
        return pointee_clang_type.GetIndexOfChildMemberWithName(
            name, omit_empty_base_classes, child_indexes);
      }
    } break;

    case clang::Type::Pointer: {
      CompilerType pointee_clang_type(GetPointeeType(type));

      if (pointee_clang_type.IsAggregateType()) {
        return pointee_clang_type.GetIndexOfChildMemberWithName(
            name, omit_empty_base_classes, child_indexes);
      }
    } break;

    default:
      break;
    }
  }
  return 0;
}

// Get the index of the child of "clang_type" whose name matches. This function
// doesn't descend into the children, but only looks one level deep and name
// matches can include base class names.

uint32_t
TypeSystemClang::GetIndexOfChildWithName(lldb::opaque_compiler_type_t type,
                                         llvm::StringRef name,
                                         bool omit_empty_base_classes) {
  if (type && !name.empty()) {
    clang::QualType qual_type = RemoveWrappingTypes(GetCanonicalQualType(type));

    const clang::Type::TypeClass type_class = qual_type->getTypeClass();

    switch (type_class) {
    case clang::Type::Record:
      if (GetCompleteType(type)) {
        const clang::RecordType *record_type =
            llvm::cast<clang::RecordType>(qual_type.getTypePtr());
        const clang::RecordDecl *record_decl = record_type->getDecl();

        assert(record_decl);
        uint32_t child_idx = 0;

        const clang::CXXRecordDecl *cxx_record_decl =
            llvm::dyn_cast<clang::CXXRecordDecl>(record_decl);

        if (cxx_record_decl) {
          clang::CXXRecordDecl::base_class_const_iterator base_class,
              base_class_end;
          for (base_class = cxx_record_decl->bases_begin(),
              base_class_end = cxx_record_decl->bases_end();
               base_class != base_class_end; ++base_class) {
            // Skip empty base classes
            clang::CXXRecordDecl *base_class_decl =
                llvm::cast<clang::CXXRecordDecl>(
                    base_class->getType()
                        ->castAs<clang::RecordType>()
                        ->getDecl());
            if (omit_empty_base_classes &&
                !TypeSystemClang::RecordHasFields(base_class_decl))
              continue;

            CompilerType base_class_clang_type = GetType(base_class->getType());
            std::string base_class_type_name(
                base_class_clang_type.GetTypeName().AsCString(""));
            if (base_class_type_name == name)
              return child_idx;
            ++child_idx;
          }
        }

        // Try and find a field that matches NAME
        clang::RecordDecl::field_iterator field, field_end;
        for (field = record_decl->field_begin(),
            field_end = record_decl->field_end();
             field != field_end; ++field, ++child_idx) {
          if (field->getName() == name)
            return child_idx;
        }
      }
      break;

    case clang::Type::ObjCObject:
    case clang::Type::ObjCInterface:
      if (GetCompleteType(type)) {
        const clang::ObjCObjectType *objc_class_type =
            llvm::dyn_cast<clang::ObjCObjectType>(qual_type.getTypePtr());
        assert(objc_class_type);
        if (objc_class_type) {
          uint32_t child_idx = 0;
          clang::ObjCInterfaceDecl *class_interface_decl =
              objc_class_type->getInterface();

          if (class_interface_decl) {
            clang::ObjCInterfaceDecl::ivar_iterator ivar_pos,
                ivar_end = class_interface_decl->ivar_end();
            clang::ObjCInterfaceDecl *superclass_interface_decl =
                class_interface_decl->getSuperClass();

            for (ivar_pos = class_interface_decl->ivar_begin();
                 ivar_pos != ivar_end; ++ivar_pos, ++child_idx) {
              const clang::ObjCIvarDecl *ivar_decl = *ivar_pos;

              if (ivar_decl->getName() == name) {
                if ((!omit_empty_base_classes && superclass_interface_decl) ||
                    (omit_empty_base_classes &&
                     ObjCDeclHasIVars(superclass_interface_decl, true)))
                  ++child_idx;

                return child_idx;
              }
            }

            if (superclass_interface_decl) {
              if (superclass_interface_decl->getName() == name)
                return 0;
            }
          }
        }
      }
      break;

    case clang::Type::ObjCObjectPointer: {
      CompilerType pointee_clang_type = GetType(
          llvm::cast<clang::ObjCObjectPointerType>(qual_type.getTypePtr())
              ->getPointeeType());
      return pointee_clang_type.GetIndexOfChildWithName(
          name, omit_empty_base_classes);
    } break;

    case clang::Type::ConstantArray: {
      //                const clang::ConstantArrayType *array =
      //                llvm::cast<clang::ConstantArrayType>(parent_qual_type.getTypePtr());
      //                const uint64_t element_count =
      //                array->getSize().getLimitedValue();
      //
      //                if (idx < element_count)
      //                {
      //                    std::pair<uint64_t, unsigned> field_type_info =
      //                    ast->getTypeInfo(array->getElementType());
      //
      //                    char element_name[32];
      //                    ::snprintf (element_name, sizeof (element_name),
      //                    "%s[%u]", parent_name ? parent_name : "", idx);
      //
      //                    child_name.assign(element_name);
      //                    assert(field_type_info.first % 8 == 0);
      //                    child_byte_size = field_type_info.first / 8;
      //                    child_byte_offset = idx * child_byte_size;
      //                    return array->getElementType().getAsOpaquePtr();
      //                }
    } break;

    //        case clang::Type::MemberPointerType:
    //            {
    //                MemberPointerType *mem_ptr_type =
    //                llvm::cast<MemberPointerType>(qual_type.getTypePtr());
    //                clang::QualType pointee_type =
    //                mem_ptr_type->getPointeeType();
    //
    //                if (TypeSystemClang::IsAggregateType
    //                (pointee_type.getAsOpaquePtr()))
    //                {
    //                    return GetIndexOfChildWithName (ast,
    //                                                    mem_ptr_type->getPointeeType().getAsOpaquePtr(),
    //                                                    name);
    //                }
    //            }
    //            break;
    //
    case clang::Type::LValueReference:
    case clang::Type::RValueReference: {
      const clang::ReferenceType *reference_type =
          llvm::cast<clang::ReferenceType>(qual_type.getTypePtr());
      CompilerType pointee_type = GetType(reference_type->getPointeeType());

      if (pointee_type.IsAggregateType()) {
        return pointee_type.GetIndexOfChildWithName(name,
                                                    omit_empty_base_classes);
      }
    } break;

    case clang::Type::Pointer: {
      const clang::PointerType *pointer_type =
          llvm::cast<clang::PointerType>(qual_type.getTypePtr());
      CompilerType pointee_type = GetType(pointer_type->getPointeeType());

      if (pointee_type.IsAggregateType()) {
        return pointee_type.GetIndexOfChildWithName(name,
                                                    omit_empty_base_classes);
      } else {
        //                    if (parent_name)
        //                    {
        //                        child_name.assign(1, '*');
        //                        child_name += parent_name;
        //                    }
        //
        //                    // We have a pointer to an simple type
        //                    if (idx == 0)
        //                    {
        //                        std::pair<uint64_t, unsigned> clang_type_info
        //                        = ast->getTypeInfo(pointee_type);
        //                        assert(clang_type_info.first % 8 == 0);
        //                        child_byte_size = clang_type_info.first / 8;
        //                        child_byte_offset = 0;
        //                        return pointee_type.getAsOpaquePtr();
        //                    }
      }
    } break;

    default:
      break;
    }
  }
  return UINT32_MAX;
}

CompilerType
TypeSystemClang::GetDirectNestedTypeWithName(lldb::opaque_compiler_type_t type,
                                             llvm::StringRef name) {
  if (!type || name.empty())
    return CompilerType();

  clang::QualType qual_type = RemoveWrappingTypes(GetCanonicalQualType(type));
  const clang::Type::TypeClass type_class = qual_type->getTypeClass();

  switch (type_class) {
  case clang::Type::Record: {
    if (!GetCompleteType(type))
      return CompilerType();
    const clang::RecordType *record_type =
        llvm::cast<clang::RecordType>(qual_type.getTypePtr());
    const clang::RecordDecl *record_decl = record_type->getDecl();

    clang::DeclarationName decl_name(&getASTContext().Idents.get(name));
    for (NamedDecl *decl : record_decl->lookup(decl_name)) {
      if (auto *tag_decl = dyn_cast<clang::TagDecl>(decl))
        return GetType(getASTContext().getTagDeclType(tag_decl));
      if (auto *typedef_decl = dyn_cast<clang::TypedefNameDecl>(decl))
        return GetType(getASTContext().getTypedefType(typedef_decl));
    }
    break;
  }
  default:
    break;
  }
  return CompilerType();
}

bool TypeSystemClang::IsTemplateType(lldb::opaque_compiler_type_t type) {
  if (!type)
    return false;
  CompilerType ct(weak_from_this(), type);
  const clang::Type *clang_type = ClangUtil::GetQualType(ct).getTypePtr();
  if (auto *cxx_record_decl = dyn_cast<clang::TagType>(clang_type))
    return isa<clang::ClassTemplateSpecializationDecl>(
        cxx_record_decl->getDecl());
  return false;
}

size_t
TypeSystemClang::GetNumTemplateArguments(lldb::opaque_compiler_type_t type,
                                         bool expand_pack) {
  if (!type)
    return 0;

  clang::QualType qual_type = RemoveWrappingTypes(GetCanonicalQualType(type));
  const clang::Type::TypeClass type_class = qual_type->getTypeClass();
  switch (type_class) {
  case clang::Type::Record:
    if (GetCompleteType(type)) {
      const clang::CXXRecordDecl *cxx_record_decl =
          qual_type->getAsCXXRecordDecl();
      if (cxx_record_decl) {
        const clang::ClassTemplateSpecializationDecl *template_decl =
            llvm::dyn_cast<clang::ClassTemplateSpecializationDecl>(
                cxx_record_decl);
        if (template_decl) {
          const auto &template_arg_list = template_decl->getTemplateArgs();
          size_t num_args = template_arg_list.size();
          assert(num_args && "template specialization without any args");
          if (expand_pack && num_args) {
            const auto &pack = template_arg_list[num_args - 1];
            if (pack.getKind() == clang::TemplateArgument::Pack)
              num_args += pack.pack_size() - 1;
          }
          return num_args;
        }
      }
    }
    break;

  default:
    break;
  }

  return 0;
}

const clang::ClassTemplateSpecializationDecl *
TypeSystemClang::GetAsTemplateSpecialization(
    lldb::opaque_compiler_type_t type) {
  if (!type)
    return nullptr;

  clang::QualType qual_type(RemoveWrappingTypes(GetCanonicalQualType(type)));
  const clang::Type::TypeClass type_class = qual_type->getTypeClass();
  switch (type_class) {
  case clang::Type::Record: {
    if (! GetCompleteType(type))
      return nullptr;
    const clang::CXXRecordDecl *cxx_record_decl =
        qual_type->getAsCXXRecordDecl();
    if (!cxx_record_decl)
      return nullptr;
    return llvm::dyn_cast<clang::ClassTemplateSpecializationDecl>(
        cxx_record_decl);
  }

  default:
    return nullptr;
  }
}

const TemplateArgument *
GetNthTemplateArgument(const clang::ClassTemplateSpecializationDecl *decl,
                       size_t idx, bool expand_pack) {
  const auto &args = decl->getTemplateArgs();
  const size_t args_size = args.size();

  assert(args_size && "template specialization without any args");
  if (!args_size)
    return nullptr;

  const size_t last_idx = args_size - 1;

  // We're asked for a template argument that can't be a parameter pack, so
  // return it without worrying about 'expand_pack'.
  if (idx < last_idx)
    return &args[idx];

  // We're asked for the last template argument but we don't want/need to
  // expand it.
  if (!expand_pack || args[last_idx].getKind() != clang::TemplateArgument::Pack)
    return idx >= args.size() ? nullptr : &args[idx];

  // Index into the expanded pack.
  // Note that 'idx' counts from the beginning of all template arguments
  // (including the ones preceding the parameter pack).
  const auto &pack = args[last_idx];
  const size_t pack_idx = idx - last_idx;
  if (pack_idx >= pack.pack_size())
    return nullptr;
  return &pack.pack_elements()[pack_idx];
}

lldb::TemplateArgumentKind
TypeSystemClang::GetTemplateArgumentKind(lldb::opaque_compiler_type_t type,
                                         size_t arg_idx, bool expand_pack) {
  const clang::ClassTemplateSpecializationDecl *template_decl =
      GetAsTemplateSpecialization(type);
  if (!template_decl)
    return eTemplateArgumentKindNull;

  const auto *arg = GetNthTemplateArgument(template_decl, arg_idx, expand_pack);
  if (!arg)
    return eTemplateArgumentKindNull;

  switch (arg->getKind()) {
  case clang::TemplateArgument::Null:
    return eTemplateArgumentKindNull;

  case clang::TemplateArgument::NullPtr:
    return eTemplateArgumentKindNullPtr;

  case clang::TemplateArgument::Type:
    return eTemplateArgumentKindType;

  case clang::TemplateArgument::Declaration:
    return eTemplateArgumentKindDeclaration;

  case clang::TemplateArgument::Integral:
    return eTemplateArgumentKindIntegral;

  case clang::TemplateArgument::Template:
    return eTemplateArgumentKindTemplate;

  case clang::TemplateArgument::TemplateExpansion:
    return eTemplateArgumentKindTemplateExpansion;

  case clang::TemplateArgument::Expression:
    return eTemplateArgumentKindExpression;

  case clang::TemplateArgument::Pack:
    return eTemplateArgumentKindPack;

  case clang::TemplateArgument::StructuralValue:
    return eTemplateArgumentKindStructuralValue;
  }
  llvm_unreachable("Unhandled clang::TemplateArgument::ArgKind");
}

CompilerType
TypeSystemClang::GetTypeTemplateArgument(lldb::opaque_compiler_type_t type,
                                         size_t idx, bool expand_pack) {
  const clang::ClassTemplateSpecializationDecl *template_decl =
      GetAsTemplateSpecialization(type);
  if (!template_decl)
    return CompilerType();

  const auto *arg = GetNthTemplateArgument(template_decl, idx, expand_pack);
  if (!arg || arg->getKind() != clang::TemplateArgument::Type)
    return CompilerType();

  return GetType(arg->getAsType());
}

std::optional<CompilerType::IntegralTemplateArgument>
TypeSystemClang::GetIntegralTemplateArgument(lldb::opaque_compiler_type_t type,
                                             size_t idx, bool expand_pack) {
  const clang::ClassTemplateSpecializationDecl *template_decl =
      GetAsTemplateSpecialization(type);
  if (!template_decl)
    return std::nullopt;

  const auto *arg = GetNthTemplateArgument(template_decl, idx, expand_pack);
  if (!arg || arg->getKind() != clang::TemplateArgument::Integral)
    return std::nullopt;

  return {{arg->getAsIntegral(), GetType(arg->getIntegralType())}};
}

CompilerType TypeSystemClang::GetTypeForFormatters(void *type) {
  if (type)
    return ClangUtil::RemoveFastQualifiers(CompilerType(weak_from_this(), type));
  return CompilerType();
}

clang::EnumDecl *TypeSystemClang::GetAsEnumDecl(const CompilerType &type) {
  const clang::EnumType *enutype =
      llvm::dyn_cast<clang::EnumType>(ClangUtil::GetCanonicalQualType(type));
  if (enutype)
    return enutype->getDecl();
  return nullptr;
}

clang::RecordDecl *TypeSystemClang::GetAsRecordDecl(const CompilerType &type) {
  const clang::RecordType *record_type =
      llvm::dyn_cast<clang::RecordType>(ClangUtil::GetCanonicalQualType(type));
  if (record_type)
    return record_type->getDecl();
  return nullptr;
}

clang::TagDecl *TypeSystemClang::GetAsTagDecl(const CompilerType &type) {
  return ClangUtil::GetAsTagDecl(type);
}

clang::TypedefNameDecl *
TypeSystemClang::GetAsTypedefDecl(const CompilerType &type) {
  const clang::TypedefType *typedef_type =
      llvm::dyn_cast<clang::TypedefType>(ClangUtil::GetQualType(type));
  if (typedef_type)
    return typedef_type->getDecl();
  return nullptr;
}

clang::CXXRecordDecl *
TypeSystemClang::GetAsCXXRecordDecl(lldb::opaque_compiler_type_t type) {
  return GetCanonicalQualType(type)->getAsCXXRecordDecl();
}

clang::ObjCInterfaceDecl *
TypeSystemClang::GetAsObjCInterfaceDecl(const CompilerType &type) {
  const clang::ObjCObjectType *objc_class_type =
      llvm::dyn_cast<clang::ObjCObjectType>(
          ClangUtil::GetCanonicalQualType(type));
  if (objc_class_type)
    return objc_class_type->getInterface();
  return nullptr;
}

clang::FieldDecl *TypeSystemClang::AddFieldToRecordType(
    const CompilerType &type, llvm::StringRef name,
    const CompilerType &field_clang_type, AccessType access,
    uint32_t bitfield_bit_size) {
  if (!type.IsValid() || !field_clang_type.IsValid())
    return nullptr;
  auto ts = type.GetTypeSystem();
  auto ast = ts.dyn_cast_or_null<TypeSystemClang>();
  if (!ast)
    return nullptr;
  clang::ASTContext &clang_ast = ast->getASTContext();
  clang::IdentifierInfo *ident = nullptr;
  if (!name.empty())
    ident = &clang_ast.Idents.get(name);

  clang::FieldDecl *field = nullptr;

  clang::Expr *bit_width = nullptr;
  if (bitfield_bit_size != 0) {
    if (clang_ast.IntTy.isNull()) {
      LLDB_LOG(
          GetLog(LLDBLog::Expressions),
          "{0} failed: builtin ASTContext types have not been initialized");
      return nullptr;
    }

    llvm::APInt bitfield_bit_size_apint(clang_ast.getTypeSize(clang_ast.IntTy),
                                        bitfield_bit_size);
    bit_width = new (clang_ast)
        clang::IntegerLiteral(clang_ast, bitfield_bit_size_apint,
                              clang_ast.IntTy, clang::SourceLocation());
  }

  clang::RecordDecl *record_decl = ast->GetAsRecordDecl(type);
  if (record_decl) {
    field = clang::FieldDecl::CreateDeserialized(clang_ast, GlobalDeclID());
    field->setDeclContext(record_decl);
    field->setDeclName(ident);
    field->setType(ClangUtil::GetQualType(field_clang_type));
    if (bit_width)
      field->setBitWidth(bit_width);
    SetMemberOwningModule(field, record_decl);

    if (name.empty()) {
      // Determine whether this field corresponds to an anonymous struct or
      // union.
      if (const clang::TagType *TagT =
              field->getType()->getAs<clang::TagType>()) {
        if (clang::RecordDecl *Rec =
                llvm::dyn_cast<clang::RecordDecl>(TagT->getDecl()))
          if (!Rec->getDeclName()) {
            Rec->setAnonymousStructOrUnion(true);
            field->setImplicit();
          }
      }
    }

    if (field) {
      clang::AccessSpecifier access_specifier =
          TypeSystemClang::ConvertAccessTypeToAccessSpecifier(access);
      field->setAccess(access_specifier);

      if (clang::CXXRecordDecl *cxx_record_decl =
              llvm::dyn_cast<CXXRecordDecl>(record_decl)) {
        AddAccessSpecifierDecl(cxx_record_decl, ast->getASTContext(),
                               ast->GetCXXRecordDeclAccess(cxx_record_decl),
                               access_specifier);
        ast->SetCXXRecordDeclAccess(cxx_record_decl, access_specifier);
      }
      record_decl->addDecl(field);

      VerifyDecl(field);
    }
  } else {
    clang::ObjCInterfaceDecl *class_interface_decl =
        ast->GetAsObjCInterfaceDecl(type);

    if (class_interface_decl) {
      const bool is_synthesized = false;

      field_clang_type.GetCompleteType();

      auto *ivar =
          clang::ObjCIvarDecl::CreateDeserialized(clang_ast, GlobalDeclID());
      ivar->setDeclContext(class_interface_decl);
      ivar->setDeclName(ident);
      ivar->setType(ClangUtil::GetQualType(field_clang_type));
      ivar->setAccessControl(ConvertAccessTypeToObjCIvarAccessControl(access));
      if (bit_width)
        ivar->setBitWidth(bit_width);
      ivar->setSynthesize(is_synthesized);
      field = ivar;
      SetMemberOwningModule(field, class_interface_decl);

      if (field) {
        class_interface_decl->addDecl(field);

        VerifyDecl(field);
      }
    }
  }
  return field;
}

void TypeSystemClang::BuildIndirectFields(const CompilerType &type) {
  if (!type)
    return;

  auto ts = type.GetTypeSystem();
  auto ast = ts.dyn_cast_or_null<TypeSystemClang>();
  if (!ast)
    return;

  clang::RecordDecl *record_decl = ast->GetAsRecordDecl(type);

  if (!record_decl)
    return;

  typedef llvm::SmallVector<clang::IndirectFieldDecl *, 1> IndirectFieldVector;

  IndirectFieldVector indirect_fields;
  clang::RecordDecl::field_iterator field_pos;
  clang::RecordDecl::field_iterator field_end_pos = record_decl->field_end();
  clang::RecordDecl::field_iterator last_field_pos = field_end_pos;
  for (field_pos = record_decl->field_begin(); field_pos != field_end_pos;
       last_field_pos = field_pos++) {
    if (field_pos->isAnonymousStructOrUnion()) {
      clang::QualType field_qual_type = field_pos->getType();

      const clang::RecordType *field_record_type =
          field_qual_type->getAs<clang::RecordType>();

      if (!field_record_type)
        continue;

      clang::RecordDecl *field_record_decl = field_record_type->getDecl();

      if (!field_record_decl)
        continue;

      for (clang::RecordDecl::decl_iterator
               di = field_record_decl->decls_begin(),
               de = field_record_decl->decls_end();
           di != de; ++di) {
        if (clang::FieldDecl *nested_field_decl =
                llvm::dyn_cast<clang::FieldDecl>(*di)) {
          clang::NamedDecl **chain =
              new (ast->getASTContext()) clang::NamedDecl *[2];
          chain[0] = *field_pos;
          chain[1] = nested_field_decl;
          clang::IndirectFieldDecl *indirect_field =
              clang::IndirectFieldDecl::Create(
                  ast->getASTContext(), record_decl, clang::SourceLocation(),
                  nested_field_decl->getIdentifier(),
                  nested_field_decl->getType(), {chain, 2});
          SetMemberOwningModule(indirect_field, record_decl);

          indirect_field->setImplicit();

          indirect_field->setAccess(TypeSystemClang::UnifyAccessSpecifiers(
              field_pos->getAccess(), nested_field_decl->getAccess()));

          indirect_fields.push_back(indirect_field);
        } else if (clang::IndirectFieldDecl *nested_indirect_field_decl =
                       llvm::dyn_cast<clang::IndirectFieldDecl>(*di)) {
          size_t nested_chain_size =
              nested_indirect_field_decl->getChainingSize();
          clang::NamedDecl **chain = new (ast->getASTContext())
              clang::NamedDecl *[nested_chain_size + 1];
          chain[0] = *field_pos;

          int chain_index = 1;
          for (clang::IndirectFieldDecl::chain_iterator
                   nci = nested_indirect_field_decl->chain_begin(),
                   nce = nested_indirect_field_decl->chain_end();
               nci < nce; ++nci) {
            chain[chain_index] = *nci;
            chain_index++;
          }

          clang::IndirectFieldDecl *indirect_field =
              clang::IndirectFieldDecl::Create(
                  ast->getASTContext(), record_decl, clang::SourceLocation(),
                  nested_indirect_field_decl->getIdentifier(),
                  nested_indirect_field_decl->getType(),
                  {chain, nested_chain_size + 1});
          SetMemberOwningModule(indirect_field, record_decl);

          indirect_field->setImplicit();

          indirect_field->setAccess(TypeSystemClang::UnifyAccessSpecifiers(
              field_pos->getAccess(), nested_indirect_field_decl->getAccess()));

          indirect_fields.push_back(indirect_field);
        }
      }
    }
  }

  // Check the last field to see if it has an incomplete array type as its last
  // member and if it does, the tell the record decl about it
  if (last_field_pos != field_end_pos) {
    if (last_field_pos->getType()->isIncompleteArrayType())
      record_decl->hasFlexibleArrayMember();
  }

  for (IndirectFieldVector::iterator ifi = indirect_fields.begin(),
                                     ife = indirect_fields.end();
       ifi < ife; ++ifi) {
    record_decl->addDecl(*ifi);
  }
}

void TypeSystemClang::SetIsPacked(const CompilerType &type) {
  if (type) {
    auto ts = type.GetTypeSystem();
    auto ast = ts.dyn_cast_or_null<TypeSystemClang>();
    if (ast) {
      clang::RecordDecl *record_decl = GetAsRecordDecl(type);

      if (!record_decl)
        return;

      record_decl->addAttr(
          clang::PackedAttr::CreateImplicit(ast->getASTContext()));
    }
  }
}

clang::VarDecl *TypeSystemClang::AddVariableToRecordType(
    const CompilerType &type, llvm::StringRef name,
    const CompilerType &var_type, AccessType access) {
  if (!type.IsValid() || !var_type.IsValid())
    return nullptr;

  auto ts = type.GetTypeSystem();
  auto ast = ts.dyn_cast_or_null<TypeSystemClang>();
  if (!ast)
    return nullptr;

  clang::RecordDecl *record_decl = ast->GetAsRecordDecl(type);
  if (!record_decl)
    return nullptr;

  clang::VarDecl *var_decl = nullptr;
  clang::IdentifierInfo *ident = nullptr;
  if (!name.empty())
    ident = &ast->getASTContext().Idents.get(name);

  var_decl =
      clang::VarDecl::CreateDeserialized(ast->getASTContext(), GlobalDeclID());
  var_decl->setDeclContext(record_decl);
  var_decl->setDeclName(ident);
  var_decl->setType(ClangUtil::GetQualType(var_type));
  var_decl->setStorageClass(clang::SC_Static);
  SetMemberOwningModule(var_decl, record_decl);
  if (!var_decl)
    return nullptr;

  var_decl->setAccess(
      TypeSystemClang::ConvertAccessTypeToAccessSpecifier(access));
  record_decl->addDecl(var_decl);

  VerifyDecl(var_decl);

  return var_decl;
}

void TypeSystemClang::SetIntegerInitializerForVariable(
    VarDecl *var, const llvm::APInt &init_value) {
  assert(!var->hasInit() && "variable already initialized");

  clang::ASTContext &ast = var->getASTContext();
  QualType qt = var->getType();
  assert(qt->isIntegralOrEnumerationType() &&
         "only integer or enum types supported");
  // If the variable is an enum type, take the underlying integer type as
  // the type of the integer literal.
  if (const EnumType *enum_type = qt->getAs<EnumType>()) {
    const EnumDecl *enum_decl = enum_type->getDecl();
    qt = enum_decl->getIntegerType();
  }
  // Bools are handled separately because the clang AST printer handles bools
  // separately from other integral types.
  if (qt->isSpecificBuiltinType(BuiltinType::Bool)) {
    var->setInit(CXXBoolLiteralExpr::Create(
        ast, !init_value.isZero(), qt.getUnqualifiedType(), SourceLocation()));
  } else {
    var->setInit(IntegerLiteral::Create(
        ast, init_value, qt.getUnqualifiedType(), SourceLocation()));
  }
}

void TypeSystemClang::SetFloatingInitializerForVariable(
    clang::VarDecl *var, const llvm::APFloat &init_value) {
  assert(!var->hasInit() && "variable already initialized");

  clang::ASTContext &ast = var->getASTContext();
  QualType qt = var->getType();
  assert(qt->isFloatingType() && "only floating point types supported");
  var->setInit(FloatingLiteral::Create(
      ast, init_value, true, qt.getUnqualifiedType(), SourceLocation()));
}

clang::CXXMethodDecl *TypeSystemClang::AddMethodToCXXRecordType(
    lldb::opaque_compiler_type_t type, llvm::StringRef name,
    const char *mangled_name, const CompilerType &method_clang_type,
    lldb::AccessType access, bool is_virtual, bool is_static, bool is_inline,
    bool is_explicit, bool is_attr_used, bool is_artificial) {
  if (!type || !method_clang_type.IsValid() || name.empty())
    return nullptr;

  clang::QualType record_qual_type(GetCanonicalQualType(type));

  clang::CXXRecordDecl *cxx_record_decl =
      record_qual_type->getAsCXXRecordDecl();

  if (cxx_record_decl == nullptr)
    return nullptr;

  clang::QualType method_qual_type(ClangUtil::GetQualType(method_clang_type));

  clang::CXXMethodDecl *cxx_method_decl = nullptr;

  clang::DeclarationName decl_name(&getASTContext().Idents.get(name));

  const clang::FunctionType *function_type =
      llvm::dyn_cast<clang::FunctionType>(method_qual_type.getTypePtr());

  if (function_type == nullptr)
    return nullptr;

  const clang::FunctionProtoType *method_function_prototype(
      llvm::dyn_cast<clang::FunctionProtoType>(function_type));

  if (!method_function_prototype)
    return nullptr;

  unsigned int num_params = method_function_prototype->getNumParams();

  clang::CXXDestructorDecl *cxx_dtor_decl(nullptr);
  clang::CXXConstructorDecl *cxx_ctor_decl(nullptr);

  if (is_artificial)
    return nullptr; // skip everything artificial

  const clang::ExplicitSpecifier explicit_spec(
      nullptr /*expr*/, is_explicit ? clang::ExplicitSpecKind::ResolvedTrue
                                    : clang::ExplicitSpecKind::ResolvedFalse);

  if (name.starts_with("~")) {
    cxx_dtor_decl = clang::CXXDestructorDecl::CreateDeserialized(
        getASTContext(), GlobalDeclID());
    cxx_dtor_decl->setDeclContext(cxx_record_decl);
    cxx_dtor_decl->setDeclName(
        getASTContext().DeclarationNames.getCXXDestructorName(
            getASTContext().getCanonicalType(record_qual_type)));
    cxx_dtor_decl->setType(method_qual_type);
    cxx_dtor_decl->setImplicit(is_artificial);
    cxx_dtor_decl->setInlineSpecified(is_inline);
    cxx_dtor_decl->setConstexprKind(ConstexprSpecKind::Unspecified);
    cxx_method_decl = cxx_dtor_decl;
  } else if (decl_name == cxx_record_decl->getDeclName()) {
    cxx_ctor_decl = clang::CXXConstructorDecl::CreateDeserialized(
        getASTContext(), GlobalDeclID(), 0);
    cxx_ctor_decl->setDeclContext(cxx_record_decl);
    cxx_ctor_decl->setDeclName(
        getASTContext().DeclarationNames.getCXXConstructorName(
            getASTContext().getCanonicalType(record_qual_type)));
    cxx_ctor_decl->setType(method_qual_type);
    cxx_ctor_decl->setImplicit(is_artificial);
    cxx_ctor_decl->setInlineSpecified(is_inline);
    cxx_ctor_decl->setConstexprKind(ConstexprSpecKind::Unspecified);
    cxx_ctor_decl->setNumCtorInitializers(0);
    cxx_ctor_decl->setExplicitSpecifier(explicit_spec);
    cxx_method_decl = cxx_ctor_decl;
  } else {
    clang::StorageClass SC = is_static ? clang::SC_Static : clang::SC_None;
    clang::OverloadedOperatorKind op_kind = clang::NUM_OVERLOADED_OPERATORS;

    if (IsOperator(name, op_kind)) {
      if (op_kind != clang::NUM_OVERLOADED_OPERATORS) {
        // Check the number of operator parameters. Sometimes we have seen bad
        // DWARF that doesn't correctly describe operators and if we try to
        // create a method and add it to the class, clang will assert and
        // crash, so we need to make sure things are acceptable.
        const bool is_method = true;
        if (!TypeSystemClang::CheckOverloadedOperatorKindParameterCount(
                is_method, op_kind, num_params))
          return nullptr;
        cxx_method_decl = clang::CXXMethodDecl::CreateDeserialized(
            getASTContext(), GlobalDeclID());
        cxx_method_decl->setDeclContext(cxx_record_decl);
        cxx_method_decl->setDeclName(
            getASTContext().DeclarationNames.getCXXOperatorName(op_kind));
        cxx_method_decl->setType(method_qual_type);
        cxx_method_decl->setStorageClass(SC);
        cxx_method_decl->setInlineSpecified(is_inline);
        cxx_method_decl->setConstexprKind(ConstexprSpecKind::Unspecified);
      } else if (num_params == 0) {
        // Conversion operators don't take params...
        auto *cxx_conversion_decl =
            clang::CXXConversionDecl::CreateDeserialized(getASTContext(),
                                                         GlobalDeclID());
        cxx_conversion_decl->setDeclContext(cxx_record_decl);
        cxx_conversion_decl->setDeclName(
            getASTContext().DeclarationNames.getCXXConversionFunctionName(
                getASTContext().getCanonicalType(
                    function_type->getReturnType())));
        cxx_conversion_decl->setType(method_qual_type);
        cxx_conversion_decl->setInlineSpecified(is_inline);
        cxx_conversion_decl->setExplicitSpecifier(explicit_spec);
        cxx_conversion_decl->setConstexprKind(ConstexprSpecKind::Unspecified);
        cxx_method_decl = cxx_conversion_decl;
      }
    }

    if (cxx_method_decl == nullptr) {
      cxx_method_decl = clang::CXXMethodDecl::CreateDeserialized(
          getASTContext(), GlobalDeclID());
      cxx_method_decl->setDeclContext(cxx_record_decl);
      cxx_method_decl->setDeclName(decl_name);
      cxx_method_decl->setType(method_qual_type);
      cxx_method_decl->setInlineSpecified(is_inline);
      cxx_method_decl->setStorageClass(SC);
      cxx_method_decl->setConstexprKind(ConstexprSpecKind::Unspecified);
    }
  }
  SetMemberOwningModule(cxx_method_decl, cxx_record_decl);

  clang::AccessSpecifier access_specifier =
      TypeSystemClang::ConvertAccessTypeToAccessSpecifier(access);

  cxx_method_decl->setAccess(access_specifier);
  cxx_method_decl->setVirtualAsWritten(is_virtual);

  if (is_attr_used)
    cxx_method_decl->addAttr(clang::UsedAttr::CreateImplicit(getASTContext()));

  if (mangled_name != nullptr) {
    cxx_method_decl->addAttr(clang::AsmLabelAttr::CreateImplicit(
        getASTContext(), mangled_name, /*literal=*/false));
  }

  // Populate the method decl with parameter decls

  llvm::SmallVector<clang::ParmVarDecl *, 12> params;

  for (unsigned param_index = 0; param_index < num_params; ++param_index) {
    params.push_back(clang::ParmVarDecl::Create(
        getASTContext(), cxx_method_decl, clang::SourceLocation(),
        clang::SourceLocation(),
        nullptr, // anonymous
        method_function_prototype->getParamType(param_index), nullptr,
        clang::SC_None, nullptr));
  }

  cxx_method_decl->setParams(llvm::ArrayRef<clang::ParmVarDecl *>(params));

  AddAccessSpecifierDecl(cxx_record_decl, getASTContext(),
                         GetCXXRecordDeclAccess(cxx_record_decl),
                         access_specifier);
  SetCXXRecordDeclAccess(cxx_record_decl, access_specifier);

  cxx_record_decl->addDecl(cxx_method_decl);

  // Sometimes the debug info will mention a constructor (default/copy/move),
  // destructor, or assignment operator (copy/move) but there won't be any
  // version of this in the code. So we check if the function was artificially
  // generated and if it is trivial and this lets the compiler/backend know
  // that it can inline the IR for these when it needs to and we can avoid a
  // "missing function" error when running expressions.

  if (is_artificial) {
    if (cxx_ctor_decl && ((cxx_ctor_decl->isDefaultConstructor() &&
                           cxx_record_decl->hasTrivialDefaultConstructor()) ||
                          (cxx_ctor_decl->isCopyConstructor() &&
                           cxx_record_decl->hasTrivialCopyConstructor()) ||
                          (cxx_ctor_decl->isMoveConstructor() &&
                           cxx_record_decl->hasTrivialMoveConstructor()))) {
      cxx_ctor_decl->setDefaulted();
      cxx_ctor_decl->setTrivial(true);
    } else if (cxx_dtor_decl) {
      if (cxx_record_decl->hasTrivialDestructor()) {
        cxx_dtor_decl->setDefaulted();
        cxx_dtor_decl->setTrivial(true);
      }
    } else if ((cxx_method_decl->isCopyAssignmentOperator() &&
                cxx_record_decl->hasTrivialCopyAssignment()) ||
               (cxx_method_decl->isMoveAssignmentOperator() &&
                cxx_record_decl->hasTrivialMoveAssignment())) {
      cxx_method_decl->setDefaulted();
      cxx_method_decl->setTrivial(true);
    }
  }

  VerifyDecl(cxx_method_decl);

  return cxx_method_decl;
}

void TypeSystemClang::AddMethodOverridesForCXXRecordType(
    lldb::opaque_compiler_type_t type) {
  if (auto *record = GetAsCXXRecordDecl(type))
    for (auto *method : record->methods())
      addOverridesForMethod(method);
}

#pragma mark C++ Base Classes

std::unique_ptr<clang::CXXBaseSpecifier>
TypeSystemClang::CreateBaseClassSpecifier(lldb::opaque_compiler_type_t type,
                                          AccessType access, bool is_virtual,
                                          bool base_of_class) {
  if (!type)
    return nullptr;

  return std::make_unique<clang::CXXBaseSpecifier>(
      clang::SourceRange(), is_virtual, base_of_class,
      TypeSystemClang::ConvertAccessTypeToAccessSpecifier(access),
      getASTContext().getTrivialTypeSourceInfo(GetQualType(type)),
      clang::SourceLocation());
}

bool TypeSystemClang::TransferBaseClasses(
    lldb::opaque_compiler_type_t type,
    std::vector<std::unique_ptr<clang::CXXBaseSpecifier>> bases) {
  if (!type)
    return false;
  clang::CXXRecordDecl *cxx_record_decl = GetAsCXXRecordDecl(type);
  if (!cxx_record_decl)
    return false;
  std::vector<clang::CXXBaseSpecifier *> raw_bases;
  raw_bases.reserve(bases.size());

  // Clang will make a copy of them, so it's ok that we pass pointers that we're
  // about to destroy.
  for (auto &b : bases)
    raw_bases.push_back(b.get());
  cxx_record_decl->setBases(raw_bases.data(), raw_bases.size());
  return true;
}

bool TypeSystemClang::SetObjCSuperClass(
    const CompilerType &type, const CompilerType &superclass_clang_type) {
  auto ts = type.GetTypeSystem();
  auto ast = ts.dyn_cast_or_null<TypeSystemClang>();
  if (!ast)
    return false;
  clang::ASTContext &clang_ast = ast->getASTContext();

  if (type && superclass_clang_type.IsValid() &&
      superclass_clang_type.GetTypeSystem() == type.GetTypeSystem()) {
    clang::ObjCInterfaceDecl *class_interface_decl =
        GetAsObjCInterfaceDecl(type);
    clang::ObjCInterfaceDecl *super_interface_decl =
        GetAsObjCInterfaceDecl(superclass_clang_type);
    if (class_interface_decl && super_interface_decl) {
      class_interface_decl->setSuperClass(clang_ast.getTrivialTypeSourceInfo(
          clang_ast.getObjCInterfaceType(super_interface_decl)));
      return true;
    }
  }
  return false;
}

bool TypeSystemClang::AddObjCClassProperty(
    const CompilerType &type, const char *property_name,
    const CompilerType &property_clang_type, clang::ObjCIvarDecl *ivar_decl,
    const char *property_setter_name, const char *property_getter_name,
    uint32_t property_attributes, ClangASTMetadata metadata) {
  if (!type || !property_clang_type.IsValid() || property_name == nullptr ||
      property_name[0] == '\0')
    return false;
  auto ts = type.GetTypeSystem();
  auto ast = ts.dyn_cast_or_null<TypeSystemClang>();
  if (!ast)
    return false;
  clang::ASTContext &clang_ast = ast->getASTContext();

  clang::ObjCInterfaceDecl *class_interface_decl = GetAsObjCInterfaceDecl(type);
  if (!class_interface_decl)
    return false;

  CompilerType property_clang_type_to_access;

  if (property_clang_type.IsValid())
    property_clang_type_to_access = property_clang_type;
  else if (ivar_decl)
    property_clang_type_to_access = ast->GetType(ivar_decl->getType());

  if (!class_interface_decl || !property_clang_type_to_access.IsValid())
    return false;

  clang::TypeSourceInfo *prop_type_source;
  if (ivar_decl)
    prop_type_source = clang_ast.getTrivialTypeSourceInfo(ivar_decl->getType());
  else
    prop_type_source = clang_ast.getTrivialTypeSourceInfo(
        ClangUtil::GetQualType(property_clang_type));

  clang::ObjCPropertyDecl *property_decl =
      clang::ObjCPropertyDecl::CreateDeserialized(clang_ast, GlobalDeclID());
  property_decl->setDeclContext(class_interface_decl);
  property_decl->setDeclName(&clang_ast.Idents.get(property_name));
  property_decl->setType(ivar_decl
                             ? ivar_decl->getType()
                             : ClangUtil::GetQualType(property_clang_type),
                         prop_type_source);
  SetMemberOwningModule(property_decl, class_interface_decl);

  if (!property_decl)
    return false;

  ast->SetMetadata(property_decl, metadata);

  class_interface_decl->addDecl(property_decl);

  clang::Selector setter_sel, getter_sel;

  if (property_setter_name) {
    std::string property_setter_no_colon(property_setter_name,
                                         strlen(property_setter_name) - 1);
    const clang::IdentifierInfo *setter_ident =
        &clang_ast.Idents.get(property_setter_no_colon);
    setter_sel = clang_ast.Selectors.getSelector(1, &setter_ident);
  } else if (!(property_attributes & DW_APPLE_PROPERTY_readonly)) {
    std::string setter_sel_string("set");
    setter_sel_string.push_back(::toupper(property_name[0]));
    setter_sel_string.append(&property_name[1]);
    const clang::IdentifierInfo *setter_ident =
        &clang_ast.Idents.get(setter_sel_string);
    setter_sel = clang_ast.Selectors.getSelector(1, &setter_ident);
  }
  property_decl->setSetterName(setter_sel);
  property_decl->setPropertyAttributes(ObjCPropertyAttribute::kind_setter);

  if (property_getter_name != nullptr) {
    const clang::IdentifierInfo *getter_ident =
        &clang_ast.Idents.get(property_getter_name);
    getter_sel = clang_ast.Selectors.getSelector(0, &getter_ident);
  } else {
    const clang::IdentifierInfo *getter_ident =
        &clang_ast.Idents.get(property_name);
    getter_sel = clang_ast.Selectors.getSelector(0, &getter_ident);
  }
  property_decl->setGetterName(getter_sel);
  property_decl->setPropertyAttributes(ObjCPropertyAttribute::kind_getter);

  if (ivar_decl)
    property_decl->setPropertyIvarDecl(ivar_decl);

  if (property_attributes & DW_APPLE_PROPERTY_readonly)
    property_decl->setPropertyAttributes(ObjCPropertyAttribute::kind_readonly);
  if (property_attributes & DW_APPLE_PROPERTY_readwrite)
    property_decl->setPropertyAttributes(ObjCPropertyAttribute::kind_readwrite);
  if (property_attributes & DW_APPLE_PROPERTY_assign)
    property_decl->setPropertyAttributes(ObjCPropertyAttribute::kind_assign);
  if (property_attributes & DW_APPLE_PROPERTY_retain)
    property_decl->setPropertyAttributes(ObjCPropertyAttribute::kind_retain);
  if (property_attributes & DW_APPLE_PROPERTY_copy)
    property_decl->setPropertyAttributes(ObjCPropertyAttribute::kind_copy);
  if (property_attributes & DW_APPLE_PROPERTY_nonatomic)
    property_decl->setPropertyAttributes(ObjCPropertyAttribute::kind_nonatomic);
  if (property_attributes & ObjCPropertyAttribute::kind_nullability)
    property_decl->setPropertyAttributes(
        ObjCPropertyAttribute::kind_nullability);
  if (property_attributes & ObjCPropertyAttribute::kind_null_resettable)
    property_decl->setPropertyAttributes(
        ObjCPropertyAttribute::kind_null_resettable);
  if (property_attributes & ObjCPropertyAttribute::kind_class)
    property_decl->setPropertyAttributes(ObjCPropertyAttribute::kind_class);

  const bool isInstance =
      (property_attributes & ObjCPropertyAttribute::kind_class) == 0;

  clang::ObjCMethodDecl *getter = nullptr;
  if (!getter_sel.isNull())
    getter = isInstance ? class_interface_decl->lookupInstanceMethod(getter_sel)
                        : class_interface_decl->lookupClassMethod(getter_sel);
  if (!getter_sel.isNull() && !getter) {
    const bool isVariadic = false;
    const bool isPropertyAccessor = true;
    const bool isSynthesizedAccessorStub = false;
    const bool isImplicitlyDeclared = true;
    const bool isDefined = false;
    const clang::ObjCImplementationControl impControl =
        clang::ObjCImplementationControl::None;
    const bool HasRelatedResultType = false;

    getter =
        clang::ObjCMethodDecl::CreateDeserialized(clang_ast, GlobalDeclID());
    getter->setDeclName(getter_sel);
    getter->setReturnType(ClangUtil::GetQualType(property_clang_type_to_access));
    getter->setDeclContext(class_interface_decl);
    getter->setInstanceMethod(isInstance);
    getter->setVariadic(isVariadic);
    getter->setPropertyAccessor(isPropertyAccessor);
    getter->setSynthesizedAccessorStub(isSynthesizedAccessorStub);
    getter->setImplicit(isImplicitlyDeclared);
    getter->setDefined(isDefined);
    getter->setDeclImplementation(impControl);
    getter->setRelatedResultType(HasRelatedResultType);
    SetMemberOwningModule(getter, class_interface_decl);

    if (getter) {
      ast->SetMetadata(getter, metadata);

      getter->setMethodParams(clang_ast, llvm::ArrayRef<clang::ParmVarDecl *>(),
                              llvm::ArrayRef<clang::SourceLocation>());
      class_interface_decl->addDecl(getter);
    }
  }
  if (getter) {
    getter->setPropertyAccessor(true);
    property_decl->setGetterMethodDecl(getter);
  }

  clang::ObjCMethodDecl *setter = nullptr;
    setter = isInstance ? class_interface_decl->lookupInstanceMethod(setter_sel)
                        : class_interface_decl->lookupClassMethod(setter_sel);
  if (!setter_sel.isNull() && !setter) {
    clang::QualType result_type = clang_ast.VoidTy;
    const bool isVariadic = false;
    const bool isPropertyAccessor = true;
    const bool isSynthesizedAccessorStub = false;
    const bool isImplicitlyDeclared = true;
    const bool isDefined = false;
    const clang::ObjCImplementationControl impControl =
        clang::ObjCImplementationControl::None;
    const bool HasRelatedResultType = false;

    setter =
        clang::ObjCMethodDecl::CreateDeserialized(clang_ast, GlobalDeclID());
    setter->setDeclName(setter_sel);
    setter->setReturnType(result_type);
    setter->setDeclContext(class_interface_decl);
    setter->setInstanceMethod(isInstance);
    setter->setVariadic(isVariadic);
    setter->setPropertyAccessor(isPropertyAccessor);
    setter->setSynthesizedAccessorStub(isSynthesizedAccessorStub);
    setter->setImplicit(isImplicitlyDeclared);
    setter->setDefined(isDefined);
    setter->setDeclImplementation(impControl);
    setter->setRelatedResultType(HasRelatedResultType);
    SetMemberOwningModule(setter, class_interface_decl);

    if (setter) {
      ast->SetMetadata(setter, metadata);

      llvm::SmallVector<clang::ParmVarDecl *, 1> params;
      params.push_back(clang::ParmVarDecl::Create(
          clang_ast, setter, clang::SourceLocation(), clang::SourceLocation(),
          nullptr, // anonymous
          ClangUtil::GetQualType(property_clang_type_to_access), nullptr,
          clang::SC_Auto, nullptr));

      setter->setMethodParams(clang_ast,
                              llvm::ArrayRef<clang::ParmVarDecl *>(params),
                              llvm::ArrayRef<clang::SourceLocation>());

      class_interface_decl->addDecl(setter);
    }
  }
  if (setter) {
    setter->setPropertyAccessor(true);
    property_decl->setSetterMethodDecl(setter);
  }

  return true;
}

bool TypeSystemClang::IsObjCClassTypeAndHasIVars(const CompilerType &type,
                                                 bool check_superclass) {
  clang::ObjCInterfaceDecl *class_interface_decl = GetAsObjCInterfaceDecl(type);
  if (class_interface_decl)
    return ObjCDeclHasIVars(class_interface_decl, check_superclass);
  return false;
}

clang::ObjCMethodDecl *TypeSystemClang::AddMethodToObjCObjectType(
    const CompilerType &type,
    const char *name, // the full symbol name as seen in the symbol table
                      // (lldb::opaque_compiler_type_t type, "-[NString
                      // stringWithCString:]")
    const CompilerType &method_clang_type, bool is_artificial, bool is_variadic,
    bool is_objc_direct_call) {
  if (!type || !method_clang_type.IsValid())
    return nullptr;

  clang::ObjCInterfaceDecl *class_interface_decl = GetAsObjCInterfaceDecl(type);

  if (class_interface_decl == nullptr)
    return nullptr;
  auto ts = type.GetTypeSystem();
  auto lldb_ast = ts.dyn_cast_or_null<TypeSystemClang>();
  if (lldb_ast == nullptr)
    return nullptr;
  clang::ASTContext &ast = lldb_ast->getASTContext();

  const char *selector_start = ::strchr(name, ' ');
  if (selector_start == nullptr)
    return nullptr;

  selector_start++;
  llvm::SmallVector<const clang::IdentifierInfo *, 12> selector_idents;

  size_t len = 0;
  const char *start;

  unsigned num_selectors_with_args = 0;
  for (start = selector_start; start && *start != '\0' && *start != ']';
       start += len) {
    len = ::strcspn(start, ":]");
    bool has_arg = (start[len] == ':');
    if (has_arg)
      ++num_selectors_with_args;
    selector_idents.push_back(&ast.Idents.get(llvm::StringRef(start, len)));
    if (has_arg)
      len += 1;
  }

  if (selector_idents.size() == 0)
    return nullptr;

  clang::Selector method_selector = ast.Selectors.getSelector(
      num_selectors_with_args ? selector_idents.size() : 0,
      selector_idents.data());

  clang::QualType method_qual_type(ClangUtil::GetQualType(method_clang_type));

  // Populate the method decl with parameter decls
  const clang::Type *method_type(method_qual_type.getTypePtr());

  if (method_type == nullptr)
    return nullptr;

  const clang::FunctionProtoType *method_function_prototype(
      llvm::dyn_cast<clang::FunctionProtoType>(method_type));

  if (!method_function_prototype)
    return nullptr;

  const bool isInstance = (name[0] == '-');
  const bool isVariadic = is_variadic;
  const bool isPropertyAccessor = false;
  const bool isSynthesizedAccessorStub = false;
  /// Force this to true because we don't have source locations.
  const bool isImplicitlyDeclared = true;
  const bool isDefined = false;
  const clang::ObjCImplementationControl impControl =
      clang::ObjCImplementationControl::None;
  const bool HasRelatedResultType = false;

  const unsigned num_args = method_function_prototype->getNumParams();

  if (num_args != num_selectors_with_args)
    return nullptr; // some debug information is corrupt.  We are not going to
                    // deal with it.

  auto *objc_method_decl =
      clang::ObjCMethodDecl::CreateDeserialized(ast, GlobalDeclID());
  objc_method_decl->setDeclName(method_selector);
  objc_method_decl->setReturnType(method_function_prototype->getReturnType());
  objc_method_decl->setDeclContext(
      lldb_ast->GetDeclContextForType(ClangUtil::GetQualType(type)));
  objc_method_decl->setInstanceMethod(isInstance);
  objc_method_decl->setVariadic(isVariadic);
  objc_method_decl->setPropertyAccessor(isPropertyAccessor);
  objc_method_decl->setSynthesizedAccessorStub(isSynthesizedAccessorStub);
  objc_method_decl->setImplicit(isImplicitlyDeclared);
  objc_method_decl->setDefined(isDefined);
  objc_method_decl->setDeclImplementation(impControl);
  objc_method_decl->setRelatedResultType(HasRelatedResultType);
  SetMemberOwningModule(objc_method_decl, class_interface_decl);

  if (objc_method_decl == nullptr)
    return nullptr;

  if (num_args > 0) {
    llvm::SmallVector<clang::ParmVarDecl *, 12> params;

    for (unsigned param_index = 0; param_index < num_args; ++param_index) {
      params.push_back(clang::ParmVarDecl::Create(
          ast, objc_method_decl, clang::SourceLocation(),
          clang::SourceLocation(),
          nullptr, // anonymous
          method_function_prototype->getParamType(param_index), nullptr,
          clang::SC_Auto, nullptr));
    }

    objc_method_decl->setMethodParams(
        ast, llvm::ArrayRef<clang::ParmVarDecl *>(params),
        llvm::ArrayRef<clang::SourceLocation>());
  }

  if (is_objc_direct_call) {
    // Add a the objc_direct attribute to the declaration we generate that
    // we generate a direct method call for this ObjCMethodDecl.
    objc_method_decl->addAttr(
        clang::ObjCDirectAttr::CreateImplicit(ast, SourceLocation()));
    // Usually Sema is creating implicit parameters (e.g., self) when it
    // parses the method. We don't have a parsing Sema when we build our own
    // AST here so we manually need to create these implicit parameters to
    // make the direct call code generation happy.
    objc_method_decl->createImplicitParams(ast, class_interface_decl);
  }

  class_interface_decl->addDecl(objc_method_decl);

  VerifyDecl(objc_method_decl);

  return objc_method_decl;
}

bool TypeSystemClang::SetHasExternalStorage(lldb::opaque_compiler_type_t type,
                                            bool has_extern) {
  if (!type)
    return false;

  clang::QualType qual_type(RemoveWrappingTypes(GetCanonicalQualType(type)));

  const clang::Type::TypeClass type_class = qual_type->getTypeClass();
  switch (type_class) {
  case clang::Type::Record: {
    clang::CXXRecordDecl *cxx_record_decl = qual_type->getAsCXXRecordDecl();
    if (cxx_record_decl) {
      cxx_record_decl->setHasExternalLexicalStorage(has_extern);
      cxx_record_decl->setHasExternalVisibleStorage(has_extern);
      return true;
    }
  } break;

  case clang::Type::Enum: {
    clang::EnumDecl *enum_decl =
        llvm::cast<clang::EnumType>(qual_type)->getDecl();
    if (enum_decl) {
      enum_decl->setHasExternalLexicalStorage(has_extern);
      enum_decl->setHasExternalVisibleStorage(has_extern);
      return true;
    }
  } break;

  case clang::Type::ObjCObject:
  case clang::Type::ObjCInterface: {
    const clang::ObjCObjectType *objc_class_type =
        llvm::dyn_cast<clang::ObjCObjectType>(qual_type.getTypePtr());
    assert(objc_class_type);
    if (objc_class_type) {
      clang::ObjCInterfaceDecl *class_interface_decl =
          objc_class_type->getInterface();

      if (class_interface_decl) {
        class_interface_decl->setHasExternalLexicalStorage(has_extern);
        class_interface_decl->setHasExternalVisibleStorage(has_extern);
        return true;
      }
    }
  } break;

  default:
    break;
  }
  return false;
}

#pragma mark TagDecl

bool TypeSystemClang::StartTagDeclarationDefinition(const CompilerType &type) {
  clang::QualType qual_type(ClangUtil::GetQualType(type));
  if (!qual_type.isNull()) {
    const clang::TagType *tag_type = qual_type->getAs<clang::TagType>();
    if (tag_type) {
      clang::TagDecl *tag_decl = tag_type->getDecl();
      if (tag_decl) {
        tag_decl->startDefinition();
        return true;
      }
    }

    const clang::ObjCObjectType *object_type =
        qual_type->getAs<clang::ObjCObjectType>();
    if (object_type) {
      clang::ObjCInterfaceDecl *interface_decl = object_type->getInterface();
      if (interface_decl) {
        interface_decl->startDefinition();
        return true;
      }
    }
  }
  return false;
}

bool TypeSystemClang::CompleteTagDeclarationDefinition(
    const CompilerType &type) {
  clang::QualType qual_type(ClangUtil::GetQualType(type));
  if (qual_type.isNull())
    return false;

  auto ts = type.GetTypeSystem();
  auto lldb_ast = ts.dyn_cast_or_null<TypeSystemClang>();
  if (lldb_ast == nullptr)
    return false;

  // Make sure we use the same methodology as
  // TypeSystemClang::StartTagDeclarationDefinition() as to how we start/end
  // the definition.
  const clang::TagType *tag_type = qual_type->getAs<clang::TagType>();
  if (tag_type) {
    clang::TagDecl *tag_decl = tag_type->getDecl();

    if (auto *cxx_record_decl = llvm::dyn_cast<CXXRecordDecl>(tag_decl)) {
      // If we have a move constructor declared but no copy constructor we
      // need to explicitly mark it as deleted. Usually Sema would do this for
      // us in Sema::DeclareImplicitCopyConstructor but we don't have a Sema
      // when building an AST from debug information.
      // See also:
      // C++11 [class.copy]p7, p18:
      //  If the class definition declares a move constructor or move assignment
      //  operator, an implicitly declared copy constructor or copy assignment
      //  operator is defined as deleted.
      if (cxx_record_decl->hasUserDeclaredMoveConstructor() ||
          cxx_record_decl->hasUserDeclaredMoveAssignment()) {
        if (cxx_record_decl->needsImplicitCopyConstructor())
          cxx_record_decl->setImplicitCopyConstructorIsDeleted();
        if (cxx_record_decl->needsImplicitCopyAssignment())
          cxx_record_decl->setImplicitCopyAssignmentIsDeleted();
      }

      if (!cxx_record_decl->isCompleteDefinition())
        cxx_record_decl->completeDefinition();
      cxx_record_decl->setHasLoadedFieldsFromExternalStorage(true);
      cxx_record_decl->setHasExternalLexicalStorage(false);
      cxx_record_decl->setHasExternalVisibleStorage(false);
      lldb_ast->SetCXXRecordDeclAccess(cxx_record_decl,
                                       clang::AccessSpecifier::AS_none);
      return true;
    }
  }

  const clang::EnumType *enutype = qual_type->getAs<clang::EnumType>();

  if (!enutype)
    return false;
  clang::EnumDecl *enum_decl = enutype->getDecl();

  if (enum_decl->isCompleteDefinition())
    return true;

  clang::ASTContext &ast = lldb_ast->getASTContext();

  /// TODO This really needs to be fixed.

  QualType integer_type(enum_decl->getIntegerType());
  if (!integer_type.isNull()) {
    unsigned NumPositiveBits = 1;
    unsigned NumNegativeBits = 0;

    clang::QualType promotion_qual_type;
    // If the enum integer type is less than an integer in bit width,
    // then we must promote it to an integer size.
    if (ast.getTypeSize(enum_decl->getIntegerType()) <
        ast.getTypeSize(ast.IntTy)) {
      if (enum_decl->getIntegerType()->isSignedIntegerType())
        promotion_qual_type = ast.IntTy;
      else
        promotion_qual_type = ast.UnsignedIntTy;
    } else
      promotion_qual_type = enum_decl->getIntegerType();

    enum_decl->completeDefinition(enum_decl->getIntegerType(),
                                  promotion_qual_type, NumPositiveBits,
                                  NumNegativeBits);
  }
  return true;
}

clang::EnumConstantDecl *TypeSystemClang::AddEnumerationValueToEnumerationType(
    const CompilerType &enum_type, const Declaration &decl, const char *name,
    const llvm::APSInt &value) {

  if (!enum_type || ConstString(name).IsEmpty())
    return nullptr;

  lldbassert(enum_type.GetTypeSystem().GetSharedPointer().get() ==
             static_cast<TypeSystem *>(this));

  lldb::opaque_compiler_type_t enum_opaque_compiler_type =
      enum_type.GetOpaqueQualType();

  if (!enum_opaque_compiler_type)
    return nullptr;

  clang::QualType enum_qual_type(
      GetCanonicalQualType(enum_opaque_compiler_type));

  const clang::Type *clang_type = enum_qual_type.getTypePtr();

  if (!clang_type)
    return nullptr;

  const clang::EnumType *enutype = llvm::dyn_cast<clang::EnumType>(clang_type);

  if (!enutype)
    return nullptr;

  clang::EnumConstantDecl *enumerator_decl =
      clang::EnumConstantDecl::CreateDeserialized(getASTContext(),
                                                  GlobalDeclID());
  enumerator_decl->setDeclContext(enutype->getDecl());
  if (name && name[0])
    enumerator_decl->setDeclName(&getASTContext().Idents.get(name));
  enumerator_decl->setType(clang::QualType(enutype, 0));
  enumerator_decl->setInitVal(getASTContext(), value);
  SetMemberOwningModule(enumerator_decl, enutype->getDecl());

  if (!enumerator_decl)
    return nullptr;

  enutype->getDecl()->addDecl(enumerator_decl);

  VerifyDecl(enumerator_decl);
  return enumerator_decl;
}

clang::EnumConstantDecl *TypeSystemClang::AddEnumerationValueToEnumerationType(
    const CompilerType &enum_type, const Declaration &decl, const char *name,
    int64_t enum_value, uint32_t enum_value_bit_size) {
  CompilerType underlying_type = GetEnumerationIntegerType(enum_type);
  bool is_signed = false;
  underlying_type.IsIntegerType(is_signed);

  llvm::APSInt value(enum_value_bit_size, is_signed);
  value = enum_value;

  return AddEnumerationValueToEnumerationType(enum_type, decl, name, value);
}

CompilerType TypeSystemClang::GetEnumerationIntegerType(CompilerType type) {
  clang::QualType qt(ClangUtil::GetQualType(type));
  const clang::Type *clang_type = qt.getTypePtrOrNull();
  const auto *enum_type = llvm::dyn_cast_or_null<clang::EnumType>(clang_type);
  if (!enum_type)
    return CompilerType();

  return GetType(enum_type->getDecl()->getIntegerType());
}

CompilerType
TypeSystemClang::CreateMemberPointerType(const CompilerType &type,
                                         const CompilerType &pointee_type) {
  if (type && pointee_type.IsValid() &&
      type.GetTypeSystem() == pointee_type.GetTypeSystem()) {
    auto ts = type.GetTypeSystem();
    auto ast = ts.dyn_cast_or_null<TypeSystemClang>();
    if (!ast)
      return CompilerType();
    return ast->GetType(ast->getASTContext().getMemberPointerType(
        ClangUtil::GetQualType(pointee_type),
        ClangUtil::GetQualType(type).getTypePtr()));
  }
  return CompilerType();
}

// Dumping types
#define DEPTH_INCREMENT 2

#ifndef NDEBUG
LLVM_DUMP_METHOD void
TypeSystemClang::dump(lldb::opaque_compiler_type_t type) const {
  if (!type)
    return;
  clang::QualType qual_type(GetQualType(type));
  qual_type.dump();
}
#endif

void TypeSystemClang::Dump(llvm::raw_ostream &output) {
  GetTranslationUnitDecl()->dump(output);
}

void TypeSystemClang::DumpFromSymbolFile(Stream &s,
                                         llvm::StringRef symbol_name) {
  SymbolFile *symfile = GetSymbolFile();

  if (!symfile)
    return;

  lldb_private::TypeList type_list;
  symfile->GetTypes(nullptr, eTypeClassAny, type_list);
  size_t ntypes = type_list.GetSize();

  for (size_t i = 0; i < ntypes; ++i) {
    TypeSP type = type_list.GetTypeAtIndex(i);

    if (!symbol_name.empty())
      if (symbol_name != type->GetName().GetStringRef())
        continue;

    s << type->GetName().AsCString() << "\n";

    CompilerType full_type = type->GetFullCompilerType();
    if (clang::TagDecl *tag_decl = GetAsTagDecl(full_type)) {
      tag_decl->dump(s.AsRawOstream());
      continue;
    }
    if (clang::TypedefNameDecl *typedef_decl = GetAsTypedefDecl(full_type)) {
      typedef_decl->dump(s.AsRawOstream());
      continue;
    }
    if (auto *objc_obj = llvm::dyn_cast<clang::ObjCObjectType>(
            ClangUtil::GetQualType(full_type).getTypePtr())) {
      if (clang::ObjCInterfaceDecl *interface_decl = objc_obj->getInterface()) {
        interface_decl->dump(s.AsRawOstream());
        continue;
      }
    }
    GetCanonicalQualType(full_type.GetOpaqueQualType())
        .dump(s.AsRawOstream(), getASTContext());
  }
}

static bool DumpEnumValue(const clang::QualType &qual_type, Stream &s,
                          const DataExtractor &data, lldb::offset_t byte_offset,
                          size_t byte_size, uint32_t bitfield_bit_offset,
                          uint32_t bitfield_bit_size) {
  const clang::EnumType *enutype =
      llvm::cast<clang::EnumType>(qual_type.getTypePtr());
  const clang::EnumDecl *enum_decl = enutype->getDecl();
  assert(enum_decl);
  lldb::offset_t offset = byte_offset;
  bool qual_type_is_signed = qual_type->isSignedIntegerOrEnumerationType();
  const uint64_t enum_svalue =
      qual_type_is_signed
          ? data.GetMaxS64Bitfield(&offset, byte_size, bitfield_bit_size,
                                   bitfield_bit_offset)
          : data.GetMaxU64Bitfield(&offset, byte_size, bitfield_bit_size,
                                   bitfield_bit_offset);
  bool can_be_bitfield = true;
  uint64_t covered_bits = 0;
  int num_enumerators = 0;

  // Try to find an exact match for the value.
  // At the same time, we're applying a heuristic to determine whether we want
  // to print this enum as a bitfield. We're likely dealing with a bitfield if
  // every enumerator is either a one bit value or a superset of the previous
  // enumerators. Also 0 doesn't make sense when the enumerators are used as
  // flags.
  clang::EnumDecl::enumerator_range enumerators = enum_decl->enumerators();
  if (enumerators.empty())
    can_be_bitfield = false;
  else {
    for (auto *enumerator : enumerators) {
      llvm::APSInt init_val = enumerator->getInitVal();
      uint64_t val = qual_type_is_signed ? init_val.getSExtValue()
                                         : init_val.getZExtValue();
      if (qual_type_is_signed)
        val = llvm::SignExtend64(val, 8 * byte_size);
      if (llvm::popcount(val) != 1 && (val & ~covered_bits) != 0)
        can_be_bitfield = false;
      covered_bits |= val;
      ++num_enumerators;
      if (val == enum_svalue) {
        // Found an exact match, that's all we need to do.
        s.PutCString(enumerator->getNameAsString());
        return true;
      }
    }
  }

  // Unsigned values make more sense for flags.
  offset = byte_offset;
  const uint64_t enum_uvalue = data.GetMaxU64Bitfield(
      &offset, byte_size, bitfield_bit_size, bitfield_bit_offset);

  // No exact match, but we don't think this is a bitfield. Print the value as
  // decimal.
  if (!can_be_bitfield) {
    if (qual_type_is_signed)
      s.Printf("%" PRIi64, enum_svalue);
    else
      s.Printf("%" PRIu64, enum_uvalue);
    return true;
  }

  if (!enum_uvalue) {
    // This is a bitfield enum, but the value is 0 so we know it won't match
    // with any of the enumerators.
    s.Printf("0x%" PRIx64, enum_uvalue);
    return true;
  }

  uint64_t remaining_value = enum_uvalue;
  std::vector<std::pair<uint64_t, llvm::StringRef>> values;
  values.reserve(num_enumerators);
  for (auto *enumerator : enum_decl->enumerators())
    if (auto val = enumerator->getInitVal().getZExtValue())
      values.emplace_back(val, enumerator->getName());

  // Sort in reverse order of the number of the population count,  so that in
  // `enum {A, B, ALL = A|B }` we visit ALL first. Use a stable sort so that
  // A | C where A is declared before C is displayed in this order.
  std::stable_sort(values.begin(), values.end(),
                   [](const auto &a, const auto &b) {
                     return llvm::popcount(a.first) > llvm::popcount(b.first);
                   });

  for (const auto &val : values) {
    if ((remaining_value & val.first) != val.first)
      continue;
    remaining_value &= ~val.first;
    s.PutCString(val.second);
    if (remaining_value)
      s.PutCString(" | ");
  }

  // If there is a remainder that is not covered by the value, print it as
  // hex.
  if (remaining_value)
    s.Printf("0x%" PRIx64, remaining_value);

  return true;
}

bool TypeSystemClang::DumpTypeValue(
    lldb::opaque_compiler_type_t type, Stream &s, lldb::Format format,
    const lldb_private::DataExtractor &data, lldb::offset_t byte_offset,
    size_t byte_size, uint32_t bitfield_bit_size, uint32_t bitfield_bit_offset,
    ExecutionContextScope *exe_scope) {
  if (!type)
    return false;
  if (IsAggregateType(type)) {
    return false;
  } else {
    clang::QualType qual_type(GetQualType(type));

    const clang::Type::TypeClass type_class = qual_type->getTypeClass();

    if (type_class == clang::Type::Elaborated) {
      qual_type = llvm::cast<clang::ElaboratedType>(qual_type)->getNamedType();
      return DumpTypeValue(qual_type.getAsOpaquePtr(), s, format, data, byte_offset, byte_size,
                           bitfield_bit_size, bitfield_bit_offset, exe_scope);
    }

    switch (type_class) {
    case clang::Type::Typedef: {
      clang::QualType typedef_qual_type =
          llvm::cast<clang::TypedefType>(qual_type)
              ->getDecl()
              ->getUnderlyingType();
      CompilerType typedef_clang_type = GetType(typedef_qual_type);
      if (format == eFormatDefault)
        format = typedef_clang_type.GetFormat();
      clang::TypeInfo typedef_type_info =
          getASTContext().getTypeInfo(typedef_qual_type);
      uint64_t typedef_byte_size = typedef_type_info.Width / 8;

      return typedef_clang_type.DumpTypeValue(
          &s,
          format,            // The format with which to display the element
          data,              // Data buffer containing all bytes for this type
          byte_offset,       // Offset into "data" where to grab value from
          typedef_byte_size, // Size of this type in bytes
          bitfield_bit_size, // Size in bits of a bitfield value, if zero don't
                             // treat as a bitfield
          bitfield_bit_offset, // Offset in bits of a bitfield value if
                               // bitfield_bit_size != 0
          exe_scope);
    } break;

    case clang::Type::Enum:
      // If our format is enum or default, show the enumeration value as its
      // enumeration string value, else just display it as requested.
      if ((format == eFormatEnum || format == eFormatDefault) &&
          GetCompleteType(type))
        return DumpEnumValue(qual_type, s, data, byte_offset, byte_size,
                             bitfield_bit_offset, bitfield_bit_size);
      // format was not enum, just fall through and dump the value as
      // requested....
      [[fallthrough]];

    default:
      // We are down to a scalar type that we just need to display.
      {
        uint32_t item_count = 1;
        // A few formats, we might need to modify our size and count for
        // depending
        // on how we are trying to display the value...
        switch (format) {
        default:
        case eFormatBoolean:
        case eFormatBinary:
        case eFormatComplex:
        case eFormatCString: // NULL terminated C strings
        case eFormatDecimal:
        case eFormatEnum:
        case eFormatHex:
        case eFormatHexUppercase:
        case eFormatFloat:
        case eFormatOctal:
        case eFormatOSType:
        case eFormatUnsigned:
        case eFormatPointer:
        case eFormatVectorOfChar:
        case eFormatVectorOfSInt8:
        case eFormatVectorOfUInt8:
        case eFormatVectorOfSInt16:
        case eFormatVectorOfUInt16:
        case eFormatVectorOfSInt32:
        case eFormatVectorOfUInt32:
        case eFormatVectorOfSInt64:
        case eFormatVectorOfUInt64:
        case eFormatVectorOfFloat32:
        case eFormatVectorOfFloat64:
        case eFormatVectorOfUInt128:
          break;

        case eFormatChar:
        case eFormatCharPrintable:
        case eFormatCharArray:
        case eFormatBytes:
        case eFormatUnicode8:
        case eFormatBytesWithASCII:
          item_count = byte_size;
          byte_size = 1;
          break;

        case eFormatUnicode16:
          item_count = byte_size / 2;
          byte_size = 2;
          break;

        case eFormatUnicode32:
          item_count = byte_size / 4;
          byte_size = 4;
          break;
        }
        return DumpDataExtractor(data, &s, byte_offset, format, byte_size,
                                 item_count, UINT32_MAX, LLDB_INVALID_ADDRESS,
                                 bitfield_bit_size, bitfield_bit_offset,
                                 exe_scope);
      }
      break;
    }
  }
  return false;
}

void TypeSystemClang::DumpTypeDescription(lldb::opaque_compiler_type_t type,
                                          lldb::DescriptionLevel level) {
  StreamFile s(stdout, false);
  DumpTypeDescription(type, s, level);

  CompilerType ct(weak_from_this(), type);
  const clang::Type *clang_type = ClangUtil::GetQualType(ct).getTypePtr();
  if (std::optional<ClangASTMetadata> metadata = GetMetadata(clang_type)) {
    metadata->Dump(&s);
  }
}

void TypeSystemClang::DumpTypeDescription(lldb::opaque_compiler_type_t type,
                                          Stream &s,
                                          lldb::DescriptionLevel level) {
  if (type) {
    clang::QualType qual_type =
        RemoveWrappingTypes(GetQualType(type), {clang::Type::Typedef});

    llvm::SmallVector<char, 1024> buf;
    llvm::raw_svector_ostream llvm_ostrm(buf);

    const clang::Type::TypeClass type_class = qual_type->getTypeClass();
    switch (type_class) {
    case clang::Type::ObjCObject:
    case clang::Type::ObjCInterface: {
      GetCompleteType(type);

      auto *objc_class_type =
          llvm::dyn_cast<clang::ObjCObjectType>(qual_type.getTypePtr());
      assert(objc_class_type);
      if (!objc_class_type)
        break;
      clang::ObjCInterfaceDecl *class_interface_decl =
            objc_class_type->getInterface();
      if (!class_interface_decl)
        break;
      if (level == eDescriptionLevelVerbose)
        class_interface_decl->dump(llvm_ostrm);
      else
        class_interface_decl->print(llvm_ostrm,
                                    getASTContext().getPrintingPolicy(),
                                    s.GetIndentLevel());
    } break;

    case clang::Type::Typedef: {
      auto *typedef_type = qual_type->getAs<clang::TypedefType>();
      if (!typedef_type)
        break;
      const clang::TypedefNameDecl *typedef_decl = typedef_type->getDecl();
      if (level == eDescriptionLevelVerbose)
        typedef_decl->dump(llvm_ostrm);
      else {
        std::string clang_typedef_name(GetTypeNameForDecl(typedef_decl));
        if (!clang_typedef_name.empty()) {
          s.PutCString("typedef ");
          s.PutCString(clang_typedef_name);
        }
      }
    } break;

    case clang::Type::Record: {
      GetCompleteType(type);

      auto *record_type = llvm::cast<clang::RecordType>(qual_type.getTypePtr());
      const clang::RecordDecl *record_decl = record_type->getDecl();
      if (level == eDescriptionLevelVerbose)
        record_decl->dump(llvm_ostrm);
      else {
        record_decl->print(llvm_ostrm, getASTContext().getPrintingPolicy(),
                           s.GetIndentLevel());
      }
    } break;

    default: {
      if (auto *tag_type =
              llvm::dyn_cast<clang::TagType>(qual_type.getTypePtr())) {
        if (clang::TagDecl *tag_decl = tag_type->getDecl()) {
          if (level == eDescriptionLevelVerbose)
            tag_decl->dump(llvm_ostrm);
          else
            tag_decl->print(llvm_ostrm, 0);
        }
      } else {
        if (level == eDescriptionLevelVerbose)
          qual_type->dump(llvm_ostrm, getASTContext());
        else {
          std::string clang_type_name(qual_type.getAsString());
          if (!clang_type_name.empty())
            s.PutCString(clang_type_name);
        }
      }
    }
    }

    if (buf.size() > 0) {
      s.Write(buf.data(), buf.size());
    }
}
}

void TypeSystemClang::DumpTypeName(const CompilerType &type) {
  if (ClangUtil::IsClangType(type)) {
    clang::QualType qual_type(
        ClangUtil::GetCanonicalQualType(ClangUtil::RemoveFastQualifiers(type)));

    const clang::Type::TypeClass type_class = qual_type->getTypeClass();
    switch (type_class) {
    case clang::Type::Record: {
      const clang::CXXRecordDecl *cxx_record_decl =
          qual_type->getAsCXXRecordDecl();
      if (cxx_record_decl)
        printf("class %s", cxx_record_decl->getName().str().c_str());
    } break;

    case clang::Type::Enum: {
      clang::EnumDecl *enum_decl =
          llvm::cast<clang::EnumType>(qual_type)->getDecl();
      if (enum_decl) {
        printf("enum %s", enum_decl->getName().str().c_str());
      }
    } break;

    case clang::Type::ObjCObject:
    case clang::Type::ObjCInterface: {
      const clang::ObjCObjectType *objc_class_type =
          llvm::dyn_cast<clang::ObjCObjectType>(qual_type);
      if (objc_class_type) {
        clang::ObjCInterfaceDecl *class_interface_decl =
            objc_class_type->getInterface();
        // We currently can't complete objective C types through the newly
        // added ASTContext because it only supports TagDecl objects right
        // now...
        if (class_interface_decl)
          printf("@class %s", class_interface_decl->getName().str().c_str());
      }
    } break;

    case clang::Type::Typedef:
      printf("typedef %s", llvm::cast<clang::TypedefType>(qual_type)
                               ->getDecl()
                               ->getName()
                               .str()
                               .c_str());
      break;

    case clang::Type::Auto:
      printf("auto ");
      return DumpTypeName(CompilerType(type.GetTypeSystem(),
                                       llvm::cast<clang::AutoType>(qual_type)
                                           ->getDeducedType()
                                           .getAsOpaquePtr()));

    case clang::Type::Elaborated:
      printf("elaborated ");
      return DumpTypeName(CompilerType(
          type.GetTypeSystem(), llvm::cast<clang::ElaboratedType>(qual_type)
                                    ->getNamedType()
                                    .getAsOpaquePtr()));

    case clang::Type::Paren:
      printf("paren ");
      return DumpTypeName(CompilerType(
          type.GetTypeSystem(),
          llvm::cast<clang::ParenType>(qual_type)->desugar().getAsOpaquePtr()));

    default:
      printf("TypeSystemClang::DumpTypeName() type_class = %u", type_class);
      break;
    }
  }
}

clang::ClassTemplateDecl *TypeSystemClang::ParseClassTemplateDecl(
    clang::DeclContext *decl_ctx, OptionalClangModuleID owning_module,
    lldb::AccessType access_type, const char *parent_name, int tag_decl_kind,
    const TypeSystemClang::TemplateParameterInfos &template_param_infos) {
  if (template_param_infos.IsValid()) {
    std::string template_basename(parent_name);
    // With -gsimple-template-names we may omit template parameters in the name.
    if (auto i = template_basename.find('<'); i != std::string::npos)
      template_basename.erase(i);

    return CreateClassTemplateDecl(decl_ctx, owning_module, access_type,
                                   template_basename.c_str(), tag_decl_kind,
                                   template_param_infos);
  }
  return nullptr;
}

void TypeSystemClang::CompleteTagDecl(clang::TagDecl *decl) {
  SymbolFile *sym_file = GetSymbolFile();
  if (sym_file) {
    CompilerType clang_type = GetTypeForDecl(decl);
    if (clang_type)
      sym_file->CompleteType(clang_type);
  }
}

void TypeSystemClang::CompleteObjCInterfaceDecl(
    clang::ObjCInterfaceDecl *decl) {
  SymbolFile *sym_file = GetSymbolFile();
  if (sym_file) {
    CompilerType clang_type = GetTypeForDecl(decl);
    if (clang_type)
      sym_file->CompleteType(clang_type);
  }
}

DWARFASTParser *TypeSystemClang::GetDWARFParser() {
  if (!m_dwarf_ast_parser_up)
    m_dwarf_ast_parser_up = std::make_unique<DWARFASTParserClang>(*this);
  return m_dwarf_ast_parser_up.get();
}

PDBASTParser *TypeSystemClang::GetPDBParser() {
  if (!m_pdb_ast_parser_up)
    m_pdb_ast_parser_up = std::make_unique<PDBASTParser>(*this);
  return m_pdb_ast_parser_up.get();
}

npdb::PdbAstBuilder *TypeSystemClang::GetNativePDBParser() {
  if (!m_native_pdb_ast_parser_up)
    m_native_pdb_ast_parser_up = std::make_unique<npdb::PdbAstBuilder>(*this);
  return m_native_pdb_ast_parser_up.get();
}

bool TypeSystemClang::LayoutRecordType(
    const clang::RecordDecl *record_decl, uint64_t &bit_size,
    uint64_t &alignment,
    llvm::DenseMap<const clang::FieldDecl *, uint64_t> &field_offsets,
    llvm::DenseMap<const clang::CXXRecordDecl *, clang::CharUnits>
        &base_offsets,
    llvm::DenseMap<const clang::CXXRecordDecl *, clang::CharUnits>
        &vbase_offsets) {
  lldb_private::ClangASTImporter *importer = nullptr;
  if (m_dwarf_ast_parser_up)
    importer = &m_dwarf_ast_parser_up->GetClangASTImporter();
  if (!importer && m_pdb_ast_parser_up)
    importer = &m_pdb_ast_parser_up->GetClangASTImporter();
  if (!importer && m_native_pdb_ast_parser_up)
    importer = &m_native_pdb_ast_parser_up->GetClangASTImporter();
  if (!importer)
    return false;

  return importer->LayoutRecordType(record_decl, bit_size, alignment,
                                    field_offsets, base_offsets, vbase_offsets);
}

// CompilerDecl override functions

ConstString TypeSystemClang::DeclGetName(void *opaque_decl) {
  if (opaque_decl) {
    clang::NamedDecl *nd =
        llvm::dyn_cast<NamedDecl>((clang::Decl *)opaque_decl);
    if (nd != nullptr)
      return ConstString(GetTypeNameForDecl(nd, /*qualified=*/false));
  }
  return ConstString();
}

ConstString TypeSystemClang::DeclGetMangledName(void *opaque_decl) {
  if (opaque_decl) {
    clang::NamedDecl *nd =
        llvm::dyn_cast<clang::NamedDecl>((clang::Decl *)opaque_decl);
    if (nd != nullptr && !llvm::isa<clang::ObjCMethodDecl>(nd)) {
      clang::MangleContext *mc = getMangleContext();
      if (mc && mc->shouldMangleCXXName(nd)) {
        llvm::SmallVector<char, 1024> buf;
        llvm::raw_svector_ostream llvm_ostrm(buf);
        if (llvm::isa<clang::CXXConstructorDecl>(nd)) {
          mc->mangleName(
              clang::GlobalDecl(llvm::dyn_cast<clang::CXXConstructorDecl>(nd),
                                Ctor_Complete),
              llvm_ostrm);
        } else if (llvm::isa<clang::CXXDestructorDecl>(nd)) {
          mc->mangleName(
              clang::GlobalDecl(llvm::dyn_cast<clang::CXXDestructorDecl>(nd),
                                Dtor_Complete),
              llvm_ostrm);
        } else {
          mc->mangleName(nd, llvm_ostrm);
        }
        if (buf.size() > 0)
          return ConstString(buf.data(), buf.size());
      }
    }
  }
  return ConstString();
}

CompilerDeclContext TypeSystemClang::DeclGetDeclContext(void *opaque_decl) {
  if (opaque_decl)
    return CreateDeclContext(((clang::Decl *)opaque_decl)->getDeclContext());
  return CompilerDeclContext();
}

CompilerType TypeSystemClang::DeclGetFunctionReturnType(void *opaque_decl) {
  if (clang::FunctionDecl *func_decl =
          llvm::dyn_cast<clang::FunctionDecl>((clang::Decl *)opaque_decl))
    return GetType(func_decl->getReturnType());
  if (clang::ObjCMethodDecl *objc_method =
          llvm::dyn_cast<clang::ObjCMethodDecl>((clang::Decl *)opaque_decl))
    return GetType(objc_method->getReturnType());
  else
    return CompilerType();
}

size_t TypeSystemClang::DeclGetFunctionNumArguments(void *opaque_decl) {
  if (clang::FunctionDecl *func_decl =
          llvm::dyn_cast<clang::FunctionDecl>((clang::Decl *)opaque_decl))
    return func_decl->param_size();
  if (clang::ObjCMethodDecl *objc_method =
          llvm::dyn_cast<clang::ObjCMethodDecl>((clang::Decl *)opaque_decl))
    return objc_method->param_size();
  else
    return 0;
}

static CompilerContextKind GetCompilerKind(clang::Decl::Kind clang_kind,
                                           clang::DeclContext const *decl_ctx) {
  switch (clang_kind) {
  case Decl::TranslationUnit:
    return CompilerContextKind::TranslationUnit;
  case Decl::Namespace:
    return CompilerContextKind::Namespace;
  case Decl::Var:
    return CompilerContextKind::Variable;
  case Decl::Enum:
    return CompilerContextKind::Enum;
  case Decl::Typedef:
    return CompilerContextKind::Typedef;
  default:
    // Many other kinds have multiple values
    if (decl_ctx) {
      if (decl_ctx->isFunctionOrMethod())
        return CompilerContextKind::Function;
      if (decl_ctx->isRecord())
        return CompilerContextKind::ClassOrStruct | CompilerContextKind::Union;
    }
    break;
  }
  return CompilerContextKind::Any;
}

static void
InsertCompilerContext(TypeSystemClang *ts, clang::DeclContext *decl_ctx,
                      std::vector<lldb_private::CompilerContext> &context) {
  if (decl_ctx == nullptr)
    return;
  InsertCompilerContext(ts, decl_ctx->getParent(), context);
  clang::Decl::Kind clang_kind = decl_ctx->getDeclKind();
  if (clang_kind == Decl::TranslationUnit)
    return; // Stop at the translation unit.
  const CompilerContextKind compiler_kind =
      GetCompilerKind(clang_kind, decl_ctx);
  ConstString decl_ctx_name = ts->DeclContextGetName(decl_ctx);
  context.push_back({compiler_kind, decl_ctx_name});
}

std::vector<lldb_private::CompilerContext>
TypeSystemClang::DeclGetCompilerContext(void *opaque_decl) {
  std::vector<lldb_private::CompilerContext> context;
  ConstString decl_name = DeclGetName(opaque_decl);
  if (decl_name) {
    clang::Decl *decl = (clang::Decl *)opaque_decl;
    // Add the entire decl context first
    clang::DeclContext *decl_ctx = decl->getDeclContext();
    InsertCompilerContext(this, decl_ctx, context);
    // Now add the decl information
    auto compiler_kind =
        GetCompilerKind(decl->getKind(), dyn_cast<DeclContext>(decl));
    context.push_back({compiler_kind, decl_name});
  }
  return context;
}

CompilerType TypeSystemClang::DeclGetFunctionArgumentType(void *opaque_decl,
                                                          size_t idx) {
  if (clang::FunctionDecl *func_decl =
          llvm::dyn_cast<clang::FunctionDecl>((clang::Decl *)opaque_decl)) {
    if (idx < func_decl->param_size()) {
      ParmVarDecl *var_decl = func_decl->getParamDecl(idx);
      if (var_decl)
        return GetType(var_decl->getOriginalType());
    }
  } else if (clang::ObjCMethodDecl *objc_method =
                 llvm::dyn_cast<clang::ObjCMethodDecl>(
                     (clang::Decl *)opaque_decl)) {
    if (idx < objc_method->param_size())
      return GetType(objc_method->parameters()[idx]->getOriginalType());
  }
  return CompilerType();
}

Scalar TypeSystemClang::DeclGetConstantValue(void *opaque_decl) {
  clang::Decl *decl = static_cast<clang::Decl *>(opaque_decl);
  clang::VarDecl *var_decl = llvm::dyn_cast<clang::VarDecl>(decl);
  if (!var_decl)
    return Scalar();
  clang::Expr *init_expr = var_decl->getInit();
  if (!init_expr)
    return Scalar();
  std::optional<llvm::APSInt> value =
      init_expr->getIntegerConstantExpr(getASTContext());
  if (!value)
    return Scalar();
  return Scalar(*value);
}

// CompilerDeclContext functions

std::vector<CompilerDecl> TypeSystemClang::DeclContextFindDeclByName(
    void *opaque_decl_ctx, ConstString name, const bool ignore_using_decls) {
  std::vector<CompilerDecl> found_decls;
  SymbolFile *symbol_file = GetSymbolFile();
  if (opaque_decl_ctx && symbol_file) {
    DeclContext *root_decl_ctx = (DeclContext *)opaque_decl_ctx;
    std::set<DeclContext *> searched;
    std::multimap<DeclContext *, DeclContext *> search_queue;

    for (clang::DeclContext *decl_context = root_decl_ctx;
         decl_context != nullptr && found_decls.empty();
         decl_context = decl_context->getParent()) {
      search_queue.insert(std::make_pair(decl_context, decl_context));

      for (auto it = search_queue.find(decl_context); it != search_queue.end();
           it++) {
        if (!searched.insert(it->second).second)
          continue;
        symbol_file->ParseDeclsForContext(
            CreateDeclContext(it->second));

        for (clang::Decl *child : it->second->decls()) {
          if (clang::UsingDirectiveDecl *ud =
                  llvm::dyn_cast<clang::UsingDirectiveDecl>(child)) {
            if (ignore_using_decls)
              continue;
            clang::DeclContext *from = ud->getCommonAncestor();
            if (searched.find(ud->getNominatedNamespace()) == searched.end())
              search_queue.insert(
                  std::make_pair(from, ud->getNominatedNamespace()));
          } else if (clang::UsingDecl *ud =
                         llvm::dyn_cast<clang::UsingDecl>(child)) {
            if (ignore_using_decls)
              continue;
            for (clang::UsingShadowDecl *usd : ud->shadows()) {
              clang::Decl *target = usd->getTargetDecl();
              if (clang::NamedDecl *nd =
                      llvm::dyn_cast<clang::NamedDecl>(target)) {
                IdentifierInfo *ii = nd->getIdentifier();
                if (ii != nullptr && ii->getName() == name.AsCString(nullptr))
                  found_decls.push_back(GetCompilerDecl(nd));
              }
            }
          } else if (clang::NamedDecl *nd =
                         llvm::dyn_cast<clang::NamedDecl>(child)) {
            IdentifierInfo *ii = nd->getIdentifier();
            if (ii != nullptr && ii->getName() == name.AsCString(nullptr))
              found_decls.push_back(GetCompilerDecl(nd));
          }
        }
      }
    }
  }
  return found_decls;
}

// Look for child_decl_ctx's lookup scope in frame_decl_ctx and its parents,
// and return the number of levels it took to find it, or
// LLDB_INVALID_DECL_LEVEL if not found.  If the decl was imported via a using
// declaration, its name and/or type, if set, will be used to check that the
// decl found in the scope is a match.
//
// The optional name is required by languages (like C++) to handle using
// declarations like:
//
//     void poo();
//     namespace ns {
//         void foo();
//         void goo();
//     }
//     void bar() {
//         using ns::foo;
//         // CountDeclLevels returns 0 for 'foo', 1 for 'poo', and
//         // LLDB_INVALID_DECL_LEVEL for 'goo'.
//     }
//
// The optional type is useful in the case that there's a specific overload
// that we're looking for that might otherwise be shadowed, like:
//
//     void foo(int);
//     namespace ns {
//         void foo();
//     }
//     void bar() {
//         using ns::foo;
//         // CountDeclLevels returns 0 for { 'foo', void() },
//         // 1 for { 'foo', void(int) }, and
//         // LLDB_INVALID_DECL_LEVEL for { 'foo', void(int, int) }.
//     }
//
// NOTE: Because file statics are at the TranslationUnit along with globals, a
// function at file scope will return the same level as a function at global
// scope. Ideally we'd like to treat the file scope as an additional scope just
// below the global scope.  More work needs to be done to recognise that, if
// the decl we're trying to look up is static, we should compare its source
// file with that of the current scope and return a lower number for it.
uint32_t TypeSystemClang::CountDeclLevels(clang::DeclContext *frame_decl_ctx,
                                          clang::DeclContext *child_decl_ctx,
                                          ConstString *child_name,
                                          CompilerType *child_type) {
  SymbolFile *symbol_file = GetSymbolFile();
  if (frame_decl_ctx && symbol_file) {
    std::set<DeclContext *> searched;
    std::multimap<DeclContext *, DeclContext *> search_queue;

    // Get the lookup scope for the decl we're trying to find.
    clang::DeclContext *parent_decl_ctx = child_decl_ctx->getParent();

    // Look for it in our scope's decl context and its parents.
    uint32_t level = 0;
    for (clang::DeclContext *decl_ctx = frame_decl_ctx; decl_ctx != nullptr;
         decl_ctx = decl_ctx->getParent()) {
      if (!decl_ctx->isLookupContext())
        continue;
      if (decl_ctx == parent_decl_ctx)
        // Found it!
        return level;
      search_queue.insert(std::make_pair(decl_ctx, decl_ctx));
      for (auto it = search_queue.find(decl_ctx); it != search_queue.end();
           it++) {
        if (searched.find(it->second) != searched.end())
          continue;

        // Currently DWARF has one shared translation unit for all Decls at top
        // level, so this would erroneously find using statements anywhere.  So
        // don't look at the top-level translation unit.
        // TODO fix this and add a testcase that depends on it.

        if (llvm::isa<clang::TranslationUnitDecl>(it->second))
          continue;

        searched.insert(it->second);
        symbol_file->ParseDeclsForContext(
            CreateDeclContext(it->second));

        for (clang::Decl *child : it->second->decls()) {
          if (clang::UsingDirectiveDecl *ud =
                  llvm::dyn_cast<clang::UsingDirectiveDecl>(child)) {
            clang::DeclContext *ns = ud->getNominatedNamespace();
            if (ns == parent_decl_ctx)
              // Found it!
              return level;
            clang::DeclContext *from = ud->getCommonAncestor();
            if (searched.find(ns) == searched.end())
              search_queue.insert(std::make_pair(from, ns));
          } else if (child_name) {
            if (clang::UsingDecl *ud =
                    llvm::dyn_cast<clang::UsingDecl>(child)) {
              for (clang::UsingShadowDecl *usd : ud->shadows()) {
                clang::Decl *target = usd->getTargetDecl();
                clang::NamedDecl *nd = llvm::dyn_cast<clang::NamedDecl>(target);
                if (!nd)
                  continue;
                // Check names.
                IdentifierInfo *ii = nd->getIdentifier();
                if (ii == nullptr ||
                    ii->getName() != child_name->AsCString(nullptr))
                  continue;
                // Check types, if one was provided.
                if (child_type) {
                  CompilerType clang_type = GetTypeForDecl(nd);
                  if (!AreTypesSame(clang_type, *child_type,
                                    /*ignore_qualifiers=*/true))
                    continue;
                }
                // Found it!
                return level;
              }
            }
          }
        }
      }
      ++level;
    }
  }
  return LLDB_INVALID_DECL_LEVEL;
}

ConstString TypeSystemClang::DeclContextGetName(void *opaque_decl_ctx) {
  if (opaque_decl_ctx) {
    clang::NamedDecl *named_decl =
        llvm::dyn_cast<clang::NamedDecl>((clang::DeclContext *)opaque_decl_ctx);
    if (named_decl) {
      std::string name;
      llvm::raw_string_ostream stream{name};
      auto policy = GetTypePrintingPolicy();
      policy.AlwaysIncludeTypeForTemplateArgument = true;
      named_decl->getNameForDiagnostic(stream, policy, /*qualified=*/false);
      return ConstString(name);
    }
  }
  return ConstString();
}

ConstString
TypeSystemClang::DeclContextGetScopeQualifiedName(void *opaque_decl_ctx) {
  if (opaque_decl_ctx) {
    clang::NamedDecl *named_decl =
        llvm::dyn_cast<clang::NamedDecl>((clang::DeclContext *)opaque_decl_ctx);
    if (named_decl)
      return ConstString(GetTypeNameForDecl(named_decl));
  }
  return ConstString();
}

bool TypeSystemClang::DeclContextIsClassMethod(void *opaque_decl_ctx) {
  if (!opaque_decl_ctx)
    return false;

  clang::DeclContext *decl_ctx = (clang::DeclContext *)opaque_decl_ctx;
  if (llvm::isa<clang::ObjCMethodDecl>(decl_ctx)) {
    return true;
  } else if (llvm::isa<clang::CXXMethodDecl>(decl_ctx)) {
    return true;
  } else if (clang::FunctionDecl *fun_decl =
                 llvm::dyn_cast<clang::FunctionDecl>(decl_ctx)) {
    if (std::optional<ClangASTMetadata> metadata = GetMetadata(fun_decl))
      return metadata->HasObjectPtr();
  }

  return false;
}

std::vector<lldb_private::CompilerContext>
TypeSystemClang::DeclContextGetCompilerContext(void *opaque_decl_ctx) {
  auto *decl_ctx = (clang::DeclContext *)opaque_decl_ctx;
  std::vector<lldb_private::CompilerContext> context;
  InsertCompilerContext(this, decl_ctx, context);
  return context;
}

bool TypeSystemClang::DeclContextIsContainedInLookup(
    void *opaque_decl_ctx, void *other_opaque_decl_ctx) {
  auto *decl_ctx = (clang::DeclContext *)opaque_decl_ctx;
  auto *other = (clang::DeclContext *)other_opaque_decl_ctx;

  // If we have an inline or anonymous namespace, then the lookup of the
  // parent context also includes those namespace contents.
  auto is_transparent_lookup_allowed = [](clang::DeclContext *DC) {
    if (DC->isInlineNamespace())
      return true;

    if (auto const *NS = dyn_cast<NamespaceDecl>(DC))
      return NS->isAnonymousNamespace();

    return false;
  };

  do {
    // A decl context always includes its own contents in its lookup.
    if (decl_ctx == other)
      return true;
  } while (is_transparent_lookup_allowed(other) &&
           (other = other->getParent()));

  return false;
}

lldb::LanguageType
TypeSystemClang::DeclContextGetLanguage(void *opaque_decl_ctx) {
  if (!opaque_decl_ctx)
    return eLanguageTypeUnknown;

  auto *decl_ctx = (clang::DeclContext *)opaque_decl_ctx;
  if (llvm::isa<clang::ObjCMethodDecl>(decl_ctx)) {
    return eLanguageTypeObjC;
  } else if (llvm::isa<clang::CXXMethodDecl>(decl_ctx)) {
    return eLanguageTypeC_plus_plus;
  } else if (auto *fun_decl = llvm::dyn_cast<clang::FunctionDecl>(decl_ctx)) {
    if (std::optional<ClangASTMetadata> metadata = GetMetadata(fun_decl))
      return metadata->GetObjectPtrLanguage();
  }

  return eLanguageTypeUnknown;
}

static bool IsClangDeclContext(const CompilerDeclContext &dc) {
  return dc.IsValid() && isa<TypeSystemClang>(dc.GetTypeSystem());
}

clang::DeclContext *
TypeSystemClang::DeclContextGetAsDeclContext(const CompilerDeclContext &dc) {
  if (IsClangDeclContext(dc))
    return (clang::DeclContext *)dc.GetOpaqueDeclContext();
  return nullptr;
}

ObjCMethodDecl *
TypeSystemClang::DeclContextGetAsObjCMethodDecl(const CompilerDeclContext &dc) {
  if (IsClangDeclContext(dc))
    return llvm::dyn_cast<clang::ObjCMethodDecl>(
        (clang::DeclContext *)dc.GetOpaqueDeclContext());
  return nullptr;
}

CXXMethodDecl *
TypeSystemClang::DeclContextGetAsCXXMethodDecl(const CompilerDeclContext &dc) {
  if (IsClangDeclContext(dc))
    return llvm::dyn_cast<clang::CXXMethodDecl>(
        (clang::DeclContext *)dc.GetOpaqueDeclContext());
  return nullptr;
}

clang::FunctionDecl *
TypeSystemClang::DeclContextGetAsFunctionDecl(const CompilerDeclContext &dc) {
  if (IsClangDeclContext(dc))
    return llvm::dyn_cast<clang::FunctionDecl>(
        (clang::DeclContext *)dc.GetOpaqueDeclContext());
  return nullptr;
}

clang::NamespaceDecl *
TypeSystemClang::DeclContextGetAsNamespaceDecl(const CompilerDeclContext &dc) {
  if (IsClangDeclContext(dc))
    return llvm::dyn_cast<clang::NamespaceDecl>(
        (clang::DeclContext *)dc.GetOpaqueDeclContext());
  return nullptr;
}

std::optional<ClangASTMetadata>
TypeSystemClang::DeclContextGetMetaData(const CompilerDeclContext &dc,
                                        const Decl *object) {
  TypeSystemClang *ast = llvm::cast<TypeSystemClang>(dc.GetTypeSystem());
  return ast->GetMetadata(object);
}

clang::ASTContext *
TypeSystemClang::DeclContextGetTypeSystemClang(const CompilerDeclContext &dc) {
  TypeSystemClang *ast =
      llvm::dyn_cast_or_null<TypeSystemClang>(dc.GetTypeSystem());
  if (ast)
    return &ast->getASTContext();
  return nullptr;
}

void TypeSystemClang::RequireCompleteType(CompilerType type) {
  // Technically, enums can be incomplete too, but we don't handle those as they
  // are emitted even under -flimit-debug-info.
  if (!TypeSystemClang::IsCXXClassType(type))
    return;

  if (type.GetCompleteType())
    return;

  // No complete definition in this module.  Mark the class as complete to
  // satisfy local ast invariants, but make a note of the fact that
  // it is not _really_ complete so we can later search for a definition in a
  // different module.
  // Since we provide layout assistance, layouts of types containing this class
  // will be correct even if we  are not able to find the definition elsewhere.
  bool started = TypeSystemClang::StartTagDeclarationDefinition(type);
  lldbassert(started && "Unable to start a class type definition.");
  TypeSystemClang::CompleteTagDeclarationDefinition(type);
  const clang::TagDecl *td = ClangUtil::GetAsTagDecl(type);
  auto ts = type.GetTypeSystem().dyn_cast_or_null<TypeSystemClang>();
  if (ts)
    ts->SetDeclIsForcefullyCompleted(td);
}

namespace {
/// A specialized scratch AST used within ScratchTypeSystemClang.
/// These are the ASTs backing the different IsolatedASTKinds. They behave
/// like a normal ScratchTypeSystemClang but they don't own their own
/// persistent  storage or target reference.
class SpecializedScratchAST : public TypeSystemClang {
public:
  /// \param name The display name of the TypeSystemClang instance.
  /// \param triple The triple used for the TypeSystemClang instance.
  /// \param ast_source The ClangASTSource that should be used to complete
  ///                   type information.
  SpecializedScratchAST(llvm::StringRef name, llvm::Triple triple,
                        std::unique_ptr<ClangASTSource> ast_source)
      : TypeSystemClang(name, triple),
        m_scratch_ast_source_up(std::move(ast_source)) {
    // Setup the ClangASTSource to complete this AST.
    m_scratch_ast_source_up->InstallASTContext(*this);
    llvm::IntrusiveRefCntPtr<clang::ExternalASTSource> proxy_ast_source(
        m_scratch_ast_source_up->CreateProxy());
    SetExternalSource(proxy_ast_source);
  }

  /// The ExternalASTSource that performs lookups and completes types.
  std::unique_ptr<ClangASTSource> m_scratch_ast_source_up;
};
} // namespace

char ScratchTypeSystemClang::ID;
const std::nullopt_t ScratchTypeSystemClang::DefaultAST = std::nullopt;

ScratchTypeSystemClang::ScratchTypeSystemClang(Target &target,
                                               llvm::Triple triple)
    : TypeSystemClang("scratch ASTContext", triple), m_triple(triple),
      m_target_wp(target.shared_from_this()),
      m_persistent_variables(
          new ClangPersistentVariables(target.shared_from_this())) {
  m_scratch_ast_source_up = CreateASTSource();
  m_scratch_ast_source_up->InstallASTContext(*this);
  llvm::IntrusiveRefCntPtr<clang::ExternalASTSource> proxy_ast_source(
      m_scratch_ast_source_up->CreateProxy());
  SetExternalSource(proxy_ast_source);
}

void ScratchTypeSystemClang::Finalize() {
  TypeSystemClang::Finalize();
  m_scratch_ast_source_up.reset();
}

TypeSystemClangSP
ScratchTypeSystemClang::GetForTarget(Target &target,
                                     std::optional<IsolatedASTKind> ast_kind,
                                     bool create_on_demand) {
  auto type_system_or_err = target.GetScratchTypeSystemForLanguage(
      lldb::eLanguageTypeC, create_on_demand);
  if (auto err = type_system_or_err.takeError()) {
    LLDB_LOG_ERROR(GetLog(LLDBLog::Target), std::move(err),
                   "Couldn't get scratch TypeSystemClang: {0}");
    return nullptr;
  }
  auto ts_sp = *type_system_or_err;
  ScratchTypeSystemClang *scratch_ast =
      llvm::dyn_cast_or_null<ScratchTypeSystemClang>(ts_sp.get());
  if (!scratch_ast)
    return nullptr;
  // If no dedicated sub-AST was requested, just return the main AST.
  if (ast_kind == DefaultAST)
    return std::static_pointer_cast<TypeSystemClang>(ts_sp);
  // Search the sub-ASTs.
  return std::static_pointer_cast<TypeSystemClang>(
      scratch_ast->GetIsolatedAST(*ast_kind).shared_from_this());
}

/// Returns a human-readable name that uniquely identifiers the sub-AST kind.
static llvm::StringRef
GetNameForIsolatedASTKind(ScratchTypeSystemClang::IsolatedASTKind kind) {
  switch (kind) {
  case ScratchTypeSystemClang::IsolatedASTKind::CppModules:
    return "C++ modules";
  }
  llvm_unreachable("Unimplemented IsolatedASTKind?");
}

void ScratchTypeSystemClang::Dump(llvm::raw_ostream &output) {
  // First dump the main scratch AST.
  output << "State of scratch Clang type system:\n";
  TypeSystemClang::Dump(output);

  // Now sort the isolated sub-ASTs.
  typedef std::pair<IsolatedASTKey, TypeSystem *> KeyAndTS;
  std::vector<KeyAndTS> sorted_typesystems;
  for (const auto &a : m_isolated_asts)
    sorted_typesystems.emplace_back(a.first, a.second.get());
  llvm::stable_sort(sorted_typesystems, llvm::less_first());

  // Dump each sub-AST too.
  for (const auto &a : sorted_typesystems) {
    IsolatedASTKind kind =
        static_cast<ScratchTypeSystemClang::IsolatedASTKind>(a.first);
    output << "State of scratch Clang type subsystem "
           << GetNameForIsolatedASTKind(kind) << ":\n";
    a.second->Dump(output);
  }
}

UserExpression *ScratchTypeSystemClang::GetUserExpression(
    llvm::StringRef expr, llvm::StringRef prefix, SourceLanguage language,
    Expression::ResultType desired_type,
    const EvaluateExpressionOptions &options, ValueObject *ctx_obj) {
  TargetSP target_sp = m_target_wp.lock();
  if (!target_sp)
    return nullptr;

  return new ClangUserExpression(*target_sp.get(), expr, prefix, language,
                                 desired_type, options, ctx_obj);
}

FunctionCaller *ScratchTypeSystemClang::GetFunctionCaller(
    const CompilerType &return_type, const Address &function_address,
    const ValueList &arg_value_list, const char *name) {
  TargetSP target_sp = m_target_wp.lock();
  if (!target_sp)
    return nullptr;

  Process *process = target_sp->GetProcessSP().get();
  if (!process)
    return nullptr;

  return new ClangFunctionCaller(*process, return_type, function_address,
                                 arg_value_list, name);
}

std::unique_ptr<UtilityFunction>
ScratchTypeSystemClang::CreateUtilityFunction(std::string text,
                                              std::string name) {
  TargetSP target_sp = m_target_wp.lock();
  if (!target_sp)
    return {};

  return std::make_unique<ClangUtilityFunction>(
      *target_sp.get(), std::move(text), std::move(name),
      target_sp->GetDebugUtilityExpression());
}

PersistentExpressionState *
ScratchTypeSystemClang::GetPersistentExpressionState() {
  return m_persistent_variables.get();
}

void ScratchTypeSystemClang::ForgetSource(ASTContext *src_ctx,
                                          ClangASTImporter &importer) {
  // Remove it as a source from the main AST.
  importer.ForgetSource(&getASTContext(), src_ctx);
  // Remove it as a source from all created sub-ASTs.
  for (const auto &a : m_isolated_asts)
    importer.ForgetSource(&a.second->getASTContext(), src_ctx);
}

std::unique_ptr<ClangASTSource> ScratchTypeSystemClang::CreateASTSource() {
  return std::make_unique<ClangASTSource>(
      m_target_wp.lock()->shared_from_this(),
      m_persistent_variables->GetClangASTImporter());
}

static llvm::StringRef
GetSpecializedASTName(ScratchTypeSystemClang::IsolatedASTKind feature) {
  switch (feature) {
  case ScratchTypeSystemClang::IsolatedASTKind::CppModules:
    return "scratch ASTContext for C++ module types";
  }
  llvm_unreachable("Unimplemented ASTFeature kind?");
}

TypeSystemClang &ScratchTypeSystemClang::GetIsolatedAST(
    ScratchTypeSystemClang::IsolatedASTKind feature) {
  auto found_ast = m_isolated_asts.find(feature);
  if (found_ast != m_isolated_asts.end())
    return *found_ast->second;

  // Couldn't find the requested sub-AST, so create it now.
  std::shared_ptr<TypeSystemClang> new_ast_sp =
      std::make_shared<SpecializedScratchAST>(GetSpecializedASTName(feature),
                                              m_triple, CreateASTSource());
  m_isolated_asts.insert({feature, new_ast_sp});
  return *new_ast_sp;
}

bool TypeSystemClang::IsForcefullyCompleted(lldb::opaque_compiler_type_t type) {
  if (type) {
    clang::QualType qual_type(GetQualType(type));
    const clang::RecordType *record_type =
        llvm::dyn_cast<clang::RecordType>(qual_type.getTypePtr());
    if (record_type) {
      const clang::RecordDecl *record_decl = record_type->getDecl();
      assert(record_decl);
      if (std::optional<ClangASTMetadata> metadata = GetMetadata(record_decl))
        return metadata->IsForcefullyCompleted();
    }
  }
  return false;
}

bool TypeSystemClang::SetDeclIsForcefullyCompleted(const clang::TagDecl *td) {
  if (td == nullptr)
    return false;
  std::optional<ClangASTMetadata> metadata = GetMetadata(td);
  if (!metadata)
    return false;
  m_has_forcefully_completed_types = true;
  metadata->SetIsForcefullyCompleted();
  SetMetadata(td, *metadata);

  return true;
}

void TypeSystemClang::LogCreation() const {
  if (auto *log = GetLog(LLDBLog::Expressions))
    LLDB_LOG(log, "Created new TypeSystem for (ASTContext*){0:x} '{1}'",
             &getASTContext(), getDisplayName());
}<|MERGE_RESOLUTION|>--- conflicted
+++ resolved
@@ -2772,9 +2772,6 @@
         allow_completion);
 
   case clang::Type::MemberPointer:
-<<<<<<< HEAD
-    return !qual_type.getTypePtr()->isIncompleteType();
-=======
     // MS C++ ABI requires type of the class to be complete of which the pointee
     // is a member.
     if (ast->getTargetInfo().getCXXABI().isMicrosoft()) {
@@ -2786,7 +2783,6 @@
       return !qual_type.getTypePtr()->isIncompleteType();
     }
     break;
->>>>>>> a8d96e15
 
   default:
     break;
