//===-- DWARFASTParserClang.cpp -------------------------------------------===//
//
// Part of the LLVM Project, under the Apache License v2.0 with LLVM Exceptions.
// See https://llvm.org/LICENSE.txt for license information.
// SPDX-License-Identifier: Apache-2.0 WITH LLVM-exception
//
//===----------------------------------------------------------------------===//

#include <cstdlib>

#include "DWARFASTParser.h"
#include "DWARFASTParserClang.h"
#include "DWARFDebugInfo.h"
#include "DWARFDeclContext.h"
#include "DWARFDefines.h"
#include "SymbolFileDWARF.h"
#include "SymbolFileDWARFDebugMap.h"
#include "SymbolFileDWARFDwo.h"
#include "UniqueDWARFASTType.h"

#include "Plugins/ExpressionParser/Clang/ClangASTImporter.h"
#include "Plugins/ExpressionParser/Clang/ClangASTMetadata.h"
#include "Plugins/ExpressionParser/Clang/ClangUtil.h"
#include "Plugins/Language/ObjC/ObjCLanguage.h"
#include "lldb/Core/Module.h"
#include "lldb/Core/Progress.h"
#include "lldb/Core/Value.h"
#include "lldb/Host/Host.h"
#include "lldb/Symbol/CompileUnit.h"
#include "lldb/Symbol/Function.h"
#include "lldb/Symbol/ObjectFile.h"
#include "lldb/Symbol/SymbolFile.h"
#include "lldb/Symbol/TypeList.h"
#include "lldb/Symbol/TypeMap.h"
#include "lldb/Symbol/VariableList.h"
#include "lldb/Target/Language.h"
#include "lldb/Utility/LLDBAssert.h"
#include "lldb/Utility/Log.h"
#include "lldb/Utility/StreamString.h"

#include "clang/AST/CXXInheritance.h"
#include "clang/AST/DeclBase.h"
#include "clang/AST/DeclCXX.h"
#include "clang/AST/DeclObjC.h"
#include "clang/AST/DeclTemplate.h"
#include "clang/AST/Type.h"
#include "llvm/ADT/StringExtras.h"
#include "llvm/Demangle/Demangle.h"

#include <map>
#include <memory>
#include <optional>
#include <vector>

//#define ENABLE_DEBUG_PRINTF // COMMENT OUT THIS LINE PRIOR TO CHECKIN

#ifdef ENABLE_DEBUG_PRINTF
#include <cstdio>
#define DEBUG_PRINTF(fmt, ...) printf(fmt, __VA_ARGS__)
#else
#define DEBUG_PRINTF(fmt, ...)
#endif

using namespace lldb;
using namespace lldb_private;
using namespace lldb_private::dwarf;
using namespace lldb_private::plugin::dwarf;

DWARFASTParserClang::DWARFASTParserClang(TypeSystemClang &ast)
    : DWARFASTParser(Kind::DWARFASTParserClang), m_ast(ast),
      m_die_to_decl_ctx(), m_decl_ctx_to_die() {}

DWARFASTParserClang::~DWARFASTParserClang() = default;

static bool DeclKindIsCXXClass(clang::Decl::Kind decl_kind) {
  switch (decl_kind) {
  case clang::Decl::CXXRecord:
  case clang::Decl::ClassTemplateSpecialization:
    return true;
  default:
    break;
  }
  return false;
}


ClangASTImporter &DWARFASTParserClang::GetClangASTImporter() {
  if (!m_clang_ast_importer_up) {
    m_clang_ast_importer_up = std::make_unique<ClangASTImporter>();
  }
  return *m_clang_ast_importer_up;
}

/// Detect a forward declaration that is nested in a DW_TAG_module.
static bool IsClangModuleFwdDecl(const DWARFDIE &Die) {
  if (!Die.GetAttributeValueAsUnsigned(DW_AT_declaration, 0))
    return false;
  auto Parent = Die.GetParent();
  while (Parent.IsValid()) {
    if (Parent.Tag() == DW_TAG_module)
      return true;
    Parent = Parent.GetParent();
  }
  return false;
}

static DWARFDIE GetContainingClangModuleDIE(const DWARFDIE &die) {
  if (die.IsValid()) {
    DWARFDIE top_module_die;
    // Now make sure this DIE is scoped in a DW_TAG_module tag and return true
    // if so
    for (DWARFDIE parent = die.GetParent(); parent.IsValid();
         parent = parent.GetParent()) {
      const dw_tag_t tag = parent.Tag();
      if (tag == DW_TAG_module)
        top_module_die = parent;
      else if (tag == DW_TAG_compile_unit || tag == DW_TAG_partial_unit)
        break;
    }

    return top_module_die;
  }
  return DWARFDIE();
}

static lldb::ModuleSP GetContainingClangModule(const DWARFDIE &die) {
  if (die.IsValid()) {
    DWARFDIE clang_module_die = GetContainingClangModuleDIE(die);

    if (clang_module_die) {
      const char *module_name = clang_module_die.GetName();
      if (module_name)
        return die.GetDWARF()->GetExternalModule(
            lldb_private::ConstString(module_name));
    }
  }
  return lldb::ModuleSP();
}

// Returns true if the given artificial field name should be ignored when
// parsing the DWARF.
static bool ShouldIgnoreArtificialField(llvm::StringRef FieldName) {
  return FieldName.starts_with("_vptr$")
         // gdb emit vtable pointer as "_vptr.classname"
         || FieldName.starts_with("_vptr.");
}

/// Returns true for C++ constructs represented by clang::CXXRecordDecl
static bool TagIsRecordType(dw_tag_t tag) {
  switch (tag) {
  case DW_TAG_class_type:
  case DW_TAG_structure_type:
  case DW_TAG_union_type:
    return true;
  default:
    return false;
  }
}

TypeSP DWARFASTParserClang::ParseTypeFromClangModule(const SymbolContext &sc,
                                                     const DWARFDIE &die,
                                                     Log *log) {
  ModuleSP clang_module_sp = GetContainingClangModule(die);
  if (!clang_module_sp)
    return TypeSP();

  // If this type comes from a Clang module, recursively look in the
  // DWARF section of the .pcm file in the module cache. Clang
  // generates DWO skeleton units as breadcrumbs to find them.
  std::vector<lldb_private::CompilerContext> die_context = die.GetDeclContext();
  TypeQuery query(die_context, TypeQueryOptions::e_module_search |
                                   TypeQueryOptions::e_find_one);
  TypeResults results;

  // The type in the Clang module must have the same language as the current CU.
  query.AddLanguage(SymbolFileDWARF::GetLanguageFamily(*die.GetCU()));
  clang_module_sp->FindTypes(query, results);
  TypeSP pcm_type_sp = results.GetTypeMap().FirstType();
  if (!pcm_type_sp) {
    // Since this type is defined in one of the Clang modules imported
    // by this symbol file, search all of them. Instead of calling
    // sym_file->FindTypes(), which would return this again, go straight
    // to the imported modules.
    auto &sym_file = die.GetCU()->GetSymbolFileDWARF();

    // Well-formed clang modules never form cycles; guard against corrupted
    // ones by inserting the current file.
    results.AlreadySearched(&sym_file);
    sym_file.ForEachExternalModule(
        *sc.comp_unit, results.GetSearchedSymbolFiles(), [&](Module &module) {
          module.FindTypes(query, results);
          pcm_type_sp = results.GetTypeMap().FirstType();
          return (bool)pcm_type_sp;
        });
  }

  if (!pcm_type_sp)
    return TypeSP();

  // We found a real definition for this type in the Clang module, so lets use
  // it and cache the fact that we found a complete type for this die.
  lldb_private::CompilerType pcm_type = pcm_type_sp->GetForwardCompilerType();
  lldb_private::CompilerType type =
      GetClangASTImporter().CopyType(m_ast, pcm_type);

  if (!type)
    return TypeSP();

  // Under normal operation pcm_type is a shallow forward declaration
  // that gets completed later. This is necessary to support cyclic
  // data structures. If, however, pcm_type is already complete (for
  // example, because it was loaded for a different target before),
  // the definition needs to be imported right away, too.
  // Type::ResolveClangType() effectively ignores the ResolveState
  // inside type_sp and only looks at IsDefined(), so it never calls
  // ClangASTImporter::ASTImporterDelegate::ImportDefinitionTo(),
  // which does extra work for Objective-C classes. This would result
  // in only the forward declaration to be visible.
  if (pcm_type.IsDefined())
    GetClangASTImporter().RequireCompleteType(ClangUtil::GetQualType(type));

  SymbolFileDWARF *dwarf = die.GetDWARF();
  auto type_sp = dwarf->MakeType(
      die.GetID(), pcm_type_sp->GetName(), pcm_type_sp->GetByteSize(nullptr),
      nullptr, LLDB_INVALID_UID, Type::eEncodingInvalid,
      &pcm_type_sp->GetDeclaration(), type, Type::ResolveState::Forward,
      TypePayloadClang(GetOwningClangModule(die)));
  clang::TagDecl *tag_decl = TypeSystemClang::GetAsTagDecl(type);
  if (tag_decl) {
    LinkDeclContextToDIE(tag_decl, die);
  } else {
    clang::DeclContext *defn_decl_ctx = GetCachedClangDeclContextForDIE(die);
    if (defn_decl_ctx)
      LinkDeclContextToDIE(defn_decl_ctx, die);
  }

  return type_sp;
}

<<<<<<< HEAD
static void ForcefullyCompleteType(CompilerType type) {
  bool started = TypeSystemClang::StartTagDeclarationDefinition(type);
  lldbassert(started && "Unable to start a class type definition.");
  TypeSystemClang::CompleteTagDeclarationDefinition(type);
  const clang::TagDecl *td = ClangUtil::GetAsTagDecl(type);
  auto ts_sp = type.GetTypeSystem();
  auto ts = ts_sp.dyn_cast_or_null<TypeSystemClang>();
  if (ts)
    ts->SetDeclIsForcefullyCompleted(td);
}

/// This function serves a similar purpose as RequireCompleteType above, but it
/// avoids completing the type if it is not immediately necessary. It only
/// ensures we _can_ complete the type later.
=======
/// This function ensures we are able to add members (nested types, functions,
/// etc.) to this type. It does so by starting its definition even if one cannot
/// be found in the debug info. This means the type may need to be "forcibly
/// completed" later -- see CompleteTypeFromDWARF).
>>>>>>> 4fe5a3cc
static void PrepareContextToReceiveMembers(TypeSystemClang &ast,
                                           ClangASTImporter &ast_importer,
                                           clang::DeclContext *decl_ctx,
                                           DWARFDIE die,
                                           const char *type_name_cstr) {
  auto *tag_decl_ctx = clang::dyn_cast<clang::TagDecl>(decl_ctx);
  if (!tag_decl_ctx)
    return; // Non-tag context are always ready.

  // We have already completed the type or it is already prepared.
  if (tag_decl_ctx->isCompleteDefinition() || tag_decl_ctx->isBeingDefined())
    return;

  // If this tag was imported from another AST context (in the gmodules case),
  // we can complete the type by doing a full import.

  // If this type was not imported from an external AST, there's nothing to do.
  CompilerType type = ast.GetTypeForDecl(tag_decl_ctx);
  if (type && ast_importer.CanImport(type)) {
    auto qual_type = ClangUtil::GetQualType(type);
    if (ast_importer.RequireCompleteType(qual_type))
      return;
    die.GetDWARF()->GetObjectFile()->GetModule()->ReportError(
        "Unable to complete the Decl context for DIE {0} at offset "
        "{1:x16}.\nPlease file a bug report.",
        type_name_cstr ? type_name_cstr : "", die.GetOffset());
  }

<<<<<<< HEAD
  // We don't have a type definition and/or the import failed. We must
  // forcefully complete the type to avoid crashes.
  ForcefullyCompleteType(type);
=======
  // We don't have a type definition and/or the import failed, but we need to
  // add members to it. Start the definition to make that possible.
  tag_decl_ctx->startDefinition();
>>>>>>> 4fe5a3cc
}

ParsedDWARFTypeAttributes::ParsedDWARFTypeAttributes(const DWARFDIE &die) {
  DWARFAttributes attributes = die.GetAttributes();
  for (size_t i = 0; i < attributes.Size(); ++i) {
    dw_attr_t attr = attributes.AttributeAtIndex(i);
    DWARFFormValue form_value;
    if (!attributes.ExtractFormValueAtIndex(i, form_value))
      continue;
    switch (attr) {
    default:
      break;
    case DW_AT_abstract_origin:
      abstract_origin = form_value;
      break;

    case DW_AT_accessibility:
      accessibility =
          DWARFASTParser::GetAccessTypeFromDWARF(form_value.Unsigned());
      break;

    case DW_AT_artificial:
      is_artificial = form_value.Boolean();
      break;

    case DW_AT_bit_stride:
      bit_stride = form_value.Unsigned();
      break;

    case DW_AT_byte_size:
      byte_size = form_value.Unsigned();
      break;

    case DW_AT_alignment:
      alignment = form_value.Unsigned();
      break;

    case DW_AT_byte_stride:
      byte_stride = form_value.Unsigned();
      break;

    case DW_AT_calling_convention:
      calling_convention = form_value.Unsigned();
      break;

    case DW_AT_containing_type:
      containing_type = form_value;
      break;

    case DW_AT_decl_file:
      // die.GetCU() can differ if DW_AT_specification uses DW_FORM_ref_addr.
      decl.SetFile(
          attributes.CompileUnitAtIndex(i)->GetFile(form_value.Unsigned()));
      break;
    case DW_AT_decl_line:
      decl.SetLine(form_value.Unsigned());
      break;
    case DW_AT_decl_column:
      decl.SetColumn(form_value.Unsigned());
      break;

    case DW_AT_declaration:
      is_forward_declaration = form_value.Boolean();
      break;

    case DW_AT_encoding:
      encoding = form_value.Unsigned();
      break;

    case DW_AT_enum_class:
      is_scoped_enum = form_value.Boolean();
      break;

    case DW_AT_explicit:
      is_explicit = form_value.Boolean();
      break;

    case DW_AT_external:
      if (form_value.Unsigned())
        storage = clang::SC_Extern;
      break;

    case DW_AT_inline:
      is_inline = form_value.Boolean();
      break;

    case DW_AT_linkage_name:
    case DW_AT_MIPS_linkage_name:
      mangled_name = form_value.AsCString();
      break;

    case DW_AT_name:
      name.SetCString(form_value.AsCString());
      break;

    case DW_AT_object_pointer:
      object_pointer = form_value.Reference();
      break;

    case DW_AT_signature:
      signature = form_value;
      break;

    case DW_AT_specification:
      specification = form_value;
      break;

    case DW_AT_type:
      type = form_value;
      break;

    case DW_AT_virtuality:
      is_virtual = form_value.Boolean();
      break;

    case DW_AT_APPLE_objc_complete_type:
      is_complete_objc_class = form_value.Signed();
      break;

    case DW_AT_APPLE_objc_direct:
      is_objc_direct_call = true;
      break;

    case DW_AT_APPLE_runtime_class:
      class_language = (LanguageType)form_value.Signed();
      break;

    case DW_AT_GNU_vector:
      is_vector = form_value.Boolean();
      break;
    case DW_AT_export_symbols:
      exports_symbols = form_value.Boolean();
      break;
    case DW_AT_rvalue_reference:
      ref_qual = clang::RQ_RValue;
      break;
    case DW_AT_reference:
      ref_qual = clang::RQ_LValue;
      break;
    }
  }
}

static std::string GetUnitName(const DWARFDIE &die) {
  if (DWARFUnit *unit = die.GetCU())
    return unit->GetAbsolutePath().GetPath();
  return "<missing DWARF unit path>";
}

TypeSP DWARFASTParserClang::ParseTypeFromDWARF(const SymbolContext &sc,
                                               const DWARFDIE &die,
                                               bool *type_is_new_ptr) {
  if (type_is_new_ptr)
    *type_is_new_ptr = false;

  if (!die)
    return nullptr;

  Log *log = GetLog(DWARFLog::TypeCompletion | DWARFLog::Lookups);

  SymbolFileDWARF *dwarf = die.GetDWARF();
  if (log) {
    DWARFDIE context_die;
    clang::DeclContext *context =
        GetClangDeclContextContainingDIE(die, &context_die);

    dwarf->GetObjectFile()->GetModule()->LogMessage(
        log,
        "DWARFASTParserClang::ParseTypeFromDWARF "
        "(die = {0:x16}, decl_ctx = {1:p} (die "
        "{2:x16})) {3} ({4}) name = '{5}')",
        die.GetOffset(), static_cast<void *>(context), context_die.GetOffset(),
        DW_TAG_value_to_name(die.Tag()), die.Tag(), die.GetName());
  }

  // Set a bit that lets us know that we are currently parsing this
  if (auto [it, inserted] =
          dwarf->GetDIEToType().try_emplace(die.GetDIE(), DIE_IS_BEING_PARSED);
      !inserted) {
    if (it->getSecond() == nullptr || it->getSecond() == DIE_IS_BEING_PARSED)
      return nullptr;
    return it->getSecond()->shared_from_this();
  }

  ParsedDWARFTypeAttributes attrs(die);

  TypeSP type_sp;
  if (DWARFDIE signature_die = attrs.signature.Reference()) {
    type_sp = ParseTypeFromDWARF(sc, signature_die, type_is_new_ptr);
    if (type_sp) {
      if (clang::DeclContext *decl_ctx =
              GetCachedClangDeclContextForDIE(signature_die))
        LinkDeclContextToDIE(decl_ctx, die);
    }
  } else {
    if (type_is_new_ptr)
      *type_is_new_ptr = true;

    const dw_tag_t tag = die.Tag();

    switch (tag) {
    case DW_TAG_typedef:
    case DW_TAG_base_type:
    case DW_TAG_pointer_type:
    case DW_TAG_reference_type:
    case DW_TAG_rvalue_reference_type:
    case DW_TAG_const_type:
    case DW_TAG_restrict_type:
    case DW_TAG_volatile_type:
    case DW_TAG_LLVM_ptrauth_type:
    case DW_TAG_atomic_type:
    case DW_TAG_unspecified_type:
      type_sp = ParseTypeModifier(sc, die, attrs);
      break;
    case DW_TAG_structure_type:
    case DW_TAG_union_type:
    case DW_TAG_class_type:
      type_sp = ParseStructureLikeDIE(sc, die, attrs);
      break;
    case DW_TAG_enumeration_type:
      type_sp = ParseEnum(sc, die, attrs);
      break;
    case DW_TAG_inlined_subroutine:
    case DW_TAG_subprogram:
    case DW_TAG_subroutine_type:
      type_sp = ParseSubroutine(die, attrs);
      break;
    case DW_TAG_array_type:
      type_sp = ParseArrayType(die, attrs);
      break;
    case DW_TAG_ptr_to_member_type:
      type_sp = ParsePointerToMemberType(die, attrs);
      break;
    default:
      dwarf->GetObjectFile()->GetModule()->ReportError(
          "[{0:x16}]: unhandled type tag {1:x4} ({2}), "
          "please file a bug and "
          "attach the file at the start of this error message",
          die.GetOffset(), tag, DW_TAG_value_to_name(tag));
      break;
    }
    UpdateSymbolContextScopeForType(sc, die, type_sp);
  }
  if (type_sp) {
    dwarf->GetDIEToType()[die.GetDIE()] = type_sp.get();
  }
  return type_sp;
}

static std::optional<uint32_t>
ExtractDataMemberLocation(DWARFDIE const &die, DWARFFormValue const &form_value,
                          ModuleSP module_sp) {
  Log *log = GetLog(DWARFLog::TypeCompletion | DWARFLog::Lookups);

  // With DWARF 3 and later, if the value is an integer constant,
  // this form value is the offset in bytes from the beginning of
  // the containing entity.
  if (!form_value.BlockData())
    return form_value.Unsigned();

  Value initialValue(0);
  const DWARFDataExtractor &debug_info_data = die.GetData();
  uint32_t block_length = form_value.Unsigned();
  uint32_t block_offset =
      form_value.BlockData() - debug_info_data.GetDataStart();

  llvm::Expected<Value> memberOffset = DWARFExpression::Evaluate(
      /*ExecutionContext=*/nullptr,
      /*RegisterContext=*/nullptr, module_sp,
      DataExtractor(debug_info_data, block_offset, block_length), die.GetCU(),
      eRegisterKindDWARF, &initialValue, nullptr);
  if (!memberOffset) {
    LLDB_LOG_ERROR(log, memberOffset.takeError(),
                   "ExtractDataMemberLocation failed: {0}");
    return {};
  }

  return memberOffset->ResolveValue(nullptr).UInt();
}

static TypePayloadClang GetPtrAuthMofidierPayload(const DWARFDIE &die) {
  auto getAttr = [&](llvm::dwarf::Attribute Attr, unsigned defaultValue = 0) {
    return die.GetAttributeValueAsUnsigned(Attr, defaultValue);
  };
  const unsigned key = getAttr(DW_AT_LLVM_ptrauth_key);
  const bool addr_disc = getAttr(DW_AT_LLVM_ptrauth_address_discriminated);
  const unsigned extra = getAttr(DW_AT_LLVM_ptrauth_extra_discriminator);
  const bool isapointer = getAttr(DW_AT_LLVM_ptrauth_isa_pointer);
  const bool authenticates_null_values =
      getAttr(DW_AT_LLVM_ptrauth_authenticates_null_values);
  const unsigned authentication_mode_int = getAttr(
      DW_AT_LLVM_ptrauth_authentication_mode,
      static_cast<unsigned>(clang::PointerAuthenticationMode::SignAndAuth));
  clang::PointerAuthenticationMode authentication_mode =
      clang::PointerAuthenticationMode::SignAndAuth;
  if (authentication_mode_int >=
          static_cast<unsigned>(clang::PointerAuthenticationMode::None) &&
      authentication_mode_int <=
          static_cast<unsigned>(
              clang::PointerAuthenticationMode::SignAndAuth)) {
    authentication_mode =
        static_cast<clang::PointerAuthenticationMode>(authentication_mode_int);
  } else {
    die.GetDWARF()->GetObjectFile()->GetModule()->ReportError(
        "[{0:x16}]: invalid pointer authentication mode method {1:x4}",
        die.GetOffset(), authentication_mode_int);
  }
  auto ptr_auth = clang::PointerAuthQualifier::Create(
      key, addr_disc, extra, authentication_mode, isapointer,
      authenticates_null_values);
  return TypePayloadClang(ptr_auth.getAsOpaqueValue());
}

lldb::TypeSP
DWARFASTParserClang::ParseTypeModifier(const SymbolContext &sc,
                                       const DWARFDIE &die,
                                       ParsedDWARFTypeAttributes &attrs) {
  Log *log = GetLog(DWARFLog::TypeCompletion | DWARFLog::Lookups);
  SymbolFileDWARF *dwarf = die.GetDWARF();
  const dw_tag_t tag = die.Tag();
  LanguageType cu_language = SymbolFileDWARF::GetLanguage(*die.GetCU());
  Type::ResolveState resolve_state = Type::ResolveState::Unresolved;
  Type::EncodingDataType encoding_data_type = Type::eEncodingIsUID;
  TypePayloadClang payload(GetOwningClangModule(die));
  TypeSP type_sp;
  CompilerType clang_type;

  if (tag == DW_TAG_typedef) {
    // DeclContext will be populated when the clang type is materialized in
    // Type::ResolveCompilerType.
    PrepareContextToReceiveMembers(
        m_ast, GetClangASTImporter(),
        GetClangDeclContextContainingDIE(die, nullptr), die,
        attrs.name.GetCString());

    if (attrs.type.IsValid()) {
      // Try to parse a typedef from the (DWARF embedded in the) Clang
      // module file first as modules can contain typedef'ed
      // structures that have no names like:
      //
      //  typedef struct { int a; } Foo;
      //
      // In this case we will have a structure with no name and a
      // typedef named "Foo" that points to this unnamed
      // structure. The name in the typedef is the only identifier for
      // the struct, so always try to get typedefs from Clang modules
      // if possible.
      //
      // The type_sp returned will be empty if the typedef doesn't
      // exist in a module file, so it is cheap to call this function
      // just to check.
      //
      // If we don't do this we end up creating a TypeSP that says
      // this is a typedef to type 0x123 (the DW_AT_type value would
      // be 0x123 in the DW_TAG_typedef), and this is the unnamed
      // structure type. We will have a hard time tracking down an
      // unnammed structure type in the module debug info, so we make
      // sure we don't get into this situation by always resolving
      // typedefs from the module.
      const DWARFDIE encoding_die = attrs.type.Reference();

      // First make sure that the die that this is typedef'ed to _is_
      // just a declaration (DW_AT_declaration == 1), not a full
      // definition since template types can't be represented in
      // modules since only concrete instances of templates are ever
      // emitted and modules won't contain those
      if (encoding_die &&
          encoding_die.GetAttributeValueAsUnsigned(DW_AT_declaration, 0) == 1) {
        type_sp = ParseTypeFromClangModule(sc, die, log);
        if (type_sp)
          return type_sp;
      }
    }
  }

  DEBUG_PRINTF("0x%8.8" PRIx64 ": %s (\"%s\") type => 0x%8.8lx\n", die.GetID(),
               DW_TAG_value_to_name(tag), type_name_cstr,
               encoding_uid.Reference());

  switch (tag) {
  default:
    break;

  case DW_TAG_unspecified_type:
    if (attrs.name == "nullptr_t" || attrs.name == "decltype(nullptr)") {
      resolve_state = Type::ResolveState::Full;
      clang_type = m_ast.GetBasicType(eBasicTypeNullPtr);
      break;
    }
    // Fall through to base type below in case we can handle the type
    // there...
    [[fallthrough]];

  case DW_TAG_base_type:
    resolve_state = Type::ResolveState::Full;
    clang_type = m_ast.GetBuiltinTypeForDWARFEncodingAndBitSize(
        attrs.name.GetStringRef(), attrs.encoding,
        attrs.byte_size.value_or(0) * 8);
    break;

  case DW_TAG_pointer_type:
    encoding_data_type = Type::eEncodingIsPointerUID;
    break;
  case DW_TAG_reference_type:
    encoding_data_type = Type::eEncodingIsLValueReferenceUID;
    break;
  case DW_TAG_rvalue_reference_type:
    encoding_data_type = Type::eEncodingIsRValueReferenceUID;
    break;
  case DW_TAG_typedef:
    encoding_data_type = Type::eEncodingIsTypedefUID;
    break;
  case DW_TAG_const_type:
    encoding_data_type = Type::eEncodingIsConstUID;
    break;
  case DW_TAG_restrict_type:
    encoding_data_type = Type::eEncodingIsRestrictUID;
    break;
  case DW_TAG_volatile_type:
    encoding_data_type = Type::eEncodingIsVolatileUID;
    break;
  case DW_TAG_LLVM_ptrauth_type:
    encoding_data_type = Type::eEncodingIsLLVMPtrAuthUID;
    payload = GetPtrAuthMofidierPayload(die);
    break;
  case DW_TAG_atomic_type:
    encoding_data_type = Type::eEncodingIsAtomicUID;
    break;
  }

  if (!clang_type && (encoding_data_type == Type::eEncodingIsPointerUID ||
                      encoding_data_type == Type::eEncodingIsTypedefUID)) {
    if (tag == DW_TAG_pointer_type) {
      DWARFDIE target_die = die.GetReferencedDIE(DW_AT_type);

      if (target_die.GetAttributeValueAsUnsigned(DW_AT_APPLE_block, 0)) {
        // Blocks have a __FuncPtr inside them which is a pointer to a
        // function of the proper type.

        for (DWARFDIE child_die : target_die.children()) {
          if (!strcmp(child_die.GetAttributeValueAsString(DW_AT_name, ""),
                      "__FuncPtr")) {
            DWARFDIE function_pointer_type =
                child_die.GetReferencedDIE(DW_AT_type);

            if (function_pointer_type) {
              DWARFDIE function_type =
                  function_pointer_type.GetReferencedDIE(DW_AT_type);

              bool function_type_is_new_pointer;
              TypeSP lldb_function_type_sp = ParseTypeFromDWARF(
                  sc, function_type, &function_type_is_new_pointer);

              if (lldb_function_type_sp) {
                clang_type = m_ast.CreateBlockPointerType(
                    lldb_function_type_sp->GetForwardCompilerType());
                encoding_data_type = Type::eEncodingIsUID;
                attrs.type.Clear();
                resolve_state = Type::ResolveState::Full;
              }
            }

            break;
          }
        }
      }
    }

    if (cu_language == eLanguageTypeObjC ||
        cu_language == eLanguageTypeObjC_plus_plus) {
      if (attrs.name) {
        if (attrs.name == "id") {
          if (log)
            dwarf->GetObjectFile()->GetModule()->LogMessage(
                log,
                "SymbolFileDWARF::ParseType (die = {0:x16}) {1} ({2}) '{3}' "
                "is Objective-C 'id' built-in type.",
                die.GetOffset(), DW_TAG_value_to_name(die.Tag()), die.Tag(),
                die.GetName());
          clang_type = m_ast.GetBasicType(eBasicTypeObjCID);
          encoding_data_type = Type::eEncodingIsUID;
          attrs.type.Clear();
          resolve_state = Type::ResolveState::Full;
        } else if (attrs.name == "Class") {
          if (log)
            dwarf->GetObjectFile()->GetModule()->LogMessage(
                log,
                "SymbolFileDWARF::ParseType (die = {0:x16}) {1} ({2}) '{3}' "
                "is Objective-C 'Class' built-in type.",
                die.GetOffset(), DW_TAG_value_to_name(die.Tag()), die.Tag(),
                die.GetName());
          clang_type = m_ast.GetBasicType(eBasicTypeObjCClass);
          encoding_data_type = Type::eEncodingIsUID;
          attrs.type.Clear();
          resolve_state = Type::ResolveState::Full;
        } else if (attrs.name == "SEL") {
          if (log)
            dwarf->GetObjectFile()->GetModule()->LogMessage(
                log,
                "SymbolFileDWARF::ParseType (die = {0:x16}) {1} ({2}) '{3}' "
                "is Objective-C 'selector' built-in type.",
                die.GetOffset(), DW_TAG_value_to_name(die.Tag()), die.Tag(),
                die.GetName());
          clang_type = m_ast.GetBasicType(eBasicTypeObjCSel);
          encoding_data_type = Type::eEncodingIsUID;
          attrs.type.Clear();
          resolve_state = Type::ResolveState::Full;
        }
      } else if (encoding_data_type == Type::eEncodingIsPointerUID &&
                 attrs.type.IsValid()) {
        // Clang sometimes erroneously emits id as objc_object*.  In that
        // case we fix up the type to "id".

        const DWARFDIE encoding_die = attrs.type.Reference();

        if (encoding_die && encoding_die.Tag() == DW_TAG_structure_type) {
          llvm::StringRef struct_name = encoding_die.GetName();
          if (struct_name == "objc_object") {
            if (log)
              dwarf->GetObjectFile()->GetModule()->LogMessage(
                  log,
                  "SymbolFileDWARF::ParseType (die = {0:x16}) {1} ({2}) '{3}' "
                  "is 'objc_object*', which we overrode to 'id'.",
                  die.GetOffset(), DW_TAG_value_to_name(die.Tag()), die.Tag(),
                  die.GetName());
            clang_type = m_ast.GetBasicType(eBasicTypeObjCID);
            encoding_data_type = Type::eEncodingIsUID;
            attrs.type.Clear();
            resolve_state = Type::ResolveState::Full;
          }
        }
      }
    }
  }

  return dwarf->MakeType(die.GetID(), attrs.name, attrs.byte_size, nullptr,
                         attrs.type.Reference().GetID(), encoding_data_type,
                         &attrs.decl, clang_type, resolve_state, payload);
}

std::string
DWARFASTParserClang::GetDIEClassTemplateParams(const DWARFDIE &die) {
  if (llvm::StringRef(die.GetName()).contains("<"))
    return {};

  TypeSystemClang::TemplateParameterInfos template_param_infos;
  if (ParseTemplateParameterInfos(die, template_param_infos))
    return m_ast.PrintTemplateParams(template_param_infos);

  return {};
}

TypeSP DWARFASTParserClang::ParseEnum(const SymbolContext &sc,
                                      const DWARFDIE &decl_die,
                                      ParsedDWARFTypeAttributes &attrs) {
  Log *log = GetLog(DWARFLog::TypeCompletion | DWARFLog::Lookups);
  SymbolFileDWARF *dwarf = decl_die.GetDWARF();
  const dw_tag_t tag = decl_die.Tag();

  DWARFDIE def_die;
  if (attrs.is_forward_declaration) {
    if (TypeSP type_sp = ParseTypeFromClangModule(sc, decl_die, log))
      return type_sp;

    def_die = dwarf->FindDefinitionDIE(decl_die);

    if (!def_die) {
      SymbolFileDWARFDebugMap *debug_map_symfile = dwarf->GetDebugMapSymfile();
      if (debug_map_symfile) {
        // We weren't able to find a full declaration in this DWARF,
        // see if we have a declaration anywhere else...
        def_die = debug_map_symfile->FindDefinitionDIE(decl_die);
      }
    }

    if (log) {
      dwarf->GetObjectFile()->GetModule()->LogMessage(
          log,
          "SymbolFileDWARF({0:p}) - {1:x16}}: {2} ({3}) type \"{4}\" is a "
          "forward declaration, complete DIE is {5}",
          static_cast<void *>(this), decl_die.GetID(), DW_TAG_value_to_name(tag),
          tag, attrs.name.GetCString(),
          def_die ? llvm::utohexstr(def_die.GetID()) : "not found");
    }
<<<<<<< HEAD
  }
  if (def_die) {
    attrs = ParsedDWARFTypeAttributes(def_die);
  } else {
    // No definition found. Proceed with the declaration die. We can use it to
    // create a forward-declared type.
    def_die = decl_die;
  }
=======
  }
  if (def_die) {
    if (auto [it, inserted] = dwarf->GetDIEToType().try_emplace(
            def_die.GetDIE(), DIE_IS_BEING_PARSED);
        !inserted) {
      if (it->getSecond() == nullptr || it->getSecond() == DIE_IS_BEING_PARSED)
        return nullptr;
      return it->getSecond()->shared_from_this();
    }
    attrs = ParsedDWARFTypeAttributes(def_die);
  } else {
    // No definition found. Proceed with the declaration die. We can use it to
    // create a forward-declared type.
    def_die = decl_die;
  }
>>>>>>> 4fe5a3cc

  CompilerType enumerator_clang_type;
  if (attrs.type.IsValid()) {
    Type *enumerator_type =
        dwarf->ResolveTypeUID(attrs.type.Reference(), true);
    if (enumerator_type)
      enumerator_clang_type = enumerator_type->GetFullCompilerType();
  }

  if (!enumerator_clang_type) {
    if (attrs.byte_size) {
      enumerator_clang_type = m_ast.GetBuiltinTypeForDWARFEncodingAndBitSize(
          "", DW_ATE_signed, *attrs.byte_size * 8);
    } else {
      enumerator_clang_type = m_ast.GetBasicType(eBasicTypeInt);
    }
  }

  CompilerType clang_type = m_ast.CreateEnumerationType(
      attrs.name.GetStringRef(), GetClangDeclContextContainingDIE(def_die, nullptr),
      GetOwningClangModule(def_die), attrs.decl, enumerator_clang_type,
      attrs.is_scoped_enum);
  TypeSP type_sp =
      dwarf->MakeType(def_die.GetID(), attrs.name, attrs.byte_size, nullptr,
                      attrs.type.Reference().GetID(), Type::eEncodingIsUID,
                      &attrs.decl, clang_type, Type::ResolveState::Forward,
                      TypePayloadClang(GetOwningClangModule(def_die)));

  clang::DeclContext *type_decl_ctx =
      TypeSystemClang::GetDeclContextForType(clang_type);
  LinkDeclContextToDIE(type_decl_ctx, decl_die);
  if (decl_die != def_die) {
    LinkDeclContextToDIE(type_decl_ctx, def_die);
    dwarf->GetDIEToType()[def_die.GetDIE()] = type_sp.get();
    // Declaration DIE is inserted into the type map in ParseTypeFromDWARF
  }


  if (TypeSystemClang::StartTagDeclarationDefinition(clang_type)) {
    if (def_die.HasChildren()) {
      bool is_signed = false;
      enumerator_clang_type.IsIntegerType(is_signed);
      ParseChildEnumerators(clang_type, is_signed,
                            type_sp->GetByteSize(nullptr).value_or(0), def_die);
    }
    TypeSystemClang::CompleteTagDeclarationDefinition(clang_type);
  } else {
    dwarf->GetObjectFile()->GetModule()->ReportError(
        "DWARF DIE at {0:x16} named \"{1}\" was not able to start its "
        "definition.\nPlease file a bug and attach the file at the "
        "start of this error message",
        def_die.GetOffset(), attrs.name.GetCString());
  }
  return type_sp;
}

static clang::CallingConv
ConvertDWARFCallingConventionToClang(const ParsedDWARFTypeAttributes &attrs) {
  switch (attrs.calling_convention) {
  case llvm::dwarf::DW_CC_normal:
    return clang::CC_C;
  case llvm::dwarf::DW_CC_BORLAND_stdcall:
    return clang::CC_X86StdCall;
  case llvm::dwarf::DW_CC_BORLAND_msfastcall:
    return clang::CC_X86FastCall;
  case llvm::dwarf::DW_CC_LLVM_vectorcall:
    return clang::CC_X86VectorCall;
  case llvm::dwarf::DW_CC_BORLAND_pascal:
    return clang::CC_X86Pascal;
  case llvm::dwarf::DW_CC_LLVM_Win64:
    return clang::CC_Win64;
  case llvm::dwarf::DW_CC_LLVM_X86_64SysV:
    return clang::CC_X86_64SysV;
  case llvm::dwarf::DW_CC_LLVM_X86RegCall:
    return clang::CC_X86RegCall;
  default:
    break;
  }

  Log *log = GetLog(DWARFLog::TypeCompletion | DWARFLog::Lookups);
  LLDB_LOG(log, "Unsupported DW_AT_calling_convention value: {0}",
           attrs.calling_convention);
  // Use the default calling convention as a fallback.
  return clang::CC_C;
}

bool DWARFASTParserClang::ParseObjCMethod(
    const ObjCLanguage::MethodName &objc_method, const DWARFDIE &die,
    CompilerType clang_type, const ParsedDWARFTypeAttributes &attrs,
    bool is_variadic) {
  SymbolFileDWARF *dwarf = die.GetDWARF();
  assert(dwarf);

  const auto tag = die.Tag();
  ConstString class_name(objc_method.GetClassName());
  if (!class_name)
    return false;

  TypeSP complete_objc_class_type_sp =
      dwarf->FindCompleteObjCDefinitionTypeForDIE(DWARFDIE(), class_name,
                                                  false);

  if (!complete_objc_class_type_sp)
    return false;

  CompilerType type_clang_forward_type =
      complete_objc_class_type_sp->GetForwardCompilerType();

  if (!type_clang_forward_type)
    return false;

  if (!TypeSystemClang::IsObjCObjectOrInterfaceType(type_clang_forward_type))
    return false;

  clang::ObjCMethodDecl *objc_method_decl = m_ast.AddMethodToObjCObjectType(
      type_clang_forward_type, attrs.name.GetCString(), clang_type,
      attrs.is_artificial, is_variadic, attrs.is_objc_direct_call);

  if (!objc_method_decl) {
    dwarf->GetObjectFile()->GetModule()->ReportError(
        "[{0:x16}]: invalid Objective-C method {1:x4} ({2}), "
        "please file a bug and attach the file at the start of "
        "this error message",
        die.GetOffset(), tag, DW_TAG_value_to_name(tag));
    return false;
  }

  LinkDeclContextToDIE(objc_method_decl, die);
  m_ast.SetMetadataAsUserID(objc_method_decl, die.GetID());

  return true;
}

std::pair<bool, TypeSP> DWARFASTParserClang::ParseCXXMethod(
    const DWARFDIE &die, CompilerType clang_type,
    const ParsedDWARFTypeAttributes &attrs, const DWARFDIE &decl_ctx_die,
    bool is_static, bool &ignore_containing_context) {
  Log *log = GetLog(DWARFLog::TypeCompletion | DWARFLog::Lookups);
  SymbolFileDWARF *dwarf = die.GetDWARF();
  assert(dwarf);

  Type *class_type = dwarf->ResolveType(decl_ctx_die);
  if (!class_type)
    return {};

  if (class_type->GetID() != decl_ctx_die.GetID() ||
      IsClangModuleFwdDecl(decl_ctx_die)) {

    // We uniqued the parent class of this function to another
    // class so we now need to associate all dies under
    // "decl_ctx_die" to DIEs in the DIE for "class_type"...
    if (DWARFDIE class_type_die = dwarf->GetDIE(class_type->GetID())) {
      std::vector<DWARFDIE> failures;

      CopyUniqueClassMethodTypes(decl_ctx_die, class_type_die, class_type,
                                 failures);

      // FIXME do something with these failures that's
      // smarter than just dropping them on the ground.
      // Unfortunately classes don't like having stuff added
      // to them after their definitions are complete...

      Type *type_ptr = dwarf->GetDIEToType().lookup(die.GetDIE());
      if (type_ptr && type_ptr != DIE_IS_BEING_PARSED)
        return {true, type_ptr->shared_from_this()};
    }
  }

  if (attrs.specification.IsValid()) {
    // We have a specification which we are going to base our
    // function prototype off of, so we need this type to be
    // completed so that the m_die_to_decl_ctx for the method in
    // the specification has a valid clang decl context.
    class_type->GetForwardCompilerType();
    // If we have a specification, then the function type should
    // have been made with the specification and not with this
    // die.
    DWARFDIE spec_die = attrs.specification.Reference();
    clang::DeclContext *spec_clang_decl_ctx =
        GetClangDeclContextForDIE(spec_die);
    if (spec_clang_decl_ctx)
      LinkDeclContextToDIE(spec_clang_decl_ctx, die);
    else
      dwarf->GetObjectFile()->GetModule()->ReportWarning(
          "{0:x8}: DW_AT_specification({1:x16}"
          ") has no decl\n",
          die.GetID(), spec_die.GetOffset());

    return {true, nullptr};
  }

  if (attrs.abstract_origin.IsValid()) {
    // We have a specification which we are going to base our
    // function prototype off of, so we need this type to be
    // completed so that the m_die_to_decl_ctx for the method in
    // the abstract origin has a valid clang decl context.
    class_type->GetForwardCompilerType();

    DWARFDIE abs_die = attrs.abstract_origin.Reference();
    clang::DeclContext *abs_clang_decl_ctx = GetClangDeclContextForDIE(abs_die);
    if (abs_clang_decl_ctx)
      LinkDeclContextToDIE(abs_clang_decl_ctx, die);
    else
      dwarf->GetObjectFile()->GetModule()->ReportWarning(
          "{0:x8}: DW_AT_abstract_origin({1:x16}"
          ") has no decl\n",
          die.GetID(), abs_die.GetOffset());

    return {true, nullptr};
  }

  CompilerType class_opaque_type = class_type->GetForwardCompilerType();
  if (!TypeSystemClang::IsCXXClassType(class_opaque_type))
    return {};

<<<<<<< HEAD
  if (class_opaque_type.IsBeingDefined()) {
    // We have a C++ member function with no children (this
    // pointer!) and clang will get mad if we try and make
    // a function that isn't well formed in the DWARF, so
    // we will just skip it...
    if (!is_static && !die.HasChildren())
      return {true, nullptr};

    const bool is_attr_used = false;
    // Neither GCC 4.2 nor clang++ currently set a valid
    // accessibility in the DWARF for C++ methods...
    // Default to public for now...
    const auto accessibility = attrs.accessibility == eAccessNone
                                   ? eAccessPublic
                                   : attrs.accessibility;

    clang::CXXMethodDecl *cxx_method_decl = m_ast.AddMethodToCXXRecordType(
        class_opaque_type.GetOpaqueQualType(), attrs.name.GetCString(),
        attrs.mangled_name, clang_type, accessibility, attrs.is_virtual,
        is_static, attrs.is_inline, attrs.is_explicit, is_attr_used,
        attrs.is_artificial);

    if (cxx_method_decl) {
      LinkDeclContextToDIE(cxx_method_decl, die);

      ClangASTMetadata metadata;
      metadata.SetUserID(die.GetID());

      char const *object_pointer_name =
          attrs.object_pointer ? attrs.object_pointer.GetName() : nullptr;
      if (object_pointer_name) {
        metadata.SetObjectPtrName(object_pointer_name);
        LLDB_LOGF(log,
                  "Setting object pointer name: %s on method "
                  "object %p.\n",
                  object_pointer_name, static_cast<void *>(cxx_method_decl));
      }
      m_ast.SetMetadata(cxx_method_decl, metadata);
    } else {
      ignore_containing_context = true;
    }

    // Artificial methods are always handled even when we
    // don't create a new declaration for them.
    const bool type_handled = cxx_method_decl != nullptr || attrs.is_artificial;

    return {type_handled, nullptr};
  }

  // We were asked to parse the type for a method in a
  // class, yet the class hasn't been asked to complete
  // itself through the clang::ExternalASTSource protocol,
  // so we need to just have the class complete itself and
  // do things the right way, then our
  // DIE should then have an entry in the
  // dwarf->GetDIEToType() map. First
  // we need to modify the dwarf->GetDIEToType() so it
  // doesn't think we are trying to parse this DIE
  // anymore...
  dwarf->GetDIEToType().erase(die.GetDIE());

  // Now we get the full type to force our class type to
  // complete itself using the clang::ExternalASTSource
  // protocol which will parse all base classes and all
  // methods (including the method for this DIE).
  class_type->GetFullCompilerType();

  // The type for this DIE should have been filled in the
  // function call above.
  Type *type_ptr = dwarf->GetDIEToType().lookup(die.GetDIE());
  if (type_ptr && type_ptr != DIE_IS_BEING_PARSED)
    return {true, type_ptr->shared_from_this()};

  // The previous comment isn't actually true if the class wasn't
  // resolved using the current method's parent DIE as source
  // data. We need to ensure that we look up the method correctly
  // in the class and then link the method's DIE to the unique
  // CXXMethodDecl appropriately.
  return {true, nullptr};
=======
  PrepareContextToReceiveMembers(
      m_ast, GetClangASTImporter(),
      TypeSystemClang::GetDeclContextForType(class_opaque_type), die,
      attrs.name.GetCString());

  // We have a C++ member function with no children (this pointer!) and clang
  // will get mad if we try and make a function that isn't well formed in the
  // DWARF, so we will just skip it...
  if (!is_static && !die.HasChildren())
    return {true, nullptr};

  const bool is_attr_used = false;
  // Neither GCC 4.2 nor clang++ currently set a valid
  // accessibility in the DWARF for C++ methods...
  // Default to public for now...
  const auto accessibility =
      attrs.accessibility == eAccessNone ? eAccessPublic : attrs.accessibility;

  clang::CXXMethodDecl *cxx_method_decl = m_ast.AddMethodToCXXRecordType(
      class_opaque_type.GetOpaqueQualType(), attrs.name.GetCString(),
      attrs.mangled_name, clang_type, accessibility, attrs.is_virtual,
      is_static, attrs.is_inline, attrs.is_explicit, is_attr_used,
      attrs.is_artificial);

  if (cxx_method_decl) {
    LinkDeclContextToDIE(cxx_method_decl, die);

    ClangASTMetadata metadata;
    metadata.SetUserID(die.GetID());

    char const *object_pointer_name =
        attrs.object_pointer ? attrs.object_pointer.GetName() : nullptr;
    if (object_pointer_name) {
      metadata.SetObjectPtrName(object_pointer_name);
      LLDB_LOGF(log, "Setting object pointer name: %s on method object %p.\n",
                object_pointer_name, static_cast<void *>(cxx_method_decl));
    }
    m_ast.SetMetadata(cxx_method_decl, metadata);
  } else {
    ignore_containing_context = true;
  }

  // Artificial methods are always handled even when we
  // don't create a new declaration for them.
  const bool type_handled = cxx_method_decl != nullptr || attrs.is_artificial;

  return {type_handled, nullptr};
>>>>>>> 4fe5a3cc
}

TypeSP
DWARFASTParserClang::ParseSubroutine(const DWARFDIE &die,
                                     const ParsedDWARFTypeAttributes &attrs) {
  Log *log = GetLog(DWARFLog::TypeCompletion | DWARFLog::Lookups);

  SymbolFileDWARF *dwarf = die.GetDWARF();
  const dw_tag_t tag = die.Tag();

  bool is_variadic = false;
  bool is_static = false;
  bool has_template_params = false;

  unsigned type_quals = 0;

  DEBUG_PRINTF("0x%8.8" PRIx64 ": %s (\"%s\")\n", die.GetID(),
               DW_TAG_value_to_name(tag), type_name_cstr);

  CompilerType return_clang_type;
  Type *func_type = nullptr;

  if (attrs.type.IsValid())
    func_type = dwarf->ResolveTypeUID(attrs.type.Reference(), true);

  if (func_type)
    return_clang_type = func_type->GetForwardCompilerType();
  else
    return_clang_type = m_ast.GetBasicType(eBasicTypeVoid);

  std::vector<CompilerType> function_param_types;
  std::vector<clang::ParmVarDecl *> function_param_decls;

  // Parse the function children for the parameters

  DWARFDIE decl_ctx_die;
  clang::DeclContext *containing_decl_ctx =
      GetClangDeclContextContainingDIE(die, &decl_ctx_die);
  const clang::Decl::Kind containing_decl_kind =
      containing_decl_ctx->getDeclKind();

  bool is_cxx_method = DeclKindIsCXXClass(containing_decl_kind);
  // Start off static. This will be set to false in
  // ParseChildParameters(...) if we find a "this" parameters as the
  // first parameter
  if (is_cxx_method) {
    is_static = true;
  }

  if (die.HasChildren()) {
    bool skip_artificial = true;
    ParseChildParameters(containing_decl_ctx, die, skip_artificial, is_static,
                         is_variadic, has_template_params,
                         function_param_types, function_param_decls,
                         type_quals);
  }

  bool ignore_containing_context = false;
  // Check for templatized class member functions. If we had any
  // DW_TAG_template_type_parameter or DW_TAG_template_value_parameter
  // the DW_TAG_subprogram DIE, then we can't let this become a method in
  // a class. Why? Because templatized functions are only emitted if one
  // of the templatized methods is used in the current compile unit and
  // we will end up with classes that may or may not include these member
  // functions and this means one class won't match another class
  // definition and it affects our ability to use a class in the clang
  // expression parser. So for the greater good, we currently must not
  // allow any template member functions in a class definition.
  if (is_cxx_method && has_template_params) {
    ignore_containing_context = true;
    is_cxx_method = false;
  }

  clang::CallingConv calling_convention =
      ConvertDWARFCallingConventionToClang(attrs);

  // clang_type will get the function prototype clang type after this
  // call
  CompilerType clang_type =
      m_ast.CreateFunctionType(return_clang_type, function_param_types.data(),
                               function_param_types.size(), is_variadic,
                               type_quals, calling_convention, attrs.ref_qual);

  if (attrs.name) {
    bool type_handled = false;
    if (tag == DW_TAG_subprogram || tag == DW_TAG_inlined_subroutine) {
      if (std::optional<const ObjCLanguage::MethodName> objc_method =
              ObjCLanguage::MethodName::Create(attrs.name.GetStringRef(),
                                               true)) {
        type_handled =
            ParseObjCMethod(*objc_method, die, clang_type, attrs, is_variadic);
      } else if (is_cxx_method) {
        auto [handled, type_sp] =
            ParseCXXMethod(die, clang_type, attrs, decl_ctx_die, is_static,
                           ignore_containing_context);
        if (type_sp)
          return type_sp;

        type_handled = handled;
      }
    }

    if (!type_handled) {
      clang::FunctionDecl *function_decl = nullptr;
      clang::FunctionDecl *template_function_decl = nullptr;

      if (attrs.abstract_origin.IsValid()) {
        DWARFDIE abs_die = attrs.abstract_origin.Reference();

        if (dwarf->ResolveType(abs_die)) {
          function_decl = llvm::dyn_cast_or_null<clang::FunctionDecl>(
              GetCachedClangDeclContextForDIE(abs_die));

          if (function_decl) {
            LinkDeclContextToDIE(function_decl, die);
          }
        }
      }

      if (!function_decl) {
        char *name_buf = nullptr;
        llvm::StringRef name = attrs.name.GetStringRef();

        // We currently generate function templates with template parameters in
        // their name. In order to get closer to the AST that clang generates
        // we want to strip these from the name when creating the AST.
        if (attrs.mangled_name) {
          llvm::ItaniumPartialDemangler D;
          if (!D.partialDemangle(attrs.mangled_name)) {
            name_buf = D.getFunctionBaseName(nullptr, nullptr);
            name = name_buf;
          }
        }

        // We just have a function that isn't part of a class
        function_decl = m_ast.CreateFunctionDeclaration(
            ignore_containing_context ? m_ast.GetTranslationUnitDecl()
                                      : containing_decl_ctx,
            GetOwningClangModule(die), name, clang_type, attrs.storage,
            attrs.is_inline);
        std::free(name_buf);

        if (has_template_params) {
          TypeSystemClang::TemplateParameterInfos template_param_infos;
          ParseTemplateParameterInfos(die, template_param_infos);
          template_function_decl = m_ast.CreateFunctionDeclaration(
              ignore_containing_context ? m_ast.GetTranslationUnitDecl()
                                        : containing_decl_ctx,
              GetOwningClangModule(die), attrs.name.GetStringRef(), clang_type,
              attrs.storage, attrs.is_inline);
          clang::FunctionTemplateDecl *func_template_decl =
              m_ast.CreateFunctionTemplateDecl(
                  containing_decl_ctx, GetOwningClangModule(die),
                  template_function_decl, template_param_infos);
          m_ast.CreateFunctionTemplateSpecializationInfo(
              template_function_decl, func_template_decl, template_param_infos);
        }

        lldbassert(function_decl);

        if (function_decl) {
          // Attach an asm(<mangled_name>) label to the FunctionDecl.
          // This ensures that clang::CodeGen emits function calls
          // using symbols that are mangled according to the DW_AT_linkage_name.
          // If we didn't do this, the external symbols wouldn't exactly
          // match the mangled name LLDB knows about and the IRExecutionUnit
          // would have to fall back to searching object files for
          // approximately matching function names. The motivating
          // example is generating calls to ABI-tagged template functions.
          // This is done separately for member functions in
          // AddMethodToCXXRecordType.
          if (attrs.mangled_name)
            function_decl->addAttr(clang::AsmLabelAttr::CreateImplicit(
                m_ast.getASTContext(), attrs.mangled_name, /*literal=*/false));

          LinkDeclContextToDIE(function_decl, die);

          if (!function_param_decls.empty()) {
            m_ast.SetFunctionParameters(function_decl, function_param_decls);
            if (template_function_decl)
              m_ast.SetFunctionParameters(template_function_decl,
                                          function_param_decls);
          }

          ClangASTMetadata metadata;
          metadata.SetUserID(die.GetID());

          char const *object_pointer_name =
              attrs.object_pointer ? attrs.object_pointer.GetName() : nullptr;
          if (object_pointer_name) {
            metadata.SetObjectPtrName(object_pointer_name);
            LLDB_LOGF(log,
                      "Setting object pointer name: %s on function "
                      "object %p.",
                      object_pointer_name, static_cast<void *>(function_decl));
          }
          m_ast.SetMetadata(function_decl, metadata);
        }
      }
    }
  }
  return dwarf->MakeType(
      die.GetID(), attrs.name, std::nullopt, nullptr, LLDB_INVALID_UID,
      Type::eEncodingIsUID, &attrs.decl, clang_type, Type::ResolveState::Full);
}

TypeSP
DWARFASTParserClang::ParseArrayType(const DWARFDIE &die,
                                    const ParsedDWARFTypeAttributes &attrs) {
  SymbolFileDWARF *dwarf = die.GetDWARF();

  DEBUG_PRINTF("0x%8.8" PRIx64 ": %s (\"%s\")\n", die.GetID(),
               DW_TAG_value_to_name(tag), type_name_cstr);

  DWARFDIE type_die = attrs.type.Reference();
  Type *element_type = dwarf->ResolveTypeUID(type_die, true);

  if (!element_type)
    return nullptr;

  std::optional<SymbolFile::ArrayInfo> array_info = ParseChildArrayInfo(die);
  uint32_t byte_stride = attrs.byte_stride;
  uint32_t bit_stride = attrs.bit_stride;
  if (array_info) {
    byte_stride = array_info->byte_stride;
    bit_stride = array_info->bit_stride;
  }
  if (byte_stride == 0 && bit_stride == 0)
    byte_stride = element_type->GetByteSize(nullptr).value_or(0);
  CompilerType array_element_type = element_type->GetForwardCompilerType();
  TypeSystemClang::RequireCompleteType(array_element_type);

  uint64_t array_element_bit_stride = byte_stride * 8 + bit_stride;
  CompilerType clang_type;
  if (array_info && array_info->element_orders.size() > 0) {
    uint64_t num_elements = 0;
    auto end = array_info->element_orders.rend();
    for (auto pos = array_info->element_orders.rbegin(); pos != end; ++pos) {
      num_elements = *pos;
      clang_type = m_ast.CreateArrayType(array_element_type, num_elements,
                                         attrs.is_vector);
      array_element_type = clang_type;
      array_element_bit_stride = num_elements
                                     ? array_element_bit_stride * num_elements
                                     : array_element_bit_stride;
    }
  } else {
    clang_type =
        m_ast.CreateArrayType(array_element_type, 0, attrs.is_vector);
  }
  ConstString empty_name;
  TypeSP type_sp =
      dwarf->MakeType(die.GetID(), empty_name, array_element_bit_stride / 8,
                      nullptr, type_die.GetID(), Type::eEncodingIsUID,
                      &attrs.decl, clang_type, Type::ResolveState::Full);
  type_sp->SetEncodingType(element_type);
  const clang::Type *type = ClangUtil::GetQualType(clang_type).getTypePtr();
  m_ast.SetMetadataAsUserID(type, die.GetID());
  return type_sp;
}

TypeSP DWARFASTParserClang::ParsePointerToMemberType(
    const DWARFDIE &die, const ParsedDWARFTypeAttributes &attrs) {
  SymbolFileDWARF *dwarf = die.GetDWARF();
  Type *pointee_type = dwarf->ResolveTypeUID(attrs.type.Reference(), true);
  Type *class_type =
      dwarf->ResolveTypeUID(attrs.containing_type.Reference(), true);

  // Check to make sure pointers are not NULL before attempting to
  // dereference them.
  if ((class_type == nullptr) || (pointee_type == nullptr))
    return nullptr;

  CompilerType pointee_clang_type = pointee_type->GetForwardCompilerType();
  CompilerType class_clang_type = class_type->GetForwardCompilerType();

  CompilerType clang_type = TypeSystemClang::CreateMemberPointerType(
      class_clang_type, pointee_clang_type);

  if (std::optional<uint64_t> clang_type_size =
          clang_type.GetByteSize(nullptr)) {
    return dwarf->MakeType(die.GetID(), attrs.name, *clang_type_size, nullptr,
                           LLDB_INVALID_UID, Type::eEncodingIsUID, nullptr,
                           clang_type, Type::ResolveState::Forward);
  }
  return nullptr;
}

void DWARFASTParserClang::ParseInheritance(
    const DWARFDIE &die, const DWARFDIE &parent_die,
    const CompilerType class_clang_type, const AccessType default_accessibility,
    const lldb::ModuleSP &module_sp,
    std::vector<std::unique_ptr<clang::CXXBaseSpecifier>> &base_classes,
    ClangASTImporter::LayoutInfo &layout_info) {
  auto ast =
      class_clang_type.GetTypeSystem().dyn_cast_or_null<TypeSystemClang>();
  if (ast == nullptr)
    return;

  // TODO: implement DW_TAG_inheritance type parsing.
  DWARFAttributes attributes = die.GetAttributes();
  if (attributes.Size() == 0)
    return;

  DWARFFormValue encoding_form;
  AccessType accessibility = default_accessibility;
  bool is_virtual = false;
  bool is_base_of_class = true;
  off_t member_byte_offset = 0;

  for (uint32_t i = 0; i < attributes.Size(); ++i) {
    const dw_attr_t attr = attributes.AttributeAtIndex(i);
    DWARFFormValue form_value;
    if (attributes.ExtractFormValueAtIndex(i, form_value)) {
      switch (attr) {
      case DW_AT_type:
        encoding_form = form_value;
        break;
      case DW_AT_data_member_location:
        if (auto maybe_offset =
                ExtractDataMemberLocation(die, form_value, module_sp))
          member_byte_offset = *maybe_offset;
        break;

      case DW_AT_accessibility:
        accessibility =
            DWARFASTParser::GetAccessTypeFromDWARF(form_value.Unsigned());
        break;

      case DW_AT_virtuality:
        is_virtual = form_value.Boolean();
        break;

      default:
        break;
      }
    }
  }

  Type *base_class_type = die.ResolveTypeUID(encoding_form.Reference());
  if (base_class_type == nullptr) {
    module_sp->ReportError("{0:x16}: DW_TAG_inheritance failed to "
                           "resolve the base class at {1:x16}"
                           " from enclosing type {2:x16}. \nPlease file "
                           "a bug and attach the file at the start of "
                           "this error message",
                           die.GetOffset(),
                           encoding_form.Reference().GetOffset(),
                           parent_die.GetOffset());
    return;
  }

  CompilerType base_class_clang_type = base_class_type->GetFullCompilerType();
  assert(base_class_clang_type);
  if (TypeSystemClang::IsObjCObjectOrInterfaceType(class_clang_type)) {
    ast->SetObjCSuperClass(class_clang_type, base_class_clang_type);
    return;
  }
  std::unique_ptr<clang::CXXBaseSpecifier> result =
      ast->CreateBaseClassSpecifier(base_class_clang_type.GetOpaqueQualType(),
                                    accessibility, is_virtual,
                                    is_base_of_class);
  if (!result)
    return;

  base_classes.push_back(std::move(result));

  if (is_virtual) {
    // Do not specify any offset for virtual inheritance. The DWARF
    // produced by clang doesn't give us a constant offset, but gives
    // us a DWARF expressions that requires an actual object in memory.
    // the DW_AT_data_member_location for a virtual base class looks
    // like:
    //      DW_AT_data_member_location( DW_OP_dup, DW_OP_deref,
    //      DW_OP_constu(0x00000018), DW_OP_minus, DW_OP_deref,
    //      DW_OP_plus )
    // Given this, there is really no valid response we can give to
    // clang for virtual base class offsets, and this should eventually
    // be removed from LayoutRecordType() in the external
    // AST source in clang.
  } else {
    layout_info.base_offsets.insert(std::make_pair(
        ast->GetAsCXXRecordDecl(base_class_clang_type.GetOpaqueQualType()),
        clang::CharUnits::fromQuantity(member_byte_offset)));
  }
}

TypeSP DWARFASTParserClang::UpdateSymbolContextScopeForType(
    const SymbolContext &sc, const DWARFDIE &die, TypeSP type_sp) {
  if (!type_sp)
    return type_sp;

  DWARFDIE sc_parent_die = SymbolFileDWARF::GetParentSymbolContextDIE(die);
  dw_tag_t sc_parent_tag = sc_parent_die.Tag();

  SymbolContextScope *symbol_context_scope = nullptr;
  if (sc_parent_tag == DW_TAG_compile_unit ||
      sc_parent_tag == DW_TAG_partial_unit) {
    symbol_context_scope = sc.comp_unit;
  } else if (sc.function != nullptr && sc_parent_die) {
    symbol_context_scope =
        sc.function->GetBlock(true).FindBlockByID(sc_parent_die.GetID());
    if (symbol_context_scope == nullptr)
      symbol_context_scope = sc.function;
  } else {
    symbol_context_scope = sc.module_sp.get();
  }

  if (symbol_context_scope != nullptr)
    type_sp->SetSymbolContextScope(symbol_context_scope);
  return type_sp;
}

std::string
DWARFASTParserClang::GetCPlusPlusQualifiedName(const DWARFDIE &die) {
  if (!die.IsValid())
    return "";
  const char *name = die.GetName();
  if (!name)
    return "";
  std::string qualified_name;
  DWARFDIE parent_decl_ctx_die = die.GetParentDeclContextDIE();
  // TODO: change this to get the correct decl context parent....
  while (parent_decl_ctx_die) {
    // The name may not contain template parameters due to
    // -gsimple-template-names; we must reconstruct the full name from child
    // template parameter dies via GetDIEClassTemplateParams().
    const dw_tag_t parent_tag = parent_decl_ctx_die.Tag();
    switch (parent_tag) {
    case DW_TAG_namespace: {
      if (const char *namespace_name = parent_decl_ctx_die.GetName()) {
        qualified_name.insert(0, "::");
        qualified_name.insert(0, namespace_name);
      } else {
        qualified_name.insert(0, "(anonymous namespace)::");
      }
      parent_decl_ctx_die = parent_decl_ctx_die.GetParentDeclContextDIE();
      break;
    }

    case DW_TAG_class_type:
    case DW_TAG_structure_type:
    case DW_TAG_union_type: {
      if (const char *class_union_struct_name = parent_decl_ctx_die.GetName()) {
        qualified_name.insert(
            0, GetDIEClassTemplateParams(parent_decl_ctx_die));
        qualified_name.insert(0, "::");
        qualified_name.insert(0, class_union_struct_name);
      }
      parent_decl_ctx_die = parent_decl_ctx_die.GetParentDeclContextDIE();
      break;
    }

    default:
      parent_decl_ctx_die.Clear();
      break;
    }
  }

  if (qualified_name.empty())
    qualified_name.append("::");

  qualified_name.append(name);
  qualified_name.append(GetDIEClassTemplateParams(die));

  return qualified_name;
}

TypeSP
DWARFASTParserClang::ParseStructureLikeDIE(const SymbolContext &sc,
                                           const DWARFDIE &decl_die,
                                           ParsedDWARFTypeAttributes &attrs) {
  CompilerType clang_type;
  const dw_tag_t tag = decl_die.Tag();
  SymbolFileDWARF *dwarf = decl_die.GetDWARF();
  LanguageType cu_language = SymbolFileDWARF::GetLanguage(*decl_die.GetCU());
  Log *log = GetLog(DWARFLog::TypeCompletion | DWARFLog::Lookups);

  // UniqueDWARFASTType is large, so don't create a local variables on the
  // stack, put it on the heap. This function is often called recursively and
  // clang isn't good at sharing the stack space for variables in different
  // blocks.
  auto unique_ast_entry_up = std::make_unique<UniqueDWARFASTType>();

  ConstString unique_typename(attrs.name);
  Declaration unique_decl(attrs.decl);

  if (attrs.name) {
    if (Language::LanguageIsCPlusPlus(cu_language)) {
      // For C++, we rely solely upon the one definition rule that says
      // only one thing can exist at a given decl context. We ignore the
      // file and line that things are declared on.
      std::string qualified_name = GetCPlusPlusQualifiedName(decl_die);
      if (!qualified_name.empty())
        unique_typename = ConstString(qualified_name);
      unique_decl.Clear();
    }

    if (dwarf->GetUniqueDWARFASTTypeMap().Find(
            unique_typename, decl_die, unique_decl,
            attrs.byte_size.value_or(-1), *unique_ast_entry_up)) {
      if (TypeSP type_sp = unique_ast_entry_up->m_type_sp) {
        LinkDeclContextToDIE(
            GetCachedClangDeclContextForDIE(unique_ast_entry_up->m_die),
            decl_die);
        return type_sp;
      }
    }
  }

  DEBUG_PRINTF("0x%8.8" PRIx64 ": %s (\"%s\")\n", die.GetID(),
               DW_TAG_value_to_name(tag), type_name_cstr);

  int tag_decl_kind = -1;
  AccessType default_accessibility = eAccessNone;
  if (tag == DW_TAG_structure_type) {
    tag_decl_kind = llvm::to_underlying(clang::TagTypeKind::Struct);
    default_accessibility = eAccessPublic;
  } else if (tag == DW_TAG_union_type) {
    tag_decl_kind = llvm::to_underlying(clang::TagTypeKind::Union);
    default_accessibility = eAccessPublic;
  } else if (tag == DW_TAG_class_type) {
    tag_decl_kind = llvm::to_underlying(clang::TagTypeKind::Class);
    default_accessibility = eAccessPrivate;
  }

  if (attrs.byte_size && *attrs.byte_size == 0 && attrs.name &&
      !decl_die.HasChildren() && cu_language == eLanguageTypeObjC) {
    // Work around an issue with clang at the moment where forward
    // declarations for objective C classes are emitted as:
    //  DW_TAG_structure_type [2]
    //  DW_AT_name( "ForwardObjcClass" )
    //  DW_AT_byte_size( 0x00 )
    //  DW_AT_decl_file( "..." )
    //  DW_AT_decl_line( 1 )
    //
    // Note that there is no DW_AT_declaration and there are no children,
    // and the byte size is zero.
    attrs.is_forward_declaration = true;
  }

  if (attrs.class_language == eLanguageTypeObjC ||
      attrs.class_language == eLanguageTypeObjC_plus_plus) {
    if (!attrs.is_complete_objc_class &&
        decl_die.Supports_DW_AT_APPLE_objc_complete_type()) {
      // We have a valid eSymbolTypeObjCClass class symbol whose name
      // matches the current objective C class that we are trying to find
      // and this DIE isn't the complete definition (we checked
      // is_complete_objc_class above and know it is false), so the real
      // definition is in here somewhere
      TypeSP type_sp =
          dwarf->FindCompleteObjCDefinitionTypeForDIE(decl_die, attrs.name, true);

      if (!type_sp) {
        SymbolFileDWARFDebugMap *debug_map_symfile =
            dwarf->GetDebugMapSymfile();
        if (debug_map_symfile) {
          // We weren't able to find a full declaration in this DWARF,
          // see if we have a declaration anywhere else...
          type_sp = debug_map_symfile->FindCompleteObjCDefinitionTypeForDIE(
              decl_die, attrs.name, true);
        }
      }

      if (type_sp) {
        if (log) {
          dwarf->GetObjectFile()->GetModule()->LogMessage(
              log,
              "SymbolFileDWARF({0:p}) - {1:x16}: {2} ({3}) type \"{4}\" is an "
              "incomplete objc type, complete type is {5:x8}",
              static_cast<void *>(this), decl_die.GetOffset(),
              DW_TAG_value_to_name(tag), tag, attrs.name.GetCString(),
              type_sp->GetID());
        }
        return type_sp;
      }
    }
  }

  DWARFDIE def_die;
  if (attrs.is_forward_declaration) {
    Progress progress(llvm::formatv(
        "Parsing type in {0}: '{1}'",
        dwarf->GetObjectFile()->GetFileSpec().GetFilename().GetString(),
        attrs.name.GetString()));

    // We have a forward declaration to a type and we need to try and
    // find a full declaration. We look in the current type index just in
    // case we have a forward declaration followed by an actual
    // declarations in the DWARF. If this fails, we need to look
    // elsewhere...
    if (log) {
      dwarf->GetObjectFile()->GetModule()->LogMessage(
          log,
          "SymbolFileDWARF({0:p}) - {1:x16}: {2} ({3}) type \"{4}\" is a "
          "forward declaration, trying to find complete type",
          static_cast<void *>(this), decl_die.GetID(),
          DW_TAG_value_to_name(tag), tag, attrs.name.GetCString());
    }

    // See if the type comes from a Clang module and if so, track down
    // that type.
    if (TypeSP type_sp = ParseTypeFromClangModule(sc, decl_die, log))
      return type_sp;

    def_die = dwarf->FindDefinitionDIE(decl_die);

    if (!def_die) {
      SymbolFileDWARFDebugMap *debug_map_symfile = dwarf->GetDebugMapSymfile();
      if (debug_map_symfile) {
        // We weren't able to find a full declaration in this DWARF, see
        // if we have a declaration anywhere else...
        def_die = debug_map_symfile->FindDefinitionDIE(decl_die);
      }
    }

    if (log) {
      dwarf->GetObjectFile()->GetModule()->LogMessage(
          log,
          "SymbolFileDWARF({0:p}) - {1:x16}: {2} ({3}) type \"{4}\" is a "
          "forward declaration, complete type is {5}",
          static_cast<void *>(this), def_die.GetID(), DW_TAG_value_to_name(tag),
          tag, attrs.name.GetCString(),
          def_die ? llvm::utohexstr(def_die.GetID()) : "not found");
    }
  }

  if (def_die) {
<<<<<<< HEAD
=======
    if (auto [it, inserted] = dwarf->GetDIEToType().try_emplace(
            def_die.GetDIE(), DIE_IS_BEING_PARSED);
        !inserted) {
      if (it->getSecond() == nullptr || it->getSecond() == DIE_IS_BEING_PARSED)
        return nullptr;
      return it->getSecond()->shared_from_this();
    }
>>>>>>> 4fe5a3cc
    attrs = ParsedDWARFTypeAttributes(def_die);
  } else {
    // No definition found. Proceed with the declaration die. We can use it to
    // create a forward-declared type.
    def_die = decl_die;
  }
  assert(tag_decl_kind != -1);
  UNUSED_IF_ASSERT_DISABLED(tag_decl_kind);
  bool clang_type_was_created = false;
  clang::DeclContext *containing_decl_ctx = GetClangDeclContextContainingDIE(def_die, nullptr);

  PrepareContextToReceiveMembers(m_ast, GetClangASTImporter(),
                                 containing_decl_ctx, def_die,
                                 attrs.name.GetCString());

  if (attrs.accessibility == eAccessNone && containing_decl_ctx) {
    // Check the decl context that contains this class/struct/union. If
    // it is a class we must give it an accessibility.
    const clang::Decl::Kind containing_decl_kind =
        containing_decl_ctx->getDeclKind();
    if (DeclKindIsCXXClass(containing_decl_kind))
      attrs.accessibility = default_accessibility;
  }

  ClangASTMetadata metadata;
  metadata.SetUserID(def_die.GetID());
  metadata.SetIsDynamicCXXType(dwarf->ClassOrStructIsVirtual(def_die));

  TypeSystemClang::TemplateParameterInfos template_param_infos;
  if (ParseTemplateParameterInfos(def_die, template_param_infos)) {
    clang::ClassTemplateDecl *class_template_decl =
        m_ast.ParseClassTemplateDecl(
            containing_decl_ctx, GetOwningClangModule(def_die),
            attrs.accessibility, attrs.name.GetCString(), tag_decl_kind,
            template_param_infos);
    if (!class_template_decl) {
      if (log) {
        dwarf->GetObjectFile()->GetModule()->LogMessage(
            log,
            "SymbolFileDWARF({0:p}) - {1:x16}: {2} ({3}) type \"{4}\" "
            "clang::ClassTemplateDecl failed to return a decl.",
            static_cast<void *>(this), def_die.GetID(),
            DW_TAG_value_to_name(tag), tag, attrs.name.GetCString());
      }
      return TypeSP();
    }

    clang::ClassTemplateSpecializationDecl *class_specialization_decl =
        m_ast.CreateClassTemplateSpecializationDecl(
            containing_decl_ctx, GetOwningClangModule(def_die),
            class_template_decl, tag_decl_kind, template_param_infos);
    clang_type =
        m_ast.CreateClassTemplateSpecializationType(class_specialization_decl);
    clang_type_was_created = true;

    m_ast.SetMetadata(class_template_decl, metadata);
    m_ast.SetMetadata(class_specialization_decl, metadata);
  }

  if (!clang_type_was_created) {
    clang_type_was_created = true;
    clang_type = m_ast.CreateRecordType(
        containing_decl_ctx, GetOwningClangModule(def_die), attrs.accessibility,
        attrs.name.GetCString(), tag_decl_kind, attrs.class_language, &metadata,
        attrs.exports_symbols);
  }

  TypeSP type_sp = dwarf->MakeType(
      def_die.GetID(), attrs.name, attrs.byte_size, nullptr, LLDB_INVALID_UID,
      Type::eEncodingIsUID, &attrs.decl, clang_type,
      Type::ResolveState::Forward,
      TypePayloadClang(OptionalClangModuleID(), attrs.is_complete_objc_class));

  // Store a forward declaration to this class type in case any
  // parameters in any class methods need it for the clang types for
  // function prototypes.
  clang::DeclContext *type_decl_ctx =
      TypeSystemClang::GetDeclContextForType(clang_type);
  LinkDeclContextToDIE(type_decl_ctx, decl_die);
  if (decl_die != def_die) {
    LinkDeclContextToDIE(type_decl_ctx, def_die);
    dwarf->GetDIEToType()[def_die.GetDIE()] = type_sp.get();
    // Declaration DIE is inserted into the type map in ParseTypeFromDWARF
  }

  // Add our type to the unique type map so we don't end up creating many
  // copies of the same type over and over in the ASTContext for our
  // module
  unique_ast_entry_up->m_type_sp = type_sp;
  unique_ast_entry_up->m_die = def_die;
  unique_ast_entry_up->m_declaration = unique_decl;
  unique_ast_entry_up->m_byte_size = attrs.byte_size.value_or(0);
  dwarf->GetUniqueDWARFASTTypeMap().Insert(unique_typename,
                                           *unique_ast_entry_up);

<<<<<<< HEAD
  if (!attrs.is_forward_declaration) {
    // Always start the definition for a class type so that if the class
    // has child classes or types that require the class to be created
    // for use as their decl contexts the class will be ready to accept
    // these child definitions.
    if (!def_die.HasChildren()) {
      // No children for this struct/union/class, lets finish it
      if (TypeSystemClang::StartTagDeclarationDefinition(clang_type)) {
        TypeSystemClang::CompleteTagDeclarationDefinition(clang_type);
      } else {
        dwarf->GetObjectFile()->GetModule()->ReportError(

            "DWARF DIE {0:x16} named \"{1}\" was not able to start its "
            "definition.\nPlease file a bug and attach the file at the "
            "start of this error message",
            def_die.GetID(), attrs.name.GetCString());
      }

      // Setting authority byte size and alignment for empty structures.
      //
      // If the byte size or alignmenet of the record is specified then
      // overwrite the ones that would be computed by Clang.
      // This is only needed as LLDB's TypeSystemClang is always in C++ mode,
      // but some compilers such as GCC and Clang give empty structs a size of 0
      // in C mode (in contrast to the size of 1 for empty structs that would be
      // computed in C++ mode).
      if (attrs.byte_size || attrs.alignment) {
        clang::RecordDecl *record_decl =
            TypeSystemClang::GetAsRecordDecl(clang_type);
        if (record_decl) {
          ClangASTImporter::LayoutInfo layout;
          layout.bit_size = attrs.byte_size.value_or(0) * 8;
          layout.alignment = attrs.alignment.value_or(0) * 8;
          GetClangASTImporter().SetRecordLayout(record_decl, layout);
        }
      }
    } else if (clang_type_was_created) {
      // Start the definition if the class is not objective C since the
      // underlying decls respond to isCompleteDefinition(). Objective
      // C decls don't respond to isCompleteDefinition() so we can't
      // start the declaration definition right away. For C++
      // class/union/structs we want to start the definition in case the
      // class is needed as the declaration context for a contained class
      // or type without the need to complete that type..

      if (attrs.class_language != eLanguageTypeObjC &&
          attrs.class_language != eLanguageTypeObjC_plus_plus)
        TypeSystemClang::StartTagDeclarationDefinition(clang_type);

      // Leave this as a forward declaration until we need to know the
      // details of the type. lldb_private::Type will automatically call
      // the SymbolFile virtual function
      // "SymbolFileDWARF::CompleteType(Type *)" When the definition
      // needs to be defined.
      assert(!dwarf->GetForwardDeclCompilerTypeToDIE().count(
                 ClangUtil::RemoveFastQualifiers(clang_type)
                     .GetOpaqueQualType()) &&
             "Type already in the forward declaration map!");
      // Can't assume m_ast.GetSymbolFile() is actually a
      // SymbolFileDWARF, it can be a SymbolFileDWARFDebugMap for Apple
      // binaries.
      dwarf->GetForwardDeclCompilerTypeToDIE().try_emplace(
          ClangUtil::RemoveFastQualifiers(clang_type).GetOpaqueQualType(),
          *def_die.GetDIERef());
      m_ast.SetHasExternalStorage(clang_type.GetOpaqueQualType(), true);
    }
=======
  if (clang_type_was_created) {
    // Leave this as a forward declaration until we need to know the
    // details of the type. lldb_private::Type will automatically call
    // the SymbolFile virtual function
    // "SymbolFileDWARF::CompleteType(Type *)" When the definition
    // needs to be defined.
    bool inserted =
        dwarf->GetForwardDeclCompilerTypeToDIE()
            .try_emplace(
                ClangUtil::RemoveFastQualifiers(clang_type).GetOpaqueQualType(),
                *def_die.GetDIERef())
            .second;
    assert(inserted && "Type already in the forward declaration map!");
    (void)inserted;
    m_ast.SetHasExternalStorage(clang_type.GetOpaqueQualType(), true);
>>>>>>> 4fe5a3cc
  }

  // If we made a clang type, set the trivial abi if applicable: We only
  // do this for pass by value - which implies the Trivial ABI. There
  // isn't a way to assert that something that would normally be pass by
  // value is pass by reference, so we ignore that attribute if set.
  if (attrs.calling_convention == llvm::dwarf::DW_CC_pass_by_value) {
    clang::CXXRecordDecl *record_decl =
        m_ast.GetAsCXXRecordDecl(clang_type.GetOpaqueQualType());
    if (record_decl && record_decl->getDefinition()) {
      record_decl->setHasTrivialSpecialMemberForCall();
    }
  }

  if (attrs.calling_convention == llvm::dwarf::DW_CC_pass_by_reference) {
    clang::CXXRecordDecl *record_decl =
        m_ast.GetAsCXXRecordDecl(clang_type.GetOpaqueQualType());
    if (record_decl)
      record_decl->setArgPassingRestrictions(
          clang::RecordArgPassingKind::CannotPassInRegs);
  }
  return type_sp;
}

// DWARF parsing functions

class DWARFASTParserClang::DelayedAddObjCClassProperty {
public:
  DelayedAddObjCClassProperty(
      const CompilerType &class_opaque_type, const char *property_name,
      const CompilerType &property_opaque_type, // The property type is only
                                                // required if you don't have an
                                                // ivar decl
      const char *property_setter_name, const char *property_getter_name,
      uint32_t property_attributes, const ClangASTMetadata *metadata)
      : m_class_opaque_type(class_opaque_type), m_property_name(property_name),
        m_property_opaque_type(property_opaque_type),
        m_property_setter_name(property_setter_name),
        m_property_getter_name(property_getter_name),
        m_property_attributes(property_attributes) {
    if (metadata != nullptr) {
      m_metadata_up = std::make_unique<ClangASTMetadata>();
      *m_metadata_up = *metadata;
    }
  }

  DelayedAddObjCClassProperty(const DelayedAddObjCClassProperty &rhs) {
    *this = rhs;
  }

  DelayedAddObjCClassProperty &
  operator=(const DelayedAddObjCClassProperty &rhs) {
    m_class_opaque_type = rhs.m_class_opaque_type;
    m_property_name = rhs.m_property_name;
    m_property_opaque_type = rhs.m_property_opaque_type;
    m_property_setter_name = rhs.m_property_setter_name;
    m_property_getter_name = rhs.m_property_getter_name;
    m_property_attributes = rhs.m_property_attributes;

    if (rhs.m_metadata_up) {
      m_metadata_up = std::make_unique<ClangASTMetadata>();
      *m_metadata_up = *rhs.m_metadata_up;
    }
    return *this;
  }

  bool Finalize() {
    return TypeSystemClang::AddObjCClassProperty(
        m_class_opaque_type, m_property_name, m_property_opaque_type,
        /*ivar_decl=*/nullptr, m_property_setter_name, m_property_getter_name,
        m_property_attributes, m_metadata_up.get());
  }

private:
  CompilerType m_class_opaque_type;
  const char *m_property_name;
  CompilerType m_property_opaque_type;
  const char *m_property_setter_name;
  const char *m_property_getter_name;
  uint32_t m_property_attributes;
  std::unique_ptr<ClangASTMetadata> m_metadata_up;
};

bool DWARFASTParserClang::ParseTemplateDIE(
    const DWARFDIE &die,
    TypeSystemClang::TemplateParameterInfos &template_param_infos) {
  const dw_tag_t tag = die.Tag();
  bool is_template_template_argument = false;

  switch (tag) {
  case DW_TAG_GNU_template_parameter_pack: {
    template_param_infos.SetParameterPack(
        std::make_unique<TypeSystemClang::TemplateParameterInfos>());
    for (DWARFDIE child_die : die.children()) {
      if (!ParseTemplateDIE(child_die, template_param_infos.GetParameterPack()))
        return false;
    }
    if (const char *name = die.GetName()) {
      template_param_infos.SetPackName(name);
    }
    return true;
  }
  case DW_TAG_GNU_template_template_param:
    is_template_template_argument = true;
    [[fallthrough]];
  case DW_TAG_template_type_parameter:
  case DW_TAG_template_value_parameter: {
    DWARFAttributes attributes = die.GetAttributes();
    if (attributes.Size() == 0)
      return true;

    const char *name = nullptr;
    const char *template_name = nullptr;
    CompilerType clang_type;
    uint64_t uval64 = 0;
    bool uval64_valid = false;
    bool is_default_template_arg = false;
    DWARFFormValue form_value;
    for (size_t i = 0; i < attributes.Size(); ++i) {
      const dw_attr_t attr = attributes.AttributeAtIndex(i);

      switch (attr) {
      case DW_AT_name:
        if (attributes.ExtractFormValueAtIndex(i, form_value))
          name = form_value.AsCString();
        break;

      case DW_AT_GNU_template_name:
        if (attributes.ExtractFormValueAtIndex(i, form_value))
          template_name = form_value.AsCString();
        break;

      case DW_AT_type:
        if (attributes.ExtractFormValueAtIndex(i, form_value)) {
          Type *lldb_type = die.ResolveTypeUID(form_value.Reference());
          if (lldb_type)
            clang_type = lldb_type->GetForwardCompilerType();
        }
        break;

      case DW_AT_const_value:
        if (attributes.ExtractFormValueAtIndex(i, form_value)) {
          uval64_valid = true;
          uval64 = form_value.Unsigned();
        }
        break;
      case DW_AT_default_value:
        if (attributes.ExtractFormValueAtIndex(i, form_value))
          is_default_template_arg = form_value.Boolean();
        break;
      default:
        break;
      }
    }

    clang::ASTContext &ast = m_ast.getASTContext();
    if (!clang_type)
      clang_type = m_ast.GetBasicType(eBasicTypeVoid);

    if (!is_template_template_argument) {
      bool is_signed = false;
      // Get the signed value for any integer or enumeration if available
      clang_type.IsIntegerOrEnumerationType(is_signed);

      if (name && !name[0])
        name = nullptr;

      if (tag == DW_TAG_template_value_parameter && uval64_valid) {
        std::optional<uint64_t> size = clang_type.GetBitSize(nullptr);
        if (!size)
          return false;
        llvm::APInt apint(*size, uval64, is_signed);
        template_param_infos.InsertArg(
            name, clang::TemplateArgument(ast, llvm::APSInt(apint, !is_signed),
                                          ClangUtil::GetQualType(clang_type),
                                          is_default_template_arg));
      } else {
        template_param_infos.InsertArg(
            name, clang::TemplateArgument(ClangUtil::GetQualType(clang_type),
                                          /*isNullPtr*/ false,
                                          is_default_template_arg));
      }
    } else {
      auto *tplt_type = m_ast.CreateTemplateTemplateParmDecl(template_name);
      template_param_infos.InsertArg(
          name, clang::TemplateArgument(clang::TemplateName(tplt_type),
                                        is_default_template_arg));
    }
  }
    return true;

  default:
    break;
  }
  return false;
}

bool DWARFASTParserClang::ParseTemplateParameterInfos(
    const DWARFDIE &parent_die,
    TypeSystemClang::TemplateParameterInfos &template_param_infos) {

  if (!parent_die)
    return false;

  for (DWARFDIE die : parent_die.children()) {
    const dw_tag_t tag = die.Tag();

    switch (tag) {
    case DW_TAG_template_type_parameter:
    case DW_TAG_template_value_parameter:
    case DW_TAG_GNU_template_parameter_pack:
    case DW_TAG_GNU_template_template_param:
      ParseTemplateDIE(die, template_param_infos);
      break;

    default:
      break;
    }
  }

  return !template_param_infos.IsEmpty() ||
         template_param_infos.hasParameterPack();
}

bool DWARFASTParserClang::CompleteRecordType(const DWARFDIE &die,
                                             lldb_private::Type *type,
                                             CompilerType &clang_type) {
  const dw_tag_t tag = die.Tag();
  SymbolFileDWARF *dwarf = die.GetDWARF();

  ClangASTImporter::LayoutInfo layout_info;
  std::vector<DWARFDIE> contained_type_dies;

  if (die.GetAttributeValueAsUnsigned(DW_AT_declaration, 0))
    return false; // No definition, cannot complete.

  // Start the definition if the type is not being defined already. This can
  // happen (e.g.) when adding nested types to a class type -- see
  // PrepareContextToReceiveMembers.
  if (!clang_type.IsBeingDefined())
    TypeSystemClang::StartTagDeclarationDefinition(clang_type);

  AccessType default_accessibility = eAccessNone;
  if (tag == DW_TAG_structure_type) {
    default_accessibility = eAccessPublic;
  } else if (tag == DW_TAG_union_type) {
    default_accessibility = eAccessPublic;
  } else if (tag == DW_TAG_class_type) {
    default_accessibility = eAccessPrivate;
  }

  std::vector<std::unique_ptr<clang::CXXBaseSpecifier>> bases;
  // Parse members and base classes first
  std::vector<DWARFDIE> member_function_dies;

  DelayedPropertyList delayed_properties;
  ParseChildMembers(die, clang_type, bases, member_function_dies,
                    contained_type_dies, delayed_properties,
                    default_accessibility, layout_info);

  // Now parse any methods if there were any...
  for (const DWARFDIE &die : member_function_dies)
    dwarf->ResolveType(die);

  if (TypeSystemClang::IsObjCObjectOrInterfaceType(clang_type)) {
    ConstString class_name(clang_type.GetTypeName());
    if (class_name) {
      dwarf->GetObjCMethods(class_name, [&](DWARFDIE method_die) {
        method_die.ResolveType();
        return true;
      });

      for (DelayedAddObjCClassProperty &property : delayed_properties)
        property.Finalize();
    }
  }

  if (!bases.empty()) {
    // Make sure all base classes refer to complete types and not forward
    // declarations. If we don't do this, clang will crash with an
    // assertion in the call to clang_type.TransferBaseClasses()
    for (const auto &base_class : bases) {
      clang::TypeSourceInfo *type_source_info = base_class->getTypeSourceInfo();
      if (type_source_info)
        TypeSystemClang::RequireCompleteType(
            m_ast.GetType(type_source_info->getType()));
    }

    m_ast.TransferBaseClasses(clang_type.GetOpaqueQualType(), std::move(bases));
  }

  m_ast.AddMethodOverridesForCXXRecordType(clang_type.GetOpaqueQualType());
  TypeSystemClang::BuildIndirectFields(clang_type);
  TypeSystemClang::CompleteTagDeclarationDefinition(clang_type);

  if (type)
    layout_info.bit_size = type->GetByteSize(nullptr).value_or(0) * 8;
  if (layout_info.bit_size == 0)
    layout_info.bit_size =
        die.GetAttributeValueAsUnsigned(DW_AT_byte_size, 0) * 8;
  if (layout_info.alignment == 0)
    layout_info.alignment =
        die.GetAttributeValueAsUnsigned(llvm::dwarf::DW_AT_alignment, 0) * 8;

  clang::CXXRecordDecl *record_decl =
      m_ast.GetAsCXXRecordDecl(clang_type.GetOpaqueQualType());
  if (record_decl)
    GetClangASTImporter().SetRecordLayout(record_decl, layout_info);

  // Now parse all contained types inside of the class. We make forward
  // declarations to all classes, but we need the CXXRecordDecl to have decls
  // for all contained types because we don't get asked for them via the
  // external AST support.
  for (const DWARFDIE &die : contained_type_dies)
    dwarf->ResolveType(die);

  return (bool)clang_type;
}

bool DWARFASTParserClang::CompleteEnumType(const DWARFDIE &die,
                                           lldb_private::Type *type,
                                           CompilerType &clang_type) {
  if (TypeSystemClang::StartTagDeclarationDefinition(clang_type)) {
    if (die.HasChildren()) {
      bool is_signed = false;
      clang_type.IsIntegerType(is_signed);
      ParseChildEnumerators(clang_type, is_signed,
                            type->GetByteSize(nullptr).value_or(0), die);
    }
    TypeSystemClang::CompleteTagDeclarationDefinition(clang_type);
  }
  return (bool)clang_type;
}

bool DWARFASTParserClang::CompleteTypeFromDWARF(const DWARFDIE &die,
                                                lldb_private::Type *type,
                                                CompilerType &clang_type) {
  SymbolFileDWARF *dwarf = die.GetDWARF();

  std::lock_guard<std::recursive_mutex> guard(
      dwarf->GetObjectFile()->GetModule()->GetMutex());

  // Disable external storage for this type so we don't get anymore
  // clang::ExternalASTSource queries for this type.
  m_ast.SetHasExternalStorage(clang_type.GetOpaqueQualType(), false);

  if (!die)
    return false;

  const dw_tag_t tag = die.Tag();

  assert(clang_type);
  switch (tag) {
  case DW_TAG_structure_type:
  case DW_TAG_union_type:
  case DW_TAG_class_type:
    CompleteRecordType(die, type, clang_type);
    break;
  case DW_TAG_enumeration_type:
    CompleteEnumType(die, type, clang_type);
    break;
  default:
    assert(false && "not a forward clang type decl!");
    break;
  }

  // If the type is still not fully defined at this point, it means we weren't
  // able to find its definition. We must forcefully complete it to preserve
  // clang AST invariants.
  if (clang_type.IsBeingDefined()) {
    TypeSystemClang::CompleteTagDeclarationDefinition(clang_type);
    m_ast.SetDeclIsForcefullyCompleted(ClangUtil::GetAsTagDecl(clang_type));
  }

  return true;
}

void DWARFASTParserClang::EnsureAllDIEsInDeclContextHaveBeenParsed(
    lldb_private::CompilerDeclContext decl_context) {
  auto opaque_decl_ctx =
      (clang::DeclContext *)decl_context.GetOpaqueDeclContext();
  for (auto it = m_decl_ctx_to_die.find(opaque_decl_ctx);
       it != m_decl_ctx_to_die.end() && it->first == opaque_decl_ctx;
       it = m_decl_ctx_to_die.erase(it))
    for (DWARFDIE decl : it->second.children())
      GetClangDeclForDIE(decl);
}

CompilerDecl DWARFASTParserClang::GetDeclForUIDFromDWARF(const DWARFDIE &die) {
  clang::Decl *clang_decl = GetClangDeclForDIE(die);
  if (clang_decl != nullptr)
    return m_ast.GetCompilerDecl(clang_decl);
  return {};
}

CompilerDeclContext
DWARFASTParserClang::GetDeclContextForUIDFromDWARF(const DWARFDIE &die) {
  clang::DeclContext *clang_decl_ctx = GetClangDeclContextForDIE(die);
  if (clang_decl_ctx)
    return m_ast.CreateDeclContext(clang_decl_ctx);
  return {};
}

CompilerDeclContext
DWARFASTParserClang::GetDeclContextContainingUIDFromDWARF(const DWARFDIE &die) {
  clang::DeclContext *clang_decl_ctx =
      GetClangDeclContextContainingDIE(die, nullptr);
  if (clang_decl_ctx)
    return m_ast.CreateDeclContext(clang_decl_ctx);
  return {};
}

size_t DWARFASTParserClang::ParseChildEnumerators(
    lldb_private::CompilerType &clang_type, bool is_signed,
    uint32_t enumerator_byte_size, const DWARFDIE &parent_die) {
  if (!parent_die)
    return 0;

  size_t enumerators_added = 0;

  for (DWARFDIE die : parent_die.children()) {
    const dw_tag_t tag = die.Tag();
    if (tag != DW_TAG_enumerator)
      continue;

    DWARFAttributes attributes = die.GetAttributes();
    if (attributes.Size() == 0)
      continue;

    const char *name = nullptr;
    bool got_value = false;
    int64_t enum_value = 0;
    Declaration decl;

    for (size_t i = 0; i < attributes.Size(); ++i) {
      const dw_attr_t attr = attributes.AttributeAtIndex(i);
      DWARFFormValue form_value;
      if (attributes.ExtractFormValueAtIndex(i, form_value)) {
        switch (attr) {
        case DW_AT_const_value:
          got_value = true;
          if (is_signed)
            enum_value = form_value.Signed();
          else
            enum_value = form_value.Unsigned();
          break;

        case DW_AT_name:
          name = form_value.AsCString();
          break;

        case DW_AT_description:
        default:
        case DW_AT_decl_file:
          decl.SetFile(
              attributes.CompileUnitAtIndex(i)->GetFile(form_value.Unsigned()));
          break;
        case DW_AT_decl_line:
          decl.SetLine(form_value.Unsigned());
          break;
        case DW_AT_decl_column:
          decl.SetColumn(form_value.Unsigned());
          break;
        case DW_AT_sibling:
          break;
        }
      }
    }

    if (name && name[0] && got_value) {
      m_ast.AddEnumerationValueToEnumerationType(
          clang_type, decl, name, enum_value, enumerator_byte_size * 8);
      ++enumerators_added;
    }
  }
  return enumerators_added;
}

ConstString
DWARFASTParserClang::ConstructDemangledNameFromDWARF(const DWARFDIE &die) {
  bool is_static = false;
  bool is_variadic = false;
  bool has_template_params = false;
  unsigned type_quals = 0;
  std::vector<CompilerType> param_types;
  std::vector<clang::ParmVarDecl *> param_decls;
  StreamString sstr;

  DWARFDeclContext decl_ctx = die.GetDWARFDeclContext();
  sstr << decl_ctx.GetQualifiedName();

  clang::DeclContext *containing_decl_ctx =
      GetClangDeclContextContainingDIE(die, nullptr);
  ParseChildParameters(containing_decl_ctx, die, true, is_static, is_variadic,
                       has_template_params, param_types, param_decls,
                       type_quals);
  sstr << "(";
  for (size_t i = 0; i < param_types.size(); i++) {
    if (i > 0)
      sstr << ", ";
    sstr << param_types[i].GetTypeName();
  }
  if (is_variadic)
    sstr << ", ...";
  sstr << ")";
  if (type_quals & clang::Qualifiers::Const)
    sstr << " const";

  return ConstString(sstr.GetString());
}

Function *
DWARFASTParserClang::ParseFunctionFromDWARF(CompileUnit &comp_unit,
                                            const DWARFDIE &die,
                                            const AddressRange &func_range) {
  assert(func_range.GetBaseAddress().IsValid());
  DWARFRangeList func_ranges;
  const char *name = nullptr;
  const char *mangled = nullptr;
  std::optional<int> decl_file;
  std::optional<int> decl_line;
  std::optional<int> decl_column;
  std::optional<int> call_file;
  std::optional<int> call_line;
  std::optional<int> call_column;
  DWARFExpressionList frame_base;

  const dw_tag_t tag = die.Tag();

  if (tag != DW_TAG_subprogram)
    return nullptr;

  if (die.GetDIENamesAndRanges(name, mangled, func_ranges, decl_file, decl_line,
                               decl_column, call_file, call_line, call_column,
                               &frame_base)) {
    Mangled func_name;
    if (mangled)
      func_name.SetValue(ConstString(mangled));
    else if ((die.GetParent().Tag() == DW_TAG_compile_unit ||
              die.GetParent().Tag() == DW_TAG_partial_unit) &&
             Language::LanguageIsCPlusPlus(
                 SymbolFileDWARF::GetLanguage(*die.GetCU())) &&
             !Language::LanguageIsObjC(
                 SymbolFileDWARF::GetLanguage(*die.GetCU())) &&
             name && strcmp(name, "main") != 0) {
      // If the mangled name is not present in the DWARF, generate the
      // demangled name using the decl context. We skip if the function is
      // "main" as its name is never mangled.
      func_name.SetValue(ConstructDemangledNameFromDWARF(die));
    } else
      func_name.SetValue(ConstString(name));

    FunctionSP func_sp;
    std::unique_ptr<Declaration> decl_up;
    if (decl_file || decl_line || decl_column)
      decl_up = std::make_unique<Declaration>(
          die.GetCU()->GetFile(decl_file ? *decl_file : 0),
          decl_line ? *decl_line : 0, decl_column ? *decl_column : 0);

    SymbolFileDWARF *dwarf = die.GetDWARF();
    // Supply the type _only_ if it has already been parsed
    Type *func_type = dwarf->GetDIEToType().lookup(die.GetDIE());

    assert(func_type == nullptr || func_type != DIE_IS_BEING_PARSED);

    const user_id_t func_user_id = die.GetID();
    func_sp =
        std::make_shared<Function>(&comp_unit,
                                   func_user_id, // UserID is the DIE offset
                                   func_user_id, func_name, func_type,
                                   func_range); // first address range

    if (func_sp.get() != nullptr) {
      if (frame_base.IsValid())
        func_sp->GetFrameBaseExpression() = frame_base;
      comp_unit.AddFunction(func_sp);
      return func_sp.get();
    }
  }
  return nullptr;
}

namespace {
/// Parsed form of all attributes that are relevant for parsing Objective-C
/// properties.
struct PropertyAttributes {
  explicit PropertyAttributes(const DWARFDIE &die);
  const char *prop_name = nullptr;
  const char *prop_getter_name = nullptr;
  const char *prop_setter_name = nullptr;
  /// \see clang::ObjCPropertyAttribute
  uint32_t prop_attributes = 0;
};

struct DiscriminantValue {
  explicit DiscriminantValue(const DWARFDIE &die, ModuleSP module_sp);

  uint32_t byte_offset;
  uint32_t byte_size;
  DWARFFormValue type_ref;
};

struct VariantMember {
  explicit VariantMember(DWARFDIE &die, ModuleSP module_sp);
  bool IsDefault() const;

  std::optional<uint32_t> discr_value;
  DWARFFormValue type_ref;
  ConstString variant_name;
  uint32_t byte_offset;
  ConstString GetName() const;
};

struct VariantPart {
  explicit VariantPart(const DWARFDIE &die, const DWARFDIE &parent_die,
                       ModuleSP module_sp);

  std::vector<VariantMember> &members();

  DiscriminantValue &discriminant();

private:
  std::vector<VariantMember> _members;
  DiscriminantValue _discriminant;
};

} // namespace

ConstString VariantMember::GetName() const { return this->variant_name; }

bool VariantMember::IsDefault() const { return !discr_value; }

VariantMember::VariantMember(DWARFDIE &die, lldb::ModuleSP module_sp) {
  assert(die.Tag() == llvm::dwarf::DW_TAG_variant);
  this->discr_value =
      die.GetAttributeValueAsOptionalUnsigned(DW_AT_discr_value);

  for (auto child_die : die.children()) {
    switch (child_die.Tag()) {
    case llvm::dwarf::DW_TAG_member: {
      DWARFAttributes attributes = child_die.GetAttributes();
      for (std::size_t i = 0; i < attributes.Size(); ++i) {
        DWARFFormValue form_value;
        const dw_attr_t attr = attributes.AttributeAtIndex(i);
        if (attributes.ExtractFormValueAtIndex(i, form_value)) {
          switch (attr) {
          case DW_AT_name:
            variant_name = ConstString(form_value.AsCString());
            break;
          case DW_AT_type:
            type_ref = form_value;
            break;

          case DW_AT_data_member_location:
            if (auto maybe_offset =
                    ExtractDataMemberLocation(die, form_value, module_sp))
              byte_offset = *maybe_offset;
            break;

          default:
            break;
          }
        }
      }
      break;
    }
    default:
      break;
    }
    break;
  }
}

DiscriminantValue::DiscriminantValue(const DWARFDIE &die, ModuleSP module_sp) {
  auto referenced_die = die.GetReferencedDIE(DW_AT_discr);
  DWARFAttributes attributes = referenced_die.GetAttributes();
  for (std::size_t i = 0; i < attributes.Size(); ++i) {
    const dw_attr_t attr = attributes.AttributeAtIndex(i);
    DWARFFormValue form_value;
    if (attributes.ExtractFormValueAtIndex(i, form_value)) {
      switch (attr) {
      case DW_AT_type:
        type_ref = form_value;
        break;
      case DW_AT_data_member_location:
        if (auto maybe_offset =
                ExtractDataMemberLocation(die, form_value, module_sp))
          byte_offset = *maybe_offset;
        break;
      default:
        break;
      }
    }
  }
}

VariantPart::VariantPart(const DWARFDIE &die, const DWARFDIE &parent_die,
                         lldb::ModuleSP module_sp)
    : _members(), _discriminant(die, module_sp) {

  for (auto child : die.children()) {
    if (child.Tag() == llvm::dwarf::DW_TAG_variant) {
      _members.push_back(VariantMember(child, module_sp));
    }
  }
}

std::vector<VariantMember> &VariantPart::members() { return this->_members; }

DiscriminantValue &VariantPart::discriminant() { return this->_discriminant; }

DWARFASTParserClang::MemberAttributes::MemberAttributes(
    const DWARFDIE &die, const DWARFDIE &parent_die, ModuleSP module_sp) {
  DWARFAttributes attributes = die.GetAttributes();
  for (size_t i = 0; i < attributes.Size(); ++i) {
    const dw_attr_t attr = attributes.AttributeAtIndex(i);
    DWARFFormValue form_value;
    if (attributes.ExtractFormValueAtIndex(i, form_value)) {
      switch (attr) {
      case DW_AT_name:
        name = form_value.AsCString();
        break;
      case DW_AT_type:
        encoding_form = form_value;
        break;
      case DW_AT_bit_offset:
        bit_offset = form_value.Signed();
        break;
      case DW_AT_bit_size:
        bit_size = form_value.Unsigned();
        break;
      case DW_AT_byte_size:
        byte_size = form_value.Unsigned();
        break;
      case DW_AT_const_value:
        const_value_form = form_value;
        break;
      case DW_AT_data_bit_offset:
        data_bit_offset = form_value.Unsigned();
        break;
      case DW_AT_data_member_location:
        if (auto maybe_offset =
                ExtractDataMemberLocation(die, form_value, module_sp))
          member_byte_offset = *maybe_offset;
        break;

      case DW_AT_accessibility:
        accessibility =
            DWARFASTParser::GetAccessTypeFromDWARF(form_value.Unsigned());
        break;
      case DW_AT_artificial:
        is_artificial = form_value.Boolean();
        break;
      case DW_AT_declaration:
        is_declaration = form_value.Boolean();
        break;
      default:
        break;
      }
    }
  }

  // Clang has a DWARF generation bug where sometimes it represents
  // fields that are references with bad byte size and bit size/offset
  // information such as:
  //
  //  DW_AT_byte_size( 0x00 )
  //  DW_AT_bit_size( 0x40 )
  //  DW_AT_bit_offset( 0xffffffffffffffc0 )
  //
  // So check the bit offset to make sure it is sane, and if the values
  // are not sane, remove them. If we don't do this then we will end up
  // with a crash if we try to use this type in an expression when clang
  // becomes unhappy with its recycled debug info.
  if (byte_size.value_or(0) == 0 && bit_offset < 0) {
    bit_size = 0;
    bit_offset = 0;
  }
}

PropertyAttributes::PropertyAttributes(const DWARFDIE &die) {

  DWARFAttributes attributes = die.GetAttributes();
  for (size_t i = 0; i < attributes.Size(); ++i) {
    const dw_attr_t attr = attributes.AttributeAtIndex(i);
    DWARFFormValue form_value;
    if (attributes.ExtractFormValueAtIndex(i, form_value)) {
      switch (attr) {
      case DW_AT_APPLE_property_name:
        prop_name = form_value.AsCString();
        break;
      case DW_AT_APPLE_property_getter:
        prop_getter_name = form_value.AsCString();
        break;
      case DW_AT_APPLE_property_setter:
        prop_setter_name = form_value.AsCString();
        break;
      case DW_AT_APPLE_property_attribute:
        prop_attributes = form_value.Unsigned();
        break;
      default:
        break;
      }
    }
  }

  if (!prop_name)
    return;
  ConstString fixed_setter;

  // Check if the property getter/setter were provided as full names.
  // We want basenames, so we extract them.
  if (prop_getter_name && prop_getter_name[0] == '-') {
    std::optional<const ObjCLanguage::MethodName> prop_getter_method =
        ObjCLanguage::MethodName::Create(prop_getter_name, true);
    if (prop_getter_method)
      prop_getter_name =
          ConstString(prop_getter_method->GetSelector()).GetCString();
  }

  if (prop_setter_name && prop_setter_name[0] == '-') {
    std::optional<const ObjCLanguage::MethodName> prop_setter_method =
        ObjCLanguage::MethodName::Create(prop_setter_name, true);
    if (prop_setter_method)
      prop_setter_name =
          ConstString(prop_setter_method->GetSelector()).GetCString();
  }

  // If the names haven't been provided, they need to be filled in.
  if (!prop_getter_name)
    prop_getter_name = prop_name;
  if (!prop_setter_name && prop_name[0] &&
      !(prop_attributes & DW_APPLE_PROPERTY_readonly)) {
    StreamString ss;

    ss.Printf("set%c%s:", toupper(prop_name[0]), &prop_name[1]);

    fixed_setter.SetString(ss.GetString());
    prop_setter_name = fixed_setter.GetCString();
  }
}

void DWARFASTParserClang::ParseObjCProperty(
    const DWARFDIE &die, const DWARFDIE &parent_die,
    const lldb_private::CompilerType &class_clang_type,
    DelayedPropertyList &delayed_properties) {
  // This function can only parse DW_TAG_APPLE_property.
  assert(die.Tag() == DW_TAG_APPLE_property);

  ModuleSP module_sp = parent_die.GetDWARF()->GetObjectFile()->GetModule();

  const MemberAttributes attrs(die, parent_die, module_sp);
  const PropertyAttributes propAttrs(die);

  if (!propAttrs.prop_name) {
    module_sp->ReportError("{0:x8}: DW_TAG_APPLE_property has no name.",
                           die.GetID());
    return;
  }

  Type *member_type = die.ResolveTypeUID(attrs.encoding_form.Reference());
  if (!member_type) {
    module_sp->ReportError(
        "{0:x8}: DW_TAG_APPLE_property '{1}' refers to type {2:x16}"
        " which was unable to be parsed",
        die.GetID(), propAttrs.prop_name,
        attrs.encoding_form.Reference().GetOffset());
    return;
  }

  ClangASTMetadata metadata;
  metadata.SetUserID(die.GetID());
  delayed_properties.push_back(DelayedAddObjCClassProperty(
      class_clang_type, propAttrs.prop_name,
      member_type->GetLayoutCompilerType(), propAttrs.prop_setter_name,
      propAttrs.prop_getter_name, propAttrs.prop_attributes, &metadata));
}

llvm::Expected<llvm::APInt> DWARFASTParserClang::ExtractIntFromFormValue(
    const CompilerType &int_type, const DWARFFormValue &form_value) const {
  clang::QualType qt = ClangUtil::GetQualType(int_type);
  assert(qt->isIntegralOrEnumerationType());
  auto ts_ptr = int_type.GetTypeSystem().dyn_cast_or_null<TypeSystemClang>();
  if (!ts_ptr)
    return llvm::createStringError(llvm::inconvertibleErrorCode(),
                                   "TypeSystem not clang");
  TypeSystemClang &ts = *ts_ptr;
  clang::ASTContext &ast = ts.getASTContext();

  const unsigned type_bits = ast.getIntWidth(qt);
  const bool is_unsigned = qt->isUnsignedIntegerType();

  // The maximum int size supported at the moment by this function. Limited
  // by the uint64_t return type of DWARFFormValue::Signed/Unsigned.
  constexpr std::size_t max_bit_size = 64;

  // For values bigger than 64 bit (e.g. __int128_t values),
  // DWARFFormValue's Signed/Unsigned functions will return wrong results so
  // emit an error for now.
  if (type_bits > max_bit_size) {
    auto msg = llvm::formatv("Can only parse integers with up to {0} bits, but "
                             "given integer has {1} bits.",
                             max_bit_size, type_bits);
    return llvm::createStringError(llvm::inconvertibleErrorCode(), msg.str());
  }

  // Construct an APInt with the maximum bit size and the given integer.
  llvm::APInt result(max_bit_size, form_value.Unsigned(), !is_unsigned);

  // Calculate how many bits are required to represent the input value.
  // For unsigned types, take the number of active bits in the APInt.
  // For signed types, ask APInt how many bits are required to represent the
  // signed integer.
  const unsigned required_bits =
      is_unsigned ? result.getActiveBits() : result.getSignificantBits();

  // If the input value doesn't fit into the integer type, return an error.
  if (required_bits > type_bits) {
    std::string value_as_str = is_unsigned
                                   ? std::to_string(form_value.Unsigned())
                                   : std::to_string(form_value.Signed());
    auto msg = llvm::formatv("Can't store {0} value {1} in integer with {2} "
                             "bits.",
                             (is_unsigned ? "unsigned" : "signed"),
                             value_as_str, type_bits);
    return llvm::createStringError(llvm::inconvertibleErrorCode(), msg.str());
  }

  // Trim the result to the bit width our the int type.
  if (result.getBitWidth() > type_bits)
    result = result.trunc(type_bits);
  return result;
}

void DWARFASTParserClang::CreateStaticMemberVariable(
    const DWARFDIE &die, const MemberAttributes &attrs,
    const lldb_private::CompilerType &class_clang_type) {
  Log *log = GetLog(DWARFLog::TypeCompletion | DWARFLog::Lookups);
  assert(die.Tag() == DW_TAG_member || die.Tag() == DW_TAG_variable);

  Type *var_type = die.ResolveTypeUID(attrs.encoding_form.Reference());

  if (!var_type)
    return;

  auto accessibility =
      attrs.accessibility == eAccessNone ? eAccessPublic : attrs.accessibility;

  CompilerType ct = var_type->GetForwardCompilerType();
  clang::VarDecl *v = TypeSystemClang::AddVariableToRecordType(
      class_clang_type, attrs.name, ct, accessibility);
  if (!v) {
    LLDB_LOG(log, "Failed to add variable to the record type");
    return;
  }

  bool unused;
  // TODO: Support float/double static members as well.
  if (!ct.IsIntegerOrEnumerationType(unused) || !attrs.const_value_form)
    return;

  llvm::Expected<llvm::APInt> const_value_or_err =
      ExtractIntFromFormValue(ct, *attrs.const_value_form);
  if (!const_value_or_err) {
    LLDB_LOG_ERROR(log, const_value_or_err.takeError(),
                   "Failed to add const value to variable {1}: {0}",
                   v->getQualifiedNameAsString());
    return;
  }

  TypeSystemClang::SetIntegerInitializerForVariable(v, *const_value_or_err);
}

void DWARFASTParserClang::ParseSingleMember(
    const DWARFDIE &die, const DWARFDIE &parent_die,
    const lldb_private::CompilerType &class_clang_type,
    lldb::AccessType default_accessibility,
    lldb_private::ClangASTImporter::LayoutInfo &layout_info,
    FieldInfo &last_field_info) {
  // This function can only parse DW_TAG_member.
  assert(die.Tag() == DW_TAG_member);

  ModuleSP module_sp = parent_die.GetDWARF()->GetObjectFile()->GetModule();
  const dw_tag_t tag = die.Tag();
  // Get the parent byte size so we can verify any members will fit
  const uint64_t parent_byte_size =
      parent_die.GetAttributeValueAsUnsigned(DW_AT_byte_size, UINT64_MAX);
  const uint64_t parent_bit_size =
      parent_byte_size == UINT64_MAX ? UINT64_MAX : parent_byte_size * 8;

  const MemberAttributes attrs(die, parent_die, module_sp);

  // Handle static members, which are typically members without
  // locations. However, GCC doesn't emit DW_AT_data_member_location
  // for any union members (regardless of linkage).
  // Non-normative text pre-DWARFv5 recommends marking static
  // data members with an DW_AT_external flag. Clang emits this consistently
  // whereas GCC emits it only for static data members if not part of an
  // anonymous namespace. The flag that is consistently emitted for static
  // data members is DW_AT_declaration, so we check it instead.
  // The following block is only necessary to support DWARFv4 and earlier.
  // Starting with DWARFv5, static data members are marked DW_AT_variable so we
  // can consistently detect them on both GCC and Clang without below heuristic.
  if (attrs.member_byte_offset == UINT32_MAX &&
      attrs.data_bit_offset == UINT64_MAX && attrs.is_declaration) {
    CreateStaticMemberVariable(die, attrs, class_clang_type);
    return;
  }

  Type *member_type = die.ResolveTypeUID(attrs.encoding_form.Reference());
  if (!member_type) {
    if (attrs.name)
      module_sp->ReportError(
          "{0:x8}: DW_TAG_member '{1}' refers to type {2:x16}"
          " which was unable to be parsed",
          die.GetID(), attrs.name, attrs.encoding_form.Reference().GetOffset());
    else
      module_sp->ReportError("{0:x8}: DW_TAG_member refers to type {1:x16}"
                             " which was unable to be parsed",
                             die.GetID(),
                             attrs.encoding_form.Reference().GetOffset());
    return;
  }

  const uint64_t character_width = 8;
  const uint64_t word_width = 32;
  CompilerType member_clang_type = member_type->GetLayoutCompilerType();

  const auto accessibility = attrs.accessibility == eAccessNone
                                 ? default_accessibility
                                 : attrs.accessibility;

  uint64_t field_bit_offset = (attrs.member_byte_offset == UINT32_MAX
                                   ? 0
                                   : (attrs.member_byte_offset * 8ULL));

  if (attrs.bit_size > 0) {
    FieldInfo this_field_info;
    this_field_info.bit_offset = field_bit_offset;
    this_field_info.bit_size = attrs.bit_size;

    if (attrs.data_bit_offset != UINT64_MAX) {
      this_field_info.bit_offset = attrs.data_bit_offset;
    } else {
      auto byte_size = attrs.byte_size;
      if (!byte_size)
        byte_size = member_type->GetByteSize(nullptr);

      ObjectFile *objfile = die.GetDWARF()->GetObjectFile();
      if (objfile->GetByteOrder() == eByteOrderLittle) {
        this_field_info.bit_offset += byte_size.value_or(0) * 8;
        this_field_info.bit_offset -= (attrs.bit_offset + attrs.bit_size);
      } else {
        this_field_info.bit_offset += attrs.bit_offset;
      }
    }

    // The ObjC runtime knows the byte offset but we still need to provide
    // the bit-offset in the layout. It just means something different then
    // what it does in C and C++. So we skip this check for ObjC types.
    //
    // We also skip this for fields of a union since they will all have a
    // zero offset.
    if (!TypeSystemClang::IsObjCObjectOrInterfaceType(class_clang_type) &&
        !(parent_die.Tag() == DW_TAG_union_type &&
          this_field_info.bit_offset == 0) &&
        ((this_field_info.bit_offset >= parent_bit_size) ||
         (last_field_info.IsBitfield() &&
          !last_field_info.NextBitfieldOffsetIsValid(
              this_field_info.bit_offset)))) {
      ObjectFile *objfile = die.GetDWARF()->GetObjectFile();
      objfile->GetModule()->ReportWarning(
          "{0:x16}: {1} ({2}) bitfield named \"{3}\" has invalid "
          "bit offset ({4:x8}) member will be ignored. Please file a bug "
          "against the "
          "compiler and include the preprocessed output for {5}\n",
          die.GetID(), DW_TAG_value_to_name(tag), tag, attrs.name,
          this_field_info.bit_offset, GetUnitName(parent_die).c_str());
      return;
    }

    // Update the field bit offset we will report for layout
    field_bit_offset = this_field_info.bit_offset;

    // Objective-C has invalid DW_AT_bit_offset values in older
    // versions of clang, so we have to be careful and only insert
    // unnamed bitfields if we have a new enough clang.
    bool detect_unnamed_bitfields = true;

    if (TypeSystemClang::IsObjCObjectOrInterfaceType(class_clang_type))
      detect_unnamed_bitfields =
          die.GetCU()->Supports_unnamed_objc_bitfields();

    if (detect_unnamed_bitfields) {
      std::optional<FieldInfo> unnamed_field_info;
      uint64_t last_field_end =
          last_field_info.bit_offset + last_field_info.bit_size;

      if (!last_field_info.IsBitfield()) {
        // The last field was not a bit-field...
        // but if it did take up the entire word then we need to extend
        // last_field_end so the bit-field does not step into the last
        // fields padding.
        if (last_field_end != 0 && ((last_field_end % word_width) != 0))
          last_field_end += word_width - (last_field_end % word_width);
      }

      if (ShouldCreateUnnamedBitfield(last_field_info, last_field_end,
                                      this_field_info, layout_info)) {
        unnamed_field_info = FieldInfo{};
        unnamed_field_info->bit_size =
            this_field_info.bit_offset - last_field_end;
        unnamed_field_info->bit_offset = last_field_end;
      }

      if (unnamed_field_info) {
        clang::FieldDecl *unnamed_bitfield_decl =
            TypeSystemClang::AddFieldToRecordType(
                class_clang_type, llvm::StringRef(),
                m_ast.GetBuiltinTypeForEncodingAndBitSize(eEncodingSint,
                                                          word_width),
                accessibility, unnamed_field_info->bit_size);

        layout_info.field_offsets.insert(std::make_pair(
            unnamed_bitfield_decl, unnamed_field_info->bit_offset));
      }
    }

    last_field_info = this_field_info;
    last_field_info.SetIsBitfield(true);
  } else {
    last_field_info.bit_offset = field_bit_offset;

    if (std::optional<uint64_t> clang_type_size =
            member_type->GetByteSize(nullptr)) {
      last_field_info.bit_size = *clang_type_size * character_width;
    }

    last_field_info.SetIsBitfield(false);
  }

  // Don't turn artificial members such as vtable pointers into real FieldDecls
  // in our AST. Clang will re-create those articial members and they would
  // otherwise just overlap in the layout with the FieldDecls we add here.
  // This needs to be done after updating FieldInfo which keeps track of where
  // field start/end so we don't later try to fill the space of this
  // artificial member with (unnamed bitfield) padding.
  if (attrs.is_artificial && ShouldIgnoreArtificialField(attrs.name)) {
    last_field_info.SetIsArtificial(true);
    return;
  }

  if (!member_clang_type.IsCompleteType())
    member_clang_type.GetCompleteType();

  {
    // Older versions of clang emit the same DWARF for array[0] and array[1]. If
    // the current field is at the end of the structure, then there is
    // definitely no room for extra elements and we override the type to
    // array[0]. This was fixed by f454dfb6b5af.
    CompilerType member_array_element_type;
    uint64_t member_array_size;
    bool member_array_is_incomplete;

    if (member_clang_type.IsArrayType(&member_array_element_type,
                                      &member_array_size,
                                      &member_array_is_incomplete) &&
        !member_array_is_incomplete) {
      uint64_t parent_byte_size =
          parent_die.GetAttributeValueAsUnsigned(DW_AT_byte_size, UINT64_MAX);

      if (attrs.member_byte_offset >= parent_byte_size) {
        if (member_array_size != 1 &&
            (member_array_size != 0 ||
             attrs.member_byte_offset > parent_byte_size)) {
          module_sp->ReportError(
              "{0:x8}: DW_TAG_member '{1}' refers to type {2:x16}"
              " which extends beyond the bounds of {3:x8}",
              die.GetID(), attrs.name,
              attrs.encoding_form.Reference().GetOffset(), parent_die.GetID());
        }

        member_clang_type =
            m_ast.CreateArrayType(member_array_element_type, 0, false);
      }
    }
  }

  TypeSystemClang::RequireCompleteType(member_clang_type);

  clang::FieldDecl *field_decl = TypeSystemClang::AddFieldToRecordType(
      class_clang_type, attrs.name, member_clang_type, accessibility,
      attrs.bit_size);

  m_ast.SetMetadataAsUserID(field_decl, die.GetID());

  layout_info.field_offsets.insert(
      std::make_pair(field_decl, field_bit_offset));
}

bool DWARFASTParserClang::ParseChildMembers(
    const DWARFDIE &parent_die, CompilerType &class_clang_type,
    std::vector<std::unique_ptr<clang::CXXBaseSpecifier>> &base_classes,
    std::vector<DWARFDIE> &member_function_dies,
    std::vector<DWARFDIE> &contained_type_dies,
    DelayedPropertyList &delayed_properties,
    const AccessType default_accessibility,
    ClangASTImporter::LayoutInfo &layout_info) {
  if (!parent_die)
    return false;

  FieldInfo last_field_info;

  ModuleSP module_sp = parent_die.GetDWARF()->GetObjectFile()->GetModule();
  auto ts = class_clang_type.GetTypeSystem();
  auto ast = ts.dyn_cast_or_null<TypeSystemClang>();
  if (ast == nullptr)
    return false;

  for (DWARFDIE die : parent_die.children()) {
    dw_tag_t tag = die.Tag();

    switch (tag) {
    case DW_TAG_APPLE_property:
      ParseObjCProperty(die, parent_die, class_clang_type, delayed_properties);
      break;

    case DW_TAG_variant_part:
      if (die.GetCU()->GetDWARFLanguageType() == eLanguageTypeRust) {
        ParseRustVariantPart(die, parent_die, class_clang_type,
                             default_accessibility, layout_info);
      }
      break;

    case DW_TAG_variable: {
      const MemberAttributes attrs(die, parent_die, module_sp);
      CreateStaticMemberVariable(die, attrs, class_clang_type);
    } break;
    case DW_TAG_member:
      ParseSingleMember(die, parent_die, class_clang_type,
                        default_accessibility, layout_info, last_field_info);
      break;

    case DW_TAG_subprogram:
      // Let the type parsing code handle this one for us.
      member_function_dies.push_back(die);
      break;

    case DW_TAG_inheritance:
      ParseInheritance(die, parent_die, class_clang_type, default_accessibility,
                       module_sp, base_classes, layout_info);
      break;

    default:
      if (llvm::dwarf::isType(tag))
        contained_type_dies.push_back(die);
      break;
    }
  }

  return true;
}

size_t DWARFASTParserClang::ParseChildParameters(
    clang::DeclContext *containing_decl_ctx, const DWARFDIE &parent_die,
    bool skip_artificial, bool &is_static, bool &is_variadic,
    bool &has_template_params, std::vector<CompilerType> &function_param_types,
    std::vector<clang::ParmVarDecl *> &function_param_decls,
    unsigned &type_quals) {
  if (!parent_die)
    return 0;

  size_t arg_idx = 0;
  for (DWARFDIE die : parent_die.children()) {
    const dw_tag_t tag = die.Tag();
    switch (tag) {
    case DW_TAG_formal_parameter: {
      DWARFAttributes attributes = die.GetAttributes();
      if (attributes.Size() == 0) {
        arg_idx++;
        break;
      }

      const char *name = nullptr;
      DWARFFormValue param_type_die_form;
      bool is_artificial = false;
      // one of None, Auto, Register, Extern, Static, PrivateExtern

      clang::StorageClass storage = clang::SC_None;
      uint32_t i;
      for (i = 0; i < attributes.Size(); ++i) {
        const dw_attr_t attr = attributes.AttributeAtIndex(i);
        DWARFFormValue form_value;
        if (attributes.ExtractFormValueAtIndex(i, form_value)) {
          switch (attr) {
          case DW_AT_name:
            name = form_value.AsCString();
            break;
          case DW_AT_type:
            param_type_die_form = form_value;
            break;
          case DW_AT_artificial:
            is_artificial = form_value.Boolean();
            break;
          case DW_AT_location:
          case DW_AT_const_value:
          case DW_AT_default_value:
          case DW_AT_description:
          case DW_AT_endianity:
          case DW_AT_is_optional:
          case DW_AT_segment:
          case DW_AT_variable_parameter:
          default:
          case DW_AT_abstract_origin:
          case DW_AT_sibling:
            break;
          }
        }
      }

      bool skip = false;
      if (skip_artificial && is_artificial) {
        // In order to determine if a C++ member function is "const" we
        // have to look at the const-ness of "this"...
        if (arg_idx == 0 &&
            DeclKindIsCXXClass(containing_decl_ctx->getDeclKind()) &&
            // Often times compilers omit the "this" name for the
            // specification DIEs, so we can't rely upon the name being in
            // the formal parameter DIE...
            (name == nullptr || ::strcmp(name, "this") == 0)) {
          Type *this_type = die.ResolveTypeUID(param_type_die_form.Reference());
          if (this_type) {
            uint32_t encoding_mask = this_type->GetEncodingMask();
            if (encoding_mask & Type::eEncodingIsPointerUID) {
              is_static = false;

              if (encoding_mask & (1u << Type::eEncodingIsConstUID))
                type_quals |= clang::Qualifiers::Const;
              if (encoding_mask & (1u << Type::eEncodingIsVolatileUID))
                type_quals |= clang::Qualifiers::Volatile;
            }
          }
        }
        skip = true;
      }

      if (!skip) {
        Type *type = die.ResolveTypeUID(param_type_die_form.Reference());
        if (type) {
          function_param_types.push_back(type->GetForwardCompilerType());

          clang::ParmVarDecl *param_var_decl = m_ast.CreateParameterDeclaration(
              containing_decl_ctx, GetOwningClangModule(die), name,
              type->GetForwardCompilerType(), storage);
          assert(param_var_decl);
          function_param_decls.push_back(param_var_decl);

          m_ast.SetMetadataAsUserID(param_var_decl, die.GetID());
        }
      }
      arg_idx++;
    } break;

    case DW_TAG_unspecified_parameters:
      is_variadic = true;
      break;

    case DW_TAG_template_type_parameter:
    case DW_TAG_template_value_parameter:
    case DW_TAG_GNU_template_parameter_pack:
      // The one caller of this was never using the template_param_infos, and
      // the local variable was taking up a large amount of stack space in
      // SymbolFileDWARF::ParseType() so this was removed. If we ever need the
      // template params back, we can add them back.
      // ParseTemplateDIE (dwarf_cu, die, template_param_infos);
      has_template_params = true;
      break;

    default:
      break;
    }
  }
  return arg_idx;
}

clang::Decl *DWARFASTParserClang::GetClangDeclForDIE(const DWARFDIE &die) {
  if (!die)
    return nullptr;

  switch (die.Tag()) {
  case DW_TAG_constant:
  case DW_TAG_formal_parameter:
  case DW_TAG_imported_declaration:
  case DW_TAG_imported_module:
    break;
  case DW_TAG_variable:
    // This means 'die' is a C++ static data member.
    // We don't want to create decls for such members
    // here.
    if (auto parent = die.GetParent();
        parent.IsValid() && TagIsRecordType(parent.Tag()))
      return nullptr;
    break;
  default:
    return nullptr;
  }

  DIEToDeclMap::iterator cache_pos = m_die_to_decl.find(die.GetDIE());
  if (cache_pos != m_die_to_decl.end())
    return cache_pos->second;

  if (DWARFDIE spec_die = die.GetReferencedDIE(DW_AT_specification)) {
    clang::Decl *decl = GetClangDeclForDIE(spec_die);
    m_die_to_decl[die.GetDIE()] = decl;
    return decl;
  }

  if (DWARFDIE abstract_origin_die =
          die.GetReferencedDIE(DW_AT_abstract_origin)) {
    clang::Decl *decl = GetClangDeclForDIE(abstract_origin_die);
    m_die_to_decl[die.GetDIE()] = decl;
    return decl;
  }

  clang::Decl *decl = nullptr;
  switch (die.Tag()) {
  case DW_TAG_variable:
  case DW_TAG_constant:
  case DW_TAG_formal_parameter: {
    SymbolFileDWARF *dwarf = die.GetDWARF();
    Type *type = GetTypeForDIE(die);
    if (dwarf && type) {
      const char *name = die.GetName();
      clang::DeclContext *decl_context =
          TypeSystemClang::DeclContextGetAsDeclContext(
              dwarf->GetDeclContextContainingUID(die.GetID()));
      decl = m_ast.CreateVariableDeclaration(
          decl_context, GetOwningClangModule(die), name,
          ClangUtil::GetQualType(type->GetForwardCompilerType()));
    }
    break;
  }
  case DW_TAG_imported_declaration: {
    SymbolFileDWARF *dwarf = die.GetDWARF();
    DWARFDIE imported_uid = die.GetAttributeValueAsReferenceDIE(DW_AT_import);
    if (imported_uid) {
      CompilerDecl imported_decl = SymbolFileDWARF::GetDecl(imported_uid);
      if (imported_decl) {
        clang::DeclContext *decl_context =
            TypeSystemClang::DeclContextGetAsDeclContext(
                dwarf->GetDeclContextContainingUID(die.GetID()));
        if (clang::NamedDecl *clang_imported_decl =
                llvm::dyn_cast<clang::NamedDecl>(
                    (clang::Decl *)imported_decl.GetOpaqueDecl()))
          decl = m_ast.CreateUsingDeclaration(
              decl_context, OptionalClangModuleID(), clang_imported_decl);
      }
    }
    break;
  }
  case DW_TAG_imported_module: {
    SymbolFileDWARF *dwarf = die.GetDWARF();
    DWARFDIE imported_uid = die.GetAttributeValueAsReferenceDIE(DW_AT_import);

    if (imported_uid) {
      CompilerDeclContext imported_decl_ctx =
          SymbolFileDWARF::GetDeclContext(imported_uid);
      if (imported_decl_ctx) {
        clang::DeclContext *decl_context =
            TypeSystemClang::DeclContextGetAsDeclContext(
                dwarf->GetDeclContextContainingUID(die.GetID()));
        if (clang::NamespaceDecl *ns_decl =
                TypeSystemClang::DeclContextGetAsNamespaceDecl(
                    imported_decl_ctx))
          decl = m_ast.CreateUsingDirectiveDeclaration(
              decl_context, OptionalClangModuleID(), ns_decl);
      }
    }
    break;
  }
  default:
    break;
  }

  m_die_to_decl[die.GetDIE()] = decl;

  return decl;
}

clang::DeclContext *
DWARFASTParserClang::GetClangDeclContextForDIE(const DWARFDIE &die) {
  if (die) {
    clang::DeclContext *decl_ctx = GetCachedClangDeclContextForDIE(die);
    if (decl_ctx)
      return decl_ctx;

    bool try_parsing_type = true;
    switch (die.Tag()) {
    case DW_TAG_compile_unit:
    case DW_TAG_partial_unit:
      decl_ctx = m_ast.GetTranslationUnitDecl();
      try_parsing_type = false;
      break;

    case DW_TAG_namespace:
      decl_ctx = ResolveNamespaceDIE(die);
      try_parsing_type = false;
      break;

    case DW_TAG_imported_declaration:
      decl_ctx = ResolveImportedDeclarationDIE(die);
      try_parsing_type = false;
      break;

    case DW_TAG_lexical_block:
      decl_ctx = GetDeclContextForBlock(die);
      try_parsing_type = false;
      break;

    default:
      break;
    }

    if (decl_ctx == nullptr && try_parsing_type) {
      Type *type = die.GetDWARF()->ResolveType(die);
      if (type)
        decl_ctx = GetCachedClangDeclContextForDIE(die);
    }

    if (decl_ctx) {
      LinkDeclContextToDIE(decl_ctx, die);
      return decl_ctx;
    }
  }
  return nullptr;
}

OptionalClangModuleID
DWARFASTParserClang::GetOwningClangModule(const DWARFDIE &die) {
  if (!die.IsValid())
    return {};

  for (DWARFDIE parent = die.GetParent(); parent.IsValid();
       parent = parent.GetParent()) {
    const dw_tag_t tag = parent.Tag();
    if (tag == DW_TAG_module) {
      DWARFDIE module_die = parent;
      auto it = m_die_to_module.find(module_die.GetDIE());
      if (it != m_die_to_module.end())
        return it->second;
      const char *name =
          module_die.GetAttributeValueAsString(DW_AT_name, nullptr);
      if (!name)
        return {};

      OptionalClangModuleID id =
          m_ast.GetOrCreateClangModule(name, GetOwningClangModule(module_die));
      m_die_to_module.insert({module_die.GetDIE(), id});
      return id;
    }
  }
  return {};
}

static bool IsSubroutine(const DWARFDIE &die) {
  switch (die.Tag()) {
  case DW_TAG_subprogram:
  case DW_TAG_inlined_subroutine:
    return true;
  default:
    return false;
  }
}

static DWARFDIE GetContainingFunctionWithAbstractOrigin(const DWARFDIE &die) {
  for (DWARFDIE candidate = die; candidate; candidate = candidate.GetParent()) {
    if (IsSubroutine(candidate)) {
      if (candidate.GetReferencedDIE(DW_AT_abstract_origin)) {
        return candidate;
      } else {
        return DWARFDIE();
      }
    }
  }
  assert(0 && "Shouldn't call GetContainingFunctionWithAbstractOrigin on "
              "something not in a function");
  return DWARFDIE();
}

static DWARFDIE FindAnyChildWithAbstractOrigin(const DWARFDIE &context) {
  for (DWARFDIE candidate : context.children()) {
    if (candidate.GetReferencedDIE(DW_AT_abstract_origin)) {
      return candidate;
    }
  }
  return DWARFDIE();
}

static DWARFDIE FindFirstChildWithAbstractOrigin(const DWARFDIE &block,
                                                 const DWARFDIE &function) {
  assert(IsSubroutine(function));
  for (DWARFDIE context = block; context != function.GetParent();
       context = context.GetParent()) {
    assert(!IsSubroutine(context) || context == function);
    if (DWARFDIE child = FindAnyChildWithAbstractOrigin(context)) {
      return child;
    }
  }
  return DWARFDIE();
}

clang::DeclContext *
DWARFASTParserClang::GetDeclContextForBlock(const DWARFDIE &die) {
  assert(die.Tag() == DW_TAG_lexical_block);
  DWARFDIE containing_function_with_abstract_origin =
      GetContainingFunctionWithAbstractOrigin(die);
  if (!containing_function_with_abstract_origin) {
    return (clang::DeclContext *)ResolveBlockDIE(die);
  }
  DWARFDIE child = FindFirstChildWithAbstractOrigin(
      die, containing_function_with_abstract_origin);
  CompilerDeclContext decl_context =
      GetDeclContextContainingUIDFromDWARF(child);
  return (clang::DeclContext *)decl_context.GetOpaqueDeclContext();
}

clang::BlockDecl *DWARFASTParserClang::ResolveBlockDIE(const DWARFDIE &die) {
  if (die && die.Tag() == DW_TAG_lexical_block) {
    clang::BlockDecl *decl =
        llvm::cast_or_null<clang::BlockDecl>(m_die_to_decl_ctx[die.GetDIE()]);

    if (!decl) {
      DWARFDIE decl_context_die;
      clang::DeclContext *decl_context =
          GetClangDeclContextContainingDIE(die, &decl_context_die);
      decl =
          m_ast.CreateBlockDeclaration(decl_context, GetOwningClangModule(die));

      if (decl)
        LinkDeclContextToDIE((clang::DeclContext *)decl, die);
    }

    return decl;
  }
  return nullptr;
}

clang::NamespaceDecl *
DWARFASTParserClang::ResolveNamespaceDIE(const DWARFDIE &die) {
  if (die && die.Tag() == DW_TAG_namespace) {
    // See if we already parsed this namespace DIE and associated it with a
    // uniqued namespace declaration
    clang::NamespaceDecl *namespace_decl =
        static_cast<clang::NamespaceDecl *>(m_die_to_decl_ctx[die.GetDIE()]);
    if (namespace_decl)
      return namespace_decl;
    else {
      const char *namespace_name = die.GetName();
      clang::DeclContext *containing_decl_ctx =
          GetClangDeclContextContainingDIE(die, nullptr);
      bool is_inline =
          die.GetAttributeValueAsUnsigned(DW_AT_export_symbols, 0) != 0;

      namespace_decl = m_ast.GetUniqueNamespaceDeclaration(
          namespace_name, containing_decl_ctx, GetOwningClangModule(die),
          is_inline);

      if (namespace_decl)
        LinkDeclContextToDIE((clang::DeclContext *)namespace_decl, die);
      return namespace_decl;
    }
  }
  return nullptr;
}

clang::NamespaceDecl *
DWARFASTParserClang::ResolveImportedDeclarationDIE(const DWARFDIE &die) {
  assert(die && die.Tag() == DW_TAG_imported_declaration);

  // See if we cached a NamespaceDecl for this imported declaration
  // already
  auto it = m_die_to_decl_ctx.find(die.GetDIE());
  if (it != m_die_to_decl_ctx.end())
    return static_cast<clang::NamespaceDecl *>(it->getSecond());

  clang::NamespaceDecl *namespace_decl = nullptr;

  const DWARFDIE imported_uid =
      die.GetAttributeValueAsReferenceDIE(DW_AT_import);
  if (!imported_uid)
    return nullptr;

  switch (imported_uid.Tag()) {
  case DW_TAG_imported_declaration:
    namespace_decl = ResolveImportedDeclarationDIE(imported_uid);
    break;
  case DW_TAG_namespace:
    namespace_decl = ResolveNamespaceDIE(imported_uid);
    break;
  default:
    return nullptr;
  }

  if (!namespace_decl)
    return nullptr;

  LinkDeclContextToDIE(namespace_decl, die);

  return namespace_decl;
}

clang::DeclContext *DWARFASTParserClang::GetClangDeclContextContainingDIE(
    const DWARFDIE &die, DWARFDIE *decl_ctx_die_copy) {
  SymbolFileDWARF *dwarf = die.GetDWARF();

  DWARFDIE decl_ctx_die = dwarf->GetDeclContextDIEContainingDIE(die);

  if (decl_ctx_die_copy)
    *decl_ctx_die_copy = decl_ctx_die;

  if (decl_ctx_die) {
    clang::DeclContext *clang_decl_ctx =
        GetClangDeclContextForDIE(decl_ctx_die);
    if (clang_decl_ctx)
      return clang_decl_ctx;
  }
  return m_ast.GetTranslationUnitDecl();
}

clang::DeclContext *
DWARFASTParserClang::GetCachedClangDeclContextForDIE(const DWARFDIE &die) {
  if (die) {
    DIEToDeclContextMap::iterator pos = m_die_to_decl_ctx.find(die.GetDIE());
    if (pos != m_die_to_decl_ctx.end())
      return pos->second;
  }
  return nullptr;
}

void DWARFASTParserClang::LinkDeclContextToDIE(clang::DeclContext *decl_ctx,
                                               const DWARFDIE &die) {
  m_die_to_decl_ctx[die.GetDIE()] = decl_ctx;
  // There can be many DIEs for a single decl context
  // m_decl_ctx_to_die[decl_ctx].insert(die.GetDIE());
  m_decl_ctx_to_die.insert(std::make_pair(decl_ctx, die));
}

bool DWARFASTParserClang::CopyUniqueClassMethodTypes(
    const DWARFDIE &src_class_die, const DWARFDIE &dst_class_die,
    lldb_private::Type *class_type, std::vector<DWARFDIE> &failures) {
  if (!class_type || !src_class_die || !dst_class_die)
    return false;
  if (src_class_die.Tag() != dst_class_die.Tag())
    return false;

  // We need to complete the class type so we can get all of the method types
  // parsed so we can then unique those types to their equivalent counterparts
  // in "dst_cu" and "dst_class_die"
  class_type->GetFullCompilerType();

  auto gather = [](DWARFDIE die, UniqueCStringMap<DWARFDIE> &map,
                   UniqueCStringMap<DWARFDIE> &map_artificial) {
    if (die.Tag() != DW_TAG_subprogram)
      return;
    // Make sure this is a declaration and not a concrete instance by looking
    // for DW_AT_declaration set to 1. Sometimes concrete function instances are
    // placed inside the class definitions and shouldn't be included in the list
    // of things that are tracking here.
    if (die.GetAttributeValueAsUnsigned(DW_AT_declaration, 0) != 1)
      return;

    if (const char *name = die.GetMangledName()) {
      ConstString const_name(name);
      if (die.GetAttributeValueAsUnsigned(DW_AT_artificial, 0))
        map_artificial.Append(const_name, die);
      else
        map.Append(const_name, die);
    }
  };

  UniqueCStringMap<DWARFDIE> src_name_to_die;
  UniqueCStringMap<DWARFDIE> dst_name_to_die;
  UniqueCStringMap<DWARFDIE> src_name_to_die_artificial;
  UniqueCStringMap<DWARFDIE> dst_name_to_die_artificial;
  for (DWARFDIE src_die = src_class_die.GetFirstChild(); src_die.IsValid();
       src_die = src_die.GetSibling()) {
    gather(src_die, src_name_to_die, src_name_to_die_artificial);
  }
  for (DWARFDIE dst_die = dst_class_die.GetFirstChild(); dst_die.IsValid();
       dst_die = dst_die.GetSibling()) {
    gather(dst_die, dst_name_to_die, dst_name_to_die_artificial);
  }
  const uint32_t src_size = src_name_to_die.GetSize();
  const uint32_t dst_size = dst_name_to_die.GetSize();

  // Is everything kosher so we can go through the members at top speed?
  bool fast_path = true;

  if (src_size != dst_size)
    fast_path = false;

  uint32_t idx;

  if (fast_path) {
    for (idx = 0; idx < src_size; ++idx) {
      DWARFDIE src_die = src_name_to_die.GetValueAtIndexUnchecked(idx);
      DWARFDIE dst_die = dst_name_to_die.GetValueAtIndexUnchecked(idx);

      if (src_die.Tag() != dst_die.Tag())
        fast_path = false;

      const char *src_name = src_die.GetMangledName();
      const char *dst_name = dst_die.GetMangledName();

      // Make sure the names match
      if (src_name == dst_name || (strcmp(src_name, dst_name) == 0))
        continue;

      fast_path = false;
    }
  }

  DWARFASTParserClang *src_dwarf_ast_parser =
      static_cast<DWARFASTParserClang *>(
          SymbolFileDWARF::GetDWARFParser(*src_class_die.GetCU()));
  DWARFASTParserClang *dst_dwarf_ast_parser =
      static_cast<DWARFASTParserClang *>(
          SymbolFileDWARF::GetDWARFParser(*dst_class_die.GetCU()));
  auto link = [&](DWARFDIE src, DWARFDIE dst) {
    SymbolFileDWARF::DIEToTypePtr &die_to_type =
        dst_class_die.GetDWARF()->GetDIEToType();
    clang::DeclContext *dst_decl_ctx =
        dst_dwarf_ast_parser->m_die_to_decl_ctx[dst.GetDIE()];
    if (dst_decl_ctx)
      src_dwarf_ast_parser->LinkDeclContextToDIE(dst_decl_ctx, src);

    if (Type *src_child_type = die_to_type.lookup(src.GetDIE()))
      die_to_type[dst.GetDIE()] = src_child_type;
  };

  // Now do the work of linking the DeclContexts and Types.
  if (fast_path) {
    // We can do this quickly.  Just run across the tables index-for-index
    // since we know each node has matching names and tags.
    for (idx = 0; idx < src_size; ++idx) {
      link(src_name_to_die.GetValueAtIndexUnchecked(idx),
           dst_name_to_die.GetValueAtIndexUnchecked(idx));
    }
  } else {
    // We must do this slowly.  For each member of the destination, look up a
    // member in the source with the same name, check its tag, and unique them
    // if everything matches up.  Report failures.

    if (!src_name_to_die.IsEmpty() && !dst_name_to_die.IsEmpty()) {
      src_name_to_die.Sort();

      for (idx = 0; idx < dst_size; ++idx) {
        ConstString dst_name = dst_name_to_die.GetCStringAtIndex(idx);
        DWARFDIE dst_die = dst_name_to_die.GetValueAtIndexUnchecked(idx);
        DWARFDIE src_die = src_name_to_die.Find(dst_name, DWARFDIE());

        if (src_die && (src_die.Tag() == dst_die.Tag()))
          link(src_die, dst_die);
        else
          failures.push_back(dst_die);
      }
    }
  }

  const uint32_t src_size_artificial = src_name_to_die_artificial.GetSize();
  const uint32_t dst_size_artificial = dst_name_to_die_artificial.GetSize();

  if (src_size_artificial && dst_size_artificial) {
    dst_name_to_die_artificial.Sort();

    for (idx = 0; idx < src_size_artificial; ++idx) {
      ConstString src_name_artificial =
          src_name_to_die_artificial.GetCStringAtIndex(idx);
      DWARFDIE src_die =
          src_name_to_die_artificial.GetValueAtIndexUnchecked(idx);
      DWARFDIE dst_die =
          dst_name_to_die_artificial.Find(src_name_artificial, DWARFDIE());

      // Both classes have the artificial types, link them
      if (dst_die)
        link(src_die, dst_die);
    }
  }

  if (dst_size_artificial) {
    for (idx = 0; idx < dst_size_artificial; ++idx) {
      failures.push_back(
          dst_name_to_die_artificial.GetValueAtIndexUnchecked(idx));
    }
  }

  return !failures.empty();
}

bool DWARFASTParserClang::ShouldCreateUnnamedBitfield(
    FieldInfo const &last_field_info, uint64_t last_field_end,
    FieldInfo const &this_field_info,
    lldb_private::ClangASTImporter::LayoutInfo const &layout_info) const {
  // If we have a gap between the last_field_end and the current
  // field we have an unnamed bit-field.
  if (this_field_info.bit_offset <= last_field_end)
    return false;

  // If we have a base class, we assume there is no unnamed
  // bit-field if either of the following is true:
  // (a) this is the first field since the gap can be
  // attributed to the members from the base class.
  // FIXME: This assumption is not correct if the first field of
  // the derived class is indeed an unnamed bit-field. We currently
  // do not have the machinary to track the offset of the last field
  // of classes we have seen before, so we are not handling this case.
  // (b) Or, the first member of the derived class was a vtable pointer.
  // In this case we don't want to create an unnamed bitfield either
  // since those will be inserted by clang later.
  const bool have_base = layout_info.base_offsets.size() != 0;
  const bool this_is_first_field =
      last_field_info.bit_offset == 0 && last_field_info.bit_size == 0;
  const bool first_field_is_vptr =
      last_field_info.bit_offset == 0 && last_field_info.IsArtificial();

  if (have_base && (this_is_first_field || first_field_is_vptr))
    return false;

  return true;
}

void DWARFASTParserClang::ParseRustVariantPart(
    DWARFDIE &die, const DWARFDIE &parent_die, CompilerType &class_clang_type,
    const lldb::AccessType default_accesibility,
    ClangASTImporter::LayoutInfo &layout_info) {
  assert(die.Tag() == llvm::dwarf::DW_TAG_variant_part);
  assert(SymbolFileDWARF::GetLanguage(*die.GetCU()) ==
         LanguageType::eLanguageTypeRust);

  ModuleSP module_sp = parent_die.GetDWARF()->GetObjectFile()->GetModule();

  VariantPart variants(die, parent_die, module_sp);

  auto discriminant_type =
      die.ResolveTypeUID(variants.discriminant().type_ref.Reference());

  auto decl_context = m_ast.GetDeclContextForType(class_clang_type);

  auto inner_holder = m_ast.CreateRecordType(
      decl_context, OptionalClangModuleID(), lldb::eAccessPublic,
      std::string(
          llvm::formatv("{0}$Inner", class_clang_type.GetTypeName(false))),
      llvm::to_underlying(clang::TagTypeKind::Union), lldb::eLanguageTypeRust);
  m_ast.StartTagDeclarationDefinition(inner_holder);
  m_ast.SetIsPacked(inner_holder);

  for (auto member : variants.members()) {

    auto has_discriminant = !member.IsDefault();

    auto member_type = die.ResolveTypeUID(member.type_ref.Reference());

    auto field_type = m_ast.CreateRecordType(
        m_ast.GetDeclContextForType(inner_holder), OptionalClangModuleID(),
        lldb::eAccessPublic,
        std::string(llvm::formatv("{0}$Variant", member.GetName())),
        llvm::to_underlying(clang::TagTypeKind::Struct),
        lldb::eLanguageTypeRust);

    m_ast.StartTagDeclarationDefinition(field_type);
    auto offset = member.byte_offset;

    if (has_discriminant) {
      m_ast.AddFieldToRecordType(
          field_type, "$discr$", discriminant_type->GetFullCompilerType(),
          lldb::eAccessPublic, variants.discriminant().byte_offset);
      offset += discriminant_type->GetByteSize(nullptr).value_or(0);
    }

    m_ast.AddFieldToRecordType(field_type, "value",
                               member_type->GetFullCompilerType(),
                               lldb::eAccessPublic, offset * 8);

    m_ast.CompleteTagDeclarationDefinition(field_type);

    auto name = has_discriminant
                    ? llvm::formatv("$variant${0}", member.discr_value.value())
                    : std::string("$variant$");

    auto variant_decl =
        m_ast.AddFieldToRecordType(inner_holder, llvm::StringRef(name),
                                   field_type, default_accesibility, 0);

    layout_info.field_offsets.insert({variant_decl, 0});
  }

  auto inner_field = m_ast.AddFieldToRecordType(class_clang_type,
                                                llvm::StringRef("$variants$"),
                                                inner_holder, eAccessPublic, 0);

  m_ast.CompleteTagDeclarationDefinition(inner_holder);

  layout_info.field_offsets.insert({inner_field, 0});
}<|MERGE_RESOLUTION|>--- conflicted
+++ resolved
@@ -237,27 +237,10 @@
   return type_sp;
 }
 
-<<<<<<< HEAD
-static void ForcefullyCompleteType(CompilerType type) {
-  bool started = TypeSystemClang::StartTagDeclarationDefinition(type);
-  lldbassert(started && "Unable to start a class type definition.");
-  TypeSystemClang::CompleteTagDeclarationDefinition(type);
-  const clang::TagDecl *td = ClangUtil::GetAsTagDecl(type);
-  auto ts_sp = type.GetTypeSystem();
-  auto ts = ts_sp.dyn_cast_or_null<TypeSystemClang>();
-  if (ts)
-    ts->SetDeclIsForcefullyCompleted(td);
-}
-
-/// This function serves a similar purpose as RequireCompleteType above, but it
-/// avoids completing the type if it is not immediately necessary. It only
-/// ensures we _can_ complete the type later.
-=======
 /// This function ensures we are able to add members (nested types, functions,
 /// etc.) to this type. It does so by starting its definition even if one cannot
 /// be found in the debug info. This means the type may need to be "forcibly
 /// completed" later -- see CompleteTypeFromDWARF).
->>>>>>> 4fe5a3cc
 static void PrepareContextToReceiveMembers(TypeSystemClang &ast,
                                            ClangASTImporter &ast_importer,
                                            clang::DeclContext *decl_ctx,
@@ -286,15 +269,9 @@
         type_name_cstr ? type_name_cstr : "", die.GetOffset());
   }
 
-<<<<<<< HEAD
-  // We don't have a type definition and/or the import failed. We must
-  // forcefully complete the type to avoid crashes.
-  ForcefullyCompleteType(type);
-=======
   // We don't have a type definition and/or the import failed, but we need to
   // add members to it. Start the definition to make that possible.
   tag_decl_ctx->startDefinition();
->>>>>>> 4fe5a3cc
 }
 
 ParsedDWARFTypeAttributes::ParsedDWARFTypeAttributes(const DWARFDIE &die) {
@@ -879,16 +856,6 @@
           tag, attrs.name.GetCString(),
           def_die ? llvm::utohexstr(def_die.GetID()) : "not found");
     }
-<<<<<<< HEAD
-  }
-  if (def_die) {
-    attrs = ParsedDWARFTypeAttributes(def_die);
-  } else {
-    // No definition found. Proceed with the declaration die. We can use it to
-    // create a forward-declared type.
-    def_die = decl_die;
-  }
-=======
   }
   if (def_die) {
     if (auto [it, inserted] = dwarf->GetDIEToType().try_emplace(
@@ -904,7 +871,6 @@
     // create a forward-declared type.
     def_die = decl_die;
   }
->>>>>>> 4fe5a3cc
 
   CompilerType enumerator_clang_type;
   if (attrs.type.IsValid()) {
@@ -1120,87 +1086,6 @@
   if (!TypeSystemClang::IsCXXClassType(class_opaque_type))
     return {};
 
-<<<<<<< HEAD
-  if (class_opaque_type.IsBeingDefined()) {
-    // We have a C++ member function with no children (this
-    // pointer!) and clang will get mad if we try and make
-    // a function that isn't well formed in the DWARF, so
-    // we will just skip it...
-    if (!is_static && !die.HasChildren())
-      return {true, nullptr};
-
-    const bool is_attr_used = false;
-    // Neither GCC 4.2 nor clang++ currently set a valid
-    // accessibility in the DWARF for C++ methods...
-    // Default to public for now...
-    const auto accessibility = attrs.accessibility == eAccessNone
-                                   ? eAccessPublic
-                                   : attrs.accessibility;
-
-    clang::CXXMethodDecl *cxx_method_decl = m_ast.AddMethodToCXXRecordType(
-        class_opaque_type.GetOpaqueQualType(), attrs.name.GetCString(),
-        attrs.mangled_name, clang_type, accessibility, attrs.is_virtual,
-        is_static, attrs.is_inline, attrs.is_explicit, is_attr_used,
-        attrs.is_artificial);
-
-    if (cxx_method_decl) {
-      LinkDeclContextToDIE(cxx_method_decl, die);
-
-      ClangASTMetadata metadata;
-      metadata.SetUserID(die.GetID());
-
-      char const *object_pointer_name =
-          attrs.object_pointer ? attrs.object_pointer.GetName() : nullptr;
-      if (object_pointer_name) {
-        metadata.SetObjectPtrName(object_pointer_name);
-        LLDB_LOGF(log,
-                  "Setting object pointer name: %s on method "
-                  "object %p.\n",
-                  object_pointer_name, static_cast<void *>(cxx_method_decl));
-      }
-      m_ast.SetMetadata(cxx_method_decl, metadata);
-    } else {
-      ignore_containing_context = true;
-    }
-
-    // Artificial methods are always handled even when we
-    // don't create a new declaration for them.
-    const bool type_handled = cxx_method_decl != nullptr || attrs.is_artificial;
-
-    return {type_handled, nullptr};
-  }
-
-  // We were asked to parse the type for a method in a
-  // class, yet the class hasn't been asked to complete
-  // itself through the clang::ExternalASTSource protocol,
-  // so we need to just have the class complete itself and
-  // do things the right way, then our
-  // DIE should then have an entry in the
-  // dwarf->GetDIEToType() map. First
-  // we need to modify the dwarf->GetDIEToType() so it
-  // doesn't think we are trying to parse this DIE
-  // anymore...
-  dwarf->GetDIEToType().erase(die.GetDIE());
-
-  // Now we get the full type to force our class type to
-  // complete itself using the clang::ExternalASTSource
-  // protocol which will parse all base classes and all
-  // methods (including the method for this DIE).
-  class_type->GetFullCompilerType();
-
-  // The type for this DIE should have been filled in the
-  // function call above.
-  Type *type_ptr = dwarf->GetDIEToType().lookup(die.GetDIE());
-  if (type_ptr && type_ptr != DIE_IS_BEING_PARSED)
-    return {true, type_ptr->shared_from_this()};
-
-  // The previous comment isn't actually true if the class wasn't
-  // resolved using the current method's parent DIE as source
-  // data. We need to ensure that we look up the method correctly
-  // in the class and then link the method's DIE to the unique
-  // CXXMethodDecl appropriately.
-  return {true, nullptr};
-=======
   PrepareContextToReceiveMembers(
       m_ast, GetClangASTImporter(),
       TypeSystemClang::GetDeclContextForType(class_opaque_type), die,
@@ -1248,7 +1133,6 @@
   const bool type_handled = cxx_method_decl != nullptr || attrs.is_artificial;
 
   return {type_handled, nullptr};
->>>>>>> 4fe5a3cc
 }
 
 TypeSP
@@ -1877,8 +1761,6 @@
   }
 
   if (def_die) {
-<<<<<<< HEAD
-=======
     if (auto [it, inserted] = dwarf->GetDIEToType().try_emplace(
             def_die.GetDIE(), DIE_IS_BEING_PARSED);
         !inserted) {
@@ -1886,7 +1768,6 @@
         return nullptr;
       return it->getSecond()->shared_from_this();
     }
->>>>>>> 4fe5a3cc
     attrs = ParsedDWARFTypeAttributes(def_die);
   } else {
     // No definition found. Proceed with the declaration die. We can use it to
@@ -1982,74 +1863,6 @@
   dwarf->GetUniqueDWARFASTTypeMap().Insert(unique_typename,
                                            *unique_ast_entry_up);
 
-<<<<<<< HEAD
-  if (!attrs.is_forward_declaration) {
-    // Always start the definition for a class type so that if the class
-    // has child classes or types that require the class to be created
-    // for use as their decl contexts the class will be ready to accept
-    // these child definitions.
-    if (!def_die.HasChildren()) {
-      // No children for this struct/union/class, lets finish it
-      if (TypeSystemClang::StartTagDeclarationDefinition(clang_type)) {
-        TypeSystemClang::CompleteTagDeclarationDefinition(clang_type);
-      } else {
-        dwarf->GetObjectFile()->GetModule()->ReportError(
-
-            "DWARF DIE {0:x16} named \"{1}\" was not able to start its "
-            "definition.\nPlease file a bug and attach the file at the "
-            "start of this error message",
-            def_die.GetID(), attrs.name.GetCString());
-      }
-
-      // Setting authority byte size and alignment for empty structures.
-      //
-      // If the byte size or alignmenet of the record is specified then
-      // overwrite the ones that would be computed by Clang.
-      // This is only needed as LLDB's TypeSystemClang is always in C++ mode,
-      // but some compilers such as GCC and Clang give empty structs a size of 0
-      // in C mode (in contrast to the size of 1 for empty structs that would be
-      // computed in C++ mode).
-      if (attrs.byte_size || attrs.alignment) {
-        clang::RecordDecl *record_decl =
-            TypeSystemClang::GetAsRecordDecl(clang_type);
-        if (record_decl) {
-          ClangASTImporter::LayoutInfo layout;
-          layout.bit_size = attrs.byte_size.value_or(0) * 8;
-          layout.alignment = attrs.alignment.value_or(0) * 8;
-          GetClangASTImporter().SetRecordLayout(record_decl, layout);
-        }
-      }
-    } else if (clang_type_was_created) {
-      // Start the definition if the class is not objective C since the
-      // underlying decls respond to isCompleteDefinition(). Objective
-      // C decls don't respond to isCompleteDefinition() so we can't
-      // start the declaration definition right away. For C++
-      // class/union/structs we want to start the definition in case the
-      // class is needed as the declaration context for a contained class
-      // or type without the need to complete that type..
-
-      if (attrs.class_language != eLanguageTypeObjC &&
-          attrs.class_language != eLanguageTypeObjC_plus_plus)
-        TypeSystemClang::StartTagDeclarationDefinition(clang_type);
-
-      // Leave this as a forward declaration until we need to know the
-      // details of the type. lldb_private::Type will automatically call
-      // the SymbolFile virtual function
-      // "SymbolFileDWARF::CompleteType(Type *)" When the definition
-      // needs to be defined.
-      assert(!dwarf->GetForwardDeclCompilerTypeToDIE().count(
-                 ClangUtil::RemoveFastQualifiers(clang_type)
-                     .GetOpaqueQualType()) &&
-             "Type already in the forward declaration map!");
-      // Can't assume m_ast.GetSymbolFile() is actually a
-      // SymbolFileDWARF, it can be a SymbolFileDWARFDebugMap for Apple
-      // binaries.
-      dwarf->GetForwardDeclCompilerTypeToDIE().try_emplace(
-          ClangUtil::RemoveFastQualifiers(clang_type).GetOpaqueQualType(),
-          *def_die.GetDIERef());
-      m_ast.SetHasExternalStorage(clang_type.GetOpaqueQualType(), true);
-    }
-=======
   if (clang_type_was_created) {
     // Leave this as a forward declaration until we need to know the
     // details of the type. lldb_private::Type will automatically call
@@ -2065,7 +1878,6 @@
     assert(inserted && "Type already in the forward declaration map!");
     (void)inserted;
     m_ast.SetHasExternalStorage(clang_type.GetOpaqueQualType(), true);
->>>>>>> 4fe5a3cc
   }
 
   // If we made a clang type, set the trivial abi if applicable: We only
