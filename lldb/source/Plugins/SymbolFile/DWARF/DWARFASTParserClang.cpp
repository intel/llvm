--- conflicted
+++ resolved
@@ -167,9 +167,6 @@
          subprogram.Tag() == DW_TAG_inlined_subroutine ||
          subprogram.Tag() == DW_TAG_subroutine_type);
 
-<<<<<<< HEAD
-  if (!decl_ctx_die.IsStructUnionOrClass())
-=======
   // The DW_AT_object_pointer may be either encoded as a reference to a DIE,
   // in which case that's the object parameter we want. Or it can be a constant
   // index of the parameter.
@@ -202,7 +199,6 @@
   // No formal parameter found for object pointer index.
   // Nothing to be done.
   if (!object_pointer)
->>>>>>> 5ee67ebe
     return {};
 
   // We found the object pointer encoded via DW_AT_object_pointer.
