//===-- SymbolFileDWARF.cpp -----------------------------------------------===//
//
// Part of the LLVM Project, under the Apache License v2.0 with LLVM Exceptions.
// See https://llvm.org/LICENSE.txt for license information.
// SPDX-License-Identifier: Apache-2.0 WITH LLVM-exception
//
//===----------------------------------------------------------------------===//

#include "SymbolFileDWARF.h"

#include "llvm/DebugInfo/DWARF/DWARFDebugLoc.h"
#include "llvm/DebugInfo/DWARF/DWARFTypePrinter.h"
#include "llvm/Support/Casting.h"
#include "llvm/Support/FileUtilities.h"
#include "llvm/Support/Format.h"
#include "llvm/Support/Threading.h"

#include "lldb/Core/Module.h"
#include "lldb/Core/ModuleList.h"
#include "lldb/Core/ModuleSpec.h"
#include "lldb/Core/PluginManager.h"
#include "lldb/Core/Progress.h"
#include "lldb/Core/Section.h"
#include "lldb/Core/Value.h"
#include "lldb/Utility/ArchSpec.h"
#include "lldb/Utility/LLDBLog.h"
#include "lldb/Utility/RegularExpression.h"
#include "lldb/Utility/Scalar.h"
#include "lldb/Utility/StreamString.h"
#include "lldb/Utility/StructuredData.h"
#include "lldb/Utility/Timer.h"

#include "Plugins/ExpressionParser/Clang/ClangModulesDeclVendor.h"
#include "Plugins/Language/CPlusPlus/CPlusPlusLanguage.h"

#include "lldb/Host/FileSystem.h"
#include "lldb/Host/Host.h"

#include "lldb/Interpreter/OptionValueFileSpecList.h"
#include "lldb/Interpreter/OptionValueProperties.h"

#include "Plugins/ExpressionParser/Clang/ClangUtil.h"
#include "Plugins/SymbolFile/DWARF/DWARFDebugInfoEntry.h"
#include "Plugins/TypeSystem/Clang/TypeSystemClang.h"
#include "lldb/Symbol/Block.h"
#include "lldb/Symbol/CompileUnit.h"
#include "lldb/Symbol/CompilerDecl.h"
#include "lldb/Symbol/CompilerDeclContext.h"
#include "lldb/Symbol/DebugMacros.h"
#include "lldb/Symbol/LineTable.h"
#include "lldb/Symbol/ObjectFile.h"
#include "lldb/Symbol/SymbolFile.h"
#include "lldb/Symbol/TypeMap.h"
#include "lldb/Symbol/TypeSystem.h"
#include "lldb/Symbol/VariableList.h"

#include "lldb/Target/Language.h"
#include "lldb/Target/Target.h"

#include "AppleDWARFIndex.h"
#include "DWARFASTParser.h"
#include "DWARFASTParserClang.h"
#include "DWARFCompileUnit.h"
#include "DWARFDebugAranges.h"
#include "DWARFDebugInfo.h"
#include "DWARFDebugMacro.h"
#include "DWARFDeclContext.h"
#include "DWARFFormValue.h"
#include "DWARFTypeUnit.h"
#include "DWARFUnit.h"
#include "DebugNamesDWARFIndex.h"
#include "LogChannelDWARF.h"
#include "ManualDWARFIndex.h"
#include "SymbolFileDWARFDebugMap.h"
#include "SymbolFileDWARFDwo.h"

#include "llvm/DebugInfo/DWARF/DWARFContext.h"
#include "llvm/DebugInfo/DWARF/DWARFDebugAbbrev.h"
#include "llvm/Support/FileSystem.h"
#include "llvm/Support/FormatVariadic.h"

#include <algorithm>
#include <map>
#include <memory>
#include <optional>

#include <cctype>
#include <cstring>

//#define ENABLE_DEBUG_PRINTF // COMMENT OUT THIS LINE PRIOR TO CHECKIN

#ifdef ENABLE_DEBUG_PRINTF
#include <cstdio>
#define DEBUG_PRINTF(fmt, ...) printf(fmt, __VA_ARGS__)
#else
#define DEBUG_PRINTF(fmt, ...)
#endif

using namespace lldb;
using namespace lldb_private;
using namespace lldb_private::dwarf;
using namespace lldb_private::plugin::dwarf;

LLDB_PLUGIN_DEFINE(SymbolFileDWARF)

char SymbolFileDWARF::ID;

namespace {

#define LLDB_PROPERTIES_symbolfiledwarf
#include "SymbolFileDWARFProperties.inc"

enum {
#define LLDB_PROPERTIES_symbolfiledwarf
#include "SymbolFileDWARFPropertiesEnum.inc"
};

class PluginProperties : public Properties {
public:
  static llvm::StringRef GetSettingName() {
    return SymbolFileDWARF::GetPluginNameStatic();
  }

  PluginProperties() {
    m_collection_sp = std::make_shared<OptionValueProperties>(GetSettingName());
    m_collection_sp->Initialize(g_symbolfiledwarf_properties);
  }

  bool IgnoreFileIndexes() const {
    return GetPropertyAtIndexAs<bool>(ePropertyIgnoreIndexes, false);
  }
};

} // namespace

bool IsStructOrClassTag(llvm::dwarf::Tag Tag) {
  return Tag == llvm::dwarf::Tag::DW_TAG_class_type ||
         Tag == llvm::dwarf::Tag::DW_TAG_structure_type;
}

static PluginProperties &GetGlobalPluginProperties() {
  static PluginProperties g_settings;
  return g_settings;
}

static const llvm::DWARFDebugLine::LineTable *
ParseLLVMLineTable(DWARFContext &context, llvm::DWARFDebugLine &line,
                   dw_offset_t line_offset, dw_offset_t unit_offset) {
  Log *log = GetLog(DWARFLog::DebugInfo);

  llvm::DWARFDataExtractor data = context.getOrLoadLineData().GetAsLLVMDWARF();
  llvm::DWARFContext &ctx = context.GetAsLLVM();
  llvm::Expected<const llvm::DWARFDebugLine::LineTable *> line_table =
      line.getOrParseLineTable(
          data, line_offset, ctx, nullptr, [&](llvm::Error e) {
            LLDB_LOG_ERROR(
                log, std::move(e),
                "SymbolFileDWARF::ParseLineTable failed to parse: {0}");
          });

  if (!line_table) {
    LLDB_LOG_ERROR(log, line_table.takeError(),
                   "SymbolFileDWARF::ParseLineTable failed to parse: {0}");
    return nullptr;
  }
  return *line_table;
}

static bool ParseLLVMLineTablePrologue(DWARFContext &context,
                                       llvm::DWARFDebugLine::Prologue &prologue,
                                       dw_offset_t line_offset,
                                       dw_offset_t unit_offset) {
  Log *log = GetLog(DWARFLog::DebugInfo);
  bool success = true;
  llvm::DWARFDataExtractor data = context.getOrLoadLineData().GetAsLLVMDWARF();
  llvm::DWARFContext &ctx = context.GetAsLLVM();
  uint64_t offset = line_offset;
  llvm::Error error = prologue.parse(
      data, &offset,
      [&](llvm::Error e) {
        success = false;
        LLDB_LOG_ERROR(log, std::move(e),
                       "SymbolFileDWARF::ParseSupportFiles failed to parse "
                       "line table prologue: {0}");
      },
      ctx, nullptr);
  if (error) {
    LLDB_LOG_ERROR(log, std::move(error),
                   "SymbolFileDWARF::ParseSupportFiles failed to parse line "
                   "table prologue: {0}");
    return false;
  }
  return success;
}

static std::optional<std::string>
GetFileByIndex(const llvm::DWARFDebugLine::Prologue &prologue, size_t idx,
               llvm::StringRef compile_dir, FileSpec::Style style) {
  // Try to get an absolute path first.
  std::string abs_path;
  auto absolute = llvm::DILineInfoSpecifier::FileLineInfoKind::AbsoluteFilePath;
  if (prologue.getFileNameByIndex(idx, compile_dir, absolute, abs_path, style))
    return std::move(abs_path);

  // Otherwise ask for a relative path.
  std::string rel_path;
  auto relative = llvm::DILineInfoSpecifier::FileLineInfoKind::RawValue;
  if (!prologue.getFileNameByIndex(idx, compile_dir, relative, rel_path, style))
    return {};
  return std::move(rel_path);
}

static void ParseSupportFilesFromPrologue(
    SupportFileList &support_files, const lldb::ModuleSP &module,
    const llvm::DWARFDebugLine::Prologue &prologue, FileSpec::Style style,
    llvm::StringRef compile_dir = {}) {
  // Handle the case where there are no files first to avoid having to special
  // case this later.
  if (prologue.FileNames.empty())
    return;

  // Before DWARF v5, the line table indexes were one based.
  const bool is_one_based = prologue.getVersion() < 5;
  const size_t file_names = prologue.FileNames.size();
  const size_t first_file_idx = is_one_based ? 1 : 0;
  const size_t last_file_idx = is_one_based ? file_names : file_names - 1;

  // Add a dummy entry to ensure the support file list indices match those we
  // get from the debug info and line tables.
  if (is_one_based)
    support_files.Append(FileSpec());

  for (size_t idx = first_file_idx; idx <= last_file_idx; ++idx) {
    std::string remapped_file;
    if (auto file_path = GetFileByIndex(prologue, idx, compile_dir, style)) {
      auto entry = prologue.getFileNameEntry(idx);
      auto source = entry.Source.getAsCString();
      if (!source)
        consumeError(source.takeError());
      else {
        llvm::StringRef source_ref(*source);
        if (!source_ref.empty()) {
          /// Wrap a path for an in-DWARF source file. Lazily write it
          /// to disk when Materialize() is called.
          struct LazyDWARFSourceFile : public SupportFile {
            LazyDWARFSourceFile(const FileSpec &fs, llvm::StringRef source,
                                FileSpec::Style style)
                : SupportFile(fs), source(source), style(style) {}
            FileSpec tmp_file;
            /// The file contents buffer.
            llvm::StringRef source;
            /// Deletes the temporary file at the end.
            std::unique_ptr<llvm::FileRemover> remover;
            FileSpec::Style style;

            /// Write the file contents to a temporary file.
            const FileSpec &Materialize() override {
              if (tmp_file)
                return tmp_file;
              llvm::SmallString<0> name;
              int fd;
              auto orig_name = m_file_spec.GetFilename().GetStringRef();
              auto ec = llvm::sys::fs::createTemporaryFile(
                  "", llvm::sys::path::filename(orig_name, style), fd, name);
              if (ec || fd <= 0) {
                LLDB_LOG(GetLog(DWARFLog::DebugInfo),
                         "Could not create temporary file");
                return tmp_file;
              }
              remover = std::make_unique<llvm::FileRemover>(name);
              NativeFile file(fd, File::eOpenOptionWriteOnly, true);
              size_t num_bytes = source.size();
              file.Write(source.data(), num_bytes);
              tmp_file.SetPath(name);
              return tmp_file;
            }
          };
          support_files.Append(std::make_unique<LazyDWARFSourceFile>(
              FileSpec(*file_path), *source, style));
          continue;
        }
      }
      if (auto remapped = module->RemapSourceFile(llvm::StringRef(*file_path)))
        remapped_file = *remapped;
      else
        remapped_file = std::move(*file_path);
    }

    Checksum checksum;
    if (prologue.ContentTypes.HasMD5) {
      const llvm::DWARFDebugLine::FileNameEntry &file_name_entry =
          prologue.getFileNameEntry(idx);
      checksum = file_name_entry.Checksum;
    }

    // Unconditionally add an entry, so the indices match up.
    support_files.EmplaceBack(FileSpec(remapped_file, style), checksum);
  }
}

void SymbolFileDWARF::Initialize() {
  LogChannelDWARF::Initialize();
  PluginManager::RegisterPlugin(GetPluginNameStatic(),
                                GetPluginDescriptionStatic(), CreateInstance,
                                DebuggerInitialize);
  SymbolFileDWARFDebugMap::Initialize();
}

void SymbolFileDWARF::DebuggerInitialize(Debugger &debugger) {
  if (!PluginManager::GetSettingForSymbolFilePlugin(
          debugger, PluginProperties::GetSettingName())) {
    const bool is_global_setting = true;
    PluginManager::CreateSettingForSymbolFilePlugin(
        debugger, GetGlobalPluginProperties().GetValueProperties(),
        "Properties for the dwarf symbol-file plug-in.", is_global_setting);
  }
}

void SymbolFileDWARF::Terminate() {
  SymbolFileDWARFDebugMap::Terminate();
  PluginManager::UnregisterPlugin(CreateInstance);
  LogChannelDWARF::Terminate();
}

llvm::StringRef SymbolFileDWARF::GetPluginDescriptionStatic() {
  return "DWARF and DWARF3 debug symbol file reader.";
}

SymbolFile *SymbolFileDWARF::CreateInstance(ObjectFileSP objfile_sp) {
  return new SymbolFileDWARF(std::move(objfile_sp),
                             /*dwo_section_list*/ nullptr);
}

TypeList &SymbolFileDWARF::GetTypeList() {
  std::lock_guard<std::recursive_mutex> guard(GetModuleMutex());
  if (SymbolFileDWARFDebugMap *debug_map_symfile = GetDebugMapSymfile())
    return debug_map_symfile->GetTypeList();
  return SymbolFileCommon::GetTypeList();
}
void SymbolFileDWARF::GetTypes(const DWARFDIE &die, dw_offset_t min_die_offset,
                               dw_offset_t max_die_offset, uint32_t type_mask,
                               TypeSet &type_set) {
  if (die) {
    const dw_offset_t die_offset = die.GetOffset();

    if (die_offset >= max_die_offset)
      return;

    if (die_offset >= min_die_offset) {
      const dw_tag_t tag = die.Tag();

      bool add_type = false;

      switch (tag) {
      case DW_TAG_array_type:
        add_type = (type_mask & eTypeClassArray) != 0;
        break;
      case DW_TAG_unspecified_type:
      case DW_TAG_base_type:
        add_type = (type_mask & eTypeClassBuiltin) != 0;
        break;
      case DW_TAG_class_type:
        add_type = (type_mask & eTypeClassClass) != 0;
        break;
      case DW_TAG_structure_type:
        add_type = (type_mask & eTypeClassStruct) != 0;
        break;
      case DW_TAG_union_type:
        add_type = (type_mask & eTypeClassUnion) != 0;
        break;
      case DW_TAG_enumeration_type:
        add_type = (type_mask & eTypeClassEnumeration) != 0;
        break;
      case DW_TAG_subroutine_type:
      case DW_TAG_subprogram:
      case DW_TAG_inlined_subroutine:
        add_type = (type_mask & eTypeClassFunction) != 0;
        break;
      case DW_TAG_pointer_type:
        add_type = (type_mask & eTypeClassPointer) != 0;
        break;
      case DW_TAG_rvalue_reference_type:
      case DW_TAG_reference_type:
        add_type = (type_mask & eTypeClassReference) != 0;
        break;
      case DW_TAG_typedef:
        add_type = (type_mask & eTypeClassTypedef) != 0;
        break;
      case DW_TAG_ptr_to_member_type:
        add_type = (type_mask & eTypeClassMemberPointer) != 0;
        break;
      default:
        break;
      }

      if (add_type) {
        const bool assert_not_being_parsed = true;
        Type *type = ResolveTypeUID(die, assert_not_being_parsed);
        if (type)
          type_set.insert(type);
      }
    }

    for (DWARFDIE child_die : die.children()) {
      GetTypes(child_die, min_die_offset, max_die_offset, type_mask, type_set);
    }
  }
}

void SymbolFileDWARF::GetTypes(SymbolContextScope *sc_scope,
                               TypeClass type_mask, TypeList &type_list)

{
  std::lock_guard<std::recursive_mutex> guard(GetModuleMutex());
  TypeSet type_set;

  CompileUnit *comp_unit = nullptr;
  if (sc_scope)
    comp_unit = sc_scope->CalculateSymbolContextCompileUnit();

  const auto &get = [&](DWARFUnit *unit) {
    if (!unit)
      return;
    unit = &unit->GetNonSkeletonUnit();
    GetTypes(unit->DIE(), unit->GetOffset(), unit->GetNextUnitOffset(),
             type_mask, type_set);
  };
  if (comp_unit) {
    get(GetDWARFCompileUnit(comp_unit));
  } else {
    DWARFDebugInfo &info = DebugInfo();
    const size_t num_cus = info.GetNumUnits();
    for (size_t cu_idx = 0; cu_idx < num_cus; ++cu_idx)
      get(info.GetUnitAtIndex(cu_idx));
  }

  std::set<CompilerType> compiler_type_set;
  for (Type *type : type_set) {
    CompilerType compiler_type = type->GetForwardCompilerType();
    if (compiler_type_set.find(compiler_type) == compiler_type_set.end()) {
      compiler_type_set.insert(compiler_type);
      type_list.Insert(type->shared_from_this());
    }
  }
}

// Gets the first parent that is a lexical block, function or inlined
// subroutine, or compile unit.
DWARFDIE
SymbolFileDWARF::GetParentSymbolContextDIE(const DWARFDIE &child_die) {
  DWARFDIE die;
  for (die = child_die.GetParent(); die; die = die.GetParent()) {
    dw_tag_t tag = die.Tag();

    switch (tag) {
    case DW_TAG_compile_unit:
    case DW_TAG_partial_unit:
    case DW_TAG_subprogram:
    case DW_TAG_inlined_subroutine:
    case DW_TAG_lexical_block:
      return die;
    default:
      break;
    }
  }
  return DWARFDIE();
}

SymbolFileDWARF::SymbolFileDWARF(ObjectFileSP objfile_sp,
                                 SectionList *dwo_section_list)
    : SymbolFileCommon(std::move(objfile_sp)), m_debug_map_module_wp(),
      m_debug_map_symfile(nullptr),
      m_context(m_objfile_sp->GetModule()->GetSectionList(), dwo_section_list),
      m_fetched_external_modules(false),
      m_supports_DW_AT_APPLE_objc_complete_type(eLazyBoolCalculate) {}

SymbolFileDWARF::~SymbolFileDWARF() = default;

static ConstString GetDWARFMachOSegmentName() {
  static ConstString g_dwarf_section_name("__DWARF");
  return g_dwarf_section_name;
}

llvm::DenseMap<lldb::opaque_compiler_type_t, DIERef> &
SymbolFileDWARF::GetForwardDeclCompilerTypeToDIE() {
  if (SymbolFileDWARFDebugMap *debug_map_symfile = GetDebugMapSymfile())
    return debug_map_symfile->GetForwardDeclCompilerTypeToDIE();
  return m_forward_decl_compiler_type_to_die;
}

UniqueDWARFASTTypeMap &SymbolFileDWARF::GetUniqueDWARFASTTypeMap() {
  SymbolFileDWARFDebugMap *debug_map_symfile = GetDebugMapSymfile();
  if (debug_map_symfile)
    return debug_map_symfile->GetUniqueDWARFASTTypeMap();
  else
    return m_unique_ast_type_map;
}

llvm::Expected<lldb::TypeSystemSP>
SymbolFileDWARF::GetTypeSystemForLanguage(LanguageType language) {
  if (SymbolFileDWARFDebugMap *debug_map_symfile = GetDebugMapSymfile())
    return debug_map_symfile->GetTypeSystemForLanguage(language);

  auto type_system_or_err =
      m_objfile_sp->GetModule()->GetTypeSystemForLanguage(language);
  if (type_system_or_err)
    if (auto ts = *type_system_or_err)
      ts->SetSymbolFile(this);
  return type_system_or_err;
}

void SymbolFileDWARF::InitializeObject() {
  Log *log = GetLog(DWARFLog::DebugInfo);

  InitializeFirstCodeAddress();

  if (!GetGlobalPluginProperties().IgnoreFileIndexes()) {
    StreamString module_desc;
    GetObjectFile()->GetModule()->GetDescription(module_desc.AsRawOstream(),
                                                 lldb::eDescriptionLevelBrief);
    DWARFDataExtractor apple_names, apple_namespaces, apple_types, apple_objc;
    LoadSectionData(eSectionTypeDWARFAppleNames, apple_names);
    LoadSectionData(eSectionTypeDWARFAppleNamespaces, apple_namespaces);
    LoadSectionData(eSectionTypeDWARFAppleTypes, apple_types);
    LoadSectionData(eSectionTypeDWARFAppleObjC, apple_objc);

    if (apple_names.GetByteSize() > 0 || apple_namespaces.GetByteSize() > 0 ||
        apple_types.GetByteSize() > 0 || apple_objc.GetByteSize() > 0) {
      m_index = AppleDWARFIndex::Create(
          *GetObjectFile()->GetModule(), apple_names, apple_namespaces,
          apple_types, apple_objc, m_context.getOrLoadStrData());

      if (m_index)
        return;
    }

    DWARFDataExtractor debug_names;
    LoadSectionData(eSectionTypeDWARFDebugNames, debug_names);
    if (debug_names.GetByteSize() > 0) {
      Progress progress("Loading DWARF5 index", module_desc.GetData());
      llvm::Expected<std::unique_ptr<DebugNamesDWARFIndex>> index_or =
          DebugNamesDWARFIndex::Create(*GetObjectFile()->GetModule(),
                                       debug_names,
                                       m_context.getOrLoadStrData(), *this);
      if (index_or) {
        m_index = std::move(*index_or);
        return;
      }
      LLDB_LOG_ERROR(log, index_or.takeError(),
                     "Unable to read .debug_names data: {0}");
    }
  }

  m_index =
      std::make_unique<ManualDWARFIndex>(*GetObjectFile()->GetModule(), *this);
}

void SymbolFileDWARF::InitializeFirstCodeAddress() {
  InitializeFirstCodeAddressRecursive(
      *m_objfile_sp->GetModule()->GetSectionList());
  if (m_first_code_address == LLDB_INVALID_ADDRESS)
    m_first_code_address = 0;
}

void SymbolFileDWARF::InitializeFirstCodeAddressRecursive(
    const lldb_private::SectionList &section_list) {
  for (SectionSP section_sp : section_list) {
    if (section_sp->GetChildren().GetSize() > 0) {
      InitializeFirstCodeAddressRecursive(section_sp->GetChildren());
    } else if (section_sp->GetType() == eSectionTypeCode) {
      m_first_code_address =
          std::min(m_first_code_address, section_sp->GetFileAddress());
    }
  }
}

bool SymbolFileDWARF::SupportedVersion(uint16_t version) {
  return version >= 2 && version <= 5;
}

static std::set<dw_form_t>
GetUnsupportedForms(llvm::DWARFDebugAbbrev *debug_abbrev) {
  if (!debug_abbrev)
    return {};

  std::set<dw_form_t> unsupported_forms;
  for (const auto &[_, decl_set] : *debug_abbrev)
    for (const auto &decl : decl_set)
      for (const auto &attr : decl.attributes())
        if (!DWARFFormValue::FormIsSupported(attr.Form))
          unsupported_forms.insert(attr.Form);

  return unsupported_forms;
}

uint32_t SymbolFileDWARF::CalculateAbilities() {
  uint32_t abilities = 0;
  if (m_objfile_sp != nullptr) {
    const Section *section = nullptr;
    const SectionList *section_list = m_objfile_sp->GetSectionList();
    if (section_list == nullptr)
      return 0;

    uint64_t debug_abbrev_file_size = 0;
    uint64_t debug_info_file_size = 0;
    uint64_t debug_line_file_size = 0;

    section = section_list->FindSectionByName(GetDWARFMachOSegmentName()).get();

    if (section)
      section_list = &section->GetChildren();

    section =
        section_list->FindSectionByType(eSectionTypeDWARFDebugInfo, true).get();
    if (section != nullptr) {
      debug_info_file_size = section->GetFileSize();

      section =
          section_list->FindSectionByType(eSectionTypeDWARFDebugAbbrev, true)
              .get();
      if (section)
        debug_abbrev_file_size = section->GetFileSize();

      llvm::DWARFDebugAbbrev *abbrev = DebugAbbrev();
      std::set<dw_form_t> unsupported_forms = GetUnsupportedForms(abbrev);
      if (!unsupported_forms.empty()) {
        StreamString error;
        error.Printf("unsupported DW_FORM value%s:",
                     unsupported_forms.size() > 1 ? "s" : "");
        for (auto form : unsupported_forms)
          error.Printf(" %#x", form);
        m_objfile_sp->GetModule()->ReportWarning("{0}", error.GetString());
        return 0;
      }

      section =
          section_list->FindSectionByType(eSectionTypeDWARFDebugLine, true)
              .get();
      if (section)
        debug_line_file_size = section->GetFileSize();
    } else {
      llvm::StringRef symfile_dir =
          m_objfile_sp->GetFileSpec().GetDirectory().GetStringRef();
      if (symfile_dir.contains_insensitive(".dsym")) {
        if (m_objfile_sp->GetType() == ObjectFile::eTypeDebugInfo) {
          // We have a dSYM file that didn't have a any debug info. If the
          // string table has a size of 1, then it was made from an
          // executable with no debug info, or from an executable that was
          // stripped.
          section =
              section_list->FindSectionByType(eSectionTypeDWARFDebugStr, true)
                  .get();
          if (section && section->GetFileSize() == 1) {
            m_objfile_sp->GetModule()->ReportWarning(
                "empty dSYM file detected, dSYM was created with an "
                "executable with no debug info.");
          }
        }
      }
    }

    constexpr uint64_t MaxDebugInfoSize = (1ull) << DW_DIE_OFFSET_MAX_BITSIZE;
    if (debug_info_file_size >= MaxDebugInfoSize) {
      m_objfile_sp->GetModule()->ReportWarning(
          "SymbolFileDWARF can't load this DWARF. It's larger then {0:x+16}",
          MaxDebugInfoSize);
      return 0;
    }

    if (debug_abbrev_file_size > 0 && debug_info_file_size > 0)
      abilities |= CompileUnits | Functions | Blocks | GlobalVariables |
                   LocalVariables | VariableTypes;

    if (debug_line_file_size > 0)
      abilities |= LineTables;
  }
  return abilities;
}

void SymbolFileDWARF::LoadSectionData(lldb::SectionType sect_type,
                                      DWARFDataExtractor &data) {
  ModuleSP module_sp(m_objfile_sp->GetModule());
  const SectionList *section_list = module_sp->GetSectionList();
  if (!section_list)
    return;

  SectionSP section_sp(section_list->FindSectionByType(sect_type, true));
  if (!section_sp)
    return;

  data.Clear();
  m_objfile_sp->ReadSectionData(section_sp.get(), data);
}

llvm::DWARFDebugAbbrev *SymbolFileDWARF::DebugAbbrev() {
  if (m_abbr)
    return m_abbr.get();

  const DWARFDataExtractor &debug_abbrev_data = m_context.getOrLoadAbbrevData();
  if (debug_abbrev_data.GetByteSize() == 0)
    return nullptr;

  ElapsedTime elapsed(m_parse_time);
  auto abbr =
      std::make_unique<llvm::DWARFDebugAbbrev>(debug_abbrev_data.GetAsLLVM());
  llvm::Error error = abbr->parse();
  if (error) {
    Log *log = GetLog(DWARFLog::DebugInfo);
    LLDB_LOG_ERROR(log, std::move(error),
                   "Unable to read .debug_abbrev section: {0}");
    return nullptr;
  }

  m_abbr = std::move(abbr);
  return m_abbr.get();
}

DWARFDebugInfo &SymbolFileDWARF::DebugInfo() {
  llvm::call_once(m_info_once_flag, [&] {
    LLDB_SCOPED_TIMER();

    m_info = std::make_unique<DWARFDebugInfo>(*this, m_context);
  });
  return *m_info;
}

DWARFCompileUnit *SymbolFileDWARF::GetDWARFCompileUnit(CompileUnit *comp_unit) {
  if (!comp_unit)
    return nullptr;

  // The compile unit ID is the index of the DWARF unit.
  DWARFUnit *dwarf_cu = DebugInfo().GetUnitAtIndex(comp_unit->GetID());
  if (dwarf_cu && dwarf_cu->GetLLDBCompUnit() == nullptr)
    dwarf_cu->SetLLDBCompUnit(comp_unit);

  // It must be DWARFCompileUnit when it created a CompileUnit.
  return llvm::cast_or_null<DWARFCompileUnit>(dwarf_cu);
}

/// Make an absolute path out of \p file_spec and remap it using the
/// module's source remapping dictionary.
static void MakeAbsoluteAndRemap(FileSpec &file_spec, DWARFUnit &dwarf_cu,
                                 const ModuleSP &module_sp) {
  if (!file_spec)
    return;
  // If we have a full path to the compile unit, we don't need to
  // resolve the file.  This can be expensive e.g. when the source
  // files are NFS mounted.
  file_spec.MakeAbsolute(dwarf_cu.GetCompilationDirectory());

  if (auto remapped_file = module_sp->RemapSourceFile(file_spec.GetPath()))
    file_spec.SetFile(*remapped_file, FileSpec::Style::native);
}

/// Return the DW_AT_(GNU_)dwo_name.
static const char *GetDWOName(DWARFCompileUnit &dwarf_cu,
                              const DWARFDebugInfoEntry &cu_die) {
  const char *dwo_name =
      cu_die.GetAttributeValueAsString(&dwarf_cu, DW_AT_GNU_dwo_name, nullptr);
  if (!dwo_name)
    dwo_name =
        cu_die.GetAttributeValueAsString(&dwarf_cu, DW_AT_dwo_name, nullptr);
  return dwo_name;
}

lldb::CompUnitSP SymbolFileDWARF::ParseCompileUnit(DWARFCompileUnit &dwarf_cu) {
  CompUnitSP cu_sp;
  CompileUnit *comp_unit = dwarf_cu.GetLLDBCompUnit();
  if (comp_unit) {
    // We already parsed this compile unit, had out a shared pointer to it
    cu_sp = comp_unit->shared_from_this();
  } else {
    if (GetDebugMapSymfile()) {
      // Let the debug map create the compile unit
      cu_sp = m_debug_map_symfile->GetCompileUnit(this, dwarf_cu);
      dwarf_cu.SetLLDBCompUnit(cu_sp.get());
    } else {
      ModuleSP module_sp(m_objfile_sp->GetModule());
      if (module_sp) {
        auto initialize_cu = [&](lldb::SupportFileSP support_file_sp,
                                 LanguageType cu_language,
                                 SupportFileList &&support_files = {}) {
          BuildCuTranslationTable();
          cu_sp = std::make_shared<CompileUnit>(
              module_sp, &dwarf_cu, support_file_sp,
              *GetDWARFUnitIndex(dwarf_cu.GetID()), cu_language,
              eLazyBoolCalculate, std::move(support_files));

          dwarf_cu.SetLLDBCompUnit(cu_sp.get());

          SetCompileUnitAtIndex(dwarf_cu.GetID(), cu_sp);
        };

        auto lazy_initialize_cu = [&]() {
          // If the version is < 5, we can't do lazy initialization.
          if (dwarf_cu.GetVersion() < 5)
            return false;

          // If there is no DWO, there is no reason to initialize
          // lazily; we will do eager initialization in that case.
          if (GetDebugMapSymfile())
            return false;
          const DWARFBaseDIE cu_die = dwarf_cu.GetUnitDIEOnly();
          if (!cu_die)
            return false;
          if (!GetDWOName(dwarf_cu, *cu_die.GetDIE()))
            return false;

          // With DWARFv5 we can assume that the first support
          // file is also the name of the compile unit. This
          // allows us to avoid loading the non-skeleton unit,
          // which may be in a separate DWO file.
          SupportFileList support_files;
          if (!ParseSupportFiles(dwarf_cu, module_sp, support_files))
            return false;
          if (support_files.GetSize() == 0)
            return false;
          initialize_cu(support_files.GetSupportFileAtIndex(0),
                        eLanguageTypeUnknown, std::move(support_files));
          return true;
        };

        if (!lazy_initialize_cu()) {
          // Eagerly initialize compile unit
          const DWARFBaseDIE cu_die =
              dwarf_cu.GetNonSkeletonUnit().GetUnitDIEOnly();
          if (cu_die) {
            LanguageType cu_language = SymbolFileDWARF::LanguageTypeFromDWARF(
                dwarf_cu.GetDWARFLanguageType());

            FileSpec cu_file_spec(cu_die.GetName(), dwarf_cu.GetPathStyle());

            // Path needs to be remapped in this case. In the support files
            // case ParseSupportFiles takes care of the remapping.
            MakeAbsoluteAndRemap(cu_file_spec, dwarf_cu, module_sp);

            initialize_cu(std::make_shared<SupportFile>(cu_file_spec),
                          cu_language);
          }
        }
      }
    }
  }
  return cu_sp;
}

void SymbolFileDWARF::BuildCuTranslationTable() {
  if (!m_lldb_cu_to_dwarf_unit.empty())
    return;

  DWARFDebugInfo &info = DebugInfo();
  if (!info.ContainsTypeUnits()) {
    // We can use a 1-to-1 mapping. No need to build a translation table.
    return;
  }
  for (uint32_t i = 0, num = info.GetNumUnits(); i < num; ++i) {
    if (auto *cu = llvm::dyn_cast<DWARFCompileUnit>(info.GetUnitAtIndex(i))) {
      cu->SetID(m_lldb_cu_to_dwarf_unit.size());
      m_lldb_cu_to_dwarf_unit.push_back(i);
    }
  }
}

std::optional<uint32_t> SymbolFileDWARF::GetDWARFUnitIndex(uint32_t cu_idx) {
  BuildCuTranslationTable();
  if (m_lldb_cu_to_dwarf_unit.empty())
    return cu_idx;
  if (cu_idx >= m_lldb_cu_to_dwarf_unit.size())
    return std::nullopt;
  return m_lldb_cu_to_dwarf_unit[cu_idx];
}

uint32_t SymbolFileDWARF::CalculateNumCompileUnits() {
  BuildCuTranslationTable();
  return m_lldb_cu_to_dwarf_unit.empty() ? DebugInfo().GetNumUnits()
                                         : m_lldb_cu_to_dwarf_unit.size();
}

CompUnitSP SymbolFileDWARF::ParseCompileUnitAtIndex(uint32_t cu_idx) {
  ASSERT_MODULE_LOCK(this);
  if (std::optional<uint32_t> dwarf_idx = GetDWARFUnitIndex(cu_idx)) {
    if (auto *dwarf_cu = llvm::cast_or_null<DWARFCompileUnit>(
            DebugInfo().GetUnitAtIndex(*dwarf_idx)))
      return ParseCompileUnit(*dwarf_cu);
  }
  return {};
}

Function *SymbolFileDWARF::ParseFunction(CompileUnit &comp_unit,
                                         const DWARFDIE &die) {
  ASSERT_MODULE_LOCK(this);
  if (!die.IsValid())
    return nullptr;

  auto type_system_or_err = GetTypeSystemForLanguage(GetLanguage(*die.GetCU()));
  if (auto err = type_system_or_err.takeError()) {
    LLDB_LOG_ERROR(GetLog(LLDBLog::Symbols), std::move(err),
                   "Unable to parse function: {0}");
    return nullptr;
  }
  auto ts = *type_system_or_err;
  if (!ts)
    return nullptr;
  DWARFASTParser *dwarf_ast = ts->GetDWARFParser();
  if (!dwarf_ast)
    return nullptr;

  AddressRanges ranges;
  ModuleSP module_sp(die.GetModule());
  for (const auto &range : die.GetDIE()->GetAttributeAddressRanges(
           die.GetCU(), /*check_hi_lo_pc=*/true)) {
    if (range.base < m_first_code_address)
      continue;
    if (Address base_addr(range.base, module_sp->GetSectionList());
        base_addr.IsValid() && FixupAddress(base_addr))
      ranges.emplace_back(std::move(base_addr), range.size);
  }
  if (ranges.empty())
    return nullptr;

  return dwarf_ast->ParseFunctionFromDWARF(comp_unit, die, std::move(ranges));
}

ConstString
SymbolFileDWARF::ConstructFunctionDemangledName(const DWARFDIE &die) {
  ASSERT_MODULE_LOCK(this);
  if (!die.IsValid()) {
    return ConstString();
  }

  auto type_system_or_err = GetTypeSystemForLanguage(GetLanguage(*die.GetCU()));
  if (auto err = type_system_or_err.takeError()) {
    LLDB_LOG_ERROR(GetLog(LLDBLog::Symbols), std::move(err),
                   "Unable to construct demangled name for function: {0}");
    return ConstString();
  }

  auto ts = *type_system_or_err;
  if (!ts) {
    LLDB_LOG(GetLog(LLDBLog::Symbols), "Type system no longer live");
    return ConstString();
  }
  DWARFASTParser *dwarf_ast = ts->GetDWARFParser();
  if (!dwarf_ast)
    return ConstString();

  return dwarf_ast->ConstructDemangledNameFromDWARF(die);
}

lldb::addr_t SymbolFileDWARF::FixupAddress(lldb::addr_t file_addr) {
  SymbolFileDWARFDebugMap *debug_map_symfile = GetDebugMapSymfile();
  if (debug_map_symfile)
    return debug_map_symfile->LinkOSOFileAddress(this, file_addr);
  return file_addr;
}

bool SymbolFileDWARF::FixupAddress(Address &addr) {
  SymbolFileDWARFDebugMap *debug_map_symfile = GetDebugMapSymfile();
  if (debug_map_symfile) {
    return debug_map_symfile->LinkOSOAddress(addr);
  }
  // This is a normal DWARF file, no address fixups need to happen
  return true;
}
lldb::LanguageType SymbolFileDWARF::ParseLanguage(CompileUnit &comp_unit) {
  std::lock_guard<std::recursive_mutex> guard(GetModuleMutex());
  DWARFUnit *dwarf_cu = GetDWARFCompileUnit(&comp_unit);
  if (dwarf_cu)
    return GetLanguage(dwarf_cu->GetNonSkeletonUnit());
  else
    return eLanguageTypeUnknown;
}

XcodeSDK SymbolFileDWARF::ParseXcodeSDK(CompileUnit &comp_unit) {
  std::lock_guard<std::recursive_mutex> guard(GetModuleMutex());
  DWARFUnit *dwarf_cu = GetDWARFCompileUnit(&comp_unit);
  if (!dwarf_cu)
    return {};
  const DWARFBaseDIE cu_die = dwarf_cu->GetNonSkeletonUnit().GetUnitDIEOnly();
  if (!cu_die)
    return {};
  const char *sdk = cu_die.GetAttributeValueAsString(DW_AT_APPLE_sdk, nullptr);
  if (!sdk)
    return {};
  const char *sysroot =
      cu_die.GetAttributeValueAsString(DW_AT_LLVM_sysroot, "");
  // Register the sysroot path remapping with the module belonging to
  // the CU as well as the one belonging to the symbol file. The two
  // would be different if this is an OSO object and module is the
  // corresponding debug map, in which case both should be updated.
  ModuleSP module_sp = comp_unit.GetModule();
  if (module_sp)
    module_sp->RegisterXcodeSDK(sdk, sysroot);

  ModuleSP local_module_sp = m_objfile_sp->GetModule();
  if (local_module_sp && local_module_sp != module_sp)
    local_module_sp->RegisterXcodeSDK(sdk, sysroot);

  return {sdk};
}

size_t SymbolFileDWARF::ParseFunctions(CompileUnit &comp_unit) {
  LLDB_SCOPED_TIMER();
  std::lock_guard<std::recursive_mutex> guard(GetModuleMutex());
  DWARFUnit *dwarf_cu = GetDWARFCompileUnit(&comp_unit);
  if (!dwarf_cu)
    return 0;

  size_t functions_added = 0;
  dwarf_cu = &dwarf_cu->GetNonSkeletonUnit();
  for (DWARFDebugInfoEntry &entry : dwarf_cu->dies()) {
    if (entry.Tag() != DW_TAG_subprogram)
      continue;

    DWARFDIE die(dwarf_cu, &entry);
    if (comp_unit.FindFunctionByUID(die.GetID()))
      continue;
    if (ParseFunction(comp_unit, die))
      ++functions_added;
  }
  // FixupTypes();
  return functions_added;
}

bool SymbolFileDWARF::ForEachExternalModule(
    CompileUnit &comp_unit,
    llvm::DenseSet<lldb_private::SymbolFile *> &visited_symbol_files,
    llvm::function_ref<bool(Module &)> lambda) {
  // Only visit each symbol file once.
  if (!visited_symbol_files.insert(this).second)
    return false;

  UpdateExternalModuleListIfNeeded();
  for (auto &p : m_external_type_modules) {
    ModuleSP module = p.second;
    if (!module)
      continue;

    // Invoke the action and potentially early-exit.
    if (lambda(*module))
      return true;

    for (std::size_t i = 0; i < module->GetNumCompileUnits(); ++i) {
      auto cu = module->GetCompileUnitAtIndex(i);
      bool early_exit = cu->ForEachExternalModule(visited_symbol_files, lambda);
      if (early_exit)
        return true;
    }
  }
  return false;
}

bool SymbolFileDWARF::ParseSupportFiles(CompileUnit &comp_unit,
                                        SupportFileList &support_files) {
  std::lock_guard<std::recursive_mutex> guard(GetModuleMutex());
  DWARFUnit *dwarf_cu = GetDWARFCompileUnit(&comp_unit);
  if (!dwarf_cu)
    return false;

  if (!ParseSupportFiles(*dwarf_cu, comp_unit.GetModule(), support_files))
    return false;

  return true;
}

bool SymbolFileDWARF::ParseSupportFiles(DWARFUnit &dwarf_cu,
                                        const ModuleSP &module,
                                        SupportFileList &support_files) {

  dw_offset_t offset = dwarf_cu.GetLineTableOffset();
  if (offset == DW_INVALID_OFFSET)
    return false;

  ElapsedTime elapsed(m_parse_time);
  llvm::DWARFDebugLine::Prologue prologue;
  if (!ParseLLVMLineTablePrologue(m_context, prologue, offset,
                                  dwarf_cu.GetOffset()))
    return false;

  std::string comp_dir = dwarf_cu.GetCompilationDirectory().GetPath();
  ParseSupportFilesFromPrologue(support_files, module, prologue,
                                dwarf_cu.GetPathStyle(), comp_dir);
  return true;
}

FileSpec SymbolFileDWARF::GetFile(DWARFUnit &unit, size_t file_idx) {
  if (auto *dwarf_cu = llvm::dyn_cast<DWARFCompileUnit>(&unit)) {
    if (CompileUnit *lldb_cu = GetCompUnitForDWARFCompUnit(*dwarf_cu))
      return lldb_cu->GetSupportFiles().GetFileSpecAtIndex(file_idx);
    return FileSpec();
  }

  auto &tu = llvm::cast<DWARFTypeUnit>(unit);
  if (const SupportFileList *support_files = GetTypeUnitSupportFiles(tu))
    return support_files->GetFileSpecAtIndex(file_idx);
  return {};
}

const SupportFileList *
SymbolFileDWARF::GetTypeUnitSupportFiles(DWARFTypeUnit &tu) {
  static SupportFileList empty_list;

  dw_offset_t offset = tu.GetLineTableOffset();
  if (offset == DW_INVALID_OFFSET ||
      offset == llvm::DenseMapInfo<dw_offset_t>::getEmptyKey() ||
      offset == llvm::DenseMapInfo<dw_offset_t>::getTombstoneKey())
    return nullptr;

  // Many type units can share a line table, so parse the support file list
  // once, and cache it based on the offset field.
  auto iter_bool = m_type_unit_support_files.try_emplace(offset);
  std::unique_ptr<SupportFileList> &list = iter_bool.first->second;
  if (iter_bool.second) {
    list = std::make_unique<SupportFileList>();
    uint64_t line_table_offset = offset;
    llvm::DWARFDataExtractor data =
        m_context.getOrLoadLineData().GetAsLLVMDWARF();
    llvm::DWARFContext &ctx = m_context.GetAsLLVM();
    llvm::DWARFDebugLine::Prologue prologue;
    auto report = [](llvm::Error error) {
      Log *log = GetLog(DWARFLog::DebugInfo);
      LLDB_LOG_ERROR(log, std::move(error),
                     "SymbolFileDWARF::GetTypeUnitSupportFiles failed to parse "
                     "the line table prologue: {0}");
    };
    ElapsedTime elapsed(m_parse_time);
    llvm::Error error = prologue.parse(data, &line_table_offset, report, ctx);
    if (error)
      report(std::move(error));
    else
      ParseSupportFilesFromPrologue(*list, GetObjectFile()->GetModule(),
                                    prologue, tu.GetPathStyle());
  }
  return list.get();
}

bool SymbolFileDWARF::ParseIsOptimized(CompileUnit &comp_unit) {
  std::lock_guard<std::recursive_mutex> guard(GetModuleMutex());
  DWARFUnit *dwarf_cu = GetDWARFCompileUnit(&comp_unit);
  if (dwarf_cu)
    return dwarf_cu->GetNonSkeletonUnit().GetIsOptimized();
  return false;
}

bool SymbolFileDWARF::ParseImportedModules(
    const lldb_private::SymbolContext &sc,
    std::vector<SourceModule> &imported_modules) {
  std::lock_guard<std::recursive_mutex> guard(GetModuleMutex());
  assert(sc.comp_unit);
  DWARFUnit *dwarf_cu = GetDWARFCompileUnit(sc.comp_unit);
  if (!dwarf_cu)
    return false;
  if (!ClangModulesDeclVendor::LanguageSupportsClangModules(
          sc.comp_unit->GetLanguage()))
    return false;
  UpdateExternalModuleListIfNeeded();

  const DWARFDIE die = dwarf_cu->DIE();
  if (!die)
    return false;

  for (DWARFDIE child_die : die.children()) {
    if (child_die.Tag() != DW_TAG_imported_declaration)
      continue;

    DWARFDIE module_die = child_die.GetReferencedDIE(DW_AT_import);
    if (module_die.Tag() != DW_TAG_module)
      continue;

    if (const char *name =
            module_die.GetAttributeValueAsString(DW_AT_name, nullptr)) {
      SourceModule module;
      module.path.push_back(ConstString(name));

      DWARFDIE parent_die = module_die;
      while ((parent_die = parent_die.GetParent())) {
        if (parent_die.Tag() != DW_TAG_module)
          break;
        if (const char *name =
                parent_die.GetAttributeValueAsString(DW_AT_name, nullptr))
          module.path.push_back(ConstString(name));
      }
      std::reverse(module.path.begin(), module.path.end());
      if (const char *include_path = module_die.GetAttributeValueAsString(
              DW_AT_LLVM_include_path, nullptr)) {
        FileSpec include_spec(include_path, dwarf_cu->GetPathStyle());
        MakeAbsoluteAndRemap(include_spec, *dwarf_cu,
                             m_objfile_sp->GetModule());
        module.search_path = ConstString(include_spec.GetPath());
      }
      if (const char *sysroot = dwarf_cu->DIE().GetAttributeValueAsString(
              DW_AT_LLVM_sysroot, nullptr))
        module.sysroot = ConstString(sysroot);
      imported_modules.push_back(module);
    }
  }
  return true;
}

bool SymbolFileDWARF::ParseLineTable(CompileUnit &comp_unit) {
  std::lock_guard<std::recursive_mutex> guard(GetModuleMutex());
  if (comp_unit.GetLineTable() != nullptr)
    return true;

  DWARFUnit *dwarf_cu = GetDWARFCompileUnit(&comp_unit);
  if (!dwarf_cu)
    return false;

  dw_offset_t offset = dwarf_cu->GetLineTableOffset();
  if (offset == DW_INVALID_OFFSET)
    return false;

  ElapsedTime elapsed(m_parse_time);
  llvm::DWARFDebugLine line;
  const llvm::DWARFDebugLine::LineTable *line_table =
      ParseLLVMLineTable(m_context, line, offset, dwarf_cu->GetOffset());

  if (!line_table)
    return false;

  // FIXME: Rather than parsing the whole line table and then copying it over
  // into LLDB, we should explore using a callback to populate the line table
  // while we parse to reduce memory usage.
  std::vector<std::unique_ptr<LineSequence>> sequences;
  // The Sequences view contains only valid line sequences. Don't iterate over
  // the Rows directly.
  for (const llvm::DWARFDebugLine::Sequence &seq : line_table->Sequences) {
    // Ignore line sequences that do not start after the first code address.
    // All addresses generated in a sequence are incremental so we only need
    // to check the first one of the sequence. Check the comment at the
    // m_first_code_address declaration for more details on this.
    if (seq.LowPC < m_first_code_address)
      continue;
    std::unique_ptr<LineSequence> sequence =
        LineTable::CreateLineSequenceContainer();
    for (unsigned idx = seq.FirstRowIndex; idx < seq.LastRowIndex; ++idx) {
      const llvm::DWARFDebugLine::Row &row = line_table->Rows[idx];
      LineTable::AppendLineEntryToSequence(
          sequence.get(), row.Address.Address, row.Line, row.Column, row.File,
          row.IsStmt, row.BasicBlock, row.PrologueEnd, row.EpilogueBegin,
          row.EndSequence);
    }
    sequences.push_back(std::move(sequence));
  }

  std::unique_ptr<LineTable> line_table_up =
      std::make_unique<LineTable>(&comp_unit, std::move(sequences));

  if (SymbolFileDWARFDebugMap *debug_map_symfile = GetDebugMapSymfile()) {
    // We have an object file that has a line table with addresses that are not
    // linked. We need to link the line table and convert the addresses that
    // are relative to the .o file into addresses for the main executable.
    comp_unit.SetLineTable(
        debug_map_symfile->LinkOSOLineTable(this, line_table_up.get()));
  } else {
    comp_unit.SetLineTable(line_table_up.release());
  }

  return true;
}

lldb_private::DebugMacrosSP
SymbolFileDWARF::ParseDebugMacros(lldb::offset_t *offset) {
  auto iter = m_debug_macros_map.find(*offset);
  if (iter != m_debug_macros_map.end())
    return iter->second;

  ElapsedTime elapsed(m_parse_time);
  const DWARFDataExtractor &debug_macro_data = m_context.getOrLoadMacroData();
  if (debug_macro_data.GetByteSize() == 0)
    return DebugMacrosSP();

  lldb_private::DebugMacrosSP debug_macros_sp(new lldb_private::DebugMacros());
  m_debug_macros_map[*offset] = debug_macros_sp;

  const DWARFDebugMacroHeader &header =
      DWARFDebugMacroHeader::ParseHeader(debug_macro_data, offset);
  DWARFDebugMacroEntry::ReadMacroEntries(
      debug_macro_data, m_context.getOrLoadStrData(), header.OffsetIs64Bit(),
      offset, this, debug_macros_sp);

  return debug_macros_sp;
}

bool SymbolFileDWARF::ParseDebugMacros(CompileUnit &comp_unit) {
  std::lock_guard<std::recursive_mutex> guard(GetModuleMutex());

  DWARFUnit *dwarf_cu = GetDWARFCompileUnit(&comp_unit);
  if (dwarf_cu == nullptr)
    return false;

  const DWARFBaseDIE dwarf_cu_die = dwarf_cu->GetUnitDIEOnly();
  if (!dwarf_cu_die)
    return false;

  lldb::offset_t sect_offset =
      dwarf_cu_die.GetAttributeValueAsUnsigned(DW_AT_macros, DW_INVALID_OFFSET);
  if (sect_offset == DW_INVALID_OFFSET)
    sect_offset = dwarf_cu_die.GetAttributeValueAsUnsigned(DW_AT_GNU_macros,
                                                           DW_INVALID_OFFSET);
  if (sect_offset == DW_INVALID_OFFSET)
    return false;

  comp_unit.SetDebugMacros(ParseDebugMacros(&sect_offset));

  return true;
}

size_t SymbolFileDWARF::ParseBlocksRecursive(CompileUnit &comp_unit,
                                             Block *parent_block, DWARFDIE die,
                                             addr_t subprogram_low_pc) {
  size_t blocks_added = 0;
  for (; die; die = die.GetSibling()) {
    dw_tag_t tag = die.Tag();

    if (tag != DW_TAG_inlined_subroutine && tag != DW_TAG_lexical_block)
      continue;

    Block *block = parent_block->CreateChild(die.GetID()).get();
    DWARFRangeList ranges;
    const char *name = nullptr;
    const char *mangled_name = nullptr;

    std::optional<int> decl_file;
    std::optional<int> decl_line;
    std::optional<int> decl_column;
    std::optional<int> call_file;
    std::optional<int> call_line;
    std::optional<int> call_column;
    if (die.GetDIENamesAndRanges(name, mangled_name, ranges, decl_file,
                                 decl_line, decl_column, call_file, call_line,
                                 call_column, nullptr)) {
      const size_t num_ranges = ranges.GetSize();
      for (size_t i = 0; i < num_ranges; ++i) {
        const DWARFRangeList::Entry &range = ranges.GetEntryRef(i);
        const addr_t range_base = range.GetRangeBase();
        if (range_base >= subprogram_low_pc)
          block->AddRange(Block::Range(range_base - subprogram_low_pc,
                                       range.GetByteSize()));
        else {
          GetObjectFile()->GetModule()->ReportError(
              "{0:x8}: adding range [{1:x16}-{2:x16}) which has a base "
              "that is less than the function's low PC {3:x16}. Please file "
              "a bug and attach the file at the "
              "start of this error message",
              block->GetID(), range_base, range.GetRangeEnd(),
              subprogram_low_pc);
        }
      }
      block->FinalizeRanges();

      if (tag != DW_TAG_subprogram &&
          (name != nullptr || mangled_name != nullptr)) {
        std::unique_ptr<Declaration> decl_up;
        if (decl_file || decl_line || decl_column)
          decl_up = std::make_unique<Declaration>(
              comp_unit.GetSupportFiles().GetFileSpecAtIndex(
                  decl_file ? *decl_file : 0),
              decl_line ? *decl_line : 0, decl_column ? *decl_column : 0);

        std::unique_ptr<Declaration> call_up;
        if (call_file || call_line || call_column)
          call_up = std::make_unique<Declaration>(
              comp_unit.GetSupportFiles().GetFileSpecAtIndex(
                  call_file ? *call_file : 0),
              call_line ? *call_line : 0, call_column ? *call_column : 0);

        block->SetInlinedFunctionInfo(name, mangled_name, decl_up.get(),
                                      call_up.get());
      }

      ++blocks_added;

      if (die.HasChildren()) {
        blocks_added += ParseBlocksRecursive(
            comp_unit, block, die.GetFirstChild(), subprogram_low_pc);
      }
    }
  }
  return blocks_added;
}

bool SymbolFileDWARF::ClassOrStructIsVirtual(const DWARFDIE &parent_die) {
  if (parent_die) {
    for (DWARFDIE die : parent_die.children()) {
      dw_tag_t tag = die.Tag();
      bool check_virtuality = false;
      switch (tag) {
      case DW_TAG_inheritance:
      case DW_TAG_subprogram:
        check_virtuality = true;
        break;
      default:
        break;
      }
      if (check_virtuality) {
        if (die.GetAttributeValueAsUnsigned(DW_AT_virtuality, 0) != 0)
          return true;
      }
    }
  }
  return false;
}

void SymbolFileDWARF::ParseDeclsForContext(CompilerDeclContext decl_ctx) {
  auto *type_system = decl_ctx.GetTypeSystem();
  if (type_system != nullptr)
    type_system->GetDWARFParser()->EnsureAllDIEsInDeclContextHaveBeenParsed(
        decl_ctx);
}

DWARFDIE
SymbolFileDWARF::GetDIE(lldb::user_id_t uid) { return GetDIE(DIERef(uid)); }

CompilerDecl SymbolFileDWARF::GetDeclForUID(lldb::user_id_t type_uid) {
  // This method can be called without going through the symbol vendor so we
  // need to lock the module.
  std::lock_guard<std::recursive_mutex> guard(GetModuleMutex());
  // Anytime we have a lldb::user_id_t, we must get the DIE by calling
  // SymbolFileDWARF::GetDIE(). See comments inside the
  // SymbolFileDWARF::GetDIE() for details.
  if (DWARFDIE die = GetDIE(type_uid))
    return GetDecl(die);
  return CompilerDecl();
}

CompilerDeclContext
SymbolFileDWARF::GetDeclContextForUID(lldb::user_id_t type_uid) {
  // This method can be called without going through the symbol vendor so we
  // need to lock the module.
  std::lock_guard<std::recursive_mutex> guard(GetModuleMutex());
  // Anytime we have a lldb::user_id_t, we must get the DIE by calling
  // SymbolFileDWARF::GetDIE(). See comments inside the
  // SymbolFileDWARF::GetDIE() for details.
  if (DWARFDIE die = GetDIE(type_uid))
    return GetDeclContext(die);
  return CompilerDeclContext();
}

CompilerDeclContext
SymbolFileDWARF::GetDeclContextContainingUID(lldb::user_id_t type_uid) {
  std::lock_guard<std::recursive_mutex> guard(GetModuleMutex());
  // Anytime we have a lldb::user_id_t, we must get the DIE by calling
  // SymbolFileDWARF::GetDIE(). See comments inside the
  // SymbolFileDWARF::GetDIE() for details.
  if (DWARFDIE die = GetDIE(type_uid))
    return GetContainingDeclContext(die);
  return CompilerDeclContext();
}

std::vector<CompilerContext>
SymbolFileDWARF::GetCompilerContextForUID(lldb::user_id_t type_uid) {
  std::lock_guard<std::recursive_mutex> guard(GetModuleMutex());
  // Anytime we have a lldb::user_id_t, we must get the DIE by calling
  // SymbolFileDWARF::GetDIE(). See comments inside the
  // SymbolFileDWARF::GetDIE() for details.
  if (DWARFDIE die = GetDIE(type_uid))
    return die.GetDeclContext();
  return {};
}

Type *SymbolFileDWARF::ResolveTypeUID(lldb::user_id_t type_uid) {
  std::lock_guard<std::recursive_mutex> guard(GetModuleMutex());
  // Anytime we have a lldb::user_id_t, we must get the DIE by calling
  // SymbolFileDWARF::GetDIE(). See comments inside the
  // SymbolFileDWARF::GetDIE() for details.
  if (DWARFDIE type_die = GetDIE(type_uid))
    return type_die.ResolveType();
  else
    return nullptr;
}

std::optional<SymbolFile::ArrayInfo> SymbolFileDWARF::GetDynamicArrayInfoForUID(
    lldb::user_id_t type_uid, const lldb_private::ExecutionContext *exe_ctx) {
  std::lock_guard<std::recursive_mutex> guard(GetModuleMutex());
  if (DWARFDIE type_die = GetDIE(type_uid))
    return DWARFASTParser::ParseChildArrayInfo(type_die, exe_ctx);
  else
    return std::nullopt;
}

Type *SymbolFileDWARF::ResolveTypeUID(const DIERef &die_ref) {
  return ResolveType(GetDIE(die_ref), true);
}

Type *SymbolFileDWARF::ResolveTypeUID(const DWARFDIE &die,
                                      bool assert_not_being_parsed) {
  if (die) {
    Log *log = GetLog(DWARFLog::DebugInfo);
    if (log)
      GetObjectFile()->GetModule()->LogMessage(
          log,
          "SymbolFileDWARF::ResolveTypeUID (die = {0:x16}) {1} ({2}) '{3}'",
          die.GetOffset(), DW_TAG_value_to_name(die.Tag()), die.Tag(),
          die.GetName());

    // We might be coming in in the middle of a type tree (a class within a
    // class, an enum within a class), so parse any needed parent DIEs before
    // we get to this one...
    DWARFDIE decl_ctx_die = GetDeclContextDIEContainingDIE(die);
    if (decl_ctx_die) {
      if (log) {
        switch (decl_ctx_die.Tag()) {
        case DW_TAG_structure_type:
        case DW_TAG_union_type:
        case DW_TAG_class_type: {
          // Get the type, which could be a forward declaration
          if (log)
            GetObjectFile()->GetModule()->LogMessage(
                log,
                "SymbolFileDWARF::ResolveTypeUID (die = {0:x16}) {1} ({2}) "
                "'{3}' resolve parent forward type for {4:x16})",
                die.GetOffset(), DW_TAG_value_to_name(die.Tag()), die.Tag(),
                die.GetName(), decl_ctx_die.GetOffset());
        } break;

        default:
          break;
        }
      }
    }
    return ResolveType(die);
  }
  return nullptr;
}

// This function is used when SymbolFileDWARFDebugMap owns a bunch of
// SymbolFileDWARF objects to detect if this DWARF file is the one that can
// resolve a compiler_type.
bool SymbolFileDWARF::HasForwardDeclForCompilerType(
    const CompilerType &compiler_type) {
  CompilerType compiler_type_no_qualifiers =
      ClangUtil::RemoveFastQualifiers(compiler_type);
  if (GetForwardDeclCompilerTypeToDIE().count(
          compiler_type_no_qualifiers.GetOpaqueQualType())) {
    return true;
  }
  auto type_system = compiler_type.GetTypeSystem();
  auto clang_type_system = type_system.dyn_cast_or_null<TypeSystemClang>();
  if (!clang_type_system)
    return false;
  DWARFASTParserClang *ast_parser =
      static_cast<DWARFASTParserClang *>(clang_type_system->GetDWARFParser());
  return ast_parser->GetClangASTImporter().CanImport(compiler_type);
}

bool SymbolFileDWARF::CompleteType(CompilerType &compiler_type) {
  std::lock_guard<std::recursive_mutex> guard(GetModuleMutex());
  auto clang_type_system =
      compiler_type.GetTypeSystem().dyn_cast_or_null<TypeSystemClang>();
  if (clang_type_system) {
    DWARFASTParserClang *ast_parser =
        static_cast<DWARFASTParserClang *>(clang_type_system->GetDWARFParser());
    if (ast_parser &&
        ast_parser->GetClangASTImporter().CanImport(compiler_type))
      return ast_parser->GetClangASTImporter().CompleteType(compiler_type);
  }

  // We have a struct/union/class/enum that needs to be fully resolved.
  CompilerType compiler_type_no_qualifiers =
      ClangUtil::RemoveFastQualifiers(compiler_type);
  auto die_it = GetForwardDeclCompilerTypeToDIE().find(
      compiler_type_no_qualifiers.GetOpaqueQualType());
  if (die_it == GetForwardDeclCompilerTypeToDIE().end()) {
    // We have already resolved this type...
    return true;
  }

  DWARFDIE decl_die = GetDIE(die_it->getSecond());
  // Once we start resolving this type, remove it from the forward
  // declaration map in case anyone's child members or other types require this
  // type to get resolved.
  GetForwardDeclCompilerTypeToDIE().erase(die_it);
  DWARFDIE def_die = FindDefinitionDIE(decl_die);
  if (!def_die) {
    SymbolFileDWARFDebugMap *debug_map_symfile = GetDebugMapSymfile();
    if (debug_map_symfile) {
      // We weren't able to find a full declaration in this DWARF, see
      // if we have a declaration anywhere else...
      def_die = debug_map_symfile->FindDefinitionDIE(decl_die);
    }
  }
  if (!def_die) {
    // If we don't have definition DIE, CompleteTypeFromDWARF will forcefully
    // complete this type.
    def_die = decl_die;
  }

  DWARFASTParser *dwarf_ast = GetDWARFParser(*def_die.GetCU());
  if (!dwarf_ast)
    return false;
  Type *type = GetDIEToType().lookup(decl_die.GetDIE());
  if (decl_die != def_die) {
    GetDIEToType()[def_die.GetDIE()] = type;
    DWARFASTParserClang *ast_parser =
        static_cast<DWARFASTParserClang *>(dwarf_ast);
    ast_parser->MapDeclDIEToDefDIE(decl_die, def_die);
  }

  Log *log = GetLog(DWARFLog::DebugInfo | DWARFLog::TypeCompletion);
  if (log)
    GetObjectFile()->GetModule()->LogMessageVerboseBacktrace(
        log, "{0:x8}: {1} ({2}) '{3}' resolving forward declaration...",
        def_die.GetID(), DW_TAG_value_to_name(def_die.Tag()), def_die.Tag(),
        type->GetName().AsCString());
  assert(compiler_type);
  return dwarf_ast->CompleteTypeFromDWARF(def_die, type, compiler_type);
}

Type *SymbolFileDWARF::ResolveType(const DWARFDIE &die,
                                   bool assert_not_being_parsed,
                                   bool resolve_function_context) {
  if (die) {
    Type *type = GetTypeForDIE(die, resolve_function_context).get();

    if (assert_not_being_parsed) {
      if (type != DIE_IS_BEING_PARSED)
        return type;

      GetObjectFile()->GetModule()->ReportError(
          "Parsing a die that is being parsed die: {0:x16}: {1} ({2}) {3}",
          die.GetOffset(), DW_TAG_value_to_name(die.Tag()), die.Tag(),
          die.GetName());

    } else
      return type;
  }
  return nullptr;
}

CompileUnit *
SymbolFileDWARF::GetCompUnitForDWARFCompUnit(DWARFCompileUnit &dwarf_cu) {

  if (dwarf_cu.IsDWOUnit()) {
    DWARFCompileUnit *non_dwo_cu = dwarf_cu.GetSkeletonUnit();
    assert(non_dwo_cu);
    return non_dwo_cu->GetSymbolFileDWARF().GetCompUnitForDWARFCompUnit(
        *non_dwo_cu);
  }
  // Check if the symbol vendor already knows about this compile unit?
  CompileUnit *lldb_cu = dwarf_cu.GetLLDBCompUnit();
  if (lldb_cu)
    return lldb_cu;
  // The symbol vendor doesn't know about this compile unit, we need to parse
  // and add it to the symbol vendor object.
  return ParseCompileUnit(dwarf_cu).get();
}

void SymbolFileDWARF::GetObjCMethods(
    ConstString class_name, llvm::function_ref<bool(DWARFDIE die)> callback) {
  m_index->GetObjCMethods(class_name, callback);
}

bool SymbolFileDWARF::GetFunction(const DWARFDIE &die, SymbolContext &sc) {
  sc.Clear(false);

  if (die && llvm::isa<DWARFCompileUnit>(die.GetCU())) {
    // Check if the symbol vendor already knows about this compile unit?
    sc.comp_unit =
        GetCompUnitForDWARFCompUnit(llvm::cast<DWARFCompileUnit>(*die.GetCU()));

    sc.function = sc.comp_unit->FindFunctionByUID(die.GetID()).get();
    if (sc.function == nullptr)
      sc.function = ParseFunction(*sc.comp_unit, die);

    if (sc.function) {
      sc.module_sp = sc.function->CalculateSymbolContextModule();
      return true;
    }
  }

  return false;
}

lldb::ModuleSP SymbolFileDWARF::GetExternalModule(ConstString name) {
  UpdateExternalModuleListIfNeeded();
  const auto &pos = m_external_type_modules.find(name);
  if (pos == m_external_type_modules.end())
    return lldb::ModuleSP();
  return pos->second;
}

SymbolFileDWARF *SymbolFileDWARF::GetDIERefSymbolFile(const DIERef &die_ref) {
  // Anytime we get a "lldb::user_id_t" from an lldb_private::SymbolFile API we
  // must make sure we use the correct DWARF file when resolving things. On
  // MacOSX, when using SymbolFileDWARFDebugMap, we will use multiple
  // SymbolFileDWARF classes, one for each .o file. We can often end up with
  // references to other DWARF objects and we must be ready to receive a
  // "lldb::user_id_t" that specifies a DIE from another SymbolFileDWARF
  // instance.

  std::optional<uint32_t> file_index = die_ref.file_index();

  // If the file index matches, then we have the right SymbolFileDWARF already.
  // This will work for both .dwo file and DWARF in .o files for mac. Also if
  // both the file indexes are invalid, then we have a match.
  if (GetFileIndex() == file_index)
    return this;

  if (file_index) {
      // We have a SymbolFileDWARFDebugMap, so let it find the right file
    if (SymbolFileDWARFDebugMap *debug_map = GetDebugMapSymfile())
      return debug_map->GetSymbolFileByOSOIndex(*file_index);
    
    // Handle the .dwp file case correctly
    if (*file_index == DIERef::k_file_index_mask)
      return GetDwpSymbolFile().get(); // DWP case

    // Handle the .dwo file case correctly
    return DebugInfo().GetUnitAtIndex(*die_ref.file_index())
        ->GetDwoSymbolFile(); // DWO case
  }
  return this;
}

DWARFDIE
SymbolFileDWARF::GetDIE(const DIERef &die_ref) {
  if (die_ref.die_offset() == DW_INVALID_OFFSET)
    return DWARFDIE();

  // This method can be called without going through the symbol vendor so we
  // need to lock the module.
  std::lock_guard<std::recursive_mutex> guard(GetModuleMutex());
  SymbolFileDWARF *symbol_file = GetDIERefSymbolFile(die_ref);
  if (symbol_file)
    return symbol_file->DebugInfo().GetDIE(die_ref.section(),
                                           die_ref.die_offset());
  return DWARFDIE();
}

/// Return the DW_AT_(GNU_)dwo_id.
static std::optional<uint64_t> GetDWOId(DWARFCompileUnit &dwarf_cu,
                                        const DWARFDebugInfoEntry &cu_die) {
  std::optional<uint64_t> dwo_id =
      cu_die.GetAttributeValueAsOptionalUnsigned(&dwarf_cu, DW_AT_GNU_dwo_id);
  if (dwo_id)
    return dwo_id;
  return cu_die.GetAttributeValueAsOptionalUnsigned(&dwarf_cu, DW_AT_dwo_id);
}

std::optional<uint64_t> SymbolFileDWARF::GetDWOId() {
  if (GetNumCompileUnits() == 1) {
    if (auto comp_unit = GetCompileUnitAtIndex(0))
      if (DWARFCompileUnit *cu = GetDWARFCompileUnit(comp_unit.get()))
        if (DWARFDebugInfoEntry *cu_die = cu->DIE().GetDIE())
          return ::GetDWOId(*cu, *cu_die);
  }
  return {};
}

DWARFUnit *SymbolFileDWARF::GetSkeletonUnit(DWARFUnit *dwo_unit) {
  return DebugInfo().GetSkeletonUnit(dwo_unit);
}

std::shared_ptr<SymbolFileDWARFDwo>
SymbolFileDWARF::GetDwoSymbolFileForCompileUnit(
    DWARFUnit &unit, const DWARFDebugInfoEntry &cu_die) {
  // If this is a Darwin-style debug map (non-.dSYM) symbol file,
  // never attempt to load ELF-style DWO files since the -gmodules
  // support uses the same DWO mechanism to specify full debug info
  // files for modules. This is handled in
  // UpdateExternalModuleListIfNeeded().
  if (GetDebugMapSymfile())
    return nullptr;

  DWARFCompileUnit *dwarf_cu = llvm::dyn_cast<DWARFCompileUnit>(&unit);
  // Only compile units can be split into two parts and we should only
  // look for a DWO file if there is a valid DWO ID.
  if (!dwarf_cu || !dwarf_cu->GetDWOId().has_value())
    return nullptr;

  const char *dwo_name = GetDWOName(*dwarf_cu, cu_die);
  if (!dwo_name) {
    unit.SetDwoError(Status::FromErrorStringWithFormatv(
        "missing DWO name in skeleton DIE {0:x16}", cu_die.GetOffset()));
    return nullptr;
  }

  if (std::shared_ptr<SymbolFileDWARFDwo> dwp_sp = GetDwpSymbolFile())
    return dwp_sp;

  FileSpec dwo_file(dwo_name);
  FileSystem::Instance().Resolve(dwo_file);
  bool found = false;

  const FileSpecList &debug_file_search_paths =
      Target::GetDefaultDebugFileSearchPaths();
  size_t num_search_paths = debug_file_search_paths.GetSize();

  // It's relative, e.g. "foo.dwo", but we just to happen to be right next to
  // it. Or it's absolute.
  found = FileSystem::Instance().Exists(dwo_file);

  const char *comp_dir =
      cu_die.GetAttributeValueAsString(dwarf_cu, DW_AT_comp_dir, nullptr);
  if (!found) {
    // It could be a relative path that also uses DW_AT_COMP_DIR.
    if (comp_dir) {
      dwo_file.SetFile(comp_dir, FileSpec::Style::native);
      if (!dwo_file.IsRelative()) {
        FileSystem::Instance().Resolve(dwo_file);
        dwo_file.AppendPathComponent(dwo_name);
        found = FileSystem::Instance().Exists(dwo_file);
      } else {
        FileSpecList dwo_paths;

        // if DW_AT_comp_dir is relative, it should be relative to the location
        // of the executable, not to the location from which the debugger was
        // launched.
        FileSpec relative_to_binary = dwo_file;
        relative_to_binary.PrependPathComponent(
            m_objfile_sp->GetFileSpec().GetDirectory().GetStringRef());
        FileSystem::Instance().Resolve(relative_to_binary);
        relative_to_binary.AppendPathComponent(dwo_name);
        dwo_paths.Append(relative_to_binary);

        // Or it's relative to one of the user specified debug directories.
        for (size_t idx = 0; idx < num_search_paths; ++idx) {
          FileSpec dirspec = debug_file_search_paths.GetFileSpecAtIndex(idx);
          dirspec.AppendPathComponent(comp_dir);
          FileSystem::Instance().Resolve(dirspec);
          if (!FileSystem::Instance().IsDirectory(dirspec))
            continue;

          dirspec.AppendPathComponent(dwo_name);
          dwo_paths.Append(dirspec);
        }

        size_t num_possible = dwo_paths.GetSize();
        for (size_t idx = 0; idx < num_possible && !found; ++idx) {
          FileSpec dwo_spec = dwo_paths.GetFileSpecAtIndex(idx);
          if (FileSystem::Instance().Exists(dwo_spec)) {
            dwo_file = dwo_spec;
            found = true;
          }
        }
      }
    } else {
      Log *log = GetLog(LLDBLog::Symbols);
      LLDB_LOGF(log,
                "unable to locate relative .dwo debug file \"%s\" for "
                "skeleton DIE 0x%016" PRIx64 " without valid DW_AT_comp_dir "
                "attribute",
                dwo_name, cu_die.GetOffset());
    }
  }

  if (!found) {
    // Try adding the DW_AT_dwo_name ( e.g. "c/d/main-main.dwo"), and just the
    // filename ("main-main.dwo") to binary dir and search paths.
    FileSpecList dwo_paths;
    FileSpec dwo_name_spec(dwo_name);
    llvm::StringRef filename_only = dwo_name_spec.GetFilename();

    FileSpec binary_directory(
        m_objfile_sp->GetFileSpec().GetDirectory().GetStringRef());
    FileSystem::Instance().Resolve(binary_directory);

    if (dwo_name_spec.IsRelative()) {
      FileSpec dwo_name_binary_directory(binary_directory);
      dwo_name_binary_directory.AppendPathComponent(dwo_name);
      dwo_paths.Append(dwo_name_binary_directory);
    }

    FileSpec filename_binary_directory(binary_directory);
    filename_binary_directory.AppendPathComponent(filename_only);
    dwo_paths.Append(filename_binary_directory);

    for (size_t idx = 0; idx < num_search_paths; ++idx) {
      FileSpec dirspec = debug_file_search_paths.GetFileSpecAtIndex(idx);
      FileSystem::Instance().Resolve(dirspec);
      if (!FileSystem::Instance().IsDirectory(dirspec))
        continue;

      FileSpec dwo_name_dirspec(dirspec);
      dwo_name_dirspec.AppendPathComponent(dwo_name);
      dwo_paths.Append(dwo_name_dirspec);

      FileSpec filename_dirspec(dirspec);
      filename_dirspec.AppendPathComponent(filename_only);
      dwo_paths.Append(filename_dirspec);
    }

    size_t num_possible = dwo_paths.GetSize();
    for (size_t idx = 0; idx < num_possible && !found; ++idx) {
      FileSpec dwo_spec = dwo_paths.GetFileSpecAtIndex(idx);
      if (FileSystem::Instance().Exists(dwo_spec)) {
        dwo_file = dwo_spec;
        found = true;
      }
    }
  }

  if (!found) {
    FileSpec error_dwo_path(dwo_name);
    FileSystem::Instance().Resolve(error_dwo_path);
    if (error_dwo_path.IsRelative() && comp_dir != nullptr) {
      error_dwo_path.PrependPathComponent(comp_dir);
      FileSystem::Instance().Resolve(error_dwo_path);
    }
    unit.SetDwoError(Status::FromErrorStringWithFormatv(
        "unable to locate .dwo debug file \"{0}\" for skeleton DIE "
        "{1:x16}",
        error_dwo_path.GetPath().c_str(), cu_die.GetOffset()));

    if (m_dwo_warning_issued.test_and_set(std::memory_order_relaxed) == false) {
      GetObjectFile()->GetModule()->ReportWarning(
          "unable to locate separate debug file (dwo, dwp). Debugging will be "
          "degraded.");
    }
    return nullptr;
  }

  const lldb::offset_t file_offset = 0;
  DataBufferSP dwo_file_data_sp;
  lldb::offset_t dwo_file_data_offset = 0;
  ObjectFileSP dwo_obj_file = ObjectFile::FindPlugin(
      GetObjectFile()->GetModule(), &dwo_file, file_offset,
      FileSystem::Instance().GetByteSize(dwo_file), dwo_file_data_sp,
      dwo_file_data_offset);
  if (dwo_obj_file == nullptr) {
    unit.SetDwoError(Status::FromErrorStringWithFormatv(
        "unable to load object file for .dwo debug file \"{0}\" for "
        "unit DIE {1:x16}",
        dwo_name, cu_die.GetOffset()));
    return nullptr;
  }

  return std::make_shared<SymbolFileDWARFDwo>(*this, dwo_obj_file,
                                              dwarf_cu->GetID());
}

void SymbolFileDWARF::UpdateExternalModuleListIfNeeded() {
  if (m_fetched_external_modules)
    return;
  m_fetched_external_modules = true;
  DWARFDebugInfo &debug_info = DebugInfo();

  // Follow DWO skeleton unit breadcrumbs.
  const uint32_t num_compile_units = GetNumCompileUnits();
  for (uint32_t cu_idx = 0; cu_idx < num_compile_units; ++cu_idx) {
    auto *dwarf_cu =
        llvm::dyn_cast<DWARFCompileUnit>(debug_info.GetUnitAtIndex(cu_idx));
    if (!dwarf_cu)
      continue;

    const DWARFBaseDIE die = dwarf_cu->GetUnitDIEOnly();
    if (!die || die.HasChildren() || !die.GetDIE())
      continue;

    const char *name = die.GetAttributeValueAsString(DW_AT_name, nullptr);
    if (!name)
      continue;

    ConstString const_name(name);
    ModuleSP &module_sp = m_external_type_modules[const_name];
    if (module_sp)
      continue;

    const char *dwo_path = GetDWOName(*dwarf_cu, *die.GetDIE());
    if (!dwo_path)
      continue;

    ModuleSpec dwo_module_spec;
    dwo_module_spec.GetFileSpec().SetFile(dwo_path, FileSpec::Style::native);
    if (dwo_module_spec.GetFileSpec().IsRelative()) {
      const char *comp_dir =
          die.GetAttributeValueAsString(DW_AT_comp_dir, nullptr);
      if (comp_dir) {
        dwo_module_spec.GetFileSpec().SetFile(comp_dir,
                                              FileSpec::Style::native);
        FileSystem::Instance().Resolve(dwo_module_spec.GetFileSpec());
        dwo_module_spec.GetFileSpec().AppendPathComponent(dwo_path);
      }
    }
    dwo_module_spec.GetArchitecture() =
        m_objfile_sp->GetModule()->GetArchitecture();

    // When LLDB loads "external" modules it looks at the presence of
    // DW_AT_dwo_name. However, when the already created module
    // (corresponding to .dwo itself) is being processed, it will see
    // the presence of DW_AT_dwo_name (which contains the name of dwo
    // file) and will try to call ModuleList::GetSharedModule
    // again. In some cases (i.e., for empty files) Clang 4.0
    // generates a *.dwo file which has DW_AT_dwo_name, but no
    // DW_AT_comp_dir. In this case the method
    // ModuleList::GetSharedModule will fail and the warning will be
    // printed. However, as one can notice in this case we don't
    // actually need to try to load the already loaded module
    // (corresponding to .dwo) so we simply skip it.
    if (m_objfile_sp->GetFileSpec().GetFileNameExtension() == ".dwo" &&
        llvm::StringRef(m_objfile_sp->GetFileSpec().GetPath())
            .ends_with(dwo_module_spec.GetFileSpec().GetPath())) {
      continue;
    }

    Status error = ModuleList::GetSharedModule(dwo_module_spec, module_sp,
                                               nullptr, nullptr, nullptr);
    if (!module_sp) {
      // ReportWarning also rate-limits based on the warning string,
      // but in a -gmodules build, each object file has a similar DAG
      // of module dependencies that would all be listed here.
      GetObjectFile()->GetModule()->ReportWarning(
          "{0}", error.AsCString("unknown error"));
      GetObjectFile()->GetModule()->ReportWarning(
          "Unable to locate module needed for external types.\n"
          "Debugging will be degraded due to missing types. Rebuilding the "
          "project will regenerate the needed module files.");
      continue;
    }

    // Verify the DWO hash.
    // FIXME: Technically "0" is a valid hash.
    std::optional<uint64_t> dwo_id = ::GetDWOId(*dwarf_cu, *die.GetDIE());
    if (!dwo_id)
      continue;

    auto *dwo_symfile =
        llvm::dyn_cast_or_null<SymbolFileDWARF>(module_sp->GetSymbolFile());
    if (!dwo_symfile)
      continue;
    std::optional<uint64_t> dwo_dwo_id = dwo_symfile->GetDWOId();
    if (!dwo_dwo_id)
      continue;

    if (dwo_id != dwo_dwo_id) {
      GetObjectFile()->GetModule()->ReportWarning(
          "Module {0} is out-of-date (hash mismatch).\n"
          "Type information from this module may be incomplete or inconsistent "
          "with the rest of the program. Rebuilding the project will "
          "regenerate the needed module files.",
          dwo_module_spec.GetFileSpec().GetPath());
    }
  }
}

SymbolFileDWARF::GlobalVariableMap &SymbolFileDWARF::GetGlobalAranges() {
  if (!m_global_aranges_up) {
    m_global_aranges_up = std::make_unique<GlobalVariableMap>();

    ModuleSP module_sp = GetObjectFile()->GetModule();
    if (module_sp) {
      const size_t num_cus = module_sp->GetNumCompileUnits();
      for (size_t i = 0; i < num_cus; ++i) {
        CompUnitSP cu_sp = module_sp->GetCompileUnitAtIndex(i);
        if (cu_sp) {
          VariableListSP globals_sp = cu_sp->GetVariableList(true);
          if (globals_sp) {
            const size_t num_globals = globals_sp->GetSize();
            for (size_t g = 0; g < num_globals; ++g) {
              VariableSP var_sp = globals_sp->GetVariableAtIndex(g);
              if (var_sp && !var_sp->GetLocationIsConstantValueData()) {
                const DWARFExpressionList &location =
                    var_sp->LocationExpressionList();
                ExecutionContext exe_ctx;
                llvm::Expected<Value> location_result = location.Evaluate(
                    &exe_ctx, nullptr, LLDB_INVALID_ADDRESS, nullptr, nullptr);
                if (location_result) {
                  if (location_result->GetValueType() ==
                      Value::ValueType::FileAddress) {
                    lldb::addr_t file_addr =
                        location_result->GetScalar().ULongLong();
                    lldb::addr_t byte_size = 1;
                    if (var_sp->GetType())
                      byte_size =
                          var_sp->GetType()->GetByteSize(nullptr).value_or(0);
                    m_global_aranges_up->Append(GlobalVariableMap::Entry(
                        file_addr, byte_size, var_sp.get()));
                  }
                } else {
                  LLDB_LOG_ERROR(GetLog(LLDBLog::Symbols),
                                 location_result.takeError(),
                                 "location expression failed to execute: {0}");
                }
              }
            }
          }
        }
      }
    }
    m_global_aranges_up->Sort();
  }
  return *m_global_aranges_up;
}

void SymbolFileDWARF::ResolveFunctionAndBlock(lldb::addr_t file_vm_addr,
                                              bool lookup_block,
                                              SymbolContext &sc) {
  assert(sc.comp_unit);
  DWARFCompileUnit &cu =
      GetDWARFCompileUnit(sc.comp_unit)->GetNonSkeletonUnit();
  DWARFDIE function_die = cu.LookupAddress(file_vm_addr);
  DWARFDIE block_die;
  if (function_die) {
    sc.function = sc.comp_unit->FindFunctionByUID(function_die.GetID()).get();
    if (sc.function == nullptr)
      sc.function = ParseFunction(*sc.comp_unit, function_die);

    if (sc.function && lookup_block)
      block_die = function_die.LookupDeepestBlock(file_vm_addr);
  }

  if (!sc.function || !lookup_block)
    return;

  Block &block = sc.function->GetBlock(true);
  if (block_die)
    sc.block = block.FindBlockByID(block_die.GetID());
  else
    sc.block = block.FindBlockByID(function_die.GetID());
}

uint32_t SymbolFileDWARF::ResolveSymbolContext(const Address &so_addr,
                                               SymbolContextItem resolve_scope,
                                               SymbolContext &sc) {
  std::lock_guard<std::recursive_mutex> guard(GetModuleMutex());
  LLDB_SCOPED_TIMERF("SymbolFileDWARF::"
                     "ResolveSymbolContext (so_addr = { "
                     "section = %p, offset = 0x%" PRIx64
                     " }, resolve_scope = 0x%8.8x)",
                     static_cast<void *>(so_addr.GetSection().get()),
                     so_addr.GetOffset(), resolve_scope);
  uint32_t resolved = 0;
  if (resolve_scope &
      (eSymbolContextCompUnit | eSymbolContextFunction | eSymbolContextBlock |
       eSymbolContextLineEntry | eSymbolContextVariable)) {
    lldb::addr_t file_vm_addr = so_addr.GetFileAddress();

    DWARFDebugInfo &debug_info = DebugInfo();
    const DWARFDebugAranges &aranges = debug_info.GetCompileUnitAranges();
    const dw_offset_t cu_offset = aranges.FindAddress(file_vm_addr);
    if (cu_offset == DW_INVALID_OFFSET) {
      // Global variables are not in the compile unit address ranges. The only
      // way to currently find global variables is to iterate over the
      // .debug_pubnames or the __apple_names table and find all items in there
      // that point to DW_TAG_variable DIEs and then find the address that
      // matches.
      if (resolve_scope & eSymbolContextVariable) {
        GlobalVariableMap &map = GetGlobalAranges();
        const GlobalVariableMap::Entry *entry =
            map.FindEntryThatContains(file_vm_addr);
        if (entry && entry->data) {
          Variable *variable = entry->data;
          SymbolContextScope *scc = variable->GetSymbolContextScope();
          if (scc) {
            scc->CalculateSymbolContext(&sc);
            sc.variable = variable;
          }
          return sc.GetResolvedMask();
        }
      }
    } else {
      uint32_t cu_idx = DW_INVALID_INDEX;
      if (auto *dwarf_cu = llvm::dyn_cast_or_null<DWARFCompileUnit>(
              debug_info.GetUnitAtOffset(DIERef::Section::DebugInfo, cu_offset,
                                         &cu_idx))) {
        sc.comp_unit = GetCompUnitForDWARFCompUnit(*dwarf_cu);
        if (sc.comp_unit) {
          resolved |= eSymbolContextCompUnit;

          bool force_check_line_table = false;
          if (resolve_scope & (eSymbolContextFunction | eSymbolContextBlock)) {
            ResolveFunctionAndBlock(file_vm_addr,
                                    resolve_scope & eSymbolContextBlock, sc);
            if (sc.function)
              resolved |= eSymbolContextFunction;
            else {
              // We might have had a compile unit that had discontiguous address
              // ranges where the gaps are symbols that don't have any debug
              // info. Discontiguous compile unit address ranges should only
              // happen when there aren't other functions from other compile
              // units in these gaps. This helps keep the size of the aranges
              // down.
              force_check_line_table = true;
            }
            if (sc.block)
              resolved |= eSymbolContextBlock;
          }

          if ((resolve_scope & eSymbolContextLineEntry) ||
              force_check_line_table) {
            LineTable *line_table = sc.comp_unit->GetLineTable();
            if (line_table != nullptr) {
              // And address that makes it into this function should be in terms
              // of this debug file if there is no debug map, or it will be an
              // address in the .o file which needs to be fixed up to be in
              // terms of the debug map executable. Either way, calling
              // FixupAddress() will work for us.
              Address exe_so_addr(so_addr);
              if (FixupAddress(exe_so_addr)) {
                if (line_table->FindLineEntryByAddress(exe_so_addr,
                                                       sc.line_entry)) {
                  resolved |= eSymbolContextLineEntry;
                }
              }
            }
          }

          if (force_check_line_table && !(resolved & eSymbolContextLineEntry)) {
            // We might have had a compile unit that had discontiguous address
            // ranges where the gaps are symbols that don't have any debug info.
            // Discontiguous compile unit address ranges should only happen when
            // there aren't other functions from other compile units in these
            // gaps. This helps keep the size of the aranges down.
            sc.comp_unit = nullptr;
            resolved &= ~eSymbolContextCompUnit;
          }
        } else {
          GetObjectFile()->GetModule()->ReportWarning(
              "{0:x16}: compile unit {1} failed to create a valid "
              "lldb_private::CompileUnit class.",
              cu_offset, cu_idx);
        }
      }
    }
  }
  return resolved;
}

uint32_t SymbolFileDWARF::ResolveSymbolContext(
    const SourceLocationSpec &src_location_spec,
    SymbolContextItem resolve_scope, SymbolContextList &sc_list) {
  std::lock_guard<std::recursive_mutex> guard(GetModuleMutex());
  const bool check_inlines = src_location_spec.GetCheckInlines();
  const uint32_t prev_size = sc_list.GetSize();
  if (resolve_scope & eSymbolContextCompUnit) {
    for (uint32_t cu_idx = 0, num_cus = GetNumCompileUnits(); cu_idx < num_cus;
         ++cu_idx) {
      CompileUnit *dc_cu = ParseCompileUnitAtIndex(cu_idx).get();
      if (!dc_cu)
        continue;

      bool file_spec_matches_cu_file_spec = FileSpec::Match(
          src_location_spec.GetFileSpec(), dc_cu->GetPrimaryFile());
      if (check_inlines || file_spec_matches_cu_file_spec) {
        dc_cu->ResolveSymbolContext(src_location_spec, resolve_scope, sc_list);
        if (!check_inlines)
          break;
      }
    }
  }
  return sc_list.GetSize() - prev_size;
}

void SymbolFileDWARF::PreloadSymbols() {
  // Get the symbol table for the symbol file prior to taking the module lock
  // so that it is available without needing to take the module lock. The DWARF
  // indexing might end up needing to relocate items when DWARF sections are
  // loaded as they might end up getting the section contents which can call
  // ObjectFileELF::RelocateSection() which in turn will ask for the symbol
  // table and can cause deadlocks.
  GetSymtab();
  std::lock_guard<std::recursive_mutex> guard(GetModuleMutex());
  m_index->Preload();
}

std::recursive_mutex &SymbolFileDWARF::GetModuleMutex() const {
  lldb::ModuleSP module_sp(m_debug_map_module_wp.lock());
  if (module_sp)
    return module_sp->GetMutex();
  return GetObjectFile()->GetModule()->GetMutex();
}

bool SymbolFileDWARF::DeclContextMatchesThisSymbolFile(
    const lldb_private::CompilerDeclContext &decl_ctx) {
  if (!decl_ctx.IsValid()) {
    // Invalid namespace decl which means we aren't matching only things in
    // this symbol file, so return true to indicate it matches this symbol
    // file.
    return true;
  }

  TypeSystem *decl_ctx_type_system = decl_ctx.GetTypeSystem();
  auto type_system_or_err = GetTypeSystemForLanguage(
      decl_ctx_type_system->GetMinimumLanguage(nullptr));
  if (auto err = type_system_or_err.takeError()) {
    LLDB_LOG_ERROR(GetLog(LLDBLog::Symbols), std::move(err),
                   "Unable to match namespace decl using TypeSystem: {0}");
    return false;
  }

  if (decl_ctx_type_system == type_system_or_err->get())
    return true; // The type systems match, return true

  // The namespace AST was valid, and it does not match...
  Log *log = GetLog(DWARFLog::Lookups);

  if (log)
    GetObjectFile()->GetModule()->LogMessage(
        log, "Valid namespace does not match symbol file");

  return false;
}

void SymbolFileDWARF::FindGlobalVariables(
    ConstString name, const CompilerDeclContext &parent_decl_ctx,
    uint32_t max_matches, VariableList &variables) {
  std::lock_guard<std::recursive_mutex> guard(GetModuleMutex());
  Log *log = GetLog(DWARFLog::Lookups);

  if (log)
    GetObjectFile()->GetModule()->LogMessage(
        log,
        "SymbolFileDWARF::FindGlobalVariables (name=\"{0}\", "
        "parent_decl_ctx={1:p}, max_matches={2}, variables)",
        name.GetCString(), static_cast<const void *>(&parent_decl_ctx),
        max_matches);

  if (!DeclContextMatchesThisSymbolFile(parent_decl_ctx))
    return;

  // Remember how many variables are in the list before we search.
  const uint32_t original_size = variables.GetSize();

  llvm::StringRef basename;
  llvm::StringRef context;
  bool name_is_mangled = Mangled::GetManglingScheme(name.GetStringRef()) !=
                         Mangled::eManglingSchemeNone;

  if (!CPlusPlusLanguage::ExtractContextAndIdentifier(name.GetCString(),
                                                      context, basename))
    basename = name.GetStringRef();

  // Loop invariant: Variables up to this index have been checked for context
  // matches.
  uint32_t pruned_idx = original_size;

  SymbolContext sc;
  m_index->GetGlobalVariables(ConstString(basename), [&](DWARFDIE die) {
    if (!sc.module_sp)
      sc.module_sp = m_objfile_sp->GetModule();
    assert(sc.module_sp);

    if (die.Tag() != DW_TAG_variable && die.Tag() != DW_TAG_member)
      return true;

    auto *dwarf_cu = llvm::dyn_cast<DWARFCompileUnit>(die.GetCU());
    if (!dwarf_cu)
      return true;
    sc.comp_unit = GetCompUnitForDWARFCompUnit(*dwarf_cu);

    if (parent_decl_ctx) {
      if (DWARFASTParser *dwarf_ast = GetDWARFParser(*die.GetCU())) {
        CompilerDeclContext actual_parent_decl_ctx =
            dwarf_ast->GetDeclContextContainingUIDFromDWARF(die);

        /// If the actual namespace is inline (i.e., had a DW_AT_export_symbols)
        /// and a child (possibly through other layers of inline namespaces)
        /// of the namespace referred to by 'basename', allow the lookup to
        /// succeed.
        if (!actual_parent_decl_ctx ||
            (actual_parent_decl_ctx != parent_decl_ctx &&
             !parent_decl_ctx.IsContainedInLookup(actual_parent_decl_ctx)))
          return true;
      }
    }

    ParseAndAppendGlobalVariable(sc, die, variables);
    while (pruned_idx < variables.GetSize()) {
      VariableSP var_sp = variables.GetVariableAtIndex(pruned_idx);
      if (name_is_mangled ||
          var_sp->GetName().GetStringRef().contains(name.GetStringRef()))
        ++pruned_idx;
      else
        variables.RemoveVariableAtIndex(pruned_idx);
    }

    return variables.GetSize() - original_size < max_matches;
  });

  // Return the number of variable that were appended to the list
  const uint32_t num_matches = variables.GetSize() - original_size;
  if (log && num_matches > 0) {
    GetObjectFile()->GetModule()->LogMessage(
        log,
        "SymbolFileDWARF::FindGlobalVariables (name=\"{0}\", "
        "parent_decl_ctx={1:p}, max_matches={2}, variables) => {3}",
        name.GetCString(), static_cast<const void *>(&parent_decl_ctx),
        max_matches, num_matches);
  }
}

void SymbolFileDWARF::FindGlobalVariables(const RegularExpression &regex,
                                          uint32_t max_matches,
                                          VariableList &variables) {
  std::lock_guard<std::recursive_mutex> guard(GetModuleMutex());
  Log *log = GetLog(DWARFLog::Lookups);

  if (log) {
    GetObjectFile()->GetModule()->LogMessage(
        log,
        "SymbolFileDWARF::FindGlobalVariables (regex=\"{0}\", "
        "max_matches={1}, variables)",
        regex.GetText().str().c_str(), max_matches);
  }

  // Remember how many variables are in the list before we search.
  const uint32_t original_size = variables.GetSize();

  SymbolContext sc;
  m_index->GetGlobalVariables(regex, [&](DWARFDIE die) {
    if (!sc.module_sp)
      sc.module_sp = m_objfile_sp->GetModule();
    assert(sc.module_sp);

    DWARFCompileUnit *dwarf_cu = llvm::dyn_cast<DWARFCompileUnit>(die.GetCU());
    if (!dwarf_cu)
      return true;
    sc.comp_unit = GetCompUnitForDWARFCompUnit(*dwarf_cu);

    ParseAndAppendGlobalVariable(sc, die, variables);

    return variables.GetSize() - original_size < max_matches;
  });
}

bool SymbolFileDWARF::ResolveFunction(const DWARFDIE &orig_die,
                                      bool include_inlines,
                                      SymbolContextList &sc_list) {
  SymbolContext sc;

  if (!orig_die)
    return false;

  // If we were passed a die that is not a function, just return false...
  if (!(orig_die.Tag() == DW_TAG_subprogram ||
        (include_inlines && orig_die.Tag() == DW_TAG_inlined_subroutine)))
    return false;

  DWARFDIE die = orig_die;
  DWARFDIE inlined_die;
  if (die.Tag() == DW_TAG_inlined_subroutine) {
    inlined_die = die;

    while (true) {
      die = die.GetParent();

      if (die) {
        if (die.Tag() == DW_TAG_subprogram)
          break;
      } else
        break;
    }
  }
  assert(die && die.Tag() == DW_TAG_subprogram);
  if (GetFunction(die, sc)) {
    Address addr;
    // Parse all blocks if needed
    if (inlined_die) {
      Block &function_block = sc.function->GetBlock(true);
      sc.block = function_block.FindBlockByID(inlined_die.GetID());
      if (sc.block == nullptr)
        sc.block = function_block.FindBlockByID(inlined_die.GetOffset());
      if (sc.block == nullptr || !sc.block->GetStartAddress(addr))
        addr.Clear();
    } else {
      sc.block = nullptr;
      addr = sc.function->GetAddressRange().GetBaseAddress();
    }

    sc_list.Append(sc);
    return true;
  }

  return false;
}

bool SymbolFileDWARF::DIEInDeclContext(const CompilerDeclContext &decl_ctx,
                                       const DWARFDIE &die,
                                       bool only_root_namespaces) {
  // If we have no parent decl context to match this DIE matches, and if the
  // parent decl context isn't valid, we aren't trying to look for any
  // particular decl context so any die matches.
  if (!decl_ctx.IsValid()) {
    // ...But if we are only checking root decl contexts, confirm that the
    // 'die' is a top-level context.
    if (only_root_namespaces)
      return die.GetParent().Tag() == llvm::dwarf::DW_TAG_compile_unit;

    return true;
  }

  if (die) {
    if (DWARFASTParser *dwarf_ast = GetDWARFParser(*die.GetCU())) {
      if (CompilerDeclContext actual_decl_ctx =
              dwarf_ast->GetDeclContextContainingUIDFromDWARF(die))
        return decl_ctx.IsContainedInLookup(actual_decl_ctx);
    }
  }
  return false;
}

void SymbolFileDWARF::FindFunctions(const Module::LookupInfo &lookup_info,
                                    const CompilerDeclContext &parent_decl_ctx,
                                    bool include_inlines,
                                    SymbolContextList &sc_list) {
  std::lock_guard<std::recursive_mutex> guard(GetModuleMutex());
  ConstString name = lookup_info.GetLookupName();
  FunctionNameType name_type_mask = lookup_info.GetNameTypeMask();

  // eFunctionNameTypeAuto should be pre-resolved by a call to
  // Module::LookupInfo::LookupInfo()
  assert((name_type_mask & eFunctionNameTypeAuto) == 0);

  Log *log = GetLog(DWARFLog::Lookups);

  if (log) {
    GetObjectFile()->GetModule()->LogMessage(
        log,
        "SymbolFileDWARF::FindFunctions (name=\"{0}\", name_type_mask={1:x}, "
        "sc_list)",
        name.GetCString(), name_type_mask);
  }

  if (!DeclContextMatchesThisSymbolFile(parent_decl_ctx))
    return;

  // If name is empty then we won't find anything.
  if (name.IsEmpty())
    return;

  // Remember how many sc_list are in the list before we search in case we are
  // appending the results to a variable list.

  const uint32_t original_size = sc_list.GetSize();

  llvm::DenseSet<const DWARFDebugInfoEntry *> resolved_dies;

  m_index->GetFunctions(lookup_info, *this, parent_decl_ctx, [&](DWARFDIE die) {
    if (resolved_dies.insert(die.GetDIE()).second)
      ResolveFunction(die, include_inlines, sc_list);
    return true;
  });
  // With -gsimple-template-names, a templated type's DW_AT_name will not
  // contain the template parameters. Try again stripping '<' and anything
  // after, filtering out entries with template parameters that don't match.
  {
    const llvm::StringRef name_ref = name.GetStringRef();
    auto it = name_ref.find('<');
    if (it != llvm::StringRef::npos) {
      const llvm::StringRef name_no_template_params = name_ref.slice(0, it);

      Module::LookupInfo no_tp_lookup_info(lookup_info);
      no_tp_lookup_info.SetLookupName(ConstString(name_no_template_params));
      m_index->GetFunctions(no_tp_lookup_info, *this, parent_decl_ctx,
                            [&](DWARFDIE die) {
                              if (resolved_dies.insert(die.GetDIE()).second)
                                ResolveFunction(die, include_inlines, sc_list);
                              return true;
                            });
    }
  }

  // Return the number of variable that were appended to the list
  const uint32_t num_matches = sc_list.GetSize() - original_size;

  if (log && num_matches > 0) {
    GetObjectFile()->GetModule()->LogMessage(
        log,
        "SymbolFileDWARF::FindFunctions (name=\"{0}\", "
        "name_type_mask={1:x}, include_inlines={2:d}, sc_list) => {3}",
        name.GetCString(), name_type_mask, include_inlines, num_matches);
  }
}

void SymbolFileDWARF::FindFunctions(const RegularExpression &regex,
                                    bool include_inlines,
                                    SymbolContextList &sc_list) {
  std::lock_guard<std::recursive_mutex> guard(GetModuleMutex());
  LLDB_SCOPED_TIMERF("SymbolFileDWARF::FindFunctions (regex = '%s')",
                     regex.GetText().str().c_str());

  Log *log = GetLog(DWARFLog::Lookups);

  if (log) {
    GetObjectFile()->GetModule()->LogMessage(
        log, "SymbolFileDWARF::FindFunctions (regex=\"{0}\", sc_list)",
        regex.GetText().str().c_str());
  }

  llvm::DenseSet<const DWARFDebugInfoEntry *> resolved_dies;
  m_index->GetFunctions(regex, [&](DWARFDIE die) {
    if (resolved_dies.insert(die.GetDIE()).second)
      ResolveFunction(die, include_inlines, sc_list);
    return true;
  });
}

void SymbolFileDWARF::GetMangledNamesForFunction(
    const std::string &scope_qualified_name,
    std::vector<ConstString> &mangled_names) {
  DWARFDebugInfo &info = DebugInfo();
  uint32_t num_comp_units = info.GetNumUnits();
  for (uint32_t i = 0; i < num_comp_units; i++) {
    DWARFUnit *cu = info.GetUnitAtIndex(i);
    if (cu == nullptr)
      continue;

    SymbolFileDWARFDwo *dwo = cu->GetDwoSymbolFile();
    if (dwo)
      dwo->GetMangledNamesForFunction(scope_qualified_name, mangled_names);
  }

  for (DIERef die_ref :
       m_function_scope_qualified_name_map.lookup(scope_qualified_name)) {
    DWARFDIE die = GetDIE(die_ref);
    mangled_names.push_back(ConstString(die.GetMangledName()));
  }
}

/// Split a name up into a basename and template parameters.
static bool SplitTemplateParams(llvm::StringRef fullname,
                                llvm::StringRef &basename,
                                llvm::StringRef &template_params) {
  auto it = fullname.find('<');
  if (it == llvm::StringRef::npos) {
    basename = fullname;
    template_params = llvm::StringRef();
    return false;
  }
  basename = fullname.slice(0, it);
  template_params = fullname.slice(it, fullname.size());
  return true;
}

static bool UpdateCompilerContextForSimpleTemplateNames(TypeQuery &match) {
  // We need to find any names in the context that have template parameters
  // and strip them so the context can be matched when -gsimple-template-names
  // is being used. Returns true if any of the context items were updated.
  bool any_context_updated = false;
  for (auto &context : match.GetContextRef()) {
    llvm::StringRef basename, params;
    if (SplitTemplateParams(context.name.GetStringRef(), basename, params)) {
      context.name = ConstString(basename);
      any_context_updated = true;
    }
  }
  return any_context_updated;
}

uint64_t SymbolFileDWARF::GetDebugInfoSize(bool load_all_debug_info) {
  DWARFDebugInfo &info = DebugInfo();
  uint32_t num_comp_units = info.GetNumUnits();

  uint64_t debug_info_size = SymbolFileCommon::GetDebugInfoSize();
  // In dwp scenario, debug info == skeleton debug info + dwp debug info.
  if (std::shared_ptr<SymbolFileDWARFDwo> dwp_sp = GetDwpSymbolFile())
    return debug_info_size + dwp_sp->GetDebugInfoSize();

  // In dwo scenario, debug info == skeleton debug info + all dwo debug info.
  for (uint32_t i = 0; i < num_comp_units; i++) {
    DWARFUnit *cu = info.GetUnitAtIndex(i);
    if (cu == nullptr)
      continue;

    SymbolFileDWARFDwo *dwo = cu->GetDwoSymbolFile(load_all_debug_info);
    if (dwo)
      debug_info_size += dwo->GetDebugInfoSize();
  }
  return debug_info_size;
}

void SymbolFileDWARF::FindTypes(const TypeQuery &query, TypeResults &results) {

  // Make sure we haven't already searched this SymbolFile before.
  if (results.AlreadySearched(this))
    return;

  auto type_basename = query.GetTypeBasename();

  Log *log = GetLog(DWARFLog::Lookups);
  if (log) {
    GetObjectFile()->GetModule()->LogMessage(
        log, "SymbolFileDWARF::FindTypes(type_basename=\"{0}\")",
        type_basename);
  }

  std::lock_guard<std::recursive_mutex> guard(GetModuleMutex());

  TypeQuery query_full(query);
  bool have_index_match = false;
  m_index->GetTypesWithQuery(query_full, [&](DWARFDIE die) {
    if (Type *matching_type = ResolveType(die, true, true)) {
      if (!query.GetSearchByMangledName() && matching_type->IsTemplateType()) {
        // We have to watch out for case where we lookup a type by basename and
        // it matches a template with simple template names. Like looking up
        // "Foo" and if we have simple template names then we will match
        // "Foo<int>" and "Foo<double>" because all the DWARF has is "Foo" in
        // the accelerator tables. The main case we see this in is when the
        // expression parser is trying to parse "Foo<int>" and it will first do
        // a lookup on just "Foo". We verify the type basename matches before
        // inserting the type in the results.
        auto CompilerTypeBasename =
            matching_type->GetForwardCompilerType().GetTypeName(true);
        if (CompilerTypeBasename != query.GetTypeBasename())
          return true; // Keep iterating over index types, basename mismatch.
      }
      have_index_match = true;
      results.InsertUnique(matching_type->shared_from_this());
    }
    return !results.Done(query); // Keep iterating if we aren't done.
  });

  if (results.Done(query)) {
    if (log) {
      GetObjectFile()->GetModule()->LogMessage(
          log, "SymbolFileDWARF::FindTypes(type_basename=\"{0}\") => {1}",
          type_basename, results.GetTypeMap().GetSize());
    }
    return;
  }

  // With -gsimple-template-names, a templated type's DW_AT_name will not
  // contain the template parameters. Try again stripping '<' and anything
  // after, filtering out entries with template parameters that don't match.
  if (!have_index_match && !query.GetSearchByMangledName()) {
    // Create a type matcher with a compiler context that is tuned for
    // -gsimple-template-names. We will use this for the index lookup and the
    // context matching, but will use the original "match" to insert matches
    // into if things match. The "match_simple" has a compiler context with
    // all template parameters removed to allow the names and context to match.
    // The UpdateCompilerContextForSimpleTemplateNames(...) will return true if
    // it trims any context items down by removing template parameter names.
    TypeQuery query_simple(query);
    if (UpdateCompilerContextForSimpleTemplateNames(query_simple)) {
      auto type_basename_simple = query_simple.GetTypeBasename();
      // Copy our match's context and update the basename we are looking for
      // so we can use this only to compare the context correctly.
      m_index->GetTypesWithQuery(query_simple, [&](DWARFDIE die) {
<<<<<<< HEAD
        if (Type *matching_type = ResolveType(die, true, true)) {
          ConstString name = matching_type->GetQualifiedName();
          // We have found a type that still might not match due to template
          // parameters. If we create a new TypeQuery that uses the new type's
          // fully qualified name, we can find out if this type matches at all
          // context levels. We can't use just the "match_simple" context
          // because all template parameters were stripped off. The fully
          // qualified name of the type will have the template parameters and
          // will allow us to make sure it matches correctly.
          TypeQuery die_query(name.GetStringRef(),
                              TypeQueryOptions::e_exact_match);
          if (!query.ContextMatches(die_query.GetContextRef()))
            return true; // Keep iterating over index types, context mismatch.

          results.InsertUnique(matching_type->shared_from_this());
        }
=======
        // Check the language, but only if we have a language filter.
        if (query.HasLanguage()) {
          if (!query.LanguageMatches(GetLanguageFamily(*die.GetCU())))
            return true; // Keep iterating over index types, language mismatch.
        }

        std::string qualified_name;
        llvm::raw_string_ostream os(qualified_name);
        llvm::DWARFTypePrinter<DWARFDIE> type_printer(os);
        type_printer.appendQualifiedName(die);
        TypeQuery die_query(qualified_name, e_exact_match);
        if (query.ContextMatches(die_query.GetContextRef()))
          if (Type *matching_type = ResolveType(die, true, true))
            results.InsertUnique(matching_type->shared_from_this());
>>>>>>> 93e44d24
        return !results.Done(query); // Keep iterating if we aren't done.
      });
      if (results.Done(query)) {
        if (log) {
          GetObjectFile()->GetModule()->LogMessage(
              log,
              "SymbolFileDWARF::FindTypes(type_basename=\"{0}\") => {1} "
              "(simplified as \"{2}\")",
              type_basename, results.GetTypeMap().GetSize(),
              type_basename_simple);
        }
        return;
      }
    }
  }

  // Next search through the reachable Clang modules. This only applies for
  // DWARF objects compiled with -gmodules that haven't been processed by
  // dsymutil.
  UpdateExternalModuleListIfNeeded();

  for (const auto &pair : m_external_type_modules) {
    if (ModuleSP external_module_sp = pair.second) {
      external_module_sp->FindTypes(query, results);
      if (results.Done(query)) {
        // We don't log the results here as they are already logged in the
        // nested FindTypes call
        return;
      }
    }
  }
}

CompilerDeclContext
SymbolFileDWARF::FindNamespace(ConstString name,
                               const CompilerDeclContext &parent_decl_ctx,
                               bool only_root_namespaces) {
  std::lock_guard<std::recursive_mutex> guard(GetModuleMutex());
  Log *log = GetLog(DWARFLog::Lookups);

  if (log) {
    GetObjectFile()->GetModule()->LogMessage(
        log, "SymbolFileDWARF::FindNamespace (sc, name=\"{0}\")",
        name.GetCString());
  }

  CompilerDeclContext namespace_decl_ctx;

  if (!DeclContextMatchesThisSymbolFile(parent_decl_ctx))
    return namespace_decl_ctx;

  m_index->GetNamespacesWithParents(name, parent_decl_ctx, [&](DWARFDIE die) {
    if (!DIEInDeclContext(parent_decl_ctx, die, only_root_namespaces))
      return true; // The containing decl contexts don't match

    DWARFASTParser *dwarf_ast = GetDWARFParser(*die.GetCU());
    if (!dwarf_ast)
      return true;

    namespace_decl_ctx = dwarf_ast->GetDeclContextForUIDFromDWARF(die);
    return !namespace_decl_ctx.IsValid();
  });

  if (log && namespace_decl_ctx) {
    GetObjectFile()->GetModule()->LogMessage(
        log,
        "SymbolFileDWARF::FindNamespace (sc, name=\"{0}\") => "
        "CompilerDeclContext({1:p}/{2:p}) \"{3}\"",
        name.GetCString(),
        static_cast<const void *>(namespace_decl_ctx.GetTypeSystem()),
        static_cast<const void *>(namespace_decl_ctx.GetOpaqueDeclContext()),
        namespace_decl_ctx.GetName().AsCString("<NULL>"));
  }

  return namespace_decl_ctx;
}

TypeSP SymbolFileDWARF::GetTypeForDIE(const DWARFDIE &die,
                                      bool resolve_function_context) {
  TypeSP type_sp;
  if (die) {
    Type *type_ptr = GetDIEToType().lookup(die.GetDIE());
    if (type_ptr == nullptr) {
      SymbolContextScope *scope;
      if (auto *dwarf_cu = llvm::dyn_cast<DWARFCompileUnit>(die.GetCU()))
        scope = GetCompUnitForDWARFCompUnit(*dwarf_cu);
      else
        scope = GetObjectFile()->GetModule().get();
      assert(scope);
      SymbolContext sc(scope);
      const DWARFDebugInfoEntry *parent_die = die.GetParent().GetDIE();
      while (parent_die != nullptr) {
        if (parent_die->Tag() == DW_TAG_subprogram)
          break;
        parent_die = parent_die->GetParent();
      }
      SymbolContext sc_backup = sc;
      if (resolve_function_context && parent_die != nullptr &&
          !GetFunction(DWARFDIE(die.GetCU(), parent_die), sc))
        sc = sc_backup;

      type_sp = ParseType(sc, die, nullptr);
    } else if (type_ptr != DIE_IS_BEING_PARSED) {
      // Get the original shared pointer for this type
      type_sp = type_ptr->shared_from_this();
    }
  }
  return type_sp;
}

DWARFDIE
SymbolFileDWARF::GetDeclContextDIEContainingDIE(const DWARFDIE &orig_die) {
  if (orig_die) {
    DWARFDIE die = orig_die;

    while (die) {
      // If this is the original DIE that we are searching for a declaration
      // for, then don't look in the cache as we don't want our own decl
      // context to be our decl context...
      if (orig_die != die) {
        switch (die.Tag()) {
        case DW_TAG_compile_unit:
        case DW_TAG_partial_unit:
        case DW_TAG_namespace:
        case DW_TAG_structure_type:
        case DW_TAG_union_type:
        case DW_TAG_class_type:
        case DW_TAG_lexical_block:
        case DW_TAG_subprogram:
          return die;
        case DW_TAG_inlined_subroutine: {
          DWARFDIE abs_die = die.GetReferencedDIE(DW_AT_abstract_origin);
          if (abs_die) {
            return abs_die;
          }
          break;
        }
        default:
          break;
        }
      }

      DWARFDIE spec_die = die.GetReferencedDIE(DW_AT_specification);
      if (spec_die) {
        DWARFDIE decl_ctx_die = GetDeclContextDIEContainingDIE(spec_die);
        if (decl_ctx_die)
          return decl_ctx_die;
      }

      DWARFDIE abs_die = die.GetReferencedDIE(DW_AT_abstract_origin);
      if (abs_die) {
        DWARFDIE decl_ctx_die = GetDeclContextDIEContainingDIE(abs_die);
        if (decl_ctx_die)
          return decl_ctx_die;
      }

      die = die.GetParent();
    }
  }
  return DWARFDIE();
}

Symbol *SymbolFileDWARF::GetObjCClassSymbol(ConstString objc_class_name) {
  Symbol *objc_class_symbol = nullptr;
  if (m_objfile_sp) {
    Symtab *symtab = m_objfile_sp->GetSymtab();
    if (symtab) {
      objc_class_symbol = symtab->FindFirstSymbolWithNameAndType(
          objc_class_name, eSymbolTypeObjCClass, Symtab::eDebugNo,
          Symtab::eVisibilityAny);
    }
  }
  return objc_class_symbol;
}

// Some compilers don't emit the DW_AT_APPLE_objc_complete_type attribute. If
// they don't then we can end up looking through all class types for a complete
// type and never find the full definition. We need to know if this attribute
// is supported, so we determine this here and cache th result. We also need to
// worry about the debug map
// DWARF file
// if we are doing darwin DWARF in .o file debugging.
bool SymbolFileDWARF::Supports_DW_AT_APPLE_objc_complete_type(DWARFUnit *cu) {
  if (m_supports_DW_AT_APPLE_objc_complete_type == eLazyBoolCalculate) {
    m_supports_DW_AT_APPLE_objc_complete_type = eLazyBoolNo;
    if (cu && cu->Supports_DW_AT_APPLE_objc_complete_type())
      m_supports_DW_AT_APPLE_objc_complete_type = eLazyBoolYes;
    else {
      DWARFDebugInfo &debug_info = DebugInfo();
      const uint32_t num_compile_units = GetNumCompileUnits();
      for (uint32_t cu_idx = 0; cu_idx < num_compile_units; ++cu_idx) {
        DWARFUnit *dwarf_cu = debug_info.GetUnitAtIndex(cu_idx);
        if (dwarf_cu != cu &&
            dwarf_cu->Supports_DW_AT_APPLE_objc_complete_type()) {
          m_supports_DW_AT_APPLE_objc_complete_type = eLazyBoolYes;
          break;
        }
      }
    }
    if (m_supports_DW_AT_APPLE_objc_complete_type == eLazyBoolNo &&
        GetDebugMapSymfile())
      return m_debug_map_symfile->Supports_DW_AT_APPLE_objc_complete_type(this);
  }
  return m_supports_DW_AT_APPLE_objc_complete_type == eLazyBoolYes;
}

// This function can be used when a DIE is found that is a forward declaration
// DIE and we want to try and find a type that has the complete definition.
TypeSP SymbolFileDWARF::FindCompleteObjCDefinitionTypeForDIE(
    const DWARFDIE &die, ConstString type_name, bool must_be_implementation) {

  TypeSP type_sp;

  if (!type_name || (must_be_implementation && !GetObjCClassSymbol(type_name)))
    return type_sp;

  m_index->GetCompleteObjCClass(
      type_name, must_be_implementation, [&](DWARFDIE type_die) {
        // Don't try and resolve the DIE we are looking for with the DIE
        // itself!
        if (type_die == die || !IsStructOrClassTag(type_die.Tag()))
          return true;

        if (must_be_implementation &&
            type_die.Supports_DW_AT_APPLE_objc_complete_type()) {
          const bool try_resolving_type = type_die.GetAttributeValueAsUnsigned(
              DW_AT_APPLE_objc_complete_type, 0);
          if (!try_resolving_type)
            return true;
        }

        Type *resolved_type = ResolveType(type_die, false, true);
        if (!resolved_type || resolved_type == DIE_IS_BEING_PARSED)
          return true;

        DEBUG_PRINTF(
            "resolved 0x%8.8" PRIx64 " from %s to 0x%8.8" PRIx64
            " (cu 0x%8.8" PRIx64 ")\n",
            die.GetID(),
            m_objfile_sp->GetFileSpec().GetFilename().AsCString("<Unknown>"),
            type_die.GetID(), type_cu->GetID());

        if (die)
          GetDIEToType()[die.GetDIE()] = resolved_type;
        type_sp = resolved_type->shared_from_this();
        return false;
      });
  return type_sp;
}

DWARFDIE
SymbolFileDWARF::FindDefinitionDIE(const DWARFDIE &die) {
  const char *name = die.GetName();
  if (!name)
    return {};
  if (!die.GetAttributeValueAsUnsigned(DW_AT_declaration, 0))
    return die;

  Progress progress(llvm::formatv(
      "Searching definition DIE in {0}: '{1}'",
      GetObjectFile()->GetFileSpec().GetFilename().GetString(), name));

  const dw_tag_t tag = die.Tag();

  Log *log = GetLog(DWARFLog::TypeCompletion | DWARFLog::Lookups);
  if (log) {
    GetObjectFile()->GetModule()->LogMessage(
        log,
        "SymbolFileDWARF::FindDefinitionDIE(tag={0} "
        "({1}), name='{2}')",
        DW_TAG_value_to_name(tag), tag, name);
  }

  // Get the type system that we are looking to find a type for. We will
  // use this to ensure any matches we find are in a language that this
  // type system supports
  const LanguageType language = GetLanguage(*die.GetCU());
  TypeSystemSP type_system = nullptr;
  if (language != eLanguageTypeUnknown) {
    auto type_system_or_err = GetTypeSystemForLanguage(language);
    if (auto err = type_system_or_err.takeError()) {
      LLDB_LOG_ERROR(GetLog(LLDBLog::Symbols), std::move(err),
                     "Cannot get TypeSystem for language {1}: {0}",
                     Language::GetNameForLanguageType(language));
    } else {
      type_system = *type_system_or_err;
    }
  }

  // See comments below about -gsimple-template-names for why we attempt to
  // compute missing template parameter names.
  std::vector<std::string> template_params;
  DWARFDeclContext die_dwarf_decl_ctx;
  DWARFASTParser *dwarf_ast =
      type_system ? type_system->GetDWARFParser() : nullptr;
  for (DWARFDIE ctx_die = die; ctx_die && !isUnitType(ctx_die.Tag());
       ctx_die = ctx_die.GetParentDeclContextDIE()) {
    die_dwarf_decl_ctx.AppendDeclContext(ctx_die.Tag(), ctx_die.GetName());
    template_params.push_back(
        (ctx_die.IsStructUnionOrClass() && dwarf_ast)
            ? dwarf_ast->GetDIEClassTemplateParams(ctx_die)
            : "");
  }
  const bool any_template_params = llvm::any_of(
      template_params, [](llvm::StringRef p) { return !p.empty(); });

  auto die_matches = [&](DWARFDIE type_die) {
    // Resolve the type if both have the same tag or {class, struct} tags.
    const bool tag_matches =
        type_die.Tag() == tag ||
        (IsStructOrClassTag(type_die.Tag()) && IsStructOrClassTag(tag));
    if (!tag_matches)
      return false;
    if (any_template_params) {
      size_t pos = 0;
      for (DWARFDIE ctx_die = type_die; ctx_die && !isUnitType(ctx_die.Tag()) &&
                                        pos < template_params.size();
           ctx_die = ctx_die.GetParentDeclContextDIE(), ++pos) {
        if (template_params[pos].empty())
          continue;
        if (template_params[pos] !=
            dwarf_ast->GetDIEClassTemplateParams(ctx_die))
          return false;
      }
      if (pos != template_params.size())
        return false;
    }
    return true;
  };
  DWARFDIE result;
  m_index->GetFullyQualifiedType(die_dwarf_decl_ctx, [&](DWARFDIE type_die) {
    // Make sure type_die's language matches the type system we are
    // looking for. We don't want to find a "Foo" type from Java if we
    // are looking for a "Foo" type for C, C++, ObjC, or ObjC++.
    if (type_system &&
        !type_system->SupportsLanguage(GetLanguage(*type_die.GetCU())))
      return true;

    if (!die_matches(type_die)) {
      if (log) {
        GetObjectFile()->GetModule()->LogMessage(
            log,
            "SymbolFileDWARF::FindDefinitionDIE(tag={0} ({1}), "
            "name='{2}') ignoring die={3:x16} ({4})",
            DW_TAG_value_to_name(tag), tag, name, type_die.GetOffset(),
            type_die.GetName());
      }
      return true;
    }

    if (log) {
      DWARFDeclContext type_dwarf_decl_ctx = type_die.GetDWARFDeclContext();
      GetObjectFile()->GetModule()->LogMessage(
          log,
          "SymbolFileDWARF::FindDefinitionTypeDIE(tag={0} ({1}), name='{2}') "
          "trying die={3:x16} ({4})",
          DW_TAG_value_to_name(tag), tag, name, type_die.GetOffset(),
          type_dwarf_decl_ctx.GetQualifiedName());
    }

    result = type_die;
    return false;
  });
  return result;
}

TypeSP SymbolFileDWARF::ParseType(const SymbolContext &sc, const DWARFDIE &die,
                                  bool *type_is_new_ptr) {
  if (!die)
    return {};

  auto type_system_or_err = GetTypeSystemForLanguage(GetLanguage(*die.GetCU()));
  if (auto err = type_system_or_err.takeError()) {
    LLDB_LOG_ERROR(GetLog(LLDBLog::Symbols), std::move(err),
                   "Unable to parse type: {0}");
    return {};
  }
  auto ts = *type_system_or_err;
  if (!ts)
    return {};

  DWARFASTParser *dwarf_ast = ts->GetDWARFParser();
  if (!dwarf_ast)
    return {};

  TypeSP type_sp = dwarf_ast->ParseTypeFromDWARF(sc, die, type_is_new_ptr);
  if (type_sp) {
    if (die.Tag() == DW_TAG_subprogram) {
      std::string scope_qualified_name(GetDeclContextForUID(die.GetID())
                                           .GetScopeQualifiedName()
                                           .AsCString(""));
      if (scope_qualified_name.size()) {
        m_function_scope_qualified_name_map[scope_qualified_name].insert(
            *die.GetDIERef());
      }
    }
  }

  return type_sp;
}

size_t SymbolFileDWARF::ParseTypes(const SymbolContext &sc,
                                   const DWARFDIE &orig_die,
                                   bool parse_siblings, bool parse_children) {
  size_t types_added = 0;
  DWARFDIE die = orig_die;

  while (die) {
    const dw_tag_t tag = die.Tag();
    bool type_is_new = false;

    Tag dwarf_tag = static_cast<Tag>(tag);

    // TODO: Currently ParseTypeFromDWARF(...) which is called by ParseType(...)
    // does not handle DW_TAG_subrange_type. It is not clear if this is a bug or
    // not.
    if (isType(dwarf_tag) && tag != DW_TAG_subrange_type)
      ParseType(sc, die, &type_is_new);

    if (type_is_new)
      ++types_added;

    if (parse_children && die.HasChildren()) {
      if (die.Tag() == DW_TAG_subprogram) {
        SymbolContext child_sc(sc);
        child_sc.function = sc.comp_unit->FindFunctionByUID(die.GetID()).get();
        types_added += ParseTypes(child_sc, die.GetFirstChild(), true, true);
      } else
        types_added += ParseTypes(sc, die.GetFirstChild(), true, true);
    }

    if (parse_siblings)
      die = die.GetSibling();
    else
      die.Clear();
  }
  return types_added;
}

size_t SymbolFileDWARF::ParseBlocksRecursive(Function &func) {
  std::lock_guard<std::recursive_mutex> guard(GetModuleMutex());
  CompileUnit *comp_unit = func.GetCompileUnit();
  lldbassert(comp_unit);

  DWARFUnit *dwarf_cu = GetDWARFCompileUnit(comp_unit);
  if (!dwarf_cu)
    return 0;

  size_t functions_added = 0;
  const dw_offset_t function_die_offset = DIERef(func.GetID()).die_offset();
  DWARFDIE function_die =
      dwarf_cu->GetNonSkeletonUnit().GetDIE(function_die_offset);
  if (function_die) {
    // We can't use the file address from the Function object as (in the OSO
    // case) it will already be remapped to the main module.
    DWARFRangeList ranges = function_die.GetDIE()->GetAttributeAddressRanges(
        function_die.GetCU(),
        /*check_hi_lo_pc=*/true);
    lldb::addr_t function_file_addr =
        ranges.GetMinRangeBase(LLDB_INVALID_ADDRESS);
    if (function_file_addr != LLDB_INVALID_ADDRESS)
      ParseBlocksRecursive(*comp_unit, &func.GetBlock(false),
                           function_die.GetFirstChild(), function_file_addr);
  }

  return functions_added;
}

size_t SymbolFileDWARF::ParseTypes(CompileUnit &comp_unit) {
  std::lock_guard<std::recursive_mutex> guard(GetModuleMutex());
  size_t types_added = 0;
  DWARFUnit *dwarf_cu = GetDWARFCompileUnit(&comp_unit);
  if (dwarf_cu) {
    DWARFDIE dwarf_cu_die = dwarf_cu->DIE();
    if (dwarf_cu_die && dwarf_cu_die.HasChildren()) {
      SymbolContext sc;
      sc.comp_unit = &comp_unit;
      types_added = ParseTypes(sc, dwarf_cu_die.GetFirstChild(), true, true);
    }
  }

  return types_added;
}

size_t SymbolFileDWARF::ParseVariablesForContext(const SymbolContext &sc) {
  std::lock_guard<std::recursive_mutex> guard(GetModuleMutex());
  if (sc.comp_unit != nullptr) {
    if (sc.function) {
      DWARFDIE function_die = GetDIE(sc.function->GetID());

      dw_addr_t func_lo_pc = LLDB_INVALID_ADDRESS;
      DWARFRangeList ranges = function_die.GetDIE()->GetAttributeAddressRanges(
          function_die.GetCU(), /*check_hi_lo_pc=*/true);
      if (!ranges.IsEmpty())
        func_lo_pc = ranges.GetMinRangeBase(0);
      if (func_lo_pc != LLDB_INVALID_ADDRESS) {
        const size_t num_variables =
            ParseVariablesInFunctionContext(sc, function_die, func_lo_pc);

        // Let all blocks know they have parse all their variables
        sc.function->GetBlock(false).SetDidParseVariables(true, true);
        return num_variables;
      }
    } else if (sc.comp_unit) {
      DWARFUnit *dwarf_cu = DebugInfo().GetUnitAtIndex(sc.comp_unit->GetID());

      if (dwarf_cu == nullptr)
        return 0;

      uint32_t vars_added = 0;
      VariableListSP variables(sc.comp_unit->GetVariableList(false));

      if (variables.get() == nullptr) {
        variables = std::make_shared<VariableList>();
        sc.comp_unit->SetVariableList(variables);

        m_index->GetGlobalVariables(*dwarf_cu, [&](DWARFDIE die) {
          VariableSP var_sp(ParseVariableDIECached(sc, die));
          if (var_sp) {
            variables->AddVariableIfUnique(var_sp);
            ++vars_added;
          }
          return true;
        });
      }
      return vars_added;
    }
  }
  return 0;
}

VariableSP SymbolFileDWARF::ParseVariableDIECached(const SymbolContext &sc,
                                                   const DWARFDIE &die) {
  if (!die)
    return nullptr;

  DIEToVariableSP &die_to_variable = die.GetDWARF()->GetDIEToVariable();

  VariableSP var_sp = die_to_variable[die.GetDIE()];
  if (var_sp)
    return var_sp;

  var_sp = ParseVariableDIE(sc, die, LLDB_INVALID_ADDRESS);
  if (var_sp) {
    die_to_variable[die.GetDIE()] = var_sp;
    if (DWARFDIE spec_die = die.GetReferencedDIE(DW_AT_specification))
      die_to_variable[spec_die.GetDIE()] = var_sp;
  }
  return var_sp;
}

/// Creates a DWARFExpressionList from an DW_AT_location form_value.
static DWARFExpressionList GetExprListFromAtLocation(DWARFFormValue form_value,
                                                     ModuleSP module,
                                                     const DWARFDIE &die,
                                                     const addr_t func_low_pc) {
  if (DWARFFormValue::IsBlockForm(form_value.Form())) {
    const DWARFDataExtractor &data = die.GetData();

    uint64_t block_offset = form_value.BlockData() - data.GetDataStart();
    uint64_t block_length = form_value.Unsigned();
    return DWARFExpressionList(
        module, DataExtractor(data, block_offset, block_length), die.GetCU());
  }

  DWARFExpressionList location_list(module, DWARFExpression(), die.GetCU());
  DataExtractor data = die.GetCU()->GetLocationData();
  dw_offset_t offset = form_value.Unsigned();
  if (form_value.Form() == DW_FORM_loclistx)
    offset = die.GetCU()->GetLoclistOffset(offset).value_or(-1);
  if (data.ValidOffset(offset)) {
    data = DataExtractor(data, offset, data.GetByteSize() - offset);
    const DWARFUnit *dwarf_cu = form_value.GetUnit();
    if (DWARFExpression::ParseDWARFLocationList(dwarf_cu, data, &location_list))
      location_list.SetFuncFileAddress(func_low_pc);
  }

  return location_list;
}

/// Creates a DWARFExpressionList from an DW_AT_const_value. This is either a
/// block form, or a string, or a data form. For data forms, this returns an
/// empty list, as we cannot initialize it properly without a SymbolFileType.
static DWARFExpressionList
GetExprListFromAtConstValue(DWARFFormValue form_value, ModuleSP module,
                            const DWARFDIE &die) {
  const DWARFDataExtractor &debug_info_data = die.GetData();
  if (DWARFFormValue::IsBlockForm(form_value.Form())) {
    // Retrieve the value as a block expression.
    uint64_t block_offset =
        form_value.BlockData() - debug_info_data.GetDataStart();
    uint64_t block_length = form_value.Unsigned();
    return DWARFExpressionList(
        module, DataExtractor(debug_info_data, block_offset, block_length),
        die.GetCU());
  }
  if (const char *str = form_value.AsCString())
    return DWARFExpressionList(module,
                               DataExtractor(str, strlen(str) + 1,
                                             die.GetCU()->GetByteOrder(),
                                             die.GetCU()->GetAddressByteSize()),
                               die.GetCU());
  return DWARFExpressionList(module, DWARFExpression(), die.GetCU());
}

/// Global variables that are not initialized may have their address set to
/// zero. Since multiple variables may have this address, we cannot apply the
/// OSO relink address approach we normally use.
/// However, the executable will have a matching symbol with a good address;
/// this function attempts to find the correct address by looking into the
/// executable's symbol table. If it succeeds, the expr_list is updated with
/// the new address and the executable's symbol is returned.
static Symbol *fixupExternalAddrZeroVariable(
    SymbolFileDWARFDebugMap &debug_map_symfile, llvm::StringRef name,
    DWARFExpressionList &expr_list, const DWARFDIE &die) {
  ObjectFile *debug_map_objfile = debug_map_symfile.GetObjectFile();
  if (!debug_map_objfile)
    return nullptr;

  Symtab *debug_map_symtab = debug_map_objfile->GetSymtab();
  if (!debug_map_symtab)
    return nullptr;
  Symbol *exe_symbol = debug_map_symtab->FindFirstSymbolWithNameAndType(
      ConstString(name), eSymbolTypeData, Symtab::eDebugYes,
      Symtab::eVisibilityExtern);
  if (!exe_symbol || !exe_symbol->ValueIsAddress())
    return nullptr;
  const addr_t exe_file_addr = exe_symbol->GetAddressRef().GetFileAddress();
  if (exe_file_addr == LLDB_INVALID_ADDRESS)
    return nullptr;

  DWARFExpression *location = expr_list.GetMutableExpressionAtAddress();
  if (location->Update_DW_OP_addr(die.GetCU(), exe_file_addr))
    return exe_symbol;
  return nullptr;
}

VariableSP SymbolFileDWARF::ParseVariableDIE(const SymbolContext &sc,
                                             const DWARFDIE &die,
                                             const lldb::addr_t func_low_pc) {
  if (die.GetDWARF() != this)
    return die.GetDWARF()->ParseVariableDIE(sc, die, func_low_pc);

  if (!die)
    return nullptr;

  const dw_tag_t tag = die.Tag();
  ModuleSP module = GetObjectFile()->GetModule();

  if (tag != DW_TAG_variable && tag != DW_TAG_constant &&
      tag != DW_TAG_member && (tag != DW_TAG_formal_parameter || !sc.function))
    return nullptr;

  DWARFAttributes attributes = die.GetAttributes();
  const char *name = nullptr;
  const char *mangled = nullptr;
  Declaration decl;
  DWARFFormValue type_die_form;
  bool is_external = false;
  bool is_artificial = false;
  DWARFFormValue const_value_form, location_form;
  Variable::RangeList scope_ranges;

  for (size_t i = 0; i < attributes.Size(); ++i) {
    dw_attr_t attr = attributes.AttributeAtIndex(i);
    DWARFFormValue form_value;

    if (!attributes.ExtractFormValueAtIndex(i, form_value))
      continue;
    switch (attr) {
    case DW_AT_decl_file:
      decl.SetFile(
          attributes.CompileUnitAtIndex(i)->GetFile(form_value.Unsigned()));
      break;
    case DW_AT_decl_line:
      decl.SetLine(form_value.Unsigned());
      break;
    case DW_AT_decl_column:
      decl.SetColumn(form_value.Unsigned());
      break;
    case DW_AT_name:
      name = form_value.AsCString();
      break;
    case DW_AT_linkage_name:
    case DW_AT_MIPS_linkage_name:
      mangled = form_value.AsCString();
      break;
    case DW_AT_type:
      type_die_form = form_value;
      break;
    case DW_AT_external:
      is_external = form_value.Boolean();
      break;
    case DW_AT_const_value:
      const_value_form = form_value;
      break;
    case DW_AT_location:
      location_form = form_value;
      break;
    case DW_AT_start_scope:
      // TODO: Implement this.
      break;
    case DW_AT_artificial:
      is_artificial = form_value.Boolean();
      break;
    case DW_AT_declaration:
    case DW_AT_description:
    case DW_AT_endianity:
    case DW_AT_segment:
    case DW_AT_specification:
    case DW_AT_visibility:
    default:
    case DW_AT_abstract_origin:
    case DW_AT_sibling:
      break;
    }
  }

  // Prefer DW_AT_location over DW_AT_const_value. Both can be emitted e.g.
  // for static constexpr member variables -- DW_AT_const_value and
  // DW_AT_location will both be present in the DIE defining the member.
  bool location_is_const_value_data =
      const_value_form.IsValid() && !location_form.IsValid();

  DWARFExpressionList location_list = [&] {
    if (location_form.IsValid())
      return GetExprListFromAtLocation(location_form, module, die, func_low_pc);
    if (const_value_form.IsValid())
      return GetExprListFromAtConstValue(const_value_form, module, die);
    return DWARFExpressionList(module, DWARFExpression(), die.GetCU());
  }();

  const DWARFDIE parent_context_die = GetDeclContextDIEContainingDIE(die);
  const DWARFDIE sc_parent_die = GetParentSymbolContextDIE(die);
  const dw_tag_t parent_tag = sc_parent_die.Tag();
  bool is_static_member = (parent_tag == DW_TAG_compile_unit ||
                           parent_tag == DW_TAG_partial_unit) &&
                          (parent_context_die.Tag() == DW_TAG_class_type ||
                           parent_context_die.Tag() == DW_TAG_structure_type);

  ValueType scope = eValueTypeInvalid;
  SymbolContextScope *symbol_context_scope = nullptr;

  bool has_explicit_mangled = mangled != nullptr;
  if (!mangled) {
    // LLDB relies on the mangled name (DW_TAG_linkage_name or
    // DW_AT_MIPS_linkage_name) to generate fully qualified names
    // of global variables with commands like "frame var j". For
    // example, if j were an int variable holding a value 4 and
    // declared in a namespace B which in turn is contained in a
    // namespace A, the command "frame var j" returns
    //   "(int) A::B::j = 4".
    // If the compiler does not emit a linkage name, we should be
    // able to generate a fully qualified name from the
    // declaration context.
    if ((parent_tag == DW_TAG_compile_unit ||
         parent_tag == DW_TAG_partial_unit) &&
        Language::LanguageIsCPlusPlus(GetLanguage(*die.GetCU())))
      mangled = die.GetDWARFDeclContext()
                    .GetQualifiedNameAsConstString()
                    .GetCString();
  }

  if (tag == DW_TAG_formal_parameter)
    scope = eValueTypeVariableArgument;
  else {
    // DWARF doesn't specify if a DW_TAG_variable is a local, global
    // or static variable, so we have to do a little digging:
    // 1) DW_AT_linkage_name implies static lifetime (but may be missing)
    // 2) An empty DW_AT_location is an (optimized-out) static lifetime var.
    // 3) DW_AT_location containing a DW_OP_addr implies static lifetime.
    // Clang likes to combine small global variables into the same symbol
    // with locations like: DW_OP_addr(0x1000), DW_OP_constu(2), DW_OP_plus
    // so we need to look through the whole expression.
    bool has_explicit_location = location_form.IsValid();
    bool is_static_lifetime =
        has_explicit_mangled ||
        (has_explicit_location && !location_list.IsValid());
    // Check if the location has a DW_OP_addr with any address value...
    lldb::addr_t location_DW_OP_addr = LLDB_INVALID_ADDRESS;
    if (!location_is_const_value_data) {
      bool op_error = false;
      const DWARFExpression* location = location_list.GetAlwaysValidExpr();
      if (location)
        location_DW_OP_addr =
            location->GetLocation_DW_OP_addr(location_form.GetUnit(), op_error);
      if (op_error) {
        StreamString strm;
        location->DumpLocation(&strm, eDescriptionLevelFull, nullptr);
        GetObjectFile()->GetModule()->ReportError(
            "{0:x16}: {1} ({2}) has an invalid location: {3}", die.GetOffset(),
            DW_TAG_value_to_name(die.Tag()), die.Tag(), strm.GetData());
      }
      if (location_DW_OP_addr != LLDB_INVALID_ADDRESS)
        is_static_lifetime = true;
    }
    SymbolFileDWARFDebugMap *debug_map_symfile = GetDebugMapSymfile();
    if (debug_map_symfile)
      // Set the module of the expression to the linked module
      // instead of the object file so the relocated address can be
      // found there.
      location_list.SetModule(debug_map_symfile->GetObjectFile()->GetModule());

    if (is_static_lifetime) {
      if (is_external)
        scope = eValueTypeVariableGlobal;
      else
        scope = eValueTypeVariableStatic;

      if (debug_map_symfile) {
        bool linked_oso_file_addr = false;

        if (is_external && location_DW_OP_addr == 0) {
          if (Symbol *exe_symbol = fixupExternalAddrZeroVariable(
                  *debug_map_symfile, mangled ? mangled : name, location_list,
                  die)) {
            linked_oso_file_addr = true;
            symbol_context_scope = exe_symbol;
          }
        }

        if (!linked_oso_file_addr) {
          // The DW_OP_addr is not zero, but it contains a .o file address
          // which needs to be linked up correctly.
          const lldb::addr_t exe_file_addr =
              debug_map_symfile->LinkOSOFileAddress(this, location_DW_OP_addr);
          if (exe_file_addr != LLDB_INVALID_ADDRESS) {
            // Update the file address for this variable
            DWARFExpression *location =
                location_list.GetMutableExpressionAtAddress();
            location->Update_DW_OP_addr(die.GetCU(), exe_file_addr);
          } else {
            // Variable didn't make it into the final executable
            return nullptr;
          }
        }
      }
    } else {
      if (location_is_const_value_data &&
          die.GetDIE()->IsGlobalOrStaticScopeVariable())
        scope = eValueTypeVariableStatic;
      else {
        scope = eValueTypeVariableLocal;
        if (debug_map_symfile) {
          // We need to check for TLS addresses that we need to fixup
          if (location_list.ContainsThreadLocalStorage()) {
            location_list.LinkThreadLocalStorage(
                debug_map_symfile->GetObjectFile()->GetModule(),
                [this, debug_map_symfile](
                    lldb::addr_t unlinked_file_addr) -> lldb::addr_t {
                  return debug_map_symfile->LinkOSOFileAddress(
                      this, unlinked_file_addr);
                });
            scope = eValueTypeVariableThreadLocal;
          }
        }
      }
    }
  }

  if (symbol_context_scope == nullptr) {
    switch (parent_tag) {
    case DW_TAG_subprogram:
    case DW_TAG_inlined_subroutine:
    case DW_TAG_lexical_block:
      if (sc.function) {
        symbol_context_scope =
            sc.function->GetBlock(true).FindBlockByID(sc_parent_die.GetID());
        if (symbol_context_scope == nullptr)
          symbol_context_scope = sc.function;
      }
      break;

    default:
      symbol_context_scope = sc.comp_unit;
      break;
    }
  }

  if (!symbol_context_scope) {
    // Not ready to parse this variable yet. It might be a global or static
    // variable that is in a function scope and the function in the symbol
    // context wasn't filled in yet
    return nullptr;
  }

  auto type_sp = std::make_shared<SymbolFileType>(
      *this, type_die_form.Reference().GetID());

  bool use_type_size_for_value =
      location_is_const_value_data &&
      DWARFFormValue::IsDataForm(const_value_form.Form());
  if (use_type_size_for_value && type_sp->GetType()) {
    DWARFExpression *location = location_list.GetMutableExpressionAtAddress();
    location->UpdateValue(const_value_form.Unsigned(),
                          type_sp->GetType()->GetByteSize(nullptr).value_or(0),
                          die.GetCU()->GetAddressByteSize());
  }

  return std::make_shared<Variable>(
      die.GetID(), name, mangled, type_sp, scope, symbol_context_scope,
      scope_ranges, &decl, location_list, is_external, is_artificial,
      location_is_const_value_data, is_static_member);
}

DWARFDIE
SymbolFileDWARF::FindBlockContainingSpecification(
    const DIERef &func_die_ref, dw_offset_t spec_block_die_offset) {
  // Give the concrete function die specified by "func_die_offset", find the
  // concrete block whose DW_AT_specification or DW_AT_abstract_origin points
  // to "spec_block_die_offset"
  return FindBlockContainingSpecification(GetDIE(func_die_ref),
                                          spec_block_die_offset);
}

DWARFDIE
SymbolFileDWARF::FindBlockContainingSpecification(
    const DWARFDIE &die, dw_offset_t spec_block_die_offset) {
  if (die) {
    switch (die.Tag()) {
    case DW_TAG_subprogram:
    case DW_TAG_inlined_subroutine:
    case DW_TAG_lexical_block: {
      if (die.GetReferencedDIE(DW_AT_specification).GetOffset() ==
          spec_block_die_offset)
        return die;

      if (die.GetReferencedDIE(DW_AT_abstract_origin).GetOffset() ==
          spec_block_die_offset)
        return die;
    } break;
    default:
      break;
    }

    // Give the concrete function die specified by "func_die_offset", find the
    // concrete block whose DW_AT_specification or DW_AT_abstract_origin points
    // to "spec_block_die_offset"
    for (DWARFDIE child_die : die.children()) {
      DWARFDIE result_die =
          FindBlockContainingSpecification(child_die, spec_block_die_offset);
      if (result_die)
        return result_die;
    }
  }

  return DWARFDIE();
}

void SymbolFileDWARF::ParseAndAppendGlobalVariable(
    const SymbolContext &sc, const DWARFDIE &die,
    VariableList &cc_variable_list) {
  if (!die)
    return;

  dw_tag_t tag = die.Tag();
  if (tag != DW_TAG_variable && tag != DW_TAG_constant && tag != DW_TAG_member)
    return;

  // Check to see if we have already parsed this variable or constant?
  VariableSP var_sp = GetDIEToVariable()[die.GetDIE()];
  if (var_sp) {
    cc_variable_list.AddVariableIfUnique(var_sp);
    return;
  }

  // We haven't parsed the variable yet, lets do that now. Also, let us include
  // the variable in the relevant compilation unit's variable list, if it
  // exists.
  VariableListSP variable_list_sp;
  DWARFDIE sc_parent_die = GetParentSymbolContextDIE(die);
  dw_tag_t parent_tag = sc_parent_die.Tag();
  switch (parent_tag) {
  case DW_TAG_compile_unit:
  case DW_TAG_partial_unit:
    if (sc.comp_unit != nullptr) {
      variable_list_sp = sc.comp_unit->GetVariableList(false);
    } else {
      GetObjectFile()->GetModule()->ReportError(
          "parent {0:x8} {1} ({2}) with no valid compile unit in "
          "symbol context for {3:x8} {4} ({5}).\n",
          sc_parent_die.GetID(), DW_TAG_value_to_name(sc_parent_die.Tag()),
          sc_parent_die.Tag(), die.GetID(), DW_TAG_value_to_name(die.Tag()),
          die.Tag());
      return;
    }
    break;

  default:
    LLDB_LOG(GetLog(DWARFLog::Lookups),
             "{0} '{1}' ({2:x8}) is not a global variable - ignoring", tag,
             die.GetName(), die.GetID());
    return;
  }

  var_sp = ParseVariableDIECached(sc, die);
  if (!var_sp)
    return;

  cc_variable_list.AddVariableIfUnique(var_sp);
  if (variable_list_sp)
    variable_list_sp->AddVariableIfUnique(var_sp);
}

DIEArray
SymbolFileDWARF::MergeBlockAbstractParameters(const DWARFDIE &block_die,
                                              DIEArray &&variable_dies) {
  // DW_TAG_inline_subroutine objects may omit DW_TAG_formal_parameter in
  // instances of the function when they are unused (i.e., the parameter's
  // location list would be empty). The current DW_TAG_inline_subroutine may
  // refer to another DW_TAG_subprogram that might actually have the definitions
  // of the parameters and we need to include these so they show up in the
  // variables for this function (for example, in a stack trace). Let us try to
  // find the abstract subprogram that might contain the parameter definitions
  // and merge with the concrete parameters.

  // Nothing to merge if the block is not an inlined function.
  if (block_die.Tag() != DW_TAG_inlined_subroutine) {
    return std::move(variable_dies);
  }

  // Nothing to merge if the block does not have abstract parameters.
  DWARFDIE abs_die = block_die.GetReferencedDIE(DW_AT_abstract_origin);
  if (!abs_die || abs_die.Tag() != DW_TAG_subprogram ||
      !abs_die.HasChildren()) {
    return std::move(variable_dies);
  }

  // For each abstract parameter, if we have its concrete counterpart, insert
  // it. Otherwise, insert the abstract parameter.
  DIEArray::iterator concrete_it = variable_dies.begin();
  DWARFDIE abstract_child = abs_die.GetFirstChild();
  DIEArray merged;
  bool did_merge_abstract = false;
  for (; abstract_child; abstract_child = abstract_child.GetSibling()) {
    if (abstract_child.Tag() == DW_TAG_formal_parameter) {
      if (concrete_it == variable_dies.end() ||
          GetDIE(*concrete_it).Tag() != DW_TAG_formal_parameter) {
        // We arrived at the end of the concrete parameter list, so all
        // the remaining abstract parameters must have been omitted.
        // Let us insert them to the merged list here.
        merged.push_back(*abstract_child.GetDIERef());
        did_merge_abstract = true;
        continue;
      }

      DWARFDIE origin_of_concrete =
          GetDIE(*concrete_it).GetReferencedDIE(DW_AT_abstract_origin);
      if (origin_of_concrete == abstract_child) {
        // The current abstract parameter is the origin of the current
        // concrete parameter, just push the concrete parameter.
        merged.push_back(*concrete_it);
        ++concrete_it;
      } else {
        // Otherwise, the parameter must have been omitted from the concrete
        // function, so insert the abstract one.
        merged.push_back(*abstract_child.GetDIERef());
        did_merge_abstract = true;
      }
    }
  }

  // Shortcut if no merging happened.
  if (!did_merge_abstract)
    return std::move(variable_dies);

  // We inserted all the abstract parameters (or their concrete counterparts).
  // Let us insert all the remaining concrete variables to the merged list.
  // During the insertion, let us check there are no remaining concrete
  // formal parameters. If that's the case, then just bailout from the merge -
  // the variable list is malformed.
  for (; concrete_it != variable_dies.end(); ++concrete_it) {
    if (GetDIE(*concrete_it).Tag() == DW_TAG_formal_parameter) {
      return std::move(variable_dies);
    }
    merged.push_back(*concrete_it);
  }
  return merged;
}

size_t SymbolFileDWARF::ParseVariablesInFunctionContext(
    const SymbolContext &sc, const DWARFDIE &die,
    const lldb::addr_t func_low_pc) {
  if (!die || !sc.function)
    return 0;

  DIEArray dummy_block_variables; // The recursive call should not add anything
                                  // to this vector because |die| should be a
                                  // subprogram, so all variables will be added
                                  // to the subprogram's list.
  return ParseVariablesInFunctionContextRecursive(sc, die, func_low_pc,
                                                  dummy_block_variables);
}

// This method parses all the variables in the blocks in the subtree of |die|,
// and inserts them to the variable list for all the nested blocks.
// The uninserted variables for the current block are accumulated in
// |accumulator|.
size_t SymbolFileDWARF::ParseVariablesInFunctionContextRecursive(
    const lldb_private::SymbolContext &sc, const DWARFDIE &die,
    lldb::addr_t func_low_pc, DIEArray &accumulator) {
  size_t vars_added = 0;
  dw_tag_t tag = die.Tag();

  if ((tag == DW_TAG_variable) || (tag == DW_TAG_constant) ||
      (tag == DW_TAG_formal_parameter)) {
    accumulator.push_back(*die.GetDIERef());
  }

  switch (tag) {
  case DW_TAG_subprogram:
  case DW_TAG_inlined_subroutine:
  case DW_TAG_lexical_block: {
    // If we start a new block, compute a new block variable list and recurse.
    Block *block =
        sc.function->GetBlock(/*can_create=*/true).FindBlockByID(die.GetID());
    if (block == nullptr) {
      // This must be a specification or abstract origin with a
      // concrete block counterpart in the current function. We need
      // to find the concrete block so we can correctly add the
      // variable to it.
      const DWARFDIE concrete_block_die = FindBlockContainingSpecification(
          GetDIE(sc.function->GetID()), die.GetOffset());
      if (concrete_block_die)
        block = sc.function->GetBlock(/*can_create=*/true)
                    .FindBlockByID(concrete_block_die.GetID());
    }

    if (block == nullptr)
      return 0;

    const bool can_create = false;
    VariableListSP block_variable_list_sp =
        block->GetBlockVariableList(can_create);
    if (block_variable_list_sp.get() == nullptr) {
      block_variable_list_sp = std::make_shared<VariableList>();
      block->SetVariableList(block_variable_list_sp);
    }

    DIEArray block_variables;
    for (DWARFDIE child = die.GetFirstChild(); child;
         child = child.GetSibling()) {
      vars_added += ParseVariablesInFunctionContextRecursive(
          sc, child, func_low_pc, block_variables);
    }
    block_variables =
        MergeBlockAbstractParameters(die, std::move(block_variables));
    vars_added += PopulateBlockVariableList(*block_variable_list_sp, sc,
                                            block_variables, func_low_pc);
    break;
  }

  default:
    // Recurse to children with the same variable accumulator.
    for (DWARFDIE child = die.GetFirstChild(); child;
         child = child.GetSibling()) {
      vars_added += ParseVariablesInFunctionContextRecursive(
          sc, child, func_low_pc, accumulator);
    }
    break;
  }

  return vars_added;
}

size_t SymbolFileDWARF::PopulateBlockVariableList(
    VariableList &variable_list, const lldb_private::SymbolContext &sc,
    llvm::ArrayRef<DIERef> variable_dies, lldb::addr_t func_low_pc) {
  // Parse the variable DIEs and insert them to the list.
  for (auto &die : variable_dies) {
    if (VariableSP var_sp = ParseVariableDIE(sc, GetDIE(die), func_low_pc)) {
      variable_list.AddVariableIfUnique(var_sp);
    }
  }
  return variable_dies.size();
}

/// Collect call site parameters in a DW_TAG_call_site DIE.
static CallSiteParameterArray
CollectCallSiteParameters(ModuleSP module, DWARFDIE call_site_die) {
  CallSiteParameterArray parameters;
  for (DWARFDIE child : call_site_die.children()) {
    if (child.Tag() != DW_TAG_call_site_parameter &&
        child.Tag() != DW_TAG_GNU_call_site_parameter)
      continue;

    std::optional<DWARFExpressionList> LocationInCallee;
    std::optional<DWARFExpressionList> LocationInCaller;

    DWARFAttributes attributes = child.GetAttributes();

    // Parse the location at index \p attr_index within this call site parameter
    // DIE, or return std::nullopt on failure.
    auto parse_simple_location =
        [&](int attr_index) -> std::optional<DWARFExpressionList> {
      DWARFFormValue form_value;
      if (!attributes.ExtractFormValueAtIndex(attr_index, form_value))
        return {};
      if (!DWARFFormValue::IsBlockForm(form_value.Form()))
        return {};
      auto data = child.GetData();
      uint64_t block_offset = form_value.BlockData() - data.GetDataStart();
      uint64_t block_length = form_value.Unsigned();
      return DWARFExpressionList(
          module, DataExtractor(data, block_offset, block_length),
          child.GetCU());
    };

    for (size_t i = 0; i < attributes.Size(); ++i) {
      dw_attr_t attr = attributes.AttributeAtIndex(i);
      if (attr == DW_AT_location)
        LocationInCallee = parse_simple_location(i);
      if (attr == DW_AT_call_value || attr == DW_AT_GNU_call_site_value)
        LocationInCaller = parse_simple_location(i);
    }

    if (LocationInCallee && LocationInCaller) {
      CallSiteParameter param = {*LocationInCallee, *LocationInCaller};
      parameters.push_back(param);
    }
  }
  return parameters;
}

/// Collect call graph edges present in a function DIE.
std::vector<std::unique_ptr<lldb_private::CallEdge>>
SymbolFileDWARF::CollectCallEdges(ModuleSP module, DWARFDIE function_die) {
  // Check if the function has a supported call site-related attribute.
  // TODO: In the future it may be worthwhile to support call_all_source_calls.
  bool has_call_edges =
      function_die.GetAttributeValueAsUnsigned(DW_AT_call_all_calls, 0) ||
      function_die.GetAttributeValueAsUnsigned(DW_AT_GNU_all_call_sites, 0);
  if (!has_call_edges)
    return {};

  Log *log = GetLog(LLDBLog::Step);
  LLDB_LOG(log, "CollectCallEdges: Found call site info in {0}",
           function_die.GetPubname());

  // Scan the DIE for TAG_call_site entries.
  // TODO: A recursive scan of all blocks in the subprogram is needed in order
  // to be DWARF5-compliant. This may need to be done lazily to be performant.
  // For now, assume that all entries are nested directly under the subprogram
  // (this is the kind of DWARF LLVM produces) and parse them eagerly.
  std::vector<std::unique_ptr<CallEdge>> call_edges;
  for (DWARFDIE child : function_die.children()) {
    if (child.Tag() != DW_TAG_call_site && child.Tag() != DW_TAG_GNU_call_site)
      continue;

    std::optional<DWARFDIE> call_origin;
    std::optional<DWARFExpressionList> call_target;
    addr_t return_pc = LLDB_INVALID_ADDRESS;
    addr_t call_inst_pc = LLDB_INVALID_ADDRESS;
    addr_t low_pc = LLDB_INVALID_ADDRESS;
    bool tail_call = false;

    // Second DW_AT_low_pc may come from DW_TAG_subprogram referenced by
    // DW_TAG_GNU_call_site's DW_AT_abstract_origin overwriting our 'low_pc'.
    // So do not inherit attributes from DW_AT_abstract_origin.
    DWARFAttributes attributes = child.GetAttributes(DWARFDIE::Recurse::no);
    for (size_t i = 0; i < attributes.Size(); ++i) {
      DWARFFormValue form_value;
      if (!attributes.ExtractFormValueAtIndex(i, form_value)) {
        LLDB_LOG(log, "CollectCallEdges: Could not extract TAG_call_site form");
        break;
      }

      dw_attr_t attr = attributes.AttributeAtIndex(i);

      if (attr == DW_AT_call_tail_call || attr == DW_AT_GNU_tail_call)
        tail_call = form_value.Boolean();

      // Extract DW_AT_call_origin (the call target's DIE).
      if (attr == DW_AT_call_origin || attr == DW_AT_abstract_origin) {
        call_origin = form_value.Reference();
        if (!call_origin->IsValid()) {
          LLDB_LOG(log, "CollectCallEdges: Invalid call origin in {0}",
                   function_die.GetPubname());
          break;
        }
      }

      if (attr == DW_AT_low_pc)
        low_pc = form_value.Address();

      // Extract DW_AT_call_return_pc (the PC the call returns to) if it's
      // available. It should only ever be unavailable for tail call edges, in
      // which case use LLDB_INVALID_ADDRESS.
      if (attr == DW_AT_call_return_pc)
        return_pc = form_value.Address();

      // Extract DW_AT_call_pc (the PC at the call/branch instruction). It
      // should only ever be unavailable for non-tail calls, in which case use
      // LLDB_INVALID_ADDRESS.
      if (attr == DW_AT_call_pc)
        call_inst_pc = form_value.Address();

      // Extract DW_AT_call_target (the location of the address of the indirect
      // call).
      if (attr == DW_AT_call_target || attr == DW_AT_GNU_call_site_target) {
        if (!DWARFFormValue::IsBlockForm(form_value.Form())) {
          LLDB_LOG(log,
                   "CollectCallEdges: AT_call_target does not have block form");
          break;
        }

        auto data = child.GetData();
        uint64_t block_offset = form_value.BlockData() - data.GetDataStart();
        uint64_t block_length = form_value.Unsigned();
        call_target = DWARFExpressionList(
            module, DataExtractor(data, block_offset, block_length),
            child.GetCU());
      }
    }
    if (!call_origin && !call_target) {
      LLDB_LOG(log, "CollectCallEdges: call site without any call target");
      continue;
    }

    addr_t caller_address;
    CallEdge::AddrType caller_address_type;
    if (return_pc != LLDB_INVALID_ADDRESS) {
      caller_address = return_pc;
      caller_address_type = CallEdge::AddrType::AfterCall;
    } else if (low_pc != LLDB_INVALID_ADDRESS) {
      caller_address = low_pc;
      caller_address_type = CallEdge::AddrType::AfterCall;
    } else if (call_inst_pc != LLDB_INVALID_ADDRESS) {
      caller_address = call_inst_pc;
      caller_address_type = CallEdge::AddrType::Call;
    } else {
      LLDB_LOG(log, "CollectCallEdges: No caller address");
      continue;
    }
    // Adjust any PC forms. It needs to be fixed up if the main executable
    // contains a debug map (i.e. pointers to object files), because we need a
    // file address relative to the executable's text section.
    caller_address = FixupAddress(caller_address);

    // Extract call site parameters.
    CallSiteParameterArray parameters =
        CollectCallSiteParameters(module, child);

    std::unique_ptr<CallEdge> edge;
    if (call_origin) {
      LLDB_LOG(log,
               "CollectCallEdges: Found call origin: {0} (retn-PC: {1:x}) "
               "(call-PC: {2:x})",
               call_origin->GetPubname(), return_pc, call_inst_pc);
      edge = std::make_unique<DirectCallEdge>(
          call_origin->GetMangledName(), caller_address_type, caller_address,
          tail_call, std::move(parameters));
    } else {
      if (log) {
        StreamString call_target_desc;
        call_target->GetDescription(&call_target_desc, eDescriptionLevelBrief,
                                    nullptr);
        LLDB_LOG(log, "CollectCallEdges: Found indirect call target: {0}",
                 call_target_desc.GetString());
      }
      edge = std::make_unique<IndirectCallEdge>(
          *call_target, caller_address_type, caller_address, tail_call,
          std::move(parameters));
    }

    if (log && parameters.size()) {
      for (const CallSiteParameter &param : parameters) {
        StreamString callee_loc_desc, caller_loc_desc;
        param.LocationInCallee.GetDescription(&callee_loc_desc,
                                              eDescriptionLevelBrief, nullptr);
        param.LocationInCaller.GetDescription(&caller_loc_desc,
                                              eDescriptionLevelBrief, nullptr);
        LLDB_LOG(log, "CollectCallEdges: \tparam: {0} => {1}",
                 callee_loc_desc.GetString(), caller_loc_desc.GetString());
      }
    }

    call_edges.push_back(std::move(edge));
  }
  return call_edges;
}

std::vector<std::unique_ptr<lldb_private::CallEdge>>
SymbolFileDWARF::ParseCallEdgesInFunction(lldb_private::UserID func_id) {
  // ParseCallEdgesInFunction must be called at the behest of an exclusively
  // locked lldb::Function instance. Storage for parsed call edges is owned by
  // the lldb::Function instance: locking at the SymbolFile level would be too
  // late, because the act of storing results from ParseCallEdgesInFunction
  // would be racy.
  DWARFDIE func_die = GetDIE(func_id.GetID());
  if (func_die.IsValid())
    return CollectCallEdges(GetObjectFile()->GetModule(), func_die);
  return {};
}

void SymbolFileDWARF::Dump(lldb_private::Stream &s) {
  SymbolFileCommon::Dump(s);
  m_index->Dump(s);
}

void SymbolFileDWARF::DumpClangAST(Stream &s) {
  auto ts_or_err = GetTypeSystemForLanguage(eLanguageTypeC_plus_plus);
  if (!ts_or_err)
    return;
  auto ts = *ts_or_err;
  TypeSystemClang *clang = llvm::dyn_cast_or_null<TypeSystemClang>(ts.get());
  if (!clang)
    return;
  clang->Dump(s.AsRawOstream());
}

bool SymbolFileDWARF::GetSeparateDebugInfo(StructuredData::Dictionary &d,
                                           bool errors_only) {
  StructuredData::Array separate_debug_info_files;
  DWARFDebugInfo &info = DebugInfo();
  const size_t num_cus = info.GetNumUnits();
  for (size_t cu_idx = 0; cu_idx < num_cus; cu_idx++) {
    DWARFUnit *unit = info.GetUnitAtIndex(cu_idx);
    DWARFCompileUnit *dwarf_cu = llvm::dyn_cast<DWARFCompileUnit>(unit);
    if (dwarf_cu == nullptr)
      continue;

    // Check if this is a DWO unit by checking if it has a DWO ID.
    // NOTE: it seems that `DWARFUnit::IsDWOUnit` is always false?
    if (!dwarf_cu->GetDWOId().has_value())
      continue;

    StructuredData::DictionarySP dwo_data =
        std::make_shared<StructuredData::Dictionary>();
    const uint64_t dwo_id = dwarf_cu->GetDWOId().value();
    dwo_data->AddIntegerItem("dwo_id", dwo_id);

    if (const DWARFBaseDIE die = dwarf_cu->GetUnitDIEOnly()) {
      const char *dwo_name = GetDWOName(*dwarf_cu, *die.GetDIE());
      if (dwo_name) {
        dwo_data->AddStringItem("dwo_name", dwo_name);
      } else {
        dwo_data->AddStringItem("error", "missing dwo name");
      }

      const char *comp_dir = die.GetDIE()->GetAttributeValueAsString(
          dwarf_cu, DW_AT_comp_dir, nullptr);
      if (comp_dir) {
        dwo_data->AddStringItem("comp_dir", comp_dir);
      }
    } else {
      dwo_data->AddStringItem(
          "error",
          llvm::formatv("unable to get unit DIE for DWARFUnit at {0:x}",
                        dwarf_cu->GetOffset())
              .str());
    }

    // If we have a DWO symbol file, that means we were able to successfully
    // load it.
    SymbolFile *dwo_symfile = dwarf_cu->GetDwoSymbolFile();
    if (dwo_symfile) {
      dwo_data->AddStringItem(
          "resolved_dwo_path",
          dwo_symfile->GetObjectFile()->GetFileSpec().GetPath());
    } else {
      dwo_data->AddStringItem("error",
                              dwarf_cu->GetDwoError().AsCString("unknown"));
    }
    dwo_data->AddBooleanItem("loaded", dwo_symfile != nullptr);
    if (!errors_only || dwo_data->HasKey("error"))
      separate_debug_info_files.AddItem(dwo_data);
  }

  d.AddStringItem("type", "dwo");
  d.AddStringItem("symfile", GetMainObjectFile()->GetFileSpec().GetPath());
  d.AddItem("separate-debug-info-files",
            std::make_shared<StructuredData::Array>(
                std::move(separate_debug_info_files)));
  return true;
}

SymbolFileDWARFDebugMap *SymbolFileDWARF::GetDebugMapSymfile() {
  if (m_debug_map_symfile == nullptr) {
    lldb::ModuleSP module_sp(m_debug_map_module_wp.lock());
    if (module_sp) {
      m_debug_map_symfile = llvm::cast<SymbolFileDWARFDebugMap>(
          module_sp->GetSymbolFile()->GetBackingSymbolFile());
    }
  }
  return m_debug_map_symfile;
}

const std::shared_ptr<SymbolFileDWARFDwo> &SymbolFileDWARF::GetDwpSymbolFile() {
  llvm::call_once(m_dwp_symfile_once_flag, [this]() {
    // Create a list of files to try and append .dwp to.
    FileSpecList symfiles;
    // Append the module's object file path.
    const FileSpec module_fspec = m_objfile_sp->GetModule()->GetFileSpec();
    symfiles.Append(module_fspec);
    // Append the object file for this SymbolFile only if it is different from
    // the module's file path. Our main module could be "a.out", our symbol file
    // could be "a.debug" and our ".dwp" file might be "a.debug.dwp" instead of
    // "a.out.dwp".
    const FileSpec symfile_fspec(m_objfile_sp->GetFileSpec());
    if (symfile_fspec != module_fspec) {
      symfiles.Append(symfile_fspec);
    } else {
      // If we don't have a separate debug info file, then try stripping the
      // extension. The main module could be "a.debug" and the .dwp file could
      // be "a.dwp" instead of "a.debug.dwp".
      ConstString filename_no_ext =
          module_fspec.GetFileNameStrippingExtension();
      if (filename_no_ext != module_fspec.GetFilename()) {
        FileSpec module_spec_no_ext(module_fspec);
        module_spec_no_ext.SetFilename(filename_no_ext);
        symfiles.Append(module_spec_no_ext);
      }
    }
    Log *log = GetLog(DWARFLog::SplitDwarf);
    FileSpecList search_paths = Target::GetDefaultDebugFileSearchPaths();
    ModuleSpec module_spec;
    module_spec.GetFileSpec() = m_objfile_sp->GetFileSpec();
    FileSpec dwp_filespec;
    for (const auto &symfile : symfiles.files()) {
      module_spec.GetSymbolFileSpec() =
          FileSpec(symfile.GetPath() + ".dwp", symfile.GetPathStyle());
      LLDB_LOG(log, "Searching for DWP using: \"{0}\"",
               module_spec.GetSymbolFileSpec());
      dwp_filespec =
          PluginManager::LocateExecutableSymbolFile(module_spec, search_paths);
      if (FileSystem::Instance().Exists(dwp_filespec)) {
        break;
      }
    }
    if (!FileSystem::Instance().Exists(dwp_filespec)) {
      LLDB_LOG(log, "No DWP file found locally");
      // Fill in the UUID for the module we're trying to match for, so we can
      // find the correct DWP file, as the Debuginfod plugin uses *only* this
      // data to correctly match the DWP file with the binary.
      module_spec.GetUUID() = m_objfile_sp->GetUUID();
      dwp_filespec =
          PluginManager::LocateExecutableSymbolFile(module_spec, search_paths);
    }
    if (FileSystem::Instance().Exists(dwp_filespec)) {
      LLDB_LOG(log, "Found DWP file: \"{0}\"", dwp_filespec);
      DataBufferSP dwp_file_data_sp;
      lldb::offset_t dwp_file_data_offset = 0;
      ObjectFileSP dwp_obj_file = ObjectFile::FindPlugin(
          GetObjectFile()->GetModule(), &dwp_filespec, 0,
          FileSystem::Instance().GetByteSize(dwp_filespec), dwp_file_data_sp,
          dwp_file_data_offset);
      if (dwp_obj_file) {
        m_dwp_symfile = std::make_shared<SymbolFileDWARFDwo>(
            *this, dwp_obj_file, DIERef::k_file_index_mask);
      }
    }
    if (!m_dwp_symfile) {
      LLDB_LOG(log, "Unable to locate for DWP file for: \"{0}\"",
               m_objfile_sp->GetModule()->GetFileSpec());
    }
  });
  return m_dwp_symfile;
}

llvm::Expected<lldb::TypeSystemSP>
SymbolFileDWARF::GetTypeSystem(DWARFUnit &unit) {
  return unit.GetSymbolFileDWARF().GetTypeSystemForLanguage(GetLanguage(unit));
}

DWARFASTParser *SymbolFileDWARF::GetDWARFParser(DWARFUnit &unit) {
  auto type_system_or_err = GetTypeSystem(unit);
  if (auto err = type_system_or_err.takeError()) {
    LLDB_LOG_ERROR(GetLog(LLDBLog::Symbols), std::move(err),
                   "Unable to get DWARFASTParser: {0}");
    return nullptr;
  }
  if (auto ts = *type_system_or_err)
    return ts->GetDWARFParser();
  return nullptr;
}

CompilerDecl SymbolFileDWARF::GetDecl(const DWARFDIE &die) {
  if (DWARFASTParser *dwarf_ast = GetDWARFParser(*die.GetCU()))
    return dwarf_ast->GetDeclForUIDFromDWARF(die);
  return CompilerDecl();
}

CompilerDeclContext SymbolFileDWARF::GetDeclContext(const DWARFDIE &die) {
  if (DWARFASTParser *dwarf_ast = GetDWARFParser(*die.GetCU()))
    return dwarf_ast->GetDeclContextForUIDFromDWARF(die);
  return CompilerDeclContext();
}

CompilerDeclContext
SymbolFileDWARF::GetContainingDeclContext(const DWARFDIE &die) {
  if (DWARFASTParser *dwarf_ast = GetDWARFParser(*die.GetCU()))
    return dwarf_ast->GetDeclContextContainingUIDFromDWARF(die);
  return CompilerDeclContext();
}

LanguageType SymbolFileDWARF::LanguageTypeFromDWARF(uint64_t val) {
  // Note: user languages between lo_user and hi_user must be handled
  // explicitly here.
  switch (val) {
  case DW_LANG_Mips_Assembler:
    return eLanguageTypeMipsAssembler;
  default:
    return static_cast<LanguageType>(val);
  }
}

LanguageType SymbolFileDWARF::GetLanguage(DWARFUnit &unit) {
  return LanguageTypeFromDWARF(unit.GetDWARFLanguageType());
}

LanguageType SymbolFileDWARF::GetLanguageFamily(DWARFUnit &unit) {
  auto lang = (llvm::dwarf::SourceLanguage)unit.GetDWARFLanguageType();
  if (llvm::dwarf::isCPlusPlus(lang))
    lang = DW_LANG_C_plus_plus;
  return LanguageTypeFromDWARF(lang);
}

StatsDuration::Duration SymbolFileDWARF::GetDebugInfoIndexTime() {
  if (m_index)
    return m_index->GetIndexTime();
  return {};
}

void SymbolFileDWARF::ResetStatistics() {
  m_parse_time.reset();
  if (m_index)
    return m_index->ResetStatistics();
}

Status SymbolFileDWARF::CalculateFrameVariableError(StackFrame &frame) {
  std::lock_guard<std::recursive_mutex> guard(GetModuleMutex());
  CompileUnit *cu = frame.GetSymbolContext(eSymbolContextCompUnit).comp_unit;
  if (!cu)
    return Status();

  DWARFCompileUnit *dwarf_cu = GetDWARFCompileUnit(cu);
  if (!dwarf_cu)
    return Status();

  // Check if we have a skeleton compile unit that had issues trying to load
  // its .dwo/.dwp file. First pares the Unit DIE to make sure we see any .dwo
  // related errors.
  dwarf_cu->ExtractUnitDIEIfNeeded();
  const Status &dwo_error = dwarf_cu->GetDwoError();
  if (dwo_error.Fail())
    return dwo_error.Clone();

  // Don't return an error for assembly files as they typically don't have
  // varaible information.
  if (dwarf_cu->GetDWARFLanguageType() == DW_LANG_Mips_Assembler)
    return Status();

  // Check if this compile unit has any variable DIEs. If it doesn't then there
  // is not variable information for the entire compile unit.
  if (dwarf_cu->HasAny({DW_TAG_variable, DW_TAG_formal_parameter}))
    return Status();

  return Status::FromErrorString(
      "no variable information is available in debug info for this "
      "compile unit");
}

void SymbolFileDWARF::GetCompileOptions(
    std::unordered_map<lldb::CompUnitSP, lldb_private::Args> &args) {

  const uint32_t num_compile_units = GetNumCompileUnits();

  for (uint32_t cu_idx = 0; cu_idx < num_compile_units; ++cu_idx) {
    lldb::CompUnitSP comp_unit = GetCompileUnitAtIndex(cu_idx);
    if (!comp_unit)
      continue;

    DWARFUnit *dwarf_cu = GetDWARFCompileUnit(comp_unit.get());
    if (!dwarf_cu)
      continue;

    const DWARFBaseDIE die = dwarf_cu->GetUnitDIEOnly();
    if (!die)
      continue;

    const char *flags = die.GetAttributeValueAsString(DW_AT_APPLE_flags, NULL);

    if (!flags)
      continue;
    args.insert({comp_unit, Args(flags)});
  }
}<|MERGE_RESOLUTION|>--- conflicted
+++ resolved
@@ -2727,24 +2727,6 @@
       // Copy our match's context and update the basename we are looking for
       // so we can use this only to compare the context correctly.
       m_index->GetTypesWithQuery(query_simple, [&](DWARFDIE die) {
-<<<<<<< HEAD
-        if (Type *matching_type = ResolveType(die, true, true)) {
-          ConstString name = matching_type->GetQualifiedName();
-          // We have found a type that still might not match due to template
-          // parameters. If we create a new TypeQuery that uses the new type's
-          // fully qualified name, we can find out if this type matches at all
-          // context levels. We can't use just the "match_simple" context
-          // because all template parameters were stripped off. The fully
-          // qualified name of the type will have the template parameters and
-          // will allow us to make sure it matches correctly.
-          TypeQuery die_query(name.GetStringRef(),
-                              TypeQueryOptions::e_exact_match);
-          if (!query.ContextMatches(die_query.GetContextRef()))
-            return true; // Keep iterating over index types, context mismatch.
-
-          results.InsertUnique(matching_type->shared_from_this());
-        }
-=======
         // Check the language, but only if we have a language filter.
         if (query.HasLanguage()) {
           if (!query.LanguageMatches(GetLanguageFamily(*die.GetCU())))
@@ -2759,7 +2741,6 @@
         if (query.ContextMatches(die_query.GetContextRef()))
           if (Type *matching_type = ResolveType(die, true, true))
             results.InsertUnique(matching_type->shared_from_this());
->>>>>>> 93e44d24
         return !results.Done(query); // Keep iterating if we aren't done.
       });
       if (results.Done(query)) {
