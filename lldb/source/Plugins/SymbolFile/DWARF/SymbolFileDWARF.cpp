//===-- SymbolFileDWARF.cpp -----------------------------------------------===//
//
// Part of the LLVM Project, under the Apache License v2.0 with LLVM Exceptions.
// See https://llvm.org/LICENSE.txt for license information.
// SPDX-License-Identifier: Apache-2.0 WITH LLVM-exception
//
//===----------------------------------------------------------------------===//

#include "SymbolFileDWARF.h"

#include "llvm/DebugInfo/DWARF/DWARFDebugLoc.h"
#include "llvm/Support/Casting.h"
#include "llvm/Support/Threading.h"

#include "lldb/Core/Module.h"
#include "lldb/Core/ModuleList.h"
#include "lldb/Core/ModuleSpec.h"
#include "lldb/Core/PluginManager.h"
#include "lldb/Core/Progress.h"
#include "lldb/Core/Section.h"
#include "lldb/Core/StreamFile.h"
#include "lldb/Core/Value.h"
#include "lldb/Utility/ArchSpec.h"
#include "lldb/Utility/LLDBLog.h"
#include "lldb/Utility/RegularExpression.h"
#include "lldb/Utility/Scalar.h"
#include "lldb/Utility/StreamString.h"
#include "lldb/Utility/Timer.h"

#include "Plugins/ExpressionParser/Clang/ClangModulesDeclVendor.h"
#include "Plugins/Language/CPlusPlus/CPlusPlusLanguage.h"

#include "lldb/Host/FileSystem.h"
#include "lldb/Host/Host.h"

#include "lldb/Interpreter/OptionValueFileSpecList.h"
#include "lldb/Interpreter/OptionValueProperties.h"

#include "Plugins/ExpressionParser/Clang/ClangUtil.h"
#include "Plugins/SymbolFile/DWARF/DWARFDebugInfoEntry.h"
#include "Plugins/TypeSystem/Clang/TypeSystemClang.h"
#include "lldb/Symbol/Block.h"
#include "lldb/Symbol/CompileUnit.h"
#include "lldb/Symbol/CompilerDecl.h"
#include "lldb/Symbol/CompilerDeclContext.h"
#include "lldb/Symbol/DebugMacros.h"
#include "lldb/Symbol/LineTable.h"
#include "lldb/Symbol/LocateSymbolFile.h"
#include "lldb/Symbol/ObjectFile.h"
#include "lldb/Symbol/SymbolFile.h"
#include "lldb/Symbol/TypeMap.h"
#include "lldb/Symbol/TypeSystem.h"
#include "lldb/Symbol/VariableList.h"

#include "lldb/Target/Language.h"
#include "lldb/Target/Target.h"

#include "AppleDWARFIndex.h"
#include "DWARFASTParser.h"
#include "DWARFASTParserClang.h"
#include "DWARFCompileUnit.h"
#include "DWARFDebugAbbrev.h"
#include "DWARFDebugAranges.h"
#include "DWARFDebugInfo.h"
#include "DWARFDebugMacro.h"
#include "DWARFDebugRanges.h"
#include "DWARFDeclContext.h"
#include "DWARFFormValue.h"
#include "DWARFTypeUnit.h"
#include "DWARFUnit.h"
#include "DebugNamesDWARFIndex.h"
#include "LogChannelDWARF.h"
#include "ManualDWARFIndex.h"
#include "SymbolFileDWARFDebugMap.h"
#include "SymbolFileDWARFDwo.h"

#include "llvm/DebugInfo/DWARF/DWARFContext.h"
#include "llvm/Support/FileSystem.h"
#include "llvm/Support/FormatVariadic.h"

#include <algorithm>
#include <map>
#include <memory>
#include <optional>

#include <cctype>
#include <cstring>

//#define ENABLE_DEBUG_PRINTF // COMMENT OUT THIS LINE PRIOR TO CHECKIN

#ifdef ENABLE_DEBUG_PRINTF
#include <cstdio>
#define DEBUG_PRINTF(fmt, ...) printf(fmt, __VA_ARGS__)
#else
#define DEBUG_PRINTF(fmt, ...)
#endif

using namespace lldb;
using namespace lldb_private;
using namespace lldb_private::dwarf;

LLDB_PLUGIN_DEFINE(SymbolFileDWARF)

char SymbolFileDWARF::ID;

namespace {

#define LLDB_PROPERTIES_symbolfiledwarf
#include "SymbolFileDWARFProperties.inc"

enum {
#define LLDB_PROPERTIES_symbolfiledwarf
#include "SymbolFileDWARFPropertiesEnum.inc"
};

class PluginProperties : public Properties {
public:
  static ConstString GetSettingName() {
    return ConstString(SymbolFileDWARF::GetPluginNameStatic());
  }

  PluginProperties() {
    m_collection_sp = std::make_shared<OptionValueProperties>(GetSettingName());
    m_collection_sp->Initialize(g_symbolfiledwarf_properties);
  }

  bool IgnoreFileIndexes() const {
    return GetPropertyAtIndexAs<bool>(ePropertyIgnoreIndexes, false);
  }
};

} // namespace

static PluginProperties &GetGlobalPluginProperties() {
  static PluginProperties g_settings;
  return g_settings;
}

static const llvm::DWARFDebugLine::LineTable *
ParseLLVMLineTable(lldb_private::DWARFContext &context,
                   llvm::DWARFDebugLine &line, dw_offset_t line_offset,
                   dw_offset_t unit_offset) {
  Log *log = GetLog(DWARFLog::DebugInfo);

  llvm::DWARFDataExtractor data = context.getOrLoadLineData().GetAsLLVMDWARF();
  llvm::DWARFContext &ctx = context.GetAsLLVM();
  llvm::Expected<const llvm::DWARFDebugLine::LineTable *> line_table =
      line.getOrParseLineTable(
          data, line_offset, ctx, nullptr, [&](llvm::Error e) {
            LLDB_LOG_ERROR(
                log, std::move(e),
                "SymbolFileDWARF::ParseLineTable failed to parse: {0}");
          });

  if (!line_table) {
    LLDB_LOG_ERROR(log, line_table.takeError(),
                   "SymbolFileDWARF::ParseLineTable failed to parse: {0}");
    return nullptr;
  }
  return *line_table;
}

static bool ParseLLVMLineTablePrologue(lldb_private::DWARFContext &context,
                                       llvm::DWARFDebugLine::Prologue &prologue,
                                       dw_offset_t line_offset,
                                       dw_offset_t unit_offset) {
  Log *log = GetLog(DWARFLog::DebugInfo);
  bool success = true;
  llvm::DWARFDataExtractor data = context.getOrLoadLineData().GetAsLLVMDWARF();
  llvm::DWARFContext &ctx = context.GetAsLLVM();
  uint64_t offset = line_offset;
  llvm::Error error = prologue.parse(
      data, &offset,
      [&](llvm::Error e) {
        success = false;
        LLDB_LOG_ERROR(log, std::move(e),
                       "SymbolFileDWARF::ParseSupportFiles failed to parse "
                       "line table prologue: {0}");
      },
      ctx, nullptr);
  if (error) {
    LLDB_LOG_ERROR(log, std::move(error),
                   "SymbolFileDWARF::ParseSupportFiles failed to parse line "
                   "table prologue: {0}");
    return false;
  }
  return success;
}

static std::optional<std::string>
GetFileByIndex(const llvm::DWARFDebugLine::Prologue &prologue, size_t idx,
               llvm::StringRef compile_dir, FileSpec::Style style) {
  // Try to get an absolute path first.
  std::string abs_path;
  auto absolute = llvm::DILineInfoSpecifier::FileLineInfoKind::AbsoluteFilePath;
  if (prologue.getFileNameByIndex(idx, compile_dir, absolute, abs_path, style))
    return std::move(abs_path);

  // Otherwise ask for a relative path.
  std::string rel_path;
  auto relative = llvm::DILineInfoSpecifier::FileLineInfoKind::RawValue;
  if (!prologue.getFileNameByIndex(idx, compile_dir, relative, rel_path, style))
    return {};
  return std::move(rel_path);
}

static FileSpecList
ParseSupportFilesFromPrologue(const lldb::ModuleSP &module,
                              const llvm::DWARFDebugLine::Prologue &prologue,
                              FileSpec::Style style,
                              llvm::StringRef compile_dir = {}) {
  FileSpecList support_files;
  size_t first_file = 0;
  if (prologue.getVersion() <= 4) {
    // File index 0 is not valid before DWARF v5. Add a dummy entry to ensure
    // support file list indices match those we get from the debug info and line
    // tables.
    support_files.Append(FileSpec());
    first_file = 1;
  }

  const size_t number_of_files = prologue.FileNames.size();
  for (size_t idx = first_file; idx <= number_of_files; ++idx) {
    std::string remapped_file;
    if (auto file_path = GetFileByIndex(prologue, idx, compile_dir, style)) {
      if (auto remapped = module->RemapSourceFile(llvm::StringRef(*file_path)))
        remapped_file = *remapped;
      else
        remapped_file = std::move(*file_path);
    }

    // Unconditionally add an entry, so the indices match up.
    support_files.EmplaceBack(remapped_file, style);
  }

  return support_files;
}

void SymbolFileDWARF::Initialize() {
  LogChannelDWARF::Initialize();
  PluginManager::RegisterPlugin(GetPluginNameStatic(),
                                GetPluginDescriptionStatic(), CreateInstance,
                                DebuggerInitialize);
  SymbolFileDWARFDebugMap::Initialize();
}

void SymbolFileDWARF::DebuggerInitialize(Debugger &debugger) {
  if (!PluginManager::GetSettingForSymbolFilePlugin(
          debugger, PluginProperties::GetSettingName())) {
    const bool is_global_setting = true;
    PluginManager::CreateSettingForSymbolFilePlugin(
        debugger, GetGlobalPluginProperties().GetValueProperties(),
        "Properties for the dwarf symbol-file plug-in.", is_global_setting);
  }
}

void SymbolFileDWARF::Terminate() {
  SymbolFileDWARFDebugMap::Terminate();
  PluginManager::UnregisterPlugin(CreateInstance);
  LogChannelDWARF::Terminate();
}

llvm::StringRef SymbolFileDWARF::GetPluginDescriptionStatic() {
  return "DWARF and DWARF3 debug symbol file reader.";
}

SymbolFile *SymbolFileDWARF::CreateInstance(ObjectFileSP objfile_sp) {
  return new SymbolFileDWARF(std::move(objfile_sp),
                             /*dwo_section_list*/ nullptr);
}

TypeList &SymbolFileDWARF::GetTypeList() {
  std::lock_guard<std::recursive_mutex> guard(GetModuleMutex());
  if (SymbolFileDWARFDebugMap *debug_map_symfile = GetDebugMapSymfile())
    return debug_map_symfile->GetTypeList();
  return SymbolFileCommon::GetTypeList();
}
void SymbolFileDWARF::GetTypes(const DWARFDIE &die, dw_offset_t min_die_offset,
                               dw_offset_t max_die_offset, uint32_t type_mask,
                               TypeSet &type_set) {
  if (die) {
    const dw_offset_t die_offset = die.GetOffset();

    if (die_offset >= max_die_offset)
      return;

    if (die_offset >= min_die_offset) {
      const dw_tag_t tag = die.Tag();

      bool add_type = false;

      switch (tag) {
      case DW_TAG_array_type:
        add_type = (type_mask & eTypeClassArray) != 0;
        break;
      case DW_TAG_unspecified_type:
      case DW_TAG_base_type:
        add_type = (type_mask & eTypeClassBuiltin) != 0;
        break;
      case DW_TAG_class_type:
        add_type = (type_mask & eTypeClassClass) != 0;
        break;
      case DW_TAG_structure_type:
        add_type = (type_mask & eTypeClassStruct) != 0;
        break;
      case DW_TAG_union_type:
        add_type = (type_mask & eTypeClassUnion) != 0;
        break;
      case DW_TAG_enumeration_type:
        add_type = (type_mask & eTypeClassEnumeration) != 0;
        break;
      case DW_TAG_subroutine_type:
      case DW_TAG_subprogram:
      case DW_TAG_inlined_subroutine:
        add_type = (type_mask & eTypeClassFunction) != 0;
        break;
      case DW_TAG_pointer_type:
        add_type = (type_mask & eTypeClassPointer) != 0;
        break;
      case DW_TAG_rvalue_reference_type:
      case DW_TAG_reference_type:
        add_type = (type_mask & eTypeClassReference) != 0;
        break;
      case DW_TAG_typedef:
        add_type = (type_mask & eTypeClassTypedef) != 0;
        break;
      case DW_TAG_ptr_to_member_type:
        add_type = (type_mask & eTypeClassMemberPointer) != 0;
        break;
      default:
        break;
      }

      if (add_type) {
        const bool assert_not_being_parsed = true;
        Type *type = ResolveTypeUID(die, assert_not_being_parsed);
        if (type)
          type_set.insert(type);
      }
    }

    for (DWARFDIE child_die : die.children()) {
      GetTypes(child_die, min_die_offset, max_die_offset, type_mask, type_set);
    }
  }
}

void SymbolFileDWARF::GetTypes(SymbolContextScope *sc_scope,
                               TypeClass type_mask, TypeList &type_list)

{
  std::lock_guard<std::recursive_mutex> guard(GetModuleMutex());
  TypeSet type_set;

  CompileUnit *comp_unit = nullptr;
  if (sc_scope)
    comp_unit = sc_scope->CalculateSymbolContextCompileUnit();

  const auto &get = [&](DWARFUnit *unit) {
    if (!unit)
      return;
    unit = &unit->GetNonSkeletonUnit();
    GetTypes(unit->DIE(), unit->GetOffset(), unit->GetNextUnitOffset(),
             type_mask, type_set);
  };
  if (comp_unit) {
    get(GetDWARFCompileUnit(comp_unit));
  } else {
    DWARFDebugInfo &info = DebugInfo();
    const size_t num_cus = info.GetNumUnits();
    for (size_t cu_idx = 0; cu_idx < num_cus; ++cu_idx)
      get(info.GetUnitAtIndex(cu_idx));
  }

  std::set<CompilerType> compiler_type_set;
  for (Type *type : type_set) {
    CompilerType compiler_type = type->GetForwardCompilerType();
    if (compiler_type_set.find(compiler_type) == compiler_type_set.end()) {
      compiler_type_set.insert(compiler_type);
      type_list.Insert(type->shared_from_this());
    }
  }
}

// Gets the first parent that is a lexical block, function or inlined
// subroutine, or compile unit.
DWARFDIE
SymbolFileDWARF::GetParentSymbolContextDIE(const DWARFDIE &child_die) {
  DWARFDIE die;
  for (die = child_die.GetParent(); die; die = die.GetParent()) {
    dw_tag_t tag = die.Tag();

    switch (tag) {
    case DW_TAG_compile_unit:
    case DW_TAG_partial_unit:
    case DW_TAG_subprogram:
    case DW_TAG_inlined_subroutine:
    case DW_TAG_lexical_block:
      return die;
    default:
      break;
    }
  }
  return DWARFDIE();
}

SymbolFileDWARF::SymbolFileDWARF(ObjectFileSP objfile_sp,
                                 SectionList *dwo_section_list)
    : SymbolFileCommon(std::move(objfile_sp)), m_debug_map_module_wp(),
      m_debug_map_symfile(nullptr),
      m_context(m_objfile_sp->GetModule()->GetSectionList(), dwo_section_list),
      m_fetched_external_modules(false),
      m_supports_DW_AT_APPLE_objc_complete_type(eLazyBoolCalculate) {}

SymbolFileDWARF::~SymbolFileDWARF() = default;

static ConstString GetDWARFMachOSegmentName() {
  static ConstString g_dwarf_section_name("__DWARF");
  return g_dwarf_section_name;
}

UniqueDWARFASTTypeMap &SymbolFileDWARF::GetUniqueDWARFASTTypeMap() {
  SymbolFileDWARFDebugMap *debug_map_symfile = GetDebugMapSymfile();
  if (debug_map_symfile)
    return debug_map_symfile->GetUniqueDWARFASTTypeMap();
  else
    return m_unique_ast_type_map;
}

llvm::Expected<lldb::TypeSystemSP>
SymbolFileDWARF::GetTypeSystemForLanguage(LanguageType language) {
  if (SymbolFileDWARFDebugMap *debug_map_symfile = GetDebugMapSymfile())
    return debug_map_symfile->GetTypeSystemForLanguage(language);

  auto type_system_or_err =
      m_objfile_sp->GetModule()->GetTypeSystemForLanguage(language);
  if (type_system_or_err)
    if (auto ts = *type_system_or_err)
      ts->SetSymbolFile(this);
  return type_system_or_err;
}

void SymbolFileDWARF::InitializeObject() {
  Log *log = GetLog(DWARFLog::DebugInfo);

  InitializeFirstCodeAddress();

  if (!GetGlobalPluginProperties().IgnoreFileIndexes()) {
    StreamString module_desc;
    GetObjectFile()->GetModule()->GetDescription(module_desc.AsRawOstream(),
                                                 lldb::eDescriptionLevelBrief);
    DWARFDataExtractor apple_names, apple_namespaces, apple_types, apple_objc;
    LoadSectionData(eSectionTypeDWARFAppleNames, apple_names);
    LoadSectionData(eSectionTypeDWARFAppleNamespaces, apple_namespaces);
    LoadSectionData(eSectionTypeDWARFAppleTypes, apple_types);
    LoadSectionData(eSectionTypeDWARFAppleObjC, apple_objc);

    if (apple_names.GetByteSize() > 0 || apple_namespaces.GetByteSize() > 0 ||
        apple_types.GetByteSize() > 0 || apple_objc.GetByteSize() > 0) {
      Progress progress(llvm::formatv("Loading Apple DWARF index for {0}",
                                      module_desc.GetData()));
      m_index = AppleDWARFIndex::Create(
          *GetObjectFile()->GetModule(), apple_names, apple_namespaces,
          apple_types, apple_objc, m_context.getOrLoadStrData());

      if (m_index)
        return;
    }

    DWARFDataExtractor debug_names;
    LoadSectionData(eSectionTypeDWARFDebugNames, debug_names);
    if (debug_names.GetByteSize() > 0) {
      Progress progress(
          llvm::formatv("Loading DWARF5 index for {0}", module_desc.GetData()));
      llvm::Expected<std::unique_ptr<DebugNamesDWARFIndex>> index_or =
          DebugNamesDWARFIndex::Create(*GetObjectFile()->GetModule(),
                                       debug_names,
                                       m_context.getOrLoadStrData(), *this);
      if (index_or) {
        m_index = std::move(*index_or);
        return;
      }
      LLDB_LOG_ERROR(log, index_or.takeError(),
                     "Unable to read .debug_names data: {0}");
    }
  }

  m_index =
      std::make_unique<ManualDWARFIndex>(*GetObjectFile()->GetModule(), *this);
}

void SymbolFileDWARF::InitializeFirstCodeAddress() {
  InitializeFirstCodeAddressRecursive(
      *m_objfile_sp->GetModule()->GetSectionList());
  if (m_first_code_address == LLDB_INVALID_ADDRESS)
    m_first_code_address = 0;
}

void SymbolFileDWARF::InitializeFirstCodeAddressRecursive(
    const lldb_private::SectionList &section_list) {
  for (SectionSP section_sp : section_list) {
    if (section_sp->GetChildren().GetSize() > 0) {
      InitializeFirstCodeAddressRecursive(section_sp->GetChildren());
    } else if (section_sp->GetType() == eSectionTypeCode) {
      m_first_code_address =
          std::min(m_first_code_address, section_sp->GetFileAddress());
    }
  }
}

bool SymbolFileDWARF::SupportedVersion(uint16_t version) {
  return version >= 2 && version <= 5;
}

uint32_t SymbolFileDWARF::CalculateAbilities() {
  uint32_t abilities = 0;
  if (m_objfile_sp != nullptr) {
    const Section *section = nullptr;
    const SectionList *section_list = m_objfile_sp->GetSectionList();
    if (section_list == nullptr)
      return 0;

    uint64_t debug_abbrev_file_size = 0;
    uint64_t debug_info_file_size = 0;
    uint64_t debug_line_file_size = 0;

    section = section_list->FindSectionByName(GetDWARFMachOSegmentName()).get();

    if (section)
      section_list = &section->GetChildren();

    section =
        section_list->FindSectionByType(eSectionTypeDWARFDebugInfo, true).get();
    if (section != nullptr) {
      debug_info_file_size = section->GetFileSize();

      section =
          section_list->FindSectionByType(eSectionTypeDWARFDebugAbbrev, true)
              .get();
      if (section)
        debug_abbrev_file_size = section->GetFileSize();

      DWARFDebugAbbrev *abbrev = DebugAbbrev();
      if (abbrev) {
        std::set<dw_form_t> invalid_forms;
        abbrev->GetUnsupportedForms(invalid_forms);
        if (!invalid_forms.empty()) {
          StreamString error;
          error.Printf("unsupported DW_FORM value%s:",
                       invalid_forms.size() > 1 ? "s" : "");
          for (auto form : invalid_forms)
            error.Printf(" %#x", form);
          m_objfile_sp->GetModule()->ReportWarning(
              "{0}", error.GetString().str().c_str());
          return 0;
        }
      }

      section =
          section_list->FindSectionByType(eSectionTypeDWARFDebugLine, true)
              .get();
      if (section)
        debug_line_file_size = section->GetFileSize();
    } else {
      llvm::StringRef symfile_dir =
          m_objfile_sp->GetFileSpec().GetDirectory().GetStringRef();
      if (symfile_dir.contains_insensitive(".dsym")) {
        if (m_objfile_sp->GetType() == ObjectFile::eTypeDebugInfo) {
          // We have a dSYM file that didn't have a any debug info. If the
          // string table has a size of 1, then it was made from an
          // executable with no debug info, or from an executable that was
          // stripped.
          section =
              section_list->FindSectionByType(eSectionTypeDWARFDebugStr, true)
                  .get();
          if (section && section->GetFileSize() == 1) {
            m_objfile_sp->GetModule()->ReportWarning(
                "empty dSYM file detected, dSYM was created with an "
                "executable with no debug info.");
          }
        }
      }
    }

    constexpr uint64_t MaxDebugInfoSize = (1ull) << DW_DIE_OFFSET_MAX_BITSIZE;
    if (debug_info_file_size >= MaxDebugInfoSize) {
      m_objfile_sp->GetModule()->ReportWarning(
          "SymbolFileDWARF can't load this DWARF. It's larger then {0:x+16}",
          MaxDebugInfoSize);
      return 0;
    }

    if (debug_abbrev_file_size > 0 && debug_info_file_size > 0)
      abilities |= CompileUnits | Functions | Blocks | GlobalVariables |
                   LocalVariables | VariableTypes;

    if (debug_line_file_size > 0)
      abilities |= LineTables;
  }
  return abilities;
}

void SymbolFileDWARF::LoadSectionData(lldb::SectionType sect_type,
                                      DWARFDataExtractor &data) {
  ModuleSP module_sp(m_objfile_sp->GetModule());
  const SectionList *section_list = module_sp->GetSectionList();
  if (!section_list)
    return;

  SectionSP section_sp(section_list->FindSectionByType(sect_type, true));
  if (!section_sp)
    return;

  data.Clear();
  m_objfile_sp->ReadSectionData(section_sp.get(), data);
}

DWARFDebugAbbrev *SymbolFileDWARF::DebugAbbrev() {
  if (m_abbr)
    return m_abbr.get();

  const DWARFDataExtractor &debug_abbrev_data = m_context.getOrLoadAbbrevData();
  if (debug_abbrev_data.GetByteSize() == 0)
    return nullptr;

  auto abbr = std::make_unique<DWARFDebugAbbrev>();
  llvm::Error error = abbr->parse(debug_abbrev_data);
  if (error) {
    Log *log = GetLog(DWARFLog::DebugInfo);
    LLDB_LOG_ERROR(log, std::move(error),
                   "Unable to read .debug_abbrev section: {0}");
    return nullptr;
  }

  m_abbr = std::move(abbr);
  return m_abbr.get();
}

DWARFDebugInfo &SymbolFileDWARF::DebugInfo() {
  llvm::call_once(m_info_once_flag, [&] {
    LLDB_SCOPED_TIMERF("%s this = %p", LLVM_PRETTY_FUNCTION,
                       static_cast<void *>(this));
    m_info = std::make_unique<DWARFDebugInfo>(*this, m_context);
  });
  return *m_info;
}

DWARFCompileUnit *SymbolFileDWARF::GetDWARFCompileUnit(CompileUnit *comp_unit) {
  if (!comp_unit)
    return nullptr;

  // The compile unit ID is the index of the DWARF unit.
  DWARFUnit *dwarf_cu = DebugInfo().GetUnitAtIndex(comp_unit->GetID());
  if (dwarf_cu && dwarf_cu->GetUserData() == nullptr)
    dwarf_cu->SetUserData(comp_unit);

  // It must be DWARFCompileUnit when it created a CompileUnit.
  return llvm::cast_or_null<DWARFCompileUnit>(dwarf_cu);
}

DWARFDebugRanges *SymbolFileDWARF::GetDebugRanges() {
  if (!m_ranges) {
    LLDB_SCOPED_TIMERF("%s this = %p", LLVM_PRETTY_FUNCTION,
                       static_cast<void *>(this));

    if (m_context.getOrLoadRangesData().GetByteSize() > 0)
      m_ranges = std::make_unique<DWARFDebugRanges>();

    if (m_ranges)
      m_ranges->Extract(m_context);
  }
  return m_ranges.get();
}

/// Make an absolute path out of \p file_spec and remap it using the
/// module's source remapping dictionary.
static void MakeAbsoluteAndRemap(FileSpec &file_spec, DWARFUnit &dwarf_cu,
                                 const ModuleSP &module_sp) {
  if (!file_spec)
    return;
  // If we have a full path to the compile unit, we don't need to
  // resolve the file.  This can be expensive e.g. when the source
  // files are NFS mounted.
  file_spec.MakeAbsolute(dwarf_cu.GetCompilationDirectory());

  if (auto remapped_file = module_sp->RemapSourceFile(file_spec.GetPath()))
    file_spec.SetFile(*remapped_file, FileSpec::Style::native);
}

/// Return the DW_AT_(GNU_)dwo_name.
static const char *GetDWOName(DWARFCompileUnit &dwarf_cu,
                              const DWARFDebugInfoEntry &cu_die) {
  const char *dwo_name =
      cu_die.GetAttributeValueAsString(&dwarf_cu, DW_AT_GNU_dwo_name, nullptr);
  if (!dwo_name)
    dwo_name =
        cu_die.GetAttributeValueAsString(&dwarf_cu, DW_AT_dwo_name, nullptr);
  return dwo_name;
}

lldb::CompUnitSP SymbolFileDWARF::ParseCompileUnit(DWARFCompileUnit &dwarf_cu) {
  CompUnitSP cu_sp;
  CompileUnit *comp_unit = (CompileUnit *)dwarf_cu.GetUserData();
  if (comp_unit) {
    // We already parsed this compile unit, had out a shared pointer to it
    cu_sp = comp_unit->shared_from_this();
  } else {
    if (GetDebugMapSymfile()) {
      // Let the debug map create the compile unit
      cu_sp = m_debug_map_symfile->GetCompileUnit(this, dwarf_cu);
      dwarf_cu.SetUserData(cu_sp.get());
    } else {
      ModuleSP module_sp(m_objfile_sp->GetModule());
      if (module_sp) {
        auto initialize_cu = [&](const FileSpec &file_spec,
                                 LanguageType cu_language) {
          BuildCuTranslationTable();
          cu_sp = std::make_shared<CompileUnit>(
              module_sp, &dwarf_cu, file_spec,
              *GetDWARFUnitIndex(dwarf_cu.GetID()), cu_language,
              eLazyBoolCalculate);

          dwarf_cu.SetUserData(cu_sp.get());

          SetCompileUnitAtIndex(dwarf_cu.GetID(), cu_sp);
        };

        auto lazy_initialize_cu = [&]() {
          // If the version is < 5, we can't do lazy initialization.
          if (dwarf_cu.GetVersion() < 5)
            return false;

          // If there is no DWO, there is no reason to initialize
          // lazily; we will do eager initialization in that case.
          if (GetDebugMapSymfile())
            return false;
          const DWARFBaseDIE cu_die = dwarf_cu.GetUnitDIEOnly();
          if (!cu_die)
            return false;
          if (!GetDWOName(dwarf_cu, *cu_die.GetDIE()))
            return false;

          // With DWARFv5 we can assume that the first support
          // file is also the name of the compile unit. This
          // allows us to avoid loading the non-skeleton unit,
          // which may be in a separate DWO file.
          FileSpecList support_files;
          if (!ParseSupportFiles(dwarf_cu, module_sp, support_files))
            return false;
          if (support_files.GetSize() == 0)
            return false;

          initialize_cu(support_files.GetFileSpecAtIndex(0),
                        eLanguageTypeUnknown);
          cu_sp->SetSupportFiles(std::move(support_files));
          return true;
        };

        if (!lazy_initialize_cu()) {
          // Eagerly initialize compile unit
          const DWARFBaseDIE cu_die =
              dwarf_cu.GetNonSkeletonUnit().GetUnitDIEOnly();
          if (cu_die) {
            LanguageType cu_language = SymbolFileDWARF::LanguageTypeFromDWARF(
                dwarf_cu.GetDWARFLanguageType());

            FileSpec cu_file_spec(cu_die.GetName(), dwarf_cu.GetPathStyle());

            // Path needs to be remapped in this case. In the support files
            // case ParseSupportFiles takes care of the remapping.
            MakeAbsoluteAndRemap(cu_file_spec, dwarf_cu, module_sp);

            initialize_cu(cu_file_spec, cu_language);
          }
        }
      }
    }
  }
  return cu_sp;
}

void SymbolFileDWARF::BuildCuTranslationTable() {
  if (!m_lldb_cu_to_dwarf_unit.empty())
    return;

  DWARFDebugInfo &info = DebugInfo();
  if (!info.ContainsTypeUnits()) {
    // We can use a 1-to-1 mapping. No need to build a translation table.
    return;
  }
  for (uint32_t i = 0, num = info.GetNumUnits(); i < num; ++i) {
    if (auto *cu = llvm::dyn_cast<DWARFCompileUnit>(info.GetUnitAtIndex(i))) {
      cu->SetID(m_lldb_cu_to_dwarf_unit.size());
      m_lldb_cu_to_dwarf_unit.push_back(i);
    }
  }
}

std::optional<uint32_t> SymbolFileDWARF::GetDWARFUnitIndex(uint32_t cu_idx) {
  BuildCuTranslationTable();
  if (m_lldb_cu_to_dwarf_unit.empty())
    return cu_idx;
  if (cu_idx >= m_lldb_cu_to_dwarf_unit.size())
    return std::nullopt;
  return m_lldb_cu_to_dwarf_unit[cu_idx];
}

uint32_t SymbolFileDWARF::CalculateNumCompileUnits() {
  BuildCuTranslationTable();
  return m_lldb_cu_to_dwarf_unit.empty() ? DebugInfo().GetNumUnits()
                                         : m_lldb_cu_to_dwarf_unit.size();
}

CompUnitSP SymbolFileDWARF::ParseCompileUnitAtIndex(uint32_t cu_idx) {
  ASSERT_MODULE_LOCK(this);
  if (std::optional<uint32_t> dwarf_idx = GetDWARFUnitIndex(cu_idx)) {
    if (auto *dwarf_cu = llvm::cast_or_null<DWARFCompileUnit>(
            DebugInfo().GetUnitAtIndex(*dwarf_idx)))
      return ParseCompileUnit(*dwarf_cu);
  }
  return {};
}

Function *SymbolFileDWARF::ParseFunction(CompileUnit &comp_unit,
                                         const DWARFDIE &die) {
  ASSERT_MODULE_LOCK(this);
  if (!die.IsValid())
    return nullptr;

  auto type_system_or_err = GetTypeSystemForLanguage(GetLanguage(*die.GetCU()));
  if (auto err = type_system_or_err.takeError()) {
    LLDB_LOG_ERROR(GetLog(LLDBLog::Symbols), std::move(err),
                   "Unable to parse function: {0}");
    return nullptr;
  }
  auto ts = *type_system_or_err;
  if (!ts)
    return nullptr;
  DWARFASTParser *dwarf_ast = ts->GetDWARFParser();
  if (!dwarf_ast)
    return nullptr;

  DWARFRangeList ranges = die.GetDIE()->GetAttributeAddressRanges(
      die.GetCU(), /*check_hi_lo_pc=*/true);
  if (ranges.IsEmpty())
    return nullptr;

  // Union of all ranges in the function DIE (if the function is
  // discontiguous)
  lldb::addr_t lowest_func_addr = ranges.GetMinRangeBase(0);
  lldb::addr_t highest_func_addr = ranges.GetMaxRangeEnd(0);
  if (lowest_func_addr == LLDB_INVALID_ADDRESS ||
      lowest_func_addr >= highest_func_addr ||
      lowest_func_addr < m_first_code_address)
    return nullptr;

  ModuleSP module_sp(die.GetModule());
  AddressRange func_range;
  func_range.GetBaseAddress().ResolveAddressUsingFileSections(
      lowest_func_addr, module_sp->GetSectionList());
  if (!func_range.GetBaseAddress().IsValid())
    return nullptr;

  func_range.SetByteSize(highest_func_addr - lowest_func_addr);
  if (!FixupAddress(func_range.GetBaseAddress()))
    return nullptr;

  return dwarf_ast->ParseFunctionFromDWARF(comp_unit, die, func_range);
}

ConstString
SymbolFileDWARF::ConstructFunctionDemangledName(const DWARFDIE &die) {
  ASSERT_MODULE_LOCK(this);
  if (!die.IsValid()) {
    return ConstString();
  }

  auto type_system_or_err = GetTypeSystemForLanguage(GetLanguage(*die.GetCU()));
  if (auto err = type_system_or_err.takeError()) {
    LLDB_LOG_ERROR(GetLog(LLDBLog::Symbols), std::move(err),
                   "Unable to construct demangled name for function: {0}");
    return ConstString();
  }

  auto ts = *type_system_or_err;
  if (!ts) {
    LLDB_LOG(GetLog(LLDBLog::Symbols), "Type system no longer live");
    return ConstString();
  }
  DWARFASTParser *dwarf_ast = ts->GetDWARFParser();
  if (!dwarf_ast)
    return ConstString();

  return dwarf_ast->ConstructDemangledNameFromDWARF(die);
}

lldb::addr_t SymbolFileDWARF::FixupAddress(lldb::addr_t file_addr) {
  SymbolFileDWARFDebugMap *debug_map_symfile = GetDebugMapSymfile();
  if (debug_map_symfile)
    return debug_map_symfile->LinkOSOFileAddress(this, file_addr);
  return file_addr;
}

bool SymbolFileDWARF::FixupAddress(Address &addr) {
  SymbolFileDWARFDebugMap *debug_map_symfile = GetDebugMapSymfile();
  if (debug_map_symfile) {
    return debug_map_symfile->LinkOSOAddress(addr);
  }
  // This is a normal DWARF file, no address fixups need to happen
  return true;
}
lldb::LanguageType SymbolFileDWARF::ParseLanguage(CompileUnit &comp_unit) {
  std::lock_guard<std::recursive_mutex> guard(GetModuleMutex());
  DWARFUnit *dwarf_cu = GetDWARFCompileUnit(&comp_unit);
  if (dwarf_cu)
    return GetLanguage(dwarf_cu->GetNonSkeletonUnit());
  else
    return eLanguageTypeUnknown;
}

XcodeSDK SymbolFileDWARF::ParseXcodeSDK(CompileUnit &comp_unit) {
  std::lock_guard<std::recursive_mutex> guard(GetModuleMutex());
  DWARFUnit *dwarf_cu = GetDWARFCompileUnit(&comp_unit);
  if (!dwarf_cu)
    return {};
  const DWARFBaseDIE cu_die = dwarf_cu->GetNonSkeletonUnit().GetUnitDIEOnly();
  if (!cu_die)
    return {};
  const char *sdk = cu_die.GetAttributeValueAsString(DW_AT_APPLE_sdk, nullptr);
  if (!sdk)
    return {};
  const char *sysroot =
      cu_die.GetAttributeValueAsString(DW_AT_LLVM_sysroot, "");
  // Register the sysroot path remapping with the module belonging to
  // the CU as well as the one belonging to the symbol file. The two
  // would be different if this is an OSO object and module is the
  // corresponding debug map, in which case both should be updated.
  ModuleSP module_sp = comp_unit.GetModule();
  if (module_sp)
    module_sp->RegisterXcodeSDK(sdk, sysroot);

  ModuleSP local_module_sp = m_objfile_sp->GetModule();
  if (local_module_sp && local_module_sp != module_sp)
    local_module_sp->RegisterXcodeSDK(sdk, sysroot);

  return {sdk};
}

size_t SymbolFileDWARF::ParseFunctions(CompileUnit &comp_unit) {
  LLDB_SCOPED_TIMER();
  std::lock_guard<std::recursive_mutex> guard(GetModuleMutex());
  DWARFUnit *dwarf_cu = GetDWARFCompileUnit(&comp_unit);
  if (!dwarf_cu)
    return 0;

  size_t functions_added = 0;
  dwarf_cu = &dwarf_cu->GetNonSkeletonUnit();
  for (DWARFDebugInfoEntry &entry : dwarf_cu->dies()) {
    if (entry.Tag() != DW_TAG_subprogram)
      continue;

    DWARFDIE die(dwarf_cu, &entry);
    if (comp_unit.FindFunctionByUID(die.GetID()))
      continue;
    if (ParseFunction(comp_unit, die))
      ++functions_added;
  }
  // FixupTypes();
  return functions_added;
}

bool SymbolFileDWARF::ForEachExternalModule(
    CompileUnit &comp_unit,
    llvm::DenseSet<lldb_private::SymbolFile *> &visited_symbol_files,
    llvm::function_ref<bool(Module &)> lambda) {
  // Only visit each symbol file once.
  if (!visited_symbol_files.insert(this).second)
    return false;

  UpdateExternalModuleListIfNeeded();
  for (auto &p : m_external_type_modules) {
    ModuleSP module = p.second;
    if (!module)
      continue;

    // Invoke the action and potentially early-exit.
    if (lambda(*module))
      return true;

    for (std::size_t i = 0; i < module->GetNumCompileUnits(); ++i) {
      auto cu = module->GetCompileUnitAtIndex(i);
      bool early_exit = cu->ForEachExternalModule(visited_symbol_files, lambda);
      if (early_exit)
        return true;
    }
  }
  return false;
}

bool SymbolFileDWARF::ParseSupportFiles(CompileUnit &comp_unit,
                                        FileSpecList &support_files) {
  std::lock_guard<std::recursive_mutex> guard(GetModuleMutex());
  DWARFUnit *dwarf_cu = GetDWARFCompileUnit(&comp_unit);
  if (!dwarf_cu)
    return false;

  if (!ParseSupportFiles(*dwarf_cu, comp_unit.GetModule(), support_files))
    return false;

  comp_unit.SetSupportFiles(support_files);
  return true;
}

bool SymbolFileDWARF::ParseSupportFiles(DWARFUnit &dwarf_cu,
                                        const ModuleSP &module,
                                        FileSpecList &support_files) {

  dw_offset_t offset = dwarf_cu.GetLineTableOffset();
  if (offset == DW_INVALID_OFFSET)
    return false;

  ElapsedTime elapsed(m_parse_time);
  llvm::DWARFDebugLine::Prologue prologue;
  if (!ParseLLVMLineTablePrologue(m_context, prologue, offset,
                                  dwarf_cu.GetOffset()))
    return false;

  std::string comp_dir = dwarf_cu.GetCompilationDirectory().GetPath();
  support_files = ParseSupportFilesFromPrologue(
      module, prologue, dwarf_cu.GetPathStyle(), comp_dir);
  return true;
}

FileSpec SymbolFileDWARF::GetFile(DWARFUnit &unit, size_t file_idx) {
  if (auto *dwarf_cu = llvm::dyn_cast<DWARFCompileUnit>(&unit)) {
    if (CompileUnit *lldb_cu = GetCompUnitForDWARFCompUnit(*dwarf_cu))
      return lldb_cu->GetSupportFiles().GetFileSpecAtIndex(file_idx);
    return FileSpec();
  }

  auto &tu = llvm::cast<DWARFTypeUnit>(unit);
  return GetTypeUnitSupportFiles(tu).GetFileSpecAtIndex(file_idx);
}

const FileSpecList &
SymbolFileDWARF::GetTypeUnitSupportFiles(DWARFTypeUnit &tu) {
  static FileSpecList empty_list;

  dw_offset_t offset = tu.GetLineTableOffset();
  if (offset == DW_INVALID_OFFSET ||
      offset == llvm::DenseMapInfo<dw_offset_t>::getEmptyKey() ||
      offset == llvm::DenseMapInfo<dw_offset_t>::getTombstoneKey())
    return empty_list;

  // Many type units can share a line table, so parse the support file list
  // once, and cache it based on the offset field.
  auto iter_bool = m_type_unit_support_files.try_emplace(offset);
  FileSpecList &list = iter_bool.first->second;
  if (iter_bool.second) {
    uint64_t line_table_offset = offset;
    llvm::DWARFDataExtractor data =
        m_context.getOrLoadLineData().GetAsLLVMDWARF();
    llvm::DWARFContext &ctx = m_context.GetAsLLVM();
    llvm::DWARFDebugLine::Prologue prologue;
    auto report = [](llvm::Error error) {
      Log *log = GetLog(DWARFLog::DebugInfo);
      LLDB_LOG_ERROR(log, std::move(error),
                     "SymbolFileDWARF::GetTypeUnitSupportFiles failed to parse "
                     "the line table prologue: {0}");
    };
    ElapsedTime elapsed(m_parse_time);
    llvm::Error error = prologue.parse(data, &line_table_offset, report, ctx);
    if (error) {
      report(std::move(error));
    } else {
      list = ParseSupportFilesFromPrologue(GetObjectFile()->GetModule(),
                                           prologue, tu.GetPathStyle());
    }
  }
  return list;
}

bool SymbolFileDWARF::ParseIsOptimized(CompileUnit &comp_unit) {
  std::lock_guard<std::recursive_mutex> guard(GetModuleMutex());
  DWARFUnit *dwarf_cu = GetDWARFCompileUnit(&comp_unit);
  if (dwarf_cu)
    return dwarf_cu->GetNonSkeletonUnit().GetIsOptimized();
  return false;
}

bool SymbolFileDWARF::ParseImportedModules(
    const lldb_private::SymbolContext &sc,
    std::vector<SourceModule> &imported_modules) {
  std::lock_guard<std::recursive_mutex> guard(GetModuleMutex());
  assert(sc.comp_unit);
  DWARFUnit *dwarf_cu = GetDWARFCompileUnit(sc.comp_unit);
  if (!dwarf_cu)
    return false;
  if (!ClangModulesDeclVendor::LanguageSupportsClangModules(
          sc.comp_unit->GetLanguage()))
    return false;
  UpdateExternalModuleListIfNeeded();

  const DWARFDIE die = dwarf_cu->DIE();
  if (!die)
    return false;

  for (DWARFDIE child_die : die.children()) {
    if (child_die.Tag() != DW_TAG_imported_declaration)
      continue;

    DWARFDIE module_die = child_die.GetReferencedDIE(DW_AT_import);
    if (module_die.Tag() != DW_TAG_module)
      continue;

    if (const char *name =
            module_die.GetAttributeValueAsString(DW_AT_name, nullptr)) {
      SourceModule module;
      module.path.push_back(ConstString(name));

      DWARFDIE parent_die = module_die;
      while ((parent_die = parent_die.GetParent())) {
        if (parent_die.Tag() != DW_TAG_module)
          break;
        if (const char *name =
                parent_die.GetAttributeValueAsString(DW_AT_name, nullptr))
          module.path.push_back(ConstString(name));
      }
      std::reverse(module.path.begin(), module.path.end());
      if (const char *include_path = module_die.GetAttributeValueAsString(
              DW_AT_LLVM_include_path, nullptr)) {
        FileSpec include_spec(include_path, dwarf_cu->GetPathStyle());
        MakeAbsoluteAndRemap(include_spec, *dwarf_cu,
                             m_objfile_sp->GetModule());
        module.search_path = ConstString(include_spec.GetPath());
      }
      if (const char *sysroot = dwarf_cu->DIE().GetAttributeValueAsString(
              DW_AT_LLVM_sysroot, nullptr))
        module.sysroot = ConstString(sysroot);
      imported_modules.push_back(module);
    }
  }
  return true;
}

bool SymbolFileDWARF::ParseLineTable(CompileUnit &comp_unit) {
  std::lock_guard<std::recursive_mutex> guard(GetModuleMutex());
  if (comp_unit.GetLineTable() != nullptr)
    return true;

  DWARFUnit *dwarf_cu = GetDWARFCompileUnit(&comp_unit);
  if (!dwarf_cu)
    return false;

  dw_offset_t offset = dwarf_cu->GetLineTableOffset();
  if (offset == DW_INVALID_OFFSET)
    return false;

  ElapsedTime elapsed(m_parse_time);
  llvm::DWARFDebugLine line;
  const llvm::DWARFDebugLine::LineTable *line_table =
      ParseLLVMLineTable(m_context, line, offset, dwarf_cu->GetOffset());

  if (!line_table)
    return false;

  // FIXME: Rather than parsing the whole line table and then copying it over
  // into LLDB, we should explore using a callback to populate the line table
  // while we parse to reduce memory usage.
  std::vector<std::unique_ptr<LineSequence>> sequences;
  // The Sequences view contains only valid line sequences. Don't iterate over
  // the Rows directly.
  for (const llvm::DWARFDebugLine::Sequence &seq : line_table->Sequences) {
    // Ignore line sequences that do not start after the first code address.
    // All addresses generated in a sequence are incremental so we only need
    // to check the first one of the sequence. Check the comment at the
    // m_first_code_address declaration for more details on this.
    if (seq.LowPC < m_first_code_address)
      continue;
    std::unique_ptr<LineSequence> sequence =
        LineTable::CreateLineSequenceContainer();
    for (unsigned idx = seq.FirstRowIndex; idx < seq.LastRowIndex; ++idx) {
      const llvm::DWARFDebugLine::Row &row = line_table->Rows[idx];
      LineTable::AppendLineEntryToSequence(
          sequence.get(), row.Address.Address, row.Line, row.Column, row.File,
          row.IsStmt, row.BasicBlock, row.PrologueEnd, row.EpilogueBegin,
          row.EndSequence);
    }
    sequences.push_back(std::move(sequence));
  }

  std::unique_ptr<LineTable> line_table_up =
      std::make_unique<LineTable>(&comp_unit, std::move(sequences));

  if (SymbolFileDWARFDebugMap *debug_map_symfile = GetDebugMapSymfile()) {
    // We have an object file that has a line table with addresses that are not
    // linked. We need to link the line table and convert the addresses that
    // are relative to the .o file into addresses for the main executable.
    comp_unit.SetLineTable(
        debug_map_symfile->LinkOSOLineTable(this, line_table_up.get()));
  } else {
    comp_unit.SetLineTable(line_table_up.release());
  }

  return true;
}

lldb_private::DebugMacrosSP
SymbolFileDWARF::ParseDebugMacros(lldb::offset_t *offset) {
  auto iter = m_debug_macros_map.find(*offset);
  if (iter != m_debug_macros_map.end())
    return iter->second;

  ElapsedTime elapsed(m_parse_time);
  const DWARFDataExtractor &debug_macro_data = m_context.getOrLoadMacroData();
  if (debug_macro_data.GetByteSize() == 0)
    return DebugMacrosSP();

  lldb_private::DebugMacrosSP debug_macros_sp(new lldb_private::DebugMacros());
  m_debug_macros_map[*offset] = debug_macros_sp;

  const DWARFDebugMacroHeader &header =
      DWARFDebugMacroHeader::ParseHeader(debug_macro_data, offset);
  DWARFDebugMacroEntry::ReadMacroEntries(
      debug_macro_data, m_context.getOrLoadStrData(), header.OffsetIs64Bit(),
      offset, this, debug_macros_sp);

  return debug_macros_sp;
}

bool SymbolFileDWARF::ParseDebugMacros(CompileUnit &comp_unit) {
  std::lock_guard<std::recursive_mutex> guard(GetModuleMutex());

  DWARFUnit *dwarf_cu = GetDWARFCompileUnit(&comp_unit);
  if (dwarf_cu == nullptr)
    return false;

  const DWARFBaseDIE dwarf_cu_die = dwarf_cu->GetUnitDIEOnly();
  if (!dwarf_cu_die)
    return false;

  lldb::offset_t sect_offset =
      dwarf_cu_die.GetAttributeValueAsUnsigned(DW_AT_macros, DW_INVALID_OFFSET);
  if (sect_offset == DW_INVALID_OFFSET)
    sect_offset = dwarf_cu_die.GetAttributeValueAsUnsigned(DW_AT_GNU_macros,
                                                           DW_INVALID_OFFSET);
  if (sect_offset == DW_INVALID_OFFSET)
    return false;

  comp_unit.SetDebugMacros(ParseDebugMacros(&sect_offset));

  return true;
}

size_t SymbolFileDWARF::ParseBlocksRecursive(
    lldb_private::CompileUnit &comp_unit, Block *parent_block,
    const DWARFDIE &orig_die, addr_t subprogram_low_pc, uint32_t depth) {
  size_t blocks_added = 0;
  DWARFDIE die = orig_die;
  while (die) {
    dw_tag_t tag = die.Tag();

    switch (tag) {
    case DW_TAG_inlined_subroutine:
    case DW_TAG_subprogram:
    case DW_TAG_lexical_block: {
      Block *block = nullptr;
      if (tag == DW_TAG_subprogram) {
        // Skip any DW_TAG_subprogram DIEs that are inside of a normal or
        // inlined functions. These will be parsed on their own as separate
        // entities.

        if (depth > 0)
          break;

        block = parent_block;
      } else {
        BlockSP block_sp(new Block(die.GetID()));
        parent_block->AddChild(block_sp);
        block = block_sp.get();
      }
      DWARFRangeList ranges;
      const char *name = nullptr;
      const char *mangled_name = nullptr;

      std::optional<int> decl_file;
      std::optional<int> decl_line;
      std::optional<int> decl_column;
      std::optional<int> call_file;
      std::optional<int> call_line;
      std::optional<int> call_column;
      if (die.GetDIENamesAndRanges(name, mangled_name, ranges, decl_file,
                                   decl_line, decl_column, call_file, call_line,
                                   call_column, nullptr)) {
        if (tag == DW_TAG_subprogram) {
          assert(subprogram_low_pc == LLDB_INVALID_ADDRESS);
          subprogram_low_pc = ranges.GetMinRangeBase(0);
        } else if (tag == DW_TAG_inlined_subroutine) {
          // We get called here for inlined subroutines in two ways. The first
          // time is when we are making the Function object for this inlined
          // concrete instance.  Since we're creating a top level block at
          // here, the subprogram_low_pc will be LLDB_INVALID_ADDRESS.  So we
          // need to adjust the containing address. The second time is when we
          // are parsing the blocks inside the function that contains the
          // inlined concrete instance.  Since these will be blocks inside the
          // containing "real" function the offset will be for that function.
          if (subprogram_low_pc == LLDB_INVALID_ADDRESS) {
            subprogram_low_pc = ranges.GetMinRangeBase(0);
          }
        }

        const size_t num_ranges = ranges.GetSize();
        for (size_t i = 0; i < num_ranges; ++i) {
          const DWARFRangeList::Entry &range = ranges.GetEntryRef(i);
          const addr_t range_base = range.GetRangeBase();
          if (range_base >= subprogram_low_pc)
            block->AddRange(Block::Range(range_base - subprogram_low_pc,
                                         range.GetByteSize()));
          else {
            GetObjectFile()->GetModule()->ReportError(
                "{0:x8}: adding range [{1:x16}-{2:x16}) which has a base "
                "that is less than the function's low PC {3:x16}. Please file "
                "a bug and attach the file at the "
                "start of this error message",
                block->GetID(), range_base, range.GetRangeEnd(),
                subprogram_low_pc);
          }
        }
        block->FinalizeRanges();

        if (tag != DW_TAG_subprogram &&
            (name != nullptr || mangled_name != nullptr)) {
          std::unique_ptr<Declaration> decl_up;
          if (decl_file || decl_line || decl_column)
            decl_up = std::make_unique<Declaration>(
                comp_unit.GetSupportFiles().GetFileSpecAtIndex(
                    decl_file ? *decl_file : 0),
                decl_line ? *decl_line : 0, decl_column ? *decl_column : 0);

          std::unique_ptr<Declaration> call_up;
          if (call_file || call_line || call_column)
            call_up = std::make_unique<Declaration>(
                comp_unit.GetSupportFiles().GetFileSpecAtIndex(
                    call_file ? *call_file : 0),
                call_line ? *call_line : 0, call_column ? *call_column : 0);

          block->SetInlinedFunctionInfo(name, mangled_name, decl_up.get(),
                                        call_up.get());
        }

        ++blocks_added;

        if (die.HasChildren()) {
          blocks_added +=
              ParseBlocksRecursive(comp_unit, block, die.GetFirstChild(),
                                   subprogram_low_pc, depth + 1);
        }
      }
    } break;
    default:
      break;
    }

    // Only parse siblings of the block if we are not at depth zero. A depth of
    // zero indicates we are currently parsing the top level DW_TAG_subprogram
    // DIE

    if (depth == 0)
      die.Clear();
    else
      die = die.GetSibling();
  }
  return blocks_added;
}

bool SymbolFileDWARF::ClassOrStructIsVirtual(const DWARFDIE &parent_die) {
  if (parent_die) {
    for (DWARFDIE die : parent_die.children()) {
      dw_tag_t tag = die.Tag();
      bool check_virtuality = false;
      switch (tag) {
      case DW_TAG_inheritance:
      case DW_TAG_subprogram:
        check_virtuality = true;
        break;
      default:
        break;
      }
      if (check_virtuality) {
        if (die.GetAttributeValueAsUnsigned(DW_AT_virtuality, 0) != 0)
          return true;
      }
    }
  }
  return false;
}

void SymbolFileDWARF::ParseDeclsForContext(CompilerDeclContext decl_ctx) {
  auto *type_system = decl_ctx.GetTypeSystem();
  if (type_system != nullptr)
    type_system->GetDWARFParser()->EnsureAllDIEsInDeclContextHaveBeenParsed(
        decl_ctx);
}

DWARFDIE
SymbolFileDWARF::GetDIE(lldb::user_id_t uid) { return GetDIE(DIERef(uid)); }

CompilerDecl SymbolFileDWARF::GetDeclForUID(lldb::user_id_t type_uid) {
  // This method can be called without going through the symbol vendor so we
  // need to lock the module.
  std::lock_guard<std::recursive_mutex> guard(GetModuleMutex());
  // Anytime we have a lldb::user_id_t, we must get the DIE by calling
  // SymbolFileDWARF::GetDIE(). See comments inside the
  // SymbolFileDWARF::GetDIE() for details.
  if (DWARFDIE die = GetDIE(type_uid))
    return GetDecl(die);
  return CompilerDecl();
}

CompilerDeclContext
SymbolFileDWARF::GetDeclContextForUID(lldb::user_id_t type_uid) {
  // This method can be called without going through the symbol vendor so we
  // need to lock the module.
  std::lock_guard<std::recursive_mutex> guard(GetModuleMutex());
  // Anytime we have a lldb::user_id_t, we must get the DIE by calling
  // SymbolFileDWARF::GetDIE(). See comments inside the
  // SymbolFileDWARF::GetDIE() for details.
  if (DWARFDIE die = GetDIE(type_uid))
    return GetDeclContext(die);
  return CompilerDeclContext();
}

CompilerDeclContext
SymbolFileDWARF::GetDeclContextContainingUID(lldb::user_id_t type_uid) {
  std::lock_guard<std::recursive_mutex> guard(GetModuleMutex());
  // Anytime we have a lldb::user_id_t, we must get the DIE by calling
  // SymbolFileDWARF::GetDIE(). See comments inside the
  // SymbolFileDWARF::GetDIE() for details.
  if (DWARFDIE die = GetDIE(type_uid))
    return GetContainingDeclContext(die);
  return CompilerDeclContext();
}

Type *SymbolFileDWARF::ResolveTypeUID(lldb::user_id_t type_uid) {
  std::lock_guard<std::recursive_mutex> guard(GetModuleMutex());
  // Anytime we have a lldb::user_id_t, we must get the DIE by calling
  // SymbolFileDWARF::GetDIE(). See comments inside the
  // SymbolFileDWARF::GetDIE() for details.
  if (DWARFDIE type_die = GetDIE(type_uid))
    return type_die.ResolveType();
  else
    return nullptr;
}

std::optional<SymbolFile::ArrayInfo> SymbolFileDWARF::GetDynamicArrayInfoForUID(
    lldb::user_id_t type_uid, const lldb_private::ExecutionContext *exe_ctx) {
  std::lock_guard<std::recursive_mutex> guard(GetModuleMutex());
  if (DWARFDIE type_die = GetDIE(type_uid))
    return DWARFASTParser::ParseChildArrayInfo(type_die, exe_ctx);
  else
    return std::nullopt;
}

Type *SymbolFileDWARF::ResolveTypeUID(const DIERef &die_ref) {
  return ResolveType(GetDIE(die_ref), true);
}

Type *SymbolFileDWARF::ResolveTypeUID(const DWARFDIE &die,
                                      bool assert_not_being_parsed) {
  if (die) {
    Log *log = GetLog(DWARFLog::DebugInfo);
    if (log)
      GetObjectFile()->GetModule()->LogMessage(
          log, "SymbolFileDWARF::ResolveTypeUID (die = {0:x16}) {1} '{2}'",
          die.GetOffset(), die.GetTagAsCString(), die.GetName());

    // We might be coming in in the middle of a type tree (a class within a
    // class, an enum within a class), so parse any needed parent DIEs before
    // we get to this one...
    DWARFDIE decl_ctx_die = GetDeclContextDIEContainingDIE(die);
    if (decl_ctx_die) {
      if (log) {
        switch (decl_ctx_die.Tag()) {
        case DW_TAG_structure_type:
        case DW_TAG_union_type:
        case DW_TAG_class_type: {
          // Get the type, which could be a forward declaration
          if (log)
            GetObjectFile()->GetModule()->LogMessage(
                log,
                "SymbolFileDWARF::ResolveTypeUID (die = {0:x16}) "
                "{1} '{2}' "
                "resolve parent forward type for {3:x16})",
                die.GetOffset(), die.GetTagAsCString(), die.GetName(),
                decl_ctx_die.GetOffset());
        } break;

        default:
          break;
        }
      }
    }
    return ResolveType(die);
  }
  return nullptr;
}

// This function is used when SymbolFileDWARFDebugMap owns a bunch of
// SymbolFileDWARF objects to detect if this DWARF file is the one that can
// resolve a compiler_type.
bool SymbolFileDWARF::HasForwardDeclForClangType(
    const CompilerType &compiler_type) {
  CompilerType compiler_type_no_qualifiers =
      ClangUtil::RemoveFastQualifiers(compiler_type);
  if (GetForwardDeclClangTypeToDie().count(
          compiler_type_no_qualifiers.GetOpaqueQualType())) {
    return true;
  }
  auto type_system = compiler_type.GetTypeSystem();
  auto clang_type_system = type_system.dyn_cast_or_null<TypeSystemClang>();
  if (!clang_type_system)
    return false;
  DWARFASTParserClang *ast_parser =
      static_cast<DWARFASTParserClang *>(clang_type_system->GetDWARFParser());
  return ast_parser->GetClangASTImporter().CanImport(compiler_type);
}

bool SymbolFileDWARF::CompleteType(CompilerType &compiler_type) {
  std::lock_guard<std::recursive_mutex> guard(GetModuleMutex());
  auto clang_type_system =
      compiler_type.GetTypeSystem().dyn_cast_or_null<TypeSystemClang>();
  if (clang_type_system) {
    DWARFASTParserClang *ast_parser =
        static_cast<DWARFASTParserClang *>(clang_type_system->GetDWARFParser());
    if (ast_parser &&
        ast_parser->GetClangASTImporter().CanImport(compiler_type))
      return ast_parser->GetClangASTImporter().CompleteType(compiler_type);
  }

  // We have a struct/union/class/enum that needs to be fully resolved.
  CompilerType compiler_type_no_qualifiers =
      ClangUtil::RemoveFastQualifiers(compiler_type);
  auto die_it = GetForwardDeclClangTypeToDie().find(
      compiler_type_no_qualifiers.GetOpaqueQualType());
  if (die_it == GetForwardDeclClangTypeToDie().end()) {
    // We have already resolved this type...
    return true;
  }

  DWARFDIE dwarf_die = GetDIE(die_it->getSecond());
  if (dwarf_die) {
    // Once we start resolving this type, remove it from the forward
    // declaration map in case anyone child members or other types require this
    // type to get resolved. The type will get resolved when all of the calls
    // to SymbolFileDWARF::ResolveClangOpaqueTypeDefinition are done.
    GetForwardDeclClangTypeToDie().erase(die_it);

    Type *type = GetDIEToType().lookup(dwarf_die.GetDIE());

    Log *log = GetLog(DWARFLog::DebugInfo | DWARFLog::TypeCompletion);
    if (log)
      GetObjectFile()->GetModule()->LogMessageVerboseBacktrace(
          log, "{0:x8}: {1} '{2}' resolving forward declaration...",
          dwarf_die.GetID(), dwarf_die.GetTagAsCString(),
          type->GetName().AsCString());
    assert(compiler_type);
    if (DWARFASTParser *dwarf_ast = GetDWARFParser(*dwarf_die.GetCU()))
      return dwarf_ast->CompleteTypeFromDWARF(dwarf_die, type, compiler_type);
  }
  return false;
}

Type *SymbolFileDWARF::ResolveType(const DWARFDIE &die,
                                   bool assert_not_being_parsed,
                                   bool resolve_function_context) {
  if (die) {
    Type *type = GetTypeForDIE(die, resolve_function_context).get();

    if (assert_not_being_parsed) {
      if (type != DIE_IS_BEING_PARSED)
        return type;

      GetObjectFile()->GetModule()->ReportError(
          "Parsing a die that is being parsed die: {0:x16}: {1} {2}",
          die.GetOffset(), die.GetTagAsCString(), die.GetName());

    } else
      return type;
  }
  return nullptr;
}

CompileUnit *
SymbolFileDWARF::GetCompUnitForDWARFCompUnit(DWARFCompileUnit &dwarf_cu) {
  if (dwarf_cu.IsDWOUnit()) {
    DWARFCompileUnit *non_dwo_cu =
        static_cast<DWARFCompileUnit *>(dwarf_cu.GetUserData());
    assert(non_dwo_cu);
    return non_dwo_cu->GetSymbolFileDWARF().GetCompUnitForDWARFCompUnit(
        *non_dwo_cu);
  }
  // Check if the symbol vendor already knows about this compile unit?
  if (dwarf_cu.GetUserData() == nullptr) {
    // The symbol vendor doesn't know about this compile unit, we need to parse
    // and add it to the symbol vendor object.
    return ParseCompileUnit(dwarf_cu).get();
  }
  return static_cast<CompileUnit *>(dwarf_cu.GetUserData());
}

void SymbolFileDWARF::GetObjCMethods(
    ConstString class_name, llvm::function_ref<bool(DWARFDIE die)> callback) {
  m_index->GetObjCMethods(class_name, callback);
}

bool SymbolFileDWARF::GetFunction(const DWARFDIE &die, SymbolContext &sc) {
  sc.Clear(false);

  if (die && llvm::isa<DWARFCompileUnit>(die.GetCU())) {
    // Check if the symbol vendor already knows about this compile unit?
    sc.comp_unit =
        GetCompUnitForDWARFCompUnit(llvm::cast<DWARFCompileUnit>(*die.GetCU()));

    sc.function = sc.comp_unit->FindFunctionByUID(die.GetID()).get();
    if (sc.function == nullptr)
      sc.function = ParseFunction(*sc.comp_unit, die);

    if (sc.function) {
      sc.module_sp = sc.function->CalculateSymbolContextModule();
      return true;
    }
  }

  return false;
}

lldb::ModuleSP SymbolFileDWARF::GetExternalModule(ConstString name) {
  UpdateExternalModuleListIfNeeded();
  const auto &pos = m_external_type_modules.find(name);
  if (pos == m_external_type_modules.end())
    return lldb::ModuleSP();
  return pos->second;
}

DWARFDIE
SymbolFileDWARF::GetDIE(const DIERef &die_ref) {
  // This method can be called without going through the symbol vendor so we
  // need to lock the module.
  std::lock_guard<std::recursive_mutex> guard(GetModuleMutex());

  SymbolFileDWARF *symbol_file = nullptr;

  // Anytime we get a "lldb::user_id_t" from an lldb_private::SymbolFile API we
  // must make sure we use the correct DWARF file when resolving things. On
  // MacOSX, when using SymbolFileDWARFDebugMap, we will use multiple
  // SymbolFileDWARF classes, one for each .o file. We can often end up with
  // references to other DWARF objects and we must be ready to receive a
  // "lldb::user_id_t" that specifies a DIE from another SymbolFileDWARF
  // instance.
  std::optional<uint32_t> file_index = die_ref.file_index();
  if (file_index) {
    if (SymbolFileDWARFDebugMap *debug_map = GetDebugMapSymfile()) {
      symbol_file = debug_map->GetSymbolFileByOSOIndex(*file_index); // OSO case
      if (symbol_file)
        return symbol_file->DebugInfo().GetDIE(die_ref);
      return DWARFDIE();
    }

    if (*file_index == DIERef::k_file_index_mask)
      symbol_file = m_dwp_symfile.get(); // DWP case
    else
      symbol_file = this->DebugInfo()
                        .GetUnitAtIndex(*die_ref.file_index())
                        ->GetDwoSymbolFile(); // DWO case
  } else if (die_ref.die_offset() == DW_INVALID_OFFSET) {
    return DWARFDIE();
  }

  if (symbol_file)
    return symbol_file->GetDIE(die_ref);

  return DebugInfo().GetDIE(die_ref);
}

/// Return the DW_AT_(GNU_)dwo_id.
static std::optional<uint64_t> GetDWOId(DWARFCompileUnit &dwarf_cu,
                                        const DWARFDebugInfoEntry &cu_die) {
  std::optional<uint64_t> dwo_id =
      cu_die.GetAttributeValueAsOptionalUnsigned(&dwarf_cu, DW_AT_GNU_dwo_id);
  if (dwo_id)
    return dwo_id;
  return cu_die.GetAttributeValueAsOptionalUnsigned(&dwarf_cu, DW_AT_dwo_id);
}

std::optional<uint64_t> SymbolFileDWARF::GetDWOId() {
  if (GetNumCompileUnits() == 1) {
    if (auto comp_unit = GetCompileUnitAtIndex(0))
      if (DWARFCompileUnit *cu = GetDWARFCompileUnit(comp_unit.get()))
        if (DWARFDebugInfoEntry *cu_die = cu->DIE().GetDIE())
          return ::GetDWOId(*cu, *cu_die);
  }
  return {};
}

std::shared_ptr<SymbolFileDWARFDwo>
SymbolFileDWARF::GetDwoSymbolFileForCompileUnit(
    DWARFUnit &unit, const DWARFDebugInfoEntry &cu_die) {
  // If this is a Darwin-style debug map (non-.dSYM) symbol file,
  // never attempt to load ELF-style DWO files since the -gmodules
  // support uses the same DWO mechanism to specify full debug info
  // files for modules. This is handled in
  // UpdateExternalModuleListIfNeeded().
  if (GetDebugMapSymfile())
    return nullptr;

  DWARFCompileUnit *dwarf_cu = llvm::dyn_cast<DWARFCompileUnit>(&unit);
  // Only compile units can be split into two parts and we should only
  // look for a DWO file if there is a valid DWO ID.
  if (!dwarf_cu || !dwarf_cu->GetDWOId().has_value())
    return nullptr;

  const char *dwo_name = GetDWOName(*dwarf_cu, cu_die);
  if (!dwo_name) {
    unit.SetDwoError(Status::createWithFormat(
        "missing DWO name in skeleton DIE {0:x16}", cu_die.GetOffset()));
    return nullptr;
  }

  if (std::shared_ptr<SymbolFileDWARFDwo> dwp_sp = GetDwpSymbolFile())
    return dwp_sp;

  const char *comp_dir = nullptr;
  FileSpec dwo_file(dwo_name);
  FileSystem::Instance().Resolve(dwo_file);
  if (dwo_file.IsRelative()) {
    comp_dir = cu_die.GetAttributeValueAsString(dwarf_cu, DW_AT_comp_dir,
                                                nullptr);
    if (!comp_dir) {
      unit.SetDwoError(Status::createWithFormat(
          "unable to locate relative .dwo debug file \"{0}\" for "
          "skeleton DIE {1:x16} without valid DW_AT_comp_dir "
          "attribute",
          dwo_name, cu_die.GetOffset()));
      return nullptr;
    }

    dwo_file.SetFile(comp_dir, FileSpec::Style::native);
    if (dwo_file.IsRelative()) {
      // if DW_AT_comp_dir is relative, it should be relative to the location
      // of the executable, not to the location from which the debugger was
      // launched.
      dwo_file.PrependPathComponent(
          m_objfile_sp->GetFileSpec().GetDirectory().GetStringRef());
    }
    FileSystem::Instance().Resolve(dwo_file);
    dwo_file.AppendPathComponent(dwo_name);
  }

  if (!FileSystem::Instance().Exists(dwo_file)) {
    unit.SetDwoError(Status::createWithFormat(
        "unable to locate .dwo debug file \"{0}\" for skeleton DIE "
        "{1:x16}",
        dwo_file.GetPath().c_str(), cu_die.GetOffset()));

    if (m_dwo_warning_issued.test_and_set(std::memory_order_relaxed) == false) {
      GetObjectFile()->GetModule()->ReportWarning(
          "unable to locate separate debug file (dwo, dwp). Debugging will be "
          "degraded.");
    }
    return nullptr;
  }

  const lldb::offset_t file_offset = 0;
  DataBufferSP dwo_file_data_sp;
  lldb::offset_t dwo_file_data_offset = 0;
  ObjectFileSP dwo_obj_file = ObjectFile::FindPlugin(
      GetObjectFile()->GetModule(), &dwo_file, file_offset,
      FileSystem::Instance().GetByteSize(dwo_file), dwo_file_data_sp,
      dwo_file_data_offset);
  if (dwo_obj_file == nullptr) {
    unit.SetDwoError(Status::createWithFormat(
        "unable to load object file for .dwo debug file \"{0}\" for "
        "unit DIE {1:x16}",
        dwo_name, cu_die.GetOffset()));
    return nullptr;
  }

  return std::make_shared<SymbolFileDWARFDwo>(*this, dwo_obj_file,
                                              dwarf_cu->GetID());
}

void SymbolFileDWARF::UpdateExternalModuleListIfNeeded() {
  if (m_fetched_external_modules)
    return;
  m_fetched_external_modules = true;
  DWARFDebugInfo &debug_info = DebugInfo();

  // Follow DWO skeleton unit breadcrumbs.
  const uint32_t num_compile_units = GetNumCompileUnits();
  for (uint32_t cu_idx = 0; cu_idx < num_compile_units; ++cu_idx) {
    auto *dwarf_cu =
        llvm::dyn_cast<DWARFCompileUnit>(debug_info.GetUnitAtIndex(cu_idx));
    if (!dwarf_cu)
      continue;

    const DWARFBaseDIE die = dwarf_cu->GetUnitDIEOnly();
    if (!die || die.HasChildren() || !die.GetDIE())
      continue;

    const char *name = die.GetAttributeValueAsString(DW_AT_name, nullptr);
    if (!name)
      continue;

    ConstString const_name(name);
    ModuleSP &module_sp = m_external_type_modules[const_name];
    if (module_sp)
      continue;

    const char *dwo_path = GetDWOName(*dwarf_cu, *die.GetDIE());
    if (!dwo_path)
      continue;

    ModuleSpec dwo_module_spec;
    dwo_module_spec.GetFileSpec().SetFile(dwo_path, FileSpec::Style::native);
    if (dwo_module_spec.GetFileSpec().IsRelative()) {
      const char *comp_dir =
          die.GetAttributeValueAsString(DW_AT_comp_dir, nullptr);
      if (comp_dir) {
        dwo_module_spec.GetFileSpec().SetFile(comp_dir,
                                              FileSpec::Style::native);
        FileSystem::Instance().Resolve(dwo_module_spec.GetFileSpec());
        dwo_module_spec.GetFileSpec().AppendPathComponent(dwo_path);
      }
    }
    dwo_module_spec.GetArchitecture() =
        m_objfile_sp->GetModule()->GetArchitecture();

    // When LLDB loads "external" modules it looks at the presence of
    // DW_AT_dwo_name. However, when the already created module
    // (corresponding to .dwo itself) is being processed, it will see
    // the presence of DW_AT_dwo_name (which contains the name of dwo
    // file) and will try to call ModuleList::GetSharedModule
    // again. In some cases (i.e., for empty files) Clang 4.0
    // generates a *.dwo file which has DW_AT_dwo_name, but no
    // DW_AT_comp_dir. In this case the method
    // ModuleList::GetSharedModule will fail and the warning will be
    // printed. However, as one can notice in this case we don't
    // actually need to try to load the already loaded module
    // (corresponding to .dwo) so we simply skip it.
    if (m_objfile_sp->GetFileSpec().GetFileNameExtension() == ".dwo" &&
        llvm::StringRef(m_objfile_sp->GetFileSpec().GetPath())
            .endswith(dwo_module_spec.GetFileSpec().GetPath())) {
      continue;
    }

    Status error = ModuleList::GetSharedModule(dwo_module_spec, module_sp,
                                               nullptr, nullptr, nullptr);
    if (!module_sp) {
      GetObjectFile()->GetModule()->ReportWarning(
          "{0:x16}: unable to locate module needed for external types: "
          "{1}\nerror: {2}\nDebugging will be degraded due to missing "
          "types. Rebuilding the project will regenerate the needed "
          "module files.",
          die.GetOffset(), dwo_module_spec.GetFileSpec().GetPath().c_str(),
          error.AsCString("unknown error"));
      continue;
    }

    // Verify the DWO hash.
    // FIXME: Technically "0" is a valid hash.
    std::optional<uint64_t> dwo_id = ::GetDWOId(*dwarf_cu, *die.GetDIE());
    if (!dwo_id)
      continue;

    auto *dwo_symfile =
        llvm::dyn_cast_or_null<SymbolFileDWARF>(module_sp->GetSymbolFile());
    if (!dwo_symfile)
      continue;
    std::optional<uint64_t> dwo_dwo_id = dwo_symfile->GetDWOId();
    if (!dwo_dwo_id)
      continue;

    if (dwo_id != dwo_dwo_id) {
      GetObjectFile()->GetModule()->ReportWarning(
          "{0:x16}: Module {1} is out-of-date (hash mismatch). Type "
          "information "
          "from this module may be incomplete or inconsistent with the rest of "
          "the program. Rebuilding the project will regenerate the needed "
          "module files.",
          die.GetOffset(), dwo_module_spec.GetFileSpec().GetPath().c_str());
    }
  }
}

SymbolFileDWARF::GlobalVariableMap &SymbolFileDWARF::GetGlobalAranges() {
  if (!m_global_aranges_up) {
    m_global_aranges_up = std::make_unique<GlobalVariableMap>();

    ModuleSP module_sp = GetObjectFile()->GetModule();
    if (module_sp) {
      const size_t num_cus = module_sp->GetNumCompileUnits();
      for (size_t i = 0; i < num_cus; ++i) {
        CompUnitSP cu_sp = module_sp->GetCompileUnitAtIndex(i);
        if (cu_sp) {
          VariableListSP globals_sp = cu_sp->GetVariableList(true);
          if (globals_sp) {
            const size_t num_globals = globals_sp->GetSize();
            for (size_t g = 0; g < num_globals; ++g) {
              VariableSP var_sp = globals_sp->GetVariableAtIndex(g);
              if (var_sp && !var_sp->GetLocationIsConstantValueData()) {
                const DWARFExpressionList &location =
                    var_sp->LocationExpressionList();
                Value location_result;
                Status error;
                ExecutionContext exe_ctx;
                if (location.Evaluate(&exe_ctx, nullptr, LLDB_INVALID_ADDRESS,
                                      nullptr, nullptr, location_result,
                                      &error)) {
                  if (location_result.GetValueType() ==
                      Value::ValueType::FileAddress) {
                    lldb::addr_t file_addr =
                        location_result.GetScalar().ULongLong();
                    lldb::addr_t byte_size = 1;
                    if (var_sp->GetType())
                      byte_size =
                          var_sp->GetType()->GetByteSize(nullptr).value_or(0);
                    m_global_aranges_up->Append(GlobalVariableMap::Entry(
                        file_addr, byte_size, var_sp.get()));
                  }
                }
              }
            }
          }
        }
      }
    }
    m_global_aranges_up->Sort();
  }
  return *m_global_aranges_up;
}

void SymbolFileDWARF::ResolveFunctionAndBlock(lldb::addr_t file_vm_addr,
                                              bool lookup_block,
                                              SymbolContext &sc) {
  assert(sc.comp_unit);
  DWARFCompileUnit &cu =
      GetDWARFCompileUnit(sc.comp_unit)->GetNonSkeletonUnit();
  DWARFDIE function_die = cu.LookupAddress(file_vm_addr);
  DWARFDIE block_die;
  if (function_die) {
    sc.function = sc.comp_unit->FindFunctionByUID(function_die.GetID()).get();
    if (sc.function == nullptr)
      sc.function = ParseFunction(*sc.comp_unit, function_die);

    if (sc.function && lookup_block)
      block_die = function_die.LookupDeepestBlock(file_vm_addr);
  }

  if (!sc.function || !lookup_block)
    return;

  Block &block = sc.function->GetBlock(true);
  if (block_die)
    sc.block = block.FindBlockByID(block_die.GetID());
  else
    sc.block = block.FindBlockByID(function_die.GetID());
}

uint32_t SymbolFileDWARF::ResolveSymbolContext(const Address &so_addr,
                                               SymbolContextItem resolve_scope,
                                               SymbolContext &sc) {
  std::lock_guard<std::recursive_mutex> guard(GetModuleMutex());
  LLDB_SCOPED_TIMERF("SymbolFileDWARF::"
                     "ResolveSymbolContext (so_addr = { "
                     "section = %p, offset = 0x%" PRIx64
                     " }, resolve_scope = 0x%8.8x)",
                     static_cast<void *>(so_addr.GetSection().get()),
                     so_addr.GetOffset(), resolve_scope);
  uint32_t resolved = 0;
  if (resolve_scope &
      (eSymbolContextCompUnit | eSymbolContextFunction | eSymbolContextBlock |
       eSymbolContextLineEntry | eSymbolContextVariable)) {
    lldb::addr_t file_vm_addr = so_addr.GetFileAddress();

    DWARFDebugInfo &debug_info = DebugInfo();
    const DWARFDebugAranges &aranges = debug_info.GetCompileUnitAranges();
    const dw_offset_t cu_offset = aranges.FindAddress(file_vm_addr);
    if (cu_offset == DW_INVALID_OFFSET) {
      // Global variables are not in the compile unit address ranges. The only
      // way to currently find global variables is to iterate over the
      // .debug_pubnames or the __apple_names table and find all items in there
      // that point to DW_TAG_variable DIEs and then find the address that
      // matches.
      if (resolve_scope & eSymbolContextVariable) {
        GlobalVariableMap &map = GetGlobalAranges();
        const GlobalVariableMap::Entry *entry =
            map.FindEntryThatContains(file_vm_addr);
        if (entry && entry->data) {
          Variable *variable = entry->data;
          SymbolContextScope *scc = variable->GetSymbolContextScope();
          if (scc) {
            scc->CalculateSymbolContext(&sc);
            sc.variable = variable;
          }
          return sc.GetResolvedMask();
        }
      }
    } else {
      uint32_t cu_idx = DW_INVALID_INDEX;
      if (auto *dwarf_cu = llvm::dyn_cast_or_null<DWARFCompileUnit>(
              debug_info.GetUnitAtOffset(DIERef::Section::DebugInfo, cu_offset,
                                         &cu_idx))) {
        sc.comp_unit = GetCompUnitForDWARFCompUnit(*dwarf_cu);
        if (sc.comp_unit) {
          resolved |= eSymbolContextCompUnit;

          bool force_check_line_table = false;
          if (resolve_scope & (eSymbolContextFunction | eSymbolContextBlock)) {
            ResolveFunctionAndBlock(file_vm_addr,
                                    resolve_scope & eSymbolContextBlock, sc);
            if (sc.function)
              resolved |= eSymbolContextFunction;
            else {
              // We might have had a compile unit that had discontiguous address
              // ranges where the gaps are symbols that don't have any debug
              // info. Discontiguous compile unit address ranges should only
              // happen when there aren't other functions from other compile
              // units in these gaps. This helps keep the size of the aranges
              // down.
              force_check_line_table = true;
            }
            if (sc.block)
              resolved |= eSymbolContextBlock;
          }

          if ((resolve_scope & eSymbolContextLineEntry) ||
              force_check_line_table) {
            LineTable *line_table = sc.comp_unit->GetLineTable();
            if (line_table != nullptr) {
              // And address that makes it into this function should be in terms
              // of this debug file if there is no debug map, or it will be an
              // address in the .o file which needs to be fixed up to be in
              // terms of the debug map executable. Either way, calling
              // FixupAddress() will work for us.
              Address exe_so_addr(so_addr);
              if (FixupAddress(exe_so_addr)) {
                if (line_table->FindLineEntryByAddress(exe_so_addr,
                                                       sc.line_entry)) {
                  resolved |= eSymbolContextLineEntry;
                }
              }
            }
          }

          if (force_check_line_table && !(resolved & eSymbolContextLineEntry)) {
            // We might have had a compile unit that had discontiguous address
            // ranges where the gaps are symbols that don't have any debug info.
            // Discontiguous compile unit address ranges should only happen when
            // there aren't other functions from other compile units in these
            // gaps. This helps keep the size of the aranges down.
            sc.comp_unit = nullptr;
            resolved &= ~eSymbolContextCompUnit;
          }
        } else {
          GetObjectFile()->GetModule()->ReportWarning(
              "{0:x16}: compile unit {1} failed to create a valid "
              "lldb_private::CompileUnit class.",
              cu_offset, cu_idx);
        }
      }
    }
  }
  return resolved;
}

uint32_t SymbolFileDWARF::ResolveSymbolContext(
    const SourceLocationSpec &src_location_spec,
    SymbolContextItem resolve_scope, SymbolContextList &sc_list) {
  std::lock_guard<std::recursive_mutex> guard(GetModuleMutex());
  const bool check_inlines = src_location_spec.GetCheckInlines();
  const uint32_t prev_size = sc_list.GetSize();
  if (resolve_scope & eSymbolContextCompUnit) {
    for (uint32_t cu_idx = 0, num_cus = GetNumCompileUnits(); cu_idx < num_cus;
         ++cu_idx) {
      CompileUnit *dc_cu = ParseCompileUnitAtIndex(cu_idx).get();
      if (!dc_cu)
        continue;

      bool file_spec_matches_cu_file_spec = FileSpec::Match(
          src_location_spec.GetFileSpec(), dc_cu->GetPrimaryFile());
      if (check_inlines || file_spec_matches_cu_file_spec) {
        dc_cu->ResolveSymbolContext(src_location_spec, resolve_scope, sc_list);
        if (!check_inlines)
          break;
      }
    }
  }
  return sc_list.GetSize() - prev_size;
}

void SymbolFileDWARF::PreloadSymbols() {
  // Get the symbol table for the symbol file prior to taking the module lock
  // so that it is available without needing to take the module lock. The DWARF
  // indexing might end up needing to relocate items when DWARF sections are
  // loaded as they might end up getting the section contents which can call
  // ObjectFileELF::RelocateSection() which in turn will ask for the symbol
  // table and can cause deadlocks.
  GetSymtab();
  std::lock_guard<std::recursive_mutex> guard(GetModuleMutex());
  m_index->Preload();
}

std::recursive_mutex &SymbolFileDWARF::GetModuleMutex() const {
  lldb::ModuleSP module_sp(m_debug_map_module_wp.lock());
  if (module_sp)
    return module_sp->GetMutex();
  return GetObjectFile()->GetModule()->GetMutex();
}

bool SymbolFileDWARF::DeclContextMatchesThisSymbolFile(
    const lldb_private::CompilerDeclContext &decl_ctx) {
  if (!decl_ctx.IsValid()) {
    // Invalid namespace decl which means we aren't matching only things in
    // this symbol file, so return true to indicate it matches this symbol
    // file.
    return true;
  }

  TypeSystem *decl_ctx_type_system = decl_ctx.GetTypeSystem();
  auto type_system_or_err = GetTypeSystemForLanguage(
      decl_ctx_type_system->GetMinimumLanguage(nullptr));
  if (auto err = type_system_or_err.takeError()) {
    LLDB_LOG_ERROR(GetLog(LLDBLog::Symbols), std::move(err),
                   "Unable to match namespace decl using TypeSystem: {0}");
    return false;
  }

  if (decl_ctx_type_system == type_system_or_err->get())
    return true; // The type systems match, return true

  // The namespace AST was valid, and it does not match...
  Log *log = GetLog(DWARFLog::Lookups);

  if (log)
    GetObjectFile()->GetModule()->LogMessage(
        log, "Valid namespace does not match symbol file");

  return false;
}

void SymbolFileDWARF::FindGlobalVariables(
    ConstString name, const CompilerDeclContext &parent_decl_ctx,
    uint32_t max_matches, VariableList &variables) {
  std::lock_guard<std::recursive_mutex> guard(GetModuleMutex());
  Log *log = GetLog(DWARFLog::Lookups);

  if (log)
    GetObjectFile()->GetModule()->LogMessage(
        log,
        "SymbolFileDWARF::FindGlobalVariables (name=\"{0}\", "
        "parent_decl_ctx={1:p}, max_matches={2}, variables)",
        name.GetCString(), static_cast<const void *>(&parent_decl_ctx),
        max_matches);

  if (!DeclContextMatchesThisSymbolFile(parent_decl_ctx))
    return;

  // Remember how many variables are in the list before we search.
  const uint32_t original_size = variables.GetSize();

  llvm::StringRef basename;
  llvm::StringRef context;
  bool name_is_mangled = Mangled::GetManglingScheme(name.GetStringRef()) !=
                         Mangled::eManglingSchemeNone;

  if (!CPlusPlusLanguage::ExtractContextAndIdentifier(name.GetCString(),
                                                      context, basename))
    basename = name.GetStringRef();

  // Loop invariant: Variables up to this index have been checked for context
  // matches.
  uint32_t pruned_idx = original_size;

  SymbolContext sc;
  m_index->GetGlobalVariables(ConstString(basename), [&](DWARFDIE die) {
    if (!sc.module_sp)
      sc.module_sp = m_objfile_sp->GetModule();
    assert(sc.module_sp);

    if (die.Tag() != DW_TAG_variable)
      return true;

    auto *dwarf_cu = llvm::dyn_cast<DWARFCompileUnit>(die.GetCU());
    if (!dwarf_cu)
      return true;
    sc.comp_unit = GetCompUnitForDWARFCompUnit(*dwarf_cu);

    if (parent_decl_ctx) {
      if (DWARFASTParser *dwarf_ast = GetDWARFParser(*die.GetCU())) {
        CompilerDeclContext actual_parent_decl_ctx =
            dwarf_ast->GetDeclContextContainingUIDFromDWARF(die);

        /// If the actual namespace is inline (i.e., had a DW_AT_export_symbols)
        /// and a child (possibly through other layers of inline namespaces)
        /// of the namespace referred to by 'basename', allow the lookup to
        /// succeed.
        if (!actual_parent_decl_ctx ||
            (actual_parent_decl_ctx != parent_decl_ctx &&
             !parent_decl_ctx.IsContainedInLookup(actual_parent_decl_ctx)))
          return true;
      }
    }

    ParseAndAppendGlobalVariable(sc, die, variables);
    while (pruned_idx < variables.GetSize()) {
      VariableSP var_sp = variables.GetVariableAtIndex(pruned_idx);
      if (name_is_mangled ||
          var_sp->GetName().GetStringRef().contains(name.GetStringRef()))
        ++pruned_idx;
      else
        variables.RemoveVariableAtIndex(pruned_idx);
    }

    return variables.GetSize() - original_size < max_matches;
  });

  // Return the number of variable that were appended to the list
  const uint32_t num_matches = variables.GetSize() - original_size;
  if (log && num_matches > 0) {
    GetObjectFile()->GetModule()->LogMessage(
        log,
        "SymbolFileDWARF::FindGlobalVariables (name=\"{0}\", "
        "parent_decl_ctx={1:p}, max_matches={2}, variables) => {3}",
        name.GetCString(), static_cast<const void *>(&parent_decl_ctx),
        max_matches, num_matches);
  }
}

void SymbolFileDWARF::FindGlobalVariables(const RegularExpression &regex,
                                          uint32_t max_matches,
                                          VariableList &variables) {
  std::lock_guard<std::recursive_mutex> guard(GetModuleMutex());
  Log *log = GetLog(DWARFLog::Lookups);

  if (log) {
    GetObjectFile()->GetModule()->LogMessage(
        log,
        "SymbolFileDWARF::FindGlobalVariables (regex=\"{0}\", "
        "max_matches={1}, variables)",
        regex.GetText().str().c_str(), max_matches);
  }

  // Remember how many variables are in the list before we search.
  const uint32_t original_size = variables.GetSize();

  SymbolContext sc;
  m_index->GetGlobalVariables(regex, [&](DWARFDIE die) {
    if (!sc.module_sp)
      sc.module_sp = m_objfile_sp->GetModule();
    assert(sc.module_sp);

    DWARFCompileUnit *dwarf_cu = llvm::dyn_cast<DWARFCompileUnit>(die.GetCU());
    if (!dwarf_cu)
      return true;
    sc.comp_unit = GetCompUnitForDWARFCompUnit(*dwarf_cu);

    ParseAndAppendGlobalVariable(sc, die, variables);

    return variables.GetSize() - original_size < max_matches;
  });
}

bool SymbolFileDWARF::ResolveFunction(const DWARFDIE &orig_die,
                                      bool include_inlines,
                                      SymbolContextList &sc_list) {
  SymbolContext sc;

  if (!orig_die)
    return false;

  // If we were passed a die that is not a function, just return false...
  if (!(orig_die.Tag() == DW_TAG_subprogram ||
        (include_inlines && orig_die.Tag() == DW_TAG_inlined_subroutine)))
    return false;

  DWARFDIE die = orig_die;
  DWARFDIE inlined_die;
  if (die.Tag() == DW_TAG_inlined_subroutine) {
    inlined_die = die;

    while (true) {
      die = die.GetParent();

      if (die) {
        if (die.Tag() == DW_TAG_subprogram)
          break;
      } else
        break;
    }
  }
  assert(die && die.Tag() == DW_TAG_subprogram);
  if (GetFunction(die, sc)) {
    Address addr;
    // Parse all blocks if needed
    if (inlined_die) {
      Block &function_block = sc.function->GetBlock(true);
      sc.block = function_block.FindBlockByID(inlined_die.GetID());
      if (sc.block == nullptr)
        sc.block = function_block.FindBlockByID(inlined_die.GetOffset());
      if (sc.block == nullptr || !sc.block->GetStartAddress(addr))
        addr.Clear();
    } else {
      sc.block = nullptr;
      addr = sc.function->GetAddressRange().GetBaseAddress();
    }

    sc_list.Append(sc);
    return true;
  }

  return false;
}

bool SymbolFileDWARF::DIEInDeclContext(const CompilerDeclContext &decl_ctx,
                                       const DWARFDIE &die,
                                       bool only_root_namespaces) {
  // If we have no parent decl context to match this DIE matches, and if the
  // parent decl context isn't valid, we aren't trying to look for any
  // particular decl context so any die matches.
  if (!decl_ctx.IsValid()) {
    // ...But if we are only checking root decl contexts, confirm that the
    // 'die' is a top-level context.
    if (only_root_namespaces)
      return die.GetParent().Tag() == dwarf::DW_TAG_compile_unit;

    return true;
  }

  if (die) {
    if (DWARFASTParser *dwarf_ast = GetDWARFParser(*die.GetCU())) {
      if (CompilerDeclContext actual_decl_ctx =
              dwarf_ast->GetDeclContextContainingUIDFromDWARF(die))
        return decl_ctx.IsContainedInLookup(actual_decl_ctx);
    }
  }
  return false;
}

void SymbolFileDWARF::FindFunctions(const Module::LookupInfo &lookup_info,
                                    const CompilerDeclContext &parent_decl_ctx,
                                    bool include_inlines,
                                    SymbolContextList &sc_list) {
  std::lock_guard<std::recursive_mutex> guard(GetModuleMutex());
  ConstString name = lookup_info.GetLookupName();
  FunctionNameType name_type_mask = lookup_info.GetNameTypeMask();

  // eFunctionNameTypeAuto should be pre-resolved by a call to
  // Module::LookupInfo::LookupInfo()
  assert((name_type_mask & eFunctionNameTypeAuto) == 0);

  Log *log = GetLog(DWARFLog::Lookups);

  if (log) {
    GetObjectFile()->GetModule()->LogMessage(
        log,
        "SymbolFileDWARF::FindFunctions (name=\"{0}\", name_type_mask={1:x}, "
        "sc_list)",
        name.GetCString(), name_type_mask);
  }

  if (!DeclContextMatchesThisSymbolFile(parent_decl_ctx))
    return;

  // If name is empty then we won't find anything.
  if (name.IsEmpty())
    return;

  // Remember how many sc_list are in the list before we search in case we are
  // appending the results to a variable list.

  const uint32_t original_size = sc_list.GetSize();

  llvm::DenseSet<const DWARFDebugInfoEntry *> resolved_dies;

  m_index->GetFunctions(lookup_info, *this, parent_decl_ctx, [&](DWARFDIE die) {
    if (resolved_dies.insert(die.GetDIE()).second)
      ResolveFunction(die, include_inlines, sc_list);
    return true;
  });
  // With -gsimple-template-names, a templated type's DW_AT_name will not
  // contain the template parameters. Try again stripping '<' and anything
  // after, filtering out entries with template parameters that don't match.
  {
    const llvm::StringRef name_ref = name.GetStringRef();
    auto it = name_ref.find('<');
    if (it != llvm::StringRef::npos) {
      const llvm::StringRef name_no_template_params = name_ref.slice(0, it);

      Module::LookupInfo no_tp_lookup_info(lookup_info);
      no_tp_lookup_info.SetLookupName(ConstString(name_no_template_params));
      m_index->GetFunctions(no_tp_lookup_info, *this, parent_decl_ctx, [&](DWARFDIE die) {
        if (resolved_dies.insert(die.GetDIE()).second)
          ResolveFunction(die, include_inlines, sc_list);
        return true;
      });
    }
  }

  // Return the number of variable that were appended to the list
  const uint32_t num_matches = sc_list.GetSize() - original_size;

  if (log && num_matches > 0) {
    GetObjectFile()->GetModule()->LogMessage(
        log,
        "SymbolFileDWARF::FindFunctions (name=\"{0}\", "
        "name_type_mask={1:x}, include_inlines={2:d}, sc_list) => {3}",
        name.GetCString(), name_type_mask, include_inlines, num_matches);
  }
}

void SymbolFileDWARF::FindFunctions(const RegularExpression &regex,
                                    bool include_inlines,
                                    SymbolContextList &sc_list) {
  std::lock_guard<std::recursive_mutex> guard(GetModuleMutex());
  LLDB_SCOPED_TIMERF("SymbolFileDWARF::FindFunctions (regex = '%s')",
                     regex.GetText().str().c_str());

  Log *log = GetLog(DWARFLog::Lookups);

  if (log) {
    GetObjectFile()->GetModule()->LogMessage(
        log, "SymbolFileDWARF::FindFunctions (regex=\"{0}\", sc_list)",
        regex.GetText().str().c_str());
  }

  llvm::DenseSet<const DWARFDebugInfoEntry *> resolved_dies;
  m_index->GetFunctions(regex, [&](DWARFDIE die) {
    if (resolved_dies.insert(die.GetDIE()).second)
      ResolveFunction(die, include_inlines, sc_list);
    return true;
  });
}

void SymbolFileDWARF::GetMangledNamesForFunction(
    const std::string &scope_qualified_name,
    std::vector<ConstString> &mangled_names) {
  DWARFDebugInfo &info = DebugInfo();
  uint32_t num_comp_units = info.GetNumUnits();
  for (uint32_t i = 0; i < num_comp_units; i++) {
    DWARFUnit *cu = info.GetUnitAtIndex(i);
    if (cu == nullptr)
      continue;

    SymbolFileDWARFDwo *dwo = cu->GetDwoSymbolFile();
    if (dwo)
      dwo->GetMangledNamesForFunction(scope_qualified_name, mangled_names);
  }

  for (DIERef die_ref :
       m_function_scope_qualified_name_map.lookup(scope_qualified_name)) {
    DWARFDIE die = GetDIE(die_ref);
    mangled_names.push_back(ConstString(die.GetMangledName()));
  }
}

void SymbolFileDWARF::FindTypes(
    ConstString name, const CompilerDeclContext &parent_decl_ctx,
    uint32_t max_matches,
    llvm::DenseSet<lldb_private::SymbolFile *> &searched_symbol_files,
    TypeMap &types) {
  std::lock_guard<std::recursive_mutex> guard(GetModuleMutex());
  // Make sure we haven't already searched this SymbolFile before.
  if (!searched_symbol_files.insert(this).second)
    return;

  Log *log = GetLog(DWARFLog::Lookups);

  if (log) {
    if (parent_decl_ctx)
      GetObjectFile()->GetModule()->LogMessage(
          log,
          "SymbolFileDWARF::FindTypes (sc, name=\"{0}\", parent_decl_ctx = "
          "{1:p} (\"{2}\"), max_matches={3}, type_list)",
          name.GetCString(), static_cast<const void *>(&parent_decl_ctx),
          parent_decl_ctx.GetName().AsCString("<NULL>"), max_matches);
    else
      GetObjectFile()->GetModule()->LogMessage(
          log,
          "SymbolFileDWARF::FindTypes (sc, name=\"{0}\", parent_decl_ctx = "
          "NULL, max_matches={1}, type_list)",
          name.GetCString(), max_matches);
  }

  if (!DeclContextMatchesThisSymbolFile(parent_decl_ctx))
    return;

  // Unlike FindFunctions(), FindTypes() following cannot produce false
  // positives.

  const llvm::StringRef name_ref = name.GetStringRef();
  auto name_bracket_index = name_ref.find('<');
  m_index->GetTypes(name, [&](DWARFDIE die) {
    if (!DIEInDeclContext(parent_decl_ctx, die))
      return true; // The containing decl contexts don't match

    Type *matching_type = ResolveType(die, true, true);
    if (!matching_type)
      return true;

    // With -gsimple-template-names, a templated type's DW_AT_name will not
    // contain the template parameters. Make sure that if the original query
    // didn't contain a '<', we filter out entries with template parameters.
    if (name_bracket_index == llvm::StringRef::npos &&
        matching_type->IsTemplateType())
      return true;

    // We found a type pointer, now find the shared pointer form our type
    // list
    types.InsertUnique(matching_type->shared_from_this());
    return types.GetSize() < max_matches;
  });

  // With -gsimple-template-names, a templated type's DW_AT_name will not
  // contain the template parameters. Try again stripping '<' and anything
  // after, filtering out entries with template parameters that don't match.
  if (types.GetSize() < max_matches) {
    if (name_bracket_index != llvm::StringRef::npos) {
      const llvm::StringRef name_no_template_params =
          name_ref.slice(0, name_bracket_index);
      const llvm::StringRef template_params =
          name_ref.slice(name_bracket_index, name_ref.size());
      m_index->GetTypes(ConstString(name_no_template_params), [&](DWARFDIE die) {
        if (!DIEInDeclContext(parent_decl_ctx, die))
          return true; // The containing decl contexts don't match

        const llvm::StringRef base_name = GetTypeForDIE(die)->GetBaseName().AsCString();
        auto it = base_name.find('<');
        // If the candidate qualified name doesn't have '<', it doesn't have
        // template params to compare.
        if (it == llvm::StringRef::npos)
          return true;

        // Filter out non-matching instantiations by comparing template params.
        const llvm::StringRef base_name_template_params =
            base_name.slice(it, base_name.size());

        if (template_params != base_name_template_params)
          return true;

        Type *matching_type = ResolveType(die, true, true);
        if (!matching_type)
          return true;

        // We found a type pointer, now find the shared pointer form our type
        // list.
        types.InsertUnique(matching_type->shared_from_this());
        return types.GetSize() < max_matches;
      });
    }
  }

  // Next search through the reachable Clang modules. This only applies for
  // DWARF objects compiled with -gmodules that haven't been processed by
  // dsymutil.
  if (types.GetSize() < max_matches) {
    UpdateExternalModuleListIfNeeded();

    for (const auto &pair : m_external_type_modules)
      if (ModuleSP external_module_sp = pair.second)
        if (SymbolFile *sym_file = external_module_sp->GetSymbolFile())
          sym_file->FindTypes(name, parent_decl_ctx, max_matches,
                              searched_symbol_files, types);
  }

  if (log && types.GetSize()) {
    if (parent_decl_ctx) {
      GetObjectFile()->GetModule()->LogMessage(
          log,
          "SymbolFileDWARF::FindTypes (sc, name=\"{0}\", parent_decl_ctx "
          "= {1:p} (\"{2}\"), max_matches={3}, type_list) => {4}",
          name.GetCString(), static_cast<const void *>(&parent_decl_ctx),
          parent_decl_ctx.GetName().AsCString("<NULL>"), max_matches,
          types.GetSize());
    } else {
      GetObjectFile()->GetModule()->LogMessage(
          log,
          "SymbolFileDWARF::FindTypes (sc, name=\"{0}\", parent_decl_ctx "
          "= NULL, max_matches={1}, type_list) => {2}",
          name.GetCString(), max_matches, types.GetSize());
    }
  }
}

void SymbolFileDWARF::FindTypes(
    llvm::ArrayRef<CompilerContext> pattern, LanguageSet languages,
    llvm::DenseSet<SymbolFile *> &searched_symbol_files, TypeMap &types) {
  // Make sure we haven't already searched this SymbolFile before.
  if (!searched_symbol_files.insert(this).second)
    return;

  std::lock_guard<std::recursive_mutex> guard(GetModuleMutex());
  if (pattern.empty())
    return;

  ConstString name = pattern.back().name;

  if (!name)
    return;

  m_index->GetTypes(name, [&](DWARFDIE die) {
    if (!languages[GetLanguageFamily(*die.GetCU())])
      return true;

    llvm::SmallVector<CompilerContext, 4> die_context;
    die.GetDeclContext(die_context);
    if (!contextMatches(die_context, pattern))
      return true;

    if (Type *matching_type = ResolveType(die, true, true)) {
      // We found a type pointer, now find the shared pointer form our type
      // list.
      types.InsertUnique(matching_type->shared_from_this());
    }
    return true;
  });

  // Next search through the reachable Clang modules. This only applies for
  // DWARF objects compiled with -gmodules that haven't been processed by
  // dsymutil.
  UpdateExternalModuleListIfNeeded();

  for (const auto &pair : m_external_type_modules)
    if (ModuleSP external_module_sp = pair.second)
      external_module_sp->FindTypes(pattern, languages, searched_symbol_files,
                                    types);
}

CompilerDeclContext
SymbolFileDWARF::FindNamespace(ConstString name,
                               const CompilerDeclContext &parent_decl_ctx,
                               bool only_root_namespaces) {
  std::lock_guard<std::recursive_mutex> guard(GetModuleMutex());
  Log *log = GetLog(DWARFLog::Lookups);

  if (log) {
    GetObjectFile()->GetModule()->LogMessage(
        log, "SymbolFileDWARF::FindNamespace (sc, name=\"{0}\")",
        name.GetCString());
  }

  CompilerDeclContext namespace_decl_ctx;

  if (!DeclContextMatchesThisSymbolFile(parent_decl_ctx))
    return namespace_decl_ctx;

  m_index->GetNamespaces(name, [&](DWARFDIE die) {
    if (!DIEInDeclContext(parent_decl_ctx, die, only_root_namespaces))
      return true; // The containing decl contexts don't match

    DWARFASTParser *dwarf_ast = GetDWARFParser(*die.GetCU());
    if (!dwarf_ast)
      return true;

    namespace_decl_ctx = dwarf_ast->GetDeclContextForUIDFromDWARF(die);
    return !namespace_decl_ctx.IsValid();
  });

  if (log && namespace_decl_ctx) {
    GetObjectFile()->GetModule()->LogMessage(
        log,
        "SymbolFileDWARF::FindNamespace (sc, name=\"{0}\") => "
        "CompilerDeclContext({1:p}/{2:p}) \"{3}\"",
        name.GetCString(),
        static_cast<const void *>(namespace_decl_ctx.GetTypeSystem()),
        static_cast<const void *>(namespace_decl_ctx.GetOpaqueDeclContext()),
        namespace_decl_ctx.GetName().AsCString("<NULL>"));
  }

  return namespace_decl_ctx;
}

TypeSP SymbolFileDWARF::GetTypeForDIE(const DWARFDIE &die,
                                      bool resolve_function_context) {
  TypeSP type_sp;
  if (die) {
    Type *type_ptr = GetDIEToType().lookup(die.GetDIE());
    if (type_ptr == nullptr) {
      SymbolContextScope *scope;
      if (auto *dwarf_cu = llvm::dyn_cast<DWARFCompileUnit>(die.GetCU()))
        scope = GetCompUnitForDWARFCompUnit(*dwarf_cu);
      else
        scope = GetObjectFile()->GetModule().get();
      assert(scope);
      SymbolContext sc(scope);
      const DWARFDebugInfoEntry *parent_die = die.GetParent().GetDIE();
      while (parent_die != nullptr) {
        if (parent_die->Tag() == DW_TAG_subprogram)
          break;
        parent_die = parent_die->GetParent();
      }
      SymbolContext sc_backup = sc;
      if (resolve_function_context && parent_die != nullptr &&
          !GetFunction(DWARFDIE(die.GetCU(), parent_die), sc))
        sc = sc_backup;

      type_sp = ParseType(sc, die, nullptr);
    } else if (type_ptr != DIE_IS_BEING_PARSED) {
      // Get the original shared pointer for this type
      type_sp = type_ptr->shared_from_this();
    }
  }
  return type_sp;
}

DWARFDIE
SymbolFileDWARF::GetDeclContextDIEContainingDIE(const DWARFDIE &orig_die) {
  if (orig_die) {
    DWARFDIE die = orig_die;

    while (die) {
      // If this is the original DIE that we are searching for a declaration
      // for, then don't look in the cache as we don't want our own decl
      // context to be our decl context...
      if (orig_die != die) {
        switch (die.Tag()) {
        case DW_TAG_compile_unit:
        case DW_TAG_partial_unit:
        case DW_TAG_namespace:
        case DW_TAG_structure_type:
        case DW_TAG_union_type:
        case DW_TAG_class_type:
        case DW_TAG_lexical_block:
        case DW_TAG_subprogram:
          return die;
        case DW_TAG_inlined_subroutine: {
          DWARFDIE abs_die = die.GetReferencedDIE(DW_AT_abstract_origin);
          if (abs_die) {
            return abs_die;
          }
          break;
        }
        default:
          break;
        }
      }

      DWARFDIE spec_die = die.GetReferencedDIE(DW_AT_specification);
      if (spec_die) {
        DWARFDIE decl_ctx_die = GetDeclContextDIEContainingDIE(spec_die);
        if (decl_ctx_die)
          return decl_ctx_die;
      }

      DWARFDIE abs_die = die.GetReferencedDIE(DW_AT_abstract_origin);
      if (abs_die) {
        DWARFDIE decl_ctx_die = GetDeclContextDIEContainingDIE(abs_die);
        if (decl_ctx_die)
          return decl_ctx_die;
      }

      die = die.GetParent();
    }
  }
  return DWARFDIE();
}

Symbol *SymbolFileDWARF::GetObjCClassSymbol(ConstString objc_class_name) {
  Symbol *objc_class_symbol = nullptr;
  if (m_objfile_sp) {
    Symtab *symtab = m_objfile_sp->GetSymtab();
    if (symtab) {
      objc_class_symbol = symtab->FindFirstSymbolWithNameAndType(
          objc_class_name, eSymbolTypeObjCClass, Symtab::eDebugNo,
          Symtab::eVisibilityAny);
    }
  }
  return objc_class_symbol;
}

// Some compilers don't emit the DW_AT_APPLE_objc_complete_type attribute. If
// they don't then we can end up looking through all class types for a complete
// type and never find the full definition. We need to know if this attribute
// is supported, so we determine this here and cache th result. We also need to
// worry about the debug map
// DWARF file
// if we are doing darwin DWARF in .o file debugging.
bool SymbolFileDWARF::Supports_DW_AT_APPLE_objc_complete_type(DWARFUnit *cu) {
  if (m_supports_DW_AT_APPLE_objc_complete_type == eLazyBoolCalculate) {
    m_supports_DW_AT_APPLE_objc_complete_type = eLazyBoolNo;
    if (cu && cu->Supports_DW_AT_APPLE_objc_complete_type())
      m_supports_DW_AT_APPLE_objc_complete_type = eLazyBoolYes;
    else {
      DWARFDebugInfo &debug_info = DebugInfo();
      const uint32_t num_compile_units = GetNumCompileUnits();
      for (uint32_t cu_idx = 0; cu_idx < num_compile_units; ++cu_idx) {
        DWARFUnit *dwarf_cu = debug_info.GetUnitAtIndex(cu_idx);
        if (dwarf_cu != cu &&
            dwarf_cu->Supports_DW_AT_APPLE_objc_complete_type()) {
          m_supports_DW_AT_APPLE_objc_complete_type = eLazyBoolYes;
          break;
        }
      }
    }
    if (m_supports_DW_AT_APPLE_objc_complete_type == eLazyBoolNo &&
        GetDebugMapSymfile())
      return m_debug_map_symfile->Supports_DW_AT_APPLE_objc_complete_type(this);
  }
  return m_supports_DW_AT_APPLE_objc_complete_type == eLazyBoolYes;
}

// This function can be used when a DIE is found that is a forward declaration
// DIE and we want to try and find a type that has the complete definition.
TypeSP SymbolFileDWARF::FindCompleteObjCDefinitionTypeForDIE(
    const DWARFDIE &die, ConstString type_name, bool must_be_implementation) {

  TypeSP type_sp;

  if (!type_name || (must_be_implementation && !GetObjCClassSymbol(type_name)))
    return type_sp;

  m_index->GetCompleteObjCClass(
      type_name, must_be_implementation, [&](DWARFDIE type_die) {
        bool try_resolving_type = false;

        // Don't try and resolve the DIE we are looking for with the DIE
        // itself!
        if (type_die != die) {
          switch (type_die.Tag()) {
          case DW_TAG_class_type:
          case DW_TAG_structure_type:
            try_resolving_type = true;
            break;
          default:
            break;
          }
        }
        if (!try_resolving_type)
          return true;

        if (must_be_implementation &&
            type_die.Supports_DW_AT_APPLE_objc_complete_type())
          try_resolving_type = type_die.GetAttributeValueAsUnsigned(
              DW_AT_APPLE_objc_complete_type, 0);
        if (!try_resolving_type)
          return true;

        Type *resolved_type = ResolveType(type_die, false, true);
        if (!resolved_type || resolved_type == DIE_IS_BEING_PARSED)
          return true;

        DEBUG_PRINTF(
            "resolved 0x%8.8" PRIx64 " from %s to 0x%8.8" PRIx64
            " (cu 0x%8.8" PRIx64 ")\n",
            die.GetID(),
            m_objfile_sp->GetFileSpec().GetFilename().AsCString("<Unknown>"),
            type_die.GetID(), type_cu->GetID());

        if (die)
          GetDIEToType()[die.GetDIE()] = resolved_type;
        type_sp = resolved_type->shared_from_this();
        return false;
      });
  return type_sp;
}

// This function helps to ensure that the declaration contexts match for two
// different DIEs. Often times debug information will refer to a forward
// declaration of a type (the equivalent of "struct my_struct;". There will
// often be a declaration of that type elsewhere that has the full definition.
// When we go looking for the full type "my_struct", we will find one or more
// matches in the accelerator tables and we will then need to make sure the
// type was in the same declaration context as the original DIE. This function
// can efficiently compare two DIEs and will return true when the declaration
// context matches, and false when they don't.
bool SymbolFileDWARF::DIEDeclContextsMatch(const DWARFDIE &die1,
                                           const DWARFDIE &die2) {
  if (die1 == die2)
    return true;

  std::vector<DWARFDIE> decl_ctx_1;
  std::vector<DWARFDIE> decl_ctx_2;
  // The declaration DIE stack is a stack of the declaration context DIEs all
  // the way back to the compile unit. If a type "T" is declared inside a class
  // "B", and class "B" is declared inside a class "A" and class "A" is in a
  // namespace "lldb", and the namespace is in a compile unit, there will be a
  // stack of DIEs:
  //
  //   [0] DW_TAG_class_type for "B"
  //   [1] DW_TAG_class_type for "A"
  //   [2] DW_TAG_namespace  for "lldb"
  //   [3] DW_TAG_compile_unit or DW_TAG_partial_unit for the source file.
  //
  // We grab both contexts and make sure that everything matches all the way
  // back to the compiler unit.

  // First lets grab the decl contexts for both DIEs
  decl_ctx_1 = die1.GetDeclContextDIEs();
  decl_ctx_2 = die2.GetDeclContextDIEs();
  // Make sure the context arrays have the same size, otherwise we are done
  const size_t count1 = decl_ctx_1.size();
  const size_t count2 = decl_ctx_2.size();
  if (count1 != count2)
    return false;

  // Make sure the DW_TAG values match all the way back up the compile unit. If
  // they don't, then we are done.
  DWARFDIE decl_ctx_die1;
  DWARFDIE decl_ctx_die2;
  size_t i;
  for (i = 0; i < count1; i++) {
    decl_ctx_die1 = decl_ctx_1[i];
    decl_ctx_die2 = decl_ctx_2[i];
    if (decl_ctx_die1.Tag() != decl_ctx_die2.Tag())
      return false;
  }
#ifndef NDEBUG

  // Make sure the top item in the decl context die array is always
  // DW_TAG_compile_unit or DW_TAG_partial_unit. If it isn't then
  // something went wrong in the DWARFDIE::GetDeclContextDIEs()
  // function.
  dw_tag_t cu_tag = decl_ctx_1[count1 - 1].Tag();
  UNUSED_IF_ASSERT_DISABLED(cu_tag);
  assert(cu_tag == DW_TAG_compile_unit || cu_tag == DW_TAG_partial_unit);

#endif
  // Always skip the compile unit when comparing by only iterating up to "count
  // - 1". Here we compare the names as we go.
  for (i = 0; i < count1 - 1; i++) {
    decl_ctx_die1 = decl_ctx_1[i];
    decl_ctx_die2 = decl_ctx_2[i];
    const char *name1 = decl_ctx_die1.GetName();
    const char *name2 = decl_ctx_die2.GetName();
    // If the string was from a DW_FORM_strp, then the pointer will often be
    // the same!
    if (name1 == name2)
      continue;

    // Name pointers are not equal, so only compare the strings if both are not
    // NULL.
    if (name1 && name2) {
      // If the strings don't compare, we are done...
      if (strcmp(name1, name2) != 0)
        return false;
    } else {
      // One name was NULL while the other wasn't
      return false;
    }
  }
  // We made it through all of the checks and the declaration contexts are
  // equal.
  return true;
}

TypeSP
SymbolFileDWARF::FindDefinitionTypeForDWARFDeclContext(const DWARFDIE &die) {
  TypeSP type_sp;

  if (die.GetName()) {
    const dw_tag_t tag = die.Tag();

    Log *log = GetLog(DWARFLog::TypeCompletion | DWARFLog::Lookups);
    if (log) {
      GetObjectFile()->GetModule()->LogMessage(
          log,
          "SymbolFileDWARF::FindDefinitionTypeForDWARFDeclContext(tag={0}, "
          "name='{1}')",
          DW_TAG_value_to_name(tag), die.GetName());
    }

    // Get the type system that we are looking to find a type for. We will
    // use this to ensure any matches we find are in a language that this
    // type system supports
    const LanguageType language = GetLanguage(*die.GetCU());
    TypeSystemSP type_system = nullptr;
    if (language != eLanguageTypeUnknown) {
      auto type_system_or_err = GetTypeSystemForLanguage(language);
      if (auto err = type_system_or_err.takeError()) {
        LLDB_LOG_ERROR(GetLog(LLDBLog::Symbols), std::move(err),
                       "Cannot get TypeSystem for language {1}: {0}",
                       Language::GetNameForLanguageType(language));
      } else {
        type_system = *type_system_or_err;
      }
    }

    // See comments below about -gsimple-template-names for why we attempt to
    // compute missing template parameter names.
    ConstString template_params;
    if (type_system) {
      DWARFASTParser *dwarf_ast = type_system->GetDWARFParser();
      if (dwarf_ast)
        template_params = dwarf_ast->GetDIEClassTemplateParams(die);
    }

    m_index->GetTypes(GetDWARFDeclContext(die), [&](DWARFDIE type_die) {
      // Make sure type_die's language matches the type system we are
      // looking for. We don't want to find a "Foo" type from Java if we
      // are looking for a "Foo" type for C, C++, ObjC, or ObjC++.
      if (type_system &&
          !type_system->SupportsLanguage(GetLanguage(*type_die.GetCU())))
        return true;
      bool try_resolving_type = false;

      // Don't try and resolve the DIE we are looking for with the DIE
      // itself!
      const dw_tag_t type_tag = type_die.Tag();
      // Make sure the tags match
      if (type_tag == tag) {
        // The tags match, lets try resolving this type
        try_resolving_type = true;
      } else {
        // The tags don't match, but we need to watch our for a forward
        // declaration for a struct and ("struct foo") ends up being a
        // class ("class foo { ... };") or vice versa.
        switch (type_tag) {
        case DW_TAG_class_type:
          // We had a "class foo", see if we ended up with a "struct foo
          // { ... };"
          try_resolving_type = (tag == DW_TAG_structure_type);
          break;
        case DW_TAG_structure_type:
          // We had a "struct foo", see if we ended up with a "class foo
          // { ... };"
          try_resolving_type = (tag == DW_TAG_class_type);
          break;
        default:
          // Tags don't match, don't event try to resolve using this type
          // whose name matches....
          break;
        }
      }

      if (!try_resolving_type) {
        if (log) {
          GetObjectFile()->GetModule()->LogMessage(
              log,
              "SymbolFileDWARF::"
              "FindDefinitionTypeForDWARFDeclContext(tag={0}, "
              "name='{1}') ignoring die={2:x16} ({3})",
              DW_TAG_value_to_name(tag), die.GetName(), type_die.GetOffset(),
              type_die.GetName());
        }
        return true;
      }

      DWARFDeclContext type_dwarf_decl_ctx = GetDWARFDeclContext(type_die);

      if (log) {
        GetObjectFile()->GetModule()->LogMessage(
            log,
            "SymbolFileDWARF::"
            "FindDefinitionTypeForDWARFDeclContext(tag={0}, "
            "name='{1}') trying die={2:x16} ({3})",
            DW_TAG_value_to_name(tag), die.GetName(), type_die.GetOffset(),
            type_dwarf_decl_ctx.GetQualifiedName());
      }

      // Make sure the decl contexts match all the way up
      if (GetDWARFDeclContext(die) != type_dwarf_decl_ctx)
        return true;

      Type *resolved_type = ResolveType(type_die, false);
      if (!resolved_type || resolved_type == DIE_IS_BEING_PARSED)
        return true;

      // With -gsimple-template-names, the DIE name may not contain the template
      // parameters. If the declaration has template parameters but doesn't
      // contain '<', check that the child template parameters match.
      if (template_params) {
        llvm::StringRef test_base_name =
            GetTypeForDIE(type_die)->GetBaseName().GetStringRef();
        auto i = test_base_name.find('<');

        // Full name from clang AST doesn't contain '<' so this type_die isn't
        // a template parameter, but we're expecting template parameters, so
        // bail.
        if (i == llvm::StringRef::npos)
          return true;

        llvm::StringRef test_template_params =
            test_base_name.slice(i, test_base_name.size());
        // Bail if template parameters don't match.
        if (test_template_params != template_params.GetStringRef())
          return true;
      }

      type_sp = resolved_type->shared_from_this();
      return false;
    });
  }
  return type_sp;
}

TypeSP SymbolFileDWARF::ParseType(const SymbolContext &sc, const DWARFDIE &die,
                                  bool *type_is_new_ptr) {
  if (!die)
    return {};

  auto type_system_or_err = GetTypeSystemForLanguage(GetLanguage(*die.GetCU()));
  if (auto err = type_system_or_err.takeError()) {
    LLDB_LOG_ERROR(GetLog(LLDBLog::Symbols), std::move(err),
                   "Unable to parse type: {0}");
    return {};
  }
  auto ts = *type_system_or_err;
  if (!ts)
    return {};

  DWARFASTParser *dwarf_ast = ts->GetDWARFParser();
  if (!dwarf_ast)
    return {};

  TypeSP type_sp = dwarf_ast->ParseTypeFromDWARF(sc, die, type_is_new_ptr);
  if (type_sp) {
    if (die.Tag() == DW_TAG_subprogram) {
      std::string scope_qualified_name(GetDeclContextForUID(die.GetID())
                                           .GetScopeQualifiedName()
                                           .AsCString(""));
      if (scope_qualified_name.size()) {
        m_function_scope_qualified_name_map[scope_qualified_name].insert(
            *die.GetDIERef());
      }
    }
  }

  return type_sp;
}

size_t SymbolFileDWARF::ParseTypes(const SymbolContext &sc,
                                   const DWARFDIE &orig_die,
                                   bool parse_siblings, bool parse_children) {
  size_t types_added = 0;
  DWARFDIE die = orig_die;

  while (die) {
    const dw_tag_t tag = die.Tag();
    bool type_is_new = false;

    Tag dwarf_tag = static_cast<Tag>(tag);

    // TODO: Currently ParseTypeFromDWARF(...) which is called by ParseType(...)
    // does not handle DW_TAG_subrange_type. It is not clear if this is a bug or
    // not.
    if (isType(dwarf_tag) && tag != DW_TAG_subrange_type)
      ParseType(sc, die, &type_is_new);

    if (type_is_new)
      ++types_added;

    if (parse_children && die.HasChildren()) {
      if (die.Tag() == DW_TAG_subprogram) {
        SymbolContext child_sc(sc);
        child_sc.function = sc.comp_unit->FindFunctionByUID(die.GetID()).get();
        types_added += ParseTypes(child_sc, die.GetFirstChild(), true, true);
      } else
        types_added += ParseTypes(sc, die.GetFirstChild(), true, true);
    }

    if (parse_siblings)
      die = die.GetSibling();
    else
      die.Clear();
  }
  return types_added;
}

size_t SymbolFileDWARF::ParseBlocksRecursive(Function &func) {
  std::lock_guard<std::recursive_mutex> guard(GetModuleMutex());
  CompileUnit *comp_unit = func.GetCompileUnit();
  lldbassert(comp_unit);

  DWARFUnit *dwarf_cu = GetDWARFCompileUnit(comp_unit);
  if (!dwarf_cu)
    return 0;

  size_t functions_added = 0;
  const dw_offset_t function_die_offset = DIERef(func.GetID()).die_offset();
  DWARFDIE function_die =
      dwarf_cu->GetNonSkeletonUnit().GetDIE(function_die_offset);
  if (function_die) {
    ParseBlocksRecursive(*comp_unit, &func.GetBlock(false), function_die,
                         LLDB_INVALID_ADDRESS, 0);
  }

  return functions_added;
}

size_t SymbolFileDWARF::ParseTypes(CompileUnit &comp_unit) {
  std::lock_guard<std::recursive_mutex> guard(GetModuleMutex());
  size_t types_added = 0;
  DWARFUnit *dwarf_cu = GetDWARFCompileUnit(&comp_unit);
  if (dwarf_cu) {
    DWARFDIE dwarf_cu_die = dwarf_cu->DIE();
    if (dwarf_cu_die && dwarf_cu_die.HasChildren()) {
      SymbolContext sc;
      sc.comp_unit = &comp_unit;
      types_added = ParseTypes(sc, dwarf_cu_die.GetFirstChild(), true, true);
    }
  }

  return types_added;
}

size_t SymbolFileDWARF::ParseVariablesForContext(const SymbolContext &sc) {
  std::lock_guard<std::recursive_mutex> guard(GetModuleMutex());
  if (sc.comp_unit != nullptr) {
    if (sc.function) {
      DWARFDIE function_die = GetDIE(sc.function->GetID());

      dw_addr_t func_lo_pc = LLDB_INVALID_ADDRESS;
      DWARFRangeList ranges = function_die.GetDIE()->GetAttributeAddressRanges(
          function_die.GetCU(), /*check_hi_lo_pc=*/true);
      if (!ranges.IsEmpty())
        func_lo_pc = ranges.GetMinRangeBase(0);
      if (func_lo_pc != LLDB_INVALID_ADDRESS) {
        const size_t num_variables =
            ParseVariablesInFunctionContext(sc, function_die, func_lo_pc);

        // Let all blocks know they have parse all their variables
        sc.function->GetBlock(false).SetDidParseVariables(true, true);
        return num_variables;
      }
    } else if (sc.comp_unit) {
      DWARFUnit *dwarf_cu = DebugInfo().GetUnitAtIndex(sc.comp_unit->GetID());

      if (dwarf_cu == nullptr)
        return 0;

      uint32_t vars_added = 0;
      VariableListSP variables(sc.comp_unit->GetVariableList(false));

      if (variables.get() == nullptr) {
        variables = std::make_shared<VariableList>();
        sc.comp_unit->SetVariableList(variables);

        m_index->GetGlobalVariables(*dwarf_cu, [&](DWARFDIE die) {
          VariableSP var_sp(ParseVariableDIECached(sc, die));
          if (var_sp) {
            variables->AddVariableIfUnique(var_sp);
            ++vars_added;
          }
          return true;
        });
      }
      return vars_added;
    }
  }
  return 0;
}

VariableSP SymbolFileDWARF::ParseVariableDIECached(const SymbolContext &sc,
                                                   const DWARFDIE &die) {
  if (!die)
    return nullptr;

  DIEToVariableSP &die_to_variable = die.GetDWARF()->GetDIEToVariable();

  VariableSP var_sp = die_to_variable[die.GetDIE()];
  if (var_sp)
    return var_sp;

  var_sp = ParseVariableDIE(sc, die, LLDB_INVALID_ADDRESS);
  if (var_sp) {
    die_to_variable[die.GetDIE()] = var_sp;
    if (DWARFDIE spec_die = die.GetReferencedDIE(DW_AT_specification))
      die_to_variable[spec_die.GetDIE()] = var_sp;
  }
  return var_sp;
}

/// Creates a DWARFExpressionList from an DW_AT_location form_value.
static DWARFExpressionList GetExprListFromAtLocation(DWARFFormValue form_value,
                                                     ModuleSP module,
                                                     const DWARFDIE &die,
                                                     const addr_t func_low_pc) {
  if (DWARFFormValue::IsBlockForm(form_value.Form())) {
    const DWARFDataExtractor &data = die.GetData();

    uint32_t block_offset = form_value.BlockData() - data.GetDataStart();
    uint32_t block_length = form_value.Unsigned();
    return DWARFExpressionList(
        module, DataExtractor(data, block_offset, block_length), die.GetCU());
  }

  DWARFExpressionList location_list(module, DWARFExpression(), die.GetCU());
  DataExtractor data = die.GetCU()->GetLocationData();
  dw_offset_t offset = form_value.Unsigned();
  if (form_value.Form() == DW_FORM_loclistx)
    offset = die.GetCU()->GetLoclistOffset(offset).value_or(-1);
  if (data.ValidOffset(offset)) {
    data = DataExtractor(data, offset, data.GetByteSize() - offset);
    const DWARFUnit *dwarf_cu = form_value.GetUnit();
    if (DWARFExpression::ParseDWARFLocationList(dwarf_cu, data, &location_list))
      location_list.SetFuncFileAddress(func_low_pc);
  }

  return location_list;
}

/// Creates a DWARFExpressionList from an DW_AT_const_value. This is either a
/// block form, or a string, or a data form. For data forms, this returns an
/// empty list, as we cannot initialize it properly without a SymbolFileType.
static DWARFExpressionList
GetExprListFromAtConstValue(DWARFFormValue form_value, ModuleSP module,
                            const DWARFDIE &die) {
  const DWARFDataExtractor &debug_info_data = die.GetData();
  if (DWARFFormValue::IsBlockForm(form_value.Form())) {
    // Retrieve the value as a block expression.
    uint32_t block_offset =
        form_value.BlockData() - debug_info_data.GetDataStart();
    uint32_t block_length = form_value.Unsigned();
    return DWARFExpressionList(
        module, DataExtractor(debug_info_data, block_offset, block_length),
        die.GetCU());
  }
  if (const char *str = form_value.AsCString())
    return DWARFExpressionList(module,
                               DataExtractor(str, strlen(str) + 1,
                                             die.GetCU()->GetByteOrder(),
                                             die.GetCU()->GetAddressByteSize()),
                               die.GetCU());
  return DWARFExpressionList(module, DWARFExpression(), die.GetCU());
}

<<<<<<< HEAD
=======
/// Global variables that are not initialized may have their address set to
/// zero. Since multiple variables may have this address, we cannot apply the
/// OSO relink address approach we normally use.
/// However, the executable will have a matching symbol with a good address;
/// this function attempts to find the correct address by looking into the
/// executable's symbol table. If it succeeds, the expr_list is updated with
/// the new address and the executable's symbol is returned.
static Symbol *fixupExternalAddrZeroVariable(
    SymbolFileDWARFDebugMap &debug_map_symfile, llvm::StringRef name,
    DWARFExpressionList &expr_list, const DWARFDIE &die) {
  ObjectFile *debug_map_objfile = debug_map_symfile.GetObjectFile();
  if (!debug_map_objfile)
    return nullptr;

  Symtab *debug_map_symtab = debug_map_objfile->GetSymtab();
  if (!debug_map_symtab)
    return nullptr;
  Symbol *exe_symbol = debug_map_symtab->FindFirstSymbolWithNameAndType(
      ConstString(name), eSymbolTypeData, Symtab::eDebugYes,
      Symtab::eVisibilityExtern);
  if (!exe_symbol || !exe_symbol->ValueIsAddress())
    return nullptr;
  const addr_t exe_file_addr = exe_symbol->GetAddressRef().GetFileAddress();
  if (exe_file_addr == LLDB_INVALID_ADDRESS)
    return nullptr;

  DWARFExpression *location = expr_list.GetMutableExpressionAtAddress();
  if (location->Update_DW_OP_addr(die.GetCU(), exe_file_addr))
    return exe_symbol;
  return nullptr;
}

>>>>>>> 6241a64e
VariableSP SymbolFileDWARF::ParseVariableDIE(const SymbolContext &sc,
                                             const DWARFDIE &die,
                                             const lldb::addr_t func_low_pc) {
  if (die.GetDWARF() != this)
    return die.GetDWARF()->ParseVariableDIE(sc, die, func_low_pc);

  if (!die)
    return nullptr;

  const dw_tag_t tag = die.Tag();
  ModuleSP module = GetObjectFile()->GetModule();

  if (tag != DW_TAG_variable && tag != DW_TAG_constant &&
      (tag != DW_TAG_formal_parameter || !sc.function))
    return nullptr;

  DWARFAttributes attributes = die.GetAttributes();
  const char *name = nullptr;
  const char *mangled = nullptr;
  Declaration decl;
  DWARFFormValue type_die_form;
  bool is_external = false;
  bool is_artificial = false;
  DWARFFormValue const_value_form, location_form;
  Variable::RangeList scope_ranges;

  for (size_t i = 0; i < attributes.Size(); ++i) {
    dw_attr_t attr = attributes.AttributeAtIndex(i);
    DWARFFormValue form_value;

    if (!attributes.ExtractFormValueAtIndex(i, form_value))
      continue;
    switch (attr) {
    case DW_AT_decl_file:
      decl.SetFile(
          attributes.CompileUnitAtIndex(i)->GetFile(form_value.Unsigned()));
      break;
    case DW_AT_decl_line:
      decl.SetLine(form_value.Unsigned());
      break;
    case DW_AT_decl_column:
      decl.SetColumn(form_value.Unsigned());
      break;
    case DW_AT_name:
      name = form_value.AsCString();
      break;
    case DW_AT_linkage_name:
    case DW_AT_MIPS_linkage_name:
      mangled = form_value.AsCString();
      break;
    case DW_AT_type:
      type_die_form = form_value;
      break;
    case DW_AT_external:
      is_external = form_value.Boolean();
      break;
    case DW_AT_const_value:
      const_value_form = form_value;
      break;
    case DW_AT_location:
      location_form = form_value;
      break;
    case DW_AT_start_scope:
      // TODO: Implement this.
      break;
    case DW_AT_artificial:
      is_artificial = form_value.Boolean();
      break;
    case DW_AT_declaration:
    case DW_AT_description:
    case DW_AT_endianity:
    case DW_AT_segment:
    case DW_AT_specification:
    case DW_AT_visibility:
    default:
    case DW_AT_abstract_origin:
    case DW_AT_sibling:
      break;
    }
  }

  // Prefer DW_AT_location over DW_AT_const_value. Both can be emitted e.g.
  // for static constexpr member variables -- DW_AT_const_value will be
  // present in the class declaration and DW_AT_location in the DIE defining
  // the member.
  bool location_is_const_value_data =
      const_value_form.IsValid() && !location_form.IsValid();

  DWARFExpressionList location_list = [&] {
    if (location_form.IsValid())
      return GetExprListFromAtLocation(location_form, module, die, func_low_pc);
    if (const_value_form.IsValid())
      return GetExprListFromAtConstValue(const_value_form, module, die);
    return DWARFExpressionList(module, DWARFExpression(), die.GetCU());
  }();

  const DWARFDIE parent_context_die = GetDeclContextDIEContainingDIE(die);
  const DWARFDIE sc_parent_die = GetParentSymbolContextDIE(die);
  const dw_tag_t parent_tag = sc_parent_die.Tag();
  bool is_static_member = (parent_tag == DW_TAG_compile_unit ||
                           parent_tag == DW_TAG_partial_unit) &&
                          (parent_context_die.Tag() == DW_TAG_class_type ||
                           parent_context_die.Tag() == DW_TAG_structure_type);

  ValueType scope = eValueTypeInvalid;
  SymbolContextScope *symbol_context_scope = nullptr;

  bool has_explicit_mangled = mangled != nullptr;
  if (!mangled) {
    // LLDB relies on the mangled name (DW_TAG_linkage_name or
    // DW_AT_MIPS_linkage_name) to generate fully qualified names
    // of global variables with commands like "frame var j". For
    // example, if j were an int variable holding a value 4 and
    // declared in a namespace B which in turn is contained in a
    // namespace A, the command "frame var j" returns
    //   "(int) A::B::j = 4".
    // If the compiler does not emit a linkage name, we should be
    // able to generate a fully qualified name from the
    // declaration context.
    if ((parent_tag == DW_TAG_compile_unit ||
         parent_tag == DW_TAG_partial_unit) &&
        Language::LanguageIsCPlusPlus(GetLanguage(*die.GetCU())))
      mangled =
          GetDWARFDeclContext(die).GetQualifiedNameAsConstString().GetCString();
  }

  if (tag == DW_TAG_formal_parameter)
    scope = eValueTypeVariableArgument;
  else {
    // DWARF doesn't specify if a DW_TAG_variable is a local, global
    // or static variable, so we have to do a little digging:
    // 1) DW_AT_linkage_name implies static lifetime (but may be missing)
    // 2) An empty DW_AT_location is an (optimized-out) static lifetime var.
    // 3) DW_AT_location containing a DW_OP_addr implies static lifetime.
    // Clang likes to combine small global variables into the same symbol
    // with locations like: DW_OP_addr(0x1000), DW_OP_constu(2), DW_OP_plus
    // so we need to look through the whole expression.
    bool has_explicit_location = location_form.IsValid();
    bool is_static_lifetime =
        has_explicit_mangled ||
        (has_explicit_location && !location_list.IsValid());
    // Check if the location has a DW_OP_addr with any address value...
    lldb::addr_t location_DW_OP_addr = LLDB_INVALID_ADDRESS;
    if (!location_is_const_value_data) {
      bool op_error = false;
      const DWARFExpression* location = location_list.GetAlwaysValidExpr();
      if (location)
        location_DW_OP_addr =
            location->GetLocation_DW_OP_addr(location_form.GetUnit(), op_error);
      if (op_error) {
        StreamString strm;
        location->DumpLocation(&strm, eDescriptionLevelFull, nullptr);
        GetObjectFile()->GetModule()->ReportError(
            "{0:x16}: {1} has an invalid location: {2}", die.GetOffset(),
            die.GetTagAsCString(), strm.GetData());
      }
      if (location_DW_OP_addr != LLDB_INVALID_ADDRESS)
        is_static_lifetime = true;
    }
    SymbolFileDWARFDebugMap *debug_map_symfile = GetDebugMapSymfile();
    if (debug_map_symfile)
      // Set the module of the expression to the linked module
      // instead of the object file so the relocated address can be
      // found there.
      location_list.SetModule(debug_map_symfile->GetObjectFile()->GetModule());

    if (is_static_lifetime) {
      if (is_external)
        scope = eValueTypeVariableGlobal;
      else
        scope = eValueTypeVariableStatic;

      if (debug_map_symfile) {
        bool linked_oso_file_addr = false;

        if (is_external && location_DW_OP_addr == 0) {
          if (Symbol *exe_symbol = fixupExternalAddrZeroVariable(
                  *debug_map_symfile, mangled ? mangled : name, location_list,
                  die)) {
            linked_oso_file_addr = true;
            symbol_context_scope = exe_symbol;
          }
        }

        if (!linked_oso_file_addr) {
          // The DW_OP_addr is not zero, but it contains a .o file address
          // which needs to be linked up correctly.
          const lldb::addr_t exe_file_addr =
              debug_map_symfile->LinkOSOFileAddress(this, location_DW_OP_addr);
          if (exe_file_addr != LLDB_INVALID_ADDRESS) {
            // Update the file address for this variable
            DWARFExpression *location =
                location_list.GetMutableExpressionAtAddress();
            location->Update_DW_OP_addr(die.GetCU(), exe_file_addr);
          } else {
            // Variable didn't make it into the final executable
            return nullptr;
          }
        }
      }
    } else {
      if (location_is_const_value_data &&
          die.GetDIE()->IsGlobalOrStaticScopeVariable())
        scope = eValueTypeVariableStatic;
      else {
        scope = eValueTypeVariableLocal;
        if (debug_map_symfile) {
          // We need to check for TLS addresses that we need to fixup
          if (location_list.ContainsThreadLocalStorage()) {
            location_list.LinkThreadLocalStorage(
                debug_map_symfile->GetObjectFile()->GetModule(),
                [this, debug_map_symfile](
                    lldb::addr_t unlinked_file_addr) -> lldb::addr_t {
                  return debug_map_symfile->LinkOSOFileAddress(
                      this, unlinked_file_addr);
                });
            scope = eValueTypeVariableThreadLocal;
          }
        }
      }
    }
  }

  if (symbol_context_scope == nullptr) {
    switch (parent_tag) {
    case DW_TAG_subprogram:
    case DW_TAG_inlined_subroutine:
    case DW_TAG_lexical_block:
      if (sc.function) {
        symbol_context_scope =
            sc.function->GetBlock(true).FindBlockByID(sc_parent_die.GetID());
        if (symbol_context_scope == nullptr)
          symbol_context_scope = sc.function;
      }
      break;

    default:
      symbol_context_scope = sc.comp_unit;
      break;
    }
  }

  if (!symbol_context_scope) {
    // Not ready to parse this variable yet. It might be a global or static
    // variable that is in a function scope and the function in the symbol
    // context wasn't filled in yet
    return nullptr;
  }

  auto type_sp = std::make_shared<SymbolFileType>(
      *this, type_die_form.Reference().GetID());

  bool use_type_size_for_value =
      location_is_const_value_data &&
      DWARFFormValue::IsDataForm(const_value_form.Form());
  if (use_type_size_for_value && type_sp->GetType()) {
    DWARFExpression *location = location_list.GetMutableExpressionAtAddress();
    location->UpdateValue(const_value_form.Unsigned(),
                          type_sp->GetType()->GetByteSize(nullptr).value_or(0),
                          die.GetCU()->GetAddressByteSize());
  }

  return std::make_shared<Variable>(
      die.GetID(), name, mangled, type_sp, scope, symbol_context_scope,
      scope_ranges, &decl, location_list, is_external, is_artificial,
      location_is_const_value_data, is_static_member);
}

DWARFDIE
SymbolFileDWARF::FindBlockContainingSpecification(
    const DIERef &func_die_ref, dw_offset_t spec_block_die_offset) {
  // Give the concrete function die specified by "func_die_offset", find the
  // concrete block whose DW_AT_specification or DW_AT_abstract_origin points
  // to "spec_block_die_offset"
  return FindBlockContainingSpecification(DebugInfo().GetDIE(func_die_ref),
                                          spec_block_die_offset);
}

DWARFDIE
SymbolFileDWARF::FindBlockContainingSpecification(
    const DWARFDIE &die, dw_offset_t spec_block_die_offset) {
  if (die) {
    switch (die.Tag()) {
    case DW_TAG_subprogram:
    case DW_TAG_inlined_subroutine:
    case DW_TAG_lexical_block: {
      if (die.GetReferencedDIE(DW_AT_specification).GetOffset() ==
          spec_block_die_offset)
        return die;

      if (die.GetReferencedDIE(DW_AT_abstract_origin).GetOffset() ==
          spec_block_die_offset)
        return die;
    } break;
    default:
      break;
    }

    // Give the concrete function die specified by "func_die_offset", find the
    // concrete block whose DW_AT_specification or DW_AT_abstract_origin points
    // to "spec_block_die_offset"
    for (DWARFDIE child_die : die.children()) {
      DWARFDIE result_die =
          FindBlockContainingSpecification(child_die, spec_block_die_offset);
      if (result_die)
        return result_die;
    }
  }

  return DWARFDIE();
}

void SymbolFileDWARF::ParseAndAppendGlobalVariable(
    const SymbolContext &sc, const DWARFDIE &die,
    VariableList &cc_variable_list) {
  if (!die)
    return;

  dw_tag_t tag = die.Tag();
  if (tag != DW_TAG_variable && tag != DW_TAG_constant)
    return;

  // Check to see if we have already parsed this variable or constant?
  VariableSP var_sp = GetDIEToVariable()[die.GetDIE()];
  if (var_sp) {
    cc_variable_list.AddVariableIfUnique(var_sp);
    return;
  }

  // We haven't parsed the variable yet, lets do that now. Also, let us include
  // the variable in the relevant compilation unit's variable list, if it
  // exists.
  VariableListSP variable_list_sp;
  DWARFDIE sc_parent_die = GetParentSymbolContextDIE(die);
  dw_tag_t parent_tag = sc_parent_die.Tag();
  switch (parent_tag) {
  case DW_TAG_compile_unit:
  case DW_TAG_partial_unit:
    if (sc.comp_unit != nullptr) {
      variable_list_sp = sc.comp_unit->GetVariableList(false);
    } else {
      GetObjectFile()->GetModule()->ReportError(
          "parent {0:x8} {1} with no valid compile unit in "
          "symbol context for {2:x8} {3}.\n",
          sc_parent_die.GetID(), sc_parent_die.GetTagAsCString(), die.GetID(),
          die.GetTagAsCString());
      return;
    }
    break;

  default:
    GetObjectFile()->GetModule()->ReportError(
        "didn't find appropriate parent DIE for variable list for {0:x8} "
        "{1}.\n",
        die.GetID(), die.GetTagAsCString());
    return;
  }

  var_sp = ParseVariableDIECached(sc, die);
  if (!var_sp)
    return;

  cc_variable_list.AddVariableIfUnique(var_sp);
  if (variable_list_sp)
    variable_list_sp->AddVariableIfUnique(var_sp);
}

DIEArray
SymbolFileDWARF::MergeBlockAbstractParameters(const DWARFDIE &block_die,
                                              DIEArray &&variable_dies) {
  // DW_TAG_inline_subroutine objects may omit DW_TAG_formal_parameter in
  // instances of the function when they are unused (i.e., the parameter's
  // location list would be empty). The current DW_TAG_inline_subroutine may
  // refer to another DW_TAG_subprogram that might actually have the definitions
  // of the parameters and we need to include these so they show up in the
  // variables for this function (for example, in a stack trace). Let us try to
  // find the abstract subprogram that might contain the parameter definitions
  // and merge with the concrete parameters.

  // Nothing to merge if the block is not an inlined function.
  if (block_die.Tag() != DW_TAG_inlined_subroutine) {
    return std::move(variable_dies);
  }

  // Nothing to merge if the block does not have abstract parameters.
  DWARFDIE abs_die = block_die.GetReferencedDIE(DW_AT_abstract_origin);
  if (!abs_die || abs_die.Tag() != DW_TAG_subprogram ||
      !abs_die.HasChildren()) {
    return std::move(variable_dies);
  }

  // For each abstract parameter, if we have its concrete counterpart, insert
  // it. Otherwise, insert the abstract parameter.
  DIEArray::iterator concrete_it = variable_dies.begin();
  DWARFDIE abstract_child = abs_die.GetFirstChild();
  DIEArray merged;
  bool did_merge_abstract = false;
  for (; abstract_child; abstract_child = abstract_child.GetSibling()) {
    if (abstract_child.Tag() == DW_TAG_formal_parameter) {
      if (concrete_it == variable_dies.end() ||
          GetDIE(*concrete_it).Tag() != DW_TAG_formal_parameter) {
        // We arrived at the end of the concrete parameter list, so all
        // the remaining abstract parameters must have been omitted.
        // Let us insert them to the merged list here.
        merged.push_back(*abstract_child.GetDIERef());
        did_merge_abstract = true;
        continue;
      }

      DWARFDIE origin_of_concrete =
          GetDIE(*concrete_it).GetReferencedDIE(DW_AT_abstract_origin);
      if (origin_of_concrete == abstract_child) {
        // The current abstract parameter is the origin of the current
        // concrete parameter, just push the concrete parameter.
        merged.push_back(*concrete_it);
        ++concrete_it;
      } else {
        // Otherwise, the parameter must have been omitted from the concrete
        // function, so insert the abstract one.
        merged.push_back(*abstract_child.GetDIERef());
        did_merge_abstract = true;
      }
    }
  }

  // Shortcut if no merging happened.
  if (!did_merge_abstract)
    return std::move(variable_dies);

  // We inserted all the abstract parameters (or their concrete counterparts).
  // Let us insert all the remaining concrete variables to the merged list.
  // During the insertion, let us check there are no remaining concrete
  // formal parameters. If that's the case, then just bailout from the merge -
  // the variable list is malformed.
  for (; concrete_it != variable_dies.end(); ++concrete_it) {
    if (GetDIE(*concrete_it).Tag() == DW_TAG_formal_parameter) {
      return std::move(variable_dies);
    }
    merged.push_back(*concrete_it);
  }
  return merged;
}

size_t SymbolFileDWARF::ParseVariablesInFunctionContext(
    const SymbolContext &sc, const DWARFDIE &die,
    const lldb::addr_t func_low_pc) {
  if (!die || !sc.function)
    return 0;

  DIEArray dummy_block_variables; // The recursive call should not add anything
                                  // to this vector because |die| should be a
                                  // subprogram, so all variables will be added
                                  // to the subprogram's list.
  return ParseVariablesInFunctionContextRecursive(sc, die, func_low_pc,
                                                  dummy_block_variables);
}

// This method parses all the variables in the blocks in the subtree of |die|,
// and inserts them to the variable list for all the nested blocks.
// The uninserted variables for the current block are accumulated in
// |accumulator|.
size_t SymbolFileDWARF::ParseVariablesInFunctionContextRecursive(
    const lldb_private::SymbolContext &sc, const DWARFDIE &die,
    lldb::addr_t func_low_pc, DIEArray &accumulator) {
  size_t vars_added = 0;
  dw_tag_t tag = die.Tag();

  if ((tag == DW_TAG_variable) || (tag == DW_TAG_constant) ||
      (tag == DW_TAG_formal_parameter)) {
    accumulator.push_back(*die.GetDIERef());
  }

  switch (tag) {
  case DW_TAG_subprogram:
  case DW_TAG_inlined_subroutine:
  case DW_TAG_lexical_block: {
    // If we start a new block, compute a new block variable list and recurse.
    Block *block =
        sc.function->GetBlock(/*can_create=*/true).FindBlockByID(die.GetID());
    if (block == nullptr) {
      // This must be a specification or abstract origin with a
      // concrete block counterpart in the current function. We need
      // to find the concrete block so we can correctly add the
      // variable to it.
      const DWARFDIE concrete_block_die = FindBlockContainingSpecification(
          GetDIE(sc.function->GetID()), die.GetOffset());
      if (concrete_block_die)
        block = sc.function->GetBlock(/*can_create=*/true)
                    .FindBlockByID(concrete_block_die.GetID());
    }

    if (block == nullptr)
      return 0;

    const bool can_create = false;
    VariableListSP block_variable_list_sp =
        block->GetBlockVariableList(can_create);
    if (block_variable_list_sp.get() == nullptr) {
      block_variable_list_sp = std::make_shared<VariableList>();
      block->SetVariableList(block_variable_list_sp);
    }

    DIEArray block_variables;
    for (DWARFDIE child = die.GetFirstChild(); child;
         child = child.GetSibling()) {
      vars_added += ParseVariablesInFunctionContextRecursive(
          sc, child, func_low_pc, block_variables);
    }
    block_variables =
        MergeBlockAbstractParameters(die, std::move(block_variables));
    vars_added += PopulateBlockVariableList(*block_variable_list_sp, sc,
                                            block_variables, func_low_pc);
    break;
  }

  default:
    // Recurse to children with the same variable accumulator.
    for (DWARFDIE child = die.GetFirstChild(); child;
         child = child.GetSibling()) {
      vars_added += ParseVariablesInFunctionContextRecursive(
          sc, child, func_low_pc, accumulator);
    }
    break;
  }

  return vars_added;
}

size_t SymbolFileDWARF::PopulateBlockVariableList(
    VariableList &variable_list, const lldb_private::SymbolContext &sc,
    llvm::ArrayRef<DIERef> variable_dies, lldb::addr_t func_low_pc) {
  // Parse the variable DIEs and insert them to the list.
  for (auto &die : variable_dies) {
    if (VariableSP var_sp = ParseVariableDIE(sc, GetDIE(die), func_low_pc)) {
      variable_list.AddVariableIfUnique(var_sp);
    }
  }
  return variable_dies.size();
}

/// Collect call site parameters in a DW_TAG_call_site DIE.
static CallSiteParameterArray
CollectCallSiteParameters(ModuleSP module, DWARFDIE call_site_die) {
  CallSiteParameterArray parameters;
  for (DWARFDIE child : call_site_die.children()) {
    if (child.Tag() != DW_TAG_call_site_parameter &&
        child.Tag() != DW_TAG_GNU_call_site_parameter)
      continue;

    std::optional<DWARFExpressionList> LocationInCallee;
    std::optional<DWARFExpressionList> LocationInCaller;

    DWARFAttributes attributes = child.GetAttributes();

    // Parse the location at index \p attr_index within this call site parameter
    // DIE, or return std::nullopt on failure.
    auto parse_simple_location =
        [&](int attr_index) -> std::optional<DWARFExpressionList> {
      DWARFFormValue form_value;
      if (!attributes.ExtractFormValueAtIndex(attr_index, form_value))
        return {};
      if (!DWARFFormValue::IsBlockForm(form_value.Form()))
        return {};
      auto data = child.GetData();
      uint32_t block_offset = form_value.BlockData() - data.GetDataStart();
      uint32_t block_length = form_value.Unsigned();
      return DWARFExpressionList(
          module, DataExtractor(data, block_offset, block_length),
          child.GetCU());
    };

    for (size_t i = 0; i < attributes.Size(); ++i) {
      dw_attr_t attr = attributes.AttributeAtIndex(i);
      if (attr == DW_AT_location)
        LocationInCallee = parse_simple_location(i);
      if (attr == DW_AT_call_value || attr == DW_AT_GNU_call_site_value)
        LocationInCaller = parse_simple_location(i);
    }

    if (LocationInCallee && LocationInCaller) {
      CallSiteParameter param = {*LocationInCallee, *LocationInCaller};
      parameters.push_back(param);
    }
  }
  return parameters;
}

/// Collect call graph edges present in a function DIE.
std::vector<std::unique_ptr<lldb_private::CallEdge>>
SymbolFileDWARF::CollectCallEdges(ModuleSP module, DWARFDIE function_die) {
  // Check if the function has a supported call site-related attribute.
  // TODO: In the future it may be worthwhile to support call_all_source_calls.
  bool has_call_edges =
      function_die.GetAttributeValueAsUnsigned(DW_AT_call_all_calls, 0) ||
      function_die.GetAttributeValueAsUnsigned(DW_AT_GNU_all_call_sites, 0);
  if (!has_call_edges)
    return {};

  Log *log = GetLog(LLDBLog::Step);
  LLDB_LOG(log, "CollectCallEdges: Found call site info in {0}",
           function_die.GetPubname());

  // Scan the DIE for TAG_call_site entries.
  // TODO: A recursive scan of all blocks in the subprogram is needed in order
  // to be DWARF5-compliant. This may need to be done lazily to be performant.
  // For now, assume that all entries are nested directly under the subprogram
  // (this is the kind of DWARF LLVM produces) and parse them eagerly.
  std::vector<std::unique_ptr<CallEdge>> call_edges;
  for (DWARFDIE child : function_die.children()) {
    if (child.Tag() != DW_TAG_call_site && child.Tag() != DW_TAG_GNU_call_site)
      continue;

    std::optional<DWARFDIE> call_origin;
    std::optional<DWARFExpressionList> call_target;
    addr_t return_pc = LLDB_INVALID_ADDRESS;
    addr_t call_inst_pc = LLDB_INVALID_ADDRESS;
    addr_t low_pc = LLDB_INVALID_ADDRESS;
    bool tail_call = false;

    // Second DW_AT_low_pc may come from DW_TAG_subprogram referenced by
    // DW_TAG_GNU_call_site's DW_AT_abstract_origin overwriting our 'low_pc'.
    // So do not inherit attributes from DW_AT_abstract_origin.
    DWARFAttributes attributes = child.GetAttributes(DWARFDIE::Recurse::no);
    for (size_t i = 0; i < attributes.Size(); ++i) {
      DWARFFormValue form_value;
      if (!attributes.ExtractFormValueAtIndex(i, form_value)) {
        LLDB_LOG(log, "CollectCallEdges: Could not extract TAG_call_site form");
        break;
      }

      dw_attr_t attr = attributes.AttributeAtIndex(i);

      if (attr == DW_AT_call_tail_call || attr == DW_AT_GNU_tail_call)
        tail_call = form_value.Boolean();

      // Extract DW_AT_call_origin (the call target's DIE).
      if (attr == DW_AT_call_origin || attr == DW_AT_abstract_origin) {
        call_origin = form_value.Reference();
        if (!call_origin->IsValid()) {
          LLDB_LOG(log, "CollectCallEdges: Invalid call origin in {0}",
                   function_die.GetPubname());
          break;
        }
      }

      if (attr == DW_AT_low_pc)
        low_pc = form_value.Address();

      // Extract DW_AT_call_return_pc (the PC the call returns to) if it's
      // available. It should only ever be unavailable for tail call edges, in
      // which case use LLDB_INVALID_ADDRESS.
      if (attr == DW_AT_call_return_pc)
        return_pc = form_value.Address();

      // Extract DW_AT_call_pc (the PC at the call/branch instruction). It
      // should only ever be unavailable for non-tail calls, in which case use
      // LLDB_INVALID_ADDRESS.
      if (attr == DW_AT_call_pc)
        call_inst_pc = form_value.Address();

      // Extract DW_AT_call_target (the location of the address of the indirect
      // call).
      if (attr == DW_AT_call_target || attr == DW_AT_GNU_call_site_target) {
        if (!DWARFFormValue::IsBlockForm(form_value.Form())) {
          LLDB_LOG(log,
                   "CollectCallEdges: AT_call_target does not have block form");
          break;
        }

        auto data = child.GetData();
        uint32_t block_offset = form_value.BlockData() - data.GetDataStart();
        uint32_t block_length = form_value.Unsigned();
        call_target = DWARFExpressionList(
            module, DataExtractor(data, block_offset, block_length),
            child.GetCU());
      }
    }
    if (!call_origin && !call_target) {
      LLDB_LOG(log, "CollectCallEdges: call site without any call target");
      continue;
    }

    addr_t caller_address;
    CallEdge::AddrType caller_address_type;
    if (return_pc != LLDB_INVALID_ADDRESS) {
      caller_address = return_pc;
      caller_address_type = CallEdge::AddrType::AfterCall;
    } else if (low_pc != LLDB_INVALID_ADDRESS) {
      caller_address = low_pc;
      caller_address_type = CallEdge::AddrType::AfterCall;
    } else if (call_inst_pc != LLDB_INVALID_ADDRESS) {
      caller_address = call_inst_pc;
      caller_address_type = CallEdge::AddrType::Call;
    } else {
      LLDB_LOG(log, "CollectCallEdges: No caller address");
      continue;
    }
    // Adjust any PC forms. It needs to be fixed up if the main executable
    // contains a debug map (i.e. pointers to object files), because we need a
    // file address relative to the executable's text section.
    caller_address = FixupAddress(caller_address);

    // Extract call site parameters.
    CallSiteParameterArray parameters =
        CollectCallSiteParameters(module, child);

    std::unique_ptr<CallEdge> edge;
    if (call_origin) {
      LLDB_LOG(log,
               "CollectCallEdges: Found call origin: {0} (retn-PC: {1:x}) "
               "(call-PC: {2:x})",
               call_origin->GetPubname(), return_pc, call_inst_pc);
      edge = std::make_unique<DirectCallEdge>(
          call_origin->GetMangledName(), caller_address_type, caller_address,
          tail_call, std::move(parameters));
    } else {
      if (log) {
        StreamString call_target_desc;
        call_target->GetDescription(&call_target_desc, eDescriptionLevelBrief,
                                    nullptr);
        LLDB_LOG(log, "CollectCallEdges: Found indirect call target: {0}",
                 call_target_desc.GetString());
      }
      edge = std::make_unique<IndirectCallEdge>(
          *call_target, caller_address_type, caller_address, tail_call,
          std::move(parameters));
    }

    if (log && parameters.size()) {
      for (const CallSiteParameter &param : parameters) {
        StreamString callee_loc_desc, caller_loc_desc;
        param.LocationInCallee.GetDescription(&callee_loc_desc,
                                              eDescriptionLevelBrief, nullptr);
        param.LocationInCaller.GetDescription(&caller_loc_desc,
                                              eDescriptionLevelBrief, nullptr);
        LLDB_LOG(log, "CollectCallEdges: \tparam: {0} => {1}",
                 callee_loc_desc.GetString(), caller_loc_desc.GetString());
      }
    }

    call_edges.push_back(std::move(edge));
  }
  return call_edges;
}

std::vector<std::unique_ptr<lldb_private::CallEdge>>
SymbolFileDWARF::ParseCallEdgesInFunction(lldb_private::UserID func_id) {
  // ParseCallEdgesInFunction must be called at the behest of an exclusively
  // locked lldb::Function instance. Storage for parsed call edges is owned by
  // the lldb::Function instance: locking at the SymbolFile level would be too
  // late, because the act of storing results from ParseCallEdgesInFunction
  // would be racy.
  DWARFDIE func_die = GetDIE(func_id.GetID());
  if (func_die.IsValid())
    return CollectCallEdges(GetObjectFile()->GetModule(), func_die);
  return {};
}

void SymbolFileDWARF::Dump(lldb_private::Stream &s) {
  SymbolFileCommon::Dump(s);
  m_index->Dump(s);
}

void SymbolFileDWARF::DumpClangAST(Stream &s) {
  auto ts_or_err = GetTypeSystemForLanguage(eLanguageTypeC_plus_plus);
  if (!ts_or_err)
    return;
  auto ts = *ts_or_err;
  TypeSystemClang *clang = llvm::dyn_cast_or_null<TypeSystemClang>(ts.get());
  if (!clang)
    return;
  clang->Dump(s.AsRawOstream());
}

SymbolFileDWARFDebugMap *SymbolFileDWARF::GetDebugMapSymfile() {
  if (m_debug_map_symfile == nullptr) {
    lldb::ModuleSP module_sp(m_debug_map_module_wp.lock());
    if (module_sp) {
      m_debug_map_symfile = llvm::cast<SymbolFileDWARFDebugMap>(
          module_sp->GetSymbolFile()->GetBackingSymbolFile());
    }
  }
  return m_debug_map_symfile;
}

const std::shared_ptr<SymbolFileDWARFDwo> &SymbolFileDWARF::GetDwpSymbolFile() {
  llvm::call_once(m_dwp_symfile_once_flag, [this]() {
    ModuleSpec module_spec;
    module_spec.GetFileSpec() = m_objfile_sp->GetFileSpec();
    module_spec.GetSymbolFileSpec() =
        FileSpec(m_objfile_sp->GetModule()->GetFileSpec().GetPath() + ".dwp");

    FileSpecList search_paths = Target::GetDefaultDebugFileSearchPaths();
    FileSpec dwp_filespec =
        Symbols::LocateExecutableSymbolFile(module_spec, search_paths);
    if (FileSystem::Instance().Exists(dwp_filespec)) {
      DataBufferSP dwp_file_data_sp;
      lldb::offset_t dwp_file_data_offset = 0;
      ObjectFileSP dwp_obj_file = ObjectFile::FindPlugin(
          GetObjectFile()->GetModule(), &dwp_filespec, 0,
          FileSystem::Instance().GetByteSize(dwp_filespec), dwp_file_data_sp,
          dwp_file_data_offset);
      if (!dwp_obj_file)
        return;
      m_dwp_symfile = std::make_shared<SymbolFileDWARFDwo>(
          *this, dwp_obj_file, DIERef::k_file_index_mask);
    }
  });
  return m_dwp_symfile;
}

llvm::Expected<lldb::TypeSystemSP>
SymbolFileDWARF::GetTypeSystem(DWARFUnit &unit) {
  return unit.GetSymbolFileDWARF().GetTypeSystemForLanguage(GetLanguage(unit));
}

DWARFASTParser *SymbolFileDWARF::GetDWARFParser(DWARFUnit &unit) {
  auto type_system_or_err = GetTypeSystem(unit);
  if (auto err = type_system_or_err.takeError()) {
    LLDB_LOG_ERROR(GetLog(LLDBLog::Symbols), std::move(err),
                   "Unable to get DWARFASTParser: {0}");
    return nullptr;
  }
  if (auto ts = *type_system_or_err)
    return ts->GetDWARFParser();
  return nullptr;
}

CompilerDecl SymbolFileDWARF::GetDecl(const DWARFDIE &die) {
  if (DWARFASTParser *dwarf_ast = GetDWARFParser(*die.GetCU()))
    return dwarf_ast->GetDeclForUIDFromDWARF(die);
  return CompilerDecl();
}

CompilerDeclContext SymbolFileDWARF::GetDeclContext(const DWARFDIE &die) {
  if (DWARFASTParser *dwarf_ast = GetDWARFParser(*die.GetCU()))
    return dwarf_ast->GetDeclContextForUIDFromDWARF(die);
  return CompilerDeclContext();
}

CompilerDeclContext
SymbolFileDWARF::GetContainingDeclContext(const DWARFDIE &die) {
  if (DWARFASTParser *dwarf_ast = GetDWARFParser(*die.GetCU()))
    return dwarf_ast->GetDeclContextContainingUIDFromDWARF(die);
  return CompilerDeclContext();
}

DWARFDeclContext SymbolFileDWARF::GetDWARFDeclContext(const DWARFDIE &die) {
  if (!die.IsValid())
    return {};
  DWARFDeclContext dwarf_decl_ctx =
      die.GetDIE()->GetDWARFDeclContext(die.GetCU());
  return dwarf_decl_ctx;
}

LanguageType SymbolFileDWARF::LanguageTypeFromDWARF(uint64_t val) {
  // Note: user languages between lo_user and hi_user must be handled
  // explicitly here.
  switch (val) {
  case DW_LANG_Mips_Assembler:
    return eLanguageTypeMipsAssembler;
  default:
    return static_cast<LanguageType>(val);
  }
}

LanguageType SymbolFileDWARF::GetLanguage(DWARFUnit &unit) {
  return LanguageTypeFromDWARF(unit.GetDWARFLanguageType());
}

LanguageType SymbolFileDWARF::GetLanguageFamily(DWARFUnit &unit) {
  auto lang = (llvm::dwarf::SourceLanguage)unit.GetDWARFLanguageType();
  if (llvm::dwarf::isCPlusPlus(lang))
    lang = DW_LANG_C_plus_plus;
  return LanguageTypeFromDWARF(lang);
}

StatsDuration::Duration SymbolFileDWARF::GetDebugInfoIndexTime() {
  if (m_index)
    return m_index->GetIndexTime();
  return {};
}

Status SymbolFileDWARF::CalculateFrameVariableError(StackFrame &frame) {
  std::lock_guard<std::recursive_mutex> guard(GetModuleMutex());
  CompileUnit *cu = frame.GetSymbolContext(eSymbolContextCompUnit).comp_unit;
  if (!cu)
    return Status();

  DWARFCompileUnit *dwarf_cu = GetDWARFCompileUnit(cu);
  if (!dwarf_cu)
    return Status();

  // Check if we have a skeleton compile unit that had issues trying to load
  // its .dwo/.dwp file. First pares the Unit DIE to make sure we see any .dwo
  // related errors.
  dwarf_cu->ExtractUnitDIEIfNeeded();
  const Status &dwo_error = dwarf_cu->GetDwoError();
  if (dwo_error.Fail())
    return dwo_error;

  // Don't return an error for assembly files as they typically don't have
  // varaible information.
  if (dwarf_cu->GetDWARFLanguageType() == DW_LANG_Mips_Assembler)
    return Status();

  // Check if this compile unit has any variable DIEs. If it doesn't then there
  // is not variable information for the entire compile unit.
  if (dwarf_cu->HasAny({DW_TAG_variable, DW_TAG_formal_parameter}))
    return Status();

  return Status("no variable information is available in debug info for this "
                "compile unit");
}

void SymbolFileDWARF::GetCompileOptions(
    std::unordered_map<lldb::CompUnitSP, lldb_private::Args> &args) {

  const uint32_t num_compile_units = GetNumCompileUnits();

  for (uint32_t cu_idx = 0; cu_idx < num_compile_units; ++cu_idx) {
    lldb::CompUnitSP comp_unit = GetCompileUnitAtIndex(cu_idx);
    if (!comp_unit)
      continue;

    DWARFUnit *dwarf_cu = GetDWARFCompileUnit(comp_unit.get());
    if (!dwarf_cu)
      continue;

    const DWARFBaseDIE die = dwarf_cu->GetUnitDIEOnly();
    if (!die)
      continue;

    const char *flags = die.GetAttributeValueAsString(DW_AT_APPLE_flags, NULL);

    if (!flags)
      continue;
    args.insert({comp_unit, Args(flags)});
  }
}<|MERGE_RESOLUTION|>--- conflicted
+++ resolved
@@ -3323,8 +3323,6 @@
   return DWARFExpressionList(module, DWARFExpression(), die.GetCU());
 }
 
-<<<<<<< HEAD
-=======
 /// Global variables that are not initialized may have their address set to
 /// zero. Since multiple variables may have this address, we cannot apply the
 /// OSO relink address approach we normally use.
@@ -3357,7 +3355,6 @@
   return nullptr;
 }
 
->>>>>>> 6241a64e
 VariableSP SymbolFileDWARF::ParseVariableDIE(const SymbolContext &sc,
                                              const DWARFDIE &die,
                                              const lldb::addr_t func_low_pc) {
