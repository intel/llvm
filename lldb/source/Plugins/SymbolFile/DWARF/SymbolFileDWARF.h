--- conflicted
+++ resolved
@@ -379,13 +379,9 @@
   /// SymbolFile.
   ///
   /// \returns A valid definition DIE on success.
-<<<<<<< HEAD
-  DWARFDIE FindFunctionDefinition(const FunctionCallLabel &label);
-=======
   llvm::Expected<DWARFDIE>
   FindFunctionDefinition(const FunctionCallLabel &label,
                          const DWARFDIE &declaration);
->>>>>>> 35227056
 
 protected:
   SymbolFileDWARF(const SymbolFileDWARF &) = delete;
@@ -452,11 +448,7 @@
                                         DIEArray &&variable_dies);
 
   llvm::Expected<SymbolContext>
-<<<<<<< HEAD
-  ResolveFunctionCallLabel(const FunctionCallLabel &label) override;
-=======
   ResolveFunctionCallLabel(FunctionCallLabel &label) override;
->>>>>>> 35227056
 
   // Given a die_offset, figure out the symbol context representing that die.
   bool ResolveFunction(const DWARFDIE &die, bool include_inlines,
