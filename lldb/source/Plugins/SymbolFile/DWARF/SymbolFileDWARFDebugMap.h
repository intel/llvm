--- conflicted
+++ resolved
@@ -103,11 +103,7 @@
       lldb_private::SymbolContextList &sc_list) override;
 
   lldb_private::Status
-<<<<<<< HEAD
-  GetFrameVariableError(lldb_private::StackFrame &frame) override;
-=======
   CalculateFrameVariableError(lldb_private::StackFrame &frame) override;
->>>>>>> f788a4d7
 
   void
   FindGlobalVariables(lldb_private::ConstString name,
