--- conflicted
+++ resolved
@@ -55,11 +55,7 @@
 
   // Saves dump in Minidump file format
   static bool SaveCore(const lldb::ProcessSP &process_sp,
-<<<<<<< HEAD
-                       const lldb_private::SaveCoreOptions &options,
-=======
                        lldb_private::SaveCoreOptions &options,
->>>>>>> 98391913
                        lldb_private::Status &error);
 
 private:
