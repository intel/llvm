--- conflicted
+++ resolved
@@ -355,11 +355,7 @@
 }
 
 bool ObjectFilePECOFF::SaveCore(const lldb::ProcessSP &process_sp,
-<<<<<<< HEAD
-                                const lldb_private::SaveCoreOptions &options,
-=======
                                 lldb_private::SaveCoreOptions &options,
->>>>>>> 98391913
                                 lldb_private::Status &error) {
   // Outfile and process_sp are validated by PluginManager::SaveCore
   assert(options.GetOutputFile().has_value());
