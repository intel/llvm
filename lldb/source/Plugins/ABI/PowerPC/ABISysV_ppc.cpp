//===-- ABISysV_ppc.cpp ---------------------------------------------------===//
//
// Part of the LLVM Project, under the Apache License v2.0 with LLVM Exceptions.
// See https://llvm.org/LICENSE.txt for license information.
// SPDX-License-Identifier: Apache-2.0 WITH LLVM-exception
//
//===----------------------------------------------------------------------===//

#include "ABISysV_ppc.h"

#include "llvm/ADT/STLExtras.h"
#include "llvm/TargetParser/Triple.h"

#include "lldb/Core/Module.h"
#include "lldb/Core/PluginManager.h"
#include "lldb/Core/Value.h"
#include "lldb/Symbol/UnwindPlan.h"
#include "lldb/Target/Process.h"
#include "lldb/Target/RegisterContext.h"
#include "lldb/Target/StackFrame.h"
#include "lldb/Target/Target.h"
#include "lldb/Target/Thread.h"
#include "lldb/Utility/ConstString.h"
#include "lldb/Utility/DataExtractor.h"
#include "lldb/Utility/LLDBLog.h"
#include "lldb/Utility/Log.h"
#include "lldb/Utility/RegisterValue.h"
#include "lldb/Utility/Status.h"
#include "lldb/ValueObject/ValueObjectConstResult.h"
#include "lldb/ValueObject/ValueObjectMemory.h"
#include "lldb/ValueObject/ValueObjectRegister.h"
#include <optional>

using namespace lldb;
using namespace lldb_private;

LLDB_PLUGIN_DEFINE(ABISysV_ppc)

enum dwarf_regnums {
  dwarf_r0 = 0,
  dwarf_r1,
  dwarf_r2,
  dwarf_r3,
  dwarf_r4,
  dwarf_r5,
  dwarf_r6,
  dwarf_r7,
  dwarf_r8,
  dwarf_r9,
  dwarf_r10,
  dwarf_r11,
  dwarf_r12,
  dwarf_r13,
  dwarf_r14,
  dwarf_r15,
  dwarf_r16,
  dwarf_r17,
  dwarf_r18,
  dwarf_r19,
  dwarf_r20,
  dwarf_r21,
  dwarf_r22,
  dwarf_r23,
  dwarf_r24,
  dwarf_r25,
  dwarf_r26,
  dwarf_r27,
  dwarf_r28,
  dwarf_r29,
  dwarf_r30,
  dwarf_r31,
  dwarf_f0,
  dwarf_f1,
  dwarf_f2,
  dwarf_f3,
  dwarf_f4,
  dwarf_f5,
  dwarf_f6,
  dwarf_f7,
  dwarf_f8,
  dwarf_f9,
  dwarf_f10,
  dwarf_f11,
  dwarf_f12,
  dwarf_f13,
  dwarf_f14,
  dwarf_f15,
  dwarf_f16,
  dwarf_f17,
  dwarf_f18,
  dwarf_f19,
  dwarf_f20,
  dwarf_f21,
  dwarf_f22,
  dwarf_f23,
  dwarf_f24,
  dwarf_f25,
  dwarf_f26,
  dwarf_f27,
  dwarf_f28,
  dwarf_f29,
  dwarf_f30,
  dwarf_f31,
  dwarf_cr,
  dwarf_fpscr,
  dwarf_xer = 101,
  dwarf_lr = 108,
  dwarf_ctr,
  dwarf_pc,
  dwarf_cfa,
};

// Note that the size and offset will be updated by platform-specific classes.
#define DEFINE_GPR(reg, alt, kind1, kind2, kind3, kind4)                       \
  {                                                                            \
    #reg, alt, 8, 0, eEncodingUint, eFormatHex, {kind1, kind2, kind3, kind4 }, \
                                                 nullptr, nullptr, nullptr,    \
  }

static const RegisterInfo g_register_infos[] = {
    // General purpose registers.             eh_frame,                 DWARF,
    // Generic,    Process Plugin
    DEFINE_GPR(r0, nullptr, dwarf_r0, dwarf_r0, LLDB_INVALID_REGNUM,
               LLDB_INVALID_REGNUM),
    DEFINE_GPR(r1, nullptr, dwarf_r1, dwarf_r1, LLDB_REGNUM_GENERIC_SP,
               LLDB_INVALID_REGNUM),
    DEFINE_GPR(r2, nullptr, dwarf_r2, dwarf_r2, LLDB_INVALID_REGNUM,
               LLDB_INVALID_REGNUM),
    DEFINE_GPR(r3, nullptr, dwarf_r3, dwarf_r3, LLDB_REGNUM_GENERIC_ARG1,
               LLDB_INVALID_REGNUM),
    DEFINE_GPR(r4, nullptr, dwarf_r4, dwarf_r4, LLDB_REGNUM_GENERIC_ARG2,
               LLDB_INVALID_REGNUM),
    DEFINE_GPR(r5, nullptr, dwarf_r5, dwarf_r5, LLDB_REGNUM_GENERIC_ARG3,
               LLDB_INVALID_REGNUM),
    DEFINE_GPR(r6, nullptr, dwarf_r6, dwarf_r6, LLDB_REGNUM_GENERIC_ARG4,
               LLDB_INVALID_REGNUM),
    DEFINE_GPR(r7, nullptr, dwarf_r7, dwarf_r7, LLDB_REGNUM_GENERIC_ARG5,
               LLDB_INVALID_REGNUM),
    DEFINE_GPR(r8, nullptr, dwarf_r8, dwarf_r8, LLDB_REGNUM_GENERIC_ARG6,
               LLDB_INVALID_REGNUM),
    DEFINE_GPR(r9, nullptr, dwarf_r9, dwarf_r9, LLDB_REGNUM_GENERIC_ARG7,
               LLDB_INVALID_REGNUM),
    DEFINE_GPR(r10, nullptr, dwarf_r10, dwarf_r10, LLDB_REGNUM_GENERIC_ARG8,
               LLDB_INVALID_REGNUM),
    DEFINE_GPR(r11, nullptr, dwarf_r11, dwarf_r11, LLDB_INVALID_REGNUM,
               LLDB_INVALID_REGNUM),
    DEFINE_GPR(r12, nullptr, dwarf_r12, dwarf_r12, LLDB_INVALID_REGNUM,
               LLDB_INVALID_REGNUM),
    DEFINE_GPR(r13, nullptr, dwarf_r13, dwarf_r13, LLDB_INVALID_REGNUM,
               LLDB_INVALID_REGNUM),
    DEFINE_GPR(r14, nullptr, dwarf_r14, dwarf_r14, LLDB_INVALID_REGNUM,
               LLDB_INVALID_REGNUM),
    DEFINE_GPR(r15, nullptr, dwarf_r15, dwarf_r15, LLDB_INVALID_REGNUM,
               LLDB_INVALID_REGNUM),
    DEFINE_GPR(r16, nullptr, dwarf_r16, dwarf_r16, LLDB_INVALID_REGNUM,
               LLDB_INVALID_REGNUM),
    DEFINE_GPR(r17, nullptr, dwarf_r17, dwarf_r17, LLDB_INVALID_REGNUM,
               LLDB_INVALID_REGNUM),
    DEFINE_GPR(r18, nullptr, dwarf_r18, dwarf_r18, LLDB_INVALID_REGNUM,
               LLDB_INVALID_REGNUM),
    DEFINE_GPR(r19, nullptr, dwarf_r19, dwarf_r19, LLDB_INVALID_REGNUM,
               LLDB_INVALID_REGNUM),
    DEFINE_GPR(r20, nullptr, dwarf_r20, dwarf_r20, LLDB_INVALID_REGNUM,
               LLDB_INVALID_REGNUM),
    DEFINE_GPR(r21, nullptr, dwarf_r21, dwarf_r21, LLDB_INVALID_REGNUM,
               LLDB_INVALID_REGNUM),
    DEFINE_GPR(r22, nullptr, dwarf_r22, dwarf_r22, LLDB_INVALID_REGNUM,
               LLDB_INVALID_REGNUM),
    DEFINE_GPR(r23, nullptr, dwarf_r23, dwarf_r23, LLDB_INVALID_REGNUM,
               LLDB_INVALID_REGNUM),
    DEFINE_GPR(r24, nullptr, dwarf_r24, dwarf_r24, LLDB_INVALID_REGNUM,
               LLDB_INVALID_REGNUM),
    DEFINE_GPR(r25, nullptr, dwarf_r25, dwarf_r25, LLDB_INVALID_REGNUM,
               LLDB_INVALID_REGNUM),
    DEFINE_GPR(r26, nullptr, dwarf_r26, dwarf_r26, LLDB_INVALID_REGNUM,
               LLDB_INVALID_REGNUM),
    DEFINE_GPR(r27, nullptr, dwarf_r27, dwarf_r27, LLDB_INVALID_REGNUM,
               LLDB_INVALID_REGNUM),
    DEFINE_GPR(r28, nullptr, dwarf_r28, dwarf_r28, LLDB_INVALID_REGNUM,
               LLDB_INVALID_REGNUM),
    DEFINE_GPR(r29, nullptr, dwarf_r29, dwarf_r29, LLDB_INVALID_REGNUM,
               LLDB_INVALID_REGNUM),
    DEFINE_GPR(r30, nullptr, dwarf_r30, dwarf_r30, LLDB_INVALID_REGNUM,
               LLDB_INVALID_REGNUM),
    DEFINE_GPR(r31, nullptr, dwarf_r31, dwarf_r31, LLDB_INVALID_REGNUM,
               LLDB_INVALID_REGNUM),
    DEFINE_GPR(lr, nullptr, dwarf_lr, dwarf_lr, LLDB_REGNUM_GENERIC_RA,
               LLDB_INVALID_REGNUM),
    DEFINE_GPR(cr, nullptr, dwarf_cr, dwarf_cr, LLDB_REGNUM_GENERIC_FLAGS,
               LLDB_INVALID_REGNUM),
    DEFINE_GPR(xer, nullptr, dwarf_xer, dwarf_xer, LLDB_INVALID_REGNUM,
               LLDB_INVALID_REGNUM),
    DEFINE_GPR(ctr, nullptr, dwarf_ctr, dwarf_ctr, LLDB_INVALID_REGNUM,
               LLDB_INVALID_REGNUM),
    DEFINE_GPR(pc, nullptr, dwarf_pc, dwarf_pc, LLDB_REGNUM_GENERIC_PC,
               LLDB_INVALID_REGNUM),
    {nullptr,
     nullptr,
     8,
     0,
     eEncodingUint,
     eFormatHex,
     {dwarf_cfa, dwarf_cfa, LLDB_INVALID_REGNUM, LLDB_INVALID_REGNUM},
     nullptr,
     nullptr,
     nullptr,
     }};

static const uint32_t k_num_register_infos = std::size(g_register_infos);

const lldb_private::RegisterInfo *
ABISysV_ppc::GetRegisterInfoArray(uint32_t &count) {
  count = k_num_register_infos;
  return g_register_infos;
}

size_t ABISysV_ppc::GetRedZoneSize() const { return 224; }

// Static Functions

ABISP
ABISysV_ppc::CreateInstance(lldb::ProcessSP process_sp, const ArchSpec &arch) {
  if (arch.GetTriple().getArch() == llvm::Triple::ppc) {
    return ABISP(
        new ABISysV_ppc(std::move(process_sp), MakeMCRegisterInfo(arch)));
  }
  return ABISP();
}

bool ABISysV_ppc::PrepareTrivialCall(Thread &thread, addr_t sp,
                                     addr_t func_addr, addr_t return_addr,
                                     llvm::ArrayRef<addr_t> args) const {
  Log *log = GetLog(LLDBLog::Expressions);

  if (log) {
    StreamString s;
    s.Printf("ABISysV_ppc::PrepareTrivialCall (tid = 0x%" PRIx64
             ", sp = 0x%" PRIx64 ", func_addr = 0x%" PRIx64
             ", return_addr = 0x%" PRIx64,
             thread.GetID(), (uint64_t)sp, (uint64_t)func_addr,
             (uint64_t)return_addr);

    for (size_t i = 0; i < args.size(); ++i)
      s.Printf(", arg%" PRIu64 " = 0x%" PRIx64, static_cast<uint64_t>(i + 1),
               args[i]);
    s.PutCString(")");
    log->PutString(s.GetString());
  }

  RegisterContext *reg_ctx = thread.GetRegisterContext().get();
  if (!reg_ctx)
    return false;

  const RegisterInfo *reg_info = nullptr;

  if (args.size() > 8) // TODO handle more than 8 arguments
    return false;

  for (size_t i = 0; i < args.size(); ++i) {
    reg_info = reg_ctx->GetRegisterInfo(eRegisterKindGeneric,
                                        LLDB_REGNUM_GENERIC_ARG1 + i);
    LLDB_LOGF(log, "About to write arg%" PRIu64 " (0x%" PRIx64 ") into %s",
              static_cast<uint64_t>(i + 1), args[i], reg_info->name);
    if (!reg_ctx->WriteRegisterFromUnsigned(reg_info, args[i]))
      return false;
  }

  // First, align the SP

  LLDB_LOGF(log, "16-byte aligning SP: 0x%" PRIx64 " to 0x%" PRIx64,
            (uint64_t)sp, (uint64_t)(sp & ~0xfull));

  sp &= ~(0xfull); // 16-byte alignment

  sp -= 8;

  Status error;
  const RegisterInfo *pc_reg_info =
      reg_ctx->GetRegisterInfo(eRegisterKindGeneric, LLDB_REGNUM_GENERIC_PC);
  const RegisterInfo *sp_reg_info =
      reg_ctx->GetRegisterInfo(eRegisterKindGeneric, LLDB_REGNUM_GENERIC_SP);
  ProcessSP process_sp(thread.GetProcess());

  RegisterValue reg_value;

  LLDB_LOGF(log,
            "Pushing the return address onto the stack: 0x%" PRIx64
            ": 0x%" PRIx64,
            (uint64_t)sp, (uint64_t)return_addr);

  // Save return address onto the stack
  if (!process_sp->WritePointerToMemory(sp, return_addr, error))
    return false;

  // %r1 is set to the actual stack value.

  LLDB_LOGF(log, "Writing SP: 0x%" PRIx64, (uint64_t)sp);

  if (!reg_ctx->WriteRegisterFromUnsigned(sp_reg_info, sp))
    return false;

  // %pc is set to the address of the called function.

  LLDB_LOGF(log, "Writing IP: 0x%" PRIx64, (uint64_t)func_addr);

  if (!reg_ctx->WriteRegisterFromUnsigned(pc_reg_info, func_addr))
    return false;

  return true;
}

static bool ReadIntegerArgument(Scalar &scalar, unsigned int bit_width,
                                bool is_signed, Thread &thread,
                                uint32_t *argument_register_ids,
                                unsigned int &current_argument_register,
                                addr_t &current_stack_argument) {
  if (bit_width > 64)
    return false; // Scalar can't hold large integer arguments

  if (current_argument_register < 6) {
    scalar = thread.GetRegisterContext()->ReadRegisterAsUnsigned(
        argument_register_ids[current_argument_register], 0);
    current_argument_register++;
    if (is_signed)
      scalar.SignExtend(bit_width);
  } else {
    uint32_t byte_size = (bit_width + (8 - 1)) / 8;
    Status error;
    if (thread.GetProcess()->ReadScalarIntegerFromMemory(
            current_stack_argument, byte_size, is_signed, scalar, error)) {
      current_stack_argument += byte_size;
      return true;
    }
    return false;
  }
  return true;
}

bool ABISysV_ppc::GetArgumentValues(Thread &thread, ValueList &values) const {
  unsigned int num_values = values.GetSize();
  unsigned int value_index;

  // Extract the register context so we can read arguments from registers

  RegisterContext *reg_ctx = thread.GetRegisterContext().get();

  if (!reg_ctx)
    return false;

  // Get the pointer to the first stack argument so we have a place to start
  // when reading data

  addr_t sp = reg_ctx->GetSP(0);

  if (!sp)
    return false;

  addr_t current_stack_argument = sp + 48; // jump over return address

  uint32_t argument_register_ids[8];

  argument_register_ids[0] =
      reg_ctx->GetRegisterInfo(eRegisterKindGeneric, LLDB_REGNUM_GENERIC_ARG1)
          ->kinds[eRegisterKindLLDB];
  argument_register_ids[1] =
      reg_ctx->GetRegisterInfo(eRegisterKindGeneric, LLDB_REGNUM_GENERIC_ARG2)
          ->kinds[eRegisterKindLLDB];
  argument_register_ids[2] =
      reg_ctx->GetRegisterInfo(eRegisterKindGeneric, LLDB_REGNUM_GENERIC_ARG3)
          ->kinds[eRegisterKindLLDB];
  argument_register_ids[3] =
      reg_ctx->GetRegisterInfo(eRegisterKindGeneric, LLDB_REGNUM_GENERIC_ARG4)
          ->kinds[eRegisterKindLLDB];
  argument_register_ids[4] =
      reg_ctx->GetRegisterInfo(eRegisterKindGeneric, LLDB_REGNUM_GENERIC_ARG5)
          ->kinds[eRegisterKindLLDB];
  argument_register_ids[5] =
      reg_ctx->GetRegisterInfo(eRegisterKindGeneric, LLDB_REGNUM_GENERIC_ARG6)
          ->kinds[eRegisterKindLLDB];
  argument_register_ids[6] =
      reg_ctx->GetRegisterInfo(eRegisterKindGeneric, LLDB_REGNUM_GENERIC_ARG7)
          ->kinds[eRegisterKindLLDB];
  argument_register_ids[7] =
      reg_ctx->GetRegisterInfo(eRegisterKindGeneric, LLDB_REGNUM_GENERIC_ARG8)
          ->kinds[eRegisterKindLLDB];

  unsigned int current_argument_register = 0;

  for (value_index = 0; value_index < num_values; ++value_index) {
    Value *value = values.GetValueAtIndex(value_index);

    if (!value)
      return false;

    // We currently only support extracting values with Clang QualTypes. Do we
    // care about others?
    CompilerType compiler_type = value->GetCompilerType();
    std::optional<uint64_t> bit_size =
        llvm::expectedToOptional(compiler_type.GetBitSize(&thread));
    if (!bit_size)
      return false;
    bool is_signed;
    if (compiler_type.IsIntegerOrEnumerationType(is_signed))
      ReadIntegerArgument(value->GetScalar(), *bit_size, is_signed, thread,
                          argument_register_ids, current_argument_register,
                          current_stack_argument);
    else if (compiler_type.IsPointerType())
      ReadIntegerArgument(value->GetScalar(), *bit_size, false, thread,
                          argument_register_ids, current_argument_register,
                          current_stack_argument);
  }

  return true;
}

Status ABISysV_ppc::SetReturnValueObject(lldb::StackFrameSP &frame_sp,
                                         lldb::ValueObjectSP &new_value_sp) {
  Status error;
  if (!new_value_sp)
    return Status::FromErrorString("Empty value object for return value.");

  CompilerType compiler_type = new_value_sp->GetCompilerType();
  if (!compiler_type)
    return Status::FromErrorString("Null clang type for return value.");

  Thread *thread = frame_sp->GetThread().get();

  bool is_signed;
  uint32_t count;
  bool is_complex;

  RegisterContext *reg_ctx = thread->GetRegisterContext().get();

  bool set_it_simple = false;
  if (compiler_type.IsIntegerOrEnumerationType(is_signed) ||
      compiler_type.IsPointerType()) {
    const RegisterInfo *reg_info = reg_ctx->GetRegisterInfoByName("r3", 0);

    DataExtractor data;
    Status data_error;
    size_t num_bytes = new_value_sp->GetData(data, data_error);
    if (data_error.Fail())
      return Status::FromErrorStringWithFormat(
          "Couldn't convert return value to raw data: %s",
          data_error.AsCString());
    lldb::offset_t offset = 0;
    if (num_bytes <= 8) {
      uint64_t raw_value = data.GetMaxU64(&offset, num_bytes);

      if (reg_ctx->WriteRegisterFromUnsigned(reg_info, raw_value))
        set_it_simple = true;
    } else {
      error = Status::FromErrorString(
          "We don't support returning longer than 64 bit "
          "integer values at present.");
    }
  } else if (compiler_type.IsFloatingPointType(count, is_complex)) {
    if (is_complex)
      error = Status::FromErrorString(
          "We don't support returning complex values at present");
    else {
      std::optional<uint64_t> bit_width =
          llvm::expectedToOptional(compiler_type.GetBitSize(frame_sp.get()));
      if (!bit_width) {
        error = Status::FromErrorString("can't get type size");
        return error;
      }
      if (*bit_width <= 64) {
        DataExtractor data;
        Status data_error;
        size_t num_bytes = new_value_sp->GetData(data, data_error);
        if (data_error.Fail()) {
          error = Status::FromErrorStringWithFormat(
              "Couldn't convert return value to raw data: %s",
              data_error.AsCString());
          return error;
        }

        unsigned char buffer[16];
        ByteOrder byte_order = data.GetByteOrder();

        data.CopyByteOrderedData(0, num_bytes, buffer, 16, byte_order);
        set_it_simple = true;
      } else {
        // FIXME - don't know how to do 80 bit long doubles yet.
        error = Status::FromErrorString(
            "We don't support returning float values > 64 bits at present");
      }
    }
  }

  if (!set_it_simple) {
    // Okay we've got a structure or something that doesn't fit in a simple
    // register. We should figure out where it really goes, but we don't
    // support this yet.
    error = Status::FromErrorString(
        "We only support setting simple integer and float "
        "return types at present.");
  }

  return error;
}

ValueObjectSP ABISysV_ppc::GetReturnValueObjectSimple(
    Thread &thread, CompilerType &return_compiler_type) const {
  ValueObjectSP return_valobj_sp;
  Value value;

  if (!return_compiler_type)
    return return_valobj_sp;

  // value.SetContext (Value::eContextTypeClangType, return_value_type);
  value.SetCompilerType(return_compiler_type);

  RegisterContext *reg_ctx = thread.GetRegisterContext().get();
  if (!reg_ctx)
    return return_valobj_sp;

  const uint32_t type_flags = return_compiler_type.GetTypeInfo();
  if (type_flags & eTypeIsScalar) {
    value.SetValueType(Value::ValueType::Scalar);

    bool success = false;
    if (type_flags & eTypeIsInteger) {
      // Extract the register context so we can read arguments from registers

      std::optional<uint64_t> byte_size =
          llvm::expectedToOptional(return_compiler_type.GetByteSize(&thread));
      if (!byte_size)
        return return_valobj_sp;
      uint64_t raw_value = thread.GetRegisterContext()->ReadRegisterAsUnsigned(
          reg_ctx->GetRegisterInfoByName("r3", 0), 0);
      const bool is_signed = (type_flags & eTypeIsSigned) != 0;
      switch (*byte_size) {
      default:
        break;

      case sizeof(uint64_t):
        if (is_signed)
          value.GetScalar() = (int64_t)(raw_value);
        else
          value.GetScalar() = (uint64_t)(raw_value);
        success = true;
        break;

      case sizeof(uint32_t):
        if (is_signed)
          value.GetScalar() = (int32_t)(raw_value & UINT32_MAX);
        else
          value.GetScalar() = (uint32_t)(raw_value & UINT32_MAX);
        success = true;
        break;

      case sizeof(uint16_t):
        if (is_signed)
          value.GetScalar() = (int16_t)(raw_value & UINT16_MAX);
        else
          value.GetScalar() = (uint16_t)(raw_value & UINT16_MAX);
        success = true;
        break;

      case sizeof(uint8_t):
        if (is_signed)
          value.GetScalar() = (int8_t)(raw_value & UINT8_MAX);
        else
          value.GetScalar() = (uint8_t)(raw_value & UINT8_MAX);
        success = true;
        break;
      }
    } else if (type_flags & eTypeIsFloat) {
      if (type_flags & eTypeIsComplex) {
        // Don't handle complex yet.
      } else {
        std::optional<uint64_t> byte_size =
            llvm::expectedToOptional(return_compiler_type.GetByteSize(&thread));
        if (byte_size && *byte_size <= sizeof(long double)) {
          const RegisterInfo *f1_info = reg_ctx->GetRegisterInfoByName("f1", 0);
          RegisterValue f1_value;
          if (reg_ctx->ReadRegister(f1_info, f1_value)) {
            DataExtractor data;
            if (f1_value.GetData(data)) {
              lldb::offset_t offset = 0;
              if (*byte_size == sizeof(float)) {
                value.GetScalar() = (float)data.GetFloat(&offset);
                success = true;
              } else if (*byte_size == sizeof(double)) {
                value.GetScalar() = (double)data.GetDouble(&offset);
                success = true;
              }
            }
          }
        }
      }
    }

    if (success)
      return_valobj_sp = ValueObjectConstResult::Create(
          thread.GetStackFrameAtIndex(0).get(), value, ConstString(""));
  } else if (type_flags & eTypeIsPointer) {
    unsigned r3_id =
        reg_ctx->GetRegisterInfoByName("r3", 0)->kinds[eRegisterKindLLDB];
    value.GetScalar() =
        (uint64_t)thread.GetRegisterContext()->ReadRegisterAsUnsigned(r3_id, 0);
    value.SetValueType(Value::ValueType::Scalar);
    return_valobj_sp = ValueObjectConstResult::Create(
        thread.GetStackFrameAtIndex(0).get(), value, ConstString(""));
  } else if (type_flags & eTypeIsVector) {
    std::optional<uint64_t> byte_size =
        llvm::expectedToOptional(return_compiler_type.GetByteSize(&thread));
    if (byte_size && *byte_size > 0) {
      const RegisterInfo *altivec_reg = reg_ctx->GetRegisterInfoByName("v2", 0);
      if (altivec_reg) {
        if (*byte_size <= altivec_reg->byte_size) {
          ProcessSP process_sp(thread.GetProcess());
          if (process_sp) {
            std::unique_ptr<DataBufferHeap> heap_data_up(
                new DataBufferHeap(*byte_size, 0));
            const ByteOrder byte_order = process_sp->GetByteOrder();
            RegisterValue reg_value;
            if (reg_ctx->ReadRegister(altivec_reg, reg_value)) {
              Status error;
              if (reg_value.GetAsMemoryData(
                      *altivec_reg, heap_data_up->GetBytes(),
                      heap_data_up->GetByteSize(), byte_order, error)) {
                DataExtractor data(DataBufferSP(heap_data_up.release()),
                                   byte_order,
                                   process_sp->GetTarget()
                                       .GetArchitecture()
                                       .GetAddressByteSize());
                return_valobj_sp = ValueObjectConstResult::Create(
                    &thread, return_compiler_type, ConstString(""), data);
              }
            }
          }
        }
      }
    }
  }

  return return_valobj_sp;
}

ValueObjectSP ABISysV_ppc::GetReturnValueObjectImpl(
    Thread &thread, CompilerType &return_compiler_type) const {
  ValueObjectSP return_valobj_sp;

  if (!return_compiler_type)
    return return_valobj_sp;

  ExecutionContext exe_ctx(thread.shared_from_this());
  return_valobj_sp = GetReturnValueObjectSimple(thread, return_compiler_type);
  if (return_valobj_sp)
    return return_valobj_sp;

  RegisterContextSP reg_ctx_sp = thread.GetRegisterContext();
  if (!reg_ctx_sp)
    return return_valobj_sp;

  std::optional<uint64_t> bit_width =
      llvm::expectedToOptional(return_compiler_type.GetBitSize(&thread));
  if (!bit_width)
    return return_valobj_sp;
  if (return_compiler_type.IsAggregateType()) {
    Target *target = exe_ctx.GetTargetPtr();
    bool is_memory = true;
    if (*bit_width <= 128) {
      ByteOrder target_byte_order = target->GetArchitecture().GetByteOrder();
      WritableDataBufferSP data_sp(new DataBufferHeap(16, 0));
      DataExtractor return_ext(data_sp, target_byte_order,
                               target->GetArchitecture().GetAddressByteSize());

      const RegisterInfo *r3_info = reg_ctx_sp->GetRegisterInfoByName("r3", 0);
      const RegisterInfo *rdx_info =
          reg_ctx_sp->GetRegisterInfoByName("rdx", 0);

      RegisterValue r3_value, rdx_value;
      reg_ctx_sp->ReadRegister(r3_info, r3_value);
      reg_ctx_sp->ReadRegister(rdx_info, rdx_value);

      DataExtractor r3_data, rdx_data;

      r3_value.GetData(r3_data);
      rdx_value.GetData(rdx_data);

      uint32_t integer_bytes =
          0; // Tracks how much of the r3/rds registers we've consumed so far

      const uint32_t num_children = return_compiler_type.GetNumFields();

      // Since we are in the small struct regime, assume we are not in memory.
      is_memory = false;

      for (uint32_t idx = 0; idx < num_children; idx++) {
        std::string name;
        uint64_t field_bit_offset = 0;
        bool is_signed;
        bool is_complex;
        uint32_t count;

        CompilerType field_compiler_type = return_compiler_type.GetFieldAtIndex(
            idx, name, &field_bit_offset, nullptr, nullptr);
        std::optional<uint64_t> field_bit_width =
            llvm::expectedToOptional(field_compiler_type.GetBitSize(&thread));
        if (!field_bit_width)
          return return_valobj_sp;

        // If there are any unaligned fields, this is stored in memory.
        if (field_bit_offset % *field_bit_width != 0) {
          is_memory = true;
          break;
        }

        uint32_t field_byte_width = *field_bit_width / 8;
        uint32_t field_byte_offset = field_bit_offset / 8;

        DataExtractor *copy_from_extractor = nullptr;
        uint32_t copy_from_offset = 0;

        if (field_compiler_type.IsIntegerOrEnumerationType(is_signed) ||
            field_compiler_type.IsPointerType()) {
          if (integer_bytes < 8) {
            if (integer_bytes + field_byte_width <= 8) {
              // This is in RAX, copy from register to our result structure:
              copy_from_extractor = &r3_data;
              copy_from_offset = integer_bytes;
              integer_bytes += field_byte_width;
            } else {
              // The next field wouldn't fit in the remaining space, so we
              // pushed it to rdx.
              copy_from_extractor = &rdx_data;
              copy_from_offset = 0;
              integer_bytes = 8 + field_byte_width;
            }
          } else if (integer_bytes + field_byte_width <= 16) {
            copy_from_extractor = &rdx_data;
            copy_from_offset = integer_bytes - 8;
            integer_bytes += field_byte_width;
          } else {
            // The last field didn't fit.  I can't see how that would happen
            // w/o the overall size being greater than 16 bytes.  For now,
            // return a nullptr return value object.
            return return_valobj_sp;
          }
        } else if (field_compiler_type.IsFloatingPointType(count, is_complex)) {
          // Structs with long doubles are always passed in memory.
          if (*field_bit_width == 128) {
            is_memory = true;
            break;
          } else if (*field_bit_width == 64) {
            copy_from_offset = 0;
          } else if (*field_bit_width == 32) {
            // This one is kind of complicated.  If we are in an "eightbyte"
            // with another float, we'll be stuffed into an xmm register with
            // it.  If we are in an "eightbyte" with one or more ints, then we
            // will be stuffed into the appropriate GPR with them.
            bool in_gpr;
            if (field_byte_offset % 8 == 0) {
              // We are at the beginning of one of the eightbytes, so check the
              // next element (if any)
              if (idx == num_children - 1)
                in_gpr = false;
              else {
                uint64_t next_field_bit_offset = 0;
                CompilerType next_field_compiler_type =
                    return_compiler_type.GetFieldAtIndex(idx + 1, name,
                                                         &next_field_bit_offset,
                                                         nullptr, nullptr);
                if (next_field_compiler_type.IsIntegerOrEnumerationType(
                        is_signed))
                  in_gpr = true;
                else {
                  copy_from_offset = 0;
                  in_gpr = false;
                }
              }
            } else if (field_byte_offset % 4 == 0) {
              // We are inside of an eightbyte, so see if the field before us
              // is floating point: This could happen if somebody put padding
              // in the structure.
              if (idx == 0)
                in_gpr = false;
              else {
                uint64_t prev_field_bit_offset = 0;
                CompilerType prev_field_compiler_type =
                    return_compiler_type.GetFieldAtIndex(idx - 1, name,
                                                         &prev_field_bit_offset,
                                                         nullptr, nullptr);
                if (prev_field_compiler_type.IsIntegerOrEnumerationType(
                        is_signed))
                  in_gpr = true;
                else {
                  copy_from_offset = 4;
                  in_gpr = false;
                }
              }
            } else {
              is_memory = true;
              continue;
            }

            // Okay, we've figured out whether we are in GPR or XMM, now figure
            // out which one.
            if (in_gpr) {
              if (integer_bytes < 8) {
                // This is in RAX, copy from register to our result structure:
                copy_from_extractor = &r3_data;
                copy_from_offset = integer_bytes;
                integer_bytes += field_byte_width;
              } else {
                copy_from_extractor = &rdx_data;
                copy_from_offset = integer_bytes - 8;
                integer_bytes += field_byte_width;
              }
            }
          }
        }

        // These two tests are just sanity checks.  If I somehow get the type
        // calculation wrong above it is better to just return nothing than to
        // assert or crash.
        if (!copy_from_extractor)
          return return_valobj_sp;
        if (copy_from_offset + field_byte_width >
            copy_from_extractor->GetByteSize())
          return return_valobj_sp;

        copy_from_extractor->CopyByteOrderedData(
            copy_from_offset, field_byte_width,
            data_sp->GetBytes() + field_byte_offset, field_byte_width,
            target_byte_order);
      }

      if (!is_memory) {
        // The result is in our data buffer.  Let's make a variable object out
        // of it:
        return_valobj_sp = ValueObjectConstResult::Create(
            &thread, return_compiler_type, ConstString(""), return_ext);
      }
    }

    // FIXME: This is just taking a guess, r3 may very well no longer hold the
    // return storage location.
    // If we are going to do this right, when we make a new frame we should
    // check to see if it uses a memory return, and if we are at the first
    // instruction and if so stash away the return location.  Then we would
    // only return the memory return value if we know it is valid.

    if (is_memory) {
      unsigned r3_id =
          reg_ctx_sp->GetRegisterInfoByName("r3", 0)->kinds[eRegisterKindLLDB];
      lldb::addr_t storage_addr =
          (uint64_t)thread.GetRegisterContext()->ReadRegisterAsUnsigned(r3_id,
                                                                        0);
      return_valobj_sp = ValueObjectMemory::Create(
          &thread, "", Address(storage_addr, nullptr), return_compiler_type);
    }
  }

  return return_valobj_sp;
}

UnwindPlanSP ABISysV_ppc::CreateFunctionEntryUnwindPlan() {
  uint32_t lr_reg_num = dwarf_lr;
  uint32_t sp_reg_num = dwarf_r1;
  uint32_t pc_reg_num = dwarf_pc;

  UnwindPlan::Row row;

  // Our Call Frame Address is the stack pointer value
<<<<<<< HEAD
  row->GetCFAValue().SetIsRegisterPlusOffset(sp_reg_num, 0);

  // The previous PC is in the LR, all other registers are the same.
  row->SetRegisterLocationToRegister(pc_reg_num, lr_reg_num, true);

  auto plan_sp = std::make_shared<UnwindPlan>(eRegisterKindDWARF);
  plan_sp->AppendRow(row);
=======
  row.GetCFAValue().SetIsRegisterPlusOffset(sp_reg_num, 0);

  // The previous PC is in the LR, all other registers are the same.
  row.SetRegisterLocationToRegister(pc_reg_num, lr_reg_num, true);

  auto plan_sp = std::make_shared<UnwindPlan>(eRegisterKindDWARF);
  plan_sp->AppendRow(std::move(row));
>>>>>>> d465594a
  plan_sp->SetSourceName("ppc at-func-entry default");
  plan_sp->SetSourcedFromCompiler(eLazyBoolNo);
  return plan_sp;
}

UnwindPlanSP ABISysV_ppc::CreateDefaultUnwindPlan() {

  uint32_t sp_reg_num = dwarf_r1;
  uint32_t pc_reg_num = dwarf_lr;

  UnwindPlan::Row row;

  const int32_t ptr_size = 4;
<<<<<<< HEAD
  row->SetUnspecifiedRegistersAreUndefined(true);
  row->GetCFAValue().SetIsRegisterDereferenced(sp_reg_num);

  row->SetRegisterLocationToAtCFAPlusOffset(pc_reg_num, ptr_size * 1, true);
  row->SetRegisterLocationToIsCFAPlusOffset(sp_reg_num, 0, true);

  auto plan_sp = std::make_shared<UnwindPlan>(eRegisterKindDWARF);
  plan_sp->AppendRow(row);
=======
  row.SetUnspecifiedRegistersAreUndefined(true);
  row.GetCFAValue().SetIsRegisterDereferenced(sp_reg_num);

  row.SetRegisterLocationToAtCFAPlusOffset(pc_reg_num, ptr_size * 1, true);
  row.SetRegisterLocationToIsCFAPlusOffset(sp_reg_num, 0, true);

  auto plan_sp = std::make_shared<UnwindPlan>(eRegisterKindDWARF);
  plan_sp->AppendRow(std::move(row));
>>>>>>> d465594a
  plan_sp->SetSourceName("ppc default unwind plan");
  plan_sp->SetSourcedFromCompiler(eLazyBoolNo);
  plan_sp->SetUnwindPlanValidAtAllInstructions(eLazyBoolNo);
  plan_sp->SetUnwindPlanForSignalTrap(eLazyBoolNo);
  plan_sp->SetReturnAddressRegister(dwarf_lr);
  return plan_sp;
}

bool ABISysV_ppc::RegisterIsVolatile(const RegisterInfo *reg_info) {
  return !RegisterIsCalleeSaved(reg_info);
}

// See "Register Usage" in the
// "System V Application Binary Interface"
// "64-bit PowerPC ELF Application Binary Interface Supplement" current version
// is 1.9 released 2004 at http://refspecs.linuxfoundation.org/ELF/ppc/PPC-
// elf64abi-1.9.pdf

bool ABISysV_ppc::RegisterIsCalleeSaved(const RegisterInfo *reg_info) {
  if (reg_info) {
    // Preserved registers are :
    //    r1,r2,r13-r31
    //    f14-f31 (not yet)
    //    v20-v31 (not yet)
    //    vrsave (not yet)

    const char *name = reg_info->name;
    if (name[0] == 'r') {
      if ((name[1] == '1' || name[1] == '2') && name[2] == '\0')
        return true;
      if (name[1] == '1' && name[2] > '2')
        return true;
      if ((name[1] == '2' || name[1] == '3') && name[2] != '\0')
        return true;
    }

    if (name[0] == 'f' && name[1] >= '0' && name[1] <= '9') {
      if (name[3] == '1' && name[4] >= '4')
        return true;
      if ((name[3] == '2' || name[3] == '3') && name[4] != '\0')
        return true;
    }

    if (name[0] == 's' && name[1] == 'p' && name[2] == '\0') // sp
      return true;
    if (name[0] == 'f' && name[1] == 'p' && name[2] == '\0') // fp
      return true;
    if (name[0] == 'p' && name[1] == 'c' && name[2] == '\0') // pc
      return true;
  }
  return false;
}

void ABISysV_ppc::Initialize() {
  PluginManager::RegisterPlugin(GetPluginNameStatic(),
                                "System V ABI for ppc targets", CreateInstance);
}

void ABISysV_ppc::Terminate() {
  PluginManager::UnregisterPlugin(CreateInstance);
}<|MERGE_RESOLUTION|>--- conflicted
+++ resolved
@@ -867,15 +867,6 @@
   UnwindPlan::Row row;
 
   // Our Call Frame Address is the stack pointer value
-<<<<<<< HEAD
-  row->GetCFAValue().SetIsRegisterPlusOffset(sp_reg_num, 0);
-
-  // The previous PC is in the LR, all other registers are the same.
-  row->SetRegisterLocationToRegister(pc_reg_num, lr_reg_num, true);
-
-  auto plan_sp = std::make_shared<UnwindPlan>(eRegisterKindDWARF);
-  plan_sp->AppendRow(row);
-=======
   row.GetCFAValue().SetIsRegisterPlusOffset(sp_reg_num, 0);
 
   // The previous PC is in the LR, all other registers are the same.
@@ -883,7 +874,6 @@
 
   auto plan_sp = std::make_shared<UnwindPlan>(eRegisterKindDWARF);
   plan_sp->AppendRow(std::move(row));
->>>>>>> d465594a
   plan_sp->SetSourceName("ppc at-func-entry default");
   plan_sp->SetSourcedFromCompiler(eLazyBoolNo);
   return plan_sp;
@@ -897,16 +887,6 @@
   UnwindPlan::Row row;
 
   const int32_t ptr_size = 4;
-<<<<<<< HEAD
-  row->SetUnspecifiedRegistersAreUndefined(true);
-  row->GetCFAValue().SetIsRegisterDereferenced(sp_reg_num);
-
-  row->SetRegisterLocationToAtCFAPlusOffset(pc_reg_num, ptr_size * 1, true);
-  row->SetRegisterLocationToIsCFAPlusOffset(sp_reg_num, 0, true);
-
-  auto plan_sp = std::make_shared<UnwindPlan>(eRegisterKindDWARF);
-  plan_sp->AppendRow(row);
-=======
   row.SetUnspecifiedRegistersAreUndefined(true);
   row.GetCFAValue().SetIsRegisterDereferenced(sp_reg_num);
 
@@ -915,7 +895,6 @@
 
   auto plan_sp = std::make_shared<UnwindPlan>(eRegisterKindDWARF);
   plan_sp->AppendRow(std::move(row));
->>>>>>> d465594a
   plan_sp->SetSourceName("ppc default unwind plan");
   plan_sp->SetSourcedFromCompiler(eLazyBoolNo);
   plan_sp->SetUnwindPlanValidAtAllInstructions(eLazyBoolNo);
