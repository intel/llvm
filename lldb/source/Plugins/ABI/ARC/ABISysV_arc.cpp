//===-- ABISysV_arc.cpp ---------------------------------------------------===//
//
// Part of the LLVM Project, under the Apache License v2.0 with LLVM Exceptions.
// See https://llvm.org/LICENSE.txt for license information.
// SPDX-License-Identifier: Apache-2.0 WITH LLVM-exception
//
//===----------------------------------------------------------------------===//

#include "ABISysV_arc.h"

// C Includes
// C++ Includes
#include <array>
#include <limits>
#include <type_traits>

// Other libraries and framework includes
#include "llvm/IR/DerivedTypes.h"
#include "llvm/Support/MathExtras.h"
#include "llvm/TargetParser/Triple.h"

#include "lldb/Core/Module.h"
#include "lldb/Core/PluginManager.h"
#include "lldb/Core/Value.h"
#include "lldb/Symbol/UnwindPlan.h"
#include "lldb/Target/Process.h"
#include "lldb/Target/RegisterContext.h"
#include "lldb/Target/StackFrame.h"
#include "lldb/Target/Target.h"
#include "lldb/Target/Thread.h"
#include "lldb/Utility/ConstString.h"
#include "lldb/Utility/RegisterValue.h"
#include "lldb/Utility/Status.h"
#include "lldb/ValueObject/ValueObjectConstResult.h"
#include "lldb/ValueObject/ValueObjectMemory.h"
#include "lldb/ValueObject/ValueObjectRegister.h"

#define DEFINE_REG_NAME(reg_num)      ConstString(#reg_num).GetCString()
#define DEFINE_REG_NAME_STR(reg_name) ConstString(reg_name).GetCString()

// The ABI is not a source of such information as size, offset, encoding, etc.
// of a register. Just provides correct dwarf and eh_frame numbers.

#define DEFINE_GENERIC_REGISTER_STUB(dwarf_num, str_name, generic_num)        \
  {                                                                           \
    DEFINE_REG_NAME(dwarf_num), DEFINE_REG_NAME_STR(str_name),                \
    0, 0, eEncodingInvalid, eFormatDefault,                                   \
    { dwarf_num, dwarf_num, generic_num, LLDB_INVALID_REGNUM, dwarf_num },    \
    nullptr, nullptr, nullptr,                                                \
  }

#define DEFINE_REGISTER_STUB(dwarf_num, str_name) \
  DEFINE_GENERIC_REGISTER_STUB(dwarf_num, str_name, LLDB_INVALID_REGNUM)

using namespace lldb;
using namespace lldb_private;

LLDB_PLUGIN_DEFINE_ADV(ABISysV_arc, ABIARC)

namespace {
namespace dwarf {
enum regnums {
  r0, r1, r2, r3, r4, r5, r6, r7, r8, r9, r10, r11, r12, r13, r14, r15, r16,
  r17, r18, r19, r20, r21, r22, r23, r24, r25, r26,
  r27, fp = r27, r28, sp = r28, r29, r30, r31, blink = r31,
  r32, r33, r34, r35, r36, r37, r38, r39, r40, r41, r42, r43, r44, r45, r46,
  r47, r48, r49, r50, r51, r52, r53, r54, r55, r56, r57, r58, r59, r60,
  /*reserved,*/ /*limm indicator,*/ r63 = 63, pc = 70, status32 = 74
};

static const std::array<RegisterInfo, 64> g_register_infos = { {
    DEFINE_GENERIC_REGISTER_STUB(r0, nullptr, LLDB_REGNUM_GENERIC_ARG1),
    DEFINE_GENERIC_REGISTER_STUB(r1, nullptr, LLDB_REGNUM_GENERIC_ARG2),
    DEFINE_GENERIC_REGISTER_STUB(r2, nullptr, LLDB_REGNUM_GENERIC_ARG3),
    DEFINE_GENERIC_REGISTER_STUB(r3, nullptr, LLDB_REGNUM_GENERIC_ARG4),
    DEFINE_GENERIC_REGISTER_STUB(r4, nullptr, LLDB_REGNUM_GENERIC_ARG5),
    DEFINE_GENERIC_REGISTER_STUB(r5, nullptr, LLDB_REGNUM_GENERIC_ARG6),
    DEFINE_GENERIC_REGISTER_STUB(r6, nullptr, LLDB_REGNUM_GENERIC_ARG7),
    DEFINE_GENERIC_REGISTER_STUB(r7, nullptr, LLDB_REGNUM_GENERIC_ARG8),
    DEFINE_REGISTER_STUB(r8, nullptr),
    DEFINE_REGISTER_STUB(r9, nullptr),
    DEFINE_REGISTER_STUB(r10, nullptr),
    DEFINE_REGISTER_STUB(r11, nullptr),
    DEFINE_REGISTER_STUB(r12, nullptr),
    DEFINE_REGISTER_STUB(r13, nullptr),
    DEFINE_REGISTER_STUB(r14, nullptr),
    DEFINE_REGISTER_STUB(r15, nullptr),
    DEFINE_REGISTER_STUB(r16, nullptr),
    DEFINE_REGISTER_STUB(r17, nullptr),
    DEFINE_REGISTER_STUB(r18, nullptr),
    DEFINE_REGISTER_STUB(r19, nullptr),
    DEFINE_REGISTER_STUB(r20, nullptr),
    DEFINE_REGISTER_STUB(r21, nullptr),
    DEFINE_REGISTER_STUB(r22, nullptr),
    DEFINE_REGISTER_STUB(r23, nullptr),
    DEFINE_REGISTER_STUB(r24, nullptr),
    DEFINE_REGISTER_STUB(r25, nullptr),
    DEFINE_REGISTER_STUB(r26, "gp"),
    DEFINE_GENERIC_REGISTER_STUB(r27, "fp", LLDB_REGNUM_GENERIC_FP),
    DEFINE_GENERIC_REGISTER_STUB(r28, "sp", LLDB_REGNUM_GENERIC_SP),
    DEFINE_REGISTER_STUB(r29, "ilink"),
    DEFINE_REGISTER_STUB(r30, nullptr),
    DEFINE_GENERIC_REGISTER_STUB(r31, "blink", LLDB_REGNUM_GENERIC_RA),
    DEFINE_REGISTER_STUB(r32, nullptr),
    DEFINE_REGISTER_STUB(r33, nullptr),
    DEFINE_REGISTER_STUB(r34, nullptr),
    DEFINE_REGISTER_STUB(r35, nullptr),
    DEFINE_REGISTER_STUB(r36, nullptr),
    DEFINE_REGISTER_STUB(r37, nullptr),
    DEFINE_REGISTER_STUB(r38, nullptr),
    DEFINE_REGISTER_STUB(r39, nullptr),
    DEFINE_REGISTER_STUB(r40, nullptr),
    DEFINE_REGISTER_STUB(r41, nullptr),
    DEFINE_REGISTER_STUB(r42, nullptr),
    DEFINE_REGISTER_STUB(r43, nullptr),
    DEFINE_REGISTER_STUB(r44, nullptr),
    DEFINE_REGISTER_STUB(r45, nullptr),
    DEFINE_REGISTER_STUB(r46, nullptr),
    DEFINE_REGISTER_STUB(r47, nullptr),
    DEFINE_REGISTER_STUB(r48, nullptr),
    DEFINE_REGISTER_STUB(r49, nullptr),
    DEFINE_REGISTER_STUB(r50, nullptr),
    DEFINE_REGISTER_STUB(r51, nullptr),
    DEFINE_REGISTER_STUB(r52, nullptr),
    DEFINE_REGISTER_STUB(r53, nullptr),
    DEFINE_REGISTER_STUB(r54, nullptr),
    DEFINE_REGISTER_STUB(r55, nullptr),
    DEFINE_REGISTER_STUB(r56, nullptr),
    DEFINE_REGISTER_STUB(r57, nullptr),
    DEFINE_REGISTER_STUB(r58, "accl"),
    DEFINE_REGISTER_STUB(r59, "acch"),
    DEFINE_REGISTER_STUB(r60, "lp_count"),
    DEFINE_REGISTER_STUB(r63, "pcl"),
    DEFINE_GENERIC_REGISTER_STUB(pc, nullptr, LLDB_REGNUM_GENERIC_PC),
    DEFINE_GENERIC_REGISTER_STUB(status32, nullptr, LLDB_REGNUM_GENERIC_FLAGS)} };
} // namespace dwarf
} // namespace

const RegisterInfo *ABISysV_arc::GetRegisterInfoArray(uint32_t &count) {
  count = dwarf::g_register_infos.size();
  return dwarf::g_register_infos.data();
}

size_t ABISysV_arc::GetRedZoneSize() const { return 0; }

bool ABISysV_arc::IsRegisterFileReduced(RegisterContext &reg_ctx) const {
  if (!m_is_reg_file_reduced) {
    const auto *const rf_build_reg = reg_ctx.GetRegisterInfoByName("rf_build");

    const auto reg_value = reg_ctx.ReadRegisterAsUnsigned(rf_build_reg,
                                                          /*fail_value*/ 0);
    // RF_BUILD "Number of Entries" bit.
    const uint32_t rf_entries_bit = 1U << 9U;
    m_is_reg_file_reduced = (reg_value & rf_entries_bit) != 0;
  }

  return m_is_reg_file_reduced.value_or(false);
}

//------------------------------------------------------------------
// Static Functions
//------------------------------------------------------------------

ABISP ABISysV_arc::CreateInstance(ProcessSP process_sp, const ArchSpec &arch) {
  return llvm::Triple::arc == arch.GetTriple().getArch() ?
      ABISP(new ABISysV_arc(std::move(process_sp), MakeMCRegisterInfo(arch))) :
      ABISP();
}

static const size_t word_size = 4U;
static const size_t reg_size = word_size;

static inline size_t AugmentArgSize(size_t size_in_bytes) {
  return llvm::alignTo(size_in_bytes, word_size);
}

static size_t
TotalArgsSizeInWords(const llvm::ArrayRef<ABI::CallArgument> &args) {
  size_t total_size = 0;
  for (const auto &arg : args)
    total_size +=
        (ABI::CallArgument::TargetValue == arg.type ? AugmentArgSize(arg.size)
                                                    : reg_size) /
        word_size;

  return total_size;
}

bool ABISysV_arc::PrepareTrivialCall(Thread &thread, addr_t sp,
                                     addr_t func_addr, addr_t return_addr,
                                     llvm::ArrayRef<addr_t> args) const {
  // We don't use the traditional trivial call specialized for jit.
  return false;
}

bool ABISysV_arc::PrepareTrivialCall(Thread &thread, addr_t sp, addr_t pc,
    addr_t ra, llvm::Type &prototype,
    llvm::ArrayRef<ABI::CallArgument> args) const {
  auto reg_ctx = thread.GetRegisterContext();
  if (!reg_ctx)
    return false;

  uint32_t pc_reg = reg_ctx->ConvertRegisterKindToRegisterNumber(
      eRegisterKindGeneric, LLDB_REGNUM_GENERIC_PC);
  if (pc_reg == LLDB_INVALID_REGNUM)
    return false;

  uint32_t ra_reg = reg_ctx->ConvertRegisterKindToRegisterNumber(
      eRegisterKindGeneric, LLDB_REGNUM_GENERIC_RA);
  if (ra_reg == LLDB_INVALID_REGNUM)
    return false;

  uint32_t sp_reg = reg_ctx->ConvertRegisterKindToRegisterNumber(
      eRegisterKindGeneric, LLDB_REGNUM_GENERIC_SP);
  if (sp_reg == LLDB_INVALID_REGNUM)
    return false;

  Status error;
  ProcessSP process = thread.GetProcess();
  if (!process)
    return false;

  // Push host data onto target.
  for (const auto &arg : args) {
    // Skip over target values.
    if (arg.type == ABI::CallArgument::TargetValue)
      continue;

    // Create space on the stack for this data 4-byte aligned.
    sp -= AugmentArgSize(arg.size);

    if (process->WriteMemory(sp, arg.data_up.get(), arg.size, error) < arg.size
        || error.Fail())
      return false;

    // Update the argument with the target pointer.
    *const_cast<addr_t *>(&arg.value) = sp;
  }

  // Make sure number of parameters matches prototype.
  assert(!prototype.isFunctionVarArg());
  assert(prototype.getFunctionNumParams() == args.size());

  const size_t regs_for_args_count = IsRegisterFileReduced(*reg_ctx) ? 4U : 8U;

  // Number of arguments passed on stack.
  auto args_size = TotalArgsSizeInWords(args);
  auto on_stack =
      args_size <= regs_for_args_count ? 0 : args_size - regs_for_args_count;
  auto offset = on_stack * word_size;

  uint8_t reg_value[reg_size];
  size_t reg_index = LLDB_REGNUM_GENERIC_ARG1;

  for (const auto &arg : args) {
    auto value = reinterpret_cast<const uint8_t *>(&arg.value);
    auto size =
        ABI::CallArgument::TargetValue == arg.type ? arg.size : reg_size;

    // Pass arguments via registers.
    while (size > 0 && reg_index < regs_for_args_count) {
      size_t byte_index = 0;
      auto end = size < reg_size ? size : reg_size;

      while (byte_index < end) {
        reg_value[byte_index++] = *(value++);
        --size;
      }

      while (byte_index < reg_size) {
        reg_value[byte_index++] = 0;
      }

      RegisterValue reg_val_obj(llvm::ArrayRef(reg_value, reg_size),
                                eByteOrderLittle);
      if (!reg_ctx->WriteRegister(
            reg_ctx->GetRegisterInfo(eRegisterKindGeneric, reg_index),
            reg_val_obj))
        return false;

      // NOTE: It's unsafe to iterate through LLDB_REGNUM_GENERICs.
      ++reg_index;
    }

    if (reg_index < regs_for_args_count || size == 0)
      continue;

    // Remaining arguments are passed on the stack.
    if (process->WriteMemory(sp - offset, value, size, error) < size ||
        !error.Success())
      return false;

    offset -= AugmentArgSize(size);
  }

  // Set stack pointer immediately below arguments.
  sp -= on_stack * word_size;

  // Update registers with current function call state.
  reg_ctx->WriteRegisterFromUnsigned(pc_reg, pc);
  reg_ctx->WriteRegisterFromUnsigned(ra_reg, ra);
  reg_ctx->WriteRegisterFromUnsigned(sp_reg, sp);

  return true;
}

bool ABISysV_arc::GetArgumentValues(Thread &thread, ValueList &values) const {
  return false;
}

Status ABISysV_arc::SetReturnValueObject(StackFrameSP &frame_sp,
                                         ValueObjectSP &new_value_sp) {
  Status result;
  if (!new_value_sp) {
    result = Status::FromErrorString("Empty value object for return value.");
    return result;
  }

  CompilerType compiler_type = new_value_sp->GetCompilerType();
  if (!compiler_type) {
    result = Status::FromErrorString("Null clang type for return value.");
    return result;
  }

  auto &reg_ctx = *frame_sp->GetThread()->GetRegisterContext();

  bool is_signed = false;
  if (!compiler_type.IsIntegerOrEnumerationType(is_signed) &&
      !compiler_type.IsPointerType()) {
    result = Status::FromErrorString(
        "We don't support returning other types at present");
    return result;
  }

  DataExtractor data;
  size_t num_bytes = new_value_sp->GetData(data, result);

  if (result.Fail()) {
    result = Status::FromErrorStringWithFormat(
        "Couldn't convert return value to raw data: %s", result.AsCString());
    return result;
  }

  if (num_bytes <= 2 * reg_size) {
    offset_t offset = 0;
    uint64_t raw_value = data.GetMaxU64(&offset, num_bytes);

    auto reg_info =
        reg_ctx.GetRegisterInfo(eRegisterKindGeneric, LLDB_REGNUM_GENERIC_ARG1);
    if (!reg_ctx.WriteRegisterFromUnsigned(reg_info, raw_value)) {
      result = Status::FromErrorStringWithFormat(
          "Couldn't write value to register %s", reg_info->name);
      return result;
    }

    if (num_bytes <= reg_size)
      return result; // Successfully written.

    raw_value >>= 32;
    reg_info =
        reg_ctx.GetRegisterInfo(eRegisterKindGeneric, LLDB_REGNUM_GENERIC_ARG2);
    if (!reg_ctx.WriteRegisterFromUnsigned(reg_info, raw_value)) {
      result = Status::FromErrorStringWithFormat(
          "Couldn't write value to register %s", reg_info->name);
    }

    return result;
  }

  result = Status::FromErrorString(
      "We don't support returning large integer values at present.");
  return result;
}

template <typename T>
static void SetInteger(Scalar &scalar, uint64_t raw_value, bool is_signed) {
  raw_value &= std::numeric_limits<T>::max();
  if (is_signed)
    scalar = static_cast<typename std::make_signed<T>::type>(raw_value);
  else
    scalar = static_cast<T>(raw_value);
}

static bool SetSizedInteger(Scalar &scalar, uint64_t raw_value,
                            uint8_t size_in_bytes, bool is_signed) {
  switch (size_in_bytes) {
  default:
    return false;

  case sizeof(uint64_t):
    SetInteger<uint64_t>(scalar, raw_value, is_signed);
    break;

  case sizeof(uint32_t):
    SetInteger<uint32_t>(scalar, raw_value, is_signed);
    break;

  case sizeof(uint16_t):
    SetInteger<uint16_t>(scalar, raw_value, is_signed);
    break;

  case sizeof(uint8_t):
    SetInteger<uint8_t>(scalar, raw_value, is_signed);
    break;
  }

  return true;
}

static bool SetSizedFloat(Scalar &scalar, uint64_t raw_value,
                          uint8_t size_in_bytes) {
  switch (size_in_bytes) {
  default:
    return false;

  case sizeof(uint64_t):
    scalar = *reinterpret_cast<double *>(&raw_value);
    break;

  case sizeof(uint32_t):
    scalar = *reinterpret_cast<float *>(&raw_value);
    break;
  }

  return true;
}

static uint64_t ReadRawValue(const RegisterContextSP &reg_ctx,
                             uint8_t size_in_bytes) {
  auto reg_info_r0 =
      reg_ctx->GetRegisterInfo(eRegisterKindGeneric, LLDB_REGNUM_GENERIC_ARG1);

  // Extract the register context so we can read arguments from registers.
  uint64_t raw_value =
      reg_ctx->ReadRegisterAsUnsigned(reg_info_r0, 0) & UINT32_MAX;

  if (sizeof(uint64_t) == size_in_bytes)
    raw_value |= (reg_ctx->ReadRegisterAsUnsigned(
                      reg_ctx->GetRegisterInfo(eRegisterKindGeneric,
                                               LLDB_REGNUM_GENERIC_ARG2), 0) &
                  UINT64_MAX) << 32U;

  return raw_value;
}

ValueObjectSP
ABISysV_arc::GetReturnValueObjectSimple(Thread &thread,
                                        CompilerType &compiler_type) const {
  if (!compiler_type)
    return ValueObjectSP();

  auto reg_ctx = thread.GetRegisterContext();
  if (!reg_ctx)
    return ValueObjectSP();

  Value value;
  value.SetCompilerType(compiler_type);

  const uint32_t type_flags = compiler_type.GetTypeInfo();
  // Integer return type.
  if (type_flags & eTypeIsInteger) {
    const size_t byte_size =
        llvm::expectedToOptional(compiler_type.GetByteSize(&thread))
            .value_or(0);
    auto raw_value = ReadRawValue(reg_ctx, byte_size);

    const bool is_signed = (type_flags & eTypeIsSigned) != 0;
    if (!SetSizedInteger(value.GetScalar(), raw_value, byte_size, is_signed))
      return ValueObjectSP();

    value.SetValueType(Value::ValueType::Scalar);
  }
  // Pointer return type.
  else if (type_flags & eTypeIsPointer) {
    auto reg_info_r0 = reg_ctx->GetRegisterInfo(eRegisterKindGeneric,
                                                LLDB_REGNUM_GENERIC_ARG1);
    value.GetScalar() = reg_ctx->ReadRegisterAsUnsigned(reg_info_r0, 0);

    value.SetValueType(Value::ValueType::Scalar);
  }
  // Floating point return type.
  else if (type_flags & eTypeIsFloat) {
    uint32_t float_count = 0;
    bool is_complex = false;

    if (compiler_type.IsFloatingPointType(float_count, is_complex) &&
        1 == float_count && !is_complex) {
      const size_t byte_size =
          llvm::expectedToOptional(compiler_type.GetByteSize(&thread))
              .value_or(0);
      auto raw_value = ReadRawValue(reg_ctx, byte_size);

      if (!SetSizedFloat(value.GetScalar(), raw_value, byte_size))
        return ValueObjectSP();
    }
  }
  // Unsupported return type.
  else
    return ValueObjectSP();

  return ValueObjectConstResult::Create(thread.GetStackFrameAtIndex(0).get(),
                                        value, ConstString(""));
}

ValueObjectSP ABISysV_arc::GetReturnValueObjectImpl(
    Thread &thread, CompilerType &return_compiler_type) const {
  ValueObjectSP return_valobj_sp;

  if (!return_compiler_type)
    return return_valobj_sp;

  ExecutionContext exe_ctx(thread.shared_from_this());
  return GetReturnValueObjectSimple(thread, return_compiler_type);
}

ValueObjectSP ABISysV_arc::GetReturnValueObjectImpl(Thread &thread,
                                                    llvm::Type &retType) const {
  auto reg_ctx = thread.GetRegisterContext();
  if (!reg_ctx)
    return ValueObjectSP();

  Value value;
  // Void return type.
  if (retType.isVoidTy()) {
    value.GetScalar() = 0;
  }
  // Integer return type.
  else if (retType.isIntegerTy()) {
    size_t byte_size = retType.getPrimitiveSizeInBits();
    if (1 != byte_size) // For boolean type.
      byte_size /= CHAR_BIT;

    auto raw_value = ReadRawValue(reg_ctx, byte_size);

    const bool is_signed = false; // IR Type doesn't provide this info.
    if (!SetSizedInteger(value.GetScalar(), raw_value, byte_size, is_signed))
      return ValueObjectSP();
  }
  // Pointer return type.
  else if (retType.isPointerTy()) {
    auto reg_info_r0 = reg_ctx->GetRegisterInfo(eRegisterKindGeneric,
                                                LLDB_REGNUM_GENERIC_ARG1);
    value.GetScalar() = reg_ctx->ReadRegisterAsUnsigned(reg_info_r0, 0);
    value.SetValueType(Value::ValueType::Scalar);
  }
  // Floating point return type.
  else if (retType.isFloatingPointTy()) {
    const size_t byte_size = retType.getPrimitiveSizeInBits() / CHAR_BIT;
    auto raw_value = ReadRawValue(reg_ctx, byte_size);

    if (!SetSizedFloat(value.GetScalar(), raw_value, byte_size))
      return ValueObjectSP();
  }
  // Unsupported return type.
  else
    return ValueObjectSP();

  return ValueObjectConstResult::Create(thread.GetStackFrameAtIndex(0).get(),
                                        value, ConstString(""));
}

UnwindPlanSP ABISysV_arc::CreateFunctionEntryUnwindPlan() {
<<<<<<< HEAD
  UnwindPlan::RowSP row(new UnwindPlan::Row);

  // Our Call Frame Address is the stack pointer value.
  row->GetCFAValue().SetIsRegisterPlusOffset(dwarf::sp, 0);

  // The previous PC is in the BLINK, all other registers are the same.
  row->SetRegisterLocationToRegister(dwarf::pc, dwarf::blink, true);

  auto plan_sp = std::make_shared<UnwindPlan>(eRegisterKindDWARF);
  plan_sp->AppendRow(row);
=======
  UnwindPlan::Row row;

  // Our Call Frame Address is the stack pointer value.
  row.GetCFAValue().SetIsRegisterPlusOffset(dwarf::sp, 0);

  // The previous PC is in the BLINK, all other registers are the same.
  row.SetRegisterLocationToRegister(dwarf::pc, dwarf::blink, true);

  auto plan_sp = std::make_shared<UnwindPlan>(eRegisterKindDWARF);
  plan_sp->AppendRow(std::move(row));
>>>>>>> d465594a
  plan_sp->SetSourceName("arc at-func-entry default");
  plan_sp->SetSourcedFromCompiler(eLazyBoolNo);
  return plan_sp;
}

UnwindPlanSP ABISysV_arc::CreateDefaultUnwindPlan() { return nullptr; }

bool ABISysV_arc::RegisterIsVolatile(const RegisterInfo *reg_info) {
  if (nullptr == reg_info)
    return false;

  // Volatile registers are: r0..r12.
  uint32_t regnum = reg_info->kinds[eRegisterKindDWARF];
  if (regnum <= 12)
    return true;

  static const std::string ra_reg_name = "blink";
  return ra_reg_name == reg_info->name;
}

void ABISysV_arc::Initialize() {
  PluginManager::RegisterPlugin(GetPluginNameStatic(),
                                "System V ABI for ARC targets", CreateInstance);
}

void ABISysV_arc::Terminate() {
  PluginManager::UnregisterPlugin(CreateInstance);
}<|MERGE_RESOLUTION|>--- conflicted
+++ resolved
@@ -560,18 +560,6 @@
 }
 
 UnwindPlanSP ABISysV_arc::CreateFunctionEntryUnwindPlan() {
-<<<<<<< HEAD
-  UnwindPlan::RowSP row(new UnwindPlan::Row);
-
-  // Our Call Frame Address is the stack pointer value.
-  row->GetCFAValue().SetIsRegisterPlusOffset(dwarf::sp, 0);
-
-  // The previous PC is in the BLINK, all other registers are the same.
-  row->SetRegisterLocationToRegister(dwarf::pc, dwarf::blink, true);
-
-  auto plan_sp = std::make_shared<UnwindPlan>(eRegisterKindDWARF);
-  plan_sp->AppendRow(row);
-=======
   UnwindPlan::Row row;
 
   // Our Call Frame Address is the stack pointer value.
@@ -582,7 +570,6 @@
 
   auto plan_sp = std::make_shared<UnwindPlan>(eRegisterKindDWARF);
   plan_sp->AppendRow(std::move(row));
->>>>>>> d465594a
   plan_sp->SetSourceName("arc at-func-entry default");
   plan_sp->SetSourcedFromCompiler(eLazyBoolNo);
   return plan_sp;
