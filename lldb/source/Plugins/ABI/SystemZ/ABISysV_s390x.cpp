//===-- ABISysV_s390x.cpp -------------------------------------------------===//
//
// Part of the LLVM Project, under the Apache License v2.0 with LLVM Exceptions.
// See https://llvm.org/LICENSE.txt for license information.
// SPDX-License-Identifier: Apache-2.0 WITH LLVM-exception
//
//===----------------------------------------------------------------------===//

#include "ABISysV_s390x.h"

#include "llvm/ADT/STLExtras.h"
#include "llvm/TargetParser/Triple.h"

#include "lldb/Core/Module.h"
#include "lldb/Core/PluginManager.h"
#include "lldb/Core/Value.h"
#include "lldb/Symbol/UnwindPlan.h"
#include "lldb/Target/Process.h"
#include "lldb/Target/RegisterContext.h"
#include "lldb/Target/StackFrame.h"
#include "lldb/Target/Target.h"
#include "lldb/Target/Thread.h"
#include "lldb/Utility/ConstString.h"
#include "lldb/Utility/DataExtractor.h"
#include "lldb/Utility/LLDBLog.h"
#include "lldb/Utility/Log.h"
#include "lldb/Utility/RegisterValue.h"
#include "lldb/Utility/Status.h"
#include "lldb/ValueObject/ValueObjectConstResult.h"
#include "lldb/ValueObject/ValueObjectMemory.h"
#include "lldb/ValueObject/ValueObjectRegister.h"
#include <optional>

using namespace lldb;
using namespace lldb_private;

LLDB_PLUGIN_DEFINE_ADV(ABISysV_s390x, ABISystemZ)

enum dwarf_regnums {
  // General Purpose Registers
  dwarf_r0_s390x = 0,
  dwarf_r1_s390x,
  dwarf_r2_s390x,
  dwarf_r3_s390x,
  dwarf_r4_s390x,
  dwarf_r5_s390x,
  dwarf_r6_s390x,
  dwarf_r7_s390x,
  dwarf_r8_s390x,
  dwarf_r9_s390x,
  dwarf_r10_s390x,
  dwarf_r11_s390x,
  dwarf_r12_s390x,
  dwarf_r13_s390x,
  dwarf_r14_s390x,
  dwarf_r15_s390x,
  // Floating Point Registers / Vector Registers 0-15
  dwarf_f0_s390x = 16,
  dwarf_f2_s390x,
  dwarf_f4_s390x,
  dwarf_f6_s390x,
  dwarf_f1_s390x,
  dwarf_f3_s390x,
  dwarf_f5_s390x,
  dwarf_f7_s390x,
  dwarf_f8_s390x,
  dwarf_f10_s390x,
  dwarf_f12_s390x,
  dwarf_f14_s390x,
  dwarf_f9_s390x,
  dwarf_f11_s390x,
  dwarf_f13_s390x,
  dwarf_f15_s390x,
  // Access Registers
  dwarf_acr0_s390x = 48,
  dwarf_acr1_s390x,
  dwarf_acr2_s390x,
  dwarf_acr3_s390x,
  dwarf_acr4_s390x,
  dwarf_acr5_s390x,
  dwarf_acr6_s390x,
  dwarf_acr7_s390x,
  dwarf_acr8_s390x,
  dwarf_acr9_s390x,
  dwarf_acr10_s390x,
  dwarf_acr11_s390x,
  dwarf_acr12_s390x,
  dwarf_acr13_s390x,
  dwarf_acr14_s390x,
  dwarf_acr15_s390x,
  // Program Status Word
  dwarf_pswm_s390x = 64,
  dwarf_pswa_s390x,
  // Vector Registers 16-31
  dwarf_v16_s390x = 68,
  dwarf_v18_s390x,
  dwarf_v20_s390x,
  dwarf_v22_s390x,
  dwarf_v17_s390x,
  dwarf_v19_s390x,
  dwarf_v21_s390x,
  dwarf_v23_s390x,
  dwarf_v24_s390x,
  dwarf_v26_s390x,
  dwarf_v28_s390x,
  dwarf_v30_s390x,
  dwarf_v25_s390x,
  dwarf_v27_s390x,
  dwarf_v29_s390x,
  dwarf_v31_s390x,
};

// RegisterKind: EHFrame, DWARF, Generic, Process Plugin, LLDB

#define DEFINE_REG(name, size, alt, generic)                                   \
  {                                                                            \
    #name, alt, size, 0, eEncodingUint, eFormatHex,                            \
        {dwarf_##name##_s390x, dwarf_##name##_s390x, generic,                  \
         LLDB_INVALID_REGNUM, LLDB_INVALID_REGNUM },                           \
         nullptr, nullptr, nullptr,                                            \
  }

static const RegisterInfo g_register_infos[] = {
    DEFINE_REG(r0, 8, nullptr, LLDB_INVALID_REGNUM),
    DEFINE_REG(r1, 8, nullptr, LLDB_INVALID_REGNUM),
    DEFINE_REG(r2, 8, nullptr, LLDB_REGNUM_GENERIC_ARG1),
    DEFINE_REG(r3, 8, nullptr, LLDB_REGNUM_GENERIC_ARG2),
    DEFINE_REG(r4, 8, nullptr, LLDB_REGNUM_GENERIC_ARG3),
    DEFINE_REG(r5, 8, nullptr, LLDB_REGNUM_GENERIC_ARG4),
    DEFINE_REG(r6, 8, nullptr, LLDB_REGNUM_GENERIC_ARG5),
    DEFINE_REG(r7, 8, nullptr, LLDB_INVALID_REGNUM),
    DEFINE_REG(r8, 8, nullptr, LLDB_INVALID_REGNUM),
    DEFINE_REG(r9, 8, nullptr, LLDB_INVALID_REGNUM),
    DEFINE_REG(r10, 8, nullptr, LLDB_INVALID_REGNUM),
    DEFINE_REG(r11, 8, nullptr, LLDB_REGNUM_GENERIC_FP),
    DEFINE_REG(r12, 8, nullptr, LLDB_INVALID_REGNUM),
    DEFINE_REG(r13, 8, nullptr, LLDB_INVALID_REGNUM),
    DEFINE_REG(r14, 8, nullptr, LLDB_INVALID_REGNUM),
    DEFINE_REG(r15, 8, "sp", LLDB_REGNUM_GENERIC_SP),
    DEFINE_REG(acr0, 4, nullptr, LLDB_INVALID_REGNUM),
    DEFINE_REG(acr1, 4, nullptr, LLDB_INVALID_REGNUM),
    DEFINE_REG(acr2, 4, nullptr, LLDB_INVALID_REGNUM),
    DEFINE_REG(acr3, 4, nullptr, LLDB_INVALID_REGNUM),
    DEFINE_REG(acr4, 4, nullptr, LLDB_INVALID_REGNUM),
    DEFINE_REG(acr5, 4, nullptr, LLDB_INVALID_REGNUM),
    DEFINE_REG(acr6, 4, nullptr, LLDB_INVALID_REGNUM),
    DEFINE_REG(acr7, 4, nullptr, LLDB_INVALID_REGNUM),
    DEFINE_REG(acr8, 4, nullptr, LLDB_INVALID_REGNUM),
    DEFINE_REG(acr9, 4, nullptr, LLDB_INVALID_REGNUM),
    DEFINE_REG(acr10, 4, nullptr, LLDB_INVALID_REGNUM),
    DEFINE_REG(acr11, 4, nullptr, LLDB_INVALID_REGNUM),
    DEFINE_REG(acr12, 4, nullptr, LLDB_INVALID_REGNUM),
    DEFINE_REG(acr13, 4, nullptr, LLDB_INVALID_REGNUM),
    DEFINE_REG(acr14, 4, nullptr, LLDB_INVALID_REGNUM),
    DEFINE_REG(acr15, 4, nullptr, LLDB_INVALID_REGNUM),
    DEFINE_REG(pswm, 8, nullptr, LLDB_REGNUM_GENERIC_FLAGS),
    DEFINE_REG(pswa, 8, nullptr, LLDB_REGNUM_GENERIC_PC),
    DEFINE_REG(f0, 8, nullptr, LLDB_INVALID_REGNUM),
    DEFINE_REG(f1, 8, nullptr, LLDB_INVALID_REGNUM),
    DEFINE_REG(f2, 8, nullptr, LLDB_INVALID_REGNUM),
    DEFINE_REG(f3, 8, nullptr, LLDB_INVALID_REGNUM),
    DEFINE_REG(f4, 8, nullptr, LLDB_INVALID_REGNUM),
    DEFINE_REG(f5, 8, nullptr, LLDB_INVALID_REGNUM),
    DEFINE_REG(f6, 8, nullptr, LLDB_INVALID_REGNUM),
    DEFINE_REG(f7, 8, nullptr, LLDB_INVALID_REGNUM),
    DEFINE_REG(f8, 8, nullptr, LLDB_INVALID_REGNUM),
    DEFINE_REG(f9, 8, nullptr, LLDB_INVALID_REGNUM),
    DEFINE_REG(f10, 8, nullptr, LLDB_INVALID_REGNUM),
    DEFINE_REG(f11, 8, nullptr, LLDB_INVALID_REGNUM),
    DEFINE_REG(f12, 8, nullptr, LLDB_INVALID_REGNUM),
    DEFINE_REG(f13, 8, nullptr, LLDB_INVALID_REGNUM),
    DEFINE_REG(f14, 8, nullptr, LLDB_INVALID_REGNUM),
    DEFINE_REG(f15, 8, nullptr, LLDB_INVALID_REGNUM),
};

static const uint32_t k_num_register_infos = std::size(g_register_infos);

const lldb_private::RegisterInfo *
ABISysV_s390x::GetRegisterInfoArray(uint32_t &count) {
  count = k_num_register_infos;
  return g_register_infos;
}

size_t ABISysV_s390x::GetRedZoneSize() const { return 0; }

// Static Functions

ABISP
ABISysV_s390x::CreateInstance(lldb::ProcessSP process_sp, const ArchSpec &arch) {
  if (arch.GetTriple().getArch() == llvm::Triple::systemz) {
    return ABISP(new ABISysV_s390x(std::move(process_sp), MakeMCRegisterInfo(arch)));
  }
  return ABISP();
}

bool ABISysV_s390x::PrepareTrivialCall(Thread &thread, addr_t sp,
                                       addr_t func_addr, addr_t return_addr,
                                       llvm::ArrayRef<addr_t> args) const {
  Log *log = GetLog(LLDBLog::Expressions);

  if (log) {
    StreamString s;
    s.Printf("ABISysV_s390x::PrepareTrivialCall (tid = 0x%" PRIx64
             ", sp = 0x%" PRIx64 ", func_addr = 0x%" PRIx64
             ", return_addr = 0x%" PRIx64,
             thread.GetID(), (uint64_t)sp, (uint64_t)func_addr,
             (uint64_t)return_addr);

    for (size_t i = 0; i < args.size(); ++i)
      s.Printf(", arg%" PRIu64 " = 0x%" PRIx64, static_cast<uint64_t>(i + 1),
               args[i]);
    s.PutCString(")");
    log->PutString(s.GetString());
  }

  RegisterContext *reg_ctx = thread.GetRegisterContext().get();
  if (!reg_ctx)
    return false;

  const RegisterInfo *pc_reg_info =
      reg_ctx->GetRegisterInfo(eRegisterKindGeneric, LLDB_REGNUM_GENERIC_PC);
  const RegisterInfo *sp_reg_info =
      reg_ctx->GetRegisterInfo(eRegisterKindGeneric, LLDB_REGNUM_GENERIC_SP);
  const RegisterInfo *ra_reg_info = reg_ctx->GetRegisterInfoByName("r14", 0);
  ProcessSP process_sp(thread.GetProcess());

  // Allocate a new stack frame and space for stack arguments if necessary

  addr_t arg_pos = 0;
  if (args.size() > 5) {
    sp -= 8 * (args.size() - 5);
    arg_pos = sp;
  }

  sp -= 160;

  // Process arguments

  for (size_t i = 0; i < args.size(); ++i) {
    if (i < 5) {
      const RegisterInfo *reg_info = reg_ctx->GetRegisterInfo(
          eRegisterKindGeneric, LLDB_REGNUM_GENERIC_ARG1 + i);
      LLDB_LOGF(log, "About to write arg%" PRIu64 " (0x%" PRIx64 ") into %s",
                static_cast<uint64_t>(i + 1), args[i], reg_info->name);
      if (!reg_ctx->WriteRegisterFromUnsigned(reg_info, args[i]))
        return false;
    } else {
      Status error;
      LLDB_LOGF(log, "About to write arg%" PRIu64 " (0x%" PRIx64 ") onto stack",
                static_cast<uint64_t>(i + 1), args[i]);
      if (!process_sp->WritePointerToMemory(arg_pos, args[i], error))
        return false;
      arg_pos += 8;
    }
  }

  // %r14 is set to the return address

  LLDB_LOGF(log, "Writing RA: 0x%" PRIx64, (uint64_t)return_addr);

  if (!reg_ctx->WriteRegisterFromUnsigned(ra_reg_info, return_addr))
    return false;

  // %r15 is set to the actual stack value.

  LLDB_LOGF(log, "Writing SP: 0x%" PRIx64, (uint64_t)sp);

  if (!reg_ctx->WriteRegisterFromUnsigned(sp_reg_info, sp))
    return false;

  // %pc is set to the address of the called function.

  LLDB_LOGF(log, "Writing PC: 0x%" PRIx64, (uint64_t)func_addr);

  if (!reg_ctx->WriteRegisterFromUnsigned(pc_reg_info, func_addr))
    return false;

  return true;
}

static bool ReadIntegerArgument(Scalar &scalar, unsigned int bit_width,
                                bool is_signed, Thread &thread,
                                uint32_t *argument_register_ids,
                                unsigned int &current_argument_register,
                                addr_t &current_stack_argument) {
  if (bit_width > 64)
    return false; // Scalar can't hold large integer arguments

  if (current_argument_register < 5) {
    scalar = thread.GetRegisterContext()->ReadRegisterAsUnsigned(
        argument_register_ids[current_argument_register], 0);
    current_argument_register++;
    if (is_signed)
      scalar.SignExtend(bit_width);
  } else {
    uint32_t byte_size = (bit_width + (8 - 1)) / 8;
    Status error;
    if (thread.GetProcess()->ReadScalarIntegerFromMemory(
            current_stack_argument + 8 - byte_size, byte_size, is_signed,
            scalar, error)) {
      current_stack_argument += 8;
      return true;
    }
    return false;
  }
  return true;
}

bool ABISysV_s390x::GetArgumentValues(Thread &thread, ValueList &values) const {
  unsigned int num_values = values.GetSize();
  unsigned int value_index;

  // Extract the register context so we can read arguments from registers

  RegisterContext *reg_ctx = thread.GetRegisterContext().get();

  if (!reg_ctx)
    return false;

  // Get the pointer to the first stack argument so we have a place to start
  // when reading data

  addr_t sp = reg_ctx->GetSP(0);

  if (!sp)
    return false;

  addr_t current_stack_argument = sp + 160;

  uint32_t argument_register_ids[5];

  argument_register_ids[0] =
      reg_ctx->GetRegisterInfo(eRegisterKindGeneric, LLDB_REGNUM_GENERIC_ARG1)
          ->kinds[eRegisterKindLLDB];
  argument_register_ids[1] =
      reg_ctx->GetRegisterInfo(eRegisterKindGeneric, LLDB_REGNUM_GENERIC_ARG2)
          ->kinds[eRegisterKindLLDB];
  argument_register_ids[2] =
      reg_ctx->GetRegisterInfo(eRegisterKindGeneric, LLDB_REGNUM_GENERIC_ARG3)
          ->kinds[eRegisterKindLLDB];
  argument_register_ids[3] =
      reg_ctx->GetRegisterInfo(eRegisterKindGeneric, LLDB_REGNUM_GENERIC_ARG4)
          ->kinds[eRegisterKindLLDB];
  argument_register_ids[4] =
      reg_ctx->GetRegisterInfo(eRegisterKindGeneric, LLDB_REGNUM_GENERIC_ARG5)
          ->kinds[eRegisterKindLLDB];

  unsigned int current_argument_register = 0;

  for (value_index = 0; value_index < num_values; ++value_index) {
    Value *value = values.GetValueAtIndex(value_index);

    if (!value)
      return false;

    // We currently only support extracting values with Clang QualTypes. Do we
    // care about others?
    CompilerType compiler_type = value->GetCompilerType();
    std::optional<uint64_t> bit_size =
        llvm::expectedToOptional(compiler_type.GetBitSize(&thread));
    if (!bit_size)
      return false;
    bool is_signed;

    if (compiler_type.IsIntegerOrEnumerationType(is_signed)) {
      ReadIntegerArgument(value->GetScalar(), *bit_size, is_signed, thread,
                          argument_register_ids, current_argument_register,
                          current_stack_argument);
    } else if (compiler_type.IsPointerType()) {
      ReadIntegerArgument(value->GetScalar(), *bit_size, false, thread,
                          argument_register_ids, current_argument_register,
                          current_stack_argument);
    }
  }

  return true;
}

Status ABISysV_s390x::SetReturnValueObject(lldb::StackFrameSP &frame_sp,
                                           lldb::ValueObjectSP &new_value_sp) {
  Status error;
  if (!new_value_sp) {
    error = Status::FromErrorString("Empty value object for return value.");
    return error;
  }

  CompilerType compiler_type = new_value_sp->GetCompilerType();
  if (!compiler_type) {
    error = Status::FromErrorString("Null clang type for return value.");
    return error;
  }

  Thread *thread = frame_sp->GetThread().get();

  bool is_signed;
  uint32_t count;
  bool is_complex;

  RegisterContext *reg_ctx = thread->GetRegisterContext().get();

  bool set_it_simple = false;
  if (compiler_type.IsIntegerOrEnumerationType(is_signed) ||
      compiler_type.IsPointerType()) {
    const RegisterInfo *reg_info = reg_ctx->GetRegisterInfoByName("r2", 0);

    DataExtractor data;
    Status data_error;
    size_t num_bytes = new_value_sp->GetData(data, data_error);
    if (data_error.Fail()) {
      error = Status::FromErrorStringWithFormat(
          "Couldn't convert return value to raw data: %s",
          data_error.AsCString());
      return error;
    }
    lldb::offset_t offset = 0;
    if (num_bytes <= 8) {
      uint64_t raw_value = data.GetMaxU64(&offset, num_bytes);

      if (reg_ctx->WriteRegisterFromUnsigned(reg_info, raw_value))
        set_it_simple = true;
    } else {
      error = Status::FromErrorString(
          "We don't support returning longer than 64 bit "
          "integer values at present.");
    }
  } else if (compiler_type.IsFloatingPointType(count, is_complex)) {
    if (is_complex)
      error = Status::FromErrorString(
          "We don't support returning complex values at present");
    else {
      std::optional<uint64_t> bit_width =
          llvm::expectedToOptional(compiler_type.GetBitSize(frame_sp.get()));
      if (!bit_width) {
        error = Status::FromErrorString("can't get type size");
        return error;
      }
      if (*bit_width <= 64) {
        const RegisterInfo *f0_info = reg_ctx->GetRegisterInfoByName("f0", 0);
        RegisterValue f0_value;
        DataExtractor data;
        Status data_error;
        size_t num_bytes = new_value_sp->GetData(data, data_error);
        if (data_error.Fail()) {
          error = Status::FromErrorStringWithFormat(
              "Couldn't convert return value to raw data: %s",
              data_error.AsCString());
          return error;
        }

        unsigned char buffer[8];
        ByteOrder byte_order = data.GetByteOrder();

        data.CopyByteOrderedData(0, num_bytes, buffer, 8, byte_order);
        f0_value.SetBytes(buffer, 8, byte_order);
        reg_ctx->WriteRegister(f0_info, f0_value);
        set_it_simple = true;
      } else {
        // FIXME - don't know how to do long doubles yet.
        error = Status::FromErrorString(
            "We don't support returning float values > 64 bits at present");
      }
    }
  }

  if (!set_it_simple) {
    // Okay we've got a structure or something that doesn't fit in a simple
    // register. We should figure out where it really goes, but we don't
    // support this yet.
    error = Status::FromErrorString(
        "We only support setting simple integer and float "
        "return types at present.");
  }

  return error;
}

ValueObjectSP ABISysV_s390x::GetReturnValueObjectSimple(
    Thread &thread, CompilerType &return_compiler_type) const {
  ValueObjectSP return_valobj_sp;
  Value value;

  if (!return_compiler_type)
    return return_valobj_sp;

  // value.SetContext (Value::eContextTypeClangType, return_value_type);
  value.SetCompilerType(return_compiler_type);

  RegisterContext *reg_ctx = thread.GetRegisterContext().get();
  if (!reg_ctx)
    return return_valobj_sp;

  const uint32_t type_flags = return_compiler_type.GetTypeInfo();
  if (type_flags & eTypeIsScalar) {
    value.SetValueType(Value::ValueType::Scalar);

    bool success = false;
    if (type_flags & eTypeIsInteger) {
      // Extract the register context so we can read arguments from registers.
      std::optional<uint64_t> byte_size =
          llvm::expectedToOptional(return_compiler_type.GetByteSize(&thread));
      if (!byte_size)
        return return_valobj_sp;
      uint64_t raw_value = thread.GetRegisterContext()->ReadRegisterAsUnsigned(
          reg_ctx->GetRegisterInfoByName("r2", 0), 0);
      const bool is_signed = (type_flags & eTypeIsSigned) != 0;
      switch (*byte_size) {
      default:
        break;

      case sizeof(uint64_t):
        if (is_signed)
          value.GetScalar() = (int64_t)(raw_value);
        else
          value.GetScalar() = (uint64_t)(raw_value);
        success = true;
        break;

      case sizeof(uint32_t):
        if (is_signed)
          value.GetScalar() = (int32_t)(raw_value & UINT32_MAX);
        else
          value.GetScalar() = (uint32_t)(raw_value & UINT32_MAX);
        success = true;
        break;

      case sizeof(uint16_t):
        if (is_signed)
          value.GetScalar() = (int16_t)(raw_value & UINT16_MAX);
        else
          value.GetScalar() = (uint16_t)(raw_value & UINT16_MAX);
        success = true;
        break;

      case sizeof(uint8_t):
        if (is_signed)
          value.GetScalar() = (int8_t)(raw_value & UINT8_MAX);
        else
          value.GetScalar() = (uint8_t)(raw_value & UINT8_MAX);
        success = true;
        break;
      }
    } else if (type_flags & eTypeIsFloat) {
      if (type_flags & eTypeIsComplex) {
        // Don't handle complex yet.
      } else {
        std::optional<uint64_t> byte_size =
            llvm::expectedToOptional(return_compiler_type.GetByteSize(&thread));
        if (byte_size && *byte_size <= sizeof(long double)) {
          const RegisterInfo *f0_info = reg_ctx->GetRegisterInfoByName("f0", 0);
          RegisterValue f0_value;
          if (reg_ctx->ReadRegister(f0_info, f0_value)) {
            DataExtractor data;
            if (f0_value.GetData(data)) {
              lldb::offset_t offset = 0;
              if (*byte_size == sizeof(float)) {
                value.GetScalar() = (float)data.GetFloat(&offset);
                success = true;
              } else if (*byte_size == sizeof(double)) {
                value.GetScalar() = (double)data.GetDouble(&offset);
                success = true;
              } else if (*byte_size == sizeof(long double)) {
                // Don't handle long double yet.
              }
            }
          }
        }
      }
    }

    if (success)
      return_valobj_sp = ValueObjectConstResult::Create(
          thread.GetStackFrameAtIndex(0).get(), value, ConstString(""));
  } else if (type_flags & eTypeIsPointer) {
    unsigned r2_id =
        reg_ctx->GetRegisterInfoByName("r2", 0)->kinds[eRegisterKindLLDB];
    value.GetScalar() =
        (uint64_t)thread.GetRegisterContext()->ReadRegisterAsUnsigned(r2_id, 0);
    value.SetValueType(Value::ValueType::Scalar);
    return_valobj_sp = ValueObjectConstResult::Create(
        thread.GetStackFrameAtIndex(0).get(), value, ConstString(""));
  }

  return return_valobj_sp;
}

ValueObjectSP ABISysV_s390x::GetReturnValueObjectImpl(
    Thread &thread, CompilerType &return_compiler_type) const {
  ValueObjectSP return_valobj_sp;

  if (!return_compiler_type)
    return return_valobj_sp;

  ExecutionContext exe_ctx(thread.shared_from_this());
  return_valobj_sp = GetReturnValueObjectSimple(thread, return_compiler_type);
  if (return_valobj_sp)
    return return_valobj_sp;

  RegisterContextSP reg_ctx_sp = thread.GetRegisterContext();
  if (!reg_ctx_sp)
    return return_valobj_sp;

  if (return_compiler_type.IsAggregateType()) {
    // FIXME: This is just taking a guess, r2 may very well no longer hold the
    // return storage location.
    // If we are going to do this right, when we make a new frame we should
    // check to see if it uses a memory return, and if we are at the first
    // instruction and if so stash away the return location.  Then we would
    // only return the memory return value if we know it is valid.

    unsigned r2_id =
        reg_ctx_sp->GetRegisterInfoByName("r2", 0)->kinds[eRegisterKindLLDB];
    lldb::addr_t storage_addr =
        (uint64_t)thread.GetRegisterContext()->ReadRegisterAsUnsigned(r2_id, 0);
    return_valobj_sp = ValueObjectMemory::Create(
        &thread, "", Address(storage_addr, nullptr), return_compiler_type);
  }

  return return_valobj_sp;
}

UnwindPlanSP ABISysV_s390x::CreateFunctionEntryUnwindPlan() {
<<<<<<< HEAD
  UnwindPlan::RowSP row(new UnwindPlan::Row);
=======
  UnwindPlan::Row row;
>>>>>>> 5eee2751

  // Our Call Frame Address is the stack pointer value + 160
  row.GetCFAValue().SetIsRegisterPlusOffset(dwarf_r15_s390x, 160);

  // The previous PC is in r14
  row.SetRegisterLocationToRegister(dwarf_pswa_s390x, dwarf_r14_s390x, true);

  // All other registers are the same.
  auto plan_sp = std::make_shared<UnwindPlan>(eRegisterKindDWARF);
<<<<<<< HEAD
  plan_sp->AppendRow(row);
=======
  plan_sp->AppendRow(std::move(row));
>>>>>>> 5eee2751
  plan_sp->SetSourceName("s390x at-func-entry default");
  plan_sp->SetSourcedFromCompiler(eLazyBoolNo);
  return plan_sp;
}

UnwindPlanSP ABISysV_s390x::CreateDefaultUnwindPlan() {
  // There's really no default way to unwind on s390x. Trust the .eh_frame CFI,
  // which should always be good.
  return nullptr;
}

bool ABISysV_s390x::GetFallbackRegisterLocation(
    const RegisterInfo *reg_info,
    UnwindPlan::Row::AbstractRegisterLocation &unwind_regloc) {
  // If a volatile register is being requested, we don't want to forward the
  // next frame's register contents up the stack -- the register is not
  // retrievable at this frame.
  if (RegisterIsVolatile(reg_info)) {
    unwind_regloc.SetUndefined();
    return true;
  }

  return false;
}

bool ABISysV_s390x::RegisterIsVolatile(const RegisterInfo *reg_info) {
  return !RegisterIsCalleeSaved(reg_info);
}

bool ABISysV_s390x::RegisterIsCalleeSaved(const RegisterInfo *reg_info) {
  if (reg_info) {
    // Preserved registers are :
    //    r6-r13, r15
    //    f8-f15

    const char *name = reg_info->name;
    if (name[0] == 'r') {
      switch (name[1]) {
      case '6': // r6
      case '7': // r7
      case '8': // r8
      case '9': // r9
        return name[2] == '\0';

      case '1': // r10, r11, r12, r13, r15
        if ((name[2] >= '0' && name[2] <= '3') || name[2] == '5')
          return name[3] == '\0';
        break;

      default:
        break;
      }
    }
    if (name[0] == 'f') {
      switch (name[1]) {
      case '8': // r8
      case '9': // r9
        return name[2] == '\0';

      case '1': // r10, r11, r12, r13, r14, r15
        if (name[2] >= '0' && name[2] <= '5')
          return name[3] == '\0';
        break;

      default:
        break;
      }
    }

    // Accept shorter-variant versions
    if (name[0] == 's' && name[1] == 'p' && name[2] == '\0') // sp
      return true;
    if (name[0] == 'f' && name[1] == 'p' && name[2] == '\0') // fp
      return true;
    if (name[0] == 'p' && name[1] == 'c' && name[2] == '\0') // pc
      return true;
  }
  return false;
}

void ABISysV_s390x::Initialize() {
  PluginManager::RegisterPlugin(
      GetPluginNameStatic(), "System V ABI for s390x targets", CreateInstance);
}

void ABISysV_s390x::Terminate() {
  PluginManager::UnregisterPlugin(CreateInstance);
}<|MERGE_RESOLUTION|>--- conflicted
+++ resolved
@@ -619,11 +619,7 @@
 }
 
 UnwindPlanSP ABISysV_s390x::CreateFunctionEntryUnwindPlan() {
-<<<<<<< HEAD
-  UnwindPlan::RowSP row(new UnwindPlan::Row);
-=======
   UnwindPlan::Row row;
->>>>>>> 5eee2751
 
   // Our Call Frame Address is the stack pointer value + 160
   row.GetCFAValue().SetIsRegisterPlusOffset(dwarf_r15_s390x, 160);
@@ -633,11 +629,7 @@
 
   // All other registers are the same.
   auto plan_sp = std::make_shared<UnwindPlan>(eRegisterKindDWARF);
-<<<<<<< HEAD
-  plan_sp->AppendRow(row);
-=======
   plan_sp->AppendRow(std::move(row));
->>>>>>> 5eee2751
   plan_sp->SetSourceName("s390x at-func-entry default");
   plan_sp->SetSourcedFromCompiler(eLazyBoolNo);
   return plan_sp;
