//===-- ABISysV_riscv.cpp ------------------------------------------------===//
//
// Part of the LLVM Project, under the Apache License v2.0 with LLVM Exceptions.
// See https://llvm.org/LICENSE.txt for license information.
// SPDX-License-Identifier: Apache-2.0 WITH LLVM-exception
//
//===---------------------------------------------------------------------===//

#include "ABISysV_riscv.h"

#include <array>
#include <limits>
#include <sstream>

#include "llvm/ADT/STLExtras.h"
#include "llvm/IR/DerivedTypes.h"

#include "Utility/RISCV_DWARF_Registers.h"
#include "lldb/Core/PluginManager.h"
#include "lldb/Core/Value.h"
#include "lldb/Target/RegisterContext.h"
#include "lldb/Target/StackFrame.h"
#include "lldb/Target/Thread.h"
#include "lldb/Utility/LLDBLog.h"
#include "lldb/Utility/RegisterValue.h"
#include "lldb/ValueObject/ValueObjectConstResult.h"

#define DEFINE_REG_NAME(reg_num) ConstString(#reg_num).GetCString()
#define DEFINE_REG_NAME_STR(reg_name) ConstString(reg_name).GetCString()

// The ABI is not a source of such information as size, offset, encoding, etc.
// of a register. Just provides correct dwarf and eh_frame numbers.

#define DEFINE_GENERIC_REGISTER_STUB(dwarf_num, str_name, generic_num)         \
  {                                                                            \
    DEFINE_REG_NAME(dwarf_num), DEFINE_REG_NAME_STR(str_name), 0, 0,           \
        eEncodingInvalid, eFormatDefault,                                      \
        {dwarf_num, dwarf_num, generic_num, LLDB_INVALID_REGNUM, dwarf_num},   \
        nullptr, nullptr, nullptr,                                             \
  }

#define DEFINE_REGISTER_STUB(dwarf_num, str_name)                              \
  DEFINE_GENERIC_REGISTER_STUB(dwarf_num, str_name, LLDB_INVALID_REGNUM)

using namespace lldb;
using namespace lldb_private;

LLDB_PLUGIN_DEFINE_ADV(ABISysV_riscv, ABIRISCV)

namespace {
namespace dwarf {
enum regnums {
  zero,
  ra,
  sp,
  gp,
  tp,
  t0,
  t1,
  t2,
  fp,
  s0 = fp,
  s1,
  a0,
  a1,
  a2,
  a3,
  a4,
  a5,
  a6,
  a7,
  s2,
  s3,
  s4,
  s5,
  s6,
  s7,
  s8,
  s9,
  s10,
  s11,
  t3,
  t4,
  t5,
  t6,
  pc
};

static const std::array<RegisterInfo, 33> g_register_infos = {
    {DEFINE_REGISTER_STUB(zero, nullptr),
     DEFINE_GENERIC_REGISTER_STUB(ra, nullptr, LLDB_REGNUM_GENERIC_RA),
     DEFINE_GENERIC_REGISTER_STUB(sp, nullptr, LLDB_REGNUM_GENERIC_SP),
     DEFINE_REGISTER_STUB(gp, nullptr),
     DEFINE_REGISTER_STUB(tp, nullptr),
     DEFINE_REGISTER_STUB(t0, nullptr),
     DEFINE_REGISTER_STUB(t1, nullptr),
     DEFINE_REGISTER_STUB(t2, nullptr),
     DEFINE_GENERIC_REGISTER_STUB(fp, nullptr, LLDB_REGNUM_GENERIC_FP),
     DEFINE_REGISTER_STUB(s1, nullptr),
     DEFINE_GENERIC_REGISTER_STUB(a0, nullptr, LLDB_REGNUM_GENERIC_ARG1),
     DEFINE_GENERIC_REGISTER_STUB(a1, nullptr, LLDB_REGNUM_GENERIC_ARG2),
     DEFINE_GENERIC_REGISTER_STUB(a2, nullptr, LLDB_REGNUM_GENERIC_ARG3),
     DEFINE_GENERIC_REGISTER_STUB(a3, nullptr, LLDB_REGNUM_GENERIC_ARG4),
     DEFINE_GENERIC_REGISTER_STUB(a4, nullptr, LLDB_REGNUM_GENERIC_ARG5),
     DEFINE_GENERIC_REGISTER_STUB(a5, nullptr, LLDB_REGNUM_GENERIC_ARG6),
     DEFINE_GENERIC_REGISTER_STUB(a6, nullptr, LLDB_REGNUM_GENERIC_ARG7),
     DEFINE_GENERIC_REGISTER_STUB(a7, nullptr, LLDB_REGNUM_GENERIC_ARG8),
     DEFINE_REGISTER_STUB(s2, nullptr),
     DEFINE_REGISTER_STUB(s3, nullptr),
     DEFINE_REGISTER_STUB(s4, nullptr),
     DEFINE_REGISTER_STUB(s5, nullptr),
     DEFINE_REGISTER_STUB(s6, nullptr),
     DEFINE_REGISTER_STUB(s7, nullptr),
     DEFINE_REGISTER_STUB(s8, nullptr),
     DEFINE_REGISTER_STUB(s9, nullptr),
     DEFINE_REGISTER_STUB(s10, nullptr),
     DEFINE_REGISTER_STUB(s11, nullptr),
     DEFINE_REGISTER_STUB(t3, nullptr),
     DEFINE_REGISTER_STUB(t4, nullptr),
     DEFINE_REGISTER_STUB(t5, nullptr),
     DEFINE_REGISTER_STUB(t6, nullptr),
     DEFINE_GENERIC_REGISTER_STUB(pc, nullptr, LLDB_REGNUM_GENERIC_PC)}};
} // namespace dwarf
} // namespace

// Number of argument registers (the base integer calling convention
// provides 8 argument registers, a0-a7)
static constexpr size_t g_regs_for_args_count = 8U;

const RegisterInfo *ABISysV_riscv::GetRegisterInfoArray(uint32_t &count) {
  count = dwarf::g_register_infos.size();
  return dwarf::g_register_infos.data();
}

//------------------------------------------------------------------
// Static Functions
//------------------------------------------------------------------

ABISP
ABISysV_riscv::CreateInstance(ProcessSP process_sp, const ArchSpec &arch) {
  llvm::Triple::ArchType machine = arch.GetTriple().getArch();

  if (llvm::Triple::riscv32 != machine && llvm::Triple::riscv64 != machine)
    return ABISP();
  
  ABISysV_riscv *abi = new ABISysV_riscv(std::move(process_sp),
                                         MakeMCRegisterInfo(arch));
  if (abi)
    abi->SetIsRV64((llvm::Triple::riscv64 == machine) ? true : false);
  return ABISP(abi);
}

static inline size_t AugmentArgSize(bool is_rv64, size_t size_in_bytes) {
  size_t word_size = is_rv64 ? 8 : 4;
  return llvm::alignTo(size_in_bytes, word_size);
}

static size_t
TotalArgsSizeInWords(bool is_rv64,
                     const llvm::ArrayRef<ABI::CallArgument> &args) {
  size_t reg_size = is_rv64 ? 8 : 4;
  size_t word_size = reg_size;
  size_t total_size = 0;
  for (const auto &arg : args)
    total_size +=
        (ABI::CallArgument::TargetValue == arg.type ? AugmentArgSize(is_rv64,
                                                                     arg.size)
                                                    : reg_size) /
        word_size;

  return total_size;
}

static bool UpdateRegister(RegisterContext *reg_ctx,
                           const lldb::RegisterKind reg_kind,
                           const uint32_t reg_num, const addr_t value) {
  Log *log = GetLog(LLDBLog::Expressions);

  const RegisterInfo *reg_info = reg_ctx->GetRegisterInfo(reg_kind, reg_num);

  LLDB_LOG(log, "Writing {0}: 0x{1:x}", reg_info->name,
           static_cast<uint64_t>(value));
  if (!reg_ctx->WriteRegisterFromUnsigned(reg_info, value)) {
    LLDB_LOG(log, "Writing {0}: failed", reg_info->name);
    return false;
  }
  return true;
}

static void LogInitInfo(Log &log, const Thread &thread, addr_t sp,
                        addr_t func_addr, addr_t return_addr,
                        const llvm::ArrayRef<addr_t> args) {
  std::stringstream ss;
  ss << "ABISysV_riscv::PrepareTrivialCall"
     << " (tid = 0x" << std::hex << thread.GetID() << ", sp = 0x" << sp
     << ", func_addr = 0x" << func_addr << ", return_addr = 0x" << return_addr;

  for (auto [idx, arg] : enumerate(args))
    ss << ", arg" << std::dec << idx << " = 0x" << std::hex << arg;
  ss << ")";
  log.PutString(ss.str());
}

bool ABISysV_riscv::PrepareTrivialCall(Thread &thread, addr_t sp,
                                       addr_t func_addr, addr_t return_addr,
                                       llvm::ArrayRef<addr_t> args) const {
  Log *log = GetLog(LLDBLog::Expressions);
  if (log)
    LogInitInfo(*log, thread, sp, func_addr, return_addr, args);

  const auto reg_ctx_sp = thread.GetRegisterContext();
  if (!reg_ctx_sp) {
    LLDB_LOG(log, "Failed to get RegisterContext");
    return false;
  }

  if (args.size() > g_regs_for_args_count) {
    LLDB_LOG(log, "Function has {0} arguments, but only {1} are allowed!",
             args.size(), g_regs_for_args_count);
    return false;
  }

  // Write arguments to registers
  for (auto [idx, arg] : enumerate(args)) {
    const RegisterInfo *reg_info = reg_ctx_sp->GetRegisterInfo(
        eRegisterKindGeneric, LLDB_REGNUM_GENERIC_ARG1 + idx);
    LLDB_LOG(log, "About to write arg{0} (0x{1:x}) into {2}", idx, arg,
             reg_info->name);

    if (!reg_ctx_sp->WriteRegisterFromUnsigned(reg_info, arg)) {
      LLDB_LOG(log, "Failed to write arg{0} (0x{1:x}) into {2}", idx, arg,
               reg_info->name);
      return false;
    }
  }

  if (!UpdateRegister(reg_ctx_sp.get(), eRegisterKindGeneric,
                      LLDB_REGNUM_GENERIC_PC, func_addr))
    return false;
  if (!UpdateRegister(reg_ctx_sp.get(), eRegisterKindGeneric,
                      LLDB_REGNUM_GENERIC_SP, sp))
    return false;
  if (!UpdateRegister(reg_ctx_sp.get(), eRegisterKindGeneric,
                      LLDB_REGNUM_GENERIC_RA, return_addr))
    return false;

  LLDB_LOG(log, "ABISysV_riscv::{0}() success", __FUNCTION__);
  return true;
}

bool ABISysV_riscv::PrepareTrivialCall(
    Thread &thread, addr_t sp, addr_t pc, addr_t ra, llvm::Type &prototype,
    llvm::ArrayRef<ABI::CallArgument> args) const {
  auto reg_ctx = thread.GetRegisterContext();
  if (!reg_ctx)
    return false;

  uint32_t pc_reg = reg_ctx->ConvertRegisterKindToRegisterNumber(
      eRegisterKindGeneric, LLDB_REGNUM_GENERIC_PC);
  if (pc_reg == LLDB_INVALID_REGNUM)
    return false;

  uint32_t ra_reg = reg_ctx->ConvertRegisterKindToRegisterNumber(
      eRegisterKindGeneric, LLDB_REGNUM_GENERIC_RA);
  if (ra_reg == LLDB_INVALID_REGNUM)
    return false;

  uint32_t sp_reg = reg_ctx->ConvertRegisterKindToRegisterNumber(
      eRegisterKindGeneric, LLDB_REGNUM_GENERIC_SP);
  if (sp_reg == LLDB_INVALID_REGNUM)
    return false;

  Status error;
  ProcessSP process = thread.GetProcess();
  if (!process)
    return false;

  size_t reg_size = m_is_rv64 ? 8 : 4;
  size_t word_size = reg_size;
  // Push host data onto target.
  for (const auto &arg : args) {
    // Skip over target values.
    if (arg.type == ABI::CallArgument::TargetValue)
      continue;

    // Create space on the host stack for this data 4-byte aligned.
    sp -= AugmentArgSize(m_is_rv64, arg.size);

    if (process->WriteMemory(sp, arg.data_up.get(), arg.size, error) <
            arg.size ||
        error.Fail())
      return false;

    // Update the argument with the target pointer.
    *const_cast<addr_t *>(&arg.value) = sp;
  }

  // Make sure number of parameters matches prototype.
  assert(prototype.getFunctionNumParams() == args.size());

  const size_t num_args = args.size();
  const size_t num_args_in_regs =
      num_args > g_regs_for_args_count ? g_regs_for_args_count : num_args;

  // Number of arguments passed on stack.
  size_t args_size = TotalArgsSizeInWords(m_is_rv64, args);
  auto on_stack = args_size <= g_regs_for_args_count
                      ? 0
                      : args_size - g_regs_for_args_count;
  auto offset = on_stack * word_size;

  uint8_t reg_value[8];
  size_t reg_index = LLDB_REGNUM_GENERIC_ARG1;

  for (size_t i = 0; i < args_size; ++i) {
    auto value = reinterpret_cast<const uint8_t *>(&args[i].value);
    auto size =
        ABI::CallArgument::TargetValue == args[i].type ? args[i].size : reg_size;

    // Pass arguments via registers.
    if (i < num_args_in_regs) {
      // copy value to register, padding if arg is smaller than register
      auto end = size < reg_size ? size : reg_size;
      memcpy(reg_value, value, end);
      if (reg_size > end)
        memset(reg_value + end, 0, reg_size - end);

      RegisterValue reg_val_obj(llvm::ArrayRef(reg_value, reg_size),
                                eByteOrderLittle);
      if (!reg_ctx->WriteRegister(
              reg_ctx->GetRegisterInfo(eRegisterKindGeneric, reg_index),
              reg_val_obj))
        return false;

      // NOTE: It's unsafe to iterate through LLDB_REGNUM_GENERICs
      // But the "a" registers are sequential in the RISC-V register space
      ++reg_index;
    }

    if (reg_index < g_regs_for_args_count || size == 0)
      continue;

    // Remaining arguments are passed on the stack.
    if (process->WriteMemory(sp - offset, value, size, error) < size ||
        !error.Success())
      return false;

    offset -= AugmentArgSize(m_is_rv64, size);
  }

  // Set stack pointer immediately below arguments.
  sp -= on_stack * word_size;

  // Update registers with current function call state.
  reg_ctx->WriteRegisterFromUnsigned(pc_reg, pc);
  reg_ctx->WriteRegisterFromUnsigned(ra_reg, ra);
  reg_ctx->WriteRegisterFromUnsigned(sp_reg, sp);

  return true;
}

bool ABISysV_riscv::GetArgumentValues(Thread &thread, ValueList &values) const {
  // TODO: Implement
  return false;
}

Status ABISysV_riscv::SetReturnValueObject(StackFrameSP &frame_sp,
                                           ValueObjectSP &new_value_sp) {
  Status result;
  if (!new_value_sp) {
    result = Status::FromErrorString("Empty value object for return value.");
    return result;
  }

  CompilerType compiler_type = new_value_sp->GetCompilerType();
  if (!compiler_type) {
    result = Status::FromErrorString("Null clang type for return value.");
    return result;
  }

  auto &reg_ctx = *frame_sp->GetThread()->GetRegisterContext();

  bool is_signed = false;
  if (!compiler_type.IsIntegerOrEnumerationType(is_signed) &&
      !compiler_type.IsPointerType()) {
    result = Status::FromErrorString(
        "We don't support returning other types at present");
    return result;
  }

  DataExtractor data;
  size_t num_bytes = new_value_sp->GetData(data, result);

  if (result.Fail()) {
    result = Status::FromErrorStringWithFormat(
        "Couldn't convert return value to raw data: %s", result.AsCString());
    return result;
  }

  size_t reg_size = m_is_rv64 ? 8 : 4;
  if (num_bytes <= 2 * reg_size) {
    offset_t offset = 0;
    uint64_t raw_value = data.GetMaxU64(&offset, num_bytes);

    auto reg_info =
        reg_ctx.GetRegisterInfo(eRegisterKindGeneric, LLDB_REGNUM_GENERIC_ARG1);
    if (!reg_ctx.WriteRegisterFromUnsigned(reg_info, raw_value)) {
      result = Status::FromErrorStringWithFormat(
          "Couldn't write value to register %s", reg_info->name);
      return result;
    }

    if (num_bytes <= reg_size)
      return result; // Successfully written.

    // for riscv32, get the upper 32 bits from raw_value and write them
    // for riscv64, get the next 64 bits from data and write them
    if (4 == reg_size)
      raw_value >>= 32;
    else
      raw_value = data.GetMaxU64(&offset, num_bytes - reg_size);
    reg_info =
        reg_ctx.GetRegisterInfo(eRegisterKindGeneric, LLDB_REGNUM_GENERIC_ARG2);
    if (!reg_ctx.WriteRegisterFromUnsigned(reg_info, raw_value)) {
      result = Status::FromErrorStringWithFormat(
          "Couldn't write value to register %s", reg_info->name);
    }

    return result;
  }

  result = Status::FromErrorString(
      "We don't support returning large integer values at present.");
  return result;
}

template <typename T>
static void SetInteger(Scalar &scalar, uint64_t raw_value, bool is_signed) {
  raw_value &= std::numeric_limits<T>::max();
  if (is_signed)
    scalar = static_cast<typename std::make_signed<T>::type>(raw_value);
  else
    scalar = static_cast<T>(raw_value);
}

static bool SetSizedInteger(Scalar &scalar, uint64_t raw_value,
                            uint8_t size_in_bytes, bool is_signed) {
  switch (size_in_bytes) {
  default:
    return false;

  case sizeof(uint64_t):
    SetInteger<uint64_t>(scalar, raw_value, is_signed);
    break;

  case sizeof(uint32_t):
    SetInteger<uint32_t>(scalar, raw_value, is_signed);
    break;

  case sizeof(uint16_t):
    SetInteger<uint16_t>(scalar, raw_value, is_signed);
    break;

  case sizeof(uint8_t):
    SetInteger<uint8_t>(scalar, raw_value, is_signed);
    break;
  }

  return true;
}

static bool SetSizedFloat(Scalar &scalar, uint64_t raw_value,
                          uint8_t size_in_bytes) {
  switch (size_in_bytes) {
  default:
    return false;

  case sizeof(uint64_t):
    scalar = *reinterpret_cast<double *>(&raw_value);
    break;

  case sizeof(uint32_t):
    scalar = *reinterpret_cast<float *>(&raw_value);
    break;
  }

  return true;
}

static ValueObjectSP GetValObjFromIntRegs(Thread &thread,
                                          const RegisterContextSP &reg_ctx,
                                          llvm::Triple::ArchType machine,
                                          uint32_t type_flags,
                                          uint32_t byte_size) {
  Value value;
  ValueObjectSP return_valobj_sp;
  auto reg_info_a0 =
      reg_ctx->GetRegisterInfo(eRegisterKindGeneric, LLDB_REGNUM_GENERIC_ARG1);
  auto reg_info_a1 =
      reg_ctx->GetRegisterInfo(eRegisterKindGeneric, LLDB_REGNUM_GENERIC_ARG2);
  uint64_t raw_value;

  switch (byte_size) {
  case sizeof(uint32_t):
    // Read a0 to get the arg
    raw_value = reg_ctx->ReadRegisterAsUnsigned(reg_info_a0, 0) & UINT32_MAX;
    break;
  case sizeof(uint64_t):
    // Read a0 to get the arg on riscv64, a0 and a1 on riscv32
    if (llvm::Triple::riscv32 == machine) {
      raw_value = reg_ctx->ReadRegisterAsUnsigned(reg_info_a0, 0) & UINT32_MAX;
      raw_value |=
          (reg_ctx->ReadRegisterAsUnsigned(reg_info_a1, 0) & UINT32_MAX) << 32U;
    } else {
      raw_value = reg_ctx->ReadRegisterAsUnsigned(reg_info_a0, 0);
    }
    break;
  case 16: {
    // Read a0 and a1 to get the arg on riscv64, not supported on riscv32
    if (llvm::Triple::riscv32 == machine)
      return return_valobj_sp;

    // Create the ValueObjectSP here and return
    std::unique_ptr<DataBufferHeap> heap_data_up(
        new DataBufferHeap(byte_size, 0));
    const ByteOrder byte_order = thread.GetProcess()->GetByteOrder();
    RegisterValue reg_value_a0, reg_value_a1;
    if (reg_ctx->ReadRegister(reg_info_a0, reg_value_a0) &&
        reg_ctx->ReadRegister(reg_info_a1, reg_value_a1)) {
      Status error;
      if (reg_value_a0.GetAsMemoryData(*reg_info_a0,
                                       heap_data_up->GetBytes() + 0, 8,
                                       byte_order, error) &&
          reg_value_a1.GetAsMemoryData(*reg_info_a1,
                                       heap_data_up->GetBytes() + 8, 8,
                                       byte_order, error)) {
        value.SetBytes(heap_data_up.release(), byte_size);
        return ValueObjectConstResult::Create(
            thread.GetStackFrameAtIndex(0).get(), value, ConstString(""));
      }
    }
    break;
  }
  default:
    return return_valobj_sp;
  }

  if (type_flags & eTypeIsInteger) {
    const bool is_signed = (type_flags & eTypeIsSigned) != 0;
    if (!SetSizedInteger(value.GetScalar(), raw_value, byte_size, is_signed))
      return return_valobj_sp;
  } else if (type_flags & eTypeIsFloat) {
    if (!SetSizedFloat(value.GetScalar(), raw_value, byte_size))
      return return_valobj_sp;
  } else
    return return_valobj_sp;

  value.SetValueType(Value::ValueType::Scalar);
  return_valobj_sp = ValueObjectConstResult::Create(
      thread.GetStackFrameAtIndex(0).get(), value, ConstString(""));
  return return_valobj_sp;
}

static ValueObjectSP
GetValObjFromFPRegs(Thread &thread, const RegisterContextSP &reg_ctx,
                    llvm::Triple::ArchType machine, uint32_t arch_fp_flags,
                    uint32_t type_flags, uint32_t byte_size) {
  auto reg_info_fa0 = reg_ctx->GetRegisterInfoByName("fa0");
  bool use_fp_regs = false;
  ValueObjectSP return_valobj_sp;

  switch (arch_fp_flags) {
  // fp return value in integer registers a0 and possibly a1
  case ArchSpec::eRISCV_float_abi_soft:
    return_valobj_sp =
        GetValObjFromIntRegs(thread, reg_ctx, machine, type_flags, byte_size);
    return return_valobj_sp;
  // fp return value in fp register fa0 (only float)
  case ArchSpec::eRISCV_float_abi_single:
    if (byte_size <= 4)
      use_fp_regs = true;
    break;
  // fp return value in fp registers fa0 (float, double)
  case ArchSpec::eRISCV_float_abi_double:
    [[fallthrough]];
  // fp return value in fp registers fa0 (float, double, quad)
  // not implemented; act like they're doubles
  case ArchSpec::eRISCV_float_abi_quad:
    if (byte_size <= 8)
      use_fp_regs = true;
    break;
  }

  if (use_fp_regs) {
    uint64_t raw_value;
    Value value;
    raw_value = reg_ctx->ReadRegisterAsUnsigned(reg_info_fa0, 0);
    if (!SetSizedFloat(value.GetScalar(), raw_value, byte_size))
      return return_valobj_sp;
    value.SetValueType(Value::ValueType::Scalar);
    return ValueObjectConstResult::Create(thread.GetStackFrameAtIndex(0).get(),
                                          value, ConstString(""));
  }
  // we should never reach this, but if we do, use the integer registers
  return GetValObjFromIntRegs(thread, reg_ctx, machine, type_flags, byte_size);
}

ValueObjectSP
ABISysV_riscv::GetReturnValueObjectSimple(Thread &thread,
                                          CompilerType &compiler_type) const {
  ValueObjectSP return_valobj_sp;

  if (!compiler_type)
    return return_valobj_sp;

  auto reg_ctx = thread.GetRegisterContext();
  if (!reg_ctx)
    return return_valobj_sp;

  Value value;
  value.SetCompilerType(compiler_type);

  const uint32_t type_flags = compiler_type.GetTypeInfo();
  const size_t byte_size =
      llvm::expectedToOptional(compiler_type.GetByteSize(&thread)).value_or(0);
  const ArchSpec arch = thread.GetProcess()->GetTarget().GetArchitecture();
  const llvm::Triple::ArchType machine = arch.GetMachine();

  // Integer return type.
  if (type_flags & eTypeIsInteger) {
    return_valobj_sp =
        GetValObjFromIntRegs(thread, reg_ctx, machine, type_flags, byte_size);
    return return_valobj_sp;
  }
  // Pointer return type.
  else if (type_flags & eTypeIsPointer) {
    auto reg_info_a0 = reg_ctx->GetRegisterInfo(eRegisterKindGeneric,
                                                LLDB_REGNUM_GENERIC_ARG1);
    value.GetScalar() = reg_ctx->ReadRegisterAsUnsigned(reg_info_a0, 0);
    value.SetValueType(Value::ValueType::Scalar);
    return ValueObjectConstResult::Create(thread.GetStackFrameAtIndex(0).get(),
                                          value, ConstString(""));
  }
  // Floating point return type.
  else if (type_flags & eTypeIsFloat) {
    bool is_complex = false;

    if (compiler_type.IsFloatingPointType(is_complex) &&
        !(type_flags & eTypeIsVector) && !is_complex) {
      const uint32_t arch_fp_flags =
          arch.GetFlags() & ArchSpec::eRISCV_float_abi_mask;
      return_valobj_sp = GetValObjFromFPRegs(
          thread, reg_ctx, machine, arch_fp_flags, type_flags, byte_size);
      return return_valobj_sp;
    }
  }
  // Unsupported return type.
  return return_valobj_sp;
}

ValueObjectSP
ABISysV_riscv::GetReturnValueObjectImpl(lldb_private::Thread &thread,
                                        llvm::Type &type) const {
  Value value;
  ValueObjectSP return_valobj_sp;

  auto reg_ctx = thread.GetRegisterContext();
  if (!reg_ctx)
    return return_valobj_sp;

  uint32_t type_flags = 0;
  if (type.isIntegerTy())
    type_flags = eTypeIsInteger;
  else if (type.isVoidTy())
    type_flags = eTypeIsPointer;
  else if (type.isFloatTy())
    type_flags = eTypeIsFloat;

  const uint32_t byte_size = type.getPrimitiveSizeInBits() / CHAR_BIT;
  const ArchSpec arch = thread.GetProcess()->GetTarget().GetArchitecture();
  const llvm::Triple::ArchType machine = arch.GetMachine();

  // Integer return type.
  if (type_flags & eTypeIsInteger) {
    return_valobj_sp =
        GetValObjFromIntRegs(thread, reg_ctx, machine, type_flags, byte_size);
    return return_valobj_sp;
  }
  // Pointer return type.
  else if (type_flags & eTypeIsPointer) {
    auto reg_info_a0 = reg_ctx->GetRegisterInfo(eRegisterKindGeneric,
                                                LLDB_REGNUM_GENERIC_ARG1);
    value.GetScalar() = reg_ctx->ReadRegisterAsUnsigned(reg_info_a0, 0);
    value.SetValueType(Value::ValueType::Scalar);
    return ValueObjectConstResult::Create(thread.GetStackFrameAtIndex(0).get(),
                                          value, ConstString(""));
  }
  // Floating point return type.
  else if (type_flags & eTypeIsFloat) {
    const uint32_t arch_fp_flags =
        arch.GetFlags() & ArchSpec::eRISCV_float_abi_mask;
    return_valobj_sp = GetValObjFromFPRegs(
        thread, reg_ctx, machine, arch_fp_flags, type_flags, byte_size);
    return return_valobj_sp;
  }
  // Unsupported return type.
  return return_valobj_sp;
}

ValueObjectSP ABISysV_riscv::GetReturnValueObjectImpl(
    Thread &thread, CompilerType &return_compiler_type) const {
  ValueObjectSP return_valobj_sp;

  if (!return_compiler_type)
    return return_valobj_sp;

  ExecutionContext exe_ctx(thread.shared_from_this());
  return GetReturnValueObjectSimple(thread, return_compiler_type);
}

UnwindPlanSP ABISysV_riscv::CreateFunctionEntryUnwindPlan() {
  uint32_t pc_reg_num = riscv_dwarf::dwarf_gpr_pc;
  uint32_t sp_reg_num = riscv_dwarf::dwarf_gpr_sp;
  uint32_t ra_reg_num = riscv_dwarf::dwarf_gpr_ra;

  UnwindPlan::Row row;

  // Define CFA as the stack pointer
  row.GetCFAValue().SetIsRegisterPlusOffset(sp_reg_num, 0);

  // Previous frame's pc is in ra
  row.SetRegisterLocationToRegister(pc_reg_num, ra_reg_num, true);

  auto plan_sp = std::make_shared<UnwindPlan>(eRegisterKindDWARF);
  plan_sp->AppendRow(std::move(row));
  plan_sp->SetSourceName("riscv function-entry unwind plan");
  plan_sp->SetSourcedFromCompiler(eLazyBoolNo);
  return plan_sp;
}

UnwindPlanSP ABISysV_riscv::CreateDefaultUnwindPlan() {
  uint32_t pc_reg_num = LLDB_REGNUM_GENERIC_PC;
  uint32_t fp_reg_num = LLDB_REGNUM_GENERIC_FP;

  UnwindPlan::Row row;

  // Define the CFA as the current frame pointer value.
  row.GetCFAValue().SetIsRegisterPlusOffset(fp_reg_num, 0);

  int reg_size = 4;
  if (m_is_rv64)
    reg_size = 8;

  // Assume the ra reg (return pc) and caller's frame pointer 
  // have been spilled to stack already.
  row.SetRegisterLocationToAtCFAPlusOffset(fp_reg_num, reg_size * -2, true);
  row.SetRegisterLocationToAtCFAPlusOffset(pc_reg_num, reg_size * -1, true);

  auto plan_sp = std::make_shared<UnwindPlan>(eRegisterKindGeneric);
  plan_sp->AppendRow(std::move(row));
  plan_sp->SetSourceName("riscv default unwind plan");
  plan_sp->SetSourcedFromCompiler(eLazyBoolNo);
  plan_sp->SetUnwindPlanValidAtAllInstructions(eLazyBoolNo);
  return plan_sp;
}

bool ABISysV_riscv::RegisterIsVolatile(const RegisterInfo *reg_info) {
  return !RegisterIsCalleeSaved(reg_info);
}

bool ABISysV_riscv::RegisterIsCalleeSaved(const RegisterInfo *reg_info) {
  if (!reg_info)
    return false;

  const char *name = reg_info->name;
  ArchSpec arch = GetProcessSP()->GetTarget().GetArchitecture();
  uint32_t arch_flags = arch.GetFlags();
  // floating point registers are only callee saved when using
  // F, D or Q hardware floating point ABIs
  bool is_hw_fp = (arch_flags & ArchSpec::eRISCV_float_abi_mask) != 0;

  bool is_callee_saved =
      llvm::StringSwitch<bool>(name)
          // integer ABI names
          .Cases({"ra", "sp", "fp"}, true)
          .Cases({"s0", "s1", "s2", "s3", "s4", "s5", "s6", "s7", "s8", "s9"},
                 true)
          .Cases({"s10", "s11"}, true)
          // integer hardware names
          .Cases({"x1", "x2", "x8", "x9", "x18", "x19", "x20", "x21", "x22"},
                 true)
          .Cases({"x23", "x24", "x25", "x26", "x27"}, true)
          // floating point ABI names
          .Cases({"fs0", "fs1", "fs2", "fs3", "fs4", "fs5", "fs6", "fs7"},
                 is_hw_fp)
          .Cases({"fs8", "fs9", "fs10", "fs11"}, is_hw_fp)
          // floating point hardware names
          .Cases({"f8", "f9", "f18", "f19", "f20", "f21", "f22", "f23"},
                 is_hw_fp)
          .Cases({"f24", "f25", "f26", "f27"}, is_hw_fp)
<<<<<<< HEAD
=======
          // vlenb is constant and needed for vector unwinding.
          .Case("vlenb", true)
>>>>>>> 811fe024
          .Default(false);

  return is_callee_saved;
}

void ABISysV_riscv::Initialize() {
  PluginManager::RegisterPlugin(
      GetPluginNameStatic(), "System V ABI for RISCV targets", CreateInstance);
}

void ABISysV_riscv::Terminate() {
  PluginManager::UnregisterPlugin(CreateInstance);
}

static uint32_t GetGenericNum(llvm::StringRef name) {
  return llvm::StringSwitch<uint32_t>(name)
      .Case("pc", LLDB_REGNUM_GENERIC_PC)
      .Cases({"ra", "x1"}, LLDB_REGNUM_GENERIC_RA)
      .Cases({"sp", "x2"}, LLDB_REGNUM_GENERIC_SP)
      .Cases({"fp", "s0"}, LLDB_REGNUM_GENERIC_FP)
      .Case("a0", LLDB_REGNUM_GENERIC_ARG1)
      .Case("a1", LLDB_REGNUM_GENERIC_ARG2)
      .Case("a2", LLDB_REGNUM_GENERIC_ARG3)
      .Case("a3", LLDB_REGNUM_GENERIC_ARG4)
      .Case("a4", LLDB_REGNUM_GENERIC_ARG5)
      .Case("a5", LLDB_REGNUM_GENERIC_ARG6)
      .Case("a6", LLDB_REGNUM_GENERIC_ARG7)
      .Case("a7", LLDB_REGNUM_GENERIC_ARG8)
      .Default(LLDB_INVALID_REGNUM);
}

void ABISysV_riscv::AugmentRegisterInfo(
    std::vector<lldb_private::DynamicRegisterInfo::Register> &regs) {
  lldb_private::RegInfoBasedABI::AugmentRegisterInfo(regs);

  for (auto it : llvm::enumerate(regs)) {
    // Set alt name for certain registers for convenience
    if (it.value().name == "zero")
      it.value().alt_name.SetCString("x0");
    else if (it.value().name == "ra")
      it.value().alt_name.SetCString("x1");
    else if (it.value().name == "sp")
      it.value().alt_name.SetCString("x2");
    else if (it.value().name == "gp")
      it.value().alt_name.SetCString("x3");
    else if (it.value().name == "fp")
      it.value().alt_name.SetCString("s0");
    else if (it.value().name == "tp")
      it.value().alt_name.SetCString("x4");
    else if (it.value().name == "s0")
      it.value().alt_name.SetCString("x8");
    else if (it.value().name == "s1")
      it.value().alt_name.SetCString("x9");
    else if (it.value().name == "t0")
      it.value().alt_name.SetCString("x5");
    else if (it.value().name == "t1")
      it.value().alt_name.SetCString("x6");
    else if (it.value().name == "t2")
      it.value().alt_name.SetCString("x7");
    else if (it.value().name == "a0")
      it.value().alt_name.SetCString("x10");
    else if (it.value().name == "a1")
      it.value().alt_name.SetCString("x11");
    else if (it.value().name == "a2")
      it.value().alt_name.SetCString("x12");
    else if (it.value().name == "a3")
      it.value().alt_name.SetCString("x13");
    else if (it.value().name == "a4")
      it.value().alt_name.SetCString("x14");
    else if (it.value().name == "a5")
      it.value().alt_name.SetCString("x15");
    else if (it.value().name == "a6")
      it.value().alt_name.SetCString("x16");
    else if (it.value().name == "a7")
      it.value().alt_name.SetCString("x17");
    else if (it.value().name == "s2")
      it.value().alt_name.SetCString("x18");
    else if (it.value().name == "s3")
      it.value().alt_name.SetCString("x19");
    else if (it.value().name == "s4")
      it.value().alt_name.SetCString("x20");
    else if (it.value().name == "s5")
      it.value().alt_name.SetCString("x21");
    else if (it.value().name == "s6")
      it.value().alt_name.SetCString("x22");
    else if (it.value().name == "s7")
      it.value().alt_name.SetCString("x23");
    else if (it.value().name == "s8")
      it.value().alt_name.SetCString("x24");
    else if (it.value().name == "s9")
      it.value().alt_name.SetCString("x25");
    else if (it.value().name == "s10")
      it.value().alt_name.SetCString("x26");
    else if (it.value().name == "s11")
      it.value().alt_name.SetCString("x27");
    else if (it.value().name == "t3")
      it.value().alt_name.SetCString("x28");
    else if (it.value().name == "t4")
      it.value().alt_name.SetCString("x29");
    else if (it.value().name == "t5")
      it.value().alt_name.SetCString("x30");
    else if (it.value().name == "t6")
      it.value().alt_name.SetCString("x31");

    // Set generic regnum so lldb knows what the PC, etc is
    it.value().regnum_generic = GetGenericNum(it.value().name.GetStringRef());
  }
}<|MERGE_RESOLUTION|>--- conflicted
+++ resolved
@@ -798,11 +798,8 @@
           .Cases({"f8", "f9", "f18", "f19", "f20", "f21", "f22", "f23"},
                  is_hw_fp)
           .Cases({"f24", "f25", "f26", "f27"}, is_hw_fp)
-<<<<<<< HEAD
-=======
           // vlenb is constant and needed for vector unwinding.
           .Case("vlenb", true)
->>>>>>> 811fe024
           .Default(false);
 
   return is_callee_saved;
