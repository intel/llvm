--- conflicted
+++ resolved
@@ -352,15 +352,6 @@
   UnwindPlan::Row row;
 
   // Our previous Call Frame Address is the stack pointer
-<<<<<<< HEAD
-  row->GetCFAValue().SetIsRegisterPlusOffset(sp_reg_num, 0);
-
-  // Our previous PC is in the LR, all other registers are the same.
-  row->SetRegisterLocationToRegister(pc_reg_num, lr_reg_num, true);
-
-  auto plan_sp = std::make_shared<UnwindPlan>(eRegisterKindDWARF);
-  plan_sp->AppendRow(row);
-=======
   row.GetCFAValue().SetIsRegisterPlusOffset(sp_reg_num, 0);
 
   // Our previous PC is in the LR, all other registers are the same.
@@ -368,7 +359,6 @@
 
   auto plan_sp = std::make_shared<UnwindPlan>(eRegisterKindDWARF);
   plan_sp->AppendRow(std::move(row));
->>>>>>> 5eee2751
   plan_sp->SetSourceName("arm64 at-func-entry default");
   plan_sp->SetSourcedFromCompiler(eLazyBoolNo);
   return plan_sp;
@@ -388,11 +378,7 @@
   row.SetRegisterLocationToAtCFAPlusOffset(pc_reg_num, ptr_size * -1, true);
 
   auto plan_sp = std::make_shared<UnwindPlan>(eRegisterKindDWARF);
-<<<<<<< HEAD
-  plan_sp->AppendRow(row);
-=======
   plan_sp->AppendRow(std::move(row));
->>>>>>> 5eee2751
   plan_sp->SetSourceName("arm64-apple-darwin default unwind plan");
   plan_sp->SetSourcedFromCompiler(eLazyBoolNo);
   plan_sp->SetUnwindPlanValidAtAllInstructions(eLazyBoolNo);
