//===-- ABISysV_arm64.cpp -------------------------------------------------===//
//
// Part of the LLVM Project, under the Apache License v2.0 with LLVM Exceptions.
// See https://llvm.org/LICENSE.txt for license information.
// SPDX-License-Identifier: Apache-2.0 WITH LLVM-exception
//
//===----------------------------------------------------------------------===//

#include "ABISysV_arm64.h"

#include <optional>
#include <vector>

#include "llvm/ADT/STLExtras.h"
#include "llvm/TargetParser/Triple.h"

#include "lldb/Core/Module.h"
#include "lldb/Core/PluginManager.h"
#include "lldb/Core/Value.h"
#include "lldb/Symbol/UnwindPlan.h"
#include "lldb/Target/Process.h"
#include "lldb/Target/RegisterContext.h"
#include "lldb/Target/Target.h"
#include "lldb/Target/Thread.h"
#include "lldb/Utility/ConstString.h"
#include "lldb/Utility/LLDBLog.h"
#include "lldb/Utility/Log.h"
#include "lldb/Utility/RegisterValue.h"
#include "lldb/Utility/Scalar.h"
#include "lldb/Utility/Status.h"
#include "lldb/ValueObject/ValueObjectConstResult.h"

#include "Utility/ARM64_DWARF_Registers.h"

using namespace lldb;
using namespace lldb_private;

bool ABISysV_arm64::GetPointerReturnRegister(const char *&name) {
  name = "x0";
  return true;
}

size_t ABISysV_arm64::GetRedZoneSize() const { return 128; }

// Static Functions

ABISP
ABISysV_arm64::CreateInstance(lldb::ProcessSP process_sp, const ArchSpec &arch) {
  const llvm::Triple::ArchType arch_type = arch.GetTriple().getArch();
  const llvm::Triple::VendorType vendor_type = arch.GetTriple().getVendor();

  if (vendor_type != llvm::Triple::Apple) {
    if (arch_type == llvm::Triple::aarch64 ||
        arch_type == llvm::Triple::aarch64_32) {
      return ABISP(
          new ABISysV_arm64(std::move(process_sp), MakeMCRegisterInfo(arch)));
    }
  }

  return ABISP();
}

static Status PushToLinuxGuardedControlStack(addr_t return_addr,
                                             RegisterContext *reg_ctx,
                                             Thread &thread) {
  Status err;

  // If the Guarded Control Stack extension is present we may need to put the
  // return address onto that stack.
  const RegisterInfo *gcs_features_enabled_info =
      reg_ctx->GetRegisterInfoByName("gcs_features_enabled");
  if (!gcs_features_enabled_info)
    return err;

  uint64_t gcs_features_enabled = reg_ctx->ReadRegisterAsUnsigned(
      gcs_features_enabled_info, LLDB_INVALID_ADDRESS);
  if (gcs_features_enabled == LLDB_INVALID_ADDRESS)
    return Status("Could not read GCS features enabled register.");

  // Only attempt this if GCS is enabled. If it's not enabled then gcspr_el0
  // may point to unmapped memory.
  if ((gcs_features_enabled & 1) == 0)
    return err;

  const RegisterInfo *gcspr_el0_info =
      reg_ctx->GetRegisterInfoByName("gcspr_el0");
  if (!gcspr_el0_info)
    return Status("Could not get register info for gcspr_el0.");

  uint64_t gcspr_el0 =
      reg_ctx->ReadRegisterAsUnsigned(gcspr_el0_info, LLDB_INVALID_ADDRESS);
  if (gcspr_el0 == LLDB_INVALID_ADDRESS)
    return Status("Could not read gcspr_el0.");

  // A link register entry on the GCS is 8 bytes.
  gcspr_el0 -= 8;
  if (!reg_ctx->WriteRegisterFromUnsigned(gcspr_el0_info, gcspr_el0))
    return Status(
        "Attempted to decrement gcspr_el0, but could not write to it.");

  Status error;
  size_t wrote = thread.GetProcess()->WriteMemory(gcspr_el0, &return_addr,
                                                  sizeof(return_addr), error);
  if ((wrote != sizeof(return_addr) || error.Fail())) {
    // gcspr_el0 will be restored by the ThreadPlan's DoTakedown.
    return Status("Failed to write new Guarded Control Stack entry.");
  }

  Log *log = GetLog(LLDBLog::Expressions);
  LLDB_LOGF(log,
            "Pushed return address 0x%" PRIx64 " to Guarded Control Stack. "
            "gcspr_el0 was 0%" PRIx64 ", is now 0x%" PRIx64 ".",
            return_addr, gcspr_el0 - 8, gcspr_el0);

  // gcspr_el0 will be restored to the original value by lldb-server after
  // the call has finished, which serves as the "pop".

  return err;
}

bool ABISysV_arm64::PrepareTrivialCall(Thread &thread, addr_t sp,
                                       addr_t func_addr, addr_t return_addr,
                                       llvm::ArrayRef<addr_t> args) const {
  RegisterContext *reg_ctx = thread.GetRegisterContext().get();
  if (!reg_ctx)
    return false;

  Log *log = GetLog(LLDBLog::Expressions);

  if (log) {
    StreamString s;
    s.Printf("ABISysV_arm64::PrepareTrivialCall (tid = 0x%" PRIx64
             ", sp = 0x%" PRIx64 ", func_addr = 0x%" PRIx64
             ", return_addr = 0x%" PRIx64,
             thread.GetID(), (uint64_t)sp, (uint64_t)func_addr,
             (uint64_t)return_addr);

    for (size_t i = 0; i < args.size(); ++i)
      s.Printf(", arg%d = 0x%" PRIx64, static_cast<int>(i + 1), args[i]);
    s.PutCString(")");
    log->PutString(s.GetString());
  }

  // x0 - x7 contain first 8 simple args
  if (args.size() > 8)
    return false;

  if (GetProcessSP()->GetTarget().GetArchitecture().GetTriple().isOSLinux()) {
    Status err = PushToLinuxGuardedControlStack(return_addr, reg_ctx, thread);
    // If we could not manage the GCS, the expression will certainly fail,
    // and if we just carried on, that failure would be a lot more cryptic.
    if (err.Fail()) {
      LLDB_LOGF(log, "Failed to setup Guarded Call Stack: %s", err.AsCString());
      return false;
    }
  }

  for (size_t i = 0; i < args.size(); ++i) {
    const RegisterInfo *reg_info = reg_ctx->GetRegisterInfo(
        eRegisterKindGeneric, LLDB_REGNUM_GENERIC_ARG1 + i);
    LLDB_LOGF(log, "About to write arg%d (0x%" PRIx64 ") into %s",
              static_cast<int>(i + 1), args[i], reg_info->name);
    if (!reg_ctx->WriteRegisterFromUnsigned(reg_info, args[i]))
      return false;
  }

  // Set "lr" to the return address
  if (!reg_ctx->WriteRegisterFromUnsigned(
          reg_ctx->GetRegisterInfo(eRegisterKindGeneric,
                                   LLDB_REGNUM_GENERIC_RA),
          return_addr))
    return false;

  // Set "sp" to the requested value
  if (!reg_ctx->WriteRegisterFromUnsigned(
          reg_ctx->GetRegisterInfo(eRegisterKindGeneric,
                                   LLDB_REGNUM_GENERIC_SP),
          sp))
    return false;

  // Set "pc" to the address requested
  if (!reg_ctx->WriteRegisterFromUnsigned(
          reg_ctx->GetRegisterInfo(eRegisterKindGeneric,
                                   LLDB_REGNUM_GENERIC_PC),
          func_addr))
    return false;

  return true;
}

// TODO: We dont support fp/SIMD arguments in v0-v7
bool ABISysV_arm64::GetArgumentValues(Thread &thread, ValueList &values) const {
  uint32_t num_values = values.GetSize();

  ExecutionContext exe_ctx(thread.shared_from_this());

  // Extract the register context so we can read arguments from registers

  RegisterContext *reg_ctx = thread.GetRegisterContext().get();

  if (!reg_ctx)
    return false;

  addr_t sp = 0;

  for (uint32_t value_idx = 0; value_idx < num_values; ++value_idx) {
    // We currently only support extracting values with Clang QualTypes. Do we
    // care about others?
    Value *value = values.GetValueAtIndex(value_idx);

    if (!value)
      return false;

    CompilerType value_type = value->GetCompilerType();
    if (value_type) {
      bool is_signed = false;
      size_t bit_width = 0;
      std::optional<uint64_t> bit_size =
          llvm::expectedToOptional(value_type.GetBitSize(&thread));
      if (!bit_size)
        return false;
      if (value_type.IsIntegerOrEnumerationType(is_signed)) {
        bit_width = *bit_size;
      } else if (value_type.IsPointerOrReferenceType()) {
        bit_width = *bit_size;
      } else {
        // We only handle integer, pointer and reference types currently...
        return false;
      }

      if (bit_width <= (exe_ctx.GetProcessRef().GetAddressByteSize() * 8)) {
        if (value_idx < 8) {
          // Arguments 1-8 are in x0-x7...
          const RegisterInfo *reg_info = nullptr;
          reg_info = reg_ctx->GetRegisterInfo(
              eRegisterKindGeneric, LLDB_REGNUM_GENERIC_ARG1 + value_idx);

          if (reg_info) {
            RegisterValue reg_value;

            if (reg_ctx->ReadRegister(reg_info, reg_value)) {
              if (is_signed)
                reg_value.SignExtend(bit_width);
              if (!reg_value.GetScalarValue(value->GetScalar()))
                return false;
              continue;
            }
          }
          return false;
        } else {
          // TODO: Verify for stack layout for SysV
          if (sp == 0) {
            // Read the stack pointer if we already haven't read it
            sp = reg_ctx->GetSP(0);
            if (sp == 0)
              return false;
          }

          // Arguments 5 on up are on the stack
          const uint32_t arg_byte_size = (bit_width + (8 - 1)) / 8;
          Status error;
          if (!exe_ctx.GetProcessRef().ReadScalarIntegerFromMemory(
                  sp, arg_byte_size, is_signed, value->GetScalar(), error))
            return false;

          sp += arg_byte_size;
          // Align up to the next 8 byte boundary if needed
          if (sp % 8) {
            sp >>= 3;
            sp += 1;
            sp <<= 3;
          }
        }
      }
    }
  }
  return true;
}

Status ABISysV_arm64::SetReturnValueObject(lldb::StackFrameSP &frame_sp,
                                           lldb::ValueObjectSP &new_value_sp) {
  Status error;
  if (!new_value_sp) {
    error = Status::FromErrorString("Empty value object for return value.");
    return error;
  }

  CompilerType return_value_type = new_value_sp->GetCompilerType();
  if (!return_value_type) {
    error = Status::FromErrorString("Null clang type for return value.");
    return error;
  }

  Thread *thread = frame_sp->GetThread().get();

  RegisterContext *reg_ctx = thread->GetRegisterContext().get();

  if (reg_ctx) {
    DataExtractor data;
    Status data_error;
    const uint64_t byte_size = new_value_sp->GetData(data, data_error);
    if (data_error.Fail()) {
      error = Status::FromErrorStringWithFormat(
          "Couldn't convert return value to raw data: %s",
          data_error.AsCString());
      return error;
    }

    const uint32_t type_flags = return_value_type.GetTypeInfo(nullptr);
    if (type_flags & eTypeIsScalar || type_flags & eTypeIsPointer) {
      if (type_flags & eTypeIsInteger || type_flags & eTypeIsPointer) {
        // Extract the register context so we can read arguments from registers
        lldb::offset_t offset = 0;
        if (byte_size <= 16) {
          const RegisterInfo *x0_info = reg_ctx->GetRegisterInfo(
              eRegisterKindGeneric, LLDB_REGNUM_GENERIC_ARG1);
          if (byte_size <= 8) {
            uint64_t raw_value = data.GetMaxU64(&offset, byte_size);

            if (!reg_ctx->WriteRegisterFromUnsigned(x0_info, raw_value))
              error = Status::FromErrorString("failed to write register x0");
          } else {
            uint64_t raw_value = data.GetMaxU64(&offset, 8);

            if (reg_ctx->WriteRegisterFromUnsigned(x0_info, raw_value)) {
              const RegisterInfo *x1_info = reg_ctx->GetRegisterInfo(
                  eRegisterKindGeneric, LLDB_REGNUM_GENERIC_ARG2);
              raw_value = data.GetMaxU64(&offset, byte_size - offset);

              if (!reg_ctx->WriteRegisterFromUnsigned(x1_info, raw_value))
                error = Status::FromErrorString("failed to write register x1");
            }
          }
        } else {
          error = Status::FromErrorString(
              "We don't support returning longer than 128 bit "
              "integer values at present.");
        }
      } else if (type_flags & eTypeIsFloat) {
        if (type_flags & eTypeIsComplex) {
          // Don't handle complex yet.
          error = Status::FromErrorString(
              "returning complex float values are not supported");
        } else {
          const RegisterInfo *v0_info = reg_ctx->GetRegisterInfoByName("v0", 0);

          if (v0_info) {
            if (byte_size <= 16) {
              RegisterValue reg_value;
              error = reg_value.SetValueFromData(*v0_info, data, 0, true);
              if (error.Success())
                if (!reg_ctx->WriteRegister(v0_info, reg_value))
                  error =
                      Status::FromErrorString("failed to write register v0");
            } else {
              error = Status::FromErrorString(
                  "returning float values longer than 128 "
                  "bits are not supported");
            }
          } else
            error = Status::FromErrorString(
                "v0 register is not available on this target");
        }
      }
    } else if (type_flags & eTypeIsVector) {
      if (byte_size > 0) {
        const RegisterInfo *v0_info = reg_ctx->GetRegisterInfoByName("v0", 0);

        if (v0_info) {
          if (byte_size <= v0_info->byte_size) {
            RegisterValue reg_value;
            error = reg_value.SetValueFromData(*v0_info, data, 0, true);
            if (error.Success()) {
              if (!reg_ctx->WriteRegister(v0_info, reg_value))
                error = Status::FromErrorString("failed to write register v0");
            }
          }
        }
      }
    }
  } else {
    error = Status::FromErrorString("no registers are available");
  }

  return error;
}

UnwindPlanSP ABISysV_arm64::CreateFunctionEntryUnwindPlan() {
  uint32_t lr_reg_num = arm64_dwarf::lr;
  uint32_t sp_reg_num = arm64_dwarf::sp;

<<<<<<< HEAD
  UnwindPlan::RowSP row(new UnwindPlan::Row);

  // Our previous Call Frame Address is the stack pointer, all other registers
  // are the same.
  row->GetCFAValue().SetIsRegisterPlusOffset(sp_reg_num, 0);

  auto plan_sp = std::make_shared<UnwindPlan>(eRegisterKindDWARF);
  plan_sp->AppendRow(row);
=======
  UnwindPlan::Row row;

  // Our previous Call Frame Address is the stack pointer, all other registers
  // are the same.
  row.GetCFAValue().SetIsRegisterPlusOffset(sp_reg_num, 0);

  auto plan_sp = std::make_shared<UnwindPlan>(eRegisterKindDWARF);
  plan_sp->AppendRow(std::move(row));
>>>>>>> 5eee2751
  plan_sp->SetReturnAddressRegister(lr_reg_num);
  plan_sp->SetSourceName("arm64 at-func-entry default");
  plan_sp->SetSourcedFromCompiler(eLazyBoolNo);
  plan_sp->SetUnwindPlanValidAtAllInstructions(eLazyBoolNo);
  plan_sp->SetUnwindPlanForSignalTrap(eLazyBoolNo);
  return plan_sp;
}

UnwindPlanSP ABISysV_arm64::CreateDefaultUnwindPlan() {
  uint32_t fp_reg_num = arm64_dwarf::fp;
  uint32_t pc_reg_num = arm64_dwarf::pc;

  UnwindPlan::Row row;
  const int32_t ptr_size = 8;

  row.GetCFAValue().SetIsRegisterPlusOffset(fp_reg_num, 2 * ptr_size);
  row.SetUnspecifiedRegistersAreUndefined(true);

<<<<<<< HEAD
  auto plan_sp = std::make_shared<UnwindPlan>(eRegisterKindDWARF);
  plan_sp->AppendRow(row);
=======
  row.SetRegisterLocationToAtCFAPlusOffset(fp_reg_num, ptr_size * -2, true);
  row.SetRegisterLocationToAtCFAPlusOffset(pc_reg_num, ptr_size * -1, true);

  auto plan_sp = std::make_shared<UnwindPlan>(eRegisterKindDWARF);
  plan_sp->AppendRow(std::move(row));
>>>>>>> 5eee2751
  plan_sp->SetSourceName("arm64 default unwind plan");
  plan_sp->SetSourcedFromCompiler(eLazyBoolNo);
  plan_sp->SetUnwindPlanValidAtAllInstructions(eLazyBoolNo);
  plan_sp->SetUnwindPlanForSignalTrap(eLazyBoolNo);
  return plan_sp;
}

// AAPCS64 (Procedure Call Standard for the ARM 64-bit Architecture) says
// registers x19 through x28 and sp are callee preserved. v8-v15 are non-
// volatile (and specifically only the lower 8 bytes of these regs), the rest
// of the fp/SIMD registers are volatile.

// We treat x29 as callee preserved also, else the unwinder won't try to
// retrieve fp saves.

bool ABISysV_arm64::RegisterIsVolatile(const RegisterInfo *reg_info) {
  if (reg_info) {
    const char *name = reg_info->name;

    // Sometimes we'll be called with the "alternate" name for these registers;
    // recognize them as non-volatile.

    if (name[0] == 'p' && name[1] == 'c') // pc
      return false;
    if (name[0] == 'f' && name[1] == 'p') // fp
      return false;
    if (name[0] == 's' && name[1] == 'p') // sp
      return false;
    if (name[0] == 'l' && name[1] == 'r') // lr
      return false;

    if (name[0] == 'x' || name[0] == 'r') {
      // Volatile registers: x0-x18
      // Although documentation says only x19-28 + sp are callee saved We ll
      // also have to treat x30 as non-volatile. Each dwarf frame has its own
      // value of lr. Return false for the non-volatile gpr regs, true for
      // everything else
      switch (name[1]) {
      case '1':
        switch (name[2]) {
        case '9':
          return false; // x19 is non-volatile
        default:
          return true;
        }
        break;
      case '2':
        switch (name[2]) {
        case '0':
        case '1':
        case '2':
        case '3':
        case '4':
        case '5':
        case '6':
        case '7':
        case '8':
          return false; // x20 - 28 are non-volatile
        case '9':
          return false; // x29 aka fp treat as non-volatile
        default:
          return true;
        }
      case '3': // x30 (lr) and x31 (sp) treat as non-volatile
        if (name[2] == '0' || name[2] == '1')
          return false;
        break;
      default:
        return true; // all volatile cases not handled above fall here.
      }
    } else if (name[0] == 'v' || name[0] == 's' || name[0] == 'd') {
      // Volatile registers: v0-7, v16-v31
      // Return false for non-volatile fp/SIMD regs, true for everything else
      switch (name[1]) {
      case '8':
      case '9':
        return false; // v8-v9 are non-volatile
      case '1':
        switch (name[2]) {
        case '0':
        case '1':
        case '2':
        case '3':
        case '4':
        case '5':
          return false; // v10-v15 are non-volatile
        default:
          return true;
        }
      default:
        return true;
      }
    }
  }
  return true;
}

static bool LoadValueFromConsecutiveGPRRegisters(
    ExecutionContext &exe_ctx, RegisterContext *reg_ctx,
    const CompilerType &value_type,
    bool is_return_value, // false => parameter, true => return value
    uint32_t &NGRN,       // NGRN (see ABI documentation)
    uint32_t &NSRN,       // NSRN (see ABI documentation)
    DataExtractor &data) {
  std::optional<uint64_t> byte_size = llvm::expectedToOptional(
      value_type.GetByteSize(exe_ctx.GetBestExecutionContextScope()));

  if (byte_size || *byte_size == 0)
    return false;

  std::unique_ptr<DataBufferHeap> heap_data_up(
      new DataBufferHeap(*byte_size, 0));
  const ByteOrder byte_order = exe_ctx.GetProcessRef().GetByteOrder();
  Status error;

  CompilerType base_type;
  const uint32_t homogeneous_count =
      value_type.IsHomogeneousAggregate(&base_type);
  if (homogeneous_count > 0 && homogeneous_count <= 8) {
    // Make sure we have enough registers
    if (NSRN < 8 && (8 - NSRN) >= homogeneous_count) {
      if (!base_type)
        return false;
      std::optional<uint64_t> base_byte_size = llvm::expectedToOptional(
          base_type.GetByteSize(exe_ctx.GetBestExecutionContextScope()));
      if (!base_byte_size)
        return false;
      uint32_t data_offset = 0;

      for (uint32_t i = 0; i < homogeneous_count; ++i) {
        char v_name[8];
        ::snprintf(v_name, sizeof(v_name), "v%u", NSRN);
        const RegisterInfo *reg_info =
            reg_ctx->GetRegisterInfoByName(v_name, 0);
        if (reg_info == nullptr)
          return false;

        if (*base_byte_size > reg_info->byte_size)
          return false;

        RegisterValue reg_value;

        if (!reg_ctx->ReadRegister(reg_info, reg_value))
          return false;

        // Make sure we have enough room in "heap_data_up"
        if ((data_offset + *base_byte_size) <= heap_data_up->GetByteSize()) {
          const size_t bytes_copied = reg_value.GetAsMemoryData(
              *reg_info, heap_data_up->GetBytes() + data_offset,
              *base_byte_size, byte_order, error);
          if (bytes_copied != *base_byte_size)
            return false;
          data_offset += bytes_copied;
          ++NSRN;
        } else
          return false;
      }
      data.SetByteOrder(byte_order);
      data.SetAddressByteSize(exe_ctx.GetProcessRef().GetAddressByteSize());
      data.SetData(DataBufferSP(heap_data_up.release()));
      return true;
    }
  }

  const size_t max_reg_byte_size = 16;
  if (*byte_size <= max_reg_byte_size) {
    size_t bytes_left = *byte_size;
    uint32_t data_offset = 0;
    while (data_offset < *byte_size) {
      if (NGRN >= 8)
        return false;

      const RegisterInfo *reg_info = reg_ctx->GetRegisterInfo(
          eRegisterKindGeneric, LLDB_REGNUM_GENERIC_ARG1 + NGRN);
      if (reg_info == nullptr)
        return false;

      RegisterValue reg_value;

      if (!reg_ctx->ReadRegister(reg_info, reg_value))
        return false;

      const size_t curr_byte_size = std::min<size_t>(8, bytes_left);
      const size_t bytes_copied = reg_value.GetAsMemoryData(
          *reg_info, heap_data_up->GetBytes() + data_offset, curr_byte_size,
          byte_order, error);
      if (bytes_copied == 0)
        return false;
      if (bytes_copied >= bytes_left)
        break;
      data_offset += bytes_copied;
      bytes_left -= bytes_copied;
      ++NGRN;
    }
  } else {
    const RegisterInfo *reg_info = nullptr;
    if (is_return_value) {
      // The SysV arm64 ABI doesn't require you to write the return location 
      // back to x8 before returning from the function the way the x86_64 ABI 
      // does.  It looks like all the users of this ABI currently choose not to
      // do that, and so we can't reconstruct stack based returns on exit 
      // from the function.
      return false;
    } else {
      // We are assuming we are stopped at the first instruction in a function
      // and that the ABI is being respected so all parameters appear where
      // they should be (functions with no external linkage can legally violate
      // the ABI).
      if (NGRN >= 8)
        return false;

      reg_info = reg_ctx->GetRegisterInfo(eRegisterKindGeneric,
                                          LLDB_REGNUM_GENERIC_ARG1 + NGRN);
      if (reg_info == nullptr)
        return false;
      ++NGRN;
    }

    const lldb::addr_t value_addr =
        reg_ctx->ReadRegisterAsUnsigned(reg_info, LLDB_INVALID_ADDRESS);

    if (value_addr == LLDB_INVALID_ADDRESS)
      return false;

    if (exe_ctx.GetProcessRef().ReadMemory(
            value_addr, heap_data_up->GetBytes(), heap_data_up->GetByteSize(),
            error) != heap_data_up->GetByteSize()) {
      return false;
    }
  }

  data.SetByteOrder(byte_order);
  data.SetAddressByteSize(exe_ctx.GetProcessRef().GetAddressByteSize());
  data.SetData(DataBufferSP(heap_data_up.release()));
  return true;
}

ValueObjectSP ABISysV_arm64::GetReturnValueObjectImpl(
    Thread &thread, CompilerType &return_compiler_type) const {
  ValueObjectSP return_valobj_sp;
  Value value;

  ExecutionContext exe_ctx(thread.shared_from_this());
  if (exe_ctx.GetTargetPtr() == nullptr || exe_ctx.GetProcessPtr() == nullptr)
    return return_valobj_sp;

  // value.SetContext (Value::eContextTypeClangType, return_compiler_type);
  value.SetCompilerType(return_compiler_type);

  RegisterContext *reg_ctx = thread.GetRegisterContext().get();
  if (!reg_ctx)
    return return_valobj_sp;

  std::optional<uint64_t> byte_size =
      llvm::expectedToOptional(return_compiler_type.GetByteSize(&thread));
  if (!byte_size)
    return return_valobj_sp;

  const uint32_t type_flags = return_compiler_type.GetTypeInfo(nullptr);
  if (type_flags & eTypeIsScalar || type_flags & eTypeIsPointer) {
    value.SetValueType(Value::ValueType::Scalar);

    bool success = false;
    if (type_flags & eTypeIsInteger || type_flags & eTypeIsPointer) {
      // Extract the register context so we can read arguments from registers
      if (*byte_size <= 8) {
        const RegisterInfo *x0_reg_info = nullptr;
        x0_reg_info = reg_ctx->GetRegisterInfo(eRegisterKindGeneric,
                                               LLDB_REGNUM_GENERIC_ARG1);
        if (x0_reg_info) {
          uint64_t raw_value =
              thread.GetRegisterContext()->ReadRegisterAsUnsigned(x0_reg_info,
                                                                  0);
          const bool is_signed = (type_flags & eTypeIsSigned) != 0;
          switch (*byte_size) {
          default:
            break;
          case 16: // uint128_t
            // In register x0 and x1
            {
              const RegisterInfo *x1_reg_info = nullptr;
              x1_reg_info = reg_ctx->GetRegisterInfo(eRegisterKindGeneric,
                                                     LLDB_REGNUM_GENERIC_ARG2);

              if (x1_reg_info) {
                if (*byte_size <=
                    x0_reg_info->byte_size + x1_reg_info->byte_size) {
                  std::unique_ptr<DataBufferHeap> heap_data_up(
                      new DataBufferHeap(*byte_size, 0));
                  const ByteOrder byte_order =
                      exe_ctx.GetProcessRef().GetByteOrder();
                  RegisterValue x0_reg_value;
                  RegisterValue x1_reg_value;
                  if (reg_ctx->ReadRegister(x0_reg_info, x0_reg_value) &&
                      reg_ctx->ReadRegister(x1_reg_info, x1_reg_value)) {
                    Status error;
                    if (x0_reg_value.GetAsMemoryData(
                            *x0_reg_info, heap_data_up->GetBytes() + 0, 8,
                            byte_order, error) &&
                        x1_reg_value.GetAsMemoryData(
                            *x1_reg_info, heap_data_up->GetBytes() + 8, 8,
                            byte_order, error)) {
                      DataExtractor data(
                          DataBufferSP(heap_data_up.release()), byte_order,
                          exe_ctx.GetProcessRef().GetAddressByteSize());

                      return_valobj_sp = ValueObjectConstResult::Create(
                          &thread, return_compiler_type, ConstString(""), data);
                      return return_valobj_sp;
                    }
                  }
                }
              }
            }
            break;
          case sizeof(uint64_t):
            if (is_signed)
              value.GetScalar() = (int64_t)(raw_value);
            else
              value.GetScalar() = (uint64_t)(raw_value);
            success = true;
            break;

          case sizeof(uint32_t):
            if (is_signed)
              value.GetScalar() = (int32_t)(raw_value & UINT32_MAX);
            else
              value.GetScalar() = (uint32_t)(raw_value & UINT32_MAX);
            success = true;
            break;

          case sizeof(uint16_t):
            if (is_signed)
              value.GetScalar() = (int16_t)(raw_value & UINT16_MAX);
            else
              value.GetScalar() = (uint16_t)(raw_value & UINT16_MAX);
            success = true;
            break;

          case sizeof(uint8_t):
            if (is_signed)
              value.GetScalar() = (int8_t)(raw_value & UINT8_MAX);
            else
              value.GetScalar() = (uint8_t)(raw_value & UINT8_MAX);
            success = true;
            break;
          }
        }
      }
    } else if (type_flags & eTypeIsFloat) {
      if (type_flags & eTypeIsComplex) {
        // Don't handle complex yet.
      } else {
        if (*byte_size <= sizeof(long double)) {
          const RegisterInfo *v0_reg_info =
              reg_ctx->GetRegisterInfoByName("v0", 0);
          RegisterValue v0_value;
          if (reg_ctx->ReadRegister(v0_reg_info, v0_value)) {
            DataExtractor data;
            if (v0_value.GetData(data)) {
              lldb::offset_t offset = 0;
              if (*byte_size == sizeof(float)) {
                value.GetScalar() = data.GetFloat(&offset);
                success = true;
              } else if (*byte_size == sizeof(double)) {
                value.GetScalar() = data.GetDouble(&offset);
                success = true;
              } else if (*byte_size == sizeof(long double)) {
                value.GetScalar() = data.GetLongDouble(&offset);
                success = true;
              }
            }
          }
        }
      }
    }

    if (success)
      return_valobj_sp = ValueObjectConstResult::Create(
          thread.GetStackFrameAtIndex(0).get(), value, ConstString(""));
  } else if (type_flags & eTypeIsVector && *byte_size <= 16) {
    if (*byte_size > 0) {
      const RegisterInfo *v0_info = reg_ctx->GetRegisterInfoByName("v0", 0);

      if (v0_info) {
        std::unique_ptr<DataBufferHeap> heap_data_up(
            new DataBufferHeap(*byte_size, 0));
        const ByteOrder byte_order = exe_ctx.GetProcessRef().GetByteOrder();
        RegisterValue reg_value;
        if (reg_ctx->ReadRegister(v0_info, reg_value)) {
          Status error;
          if (reg_value.GetAsMemoryData(*v0_info, heap_data_up->GetBytes(),
                                        heap_data_up->GetByteSize(), byte_order,
                                        error)) {
            DataExtractor data(DataBufferSP(heap_data_up.release()), byte_order,
                               exe_ctx.GetProcessRef().GetAddressByteSize());
            return_valobj_sp = ValueObjectConstResult::Create(
                &thread, return_compiler_type, ConstString(""), data);
          }
        }
      }
    }
  } else if (type_flags & eTypeIsStructUnion || type_flags & eTypeIsClass ||
             (type_flags & eTypeIsVector && *byte_size > 16)) {
    DataExtractor data;

    uint32_t NGRN = 0; // Search ABI docs for NGRN
    uint32_t NSRN = 0; // Search ABI docs for NSRN
    const bool is_return_value = true;
    if (LoadValueFromConsecutiveGPRRegisters(
            exe_ctx, reg_ctx, return_compiler_type, is_return_value, NGRN, NSRN,
            data)) {
      return_valobj_sp = ValueObjectConstResult::Create(
          &thread, return_compiler_type, ConstString(""), data);
    }
  }
  return return_valobj_sp;
}

lldb::addr_t ABISysV_arm64::FixAddress(addr_t pc, addr_t mask) {
  if (mask == LLDB_INVALID_ADDRESS_MASK)
    return pc;
  lldb::addr_t pac_sign_extension = 0x0080000000000000ULL;
  return (pc & pac_sign_extension) ? pc | mask : pc & (~mask);
}

// Reads code or data address mask for the current Linux process.
static lldb::addr_t ReadLinuxProcessAddressMask(lldb::ProcessSP process_sp,
                                                llvm::StringRef reg_name) {
  // LLDB_INVALID_ADDRESS_MASK means there isn't a mask or it has not been read
  // yet. We do not return the top byte mask unless thread_sp is valid. This
  // prevents calls to this function before the thread is setup locking in the
  // value to just the top byte mask, in cases where pointer authentication
  // might also be active.
  uint64_t address_mask = LLDB_INVALID_ADDRESS_MASK;
  lldb::ThreadSP thread_sp = process_sp->GetThreadList().GetSelectedThread();
  if (thread_sp) {
    // Linux configures user-space virtual addresses with top byte ignored.
    // We set default value of mask such that top byte is masked out.
    address_mask = ~((1ULL << 56) - 1);
    // If Pointer Authentication feature is enabled then Linux exposes
    // PAC data and code mask register. Try reading relevant register
    // below and merge it with default address mask calculated above.
    lldb::RegisterContextSP reg_ctx_sp = thread_sp->GetRegisterContext();
    if (reg_ctx_sp) {
      const RegisterInfo *reg_info =
          reg_ctx_sp->GetRegisterInfoByName(reg_name, 0);
      if (reg_info) {
        lldb::addr_t mask_reg_val = reg_ctx_sp->ReadRegisterAsUnsigned(
            reg_info->kinds[eRegisterKindLLDB], LLDB_INVALID_ADDRESS);
        if (mask_reg_val != LLDB_INVALID_ADDRESS)
          address_mask |= mask_reg_val;
      }
    }
  }
  return address_mask;
}

lldb::addr_t ABISysV_arm64::FixCodeAddress(lldb::addr_t pc) {
  if (lldb::ProcessSP process_sp = GetProcessSP()) {
    if (process_sp->GetTarget().GetArchitecture().GetTriple().isOSLinux() &&
        process_sp->GetCodeAddressMask() == LLDB_INVALID_ADDRESS_MASK)
      process_sp->SetCodeAddressMask(
          ReadLinuxProcessAddressMask(process_sp, "code_mask"));

    // b55 is the highest bit outside TBI (if it's enabled), use
    // it to determine if the high bits are set to 0 or 1.
    const addr_t pac_sign_extension = 0x0080000000000000ULL;
    addr_t mask = process_sp->GetCodeAddressMask();
    // Test if the high memory mask has been overriden separately
    if (pc & pac_sign_extension &&
        process_sp->GetHighmemCodeAddressMask() != LLDB_INVALID_ADDRESS_MASK)
      mask = process_sp->GetHighmemCodeAddressMask();

    return FixAddress(pc, mask);
  }
  return pc;
}

lldb::addr_t ABISysV_arm64::FixDataAddress(lldb::addr_t pc) {
  if (lldb::ProcessSP process_sp = GetProcessSP()) {
    if (process_sp->GetTarget().GetArchitecture().GetTriple().isOSLinux() &&
        process_sp->GetDataAddressMask() == LLDB_INVALID_ADDRESS_MASK)
      process_sp->SetDataAddressMask(
          ReadLinuxProcessAddressMask(process_sp, "data_mask"));

    // b55 is the highest bit outside TBI (if it's enabled), use
    // it to determine if the high bits are set to 0 or 1.
    const addr_t pac_sign_extension = 0x0080000000000000ULL;
    addr_t mask = process_sp->GetDataAddressMask();
    // Test if the high memory mask has been overriden separately
    if (pc & pac_sign_extension &&
        process_sp->GetHighmemDataAddressMask() != LLDB_INVALID_ADDRESS_MASK)
      mask = process_sp->GetHighmemDataAddressMask();

    return FixAddress(pc, mask);
  }
  return pc;
}

void ABISysV_arm64::Initialize() {
  PluginManager::RegisterPlugin(GetPluginNameStatic(),
                                "SysV ABI for AArch64 targets", CreateInstance);
}

void ABISysV_arm64::Terminate() {
  PluginManager::UnregisterPlugin(CreateInstance);
}<|MERGE_RESOLUTION|>--- conflicted
+++ resolved
@@ -389,16 +389,6 @@
   uint32_t lr_reg_num = arm64_dwarf::lr;
   uint32_t sp_reg_num = arm64_dwarf::sp;
 
-<<<<<<< HEAD
-  UnwindPlan::RowSP row(new UnwindPlan::Row);
-
-  // Our previous Call Frame Address is the stack pointer, all other registers
-  // are the same.
-  row->GetCFAValue().SetIsRegisterPlusOffset(sp_reg_num, 0);
-
-  auto plan_sp = std::make_shared<UnwindPlan>(eRegisterKindDWARF);
-  plan_sp->AppendRow(row);
-=======
   UnwindPlan::Row row;
 
   // Our previous Call Frame Address is the stack pointer, all other registers
@@ -407,7 +397,6 @@
 
   auto plan_sp = std::make_shared<UnwindPlan>(eRegisterKindDWARF);
   plan_sp->AppendRow(std::move(row));
->>>>>>> 5eee2751
   plan_sp->SetReturnAddressRegister(lr_reg_num);
   plan_sp->SetSourceName("arm64 at-func-entry default");
   plan_sp->SetSourcedFromCompiler(eLazyBoolNo);
@@ -426,16 +415,11 @@
   row.GetCFAValue().SetIsRegisterPlusOffset(fp_reg_num, 2 * ptr_size);
   row.SetUnspecifiedRegistersAreUndefined(true);
 
-<<<<<<< HEAD
-  auto plan_sp = std::make_shared<UnwindPlan>(eRegisterKindDWARF);
-  plan_sp->AppendRow(row);
-=======
   row.SetRegisterLocationToAtCFAPlusOffset(fp_reg_num, ptr_size * -2, true);
   row.SetRegisterLocationToAtCFAPlusOffset(pc_reg_num, ptr_size * -1, true);
 
   auto plan_sp = std::make_shared<UnwindPlan>(eRegisterKindDWARF);
   plan_sp->AppendRow(std::move(row));
->>>>>>> 5eee2751
   plan_sp->SetSourceName("arm64 default unwind plan");
   plan_sp->SetSourcedFromCompiler(eLazyBoolNo);
   plan_sp->SetUnwindPlanValidAtAllInstructions(eLazyBoolNo);
