//===-- ABISysV_mips.cpp --------------------------------------------------===//
//
// Part of the LLVM Project, under the Apache License v2.0 with LLVM Exceptions.
// See https://llvm.org/LICENSE.txt for license information.
// SPDX-License-Identifier: Apache-2.0 WITH LLVM-exception
//
//===----------------------------------------------------------------------===//

#include "ABISysV_mips.h"

#include "llvm/ADT/STLExtras.h"
#include "llvm/TargetParser/Triple.h"

#include "lldb/Core/Module.h"
#include "lldb/Core/PluginManager.h"
#include "lldb/Core/Value.h"
#include "lldb/Symbol/UnwindPlan.h"
#include "lldb/Target/Process.h"
#include "lldb/Target/RegisterContext.h"
#include "lldb/Target/StackFrame.h"
#include "lldb/Target/Target.h"
#include "lldb/Target/Thread.h"
#include "lldb/Utility/ConstString.h"
#include "lldb/Utility/DataExtractor.h"
#include "lldb/Utility/LLDBLog.h"
#include "lldb/Utility/Log.h"
#include "lldb/Utility/RegisterValue.h"
#include "lldb/Utility/Status.h"
#include "lldb/ValueObject/ValueObjectConstResult.h"
#include "lldb/ValueObject/ValueObjectMemory.h"
#include "lldb/ValueObject/ValueObjectRegister.h"
#include <optional>

using namespace lldb;
using namespace lldb_private;

LLDB_PLUGIN_DEFINE(ABISysV_mips)

enum dwarf_regnums {
  dwarf_r0 = 0,
  dwarf_r1,
  dwarf_r2,
  dwarf_r3,
  dwarf_r4,
  dwarf_r5,
  dwarf_r6,
  dwarf_r7,
  dwarf_r8,
  dwarf_r9,
  dwarf_r10,
  dwarf_r11,
  dwarf_r12,
  dwarf_r13,
  dwarf_r14,
  dwarf_r15,
  dwarf_r16,
  dwarf_r17,
  dwarf_r18,
  dwarf_r19,
  dwarf_r20,
  dwarf_r21,
  dwarf_r22,
  dwarf_r23,
  dwarf_r24,
  dwarf_r25,
  dwarf_r26,
  dwarf_r27,
  dwarf_r28,
  dwarf_r29,
  dwarf_r30,
  dwarf_r31,
  dwarf_sr,
  dwarf_lo,
  dwarf_hi,
  dwarf_bad,
  dwarf_cause,
  dwarf_pc
};

static const RegisterInfo g_register_infos[] = {
    {"r0",
     "zero",
     4,
     0,
     eEncodingUint,
     eFormatHex,
     {dwarf_r0, dwarf_r0, LLDB_INVALID_REGNUM, LLDB_INVALID_REGNUM,
      LLDB_INVALID_REGNUM},
     nullptr,
     nullptr,
     nullptr,
    },
    {"r1",
     "AT",
     4,
     0,
     eEncodingUint,
     eFormatHex,
     {dwarf_r1, dwarf_r1, LLDB_INVALID_REGNUM, LLDB_INVALID_REGNUM,
      LLDB_INVALID_REGNUM},
     nullptr,
     nullptr,
     nullptr,
    },
    {"r2",
     "v0",
     4,
     0,
     eEncodingUint,
     eFormatHex,
     {dwarf_r2, dwarf_r2, LLDB_INVALID_REGNUM, LLDB_INVALID_REGNUM,
      LLDB_INVALID_REGNUM},
     nullptr,
     nullptr,
     nullptr,
    },
    {"r3",
     "v1",
     4,
     0,
     eEncodingUint,
     eFormatHex,
     {dwarf_r3, dwarf_r3, LLDB_INVALID_REGNUM, LLDB_INVALID_REGNUM,
      LLDB_INVALID_REGNUM},
     nullptr,
     nullptr,
     nullptr,
    },
    {"r4",
     nullptr,
     4,
     0,
     eEncodingUint,
     eFormatHex,
     {dwarf_r4, dwarf_r4, LLDB_REGNUM_GENERIC_ARG1, LLDB_INVALID_REGNUM,
      LLDB_INVALID_REGNUM},
     nullptr,
     nullptr,
     nullptr,
    },
    {"r5",
     nullptr,
     4,
     0,
     eEncodingUint,
     eFormatHex,
     {dwarf_r5, dwarf_r5, LLDB_REGNUM_GENERIC_ARG2, LLDB_INVALID_REGNUM,
      LLDB_INVALID_REGNUM},
     nullptr,
     nullptr,
     nullptr,
    },
    {"r6",
     nullptr,
     4,
     0,
     eEncodingUint,
     eFormatHex,
     {dwarf_r6, dwarf_r6, LLDB_REGNUM_GENERIC_ARG3, LLDB_INVALID_REGNUM,
      LLDB_INVALID_REGNUM},
     nullptr,
     nullptr,
     nullptr,
    },
    {"r7",
     nullptr,
     4,
     0,
     eEncodingUint,
     eFormatHex,
     {dwarf_r7, dwarf_r7, LLDB_REGNUM_GENERIC_ARG4, LLDB_INVALID_REGNUM,
      LLDB_INVALID_REGNUM},
     nullptr,
     nullptr,
     nullptr,
    },
    {"r8",
     "arg5",
     4,
     0,
     eEncodingUint,
     eFormatHex,
     {dwarf_r8, dwarf_r8, LLDB_INVALID_REGNUM, LLDB_INVALID_REGNUM,
      LLDB_INVALID_REGNUM},
     nullptr,
     nullptr,
     nullptr,
    },
    {"r9",
     "arg6",
     4,
     0,
     eEncodingUint,
     eFormatHex,
     {dwarf_r9, dwarf_r9, LLDB_INVALID_REGNUM, LLDB_INVALID_REGNUM,
      LLDB_INVALID_REGNUM},
     nullptr,
     nullptr,
     nullptr,
    },
    {"r10",
     "arg7",
     4,
     0,
     eEncodingUint,
     eFormatHex,
     {dwarf_r10, dwarf_r10, LLDB_INVALID_REGNUM, LLDB_INVALID_REGNUM,
      LLDB_INVALID_REGNUM},
     nullptr,
     nullptr,
     nullptr,
    },
    {"r11",
     "arg8",
     4,
     0,
     eEncodingUint,
     eFormatHex,
     {dwarf_r11, dwarf_r11, LLDB_INVALID_REGNUM, LLDB_INVALID_REGNUM,
      LLDB_INVALID_REGNUM},
     nullptr,
     nullptr,
     nullptr,
    },
    {"r12",
     nullptr,
     4,
     0,
     eEncodingUint,
     eFormatHex,
     {dwarf_r12, dwarf_r12, LLDB_INVALID_REGNUM, LLDB_INVALID_REGNUM,
      LLDB_INVALID_REGNUM},
     nullptr,
     nullptr,
     nullptr,
    },
    {"r13",
     nullptr,
     4,
     0,
     eEncodingUint,
     eFormatHex,
     {dwarf_r13, dwarf_r13, LLDB_INVALID_REGNUM, LLDB_INVALID_REGNUM,
      LLDB_INVALID_REGNUM},
     nullptr,
     nullptr,
     nullptr,
    },
    {"r14",
     nullptr,
     4,
     0,
     eEncodingUint,
     eFormatHex,
     {dwarf_r14, dwarf_r14, LLDB_INVALID_REGNUM, LLDB_INVALID_REGNUM,
      LLDB_INVALID_REGNUM},
     nullptr,
     nullptr,
     nullptr,
    },
    {"r15",
     nullptr,
     4,
     0,
     eEncodingUint,
     eFormatHex,
     {dwarf_r15, dwarf_r15, LLDB_INVALID_REGNUM, LLDB_INVALID_REGNUM,
      LLDB_INVALID_REGNUM},
     nullptr,
     nullptr,
     nullptr,
    },
    {"r16",
     nullptr,
     4,
     0,
     eEncodingUint,
     eFormatHex,
     {dwarf_r16, dwarf_r16, LLDB_INVALID_REGNUM, LLDB_INVALID_REGNUM,
      LLDB_INVALID_REGNUM},
     nullptr,
     nullptr,
     nullptr,
    },
    {"r17",
     nullptr,
     4,
     0,
     eEncodingUint,
     eFormatHex,
     {dwarf_r17, dwarf_r17, LLDB_INVALID_REGNUM, LLDB_INVALID_REGNUM,
      LLDB_INVALID_REGNUM},
     nullptr,
     nullptr,
     nullptr,
    },
    {"r18",
     nullptr,
     4,
     0,
     eEncodingUint,
     eFormatHex,
     {dwarf_r18, dwarf_r18, LLDB_INVALID_REGNUM, LLDB_INVALID_REGNUM,
      LLDB_INVALID_REGNUM},
     nullptr,
     nullptr,
     nullptr,
    },
    {"r19",
     nullptr,
     4,
     0,
     eEncodingUint,
     eFormatHex,
     {dwarf_r19, dwarf_r19, LLDB_INVALID_REGNUM, LLDB_INVALID_REGNUM,
      LLDB_INVALID_REGNUM},
     nullptr,
     nullptr,
     nullptr,
    },
    {"r20",
     nullptr,
     4,
     0,
     eEncodingUint,
     eFormatHex,
     {dwarf_r20, dwarf_r20, LLDB_INVALID_REGNUM, LLDB_INVALID_REGNUM,
      LLDB_INVALID_REGNUM},
     nullptr,
     nullptr,
     nullptr,
    },
    {"r21",
     nullptr,
     4,
     0,
     eEncodingUint,
     eFormatHex,
     {dwarf_r21, dwarf_r21, LLDB_INVALID_REGNUM, LLDB_INVALID_REGNUM,
      LLDB_INVALID_REGNUM},
     nullptr,
     nullptr,
     nullptr,
    },
    {"r22",
     nullptr,
     4,
     0,
     eEncodingUint,
     eFormatHex,
     {dwarf_r22, dwarf_r22, LLDB_INVALID_REGNUM, LLDB_INVALID_REGNUM,
      LLDB_INVALID_REGNUM},
     nullptr,
     nullptr,
     nullptr,
    },
    {"r23",
     nullptr,
     4,
     0,
     eEncodingUint,
     eFormatHex,
     {dwarf_r23, dwarf_r23, LLDB_INVALID_REGNUM, LLDB_INVALID_REGNUM,
      LLDB_INVALID_REGNUM},
     nullptr,
     nullptr,
     nullptr,
    },
    {"r24",
     nullptr,
     4,
     0,
     eEncodingUint,
     eFormatHex,
     {dwarf_r24, dwarf_r24, LLDB_INVALID_REGNUM, LLDB_INVALID_REGNUM,
      LLDB_INVALID_REGNUM},
     nullptr,
     nullptr,
     nullptr,
    },
    {"r25",
     nullptr,
     4,
     0,
     eEncodingUint,
     eFormatHex,
     {dwarf_r25, dwarf_r25, LLDB_INVALID_REGNUM, LLDB_INVALID_REGNUM,
      LLDB_INVALID_REGNUM},
     nullptr,
     nullptr,
     nullptr,
    },
    {"r26",
     nullptr,
     4,
     0,
     eEncodingUint,
     eFormatHex,
     {dwarf_r26, dwarf_r26, LLDB_INVALID_REGNUM, LLDB_INVALID_REGNUM,
      LLDB_INVALID_REGNUM},
     nullptr,
     nullptr,
     nullptr,
    },
    {"r27",
     nullptr,
     4,
     0,
     eEncodingUint,
     eFormatHex,
     {dwarf_r27, dwarf_r27, LLDB_INVALID_REGNUM, LLDB_INVALID_REGNUM,
      LLDB_INVALID_REGNUM},
     nullptr,
     nullptr,
     nullptr,
    },
    {"r28",
     "gp",
     4,
     0,
     eEncodingUint,
     eFormatHex,
     {dwarf_r28, dwarf_r28, LLDB_INVALID_REGNUM, LLDB_INVALID_REGNUM,
      LLDB_INVALID_REGNUM},
     nullptr,
     nullptr,
     nullptr,
    },
    {"r29",
     nullptr,
     4,
     0,
     eEncodingUint,
     eFormatHex,
     {dwarf_r29, dwarf_r29, LLDB_REGNUM_GENERIC_SP, LLDB_INVALID_REGNUM,
      LLDB_INVALID_REGNUM},
     nullptr,
     nullptr,
     nullptr,
    },
    {"r30",
     nullptr,
     4,
     0,
     eEncodingUint,
     eFormatHex,
     {dwarf_r30, dwarf_r30, LLDB_REGNUM_GENERIC_FP, LLDB_INVALID_REGNUM,
      LLDB_INVALID_REGNUM},
     nullptr,
     nullptr,
     nullptr,
    },
    {"r31",
     nullptr,
     4,
     0,
     eEncodingUint,
     eFormatHex,
     {dwarf_r31, dwarf_r31, LLDB_REGNUM_GENERIC_RA, LLDB_INVALID_REGNUM,
      LLDB_INVALID_REGNUM},
     nullptr,
     nullptr,
     nullptr,
    },
    {"sr",
     nullptr,
     4,
     0,
     eEncodingUint,
     eFormatHex,
     {dwarf_sr, dwarf_sr, LLDB_REGNUM_GENERIC_FLAGS, LLDB_INVALID_REGNUM,
      LLDB_INVALID_REGNUM},
     nullptr,
     nullptr,
     nullptr,
    },
    {"lo",
     nullptr,
     4,
     0,
     eEncodingUint,
     eFormatHex,
     {dwarf_lo, dwarf_lo, LLDB_INVALID_REGNUM, LLDB_INVALID_REGNUM,
      LLDB_INVALID_REGNUM},
     nullptr,
     nullptr,
     nullptr,
    },
    {"hi",
     nullptr,
     4,
     0,
     eEncodingUint,
     eFormatHex,
     {dwarf_hi, dwarf_hi, LLDB_INVALID_REGNUM, LLDB_INVALID_REGNUM,
      LLDB_INVALID_REGNUM},
     nullptr,
     nullptr,
     nullptr,
    },
    {"bad",
     nullptr,
     4,
     0,
     eEncodingUint,
     eFormatHex,
     {dwarf_bad, dwarf_bad, LLDB_INVALID_REGNUM, LLDB_INVALID_REGNUM,
      LLDB_INVALID_REGNUM},
     nullptr,
     nullptr,
     nullptr,
    },
    {"cause",
     nullptr,
     4,
     0,
     eEncodingUint,
     eFormatHex,
     {dwarf_cause, dwarf_cause, LLDB_INVALID_REGNUM, LLDB_INVALID_REGNUM,
      LLDB_INVALID_REGNUM},
     nullptr,
     nullptr,
     nullptr,
    },
    {"pc",
     nullptr,
     4,
     0,
     eEncodingUint,
     eFormatHex,
     {dwarf_pc, dwarf_pc, LLDB_REGNUM_GENERIC_PC, LLDB_INVALID_REGNUM,
      LLDB_INVALID_REGNUM},
     nullptr,
     nullptr,
     nullptr,
    },
};

static const uint32_t k_num_register_infos = std::size(g_register_infos);

const lldb_private::RegisterInfo *
ABISysV_mips::GetRegisterInfoArray(uint32_t &count) {
  count = k_num_register_infos;
  return g_register_infos;
}

size_t ABISysV_mips::GetRedZoneSize() const { return 0; }

// Static Functions

ABISP
ABISysV_mips::CreateInstance(lldb::ProcessSP process_sp, const ArchSpec &arch) {
  const llvm::Triple::ArchType arch_type = arch.GetTriple().getArch();
  if ((arch_type == llvm::Triple::mips) ||
      (arch_type == llvm::Triple::mipsel)) {
    return ABISP(
        new ABISysV_mips(std::move(process_sp), MakeMCRegisterInfo(arch)));
  }
  return ABISP();
}

bool ABISysV_mips::PrepareTrivialCall(Thread &thread, addr_t sp,
                                      addr_t func_addr, addr_t return_addr,
                                      llvm::ArrayRef<addr_t> args) const {
  Log *log = GetLog(LLDBLog::Expressions);

  if (log) {
    StreamString s;
    s.Printf("ABISysV_mips::PrepareTrivialCall (tid = 0x%" PRIx64
             ", sp = 0x%" PRIx64 ", func_addr = 0x%" PRIx64
             ", return_addr = 0x%" PRIx64,
             thread.GetID(), (uint64_t)sp, (uint64_t)func_addr,
             (uint64_t)return_addr);

    for (size_t i = 0; i < args.size(); ++i)
      s.Printf(", arg%zd = 0x%" PRIx64, i + 1, args[i]);
    s.PutCString(")");
    log->PutString(s.GetString());
  }

  RegisterContext *reg_ctx = thread.GetRegisterContext().get();
  if (!reg_ctx)
    return false;

  const RegisterInfo *reg_info = nullptr;

  RegisterValue reg_value;

  // Argument registers
  const char *reg_names[] = {"r4", "r5", "r6", "r7"};

  llvm::ArrayRef<addr_t>::iterator ai = args.begin(), ae = args.end();

  // Write arguments to registers
  for (size_t i = 0; i < std::size(reg_names); ++i) {
    if (ai == ae)
      break;

    reg_info = reg_ctx->GetRegisterInfo(eRegisterKindGeneric,
                                        LLDB_REGNUM_GENERIC_ARG1 + i);
    LLDB_LOGF(log, "About to write arg%zd (0x%" PRIx64 ") into %s", i + 1,
              args[i], reg_info->name);

    if (!reg_ctx->WriteRegisterFromUnsigned(reg_info, args[i]))
      return false;

    ++ai;
  }

  // If we have more than 4 arguments --Spill onto the stack
  if (ai != ae) {
    // No of arguments to go on stack
    size_t num_stack_regs = args.size();

    // Allocate needed space for args on the stack
    sp -= (num_stack_regs * 4);

    // Keep the stack 8 byte aligned
    sp &= ~(8ull - 1ull);

    // just using arg1 to get the right size
    const RegisterInfo *reg_info = reg_ctx->GetRegisterInfo(
        eRegisterKindGeneric, LLDB_REGNUM_GENERIC_ARG1);

    addr_t arg_pos = sp + 16;

    size_t i = 4;
    for (; ai != ae; ++ai) {
      reg_value.SetUInt32(*ai);
      LLDB_LOGF(log, "About to write arg%zd (0x%" PRIx64 ") at  0x%" PRIx64 "",
                i + 1, args[i], arg_pos);

      if (reg_ctx
              ->WriteRegisterValueToMemory(reg_info, arg_pos,
                                           reg_info->byte_size, reg_value)
              .Fail())
        return false;
      arg_pos += reg_info->byte_size;
      i++;
    }
  }

  Status error;
  const RegisterInfo *pc_reg_info =
      reg_ctx->GetRegisterInfo(eRegisterKindGeneric, LLDB_REGNUM_GENERIC_PC);
  const RegisterInfo *sp_reg_info =
      reg_ctx->GetRegisterInfo(eRegisterKindGeneric, LLDB_REGNUM_GENERIC_SP);
  const RegisterInfo *ra_reg_info =
      reg_ctx->GetRegisterInfo(eRegisterKindGeneric, LLDB_REGNUM_GENERIC_RA);
  const RegisterInfo *r25_info = reg_ctx->GetRegisterInfoByName("r25", 0);
  const RegisterInfo *r0_info = reg_ctx->GetRegisterInfoByName("zero", 0);

  LLDB_LOGF(log, "Writing R0: 0x%" PRIx64, (uint64_t)0);

  /* Write r0 with 0, in case we are stopped in syscall,
   * such setting prevents automatic decrement of the PC.
   * This clears the bug 23659 for MIPS.
  */
  if (!reg_ctx->WriteRegisterFromUnsigned(r0_info, (uint64_t)0))
    return false;

  LLDB_LOGF(log, "Writing SP: 0x%" PRIx64, (uint64_t)sp);

  // Set "sp" to the requested value
  if (!reg_ctx->WriteRegisterFromUnsigned(sp_reg_info, sp))
    return false;

  LLDB_LOGF(log, "Writing RA: 0x%" PRIx64, (uint64_t)return_addr);

  // Set "ra" to the return address
  if (!reg_ctx->WriteRegisterFromUnsigned(ra_reg_info, return_addr))
    return false;

  LLDB_LOGF(log, "Writing PC: 0x%" PRIx64, (uint64_t)func_addr);

  // Set pc to the address of the called function.
  if (!reg_ctx->WriteRegisterFromUnsigned(pc_reg_info, func_addr))
    return false;

  LLDB_LOGF(log, "Writing r25: 0x%" PRIx64, (uint64_t)func_addr);

  // All callers of position independent functions must place the address of
  // the called function in t9 (r25)
  if (!reg_ctx->WriteRegisterFromUnsigned(r25_info, func_addr))
    return false;

  return true;
}

bool ABISysV_mips::GetArgumentValues(Thread &thread, ValueList &values) const {
  return false;
}

Status ABISysV_mips::SetReturnValueObject(lldb::StackFrameSP &frame_sp,
                                          lldb::ValueObjectSP &new_value_sp) {
  Status error;
  if (!new_value_sp) {
    error = Status::FromErrorString("Empty value object for return value.");
    return error;
  }

  CompilerType compiler_type = new_value_sp->GetCompilerType();
  if (!compiler_type) {
    error = Status::FromErrorString("Null clang type for return value.");
    return error;
  }

  Thread *thread = frame_sp->GetThread().get();

  bool is_signed;
  uint32_t count;
  bool is_complex;

  RegisterContext *reg_ctx = thread->GetRegisterContext().get();

  bool set_it_simple = false;
  if (compiler_type.IsIntegerOrEnumerationType(is_signed) ||
      compiler_type.IsPointerType()) {
    DataExtractor data;
    Status data_error;
    size_t num_bytes = new_value_sp->GetData(data, data_error);
    if (data_error.Fail()) {
      error = Status::FromErrorStringWithFormat(
          "Couldn't convert return value to raw data: %s",
          data_error.AsCString());
      return error;
    }

    lldb::offset_t offset = 0;
    if (num_bytes <= 8) {
      const RegisterInfo *r2_info = reg_ctx->GetRegisterInfoByName("r2", 0);
      if (num_bytes <= 4) {
        uint32_t raw_value = data.GetMaxU32(&offset, num_bytes);

        if (reg_ctx->WriteRegisterFromUnsigned(r2_info, raw_value))
          set_it_simple = true;
      } else {
        uint32_t raw_value = data.GetMaxU32(&offset, 4);

        if (reg_ctx->WriteRegisterFromUnsigned(r2_info, raw_value)) {
          const RegisterInfo *r3_info = reg_ctx->GetRegisterInfoByName("r3", 0);
          uint32_t raw_value = data.GetMaxU32(&offset, num_bytes - offset);

          if (reg_ctx->WriteRegisterFromUnsigned(r3_info, raw_value))
            set_it_simple = true;
        }
      }
    } else {
      error = Status::FromErrorString(
          "We don't support returning longer than 64 bit "
          "integer values at present.");
    }
  } else if (compiler_type.IsFloatingPointType(count, is_complex)) {
    if (is_complex)
      error = Status::FromErrorString(
          "We don't support returning complex values at present");
    else
      error = Status::FromErrorString(
          "We don't support returning float values at present");
  }

  if (!set_it_simple)
    error = Status::FromErrorString(
        "We only support setting simple integer return types at present.");

  return error;
}

ValueObjectSP ABISysV_mips::GetReturnValueObjectSimple(
    Thread &thread, CompilerType &return_compiler_type) const {
  ValueObjectSP return_valobj_sp;
  return return_valobj_sp;
}

ValueObjectSP ABISysV_mips::GetReturnValueObjectImpl(
    Thread &thread, CompilerType &return_compiler_type) const {
  ValueObjectSP return_valobj_sp;
  Value value;

  if (!return_compiler_type)
    return return_valobj_sp;

  ExecutionContext exe_ctx(thread.shared_from_this());
  if (exe_ctx.GetTargetPtr() == nullptr || exe_ctx.GetProcessPtr() == nullptr)
    return return_valobj_sp;

  Target *target = exe_ctx.GetTargetPtr();
  const ArchSpec target_arch = target->GetArchitecture();
  ByteOrder target_byte_order = target_arch.GetByteOrder();
  value.SetCompilerType(return_compiler_type);
  uint32_t fp_flag =
      target_arch.GetFlags() & lldb_private::ArchSpec::eMIPS_ABI_FP_mask;

  RegisterContext *reg_ctx = thread.GetRegisterContext().get();
  if (!reg_ctx)
    return return_valobj_sp;

  bool is_signed = false;
  bool is_complex = false;
  uint32_t count = 0;

  // In MIPS register "r2" (v0) holds the integer function return values
  const RegisterInfo *r2_reg_info = reg_ctx->GetRegisterInfoByName("r2", 0);
  std::optional<uint64_t> bit_width =
      llvm::expectedToOptional(return_compiler_type.GetBitSize(&thread));
  if (!bit_width)
    return return_valobj_sp;
  if (return_compiler_type.IsIntegerOrEnumerationType(is_signed)) {
    switch (*bit_width) {
    default:
      return return_valobj_sp;
    case 64: {
      const RegisterInfo *r3_reg_info = reg_ctx->GetRegisterInfoByName("r3", 0);
      uint64_t raw_value;
      raw_value = reg_ctx->ReadRegisterAsUnsigned(r2_reg_info, 0) & UINT32_MAX;
      raw_value |= ((uint64_t)(reg_ctx->ReadRegisterAsUnsigned(r3_reg_info, 0) &
                               UINT32_MAX))
                   << 32;
      if (is_signed)
        value.GetScalar() = (int64_t)raw_value;
      else
        value.GetScalar() = (uint64_t)raw_value;
    } break;
    case 32:
      if (is_signed)
        value.GetScalar() = (int32_t)(
            reg_ctx->ReadRegisterAsUnsigned(r2_reg_info, 0) & UINT32_MAX);
      else
        value.GetScalar() = (uint32_t)(
            reg_ctx->ReadRegisterAsUnsigned(r2_reg_info, 0) & UINT32_MAX);
      break;
    case 16:
      if (is_signed)
        value.GetScalar() = (int16_t)(
            reg_ctx->ReadRegisterAsUnsigned(r2_reg_info, 0) & UINT16_MAX);
      else
        value.GetScalar() = (uint16_t)(
            reg_ctx->ReadRegisterAsUnsigned(r2_reg_info, 0) & UINT16_MAX);
      break;
    case 8:
      if (is_signed)
        value.GetScalar() = (int8_t)(
            reg_ctx->ReadRegisterAsUnsigned(r2_reg_info, 0) & UINT8_MAX);
      else
        value.GetScalar() = (uint8_t)(
            reg_ctx->ReadRegisterAsUnsigned(r2_reg_info, 0) & UINT8_MAX);
      break;
    }
  } else if (return_compiler_type.IsPointerType()) {
    uint32_t ptr =
        thread.GetRegisterContext()->ReadRegisterAsUnsigned(r2_reg_info, 0) &
        UINT32_MAX;
    value.GetScalar() = ptr;
  } else if (return_compiler_type.IsAggregateType()) {
    // Structure/Vector is always passed in memory and pointer to that memory
    // is passed in r2.
    uint64_t mem_address = reg_ctx->ReadRegisterAsUnsigned(
        reg_ctx->GetRegisterInfoByName("r2", 0), 0);
    // We have got the address. Create a memory object out of it
    return_valobj_sp = ValueObjectMemory::Create(
        &thread, "", Address(mem_address, nullptr), return_compiler_type);
    return return_valobj_sp;
  } else if (return_compiler_type.IsFloatingPointType(count, is_complex)) {
    if (IsSoftFloat(fp_flag)) {
      uint64_t raw_value = reg_ctx->ReadRegisterAsUnsigned(r2_reg_info, 0);
      if (count != 1 && is_complex)
        return return_valobj_sp;
      switch (*bit_width) {
      default:
        return return_valobj_sp;
      case 32:
        static_assert(sizeof(float) == sizeof(uint32_t));
        value.GetScalar() = *((float *)(&raw_value));
        break;
      case 64:
        static_assert(sizeof(double) == sizeof(uint64_t));
        const RegisterInfo *r3_reg_info =
            reg_ctx->GetRegisterInfoByName("r3", 0);
        if (target_byte_order == eByteOrderLittle)
          raw_value =
              ((reg_ctx->ReadRegisterAsUnsigned(r3_reg_info, 0)) << 32) |
              raw_value;
        else
          raw_value = (raw_value << 32) |
                      reg_ctx->ReadRegisterAsUnsigned(r3_reg_info, 0);
        value.GetScalar() = *((double *)(&raw_value));
        break;
      }
    }

    else {
      const RegisterInfo *f0_info = reg_ctx->GetRegisterInfoByName("f0", 0);
      RegisterValue f0_value;
      DataExtractor f0_data;
      reg_ctx->ReadRegister(f0_info, f0_value);
      f0_value.GetData(f0_data);
      lldb::offset_t offset = 0;

      if (count == 1 && !is_complex) {
        switch (*bit_width) {
        default:
          return return_valobj_sp;
        case 64: {
          static_assert(sizeof(double) == sizeof(uint64_t));
          const RegisterInfo *f1_info = reg_ctx->GetRegisterInfoByName("f1", 0);
          RegisterValue f1_value;
          DataExtractor f1_data;
          reg_ctx->ReadRegister(f1_info, f1_value);
          DataExtractor *copy_from_extractor = nullptr;
          WritableDataBufferSP data_sp(new DataBufferHeap(8, 0));
          DataExtractor return_ext(
              data_sp, target_byte_order,
              target->GetArchitecture().GetAddressByteSize());

          if (target_byte_order == eByteOrderLittle) {
            copy_from_extractor = &f0_data;
            copy_from_extractor->CopyByteOrderedData(
                offset, 4, data_sp->GetBytes(), 4, target_byte_order);
            f1_value.GetData(f1_data);
            copy_from_extractor = &f1_data;
            copy_from_extractor->CopyByteOrderedData(
                offset, 4, data_sp->GetBytes() + 4, 4, target_byte_order);
          } else {
            copy_from_extractor = &f0_data;
            copy_from_extractor->CopyByteOrderedData(
                offset, 4, data_sp->GetBytes() + 4, 4, target_byte_order);
            f1_value.GetData(f1_data);
            copy_from_extractor = &f1_data;
            copy_from_extractor->CopyByteOrderedData(
                offset, 4, data_sp->GetBytes(), 4, target_byte_order);
          }
          value.GetScalar() = (double)return_ext.GetDouble(&offset);
          break;
        }
        case 32: {
          static_assert(sizeof(float) == sizeof(uint32_t));
          value.GetScalar() = (float)f0_data.GetFloat(&offset);
          break;
        }
        }
      } else {
        // not handled yet
        return return_valobj_sp;
      }
    }
  } else {
    // not handled yet
    return return_valobj_sp;
  }

  // If we get here, we have a valid Value, so make our ValueObject out of it:

  return_valobj_sp = ValueObjectConstResult::Create(
      thread.GetStackFrameAtIndex(0).get(), value, ConstString(""));
  return return_valobj_sp;
}

UnwindPlanSP ABISysV_mips::CreateFunctionEntryUnwindPlan() {
<<<<<<< HEAD
  UnwindPlan::RowSP row(new UnwindPlan::Row);

  // Our Call Frame Address is the stack pointer value
  row->GetCFAValue().SetIsRegisterPlusOffset(dwarf_r29, 0);

  // The previous PC is in the RA, all other registers are the same.
  row->SetRegisterLocationToRegister(dwarf_pc, dwarf_r31, true);

  auto plan_sp = std::make_shared<UnwindPlan>(eRegisterKindDWARF);
  plan_sp->AppendRow(row);
=======
  UnwindPlan::Row row;

  // Our Call Frame Address is the stack pointer value
  row.GetCFAValue().SetIsRegisterPlusOffset(dwarf_r29, 0);

  // The previous PC is in the RA, all other registers are the same.
  row.SetRegisterLocationToRegister(dwarf_pc, dwarf_r31, true);

  auto plan_sp = std::make_shared<UnwindPlan>(eRegisterKindDWARF);
  plan_sp->AppendRow(std::move(row));
>>>>>>> d465594a
  plan_sp->SetSourceName("mips at-func-entry default");
  plan_sp->SetSourcedFromCompiler(eLazyBoolNo);
  plan_sp->SetReturnAddressRegister(dwarf_r31);
  return plan_sp;
}

UnwindPlanSP ABISysV_mips::CreateDefaultUnwindPlan() {
<<<<<<< HEAD
  UnwindPlan::RowSP row(new UnwindPlan::Row);
=======
  UnwindPlan::Row row;

  row.SetUnspecifiedRegistersAreUndefined(true);
  row.GetCFAValue().SetIsRegisterPlusOffset(dwarf_r29, 0);
>>>>>>> d465594a

  row.SetRegisterLocationToRegister(dwarf_pc, dwarf_r31, true);

<<<<<<< HEAD
  row->SetRegisterLocationToRegister(dwarf_pc, dwarf_r31, true);

  auto plan_sp = std::make_shared<UnwindPlan>(eRegisterKindDWARF);
  plan_sp->AppendRow(row);
=======
  auto plan_sp = std::make_shared<UnwindPlan>(eRegisterKindDWARF);
  plan_sp->AppendRow(std::move(row));
>>>>>>> d465594a
  plan_sp->SetSourceName("mips default unwind plan");
  plan_sp->SetSourcedFromCompiler(eLazyBoolNo);
  plan_sp->SetUnwindPlanValidAtAllInstructions(eLazyBoolNo);
  plan_sp->SetUnwindPlanForSignalTrap(eLazyBoolNo);
  return plan_sp;
}

bool ABISysV_mips::RegisterIsVolatile(const RegisterInfo *reg_info) {
  return !RegisterIsCalleeSaved(reg_info);
}

bool ABISysV_mips::IsSoftFloat(uint32_t fp_flags) const {
  return (fp_flags == lldb_private::ArchSpec::eMIPS_ABI_FP_SOFT);
}

bool ABISysV_mips::RegisterIsCalleeSaved(const RegisterInfo *reg_info) {
  if (reg_info) {
    // Preserved registers are :
    // r16-r23, r28, r29, r30, r31
    const char *name = reg_info->name;

    if (name[0] == 'r') {
      switch (name[1]) {
      case '1':
        if (name[2] == '6' || name[2] == '7' || name[2] == '8' ||
            name[2] == '9') // r16-r19
          return name[3] == '\0';
        break;
      case '2':
        if (name[2] == '0' || name[2] == '1' || name[2] == '2' ||
            name[2] == '3'                       // r20-r23
            || name[2] == '8' || name[2] == '9') // r28 and r29
          return name[3] == '\0';
        break;
      case '3':
        if (name[2] == '0' || name[2] == '1') // r30 and r31
          return name[3] == '\0';
        break;
      }

      if (name[0] == 'g' && name[1] == 'p' && name[2] == '\0') // gp (r28)
        return true;
      if (name[0] == 's' && name[1] == 'p' && name[2] == '\0') // sp (r29)
        return true;
      if (name[0] == 'f' && name[1] == 'p' && name[2] == '\0') // fp (r30)
        return true;
      if (name[0] == 'r' && name[1] == 'a' && name[2] == '\0') // ra (r31)
        return true;
    }
  }
  return false;
}

void ABISysV_mips::Initialize() {
  PluginManager::RegisterPlugin(
      GetPluginNameStatic(), "System V ABI for mips targets", CreateInstance);
}

void ABISysV_mips::Terminate() {
  PluginManager::UnregisterPlugin(CreateInstance);
}<|MERGE_RESOLUTION|>--- conflicted
+++ resolved
@@ -956,18 +956,6 @@
 }
 
 UnwindPlanSP ABISysV_mips::CreateFunctionEntryUnwindPlan() {
-<<<<<<< HEAD
-  UnwindPlan::RowSP row(new UnwindPlan::Row);
-
-  // Our Call Frame Address is the stack pointer value
-  row->GetCFAValue().SetIsRegisterPlusOffset(dwarf_r29, 0);
-
-  // The previous PC is in the RA, all other registers are the same.
-  row->SetRegisterLocationToRegister(dwarf_pc, dwarf_r31, true);
-
-  auto plan_sp = std::make_shared<UnwindPlan>(eRegisterKindDWARF);
-  plan_sp->AppendRow(row);
-=======
   UnwindPlan::Row row;
 
   // Our Call Frame Address is the stack pointer value
@@ -978,7 +966,6 @@
 
   auto plan_sp = std::make_shared<UnwindPlan>(eRegisterKindDWARF);
   plan_sp->AppendRow(std::move(row));
->>>>>>> d465594a
   plan_sp->SetSourceName("mips at-func-entry default");
   plan_sp->SetSourcedFromCompiler(eLazyBoolNo);
   plan_sp->SetReturnAddressRegister(dwarf_r31);
@@ -986,26 +973,15 @@
 }
 
 UnwindPlanSP ABISysV_mips::CreateDefaultUnwindPlan() {
-<<<<<<< HEAD
-  UnwindPlan::RowSP row(new UnwindPlan::Row);
-=======
   UnwindPlan::Row row;
 
   row.SetUnspecifiedRegistersAreUndefined(true);
   row.GetCFAValue().SetIsRegisterPlusOffset(dwarf_r29, 0);
->>>>>>> d465594a
 
   row.SetRegisterLocationToRegister(dwarf_pc, dwarf_r31, true);
 
-<<<<<<< HEAD
-  row->SetRegisterLocationToRegister(dwarf_pc, dwarf_r31, true);
-
-  auto plan_sp = std::make_shared<UnwindPlan>(eRegisterKindDWARF);
-  plan_sp->AppendRow(row);
-=======
   auto plan_sp = std::make_shared<UnwindPlan>(eRegisterKindDWARF);
   plan_sp->AppendRow(std::move(row));
->>>>>>> d465594a
   plan_sp->SetSourceName("mips default unwind plan");
   plan_sp->SetSourcedFromCompiler(eLazyBoolNo);
   plan_sp->SetUnwindPlanValidAtAllInstructions(eLazyBoolNo);
