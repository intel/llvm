//===-- ABIMacOSX_arm.cpp -------------------------------------------------===//
//
// Part of the LLVM Project, under the Apache License v2.0 with LLVM Exceptions.
// See https://llvm.org/LICENSE.txt for license information.
// SPDX-License-Identifier: Apache-2.0 WITH LLVM-exception
//
//===----------------------------------------------------------------------===//

#include "ABIMacOSX_arm.h"

#include <optional>
#include <vector>

#include "llvm/ADT/STLExtras.h"
#include "llvm/TargetParser/Triple.h"

#include "lldb/Core/Module.h"
#include "lldb/Core/PluginManager.h"
#include "lldb/Core/Value.h"
#include "lldb/Symbol/UnwindPlan.h"
#include "lldb/Target/Process.h"
#include "lldb/Target/RegisterContext.h"
#include "lldb/Target/Target.h"
#include "lldb/Target/Thread.h"
#include "lldb/Utility/ConstString.h"
#include "lldb/Utility/RegisterValue.h"
#include "lldb/Utility/Scalar.h"
#include "lldb/Utility/Status.h"
#include "lldb/ValueObject/ValueObjectConstResult.h"

#include "Plugins/Process/Utility/ARMDefines.h"
#include "Utility/ARM_DWARF_Registers.h"
#include "Utility/ARM_ehframe_Registers.h"

using namespace lldb;
using namespace lldb_private;

static const RegisterInfo g_register_infos[] = {
    {"r0",
     nullptr,
     4,
     0,
     eEncodingUint,
     eFormatHex,
     {ehframe_r0, dwarf_r0, LLDB_REGNUM_GENERIC_ARG1, LLDB_INVALID_REGNUM,
      LLDB_INVALID_REGNUM},
     nullptr,
     nullptr,
     nullptr,
    },
    {"r1",
     nullptr,
     4,
     0,
     eEncodingUint,
     eFormatHex,
     {ehframe_r1, dwarf_r1, LLDB_REGNUM_GENERIC_ARG2, LLDB_INVALID_REGNUM,
      LLDB_INVALID_REGNUM},
     nullptr,
     nullptr,
     nullptr,
    },
    {"r2",
     nullptr,
     4,
     0,
     eEncodingUint,
     eFormatHex,
     {ehframe_r2, dwarf_r2, LLDB_REGNUM_GENERIC_ARG3, LLDB_INVALID_REGNUM,
      LLDB_INVALID_REGNUM},
     nullptr,
     nullptr,
     nullptr,
    },
    {"r3",
     nullptr,
     4,
     0,
     eEncodingUint,
     eFormatHex,
     {ehframe_r3, dwarf_r3, LLDB_REGNUM_GENERIC_ARG4, LLDB_INVALID_REGNUM,
      LLDB_INVALID_REGNUM},
     nullptr,
     nullptr,
     nullptr,
    },
    {"r4",
     nullptr,
     4,
     0,
     eEncodingUint,
     eFormatHex,
     {ehframe_r4, dwarf_r4, LLDB_INVALID_REGNUM, LLDB_INVALID_REGNUM,
      LLDB_INVALID_REGNUM},
     nullptr,
     nullptr,
     nullptr,
    },
    {"r5",
     nullptr,
     4,
     0,
     eEncodingUint,
     eFormatHex,
     {ehframe_r5, dwarf_r5, LLDB_INVALID_REGNUM, LLDB_INVALID_REGNUM,
      LLDB_INVALID_REGNUM},
     nullptr,
     nullptr,
     nullptr,
    },
    {"r6",
     nullptr,
     4,
     0,
     eEncodingUint,
     eFormatHex,
     {ehframe_r6, dwarf_r6, LLDB_INVALID_REGNUM, LLDB_INVALID_REGNUM,
      LLDB_INVALID_REGNUM},
     nullptr,
     nullptr,
     nullptr,
    },
    {"r7",
     nullptr,
     4,
     0,
     eEncodingUint,
     eFormatHex,
     {ehframe_r7, dwarf_r7, LLDB_REGNUM_GENERIC_FP, LLDB_INVALID_REGNUM,
      LLDB_INVALID_REGNUM},
     nullptr,
     nullptr,
     nullptr,
    },
    {"r8",
     nullptr,
     4,
     0,
     eEncodingUint,
     eFormatHex,
     {ehframe_r8, dwarf_r8, LLDB_INVALID_REGNUM, LLDB_INVALID_REGNUM,
      LLDB_INVALID_REGNUM},
     nullptr,
     nullptr,
     nullptr,
    },
    {"r9",
     nullptr,
     4,
     0,
     eEncodingUint,
     eFormatHex,
     {ehframe_r9, dwarf_r9, LLDB_INVALID_REGNUM, LLDB_INVALID_REGNUM,
      LLDB_INVALID_REGNUM},
     nullptr,
     nullptr,
     nullptr,
    },
    {"r10",
     nullptr,
     4,
     0,
     eEncodingUint,
     eFormatHex,
     {ehframe_r10, dwarf_r10, LLDB_INVALID_REGNUM, LLDB_INVALID_REGNUM,
      LLDB_INVALID_REGNUM},
     nullptr,
     nullptr,
     nullptr,
    },
    {"r11",
     nullptr,
     4,
     0,
     eEncodingUint,
     eFormatHex,
     {ehframe_r11, dwarf_r11, LLDB_INVALID_REGNUM, LLDB_INVALID_REGNUM,
      LLDB_INVALID_REGNUM},
     nullptr,
     nullptr,
     nullptr,
    },
    {"r12",
     nullptr,
     4,
     0,
     eEncodingUint,
     eFormatHex,
     {ehframe_r12, dwarf_r12, LLDB_INVALID_REGNUM, LLDB_INVALID_REGNUM,
      LLDB_INVALID_REGNUM},
     nullptr,
     nullptr,
     nullptr,
    },
    {"sp",
     "r13",
     4,
     0,
     eEncodingUint,
     eFormatHex,
     {ehframe_sp, dwarf_sp, LLDB_REGNUM_GENERIC_SP, LLDB_INVALID_REGNUM,
      LLDB_INVALID_REGNUM},
     nullptr,
     nullptr,
     nullptr,
    },
    {"lr",
     "r14",
     4,
     0,
     eEncodingUint,
     eFormatHex,
     {ehframe_lr, dwarf_lr, LLDB_REGNUM_GENERIC_RA, LLDB_INVALID_REGNUM,
      LLDB_INVALID_REGNUM},
     nullptr,
     nullptr,
     nullptr,
    },
    {"pc",
     "r15",
     4,
     0,
     eEncodingUint,
     eFormatHex,
     {ehframe_pc, dwarf_pc, LLDB_REGNUM_GENERIC_PC, LLDB_INVALID_REGNUM,
      LLDB_INVALID_REGNUM},
     nullptr,
     nullptr,
     nullptr,
    },
    {"cpsr",
     "psr",
     4,
     0,
     eEncodingUint,
     eFormatHex,
     {ehframe_cpsr, dwarf_cpsr, LLDB_REGNUM_GENERIC_FLAGS, LLDB_INVALID_REGNUM,
      LLDB_INVALID_REGNUM},
     nullptr,
     nullptr,
     nullptr,
    },
    {"s0",
     nullptr,
     4,
     0,
     eEncodingIEEE754,
     eFormatFloat,
     {LLDB_INVALID_REGNUM, dwarf_s0, LLDB_INVALID_REGNUM, LLDB_INVALID_REGNUM,
      LLDB_INVALID_REGNUM},
     nullptr,
     nullptr,
     nullptr,
    },
    {"s1",
     nullptr,
     4,
     0,
     eEncodingIEEE754,
     eFormatFloat,
     {LLDB_INVALID_REGNUM, dwarf_s1, LLDB_INVALID_REGNUM, LLDB_INVALID_REGNUM,
      LLDB_INVALID_REGNUM},
     nullptr,
     nullptr,
     nullptr,
    },
    {"s2",
     nullptr,
     4,
     0,
     eEncodingIEEE754,
     eFormatFloat,
     {LLDB_INVALID_REGNUM, dwarf_s2, LLDB_INVALID_REGNUM, LLDB_INVALID_REGNUM,
      LLDB_INVALID_REGNUM},
     nullptr,
     nullptr,
     nullptr,
    },
    {"s3",
     nullptr,
     4,
     0,
     eEncodingIEEE754,
     eFormatFloat,
     {LLDB_INVALID_REGNUM, dwarf_s3, LLDB_INVALID_REGNUM, LLDB_INVALID_REGNUM,
      LLDB_INVALID_REGNUM},
     nullptr,
     nullptr,
     nullptr,
    },
    {"s4",
     nullptr,
     4,
     0,
     eEncodingIEEE754,
     eFormatFloat,
     {LLDB_INVALID_REGNUM, dwarf_s4, LLDB_INVALID_REGNUM, LLDB_INVALID_REGNUM,
      LLDB_INVALID_REGNUM},
     nullptr,
     nullptr,
     nullptr,
    },
    {"s5",
     nullptr,
     4,
     0,
     eEncodingIEEE754,
     eFormatFloat,
     {LLDB_INVALID_REGNUM, dwarf_s5, LLDB_INVALID_REGNUM, LLDB_INVALID_REGNUM,
      LLDB_INVALID_REGNUM},
     nullptr,
     nullptr,
     nullptr,
    },
    {"s6",
     nullptr,
     4,
     0,
     eEncodingIEEE754,
     eFormatFloat,
     {LLDB_INVALID_REGNUM, dwarf_s6, LLDB_INVALID_REGNUM, LLDB_INVALID_REGNUM,
      LLDB_INVALID_REGNUM},
     nullptr,
     nullptr,
     nullptr,
    },
    {"s7",
     nullptr,
     4,
     0,
     eEncodingIEEE754,
     eFormatFloat,
     {LLDB_INVALID_REGNUM, dwarf_s7, LLDB_INVALID_REGNUM, LLDB_INVALID_REGNUM,
      LLDB_INVALID_REGNUM},
     nullptr,
     nullptr,
     nullptr,
    },
    {"s8",
     nullptr,
     4,
     0,
     eEncodingIEEE754,
     eFormatFloat,
     {LLDB_INVALID_REGNUM, dwarf_s8, LLDB_INVALID_REGNUM, LLDB_INVALID_REGNUM,
      LLDB_INVALID_REGNUM},
     nullptr,
     nullptr,
     nullptr,
    },
    {"s9",
     nullptr,
     4,
     0,
     eEncodingIEEE754,
     eFormatFloat,
     {LLDB_INVALID_REGNUM, dwarf_s9, LLDB_INVALID_REGNUM, LLDB_INVALID_REGNUM,
      LLDB_INVALID_REGNUM},
     nullptr,
     nullptr,
     nullptr,
    },
    {"s10",
     nullptr,
     4,
     0,
     eEncodingIEEE754,
     eFormatFloat,
     {LLDB_INVALID_REGNUM, dwarf_s10, LLDB_INVALID_REGNUM, LLDB_INVALID_REGNUM,
      LLDB_INVALID_REGNUM},
     nullptr,
     nullptr,
     nullptr,
    },
    {"s11",
     nullptr,
     4,
     0,
     eEncodingIEEE754,
     eFormatFloat,
     {LLDB_INVALID_REGNUM, dwarf_s11, LLDB_INVALID_REGNUM, LLDB_INVALID_REGNUM,
      LLDB_INVALID_REGNUM},
     nullptr,
     nullptr,
     nullptr,
    },
    {"s12",
     nullptr,
     4,
     0,
     eEncodingIEEE754,
     eFormatFloat,
     {LLDB_INVALID_REGNUM, dwarf_s12, LLDB_INVALID_REGNUM, LLDB_INVALID_REGNUM,
      LLDB_INVALID_REGNUM},
     nullptr,
     nullptr,
     nullptr,
    },
    {"s13",
     nullptr,
     4,
     0,
     eEncodingIEEE754,
     eFormatFloat,
     {LLDB_INVALID_REGNUM, dwarf_s13, LLDB_INVALID_REGNUM, LLDB_INVALID_REGNUM,
      LLDB_INVALID_REGNUM},
     nullptr,
     nullptr,
     nullptr,
    },
    {"s14",
     nullptr,
     4,
     0,
     eEncodingIEEE754,
     eFormatFloat,
     {LLDB_INVALID_REGNUM, dwarf_s14, LLDB_INVALID_REGNUM, LLDB_INVALID_REGNUM,
      LLDB_INVALID_REGNUM},
     nullptr,
     nullptr,
     nullptr,
    },
    {"s15",
     nullptr,
     4,
     0,
     eEncodingIEEE754,
     eFormatFloat,
     {LLDB_INVALID_REGNUM, dwarf_s15, LLDB_INVALID_REGNUM, LLDB_INVALID_REGNUM,
      LLDB_INVALID_REGNUM},
     nullptr,
     nullptr,
     nullptr,
    },
    {"s16",
     nullptr,
     4,
     0,
     eEncodingIEEE754,
     eFormatFloat,
     {LLDB_INVALID_REGNUM, dwarf_s16, LLDB_INVALID_REGNUM, LLDB_INVALID_REGNUM,
      LLDB_INVALID_REGNUM},
     nullptr,
     nullptr,
     nullptr,
    },
    {"s17",
     nullptr,
     4,
     0,
     eEncodingIEEE754,
     eFormatFloat,
     {LLDB_INVALID_REGNUM, dwarf_s17, LLDB_INVALID_REGNUM, LLDB_INVALID_REGNUM,
      LLDB_INVALID_REGNUM},
     nullptr,
     nullptr,
     nullptr,
    },
    {"s18",
     nullptr,
     4,
     0,
     eEncodingIEEE754,
     eFormatFloat,
     {LLDB_INVALID_REGNUM, dwarf_s18, LLDB_INVALID_REGNUM, LLDB_INVALID_REGNUM,
      LLDB_INVALID_REGNUM},
     nullptr,
     nullptr,
     nullptr,
    },
    {"s19",
     nullptr,
     4,
     0,
     eEncodingIEEE754,
     eFormatFloat,
     {LLDB_INVALID_REGNUM, dwarf_s19, LLDB_INVALID_REGNUM, LLDB_INVALID_REGNUM,
      LLDB_INVALID_REGNUM},
     nullptr,
     nullptr,
     nullptr,
    },
    {"s20",
     nullptr,
     4,
     0,
     eEncodingIEEE754,
     eFormatFloat,
     {LLDB_INVALID_REGNUM, dwarf_s20, LLDB_INVALID_REGNUM, LLDB_INVALID_REGNUM,
      LLDB_INVALID_REGNUM},
     nullptr,
     nullptr,
     nullptr,
    },
    {"s21",
     nullptr,
     4,
     0,
     eEncodingIEEE754,
     eFormatFloat,
     {LLDB_INVALID_REGNUM, dwarf_s21, LLDB_INVALID_REGNUM, LLDB_INVALID_REGNUM,
      LLDB_INVALID_REGNUM},
     nullptr,
     nullptr,
     nullptr,
    },
    {"s22",
     nullptr,
     4,
     0,
     eEncodingIEEE754,
     eFormatFloat,
     {LLDB_INVALID_REGNUM, dwarf_s22, LLDB_INVALID_REGNUM, LLDB_INVALID_REGNUM,
      LLDB_INVALID_REGNUM},
     nullptr,
     nullptr,
     nullptr,
    },
    {"s23",
     nullptr,
     4,
     0,
     eEncodingIEEE754,
     eFormatFloat,
     {LLDB_INVALID_REGNUM, dwarf_s23, LLDB_INVALID_REGNUM, LLDB_INVALID_REGNUM,
      LLDB_INVALID_REGNUM},
     nullptr,
     nullptr,
     nullptr,
    },
    {"s24",
     nullptr,
     4,
     0,
     eEncodingIEEE754,
     eFormatFloat,
     {LLDB_INVALID_REGNUM, dwarf_s24, LLDB_INVALID_REGNUM, LLDB_INVALID_REGNUM,
      LLDB_INVALID_REGNUM},
     nullptr,
     nullptr,
     nullptr,
    },
    {"s25",
     nullptr,
     4,
     0,
     eEncodingIEEE754,
     eFormatFloat,
     {LLDB_INVALID_REGNUM, dwarf_s25, LLDB_INVALID_REGNUM, LLDB_INVALID_REGNUM,
      LLDB_INVALID_REGNUM},
     nullptr,
     nullptr,
     nullptr,
    },
    {"s26",
     nullptr,
     4,
     0,
     eEncodingIEEE754,
     eFormatFloat,
     {LLDB_INVALID_REGNUM, dwarf_s26, LLDB_INVALID_REGNUM, LLDB_INVALID_REGNUM,
      LLDB_INVALID_REGNUM},
     nullptr,
     nullptr,
     nullptr,
    },
    {"s27",
     nullptr,
     4,
     0,
     eEncodingIEEE754,
     eFormatFloat,
     {LLDB_INVALID_REGNUM, dwarf_s27, LLDB_INVALID_REGNUM, LLDB_INVALID_REGNUM,
      LLDB_INVALID_REGNUM},
     nullptr,
     nullptr,
     nullptr,
    },
    {"s28",
     nullptr,
     4,
     0,
     eEncodingIEEE754,
     eFormatFloat,
     {LLDB_INVALID_REGNUM, dwarf_s28, LLDB_INVALID_REGNUM, LLDB_INVALID_REGNUM,
      LLDB_INVALID_REGNUM},
     nullptr,
     nullptr,
     nullptr,
    },
    {"s29",
     nullptr,
     4,
     0,
     eEncodingIEEE754,
     eFormatFloat,
     {LLDB_INVALID_REGNUM, dwarf_s29, LLDB_INVALID_REGNUM, LLDB_INVALID_REGNUM,
      LLDB_INVALID_REGNUM},
     nullptr,
     nullptr,
     nullptr,
    },
    {"s30",
     nullptr,
     4,
     0,
     eEncodingIEEE754,
     eFormatFloat,
     {LLDB_INVALID_REGNUM, dwarf_s30, LLDB_INVALID_REGNUM, LLDB_INVALID_REGNUM,
      LLDB_INVALID_REGNUM},
     nullptr,
     nullptr,
     nullptr,
    },
    {"s31",
     nullptr,
     4,
     0,
     eEncodingIEEE754,
     eFormatFloat,
     {LLDB_INVALID_REGNUM, dwarf_s31, LLDB_INVALID_REGNUM, LLDB_INVALID_REGNUM,
      LLDB_INVALID_REGNUM},
     nullptr,
     nullptr,
     nullptr,
    },
    {"fpscr",
     nullptr,
     4,
     0,
     eEncodingUint,
     eFormatHex,
     {LLDB_INVALID_REGNUM, LLDB_INVALID_REGNUM, LLDB_INVALID_REGNUM,
      LLDB_INVALID_REGNUM, LLDB_INVALID_REGNUM},
     nullptr,
     nullptr,
     nullptr,
    },
    {"d0",
     nullptr,
     8,
     0,
     eEncodingIEEE754,
     eFormatFloat,
     {LLDB_INVALID_REGNUM, dwarf_d0, LLDB_INVALID_REGNUM, LLDB_INVALID_REGNUM,
      LLDB_INVALID_REGNUM},
     nullptr,
     nullptr,
     nullptr,
    },
    {"d1",
     nullptr,
     8,
     0,
     eEncodingIEEE754,
     eFormatFloat,
     {LLDB_INVALID_REGNUM, dwarf_d1, LLDB_INVALID_REGNUM, LLDB_INVALID_REGNUM,
      LLDB_INVALID_REGNUM},
     nullptr,
     nullptr,
     nullptr,
    },
    {"d2",
     nullptr,
     8,
     0,
     eEncodingIEEE754,
     eFormatFloat,
     {LLDB_INVALID_REGNUM, dwarf_d2, LLDB_INVALID_REGNUM, LLDB_INVALID_REGNUM,
      LLDB_INVALID_REGNUM},
     nullptr,
     nullptr,
     nullptr,
    },
    {"d3",
     nullptr,
     8,
     0,
     eEncodingIEEE754,
     eFormatFloat,
     {LLDB_INVALID_REGNUM, dwarf_d3, LLDB_INVALID_REGNUM, LLDB_INVALID_REGNUM,
      LLDB_INVALID_REGNUM},
     nullptr,
     nullptr,
     nullptr,
    },
    {"d4",
     nullptr,
     8,
     0,
     eEncodingIEEE754,
     eFormatFloat,
     {LLDB_INVALID_REGNUM, dwarf_d4, LLDB_INVALID_REGNUM, LLDB_INVALID_REGNUM,
      LLDB_INVALID_REGNUM},
     nullptr,
     nullptr,
     nullptr,
    },
    {"d5",
     nullptr,
     8,
     0,
     eEncodingIEEE754,
     eFormatFloat,
     {LLDB_INVALID_REGNUM, dwarf_d5, LLDB_INVALID_REGNUM, LLDB_INVALID_REGNUM,
      LLDB_INVALID_REGNUM},
     nullptr,
     nullptr,
     nullptr,
    },
    {"d6",
     nullptr,
     8,
     0,
     eEncodingIEEE754,
     eFormatFloat,
     {LLDB_INVALID_REGNUM, dwarf_d6, LLDB_INVALID_REGNUM, LLDB_INVALID_REGNUM,
      LLDB_INVALID_REGNUM},
     nullptr,
     nullptr,
     nullptr,
    },
    {"d7",
     nullptr,
     8,
     0,
     eEncodingIEEE754,
     eFormatFloat,
     {LLDB_INVALID_REGNUM, dwarf_d7, LLDB_INVALID_REGNUM, LLDB_INVALID_REGNUM,
      LLDB_INVALID_REGNUM},
     nullptr,
     nullptr,
     nullptr,
    },
    {"d8",
     nullptr,
     8,
     0,
     eEncodingIEEE754,
     eFormatFloat,
     {LLDB_INVALID_REGNUM, dwarf_d8, LLDB_INVALID_REGNUM, LLDB_INVALID_REGNUM,
      LLDB_INVALID_REGNUM},
     nullptr,
     nullptr,
     nullptr,
    },
    {"d9",
     nullptr,
     8,
     0,
     eEncodingIEEE754,
     eFormatFloat,
     {LLDB_INVALID_REGNUM, dwarf_d9, LLDB_INVALID_REGNUM, LLDB_INVALID_REGNUM,
      LLDB_INVALID_REGNUM},
     nullptr,
     nullptr,
     nullptr,
    },
    {"d10",
     nullptr,
     8,
     0,
     eEncodingIEEE754,
     eFormatFloat,
     {LLDB_INVALID_REGNUM, dwarf_d10, LLDB_INVALID_REGNUM, LLDB_INVALID_REGNUM,
      LLDB_INVALID_REGNUM},
     nullptr,
     nullptr,
     nullptr,
    },
    {"d11",
     nullptr,
     8,
     0,
     eEncodingIEEE754,
     eFormatFloat,
     {LLDB_INVALID_REGNUM, dwarf_d11, LLDB_INVALID_REGNUM, LLDB_INVALID_REGNUM,
      LLDB_INVALID_REGNUM},
     nullptr,
     nullptr,
     nullptr,
    },
    {"d12",
     nullptr,
     8,
     0,
     eEncodingIEEE754,
     eFormatFloat,
     {LLDB_INVALID_REGNUM, dwarf_d12, LLDB_INVALID_REGNUM, LLDB_INVALID_REGNUM,
      LLDB_INVALID_REGNUM},
     nullptr,
     nullptr,
     nullptr,
    },
    {"d13",
     nullptr,
     8,
     0,
     eEncodingIEEE754,
     eFormatFloat,
     {LLDB_INVALID_REGNUM, dwarf_d13, LLDB_INVALID_REGNUM, LLDB_INVALID_REGNUM,
      LLDB_INVALID_REGNUM},
     nullptr,
     nullptr,
     nullptr,
    },
    {"d14",
     nullptr,
     8,
     0,
     eEncodingIEEE754,
     eFormatFloat,
     {LLDB_INVALID_REGNUM, dwarf_d14, LLDB_INVALID_REGNUM, LLDB_INVALID_REGNUM,
      LLDB_INVALID_REGNUM},
     nullptr,
     nullptr,
     nullptr,
    },
    {"d15",
     nullptr,
     8,
     0,
     eEncodingIEEE754,
     eFormatFloat,
     {LLDB_INVALID_REGNUM, dwarf_d15, LLDB_INVALID_REGNUM, LLDB_INVALID_REGNUM,
      LLDB_INVALID_REGNUM},
     nullptr,
     nullptr,
     nullptr,
    },
    {"d16",
     nullptr,
     8,
     0,
     eEncodingIEEE754,
     eFormatFloat,
     {LLDB_INVALID_REGNUM, dwarf_d16, LLDB_INVALID_REGNUM, LLDB_INVALID_REGNUM,
      LLDB_INVALID_REGNUM},
     nullptr,
     nullptr,
     nullptr,
    },
    {"d17",
     nullptr,
     8,
     0,
     eEncodingIEEE754,
     eFormatFloat,
     {LLDB_INVALID_REGNUM, dwarf_d17, LLDB_INVALID_REGNUM, LLDB_INVALID_REGNUM,
      LLDB_INVALID_REGNUM},
     nullptr,
     nullptr,
     nullptr,
    },
    {"d18",
     nullptr,
     8,
     0,
     eEncodingIEEE754,
     eFormatFloat,
     {LLDB_INVALID_REGNUM, dwarf_d18, LLDB_INVALID_REGNUM, LLDB_INVALID_REGNUM,
      LLDB_INVALID_REGNUM},
     nullptr,
     nullptr,
     nullptr,
    },
    {"d19",
     nullptr,
     8,
     0,
     eEncodingIEEE754,
     eFormatFloat,
     {LLDB_INVALID_REGNUM, dwarf_d19, LLDB_INVALID_REGNUM, LLDB_INVALID_REGNUM,
      LLDB_INVALID_REGNUM},
     nullptr,
     nullptr,
     nullptr,
    },
    {"d20",
     nullptr,
     8,
     0,
     eEncodingIEEE754,
     eFormatFloat,
     {LLDB_INVALID_REGNUM, dwarf_d20, LLDB_INVALID_REGNUM, LLDB_INVALID_REGNUM,
      LLDB_INVALID_REGNUM},
     nullptr,
     nullptr,
     nullptr,
    },
    {"d21",
     nullptr,
     8,
     0,
     eEncodingIEEE754,
     eFormatFloat,
     {LLDB_INVALID_REGNUM, dwarf_d21, LLDB_INVALID_REGNUM, LLDB_INVALID_REGNUM,
      LLDB_INVALID_REGNUM},
     nullptr,
     nullptr,
     nullptr,
    },
    {"d22",
     nullptr,
     8,
     0,
     eEncodingIEEE754,
     eFormatFloat,
     {LLDB_INVALID_REGNUM, dwarf_d22, LLDB_INVALID_REGNUM, LLDB_INVALID_REGNUM,
      LLDB_INVALID_REGNUM},
     nullptr,
     nullptr,
     nullptr,
    },
    {"d23",
     nullptr,
     8,
     0,
     eEncodingIEEE754,
     eFormatFloat,
     {LLDB_INVALID_REGNUM, dwarf_d23, LLDB_INVALID_REGNUM, LLDB_INVALID_REGNUM,
      LLDB_INVALID_REGNUM},
     nullptr,
     nullptr,
     nullptr,
    },
    {"d24",
     nullptr,
     8,
     0,
     eEncodingIEEE754,
     eFormatFloat,
     {LLDB_INVALID_REGNUM, dwarf_d24, LLDB_INVALID_REGNUM, LLDB_INVALID_REGNUM,
      LLDB_INVALID_REGNUM},
     nullptr,
     nullptr,
     nullptr,
    },
    {"d25",
     nullptr,
     8,
     0,
     eEncodingIEEE754,
     eFormatFloat,
     {LLDB_INVALID_REGNUM, dwarf_d25, LLDB_INVALID_REGNUM, LLDB_INVALID_REGNUM,
      LLDB_INVALID_REGNUM},
     nullptr,
     nullptr,
     nullptr,
    },
    {"d26",
     nullptr,
     8,
     0,
     eEncodingIEEE754,
     eFormatFloat,
     {LLDB_INVALID_REGNUM, dwarf_d26, LLDB_INVALID_REGNUM, LLDB_INVALID_REGNUM,
      LLDB_INVALID_REGNUM},
     nullptr,
     nullptr,
     nullptr,
    },
    {"d27",
     nullptr,
     8,
     0,
     eEncodingIEEE754,
     eFormatFloat,
     {LLDB_INVALID_REGNUM, dwarf_d27, LLDB_INVALID_REGNUM, LLDB_INVALID_REGNUM,
      LLDB_INVALID_REGNUM},
     nullptr,
     nullptr,
     nullptr,
    },
    {"d28",
     nullptr,
     8,
     0,
     eEncodingIEEE754,
     eFormatFloat,
     {LLDB_INVALID_REGNUM, dwarf_d28, LLDB_INVALID_REGNUM, LLDB_INVALID_REGNUM,
      LLDB_INVALID_REGNUM},
     nullptr,
     nullptr,
     nullptr,
    },
    {"d29",
     nullptr,
     8,
     0,
     eEncodingIEEE754,
     eFormatFloat,
     {LLDB_INVALID_REGNUM, dwarf_d29, LLDB_INVALID_REGNUM, LLDB_INVALID_REGNUM,
      LLDB_INVALID_REGNUM},
     nullptr,
     nullptr,
     nullptr,
    },
    {"d30",
     nullptr,
     8,
     0,
     eEncodingIEEE754,
     eFormatFloat,
     {LLDB_INVALID_REGNUM, dwarf_d30, LLDB_INVALID_REGNUM, LLDB_INVALID_REGNUM,
      LLDB_INVALID_REGNUM},
     nullptr,
     nullptr,
     nullptr,
    },
    {"d31",
     nullptr,
     8,
     0,
     eEncodingIEEE754,
     eFormatFloat,
     {LLDB_INVALID_REGNUM, dwarf_d31, LLDB_INVALID_REGNUM, LLDB_INVALID_REGNUM,
      LLDB_INVALID_REGNUM},
     nullptr,
     nullptr,
     nullptr,
    },
    {"r8_usr",
     nullptr,
     4,
     0,
     eEncodingUint,
     eFormatHex,
     {LLDB_INVALID_REGNUM, dwarf_r8_usr, LLDB_INVALID_REGNUM,
      LLDB_INVALID_REGNUM, LLDB_INVALID_REGNUM},
     nullptr,
     nullptr,
     nullptr,
    },
    {"r9_usr",
     nullptr,
     4,
     0,
     eEncodingUint,
     eFormatHex,
     {LLDB_INVALID_REGNUM, dwarf_r9_usr, LLDB_INVALID_REGNUM,
      LLDB_INVALID_REGNUM, LLDB_INVALID_REGNUM},
     nullptr,
     nullptr,
     nullptr,
    },
    {"r10_usr",
     nullptr,
     4,
     0,
     eEncodingUint,
     eFormatHex,
     {LLDB_INVALID_REGNUM, dwarf_r10_usr, LLDB_INVALID_REGNUM,
      LLDB_INVALID_REGNUM, LLDB_INVALID_REGNUM},
     nullptr,
     nullptr,
     nullptr,
    },
    {"r11_usr",
     nullptr,
     4,
     0,
     eEncodingUint,
     eFormatHex,
     {LLDB_INVALID_REGNUM, dwarf_r11_usr, LLDB_INVALID_REGNUM,
      LLDB_INVALID_REGNUM, LLDB_INVALID_REGNUM},
     nullptr,
     nullptr,
     nullptr,
    },
    {"r12_usr",
     nullptr,
     4,
     0,
     eEncodingUint,
     eFormatHex,
     {LLDB_INVALID_REGNUM, dwarf_r12_usr, LLDB_INVALID_REGNUM,
      LLDB_INVALID_REGNUM, LLDB_INVALID_REGNUM},
     nullptr,
     nullptr,
     nullptr,
    },
    {"r13_usr",
     "sp_usr",
     4,
     0,
     eEncodingUint,
     eFormatHex,
     {LLDB_INVALID_REGNUM, dwarf_r13_usr, LLDB_INVALID_REGNUM,
      LLDB_INVALID_REGNUM, LLDB_INVALID_REGNUM},
     nullptr,
     nullptr,
     nullptr,
    },
    {"r14_usr",
     "lr_usr",
     4,
     0,
     eEncodingUint,
     eFormatHex,
     {LLDB_INVALID_REGNUM, dwarf_r14_usr, LLDB_INVALID_REGNUM,
      LLDB_INVALID_REGNUM, LLDB_INVALID_REGNUM},
     nullptr,
     nullptr,
     nullptr,
    },
    {"r8_fiq",
     nullptr,
     4,
     0,
     eEncodingUint,
     eFormatHex,
     {LLDB_INVALID_REGNUM, dwarf_r8_fiq, LLDB_INVALID_REGNUM,
      LLDB_INVALID_REGNUM, LLDB_INVALID_REGNUM},
     nullptr,
     nullptr,
     nullptr,
    },
    {"r9_fiq",
     nullptr,
     4,
     0,
     eEncodingUint,
     eFormatHex,
     {LLDB_INVALID_REGNUM, dwarf_r9_fiq, LLDB_INVALID_REGNUM,
      LLDB_INVALID_REGNUM, LLDB_INVALID_REGNUM},
     nullptr,
     nullptr,
     nullptr,
    },
    {"r10_fiq",
     nullptr,
     4,
     0,
     eEncodingUint,
     eFormatHex,
     {LLDB_INVALID_REGNUM, dwarf_r10_fiq, LLDB_INVALID_REGNUM,
      LLDB_INVALID_REGNUM, LLDB_INVALID_REGNUM},
     nullptr,
     nullptr,
     nullptr,
    },
    {"r11_fiq",
     nullptr,
     4,
     0,
     eEncodingUint,
     eFormatHex,
     {LLDB_INVALID_REGNUM, dwarf_r11_fiq, LLDB_INVALID_REGNUM,
      LLDB_INVALID_REGNUM, LLDB_INVALID_REGNUM},
     nullptr,
     nullptr,
     nullptr,
    },
    {"r12_fiq",
     nullptr,
     4,
     0,
     eEncodingUint,
     eFormatHex,
     {LLDB_INVALID_REGNUM, dwarf_r12_fiq, LLDB_INVALID_REGNUM,
      LLDB_INVALID_REGNUM, LLDB_INVALID_REGNUM},
     nullptr,
     nullptr,
     nullptr,
    },
    {"r13_fiq",
     "sp_fiq",
     4,
     0,
     eEncodingUint,
     eFormatHex,
     {LLDB_INVALID_REGNUM, dwarf_r13_fiq, LLDB_INVALID_REGNUM,
      LLDB_INVALID_REGNUM, LLDB_INVALID_REGNUM},
     nullptr,
     nullptr,
     nullptr,
    },
    {"r14_fiq",
     "lr_fiq",
     4,
     0,
     eEncodingUint,
     eFormatHex,
     {LLDB_INVALID_REGNUM, dwarf_r14_fiq, LLDB_INVALID_REGNUM,
      LLDB_INVALID_REGNUM, LLDB_INVALID_REGNUM},
     nullptr,
     nullptr,
     nullptr,
    },
    {"r13_irq",
     "sp_irq",
     4,
     0,
     eEncodingUint,
     eFormatHex,
     {LLDB_INVALID_REGNUM, dwarf_r13_irq, LLDB_INVALID_REGNUM,
      LLDB_INVALID_REGNUM, LLDB_INVALID_REGNUM},
     nullptr,
     nullptr,
     nullptr,
    },
    {"r14_irq",
     "lr_irq",
     4,
     0,
     eEncodingUint,
     eFormatHex,
     {LLDB_INVALID_REGNUM, dwarf_r14_irq, LLDB_INVALID_REGNUM,
      LLDB_INVALID_REGNUM, LLDB_INVALID_REGNUM},
     nullptr,
     nullptr,
     nullptr,
    },
    {"r13_abt",
     "sp_abt",
     4,
     0,
     eEncodingUint,
     eFormatHex,
     {LLDB_INVALID_REGNUM, dwarf_r13_abt, LLDB_INVALID_REGNUM,
      LLDB_INVALID_REGNUM, LLDB_INVALID_REGNUM},
     nullptr,
     nullptr,
     nullptr,
    },
    {"r14_abt",
     "lr_abt",
     4,
     0,
     eEncodingUint,
     eFormatHex,
     {LLDB_INVALID_REGNUM, dwarf_r14_abt, LLDB_INVALID_REGNUM,
      LLDB_INVALID_REGNUM, LLDB_INVALID_REGNUM},
     nullptr,
     nullptr,
     nullptr,
    },
    {"r13_und",
     "sp_und",
     4,
     0,
     eEncodingUint,
     eFormatHex,
     {LLDB_INVALID_REGNUM, dwarf_r13_und, LLDB_INVALID_REGNUM,
      LLDB_INVALID_REGNUM, LLDB_INVALID_REGNUM},
     nullptr,
     nullptr,
     nullptr,
    },
    {"r14_und",
     "lr_und",
     4,
     0,
     eEncodingUint,
     eFormatHex,
     {LLDB_INVALID_REGNUM, dwarf_r14_und, LLDB_INVALID_REGNUM,
      LLDB_INVALID_REGNUM, LLDB_INVALID_REGNUM},
     nullptr,
     nullptr,
     nullptr,
    },
    {"r13_svc",
     "sp_svc",
     4,
     0,
     eEncodingUint,
     eFormatHex,
     {LLDB_INVALID_REGNUM, dwarf_r13_svc, LLDB_INVALID_REGNUM,
      LLDB_INVALID_REGNUM, LLDB_INVALID_REGNUM},
     nullptr,
     nullptr,
     nullptr,
    },
    {"r14_svc",
     "lr_svc",
     4,
     0,
     eEncodingUint,
     eFormatHex,
     {LLDB_INVALID_REGNUM, dwarf_r14_svc, LLDB_INVALID_REGNUM,
      LLDB_INVALID_REGNUM, LLDB_INVALID_REGNUM},
     nullptr,
     nullptr,
     nullptr,
     }};

static const uint32_t k_num_register_infos = std::size(g_register_infos);

const lldb_private::RegisterInfo *
ABIMacOSX_arm::GetRegisterInfoArray(uint32_t &count) {
  count = k_num_register_infos;
  return g_register_infos;
}

size_t ABIMacOSX_arm::GetRedZoneSize() const { return 0; }

// Static Functions

ABISP
ABIMacOSX_arm::CreateInstance(ProcessSP process_sp, const ArchSpec &arch) {
  const llvm::Triple::ArchType arch_type = arch.GetTriple().getArch();
  const llvm::Triple::VendorType vendor_type = arch.GetTriple().getVendor();

  if (vendor_type == llvm::Triple::Apple) {
    if ((arch_type == llvm::Triple::arm) ||
        (arch_type == llvm::Triple::thumb)) {
      return ABISP(
          new ABIMacOSX_arm(std::move(process_sp), MakeMCRegisterInfo(arch)));
    }
  }

  return ABISP();
}

bool ABIMacOSX_arm::PrepareTrivialCall(Thread &thread, addr_t sp,
                                       addr_t function_addr, addr_t return_addr,
                                       llvm::ArrayRef<addr_t> args) const {
  RegisterContext *reg_ctx = thread.GetRegisterContext().get();
  if (!reg_ctx)
    return false;

  const uint32_t pc_reg_num = reg_ctx->ConvertRegisterKindToRegisterNumber(
      eRegisterKindGeneric, LLDB_REGNUM_GENERIC_PC);
  const uint32_t sp_reg_num = reg_ctx->ConvertRegisterKindToRegisterNumber(
      eRegisterKindGeneric, LLDB_REGNUM_GENERIC_SP);
  const uint32_t ra_reg_num = reg_ctx->ConvertRegisterKindToRegisterNumber(
      eRegisterKindGeneric, LLDB_REGNUM_GENERIC_RA);

  RegisterValue reg_value;

  const char *reg_names[] = {"r0", "r1", "r2", "r3"};

  llvm::ArrayRef<addr_t>::iterator ai = args.begin(), ae = args.end();

  for (size_t i = 0; i < std::size(reg_names); ++i) {
    if (ai == ae)
      break;

    reg_value.SetUInt32(*ai);
    if (!reg_ctx->WriteRegister(reg_ctx->GetRegisterInfoByName(reg_names[i]),
                                reg_value))
      return false;

    ++ai;
  }

  if (ai != ae) {
    // Spill onto the stack
    size_t num_stack_regs = ae - ai;

    sp -= (num_stack_regs * 4);
    // Keep the stack 16 byte aligned
    sp &= ~(16ull - 1ull);

    // just using arg1 to get the right size
    const RegisterInfo *reg_info = reg_ctx->GetRegisterInfo(
        eRegisterKindGeneric, LLDB_REGNUM_GENERIC_ARG1);

    addr_t arg_pos = sp;

    for (; ai != ae; ++ai) {
      reg_value.SetUInt32(*ai);
      if (reg_ctx
              ->WriteRegisterValueToMemory(reg_info, arg_pos,
                                           reg_info->byte_size, reg_value)
              .Fail())
        return false;
      arg_pos += reg_info->byte_size;
    }
  }

  TargetSP target_sp(thread.CalculateTarget());
  Address so_addr;

  // Figure out if our return address is ARM or Thumb by using the
  // Address::GetCallableLoadAddress(Target*) which will figure out the ARM
  // thumb-ness and set the correct address bits for us.
  so_addr.SetLoadAddress(return_addr, target_sp.get());
  return_addr = so_addr.GetCallableLoadAddress(target_sp.get());

  // Set "lr" to the return address
  if (!reg_ctx->WriteRegisterFromUnsigned(ra_reg_num, return_addr))
    return false;

  // If bit zero or 1 is set, this must be a thumb function, no need to figure
  // this out from the symbols.
  so_addr.SetLoadAddress(function_addr, target_sp.get());
  function_addr = so_addr.GetCallableLoadAddress(target_sp.get());

  const RegisterInfo *cpsr_reg_info = reg_ctx->GetRegisterInfoByName("cpsr");
  const uint32_t curr_cpsr = reg_ctx->ReadRegisterAsUnsigned(cpsr_reg_info, 0);

  // Make a new CPSR and mask out any Thumb IT (if/then) bits
  uint32_t new_cpsr = curr_cpsr & ~MASK_CPSR_IT_MASK;
  // If bit zero or 1 is set, this must be thumb...
  if (function_addr & 1ull)
    new_cpsr |= MASK_CPSR_T; // Set T bit in CPSR
  else
    new_cpsr &= ~MASK_CPSR_T; // Clear T bit in CPSR

  if (new_cpsr != curr_cpsr) {
    if (!reg_ctx->WriteRegisterFromUnsigned(cpsr_reg_info, new_cpsr))
      return false;
  }

  function_addr &=
      ~1ull; // clear bit zero since the CPSR will take care of the mode for us

  // Update the sp - stack pointer - to be aligned to 16-bytes
  sp &= ~(0xfull);
  if (!reg_ctx->WriteRegisterFromUnsigned(sp_reg_num, sp))
    return false;

  // Set "pc" to the address requested
  if (!reg_ctx->WriteRegisterFromUnsigned(pc_reg_num, function_addr))
    return false;

  return true;
}

bool ABIMacOSX_arm::GetArgumentValues(Thread &thread, ValueList &values) const {
  uint32_t num_values = values.GetSize();

  ExecutionContext exe_ctx(thread.shared_from_this());
  // For now, assume that the types in the AST values come from the Target's
  // scratch AST.

  // Extract the register context so we can read arguments from registers

  RegisterContext *reg_ctx = thread.GetRegisterContext().get();

  if (!reg_ctx)
    return false;

  addr_t sp = 0;

  for (uint32_t value_idx = 0; value_idx < num_values; ++value_idx) {
    // We currently only support extracting values with Clang QualTypes. Do we
    // care about others?
    Value *value = values.GetValueAtIndex(value_idx);

    if (!value)
      return false;

    CompilerType compiler_type = value->GetCompilerType();
    if (compiler_type) {
      bool is_signed = false;
      size_t bit_width = 0;
      std::optional<uint64_t> bit_size =
          llvm::expectedToOptional(compiler_type.GetBitSize(&thread));
      if (!bit_size)
        return false;
      if (compiler_type.IsIntegerOrEnumerationType(is_signed))
        bit_width = *bit_size;
      else if (compiler_type.IsPointerOrReferenceType())
        bit_width = *bit_size;
      else
        // We only handle integer, pointer and reference types currently...
        return false;

      if (bit_width <= (exe_ctx.GetProcessRef().GetAddressByteSize() * 8)) {
        if (value_idx < 4) {
          // Arguments 1-4 are in r0-r3...
          const RegisterInfo *arg_reg_info = nullptr;
          // Search by generic ID first, then fall back to by name
          uint32_t arg_reg_num = reg_ctx->ConvertRegisterKindToRegisterNumber(
              eRegisterKindGeneric, LLDB_REGNUM_GENERIC_ARG1 + value_idx);
          if (arg_reg_num != LLDB_INVALID_REGNUM) {
            arg_reg_info = reg_ctx->GetRegisterInfoAtIndex(arg_reg_num);
          } else {
            switch (value_idx) {
            case 0:
              arg_reg_info = reg_ctx->GetRegisterInfoByName("r0");
              break;
            case 1:
              arg_reg_info = reg_ctx->GetRegisterInfoByName("r1");
              break;
            case 2:
              arg_reg_info = reg_ctx->GetRegisterInfoByName("r2");
              break;
            case 3:
              arg_reg_info = reg_ctx->GetRegisterInfoByName("r3");
              break;
            }
          }

          if (arg_reg_info) {
            RegisterValue reg_value;

            if (reg_ctx->ReadRegister(arg_reg_info, reg_value)) {
              if (is_signed)
                reg_value.SignExtend(bit_width);
              if (!reg_value.GetScalarValue(value->GetScalar()))
                return false;
              continue;
            }
          }
          return false;
        } else {
          if (sp == 0) {
            // Read the stack pointer if it already hasn't been read
            sp = reg_ctx->GetSP(0);
            if (sp == 0)
              return false;
          }

          // Arguments 5 on up are on the stack
          const uint32_t arg_byte_size = (bit_width + (8 - 1)) / 8;
          Status error;
          if (!exe_ctx.GetProcessRef().ReadScalarIntegerFromMemory(
                  sp, arg_byte_size, is_signed, value->GetScalar(), error))
            return false;

          sp += arg_byte_size;
        }
      }
    }
  }
  return true;
}

bool ABIMacOSX_arm::IsArmv7kProcess() const {
  bool is_armv7k = false;
  ProcessSP process_sp(GetProcessSP());
  if (process_sp) {
    const ArchSpec &arch(process_sp->GetTarget().GetArchitecture());
    const ArchSpec::Core system_core = arch.GetCore();
    if (system_core == ArchSpec::eCore_arm_armv7k) {
      is_armv7k = true;
    }
  }
  return is_armv7k;
}

ValueObjectSP ABIMacOSX_arm::GetReturnValueObjectImpl(
    Thread &thread, lldb_private::CompilerType &compiler_type) const {
  Value value;
  ValueObjectSP return_valobj_sp;

  if (!compiler_type)
    return return_valobj_sp;

  value.SetCompilerType(compiler_type);

  RegisterContext *reg_ctx = thread.GetRegisterContext().get();
  if (!reg_ctx)
    return return_valobj_sp;

  bool is_signed;

  // Get the pointer to the first stack argument so we have a place to start
  // when reading data

  const RegisterInfo *r0_reg_info = reg_ctx->GetRegisterInfoByName("r0", 0);
  if (compiler_type.IsIntegerOrEnumerationType(is_signed)) {
    std::optional<uint64_t> bit_width =
        llvm::expectedToOptional(compiler_type.GetBitSize(&thread));
    if (!bit_width)
      return return_valobj_sp;

    switch (*bit_width) {
    default:
      return return_valobj_sp;
    case 128:
      if (IsArmv7kProcess()) {
        // "A composite type not larger than 16 bytes is returned in r0-r3. The
        // format is as if the result had been stored in memory at a word-
        // aligned address and then loaded into r0-r3 with an ldm instruction"
        {
          const RegisterInfo *r1_reg_info =
              reg_ctx->GetRegisterInfoByName("r1", 0);
          const RegisterInfo *r2_reg_info =
              reg_ctx->GetRegisterInfoByName("r2", 0);
          const RegisterInfo *r3_reg_info =
              reg_ctx->GetRegisterInfoByName("r3", 0);
          if (r1_reg_info && r2_reg_info && r3_reg_info) {
            std::optional<uint64_t> byte_size =
                llvm::expectedToOptional(compiler_type.GetByteSize(&thread));
            if (!byte_size)
              return return_valobj_sp;
            ProcessSP process_sp(thread.GetProcess());
            if (*byte_size <= r0_reg_info->byte_size + r1_reg_info->byte_size +
                                  r2_reg_info->byte_size +
                                  r3_reg_info->byte_size &&
                process_sp) {
              std::unique_ptr<DataBufferHeap> heap_data_up(
                  new DataBufferHeap(*byte_size, 0));
              const ByteOrder byte_order = process_sp->GetByteOrder();
              RegisterValue r0_reg_value;
              RegisterValue r1_reg_value;
              RegisterValue r2_reg_value;
              RegisterValue r3_reg_value;
              if (reg_ctx->ReadRegister(r0_reg_info, r0_reg_value) &&
                  reg_ctx->ReadRegister(r1_reg_info, r1_reg_value) &&
                  reg_ctx->ReadRegister(r2_reg_info, r2_reg_value) &&
                  reg_ctx->ReadRegister(r3_reg_info, r3_reg_value)) {
                Status error;
                if (r0_reg_value.GetAsMemoryData(*r0_reg_info,
                                                 heap_data_up->GetBytes() + 0,
                                                 4, byte_order, error) &&
                    r1_reg_value.GetAsMemoryData(*r1_reg_info,
                                                 heap_data_up->GetBytes() + 4,
                                                 4, byte_order, error) &&
                    r2_reg_value.GetAsMemoryData(*r2_reg_info,
                                                 heap_data_up->GetBytes() + 8,
                                                 4, byte_order, error) &&
                    r3_reg_value.GetAsMemoryData(*r3_reg_info,
                                                 heap_data_up->GetBytes() + 12,
                                                 4, byte_order, error)) {
                  DataExtractor data(DataBufferSP(heap_data_up.release()),
                                     byte_order,
                                     process_sp->GetAddressByteSize());

                  return_valobj_sp = ValueObjectConstResult::Create(
                      &thread, compiler_type, ConstString(""), data);
                  return return_valobj_sp;
                }
              }
            }
          }
        }
      } else {
        return return_valobj_sp;
      }
      break;
    case 64: {
      const RegisterInfo *r1_reg_info = reg_ctx->GetRegisterInfoByName("r1", 0);
      uint64_t raw_value;
      raw_value = reg_ctx->ReadRegisterAsUnsigned(r0_reg_info, 0) & UINT32_MAX;
      raw_value |= ((uint64_t)(reg_ctx->ReadRegisterAsUnsigned(r1_reg_info, 0) &
                               UINT32_MAX))
                   << 32;
      if (is_signed)
        value.GetScalar() = (int64_t)raw_value;
      else
        value.GetScalar() = (uint64_t)raw_value;
    } break;
    case 32:
      if (is_signed)
        value.GetScalar() = (int32_t)(
            reg_ctx->ReadRegisterAsUnsigned(r0_reg_info, 0) & UINT32_MAX);
      else
        value.GetScalar() = (uint32_t)(
            reg_ctx->ReadRegisterAsUnsigned(r0_reg_info, 0) & UINT32_MAX);
      break;
    case 16:
      if (is_signed)
        value.GetScalar() = (int16_t)(
            reg_ctx->ReadRegisterAsUnsigned(r0_reg_info, 0) & UINT16_MAX);
      else
        value.GetScalar() = (uint16_t)(
            reg_ctx->ReadRegisterAsUnsigned(r0_reg_info, 0) & UINT16_MAX);
      break;
    case 8:
      if (is_signed)
        value.GetScalar() = (int8_t)(
            reg_ctx->ReadRegisterAsUnsigned(r0_reg_info, 0) & UINT8_MAX);
      else
        value.GetScalar() = (uint8_t)(
            reg_ctx->ReadRegisterAsUnsigned(r0_reg_info, 0) & UINT8_MAX);
      break;
    }
  } else if (compiler_type.IsPointerType()) {
    uint32_t ptr =
        thread.GetRegisterContext()->ReadRegisterAsUnsigned(r0_reg_info, 0) &
        UINT32_MAX;
    value.GetScalar() = ptr;
  } else {
    // not handled yet
    return return_valobj_sp;
  }

  // If we get here, we have a valid Value, so make our ValueObject out of it:

  return_valobj_sp = ValueObjectConstResult::Create(
      thread.GetStackFrameAtIndex(0).get(), value, ConstString(""));
  return return_valobj_sp;
}

Status ABIMacOSX_arm::SetReturnValueObject(lldb::StackFrameSP &frame_sp,
                                           lldb::ValueObjectSP &new_value_sp) {
  Status error;
  if (!new_value_sp) {
    error = Status::FromErrorString("Empty value object for return value.");
    return error;
  }

  CompilerType compiler_type = new_value_sp->GetCompilerType();
  if (!compiler_type) {
    error = Status::FromErrorString("Null clang type for return value.");
    return error;
  }

  Thread *thread = frame_sp->GetThread().get();

  bool is_signed;
  uint32_t count;
  bool is_complex;

  RegisterContext *reg_ctx = thread->GetRegisterContext().get();

  bool set_it_simple = false;
  if (compiler_type.IsIntegerOrEnumerationType(is_signed) ||
      compiler_type.IsPointerType()) {
    DataExtractor data;
    Status data_error;
    size_t num_bytes = new_value_sp->GetData(data, data_error);
    if (data_error.Fail()) {
      error = Status::FromErrorStringWithFormat(
          "Couldn't convert return value to raw data: %s",
          data_error.AsCString());
      return error;
    }
    lldb::offset_t offset = 0;
    if (num_bytes <= 8) {
      const RegisterInfo *r0_info = reg_ctx->GetRegisterInfoByName("r0", 0);
      if (num_bytes <= 4) {
        uint32_t raw_value = data.GetMaxU32(&offset, num_bytes);

        if (reg_ctx->WriteRegisterFromUnsigned(r0_info, raw_value))
          set_it_simple = true;
      } else {
        uint32_t raw_value = data.GetMaxU32(&offset, 4);

        if (reg_ctx->WriteRegisterFromUnsigned(r0_info, raw_value)) {
          const RegisterInfo *r1_info = reg_ctx->GetRegisterInfoByName("r1", 0);
          uint32_t raw_value = data.GetMaxU32(&offset, num_bytes - offset);

          if (reg_ctx->WriteRegisterFromUnsigned(r1_info, raw_value))
            set_it_simple = true;
        }
      }
    } else if (num_bytes <= 16 && IsArmv7kProcess()) {
      // "A composite type not larger than 16 bytes is returned in r0-r3. The
      // format is as if the result had been stored in memory at a word-aligned
      // address and then loaded into r0-r3 with an ldm instruction"

      const RegisterInfo *r0_info = reg_ctx->GetRegisterInfoByName("r0", 0);
      const RegisterInfo *r1_info = reg_ctx->GetRegisterInfoByName("r1", 0);
      const RegisterInfo *r2_info = reg_ctx->GetRegisterInfoByName("r2", 0);
      const RegisterInfo *r3_info = reg_ctx->GetRegisterInfoByName("r3", 0);
      lldb::offset_t offset = 0;
      uint32_t bytes_written = 4;
      uint32_t raw_value = data.GetMaxU64(&offset, 4);
      if (reg_ctx->WriteRegisterFromUnsigned(r0_info, raw_value) &&
          bytes_written <= num_bytes) {
        bytes_written += 4;
        raw_value = data.GetMaxU64(&offset, 4);
        if (bytes_written <= num_bytes &&
            reg_ctx->WriteRegisterFromUnsigned(r1_info, raw_value)) {
          bytes_written += 4;
          raw_value = data.GetMaxU64(&offset, 4);
          if (bytes_written <= num_bytes &&
              reg_ctx->WriteRegisterFromUnsigned(r2_info, raw_value)) {
            bytes_written += 4;
            raw_value = data.GetMaxU64(&offset, 4);
            if (bytes_written <= num_bytes &&
                reg_ctx->WriteRegisterFromUnsigned(r3_info, raw_value)) {
              set_it_simple = true;
            }
          }
        }
      }
    } else {
      error = Status::FromErrorString(
          "We don't support returning longer than 64 bit "
          "integer values at present.");
    }
  } else if (compiler_type.IsFloatingPointType(count, is_complex)) {
    if (is_complex)
      error = Status::FromErrorString(
          "We don't support returning complex values at present");
    else
      error = Status::FromErrorString(
          "We don't support returning float values at present");
  }

  if (!set_it_simple)
    error = Status::FromErrorString(
        "We only support setting simple integer return types at present.");

  return error;
}

UnwindPlanSP ABIMacOSX_arm::CreateFunctionEntryUnwindPlan() {
  uint32_t lr_reg_num = dwarf_lr;
  uint32_t sp_reg_num = dwarf_sp;
  uint32_t pc_reg_num = dwarf_pc;

  UnwindPlan::Row row;

  // Our Call Frame Address is the stack pointer value
<<<<<<< HEAD
  row->GetCFAValue().SetIsRegisterPlusOffset(sp_reg_num, 0);

  // The previous PC is in the LR, all other registers are the same.
  row->SetRegisterLocationToRegister(pc_reg_num, lr_reg_num, true);

  auto plan_sp = std::make_shared<UnwindPlan>(eRegisterKindDWARF);
  plan_sp->AppendRow(row);
=======
  row.GetCFAValue().SetIsRegisterPlusOffset(sp_reg_num, 0);

  // The previous PC is in the LR, all other registers are the same.
  row.SetRegisterLocationToRegister(pc_reg_num, lr_reg_num, true);

  auto plan_sp = std::make_shared<UnwindPlan>(eRegisterKindDWARF);
  plan_sp->AppendRow(std::move(row));
>>>>>>> d465594a
  plan_sp->SetSourceName("arm at-func-entry default");
  plan_sp->SetSourcedFromCompiler(eLazyBoolNo);
  return plan_sp;
}

UnwindPlanSP ABIMacOSX_arm::CreateDefaultUnwindPlan() {
  uint32_t fp_reg_num =
      dwarf_r7; // apple uses r7 for all frames. Normal arm uses r11
  uint32_t pc_reg_num = dwarf_pc;

  UnwindPlan::Row row;
  const int32_t ptr_size = 4;

  row.GetCFAValue().SetIsRegisterPlusOffset(fp_reg_num, 2 * ptr_size);
  row.SetUnspecifiedRegistersAreUndefined(true);

<<<<<<< HEAD
  auto plan_sp = std::make_shared<UnwindPlan>(eRegisterKindDWARF);
  plan_sp->AppendRow(row);
=======
  row.SetRegisterLocationToAtCFAPlusOffset(fp_reg_num, ptr_size * -2, true);
  row.SetRegisterLocationToAtCFAPlusOffset(pc_reg_num, ptr_size * -1, true);

  auto plan_sp = std::make_shared<UnwindPlan>(eRegisterKindDWARF);
  plan_sp->AppendRow(std::move(row));
>>>>>>> d465594a
  plan_sp->SetSourceName("arm-apple-ios default unwind plan");
  plan_sp->SetSourcedFromCompiler(eLazyBoolNo);
  plan_sp->SetUnwindPlanValidAtAllInstructions(eLazyBoolNo);
  plan_sp->SetUnwindPlanForSignalTrap(eLazyBoolNo);
  return plan_sp;
}

// cf. "ARMv6 Function Calling Conventions"
// https://developer.apple.com/library/ios/documentation/Xcode/Conceptual/iPhoneOSABIReference/Articles/ARMv6FunctionCallingConventions.html
// and "ARMv7 Function Calling Conventions"
// https://developer.apple.com/library/ios/documentation/Xcode/Conceptual/iPhoneOSABIReference/Articles/ARMv7FunctionCallingConventions.html

// ARMv7 on iOS general purpose reg rules:
//    r0-r3 not preserved  (used for argument passing)
//    r4-r6 preserved
//    r7    preserved (frame pointer)
//    r8    preserved
//    r9    not preserved (usable as volatile scratch register with iOS 3.x and
//    later)
//    r10-r11 preserved
//    r12   not presrved
//    r13   preserved (stack pointer)
//    r14   not preserved (link register)
//    r15   preserved (pc)
//    cpsr  not preserved (different rules for different bits)

// ARMv7 on iOS floating point rules:
//    d0-d7   not preserved   (aka s0-s15, q0-q3)
//    d8-d15  preserved       (aka s16-s31, q4-q7)
//    d16-d31 not preserved   (aka q8-q15)

bool ABIMacOSX_arm::RegisterIsVolatile(const RegisterInfo *reg_info) {
  if (reg_info) {
    // Volatile registers are: r0, r1, r2, r3, r9, r12, r13 (aka sp)
    const char *name = reg_info->name;
    if (name[0] == 'r') {
      switch (name[1]) {
      case '0':
        return name[2] == '\0'; // r0
      case '1':
        switch (name[2]) {
        case '\0':
          return true; // r1
        case '2':
        case '3':
          return name[3] == '\0'; // r12, r13 (sp)
        default:
          break;
        }
        break;

      case '2':
        return name[2] == '\0'; // r2
      case '3':
        return name[2] == '\0'; // r3
      case '9':
        return name[2] == '\0'; // r9 (apple-ios only...)

        break;
      }
    } else if (name[0] == 'd') {
      switch (name[1]) {
      case '0':
        return name[2] == '\0'; // d0 is volatile

      case '1':
        switch (name[2]) {
        case '\0':
          return true; // d1 is volatile
        case '6':
        case '7':
        case '8':
        case '9':
          return name[3] == '\0'; // d16 - d19 are volatile
        default:
          break;
        }
        break;

      case '2':
        switch (name[2]) {
        case '\0':
          return true; // d2 is volatile
        case '0':
        case '1':
        case '2':
        case '3':
        case '4':
        case '5':
        case '6':
        case '7':
        case '8':
        case '9':
          return name[3] == '\0'; // d20 - d29 are volatile
        default:
          break;
        }
        break;

      case '3':
        switch (name[2]) {
        case '\0':
          return true; // d3 is volatile
        case '0':
        case '1':
          return name[3] == '\0'; // d30 - d31 are volatile
        default:
          break;
        }
        break;
      case '4':
      case '5':
      case '6':
      case '7':
        return name[2] == '\0'; // d4 - d7 are volatile

      default:
        break;
      }
    } else if (name[0] == 's') {
      switch (name[1]) {
      case '0':
        return name[2] == '\0'; // s0 is volatile

      case '1':
        switch (name[2]) {
        case '\0':
          return true; // s1 is volatile
        case '0':
        case '1':
        case '2':
        case '3':
        case '4':
        case '5':
          return name[3] == '\0'; // s10 - s15 are volatile
        default:
          break;
        }
        break;

      case '2':
      case '3':
      case '4':
      case '5':
      case '6':
      case '7':
      case '8':
      case '9':
        return name[2] == '\0'; // s2 - s9 are volatile

      default:
        break;
      }
    } else if (name[0] == 'q') {
      switch (name[1]) {
      case '1':
        switch (name[2]) {
        case '\0':
          return true; // q1 is volatile
        case '0':
        case '1':
        case '2':
        case '3':
        case '4':
        case '5':
          return true; // q10-q15 are volatile
        default:
          break;
        };
        break;
      case '0':
      case '2':
      case '3':
        return name[2] == '\0'; // q0-q3 are volatile
      case '8':
      case '9':
        return name[2] == '\0'; // q8-q9 are volatile
      default:
        break;
      }
    } else if (name[0] == 's' && name[1] == 'p' && name[2] == '\0')
      return true;
  }
  return false;
}

void ABIMacOSX_arm::Initialize() {
  PluginManager::RegisterPlugin(GetPluginNameStatic(),
                                "Mac OS X ABI for arm targets", CreateInstance);
}

void ABIMacOSX_arm::Terminate() {
  PluginManager::UnregisterPlugin(CreateInstance);
}<|MERGE_RESOLUTION|>--- conflicted
+++ resolved
@@ -1791,15 +1791,6 @@
   UnwindPlan::Row row;
 
   // Our Call Frame Address is the stack pointer value
-<<<<<<< HEAD
-  row->GetCFAValue().SetIsRegisterPlusOffset(sp_reg_num, 0);
-
-  // The previous PC is in the LR, all other registers are the same.
-  row->SetRegisterLocationToRegister(pc_reg_num, lr_reg_num, true);
-
-  auto plan_sp = std::make_shared<UnwindPlan>(eRegisterKindDWARF);
-  plan_sp->AppendRow(row);
-=======
   row.GetCFAValue().SetIsRegisterPlusOffset(sp_reg_num, 0);
 
   // The previous PC is in the LR, all other registers are the same.
@@ -1807,7 +1798,6 @@
 
   auto plan_sp = std::make_shared<UnwindPlan>(eRegisterKindDWARF);
   plan_sp->AppendRow(std::move(row));
->>>>>>> d465594a
   plan_sp->SetSourceName("arm at-func-entry default");
   plan_sp->SetSourcedFromCompiler(eLazyBoolNo);
   return plan_sp;
@@ -1824,16 +1814,11 @@
   row.GetCFAValue().SetIsRegisterPlusOffset(fp_reg_num, 2 * ptr_size);
   row.SetUnspecifiedRegistersAreUndefined(true);
 
-<<<<<<< HEAD
-  auto plan_sp = std::make_shared<UnwindPlan>(eRegisterKindDWARF);
-  plan_sp->AppendRow(row);
-=======
   row.SetRegisterLocationToAtCFAPlusOffset(fp_reg_num, ptr_size * -2, true);
   row.SetRegisterLocationToAtCFAPlusOffset(pc_reg_num, ptr_size * -1, true);
 
   auto plan_sp = std::make_shared<UnwindPlan>(eRegisterKindDWARF);
   plan_sp->AppendRow(std::move(row));
->>>>>>> d465594a
   plan_sp->SetSourceName("arm-apple-ios default unwind plan");
   plan_sp->SetSourcedFromCompiler(eLazyBoolNo);
   plan_sp->SetUnwindPlanValidAtAllInstructions(eLazyBoolNo);
