--- conflicted
+++ resolved
@@ -372,7 +372,6 @@
 
   return CPlusPlusLanguage::GetDemangledReturnTypeRHS(demangled_name, info);
 }
-<<<<<<< HEAD
 
 llvm::Expected<llvm::StringRef>
 CPlusPlusLanguage::GetDemangledScope(llvm::StringRef demangled,
@@ -381,16 +380,6 @@
     return llvm::createStringError("Scope range for '%s' is invalid.",
                                    demangled.data());
 
-=======
-
-llvm::Expected<llvm::StringRef>
-CPlusPlusLanguage::GetDemangledScope(llvm::StringRef demangled,
-                                     const DemangledNameInfo &info) {
-  if (!info.hasScope())
-    return llvm::createStringError("Scope range for '%s' is invalid.",
-                                   demangled.data());
-
->>>>>>> 35227056
   return demangled.slice(info.ScopeRange.first, info.ScopeRange.second);
 }
 
@@ -404,7 +393,6 @@
 
   return CPlusPlusLanguage::GetDemangledScope(demangled_name, info);
 }
-<<<<<<< HEAD
 
 llvm::Expected<llvm::StringRef>
 CPlusPlusLanguage::GetDemangledFunctionSuffix(llvm::StringRef demangled,
@@ -413,16 +401,6 @@
     return llvm::createStringError("Suffix range for '%s' is invalid.",
                                    demangled.data());
 
-=======
-
-llvm::Expected<llvm::StringRef>
-CPlusPlusLanguage::GetDemangledFunctionSuffix(llvm::StringRef demangled,
-                                              const DemangledNameInfo &info) {
-  if (!info.hasSuffix())
-    return llvm::createStringError("Suffix range for '%s' is invalid.",
-                                   demangled.data());
-
->>>>>>> 35227056
   return demangled.slice(info.SuffixRange.first, info.SuffixRange.second);
 }
 
@@ -1326,28 +1304,6 @@
       std::make_shared<lldb_private::TypeNameSpecifierImpl>(
           llvm::formatv("^std::basic_string<{0}, ?std::char_traits<{0}>,.*>$",
                         char_ty)
-              .str(),
-          eFormatterMatchRegex),
-      summary_sp);
-}
-
-static void RegisterStdStringViewSummaryProvider(
-    const lldb::TypeCategoryImplSP &category_sp, llvm::StringRef string_ty,
-    llvm::StringRef char_ty, lldb::TypeSummaryImplSP summary_sp) {
-  // std::string_view
-  category_sp->AddTypeSummary(
-      std::make_shared<lldb_private::TypeNameSpecifierImpl>(
-          string_ty, eFormatterMatchExact),
-      summary_sp);
-
-  // std::basic_string_view<char, std::char_traits<char>>
-  // NativePDB has spaces at different positions compared to PDB and DWARF, so
-  // use a regex and make them optional.
-  category_sp->AddTypeSummary(
-      std::make_shared<lldb_private::TypeNameSpecifierImpl>(
-          llvm::formatv(
-              "^std::basic_string_view<{0}, ?std::char_traits<{0}> ?>$",
-              char_ty)
               .str(),
           eFormatterMatchRegex),
       summary_sp);
