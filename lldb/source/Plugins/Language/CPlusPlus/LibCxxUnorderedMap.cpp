--- conflicted
+++ resolved
@@ -113,15 +113,10 @@
   // wraps a std::pair. Peel away the internal wrapper type - whose structure is
   // of no value to users, to expose the std::pair. This matches the structure
   // returned by the std::map synthetic provider.
-<<<<<<< HEAD
-  if (isUnorderedMap(
-          m_backend.GetCompilerType().GetCanonicalType().GetTypeName())) {
-=======
   if (isUnorderedMap(m_backend.GetCompilerType()
                          .GetNonReferenceType()
                          .GetCanonicalType()
                          .GetTypeName())) {
->>>>>>> 5ee67ebe
     std::string name;
     CompilerType field_type =
         element_type.GetFieldAtIndex(0, name, nullptr, nullptr, nullptr);
