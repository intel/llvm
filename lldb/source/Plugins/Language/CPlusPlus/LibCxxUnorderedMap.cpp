//===-- LibCxxUnorderedMap.cpp --------------------------------------------===//
//
// Part of the LLVM Project, under the Apache License v2.0 with LLVM Exceptions.
// See https://llvm.org/LICENSE.txt for license information.
// SPDX-License-Identifier: Apache-2.0 WITH LLVM-exception
//
//===----------------------------------------------------------------------===//

#include "LibCxx.h"

#include "Plugins/TypeSystem/Clang/TypeSystemClang.h"
#include "lldb/Core/ValueObject.h"
#include "lldb/Core/ValueObjectConstResult.h"
#include "lldb/DataFormatters/FormattersHelpers.h"
#include "lldb/Target/Target.h"
#include "lldb/Utility/ConstString.h"
#include "lldb/Utility/DataBufferHeap.h"
#include "lldb/Utility/Endian.h"
#include "lldb/Utility/Status.h"
#include "lldb/Utility/Stream.h"
#include "llvm/ADT/StringRef.h"

using namespace lldb;
using namespace lldb_private;
using namespace lldb_private::formatters;

namespace lldb_private {
namespace formatters {
class LibcxxStdUnorderedMapSyntheticFrontEnd
    : public SyntheticChildrenFrontEnd {
public:
  LibcxxStdUnorderedMapSyntheticFrontEnd(lldb::ValueObjectSP valobj_sp);

  ~LibcxxStdUnorderedMapSyntheticFrontEnd() override = default;

  size_t CalculateNumChildren() override;

  lldb::ValueObjectSP GetChildAtIndex(size_t idx) override;

  bool Update() override;

  bool MightHaveChildren() override;

  size_t GetIndexOfChildWithName(ConstString name) override;

private:
  CompilerType m_element_type;
  CompilerType m_node_type;
  ValueObject *m_tree = nullptr;
  size_t m_num_elements = 0;
  ValueObject *m_next_element = nullptr;
  std::vector<std::pair<ValueObject *, uint64_t>> m_elements_cache;
};
} // namespace formatters
} // namespace lldb_private

lldb_private::formatters::LibcxxStdUnorderedMapSyntheticFrontEnd::
    LibcxxStdUnorderedMapSyntheticFrontEnd(lldb::ValueObjectSP valobj_sp)
    : SyntheticChildrenFrontEnd(*valobj_sp), m_element_type(),
      m_elements_cache() {
  if (valobj_sp)
    Update();
}

size_t lldb_private::formatters::LibcxxStdUnorderedMapSyntheticFrontEnd::
    CalculateNumChildren() {
  return m_num_elements;
}

static void consumeInlineNamespace(llvm::StringRef &name) {
  // Delete past an inline namespace, if any: __[a-zA-Z0-9_]+::
  auto scratch = name;
  if (scratch.consume_front("__") && std::isalnum(scratch[0])) {
    scratch = scratch.drop_while([](char c) { return std::isalnum(c); });
    if (scratch.consume_front("::")) {
      // Successfully consumed a namespace.
      name = scratch;
    }
  }
}

static bool isStdTemplate(ConstString type_name, llvm::StringRef type) {
  llvm::StringRef name = type_name.GetStringRef();
  // The type name may be prefixed with `std::__<inline-namespace>::`.
  if (name.consume_front("std::"))
    consumeInlineNamespace(name);
  return name.consume_front(type) && name.startswith("<");
}

static bool isUnorderedMap(ConstString type_name) {
  return isStdTemplate(type_name, "unordered_map") ||
         isStdTemplate(type_name, "unordered_multimap");
}

lldb::ValueObjectSP lldb_private::formatters::
    LibcxxStdUnorderedMapSyntheticFrontEnd::GetChildAtIndex(size_t idx) {
  if (idx >= CalculateNumChildren())
    return lldb::ValueObjectSP();
  if (m_tree == nullptr)
    return lldb::ValueObjectSP();

  while (idx >= m_elements_cache.size()) {
    if (m_next_element == nullptr)
      return lldb::ValueObjectSP();

    Status error;
    ValueObjectSP node_sp = m_next_element->Dereference(error);
    if (!node_sp || error.Fail())
      return lldb::ValueObjectSP();

    ValueObjectSP value_sp = node_sp->GetChildMemberWithName("__value_");
    ValueObjectSP hash_sp = node_sp->GetChildMemberWithName("__hash_");
    if (!hash_sp || !value_sp) {
      if (!m_element_type) {
        auto p1_sp = m_backend.GetChildAtNamePath({"__table_", "__p1_"});
        if (!p1_sp)
          return nullptr;

        ValueObjectSP first_sp = nullptr;
        switch (p1_sp->GetCompilerType().GetNumDirectBaseClasses()) {
        case 1:
          // Assume a pre llvm r300140 __compressed_pair implementation:
          first_sp = p1_sp->GetChildMemberWithName("__first_");
          break;
        case 2: {
          // Assume a post llvm r300140 __compressed_pair implementation:
          ValueObjectSP first_elem_parent_sp =
            p1_sp->GetChildAtIndex(0);
          first_sp = p1_sp->GetChildMemberWithName("__value_");
          break;
        }
        default:
          return nullptr;
        }

        if (!first_sp)
          return nullptr;
        m_element_type = first_sp->GetCompilerType();
        m_element_type = m_element_type.GetTypeTemplateArgument(0);
        m_element_type = m_element_type.GetPointeeType();
        m_node_type = m_element_type;
        m_element_type = m_element_type.GetTypeTemplateArgument(0);
        // This synthetic provider is used for both unordered_(multi)map and
        // unordered_(multi)set. For unordered_map, the element type has an
        // additional type layer, an internal struct (`__hash_value_type`)
        // that wraps a std::pair. Peel away the internal wrapper type - whose
        // structure is of no value to users, to expose the std::pair. This
        // matches the structure returned by the std::map synthetic provider.
        if (isUnorderedMap(m_backend.GetTypeName())) {
          std::string name;
          CompilerType field_type = m_element_type.GetFieldAtIndex(
              0, name, nullptr, nullptr, nullptr);
          CompilerType actual_type = field_type.GetTypedefedType();
          if (isStdTemplate(actual_type.GetTypeName(), "pair"))
            m_element_type = actual_type;
        }
      }
      if (!m_node_type)
        return nullptr;
<<<<<<< HEAD
      node_sp = node_sp->Cast(m_node_type);
=======
      node_sp = m_next_element->Cast(m_node_type.GetPointerType())
              ->Dereference(error);
      if (!node_sp || error.Fail())
          return nullptr;

>>>>>>> bac3a63c
      value_sp = node_sp->GetChildMemberWithName("__value_");
      hash_sp = node_sp->GetChildMemberWithName("__hash_");
      if (!value_sp || !hash_sp)
        return nullptr;
    }
    m_elements_cache.push_back(
        {value_sp.get(), hash_sp->GetValueAsUnsigned(0)});
    m_next_element = node_sp->GetChildMemberWithName("__next_").get();
    if (!m_next_element || m_next_element->GetValueAsUnsigned(0) == 0)
      m_next_element = nullptr;
  }

  std::pair<ValueObject *, uint64_t> val_hash = m_elements_cache[idx];
  if (!val_hash.first)
    return lldb::ValueObjectSP();
  StreamString stream;
  stream.Printf("[%" PRIu64 "]", (uint64_t)idx);
  DataExtractor data;
  Status error;
  val_hash.first->GetData(data, error);
  if (error.Fail())
    return lldb::ValueObjectSP();
  const bool thread_and_frame_only_if_stopped = true;
  ExecutionContext exe_ctx = val_hash.first->GetExecutionContextRef().Lock(
      thread_and_frame_only_if_stopped);
  return CreateValueObjectFromData(stream.GetString(), data, exe_ctx,
                                   m_element_type);
}

bool lldb_private::formatters::LibcxxStdUnorderedMapSyntheticFrontEnd::
    Update() {
  m_num_elements = 0;
  m_next_element = nullptr;
  m_elements_cache.clear();
  ValueObjectSP table_sp = m_backend.GetChildMemberWithName("__table_");
  if (!table_sp)
    return false;

  ValueObjectSP p2_sp = table_sp->GetChildMemberWithName("__p2_");
  ValueObjectSP num_elements_sp = nullptr;
  llvm::SmallVector<llvm::StringRef, 3> next_path;
  switch (p2_sp->GetCompilerType().GetNumDirectBaseClasses()) {
  case 1:
    // Assume a pre llvm r300140 __compressed_pair implementation:
    num_elements_sp = p2_sp->GetChildMemberWithName("__first_");
    next_path.append({"__p1_", "__first_", "__next_"});
    break;
  case 2: {
    // Assume a post llvm r300140 __compressed_pair implementation:
    ValueObjectSP first_elem_parent = p2_sp->GetChildAtIndex(0);
    num_elements_sp = first_elem_parent->GetChildMemberWithName("__value_");
    next_path.append({"__p1_", "__value_", "__next_"});
    break;
  }
  default:
    return false;
  }

  if (!num_elements_sp)
    return false;

  m_tree = table_sp->GetChildAtNamePath(next_path).get();
  if (m_tree == nullptr)
    return false;

  m_num_elements = num_elements_sp->GetValueAsUnsigned(0);

  if (m_num_elements > 0)
    m_next_element =
        table_sp->GetChildAtNamePath(next_path).get();
  return false;
}

bool lldb_private::formatters::LibcxxStdUnorderedMapSyntheticFrontEnd::
    MightHaveChildren() {
  return true;
}

size_t lldb_private::formatters::LibcxxStdUnorderedMapSyntheticFrontEnd::
    GetIndexOfChildWithName(ConstString name) {
  return ExtractIndexFromString(name.GetCString());
}

SyntheticChildrenFrontEnd *
lldb_private::formatters::LibcxxStdUnorderedMapSyntheticFrontEndCreator(
    CXXSyntheticChildren *, lldb::ValueObjectSP valobj_sp) {
  return (valobj_sp ? new LibcxxStdUnorderedMapSyntheticFrontEnd(valobj_sp)
                    : nullptr);
}<|MERGE_RESOLUTION|>--- conflicted
+++ resolved
@@ -157,15 +157,11 @@
       }
       if (!m_node_type)
         return nullptr;
-<<<<<<< HEAD
-      node_sp = node_sp->Cast(m_node_type);
-=======
       node_sp = m_next_element->Cast(m_node_type.GetPointerType())
               ->Dereference(error);
       if (!node_sp || error.Fail())
           return nullptr;
 
->>>>>>> bac3a63c
       value_sp = node_sp->GetChildMemberWithName("__value_");
       hash_sp = node_sp->GetChildMemberWithName("__hash_");
       if (!value_sp || !hash_sp)
