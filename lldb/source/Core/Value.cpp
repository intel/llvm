//===-- Value.cpp ---------------------------------------------------------===//
//
// Part of the LLVM Project, under the Apache License v2.0 with LLVM Exceptions.
// See https://llvm.org/LICENSE.txt for license information.
// SPDX-License-Identifier: Apache-2.0 WITH LLVM-exception
//
//===----------------------------------------------------------------------===//

#include "lldb/Core/Value.h"

#include "lldb/Core/Address.h"
#include "lldb/Core/Module.h"
#include "lldb/Symbol/CompilerType.h"
#include "lldb/Symbol/ObjectFile.h"
#include "lldb/Symbol/SymbolContext.h"
#include "lldb/Symbol/Type.h"
#include "lldb/Symbol/Variable.h"
#include "lldb/Target/ExecutionContext.h"
#include "lldb/Target/Process.h"
#include "lldb/Target/SectionLoadList.h"
#include "lldb/Target/Target.h"
#include "lldb/Utility/ConstString.h"
#include "lldb/Utility/DataBufferHeap.h"
#include "lldb/Utility/DataExtractor.h"
#include "lldb/Utility/Endian.h"
#include "lldb/Utility/FileSpec.h"
#include "lldb/Utility/LLDBLog.h"
#include "lldb/Utility/Log.h"
#include "lldb/Utility/State.h"
#include "lldb/Utility/Stream.h"
#include "lldb/lldb-defines.h"
#include "lldb/lldb-forward.h"
#include "lldb/lldb-types.h"

#include <memory>
#include <optional>
#include <string>

#include <cinttypes>

using namespace lldb;
using namespace lldb_private;

Value::Value() : m_value(), m_compiler_type(), m_data_buffer() {}

Value::Value(const Scalar &scalar)
    : m_value(scalar), m_compiler_type(), m_data_buffer() {}

Value::Value(const void *bytes, int len)
    : m_value(), m_compiler_type(), m_value_type(ValueType::HostAddress),
      m_data_buffer() {
  SetBytes(bytes, len);
}

Value::Value(const Value &v)
    : m_value(v.m_value), m_compiler_type(v.m_compiler_type),
      m_context(v.m_context), m_value_type(v.m_value_type),
      m_context_type(v.m_context_type), m_data_buffer() {
  const uintptr_t rhs_value =
      (uintptr_t)v.m_value.ULongLong(LLDB_INVALID_ADDRESS);
  if ((rhs_value != 0) &&
      (rhs_value == (uintptr_t)v.m_data_buffer.GetBytes())) {
    m_data_buffer.CopyData(v.m_data_buffer.GetBytes(),
                           v.m_data_buffer.GetByteSize());

    m_value = (uintptr_t)m_data_buffer.GetBytes();
  }
}

Value &Value::operator=(const Value &rhs) {
  if (this != &rhs) {
    m_value = rhs.m_value;
    m_compiler_type = rhs.m_compiler_type;
    m_context = rhs.m_context;
    m_value_type = rhs.m_value_type;
    m_context_type = rhs.m_context_type;
    const uintptr_t rhs_value =
        (uintptr_t)rhs.m_value.ULongLong(LLDB_INVALID_ADDRESS);
    if ((rhs_value != 0) &&
        (rhs_value == (uintptr_t)rhs.m_data_buffer.GetBytes())) {
      m_data_buffer.CopyData(rhs.m_data_buffer.GetBytes(),
                             rhs.m_data_buffer.GetByteSize());

      m_value = (uintptr_t)m_data_buffer.GetBytes();
    }
  }
  return *this;
}

void Value::SetBytes(const void *bytes, int len) {
  m_value_type = ValueType::HostAddress;
  m_data_buffer.CopyData(bytes, len);
  m_value = (uintptr_t)m_data_buffer.GetBytes();
}

void Value::AppendBytes(const void *bytes, int len) {
  m_value_type = ValueType::HostAddress;
  m_data_buffer.AppendData(bytes, len);
  m_value = (uintptr_t)m_data_buffer.GetBytes();
}

void Value::Dump(Stream *strm) {
  if (!strm)
    return;
  m_value.GetValue(*strm, true);
  strm->Printf(", value_type = %s, context = %p, context_type = %s",
               Value::GetValueTypeAsCString(m_value_type), m_context,
               Value::GetContextTypeAsCString(m_context_type));
}

Value::ValueType Value::GetValueType() const { return m_value_type; }

AddressType Value::GetValueAddressType() const {
  switch (m_value_type) {
  case ValueType::Invalid:
  case ValueType::Scalar:
    break;
  case ValueType::LoadAddress:
    return eAddressTypeLoad;
  case ValueType::FileAddress:
    return eAddressTypeFile;
  case ValueType::HostAddress:
    return eAddressTypeHost;
  }
  return eAddressTypeInvalid;
}

Value::ValueType Value::GetValueTypeFromAddressType(AddressType address_type) {
  switch (address_type) {
    case eAddressTypeFile:
      return Value::ValueType::FileAddress;
    case eAddressTypeLoad:
      return Value::ValueType::LoadAddress;
    case eAddressTypeHost:
      return Value::ValueType::HostAddress;
    case eAddressTypeInvalid:
      return Value::ValueType::Invalid;
  }
  llvm_unreachable("Unexpected address type!");
}

RegisterInfo *Value::GetRegisterInfo() const {
  if (m_context_type == ContextType::RegisterInfo)
    return static_cast<RegisterInfo *>(m_context);
  return nullptr;
}

Type *Value::GetType() {
  if (m_context_type == ContextType::LLDBType)
    return static_cast<Type *>(m_context);
  return nullptr;
}

size_t Value::AppendDataToHostBuffer(const Value &rhs) {
  if (this == &rhs)
    return 0;

  size_t curr_size = m_data_buffer.GetByteSize();
  Status error;
  switch (rhs.GetValueType()) {
  case ValueType::Invalid:
    return 0;
  case ValueType::Scalar: {
    const size_t scalar_size = rhs.m_value.GetByteSize();
    if (scalar_size > 0) {
      const size_t new_size = curr_size + scalar_size;
      if (ResizeData(new_size) == new_size) {
        rhs.m_value.GetAsMemoryData(m_data_buffer.GetBytes() + curr_size,
                                    scalar_size, endian::InlHostByteOrder(),
                                    error);
        return scalar_size;
      }
    }
  } break;
  case ValueType::FileAddress:
  case ValueType::LoadAddress:
  case ValueType::HostAddress: {
    const uint8_t *src = rhs.GetBuffer().GetBytes();
    const size_t src_len = rhs.GetBuffer().GetByteSize();
    if (src && src_len > 0) {
      const size_t new_size = curr_size + src_len;
      if (ResizeData(new_size) == new_size) {
        ::memcpy(m_data_buffer.GetBytes() + curr_size, src, src_len);
        return src_len;
      }
    }
  } break;
  }
  return 0;
}

size_t Value::ResizeData(size_t len) {
  m_value_type = ValueType::HostAddress;
  m_data_buffer.SetByteSize(len);
  m_value = (uintptr_t)m_data_buffer.GetBytes();
  return m_data_buffer.GetByteSize();
}

bool Value::ValueOf(ExecutionContext *exe_ctx) {
  switch (m_context_type) {
  case ContextType::Invalid:
  case ContextType::RegisterInfo: // RegisterInfo *
  case ContextType::LLDBType:     // Type *
    break;

  case ContextType::Variable: // Variable *
    ResolveValue(exe_ctx);
    return true;
  }
  return false;
}

uint64_t Value::GetValueByteSize(Status *error_ptr, ExecutionContext *exe_ctx) {
  switch (m_context_type) {
  case ContextType::RegisterInfo: // RegisterInfo *
    if (GetRegisterInfo()) {
      if (error_ptr)
        error_ptr->Clear();
      return GetRegisterInfo()->byte_size;
    }
    break;

  case ContextType::Invalid:
  case ContextType::LLDBType: // Type *
  case ContextType::Variable: // Variable *
  {
    auto *scope = exe_ctx ? exe_ctx->GetBestExecutionContextScope() : nullptr;
    auto size_or_err = GetCompilerType().GetByteSize(scope);
    if (!size_or_err) {
      if (error_ptr && error_ptr->Success())
        *error_ptr = Status::FromError(size_or_err.takeError());
      else
        LLDB_LOG_ERRORV(GetLog(LLDBLog::Types), size_or_err.takeError(), "{0}");
    } else {
      if (error_ptr)
        error_ptr->Clear();
      return *size_or_err;
    }
    break;
  }
  }
  if (error_ptr && error_ptr->Success())
    *error_ptr = Status::FromErrorString("Unable to determine byte size.");
  return 0;
}

const CompilerType &Value::GetCompilerType() {
  if (!m_compiler_type.IsValid()) {
    switch (m_context_type) {
    case ContextType::Invalid:
      break;

    case ContextType::RegisterInfo:
      break; // TODO: Eventually convert into a compiler type?

    case ContextType::LLDBType: {
      Type *lldb_type = GetType();
      if (lldb_type)
        m_compiler_type = lldb_type->GetForwardCompilerType();
    } break;

    case ContextType::Variable: {
      Variable *variable = GetVariable();
      if (variable) {
        Type *variable_type = variable->GetType();
        if (variable_type)
          m_compiler_type = variable_type->GetForwardCompilerType();
      }
    } break;
    }
  }

  return m_compiler_type;
}

void Value::SetCompilerType(const CompilerType &compiler_type) {
  m_compiler_type = compiler_type;
}

lldb::Format Value::GetValueDefaultFormat() {
  switch (m_context_type) {
  case ContextType::RegisterInfo:
    if (GetRegisterInfo())
      return GetRegisterInfo()->format;
    break;

  case ContextType::Invalid:
  case ContextType::LLDBType:
  case ContextType::Variable: {
    const CompilerType &ast_type = GetCompilerType();
    if (ast_type.IsValid())
      return ast_type.GetFormat();
  } break;
  }

  // Return a good default in case we can't figure anything out
  return eFormatHex;
}

bool Value::GetData(DataExtractor &data) {
  switch (m_value_type) {
  case ValueType::Invalid:
    return false;
  case ValueType::Scalar:
    if (m_value.GetData(data))
      return true;
    break;

  case ValueType::LoadAddress:
  case ValueType::FileAddress:
  case ValueType::HostAddress:
    if (m_data_buffer.GetByteSize()) {
      data.SetData(m_data_buffer.GetBytes(), m_data_buffer.GetByteSize(),
                   data.GetByteOrder());
      return true;
    }
    break;
  }

  return false;
}

Status Value::GetValueAsData(ExecutionContext *exe_ctx, DataExtractor &data,
                             Module *module) {
  data.Clear();

  Status error;
  lldb::addr_t address = LLDB_INVALID_ADDRESS;
  AddressType address_type = eAddressTypeFile;
  Address file_so_addr;
  const CompilerType &ast_type = GetCompilerType();
  std::optional<uint64_t> type_size =
      llvm::expectedToOptional(ast_type.GetByteSize(
          exe_ctx ? exe_ctx->GetBestExecutionContextScope() : nullptr));
  // Nothing to be done for a zero-sized type.
  if (type_size && *type_size == 0)
    return error;

  switch (m_value_type) {
  case ValueType::Invalid:
    error = Status::FromErrorString("invalid value");
    break;
  case ValueType::Scalar: {
    data.SetByteOrder(endian::InlHostByteOrder());
    if (ast_type.IsValid())
      data.SetAddressByteSize(ast_type.GetPointerByteSize());
    else
      data.SetAddressByteSize(sizeof(void *));

<<<<<<< HEAD
=======
    if (!type_size)
      return Status::FromErrorString("type does not have a size");

>>>>>>> 35227056
    uint32_t result_byte_size = *type_size;
    if (m_value.GetData(data, result_byte_size))
      return error; // Success;

    error = Status::FromErrorString("extracting data from value failed");
    break;
  }
  case ValueType::LoadAddress:
    if (exe_ctx == nullptr) {
      error = Status::FromErrorString(
          "can't read load address (no execution context)");
    } else {
      Process *process = exe_ctx->GetProcessPtr();
      if (process == nullptr || !process->IsAlive()) {
        Target *target = exe_ctx->GetTargetPtr();
        if (target) {
          // Allow expressions to run and evaluate things when the target has
          // memory sections loaded. This allows you to use "target modules
          // load" to load your executable and any shared libraries, then
          // execute commands where you can look at types in data sections.
          if (target->HasLoadedSections()) {
            address = m_value.ULongLong(LLDB_INVALID_ADDRESS);
            if (target->ResolveLoadAddress(address, file_so_addr)) {
              address_type = eAddressTypeLoad;
              data.SetByteOrder(target->GetArchitecture().GetByteOrder());
              data.SetAddressByteSize(
                  target->GetArchitecture().GetAddressByteSize());
            } else
              address = LLDB_INVALID_ADDRESS;
          }
        } else {
          error = Status::FromErrorString(
              "can't read load address (invalid process)");
        }
      } else {
        address = m_value.ULongLong(LLDB_INVALID_ADDRESS);
        address_type = eAddressTypeLoad;
        data.SetByteOrder(
            process->GetTarget().GetArchitecture().GetByteOrder());
        data.SetAddressByteSize(
            process->GetTarget().GetArchitecture().GetAddressByteSize());
      }
    }
    break;

  case ValueType::FileAddress:
    if (exe_ctx == nullptr) {
      error = Status::FromErrorString(
          "can't read file address (no execution context)");
    } else if (exe_ctx->GetTargetPtr() == nullptr) {
      error =
          Status::FromErrorString("can't read file address (invalid target)");
    } else {
      address = m_value.ULongLong(LLDB_INVALID_ADDRESS);
      if (address == LLDB_INVALID_ADDRESS) {
        error = Status::FromErrorString("invalid file address");
      } else {
        if (module == nullptr) {
          // The only thing we can currently lock down to a module so that we
          // can resolve a file address, is a variable.
          Variable *variable = GetVariable();
          if (variable) {
            SymbolContext var_sc;
            variable->CalculateSymbolContext(&var_sc);
            module = var_sc.module_sp.get();
          }
        }

        if (module) {
          bool resolved = false;
          ObjectFile *objfile = module->GetObjectFile();
          if (objfile) {
            Address so_addr(address, objfile->GetSectionList());
            addr_t load_address =
                so_addr.GetLoadAddress(exe_ctx->GetTargetPtr());
            bool process_launched_and_stopped =
                exe_ctx->GetProcessPtr()
                    ? StateIsStoppedState(exe_ctx->GetProcessPtr()->GetState(),
                                          true /* must_exist */)
                    : false;
            // Don't use the load address if the process has exited.
            if (load_address != LLDB_INVALID_ADDRESS &&
                process_launched_and_stopped) {
              resolved = true;
              address = load_address;
              address_type = eAddressTypeLoad;
              data.SetByteOrder(
                  exe_ctx->GetTargetRef().GetArchitecture().GetByteOrder());
              data.SetAddressByteSize(exe_ctx->GetTargetRef()
                                          .GetArchitecture()
                                          .GetAddressByteSize());
            } else {
              if (so_addr.IsSectionOffset()) {
                resolved = true;
                file_so_addr = so_addr;
                data.SetByteOrder(objfile->GetByteOrder());
                data.SetAddressByteSize(objfile->GetAddressByteSize());
              }
            }
          }
          if (!resolved) {
            Variable *variable = GetVariable();

            if (module) {
              if (variable)
                error = Status::FromErrorStringWithFormat(
                    "unable to resolve the module for file address 0x%" PRIx64
                    " for variable '%s' in %s",
                    address, variable->GetName().AsCString(""),
                    module->GetFileSpec().GetPath().c_str());
              else
                error = Status::FromErrorStringWithFormat(
                    "unable to resolve the module for file address 0x%" PRIx64
                    " in %s",
                    address, module->GetFileSpec().GetPath().c_str());
            } else {
              if (variable)
                error = Status::FromErrorStringWithFormat(
                    "unable to resolve the module for file address 0x%" PRIx64
                    " for variable '%s'",
                    address, variable->GetName().AsCString(""));
              else
                error = Status::FromErrorStringWithFormat(
                    "unable to resolve the module for file address 0x%" PRIx64,
                    address);
            }
          }
        } else {
          // Can't convert a file address to anything valid without more
          // context (which Module it came from)
          error = Status::FromErrorString(
              "can't read memory from file address without more context");
        }
      }
    }
    break;

  case ValueType::HostAddress:
    address = m_value.ULongLong(LLDB_INVALID_ADDRESS);
    address_type = eAddressTypeHost;
    if (exe_ctx) {
      if (Target *target = exe_ctx->GetTargetPtr()) {
        // Registers are always stored in host endian.
        data.SetByteOrder(m_context_type == ContextType::RegisterInfo
                              ? endian::InlHostByteOrder()
                              : target->GetArchitecture().GetByteOrder());
        data.SetAddressByteSize(target->GetArchitecture().GetAddressByteSize());
        break;
      }
    }
    // fallback to host settings
    data.SetByteOrder(endian::InlHostByteOrder());
    data.SetAddressByteSize(sizeof(void *));
    break;
  }

  // Bail if we encountered any errors
  if (error.Fail())
    return error;

  if (address == LLDB_INVALID_ADDRESS) {
    error = Status::FromErrorStringWithFormat(
        "invalid %s address",
        address_type == eAddressTypeHost ? "host" : "load");
    return error;
  }

  // If we got here, we need to read the value from memory.
  size_t byte_size = GetValueByteSize(&error, exe_ctx);

  // Bail if we encountered any errors getting the byte size.
  if (error.Fail())
    return error;

  // No memory to read for zero-sized types.
  if (byte_size == 0)
    return error;

  // Make sure we have enough room within "data", and if we don't make
  // something large enough that does
  if (!data.ValidOffsetForDataOfSize(0, byte_size)) {
    auto data_sp = std::make_shared<DataBufferHeap>(byte_size, '\0');
    data.SetData(data_sp);
  }

  uint8_t *dst = const_cast<uint8_t *>(data.PeekData(0, byte_size));
  if (dst != nullptr) {
    if (address_type == eAddressTypeHost) {
      // The address is an address in this process, so just copy it.
      if (address == 0) {
        error =
            Status::FromErrorString("trying to read from host address of 0.");
        return error;
      }
      memcpy(dst, reinterpret_cast<uint8_t *>(address), byte_size);
    } else if ((address_type == eAddressTypeLoad) ||
               (address_type == eAddressTypeFile)) {
      if (file_so_addr.IsValid()) {
        const bool force_live_memory = true;
        if (exe_ctx->GetTargetRef().ReadMemory(file_so_addr, dst, byte_size,
                                               error, force_live_memory) !=
            byte_size) {
          error = Status::FromErrorStringWithFormat(
              "read memory from 0x%" PRIx64 " failed", (uint64_t)address);
        }
      } else {
        // The execution context might have a NULL process, but it might have a
        // valid process in the exe_ctx->target, so use the
        // ExecutionContext::GetProcess accessor to ensure we get the process
        // if there is one.
        Process *process = exe_ctx->GetProcessPtr();

        if (process) {
          const size_t bytes_read =
              process->ReadMemory(address, dst, byte_size, error);
          if (bytes_read != byte_size)
            error = Status::FromErrorStringWithFormat(
                "read memory from 0x%" PRIx64 " failed (%u of %u bytes read)",
                (uint64_t)address, (uint32_t)bytes_read, (uint32_t)byte_size);
        } else {
          error = Status::FromErrorStringWithFormat(
              "read memory from 0x%" PRIx64 " failed (invalid process)",
              (uint64_t)address);
        }
      }
    } else {
      error = Status::FromErrorStringWithFormat(
          "unsupported AddressType value (%i)", address_type);
    }
  } else {
    error = Status::FromErrorString("out of memory");
  }

  return error;
}

Scalar &Value::ResolveValue(ExecutionContext *exe_ctx, Module *module) {
  const CompilerType &compiler_type = GetCompilerType();
  if (compiler_type.IsValid()) {
    switch (m_value_type) {
    case ValueType::Invalid:
    case ValueType::Scalar: // raw scalar value
      break;

    case ValueType::FileAddress:
    case ValueType::LoadAddress: // load address value
    case ValueType::HostAddress: // host address value (for memory in the process
                                // that is using liblldb)
    {
      DataExtractor data;
      lldb::addr_t addr = m_value.ULongLong(LLDB_INVALID_ADDRESS);
      Status error(GetValueAsData(exe_ctx, data, module));
      if (error.Success()) {
        Scalar scalar;
        if (compiler_type.GetValueAsScalar(
                data, 0, data.GetByteSize(), scalar,
                exe_ctx ? exe_ctx->GetBestExecutionContextScope() : nullptr)) {
          m_value = scalar;
          m_value_type = ValueType::Scalar;
        } else {
          if ((uintptr_t)addr != (uintptr_t)m_data_buffer.GetBytes()) {
            m_value.Clear();
            m_value_type = ValueType::Scalar;
          }
        }
      } else {
        if ((uintptr_t)addr != (uintptr_t)m_data_buffer.GetBytes()) {
          m_value.Clear();
          m_value_type = ValueType::Scalar;
        }
      }
    } break;
    }
  }
  return m_value;
}

Variable *Value::GetVariable() {
  if (m_context_type == ContextType::Variable)
    return static_cast<Variable *>(m_context);
  return nullptr;
}

void Value::Clear() {
  m_value.Clear();
  m_compiler_type.Clear();
  m_value_type = ValueType::Scalar;
  m_context = nullptr;
  m_context_type = ContextType::Invalid;
  m_data_buffer.Clear();
}

const char *Value::GetValueTypeAsCString(ValueType value_type) {
  switch (value_type) {
  case ValueType::Invalid:
    return "invalid";
  case ValueType::Scalar:
    return "scalar";
  case ValueType::FileAddress:
    return "file address";
  case ValueType::LoadAddress:
    return "load address";
  case ValueType::HostAddress:
    return "host address";
  };
  llvm_unreachable("enum cases exhausted.");
}

const char *Value::GetContextTypeAsCString(ContextType context_type) {
  switch (context_type) {
  case ContextType::Invalid:
    return "invalid";
  case ContextType::RegisterInfo:
    return "RegisterInfo *";
  case ContextType::LLDBType:
    return "Type *";
  case ContextType::Variable:
    return "Variable *";
  };
  llvm_unreachable("enum cases exhausted.");
}

void Value::ConvertToLoadAddress(Module *module, Target *target) {
  if (!module || !target || (GetValueType() != ValueType::FileAddress))
    return;

  lldb::addr_t file_addr = GetScalar().ULongLong(LLDB_INVALID_ADDRESS);
  if (file_addr == LLDB_INVALID_ADDRESS)
    return;

  Address so_addr;
  if (!module->ResolveFileAddress(file_addr, so_addr))
    return;
  lldb::addr_t load_addr = so_addr.GetLoadAddress(target);
  if (load_addr == LLDB_INVALID_ADDRESS)
    return;

  SetValueType(Value::ValueType::LoadAddress);
  GetScalar() = load_addr;
}

void ValueList::PushValue(const Value &value) { m_values.push_back(value); }

size_t ValueList::GetSize() { return m_values.size(); }

Value *ValueList::GetValueAtIndex(size_t idx) {
  if (idx < GetSize()) {
    return &(m_values[idx]);
  } else
    return nullptr;
}

void ValueList::Clear() { m_values.clear(); }<|MERGE_RESOLUTION|>--- conflicted
+++ resolved
@@ -347,12 +347,9 @@
     else
       data.SetAddressByteSize(sizeof(void *));
 
-<<<<<<< HEAD
-=======
     if (!type_size)
       return Status::FromErrorString("type does not have a size");
 
->>>>>>> 35227056
     uint32_t result_byte_size = *type_size;
     if (m_value.GetData(data, result_byte_size))
       return error; // Success;
