//===-- ModuleList.cpp ----------------------------------------------------===//
//
// Part of the LLVM Project, under the Apache License v2.0 with LLVM Exceptions.
// See https://llvm.org/LICENSE.txt for license information.
// SPDX-License-Identifier: Apache-2.0 WITH LLVM-exception
//
//===----------------------------------------------------------------------===//

#include "lldb/Core/ModuleList.h"
#include "lldb/Core/Module.h"
#include "lldb/Core/ModuleSpec.h"
#include "lldb/Core/PluginManager.h"
#include "lldb/Host/FileSystem.h"
#include "lldb/Interpreter/OptionValueFileSpec.h"
#include "lldb/Interpreter/OptionValueFileSpecList.h"
#include "lldb/Interpreter/OptionValueProperties.h"
#include "lldb/Interpreter/Property.h"
#include "lldb/Symbol/ObjectFile.h"
#include "lldb/Symbol/SymbolContext.h"
#include "lldb/Symbol/TypeList.h"
#include "lldb/Symbol/VariableList.h"
#include "lldb/Target/Platform.h"
#include "lldb/Target/Target.h"
#include "lldb/Utility/ArchSpec.h"
#include "lldb/Utility/ConstString.h"
#include "lldb/Utility/FileSpecList.h"
#include "lldb/Utility/LLDBLog.h"
#include "lldb/Utility/Log.h"
#include "lldb/Utility/UUID.h"
#include "lldb/lldb-defines.h"

#if defined(_WIN32)
#include "lldb/Host/windows/PosixApi.h"
#endif

#include "clang/Driver/Driver.h"
#include "llvm/ADT/StringRef.h"
#include "llvm/Support/FileSystem.h"
#include "llvm/Support/Threading.h"
#include "llvm/Support/raw_ostream.h"

#include <chrono>
#include <memory>
#include <mutex>
#include <string>
#include <utility>

namespace lldb_private {
class Function;
}
namespace lldb_private {
class RegularExpression;
}
namespace lldb_private {
class Stream;
}
namespace lldb_private {
class SymbolFile;
}
namespace lldb_private {
class Target;
}

using namespace lldb;
using namespace lldb_private;

namespace {

#define LLDB_PROPERTIES_modulelist
#include "CoreProperties.inc"

enum {
#define LLDB_PROPERTIES_modulelist
#include "CorePropertiesEnum.inc"
};

} // namespace

ModuleListProperties::ModuleListProperties() {
  m_collection_sp = std::make_shared<OptionValueProperties>("symbols");
  m_collection_sp->Initialize(g_modulelist_properties);
  m_collection_sp->SetValueChangedCallback(ePropertySymLinkPaths,
                                           [this] { UpdateSymlinkMappings(); });

  llvm::SmallString<128> path;
  if (clang::driver::Driver::getDefaultModuleCachePath(path)) {
    lldbassert(SetClangModulesCachePath(FileSpec(path)));
  }

  path.clear();
  if (llvm::sys::path::cache_directory(path)) {
    llvm::sys::path::append(path, "lldb");
    llvm::sys::path::append(path, "IndexCache");
    lldbassert(SetLLDBIndexCachePath(FileSpec(path)));
  }

}

bool ModuleListProperties::GetEnableExternalLookup() const {
  const uint32_t idx = ePropertyEnableExternalLookup;
  return GetPropertyAtIndexAs<bool>(
      idx, g_modulelist_properties[idx].default_uint_value != 0);
}

bool ModuleListProperties::SetEnableExternalLookup(bool new_value) {
  return SetPropertyAtIndex(ePropertyEnableExternalLookup, new_value);
}

SymbolDownload ModuleListProperties::GetSymbolAutoDownload() const {
  // Backward compatibility alias.
  if (GetPropertyAtIndexAs<bool>(ePropertyEnableBackgroundLookup, false))
    return eSymbolDownloadBackground;

  const uint32_t idx = ePropertyAutoDownload;
  return GetPropertyAtIndexAs<lldb::SymbolDownload>(
      idx, static_cast<lldb::SymbolDownload>(
               g_modulelist_properties[idx].default_uint_value));
}

FileSpec ModuleListProperties::GetClangModulesCachePath() const {
  const uint32_t idx = ePropertyClangModulesCachePath;
  return GetPropertyAtIndexAs<FileSpec>(idx, {});
}

bool ModuleListProperties::SetClangModulesCachePath(const FileSpec &path) {
  const uint32_t idx = ePropertyClangModulesCachePath;
  return SetPropertyAtIndex(idx, path);
}

FileSpec ModuleListProperties::GetLLDBIndexCachePath() const {
  const uint32_t idx = ePropertyLLDBIndexCachePath;
  return GetPropertyAtIndexAs<FileSpec>(idx, {});
}

bool ModuleListProperties::SetLLDBIndexCachePath(const FileSpec &path) {
  const uint32_t idx = ePropertyLLDBIndexCachePath;
  return SetPropertyAtIndex(idx, path);
}

bool ModuleListProperties::GetEnableLLDBIndexCache() const {
  const uint32_t idx = ePropertyEnableLLDBIndexCache;
  return GetPropertyAtIndexAs<bool>(
      idx, g_modulelist_properties[idx].default_uint_value != 0);
}

bool ModuleListProperties::SetEnableLLDBIndexCache(bool new_value) {
  return SetPropertyAtIndex(ePropertyEnableLLDBIndexCache, new_value);
}

uint64_t ModuleListProperties::GetLLDBIndexCacheMaxByteSize() {
  const uint32_t idx = ePropertyLLDBIndexCacheMaxByteSize;
  return GetPropertyAtIndexAs<uint64_t>(
      idx, g_modulelist_properties[idx].default_uint_value);
}

uint64_t ModuleListProperties::GetLLDBIndexCacheMaxPercent() {
  const uint32_t idx = ePropertyLLDBIndexCacheMaxPercent;
  return GetPropertyAtIndexAs<uint64_t>(
      idx, g_modulelist_properties[idx].default_uint_value);
}

uint64_t ModuleListProperties::GetLLDBIndexCacheExpirationDays() {
  const uint32_t idx = ePropertyLLDBIndexCacheExpirationDays;
  return GetPropertyAtIndexAs<uint64_t>(
      idx, g_modulelist_properties[idx].default_uint_value);
}

void ModuleListProperties::UpdateSymlinkMappings() {
  FileSpecList list =
      GetPropertyAtIndexAs<FileSpecList>(ePropertySymLinkPaths, {});
  llvm::sys::ScopedWriter lock(m_symlink_paths_mutex);
  const bool notify = false;
  m_symlink_paths.Clear(notify);
  for (auto symlink : list) {
    FileSpec resolved;
    Status status = FileSystem::Instance().Readlink(symlink, resolved);
    if (status.Success())
      m_symlink_paths.Append(symlink.GetPath(), resolved.GetPath(), notify);
  }
}

PathMappingList ModuleListProperties::GetSymlinkMappings() const {
  llvm::sys::ScopedReader lock(m_symlink_paths_mutex);
  return m_symlink_paths;
}

bool ModuleListProperties::GetLoadSymbolOnDemand() {
  const uint32_t idx = ePropertyLoadSymbolOnDemand;
  return GetPropertyAtIndexAs<bool>(
      idx, g_modulelist_properties[idx].default_uint_value != 0);
}

ModuleList::ModuleList() : m_modules(), m_modules_mutex() {}

ModuleList::ModuleList(const ModuleList &rhs) : m_modules(), m_modules_mutex() {
  std::lock_guard<std::recursive_mutex> lhs_guard(m_modules_mutex);
  std::lock_guard<std::recursive_mutex> rhs_guard(rhs.m_modules_mutex);
  m_modules = rhs.m_modules;
}

ModuleList::ModuleList(ModuleList::Notifier *notifier)
    : m_modules(), m_modules_mutex(), m_notifier(notifier) {}

const ModuleList &ModuleList::operator=(const ModuleList &rhs) {
  if (this != &rhs) {
    std::lock(m_modules_mutex, rhs.m_modules_mutex);
    std::lock_guard<std::recursive_mutex> lhs_guard(m_modules_mutex,
                                                    std::adopt_lock);
    std::lock_guard<std::recursive_mutex> rhs_guard(rhs.m_modules_mutex,
                                                    std::adopt_lock);
    m_modules = rhs.m_modules;
  }
  return *this;
}

ModuleList::~ModuleList() = default;

void ModuleList::AppendImpl(const ModuleSP &module_sp, bool use_notifier) {
  if (!module_sp)
    return;
  {
    std::lock_guard<std::recursive_mutex> guard(m_modules_mutex);
    // We are required to keep the first element of the Module List as the
    // executable module.  So check here and if the first module is NOT an
    // but the new one is, we insert this module at the beginning, rather than
    // at the end.
    // We don't need to do any of this if the list is empty:
    if (m_modules.empty()) {
      m_modules.push_back(module_sp);
    } else {
      // Since producing the ObjectFile may take some work, first check the
      // 0th element, and only if that's NOT an executable look at the
      // incoming ObjectFile.  That way in the normal case we only look at the
      // element 0 ObjectFile.
      const bool elem_zero_is_executable =
          m_modules[0]->GetObjectFile()->GetType() ==
          ObjectFile::Type::eTypeExecutable;
      lldb_private::ObjectFile *obj = module_sp->GetObjectFile();
      if (!elem_zero_is_executable && obj &&
          obj->GetType() == ObjectFile::Type::eTypeExecutable) {
        m_modules.insert(m_modules.begin(), module_sp);
      } else {
        m_modules.push_back(module_sp);
      }
    }
  }
  // Release the mutex before calling the notifier to avoid deadlock
  // NotifyModuleAdded should be thread-safe
  if (use_notifier && m_notifier)
    m_notifier->NotifyModuleAdded(*this, module_sp);
}

void ModuleList::Append(const ModuleSP &module_sp, bool notify) {
  AppendImpl(module_sp, notify);
}

void ModuleList::ReplaceEquivalent(
    const ModuleSP &module_sp,
    llvm::SmallVectorImpl<lldb::ModuleSP> *old_modules) {
  if (module_sp) {
    std::lock_guard<std::recursive_mutex> guard(m_modules_mutex);

    // First remove any equivalent modules. Equivalent modules are modules
    // whose path, platform path and architecture match.
    ModuleSpec equivalent_module_spec(module_sp->GetFileSpec(),
                                      module_sp->GetArchitecture());
    equivalent_module_spec.GetPlatformFileSpec() =
        module_sp->GetPlatformFileSpec();

    size_t idx = 0;
    while (idx < m_modules.size()) {
      ModuleSP test_module_sp(m_modules[idx]);
      if (test_module_sp->MatchesModuleSpec(equivalent_module_spec)) {
        if (old_modules)
          old_modules->push_back(test_module_sp);
        RemoveImpl(m_modules.begin() + idx);
      } else {
        ++idx;
      }
    }
    // Now add the new module to the list
    Append(module_sp);
  }
}

bool ModuleList::AppendIfNeeded(const ModuleSP &new_module, bool notify) {
  if (new_module) {
    std::lock_guard<std::recursive_mutex> guard(m_modules_mutex);
    for (const ModuleSP &module_sp : m_modules) {
      if (module_sp.get() == new_module.get())
        return false; // Already in the list
    }
    // Only push module_sp on the list if it wasn't already in there.
    Append(new_module, notify);
    return true;
  }
  return false;
}

void ModuleList::Append(const ModuleList &module_list) {
  for (auto pos : module_list.m_modules)
    Append(pos);
}

bool ModuleList::AppendIfNeeded(const ModuleList &module_list) {
  bool any_in = false;
  for (auto pos : module_list.m_modules) {
    if (AppendIfNeeded(pos))
      any_in = true;
  }
  return any_in;
}

bool ModuleList::RemoveImpl(const ModuleSP &module_sp, bool use_notifier) {
  if (module_sp) {
    std::lock_guard<std::recursive_mutex> guard(m_modules_mutex);
    collection::iterator pos, end = m_modules.end();
    for (pos = m_modules.begin(); pos != end; ++pos) {
      if (pos->get() == module_sp.get()) {
        m_modules.erase(pos);
        if (use_notifier && m_notifier)
          m_notifier->NotifyModuleRemoved(*this, module_sp);
        return true;
      }
    }
  }
  return false;
}

ModuleList::collection::iterator
ModuleList::RemoveImpl(ModuleList::collection::iterator pos,
                       bool use_notifier) {
  ModuleSP module_sp(*pos);
  collection::iterator retval = m_modules.erase(pos);
  if (use_notifier && m_notifier)
    m_notifier->NotifyModuleRemoved(*this, module_sp);
  return retval;
}

bool ModuleList::Remove(const ModuleSP &module_sp, bool notify) {
  return RemoveImpl(module_sp, notify);
}

bool ModuleList::ReplaceModule(const lldb::ModuleSP &old_module_sp,
                               const lldb::ModuleSP &new_module_sp) {
  if (!RemoveImpl(old_module_sp, false))
    return false;
  AppendImpl(new_module_sp, false);
  if (m_notifier)
    m_notifier->NotifyModuleUpdated(*this, old_module_sp, new_module_sp);
  return true;
}

bool ModuleList::RemoveIfOrphaned(const ModuleWP module_wp) {
  if (auto module_sp = module_wp.lock()) {
    std::lock_guard<std::recursive_mutex> guard(m_modules_mutex);
    collection::iterator pos, end = m_modules.end();
    for (pos = m_modules.begin(); pos != end; ++pos) {
      if (pos->get() == module_sp.get()) {
        // Since module_sp increases the refcount by 1, the use count should be
        // the regular use count + 1.
        constexpr long kUseCountOrphaned = kUseCountModuleListOrphaned + 1;
        if (pos->use_count() == kUseCountOrphaned) {
          pos = RemoveImpl(pos);
          return true;
        }
        return false;
      }
    }
  }
  return false;
}

size_t ModuleList::RemoveOrphans(bool mandatory) {
  std::unique_lock<std::recursive_mutex> lock(m_modules_mutex, std::defer_lock);

  if (mandatory) {
    lock.lock();
  } else {
    // Not mandatory, remove orphans if we can get the mutex
    if (!lock.try_lock())
      return 0;
  }
  size_t remove_count = 0;
  // Modules might hold shared pointers to other modules, so removing one
  // module might make other modules orphans. Keep removing modules until
  // there are no further modules that can be removed.
  bool made_progress = true;
  while (made_progress) {
    // Keep track if we make progress this iteration.
    made_progress = false;
    collection::iterator pos = m_modules.begin();
    while (pos != m_modules.end()) {
      if (pos->use_count() == kUseCountModuleListOrphaned) {
        pos = RemoveImpl(pos);
        ++remove_count;
        // We did make progress.
        made_progress = true;
      } else {
        ++pos;
      }
    }
  }
  return remove_count;
}

size_t ModuleList::Remove(ModuleList &module_list) {
  std::lock_guard<std::recursive_mutex> guard(m_modules_mutex);
  size_t num_removed = 0;
  collection::iterator pos, end = module_list.m_modules.end();
  for (pos = module_list.m_modules.begin(); pos != end; ++pos) {
    if (Remove(*pos, false /* notify */))
      ++num_removed;
  }
  if (m_notifier)
    m_notifier->NotifyModulesRemoved(module_list);
  return num_removed;
}

void ModuleList::Clear() { ClearImpl(); }

void ModuleList::Destroy() { ClearImpl(); }

void ModuleList::ClearImpl(bool use_notifier) {
  std::lock_guard<std::recursive_mutex> guard(m_modules_mutex);
  if (use_notifier && m_notifier)
    m_notifier->NotifyWillClearList(*this);
  m_modules.clear();
}

Module *ModuleList::GetModulePointerAtIndex(size_t idx) const {
  std::lock_guard<std::recursive_mutex> guard(m_modules_mutex);
  if (idx < m_modules.size())
    return m_modules[idx].get();
  return nullptr;
}

ModuleSP ModuleList::GetModuleAtIndex(size_t idx) const {
  std::lock_guard<std::recursive_mutex> guard(m_modules_mutex);
  return GetModuleAtIndexUnlocked(idx);
}

ModuleSP ModuleList::GetModuleAtIndexUnlocked(size_t idx) const {
  ModuleSP module_sp;
  if (idx < m_modules.size())
    module_sp = m_modules[idx];
  return module_sp;
}

void ModuleList::FindFunctions(ConstString name,
                               FunctionNameType name_type_mask,
                               const ModuleFunctionSearchOptions &options,
                               SymbolContextList &sc_list) const {
  const size_t old_size = sc_list.GetSize();

  if (name_type_mask & eFunctionNameTypeAuto) {
    Module::LookupInfo lookup_info(name, name_type_mask, eLanguageTypeUnknown);

    std::lock_guard<std::recursive_mutex> guard(m_modules_mutex);
    for (const ModuleSP &module_sp : m_modules) {
      module_sp->FindFunctions(lookup_info, CompilerDeclContext(), options,
                               sc_list);
    }

    const size_t new_size = sc_list.GetSize();

    if (old_size < new_size)
      lookup_info.Prune(sc_list, old_size);
  } else {
    std::lock_guard<std::recursive_mutex> guard(m_modules_mutex);
    for (const ModuleSP &module_sp : m_modules) {
      module_sp->FindFunctions(name, CompilerDeclContext(), name_type_mask,
                               options, sc_list);
    }
  }
}

void ModuleList::FindFunctionSymbols(ConstString name,
                                     lldb::FunctionNameType name_type_mask,
                                     SymbolContextList &sc_list) {
  const size_t old_size = sc_list.GetSize();

  if (name_type_mask & eFunctionNameTypeAuto) {
    Module::LookupInfo lookup_info(name, name_type_mask, eLanguageTypeUnknown);

    std::lock_guard<std::recursive_mutex> guard(m_modules_mutex);
    for (const ModuleSP &module_sp : m_modules) {
      module_sp->FindFunctionSymbols(lookup_info.GetLookupName(),
                                     lookup_info.GetNameTypeMask(), sc_list);
    }

    const size_t new_size = sc_list.GetSize();

    if (old_size < new_size)
      lookup_info.Prune(sc_list, old_size);
  } else {
    std::lock_guard<std::recursive_mutex> guard(m_modules_mutex);
    for (const ModuleSP &module_sp : m_modules) {
      module_sp->FindFunctionSymbols(name, name_type_mask, sc_list);
    }
  }
}

void ModuleList::FindFunctions(const RegularExpression &name,
                               const ModuleFunctionSearchOptions &options,
                               SymbolContextList &sc_list) {
  std::lock_guard<std::recursive_mutex> guard(m_modules_mutex);
  for (const ModuleSP &module_sp : m_modules)
    module_sp->FindFunctions(name, options, sc_list);
}

void ModuleList::FindCompileUnits(const FileSpec &path,
                                  SymbolContextList &sc_list) const {
  std::lock_guard<std::recursive_mutex> guard(m_modules_mutex);
  for (const ModuleSP &module_sp : m_modules)
    module_sp->FindCompileUnits(path, sc_list);
}

void ModuleList::FindGlobalVariables(ConstString name, size_t max_matches,
                                     VariableList &variable_list) const {
  std::lock_guard<std::recursive_mutex> guard(m_modules_mutex);
  for (const ModuleSP &module_sp : m_modules) {
    module_sp->FindGlobalVariables(name, CompilerDeclContext(), max_matches,
                                   variable_list);
  }
}

void ModuleList::FindGlobalVariables(const RegularExpression &regex,
                                     size_t max_matches,
                                     VariableList &variable_list) const {
  std::lock_guard<std::recursive_mutex> guard(m_modules_mutex);
  for (const ModuleSP &module_sp : m_modules)
    module_sp->FindGlobalVariables(regex, max_matches, variable_list);
}

void ModuleList::FindSymbolsWithNameAndType(ConstString name,
                                            SymbolType symbol_type,
                                            SymbolContextList &sc_list) const {
  std::lock_guard<std::recursive_mutex> guard(m_modules_mutex);
  for (const ModuleSP &module_sp : m_modules)
    module_sp->FindSymbolsWithNameAndType(name, symbol_type, sc_list);
}

void ModuleList::FindSymbolsMatchingRegExAndType(
    const RegularExpression &regex, lldb::SymbolType symbol_type,
    SymbolContextList &sc_list) const {
  std::lock_guard<std::recursive_mutex> guard(m_modules_mutex);
  for (const ModuleSP &module_sp : m_modules)
    module_sp->FindSymbolsMatchingRegExAndType(regex, symbol_type, sc_list);
}

void ModuleList::FindModules(const ModuleSpec &module_spec,
                             ModuleList &matching_module_list) const {
  std::lock_guard<std::recursive_mutex> guard(m_modules_mutex);
  for (const ModuleSP &module_sp : m_modules) {
    if (module_sp->MatchesModuleSpec(module_spec))
      matching_module_list.Append(module_sp);
  }
}

ModuleSP ModuleList::FindModule(const Module *module_ptr) const {
  ModuleSP module_sp;

  // Scope for "locker"
  {
    std::lock_guard<std::recursive_mutex> guard(m_modules_mutex);
    collection::const_iterator pos, end = m_modules.end();

    for (pos = m_modules.begin(); pos != end; ++pos) {
      if ((*pos).get() == module_ptr) {
        module_sp = (*pos);
        break;
      }
    }
  }
  return module_sp;
}

ModuleSP ModuleList::FindModule(const UUID &uuid) const {
  ModuleSP module_sp;

  if (uuid.IsValid()) {
    std::lock_guard<std::recursive_mutex> guard(m_modules_mutex);
    collection::const_iterator pos, end = m_modules.end();

    for (pos = m_modules.begin(); pos != end; ++pos) {
      if ((*pos)->GetUUID() == uuid) {
        module_sp = (*pos);
        break;
      }
    }
  }
  return module_sp;
}

ModuleSP ModuleList::FindModule(lldb::user_id_t uid) const {
  ModuleSP module_sp;
  ForEach([&](const ModuleSP &m) {
    if (m->GetID() == uid) {
      module_sp = m;
      return IterationAction::Stop;
    }

    return IterationAction::Continue;
  });

  return module_sp;
}

void ModuleList::FindTypes(Module *search_first, const TypeQuery &query,
                           TypeResults &results) const {
  std::lock_guard<std::recursive_mutex> guard(m_modules_mutex);
  if (search_first) {
    search_first->FindTypes(query, results);
    if (results.Done(query))
      return;
  }
  for (const auto &module_sp : m_modules) {
    if (search_first != module_sp.get()) {
      module_sp->FindTypes(query, results);
      if (results.Done(query))
        return;
    }
  }
}

bool ModuleList::FindSourceFile(const FileSpec &orig_spec,
                                FileSpec &new_spec) const {
  std::lock_guard<std::recursive_mutex> guard(m_modules_mutex);
  for (const ModuleSP &module_sp : m_modules) {
    if (module_sp->FindSourceFile(orig_spec, new_spec))
      return true;
  }
  return false;
}

void ModuleList::FindAddressesForLine(const lldb::TargetSP target_sp,
                                      const FileSpec &file, uint32_t line,
                                      Function *function,
                                      std::vector<Address> &output_local,
                                      std::vector<Address> &output_extern) {
  std::lock_guard<std::recursive_mutex> guard(m_modules_mutex);
  for (const ModuleSP &module_sp : m_modules) {
    module_sp->FindAddressesForLine(target_sp, file, line, function,
                                    output_local, output_extern);
  }
}

ModuleSP ModuleList::FindFirstModule(const ModuleSpec &module_spec) const {
  ModuleSP module_sp;
  std::lock_guard<std::recursive_mutex> guard(m_modules_mutex);
  collection::const_iterator pos, end = m_modules.end();
  for (pos = m_modules.begin(); pos != end; ++pos) {
    ModuleSP module_sp(*pos);
    if (module_sp->MatchesModuleSpec(module_spec))
      return module_sp;
  }
  return module_sp;
}

size_t ModuleList::GetSize() const {
  size_t size = 0;
  {
    std::lock_guard<std::recursive_mutex> guard(m_modules_mutex);
    size = m_modules.size();
  }
  return size;
}

void ModuleList::Dump(Stream *s) const {
  std::lock_guard<std::recursive_mutex> guard(m_modules_mutex);
  for (const ModuleSP &module_sp : m_modules)
    module_sp->Dump(s);
}

void ModuleList::LogUUIDAndPaths(Log *log, const char *prefix_cstr) {
  if (log != nullptr) {
    std::lock_guard<std::recursive_mutex> guard(m_modules_mutex);
    collection::const_iterator pos, begin = m_modules.begin(),
                                    end = m_modules.end();
    for (pos = begin; pos != end; ++pos) {
      Module *module = pos->get();
      const FileSpec &module_file_spec = module->GetFileSpec();
      LLDB_LOGF(log, "%s[%u] %s (%s) \"%s\"", prefix_cstr ? prefix_cstr : "",
                (uint32_t)std::distance(begin, pos),
                module->GetUUID().GetAsString().c_str(),
                module->GetArchitecture().GetArchitectureName(),
                module_file_spec.GetPath().c_str());
    }
  }
}

bool ModuleList::ResolveFileAddress(lldb::addr_t vm_addr,
                                    Address &so_addr) const {
  std::lock_guard<std::recursive_mutex> guard(m_modules_mutex);
  for (const ModuleSP &module_sp : m_modules) {
    if (module_sp->ResolveFileAddress(vm_addr, so_addr))
      return true;
  }

  return false;
}

uint32_t
ModuleList::ResolveSymbolContextForAddress(const Address &so_addr,
                                           SymbolContextItem resolve_scope,
                                           SymbolContext &sc) const {
  // The address is already section offset so it has a module
  uint32_t resolved_flags = 0;
  ModuleSP module_sp(so_addr.GetModule());
  if (module_sp) {
    resolved_flags =
        module_sp->ResolveSymbolContextForAddress(so_addr, resolve_scope, sc);
  } else {
    std::lock_guard<std::recursive_mutex> guard(m_modules_mutex);
    collection::const_iterator pos, end = m_modules.end();
    for (pos = m_modules.begin(); pos != end; ++pos) {
      resolved_flags =
          (*pos)->ResolveSymbolContextForAddress(so_addr, resolve_scope, sc);
      if (resolved_flags != 0)
        break;
    }
  }

  return resolved_flags;
}

uint32_t ModuleList::ResolveSymbolContextForFilePath(
    const char *file_path, uint32_t line, bool check_inlines,
    SymbolContextItem resolve_scope, SymbolContextList &sc_list) const {
  FileSpec file_spec(file_path);
  return ResolveSymbolContextsForFileSpec(file_spec, line, check_inlines,
                                          resolve_scope, sc_list);
}

uint32_t ModuleList::ResolveSymbolContextsForFileSpec(
    const FileSpec &file_spec, uint32_t line, bool check_inlines,
    SymbolContextItem resolve_scope, SymbolContextList &sc_list) const {
  std::lock_guard<std::recursive_mutex> guard(m_modules_mutex);
  for (const ModuleSP &module_sp : m_modules) {
    module_sp->ResolveSymbolContextsForFileSpec(file_spec, line, check_inlines,
                                                resolve_scope, sc_list);
  }

  return sc_list.GetSize();
}

size_t ModuleList::GetIndexForModule(const Module *module) const {
  if (module) {
    std::lock_guard<std::recursive_mutex> guard(m_modules_mutex);
    collection::const_iterator pos;
    collection::const_iterator begin = m_modules.begin();
    collection::const_iterator end = m_modules.end();
    for (pos = begin; pos != end; ++pos) {
      if ((*pos).get() == module)
        return std::distance(begin, pos);
    }
  }
  return LLDB_INVALID_INDEX32;
}

namespace {
/// A wrapper around ModuleList for shared modules. Provides fast lookups for
/// file-based ModuleSpec queries.
class SharedModuleList {
public:
  /// Finds all the modules matching the module_spec, and adds them to \p
  /// matching_module_list.
  void FindModules(const ModuleSpec &module_spec,
                   ModuleList &matching_module_list) const {
    std::lock_guard<std::recursive_mutex> guard(GetMutex());
    // Try map first for performance - if found, skip expensive full list
    // search.
    FindModulesInMap(module_spec, matching_module_list);
    if (!matching_module_list.IsEmpty())
      return;
    m_list.FindModules(module_spec, matching_module_list);
    // Assert that modules were found in the list but not the map, it's
    // because the module_spec has no filename or the found module has a
    // different filename. For example, when searching by UUID and finding a
    // module with an alias.
    assert((matching_module_list.IsEmpty() ||
            module_spec.GetFileSpec().GetFilename().IsEmpty() ||
            module_spec.GetFileSpec().GetFilename() !=
                matching_module_list.GetModuleAtIndex(0)
                    ->GetFileSpec()
                    .GetFilename()) &&
           "Search by name not found in SharedModuleList's map");
  }

  ModuleSP FindModule(const Module &module) {

    std::lock_guard<std::recursive_mutex> guard(GetMutex());
    if (ModuleSP result = FindModuleInMap(module))
      return result;
    return m_list.FindModule(&module);
  }

  // UUID searches bypass map since UUIDs aren't indexed by filename.
  ModuleSP FindModule(const UUID &uuid) const {
    return m_list.FindModule(uuid);
  }

  void Append(const ModuleSP &module_sp, bool use_notifier) {
    if (!module_sp)
      return;
    std::lock_guard<std::recursive_mutex> guard(GetMutex());
    m_list.Append(module_sp, use_notifier);
    AddToMap(module_sp);
  }

  size_t RemoveOrphans(bool mandatory) {
    std::unique_lock<std::recursive_mutex> lock(GetMutex(), std::defer_lock);
    if (mandatory) {
      lock.lock();
    } else {
      if (!lock.try_lock())
        return 0;
    }
    size_t total_count = 0;
    size_t run_count;
    do {
      // Remove indexed orphans first, then remove non-indexed orphans. This
      // order is important because the shared count will be different if a
      // module is indexed or not.
      run_count = RemoveOrphansFromMapAndList();
      run_count += m_list.RemoveOrphans(mandatory);
      total_count += run_count;
      // Because removing orphans might make new orphans, remove from both
      // containers until a fixed-point is reached.
    } while (run_count != 0);

    return total_count;
  }

  bool Remove(const ModuleSP &module_sp, bool use_notifier = true) {
    if (!module_sp)
      return false;
    std::lock_guard<std::recursive_mutex> guard(GetMutex());
    RemoveFromMap(module_sp);
    return m_list.Remove(module_sp, use_notifier);
  }

  void ReplaceEquivalent(const ModuleSP &module_sp,
                         llvm::SmallVectorImpl<lldb::ModuleSP> *old_modules) {
    std::lock_guard<std::recursive_mutex> guard(GetMutex());
    m_list.ReplaceEquivalent(module_sp, old_modules);
    ReplaceEquivalentInMap(module_sp);
  }

  bool RemoveIfOrphaned(const ModuleWP module_wp) {
    std::lock_guard<std::recursive_mutex> guard(GetMutex());
    RemoveFromMap(module_wp, /*if_orphaned=*/true);
    return m_list.RemoveIfOrphaned(module_wp);
  }

  std::recursive_mutex &GetMutex() const { return m_list.GetMutex(); }

private:
  ModuleSP FindModuleInMap(const Module &module) const {
    if (!module.GetFileSpec().GetFilename())
      return ModuleSP();
    ConstString name = module.GetFileSpec().GetFilename();
    auto it = m_name_to_modules.find(name);
    if (it == m_name_to_modules.end())
      return ModuleSP();
    const llvm::SmallVectorImpl<ModuleSP> &vector = it->second;
    for (const ModuleSP &module_sp : vector) {
      if (module_sp.get() == &module)
        return module_sp;
    }
    return ModuleSP();
  }

  void FindModulesInMap(const ModuleSpec &module_spec,
                        ModuleList &matching_module_list) const {
    auto it = m_name_to_modules.find(module_spec.GetFileSpec().GetFilename());
    if (it == m_name_to_modules.end())
      return;
    const llvm::SmallVectorImpl<ModuleSP> &vector = it->second;
    for (const ModuleSP &module_sp : vector) {
      if (module_sp->MatchesModuleSpec(module_spec))
        matching_module_list.Append(module_sp);
    }
  }

  void AddToMap(const ModuleSP &module_sp) {
    ConstString name = module_sp->GetFileSpec().GetFilename();
    if (name.IsEmpty())
      return;
    m_name_to_modules[name].push_back(module_sp);
  }

  void RemoveFromMap(const ModuleWP module_wp, bool if_orphaned = false) {
    if (auto module_sp = module_wp.lock()) {
      ConstString name = module_sp->GetFileSpec().GetFilename();
      if (!m_name_to_modules.contains(name))
        return;
      llvm::SmallVectorImpl<ModuleSP> &vec = m_name_to_modules[name];
      for (auto *it = vec.begin(); it != vec.end(); ++it) {
        if (it->get() == module_sp.get()) {
          // Since module_sp increases the refcount by 1, the use count should
          // be the regular use count + 1.
          constexpr long kUseCountOrphaned =
              kUseCountSharedModuleListOrphaned + 1;
          if (!if_orphaned || it->use_count() == kUseCountOrphaned) {
            vec.erase(it);
            break;
          }
        }
      }
    }
  }

  void ReplaceEquivalentInMap(const ModuleSP &module_sp) {
    RemoveEquivalentModulesFromMap(module_sp);
    AddToMap(module_sp);
  }

  void RemoveEquivalentModulesFromMap(const ModuleSP &module_sp) {
    ConstString name = module_sp->GetFileSpec().GetFilename();
    if (name.IsEmpty())
      return;

    auto it = m_name_to_modules.find(name);
    if (it == m_name_to_modules.end())
      return;

    // First remove any equivalent modules. Equivalent modules are modules
    // whose path, platform path and architecture match.
    ModuleSpec equivalent_module_spec(module_sp->GetFileSpec(),
                                      module_sp->GetArchitecture());
    equivalent_module_spec.GetPlatformFileSpec() =
        module_sp->GetPlatformFileSpec();

    llvm::SmallVectorImpl<ModuleSP> &vec = it->second;
    llvm::erase_if(vec, [&equivalent_module_spec](ModuleSP &element) {
      return element->MatchesModuleSpec(equivalent_module_spec);
    });
  }

  /// Remove orphans from the vector and return the removed modules.
  ModuleList RemoveOrphansFromVector(llvm::SmallVectorImpl<ModuleSP> &vec) {
    // remove_if moves the elements that match the condition to the end of the
    // container, and returns an iterator to the first element that was moved.
    auto *to_remove_start = llvm::remove_if(vec, [](const ModuleSP &module) {
      return module.use_count() == kUseCountSharedModuleListOrphaned;
    });

    ModuleList to_remove;
    for (ModuleSP *it = to_remove_start; it != vec.end(); ++it)
      to_remove.Append(*it);

    vec.erase(to_remove_start, vec.end());
    return to_remove;
  }

  /// Remove orphans that exist in both the map and list. This does not remove
  /// any orphans that exist exclusively on the list.
  ///
  /// The mutex must be locked by the caller.
  int RemoveOrphansFromMapAndList() {
    // Modules might hold shared pointers to other modules, so removing one
    // module might orphan other modules. Keep removing modules until
    // there are no further modules that can be removed.
    int remove_count = 0;
    int previous_remove_count;
    do {
      previous_remove_count = remove_count;
      for (auto &[name, vec] : m_name_to_modules) {
        if (vec.empty())
          continue;
        ModuleList to_remove = RemoveOrphansFromVector(vec);
        remove_count += to_remove.GetSize();
        m_list.Remove(to_remove);
      }
      // Break when fixed-point is reached.
    } while (previous_remove_count != remove_count);

    return remove_count;
  }

  ModuleList m_list;

  /// A hash map from a module's filename to all the modules that share that
  /// filename, for fast module lookups by name.
  llvm::DenseMap<ConstString, llvm::SmallVector<ModuleSP, 1>> m_name_to_modules;

  /// The use count of a module held only by m_list and m_name_to_modules.
  static constexpr long kUseCountSharedModuleListOrphaned = 2;
};

struct SharedModuleListInfo {
  SharedModuleList module_list;
  ModuleListProperties module_list_properties;
};
}
static SharedModuleListInfo &GetSharedModuleListInfo()
{
  static SharedModuleListInfo *g_shared_module_list_info = nullptr;
  static llvm::once_flag g_once_flag;
  llvm::call_once(g_once_flag, []() {
    // NOTE: Intentionally leak the module list so a program doesn't have to
    // cleanup all modules and object files as it exits. This just wastes time
    // doing a bunch of cleanup that isn't required.
    if (g_shared_module_list_info == nullptr)
      g_shared_module_list_info = new SharedModuleListInfo();
  });
  return *g_shared_module_list_info;
}

static SharedModuleList &GetSharedModuleList() {
  return GetSharedModuleListInfo().module_list;
}

ModuleListProperties &ModuleList::GetGlobalModuleListProperties() {
  return GetSharedModuleListInfo().module_list_properties;
}

bool ModuleList::ModuleIsInCache(const Module *module_ptr) {
  if (module_ptr) {
    SharedModuleList &shared_module_list = GetSharedModuleList();
    return shared_module_list.FindModule(*module_ptr).get() != nullptr;
  }
  return false;
}

void ModuleList::FindSharedModules(const ModuleSpec &module_spec,
                                   ModuleList &matching_module_list) {
  GetSharedModuleList().FindModules(module_spec, matching_module_list);
}

lldb::ModuleSP ModuleList::FindSharedModule(const UUID &uuid) {
  return GetSharedModuleList().FindModule(uuid);
}

size_t ModuleList::RemoveOrphanSharedModules(bool mandatory) {
  return GetSharedModuleList().RemoveOrphans(mandatory);
}

Status
ModuleList::GetSharedModule(const ModuleSpec &module_spec, ModuleSP &module_sp,
                            llvm::SmallVectorImpl<lldb::ModuleSP> *old_modules,
<<<<<<< HEAD
                            bool *did_create_ptr, bool always_create) {
=======
                            bool *did_create_ptr, bool always_create,
                            bool invoke_locate_callback) {
>>>>>>> 811fe024
  SharedModuleList &shared_module_list = GetSharedModuleList();
  std::lock_guard<std::recursive_mutex> guard(shared_module_list.GetMutex());
  char path[PATH_MAX];

  Status error;

  module_sp.reset();

  if (did_create_ptr)
    *did_create_ptr = false;

  const UUID *uuid_ptr = module_spec.GetUUIDPtr();
  const FileSpec &module_file_spec = module_spec.GetFileSpec();
  const ArchSpec &arch = module_spec.GetArchitecture();

  // Make sure no one else can try and get or create a module while this
  // function is actively working on it by doing an extra lock on the global
  // mutex list.
  if (!always_create) {
    ModuleList matching_module_list;
    shared_module_list.FindModules(module_spec, matching_module_list);
    const size_t num_matching_modules = matching_module_list.GetSize();

    if (num_matching_modules > 0) {
      for (size_t module_idx = 0; module_idx < num_matching_modules;
           ++module_idx) {
        module_sp = matching_module_list.GetModuleAtIndex(module_idx);

        // Make sure the file for the module hasn't been modified
        if (module_sp->FileHasChanged()) {
          if (old_modules)
            old_modules->push_back(module_sp);

          Log *log = GetLog(LLDBLog::Modules);
          if (log != nullptr)
            LLDB_LOGF(
                log, "%p '%s' module changed: removing from global module list",
                static_cast<void *>(module_sp.get()),
                module_sp->GetFileSpec().GetFilename().GetCString());

          shared_module_list.Remove(module_sp);
          module_sp.reset();
        } else {
          // The module matches and the module was not modified from when it
          // was last loaded.
          return error;
        }
      }
    }
  }

  if (module_sp)
    return error;

  // Try target's platform locate module callback before second attempt.
  if (invoke_locate_callback) {
    TargetSP target_sp = module_spec.GetTargetSP();
    if (target_sp && target_sp->IsValid()) {
      if (PlatformSP platform_sp = target_sp->GetPlatform()) {
        FileSpec symbol_file_spec;
        platform_sp->CallLocateModuleCallbackIfSet(
            module_spec, module_sp, symbol_file_spec, did_create_ptr);
        if (module_sp) {
          // The callback found a module.
          return error;
        }
      }
    }
  }

  module_sp = std::make_shared<Module>(module_spec);
  // Make sure there are a module and an object file since we can specify a
  // valid file path with an architecture that might not be in that file. By
  // getting the object file we can guarantee that the architecture matches
  if (module_sp->GetObjectFile()) {
    // If we get in here we got the correct arch, now we just need to verify
    // the UUID if one was given
    if (uuid_ptr && *uuid_ptr != module_sp->GetUUID()) {
      module_sp.reset();
    } else {
      if (module_sp->GetObjectFile() &&
          module_sp->GetObjectFile()->GetType() ==
              ObjectFile::eTypeStubLibrary) {
        module_sp.reset();
      } else {
        if (did_create_ptr) {
          *did_create_ptr = true;
        }

        shared_module_list.ReplaceEquivalent(module_sp, old_modules);
        return error;
      }
    }
  } else {
    module_sp.reset();
  }

  // Get module search paths from the target if available.
  lldb::TargetSP target_sp = module_spec.GetTargetSP();
  FileSpecList module_search_paths;
  if (target_sp)
    module_search_paths = target_sp->GetExecutableSearchPaths();

  if (!module_search_paths.IsEmpty()) {
    const auto num_directories = module_search_paths.GetSize();
    for (size_t idx = 0; idx < num_directories; ++idx) {
      auto search_path_spec = module_search_paths.GetFileSpecAtIndex(idx);
      FileSystem::Instance().Resolve(search_path_spec);
      namespace fs = llvm::sys::fs;
      if (!FileSystem::Instance().IsDirectory(search_path_spec))
        continue;
      search_path_spec.AppendPathComponent(
          module_spec.GetFileSpec().GetFilename().GetStringRef());
      if (!FileSystem::Instance().Exists(search_path_spec))
        continue;

      auto resolved_module_spec(module_spec);
      resolved_module_spec.GetFileSpec() = search_path_spec;
      module_sp = std::make_shared<Module>(resolved_module_spec);
      if (module_sp->GetObjectFile()) {
        // If we get in here we got the correct arch, now we just need to
        // verify the UUID if one was given
        if (uuid_ptr && *uuid_ptr != module_sp->GetUUID()) {
          module_sp.reset();
        } else {
          if (module_sp->GetObjectFile()->GetType() ==
              ObjectFile::eTypeStubLibrary) {
            module_sp.reset();
          } else {
            if (did_create_ptr)
              *did_create_ptr = true;

            shared_module_list.ReplaceEquivalent(module_sp, old_modules);
            return Status();
          }
        }
      } else {
        module_sp.reset();
      }
    }
  }

  // Either the file didn't exist where at the path, or no path was given, so
  // we now have to use more extreme measures to try and find the appropriate
  // module.

  // Fixup the incoming path in case the path points to a valid file, yet the
  // arch or UUID (if one was passed in) don't match.
  ModuleSpec located_binary_modulespec;
  StatisticsMap symbol_locator_map;
  located_binary_modulespec = PluginManager::LocateExecutableObjectFile(
      module_spec, symbol_locator_map);
  // Don't look for the file if it appears to be the same one we already
  // checked for above...
  if (located_binary_modulespec.GetFileSpec() != module_file_spec) {
    if (!FileSystem::Instance().Exists(
            located_binary_modulespec.GetFileSpec())) {
      located_binary_modulespec.GetFileSpec().GetPath(path, sizeof(path));
      if (path[0] == '\0')
        module_file_spec.GetPath(path, sizeof(path));
      // How can this check ever be true? This branch it is false, and we
      // haven't modified file_spec.
      if (FileSystem::Instance().Exists(
              located_binary_modulespec.GetFileSpec())) {
        std::string uuid_str;
        if (uuid_ptr && uuid_ptr->IsValid())
          uuid_str = uuid_ptr->GetAsString();

        if (arch.IsValid()) {
          if (!uuid_str.empty())
            error = Status::FromErrorStringWithFormat(
                "'%s' does not contain the %s architecture and UUID %s", path,
                arch.GetArchitectureName(), uuid_str.c_str());
          else
            error = Status::FromErrorStringWithFormat(
                "'%s' does not contain the %s architecture.", path,
                arch.GetArchitectureName());
        }
      } else {
        error = Status::FromErrorStringWithFormat("'%s' does not exist", path);
      }
      if (error.Fail())
        module_sp.reset();
      return error;
    }

    // Make sure no one else can try and get or create a module while this
    // function is actively working on it by doing an extra lock on the global
    // mutex list.
    ModuleSpec platform_module_spec(module_spec);
    platform_module_spec.GetFileSpec() =
        located_binary_modulespec.GetFileSpec();
    platform_module_spec.GetPlatformFileSpec() =
        located_binary_modulespec.GetFileSpec();
    platform_module_spec.GetSymbolFileSpec() =
        located_binary_modulespec.GetSymbolFileSpec();
    ModuleList matching_module_list;
    shared_module_list.FindModules(platform_module_spec, matching_module_list);
    if (!matching_module_list.IsEmpty()) {
      module_sp = matching_module_list.GetModuleAtIndex(0);

      // If we didn't have a UUID in mind when looking for the object file,
      // then we should make sure the modification time hasn't changed!
      if (platform_module_spec.GetUUIDPtr() == nullptr) {
        auto file_spec_mod_time = FileSystem::Instance().GetModificationTime(
            located_binary_modulespec.GetFileSpec());
        if (file_spec_mod_time != llvm::sys::TimePoint<>()) {
          if (file_spec_mod_time != module_sp->GetModificationTime()) {
            if (old_modules)
              old_modules->push_back(module_sp);
            shared_module_list.Remove(module_sp);
            module_sp.reset();
          }
        }
      }
    }

    if (!module_sp) {
      module_sp = std::make_shared<Module>(platform_module_spec);
      // Make sure there are a module and an object file since we can specify a
      // valid file path with an architecture that might not be in that file.
      // By getting the object file we can guarantee that the architecture
      // matches
      if (module_sp && module_sp->GetObjectFile()) {
        module_sp->GetSymbolLocatorStatistics().merge(symbol_locator_map);
        if (module_sp->GetObjectFile()->GetType() ==
            ObjectFile::eTypeStubLibrary) {
          module_sp.reset();
        } else {
          if (did_create_ptr)
            *did_create_ptr = true;

          shared_module_list.ReplaceEquivalent(module_sp, old_modules);
        }
      } else {
        located_binary_modulespec.GetFileSpec().GetPath(path, sizeof(path));

        if (located_binary_modulespec.GetFileSpec()) {
          if (arch.IsValid())
            error = Status::FromErrorStringWithFormat(
                "unable to open %s architecture in '%s'",
                arch.GetArchitectureName(), path);
          else
            error =
                Status::FromErrorStringWithFormat("unable to open '%s'", path);
        } else {
          std::string uuid_str;
          if (uuid_ptr && uuid_ptr->IsValid())
            uuid_str = uuid_ptr->GetAsString();

          if (!uuid_str.empty())
            error = Status::FromErrorStringWithFormat(
                "cannot locate a module for UUID '%s'", uuid_str.c_str());
          else
            error = Status::FromErrorString("cannot locate a module");
        }
      }
    }
  }

  return error;
}

bool ModuleList::RemoveSharedModule(lldb::ModuleSP &module_sp) {
  return GetSharedModuleList().Remove(module_sp);
}

bool ModuleList::RemoveSharedModuleIfOrphaned(const ModuleWP module_wp) {
  return GetSharedModuleList().RemoveIfOrphaned(module_wp);
}

bool ModuleList::LoadScriptingResourcesInTarget(Target *target,
                                                std::list<Status> &errors,
                                                Stream &feedback_stream,
                                                bool continue_on_error) {
  if (!target)
    return false;
  m_modules_mutex.lock();
  // Don't hold the module list mutex while loading the scripting resources,
  // The initializer might do any amount of work, and having that happen while
  // the module list is held is asking for A/B locking problems.
  const ModuleList tmp_module_list(*this);
  m_modules_mutex.unlock();

  for (auto module : tmp_module_list.ModulesNoLocking()) {
    if (module) {
      Status error;
      if (!module->LoadScriptingResourceInTarget(target, error,
                                                 feedback_stream)) {
        if (error.Fail() && error.AsCString()) {
          error = Status::FromErrorStringWithFormat(
              "unable to load scripting data for "
              "module %s - error reported was %s",
              module->GetFileSpec()
                  .GetFileNameStrippingExtension()
                  .GetCString(),
              error.AsCString());
          errors.push_back(std::move(error));
          if (!continue_on_error)
            return false;
        }
      }
    }
  }
  return errors.empty();
}

void ModuleList::ForEach(
    std::function<IterationAction(const ModuleSP &module_sp)> const &callback)
    const {
  std::lock_guard<std::recursive_mutex> guard(m_modules_mutex);
  for (const auto &module_sp : m_modules) {
    assert(module_sp != nullptr);
    if (callback(module_sp) == IterationAction::Stop)
      break;
  }
}

bool ModuleList::AnyOf(
    std::function<bool(lldb_private::Module &module_sp)> const &callback)
    const {
  std::lock_guard<std::recursive_mutex> guard(m_modules_mutex);
  for (const auto &module_sp : m_modules) {
    assert(module_sp != nullptr);
    if (callback(*module_sp))
      return true;
  }

  return false;
}


void ModuleList::Swap(ModuleList &other) {
  // scoped_lock locks both mutexes at once.
  std::scoped_lock<std::recursive_mutex, std::recursive_mutex> lock(
      m_modules_mutex, other.m_modules_mutex);
  m_modules.swap(other.m_modules);
}<|MERGE_RESOLUTION|>--- conflicted
+++ resolved
@@ -1041,12 +1041,8 @@
 Status
 ModuleList::GetSharedModule(const ModuleSpec &module_spec, ModuleSP &module_sp,
                             llvm::SmallVectorImpl<lldb::ModuleSP> *old_modules,
-<<<<<<< HEAD
-                            bool *did_create_ptr, bool always_create) {
-=======
                             bool *did_create_ptr, bool always_create,
                             bool invoke_locate_callback) {
->>>>>>> 811fe024
   SharedModuleList &shared_module_list = GetSharedModuleList();
   std::lock_guard<std::recursive_mutex> guard(shared_module_list.GetMutex());
   char path[PATH_MAX];
