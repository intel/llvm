//===-- Debugger.cpp ------------------------------------------------------===//
//
// Part of the LLVM Project, under the Apache License v2.0 with LLVM Exceptions.
// See https://llvm.org/LICENSE.txt for license information.
// SPDX-License-Identifier: Apache-2.0 WITH LLVM-exception
//
//===----------------------------------------------------------------------===//

#include "lldb/Core/Debugger.h"

#include "lldb/Breakpoint/Breakpoint.h"
#include "lldb/Core/DebuggerEvents.h"
#include "lldb/Core/FormatEntity.h"
#include "lldb/Core/Mangled.h"
#include "lldb/Core/ModuleList.h"
#include "lldb/Core/ModuleSpec.h"
#include "lldb/Core/PluginManager.h"
#include "lldb/Core/Progress.h"
#include "lldb/Core/StreamAsynchronousIO.h"
#include "lldb/Core/Telemetry.h"
#include "lldb/DataFormatters/DataVisualization.h"
#include "lldb/Expression/REPL.h"
#include "lldb/Host/File.h"
#include "lldb/Host/FileSystem.h"
#include "lldb/Host/HostInfo.h"
#include "lldb/Host/StreamFile.h"
#include "lldb/Host/Terminal.h"
#include "lldb/Host/ThreadLauncher.h"
#include "lldb/Interpreter/CommandInterpreter.h"
#include "lldb/Interpreter/CommandReturnObject.h"
#include "lldb/Interpreter/OptionValue.h"
#include "lldb/Interpreter/OptionValueLanguage.h"
#include "lldb/Interpreter/OptionValueProperties.h"
#include "lldb/Interpreter/OptionValueSInt64.h"
#include "lldb/Interpreter/OptionValueString.h"
#include "lldb/Interpreter/Property.h"
#include "lldb/Interpreter/ScriptInterpreter.h"
#include "lldb/Symbol/Function.h"
#include "lldb/Symbol/Symbol.h"
#include "lldb/Symbol/SymbolContext.h"
#include "lldb/Target/Language.h"
#include "lldb/Target/Process.h"
#include "lldb/Target/StructuredDataPlugin.h"
#include "lldb/Target/Target.h"
#include "lldb/Target/TargetList.h"
#include "lldb/Target/Thread.h"
#include "lldb/Target/ThreadList.h"
#include "lldb/Utility/AnsiTerminal.h"
#include "lldb/Utility/Event.h"
#include "lldb/Utility/LLDBLog.h"
#include "lldb/Utility/Listener.h"
#include "lldb/Utility/Log.h"
#include "lldb/Utility/State.h"
#include "lldb/Utility/Stream.h"
#include "lldb/Utility/StreamString.h"
#include "lldb/Version/Version.h"
#include "lldb/lldb-enumerations.h"

#if defined(_WIN32)
#include "lldb/Host/windows/PosixApi.h"
#include "lldb/Host/windows/windows.h"
#endif

#include "llvm/ADT/STLExtras.h"
#include "llvm/ADT/StringRef.h"
#include "llvm/ADT/iterator.h"
#include "llvm/Config/llvm-config.h"
#include "llvm/Support/DynamicLibrary.h"
#include "llvm/Support/FileSystem.h"
#include "llvm/Support/Process.h"
#include "llvm/Support/ThreadPool.h"
#include "llvm/Support/Threading.h"
#include "llvm/Support/raw_ostream.h"

#include <chrono>
#include <cstdio>
#include <cstdlib>
#include <cstring>
#include <list>
#include <memory>
#include <mutex>
#include <optional>
#include <set>
#include <string>
#include <system_error>

// Includes for pipe()
#if defined(_WIN32)
#include <fcntl.h>
#include <io.h>
#else
#include <unistd.h>
#endif

namespace lldb_private {
class Address;
}

using namespace lldb;
using namespace lldb_private;

static lldb::user_id_t g_unique_id = 1;
static size_t g_debugger_event_thread_stack_bytes = 8 * 1024 * 1024;

#pragma mark Static Functions

static std::recursive_mutex *g_debugger_list_mutex_ptr =
    nullptr; // NOTE: intentional leak to avoid issues with C++ destructor chain
static Debugger::DebuggerList *g_debugger_list_ptr =
    nullptr; // NOTE: intentional leak to avoid issues with C++ destructor chain
static llvm::DefaultThreadPool *g_thread_pool = nullptr;

static constexpr OptionEnumValueElement g_show_disassembly_enum_values[] = {
    {
        Debugger::eStopDisassemblyTypeNever,
        "never",
        "Never show disassembly when displaying a stop context.",
    },
    {
        Debugger::eStopDisassemblyTypeNoDebugInfo,
        "no-debuginfo",
        "Show disassembly when there is no debug information.",
    },
    {
        Debugger::eStopDisassemblyTypeNoSource,
        "no-source",
        "Show disassembly when there is no source information, or the source "
        "file "
        "is missing when displaying a stop context.",
    },
    {
        Debugger::eStopDisassemblyTypeAlways,
        "always",
        "Always show disassembly when displaying a stop context.",
    },
};

static constexpr OptionEnumValueElement g_language_enumerators[] = {
    {
        eScriptLanguageNone,
        "none",
        "Disable scripting languages.",
    },
    {
        eScriptLanguagePython,
        "python",
        "Select python as the default scripting language.",
    },
    {
        eScriptLanguageDefault,
        "default",
        "Select the lldb default as the default scripting language.",
    },
};

static constexpr OptionEnumValueElement g_dwim_print_verbosities[] = {
    {eDWIMPrintVerbosityNone, "none",
     "Use no verbosity when running dwim-print."},
    {eDWIMPrintVerbosityExpression, "expression",
     "Use partial verbosity when running dwim-print - display a message when "
     "`expression` evaluation is used."},
    {eDWIMPrintVerbosityFull, "full",
     "Use full verbosity when running dwim-print."},
};

static constexpr OptionEnumValueElement s_stop_show_column_values[] = {
    {
        eStopShowColumnAnsiOrCaret,
        "ansi-or-caret",
        "Highlight the stop column with ANSI terminal codes when color/ANSI "
        "mode is enabled; otherwise, fall back to using a text-only caret (^) "
        "as if \"caret-only\" mode was selected.",
    },
    {
        eStopShowColumnAnsi,
        "ansi",
        "Highlight the stop column with ANSI terminal codes when running LLDB "
        "with color/ANSI enabled.",
    },
    {
        eStopShowColumnCaret,
        "caret",
        "Highlight the stop column with a caret character (^) underneath the "
        "stop column. This method introduces a new line in source listings "
        "that display thread stop locations.",
    },
    {
        eStopShowColumnNone,
        "none",
        "Do not highlight the stop column.",
    },
};

#define LLDB_PROPERTIES_debugger
#include "CoreProperties.inc"

enum {
#define LLDB_PROPERTIES_debugger
#include "CorePropertiesEnum.inc"
};

LoadPluginCallbackType Debugger::g_load_plugin_callback = nullptr;

Status Debugger::SetPropertyValue(const ExecutionContext *exe_ctx,
                                  VarSetOperationType op,
                                  llvm::StringRef property_path,
                                  llvm::StringRef value) {
  bool is_load_script =
      (property_path == "target.load-script-from-symbol-file");
  // These properties might change how we visualize data.
  bool invalidate_data_vis = (property_path == "escape-non-printables");
  invalidate_data_vis |=
      (property_path == "target.max-zero-padding-in-float-format");
  if (invalidate_data_vis) {
    DataVisualization::ForceUpdate();
  }

  TargetSP target_sp;
  LoadScriptFromSymFile load_script_old_value = eLoadScriptFromSymFileFalse;
  if (is_load_script && exe_ctx && exe_ctx->GetTargetSP()) {
    target_sp = exe_ctx->GetTargetSP();
    load_script_old_value =
        target_sp->TargetProperties::GetLoadScriptFromSymbolFile();
  }
  Status error(Properties::SetPropertyValue(exe_ctx, op, property_path, value));
  if (error.Success()) {
    // FIXME it would be nice to have "on-change" callbacks for properties
    if (property_path == g_debugger_properties[ePropertyPrompt].name) {
      llvm::StringRef new_prompt = GetPrompt();
      std::string str = lldb_private::ansi::FormatAnsiTerminalCodes(
          new_prompt, GetUseColor());
      if (str.length())
        new_prompt = str;
      GetCommandInterpreter().UpdatePrompt(new_prompt);
      auto bytes = std::make_unique<EventDataBytes>(new_prompt);
      auto prompt_change_event_sp = std::make_shared<Event>(
          CommandInterpreter::eBroadcastBitResetPrompt, bytes.release());
      GetCommandInterpreter().BroadcastEvent(prompt_change_event_sp);
    } else if (property_path == g_debugger_properties[ePropertyUseColor].name) {
      // use-color changed. Ping the prompt so it can reset the ansi terminal
      // codes.
      SetPrompt(GetPrompt());
    } else if (property_path ==
                   g_debugger_properties[ePropertyPromptAnsiPrefix].name ||
               property_path ==
                   g_debugger_properties[ePropertyPromptAnsiSuffix].name) {
      // Prompt colors changed. Ping the prompt so it can reset the ansi
      // terminal codes.
      SetPrompt(GetPrompt());
    } else if (property_path ==
               g_debugger_properties[ePropertyShowStatusline].name) {
      // Statusline setting changed. If we have a statusline instance, update it
      // now. Otherwise it will get created in the default event handler.
      if (StatuslineSupported())
        m_statusline.emplace(*this);
      else
        m_statusline.reset();
    } else if (property_path ==
               g_debugger_properties[ePropertyStatuslineFormat].name) {
      // Statusline format changed. Redraw the statusline.
      RedrawStatusline();
    } else if (property_path ==
               g_debugger_properties[ePropertyUseSourceCache].name) {
      // use-source-cache changed. Wipe out the cache contents if it was
      // disabled.
      if (!GetUseSourceCache()) {
        m_source_file_cache.Clear();
      }
    } else if (is_load_script && target_sp &&
               load_script_old_value == eLoadScriptFromSymFileWarn) {
      if (target_sp->TargetProperties::GetLoadScriptFromSymbolFile() ==
          eLoadScriptFromSymFileTrue) {
        std::list<Status> errors;
        StreamString feedback_stream;
        if (!target_sp->LoadScriptingResources(errors, feedback_stream)) {
          lldb::StreamUP s = GetAsyncErrorStream();
          for (auto &error : errors)
            s->Printf("%s\n", error.AsCString());
          if (feedback_stream.GetSize())
            s->PutCString(feedback_stream.GetString());
        }
      }
    }
  }
  return error;
}

bool Debugger::GetAutoConfirm() const {
  constexpr uint32_t idx = ePropertyAutoConfirm;
  return GetPropertyAtIndexAs<bool>(
      idx, g_debugger_properties[idx].default_uint_value != 0);
}

const FormatEntity::Entry *Debugger::GetDisassemblyFormat() const {
  constexpr uint32_t idx = ePropertyDisassemblyFormat;
  return GetPropertyAtIndexAs<const FormatEntity::Entry *>(idx);
}

const FormatEntity::Entry *Debugger::GetFrameFormat() const {
  constexpr uint32_t idx = ePropertyFrameFormat;
  return GetPropertyAtIndexAs<const FormatEntity::Entry *>(idx);
}

const FormatEntity::Entry *Debugger::GetFrameFormatUnique() const {
  constexpr uint32_t idx = ePropertyFrameFormatUnique;
  return GetPropertyAtIndexAs<const FormatEntity::Entry *>(idx);
}

uint64_t Debugger::GetStopDisassemblyMaxSize() const {
  constexpr uint32_t idx = ePropertyStopDisassemblyMaxSize;
  return GetPropertyAtIndexAs<uint64_t>(
      idx, g_debugger_properties[idx].default_uint_value);
}

bool Debugger::GetNotifyVoid() const {
  constexpr uint32_t idx = ePropertyNotiftVoid;
  return GetPropertyAtIndexAs<uint64_t>(
      idx, g_debugger_properties[idx].default_uint_value != 0);
}

llvm::StringRef Debugger::GetPrompt() const {
  constexpr uint32_t idx = ePropertyPrompt;
  return GetPropertyAtIndexAs<llvm::StringRef>(
      idx, g_debugger_properties[idx].default_cstr_value);
}

llvm::StringRef Debugger::GetPromptAnsiPrefix() const {
  const uint32_t idx = ePropertyPromptAnsiPrefix;
  return GetPropertyAtIndexAs<llvm::StringRef>(
      idx, g_debugger_properties[idx].default_cstr_value);
}

llvm::StringRef Debugger::GetPromptAnsiSuffix() const {
  const uint32_t idx = ePropertyPromptAnsiSuffix;
  return GetPropertyAtIndexAs<llvm::StringRef>(
      idx, g_debugger_properties[idx].default_cstr_value);
}

void Debugger::SetPrompt(llvm::StringRef p) {
  constexpr uint32_t idx = ePropertyPrompt;
  SetPropertyAtIndex(idx, p);
  llvm::StringRef new_prompt = GetPrompt();
  std::string str =
      lldb_private::ansi::FormatAnsiTerminalCodes(new_prompt, GetUseColor());
  if (str.length())
    new_prompt = str;
  GetCommandInterpreter().UpdatePrompt(new_prompt);
}

const FormatEntity::Entry *Debugger::GetThreadFormat() const {
  constexpr uint32_t idx = ePropertyThreadFormat;
  return GetPropertyAtIndexAs<const FormatEntity::Entry *>(idx);
}

const FormatEntity::Entry *Debugger::GetThreadStopFormat() const {
  constexpr uint32_t idx = ePropertyThreadStopFormat;
  return GetPropertyAtIndexAs<const FormatEntity::Entry *>(idx);
}

lldb::ScriptLanguage Debugger::GetScriptLanguage() const {
  const uint32_t idx = ePropertyScriptLanguage;
  return GetPropertyAtIndexAs<lldb::ScriptLanguage>(
      idx, static_cast<lldb::ScriptLanguage>(
               g_debugger_properties[idx].default_uint_value));
}

bool Debugger::SetScriptLanguage(lldb::ScriptLanguage script_lang) {
  const uint32_t idx = ePropertyScriptLanguage;
  return SetPropertyAtIndex(idx, script_lang);
}

lldb::LanguageType Debugger::GetREPLLanguage() const {
  const uint32_t idx = ePropertyREPLLanguage;
  return GetPropertyAtIndexAs<LanguageType>(idx, {});
}

bool Debugger::SetREPLLanguage(lldb::LanguageType repl_lang) {
  const uint32_t idx = ePropertyREPLLanguage;
  return SetPropertyAtIndex(idx, repl_lang);
}

uint64_t Debugger::GetTerminalWidth() const {
  const uint32_t idx = ePropertyTerminalWidth;
  return GetPropertyAtIndexAs<uint64_t>(
      idx, g_debugger_properties[idx].default_uint_value);
}

bool Debugger::SetTerminalWidth(uint64_t term_width) {
  const uint32_t idx = ePropertyTerminalWidth;
  const bool success = SetPropertyAtIndex(idx, term_width);

  if (auto handler_sp = m_io_handler_stack.Top())
    handler_sp->TerminalSizeChanged();
  if (m_statusline)
    m_statusline->TerminalSizeChanged();

  return success;
}

uint64_t Debugger::GetTerminalHeight() const {
  const uint32_t idx = ePropertyTerminalHeight;
  return GetPropertyAtIndexAs<uint64_t>(
      idx, g_debugger_properties[idx].default_uint_value);
}

bool Debugger::SetTerminalHeight(uint64_t term_height) {
  const uint32_t idx = ePropertyTerminalHeight;
  const bool success = SetPropertyAtIndex(idx, term_height);

  if (auto handler_sp = m_io_handler_stack.Top())
    handler_sp->TerminalSizeChanged();
  if (m_statusline)
    m_statusline->TerminalSizeChanged();

  return success;
}

bool Debugger::GetUseExternalEditor() const {
  const uint32_t idx = ePropertyUseExternalEditor;
  return GetPropertyAtIndexAs<bool>(
      idx, g_debugger_properties[idx].default_uint_value != 0);
}

bool Debugger::SetUseExternalEditor(bool b) {
  const uint32_t idx = ePropertyUseExternalEditor;
  return SetPropertyAtIndex(idx, b);
}

llvm::StringRef Debugger::GetExternalEditor() const {
  const uint32_t idx = ePropertyExternalEditor;
  return GetPropertyAtIndexAs<llvm::StringRef>(
      idx, g_debugger_properties[idx].default_cstr_value);
}

bool Debugger::SetExternalEditor(llvm::StringRef editor) {
  const uint32_t idx = ePropertyExternalEditor;
  return SetPropertyAtIndex(idx, editor);
}

bool Debugger::GetUseColor() const {
  const uint32_t idx = ePropertyUseColor;
  return GetPropertyAtIndexAs<bool>(
      idx, g_debugger_properties[idx].default_uint_value != 0);
}

bool Debugger::SetUseColor(bool b) {
  const uint32_t idx = ePropertyUseColor;
  bool ret = SetPropertyAtIndex(idx, b);
  SetPrompt(GetPrompt());
  return ret;
}

bool Debugger::GetShowProgress() const {
  const uint32_t idx = ePropertyShowProgress;
  return GetPropertyAtIndexAs<bool>(
      idx, g_debugger_properties[idx].default_uint_value != 0);
}

bool Debugger::SetShowProgress(bool show_progress) {
  const uint32_t idx = ePropertyShowProgress;
  return SetPropertyAtIndex(idx, show_progress);
}

llvm::StringRef Debugger::GetShowProgressAnsiPrefix() const {
  const uint32_t idx = ePropertyShowProgressAnsiPrefix;
  return GetPropertyAtIndexAs<llvm::StringRef>(
      idx, g_debugger_properties[idx].default_cstr_value);
}

llvm::StringRef Debugger::GetShowProgressAnsiSuffix() const {
  const uint32_t idx = ePropertyShowProgressAnsiSuffix;
  return GetPropertyAtIndexAs<llvm::StringRef>(
      idx, g_debugger_properties[idx].default_cstr_value);
}

bool Debugger::GetShowStatusline() const {
  const uint32_t idx = ePropertyShowStatusline;
  return GetPropertyAtIndexAs<bool>(
      idx, g_debugger_properties[idx].default_uint_value != 0);
}

const FormatEntity::Entry *Debugger::GetStatuslineFormat() const {
  constexpr uint32_t idx = ePropertyStatuslineFormat;
  return GetPropertyAtIndexAs<const FormatEntity::Entry *>(idx);
}

bool Debugger::GetUseAutosuggestion() const {
  const uint32_t idx = ePropertyShowAutosuggestion;
  return GetPropertyAtIndexAs<bool>(
      idx, g_debugger_properties[idx].default_uint_value != 0);
}

llvm::StringRef Debugger::GetAutosuggestionAnsiPrefix() const {
  const uint32_t idx = ePropertyShowAutosuggestionAnsiPrefix;
  return GetPropertyAtIndexAs<llvm::StringRef>(
      idx, g_debugger_properties[idx].default_cstr_value);
}

llvm::StringRef Debugger::GetAutosuggestionAnsiSuffix() const {
  const uint32_t idx = ePropertyShowAutosuggestionAnsiSuffix;
  return GetPropertyAtIndexAs<llvm::StringRef>(
      idx, g_debugger_properties[idx].default_cstr_value);
}

llvm::StringRef Debugger::GetRegexMatchAnsiPrefix() const {
  const uint32_t idx = ePropertyShowRegexMatchAnsiPrefix;
  return GetPropertyAtIndexAs<llvm::StringRef>(
      idx, g_debugger_properties[idx].default_cstr_value);
}

llvm::StringRef Debugger::GetRegexMatchAnsiSuffix() const {
  const uint32_t idx = ePropertyShowRegexMatchAnsiSuffix;
  return GetPropertyAtIndexAs<llvm::StringRef>(
      idx, g_debugger_properties[idx].default_cstr_value);
}

bool Debugger::GetShowDontUsePoHint() const {
  const uint32_t idx = ePropertyShowDontUsePoHint;
  return GetPropertyAtIndexAs<bool>(
      idx, g_debugger_properties[idx].default_uint_value != 0);
}

bool Debugger::GetUseSourceCache() const {
  const uint32_t idx = ePropertyUseSourceCache;
  return GetPropertyAtIndexAs<bool>(
      idx, g_debugger_properties[idx].default_uint_value != 0);
}

bool Debugger::SetUseSourceCache(bool b) {
  const uint32_t idx = ePropertyUseSourceCache;
  bool ret = SetPropertyAtIndex(idx, b);
  if (!ret) {
    m_source_file_cache.Clear();
  }
  return ret;
}
bool Debugger::GetHighlightSource() const {
  const uint32_t idx = ePropertyHighlightSource;
  return GetPropertyAtIndexAs<bool>(
      idx, g_debugger_properties[idx].default_uint_value != 0);
}

StopShowColumn Debugger::GetStopShowColumn() const {
  const uint32_t idx = ePropertyStopShowColumn;
  return GetPropertyAtIndexAs<lldb::StopShowColumn>(
      idx, static_cast<lldb::StopShowColumn>(
               g_debugger_properties[idx].default_uint_value));
}

llvm::StringRef Debugger::GetStopShowColumnAnsiPrefix() const {
  const uint32_t idx = ePropertyStopShowColumnAnsiPrefix;
  return GetPropertyAtIndexAs<llvm::StringRef>(
      idx, g_debugger_properties[idx].default_cstr_value);
}

llvm::StringRef Debugger::GetStopShowColumnAnsiSuffix() const {
  const uint32_t idx = ePropertyStopShowColumnAnsiSuffix;
  return GetPropertyAtIndexAs<llvm::StringRef>(
      idx, g_debugger_properties[idx].default_cstr_value);
}

llvm::StringRef Debugger::GetStopShowLineMarkerAnsiPrefix() const {
  const uint32_t idx = ePropertyStopShowLineMarkerAnsiPrefix;
  return GetPropertyAtIndexAs<llvm::StringRef>(
      idx, g_debugger_properties[idx].default_cstr_value);
}

llvm::StringRef Debugger::GetStopShowLineMarkerAnsiSuffix() const {
  const uint32_t idx = ePropertyStopShowLineMarkerAnsiSuffix;
  return GetPropertyAtIndexAs<llvm::StringRef>(
      idx, g_debugger_properties[idx].default_cstr_value);
}

uint64_t Debugger::GetStopSourceLineCount(bool before) const {
  const uint32_t idx =
      before ? ePropertyStopLineCountBefore : ePropertyStopLineCountAfter;
  return GetPropertyAtIndexAs<uint64_t>(
      idx, g_debugger_properties[idx].default_uint_value);
}

Debugger::StopDisassemblyType Debugger::GetStopDisassemblyDisplay() const {
  const uint32_t idx = ePropertyStopDisassemblyDisplay;
  return GetPropertyAtIndexAs<Debugger::StopDisassemblyType>(
      idx, static_cast<Debugger::StopDisassemblyType>(
               g_debugger_properties[idx].default_uint_value));
}

uint64_t Debugger::GetDisassemblyLineCount() const {
  const uint32_t idx = ePropertyStopDisassemblyCount;
  return GetPropertyAtIndexAs<uint64_t>(
      idx, g_debugger_properties[idx].default_uint_value);
}

bool Debugger::GetAutoOneLineSummaries() const {
  const uint32_t idx = ePropertyAutoOneLineSummaries;
  return GetPropertyAtIndexAs<bool>(
      idx, g_debugger_properties[idx].default_uint_value != 0);
}

bool Debugger::GetEscapeNonPrintables() const {
  const uint32_t idx = ePropertyEscapeNonPrintables;
  return GetPropertyAtIndexAs<bool>(
      idx, g_debugger_properties[idx].default_uint_value != 0);
}

bool Debugger::GetAutoIndent() const {
  const uint32_t idx = ePropertyAutoIndent;
  return GetPropertyAtIndexAs<bool>(
      idx, g_debugger_properties[idx].default_uint_value != 0);
}

bool Debugger::SetAutoIndent(bool b) {
  const uint32_t idx = ePropertyAutoIndent;
  return SetPropertyAtIndex(idx, b);
}

bool Debugger::GetPrintDecls() const {
  const uint32_t idx = ePropertyPrintDecls;
  return GetPropertyAtIndexAs<bool>(
      idx, g_debugger_properties[idx].default_uint_value != 0);
}

bool Debugger::SetPrintDecls(bool b) {
  const uint32_t idx = ePropertyPrintDecls;
  return SetPropertyAtIndex(idx, b);
}

uint64_t Debugger::GetTabSize() const {
  const uint32_t idx = ePropertyTabSize;
  return GetPropertyAtIndexAs<uint64_t>(
      idx, g_debugger_properties[idx].default_uint_value);
}

bool Debugger::SetTabSize(uint64_t tab_size) {
  const uint32_t idx = ePropertyTabSize;
  return SetPropertyAtIndex(idx, tab_size);
}

lldb::DWIMPrintVerbosity Debugger::GetDWIMPrintVerbosity() const {
  const uint32_t idx = ePropertyDWIMPrintVerbosity;
  return GetPropertyAtIndexAs<lldb::DWIMPrintVerbosity>(
      idx, static_cast<lldb::DWIMPrintVerbosity>(
               g_debugger_properties[idx].default_uint_value != 0));
}

bool Debugger::GetShowInlineDiagnostics() const {
  const uint32_t idx = ePropertyShowInlineDiagnostics;
  return GetPropertyAtIndexAs<bool>(
      idx, g_debugger_properties[idx].default_uint_value);
}

bool Debugger::SetShowInlineDiagnostics(bool b) {
  const uint32_t idx = ePropertyShowInlineDiagnostics;
  return SetPropertyAtIndex(idx, b);
}

#pragma mark Debugger

// const DebuggerPropertiesSP &
// Debugger::GetSettings() const
//{
//    return m_properties_sp;
//}
//

void Debugger::Initialize(LoadPluginCallbackType load_plugin_callback) {
  assert(g_debugger_list_ptr == nullptr &&
         "Debugger::Initialize called more than once!");
  g_debugger_list_mutex_ptr = new std::recursive_mutex();
  g_debugger_list_ptr = new DebuggerList();
  g_thread_pool = new llvm::DefaultThreadPool(llvm::optimal_concurrency());
  g_load_plugin_callback = load_plugin_callback;
}

void Debugger::Terminate() {
  assert(g_debugger_list_ptr &&
         "Debugger::Terminate called without a matching Debugger::Initialize!");

  if (g_debugger_list_ptr && g_debugger_list_mutex_ptr) {
    std::lock_guard<std::recursive_mutex> guard(*g_debugger_list_mutex_ptr);
    for (const auto &debugger : *g_debugger_list_ptr)
      debugger->HandleDestroyCallback();
  }

  if (g_thread_pool) {
    // The destructor will wait for all the threads to complete.
    delete g_thread_pool;
  }

  if (g_debugger_list_ptr && g_debugger_list_mutex_ptr) {
    // Clear our global list of debugger objects
    {
      std::lock_guard<std::recursive_mutex> guard(*g_debugger_list_mutex_ptr);
      for (const auto &debugger : *g_debugger_list_ptr)
        debugger->Clear();
      g_debugger_list_ptr->clear();
    }
  }
}

void Debugger::SettingsInitialize() { Target::SettingsInitialize(); }

void Debugger::SettingsTerminate() { Target::SettingsTerminate(); }

bool Debugger::LoadPlugin(const FileSpec &spec, Status &error) {
  if (g_load_plugin_callback) {
    llvm::sys::DynamicLibrary dynlib =
        g_load_plugin_callback(shared_from_this(), spec, error);
    if (dynlib.isValid()) {
      m_loaded_plugins.push_back(dynlib);
      return true;
    }
  } else {
    // The g_load_plugin_callback is registered in SBDebugger::Initialize() and
    // if the public API layer isn't available (code is linking against all of
    // the internal LLDB static libraries), then we can't load plugins
    error = Status::FromErrorString("Public API layer is not available");
  }
  return false;
}

static FileSystem::EnumerateDirectoryResult
LoadPluginCallback(void *baton, llvm::sys::fs::file_type ft,
                   llvm::StringRef path) {
  Status error;

  static constexpr llvm::StringLiteral g_dylibext(".dylib");
  static constexpr llvm::StringLiteral g_solibext(".so");

  if (!baton)
    return FileSystem::eEnumerateDirectoryResultQuit;

  Debugger *debugger = (Debugger *)baton;

  namespace fs = llvm::sys::fs;
  // If we have a regular file, a symbolic link or unknown file type, try and
  // process the file. We must handle unknown as sometimes the directory
  // enumeration might be enumerating a file system that doesn't have correct
  // file type information.
  if (ft == fs::file_type::regular_file || ft == fs::file_type::symlink_file ||
      ft == fs::file_type::type_unknown) {
    FileSpec plugin_file_spec(path);
    FileSystem::Instance().Resolve(plugin_file_spec);

    if (plugin_file_spec.GetFileNameExtension() != g_dylibext &&
        plugin_file_spec.GetFileNameExtension() != g_solibext) {
      return FileSystem::eEnumerateDirectoryResultNext;
    }

    Status plugin_load_error;
    debugger->LoadPlugin(plugin_file_spec, plugin_load_error);

    return FileSystem::eEnumerateDirectoryResultNext;
  } else if (ft == fs::file_type::directory_file ||
             ft == fs::file_type::symlink_file ||
             ft == fs::file_type::type_unknown) {
    // Try and recurse into anything that a directory or symbolic link. We must
    // also do this for unknown as sometimes the directory enumeration might be
    // enumerating a file system that doesn't have correct file type
    // information.
    return FileSystem::eEnumerateDirectoryResultEnter;
  }

  return FileSystem::eEnumerateDirectoryResultNext;
}

void Debugger::InstanceInitialize() {
  const bool find_directories = true;
  const bool find_files = true;
  const bool find_other = true;
  char dir_path[PATH_MAX];
  if (FileSpec dir_spec = HostInfo::GetSystemPluginDir()) {
    if (FileSystem::Instance().Exists(dir_spec) &&
        dir_spec.GetPath(dir_path, sizeof(dir_path))) {
      FileSystem::Instance().EnumerateDirectory(dir_path, find_directories,
                                                find_files, find_other,
                                                LoadPluginCallback, this);
    }
  }

  if (FileSpec dir_spec = HostInfo::GetUserPluginDir()) {
    if (FileSystem::Instance().Exists(dir_spec) &&
        dir_spec.GetPath(dir_path, sizeof(dir_path))) {
      FileSystem::Instance().EnumerateDirectory(dir_path, find_directories,
                                                find_files, find_other,
                                                LoadPluginCallback, this);
    }
  }

  PluginManager::DebuggerInitialize(*this);
}

DebuggerSP Debugger::CreateInstance(lldb::LogOutputCallback log_callback,
                                    void *baton) {
  lldb_private::telemetry::ScopedDispatcher<
      lldb_private::telemetry::DebuggerInfo>
      helper([](lldb_private::telemetry::DebuggerInfo *entry) {
        entry->lldb_version = lldb_private::GetVersion();
      });
  DebuggerSP debugger_sp(new Debugger(log_callback, baton));
  helper.SetDebugger(debugger_sp.get());

  if (g_debugger_list_ptr && g_debugger_list_mutex_ptr) {
    std::lock_guard<std::recursive_mutex> guard(*g_debugger_list_mutex_ptr);
    g_debugger_list_ptr->push_back(debugger_sp);
  }
  debugger_sp->InstanceInitialize();
  return debugger_sp;
}

void Debugger::HandleDestroyCallback() {
  const lldb::user_id_t user_id = GetID();
  // Invoke and remove all the callbacks in an FIFO order. Callbacks which are
  // added during this loop will be appended, invoked and then removed last.
  // Callbacks which are removed during this loop will not be invoked.
  while (true) {
    DestroyCallbackInfo callback_info;
    {
      std::lock_guard<std::mutex> guard(m_destroy_callback_mutex);
      if (m_destroy_callbacks.empty())
        break;
      // Pop the first item in the list
      callback_info = m_destroy_callbacks.front();
      m_destroy_callbacks.erase(m_destroy_callbacks.begin());
    }
    // Call the destroy callback with user id and baton
    callback_info.callback(user_id, callback_info.baton);
  }
}

void Debugger::Destroy(DebuggerSP &debugger_sp) {
  if (!debugger_sp)
    return;

  debugger_sp->HandleDestroyCallback();
  CommandInterpreter &cmd_interpreter = debugger_sp->GetCommandInterpreter();

  if (cmd_interpreter.GetSaveSessionOnQuit()) {
    CommandReturnObject result(debugger_sp->GetUseColor());
    cmd_interpreter.SaveTranscript(result);
    if (result.Succeeded())
      (*debugger_sp->GetAsyncOutputStream())
          << result.GetOutputString() << '\n';
    else
      (*debugger_sp->GetAsyncErrorStream()) << result.GetErrorString() << '\n';
  }

  debugger_sp->Clear();

  if (g_debugger_list_ptr && g_debugger_list_mutex_ptr) {
    std::lock_guard<std::recursive_mutex> guard(*g_debugger_list_mutex_ptr);
    DebuggerList::iterator pos, end = g_debugger_list_ptr->end();
    for (pos = g_debugger_list_ptr->begin(); pos != end; ++pos) {
      if ((*pos).get() == debugger_sp.get()) {
        g_debugger_list_ptr->erase(pos);
        return;
      }
    }
  }
}

DebuggerSP
Debugger::FindDebuggerWithInstanceName(llvm::StringRef instance_name) {
  if (!g_debugger_list_ptr || !g_debugger_list_mutex_ptr)
    return DebuggerSP();

  std::lock_guard<std::recursive_mutex> guard(*g_debugger_list_mutex_ptr);
  for (const DebuggerSP &debugger_sp : *g_debugger_list_ptr) {
    if (!debugger_sp)
      continue;

    if (llvm::StringRef(debugger_sp->GetInstanceName()) == instance_name)
      return debugger_sp;
  }
  return DebuggerSP();
}

TargetSP Debugger::FindTargetWithProcessID(lldb::pid_t pid) {
  TargetSP target_sp;
  if (g_debugger_list_ptr && g_debugger_list_mutex_ptr) {
    std::lock_guard<std::recursive_mutex> guard(*g_debugger_list_mutex_ptr);
    DebuggerList::iterator pos, end = g_debugger_list_ptr->end();
    for (pos = g_debugger_list_ptr->begin(); pos != end; ++pos) {
      target_sp = (*pos)->GetTargetList().FindTargetWithProcessID(pid);
      if (target_sp)
        break;
    }
  }
  return target_sp;
}

TargetSP Debugger::FindTargetWithProcess(Process *process) {
  TargetSP target_sp;
  if (g_debugger_list_ptr && g_debugger_list_mutex_ptr) {
    std::lock_guard<std::recursive_mutex> guard(*g_debugger_list_mutex_ptr);
    DebuggerList::iterator pos, end = g_debugger_list_ptr->end();
    for (pos = g_debugger_list_ptr->begin(); pos != end; ++pos) {
      target_sp = (*pos)->GetTargetList().FindTargetWithProcess(process);
      if (target_sp)
        break;
    }
  }
  return target_sp;
}

llvm::StringRef Debugger::GetStaticBroadcasterClass() {
  static constexpr llvm::StringLiteral class_name("lldb.debugger");
  return class_name;
}

Debugger::Debugger(lldb::LogOutputCallback log_callback, void *baton)
    : UserID(g_unique_id++),
      Properties(std::make_shared<OptionValueProperties>()),
      m_input_file_sp(std::make_shared<NativeFile>(stdin, NativeFile::Unowned)),
      m_output_stream_sp(std::make_shared<LockableStreamFile>(
          stdout, NativeFile::Unowned, m_output_mutex)),
      m_error_stream_sp(std::make_shared<LockableStreamFile>(
          stderr, NativeFile::Unowned, m_output_mutex)),
      m_input_recorder(nullptr),
      m_broadcaster_manager_sp(BroadcasterManager::MakeBroadcasterManager()),
      m_terminal_state(), m_target_list(*this), m_platform_list(),
      m_listener_sp(Listener::MakeListener("lldb.Debugger")),
      m_source_manager_up(), m_source_file_cache(),
      m_command_interpreter_up(
          std::make_unique<CommandInterpreter>(*this, false)),
      m_io_handler_stack(),
      m_instance_name(llvm::formatv("debugger_{0}", GetID()).str()),
      m_loaded_plugins(), m_event_handler_thread(), m_io_handler_thread(),
      m_sync_broadcaster(nullptr, "lldb.debugger.sync"),
      m_broadcaster(m_broadcaster_manager_sp,
                    GetStaticBroadcasterClass().str()),
      m_forward_listener_sp(), m_clear_once() {
  // Initialize the debugger properties as early as possible as other parts of
  // LLDB will start querying them during construction.
  m_collection_sp->Initialize(g_debugger_properties);
  m_collection_sp->AppendProperty(
      "target", "Settings specify to debugging targets.", true,
      Target::GetGlobalProperties().GetValueProperties());
  m_collection_sp->AppendProperty(
      "platform", "Platform settings.", true,
      Platform::GetGlobalPlatformProperties().GetValueProperties());
  m_collection_sp->AppendProperty(
      "symbols", "Symbol lookup and cache settings.", true,
      ModuleList::GetGlobalModuleListProperties().GetValueProperties());
  m_collection_sp->AppendProperty(
      LanguageProperties::GetSettingName(), "Language settings.", true,
      Language::GetGlobalLanguageProperties().GetValueProperties());
  if (m_command_interpreter_up) {
    m_collection_sp->AppendProperty(
        "interpreter",
        "Settings specify to the debugger's command interpreter.", true,
        m_command_interpreter_up->GetValueProperties());
  }
  if (log_callback)
    m_callback_handler_sp =
        std::make_shared<CallbackLogHandler>(log_callback, baton);
  m_command_interpreter_up->Initialize();
  // Always add our default platform to the platform list
  PlatformSP default_platform_sp(Platform::GetHostPlatform());
  assert(default_platform_sp);
  m_platform_list.Append(default_platform_sp, true);

  // Create the dummy target.
  {
    ArchSpec arch(Target::GetDefaultArchitecture());
    if (!arch.IsValid())
      arch = HostInfo::GetArchitecture();
    assert(arch.IsValid() && "No valid default or host archspec");
    const bool is_dummy_target = true;
    m_dummy_target_sp.reset(
        new Target(*this, arch, default_platform_sp, is_dummy_target));
  }
  assert(m_dummy_target_sp.get() && "Couldn't construct dummy target?");

  OptionValueUInt64 *term_width =
      m_collection_sp->GetPropertyAtIndexAsOptionValueUInt64(
          ePropertyTerminalWidth);
  term_width->SetMinimumValue(10);

  OptionValueUInt64 *term_height =
      m_collection_sp->GetPropertyAtIndexAsOptionValueUInt64(
          ePropertyTerminalHeight);
  term_height->SetMinimumValue(10);

  // Turn off use-color if this is a dumb terminal.
  const char *term = getenv("TERM");
  if (term && !strcmp(term, "dumb"))
    SetUseColor(false);
  // Turn off use-color if we don't write to a terminal with color support.
  if (!GetOutputFileSP()->GetIsTerminalWithColors())
    SetUseColor(false);

  if (Diagnostics::Enabled()) {
    m_diagnostics_callback_id = Diagnostics::Instance().AddCallback(
        [this](const FileSpec &dir) -> llvm::Error {
          for (auto &entry : m_stream_handlers) {
            llvm::StringRef log_path = entry.first();
            llvm::StringRef file_name = llvm::sys::path::filename(log_path);
            FileSpec destination = dir.CopyByAppendingPathComponent(file_name);
            std::error_code ec =
                llvm::sys::fs::copy_file(log_path, destination.GetPath());
            if (ec)
              return llvm::errorCodeToError(ec);
          }
          return llvm::Error::success();
        });
  }

#if defined(_WIN32) && defined(ENABLE_VIRTUAL_TERMINAL_PROCESSING)
  // Enabling use of ANSI color codes because LLDB is using them to highlight
  // text.
  llvm::sys::Process::UseANSIEscapeCodes(true);
#endif
}

Debugger::~Debugger() { Clear(); }

void Debugger::Clear() {
  // Make sure we call this function only once. With the C++ global destructor
  // chain having a list of debuggers and with code that can be running on
  // other threads, we need to ensure this doesn't happen multiple times.
  //
  // The following functions call Debugger::Clear():
  //     Debugger::~Debugger();
  //     static void Debugger::Destroy(lldb::DebuggerSP &debugger_sp);
  //     static void Debugger::Terminate();
  llvm::call_once(m_clear_once, [this]() {
    telemetry::ScopedDispatcher<telemetry::DebuggerInfo> helper(
        [this](lldb_private::telemetry::DebuggerInfo *info) {
          assert(this == info->debugger);
          (void)this;
          info->is_exit_entry = true;
        },
        this);
    ClearIOHandlers();
    StopIOHandlerThread();
    StopEventHandlerThread();
    m_listener_sp->Clear();
    for (TargetSP target_sp : m_target_list.Targets()) {
      if (target_sp) {
        if (ProcessSP process_sp = target_sp->GetProcessSP())
          process_sp->Finalize(false /* not destructing */);
        target_sp->Destroy();
      }
    }
    m_broadcaster_manager_sp->Clear();

    // Close the input file _before_ we close the input read communications
    // class as it does NOT own the input file, our m_input_file does.
    m_terminal_state.Clear();
    GetInputFile().Close();

    m_command_interpreter_up->Clear();

    if (Diagnostics::Enabled())
      Diagnostics::Instance().RemoveCallback(m_diagnostics_callback_id);
  });
}

bool Debugger::GetAsyncExecution() {
  return !m_command_interpreter_up->GetSynchronous();
}

void Debugger::SetAsyncExecution(bool async_execution) {
  m_command_interpreter_up->SetSynchronous(!async_execution);
}

repro::DataRecorder *Debugger::GetInputRecorder() { return m_input_recorder; }

static inline int OpenPipe(int fds[2], std::size_t size) {
#ifdef _WIN32
  return _pipe(fds, size, O_BINARY);
#else
  (void)size;
  return pipe(fds);
#endif
}

Status Debugger::SetInputString(const char *data) {
  Status result;
  enum PIPES { READ, WRITE }; // Indexes for the read and write fds
  int fds[2] = {-1, -1};

  if (data == nullptr) {
    result = Status::FromErrorString("String data is null");
    return result;
  }

  size_t size = strlen(data);
  if (size == 0) {
    result = Status::FromErrorString("String data is empty");
    return result;
  }

  if (OpenPipe(fds, size) != 0) {
    result = Status::FromErrorString(
        "can't create pipe file descriptors for LLDB commands");
    return result;
  }

  int r = write(fds[WRITE], data, size);
  (void)r;
  // Close the write end of the pipe, so that the command interpreter will exit
  // when it consumes all the data.
  llvm::sys::Process::SafelyCloseFileDescriptor(fds[WRITE]);

  // Open the read file descriptor as a FILE * that we can return as an input
  // handle.
  FILE *commands_file = fdopen(fds[READ], "rb");
  if (commands_file == nullptr) {
    result = Status::FromErrorStringWithFormat(
        "fdopen(%i, \"rb\") failed (errno = %i) "
        "when trying to open LLDB commands pipe",
        fds[READ], errno);
    llvm::sys::Process::SafelyCloseFileDescriptor(fds[READ]);
    return result;
  }

  SetInputFile((FileSP)std::make_shared<NativeFile>(commands_file, true));
  return result;
}

void Debugger::SetInputFile(FileSP file_sp) {
  assert(file_sp && file_sp->IsValid());
  m_input_file_sp = std::move(file_sp);
  // Save away the terminal state if that is relevant, so that we can restore
  // it in RestoreInputState.
  SaveInputTerminalState();
}

void Debugger::SetOutputFile(FileSP file_sp) {
  assert(file_sp && file_sp->IsValid());
  m_output_stream_sp =
      std::make_shared<LockableStreamFile>(file_sp, m_output_mutex);
}

void Debugger::SetErrorFile(FileSP file_sp) {
  assert(file_sp && file_sp->IsValid());
  m_error_stream_sp =
      std::make_shared<LockableStreamFile>(file_sp, m_output_mutex);
}

void Debugger::SaveInputTerminalState() {
  if (m_statusline)
    m_statusline->Disable();
  int fd = GetInputFile().GetDescriptor();
  if (fd != File::kInvalidDescriptor)
    m_terminal_state.Save(fd, true);
}

void Debugger::RestoreInputTerminalState() {
  m_terminal_state.Restore();
  if (m_statusline)
    m_statusline->Enable();
}

void Debugger::RedrawStatusline(bool update) {
  if (m_statusline)
    m_statusline->Redraw(update);
}

ExecutionContext Debugger::GetSelectedExecutionContext() {
  bool adopt_selected = true;
  ExecutionContextRef exe_ctx_ref(GetSelectedTarget().get(), adopt_selected);
  return ExecutionContext(exe_ctx_ref);
}

void Debugger::DispatchInputInterrupt() {
  std::lock_guard<std::recursive_mutex> guard(m_io_handler_stack.GetMutex());
  IOHandlerSP reader_sp(m_io_handler_stack.Top());
  if (reader_sp)
    reader_sp->Interrupt();
}

void Debugger::DispatchInputEndOfFile() {
  std::lock_guard<std::recursive_mutex> guard(m_io_handler_stack.GetMutex());
  IOHandlerSP reader_sp(m_io_handler_stack.Top());
  if (reader_sp)
    reader_sp->GotEOF();
}

void Debugger::ClearIOHandlers() {
  // The bottom input reader should be the main debugger input reader.  We do
  // not want to close that one here.
  std::lock_guard<std::recursive_mutex> guard(m_io_handler_stack.GetMutex());
  while (m_io_handler_stack.GetSize() > 1) {
    IOHandlerSP reader_sp(m_io_handler_stack.Top());
    if (reader_sp)
      PopIOHandler(reader_sp);
  }
}

void Debugger::RunIOHandlers() {
  IOHandlerSP reader_sp = m_io_handler_stack.Top();
  while (true) {
    if (!reader_sp)
      break;

    reader_sp->Run();
    {
      std::lock_guard<std::recursive_mutex> guard(
          m_io_handler_synchronous_mutex);

      // Remove all input readers that are done from the top of the stack
      while (true) {
        IOHandlerSP top_reader_sp = m_io_handler_stack.Top();
        if (top_reader_sp && top_reader_sp->GetIsDone())
          PopIOHandler(top_reader_sp);
        else
          break;
      }
      reader_sp = m_io_handler_stack.Top();
    }
  }
  ClearIOHandlers();
}

void Debugger::RunIOHandlerSync(const IOHandlerSP &reader_sp) {
  std::lock_guard<std::recursive_mutex> guard(m_io_handler_synchronous_mutex);

  PushIOHandler(reader_sp);
  IOHandlerSP top_reader_sp = reader_sp;

  while (top_reader_sp) {
    top_reader_sp->Run();

    // Don't unwind past the starting point.
    if (top_reader_sp.get() == reader_sp.get()) {
      if (PopIOHandler(reader_sp))
        break;
    }

    // If we pushed new IO handlers, pop them if they're done or restart the
    // loop to run them if they're not.
    while (true) {
      top_reader_sp = m_io_handler_stack.Top();
      if (top_reader_sp && top_reader_sp->GetIsDone()) {
        PopIOHandler(top_reader_sp);
        // Don't unwind past the starting point.
        if (top_reader_sp.get() == reader_sp.get())
          return;
      } else {
        break;
      }
    }
  }
}

bool Debugger::IsTopIOHandler(const lldb::IOHandlerSP &reader_sp) {
  return m_io_handler_stack.IsTop(reader_sp);
}

bool Debugger::CheckTopIOHandlerTypes(IOHandler::Type top_type,
                                      IOHandler::Type second_top_type) {
  return m_io_handler_stack.CheckTopIOHandlerTypes(top_type, second_top_type);
}

void Debugger::PrintAsync(const char *s, size_t len, bool is_stdout) {
  bool printed = m_io_handler_stack.PrintAsync(s, len, is_stdout);
  if (!printed) {
    LockableStreamFileSP stream_sp =
        is_stdout ? m_output_stream_sp : m_error_stream_sp;
    LockedStreamFile locked_stream = stream_sp->Lock();
    locked_stream.Write(s, len);
  }
}

llvm::StringRef Debugger::GetTopIOHandlerControlSequence(char ch) {
  return m_io_handler_stack.GetTopIOHandlerControlSequence(ch);
}

const char *Debugger::GetIOHandlerCommandPrefix() {
  return m_io_handler_stack.GetTopIOHandlerCommandPrefix();
}

const char *Debugger::GetIOHandlerHelpPrologue() {
  return m_io_handler_stack.GetTopIOHandlerHelpPrologue();
}

bool Debugger::RemoveIOHandler(const IOHandlerSP &reader_sp) {
  return PopIOHandler(reader_sp);
}

void Debugger::RunIOHandlerAsync(const IOHandlerSP &reader_sp,
                                 bool cancel_top_handler) {
  PushIOHandler(reader_sp, cancel_top_handler);
}

void Debugger::AdoptTopIOHandlerFilesIfInvalid(FileSP &in,
                                               LockableStreamFileSP &out,
                                               LockableStreamFileSP &err) {
  // Before an IOHandler runs, it must have in/out/err streams. This function
  // is called when one ore more of the streams are nullptr. We use the top
  // input reader's in/out/err streams, or fall back to the debugger file
  // handles, or we fall back onto stdin/stdout/stderr as a last resort.

  std::lock_guard<std::recursive_mutex> guard(m_io_handler_stack.GetMutex());
  IOHandlerSP top_reader_sp(m_io_handler_stack.Top());
  // If no STDIN has been set, then set it appropriately
  if (!in || !in->IsValid()) {
    if (top_reader_sp)
      in = top_reader_sp->GetInputFileSP();
    else
      in = GetInputFileSP();
    // If there is nothing, use stdin
    if (!in)
      in = std::make_shared<NativeFile>(stdin, NativeFile::Unowned);
  }
  // If no STDOUT has been set, then set it appropriately
  if (!out || !out->GetUnlockedFile().IsValid()) {
    if (top_reader_sp)
      out = top_reader_sp->GetOutputStreamFileSP();
    else
      out = GetOutputStreamSP();
    // If there is nothing, use stdout
    if (!out)
      out = std::make_shared<LockableStreamFile>(stdout, NativeFile::Unowned,
                                                 m_output_mutex);
  }
  // If no STDERR has been set, then set it appropriately
  if (!err || !err->GetUnlockedFile().IsValid()) {
    if (top_reader_sp)
      err = top_reader_sp->GetErrorStreamFileSP();
    else
      err = GetErrorStreamSP();
    // If there is nothing, use stderr
    if (!err)
      err = std::make_shared<LockableStreamFile>(stderr, NativeFile::Unowned,
                                                 m_output_mutex);
  }
}

void Debugger::PushIOHandler(const IOHandlerSP &reader_sp,
                             bool cancel_top_handler) {
  if (!reader_sp)
    return;

  std::lock_guard<std::recursive_mutex> guard(m_io_handler_stack.GetMutex());

  // Get the current top input reader...
  IOHandlerSP top_reader_sp(m_io_handler_stack.Top());

  // Don't push the same IO handler twice...
  if (reader_sp == top_reader_sp)
    return;

  // Push our new input reader
  m_io_handler_stack.Push(reader_sp);
  reader_sp->Activate();

  // Interrupt the top input reader to it will exit its Run() function and let
  // this new input reader take over
  if (top_reader_sp) {
    top_reader_sp->Deactivate();
    if (cancel_top_handler)
      top_reader_sp->Cancel();
  }
}

bool Debugger::PopIOHandler(const IOHandlerSP &pop_reader_sp) {
  if (!pop_reader_sp)
    return false;

  std::lock_guard<std::recursive_mutex> guard(m_io_handler_stack.GetMutex());

  // The reader on the stop of the stack is done, so let the next read on the
  // stack refresh its prompt and if there is one...
  if (m_io_handler_stack.IsEmpty())
    return false;

  IOHandlerSP reader_sp(m_io_handler_stack.Top());

  if (pop_reader_sp != reader_sp)
    return false;

  reader_sp->Deactivate();
  reader_sp->Cancel();
  m_io_handler_stack.Pop();

  reader_sp = m_io_handler_stack.Top();
  if (reader_sp)
    reader_sp->Activate();

  return true;
}

StreamUP Debugger::GetAsyncOutputStream() {
  return std::make_unique<StreamAsynchronousIO>(*this,
                                                StreamAsynchronousIO::STDOUT);
}

StreamUP Debugger::GetAsyncErrorStream() {
  return std::make_unique<StreamAsynchronousIO>(*this,
                                                StreamAsynchronousIO::STDERR);
}

void Debugger::RequestInterrupt() {
  std::lock_guard<std::mutex> guard(m_interrupt_mutex);
  m_interrupt_requested++;
}

void Debugger::CancelInterruptRequest() {
  std::lock_guard<std::mutex> guard(m_interrupt_mutex);
  if (m_interrupt_requested > 0)
    m_interrupt_requested--;
}

bool Debugger::InterruptRequested() {
  // This is the one we should call internally.  This will return true either
  // if there's a debugger interrupt and we aren't on the IOHandler thread,
  // or if we are on the IOHandler thread and there's a CommandInterpreter
  // interrupt.
  if (!IsIOHandlerThreadCurrentThread()) {
    std::lock_guard<std::mutex> guard(m_interrupt_mutex);
    return m_interrupt_requested != 0;
  }
  return GetCommandInterpreter().WasInterrupted();
}

Debugger::InterruptionReport::InterruptionReport(
    std::string function_name, const llvm::formatv_object_base &payload)
    : m_function_name(std::move(function_name)),
      m_interrupt_time(std::chrono::system_clock::now()),
      m_thread_id(llvm::get_threadid()) {
  llvm::raw_string_ostream desc(m_description);
  desc << payload << "\n";
}

void Debugger::ReportInterruption(const InterruptionReport &report) {
  // For now, just log the description:
  Log *log = GetLog(LLDBLog::Host);
  LLDB_LOG(log, "Interruption: {0}", report.m_description);
}

Debugger::DebuggerList Debugger::DebuggersRequestingInterruption() {
  DebuggerList result;
  if (g_debugger_list_ptr && g_debugger_list_mutex_ptr) {
    std::lock_guard<std::recursive_mutex> guard(*g_debugger_list_mutex_ptr);
    for (auto debugger_sp : *g_debugger_list_ptr) {
      if (debugger_sp->InterruptRequested())
        result.push_back(debugger_sp);
    }
  }
  return result;
}

size_t Debugger::GetNumDebuggers() {
  if (g_debugger_list_ptr && g_debugger_list_mutex_ptr) {
    std::lock_guard<std::recursive_mutex> guard(*g_debugger_list_mutex_ptr);
    return g_debugger_list_ptr->size();
  }
  return 0;
}

lldb::DebuggerSP Debugger::GetDebuggerAtIndex(size_t index) {
  DebuggerSP debugger_sp;

  if (g_debugger_list_ptr && g_debugger_list_mutex_ptr) {
    std::lock_guard<std::recursive_mutex> guard(*g_debugger_list_mutex_ptr);
    if (index < g_debugger_list_ptr->size())
      debugger_sp = g_debugger_list_ptr->at(index);
  }

  return debugger_sp;
}

DebuggerSP Debugger::FindDebuggerWithID(lldb::user_id_t id) {
  DebuggerSP debugger_sp;

  if (g_debugger_list_ptr && g_debugger_list_mutex_ptr) {
    std::lock_guard<std::recursive_mutex> guard(*g_debugger_list_mutex_ptr);
    DebuggerList::iterator pos, end = g_debugger_list_ptr->end();
    for (pos = g_debugger_list_ptr->begin(); pos != end; ++pos) {
      if ((*pos)->GetID() == id) {
        debugger_sp = *pos;
        break;
      }
    }
  }
  return debugger_sp;
}

bool Debugger::FormatDisassemblerAddress(const FormatEntity::Entry *format,
                                         const SymbolContext *sc,
                                         const SymbolContext *prev_sc,
                                         const ExecutionContext *exe_ctx,
                                         const Address *addr, Stream &s) {
  FormatEntity::Entry format_entry;

  if (format == nullptr) {
    if (exe_ctx != nullptr && exe_ctx->HasTargetScope())
      format = exe_ctx->GetTargetRef().GetDebugger().GetDisassemblyFormat();
    if (format == nullptr) {
      FormatEntity::Parse("${addr}: ", format_entry);
      format = &format_entry;
    }
  }
  bool function_changed = false;
  bool initial_function = false;
  if (prev_sc && (prev_sc->function || prev_sc->symbol)) {
    if (sc && (sc->function || sc->symbol)) {
      if (prev_sc->symbol && sc->symbol) {
        if (!sc->symbol->Compare(prev_sc->symbol->GetName(),
                                 prev_sc->symbol->GetType())) {
          function_changed = true;
        }
      } else if (prev_sc->function && sc->function) {
        if (prev_sc->function->GetMangled() != sc->function->GetMangled()) {
          function_changed = true;
        }
      }
    }
  }
  // The first context on a list of instructions will have a prev_sc that has
  // no Function or Symbol -- if SymbolContext had an IsValid() method, it
  // would return false.  But we do get a prev_sc pointer.
  if ((sc && (sc->function || sc->symbol)) && prev_sc &&
      (prev_sc->function == nullptr && prev_sc->symbol == nullptr)) {
    initial_function = true;
  }
  return FormatEntity::Format(*format, s, sc, exe_ctx, addr, nullptr,
                              function_changed, initial_function);
}

void Debugger::AssertCallback(llvm::StringRef message,
                              llvm::StringRef backtrace,
                              llvm::StringRef prompt) {
  Debugger::ReportError(llvm::formatv("{0}\n{1}{2}\n{3}", message, backtrace,
                                      GetVersion(), prompt)
                            .str());
}

void Debugger::SetLoggingCallback(lldb::LogOutputCallback log_callback,
                                  void *baton) {
  // For simplicity's sake, I am not going to deal with how to close down any
  // open logging streams, I just redirect everything from here on out to the
  // callback.
  m_callback_handler_sp =
      std::make_shared<CallbackLogHandler>(log_callback, baton);
}

void Debugger::SetDestroyCallback(
    lldb_private::DebuggerDestroyCallback destroy_callback, void *baton) {
  std::lock_guard<std::mutex> guard(m_destroy_callback_mutex);
  m_destroy_callbacks.clear();
  const lldb::callback_token_t token = m_destroy_callback_next_token++;
  m_destroy_callbacks.emplace_back(token, destroy_callback, baton);
}

lldb::callback_token_t Debugger::AddDestroyCallback(
    lldb_private::DebuggerDestroyCallback destroy_callback, void *baton) {
  std::lock_guard<std::mutex> guard(m_destroy_callback_mutex);
  const lldb::callback_token_t token = m_destroy_callback_next_token++;
  m_destroy_callbacks.emplace_back(token, destroy_callback, baton);
  return token;
}

bool Debugger::RemoveDestroyCallback(lldb::callback_token_t token) {
  std::lock_guard<std::mutex> guard(m_destroy_callback_mutex);
  for (auto it = m_destroy_callbacks.begin(); it != m_destroy_callbacks.end();
       ++it) {
    if (it->token == token) {
      m_destroy_callbacks.erase(it);
      return true;
    }
  }
  return false;
}

static void PrivateReportProgress(Debugger &debugger, uint64_t progress_id,
                                  std::string title, std::string details,
                                  uint64_t completed, uint64_t total,
                                  bool is_debugger_specific,
                                  uint32_t progress_broadcast_bit) {
  // Only deliver progress events if we have any progress listeners.
  if (!debugger.GetBroadcaster().EventTypeHasListeners(progress_broadcast_bit))
    return;

  EventSP event_sp(new Event(
      progress_broadcast_bit,
      new ProgressEventData(progress_id, std::move(title), std::move(details),
                            completed, total, is_debugger_specific)));
  debugger.GetBroadcaster().BroadcastEvent(event_sp);
}

void Debugger::ReportProgress(uint64_t progress_id, std::string title,
                              std::string details, uint64_t completed,
                              uint64_t total,
                              std::optional<lldb::user_id_t> debugger_id,
                              uint32_t progress_broadcast_bit) {
  // Check if this progress is for a specific debugger.
  if (debugger_id) {
    // It is debugger specific, grab it and deliver the event if the debugger
    // still exists.
    DebuggerSP debugger_sp = FindDebuggerWithID(*debugger_id);
    if (debugger_sp)
      PrivateReportProgress(*debugger_sp, progress_id, std::move(title),
                            std::move(details), completed, total,
                            /*is_debugger_specific*/ true,
                            progress_broadcast_bit);
    return;
  }
  // The progress event is not debugger specific, iterate over all debuggers
  // and deliver a progress event to each one.
  if (g_debugger_list_ptr && g_debugger_list_mutex_ptr) {
    std::lock_guard<std::recursive_mutex> guard(*g_debugger_list_mutex_ptr);
    DebuggerList::iterator pos, end = g_debugger_list_ptr->end();
    for (pos = g_debugger_list_ptr->begin(); pos != end; ++pos)
      PrivateReportProgress(*(*pos), progress_id, title, details, completed,
                            total, /*is_debugger_specific*/ false,
                            progress_broadcast_bit);
  }
}

static void PrivateReportDiagnostic(Debugger &debugger, Severity severity,
                                    std::string message,
                                    bool debugger_specific) {
  uint32_t event_type = 0;
  switch (severity) {
  case eSeverityInfo:
    assert(false && "eSeverityInfo should not be broadcast");
    return;
  case eSeverityWarning:
    event_type = lldb::eBroadcastBitWarning;
    break;
  case eSeverityError:
    event_type = lldb::eBroadcastBitError;
    break;
  }

  Broadcaster &broadcaster = debugger.GetBroadcaster();
  if (!broadcaster.EventTypeHasListeners(event_type)) {
    // Diagnostics are too important to drop. If nobody is listening, print the
    // diagnostic directly to the debugger's error stream.
    DiagnosticEventData event_data(severity, std::move(message),
                                   debugger_specific);
    event_data.Dump(debugger.GetAsyncErrorStream().get());
    return;
  }
  EventSP event_sp = std::make_shared<Event>(
      event_type,
      new DiagnosticEventData(severity, std::move(message), debugger_specific));
  broadcaster.BroadcastEvent(event_sp);
}

void Debugger::ReportDiagnosticImpl(Severity severity, std::string message,
                                    std::optional<lldb::user_id_t> debugger_id,
                                    std::once_flag *once) {
  auto ReportDiagnosticLambda = [&]() {
    // Always log diagnostics to the system log.
    Host::SystemLog(severity, message);

    // The diagnostic subsystem is optional but we still want to broadcast
    // events when it's disabled.
    if (Diagnostics::Enabled())
      Diagnostics::Instance().Report(message);

    // We don't broadcast info events.
    if (severity == lldb::eSeverityInfo)
      return;

    // Check if this diagnostic is for a specific debugger.
    if (debugger_id) {
      // It is debugger specific, grab it and deliver the event if the debugger
      // still exists.
      DebuggerSP debugger_sp = FindDebuggerWithID(*debugger_id);
      if (debugger_sp)
        PrivateReportDiagnostic(*debugger_sp, severity, std::move(message),
                                true);
      return;
    }
    // The diagnostic event is not debugger specific, iterate over all debuggers
    // and deliver a diagnostic event to each one.
    if (g_debugger_list_ptr && g_debugger_list_mutex_ptr) {
      std::lock_guard<std::recursive_mutex> guard(*g_debugger_list_mutex_ptr);
      for (const auto &debugger : *g_debugger_list_ptr)
        PrivateReportDiagnostic(*debugger, severity, message, false);
    }
  };

  if (once)
    std::call_once(*once, ReportDiagnosticLambda);
  else
    ReportDiagnosticLambda();
}

void Debugger::ReportWarning(std::string message,
                             std::optional<lldb::user_id_t> debugger_id,
                             std::once_flag *once) {
  ReportDiagnosticImpl(eSeverityWarning, std::move(message), debugger_id, once);
}

void Debugger::ReportError(std::string message,
                           std::optional<lldb::user_id_t> debugger_id,
                           std::once_flag *once) {
  ReportDiagnosticImpl(eSeverityError, std::move(message), debugger_id, once);
}

void Debugger::ReportInfo(std::string message,
                          std::optional<lldb::user_id_t> debugger_id,
                          std::once_flag *once) {
  ReportDiagnosticImpl(eSeverityInfo, std::move(message), debugger_id, once);
}

void Debugger::ReportSymbolChange(const ModuleSpec &module_spec) {
  if (g_debugger_list_ptr && g_debugger_list_mutex_ptr) {
    std::lock_guard<std::recursive_mutex> guard(*g_debugger_list_mutex_ptr);
    for (DebuggerSP debugger_sp : *g_debugger_list_ptr) {
      EventSP event_sp = std::make_shared<Event>(
          lldb::eBroadcastSymbolChange,
          new SymbolChangeEventData(debugger_sp, module_spec));
      debugger_sp->GetBroadcaster().BroadcastEvent(event_sp);
    }
  }
}

static std::shared_ptr<LogHandler>
CreateLogHandler(LogHandlerKind log_handler_kind, int fd, bool should_close,
                 size_t buffer_size) {
  switch (log_handler_kind) {
  case eLogHandlerStream:
    return std::make_shared<StreamLogHandler>(fd, should_close, buffer_size);
  case eLogHandlerCircular:
    return std::make_shared<RotatingLogHandler>(buffer_size);
  case eLogHandlerSystem:
    return std::make_shared<SystemLogHandler>();
  case eLogHandlerCallback:
    return {};
  }
  return {};
}

bool Debugger::EnableLog(llvm::StringRef channel,
                         llvm::ArrayRef<const char *> categories,
                         llvm::StringRef log_file, uint32_t log_options,
                         size_t buffer_size, LogHandlerKind log_handler_kind,
                         llvm::raw_ostream &error_stream) {

  std::shared_ptr<LogHandler> log_handler_sp;
  if (m_callback_handler_sp) {
    log_handler_sp = m_callback_handler_sp;
    // For now when using the callback mode you always get thread & timestamp.
    log_options |=
        LLDB_LOG_OPTION_PREPEND_TIMESTAMP | LLDB_LOG_OPTION_PREPEND_THREAD_NAME;
  } else if (log_file.empty()) {
    log_handler_sp =
        CreateLogHandler(log_handler_kind, GetOutputFileSP()->GetDescriptor(),
                         /*should_close=*/false, buffer_size);
  } else {
    auto pos = m_stream_handlers.find(log_file);
    if (pos != m_stream_handlers.end())
      log_handler_sp = pos->second.lock();
    if (!log_handler_sp) {
      File::OpenOptions flags =
          File::eOpenOptionWriteOnly | File::eOpenOptionCanCreate;
      if (log_options & LLDB_LOG_OPTION_APPEND)
        flags |= File::eOpenOptionAppend;
      else
        flags |= File::eOpenOptionTruncate;
      llvm::Expected<FileUP> file = FileSystem::Instance().Open(
          FileSpec(log_file), flags, lldb::eFilePermissionsFileDefault, false);
      if (!file) {
        error_stream << "Unable to open log file '" << log_file
                     << "': " << llvm::toString(file.takeError()) << "\n";
        return false;
      }

      log_handler_sp =
          CreateLogHandler(log_handler_kind, (*file)->GetDescriptor(),
                           /*should_close=*/true, buffer_size);
      m_stream_handlers[log_file] = log_handler_sp;
    }
  }
  assert(log_handler_sp);

  if (log_options == 0)
    log_options = LLDB_LOG_OPTION_PREPEND_THREAD_NAME;

  return Log::EnableLogChannel(log_handler_sp, log_options, channel, categories,
                               error_stream);
}

ScriptInterpreter *
Debugger::GetScriptInterpreter(bool can_create,
                               std::optional<lldb::ScriptLanguage> language) {
  std::lock_guard<std::recursive_mutex> locker(m_script_interpreter_mutex);
  lldb::ScriptLanguage script_language =
      language ? *language : GetScriptLanguage();

  if (!m_script_interpreters[script_language]) {
    if (!can_create)
      return nullptr;
    m_script_interpreters[script_language] =
        PluginManager::GetScriptInterpreterForLanguage(script_language, *this);
  }

  return m_script_interpreters[script_language].get();
}

SourceManager &Debugger::GetSourceManager() {
  if (!m_source_manager_up)
    m_source_manager_up = std::make_unique<SourceManager>(shared_from_this());
  return *m_source_manager_up;
}

// This function handles events that were broadcast by the process.
void Debugger::HandleBreakpointEvent(const EventSP &event_sp) {
  using namespace lldb;
  const uint32_t event_type =
      Breakpoint::BreakpointEventData::GetBreakpointEventTypeFromEvent(
          event_sp);

  //    if (event_type & eBreakpointEventTypeAdded
  //        || event_type & eBreakpointEventTypeRemoved
  //        || event_type & eBreakpointEventTypeEnabled
  //        || event_type & eBreakpointEventTypeDisabled
  //        || event_type & eBreakpointEventTypeCommandChanged
  //        || event_type & eBreakpointEventTypeConditionChanged
  //        || event_type & eBreakpointEventTypeIgnoreChanged
  //        || event_type & eBreakpointEventTypeLocationsResolved)
  //    {
  //        // Don't do anything about these events, since the breakpoint
  //        commands already echo these actions.
  //    }
  //
  if (event_type & eBreakpointEventTypeLocationsAdded) {
    uint32_t num_new_locations =
        Breakpoint::BreakpointEventData::GetNumBreakpointLocationsFromEvent(
            event_sp);
    if (num_new_locations > 0) {
      BreakpointSP breakpoint =
          Breakpoint::BreakpointEventData::GetBreakpointFromEvent(event_sp);
      if (StreamUP output_up = GetAsyncOutputStream()) {
        output_up->Printf("%d location%s added to breakpoint %d\n",
                          num_new_locations, num_new_locations == 1 ? "" : "s",
                          breakpoint->GetID());
        output_up->Flush();
      }
    }
  }
  //    else if (event_type & eBreakpointEventTypeLocationsRemoved)
  //    {
  //        // These locations just get disabled, not sure it is worth spamming
  //        folks about this on the command line.
  //    }
  //    else if (event_type & eBreakpointEventTypeLocationsResolved)
  //    {
  //        // This might be an interesting thing to note, but I'm going to
  //        leave it quiet for now, it just looked noisy.
  //    }
}

void Debugger::FlushProcessOutput(Process &process, bool flush_stdout,
                                  bool flush_stderr) {
  const auto &flush = [&](Stream &stream,
                          size_t (Process::*get)(char *, size_t, Status &)) {
    Status error;
    size_t len;
    char buffer[1024];
    while ((len = (process.*get)(buffer, sizeof(buffer), error)) > 0)
      stream.Write(buffer, len);
    stream.Flush();
  };

  std::lock_guard<std::mutex> guard(m_output_flush_mutex);
  if (flush_stdout)
    flush(*GetAsyncOutputStream(), &Process::GetSTDOUT);
  if (flush_stderr)
    flush(*GetAsyncErrorStream(), &Process::GetSTDERR);
}

// This function handles events that were broadcast by the process.
void Debugger::HandleProcessEvent(const EventSP &event_sp) {
  using namespace lldb;
  const uint32_t event_type = event_sp->GetType();
  ProcessSP process_sp =
      (event_type == Process::eBroadcastBitStructuredData)
          ? EventDataStructuredData::GetProcessFromEvent(event_sp.get())
          : Process::ProcessEventData::GetProcessFromEvent(event_sp.get());

  StreamUP output_stream_up = GetAsyncOutputStream();
  StreamUP error_stream_up = GetAsyncErrorStream();
  const bool gui_enabled = IsForwardingEvents();

  if (!gui_enabled) {
    bool pop_process_io_handler = false;
    assert(process_sp);

    bool state_is_stopped = false;
    const bool got_state_changed =
        (event_type & Process::eBroadcastBitStateChanged) != 0;
    const bool got_stdout = (event_type & Process::eBroadcastBitSTDOUT) != 0;
    const bool got_stderr = (event_type & Process::eBroadcastBitSTDERR) != 0;
    const bool got_structured_data =
        (event_type & Process::eBroadcastBitStructuredData) != 0;

    if (got_state_changed) {
      StateType event_state =
          Process::ProcessEventData::GetStateFromEvent(event_sp.get());
      state_is_stopped = StateIsStoppedState(event_state, false);
    }

    // Display running state changes first before any STDIO
    if (got_state_changed && !state_is_stopped) {
      // This is a public stop which we are going to announce to the user, so
      // we should force the most relevant frame selection here.
      Process::HandleProcessStateChangedEvent(event_sp, output_stream_up.get(),
                                              SelectMostRelevantFrame,
                                              pop_process_io_handler);
    }

    // Now display STDOUT and STDERR
    FlushProcessOutput(*process_sp, got_stdout || got_state_changed,
                       got_stderr || got_state_changed);

    // Give structured data events an opportunity to display.
    if (got_structured_data) {
      StructuredDataPluginSP plugin_sp =
          EventDataStructuredData::GetPluginFromEvent(event_sp.get());
      if (plugin_sp) {
        auto structured_data_sp =
            EventDataStructuredData::GetObjectFromEvent(event_sp.get());
        StreamString content_stream;
        Status error =
            plugin_sp->GetDescription(structured_data_sp, content_stream);
        if (error.Success()) {
          if (!content_stream.GetString().empty()) {
            // Add newline.
            content_stream.PutChar('\n');
            content_stream.Flush();

            // Print it.
            output_stream_up->PutCString(content_stream.GetString());
          }
        } else {
          error_stream_up->Format("Failed to print structured "
                                  "data with plugin {0}: {1}",
                                  plugin_sp->GetPluginName(), error);
        }
      }
    }

    // Now display any stopped state changes after any STDIO
    if (got_state_changed && state_is_stopped) {
      Process::HandleProcessStateChangedEvent(event_sp, output_stream_up.get(),
                                              SelectMostRelevantFrame,
                                              pop_process_io_handler);
    }

    output_stream_up->Flush();
    error_stream_up->Flush();

    if (pop_process_io_handler)
      process_sp->PopProcessIOHandler();
  }
}

void Debugger::HandleThreadEvent(const EventSP &event_sp) {
  // At present the only thread event we handle is the Frame Changed event, and
  // all we do for that is just reprint the thread status for that thread.
  using namespace lldb;
  const uint32_t event_type = event_sp->GetType();
  const bool stop_format = true;
  if (event_type == Thread::eBroadcastBitStackChanged ||
      event_type == Thread::eBroadcastBitThreadSelected) {
    ThreadSP thread_sp(
        Thread::ThreadEventData::GetThreadFromEvent(event_sp.get()));
    if (thread_sp) {
      thread_sp->GetStatus(*GetAsyncOutputStream(), 0, 1, 1, stop_format,
                           /*show_hidden*/ true);
    }
  }
}

bool Debugger::IsForwardingEvents() { return (bool)m_forward_listener_sp; }

void Debugger::EnableForwardEvents(const ListenerSP &listener_sp) {
  m_forward_listener_sp = listener_sp;
}

void Debugger::CancelForwardEvents(const ListenerSP &listener_sp) {
  m_forward_listener_sp.reset();
}

bool Debugger::StatuslineSupported() {
  if (GetShowStatusline()) {
    if (lldb::LockableStreamFileSP stream_sp = GetOutputStreamSP()) {
      File &file = stream_sp->GetUnlockedFile();
      return file.GetIsInteractive() && file.GetIsRealTerminal() &&
             file.GetIsTerminalWithColors();
    }
  }
  return false;
}

lldb::thread_result_t Debugger::DefaultEventHandler() {
  ListenerSP listener_sp(GetListener());
  ConstString broadcaster_class_target(Target::GetStaticBroadcasterClass());
  ConstString broadcaster_class_process(Process::GetStaticBroadcasterClass());
  ConstString broadcaster_class_thread(Thread::GetStaticBroadcasterClass());
  BroadcastEventSpec target_event_spec(broadcaster_class_target,
                                       Target::eBroadcastBitBreakpointChanged);

  BroadcastEventSpec process_event_spec(
      broadcaster_class_process,
      Process::eBroadcastBitStateChanged | Process::eBroadcastBitSTDOUT |
          Process::eBroadcastBitSTDERR | Process::eBroadcastBitStructuredData);

  BroadcastEventSpec thread_event_spec(broadcaster_class_thread,
                                       Thread::eBroadcastBitStackChanged |
                                           Thread::eBroadcastBitThreadSelected);

  listener_sp->StartListeningForEventSpec(m_broadcaster_manager_sp,
                                          target_event_spec);
  listener_sp->StartListeningForEventSpec(m_broadcaster_manager_sp,
                                          process_event_spec);
  listener_sp->StartListeningForEventSpec(m_broadcaster_manager_sp,
                                          thread_event_spec);
  listener_sp->StartListeningForEvents(
      m_command_interpreter_up.get(),
      CommandInterpreter::eBroadcastBitQuitCommandReceived |
          CommandInterpreter::eBroadcastBitAsynchronousOutputData |
          CommandInterpreter::eBroadcastBitAsynchronousErrorData);

  listener_sp->StartListeningForEvents(
      &m_broadcaster, lldb::eBroadcastBitProgress | lldb::eBroadcastBitWarning |
                          lldb::eBroadcastBitError |
                          lldb::eBroadcastSymbolChange |
                          lldb::eBroadcastBitExternalProgress);

  // Let the thread that spawned us know that we have started up and that we
  // are now listening to all required events so no events get missed
  m_sync_broadcaster.BroadcastEvent(eBroadcastBitEventThreadIsListening);

  if (!m_statusline && StatuslineSupported())
    m_statusline.emplace(*this);

  bool done = false;
  while (!done) {
    EventSP event_sp;
    if (listener_sp->GetEvent(event_sp, std::nullopt)) {
      if (event_sp) {
        Broadcaster *broadcaster = event_sp->GetBroadcaster();
        if (broadcaster) {
          uint32_t event_type = event_sp->GetType();
          ConstString broadcaster_class(broadcaster->GetBroadcasterClass());
          if (broadcaster_class == broadcaster_class_process) {
            HandleProcessEvent(event_sp);
          } else if (broadcaster_class == broadcaster_class_target) {
            if (Breakpoint::BreakpointEventData::GetEventDataFromEvent(
                    event_sp.get())) {
              HandleBreakpointEvent(event_sp);
            }
          } else if (broadcaster_class == broadcaster_class_thread) {
            HandleThreadEvent(event_sp);
          } else if (broadcaster == m_command_interpreter_up.get()) {
            if (event_type &
                CommandInterpreter::eBroadcastBitQuitCommandReceived) {
              done = true;
            } else if (event_type &
                       CommandInterpreter::eBroadcastBitAsynchronousErrorData) {
              const char *data = static_cast<const char *>(
                  EventDataBytes::GetBytesFromEvent(event_sp.get()));
              if (data && data[0]) {
                StreamUP error_up = GetAsyncErrorStream();
                error_up->PutCString(data);
                error_up->Flush();
              }
            } else if (event_type & CommandInterpreter::
                                        eBroadcastBitAsynchronousOutputData) {
              const char *data = static_cast<const char *>(
                  EventDataBytes::GetBytesFromEvent(event_sp.get()));
              if (data && data[0]) {
                StreamUP output_up = GetAsyncOutputStream();
                output_up->PutCString(data);
                output_up->Flush();
              }
            }
          } else if (broadcaster == &m_broadcaster) {
            if (event_type & lldb::eBroadcastBitProgress ||
                event_type & lldb::eBroadcastBitExternalProgress)
              HandleProgressEvent(event_sp);
            else if (event_type & lldb::eBroadcastBitWarning)
              HandleDiagnosticEvent(event_sp);
            else if (event_type & lldb::eBroadcastBitError)
              HandleDiagnosticEvent(event_sp);
          }
        }

        if (m_forward_listener_sp)
          m_forward_listener_sp->AddEvent(event_sp);
      }
      RedrawStatusline();
    }
  }

  if (m_statusline)
    m_statusline.reset();

  return {};
}

bool Debugger::StartEventHandlerThread() {
  if (!m_event_handler_thread.IsJoinable()) {
    // We must synchronize with the DefaultEventHandler() thread to ensure it
    // is up and running and listening to events before we return from this
    // function. We do this by listening to events for the
    // eBroadcastBitEventThreadIsListening from the m_sync_broadcaster
    ConstString full_name("lldb.debugger.event-handler");
    ListenerSP listener_sp(Listener::MakeListener(full_name.AsCString()));
    listener_sp->StartListeningForEvents(&m_sync_broadcaster,
                                         eBroadcastBitEventThreadIsListening);

    llvm::StringRef thread_name =
        full_name.GetLength() < llvm::get_max_thread_name_length()
            ? full_name.GetStringRef()
            : "dbg.evt-handler";

    // Use larger 8MB stack for this thread
    llvm::Expected<HostThread> event_handler_thread =
        ThreadLauncher::LaunchThread(
            thread_name, [this] { return DefaultEventHandler(); },
            g_debugger_event_thread_stack_bytes);

    if (event_handler_thread) {
      m_event_handler_thread = *event_handler_thread;
    } else {
      LLDB_LOG_ERROR(GetLog(LLDBLog::Host), event_handler_thread.takeError(),
                     "failed to launch host thread: {0}");
    }

    // Make sure DefaultEventHandler() is running and listening to events
    // before we return from this function. We are only listening for events of
    // type eBroadcastBitEventThreadIsListening so we don't need to check the
    // event, we just need to wait an infinite amount of time for it (nullptr
    // timeout as the first parameter)
    lldb::EventSP event_sp;
    listener_sp->GetEvent(event_sp, std::nullopt);
  }
  return m_event_handler_thread.IsJoinable();
}

void Debugger::StopEventHandlerThread() {
  if (m_event_handler_thread.IsJoinable()) {
    GetCommandInterpreter().BroadcastEvent(
        CommandInterpreter::eBroadcastBitQuitCommandReceived);
    m_event_handler_thread.Join(nullptr);
  }
}

lldb::thread_result_t Debugger::IOHandlerThread() {
  RunIOHandlers();
  StopEventHandlerThread();
  return {};
}

void Debugger::HandleProgressEvent(const lldb::EventSP &event_sp) {
  auto *data = ProgressEventData::GetEventDataFromEvent(event_sp.get());
  if (!data)
    return;

<<<<<<< HEAD
  // Do some bookkeeping for the current event, regardless of whether we're
  // going to show the progress.
  const uint64_t id = data->GetID();
  if (m_current_event_id) {
    Log *log = GetLog(LLDBLog::Events);
    if (log && log->GetVerbose()) {
      StreamString log_stream;
      log_stream.AsRawOstream()
          << static_cast<void *>(this) << " Debugger(" << GetID()
          << ")::HandleProgressEvent( m_current_event_id = "
          << *m_current_event_id << ", data = { ";
      data->Dump(&log_stream);
      log_stream << " } )";
      log->PutString(log_stream.GetString());
    }
    if (id != *m_current_event_id)
      return;
    if (data->GetCompleted() == data->GetTotal())
      m_current_event_id.reset();
  } else {
    m_current_event_id = id;
  }

  // Decide whether we actually are going to show the progress. This decision
  // can change between iterations so check it inside the loop.
  if (!GetShowProgress())
    return;

  // Determine whether the current output file is an interactive terminal with
  // color support. We assume that if we support ANSI escape codes we support
  // vt100 escape codes.
  FileSP file_sp = GetOutputFileSP();
  if (!file_sp->GetIsInteractive() || !file_sp->GetIsTerminalWithColors())
    return;

  StreamUP output = GetAsyncOutputStream();

  // Print over previous line, if any.
  output->Printf("\r");
=======
  // Make a local copy of the incoming progress report that we'll store.
  ProgressReport progress_report{data->GetID(), data->GetCompleted(),
                                 data->GetTotal(), data->GetMessage()};
>>>>>>> d465594a

  // Do some bookkeeping regardless of whether we're going to display
  // progress reports.
  {
    std::lock_guard<std::mutex> guard(m_progress_reports_mutex);
    auto it = std::find_if(
        m_progress_reports.begin(), m_progress_reports.end(),
        [&](const auto &report) { return report.id == progress_report.id; });
    if (it != m_progress_reports.end()) {
      const bool complete = data->GetCompleted() == data->GetTotal();
      if (complete)
        m_progress_reports.erase(it);
      else
        *it = progress_report;
    } else {
      m_progress_reports.push_back(progress_report);
    }
  }
}

std::optional<Debugger::ProgressReport>
Debugger::GetCurrentProgressReport() const {
  std::lock_guard<std::mutex> guard(m_progress_reports_mutex);
  if (m_progress_reports.empty())
    return std::nullopt;
  return m_progress_reports.back();
}

void Debugger::HandleDiagnosticEvent(const lldb::EventSP &event_sp) {
  auto *data = DiagnosticEventData::GetEventDataFromEvent(event_sp.get());
  if (!data)
    return;

  data->Dump(GetAsyncErrorStream().get());
}

bool Debugger::HasIOHandlerThread() const {
  return m_io_handler_thread.IsJoinable();
}

HostThread Debugger::SetIOHandlerThread(HostThread &new_thread) {
  HostThread old_host = m_io_handler_thread;
  m_io_handler_thread = new_thread;
  return old_host;
}

bool Debugger::StartIOHandlerThread() {
  if (!m_io_handler_thread.IsJoinable()) {
    llvm::Expected<HostThread> io_handler_thread = ThreadLauncher::LaunchThread(
        "lldb.debugger.io-handler", [this] { return IOHandlerThread(); },
        8 * 1024 * 1024); // Use larger 8MB stack for this thread
    if (io_handler_thread) {
      m_io_handler_thread = *io_handler_thread;
    } else {
      LLDB_LOG_ERROR(GetLog(LLDBLog::Host), io_handler_thread.takeError(),
                     "failed to launch host thread: {0}");
    }
  }
  return m_io_handler_thread.IsJoinable();
}

void Debugger::StopIOHandlerThread() {
  if (m_io_handler_thread.IsJoinable()) {
    GetInputFile().Close();
    m_io_handler_thread.Join(nullptr);
  }
}

void Debugger::JoinIOHandlerThread() {
  if (HasIOHandlerThread()) {
    thread_result_t result;
    m_io_handler_thread.Join(&result);
    m_io_handler_thread = LLDB_INVALID_HOST_THREAD;
  }
}

bool Debugger::IsIOHandlerThreadCurrentThread() const {
  if (!HasIOHandlerThread())
    return false;
  return m_io_handler_thread.EqualsThread(Host::GetCurrentThread());
}

Target &Debugger::GetSelectedOrDummyTarget(bool prefer_dummy) {
  if (!prefer_dummy) {
    if (TargetSP target = m_target_list.GetSelectedTarget())
      return *target;
  }
  return GetDummyTarget();
}

Status Debugger::RunREPL(LanguageType language, const char *repl_options) {
  Status err;
  FileSpec repl_executable;

  if (language == eLanguageTypeUnknown)
    language = GetREPLLanguage();

  if (language == eLanguageTypeUnknown) {
    LanguageSet repl_languages = Language::GetLanguagesSupportingREPLs();

    if (auto single_lang = repl_languages.GetSingularLanguage()) {
      language = *single_lang;
    } else if (repl_languages.Empty()) {
      err = Status::FromErrorString(
          "LLDB isn't configured with REPL support for any languages.");
      return err;
    } else {
      err = Status::FromErrorString(
          "Multiple possible REPL languages.  Please specify a language.");
      return err;
    }
  }

  Target *const target =
      nullptr; // passing in an empty target means the REPL must create one

  REPLSP repl_sp(REPL::Create(err, language, this, target, repl_options));

  if (!err.Success()) {
    return err;
  }

  if (!repl_sp) {
    err = Status::FromErrorStringWithFormat(
        "couldn't find a REPL for %s",
        Language::GetNameForLanguageType(language));
    return err;
  }

  repl_sp->SetCompilerOptions(repl_options);
  repl_sp->RunLoop();

  return err;
}

llvm::ThreadPoolInterface &Debugger::GetThreadPool() {
  assert(g_thread_pool &&
         "Debugger::GetThreadPool called before Debugger::Initialize");
  return *g_thread_pool;
}<|MERGE_RESOLUTION|>--- conflicted
+++ resolved
@@ -2159,51 +2159,9 @@
   if (!data)
     return;
 
-<<<<<<< HEAD
-  // Do some bookkeeping for the current event, regardless of whether we're
-  // going to show the progress.
-  const uint64_t id = data->GetID();
-  if (m_current_event_id) {
-    Log *log = GetLog(LLDBLog::Events);
-    if (log && log->GetVerbose()) {
-      StreamString log_stream;
-      log_stream.AsRawOstream()
-          << static_cast<void *>(this) << " Debugger(" << GetID()
-          << ")::HandleProgressEvent( m_current_event_id = "
-          << *m_current_event_id << ", data = { ";
-      data->Dump(&log_stream);
-      log_stream << " } )";
-      log->PutString(log_stream.GetString());
-    }
-    if (id != *m_current_event_id)
-      return;
-    if (data->GetCompleted() == data->GetTotal())
-      m_current_event_id.reset();
-  } else {
-    m_current_event_id = id;
-  }
-
-  // Decide whether we actually are going to show the progress. This decision
-  // can change between iterations so check it inside the loop.
-  if (!GetShowProgress())
-    return;
-
-  // Determine whether the current output file is an interactive terminal with
-  // color support. We assume that if we support ANSI escape codes we support
-  // vt100 escape codes.
-  FileSP file_sp = GetOutputFileSP();
-  if (!file_sp->GetIsInteractive() || !file_sp->GetIsTerminalWithColors())
-    return;
-
-  StreamUP output = GetAsyncOutputStream();
-
-  // Print over previous line, if any.
-  output->Printf("\r");
-=======
   // Make a local copy of the incoming progress report that we'll store.
   ProgressReport progress_report{data->GetID(), data->GetCompleted(),
                                  data->GetTotal(), data->GetMessage()};
->>>>>>> d465594a
 
   // Do some bookkeeping regardless of whether we're going to display
   // progress reports.
