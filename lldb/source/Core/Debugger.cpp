//===-- Debugger.cpp ------------------------------------------------------===//
//
// Part of the LLVM Project, under the Apache License v2.0 with LLVM Exceptions.
// See https://llvm.org/LICENSE.txt for license information.
// SPDX-License-Identifier: Apache-2.0 WITH LLVM-exception
//
//===----------------------------------------------------------------------===//

#include "lldb/Core/Debugger.h"

#include "lldb/Breakpoint/Breakpoint.h"
#include "lldb/Core/DebuggerEvents.h"
#include "lldb/Core/FormatEntity.h"
#include "lldb/Core/Mangled.h"
#include "lldb/Core/ModuleList.h"
#include "lldb/Core/ModuleSpec.h"
#include "lldb/Core/PluginManager.h"
#include "lldb/Core/Progress.h"
#include "lldb/Core/StreamAsynchronousIO.h"
#include "lldb/DataFormatters/DataVisualization.h"
#include "lldb/Expression/REPL.h"
#include "lldb/Host/File.h"
#include "lldb/Host/FileSystem.h"
#include "lldb/Host/HostInfo.h"
#include "lldb/Host/StreamFile.h"
#include "lldb/Host/Terminal.h"
#include "lldb/Host/ThreadLauncher.h"
#include "lldb/Interpreter/CommandInterpreter.h"
#include "lldb/Interpreter/CommandReturnObject.h"
#include "lldb/Interpreter/OptionValue.h"
#include "lldb/Interpreter/OptionValueLanguage.h"
#include "lldb/Interpreter/OptionValueProperties.h"
#include "lldb/Interpreter/OptionValueSInt64.h"
#include "lldb/Interpreter/OptionValueString.h"
#include "lldb/Interpreter/Property.h"
#include "lldb/Interpreter/ScriptInterpreter.h"
#include "lldb/Symbol/Function.h"
#include "lldb/Symbol/Symbol.h"
#include "lldb/Symbol/SymbolContext.h"
#include "lldb/Target/Language.h"
#include "lldb/Target/Process.h"
#include "lldb/Target/StructuredDataPlugin.h"
#include "lldb/Target/Target.h"
#include "lldb/Target/TargetList.h"
#include "lldb/Target/Thread.h"
#include "lldb/Target/ThreadList.h"
#include "lldb/Utility/AnsiTerminal.h"
#include "lldb/Utility/Event.h"
#include "lldb/Utility/LLDBLog.h"
#include "lldb/Utility/Listener.h"
#include "lldb/Utility/Log.h"
#include "lldb/Utility/State.h"
#include "lldb/Utility/Stream.h"
#include "lldb/Utility/StreamString.h"
#include "lldb/lldb-enumerations.h"

#if defined(_WIN32)
#include "lldb/Host/windows/PosixApi.h"
#include "lldb/Host/windows/windows.h"
#endif

#include "llvm/ADT/STLExtras.h"
#include "llvm/ADT/StringRef.h"
#include "llvm/ADT/iterator.h"
#include "llvm/Support/DynamicLibrary.h"
#include "llvm/Support/FileSystem.h"
#include "llvm/Support/Process.h"
#include "llvm/Support/ThreadPool.h"
#include "llvm/Support/Threading.h"
#include "llvm/Support/raw_ostream.h"

#include <cstdio>
#include <cstdlib>
#include <cstring>
#include <list>
#include <memory>
#include <mutex>
#include <optional>
#include <set>
#include <string>
#include <system_error>

// Includes for pipe()
#if defined(_WIN32)
#include <fcntl.h>
#include <io.h>
#else
#include <unistd.h>
#endif

namespace lldb_private {
class Address;
}

using namespace lldb;
using namespace lldb_private;

static lldb::user_id_t g_unique_id = 1;
static size_t g_debugger_event_thread_stack_bytes = 8 * 1024 * 1024;

#pragma mark Static Functions

static std::recursive_mutex *g_debugger_list_mutex_ptr =
    nullptr; // NOTE: intentional leak to avoid issues with C++ destructor chain
static Debugger::DebuggerList *g_debugger_list_ptr =
    nullptr; // NOTE: intentional leak to avoid issues with C++ destructor chain
static llvm::DefaultThreadPool *g_thread_pool = nullptr;

static constexpr OptionEnumValueElement g_show_disassembly_enum_values[] = {
    {
        Debugger::eStopDisassemblyTypeNever,
        "never",
        "Never show disassembly when displaying a stop context.",
    },
    {
        Debugger::eStopDisassemblyTypeNoDebugInfo,
        "no-debuginfo",
        "Show disassembly when there is no debug information.",
    },
    {
        Debugger::eStopDisassemblyTypeNoSource,
        "no-source",
        "Show disassembly when there is no source information, or the source "
        "file "
        "is missing when displaying a stop context.",
    },
    {
        Debugger::eStopDisassemblyTypeAlways,
        "always",
        "Always show disassembly when displaying a stop context.",
    },
};

static constexpr OptionEnumValueElement g_language_enumerators[] = {
    {
        eScriptLanguageNone,
        "none",
        "Disable scripting languages.",
    },
    {
        eScriptLanguagePython,
        "python",
        "Select python as the default scripting language.",
    },
    {
        eScriptLanguageDefault,
        "default",
        "Select the lldb default as the default scripting language.",
    },
};

static constexpr OptionEnumValueElement g_dwim_print_verbosities[] = {
    {eDWIMPrintVerbosityNone, "none",
     "Use no verbosity when running dwim-print."},
    {eDWIMPrintVerbosityExpression, "expression",
     "Use partial verbosity when running dwim-print - display a message when "
     "`expression` evaluation is used."},
    {eDWIMPrintVerbosityFull, "full",
     "Use full verbosity when running dwim-print."},
};

static constexpr OptionEnumValueElement s_stop_show_column_values[] = {
    {
        eStopShowColumnAnsiOrCaret,
        "ansi-or-caret",
        "Highlight the stop column with ANSI terminal codes when color/ANSI "
        "mode is enabled; otherwise, fall back to using a text-only caret (^) "
        "as if \"caret-only\" mode was selected.",
    },
    {
        eStopShowColumnAnsi,
        "ansi",
        "Highlight the stop column with ANSI terminal codes when running LLDB "
        "with color/ANSI enabled.",
    },
    {
        eStopShowColumnCaret,
        "caret",
        "Highlight the stop column with a caret character (^) underneath the "
        "stop column. This method introduces a new line in source listings "
        "that display thread stop locations.",
    },
    {
        eStopShowColumnNone,
        "none",
        "Do not highlight the stop column.",
    },
};

#define LLDB_PROPERTIES_debugger
#include "CoreProperties.inc"

enum {
#define LLDB_PROPERTIES_debugger
#include "CorePropertiesEnum.inc"
};

LoadPluginCallbackType Debugger::g_load_plugin_callback = nullptr;

Status Debugger::SetPropertyValue(const ExecutionContext *exe_ctx,
                                  VarSetOperationType op,
                                  llvm::StringRef property_path,
                                  llvm::StringRef value) {
  bool is_load_script =
      (property_path == "target.load-script-from-symbol-file");
  // These properties might change how we visualize data.
  bool invalidate_data_vis = (property_path == "escape-non-printables");
  invalidate_data_vis |=
      (property_path == "target.max-zero-padding-in-float-format");
  if (invalidate_data_vis) {
    DataVisualization::ForceUpdate();
  }

  TargetSP target_sp;
  LoadScriptFromSymFile load_script_old_value = eLoadScriptFromSymFileFalse;
  if (is_load_script && exe_ctx && exe_ctx->GetTargetSP()) {
    target_sp = exe_ctx->GetTargetSP();
    load_script_old_value =
        target_sp->TargetProperties::GetLoadScriptFromSymbolFile();
  }
  Status error(Properties::SetPropertyValue(exe_ctx, op, property_path, value));
  if (error.Success()) {
    // FIXME it would be nice to have "on-change" callbacks for properties
    if (property_path == g_debugger_properties[ePropertyPrompt].name) {
      llvm::StringRef new_prompt = GetPrompt();
      std::string str = lldb_private::ansi::FormatAnsiTerminalCodes(
          new_prompt, GetUseColor());
      if (str.length())
        new_prompt = str;
      GetCommandInterpreter().UpdatePrompt(new_prompt);
      auto bytes = std::make_unique<EventDataBytes>(new_prompt);
      auto prompt_change_event_sp = std::make_shared<Event>(
          CommandInterpreter::eBroadcastBitResetPrompt, bytes.release());
      GetCommandInterpreter().BroadcastEvent(prompt_change_event_sp);
    } else if (property_path == g_debugger_properties[ePropertyUseColor].name) {
      // use-color changed. Ping the prompt so it can reset the ansi terminal
      // codes.
      SetPrompt(GetPrompt());
    } else if (property_path ==
                   g_debugger_properties[ePropertyPromptAnsiPrefix].name ||
               property_path ==
                   g_debugger_properties[ePropertyPromptAnsiSuffix].name) {
      // Prompt colors changed. Ping the prompt so it can reset the ansi
      // terminal codes.
      SetPrompt(GetPrompt());
    } else if (property_path ==
               g_debugger_properties[ePropertyUseSourceCache].name) {
      // use-source-cache changed. Wipe out the cache contents if it was
      // disabled.
      if (!GetUseSourceCache()) {
        m_source_file_cache.Clear();
      }
    } else if (is_load_script && target_sp &&
               load_script_old_value == eLoadScriptFromSymFileWarn) {
      if (target_sp->TargetProperties::GetLoadScriptFromSymbolFile() ==
          eLoadScriptFromSymFileTrue) {
        std::list<Status> errors;
        StreamString feedback_stream;
        if (!target_sp->LoadScriptingResources(errors, feedback_stream)) {
          Stream &s = GetErrorStream();
          for (auto error : errors) {
            s.Printf("%s\n", error.AsCString());
          }
          if (feedback_stream.GetSize())
            s.PutCString(feedback_stream.GetString());
        }
      }
    }
  }
  return error;
}

bool Debugger::GetAutoConfirm() const {
  constexpr uint32_t idx = ePropertyAutoConfirm;
  return GetPropertyAtIndexAs<bool>(
      idx, g_debugger_properties[idx].default_uint_value != 0);
}

const FormatEntity::Entry *Debugger::GetDisassemblyFormat() const {
  constexpr uint32_t idx = ePropertyDisassemblyFormat;
  return GetPropertyAtIndexAs<const FormatEntity::Entry *>(idx);
}

const FormatEntity::Entry *Debugger::GetFrameFormat() const {
  constexpr uint32_t idx = ePropertyFrameFormat;
  return GetPropertyAtIndexAs<const FormatEntity::Entry *>(idx);
}

const FormatEntity::Entry *Debugger::GetFrameFormatUnique() const {
  constexpr uint32_t idx = ePropertyFrameFormatUnique;
  return GetPropertyAtIndexAs<const FormatEntity::Entry *>(idx);
}

uint64_t Debugger::GetStopDisassemblyMaxSize() const {
  constexpr uint32_t idx = ePropertyStopDisassemblyMaxSize;
  return GetPropertyAtIndexAs<uint64_t>(
      idx, g_debugger_properties[idx].default_uint_value);
}

bool Debugger::GetNotifyVoid() const {
  constexpr uint32_t idx = ePropertyNotiftVoid;
  return GetPropertyAtIndexAs<uint64_t>(
      idx, g_debugger_properties[idx].default_uint_value != 0);
}

llvm::StringRef Debugger::GetPrompt() const {
  constexpr uint32_t idx = ePropertyPrompt;
  return GetPropertyAtIndexAs<llvm::StringRef>(
      idx, g_debugger_properties[idx].default_cstr_value);
}

llvm::StringRef Debugger::GetPromptAnsiPrefix() const {
  const uint32_t idx = ePropertyPromptAnsiPrefix;
  return GetPropertyAtIndexAs<llvm::StringRef>(
      idx, g_debugger_properties[idx].default_cstr_value);
}

llvm::StringRef Debugger::GetPromptAnsiSuffix() const {
  const uint32_t idx = ePropertyPromptAnsiSuffix;
  return GetPropertyAtIndexAs<llvm::StringRef>(
      idx, g_debugger_properties[idx].default_cstr_value);
}

void Debugger::SetPrompt(llvm::StringRef p) {
  constexpr uint32_t idx = ePropertyPrompt;
  SetPropertyAtIndex(idx, p);
  llvm::StringRef new_prompt = GetPrompt();
  std::string str =
      lldb_private::ansi::FormatAnsiTerminalCodes(new_prompt, GetUseColor());
  if (str.length())
    new_prompt = str;
  GetCommandInterpreter().UpdatePrompt(new_prompt);
}

const FormatEntity::Entry *Debugger::GetThreadFormat() const {
  constexpr uint32_t idx = ePropertyThreadFormat;
  return GetPropertyAtIndexAs<const FormatEntity::Entry *>(idx);
}

const FormatEntity::Entry *Debugger::GetThreadStopFormat() const {
  constexpr uint32_t idx = ePropertyThreadStopFormat;
  return GetPropertyAtIndexAs<const FormatEntity::Entry *>(idx);
}

lldb::ScriptLanguage Debugger::GetScriptLanguage() const {
  const uint32_t idx = ePropertyScriptLanguage;
  return GetPropertyAtIndexAs<lldb::ScriptLanguage>(
      idx, static_cast<lldb::ScriptLanguage>(
               g_debugger_properties[idx].default_uint_value));
}

bool Debugger::SetScriptLanguage(lldb::ScriptLanguage script_lang) {
  const uint32_t idx = ePropertyScriptLanguage;
  return SetPropertyAtIndex(idx, script_lang);
}

lldb::LanguageType Debugger::GetREPLLanguage() const {
  const uint32_t idx = ePropertyREPLLanguage;
  return GetPropertyAtIndexAs<LanguageType>(idx, {});
}

bool Debugger::SetREPLLanguage(lldb::LanguageType repl_lang) {
  const uint32_t idx = ePropertyREPLLanguage;
  return SetPropertyAtIndex(idx, repl_lang);
}

uint64_t Debugger::GetTerminalWidth() const {
  const uint32_t idx = ePropertyTerminalWidth;
  return GetPropertyAtIndexAs<uint64_t>(
      idx, g_debugger_properties[idx].default_uint_value);
}

bool Debugger::SetTerminalWidth(uint64_t term_width) {
  if (auto handler_sp = m_io_handler_stack.Top())
    handler_sp->TerminalSizeChanged();

  const uint32_t idx = ePropertyTerminalWidth;
  return SetPropertyAtIndex(idx, term_width);
}

bool Debugger::GetUseExternalEditor() const {
  const uint32_t idx = ePropertyUseExternalEditor;
  return GetPropertyAtIndexAs<bool>(
      idx, g_debugger_properties[idx].default_uint_value != 0);
}

bool Debugger::SetUseExternalEditor(bool b) {
  const uint32_t idx = ePropertyUseExternalEditor;
  return SetPropertyAtIndex(idx, b);
}

llvm::StringRef Debugger::GetExternalEditor() const {
  const uint32_t idx = ePropertyExternalEditor;
  return GetPropertyAtIndexAs<llvm::StringRef>(
      idx, g_debugger_properties[idx].default_cstr_value);
}

bool Debugger::SetExternalEditor(llvm::StringRef editor) {
  const uint32_t idx = ePropertyExternalEditor;
  return SetPropertyAtIndex(idx, editor);
}

bool Debugger::GetUseColor() const {
  const uint32_t idx = ePropertyUseColor;
  return GetPropertyAtIndexAs<bool>(
      idx, g_debugger_properties[idx].default_uint_value != 0);
}

bool Debugger::SetUseColor(bool b) {
  const uint32_t idx = ePropertyUseColor;
  bool ret = SetPropertyAtIndex(idx, b);
  SetPrompt(GetPrompt());
  return ret;
}

bool Debugger::GetShowProgress() const {
  const uint32_t idx = ePropertyShowProgress;
  return GetPropertyAtIndexAs<bool>(
      idx, g_debugger_properties[idx].default_uint_value != 0);
}

bool Debugger::SetShowProgress(bool show_progress) {
  const uint32_t idx = ePropertyShowProgress;
  return SetPropertyAtIndex(idx, show_progress);
}

llvm::StringRef Debugger::GetShowProgressAnsiPrefix() const {
  const uint32_t idx = ePropertyShowProgressAnsiPrefix;
  return GetPropertyAtIndexAs<llvm::StringRef>(
      idx, g_debugger_properties[idx].default_cstr_value);
}

llvm::StringRef Debugger::GetShowProgressAnsiSuffix() const {
  const uint32_t idx = ePropertyShowProgressAnsiSuffix;
  return GetPropertyAtIndexAs<llvm::StringRef>(
      idx, g_debugger_properties[idx].default_cstr_value);
}

bool Debugger::GetUseAutosuggestion() const {
  const uint32_t idx = ePropertyShowAutosuggestion;
  return GetPropertyAtIndexAs<bool>(
      idx, g_debugger_properties[idx].default_uint_value != 0);
}

llvm::StringRef Debugger::GetAutosuggestionAnsiPrefix() const {
  const uint32_t idx = ePropertyShowAutosuggestionAnsiPrefix;
  return GetPropertyAtIndexAs<llvm::StringRef>(
      idx, g_debugger_properties[idx].default_cstr_value);
}

llvm::StringRef Debugger::GetAutosuggestionAnsiSuffix() const {
  const uint32_t idx = ePropertyShowAutosuggestionAnsiSuffix;
  return GetPropertyAtIndexAs<llvm::StringRef>(
      idx, g_debugger_properties[idx].default_cstr_value);
}

llvm::StringRef Debugger::GetRegexMatchAnsiPrefix() const {
  const uint32_t idx = ePropertyShowRegexMatchAnsiPrefix;
  return GetPropertyAtIndexAs<llvm::StringRef>(
      idx, g_debugger_properties[idx].default_cstr_value);
}

llvm::StringRef Debugger::GetRegexMatchAnsiSuffix() const {
  const uint32_t idx = ePropertyShowRegexMatchAnsiSuffix;
  return GetPropertyAtIndexAs<llvm::StringRef>(
      idx, g_debugger_properties[idx].default_cstr_value);
}

bool Debugger::GetShowDontUsePoHint() const {
  const uint32_t idx = ePropertyShowDontUsePoHint;
  return GetPropertyAtIndexAs<bool>(
      idx, g_debugger_properties[idx].default_uint_value != 0);
}

bool Debugger::GetUseSourceCache() const {
  const uint32_t idx = ePropertyUseSourceCache;
  return GetPropertyAtIndexAs<bool>(
      idx, g_debugger_properties[idx].default_uint_value != 0);
}

bool Debugger::SetUseSourceCache(bool b) {
  const uint32_t idx = ePropertyUseSourceCache;
  bool ret = SetPropertyAtIndex(idx, b);
  if (!ret) {
    m_source_file_cache.Clear();
  }
  return ret;
}
bool Debugger::GetHighlightSource() const {
  const uint32_t idx = ePropertyHighlightSource;
  return GetPropertyAtIndexAs<bool>(
      idx, g_debugger_properties[idx].default_uint_value != 0);
}

StopShowColumn Debugger::GetStopShowColumn() const {
  const uint32_t idx = ePropertyStopShowColumn;
  return GetPropertyAtIndexAs<lldb::StopShowColumn>(
      idx, static_cast<lldb::StopShowColumn>(
               g_debugger_properties[idx].default_uint_value));
}

llvm::StringRef Debugger::GetStopShowColumnAnsiPrefix() const {
  const uint32_t idx = ePropertyStopShowColumnAnsiPrefix;
  return GetPropertyAtIndexAs<llvm::StringRef>(
      idx, g_debugger_properties[idx].default_cstr_value);
}

llvm::StringRef Debugger::GetStopShowColumnAnsiSuffix() const {
  const uint32_t idx = ePropertyStopShowColumnAnsiSuffix;
  return GetPropertyAtIndexAs<llvm::StringRef>(
      idx, g_debugger_properties[idx].default_cstr_value);
}

llvm::StringRef Debugger::GetStopShowLineMarkerAnsiPrefix() const {
  const uint32_t idx = ePropertyStopShowLineMarkerAnsiPrefix;
  return GetPropertyAtIndexAs<llvm::StringRef>(
      idx, g_debugger_properties[idx].default_cstr_value);
}

llvm::StringRef Debugger::GetStopShowLineMarkerAnsiSuffix() const {
  const uint32_t idx = ePropertyStopShowLineMarkerAnsiSuffix;
  return GetPropertyAtIndexAs<llvm::StringRef>(
      idx, g_debugger_properties[idx].default_cstr_value);
}

uint64_t Debugger::GetStopSourceLineCount(bool before) const {
  const uint32_t idx =
      before ? ePropertyStopLineCountBefore : ePropertyStopLineCountAfter;
  return GetPropertyAtIndexAs<uint64_t>(
      idx, g_debugger_properties[idx].default_uint_value);
}

Debugger::StopDisassemblyType Debugger::GetStopDisassemblyDisplay() const {
  const uint32_t idx = ePropertyStopDisassemblyDisplay;
  return GetPropertyAtIndexAs<Debugger::StopDisassemblyType>(
      idx, static_cast<Debugger::StopDisassemblyType>(
               g_debugger_properties[idx].default_uint_value));
}

uint64_t Debugger::GetDisassemblyLineCount() const {
  const uint32_t idx = ePropertyStopDisassemblyCount;
  return GetPropertyAtIndexAs<uint64_t>(
      idx, g_debugger_properties[idx].default_uint_value);
}

bool Debugger::GetAutoOneLineSummaries() const {
  const uint32_t idx = ePropertyAutoOneLineSummaries;
  return GetPropertyAtIndexAs<bool>(
      idx, g_debugger_properties[idx].default_uint_value != 0);
}

bool Debugger::GetEscapeNonPrintables() const {
  const uint32_t idx = ePropertyEscapeNonPrintables;
  return GetPropertyAtIndexAs<bool>(
      idx, g_debugger_properties[idx].default_uint_value != 0);
}

bool Debugger::GetAutoIndent() const {
  const uint32_t idx = ePropertyAutoIndent;
  return GetPropertyAtIndexAs<bool>(
      idx, g_debugger_properties[idx].default_uint_value != 0);
}

bool Debugger::SetAutoIndent(bool b) {
  const uint32_t idx = ePropertyAutoIndent;
  return SetPropertyAtIndex(idx, b);
}

bool Debugger::GetPrintDecls() const {
  const uint32_t idx = ePropertyPrintDecls;
  return GetPropertyAtIndexAs<bool>(
      idx, g_debugger_properties[idx].default_uint_value != 0);
}

bool Debugger::SetPrintDecls(bool b) {
  const uint32_t idx = ePropertyPrintDecls;
  return SetPropertyAtIndex(idx, b);
}

uint64_t Debugger::GetTabSize() const {
  const uint32_t idx = ePropertyTabSize;
  return GetPropertyAtIndexAs<uint64_t>(
      idx, g_debugger_properties[idx].default_uint_value);
}

bool Debugger::SetTabSize(uint64_t tab_size) {
  const uint32_t idx = ePropertyTabSize;
  return SetPropertyAtIndex(idx, tab_size);
}

lldb::DWIMPrintVerbosity Debugger::GetDWIMPrintVerbosity() const {
  const uint32_t idx = ePropertyDWIMPrintVerbosity;
  return GetPropertyAtIndexAs<lldb::DWIMPrintVerbosity>(
      idx, static_cast<lldb::DWIMPrintVerbosity>(
               g_debugger_properties[idx].default_uint_value));
}

#pragma mark Debugger

// const DebuggerPropertiesSP &
// Debugger::GetSettings() const
//{
//    return m_properties_sp;
//}
//

void Debugger::Initialize(LoadPluginCallbackType load_plugin_callback) {
  assert(g_debugger_list_ptr == nullptr &&
         "Debugger::Initialize called more than once!");
  g_debugger_list_mutex_ptr = new std::recursive_mutex();
  g_debugger_list_ptr = new DebuggerList();
  g_thread_pool = new llvm::DefaultThreadPool(llvm::optimal_concurrency());
  g_load_plugin_callback = load_plugin_callback;
}

void Debugger::Terminate() {
  assert(g_debugger_list_ptr &&
         "Debugger::Terminate called without a matching Debugger::Initialize!");

  if (g_debugger_list_ptr && g_debugger_list_mutex_ptr) {
    std::lock_guard<std::recursive_mutex> guard(*g_debugger_list_mutex_ptr);
    for (const auto &debugger : *g_debugger_list_ptr)
      debugger->HandleDestroyCallback();
  }

  if (g_thread_pool) {
    // The destructor will wait for all the threads to complete.
    delete g_thread_pool;
  }

  if (g_debugger_list_ptr && g_debugger_list_mutex_ptr) {
    // Clear our global list of debugger objects
    {
      std::lock_guard<std::recursive_mutex> guard(*g_debugger_list_mutex_ptr);
      for (const auto &debugger : *g_debugger_list_ptr)
        debugger->Clear();
      g_debugger_list_ptr->clear();
    }
  }
}

void Debugger::SettingsInitialize() { Target::SettingsInitialize(); }

void Debugger::SettingsTerminate() { Target::SettingsTerminate(); }

bool Debugger::LoadPlugin(const FileSpec &spec, Status &error) {
  if (g_load_plugin_callback) {
    llvm::sys::DynamicLibrary dynlib =
        g_load_plugin_callback(shared_from_this(), spec, error);
    if (dynlib.isValid()) {
      m_loaded_plugins.push_back(dynlib);
      return true;
    }
  } else {
    // The g_load_plugin_callback is registered in SBDebugger::Initialize() and
    // if the public API layer isn't available (code is linking against all of
    // the internal LLDB static libraries), then we can't load plugins
    error.SetErrorString("Public API layer is not available");
  }
  return false;
}

static FileSystem::EnumerateDirectoryResult
LoadPluginCallback(void *baton, llvm::sys::fs::file_type ft,
                   llvm::StringRef path) {
  Status error;

  static constexpr llvm::StringLiteral g_dylibext(".dylib");
  static constexpr llvm::StringLiteral g_solibext(".so");

  if (!baton)
    return FileSystem::eEnumerateDirectoryResultQuit;

  Debugger *debugger = (Debugger *)baton;

  namespace fs = llvm::sys::fs;
  // If we have a regular file, a symbolic link or unknown file type, try and
  // process the file. We must handle unknown as sometimes the directory
  // enumeration might be enumerating a file system that doesn't have correct
  // file type information.
  if (ft == fs::file_type::regular_file || ft == fs::file_type::symlink_file ||
      ft == fs::file_type::type_unknown) {
    FileSpec plugin_file_spec(path);
    FileSystem::Instance().Resolve(plugin_file_spec);

    if (plugin_file_spec.GetFileNameExtension() != g_dylibext &&
        plugin_file_spec.GetFileNameExtension() != g_solibext) {
      return FileSystem::eEnumerateDirectoryResultNext;
    }

    Status plugin_load_error;
    debugger->LoadPlugin(plugin_file_spec, plugin_load_error);

    return FileSystem::eEnumerateDirectoryResultNext;
  } else if (ft == fs::file_type::directory_file ||
             ft == fs::file_type::symlink_file ||
             ft == fs::file_type::type_unknown) {
    // Try and recurse into anything that a directory or symbolic link. We must
    // also do this for unknown as sometimes the directory enumeration might be
    // enumerating a file system that doesn't have correct file type
    // information.
    return FileSystem::eEnumerateDirectoryResultEnter;
  }

  return FileSystem::eEnumerateDirectoryResultNext;
}

void Debugger::InstanceInitialize() {
  const bool find_directories = true;
  const bool find_files = true;
  const bool find_other = true;
  char dir_path[PATH_MAX];
  if (FileSpec dir_spec = HostInfo::GetSystemPluginDir()) {
    if (FileSystem::Instance().Exists(dir_spec) &&
        dir_spec.GetPath(dir_path, sizeof(dir_path))) {
      FileSystem::Instance().EnumerateDirectory(dir_path, find_directories,
                                                find_files, find_other,
                                                LoadPluginCallback, this);
    }
  }

  if (FileSpec dir_spec = HostInfo::GetUserPluginDir()) {
    if (FileSystem::Instance().Exists(dir_spec) &&
        dir_spec.GetPath(dir_path, sizeof(dir_path))) {
      FileSystem::Instance().EnumerateDirectory(dir_path, find_directories,
                                                find_files, find_other,
                                                LoadPluginCallback, this);
    }
  }

  PluginManager::DebuggerInitialize(*this);
}

DebuggerSP Debugger::CreateInstance(lldb::LogOutputCallback log_callback,
                                    void *baton) {
  DebuggerSP debugger_sp(new Debugger(log_callback, baton));
  if (g_debugger_list_ptr && g_debugger_list_mutex_ptr) {
    std::lock_guard<std::recursive_mutex> guard(*g_debugger_list_mutex_ptr);
    g_debugger_list_ptr->push_back(debugger_sp);
  }
  debugger_sp->InstanceInitialize();
  return debugger_sp;
}

void Debugger::HandleDestroyCallback() {
  if (m_destroy_callback) {
    m_destroy_callback(GetID(), m_destroy_callback_baton);
    m_destroy_callback = nullptr;
  }
}

void Debugger::Destroy(DebuggerSP &debugger_sp) {
  if (!debugger_sp)
    return;

  debugger_sp->HandleDestroyCallback();
  CommandInterpreter &cmd_interpreter = debugger_sp->GetCommandInterpreter();

  if (cmd_interpreter.GetSaveSessionOnQuit()) {
    CommandReturnObject result(debugger_sp->GetUseColor());
    cmd_interpreter.SaveTranscript(result);
    if (result.Succeeded())
      (*debugger_sp->GetAsyncOutputStream()) << result.GetOutputData() << '\n';
    else
      (*debugger_sp->GetAsyncErrorStream()) << result.GetErrorData() << '\n';
  }

  debugger_sp->Clear();

  if (g_debugger_list_ptr && g_debugger_list_mutex_ptr) {
    std::lock_guard<std::recursive_mutex> guard(*g_debugger_list_mutex_ptr);
    DebuggerList::iterator pos, end = g_debugger_list_ptr->end();
    for (pos = g_debugger_list_ptr->begin(); pos != end; ++pos) {
      if ((*pos).get() == debugger_sp.get()) {
        g_debugger_list_ptr->erase(pos);
        return;
      }
    }
  }
}

DebuggerSP
Debugger::FindDebuggerWithInstanceName(llvm::StringRef instance_name) {
  if (!g_debugger_list_ptr || !g_debugger_list_mutex_ptr)
    return DebuggerSP();

  std::lock_guard<std::recursive_mutex> guard(*g_debugger_list_mutex_ptr);
  for (const DebuggerSP &debugger_sp : *g_debugger_list_ptr) {
    if (!debugger_sp)
      continue;

    if (llvm::StringRef(debugger_sp->GetInstanceName()) == instance_name)
      return debugger_sp;
  }
  return DebuggerSP();
}

TargetSP Debugger::FindTargetWithProcessID(lldb::pid_t pid) {
  TargetSP target_sp;
  if (g_debugger_list_ptr && g_debugger_list_mutex_ptr) {
    std::lock_guard<std::recursive_mutex> guard(*g_debugger_list_mutex_ptr);
    DebuggerList::iterator pos, end = g_debugger_list_ptr->end();
    for (pos = g_debugger_list_ptr->begin(); pos != end; ++pos) {
      target_sp = (*pos)->GetTargetList().FindTargetWithProcessID(pid);
      if (target_sp)
        break;
    }
  }
  return target_sp;
}

TargetSP Debugger::FindTargetWithProcess(Process *process) {
  TargetSP target_sp;
  if (g_debugger_list_ptr && g_debugger_list_mutex_ptr) {
    std::lock_guard<std::recursive_mutex> guard(*g_debugger_list_mutex_ptr);
    DebuggerList::iterator pos, end = g_debugger_list_ptr->end();
    for (pos = g_debugger_list_ptr->begin(); pos != end; ++pos) {
      target_sp = (*pos)->GetTargetList().FindTargetWithProcess(process);
      if (target_sp)
        break;
    }
  }
  return target_sp;
}

llvm::StringRef Debugger::GetStaticBroadcasterClass() {
  static constexpr llvm::StringLiteral class_name("lldb.debugger");
  return class_name;
}

Debugger::Debugger(lldb::LogOutputCallback log_callback, void *baton)
    : UserID(g_unique_id++),
      Properties(std::make_shared<OptionValueProperties>()),
      m_input_file_sp(std::make_shared<NativeFile>(stdin, false)),
      m_output_stream_sp(std::make_shared<StreamFile>(stdout, false)),
      m_error_stream_sp(std::make_shared<StreamFile>(stderr, false)),
      m_input_recorder(nullptr),
      m_broadcaster_manager_sp(BroadcasterManager::MakeBroadcasterManager()),
      m_terminal_state(), m_target_list(*this), m_platform_list(),
      m_listener_sp(Listener::MakeListener("lldb.Debugger")),
      m_source_manager_up(), m_source_file_cache(),
      m_command_interpreter_up(
          std::make_unique<CommandInterpreter>(*this, false)),
      m_io_handler_stack(),
      m_instance_name(llvm::formatv("debugger_{0}", GetID()).str()),
      m_loaded_plugins(), m_event_handler_thread(), m_io_handler_thread(),
      m_sync_broadcaster(nullptr, "lldb.debugger.sync"),
      m_broadcaster(m_broadcaster_manager_sp,
                    GetStaticBroadcasterClass().str()),
      m_forward_listener_sp(), m_clear_once() {
  // Initialize the debugger properties as early as possible as other parts of
  // LLDB will start querying them during construction.
  m_collection_sp->Initialize(g_debugger_properties);
  m_collection_sp->AppendProperty(
      "target", "Settings specify to debugging targets.", true,
      Target::GetGlobalProperties().GetValueProperties());
  m_collection_sp->AppendProperty(
      "platform", "Platform settings.", true,
      Platform::GetGlobalPlatformProperties().GetValueProperties());
  m_collection_sp->AppendProperty(
      "symbols", "Symbol lookup and cache settings.", true,
      ModuleList::GetGlobalModuleListProperties().GetValueProperties());
  m_collection_sp->AppendProperty(
      LanguageProperties::GetSettingName(), "Language settings.", true,
      Language::GetGlobalLanguageProperties().GetValueProperties());
  if (m_command_interpreter_up) {
    m_collection_sp->AppendProperty(
        "interpreter",
        "Settings specify to the debugger's command interpreter.", true,
        m_command_interpreter_up->GetValueProperties());
  }
  if (log_callback)
    m_callback_handler_sp =
        std::make_shared<CallbackLogHandler>(log_callback, baton);
  m_command_interpreter_up->Initialize();
  // Always add our default platform to the platform list
  PlatformSP default_platform_sp(Platform::GetHostPlatform());
  assert(default_platform_sp);
  m_platform_list.Append(default_platform_sp, true);

  // Create the dummy target.
  {
    ArchSpec arch(Target::GetDefaultArchitecture());
    if (!arch.IsValid())
      arch = HostInfo::GetArchitecture();
    assert(arch.IsValid() && "No valid default or host archspec");
    const bool is_dummy_target = true;
    m_dummy_target_sp.reset(
        new Target(*this, arch, default_platform_sp, is_dummy_target));
  }
  assert(m_dummy_target_sp.get() && "Couldn't construct dummy target?");

  OptionValueUInt64 *term_width =
      m_collection_sp->GetPropertyAtIndexAsOptionValueUInt64(
          ePropertyTerminalWidth);
  term_width->SetMinimumValue(10);
  term_width->SetMaximumValue(1024);

  // Turn off use-color if this is a dumb terminal.
  const char *term = getenv("TERM");
  if (term && !strcmp(term, "dumb"))
    SetUseColor(false);
  // Turn off use-color if we don't write to a terminal with color support.
  if (!GetOutputFile().GetIsTerminalWithColors())
    SetUseColor(false);

  if (Diagnostics::Enabled()) {
    m_diagnostics_callback_id = Diagnostics::Instance().AddCallback(
        [this](const FileSpec &dir) -> llvm::Error {
          for (auto &entry : m_stream_handlers) {
            llvm::StringRef log_path = entry.first();
            llvm::StringRef file_name = llvm::sys::path::filename(log_path);
            FileSpec destination = dir.CopyByAppendingPathComponent(file_name);
            std::error_code ec =
                llvm::sys::fs::copy_file(log_path, destination.GetPath());
            if (ec)
              return llvm::errorCodeToError(ec);
          }
          return llvm::Error::success();
        });
  }

#if defined(_WIN32) && defined(ENABLE_VIRTUAL_TERMINAL_PROCESSING)
  // Enabling use of ANSI color codes because LLDB is using them to highlight
  // text.
  llvm::sys::Process::UseANSIEscapeCodes(true);
#endif
}

Debugger::~Debugger() { Clear(); }

void Debugger::Clear() {
  // Make sure we call this function only once. With the C++ global destructor
  // chain having a list of debuggers and with code that can be running on
  // other threads, we need to ensure this doesn't happen multiple times.
  //
  // The following functions call Debugger::Clear():
  //     Debugger::~Debugger();
  //     static void Debugger::Destroy(lldb::DebuggerSP &debugger_sp);
  //     static void Debugger::Terminate();
  llvm::call_once(m_clear_once, [this]() {
    ClearIOHandlers();
    StopIOHandlerThread();
    StopEventHandlerThread();
    m_listener_sp->Clear();
    for (TargetSP target_sp : m_target_list.Targets()) {
      if (target_sp) {
        if (ProcessSP process_sp = target_sp->GetProcessSP())
          process_sp->Finalize(false /* not destructing */);
        target_sp->Destroy();
      }
    }
    m_broadcaster_manager_sp->Clear();

    // Close the input file _before_ we close the input read communications
    // class as it does NOT own the input file, our m_input_file does.
    m_terminal_state.Clear();
    GetInputFile().Close();

    m_command_interpreter_up->Clear();

    if (Diagnostics::Enabled())
      Diagnostics::Instance().RemoveCallback(m_diagnostics_callback_id);
  });
}

bool Debugger::GetAsyncExecution() {
  return !m_command_interpreter_up->GetSynchronous();
}

void Debugger::SetAsyncExecution(bool async_execution) {
  m_command_interpreter_up->SetSynchronous(!async_execution);
}

repro::DataRecorder *Debugger::GetInputRecorder() { return m_input_recorder; }

static inline int OpenPipe(int fds[2], std::size_t size) {
#ifdef _WIN32
  return _pipe(fds, size, O_BINARY);
#else
  (void)size;
  return pipe(fds);
#endif
}

Status Debugger::SetInputString(const char *data) {
  Status result;
  enum PIPES { READ, WRITE }; // Indexes for the read and write fds
  int fds[2] = {-1, -1};

  if (data == nullptr) {
    result.SetErrorString("String data is null");
    return result;
  }

  size_t size = strlen(data);
  if (size == 0) {
    result.SetErrorString("String data is empty");
    return result;
  }

  if (OpenPipe(fds, size) != 0) {
    result.SetErrorString(
        "can't create pipe file descriptors for LLDB commands");
    return result;
  }

  int r = write(fds[WRITE], data, size);
  (void)r;
  // Close the write end of the pipe, so that the command interpreter will exit
  // when it consumes all the data.
  llvm::sys::Process::SafelyCloseFileDescriptor(fds[WRITE]);

  // Open the read file descriptor as a FILE * that we can return as an input
  // handle.
  FILE *commands_file = fdopen(fds[READ], "rb");
  if (commands_file == nullptr) {
    result.SetErrorStringWithFormat("fdopen(%i, \"rb\") failed (errno = %i) "
                                    "when trying to open LLDB commands pipe",
                                    fds[READ], errno);
    llvm::sys::Process::SafelyCloseFileDescriptor(fds[READ]);
    return result;
  }

  SetInputFile((FileSP)std::make_shared<NativeFile>(commands_file, true));
  return result;
}

void Debugger::SetInputFile(FileSP file_sp) {
  assert(file_sp && file_sp->IsValid());
  m_input_file_sp = std::move(file_sp);
  // Save away the terminal state if that is relevant, so that we can restore
  // it in RestoreInputState.
  SaveInputTerminalState();
}

void Debugger::SetOutputFile(FileSP file_sp) {
  assert(file_sp && file_sp->IsValid());
  m_output_stream_sp = std::make_shared<StreamFile>(file_sp);
}

void Debugger::SetErrorFile(FileSP file_sp) {
  assert(file_sp && file_sp->IsValid());
  m_error_stream_sp = std::make_shared<StreamFile>(file_sp);
}

void Debugger::SaveInputTerminalState() {
  int fd = GetInputFile().GetDescriptor();
  if (fd != File::kInvalidDescriptor)
    m_terminal_state.Save(fd, true);
}

void Debugger::RestoreInputTerminalState() { m_terminal_state.Restore(); }

ExecutionContext Debugger::GetSelectedExecutionContext() {
  bool adopt_selected = true;
  ExecutionContextRef exe_ctx_ref(GetSelectedTarget().get(), adopt_selected);
  return ExecutionContext(exe_ctx_ref);
}

void Debugger::DispatchInputInterrupt() {
  std::lock_guard<std::recursive_mutex> guard(m_io_handler_stack.GetMutex());
  IOHandlerSP reader_sp(m_io_handler_stack.Top());
  if (reader_sp)
    reader_sp->Interrupt();
}

void Debugger::DispatchInputEndOfFile() {
  std::lock_guard<std::recursive_mutex> guard(m_io_handler_stack.GetMutex());
  IOHandlerSP reader_sp(m_io_handler_stack.Top());
  if (reader_sp)
    reader_sp->GotEOF();
}

void Debugger::ClearIOHandlers() {
  // The bottom input reader should be the main debugger input reader.  We do
  // not want to close that one here.
  std::lock_guard<std::recursive_mutex> guard(m_io_handler_stack.GetMutex());
  while (m_io_handler_stack.GetSize() > 1) {
    IOHandlerSP reader_sp(m_io_handler_stack.Top());
    if (reader_sp)
      PopIOHandler(reader_sp);
  }
}

void Debugger::RunIOHandlers() {
  IOHandlerSP reader_sp = m_io_handler_stack.Top();
  while (true) {
    if (!reader_sp)
      break;

    reader_sp->Run();
    {
      std::lock_guard<std::recursive_mutex> guard(
          m_io_handler_synchronous_mutex);

      // Remove all input readers that are done from the top of the stack
      while (true) {
        IOHandlerSP top_reader_sp = m_io_handler_stack.Top();
        if (top_reader_sp && top_reader_sp->GetIsDone())
          PopIOHandler(top_reader_sp);
        else
          break;
      }
      reader_sp = m_io_handler_stack.Top();
    }
  }
  ClearIOHandlers();
}

void Debugger::RunIOHandlerSync(const IOHandlerSP &reader_sp) {
  std::lock_guard<std::recursive_mutex> guard(m_io_handler_synchronous_mutex);

  PushIOHandler(reader_sp);
  IOHandlerSP top_reader_sp = reader_sp;

  while (top_reader_sp) {
    top_reader_sp->Run();

    // Don't unwind past the starting point.
    if (top_reader_sp.get() == reader_sp.get()) {
      if (PopIOHandler(reader_sp))
        break;
    }

    // If we pushed new IO handlers, pop them if they're done or restart the
    // loop to run them if they're not.
    while (true) {
      top_reader_sp = m_io_handler_stack.Top();
      if (top_reader_sp && top_reader_sp->GetIsDone()) {
        PopIOHandler(top_reader_sp);
        // Don't unwind past the starting point.
        if (top_reader_sp.get() == reader_sp.get())
          return;
      } else {
        break;
      }
    }
  }
}

bool Debugger::IsTopIOHandler(const lldb::IOHandlerSP &reader_sp) {
  return m_io_handler_stack.IsTop(reader_sp);
}

bool Debugger::CheckTopIOHandlerTypes(IOHandler::Type top_type,
                                      IOHandler::Type second_top_type) {
  return m_io_handler_stack.CheckTopIOHandlerTypes(top_type, second_top_type);
}

void Debugger::PrintAsync(const char *s, size_t len, bool is_stdout) {
  bool printed = m_io_handler_stack.PrintAsync(s, len, is_stdout);
  if (!printed) {
    lldb::StreamFileSP stream =
        is_stdout ? m_output_stream_sp : m_error_stream_sp;
    stream->Write(s, len);
  }
}

llvm::StringRef Debugger::GetTopIOHandlerControlSequence(char ch) {
  return m_io_handler_stack.GetTopIOHandlerControlSequence(ch);
}

const char *Debugger::GetIOHandlerCommandPrefix() {
  return m_io_handler_stack.GetTopIOHandlerCommandPrefix();
}

const char *Debugger::GetIOHandlerHelpPrologue() {
  return m_io_handler_stack.GetTopIOHandlerHelpPrologue();
}

bool Debugger::RemoveIOHandler(const IOHandlerSP &reader_sp) {
  return PopIOHandler(reader_sp);
}

void Debugger::RunIOHandlerAsync(const IOHandlerSP &reader_sp,
                                 bool cancel_top_handler) {
  PushIOHandler(reader_sp, cancel_top_handler);
}

void Debugger::AdoptTopIOHandlerFilesIfInvalid(FileSP &in, StreamFileSP &out,
                                               StreamFileSP &err) {
  // Before an IOHandler runs, it must have in/out/err streams. This function
  // is called when one ore more of the streams are nullptr. We use the top
  // input reader's in/out/err streams, or fall back to the debugger file
  // handles, or we fall back onto stdin/stdout/stderr as a last resort.

  std::lock_guard<std::recursive_mutex> guard(m_io_handler_stack.GetMutex());
  IOHandlerSP top_reader_sp(m_io_handler_stack.Top());
  // If no STDIN has been set, then set it appropriately
  if (!in || !in->IsValid()) {
    if (top_reader_sp)
      in = top_reader_sp->GetInputFileSP();
    else
      in = GetInputFileSP();
    // If there is nothing, use stdin
    if (!in)
      in = std::make_shared<NativeFile>(stdin, false);
  }
  // If no STDOUT has been set, then set it appropriately
  if (!out || !out->GetFile().IsValid()) {
    if (top_reader_sp)
      out = top_reader_sp->GetOutputStreamFileSP();
    else
      out = GetOutputStreamSP();
    // If there is nothing, use stdout
    if (!out)
      out = std::make_shared<StreamFile>(stdout, false);
  }
  // If no STDERR has been set, then set it appropriately
  if (!err || !err->GetFile().IsValid()) {
    if (top_reader_sp)
      err = top_reader_sp->GetErrorStreamFileSP();
    else
      err = GetErrorStreamSP();
    // If there is nothing, use stderr
    if (!err)
      err = std::make_shared<StreamFile>(stderr, false);
  }
}

void Debugger::PushIOHandler(const IOHandlerSP &reader_sp,
                             bool cancel_top_handler) {
  if (!reader_sp)
    return;

  std::lock_guard<std::recursive_mutex> guard(m_io_handler_stack.GetMutex());

  // Get the current top input reader...
  IOHandlerSP top_reader_sp(m_io_handler_stack.Top());

  // Don't push the same IO handler twice...
  if (reader_sp == top_reader_sp)
    return;

  // Push our new input reader
  m_io_handler_stack.Push(reader_sp);
  reader_sp->Activate();

  // Interrupt the top input reader to it will exit its Run() function and let
  // this new input reader take over
  if (top_reader_sp) {
    top_reader_sp->Deactivate();
    if (cancel_top_handler)
      top_reader_sp->Cancel();
  }
}

bool Debugger::PopIOHandler(const IOHandlerSP &pop_reader_sp) {
  if (!pop_reader_sp)
    return false;

  std::lock_guard<std::recursive_mutex> guard(m_io_handler_stack.GetMutex());

  // The reader on the stop of the stack is done, so let the next read on the
  // stack refresh its prompt and if there is one...
  if (m_io_handler_stack.IsEmpty())
    return false;

  IOHandlerSP reader_sp(m_io_handler_stack.Top());

  if (pop_reader_sp != reader_sp)
    return false;

  reader_sp->Deactivate();
  reader_sp->Cancel();
  m_io_handler_stack.Pop();

  reader_sp = m_io_handler_stack.Top();
  if (reader_sp)
    reader_sp->Activate();

  return true;
}

StreamSP Debugger::GetAsyncOutputStream() {
  return std::make_shared<StreamAsynchronousIO>(*this, true, GetUseColor());
}

StreamSP Debugger::GetAsyncErrorStream() {
  return std::make_shared<StreamAsynchronousIO>(*this, false, GetUseColor());
}

void Debugger::RequestInterrupt() {
  std::lock_guard<std::mutex> guard(m_interrupt_mutex);
  m_interrupt_requested++;
}

void Debugger::CancelInterruptRequest() {
  std::lock_guard<std::mutex> guard(m_interrupt_mutex);
  if (m_interrupt_requested > 0)
    m_interrupt_requested--;
}

bool Debugger::InterruptRequested() {
  // This is the one we should call internally.  This will return true either
  // if there's a debugger interrupt and we aren't on the IOHandler thread,
  // or if we are on the IOHandler thread and there's a CommandInterpreter
  // interrupt.
  if (!IsIOHandlerThreadCurrentThread()) {
    std::lock_guard<std::mutex> guard(m_interrupt_mutex);
    return m_interrupt_requested != 0;
  }
  return GetCommandInterpreter().WasInterrupted();
}

Debugger::InterruptionReport::InterruptionReport(
    std::string function_name, const llvm::formatv_object_base &payload)
    : m_function_name(std::move(function_name)),
      m_interrupt_time(std::chrono::system_clock::now()),
      m_thread_id(llvm::get_threadid()) {
  llvm::raw_string_ostream desc(m_description);
  desc << payload << "\n";
}

void Debugger::ReportInterruption(const InterruptionReport &report) {
  // For now, just log the description:
  Log *log = GetLog(LLDBLog::Host);
  LLDB_LOG(log, "Interruption: {0}", report.m_description);
}

Debugger::DebuggerList Debugger::DebuggersRequestingInterruption() {
  DebuggerList result;
  if (g_debugger_list_ptr && g_debugger_list_mutex_ptr) {
    std::lock_guard<std::recursive_mutex> guard(*g_debugger_list_mutex_ptr);
    for (auto debugger_sp : *g_debugger_list_ptr) {
      if (debugger_sp->InterruptRequested())
        result.push_back(debugger_sp);
    }
  }
  return result;
}

size_t Debugger::GetNumDebuggers() {
  if (g_debugger_list_ptr && g_debugger_list_mutex_ptr) {
    std::lock_guard<std::recursive_mutex> guard(*g_debugger_list_mutex_ptr);
    return g_debugger_list_ptr->size();
  }
  return 0;
}

lldb::DebuggerSP Debugger::GetDebuggerAtIndex(size_t index) {
  DebuggerSP debugger_sp;

  if (g_debugger_list_ptr && g_debugger_list_mutex_ptr) {
    std::lock_guard<std::recursive_mutex> guard(*g_debugger_list_mutex_ptr);
    if (index < g_debugger_list_ptr->size())
      debugger_sp = g_debugger_list_ptr->at(index);
  }

  return debugger_sp;
}

DebuggerSP Debugger::FindDebuggerWithID(lldb::user_id_t id) {
  DebuggerSP debugger_sp;

  if (g_debugger_list_ptr && g_debugger_list_mutex_ptr) {
    std::lock_guard<std::recursive_mutex> guard(*g_debugger_list_mutex_ptr);
    DebuggerList::iterator pos, end = g_debugger_list_ptr->end();
    for (pos = g_debugger_list_ptr->begin(); pos != end; ++pos) {
      if ((*pos)->GetID() == id) {
        debugger_sp = *pos;
        break;
      }
    }
  }
  return debugger_sp;
}

bool Debugger::FormatDisassemblerAddress(const FormatEntity::Entry *format,
                                         const SymbolContext *sc,
                                         const SymbolContext *prev_sc,
                                         const ExecutionContext *exe_ctx,
                                         const Address *addr, Stream &s) {
  FormatEntity::Entry format_entry;

  if (format == nullptr) {
    if (exe_ctx != nullptr && exe_ctx->HasTargetScope())
      format = exe_ctx->GetTargetRef().GetDebugger().GetDisassemblyFormat();
    if (format == nullptr) {
      FormatEntity::Parse("${addr}: ", format_entry);
      format = &format_entry;
    }
  }
  bool function_changed = false;
  bool initial_function = false;
  if (prev_sc && (prev_sc->function || prev_sc->symbol)) {
    if (sc && (sc->function || sc->symbol)) {
      if (prev_sc->symbol && sc->symbol) {
        if (!sc->symbol->Compare(prev_sc->symbol->GetName(),
                                 prev_sc->symbol->GetType())) {
          function_changed = true;
        }
      } else if (prev_sc->function && sc->function) {
        if (prev_sc->function->GetMangled() != sc->function->GetMangled()) {
          function_changed = true;
        }
      }
    }
  }
  // The first context on a list of instructions will have a prev_sc that has
  // no Function or Symbol -- if SymbolContext had an IsValid() method, it
  // would return false.  But we do get a prev_sc pointer.
  if ((sc && (sc->function || sc->symbol)) && prev_sc &&
      (prev_sc->function == nullptr && prev_sc->symbol == nullptr)) {
    initial_function = true;
  }
  return FormatEntity::Format(*format, s, sc, exe_ctx, addr, nullptr,
                              function_changed, initial_function);
}

void Debugger::AssertCallback(llvm::StringRef message,
                              llvm::StringRef backtrace,
                              llvm::StringRef prompt) {
  Debugger::ReportError(
      llvm::formatv("{0}\n{1}{2}", message, backtrace, prompt).str());
}

void Debugger::SetLoggingCallback(lldb::LogOutputCallback log_callback,
                                  void *baton) {
  // For simplicity's sake, I am not going to deal with how to close down any
  // open logging streams, I just redirect everything from here on out to the
  // callback.
  m_callback_handler_sp =
      std::make_shared<CallbackLogHandler>(log_callback, baton);
}

void Debugger::SetDestroyCallback(
    lldb_private::DebuggerDestroyCallback destroy_callback, void *baton) {
  m_destroy_callback = destroy_callback;
  m_destroy_callback_baton = baton;
}

static void PrivateReportProgress(Debugger &debugger, uint64_t progress_id,
                                  std::string title, std::string details,
                                  uint64_t completed, uint64_t total,
                                  bool is_debugger_specific,
                                  uint32_t progress_broadcast_bit) {
  // Only deliver progress events if we have any progress listeners.
  if (!debugger.GetBroadcaster().EventTypeHasListeners(progress_broadcast_bit))
    return;

  EventSP event_sp(new Event(
      progress_broadcast_bit,
      new ProgressEventData(progress_id, std::move(title), std::move(details),
                            completed, total, is_debugger_specific)));
  debugger.GetBroadcaster().BroadcastEvent(event_sp);
}

void Debugger::ReportProgress(uint64_t progress_id, std::string title,
                              std::string details, uint64_t completed,
                              uint64_t total,
                              std::optional<lldb::user_id_t> debugger_id,
                              uint32_t progress_category_bit) {
  // Check if this progress is for a specific debugger.
  if (debugger_id) {
    // It is debugger specific, grab it and deliver the event if the debugger
    // still exists.
    DebuggerSP debugger_sp = FindDebuggerWithID(*debugger_id);
    if (debugger_sp)
      PrivateReportProgress(*debugger_sp, progress_id, std::move(title),
                            std::move(details), completed, total,
                            /*is_debugger_specific*/ true,
                            progress_category_bit);
    return;
  }
  // The progress event is not debugger specific, iterate over all debuggers
  // and deliver a progress event to each one.
  if (g_debugger_list_ptr && g_debugger_list_mutex_ptr) {
    std::lock_guard<std::recursive_mutex> guard(*g_debugger_list_mutex_ptr);
    DebuggerList::iterator pos, end = g_debugger_list_ptr->end();
    for (pos = g_debugger_list_ptr->begin(); pos != end; ++pos)
      PrivateReportProgress(*(*pos), progress_id, title, details, completed,
                            total, /*is_debugger_specific*/ false,
                            progress_category_bit);
  }
}

static void PrivateReportDiagnostic(Debugger &debugger, Severity severity,
                                    std::string message,
                                    bool debugger_specific) {
  uint32_t event_type = 0;
  switch (severity) {
  case eSeverityInfo:
    assert(false && "eSeverityInfo should not be broadcast");
    return;
  case eSeverityWarning:
<<<<<<< HEAD
    event_type = Debugger::eBroadcastBitWarning;
    break;
  case eSeverityError:
    event_type = Debugger::eBroadcastBitError;
=======
    event_type = lldb::eBroadcastBitWarning;
    break;
  case eSeverityError:
    event_type = lldb::eBroadcastBitError;
>>>>>>> 6e4c5224
    break;
  }

  Broadcaster &broadcaster = debugger.GetBroadcaster();
  if (!broadcaster.EventTypeHasListeners(event_type)) {
    // Diagnostics are too important to drop. If nobody is listening, print the
    // diagnostic directly to the debugger's error stream.
    DiagnosticEventData event_data(severity, std::move(message),
                                   debugger_specific);
    StreamSP stream = debugger.GetAsyncErrorStream();
    event_data.Dump(stream.get());
    return;
  }
  EventSP event_sp = std::make_shared<Event>(
      event_type,
      new DiagnosticEventData(severity, std::move(message), debugger_specific));
  broadcaster.BroadcastEvent(event_sp);
}

void Debugger::ReportDiagnosticImpl(Severity severity, std::string message,
                                    std::optional<lldb::user_id_t> debugger_id,
                                    std::once_flag *once) {
  auto ReportDiagnosticLambda = [&]() {
    // Always log diagnostics to the system log.
    Host::SystemLog(severity, message);

    // The diagnostic subsystem is optional but we still want to broadcast
    // events when it's disabled.
    if (Diagnostics::Enabled())
      Diagnostics::Instance().Report(message);

    // We don't broadcast info events.
    if (severity == lldb::eSeverityInfo)
      return;

    // Check if this diagnostic is for a specific debugger.
    if (debugger_id) {
      // It is debugger specific, grab it and deliver the event if the debugger
      // still exists.
      DebuggerSP debugger_sp = FindDebuggerWithID(*debugger_id);
      if (debugger_sp)
        PrivateReportDiagnostic(*debugger_sp, severity, std::move(message),
                                true);
      return;
    }
    // The diagnostic event is not debugger specific, iterate over all debuggers
    // and deliver a diagnostic event to each one.
    if (g_debugger_list_ptr && g_debugger_list_mutex_ptr) {
      std::lock_guard<std::recursive_mutex> guard(*g_debugger_list_mutex_ptr);
      for (const auto &debugger : *g_debugger_list_ptr)
        PrivateReportDiagnostic(*debugger, severity, message, false);
    }
  };

  if (once)
    std::call_once(*once, ReportDiagnosticLambda);
  else
    ReportDiagnosticLambda();
}

void Debugger::ReportWarning(std::string message,
                             std::optional<lldb::user_id_t> debugger_id,
                             std::once_flag *once) {
  ReportDiagnosticImpl(eSeverityWarning, std::move(message), debugger_id, once);
}

void Debugger::ReportError(std::string message,
                           std::optional<lldb::user_id_t> debugger_id,
                           std::once_flag *once) {
  ReportDiagnosticImpl(eSeverityError, std::move(message), debugger_id, once);
}

void Debugger::ReportInfo(std::string message,
                          std::optional<lldb::user_id_t> debugger_id,
                          std::once_flag *once) {
  ReportDiagnosticImpl(eSeverityInfo, std::move(message), debugger_id, once);
}

void Debugger::ReportSymbolChange(const ModuleSpec &module_spec) {
  if (g_debugger_list_ptr && g_debugger_list_mutex_ptr) {
    std::lock_guard<std::recursive_mutex> guard(*g_debugger_list_mutex_ptr);
    for (DebuggerSP debugger_sp : *g_debugger_list_ptr) {
      EventSP event_sp = std::make_shared<Event>(
          lldb::eBroadcastSymbolChange,
          new SymbolChangeEventData(debugger_sp, module_spec));
      debugger_sp->GetBroadcaster().BroadcastEvent(event_sp);
    }
  }
}

static std::shared_ptr<LogHandler>
CreateLogHandler(LogHandlerKind log_handler_kind, int fd, bool should_close,
                 size_t buffer_size) {
  switch (log_handler_kind) {
  case eLogHandlerStream:
    return std::make_shared<StreamLogHandler>(fd, should_close, buffer_size);
  case eLogHandlerCircular:
    return std::make_shared<RotatingLogHandler>(buffer_size);
  case eLogHandlerSystem:
    return std::make_shared<SystemLogHandler>();
  case eLogHandlerCallback:
    return {};
  }
  return {};
}

bool Debugger::EnableLog(llvm::StringRef channel,
                         llvm::ArrayRef<const char *> categories,
                         llvm::StringRef log_file, uint32_t log_options,
                         size_t buffer_size, LogHandlerKind log_handler_kind,
                         llvm::raw_ostream &error_stream) {

  std::shared_ptr<LogHandler> log_handler_sp;
  if (m_callback_handler_sp) {
    log_handler_sp = m_callback_handler_sp;
    // For now when using the callback mode you always get thread & timestamp.
    log_options |=
        LLDB_LOG_OPTION_PREPEND_TIMESTAMP | LLDB_LOG_OPTION_PREPEND_THREAD_NAME;
  } else if (log_file.empty()) {
    log_handler_sp =
        CreateLogHandler(log_handler_kind, GetOutputFile().GetDescriptor(),
                         /*should_close=*/false, buffer_size);
  } else {
    auto pos = m_stream_handlers.find(log_file);
    if (pos != m_stream_handlers.end())
      log_handler_sp = pos->second.lock();
    if (!log_handler_sp) {
      File::OpenOptions flags =
          File::eOpenOptionWriteOnly | File::eOpenOptionCanCreate;
      if (log_options & LLDB_LOG_OPTION_APPEND)
        flags |= File::eOpenOptionAppend;
      else
        flags |= File::eOpenOptionTruncate;
      llvm::Expected<FileUP> file = FileSystem::Instance().Open(
          FileSpec(log_file), flags, lldb::eFilePermissionsFileDefault, false);
      if (!file) {
        error_stream << "Unable to open log file '" << log_file
                     << "': " << llvm::toString(file.takeError()) << "\n";
        return false;
      }

      log_handler_sp =
          CreateLogHandler(log_handler_kind, (*file)->GetDescriptor(),
                           /*should_close=*/true, buffer_size);
      m_stream_handlers[log_file] = log_handler_sp;
    }
  }
  assert(log_handler_sp);

  if (log_options == 0)
    log_options = LLDB_LOG_OPTION_PREPEND_THREAD_NAME;

  return Log::EnableLogChannel(log_handler_sp, log_options, channel, categories,
                               error_stream);
}

ScriptInterpreter *
Debugger::GetScriptInterpreter(bool can_create,
                               std::optional<lldb::ScriptLanguage> language) {
  std::lock_guard<std::recursive_mutex> locker(m_script_interpreter_mutex);
  lldb::ScriptLanguage script_language =
      language ? *language : GetScriptLanguage();

  if (!m_script_interpreters[script_language]) {
    if (!can_create)
      return nullptr;
    m_script_interpreters[script_language] =
        PluginManager::GetScriptInterpreterForLanguage(script_language, *this);
  }

  return m_script_interpreters[script_language].get();
}

SourceManager &Debugger::GetSourceManager() {
  if (!m_source_manager_up)
    m_source_manager_up = std::make_unique<SourceManager>(shared_from_this());
  return *m_source_manager_up;
}

// This function handles events that were broadcast by the process.
void Debugger::HandleBreakpointEvent(const EventSP &event_sp) {
  using namespace lldb;
  const uint32_t event_type =
      Breakpoint::BreakpointEventData::GetBreakpointEventTypeFromEvent(
          event_sp);

  //    if (event_type & eBreakpointEventTypeAdded
  //        || event_type & eBreakpointEventTypeRemoved
  //        || event_type & eBreakpointEventTypeEnabled
  //        || event_type & eBreakpointEventTypeDisabled
  //        || event_type & eBreakpointEventTypeCommandChanged
  //        || event_type & eBreakpointEventTypeConditionChanged
  //        || event_type & eBreakpointEventTypeIgnoreChanged
  //        || event_type & eBreakpointEventTypeLocationsResolved)
  //    {
  //        // Don't do anything about these events, since the breakpoint
  //        commands already echo these actions.
  //    }
  //
  if (event_type & eBreakpointEventTypeLocationsAdded) {
    uint32_t num_new_locations =
        Breakpoint::BreakpointEventData::GetNumBreakpointLocationsFromEvent(
            event_sp);
    if (num_new_locations > 0) {
      BreakpointSP breakpoint =
          Breakpoint::BreakpointEventData::GetBreakpointFromEvent(event_sp);
      StreamSP output_sp(GetAsyncOutputStream());
      if (output_sp) {
        output_sp->Printf("%d location%s added to breakpoint %d\n",
                          num_new_locations, num_new_locations == 1 ? "" : "s",
                          breakpoint->GetID());
        output_sp->Flush();
      }
    }
  }
  //    else if (event_type & eBreakpointEventTypeLocationsRemoved)
  //    {
  //        // These locations just get disabled, not sure it is worth spamming
  //        folks about this on the command line.
  //    }
  //    else if (event_type & eBreakpointEventTypeLocationsResolved)
  //    {
  //        // This might be an interesting thing to note, but I'm going to
  //        leave it quiet for now, it just looked noisy.
  //    }
}

void Debugger::FlushProcessOutput(Process &process, bool flush_stdout,
                                  bool flush_stderr) {
  const auto &flush = [&](Stream &stream,
                          size_t (Process::*get)(char *, size_t, Status &)) {
    Status error;
    size_t len;
    char buffer[1024];
    while ((len = (process.*get)(buffer, sizeof(buffer), error)) > 0)
      stream.Write(buffer, len);
    stream.Flush();
  };

  std::lock_guard<std::mutex> guard(m_output_flush_mutex);
  if (flush_stdout)
    flush(*GetAsyncOutputStream(), &Process::GetSTDOUT);
  if (flush_stderr)
    flush(*GetAsyncErrorStream(), &Process::GetSTDERR);
}

// This function handles events that were broadcast by the process.
void Debugger::HandleProcessEvent(const EventSP &event_sp) {
  using namespace lldb;
  const uint32_t event_type = event_sp->GetType();
  ProcessSP process_sp =
      (event_type == Process::eBroadcastBitStructuredData)
          ? EventDataStructuredData::GetProcessFromEvent(event_sp.get())
          : Process::ProcessEventData::GetProcessFromEvent(event_sp.get());

  StreamSP output_stream_sp = GetAsyncOutputStream();
  StreamSP error_stream_sp = GetAsyncErrorStream();
  const bool gui_enabled = IsForwardingEvents();

  if (!gui_enabled) {
    bool pop_process_io_handler = false;
    assert(process_sp);

    bool state_is_stopped = false;
    const bool got_state_changed =
        (event_type & Process::eBroadcastBitStateChanged) != 0;
    const bool got_stdout = (event_type & Process::eBroadcastBitSTDOUT) != 0;
    const bool got_stderr = (event_type & Process::eBroadcastBitSTDERR) != 0;
    const bool got_structured_data =
        (event_type & Process::eBroadcastBitStructuredData) != 0;

    if (got_state_changed) {
      StateType event_state =
          Process::ProcessEventData::GetStateFromEvent(event_sp.get());
      state_is_stopped = StateIsStoppedState(event_state, false);
    }

    // Display running state changes first before any STDIO
    if (got_state_changed && !state_is_stopped) {
      // This is a public stop which we are going to announce to the user, so
      // we should force the most relevant frame selection here.
      Process::HandleProcessStateChangedEvent(event_sp, output_stream_sp.get(),
                                              SelectMostRelevantFrame,
                                              pop_process_io_handler);
    }

    // Now display STDOUT and STDERR
    FlushProcessOutput(*process_sp, got_stdout || got_state_changed,
                       got_stderr || got_state_changed);

    // Give structured data events an opportunity to display.
    if (got_structured_data) {
      StructuredDataPluginSP plugin_sp =
          EventDataStructuredData::GetPluginFromEvent(event_sp.get());
      if (plugin_sp) {
        auto structured_data_sp =
            EventDataStructuredData::GetObjectFromEvent(event_sp.get());
        if (output_stream_sp) {
          StreamString content_stream;
          Status error =
              plugin_sp->GetDescription(structured_data_sp, content_stream);
          if (error.Success()) {
            if (!content_stream.GetString().empty()) {
              // Add newline.
              content_stream.PutChar('\n');
              content_stream.Flush();

              // Print it.
              output_stream_sp->PutCString(content_stream.GetString());
            }
          } else {
            error_stream_sp->Format("Failed to print structured "
                                    "data with plugin {0}: {1}",
                                    plugin_sp->GetPluginName(), error);
          }
        }
      }
    }

    // Now display any stopped state changes after any STDIO
    if (got_state_changed && state_is_stopped) {
      Process::HandleProcessStateChangedEvent(event_sp, output_stream_sp.get(),
                                              SelectMostRelevantFrame,
                                              pop_process_io_handler);
    }

    output_stream_sp->Flush();
    error_stream_sp->Flush();

    if (pop_process_io_handler)
      process_sp->PopProcessIOHandler();
  }
}

void Debugger::HandleThreadEvent(const EventSP &event_sp) {
  // At present the only thread event we handle is the Frame Changed event, and
  // all we do for that is just reprint the thread status for that thread.
  using namespace lldb;
  const uint32_t event_type = event_sp->GetType();
  const bool stop_format = true;
  if (event_type == Thread::eBroadcastBitStackChanged ||
      event_type == Thread::eBroadcastBitThreadSelected) {
    ThreadSP thread_sp(
        Thread::ThreadEventData::GetThreadFromEvent(event_sp.get()));
    if (thread_sp) {
      thread_sp->GetStatus(*GetAsyncOutputStream(), 0, 1, 1, stop_format);
    }
  }
}

bool Debugger::IsForwardingEvents() { return (bool)m_forward_listener_sp; }

void Debugger::EnableForwardEvents(const ListenerSP &listener_sp) {
  m_forward_listener_sp = listener_sp;
}

void Debugger::CancelForwardEvents(const ListenerSP &listener_sp) {
  m_forward_listener_sp.reset();
}

lldb::thread_result_t Debugger::DefaultEventHandler() {
  ListenerSP listener_sp(GetListener());
  ConstString broadcaster_class_target(Target::GetStaticBroadcasterClass());
  ConstString broadcaster_class_process(Process::GetStaticBroadcasterClass());
  ConstString broadcaster_class_thread(Thread::GetStaticBroadcasterClass());
  BroadcastEventSpec target_event_spec(broadcaster_class_target,
                                       Target::eBroadcastBitBreakpointChanged);

  BroadcastEventSpec process_event_spec(
      broadcaster_class_process,
      Process::eBroadcastBitStateChanged | Process::eBroadcastBitSTDOUT |
          Process::eBroadcastBitSTDERR | Process::eBroadcastBitStructuredData);

  BroadcastEventSpec thread_event_spec(broadcaster_class_thread,
                                       Thread::eBroadcastBitStackChanged |
                                           Thread::eBroadcastBitThreadSelected);

  listener_sp->StartListeningForEventSpec(m_broadcaster_manager_sp,
                                          target_event_spec);
  listener_sp->StartListeningForEventSpec(m_broadcaster_manager_sp,
                                          process_event_spec);
  listener_sp->StartListeningForEventSpec(m_broadcaster_manager_sp,
                                          thread_event_spec);
  listener_sp->StartListeningForEvents(
      m_command_interpreter_up.get(),
      CommandInterpreter::eBroadcastBitQuitCommandReceived |
          CommandInterpreter::eBroadcastBitAsynchronousOutputData |
          CommandInterpreter::eBroadcastBitAsynchronousErrorData);

  listener_sp->StartListeningForEvents(
      &m_broadcaster, lldb::eBroadcastBitProgress | lldb::eBroadcastBitWarning |
                          lldb::eBroadcastBitError |
                          lldb::eBroadcastSymbolChange);

  // Let the thread that spawned us know that we have started up and that we
  // are now listening to all required events so no events get missed
  m_sync_broadcaster.BroadcastEvent(eBroadcastBitEventThreadIsListening);

  bool done = false;
  while (!done) {
    EventSP event_sp;
    if (listener_sp->GetEvent(event_sp, std::nullopt)) {
      if (event_sp) {
        Broadcaster *broadcaster = event_sp->GetBroadcaster();
        if (broadcaster) {
          uint32_t event_type = event_sp->GetType();
          ConstString broadcaster_class(broadcaster->GetBroadcasterClass());
          if (broadcaster_class == broadcaster_class_process) {
            HandleProcessEvent(event_sp);
          } else if (broadcaster_class == broadcaster_class_target) {
            if (Breakpoint::BreakpointEventData::GetEventDataFromEvent(
                    event_sp.get())) {
              HandleBreakpointEvent(event_sp);
            }
          } else if (broadcaster_class == broadcaster_class_thread) {
            HandleThreadEvent(event_sp);
          } else if (broadcaster == m_command_interpreter_up.get()) {
            if (event_type &
                CommandInterpreter::eBroadcastBitQuitCommandReceived) {
              done = true;
            } else if (event_type &
                       CommandInterpreter::eBroadcastBitAsynchronousErrorData) {
              const char *data = static_cast<const char *>(
                  EventDataBytes::GetBytesFromEvent(event_sp.get()));
              if (data && data[0]) {
                StreamSP error_sp(GetAsyncErrorStream());
                if (error_sp) {
                  error_sp->PutCString(data);
                  error_sp->Flush();
                }
              }
            } else if (event_type & CommandInterpreter::
                                        eBroadcastBitAsynchronousOutputData) {
              const char *data = static_cast<const char *>(
                  EventDataBytes::GetBytesFromEvent(event_sp.get()));
              if (data && data[0]) {
                StreamSP output_sp(GetAsyncOutputStream());
                if (output_sp) {
                  output_sp->PutCString(data);
                  output_sp->Flush();
                }
              }
            }
          } else if (broadcaster == &m_broadcaster) {
            if (event_type & lldb::eBroadcastBitProgress)
              HandleProgressEvent(event_sp);
            else if (event_type & lldb::eBroadcastBitWarning)
              HandleDiagnosticEvent(event_sp);
            else if (event_type & lldb::eBroadcastBitError)
              HandleDiagnosticEvent(event_sp);
          }
        }

        if (m_forward_listener_sp)
          m_forward_listener_sp->AddEvent(event_sp);
      }
    }
  }
  return {};
}

bool Debugger::StartEventHandlerThread() {
  if (!m_event_handler_thread.IsJoinable()) {
    // We must synchronize with the DefaultEventHandler() thread to ensure it
    // is up and running and listening to events before we return from this
    // function. We do this by listening to events for the
    // eBroadcastBitEventThreadIsListening from the m_sync_broadcaster
    ConstString full_name("lldb.debugger.event-handler");
    ListenerSP listener_sp(Listener::MakeListener(full_name.AsCString()));
    listener_sp->StartListeningForEvents(&m_sync_broadcaster,
                                         eBroadcastBitEventThreadIsListening);

    llvm::StringRef thread_name =
        full_name.GetLength() < llvm::get_max_thread_name_length()
            ? full_name.GetStringRef()
            : "dbg.evt-handler";

    // Use larger 8MB stack for this thread
    llvm::Expected<HostThread> event_handler_thread =
        ThreadLauncher::LaunchThread(
            thread_name, [this] { return DefaultEventHandler(); },
            g_debugger_event_thread_stack_bytes);

    if (event_handler_thread) {
      m_event_handler_thread = *event_handler_thread;
    } else {
      LLDB_LOG_ERROR(GetLog(LLDBLog::Host), event_handler_thread.takeError(),
                     "failed to launch host thread: {0}");
    }

    // Make sure DefaultEventHandler() is running and listening to events
    // before we return from this function. We are only listening for events of
    // type eBroadcastBitEventThreadIsListening so we don't need to check the
    // event, we just need to wait an infinite amount of time for it (nullptr
    // timeout as the first parameter)
    lldb::EventSP event_sp;
    listener_sp->GetEvent(event_sp, std::nullopt);
  }
  return m_event_handler_thread.IsJoinable();
}

void Debugger::StopEventHandlerThread() {
  if (m_event_handler_thread.IsJoinable()) {
    GetCommandInterpreter().BroadcastEvent(
        CommandInterpreter::eBroadcastBitQuitCommandReceived);
    m_event_handler_thread.Join(nullptr);
  }
}

lldb::thread_result_t Debugger::IOHandlerThread() {
  RunIOHandlers();
  StopEventHandlerThread();
  return {};
}

void Debugger::HandleProgressEvent(const lldb::EventSP &event_sp) {
  auto *data = ProgressEventData::GetEventDataFromEvent(event_sp.get());
  if (!data)
    return;

  // Do some bookkeeping for the current event, regardless of whether we're
  // going to show the progress.
  const uint64_t id = data->GetID();
  if (m_current_event_id) {
    Log *log = GetLog(LLDBLog::Events);
    if (log && log->GetVerbose()) {
      StreamString log_stream;
      log_stream.AsRawOstream()
          << static_cast<void *>(this) << " Debugger(" << GetID()
          << ")::HandleProgressEvent( m_current_event_id = "
          << *m_current_event_id << ", data = { ";
      data->Dump(&log_stream);
      log_stream << " } )";
      log->PutString(log_stream.GetString());
    }
    if (id != *m_current_event_id)
      return;
    if (data->GetCompleted() == data->GetTotal())
      m_current_event_id.reset();
  } else {
    m_current_event_id = id;
  }

  // Decide whether we actually are going to show the progress. This decision
  // can change between iterations so check it inside the loop.
  if (!GetShowProgress())
    return;

  // Determine whether the current output file is an interactive terminal with
  // color support. We assume that if we support ANSI escape codes we support
  // vt100 escape codes.
  File &file = GetOutputFile();
  if (!file.GetIsInteractive() || !file.GetIsTerminalWithColors())
    return;

  StreamSP output = GetAsyncOutputStream();

  // Print over previous line, if any.
  output->Printf("\r");

  if (data->GetCompleted() == data->GetTotal()) {
    // Clear the current line.
    output->Printf("\x1B[2K");
    output->Flush();
    return;
  }

  // Trim the progress message if it exceeds the window's width and print it.
  std::string message = data->GetMessage();
  if (data->IsFinite())
    message = llvm::formatv("[{0}/{1}] {2}", data->GetCompleted(),
                            data->GetTotal(), message)
                  .str();

  // Trim the progress message if it exceeds the window's width and print it.
  const uint32_t term_width = GetTerminalWidth();
  const uint32_t ellipsis = 3;
  if (message.size() + ellipsis >= term_width)
    message = message.substr(0, term_width - ellipsis);

  const bool use_color = GetUseColor();
  llvm::StringRef ansi_prefix = GetShowProgressAnsiPrefix();
  if (!ansi_prefix.empty())
    output->Printf(
        "%s", ansi::FormatAnsiTerminalCodes(ansi_prefix, use_color).c_str());

  output->Printf("%s...", message.c_str());

  llvm::StringRef ansi_suffix = GetShowProgressAnsiSuffix();
  if (!ansi_suffix.empty())
    output->Printf(
        "%s", ansi::FormatAnsiTerminalCodes(ansi_suffix, use_color).c_str());

  // Clear until the end of the line.
  output->Printf("\x1B[K\r");

  // Flush the output.
  output->Flush();
}

void Debugger::HandleDiagnosticEvent(const lldb::EventSP &event_sp) {
  auto *data = DiagnosticEventData::GetEventDataFromEvent(event_sp.get());
  if (!data)
    return;

  StreamSP stream = GetAsyncErrorStream();
  data->Dump(stream.get());
}

bool Debugger::HasIOHandlerThread() const {
  return m_io_handler_thread.IsJoinable();
}

HostThread Debugger::SetIOHandlerThread(HostThread &new_thread) {
  HostThread old_host = m_io_handler_thread;
  m_io_handler_thread = new_thread;
  return old_host;
}

bool Debugger::StartIOHandlerThread() {
  if (!m_io_handler_thread.IsJoinable()) {
    llvm::Expected<HostThread> io_handler_thread = ThreadLauncher::LaunchThread(
        "lldb.debugger.io-handler", [this] { return IOHandlerThread(); },
        8 * 1024 * 1024); // Use larger 8MB stack for this thread
    if (io_handler_thread) {
      m_io_handler_thread = *io_handler_thread;
    } else {
      LLDB_LOG_ERROR(GetLog(LLDBLog::Host), io_handler_thread.takeError(),
                     "failed to launch host thread: {0}");
    }
  }
  return m_io_handler_thread.IsJoinable();
}

void Debugger::StopIOHandlerThread() {
  if (m_io_handler_thread.IsJoinable()) {
    GetInputFile().Close();
    m_io_handler_thread.Join(nullptr);
  }
}

void Debugger::JoinIOHandlerThread() {
  if (HasIOHandlerThread()) {
    thread_result_t result;
    m_io_handler_thread.Join(&result);
    m_io_handler_thread = LLDB_INVALID_HOST_THREAD;
  }
}

bool Debugger::IsIOHandlerThreadCurrentThread() const {
  if (!HasIOHandlerThread())
    return false;
  return m_io_handler_thread.EqualsThread(Host::GetCurrentThread());
}

Target &Debugger::GetSelectedOrDummyTarget(bool prefer_dummy) {
  if (!prefer_dummy) {
    if (TargetSP target = m_target_list.GetSelectedTarget())
      return *target;
  }
  return GetDummyTarget();
}

Status Debugger::RunREPL(LanguageType language, const char *repl_options) {
  Status err;
  FileSpec repl_executable;

  if (language == eLanguageTypeUnknown)
    language = GetREPLLanguage();

  if (language == eLanguageTypeUnknown) {
    LanguageSet repl_languages = Language::GetLanguagesSupportingREPLs();

    if (auto single_lang = repl_languages.GetSingularLanguage()) {
      language = *single_lang;
    } else if (repl_languages.Empty()) {
      err.SetErrorString(
          "LLDB isn't configured with REPL support for any languages.");
      return err;
    } else {
      err.SetErrorString(
          "Multiple possible REPL languages.  Please specify a language.");
      return err;
    }
  }

  Target *const target =
      nullptr; // passing in an empty target means the REPL must create one

  REPLSP repl_sp(REPL::Create(err, language, this, target, repl_options));

  if (!err.Success()) {
    return err;
  }

  if (!repl_sp) {
    err.SetErrorStringWithFormat("couldn't find a REPL for %s",
                                 Language::GetNameForLanguageType(language));
    return err;
  }

  repl_sp->SetCompilerOptions(repl_options);
  repl_sp->RunLoop();

  return err;
}

llvm::ThreadPoolInterface &Debugger::GetThreadPool() {
  assert(g_thread_pool &&
         "Debugger::GetThreadPool called before Debugger::Initialize");
  return *g_thread_pool;
}<|MERGE_RESOLUTION|>--- conflicted
+++ resolved
@@ -1485,17 +1485,10 @@
     assert(false && "eSeverityInfo should not be broadcast");
     return;
   case eSeverityWarning:
-<<<<<<< HEAD
-    event_type = Debugger::eBroadcastBitWarning;
-    break;
-  case eSeverityError:
-    event_type = Debugger::eBroadcastBitError;
-=======
     event_type = lldb::eBroadcastBitWarning;
     break;
   case eSeverityError:
     event_type = lldb::eBroadcastBitError;
->>>>>>> 6e4c5224
     break;
   }
 
