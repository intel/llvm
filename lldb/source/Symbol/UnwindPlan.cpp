--- conflicted
+++ resolved
@@ -401,29 +401,6 @@
   bool operator()(addr_t a, const UnwindPlan::RowSP &b) const {
     return a < b->GetOffset();
   }
-<<<<<<< HEAD
-  if (it == m_row_list.end() || (*it)->GetOffset() != row_sp->GetOffset())
-    m_row_list.insert(it, row_sp);
-  else if (replace_existing)
-    *it = row_sp;
-}
-
-const UnwindPlan::Row *UnwindPlan::GetRowForFunctionOffset(int offset) const {
-  if (m_row_list.empty())
-    return nullptr;
-  if (offset == -1)
-    return m_row_list.back().get();
-
-  RowSP row;
-  collection::const_iterator pos, end = m_row_list.end();
-  for (pos = m_row_list.begin(); pos != end; ++pos) {
-    if ((*pos)->GetOffset() <= static_cast<lldb::offset_t>(offset))
-      row = *pos;
-    else
-      break;
-  }
-  return row.get();
-=======
   bool operator()(const UnwindPlan::RowSP &a, addr_t b) const {
     return a->GetOffset() < b;
   }
@@ -449,7 +426,6 @@
   // upper_bound returns the row strictly greater than our desired offset, which
   // means that the row before it is a match.
   return std::prev(it)->get();
->>>>>>> 5eee2751
 }
 
 bool UnwindPlan::IsValidRowIndex(uint32_t idx) const {
@@ -468,26 +444,11 @@
 
 const UnwindPlan::Row *UnwindPlan::GetLastRow() const {
   if (m_row_list.empty()) {
-<<<<<<< HEAD
-    Log *log = GetLog(LLDBLog::Unwind);
-    LLDB_LOGF(log, "UnwindPlan::GetLastRow() when rows are empty");
-    return nullptr;
-  }
-  return m_row_list.back().get();
-}
-
-int UnwindPlan::GetRowCount() const { return m_row_list.size(); }
-
-void UnwindPlan::SetPlanValidAddressRange(const AddressRange &range) {
-  if (range.GetBaseAddress().IsValid() && range.GetByteSize() != 0)
-    m_plan_valid_address_range = range;
-=======
     LLDB_LOG(GetLog(LLDBLog::Unwind),
              "UnwindPlan::GetLastRow() when rows are empty");
     return nullptr;
   }
   return m_row_list.back().get();
->>>>>>> 5eee2751
 }
 
 bool UnwindPlan::PlanValidAtAddress(Address addr) {
@@ -513,15 +474,9 @@
   // If the 0th Row of unwind instructions is missing, or if it doesn't provide
   // a register to use to find the Canonical Frame Address, this is not a valid
   // UnwindPlan.
-<<<<<<< HEAD
-  if (GetRowAtIndex(0) == nullptr ||
-      GetRowAtIndex(0)->GetCFAValue().GetValueType() ==
-          Row::FAValue::unspecified) {
-=======
   const Row *row0 = GetRowForFunctionOffset(0);
   if (!row0 ||
       row0->GetCFAValue().GetValueType() == Row::FAValue::unspecified) {
->>>>>>> 5eee2751
     Log *log = GetLog(LLDBLog::Unwind);
     if (log) {
       StreamString s;
