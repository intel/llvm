--- conflicted
+++ resolved
@@ -401,29 +401,6 @@
   bool operator()(addr_t a, const UnwindPlan::RowSP &b) const {
     return a < b->GetOffset();
   }
-<<<<<<< HEAD
-  if (it == m_row_list.end() || (*it)->GetOffset() != row_sp->GetOffset())
-    m_row_list.insert(it, row_sp);
-  else if (replace_existing)
-    *it = row_sp;
-}
-
-const UnwindPlan::Row *UnwindPlan::GetRowForFunctionOffset(int offset) const {
-  if (m_row_list.empty())
-    return nullptr;
-  if (offset == -1)
-    return m_row_list.back().get();
-
-  RowSP row;
-  collection::const_iterator pos, end = m_row_list.end();
-  for (pos = m_row_list.begin(); pos != end; ++pos) {
-    if ((*pos)->GetOffset() <= static_cast<lldb::offset_t>(offset))
-      row = *pos;
-    else
-      break;
-  }
-  return row.get();
-=======
   bool operator()(const UnwindPlan::RowSP &a, addr_t b) const {
     return a->GetOffset() < b;
   }
@@ -449,7 +426,6 @@
   // upper_bound returns the row strictly greater than our desired offset, which
   // means that the row before it is a match.
   return std::prev(it)->get();
->>>>>>> d465594a
 }
 
 bool UnwindPlan::IsValidRowIndex(uint32_t idx) const {
@@ -468,13 +444,8 @@
 
 const UnwindPlan::Row *UnwindPlan::GetLastRow() const {
   if (m_row_list.empty()) {
-<<<<<<< HEAD
-    Log *log = GetLog(LLDBLog::Unwind);
-    LLDB_LOGF(log, "UnwindPlan::GetLastRow() when rows are empty");
-=======
     LLDB_LOG(GetLog(LLDBLog::Unwind),
              "UnwindPlan::GetLastRow() when rows are empty");
->>>>>>> d465594a
     return nullptr;
   }
   return m_row_list.back().get();
@@ -503,15 +474,9 @@
   // If the 0th Row of unwind instructions is missing, or if it doesn't provide
   // a register to use to find the Canonical Frame Address, this is not a valid
   // UnwindPlan.
-<<<<<<< HEAD
-  if (GetRowAtIndex(0) == nullptr ||
-      GetRowAtIndex(0)->GetCFAValue().GetValueType() ==
-          Row::FAValue::unspecified) {
-=======
   const Row *row0 = GetRowForFunctionOffset(0);
   if (!row0 ||
       row0->GetCFAValue().GetValueType() == Row::FAValue::unspecified) {
->>>>>>> d465594a
     Log *log = GetLog(LLDBLog::Unwind);
     if (log) {
       StreamString s;
