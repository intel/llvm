--- conflicted
+++ resolved
@@ -278,15 +278,8 @@
                    lldb::user_id_t type_uid, const Mangled &mangled, Type *type,
                    AddressRanges ranges)
     : UserID(func_uid), m_comp_unit(comp_unit), m_type_uid(type_uid),
-<<<<<<< HEAD
-      m_type(type), m_mangled(mangled), m_block(func_uid),
-      m_ranges(std::move(ranges)), m_range(CollapseRanges(m_ranges)),
-      m_frame_base(), m_flags(), m_prologue_byte_size(0) {
-  m_block.SetParentScope(this);
-=======
       m_type(type), m_mangled(mangled), m_block(*this, func_uid),
       m_range(CollapseRanges(ranges)), m_prologue_byte_size(0) {
->>>>>>> 93e44d24
   assert(comp_unit != nullptr);
   lldb::addr_t base_file_addr = m_range.GetBaseAddress().GetFileAddress();
   for (const AddressRange &range : ranges)
@@ -438,25 +431,16 @@
     llvm::interleaveComma(decl_context, *s, [&](auto &ctx) { ctx.Dump(*s); });
     *s << "}";
   }
-<<<<<<< HEAD
-  *s << ", range" << (m_ranges.size() > 1 ? "s" : "") << " = ";
-=======
   *s << ", range" << (m_block.GetNumRanges() > 1 ? "s" : "") << " = ";
->>>>>>> 93e44d24
   Address::DumpStyle fallback_style =
       level == eDescriptionLevelVerbose
           ? Address::DumpStyleModuleWithFileAddress
           : Address::DumpStyleFileAddress;
-<<<<<<< HEAD
-  for (const AddressRange &range : m_ranges)
-    range.Dump(s, target, Address::DumpStyleLoadAddress, fallback_style);
-=======
   for (unsigned idx = 0; idx < m_block.GetNumRanges(); ++idx) {
     AddressRange range;
     m_block.GetRangeAtIndex(idx, range);
     range.Dump(s, target, Address::DumpStyleLoadAddress, fallback_style);
   }
->>>>>>> 93e44d24
 }
 
 void Function::Dump(Stream *s, bool show_context) const {
