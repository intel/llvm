//===-- XcodeSDK.cpp ------------------------------------------------------===//
//
// Part of the LLVM Project, under the Apache License v2.0 with LLVM Exceptions.
// See https://llvm.org/LICENSE.txt for license information.
// SPDX-License-Identifier: Apache-2.0 WITH LLVM-exception
//
//===----------------------------------------------------------------------===//

#include "lldb/Utility/XcodeSDK.h"
#include "lldb/Utility/FileSpec.h"

#include "lldb/lldb-types.h"

#include "llvm/TargetParser/Triple.h"

#include <string>

using namespace lldb;
using namespace lldb_private;

static llvm::StringRef GetName(XcodeSDK::Type type) {
  switch (type) {
  case XcodeSDK::MacOSX:
    return "MacOSX";
  case XcodeSDK::iPhoneSimulator:
    return "iPhoneSimulator";
  case XcodeSDK::iPhoneOS:
    return "iPhoneOS";
  case XcodeSDK::AppleTVSimulator:
    return "AppleTVSimulator";
  case XcodeSDK::AppleTVOS:
    return "AppleTVOS";
  case XcodeSDK::WatchSimulator:
    return "WatchSimulator";
  case XcodeSDK::watchOS:
    return "WatchOS";
  case XcodeSDK::XRSimulator:
    return "XRSimulator";
  case XcodeSDK::XROS:
    return "XROS";
  case XcodeSDK::bridgeOS:
    return "bridgeOS";
  case XcodeSDK::Linux:
    return "Linux";
  case XcodeSDK::unknown:
    return {};
  }
  llvm_unreachable("Unhandled sdk type!");
}

XcodeSDK::XcodeSDK(XcodeSDK::Info info) : m_name(GetName(info.type).str()) {
  if (!m_name.empty()) {
    if (!info.version.empty())
      m_name += info.version.getAsString();
    if (info.internal)
      m_name += ".Internal";
    m_name += ".sdk";
  }
}

XcodeSDK &XcodeSDK::operator=(const XcodeSDK &other) = default;

bool XcodeSDK::operator==(const XcodeSDK &other) const {
  return m_name == other.m_name;
}

static XcodeSDK::Type ParseSDKName(llvm::StringRef &name) {
  if (name.consume_front("MacOSX"))
    return XcodeSDK::MacOSX;
  if (name.consume_front("iPhoneSimulator"))
    return XcodeSDK::iPhoneSimulator;
  if (name.consume_front("iPhoneOS"))
    return XcodeSDK::iPhoneOS;
  if (name.consume_front("AppleTVSimulator"))
    return XcodeSDK::AppleTVSimulator;
  if (name.consume_front("AppleTVOS"))
    return XcodeSDK::AppleTVOS;
  if (name.consume_front("WatchSimulator"))
    return XcodeSDK::WatchSimulator;
  if (name.consume_front("WatchOS"))
    return XcodeSDK::watchOS;
  if (name.consume_front("XRSimulator"))
    return XcodeSDK::XRSimulator;
  if (name.consume_front("XROS"))
    return XcodeSDK::XROS;
  if (name.consume_front("bridgeOS"))
    return XcodeSDK::bridgeOS;
  if (name.consume_front("Linux"))
    return XcodeSDK::Linux;
  static_assert(XcodeSDK::Linux == XcodeSDK::numSDKTypes - 1,
                "New SDK type was added, update this list!");
  return XcodeSDK::unknown;
}

static llvm::VersionTuple ParseSDKVersion(llvm::StringRef &name) {
  unsigned i = 0;
  while (i < name.size() && name[i] >= '0' && name[i] <= '9')
    ++i;
  if (i == name.size() || name[i++] != '.')
    return {};
  while (i < name.size() && name[i] >= '0' && name[i] <= '9')
    ++i;
  if (i == name.size() || name[i++] != '.')
    return {};

  llvm::VersionTuple version;
  version.tryParse(name.slice(0, i - 1));
  name = name.drop_front(i);
  return version;
}

static bool ParseAppleInternalSDK(llvm::StringRef &name) {
  return name.consume_front("Internal.") || name.consume_front(".Internal.");
}

XcodeSDK::Info XcodeSDK::Parse() const {
  XcodeSDK::Info info;
  llvm::StringRef input(m_name);
  info.type = ParseSDKName(input);
  info.version = ParseSDKVersion(input);
  info.internal = ParseAppleInternalSDK(input);
  return info;
}

bool XcodeSDK::IsAppleInternalSDK() const {
  llvm::StringRef input(m_name);
  ParseSDKName(input);
  ParseSDKVersion(input);
  return ParseAppleInternalSDK(input);
}

llvm::VersionTuple XcodeSDK::GetVersion() const {
  llvm::StringRef input(m_name);
  ParseSDKName(input);
  return ParseSDKVersion(input);
}

XcodeSDK::Type XcodeSDK::GetType() const {
  llvm::StringRef input(m_name);
  return ParseSDKName(input);
}

llvm::StringRef XcodeSDK::GetString() const { return m_name; }

const FileSpec &XcodeSDK::GetSysroot() const { return m_sysroot; }

bool XcodeSDK::Info::operator<(const Info &other) const {
  return std::tie(type, version, internal) <
         std::tie(other.type, other.version, other.internal);
}

bool XcodeSDK::Info::operator==(const Info &other) const {
  return std::tie(type, version, internal) ==
         std::tie(other.type, other.version, other.internal);
}

void XcodeSDK::Merge(const XcodeSDK &other) {
  // The "bigger" SDK always wins.
  auto l = Parse();
  auto r = other.Parse();
  if (l < r)
    *this = other;
  else {
    // The Internal flag always wins.
    if (!l.internal && r.internal) {
      if (llvm::StringRef(m_name).ends_with(".sdk"))
        m_name =
            m_name.substr(0, m_name.size() - 3) + std::string("Internal.sdk");
    }
  }

  // We changed the SDK name. Adjust the sysroot accordingly.
  if (m_sysroot && m_sysroot.GetFilename().GetStringRef() != m_name)
    m_sysroot.SetFilename(m_name);
}

std::string XcodeSDK::GetCanonicalName(XcodeSDK::Info info) {
  std::string name;
  switch (info.type) {
  case MacOSX:
    name = "macosx";
    break;
  case iPhoneSimulator:
    name = "iphonesimulator";
    break;
  case iPhoneOS:
    name = "iphoneos";
    break;
  case AppleTVSimulator:
    name = "appletvsimulator";
    break;
  case AppleTVOS:
    name = "appletvos";
    break;
  case WatchSimulator:
    name = "watchsimulator";
    break;
  case watchOS:
    name = "watchos";
    break;
  case XRSimulator:
    name = "xrsimulator";
    break;
  case XROS:
    name = "xros";
    break;
  case bridgeOS:
    name = "bridgeos";
    break;
  case Linux:
    name = "linux";
    break;
  case unknown:
    return {};
  }
  if (!info.version.empty())
    name += info.version.getAsString();
  if (info.internal)
    name += ".internal";
  return name;
}

bool XcodeSDK::SDKSupportsModules(XcodeSDK::Type sdk_type,
                                  llvm::VersionTuple version) {
  switch (sdk_type) {
  case Type::MacOSX:
    return version >= llvm::VersionTuple(10, 10);
  case Type::iPhoneOS:
  case Type::iPhoneSimulator:
  case Type::AppleTVOS:
  case Type::AppleTVSimulator:
    return version >= llvm::VersionTuple(8);
  case Type::watchOS:
  case Type::WatchSimulator:
    return version >= llvm::VersionTuple(6);
  case Type::XROS:
  case Type::XRSimulator:
    return true;
  default:
    return false;
  }

  return false;
}

<<<<<<< HEAD
bool XcodeSDK::SupportsSwift() const {
  XcodeSDK::Info info = Parse();
  switch (info.type) {
  case Type::MacOSX:
    return info.version.empty() || info.version >= llvm::VersionTuple(10, 10);
  case Type::iPhoneOS:
  case Type::iPhoneSimulator:
    return info.version.empty() || info.version >= llvm::VersionTuple(8);
  case Type::AppleTVSimulator:
  case Type::AppleTVOS:
    return info.version.empty() || info.version >= llvm::VersionTuple(9);
  case Type::WatchSimulator:
  case Type::watchOS:
    return info.version.empty() || info.version >= llvm::VersionTuple(2);
  case Type::XROS:
  case Type::XRSimulator:
  case Type::Linux:
    return true;
  default:
    return false;
  }
}

=======
>>>>>>> 35227056
bool XcodeSDK::SDKSupportsModules(XcodeSDK::Type desired_type,
                                  const FileSpec &sdk_path) {
  ConstString last_path_component = sdk_path.GetFilename();

  if (!last_path_component)
    return false;

  XcodeSDK sdk(last_path_component.GetStringRef().str());
  if (sdk.GetType() != desired_type)
    return false;
  return SDKSupportsModules(sdk.GetType(), sdk.GetVersion());
}

XcodeSDK::Type XcodeSDK::GetSDKTypeForTriple(const llvm::Triple &triple) {
  using namespace llvm;
  switch (triple.getOS()) {
  case Triple::MacOSX:
  case Triple::Darwin:
    return XcodeSDK::MacOSX;
  case Triple::IOS:
    switch (triple.getEnvironment()) {
    case Triple::MacABI:
      return XcodeSDK::MacOSX;
    case Triple::Simulator:
      return XcodeSDK::iPhoneSimulator;
    default:
      return XcodeSDK::iPhoneOS;
    }
  case Triple::TvOS:
    if (triple.getEnvironment() == Triple::Simulator)
      return XcodeSDK::AppleTVSimulator;
    return XcodeSDK::AppleTVOS;
  case Triple::WatchOS:
    if (triple.getEnvironment() == Triple::Simulator)
      return XcodeSDK::WatchSimulator;
    return XcodeSDK::watchOS;
  case Triple::XROS:
    if (triple.getEnvironment() == Triple::Simulator)
      return XcodeSDK::XRSimulator;
    return XcodeSDK::XROS;
  case Triple::Linux:
    return XcodeSDK::Linux;
  default:
    return XcodeSDK::unknown;
  }
}

std::string XcodeSDK::FindXcodeContentsDirectoryInPath(llvm::StringRef path) {
  auto begin = llvm::sys::path::begin(path);
  auto end = llvm::sys::path::end(path);

  // Iterate over the path components until we find something that ends with
  // .app. If the next component is Contents then we've found the Contents
  // directory.
  for (auto it = begin; it != end; ++it) {
    if (it->ends_with(".app")) {
      auto next = it;
      if (++next != end && *next == "Contents") {
        llvm::SmallString<128> buffer;
        llvm::sys::path::append(buffer, begin, ++next,
                                llvm::sys::path::Style::posix);
        return buffer.str().str();
      }
    }
  }

  return {};
}<|MERGE_RESOLUTION|>--- conflicted
+++ resolved
@@ -243,32 +243,6 @@
   return false;
 }
 
-<<<<<<< HEAD
-bool XcodeSDK::SupportsSwift() const {
-  XcodeSDK::Info info = Parse();
-  switch (info.type) {
-  case Type::MacOSX:
-    return info.version.empty() || info.version >= llvm::VersionTuple(10, 10);
-  case Type::iPhoneOS:
-  case Type::iPhoneSimulator:
-    return info.version.empty() || info.version >= llvm::VersionTuple(8);
-  case Type::AppleTVSimulator:
-  case Type::AppleTVOS:
-    return info.version.empty() || info.version >= llvm::VersionTuple(9);
-  case Type::WatchSimulator:
-  case Type::watchOS:
-    return info.version.empty() || info.version >= llvm::VersionTuple(2);
-  case Type::XROS:
-  case Type::XRSimulator:
-  case Type::Linux:
-    return true;
-  default:
-    return false;
-  }
-}
-
-=======
->>>>>>> 35227056
 bool XcodeSDK::SDKSupportsModules(XcodeSDK::Type desired_type,
                                   const FileSpec &sdk_path) {
   ConstString last_path_component = sdk_path.GetFilename();
