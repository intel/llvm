--- conflicted
+++ resolved
@@ -70,14 +70,10 @@
         self, source_reference, lines, data=None, wait_for_resolve=True
     ):
         return self.set_source_breakpoints_from_source(
-<<<<<<< HEAD
-            Source(source_reference=source_reference), lines, data, wait_for_resolve
-=======
             Source.build(source_reference=source_reference),
             lines,
             data,
             wait_for_resolve,
->>>>>>> 35227056
         )
 
     def set_source_breakpoints_from_source(
@@ -185,28 +181,6 @@
             False,
             f"breakpoint not hit, wanted breakpoint_ids {breakpoint_ids} in stopped_events {stopped_events}",
         )
-
-    def verify_all_breakpoints_hit(self, breakpoint_ids, timeout=DEFAULT_TIMEOUT):
-        """Wait for the process we are debugging to stop, and verify we hit
-        all of the breakpoint locations in the "breakpoint_ids" array.
-        "breakpoint_ids" should be a list of int breakpoint IDs ([1, 2])."""
-        stopped_events = self.dap_server.wait_for_stopped(timeout)
-        for stopped_event in stopped_events:
-            if "body" in stopped_event:
-                body = stopped_event["body"]
-                if "reason" not in body:
-                    continue
-                if (
-                    body["reason"] != "breakpoint"
-                    and body["reason"] != "instruction breakpoint"
-                ):
-                    continue
-                if "hitBreakpointIds" not in body:
-                    continue
-                hit_bps = body["hitBreakpointIds"]
-                if all(breakpoint_id in hit_bps for breakpoint_id in breakpoint_ids):
-                    return
-        self.assertTrue(False, f"breakpoints not hit, stopped_events={stopped_events}")
 
     def verify_all_breakpoints_hit(self, breakpoint_ids, timeout=DEFAULT_TIMEOUT):
         """Wait for the process we are debugging to stop, and verify we hit
