//===-- SupportFile.h -------------------------------------------*- C++ -*-===//
//
// Part of the LLVM Project, under the Apache License v2.0 with LLVM Exceptions.
// See https://llvm.org/LICENSE.txt for license information.
// SPDX-License-Identifier: Apache-2.0 WITH LLVM-exception
//
//===----------------------------------------------------------------------===//

#ifndef LLDB_UTILITY_SUPPORTFILE_H
#define LLDB_UTILITY_SUPPORTFILE_H

#include "lldb/Utility/Checksum.h"
#include "lldb/Utility/FileSpec.h"

namespace lldb_private {

/// Wraps either a FileSpec that represents a local file or a source
/// file whose contents is known (for example because it can be
/// reconstructed from debug info), but that hasn't been written to a
/// file yet. This also stores an optional checksum of the on-disk content.
class SupportFile {
public:
  SupportFile() : m_file_spec(), m_checksum() {}
  SupportFile(const FileSpec &spec) : m_file_spec(spec), m_checksum() {}
  SupportFile(const FileSpec &spec, const Checksum &checksum)
      : m_file_spec(spec), m_checksum(checksum) {}

  SupportFile(const SupportFile &other) = delete;
  SupportFile(SupportFile &&other) = default;

  virtual ~SupportFile() = default;

<<<<<<< HEAD
  /// Return true if both SupportFiles have the same FileSpec and, if both have
  /// a valid Checksum, the Checksum is the same.
  bool operator==(const SupportFile &other) const {
    if (m_checksum && other.m_checksum)
      return m_file_spec == other.m_file_spec && m_checksum == other.m_checksum;
    return m_file_spec == other.m_file_spec;
  }
=======
  enum SupportFileEquality : uint8_t {
    eEqualFileSpec = (1u << 1),
    eEqualChecksum = (1u << 2),
    eEqualChecksumIfSet = (1u << 3),
    eEqualFileSpecAndChecksum = eEqualFileSpec | eEqualChecksum,
    eEqualFileSpecAndChecksumIfSet = eEqualFileSpec | eEqualChecksumIfSet,
  };

  bool Equal(const SupportFile &other,
             SupportFileEquality equality = eEqualFileSpecAndChecksum) const {
    assert(!(equality & eEqualChecksum & eEqualChecksumIfSet) &&
           "eEqualChecksum and eEqualChecksumIfSet are mutually exclusive");

    if (equality & eEqualFileSpec) {
      if (m_file_spec != other.m_file_spec)
        return false;
    }

    if (equality & eEqualChecksum) {
      if (m_checksum != other.m_checksum)
        return false;
    }
>>>>>>> 4fe5a3cc

    if (equality & eEqualChecksumIfSet) {
      if (m_checksum && other.m_checksum)
        if (m_checksum != other.m_checksum)
          return false;
    }

    return true;
  }

  /// Return the file name only. Useful for resolving breakpoints by file name.
  const FileSpec &GetSpecOnly() const { return m_file_spec; };

  /// Return the checksum or all zeros if there is none.
  const Checksum &GetChecksum() const { return m_checksum; };

  /// Materialize the file to disk and return the path to that temporary file.
  virtual const FileSpec &Materialize() { return m_file_spec; }

protected:
  FileSpec m_file_spec;
  Checksum m_checksum;
};

} // namespace lldb_private

#endif // LLDB_UTILITY_SUPPORTFILE_H<|MERGE_RESOLUTION|>--- conflicted
+++ resolved
@@ -30,15 +30,6 @@
 
   virtual ~SupportFile() = default;
 
-<<<<<<< HEAD
-  /// Return true if both SupportFiles have the same FileSpec and, if both have
-  /// a valid Checksum, the Checksum is the same.
-  bool operator==(const SupportFile &other) const {
-    if (m_checksum && other.m_checksum)
-      return m_file_spec == other.m_file_spec && m_checksum == other.m_checksum;
-    return m_file_spec == other.m_file_spec;
-  }
-=======
   enum SupportFileEquality : uint8_t {
     eEqualFileSpec = (1u << 1),
     eEqualChecksum = (1u << 2),
@@ -61,7 +52,6 @@
       if (m_checksum != other.m_checksum)
         return false;
     }
->>>>>>> 4fe5a3cc
 
     if (equality & eEqualChecksumIfSet) {
       if (m_checksum && other.m_checksum)
