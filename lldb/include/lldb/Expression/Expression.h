--- conflicted
+++ resolved
@@ -103,22 +103,15 @@
 ///
 /// The format being:
 ///
-<<<<<<< HEAD
-///   <prefix>:<module uid>:<symbol uid>:<name>
-=======
 ///   <prefix>:<discriminator>:<module uid>:<symbol uid>:<name>
->>>>>>> 35227056
 ///
 /// The label string needs to stay valid for the entire lifetime
 /// of this object.
 struct FunctionCallLabel {
-<<<<<<< HEAD
-=======
   /// Arbitrary string which language plugins can interpret for their
   /// own needs.
   llvm::StringRef discriminator;
 
->>>>>>> 35227056
   /// Unique identifier of the lldb_private::Module
   /// which contains the symbol identified by \c symbol_id.
   lldb::user_id_t module_id;
@@ -144,11 +137,7 @@
   ///
   /// The representation roundtrips through \c fromString:
   /// \code{.cpp}
-<<<<<<< HEAD
-  /// llvm::StringRef encoded = "$__lldb_func:0x0:0x0:_Z3foov";
-=======
   /// llvm::StringRef encoded = "$__lldb_func:blah:0x0:0x0:_Z3foov";
->>>>>>> 35227056
   /// FunctionCallLabel label = *fromString(label);
   ///
   /// assert (label.toString() == encoded);
