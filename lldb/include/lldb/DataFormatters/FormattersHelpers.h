--- conflicted
+++ resolved
@@ -60,12 +60,9 @@
 void DumpCxxSmartPtrPointerSummary(Stream &stream, ValueObject &ptr,
                                    const TypeSummaryOptions &options);
 
-<<<<<<< HEAD
-=======
 bool ContainerSizeSummaryProvider(ValueObject &valobj, Stream &stream,
                                   const TypeSummaryOptions &options);
 
->>>>>>> 10a576f7
 Address GetArrayAddressOrPointerValue(ValueObject &valobj);
 
 time_t GetOSXEpoch();
