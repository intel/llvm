//===-- StackID.h -----------------------------------------------*- C++ -*-===//
//
// Part of the LLVM Project, under the Apache License v2.0 with LLVM Exceptions.
// See https://llvm.org/LICENSE.txt for license information.
// SPDX-License-Identifier: Apache-2.0 WITH LLVM-exception
//
//===----------------------------------------------------------------------===//

#ifndef LLDB_TARGET_STACKID_H
#define LLDB_TARGET_STACKID_H

#include "lldb/Core/AddressRange.h"

namespace lldb_private {

class Process;

class StackID {
public:
  StackID() = default;

  explicit StackID(lldb::addr_t pc, lldb::addr_t cfa,
                   SymbolContextScope *symbol_scope, Process *process);
<<<<<<< HEAD

  StackID(const StackID &rhs)
      : m_pc(rhs.m_pc), m_cfa(rhs.m_cfa), m_symbol_scope(rhs.m_symbol_scope) {}
=======
>>>>>>> 35227056

  ~StackID() = default;

  lldb::addr_t GetPC() const { return m_pc; }

  lldb::addr_t GetCallFrameAddress() const { return m_cfa; }

  SymbolContextScope *GetSymbolContextScope() const { return m_symbol_scope; }

  void SetSymbolContextScope(SymbolContextScope *symbol_scope) {
    m_symbol_scope = symbol_scope;
  }

  void Clear() {
    m_pc = LLDB_INVALID_ADDRESS;
    m_cfa = LLDB_INVALID_ADDRESS;
    m_symbol_scope = nullptr;
  }

  bool IsValid() const {
    return m_pc != LLDB_INVALID_ADDRESS || m_cfa != LLDB_INVALID_ADDRESS;
  }

  void Dump(Stream *s);

protected:
  friend class StackFrame;

  void SetPC(lldb::addr_t pc, Process *process);
  void SetCFA(lldb::addr_t cfa, Process *process);

<<<<<<< HEAD
  lldb::addr_t m_pc =
      LLDB_INVALID_ADDRESS; // The pc value for the function/symbol for this
                            // frame. This will
  // only get used if the symbol scope is nullptr (the code where we are
  // stopped is not represented by any function or symbol in any shared
  // library).
  lldb::addr_t m_cfa =
      LLDB_INVALID_ADDRESS; // The call frame address (stack pointer) value
                            // at the beginning of the function that uniquely
                            // identifies this frame (along with m_symbol_scope
                            // below)
  SymbolContextScope *m_symbol_scope =
      nullptr; // If nullptr, there is no block or symbol for this frame.
               // If not nullptr, this will either be the scope for the
               // lexical block for the frame, or the scope for the
               // symbol. Symbol context scopes are always be unique
               // pointers since the are part of the Block and Symbol
               // objects and can easily be used to tell if a stack ID
               // is the same as another.
=======
  /// The pc value for the function/symbol for this frame. This will only get
  /// used if the symbol scope is nullptr (the code where we are stopped is not
  /// represented by any function or symbol in any shared library).
  lldb::addr_t m_pc = LLDB_INVALID_ADDRESS;

  /// The call frame address (stack pointer) value at the beginning of the
  /// function that uniquely identifies this frame (along with m_symbol_scope
  /// below)
  lldb::addr_t m_cfa = LLDB_INVALID_ADDRESS;

  /// If nullptr, there is no block or symbol for this frame. If not nullptr,
  /// this will either be the scope for the lexical block for the frame, or the
  /// scope for the symbol. Symbol context scopes are always be unique pointers
  /// since the are part of the Block and Symbol objects and can easily be used
  /// to tell if a stack ID is the same as another.
  SymbolContextScope *m_symbol_scope = nullptr;
>>>>>>> 35227056
};

bool operator==(const StackID &lhs, const StackID &rhs);
bool operator!=(const StackID &lhs, const StackID &rhs);

// frame_id_1 < frame_id_2 means "frame_id_1 is YOUNGER than frame_id_2"
bool operator<(const StackID &lhs, const StackID &rhs);

} // namespace lldb_private

#endif // LLDB_TARGET_STACKID_H<|MERGE_RESOLUTION|>--- conflicted
+++ resolved
@@ -21,12 +21,6 @@
 
   explicit StackID(lldb::addr_t pc, lldb::addr_t cfa,
                    SymbolContextScope *symbol_scope, Process *process);
-<<<<<<< HEAD
-
-  StackID(const StackID &rhs)
-      : m_pc(rhs.m_pc), m_cfa(rhs.m_cfa), m_symbol_scope(rhs.m_symbol_scope) {}
-=======
->>>>>>> 35227056
 
   ~StackID() = default;
 
@@ -58,27 +52,6 @@
   void SetPC(lldb::addr_t pc, Process *process);
   void SetCFA(lldb::addr_t cfa, Process *process);
 
-<<<<<<< HEAD
-  lldb::addr_t m_pc =
-      LLDB_INVALID_ADDRESS; // The pc value for the function/symbol for this
-                            // frame. This will
-  // only get used if the symbol scope is nullptr (the code where we are
-  // stopped is not represented by any function or symbol in any shared
-  // library).
-  lldb::addr_t m_cfa =
-      LLDB_INVALID_ADDRESS; // The call frame address (stack pointer) value
-                            // at the beginning of the function that uniquely
-                            // identifies this frame (along with m_symbol_scope
-                            // below)
-  SymbolContextScope *m_symbol_scope =
-      nullptr; // If nullptr, there is no block or symbol for this frame.
-               // If not nullptr, this will either be the scope for the
-               // lexical block for the frame, or the scope for the
-               // symbol. Symbol context scopes are always be unique
-               // pointers since the are part of the Block and Symbol
-               // objects and can easily be used to tell if a stack ID
-               // is the same as another.
-=======
   /// The pc value for the function/symbol for this frame. This will only get
   /// used if the symbol scope is nullptr (the code where we are stopped is not
   /// represented by any function or symbol in any shared library).
@@ -95,7 +68,6 @@
   /// since the are part of the Block and Symbol objects and can easily be used
   /// to tell if a stack ID is the same as another.
   SymbolContextScope *m_symbol_scope = nullptr;
->>>>>>> 35227056
 };
 
 bool operator==(const StackID &lhs, const StackID &rhs);
