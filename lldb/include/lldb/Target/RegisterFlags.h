//===-- RegisterFlags.h -----------------------------------------*- C++ -*-===//
//
// Part of the LLVM Project, under the Apache License v2.0 with LLVM Exceptions.
// See https://llvm.org/LICENSE.txt for license information.
// SPDX-License-Identifier: Apache-2.0 WITH LLVM-exception
//
//===----------------------------------------------------------------------===//

#ifndef LLDB_TARGET_REGISTERFLAGS_H
#define LLDB_TARGET_REGISTERFLAGS_H

#include <stdint.h>
#include <string>
#include <vector>

#include "llvm/ADT/StringSet.h"

namespace lldb_private {

class Stream;
class Log;

class FieldEnum {
public:
  struct Enumerator {
    uint64_t m_value;
    // Short name for the value. Shown in tables and when printing the field's
    // value. For example "RZ".
    std::string m_name;

    Enumerator(uint64_t value, std::string name)
        : m_value(value), m_name(std::move(name)) {}

    void ToXML(Stream &strm) const;
<<<<<<< HEAD
=======

    void DumpToLog(Log *log) const;
>>>>>>> 4fe5a3cc
  };

  typedef std::vector<Enumerator> Enumerators;

<<<<<<< HEAD
=======
  // GDB also includes a "size" that is the size of the underlying register.
  // We will not store that here but instead use the size of the register
  // this gets attached to when emitting XML.
>>>>>>> 4fe5a3cc
  FieldEnum(std::string id, const Enumerators &enumerators);

  const Enumerators &GetEnumerators() const { return m_enumerators; }

  const std::string &GetID() const { return m_id; }

  void ToXML(Stream &strm, unsigned size) const;

<<<<<<< HEAD
=======
  void DumpToLog(Log *log) const;

>>>>>>> 4fe5a3cc
private:
  std::string m_id;
  Enumerators m_enumerators;
};

class RegisterFlags {
public:
  class Field {
  public:
    /// Where start is the least significant bit and end is the most
    /// significant bit. The start bit must be <= the end bit.
    Field(std::string name, unsigned start, unsigned end);

    /// Construct a field that also has some known enum values.
    Field(std::string name, unsigned start, unsigned end,
          const FieldEnum *enum_type);

    /// Construct a field that occupies a single bit.
    Field(std::string name, unsigned bit_position);

    /// Get size of the field in bits. Will always be at least 1.
    unsigned GetSizeInBits() const;

    /// Identical to GetSizeInBits, but for the GDB client to use.
    static unsigned GetSizeInBits(unsigned start, unsigned end);

    /// A mask that covers all bits of the field.
    uint64_t GetMask() const;

    /// The maximum unsigned value that could be contained in this field.
    uint64_t GetMaxValue() const;

    /// Identical to GetMaxValue but for the GDB client to use.
    static uint64_t GetMaxValue(unsigned start, unsigned end);

    /// Extract value of the field from a whole register value.
    uint64_t GetValue(uint64_t register_value) const {
      return (register_value & GetMask()) >> m_start;
    }

    const std::string &GetName() const { return m_name; }
    unsigned GetStart() const { return m_start; }
    unsigned GetEnd() const { return m_end; }
    const FieldEnum *GetEnum() const { return m_enum_type; }
    bool Overlaps(const Field &other) const;
    void DumpToLog(Log *log) const;

    /// Return the number of bits between this field and the other, that are not
    /// covered by either field.
    unsigned PaddingDistance(const Field &other) const;

    /// Output XML that describes this field, to be inserted into a target XML
    /// file. Reserved characters in field names like "<" are replaced with
    /// their XML safe equivalents like "&gt;".
    void ToXML(Stream &strm) const;

    bool operator<(const Field &rhs) const {
      return GetStart() < rhs.GetStart();
    }

    bool operator==(const Field &rhs) const {
      return (m_name == rhs.m_name) && (m_start == rhs.m_start) &&
             (m_end == rhs.m_end);
    }

  private:
    std::string m_name;

    /// Start/end bit positions. Where start N, end N means a single bit
    /// field at position N. We expect that start <= end. Bit positions begin
    /// at 0.
    /// Start is the LSB, end is the MSB.
    unsigned m_start;
    unsigned m_end;

    const FieldEnum *m_enum_type;
  };

  /// This assumes that:
  /// * There is at least one field.
  /// * The fields are sorted in descending order.
  /// Gaps are allowed, they will be filled with anonymous padding fields.
  RegisterFlags(std::string id, unsigned size,
                const std::vector<Field> &fields);

  /// Replace all the fields with the new set of fields. All the assumptions
  /// and checks apply as when you use the constructor. Intended to only be used
  /// when runtime field detection is needed.
  void SetFields(const std::vector<Field> &fields);

  /// Make a string where each line contains the name of a field that has
  /// enum values, and lists what those values are.
  std::string DumpEnums(uint32_t max_width) const;

  // Reverse the order of the fields, keeping their values the same.
  // For example a field from bit 31 to 30 with value 0b10 will become bits
  // 1 to 0, with the same 0b10 value.
  // Use this when you are going to show the register using a bitfield struct
  // type. If that struct expects MSB first and you are on little endian where
  // LSB would be first, this corrects that (and vice versa for big endian).
  template <typename T> T ReverseFieldOrder(T value) const {
    T ret = 0;
    unsigned shift = 0;
    for (auto field : GetFields()) {
      ret |= field.GetValue(value) << shift;
      shift += field.GetSizeInBits();
    }

    return ret;
  }

  const std::vector<Field> &GetFields() const { return m_fields; }
  const std::string &GetID() const { return m_id; }
  unsigned GetSize() const { return m_size; }
  void DumpToLog(Log *log) const;

  /// Produce a text table showing the layout of all the fields. Unnamed/padding
  /// fields will be included, with only their positions shown.
  /// max_width will be the width in characters of the terminal you are
  /// going to print the table to. If the table would exceed this width, it will
  /// be split into many tables as needed.
  std::string AsTable(uint32_t max_width) const;

  /// Output XML that describes this set of flags.
  /// EnumsToXML should have been called before this.
  void ToXML(Stream &strm) const;

  /// Enum types must be defined before use, and
  /// GDBRemoteCommunicationServerLLGS view of the register types is based only
  /// on the registers. So this method emits any enum types that the upcoming
  /// set of fields may need. "seen" is a set of Enum IDs that we have already
  /// printed, that is updated with any printed by this call. This prevents us
  /// printing the same enum multiple times.
  void EnumsToXML(Stream &strm, llvm::StringSet<> &seen) const;

private:
  const std::string m_id;
  /// Size in bytes
  const unsigned m_size;
  std::vector<Field> m_fields;
};

} // namespace lldb_private

#endif // LLDB_TARGET_REGISTERFLAGS_H<|MERGE_RESOLUTION|>--- conflicted
+++ resolved
@@ -32,21 +32,15 @@
         : m_value(value), m_name(std::move(name)) {}
 
     void ToXML(Stream &strm) const;
-<<<<<<< HEAD
-=======
 
     void DumpToLog(Log *log) const;
->>>>>>> 4fe5a3cc
   };
 
   typedef std::vector<Enumerator> Enumerators;
 
-<<<<<<< HEAD
-=======
   // GDB also includes a "size" that is the size of the underlying register.
   // We will not store that here but instead use the size of the register
   // this gets attached to when emitting XML.
->>>>>>> 4fe5a3cc
   FieldEnum(std::string id, const Enumerators &enumerators);
 
   const Enumerators &GetEnumerators() const { return m_enumerators; }
@@ -55,11 +49,8 @@
 
   void ToXML(Stream &strm, unsigned size) const;
 
-<<<<<<< HEAD
-=======
   void DumpToLog(Log *log) const;
 
->>>>>>> 4fe5a3cc
 private:
   std::string m_id;
   Enumerators m_enumerators;
