--- conflicted
+++ resolved
@@ -510,15 +510,9 @@
   mutable std::string m_pound_line_file;
   mutable uint32_t m_pound_line_line = 0;
 
-<<<<<<< HEAD
-  ///< During expression evaluation, any SymbolContext in this list will be
-  ///< used for symbol/function lookup before any other context (except for
-  ///< the module corresponding to the current frame).
-=======
   /// During expression evaluation, any SymbolContext in this list will be
   /// used for symbol/function lookup before any other context (except for
   /// the module corresponding to the current frame).
->>>>>>> 5eee2751
   SymbolContextList m_preferred_lookup_contexts;
 };
 
