--- conflicted
+++ resolved
@@ -13,10 +13,7 @@
 #ifndef LLDB_HOST_JSONTRANSPORT_H
 #define LLDB_HOST_JSONTRANSPORT_H
 
-<<<<<<< HEAD
-=======
 #include "lldb/Host/MainLoop.h"
->>>>>>> 35227056
 #include "lldb/Host/MainLoopBase.h"
 #include "lldb/Utility/IOObject.h"
 #include "lldb/Utility/Status.h"
@@ -27,15 +24,10 @@
 #include "llvm/Support/ErrorHandling.h"
 #include "llvm/Support/FormatVariadic.h"
 #include "llvm/Support/JSON.h"
-<<<<<<< HEAD
-#include <string>
-#include <system_error>
-=======
 #include "llvm/Support/raw_ostream.h"
 #include <string>
 #include <system_error>
 #include <variant>
->>>>>>> 35227056
 #include <vector>
 
 namespace lldb_private {
@@ -45,15 +37,6 @@
 public:
   static char ID;
 
-<<<<<<< HEAD
-  TransportEOFError() = default;
-  void log(llvm::raw_ostream &OS) const override;
-  std::error_code convertToErrorCode() const override;
-};
-
-class TransportUnhandledContentsError
-    : public llvm::ErrorInfo<TransportUnhandledContentsError> {
-=======
   explicit TransportUnhandledContentsError(std::string unhandled_contents);
 
   void log(llvm::raw_ostream &OS) const override;
@@ -74,24 +57,9 @@
 ///  - Messages will not be sent concurrently.
 ///  - Messages MAY be sent while Run() is reading, or its callback is active.
 template <typename Req, typename Resp, typename Evt> class Transport {
->>>>>>> 35227056
 public:
   using Message = std::variant<Req, Resp, Evt>;
 
-<<<<<<< HEAD
-  explicit TransportUnhandledContentsError(std::string unhandled_contents);
-
-  void log(llvm::raw_ostream &OS) const override;
-  std::error_code convertToErrorCode() const override;
-
-  const std::string &getUnhandledContents() const {
-    return m_unhandled_contents;
-  }
-
-private:
-  std::string m_unhandled_contents;
-};
-=======
   virtual ~Transport() = default;
 
   /// Sends an event, a message that does not require a response.
@@ -100,7 +68,6 @@
   virtual llvm::Error Send(const Req &) = 0;
   /// Sends a response to a specific request.
   virtual llvm::Error Send(const Resp &) = 0;
->>>>>>> 35227056
 
   /// Implemented to handle incoming messages. (See Run() below).
   class MessageHandler {
@@ -119,10 +86,6 @@
     /// there was an error in the underlying transport.
     virtual void OnError(llvm::Error) = 0;
 
-<<<<<<< HEAD
-  void log(llvm::raw_ostream &OS) const override;
-  std::error_code convertToErrorCode() const override;
-=======
     /// Called on EOF or client disconnect.
     virtual void OnClosed() = 0;
   };
@@ -143,96 +106,12 @@
     Log(llvm::formatv(Fmt, std::forward<Ts>(Vals)...).str());
   }
   virtual void Log(llvm::StringRef message) = 0;
->>>>>>> 35227056
 };
 
 /// A JSONTransport will encode and decode messages using JSON.
 template <typename Req, typename Resp, typename Evt>
 class JSONTransport : public Transport<Req, Resp, Evt> {
 public:
-<<<<<<< HEAD
-  using ReadHandleUP = MainLoopBase::ReadHandleUP;
-  template <typename T>
-  using Callback = std::function<void(MainLoopBase &, const llvm::Expected<T>)>;
-
-  JSONTransport(lldb::IOObjectSP input, lldb::IOObjectSP output);
-  virtual ~JSONTransport() = default;
-
-  /// Transport is not copyable.
-  /// @{
-  JSONTransport(const JSONTransport &rhs) = delete;
-  void operator=(const JSONTransport &rhs) = delete;
-  /// @}
-
-  /// Writes a message to the output stream.
-  template <typename T> llvm::Error Write(const T &t) {
-    const std::string message = llvm::formatv("{0}", toJSON(t)).str();
-    return WriteImpl(message);
-  }
-
-  /// Registers the transport with the MainLoop.
-  template <typename T>
-  llvm::Expected<ReadHandleUP> RegisterReadObject(MainLoopBase &loop,
-                                                  Callback<T> read_cb) {
-    Status error;
-    ReadHandleUP handle = loop.RegisterReadObject(
-        m_input,
-        [read_cb, this](MainLoopBase &loop) {
-          char buf[kReadBufferSize];
-          size_t num_bytes = sizeof(buf);
-          if (llvm::Error error = m_input->Read(buf, num_bytes).takeError()) {
-            read_cb(loop, std::move(error));
-            return;
-          }
-          if (num_bytes)
-            m_buffer.append(std::string(buf, num_bytes));
-
-          // If the buffer has contents, try parsing any pending messages.
-          if (!m_buffer.empty()) {
-            llvm::Expected<std::vector<std::string>> messages = Parse();
-            if (llvm::Error error = messages.takeError()) {
-              read_cb(loop, std::move(error));
-              return;
-            }
-
-            for (const auto &message : *messages)
-              if constexpr (std::is_same<T, std::string>::value)
-                read_cb(loop, message);
-              else
-                read_cb(loop, llvm::json::parse<T>(message));
-          }
-
-          // On EOF, notify the callback after the remaining messages were
-          // handled.
-          if (num_bytes == 0) {
-            if (m_buffer.empty())
-              read_cb(loop, llvm::make_error<TransportEOFError>());
-            else
-              read_cb(loop, llvm::make_error<TransportUnhandledContentsError>(
-                                std::string(m_buffer)));
-          }
-        },
-        error);
-    if (error.Fail())
-      return error.takeError();
-    return handle;
-  }
-
-protected:
-  template <typename... Ts> inline auto Logv(const char *Fmt, Ts &&...Vals) {
-    Log(llvm::formatv(Fmt, std::forward<Ts>(Vals)...).str());
-  }
-  virtual void Log(llvm::StringRef message);
-
-  virtual llvm::Error WriteImpl(const std::string &message) = 0;
-  virtual llvm::Expected<std::vector<std::string>> Parse() = 0;
-
-  static constexpr size_t kReadBufferSize = 1024;
-
-  lldb::IOObjectSP m_input;
-  lldb::IOObjectSP m_output;
-  llvm::SmallString<kReadBufferSize> m_buffer;
-=======
   using Transport<Req, Resp, Evt>::Transport;
   using MessageHandler = typename Transport<Req, Resp, Evt>::MessageHandler;
 
@@ -320,7 +199,6 @@
 
   lldb::IOObjectSP m_in;
   lldb::IOObjectSP m_out;
->>>>>>> 35227056
 };
 
 /// A transport class for JSON with a HTTP header.
@@ -330,10 +208,6 @@
   using JSONTransport<Req, Resp, Evt>::JSONTransport;
 
 protected:
-<<<<<<< HEAD
-  llvm::Error WriteImpl(const std::string &message) override;
-  llvm::Expected<std::vector<std::string>> Parse() override;
-=======
   /// Encodes messages based on
   /// https://microsoft.github.io/debug-adapter-protocol/overview#base-protocol
   std::string Encode(const llvm::json::Value &message) override {
@@ -387,7 +261,6 @@
 
     return std::move(messages);
   }
->>>>>>> 35227056
 
   static constexpr llvm::StringLiteral kHeaderContentLength = "Content-Length";
   static constexpr llvm::StringLiteral kHeaderFieldSeparator = ":";
@@ -402,10 +275,6 @@
   using JSONTransport<Req, Resp, Evt>::JSONTransport;
 
 protected:
-<<<<<<< HEAD
-  llvm::Error WriteImpl(const std::string &message) override;
-  llvm::Expected<std::vector<std::string>> Parse() override;
-=======
   std::string Encode(const llvm::json::Value &message) override {
     return llvm::formatv("{0}{1}", message, kMessageSeparator).str();
   }
@@ -425,7 +294,6 @@
 
     return messages;
   }
->>>>>>> 35227056
 
   static constexpr llvm::StringLiteral kMessageSeparator = "\n";
 };
