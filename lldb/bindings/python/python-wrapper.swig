%header %{

class PyErr_Cleaner {
public:
  PyErr_Cleaner(bool print = false) : m_print(print) {}

  ~PyErr_Cleaner() {
    if (PyErr_Occurred()) {
      if (m_print && !PyErr_ExceptionMatches(PyExc_SystemExit))
        PyErr_Print();
      PyErr_Clear();
    }
  }

private:
  bool m_print;
};

llvm::Expected<bool> lldb_private::python::SWIGBridge::LLDBSwigPythonBreakpointCallbackFunction(
    const char *python_function_name, const char *session_dictionary_name,
    const lldb::StackFrameSP &frame_sp,
    const lldb::BreakpointLocationSP &bp_loc_sp,
    const lldb_private::StructuredDataImpl &args_impl) {
  using namespace llvm;

  lldb::SBBreakpointLocation sb_bp_loc(bp_loc_sp);

  PyErr_Cleaner py_err_cleaner(true);
  auto dict = PythonModule::MainModule().ResolveName<PythonDictionary>(
      session_dictionary_name);
  auto pfunc = PythonObject::ResolveNameWithDictionary<PythonCallable>(
      python_function_name, dict);

  unsigned max_positional_args;
  if (auto arg_info = pfunc.GetArgInfo())
    max_positional_args = arg_info.get().max_positional_args;
  else
    return arg_info.takeError();

  PythonObject frame_arg = SWIGBridge::ToSWIGWrapper(frame_sp);
  PythonObject bp_loc_arg = SWIGBridge::ToSWIGWrapper(bp_loc_sp);

  auto result =
      max_positional_args < 4
          ? pfunc.Call(frame_arg, bp_loc_arg, dict)
          : pfunc.Call(frame_arg, bp_loc_arg, SWIGBridge::ToSWIGWrapper(args_impl), dict);

  if (!result)
    return result.takeError();

  // Only False counts as false!
  return result.get().get() != Py_False;
}

// resolve a dotted Python name in the form
// foo.bar.baz.Foobar to an actual Python object
// if pmodule is NULL, the __main__ module will be used
// as the starting point for the search

// This function is called by
// lldb_private::ScriptInterpreterPython::BreakpointCallbackFunction(...) and is
// used when a script command is attached to a breakpoint for execution.

// This function is called by
// lldb_private::ScriptInterpreterPython::WatchpointCallbackFunction(...) and is
// used when a script command is attached to a watchpoint for execution.

bool lldb_private::python::SWIGBridge::LLDBSwigPythonWatchpointCallbackFunction(
    const char *python_function_name, const char *session_dictionary_name,
    const lldb::StackFrameSP &frame_sp, const lldb::WatchpointSP &wp_sp) {

  bool stop_at_watchpoint = true;

  PyErr_Cleaner py_err_cleaner(true);

  auto dict = PythonModule::MainModule().ResolveName<PythonDictionary>(
      session_dictionary_name);
  auto pfunc = PythonObject::ResolveNameWithDictionary<PythonCallable>(
      python_function_name, dict);

  if (!pfunc.IsAllocated())
    return stop_at_watchpoint;

  PythonObject result =
      pfunc(SWIGBridge::ToSWIGWrapper(frame_sp), SWIGBridge::ToSWIGWrapper(wp_sp), dict);

  if (result.get() == Py_False)
    stop_at_watchpoint = false;

  return stop_at_watchpoint;
}

// This function is called by
// ScriptInterpreterPython::FormatterMatchingCallbackFunction and it's used when
// a data formatter provides the name of a callback to inspect a candidate type
// before considering a match.
bool lldb_private::python::SWIGBridge::LLDBSwigPythonFormatterCallbackFunction(
    const char *python_function_name, const char *session_dictionary_name,
    lldb::TypeImplSP type_impl_sp) {

  PyErr_Cleaner py_err_cleaner(true);

  auto dict = PythonModule::MainModule().ResolveName<PythonDictionary>(
      session_dictionary_name);
  auto pfunc = PythonObject::ResolveNameWithDictionary<PythonCallable>(
      python_function_name, dict);

  if (!pfunc.IsAllocated())
    return false;

  PythonObject result =
      pfunc(SWIGBridge::ToSWIGWrapper(type_impl_sp), dict);

  // Only if everything goes okay and the function returns True we'll consider
  // it a match.
  return result.get() == Py_True;
}

bool lldb_private::python::SWIGBridge::LLDBSwigPythonCallTypeScript(
    const char *python_function_name, const void *session_dictionary,
    const lldb::ValueObjectSP &valobj_sp, void **pyfunct_wrapper,
    const lldb::TypeSummaryOptionsSP &options_sp, std::string &retval) {

  retval.clear();

  if (!python_function_name || !session_dictionary)
    return false;

  PyObject *pfunc_impl = nullptr;

  if (pyfunct_wrapper && *pyfunct_wrapper &&
      PyFunction_Check(*pyfunct_wrapper)) {
    pfunc_impl = (PyObject *)(*pyfunct_wrapper);
    if (pfunc_impl->ob_refcnt == 1) {
      Py_XDECREF(pfunc_impl);
      pfunc_impl = NULL;
    }
  }

  PyObject *py_dict = (PyObject *)session_dictionary;
  if (!PythonDictionary::Check(py_dict))
    return true;

  PythonDictionary dict(PyRefType::Borrowed, py_dict);

  PyErr_Cleaner pyerr_cleanup(true); // show Python errors

  PythonCallable pfunc(PyRefType::Borrowed, pfunc_impl);

  if (!pfunc.IsAllocated()) {
    pfunc = PythonObject::ResolveNameWithDictionary<PythonCallable>(
        python_function_name, dict);
    if (!pfunc.IsAllocated())
      return false;

    if (pyfunct_wrapper) {
      *pyfunct_wrapper = pfunc.get();
      Py_XINCREF(pfunc.get());
    }
  }

  PythonObject result;
  auto argc = pfunc.GetArgInfo();
  if (!argc) {
    llvm::consumeError(argc.takeError());
    return false;
  }

  PythonObject value_arg = SWIGBridge::ToSWIGWrapper(valobj_sp);

  if (argc.get().max_positional_args < 3)
    result = pfunc(value_arg, dict);
  else
    result = pfunc(value_arg, dict, SWIGBridge::ToSWIGWrapper(*options_sp));

  retval = result.Str().GetString().str();

  return true;
}

PythonObject lldb_private::python::SWIGBridge::LLDBSwigPythonCreateSyntheticProvider(
    const char *python_class_name, const char *session_dictionary_name,
    const lldb::ValueObjectSP &valobj_sp) {
  if (python_class_name == NULL || python_class_name[0] == '\0' ||
      !session_dictionary_name)
    return PythonObject();

  PyErr_Cleaner py_err_cleaner(true);

  auto dict = PythonModule::MainModule().ResolveName<PythonDictionary>(
      session_dictionary_name);
  auto pfunc = PythonObject::ResolveNameWithDictionary<PythonCallable>(
      python_class_name, dict);

  if (!pfunc.IsAllocated())
    return PythonObject();

  auto sb_value = std::unique_ptr<lldb::SBValue>(new lldb::SBValue(valobj_sp));
  sb_value->SetPreferSyntheticValue(false);

  PythonObject val_arg = SWIGBridge::ToSWIGWrapper(std::move(sb_value));
  if (!val_arg.IsAllocated())
    return PythonObject();

  PythonObject result = pfunc(val_arg, dict);

  if (result.IsAllocated())
    return result;

  return PythonObject();
}

PythonObject lldb_private::python::SWIGBridge::LLDBSwigPythonCreateCommandObject(
    const char *python_class_name, const char *session_dictionary_name,
    lldb::DebuggerSP debugger_sp) {
  if (python_class_name == NULL || python_class_name[0] == '\0' ||
      !session_dictionary_name)
    return PythonObject();

  PyErr_Cleaner py_err_cleaner(true);
  auto dict = PythonModule::MainModule().ResolveName<PythonDictionary>(
      session_dictionary_name);
  auto pfunc = PythonObject::ResolveNameWithDictionary<PythonCallable>(
      python_class_name, dict);

  if (!pfunc.IsAllocated())
    return PythonObject();

  return pfunc(SWIGBridge::ToSWIGWrapper(std::move(debugger_sp)), dict);
}

PythonObject lldb_private::python::SWIGBridge::LLDBSwigPythonCreateScriptedObject(
    const char *python_class_name, const char *session_dictionary_name,
    lldb::ExecutionContextRefSP exe_ctx_sp,
    const lldb_private::StructuredDataImpl &args_impl,
    std::string &error_string) {
  if (python_class_name == NULL || python_class_name[0] == '\0' ||
      !session_dictionary_name)
    return PythonObject();

  PyErr_Cleaner py_err_cleaner(true);

  auto dict = PythonModule::MainModule().ResolveName<PythonDictionary>(
      session_dictionary_name);
  auto pfunc = PythonObject::ResolveNameWithDictionary<PythonCallable>(
      python_class_name, dict);

  if (!pfunc.IsAllocated()) {
    error_string.append("could not find script class: ");
    error_string.append(python_class_name);
    return PythonObject();
  }

  llvm::Expected<PythonCallable::ArgInfo> arg_info = pfunc.GetArgInfo();
  if (!arg_info) {
    llvm::handleAllErrors(
        arg_info.takeError(),
        [&](PythonException &E) { error_string.append(E.ReadBacktrace()); },
        [&](const llvm::ErrorInfoBase &E) {
          error_string.append(E.message());
        });
    return PythonObject();
  }

  PythonObject result = {};
  if (arg_info.get().max_positional_args == 2) {
      result = pfunc(SWIGBridge::ToSWIGWrapper(exe_ctx_sp), SWIGBridge::ToSWIGWrapper(args_impl));
  } else {
    error_string.assign("wrong number of arguments in __init__, should be 2 "
                        "(not including self)");
  }
  return result;
}

PythonObject lldb_private::python::SWIGBridge::LLDBSwigPythonCreateScriptedThreadPlan(
    const char *python_class_name, const char *session_dictionary_name,
    const lldb_private::StructuredDataImpl &args_impl,
    std::string &error_string, const lldb::ThreadPlanSP &thread_plan_sp) {
  if (python_class_name == NULL || python_class_name[0] == '\0' ||
      !session_dictionary_name)
    return PythonObject();

  PyErr_Cleaner py_err_cleaner(true);

  auto dict = PythonModule::MainModule().ResolveName<PythonDictionary>(
      session_dictionary_name);
  auto pfunc = PythonObject::ResolveNameWithDictionary<PythonCallable>(
      python_class_name, dict);

  if (!pfunc.IsAllocated()) {
    error_string.append("could not find script class: ");
    error_string.append(python_class_name);
    return PythonObject();
  }

  PythonObject tp_arg = SWIGBridge::ToSWIGWrapper(thread_plan_sp);

  llvm::Expected<PythonCallable::ArgInfo> arg_info = pfunc.GetArgInfo();
  if (!arg_info) {
    llvm::handleAllErrors(
        arg_info.takeError(),
        [&](PythonException &E) { error_string.append(E.ReadBacktrace()); },
        [&](const llvm::ErrorInfoBase &E) {
          error_string.append(E.message());
        });
    return PythonObject();
  }

  PythonObject result = {};
  auto args_sb = std::unique_ptr<lldb::SBStructuredData>(new lldb::SBStructuredData(args_impl));
  if (arg_info.get().max_positional_args == 2) {
    if (args_sb->IsValid()) {
      error_string.assign(
          "args passed, but __init__ does not take an args dictionary");
      return PythonObject();
    }
    result = pfunc(tp_arg, dict);
  } else if (arg_info.get().max_positional_args >= 3) {
    result = pfunc(tp_arg, SWIGBridge::ToSWIGWrapper(std::move(args_sb)), dict);
  } else {
    error_string.assign("wrong number of arguments in __init__, should be 2 or "
                        "3 (not including self)");
    return PythonObject();
  }

  // FIXME: At this point we should check that the class we found supports all
  // the methods that we need.

  return result;
}

bool lldb_private::python::SWIGBridge::LLDBSWIGPythonCallThreadPlan(
    void *implementor, const char *method_name, lldb_private::Event *event,
    bool &got_error) {
  got_error = false;

  PyErr_Cleaner py_err_cleaner(false);
  PythonObject self(PyRefType::Borrowed, static_cast<PyObject *>(implementor));
  auto pfunc = self.ResolveName<PythonCallable>(method_name);

  if (!pfunc.IsAllocated())
    return false;

  PythonObject result;
  if (event != nullptr) {
    ScopedPythonObject<SBEvent> event_arg = SWIGBridge::ToSWIGWrapper(event);
    result = pfunc(event_arg.obj());
  } else
    result = pfunc();

  if (PyErr_Occurred()) {
    got_error = true;
    printf("Return value was neither false nor true for call to %s.\n",
           method_name);
    PyErr_Print();
    return false;
  }

  if (result.get() == Py_True)
    return true;
  else if (result.get() == Py_False)
    return false;

  // Somebody returned the wrong thing...
  got_error = true;
  printf("Wrong return value type for call to %s.\n", method_name);
  return false;
}

bool lldb_private::python::SWIGBridge::LLDBSWIGPythonCallThreadPlan(
    void *implementor, const char *method_name, lldb_private::Stream *stream,
    bool &got_error) {
  got_error = false;

  PyErr_Cleaner py_err_cleaner(false);
  PythonObject self(PyRefType::Borrowed, static_cast<PyObject *>(implementor));
  auto pfunc = self.ResolveName<PythonCallable>(method_name);

  if (!pfunc.IsAllocated()) 
    return false;

  auto *sb_stream = new lldb::SBStream();
  PythonObject sb_stream_arg =
      SWIGBridge::ToSWIGWrapper(std::unique_ptr<lldb::SBStream>(sb_stream));

  PythonObject result;
  result = pfunc(sb_stream_arg);

  if (PyErr_Occurred()) {
    printf("Error occured for call to %s.\n",
           method_name);
    PyErr_Print();
    got_error = true;
    return false;
  }
  if (stream)
    stream->PutCString(sb_stream->GetData());
  return true;

}

PythonObject lldb_private::python::SWIGBridge::LLDBSwigPythonCreateScriptedBreakpointResolver(
    const char *python_class_name, const char *session_dictionary_name,
    const StructuredDataImpl &args_impl,
    const lldb::BreakpointSP &breakpoint_sp) {

  if (python_class_name == NULL || python_class_name[0] == '\0' ||
      !session_dictionary_name)
    return PythonObject();

  PyErr_Cleaner py_err_cleaner(true);

  auto dict = PythonModule::MainModule().ResolveName<PythonDictionary>(
      session_dictionary_name);
  auto pfunc = PythonObject::ResolveNameWithDictionary<PythonCallable>(
      python_class_name, dict);

  if (!pfunc.IsAllocated())
    return PythonObject();

  PythonObject result =
      pfunc(SWIGBridge::ToSWIGWrapper(breakpoint_sp), SWIGBridge::ToSWIGWrapper(args_impl), dict);
  // FIXME: At this point we should check that the class we found supports all
  // the methods that we need.

  if (result.IsAllocated()) {
    // Check that __callback__ is defined:
    auto callback_func = result.ResolveName<PythonCallable>("__callback__");
    if (callback_func.IsAllocated())
      return result;
  }
  return PythonObject();
}

unsigned int lldb_private::python::SWIGBridge::LLDBSwigPythonCallBreakpointResolver(
    void *implementor, const char *method_name,
    lldb_private::SymbolContext *sym_ctx) {
  PyErr_Cleaner py_err_cleaner(false);
  PythonObject self(PyRefType::Borrowed, static_cast<PyObject *>(implementor));
  auto pfunc = self.ResolveName<PythonCallable>(method_name);

  if (!pfunc.IsAllocated())
    return 0;

  PythonObject result = sym_ctx ? pfunc(SWIGBridge::ToSWIGWrapper(*sym_ctx)) : pfunc();

  if (PyErr_Occurred()) {
    PyErr_Print();
    PyErr_Clear();
    return 0;
  }

  // The callback will return a bool, but we're need to also return ints
  // so we're squirrelling the bool through as an int...  And if you return
  // nothing, we'll continue.
  if (strcmp(method_name, "__callback__") == 0) {
    if (result.get() == Py_False)
      return 0;
    else
      return 1;
  }

  long long ret_val = unwrapOrSetPythonException(As<long long>(result));

  if (PyErr_Occurred()) {
    PyErr_Print();
    PyErr_Clear();
    return 0;
  }

  return ret_val;
}

PythonObject lldb_private::python::SWIGBridge::LLDBSwigPythonCreateScriptedStopHook(
    lldb::TargetSP target_sp, const char *python_class_name,
    const char *session_dictionary_name, const StructuredDataImpl &args_impl,
    Status &error) {
  if (python_class_name == NULL || python_class_name[0] == '\0') {
    error.SetErrorString("Empty class name.");
    return PythonObject();
  }
  if (!session_dictionary_name) {
    error.SetErrorString("No session dictionary");
    return PythonObject();
  }

  PyErr_Cleaner py_err_cleaner(true);

  auto dict = PythonModule::MainModule().ResolveName<PythonDictionary>(
      session_dictionary_name);
  auto pfunc = PythonObject::ResolveNameWithDictionary<PythonCallable>(
      python_class_name, dict);

  if (!pfunc.IsAllocated()) {
    error.SetErrorStringWithFormat("Could not find class: %s.",
                                   python_class_name);
    return PythonObject();
  }

  PythonObject result =
      pfunc(SWIGBridge::ToSWIGWrapper(target_sp), SWIGBridge::ToSWIGWrapper(args_impl), dict);

  if (result.IsAllocated()) {
    // Check that the handle_stop callback is defined:
    auto callback_func = result.ResolveName<PythonCallable>("handle_stop");
    if (callback_func.IsAllocated()) {
      if (auto args_info = callback_func.GetArgInfo()) {
        size_t num_args = (*args_info).max_positional_args;
        if (num_args != 2) {
          error.SetErrorStringWithFormat(
              "Wrong number of args for "
              "handle_stop callback, should be 2 (excluding self), got: %zu",
              num_args);
          return PythonObject();
        } else
          return result;
      } else {
        error.SetErrorString("Couldn't get num arguments for handle_stop "
                             "callback.");
        return PythonObject();
      }
      return result;
    } else {
      error.SetErrorStringWithFormat("Class \"%s\" is missing the required "
                                     "handle_stop callback.",
                                     python_class_name);
    }
  }
  return PythonObject();
}

bool lldb_private::python::SWIGBridge::LLDBSwigPythonStopHookCallHandleStop(
    void *implementor, lldb::ExecutionContextRefSP exc_ctx_sp,
    lldb::StreamSP stream) {
  // handle_stop will return a bool with the meaning "should_stop"...
  // If you return nothing we'll assume we are going to stop.
  // Also any errors should return true, since we should stop on error.

  PyErr_Cleaner py_err_cleaner(false);
  PythonObject self(PyRefType::Borrowed, static_cast<PyObject *>(implementor));
  auto pfunc = self.ResolveName<PythonCallable>("handle_stop");

  if (!pfunc.IsAllocated())
    return true;

  auto *sb_stream = new lldb::SBStream();
  PythonObject sb_stream_arg =
      SWIGBridge::ToSWIGWrapper(std::unique_ptr<lldb::SBStream>(sb_stream));
  PythonObject result =
      pfunc(SWIGBridge::ToSWIGWrapper(std::move(exc_ctx_sp)), sb_stream_arg);

  if (PyErr_Occurred()) {
    stream->PutCString("Python error occurred handling stop-hook.");
    PyErr_Print();
    PyErr_Clear();
    return true;
  }

  // Now add the result to the output stream.  SBStream only
  // makes an internally help StreamString which I can't interpose, so I
  // have to copy it over here.
  stream->PutCString(sb_stream->GetData());

  if (result.get() == Py_False)
    return false;
  else
    return true;
}

// wrapper that calls an optional instance member of an object taking no
// arguments
static PyObject *LLDBSwigPython_CallOptionalMember(
    PyObject * implementor, char *callee_name,
    PyObject *ret_if_not_found = Py_None, bool *was_found = NULL) {
  PyErr_Cleaner py_err_cleaner(false);

  PythonObject self(PyRefType::Borrowed, static_cast<PyObject *>(implementor));
  auto pfunc = self.ResolveName<PythonCallable>(callee_name);

  if (!pfunc.IsAllocated()) {
    if (was_found)
      *was_found = false;
    Py_XINCREF(ret_if_not_found);
    return ret_if_not_found;
  }

  if (was_found)
    *was_found = true;

  PythonObject result = pfunc();
  return result.release();
}

size_t lldb_private::python::SWIGBridge::LLDBSwigPython_CalculateNumChildren(PyObject * implementor,
                                                         uint32_t max) {
  PythonObject self(PyRefType::Borrowed, implementor);
  auto pfunc = self.ResolveName<PythonCallable>("num_children");

  if (!pfunc.IsAllocated())
    return 0;

  auto arg_info = pfunc.GetArgInfo();
  if (!arg_info) {
    llvm::consumeError(arg_info.takeError());
    return 0;
  }

  size_t ret_val;
  if (arg_info.get().max_positional_args < 1)
    ret_val = unwrapOrSetPythonException(As<long long>(pfunc.Call()));
  else
    ret_val = unwrapOrSetPythonException(
        As<long long>(pfunc.Call(PythonInteger(max))));

  if (PyErr_Occurred()) {
    PyErr_Print();
    PyErr_Clear();
    return 0;
  }

  if (arg_info.get().max_positional_args < 1)
    ret_val = std::min(ret_val, static_cast<size_t>(max));

  return ret_val;
}

PyObject *lldb_private::python::SWIGBridge::LLDBSwigPython_GetChildAtIndex(PyObject * implementor,
                                                       uint32_t idx) {
  PyErr_Cleaner py_err_cleaner(true);

  PythonObject self(PyRefType::Borrowed, implementor);
  auto pfunc = self.ResolveName<PythonCallable>("get_child_at_index");

  if (!pfunc.IsAllocated())
    return nullptr;

  PythonObject result = pfunc(PythonInteger(idx));

  if (!result.IsAllocated())
    return nullptr;

  lldb::SBValue *sbvalue_ptr = nullptr;
  if (SWIG_ConvertPtr(result.get(), (void **)&sbvalue_ptr,
                      SWIGTYPE_p_lldb__SBValue, 0) == -1)
    return nullptr;

  if (sbvalue_ptr == nullptr)
    return nullptr;

  return result.release();
}

int lldb_private::python::SWIGBridge::LLDBSwigPython_GetIndexOfChildWithName(
    PyObject * implementor, const char *child_name) {
  PyErr_Cleaner py_err_cleaner(true);

  PythonObject self(PyRefType::Borrowed, implementor);
  auto pfunc = self.ResolveName<PythonCallable>("get_child_index");

  if (!pfunc.IsAllocated())
    return UINT32_MAX;

  llvm::Expected<PythonObject> result = pfunc.Call(PythonString(child_name));

  long long retval =
      unwrapOrSetPythonException(As<long long>(std::move(result)));

  if (PyErr_Occurred()) {
    PyErr_Clear(); // FIXME print this? do something else
    return UINT32_MAX;
  }

  if (retval >= 0)
    return (uint32_t)retval;

  return UINT32_MAX;
}

bool lldb_private::python::SWIGBridge::LLDBSwigPython_UpdateSynthProviderInstance(PyObject *
                                                              implementor) {
  bool ret_val = false;

  static char callee_name[] = "update";

  PyObject *py_return =
      LLDBSwigPython_CallOptionalMember(implementor, callee_name);

  if (py_return == Py_True)
    ret_val = true;

  Py_XDECREF(py_return);

  return ret_val;
}

bool lldb_private::python::SWIGBridge::LLDBSwigPython_MightHaveChildrenSynthProviderInstance(
    PyObject * implementor) {
  bool ret_val = false;

  static char callee_name[] = "has_children";

  PyObject *py_return =
      LLDBSwigPython_CallOptionalMember(implementor, callee_name, Py_True);

  if (py_return == Py_True)
    ret_val = true;

  Py_XDECREF(py_return);

  return ret_val;
}

PyObject *lldb_private::python::SWIGBridge::LLDBSwigPython_GetValueSynthProviderInstance(
    PyObject * implementor) {
  PyObject *ret_val = nullptr;

  static char callee_name[] = "get_value";

  PyObject *py_return =
      LLDBSwigPython_CallOptionalMember(implementor, callee_name, Py_None);

  if (py_return == Py_None || py_return == nullptr)
    ret_val = nullptr;

  lldb::SBValue *sbvalue_ptr = NULL;

  if (SWIG_ConvertPtr(py_return, (void **)&sbvalue_ptr,
                      SWIGTYPE_p_lldb__SBValue, 0) == -1)
    ret_val = nullptr;
  else if (sbvalue_ptr == NULL)
    ret_val = nullptr;
  else
    ret_val = py_return;

  Py_XDECREF(py_return);
  return ret_val;
}

void *lldb_private::python::LLDBSWIGPython_CastPyObjectToSBData(PyObject * data) {
  lldb::SBData *sb_ptr = nullptr;

  int valid_cast =
      SWIG_ConvertPtr(data, (void **)&sb_ptr, SWIGTYPE_p_lldb__SBData, 0);

  if (valid_cast == -1)
    return NULL;

  return sb_ptr;
}

void *lldb_private::python::LLDBSWIGPython_CastPyObjectToSBBreakpoint(PyObject * data) {
  lldb::SBBreakpoint *sb_ptr = nullptr;

  int valid_cast =
      SWIG_ConvertPtr(data, (void **)&sb_ptr, SWIGTYPE_p_lldb__SBBreakpoint, 0);

  if (valid_cast == -1)
    return NULL;

  return sb_ptr;
}

void *lldb_private::python::LLDBSWIGPython_CastPyObjectToSBAttachInfo(PyObject * data) {
  lldb::SBAttachInfo *sb_ptr = nullptr;

  int valid_cast =
      SWIG_ConvertPtr(data, (void **)&sb_ptr, SWIGTYPE_p_lldb__SBAttachInfo, 0);

  if (valid_cast == -1)
    return NULL;

  return sb_ptr;
}

void *lldb_private::python::LLDBSWIGPython_CastPyObjectToSBLaunchInfo(PyObject * data) {
  lldb::SBLaunchInfo *sb_ptr = nullptr;

  int valid_cast =
      SWIG_ConvertPtr(data, (void **)&sb_ptr, SWIGTYPE_p_lldb__SBLaunchInfo, 0);

  if (valid_cast == -1)
    return NULL;

  return sb_ptr;
}

void *lldb_private::python::LLDBSWIGPython_CastPyObjectToSBError(PyObject * data) {
  lldb::SBError *sb_ptr = nullptr;

  int valid_cast =
      SWIG_ConvertPtr(data, (void **)&sb_ptr, SWIGTYPE_p_lldb__SBError, 0);

  if (valid_cast == -1)
    return NULL;

  return sb_ptr;
}

void *lldb_private::python::LLDBSWIGPython_CastPyObjectToSBValue(PyObject * data) {
  lldb::SBValue *sb_ptr = NULL;

  int valid_cast =
      SWIG_ConvertPtr(data, (void **)&sb_ptr, SWIGTYPE_p_lldb__SBValue, 0);

  if (valid_cast == -1)
    return NULL;

  return sb_ptr;
}

void *lldb_private::python::LLDBSWIGPython_CastPyObjectToSBMemoryRegionInfo(PyObject *
                                                                    data) {
  lldb::SBMemoryRegionInfo *sb_ptr = NULL;

  int valid_cast = SWIG_ConvertPtr(data, (void **)&sb_ptr,
                                   SWIGTYPE_p_lldb__SBMemoryRegionInfo, 0);

  if (valid_cast == -1)
    return NULL;

  return sb_ptr;
}

bool lldb_private::python::SWIGBridge::LLDBSwigPythonCallCommand(
    const char *python_function_name, const char *session_dictionary_name,
    lldb::DebuggerSP debugger, const char *args,
    lldb_private::CommandReturnObject &cmd_retobj,
    lldb::ExecutionContextRefSP exe_ctx_ref_sp) {

  PyErr_Cleaner py_err_cleaner(true);
  auto dict = PythonModule::MainModule().ResolveName<PythonDictionary>(
      session_dictionary_name);
  auto pfunc = PythonObject::ResolveNameWithDictionary<PythonCallable>(
      python_function_name, dict);

  if (!pfunc.IsAllocated())
    return false;

  auto argc = pfunc.GetArgInfo();
  if (!argc) {
    llvm::consumeError(argc.takeError());
    return false;
  }
  PythonObject debugger_arg = SWIGBridge::ToSWIGWrapper(std::move(debugger));
  auto cmd_retobj_arg = SWIGBridge::ToSWIGWrapper(cmd_retobj);

  if (argc.get().max_positional_args < 5u)
    pfunc(debugger_arg, PythonString(args), cmd_retobj_arg.obj(), dict);
  else
    pfunc(debugger_arg, PythonString(args),
          SWIGBridge::ToSWIGWrapper(std::move(exe_ctx_ref_sp)), cmd_retobj_arg.obj(), dict);

  return true;
}

bool lldb_private::python::SWIGBridge::LLDBSwigPythonCallCommandObject(
    PyObject *implementor, lldb::DebuggerSP debugger, const char *args,
    lldb_private::CommandReturnObject &cmd_retobj,
    lldb::ExecutionContextRefSP exe_ctx_ref_sp) {

  PyErr_Cleaner py_err_cleaner(true);

  PythonObject self(PyRefType::Borrowed, implementor);
  auto pfunc = self.ResolveName<PythonCallable>("__call__");

  if (!pfunc.IsAllocated())
    return false;

  auto cmd_retobj_arg = SWIGBridge::ToSWIGWrapper(cmd_retobj);

  pfunc(SWIGBridge::ToSWIGWrapper(std::move(debugger)), PythonString(args),
        SWIGBridge::ToSWIGWrapper(exe_ctx_ref_sp), cmd_retobj_arg.obj());

  return true;
}

PythonObject lldb_private::python::SWIGBridge::LLDBSWIGPythonCreateOSPlugin(
    const char *python_class_name, const char *session_dictionary_name,
    const lldb::ProcessSP &process_sp) {
  if (python_class_name == NULL || python_class_name[0] == '\0' ||
      !session_dictionary_name)
    return PythonObject();

  PyErr_Cleaner py_err_cleaner(true);

  auto dict = PythonModule::MainModule().ResolveName<PythonDictionary>(
      session_dictionary_name);
  auto pfunc = PythonObject::ResolveNameWithDictionary<PythonCallable>(
      python_class_name, dict);

  if (!pfunc.IsAllocated())
    return PythonObject();

  return pfunc(SWIGBridge::ToSWIGWrapper(process_sp));
}

PythonObject lldb_private::python::SWIGBridge::LLDBSWIGPython_CreateFrameRecognizer(
    const char *python_class_name, const char *session_dictionary_name) {
  if (python_class_name == NULL || python_class_name[0] == '\0' ||
      !session_dictionary_name)
    return PythonObject();

  PyErr_Cleaner py_err_cleaner(true);

  auto dict = PythonModule::MainModule().ResolveName<PythonDictionary>(
      session_dictionary_name);
  auto pfunc = PythonObject::ResolveNameWithDictionary<PythonCallable>(
      python_class_name, dict);

  if (!pfunc.IsAllocated())
    return PythonObject();

  return pfunc();
}

PyObject *lldb_private::python::SWIGBridge::LLDBSwigPython_GetRecognizedArguments(
    PyObject * implementor, const lldb::StackFrameSP &frame_sp) {
  static char callee_name[] = "get_recognized_arguments";

  PythonObject arg = SWIGBridge::ToSWIGWrapper(frame_sp);

  PythonString str(callee_name);
  PyObject *result =
      PyObject_CallMethodObjArgs(implementor, str.get(), arg.get(), NULL);
  return result;
}

void *lldb_private::python::SWIGBridge::LLDBSWIGPython_GetDynamicSetting(
    void *module, const char *setting, const lldb::TargetSP &target_sp) {
  if (!module || !setting)
    Py_RETURN_NONE;

  PyErr_Cleaner py_err_cleaner(true);
  PythonObject py_module(PyRefType::Borrowed, (PyObject *)module);
  auto pfunc = py_module.ResolveName<PythonCallable>("get_dynamic_setting");

  if (!pfunc.IsAllocated())
    Py_RETURN_NONE;

  auto result = pfunc(SWIGBridge::ToSWIGWrapper(target_sp), PythonString(setting));

  return result.release();
}

bool lldb_private::python::SWIGBridge::LLDBSWIGPythonRunScriptKeywordProcess(
    const char *python_function_name, const char *session_dictionary_name,
    const lldb::ProcessSP &process, std::string &output) {

  if (python_function_name == NULL || python_function_name[0] == '\0' ||
      !session_dictionary_name)
    return false;

  PyErr_Cleaner py_err_cleaner(true);

  auto dict = PythonModule::MainModule().ResolveName<PythonDictionary>(
      session_dictionary_name);
  auto pfunc = PythonObject::ResolveNameWithDictionary<PythonCallable>(
      python_function_name, dict);

  if (!pfunc.IsAllocated())
    return false;

  auto result = pfunc(SWIGBridge::ToSWIGWrapper(process), dict);

  output = result.Str().GetString().str();

  return true;
}

std::optional<std::string> lldb_private::python::SWIGBridge::LLDBSWIGPythonRunScriptKeywordThread(
    const char *python_function_name, const char *session_dictionary_name,
    lldb::ThreadSP thread) {
  if (python_function_name == NULL || python_function_name[0] == '\0' ||
      !session_dictionary_name)
    return std::nullopt;

  PyErr_Cleaner py_err_cleaner(true);

  auto dict = PythonModule::MainModule().ResolveName<PythonDictionary>(
      session_dictionary_name);
  auto pfunc = PythonObject::ResolveNameWithDictionary<PythonCallable>(
      python_function_name, dict);

  if (!pfunc.IsAllocated())
    return std::nullopt;

  auto result = pfunc(SWIGBridge::ToSWIGWrapper(std::move(thread)), dict);

  return result.Str().GetString().str();
}

bool lldb_private::python::SWIGBridge::LLDBSWIGPythonRunScriptKeywordTarget(
    const char *python_function_name, const char *session_dictionary_name,
    const lldb::TargetSP &target, std::string &output) {

  if (python_function_name == NULL || python_function_name[0] == '\0' ||
      !session_dictionary_name)
    return false;

  PyErr_Cleaner py_err_cleaner(true);

  auto dict = PythonModule::MainModule().ResolveName<PythonDictionary>(
      session_dictionary_name);
  auto pfunc = PythonObject::ResolveNameWithDictionary<PythonCallable>(
      python_function_name, dict);

  if (!pfunc.IsAllocated())
    return false;

  auto result = pfunc(SWIGBridge::ToSWIGWrapper(target), dict);

  output = result.Str().GetString().str();

  return true;
}

std::optional<std::string> lldb_private::python::SWIGBridge::LLDBSWIGPythonRunScriptKeywordFrame(
    const char *python_function_name, const char *session_dictionary_name,
    lldb::StackFrameSP frame) {
  if (python_function_name == NULL || python_function_name[0] == '\0' ||
      !session_dictionary_name)
    return std::nullopt;

  PyErr_Cleaner py_err_cleaner(true);

  auto dict = PythonModule::MainModule().ResolveName<PythonDictionary>(
      session_dictionary_name);
  auto pfunc = PythonObject::ResolveNameWithDictionary<PythonCallable>(
      python_function_name, dict);

  if (!pfunc.IsAllocated())
    return std::nullopt;

  auto result = pfunc(SWIGBridge::ToSWIGWrapper(std::move(frame)), dict);

  return result.Str().GetString().str();
}

bool lldb_private::python::SWIGBridge::LLDBSWIGPythonRunScriptKeywordValue(
    const char *python_function_name, const char *session_dictionary_name,
    const lldb::ValueObjectSP &value, std::string &output) {

  if (python_function_name == NULL || python_function_name[0] == '\0' ||
      !session_dictionary_name)
    return false;

  PyErr_Cleaner py_err_cleaner(true);

  auto dict = PythonModule::MainModule().ResolveName<PythonDictionary>(
      session_dictionary_name);
  auto pfunc = PythonObject::ResolveNameWithDictionary<PythonCallable>(
      python_function_name, dict);

  if (!pfunc.IsAllocated())
    return false;

  auto result = pfunc(SWIGBridge::ToSWIGWrapper(value), dict);

  output = result.Str().GetString().str();

  return true;
}

bool lldb_private::python::SWIGBridge::LLDBSwigPythonCallModuleInit(
    const char *python_module_name, const char *session_dictionary_name,
    lldb::DebuggerSP debugger) {
  std::string python_function_name_string = python_module_name;
  python_function_name_string += ".__lldb_init_module";
  const char *python_function_name = python_function_name_string.c_str();

  PyErr_Cleaner py_err_cleaner(true);

  auto dict = PythonModule::MainModule().ResolveName<PythonDictionary>(
      session_dictionary_name);
  auto pfunc = PythonObject::ResolveNameWithDictionary<PythonCallable>(
      python_function_name, dict);

  // This method is optional and need not exist.  So if we don't find it,
  // it's actually a success, not a failure.
  if (!pfunc.IsAllocated())
    return true;

  pfunc(SWIGBridge::ToSWIGWrapper(std::move(debugger)), dict);

  return true;
}

lldb::ValueObjectSP lldb_private::python::SWIGBridge::LLDBSWIGPython_GetValueObjectSPFromSBValue(
    void *data) {
  lldb::ValueObjectSP valobj_sp;
  if (data) {
    lldb::SBValue *sb_ptr = (lldb::SBValue *)data;
    valobj_sp = sb_ptr->GetSP();
  }
  return valobj_sp;
}

// For the LogOutputCallback functions
static void LLDBSwigPythonCallPythonLogOutputCallback(const char *str,
                                                      void *baton) {
  if (baton != Py_None) {
    SWIG_PYTHON_THREAD_BEGIN_BLOCK;
    PyObject *result = PyObject_CallFunction(
        reinterpret_cast<PyObject *>(baton), const_cast<char *>("s"), str);
    Py_XDECREF(result);
    SWIG_PYTHON_THREAD_END_BLOCK;
  }
}

// For DebuggerTerminateCallback functions
static void LLDBSwigPythonCallPythonSBDebuggerTerminateCallback(lldb::user_id_t debugger_id,
                                                      void *baton) {
  if (baton != Py_None) {
    SWIG_PYTHON_THREAD_BEGIN_BLOCK;
    PyObject *result = PyObject_CallFunction(
        reinterpret_cast<PyObject *>(baton), const_cast<char *>("l"), debugger_id);
    Py_XDECREF(result);
    SWIG_PYTHON_THREAD_END_BLOCK;
  }
}

static SBError LLDBSwigPythonCallLocateModuleCallback(
    void *callback_baton, const SBModuleSpec &module_spec_sb,
    SBFileSpec &module_file_spec_sb, SBFileSpec &symbol_file_spec_sb) {
  SWIG_Python_Thread_Block swig_thread_block;

  PyErr_Cleaner py_err_cleaner(true);
  PythonObject module_spec_arg = SWIGBridge::ToSWIGWrapper(
<<<<<<< HEAD
      std::move(std::make_unique<SBModuleSpec>(module_spec_sb)));
  PythonObject module_file_spec_arg = SWIGBridge::ToSWIGWrapper(
      std::move(std::make_unique<SBFileSpec>(module_file_spec_sb)));
  PythonObject symbol_file_spec_arg = SWIGBridge::ToSWIGWrapper(
      std::move(std::make_unique<SBFileSpec>(symbol_file_spec_sb)));
=======
      std::make_unique<SBModuleSpec>(module_spec_sb));
  PythonObject module_file_spec_arg = SWIGBridge::ToSWIGWrapper(
      std::make_unique<SBFileSpec>(module_file_spec_sb));
  PythonObject symbol_file_spec_arg = SWIGBridge::ToSWIGWrapper(
      std::make_unique<SBFileSpec>(symbol_file_spec_sb));
>>>>>>> 6241a64e

  PythonCallable callable =
      Retain<PythonCallable>(reinterpret_cast<PyObject *>(callback_baton));
  if (!callable.IsValid()) {
    return SBError("The callback callable is not valid.");
  }

  PythonObject result = callable(module_spec_arg, module_file_spec_arg,
                                 symbol_file_spec_arg);

  if (!result.IsAllocated())
    return SBError("No result.");
  lldb::SBError *sb_error_ptr = nullptr;
  if (SWIG_ConvertPtr(result.get(), (void **)&sb_error_ptr,
                      SWIGTYPE_p_lldb__SBError, 0) == -1) {
    return SBError("Result is not SBError.");
  }

  if (sb_error_ptr->Success()) {
    lldb::SBFileSpec *sb_module_file_spec_ptr = nullptr;
    if (SWIG_ConvertPtr(module_file_spec_arg.get(),
                        (void **)&sb_module_file_spec_ptr,
                        SWIGTYPE_p_lldb__SBFileSpec, 0) == -1)
      return SBError("module_file_spec is not SBFileSpec.");

    lldb::SBFileSpec *sb_symbol_file_spec_ptr = nullptr;
    if (SWIG_ConvertPtr(symbol_file_spec_arg.get(),
                        (void **)&sb_symbol_file_spec_ptr,
                        SWIGTYPE_p_lldb__SBFileSpec, 0) == -1)
      return SBError("symbol_file_spec is not SBFileSpec.");

    module_file_spec_sb = *sb_module_file_spec_ptr;
    symbol_file_spec_sb = *sb_symbol_file_spec_ptr;
  }

  return *sb_error_ptr;
}
%}<|MERGE_RESOLUTION|>--- conflicted
+++ resolved
@@ -1126,19 +1126,11 @@
 
   PyErr_Cleaner py_err_cleaner(true);
   PythonObject module_spec_arg = SWIGBridge::ToSWIGWrapper(
-<<<<<<< HEAD
-      std::move(std::make_unique<SBModuleSpec>(module_spec_sb)));
-  PythonObject module_file_spec_arg = SWIGBridge::ToSWIGWrapper(
-      std::move(std::make_unique<SBFileSpec>(module_file_spec_sb)));
-  PythonObject symbol_file_spec_arg = SWIGBridge::ToSWIGWrapper(
-      std::move(std::make_unique<SBFileSpec>(symbol_file_spec_sb)));
-=======
       std::make_unique<SBModuleSpec>(module_spec_sb));
   PythonObject module_file_spec_arg = SWIGBridge::ToSWIGWrapper(
       std::make_unique<SBFileSpec>(module_file_spec_sb));
   PythonObject symbol_file_spec_arg = SWIGBridge::ToSWIGWrapper(
       std::make_unique<SBFileSpec>(symbol_file_spec_sb));
->>>>>>> 6241a64e
 
   PythonCallable callable =
       Retain<PythonCallable>(reinterpret_cast<PyObject *>(callback_baton));
