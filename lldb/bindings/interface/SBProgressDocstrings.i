--- conflicted
+++ resolved
@@ -46,18 +46,12 @@
 
 Non-deterministic progresses behave the same, but omit the total in the constructor. ::
 
-<<<<<<< HEAD
-    non_deterministic_progress = lldb.SBProgress('Non deterministic progress, 'Detail', lldb.SBDebugger)
-=======
     non_deterministic_progress = lldb.SBProgress('Non deterministic progress', 'Detail', lldb.SBDebugger)
->>>>>>> d465594a
     for i in range(10):
         non_deterministic_progress.Increment(1)
     # Explicitly send a progressEnd, otherwise this will be sent
     # when the python runtime cleans up this object.
     non_deterministic_progress.Finalize()
-<<<<<<< HEAD
-=======
 
 Additionally for Python, progress is supported in a with statement. ::
     with lldb.SBProgress('Non deterministic progress', 'Detail', lldb.SBDebugger) as progress:
@@ -65,7 +59,6 @@
             progress.Increment(1)
     # The progress object is automatically finalized when the with statement
 
->>>>>>> d465594a
 ") lldb::SBProgress;    
 
 %feature("docstring",
