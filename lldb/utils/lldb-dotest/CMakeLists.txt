--- conflicted
+++ resolved
@@ -19,10 +19,6 @@
   LLDB_TEST_EXECUTABLE
   LLDB_TEST_COMPILER
   LLDB_TEST_DSYMUTIL
-<<<<<<< HEAD
-  LLDB_TEST_SERVER
-=======
->>>>>>> 2e412c55
   LLDB_LIBS_DIR
   LLVM_TOOLS_DIR
   )
