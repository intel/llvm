--- conflicted
+++ resolved
@@ -379,14 +379,12 @@
     printDeviceInfo<ur_bool_t>(
         hDevice, UR_DEVICE_INFO_INTEROP_SEMAPHORE_EXPORT_SUPPORT_EXP);
     std::cout << prefix;
-<<<<<<< HEAD
+    printDeviceInfo<ur_bool_t>(hDevice, UR_DEVICE_INFO_CUBEMAP_SUPPORT_EXP);
+    std::cout << prefix;
+    printDeviceInfo<ur_bool_t>(
+        hDevice, UR_DEVICE_INFO_CUBEMAP_SEAMLESS_FILTERING_SUPPORT_EXP);
+    std::cout << prefix;
     printDeviceInfo<ur_bool_t>(hDevice,
                                UR_DEVICE_INFO_TIMESTAMP_RECORDING_SUPPORT_EXP);
-=======
-    printDeviceInfo<ur_bool_t>(hDevice, UR_DEVICE_INFO_CUBEMAP_SUPPORT_EXP);
-    std::cout << prefix;
-    printDeviceInfo<ur_bool_t>(
-        hDevice, UR_DEVICE_INFO_CUBEMAP_SEAMLESS_FILTERING_SUPPORT_EXP);
->>>>>>> a7c202b4
 }
 } // namespace urinfo