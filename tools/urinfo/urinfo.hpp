--- conflicted
+++ resolved
@@ -327,12 +327,8 @@
   std::cout << prefix;
   printDeviceInfo<ur_bool_t>(hDevice, UR_DEVICE_INFO_USM_POOL_SUPPORT);
   std::cout << prefix;
-<<<<<<< HEAD
-  printDeviceInfo<uint32_t>(hDevice, UR_DEVICE_INFO_NUM_COMPUTE_UNITS);
-=======
   printDeviceInfo<ur_bool_t>(
       hDevice, UR_DEVICE_INFO_PROGRAM_SET_SPECIALIZATION_CONSTANTS);
->>>>>>> dbb5613e
   std::cout << prefix;
   printDeviceInfo<ur_bool_t>(hDevice,
                              UR_DEVICE_INFO_COMMAND_BUFFER_SUPPORT_EXP);
