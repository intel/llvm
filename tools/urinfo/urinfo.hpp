/*
 *
 * Copyright (C) 2023 Intel Corporation
 *
 * Part of the Unified-Runtime Project, under the Apache License v2.0 with LLVM
 * Exceptions.
 * See LICENSE.TXT
 *
 * SPDX-License-Identifier: Apache-2.0 WITH LLVM-exception
 *
 * @file urinfo.cpp
 *
 */

#pragma once

#include "utils.hpp"
#include <cstdlib>
#include <string_view>
#include <ur_api.h>

namespace urinfo {
inline void printLoaderConfigInfos(ur_loader_config_handle_t hLoaderConfig,
                                   std::string_view prefix = "  ") {
  std::cout << prefix;
  printLoaderConfigInfo<char[]>(hLoaderConfig,
                                UR_LOADER_CONFIG_INFO_AVAILABLE_LAYERS);
}
inline void printAdapterInfos(ur_adapter_handle_t hAdapter,
                              std::string_view prefix = "  ") {
  std::cout << prefix;
  printAdapterInfo<ur_adapter_backend_t>(hAdapter, UR_ADAPTER_INFO_BACKEND);
  std::cout << prefix;
  printAdapterInfo<uint32_t>(hAdapter, UR_ADAPTER_INFO_VERSION);
}

inline void printPlatformInfos(ur_platform_handle_t hPlatform,
                               std::string_view prefix = "    ") {
  std::cout << prefix;
  printPlatformInfo<char[]>(hPlatform, UR_PLATFORM_INFO_NAME);
  std::cout << prefix;
  printPlatformInfo<char[]>(hPlatform, UR_PLATFORM_INFO_VENDOR_NAME);
  std::cout << prefix;
  printPlatformInfo<char[]>(hPlatform, UR_PLATFORM_INFO_VERSION);
  std::cout << prefix;
  printPlatformInfo<char[]>(hPlatform, UR_PLATFORM_INFO_EXTENSIONS);
  std::cout << prefix;
  printPlatformInfo<char[]>(hPlatform, UR_PLATFORM_INFO_PROFILE);
  std::cout << prefix;
  printPlatformInfo<ur_platform_backend_t>(hPlatform, UR_PLATFORM_INFO_BACKEND);
  std::cout << prefix;
  printPlatformInfo<ur_adapter_handle_t>(hPlatform, UR_PLATFORM_INFO_ADAPTER);
}

inline void printDeviceInfos(ur_device_handle_t hDevice,
                             std::string_view prefix = "      ") {
<<<<<<< HEAD
    std::cout << prefix;
    printDeviceInfo<ur_device_type_t>(hDevice, UR_DEVICE_INFO_TYPE);
    std::cout << prefix;
    printDeviceInfo<uint32_t>(hDevice, UR_DEVICE_INFO_VENDOR_ID);
    std::cout << prefix;
    printDeviceInfo<uint32_t>(hDevice, UR_DEVICE_INFO_DEVICE_ID);
    std::cout << prefix;
    printDeviceInfo<uint32_t>(hDevice, UR_DEVICE_INFO_MAX_COMPUTE_UNITS);
    std::cout << prefix;
    printDeviceInfo<uint32_t>(hDevice, UR_DEVICE_INFO_MAX_WORK_ITEM_DIMENSIONS);
    std::cout << prefix;
    printDeviceInfo<size_t[]>(hDevice, UR_DEVICE_INFO_MAX_WORK_ITEM_SIZES);
    std::cout << prefix;
    printDeviceInfo<size_t>(hDevice, UR_DEVICE_INFO_MAX_WORK_GROUP_SIZE);
    std::cout << prefix;
    printDeviceInfo<ur_device_fp_capability_flags_t>(
        hDevice, UR_DEVICE_INFO_SINGLE_FP_CONFIG);
    std::cout << prefix;
    printDeviceInfo<ur_device_fp_capability_flags_t>(
        hDevice, UR_DEVICE_INFO_HALF_FP_CONFIG);
    std::cout << prefix;
    printDeviceInfo<ur_device_fp_capability_flags_t>(
        hDevice, UR_DEVICE_INFO_DOUBLE_FP_CONFIG);
    std::cout << prefix;
    printDeviceInfo<ur_queue_flags_t>(hDevice, UR_DEVICE_INFO_QUEUE_PROPERTIES);
    std::cout << prefix;
    printDeviceInfo<uint32_t>(hDevice,
                              UR_DEVICE_INFO_PREFERRED_VECTOR_WIDTH_CHAR);
    std::cout << prefix;
    printDeviceInfo<uint32_t>(hDevice,
                              UR_DEVICE_INFO_PREFERRED_VECTOR_WIDTH_SHORT);
    std::cout << prefix;
    printDeviceInfo<uint32_t>(hDevice,
                              UR_DEVICE_INFO_PREFERRED_VECTOR_WIDTH_INT);
    std::cout << prefix;
    printDeviceInfo<uint32_t>(hDevice,
                              UR_DEVICE_INFO_PREFERRED_VECTOR_WIDTH_LONG);
    std::cout << prefix;
    printDeviceInfo<uint32_t>(hDevice,
                              UR_DEVICE_INFO_PREFERRED_VECTOR_WIDTH_FLOAT);
    std::cout << prefix;
    printDeviceInfo<uint32_t>(hDevice,
                              UR_DEVICE_INFO_PREFERRED_VECTOR_WIDTH_DOUBLE);
    std::cout << prefix;
    printDeviceInfo<uint32_t>(hDevice,
                              UR_DEVICE_INFO_PREFERRED_VECTOR_WIDTH_HALF);
    std::cout << prefix;
    printDeviceInfo<uint32_t>(hDevice, UR_DEVICE_INFO_NATIVE_VECTOR_WIDTH_CHAR);
    std::cout << prefix;
    printDeviceInfo<uint32_t>(hDevice,
                              UR_DEVICE_INFO_NATIVE_VECTOR_WIDTH_SHORT);
    std::cout << prefix;
    printDeviceInfo<uint32_t>(hDevice, UR_DEVICE_INFO_NATIVE_VECTOR_WIDTH_INT);
    std::cout << prefix;
    printDeviceInfo<uint32_t>(hDevice, UR_DEVICE_INFO_NATIVE_VECTOR_WIDTH_LONG);
    std::cout << prefix;
    printDeviceInfo<uint32_t>(hDevice,
                              UR_DEVICE_INFO_NATIVE_VECTOR_WIDTH_FLOAT);
    std::cout << prefix;
    printDeviceInfo<uint32_t>(hDevice,
                              UR_DEVICE_INFO_NATIVE_VECTOR_WIDTH_DOUBLE);
    std::cout << prefix;
    printDeviceInfo<uint32_t>(hDevice, UR_DEVICE_INFO_NATIVE_VECTOR_WIDTH_HALF);
    std::cout << prefix;
    printDeviceInfo<uint32_t>(hDevice, UR_DEVICE_INFO_MAX_CLOCK_FREQUENCY);
    std::cout << prefix;
    printDeviceInfo<uint32_t>(hDevice, UR_DEVICE_INFO_MEMORY_CLOCK_RATE);
    std::cout << prefix;
    printDeviceInfo<uint32_t>(hDevice, UR_DEVICE_INFO_ADDRESS_BITS);
    std::cout << prefix;
    printDeviceInfo<uint64_t>(hDevice, UR_DEVICE_INFO_MAX_MEM_ALLOC_SIZE);
    std::cout << prefix;
    printDeviceInfo<ur_bool_t>(hDevice, UR_DEVICE_INFO_IMAGE_SUPPORTED);
    std::cout << prefix;
    printDeviceInfo<uint32_t>(hDevice, UR_DEVICE_INFO_MAX_READ_IMAGE_ARGS);
    std::cout << prefix;
    printDeviceInfo<uint32_t>(hDevice, UR_DEVICE_INFO_MAX_WRITE_IMAGE_ARGS);
    std::cout << prefix;
    printDeviceInfo<uint32_t>(hDevice,
                              UR_DEVICE_INFO_MAX_READ_WRITE_IMAGE_ARGS);
    std::cout << prefix;
    printDeviceInfo<size_t>(hDevice, UR_DEVICE_INFO_IMAGE2D_MAX_WIDTH);
    std::cout << prefix;
    printDeviceInfo<size_t>(hDevice, UR_DEVICE_INFO_IMAGE2D_MAX_HEIGHT);
    std::cout << prefix;
    printDeviceInfo<size_t>(hDevice, UR_DEVICE_INFO_IMAGE3D_MAX_WIDTH);
    std::cout << prefix;
    printDeviceInfo<size_t>(hDevice, UR_DEVICE_INFO_IMAGE3D_MAX_HEIGHT);
    std::cout << prefix;
    printDeviceInfo<size_t>(hDevice, UR_DEVICE_INFO_IMAGE3D_MAX_DEPTH);
    std::cout << prefix;
    printDeviceInfo<size_t>(hDevice, UR_DEVICE_INFO_IMAGE_MAX_BUFFER_SIZE);
    std::cout << prefix;
    printDeviceInfo<size_t>(hDevice, UR_DEVICE_INFO_IMAGE_MAX_ARRAY_SIZE);
    std::cout << prefix;
    printDeviceInfo<uint32_t>(hDevice, UR_DEVICE_INFO_MAX_SAMPLERS);
    std::cout << prefix;
    printDeviceInfo<size_t>(hDevice, UR_DEVICE_INFO_MAX_PARAMETER_SIZE);
    std::cout << prefix;
    printDeviceInfo<uint32_t>(hDevice, UR_DEVICE_INFO_MEM_BASE_ADDR_ALIGN);
    std::cout << prefix;
    printDeviceInfo<ur_device_mem_cache_type_t>(
        hDevice, UR_DEVICE_INFO_GLOBAL_MEM_CACHE_TYPE);
    std::cout << prefix;
    printDeviceInfo<uint32_t>(hDevice,
                              UR_DEVICE_INFO_GLOBAL_MEM_CACHELINE_SIZE);
    std::cout << prefix;
    printDeviceInfo<uint64_t>(hDevice, UR_DEVICE_INFO_GLOBAL_MEM_CACHE_SIZE);
    std::cout << prefix;
    printDeviceInfo<uint64_t>(hDevice, UR_DEVICE_INFO_GLOBAL_MEM_SIZE);
    std::cout << prefix;
    printDeviceInfo<uint64_t>(hDevice, UR_DEVICE_INFO_GLOBAL_MEM_FREE);
    std::cout << prefix;
    printDeviceInfo<uint64_t>(hDevice, UR_DEVICE_INFO_MAX_CONSTANT_BUFFER_SIZE);
    std::cout << prefix;
    printDeviceInfo<uint32_t>(hDevice, UR_DEVICE_INFO_MAX_CONSTANT_ARGS);
    std::cout << prefix;
    printDeviceInfo<ur_device_local_mem_type_t>(hDevice,
                                                UR_DEVICE_INFO_LOCAL_MEM_TYPE);
    std::cout << prefix;
    printDeviceInfo<uint64_t>(hDevice, UR_DEVICE_INFO_LOCAL_MEM_SIZE);
    std::cout << prefix;
    printDeviceInfo<ur_bool_t>(hDevice,
                               UR_DEVICE_INFO_ERROR_CORRECTION_SUPPORT);
    std::cout << prefix;
    printDeviceInfo<ur_bool_t>(hDevice, UR_DEVICE_INFO_HOST_UNIFIED_MEMORY);
    std::cout << prefix;
    printDeviceInfo<size_t>(hDevice, UR_DEVICE_INFO_PROFILING_TIMER_RESOLUTION);
    std::cout << prefix;
    printDeviceInfo<ur_bool_t>(hDevice, UR_DEVICE_INFO_ENDIAN_LITTLE);
    std::cout << prefix;
    printDeviceInfo<ur_bool_t>(hDevice, UR_DEVICE_INFO_AVAILABLE);
    std::cout << prefix;
    printDeviceInfo<ur_bool_t>(hDevice, UR_DEVICE_INFO_COMPILER_AVAILABLE);
    std::cout << prefix;
    printDeviceInfo<ur_bool_t>(hDevice, UR_DEVICE_INFO_LINKER_AVAILABLE);
    std::cout << prefix;
    printDeviceInfo<ur_device_exec_capability_flags_t>(
        hDevice, UR_DEVICE_INFO_EXECUTION_CAPABILITIES);
    std::cout << prefix;
    printDeviceInfo<ur_queue_flags_t>(
        hDevice, UR_DEVICE_INFO_QUEUE_ON_DEVICE_PROPERTIES);
    std::cout << prefix;
    printDeviceInfo<ur_queue_flags_t>(hDevice,
                                      UR_DEVICE_INFO_QUEUE_ON_HOST_PROPERTIES);
    std::cout << prefix;
    printDeviceInfo<char[]>(hDevice, UR_DEVICE_INFO_BUILT_IN_KERNELS);
    std::cout << prefix;
    printDeviceInfo<ur_platform_handle_t>(hDevice, UR_DEVICE_INFO_PLATFORM);
    std::cout << prefix;
    printDeviceInfo<uint32_t>(hDevice, UR_DEVICE_INFO_REFERENCE_COUNT);
    std::cout << prefix;
    printDeviceInfo<char[]>(hDevice, UR_DEVICE_INFO_IL_VERSION);
    std::cout << prefix;
    printDeviceInfo<char[]>(hDevice, UR_DEVICE_INFO_NAME);
    std::cout << prefix;
    printDeviceInfo<char[]>(hDevice, UR_DEVICE_INFO_VENDOR);
    std::cout << prefix;
    printDeviceInfo<char[]>(hDevice, UR_DEVICE_INFO_DRIVER_VERSION);
    std::cout << prefix;
    printDeviceInfo<char[]>(hDevice, UR_DEVICE_INFO_PROFILE);
    std::cout << prefix;
    printDeviceInfo<char[]>(hDevice, UR_DEVICE_INFO_VERSION);
    std::cout << prefix;
    printDeviceInfo<char[]>(hDevice, UR_DEVICE_INFO_BACKEND_RUNTIME_VERSION);
    std::cout << prefix;
    printDeviceInfo<char[]>(hDevice, UR_DEVICE_INFO_EXTENSIONS);
    std::cout << prefix;
    printDeviceInfo<size_t>(hDevice, UR_DEVICE_INFO_PRINTF_BUFFER_SIZE);
    std::cout << prefix;
    printDeviceInfo<ur_bool_t>(hDevice,
                               UR_DEVICE_INFO_PREFERRED_INTEROP_USER_SYNC);
    std::cout << prefix;
    printDeviceInfo<ur_device_handle_t>(hDevice, UR_DEVICE_INFO_PARENT_DEVICE);
    std::cout << prefix;
    printDeviceInfo<ur_device_partition_t[]>(
        hDevice, UR_DEVICE_INFO_SUPPORTED_PARTITIONS);
    std::cout << prefix;
    printDeviceInfo<uint32_t>(hDevice,
                              UR_DEVICE_INFO_PARTITION_MAX_SUB_DEVICES);
    std::cout << prefix;
    printDeviceInfo<ur_device_affinity_domain_flags_t>(
        hDevice, UR_DEVICE_INFO_PARTITION_AFFINITY_DOMAIN);
    std::cout << prefix;
    printDeviceInfo<ur_device_partition_property_t[]>(
        hDevice, UR_DEVICE_INFO_PARTITION_TYPE);
    std::cout << prefix;
    printDeviceInfo<uint32_t>(hDevice, UR_DEVICE_INFO_MAX_NUM_SUB_GROUPS);
    std::cout << prefix;
    printDeviceInfo<ur_bool_t>(
        hDevice, UR_DEVICE_INFO_SUB_GROUP_INDEPENDENT_FORWARD_PROGRESS);
    std::cout << prefix;
    printDeviceInfo<uint32_t[]>(hDevice, UR_DEVICE_INFO_SUB_GROUP_SIZES_INTEL);
    std::cout << prefix;
    printDeviceInfo<ur_device_usm_access_capability_flags_t>(
        hDevice, UR_DEVICE_INFO_USM_HOST_SUPPORT);
    std::cout << prefix;
    printDeviceInfo<ur_device_usm_access_capability_flags_t>(
        hDevice, UR_DEVICE_INFO_USM_DEVICE_SUPPORT);
    std::cout << prefix;
    printDeviceInfo<ur_device_usm_access_capability_flags_t>(
        hDevice, UR_DEVICE_INFO_USM_SINGLE_SHARED_SUPPORT);
    std::cout << prefix;
    printDeviceInfo<ur_device_usm_access_capability_flags_t>(
        hDevice, UR_DEVICE_INFO_USM_CROSS_SHARED_SUPPORT);
    std::cout << prefix;
    printDeviceInfo<ur_device_usm_access_capability_flags_t>(
        hDevice, UR_DEVICE_INFO_USM_SYSTEM_SHARED_SUPPORT);
    std::cout << prefix;
    printDeviceUUID(hDevice, UR_DEVICE_INFO_UUID);
    std::cout << prefix;
    printDeviceInfo<char[]>(hDevice, UR_DEVICE_INFO_PCI_ADDRESS);
    std::cout << prefix;
    printDeviceInfo<uint32_t>(hDevice, UR_DEVICE_INFO_GPU_EU_COUNT);
    std::cout << prefix;
    printDeviceInfo<uint32_t>(hDevice, UR_DEVICE_INFO_GPU_EU_SIMD_WIDTH);
    std::cout << prefix;
    printDeviceInfo<uint32_t>(hDevice, UR_DEVICE_INFO_GPU_EU_SLICES);
    std::cout << prefix;
    printDeviceInfo<uint32_t>(hDevice,
                              UR_DEVICE_INFO_GPU_EU_COUNT_PER_SUBSLICE);
    std::cout << prefix;
    printDeviceInfo<uint32_t>(hDevice, UR_DEVICE_INFO_GPU_SUBSLICES_PER_SLICE);
    std::cout << prefix;
    printDeviceInfo<uint32_t>(hDevice, UR_DEVICE_INFO_GPU_HW_THREADS_PER_EU);
    std::cout << prefix;
    printDeviceInfo<uint32_t>(hDevice, UR_DEVICE_INFO_MAX_MEMORY_BANDWIDTH);
    std::cout << prefix;
    printDeviceInfo<ur_bool_t>(hDevice, UR_DEVICE_INFO_IMAGE_SRGB);
    std::cout << prefix;
    printDeviceInfo<ur_bool_t>(hDevice, UR_DEVICE_INFO_BUILD_ON_SUBDEVICE);
    std::cout << prefix;
    printDeviceInfo<ur_bool_t>(hDevice, UR_DEVICE_INFO_ATOMIC_64);
    std::cout << prefix;
    printDeviceInfo<ur_memory_order_capability_flags_t>(
        hDevice, UR_DEVICE_INFO_ATOMIC_MEMORY_ORDER_CAPABILITIES);
    std::cout << prefix;
    printDeviceInfo<ur_memory_scope_capability_flags_t>(
        hDevice, UR_DEVICE_INFO_ATOMIC_MEMORY_SCOPE_CAPABILITIES);
    std::cout << prefix;
    printDeviceInfo<ur_memory_order_capability_flags_t>(
        hDevice, UR_DEVICE_INFO_ATOMIC_FENCE_ORDER_CAPABILITIES);
    std::cout << prefix;
    printDeviceInfo<ur_memory_scope_capability_flags_t>(
        hDevice, UR_DEVICE_INFO_ATOMIC_FENCE_SCOPE_CAPABILITIES);
    std::cout << prefix;
    printDeviceInfo<ur_bool_t>(hDevice, UR_DEVICE_INFO_BFLOAT16);
    std::cout << prefix;
    printDeviceInfo<uint32_t>(hDevice,
                              UR_DEVICE_INFO_MAX_COMPUTE_QUEUE_INDICES);
    std::cout << prefix;
    printDeviceInfo<ur_bool_t>(
        hDevice, UR_DEVICE_INFO_KERNEL_SET_SPECIALIZATION_CONSTANTS);
    std::cout << prefix;
    printDeviceInfo<uint32_t>(hDevice, UR_DEVICE_INFO_MEMORY_BUS_WIDTH);
    std::cout << prefix;
    printDeviceInfo<size_t[3]>(hDevice, UR_DEVICE_INFO_MAX_WORK_GROUPS_3D);
    std::cout << prefix;
    printDeviceInfo<ur_bool_t>(hDevice, UR_DEVICE_INFO_ASYNC_BARRIER);
    std::cout << prefix;
    printDeviceInfo<ur_bool_t>(hDevice, UR_DEVICE_INFO_MEM_CHANNEL_SUPPORT);
    std::cout << prefix;
    printDeviceInfo<ur_bool_t>(hDevice,
                               UR_DEVICE_INFO_HOST_PIPE_READ_WRITE_SUPPORTED);
    std::cout << prefix;
    printDeviceInfo<uint32_t>(hDevice,
                              UR_DEVICE_INFO_MAX_REGISTERS_PER_WORK_GROUP);
    std::cout << prefix;
    printDeviceInfo<uint32_t>(hDevice, UR_DEVICE_INFO_IP_VERSION);
    std::cout << prefix;
    printDeviceInfo<ur_bool_t>(hDevice, UR_DEVICE_INFO_VIRTUAL_MEMORY_SUPPORT);
    std::cout << prefix;
    printDeviceInfo<ur_bool_t>(hDevice, UR_DEVICE_INFO_ESIMD_SUPPORT);
    std::cout << prefix;
    printDeviceInfo<ur_device_handle_t[]>(hDevice,
                                          UR_DEVICE_INFO_COMPONENT_DEVICES);
    std::cout << prefix;
    printDeviceInfo<ur_device_handle_t>(hDevice,
                                        UR_DEVICE_INFO_COMPOSITE_DEVICE);
    std::cout << prefix;
    printDeviceInfo<ur_bool_t>(hDevice, UR_DEVICE_INFO_GLOBAL_VARIABLE_SUPPORT);
    std::cout << prefix;
    printDeviceInfo<ur_bool_t>(hDevice, UR_DEVICE_INFO_USM_POOL_SUPPORT);
    std::cout << prefix;
    printDeviceInfo<uint32_t>(hDevice, UR_DEVICE_INFO_NUM_COMPUTE_UNITS);
    std::cout << prefix;
    printDeviceInfo<ur_bool_t>(hDevice,
                               UR_DEVICE_INFO_COMMAND_BUFFER_SUPPORT_EXP);
    std::cout << prefix;
    printDeviceInfo<ur_device_command_buffer_update_capability_flags_t>(
        hDevice, UR_DEVICE_INFO_COMMAND_BUFFER_UPDATE_CAPABILITIES_EXP);
    std::cout << prefix;
    printDeviceInfo<ur_bool_t>(hDevice,
                               UR_DEVICE_INFO_COMMAND_BUFFER_EVENT_SUPPORT_EXP);
    std::cout << prefix;
    printDeviceInfo<ur_bool_t>(hDevice, UR_DEVICE_INFO_CLUSTER_LAUNCH_EXP);
    std::cout << prefix;
    printDeviceInfo<ur_bool_t>(hDevice,
                               UR_DEVICE_INFO_BINDLESS_IMAGES_SUPPORT_EXP);
    std::cout << prefix;
    printDeviceInfo<ur_bool_t>(
        hDevice, UR_DEVICE_INFO_BINDLESS_IMAGES_SHARED_USM_SUPPORT_EXP);
    std::cout << prefix;
    printDeviceInfo<ur_bool_t>(
        hDevice, UR_DEVICE_INFO_BINDLESS_IMAGES_1D_USM_SUPPORT_EXP);
    std::cout << prefix;
    printDeviceInfo<ur_bool_t>(
        hDevice, UR_DEVICE_INFO_BINDLESS_IMAGES_2D_USM_SUPPORT_EXP);
    std::cout << prefix;
    printDeviceInfo<uint32_t>(hDevice, UR_DEVICE_INFO_IMAGE_PITCH_ALIGN_EXP);
    std::cout << prefix;
    printDeviceInfo<size_t>(hDevice, UR_DEVICE_INFO_MAX_IMAGE_LINEAR_WIDTH_EXP);
    std::cout << prefix;
    printDeviceInfo<size_t>(hDevice,
                            UR_DEVICE_INFO_MAX_IMAGE_LINEAR_HEIGHT_EXP);
    std::cout << prefix;
    printDeviceInfo<size_t>(hDevice, UR_DEVICE_INFO_MAX_IMAGE_LINEAR_PITCH_EXP);
    std::cout << prefix;
    printDeviceInfo<ur_bool_t>(hDevice, UR_DEVICE_INFO_MIPMAP_SUPPORT_EXP);
    std::cout << prefix;
    printDeviceInfo<ur_bool_t>(hDevice,
                               UR_DEVICE_INFO_MIPMAP_ANISOTROPY_SUPPORT_EXP);
    std::cout << prefix;
    printDeviceInfo<uint32_t>(hDevice,
                              UR_DEVICE_INFO_MIPMAP_MAX_ANISOTROPY_EXP);
    std::cout << prefix;
    printDeviceInfo<ur_bool_t>(
        hDevice, UR_DEVICE_INFO_MIPMAP_LEVEL_REFERENCE_SUPPORT_EXP);
    std::cout << prefix;
    printDeviceInfo<ur_bool_t>(
        hDevice, UR_DEVICE_INFO_EXTERNAL_MEMORY_IMPORT_SUPPORT_EXP);
    std::cout << prefix;
    printDeviceInfo<ur_bool_t>(
        hDevice, UR_DEVICE_INFO_EXTERNAL_SEMAPHORE_IMPORT_SUPPORT_EXP);
    std::cout << prefix;
    printDeviceInfo<ur_bool_t>(hDevice, UR_DEVICE_INFO_CUBEMAP_SUPPORT_EXP);
    std::cout << prefix;
    printDeviceInfo<ur_bool_t>(
        hDevice, UR_DEVICE_INFO_CUBEMAP_SEAMLESS_FILTERING_SUPPORT_EXP);
    std::cout << prefix;
    printDeviceInfo<ur_bool_t>(
        hDevice, UR_DEVICE_INFO_BINDLESS_SAMPLED_IMAGE_FETCH_1D_USM_EXP);
    std::cout << prefix;
    printDeviceInfo<ur_bool_t>(
        hDevice, UR_DEVICE_INFO_BINDLESS_SAMPLED_IMAGE_FETCH_1D_EXP);
    std::cout << prefix;
    printDeviceInfo<ur_bool_t>(
        hDevice, UR_DEVICE_INFO_BINDLESS_SAMPLED_IMAGE_FETCH_2D_USM_EXP);
    std::cout << prefix;
    printDeviceInfo<ur_bool_t>(
        hDevice, UR_DEVICE_INFO_BINDLESS_SAMPLED_IMAGE_FETCH_2D_EXP);
    std::cout << prefix;
    printDeviceInfo<ur_bool_t>(
        hDevice, UR_DEVICE_INFO_BINDLESS_SAMPLED_IMAGE_FETCH_3D_EXP);
    std::cout << prefix;
    printDeviceInfo<ur_bool_t>(hDevice,
                               UR_DEVICE_INFO_TIMESTAMP_RECORDING_SUPPORT_EXP);
    std::cout << prefix;
    printDeviceInfo<ur_bool_t>(hDevice, UR_DEVICE_INFO_IMAGE_ARRAY_SUPPORT_EXP);
    std::cout << prefix;
    printDeviceInfo<ur_bool_t>(
        hDevice, UR_DEVICE_INFO_BINDLESS_UNIQUE_ADDRESSING_PER_DIM_EXP);
    std::cout << prefix;
    printDeviceInfo<ur_bool_t>(hDevice,
                               UR_DEVICE_INFO_BINDLESS_SAMPLE_1D_USM_EXP);
    std::cout << prefix;
    printDeviceInfo<ur_bool_t>(hDevice,
                               UR_DEVICE_INFO_BINDLESS_SAMPLE_2D_USM_EXP);
    std::cout << prefix;
    printDeviceInfo<ur_bool_t>(
        hDevice, UR_DEVICE_INFO_ENQUEUE_NATIVE_COMMAND_SUPPORT_EXP);
    std::cout << prefix;
    printDeviceInfo<ur_bool_t>(hDevice, UR_DEVICE_INFO_LOW_POWER_EVENTS_EXP);
    std::cout << prefix;
    printDeviceInfo<ur_exp_device_2d_block_array_capability_flags_t>(
        hDevice, UR_DEVICE_INFO_2D_BLOCK_ARRAY_CAPABILITIES_EXP);
=======
  std::cout << prefix;
  printDeviceInfo<ur_device_type_t>(hDevice, UR_DEVICE_INFO_TYPE);
  std::cout << prefix;
  printDeviceInfo<uint32_t>(hDevice, UR_DEVICE_INFO_VENDOR_ID);
  std::cout << prefix;
  printDeviceInfo<uint32_t>(hDevice, UR_DEVICE_INFO_DEVICE_ID);
  std::cout << prefix;
  printDeviceInfo<uint32_t>(hDevice, UR_DEVICE_INFO_MAX_COMPUTE_UNITS);
  std::cout << prefix;
  printDeviceInfo<uint32_t>(hDevice, UR_DEVICE_INFO_MAX_WORK_ITEM_DIMENSIONS);
  std::cout << prefix;
  printDeviceInfo<size_t[]>(hDevice, UR_DEVICE_INFO_MAX_WORK_ITEM_SIZES);
  std::cout << prefix;
  printDeviceInfo<size_t>(hDevice, UR_DEVICE_INFO_MAX_WORK_GROUP_SIZE);
  std::cout << prefix;
  printDeviceInfo<ur_device_fp_capability_flags_t>(
      hDevice, UR_DEVICE_INFO_SINGLE_FP_CONFIG);
  std::cout << prefix;
  printDeviceInfo<ur_device_fp_capability_flags_t>(
      hDevice, UR_DEVICE_INFO_HALF_FP_CONFIG);
  std::cout << prefix;
  printDeviceInfo<ur_device_fp_capability_flags_t>(
      hDevice, UR_DEVICE_INFO_DOUBLE_FP_CONFIG);
  std::cout << prefix;
  printDeviceInfo<ur_queue_flags_t>(hDevice, UR_DEVICE_INFO_QUEUE_PROPERTIES);
  std::cout << prefix;
  printDeviceInfo<uint32_t>(hDevice,
                            UR_DEVICE_INFO_PREFERRED_VECTOR_WIDTH_CHAR);
  std::cout << prefix;
  printDeviceInfo<uint32_t>(hDevice,
                            UR_DEVICE_INFO_PREFERRED_VECTOR_WIDTH_SHORT);
  std::cout << prefix;
  printDeviceInfo<uint32_t>(hDevice, UR_DEVICE_INFO_PREFERRED_VECTOR_WIDTH_INT);
  std::cout << prefix;
  printDeviceInfo<uint32_t>(hDevice,
                            UR_DEVICE_INFO_PREFERRED_VECTOR_WIDTH_LONG);
  std::cout << prefix;
  printDeviceInfo<uint32_t>(hDevice,
                            UR_DEVICE_INFO_PREFERRED_VECTOR_WIDTH_FLOAT);
  std::cout << prefix;
  printDeviceInfo<uint32_t>(hDevice,
                            UR_DEVICE_INFO_PREFERRED_VECTOR_WIDTH_DOUBLE);
  std::cout << prefix;
  printDeviceInfo<uint32_t>(hDevice,
                            UR_DEVICE_INFO_PREFERRED_VECTOR_WIDTH_HALF);
  std::cout << prefix;
  printDeviceInfo<uint32_t>(hDevice, UR_DEVICE_INFO_NATIVE_VECTOR_WIDTH_CHAR);
  std::cout << prefix;
  printDeviceInfo<uint32_t>(hDevice, UR_DEVICE_INFO_NATIVE_VECTOR_WIDTH_SHORT);
  std::cout << prefix;
  printDeviceInfo<uint32_t>(hDevice, UR_DEVICE_INFO_NATIVE_VECTOR_WIDTH_INT);
  std::cout << prefix;
  printDeviceInfo<uint32_t>(hDevice, UR_DEVICE_INFO_NATIVE_VECTOR_WIDTH_LONG);
  std::cout << prefix;
  printDeviceInfo<uint32_t>(hDevice, UR_DEVICE_INFO_NATIVE_VECTOR_WIDTH_FLOAT);
  std::cout << prefix;
  printDeviceInfo<uint32_t>(hDevice, UR_DEVICE_INFO_NATIVE_VECTOR_WIDTH_DOUBLE);
  std::cout << prefix;
  printDeviceInfo<uint32_t>(hDevice, UR_DEVICE_INFO_NATIVE_VECTOR_WIDTH_HALF);
  std::cout << prefix;
  printDeviceInfo<uint32_t>(hDevice, UR_DEVICE_INFO_MAX_CLOCK_FREQUENCY);
  std::cout << prefix;
  printDeviceInfo<uint32_t>(hDevice, UR_DEVICE_INFO_MEMORY_CLOCK_RATE);
  std::cout << prefix;
  printDeviceInfo<uint32_t>(hDevice, UR_DEVICE_INFO_ADDRESS_BITS);
  std::cout << prefix;
  printDeviceInfo<uint64_t>(hDevice, UR_DEVICE_INFO_MAX_MEM_ALLOC_SIZE);
  std::cout << prefix;
  printDeviceInfo<ur_bool_t>(hDevice, UR_DEVICE_INFO_IMAGE_SUPPORTED);
  std::cout << prefix;
  printDeviceInfo<uint32_t>(hDevice, UR_DEVICE_INFO_MAX_READ_IMAGE_ARGS);
  std::cout << prefix;
  printDeviceInfo<uint32_t>(hDevice, UR_DEVICE_INFO_MAX_WRITE_IMAGE_ARGS);
  std::cout << prefix;
  printDeviceInfo<uint32_t>(hDevice, UR_DEVICE_INFO_MAX_READ_WRITE_IMAGE_ARGS);
  std::cout << prefix;
  printDeviceInfo<size_t>(hDevice, UR_DEVICE_INFO_IMAGE2D_MAX_WIDTH);
  std::cout << prefix;
  printDeviceInfo<size_t>(hDevice, UR_DEVICE_INFO_IMAGE2D_MAX_HEIGHT);
  std::cout << prefix;
  printDeviceInfo<size_t>(hDevice, UR_DEVICE_INFO_IMAGE3D_MAX_WIDTH);
  std::cout << prefix;
  printDeviceInfo<size_t>(hDevice, UR_DEVICE_INFO_IMAGE3D_MAX_HEIGHT);
  std::cout << prefix;
  printDeviceInfo<size_t>(hDevice, UR_DEVICE_INFO_IMAGE3D_MAX_DEPTH);
  std::cout << prefix;
  printDeviceInfo<size_t>(hDevice, UR_DEVICE_INFO_IMAGE_MAX_BUFFER_SIZE);
  std::cout << prefix;
  printDeviceInfo<size_t>(hDevice, UR_DEVICE_INFO_IMAGE_MAX_ARRAY_SIZE);
  std::cout << prefix;
  printDeviceInfo<uint32_t>(hDevice, UR_DEVICE_INFO_MAX_SAMPLERS);
  std::cout << prefix;
  printDeviceInfo<size_t>(hDevice, UR_DEVICE_INFO_MAX_PARAMETER_SIZE);
  std::cout << prefix;
  printDeviceInfo<uint32_t>(hDevice, UR_DEVICE_INFO_MEM_BASE_ADDR_ALIGN);
  std::cout << prefix;
  printDeviceInfo<ur_device_mem_cache_type_t>(
      hDevice, UR_DEVICE_INFO_GLOBAL_MEM_CACHE_TYPE);
  std::cout << prefix;
  printDeviceInfo<uint32_t>(hDevice, UR_DEVICE_INFO_GLOBAL_MEM_CACHELINE_SIZE);
  std::cout << prefix;
  printDeviceInfo<uint64_t>(hDevice, UR_DEVICE_INFO_GLOBAL_MEM_CACHE_SIZE);
  std::cout << prefix;
  printDeviceInfo<uint64_t>(hDevice, UR_DEVICE_INFO_GLOBAL_MEM_SIZE);
  std::cout << prefix;
  printDeviceInfo<uint64_t>(hDevice, UR_DEVICE_INFO_GLOBAL_MEM_FREE);
  std::cout << prefix;
  printDeviceInfo<uint64_t>(hDevice, UR_DEVICE_INFO_MAX_CONSTANT_BUFFER_SIZE);
  std::cout << prefix;
  printDeviceInfo<uint32_t>(hDevice, UR_DEVICE_INFO_MAX_CONSTANT_ARGS);
  std::cout << prefix;
  printDeviceInfo<ur_device_local_mem_type_t>(hDevice,
                                              UR_DEVICE_INFO_LOCAL_MEM_TYPE);
  std::cout << prefix;
  printDeviceInfo<uint64_t>(hDevice, UR_DEVICE_INFO_LOCAL_MEM_SIZE);
  std::cout << prefix;
  printDeviceInfo<ur_bool_t>(hDevice, UR_DEVICE_INFO_ERROR_CORRECTION_SUPPORT);
  std::cout << prefix;
  printDeviceInfo<ur_bool_t>(hDevice, UR_DEVICE_INFO_HOST_UNIFIED_MEMORY);
  std::cout << prefix;
  printDeviceInfo<size_t>(hDevice, UR_DEVICE_INFO_PROFILING_TIMER_RESOLUTION);
  std::cout << prefix;
  printDeviceInfo<ur_bool_t>(hDevice, UR_DEVICE_INFO_ENDIAN_LITTLE);
  std::cout << prefix;
  printDeviceInfo<ur_bool_t>(hDevice, UR_DEVICE_INFO_AVAILABLE);
  std::cout << prefix;
  printDeviceInfo<ur_bool_t>(hDevice, UR_DEVICE_INFO_COMPILER_AVAILABLE);
  std::cout << prefix;
  printDeviceInfo<ur_bool_t>(hDevice, UR_DEVICE_INFO_LINKER_AVAILABLE);
  std::cout << prefix;
  printDeviceInfo<ur_device_exec_capability_flags_t>(
      hDevice, UR_DEVICE_INFO_EXECUTION_CAPABILITIES);
  std::cout << prefix;
  printDeviceInfo<ur_queue_flags_t>(hDevice,
                                    UR_DEVICE_INFO_QUEUE_ON_DEVICE_PROPERTIES);
  std::cout << prefix;
  printDeviceInfo<ur_queue_flags_t>(hDevice,
                                    UR_DEVICE_INFO_QUEUE_ON_HOST_PROPERTIES);
  std::cout << prefix;
  printDeviceInfo<char[]>(hDevice, UR_DEVICE_INFO_BUILT_IN_KERNELS);
  std::cout << prefix;
  printDeviceInfo<ur_platform_handle_t>(hDevice, UR_DEVICE_INFO_PLATFORM);
  std::cout << prefix;
  printDeviceInfo<uint32_t>(hDevice, UR_DEVICE_INFO_REFERENCE_COUNT);
  std::cout << prefix;
  printDeviceInfo<char[]>(hDevice, UR_DEVICE_INFO_IL_VERSION);
  std::cout << prefix;
  printDeviceInfo<char[]>(hDevice, UR_DEVICE_INFO_NAME);
  std::cout << prefix;
  printDeviceInfo<char[]>(hDevice, UR_DEVICE_INFO_VENDOR);
  std::cout << prefix;
  printDeviceInfo<char[]>(hDevice, UR_DEVICE_INFO_DRIVER_VERSION);
  std::cout << prefix;
  printDeviceInfo<char[]>(hDevice, UR_DEVICE_INFO_PROFILE);
  std::cout << prefix;
  printDeviceInfo<char[]>(hDevice, UR_DEVICE_INFO_VERSION);
  std::cout << prefix;
  printDeviceInfo<char[]>(hDevice, UR_DEVICE_INFO_BACKEND_RUNTIME_VERSION);
  std::cout << prefix;
  printDeviceInfo<char[]>(hDevice, UR_DEVICE_INFO_EXTENSIONS);
  std::cout << prefix;
  printDeviceInfo<size_t>(hDevice, UR_DEVICE_INFO_PRINTF_BUFFER_SIZE);
  std::cout << prefix;
  printDeviceInfo<ur_bool_t>(hDevice,
                             UR_DEVICE_INFO_PREFERRED_INTEROP_USER_SYNC);
  std::cout << prefix;
  printDeviceInfo<ur_device_handle_t>(hDevice, UR_DEVICE_INFO_PARENT_DEVICE);
  std::cout << prefix;
  printDeviceInfo<ur_device_partition_t[]>(hDevice,
                                           UR_DEVICE_INFO_SUPPORTED_PARTITIONS);
  std::cout << prefix;
  printDeviceInfo<uint32_t>(hDevice, UR_DEVICE_INFO_PARTITION_MAX_SUB_DEVICES);
  std::cout << prefix;
  printDeviceInfo<ur_device_affinity_domain_flags_t>(
      hDevice, UR_DEVICE_INFO_PARTITION_AFFINITY_DOMAIN);
  std::cout << prefix;
  printDeviceInfo<ur_device_partition_property_t[]>(
      hDevice, UR_DEVICE_INFO_PARTITION_TYPE);
  std::cout << prefix;
  printDeviceInfo<uint32_t>(hDevice, UR_DEVICE_INFO_MAX_NUM_SUB_GROUPS);
  std::cout << prefix;
  printDeviceInfo<ur_bool_t>(
      hDevice, UR_DEVICE_INFO_SUB_GROUP_INDEPENDENT_FORWARD_PROGRESS);
  std::cout << prefix;
  printDeviceInfo<uint32_t[]>(hDevice, UR_DEVICE_INFO_SUB_GROUP_SIZES_INTEL);
  std::cout << prefix;
  printDeviceInfo<ur_device_usm_access_capability_flags_t>(
      hDevice, UR_DEVICE_INFO_USM_HOST_SUPPORT);
  std::cout << prefix;
  printDeviceInfo<ur_device_usm_access_capability_flags_t>(
      hDevice, UR_DEVICE_INFO_USM_DEVICE_SUPPORT);
  std::cout << prefix;
  printDeviceInfo<ur_device_usm_access_capability_flags_t>(
      hDevice, UR_DEVICE_INFO_USM_SINGLE_SHARED_SUPPORT);
  std::cout << prefix;
  printDeviceInfo<ur_device_usm_access_capability_flags_t>(
      hDevice, UR_DEVICE_INFO_USM_CROSS_SHARED_SUPPORT);
  std::cout << prefix;
  printDeviceInfo<ur_device_usm_access_capability_flags_t>(
      hDevice, UR_DEVICE_INFO_USM_SYSTEM_SHARED_SUPPORT);
  std::cout << prefix;
  printDeviceUUID(hDevice, UR_DEVICE_INFO_UUID);
  std::cout << prefix;
  printDeviceInfo<char[]>(hDevice, UR_DEVICE_INFO_PCI_ADDRESS);
  std::cout << prefix;
  printDeviceInfo<uint32_t>(hDevice, UR_DEVICE_INFO_GPU_EU_COUNT);
  std::cout << prefix;
  printDeviceInfo<uint32_t>(hDevice, UR_DEVICE_INFO_GPU_EU_SIMD_WIDTH);
  std::cout << prefix;
  printDeviceInfo<uint32_t>(hDevice, UR_DEVICE_INFO_GPU_EU_SLICES);
  std::cout << prefix;
  printDeviceInfo<uint32_t>(hDevice, UR_DEVICE_INFO_GPU_EU_COUNT_PER_SUBSLICE);
  std::cout << prefix;
  printDeviceInfo<uint32_t>(hDevice, UR_DEVICE_INFO_GPU_SUBSLICES_PER_SLICE);
  std::cout << prefix;
  printDeviceInfo<uint32_t>(hDevice, UR_DEVICE_INFO_GPU_HW_THREADS_PER_EU);
  std::cout << prefix;
  printDeviceInfo<uint32_t>(hDevice, UR_DEVICE_INFO_MAX_MEMORY_BANDWIDTH);
  std::cout << prefix;
  printDeviceInfo<ur_bool_t>(hDevice, UR_DEVICE_INFO_IMAGE_SRGB);
  std::cout << prefix;
  printDeviceInfo<ur_bool_t>(hDevice, UR_DEVICE_INFO_BUILD_ON_SUBDEVICE);
  std::cout << prefix;
  printDeviceInfo<ur_bool_t>(hDevice, UR_DEVICE_INFO_ATOMIC_64);
  std::cout << prefix;
  printDeviceInfo<ur_memory_order_capability_flags_t>(
      hDevice, UR_DEVICE_INFO_ATOMIC_MEMORY_ORDER_CAPABILITIES);
  std::cout << prefix;
  printDeviceInfo<ur_memory_scope_capability_flags_t>(
      hDevice, UR_DEVICE_INFO_ATOMIC_MEMORY_SCOPE_CAPABILITIES);
  std::cout << prefix;
  printDeviceInfo<ur_memory_order_capability_flags_t>(
      hDevice, UR_DEVICE_INFO_ATOMIC_FENCE_ORDER_CAPABILITIES);
  std::cout << prefix;
  printDeviceInfo<ur_memory_scope_capability_flags_t>(
      hDevice, UR_DEVICE_INFO_ATOMIC_FENCE_SCOPE_CAPABILITIES);
  std::cout << prefix;
  printDeviceInfo<ur_bool_t>(hDevice, UR_DEVICE_INFO_BFLOAT16);
  std::cout << prefix;
  printDeviceInfo<uint32_t>(hDevice, UR_DEVICE_INFO_MAX_COMPUTE_QUEUE_INDICES);
  std::cout << prefix;
  printDeviceInfo<ur_bool_t>(
      hDevice, UR_DEVICE_INFO_KERNEL_SET_SPECIALIZATION_CONSTANTS);
  std::cout << prefix;
  printDeviceInfo<uint32_t>(hDevice, UR_DEVICE_INFO_MEMORY_BUS_WIDTH);
  std::cout << prefix;
  printDeviceInfo<size_t[3]>(hDevice, UR_DEVICE_INFO_MAX_WORK_GROUPS_3D);
  std::cout << prefix;
  printDeviceInfo<ur_bool_t>(hDevice, UR_DEVICE_INFO_ASYNC_BARRIER);
  std::cout << prefix;
  printDeviceInfo<ur_bool_t>(hDevice, UR_DEVICE_INFO_MEM_CHANNEL_SUPPORT);
  std::cout << prefix;
  printDeviceInfo<ur_bool_t>(hDevice,
                             UR_DEVICE_INFO_HOST_PIPE_READ_WRITE_SUPPORTED);
  std::cout << prefix;
  printDeviceInfo<uint32_t>(hDevice,
                            UR_DEVICE_INFO_MAX_REGISTERS_PER_WORK_GROUP);
  std::cout << prefix;
  printDeviceInfo<uint32_t>(hDevice, UR_DEVICE_INFO_IP_VERSION);
  std::cout << prefix;
  printDeviceInfo<ur_bool_t>(hDevice, UR_DEVICE_INFO_VIRTUAL_MEMORY_SUPPORT);
  std::cout << prefix;
  printDeviceInfo<ur_bool_t>(hDevice, UR_DEVICE_INFO_ESIMD_SUPPORT);
  std::cout << prefix;
  printDeviceInfo<ur_device_handle_t[]>(hDevice,
                                        UR_DEVICE_INFO_COMPONENT_DEVICES);
  std::cout << prefix;
  printDeviceInfo<ur_device_handle_t>(hDevice, UR_DEVICE_INFO_COMPOSITE_DEVICE);
  std::cout << prefix;
  printDeviceInfo<ur_bool_t>(hDevice, UR_DEVICE_INFO_GLOBAL_VARIABLE_SUPPORT);
  std::cout << prefix;
  printDeviceInfo<ur_bool_t>(hDevice, UR_DEVICE_INFO_USM_POOL_SUPPORT);
  std::cout << prefix;
  printDeviceInfo<ur_bool_t>(hDevice,
                             UR_DEVICE_INFO_COMMAND_BUFFER_SUPPORT_EXP);
  std::cout << prefix;
  printDeviceInfo<ur_device_command_buffer_update_capability_flags_t>(
      hDevice, UR_DEVICE_INFO_COMMAND_BUFFER_UPDATE_CAPABILITIES_EXP);
  std::cout << prefix;
  printDeviceInfo<ur_bool_t>(hDevice,
                             UR_DEVICE_INFO_COMMAND_BUFFER_EVENT_SUPPORT_EXP);
  std::cout << prefix;
  printDeviceInfo<ur_bool_t>(hDevice, UR_DEVICE_INFO_CLUSTER_LAUNCH_EXP);
  std::cout << prefix;
  printDeviceInfo<ur_bool_t>(hDevice,
                             UR_DEVICE_INFO_BINDLESS_IMAGES_SUPPORT_EXP);
  std::cout << prefix;
  printDeviceInfo<ur_bool_t>(
      hDevice, UR_DEVICE_INFO_BINDLESS_IMAGES_SHARED_USM_SUPPORT_EXP);
  std::cout << prefix;
  printDeviceInfo<ur_bool_t>(hDevice,
                             UR_DEVICE_INFO_BINDLESS_IMAGES_1D_USM_SUPPORT_EXP);
  std::cout << prefix;
  printDeviceInfo<ur_bool_t>(hDevice,
                             UR_DEVICE_INFO_BINDLESS_IMAGES_2D_USM_SUPPORT_EXP);
  std::cout << prefix;
  printDeviceInfo<uint32_t>(hDevice, UR_DEVICE_INFO_IMAGE_PITCH_ALIGN_EXP);
  std::cout << prefix;
  printDeviceInfo<size_t>(hDevice, UR_DEVICE_INFO_MAX_IMAGE_LINEAR_WIDTH_EXP);
  std::cout << prefix;
  printDeviceInfo<size_t>(hDevice, UR_DEVICE_INFO_MAX_IMAGE_LINEAR_HEIGHT_EXP);
  std::cout << prefix;
  printDeviceInfo<size_t>(hDevice, UR_DEVICE_INFO_MAX_IMAGE_LINEAR_PITCH_EXP);
  std::cout << prefix;
  printDeviceInfo<ur_bool_t>(hDevice, UR_DEVICE_INFO_MIPMAP_SUPPORT_EXP);
  std::cout << prefix;
  printDeviceInfo<ur_bool_t>(hDevice,
                             UR_DEVICE_INFO_MIPMAP_ANISOTROPY_SUPPORT_EXP);
  std::cout << prefix;
  printDeviceInfo<uint32_t>(hDevice, UR_DEVICE_INFO_MIPMAP_MAX_ANISOTROPY_EXP);
  std::cout << prefix;
  printDeviceInfo<ur_bool_t>(hDevice,
                             UR_DEVICE_INFO_MIPMAP_LEVEL_REFERENCE_SUPPORT_EXP);
  std::cout << prefix;
  printDeviceInfo<ur_bool_t>(hDevice,
                             UR_DEVICE_INFO_EXTERNAL_MEMORY_IMPORT_SUPPORT_EXP);
  std::cout << prefix;
  printDeviceInfo<ur_bool_t>(
      hDevice, UR_DEVICE_INFO_EXTERNAL_SEMAPHORE_IMPORT_SUPPORT_EXP);
  std::cout << prefix;
  printDeviceInfo<ur_bool_t>(hDevice, UR_DEVICE_INFO_CUBEMAP_SUPPORT_EXP);
  std::cout << prefix;
  printDeviceInfo<ur_bool_t>(
      hDevice, UR_DEVICE_INFO_CUBEMAP_SEAMLESS_FILTERING_SUPPORT_EXP);
  std::cout << prefix;
  printDeviceInfo<ur_bool_t>(
      hDevice, UR_DEVICE_INFO_BINDLESS_SAMPLED_IMAGE_FETCH_1D_USM_EXP);
  std::cout << prefix;
  printDeviceInfo<ur_bool_t>(
      hDevice, UR_DEVICE_INFO_BINDLESS_SAMPLED_IMAGE_FETCH_1D_EXP);
  std::cout << prefix;
  printDeviceInfo<ur_bool_t>(
      hDevice, UR_DEVICE_INFO_BINDLESS_SAMPLED_IMAGE_FETCH_2D_USM_EXP);
  std::cout << prefix;
  printDeviceInfo<ur_bool_t>(
      hDevice, UR_DEVICE_INFO_BINDLESS_SAMPLED_IMAGE_FETCH_2D_EXP);
  std::cout << prefix;
  printDeviceInfo<ur_bool_t>(
      hDevice, UR_DEVICE_INFO_BINDLESS_SAMPLED_IMAGE_FETCH_3D_EXP);
  std::cout << prefix;
  printDeviceInfo<ur_bool_t>(hDevice,
                             UR_DEVICE_INFO_TIMESTAMP_RECORDING_SUPPORT_EXP);
  std::cout << prefix;
  printDeviceInfo<ur_bool_t>(hDevice, UR_DEVICE_INFO_IMAGE_ARRAY_SUPPORT_EXP);
  std::cout << prefix;
  printDeviceInfo<ur_bool_t>(
      hDevice, UR_DEVICE_INFO_BINDLESS_UNIQUE_ADDRESSING_PER_DIM_EXP);
  std::cout << prefix;
  printDeviceInfo<ur_bool_t>(hDevice,
                             UR_DEVICE_INFO_BINDLESS_SAMPLE_1D_USM_EXP);
  std::cout << prefix;
  printDeviceInfo<ur_bool_t>(hDevice,
                             UR_DEVICE_INFO_BINDLESS_SAMPLE_2D_USM_EXP);
  std::cout << prefix;
  printDeviceInfo<ur_bool_t>(hDevice,
                             UR_DEVICE_INFO_ENQUEUE_NATIVE_COMMAND_SUPPORT_EXP);
  std::cout << prefix;
  printDeviceInfo<ur_bool_t>(hDevice, UR_DEVICE_INFO_LOW_POWER_EVENTS_EXP);
  std::cout << prefix;
  printDeviceInfo<ur_exp_device_2d_block_array_capability_flags_t>(
      hDevice, UR_DEVICE_INFO_2D_BLOCK_ARRAY_CAPABILITIES_EXP);
>>>>>>> 64e80892
}
} // namespace urinfo<|MERGE_RESOLUTION|>--- conflicted
+++ resolved
@@ -54,384 +54,6 @@
 
 inline void printDeviceInfos(ur_device_handle_t hDevice,
                              std::string_view prefix = "      ") {
-<<<<<<< HEAD
-    std::cout << prefix;
-    printDeviceInfo<ur_device_type_t>(hDevice, UR_DEVICE_INFO_TYPE);
-    std::cout << prefix;
-    printDeviceInfo<uint32_t>(hDevice, UR_DEVICE_INFO_VENDOR_ID);
-    std::cout << prefix;
-    printDeviceInfo<uint32_t>(hDevice, UR_DEVICE_INFO_DEVICE_ID);
-    std::cout << prefix;
-    printDeviceInfo<uint32_t>(hDevice, UR_DEVICE_INFO_MAX_COMPUTE_UNITS);
-    std::cout << prefix;
-    printDeviceInfo<uint32_t>(hDevice, UR_DEVICE_INFO_MAX_WORK_ITEM_DIMENSIONS);
-    std::cout << prefix;
-    printDeviceInfo<size_t[]>(hDevice, UR_DEVICE_INFO_MAX_WORK_ITEM_SIZES);
-    std::cout << prefix;
-    printDeviceInfo<size_t>(hDevice, UR_DEVICE_INFO_MAX_WORK_GROUP_SIZE);
-    std::cout << prefix;
-    printDeviceInfo<ur_device_fp_capability_flags_t>(
-        hDevice, UR_DEVICE_INFO_SINGLE_FP_CONFIG);
-    std::cout << prefix;
-    printDeviceInfo<ur_device_fp_capability_flags_t>(
-        hDevice, UR_DEVICE_INFO_HALF_FP_CONFIG);
-    std::cout << prefix;
-    printDeviceInfo<ur_device_fp_capability_flags_t>(
-        hDevice, UR_DEVICE_INFO_DOUBLE_FP_CONFIG);
-    std::cout << prefix;
-    printDeviceInfo<ur_queue_flags_t>(hDevice, UR_DEVICE_INFO_QUEUE_PROPERTIES);
-    std::cout << prefix;
-    printDeviceInfo<uint32_t>(hDevice,
-                              UR_DEVICE_INFO_PREFERRED_VECTOR_WIDTH_CHAR);
-    std::cout << prefix;
-    printDeviceInfo<uint32_t>(hDevice,
-                              UR_DEVICE_INFO_PREFERRED_VECTOR_WIDTH_SHORT);
-    std::cout << prefix;
-    printDeviceInfo<uint32_t>(hDevice,
-                              UR_DEVICE_INFO_PREFERRED_VECTOR_WIDTH_INT);
-    std::cout << prefix;
-    printDeviceInfo<uint32_t>(hDevice,
-                              UR_DEVICE_INFO_PREFERRED_VECTOR_WIDTH_LONG);
-    std::cout << prefix;
-    printDeviceInfo<uint32_t>(hDevice,
-                              UR_DEVICE_INFO_PREFERRED_VECTOR_WIDTH_FLOAT);
-    std::cout << prefix;
-    printDeviceInfo<uint32_t>(hDevice,
-                              UR_DEVICE_INFO_PREFERRED_VECTOR_WIDTH_DOUBLE);
-    std::cout << prefix;
-    printDeviceInfo<uint32_t>(hDevice,
-                              UR_DEVICE_INFO_PREFERRED_VECTOR_WIDTH_HALF);
-    std::cout << prefix;
-    printDeviceInfo<uint32_t>(hDevice, UR_DEVICE_INFO_NATIVE_VECTOR_WIDTH_CHAR);
-    std::cout << prefix;
-    printDeviceInfo<uint32_t>(hDevice,
-                              UR_DEVICE_INFO_NATIVE_VECTOR_WIDTH_SHORT);
-    std::cout << prefix;
-    printDeviceInfo<uint32_t>(hDevice, UR_DEVICE_INFO_NATIVE_VECTOR_WIDTH_INT);
-    std::cout << prefix;
-    printDeviceInfo<uint32_t>(hDevice, UR_DEVICE_INFO_NATIVE_VECTOR_WIDTH_LONG);
-    std::cout << prefix;
-    printDeviceInfo<uint32_t>(hDevice,
-                              UR_DEVICE_INFO_NATIVE_VECTOR_WIDTH_FLOAT);
-    std::cout << prefix;
-    printDeviceInfo<uint32_t>(hDevice,
-                              UR_DEVICE_INFO_NATIVE_VECTOR_WIDTH_DOUBLE);
-    std::cout << prefix;
-    printDeviceInfo<uint32_t>(hDevice, UR_DEVICE_INFO_NATIVE_VECTOR_WIDTH_HALF);
-    std::cout << prefix;
-    printDeviceInfo<uint32_t>(hDevice, UR_DEVICE_INFO_MAX_CLOCK_FREQUENCY);
-    std::cout << prefix;
-    printDeviceInfo<uint32_t>(hDevice, UR_DEVICE_INFO_MEMORY_CLOCK_RATE);
-    std::cout << prefix;
-    printDeviceInfo<uint32_t>(hDevice, UR_DEVICE_INFO_ADDRESS_BITS);
-    std::cout << prefix;
-    printDeviceInfo<uint64_t>(hDevice, UR_DEVICE_INFO_MAX_MEM_ALLOC_SIZE);
-    std::cout << prefix;
-    printDeviceInfo<ur_bool_t>(hDevice, UR_DEVICE_INFO_IMAGE_SUPPORTED);
-    std::cout << prefix;
-    printDeviceInfo<uint32_t>(hDevice, UR_DEVICE_INFO_MAX_READ_IMAGE_ARGS);
-    std::cout << prefix;
-    printDeviceInfo<uint32_t>(hDevice, UR_DEVICE_INFO_MAX_WRITE_IMAGE_ARGS);
-    std::cout << prefix;
-    printDeviceInfo<uint32_t>(hDevice,
-                              UR_DEVICE_INFO_MAX_READ_WRITE_IMAGE_ARGS);
-    std::cout << prefix;
-    printDeviceInfo<size_t>(hDevice, UR_DEVICE_INFO_IMAGE2D_MAX_WIDTH);
-    std::cout << prefix;
-    printDeviceInfo<size_t>(hDevice, UR_DEVICE_INFO_IMAGE2D_MAX_HEIGHT);
-    std::cout << prefix;
-    printDeviceInfo<size_t>(hDevice, UR_DEVICE_INFO_IMAGE3D_MAX_WIDTH);
-    std::cout << prefix;
-    printDeviceInfo<size_t>(hDevice, UR_DEVICE_INFO_IMAGE3D_MAX_HEIGHT);
-    std::cout << prefix;
-    printDeviceInfo<size_t>(hDevice, UR_DEVICE_INFO_IMAGE3D_MAX_DEPTH);
-    std::cout << prefix;
-    printDeviceInfo<size_t>(hDevice, UR_DEVICE_INFO_IMAGE_MAX_BUFFER_SIZE);
-    std::cout << prefix;
-    printDeviceInfo<size_t>(hDevice, UR_DEVICE_INFO_IMAGE_MAX_ARRAY_SIZE);
-    std::cout << prefix;
-    printDeviceInfo<uint32_t>(hDevice, UR_DEVICE_INFO_MAX_SAMPLERS);
-    std::cout << prefix;
-    printDeviceInfo<size_t>(hDevice, UR_DEVICE_INFO_MAX_PARAMETER_SIZE);
-    std::cout << prefix;
-    printDeviceInfo<uint32_t>(hDevice, UR_DEVICE_INFO_MEM_BASE_ADDR_ALIGN);
-    std::cout << prefix;
-    printDeviceInfo<ur_device_mem_cache_type_t>(
-        hDevice, UR_DEVICE_INFO_GLOBAL_MEM_CACHE_TYPE);
-    std::cout << prefix;
-    printDeviceInfo<uint32_t>(hDevice,
-                              UR_DEVICE_INFO_GLOBAL_MEM_CACHELINE_SIZE);
-    std::cout << prefix;
-    printDeviceInfo<uint64_t>(hDevice, UR_DEVICE_INFO_GLOBAL_MEM_CACHE_SIZE);
-    std::cout << prefix;
-    printDeviceInfo<uint64_t>(hDevice, UR_DEVICE_INFO_GLOBAL_MEM_SIZE);
-    std::cout << prefix;
-    printDeviceInfo<uint64_t>(hDevice, UR_DEVICE_INFO_GLOBAL_MEM_FREE);
-    std::cout << prefix;
-    printDeviceInfo<uint64_t>(hDevice, UR_DEVICE_INFO_MAX_CONSTANT_BUFFER_SIZE);
-    std::cout << prefix;
-    printDeviceInfo<uint32_t>(hDevice, UR_DEVICE_INFO_MAX_CONSTANT_ARGS);
-    std::cout << prefix;
-    printDeviceInfo<ur_device_local_mem_type_t>(hDevice,
-                                                UR_DEVICE_INFO_LOCAL_MEM_TYPE);
-    std::cout << prefix;
-    printDeviceInfo<uint64_t>(hDevice, UR_DEVICE_INFO_LOCAL_MEM_SIZE);
-    std::cout << prefix;
-    printDeviceInfo<ur_bool_t>(hDevice,
-                               UR_DEVICE_INFO_ERROR_CORRECTION_SUPPORT);
-    std::cout << prefix;
-    printDeviceInfo<ur_bool_t>(hDevice, UR_DEVICE_INFO_HOST_UNIFIED_MEMORY);
-    std::cout << prefix;
-    printDeviceInfo<size_t>(hDevice, UR_DEVICE_INFO_PROFILING_TIMER_RESOLUTION);
-    std::cout << prefix;
-    printDeviceInfo<ur_bool_t>(hDevice, UR_DEVICE_INFO_ENDIAN_LITTLE);
-    std::cout << prefix;
-    printDeviceInfo<ur_bool_t>(hDevice, UR_DEVICE_INFO_AVAILABLE);
-    std::cout << prefix;
-    printDeviceInfo<ur_bool_t>(hDevice, UR_DEVICE_INFO_COMPILER_AVAILABLE);
-    std::cout << prefix;
-    printDeviceInfo<ur_bool_t>(hDevice, UR_DEVICE_INFO_LINKER_AVAILABLE);
-    std::cout << prefix;
-    printDeviceInfo<ur_device_exec_capability_flags_t>(
-        hDevice, UR_DEVICE_INFO_EXECUTION_CAPABILITIES);
-    std::cout << prefix;
-    printDeviceInfo<ur_queue_flags_t>(
-        hDevice, UR_DEVICE_INFO_QUEUE_ON_DEVICE_PROPERTIES);
-    std::cout << prefix;
-    printDeviceInfo<ur_queue_flags_t>(hDevice,
-                                      UR_DEVICE_INFO_QUEUE_ON_HOST_PROPERTIES);
-    std::cout << prefix;
-    printDeviceInfo<char[]>(hDevice, UR_DEVICE_INFO_BUILT_IN_KERNELS);
-    std::cout << prefix;
-    printDeviceInfo<ur_platform_handle_t>(hDevice, UR_DEVICE_INFO_PLATFORM);
-    std::cout << prefix;
-    printDeviceInfo<uint32_t>(hDevice, UR_DEVICE_INFO_REFERENCE_COUNT);
-    std::cout << prefix;
-    printDeviceInfo<char[]>(hDevice, UR_DEVICE_INFO_IL_VERSION);
-    std::cout << prefix;
-    printDeviceInfo<char[]>(hDevice, UR_DEVICE_INFO_NAME);
-    std::cout << prefix;
-    printDeviceInfo<char[]>(hDevice, UR_DEVICE_INFO_VENDOR);
-    std::cout << prefix;
-    printDeviceInfo<char[]>(hDevice, UR_DEVICE_INFO_DRIVER_VERSION);
-    std::cout << prefix;
-    printDeviceInfo<char[]>(hDevice, UR_DEVICE_INFO_PROFILE);
-    std::cout << prefix;
-    printDeviceInfo<char[]>(hDevice, UR_DEVICE_INFO_VERSION);
-    std::cout << prefix;
-    printDeviceInfo<char[]>(hDevice, UR_DEVICE_INFO_BACKEND_RUNTIME_VERSION);
-    std::cout << prefix;
-    printDeviceInfo<char[]>(hDevice, UR_DEVICE_INFO_EXTENSIONS);
-    std::cout << prefix;
-    printDeviceInfo<size_t>(hDevice, UR_DEVICE_INFO_PRINTF_BUFFER_SIZE);
-    std::cout << prefix;
-    printDeviceInfo<ur_bool_t>(hDevice,
-                               UR_DEVICE_INFO_PREFERRED_INTEROP_USER_SYNC);
-    std::cout << prefix;
-    printDeviceInfo<ur_device_handle_t>(hDevice, UR_DEVICE_INFO_PARENT_DEVICE);
-    std::cout << prefix;
-    printDeviceInfo<ur_device_partition_t[]>(
-        hDevice, UR_DEVICE_INFO_SUPPORTED_PARTITIONS);
-    std::cout << prefix;
-    printDeviceInfo<uint32_t>(hDevice,
-                              UR_DEVICE_INFO_PARTITION_MAX_SUB_DEVICES);
-    std::cout << prefix;
-    printDeviceInfo<ur_device_affinity_domain_flags_t>(
-        hDevice, UR_DEVICE_INFO_PARTITION_AFFINITY_DOMAIN);
-    std::cout << prefix;
-    printDeviceInfo<ur_device_partition_property_t[]>(
-        hDevice, UR_DEVICE_INFO_PARTITION_TYPE);
-    std::cout << prefix;
-    printDeviceInfo<uint32_t>(hDevice, UR_DEVICE_INFO_MAX_NUM_SUB_GROUPS);
-    std::cout << prefix;
-    printDeviceInfo<ur_bool_t>(
-        hDevice, UR_DEVICE_INFO_SUB_GROUP_INDEPENDENT_FORWARD_PROGRESS);
-    std::cout << prefix;
-    printDeviceInfo<uint32_t[]>(hDevice, UR_DEVICE_INFO_SUB_GROUP_SIZES_INTEL);
-    std::cout << prefix;
-    printDeviceInfo<ur_device_usm_access_capability_flags_t>(
-        hDevice, UR_DEVICE_INFO_USM_HOST_SUPPORT);
-    std::cout << prefix;
-    printDeviceInfo<ur_device_usm_access_capability_flags_t>(
-        hDevice, UR_DEVICE_INFO_USM_DEVICE_SUPPORT);
-    std::cout << prefix;
-    printDeviceInfo<ur_device_usm_access_capability_flags_t>(
-        hDevice, UR_DEVICE_INFO_USM_SINGLE_SHARED_SUPPORT);
-    std::cout << prefix;
-    printDeviceInfo<ur_device_usm_access_capability_flags_t>(
-        hDevice, UR_DEVICE_INFO_USM_CROSS_SHARED_SUPPORT);
-    std::cout << prefix;
-    printDeviceInfo<ur_device_usm_access_capability_flags_t>(
-        hDevice, UR_DEVICE_INFO_USM_SYSTEM_SHARED_SUPPORT);
-    std::cout << prefix;
-    printDeviceUUID(hDevice, UR_DEVICE_INFO_UUID);
-    std::cout << prefix;
-    printDeviceInfo<char[]>(hDevice, UR_DEVICE_INFO_PCI_ADDRESS);
-    std::cout << prefix;
-    printDeviceInfo<uint32_t>(hDevice, UR_DEVICE_INFO_GPU_EU_COUNT);
-    std::cout << prefix;
-    printDeviceInfo<uint32_t>(hDevice, UR_DEVICE_INFO_GPU_EU_SIMD_WIDTH);
-    std::cout << prefix;
-    printDeviceInfo<uint32_t>(hDevice, UR_DEVICE_INFO_GPU_EU_SLICES);
-    std::cout << prefix;
-    printDeviceInfo<uint32_t>(hDevice,
-                              UR_DEVICE_INFO_GPU_EU_COUNT_PER_SUBSLICE);
-    std::cout << prefix;
-    printDeviceInfo<uint32_t>(hDevice, UR_DEVICE_INFO_GPU_SUBSLICES_PER_SLICE);
-    std::cout << prefix;
-    printDeviceInfo<uint32_t>(hDevice, UR_DEVICE_INFO_GPU_HW_THREADS_PER_EU);
-    std::cout << prefix;
-    printDeviceInfo<uint32_t>(hDevice, UR_DEVICE_INFO_MAX_MEMORY_BANDWIDTH);
-    std::cout << prefix;
-    printDeviceInfo<ur_bool_t>(hDevice, UR_DEVICE_INFO_IMAGE_SRGB);
-    std::cout << prefix;
-    printDeviceInfo<ur_bool_t>(hDevice, UR_DEVICE_INFO_BUILD_ON_SUBDEVICE);
-    std::cout << prefix;
-    printDeviceInfo<ur_bool_t>(hDevice, UR_DEVICE_INFO_ATOMIC_64);
-    std::cout << prefix;
-    printDeviceInfo<ur_memory_order_capability_flags_t>(
-        hDevice, UR_DEVICE_INFO_ATOMIC_MEMORY_ORDER_CAPABILITIES);
-    std::cout << prefix;
-    printDeviceInfo<ur_memory_scope_capability_flags_t>(
-        hDevice, UR_DEVICE_INFO_ATOMIC_MEMORY_SCOPE_CAPABILITIES);
-    std::cout << prefix;
-    printDeviceInfo<ur_memory_order_capability_flags_t>(
-        hDevice, UR_DEVICE_INFO_ATOMIC_FENCE_ORDER_CAPABILITIES);
-    std::cout << prefix;
-    printDeviceInfo<ur_memory_scope_capability_flags_t>(
-        hDevice, UR_DEVICE_INFO_ATOMIC_FENCE_SCOPE_CAPABILITIES);
-    std::cout << prefix;
-    printDeviceInfo<ur_bool_t>(hDevice, UR_DEVICE_INFO_BFLOAT16);
-    std::cout << prefix;
-    printDeviceInfo<uint32_t>(hDevice,
-                              UR_DEVICE_INFO_MAX_COMPUTE_QUEUE_INDICES);
-    std::cout << prefix;
-    printDeviceInfo<ur_bool_t>(
-        hDevice, UR_DEVICE_INFO_KERNEL_SET_SPECIALIZATION_CONSTANTS);
-    std::cout << prefix;
-    printDeviceInfo<uint32_t>(hDevice, UR_DEVICE_INFO_MEMORY_BUS_WIDTH);
-    std::cout << prefix;
-    printDeviceInfo<size_t[3]>(hDevice, UR_DEVICE_INFO_MAX_WORK_GROUPS_3D);
-    std::cout << prefix;
-    printDeviceInfo<ur_bool_t>(hDevice, UR_DEVICE_INFO_ASYNC_BARRIER);
-    std::cout << prefix;
-    printDeviceInfo<ur_bool_t>(hDevice, UR_DEVICE_INFO_MEM_CHANNEL_SUPPORT);
-    std::cout << prefix;
-    printDeviceInfo<ur_bool_t>(hDevice,
-                               UR_DEVICE_INFO_HOST_PIPE_READ_WRITE_SUPPORTED);
-    std::cout << prefix;
-    printDeviceInfo<uint32_t>(hDevice,
-                              UR_DEVICE_INFO_MAX_REGISTERS_PER_WORK_GROUP);
-    std::cout << prefix;
-    printDeviceInfo<uint32_t>(hDevice, UR_DEVICE_INFO_IP_VERSION);
-    std::cout << prefix;
-    printDeviceInfo<ur_bool_t>(hDevice, UR_DEVICE_INFO_VIRTUAL_MEMORY_SUPPORT);
-    std::cout << prefix;
-    printDeviceInfo<ur_bool_t>(hDevice, UR_DEVICE_INFO_ESIMD_SUPPORT);
-    std::cout << prefix;
-    printDeviceInfo<ur_device_handle_t[]>(hDevice,
-                                          UR_DEVICE_INFO_COMPONENT_DEVICES);
-    std::cout << prefix;
-    printDeviceInfo<ur_device_handle_t>(hDevice,
-                                        UR_DEVICE_INFO_COMPOSITE_DEVICE);
-    std::cout << prefix;
-    printDeviceInfo<ur_bool_t>(hDevice, UR_DEVICE_INFO_GLOBAL_VARIABLE_SUPPORT);
-    std::cout << prefix;
-    printDeviceInfo<ur_bool_t>(hDevice, UR_DEVICE_INFO_USM_POOL_SUPPORT);
-    std::cout << prefix;
-    printDeviceInfo<uint32_t>(hDevice, UR_DEVICE_INFO_NUM_COMPUTE_UNITS);
-    std::cout << prefix;
-    printDeviceInfo<ur_bool_t>(hDevice,
-                               UR_DEVICE_INFO_COMMAND_BUFFER_SUPPORT_EXP);
-    std::cout << prefix;
-    printDeviceInfo<ur_device_command_buffer_update_capability_flags_t>(
-        hDevice, UR_DEVICE_INFO_COMMAND_BUFFER_UPDATE_CAPABILITIES_EXP);
-    std::cout << prefix;
-    printDeviceInfo<ur_bool_t>(hDevice,
-                               UR_DEVICE_INFO_COMMAND_BUFFER_EVENT_SUPPORT_EXP);
-    std::cout << prefix;
-    printDeviceInfo<ur_bool_t>(hDevice, UR_DEVICE_INFO_CLUSTER_LAUNCH_EXP);
-    std::cout << prefix;
-    printDeviceInfo<ur_bool_t>(hDevice,
-                               UR_DEVICE_INFO_BINDLESS_IMAGES_SUPPORT_EXP);
-    std::cout << prefix;
-    printDeviceInfo<ur_bool_t>(
-        hDevice, UR_DEVICE_INFO_BINDLESS_IMAGES_SHARED_USM_SUPPORT_EXP);
-    std::cout << prefix;
-    printDeviceInfo<ur_bool_t>(
-        hDevice, UR_DEVICE_INFO_BINDLESS_IMAGES_1D_USM_SUPPORT_EXP);
-    std::cout << prefix;
-    printDeviceInfo<ur_bool_t>(
-        hDevice, UR_DEVICE_INFO_BINDLESS_IMAGES_2D_USM_SUPPORT_EXP);
-    std::cout << prefix;
-    printDeviceInfo<uint32_t>(hDevice, UR_DEVICE_INFO_IMAGE_PITCH_ALIGN_EXP);
-    std::cout << prefix;
-    printDeviceInfo<size_t>(hDevice, UR_DEVICE_INFO_MAX_IMAGE_LINEAR_WIDTH_EXP);
-    std::cout << prefix;
-    printDeviceInfo<size_t>(hDevice,
-                            UR_DEVICE_INFO_MAX_IMAGE_LINEAR_HEIGHT_EXP);
-    std::cout << prefix;
-    printDeviceInfo<size_t>(hDevice, UR_DEVICE_INFO_MAX_IMAGE_LINEAR_PITCH_EXP);
-    std::cout << prefix;
-    printDeviceInfo<ur_bool_t>(hDevice, UR_DEVICE_INFO_MIPMAP_SUPPORT_EXP);
-    std::cout << prefix;
-    printDeviceInfo<ur_bool_t>(hDevice,
-                               UR_DEVICE_INFO_MIPMAP_ANISOTROPY_SUPPORT_EXP);
-    std::cout << prefix;
-    printDeviceInfo<uint32_t>(hDevice,
-                              UR_DEVICE_INFO_MIPMAP_MAX_ANISOTROPY_EXP);
-    std::cout << prefix;
-    printDeviceInfo<ur_bool_t>(
-        hDevice, UR_DEVICE_INFO_MIPMAP_LEVEL_REFERENCE_SUPPORT_EXP);
-    std::cout << prefix;
-    printDeviceInfo<ur_bool_t>(
-        hDevice, UR_DEVICE_INFO_EXTERNAL_MEMORY_IMPORT_SUPPORT_EXP);
-    std::cout << prefix;
-    printDeviceInfo<ur_bool_t>(
-        hDevice, UR_DEVICE_INFO_EXTERNAL_SEMAPHORE_IMPORT_SUPPORT_EXP);
-    std::cout << prefix;
-    printDeviceInfo<ur_bool_t>(hDevice, UR_DEVICE_INFO_CUBEMAP_SUPPORT_EXP);
-    std::cout << prefix;
-    printDeviceInfo<ur_bool_t>(
-        hDevice, UR_DEVICE_INFO_CUBEMAP_SEAMLESS_FILTERING_SUPPORT_EXP);
-    std::cout << prefix;
-    printDeviceInfo<ur_bool_t>(
-        hDevice, UR_DEVICE_INFO_BINDLESS_SAMPLED_IMAGE_FETCH_1D_USM_EXP);
-    std::cout << prefix;
-    printDeviceInfo<ur_bool_t>(
-        hDevice, UR_DEVICE_INFO_BINDLESS_SAMPLED_IMAGE_FETCH_1D_EXP);
-    std::cout << prefix;
-    printDeviceInfo<ur_bool_t>(
-        hDevice, UR_DEVICE_INFO_BINDLESS_SAMPLED_IMAGE_FETCH_2D_USM_EXP);
-    std::cout << prefix;
-    printDeviceInfo<ur_bool_t>(
-        hDevice, UR_DEVICE_INFO_BINDLESS_SAMPLED_IMAGE_FETCH_2D_EXP);
-    std::cout << prefix;
-    printDeviceInfo<ur_bool_t>(
-        hDevice, UR_DEVICE_INFO_BINDLESS_SAMPLED_IMAGE_FETCH_3D_EXP);
-    std::cout << prefix;
-    printDeviceInfo<ur_bool_t>(hDevice,
-                               UR_DEVICE_INFO_TIMESTAMP_RECORDING_SUPPORT_EXP);
-    std::cout << prefix;
-    printDeviceInfo<ur_bool_t>(hDevice, UR_DEVICE_INFO_IMAGE_ARRAY_SUPPORT_EXP);
-    std::cout << prefix;
-    printDeviceInfo<ur_bool_t>(
-        hDevice, UR_DEVICE_INFO_BINDLESS_UNIQUE_ADDRESSING_PER_DIM_EXP);
-    std::cout << prefix;
-    printDeviceInfo<ur_bool_t>(hDevice,
-                               UR_DEVICE_INFO_BINDLESS_SAMPLE_1D_USM_EXP);
-    std::cout << prefix;
-    printDeviceInfo<ur_bool_t>(hDevice,
-                               UR_DEVICE_INFO_BINDLESS_SAMPLE_2D_USM_EXP);
-    std::cout << prefix;
-    printDeviceInfo<ur_bool_t>(
-        hDevice, UR_DEVICE_INFO_ENQUEUE_NATIVE_COMMAND_SUPPORT_EXP);
-    std::cout << prefix;
-    printDeviceInfo<ur_bool_t>(hDevice, UR_DEVICE_INFO_LOW_POWER_EVENTS_EXP);
-    std::cout << prefix;
-    printDeviceInfo<ur_exp_device_2d_block_array_capability_flags_t>(
-        hDevice, UR_DEVICE_INFO_2D_BLOCK_ARRAY_CAPABILITIES_EXP);
-=======
   std::cout << prefix;
   printDeviceInfo<ur_device_type_t>(hDevice, UR_DEVICE_INFO_TYPE);
   std::cout << prefix;
@@ -793,6 +415,5 @@
   std::cout << prefix;
   printDeviceInfo<ur_exp_device_2d_block_array_capability_flags_t>(
       hDevice, UR_DEVICE_INFO_2D_BLOCK_ARRAY_CAPABILITIES_EXP);
->>>>>>> 64e80892
 }
 } // namespace urinfo