//===--- CodeGenTypes.cc - Type translation for MLIR CodeGen -------------===//
//
// Part of the LLVM Project, under the Apache License v2.0 with LLVM Exceptions.
// See https://llvm.org/LICENSE.txt for license information.
// SPDX-License-Identifier: Apache-2.0 WITH LLVM-exception
//
//===----------------------------------------------------------------------===//
//
// This is the code that handles AST -> MLIR type lowering.
//
//===----------------------------------------------------------------------===//

#include "CodeGenTypes.h"
#include "TypeUtils.h"
#include "utils.h"

#include "clang/../../lib/CodeGen/CodeGenModule.h"
#include "clang/AST/ASTContext.h"
#include "clang/CodeGen/CGFunctionInfo.h"

#include "mlir/Dialect/LLVMIR/LLVMTypes.h"
#include "mlir/Dialect/MemRef/IR/MemRef.h"
#include "mlir/Dialect/SYCL/IR/SYCLOpsTypes.h"
#include "mlir/IR/Builders.h"
#include "mlir/IR/MLIRContext.h"
#include "mlir/Target/LLVMIR/TypeFromLLVM.h"

#include "llvm/IR/Assumptions.h"
#include "llvm/Support/CommandLine.h"
#include "llvm/Support/Debug.h"
#include "llvm/Support/ModRef.h"
#include "llvm/Support/WithColor.h"
#include "llvm/Support/raw_ostream.h"

#define DEBUG_TYPE "cgeist"

using namespace clang;
using namespace mlir;
using namespace llvm;

static cl::opt<bool>
    MemRefFullRank("memref-fullrank", cl::init(false),
                   cl::desc("Get the full rank of the memref."));

static cl::opt<bool> MemRefABI("memref-abi", cl::init(true),
                               cl::desc("Use memrefs when possible"));

static cl::opt<bool>
    CombinedStructABI("struct-abi", cl::init(true),
                      cl::desc("Use literal LLVM ABI for structs"));

/******************************************************************************/
/*            Flags affecting code generation of function types.              */
/******************************************************************************/

// Note: cgeist does not allow flattening struct function parameters. Need to
// revisit.
constexpr bool AllowStructFlattening = false;

// Note: cgeist does not allow returning a struct via the parameter list. Need
// to revisit.
constexpr bool AllowSRet = false;

// Note: cgesit does not allow returning 'inalloca'. Need to revisit.
constexpr bool AllowInAllocaRet = false;

/******************************************************************************/
/*                            Helper Functions                                */
/******************************************************************************/

static llvm::raw_ostream &
operator<<(llvm::raw_ostream &OS, clang::CodeGen::ABIArgInfo::Kind &ArgInfo) {
  OS << "ABIArgInfo::";
  switch (ArgInfo) {
  case clang::CodeGen::ABIArgInfo::Direct:
    return OS << "Direct";
  case clang::CodeGen::ABIArgInfo::Extend:
    return OS << "Extend";
  case clang::CodeGen::ABIArgInfo::Indirect:
    return OS << "Indirect";
  case clang::CodeGen::ABIArgInfo::IndirectAliased:
    return OS << "IndirectAliased";
  case clang::CodeGen::ABIArgInfo::Ignore:
    return OS << "Ignore";
  case clang::CodeGen::ABIArgInfo::Expand:
    return OS << "Expand";
  case clang::CodeGen::ABIArgInfo::CoerceAndExpand:
    return OS << "CoerceAndExpand";
  case clang::CodeGen::ABIArgInfo::InAlloca:
    return OS << "InAlloca";
  }
  llvm_unreachable("Invalid ABI kind");
  return OS;
}

/// Iteratively get the size of each dim of the given ConstantArrayType inst.
static void
getConstantArrayShapeAndElemType(const clang::QualType &Ty,
                                 llvm::SmallVectorImpl<int64_t> &Shape,
                                 clang::QualType &ElemTy) {
  Shape.clear();

  clang::QualType CurTy = Ty;
  while (CurTy->isConstantArrayType()) {
    const auto *CstArrTy = cast<clang::ConstantArrayType>(CurTy);
    Shape.push_back(CstArrTy->getSize().getSExtValue());
    CurTy = CstArrTy->getElementType();
  }

  ElemTy = CurTy;
}

static constexpr int AllocSizeNumElemsNotPresent = -1;

static uint64_t packAllocSizeArgs(unsigned ElemSizeArg,
                                  const Optional<int> &NumElemsArg) {
  assert((!NumElemsArg || *NumElemsArg != AllocSizeNumElemsNotPresent) &&
         "Attempting to pack a reserved value");

  return uint64_t(ElemSizeArg) << 32 |
         NumElemsArg.value_or(AllocSizeNumElemsNotPresent);
}

static void
addAttributesFromFunctionProtoType(mlirclang::AttrBuilder &FuncAttrs,
                                   const clang::FunctionProtoType *FPT) {
  if (!FPT)
    return;

  if (!isUnresolvedExceptionSpec(FPT->getExceptionSpecType()) &&
      FPT->isNothrow())
    FuncAttrs.addPassThroughAttribute(llvm::Attribute::NoUnwind);
}

static void addAttributesFromAssumes(mlirclang::AttrBuilder &FuncAttrs,
                                     const Decl *Callee) {
  if (!Callee)
    return;

  SmallVector<StringRef, 4> Attrs;
  for (const AssumptionAttr *AA : Callee->specific_attrs<AssumptionAttr>())
    AA->getAssumption().split(Attrs, ",");

  MLIRContext *Ctx = &FuncAttrs.getContext();
  SmallVector<mlir::Attribute, 4> StrAttrs;
  for (StringRef AttrName : Attrs)
    StrAttrs.push_back(StringAttr::get(Ctx, AttrName));

  FuncAttrs.addPassThroughAttribute(llvm::AssumptionAttrKey,
                                    mlir::ArrayAttr::get(Ctx, StrAttrs));
}

static void addNoBuiltinAttributes(mlirclang::AttrBuilder &FuncAttrs,
                                   const LangOptions &LangOpts,
                                   const NoBuiltinAttr *NBA = nullptr) {
  auto AddNoBuiltinAttr = [&FuncAttrs](StringRef BuiltinName) {
    SmallString<32> AttributeName;
    AttributeName += "no-builtin-";
    AttributeName += BuiltinName;
    FuncAttrs.addPassThroughAttribute(AttributeName, mlir::UnitAttr());
  };

  // First, handle the language options passed through -fno-builtin.
  if (LangOpts.NoBuiltin) {
    // -fno-builtin disables them all.
    FuncAttrs.addPassThroughAttribute("no-builtins", mlir::UnitAttr());
    return;
  }

  // Then, add attributes for builtins specified through -fno-builtin-<name>.
  llvm::for_each(LangOpts.NoBuiltinFuncs, AddNoBuiltinAttr);

  // Now, let's check the __attribute__((no_builtin("...")) attribute added to
  // the source.
  if (!NBA)
    return;

  // If there is a wildcard in the builtin names specified through the
  // attribute, disable them all.
  if (llvm::is_contained(NBA->builtinNames(), "*")) {
    FuncAttrs.addPassThroughAttribute("no-builtins", mlir::UnitAttr());
    return;
  }

  // And last, add the rest of the builtin names.
  llvm::for_each(NBA->builtinNames(), AddNoBuiltinAttr);
}

static bool determineNoUndef(QualType QT, clang::CodeGen::CodeGenTypes &Types,
                             const llvm::DataLayout &DL,
                             const clang::CodeGen::ABIArgInfo &AI,
                             bool CheckCoerce = true) {
  llvm::Type *Ty = Types.ConvertTypeForMem(QT);
  if (AI.getKind() == clang::CodeGen::ABIArgInfo::Indirect)
    return true;
  if (AI.getKind() == clang::CodeGen::ABIArgInfo::Extend)
    return true;
  if (!DL.typeSizeEqualsStoreSize(Ty))
    // TODO: This will result in a modest amount of values not marked noundef
    // when they could be. We care about values that *invisibly* contain undef
    // bits from the perspective of LLVM IR.
    return false;
  if (CheckCoerce && AI.canHaveCoerceToType()) {
    llvm::Type *CoerceTy = AI.getCoerceToType();
    if (llvm::TypeSize::isKnownGT(DL.getTypeSizeInBits(CoerceTy),
                                  DL.getTypeSizeInBits(Ty)))
      // If we're coercing to a type with a greater size than the canonical one,
      // we're introducing new undef bits.
      // Coercing to a type of smaller or equal size is ok, as we know that
      // there's no internal padding (typeSizeEqualsStoreSize).
      return false;
  }
  if (QT->isBitIntType())
    return true;
  if (QT->isReferenceType())
    return true;
  if (QT->isNullPtrType())
    return false;
  if (QT->isMemberPointerType())
    // TODO: Some member pointers are `noundef`, but it depends on the ABI. For
    // now, never mark them.
    return false;
  if (QT->isScalarType()) {
    if (const auto *Complex = dyn_cast<clang::ComplexType>(QT))
      return determineNoUndef(Complex->getElementType(), Types, DL, AI, false);
    return true;
  }
  if (const auto *Vector = dyn_cast<clang::VectorType>(QT))
    return determineNoUndef(Vector->getElementType(), Types, DL, AI, false);
  if (const auto *Matrix = dyn_cast<clang::MatrixType>(QT))
    return determineNoUndef(Matrix->getElementType(), Types, DL, AI, false);
  if (const auto *Array = dyn_cast<clang::ArrayType>(QT))
    return determineNoUndef(Array->getElementType(), Types, DL, AI, false);

  // TODO: Some structs may be `noundef`, in specific situations.
  return false;
}

namespace mlirclang {
namespace CodeGen {

namespace {

/// Encapsulates information about the way function arguments from
/// CGFunctionInfo should be passed to actual LLVM IR function.
class ClangToLLVMArgMapping {
  static const unsigned InvalidIndex = ~0U;
  unsigned InallocaArgNo;
  unsigned SRetArgNo;
  unsigned TotalIRArgs;

  /// Arguments of LLVM IR function corresponding to single Clang argument.
  struct IRArgs {
    unsigned PaddingArgIndex;
    // Argument is expanded to IR arguments at positions
    // [FirstArgIndex, FirstArgIndex + NumberOfArgs).
    unsigned FirstArgIndex;
    unsigned NumberOfArgs;

    IRArgs()
        : PaddingArgIndex(InvalidIndex), FirstArgIndex(InvalidIndex),
          NumberOfArgs(0) {}
  };

  llvm::SmallVector<IRArgs, 8> ArgInfo;

public:
  ClangToLLVMArgMapping(const clang::ASTContext &Context,
                        const clang::CodeGen::CGFunctionInfo &FI,
                        bool OnlyRequiredArgs = false)
      : InallocaArgNo(InvalidIndex), SRetArgNo(InvalidIndex), TotalIRArgs(0),
        ArgInfo(OnlyRequiredArgs ? FI.getNumRequiredArgs() : FI.arg_size()) {
    construct(Context, FI, OnlyRequiredArgs);
  }

  bool hasInallocaArg() const { return InallocaArgNo != InvalidIndex; }
  unsigned getInallocaArgNo() const {
    assert(hasInallocaArg());
    return InallocaArgNo;
  }

  bool hasSRetArg() const { return SRetArgNo != InvalidIndex; }
  unsigned getSRetArgNo() const {
    assert(hasSRetArg());
    return SRetArgNo;
  }

  unsigned totalIRArgs() const { return TotalIRArgs; }

  bool hasPaddingArg(unsigned ArgNo) const {
    assert(ArgNo < ArgInfo.size());
    return ArgInfo[ArgNo].PaddingArgIndex != InvalidIndex;
  }
  unsigned getPaddingArgNo(unsigned ArgNo) const {
    assert(hasPaddingArg(ArgNo));
    return ArgInfo[ArgNo].PaddingArgIndex;
  }

  /// Returns index of first IR argument corresponding to ArgNo, and their
  /// quantity.
  std::pair<unsigned, unsigned> getIRArgs(unsigned ArgNo) const {
    assert(ArgNo < ArgInfo.size());
    return std::make_pair(ArgInfo[ArgNo].FirstArgIndex,
                          ArgInfo[ArgNo].NumberOfArgs);
  }

private:
  void construct(const clang::ASTContext &Context,
                 const clang::CodeGen::CGFunctionInfo &FI,
                 bool OnlyRequiredArgs);
};

void ClangToLLVMArgMapping::construct(const clang::ASTContext &Context,
                                      const clang::CodeGen::CGFunctionInfo &FI,
                                      bool OnlyRequiredArgs) {
  unsigned IRArgNo = 0;
  bool SwapThisWithSRet = false;
  const clang::CodeGen::ABIArgInfo &RetAI = FI.getReturnInfo();

  if (AllowSRet && RetAI.getKind() == clang::CodeGen::ABIArgInfo::Indirect) {
    SwapThisWithSRet = RetAI.isSRetAfterThis();
    SRetArgNo = SwapThisWithSRet ? 1 : IRArgNo++;
  }

  unsigned ArgNo = 0;
  unsigned NumArgs = OnlyRequiredArgs ? FI.getNumRequiredArgs() : FI.arg_size();
  for (clang::CodeGen::CGFunctionInfo::const_arg_iterator I = FI.arg_begin();
       ArgNo < NumArgs; ++I, ++ArgNo) {
    assert(I != FI.arg_end());
    const clang::CodeGen::ABIArgInfo &AI = I->info;
    // Collect data about IR arguments corresponding to Clang argument ArgNo.
    auto &IRArgs = ArgInfo[ArgNo];

    if (AI.getPaddingType())
      IRArgs.PaddingArgIndex = IRArgNo++;

    switch (AI.getKind()) {
    case clang::CodeGen::ABIArgInfo::Extend:
    case clang::CodeGen::ABIArgInfo::Direct: {
      // FIXME: handle sseregparm someday...
      llvm::StructType *STy = dyn_cast<llvm::StructType>(AI.getCoerceToType());

      CGEIST_WARNING({
        if (AI.isDirect() && AI.getCanBeFlattened() && STy)
          llvm::WithColor::warning()
              << "struct should be flattened but MLIR codegen "
                 "cannot yet handle it. Needs to be fixed.\n";
      });

      if (AllowStructFlattening && AI.isDirect() && AI.getCanBeFlattened() &&
          STy) {
        IRArgs.NumberOfArgs = STy->getNumElements();
      } else {
        IRArgs.NumberOfArgs = 1;
      }
      break;
    }
    case clang::CodeGen::ABIArgInfo::Indirect:
    case clang::CodeGen::ABIArgInfo::IndirectAliased:
      IRArgs.NumberOfArgs = 1;
      break;
    case clang::CodeGen::ABIArgInfo::Ignore:
    case clang::CodeGen::ABIArgInfo::InAlloca:
      // ignore and inalloca doesn't have matching LLVM parameters.
      IRArgs.NumberOfArgs = 0;
      break;
    case clang::CodeGen::ABIArgInfo::CoerceAndExpand:
    case clang::CodeGen::ABIArgInfo::Expand:
      llvm_unreachable("not implemented");
    }

    if (IRArgs.NumberOfArgs > 0) {
      IRArgs.FirstArgIndex = IRArgNo;
      IRArgNo += IRArgs.NumberOfArgs;
    }

    // Skip over the sret parameter when it comes second.  We already handled it
    // above.
    if (IRArgNo == 1 && SwapThisWithSRet)
      IRArgNo++;
  }
  assert(ArgNo == ArgInfo.size());

  if (AllowInAllocaRet && FI.usesInAlloca())
    InallocaArgNo = IRArgNo++;

  TotalIRArgs = IRArgNo;
}
} // namespace

CodeGenTypes::CodeGenTypes(clang::CodeGen::CodeGenModule &CGM,
                           mlir::OwningOpRef<mlir::ModuleOp> &Module)
    : CGM(CGM), Context(CGM.getContext()), TheModule(Module),
      TheCXXABI(CGM.getCXXABI()) {}

const CodeGenOptions &CodeGenTypes::getCodeGenOpts() const {
  return CGM.getCodeGenOpts();
}

mlir::FunctionType
CodeGenTypes::getFunctionType(const clang::CodeGen::CGFunctionInfo &FI,
                              const clang::FunctionDecl &FD) {
  LLVM_DEBUG(llvm::dbgs() << "\n-- Entering getFunctionType --\n");

  const bool IsMethodDecl = isa<CXXMethodDecl>(FD);
  const bool IsMethodInstance =
      IsMethodDecl && cast<CXXMethodDecl>(FD).isInstance();
  bool IsArrayReturn = false;
  getMLIRType(FD.getReturnType(), &IsArrayReturn);

  LLVM_DEBUG({
    if (IsMethodInstance)
      llvm::dbgs() << "IsMethodInstance = true\n";
    if (IsArrayReturn)
      llvm::dbgs() << "IsArrayReturn = true\n";
  });

  // This lambda function returns the declared type of a function parameter when
  // given the index of the parameter and the decayed type of the parameter.
  auto GetDeclArgTy = [&](int32_t ArgNo, QualType ABIArgTy) {
    if (IsMethodInstance) // account for the fact the 'this' type is not
      ArgNo--;            // present in the function declaration.
    const QualType DeclArgTy =
        (ArgNo == -1) ? ABIArgTy : FD.getParamDecl(ArgNo)->getType();

    LLVM_DEBUG({
      llvm::dbgs() << "ABIArgTy: ";
      ABIArgTy.dump();
      llvm::dbgs() << "DeclArgTy: ";
      DeclArgTy.dump();
    });

    return DeclArgTy;
  };

  // This lambda function returns the MLIR type corresponding to the given clang
  // type.
  auto GetMLIRArgType = [this](QualType QT) {
    bool IsRef = false;
    mlir::Type ArgTy = getMLIRType(QT, &IsRef);
    if (IsRef)
      ArgTy = getMLIRType(CGM.getContext().getLValueReferenceType(QT));
    return ArgTy;
  };

  //
  // Compute the type of the function return value.
  //
  const clang::CodeGen::ABIArgInfo &RetAI = FI.getReturnInfo();
  ClangToLLVMArgMapping IRFunctionArgs(CGM.getContext(), FI, true);
  mlir::OpBuilder Builder(TheModule->getContext());
  LLVM_DEBUG(llvm::dbgs() << "Processing return value\n");

  mlir::Type ResultType;
  clang::CodeGen::ABIArgInfo::Kind Kind = RetAI.getKind();
  LLVM_DEBUG(llvm::dbgs() << "RetInfo: " << Kind << "\n");
  switch (Kind) {
  case clang::CodeGen::ABIArgInfo::Expand:
  case clang::CodeGen::ABIArgInfo::IndirectAliased:
    llvm_unreachable("Invalid ABI kind for return argument");

  case clang::CodeGen::ABIArgInfo::Extend:
  case clang::CodeGen::ABIArgInfo::Direct:
    ResultType =
        IsArrayReturn ? Builder.getNoneType() : getMLIRType(FI.getReturnType());
    break;

  case clang::CodeGen::ABIArgInfo::InAlloca:
    if (RetAI.getInAllocaSRet()) {
      // sret things on win32 aren't void, they return the sret pointer.
      QualType Ret = FI.getReturnType();
      mlir::Type Ty = getMLIRType(Ret);
      unsigned AddressSpace = CGM.getContext().getTargetAddressSpace(Ret);
      ResultType = getPointerOrMemRefType(Ty, AddressSpace);
    } else {
      ResultType = Builder.getNoneType();
    }
    break;

  case clang::CodeGen::ABIArgInfo::Indirect:
    if (!AllowSRet) {
      // HACK: remove once we can handle function returning a struct.
      CGEIST_WARNING(llvm::WithColor::warning()
                     << "function should return its value indirectly (as "
                        "an extra reference parameter). This is not yet "
                        "handled by the MLIR codegen\n");
      QualType Ret = FI.getReturnType();
      ResultType = getMLIRType(Ret);
      break;
    }
  case clang::CodeGen::ABIArgInfo::Ignore:
    ResultType = Builder.getNoneType();
    break;

  case clang::CodeGen::ABIArgInfo::CoerceAndExpand:
    llvm_unreachable("not implemented");
    break;
  }

  //
  // Compute the types of the function parameters.
  //
  const unsigned NumArgs = IsArrayReturn ? IRFunctionArgs.totalIRArgs() + 1
                                         : IRFunctionArgs.totalIRArgs();
  SmallVector<mlir::Type, 8> ArgTypes(NumArgs);
  LLVM_DEBUG(llvm::dbgs() << "NumArgs = " << NumArgs << "\n");

  // Add type for sret argument.
  if (AllowSRet && IRFunctionArgs.hasSRetArg()) {
    llvm_unreachable("not implemented");
    QualType Ret = FI.getReturnType();
    mlir::Type Ty = getMLIRType(Ret);
    unsigned AddressSpace = CGM.getContext().getTargetAddressSpace(Ret);
    ArgTypes[IRFunctionArgs.getSRetArgNo()] =
        getPointerOrMemRefType(Ty, AddressSpace);
  }

  // Add type for inalloca argument.
  if (AllowInAllocaRet && IRFunctionArgs.hasInallocaArg()) {
    llvm_unreachable("not implemented");
    auto *ArgStruct = FI.getArgStruct();
    assert(ArgStruct);
    // ArgTypes[IRFunctionArgs.getInallocaArgNo()] = ArgStruct->getPointerTo();
  }

  // Add in all of the required arguments.
  unsigned ArgNo = 0;
  clang::CodeGen::CGFunctionInfo::const_arg_iterator
      It = FI.arg_begin(),
      Ie = It + FI.getNumRequiredArgs();
  for (; It != Ie; ++It, ++ArgNo) {
    // Note: 'ArgTy' is the type of the parameter after it as been decayed to
    // abide to the ABI rules.
    const QualType &ArgTy = It->type;
    const clang::CodeGen::ABIArgInfo &ArgInfo = It->info;

    // TODO: Currently cgeist does not handle inserting paddings. Need to
    // revisit.
    bool InsertPadding = false;

    // Insert a padding type to ensure proper alignment.
    if (InsertPadding && IRFunctionArgs.hasPaddingArg(ArgNo)) {
      llvm_unreachable("not implemented");
      // ArgTypes[IRFunctionArgs.getPaddingArgNo(ArgNo)] =
      //    ArgInfo.getPaddingType();
    }

    unsigned FirstIRArg, NumIRArgs;
    std::tie(FirstIRArg, NumIRArgs) = IRFunctionArgs.getIRArgs(ArgNo);

    LLVM_DEBUG({
      llvm::dbgs() << "\nProcessing Arg " << ArgNo
                   << ", FirstIRArg = " << FirstIRArg
                   << ", NumIRArgs = " << NumIRArgs << "\n";
    });

    // Note: 'DeclArgTy' is the original type of the parameter in the
    // function declaration. In order to avoid premature loss of information
    // (e.g. extent of array dimensions) we want to use the original type.
    const QualType DeclArgTy = GetDeclArgTy(ArgNo, ArgTy);

    clang::CodeGen::ABIArgInfo::Kind Kind = ArgInfo.getKind();
    LLVM_DEBUG(llvm::dbgs() << "ArgInfo: " << Kind << "\n");

    switch (Kind) {
    case clang::CodeGen::ABIArgInfo::Ignore:
    case clang::CodeGen::ABIArgInfo::InAlloca:
      assert(NumIRArgs == 0);
      break;
    case clang::CodeGen::ABIArgInfo::Indirect: {
      assert(NumIRArgs == 1);
      // indirect arguments are always on the stack, which is alloca addr space.
      mlir::Type MLIRArgTy = GetMLIRArgType(DeclArgTy);
      ArgTypes[FirstIRArg] = getPointerOrMemRefType(
          MLIRArgTy, CGM.getDataLayout().getAllocaAddrSpace());
      LLVM_DEBUG(llvm::dbgs().indent(2)
                 << "mlir type: " << ArgTypes[FirstIRArg] << "\n");
      break;
    }
    case clang::CodeGen::ABIArgInfo::IndirectAliased: {
      assert(NumIRArgs == 1);
      mlir::Type MLIRArgTy = GetMLIRArgType(DeclArgTy);
      ArgTypes[FirstIRArg] =
          getPointerOrMemRefType(MLIRArgTy, ArgInfo.getIndirectAddrSpace());
      LLVM_DEBUG(llvm::dbgs().indent(2)
                 << "mlir type: " << ArgTypes[FirstIRArg] << "\n");
      break;
    }
    case clang::CodeGen::ABIArgInfo::Extend:
    case clang::CodeGen::ABIArgInfo::Direct: {
      mlir::Type MLIRArgTy = GetMLIRArgType(DeclArgTy);

      // Fast-isel and the optimizer generally like
      // scalar values better than FCAs, so we flatten them if this is safe to
      // do for this argument.
      auto ST = MLIRArgTy.dyn_cast<mlir::LLVM::LLVMStructType>();

      CGEIST_WARNING({
        if (ST && ArgInfo.isDirect() && ArgInfo.getCanBeFlattened())
          llvm::WithColor::warning()
              << "struct should be flattened but MLIR codegen "
                 "cannot yet handle it. Needs to be fixed.\n";
      });

      if (AllowStructFlattening && ST && ArgInfo.isDirect() &&
          ArgInfo.getCanBeFlattened()) {
        assert(NumIRArgs == ST.getBody().size());
        for (unsigned I = 0, E = ST.getBody().size(); I != E; ++I)
          ArgTypes[FirstIRArg + I] = ST.getBody()[I];
      } else {
        assert(NumIRArgs == 1);
        ArgTypes[FirstIRArg] = MLIRArgTy;
        LLVM_DEBUG(llvm::dbgs().indent(2)
                   << "mlir type: " << ArgTypes[FirstIRArg] << "\n");
      }
      break;
    }
    case clang::CodeGen::ABIArgInfo::CoerceAndExpand:
    case clang::CodeGen::ABIArgInfo::Expand:
      llvm_unreachable("not implemented");
    }
  }

  // We return arrays via the parameter list to mirror cgeist special handling
  // for functions returning an array.
  // Note: this is not conforming to the ABI and should be fixed.
  if (IsArrayReturn) {
    auto MLIRType = getMLIRType(
        CGM.getContext().getLValueReferenceType(FD.getReturnType()));
    assert(MLIRType.isa<MemRefType>() &&
           MLIRType.cast<MemRefType>().getShape().size() == 2);
    ArgTypes[NumArgs - 1] = MLIRType;
    LLVM_DEBUG({
      llvm::dbgs() << "Added parameter for array return\n";
      llvm::dbgs().indent(2) << "mlir type: " << MLIRType << "\n";
    });
  }

  SmallVector<mlir::Type, 2> ResultTypes;
  if (!ResultType.isa<mlir::NoneType>())
    ResultTypes.push_back(ResultType);

  assert(llvm::all_of(ArgTypes, [](mlir::Type t) { return t; }) &&
         "ArgTypes should not contain a null type");
  assert(llvm::all_of(ResultTypes, [](mlir::Type t) { return t; }) &&
         "ResultTypes should not contain a null type");

  return Builder.getFunctionType(ArgTypes, ResultTypes);
}

void CodeGenTypes::constructAttributeList(
    StringRef Name, const clang::CodeGen::CGFunctionInfo &FI,
    clang::CodeGen::CGCalleeInfo CalleeInfo, mlirclang::AttributeList &AttrList,
    unsigned &CallingConv, bool AttrOnCallSite, bool IsThunk) {
  MLIRContext *Ctx = TheModule->getContext();
  mlirclang::AttrBuilder FuncAttrsBuilder(*Ctx);
  mlirclang::AttrBuilder RetAttrsBuilder(*Ctx);

  CallingConv = FI.getEffectiveCallingConvention();
  if (FI.isNoReturn())
    FuncAttrsBuilder.addPassThroughAttribute(llvm::Attribute::NoReturn);
  if (FI.isCmseNSCall())
    FuncAttrsBuilder.addPassThroughAttribute("cmse_nonsecure_call",
                                             UnitAttr::get(Ctx));

  // Collect function IR attributes from the callee prototype if we have one.
  addAttributesFromFunctionProtoType(FuncAttrsBuilder,
                                     CalleeInfo.getCalleeFunctionProtoType());

  const Decl *TargetDecl = CalleeInfo.getCalleeDecl().getDecl();

  // Attach assumption attributes to the declaration. If this is a call
  // site, attach assumptions from the caller to the call as well.
  addAttributesFromAssumes(FuncAttrsBuilder, TargetDecl);

  bool HasOptnone = false;
  // The NoBuiltinAttr attached to the target FunctionDecl.
  const NoBuiltinAttr *NBA = nullptr;

  // Some ABIs may result in additional accesses to arguments that may otherwise
  // not be present.
  auto AddPotentialArgAccess = [&]() {
    llvm::Optional<mlir::NamedAttribute> A =
        FuncAttrsBuilder.getAttribute(llvm::Attribute::Memory);
    if (A) {
      IntegerAttr AA = A->getValue().cast<IntegerAttr>();
      auto ME = llvm::MemoryEffects::createFromIntValue(AA.getInt()) |
                llvm::MemoryEffects::argMemOnly();
      FuncAttrsBuilder.addAttribute(llvm::Attribute::Memory, ME.toIntValue());
    }
  };

  // Collect function IR attributes based on declaration-specific
  // information.
  if (TargetDecl) {
    if (TargetDecl->hasAttr<ReturnsTwiceAttr>())
      FuncAttrsBuilder.addPassThroughAttribute(llvm::Attribute::ReturnsTwice);
    if (TargetDecl->hasAttr<NoThrowAttr>())
      FuncAttrsBuilder.addPassThroughAttribute(llvm::Attribute::NoUnwind);
    if (TargetDecl->hasAttr<NoReturnAttr>())
      FuncAttrsBuilder.addPassThroughAttribute(llvm::Attribute::NoReturn);
    if (TargetDecl->hasAttr<ColdAttr>())
      FuncAttrsBuilder.addPassThroughAttribute(llvm::Attribute::Cold);
    if (TargetDecl->hasAttr<HotAttr>())
      FuncAttrsBuilder.addPassThroughAttribute(llvm::Attribute::Hot);
    if (TargetDecl->hasAttr<NoDuplicateAttr>())
      FuncAttrsBuilder.addPassThroughAttribute(llvm::Attribute::NoDuplicate);
    if (TargetDecl->hasAttr<ConvergentAttr>())
      FuncAttrsBuilder.addPassThroughAttribute(llvm::Attribute::Convergent);

    if (const FunctionDecl *Fn = dyn_cast<FunctionDecl>(TargetDecl)) {
      addAttributesFromFunctionProtoType(
          FuncAttrsBuilder, Fn->getType()->getAs<FunctionProtoType>());
      if (AttrOnCallSite && Fn->isReplaceableGlobalAllocationFunction()) {
        // A sane operator new returns a non-aliasing pointer.
        auto Kind = Fn->getDeclName().getCXXOverloadedOperator();
        if (CGM.getCodeGenOpts().AssumeSaneOperatorNew &&
            (Kind == OO_New || Kind == OO_Array_New))
          RetAttrsBuilder.addAttribute(llvm::Attribute::NoAlias);
      }
      const CXXMethodDecl *MD = dyn_cast<CXXMethodDecl>(Fn);
      const bool IsVirtualCall = MD && MD->isVirtual();
      // Don't use [[noreturn]], _Noreturn or [[no_builtin]] for a call to a
      // virtual function. These attributes are not inherited by overloads.
      if (!(AttrOnCallSite && IsVirtualCall)) {
        if (Fn->isNoReturn())
          FuncAttrsBuilder.addPassThroughAttribute(llvm::Attribute::NoReturn);
        NBA = Fn->getAttr<NoBuiltinAttr>();
      }
      // Only place nomerge attribute on call sites, never functions. This
      // allows it to work on indirect virtual function calls.
      if (AttrOnCallSite && TargetDecl->hasAttr<NoMergeAttr>())
        FuncAttrsBuilder.addPassThroughAttribute(llvm::Attribute::NoMerge);
    }

    // 'const', 'pure' and 'noalias' attributed functions are also nounwind.
    if (TargetDecl->hasAttr<ConstAttr>()) {
      auto ME = llvm::MemoryEffects::none();
      FuncAttrsBuilder.addPassThroughAttribute(llvm::Attribute::Memory,
                                               ME.toIntValue());
      FuncAttrsBuilder.addPassThroughAttribute(llvm::Attribute::NoUnwind);
      // gcc specifies that 'const' functions have greater restrictions than
      // 'pure' functions, so they also cannot have infinite loops.
      FuncAttrsBuilder.addPassThroughAttribute(llvm::Attribute::WillReturn);
    } else if (TargetDecl->hasAttr<PureAttr>()) {
      auto ME = llvm::MemoryEffects::readOnly();
      FuncAttrsBuilder.addPassThroughAttribute(llvm::Attribute::Memory,
                                               ME.toIntValue());
      FuncAttrsBuilder.addPassThroughAttribute(llvm::Attribute::NoUnwind);
      // gcc specifies that 'pure' functions cannot have infinite loops.
      FuncAttrsBuilder.addPassThroughAttribute(llvm::Attribute::WillReturn);
    } else if (TargetDecl->hasAttr<NoAliasAttr>()) {
      auto ME = llvm::MemoryEffects::argMemOnly();
      FuncAttrsBuilder.addPassThroughAttribute(llvm::Attribute::Memory,
                                               ME.toIntValue());
      FuncAttrsBuilder.addPassThroughAttribute(llvm::Attribute::NoUnwind);
    }
    if (TargetDecl->hasAttr<RestrictAttr>())
      RetAttrsBuilder.addAttribute(llvm::Attribute::NoAlias);
    if (TargetDecl->hasAttr<ReturnsNonNullAttr>() &&
        !CGM.getCodeGenOpts().NullPointerIsValid)
      RetAttrsBuilder.addAttribute(llvm::Attribute::NonNull);
    if (TargetDecl->hasAttr<AnyX86NoCallerSavedRegistersAttr>())
      FuncAttrsBuilder.addPassThroughAttribute("no_caller_saved_registers",
                                               UnitAttr::get(Ctx));
    if (TargetDecl->hasAttr<AnyX86NoCfCheckAttr>())
      FuncAttrsBuilder.addPassThroughAttribute(llvm::Attribute::NoCfCheck);
    if (TargetDecl->hasAttr<LeafAttr>())
      FuncAttrsBuilder.addPassThroughAttribute(llvm::Attribute::NoCallback);

    HasOptnone = TargetDecl->hasAttr<OptimizeNoneAttr>();
    if (auto *AllocSize = TargetDecl->getAttr<AllocSizeAttr>()) {
      Optional<int> NumElemsParam;
      if (AllocSize->getNumElemsParam().isValid())
        NumElemsParam = AllocSize->getNumElemsParam().getLLVMIndex();
      uint64_t RawArgs = packAllocSizeArgs(
          AllocSize->getElemSizeParam().getLLVMIndex(), NumElemsParam);
      FuncAttrsBuilder.addPassThroughAttribute(llvm::Attribute::AllocSize,
                                               RawArgs);
    }

    if (TargetDecl->hasAttr<OpenCLKernelAttr>()) {
      if (CGM.getLangOpts().OpenCLVersion <= 120) {
        // OpenCL v1.2 Work groups are always uniform
        FuncAttrsBuilder.addPassThroughAttribute("uniform-work-group-size",
                                                 StringAttr::get(Ctx, "true"));
      } else {
        // OpenCL v2.0 Work groups may be whether uniform or not.
        // '-cl-uniform-work-group-size' compile option gets a hint
        // to the compiler that the global work-size be a multiple of
        // the work-group size specified to clEnqueueNDRangeKernel
        // (i.e. work groups are uniform).
        FuncAttrsBuilder.addPassThroughAttribute(
            "uniform-work-group-size",
            StringAttr::get(
                Ctx, llvm::toStringRef(CGM.getCodeGenOpts().UniformWGSize)));
      }
    }
  }

  // Attach "no-builtins" attributes to:
  // * call sites: both `nobuiltin` and "no-builtins" or "no-builtin-<name>".
  // * definitions: "no-builtins" or "no-builtin-<name>" only.
  // The attributes can come from:
  // * LangOpts: -ffreestanding, -fno-builtin, -fno-builtin-<name>
  // * FunctionDecl attributes: __attribute__((no_builtin(...)))
  addNoBuiltinAttributes(FuncAttrsBuilder, CGM.getLangOpts(), NBA);

  // Collect function IR attributes based on global settiings.
  getDefaultFunctionAttributes(Name, HasOptnone, AttrOnCallSite,
                               FuncAttrsBuilder);

  // Override some default IR attributes based on declaration-specific
  // information.
  if (TargetDecl) {
    if (TargetDecl->hasAttr<NoSpeculativeLoadHardeningAttr>())
      FuncAttrsBuilder.removeAttribute(
          llvm::Attribute::SpeculativeLoadHardening);
    if (TargetDecl->hasAttr<SpeculativeLoadHardeningAttr>())
      FuncAttrsBuilder.addPassThroughAttribute(
          llvm::Attribute::SpeculativeLoadHardening);
    if (TargetDecl->hasAttr<NoSplitStackAttr>())
      FuncAttrsBuilder.removeAttribute("split-stack");
    if (TargetDecl->hasAttr<ZeroCallUsedRegsAttr>()) {
      // A function "__attribute__((...))" overrides the command-line flag.
      auto Kind =
          TargetDecl->getAttr<ZeroCallUsedRegsAttr>()->getZeroCallUsedRegs();
      FuncAttrsBuilder.removeAttribute("zero-call-used-regs");
      FuncAttrsBuilder.addPassThroughAttribute(
          "zero-call-used-regs",
          StringAttr::get(
              Ctx,
              ZeroCallUsedRegsAttr::ConvertZeroCallUsedRegsKindToStr(Kind)));
    }

    // Add NonLazyBind attribute to function declarations when -fno-plt is used.
    if (CGM.getCodeGenOpts().NoPLT) {
      if (auto *Fn = dyn_cast<FunctionDecl>(TargetDecl)) {
        if (!Fn->isDefined() && !AttrOnCallSite) {
          FuncAttrsBuilder.addPassThroughAttribute(
              llvm::Attribute::NonLazyBind);
        }
      }
    }
  }

  // Add "sample-profile-suffix-elision-policy" attribute for internal linkage
  // functions with -funique-internal-linkage-names.
  if (TargetDecl && CGM.getCodeGenOpts().UniqueInternalLinkageNames) {
    if (isa<FunctionDecl>(TargetDecl)) {
      if (CGM.getFunctionLinkage(CalleeInfo.getCalleeDecl()) ==
          llvm::GlobalValue::InternalLinkage)
        FuncAttrsBuilder.addPassThroughAttribute(
            "sample-profile-suffix-elision-policy",
            StringAttr::get(Ctx, "selected"));
    }
  }

  // Collect non-call-site function IR attributes from declaration-specific
  // information.
  if (!AttrOnCallSite) {
    if (TargetDecl && TargetDecl->hasAttr<CmseNSEntryAttr>())
      FuncAttrsBuilder.addPassThroughAttribute("cmse_nonsecure_entry",
                                               UnitAttr::get(Ctx));

    // Whether tail calls are enabled.
    auto ShouldDisableTailCalls = [&] {
      // Should this be honored in getDefaultFunctionAttributes?
      if (CGM.getCodeGenOpts().DisableTailCalls)
        return true;

      if (!TargetDecl)
        return false;

      if (TargetDecl->hasAttr<DisableTailCallsAttr>() ||
          TargetDecl->hasAttr<AnyX86InterruptAttr>())
        return true;

      if (CGM.getCodeGenOpts().NoEscapingBlockTailCalls) {
        if (const auto *BD = dyn_cast<BlockDecl>(TargetDecl))
          if (!BD->doesNotEscape())
            return true;
      }

      return false;
    };
    if (ShouldDisableTailCalls())
      FuncAttrsBuilder.addPassThroughAttribute("disable-tail-calls",
                                               StringAttr::get(Ctx, "true"));

    // CPU/feature overrides.  addDefaultFunctionDefinitionAttributes
    // handles these separately to set them based on the global defaults.
    getCPUAndFeaturesAttributes(CalleeInfo.getCalleeDecl(), FuncAttrsBuilder);
  }

  // Collect attributes from arguments and return values.
  ClangToLLVMArgMapping IRFunctionArgs(CGM.getContext(), FI);

  QualType RetTy = FI.getReturnType();
  const clang::CodeGen::ABIArgInfo &RetAI = FI.getReturnInfo();
  const llvm::DataLayout &DL = CGM.getDataLayout();

  // C++ explicitly makes returning undefined values UB. C's rule only applies
  // to used values, so we never mark them noundef for now.
  bool HasStrictReturn = CGM.getLangOpts().CPlusPlus;
  if (TargetDecl && HasStrictReturn) {
    if (const FunctionDecl *FDecl = dyn_cast<FunctionDecl>(TargetDecl))
      HasStrictReturn &= !FDecl->isExternC();
    else if (const VarDecl *VDecl = dyn_cast<VarDecl>(TargetDecl))
      // Function pointer
      HasStrictReturn &= !VDecl->isExternC();
  }

  // We don't want to be too aggressive with the return checking, unless
  // it's explicit in the code opts or we're using an appropriate sanitizer.
  // Try to respect what the programmer intended.
  HasStrictReturn &= CGM.getCodeGenOpts().StrictReturn ||
                     !CGM.MayDropFunctionReturn(CGM.getContext(), RetTy) ||
                     CGM.getLangOpts().Sanitize.has(SanitizerKind::Memory) ||
                     CGM.getLangOpts().Sanitize.has(SanitizerKind::Return);

  // Determine if the return type could be partially undef
  if (CGM.getCodeGenOpts().EnableNoundefAttrs && HasStrictReturn) {
    if (!RetTy->isVoidType() &&
        RetAI.getKind() != clang::CodeGen::ABIArgInfo::Indirect &&
        determineNoUndef(RetTy, CGM.getTypes(), DL, RetAI))
      RetAttrsBuilder.addAttribute(llvm::Attribute::NoUndef);
  }

  switch (RetAI.getKind()) {
  case clang::CodeGen::ABIArgInfo::Extend:
    if (RetAI.isSignExt())
      RetAttrsBuilder.addAttribute(llvm::Attribute::SExt);
    else
      RetAttrsBuilder.addAttribute(llvm::Attribute::ZExt);
    LLVM_FALLTHROUGH;
  case clang::CodeGen::ABIArgInfo::Direct:
    if (RetAI.getInReg())
      RetAttrsBuilder.addAttribute(llvm::Attribute::InReg);
    break;
  case clang::CodeGen::ABIArgInfo::Ignore:
    break;

  case clang::CodeGen::ABIArgInfo::InAlloca:
  case clang::CodeGen::ABIArgInfo::Indirect: {
    AddPotentialArgAccess();
    break;
  }

  case clang::CodeGen::ABIArgInfo::CoerceAndExpand:
    break;

  case clang::CodeGen::ABIArgInfo::Expand:
  case clang::CodeGen::ABIArgInfo::IndirectAliased:
    llvm_unreachable("Invalid ABI kind for return argument");
  }

  if (!IsThunk) {
    // FIXME: fix this properly, https://reviews.llvm.org/D100388
    if (const auto *RefTy = RetTy->getAs<ReferenceType>()) {
      QualType PTy = RefTy->getPointeeType();
      if (!PTy->isIncompleteType() && PTy->isConstantSizeType())
        RetAttrsBuilder.addAttribute(
            llvm::Attribute::Dereferenceable,
            CGM.getMinimumObjectSize(PTy).getQuantity());
      if (CGM.getContext().getTargetAddressSpace(PTy) == 0 &&
          !CGM.getCodeGenOpts().NullPointerIsValid)
        RetAttrsBuilder.addAttribute(llvm::Attribute::NonNull);
      if (PTy->isObjectType()) {
        llvm::Align Alignment =
            CGM.getNaturalPointeeTypeAlignment(RetTy).getAsAlign();
        RetAttrsBuilder.addAttribute(llvm::Attribute::Alignment,
                                     Alignment.value());
      }
    }
  }

  bool HasUsedSRet = false;
  SmallVector<mlir::NamedAttrList, 4> ArgAttrs(IRFunctionArgs.totalIRArgs());

  // Attach attributes to sret.
  if (IRFunctionArgs.hasSRetArg()) {
    mlirclang::AttrBuilder SRETAttrs(*Ctx);
    SRETAttrs.addAttribute(llvm::Attribute::StructRet, getMLIRType(RetTy));
    HasUsedSRet = true;
    if (RetAI.getInReg())
      SRETAttrs.addAttribute(llvm::Attribute::InReg);
    SRETAttrs.addAttribute(llvm::Attribute::Alignment,
                           RetAI.getIndirectAlign().getQuantity());
    ArgAttrs[IRFunctionArgs.getSRetArgNo()] = SRETAttrs.getAttributes();
  }

  // Attach attributes to inalloca argument.
  if (IRFunctionArgs.hasInallocaArg()) {
    mlirclang::AttrBuilder Attrs(*Ctx);
    assert(false && "TODO");
    //    Attrs.addAttribute(llvm::Attribute::InAlloca,
    //                     getMLIRType(FI.getArgStruct()));
    ArgAttrs[IRFunctionArgs.getInallocaArgNo()] = Attrs.getAttributes();
  }

  // Apply `nonnull`, `dereferencable(N)` and `align N` to the `this` argument,
  // unless this is a thunk function.
  // FIXME: fix this properly, https://reviews.llvm.org/D100388
  if (FI.isInstanceMethod() && !IRFunctionArgs.hasInallocaArg() &&
      !FI.arg_begin()->type->isVoidPointerType() && !IsThunk) {
    auto IRArgs = IRFunctionArgs.getIRArgs(0);

    assert(IRArgs.second == 1 && "Expected only a single `this` pointer.");

    mlirclang::AttrBuilder ParamAttrsBuilder(*Ctx);

    QualType ThisTy =
        FI.arg_begin()->type.castAs<clang::PointerType>()->getPointeeType();

    if (!CGM.getCodeGenOpts().NullPointerIsValid &&
        CGM.getContext().getTargetAddressSpace(FI.arg_begin()->type) == 0) {
      ParamAttrsBuilder.addAttribute(llvm::Attribute::NonNull);
      ParamAttrsBuilder.addAttribute(
          llvm::Attribute::Dereferenceable,
          CGM.getMinimumObjectSize(ThisTy).getQuantity());
    } else {
      // FIXME dereferenceable should be correct here, regardless of
      // NullPointerIsValid. However, dereferenceable currently does not always
      // respect NullPointerIsValid and may imply nonnull and break the program.
      // See https://reviews.llvm.org/D66618 for discussions.
      ParamAttrsBuilder.addAttribute(
          llvm::Attribute::DereferenceableOrNull,
          CGM.getMinimumObjectSize(FI.arg_begin()
                                       ->type.castAs<clang::PointerType>()
                                       ->getPointeeType())
              .getQuantity());
    }

    llvm::Align Alignment =
        CGM.getNaturalTypeAlignment(ThisTy, /*BaseInfo=*/nullptr,
                                    /*TBAAInfo=*/nullptr,
                                    /*forPointeeType=*/true)
            .getAsAlign();
    ParamAttrsBuilder.addAttribute(llvm::Attribute::Alignment,
                                   Alignment.value());
    ArgAttrs[IRArgs.first] = ParamAttrsBuilder.getAttributes();
  }

  unsigned ArgNo = 0;
  for (clang::CodeGen::CGFunctionInfo::const_arg_iterator I = FI.arg_begin(),
                                                          E = FI.arg_end();
       I != E; ++I, ++ArgNo) {
    QualType ParamType = I->type;
    const clang::CodeGen::ABIArgInfo &AI = I->info;
    mlirclang::AttrBuilder ParamAttrsBuilder(*Ctx);

    // Add attribute for padding argument, if necessary.
    if (IRFunctionArgs.hasPaddingArg(ArgNo)) {
      if (AI.getPaddingInReg()) {
        ArgAttrs[IRFunctionArgs.getPaddingArgNo(ArgNo)] =
            mlirclang::AttrBuilder(*Ctx)
                .addAttribute(llvm::Attribute::InReg)
                .getAttributes();
      }
    }

    // Decide whether the argument we're handling could be partially undef
    if (CGM.getCodeGenOpts().EnableNoundefAttrs &&
        determineNoUndef(ParamType, CGM.getTypes(), DL, AI)) {
      ParamAttrsBuilder.addAttribute(llvm::Attribute::NoUndef);
    }

    // 'restrict' -> 'noalias' is done in EmitFunctionProlog when we
    // have the corresponding parameter variable.  It doesn't make
    // sense to do it here because parameters are so messed up.
    switch (AI.getKind()) {
    case clang::CodeGen::ABIArgInfo::Extend:
      if (AI.isSignExt())
        ParamAttrsBuilder.addAttribute(llvm::Attribute::SExt);
      else
        ParamAttrsBuilder.addAttribute(llvm::Attribute::ZExt);
      LLVM_FALLTHROUGH;
    case clang::CodeGen::ABIArgInfo::Direct:
      if (ArgNo == 0 && FI.isChainCall())
        ParamAttrsBuilder.addAttribute(llvm::Attribute::Nest);
      else if (AI.getInReg())
        ParamAttrsBuilder.addAttribute(llvm::Attribute::InReg);
      ParamAttrsBuilder.addAttribute(llvm::Attribute::StackAlignment,
                                     AI.getDirectAlign());
      break;

    case clang::CodeGen::ABIArgInfo::Indirect: {
      if (AI.getInReg())
        ParamAttrsBuilder.addAttribute(llvm::Attribute::InReg);

      if (AI.getIndirectByVal())
        ParamAttrsBuilder.addAttribute(llvm::Attribute::ByVal,
                                       getMLIRType(ParamType));

      auto *Decl = ParamType->getAsRecordDecl();
      if (CGM.getCodeGenOpts().PassByValueIsNoAlias && Decl &&
          Decl->getArgPassingRestrictions() == RecordDecl::APK_CanPassInRegs)
        // When calling the function, the pointer passed in will be the only
        // reference to the underlying object. Mark it accordingly.
        ParamAttrsBuilder.addAttribute(llvm::Attribute::NoAlias);

      // TODO: We could add the byref attribute if not byval, but it would
      // require updating many testcases.

      CharUnits Align = AI.getIndirectAlign();

      // In a byval argument, it is important that the required
      // alignment of the type is honored, as LLVM might be creating a
      // *new* stack object, and needs to know what alignment to give
      // it. (Sometimes it can deduce a sensible alignment on its own,
      // but not if clang decides it must emit a packed struct, or the
      // user specifies increased alignment requirements.)
      //
      // This is different from indirect *not* byval, where the object
      // exists already, and the align attribute is purely
      // informative.
      assert(!Align.isZero());

      // For now, only add this when we have a byval argument.
      // TODO: be less lazy about updating test cases.
      if (AI.getIndirectByVal())
        ParamAttrsBuilder.addAttribute(llvm::Attribute::Alignment,
                                       Align.getQuantity());

      // byval disables readnone and readonly.
      AddPotentialArgAccess();

      break;
    }
    case clang::CodeGen::ABIArgInfo::IndirectAliased: {
      CharUnits Align = AI.getIndirectAlign();
      ParamAttrsBuilder
          .addAttribute(llvm::Attribute::ByRef, getMLIRType(ParamType))
          .addAttribute(llvm::Attribute::Alignment, Align.getQuantity());
      break;
    }
    case clang::CodeGen::ABIArgInfo::Ignore:
    case clang::CodeGen::ABIArgInfo::Expand:
    case clang::CodeGen::ABIArgInfo::CoerceAndExpand:
      break;

    case clang::CodeGen::ABIArgInfo::InAlloca:
      AddPotentialArgAccess();
      continue;
    }

    if (const auto *RefTy = ParamType->getAs<ReferenceType>()) {
      QualType PTy = RefTy->getPointeeType();
      if (!PTy->isIncompleteType() && PTy->isConstantSizeType())
        ParamAttrsBuilder.addAttribute(
            llvm::Attribute::Dereferenceable,
            CGM.getMinimumObjectSize(PTy).getQuantity());
      if (CGM.getContext().getTargetAddressSpace(PTy) == 0 &&
          !CGM.getCodeGenOpts().NullPointerIsValid)
        ParamAttrsBuilder.addAttribute(llvm::Attribute::NonNull);
      if (PTy->isObjectType()) {
        llvm::Align Alignment =
            CGM.getNaturalPointeeTypeAlignment(ParamType).getAsAlign();
        ParamAttrsBuilder.addAttribute(llvm::Attribute::Alignment,
                                       Alignment.value());
      }
    }

    // From OpenCL spec v3.0.10 section 6.3.5 Alignment of Types:
    // > For arguments to a __kernel function declared to be a pointer to a
    // > data type, the OpenCL compiler can assume that the pointee is always
    // > appropriately aligned as required by the data type.
    if (TargetDecl && TargetDecl->hasAttr<OpenCLKernelAttr>() &&
        ParamType->isPointerType()) {
      QualType PTy = ParamType->getPointeeType();
      if (!PTy->isIncompleteType() && PTy->isConstantSizeType()) {
        CharUnits Alignment = CGM.getNaturalPointeeTypeAlignment(ParamType);
        ParamAttrsBuilder.addAttribute(llvm::Attribute::Alignment,
                                       Alignment.getQuantity());
      }
    }

    switch (FI.getExtParameterInfo(ArgNo).getABI()) {
    case ParameterABI::Ordinary:
      break;

    case ParameterABI::SwiftIndirectResult: {
      // Add 'sret' if we haven't already used it for something, but
      // only if the result is void.
      if (!HasUsedSRet && RetTy->isVoidType()) {
        ParamAttrsBuilder.addAttribute(llvm::Attribute::StructRet,
                                       getMLIRType(ParamType));
        HasUsedSRet = true;
      }

      // Add 'noalias' in either case.
      ParamAttrsBuilder.addAttribute(llvm::Attribute::NoAlias);

      // Add 'dereferenceable' and 'alignment'.
      auto PTy = ParamType->getPointeeType();
      if (!PTy->isIncompleteType() && PTy->isConstantSizeType()) {
        auto Info = CGM.getContext().getTypeInfoInChars(PTy);
        ParamAttrsBuilder.addAttribute(llvm::Attribute::Dereferenceable,
                                       Info.Width.getQuantity());
        ParamAttrsBuilder.addAttribute(llvm::Attribute::Alignment,
                                       Info.Align.getQuantity());
      }
      break;
    }

    case ParameterABI::SwiftErrorResult:
      ParamAttrsBuilder.addAttribute(llvm::Attribute::SwiftError);
      break;

    case ParameterABI::SwiftContext:
      ParamAttrsBuilder.addAttribute(llvm::Attribute::SwiftSelf);
      break;

    case ParameterABI::SwiftAsyncContext:
      ParamAttrsBuilder.addAttribute(llvm::Attribute::SwiftAsync);
      break;
    }

    if (FI.getExtParameterInfo(ArgNo).isNoEscape())
      ParamAttrsBuilder.addAttribute(llvm::Attribute::NoCapture);

    if (ParamAttrsBuilder.hasAttributes()) {
      unsigned FirstIRArg, NumIRArgs;
      std::tie(FirstIRArg, NumIRArgs) = IRFunctionArgs.getIRArgs(ArgNo);
      for (unsigned I = 0; I < NumIRArgs; I++)
        ArgAttrs[FirstIRArg + I].append(ParamAttrsBuilder.getAttributes());
    }
  }
  assert(ArgNo == FI.arg_size());

  AttrList.addAttrs(FuncAttrsBuilder, RetAttrsBuilder, ArgAttrs);
}

mlir::Type CodeGenTypes::getMLIRType(clang::QualType QT, bool *ImplicitRef,
                                     bool AllowMerge) {
  if (const auto *ET = dyn_cast<clang::ElaboratedType>(QT)) {
    return getMLIRType(ET->getNamedType(), ImplicitRef, AllowMerge);
  }
  if (const auto *ET = dyn_cast<clang::UsingType>(QT)) {
    return getMLIRType(ET->getUnderlyingType(), ImplicitRef, AllowMerge);
  }
  if (const auto *ET = dyn_cast<clang::ParenType>(QT)) {
    return getMLIRType(ET->getInnerType(), ImplicitRef, AllowMerge);
  }
  if (const auto *ET = dyn_cast<clang::DeducedType>(QT)) {
    return getMLIRType(ET->getDeducedType(), ImplicitRef, AllowMerge);
  }
  if (const auto *ST = dyn_cast<clang::SubstTemplateTypeParmType>(QT)) {
    return getMLIRType(ST->getReplacementType(), ImplicitRef, AllowMerge);
  }
  if (const auto *ST = dyn_cast<clang::TemplateSpecializationType>(QT)) {
    return getMLIRType(ST->desugar(), ImplicitRef, AllowMerge);
  }
  if (const auto *ST = dyn_cast<clang::TypedefType>(QT)) {
    return getMLIRType(ST->desugar(), ImplicitRef, AllowMerge);
  }
  if (const auto *DT = dyn_cast<clang::DecltypeType>(QT)) {
    return getMLIRType(DT->desugar(), ImplicitRef, AllowMerge);
  }

  if (const auto *DT = dyn_cast<clang::DecayedType>(QT)) {
    bool AssumeRef = false;
    auto MLIRTy = getMLIRType(DT->getOriginalType(), &AssumeRef, AllowMerge);
    if (MemRefABI && AssumeRef) {
      // Constant array types like `int A[30][20]` will be converted to LLVM
      // type `[20 x i32]* %0`, which has the outermost dimension size erased,
      // and we can only recover to `memref<?x20xi32>` from there. This
      // prevents us from doing more comprehensive analysis.Here we
      // specifically handle this case by unwrapping the clang-adjusted
      // type, to get the corresponding ConstantArrayType with the full
      // dimensions.
      if (MemRefFullRank) {
        clang::QualType OrigTy = DT->getOriginalType();
        if (OrigTy->isConstantArrayType()) {
          SmallVector<int64_t, 4> Shape;
          clang::QualType ElemTy;
          getConstantArrayShapeAndElemType(OrigTy, Shape, ElemTy);

          return mlir::MemRefType::get(Shape, getMLIRType(ElemTy));
        }
      }

      // If -memref-fullrank is unset or it cannot be fulfilled.
      auto MT = MLIRTy.dyn_cast<MemRefType>();
      auto Shape2 = std::vector<int64_t>(MT.getShape());
      Shape2[0] = ShapedType::kDynamic;
      return mlir::MemRefType::get(Shape2, MT.getElementType(),
                                   MemRefLayoutAttrInterface(),
                                   MT.getMemorySpace());
    }
    return getMLIRType(DT->getAdjustedType(), ImplicitRef, AllowMerge);
  }

  if (const auto *CT = dyn_cast<clang::ComplexType>(QT)) {
    bool AssumeRef = false;
    auto SubType =
        getMLIRType(CT->getElementType(), &AssumeRef, /*AllowMerge*/ false);
    if (MemRefABI && AllowMerge) {
      assert(!AssumeRef);
      if (ImplicitRef)
        *ImplicitRef = true;
      return mlir::MemRefType::get(2, SubType);
    }
    mlir::Type Types[2] = {SubType, SubType};
    return mlir::LLVM::LLVMStructType::getLiteral(TheModule->getContext(),
                                                  Types);
  }

  mlir::LLVM::TypeFromLLVMIRTranslator TypeTranslator(*TheModule->getContext());

  if (const auto *RT = dyn_cast<clang::RecordType>(QT)) {
    if (RT->getDecl()->isInvalidDecl()) {
      RT->getDecl()->dump();
      RT->dump();
    }
    assert(!RT->getDecl()->isInvalidDecl());
    if (TypeCache.find(RT) != TypeCache.end())
      return TypeCache[RT];
    llvm::Type *LT = CGM.getTypes().ConvertType(QT);
    if (!isa<llvm::StructType>(LT)) {
      QT->dump();
      llvm::errs() << "LT: " << *LT << "\n";
    }
    llvm::StructType *ST = cast<llvm::StructType>(LT);

    bool NotAllSame = false;
    bool Recursive = false;
    for (size_t I = 0; I < ST->getNumElements(); I++) {
      SmallPtrSet<llvm::Type *, 4> Seen;
      if (isRecursiveStruct(ST->getTypeAtIndex(I), ST, Seen))
        Recursive = true;
      if (ST->getTypeAtIndex(I) != ST->getTypeAtIndex(0U))
        NotAllSame = true;
    }

    const auto *RD = RT->getAsRecordDecl();
    if (mlirclang::isNamespaceSYCL(RD->getEnclosingNamespaceContext())) {
      const auto TypeName = RD->getName();
      if (TypeName == "accessor" || TypeName == "accessor_common" ||
          TypeName == "AccessorImplDevice" || TypeName == "AccessorSubscript" ||
          TypeName == "array" || TypeName == "AssertHappened" ||
          TypeName == "atomic" || TypeName == "bfloat16" ||
          TypeName == "GetOp" || TypeName == "GetScalarOp" ||
<<<<<<< HEAD
          TypeName == "group" || TypeName == "id" || TypeName == "item" ||
          TypeName == "ItemBase" || TypeName == "LocalAccessorBaseDevice" ||
          TypeName == "local_accessor_base" || TypeName == "local_accessor" ||
          TypeName == "multi_ptr" || TypeName == "nd_item" ||
          TypeName == "nd_range" || TypeName == "OwnerLessBase" ||
          TypeName == "range" || TypeName == "sub_group" ||
=======
          TypeName == "group" || TypeName == "h_item" || TypeName == "id" ||
          TypeName == "item" || TypeName == "ItemBase" ||
          TypeName == "kernel_handler" || TypeName == "maximum" ||
          TypeName == "minimum" || TypeName == "multi_ptr" ||
          TypeName == "nd_item" || TypeName == "nd_range" ||
          TypeName == "OwnerLessBase" || TypeName == "range" ||
          TypeName == "sub_group" ||
>>>>>>> 678b8d3e
          TypeName == "TupleCopyAssignableValueHolder" ||
          TypeName == "TupleValueHolder" || TypeName == "vec") {
        return getSYCLType(RT, *this);
      }
      // No need special handling for types that don't have record declaration
      // name.
      CGEIST_WARNING({
        if (TypeName != "")
          llvm::WithColor::warning()
              << "SYCL type '" << ST->getName()
              << "' has not been converted to SYCL MLIR\n";
      });
    }

    auto *CXRD = dyn_cast<CXXRecordDecl>(RT->getDecl());
    if (CodeGenTypes::isLLVMStructABI(RT->getDecl(), ST))
      return TypeTranslator.translateType(anonymize(ST));

    /* TODO
    if (ST->getNumElements() == 1 && !recursive &&
        !RT->getDecl()->fields().empty() && ++RT->getDecl()->field_begin() ==
    RT->getDecl()->field_end()) { auto subT =
    getMLIRType((*RT->getDecl()->field_begin())->getType(), ImplicitRef,
    AllowMerge); return subT;
    }
    */
    if (Recursive)
      TypeCache[RT] = LLVM::LLVMStructType::getIdentified(
          TheModule->getContext(), ("polygeist@mlir@" + ST->getName()).str());

    SmallVector<mlir::Type, 4> Types;

    bool InnerLLVM = false;
    bool InnerSYCL = false;
    if (CXRD) {
      for (auto F : CXRD->bases()) {
        bool SubRef = false;
        auto Ty = getMLIRType(F.getType(), &SubRef, /*AllowMerge*/ false);
        assert(!SubRef);
        InnerLLVM |= Ty.isa<LLVM::LLVMPointerType, LLVM::LLVMStructType,
                            LLVM::LLVMArrayType>();
        Types.push_back(Ty);
      }
    }

    for (auto *F : RT->getDecl()->fields()) {
      bool SubRef = false;
      auto Ty = getMLIRType(F->getType(), &SubRef, /*AllowMerge*/ false);
      assert(!SubRef);
      InnerLLVM |= Ty.isa<LLVM::LLVMPointerType, LLVM::LLVMStructType,
                          LLVM::LLVMArrayType>();
      InnerSYCL |= mlir::sycl::isSYCLType(Ty);
      Types.push_back(Ty);
    }

    if (Types.empty())
      if (ST->getNumElements() == 1 && ST->getElementType(0U)->isIntegerTy(8))
        return TypeTranslator.translateType(anonymize(ST));

    if (Recursive) {
      auto LR = TypeCache[RT].setBody(Types, /*isPacked*/ false);
      assert(LR.succeeded());
      return TypeCache[RT];
    }

    if (!MemRefABI || NotAllSame || !AllowMerge || InnerLLVM || InnerSYCL)
      return LLVM::LLVMStructType::getLiteral(TheModule->getContext(), Types);

    if (!Types.size()) {
      RT->dump();
      llvm::errs() << "ST: " << *ST << "\n";
      llvm::errs() << "fields\n";
      for (auto *F : RT->getDecl()->fields()) {
        llvm::errs() << " +++ ";
        F->getType()->dump();
        llvm::errs() << " @@@ " << *CGM.getTypes().ConvertType(F->getType())
                     << "\n";
      }
      llvm::errs() << "types\n";
      for (auto T : Types)
        llvm::errs() << " --- " << T << "\n";
    }
    assert(Types.size());
    if (ImplicitRef)
      *ImplicitRef = true;
    return mlir::MemRefType::get(Types.size(), Types[0]);
  }

  const auto *T = QT->getUnqualifiedDesugaredType();
  if (T->isVoidType()) {
    mlir::OpBuilder Builder(TheModule->getContext());
    return Builder.getNoneType();
  }

  // if (auto AT = dyn_cast<clang::VariableArrayType>(t)) {
  //   return getMLIRType(AT->getElementType(), ImplicitRef, AllowMerge);
  // }

  if (const auto *AT = dyn_cast<clang::ArrayType>(T)) {
    const auto *PTT = AT->getElementType()->getUnqualifiedDesugaredType();
    if (PTT->isCharType()) {
      llvm::Type *Ty = CGM.getTypes().ConvertType(QualType(T, 0));
      return TypeTranslator.translateType(Ty);
    }
    bool SubRef = false;
    auto ET = getMLIRType(AT->getElementType(), &SubRef, AllowMerge);
    int64_t Size = ShapedType::kDynamic;
    if (const auto *CAT = dyn_cast<clang::ConstantArrayType>(AT))
      Size = CAT->getSize().getZExtValue();
    if (MemRefABI && SubRef) {
      auto MT = ET.cast<MemRefType>();
      auto Shape2 = std::vector<int64_t>(MT.getShape());
      Shape2.insert(Shape2.begin(), Size);
      if (ImplicitRef)
        *ImplicitRef = true;
      return mlir::MemRefType::get(Shape2, MT.getElementType(),
                                   MemRefLayoutAttrInterface(),
                                   MT.getMemorySpace());
    }
    if (!MemRefABI || !AllowMerge ||
        ET.isa<LLVM::LLVMPointerType, LLVM::LLVMArrayType,
               LLVM::LLVMFunctionType, LLVM::LLVMStructType>())
      return LLVM::LLVMArrayType::get(
          ET, (Size == ShapedType::kDynamic) ? 0 : Size);
    if (ImplicitRef)
      *ImplicitRef = true;
    return mlir::MemRefType::get(
        {Size}, ET, {},
        CGM.getContext().getTargetAddressSpace(AT->getElementType()));
  }

  if (const auto *AT = dyn_cast<clang::VectorType>(T)) {
    bool SubRef = false;
    auto ET = getMLIRType(AT->getElementType(), &SubRef, AllowMerge);
    int64_t Size = AT->getNumElements();
    if (isa<clang::ExtVectorType>(T))
      return mlir::VectorType::get(Size, ET);
    if (MemRefABI && SubRef) {
      auto MT = ET.cast<MemRefType>();
      auto Shape2 = std::vector<int64_t>(MT.getShape());
      Shape2.insert(Shape2.begin(), Size);
      if (ImplicitRef)
        *ImplicitRef = true;
      return mlir::MemRefType::get(Shape2, MT.getElementType(),
                                   MemRefLayoutAttrInterface(),
                                   MT.getMemorySpace());
    }
    if (!MemRefABI || !AllowMerge ||
        ET.isa<LLVM::LLVMPointerType, LLVM::LLVMArrayType,
               LLVM::LLVMFunctionType, LLVM::LLVMStructType>())
      return LLVM::LLVMFixedVectorType::get(ET, Size);
    if (ImplicitRef)
      *ImplicitRef = true;
    return mlir::MemRefType::get({Size}, ET);
  }

  if (const auto *FT = dyn_cast<clang::FunctionProtoType>(T)) {
    auto RT = getMLIRType(FT->getReturnType());
    if (RT.isa<mlir::NoneType>())
      RT = LLVM::LLVMVoidType::get(RT.getContext());
    SmallVector<mlir::Type> Args;
    for (auto T : FT->getParamTypes()) {
      Args.push_back(getMLIRType(T));
    }
    return LLVM::LLVMFunctionType::get(RT, Args, FT->isVariadic());
  }
  if (const auto *FT = dyn_cast<clang::FunctionNoProtoType>(T)) {
    auto RT = getMLIRType(FT->getReturnType());
    if (RT.isa<mlir::NoneType>())
      RT = LLVM::LLVMVoidType::get(RT.getContext());
    SmallVector<mlir::Type> Args;
    return LLVM::LLVMFunctionType::get(RT, Args, /*isVariadic*/ true);
  }

  if (isa<clang::PointerType, clang::ReferenceType>(T)) {
    int64_t Outer = ShapedType::kDynamic;
    auto PointeeType = isa<clang::PointerType>(T)
                           ? cast<clang::PointerType>(T)->getPointeeType()
                           : cast<clang::ReferenceType>(T)->getPointeeType();
    const auto *PTT = PointeeType->getUnqualifiedDesugaredType();

    if (PTT->isCharType() || PTT->isVoidType()) {
      llvm::Type *Ty = CGM.getTypes().ConvertType(QualType(T, 0));
      return TypeTranslator.translateType(Ty);
    }
    bool SubRef = false;
    auto SubType = getMLIRType(PointeeType, &SubRef, /*AllowMerge*/ true);

    if (!MemRefABI ||
        SubType.isa<LLVM::LLVMArrayType, LLVM::LLVMStructType,
                    LLVM::LLVMPointerType, LLVM::LLVMFunctionType>()) {
      // JLE_QUEL::THOUGHTS
      // When generating the sycl_halide_kernel, If a struct type contains
      // SYCL types, that means that this is the functor, and we can't create
      // a llvm pointer that contains custom aggregate types. We could create
      // a sycl::Functor type, that will help us get rid of those conditions.
      bool InnerSYCL = false;
      if (auto ST = SubType.dyn_cast<mlir::LLVM::LLVMStructType>())
        InnerSYCL |= any_of(ST.getBody(), mlir::sycl::isSYCLType);

      if (!InnerSYCL)
        return LLVM::LLVMPointerType::get(
            SubType, CGM.getContext().getTargetAddressSpace(PointeeType));
    }

    if (isa<clang::ArrayType>(PTT)) {
      if (SubType.isa<MemRefType>()) {
        assert(SubRef);
        return SubType;
      }
      return LLVM::LLVMPointerType::get(SubType);
    }

    if (isa<clang::VectorType>(PTT) || isa<clang::ComplexType>(PTT)) {
      if (auto VT = SubType.dyn_cast<mlir::VectorType>())
        // FIXME: We should create memref of rank 0.
        // Details: https://github.com/intel/llvm/issues/7354
        return mlir::MemRefType::get(Outer, SubType);
      if (SubType.isa<MemRefType>()) {
        assert(SubRef);
        auto MT = SubType.cast<MemRefType>();
        auto Shape2 = std::vector<int64_t>(MT.getShape());
        Shape2.insert(Shape2.begin(), Outer);
        return mlir::MemRefType::get(Shape2, MT.getElementType(),
                                     MemRefLayoutAttrInterface(),
                                     MT.getMemorySpace());
      }
      return LLVM::LLVMPointerType::get(SubType);
    }

    if (isa<clang::RecordType>(PTT))
      if (SubRef) {
        auto MT = SubType.cast<MemRefType>();
        auto Shape2 = std::vector<int64_t>(MT.getShape());
        Shape2.insert(Shape2.begin(), Outer);
        return mlir::MemRefType::get(Shape2, MT.getElementType(),
                                     MemRefLayoutAttrInterface(),
                                     MT.getMemorySpace());
      }

    assert(!SubRef);
    return mlir::MemRefType::get(
        {Outer}, SubType, {},
        CGM.getContext().getTargetAddressSpace(PointeeType));
  }

  if (T->isBuiltinType() || isa<clang::EnumType>(T)) {
    if (T->isBooleanType()) {
      OpBuilder Builder(TheModule->getContext());
      return Builder.getIntegerType(8);
    }
    llvm::Type *Ty = CGM.getTypes().ConvertType(QualType(T, 0));
    mlir::OpBuilder Builder(TheModule->getContext());
    if (Ty->isVoidTy()) {
      return Builder.getNoneType();
    }
    if (Ty->isFloatTy()) {
      return Builder.getF32Type();
    }
    if (Ty->isDoubleTy()) {
      return Builder.getF64Type();
    }
    if (Ty->isX86_FP80Ty())
      return Builder.getF80Type();
    if (Ty->isFP128Ty())
      return Builder.getF128Type();
    if (Ty->is16bitFPTy()) {
      CGEIST_WARNING({
        if (CGM.getTarget().shouldEmitFloat16WithExcessPrecision()) {
          llvm::WithColor::warning() << "Experimental usage of _Float16. Code "
                                        "generated will be illegal "
                                        "for this target. Use with caution.\n";
        }
      });
      return Builder.getF16Type();
    }

    if (auto *IT = dyn_cast<llvm::IntegerType>(Ty)) {
      return Builder.getIntegerType(IT->getBitWidth());
    }
  }
  QT->dump();
  assert(0 && "unhandled type");
}

// Note: In principle we should always create a memref here because we want to
// avoid lowering the abstraction level at this point in the compilation flow.
// However, cgeist treats type inconsistently, it expects memref for SYCL
// types and pointers for every other struct type.
mlir::Type CodeGenTypes::getPointerOrMemRefType(mlir::Type Ty,
                                                unsigned AddressSpace,
                                                bool IsAlloc) const {
  auto ST = Ty.dyn_cast<mlir::LLVM::LLVMStructType>();

  bool IsSYCLType = mlir::sycl::isSYCLType(Ty);
  if (ST)
    IsSYCLType |= any_of(ST.getBody(), mlir::sycl::isSYCLType);

  if (!ST || IsSYCLType)
    return mlir::MemRefType::get(IsAlloc ? 1 : ShapedType::kDynamic, Ty, {},
                                 AddressSpace);

  return LLVM::LLVMPointerType::get(Ty, AddressSpace);
}

const clang::CodeGen::CGFunctionInfo &
CodeGenTypes::arrangeGlobalDeclaration(clang::GlobalDecl GD) {
  return CGM.getTypes().arrangeGlobalDeclaration(GD);
}

bool CodeGenTypes::isLLVMStructABI(const clang::RecordDecl *RD,
                                   llvm::StructType *ST) {
  if (!CombinedStructABI || RD->isUnion())
    return true;

  if (const auto *CXRD = dyn_cast<CXXRecordDecl>(RD)) {
    if (!CXRD->hasDefinition() || CXRD->getNumVBases())
      return true;
    for (const auto *M : CXRD->methods())
      if (M->isVirtualAsWritten() || M->isPure())
        return true;
    for (const auto &Base : CXRD->bases())
      if (Base.getType()->getAsCXXRecordDecl()->isEmpty())
        return true;
  }

  if (ST && !ST->isLiteral() &&
      (ST->getName() == "struct._IO_FILE" ||
       ST->getName() == "class.std::basic_ifstream" ||
       ST->getName() == "class.std::basic_istream" ||
       ST->getName() == "class.std::basic_ostream" ||
       ST->getName() == "class.std::basic_ofstream"))
    return true;

  return false;
}

void CodeGenTypes::getDefaultFunctionAttributes(
    StringRef Name, bool HasOptnone, bool AttrOnCallSite,
    mlirclang::AttrBuilder &FuncAttrs) const {
  MLIRContext *Ctx = TheModule->getContext();
  const LangOptions &LangOpts = CGM.getLangOpts();

  // OptimizeNoneAttr takes precedence over -Os or -Oz. No warning needed.
  if (!HasOptnone) {
    if (getCodeGenOpts().OptimizeSize)
      FuncAttrs.addPassThroughAttribute(llvm::Attribute::OptimizeForSize);
    if (getCodeGenOpts().OptimizeSize == 2)
      FuncAttrs.addPassThroughAttribute(llvm::Attribute::MinSize);
  }

  if (getCodeGenOpts().DisableRedZone)
    FuncAttrs.addPassThroughAttribute(llvm::Attribute::NoRedZone);
  if (getCodeGenOpts().IndirectTlsSegRefs)
    FuncAttrs.addPassThroughAttribute("indirect-tls-seg-refs",
                                      UnitAttr::get(Ctx));
  if (getCodeGenOpts().NoImplicitFloat)
    FuncAttrs.addPassThroughAttribute(llvm::Attribute::NoImplicitFloat);

  if (AttrOnCallSite) {
    // Attributes that should go on the call site only.
    // FIXME: Look for 'BuiltinAttr' on the function rather than re-checking
    // the -fno-builtin-foo list.
    if (!getCodeGenOpts().SimplifyLibCalls || LangOpts.isNoBuiltinFunc(Name))
      FuncAttrs.addPassThroughAttribute(llvm::Attribute::NoBuiltin);
    if (!getCodeGenOpts().TrapFuncName.empty())
      FuncAttrs.addPassThroughAttribute(
          "trap-func-name",
          StringAttr::get(Ctx, getCodeGenOpts().TrapFuncName));
  } else {
    StringRef FpKind;
    switch (getCodeGenOpts().getFramePointer()) {
    case CodeGenOptions::FramePointerKind::None:
      FpKind = "none";
      break;
    case CodeGenOptions::FramePointerKind::NonLeaf:
      FpKind = "non-leaf";
      break;
    case CodeGenOptions::FramePointerKind::All:
      FpKind = "all";
      break;
    }
    FuncAttrs.addPassThroughAttribute("frame-pointer",
                                      StringAttr::get(Ctx, FpKind));

    if (getCodeGenOpts().LessPreciseFPMAD)
      FuncAttrs.addPassThroughAttribute("less-precise-fpmad",
                                        StringAttr::get(Ctx, "true"));

    if (getCodeGenOpts().NullPointerIsValid)
      FuncAttrs.addPassThroughAttribute(llvm::Attribute::NullPointerIsValid);

    if (getCodeGenOpts().FPDenormalMode != llvm::DenormalMode::getIEEE())
      FuncAttrs.addPassThroughAttribute(
          "denormal-fp-math",
          StringAttr::get(Ctx, getCodeGenOpts().FPDenormalMode.str()));
    if (getCodeGenOpts().FP32DenormalMode != getCodeGenOpts().FPDenormalMode) {
      FuncAttrs.addPassThroughAttribute(
          "denormal-fp-math-f32",
          StringAttr::get(Ctx, getCodeGenOpts().FP32DenormalMode.str()));
    }

    if (LangOpts.getDefaultExceptionMode() == LangOptions::FPE_Ignore)
      FuncAttrs.addPassThroughAttribute("no-trapping-math",
                                        StringAttr::get(Ctx, "true"));

    // TODO: Are these all needed?
    // unsafe/inf/nan/nsz are handled by instruction-level FastMathFlags.
    if (LangOpts.NoHonorInfs)
      FuncAttrs.addPassThroughAttribute("no-infs-fp-math",
                                        StringAttr::get(Ctx, "true"));
    if (LangOpts.NoHonorNaNs)
      FuncAttrs.addPassThroughAttribute("no-nans-fp-math",
                                        StringAttr::get(Ctx, "true"));
    if (LangOpts.ApproxFunc)
      FuncAttrs.addPassThroughAttribute("approx-func-fp-math",
                                        StringAttr::get(Ctx, "true"));
    if (LangOpts.UnsafeFPMath)
      FuncAttrs.addPassThroughAttribute("unsafe-fp-math",
                                        StringAttr::get(Ctx, "true"));
    if (getCodeGenOpts().SoftFloat)
      FuncAttrs.addPassThroughAttribute("use-soft-float",
                                        StringAttr::get(Ctx, "true"));
    FuncAttrs.addPassThroughAttribute(
        "stack-protector-buffer-size",
        StringAttr::get(Ctx, llvm::utostr(getCodeGenOpts().SSPBufferSize)));
    if (LangOpts.NoSignedZero)
      FuncAttrs.addPassThroughAttribute("no-signed-zeros-fp-math",
                                        StringAttr::get(Ctx, "true"));

    // TODO: Reciprocal estimate codegen options should apply to instructions?
    const std::vector<std::string> &Recips = getCodeGenOpts().Reciprocals;
    if (!Recips.empty())
      FuncAttrs.addPassThroughAttribute(
          "reciprocal-estimates",
          StringAttr::get(Ctx, llvm::join(Recips, ",")));

    if (!getCodeGenOpts().PreferVectorWidth.empty() &&
        getCodeGenOpts().PreferVectorWidth != "none")
      FuncAttrs.addPassThroughAttribute(
          "prefer-vector-width",
          StringAttr::get(Ctx, getCodeGenOpts().PreferVectorWidth));

    if (getCodeGenOpts().StackRealignment)
      FuncAttrs.addPassThroughAttribute("stackrealign", UnitAttr::get(Ctx));
    if (getCodeGenOpts().Backchain)
      FuncAttrs.addPassThroughAttribute("backchain", UnitAttr::get(Ctx));
    if (getCodeGenOpts().EnableSegmentedStacks)
      FuncAttrs.addPassThroughAttribute("split-stack", UnitAttr::get(Ctx));

    if (getCodeGenOpts().SpeculativeLoadHardening)
      FuncAttrs.addPassThroughAttribute(
          llvm::Attribute::SpeculativeLoadHardening);

    // Add zero-call-used-regs attribute.
    switch (getCodeGenOpts().getZeroCallUsedRegs()) {
    case llvm::ZeroCallUsedRegs::ZeroCallUsedRegsKind::Skip:
      FuncAttrs.removeAttribute("zero-call-used-regs");
      break;
    case llvm::ZeroCallUsedRegs::ZeroCallUsedRegsKind::UsedGPRArg:
      FuncAttrs.addPassThroughAttribute("zero-call-used-regs",
                                        StringAttr::get(Ctx, "used-gpr-arg"));
      break;
    case llvm::ZeroCallUsedRegs::ZeroCallUsedRegsKind::UsedGPR:
      FuncAttrs.addPassThroughAttribute("zero-call-used-regs",
                                        StringAttr::get(Ctx, "used-gpr"));
      break;
    case llvm::ZeroCallUsedRegs::ZeroCallUsedRegsKind::UsedArg:
      FuncAttrs.addPassThroughAttribute("zero-call-used-regs",
                                        StringAttr::get(Ctx, "used-arg"));
      break;
    case llvm::ZeroCallUsedRegs::ZeroCallUsedRegsKind::Used:
      FuncAttrs.addPassThroughAttribute("zero-call-used-regs",
                                        StringAttr::get(Ctx, "used"));
      break;
    case llvm::ZeroCallUsedRegs::ZeroCallUsedRegsKind::AllGPRArg:
      FuncAttrs.addPassThroughAttribute("zero-call-used-regs",
                                        StringAttr::get(Ctx, "all-gpr-arg"));
      break;
    case llvm::ZeroCallUsedRegs::ZeroCallUsedRegsKind::AllGPR:
      FuncAttrs.addPassThroughAttribute("zero-call-used-regs",
                                        StringAttr::get(Ctx, "all-gpr"));
      break;
    case llvm::ZeroCallUsedRegs::ZeroCallUsedRegsKind::AllArg:
      FuncAttrs.addPassThroughAttribute("zero-call-used-regs",
                                        StringAttr::get(Ctx, "all-arg"));
      break;
    case llvm::ZeroCallUsedRegs::ZeroCallUsedRegsKind::All:
      FuncAttrs.addPassThroughAttribute("zero-call-used-regs",
                                        StringAttr::get(Ctx, "all"));
      break;
    }
  }

  if (LangOpts.assumeFunctionsAreConvergent()) {
    // Conservatively, mark all functions and calls in CUDA and OpenCL as
    // convergent (meaning, they may call an intrinsically convergent op, such
    // as __syncthreads() / barrier(), and so can't have certain optimizations
    // applied around them).  LLVM will remove this attribute where it safely
    // can.
    FuncAttrs.addPassThroughAttribute(llvm::Attribute::Convergent);
  }

  // TODO: NoUnwind attribute should be added for other GPU modes OpenCL, HIP,
  // OpenMP offload. AFAIK, none of them support exceptions in device code.
  if ((LangOpts.CUDA && LangOpts.CUDAIsDevice) ||
      (LangOpts.isSYCL() && LangOpts.SYCLIsDevice))
    FuncAttrs.addPassThroughAttribute(llvm::Attribute::NoUnwind);

  for (StringRef Attr : CGM.getCodeGenOpts().DefaultFunctionAttrs) {
    StringRef Var, Value;
    std::tie(Var, Value) = Attr.split('=');
    FuncAttrs.addPassThroughAttribute(Var, StringAttr::get(Ctx, Value));
  }
}

bool CodeGenTypes::getCPUAndFeaturesAttributes(
    GlobalDecl GD, AttrBuilder &FuncAttrsBuilder) const {
  // Add target-cpu and target-features attributes to functions. If
  // we have a decl for the function and it has a target attribute then
  // parse that and add it to the feature set.
  StringRef TargetCPU = CGM.getTarget().getTargetOpts().CPU;
  StringRef TuneCPU = CGM.getTarget().getTargetOpts().TuneCPU;
  std::vector<std::string> Features;
  const auto *FD = dyn_cast_or_null<FunctionDecl>(GD.getDecl());
  FD = FD ? FD->getMostRecentDecl() : FD;
  const auto *TD = FD ? FD->getAttr<TargetAttr>() : nullptr;
  const auto *SD = FD ? FD->getAttr<CPUSpecificAttr>() : nullptr;
  const auto *TC = FD ? FD->getAttr<TargetClonesAttr>() : nullptr;
  bool AddedAttr = false;
  if (TD || SD || TC) {
    llvm::StringMap<bool> FeatureMap;
    getContext().getFunctionFeatureMap(FeatureMap, GD);

    // Produce the canonical string for this set of features.
    for (const llvm::StringMap<bool>::value_type &Entry : FeatureMap)
      Features.push_back((Entry.getValue() ? "+" : "-") + Entry.getKey().str());

    // Now add the target-cpu and target-features to the function.
    // While we populated the feature map above, we still need to
    // get and parse the target attribute so we can get the cpu for
    // the function.
    if (TD) {
      ParsedTargetAttr ParsedAttr =
          CGM.getTarget().parseTargetAttr(TD->getFeaturesStr());
      if (!ParsedAttr.CPU.empty() &&
          CGM.getTarget().isValidCPUName(ParsedAttr.CPU)) {
        TargetCPU = ParsedAttr.CPU;
        TuneCPU = ""; // Clear the tune CPU.
      }
      if (!ParsedAttr.Tune.empty() &&
          CGM.getTarget().isValidCPUName(ParsedAttr.Tune))
        TuneCPU = ParsedAttr.Tune;
    }

    if (SD) {
      // Apply the given CPU name as the 'tune-cpu' so that the optimizer can
      // favor this processor.
      TuneCPU = CGM.getTarget().getCPUSpecificTuneName(
          SD->getCPUName(GD.getMultiVersionIndex())->getName());
    }
  } else {
    // Otherwise just add the existing target cpu and target features to the
    // function.
    Features = CGM.getTarget().getTargetOpts().Features;
  }

  MLIRContext *Ctx = TheModule->getContext();

  if (!TargetCPU.empty()) {
    FuncAttrsBuilder.addPassThroughAttribute("target-cpu",
                                             StringAttr::get(Ctx, TargetCPU));
    AddedAttr = true;
  }
  if (!TuneCPU.empty()) {
    FuncAttrsBuilder.addPassThroughAttribute("tune-cpu",
                                             StringAttr::get(Ctx, TuneCPU));
    AddedAttr = true;
  }
  if (!Features.empty()) {
    llvm::sort(Features);
    FuncAttrsBuilder.addPassThroughAttribute(
        "target-features", StringAttr::get(Ctx, llvm::join(Features, ",")));
    AddedAttr = true;
  }

  return AddedAttr;
}

QualType CodeGenTypes::getPromotionType(QualType Ty) const {
  if (CGM.getTarget().shouldEmitFloat16WithExcessPrecision()) {
    if (Ty->isAnyComplexType()) {
      QualType ElementType = Ty->castAs<clang::ComplexType>()->getElementType();
      if (ElementType->isFloat16Type())
        return CGM.getContext().getComplexType(CGM.getContext().FloatTy);
    }
    if (Ty->isFloat16Type())
      return CGM.getContext().FloatTy;
  }
  return QualType();
}

} // namespace CodeGen
} // namespace mlirclang<|MERGE_RESOLUTION|>--- conflicted
+++ resolved
@@ -1342,22 +1342,14 @@
           TypeName == "array" || TypeName == "AssertHappened" ||
           TypeName == "atomic" || TypeName == "bfloat16" ||
           TypeName == "GetOp" || TypeName == "GetScalarOp" ||
-<<<<<<< HEAD
-          TypeName == "group" || TypeName == "id" || TypeName == "item" ||
-          TypeName == "ItemBase" || TypeName == "LocalAccessorBaseDevice" ||
+          TypeName == "group" || TypeName == "h_item" || TypeName == "id" ||
+          TypeName == "item" || TypeName == "ItemBase" ||
+          TypeName == "kernel_handler" || TypeName == "LocalAccessorBaseDevice" ||
           TypeName == "local_accessor_base" || TypeName == "local_accessor" ||
+          TypeName == "maximum" || TypeName == "minimum" ||
           TypeName == "multi_ptr" || TypeName == "nd_item" ||
           TypeName == "nd_range" || TypeName == "OwnerLessBase" ||
           TypeName == "range" || TypeName == "sub_group" ||
-=======
-          TypeName == "group" || TypeName == "h_item" || TypeName == "id" ||
-          TypeName == "item" || TypeName == "ItemBase" ||
-          TypeName == "kernel_handler" || TypeName == "maximum" ||
-          TypeName == "minimum" || TypeName == "multi_ptr" ||
-          TypeName == "nd_item" || TypeName == "nd_range" ||
-          TypeName == "OwnerLessBase" || TypeName == "range" ||
-          TypeName == "sub_group" ||
->>>>>>> 678b8d3e
           TypeName == "TupleCopyAssignableValueHolder" ||
           TypeName == "TupleValueHolder" || TypeName == "vec") {
         return getSYCLType(RT, *this);
