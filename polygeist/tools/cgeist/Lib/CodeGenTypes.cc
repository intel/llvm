--- conflicted
+++ resolved
@@ -1343,17 +1343,11 @@
           TypeName == "atomic" || TypeName == "bfloat16" ||
           TypeName == "GetOp" || TypeName == "GetScalarOp" ||
           TypeName == "group" || TypeName == "id" || TypeName == "item" ||
-<<<<<<< HEAD
           TypeName == "ItemBase" || TypeName == "LocalAccessorBaseDevice" ||
           TypeName == "local_accessor_base" || TypeName == "local_accessor" ||
           TypeName == "multi_ptr" || TypeName == "nd_item" ||
-          TypeName == "nd_range" || TypeName == "range" ||
-=======
-          TypeName == "ItemBase" || TypeName == "multi_ptr" ||
-          TypeName == "nd_item" || TypeName == "nd_range" ||
-          TypeName == "OwnerLessBase" || TypeName == "range" ||
->>>>>>> e1c7f35e
-          TypeName == "sub_group" ||
+          TypeName == "nd_range" || TypeName == "OwnerLessBase" ||
+          TypeName == "range" || TypeName == "sub_group" ||
           TypeName == "TupleCopyAssignableValueHolder" ||
           TypeName == "TupleValueHolder" || TypeName == "vec") {
         return getSYCLType(RT, *this);
