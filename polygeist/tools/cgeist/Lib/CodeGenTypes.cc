//===--- CodeGenTypes.cc - Type translation for MLIR CodeGen -------------===//
//
// Part of the LLVM Project, under the Apache License v2.0 with LLVM Exceptions.
// See https://llvm.org/LICENSE.txt for license information.
// SPDX-License-Identifier: Apache-2.0 WITH LLVM-exception
//
//===----------------------------------------------------------------------===//
//
// This is the code that handles AST -> MLIR type lowering.
//
//===----------------------------------------------------------------------===//

#include "CodeGenTypes.h"
#include "TypeUtils.h"
#include "utils.h"

#include "clang/../../lib/CodeGen/CodeGenModule.h"
#include "clang/AST/ASTContext.h"
#include "clang/CodeGen/CGFunctionInfo.h"

#include "mlir/Dialect/LLVMIR/LLVMTypes.h"
#include "mlir/Dialect/MemRef/IR/MemRef.h"
#include "mlir/Dialect/SYCL/IR/SYCLOpsTypes.h"
#include "mlir/IR/Builders.h"
#include "mlir/IR/MLIRContext.h"
#include "mlir/Target/LLVMIR/TypeFromLLVM.h"

#include "llvm/IR/Assumptions.h"
#include "llvm/Support/CommandLine.h"
#include "llvm/Support/Debug.h"
#include "llvm/Support/ModRef.h"
#include "llvm/Support/WithColor.h"
#include "llvm/Support/raw_ostream.h"

#define DEBUG_TYPE "cgeist"

using namespace clang;
using namespace mlir;
using namespace llvm;

static cl::opt<bool>
    MemRefFullRank("memref-fullrank", cl::init(false),
                   cl::desc("Get the full rank of the memref."));

static cl::opt<bool> MemRefABI("memref-abi", cl::init(true),
                               cl::desc("Use memrefs when possible"));

static cl::opt<bool>
    CombinedStructABI("struct-abi", cl::init(true),
                      cl::desc("Use literal LLVM ABI for structs"));

/******************************************************************************/
/*            Flags affecting code generation of function types.              */
/******************************************************************************/

// Note: cgeist does not allow flattening struct function parameters. Need to
// revisit.
constexpr bool AllowStructFlattening = false;

// Note: cgeist does not allow returning a struct via the parameter list. Need
// to revisit.
constexpr bool AllowSRet = false;

// Note: cgesit does not allow returning 'inalloca'. Need to revisit.
constexpr bool AllowInAllocaRet = false;

/******************************************************************************/
/*                            Helper Functions                                */
/******************************************************************************/

static llvm::raw_ostream &
operator<<(llvm::raw_ostream &OS, clang::CodeGen::ABIArgInfo::Kind &ArgInfo) {
  OS << "ABIArgInfo::";
  switch (ArgInfo) {
  case clang::CodeGen::ABIArgInfo::Direct:
    return OS << "Direct";
  case clang::CodeGen::ABIArgInfo::Extend:
    return OS << "Extend";
  case clang::CodeGen::ABIArgInfo::Indirect:
    return OS << "Indirect";
  case clang::CodeGen::ABIArgInfo::IndirectAliased:
    return OS << "IndirectAliased";
  case clang::CodeGen::ABIArgInfo::Ignore:
    return OS << "Ignore";
  case clang::CodeGen::ABIArgInfo::Expand:
    return OS << "Expand";
  case clang::CodeGen::ABIArgInfo::CoerceAndExpand:
    return OS << "CoerceAndExpand";
  case clang::CodeGen::ABIArgInfo::InAlloca:
    return OS << "InAlloca";
  }
  llvm_unreachable("Invalid ABI kind");
  return OS;
}

/// Iteratively get the size of each dim of the given ConstantArrayType inst.
static void
getConstantArrayShapeAndElemType(const clang::QualType &Ty,
                                 llvm::SmallVectorImpl<int64_t> &Shape,
                                 clang::QualType &ElemTy) {
  Shape.clear();

  clang::QualType CurTy = Ty;
  while (CurTy->isConstantArrayType()) {
    const auto *CstArrTy = cast<clang::ConstantArrayType>(CurTy);
    Shape.push_back(CstArrTy->getSize().getSExtValue());
    CurTy = CstArrTy->getElementType();
  }

  ElemTy = CurTy;
}

static constexpr int AllocSizeNumElemsNotPresent = -1;

static uint64_t packAllocSizeArgs(unsigned ElemSizeArg,
                                  const Optional<int> &NumElemsArg) {
  assert((!NumElemsArg || *NumElemsArg != AllocSizeNumElemsNotPresent) &&
         "Attempting to pack a reserved value");

  return uint64_t(ElemSizeArg) << 32 |
         NumElemsArg.value_or(AllocSizeNumElemsNotPresent);
}

static void
addAttributesFromFunctionProtoType(mlirclang::AttrBuilder &FuncAttrs,
                                   const clang::FunctionProtoType *FPT) {
  if (!FPT)
    return;

  if (!isUnresolvedExceptionSpec(FPT->getExceptionSpecType()) &&
      FPT->isNothrow())
    FuncAttrs.addPassThroughAttribute(llvm::Attribute::NoUnwind);
}

static void addAttributesFromAssumes(mlirclang::AttrBuilder &FuncAttrs,
                                     const Decl *Callee) {
  if (!Callee)
    return;

  SmallVector<StringRef, 4> Attrs;
  for (const AssumptionAttr *AA : Callee->specific_attrs<AssumptionAttr>())
    AA->getAssumption().split(Attrs, ",");

  MLIRContext *Ctx = &FuncAttrs.getContext();
  SmallVector<mlir::Attribute, 4> StrAttrs;
  for (StringRef AttrName : Attrs)
    StrAttrs.push_back(StringAttr::get(Ctx, AttrName));

  FuncAttrs.addPassThroughAttribute(llvm::AssumptionAttrKey,
                                    mlir::ArrayAttr::get(Ctx, StrAttrs));
}

static void addNoBuiltinAttributes(mlirclang::AttrBuilder &FuncAttrs,
                                   const LangOptions &LangOpts,
                                   const NoBuiltinAttr *NBA = nullptr) {
  auto AddNoBuiltinAttr = [&FuncAttrs](StringRef BuiltinName) {
    SmallString<32> AttributeName;
    AttributeName += "no-builtin-";
    AttributeName += BuiltinName;
    FuncAttrs.addPassThroughAttribute(AttributeName, mlir::UnitAttr());
  };

  // First, handle the language options passed through -fno-builtin.
  if (LangOpts.NoBuiltin) {
    // -fno-builtin disables them all.
    FuncAttrs.addPassThroughAttribute("no-builtins", mlir::UnitAttr());
    return;
  }

  // Then, add attributes for builtins specified through -fno-builtin-<name>.
  llvm::for_each(LangOpts.NoBuiltinFuncs, AddNoBuiltinAttr);

  // Now, let's check the __attribute__((no_builtin("...")) attribute added to
  // the source.
  if (!NBA)
    return;

  // If there is a wildcard in the builtin names specified through the
  // attribute, disable them all.
  if (llvm::is_contained(NBA->builtinNames(), "*")) {
    FuncAttrs.addPassThroughAttribute("no-builtins", mlir::UnitAttr());
    return;
  }

  // And last, add the rest of the builtin names.
  llvm::for_each(NBA->builtinNames(), AddNoBuiltinAttr);
}

static bool determineNoUndef(QualType QT, clang::CodeGen::CodeGenTypes &Types,
                             const llvm::DataLayout &DL,
                             const clang::CodeGen::ABIArgInfo &AI,
                             bool CheckCoerce = true) {
  llvm::Type *Ty = Types.ConvertTypeForMem(QT);
  if (AI.getKind() == clang::CodeGen::ABIArgInfo::Indirect)
    return true;
  if (AI.getKind() == clang::CodeGen::ABIArgInfo::Extend)
    return true;
  if (!DL.typeSizeEqualsStoreSize(Ty))
    // TODO: This will result in a modest amount of values not marked noundef
    // when they could be. We care about values that *invisibly* contain undef
    // bits from the perspective of LLVM IR.
    return false;
  if (CheckCoerce && AI.canHaveCoerceToType()) {
    llvm::Type *CoerceTy = AI.getCoerceToType();
    if (llvm::TypeSize::isKnownGT(DL.getTypeSizeInBits(CoerceTy),
                                  DL.getTypeSizeInBits(Ty)))
      // If we're coercing to a type with a greater size than the canonical one,
      // we're introducing new undef bits.
      // Coercing to a type of smaller or equal size is ok, as we know that
      // there's no internal padding (typeSizeEqualsStoreSize).
      return false;
  }
  if (QT->isBitIntType())
    return true;
  if (QT->isReferenceType())
    return true;
  if (QT->isNullPtrType())
    return false;
  if (QT->isMemberPointerType())
    // TODO: Some member pointers are `noundef`, but it depends on the ABI. For
    // now, never mark them.
    return false;
  if (QT->isScalarType()) {
    if (const auto *Complex = dyn_cast<clang::ComplexType>(QT))
      return determineNoUndef(Complex->getElementType(), Types, DL, AI, false);
    return true;
  }
  if (const auto *Vector = dyn_cast<clang::VectorType>(QT))
    return determineNoUndef(Vector->getElementType(), Types, DL, AI, false);
  if (const auto *Matrix = dyn_cast<clang::MatrixType>(QT))
    return determineNoUndef(Matrix->getElementType(), Types, DL, AI, false);
  if (const auto *Array = dyn_cast<clang::ArrayType>(QT))
    return determineNoUndef(Array->getElementType(), Types, DL, AI, false);

  // TODO: Some structs may be `noundef`, in specific situations.
  return false;
}

namespace mlirclang {
namespace CodeGen {

namespace {

/// Encapsulates information about the way function arguments from
/// CGFunctionInfo should be passed to actual LLVM IR function.
class ClangToLLVMArgMapping {
  static const unsigned InvalidIndex = ~0U;
  unsigned InallocaArgNo;
  unsigned SRetArgNo;
  unsigned TotalIRArgs;

  /// Arguments of LLVM IR function corresponding to single Clang argument.
  struct IRArgs {
    unsigned PaddingArgIndex;
    // Argument is expanded to IR arguments at positions
    // [FirstArgIndex, FirstArgIndex + NumberOfArgs).
    unsigned FirstArgIndex;
    unsigned NumberOfArgs;

    IRArgs()
        : PaddingArgIndex(InvalidIndex), FirstArgIndex(InvalidIndex),
          NumberOfArgs(0) {}
  };

  llvm::SmallVector<IRArgs, 8> ArgInfo;

public:
  ClangToLLVMArgMapping(const clang::ASTContext &Context,
                        const clang::CodeGen::CGFunctionInfo &FI,
                        bool OnlyRequiredArgs = false)
      : InallocaArgNo(InvalidIndex), SRetArgNo(InvalidIndex), TotalIRArgs(0),
        ArgInfo(OnlyRequiredArgs ? FI.getNumRequiredArgs() : FI.arg_size()) {
    construct(Context, FI, OnlyRequiredArgs);
  }

  bool hasInallocaArg() const { return InallocaArgNo != InvalidIndex; }
  unsigned getInallocaArgNo() const {
    assert(hasInallocaArg());
    return InallocaArgNo;
  }

  bool hasSRetArg() const { return SRetArgNo != InvalidIndex; }
  unsigned getSRetArgNo() const {
    assert(hasSRetArg());
    return SRetArgNo;
  }

  unsigned totalIRArgs() const { return TotalIRArgs; }

  bool hasPaddingArg(unsigned ArgNo) const {
    assert(ArgNo < ArgInfo.size());
    return ArgInfo[ArgNo].PaddingArgIndex != InvalidIndex;
  }
  unsigned getPaddingArgNo(unsigned ArgNo) const {
    assert(hasPaddingArg(ArgNo));
    return ArgInfo[ArgNo].PaddingArgIndex;
  }

  /// Returns index of first IR argument corresponding to ArgNo, and their
  /// quantity.
  std::pair<unsigned, unsigned> getIRArgs(unsigned ArgNo) const {
    assert(ArgNo < ArgInfo.size());
    return std::make_pair(ArgInfo[ArgNo].FirstArgIndex,
                          ArgInfo[ArgNo].NumberOfArgs);
  }

private:
  void construct(const clang::ASTContext &Context,
                 const clang::CodeGen::CGFunctionInfo &FI,
                 bool OnlyRequiredArgs);
};

void ClangToLLVMArgMapping::construct(const clang::ASTContext &Context,
                                      const clang::CodeGen::CGFunctionInfo &FI,
                                      bool OnlyRequiredArgs) {
  unsigned IRArgNo = 0;
  bool SwapThisWithSRet = false;
  const clang::CodeGen::ABIArgInfo &RetAI = FI.getReturnInfo();

  if (AllowSRet && RetAI.getKind() == clang::CodeGen::ABIArgInfo::Indirect) {
    SwapThisWithSRet = RetAI.isSRetAfterThis();
    SRetArgNo = SwapThisWithSRet ? 1 : IRArgNo++;
  }

  unsigned ArgNo = 0;
  unsigned NumArgs = OnlyRequiredArgs ? FI.getNumRequiredArgs() : FI.arg_size();
  for (clang::CodeGen::CGFunctionInfo::const_arg_iterator I = FI.arg_begin();
       ArgNo < NumArgs; ++I, ++ArgNo) {
    assert(I != FI.arg_end());
    const clang::CodeGen::ABIArgInfo &AI = I->info;
    // Collect data about IR arguments corresponding to Clang argument ArgNo.
    auto &IRArgs = ArgInfo[ArgNo];

    if (AI.getPaddingType())
      IRArgs.PaddingArgIndex = IRArgNo++;

    switch (AI.getKind()) {
    case clang::CodeGen::ABIArgInfo::Extend:
    case clang::CodeGen::ABIArgInfo::Direct: {
      // FIXME: handle sseregparm someday...
      llvm::StructType *STy = dyn_cast<llvm::StructType>(AI.getCoerceToType());

      CGEIST_WARNING({
        if (AI.isDirect() && AI.getCanBeFlattened() && STy)
          llvm::WithColor::warning()
              << "struct should be flattened but MLIR codegen "
                 "cannot yet handle it. Needs to be fixed.\n";
      });

      if (AllowStructFlattening && AI.isDirect() && AI.getCanBeFlattened() &&
          STy) {
        IRArgs.NumberOfArgs = STy->getNumElements();
      } else {
        IRArgs.NumberOfArgs = 1;
      }
      break;
    }
    case clang::CodeGen::ABIArgInfo::Indirect:
    case clang::CodeGen::ABIArgInfo::IndirectAliased:
      IRArgs.NumberOfArgs = 1;
      break;
    case clang::CodeGen::ABIArgInfo::Ignore:
    case clang::CodeGen::ABIArgInfo::InAlloca:
      // ignore and inalloca doesn't have matching LLVM parameters.
      IRArgs.NumberOfArgs = 0;
      break;
    case clang::CodeGen::ABIArgInfo::CoerceAndExpand:
    case clang::CodeGen::ABIArgInfo::Expand:
      llvm_unreachable("not implemented");
    }

    if (IRArgs.NumberOfArgs > 0) {
      IRArgs.FirstArgIndex = IRArgNo;
      IRArgNo += IRArgs.NumberOfArgs;
    }

    // Skip over the sret parameter when it comes second.  We already handled it
    // above.
    if (IRArgNo == 1 && SwapThisWithSRet)
      IRArgNo++;
  }
  assert(ArgNo == ArgInfo.size());

  if (AllowInAllocaRet && FI.usesInAlloca())
    InallocaArgNo = IRArgNo++;

  TotalIRArgs = IRArgNo;
}
} // namespace

CodeGenTypes::CodeGenTypes(clang::CodeGen::CodeGenModule &CGM,
                           mlir::OwningOpRef<mlir::ModuleOp> &Module)
    : CGM(CGM), Context(CGM.getContext()), TheModule(Module),
      TheCXXABI(CGM.getCXXABI()) {}

const CodeGenOptions &CodeGenTypes::getCodeGenOpts() const {
  return CGM.getCodeGenOpts();
}

mlir::FunctionType
CodeGenTypes::getFunctionType(const clang::CodeGen::CGFunctionInfo &FI,
                              const clang::FunctionDecl &FD) {
  LLVM_DEBUG(llvm::dbgs() << "\n-- Entering getFunctionType --\n");

  const bool IsMethodDecl = isa<CXXMethodDecl>(FD);
  const bool IsMethodInstance =
      IsMethodDecl && cast<CXXMethodDecl>(FD).isInstance();
  bool IsArrayReturn = false;
  getMLIRType(FD.getReturnType(), &IsArrayReturn);

  LLVM_DEBUG({
    if (IsMethodInstance)
      llvm::dbgs() << "IsMethodInstance = true\n";
    if (IsArrayReturn)
      llvm::dbgs() << "IsArrayReturn = true\n";
  });

  // This lambda function returns the declared type of a function parameter when
  // given the index of the parameter and the decayed type of the parameter.
  auto GetDeclArgTy = [&](int32_t ArgNo, QualType ABIArgTy) {
    if (IsMethodInstance) // account for the fact the 'this' type is not
      ArgNo--;            // present in the function declaration.
    const QualType DeclArgTy =
        (ArgNo == -1) ? ABIArgTy : FD.getParamDecl(ArgNo)->getType();

    LLVM_DEBUG({
      llvm::dbgs() << "ABIArgTy: ";
      ABIArgTy.dump();
      llvm::dbgs() << "DeclArgTy: ";
      DeclArgTy.dump();
    });

    return DeclArgTy;
  };

  // This lambda function returns the MLIR type corresponding to the given clang
  // type.
  auto GetMLIRArgType = [this](QualType QT) {
    bool IsRef = false;
    mlir::Type ArgTy = getMLIRType(QT, &IsRef);
    if (IsRef)
      ArgTy = getMLIRType(CGM.getContext().getLValueReferenceType(QT));
    return ArgTy;
  };

  //
  // Compute the type of the function return value.
  //
  const clang::CodeGen::ABIArgInfo &RetAI = FI.getReturnInfo();
  ClangToLLVMArgMapping IRFunctionArgs(CGM.getContext(), FI, true);
  mlir::OpBuilder Builder(TheModule->getContext());
  LLVM_DEBUG(llvm::dbgs() << "Processing return value\n");

  mlir::Type ResultType;
  clang::CodeGen::ABIArgInfo::Kind Kind = RetAI.getKind();
  LLVM_DEBUG(llvm::dbgs() << "RetInfo: " << Kind << "\n");
  switch (Kind) {
  case clang::CodeGen::ABIArgInfo::Expand:
  case clang::CodeGen::ABIArgInfo::IndirectAliased:
    llvm_unreachable("Invalid ABI kind for return argument");

  case clang::CodeGen::ABIArgInfo::Extend:
  case clang::CodeGen::ABIArgInfo::Direct:
    ResultType =
        IsArrayReturn ? Builder.getNoneType() : getMLIRType(FI.getReturnType());
    break;

  case clang::CodeGen::ABIArgInfo::InAlloca:
    if (RetAI.getInAllocaSRet()) {
      // sret things on win32 aren't void, they return the sret pointer.
      QualType Ret = FI.getReturnType();
      mlir::Type Ty = getMLIRType(Ret);
      unsigned AddressSpace =
          CGM.getContext().getTargetAddressSpace(Ret.getAddressSpace());
      ResultType = getPointerOrMemRefType(Ty, AddressSpace);
    } else {
      ResultType = Builder.getNoneType();
    }
    break;

  case clang::CodeGen::ABIArgInfo::Indirect:
    if (!AllowSRet) {
      // HACK: remove once we can handle function returning a struct.
      CGEIST_WARNING(llvm::WithColor::warning()
                     << "function should return its value indirectly (as "
                        "an extra reference parameter). This is not yet "
                        "handled by the MLIR codegen\n");
      QualType Ret = FI.getReturnType();
      ResultType = getMLIRType(Ret);
      break;
    }
  case clang::CodeGen::ABIArgInfo::Ignore:
    ResultType = Builder.getNoneType();
    break;

  case clang::CodeGen::ABIArgInfo::CoerceAndExpand:
    llvm_unreachable("not implemented");
    break;
  }

  //
  // Compute the types of the function parameters.
  //
  const unsigned NumArgs = IsArrayReturn ? IRFunctionArgs.totalIRArgs() + 1
                                         : IRFunctionArgs.totalIRArgs();
  SmallVector<mlir::Type, 8> ArgTypes(NumArgs);
  LLVM_DEBUG(llvm::dbgs() << "NumArgs = " << NumArgs << "\n");

  // Add type for sret argument.
  if (AllowSRet && IRFunctionArgs.hasSRetArg()) {
    llvm_unreachable("not implemented");
    QualType Ret = FI.getReturnType();
    mlir::Type Ty = getMLIRType(Ret);
    unsigned AddressSpace =
        CGM.getContext().getTargetAddressSpace(Ret.getAddressSpace());
    ArgTypes[IRFunctionArgs.getSRetArgNo()] =
        getPointerOrMemRefType(Ty, AddressSpace);
  }

  // Add type for inalloca argument.
  if (AllowInAllocaRet && IRFunctionArgs.hasInallocaArg()) {
    llvm_unreachable("not implemented");
    auto *ArgStruct = FI.getArgStruct();
    assert(ArgStruct);
    // ArgTypes[IRFunctionArgs.getInallocaArgNo()] = ArgStruct->getPointerTo();
  }

  // Add in all of the required arguments.
  unsigned ArgNo = 0;
  clang::CodeGen::CGFunctionInfo::const_arg_iterator
      It = FI.arg_begin(),
      Ie = It + FI.getNumRequiredArgs();
  for (; It != Ie; ++It, ++ArgNo) {
    // Note: 'ArgTy' is the type of the parameter after it as been decayed to
    // abide to the ABI rules.
    const QualType &ArgTy = It->type;
    const clang::CodeGen::ABIArgInfo &ArgInfo = It->info;

    // TODO: Currently cgeist does not handle inserting paddings. Need to
    // revisit.
    bool InsertPadding = false;

    // Insert a padding type to ensure proper alignment.
    if (InsertPadding && IRFunctionArgs.hasPaddingArg(ArgNo)) {
      llvm_unreachable("not implemented");
      // ArgTypes[IRFunctionArgs.getPaddingArgNo(ArgNo)] =
      //    ArgInfo.getPaddingType();
    }

    unsigned FirstIRArg, NumIRArgs;
    std::tie(FirstIRArg, NumIRArgs) = IRFunctionArgs.getIRArgs(ArgNo);

    LLVM_DEBUG({
      llvm::dbgs() << "\nProcessing Arg " << ArgNo
                   << ", FirstIRArg = " << FirstIRArg
                   << ", NumIRArgs = " << NumIRArgs << "\n";
    });

    // Note: 'DeclArgTy' is the original type of the parameter in the
    // function declaration. In order to avoid premature loss of information
    // (e.g. extent of array dimensions) we want to use the original type.
    const QualType DeclArgTy = GetDeclArgTy(ArgNo, ArgTy);

    clang::CodeGen::ABIArgInfo::Kind Kind = ArgInfo.getKind();
    LLVM_DEBUG(llvm::dbgs() << "ArgInfo: " << Kind << "\n");

    switch (Kind) {
    case clang::CodeGen::ABIArgInfo::Ignore:
    case clang::CodeGen::ABIArgInfo::InAlloca:
      assert(NumIRArgs == 0);
      break;
    case clang::CodeGen::ABIArgInfo::Indirect: {
      assert(NumIRArgs == 1);
      // indirect arguments are always on the stack, which is alloca addr space.
      mlir::Type MLIRArgTy = GetMLIRArgType(DeclArgTy);
      ArgTypes[FirstIRArg] = getPointerOrMemRefType(
          MLIRArgTy, CGM.getDataLayout().getAllocaAddrSpace());
      LLVM_DEBUG(llvm::dbgs().indent(2)
                 << "mlir type: " << ArgTypes[FirstIRArg] << "\n");
      break;
    }
    case clang::CodeGen::ABIArgInfo::IndirectAliased: {
      assert(NumIRArgs == 1);
      mlir::Type MLIRArgTy = GetMLIRArgType(DeclArgTy);
      ArgTypes[FirstIRArg] =
          getPointerOrMemRefType(MLIRArgTy, ArgInfo.getIndirectAddrSpace());
      LLVM_DEBUG(llvm::dbgs().indent(2)
                 << "mlir type: " << ArgTypes[FirstIRArg] << "\n");
      break;
    }
    case clang::CodeGen::ABIArgInfo::Extend:
    case clang::CodeGen::ABIArgInfo::Direct: {
      mlir::Type MLIRArgTy = GetMLIRArgType(DeclArgTy);

      // Fast-isel and the optimizer generally like
      // scalar values better than FCAs, so we flatten them if this is safe to
      // do for this argument.
      auto ST = MLIRArgTy.dyn_cast<mlir::LLVM::LLVMStructType>();

      CGEIST_WARNING({
        if (ST && ArgInfo.isDirect() && ArgInfo.getCanBeFlattened())
          llvm::WithColor::warning()
              << "struct should be flattened but MLIR codegen "
                 "cannot yet handle it. Needs to be fixed.\n";
      });

      if (AllowStructFlattening && ST && ArgInfo.isDirect() &&
          ArgInfo.getCanBeFlattened()) {
        assert(NumIRArgs == ST.getBody().size());
        for (unsigned I = 0, E = ST.getBody().size(); I != E; ++I)
          ArgTypes[FirstIRArg + I] = ST.getBody()[I];
      } else {
        assert(NumIRArgs == 1);
        ArgTypes[FirstIRArg] = MLIRArgTy;
        LLVM_DEBUG(llvm::dbgs().indent(2)
                   << "mlir type: " << ArgTypes[FirstIRArg] << "\n");
      }
      break;
    }
    case clang::CodeGen::ABIArgInfo::CoerceAndExpand:
    case clang::CodeGen::ABIArgInfo::Expand:
      llvm_unreachable("not implemented");
    }
  }

  // We return arrays via the parameter list to mirror cgeist special handling
  // for functions returning an array.
  // Note: this is not conforming to the ABI and should be fixed.
  if (IsArrayReturn) {
    auto MLIRType = getMLIRType(
        CGM.getContext().getLValueReferenceType(FD.getReturnType()));
    assert(MLIRType.isa<MemRefType>() &&
           MLIRType.cast<MemRefType>().getShape().size() == 2);
    ArgTypes[NumArgs - 1] = MLIRType;
    LLVM_DEBUG({
      llvm::dbgs() << "Added parameter for array return\n";
      llvm::dbgs().indent(2) << "mlir type: " << MLIRType << "\n";
    });
  }

  SmallVector<mlir::Type, 2> ResultTypes;
  if (!ResultType.isa<mlir::NoneType>())
    ResultTypes.push_back(ResultType);

  assert(llvm::all_of(ArgTypes, [](mlir::Type t) { return t; }) &&
         "ArgTypes should not contain a null type");
  assert(llvm::all_of(ResultTypes, [](mlir::Type t) { return t; }) &&
         "ResultTypes should not contain a null type");

  return Builder.getFunctionType(ArgTypes, ResultTypes);
}

void CodeGenTypes::constructAttributeList(
    StringRef Name, const clang::CodeGen::CGFunctionInfo &FI,
    clang::CodeGen::CGCalleeInfo CalleeInfo, mlirclang::AttributeList &AttrList,
    unsigned &CallingConv, bool AttrOnCallSite, bool IsThunk) {
  MLIRContext *Ctx = TheModule->getContext();
  mlirclang::AttrBuilder FuncAttrsBuilder(*Ctx);
  mlirclang::AttrBuilder RetAttrsBuilder(*Ctx);

  CallingConv = FI.getEffectiveCallingConvention();
  if (FI.isNoReturn())
    FuncAttrsBuilder.addPassThroughAttribute(llvm::Attribute::NoReturn);
  if (FI.isCmseNSCall())
    FuncAttrsBuilder.addPassThroughAttribute("cmse_nonsecure_call",
                                             UnitAttr::get(Ctx));

  // Collect function IR attributes from the callee prototype if we have one.
  addAttributesFromFunctionProtoType(FuncAttrsBuilder,
                                     CalleeInfo.getCalleeFunctionProtoType());

  const Decl *TargetDecl = CalleeInfo.getCalleeDecl().getDecl();

  // Attach assumption attributes to the declaration. If this is a call
  // site, attach assumptions from the caller to the call as well.
  addAttributesFromAssumes(FuncAttrsBuilder, TargetDecl);

  bool HasOptnone = false;
  // The NoBuiltinAttr attached to the target FunctionDecl.
  const NoBuiltinAttr *NBA = nullptr;

  // Some ABIs may result in additional accesses to arguments that may otherwise
  // not be present.
  auto AddPotentialArgAccess = [&]() {
    llvm::Optional<mlir::NamedAttribute> A =
        FuncAttrsBuilder.getAttribute(llvm::Attribute::Memory);
    if (A) {
      IntegerAttr AA = A->getValue().cast<IntegerAttr>();
      auto ME = llvm::MemoryEffects::createFromIntValue(AA.getInt()) |
                llvm::MemoryEffects::argMemOnly();
      FuncAttrsBuilder.addAttribute(llvm::Attribute::Memory, ME.toIntValue());
    }
  };

  // Collect function IR attributes based on declaration-specific
  // information.
  if (TargetDecl) {
    if (TargetDecl->hasAttr<ReturnsTwiceAttr>())
      FuncAttrsBuilder.addPassThroughAttribute(llvm::Attribute::ReturnsTwice);
    if (TargetDecl->hasAttr<NoThrowAttr>())
      FuncAttrsBuilder.addPassThroughAttribute(llvm::Attribute::NoUnwind);
    if (TargetDecl->hasAttr<NoReturnAttr>())
      FuncAttrsBuilder.addPassThroughAttribute(llvm::Attribute::NoReturn);
    if (TargetDecl->hasAttr<ColdAttr>())
      FuncAttrsBuilder.addPassThroughAttribute(llvm::Attribute::Cold);
    if (TargetDecl->hasAttr<HotAttr>())
      FuncAttrsBuilder.addPassThroughAttribute(llvm::Attribute::Hot);
    if (TargetDecl->hasAttr<NoDuplicateAttr>())
      FuncAttrsBuilder.addPassThroughAttribute(llvm::Attribute::NoDuplicate);
    if (TargetDecl->hasAttr<ConvergentAttr>())
      FuncAttrsBuilder.addPassThroughAttribute(llvm::Attribute::Convergent);

    if (const FunctionDecl *Fn = dyn_cast<FunctionDecl>(TargetDecl)) {
      addAttributesFromFunctionProtoType(
          FuncAttrsBuilder, Fn->getType()->getAs<FunctionProtoType>());
      if (AttrOnCallSite && Fn->isReplaceableGlobalAllocationFunction()) {
        // A sane operator new returns a non-aliasing pointer.
        auto Kind = Fn->getDeclName().getCXXOverloadedOperator();
        if (CGM.getCodeGenOpts().AssumeSaneOperatorNew &&
            (Kind == OO_New || Kind == OO_Array_New))
          RetAttrsBuilder.addAttribute(llvm::Attribute::NoAlias);
      }
      const CXXMethodDecl *MD = dyn_cast<CXXMethodDecl>(Fn);
      const bool IsVirtualCall = MD && MD->isVirtual();
      // Don't use [[noreturn]], _Noreturn or [[no_builtin]] for a call to a
      // virtual function. These attributes are not inherited by overloads.
      if (!(AttrOnCallSite && IsVirtualCall)) {
        if (Fn->isNoReturn())
          FuncAttrsBuilder.addPassThroughAttribute(llvm::Attribute::NoReturn);
        NBA = Fn->getAttr<NoBuiltinAttr>();
      }
      // Only place nomerge attribute on call sites, never functions. This
      // allows it to work on indirect virtual function calls.
      if (AttrOnCallSite && TargetDecl->hasAttr<NoMergeAttr>())
        FuncAttrsBuilder.addPassThroughAttribute(llvm::Attribute::NoMerge);
    }

    // 'const', 'pure' and 'noalias' attributed functions are also nounwind.
    if (TargetDecl->hasAttr<ConstAttr>()) {
      auto ME = llvm::MemoryEffects::none();
      FuncAttrsBuilder.addPassThroughAttribute(llvm::Attribute::Memory,
                                               ME.toIntValue());
      FuncAttrsBuilder.addPassThroughAttribute(llvm::Attribute::NoUnwind);
      // gcc specifies that 'const' functions have greater restrictions than
      // 'pure' functions, so they also cannot have infinite loops.
      FuncAttrsBuilder.addPassThroughAttribute(llvm::Attribute::WillReturn);
    } else if (TargetDecl->hasAttr<PureAttr>()) {
      auto ME = llvm::MemoryEffects::readOnly();
      FuncAttrsBuilder.addPassThroughAttribute(llvm::Attribute::Memory,
                                               ME.toIntValue());
      FuncAttrsBuilder.addPassThroughAttribute(llvm::Attribute::NoUnwind);
      // gcc specifies that 'pure' functions cannot have infinite loops.
      FuncAttrsBuilder.addPassThroughAttribute(llvm::Attribute::WillReturn);
    } else if (TargetDecl->hasAttr<NoAliasAttr>()) {
      auto ME = llvm::MemoryEffects::argMemOnly();
      FuncAttrsBuilder.addPassThroughAttribute(llvm::Attribute::Memory,
                                               ME.toIntValue());
      FuncAttrsBuilder.addPassThroughAttribute(llvm::Attribute::NoUnwind);
    }
    if (TargetDecl->hasAttr<RestrictAttr>())
      RetAttrsBuilder.addAttribute(llvm::Attribute::NoAlias);
    if (TargetDecl->hasAttr<ReturnsNonNullAttr>() &&
        !CGM.getCodeGenOpts().NullPointerIsValid)
      RetAttrsBuilder.addAttribute(llvm::Attribute::NonNull);
    if (TargetDecl->hasAttr<AnyX86NoCallerSavedRegistersAttr>())
      FuncAttrsBuilder.addPassThroughAttribute("no_caller_saved_registers",
                                               UnitAttr::get(Ctx));
    if (TargetDecl->hasAttr<AnyX86NoCfCheckAttr>())
      FuncAttrsBuilder.addPassThroughAttribute(llvm::Attribute::NoCfCheck);
    if (TargetDecl->hasAttr<LeafAttr>())
      FuncAttrsBuilder.addPassThroughAttribute(llvm::Attribute::NoCallback);

    HasOptnone = TargetDecl->hasAttr<OptimizeNoneAttr>();
    if (auto *AllocSize = TargetDecl->getAttr<AllocSizeAttr>()) {
      Optional<int> NumElemsParam;
      if (AllocSize->getNumElemsParam().isValid())
        NumElemsParam = AllocSize->getNumElemsParam().getLLVMIndex();
      uint64_t RawArgs = packAllocSizeArgs(
          AllocSize->getElemSizeParam().getLLVMIndex(), NumElemsParam);
      FuncAttrsBuilder.addPassThroughAttribute(llvm::Attribute::AllocSize,
                                               RawArgs);
    }

    if (TargetDecl->hasAttr<OpenCLKernelAttr>()) {
      if (CGM.getLangOpts().OpenCLVersion <= 120) {
        // OpenCL v1.2 Work groups are always uniform
        FuncAttrsBuilder.addPassThroughAttribute("uniform-work-group-size",
                                                 StringAttr::get(Ctx, "true"));
      } else {
        // OpenCL v2.0 Work groups may be whether uniform or not.
        // '-cl-uniform-work-group-size' compile option gets a hint
        // to the compiler that the global work-size be a multiple of
        // the work-group size specified to clEnqueueNDRangeKernel
        // (i.e. work groups are uniform).
        FuncAttrsBuilder.addPassThroughAttribute(
            "uniform-work-group-size",
            StringAttr::get(
                Ctx, llvm::toStringRef(CGM.getCodeGenOpts().UniformWGSize)));
      }
    }
  }

  // Attach "no-builtins" attributes to:
  // * call sites: both `nobuiltin` and "no-builtins" or "no-builtin-<name>".
  // * definitions: "no-builtins" or "no-builtin-<name>" only.
  // The attributes can come from:
  // * LangOpts: -ffreestanding, -fno-builtin, -fno-builtin-<name>
  // * FunctionDecl attributes: __attribute__((no_builtin(...)))
  addNoBuiltinAttributes(FuncAttrsBuilder, CGM.getLangOpts(), NBA);

  // Collect function IR attributes based on global settiings.
  getDefaultFunctionAttributes(Name, HasOptnone, AttrOnCallSite,
                               FuncAttrsBuilder);

  // Override some default IR attributes based on declaration-specific
  // information.
  if (TargetDecl) {
    if (TargetDecl->hasAttr<NoSpeculativeLoadHardeningAttr>())
      FuncAttrsBuilder.removeAttribute(
          llvm::Attribute::SpeculativeLoadHardening);
    if (TargetDecl->hasAttr<SpeculativeLoadHardeningAttr>())
      FuncAttrsBuilder.addPassThroughAttribute(
          llvm::Attribute::SpeculativeLoadHardening);
    if (TargetDecl->hasAttr<NoSplitStackAttr>())
      FuncAttrsBuilder.removeAttribute("split-stack");
    if (TargetDecl->hasAttr<ZeroCallUsedRegsAttr>()) {
      // A function "__attribute__((...))" overrides the command-line flag.
      auto Kind =
          TargetDecl->getAttr<ZeroCallUsedRegsAttr>()->getZeroCallUsedRegs();
      FuncAttrsBuilder.removeAttribute("zero-call-used-regs");
      FuncAttrsBuilder.addPassThroughAttribute(
          "zero-call-used-regs",
          StringAttr::get(
              Ctx,
              ZeroCallUsedRegsAttr::ConvertZeroCallUsedRegsKindToStr(Kind)));
    }

    // Add NonLazyBind attribute to function declarations when -fno-plt is used.
    if (CGM.getCodeGenOpts().NoPLT) {
      if (auto *Fn = dyn_cast<FunctionDecl>(TargetDecl)) {
        if (!Fn->isDefined() && !AttrOnCallSite) {
          FuncAttrsBuilder.addPassThroughAttribute(
              llvm::Attribute::NonLazyBind);
        }
      }
    }
  }

  // Add "sample-profile-suffix-elision-policy" attribute for internal linkage
  // functions with -funique-internal-linkage-names.
  if (TargetDecl && CGM.getCodeGenOpts().UniqueInternalLinkageNames) {
    if (isa<FunctionDecl>(TargetDecl)) {
      if (CGM.getFunctionLinkage(CalleeInfo.getCalleeDecl()) ==
          llvm::GlobalValue::InternalLinkage)
        FuncAttrsBuilder.addPassThroughAttribute(
            "sample-profile-suffix-elision-policy",
            StringAttr::get(Ctx, "selected"));
    }
  }

  // Collect non-call-site function IR attributes from declaration-specific
  // information.
  if (!AttrOnCallSite) {
    if (TargetDecl && TargetDecl->hasAttr<CmseNSEntryAttr>())
      FuncAttrsBuilder.addPassThroughAttribute("cmse_nonsecure_entry",
                                               UnitAttr::get(Ctx));

    // Whether tail calls are enabled.
    auto ShouldDisableTailCalls = [&] {
      // Should this be honored in getDefaultFunctionAttributes?
      if (CGM.getCodeGenOpts().DisableTailCalls)
        return true;

      if (!TargetDecl)
        return false;

      if (TargetDecl->hasAttr<DisableTailCallsAttr>() ||
          TargetDecl->hasAttr<AnyX86InterruptAttr>())
        return true;

      if (CGM.getCodeGenOpts().NoEscapingBlockTailCalls) {
        if (const auto *BD = dyn_cast<BlockDecl>(TargetDecl))
          if (!BD->doesNotEscape())
            return true;
      }

      return false;
    };
    if (ShouldDisableTailCalls())
      FuncAttrsBuilder.addPassThroughAttribute("disable-tail-calls",
                                               StringAttr::get(Ctx, "true"));

    // CPU/feature overrides.  addDefaultFunctionDefinitionAttributes
    // handles these separately to set them based on the global defaults.
    getCPUAndFeaturesAttributes(CalleeInfo.getCalleeDecl(), FuncAttrsBuilder);
  }

  // Collect attributes from arguments and return values.
  ClangToLLVMArgMapping IRFunctionArgs(CGM.getContext(), FI);

  QualType RetTy = FI.getReturnType();
  const clang::CodeGen::ABIArgInfo &RetAI = FI.getReturnInfo();
  const llvm::DataLayout &DL = CGM.getDataLayout();

  // C++ explicitly makes returning undefined values UB. C's rule only applies
  // to used values, so we never mark them noundef for now.
  bool HasStrictReturn = CGM.getLangOpts().CPlusPlus;
  if (TargetDecl && HasStrictReturn) {
    if (const FunctionDecl *FDecl = dyn_cast<FunctionDecl>(TargetDecl))
      HasStrictReturn &= !FDecl->isExternC();
    else if (const VarDecl *VDecl = dyn_cast<VarDecl>(TargetDecl))
      // Function pointer
      HasStrictReturn &= !VDecl->isExternC();
  }

  // We don't want to be too aggressive with the return checking, unless
  // it's explicit in the code opts or we're using an appropriate sanitizer.
  // Try to respect what the programmer intended.
  HasStrictReturn &= CGM.getCodeGenOpts().StrictReturn ||
                     !CGM.MayDropFunctionReturn(CGM.getContext(), RetTy) ||
                     CGM.getLangOpts().Sanitize.has(SanitizerKind::Memory) ||
                     CGM.getLangOpts().Sanitize.has(SanitizerKind::Return);

  // Determine if the return type could be partially undef
  if (CGM.getCodeGenOpts().EnableNoundefAttrs && HasStrictReturn) {
    if (!RetTy->isVoidType() &&
        RetAI.getKind() != clang::CodeGen::ABIArgInfo::Indirect &&
        determineNoUndef(RetTy, CGM.getTypes(), DL, RetAI))
      RetAttrsBuilder.addAttribute(llvm::Attribute::NoUndef);
  }

  switch (RetAI.getKind()) {
  case clang::CodeGen::ABIArgInfo::Extend:
    if (RetAI.isSignExt())
      RetAttrsBuilder.addAttribute(llvm::Attribute::SExt);
    else
      RetAttrsBuilder.addAttribute(llvm::Attribute::ZExt);
    LLVM_FALLTHROUGH;
  case clang::CodeGen::ABIArgInfo::Direct:
    if (RetAI.getInReg())
      RetAttrsBuilder.addAttribute(llvm::Attribute::InReg);
    break;
  case clang::CodeGen::ABIArgInfo::Ignore:
    break;

  case clang::CodeGen::ABIArgInfo::InAlloca:
  case clang::CodeGen::ABIArgInfo::Indirect: {
    AddPotentialArgAccess();
    break;
  }

  case clang::CodeGen::ABIArgInfo::CoerceAndExpand:
    break;

  case clang::CodeGen::ABIArgInfo::Expand:
  case clang::CodeGen::ABIArgInfo::IndirectAliased:
    llvm_unreachable("Invalid ABI kind for return argument");
  }

  if (!IsThunk) {
    // FIXME: fix this properly, https://reviews.llvm.org/D100388
    if (const auto *RefTy = RetTy->getAs<ReferenceType>()) {
      QualType PTy = RefTy->getPointeeType();
      if (!PTy->isIncompleteType() && PTy->isConstantSizeType())
        RetAttrsBuilder.addAttribute(
            llvm::Attribute::Dereferenceable,
            CGM.getMinimumObjectSize(PTy).getQuantity());
      if (CGM.getContext().getTargetAddressSpace(PTy.getAddressSpace()) == 0 &&
          !CGM.getCodeGenOpts().NullPointerIsValid)
        RetAttrsBuilder.addAttribute(llvm::Attribute::NonNull);
      if (PTy->isObjectType()) {
        llvm::Align Alignment =
            CGM.getNaturalPointeeTypeAlignment(RetTy).getAsAlign();
        RetAttrsBuilder.addAttribute(llvm::Attribute::Alignment,
                                     Alignment.value());
      }
    }
  }

  bool HasUsedSRet = false;
  SmallVector<mlir::NamedAttrList, 4> ArgAttrs(IRFunctionArgs.totalIRArgs());

  // Attach attributes to sret.
  if (IRFunctionArgs.hasSRetArg()) {
    mlirclang::AttrBuilder SRETAttrs(*Ctx);
    SRETAttrs.addAttribute(llvm::Attribute::StructRet, getMLIRType(RetTy));
    HasUsedSRet = true;
    if (RetAI.getInReg())
      SRETAttrs.addAttribute(llvm::Attribute::InReg);
    SRETAttrs.addAttribute(llvm::Attribute::Alignment,
                           RetAI.getIndirectAlign().getQuantity());
    ArgAttrs[IRFunctionArgs.getSRetArgNo()] = SRETAttrs.getAttributes();
  }

  // Attach attributes to inalloca argument.
  if (IRFunctionArgs.hasInallocaArg()) {
    mlirclang::AttrBuilder Attrs(*Ctx);
    assert(false && "TODO");
    //    Attrs.addAttribute(llvm::Attribute::InAlloca,
    //                     getMLIRType(FI.getArgStruct()));
    ArgAttrs[IRFunctionArgs.getInallocaArgNo()] = Attrs.getAttributes();
  }

  // Apply `nonnull`, `dereferencable(N)` and `align N` to the `this` argument,
  // unless this is a thunk function.
  // FIXME: fix this properly, https://reviews.llvm.org/D100388
  if (FI.isInstanceMethod() && !IRFunctionArgs.hasInallocaArg() &&
      !FI.arg_begin()->type->isVoidPointerType() && !IsThunk) {
    auto IRArgs = IRFunctionArgs.getIRArgs(0);

    assert(IRArgs.second == 1 && "Expected only a single `this` pointer.");

    mlirclang::AttrBuilder ParamAttrsBuilder(*Ctx);

    QualType ThisTy =
        FI.arg_begin()->type.castAs<clang::PointerType>()->getPointeeType();

    QualType QT = FI.arg_begin()->type;
    if (!CGM.getCodeGenOpts().NullPointerIsValid &&
        CGM.getContext().getTargetAddressSpace(QT.getAddressSpace()) == 0) {
      ParamAttrsBuilder.addAttribute(llvm::Attribute::NonNull);
      ParamAttrsBuilder.addAttribute(
          llvm::Attribute::Dereferenceable,
          CGM.getMinimumObjectSize(ThisTy).getQuantity());
    } else {
      // FIXME dereferenceable should be correct here, regardless of
      // NullPointerIsValid. However, dereferenceable currently does not always
      // respect NullPointerIsValid and may imply nonnull and break the program.
      // See https://reviews.llvm.org/D66618 for discussions.
      ParamAttrsBuilder.addAttribute(
          llvm::Attribute::DereferenceableOrNull,
          CGM.getMinimumObjectSize(FI.arg_begin()
                                       ->type.castAs<clang::PointerType>()
                                       ->getPointeeType())
              .getQuantity());
    }

    llvm::Align Alignment =
        CGM.getNaturalTypeAlignment(ThisTy, /*BaseInfo=*/nullptr,
                                    /*TBAAInfo=*/nullptr,
                                    /*forPointeeType=*/true)
            .getAsAlign();
    ParamAttrsBuilder.addAttribute(llvm::Attribute::Alignment,
                                   Alignment.value());
    ArgAttrs[IRArgs.first] = ParamAttrsBuilder.getAttributes();
  }

  unsigned ArgNo = 0;
  for (clang::CodeGen::CGFunctionInfo::const_arg_iterator I = FI.arg_begin(),
                                                          E = FI.arg_end();
       I != E; ++I, ++ArgNo) {
    QualType ParamType = I->type;
    const clang::CodeGen::ABIArgInfo &AI = I->info;
    mlirclang::AttrBuilder ParamAttrsBuilder(*Ctx);

    // Add attribute for padding argument, if necessary.
    if (IRFunctionArgs.hasPaddingArg(ArgNo)) {
      if (AI.getPaddingInReg()) {
        ArgAttrs[IRFunctionArgs.getPaddingArgNo(ArgNo)] =
            mlirclang::AttrBuilder(*Ctx)
                .addAttribute(llvm::Attribute::InReg)
                .getAttributes();
      }
    }

    // Decide whether the argument we're handling could be partially undef
    if (CGM.getCodeGenOpts().EnableNoundefAttrs &&
        determineNoUndef(ParamType, CGM.getTypes(), DL, AI)) {
      ParamAttrsBuilder.addAttribute(llvm::Attribute::NoUndef);
    }

    // 'restrict' -> 'noalias' is done in EmitFunctionProlog when we
    // have the corresponding parameter variable.  It doesn't make
    // sense to do it here because parameters are so messed up.
    switch (AI.getKind()) {
    case clang::CodeGen::ABIArgInfo::Extend:
      if (AI.isSignExt())
        ParamAttrsBuilder.addAttribute(llvm::Attribute::SExt);
      else
        ParamAttrsBuilder.addAttribute(llvm::Attribute::ZExt);
      LLVM_FALLTHROUGH;
    case clang::CodeGen::ABIArgInfo::Direct:
      if (ArgNo == 0 && FI.isChainCall())
        ParamAttrsBuilder.addAttribute(llvm::Attribute::Nest);
      else if (AI.getInReg())
        ParamAttrsBuilder.addAttribute(llvm::Attribute::InReg);
      ParamAttrsBuilder.addAttribute(llvm::Attribute::StackAlignment,
                                     AI.getDirectAlign());
      break;

    case clang::CodeGen::ABIArgInfo::Indirect: {
      if (AI.getInReg())
        ParamAttrsBuilder.addAttribute(llvm::Attribute::InReg);

      if (AI.getIndirectByVal())
        ParamAttrsBuilder.addAttribute(llvm::Attribute::ByVal,
                                       getMLIRType(ParamType));

      auto *Decl = ParamType->getAsRecordDecl();
      if (CGM.getCodeGenOpts().PassByValueIsNoAlias && Decl &&
          Decl->getArgPassingRestrictions() == RecordDecl::APK_CanPassInRegs)
        // When calling the function, the pointer passed in will be the only
        // reference to the underlying object. Mark it accordingly.
        ParamAttrsBuilder.addAttribute(llvm::Attribute::NoAlias);

      // TODO: We could add the byref attribute if not byval, but it would
      // require updating many testcases.

      CharUnits Align = AI.getIndirectAlign();

      // In a byval argument, it is important that the required
      // alignment of the type is honored, as LLVM might be creating a
      // *new* stack object, and needs to know what alignment to give
      // it. (Sometimes it can deduce a sensible alignment on its own,
      // but not if clang decides it must emit a packed struct, or the
      // user specifies increased alignment requirements.)
      //
      // This is different from indirect *not* byval, where the object
      // exists already, and the align attribute is purely
      // informative.
      assert(!Align.isZero());

      // For now, only add this when we have a byval argument.
      // TODO: be less lazy about updating test cases.
      if (AI.getIndirectByVal())
        ParamAttrsBuilder.addAttribute(llvm::Attribute::Alignment,
                                       Align.getQuantity());

      // byval disables readnone and readonly.
      AddPotentialArgAccess();

      break;
    }
    case clang::CodeGen::ABIArgInfo::IndirectAliased: {
      CharUnits Align = AI.getIndirectAlign();
      ParamAttrsBuilder
          .addAttribute(llvm::Attribute::ByRef, getMLIRType(ParamType))
          .addAttribute(llvm::Attribute::Alignment, Align.getQuantity());
      break;
    }
    case clang::CodeGen::ABIArgInfo::Ignore:
    case clang::CodeGen::ABIArgInfo::Expand:
    case clang::CodeGen::ABIArgInfo::CoerceAndExpand:
      break;

    case clang::CodeGen::ABIArgInfo::InAlloca:
      AddPotentialArgAccess();
      continue;
    }

    if (const auto *RefTy = ParamType->getAs<ReferenceType>()) {
      QualType PTy = RefTy->getPointeeType();
      if (!PTy->isIncompleteType() && PTy->isConstantSizeType())
        ParamAttrsBuilder.addAttribute(
            llvm::Attribute::Dereferenceable,
            CGM.getMinimumObjectSize(PTy).getQuantity());
      if (CGM.getContext().getTargetAddressSpace(PTy.getAddressSpace()) == 0 &&
          !CGM.getCodeGenOpts().NullPointerIsValid)
        ParamAttrsBuilder.addAttribute(llvm::Attribute::NonNull);
      if (PTy->isObjectType()) {
        llvm::Align Alignment =
            CGM.getNaturalPointeeTypeAlignment(ParamType).getAsAlign();
        ParamAttrsBuilder.addAttribute(llvm::Attribute::Alignment,
                                       Alignment.value());
      }
    }

    // From OpenCL spec v3.0.10 section 6.3.5 Alignment of Types:
    // > For arguments to a __kernel function declared to be a pointer to a
    // > data type, the OpenCL compiler can assume that the pointee is always
    // > appropriately aligned as required by the data type.
    if (TargetDecl && TargetDecl->hasAttr<OpenCLKernelAttr>() &&
        ParamType->isPointerType()) {
      QualType PTy = ParamType->getPointeeType();
      if (!PTy->isIncompleteType() && PTy->isConstantSizeType()) {
        CharUnits Alignment = CGM.getNaturalPointeeTypeAlignment(ParamType);
        ParamAttrsBuilder.addAttribute(llvm::Attribute::Alignment,
                                       Alignment.getQuantity());
      }
    }

    switch (FI.getExtParameterInfo(ArgNo).getABI()) {
    case ParameterABI::Ordinary:
      break;

    case ParameterABI::SwiftIndirectResult: {
      // Add 'sret' if we haven't already used it for something, but
      // only if the result is void.
      if (!HasUsedSRet && RetTy->isVoidType()) {
        ParamAttrsBuilder.addAttribute(llvm::Attribute::StructRet,
                                       getMLIRType(ParamType));
        HasUsedSRet = true;
      }

      // Add 'noalias' in either case.
      ParamAttrsBuilder.addAttribute(llvm::Attribute::NoAlias);

      // Add 'dereferenceable' and 'alignment'.
      auto PTy = ParamType->getPointeeType();
      if (!PTy->isIncompleteType() && PTy->isConstantSizeType()) {
        auto Info = CGM.getContext().getTypeInfoInChars(PTy);
        ParamAttrsBuilder.addAttribute(llvm::Attribute::Dereferenceable,
                                       Info.Width.getQuantity());
        ParamAttrsBuilder.addAttribute(llvm::Attribute::Alignment,
                                       Info.Align.getQuantity());
      }
      break;
    }

    case ParameterABI::SwiftErrorResult:
      ParamAttrsBuilder.addAttribute(llvm::Attribute::SwiftError);
      break;

    case ParameterABI::SwiftContext:
      ParamAttrsBuilder.addAttribute(llvm::Attribute::SwiftSelf);
      break;

    case ParameterABI::SwiftAsyncContext:
      ParamAttrsBuilder.addAttribute(llvm::Attribute::SwiftAsync);
      break;
    }

    if (FI.getExtParameterInfo(ArgNo).isNoEscape())
      ParamAttrsBuilder.addAttribute(llvm::Attribute::NoCapture);

    if (ParamAttrsBuilder.hasAttributes()) {
      unsigned FirstIRArg, NumIRArgs;
      std::tie(FirstIRArg, NumIRArgs) = IRFunctionArgs.getIRArgs(ArgNo);
      for (unsigned I = 0; I < NumIRArgs; I++)
        ArgAttrs[FirstIRArg + I].append(ParamAttrsBuilder.getAttributes());
    }
  }
  assert(ArgNo == FI.arg_size());

  AttrList.addAttrs(FuncAttrsBuilder, RetAttrsBuilder, ArgAttrs);
}

mlir::Type CodeGenTypes::getMLIRType(clang::QualType QT, bool *ImplicitRef,
                                     bool AllowMerge) {
  if (const auto *ET = dyn_cast<clang::ElaboratedType>(QT)) {
    return getMLIRType(ET->getNamedType(), ImplicitRef, AllowMerge);
  }
  if (const auto *ET = dyn_cast<clang::UsingType>(QT)) {
    return getMLIRType(ET->getUnderlyingType(), ImplicitRef, AllowMerge);
  }
  if (const auto *ET = dyn_cast<clang::ParenType>(QT)) {
    return getMLIRType(ET->getInnerType(), ImplicitRef, AllowMerge);
  }
  if (const auto *ET = dyn_cast<clang::DeducedType>(QT)) {
    return getMLIRType(ET->getDeducedType(), ImplicitRef, AllowMerge);
  }
  if (const auto *ST = dyn_cast<clang::SubstTemplateTypeParmType>(QT)) {
    return getMLIRType(ST->getReplacementType(), ImplicitRef, AllowMerge);
  }
  if (const auto *ST = dyn_cast<clang::TemplateSpecializationType>(QT)) {
    return getMLIRType(ST->desugar(), ImplicitRef, AllowMerge);
  }
  if (const auto *ST = dyn_cast<clang::TypedefType>(QT)) {
    return getMLIRType(ST->desugar(), ImplicitRef, AllowMerge);
  }
  if (const auto *DT = dyn_cast<clang::DecltypeType>(QT)) {
    return getMLIRType(DT->desugar(), ImplicitRef, AllowMerge);
  }

  if (const auto *DT = dyn_cast<clang::DecayedType>(QT)) {
    bool AssumeRef = false;
    auto MLIRTy = getMLIRType(DT->getOriginalType(), &AssumeRef, AllowMerge);
    if (MemRefABI && AssumeRef) {
      // Constant array types like `int A[30][20]` will be converted to LLVM
      // type `[20 x i32]* %0`, which has the outermost dimension size erased,
      // and we can only recover to `memref<?x20xi32>` from there. This
      // prevents us from doing more comprehensive analysis.Here we
      // specifically handle this case by unwrapping the clang-adjusted
      // type, to get the corresponding ConstantArrayType with the full
      // dimensions.
      if (MemRefFullRank) {
        clang::QualType OrigTy = DT->getOriginalType();
        if (OrigTy->isConstantArrayType()) {
          SmallVector<int64_t, 4> Shape;
          clang::QualType ElemTy;
          getConstantArrayShapeAndElemType(OrigTy, Shape, ElemTy);

          return mlir::MemRefType::get(Shape, getMLIRType(ElemTy));
        }
      }

      // If -memref-fullrank is unset or it cannot be fulfilled.
      auto MT = MLIRTy.dyn_cast<MemRefType>();
      auto Shape2 = std::vector<int64_t>(MT.getShape());
      Shape2[0] = ShapedType::kDynamic;
      return mlir::MemRefType::get(Shape2, MT.getElementType(),
                                   MemRefLayoutAttrInterface(),
                                   MT.getMemorySpace());
    }
    return getMLIRType(DT->getAdjustedType(), ImplicitRef, AllowMerge);
  }

  if (const auto *CT = dyn_cast<clang::ComplexType>(QT)) {
    bool AssumeRef = false;
    auto SubType =
        getMLIRType(CT->getElementType(), &AssumeRef, /*AllowMerge*/ false);
    if (MemRefABI && AllowMerge) {
      assert(!AssumeRef);
      if (ImplicitRef)
        *ImplicitRef = true;
      return mlir::MemRefType::get(2, SubType);
    }
    mlir::Type Types[2] = {SubType, SubType};
    return mlir::LLVM::LLVMStructType::getLiteral(TheModule->getContext(),
                                                  Types);
  }

  mlir::LLVM::TypeFromLLVMIRTranslator TypeTranslator(*TheModule->getContext());

  if (const auto *RT = dyn_cast<clang::RecordType>(QT)) {
    if (RT->getDecl()->isInvalidDecl()) {
      RT->getDecl()->dump();
      RT->dump();
    }
    assert(!RT->getDecl()->isInvalidDecl());
    if (TypeCache.find(RT) != TypeCache.end())
      return TypeCache[RT];
    llvm::Type *LT = CGM.getTypes().ConvertType(QT);
    if (!isa<llvm::StructType>(LT)) {
      QT->dump();
      llvm::errs() << "LT: " << *LT << "\n";
    }
    llvm::StructType *ST = cast<llvm::StructType>(LT);

    bool NotAllSame = false;
    bool Recursive = false;
    for (size_t I = 0; I < ST->getNumElements(); I++) {
      SmallPtrSet<llvm::Type *, 4> Seen;
      if (isRecursiveStruct(ST->getTypeAtIndex(I), ST, Seen))
        Recursive = true;
      if (ST->getTypeAtIndex(I) != ST->getTypeAtIndex(0U))
        NotAllSame = true;
    }

    const auto *RD = RT->getAsRecordDecl();
    if (mlirclang::isNamespaceSYCL(RD->getEnclosingNamespaceContext())) {
      const auto TypeName = RD->getName();
      if (TypeName == "accessor" || TypeName == "accessor_common" ||
          TypeName == "AccessorImplDevice" || TypeName == "AccessorSubscript" ||
          TypeName == "array" || TypeName == "AssertHappened" ||
          TypeName == "atomic" || TypeName == "bfloat16" ||
          TypeName == "GetOp" || TypeName == "GetScalarOp" ||
<<<<<<< HEAD
          TypeName == "group" || TypeName == "id" || TypeName == "item" ||
          TypeName == "ItemBase" || TypeName == "LocalAccessorBaseDevice" ||
          TypeName == "local_accessor_base" || TypeName == "local_accessor" ||
          TypeName == "multi_ptr" || TypeName == "nd_item" ||
          TypeName == "nd_range" || TypeName == "OwnerLessBase" ||
          TypeName == "range" || TypeName == "sub_group" ||
=======
          TypeName == "group" || TypeName == "h_item" || TypeName == "id" ||
          TypeName == "item" || TypeName == "ItemBase" ||
          TypeName == "kernel_handler" ||
          TypeName == "LocalAccessorBaseDevice" ||
          TypeName == "local_accessor_base" || TypeName == "local_accessor" ||
          TypeName == "maximum" || TypeName == "minimum" ||
          TypeName == "multi_ptr" || TypeName == "nd_item" ||
          TypeName == "nd_range" || TypeName == "OwnerLessBase" ||
          TypeName == "range" || TypeName == "sub_group" ||
          TypeName == "SwizzleOp" ||
>>>>>>> 07503127
          TypeName == "TupleCopyAssignableValueHolder" ||
          TypeName == "TupleValueHolder" || TypeName == "vec") {
        return getSYCLType(RT, *this);
      }
      // No need special handling for types that don't have record declaration
      // name.
      CGEIST_WARNING({
        if (TypeName != "")
          llvm::WithColor::warning()
              << "SYCL type '" << ST->getName()
              << "' has not been converted to SYCL MLIR\n";
      });
    }

    auto *CXRD = dyn_cast<CXXRecordDecl>(RT->getDecl());
    if (CodeGenTypes::isLLVMStructABI(RT->getDecl(), ST))
      return TypeTranslator.translateType(anonymize(ST));

    /* TODO
    if (ST->getNumElements() == 1 && !recursive &&
        !RT->getDecl()->fields().empty() && ++RT->getDecl()->field_begin() ==
    RT->getDecl()->field_end()) { auto subT =
    getMLIRType((*RT->getDecl()->field_begin())->getType(), ImplicitRef,
    AllowMerge); return subT;
    }
    */
    if (Recursive)
      TypeCache[RT] = LLVM::LLVMStructType::getIdentified(
          TheModule->getContext(), ("polygeist@mlir@" + ST->getName()).str());

    SmallVector<mlir::Type, 4> Types;

    bool InnerLLVM = false;
    bool InnerSYCL = false;
    if (CXRD) {
      for (auto F : CXRD->bases()) {
        bool SubRef = false;
        auto Ty = getMLIRType(F.getType(), &SubRef, /*AllowMerge*/ false);
        assert(!SubRef);
        InnerLLVM |= Ty.isa<LLVM::LLVMPointerType, LLVM::LLVMStructType,
                            LLVM::LLVMArrayType>();
        Types.push_back(Ty);
      }
    }

    for (auto *F : RT->getDecl()->fields()) {
      bool SubRef = false;
      auto Ty = getMLIRType(F->getType(), &SubRef, /*AllowMerge*/ false);
      assert(!SubRef);
      InnerLLVM |= Ty.isa<LLVM::LLVMPointerType, LLVM::LLVMStructType,
                          LLVM::LLVMArrayType>();
      InnerSYCL |= mlir::sycl::isSYCLType(Ty);
      Types.push_back(Ty);
    }

    if (Types.empty())
      if (ST->getNumElements() == 1 && ST->getElementType(0U)->isIntegerTy(8))
        return TypeTranslator.translateType(anonymize(ST));

    if (Recursive) {
      auto LR = TypeCache[RT].setBody(Types, /*isPacked*/ false);
      assert(LR.succeeded());
      return TypeCache[RT];
    }

    if (!MemRefABI || NotAllSame || !AllowMerge || InnerLLVM || InnerSYCL)
      return LLVM::LLVMStructType::getLiteral(TheModule->getContext(), Types);

    if (!Types.size()) {
      RT->dump();
      llvm::errs() << "ST: " << *ST << "\n";
      llvm::errs() << "fields\n";
      for (auto *F : RT->getDecl()->fields()) {
        llvm::errs() << " +++ ";
        F->getType()->dump();
        llvm::errs() << " @@@ " << *CGM.getTypes().ConvertType(F->getType())
                     << "\n";
      }
      llvm::errs() << "types\n";
      for (auto T : Types)
        llvm::errs() << " --- " << T << "\n";
    }
    assert(Types.size());
    if (ImplicitRef)
      *ImplicitRef = true;
    return mlir::MemRefType::get(Types.size(), Types[0]);
  }

  const auto *T = QT->getUnqualifiedDesugaredType();
  if (T->isVoidType()) {
    mlir::OpBuilder Builder(TheModule->getContext());
    return Builder.getNoneType();
  }

  // if (auto AT = dyn_cast<clang::VariableArrayType>(t)) {
  //   return getMLIRType(AT->getElementType(), ImplicitRef, AllowMerge);
  // }

  if (const auto *AT = dyn_cast<clang::ArrayType>(T)) {
    const auto *PTT = AT->getElementType()->getUnqualifiedDesugaredType();
    if (PTT->isCharType()) {
      llvm::Type *Ty = CGM.getTypes().ConvertType(QualType(T, 0));
      return TypeTranslator.translateType(Ty);
    }
    bool SubRef = false;
    auto ET = getMLIRType(AT->getElementType(), &SubRef, AllowMerge);
    int64_t Size = ShapedType::kDynamic;
    if (const auto *CAT = dyn_cast<clang::ConstantArrayType>(AT))
      Size = CAT->getSize().getZExtValue();
    if (MemRefABI && SubRef) {
      auto MT = ET.cast<MemRefType>();
      auto Shape2 = std::vector<int64_t>(MT.getShape());
      Shape2.insert(Shape2.begin(), Size);
      if (ImplicitRef)
        *ImplicitRef = true;
      return mlir::MemRefType::get(Shape2, MT.getElementType(),
                                   MemRefLayoutAttrInterface(),
                                   MT.getMemorySpace());
    }
    if (!MemRefABI || !AllowMerge ||
        ET.isa<LLVM::LLVMPointerType, LLVM::LLVMArrayType,
               LLVM::LLVMFunctionType, LLVM::LLVMStructType>())
      return LLVM::LLVMArrayType::get(
          ET, (Size == ShapedType::kDynamic) ? 0 : Size);
    if (ImplicitRef)
      *ImplicitRef = true;
    return mlir::MemRefType::get({Size}, ET, {},
                                 CGM.getContext().getTargetAddressSpace(
                                     AT->getElementType().getAddressSpace()));
  }

  if (const auto *AT = dyn_cast<clang::VectorType>(T)) {
    bool SubRef = false;
    auto ET = getMLIRType(AT->getElementType(), &SubRef, AllowMerge);
    int64_t Size = AT->getNumElements();
    if (isa<clang::ExtVectorType>(T))
      return mlir::VectorType::get(Size, ET);
    if (MemRefABI && SubRef) {
      auto MT = ET.cast<MemRefType>();
      auto Shape2 = std::vector<int64_t>(MT.getShape());
      Shape2.insert(Shape2.begin(), Size);
      if (ImplicitRef)
        *ImplicitRef = true;
      return mlir::MemRefType::get(Shape2, MT.getElementType(),
                                   MemRefLayoutAttrInterface(),
                                   MT.getMemorySpace());
    }
    if (!MemRefABI || !AllowMerge ||
        ET.isa<LLVM::LLVMPointerType, LLVM::LLVMArrayType,
               LLVM::LLVMFunctionType, LLVM::LLVMStructType>())
      return LLVM::LLVMFixedVectorType::get(ET, Size);
    if (ImplicitRef)
      *ImplicitRef = true;
    return mlir::MemRefType::get({Size}, ET);
  }

  if (const auto *FT = dyn_cast<clang::FunctionProtoType>(T)) {
    auto RT = getMLIRType(FT->getReturnType());
    if (RT.isa<mlir::NoneType>())
      RT = LLVM::LLVMVoidType::get(RT.getContext());
    SmallVector<mlir::Type> Args;
    for (auto T : FT->getParamTypes()) {
      Args.push_back(getMLIRType(T));
    }
    return LLVM::LLVMFunctionType::get(RT, Args, FT->isVariadic());
  }
  if (const auto *FT = dyn_cast<clang::FunctionNoProtoType>(T)) {
    auto RT = getMLIRType(FT->getReturnType());
    if (RT.isa<mlir::NoneType>())
      RT = LLVM::LLVMVoidType::get(RT.getContext());
    SmallVector<mlir::Type> Args;
    return LLVM::LLVMFunctionType::get(RT, Args, /*isVariadic*/ true);
  }

  if (isa<clang::PointerType, clang::ReferenceType>(T)) {
    int64_t Outer = ShapedType::kDynamic;
    auto PointeeType = isa<clang::PointerType>(T)
                           ? cast<clang::PointerType>(T)->getPointeeType()
                           : cast<clang::ReferenceType>(T)->getPointeeType();
    const auto *PTT = PointeeType->getUnqualifiedDesugaredType();

    if (PTT->isCharType() || PTT->isVoidType()) {
      llvm::Type *Ty = CGM.getTypes().ConvertType(QualType(T, 0));
      return TypeTranslator.translateType(Ty);
    }
    bool SubRef = false;
    auto SubType = getMLIRType(PointeeType, &SubRef, /*AllowMerge*/ true);

    if (!MemRefABI ||
        SubType.isa<LLVM::LLVMArrayType, LLVM::LLVMStructType,
                    LLVM::LLVMPointerType, LLVM::LLVMFunctionType>()) {
      // JLE_QUEL::THOUGHTS
      // When generating the sycl_halide_kernel, If a struct type contains
      // SYCL types, that means that this is the functor, and we can't create
      // a llvm pointer that contains custom aggregate types. We could create
      // a sycl::Functor type, that will help us get rid of those conditions.
      bool InnerSYCL = false;
      if (auto ST = SubType.dyn_cast<mlir::LLVM::LLVMStructType>())
        InnerSYCL |= any_of(ST.getBody(), mlir::sycl::isSYCLType);

      if (!InnerSYCL)
        return LLVM::LLVMPointerType::get(
            SubType, CGM.getContext().getTargetAddressSpace(
                         PointeeType.getAddressSpace()));
    }

    if (isa<clang::ArrayType>(PTT)) {
      if (SubType.isa<MemRefType>()) {
        assert(SubRef);
        return SubType;
      }
      return LLVM::LLVMPointerType::get(SubType);
    }

    if (isa<clang::VectorType>(PTT) || isa<clang::ComplexType>(PTT)) {
      if (auto VT = SubType.dyn_cast<mlir::VectorType>())
        // FIXME: We should create memref of rank 0.
        // Details: https://github.com/intel/llvm/issues/7354
        return mlir::MemRefType::get(Outer, SubType);
      if (SubType.isa<MemRefType>()) {
        assert(SubRef);
        auto MT = SubType.cast<MemRefType>();
        auto Shape2 = std::vector<int64_t>(MT.getShape());
        Shape2.insert(Shape2.begin(), Outer);
        return mlir::MemRefType::get(Shape2, MT.getElementType(),
                                     MemRefLayoutAttrInterface(),
                                     MT.getMemorySpace());
      }
      return LLVM::LLVMPointerType::get(SubType);
    }

    if (isa<clang::RecordType>(PTT))
      if (SubRef) {
        auto MT = SubType.cast<MemRefType>();
        auto Shape2 = std::vector<int64_t>(MT.getShape());
        Shape2.insert(Shape2.begin(), Outer);
        return mlir::MemRefType::get(Shape2, MT.getElementType(),
                                     MemRefLayoutAttrInterface(),
                                     MT.getMemorySpace());
      }

    assert(!SubRef);
    return mlir::MemRefType::get(
        {Outer}, SubType, {},
        CGM.getContext().getTargetAddressSpace(PointeeType.getAddressSpace()));
  }

  if (T->isBuiltinType() || isa<clang::EnumType>(T)) {
    if (T->isBooleanType()) {
      OpBuilder Builder(TheModule->getContext());
      return Builder.getIntegerType(8);
    }
    llvm::Type *Ty = CGM.getTypes().ConvertType(QualType(T, 0));
    mlir::OpBuilder Builder(TheModule->getContext());
    if (Ty->isVoidTy()) {
      return Builder.getNoneType();
    }
    if (Ty->isFloatTy()) {
      return Builder.getF32Type();
    }
    if (Ty->isDoubleTy()) {
      return Builder.getF64Type();
    }
    if (Ty->isX86_FP80Ty())
      return Builder.getF80Type();
    if (Ty->isFP128Ty())
      return Builder.getF128Type();
    if (Ty->is16bitFPTy()) {
      CGEIST_WARNING({
        if (CGM.getTarget().shouldEmitFloat16WithExcessPrecision()) {
          llvm::WithColor::warning() << "Experimental usage of _Float16. Code "
                                        "generated will be illegal "
                                        "for this target. Use with caution.\n";
        }
      });
      return Builder.getF16Type();
    }

    if (auto *IT = dyn_cast<llvm::IntegerType>(Ty)) {
      return Builder.getIntegerType(IT->getBitWidth());
    }
  }
  QT->dump();
  assert(0 && "unhandled type");
}

// Note: In principle we should always create a memref here because we want to
// avoid lowering the abstraction level at this point in the compilation flow.
// However, cgeist treats type inconsistently, it expects memref for SYCL
// types and pointers for every other struct type.
mlir::Type CodeGenTypes::getPointerOrMemRefType(mlir::Type Ty,
                                                unsigned AddressSpace,
                                                bool IsAlloc) const {
  auto ST = Ty.dyn_cast<mlir::LLVM::LLVMStructType>();

  bool IsSYCLType = mlir::sycl::isSYCLType(Ty);
  if (ST)
    IsSYCLType |= any_of(ST.getBody(), mlir::sycl::isSYCLType);

  if (!ST || IsSYCLType)
    return mlir::MemRefType::get(IsAlloc ? 1 : ShapedType::kDynamic, Ty, {},
                                 AddressSpace);

  return LLVM::LLVMPointerType::get(Ty, AddressSpace);
}

const clang::CodeGen::CGFunctionInfo &
CodeGenTypes::arrangeGlobalDeclaration(clang::GlobalDecl GD) {
  return CGM.getTypes().arrangeGlobalDeclaration(GD);
}

bool CodeGenTypes::isLLVMStructABI(const clang::RecordDecl *RD,
                                   llvm::StructType *ST) {
  if (!CombinedStructABI || RD->isUnion())
    return true;

  if (const auto *CXRD = dyn_cast<CXXRecordDecl>(RD)) {
    if (!CXRD->hasDefinition() || CXRD->getNumVBases())
      return true;
    for (const auto *M : CXRD->methods())
      if (M->isVirtualAsWritten() || M->isPure())
        return true;
    for (const auto &Base : CXRD->bases())
      if (Base.getType()->getAsCXXRecordDecl()->isEmpty())
        return true;
  }

  if (ST && !ST->isLiteral() &&
      (ST->getName() == "struct._IO_FILE" ||
       ST->getName() == "class.std::basic_ifstream" ||
       ST->getName() == "class.std::basic_istream" ||
       ST->getName() == "class.std::basic_ostream" ||
       ST->getName() == "class.std::basic_ofstream"))
    return true;

  return false;
}

void CodeGenTypes::getDefaultFunctionAttributes(
    StringRef Name, bool HasOptnone, bool AttrOnCallSite,
    mlirclang::AttrBuilder &FuncAttrs) const {
  MLIRContext *Ctx = TheModule->getContext();
  const LangOptions &LangOpts = CGM.getLangOpts();

  // OptimizeNoneAttr takes precedence over -Os or -Oz. No warning needed.
  if (!HasOptnone) {
    if (getCodeGenOpts().OptimizeSize)
      FuncAttrs.addPassThroughAttribute(llvm::Attribute::OptimizeForSize);
    if (getCodeGenOpts().OptimizeSize == 2)
      FuncAttrs.addPassThroughAttribute(llvm::Attribute::MinSize);
  }

  if (getCodeGenOpts().DisableRedZone)
    FuncAttrs.addPassThroughAttribute(llvm::Attribute::NoRedZone);
  if (getCodeGenOpts().IndirectTlsSegRefs)
    FuncAttrs.addPassThroughAttribute("indirect-tls-seg-refs",
                                      UnitAttr::get(Ctx));
  if (getCodeGenOpts().NoImplicitFloat)
    FuncAttrs.addPassThroughAttribute(llvm::Attribute::NoImplicitFloat);

  if (AttrOnCallSite) {
    // Attributes that should go on the call site only.
    // FIXME: Look for 'BuiltinAttr' on the function rather than re-checking
    // the -fno-builtin-foo list.
    if (!getCodeGenOpts().SimplifyLibCalls || LangOpts.isNoBuiltinFunc(Name))
      FuncAttrs.addPassThroughAttribute(llvm::Attribute::NoBuiltin);
    if (!getCodeGenOpts().TrapFuncName.empty())
      FuncAttrs.addPassThroughAttribute(
          "trap-func-name",
          StringAttr::get(Ctx, getCodeGenOpts().TrapFuncName));
  } else {
    StringRef FpKind;
    switch (getCodeGenOpts().getFramePointer()) {
    case CodeGenOptions::FramePointerKind::None:
      FpKind = "none";
      break;
    case CodeGenOptions::FramePointerKind::NonLeaf:
      FpKind = "non-leaf";
      break;
    case CodeGenOptions::FramePointerKind::All:
      FpKind = "all";
      break;
    }
    FuncAttrs.addPassThroughAttribute("frame-pointer",
                                      StringAttr::get(Ctx, FpKind));

    if (getCodeGenOpts().LessPreciseFPMAD)
      FuncAttrs.addPassThroughAttribute("less-precise-fpmad",
                                        StringAttr::get(Ctx, "true"));

    if (getCodeGenOpts().NullPointerIsValid)
      FuncAttrs.addPassThroughAttribute(llvm::Attribute::NullPointerIsValid);

    if (getCodeGenOpts().FPDenormalMode != llvm::DenormalMode::getIEEE())
      FuncAttrs.addPassThroughAttribute(
          "denormal-fp-math",
          StringAttr::get(Ctx, getCodeGenOpts().FPDenormalMode.str()));
    if (getCodeGenOpts().FP32DenormalMode != getCodeGenOpts().FPDenormalMode) {
      FuncAttrs.addPassThroughAttribute(
          "denormal-fp-math-f32",
          StringAttr::get(Ctx, getCodeGenOpts().FP32DenormalMode.str()));
    }

    if (LangOpts.getDefaultExceptionMode() == LangOptions::FPE_Ignore)
      FuncAttrs.addPassThroughAttribute("no-trapping-math",
                                        StringAttr::get(Ctx, "true"));

    // TODO: Are these all needed?
    // unsafe/inf/nan/nsz are handled by instruction-level FastMathFlags.
    if (LangOpts.NoHonorInfs)
      FuncAttrs.addPassThroughAttribute("no-infs-fp-math",
                                        StringAttr::get(Ctx, "true"));
    if (LangOpts.NoHonorNaNs)
      FuncAttrs.addPassThroughAttribute("no-nans-fp-math",
                                        StringAttr::get(Ctx, "true"));
    if (LangOpts.ApproxFunc)
      FuncAttrs.addPassThroughAttribute("approx-func-fp-math",
                                        StringAttr::get(Ctx, "true"));
    if (LangOpts.UnsafeFPMath)
      FuncAttrs.addPassThroughAttribute("unsafe-fp-math",
                                        StringAttr::get(Ctx, "true"));
    if (getCodeGenOpts().SoftFloat)
      FuncAttrs.addPassThroughAttribute("use-soft-float",
                                        StringAttr::get(Ctx, "true"));
    FuncAttrs.addPassThroughAttribute(
        "stack-protector-buffer-size",
        StringAttr::get(Ctx, llvm::utostr(getCodeGenOpts().SSPBufferSize)));
    if (LangOpts.NoSignedZero)
      FuncAttrs.addPassThroughAttribute("no-signed-zeros-fp-math",
                                        StringAttr::get(Ctx, "true"));

    // TODO: Reciprocal estimate codegen options should apply to instructions?
    const std::vector<std::string> &Recips = getCodeGenOpts().Reciprocals;
    if (!Recips.empty())
      FuncAttrs.addPassThroughAttribute(
          "reciprocal-estimates",
          StringAttr::get(Ctx, llvm::join(Recips, ",")));

    if (!getCodeGenOpts().PreferVectorWidth.empty() &&
        getCodeGenOpts().PreferVectorWidth != "none")
      FuncAttrs.addPassThroughAttribute(
          "prefer-vector-width",
          StringAttr::get(Ctx, getCodeGenOpts().PreferVectorWidth));

    if (getCodeGenOpts().StackRealignment)
      FuncAttrs.addPassThroughAttribute("stackrealign", UnitAttr::get(Ctx));
    if (getCodeGenOpts().Backchain)
      FuncAttrs.addPassThroughAttribute("backchain", UnitAttr::get(Ctx));
    if (getCodeGenOpts().EnableSegmentedStacks)
      FuncAttrs.addPassThroughAttribute("split-stack", UnitAttr::get(Ctx));

    if (getCodeGenOpts().SpeculativeLoadHardening)
      FuncAttrs.addPassThroughAttribute(
          llvm::Attribute::SpeculativeLoadHardening);

    // Add zero-call-used-regs attribute.
    switch (getCodeGenOpts().getZeroCallUsedRegs()) {
    case llvm::ZeroCallUsedRegs::ZeroCallUsedRegsKind::Skip:
      FuncAttrs.removeAttribute("zero-call-used-regs");
      break;
    case llvm::ZeroCallUsedRegs::ZeroCallUsedRegsKind::UsedGPRArg:
      FuncAttrs.addPassThroughAttribute("zero-call-used-regs",
                                        StringAttr::get(Ctx, "used-gpr-arg"));
      break;
    case llvm::ZeroCallUsedRegs::ZeroCallUsedRegsKind::UsedGPR:
      FuncAttrs.addPassThroughAttribute("zero-call-used-regs",
                                        StringAttr::get(Ctx, "used-gpr"));
      break;
    case llvm::ZeroCallUsedRegs::ZeroCallUsedRegsKind::UsedArg:
      FuncAttrs.addPassThroughAttribute("zero-call-used-regs",
                                        StringAttr::get(Ctx, "used-arg"));
      break;
    case llvm::ZeroCallUsedRegs::ZeroCallUsedRegsKind::Used:
      FuncAttrs.addPassThroughAttribute("zero-call-used-regs",
                                        StringAttr::get(Ctx, "used"));
      break;
    case llvm::ZeroCallUsedRegs::ZeroCallUsedRegsKind::AllGPRArg:
      FuncAttrs.addPassThroughAttribute("zero-call-used-regs",
                                        StringAttr::get(Ctx, "all-gpr-arg"));
      break;
    case llvm::ZeroCallUsedRegs::ZeroCallUsedRegsKind::AllGPR:
      FuncAttrs.addPassThroughAttribute("zero-call-used-regs",
                                        StringAttr::get(Ctx, "all-gpr"));
      break;
    case llvm::ZeroCallUsedRegs::ZeroCallUsedRegsKind::AllArg:
      FuncAttrs.addPassThroughAttribute("zero-call-used-regs",
                                        StringAttr::get(Ctx, "all-arg"));
      break;
    case llvm::ZeroCallUsedRegs::ZeroCallUsedRegsKind::All:
      FuncAttrs.addPassThroughAttribute("zero-call-used-regs",
                                        StringAttr::get(Ctx, "all"));
      break;
    }
  }

  if (LangOpts.assumeFunctionsAreConvergent()) {
    // Conservatively, mark all functions and calls in CUDA and OpenCL as
    // convergent (meaning, they may call an intrinsically convergent op, such
    // as __syncthreads() / barrier(), and so can't have certain optimizations
    // applied around them).  LLVM will remove this attribute where it safely
    // can.
    FuncAttrs.addPassThroughAttribute(llvm::Attribute::Convergent);
  }

  // TODO: NoUnwind attribute should be added for other GPU modes OpenCL, HIP,
  // OpenMP offload. AFAIK, none of them support exceptions in device code.
  if ((LangOpts.CUDA && LangOpts.CUDAIsDevice) ||
      (LangOpts.isSYCL() && LangOpts.SYCLIsDevice))
    FuncAttrs.addPassThroughAttribute(llvm::Attribute::NoUnwind);

  for (StringRef Attr : CGM.getCodeGenOpts().DefaultFunctionAttrs) {
    StringRef Var, Value;
    std::tie(Var, Value) = Attr.split('=');
    FuncAttrs.addPassThroughAttribute(Var, StringAttr::get(Ctx, Value));
  }
}

bool CodeGenTypes::getCPUAndFeaturesAttributes(
    GlobalDecl GD, AttrBuilder &FuncAttrsBuilder) const {
  // Add target-cpu and target-features attributes to functions. If
  // we have a decl for the function and it has a target attribute then
  // parse that and add it to the feature set.
  StringRef TargetCPU = CGM.getTarget().getTargetOpts().CPU;
  StringRef TuneCPU = CGM.getTarget().getTargetOpts().TuneCPU;
  std::vector<std::string> Features;
  const auto *FD = dyn_cast_or_null<FunctionDecl>(GD.getDecl());
  FD = FD ? FD->getMostRecentDecl() : FD;
  const auto *TD = FD ? FD->getAttr<TargetAttr>() : nullptr;
  const auto *SD = FD ? FD->getAttr<CPUSpecificAttr>() : nullptr;
  const auto *TC = FD ? FD->getAttr<TargetClonesAttr>() : nullptr;
  bool AddedAttr = false;
  if (TD || SD || TC) {
    llvm::StringMap<bool> FeatureMap;
    getContext().getFunctionFeatureMap(FeatureMap, GD);

    // Produce the canonical string for this set of features.
    for (const llvm::StringMap<bool>::value_type &Entry : FeatureMap)
      Features.push_back((Entry.getValue() ? "+" : "-") + Entry.getKey().str());

    // Now add the target-cpu and target-features to the function.
    // While we populated the feature map above, we still need to
    // get and parse the target attribute so we can get the cpu for
    // the function.
    if (TD) {
      ParsedTargetAttr ParsedAttr =
          CGM.getTarget().parseTargetAttr(TD->getFeaturesStr());
      if (!ParsedAttr.CPU.empty() &&
          CGM.getTarget().isValidCPUName(ParsedAttr.CPU)) {
        TargetCPU = ParsedAttr.CPU;
        TuneCPU = ""; // Clear the tune CPU.
      }
      if (!ParsedAttr.Tune.empty() &&
          CGM.getTarget().isValidCPUName(ParsedAttr.Tune))
        TuneCPU = ParsedAttr.Tune;
    }

    if (SD) {
      // Apply the given CPU name as the 'tune-cpu' so that the optimizer can
      // favor this processor.
      TuneCPU = CGM.getTarget().getCPUSpecificTuneName(
          SD->getCPUName(GD.getMultiVersionIndex())->getName());
    }
  } else {
    // Otherwise just add the existing target cpu and target features to the
    // function.
    Features = CGM.getTarget().getTargetOpts().Features;
  }

  MLIRContext *Ctx = TheModule->getContext();

  if (!TargetCPU.empty()) {
    FuncAttrsBuilder.addPassThroughAttribute("target-cpu",
                                             StringAttr::get(Ctx, TargetCPU));
    AddedAttr = true;
  }
  if (!TuneCPU.empty()) {
    FuncAttrsBuilder.addPassThroughAttribute("tune-cpu",
                                             StringAttr::get(Ctx, TuneCPU));
    AddedAttr = true;
  }
  if (!Features.empty()) {
    llvm::sort(Features);
    FuncAttrsBuilder.addPassThroughAttribute(
        "target-features", StringAttr::get(Ctx, llvm::join(Features, ",")));
    AddedAttr = true;
  }

  return AddedAttr;
}

QualType CodeGenTypes::getPromotionType(QualType Ty) const {
  if (CGM.getTarget().shouldEmitFloat16WithExcessPrecision()) {
    if (Ty->isAnyComplexType()) {
      QualType ElementType = Ty->castAs<clang::ComplexType>()->getElementType();
      if (ElementType->isFloat16Type())
        return CGM.getContext().getComplexType(CGM.getContext().FloatTy);
    }
    if (Ty->isFloat16Type())
      return CGM.getContext().FloatTy;
  }
  return QualType();
}

} // namespace CodeGen
} // namespace mlirclang<|MERGE_RESOLUTION|>--- conflicted
+++ resolved
@@ -1345,14 +1345,6 @@
           TypeName == "array" || TypeName == "AssertHappened" ||
           TypeName == "atomic" || TypeName == "bfloat16" ||
           TypeName == "GetOp" || TypeName == "GetScalarOp" ||
-<<<<<<< HEAD
-          TypeName == "group" || TypeName == "id" || TypeName == "item" ||
-          TypeName == "ItemBase" || TypeName == "LocalAccessorBaseDevice" ||
-          TypeName == "local_accessor_base" || TypeName == "local_accessor" ||
-          TypeName == "multi_ptr" || TypeName == "nd_item" ||
-          TypeName == "nd_range" || TypeName == "OwnerLessBase" ||
-          TypeName == "range" || TypeName == "sub_group" ||
-=======
           TypeName == "group" || TypeName == "h_item" || TypeName == "id" ||
           TypeName == "item" || TypeName == "ItemBase" ||
           TypeName == "kernel_handler" ||
@@ -1363,7 +1355,6 @@
           TypeName == "nd_range" || TypeName == "OwnerLessBase" ||
           TypeName == "range" || TypeName == "sub_group" ||
           TypeName == "SwizzleOp" ||
->>>>>>> 07503127
           TypeName == "TupleCopyAssignableValueHolder" ||
           TypeName == "TupleValueHolder" || TypeName == "vec") {
         return getSYCLType(RT, *this);
