--- conflicted
+++ resolved
@@ -11,10 +11,7 @@
 
 #include "AffineUtils.h"
 #include "Attributes.h"
-<<<<<<< HEAD
-=======
 #include "CodeGenTypes.h"
->>>>>>> c77087b1
 #include "ValueCategory.h"
 
 #include "mlir/Dialect/Affine/IR/AffineOps.h"
@@ -134,15 +131,9 @@
                          llvm::SmallVectorImpl<mlir::Type> &types);
 
     // Collect the attributes of the given \p descriptors in \p attrs.
-<<<<<<< HEAD
     static void
     getAttributes(const llvm::SmallVectorImpl<TypeAndAttrs> &descriptors,
                   llvm::SmallVectorImpl<mlir::NamedAttrList> &attrs);
-=======
-    static void getAttributes(
-        const llvm::SmallVectorImpl<TypeAndAttrs> &descriptors,
-        llvm::SmallVectorImpl<std::vector<mlir::NamedAttribute>> &attrs);
->>>>>>> c77087b1
   };
 
   using ParmDesc = TypeAndAttrs;
@@ -161,16 +152,11 @@
 
   /// Determine whether to use the "noundef" attribute on a parameter or
   /// function return value.
-<<<<<<< HEAD
   static bool determineNoUndef(clang::QualType qt,
                                clang::CodeGen::CodeGenTypes &Types,
                                const llvm::DataLayout &DL,
                                const clang::CodeGen::ABIArgInfo &AI,
                                bool CheckCoerce = true);
-=======
-  static bool determineNoUndef(clang::QualType QTy,
-                               const clang::CodeGen::ABIArgInfo &AI);
->>>>>>> c77087b1
 };
 
 class MLIRASTConsumer : public clang::ASTConsumer {
@@ -312,13 +298,9 @@
 
   /// Set the MLIR function attributes for the given \p function.
   void setMLIRFunctionAttributes(mlir::FunctionOpInterface function,
-<<<<<<< HEAD
                                  const FunctionToEmit &FTE,
                                  const clang::CodeGen::CGFunctionInfo &FI,
                                  bool IsThunk, bool ShouldEmit);
-=======
-                                 const FunctionToEmit &FTE, bool ShouldEmit);
->>>>>>> c77087b1
 
   /// Set the MLIR function parameters attributes for the given \p function.
   void setMLIRFunctionParmsAttributes(
