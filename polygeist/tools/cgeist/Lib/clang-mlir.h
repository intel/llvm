// Copyright (C) Codeplay Software Limited

//===- clang-mlir.h - Emit MLIR IRs by walking clang AST---------*- C++ -*-===//
//
// Part of the LLVM Project, under the Apache License v2.0 with LLVM Exceptions.
// See https://llvm.org/LICENSE.txt for license information.
// SPDX-License-Identifier: Apache-2.0 WITH LLVM-exception
//
//===----------------------------------------------------------------------===//

#ifndef CLANG_MLIR_H
#define CLANG_MLIR_H

#include "AffineUtils.h"
#include "ValueCategory.h"
#include "mlir/Dialect/Affine/IR/AffineOps.h"
#include "mlir/Dialect/Func/IR/FuncOps.h"
#include "mlir/Dialect/GPU/IR/GPUDialect.h"
#include "mlir/Dialect/LLVMIR/LLVMDialect.h"
#include "mlir/Dialect/LLVMIR/LLVMTypes.h"
#include "mlir/Dialect/LLVMIR/NVVMDialect.h"
#include "mlir/Dialect/Math/IR/Math.h"
#include "mlir/Dialect/MemRef/IR/MemRef.h"
#include "mlir/IR/Builders.h"
#include "mlir/IR/MLIRContext.h"
#include "mlir/IR/OpDefinition.h"
#include "mlir/Target/LLVMIR/Dialect/LLVMIR/LLVMToLLVMIRTranslation.h"
#include "mlir/Target/LLVMIR/TypeFromLLVM.h"
#include "mlir/Target/LLVMIR/TypeToLLVM.h"
#include "polygeist/Ops.h"
#include "pragmaHandler.h"
#include "clang/AST/ASTConsumer.h"
#include "clang/AST/StmtVisitor.h"
#include "clang/Lex/HeaderSearch.h"
#include "clang/Lex/HeaderSearchOptions.h"
#include "clang/Lex/Preprocessor.h"
#include "clang/Lex/PreprocessorOptions.h"
#include "llvm/IR/DerivedTypes.h"
#include "llvm/Support/CommandLine.h"

#include "clang/../../lib/CodeGen/CGRecordLayout.h"
#include "clang/../../lib/CodeGen/CodeGenModule.h"
#include "clang/AST/Mangle.h"

extern llvm::cl::opt<std::string> PrefixABI;

struct LoopContext {
  mlir::Value keepRunning;
  mlir::Value noBreak;
};

class MLIRASTConsumer : public clang::ASTConsumer {
private:
  std::set<std::string> &emitIfFound;
  std::set<std::string> &done;
  std::map<std::string, mlir::LLVM::GlobalOp> &llvmStringGlobals;
  std::map<std::string, std::pair<mlir::memref::GlobalOp, bool>> &globals;
  std::map<std::string, mlir::func::FuncOp> &functions;
  std::map<std::string, mlir::FunctionOpInterface> &deviceFunctions;
  std::map<std::string, mlir::LLVM::GlobalOp> &llvmGlobals;
  std::map<std::string, mlir::LLVM::LLVMFuncOp> &llvmFunctions;
  std::map<const clang::RecordType *, mlir::LLVM::LLVMStructType> typeCache;
  std::deque<const clang::FunctionDecl *> functionsToEmit;
  mlir::OwningOpRef<mlir::ModuleOp> &module;
  mlir::OwningOpRef<mlir::gpu::GPUModuleOp> &deviceModule;
  clang::SourceManager &SM;
  llvm::LLVMContext lcontext;
  llvm::Module llvmMod;
  clang::CodeGen::CodeGenModule CGM;
  bool error;
  ScopLocList scopLocList;
  LowerToInfo LTInfo;

  /// The stateful type translator (contains named structs).
  mlir::LLVM::TypeFromLLVMIRTranslator typeTranslator;
  mlir::LLVM::TypeToLLVMIRTranslator reverseTypeTranslator;

public:
  MLIRASTConsumer(
      std::set<std::string> &emitIfFound, std::set<std::string> &done,
      std::map<std::string, mlir::LLVM::GlobalOp> &llvmStringGlobals,
      std::map<std::string, std::pair<mlir::memref::GlobalOp, bool>> &globals,
      std::map<std::string, mlir::func::FuncOp> &functions,
      std::map<std::string, mlir::FunctionOpInterface> &deviceFunctions,
      std::map<std::string, mlir::LLVM::GlobalOp> &llvmGlobals,
      std::map<std::string, mlir::LLVM::LLVMFuncOp> &llvmFunctions,
<<<<<<< HEAD
      clang::Preprocessor &PP, clang::ASTContext &astContext,
      mlir::OwningOpRef<mlir::ModuleOp> &module, clang::SourceManager &SM,
      clang::CodeGenOptions &codegenops)
      : emitIfFound(emitIfFound), done(done),
        llvmStringGlobals(llvmStringGlobals), globals(globals),
        functions(functions), llvmGlobals(llvmGlobals),
        llvmFunctions(llvmFunctions), typeCache(), functionsToEmit(),
        module(module), SM(SM), lcontext(), llvmMod("tmp", lcontext),
=======
      Preprocessor &PP, ASTContext &astContext,
      mlir::OwningOpRef<mlir::ModuleOp> &module,
      mlir::OwningOpRef<mlir::gpu::GPUModuleOp> &deviceModule,
      clang::SourceManager &SM, CodeGenOptions &codegenops)
      : emitIfFound(emitIfFound), done(done),
        llvmStringGlobals(llvmStringGlobals), globals(globals),
        functions(functions), deviceFunctions(deviceFunctions),
        llvmGlobals(llvmGlobals), llvmFunctions(llvmFunctions), PP(PP),
        astContext(astContext), module(module), deviceModule(deviceModule),
        SM(SM), lcontext(), llvmMod("tmp", lcontext), codegenops(codegenops),
>>>>>>> d9e588a2
        CGM(astContext, &SM.getFileManager().getVirtualFileSystem(),
            PP.getHeaderSearchInfo().getHeaderSearchOpts(),
            PP.getPreprocessorOpts(), codegenops, llvmMod, PP.getDiagnostics()),
        error(false), scopLocList(), LTInfo(),
        typeTranslator(*module->getContext()), reverseTypeTranslator(lcontext) {
    addPragmaScopHandlers(PP, scopLocList);
    addPragmaEndScopHandlers(PP, scopLocList);
    addPragmaLowerToHandlers(PP, LTInfo);
  }

  mlir::func::FuncOp GetOrCreateMLIRFunction(const clang::FunctionDecl *FD,
                                             const bool ShouldEmit,
                                             bool getDeviceStub = false);

  mlir::LLVM::LLVMFuncOp GetOrCreateLLVMFunction(const clang::FunctionDecl *FD);
  mlir::LLVM::LLVMFuncOp GetOrCreateMallocFunction();
  mlir::LLVM::LLVMFuncOp GetOrCreateFreeFunction();

  mlir::LLVM::GlobalOp GetOrCreateLLVMGlobal(const clang::ValueDecl *VD,
                                             std::string prefix = "");

  /// Return a value representing an access into a global string with the given
  /// name, creating the string if necessary.
  mlir::Value GetOrCreateGlobalLLVMString(mlir::Location loc,
                                          mlir::OpBuilder &builder,
                                          mlir::StringRef value);

  std::pair<mlir::memref::GlobalOp, bool>
  GetOrCreateGlobal(const clang::ValueDecl *VD, std::string prefix,
                    bool tryInit = true);

  void run();

  void HandleTranslationUnit(clang::ASTContext &Context) override;

  bool HandleTopLevelDecl(clang::DeclGroupRef dg) override;

  void HandleDeclContext(clang::DeclContext *DC);

  // JLE_QUEL::TODO: Possibly create a SYCLTypeCache
  mlir::Type getMLIRType(clang::QualType t, bool *implicitRef = nullptr,
                         bool allowMerge = true);
  mlir::Type getSYCLType(const clang::RecordType *RT);
  llvm::Type *getLLVMType(clang::QualType t);

  mlir::Location getMLIRLocation(clang::SourceLocation loc);

  clang::CodeGen::CodeGenModule &getCGM() { return CGM; }
  const mlir::OwningOpRef<mlir::ModuleOp> &getModule() const { return module; }
  mlir::LLVM::TypeFromLLVMIRTranslator &getTypeTranslator() {
    return typeTranslator;
  }
  std::map<std::string, mlir::func::FuncOp> &getFunctions() {
    return functions;
  }
  ScopLocList &getScopLocList() { return scopLocList; }

private:
  void setMLIRFunctionAttributes(mlir::func::FuncOp &function,
                                 const clang::FunctionDecl &FD,
                                 mlir::LLVM::Linkage lnk,
                                 mlir::MLIRContext *ctx) const;
};

class MLIRScanner : public clang::StmtVisitor<MLIRScanner, ValueCategory> {
private:
  MLIRASTConsumer &Glob;
  mlir::func::FuncOp function;
  mlir::OwningOpRef<mlir::ModuleOp> &module;
  mlir::OwningOpRef<mlir::gpu::GPUModuleOp> &deviceModule;
  mlir::OpBuilder builder;
  mlir::Location loc;
  mlir::Block *entryBlock;
  std::vector<LoopContext> loops;
  mlir::Block *allocationScope;
  llvm::SmallSet<std::string, 4> supportedFuncs;
  std::map<const void *, std::vector<mlir::LLVM::AllocaOp>> bufs;
  std::map<int, mlir::Value> constants;
  std::map<clang::LabelStmt *, clang::Block *> labels;
  const clang::FunctionDecl
      *EmittingFunctionDecl; // current function declaration.
  unsigned defaultAddrSpace; // default addrspace of the current function decl.
  std::map<const clang::ValueDecl *, ValueCategory> params;
  llvm::DenseMap<const clang::ValueDecl *, clang::FieldDecl *> Captures;
  llvm::DenseMap<const clang::ValueDecl *, clang::LambdaCaptureKind>
      CaptureKinds;
  clang::FieldDecl *ThisCapture;
  std::vector<mlir::Value> arrayinit;
  ValueCategory ThisVal;
  mlir::Value returnVal;
  LowerToInfo &LTInfo;

  // Initialize a whitelist of SYCL functions to emit instead just the
  // declaration. Eventually, this list should be removed.
  void initSupportedFunctions();
  bool isSupportedFunctions(std::string name) const {
    return supportedFuncs.contains(name);
  }

  mlir::LLVM::AllocaOp allocateBuffer(size_t i, mlir::LLVM::LLVMPointerType t) {
    auto &vec = bufs[t.getAsOpaquePointer()];
    if (i < vec.size())
      return vec[i];

    mlir::OpBuilder subbuilder(builder.getContext());
    subbuilder.setInsertionPointToStart(allocationScope);

    auto one = subbuilder.create<mlir::arith::ConstantIntOp>(loc, 1, 64);
    auto rs =
        subbuilder.create<mlir::LLVM::AllocaOp>(loc, t, one, defaultAddrSpace);
    vec.push_back(rs);
    return rs;
  }

  mlir::Location getMLIRLocation(clang::SourceLocation loc);

  llvm::Type *getLLVMType(clang::QualType t);
  mlir::Type getMLIRType(clang::QualType t);

  mlir::Value getTypeSize(clang::QualType t);
  mlir::Value getTypeAlign(clang::QualType t);

  mlir::Value createAllocOp(mlir::Type t, clang::VarDecl *name,
                            uint64_t memspace, bool isArray, bool LLVMABI);

  const clang::FunctionDecl *EmitCallee(const clang::Expr *E);

  mlir::func::FuncOp EmitDirectCallee(const clang::FunctionDecl *FD);

  mlir::Value castToIndex(mlir::Location loc, mlir::Value val);

  bool isTrivialAffineLoop(clang::ForStmt *fors,
                           mlirclang::AffineLoopDescriptor &descr);

  bool getUpperBound(clang::ForStmt *fors,
                     mlirclang::AffineLoopDescriptor &descr);

  bool getLowerBound(clang::ForStmt *fors,
                     mlirclang::AffineLoopDescriptor &descr);

  bool getConstantStep(clang::ForStmt *fors,
                       mlirclang::AffineLoopDescriptor &descr);

  void buildAffineLoop(clang::ForStmt *fors, mlir::Location loc,
                       const mlirclang::AffineLoopDescriptor &descr);

  void buildAffineLoopImpl(clang::ForStmt *fors, mlir::Location loc,
                           mlir::Value lb, mlir::Value ub,
                           const mlirclang::AffineLoopDescriptor &descr);

  static unsigned getDefaultAddrSpace(const clang::FunctionDecl &FD) {
    // For SYCL we generates LLVM code that is then translated to SPIRV.
    // The generic SPIRV address space is addrspace(4).
    if (FD.hasAttr<clang::SYCLDeviceAttr>() ||
        FD.hasAttr<clang::SYCLKernelAttr>())
      return 4;
    return 0;
  }

public:
  MLIRScanner(MLIRASTConsumer &Glob, mlir::OwningOpRef<mlir::ModuleOp> &module,
              mlir::OwningOpRef<mlir::gpu::GPUModuleOp> &deviceModule,
              LowerToInfo &LTInfo);

  mlir::OpBuilder &getBuilder() { return builder; };
  std::vector<LoopContext> &getLoops() { return loops; }
  mlir::Location &getLoc() { return loc; }

  void init(mlir::func::FuncOp function, const clang::FunctionDecl *fd);

  void setEntryAndAllocBlock(mlir::Block *B) {
    allocationScope = entryBlock = B;
    builder.setInsertionPointToStart(B);
  }

  mlir::Value getConstantIndex(int x);

  ValueCategory VisitDeclStmt(clang::DeclStmt *decl);

  ValueCategory VisitImplicitValueInitExpr(clang::ImplicitValueInitExpr *decl);

  ValueCategory VisitConstantExpr(clang::ConstantExpr *expr);

  ValueCategory VisitAtomicExpr(clang::AtomicExpr *expr);

  ValueCategory VisitTypeTraitExpr(clang::TypeTraitExpr *expr);

  ValueCategory VisitGNUNullExpr(clang::GNUNullExpr *expr);
  ValueCategory VisitIntegerLiteral(clang::IntegerLiteral *expr);

  ValueCategory VisitCharacterLiteral(clang::CharacterLiteral *expr);

  ValueCategory VisitFloatingLiteral(clang::FloatingLiteral *expr);

  ValueCategory VisitImaginaryLiteral(clang::ImaginaryLiteral *expr);

  ValueCategory VisitCXXBoolLiteralExpr(clang::CXXBoolLiteralExpr *expr);

  ValueCategory VisitCXXTypeidExpr(clang::CXXTypeidExpr *expr);

  ValueCategory VisitCXXTryStmt(clang::CXXTryStmt *stmt);

  ValueCategory VisitStringLiteral(clang::StringLiteral *expr);

  ValueCategory VisitParenExpr(clang::ParenExpr *expr);

  ValueCategory VisitVarDecl(clang::VarDecl *decl);

  ValueCategory VisitForStmt(clang::ForStmt *fors);

  ValueCategory VisitCXXForRangeStmt(clang::CXXForRangeStmt *fors);

  ValueCategory VisitOMPSingleDirective(clang::OMPSingleDirective *);

  ValueCategory VisitOMPForDirective(clang::OMPForDirective *);

  ValueCategory VisitOMPParallelDirective(clang::OMPParallelDirective *);

  ValueCategory VisitExtVectorElementExpr(clang::ExtVectorElementExpr *);

  ValueCategory
  VisitOMPParallelForDirective(clang::OMPParallelForDirective *fors);

  ValueCategory VisitWhileStmt(clang::WhileStmt *fors);

  ValueCategory VisitDoStmt(clang::DoStmt *fors);

  ValueCategory VisitArraySubscriptExpr(clang::ArraySubscriptExpr *expr);

  ValueCategory VisitCallExpr(clang::CallExpr *expr);

  ValueCategory
  CallHelper(mlir::func::FuncOp tocall, clang::QualType objType,
             mlir::ArrayRef<std::pair<ValueCategory, clang::Expr *>> arguments,
             clang::QualType retType, bool retReference, clang::Expr *expr);

  std::pair<ValueCategory, bool>
  EmitClangBuiltinCallExpr(clang::CallExpr *expr);

  std::pair<ValueCategory, bool> EmitGPUCallExpr(clang::CallExpr *expr);

  std::pair<ValueCategory, bool> EmitBuiltinOps(clang::CallExpr *expr);

  mlir::Operation *EmitSYCLOps(const clang::Expr *Expr,
                               const llvm::SmallVectorImpl<mlir::Value> &Args);

  ValueCategory
  VisitCXXScalarValueInitExpr(clang::CXXScalarValueInitExpr *expr);

  ValueCategory
  VisitCXXPseudoDestructorExpr(clang::CXXPseudoDestructorExpr *expr);

  ValueCategory VisitCXXConstructExpr(clang::CXXConstructExpr *expr);

  ValueCategory VisitConstructCommon(clang::CXXConstructExpr *expr,
                                     clang::VarDecl *name, unsigned space,
                                     mlir::Value mem = nullptr,
                                     mlir::Value count = nullptr);

  ValueCategory VisitMSPropertyRefExpr(clang::MSPropertyRefExpr *expr);

  ValueCategory VisitPseudoObjectExpr(clang::PseudoObjectExpr *expr);

  ValueCategory VisitUnaryOperator(clang::UnaryOperator *U);

  ValueCategory
  VisitSubstNonTypeTemplateParmExpr(clang::SubstNonTypeTemplateParmExpr *expr);

  ValueCategory
  VisitUnaryExprOrTypeTraitExpr(clang::UnaryExprOrTypeTraitExpr *Uop);

  ValueCategory VisitBinaryOperator(clang::BinaryOperator *BO);

  ValueCategory VisitCXXNoexceptExpr(clang::CXXNoexceptExpr *AS);

  ValueCategory VisitAttributedStmt(clang::AttributedStmt *AS);

  ValueCategory VisitExprWithCleanups(clang::ExprWithCleanups *E);

  ValueCategory VisitDeclRefExpr(clang::DeclRefExpr *E);

  ValueCategory VisitOpaqueValueExpr(clang::OpaqueValueExpr *E);

  ValueCategory VisitMemberExpr(clang::MemberExpr *ME);

  ValueCategory VisitCastExpr(clang::CastExpr *E);

  mlir::Value
  GetAddressOfBaseClass(mlir::Value obj,
                        const clang::CXXRecordDecl *DerivedClass,
                        mlir::ArrayRef<const clang::Type *> BaseTypes,
                        mlir::ArrayRef<bool> BaseVirtuals);

  mlir::Value
  GetAddressOfDerivedClass(mlir::Value obj,
                           const clang::CXXRecordDecl *DerivedClass,
                           clang::CastExpr::path_const_iterator Start,
                           clang::CastExpr::path_const_iterator End);

  ValueCategory VisitIfStmt(clang::IfStmt *stmt);

  ValueCategory VisitSwitchStmt(clang::SwitchStmt *stmt);

  ValueCategory VisitConditionalOperator(clang::ConditionalOperator *E);

  ValueCategory VisitCompoundStmt(clang::CompoundStmt *stmt);

  ValueCategory VisitBreakStmt(clang::BreakStmt *stmt);

  ValueCategory VisitContinueStmt(clang::ContinueStmt *stmt);

  ValueCategory VisitReturnStmt(clang::ReturnStmt *stmt);

  ValueCategory VisitLabelStmt(clang::LabelStmt *stmt);

  ValueCategory VisitGotoStmt(clang::GotoStmt *stmt);

  ValueCategory VisitStmtExpr(clang::StmtExpr *stmt);

  ValueCategory VisitCXXDefaultArgExpr(clang::CXXDefaultArgExpr *expr);

  ValueCategory
  VisitMaterializeTemporaryExpr(clang::MaterializeTemporaryExpr *expr);

  ValueCategory VisitCXXNewExpr(clang::CXXNewExpr *expr);

  ValueCategory VisitCXXDeleteExpr(clang::CXXDeleteExpr *expr);

  ValueCategory VisitCXXDefaultInitExpr(clang::CXXDefaultInitExpr *expr);

  ValueCategory VisitCXXThisExpr(clang::CXXThisExpr *expr);

  ValueCategory VisitPredefinedExpr(clang::PredefinedExpr *expr);

  ValueCategory VisitLambdaExpr(clang::LambdaExpr *expr);

  ValueCategory VisitCXXBindTemporaryExpr(clang::CXXBindTemporaryExpr *expr);

  ValueCategory VisitCXXFunctionalCastExpr(clang::CXXFunctionalCastExpr *expr);

  mlir::Attribute InitializeValueByInitListExpr(mlir::Value toInit,
                                                clang::Expr *expr);
  ValueCategory VisitInitListExpr(clang::InitListExpr *expr);

  ValueCategory
  VisitCXXStdInitializerListExpr(clang::CXXStdInitializerListExpr *expr);

  ValueCategory VisitArrayInitLoop(clang::ArrayInitLoopExpr *expr,
                                   ValueCategory tostore);

  ValueCategory VisitArrayInitIndexExpr(clang::ArrayInitIndexExpr *expr);

  ValueCategory CommonFieldLookup(clang::QualType OT,
                                  const clang::FieldDecl *FD, mlir::Value val,
                                  bool isLValue);

  ValueCategory CommonArrayLookup(ValueCategory val, mlir::Value idx,
                                  bool isImplicitRefResult,
                                  bool removeIndex = true);

  ValueCategory CommonArrayToPointer(ValueCategory val);

  static void getMangledFuncName(std::string &name,
                                 const clang::FunctionDecl &FD,
                                 clang::CodeGen::CodeGenModule &CGM);
};

#endif /* CLANG_MLIR_H */<|MERGE_RESOLUTION|>--- conflicted
+++ resolved
@@ -84,27 +84,17 @@
       std::map<std::string, mlir::FunctionOpInterface> &deviceFunctions,
       std::map<std::string, mlir::LLVM::GlobalOp> &llvmGlobals,
       std::map<std::string, mlir::LLVM::LLVMFuncOp> &llvmFunctions,
-<<<<<<< HEAD
       clang::Preprocessor &PP, clang::ASTContext &astContext,
-      mlir::OwningOpRef<mlir::ModuleOp> &module, clang::SourceManager &SM,
-      clang::CodeGenOptions &codegenops)
-      : emitIfFound(emitIfFound), done(done),
-        llvmStringGlobals(llvmStringGlobals), globals(globals),
-        functions(functions), llvmGlobals(llvmGlobals),
-        llvmFunctions(llvmFunctions), typeCache(), functionsToEmit(),
-        module(module), SM(SM), lcontext(), llvmMod("tmp", lcontext),
-=======
-      Preprocessor &PP, ASTContext &astContext,
       mlir::OwningOpRef<mlir::ModuleOp> &module,
       mlir::OwningOpRef<mlir::gpu::GPUModuleOp> &deviceModule,
-      clang::SourceManager &SM, CodeGenOptions &codegenops)
+      clang::SourceManager &SM, clang::CodeGenOptions &codegenops)
       : emitIfFound(emitIfFound), done(done),
         llvmStringGlobals(llvmStringGlobals), globals(globals),
         functions(functions), deviceFunctions(deviceFunctions),
-        llvmGlobals(llvmGlobals), llvmFunctions(llvmFunctions), PP(PP),
-        astContext(astContext), module(module), deviceModule(deviceModule),
-        SM(SM), lcontext(), llvmMod("tmp", lcontext), codegenops(codegenops),
->>>>>>> d9e588a2
+        llvmGlobals(llvmGlobals), llvmFunctions(llvmFunctions), typeCache(),
+        functionsToEmit(), module(module), deviceModule(deviceModule), SM(SM),
+        lcontext(), llvmMod("tmp", lcontext),
+
         CGM(astContext, &SM.getFileManager().getVirtualFileSystem(),
             PP.getHeaderSearchInfo().getHeaderSearchOpts(),
             PP.getPreprocessorOpts(), codegenops, llvmMod, PP.getDiagnostics()),
