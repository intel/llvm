--- conflicted
+++ resolved
@@ -26,26 +26,6 @@
   return Op->mightHaveTrait<OpTrait::IsTerminator>();
 }
 
-<<<<<<< HEAD
-bool MLIRScanner::getLowerBound(clang::ForStmt *fors,
-                                mlirclang::AffineLoopDescriptor &descr) {
-  auto *init = fors->getInit();
-  if (auto *declStmt = dyn_cast<DeclStmt>(init))
-    if (declStmt->isSingleDecl()) {
-      auto *decl = declStmt->getSingleDecl();
-      if (auto *varDecl = dyn_cast<VarDecl>(decl)) {
-        if (varDecl->hasInit()) {
-          mlir::Value val = VisitVarDecl(varDecl).getValue(Builder);
-          descr.setName(varDecl);
-          descr.setType(val.getType());
-          LLVM_DEBUG(descr.getType().print(llvm::dbgs()));
-
-          if (descr.getForwardMode())
-            descr.setLowerBound(val);
-          else {
-            val = Builder.create<AddIOp>(Loc, val, getConstantIndex(1));
-            descr.setUpperBound(val);
-=======
 bool MLIRScanner::getLowerBound(clang::ForStmt *Fors,
                                 mlirclang::AffineLoopDescriptor &Descr) {
   auto *Init = Fors->getInit();
@@ -54,7 +34,7 @@
       auto *Decl = DeclStmt->getSingleDecl();
       if (auto *VarDecl = dyn_cast<clang::VarDecl>(Decl)) {
         if (VarDecl->hasInit()) {
-          Value Val = VisitVarDecl(VarDecl).getValue(builder);
+          Value Val = VisitVarDecl(VarDecl).getValue(Builder);
           Descr.setName(VarDecl);
           Descr.setType(Val.getType());
           LLVM_DEBUG(Descr.getType().print(llvm::dbgs()));
@@ -62,9 +42,8 @@
           if (Descr.getForwardMode())
             Descr.setLowerBound(Val);
           else {
-            Val = builder.create<arith::AddIOp>(loc, Val, getConstantIndex(1));
+            Val = Builder.create<arith::AddIOp>(Loc, Val, getConstantIndex(1));
             Descr.setUpperBound(Val);
->>>>>>> 3b9bbb34
           }
           return true;
         }
@@ -74,37 +53,20 @@
   // BinaryOperator 0x7ff7aa17e938 'int' '='
   // |-DeclRefExpr 0x7ff7aa17e8f8 'int' lvalue Var 0x7ff7aa17e758 'i' 'int'
   // -IntegerLiteral 0x7ff7aa17e918 'int' 0
-<<<<<<< HEAD
-  if (auto *binOp = dyn_cast<clang::BinaryOperator>(init))
-    if (binOp->getOpcode() == clang::BinaryOperator::Opcode::BO_Assign)
-      if (auto *declRefStmt = dyn_cast<DeclRefExpr>(binOp->getLHS())) {
-        mlir::Value val = Visit(binOp->getRHS()).getValue(Builder);
-        val = Builder.create<IndexCastOp>(
-            Loc, mlir::IndexType::get(Builder.getContext()), val);
-        descr.setName(cast<VarDecl>(declRefStmt->getDecl()));
-        descr.setType(
-            Glob.getTypes().getMLIRType(declRefStmt->getDecl()->getType()));
-        if (descr.getForwardMode())
-          descr.setLowerBound(val);
-        else {
-          val = Builder.create<AddIOp>(Loc, val, getConstantIndex(1));
-          descr.setUpperBound(val);
-=======
   if (auto *BinOp = dyn_cast<clang::BinaryOperator>(Init))
     if (BinOp->getOpcode() == clang::BinaryOperator::Opcode::BO_Assign)
       if (auto *DeclRefStmt = dyn_cast<clang::DeclRefExpr>(BinOp->getLHS())) {
-        Value Val = Visit(BinOp->getRHS()).getValue(builder);
-        Val = builder.create<arith::IndexCastOp>(
-            loc, IndexType::get(builder.getContext()), Val);
+        Value Val = Visit(BinOp->getRHS()).getValue(Builder);
+        Val = Builder.create<arith::IndexCastOp>(
+            Loc, IndexType::get(Builder.getContext()), Val);
         Descr.setName(cast<clang::VarDecl>(DeclRefStmt->getDecl()));
         Descr.setType(
             Glob.getTypes().getMLIRType(DeclRefStmt->getDecl()->getType()));
         if (Descr.getForwardMode())
           Descr.setLowerBound(Val);
         else {
-          Val = builder.create<arith::AddIOp>(loc, Val, getConstantIndex(1));
+          Val = Builder.create<arith::AddIOp>(Loc, Val, getConstantIndex(1));
           Descr.setUpperBound(Val);
->>>>>>> 3b9bbb34
         }
         return true;
       }
@@ -138,36 +100,13 @@
           BinaryOp->getOpcode() != clang::BinaryOperator::Opcode::BO_LE)
         return false;
 
-<<<<<<< HEAD
-      auto *rhs = binaryOp->getRHS();
-      mlir::Value val = Visit(rhs).getValue(Builder);
-      val = Builder.create<IndexCastOp>(
-          Loc, mlir::IndexType::get(val.getContext()), val);
-      if (binaryOp->getOpcode() == clang::BinaryOperator::Opcode::BO_LE)
-        val = Builder.create<AddIOp>(Loc, val, getConstantIndex(1));
-      descr.setUpperBound(val);
-      return true;
-    } else {
-      if (binaryOp->getOpcode() != clang::BinaryOperator::Opcode::BO_GT &&
-          binaryOp->getOpcode() != clang::BinaryOperator::Opcode::BO_GE)
-        return false;
-
-      auto *rhs = binaryOp->getRHS();
-      mlir::Value val = Visit(rhs).getValue(Builder);
-      val = Builder.create<IndexCastOp>(
-          Loc, mlir::IndexType::get(val.getContext()), val);
-      if (binaryOp->getOpcode() == clang::BinaryOperator::Opcode::BO_GT)
-        val = Builder.create<AddIOp>(Loc, val, getConstantIndex(1));
-      descr.setLowerBound(val);
-=======
       auto *Rhs = BinaryOp->getRHS();
-      Value Val = Visit(Rhs).getValue(builder);
-      Val = builder.create<arith::IndexCastOp>(
-          loc, IndexType::get(Val.getContext()), Val);
+      Value Val = Visit(Rhs).getValue(Builder);
+      Val = Builder.create<arith::IndexCastOp>(
+          Loc, IndexType::get(Val.getContext()), Val);
       if (BinaryOp->getOpcode() == clang::BinaryOperator::Opcode::BO_LE)
-        Val = builder.create<arith::AddIOp>(loc, Val, getConstantIndex(1));
+        Val = Builder.create<arith::AddIOp>(Loc, Val, getConstantIndex(1));
       Descr.setUpperBound(Val);
->>>>>>> 3b9bbb34
       return true;
     }
     if (BinaryOp->getOpcode() != clang::BinaryOperator::Opcode::BO_GT &&
@@ -175,11 +114,11 @@
       return false;
 
     auto *Rhs = BinaryOp->getRHS();
-    Value Val = Visit(Rhs).getValue(builder);
-    Val = builder.create<arith::IndexCastOp>(
-        loc, IndexType::get(Val.getContext()), Val);
+    Value Val = Visit(Rhs).getValue(Builder);
+    Val = Builder.create<arith::IndexCastOp>(
+        Loc, IndexType::get(Val.getContext()), Val);
     if (BinaryOp->getOpcode() == clang::BinaryOperator::Opcode::BO_GT)
-      Val = builder.create<arith::AddIOp>(loc, Val, getConstantIndex(1));
+      Val = Builder.create<arith::AddIOp>(Loc, Val, getConstantIndex(1));
     Descr.setLowerBound(Val);
     return true;
   }
@@ -220,19 +159,11 @@
 }
 
 void MLIRScanner::buildAffineLoopImpl(
-<<<<<<< HEAD
-    clang::ForStmt *fors, mlir::Location Loc, mlir::Value lb, mlir::Value ub,
-    const mlirclang::AffineLoopDescriptor &descr) {
-  auto affineOp = Builder.create<AffineForOp>(
-      Loc, lb, Builder.getSymbolIdentityMap(), ub,
-      Builder.getSymbolIdentityMap(), descr.getStep(),
-=======
     clang::ForStmt *Fors, Location Loc, Value Lb, Value Ub,
     const mlirclang::AffineLoopDescriptor &Descr) {
-  auto AffineOp = builder.create<AffineForOp>(
-      Loc, Lb, builder.getSymbolIdentityMap(), Ub,
-      builder.getSymbolIdentityMap(), Descr.getStep(),
->>>>>>> 3b9bbb34
+  auto AffineOp = Builder.create<AffineForOp>(
+      Loc, Lb, Builder.getSymbolIdentityMap(), Ub,
+      Builder.getSymbolIdentityMap(), Descr.getStep(),
       /*iterArgs=*/llvm::None);
 
   auto &Reg = AffineOp.getLoopBody();
@@ -241,73 +172,35 @@
 
   Reg.front().clear();
 
-<<<<<<< HEAD
-  auto oldpoint = Builder.getInsertionPoint();
-  auto *oldblock = Builder.getInsertionBlock();
-
-  Builder.setInsertionPointToEnd(&reg.front());
-
-  auto er = Builder.create<scf::ExecuteRegionOp>(Loc, ArrayRef<mlir::Type>());
-  er.getRegion().push_back(new Block());
-  Builder.setInsertionPointToStart(&er.getRegion().back());
+  auto OldPoint = Builder.getInsertionPoint();
+  auto *OldBlock = Builder.getInsertionBlock();
+
+  Builder.setInsertionPointToEnd(&Reg.front());
+
+  auto Er = Builder.create<scf::ExecuteRegionOp>(Loc, ArrayRef<Type>());
+  Er.getRegion().push_back(new Block());
+  Builder.setInsertionPointToStart(&Er.getRegion().back());
   Builder.create<scf::YieldOp>(Loc);
-  Builder.setInsertionPointToStart(&er.getRegion().back());
-
-  if (!descr.getForwardMode()) {
-    val = Builder.create<SubIOp>(Loc, val, lb);
-    val = Builder.create<SubIOp>(
-        Loc, Builder.create<SubIOp>(Loc, ub, getConstantIndex(1)), val);
-  }
-  auto idx = Builder.create<IndexCastOp>(Loc, descr.getType(), val);
-  assert(Params.find(descr.getName()) != Params.end());
-  Params[descr.getName()].store(Builder, idx);
-=======
-  auto OldPoint = builder.getInsertionPoint();
-  auto *OldBlock = builder.getInsertionBlock();
-
-  builder.setInsertionPointToEnd(&Reg.front());
-
-  auto Er = builder.create<scf::ExecuteRegionOp>(Loc, ArrayRef<Type>());
-  Er.getRegion().push_back(new Block());
-  builder.setInsertionPointToStart(&Er.getRegion().back());
-  builder.create<scf::YieldOp>(Loc);
-  builder.setInsertionPointToStart(&Er.getRegion().back());
+  Builder.setInsertionPointToStart(&Er.getRegion().back());
 
   if (!Descr.getForwardMode()) {
-    Val = builder.create<arith::SubIOp>(Loc, Val, Lb);
-    Val = builder.create<arith::SubIOp>(
-        Loc, builder.create<arith::SubIOp>(Loc, Ub, getConstantIndex(1)), Val);
-  }
-  auto Idx = builder.create<arith::IndexCastOp>(Loc, Descr.getType(), Val);
-  assert(params.find(Descr.getName()) != params.end());
-  params[Descr.getName()].store(builder, Idx);
->>>>>>> 3b9bbb34
+    Val = Builder.create<arith::SubIOp>(Loc, Val, Lb);
+    Val = Builder.create<arith::SubIOp>(
+        Loc, Builder.create<arith::SubIOp>(Loc, Ub, getConstantIndex(1)), Val);
+  }
+  auto Idx = Builder.create<arith::IndexCastOp>(Loc, Descr.getType(), Val);
+  assert(Params.find(Descr.getName()) != Params.end());
+  Params[Descr.getName()].store(Builder, Idx);
 
   // TODO: set loop context.
   Visit(Fors->getBody());
 
-<<<<<<< HEAD
-  Builder.setInsertionPointToEnd(&reg.front());
+  Builder.setInsertionPointToEnd(&Reg.front());
   Builder.create<AffineYieldOp>(Loc);
 
   // TODO: set the value of the iteration value to the final bound at the
   // end of the loop.
-  Builder.setInsertionPoint(oldblock, oldpoint);
-}
-
-void MLIRScanner::buildAffineLoop(
-    clang::ForStmt *fors, mlir::Location Loc,
-    const mlirclang::AffineLoopDescriptor &descr) {
-  mlir::Value lb = descr.getLowerBound();
-  mlir::Value ub = descr.getUpperBound();
-  buildAffineLoopImpl(fors, Loc, lb, ub, descr);
-=======
-  builder.setInsertionPointToEnd(&Reg.front());
-  builder.create<AffineYieldOp>(Loc);
-
-  // TODO: set the value of the iteration value to the final bound at the
-  // end of the loop.
-  builder.setInsertionPoint(OldBlock, OldPoint);
+  Builder.setInsertionPoint(OldBlock, OldPoint);
 }
 
 void MLIRScanner::buildAffineLoop(
@@ -316,113 +209,31 @@
   Value LB = Descr.getLowerBound();
   Value UB = Descr.getUpperBound();
   buildAffineLoopImpl(Fors, Loc, LB, UB, Descr);
->>>>>>> 3b9bbb34
 }
 
 ValueCategory MLIRScanner::VisitForStmt(clang::ForStmt *Fors) {
   IfScope Scope(*this);
 
-<<<<<<< HEAD
-  auto Loc = getMLIRLocation(fors->getForLoc());
-
-  mlirclang::AffineLoopDescriptor affineLoopDescr;
-  if (Glob.getScopLocList().isInScop(fors->getForLoc()) &&
-      isTrivialAffineLoop(fors, affineLoopDescr)) {
-    buildAffineLoop(fors, Loc, affineLoopDescr);
-=======
   Location Loc = getMLIRLocation(Fors->getForLoc());
 
   mlirclang::AffineLoopDescriptor AffineLoopDescr;
   if (Glob.getScopLocList().isInScop(Fors->getForLoc()) &&
       isTrivialAffineLoop(Fors, AffineLoopDescr)) {
     buildAffineLoop(Fors, Loc, AffineLoopDescr);
->>>>>>> 3b9bbb34
   } else {
 
     if (auto *S = Fors->getInit())
       Visit(S);
 
-    auto I1Ty = builder.getIntegerType(1);
+    auto I1Ty = Builder.getIntegerType(1);
     auto Type = MemRefType::get({}, I1Ty, {}, 0);
-    auto Truev = builder.create<arith::ConstantIntOp>(Loc, true, 1);
-
-    LoopContext Lctx{builder.create<memref::AllocaOp>(Loc, Type),
-                     builder.create<memref::AllocaOp>(Loc, Type)};
-    builder.create<memref::StoreOp>(Loc, Truev, Lctx.noBreak);
-
-<<<<<<< HEAD
-    auto i1Ty = Builder.getIntegerType(1);
-    auto type = mlir::MemRefType::get({}, i1Ty, {}, 0);
-    auto truev = Builder.create<ConstantIntOp>(Loc, true, 1);
-
-    LoopContext lctx{Builder.create<mlir::memref::AllocaOp>(Loc, type),
-                     Builder.create<mlir::memref::AllocaOp>(Loc, type)};
-    Builder.create<mlir::memref::StoreOp>(Loc, truev, lctx.NoBreak);
-
-    auto *toadd = Builder.getInsertionBlock()->getParent();
-    auto &condB = *(new Block());
-    toadd->getBlocks().push_back(&condB);
-    auto &bodyB = *(new Block());
-    toadd->getBlocks().push_back(&bodyB);
-    auto &exitB = *(new Block());
-    toadd->getBlocks().push_back(&exitB);
-
-    Builder.create<mlir::cf::BranchOp>(Loc, &condB);
-
-    Builder.setInsertionPointToStart(&condB);
-
-    if (auto *s = fors->getCond()) {
-      auto condRes = Visit(s);
-      auto cond = condRes.getValue(Builder);
-      if (auto LT = cond.getType().dyn_cast<mlir::LLVM::LLVMPointerType>()) {
-        auto nullptr_llvm = Builder.create<mlir::LLVM::NullOp>(Loc, LT);
-        cond = Builder.create<mlir::LLVM::ICmpOp>(
-            Loc, mlir::LLVM::ICmpPredicate::ne, cond, nullptr_llvm);
-      }
-      auto ty = cond.getType().cast<mlir::IntegerType>();
-      if (ty.getWidth() != 1) {
-        cond = Builder.create<arith::CmpIOp>(
-            Loc, CmpIPredicate::ne, cond,
-            Builder.create<ConstantIntOp>(Loc, 0, ty));
-      }
-      auto nb = Builder.create<mlir::memref::LoadOp>(
-          Loc, lctx.NoBreak, std::vector<mlir::Value>());
-      cond = Builder.create<AndIOp>(Loc, cond, nb);
-      Builder.create<mlir::cf::CondBranchOp>(Loc, cond, &bodyB, &exitB);
-    } else {
-      auto cond = Builder.create<mlir::memref::LoadOp>(
-          Loc, lctx.NoBreak, std::vector<mlir::Value>());
-      Builder.create<mlir::cf::CondBranchOp>(Loc, cond, &bodyB, &exitB);
-    }
-
-    Builder.setInsertionPointToStart(&bodyB);
-    Builder.create<mlir::memref::StoreOp>(
-        Loc,
-        Builder.create<mlir::memref::LoadOp>(Loc, lctx.NoBreak,
-                                             std::vector<mlir::Value>()),
-        lctx.KeepRunning, std::vector<mlir::Value>());
-
-    Loops.push_back(lctx);
-    Visit(fors->getBody());
-
-    Builder.create<mlir::memref::StoreOp>(
-        Loc,
-        Builder.create<mlir::memref::LoadOp>(Loc, lctx.NoBreak,
-                                             std::vector<mlir::Value>()),
-        lctx.KeepRunning, std::vector<mlir::Value>());
-    if (auto *s = fors->getInc()) {
-      IfScope scope(*this);
-      Visit(s);
-    }
-    Loops.pop_back();
-    if (Builder.getInsertionBlock()->empty() ||
-        !isTerminator(&Builder.getInsertionBlock()->back())) {
-      Builder.create<mlir::cf::BranchOp>(Loc, &condB);
-    }
-
-    Builder.setInsertionPointToStart(&exitB);
-=======
-    auto *ToAdd = builder.getInsertionBlock()->getParent();
+    auto Truev = Builder.create<arith::ConstantIntOp>(Loc, true, 1);
+
+    LoopContext Lctx{Builder.create<memref::AllocaOp>(Loc, Type),
+                     Builder.create<memref::AllocaOp>(Loc, Type)};
+    Builder.create<memref::StoreOp>(Loc, Truev, Lctx.NoBreak);
+
+    auto *ToAdd = Builder.getInsertionBlock()->getParent();
     auto &CondB = *(new Block());
     ToAdd->getBlocks().push_back(&CondB);
     auto &BodyB = *(new Block());
@@ -430,59 +241,58 @@
     auto &ExitB = *(new Block());
     ToAdd->getBlocks().push_back(&ExitB);
 
-    builder.create<cf::BranchOp>(Loc, &CondB);
-
-    builder.setInsertionPointToStart(&CondB);
+    Builder.create<cf::BranchOp>(Loc, &CondB);
+
+    Builder.setInsertionPointToStart(&CondB);
 
     if (auto *S = Fors->getCond()) {
       auto CondRes = Visit(S);
-      auto Cond = CondRes.getValue(builder);
+      auto Cond = CondRes.getValue(Builder);
       if (auto LT = Cond.getType().dyn_cast<LLVM::LLVMPointerType>()) {
-        auto NullptrLlvm = builder.create<LLVM::NullOp>(Loc, LT);
-        Cond = builder.create<LLVM::ICmpOp>(Loc, LLVM::ICmpPredicate::ne, Cond,
+        auto NullptrLlvm = Builder.create<LLVM::NullOp>(Loc, LT);
+        Cond = Builder.create<LLVM::ICmpOp>(Loc, LLVM::ICmpPredicate::ne, Cond,
                                             NullptrLlvm);
       }
       auto Ty = Cond.getType().cast<IntegerType>();
       if (Ty.getWidth() != 1) {
-        Cond = builder.create<arith::CmpIOp>(
+        Cond = Builder.create<arith::CmpIOp>(
             Loc, arith::CmpIPredicate::ne, Cond,
-            builder.create<arith::ConstantIntOp>(Loc, 0, Ty));
+            Builder.create<arith::ConstantIntOp>(Loc, 0, Ty));
       }
-      auto Nb = builder.create<memref::LoadOp>(Loc, Lctx.noBreak,
+      auto Nb = Builder.create<memref::LoadOp>(Loc, Lctx.NoBreak,
                                                std::vector<Value>());
-      Cond = builder.create<arith::AndIOp>(Loc, Cond, Nb);
-      builder.create<cf::CondBranchOp>(Loc, Cond, &BodyB, &ExitB);
+      Cond = Builder.create<arith::AndIOp>(Loc, Cond, Nb);
+      Builder.create<cf::CondBranchOp>(Loc, Cond, &BodyB, &ExitB);
     } else {
-      auto Cond = builder.create<memref::LoadOp>(Loc, Lctx.noBreak,
+      auto Cond = Builder.create<memref::LoadOp>(Loc, Lctx.NoBreak,
                                                  std::vector<Value>());
-      builder.create<cf::CondBranchOp>(Loc, Cond, &BodyB, &ExitB);
-    }
-
-    builder.setInsertionPointToStart(&BodyB);
-    builder.create<memref::StoreOp>(
+      Builder.create<cf::CondBranchOp>(Loc, Cond, &BodyB, &ExitB);
+    }
+
+    Builder.setInsertionPointToStart(&BodyB);
+    Builder.create<memref::StoreOp>(
         Loc,
-        builder.create<memref::LoadOp>(Loc, Lctx.noBreak, std::vector<Value>()),
-        Lctx.keepRunning, std::vector<Value>());
-
-    loops.push_back(Lctx);
+        Builder.create<memref::LoadOp>(Loc, Lctx.NoBreak, std::vector<Value>()),
+        Lctx.KeepRunning, std::vector<Value>());
+
+    Loops.push_back(Lctx);
     Visit(Fors->getBody());
 
-    builder.create<memref::StoreOp>(
+    Builder.create<memref::StoreOp>(
         Loc,
-        builder.create<memref::LoadOp>(Loc, Lctx.noBreak, std::vector<Value>()),
-        Lctx.keepRunning, std::vector<Value>());
+        Builder.create<memref::LoadOp>(Loc, Lctx.NoBreak, std::vector<Value>()),
+        Lctx.KeepRunning, std::vector<Value>());
     if (auto *S = Fors->getInc()) {
       IfScope Scope(*this);
       Visit(S);
     }
-    loops.pop_back();
-    if (builder.getInsertionBlock()->empty() ||
-        !isTerminator(&builder.getInsertionBlock()->back())) {
-      builder.create<cf::BranchOp>(Loc, &CondB);
-    }
-
-    builder.setInsertionPointToStart(&ExitB);
->>>>>>> 3b9bbb34
+    Loops.pop_back();
+    if (Builder.getInsertionBlock()->empty() ||
+        !isTerminator(&Builder.getInsertionBlock()->back())) {
+      Builder.create<cf::BranchOp>(Loc, &CondB);
+    }
+
+    Builder.setInsertionPointToStart(&ExitB);
   }
   return nullptr;
 }
@@ -490,105 +300,24 @@
 ValueCategory MLIRScanner::VisitCXXForRangeStmt(clang::CXXForRangeStmt *Fors) {
   IfScope Scope(*this);
 
-<<<<<<< HEAD
-  auto Loc = getMLIRLocation(fors->getForLoc());
-=======
   auto Loc = getMLIRLocation(Fors->getForLoc());
->>>>>>> 3b9bbb34
 
   if (auto *S = Fors->getInit()) {
     Visit(S);
   }
-<<<<<<< HEAD
-  Visit(fors->getRangeStmt());
-  Visit(fors->getBeginStmt());
-  Visit(fors->getEndStmt());
-
-  auto i1Ty = Builder.getIntegerType(1);
-  auto type = mlir::MemRefType::get({}, i1Ty, {}, 0);
-  auto truev = Builder.create<ConstantIntOp>(Loc, true, 1);
-
-  LoopContext lctx{Builder.create<mlir::memref::AllocaOp>(Loc, type),
-                   Builder.create<mlir::memref::AllocaOp>(Loc, type)};
-  Builder.create<mlir::memref::StoreOp>(Loc, truev, lctx.NoBreak);
-
-  auto *toadd = Builder.getInsertionBlock()->getParent();
-  auto &condB = *(new Block());
-  toadd->getBlocks().push_back(&condB);
-  auto &bodyB = *(new Block());
-  toadd->getBlocks().push_back(&bodyB);
-  auto &exitB = *(new Block());
-  toadd->getBlocks().push_back(&exitB);
-
-  Builder.create<mlir::cf::BranchOp>(Loc, &condB);
-
-  Builder.setInsertionPointToStart(&condB);
-
-  if (auto *s = fors->getCond()) {
-    auto condRes = Visit(s);
-    auto cond = condRes.getValue(Builder);
-    if (auto LT = cond.getType().dyn_cast<mlir::LLVM::LLVMPointerType>()) {
-      auto nullptr_llvm = Builder.create<mlir::LLVM::NullOp>(Loc, LT);
-      cond = Builder.create<mlir::LLVM::ICmpOp>(
-          Loc, mlir::LLVM::ICmpPredicate::ne, cond, nullptr_llvm);
-    }
-    auto ty = cond.getType().cast<mlir::IntegerType>();
-    if (ty.getWidth() != 1) {
-      cond = Builder.create<arith::CmpIOp>(
-          Loc, CmpIPredicate::ne, cond,
-          Builder.create<ConstantIntOp>(Loc, 0, ty));
-    }
-    auto nb = Builder.create<mlir::memref::LoadOp>(Loc, lctx.NoBreak,
-                                                   std::vector<mlir::Value>());
-    cond = Builder.create<AndIOp>(Loc, cond, nb);
-    Builder.create<mlir::cf::CondBranchOp>(Loc, cond, &bodyB, &exitB);
-  } else {
-    auto cond = Builder.create<mlir::memref::LoadOp>(
-        Loc, lctx.NoBreak, std::vector<mlir::Value>());
-    Builder.create<mlir::cf::CondBranchOp>(Loc, cond, &bodyB, &exitB);
-  }
-
-  Builder.setInsertionPointToStart(&bodyB);
-  Builder.create<mlir::memref::StoreOp>(
-      Loc,
-      Builder.create<mlir::memref::LoadOp>(Loc, lctx.NoBreak,
-                                           std::vector<mlir::Value>()),
-      lctx.KeepRunning, std::vector<mlir::Value>());
-
-  Loops.push_back(lctx);
-  Visit(fors->getLoopVarStmt());
-  Visit(fors->getBody());
-
-  Builder.create<mlir::memref::StoreOp>(
-      Loc,
-      Builder.create<mlir::memref::LoadOp>(Loc, lctx.NoBreak,
-                                           std::vector<mlir::Value>()),
-      lctx.KeepRunning, std::vector<mlir::Value>());
-  if (auto *s = fors->getInc()) {
-    IfScope scope(*this);
-    Visit(s);
-  }
-  Loops.pop_back();
-  if (Builder.getInsertionBlock()->empty() ||
-      !isTerminator(&Builder.getInsertionBlock()->back())) {
-    Builder.create<mlir::cf::BranchOp>(Loc, &condB);
-  }
-
-  Builder.setInsertionPointToStart(&exitB);
-=======
   Visit(Fors->getRangeStmt());
   Visit(Fors->getBeginStmt());
   Visit(Fors->getEndStmt());
 
-  auto I1Ty = builder.getIntegerType(1);
+  auto I1Ty = Builder.getIntegerType(1);
   auto Type = MemRefType::get({}, I1Ty, {}, 0);
-  auto Truev = builder.create<arith::ConstantIntOp>(Loc, true, 1);
-
-  LoopContext Lctx{builder.create<memref::AllocaOp>(Loc, Type),
-                   builder.create<memref::AllocaOp>(Loc, Type)};
-  builder.create<memref::StoreOp>(Loc, Truev, Lctx.noBreak);
-
-  auto *ToAdd = builder.getInsertionBlock()->getParent();
+  auto Truev = Builder.create<arith::ConstantIntOp>(Loc, true, 1);
+
+  LoopContext Lctx{Builder.create<memref::AllocaOp>(Loc, Type),
+                   Builder.create<memref::AllocaOp>(Loc, Type)};
+  Builder.create<memref::StoreOp>(Loc, Truev, Lctx.NoBreak);
+
+  auto *ToAdd = Builder.getInsertionBlock()->getParent();
   auto &CondB = *(new Block());
   ToAdd->getBlocks().push_back(&CondB);
   auto &BodyB = *(new Block());
@@ -596,60 +325,59 @@
   auto &ExitB = *(new Block());
   ToAdd->getBlocks().push_back(&ExitB);
 
-  builder.create<cf::BranchOp>(Loc, &CondB);
-
-  builder.setInsertionPointToStart(&CondB);
+  Builder.create<cf::BranchOp>(Loc, &CondB);
+
+  Builder.setInsertionPointToStart(&CondB);
 
   if (auto *S = Fors->getCond()) {
     auto CondRes = Visit(S);
-    auto Cond = CondRes.getValue(builder);
+    auto Cond = CondRes.getValue(Builder);
     if (auto LT = Cond.getType().dyn_cast<LLVM::LLVMPointerType>()) {
-      auto NullptrLlvm = builder.create<LLVM::NullOp>(Loc, LT);
-      Cond = builder.create<LLVM::ICmpOp>(Loc, LLVM::ICmpPredicate::ne, Cond,
+      auto NullptrLlvm = Builder.create<LLVM::NullOp>(Loc, LT);
+      Cond = Builder.create<LLVM::ICmpOp>(Loc, LLVM::ICmpPredicate::ne, Cond,
                                           NullptrLlvm);
     }
     auto Ty = Cond.getType().cast<IntegerType>();
     if (Ty.getWidth() != 1) {
-      Cond = builder.create<arith::CmpIOp>(
+      Cond = Builder.create<arith::CmpIOp>(
           Loc, arith::CmpIPredicate::ne, Cond,
-          builder.create<arith::ConstantIntOp>(Loc, 0, Ty));
+          Builder.create<arith::ConstantIntOp>(Loc, 0, Ty));
     }
     auto Nb =
-        builder.create<memref::LoadOp>(Loc, Lctx.noBreak, std::vector<Value>());
-    Cond = builder.create<arith::AndIOp>(Loc, Cond, Nb);
-    builder.create<cf::CondBranchOp>(Loc, Cond, &BodyB, &ExitB);
+        Builder.create<memref::LoadOp>(Loc, Lctx.NoBreak, std::vector<Value>());
+    Cond = Builder.create<arith::AndIOp>(Loc, Cond, Nb);
+    Builder.create<cf::CondBranchOp>(Loc, Cond, &BodyB, &ExitB);
   } else {
     auto Cond =
-        builder.create<memref::LoadOp>(Loc, Lctx.noBreak, std::vector<Value>());
-    builder.create<cf::CondBranchOp>(Loc, Cond, &BodyB, &ExitB);
-  }
-
-  builder.setInsertionPointToStart(&BodyB);
-  builder.create<memref::StoreOp>(
+        Builder.create<memref::LoadOp>(Loc, Lctx.NoBreak, std::vector<Value>());
+    Builder.create<cf::CondBranchOp>(Loc, Cond, &BodyB, &ExitB);
+  }
+
+  Builder.setInsertionPointToStart(&BodyB);
+  Builder.create<memref::StoreOp>(
       Loc,
-      builder.create<memref::LoadOp>(Loc, Lctx.noBreak, std::vector<Value>()),
-      Lctx.keepRunning, std::vector<Value>());
-
-  loops.push_back(Lctx);
+      Builder.create<memref::LoadOp>(Loc, Lctx.NoBreak, std::vector<Value>()),
+      Lctx.KeepRunning, std::vector<Value>());
+
+  Loops.push_back(Lctx);
   Visit(Fors->getLoopVarStmt());
   Visit(Fors->getBody());
 
-  builder.create<memref::StoreOp>(
+  Builder.create<memref::StoreOp>(
       Loc,
-      builder.create<memref::LoadOp>(Loc, Lctx.noBreak, std::vector<Value>()),
-      Lctx.keepRunning, std::vector<Value>());
+      Builder.create<memref::LoadOp>(Loc, Lctx.NoBreak, std::vector<Value>()),
+      Lctx.KeepRunning, std::vector<Value>());
   if (auto *S = Fors->getInc()) {
     IfScope Scope(*this);
     Visit(S);
   }
-  loops.pop_back();
-  if (builder.getInsertionBlock()->empty() ||
-      !isTerminator(&builder.getInsertionBlock()->back())) {
-    builder.create<cf::BranchOp>(Loc, &CondB);
-  }
-
-  builder.setInsertionPointToStart(&ExitB);
->>>>>>> 3b9bbb34
+  Loops.pop_back();
+  if (Builder.getInsertionBlock()->empty() ||
+      !isTerminator(&Builder.getInsertionBlock()->back())) {
+    Builder.create<cf::BranchOp>(Loc, &CondB);
+  }
+
+  Builder.setInsertionPointToStart(&ExitB);
   return nullptr;
 }
 
@@ -657,59 +385,32 @@
 MLIRScanner::VisitOMPSingleDirective(clang::OMPSingleDirective *Par) {
   IfScope Scope(*this);
 
-<<<<<<< HEAD
   Builder.create<omp::BarrierOp>(Loc);
-  auto affineOp = Builder.create<omp::MasterOp>(Loc);
+  auto AffineOp = Builder.create<omp::MasterOp>(Loc);
   Builder.create<omp::BarrierOp>(Loc);
 
-  auto oldpoint = Builder.getInsertionPoint();
-  auto *oldblock = Builder.getInsertionBlock();
-
-  affineOp.getRegion().push_back(new Block());
-  Builder.setInsertionPointToStart(&affineOp.getRegion().front());
-
-  auto executeRegion =
-      Builder.create<scf::ExecuteRegionOp>(Loc, ArrayRef<mlir::Type>());
-  executeRegion.getRegion().push_back(new Block());
+  auto OldPoint = Builder.getInsertionPoint();
+  auto *OldBlock = Builder.getInsertionBlock();
+
+  AffineOp.getRegion().push_back(new Block());
+  Builder.setInsertionPointToStart(&AffineOp.getRegion().front());
+
+  auto ExecuteRegion =
+      Builder.create<scf::ExecuteRegionOp>(Loc, ArrayRef<Type>());
+  ExecuteRegion.getRegion().push_back(new Block());
   Builder.create<omp::TerminatorOp>(Loc);
-  Builder.setInsertionPointToStart(&executeRegion.getRegion().back());
-
-  auto *oldScope = AllocationScope;
-  AllocationScope = &executeRegion.getRegion().back();
-=======
-  builder.create<omp::BarrierOp>(loc);
-  auto AffineOp = builder.create<omp::MasterOp>(loc);
-  builder.create<omp::BarrierOp>(loc);
-
-  auto OldPoint = builder.getInsertionPoint();
-  auto *OldBlock = builder.getInsertionBlock();
-
-  AffineOp.getRegion().push_back(new Block());
-  builder.setInsertionPointToStart(&AffineOp.getRegion().front());
-
-  auto ExecuteRegion =
-      builder.create<scf::ExecuteRegionOp>(loc, ArrayRef<Type>());
-  ExecuteRegion.getRegion().push_back(new Block());
-  builder.create<omp::TerminatorOp>(loc);
-  builder.setInsertionPointToStart(&ExecuteRegion.getRegion().back());
-
-  auto *OldScope = allocationScope;
-  allocationScope = &ExecuteRegion.getRegion().back();
->>>>>>> 3b9bbb34
+  Builder.setInsertionPointToStart(&ExecuteRegion.getRegion().back());
+
+  auto *OldScope = AllocationScope;
+  AllocationScope = &ExecuteRegion.getRegion().back();
 
   Visit(cast<clang::CapturedStmt>(Par->getAssociatedStmt())
             ->getCapturedDecl()
             ->getBody());
 
-<<<<<<< HEAD
   Builder.create<scf::YieldOp>(Loc);
-  AllocationScope = oldScope;
-  Builder.setInsertionPoint(oldblock, oldpoint);
-=======
-  builder.create<scf::YieldOp>(loc);
-  allocationScope = OldScope;
-  builder.setInsertionPoint(OldBlock, OldPoint);
->>>>>>> 3b9bbb34
+  AllocationScope = OldScope;
+  Builder.setInsertionPoint(OldBlock, OldPoint);
   return nullptr;
 }
 
@@ -720,85 +421,19 @@
     Visit(Fors->getPreInits());
   }
 
-<<<<<<< HEAD
-  SmallVector<mlir::Value> inits;
-  for (auto *f : fors->inits()) {
-    assert(f);
-    f = cast<clang::BinaryOperator>(f)->getRHS();
-    inits.push_back(Builder.create<IndexCastOp>(Loc, Builder.getIndexType(),
-                                                Visit(f).getValue(Builder)));
-  }
-
-  SmallVector<mlir::Value> finals;
-  for (auto *f : fors->finals()) {
-    f = cast<clang::BinaryOperator>(f)->getRHS();
-    finals.push_back(Builder.create<IndexCastOp>(Loc, Builder.getIndexType(),
-                                                 Visit(f).getValue(Builder)));
-  }
-
-  SmallVector<mlir::Value> incs;
-  for (auto *f : fors->updates()) {
-    f = cast<clang::BinaryOperator>(f)->getRHS();
-    while (auto *ce = dyn_cast<clang::CastExpr>(f))
-      f = ce->getSubExpr();
-    auto *bo = cast<clang::BinaryOperator>(f);
-    assert(bo->getOpcode() == clang::BinaryOperator::Opcode::BO_Add);
-    f = bo->getRHS();
-    while (auto *ce = dyn_cast<clang::CastExpr>(f))
-      f = ce->getSubExpr();
-    bo = cast<clang::BinaryOperator>(f);
-    assert(bo->getOpcode() == clang::BinaryOperator::Opcode::BO_Mul);
-    f = bo->getRHS();
-    incs.push_back(Builder.create<IndexCastOp>(Loc, Builder.getIndexType(),
-                                               Visit(f).getValue(Builder)));
-  }
-
-  auto affineOp = Builder.create<omp::WsLoopOp>(Loc, inits, finals, incs);
-  affineOp.getRegion().push_back(new Block());
-  for (auto init : inits)
-    affineOp.getRegion().front().addArgument(init.getType(), init.getLoc());
-  auto inds = affineOp.getRegion().front().getArguments();
-
-  auto oldpoint = Builder.getInsertionPoint();
-  auto *oldblock = Builder.getInsertionBlock();
-
-  Builder.setInsertionPointToStart(&affineOp.getRegion().front());
-
-  auto executeRegion =
-      Builder.create<scf::ExecuteRegionOp>(Loc, ArrayRef<mlir::Type>());
-  Builder.create<omp::YieldOp>(Loc, ValueRange());
-  executeRegion.getRegion().push_back(new Block());
-  Builder.setInsertionPointToStart(&executeRegion.getRegion().back());
-
-  auto *oldScope = AllocationScope;
-  AllocationScope = &executeRegion.getRegion().back();
-
-  std::map<VarDecl *, ValueCategory> prevInduction;
-  for (auto zp : zip(inds, fors->counters())) {
-    auto idx = Builder.create<IndexCastOp>(
-        Loc,
-        Glob.getTypes().getMLIRType(fors->getIterationVariable()->getType()),
-        std::get<0>(zp));
-    VarDecl *name =
-        cast<VarDecl>(cast<DeclRefExpr>(std::get<1>(zp))->getDecl());
-
-    if (Params.find(name) != Params.end()) {
-      prevInduction[name] = Params[name];
-      Params.erase(name);
-=======
   SmallVector<Value> Inits;
   for (auto *F : Fors->inits()) {
     assert(F);
     F = cast<clang::BinaryOperator>(F)->getRHS();
-    Inits.push_back(builder.create<arith::IndexCastOp>(
-        loc, builder.getIndexType(), Visit(F).getValue(builder)));
+    Inits.push_back(Builder.create<arith::IndexCastOp>(
+        Loc, Builder.getIndexType(), Visit(F).getValue(Builder)));
   }
 
   SmallVector<Value> Finals;
   for (auto *F : Fors->finals()) {
     F = cast<clang::BinaryOperator>(F)->getRHS();
-    Finals.push_back(builder.create<arith::IndexCastOp>(
-        loc, builder.getIndexType(), Visit(F).getValue(builder)));
+    Finals.push_back(Builder.create<arith::IndexCastOp>(
+        Loc, Builder.getIndexType(), Visit(F).getValue(Builder)));
   }
 
   SmallVector<Value> Incs;
@@ -814,43 +449,42 @@
     BO = cast<clang::BinaryOperator>(F);
     assert(BO->getOpcode() == clang::BinaryOperator::Opcode::BO_Mul);
     F = BO->getRHS();
-    Incs.push_back(builder.create<arith::IndexCastOp>(
-        loc, builder.getIndexType(), Visit(F).getValue(builder)));
-  }
-
-  auto AffineOp = builder.create<omp::WsLoopOp>(loc, Inits, Finals, Incs);
+    Incs.push_back(Builder.create<arith::IndexCastOp>(
+        Loc, Builder.getIndexType(), Visit(F).getValue(Builder)));
+  }
+
+  auto AffineOp = Builder.create<omp::WsLoopOp>(Loc, Inits, Finals, Incs);
   AffineOp.getRegion().push_back(new Block());
   for (auto Init : Inits)
     AffineOp.getRegion().front().addArgument(Init.getType(), Init.getLoc());
   auto Inds = AffineOp.getRegion().front().getArguments();
 
-  auto OldPoint = builder.getInsertionPoint();
-  auto *OldBlock = builder.getInsertionBlock();
-
-  builder.setInsertionPointToStart(&AffineOp.getRegion().front());
+  auto OldPoint = Builder.getInsertionPoint();
+  auto *OldBlock = Builder.getInsertionBlock();
+
+  Builder.setInsertionPointToStart(&AffineOp.getRegion().front());
 
   auto ExecuteRegion =
-      builder.create<scf::ExecuteRegionOp>(loc, ArrayRef<Type>());
-  builder.create<omp::YieldOp>(loc, ValueRange());
+      Builder.create<scf::ExecuteRegionOp>(Loc, ArrayRef<Type>());
+  Builder.create<omp::YieldOp>(Loc, ValueRange());
   ExecuteRegion.getRegion().push_back(new Block());
-  builder.setInsertionPointToStart(&ExecuteRegion.getRegion().back());
-
-  auto *OldScope = allocationScope;
-  allocationScope = &ExecuteRegion.getRegion().back();
+  Builder.setInsertionPointToStart(&ExecuteRegion.getRegion().back());
+
+  auto *OldScope = AllocationScope;
+  AllocationScope = &ExecuteRegion.getRegion().back();
 
   std::map<clang::VarDecl *, ValueCategory> PrevInduction;
   for (auto Zp : zip(Inds, Fors->counters())) {
-    auto Idx = builder.create<arith::IndexCastOp>(
-        loc,
+    auto Idx = Builder.create<arith::IndexCastOp>(
+        Loc,
         Glob.getTypes().getMLIRType(Fors->getIterationVariable()->getType()),
         std::get<0>(Zp));
     clang::VarDecl *Name = cast<clang::VarDecl>(
         cast<clang::DeclRefExpr>(std::get<1>(Zp))->getDecl());
 
-    if (params.find(Name) != params.end()) {
-      PrevInduction[Name] = params[Name];
-      params.erase(Name);
->>>>>>> 3b9bbb34
+    if (Params.find(Name) != Params.end()) {
+      PrevInduction[Name] = Params[Name];
+      Params.erase(Name);
     }
 
     bool LLVMABI = false;
@@ -863,17 +497,10 @@
     else
       Glob.getTypes().getMLIRType(Name->getType(), &IsArray);
 
-<<<<<<< HEAD
-    auto allocop = createAllocOp(idx.getType(), name, /*memtype*/ 0,
-                                 /*isArray*/ isArray, /*LLVMABI*/ LLVMABI);
-    Params[name] = ValueCategory(allocop, true);
-    Params[name].store(Builder, idx);
-=======
     auto AllocOp = createAllocOp(Idx.getType(), Name, /*memtype*/ 0,
                                  /*isArray*/ IsArray, /*LLVMABI*/ LLVMABI);
-    params[Name] = ValueCategory(AllocOp, true);
-    params[Name].store(builder, Idx);
->>>>>>> 3b9bbb34
+    Params[Name] = ValueCategory(AllocOp, true);
+    Params[Name].store(Builder, Idx);
   }
 
   // TODO: set loop context.
@@ -881,25 +508,14 @@
 
   Builder.create<scf::YieldOp>(Loc, ValueRange());
 
-<<<<<<< HEAD
-  AllocationScope = oldScope;
+  AllocationScope = OldScope;
 
   // TODO: set the value of the iteration value to the final bound at the
   // end of the loop.
-  Builder.setInsertionPoint(oldblock, oldpoint);
-
-  for (auto pair : prevInduction)
-    Params[pair.first] = pair.second;
-=======
-  allocationScope = OldScope;
-
-  // TODO: set the value of the iteration value to the final bound at the
-  // end of the loop.
-  builder.setInsertionPoint(OldBlock, OldPoint);
+  Builder.setInsertionPoint(OldBlock, OldPoint);
 
   for (auto Pair : PrevInduction)
-    params[Pair.first] = Pair.second;
->>>>>>> 3b9bbb34
+    Params[Pair.first] = Pair.second;
 
   return nullptr;
 }
@@ -908,41 +524,22 @@
 MLIRScanner::VisitOMPParallelDirective(clang::OMPParallelDirective *Par) {
   IfScope Scope(*this);
 
-<<<<<<< HEAD
-  auto affineOp = Builder.create<omp::ParallelOp>(Loc);
-
-  auto oldpoint = Builder.getInsertionPoint();
-  auto *oldblock = Builder.getInsertionBlock();
-
-  affineOp.getRegion().push_back(new Block());
-  Builder.setInsertionPointToStart(&affineOp.getRegion().front());
-
-  auto executeRegion =
-      Builder.create<scf::ExecuteRegionOp>(Loc, ArrayRef<mlir::Type>());
-  executeRegion.getRegion().push_back(new Block());
+  auto AffineOp = Builder.create<omp::ParallelOp>(Loc);
+
+  auto OldPoint = Builder.getInsertionPoint();
+  auto *OldBlock = Builder.getInsertionBlock();
+
+  AffineOp.getRegion().push_back(new Block());
+  Builder.setInsertionPointToStart(&AffineOp.getRegion().front());
+
+  auto ExecuteRegion =
+      Builder.create<scf::ExecuteRegionOp>(Loc, ArrayRef<Type>());
+  ExecuteRegion.getRegion().push_back(new Block());
   Builder.create<omp::TerminatorOp>(Loc);
-  Builder.setInsertionPointToStart(&executeRegion.getRegion().back());
-
-  auto *oldScope = AllocationScope;
-  AllocationScope = &executeRegion.getRegion().back();
-=======
-  auto AffineOp = builder.create<omp::ParallelOp>(loc);
-
-  auto OldPoint = builder.getInsertionPoint();
-  auto *OldBlock = builder.getInsertionBlock();
-
-  AffineOp.getRegion().push_back(new Block());
-  builder.setInsertionPointToStart(&AffineOp.getRegion().front());
-
-  auto ExecuteRegion =
-      builder.create<scf::ExecuteRegionOp>(loc, ArrayRef<Type>());
-  ExecuteRegion.getRegion().push_back(new Block());
-  builder.create<omp::TerminatorOp>(loc);
-  builder.setInsertionPointToStart(&ExecuteRegion.getRegion().back());
-
-  auto *OldScope = allocationScope;
-  allocationScope = &ExecuteRegion.getRegion().back();
->>>>>>> 3b9bbb34
+  Builder.setInsertionPointToStart(&ExecuteRegion.getRegion().back());
+
+  auto *OldScope = AllocationScope;
+  AllocationScope = &ExecuteRegion.getRegion().back();
 
   std::map<clang::VarDecl *, ValueCategory> PrevInduction;
   for (auto *F : Par->clauses()) {
@@ -952,13 +549,8 @@
         auto *Name =
             cast<clang::VarDecl>(cast<clang::DeclRefExpr>(Stmt)->getDecl());
 
-<<<<<<< HEAD
-        prevInduction[name] = Params[name];
-        Params.erase(name);
-=======
-        PrevInduction[Name] = params[Name];
-        params.erase(Name);
->>>>>>> 3b9bbb34
+        PrevInduction[Name] = Params[Name];
+        Params.erase(Name);
 
         bool LLVMABI = false;
         bool IsArray = false;
@@ -973,17 +565,10 @@
         } else
           Ty = Glob.getTypes().getMLIRType(Name->getType(), &IsArray);
 
-<<<<<<< HEAD
-        auto allocop = createAllocOp(ty, name, /*memtype*/ 0,
-                                     /*isArray*/ isArray, /*LLVMABI*/ LLVMABI);
-        Params[name] = ValueCategory(allocop, true);
-        Params[name].store(Builder, prevInduction[name], isArray);
-=======
         auto AllocOp = createAllocOp(Ty, Name, /*memtype*/ 0,
                                      /*isArray*/ IsArray, /*LLVMABI*/ LLVMABI);
-        params[Name] = ValueCategory(AllocOp, true);
-        params[Name].store(builder, PrevInduction[Name], IsArray);
->>>>>>> 3b9bbb34
+        Params[Name] = ValueCategory(AllocOp, true);
+        Params[Name].store(Builder, PrevInduction[Name], IsArray);
       }
       break;
     default:
@@ -996,21 +581,12 @@
             ->getCapturedDecl()
             ->getBody());
 
-<<<<<<< HEAD
   Builder.create<scf::YieldOp>(Loc);
-  AllocationScope = oldScope;
-  Builder.setInsertionPoint(oldblock, oldpoint);
-
-  for (auto pair : prevInduction)
-    Params[pair.first] = pair.second;
-=======
-  builder.create<scf::YieldOp>(loc);
-  allocationScope = OldScope;
-  builder.setInsertionPoint(OldBlock, OldPoint);
+  AllocationScope = OldScope;
+  Builder.setInsertionPoint(OldBlock, OldPoint);
 
   for (auto Pair : PrevInduction)
-    params[Pair.first] = Pair.second;
->>>>>>> 3b9bbb34
+    Params[Pair.first] = Pair.second;
   return nullptr;
 }
 
@@ -1022,54 +598,19 @@
     Visit(Fors->getPreInits());
   }
 
-<<<<<<< HEAD
-  SmallVector<mlir::Value> inits;
-  for (auto *f : fors->inits()) {
-    assert(f);
-    f = cast<clang::BinaryOperator>(f)->getRHS();
-    inits.push_back(Builder.create<IndexCastOp>(Loc, Builder.getIndexType(),
-                                                Visit(f).getValue(Builder)));
-  }
-
-  SmallVector<mlir::Value> finals;
-  for (auto *f : fors->finals()) {
-    f = cast<clang::BinaryOperator>(f)->getRHS();
-    finals.push_back(Builder.create<arith::IndexCastOp>(
-        Loc, Builder.getIndexType(), Visit(f).getValue(Builder)));
-  }
-
-  SmallVector<mlir::Value> incs;
-  for (auto *f : fors->updates()) {
-    f = cast<clang::BinaryOperator>(f)->getRHS();
-    while (auto *ce = dyn_cast<clang::CastExpr>(f))
-      f = ce->getSubExpr();
-    auto *bo = cast<clang::BinaryOperator>(f);
-    assert(bo->getOpcode() == clang::BinaryOperator::Opcode::BO_Add);
-    f = bo->getRHS();
-    while (auto *ce = dyn_cast<clang::CastExpr>(f))
-      f = ce->getSubExpr();
-    bo = cast<clang::BinaryOperator>(f);
-    assert(bo->getOpcode() == clang::BinaryOperator::Opcode::BO_Mul);
-    f = bo->getRHS();
-    incs.push_back(Builder.create<IndexCastOp>(Loc, Builder.getIndexType(),
-                                               Visit(f).getValue(Builder)));
-  }
-
-  auto affineOp = Builder.create<scf::ParallelOp>(Loc, inits, finals, incs);
-=======
   SmallVector<Value> Inits;
   for (auto *F : Fors->inits()) {
     assert(F);
     F = cast<clang::BinaryOperator>(F)->getRHS();
-    Inits.push_back(builder.create<arith::IndexCastOp>(
-        loc, builder.getIndexType(), Visit(F).getValue(builder)));
+    Inits.push_back(Builder.create<arith::IndexCastOp>(
+        Loc, Builder.getIndexType(), Visit(F).getValue(Builder)));
   }
 
   SmallVector<Value> Finals;
   for (auto *F : Fors->finals()) {
     F = cast<clang::BinaryOperator>(F)->getRHS();
-    Finals.push_back(builder.create<arith::IndexCastOp>(
-        loc, builder.getIndexType(), Visit(F).getValue(builder)));
+    Finals.push_back(Builder.create<arith::IndexCastOp>(
+        Loc, Builder.getIndexType(), Visit(F).getValue(Builder)));
   }
 
   SmallVector<Value> Incs;
@@ -1085,68 +626,39 @@
     BO = cast<clang::BinaryOperator>(F);
     assert(BO->getOpcode() == clang::BinaryOperator::Opcode::BO_Mul);
     F = BO->getRHS();
-    Incs.push_back(builder.create<arith::IndexCastOp>(
-        loc, builder.getIndexType(), Visit(F).getValue(builder)));
-  }
-
-  auto AffineOp = builder.create<scf::ParallelOp>(loc, Inits, Finals, Incs);
->>>>>>> 3b9bbb34
+    Incs.push_back(Builder.create<arith::IndexCastOp>(
+        Loc, Builder.getIndexType(), Visit(F).getValue(Builder)));
+  }
+
+  auto AffineOp = Builder.create<scf::ParallelOp>(Loc, Inits, Finals, Incs);
 
   auto Inds = AffineOp.getInductionVars();
 
-<<<<<<< HEAD
-  auto oldpoint = Builder.getInsertionPoint();
-  auto *oldblock = Builder.getInsertionBlock();
-
-  Builder.setInsertionPointToStart(&affineOp.getRegion().front());
-
-  auto executeRegion =
-      Builder.create<scf::ExecuteRegionOp>(Loc, ArrayRef<mlir::Type>());
-  executeRegion.getRegion().push_back(new Block());
-  Builder.setInsertionPointToStart(&executeRegion.getRegion().back());
-
-  auto *oldScope = AllocationScope;
-  AllocationScope = &executeRegion.getRegion().back();
-
-  std::map<VarDecl *, ValueCategory> prevInduction;
-  for (auto zp : zip(inds, fors->counters())) {
-    auto idx = Builder.create<IndexCastOp>(
-        Loc,
-        Glob.getTypes().getMLIRType(fors->getIterationVariable()->getType()),
-        std::get<0>(zp));
-    VarDecl *name =
-        cast<VarDecl>(cast<DeclRefExpr>(std::get<1>(zp))->getDecl());
-
-    if (Params.find(name) != Params.end()) {
-      prevInduction[name] = Params[name];
-      Params.erase(name);
-=======
-  auto OldPoint = builder.getInsertionPoint();
-  auto *OldBlock = builder.getInsertionBlock();
-
-  builder.setInsertionPointToStart(&AffineOp.getRegion().front());
+  auto OldPoint = Builder.getInsertionPoint();
+  auto *OldBlock = Builder.getInsertionBlock();
+
+  Builder.setInsertionPointToStart(&AffineOp.getRegion().front());
 
   auto ExecuteRegion =
-      builder.create<scf::ExecuteRegionOp>(loc, ArrayRef<Type>());
+      Builder.create<scf::ExecuteRegionOp>(Loc, ArrayRef<Type>());
   ExecuteRegion.getRegion().push_back(new Block());
-  builder.setInsertionPointToStart(&ExecuteRegion.getRegion().back());
-
-  auto *OldScope = allocationScope;
-  allocationScope = &ExecuteRegion.getRegion().back();
+  Builder.setInsertionPointToStart(&ExecuteRegion.getRegion().back());
+
+  auto *OldScope = AllocationScope;
+  AllocationScope = &ExecuteRegion.getRegion().back();
 
   std::map<clang::VarDecl *, ValueCategory> PrevInduction;
   for (auto Zp : zip(Inds, Fors->counters())) {
-    auto Idx = builder.create<arith::IndexCastOp>(
-        loc,
+    auto Idx = Builder.create<arith::IndexCastOp>(
+        Loc,
         Glob.getTypes().getMLIRType(Fors->getIterationVariable()->getType()),
         std::get<0>(Zp));
     auto *Name = cast<clang::VarDecl>(
         cast<clang::DeclRefExpr>(std::get<1>(Zp))->getDecl());
 
-    if (params.find(Name) != params.end()) {
-      PrevInduction[Name] = params[Name];
-      params.erase(Name);
->>>>>>> 3b9bbb34
+    if (Params.find(Name) != Params.end()) {
+      PrevInduction[Name] = Params[Name];
+      Params.erase(Name);
     }
 
     bool LLVMABI = false;
@@ -1159,17 +671,10 @@
     else
       Glob.getTypes().getMLIRType(Name->getType(), &IsArray);
 
-<<<<<<< HEAD
-    auto allocop = createAllocOp(idx.getType(), name, /*memtype*/ 0,
-                                 /*isArray*/ isArray, /*LLVMABI*/ LLVMABI);
-    Params[name] = ValueCategory(allocop, true);
-    Params[name].store(Builder, idx);
-=======
     auto AllocOp = createAllocOp(Idx.getType(), Name, /*memtype*/ 0,
                                  /*isArray*/ IsArray, /*LLVMABI*/ LLVMABI);
-    params[Name] = ValueCategory(AllocOp, true);
-    params[Name].store(builder, Idx);
->>>>>>> 3b9bbb34
+    Params[Name] = ValueCategory(AllocOp, true);
+    Params[Name].store(Builder, Idx);
   }
 
   // TODO: set loop context.
@@ -1177,101 +682,31 @@
 
   Builder.create<scf::YieldOp>(Loc);
 
-<<<<<<< HEAD
-  AllocationScope = oldScope;
+  AllocationScope = OldScope;
 
   // TODO: set the value of the iteration value to the final bound at the
   // end of the loop.
-  Builder.setInsertionPoint(oldblock, oldpoint);
-
-  for (auto pair : prevInduction)
-    Params[pair.first] = pair.second;
-=======
-  allocationScope = OldScope;
-
-  // TODO: set the value of the iteration value to the final bound at the
-  // end of the loop.
-  builder.setInsertionPoint(OldBlock, OldPoint);
+  Builder.setInsertionPoint(OldBlock, OldPoint);
 
   for (auto Pair : PrevInduction)
-    params[Pair.first] = Pair.second;
->>>>>>> 3b9bbb34
-
-  return nullptr;
-}
-
-<<<<<<< HEAD
-ValueCategory MLIRScanner::VisitDoStmt(clang::DoStmt *fors) {
-  IfScope scope(*this);
-
-  auto Loc = getMLIRLocation(fors->getDoLoc());
-
-  auto i1Ty = Builder.getIntegerType(1);
-  auto type = mlir::MemRefType::get({}, i1Ty, {}, 0);
-  auto truev = Builder.create<ConstantIntOp>(Loc, true, 1);
-  Loops.push_back({Builder.create<mlir::memref::AllocaOp>(Loc, type),
-                   Builder.create<mlir::memref::AllocaOp>(Loc, type)});
-  Builder.create<mlir::memref::StoreOp>(Loc, truev, Loops.back().NoBreak);
-
-  auto *toadd = Builder.getInsertionBlock()->getParent();
-  auto &condB = *(new Block());
-  toadd->getBlocks().push_back(&condB);
-  auto &bodyB = *(new Block());
-  toadd->getBlocks().push_back(&bodyB);
-  auto &exitB = *(new Block());
-  toadd->getBlocks().push_back(&exitB);
-
-  Builder.create<mlir::cf::BranchOp>(Loc, &bodyB);
-
-  Builder.setInsertionPointToStart(&condB);
-
-  if (auto *s = fors->getCond()) {
-    auto condRes = Visit(s);
-    auto cond = condRes.getValue(Builder);
-    if (auto LT = cond.getType().dyn_cast<mlir::LLVM::LLVMPointerType>()) {
-      auto nullptr_llvm = Builder.create<mlir::LLVM::NullOp>(Loc, LT);
-      cond = Builder.create<mlir::LLVM::ICmpOp>(
-          Loc, mlir::LLVM::ICmpPredicate::ne, cond, nullptr_llvm);
-    }
-    auto ty = cond.getType().cast<mlir::IntegerType>();
-    if (ty.getWidth() != 1) {
-      cond = Builder.create<arith::CmpIOp>(
-          Loc, CmpIPredicate::ne, cond,
-          Builder.create<ConstantIntOp>(Loc, 0, ty));
-    }
-    auto nb = Builder.create<mlir::memref::LoadOp>(Loc, Loops.back().NoBreak,
-                                                   std::vector<mlir::Value>());
-    cond = Builder.create<AndIOp>(Loc, cond, nb);
-    Builder.create<mlir::cf::CondBranchOp>(Loc, cond, &bodyB, &exitB);
-  }
-
-  Builder.setInsertionPointToStart(&bodyB);
-  Builder.create<mlir::memref::StoreOp>(
-      Loc,
-      Builder.create<mlir::memref::LoadOp>(Loc, Loops.back().NoBreak,
-                                           std::vector<mlir::Value>()),
-      Loops.back().KeepRunning, std::vector<mlir::Value>());
-
-  Visit(fors->getBody());
-  Loops.pop_back();
-
-  Builder.create<mlir::cf::BranchOp>(Loc, &condB);
-
-  Builder.setInsertionPointToStart(&exitB);
-=======
+    Params[Pair.first] = Pair.second;
+
+  return nullptr;
+}
+
 ValueCategory MLIRScanner::VisitDoStmt(clang::DoStmt *Fors) {
   IfScope Scope(*this);
 
   Location Loc = getMLIRLocation(Fors->getDoLoc());
 
-  auto I1Ty = builder.getIntegerType(1);
+  auto I1Ty = Builder.getIntegerType(1);
   auto Type = MemRefType::get({}, I1Ty, {}, 0);
-  auto Truev = builder.create<arith::ConstantIntOp>(Loc, true, 1);
-  loops.push_back({builder.create<memref::AllocaOp>(Loc, Type),
-                   builder.create<memref::AllocaOp>(Loc, Type)});
-  builder.create<memref::StoreOp>(Loc, Truev, loops.back().noBreak);
-
-  auto *ToAdd = builder.getInsertionBlock()->getParent();
+  auto Truev = Builder.create<arith::ConstantIntOp>(Loc, true, 1);
+  Loops.push_back({Builder.create<memref::AllocaOp>(Loc, Type),
+                   Builder.create<memref::AllocaOp>(Loc, Type)});
+  Builder.create<memref::StoreOp>(Loc, Truev, Loops.back().NoBreak);
+
+  auto *ToAdd = Builder.getInsertionBlock()->getParent();
   auto &CondB = *(new Block());
   ToAdd->getBlocks().push_back(&CondB);
   auto &BodyB = *(new Block());
@@ -1279,120 +714,60 @@
   auto &ExitB = *(new Block());
   ToAdd->getBlocks().push_back(&ExitB);
 
-  builder.create<cf::BranchOp>(Loc, &BodyB);
-
-  builder.setInsertionPointToStart(&CondB);
+  Builder.create<cf::BranchOp>(Loc, &BodyB);
+
+  Builder.setInsertionPointToStart(&CondB);
 
   if (auto *S = Fors->getCond()) {
     auto CondRes = Visit(S);
-    auto Cond = CondRes.getValue(builder);
+    auto Cond = CondRes.getValue(Builder);
     if (auto LT = Cond.getType().dyn_cast<LLVM::LLVMPointerType>()) {
-      auto NullptrLlvm = builder.create<LLVM::NullOp>(Loc, LT);
-      Cond = builder.create<LLVM::ICmpOp>(Loc, LLVM::ICmpPredicate::ne, Cond,
+      auto NullptrLlvm = Builder.create<LLVM::NullOp>(Loc, LT);
+      Cond = Builder.create<LLVM::ICmpOp>(Loc, LLVM::ICmpPredicate::ne, Cond,
                                           NullptrLlvm);
     }
     auto Ty = Cond.getType().cast<IntegerType>();
     if (Ty.getWidth() != 1) {
-      Cond = builder.create<arith::CmpIOp>(
+      Cond = Builder.create<arith::CmpIOp>(
           Loc, arith::CmpIPredicate::ne, Cond,
-          builder.create<arith::ConstantIntOp>(Loc, 0, Ty));
-    }
-    auto Nb = builder.create<memref::LoadOp>(Loc, loops.back().noBreak,
+          Builder.create<arith::ConstantIntOp>(Loc, 0, Ty));
+    }
+    auto Nb = Builder.create<memref::LoadOp>(Loc, Loops.back().NoBreak,
                                              std::vector<Value>());
-    Cond = builder.create<arith::AndIOp>(Loc, Cond, Nb);
-    builder.create<cf::CondBranchOp>(Loc, Cond, &BodyB, &ExitB);
-  }
-
-  builder.setInsertionPointToStart(&BodyB);
-  builder.create<memref::StoreOp>(
+    Cond = Builder.create<arith::AndIOp>(Loc, Cond, Nb);
+    Builder.create<cf::CondBranchOp>(Loc, Cond, &BodyB, &ExitB);
+  }
+
+  Builder.setInsertionPointToStart(&BodyB);
+  Builder.create<memref::StoreOp>(
       Loc,
-      builder.create<memref::LoadOp>(Loc, loops.back().noBreak,
+      Builder.create<memref::LoadOp>(Loc, Loops.back().NoBreak,
                                      std::vector<Value>()),
-      loops.back().keepRunning, std::vector<Value>());
+      Loops.back().KeepRunning, std::vector<Value>());
 
   Visit(Fors->getBody());
-  loops.pop_back();
-
-  builder.create<cf::BranchOp>(Loc, &CondB);
-
-  builder.setInsertionPointToStart(&ExitB);
->>>>>>> 3b9bbb34
-
-  return nullptr;
-}
-
-<<<<<<< HEAD
-ValueCategory MLIRScanner::VisitWhileStmt(clang::WhileStmt *fors) {
-  IfScope scope(*this);
-
-  auto Loc = getMLIRLocation(fors->getLParenLoc());
-
-  auto i1Ty = Builder.getIntegerType(1);
-  auto type = mlir::MemRefType::get({}, i1Ty, {}, 0);
-  auto truev = Builder.create<ConstantIntOp>(Loc, true, 1);
-  Loops.push_back({Builder.create<mlir::memref::AllocaOp>(Loc, type),
-                   Builder.create<mlir::memref::AllocaOp>(Loc, type)});
-  Builder.create<mlir::memref::StoreOp>(Loc, truev, Loops.back().NoBreak);
-
-  auto *toadd = Builder.getInsertionBlock()->getParent();
-  auto &condB = *(new Block());
-  toadd->getBlocks().push_back(&condB);
-  auto &bodyB = *(new Block());
-  toadd->getBlocks().push_back(&bodyB);
-  auto &exitB = *(new Block());
-  toadd->getBlocks().push_back(&exitB);
-
-  Builder.create<mlir::cf::BranchOp>(Loc, &condB);
-
-  Builder.setInsertionPointToStart(&condB);
-
-  if (auto *s = fors->getCond()) {
-    auto condRes = Visit(s);
-    auto cond = condRes.getValue(Builder);
-    if (auto LT = cond.getType().dyn_cast<mlir::LLVM::LLVMPointerType>()) {
-      auto nullptr_llvm = Builder.create<mlir::LLVM::NullOp>(Loc, LT);
-      cond = Builder.create<mlir::LLVM::ICmpOp>(
-          Loc, mlir::LLVM::ICmpPredicate::ne, cond, nullptr_llvm);
-    }
-    auto ty = cond.getType().cast<mlir::IntegerType>();
-    if (ty.getWidth() != 1) {
-      cond = Builder.create<arith::CmpIOp>(
-          Loc, CmpIPredicate::ne, cond,
-          Builder.create<ConstantIntOp>(Loc, 0, ty));
-    }
-    auto nb = Builder.create<mlir::memref::LoadOp>(Loc, Loops.back().NoBreak,
-                                                   std::vector<mlir::Value>());
-    cond = Builder.create<AndIOp>(Loc, cond, nb);
-    Builder.create<mlir::cf::CondBranchOp>(Loc, cond, &bodyB, &exitB);
-  }
-
-  Builder.setInsertionPointToStart(&bodyB);
-  Builder.create<mlir::memref::StoreOp>(
-      Loc,
-      Builder.create<mlir::memref::LoadOp>(Loc, Loops.back().NoBreak,
-                                           std::vector<mlir::Value>()),
-      Loops.back().KeepRunning, std::vector<mlir::Value>());
-
-  Visit(fors->getBody());
   Loops.pop_back();
 
-  Builder.create<mlir::cf::BranchOp>(Loc, &condB);
-
-  Builder.setInsertionPointToStart(&exitB);
-=======
+  Builder.create<cf::BranchOp>(Loc, &CondB);
+
+  Builder.setInsertionPointToStart(&ExitB);
+
+  return nullptr;
+}
+
 ValueCategory MLIRScanner::VisitWhileStmt(clang::WhileStmt *Fors) {
   IfScope Scope(*this);
 
   Location Loc = getMLIRLocation(Fors->getLParenLoc());
 
-  auto I1Ty = builder.getIntegerType(1);
+  auto I1Ty = Builder.getIntegerType(1);
   auto Type = MemRefType::get({}, I1Ty, {}, 0);
-  auto Truev = builder.create<arith::ConstantIntOp>(Loc, true, 1);
-  loops.push_back({builder.create<memref::AllocaOp>(Loc, Type),
-                   builder.create<memref::AllocaOp>(Loc, Type)});
-  builder.create<memref::StoreOp>(Loc, Truev, loops.back().noBreak);
-
-  auto *ToAdd = builder.getInsertionBlock()->getParent();
+  auto Truev = Builder.create<arith::ConstantIntOp>(Loc, true, 1);
+  Loops.push_back({Builder.create<memref::AllocaOp>(Loc, Type),
+                   Builder.create<memref::AllocaOp>(Loc, Type)});
+  Builder.create<memref::StoreOp>(Loc, Truev, Loops.back().NoBreak);
+
+  auto *ToAdd = Builder.getInsertionBlock()->getParent();
   auto &CondB = *(new Block());
   ToAdd->getBlocks().push_back(&CondB);
   auto &BodyB = *(new Block());
@@ -1400,169 +775,107 @@
   auto &ExitB = *(new Block());
   ToAdd->getBlocks().push_back(&ExitB);
 
-  builder.create<cf::BranchOp>(Loc, &CondB);
-
-  builder.setInsertionPointToStart(&CondB);
+  Builder.create<cf::BranchOp>(Loc, &CondB);
+
+  Builder.setInsertionPointToStart(&CondB);
 
   if (auto *S = Fors->getCond()) {
     auto CondRes = Visit(S);
-    auto Cond = CondRes.getValue(builder);
+    auto Cond = CondRes.getValue(Builder);
     if (auto LT = Cond.getType().dyn_cast<LLVM::LLVMPointerType>()) {
-      auto NullptrLlvm = builder.create<LLVM::NullOp>(Loc, LT);
-      Cond = builder.create<LLVM::ICmpOp>(Loc, LLVM::ICmpPredicate::ne, Cond,
+      auto NullptrLlvm = Builder.create<LLVM::NullOp>(Loc, LT);
+      Cond = Builder.create<LLVM::ICmpOp>(Loc, LLVM::ICmpPredicate::ne, Cond,
                                           NullptrLlvm);
     }
     auto Ty = Cond.getType().cast<IntegerType>();
     if (Ty.getWidth() != 1) {
-      Cond = builder.create<arith::CmpIOp>(
+      Cond = Builder.create<arith::CmpIOp>(
           Loc, arith::CmpIPredicate::ne, Cond,
-          builder.create<arith::ConstantIntOp>(Loc, 0, Ty));
-    }
-    auto Nb = builder.create<memref::LoadOp>(Loc, loops.back().noBreak,
+          Builder.create<arith::ConstantIntOp>(Loc, 0, Ty));
+    }
+    auto Nb = Builder.create<memref::LoadOp>(Loc, Loops.back().NoBreak,
                                              std::vector<Value>());
-    Cond = builder.create<arith::AndIOp>(Loc, Cond, Nb);
-    builder.create<cf::CondBranchOp>(Loc, Cond, &BodyB, &ExitB);
-  }
-
-  builder.setInsertionPointToStart(&BodyB);
-  builder.create<memref::StoreOp>(
+    Cond = Builder.create<arith::AndIOp>(Loc, Cond, Nb);
+    Builder.create<cf::CondBranchOp>(Loc, Cond, &BodyB, &ExitB);
+  }
+
+  Builder.setInsertionPointToStart(&BodyB);
+  Builder.create<memref::StoreOp>(
       Loc,
-      builder.create<memref::LoadOp>(Loc, loops.back().noBreak,
+      Builder.create<memref::LoadOp>(Loc, Loops.back().NoBreak,
                                      std::vector<Value>()),
-      loops.back().keepRunning, std::vector<Value>());
+      Loops.back().KeepRunning, std::vector<Value>());
 
   Visit(Fors->getBody());
-  loops.pop_back();
-
-  builder.create<cf::BranchOp>(Loc, &CondB);
-
-  builder.setInsertionPointToStart(&ExitB);
->>>>>>> 3b9bbb34
-
-  return nullptr;
-}
-
-<<<<<<< HEAD
-ValueCategory MLIRScanner::VisitIfStmt(clang::IfStmt *stmt) {
-  IfScope scope(*this);
-  auto Loc = getMLIRLocation(stmt->getIfLoc());
-  auto cond = Visit(stmt->getCond()).getValue(Builder);
-  assert(cond != nullptr && "must be a non-null");
-
-  auto oldpoint = Builder.getInsertionPoint();
-  auto *oldblock = Builder.getInsertionBlock();
-  if (auto LT = cond.getType().dyn_cast<MemRefType>()) {
-    cond = Builder.create<polygeist::Memref2PointerOp>(
-        Loc, LLVM::LLVMPointerType::get(Builder.getI8Type()), cond);
-  }
-  if (auto LT = cond.getType().dyn_cast<mlir::LLVM::LLVMPointerType>()) {
-    auto nullptr_llvm = Builder.create<mlir::LLVM::NullOp>(Loc, LT);
-    cond = Builder.create<mlir::LLVM::ICmpOp>(
-        Loc, mlir::LLVM::ICmpPredicate::ne, cond, nullptr_llvm);
-=======
+  Loops.pop_back();
+
+  Builder.create<cf::BranchOp>(Loc, &CondB);
+
+  Builder.setInsertionPointToStart(&ExitB);
+
+  return nullptr;
+}
+
 ValueCategory MLIRScanner::VisitIfStmt(clang::IfStmt *Stmt) {
   IfScope Scope(*this);
   auto Loc = getMLIRLocation(Stmt->getIfLoc());
-  auto Cond = Visit(Stmt->getCond()).getValue(builder);
+  auto Cond = Visit(Stmt->getCond()).getValue(Builder);
   assert(Cond != nullptr && "must be a non-null");
 
-  auto OldPoint = builder.getInsertionPoint();
-  auto *OldBlock = builder.getInsertionBlock();
+  auto OldPoint = Builder.getInsertionPoint();
+  auto *OldBlock = Builder.getInsertionBlock();
   if (auto LT = Cond.getType().dyn_cast<MemRefType>()) {
-    Cond = builder.create<polygeist::Memref2PointerOp>(
-        Loc, LLVM::LLVMPointerType::get(builder.getI8Type()), Cond);
+    Cond = Builder.create<polygeist::Memref2PointerOp>(
+        Loc, LLVM::LLVMPointerType::get(Builder.getI8Type()), Cond);
   }
   if (auto LT = Cond.getType().dyn_cast<LLVM::LLVMPointerType>()) {
-    auto NullptrLlvm = builder.create<LLVM::NullOp>(Loc, LT);
-    Cond = builder.create<LLVM::ICmpOp>(Loc, LLVM::ICmpPredicate::ne, Cond,
+    auto NullptrLlvm = Builder.create<LLVM::NullOp>(Loc, LT);
+    Cond = Builder.create<LLVM::ICmpOp>(Loc, LLVM::ICmpPredicate::ne, Cond,
                                         NullptrLlvm);
->>>>>>> 3b9bbb34
   }
   if (!Cond.getType().isa<IntegerType>()) {
     Stmt->dump();
     llvm::errs() << " cond: " << Cond << " ct: " << Cond.getType() << "\n";
   }
-<<<<<<< HEAD
-  auto prevTy = cond.getType().cast<mlir::IntegerType>();
-  if (!prevTy.isInteger(1)) {
-    cond = Builder.create<arith::CmpIOp>(
-        Loc, CmpIPredicate::ne, cond,
-        Builder.create<ConstantIntOp>(Loc, 0, prevTy));
-  }
-  bool hasElseRegion = stmt->getElse();
-  auto ifOp = Builder.create<mlir::scf::IfOp>(Loc, cond, hasElseRegion);
-
-  ifOp.getThenRegion().back().clear();
-  Builder.setInsertionPointToStart(&ifOp.getThenRegion().back());
-  Visit(stmt->getThen());
-  Builder.create<scf::YieldOp>(Loc);
-  if (hasElseRegion) {
-    ifOp.getElseRegion().back().clear();
-    Builder.setInsertionPointToStart(&ifOp.getElseRegion().back());
-    Visit(stmt->getElse());
-    Builder.create<scf::YieldOp>(Loc);
-  }
-
-  Builder.setInsertionPoint(oldblock, oldpoint);
-  return nullptr;
-}
-
-ValueCategory MLIRScanner::VisitSwitchStmt(clang::SwitchStmt *stmt) {
-  IfScope scope(*this);
-  auto cond = Visit(stmt->getCond()).getValue(Builder);
-  assert(cond != nullptr);
-  SmallVector<int64_t> caseVals;
-
-  auto er = Builder.create<scf::ExecuteRegionOp>(Loc, ArrayRef<mlir::Type>());
-  er.getRegion().push_back(new Block());
-  auto oldpoint2 = Builder.getInsertionPoint();
-  auto *oldblock2 = Builder.getInsertionBlock();
-
-  auto &exitB = *(new Block());
-  Builder.setInsertionPointToStart(&exitB);
-  Builder.create<scf::YieldOp>(Loc);
-  Builder.setInsertionPointToStart(&exitB);
-=======
   auto PrevTy = Cond.getType().cast<IntegerType>();
   if (!PrevTy.isInteger(1)) {
-    Cond = builder.create<arith::CmpIOp>(
+    Cond = Builder.create<arith::CmpIOp>(
         Loc, arith::CmpIPredicate::ne, Cond,
-        builder.create<arith::ConstantIntOp>(Loc, 0, PrevTy));
+        Builder.create<arith::ConstantIntOp>(Loc, 0, PrevTy));
   }
   bool HasElseRegion = Stmt->getElse();
-  auto IfOp = builder.create<scf::IfOp>(Loc, Cond, HasElseRegion);
+  auto IfOp = Builder.create<scf::IfOp>(Loc, Cond, HasElseRegion);
 
   IfOp.getThenRegion().back().clear();
-  builder.setInsertionPointToStart(&IfOp.getThenRegion().back());
+  Builder.setInsertionPointToStart(&IfOp.getThenRegion().back());
   Visit(Stmt->getThen());
-  builder.create<scf::YieldOp>(Loc);
+  Builder.create<scf::YieldOp>(Loc);
   if (HasElseRegion) {
     IfOp.getElseRegion().back().clear();
-    builder.setInsertionPointToStart(&IfOp.getElseRegion().back());
+    Builder.setInsertionPointToStart(&IfOp.getElseRegion().back());
     Visit(Stmt->getElse());
-    builder.create<scf::YieldOp>(Loc);
-  }
-
-  builder.setInsertionPoint(OldBlock, OldPoint);
+    Builder.create<scf::YieldOp>(Loc);
+  }
+
+  Builder.setInsertionPoint(OldBlock, OldPoint);
   return nullptr;
 }
 
 ValueCategory MLIRScanner::VisitSwitchStmt(clang::SwitchStmt *Stmt) {
   IfScope Scope(*this);
-  auto Cond = Visit(Stmt->getCond()).getValue(builder);
+  auto Cond = Visit(Stmt->getCond()).getValue(Builder);
   assert(Cond != nullptr);
   SmallVector<int64_t> CaseVals;
 
-  auto Er = builder.create<scf::ExecuteRegionOp>(loc, ArrayRef<Type>());
+  auto Er = Builder.create<scf::ExecuteRegionOp>(Loc, ArrayRef<Type>());
   Er.getRegion().push_back(new Block());
-  auto OldPoint2 = builder.getInsertionPoint();
-  auto *OldBlock2 = builder.getInsertionBlock();
+  auto OldPoint2 = Builder.getInsertionPoint();
+  auto *OldBlock2 = Builder.getInsertionBlock();
 
   auto &ExitB = *(new Block());
-  builder.setInsertionPointToStart(&ExitB);
-  builder.create<scf::YieldOp>(loc);
-  builder.setInsertionPointToStart(&ExitB);
->>>>>>> 3b9bbb34
+  Builder.setInsertionPointToStart(&ExitB);
+  Builder.create<scf::YieldOp>(Loc);
+  Builder.setInsertionPointToStart(&ExitB);
 
   SmallVector<Block *> Blocks;
   bool InCase = false;
@@ -1577,160 +890,73 @@
       if (!Cval.val) {
         Cses->getLHS()->dump();
       }
-<<<<<<< HEAD
-      assert(cval.val);
-      auto cint = cval.getValue(Builder).getDefiningOp<ConstantIntOp>();
-      if (!cint) {
-        cses->getLHS()->dump();
-        llvm::errs() << "cval: " << cval.val << "\n";
-=======
       assert(Cval.val);
-      auto Cint = Cval.getValue(builder).getDefiningOp<arith::ConstantIntOp>();
+      auto Cint = Cval.getValue(Builder).getDefiningOp<arith::ConstantIntOp>();
       if (!Cint) {
         Cses->getLHS()->dump();
         llvm::errs() << "cval: " << Cval.val << "\n";
->>>>>>> 3b9bbb34
       }
       assert(Cint);
       CaseVals.push_back(Cint.value());
 
-<<<<<<< HEAD
-      if (inCase) {
-        auto noBreak =
-            Builder.create<mlir::memref::LoadOp>(Loc, Loops.back().NoBreak);
-        Builder.create<mlir::cf::CondBranchOp>(Loc, noBreak, &condB, &exitB);
-        Loops.pop_back();
-      }
-
-      inCase = true;
-      er.getRegion().getBlocks().push_back(&condB);
-      blocks.push_back(&condB);
-      Builder.setInsertionPointToStart(&condB);
-
-      auto i1Ty = Builder.getIntegerType(1);
-      auto type = mlir::MemRefType::get({}, i1Ty, {}, 0);
-      auto truev = Builder.create<ConstantIntOp>(Loc, true, 1);
-      Loops.push_back({Builder.create<mlir::memref::AllocaOp>(Loc, type),
-                       Builder.create<mlir::memref::AllocaOp>(Loc, type)});
-      Builder.create<mlir::memref::StoreOp>(Loc, truev, Loops.back().NoBreak);
-      Builder.create<mlir::memref::StoreOp>(Loc, truev,
-                                            Loops.back().KeepRunning);
-      Visit(cses->getSubStmt());
-    } else if (auto *cses = dyn_cast<DefaultStmt>(cse)) {
-      auto &condB = *(new Block());
-
-      if (inCase) {
-        auto noBreak =
-            Builder.create<mlir::memref::LoadOp>(Loc, Loops.back().NoBreak);
-        Builder.create<mlir::cf::CondBranchOp>(Loc, noBreak, &condB, &exitB);
-        Loops.pop_back();
-      }
-
-      inCase = true;
-      er.getRegion().getBlocks().push_back(&condB);
-      Builder.setInsertionPointToStart(&condB);
-
-      auto i1Ty = Builder.getIntegerType(1);
-      auto type = mlir::MemRefType::get({}, i1Ty, {}, 0);
-      auto truev = Builder.create<ConstantIntOp>(Loc, true, 1);
-      Loops.push_back({Builder.create<mlir::memref::AllocaOp>(Loc, type),
-                       Builder.create<mlir::memref::AllocaOp>(Loc, type)});
-      Builder.create<mlir::memref::StoreOp>(Loc, truev, Loops.back().NoBreak);
-      Builder.create<mlir::memref::StoreOp>(Loc, truev,
-                                            Loops.back().KeepRunning);
-      defaultB = &condB;
-      Visit(cses->getSubStmt());
-=======
       if (InCase) {
         auto NoBreak =
-            builder.create<memref::LoadOp>(loc, loops.back().noBreak);
-        builder.create<cf::CondBranchOp>(loc, NoBreak, &CondB, &ExitB);
-        loops.pop_back();
+            Builder.create<memref::LoadOp>(Loc, Loops.back().NoBreak);
+        Builder.create<cf::CondBranchOp>(Loc, NoBreak, &CondB, &ExitB);
+        Loops.pop_back();
       }
 
       InCase = true;
       Er.getRegion().getBlocks().push_back(&CondB);
       Blocks.push_back(&CondB);
-      builder.setInsertionPointToStart(&CondB);
-
-      auto I1Ty = builder.getIntegerType(1);
+      Builder.setInsertionPointToStart(&CondB);
+
+      auto I1Ty = Builder.getIntegerType(1);
       auto Type = MemRefType::get({}, I1Ty, {}, 0);
-      auto Truev = builder.create<arith::ConstantIntOp>(loc, true, 1);
-      loops.push_back({builder.create<memref::AllocaOp>(loc, Type),
-                       builder.create<memref::AllocaOp>(loc, Type)});
-      builder.create<memref::StoreOp>(loc, Truev, loops.back().noBreak);
-      builder.create<memref::StoreOp>(loc, Truev, loops.back().keepRunning);
+      auto Truev = Builder.create<arith::ConstantIntOp>(Loc, true, 1);
+      Loops.push_back({Builder.create<memref::AllocaOp>(Loc, Type),
+                       Builder.create<memref::AllocaOp>(Loc, Type)});
+      Builder.create<memref::StoreOp>(Loc, Truev, Loops.back().NoBreak);
+      Builder.create<memref::StoreOp>(Loc, Truev, Loops.back().KeepRunning);
       Visit(Cses->getSubStmt());
     } else if (auto *Cses = dyn_cast<clang::DefaultStmt>(Cse)) {
       auto &CondB = *(new Block());
 
       if (InCase) {
         auto NoBreak =
-            builder.create<memref::LoadOp>(loc, loops.back().noBreak);
-        builder.create<cf::CondBranchOp>(loc, NoBreak, &CondB, &ExitB);
-        loops.pop_back();
+            Builder.create<memref::LoadOp>(Loc, Loops.back().NoBreak);
+        Builder.create<cf::CondBranchOp>(Loc, NoBreak, &CondB, &ExitB);
+        Loops.pop_back();
       }
 
       InCase = true;
       Er.getRegion().getBlocks().push_back(&CondB);
-      builder.setInsertionPointToStart(&CondB);
-
-      auto I1Ty = builder.getIntegerType(1);
+      Builder.setInsertionPointToStart(&CondB);
+
+      auto I1Ty = Builder.getIntegerType(1);
       auto Type = MemRefType::get({}, I1Ty, {}, 0);
-      auto Truev = builder.create<arith::ConstantIntOp>(loc, true, 1);
-      loops.push_back({builder.create<memref::AllocaOp>(loc, Type),
-                       builder.create<memref::AllocaOp>(loc, Type)});
-      builder.create<memref::StoreOp>(loc, Truev, loops.back().noBreak);
-      builder.create<memref::StoreOp>(loc, Truev, loops.back().keepRunning);
+      auto Truev = Builder.create<arith::ConstantIntOp>(Loc, true, 1);
+      Loops.push_back({Builder.create<memref::AllocaOp>(Loc, Type),
+                       Builder.create<memref::AllocaOp>(Loc, Type)});
+      Builder.create<memref::StoreOp>(Loc, Truev, Loops.back().NoBreak);
+      Builder.create<memref::StoreOp>(Loc, Truev, Loops.back().KeepRunning);
       DefaultB = &CondB;
       Visit(Cses->getSubStmt());
->>>>>>> 3b9bbb34
     } else {
       Visit(Cse);
     }
   }
 
-<<<<<<< HEAD
-  if (caseVals.size() == 0) {
-    delete &exitB;
-    er.erase();
-    Builder.setInsertionPoint(oldblock2, oldpoint2);
-    return nullptr;
-  }
-
-  if (inCase)
-    Loops.pop_back();
-  Builder.create<mlir::cf::BranchOp>(Loc, &exitB);
-
-  er.getRegion().getBlocks().push_back(&exitB);
-
-  DenseIntElementsAttr caseValuesAttr;
-  ShapedType caseValueType = mlir::VectorType::get(
-      static_cast<int64_t>(caseVals.size()), cond.getType());
-  auto ity = cond.getType().cast<mlir::IntegerType>();
-  if (ity.getWidth() == 64)
-    caseValuesAttr = DenseIntElementsAttr::get(caseValueType, caseVals);
-  else if (ity.getWidth() == 32) {
-    SmallVector<int32_t> caseVals32;
-    for (auto v : caseVals)
-      caseVals32.push_back((int32_t)v);
-    caseValuesAttr = DenseIntElementsAttr::get(caseValueType, caseVals32);
-  } else if (ity.getWidth() == 16) {
-    SmallVector<int16_t> caseVals16;
-    for (auto v : caseVals)
-      caseVals16.push_back((int16_t)v);
-    caseValuesAttr = DenseIntElementsAttr::get(caseValueType, caseVals16);
-=======
   if (CaseVals.size() == 0) {
     delete &ExitB;
     Er.erase();
-    builder.setInsertionPoint(OldBlock2, OldPoint2);
+    Builder.setInsertionPoint(OldBlock2, OldPoint2);
     return nullptr;
   }
 
   if (InCase)
-    loops.pop_back();
-  builder.create<cf::BranchOp>(loc, &ExitB);
+    Loops.pop_back();
+  Builder.create<cf::BranchOp>(Loc, &ExitB);
 
   Er.getRegion().getBlocks().push_back(&ExitB);
 
@@ -1750,7 +976,6 @@
     for (auto V : CaseVals)
       CaseVals16.push_back((int16_t)V);
     CaseValuesAttr = DenseIntElementsAttr::get(CaseValueType, CaseVals16);
->>>>>>> 3b9bbb34
   } else {
     assert(Ity.getWidth() == 8);
     SmallVector<int8_t> CaseVals8;
@@ -1759,19 +984,11 @@
     CaseValuesAttr = DenseIntElementsAttr::get(CaseValueType, CaseVals8);
   }
 
-<<<<<<< HEAD
-  Builder.setInsertionPointToStart(&er.getRegion().front());
-  Builder.create<mlir::cf::SwitchOp>(
-      Loc, cond, defaultB, ArrayRef<mlir::Value>(), caseValuesAttr, blocks,
-      SmallVector<mlir::ValueRange>(caseVals.size(), ArrayRef<mlir::Value>()));
-  Builder.setInsertionPoint(oldblock2, oldpoint2);
-=======
-  builder.setInsertionPointToStart(&Er.getRegion().front());
-  builder.create<cf::SwitchOp>(
-      loc, Cond, DefaultB, ArrayRef<Value>(), CaseValuesAttr, Blocks,
+  Builder.setInsertionPointToStart(&Er.getRegion().front());
+  Builder.create<cf::SwitchOp>(
+      Loc, Cond, DefaultB, ArrayRef<Value>(), CaseValuesAttr, Blocks,
       SmallVector<ValueRange>(CaseVals.size(), ArrayRef<Value>()));
-  builder.setInsertionPoint(OldBlock2, OldPoint2);
->>>>>>> 3b9bbb34
+  Builder.setInsertionPoint(OldBlock2, OldPoint2);
   return nullptr;
 }
 
@@ -1814,94 +1031,42 @@
   return nullptr;
 }
 
-<<<<<<< HEAD
-ValueCategory MLIRScanner::VisitBreakStmt(clang::BreakStmt *stmt) {
-  IfScope scope(*this);
+ValueCategory MLIRScanner::VisitBreakStmt(clang::BreakStmt *Stmt) {
+  IfScope Scope(*this);
   assert(Loops.size() && "must be non-empty");
   assert(Loops.back().KeepRunning && "keep running false");
   assert(Loops.back().NoBreak && "no break false");
-  auto vfalse =
-      Builder.create<ConstantIntOp>(Builder.getUnknownLoc(), false, 1);
-  Builder.create<mlir::memref::StoreOp>(Loc, vfalse, Loops.back().KeepRunning);
-  Builder.create<mlir::memref::StoreOp>(Loc, vfalse, Loops.back().NoBreak);
-=======
-ValueCategory MLIRScanner::VisitBreakStmt(clang::BreakStmt *Stmt) {
-  IfScope Scope(*this);
-  assert(loops.size() && "must be non-empty");
-  assert(loops.back().keepRunning && "keep running false");
-  assert(loops.back().noBreak && "no break false");
   auto Vfalse =
-      builder.create<arith::ConstantIntOp>(builder.getUnknownLoc(), false, 1);
-  builder.create<memref::StoreOp>(loc, Vfalse, loops.back().keepRunning);
-  builder.create<memref::StoreOp>(loc, Vfalse, loops.back().noBreak);
->>>>>>> 3b9bbb34
-
-  return nullptr;
-}
-
-<<<<<<< HEAD
-ValueCategory MLIRScanner::VisitContinueStmt(clang::ContinueStmt *stmt) {
-  IfScope scope(*this);
+      Builder.create<arith::ConstantIntOp>(Builder.getUnknownLoc(), false, 1);
+  Builder.create<memref::StoreOp>(Loc, Vfalse, Loops.back().KeepRunning);
+  Builder.create<memref::StoreOp>(Loc, Vfalse, Loops.back().NoBreak);
+
+  return nullptr;
+}
+
+ValueCategory MLIRScanner::VisitContinueStmt(clang::ContinueStmt *Stmt) {
+  IfScope Scope(*this);
   assert(Loops.size() && "must be non-empty");
   assert(Loops.back().KeepRunning && "keep running false");
-  auto vfalse =
-      Builder.create<ConstantIntOp>(Builder.getUnknownLoc(), false, 1);
-  Builder.create<mlir::memref::StoreOp>(Loc, vfalse, Loops.back().KeepRunning);
-  return nullptr;
-}
-
-ValueCategory MLIRScanner::VisitLabelStmt(clang::LabelStmt *stmt) {
-  auto *toadd = Builder.getInsertionBlock()->getParent();
-  Block *labelB;
-  auto found = Labels.find(stmt);
-  if (found != Labels.end()) {
-    labelB = found->second;
-  } else {
-    labelB = new Block();
-    Labels[stmt] = labelB;
-  }
-  toadd->getBlocks().push_back(labelB);
-  Builder.create<mlir::cf::BranchOp>(Loc, labelB);
-  Builder.setInsertionPointToStart(labelB);
-  Visit(stmt->getSubStmt());
-  return nullptr;
-}
-
-ValueCategory MLIRScanner::VisitGotoStmt(clang::GotoStmt *stmt) {
-  auto *labelstmt = stmt->getLabel()->getStmt();
-  Block *labelB;
-  auto found = Labels.find(labelstmt);
-  if (found != Labels.end()) {
-    labelB = found->second;
-  } else {
-    labelB = new Block();
-    Labels[labelstmt] = labelB;
-  }
-  Builder.create<mlir::cf::BranchOp>(Loc, labelB);
-=======
-ValueCategory MLIRScanner::VisitContinueStmt(clang::ContinueStmt *Stmt) {
-  IfScope Scope(*this);
-  assert(loops.size() && "must be non-empty");
-  assert(loops.back().keepRunning && "keep running false");
   auto Vfalse =
-      builder.create<arith::ConstantIntOp>(builder.getUnknownLoc(), false, 1);
-  builder.create<memref::StoreOp>(loc, Vfalse, loops.back().keepRunning);
+      Builder.create<arith::ConstantIntOp>(Builder.getUnknownLoc(), false, 1);
+  Builder.create<memref::StoreOp>(Loc, Vfalse, Loops.back().KeepRunning);
   return nullptr;
 }
 
 ValueCategory MLIRScanner::VisitLabelStmt(clang::LabelStmt *Stmt) {
-  auto *ToAdd = builder.getInsertionBlock()->getParent();
+  auto *ToAdd = Builder.getInsertionBlock()->getParent();
   Block *LabelB;
-  auto Found = labels.find(Stmt);
-  if (Found != labels.end()) {
+  auto Found = Labels.find(Stmt);
+  if (Found != Labels.end()) {
     LabelB = Found->second;
   } else {
     LabelB = new Block();
-    labels[Stmt] = LabelB;
+    Labels[Stmt] = LabelB;
   }
   ToAdd->getBlocks().push_back(LabelB);
-  builder.create<cf::BranchOp>(loc, LabelB);
-  builder.setInsertionPointToStart(LabelB);
+  Builder.create<cf::BranchOp>(Loc, LabelB);
+  Builder.setInsertionPointToStart(LabelB);
   Visit(Stmt->getSubStmt());
   return nullptr;
 }
@@ -1909,15 +1074,14 @@
 ValueCategory MLIRScanner::VisitGotoStmt(clang::GotoStmt *Stmt) {
   auto *Labelstmt = Stmt->getLabel()->getStmt();
   Block *LabelB;
-  auto Found = labels.find(Labelstmt);
-  if (Found != labels.end()) {
+  auto Found = Labels.find(Labelstmt);
+  if (Found != Labels.end()) {
     LabelB = Found->second;
   } else {
     LabelB = new Block();
-    labels[Labelstmt] = LabelB;
-  }
-  builder.create<cf::BranchOp>(loc, LabelB);
->>>>>>> 3b9bbb34
+    Labels[Labelstmt] = LabelB;
+  }
+  Builder.create<cf::BranchOp>(Loc, LabelB);
   return nullptr;
 }
 
@@ -1930,58 +1094,35 @@
   IfScope Scope(*this);
   bool IsArrayReturn = false;
   Glob.getTypes().getMLIRType(EmittingFunctionDecl->getReturnType(),
-<<<<<<< HEAD
-                              &isArrayReturn);
-
-  if (isArrayReturn) {
-    auto rv = Visit(stmt->getRetValue());
-    assert(rv.val && "expect right value to be valid");
-    assert(rv.isReference && "right value must be a reference");
-    auto op = Function.getArgument(Function.getNumArguments() - 1);
-    assert(rv.val.getType().cast<MemRefType>().getElementType() ==
-               op.getType().cast<MemRefType>().getElementType() &&
-=======
                               &IsArrayReturn);
 
   if (IsArrayReturn) {
     auto Rv = Visit(Stmt->getRetValue());
     assert(Rv.val && "expect right value to be valid");
     assert(Rv.isReference && "right value must be a reference");
-    auto Op = function.getArgument(function.getNumArguments() - 1);
+    auto Op = Function.getArgument(Function.getNumArguments() - 1);
     assert(Rv.val.getType().cast<MemRefType>().getElementType() ==
                Op.getType().cast<MemRefType>().getElementType() &&
->>>>>>> 3b9bbb34
            "type mismatch");
     assert(Op.getType().cast<MemRefType>().getShape().size() == 2 &&
            "expect 2d memref");
     assert(Rv.val.getType().cast<MemRefType>().getShape().size() == 2 &&
            "expect 2d memref");
-<<<<<<< HEAD
-    assert(rv.val.getType().cast<MemRefType>().getShape()[1] ==
-           op.getType().cast<MemRefType>().getShape()[1]);
-
-    for (int i = 0; i < op.getType().cast<MemRefType>().getShape()[1]; i++) {
-      std::vector<mlir::Value> idx = {getConstantIndex(0), getConstantIndex(i)};
-      assert(rv.val.getType().cast<MemRefType>().getShape().size() == 2);
-      Builder.create<mlir::memref::StoreOp>(
-          Loc, Builder.create<mlir::memref::LoadOp>(Loc, rv.val, idx), op, idx);
-=======
     assert(Rv.val.getType().cast<MemRefType>().getShape()[1] ==
            Op.getType().cast<MemRefType>().getShape()[1]);
 
     for (int I = 0; I < Op.getType().cast<MemRefType>().getShape()[1]; I++) {
       std::vector<Value> Idx = {getConstantIndex(0), getConstantIndex(I)};
       assert(Rv.val.getType().cast<MemRefType>().getShape().size() == 2);
-      builder.create<memref::StoreOp>(
-          loc, builder.create<memref::LoadOp>(loc, Rv.val, Idx), Op, Idx);
->>>>>>> 3b9bbb34
+      Builder.create<memref::StoreOp>(
+          Loc, Builder.create<memref::LoadOp>(Loc, Rv.val, Idx), Op, Idx);
     }
   } else if (Stmt->getRetValue()) {
     auto Rv = Visit(Stmt->getRetValue());
     if (!Stmt->getRetValue()->getType()->isVoidType()) {
-      if (!Rv.val) {
+      if (!Rv.val)
         Stmt->dump();
-      }
+
       assert(Rv.val && "expect right value to be valid");
 
       Value Val;
@@ -1989,62 +1130,23 @@
         assert(Rv.isReference);
         Val = Rv.val;
       } else {
-<<<<<<< HEAD
-        val = rv.getValue(Builder);
+        Val = Rv.getValue(Builder);
       }
 
-      auto postTy = ReturnVal.getType().cast<MemRefType>().getElementType();
-      if (auto prevTy = val.getType().dyn_cast<mlir::IntegerType>()) {
-        const auto SrcTy = stmt->getRetValue()->getType();
-        const auto IsSigned =
-            SrcTy->isBooleanType() ? false : SrcTy->isSignedIntegerType();
-        val = rv.IntCast(Builder, getMLIRLocation(stmt->getReturnLoc()), postTy,
-                         IsSigned)
-                  .val;
-      } else if (val.getType().isa<MemRefType>() &&
-                 postTy.isa<LLVM::LLVMPointerType>())
-        val = Builder.create<polygeist::Memref2PointerOp>(Loc, postTy, val);
-      else if (val.getType().isa<LLVM::LLVMPointerType>() &&
-               postTy.isa<MemRefType>())
-        val = Builder.create<polygeist::Pointer2MemrefOp>(Loc, postTy, val);
-      if (postTy != val.getType()) {
-        stmt->dump();
-        llvm::errs() << " val: " << val << " postTy: " << postTy
-                     << " rv.val: " << rv.val << " rv.isRef"
-                     << (int)rv.isReference << " mm: "
-                     << (int)(stmt->getRetValue()->isLValue() ||
-                              stmt->getRetValue()->isXValue())
-                     << "\n";
-      }
-      assert(postTy == val.getType());
-      Builder.create<mlir::memref::StoreOp>(Loc, val, ReturnVal);
-    }
-  }
-
-  assert(Loops.size() && "must be non-empty");
-  auto vfalse =
-      Builder.create<ConstantIntOp>(Builder.getUnknownLoc(), false, 1);
-  for (auto l : Loops) {
-    Builder.create<mlir::memref::StoreOp>(Loc, vfalse, l.KeepRunning);
-    Builder.create<mlir::memref::StoreOp>(Loc, vfalse, l.NoBreak);
-=======
-        Val = Rv.getValue(builder);
-      }
-
-      auto PostTy = returnVal.getType().cast<MemRefType>().getElementType();
+      auto PostTy = ReturnVal.getType().cast<MemRefType>().getElementType();
       if (auto PrevTy = Val.getType().dyn_cast<IntegerType>()) {
         const auto SrcTy = Stmt->getRetValue()->getType();
         const auto IsSigned =
             SrcTy->isBooleanType() ? false : SrcTy->isSignedIntegerType();
-        Val = Rv.IntCast(builder, getMLIRLocation(Stmt->getReturnLoc()), PostTy,
+        Val = Rv.IntCast(Builder, getMLIRLocation(Stmt->getReturnLoc()), PostTy,
                          IsSigned)
                   .val;
       } else if (Val.getType().isa<MemRefType>() &&
                  PostTy.isa<LLVM::LLVMPointerType>())
-        Val = builder.create<polygeist::Memref2PointerOp>(loc, PostTy, Val);
+        Val = Builder.create<polygeist::Memref2PointerOp>(Loc, PostTy, Val);
       else if (Val.getType().isa<LLVM::LLVMPointerType>() &&
                PostTy.isa<MemRefType>())
-        Val = builder.create<polygeist::Pointer2MemrefOp>(loc, PostTy, Val);
+        Val = Builder.create<polygeist::Pointer2MemrefOp>(Loc, PostTy, Val);
       if (PostTy != Val.getType()) {
         Stmt->dump();
         llvm::errs() << " val: " << Val << " postTy: " << PostTy
@@ -2055,17 +1157,16 @@
                      << "\n";
       }
       assert(PostTy == Val.getType());
-      builder.create<memref::StoreOp>(loc, Val, returnVal);
-    }
-  }
-
-  assert(loops.size() && "must be non-empty");
+      Builder.create<memref::StoreOp>(Loc, Val, ReturnVal);
+    }
+  }
+
+  assert(Loops.size() && "must be non-empty");
   auto Vfalse =
-      builder.create<arith::ConstantIntOp>(builder.getUnknownLoc(), false, 1);
-  for (auto L : loops) {
-    builder.create<memref::StoreOp>(loc, Vfalse, L.keepRunning);
-    builder.create<memref::StoreOp>(loc, Vfalse, L.noBreak);
->>>>>>> 3b9bbb34
+      Builder.create<arith::ConstantIntOp>(Builder.getUnknownLoc(), false, 1);
+  for (auto L : Loops) {
+    Builder.create<memref::StoreOp>(Loc, Vfalse, L.KeepRunning);
+    Builder.create<memref::StoreOp>(Loc, Vfalse, L.NoBreak);
   }
 
   return nullptr;
