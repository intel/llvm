--- conflicted
+++ resolved
@@ -22,112 +22,11 @@
 namespace mlirclang {
 
 static constexpr StringLiteral PassThroughAttrName = "passthrough";
-<<<<<<< HEAD
-
-//===----------------------------------------------------------------------===//
-// AttributeList Method Implementations
-//===----------------------------------------------------------------------===//
-
-AttributeList &
-AttributeList::addAttrs(const AttrBuilder &FnAttrB, const AttrBuilder &RetAttrB,
-                        llvm::ArrayRef<mlir::NamedAttrList> Attrs) {
-  return addFnAttrs(FnAttrB).addRetAttrs(RetAttrB).addParmAttrs(Attrs);
-}
-
-AttributeList &AttributeList::addFnAttrs(const AttrBuilder &B) {
-  for (const NamedAttribute &NewNamedAttr : B.getAttrs()) {
-    Optional<NamedAttribute> ExistingAttr =
-        FnAttrs.getNamed(NewNamedAttr.getName());
-    if (!ExistingAttr) {
-      FnAttrs.append(NewNamedAttr);
-      continue;
-    }
-
-    // Merge the 'passthrough' attribute lists.
-    if (ExistingAttr->getName() == PassThroughAttrName) {
-      auto Attrs = NewNamedAttr.getValue().cast<ArrayAttr>();
-      AttrBuilder::addToPassThroughAttr(*ExistingAttr, Attrs, B.getContext());
-      FnAttrs.set(ExistingAttr->getName(), ExistingAttr->getValue());
-      continue;
-    }
-  }
-
-  return *this;
-}
-
-AttributeList &AttributeList::addRetAttrs(const AttrBuilder &B) {
-  RetAttrs.append(B.getAttrs());
-  return *this;
-}
-
-AttributeList &
-AttributeList::addParmAttrs(llvm::ArrayRef<mlir::NamedAttrList> Attrs) {
-  ParmAttrs.reserve(Attrs.size());
-  llvm::append_range(ParmAttrs, Attrs);
-  return *this;
-}
-
-mlir::NamedAttrList AttributeList::getParmAttrs(unsigned Index) const {
-  assert(Index < ParmAttrs.size() && "Index out of range");
-  return ParmAttrs[Index];
-}
-=======
->>>>>>> 9ebc2b4d
 
 //===----------------------------------------------------------------------===//
 // Helper functions.
 //===----------------------------------------------------------------------===//
 
-<<<<<<< HEAD
-AttrBuilder &AttrBuilder::addAttribute(llvm::Attribute::AttrKind Kind,
-                                       Optional<StringLiteral> Dialect,
-                                       AddAttrFuncPtr AddAttrPtr) {
-  assert(AddAttrPtr && "'AddAttrPtr' should be a valid function pointer");
-
-  // TODO: Replace this lambda use with std::invoke once C++17 headers are
-  // available.
-  auto Invoke = [this](AddAttrFuncPtr AddAttrPtr,
-                       auto... Args) -> AttrBuilder & {
-    return (this->*AddAttrPtr)(Args...);
-  };
-
-  OpBuilder Builder(&Ctx);
-  StringRef AttrName = llvm::Attribute::getNameFromAttrKind(Kind);
-  NamedAttribute NamedAttr = createNamedAttr(
-      createStringAttr(AttrName, Dialect, Ctx), Builder.getUnitAttr());
-  return Invoke(AddAttrPtr, NamedAttr);
-}
-
-AttrBuilder &AttrBuilder::addAttribute(llvm::Attribute::AttrKind Kind,
-                                       uint64_t Val,
-                                       AddRawIntAttrFuncPtr AddRawIntAttrPtr) {
-  assert(AddRawIntAttrPtr &&
-         "'AddRawIntAttrPtr' should be a valid function pointer");
-
-  // TODO: Replace this lambda uses with std::invoke once C++17 headers are
-  // available.
-  auto Invoke = [this](AddRawIntAttrFuncPtr AddRawIntAttrPtr,
-                       auto... Args) -> AttrBuilder & {
-    return (this->*AddRawIntAttrPtr)(Args...);
-  };
-
-  switch (Kind) {
-  case llvm::Attribute::AttrKind::Alignment:
-    LLVM_FALLTHROUGH;
-  case llvm::Attribute::AttrKind::StackAlignment:
-    assert(Val <= llvm::Value::MaximumAlignment && "Alignment too large");
-    return (!Val) ? *this : Invoke(AddRawIntAttrPtr, Kind, Val);
-
-  case llvm::Attribute::AttrKind::Dereferenceable:
-    LLVM_FALLTHROUGH;
-  case llvm::Attribute::AttrKind::DereferenceableOrNull:
-    LLVM_FALLTHROUGH;
-  case llvm::Attribute::AttrKind::UWTable:
-    return (!Val) ? *this : Invoke(AddRawIntAttrPtr, Kind, Val);
-
-  default:
-    llvm_unreachable("Unexpected attribute kind");
-=======
 static void addToPassThroughAttr(NamedAttribute &PassThroughAttr,
                                  mlir::NamedAttribute Attr, MLIRContext &Ctx) {
   assert(PassThroughAttr.getName() == PassThroughAttrName &&
@@ -182,6 +81,11 @@
 // AttributeList Method Implementations
 //===----------------------------------------------------------------------===//
 
+AttributeList::AttributeList(const mlir::NamedAttrList &FnAttrs,
+                             const mlir::NamedAttrList &RetAttrs,
+                             llvm::ArrayRef<mlir::NamedAttrList> ParamAttrs)
+    : FnAttrs(FnAttrs), RetAttrs(RetAttrs), ParamAttrs(ParamAttrs) {}
+
 AttributeList &
 AttributeList::addAttrs(const AttrBuilder &FnAttrB, const AttrBuilder &RetAttrB,
                         llvm::ArrayRef<mlir::NamedAttrList> Attrs) {
@@ -189,126 +93,111 @@
 }
 
 AttributeList &AttributeList::addFnAttrs(const AttrBuilder &B) {
-  for (const NamedAttribute &NewNamedAttr : B.getAttrs()) {
-    Optional<NamedAttribute> ExistingAttr =
-        FnAttrs.getNamed(NewNamedAttr.getName());
-    if (!ExistingAttr) {
-      FnAttrs.append(NewNamedAttr);
+  return addFnAttrs(B.getAttrs(), B.getContext());
+}
+
+AttributeList &AttributeList::addFnAttrs(const NamedAttrList &Attrs,
+                                         MLIRContext &Ctx) {
+  for (const NamedAttribute &NewFnAttr : Attrs) {
+    Optional<NamedAttribute> ExistingFnAttr =
+        FnAttrs.getNamed(NewFnAttr.getName());
+    if (!ExistingFnAttr) {
+      FnAttrs.append(NewFnAttr);
       continue;
     }
 
     // Merge the 'passthrough' attribute lists.
-    if (ExistingAttr->getName() == PassThroughAttrName) {
-      auto Attrs = NewNamedAttr.getValue().cast<ArrayAttr>();
-      addToPassThroughAttr(*ExistingAttr, Attrs, B.getContext());
-      FnAttrs.set(ExistingAttr->getName(), ExistingAttr->getValue());
+    if (ExistingFnAttr->getName() == PassThroughAttrName) {
+      auto Attrs = NewFnAttr.getValue().cast<ArrayAttr>();
+      addToPassThroughAttr(*ExistingFnAttr, Attrs, Ctx);
+      FnAttrs.set(ExistingFnAttr->getName(), ExistingFnAttr->getValue());
       continue;
     }
 
     llvm_unreachable("Function attribute already exists");
->>>>>>> 9ebc2b4d
-  }
-
-  return *this;
-}
-
-<<<<<<< HEAD
-AttrBuilder &AttrBuilder::addAttribute(StringRef AttrName, mlir::Attribute Attr,
-                                       AddAttrFuncPtr AddAttrPtr) {
-  assert(AddAttrPtr && "'AddAttrPtr' should be a valid function pointer");
-
-  // TODO: Replace this lambda use with std::invoke once C++17 headers are
-  // available.
-  auto Invoke = [this](AddAttrFuncPtr AddAttrPtr,
-                       auto... Args) -> AttrBuilder & {
-    return (this->*AddAttrPtr)(Args...);
-  };
-
-  NamedAttribute NamedAttr =
-      createNamedAttr(createStringAttr(AttrName, Ctx), Attr);
-  return Invoke(AddAttrPtr, NamedAttr);
+  }
+
+  return *this;
+}
+
+AttributeList &AttributeList::addRetAttrs(const AttrBuilder &B) {
+  return addRetAttrs(B.getAttrs(), B.getContext());
+}
+
+AttributeList &AttributeList::addRetAttrs(const mlir::NamedAttrList &Attrs,
+                                          mlir::MLIRContext &Ctx) {
+  for (const NamedAttribute &NewNamedAttr : Attrs) {
+    Optional<NamedAttribute> ExistingAttr =
+        RetAttrs.getNamed(NewNamedAttr.getName());
+    if (!ExistingAttr) {
+      RetAttrs.append(NewNamedAttr);
+      continue;
+    }
+    llvm_unreachable("Return value attribute already exits");
+  }
+
+  return *this;
+}
+
+AttributeList &
+AttributeList::addParamAttrs(llvm::ArrayRef<mlir::NamedAttrList> Attrs) {
+  ParamAttrs.reserve(Attrs.size());
+  llvm::append_range(ParamAttrs, Attrs);
+  return *this;
+}
+
+//===----------------------------------------------------------------------===//
+// AttrBuilder Method Implementations
+//===----------------------------------------------------------------------===//
+
+AttrBuilder &AttrBuilder::addAttribute(llvm::Attribute::AttrKind Kind) {
+  return addAttributeImpl(Kind, LLVM::LLVMDialect::getDialectNamespace(),
+                          &AttrBuilder::addAttributeImpl);
+}
+
+AttrBuilder &AttrBuilder::addAttribute(llvm::Attribute::AttrKind Kind,
+                                       mlir::Type Ty) {
+  return addAttributeImpl(Kind, Ty, LLVM::LLVMDialect::getDialectNamespace(),
+                          &AttrBuilder::addAttributeImpl);
+}
+
+AttrBuilder &AttrBuilder::addAttribute(llvm::Attribute::AttrKind Kind,
+                                       uint64_t Val) {
+  return addAttributeImpl(Kind, Val, &AttrBuilder::addRawIntAttr);
+}
+
+AttrBuilder &AttrBuilder::addAttribute(Twine AttrName, mlir::Attribute Attr) {
+  return addAttributeImpl(AttrName, Attr, &AttrBuilder::addAttributeImpl);
 }
 
 AttrBuilder &
 AttrBuilder::addPassThroughAttribute(llvm::Attribute::AttrKind Kind) {
-  return addAttribute(Kind, llvm::None, &AttrBuilder::addPassThroughAttribute);
+  return addAttributeImpl(Kind, llvm::None,
+                          &AttrBuilder::addPassThroughAttributeImpl);
+}
+
+AttrBuilder &
+AttrBuilder::addPassThroughAttribute(llvm::Attribute::AttrKind Kind,
+                                     mlir::Type Ty) {
+  return addAttributeImpl(Kind, Ty, llvm::None,
+                          &AttrBuilder::addPassThroughAttributeImpl);
 }
 
 AttrBuilder &
 AttrBuilder::addPassThroughAttribute(llvm::Attribute::AttrKind Kind,
                                      uint64_t Val) {
-  return addAttribute(Kind, Val, &AttrBuilder::addPassThroughRawIntAttr);
+  return addAttributeImpl(Kind, Val, &AttrBuilder::addPassThroughRawIntAttr);
 }
 
 AttrBuilder &AttrBuilder::addPassThroughAttribute(StringRef AttrName,
                                                   mlir::Attribute Attr) {
-  return addAttribute(AttrName, Attr, &AttrBuilder::addPassThroughAttribute);
-}
-
-AttrBuilder &AttrBuilder::addPassThroughAttribute(mlir::NamedAttribute Attr) {
-  NamedAttribute PassThroughAttr = getOrCreatePassThroughAttr();
-  addToPassThroughAttr(PassThroughAttr, Attr, Ctx);
-  return addAttribute(PassThroughAttr);
-}
-
-void AttrBuilder::addToPassThroughAttr(NamedAttribute &PassThroughAttr,
-                                       mlir::NamedAttribute Attr,
-                                       MLIRContext &Ctx) {
-  assert(PassThroughAttr.getName() == PassThroughAttrName &&
-         "PassThroughAttr is not valid");
-  assert(PassThroughAttr.getValue().isa<ArrayAttr>() &&
-         "PassThroughAttr should have an ArrayAttr as value");
-
-  LLVM_DEBUG(llvm::dbgs() << "Adding attribute " << Attr.getName() << " to '"
-                          << PassThroughAttrName << "'.\n";);
-
-  std::vector<mlir::Attribute> Vec =
-      PassThroughAttr.getValue().cast<ArrayAttr>().getValue().vec();
-
-  // TODO: find a way to add the attributes only if one does not exist already,
-  // and keep the list in sorted order.
-  if (Attr.getValue().isa<UnitAttr>())
-    Vec.push_back(Attr.getName());
-  else
-    Vec.push_back(ArrayAttr::get(&Ctx, {Attr.getName(), Attr.getValue()}));
-
-  PassThroughAttr.setValue(ArrayAttr::get(&Ctx, Vec));
-
-  LLVM_DEBUG({
-    llvm::dbgs().indent(2) << PassThroughAttrName << ": ( ";
-    for (auto Item : Vec)
-      llvm::dbgs() << Item << " ";
-    llvm::dbgs() << ")\n";
-  });
-}
-
-void AttrBuilder::addToPassThroughAttr(mlir::NamedAttribute &PassThroughAttr,
-                                       mlir::ArrayAttr NewAttrs,
-                                       MLIRContext &Ctx) {
-  assert(PassThroughAttr.getName() == PassThroughAttrName &&
-         "PassThroughAttr is not valid");
-  assert(PassThroughAttr.getValue().isa<ArrayAttr>() &&
-         "PassThroughAttr should have an ArrayAttr as value");
-
-  for (mlir::Attribute NewAttr : NewAttrs) {
-    if (NewAttr.isa<ArrayAttr>()) {
-      auto ArrAttr = NewAttr.cast<ArrayAttr>();
-      assert(ArrAttr.size() == 2 && ArrAttr[0].isa<StringAttr>());
-      addToPassThroughAttr(
-          PassThroughAttr,
-          createNamedAttr(ArrAttr[0].cast<StringAttr>(), ArrAttr[1]), Ctx);
-    } else if (NewAttr.isa<StringAttr>())
-      addToPassThroughAttr(
-          PassThroughAttr,
-          createNamedAttr(NewAttr.cast<StringAttr>(), UnitAttr::get(&Ctx)),
-          Ctx);
-    else
-      llvm_unreachable("Unexpected attribute kind");
-  }
+  return addAttributeImpl(AttrName, Attr,
+                          &AttrBuilder::addPassThroughAttributeImpl);
 }
 
 AttrBuilder &AttrBuilder::removeAttribute(llvm::StringRef AttrName) {
-  if (containsInPassThrough(AttrName)) {
+  bool ContainsPassThroughAttr = getAttr(PassThroughAttrName).has_value();
+  if (ContainsPassThroughAttr) {
     NamedAttribute PassThroughAttr = getAttr(PassThroughAttrName).value();
     auto ArrAttr = PassThroughAttr.getValue().cast<ArrayAttr>();
     std::vector<mlir::Attribute> Vec = ArrAttr.getValue().vec();
@@ -342,7 +231,7 @@
 bool AttrBuilder::contains(StringRef AttrName) const {
   if (containsInPassThrough(AttrName))
     return true;
-  return getAttr(AttrName).hasValue();
+  return getAttr(AttrName).has_value();
 }
 
 bool AttrBuilder::contains(llvm::Attribute::AttrKind Kind) const {
@@ -358,149 +247,11 @@
 AttrBuilder::getAttr(llvm::Attribute::AttrKind Kind) const {
   StringRef AttrName = llvm::Attribute::getNameFromAttrKind(Kind);
   return getAttr(AttrName);
-}
-
-NamedAttribute AttrBuilder::createNamedAttr(StringAttr AttrName,
-                                            mlir::Attribute Attr) {
-  NamedAttribute NamedAttr(AttrName, Attr);
-  return NamedAttr;
-}
-
-StringAttr AttrBuilder::createStringAttr(Twine AttrName, MLIRContext &Ctx) {
-  return StringAttr::get(&Ctx, AttrName);
-=======
-AttributeList &AttributeList::addRetAttrs(const AttrBuilder &B) {
-  for (const NamedAttribute &NewNamedAttr : B.getAttrs()) {
-    Optional<NamedAttribute> ExistingAttr =
-        RetAttrs.getNamed(NewNamedAttr.getName());
-    if (!ExistingAttr) {
-      RetAttrs.append(NewNamedAttr);
-      continue;
-    }
-    llvm_unreachable("Return value attribute already exits");
-  }
-
-  return *this;
-}
-
-AttributeList &
-AttributeList::addParamAttrs(llvm::ArrayRef<mlir::NamedAttrList> Attrs) {
-  ParamAttrs.reserve(Attrs.size());
-  llvm::append_range(ParamAttrs, Attrs);
-  return *this;
-}
-
-//===----------------------------------------------------------------------===//
-// AttrBuilder Method Implementations
-//===----------------------------------------------------------------------===//
-
-AttrBuilder &AttrBuilder::addAttribute(llvm::Attribute::AttrKind Kind) {
-  return addAttributeImpl(Kind, LLVM::LLVMDialect::getDialectNamespace(),
-                          &AttrBuilder::addAttributeImpl);
-}
-
-AttrBuilder &AttrBuilder::addAttribute(llvm::Attribute::AttrKind Kind,
-                                       mlir::Type Ty) {
-  return addAttributeImpl(Kind, Ty, LLVM::LLVMDialect::getDialectNamespace(),
-                          &AttrBuilder::addAttributeImpl);
-}
-
-AttrBuilder &AttrBuilder::addAttribute(llvm::Attribute::AttrKind Kind,
-                                       uint64_t Val) {
-  return addAttributeImpl(Kind, Val, &AttrBuilder::addRawIntAttr);
-}
-
-AttrBuilder &AttrBuilder::addAttribute(Twine AttrName, mlir::Attribute Attr) {
-  return addAttributeImpl(AttrName, Attr, &AttrBuilder::addAttributeImpl);
-}
-
-AttrBuilder &
-AttrBuilder::addPassThroughAttribute(llvm::Attribute::AttrKind Kind) {
-  return addAttributeImpl(Kind, llvm::None,
-                          &AttrBuilder::addPassThroughAttributeImpl);
-}
-
-AttrBuilder &
-AttrBuilder::addPassThroughAttribute(llvm::Attribute::AttrKind Kind,
-                                     mlir::Type Ty) {
-  return addAttributeImpl(Kind, Ty, llvm::None,
-                          &AttrBuilder::addPassThroughAttributeImpl);
-}
-
-AttrBuilder &
-AttrBuilder::addPassThroughAttribute(llvm::Attribute::AttrKind Kind,
-                                     uint64_t Val) {
-  return addAttributeImpl(Kind, Val, &AttrBuilder::addPassThroughRawIntAttr);
-}
-
-AttrBuilder &AttrBuilder::addPassThroughAttribute(StringRef AttrName,
-                                                  mlir::Attribute Attr) {
-  return addAttributeImpl(AttrName, Attr,
-                          &AttrBuilder::addPassThroughAttributeImpl);
-}
-
-AttrBuilder &AttrBuilder::removeAttribute(llvm::StringRef AttrName) {
-  bool ContainsPassThroughAttr = getAttr(PassThroughAttrName).has_value();
-  if (ContainsPassThroughAttr) {
-    NamedAttribute PassThroughAttr = getAttr(PassThroughAttrName).value();
-    auto ArrAttr = PassThroughAttr.getValue().cast<ArrayAttr>();
-    std::vector<mlir::Attribute> Vec = ArrAttr.getValue().vec();
-
-    std::remove_if(Vec.begin(), Vec.end(), [AttrName](mlir::Attribute &Attr) {
-      if (Attr.isa<StringAttr>())
-        return (Attr.cast<StringAttr>().strref() == AttrName);
-      if (Attr.isa<ArrayAttr>()) {
-        auto ArrAttr = Attr.cast<ArrayAttr>();
-        assert(ArrAttr.size() == 2 && ArrAttr[0].isa<StringAttr>());
-        return (ArrAttr[0].cast<StringAttr>().strref() == AttrName);
-      }
-      return false;
-    });
-
-    PassThroughAttr.setValue(ArrayAttr::get(&Ctx, Vec));
-    return *this;
-  }
-
-  Attrs.erase(AttrName);
-  return *this;
-}
-
-AttrBuilder &AttrBuilder::removeAttribute(llvm::Attribute::AttrKind Kind) {
-  assert((unsigned)Kind < llvm::Attribute::EndAttrKinds &&
-         "Attribute out of range!");
-  StringRef AttrName = llvm::Attribute::getNameFromAttrKind(Kind);
-  return removeAttribute(AttrName);
-}
-
-bool AttrBuilder::contains(StringRef AttrName) const {
-  if (containsInPassThrough(AttrName))
-    return true;
-  return getAttr(AttrName).has_value();
-}
-
-bool AttrBuilder::contains(llvm::Attribute::AttrKind Kind) const {
-  StringRef AttrName = llvm::Attribute::getNameFromAttrKind(Kind);
-  return contains(AttrName);
-}
-
-Optional<NamedAttribute> AttrBuilder::getAttr(StringRef AttrName) const {
-  return Attrs.getNamed(AttrName);
-}
-
-Optional<NamedAttribute>
-AttrBuilder::getAttr(llvm::Attribute::AttrKind Kind) const {
-  StringRef AttrName = llvm::Attribute::getNameFromAttrKind(Kind);
-  return getAttr(AttrName);
->>>>>>> 9ebc2b4d
 }
 
 StringAttr AttrBuilder::createStringAttr(Twine AttrName,
                                          Optional<StringLiteral> Prefix,
                                          MLIRContext &Ctx) {
-<<<<<<< HEAD
-  return (Prefix) ? createStringAttr(*Prefix + "." + AttrName, Ctx)
-                  : createStringAttr(AttrName, Ctx);
-=======
   return (Prefix) ? StringAttr::get(&Ctx, *Prefix + "." + AttrName)
                   : StringAttr::get(&Ctx, AttrName);
 }
@@ -597,42 +348,26 @@
   NamedAttribute PassThroughAttr = getOrCreatePassThroughAttr();
   addToPassThroughAttr(PassThroughAttr, Attr, Ctx);
   return addAttributeImpl(PassThroughAttr);
->>>>>>> 9ebc2b4d
 }
 
 AttrBuilder &AttrBuilder::addRawIntAttr(llvm::Attribute::AttrKind Kind,
                                         uint64_t Value) {
   OpBuilder Builder(&Ctx);
-<<<<<<< HEAD
-  NamedAttribute NamedAttr = createNamedAttr(
-      createStringAttr(llvm::Attribute::getNameFromAttrKind(Kind),
-                       LLVM::LLVMDialect::getDialectNamespace(), Ctx),
-      Builder.getIntegerAttr(Builder.getIntegerType(64), Value));
-  return addAttribute(NamedAttr);
-=======
   NamedAttribute NamedAttr(
       createStringAttr(llvm::Attribute::getNameFromAttrKind(Kind),
                        LLVM::LLVMDialect::getDialectNamespace(), Ctx),
       Builder.getIntegerAttr(Builder.getIntegerType(64), Value));
   return addAttributeImpl(NamedAttr);
->>>>>>> 9ebc2b4d
 }
 
 AttrBuilder &
 AttrBuilder::addPassThroughRawIntAttr(llvm::Attribute::AttrKind Kind,
                                       uint64_t Value) {
   OpBuilder Builder(&Ctx);
-<<<<<<< HEAD
-  NamedAttribute NamedAttr = createNamedAttr(
-      createStringAttr(llvm::Attribute::getNameFromAttrKind(Kind), Ctx),
-      Builder.getIntegerAttr(Builder.getIntegerType(64), Value));
-  return addPassThroughAttribute(NamedAttr);
-=======
   NamedAttribute NamedAttr(
       StringAttr::get(&Ctx, llvm::Attribute::getNameFromAttrKind(Kind)),
       Builder.getIntegerAttr(Builder.getIntegerType(64), Value));
   return addPassThroughAttributeImpl(NamedAttr);
->>>>>>> 9ebc2b4d
 }
 
 NamedAttribute AttrBuilder::getOrCreatePassThroughAttr() const {
@@ -640,22 +375,14 @@
   if (!PassThroughAttr) {
     LLVM_DEBUG(llvm::dbgs()
                << "Creating empty '" << PassThroughAttrName << "' attribute\n");
-<<<<<<< HEAD
-    PassThroughAttr = NamedAttribute(createStringAttr(PassThroughAttrName, Ctx),
-=======
     PassThroughAttr = NamedAttribute(StringAttr::get(&Ctx, PassThroughAttrName),
->>>>>>> 9ebc2b4d
                                      ArrayAttr::get(&Ctx, {}));
   }
   return *PassThroughAttr;
 }
 
 bool AttrBuilder::containsInPassThrough(StringRef AttrName) const {
-<<<<<<< HEAD
-  if (!getAttr(PassThroughAttrName).hasValue())
-=======
   if (!getAttr(PassThroughAttrName).has_value())
->>>>>>> 9ebc2b4d
     return false;
 
   NamedAttribute PassThroughAttr = getAttr(PassThroughAttrName).value();
