// Copyright (C) Codeplay Software Limited

//===- utils.cc -------------------------------------------------*- C++ -*-===//
//
// Part of the LLVM Project, under the Apache License v2.0 with LLVM Exceptions.
// See https://llvm.org/LICENSE.txt for license information.
// SPDX-License-Identifier: Apache-2.0 WITH LLVM-exception
//
//===----------------------------------------------------------------------===//

#include "utils.h"
#include "clang-mlir.h"

#include "mlir/IR/Builders.h"
#include "mlir/IR/BuiltinOps.h"
#include "mlir/IR/Operation.h"
#include "mlir/IR/OperationSupport.h"
#include "mlir/IR/Value.h"

#include "llvm/ADT/ArrayRef.h"
#include "llvm/ADT/STLExtras.h"
#include "llvm/ADT/StringRef.h"

#include "mlir/Dialect/Linalg/IR/Linalg.h"
#include "mlir/Dialect/MemRef/IR/MemRef.h"

#include "clang/AST/Expr.h"

using namespace mlir;
using namespace llvm;
using namespace clang;

Operation *buildLinalgOp(StringRef name, OpBuilder &b,
                         SmallVectorImpl<mlir::Value> &input,
                         SmallVectorImpl<mlir::Value> &output) {
  if (name.compare("memref.copy") == 0) {
    assert(input.size() == 1 && "memref::copyOp requires 1 input");
    assert(output.size() == 1 && "memref::CopyOp requires 1 output");
    return b.create<memref::CopyOp>(b.getUnknownLoc(), input[0], output[0]);
  } else {
    llvm::report_fatal_error(llvm::Twine("builder not supported for: ") + name);
    return nullptr;
  }
}

Operation *mlirclang::replaceFuncByOperation(
    func::FuncOp f, StringRef opName, OpBuilder &b,
    SmallVectorImpl<mlir::Value> &input, SmallVectorImpl<mlir::Value> &output) {
  MLIRContext *ctx = f->getContext();
  assert(ctx->isOperationRegistered(opName) &&
         "Provided lower_to opName should be registered.");

  if (opName.startswith("memref"))
    return buildLinalgOp(opName, b, input, output);

  // NOTE: The attributes of the provided FuncOp is ignored.
  OperationState opState(b.getUnknownLoc(), opName, input,
                         f.getCallableResults(), {});
  return b.create(opState);
}

bool mlirclang::isNamespaceSYCL(const clang::DeclContext *DC) {
  if (!DC) {
    return false;
  }

  if (const auto *ND = dyn_cast<clang::NamespaceDecl>(DC)) {
    if (const auto *II = ND->getIdentifier()) {
      if (II->isStr("sycl")) {
        return true;
      }
    }
  }

  if (DC->getParent()) {
    return mlirclang::isNamespaceSYCL(DC->getParent());
  }

  return false;
}

FunctionContext mlirclang::getInputContext(const OpBuilder &Builder) {
<<<<<<< HEAD
  return Builder.getInsertionBlock()->getParentOp()->getParentOfType<ModuleOp>()
             ? FunctionContext::Host
             : FunctionContext::Device;
=======
  return Builder.getInsertionBlock()
                 ->getParentOp()
                 ->getParentOfType<gpu::GPUModuleOp>()
             ? FunctionContext::SYCLDevice
             : FunctionContext::Host;
>>>>>>> ccbcd611
}<|MERGE_RESOLUTION|>--- conflicted
+++ resolved
@@ -80,15 +80,9 @@
 }
 
 FunctionContext mlirclang::getInputContext(const OpBuilder &Builder) {
-<<<<<<< HEAD
-  return Builder.getInsertionBlock()->getParentOp()->getParentOfType<ModuleOp>()
-             ? FunctionContext::Host
-             : FunctionContext::Device;
-=======
   return Builder.getInsertionBlock()
                  ->getParentOp()
                  ->getParentOfType<gpu::GPUModuleOp>()
              ? FunctionContext::SYCLDevice
              : FunctionContext::Host;
->>>>>>> ccbcd611
 }