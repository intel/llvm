--- conflicted
+++ resolved
@@ -103,11 +103,7 @@
                        mlirclang::CodeGen::CodeGenTypes &CGT) {
 
   enum TypeEnum {
-<<<<<<< HEAD
     // Same order as in SYCLOps.td
-=======
-    // Keep in alphabetical order.
->>>>>>> 1b804e1f
     AccessorCommon,
     AccessorImplDevice,
     Accessor,
@@ -122,12 +118,9 @@
     ID,
     ItemBase,
     Item,
-<<<<<<< HEAD
     LocalAccessorBaseDevice,
     LocalAccessorBase,
     LocalAccessor,
-=======
->>>>>>> 1b804e1f
     MultiPtr,
     NdItem,
     NdRange,
@@ -139,11 +132,7 @@
   };
 
   std::map<std::string, TypeEnum> StrToTypeEnum = {
-<<<<<<< HEAD
       // Same order as in SYCLOps.td
-=======
-      // Keep in alphabetical order.
->>>>>>> 1b804e1f
       {"accessor_common", TypeEnum::AccessorCommon},
       {"AccessorImplDevice", TypeEnum::AccessorImplDevice},
       {"accessor", TypeEnum::Accessor},
@@ -158,12 +147,9 @@
       {"id", TypeEnum::ID},
       {"ItemBase", TypeEnum::ItemBase},
       {"item", TypeEnum::Item},
-<<<<<<< HEAD
       {"LocalAccessorBaseDevice", TypeEnum::LocalAccessorBaseDevice},
       {"local_accessor_base", TypeEnum::LocalAccessorBase},
       {"local_accessor", TypeEnum::LocalAccessor},
-=======
->>>>>>> 1b804e1f
       {"multi_ptr", MultiPtr},
       {"nd_item", TypeEnum::NdItem},
       {"nd_range", TypeEnum::NdRange},
@@ -177,17 +163,8 @@
   const clang::RecordDecl *RD = RT->getAsRecordDecl();
   llvm::SmallVector<mlir::Type, 4> Body;
 
-  //  llvm::dbgs() << "RD: ";
-  //  RD->dump();
-  //  llvm::dbgs() << "\n";
-
-  for (const auto *Field : RD->fields()) {
-    //  llvm::dbgs() << "Field: ";
-    // Field->dump();
-    // llvm::dbgs() << "\n";
-
+  for (const auto *Field : RD->fields())
     Body.push_back(CGT.getMLIRType(Field->getType()));
-  }
 
   if (const auto *CTS =
           llvm::dyn_cast<clang::ClassTemplateSpecializationDecl>(RD)) {
@@ -237,28 +214,17 @@
           CGT.getModule()->getContext(), Type,
           static_cast<mlir::sycl::AccessAddrSpace>(AddrSpace), Body);
     }
-<<<<<<< HEAD
     case TypeEnum::GetOp: {
       const auto Type =
           CGT.getMLIRType(CTS->getTemplateArgs().get(0).getAsType());
       return mlir::sycl::GetOpType::get(CGT.getModule()->getContext(), Type);
     }
-=======
->>>>>>> 1b804e1f
     case TypeEnum::GetScalarOp: {
       const auto Type =
           CGT.getMLIRType(CTS->getTemplateArgs().get(0).getAsType());
       return mlir::sycl::GetScalarOpType::get(CGT.getModule()->getContext(),
                                               Type, Body);
     }
-<<<<<<< HEAD
-=======
-    case TypeEnum::GetOp: {
-      const auto Type =
-          CGT.getMLIRType(CTS->getTemplateArgs().get(0).getAsType());
-      return mlir::sycl::GetOpType::get(CGT.getModule()->getContext(), Type);
-    }
->>>>>>> 1b804e1f
     case TypeEnum::Group: {
       const auto Dim =
           CTS->getTemplateArgs().get(0).getAsIntegral().getExtValue();
@@ -280,14 +246,37 @@
                                            Offset, Body);
     }
     case TypeEnum::Item: {
-<<<<<<< HEAD
-=======
       const auto Dim =
           CTS->getTemplateArgs().get(0).getAsIntegral().getExtValue();
       const auto Offset =
           CTS->getTemplateArgs().get(1).getAsIntegral().getExtValue();
       return mlir::sycl::ItemType::get(CGT.getModule()->getContext(), Dim,
                                        Offset, Body);
+    }
+    case TypeEnum::LocalAccessorBaseDevice: {
+      const auto Dim =
+          CTS->getTemplateArgs().get(0).getAsIntegral().getExtValue();
+      return mlir::sycl::LocalAccessorBaseDeviceType::get(
+          CGT.getModule()->getContext(), Dim, Body);
+    }
+    case TypeEnum::LocalAccessorBase: {
+      const auto Type =
+          CGT.getMLIRType(CTS->getTemplateArgs().get(0).getAsType());
+      const auto Dim =
+          CTS->getTemplateArgs().get(1).getAsIntegral().getExtValue();
+      const auto MemAccessMode = static_cast<mlir::sycl::MemoryAccessMode>(
+          CTS->getTemplateArgs().get(2).getAsIntegral().getExtValue());
+      return mlir::sycl::LocalAccessorBaseType::get(
+          CGT.getModule()->getContext(), Type, Dim, MemAccessMode, Body);
+    }
+    case TypeEnum::LocalAccessor: {
+      const auto Type =
+          CGT.getMLIRType(CTS->getTemplateArgs().get(0).getAsType());
+      const auto Dim =
+          CTS->getTemplateArgs().get(1).getAsIntegral().getExtValue();
+      Body.push_back(CGT.getMLIRType(CTS->bases_begin()->getType()));
+      return mlir::sycl::LocalAccessorType::get(CGT.getModule()->getContext(),
+                                                Type, Dim, Body);
     }
     case TypeEnum::MultiPtr: {
       const auto Type =
@@ -302,53 +291,6 @@
           static_cast<mlir::sycl::DecoratedAccess>(DecAccess), Body);
     }
     case TypeEnum::NdItem: {
->>>>>>> 1b804e1f
-      const auto Dim =
-          CTS->getTemplateArgs().get(0).getAsIntegral().getExtValue();
-      const auto Offset =
-          CTS->getTemplateArgs().get(1).getAsIntegral().getExtValue();
-      return mlir::sycl::ItemType::get(CGT.getModule()->getContext(), Dim,
-                                       Offset, Body);
-    }
-<<<<<<< HEAD
-    case TypeEnum::LocalAccessorBaseDevice: {
-      const auto Dim =
-          CTS->getTemplateArgs().get(0).getAsIntegral().getExtValue();
-      return mlir::sycl::LocalAccessorBaseDeviceType::get(
-          CGT.getModule()->getContext(), Dim, Body);
-    }
-    case TypeEnum::LocalAccessorBase: {
-      const auto Type =
-          CGT.getMLIRType(CTS->getTemplateArgs().get(0).getAsType());
-      const auto Dim =
-          CTS->getTemplateArgs().get(1).getAsIntegral().getExtValue();
-      const auto MemAccessMode = static_cast<mlir::sycl::MemoryAccessMode>(
-          CTS->getTemplateArgs().get(2).getAsIntegral().getExtValue());
-      return mlir::sycl::LocalAccessorBaseType::get(
-          CGT.getModule()->getContext(), Type, Dim, MemAccessMode, Body);
-    }
-    case TypeEnum::LocalAccessor: {
-      const auto Type =
-          CGT.getMLIRType(CTS->getTemplateArgs().get(0).getAsType());
-      const auto Dim =
-          CTS->getTemplateArgs().get(1).getAsIntegral().getExtValue();
-      Body.push_back(CGT.getMLIRType(CTS->bases_begin()->getType()));
-      return mlir::sycl::LocalAccessorType::get(CGT.getModule()->getContext(),
-                                                Type, Dim, Body);
-    }
-    case TypeEnum::MultiPtr: {
-      const auto Type =
-          CGT.getMLIRType(CTS->getTemplateArgs().get(0).getAsType());
-      const int AddrSpace =
-          CTS->getTemplateArgs().get(1).getAsIntegral().getExtValue();
-      const int DecAccess =
-          CTS->getTemplateArgs().get(2).getAsIntegral().getExtValue();
-      return mlir::sycl::MultiPtrType::get(
-          CGT.getModule()->getContext(), Type,
-          static_cast<mlir::sycl::AccessAddrSpace>(AddrSpace),
-          static_cast<mlir::sycl::DecoratedAccess>(DecAccess), Body);
-    }
-    case TypeEnum::NdItem: {
       const auto Dim =
           CTS->getTemplateArgs().get(0).getAsIntegral().getExtValue();
       return mlir::sycl::NdItemType::get(CGT.getModule()->getContext(), Dim,
@@ -367,21 +309,6 @@
       return mlir::sycl::RangeType::get(CGT.getModule()->getContext(), Dim,
                                         Body);
     }
-=======
-    case TypeEnum::NdRange: {
-      const auto Dim =
-          CTS->getTemplateArgs().get(0).getAsIntegral().getExtValue();
-      return mlir::sycl::NdRangeType::get(CGT.getModule()->getContext(), Dim,
-                                          Body);
-    }
-    case TypeEnum::Range: {
-      const auto Dim =
-          CTS->getTemplateArgs().get(0).getAsIntegral().getExtValue();
-      Body.push_back(CGT.getMLIRType(CTS->bases_begin()->getType()));
-      return mlir::sycl::RangeType::get(CGT.getModule()->getContext(), Dim,
-                                        Body);
-    }
->>>>>>> 1b804e1f
     case TypeEnum::TupleCopyAssignableValueHolder: {
       const auto Type =
           CGT.getMLIRType(CTS->getTemplateArgs().get(0).getAsType());
