--- conflicted
+++ resolved
@@ -119,18 +119,12 @@
     ID,
     ItemBase,
     Item,
-<<<<<<< HEAD
-    LocalAccessorBaseDevice,
-    LocalAccessorBase,
-    LocalAccessor,
-=======
     KernelHandler,
     LocalAccessorBaseDevice,
     LocalAccessorBase,
     LocalAccessor,
     Maximum,
     Minimum,
->>>>>>> 07503127
     MultiPtr,
     NdItem,
     NdRange,
@@ -160,18 +154,12 @@
       {"id", TypeEnum::ID},
       {"ItemBase", TypeEnum::ItemBase},
       {"item", TypeEnum::Item},
-<<<<<<< HEAD
-      {"LocalAccessorBaseDevice", TypeEnum::LocalAccessorBaseDevice},
-      {"local_accessor_base", TypeEnum::LocalAccessorBase},
-      {"local_accessor", TypeEnum::LocalAccessor},
-=======
       {"kernel_handler", TypeEnum::KernelHandler},
       {"LocalAccessorBaseDevice", TypeEnum::LocalAccessorBaseDevice},
       {"local_accessor_base", TypeEnum::LocalAccessorBase},
       {"local_accessor", TypeEnum::LocalAccessor},
       {"maximum", TypeEnum::Maximum},
       {"minimum", TypeEnum::Minimum},
->>>>>>> 07503127
       {"multi_ptr", MultiPtr},
       {"nd_item", TypeEnum::NdItem},
       {"nd_range", TypeEnum::NdRange},
@@ -316,8 +304,6 @@
       return mlir::sycl::LocalAccessorType::get(CGT.getModule()->getContext(),
                                                 Type, Dim, Body);
     }
-<<<<<<< HEAD
-=======
     case TypeEnum::Maximum: {
       const auto Type =
           CGT.getMLIRType(CTS->getTemplateArgs().get(0).getAsType());
@@ -328,7 +314,6 @@
           CGT.getMLIRType(CTS->getTemplateArgs().get(0).getAsType());
       return mlir::sycl::MinimumType::get(CGT.getModule()->getContext(), Type);
     }
->>>>>>> 07503127
     case TypeEnum::MultiPtr: {
       const auto Type =
           CGT.getMLIRType(CTS->getTemplateArgs().get(0).getAsType());
