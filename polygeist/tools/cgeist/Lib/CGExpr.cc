--- conflicted
+++ resolved
@@ -181,15 +181,12 @@
 /// provided InitListExpr.
 mlir::Attribute MLIRScanner::InitializeValueByInitListExpr(mlir::Value ToInit,
                                                            clang::Expr *Expr) {
-<<<<<<< HEAD
   LLVM_DEBUG({
     llvm::dbgs() << "InitializeValueByInitListExpr: ";
     Expr->dump();
     llvm::dbgs() << "\n";
   });
 
-=======
->>>>>>> ef805998
   // Struct initialization requires an extra 0, since the first index is the
   // pointer index, and then the struct index.
   const auto *PTT = Expr->getType()->getUnqualifiedDesugaredType();
@@ -767,15 +764,15 @@
       }
     }
   } else if (auto MT = Ty.dyn_cast<mlir::MemRefType>()) {
-    ArrayCons = Alloc =
-        Builder.create<mlir::memref::AllocOp>(Loc, MT, ValueRange{Count});
+    mlir::Value Args[1] = {Count};
+    ArrayCons = Alloc = Builder.create<mlir::memref::AllocOp>(Loc, MT, Args);
     if (Expr->hasInitializer() && isa<InitListExpr>(Expr->getInitializer()))
       (void)InitializeValueByInitListExpr(Alloc, Expr->getInitializer());
   } else {
     auto I64 = mlir::IntegerType::get(Count.getContext(), 64);
     Value TypeSize = getTypeSize(Expr->getAllocatedType());
-    ValueRange Args = {Builder.create<arith::IndexCastOp>(
-        Loc, I64, Builder.create<arith::MulIOp>(Loc, TypeSize, Count))};
+    mlir::Value Args[1] = {Builder.create<arith::MulIOp>(Loc, TypeSize, Count)};
+    Args[0] = Builder.create<arith::IndexCastOp>(Loc, I64, Args[0]);
     ArrayCons = Alloc = Builder.create<mlir::LLVM::BitcastOp>(
         Loc, Ty,
         Builder
@@ -783,9 +780,8 @@
                                         Args)
             ->getResult(0));
 
-    //    if (Expr->hasInitializer() &&
-    //    isa<InitListExpr>(Expr->getInitializer()))
-    //    (void)InitializeValueByInitListExpr(Alloc, Expr->getInitializer());
+    if (Expr->hasInitializer() && isa<InitListExpr>(Expr->getInitializer()))
+      (void)InitializeValueByInitListExpr(Alloc, Expr->getInitializer());
 
     if (Expr->isArray()) {
       auto PT = Ty.cast<LLVM::LLVMPointerType>();
