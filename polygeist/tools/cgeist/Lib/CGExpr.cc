//===--- CGExpr.cc - Emit MLIR Code from Expressions ----------------------===//
//
// Part of the LLVM Project, under the Apache License v2.0 with LLVM Exceptions.
// See https://llvm.org/LICENSE.txt for license information.
// SPDX-License-Identifier: Apache-2.0 WITH LLVM-exception
//
//===----------------------------------------------------------------------===//

#include "TypeUtils.h"
#include "clang-mlir.h"
#include "utils.h"

#include "mlir/Dialect/SYCL/IR/SYCLOps.h"
#include "mlir/Dialect/SYCL/IR/SYCLOpsDialect.h"

#include "llvm/ADT/TypeSwitch.h"
#include "llvm/Support/WithColor.h"

#include <numeric>

#define DEBUG_TYPE "CGExpr"

using namespace clang;
using namespace mlir;

extern llvm::cl::opt<bool> GenerateAllSYCLFuncs;
extern llvm::cl::opt<bool> OmitOptionalMangledFunctionName;

ValueCategory
MLIRScanner::VisitExtVectorElementExpr(clang::ExtVectorElementExpr *Expr) {
  auto Base = Visit(Expr->getBase());
  SmallVector<uint32_t, 4> Indices;
  Expr->getEncodedElementAccess(Indices);
  assert(Indices.size() == 1 &&
         "The support for higher dimensions to be implemented.");
  assert(Base.isReference);
  assert(Base.val.getType().isa<MemRefType>() &&
         "Expecting ExtVectorElementExpr to have memref type");
  auto MT = Base.val.getType().cast<MemRefType>();
  assert(MT.getElementType().isa<mlir::VectorType>() &&
         "Expecting ExtVectorElementExpr to have memref of vector elements");
  ValueCategory Val{Base.getValue(Builder), false};
  return Val.Extract(Builder, Loc, Indices[0]);
}

ValueCategory MLIRScanner::VisitConstantExpr(clang::ConstantExpr *Expr) {
  auto Sv = Visit(Expr->getSubExpr());
  if (auto Ty = Glob.getTypes()
                    .getMLIRType(Expr->getType())
                    .dyn_cast<mlir::IntegerType>()) {
    if (Expr->hasAPValueResult())
      return ValueCategory(Builder.create<arith::ConstantIntOp>(
                               getMLIRLocation(Expr->getExprLoc()),
                               Expr->getResultAsAPSInt().getExtValue(), Ty),
                           /*isReference*/ false);
  }
  assert(Sv.val);
  return Sv;
}

ValueCategory MLIRScanner::VisitTypeTraitExpr(clang::TypeTraitExpr *Expr) {
  auto Ty =
      Glob.getTypes().getMLIRType(Expr->getType()).cast<mlir::IntegerType>();
  return ValueCategory(
      Builder.create<arith::ConstantIntOp>(getMLIRLocation(Expr->getExprLoc()),
                                           Expr->getValue(), Ty),
      /*isReference*/ false);
}

ValueCategory MLIRScanner::VisitGNUNullExpr(clang::GNUNullExpr *Expr) {
  auto Ty =
      Glob.getTypes().getMLIRType(Expr->getType()).cast<mlir::IntegerType>();
  return ValueCategory(Builder.create<arith::ConstantIntOp>(
                           getMLIRLocation(Expr->getExprLoc()), 0, Ty),
                       /*isReference*/ false);
}

ValueCategory MLIRScanner::VisitIntegerLiteral(clang::IntegerLiteral *Expr) {
  auto Ty =
      Glob.getTypes().getMLIRType(Expr->getType()).cast<mlir::IntegerType>();
  return ValueCategory(
      Builder.create<arith::ConstantIntOp>(getMLIRLocation(Expr->getExprLoc()),
                                           Expr->getValue().getSExtValue(), Ty),
      /*isReference*/ false);
}

ValueCategory
MLIRScanner::VisitCharacterLiteral(clang::CharacterLiteral *Expr) {
  auto Ty =
      Glob.getTypes().getMLIRType(Expr->getType()).cast<mlir::IntegerType>();
  return ValueCategory(
      Builder.create<arith::ConstantIntOp>(getMLIRLocation(Expr->getExprLoc()),
                                           Expr->getValue(), Ty),
      /*isReference*/ false);
}

ValueCategory MLIRScanner::VisitFloatingLiteral(clang::FloatingLiteral *Expr) {
  auto Ty =
      Glob.getTypes().getMLIRType(Expr->getType()).cast<mlir::FloatType>();
  return ValueCategory(
      Builder.create<arith::ConstantFloatOp>(
          getMLIRLocation(Expr->getExprLoc()), Expr->getValue(), Ty),
      /*isReference*/ false);
}

ValueCategory
MLIRScanner::VisitImaginaryLiteral(clang::ImaginaryLiteral *Expr) {
  auto MT = Glob.getTypes().getMLIRType(Expr->getType()).cast<MemRefType>();
  auto Ty = MT.getElementType().cast<FloatType>();

  OpBuilder Abuilder(Builder.getContext());
  Abuilder.setInsertionPointToStart(AllocationScope);
  auto Iloc = getMLIRLocation(Expr->getExprLoc());
  auto Alloc = Abuilder.create<mlir::memref::AllocaOp>(Iloc, MT);
  Builder.create<mlir::memref::StoreOp>(
      Iloc,
      Builder.create<arith::ConstantFloatOp>(
          Iloc, APFloat(Ty.getFloatSemantics(), "0"), Ty),
      Alloc, getConstantIndex(0));
  Builder.create<mlir::memref::StoreOp>(
      Iloc, Visit(Expr->getSubExpr()).getValue(Builder), Alloc,
      getConstantIndex(1));
  return ValueCategory(Alloc,
                       /*isReference*/ true);
}

ValueCategory
MLIRScanner::VisitCXXBoolLiteralExpr(clang::CXXBoolLiteralExpr *Expr) {
  auto Ty =
      Glob.getTypes().getMLIRType(Expr->getType()).cast<mlir::IntegerType>();
  return ValueCategory(
      Builder.create<arith::ConstantIntOp>(getMLIRLocation(Expr->getExprLoc()),
                                           Expr->getValue(), Ty),
      /*isReference*/ false);
}

ValueCategory MLIRScanner::VisitStringLiteral(clang::StringLiteral *Expr) {
  auto Loc = getMLIRLocation(Expr->getExprLoc());
  return ValueCategory(
      Glob.getOrCreateGlobalLLVMString(Loc, Builder, Expr->getString(),
                                       mlirclang::getFuncContext(Function)),
      /*isReference*/ true);
}

ValueCategory MLIRScanner::VisitParenExpr(clang::ParenExpr *Expr) {
  return Visit(Expr->getSubExpr());
}

ValueCategory
MLIRScanner::VisitImplicitValueInitExpr(clang::ImplicitValueInitExpr *Decl) {
  mlir::Type MLIRTy = Glob.getTypes().getMLIRType(Decl->getType());

  if (auto FT = MLIRTy.dyn_cast<mlir::FloatType>())
    return ValueCategory(Builder.create<arith::ConstantFloatOp>(
                             Loc, APFloat(FT.getFloatSemantics(), "0"), FT),
                         /*isReference*/ false);

  if (auto IT = MLIRTy.dyn_cast<mlir::IntegerType>())
    return ValueCategory(Builder.create<arith::ConstantIntOp>(Loc, 0, IT),
                         /*isReference*/ false);

  if (auto MT = MLIRTy.dyn_cast<mlir::MemRefType>())
    return ValueCategory(
        Builder.create<polygeist::Pointer2MemrefOp>(
            Loc, MT,
            Builder.create<mlir::LLVM::NullOp>(
                Loc, LLVM::LLVMPointerType::get(Builder.getI8Type(),
                                                MT.getMemorySpaceAsInt()))),
        false);

  if (auto PT = MLIRTy.dyn_cast<mlir::LLVM::LLVMPointerType>())
    return ValueCategory(Builder.create<mlir::LLVM::NullOp>(Loc, PT), false);

  for (auto *Child : Decl->children())
    Child->dump();

  Decl->dump();
  llvm::errs() << " mty: " << MLIRTy << "\n";
  llvm_unreachable("bad");
}

/// Construct corresponding MLIR operations to initialize the given value by a
/// provided InitListExpr.
mlir::Attribute MLIRScanner::InitializeValueByInitListExpr(mlir::Value ToInit,
                                                           clang::Expr *Expr) {
  LLVM_DEBUG({
    llvm::dbgs() << "InitializeValueByInitListExpr: ";
    Expr->dump();
    llvm::dbgs() << "\n";
  });

  // Struct initialization requires an extra 0, since the first index is the
  // pointer index, and then the struct index.
  const clang::Type *PTT = Expr->getType()->getUnqualifiedDesugaredType();

  bool Inner = false;
  if (isa<RecordType>(PTT) || isa<clang::ComplexType>(PTT)) {
    if (auto MT = ToInit.getType().dyn_cast<MemRefType>())
      Inner = true;
  }

  while (auto CO = ToInit.getDefiningOp<memref::CastOp>())
    ToInit = CO.getSource();

  // Recursively visit the initialization expression following the linear
  // increment of the memory address.
  std::function<mlir::DenseElementsAttr(clang::Expr *, mlir::Value, bool)>
      Helper = [&](class Expr *Expr, mlir::Value ToInit,
                   bool Inner) -> mlir::DenseElementsAttr {
    Location Loc = ToInit.getLoc();
    if (auto *InitListExpr = dyn_cast<clang::InitListExpr>(Expr)) {
      if (Inner) {
        if (auto MT = ToInit.getType().dyn_cast<MemRefType>()) {
          auto Shape = std::vector<int64_t>(MT.getShape());
          assert(!Shape.empty());
          if (Shape.size() > 1)
            Shape.erase(Shape.begin());
          else
            Shape[0] = ShapedType::kDynamic;
          auto MT0 = mlir::MemRefType::get(Shape, MT.getElementType(),
                                           MemRefLayoutAttrInterface(),
                                           MT.getMemorySpace());
          ToInit = Builder.create<polygeist::SubIndexOp>(Loc, MT0, ToInit,
                                                         getConstantIndex(0));
        }
      }

      unsigned Num = InitListExpr->getNumInits();
      if (InitListExpr->hasArrayFiller()) {
        if (auto MT = ToInit.getType().dyn_cast<MemRefType>()) {
          auto Shape = MT.getShape();
          assert(Shape.size() > 0);
          assert(Shape[0] != ShapedType::kDynamic);
          Num = Shape[0];
        } else if (auto PT =
                       ToInit.getType().dyn_cast<LLVM::LLVMPointerType>()) {
          if (auto AT = PT.getElementType().dyn_cast<LLVM::LLVMArrayType>())
            Num = AT.getNumElements();
          else if (auto AT =
                       PT.getElementType().dyn_cast<LLVM::LLVMStructType>())
            Num = AT.getBody().size();
          else {
            ToInit.getType().dump();
            llvm_unreachable(
                "TODO get number of values in array filler expression");
          }
        } else {
          ToInit.getType().dump();
          llvm_unreachable(
              "TODO get number of values in array filler expression");
        }
      }

      SmallVector<char> Attrs;
      bool AllSub = true;
      for (unsigned I = 0, E = Num; I < E; ++I) {
        mlir::Value Next;
        if (auto MT = ToInit.getType().dyn_cast<MemRefType>()) {
          llvm::SmallVector<int64_t> Shape(MT.getShape());
          assert(!Shape.empty());
          Shape[0] = ShapedType::kDynamic;

          mlir::Type ElemTy = MT.getElementType();
          mlir::Type ET;
          if (auto ST = ElemTy.dyn_cast<mlir::LLVM::LLVMStructType>())
            ET = mlir::MemRefType::get(Shape, ST.getBody()[I],
                                       MemRefLayoutAttrInterface(),
                                       MT.getMemorySpace());
          else if (sycl::isSYCLType(ElemTy))
            ET =
                TypeSwitch<mlir::Type, mlir::MemRefType>(ElemTy)
                    .Case<mlir::sycl::IDType, mlir::sycl::RangeType>([&](auto) {
                      return mlir::MemRefType::get(Shape, ElemTy,
                                                   MemRefLayoutAttrInterface(),
                                                   MT.getMemorySpace());
                    })
                    .Case<mlir::sycl::ItemBaseType>([&](auto Ty) {
                      return mlir::MemRefType::get(Shape, Ty.getBody()[I],
                                                   MemRefLayoutAttrInterface(),
                                                   MT.getMemorySpace());
                    });
          else
            ET = mlir::MemRefType::get(Shape, ElemTy,
                                       MemRefLayoutAttrInterface(),
                                       MT.getMemorySpace());

          Next = Builder.create<polygeist::SubIndexOp>(Loc, ET, ToInit,
                                                       getConstantIndex(I));
        } else {
          auto PT = ToInit.getType().cast<LLVM::LLVMPointerType>();
          auto ET = PT.getElementType();
          mlir::Type NextType;
          if (auto ST = ET.dyn_cast<LLVM::LLVMStructType>())
            NextType = ST.getBody()[I];
          else if (auto AT = ET.dyn_cast<LLVM::LLVMArrayType>())
            NextType = AT.getElementType();
          else
            llvm_unreachable("unknown inner type");

          mlir::Value Idxs[] = {
              Builder.create<arith::ConstantIntOp>(Loc, 0, 32),
              Builder.create<arith::ConstantIntOp>(Loc, I, 32),
          };
          Next = Builder.create<LLVM::GEPOp>(
              Loc, LLVM::LLVMPointerType::get(NextType, PT.getAddressSpace()),
              ToInit, Idxs);
        }

        auto Sub =
            Helper(InitListExpr->hasArrayFiller() ? InitListExpr->getInit(0)
                                                  : InitListExpr->getInit(I),
                   Next, true);
        if (Sub) {
          size_t N = 1;
          if (Sub.isSplat())
            N = Sub.size();
          for (size_t I = 0; I < N; I++)
            for (auto Ea : Sub.getRawData())
              Attrs.push_back(Ea);
        } else
          AllSub = false;
      }

      if (!AllSub)
        return mlir::DenseElementsAttr();

      if (auto MT = ToInit.getType().dyn_cast<MemRefType>())
        return DenseElementsAttr::getFromRawBuffer(
            RankedTensorType::get(MT.getShape(), MT.getElementType()), Attrs);

      return mlir::DenseElementsAttr();
    }

    bool IsArray = false;
    Glob.getTypes().getMLIRType(Expr->getType(), &IsArray);
    ValueCategory Sub = Visit(Expr);
    ValueCategory(ToInit, /*isReference*/ true).store(Builder, Sub, IsArray);
    if (!Sub.isReference)
      if (auto MT = ToInit.getType().dyn_cast<MemRefType>()) {
        if (auto Cop = Sub.val.getDefiningOp<arith::ConstantIntOp>())
          return DenseElementsAttr::get(
              RankedTensorType::get(std::vector<int64_t>({1}),
                                    MT.getElementType()),
              Cop.getValue());
        if (auto Cop = Sub.val.getDefiningOp<arith::ConstantFloatOp>())
          return DenseElementsAttr::get(
              RankedTensorType::get(std::vector<int64_t>({1}),
                                    MT.getElementType()),
              Cop.getValue());
      }
    return mlir::DenseElementsAttr();
  };

  return Helper(Expr, ToInit, Inner);
}

ValueCategory
MLIRScanner::VisitCXXDefaultArgExpr(clang::CXXDefaultArgExpr *Expr) {
  return Visit(Expr->getExpr());
}

ValueCategory MLIRScanner::VisitCXXThisExpr(clang::CXXThisExpr *Expr) {
  return ThisVal;
}

ValueCategory MLIRScanner::VisitPredefinedExpr(clang::PredefinedExpr *Expr) {
  return VisitStringLiteral(Expr->getFunctionName());
}

ValueCategory MLIRScanner::EmitVectorInitList(InitListExpr *Expr,
                                              mlir::VectorType VType) {
  const Location Loc = getMLIRLocation(Expr->getExprLoc());
  const int64_t ResElts = VType.getNumElements();

  int64_t CurIdx = 0;
  auto V = ValueCategory::getNullValue(Builder, Loc, VType);
  SmallVector<int64_t> ShuffleMask(ResElts);
  for (auto *IE : Expr->children()) {
    ValueCategory Init = Visit(IE);

    auto VVT = Init.val.getType().dyn_cast<mlir::VectorType>();

    // Handle scalar elements.
    if (!VVT) {
      V = V.Insert(Builder, Loc, Init.val, CurIdx);
      ++CurIdx;
      continue;
    }

    // Extend init to result vector length, and then shuffle its contribution
    // to the vector initializer into V.
    Init = Init.Reshape(Builder, Loc, VType.getShape());

    const int64_t InitElts = VVT.getNumElements();

    auto *const Begin = ShuffleMask.begin();
    auto *const EndMask0 = Begin + CurIdx;
    auto *const EndMask1 = EndMask0 + InitElts;
    // Keep the current contents
    std::iota(Begin, EndMask0, 0);
    // Concat the input vector
    std::iota(EndMask0, EndMask1, ResElts);
    // Fill the rest with 0s from the current vector
    std::fill(EndMask1, ShuffleMask.end(), CurIdx);

    V = V.Shuffle(Builder, Loc, Init.val, ShuffleMask);
    CurIdx += InitElts;
  }
  return V;
}

ValueCategory MLIRScanner::VisitInitListExpr(clang::InitListExpr *Expr) {
  LLVM_DEBUG({
    llvm::dbgs() << "VisitInitListExpr: ";
    Expr->dump();
    llvm::dbgs() << "\n";
  });

  assert(!Expr->hadArrayRangeDesignator() && "Unsupported");

  if (auto VType = Glob.getTypes()
                       .getMLIRType(Expr->getType())
                       .dyn_cast<mlir::VectorType>())
    return EmitVectorInitList(Expr, VType);

  mlir::Type SubType = Glob.getTypes().getMLIRType(Expr->getType());
  bool IsArray = false, LLVMABI = false;

  if (Glob.getTypes()
          .getMLIRType(Glob.getCGM().getContext().getLValueReferenceType(
              Expr->getType()))
          .isa<mlir::LLVM::LLVMPointerType>())
    LLVMABI = true;
  else {
    Glob.getTypes().getMLIRType(Expr->getType(), &IsArray);
    if (IsArray)
      SubType = Glob.getTypes().getMLIRType(
          Glob.getCGM().getContext().getLValueReferenceType(Expr->getType()));
  }

  auto Op = createAllocOp(SubType, nullptr, /*memtype*/ 0, IsArray, LLVMABI);
  InitializeValueByInitListExpr(Op, Expr);
  return ValueCategory(Op, true);
}

ValueCategory MLIRScanner::VisitCXXStdInitializerListExpr(
    clang::CXXStdInitializerListExpr *Expr) {
  auto ArrayPtr = Visit(Expr->getSubExpr());
  const ConstantArrayType *ArrayType =
      Glob.getCGM().getContext().getAsConstantArrayType(
          Expr->getSubExpr()->getType());
  assert(ArrayType && "std::initializer_list constructed from non-array");

  // FIXME: Perform the checks on the field types in SemaInit.
  RecordDecl *Record = Expr->getType()->castAs<RecordType>()->getDecl();
  auto Field = Record->field_begin();

  LLVM::LLVMStructType SubType =
      Glob.getTypes().getMLIRType(Expr->getType()).cast<LLVM::LLVMStructType>();
  assert(SubType.getBody().size() == 2 && "Expecting two fields");

  mlir::Value Alloca = createAllocOp(SubType, nullptr, /*memtype*/ 0,
                                     /*isArray*/ false, /*LLVMABI*/ true);

  ArrayPtr = CommonArrayToPointer(ArrayPtr);
  if (SubType.getBody()[0].isa<mlir::MemRefType>())
    ArrayPtr = ArrayPtr.Ptr2MemRef(Builder, Loc);

  auto Zero = Builder.create<arith::ConstantIntOp>(Loc, 0, 32);
  auto GEP0 = Builder.create<LLVM::GEPOp>(
      Loc, LLVM::LLVMPointerType::get(SubType.getBody()[0], 0), Alloca,
      ValueRange({Zero, Zero}));
  Builder.create<LLVM::StoreOp>(Loc, ArrayPtr.getValue(Builder), GEP0);
  auto GEP1 = Builder.create<LLVM::GEPOp>(
      Loc, LLVM::LLVMPointerType::get(SubType.getBody()[1], 0), Alloca,
      ValueRange({Zero, Builder.create<arith::ConstantIntOp>(Loc, 1, 32)}));
  ++Field;
  auto ITy =
      Glob.getTypes().getMLIRType(Field->getType()).cast<mlir::IntegerType>();
  Builder.create<LLVM::StoreOp>(
      Loc,
      Builder.create<arith::ConstantIntOp>(
          Loc, ArrayType->getSize().getZExtValue(), ITy.getWidth()),
      GEP1);
  mlir::Value Load = Builder.create<mlir::LLVM::LoadOp>(Loc, Alloca);
  return ValueCategory(Load, /*isRef*/ false);
}

ValueCategory
MLIRScanner::VisitArrayInitIndexExpr(clang::ArrayInitIndexExpr *Expr) {
  assert(ArrayInit.size());
  return ValueCategory(
      Builder.create<arith::IndexCastOp>(
          Loc, Glob.getTypes().getMLIRType(Expr->getType()), ArrayInit.back()),
      /*isReference*/ false);
}

static const clang::ConstantArrayType *getCAT(const clang::Type *T) {
  if (const auto *CAT = dyn_cast<clang::ConstantArrayType>(T))
    return CAT;

  const clang::Type *Child = nullptr;
  if (const auto *ET = dyn_cast<clang::ElaboratedType>(T))
    Child = ET->getNamedType().getTypePtr();
  else if (const auto *TypeDefT = dyn_cast<clang::TypedefType>(T))
    Child = TypeDefT->getUnqualifiedDesugaredType();
  else
    llvm_unreachable("Unhandled case\n");

  return getCAT(Child);
}

ValueCategory MLIRScanner::VisitArrayInitLoop(clang::ArrayInitLoopExpr *Expr,
                                              ValueCategory ToStore) {
  CGEIST_WARNING(llvm::WithColor::warning()
                 << "recomputing common in arrayinitloopexpr\n");

  const clang::ConstantArrayType *CAT = getCAT(Expr->getType().getTypePtr());
  std::vector<mlir::Value> Start = {getConstantIndex(0)};
  std::vector<mlir::Value> Sizes = {
      getConstantIndex(CAT->getSize().getLimitedValue())};
  AffineMap Map = Builder.getSymbolIdentityMap();
  auto AffineOp = Builder.create<AffineForOp>(Loc, Start, Map, Sizes, Map);

  Block::iterator OldPoint = Builder.getInsertionPoint();
  Block *OldBlock = Builder.getInsertionBlock();

  Builder.setInsertionPointToStart(&AffineOp.getLoopBody().front());

  ArrayInit.push_back(AffineOp.getInductionVar());

  ValueCategory Alu =
      CommonArrayLookup(CommonArrayToPointer(ToStore),
                        AffineOp.getInductionVar(), /*isImplicitRef*/ false);

  if (auto *AILE = dyn_cast<ArrayInitLoopExpr>(Expr->getSubExpr())) {
    VisitArrayInitLoop(AILE, Alu);
  } else {
    auto Val = Visit(Expr->getSubExpr());
    if (!Val.val) {
      Expr->dump();
      Expr->getSubExpr()->dump();
    }
    assert(Val.val);
    assert(ToStore.isReference);
    bool IsArray = false;
    Glob.getTypes().getMLIRType(Expr->getSubExpr()->getType(), &IsArray);
    Alu.store(Builder, Val, IsArray);
  }

  ArrayInit.pop_back();
  Builder.setInsertionPoint(OldBlock, OldPoint);

  return nullptr;
}

ValueCategory
MLIRScanner::VisitCXXFunctionalCastExpr(clang::CXXFunctionalCastExpr *Expr) {
  if (Expr->getType()->isVoidType()) {
    Visit(Expr->getSubExpr());
    return nullptr;
  }
  if (Expr->getCastKind() == clang::CastKind::CK_NoOp)
    return Visit(Expr->getSubExpr());
  if (Expr->getCastKind() == clang::CastKind::CK_ConstructorConversion)
    return Visit(Expr->getSubExpr());
  return VisitCastExpr(Expr);
}

ValueCategory
MLIRScanner::VisitCXXBindTemporaryExpr(clang::CXXBindTemporaryExpr *Expr) {
  return Visit(Expr->getSubExpr());
}

ValueCategory MLIRScanner::VisitLambdaExpr(clang::LambdaExpr *Expr) {
  mlir::Type T =
      Glob.getTypes().getMLIRType(Expr->getCallOperator()->getThisType());

  bool LLVMABI = false, IsArray = false;
  Glob.getTypes().getMLIRType(Expr->getCallOperator()->getThisObjectType(),
                              &IsArray);

  if (auto PT = T.dyn_cast<mlir::LLVM::LLVMPointerType>()) {
    LLVMABI = true;
    T = PT.getElementType();
  }

  if (auto MT = T.dyn_cast<MemRefType>()) {
    auto Shape = std::vector<int64_t>(MT.getShape());
    if (!IsArray)
      Shape[0] = 1;
    T = mlir::MemRefType::get(Shape, MT.getElementType(),
                              MemRefLayoutAttrInterface(), MT.getMemorySpace());
  }

  auto Op = createAllocOp(T, nullptr, /*memtype*/ 0, IsArray, LLVMABI);
  for (auto Tup : llvm::zip(Expr->getLambdaClass()->captures(),
                            Expr->getLambdaClass()->fields())) {
    auto C = std::get<0>(Tup);
    auto *Field = std::get<1>(Tup);
    if (C.capturesThis())
      continue;
    if (!C.capturesVariable())
      continue;

    auto CK = C.getCaptureKind();
    auto *Var = C.getCapturedVar();

    ValueCategory Result;
    if (Params.find(Var) != Params.end())
      Result = Params[Var];
    else {
      if (auto *VD = dyn_cast<VarDecl>(Var)) {
        if (Captures.find(VD) != Captures.end()) {
          FieldDecl *Field = Captures[VD];
          Result = CommonFieldLookup(
              cast<CXXMethodDecl>(EmittingFunctionDecl)->getThisObjectType(),
              Field, ThisVal.val, /*isLValue*/ false);
          assert(CaptureKinds.find(VD) != CaptureKinds.end());
          if (CaptureKinds[VD] == LambdaCaptureKind::LCK_ByRef)
            Result = Result.dereference(Builder);
          goto endp;
        }
      }
      EmittingFunctionDecl->dump();
      Expr->dump();
      Function.dump();
      llvm::errs() << "<pairs>\n";
      for (auto P : Params)
        P.first->dump();
      llvm::errs() << "</pairs>";
      Var->dump();
    }
  endp:

    bool IsArray = false;
    Glob.getTypes().getMLIRType(Field->getType(), &IsArray);

    if (CK == LambdaCaptureKind::LCK_ByCopy)
      CommonFieldLookup(Expr->getCallOperator()->getThisObjectType(), Field, Op,
                        /*isLValue*/ false)
          .store(Builder, Result, IsArray);
    else {
      assert(CK == LambdaCaptureKind::LCK_ByRef);
      assert(Result.isReference);

      auto Val = Result.val;

      if (auto MT = Val.getType().dyn_cast<MemRefType>()) {
        auto Shape = std::vector<int64_t>(MT.getShape());
        Shape[0] = ShapedType::kDynamic;
        Val = Builder.create<memref::CastOp>(
            Loc,
            MemRefType::get(Shape, MT.getElementType(),
                            MemRefLayoutAttrInterface(), MT.getMemorySpace()),
            Val);
      }

      CommonFieldLookup(Expr->getCallOperator()->getThisObjectType(), Field, Op,
                        /*isLValue*/ false)
          .store(Builder, Val);
    }
  }
  return ValueCategory(Op, /*isReference*/ true);
}

// TODO actually deallocate
ValueCategory MLIRScanner::VisitMaterializeTemporaryExpr(
    clang::MaterializeTemporaryExpr *Expr) {
  ValueCategory V = Visit(Expr->getSubExpr());
  if (!V.val)
    Expr->dump();
  assert(V.val);

  bool IsArray = false, LLVMABI = false;
  if (Glob.getTypes()
          .getMLIRType(Glob.getCGM().getContext().getLValueReferenceType(
              Expr->getSubExpr()->getType()))
          .isa<mlir::LLVM::LLVMPointerType>())
    LLVMABI = true;
  else
    Glob.getTypes().getMLIRType(Expr->getSubExpr()->getType(), &IsArray);

  if (IsArray)
    return V;

  CGEIST_WARNING(llvm::WithColor::warning()
                 << "cleanup of materialized not handled\n");
  auto Op =
      createAllocOp(Glob.getTypes().getMLIRType(Expr->getSubExpr()->getType()),
                    nullptr, 0, /*isArray*/ IsArray, /*LLVMABI*/ LLVMABI);
  unsigned int AS = Glob.getCGM().getContext().getTargetAddressSpace(
      QualType(Expr->getSubExpr()->getType()).getAddressSpace());
  Op = castToMemSpace(Op, AS);
  ValueCategory(Op, /*isRefererence*/ true).store(Builder, V, IsArray);
  return ValueCategory(Op, /*isRefererence*/ true);
}

ValueCategory MLIRScanner::VisitCXXDeleteExpr(clang::CXXDeleteExpr *Expr) {
  CGEIST_WARNING(llvm::WithColor::warning()
                 << "not calling destructor on delete\n");

  Location Loc = getMLIRLocation(Expr->getExprLoc());
  mlir::Value ToDelete = Visit(Expr->getArgument()).getValue(Builder);

  if (ToDelete.getType().isa<mlir::MemRefType>())
    Builder.create<mlir::memref::DeallocOp>(Loc, ToDelete);
  else {
    mlir::Value Args[1] = {Builder.create<LLVM::BitcastOp>(
        Loc, LLVM::LLVMPointerType::get(Builder.getI8Type()), ToDelete)};
    Builder.create<mlir::LLVM::CallOp>(Loc, Glob.getOrCreateFreeFunction(),
                                       Args);
  }

  return nullptr;
}

ValueCategory MLIRScanner::VisitCXXNewExpr(clang::CXXNewExpr *Expr) {
  LLVM_DEBUG({
    llvm::dbgs() << "VisitCXXNewExpr: ";
    Expr->dump();
    llvm::dbgs() << "\n";
  });

  Location Loc = getMLIRLocation(Expr->getExprLoc());

  mlir::Value Count;
  if (Expr->isArray()) {
    Count = Visit(*Expr->raw_arg_begin()).getValue(Builder);
    Count = Builder.create<arith::IndexCastOp>(
        Loc, mlir::IndexType::get(Builder.getContext()), Count);
  } else
    Count = getConstantIndex(1);
  assert(Count);

  mlir::Type Ty = Glob.getTypes().getMLIRType(Expr->getType());

  mlir::Value Alloc, ArrayCons;
  if (!Expr->placement_arguments().empty()) {
    mlir::Value Val = Visit(*Expr->placement_arg_begin()).getValue(Builder);
    if (auto MT = Ty.dyn_cast<mlir::MemRefType>())
      ArrayCons = Alloc =
          Builder.create<polygeist::Pointer2MemrefOp>(Loc, MT, Val);
    else {
      ArrayCons = Alloc = Builder.create<mlir::LLVM::BitcastOp>(Loc, Ty, Val);
      if (Expr->isArray()) {
        auto PT = Ty.cast<LLVM::LLVMPointerType>();
        ArrayCons = Builder.create<mlir::LLVM::BitcastOp>(
            Loc,
            LLVM::LLVMPointerType::get(
                LLVM::LLVMArrayType::get(PT.getElementType(), 0),
                PT.getAddressSpace()),
            Alloc);
      }
    }
  } else if (auto MT = Ty.dyn_cast<mlir::MemRefType>()) {
<<<<<<< HEAD
    ArrayCons = Alloc =
        Builder.create<mlir::memref::AllocOp>(Loc, MT, ValueRange({Count}));
=======
    mlir::Value Args[1] = {Count};
    ArrayCons = Alloc = Builder.create<mlir::memref::AllocOp>(Loc, MT, Args);
>>>>>>> 0931e3ad
    if (Expr->hasInitializer() && isa<InitListExpr>(Expr->getInitializer()))
      (void)InitializeValueByInitListExpr(Alloc, Expr->getInitializer());
  } else {
    auto I64 = mlir::IntegerType::get(Count.getContext(), 64);
    Value TypeSize = getTypeSize(Expr->getAllocatedType());
    mlir::Value Args[1] = {Builder.create<arith::MulIOp>(Loc, TypeSize, Count)};
    Args[0] = Builder.create<arith::IndexCastOp>(Loc, I64, Args[0]);
    ArrayCons = Alloc = Builder.create<mlir::LLVM::BitcastOp>(
        Loc, Ty,
        Builder
            .create<mlir::LLVM::CallOp>(Loc, Glob.getOrCreateMallocFunction(),
                                        Args)
            ->getResult(0));

    if (Expr->hasInitializer() && isa<InitListExpr>(Expr->getInitializer()))
      (void)InitializeValueByInitListExpr(Alloc, Expr->getInitializer());

    if (Expr->isArray()) {
      auto PT = Ty.cast<LLVM::LLVMPointerType>();
      ArrayCons = Builder.create<mlir::LLVM::BitcastOp>(
          Loc,
          LLVM::LLVMPointerType::get(
              LLVM::LLVMArrayType::get(PT.getElementType(), 0),
              PT.getAddressSpace()),
          Alloc);
    }
  }
  assert(Alloc);

  if (Expr->getConstructExpr())
    VisitConstructCommon(
        const_cast<CXXConstructExpr *>(Expr->getConstructExpr()),
        /*name*/ nullptr, /*memtype*/ 0, ArrayCons, Count);

  return ValueCategory(Alloc, /*isRefererence*/ false);
}

ValueCategory
MLIRScanner::VisitCXXScalarValueInitExpr(clang::CXXScalarValueInitExpr *Expr) {
  Location Loc = getMLIRLocation(Expr->getExprLoc());

  bool IsArray = false;
  mlir::Type MElem = Glob.getTypes().getMLIRType(Expr->getType(), &IsArray);
  assert(!IsArray);

  if (MElem.isa<mlir::IntegerType>())
    return ValueCategory(Builder.create<arith::ConstantIntOp>(Loc, 0, MElem),
                         false);
  if (auto MT = MElem.dyn_cast<mlir::MemRefType>())
    return ValueCategory(
        Builder.create<polygeist::Pointer2MemrefOp>(
            Loc, MT,
            Builder.create<mlir::LLVM::NullOp>(
                Loc, LLVM::LLVMPointerType::get(Builder.getI8Type(),
                                                MT.getMemorySpaceAsInt()))),
        false);
  if (auto PT = MElem.dyn_cast<mlir::LLVM::LLVMPointerType>())
    return ValueCategory(Builder.create<mlir::LLVM::NullOp>(Loc, PT), false);
  if (!MElem.isa<FloatType>())
    Expr->dump();
  auto Ft = MElem.cast<FloatType>();
  return ValueCategory(Builder.create<arith::ConstantFloatOp>(
                           Loc, APFloat(Ft.getFloatSemantics(), "0"), Ft),
                       false);
}

ValueCategory MLIRScanner::VisitCXXPseudoDestructorExpr(
    clang::CXXPseudoDestructorExpr *Expr) {
  Visit(Expr->getBase());
  CGEIST_WARNING(llvm::WithColor::warning()
                 << "not running pseudo destructor\n");
  return nullptr;
}

ValueCategory
MLIRScanner::VisitCXXConstructExpr(clang::CXXConstructExpr *Cons) {
  return VisitConstructCommon(Cons, /*name*/ nullptr, /*space*/ 0);
}

ValueCategory MLIRScanner::VisitConstructCommon(clang::CXXConstructExpr *Cons,
                                                VarDecl *Name, unsigned Memtype,
                                                mlir::Value Op,
                                                mlir::Value Count) {
  Location Loc = getMLIRLocation(Cons->getExprLoc());

  bool IsArray = false;
  mlir::Type SubType = Glob.getTypes().getMLIRType(Cons->getType(), &IsArray);

  bool LLVMABI = false;
  mlir::Type Ptrty = Glob.getTypes().getMLIRType(
      Glob.getCGM().getContext().getLValueReferenceType(Cons->getType()));
  if (Ptrty.isa<mlir::LLVM::LLVMPointerType>())
    LLVMABI = true;
  else if (IsArray) {
    SubType = Ptrty;
    IsArray = true;
  }
  if (Op == nullptr)
    Op = createAllocOp(SubType, Name, Memtype, IsArray, LLVMABI);

  if (Cons->requiresZeroInitialization()) {
    mlir::Value Val = Op;
    if (Val.getType().isa<MemRefType>())
      Val = Builder.create<polygeist::Memref2PointerOp>(
          Loc,
          LLVM::LLVMPointerType::get(
              Builder.getI8Type(),
              Val.getType().cast<MemRefType>().getMemorySpaceAsInt()),
          Val);
    else
      Val = Builder.create<LLVM::BitcastOp>(
          Loc,
          LLVM::LLVMPointerType::get(
              Builder.getI8Type(),
              Val.getType().cast<LLVM::LLVMPointerType>().getAddressSpace()),
          Val);

    mlir::Value Size = getTypeSize(Cons->getType());
    auto I80 = Builder.create<arith::ConstantIntOp>(Loc, 0, 8);
    auto Sizev =
        Builder.create<arith::IndexCastOp>(Loc, Builder.getI64Type(), Size);
    auto Falsev = Builder.create<arith::ConstantIntOp>(Loc, false, 1);
    Builder.create<LLVM::MemsetOp>(Loc, Val, I80, Sizev, Falsev);
  }

  CXXConstructorDecl *CtorDecl = Cons->getConstructor();
  if (CtorDecl->isTrivial() && CtorDecl->isDefaultConstructor())
    return ValueCategory(Op, /*isReference*/ true);

  mlir::Block::iterator OldPoint;
  mlir::Block *OldBlock;
  ValueCategory EndObj(Op, /*isReference*/ true);

  ValueCategory Obj(Op, /*isReference*/ true);
  QualType InnerType = Cons->getType();
  if (const auto *ArrayType =
          Glob.getCGM().getContext().getAsArrayType(Cons->getType())) {
    InnerType = ArrayType->getElementType();
    mlir::Value Size;
    if (Count)
      Size = Count;
    else {
      const auto *CAT = cast<clang::ConstantArrayType>(ArrayType);
      Size = getConstantIndex(CAT->getSize().getLimitedValue());
    }
    auto ForOp = Builder.create<scf::ForOp>(Loc, getConstantIndex(0), Size,
                                            getConstantIndex(1));
    OldPoint = Builder.getInsertionPoint();
    OldBlock = Builder.getInsertionBlock();

    Builder.setInsertionPointToStart(&ForOp.getLoopBody().front());
    assert(Obj.isReference);
    Obj = CommonArrayToPointer(Obj);
    Obj = CommonArrayLookup(Obj, ForOp.getInductionVar(),
                            /*isImplicitRef*/ false, /*removeIndex*/ false);
    assert(Obj.isReference);
  }

  /// If the constructor is part of the SYCL namespace, we may not want the
  /// GetOrCreateMLIRFunction to add this FuncOp to the functionsToEmit deque,
  /// since we will create it's equivalent with SYCL operations. Please note
  /// that we still generate some constructors that we need for lowering some
  /// sycl op.  Therefore, in those case, we set ShouldEmit back to "true" by
  /// looking them up in our "registry" of supported constructors.
  const auto IsSyclCtor =
      mlirclang::getNamespaceKind(CtorDecl->getEnclosingNamespaceContext()) !=
      mlirclang::NamespaceKind::Other;
  bool ShouldEmit = !IsSyclCtor;

  std::string MangledName = MLIRScanner::getMangledFuncName(
      cast<FunctionDecl>(*CtorDecl), Glob.getCGM());
  MangledName = (PrefixABI + MangledName);
  if (GenerateAllSYCLFuncs || !isUnsupportedFunction(MangledName))
    ShouldEmit = true;

  FunctionToEmit F(*CtorDecl, mlirclang::getInputContext(Builder));
  auto ToCall = cast<func::FuncOp>(Glob.getOrCreateMLIRFunction(F, ShouldEmit));

  SmallVector<std::pair<ValueCategory, clang::Expr *>> Args{{Obj, nullptr}};
  Args.reserve(Cons->getNumArgs() + 1);
  for (auto *A : Cons->arguments())
    Args.emplace_back(Visit(A), A);

  callHelper(ToCall, InnerType, Args,
             /*retType*/ Glob.getCGM().getContext().VoidTy, false, Cons,
             *CtorDecl);

  if (Glob.getCGM().getContext().getAsArrayType(Cons->getType()))
    Builder.setInsertionPoint(OldBlock, OldPoint);

  return EndObj;
}

ValueCategory
MLIRScanner::EmitVectorSubscript(clang::ArraySubscriptExpr *Expr) {
  ValueCategory Base{Visit(Expr->getBase()).getValue(Builder), false};
  auto Idx = Visit(Expr->getIdx());

  CGEIST_WARNING(llvm::WithColor::warning() << "Not emitting bounds check\n");

  return Base.ExtractElement(Builder, getMLIRLocation(Expr->getExprLoc()),
                             Idx.val);
}

ValueCategory
MLIRScanner::EmitArraySubscriptExpr(clang::ArraySubscriptExpr *E) {
  if (!E->getBase()->getType()->isVectorType())
    return Visit(E);

  auto LHS = EmitLValue(E->getBase());
  auto Idx = Visit(E->getIdx());
  return {LHS.val, Idx.val};
}

ValueCategory
MLIRScanner::VisitArraySubscriptExpr(clang::ArraySubscriptExpr *Expr) {
  LLVM_DEBUG({
    llvm::dbgs() << "VisitArraySubscriptExpr: ";
    Expr->dump();
    llvm::dbgs() << "\n";
  });

  assert(!Expr->getBase()->getType()->isVLSTBuiltinType() &&
         "Not supported yet");

  if (Expr->getBase()->getType()->isVectorType())
    return EmitVectorSubscript(Expr);

  auto Moo = Visit(Expr->getLHS());
  auto RHS = Visit(Expr->getRHS()).getValue(Builder);
  assert(RHS);

  auto Idx = castToIndex(getMLIRLocation(Expr->getRBracketLoc()), RHS);
  if (isa<clang::VectorType>(
          Expr->getLHS()->getType()->getUnqualifiedDesugaredType())) {
    assert(Moo.isReference);
    Moo.isReference = false;
    auto MT = Moo.val.getType().cast<MemRefType>();

    auto Shape = std::vector<int64_t>(MT.getShape());
    Shape.erase(Shape.begin());
    auto MT0 =
        mlir::MemRefType::get(Shape, MT.getElementType(),
                              MemRefLayoutAttrInterface(), MT.getMemorySpace());
    Moo.val = Builder.create<polygeist::SubIndexOp>(Loc, MT0, Moo.val,
                                                    getConstantIndex(0));
  }

  bool IsArray = false;
  if (!Glob.getCGM().getContext().getAsArrayType(Expr->getType()))
    Glob.getTypes().getMLIRType(Expr->getType(), &IsArray);

  return CommonArrayLookup(Moo, Idx, IsArray);
}

const clang::FunctionDecl *MLIRScanner::EmitCallee(const Expr *E) {
  E = E->IgnoreParens();
  // Look through function-to-pointer decay.
  if (const auto *ICE = dyn_cast<ImplicitCastExpr>(E)) {
    if (ICE->getCastKind() == CK_FunctionToPointerDecay ||
        ICE->getCastKind() == CK_BuiltinFnToFnPtr)
      return EmitCallee(ICE->getSubExpr());
    // Resolve direct calls.
  } else if (const auto *DRE = dyn_cast<DeclRefExpr>(E)) {
    if (const auto *FD = dyn_cast<FunctionDecl>(DRE->getDecl()))
      return FD;
  } else if (const auto *ME = dyn_cast<MemberExpr>(E)) {
    if (auto *FD = dyn_cast<FunctionDecl>(ME->getMemberDecl())) {
      // TODO EmitIgnoredExpr(ME->getBase());
      return FD;
    }
    // Look through template substitutions.
  } else if (const auto *NTTP = dyn_cast<SubstNonTypeTemplateParmExpr>(E)) {
    return EmitCallee(NTTP->getReplacement());
  } else if (const auto *UOp = dyn_cast<clang::UnaryOperator>(E)) {
    if (UOp->getOpcode() == UnaryOperatorKind::UO_AddrOf)
      return EmitCallee(UOp->getSubExpr());
  }

  return nullptr;
}

static NamedAttrList getSYCLMethodOpAttrs(OpBuilder &Builder,
                                          mlir::Type BaseType,
                                          llvm::StringRef TypeName,
                                          llvm::StringRef FunctionName,
                                          llvm::StringRef MangledFunctionName) {
  NamedAttrList Attrs;
  Attrs.set(mlir::sycl::SYCLDialect::getBaseTypeAttrName(),
            mlir::TypeAttr::get(BaseType));
  Attrs.set(mlir::sycl::SYCLDialect::getFunctionNameAttrName(),
            FlatSymbolRefAttr::get(Builder.getStringAttr(FunctionName)));
  if (!OmitOptionalMangledFunctionName)
    Attrs.set(
        mlir::sycl::SYCLDialect::getMangledFunctionNameAttrName(),
        FlatSymbolRefAttr::get(Builder.getStringAttr(MangledFunctionName)));

  Attrs.set(mlir::sycl::SYCLDialect::getTypeNameAttrName(),
            FlatSymbolRefAttr::get(Builder.getStringAttr(TypeName)));
  return Attrs;
}

/// Returns the SYCL cast originating this value if such operation exists; None
/// otherwise.
///
/// This function relies on how arguments are casted to perform a function call.
/// Should be updated if this changes.
static Operation *trackCasts(Value Val) {
  auto *const DefiningOp = Val.getDefiningOp();
  if (!DefiningOp)
    return nullptr;

  return TypeSwitch<Operation *, Operation *>(DefiningOp)
      .Case<mlir::sycl::SYCLCastOp, mlir::polygeist::Memref2PointerOp>(
          [](Operation *Op) {
            if (auto *Res = trackCasts(Op->getOperand(0)))
              return Res;
            return Op;
          })
      .Case<mlir::polygeist::Pointer2MemrefOp, mlir::LLVM::AddrSpaceCastOp>(
          [](Operation *Op) { return trackCasts(Op->getOperand(0)); })
      .Default(static_cast<Operation *>(nullptr));
}

llvm::Optional<sycl::SYCLMethodOpInterface> MLIRScanner::createSYCLMethodOp(
    llvm::StringRef TypeName, llvm::StringRef FunctionName,
    mlir::ValueRange Operands, llvm::Optional<mlir::Type> ReturnType,
    llvm::StringRef MangledFunctionName) {
  // Expecting a MemRef as the first argument, as the first operand to a method
  // call should be a pointer to `this`.
  if (Operands.empty() || !Operands[0].getType().isa<MemRefType>())
    return std::nullopt;

  auto *SYCLDialect =
      Operands[0].getContext()->getLoadedDialect<mlir::sycl::SYCLDialect>();
  assert(SYCLDialect && "MLIR-SYCL dialect not loaded.");

  // Need to copy to avoid overriding elements in the input argument.
  SmallVector<mlir::Value> OperandsCpy(Operands);

  // SYCLCastOps are abstracted to avoid missing method calls due to
  // implementation details.
  if (Operation *Cast = trackCasts(OperandsCpy[0])) {
    auto NewArg = Cast->getOperand(0);
    OperandsCpy[0] = NewArg;
    LLVM_DEBUG(llvm::dbgs() << "Abstracting cast to " << NewArg.getType()
                            << " to insert a SYCL method\n");
  }

  auto BaseType = OperandsCpy[0].getType().cast<MemRefType>();
  const llvm::Optional<llvm::StringRef> OptOpName = SYCLDialect->findMethod(
      BaseType.getElementType().getTypeID(), FunctionName);

  if (!OptOpName) {
    LLVM_DEBUG(llvm::dbgs() << "SYCL method not inserted. Type: " << BaseType
                            << " Name: " << FunctionName << "\n");
    return std::nullopt;
  }

  LLVM_DEBUG(llvm::dbgs() << "Inserting operation " << OptOpName
                          << " to replace SYCL method call.\n");

  OperandsCpy[0] = Builder.createOrFold<memref::LoadOp>(
      Loc, OperandsCpy[0],
      Builder.createOrFold<arith::ConstantIndexOp>(Loc, 0));

  return static_cast<sycl::SYCLMethodOpInterface>(Builder.create(
      Loc, Builder.getStringAttr(*OptOpName), OperandsCpy,
      ReturnType ? mlir::TypeRange{*ReturnType} : mlir::TypeRange{},
      getSYCLMethodOpAttrs(Builder, Operands[0].getType(), TypeName,
                           FunctionName, MangledFunctionName)));
}

mlir::Operation *
MLIRScanner::emitSYCLOps(const clang::Expr *Expr,
                         const llvm::SmallVectorImpl<mlir::Value> &Args) {
  const FunctionDecl *Func = nullptr;
  if (const auto *ConsExpr = dyn_cast<clang::CXXConstructExpr>(Expr)) {
    Func = ConsExpr->getConstructor()->getAsFunction();

    if (mlirclang::getNamespaceKind(Func->getEnclosingNamespaceContext()) !=
        mlirclang::NamespaceKind::Other) {
      const auto *RD = dyn_cast<clang::CXXRecordDecl>(Func->getParent());
      if (RD &&
          mlirclang::areSYCLMemberFunctionOrConstructorArgs(
              ValueRange{Args}.getTypes()) &&
          !RD->getName().empty()) {
        std::string Name =
            MLIRScanner::getMangledFuncName(*Func, Glob.getCGM());
        return Builder.create<mlir::sycl::SYCLConstructorOp>(Loc, RD->getName(),
                                                             Name, Args);
      }
    }
  }

  mlir::Operation *Op = nullptr;
  if (const auto *CallExpr = dyn_cast<clang::CallExpr>(Expr))
    Func = CallExpr->getCalleeDecl()->getAsFunction();

  if (Func)
    if (mlirclang::getNamespaceKind(Func->getEnclosingNamespaceContext()) !=
        mlirclang::NamespaceKind::Other) {
      auto OptFuncType = llvm::Optional<llvm::StringRef>{std::nullopt};
      if (const auto *RD = dyn_cast<clang::CXXRecordDecl>(Func->getParent()))
        if (!RD->getName().empty())
          OptFuncType = RD->getName();

      auto OptRetType = llvm::Optional<mlir::Type>{std::nullopt};
      const mlir::Type RetType =
          Glob.getTypes().getMLIRType(Func->getReturnType());
      if (!RetType.isa<mlir::NoneType>())
        OptRetType = RetType;

      // Attempt to create a SYCL method call first, if that fails create a
      // generic SYCLCallOp.
      std::string Name = MLIRScanner::getMangledFuncName(*Func, Glob.getCGM());
      if (OptFuncType)
        Op = createSYCLMethodOp(*OptFuncType, Func->getNameAsString(), Args,
                                OptRetType, Name)
                 .value_or(nullptr);
      if (!Op)
        Op = Builder.create<mlir::sycl::SYCLCallOp>(
            Loc, OptRetType, OptFuncType, Func->getNameAsString(), Name, Args);
    }

  return Op;
}

ValueCategory MLIRScanner::VisitMSPropertyRefExpr(MSPropertyRefExpr *Expr) {
  llvm_unreachable("unhandled ms propertyref");
  return nullptr;
}

ValueCategory
MLIRScanner::VisitPseudoObjectExpr(clang::PseudoObjectExpr *Expr) {
  return Visit(Expr->getResultExpr());
}

ValueCategory MLIRScanner::VisitSubstNonTypeTemplateParmExpr(
    SubstNonTypeTemplateParmExpr *Expr) {
  return Visit(Expr->getReplacement());
}

ValueCategory
MLIRScanner::VisitUnaryExprOrTypeTraitExpr(UnaryExprOrTypeTraitExpr *Uop) {
  switch (Uop->getKind()) {
  case UETT_SizeOf: {
    Value TypeSize = getTypeSize(Uop->getTypeOfArgument());
    auto RetTy =
        Glob.getTypes().getMLIRType(Uop->getType()).cast<mlir::IntegerType>();
    return ValueCategory(
        Builder.create<arith::IndexCastOp>(Loc, RetTy, TypeSize),
        /*isReference*/ false);
  }
  case UETT_AlignOf: {
    Value TypeAlign = getTypeAlign(Uop->getTypeOfArgument());
    auto RetTy =
        Glob.getTypes().getMLIRType(Uop->getType()).cast<mlir::IntegerType>();
    return ValueCategory(
        Builder.create<arith::IndexCastOp>(Loc, RetTy, TypeAlign),
        /*isReference*/ false);
  }
  default:
    Uop->dump();
    llvm_unreachable("unhandled VisitUnaryExprOrTypeTraitExpr");
  }
}

ValueCategory MLIRScanner::VisitAtomicExpr(clang::AtomicExpr *BO) {
  Location Loc = getMLIRLocation(BO->getExprLoc());

  switch (BO->getOp()) {
  case AtomicExpr::AtomicOp::AO__atomic_add_fetch: {
    Value A0 = Visit(BO->getPtr()).getValue(Builder);
    Value A1 = Visit(BO->getVal1()).getValue(Builder);
    mlir::Type Ty = A1.getType();
    arith::AtomicRMWKind Op;
    LLVM::AtomicBinOp Lop;
    if (Ty.isa<mlir::IntegerType>()) {
      Op = arith::AtomicRMWKind::addi;
      Lop = LLVM::AtomicBinOp::add;
    } else {
      Op = arith::AtomicRMWKind::addf;
      Lop = LLVM::AtomicBinOp::fadd;
    }
    // TODO add atomic ordering
    mlir::Value V;
    if (A0.getType().isa<MemRefType>())
      V = Builder.create<memref::AtomicRMWOp>(
          Loc, A1.getType(), Op, A1, A0,
          std::vector<mlir::Value>({getConstantIndex(0)}));
    else
      V = Builder.create<LLVM::AtomicRMWOp>(Loc, A1.getType(), Lop, A0, A1,
                                            LLVM::AtomicOrdering::acq_rel);

    if (Ty.isa<mlir::IntegerType>())
      V = Builder.create<arith::AddIOp>(Loc, V, A1);
    else
      V = Builder.create<arith::AddFOp>(Loc, V, A1);

    return ValueCategory(V, false);
  }
  default:
    llvm::errs() << "unhandled atomic:";
    BO->dump();
    assert(0);
  }
}

ValueCategory MLIRScanner::VisitExprWithCleanups(ExprWithCleanups *E) {
  auto Ret = Visit(E->getSubExpr());
  CGEIST_WARNING({
    for (auto &Child : E->children()) {
      llvm::WithColor::warning() << "cleanup not handled for: ";
      Child->dump(llvm::WithColor::warning(), Glob.getCGM().getContext());
    }
  });
  return Ret;
}

ValueCategory MLIRScanner::VisitDeclRefExpr(DeclRefExpr *E) {
  LLVM_DEBUG({
    llvm::dbgs() << "VisitDeclRefExpr: ";
    E->dump();
    llvm::dbgs() << "\n";
  });

  if (auto *Tocall = dyn_cast<FunctionDecl>(E->getDecl()))
    return ValueCategory(Builder.create<LLVM::AddressOfOp>(
                             Loc, Glob.getOrCreateLLVMFunction(Tocall)),
                         /*isReference*/ true);

  if (auto *VD = dyn_cast<VarDecl>(E->getDecl())) {
    if (Captures.find(VD) != Captures.end()) {
      FieldDecl *Field = Captures[VD];
      ValueCategory Res = CommonFieldLookup(
          cast<CXXMethodDecl>(EmittingFunctionDecl)->getThisObjectType(), Field,
          ThisVal.val,
          isa<clang::ReferenceType>(
              Field->getType()->getUnqualifiedDesugaredType()));
      assert(CaptureKinds.find(VD) != CaptureKinds.end());
      return Res;
    }

    if (Params.find(VD) != Params.end()) {
      ValueCategory Res = Params[VD];
      assert(Res.val);
      return Res;
    }
  }
  if (auto *ED = dyn_cast<EnumConstantDecl>(E->getDecl())) {
    auto Ty =
        Glob.getTypes().getMLIRType(E->getType()).cast<mlir::IntegerType>();
    return ValueCategory(Builder.create<arith::ConstantIntOp>(
                             Loc, ED->getInitVal().getExtValue(), Ty),
                         /*isReference*/ false);

    if (!ED->getInitExpr())
      ED->dump();
    return Visit(ED->getInitExpr());
  }
  if (auto *VD = dyn_cast<ValueDecl>(E->getDecl())) {
    const std::string Name = E->getDecl()->getName().str();
    if (Glob.getTypes()
            .getMLIRType(
                Glob.getCGM().getContext().getPointerType(E->getType()))
            .isa<mlir::LLVM::LLVMPointerType>() ||
        Name == "stderr" || Name == "stdout" || Name == "stdin" ||
        (E->hasQualifier())) {
      return ValueCategory(Builder.create<mlir::LLVM::AddressOfOp>(
                               Loc, Glob.getOrCreateLLVMGlobal(VD)),
                           /*isReference*/ true);
    }

    // We need to decide where to put the Global.  If we are in a device
    // module, the global should be in the gpu module (which is nested inside
    // another main module).
    std::pair<mlir::memref::GlobalOp, bool> Gv = Glob.getOrCreateGlobal(
        *VD, /*prefix=*/"",
        isa<mlir::gpu::GPUModuleOp>(Function->getParentOp())
            ? FunctionContext::SYCLDevice
            : FunctionContext::Host);

    auto Gv2 = Builder.create<memref::GetGlobalOp>(Loc, Gv.first.getType(),
                                                   Gv.first.getName());
    Value V = castToMemSpace(reshapeRanklessGlobal(Gv2),
                             Glob.getCGM().getContext().getTargetAddressSpace(
                                 VD->getType().getAddressSpace()));

    // TODO check reference
    return ValueCategory(V, /*isReference*/ true);
  }

  llvm_unreachable("couldn't find value");
  return nullptr;
}

ValueCategory MLIRScanner::VisitOpaqueValueExpr(OpaqueValueExpr *E) {
  if (!E->getSourceExpr()) {
    E->dump();
    assert(E->getSourceExpr());
  }
  auto Res = Visit(E->getSourceExpr());
  if (!Res.val) {
    E->dump();
    E->getSourceExpr()->dump();
    assert(Res.val);
  }
  return Res;
}

ValueCategory MLIRScanner::VisitCXXTypeidExpr(clang::CXXTypeidExpr *E) {
  QualType T;
  if (E->isTypeOperand())
    T = E->getTypeOperand(Glob.getCGM().getContext());
  else
    T = E->getExprOperand()->getType();
  llvm::Constant *C = Glob.getCGM().GetAddrOfRTTIDescriptor(T);
  llvm::errs() << *C << "\n";
  mlir::Type Ty = Glob.getTypes().getMLIRType(E->getType());
  llvm::errs() << Ty << "\n";
  llvm_unreachable("unhandled typeid");
}

ValueCategory
MLIRScanner::VisitCXXDefaultInitExpr(clang::CXXDefaultInitExpr *Expr) {
  assert(ThisVal.val);
  ValueCategory ToSet = Visit(Expr->getExpr());
  assert(!ThisVal.isReference);
  assert(ToSet.val);

  bool IsArray = false;
  Glob.getTypes().getMLIRType(Expr->getExpr()->getType(), &IsArray);

  ValueCategory CFL = CommonFieldLookup(
      cast<CXXMethodDecl>(EmittingFunctionDecl)->getThisObjectType(),
      Expr->getField(), ThisVal.val, /*isLValue*/ false);
  assert(CFL.val);
  CFL.store(Builder, ToSet, IsArray);
  return CFL;
}

ValueCategory MLIRScanner::VisitCXXNoexceptExpr(CXXNoexceptExpr *Expr) {
  auto Ty =
      Glob.getTypes().getMLIRType(Expr->getType()).cast<mlir::IntegerType>();
  return ValueCategory(
      Builder.create<arith::ConstantIntOp>(getMLIRLocation(Expr->getExprLoc()),
                                           Expr->getValue(), Ty),
      /*isReference*/ false);
}

ValueCategory MLIRScanner::VisitMemberExpr(MemberExpr *ME) {
  LLVM_DEBUG({
    if (auto *Sr2 = dyn_cast<OpaqueValueExpr>(ME->getBase())) {
      if (auto *SR = dyn_cast<DeclRefExpr>(Sr2->getSourceExpr())) {
        if (SR->getDecl()->getName() == "blockIdx")
          llvm::dbgs() << "known block index";
        else if (SR->getDecl()->getName() == "blockDim")
          llvm::dbgs() << "known block dim";
        else if (SR->getDecl()->getName() == "threadIdx")
          llvm::dbgs() << "known thread index";
        else if (SR->getDecl()->getName() == "gridDim")
          llvm::dbgs() << "known grid index";
      }
    }
  });

  ValueCategory Base = Visit(ME->getBase());
  clang::QualType OT = ME->getBase()->getType();
  if (ME->isArrow()) {
    if (!Base.val)
      ME->dump();

    Base = Base.dereference(Builder);
    OT = cast<clang::PointerType>(OT->getUnqualifiedDesugaredType())
             ->getPointeeType();
  }
  if (!Base.isReference) {
    EmittingFunctionDecl->dump();
    Function.dump();
    ME->dump();
    llvm::errs() << "base value: " << Base.val << "\n";
  }
  assert(Base.isReference);
  const FieldDecl *Field = cast<clang::FieldDecl>(ME->getMemberDecl());
  return CommonFieldLookup(
      OT, Field, Base.val,
      isa<clang::ReferenceType>(
          Field->getType()->getUnqualifiedDesugaredType()));
}

ValueCategory MLIRScanner::VisitCastExpr(CastExpr *E) {
  LLVM_DEBUG({
    llvm::dbgs() << "VisitCastExpr: ";
    E->dump();
    llvm::dbgs() << "\n";
  });

  Location Loc = getMLIRLocation(E->getExprLoc());

  switch (E->getCastKind()) {
  case clang::CastKind::CK_NullToPointer: {
    mlir::Type LLVMTy = Glob.getTypes().getMLIRType(E->getType());
    if (LLVMTy.isa<LLVM::LLVMPointerType>())
      return ValueCategory(Builder.create<mlir::LLVM::NullOp>(Loc, LLVMTy),
                           /*isReference*/ false);
    if (auto MT = LLVMTy.dyn_cast<MemRefType>())
      return ValueCategory(
          Builder.create<polygeist::Pointer2MemrefOp>(
              Loc, MT,
              Builder.create<mlir::LLVM::NullOp>(
                  Loc, LLVM::LLVMPointerType::get(Builder.getI8Type(),
                                                  MT.getMemorySpaceAsInt()))),
          false);
    llvm_unreachable("illegal type for cast");
  }
  case clang::CastKind::CK_UserDefinedConversion:
    return Visit(E->getSubExpr());

  case clang::CastKind::CK_AddressSpaceConversion: {
    ValueCategory Scalar = Visit(E->getSubExpr());
    QualType DestTy = E->getType();
    unsigned AS = Glob.getCGM().getContext().getTargetAddressSpace(
        DestTy->isPointerType() ? DestTy->getPointeeType().getAddressSpace()
                                : DestTy.getAddressSpace());
    return ValueCategory(castToMemSpace(Scalar.val, AS), Scalar.isReference);
  }
  case clang::CastKind::CK_Dynamic: {
    E->dump();
    llvm_unreachable("dynamic cast not handled yet\n");
  } break;
  case clang::CastKind::CK_UncheckedDerivedToBase:
  case clang::CastKind::CK_DerivedToBase: {
    auto SE = Visit(E->getSubExpr());
    if (!SE.val)
      E->dump();

    assert(SE.val);
    const auto *Derived =
        (E->isLValue() || E->isXValue())
            ? cast<CXXRecordDecl>(
                  E->getSubExpr()->getType()->castAs<RecordType>()->getDecl())
            : E->getSubExpr()->getType()->getPointeeCXXRecordDecl();
    SmallVector<const clang::Type *> BaseTypes;
    SmallVector<bool> BaseVirtual;
    for (auto *B : E->path()) {
      BaseTypes.push_back(B->getType().getTypePtr());
      BaseVirtual.push_back(B->isVirtual());
    }

    if (auto UT = SE.val.getType().dyn_cast<mlir::MemRefType>()) {
      auto MT = Glob.getTypes()
                    .getMLIRType(
                        (E->isLValue() || E->isXValue())
                            ? Glob.getCGM().getContext().getLValueReferenceType(
                                  E->getType())
                            : E->getType())
                    .dyn_cast<mlir::MemRefType>();

      if (UT.getShape().size() != MT.getShape().size()) {
        E->dump();
        llvm::errs() << " se.val: " << SE.val << " ut: " << UT << " mt: " << MT
                     << "\n";
      }
      assert(UT.getShape().size() == MT.getShape().size());
      auto Ty = mlir::MemRefType::get(MT.getShape(), MT.getElementType(),
                                      MemRefLayoutAttrInterface(),
                                      UT.getMemorySpace());
      if (Ty.getElementType().getDialect().getNamespace() ==
              mlir::sycl::SYCLDialect::getDialectNamespace() &&
          UT.getElementType().getDialect().getNamespace() ==
              mlir::sycl::SYCLDialect::getDialectNamespace() &&
          Ty.getElementType() != UT.getElementType()) {
        return ValueCategory(
            Builder.create<mlir::sycl::SYCLCastOp>(Loc, Ty, SE.val),
            /*isReference*/ SE.isReference);
      }
    }

    mlir::Value Val =
        GetAddressOfBaseClass(SE.val, Derived, BaseTypes, BaseVirtual);
    if (E->getCastKind() != clang::CastKind::CK_UncheckedDerivedToBase &&
        !isa<CXXThisExpr>(E->IgnoreParens())) {
      mlir::Value Ptr = Val;
      if (auto MT = Ptr.getType().dyn_cast<MemRefType>())
        Ptr = Builder.create<polygeist::Memref2PointerOp>(
            Loc,
            LLVM::LLVMPointerType::get(MT.getElementType(),
                                       MT.getMemorySpaceAsInt()),
            Ptr);
      mlir::Value NullptrLlvm =
          Builder.create<mlir::LLVM::NullOp>(Loc, Ptr.getType());
      auto NE = Builder.create<mlir::LLVM::ICmpOp>(
          Loc, mlir::LLVM::ICmpPredicate::ne, Ptr, NullptrLlvm);
      if (auto MT = Ptr.getType().dyn_cast<MemRefType>())
        NullptrLlvm =
            Builder.create<polygeist::Pointer2MemrefOp>(Loc, MT, NullptrLlvm);
      Val = Builder.create<arith::SelectOp>(Loc, NE, Val, NullptrLlvm);
    }

    return ValueCategory(Val, SE.isReference);
  }
  case clang::CastKind::CK_BaseToDerived: {
    auto SE = Visit(E->getSubExpr());
    if (!SE.val)
      E->dump();

    assert(SE.val);
    const auto *Derived =
        (E->isLValue() || E->isXValue())
            ? cast<CXXRecordDecl>(E->getType()->castAs<RecordType>()->getDecl())
            : E->getType()->getPointeeCXXRecordDecl();
    mlir::Value Val = GetAddressOfDerivedClass(SE.val, Derived, E->path_begin(),
                                               E->path_end());
    return ValueCategory(Val, SE.isReference);
  }
  case clang::CastKind::CK_BitCast: {
    if (auto *CI = dyn_cast<clang::CallExpr>(E->getSubExpr()))
      if (auto *IC = dyn_cast<ImplicitCastExpr>(CI->getCallee()))
        if (auto *SR = dyn_cast<DeclRefExpr>(IC->getSubExpr())) {
          if (SR->getDecl()->getIdentifier() &&
              SR->getDecl()->getName() == "polybench_alloc_data") {
            if (auto MT = Glob.getTypes()
                              .getMLIRType(E->getType())
                              .dyn_cast<mlir::MemRefType>()) {
              auto Shape = std::vector<int64_t>(MT.getShape());
              // shape.erase(shape.begin());
              auto MT0 = mlir::MemRefType::get(Shape, MT.getElementType(),
                                               MemRefLayoutAttrInterface(),
                                               MT.getMemorySpace());

              auto Alloc = Builder.create<mlir::memref::AllocOp>(Loc, MT0);
              return ValueCategory(Alloc, /*isReference*/ false);
            }
          }
        }

    if (auto *CI = dyn_cast<clang::CallExpr>(E->getSubExpr()))
      if (auto *IC = dyn_cast<ImplicitCastExpr>(CI->getCallee()))
        if (auto *SR = dyn_cast<DeclRefExpr>(IC->getSubExpr())) {
          if (SR->getDecl()->getIdentifier() &&
              (SR->getDecl()->getName() == "malloc" ||
               SR->getDecl()->getName() == "calloc"))
            if (auto MT = Glob.getTypes()
                              .getMLIRType(E->getType())
                              .dyn_cast<mlir::MemRefType>()) {
              auto Shape = std::vector<int64_t>(MT.getShape());

              auto ElemSize =
                  getTypeSize(cast<clang::PointerType>(
                                  E->getType()->getUnqualifiedDesugaredType())
                                  ->getPointeeType());
              mlir::Value AllocSize = Builder.create<arith::IndexCastOp>(
                  Loc, mlir::IndexType::get(Builder.getContext()),
                  Visit(CI->getArg(0)).getValue(Builder));
              if (SR->getDecl()->getName() == "calloc") {
                AllocSize = Builder.create<arith::MulIOp>(
                    Loc, AllocSize,
                    Builder.create<arith::IndexCastOp>(
                        Loc, mlir::IndexType::get(Builder.getContext()),
                        Visit(CI->getArg(1)).getValue(Builder)));
              }
              mlir::Value Args[1] = {
                  Builder.create<arith::DivUIOp>(Loc, AllocSize, ElemSize)};
              auto Alloc = Builder.create<mlir::memref::AllocOp>(Loc, MT, Args);
              if (SR->getDecl()->getName() == "calloc") {
                mlir::Value Val = Alloc;
                if (Val.getType().isa<MemRefType>()) {
                  Val = Builder.create<polygeist::Memref2PointerOp>(
                      Loc,
                      LLVM::LLVMPointerType::get(Builder.getI8Type(),
                                                 Val.getType()
                                                     .cast<MemRefType>()
                                                     .getMemorySpaceAsInt()),
                      Val);
                } else {
                  Val = Builder.create<LLVM::BitcastOp>(
                      Loc,
                      LLVM::LLVMPointerType::get(
                          Builder.getI8Type(),
                          Val.getType()
                              .cast<LLVM::LLVMPointerType>()
                              .getAddressSpace()),
                      Val);
                }
                auto I80 = Builder.create<arith::ConstantIntOp>(Loc, 0, 8);
                auto Sizev = Builder.create<arith::IndexCastOp>(
                    Loc, Builder.getI64Type(), AllocSize);
                auto Falsev =
                    Builder.create<arith::ConstantIntOp>(Loc, false, 1);
                Builder.create<LLVM::MemsetOp>(Loc, Val, I80, Sizev, Falsev);
              }
              return ValueCategory(Alloc, /*isReference*/ false);
            }
        }
    auto SE = Visit(E->getSubExpr());
    LLVM_DEBUG({
      if (!SE.val)
        E->dump();
    });
    auto Scalar = SE.getValue(Builder);
    if (auto SPT = Scalar.getType().dyn_cast<mlir::LLVM::LLVMPointerType>()) {
      mlir::Type NT = Glob.getTypes().getMLIRType(E->getType());
      LLVM::LLVMPointerType PT = NT.dyn_cast<LLVM::LLVMPointerType>();
      if (!PT) {
        return ValueCategory(
            Builder.create<polygeist::Pointer2MemrefOp>(Loc, NT, Scalar),
            false);
      }
      PT = LLVM::LLVMPointerType::get(PT.getElementType(),
                                      SPT.getAddressSpace());
      auto Nval = Builder.create<mlir::LLVM::BitcastOp>(Loc, PT, Scalar);
      return ValueCategory(Nval, /*isReference*/ false);
    }

    LLVM_DEBUG({
      if (!Scalar.getType().isa<mlir::MemRefType>()) {
        E->dump();
        E->getType()->dump();
        llvm::errs() << "Scalar: " << Scalar << "\n";
      }
    });

    assert(Scalar.getType().isa<mlir::MemRefType>() &&
           "Expecting 'Scalar' to have MemRefType");

    auto ScalarTy = Scalar.getType().cast<mlir::MemRefType>();
    mlir::Type MLIRTy = Glob.getTypes().getMLIRType(E->getType());

    if (auto PT = MLIRTy.dyn_cast<mlir::LLVM::LLVMPointerType>()) {
      assert(
          ScalarTy.getMemorySpaceAsInt() == PT.getAddressSpace() &&
          "The type of 'Scalar' does not have the same memory space as 'PT'");
      auto Val =
          Builder.create<mlir::polygeist::Memref2PointerOp>(Loc, PT, Scalar);
      return ValueCategory(Val, /*isReference*/ false);
    }

    if (auto MT = MLIRTy.dyn_cast<mlir::MemRefType>()) {
      auto Ty = mlir::MemRefType::get(MT.getShape(), MT.getElementType(),
                                      MemRefLayoutAttrInterface(),
                                      ScalarTy.getMemorySpace());
      if (ScalarTy.getShape().size() == MT.getShape().size() + 1)
        return ValueCategory(Builder.create<mlir::polygeist::SubIndexOp>(
                                 Loc, Ty, Scalar, getConstantIndex(0)),
                             /*isReference*/ false);

      if (ScalarTy.getShape().size() != MT.getShape().size()) {
        auto MemRefToPtr = Builder.create<polygeist::Memref2PointerOp>(
            Loc,
            LLVM::LLVMPointerType::get(Builder.getI8Type(),
                                       ScalarTy.getMemorySpaceAsInt()),
            Scalar);
        assert(Ty.getMemorySpaceAsInt() == ScalarTy.getMemorySpaceAsInt() &&
               "Expecting 'ty' and 'ScalarTy' to have the same memory space");
        auto PtrToMemRef =
            Builder.create<polygeist::Pointer2MemrefOp>(Loc, Ty, MemRefToPtr);
        return ValueCategory(PtrToMemRef, /*isReference*/ false);
      }

      return ValueCategory(Builder.create<memref::CastOp>(Loc, Ty, Scalar),
                           /*isReference*/ false);
    }
    LLVM_DEBUG({
      E->dump();
      E->getType()->dump();
      llvm::errs() << " Scalar: " << Scalar << " MLIRTy: " << MLIRTy << "\n";
    });
    llvm_unreachable("illegal type for cast");
  } break;
  case clang::CastKind::CK_LValueToRValue: {
    if (auto *DR = dyn_cast<DeclRefExpr>(E->getSubExpr())) {
      if (auto *VD = dyn_cast<VarDecl>(DR->getDecl()->getCanonicalDecl())) {
        if (NOUR_Constant == DR->isNonOdrUse()) {
          if (!VD->getInit()) {
            E->dump();
            VD->dump();
          }
          assert(VD->getInit());
          return Visit(VD->getInit());
        }
      }
      if (DR->getDecl()->getIdentifier() &&
          DR->getDecl()->getName() == "warpSize") {
        mlir::Type MLIRTy = Glob.getTypes().getMLIRType(E->getType());
        return ValueCategory(
            Builder.create<mlir::NVVM::WarpSizeOp>(Loc, MLIRTy),
            /*isReference*/ false);
      }
    }

    ValueCategory Prev = EmitLValue(E->getSubExpr());
    bool IsArray = false;
    Glob.getTypes().getMLIRType(E->getType(), &IsArray);
    if (IsArray)
      return Prev;

    mlir::Value Lres = Prev.getValue(Builder);

    LLVM_DEBUG({
      if (!Prev.isReference) {
        llvm::dbgs() << "LValueToRValue cast performed on an RValue: ";
        E->dump(llvm::dbgs(), Glob.getCGM().getContext());
        Lres.print(llvm::dbgs());
        llvm::dbgs() << "\n";
      }
    });
    return ValueCategory(Lres, /*isReference*/ false);
  }
  case clang::CastKind::CK_IntegralToFloating:
  case clang::CastKind::CK_FloatingToIntegral:
  case clang::CastKind::CK_FloatingCast:
  case clang::CastKind::CK_IntegralCast:
  case clang::CastKind::CK_BooleanToSignedIntegral:
    return EmitScalarConversion(Visit(E->getSubExpr()),
                                E->getSubExpr()->getType(), E->getType(),
                                E->getExprLoc());

  case clang::CastKind::CK_ArrayToPointerDecay:
    return CommonArrayToPointer(Visit(E->getSubExpr()));

  case clang::CastKind::CK_FunctionToPointerDecay: {
    auto Scalar = Visit(E->getSubExpr());
    assert(Scalar.isReference);
    return ValueCategory(Scalar.val, /*isReference*/ false);
  }
  case clang::CastKind::CK_ConstructorConversion:
  case clang::CastKind::CK_NoOp:
    return Visit(E->getSubExpr());

  case clang::CastKind::CK_ToVoid: {
    Visit(E->getSubExpr());
    return nullptr;
  }
  case clang::CastKind::CK_PointerToBoolean:
    return EmitPointerToBoolConversion(Loc, Visit(E->getSubExpr()));
  case clang::CastKind::CK_PointerToIntegral: {
    const auto DestTy = E->getType();
    assert(!DestTy->isBooleanType() && "bool should use PointerToBool");
    const auto PtrExpr = Visit(E->getSubExpr());
    return EmitPointerToIntegralConversion(
        Loc, Glob.getTypes().getMLIRType(DestTy), PtrExpr);
  }
  case clang::CastKind::CK_IntegralToBoolean:
    return EmitIntToBoolConversion(Loc, Visit(E->getSubExpr()));
  case clang::CastKind::CK_FloatingToBoolean:
    return EmitFloatToBoolConversion(Loc, Visit(E->getSubExpr()));
  case clang::CastKind::CK_VectorSplat: {
    const auto DstTy = Glob.getTypes().getMLIRType(E->getType());
    const auto Elt = Visit(E->getSubExpr());
    return Elt.Splat(Builder, Loc, DstTy);
  }
  case clang::CastKind::CK_IntegralToPointer: {
    auto VC = Visit(E->getSubExpr());

    // First convert to the correct width.
    const auto MiddleTy = Builder.getIntegerType(
        Glob.getCGM().getDataLayout().getPointerSizeInBits());
    const auto InputSigned =
        E->getSubExpr()->getType()->isSignedIntegerOrEnumerationType();
    const auto IntResult = VC.IntCast(Builder, Loc, MiddleTy, InputSigned);

    // Now perform the integral to pointer conversion.
    mlir::Type PostTy = Glob.getTypes().getMLIRType(E->getType());
    return EmitIntegralToPointerConversion(Loc, PostTy, IntResult);
  }

  default:
    if (EmittingFunctionDecl)
      EmittingFunctionDecl->dump();
    E->dump();
  }

  llvm_unreachable("unhandled cast");
}

ValueCategory
MLIRScanner::VisitConditionalOperator(clang::ConditionalOperator *E) {
  auto Cond = Visit(E->getCond()).getValue(Builder);
  assert(Cond != nullptr);
  if (auto LT = Cond.getType().dyn_cast<mlir::LLVM::LLVMPointerType>()) {
    auto NullptrLlvm = Builder.create<mlir::LLVM::NullOp>(Loc, LT);
    Cond = Builder.create<mlir::LLVM::ICmpOp>(
        Loc, mlir::LLVM::ICmpPredicate::ne, Cond, NullptrLlvm);
  }
  auto PrevTy = Cond.getType().cast<mlir::IntegerType>();
  if (!PrevTy.isInteger(1)) {
    Cond = Builder.create<arith::CmpIOp>(
        Loc, arith::CmpIPredicate::ne, Cond,
        Builder.create<arith::ConstantIntOp>(Loc, 0, PrevTy));
  }
  std::vector<mlir::Type> Types;
  if (!E->getType()->isVoidType())
    Types.push_back(Glob.getTypes().getMLIRType(E->getType()));
  auto IfOp = Builder.create<mlir::scf::IfOp>(Loc, Types, Cond,
                                              /*hasElseRegion*/ true);

  auto Oldpoint = Builder.getInsertionPoint();
  auto *Oldblock = Builder.getInsertionBlock();
  Builder.setInsertionPointToStart(&IfOp.getThenRegion().back());

  auto TrueExpr = Visit(E->getTrueExpr());

  bool IsReference = E->isLValue() || E->isXValue();

  std::vector<mlir::Value> TrueArray;
  if (!E->getType()->isVoidType()) {
    if (!TrueExpr.val)
      E->dump();

    assert(TrueExpr.val);
    mlir::Value Truev;
    if (IsReference) {
      assert(TrueExpr.isReference);
      Truev = TrueExpr.val;
    } else {
      if (TrueExpr.isReference)
        if (auto MT = TrueExpr.val.getType().dyn_cast<MemRefType>())
          if (MT.getShape().size() != 1) {
            E->dump();
            E->getTrueExpr()->dump();
            llvm::errs() << " trueExpr: " << TrueExpr.val << "\n";
            assert(0);
          }
      Truev = TrueExpr.getValue(Builder);
    }
    assert(Truev != nullptr);
    TrueArray.push_back(Truev);
    Builder.create<mlir::scf::YieldOp>(Loc, TrueArray);
  }

  Builder.setInsertionPointToStart(&IfOp.getElseRegion().back());

  auto FalseExpr = Visit(E->getFalseExpr());
  std::vector<mlir::Value> Falsearray;
  if (!E->getType()->isVoidType()) {
    mlir::Value Falsev;
    if (IsReference) {
      assert(FalseExpr.isReference);
      Falsev = FalseExpr.val;
    } else
      Falsev = FalseExpr.getValue(Builder);
    assert(Falsev != nullptr);
    Falsearray.push_back(Falsev);
    Builder.create<mlir::scf::YieldOp>(Loc, Falsearray);
  }

  Builder.setInsertionPoint(Oldblock, Oldpoint);

  for (size_t I = 0; I < TrueArray.size(); I++)
    Types[I] = TrueArray[I].getType();
  auto NewIfOp = Builder.create<mlir::scf::IfOp>(Loc, Types, Cond,
                                                 /*hasElseRegion*/ true);
  NewIfOp.getThenRegion().takeBody(IfOp.getThenRegion());
  NewIfOp.getElseRegion().takeBody(IfOp.getElseRegion());
  IfOp.erase();
  return ValueCategory(NewIfOp.getResult(0), /*isReference*/ IsReference);
}

ValueCategory MLIRScanner::VisitStmtExpr(clang::StmtExpr *Stmt) {
  ValueCategory Off = nullptr;
  for (auto *A : Stmt->getSubStmt()->children())
    Off = Visit(A);

  return Off;
}

ValueCategory MLIRScanner::VisitBinAssign(BinaryOperator *E) {
  LLVM_DEBUG({
    llvm::dbgs() << "VisitBinAssign: ";
    E->dump();
    llvm::dbgs() << "\n";
  });

  ValueCategory RHS = Visit(E->getRHS());
  ValueCategory LHS = EmitLValue(E->getLHS());

  assert(LHS.isReference);
  mlir::Value ToStore = RHS.getValue(Builder);
  mlir::Type SubType;
  if (auto PT = LHS.val.getType().dyn_cast<mlir::LLVM::LLVMPointerType>())
    SubType = PT.getElementType();
  else
    SubType = LHS.val.getType().cast<MemRefType>().getElementType();

  if (ToStore.getType() != SubType) {
    if (auto PrevTy = ToStore.getType().dyn_cast<mlir::IntegerType>()) {
      if (auto PostTy = SubType.dyn_cast<mlir::IntegerType>()) {
        bool SignedType = true;
        if (const auto *Bit = dyn_cast<BuiltinType>(&*E->getType())) {
          if (Bit->isUnsignedInteger())
            SignedType = false;
          if (Bit->isSignedInteger())
            SignedType = true;
        }

        if (PrevTy.getWidth() < PostTy.getWidth()) {
          if (SignedType)
            ToStore = Builder.create<arith::ExtSIOp>(Loc, PostTy, ToStore);
          else
            ToStore = Builder.create<arith::ExtUIOp>(Loc, PostTy, ToStore);
        } else if (PrevTy.getWidth() > PostTy.getWidth())
          ToStore = Builder.create<arith::TruncIOp>(Loc, PostTy, ToStore);
      }
    }
  }
  LHS.store(Builder, ToStore);
  return RHS;
}

class BinOpInfo {
public:
  BinOpInfo(ValueCategory LHS, ValueCategory RHS, QualType Ty,
            BinaryOperator::Opcode Opcode, const Expr *Expr)
      : LHS(LHS), RHS(RHS), Ty(Ty), Opcode(Opcode), E(Expr) {}

  ValueCategory getLHS() const { return LHS; }
  ValueCategory getRHS() const { return RHS; }
  constexpr QualType getType() const { return Ty; }
  constexpr BinaryOperator::Opcode getOpcode() const { return Opcode; }
  constexpr const Expr *getExpr() const { return E; }

private:
  const ValueCategory LHS;
  const ValueCategory RHS;
  const QualType Ty;                   // Computation Type.
  const BinaryOperator::Opcode Opcode; // Opcode of BinOp to perform
  const Expr *E;
};

ValueCategory MLIRScanner::EmitPromoted(Expr *E, QualType PromotionType) {
  assert(E && "Invalid input expression.");
  E = E->IgnoreParens();
  if (auto *BO = dyn_cast<BinaryOperator>(E)) {
    switch (BO->getOpcode()) {
#define HANDLEBINOP(OP)                                                        \
  case BO_##OP:                                                                \
    return EmitBin##OP(EmitBinOps(BO, PromotionType));

      HANDLEBINOP(Add)
      HANDLEBINOP(Sub)
      HANDLEBINOP(Mul)
      HANDLEBINOP(Div)
#undef HANDLEBINOP
    default:
      break;
    }
  } else if (auto *UO = dyn_cast<UnaryOperator>(E)) {
    switch (UO->getOpcode()) {
#define HANDLEUNARYOP(OP)                                                      \
  case UO_##OP:                                                                \
    return Visit##OP(UO, PromotionType);

#include "Expressions.def"
#undef HANDLEUNARYOP

    default:
      break;
    }
  }

  const ValueCategory Res = Visit(E);
  if (Res.val) {
    const auto Loc = getMLIRLocation(E->getExprLoc());
    if (!PromotionType.isNull())
      return EmitPromotedValue(Loc, Res, PromotionType);
    return EmitUnPromotedValue(Loc, Res, E->getType());
  }
  return Res;
}

ValueCategory MLIRScanner::CastToVoidPtr(ValueCategory Ptr) {
  assert(mlirclang::isPointerOrMemRefTy(Ptr.val.getType()) &&
         "Expecting pointer or memref");

  const auto DestType =
      mlirclang::getPtrTyWithNewType(Ptr.val.getType(), Builder.getI8Type());

  return Ptr.BitCast(Builder, Loc, DestType);
}

ValueCategory MLIRScanner::EmitPromotedValue(Location Loc, ValueCategory Result,
                                             QualType PromotionType) {
  return Result.FPExt(Builder, Loc, Glob.getTypes().getMLIRType(PromotionType));
}

ValueCategory MLIRScanner::EmitUnPromotedValue(Location Loc,
                                               ValueCategory Result,
                                               QualType PromotionType) {
  return Result.FPTrunc(Builder, Loc,
                        Glob.getTypes().getMLIRType(PromotionType));
}

ValueCategory MLIRScanner::EmitPromotedScalarExpr(Expr *E,
                                                  QualType PromotionType) {
  if (!PromotionType.isNull())
    return EmitPromoted(E, PromotionType);
  return Visit(E);
}

ValueCategory MLIRScanner::EmitScalarCast(mlir::Location Loc, ValueCategory Src,
                                          QualType SrcQT, QualType DstQT,
                                          mlir::Type SrcTy, mlir::Type DstTy) {
  assert(SrcTy != DstTy && "Types should be different when casting");
  assert(!SrcQT->isAnyComplexType() && !DstQT->isAnyComplexType() &&
         "Not supported in cgeist");
  assert(!SrcQT->isMatrixType() && !DstQT->isMatrixType() &&
         "Not supported in cgeist");

  if (SrcTy.isIntOrIndex()) {
    bool InputSigned = SrcQT->isSignedIntegerOrEnumerationType();
    if (SrcQT->isBooleanType()) {
      // TODO: Should check options
      CGEIST_WARNING(llvm::WithColor::warning()
                     << "Treating boolean as unsigned\n");
      InputSigned = false;
    }

    if (DstTy.isIntOrIndex())
      return Src.IntCast(Builder, Loc, DstTy, InputSigned);
    if (InputSigned)
      return Src.SIToFP(Builder, Loc, DstTy);
    return Src.UIToFP(Builder, Loc, DstTy);
  }

  if (DstTy.isIntOrIndex()) {
    assert(SrcTy.isa<FloatType>() && "Unknown real conversion");
    bool IsSigned = DstQT->isSignedIntegerOrEnumerationType();

    // If we can't recognize overflow as undefined behavior, assume that
    // overflow saturates. This protects against normal optimizations if we are
    // compiling with non-standard FP semantics.
    CGEIST_WARNING(llvm::WithColor::warning()
                   << "Performing strict float cast overflow\n");

    if (IsSigned)
      return Src.FPToSI(Builder, Loc, DstTy);
    return Src.FPToUI(Builder, Loc, DstTy);
  }

  if (DstTy.cast<FloatType>().getWidth() < SrcTy.cast<FloatType>().getWidth())
    return Src.FPTrunc(Builder, Loc, DstTy);
  return Src.FPExt(Builder, Loc, DstTy);
}

ValueCategory MLIRScanner::EmitScalarConversion(ValueCategory Src,
                                                QualType SrcQT, QualType DstQT,
                                                SourceLocation Loc) {
  // TODO: Handle fixed points here when supported.
  // TODO: Take into account scalar conversion options.

  assert(!SrcQT->isFixedPointType() &&
         "Not handling conversion from fixed point types");
  assert(!DstQT->isFixedPointType() &&
         "Not handling conversion to fixed point types");

  mlirclang::CodeGen::CodeGenTypes &CGTypes = Glob.getTypes();

  SrcQT = Glob.getCGM().getContext().getCanonicalType(SrcQT);
  DstQT = Glob.getCGM().getContext().getCanonicalType(DstQT);
  if (SrcQT == DstQT)
    return Src;
  if (DstQT->isVoidType())
    return nullptr;

  mlir::Type SrcTy = Src.val.getType();

  const Location MLIRLoc = getMLIRLocation(Loc);
  if (DstQT->isBooleanType())
    return EmitConversionToBool(MLIRLoc, Src, SrcQT);

  mlir::Type DstTy = CGTypes.getMLIRType(DstQT);

  // Cast from half through float if half isn't a native type.
  const CodeGen::CodeGenModule &CGM = Glob.getCGM();
  if (SrcQT->isHalfType() && !CGM.getLangOpts().NativeHalfType) {
    // Cast to FP using the intrinsic if the half type itself isn't supported.
    if (DstTy.isa<FloatType>()) {
      CGEIST_WARNING({
        if (CGM.getContext().getTargetInfo().useFP16ConversionIntrinsics())
          llvm::WithColor::warning()
              << "Should call convert_from_fp16 intrinsic "
                 "to perfom this conversion\n";
      });
    } else {
      // Cast to other types through float, using either the intrinsic or FPExt,
      // depending on whether the half type itself is supported (as opposed to
      // operations on half, available with NativeHalfType).
      CGEIST_WARNING({
        if (CGM.getContext().getTargetInfo().useFP16ConversionIntrinsics())
          llvm::WithColor::warning()
              << "Should call convert_from_fp16 intrinsic "
                 "to perfom this conversion\n";
      });

      Src = Src.FPExt(Builder, MLIRLoc, Builder.getF32Type());
      SrcQT = CGM.getContext().FloatTy;
      SrcTy = Builder.getF32Type();
    }
  }

  // Ignore conversions like int -> uint.
  if (SrcTy == DstTy) {
    CGEIST_WARNING(llvm::WithColor::warning()
                   << "Not emitting implicit integer sign change checks\n");
    return Src;
  }

  // Handle pointer conversions next: pointers can only be converted to/from
  // other pointers and integers. Check for pointer types in terms of LLVM, as
  // some native types (like Obj-C id) may map to a pointer type.
  assert(!(DstTy.isa<MemRefType>() || SrcTy.isa<MemRefType>()) &&
         "Not implemented yet");

  // A scalar can be splatted to an extended vector of the same element type
  assert(!(DstQT->isExtVectorType() && !SrcQT->isVectorType()) &&
         "Not implemented yet");

  assert(!(SrcQT->isMatrixType() && DstQT->isMatrixType()) &&
         "Not implemented yet");

  assert(!(SrcTy.isa<mlir::VectorType>() || DstTy.isa<mlir::VectorType>()) &&
         "Not implemented yet");

  // Finally, we have the arithmetic types: real int/float.
  mlir::Type ResTy = DstTy;
  CGEIST_WARNING(llvm::WithColor::warning() << "Missing overflow checks\n");

  // Cast to half through float if half isn't a native type.
  if (DstQT->isHalfType() && !CGM.getContext().getLangOpts().NativeHalfType) {
    // Make sure we cast in a single step if from another FP type.
    if (SrcTy.isa<FloatType>()) {
      // Use the intrinsic if the half type itself isn't supported
      // (as opposed to operations on half, available with NativeHalfType).
      CGEIST_WARNING({
        if (CGM.getContext().getTargetInfo().useFP16ConversionIntrinsics())
          llvm::WithColor::warning() << "Should call convert_to_fp16 intrinsic "
                                        "to perfom this conversion\n";
      });
      // If the half type is supported, just use an fptrunc.
      return Src.FPTrunc(Builder, MLIRLoc, DstTy);
    }
    DstTy = Builder.getF32Type();
  }

  ValueCategory Res = EmitScalarCast(MLIRLoc, Src, SrcQT, DstQT, SrcTy, DstTy);

  if (DstTy != ResTy) {
    if (CGM.getContext().getTargetInfo().useFP16ConversionIntrinsics()) {
      assert(ResTy.isInteger(16) && "Only half FP requires extra conversion");
      CGEIST_WARNING(llvm::WithColor::warning()
                     << "Should call convert_to_fp16 intrinsic to "
                        "perfom this conversion\n");
    }
    Res = Res.FPTrunc(Builder, MLIRLoc, ResTy);
  }

  CGEIST_WARNING({
    llvm::WithColor::warning() << "Missing truncation checks\n";
    llvm::WithColor::warning() << "Missing integer sign change checks\n";
  });

  return Res;
}

ValueCategory MLIRScanner::EmitFloatToBoolConversion(Location Loc,
                                                     ValueCategory Src) {
  assert(Src.val.getType().isa<FloatType>() && "Expecting a float value");
  mlir::OpBuilder SubBuilder(Builder.getContext());
  SubBuilder.setInsertionPointToStart(EntryBlock);
  auto FloatTy = cast<FloatType>(Src.val.getType());
  auto Zero = SubBuilder.create<arith::ConstantFloatOp>(
      Loc, mlir::APFloat::getZero(FloatTy.getFloatSemantics()), FloatTy);
  return Src.FCmpUNE(Builder, Loc, Zero);
}

ValueCategory MLIRScanner::EmitPointerToBoolConversion(Location Loc,
                                                       ValueCategory Src) {
  if (auto MemRefTy = Src.val.getType().dyn_cast<MemRefType>()) {
    auto ElementTy = MemRefTy.getElementType();
    auto AddressSpace = MemRefTy.getMemorySpaceAsInt();
    Src = {
        Builder.create<polygeist::Memref2PointerOp>(
            Loc, LLVM::LLVMPointerType::get(ElementTy, AddressSpace), Src.val),
        Src.isReference};
  }
  assert(Src.val.getType().isa<LLVM::LLVMPointerType>() &&
         "Expecting a pointer");
  mlir::OpBuilder SubBuilder(Builder.getContext());
  SubBuilder.setInsertionPointToStart(EntryBlock);
  auto Zero = SubBuilder.create<LLVM::NullOp>(Loc, Src.val.getType());
  return {Builder.createOrFold<LLVM::ICmpOp>(Loc, LLVM::ICmpPredicate::ne,
                                             Src.val, Zero),
          false};
}

ValueCategory MLIRScanner::EmitIntToBoolConversion(Location Loc,
                                                   ValueCategory Src) {
  assert(Src.val.getType().isa<IntegerType>() && "Expecting an integer value");
  mlir::OpBuilder SubBuilder(Builder.getContext());
  SubBuilder.setInsertionPointToStart(EntryBlock);
  auto Zero = SubBuilder.create<arith::ConstantIntOp>(
      Loc, 0, Src.val.getType().cast<IntegerType>().getWidth());
  return Src.ICmpNE(Builder, Loc, Zero);
}

ValueCategory MLIRScanner::EmitConversionToBool(Location Loc, ValueCategory Src,
                                                QualType SrcQT) {
  assert(SrcQT.isCanonical() && "EmitScalarConversion strips typedefs");
  assert(!isa<MemberPointerType>(SrcQT) && "Not implemented yet");
  const auto ValTy = Src.val.getType();
  if (ValTy.isa<FloatType>())
    return EmitFloatToBoolConversion(Loc, Src);
  if (ValTy.isa<IntegerType>())
    return EmitIntToBoolConversion(Loc, Src);
  if (ValTy.isa<LLVM::LLVMPointerType, MemRefType>())
    return EmitPointerToBoolConversion(Loc, Src);
  llvm_unreachable("Unknown scalar type to convert");
}

ValueCategory MLIRScanner::EmitPointerToIntegralConversion(Location Loc,
                                                           mlir::Type DestTy,
                                                           ValueCategory Src) {
  assert(DestTy.isa<IntegerType>() && "Expecting integer type");
  assert(mlirclang::isPointerOrMemRefTy(Src.val.getType()) &&
         "Expecting pointer input");

  return Src.MemRef2Ptr(Builder, Loc).PtrToInt(Builder, Loc, DestTy);
}

ValueCategory MLIRScanner::EmitIntegralToPointerConversion(Location Loc,
                                                           mlir::Type DestTy,
                                                           ValueCategory Src) {
  assert(mlirclang::isPointerOrMemRefTy(DestTy) && "Expecting pointer type");
  assert(Src.val.getType().isa<IntegerType>() &&
         Src.val.getType().cast<IntegerType>().getWidth() ==
             Glob.getCGM().getDataLayout().getPointerSizeInBits() &&
         "Expecting pointer-width integer input");

  return TypeSwitch<mlir::Type, ValueCategory>(DestTy)
      .Case<LLVM::LLVMPointerType>(
          [=](auto Ty) { return Src.IntToPtr(Builder, Loc, Ty); })
      .Case<MemRefType>([=](auto Ty) {
        const auto MiddlePtrTy = LLVM::LLVMPointerType::get(
            Ty.getElementType(), Ty.getMemorySpaceAsInt());
        return Src.IntToPtr(Builder, Loc, MiddlePtrTy).Ptr2MemRef(Builder, Loc);
      });
}

ValueCategory
MLIRScanner::EmitCompoundAssignmentLValue(clang::CompoundAssignOperator *E) {
  switch (E->getOpcode()) {
#define HANDLEBINOP(OP)                                                        \
  case BO_##OP##Assign:                                                        \
    return EmitCompoundAssignLValue(E, &MLIRScanner::EmitBin##OP).first;

#include "Expressions.def"
#undef HANDLEBINOP
  case BO_PtrMemD:
  case BO_PtrMemI:
  case BO_Mul:
  case BO_Div:
  case BO_Rem:
  case BO_Add:
  case BO_Sub:
  case BO_Shl:
  case BO_Shr:
  case BO_LT:
  case BO_GT:
  case BO_LE:
  case BO_GE:
  case BO_EQ:
  case BO_NE:
  case BO_Cmp:
  case BO_And:
  case BO_Xor:
  case BO_Or:
  case BO_LAnd:
  case BO_LOr:
  case BO_Assign:
  case BO_Comma:
    llvm_unreachable("Not valid compound assignment operators");
  }

  llvm_unreachable("Unhandled compound assignment operator");
}

ValueCategory MLIRScanner::EmitLValue(Expr *E) {
  switch (E->getStmtClass()) {
  default:
    return Visit(E);

  case Expr::CompoundAssignOperatorClass: {
    QualType Ty = E->getType();
    if (const AtomicType *AT = Ty->getAs<AtomicType>())
      Ty = AT->getValueType();
    auto *CAO = cast<CompoundAssignOperator>(E);
    assert(!Ty->isAnyComplexType() && "Handle complex types.");
    return EmitCompoundAssignmentLValue(CAO);
  }
  case Expr::ParenExprClass:
    return EmitLValue(cast<ParenExpr>(E)->getSubExpr());
  case Expr::ArraySubscriptExprClass:
    return EmitArraySubscriptExpr(cast<ArraySubscriptExpr>(E));
  }
}

std::pair<ValueCategory, ValueCategory> MLIRScanner::EmitCompoundAssignLValue(
    CompoundAssignOperator *E,
    ValueCategory (MLIRScanner::*Func)(const BinOpInfo &)) {
  QualType LHSTy = E->getLHS()->getType();

  CGEIST_WARNING({
    if (E->getComputationResultType()->isAnyComplexType())
      llvm::WithColor::warning() << "Not handling complex types yet\n";
  });

  // Emit the RHS first.  __block variables need to have the rhs evaluated
  // first, plus this should improve codegen a little.

  QualType PromotionTypeCR =
      Glob.getTypes().getPromotionType(E->getComputationResultType());
  if (PromotionTypeCR.isNull())
    PromotionTypeCR = E->getComputationResultType();
  QualType PromotionTypeLHS =
      Glob.getTypes().getPromotionType(E->getComputationLHSType());
  QualType PromotionTypeRHS =
      Glob.getTypes().getPromotionType(E->getRHS()->getType());
  const ValueCategory RHS =
      EmitPromotedScalarExpr(E->getRHS(), PromotionTypeRHS);

  const QualType Ty = PromotionTypeCR;
  const BinaryOperator::Opcode OpCode = E->getOpcode();
  const SourceLocation Loc = E->getExprLoc();

  // Load/convert the LHS.
  CGEIST_WARNING(llvm::WithColor::warning() << "Emitting unchecked LValue\n");

  const ValueCategory LHSLV = EmitLValue(E->getLHS());
  CGEIST_WARNING({
    if (isa<AtomicType>(LHSTy))
      llvm::WithColor::warning()
          << "Not handling atomics. Should perform RMW operation here.\n";
  });

  ValueCategory LHS{LHSLV.getValue(Builder), false};
  if (!PromotionTypeLHS.isNull())
    LHS = EmitScalarConversion(LHS, LHSTy, PromotionTypeLHS, E->getExprLoc());
  else
    LHS = EmitScalarConversion(LHS, LHSTy, E->getComputationLHSType(), Loc);

  // Expand the binary operator.
  ValueCategory Result = (this->*Func)({LHS, RHS, Ty, OpCode, E});
  // Convert the result back to the LHS type,
  // potentially with Implicit Conversion sanitizer check.
  Result = EmitScalarConversion(Result, PromotionTypeCR, LHSTy, Loc);

  LHSLV.store(Builder, Result.val);

  CGEIST_WARNING({
    if (Glob.getCGM().getLangOpts().OpenMP)
      llvm::WithColor::warning()
          << "Should checkAndEmitLastprivateConditional, "
             "but not implemented yet.\n";
  });

  return {LHSLV, Result};
}

ValueCategory MLIRScanner::EmitCompoundAssign(
    CompoundAssignOperator *E,
    ValueCategory (MLIRScanner::*Func)(const BinOpInfo &)) {
  const auto &[LHS, Result] = EmitCompoundAssignLValue(E, Func);
  // The return value is the stored value in C and the LValue in C++.
  return Glob.getCGM().getLangOpts().CPlusPlus ? LHS : Result;
}

#define HANDLEBINOP(OP)                                                        \
  ValueCategory MLIRScanner::VisitBin##OP(BinaryOperator *E) {                 \
    LLVM_DEBUG({                                                               \
      llvm::dbgs() << "VisitBin" #OP ": ";                                     \
      E->dump();                                                               \
      llvm::dbgs() << "\n";                                                    \
    });                                                                        \
    QualType PromotionType = Glob.getTypes().getPromotionType(E->getType());   \
    ValueCategory Result = EmitBin##OP(EmitBinOps(E, PromotionType));          \
    if (Result.val && !PromotionType.isNull())                                 \
      Result = EmitUnPromotedValue(getMLIRLocation(E->getExprLoc()), Result,   \
                                   E->getType());                              \
    return Result;                                                             \
  }                                                                            \
                                                                               \
  ValueCategory MLIRScanner::VisitBin##OP##Assign(BinaryOperator *E) {         \
    LLVM_DEBUG({                                                               \
      llvm::dbgs() << "VisitBin" #OP "Assign: ";                               \
      E->dump();                                                               \
      llvm::dbgs() << "\n";                                                    \
    });                                                                        \
    return EmitCompoundAssign(cast<CompoundAssignOperator>(E),                 \
                              &MLIRScanner::EmitBin##OP);                      \
  }
#include "Expressions.def"
#undef HANDLEBINOP

BinOpInfo MLIRScanner::EmitBinOps(BinaryOperator *E, QualType PromotionType) {
  const ValueCategory LHS = EmitPromotedScalarExpr(E->getLHS(), PromotionType);
  const ValueCategory RHS = EmitPromotedScalarExpr(E->getRHS(), PromotionType);
  const QualType Ty = !PromotionType.isNull() ? PromotionType : E->getType();
  const BinaryOperator::Opcode Opcode = E->getOpcode();
  return {LHS, RHS, Ty, Opcode, E};
}

static void informNoOverflowCheck(LangOptions::SignedOverflowBehaviorTy SOB,
                                  llvm::StringRef OpName) {
  if (SOB != clang::LangOptions::SOB_Defined)
    llvm::WithColor::warning()
        << "Not emitting overflow-checked " << OpName << "\n";
}

ValueCategory MLIRScanner::EmitBinMul(const BinOpInfo &Info) {
  const auto Loc = getMLIRLocation(Info.getExpr()->getExprLoc());
  const auto LHS = Info.getLHS();
  const auto RHS = Info.getRHS().val;

  if (Info.getType()->isSignedIntegerOrEnumerationType()) {
    CGEIST_WARNING(informNoOverflowCheck(
        Glob.getCGM().getLangOpts().getSignedOverflowBehavior(), "mul"));
    return LHS.Mul(Builder, Loc, RHS);
  }

  assert(!Info.getType()->isConstantMatrixType() && "Not yet implemented");

  if (mlirclang::isFPOrFPVectorTy(LHS.val.getType()))
    return LHS.FMul(Builder, Loc, RHS);
  return LHS.Mul(Builder, Loc, RHS);
}

ValueCategory MLIRScanner::EmitBinDiv(const BinOpInfo &Info) {
  CGEIST_WARNING(
      llvm::WithColor::warning()
      << "Not checking division by zero nor signed integer overflow.\n");

  assert(!Info.getType()->isConstantMatrixType() && "Not implemented");

  const auto Loc = getMLIRLocation(Info.getExpr()->getExprLoc());
  const auto LHS = Info.getLHS();
  const auto RHS = Info.getRHS().val;
  if (mlirclang::isFPOrFPVectorTy(LHS.val.getType())) {
    const auto &LangOpts = Glob.getCGM().getLangOpts();
    const auto &CodeGenOpts = Glob.getCGM().getCodeGenOpts();
    CGEIST_WARNING({
      if ((LangOpts.OpenCL && !CodeGenOpts.OpenCLCorrectlyRoundedDivSqrt) ||
          (LangOpts.HIP && LangOpts.CUDAIsDevice &&
           !CodeGenOpts.HIPCorrectlyRoundedDivSqrt)) {
        // OpenCL v1.1 s7.4: minimum accuracy of single precision / is 2.5ulp
        // OpenCL v1.2 s5.6.4.2: The -cl-fp32-correctly-rounded-divide-sqrt
        // build option allows an application to specify that single precision
        // floating-point divide (x/y and 1/x) and sqrt used in the program
        // source are correctly rounded.
        llvm::WithColor::warning()
            << "Not applying OpenCL/HIP precision options.\n";
      }
    });
    return LHS.FDiv(Builder, Loc, RHS);
  }
  if (Info.getType()->hasUnsignedIntegerRepresentation())
    return LHS.UDiv(Builder, Loc, RHS);
  return LHS.SDiv(Builder, Loc, RHS);
}

ValueCategory MLIRScanner::EmitBinRem(const BinOpInfo &Info) {
  CGEIST_WARNING(
      llvm::WithColor::warning()
      << "Not checking division by zero nor signed integer overflow.\n");

  const auto Loc = getMLIRLocation(Info.getExpr()->getExprLoc());
  const auto LHS = Info.getLHS();
  const auto RHS = Info.getRHS().val;
  if (Info.getType()->hasUnsignedIntegerRepresentation())
    return LHS.URem(Builder, Loc, RHS);
  return LHS.SRem(Builder, Loc, RHS);
}

/// Casts index of subindex operation conditionally.
static Optional<Value> castSubIndexOpIndex(OpBuilder &Builder, Location Loc,
                                           ValueCategory Pointer,
                                           ValueRange IdxList, bool IsSigned) {
  if (Pointer.val.getType().isa<MemRefType>()) {
    assert(IdxList.size() == 1 && "SubIndexOp accepts just an index");
    return ValueCategory(IdxList.front(), false)
        .IntCast(Builder, Loc, Builder.getIndexType(), IsSigned)
        .val;
  }
  return std::nullopt;
}

ValueCategory MLIRScanner::EmitCheckedInBoundsPtrOffsetOp(mlir::Type ElemTy,
                                                          ValueCategory Pointer,
                                                          ValueRange IdxList,
                                                          bool IsSigned, bool) {
  assert(mlirclang::isPointerOrMemRefTy(Pointer.val.getType()) &&
         "Expecting pointer or MemRef");
  assert(std::all_of(IdxList.begin(), IdxList.end(),
                     [](mlir::Value Val) {
                       return Val.getType().isa<IntegerType>();
                     }) &&
         "Expecting indices list");

  Optional<Value> NewValue =
      castSubIndexOpIndex(Builder, Loc, Pointer, IdxList, IsSigned);
  if (NewValue.has_value())
    IdxList = NewValue.value();

  return Pointer.InBoundsGEPOrSubIndex(Builder, Loc, ElemTy, IdxList);
}

ValueCategory MLIRScanner::EmitPointerArithmetic(const BinOpInfo &Info) {
  const auto *Expr = cast<BinaryOperator>(Info.getExpr());

  ValueCategory Pointer = Info.getLHS();
  clang::Expr *PointerOperand = Expr->getLHS();
  ValueCategory Index = Info.getRHS();
  clang::Expr *IndexOperand = Expr->getRHS();

  const BinaryOperator::Opcode Opcode = Info.getOpcode();
  const bool IsSubtraction =
      Opcode == clang::BO_Sub || Opcode == clang::BO_SubAssign;

  assert((!IsSubtraction ||
          mlirclang::isPointerOrMemRefTy(Pointer.val.getType())) &&
         "The LHS is always a pointer in a subtraction");

  if (!mlirclang::isPointerOrMemRefTy(Pointer.val.getType())) {
    std::swap(Pointer, Index);
    std::swap(PointerOperand, IndexOperand);
  }

  assert(Index.val.getType().isa<IntegerType>() && "Expecting integer type");
  assert(mlirclang::isPointerOrMemRefTy(Pointer.val.getType()) &&
         "Expecting pointer type");

  mlir::Type PtrTy = Pointer.val.getType();
  clang::CodeGen::CodeGenModule &CGM = Glob.getCGM();

  // Some versions of glibc and gcc use idioms (particularly in their malloc
  // routines) that add a pointer-sized integer (known to be a pointer
  // value) to a null pointer in order to cast the value back to an integer
  // or as part of a pointer alignment algorithm.  This is undefined
  // behavior, but we'd like to be able to compile programs that use it.
  //
  // Normally, we'd generate a GEP with a null-pointer base here in response
  // to that code, but it's also UB to dereference a pointer created that
  // way.  Instead (as an acknowledged hack to tolerate the idiom) we will
  // generate a direct cast of the integer value to a pointer.
  //
  // The idiom (p = nullptr + N) is not met if any of the following are
  // true:
  //
  //   The operation is subtraction.
  //   The index is not pointer-sized.
  //   The pointer type is not byte-sized.
  //
  if (BinaryOperator::isNullPointerArithmeticExtension(
          CGM.getContext(), Opcode, PointerOperand, IndexOperand)) {
    return EmitIntegralToPointerConversion(Loc, PtrTy, Index);
  }

  const llvm::DataLayout &DL = CGM.getDataLayout();
  const unsigned IndexTypeSize = DL.getIndexTypeSizeInBits(
      CGM.getTypes().ConvertType(PointerOperand->getType()));
  const bool IsSigned =
      IndexOperand->getType()->isSignedIntegerOrEnumerationType();
  const unsigned Width = Index.val.getType().getIntOrFloatBitWidth();
  if (Width != IndexTypeSize) {
    // Zero-extend or sign-extend the pointer value according to
    // whether the index is signed or not.
    Index = Index.IntCast(Builder, Loc, Builder.getIntegerType(IndexTypeSize),
                          IsSigned);
  }

  // If this is subtraction, negate the index.
  if (IsSubtraction)
    Index = Index.Neg(Builder, Loc);

  const auto *PointerType =
      PointerOperand->getType()->getAs<clang::PointerType>();

  assert(PointerType && "Not pointer type");

  QualType ElementType = PointerType->getPointeeType();
  assert(!CGM.getContext().getAsVariableArrayType(ElementType) &&
         "Not implemented yet");

  // Explicitly handle GNU void* and function pointer arithmetic extensions.
  // The GNU void* casts amount to no-ops since our void* type is i8*, but
  // this is future proof.
  if (ElementType->isVoidType() || ElementType->isFunctionType()) {
    assert(PtrTy.isa<LLVM::LLVMPointerType>() && "Expecting pointer type");
    auto Result = CastToVoidPtr(Pointer);
    Result = Result.GEP(Builder, Loc, Builder.getI8Type(), Index.val);
    return Result.BitCast(Builder, Loc, Pointer.val.getType());
  }

  auto ElemTy = Glob.getTypes().getMLIRType(ElementType);
  if (CGM.getLangOpts().isSignedOverflowDefined()) {
    if (Optional<Value> NewIndex =
            castSubIndexOpIndex(Builder, Loc, Pointer, Index.val, IsSigned))
      Index.val = *NewIndex;
    return Pointer.GEPOrSubIndex(Builder, Loc, ElemTy, Index.val);
  }

  return EmitCheckedInBoundsPtrOffsetOp(ElemTy, Pointer, Index.val, IsSigned,
                                        IsSubtraction);
}

ValueCategory MLIRScanner::EmitBinAdd(const BinOpInfo &Info) {
  const Location Loc = getMLIRLocation(Info.getExpr()->getExprLoc());
  const ValueCategory LHS = Info.getLHS();
  const ValueCategory RHS = Info.getRHS();

  if (mlirclang::isPointerOrMemRefTy(LHS.val.getType()) ||
      mlirclang::isPointerOrMemRefTy(RHS.val.getType()))
    return EmitPointerArithmetic(Info);

  if (Info.getType()->isSignedIntegerOrEnumerationType()) {
    CGEIST_WARNING(informNoOverflowCheck(
        Glob.getCGM().getLangOpts().getSignedOverflowBehavior(), "add"));
    return LHS.Add(Builder, Loc, RHS.val);
  }

  assert(!Info.getType()->isConstantMatrixType() && "Not yet implemented");

  if (mlirclang::isFPOrFPVectorTy(LHS.val.getType()))
    return LHS.FAdd(Builder, Loc, RHS.val);

  return LHS.Add(Builder, Loc, RHS.val);
}

ValueCategory MLIRScanner::EmitBinSub(const BinOpInfo &Info) {
  const Location Loc = getMLIRLocation(Info.getExpr()->getExprLoc());
  ValueCategory LHS = Info.getLHS();
  ValueCategory RHS = Info.getRHS();

  // The LHS is always a pointer if either side is.
  if (!mlirclang::isPointerOrMemRefTy(LHS.val.getType())) {
    if (Info.getType()->isSignedIntegerOrEnumerationType()) {
      CGEIST_WARNING(informNoOverflowCheck(
          Glob.getCGM().getLangOpts().getSignedOverflowBehavior(), "sub"));
      return LHS.Sub(Builder, Loc, RHS.val);
    }
    assert(!Info.getType()->isConstantMatrixType() && "Not yet implemented");
    if (mlirclang::isFPOrFPVectorTy(LHS.val.getType()))
      return LHS.FSub(Builder, Loc, RHS.val);
    return LHS.Sub(Builder, Loc, RHS.val);
  }

  // If the RHS is not a pointer, then we have normal pointer
  // arithmetic.
  if (!mlirclang::isPointerOrMemRefTy(RHS.val.getType()))
    return EmitPointerArithmetic(Info);

  // Otherwise, this is a pointer subtraction.

  // Do the raw subtraction part.
  const auto PtrDiffTy = Builder.getIntegerType(
      Glob.getCGM().getDataLayout().getPointerSizeInBits());
  LHS = EmitPointerToIntegralConversion(Loc, PtrDiffTy, LHS);
  RHS = EmitPointerToIntegralConversion(Loc, PtrDiffTy, RHS);
  const auto DiffInChars = LHS.Sub(Builder, Loc, RHS.val);

  // Okay, figure out the element size.
  const QualType ElementType = cast<BinaryOperator>(Info.getExpr())
                                   ->getLHS()
                                   ->getType()
                                   ->getPointeeType();

  assert(!Glob.getCGM().getContext().getAsVariableArrayType(ElementType) &&
         "Not implemented yet");

  const CharUnits ElementSize =
      (ElementType->isVoidType() || ElementType->isFunctionType())
          ? CharUnits::One()
          : Glob.getCGM().getContext().getTypeSizeInChars(ElementType);

  if (ElementSize.isOne())
    return DiffInChars;

  const auto Divisor = Builder.createOrFold<arith::ConstantIntOp>(
      Loc, ElementSize.getQuantity(), PtrDiffTy);

  return DiffInChars.ExactSDiv(Builder, Loc, Divisor);
}

static mlir::Value GetWidthMinusOneValue(mlir::OpBuilder &Builder,
                                         mlir::Location Loc, mlir::Value LHS,
                                         mlir::Value RHS) {
  auto Ty = LHS.getType();
  IntegerType IntTy;
  if (auto VT = Ty.dyn_cast<mlir::VectorType>())
    IntTy = VT.getElementType().cast<IntegerType>();
  else
    IntTy = Ty.cast<IntegerType>();

  const auto WidthMinusOne = IntTy.getWidth() - 1;
  ValueCategory Val{
      Builder.createOrFold<arith::ConstantIntOp>(Loc, WidthMinusOne, IntTy),
      false};
  if (auto VT = Ty.dyn_cast<mlir::VectorType>())
    Val = Val.Splat(Builder, Loc, VT);
  return Val.val;
}

ValueCategory MLIRScanner::ConstrainShiftValue(ValueCategory LHS,
                                               ValueCategory RHS) {
  IntegerType Ty;
  if (auto VT = LHS.val.getType().dyn_cast<mlir::VectorType>())
    Ty = VT.getElementType().cast<IntegerType>();
  else
    Ty = LHS.val.getType().cast<IntegerType>();

  if (llvm::isPowerOf2_64(Ty.getWidth()))
    return RHS.And(Builder, Loc,
                   GetWidthMinusOneValue(Builder, Loc, LHS.val, RHS.val));
  return RHS.URem(Builder, Loc,
                  Builder.createOrFold<arith::ConstantIntOp>(
                      Loc, Ty.getWidth(), RHS.val.getType()));
}

ValueCategory MLIRScanner::EmitBinShl(const BinOpInfo &Info) {
  const auto Loc = getMLIRLocation(Info.getExpr()->getExprLoc());
  auto LHS = Info.getLHS();
  auto RHS = Info.getRHS();

  // LLVM requires the LHS and RHS to be the same type: promote or truncate the
  // RHS to the same size as the LHS.
  if (LHS.val.getType() != RHS.val.getType())
    RHS = RHS.IntCast(Builder, Loc, LHS.val.getType(), /*IsSigned*/ false);

  if (Glob.getCGM().getLangOpts().OpenCL) {
    this->Loc = Loc;
    RHS = ConstrainShiftValue(LHS, RHS);
  } else {
    CGEIST_WARNING(llvm::WithColor::warning() << "Not performing SHL checks\n");
  }

  return LHS.Shl(Builder, Loc, RHS.val);
}

ValueCategory MLIRScanner::EmitBinShr(const BinOpInfo &Info) {
  const auto Loc = getMLIRLocation(Info.getExpr()->getExprLoc());
  auto LHS = Info.getLHS();
  auto RHS = Info.getRHS();

  // LLVM requires the LHS and RHS to be the same type: promote or truncate the
  // RHS to the same size as the LHS.
  if (LHS.val.getType() != RHS.val.getType())
    RHS = RHS.IntCast(Builder, Loc, LHS.val.getType(), /*IsSigned*/ false);

  if (Glob.getCGM().getLangOpts().OpenCL) {
    this->Loc = Loc;
    RHS = ConstrainShiftValue(LHS, RHS);
  } else {
    CGEIST_WARNING(llvm::WithColor::warning() << "Not performing SHR checks\n");
  }

  if (Info.getType()->hasUnsignedIntegerRepresentation())
    return LHS.LShr(Builder, Loc, RHS.val);
  return LHS.AShr(Builder, Loc, RHS.val);
}

ValueCategory MLIRScanner::EmitBinAnd(const BinOpInfo &Info) {
  const auto Loc = getMLIRLocation(Info.getExpr()->getExprLoc());
  auto LHS = Info.getLHS();
  auto RHS = Info.getRHS();
  return LHS.And(Builder, Loc, RHS.val);
}

ValueCategory MLIRScanner::EmitBinXor(const BinOpInfo &Info) {
  const auto Loc = getMLIRLocation(Info.getExpr()->getExprLoc());
  auto LHS = Info.getLHS();
  auto RHS = Info.getRHS();
  return LHS.Xor(Builder, Loc, RHS.val);
}

ValueCategory MLIRScanner::EmitBinOr(const BinOpInfo &Info) {
  const auto Loc = getMLIRLocation(Info.getExpr()->getExprLoc());
  auto LHS = Info.getLHS();
  auto RHS = Info.getRHS();
  return LHS.Or(Builder, Loc, RHS.val);
}

#define HANDLEUNARYOP(OP)                                                      \
  ValueCategory MLIRScanner::VisitUnary##OP(UnaryOperator *E,                  \
                                            QualType PromotionType) {          \
    LLVM_DEBUG({                                                               \
      llvm::dbgs() << "VisitUnary" #OP ": ";                                   \
      E->dump();                                                               \
      llvm::dbgs() << "\n";                                                    \
    });                                                                        \
    QualType promotionTy =                                                     \
        PromotionType.isNull()                                                 \
            ? Glob.getTypes().getPromotionType(E->getSubExpr()->getType())     \
            : PromotionType;                                                   \
    ValueCategory result = Visit##OP(E, promotionTy);                          \
    if (result.val && !promotionTy.isNull())                                   \
      result = EmitUnPromotedValue(getMLIRLocation(E->getExprLoc()), result,   \
                                   E->getType());                              \
    return result;                                                             \
  }
#include "Expressions.def"
#undef HANDLEUNARYOP

ValueCategory MLIRScanner::VisitPlus(UnaryOperator *E, QualType PromotionType) {
  if (!PromotionType.isNull())
    return EmitPromotedScalarExpr(E->getSubExpr(), PromotionType);
  return Visit(E->getSubExpr());
}

ValueCategory MLIRScanner::VisitMinus(UnaryOperator *E,
                                      QualType PromotionType) {
  const Location Loc = getMLIRLocation(E->getExprLoc());
  ValueCategory Op;
  if (!PromotionType.isNull())
    Op = EmitPromotedScalarExpr(E->getSubExpr(), PromotionType);
  else
    Op = Visit(E->getSubExpr());

  // Generate a unary FNeg for FP ops.
  if (mlirclang::isFPOrFPVectorTy(Op.val.getType()))
    return Op.FNeg(Builder, Loc);

  // Emit unary minus with EmitBinSub so we handle overflow cases etc.
  const ValueCategory Zero =
      ValueCategory::getNullValue(Builder, Loc, Op.val.getType());
  return EmitBinSub(
      BinOpInfo{Zero, Op, E->getType(), BinaryOperator::Opcode::BO_Sub, E});
}

ValueCategory MLIRScanner::VisitImag(UnaryOperator *E, QualType PromotionType) {
  Expr *Op = E->getSubExpr();

  assert(!Op->getType()->isAnyComplexType() && "Unsupported");

  // __imag on a scalar returns zero.  Emit the subexpr to ensure side
  // effects are evaluated, but not the actual value.
  if (Op->isGLValue())
    EmitLValue(Op);
  else if (!PromotionType.isNull())
    EmitPromotedScalarExpr(Op, PromotionType);
  else
    Visit(Op);
  auto ResTy = Glob.getTypes().getMLIRType(
      !PromotionType.isNull() ? PromotionType : E->getType());
  return ValueCategory::getNullValue(Builder, getMLIRLocation(E->getExprLoc()),
                                     ResTy);
}

ValueCategory MLIRScanner::VisitReal(UnaryOperator *E, QualType PromotionType) {
  Expr *Op = E->getSubExpr();

  assert(!Op->getType()->isAnyComplexType() && "Unsupported");

  if (!PromotionType.isNull())
    return EmitPromotedScalarExpr(Op, PromotionType);
  return Visit(Op);
}<|MERGE_RESOLUTION|>--- conflicted
+++ resolved
@@ -754,13 +754,8 @@
       }
     }
   } else if (auto MT = Ty.dyn_cast<mlir::MemRefType>()) {
-<<<<<<< HEAD
     ArrayCons = Alloc =
         Builder.create<mlir::memref::AllocOp>(Loc, MT, ValueRange({Count}));
-=======
-    mlir::Value Args[1] = {Count};
-    ArrayCons = Alloc = Builder.create<mlir::memref::AllocOp>(Loc, MT, Args);
->>>>>>> 0931e3ad
     if (Expr->hasInitializer() && isa<InitListExpr>(Expr->getInitializer()))
       (void)InitializeValueByInitListExpr(Alloc, Expr->getInitializer());
   } else {
