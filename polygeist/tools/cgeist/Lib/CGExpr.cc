--- conflicted
+++ resolved
@@ -1118,9 +1118,9 @@
 MLIRScanner::emitSYCLOps(const clang::Expr *Expr,
                          const llvm::SmallVectorImpl<mlir::Value> &Args) {
   if (const auto *ConsExpr = dyn_cast<clang::CXXConstructExpr>(Expr)) {
-<<<<<<< HEAD
     const FunctionDecl *Func = ConsExpr->getConstructor()->getAsFunction();
-    if (!mlirclang::isNamespaceSYCL(Func->getEnclosingNamespaceContext()))
+    if (mlirclang::getNamespaceKind(Func->getEnclosingNamespaceContext()) ==
+        mlirclang::NamespaceKind::Other)
       return nullptr;
 
     if (const auto *RD = dyn_cast<clang::CXXRecordDecl>(Func->getParent());
@@ -1134,7 +1134,8 @@
 
   if (const auto *CallExpr = dyn_cast<clang::CallExpr>(Expr)) {
     const FunctionDecl *Func = CallExpr->getCalleeDecl()->getAsFunction();
-    if (!mlirclang::isNamespaceSYCL(Func->getEnclosingNamespaceContext()))
+    if (mlirclang::getNamespaceKind(Func->getEnclosingNamespaceContext()) ==
+        mlirclang::NamespaceKind::Other)
       return nullptr;
 
     llvm::Optional<llvm::StringRef> OptFuncType(llvm::None);
@@ -1157,54 +1158,6 @@
                        .value_or(nullptr)
                  : nullptr;
     };
-=======
-    Func = ConsExpr->getConstructor()->getAsFunction();
-
-    if (mlirclang::getNamespaceKind(Func->getEnclosingNamespaceContext()) !=
-        mlirclang::NamespaceKind::Other) {
-      const auto *RD = dyn_cast<clang::CXXRecordDecl>(Func->getParent());
-      if (RD && mlirclang::areSYCLMemberFunctionOrConstructorArgs(
-                    ValueRange{Args}.getTypes())) {
-        std::string Name =
-            MLIRScanner::getMangledFuncName(*Func, Glob.getCGM());
-        if (!RD->getName().empty())
-          return Builder.create<mlir::sycl::SYCLConstructorOp>(
-              Loc, RD->getName(), Name, Args);
-      }
-    }
-  }
-
-  mlir::Operation *Op = nullptr;
-  if (const auto *CallExpr = dyn_cast<clang::CallExpr>(Expr))
-    Func = CallExpr->getCalleeDecl()->getAsFunction();
-
-  if (Func)
-    if (mlirclang::getNamespaceKind(Func->getEnclosingNamespaceContext()) !=
-        mlirclang::NamespaceKind::Other) {
-      auto OptFuncType = llvm::Optional<llvm::StringRef>{llvm::None};
-      if (const auto *RD = dyn_cast<clang::CXXRecordDecl>(Func->getParent()))
-        if (!RD->getName().empty())
-          OptFuncType = RD->getName();
-
-      auto OptRetType = llvm::Optional<mlir::Type>{llvm::None};
-      const mlir::Type RetType =
-          Glob.getTypes().getMLIRType(Func->getReturnType());
-      if (!RetType.isa<mlir::NoneType>())
-        OptRetType = RetType;
-
-      std::string Name = MLIRScanner::getMangledFuncName(*Func, Glob.getCGM());
-      if (OptFuncType) {
-        // Attempt to create a SYCL method call first, if that fails create a
-        // generic SYCLCallOp.
-        Op = createSYCLMethodOp(*OptFuncType, Func->getNameAsString(), Args,
-                                OptRetType, Name)
-                 .value_or(nullptr);
-      }
-      if (!Op)
-        Op = Builder.create<mlir::sycl::SYCLCallOp>(
-            Loc, OptRetType, OptFuncType, Func->getNameAsString(), Name, Args);
-    }
->>>>>>> 6711af64
 
     // Attempt to create a SYCL method call first, if that fails create a
     // generic SYCLCallOp.
@@ -1608,8 +1561,8 @@
             ptr = Builder.create<polygeist::Memref2PointerOp>(Loc,
     LLVM::LLVMPointerType::get(MT.getElementType()), ptr); auto nullptr_llvm =
     Builder.create<mlir::LLVM::NullOp>(Loc, ptr.getType()); auto ne =
-    Builder.create<mlir::LLVM::ICmpOp>( Loc, mlir::LLVM::ICmpPredicate::ne, ptr,
-    nullptr_llvm); if (auto MT = ptr.getType().dyn_cast<MemRefType>())
+    Builder.create<mlir::LLVM::ICmpOp>( Loc, mlir::LLVM::ICmpPredicate::ne,
+    ptr, nullptr_llvm); if (auto MT = ptr.getType().dyn_cast<MemRefType>())
            nullptr_llvm = Builder.create<polygeist::Pointer2MemrefOp>(Loc, MT,
     nullptr_llvm); val = Builder.create<arith::SelectOp>(Loc, ne, val,
     nullptr_llvm);
@@ -2365,8 +2318,8 @@
     bool IsSigned = DstQT->isSignedIntegerOrEnumerationType();
 
     // If we can't recognize overflow as undefined behavior, assume that
-    // overflow saturates. This protects against normal optimizations if we are
-    // compiling with non-standard FP semantics.
+    // overflow saturates. This protects against normal optimizations if we
+    // are compiling with non-standard FP semantics.
     CGEIST_WARNING(llvm::WithColor::warning()
                    << "Performing strict float cast overflow\n");
 
@@ -2420,9 +2373,9 @@
                  "to perfom this conversion\n";
       });
     } else {
-      // Cast to other types through float, using either the intrinsic or FPExt,
-      // depending on whether the half type itself is supported
-      // (as opposed to operations on half, available with NativeHalfType).
+      // Cast to other types through float, using either the intrinsic or
+      // FPExt, depending on whether the half type itself is supported (as
+      // opposed to operations on half, available with NativeHalfType).
       CGEIST_WARNING({
         if (CGM.getContext().getTargetInfo().useFP16ConversionIntrinsics())
           llvm::WithColor::warning()
@@ -3034,8 +2987,8 @@
   auto LHS = Info.getLHS();
   auto RHS = Info.getRHS();
 
-  // LLVM requires the LHS and RHS to be the same type: promote or truncate the
-  // RHS to the same size as the LHS.
+  // LLVM requires the LHS and RHS to be the same type: promote or truncate
+  // the RHS to the same size as the LHS.
   if (LHS.val.getType() != RHS.val.getType())
     RHS = RHS.IntCast(Builder, Loc, LHS.val.getType(), /*IsSigned*/ false);
 
@@ -3054,8 +3007,8 @@
   auto LHS = Info.getLHS();
   auto RHS = Info.getRHS();
 
-  // LLVM requires the LHS and RHS to be the same type: promote or truncate the
-  // RHS to the same size as the LHS.
+  // LLVM requires the LHS and RHS to be the same type: promote or truncate
+  // the RHS to the same size as the LHS.
   if (LHS.val.getType() != RHS.val.getType())
     RHS = RHS.IntCast(Builder, Loc, LHS.val.getType(), /*IsSigned*/ false);
 
