--- conflicted
+++ resolved
@@ -14,10 +14,6 @@
 #include "mlir/Dialect/SYCL/IR/SYCLOpsDialect.h"
 
 #include "llvm/ADT/TypeSwitch.h"
-<<<<<<< HEAD
-#include "llvm/Support/WithColor.h"
-=======
->>>>>>> 4fa39a31
 
 #define DEBUG_TYPE "CGExpr"
 
@@ -438,22 +434,13 @@
   return getCAT(Child);
 }
 
-<<<<<<< HEAD
 ValueCategory MLIRScanner::VisitArrayInitLoop(clang::ArrayInitLoopExpr *Expr,
                                               ValueCategory Tostore) {
+  mlirclang::warning() << "recomputing common in arrayinitloopexpr\n";
+
   const clang::ConstantArrayType *CAT = getCAT(Expr->getType().getTypePtr());
-  llvm::errs() << "warning recomputing common in  ArrayInitloopexpr\n";
   std::vector<mlir::Value> Start = {getConstantIndex(0)};
   std::vector<mlir::Value> Sizes = {
-=======
-ValueCategory MLIRScanner::VisitArrayInitLoop(clang::ArrayInitLoopExpr *expr,
-                                              ValueCategory tostore) {
-  mlirclang::warning() << "recomputing common in arrayinitloopexpr\n";
-
-  const clang::ConstantArrayType *CAT = getCAT(expr->getType().getTypePtr());
-  std::vector<mlir::Value> start = {getConstantIndex(0)};
-  std::vector<mlir::Value> sizes = {
->>>>>>> 4fa39a31
       getConstantIndex(CAT->getSize().getLimitedValue())};
   AffineMap Map = Builder.getSymbolIdentityMap();
   auto AffineOp = Builder.create<AffineForOp>(Loc, Start, Map, Sizes, Map);
@@ -630,41 +617,23 @@
   if (IsArray)
     return V;
 
-<<<<<<< HEAD
-  llvm::errs() << "cleanup of materialized not handled";
+  mlirclang::warning() << "cleanup of materialized not handled";
   auto Op =
       createAllocOp(Glob.getTypes().getMLIRType(Expr->getSubExpr()->getType()),
                     nullptr, 0, /*isArray*/ IsArray, /*LLVMABI*/ LLVMABI);
-=======
-  mlirclang::warning() << "cleanup of materialized not handled";
-
-  auto op =
-      createAllocOp(Glob.getTypes().getMLIRType(expr->getSubExpr()->getType()),
-                    nullptr, 0, /*isArray*/ isArray, /*LLVMABI*/ LLVMABI);
->>>>>>> 4fa39a31
-
   ValueCategory(Op, /*isRefererence*/ true).store(Builder, V, IsArray);
   return ValueCategory(Op, /*isRefererence*/ true);
 }
 
-<<<<<<< HEAD
 ValueCategory MLIRScanner::VisitCXXDeleteExpr(clang::CXXDeleteExpr *Expr) {
+  mlirclang::warning() << "not calling destructor on delete\n";
+
   Location Loc = getMLIRLocation(Expr->getExprLoc());
-  Expr->dump();
-  llvm::errs() << "warning not calling destructor on delete\n";
-
   mlir::Value ToDelete = Visit(Expr->getArgument()).getValue(Builder);
-=======
-ValueCategory MLIRScanner::VisitCXXDeleteExpr(clang::CXXDeleteExpr *expr) {
-  mlirclang::warning() << "not calling destructor on delete\n";
-
-  auto loc = getMLIRLocation(expr->getExprLoc());
-  mlir::Value toDelete = Visit(expr->getArgument()).getValue(builder);
->>>>>>> 4fa39a31
-
-  if (ToDelete.getType().isa<mlir::MemRefType>()) {
+
+  if (ToDelete.getType().isa<mlir::MemRefType>())
     Builder.create<mlir::memref::DeallocOp>(Loc, ToDelete);
-  } else {
+  else {
     mlir::Value Args[1] = {Builder.create<LLVM::BitcastOp>(
         Loc, LLVM::LLVMPointerType::get(Builder.getI8Type()), ToDelete)};
     Builder.create<mlir::LLVM::CallOp>(Loc, Glob.getOrCreateFreeFunction(),
@@ -1187,22 +1156,12 @@
 }
 
 ValueCategory MLIRScanner::VisitExprWithCleanups(ExprWithCleanups *E) {
-<<<<<<< HEAD
   auto Ret = Visit(E->getSubExpr());
   for (auto &Child : E->children()) {
-    Child->dump();
-    llvm::errs() << "cleanup not handled\n";
+    mlirclang::warning() << "cleanup not handled for: ";
+    Child->dump(mlirclang::warning(), Glob.getCGM().getContext());
   }
   return Ret;
-=======
-  auto ret = Visit(E->getSubExpr());
-  for (auto &child : E->children()) {
-    mlirclang::warning() << "cleanup not handled for: ";
-    child->dump(mlirclang::warning(), Glob.getCGM().getContext());
-  }
-
-  return ret;
->>>>>>> 4fa39a31
 }
 
 ValueCategory MLIRScanner::VisitDeclRefExpr(DeclRefExpr *E) {
@@ -2328,16 +2287,10 @@
       // depending on whether the half type itself is supported
       // (as opposed to operations on half, available with NativeHalfType).
       if (CGM.getContext().getTargetInfo().useFP16ConversionIntrinsics())
-<<<<<<< HEAD
-        llvm::WithColor::warning() << "Should call convert_from_fp16 intrinsic "
-                                      "to perfom this conversion\n";
-      Src = Src.FPExt(Builder, MLIRLoc, Builder.getF32Type());
-=======
         mlirclang::warning() << "Should call convert_from_fp16 intrinsic "
                                 "to perfom this conversion\n";
 
-      Src = Src.FPExt(builder, MLIRLoc, builder.getF32Type());
->>>>>>> 4fa39a31
+      Src = Src.FPExt(Builder, MLIRLoc, Builder.getF32Type());
       SrcType = CGM.getContext().FloatTy;
       SrcTy = Builder.getF32Type();
     }
