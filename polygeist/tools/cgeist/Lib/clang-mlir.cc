--- conflicted
+++ resolved
@@ -106,25 +106,16 @@
   return mlir::IntegerAttr::get(mlir::IntegerType::get(ctx, 64), memorySpace);
 }
 
-<<<<<<< HEAD
-MLIRScanner::MLIRScanner(MLIRASTConsumer &Glob,
-                         mlir::OwningOpRef<mlir::ModuleOp> &module,
-                         LowerToInfo &LTInfo)
-    : Glob(Glob), function(), module(module), builder(module->getContext()),
-      loc(builder.getUnknownLoc()), entryBlock(nullptr), loops(),
-      allocationScope(nullptr), supportedFuncs(), bufs(), constants(), labels(),
-      EmittingFunctionDecl(nullptr), params(), Captures(), CaptureKinds(),
-      ThisCapture(nullptr), arrayinit(), ThisVal(), returnVal(),
-      LTInfo(LTInfo) {}
-=======
 MLIRScanner::MLIRScanner(
     MLIRASTConsumer &Glob, mlir::OwningOpRef<mlir::ModuleOp> &module,
     mlir::OwningOpRef<mlir::gpu::GPUModuleOp> &deviceModule,
     LowerToInfo &LTInfo)
-    : Glob(Glob), module(module), deviceModule(deviceModule),
+    : Glob(Glob), function(), module(module), deviceModule(deviceModule),
       builder(module->getContext()), loc(builder.getUnknownLoc()),
-      ThisCapture(nullptr), LTInfo(LTInfo) {}
->>>>>>> e4f4b78a
+      entryBlock(nullptr), loops(), allocationScope(nullptr), supportedFuncs(),
+      bufs(), constants(), labels(), EmittingFunctionDecl(nullptr), params(),
+      Captures(), CaptureKinds(), ThisCapture(nullptr), arrayinit(), ThisVal(),
+      returnVal(), LTInfo(LTInfo) {}
 
 void MLIRScanner::initSupportedFunctions() {
   // Functions needed for single_task with one dimensional write buffer.
@@ -5022,7 +5013,6 @@
     const FunctionDecl *FD = functionsToEmit.front();
     functionsToEmit.pop_front();
 
-  
     assert(FD->getBody());
     assert(FD->getTemplatedKind() != FunctionDecl::TK_FunctionTemplate);
     assert(FD->getTemplatedKind() !=
@@ -5039,15 +5029,9 @@
                             << FD->getNameAsString() << " --\n\n";);
 
     done.insert(name);
-<<<<<<< HEAD
-    MLIRScanner ms(*this, module, LTInfo);
+    MLIRScanner ms(*this, module, deviceModule, LTInfo);
     func::FuncOp function = GetOrCreateMLIRFunction(FD, true);
     ms.init(function, FD);
-=======
-    MLIRScanner ms(*this, module, deviceModule, LTInfo);
-    auto Function = GetOrCreateMLIRFunction(FD, true);
-    ms.init(Function, FD);
->>>>>>> e4f4b78a
 
     LLVM_DEBUG({
       llvm::dbgs() << "\n";
@@ -5089,9 +5073,10 @@
       continue;
     }
     const FunctionDecl *fd = dyn_cast<clang::FunctionDecl>(D);
-    if (!fd) 
+    if (!fd)
       continue;
-    if (!fd->doesThisDeclarationHaveABody() && !fd->doesDeclarationForceExternallyVisibleDefinition()) 
+    if (!fd->doesThisDeclarationHaveABody() &&
+        !fd->doesDeclarationForceExternallyVisibleDefinition())
       continue;
     if (!fd->hasBody())
       continue;
@@ -5153,7 +5138,8 @@
     const FunctionDecl *fd = dyn_cast<clang::FunctionDecl>(*it);
     if (!fd)
       continue;
-    if (!fd->doesThisDeclarationHaveABody() && !fd->doesDeclarationForceExternallyVisibleDefinition())
+    if (!fd->doesThisDeclarationHaveABody() &&
+        !fd->doesDeclarationForceExternallyVisibleDefinition())
       continue;
     if (!fd->hasBody())
       continue;
