//===- clang-mlir.cc - Emit MLIR IRs by walking clang AST--------*- C++ -*-===//
//
// Part of the LLVM Project, under the Apache License v2.0 with LLVM Exceptions.
// See https://llvm.org/LICENSE.txt for license information.
// SPDX-License-Identifier: Apache-2.0 WITH LLVM-exception
//
//===----------------------------------------------------------------------===//

#include "clang-mlir.h"
#include "Attributes.h"
#include "CodeGenTypes.h"
#include "TypeUtils.h"
#include "utils.h"

#include "mlir/Conversion/SYCLToLLVM/SYCLFuncRegistry.h"
#include "mlir/Dialect/Arith/IR/Arith.h"
#include "mlir/Dialect/DLTI/DLTI.h"
#include "mlir/Dialect/SCF/IR/SCF.h"
#include "mlir/Dialect/SYCL/IR/SYCLOps.h"
#include "mlir/Target/LLVMIR/Import.h"
#include "mlir/Target/LLVMIR/TypeFromLLVM.h"

#include "clang/AST/Attr.h"
#include "clang/AST/Decl.h"
#include "clang/Basic/DiagnosticOptions.h"
#include "clang/Basic/FileManager.h"
#include "clang/Basic/FileSystemOptions.h"
#include "clang/Basic/LangStandard.h"
#include "clang/Basic/OperatorKinds.h"
#include "clang/Basic/TargetOptions.h"
#include "clang/Basic/Version.h"
#include "clang/Driver/Compilation.h"
#include "clang/Driver/Driver.h"
#include "clang/Driver/Tool.h"
#include "clang/Frontend/CompilerInstance.h"
#include "clang/Frontend/CompilerInvocation.h"
#include "clang/Frontend/FrontendOptions.h"
#include "clang/Frontend/TextDiagnosticPrinter.h"
#include "clang/Frontend/Utils.h"
#include "clang/Parse/ParseAST.h"
#include "clang/Parse/Parser.h"
#include "clang/Sema/Sema.h"
#include "clang/Sema/SemaDiagnostic.h"

#include "llvm/ADT/TypeSwitch.h"
#include "llvm/Support/Debug.h"
#include "llvm/Support/raw_ostream.h"

#define DEBUG_TYPE "cgeist"

using namespace clang;
using namespace llvm;
using namespace clang::driver;
using namespace llvm::opt;
using namespace mlir;
using namespace mlir::arith;
using namespace mlir::func;
using namespace mlir::sycl;
using namespace mlirclang;

cl::opt<std::string> PrefixABI("prefix-abi", cl::init(""),
                               cl::desc("Prefix for emitted symbols"));

cl::opt<bool> GenerateAllSYCLFuncs("gen-all-sycl-funcs", cl::init(false),
                                   cl::desc("Generate all SYCL functions"));

constexpr llvm::StringLiteral MLIRASTConsumer::DeviceModuleName;

/******************************************************************************/
/*                               MLIRScanner                                  */
/******************************************************************************/

MLIRScanner::MLIRScanner(MLIRASTConsumer &Glob,
                         mlir::OwningOpRef<mlir::ModuleOp> &module,
                         LowerToInfo &LTInfo)
    : Glob(Glob), function(), module(module), builder(module->getContext()),
      loc(builder.getUnknownLoc()), entryBlock(nullptr), loops(),
      allocationScope(nullptr), supportedFuncs(), bufs(), constants(), labels(),
      EmittingFunctionDecl(nullptr), params(), Captures(), CaptureKinds(),
      ThisCapture(nullptr), arrayinit(), ThisVal(), returnVal(),
      LTInfo(LTInfo) {}

void MLIRScanner::initSupportedFunctions() {
  // Functions needed for single_task with one dimensional write buffer.

  // SYCL constructors:
  supportedFuncs.insert("_ZN4sycl3_V16detail18AccessorImplDeviceILi1EEC1ENS0_"
                        "2idILi1EEENS0_5rangeILi1EEES7_");
  supportedFuncs.insert(
      "_ZN4sycl3_V18accessorIiLi1ELNS0_6access4modeE1025ELNS2_"
      "6targetE2014ELNS2_11placeholderE0ENS0_"
      "3ext6oneapi22accessor_property_listIJEEEEC1Ev");
  supportedFuncs.insert("_ZN4sycl3_V16detail5arrayILi1EEC1ILi1EEENSt9enable_"
                        "ifIXeqT_Li1EEmE4typeE");
  supportedFuncs.insert("_ZN4sycl3_V16detail5arrayILi1EEC1ERKS3_");
  supportedFuncs.insert("_ZN4sycl3_V12idILi1EEC1Ev");
  supportedFuncs.insert("_ZN4sycl3_V12idILi1EEC1ERKS2_");
  supportedFuncs.insert(
      "_ZN4sycl3_V12idILi1EEC1ILi1EEENSt9enable_ifIXeqT_Li1EEmE4typeE");
  supportedFuncs.insert("_ZN4sycl3_V15rangeILi1EEC1ERKS2_");
  supportedFuncs.insert(
      "_ZN4sycl3_V15rangeILi1EEC1ILi1EEENSt9enable_ifIXeqT_Li1EEmE4typeE");

  // Other SYCL functions:
  supportedFuncs.insert(
      "_ZN4sycl3_V13ext6oneapi22accessor_property_listIJEE12has_propertyINS2_"
      "8property9no_offsetEEEbPNSt9enable_ifIXsr24is_compile_time_propertyIT_"
      "EE5valueEvE4typeE");
  supportedFuncs.insert(
      "_ZNK4sycl3_V18accessorIiLi1ELNS0_6access4modeE1025ELNS2_"
      "6targetE2014ELNS2_11placeholderE0ENS0_3ext6oneapi22accessor_property_"
      "listIJEEEEixILi1EvEERiNS0_2idILi1EEE");
  supportedFuncs.insert(
      "_ZN4sycl3_V18accessorIiLi1ELNS0_6access4modeE1025ELNS2_"
      "6targetE2014ELNS2_11placeholderE0ENS0_3ext6oneapi22accessor_property_"
      "listIJEEEE6__initEPU3AS1iNS0_5rangeILi1EEESE_NS0_2idILi1EEE");
  supportedFuncs.insert(
      "_ZZN4sycl3_V18accessorIiLi1ELNS0_6access4modeE1025ELNS2_"
      "6targetE2014ELNS2_11placeholderE0ENS0_3ext6oneapi22accessor_property_"
      "listIJEEEE6__initEPU3AS1iNS0_5rangeILi1EEESE_NS0_2idILi1EEEENKUlmE_"
      "clEm");
  supportedFuncs.insert(
      "_ZN4sycl3_V18accessorIiLi1ELNS0_6access4modeE1025ELNS2_"
      "6targetE2014ELNS2_11placeholderE0ENS0_3ext6oneapi22accessor_property_"
      "listIJEEEE14getAccessRangeEv");
  supportedFuncs.insert(
      "_ZNK4sycl3_V18accessorIiLi1ELNS0_6access4modeE1025ELNS2_"
      "6targetE2014ELNS2_11placeholderE0ENS0_3ext6oneapi22accessor_property_"
      "listIJEEEE14getLinearIndexILi1EEEmNS0_2idIXT_EEE");
  supportedFuncs.insert(
      "_ZZNK4sycl3_V18accessorIiLi1ELNS0_6access4modeE1025ELNS2_"
      "6targetE2014ELNS2_11placeholderE0ENS0_3ext6oneapi22accessor_property_"
      "listIJEEEE14getLinearIndexILi1EEEmNS0_2idIXT_EEEENKUlmE_clEm");
  supportedFuncs.insert(
      "_ZN4sycl3_V18accessorIiLi1ELNS0_6access4modeE1025ELNS2_"
      "6targetE2014ELNS2_11placeholderE0ENS0_3ext6oneapi22accessor_property_"
      "listIJEEEE14getMemoryRangeEv");
  supportedFuncs.insert(
      "_ZNK4sycl3_V18accessorIiLi1ELNS0_6access4modeE1025ELNS2_"
      "6targetE2014ELNS2_11placeholderE0ENS0_3ext6oneapi22accessor_property_"
      "listIJEEEE14getMemoryRangeEv");
  supportedFuncs.insert(
      "_ZN4sycl3_V18accessorIiLi1ELNS0_6access4modeE1025ELNS2_"
      "6targetE2014ELNS2_11placeholderE0ENS0_3ext6oneapi22accessor_property_"
      "listIJEEEE9getOffsetEv");
  supportedFuncs.insert(
      "_ZNK4sycl3_V18accessorIiLi1ELNS0_6access4modeE1025ELNS2_"
      "6targetE2014ELNS2_11placeholderE0ENS0_3ext6oneapi22accessor_property_"
      "listIJEEEE14getTotalOffsetEv");
  supportedFuncs.insert(
      "_ZZNK4sycl3_V18accessorIiLi1ELNS0_6access4modeE1025ELNS2_"
      "6targetE2014ELNS2_11placeholderE0ENS0_3ext6oneapi22accessor_property_"
      "listIJEEEE14getTotalOffsetEvENKUlmE_clEm");
  supportedFuncs.insert(
      "_ZNK4sycl3_V18accessorIiLi1ELNS0_6access4modeE1025ELNS2_"
      "6targetE2014ELNS2_11placeholderE0ENS0_3ext6oneapi22accessor_property_"
      "listIJEEEE15getQualifiedPtrEv");
  supportedFuncs.insert("_ZN4sycl3_V16detail5arrayILi1EEixEi");
  supportedFuncs.insert("_ZNK4sycl3_V16detail5arrayILi1EEixEi");
  supportedFuncs.insert("_ZNK4sycl3_V16detail5arrayILi1EE15check_dimensionEi");
  supportedFuncs.insert("_ZN4sycl3_V16detail14InitializedValILi1ENS0_"
                        "5rangeEE3getILi0EEENS3_ILi1EEEv");
  supportedFuncs.insert(
      "_ZN4sycl3_V16detail8dim_loopILm1EZNS0_8accessorIiLi1ELNS0_"
      "6access4modeE1025ELNS4_6targetE2014ELNS4_11placeholderE0ENS0_"
      "3ext6oneapi22accessor_property_listIJEEEE6__initEPU3AS1iNS0_"
      "5rangeILi1EEESG_NS0_2idILi1EEEEUlmE_EEvOT0_");
  supportedFuncs.insert(
      "_ZN4sycl3_V16detail8dim_loopILm1EZNKS0_8accessorIiLi1ELNS0_"
      "6access4modeE1025ELNS4_6targetE2014ELNS4_11placeholderE0ENS0_"
      "3ext6oneapi22accessor_property_listIJEEEE14getLinearIndexILi1EEEmNS0_"
      "2idIXT_EEEEUlmE_EEvOT0_");
  supportedFuncs.insert(
      "_ZN4sycl3_V16detail8dim_loopILm1EZNKS0_8accessorIiLi1ELNS0_"
      "6access4modeE1025ELNS4_6targetE2014ELNS4_11placeholderE0ENS0_"
      "3ext6oneapi22accessor_property_listIJEEEE14getTotalOffsetEvEUlmE_"
      "EEvOT0_");
  supportedFuncs.insert(
      "_ZN4sycl3_V16detail13dim_loop_implIJLm0EEZNS0_8accessorIiLi1ELNS0_"
      "6access4modeE1025ELNS4_6targetE2014ELNS4_11placeholderE0ENS0_"
      "3ext6oneapi22accessor_property_listIJEEEE6__initEPU3AS1iNS0_"
      "5rangeILi1EEESG_NS0_2idILi1EEEEUlmE_EEvSt16integer_sequenceImJXspT_"
      "EEEOT0_");
  supportedFuncs.insert(
      "_ZN4sycl3_V16detail13dim_loop_implIJLm0EEZNKS0_8accessorIiLi1ELNS0_"
      "6access4modeE1025ELNS4_6targetE2014ELNS4_11placeholderE0ENS0_"
      "3ext6oneapi22accessor_property_listIJEEEE14getLinearIndexILi1EEEmNS0_"
      "2idIXT_EEEEUlmE_EEvSt16integer_sequenceImJXspT_EEEOT0_");
  supportedFuncs.insert(
      "_ZN4sycl3_V16detail13dim_loop_implIJLm0EEZNKS0_8accessorIiLi1ELNS0_"
      "6access4modeE1025ELNS4_6targetE2014ELNS4_11placeholderE0ENS0_"
      "3ext6oneapi22accessor_property_listIJEEEE14getTotalOffsetEvEUlmE_"
      "EEvSt16integer_sequenceImJXspT_EEEOT0_");
}

static void checkFunctionParent(const FunctionOpInterface F,
                                FunctionContext Context,
                                const OwningOpRef<ModuleOp> &module) {
  assert(
      (Context != FunctionContext::Host || F->getParentOp() == module.get()) &&
      "New function must be inserted into global module");
  assert((Context != FunctionContext::SYCLDevice ||
          F->getParentOfType<gpu::GPUModuleOp>() == getDeviceModule(*module)) &&
         "New device function must be inserted into device module");
}

void MLIRScanner::init(mlir::FunctionOpInterface func,
                       const FunctionToEmit &FTE) {
  const clang::FunctionDecl *FD = &FTE.getDecl();

  function = func;
  EmittingFunctionDecl = FD;

  if (ShowAST)
    llvm::dbgs() << "Emitting fn: " << function.getName() << "\n"
                 << "\tfunctionDecl:" << *FD << "\n"
                 << "function:" << function << "\n";

  initSupportedFunctions();
  // This is needed, as GPUFuncOps are already created with an entry block.
  setEntryAndAllocBlock(isa<gpu::GPUFuncOp>(function)
                            ? &function.getBlocks().front()
                            : function.addEntryBlock());

  unsigned i = 0;
  if (auto CM = dyn_cast<CXXMethodDecl>(FD)) {
    if (CM->getParent()->isLambda()) {
      for (auto C : CM->getParent()->captures()) {
        if (C.capturesVariable())
          CaptureKinds[C.getCapturedVar()] = C.getCaptureKind();
      }

      CM->getParent()->getCaptureFields(Captures, ThisCapture);
      if (ThisCapture) {
        llvm::errs() << " thiscapture:\n";
        ThisCapture->dump();
      }
    }

    if (CM->isInstance()) {
      mlir::Value val = function.getArgument(i);
      ThisVal = ValueCategory(val, /*isReference*/ false);
      i++;
    }
  }

  const clang::CodeGen::CGFunctionInfo &FI = Glob.GetOrCreateCGFunctionInfo(FD);
  auto FIArgs = FI.arguments();

  for (ParmVarDecl *parm : FD->parameters()) {
    assert(i != function.getNumArguments());

    QualType parmType = parm->getType();

    bool LLVMABI = false, isArray = false;
    if (Glob.getTypes()
            .getMLIRType(Glob.getCGM().getContext().getPointerType(parmType))
            .isa<mlir::LLVM::LLVMPointerType>())
      LLVMABI = true;
    else
      Glob.getTypes().getMLIRType(parmType, &isArray);

    bool isReference = isArray || isa<clang::ReferenceType>(
                                      parmType->getUnqualifiedDesugaredType());
    isReference |=
        (FIArgs[i].info.getKind() == clang::CodeGen::ABIArgInfo::Indirect ||
         FIArgs[i].info.getKind() ==
             clang::CodeGen::ABIArgInfo::IndirectAliased);

    mlir::Value val = function.getArgument(i);
    assert(val && "Expecting a valid value");

    if (isReference)
      params.emplace(parm, ValueCategory(val, /*isReference*/ true));
    else {
      mlir::Value alloc =
          createAllocOp(val.getType(), parm, /*memspace*/ 0, isArray, LLVMABI);
      ValueCategory(alloc, /*isReference*/ true).store(builder, val);
    }

    i++;
  }

  if (FD->hasAttr<CUDAGlobalAttr>() && Glob.getCGM().getLangOpts().CUDA &&
      !Glob.getCGM().getLangOpts().CUDAIsDevice) {
    FunctionToEmit FTE(*FD);
    auto deviceStub = cast<func::FuncOp>(
        Glob.GetOrCreateMLIRFunction(FTE, true /* ShouldEmit*/,
                                     /* getDeviceStub */ true));

    builder.create<func::CallOp>(loc, deviceStub, function.getArguments());
    builder.create<ReturnOp>(loc);
    return;
  }

  if (auto CC = dyn_cast<CXXConstructorDecl>(FD)) {
    const CXXRecordDecl *ClassDecl = CC->getParent();
    for (auto expr : CC->inits()) {
      if (ShowAST) {
        llvm::errs() << " init: - baseInit:" << (int)expr->isBaseInitializer()
                     << " memberInit:" << (int)expr->isMemberInitializer()
                     << " anyMember:" << (int)expr->isAnyMemberInitializer()
                     << " indirectMember:"
                     << (int)expr->isIndirectMemberInitializer()
                     << " isinClass:" << (int)expr->isInClassMemberInitializer()
                     << " delegating:" << (int)expr->isDelegatingInitializer()
                     << " isPack:" << (int)expr->isPackExpansion() << "\n";
        if (expr->getMember())
          expr->getMember()->dump();
        if (expr->getInit())
          expr->getInit()->dump();
      }
      assert(ThisVal.val);

      FieldDecl *field = expr->getMember();
      if (!field) {
        if (expr->isBaseInitializer()) {
          bool BaseIsVirtual = expr->isBaseVirtual();
          auto BaseType = expr->getBaseClass();

          // Shift and cast down to the base type.
          // TODO: for complete types, this should be possible with a GEP.
          mlir::Value V = ThisVal.val;
          const clang::Type *BaseTypes[] = {BaseType};
          bool BaseVirtual[] = {BaseIsVirtual};

          V = GetAddressOfBaseClass(V, /*derived*/ ClassDecl, BaseTypes,
                                    BaseVirtual);

          Expr *init = expr->getInit();
          if (auto clean = dyn_cast<ExprWithCleanups>(init)) {
            llvm::errs() << "TODO: cleanup\n";
            init = clean->getSubExpr();
          }

          VisitConstructCommon(cast<clang::CXXConstructExpr>(init),
                               /*name*/ nullptr, /*space*/ 0, /*mem*/ V);
          continue;
        }

        if (expr->isDelegatingInitializer()) {
          Expr *init = expr->getInit();
          if (auto clean = dyn_cast<ExprWithCleanups>(init)) {
            llvm::errs() << "TODO: cleanup\n";
            init = clean->getSubExpr();
          }

          VisitConstructCommon(cast<clang::CXXConstructExpr>(init),
                               /*name*/ nullptr, /*space*/ 0,
                               /*mem*/ ThisVal.val);
          continue;
        }
      }
      assert(field && "initialiation expression must apply to a field");

      if (auto AILE = dyn_cast<ArrayInitLoopExpr>(expr->getInit())) {
        VisitArrayInitLoop(AILE,
                           CommonFieldLookup(CC->getThisObjectType(), field,
                                             ThisVal.val, /*isLValue*/ false));
        continue;
      }

      if (auto cons = dyn_cast<CXXConstructExpr>(expr->getInit())) {
        VisitConstructCommon(cons, /*name*/ nullptr, /*space*/ 0,
                             CommonFieldLookup(CC->getThisObjectType(), field,
                                               ThisVal.val, /*isLValue*/ false)
                                 .val);
        continue;
      }

      auto initexpr = Visit(expr->getInit());
      if (!initexpr.val) {
        expr->getInit()->dump();
        assert(initexpr.val);
      }

      bool isArray = false;
      Glob.getTypes().getMLIRType(expr->getInit()->getType(), &isArray);

      auto cfl = CommonFieldLookup(CC->getThisObjectType(), field, ThisVal.val,
                                   /*isLValue*/ false);
      assert(cfl.val);
      cfl.store(builder, initexpr, isArray);
    }
  }

  if (auto CC = dyn_cast<CXXDestructorDecl>(FD)) {
    CC->dump();
    llvm::errs() << " warning, destructor not fully handled yet\n";
  }

  auto i1Ty = builder.getIntegerType(1);
  auto type = mlir::MemRefType::get({}, i1Ty, {}, 0);
  auto truev = builder.create<ConstantIntOp>(loc, true, 1);
  loops.push_back({builder.create<mlir::memref::AllocaOp>(loc, type),
                   builder.create<mlir::memref::AllocaOp>(loc, type)});
  builder.create<mlir::memref::StoreOp>(loc, truev, loops.back().noBreak);
  builder.create<mlir::memref::StoreOp>(loc, truev, loops.back().keepRunning);

  if (function.getResultTypes().size()) {
    auto type = mlir::MemRefType::get({}, function.getResultTypes()[0], {}, 0);
    returnVal = builder.create<mlir::memref::AllocaOp>(loc, type);
    if (type.getElementType().isa<mlir::IntegerType, mlir::FloatType>()) {
      builder.create<mlir::memref::StoreOp>(
          loc, builder.create<mlir::LLVM::UndefOp>(loc, type.getElementType()),
          returnVal, std::vector<mlir::Value>({}));
    }
  }

  if (auto D = dyn_cast<CXXMethodDecl>(FD)) {
    // ClangAST incorrectly does not contain the correct definition
    // of a union move operation and as such we _must_ emit a memcpy
    // for a defaulted union copy or move.
    if (D->getParent()->isUnion() && D->isDefaulted()) {
      mlir::Value V = ThisVal.val;
      assert(V);
      if (auto MT = V.getType().dyn_cast<MemRefType>())
        V = builder.create<polygeist::Pointer2MemrefOp>(
            loc, LLVM::LLVMPointerType::get(MT.getElementType()), V);

      mlir::Value src = function.getArgument(1);
      if (auto MT = src.getType().dyn_cast<MemRefType>())
        src = builder.create<polygeist::Pointer2MemrefOp>(
            loc, LLVM::LLVMPointerType::get(MT.getElementType()), src);

      mlir::Value typeSize = builder.create<polygeist::TypeSizeOp>(
          loc, builder.getIndexType(),
          mlir::TypeAttr::get(
              V.getType().cast<LLVM::LLVMPointerType>().getElementType()));
      typeSize = builder.create<arith::IndexCastOp>(loc, builder.getI64Type(),
                                                    typeSize);
      V = builder.create<LLVM::BitcastOp>(
          loc,
          LLVM::LLVMPointerType::get(
              builder.getI8Type(),
              V.getType().cast<LLVM::LLVMPointerType>().getAddressSpace()),
          V);
      src = builder.create<LLVM::BitcastOp>(
          loc,
          LLVM::LLVMPointerType::get(
              builder.getI8Type(),
              src.getType().cast<LLVM::LLVMPointerType>().getAddressSpace()),
          src);
      mlir::Value volatileCpy = builder.create<ConstantIntOp>(loc, false, 1);
      builder.create<LLVM::MemcpyOp>(loc, V, src, typeSize, volatileCpy);
    }
  }

  Stmt *stmt = FD->getBody();
  assert(stmt);
  if (ShowAST)
    stmt->dump();

  Visit(stmt);

  if (function.getResultTypes().size()) {
    assert(!isa<gpu::GPUFuncOp>(function) &&
           "SYCL kernel functions must always have a void return type.");
    mlir::Value vals[1] = {
        builder.create<mlir::memref::LoadOp>(loc, returnVal)};
    builder.create<ReturnOp>(loc, vals);
  } else if (isa<gpu::GPUFuncOp>(function))
    builder.create<gpu::ReturnOp>(loc);
  else
    builder.create<ReturnOp>(loc);

  checkFunctionParent(function, FTE.getContext(), module);
}

mlir::Value MLIRScanner::createAllocOp(mlir::Type t, VarDecl *name,
                                       uint64_t memspace, bool isArray = false,
                                       bool LLVMABI = false) {
  mlir::MemRefType mr;
  mlir::Value alloc = nullptr;
  OpBuilder abuilder(builder.getContext());
  abuilder.setInsertionPointToStart(allocationScope);
  auto varLoc = name ? getMLIRLocation(name->getBeginLoc()) : loc;
  if (!isArray) {
    if (LLVMABI) {
      if (name)
        if (auto var = dyn_cast<VariableArrayType>(
                name->getType()->getUnqualifiedDesugaredType())) {
          auto len = Visit(var->getSizeExpr()).getValue(builder);
          alloc = builder.create<mlir::LLVM::AllocaOp>(
              varLoc, LLVM::LLVMPointerType::get(t, memspace), len);
          builder.create<polygeist::TrivialUseOp>(varLoc, alloc);
          alloc = builder.create<mlir::LLVM::BitcastOp>(
              varLoc,
              LLVM::LLVMPointerType::get(LLVM::LLVMArrayType::get(t, 0)),
              alloc);
        }

      if (!alloc) {
        alloc = abuilder.create<mlir::LLVM::AllocaOp>(
            varLoc, mlir::LLVM::LLVMPointerType::get(t, memspace),
            abuilder.create<arith::ConstantIntOp>(varLoc, 1, 64), 0);
        if (t.isa<mlir::IntegerType, mlir::FloatType>()) {
          abuilder.create<LLVM::StoreOp>(
              varLoc, abuilder.create<mlir::LLVM::UndefOp>(varLoc, t), alloc);
        }
        // alloc = builder.create<mlir::LLVM::BitcastOp>(varLoc,
        // LLVM::LLVMPointerType::get(LLVM::LLVMArrayType::get(t, 1)), alloc);
      }
    } else {
      mr = mlir::MemRefType::get(1, t, {}, memspace);
      alloc = abuilder.create<mlir::memref::AllocaOp>(varLoc, mr);
      LLVM_DEBUG({
        llvm::dbgs() << "MLIRScanner::createAllocOp: created: ";
        alloc.dump();
      });

      if (memspace != 0) {
        // Note: this code is incorrect because 'alloc' has a MemRefType in
        // memory space that is not zero, therefore is illegal to create a
        // Memref2Pointer operation that yields a result not in the same memory
        // space.
        auto memRefToPtr = abuilder.create<polygeist::Memref2PointerOp>(
            varLoc, LLVM::LLVMPointerType::get(t, 0), alloc);
        alloc = abuilder.create<polygeist::Pointer2MemrefOp>(
            varLoc, mlir::MemRefType::get(-1, t, {}, memspace), memRefToPtr);
      }
      alloc = abuilder.create<mlir::memref::CastOp>(
          varLoc, mlir::MemRefType::get(-1, t, {}, 0), alloc);
      LLVM_DEBUG({
        llvm::dbgs() << "MLIRScanner::createAllocOp: created: ";
        alloc.dump();
        llvm::dbgs() << "\n";
      });

      if (t.isa<mlir::IntegerType, mlir::FloatType>()) {
        mlir::Value idxs[] = {abuilder.create<ConstantIndexOp>(loc, 0)};
        abuilder.create<mlir::memref::StoreOp>(
            varLoc, abuilder.create<mlir::LLVM::UndefOp>(varLoc, t), alloc,
            idxs);
      }
    }
  } else {
    auto mt = t.cast<mlir::MemRefType>();
    auto shape = std::vector<int64_t>(mt.getShape());
    auto pshape = shape[0];

    if (name)
      if (auto var = dyn_cast<VariableArrayType>(
              name->getType()->getUnqualifiedDesugaredType())) {
        assert(shape[0] == -1);
        mr = mlir::MemRefType::get(
            shape, mt.getElementType(), MemRefLayoutAttrInterface(),
            wrapIntegerMemorySpace(memspace, mt.getContext()));
        auto len = Visit(var->getSizeExpr()).getValue(builder);
        len = builder.create<IndexCastOp>(varLoc, builder.getIndexType(), len);
        alloc = builder.create<mlir::memref::AllocaOp>(varLoc, mr, len);
        builder.create<polygeist::TrivialUseOp>(varLoc, alloc);
        if (memspace != 0) {
          alloc = abuilder.create<polygeist::Pointer2MemrefOp>(
              varLoc, mlir::MemRefType::get(shape, mt.getElementType()),
              abuilder.create<polygeist::Memref2PointerOp>(
                  varLoc, LLVM::LLVMPointerType::get(mt.getElementType(), 0),
                  alloc));
        }
      }

    if (!alloc) {
      if (pshape == -1)
        shape[0] = 1;
      mr = mlir::MemRefType::get(
          shape, mt.getElementType(), MemRefLayoutAttrInterface(),
          wrapIntegerMemorySpace(memspace, mt.getContext()));
      alloc = abuilder.create<mlir::memref::AllocaOp>(varLoc, mr);
      if (memspace != 0) {
        alloc = abuilder.create<polygeist::Pointer2MemrefOp>(
            varLoc, mlir::MemRefType::get(shape, mt.getElementType()),
            abuilder.create<polygeist::Memref2PointerOp>(
                varLoc, LLVM::LLVMPointerType::get(mt.getElementType(), 0),
                alloc));
      }
      shape[0] = pshape;
      alloc = abuilder.create<mlir::memref::CastOp>(
          varLoc, mlir::MemRefType::get(shape, mt.getElementType()), alloc);
    }
  }
  assert(alloc);
  // NamedAttribute attrs[] = {NamedAttribute("name", name)};
  if (name) {
    // if (name->getName() == "i")
    //  assert(0 && " not i");
    if (params.find(name) != params.end()) {
      name->dump();
    }
    assert(params.find(name) == params.end());
    params[name] = ValueCategory(alloc, /*isReference*/ true);
  }
  return alloc;
}

ValueCategory MLIRScanner::VisitVarDecl(clang::VarDecl *decl) {
  decl = decl->getCanonicalDecl();
  mlir::Type subType = Glob.getTypes().getMLIRType(decl->getType());
  ValueCategory inite = nullptr;
  unsigned memtype = decl->hasAttr<CUDASharedAttr>() ? 5 : 0;
  bool LLVMABI = false;
  bool isArray = false;

  if (Glob.getTypes()
          .getMLIRType(Glob.getCGM().getContext().getLValueReferenceType(
              decl->getType()))
          .isa<mlir::LLVM::LLVMPointerType>())
    LLVMABI = true;
  else
    Glob.getTypes().getMLIRType(decl->getType(), &isArray);

  if (!LLVMABI && isArray) {
    subType = Glob.getTypes().getMLIRType(
        Glob.getCGM().getContext().getLValueReferenceType(decl->getType()));
  }

  mlir::LLVM::TypeFromLLVMIRTranslator typeTranslator(*module->getContext());

  if (auto init = decl->getInit()) {
    if (!isa<InitListExpr>(init) && !isa<CXXConstructExpr>(init)) {
      auto visit = Visit(init);
      if (!visit.val) {
        decl->dump();
        assert(visit.val);
      }
      bool isReference = init->isLValue() || init->isXValue();
      if (isReference) {
        assert(visit.isReference);
        builder.create<polygeist::TrivialUseOp>(loc, visit.val);
        return params[decl] = visit;
      }
      if (isArray) {
        assert(visit.isReference);
        inite = visit;
      } else {
        inite = ValueCategory(visit.getValue(builder), /*isRef*/ false);
        if (!inite.val) {
          init->dump();
          assert(0 && inite.val);
        }
        subType = inite.val.getType();
      }
    }
  } else if (auto ava = decl->getAttr<AlignValueAttr>()) {
    if (auto algn = dyn_cast<clang::ConstantExpr>(ava->getAlignment())) {
      for (auto a : algn->children()) {
        if (auto IL = dyn_cast<IntegerLiteral>(a)) {
          if (IL->getValue() == 8192) {
            llvm::Type *T =
                Glob.getCGM().getTypes().ConvertType(decl->getType());
            subType = typeTranslator.translateType(T);
            LLVMABI = true;
            break;
          }
        }
      }
    }
  } else if (auto ava = decl->getAttr<InitPriorityAttr>()) {
    if (ava->getPriority() == 8192) {
      llvm::Type *T = Glob.getCGM().getTypes().ConvertType(decl->getType());
      subType = typeTranslator.translateType(T);
      LLVMABI = true;
    }
  }

  mlir::Value op;

  Block *block = nullptr;
  Block::iterator iter;

  if (decl->isStaticLocal() && memtype == 0) {
    OpBuilder abuilder(builder.getContext());
    abuilder.setInsertionPointToStart(allocationScope);
    auto varLoc = getMLIRLocation(decl->getBeginLoc());

    if (Glob.getTypes()
            .getMLIRType(
                Glob.getCGM().getContext().getPointerType(decl->getType()))
            .isa<mlir::LLVM::LLVMPointerType>()) {
      op = abuilder.create<mlir::LLVM::AddressOfOp>(
          varLoc, Glob.GetOrCreateLLVMGlobal(
                      decl, (function.getName() + "@static@").str()));
    } else {
      auto gv =
          Glob.getOrCreateGlobal(*decl, (function.getName() + "@static@").str(),
                                 FunctionContext::Host);
      auto gv2 = abuilder.create<memref::GetGlobalOp>(
          varLoc, gv.first.getType(), gv.first.getName());
      op = reshapeRanklessGlobal(gv2);
    }
    params[decl] = ValueCategory(op, /*isReference*/ true);
    if (decl->getInit()) {
      auto mr = MemRefType::get({}, builder.getI1Type());
      bool inits[1] = {true};
      auto rtt = RankedTensorType::get({}, builder.getI1Type());
      auto init_value = DenseIntElementsAttr::get(rtt, inits);
      OpBuilder gbuilder(builder.getContext());
      gbuilder.setInsertionPointToStart(module->getBody());
      auto name = Glob.getCGM().getMangledName(decl);
      auto globalOp = gbuilder.create<mlir::memref::GlobalOp>(
          module->getLoc(),
          builder.getStringAttr(function.getName() + "@static@" + name +
                                "@init"),
          /*sym_visibility*/ mlir::StringAttr(), mlir::TypeAttr::get(mr),
          init_value, mlir::UnitAttr(), /*alignment*/ nullptr);
      SymbolTable::setSymbolVisibility(globalOp,
                                       mlir::SymbolTable::Visibility::Private);

      auto boolop =
          builder.create<memref::GetGlobalOp>(varLoc, mr, globalOp.getName());
      mlir::Value V = reshapeRanklessGlobal(boolop);
      auto cond = builder.create<memref::LoadOp>(
          varLoc, V, std::vector<mlir::Value>({getConstantIndex(0)}));

      auto ifOp = builder.create<scf::IfOp>(varLoc, cond, /*hasElse*/ false);
      block = builder.getInsertionBlock();
      iter = builder.getInsertionPoint();
      builder.setInsertionPointToStart(&ifOp.getThenRegion().back());
      builder.create<memref::StoreOp>(
          varLoc, builder.create<ConstantIntOp>(varLoc, false, 1), V,
          std::vector<mlir::Value>({getConstantIndex(0)}));
    }
  } else
    op = createAllocOp(subType, decl, memtype, isArray, LLVMABI);

  if (inite.val) {
    ValueCategory(op, /*isReference*/ true).store(builder, inite, isArray);
  } else if (auto init = decl->getInit()) {
    if (isa<InitListExpr>(init)) {
      InitializeValueByInitListExpr(op, init);
    } else if (auto CE = dyn_cast<CXXConstructExpr>(init)) {
      VisitConstructCommon(CE, decl, memtype, op);
    } else
      assert(0 && "unknown init list");
  }
  if (block)
    builder.setInsertionPoint(block, iter);
  return ValueCategory(op, /*isReference*/ true);
}

mlir::Value add(MLIRScanner &sc, mlir::OpBuilder &builder, mlir::Location loc,
                mlir::Value lhs, mlir::Value rhs) {
  assert(lhs);
  assert(rhs);
  if (auto op = lhs.getDefiningOp<ConstantIntOp>()) {
    if (op.value() == 0) {
      return rhs;
    }
  }

  if (auto op = lhs.getDefiningOp<ConstantIndexOp>()) {
    if (op.value() == 0) {
      return rhs;
    }
  }

  if (auto op = rhs.getDefiningOp<ConstantIntOp>()) {
    if (op.value() == 0) {
      return lhs;
    }
  }

  if (auto op = rhs.getDefiningOp<ConstantIndexOp>()) {
    if (op.value() == 0) {
      return lhs;
    }
  }
  return builder.create<AddIOp>(loc, lhs, rhs);
}

mlir::Value MLIRScanner::castToIndex(mlir::Location loc, mlir::Value val) {
  assert(val && "Expect non-null value");

  if (auto op = val.getDefiningOp<ConstantIntOp>())
    return getConstantIndex(op.value());

  return builder.create<arith::IndexCastOp>(
      loc, mlir::IndexType::get(val.getContext()), val);
}

mlir::Value MLIRScanner::castToMemSpace(mlir::Value val, unsigned memSpace) {
  assert(val && "Expect non-null value");

  return mlir::TypeSwitch<mlir::Type, mlir::Value>(val.getType())
      .Case<mlir::MemRefType>([&](mlir::MemRefType valType) -> mlir::Value {
        if (valType.getMemorySpaceAsInt() == memSpace)
          return val;

        mlir::Value newVal = builder.create<polygeist::Memref2PointerOp>(
            loc,
            LLVM::LLVMPointerType::get(valType.getElementType(),
                                       valType.getMemorySpaceAsInt()),
            val);
        newVal = builder.create<LLVM::AddrSpaceCastOp>(
            loc, LLVM::LLVMPointerType::get(valType.getElementType(), memSpace),
            newVal);
        return builder.create<polygeist::Pointer2MemrefOp>(
            loc,
            mlir::MemRefType::get(
                valType.getShape(), valType.getElementType(),
                MemRefLayoutAttrInterface(),
                wrapIntegerMemorySpace(memSpace, valType.getContext())),
            newVal);
      })
      .Case<LLVM::LLVMPointerType>(
          [&](LLVM::LLVMPointerType valType) -> mlir::Value {
            if (valType.getAddressSpace() == memSpace)
              return val;

            return builder.create<LLVM::AddrSpaceCastOp>(
                loc,
                LLVM::LLVMPointerType::get(valType.getElementType(), memSpace),
                val);
          })
      .Default([&](mlir::Type valType) {
        llvm_unreachable("unimplemented");
        return val;
      });
}

mlir::Value MLIRScanner::castToMemSpaceOfType(mlir::Value val, mlir::Type t) {
  assert((t.isa<mlir::MemRefType>() || t.isa<LLVM::LLVMPointerType>()) &&
         "Unexpected type");
  unsigned memSpace = t.isa<mlir::MemRefType>()
                          ? t.cast<mlir::MemRefType>().getMemorySpaceAsInt()
                          : t.cast<LLVM::LLVMPointerType>().getAddressSpace();
  return castToMemSpace(val, memSpace);
}

ValueCategory MLIRScanner::CommonArrayToPointer(ValueCategory scalar) {
  assert(scalar.val);
  assert(scalar.isReference);
  if (auto PT = scalar.val.getType().dyn_cast<mlir::LLVM::LLVMPointerType>()) {
    if (PT.getElementType().isa<mlir::LLVM::LLVMPointerType>())
      return ValueCategory(scalar.val, /*isRef*/ false);
    mlir::Value vec[2] = {builder.create<ConstantIntOp>(loc, 0, 32),
                          builder.create<ConstantIntOp>(loc, 0, 32)};
    if (!PT.getElementType().isa<mlir::LLVM::LLVMArrayType>()) {
      EmittingFunctionDecl->dump();
      function.dump();
      llvm::errs() << " sval: " << scalar.val << "\n";
      llvm::errs() << PT << "\n";
    }
    auto ET =
        PT.getElementType().cast<mlir::LLVM::LLVMArrayType>().getElementType();
    return ValueCategory(
        builder.create<mlir::LLVM::GEPOp>(
            loc, mlir::LLVM::LLVMPointerType::get(ET, PT.getAddressSpace()),
            scalar.val, vec),
        /*isReference*/ false);
  }

  auto mt = scalar.val.getType().cast<MemRefType>();
  auto shape = std::vector<int64_t>(mt.getShape());
  // if (shape.size() > 1) {
  //  shape.erase(shape.begin());
  //} else {
  shape[0] = -1;
  //}
  auto mt0 =
      mlir::MemRefType::get(shape, mt.getElementType(),
                            MemRefLayoutAttrInterface(), mt.getMemorySpace());

  auto post = builder.create<memref::CastOp>(loc, mt0, scalar.val);
  return ValueCategory(post, /*isReference*/ false);
}

ValueCategory MLIRScanner::CommonArrayLookup(ValueCategory array,
                                             mlir::Value idx,
                                             bool isImplicitRefResult,
                                             bool removeIndex) {
  mlir::Value val = array.getValue(builder);
  assert(val);

  if (val.getType().isa<LLVM::LLVMPointerType>()) {

    mlir::Value vals[] = {
        builder.create<IndexCastOp>(loc, builder.getIntegerType(64), idx)};
    // TODO sub
    return ValueCategory(
        builder.create<mlir::LLVM::GEPOp>(loc, val.getType(), val, vals),
        /*isReference*/ true);
  }
  if (!val.getType().isa<MemRefType>()) {
    EmittingFunctionDecl->dump();
    builder.getInsertionBlock()->dump();
    function.dump();
    llvm::errs() << "value: " << val << "\n";
  }

  ValueCategory dref;
  {
    auto mt = val.getType().cast<MemRefType>();
    auto shape = std::vector<int64_t>(mt.getShape());
    shape[0] = -1;
    auto mt0 =
        mlir::MemRefType::get(shape, mt.getElementType(),
                              MemRefLayoutAttrInterface(), mt.getMemorySpace());
    auto post = builder.create<polygeist::SubIndexOp>(loc, mt0, val, idx);
    // TODO sub
    dref = ValueCategory(post, /*isReference*/ true);
  }
  assert(dref.isReference);
  if (!removeIndex)
    return dref;

  auto mt = dref.val.getType().cast<MemRefType>();
  auto shape = std::vector<int64_t>(mt.getShape());
  if (shape.size() == 1 || (shape.size() == 2 && isImplicitRefResult)) {
    shape[0] = -1;
  } else {
    shape.erase(shape.begin());
  }
  auto mt0 =
      mlir::MemRefType::get(shape, mt.getElementType(),
                            MemRefLayoutAttrInterface(), mt.getMemorySpace());
  auto post = builder.create<polygeist::SubIndexOp>(loc, mt0, dref.val,
                                                    getConstantIndex(0));
  return ValueCategory(post, /*isReference*/ true);
}

mlir::Value MLIRScanner::getConstantIndex(int x) {
  if (constants.find(x) != constants.end()) {
    return constants[x];
  }
  mlir::OpBuilder subbuilder(builder.getContext());
  subbuilder.setInsertionPointToStart(entryBlock);
  return constants[x] = subbuilder.create<ConstantIndexOp>(loc, x);
}

ValueCategory MLIRScanner::VisitUnaryOperator(clang::UnaryOperator *U) {
  auto loc = getMLIRLocation(U->getExprLoc());
  auto sub = Visit(U->getSubExpr());

  switch (U->getOpcode()) {
  case clang::UnaryOperator::Opcode::UO_Extension: {
    return sub;
  }
  case clang::UnaryOperator::Opcode::UO_LNot: {
    assert(sub.val);
    mlir::Value val = sub.getValue(builder);

    if (auto MT = val.getType().dyn_cast<mlir::MemRefType>()) {
      val = builder.create<polygeist::Memref2PointerOp>(
          loc,
          LLVM::LLVMPointerType::get(builder.getI8Type(),
                                     MT.getMemorySpaceAsInt()),
          val);
    }

    if (auto LT = val.getType().dyn_cast<mlir::LLVM::LLVMPointerType>()) {
      auto nullptr_llvm = builder.create<mlir::LLVM::NullOp>(loc, LT);
      auto ne = builder.create<mlir::LLVM::ICmpOp>(
          loc, mlir::LLVM::ICmpPredicate::eq, val, nullptr_llvm);
      return ValueCategory(ne, /*isReference*/ false);
    }

    if (!val.getType().isa<mlir::IntegerType>()) {
      U->dump();
      val.dump();
    }
    auto ty = val.getType().cast<mlir::IntegerType>();
    if (ty.getWidth() != 1) {
      val = builder.create<arith::CmpIOp>(
          loc, CmpIPredicate::ne, val,
          builder.create<ConstantIntOp>(loc, 0, ty));
    }
    auto c1 = builder.create<ConstantIntOp>(loc, 1, val.getType());
    mlir::Value res = builder.create<XOrIOp>(loc, val, c1);

    auto postTy =
        Glob.getTypes().getMLIRType(U->getType()).cast<mlir::IntegerType>();
    if (postTy.getWidth() > 1)
      res = builder.create<arith::ExtUIOp>(loc, postTy, res);
    return ValueCategory(res, /*isReference*/ false);
  }
  case clang::UnaryOperator::Opcode::UO_Not: {
    assert(sub.val);
    mlir::Value val = sub.getValue(builder);

    if (!val.getType().isa<mlir::IntegerType>()) {
      U->dump();
      val.dump();
    }
    auto ty = val.getType().cast<mlir::IntegerType>();
    auto c1 = builder.create<ConstantIntOp>(
        loc, APInt::getAllOnesValue(ty.getWidth()).getSExtValue(), ty);
    return ValueCategory(builder.create<XOrIOp>(loc, val, c1),
                         /*isReference*/ false);
  }
  case clang::UnaryOperator::Opcode::UO_Deref: {
    auto dref = sub.dereference(builder);
    return dref;
  }
  case clang::UnaryOperator::Opcode::UO_AddrOf: {
    assert(sub.isReference);
    if (sub.val.getType().isa<mlir::LLVM::LLVMPointerType>()) {
      return ValueCategory(sub.val, /*isReference*/ false);
    }

    bool isArray = false;
    Glob.getTypes().getMLIRType(U->getSubExpr()->getType(), &isArray);
    auto mt = sub.val.getType().cast<MemRefType>();
    auto shape = std::vector<int64_t>(mt.getShape());
    mlir::Value res;
    shape[0] = -1;
    auto mt0 =
        mlir::MemRefType::get(shape, mt.getElementType(),
                              MemRefLayoutAttrInterface(), mt.getMemorySpace());
    res = builder.create<memref::CastOp>(loc, mt0, sub.val);
    return ValueCategory(res,
                         /*isReference*/ false);
  }
  case clang::UnaryOperator::Opcode::UO_Plus: {
    return sub;
  }
  case clang::UnaryOperator::Opcode::UO_Minus: {
    mlir::Value val = sub.getValue(builder);
    auto ty = val.getType();
    if (auto ft = ty.dyn_cast<mlir::FloatType>()) {
      if (auto CI = val.getDefiningOp<ConstantFloatOp>()) {
        auto api = CI.getValue().cast<FloatAttr>().getValue();
        return ValueCategory(builder.create<arith::ConstantOp>(
                                 loc, ty, mlir::FloatAttr::get(ty, -api)),
                             /*isReference*/ false);
      }
      return ValueCategory(builder.create<NegFOp>(loc, val),
                           /*isReference*/ false);
    } else {
      if (auto CI = val.getDefiningOp<ConstantIntOp>()) {
        auto api = CI.getValue().cast<IntegerAttr>().getValue();
        return ValueCategory(builder.create<arith::ConstantOp>(
                                 loc, ty, mlir::IntegerAttr::get(ty, -api)),
                             /*isReference*/ false);
      }
      return ValueCategory(
          builder.create<SubIOp>(loc,
                                 builder.create<ConstantIntOp>(
                                     loc, 0, ty.cast<mlir::IntegerType>()),
                                 val),
          /*isReference*/ false);
    }
  }
  case clang::UnaryOperator::Opcode::UO_PreInc:
  case clang::UnaryOperator::Opcode::UO_PostInc: {
    assert(sub.isReference);
    auto prev = sub.getValue(builder);
    auto ty = prev.getType();

    mlir::Value next;
    if (auto ft = ty.dyn_cast<mlir::FloatType>()) {
      if (prev.getType() != ty) {
        U->dump();
        llvm::errs() << " ty: " << ty << "prev: " << prev << "\n";
      }
      assert(prev.getType() == ty);
      next = builder.create<AddFOp>(
          loc, prev,
          builder.create<ConstantFloatOp>(
              loc, APFloat(ft.getFloatSemantics(), "1"), ft));
    } else if (auto mt = ty.dyn_cast<MemRefType>()) {
      auto shape = std::vector<int64_t>(mt.getShape());
      shape[0] = -1;
      auto mt0 = mlir::MemRefType::get(shape, mt.getElementType(),
                                       MemRefLayoutAttrInterface(),
                                       mt.getMemorySpace());
      next = builder.create<polygeist::SubIndexOp>(loc, mt0, prev,
                                                   getConstantIndex(1));
    } else if (auto pt = ty.dyn_cast<mlir::LLVM::LLVMPointerType>()) {
      auto ity = mlir::IntegerType::get(builder.getContext(), 64);
      next = builder.create<LLVM::GEPOp>(
          loc, pt, prev,
          std::vector<mlir::Value>(
              {builder.create<ConstantIntOp>(loc, 1, ity)}));
    } else {
      if (!ty.isa<mlir::IntegerType>()) {
        llvm::errs() << ty << " - " << prev << "\n";
        U->dump();
      }
      if (prev.getType() != ty) {
        U->dump();
        llvm::errs() << " ty: " << ty << "prev: " << prev << "\n";
      }
      assert(prev.getType() == ty);
      next = builder.create<AddIOp>(
          loc, prev,
          builder.create<ConstantIntOp>(loc, 1, ty.cast<mlir::IntegerType>()));
    }
    sub.store(builder, next);

    if (U->getOpcode() == clang::UnaryOperator::Opcode::UO_PreInc)
      return sub;
    else
      return ValueCategory(prev, /*isReference*/ false);
  }
  case clang::UnaryOperator::Opcode::UO_PreDec:
  case clang::UnaryOperator::Opcode::UO_PostDec: {
    auto ty = Glob.getTypes().getMLIRType(U->getType());
    assert(sub.isReference);
    auto prev = sub.getValue(builder);

    mlir::Value next;
    if (auto ft = ty.dyn_cast<mlir::FloatType>()) {
      next = builder.create<SubFOp>(
          loc, prev,
          builder.create<ConstantFloatOp>(
              loc, APFloat(ft.getFloatSemantics(), "1"), ft));
    } else if (auto pt = ty.dyn_cast<mlir::LLVM::LLVMPointerType>()) {
      auto ity = mlir::IntegerType::get(builder.getContext(), 64);
      next = builder.create<LLVM::GEPOp>(
          loc, pt, prev,
          std::vector<mlir::Value>(
              {builder.create<ConstantIntOp>(loc, -1, ity)}));
    } else if (auto mt = ty.dyn_cast<MemRefType>()) {
      auto shape = std::vector<int64_t>(mt.getShape());
      shape[0] = -1;
      auto mt0 = mlir::MemRefType::get(shape, mt.getElementType(),
                                       MemRefLayoutAttrInterface(),
                                       mt.getMemorySpace());
      next = builder.create<polygeist::SubIndexOp>(loc, mt0, prev,
                                                   getConstantIndex(-1));
    } else {
      if (!ty.isa<mlir::IntegerType>()) {
        llvm::errs() << ty << " - " << prev << "\n";
        U->dump();
      }
      next = builder.create<SubIOp>(
          loc, prev,
          builder.create<ConstantIntOp>(loc, 1, ty.cast<mlir::IntegerType>()));
    }
    sub.store(builder, next);
    return ValueCategory(
        (U->getOpcode() == clang::UnaryOperator::Opcode::UO_PostInc) ? prev
                                                                     : next,
        /*isReference*/ false);
  }
  case clang::UnaryOperator::Opcode::UO_Real:
  case clang::UnaryOperator::Opcode::UO_Imag: {
    int fnum =
        (U->getOpcode() == clang::UnaryOperator::Opcode::UO_Real) ? 0 : 1;
    auto lhs_v = sub.val;
    assert(sub.isReference);
    if (auto mt = lhs_v.getType().dyn_cast<mlir::MemRefType>()) {
      auto shape = std::vector<int64_t>(mt.getShape());
      shape[0] = -1;
      auto mt0 = mlir::MemRefType::get(shape, mt.getElementType(),
                                       MemRefLayoutAttrInterface(),
                                       mt.getMemorySpace());
      return ValueCategory(builder.create<polygeist::SubIndexOp>(
                               loc, mt0, lhs_v, getConstantIndex(fnum)),
                           /*isReference*/ true);
    } else if (auto PT =
                   lhs_v.getType().dyn_cast<mlir::LLVM::LLVMPointerType>()) {
      mlir::Type ET;
      if (auto ST =
              PT.getElementType().dyn_cast<mlir::LLVM::LLVMStructType>()) {
        ET = ST.getBody()[fnum];
      } else {
        ET = PT.getElementType()
                 .cast<mlir::LLVM::LLVMArrayType>()
                 .getElementType();
      }
      mlir::Value vec[2] = {builder.create<ConstantIntOp>(loc, 0, 32),
                            builder.create<ConstantIntOp>(loc, fnum, 32)};
      return ValueCategory(
          builder.create<mlir::LLVM::GEPOp>(
              loc, mlir::LLVM::LLVMPointerType::get(ET, PT.getAddressSpace()),
              lhs_v, vec),
          /*isReference*/ true);
    }

    llvm::errs() << "lhs_v: " << lhs_v << "\n";
    U->dump();
    assert(0 && "unhandled real");
  }
  default: {
    U->dump();
    assert(0 && "unhandled opcode");
  }
  }
}

bool hasAffineArith(Operation *op, AffineExpr &expr,
                    mlir::Value &affineForIndVar) {
  // skip IndexCastOp
  if (isa<IndexCastOp>(op))
    return hasAffineArith(op->getOperand(0).getDefiningOp(), expr,
                          affineForIndVar);

  // induction variable are modelled as memref<1xType>
  // %1 = index_cast %induction : index to i32
  // %2 = alloca() : memref<1xi32>
  // store %1, %2[0] : memref<1xi32>
  // ...
  // %5 = load %2[0] : memref<1xf32>
  if (isa<mlir::memref::LoadOp>(op)) {
    auto load = cast<mlir::memref::LoadOp>(op);
    auto loadOperand = load.getOperand(0);
    if (loadOperand.getType().cast<MemRefType>().getShape().size() != 1)
      return false;
    auto maybeAllocaOp = loadOperand.getDefiningOp();
    if (!isa<mlir::memref::AllocaOp>(maybeAllocaOp))
      return false;
    auto allocaUsers = maybeAllocaOp->getUsers();
    if (llvm::none_of(allocaUsers, [](mlir::Operation *op) {
          if (isa<mlir::memref::StoreOp>(op))
            return true;
          return false;
        }))
      return false;
    for (auto user : allocaUsers)
      if (auto storeOp = dyn_cast<mlir::memref::StoreOp>(user)) {
        auto storeOperand = storeOp.getOperand(0);
        auto maybeIndexCast = storeOperand.getDefiningOp();
        if (!isa<IndexCastOp>(maybeIndexCast))
          return false;
        auto indexCastOperand = maybeIndexCast->getOperand(0);
        if (auto blockArg = indexCastOperand.dyn_cast<mlir::BlockArgument>()) {
          if (auto affineForOp = dyn_cast<mlir::AffineForOp>(
                  blockArg.getOwner()->getParentOp()))
            affineForIndVar = affineForOp.getInductionVar();
          else
            return false;
        }
      }
    return true;
  }

  // at this point we expect only AddIOp or MulIOp
  if ((!isa<AddIOp>(op)) && (!isa<MulIOp>(op))) {
    return false;
  }

  // make sure that the current op has at least one constant operand
  // (ConstantIndexOp or ConstantIntOp)
  if (llvm::none_of(op->getOperands(), [](mlir::Value operand) {
        return (isa<ConstantIndexOp>(operand.getDefiningOp()) ||
                isa<ConstantIntOp>(operand.getDefiningOp()));
      }))
    return false;

  // build affine expression by adding or multiplying constants.
  // and keep iterating on the non-constant index
  mlir::Value nonCstOperand = nullptr;
  for (auto operand : op->getOperands()) {
    if (auto constantIndexOp =
            dyn_cast<ConstantIndexOp>(operand.getDefiningOp())) {
      if (isa<AddIOp>(op))
        expr = expr + constantIndexOp.value();
      else
        expr = expr * constantIndexOp.value();
    } else if (auto constantIntOp =
                   dyn_cast<ConstantIntOp>(operand.getDefiningOp())) {
      if (isa<AddIOp>(op))
        expr = expr + constantIntOp.value();
      else
        expr = expr * constantIntOp.value();
    } else
      nonCstOperand = operand;
  }
  return hasAffineArith(nonCstOperand.getDefiningOp(), expr, affineForIndVar);
}

ValueCategory MLIRScanner::VisitBinaryOperator(clang::BinaryOperator *BO) {
  auto loc = getMLIRLocation(BO->getExprLoc());

  auto fixInteger = [&](mlir::Value res) {
    auto prevTy = res.getType().cast<mlir::IntegerType>();
    auto postTy =
        Glob.getTypes().getMLIRType(BO->getType()).cast<mlir::IntegerType>();
    bool signedType = true;
    if (auto bit = dyn_cast<clang::BuiltinType>(&*BO->getType())) {
      if (bit->isUnsignedInteger())
        signedType = false;
      if (bit->isSignedInteger())
        signedType = true;
    }
    if (postTy != prevTy) {
      if (signedType) {
        res = builder.create<mlir::arith::ExtSIOp>(loc, postTy, res);
      } else {
        res = builder.create<mlir::arith::ExtUIOp>(loc, postTy, res);
      }
    }
    return ValueCategory(res, /*isReference*/ false);
  };

  auto lhs = Visit(BO->getLHS());
  if (!lhs.val && BO->getOpcode() != clang::BinaryOperator::Opcode::BO_Comma) {
    BO->dump();
    BO->getLHS()->dump();
    assert(lhs.val);
  }

  switch (BO->getOpcode()) {
  case clang::BinaryOperator::Opcode::BO_LAnd: {
    mlir::Type types[] = {builder.getIntegerType(1)};
    auto cond = lhs.getValue(builder);
    if (auto LT = cond.getType().dyn_cast<mlir::LLVM::LLVMPointerType>()) {
      auto nullptr_llvm = builder.create<mlir::LLVM::NullOp>(loc, LT);
      cond = builder.create<mlir::LLVM::ICmpOp>(
          loc, mlir::LLVM::ICmpPredicate::ne, cond, nullptr_llvm);
    }
    if (!cond.getType().isa<mlir::IntegerType>()) {
      BO->dump();
      BO->getType()->dump();
      llvm::errs() << "cond: " << cond << "\n";
    }
    auto prevTy = cond.getType().cast<mlir::IntegerType>();
    if (!prevTy.isInteger(1)) {
      cond = builder.create<arith::CmpIOp>(
          loc, CmpIPredicate::ne, cond,
          builder.create<ConstantIntOp>(loc, 0, prevTy));
    }
    auto ifOp = builder.create<mlir::scf::IfOp>(loc, types, cond,
                                                /*hasElseRegion*/ true);

    auto oldpoint = builder.getInsertionPoint();
    auto oldblock = builder.getInsertionBlock();
    builder.setInsertionPointToStart(&ifOp.getThenRegion().back());

    auto rhs = Visit(BO->getRHS()).getValue(builder);
    assert(rhs != nullptr);
    if (auto LT = rhs.getType().dyn_cast<mlir::LLVM::LLVMPointerType>()) {
      auto nullptr_llvm = builder.create<mlir::LLVM::NullOp>(loc, LT);
      rhs = builder.create<mlir::LLVM::ICmpOp>(
          loc, mlir::LLVM::ICmpPredicate::ne, rhs, nullptr_llvm);
    }
    if (!rhs.getType().cast<mlir::IntegerType>().isInteger(1)) {
      rhs = builder.create<arith::CmpIOp>(
          loc, CmpIPredicate::ne, rhs,
          builder.create<ConstantIntOp>(loc, 0, rhs.getType()));
    }
    mlir::Value truearray[] = {rhs};
    builder.create<mlir::scf::YieldOp>(loc, truearray);

    builder.setInsertionPointToStart(&ifOp.getElseRegion().back());
    mlir::Value falsearray[] = {
        builder.create<ConstantIntOp>(loc, 0, types[0])};
    builder.create<mlir::scf::YieldOp>(loc, falsearray);

    builder.setInsertionPoint(oldblock, oldpoint);
    return fixInteger(ifOp.getResult(0));
  }
  case clang::BinaryOperator::Opcode::BO_LOr: {
    mlir::Type types[] = {builder.getIntegerType(1)};
    auto cond = lhs.getValue(builder);
    auto prevTy = cond.getType().cast<mlir::IntegerType>();
    if (!prevTy.isInteger(1)) {
      cond = builder.create<arith::CmpIOp>(
          loc, CmpIPredicate::ne, cond,
          builder.create<ConstantIntOp>(loc, 0, prevTy));
    }
    auto ifOp = builder.create<mlir::scf::IfOp>(loc, types, cond,
                                                /*hasElseRegion*/ true);

    auto oldpoint = builder.getInsertionPoint();
    auto oldblock = builder.getInsertionBlock();
    builder.setInsertionPointToStart(&ifOp.getThenRegion().back());

    mlir::Value truearray[] = {builder.create<ConstantIntOp>(loc, 1, types[0])};
    builder.create<mlir::scf::YieldOp>(loc, truearray);

    builder.setInsertionPointToStart(&ifOp.getElseRegion().back());
    auto rhs = Visit(BO->getRHS()).getValue(builder);
    if (!rhs.getType().cast<mlir::IntegerType>().isInteger(1)) {
      rhs = builder.create<arith::CmpIOp>(
          loc, CmpIPredicate::ne, rhs,
          builder.create<ConstantIntOp>(loc, 0, rhs.getType()));
    }
    assert(rhs != nullptr);
    mlir::Value falsearray[] = {rhs};
    builder.create<mlir::scf::YieldOp>(loc, falsearray);

    builder.setInsertionPoint(oldblock, oldpoint);

    return fixInteger(ifOp.getResult(0));
  }
  default:
    break;
  }
  auto rhs = Visit(BO->getRHS());
  if (!rhs.val && BO->getOpcode() != clang::BinaryOperator::Opcode::BO_Comma) {
    BO->getRHS()->dump();
    assert(rhs.val);
  }
  // TODO note assumptions made here about unsigned / unordered
  bool signedType = true;
  if (auto bit = dyn_cast<clang::BuiltinType>(&*BO->getType())) {
    if (bit->isUnsignedInteger())
      signedType = false;
    if (bit->isSignedInteger())
      signedType = true;
  }
  switch (BO->getOpcode()) {
  case clang::BinaryOperator::Opcode::BO_GT:
  case clang::BinaryOperator::Opcode::BO_GE:
  case clang::BinaryOperator::Opcode::BO_LT:
  case clang::BinaryOperator::Opcode::BO_LE:
  case clang::BinaryOperator::Opcode::BO_EQ:
  case clang::BinaryOperator::Opcode::BO_NE: {
    signedType = true;
    if (auto bit = dyn_cast<clang::BuiltinType>(&*BO->getLHS()->getType())) {
      if (bit->isUnsignedInteger())
        signedType = false;
      if (bit->isSignedInteger())
        signedType = true;
    }
    CmpFPredicate FPred;
    CmpIPredicate IPred;
    LLVM::ICmpPredicate LPred;
    switch (BO->getOpcode()) {
    case clang::BinaryOperator::Opcode::BO_GT:
      FPred = CmpFPredicate::UGT;
      IPred = signedType ? CmpIPredicate::sgt : CmpIPredicate::ugt,
      LPred = LLVM::ICmpPredicate::ugt;
      break;
    case clang::BinaryOperator::Opcode::BO_GE:
      FPred = CmpFPredicate::UGE;
      IPred = signedType ? CmpIPredicate::sge : CmpIPredicate::uge,
      LPred = LLVM::ICmpPredicate::uge;
      break;
    case clang::BinaryOperator::Opcode::BO_LT:
      FPred = CmpFPredicate::ULT;
      IPred = signedType ? CmpIPredicate::slt : CmpIPredicate::ult,
      LPred = LLVM::ICmpPredicate::ult;
      break;
    case clang::BinaryOperator::Opcode::BO_LE:
      FPred = CmpFPredicate::ULE;
      IPred = signedType ? CmpIPredicate::sle : CmpIPredicate::ule,
      LPred = LLVM::ICmpPredicate::ule;
      break;
    case clang::BinaryOperator::Opcode::BO_EQ:
      FPred = CmpFPredicate::UEQ;
      IPred = CmpIPredicate::eq;
      LPred = LLVM::ICmpPredicate::eq;
      break;
    case clang::BinaryOperator::Opcode::BO_NE:
      FPred = CmpFPredicate::UNE;
      IPred = CmpIPredicate::ne;
      LPred = LLVM::ICmpPredicate::ne;
      break;
    default:
      llvm_unreachable("Unknown op in binary comparision switch");
    }

    auto lhs_v = lhs.getValue(builder);
    auto rhs_v = rhs.getValue(builder);
    if (auto mt = lhs_v.getType().dyn_cast<mlir::MemRefType>()) {
      lhs_v = builder.create<polygeist::Memref2PointerOp>(
          loc,
          LLVM::LLVMPointerType::get(mt.getElementType(),
                                     mt.getMemorySpaceAsInt()),
          lhs_v);
    }
    if (auto mt = rhs_v.getType().dyn_cast<mlir::MemRefType>()) {
      rhs_v = builder.create<polygeist::Memref2PointerOp>(
          loc,
          LLVM::LLVMPointerType::get(mt.getElementType(),
                                     mt.getMemorySpaceAsInt()),
          rhs_v);
    }
    mlir::Value res;
    if (lhs_v.getType().isa<mlir::FloatType>()) {
      res = builder.create<arith::CmpFOp>(loc, FPred, lhs_v, rhs_v);
    } else if (lhs_v.getType().isa<LLVM::LLVMPointerType>()) {
      res = builder.create<LLVM::ICmpOp>(loc, LPred, lhs_v, rhs_v);
    } else {
      res = builder.create<arith::CmpIOp>(loc, IPred, lhs_v, rhs_v);
    }
    return ValueCategory(res, /*isReference*/ false);
  }

  case clang::BinaryOperator::Opcode::BO_Comma: {
    return rhs;
  }

  default: {
    BO->dump();
    assert(0 && "unhandled opcode");
  }
  }
}

ValueCategory MLIRScanner::CommonFieldLookup(clang::QualType CT,
                                             const FieldDecl *FD,
                                             mlir::Value val, bool isLValue) {
  assert(FD && "Attempting to lookup field of nullptr");
  auto rd = FD->getParent();

  auto ST = cast<llvm::StructType>(getLLVMType(CT, Glob.getCGM()));

  size_t fnum = 0;

  auto CXRD = dyn_cast<CXXRecordDecl>(rd);

  if (mlirclang::CodeGen::CodeGenTypes::IsLLVMStructABI(rd, ST)) {
    auto &layout = Glob.getCGM().getTypes().getCGRecordLayout(rd);
    fnum = layout.getLLVMFieldNo(FD);
  } else {
    fnum = 0;
    if (CXRD)
      fnum += CXRD->getDefinition()->getNumBases();
    for (auto field : rd->fields()) {
      if (field == FD) {
        break;
      }
      fnum++;
    }
  }

  if (auto PT = val.getType().dyn_cast<mlir::LLVM::LLVMPointerType>()) {
    mlir::Value vec[] = {builder.create<ConstantIntOp>(loc, 0, 32),
                         builder.create<ConstantIntOp>(loc, fnum, 32)};
    if (!PT.getElementType()
             .isa<mlir::LLVM::LLVMStructType, mlir::LLVM::LLVMArrayType>()) {
      llvm::errs() << "function: " << function << "\n";
      // rd->dump();
      FD->dump();
      FD->getType()->dump();
      llvm::errs() << " val: " << val << " - pt: " << PT << " fn: " << fnum
                   << " ST: " << *ST << "\n";
    }
    mlir::Type ET =
        mlir::TypeSwitch<mlir::Type, mlir::Type>(PT.getElementType())
            .Case<mlir::LLVM::LLVMStructType>(
                [fnum](mlir::LLVM::LLVMStructType ST) {
                  return ST.getBody()[fnum];
                })
            .Case<mlir::LLVM::LLVMArrayType>([](mlir::LLVM::LLVMArrayType AT) {
              return AT.getElementType();
            })
            .Case<MemRefType>([](MemRefType MT) { return MT.getElementType(); })
            .Default([](mlir::Type T) {
              llvm_unreachable("not implemented");
              return T;
            });

    mlir::Value commonGEP = builder.create<mlir::LLVM::GEPOp>(
        loc, mlir::LLVM::LLVMPointerType::get(ET, PT.getAddressSpace()), val,
        vec);
    if (rd->isUnion()) {
      mlir::LLVM::TypeFromLLVMIRTranslator typeTranslator(
          *module->getContext());
      auto subType = typeTranslator.translateType(
          getLLVMType(FD->getType(), Glob.getCGM()));
      commonGEP = builder.create<mlir::LLVM::BitcastOp>(
          loc, mlir::LLVM::LLVMPointerType::get(subType, PT.getAddressSpace()),
          commonGEP);
    }
    if (isLValue)
      commonGEP =
          ValueCategory(commonGEP, /*isReference*/ true).getValue(builder);
    return ValueCategory(commonGEP, /*isReference*/ true);
  }
  auto mt = val.getType().cast<MemRefType>();
  auto shape = std::vector<int64_t>(mt.getShape());
  if (shape.size() > 1) {
    shape.erase(shape.begin());
  } else {
    shape[0] = -1;
  }

  // JLE_QUEL::THOUGHTS
  // This redundancy is here because we might, at some point, create
  // an equivalent GEP or SubIndexOp operation for each sycl types or otherwise
  // clean the redundancy
  mlir::Value Result;
  if (auto ST = mt.getElementType().dyn_cast<mlir::LLVM::LLVMStructType>()) {
    assert(fnum < ST.getBody().size() && "ERROR");

    const auto ElementType = ST.getBody()[fnum];
    const auto ResultType = mlir::MemRefType::get(
        shape, ElementType, MemRefLayoutAttrInterface(), mt.getMemorySpace());

    Result = builder.create<polygeist::SubIndexOp>(loc, ResultType, val,
                                                   getConstantIndex(fnum));
  } else if (auto AT =
                 mt.getElementType().dyn_cast<mlir::sycl::AccessorType>()) {
    assert(fnum < AT.getBody().size() && "ERROR");

    const auto ElementType = AT.getBody()[fnum];
    const auto ResultType = mlir::MemRefType::get(
        shape, ElementType, MemRefLayoutAttrInterface(), mt.getMemorySpace());

    Result = builder.create<polygeist::SubIndexOp>(loc, ResultType, val,
                                                   getConstantIndex(fnum));
  } else if (auto AT = mt.getElementType()
                           .dyn_cast<mlir::sycl::AccessorImplDeviceType>()) {
    assert(fnum < AT.getBody().size() && "ERROR");

    const auto ElementType = AT.getBody()[fnum];
    const auto ResultType = mlir::MemRefType::get(
        shape, ElementType, MemRefLayoutAttrInterface(), mt.getMemorySpace());

    Result = builder.create<polygeist::SubIndexOp>(loc, ResultType, val,
                                                   getConstantIndex(fnum));
  } else if (auto AT = mt.getElementType().dyn_cast<mlir::sycl::ArrayType>()) {
    assert(fnum < AT.getBody().size() && "ERROR");
    const auto elemType = AT.getBody()[fnum].cast<MemRefType>();
    const auto ResultType =
        mlir::MemRefType::get(elemType.getShape(), elemType.getElementType(),
                              MemRefLayoutAttrInterface(), mt.getMemorySpace());
    Result = builder.create<polygeist::SubIndexOp>(loc, ResultType, val,
                                                   getConstantIndex(fnum));
  } else if (auto IT = mt.getElementType().dyn_cast<mlir::sycl::IDType>()) {
    llvm_unreachable("not implemented");
  } else if (auto RT = mt.getElementType().dyn_cast<mlir::sycl::RangeType>()) {
    llvm_unreachable("not implemented");
  } else if (auto RT =
                 mt.getElementType().dyn_cast<mlir::sycl::NdRangeType>()) {
    llvm_unreachable("not implemented");
  } else if (auto RT = mt.getElementType().dyn_cast<mlir::sycl::ItemType>()) {
    assert(fnum < RT.getBody().size() && "ERROR");

    const auto ElementType = RT.getBody()[fnum];
    const auto ResultType = mlir::MemRefType::get(
        shape, ElementType, MemRefLayoutAttrInterface(), mt.getMemorySpace());

    Result = builder.create<polygeist::SubIndexOp>(loc, ResultType, val,
                                                   getConstantIndex(fnum));
  } else if (auto RT =
                 mt.getElementType().dyn_cast<mlir::sycl::ItemBaseType>()) {
    assert(fnum < RT.getBody().size() && "ERROR");

    const auto ElementType = RT.getBody()[fnum];
    const auto ResultType = mlir::MemRefType::get(
        shape, ElementType, MemRefLayoutAttrInterface(), mt.getMemorySpace());

    Result = builder.create<polygeist::SubIndexOp>(loc, ResultType, val,
                                                   getConstantIndex(fnum));
  } else if (auto RT = mt.getElementType().dyn_cast<mlir::sycl::NdItemType>()) {
    assert(fnum < RT.getBody().size() && "ERROR");

    const auto ElementType = RT.getBody()[fnum];
    const auto ResultType = mlir::MemRefType::get(
        shape, ElementType, MemRefLayoutAttrInterface(), mt.getMemorySpace());

    Result = builder.create<polygeist::SubIndexOp>(loc, ResultType, val,
                                                   getConstantIndex(fnum));
  } else if (auto RT = mt.getElementType().dyn_cast<mlir::sycl::GroupType>()) {
    assert(fnum < RT.getBody().size() && "ERROR");

    const auto ElementType = RT.getBody()[fnum];
    const auto ResultType = mlir::MemRefType::get(
        shape, ElementType, MemRefLayoutAttrInterface(), mt.getMemorySpace());

    Result = builder.create<polygeist::SubIndexOp>(loc, ResultType, val,
                                                   getConstantIndex(fnum));
  } else {
    auto mt0 =
        mlir::MemRefType::get(shape, mt.getElementType(),
                              MemRefLayoutAttrInterface(), mt.getMemorySpace());
    shape[0] = -1;
    auto mt1 =
        mlir::MemRefType::get(shape, mt.getElementType(),
                              MemRefLayoutAttrInterface(), mt.getMemorySpace());

    Result = builder.create<polygeist::SubIndexOp>(loc, mt0, val,
                                                   getConstantIndex(0));
    Result = builder.create<polygeist::SubIndexOp>(loc, mt1, Result,
                                                   getConstantIndex(fnum));
  }

  if (isLValue) {
    Result = ValueCategory(Result, /*isReference*/ true).getValue(builder);
  }

  return ValueCategory(Result, /*isReference*/ true);
}

static bool isSyclIDorRangetoArray(mlir::Type &nt, mlir::Value &value) {
  mlir::Type elemTy = value.getType().dyn_cast<MemRefType>().getElementType();
  return ((elemTy.isa<sycl::IDType>() || elemTy.isa<sycl::RangeType>()) &&
          nt.dyn_cast<MemRefType>().getElementType().isa<sycl::ArrayType>());
}

mlir::Value MLIRScanner::GetAddressOfDerivedClass(
    mlir::Value value, const CXXRecordDecl *DerivedClass,
    CastExpr::path_const_iterator Start, CastExpr::path_const_iterator End) {
  const ASTContext &Context = Glob.getCGM().getContext();

  SmallVector<const CXXRecordDecl *> ToBase = {DerivedClass};
  SmallVector<const CXXBaseSpecifier *> Bases;
  for (auto I = Start; I != End; I++) {
    const CXXBaseSpecifier *Base = *I;
    const auto *BaseDecl =
        cast<CXXRecordDecl>(Base->getType()->castAs<RecordType>()->getDecl());
    ToBase.push_back(BaseDecl);
    Bases.push_back(Base);
  }

  for (int i = ToBase.size() - 1; i > 0; i--) {
    const CXXBaseSpecifier *Base = Bases[i - 1];

    const auto *BaseDecl =
        cast<CXXRecordDecl>(Base->getType()->castAs<RecordType>()->getDecl());
    const auto *RD = ToBase[i - 1];
    // Get the layout.
    const ASTRecordLayout &Layout = Context.getASTRecordLayout(RD);
    assert(!Base->isVirtual() && "Should not see virtual bases here!");

    // Add the offset.

    mlir::Type nt = Glob.getTypes().getMLIRType(
        Glob.getCGM().getContext().getLValueReferenceType(Base->getType()));

    mlir::Value Offset = nullptr;
    if (mlirclang::CodeGen::CodeGenTypes::IsLLVMStructABI(RD, /*ST*/ nullptr)) {
      Offset = builder.create<arith::ConstantIntOp>(
          loc, -(ssize_t)Layout.getBaseClassOffset(BaseDecl).getQuantity(), 32);
    } else {
      Offset = builder.create<arith::ConstantIntOp>(loc, 0, 32);
      bool found = false;
      for (auto f : RD->bases()) {
        if (f.getType().getTypePtr()->getUnqualifiedDesugaredType() ==
            Base->getType()->getUnqualifiedDesugaredType()) {
          found = true;
          break;
        }
        bool subType = false;
        mlir::Type nt =
            Glob.getTypes().getMLIRType(f.getType(), &subType, false);
        Offset = builder.create<arith::SubIOp>(
            loc, Offset,
            builder.create<IndexCastOp>(
                loc, Offset.getType(),
                builder.create<polygeist::TypeSizeOp>(
                    loc, builder.getIndexType(), mlir::TypeAttr::get(nt))));
      }
      assert(found);
    }

    mlir::Value ptr = value;
    if (auto PT = ptr.getType().dyn_cast<LLVM::LLVMPointerType>())
      ptr = builder.create<LLVM::BitcastOp>(
          loc,
          LLVM::LLVMPointerType::get(builder.getI8Type(), PT.getAddressSpace()),
          ptr);
    else
      ptr = builder.create<polygeist::Memref2PointerOp>(
          loc,
          LLVM::LLVMPointerType::get(builder.getI8Type(), PT.getAddressSpace()),
          ptr);

    mlir::Value idx[] = {Offset};
    ptr = builder.create<LLVM::GEPOp>(loc, ptr.getType(), ptr, idx);

    if (auto PT = nt.dyn_cast<mlir::LLVM::LLVMPointerType>())
      value = builder.create<LLVM::BitcastOp>(
          loc,
          LLVM::LLVMPointerType::get(
              PT.getElementType(),
              ptr.getType().cast<LLVM::LLVMPointerType>().getAddressSpace()),
          ptr);
    else
      value = builder.create<polygeist::Pointer2MemrefOp>(loc, nt, ptr);
  }

  return value;
}

mlir::Value MLIRScanner::GetAddressOfBaseClass(
    mlir::Value value, const CXXRecordDecl *DerivedClass,
    ArrayRef<const clang::Type *> BaseTypes, ArrayRef<bool> BaseVirtuals) {
  const CXXRecordDecl *RD = DerivedClass;

  for (auto tup : llvm::zip(BaseTypes, BaseVirtuals)) {

    auto BaseType = std::get<0>(tup);

    const auto *BaseDecl =
        cast<CXXRecordDecl>(BaseType->castAs<RecordType>()->getDecl());
    // Add the offset.

    mlir::Type nt = Glob.getTypes().getMLIRType(
        Glob.getCGM().getContext().getLValueReferenceType(
            QualType(BaseType, 0)));

    size_t fnum;
    bool subIndex = true;

    if (mlirclang::CodeGen::CodeGenTypes::IsLLVMStructABI(RD, /*ST*/ nullptr)) {
      auto &layout = Glob.getCGM().getTypes().getCGRecordLayout(RD);
      if (std::get<1>(tup))
        fnum = layout.getVirtualBaseIndex(BaseDecl);
      else {
        if (!layout.hasNonVirtualBaseLLVMField(BaseDecl)) {
          subIndex = false;
        } else {
          fnum = layout.getNonVirtualBaseLLVMFieldNo(BaseDecl);
        }
      }
    } else {
      assert(!std::get<1>(tup) && "Should not see virtual bases here!");
      fnum = 0;
      bool found = false;
      for (auto f : RD->bases()) {
        if (f.getType().getTypePtr()->getUnqualifiedDesugaredType() ==
            BaseType->getUnqualifiedDesugaredType()) {
          found = true;
          break;
        }
        fnum++;
      }
      assert(found);
    }

    if (subIndex) {
      if (auto mt = value.getType().dyn_cast<MemRefType>()) {
        auto shape = std::vector<int64_t>(mt.getShape());
        // We do not remove dimensions for an id->array or range->array, because
        // the later cast will be incompatible due to dimension mismatch.
        if (!isSyclIDorRangetoArray(nt, value))
          shape.erase(shape.begin());
        auto mt0 = mlir::MemRefType::get(shape, mt.getElementType(),
                                         MemRefLayoutAttrInterface(),
                                         mt.getMemorySpace());
        value = builder.create<polygeist::SubIndexOp>(loc, mt0, value,
                                                      getConstantIndex(fnum));
      } else {
        mlir::Value idx[] = {
            builder.create<arith::ConstantIntOp>(loc, 0, 32),
            builder.create<arith::ConstantIntOp>(loc, fnum, 32)};
        auto PT = value.getType().cast<LLVM::LLVMPointerType>();
        mlir::Type ET =
            mlir::TypeSwitch<mlir::Type, mlir::Type>(PT.getElementType())
                .Case<mlir::LLVM::LLVMStructType>(
                    [fnum](mlir::LLVM::LLVMStructType ST) {
                      return ST.getBody()[fnum];
                    })
                .Case<mlir::LLVM::LLVMArrayType>(
                    [](mlir::LLVM::LLVMArrayType AT) {
                      return AT.getElementType();
                    })
                .Case<mlir::sycl::AccessorType>(
                    [fnum](mlir::sycl::AccessorType AT) {
                      return AT.getBody()[fnum];
                    })
                .Default([](mlir::Type T) {
                  llvm_unreachable("not implemented");
                  return T;
                });

        value = builder.create<LLVM::GEPOp>(
            loc, LLVM::LLVMPointerType::get(ET, PT.getAddressSpace()), value,
            idx);
      }
    }

    auto pt = nt.dyn_cast<mlir::LLVM::LLVMPointerType>();
    if (auto opt = value.getType().dyn_cast<mlir::LLVM::LLVMPointerType>()) {
      if (!pt) {
        value = builder.create<polygeist::Pointer2MemrefOp>(loc, nt, value);
      } else {
        if (value.getType() != nt)
          value = builder.create<mlir::LLVM::BitcastOp>(loc, pt, value);
      }
    } else {
      assert(value.getType().isa<MemRefType>() &&
             "Expecting value to have MemRefType");
      if (pt) {
        assert(
            value.getType().cast<MemRefType>().getMemorySpaceAsInt() ==
                pt.getAddressSpace() &&
            "The type of 'value' does not have the same memory space as 'pt'");
        value = builder.create<polygeist::Memref2PointerOp>(loc, pt, value);
      } else {
        if (value.getType() != nt) {
          if (isSyclIDorRangetoArray(nt, value))
            value = builder.create<sycl::SYCLCastOp>(loc, nt, value);
          else
            value = builder.create<memref::CastOp>(loc, nt, value);
        }
      }
    }

    RD = BaseDecl;
  }

  return value;
}

mlir::Value MLIRScanner::reshapeRanklessGlobal(mlir::memref::GetGlobalOp GV) {
  assert(GV.getType().isa<MemRefType>() &&
         "Type of GetGlobalOp should be MemRef");
  MemRefType MT = GV.getType().cast<MemRefType>();
  if (!MT.getShape().empty())
    return GV;

  auto Shape = builder.create<memref::AllocaOp>(
      loc,
      mlir::MemRefType::get(1, mlir::IndexType::get(builder.getContext())));
  return builder.create<memref::ReshapeOp>(
      loc,
      mlir::MemRefType::get(1, MT.getElementType(), MemRefLayoutAttrInterface(),
                            MT.getMemorySpace()),
      GV, Shape);
}

/******************************************************************************/
/*                             MLIRASTConsumer                                */
/******************************************************************************/

mlir::LLVM::LLVMFuncOp MLIRASTConsumer::GetOrCreateMallocFunction() {
  std::string name = "malloc";
  if (llvmFunctions.find(name) != llvmFunctions.end()) {
    return llvmFunctions[name];
  }
  auto ctx = module->getContext();
  mlir::Type types[] = {mlir::IntegerType::get(ctx, 64)};
  auto llvmFnType = LLVM::LLVMFunctionType::get(
      LLVM::LLVMPointerType::get(mlir::IntegerType::get(ctx, 8)), types, false);

  LLVM::Linkage lnk = LLVM::Linkage::External;
  mlir::OpBuilder builder(module->getContext());
  builder.setInsertionPointToStart(module->getBody());
  return llvmFunctions[name] = builder.create<LLVM::LLVMFuncOp>(
             module->getLoc(), name, llvmFnType, lnk);
}
mlir::LLVM::LLVMFuncOp MLIRASTConsumer::GetOrCreateFreeFunction() {
  std::string name = "free";
  if (llvmFunctions.find(name) != llvmFunctions.end()) {
    return llvmFunctions[name];
  }
  auto ctx = module->getContext();
  mlir::Type types[] = {
      LLVM::LLVMPointerType::get(mlir::IntegerType::get(ctx, 8))};
  auto llvmFnType =
      LLVM::LLVMFunctionType::get(LLVM::LLVMVoidType::get(ctx), types, false);

  LLVM::Linkage lnk = LLVM::Linkage::External;
  mlir::OpBuilder builder(module->getContext());
  builder.setInsertionPointToStart(module->getBody());
  return llvmFunctions[name] = builder.create<LLVM::LLVMFuncOp>(
             module->getLoc(), name, llvmFnType, lnk);
}

mlir::LLVM::LLVMFuncOp
MLIRASTConsumer::GetOrCreateLLVMFunction(const FunctionDecl *FD) {
  std::string name = MLIRScanner::getMangledFuncName(*FD, CGM);

  if (name != "malloc" && name != "free")
    name = (PrefixABI + name);

  if (llvmFunctions.find(name) != llvmFunctions.end())
    return llvmFunctions[name];

  mlir::LLVM::TypeFromLLVMIRTranslator typeTranslator(*module->getContext());

  std::vector<mlir::Type> types;
  if (auto CC = dyn_cast<CXXMethodDecl>(FD)) {
    types.push_back(typeTranslator.translateType(
        anonymize(getLLVMType(CC->getThisType(), CGM))));
  }
  for (auto parm : FD->parameters()) {
    types.push_back(typeTranslator.translateType(
        anonymize(getLLVMType(parm->getOriginalType(), CGM))));
  }

  auto rt = typeTranslator.translateType(
      anonymize(getLLVMType(FD->getReturnType(), CGM)));
  auto llvmFnType = LLVM::LLVMFunctionType::get(rt, types,
                                                /*isVarArg=*/FD->isVariadic());
  // Insert the function into the body of the parent module.
  mlir::OpBuilder builder(module->getContext());
  builder.setInsertionPointToStart(module->getBody());
  return llvmFunctions[name] = builder.create<LLVM::LLVMFuncOp>(
             module->getLoc(), name, llvmFnType,
             getMLIRLinkage(CGM.getFunctionLinkage(FD)));
}

mlir::LLVM::GlobalOp
MLIRASTConsumer::GetOrCreateLLVMGlobal(const ValueDecl *FD,
                                       std::string prefix) {
  std::string name = prefix + CGM.getMangledName(FD).str();

  name = (PrefixABI + name);

  if (llvmGlobals.find(name) != llvmGlobals.end()) {
    return llvmGlobals[name];
  }

  auto VD = dyn_cast<VarDecl>(FD);
  if (!VD)
    FD->dump();
  VD = VD->getCanonicalDecl();

  auto linkage = CGM.getLLVMLinkageVarDefinition(VD, /*isConstant*/ false);
  LLVM::Linkage lnk = getMLIRLinkage(linkage);

  mlir::Type rt = getTypes().getMLIRType(FD->getType());

  mlir::OpBuilder builder(module->getContext());
  builder.setInsertionPointToStart(module->getBody());

  auto glob = builder.create<LLVM::GlobalOp>(
      module->getLoc(), rt, /*constant*/ false, lnk, name, mlir::Attribute());

  if (VD->getInit() ||
      VD->isThisDeclarationADefinition() == VarDecl::Definition ||
      VD->isThisDeclarationADefinition() == VarDecl::TentativeDefinition) {
    Block *blk = new Block();
    builder.setInsertionPointToStart(blk);
    mlir::Value res;
    if (auto init = VD->getInit()) {
      MLIRScanner ms(*this, module, LTInfo);
      ms.setEntryAndAllocBlock(blk);
      res = ms.Visit(const_cast<Expr *>(init)).getValue(builder);
    } else {
      res = builder.create<LLVM::UndefOp>(module->getLoc(), rt);
    }
    bool legal = true;
    for (Operation &op : *blk) {
      auto iface = dyn_cast<MemoryEffectOpInterface>(op);
      if (!iface || !iface.hasNoEffect()) {
        legal = false;
        break;
      }
    }
    if (legal) {
      builder.create<LLVM::ReturnOp>(module->getLoc(),
                                     std::vector<mlir::Value>({res}));
      glob.getInitializerRegion().push_back(blk);
    } else {
      Block *blk2 = new Block();
      builder.setInsertionPointToEnd(blk2);
      mlir::Value nres = builder.create<LLVM::UndefOp>(module->getLoc(), rt);
      builder.create<LLVM::ReturnOp>(module->getLoc(),
                                     std::vector<mlir::Value>({nres}));
      glob.getInitializerRegion().push_back(blk2);

      builder.setInsertionPointToStart(module->getBody());
      auto funcName = name + "@init";
      LLVM::GlobalCtorsOp ctors = nullptr;
      for (auto &op : *module->getBody()) {
        if (auto c = dyn_cast<LLVM::GlobalCtorsOp>(&op)) {
          ctors = c;
        }
      }
      SmallVector<mlir::Attribute> funcs;
      funcs.push_back(FlatSymbolRefAttr::get(module->getContext(), funcName));
      SmallVector<mlir::Attribute> idxs;
      idxs.push_back(builder.getI32IntegerAttr(0));
      if (ctors) {
        for (auto f : ctors.getCtors())
          funcs.push_back(f);
        for (auto v : ctors.getPriorities())
          idxs.push_back(v);
        ctors->erase();
      }

      builder.create<LLVM::GlobalCtorsOp>(module->getLoc(),
                                          builder.getArrayAttr(funcs),
                                          builder.getArrayAttr(idxs));

      auto llvmFnType = LLVM::LLVMFunctionType::get(
          mlir::LLVM::LLVMVoidType::get(module->getContext()),
          ArrayRef<mlir::Type>(), false);

      auto func = builder.create<LLVM::LLVMFuncOp>(
          module->getLoc(), funcName, llvmFnType, LLVM::Linkage::Private);
      func.getRegion().push_back(blk);
      builder.setInsertionPointToEnd(blk);
      builder.create<LLVM::StoreOp>(
          module->getLoc(), res,
          builder.create<LLVM::AddressOfOp>(module->getLoc(), glob));
      builder.create<LLVM::ReturnOp>(module->getLoc(), ArrayRef<mlir::Value>());
    }
  }
  if (lnk == LLVM::Linkage::Private || lnk == LLVM::Linkage::Internal) {
    SymbolTable::setSymbolVisibility(glob,
                                     mlir::SymbolTable::Visibility::Private);
  }
  return llvmGlobals[name] = glob;
}

std::pair<mlir::memref::GlobalOp, bool>
<<<<<<< HEAD
MLIRASTConsumer::getOrCreateGlobal(const ValueDecl &VD, std::string Prefix,
                                   FunctionContext FuncContext) {
  const std::string Name = PrefixABI + Prefix + CGM.getMangledName(&VD).str();
  if (globals.find(Name) != globals.end())
    return globals[Name];

  const bool IsArray = isa<clang::ArrayType>(VD.getType());
  const bool IsExtVectorType =
      isa<clang::ExtVectorType>(VD.getType()->getUnqualifiedDesugaredType());

  const mlir::Type MLIRType = getTypes().getMLIRType(VD.getType());
  const clang::VarDecl *Var = cast<VarDecl>(VD).getCanonicalDecl();
  const unsigned MemSpace =
      CGM.getContext().getTargetAddressSpace(CGM.GetGlobalVarAddressSpace(Var));

  // Global variables have always memref type. Their should always have a memref
  // type with rank zero, however we currently do not yet handle global with ext
  // vector type correctly.
  auto VarTy =
      (!IsArray && !IsExtVectorType)
          ? mlir::MemRefType::get({}, MLIRType, {}, MemSpace)
          : mlir::MemRefType::get(
                MLIRType.cast<mlir::MemRefType>().getShape(),
                MLIRType.cast<mlir::MemRefType>().getElementType(),
                MemRefLayoutAttrInterface(),
                wrapIntegerMemorySpace(MemSpace, module->getContext()));

  // The insertion point depends on whether the global variable is in the host
  // or the device context.
  mlir::OpBuilder Builder(module->getContext());
  if (FuncContext == FunctionContext::SYCLDevice)
    Builder.setInsertionPointToStart(getDeviceModule(*module).getBody());
  else {
    assert(FuncContext == FunctionContext::Host);
    Builder.setInsertionPointToStart(module->getBody());
=======
MLIRASTConsumer::GetOrCreateGlobal(const ValueDecl *FD, std::string prefix,
                                   bool tryInit, FunctionContext funcContext) {
  std::string name = prefix + CGM.getMangledName(FD).str();

  name = (PrefixABI + name);

  if (globals.find(name) != globals.end()) {
    return globals[name];
  }

  mlir::Type rt = getTypes().getMLIRType(FD->getType());
  auto *VD = dyn_cast<VarDecl>(FD);
  LLVM_DEBUG({
    if (!VD) {
      llvm::dbgs() << "GetOrCreateGlobal ";
      VD->dump(llvm::dbgs());
    }
  });
  VD = VD->getCanonicalDecl();
  unsigned memspace = VD ? CGM.getContext().getTargetAddressSpace(
                               CGM.GetGlobalVarAddressSpace(VD))
                         : CGM.getDataLayout().getDefaultGlobalsAddressSpace();
  bool isArray = isa<clang::ArrayType>(FD->getType());

  mlir::MemRefType mr;
  if (!isArray) {
    mr = mlir::MemRefType::get({}, rt, {}, memspace);
  } else {
    auto mt = rt.cast<mlir::MemRefType>();
    mr = mlir::MemRefType::get(
        mt.getShape(), mt.getElementType(), MemRefLayoutAttrInterface(),
        wrapIntegerMemorySpace(memspace, mt.getContext()));
>>>>>>> 48f9e5be
  }

  // Create the global.
  VarDecl::DefinitionKind DefKind = Var->isThisDeclarationADefinition();
  mlir::Attribute InitialVal;
  if (DefKind == VarDecl::Definition || DefKind == VarDecl::TentativeDefinition)
    InitialVal = Builder.getUnitAttr();

  const bool IsConst = VD.getType().isConstQualified();
  llvm::Align Align = CGM.getContext().getDeclAlign(&VD).getAsAlign();

  auto globalOp = Builder.create<mlir::memref::GlobalOp>(
      module->getLoc(), Name, /*sym_visibility*/ mlir::StringAttr(), VarTy,
      InitialVal, IsConst,
      Builder.getIntegerAttr(Builder.getIntegerType(64), Align.value()));

  // Set the visibility.
  switch (CGM.getLLVMLinkageVarDefinition(Var, IsConst)) {
  case llvm::GlobalValue::LinkageTypes::InternalLinkage:
  case llvm::GlobalValue::LinkageTypes::PrivateLinkage:
    SymbolTable::setSymbolVisibility(globalOp,
                                     mlir::SymbolTable::Visibility::Private);
    break;
  case llvm::GlobalValue::LinkageTypes::ExternalLinkage:
  case llvm::GlobalValue::LinkageTypes::AvailableExternallyLinkage:
  case llvm::GlobalValue::LinkageTypes::LinkOnceAnyLinkage:
  case llvm::GlobalValue::LinkageTypes::WeakAnyLinkage:
  case llvm::GlobalValue::LinkageTypes::WeakODRLinkage:
  case llvm::GlobalValue::LinkageTypes::CommonLinkage:
  case llvm::GlobalValue::LinkageTypes::AppendingLinkage:
  case llvm::GlobalValue::LinkageTypes::ExternalWeakLinkage:
  case llvm::GlobalValue::LinkageTypes::LinkOnceODRLinkage:
    SymbolTable::setSymbolVisibility(globalOp,
                                     mlir::SymbolTable::Visibility::Public);
    break;
  }

  // Initialize the global variable.
  if (const Expr *Init = Var->getInit()) {
    MLIRScanner MS(*this, module, LTInfo);
    mlir::Block B;
    // In case of device function, we will put the block in the forefront of
    // the GPU module, else the block will go at the forefront of the main
    // module.
    if (FuncContext == FunctionContext::SYCLDevice) {
      B.moveBefore(getDeviceModule(*module).getBody());
      MS.getBuilder().setInsertionPointToStart(&B);
    } else
      MS.setEntryAndAllocBlock(&B);

    OpBuilder Builder(module->getContext());
    Builder.setInsertionPointToEnd(&B);
    auto Op = Builder.create<memref::AllocaOp>(module->getLoc(), VarTy);

    if (isa<InitListExpr>(Init)) {
      mlir::Attribute InitValAttr =
          MS.InitializeValueByInitListExpr(Op, const_cast<clang::Expr *>(Init));
      globalOp.setInitialValueAttr(InitValAttr);
    } else {
      ValueCategory VC = MS.Visit(const_cast<clang::Expr *>(Init));
      assert(!VC.isReference && "The initializer should not be a reference");

      auto Op = VC.val.getDefiningOp<arith::ConstantOp>();
      assert(Op && "Could not find the initializer constant expression");

      auto InitialVal = SplatElementsAttr::get(
          RankedTensorType::get(VarTy.getShape(), VarTy.getElementType()),
          Op.getValue());
      globalOp.setInitialValueAttr(InitialVal);
    }
  }

  globals[Name] = std::make_pair(globalOp, IsArray);

  return globals[Name];
}

mlir::Value MLIRASTConsumer::GetOrCreateGlobalLLVMString(
    mlir::Location loc, mlir::OpBuilder &builder, StringRef value) {
  using namespace mlir;
  // Create the global at the entry of the module.
  if (llvmStringGlobals.find(value.str()) == llvmStringGlobals.end()) {
    OpBuilder::InsertionGuard insertGuard(builder);
    builder.setInsertionPointToStart(module->getBody());
    auto type = LLVM::LLVMArrayType::get(
        mlir::IntegerType::get(builder.getContext(), 8), value.size() + 1);
    llvmStringGlobals[value.str()] = builder.create<LLVM::GlobalOp>(
        loc, type, /*isConstant=*/true, LLVM::Linkage::Internal,
        "str" + std::to_string(llvmStringGlobals.size()),
        builder.getStringAttr(value.str() + '\0'));
  }

  LLVM::GlobalOp global = llvmStringGlobals[value.str()];
  // Get the pointer to the first character in the global string.
  mlir::Value globalPtr = builder.create<mlir::LLVM::AddressOfOp>(loc, global);
  return globalPtr;
}

mlir::FunctionOpInterface
MLIRASTConsumer::GetOrCreateMLIRFunction(FunctionToEmit &FTE, bool ShouldEmit,
                                         bool getDeviceStub) {
  assert(FTE.getDecl().getTemplatedKind() !=
             FunctionDecl::TemplatedKind::TK_FunctionTemplate &&
         FTE.getDecl().getTemplatedKind() !=
             FunctionDecl::TemplatedKind::
                 TK_DependentFunctionTemplateSpecialization &&
         "Unexpected template kind");

  const clang::FunctionDecl &FD = FTE.getDecl();
  const std::string mangledName =
      (getDeviceStub)
          ? PrefixABI +
                CGM.getMangledName(GlobalDecl(&FD, KernelReferenceKind::Kernel))
                    .str()
          : PrefixABI + MLIRScanner::getMangledFuncName(FD, CGM);
  assert(mangledName != "free");

  // Early exit if the function has already been generated.
  if (Optional<FunctionOpInterface> optFunction =
          getMLIRFunction(mangledName, FTE.getContext()))
    return *optFunction;

  // Create the MLIR function and set its various attributes.
  FunctionOpInterface function =
      createMLIRFunction(FTE, mangledName, ShouldEmit);
  checkFunctionParent(function, FTE.getContext(), module);

  // Decide whether the MLIR function should be emitted.
  const FunctionDecl *Def = nullptr;
  if (!FD.isDefined(Def, /*checkforfriend*/ true))
    Def = &FD;

  if (Def->isThisDeclarationADefinition()) {
    assert(Def->getTemplatedKind() !=
               FunctionDecl::TemplatedKind::TK_FunctionTemplate &&
           Def->getTemplatedKind() !=
               FunctionDecl::TemplatedKind::
                   TK_DependentFunctionTemplateSpecialization);
    if (ShouldEmit) {
      LLVM_DEBUG(llvm::dbgs()
                 << __LINE__ << ": Pushing " << FTE.getContext() << " function "
                 << Def->getNameAsString() << " to functionsToEmit\n");
      functionsToEmit.emplace_back(*Def, FTE.getContext());
    }
  } else if (ShouldEmit) {
    emitIfFound.insert(mangledName);
  }

  return function;
}

const clang::CodeGen::CGFunctionInfo &
MLIRASTConsumer::GetOrCreateCGFunctionInfo(const clang::FunctionDecl *FD) {
  auto result = CGFunctionInfos.find(FD);
  if (result != CGFunctionInfos.end())
    return *result->second;

  GlobalDecl GD;
  if (auto CC = dyn_cast<CXXConstructorDecl>(FD))
    GD = GlobalDecl(CC, CXXCtorType::Ctor_Complete);
  else if (auto CC = dyn_cast<CXXDestructorDecl>(FD))
    GD = GlobalDecl(CC, CXXDtorType::Dtor_Complete);
  else
    GD = GlobalDecl(FD);
  CGFunctionInfos[FD] = &getTypes().arrangeGlobalDeclaration(GD);
  return *CGFunctionInfos[FD];
}

void MLIRASTConsumer::run() {
  while (functionsToEmit.size()) {
    FunctionToEmit &FTE = functionsToEmit.front();
    functionsToEmit.pop_front();

    const FunctionDecl &FD = FTE.getDecl();

    assert(FD.getBody());
    assert(FD.getTemplatedKind() != FunctionDecl::TK_FunctionTemplate);
    assert(FD.getTemplatedKind() !=
           FunctionDecl::TemplatedKind::
               TK_DependentFunctionTemplateSpecialization);

    std::string mangledName = MLIRScanner::getMangledFuncName(FD, CGM);
    const std::pair<FunctionContext, std::string> doneKey(FTE.getContext(),
                                                          mangledName);
    if (done.count(doneKey))
      continue;

    LLVM_DEBUG({
      StringRef funcKind =
          (FD.hasAttr<clang::SYCLKernelAttr>()   ? "SYCL KERNEL"
           : FD.hasAttr<clang::SYCLDeviceAttr>() ? "SYCL DEVICE"
                                                 : "");
      llvm::dbgs() << "\n-- " << funcKind << " FUNCTION (" << FTE.getContext()
                   << " context) BEING EMITTED: " << FD.getNameAsString()
                   << " --\n\n";
    });

    done.insert(doneKey);
    MLIRScanner ms(*this, module, LTInfo);
    FunctionOpInterface function =
        GetOrCreateMLIRFunction(FTE, true /* ShouldEmit */);
    ms.init(function, FTE);

    LLVM_DEBUG({
      llvm::dbgs() << "\n";
      function.dump();
      llvm::dbgs() << "\n";

      if (functionsToEmit.size()) {
        llvm::dbgs() << "-- FUNCTION(S) LEFT TO BE EMITTED --\n";

        for (const auto &FTE : functionsToEmit) {
          const clang::FunctionDecl &FD = FTE.getDecl();
          llvm::dbgs() << "  [+] " << FD.getNameAsString() << "(";
          for (unsigned int index = 0; index < FD.getNumParams(); index += 1) {
            printf("%s",
                   FD.getParamDecl(index)->getType().getAsString().c_str());
            if (index + 1 != FD.getNumParams())
              llvm::dbgs() << ", ";
          }
          llvm::dbgs() << ")\n";
        }
        llvm::dbgs() << "\n";
      }
    });
  }
}

void MLIRASTConsumer::HandleDeclContext(DeclContext *DC) {
  for (auto D : DC->decls()) {
    if (auto NS = dyn_cast<clang::NamespaceDecl>(D)) {
      HandleDeclContext(NS);
      continue;
    }
    if (auto NS = dyn_cast<clang::ExternCContextDecl>(D)) {
      HandleDeclContext(NS);
      continue;
    }
    if (auto NS = dyn_cast<clang::LinkageSpecDecl>(D)) {
      HandleDeclContext(NS);
      continue;
    }
    const FunctionDecl *fd = dyn_cast<clang::FunctionDecl>(D);
    if (!fd)
      continue;
    if (!fd->doesThisDeclarationHaveABody() &&
        !fd->doesDeclarationForceExternallyVisibleDefinition())
      continue;
    if (!fd->hasBody())
      continue;
    if (fd->isTemplated())
      continue;

    bool externLinkage = true;
    /*
    auto LV = CGM.getFunctionLinkage(fd);
    if (LV == llvm::GlobalValue::InternalLinkage || LV ==
    llvm::GlobalValue::PrivateLinkage) externLinkage = false; if
    (fd->isInlineSpecified()) externLinkage = false;
    */
    if (!CGM.getContext().DeclMustBeEmitted(fd))
      externLinkage = false;

    std::string name = MLIRScanner::getMangledFuncName(*fd, CGM);

    // Don't create std functions unless necessary
    if (StringRef(name).startswith("_ZNKSt"))
      continue;
    if (StringRef(name).startswith("_ZSt"))
      continue;
    if (StringRef(name).startswith("_ZNSt"))
      continue;
    if (StringRef(name).startswith("_ZN9__gnu"))
      continue;
    if (name == "cudaGetDevice" || name == "cudaMalloc")
      continue;

    if ((emitIfFound.count("*") && name != "fpclassify" && !fd->isStatic() &&
         externLinkage) ||
        emitIfFound.count(name)) {
      FunctionToEmit FTE(*fd);
      LLVM_DEBUG(llvm::dbgs()
                 << __LINE__ << ": Pushing " << FTE.getContext() << " function "
                 << fd->getNameAsString() << " to functionsToEmit\n");
      functionsToEmit.push_back(FTE);
    }
  }
}

bool MLIRASTConsumer::HandleTopLevelDecl(DeclGroupRef dg) {
  DeclGroupRef::iterator it;

  if (error)
    return true;

  for (it = dg.begin(); it != dg.end(); ++it) {
    if (auto NS = dyn_cast<clang::NamespaceDecl>(*it)) {
      HandleDeclContext(NS);
      continue;
    }
    if (auto NS = dyn_cast<clang::ExternCContextDecl>(*it)) {
      HandleDeclContext(NS);
      continue;
    }
    if (auto NS = dyn_cast<clang::LinkageSpecDecl>(*it)) {
      HandleDeclContext(NS);
      continue;
    }
    const FunctionDecl *fd = dyn_cast<clang::FunctionDecl>(*it);
    if (!fd)
      continue;
    if (!fd->doesThisDeclarationHaveABody() &&
        !fd->doesDeclarationForceExternallyVisibleDefinition())
      continue;
    if (!fd->hasBody())
      continue;
    if (fd->isTemplated())
      continue;

    //  if (fd->getIdentifier())
    //    llvm::errs() << "Func name: " << fd->getName() << "\n";
    //  llvm::errs() << "Func Body && Loc " << "\n";
    //  fd->getBody()->dump();
    //  fd->getLocation().dump(SM);

    bool externLinkage = true;
    /*
    auto LV = CGM.getFunctionLinkage(fd);
    if (LV == llvm::GlobalValue::InternalLinkage || LV ==
    llvm::GlobalValue::PrivateLinkage) externLinkage = false; if
    (fd->isInlineSpecified()) externLinkage = false;
    */
    if (!CGM.getContext().DeclMustBeEmitted(fd))
      externLinkage = false;

    std::string name = MLIRScanner::getMangledFuncName(*fd, CGM);

    // Don't create std functions unless necessary
    if (StringRef(name).startswith("_ZNKSt"))
      continue;
    if (StringRef(name).startswith("_ZSt"))
      continue;
    if (StringRef(name).startswith("_ZNSt"))
      continue;
    if (StringRef(name).startswith("_ZN9__gnu"))
      continue;
    if (name == "cudaGetDevice" || name == "cudaMalloc")
      continue;

    if ((emitIfFound.count("*") && name != "fpclassify" && !fd->isStatic() &&
         externLinkage) ||
        emitIfFound.count(name) || fd->hasAttr<OpenCLKernelAttr>() ||
        fd->hasAttr<SYCLDeviceAttr>()) {
      FunctionToEmit FTE(*fd);
      LLVM_DEBUG(llvm::dbgs()
                 << __LINE__ << ": Pushing " << FTE.getContext() << " function "
                 << fd->getNameAsString() << " to functionsToEmit\n");
      functionsToEmit.push_back(FTE);
    }
  }

  return true;
}

// Wait until Sema has instantiated all the relevant code
// before running codegen on the selected functions.
void MLIRASTConsumer::HandleTranslationUnit(ASTContext &C) { run(); }

mlir::Location MLIRASTConsumer::getMLIRLocation(clang::SourceLocation loc) {
  auto spellingLoc = SM.getSpellingLoc(loc);
  auto lineNumber = SM.getSpellingLineNumber(spellingLoc);
  auto colNumber = SM.getSpellingColumnNumber(spellingLoc);
  auto fileId = SM.getFilename(spellingLoc);

  auto ctx = module->getContext();
  return FileLineColLoc::get(ctx, fileId, lineNumber, colNumber);
}

llvm::GlobalValue::LinkageTypes
MLIRASTConsumer::getLLVMLinkageType(const clang::FunctionDecl &FD,
                                    bool shouldEmit) {
  if (!FD.hasBody() || !shouldEmit)
    return llvm::GlobalValue::LinkageTypes::ExternalLinkage;
  if (auto CC = dyn_cast<CXXConstructorDecl>(&FD))
    return CGM.getFunctionLinkage(GlobalDecl(CC, CXXCtorType::Ctor_Complete));
  if (auto CC = dyn_cast<CXXDestructorDecl>(&FD))
    return CGM.getFunctionLinkage(GlobalDecl(CC, CXXDtorType::Dtor_Complete));

  return CGM.getFunctionLinkage(&FD);
}

mlir::LLVM::Linkage
MLIRASTConsumer::getMLIRLinkage(llvm::GlobalValue::LinkageTypes LV) {
  switch (LV) {
  case llvm::GlobalValue::LinkageTypes::InternalLinkage:
    return LLVM::Linkage::Internal;
  case llvm::GlobalValue::LinkageTypes::ExternalLinkage:
    return LLVM::Linkage::External;
  case llvm::GlobalValue::LinkageTypes::AvailableExternallyLinkage:
    return LLVM::Linkage::AvailableExternally;
  case llvm::GlobalValue::LinkageTypes::LinkOnceAnyLinkage:
    return LLVM::Linkage::Linkonce;
  case llvm::GlobalValue::LinkageTypes::WeakAnyLinkage:
    return LLVM::Linkage::Weak;
  case llvm::GlobalValue::LinkageTypes::WeakODRLinkage:
    return LLVM::Linkage::WeakODR;
  case llvm::GlobalValue::LinkageTypes::CommonLinkage:
    return LLVM::Linkage::Common;
  case llvm::GlobalValue::LinkageTypes::AppendingLinkage:
    return LLVM::Linkage::Appending;
  case llvm::GlobalValue::LinkageTypes::ExternalWeakLinkage:
    return LLVM::Linkage::ExternWeak;
  case llvm::GlobalValue::LinkageTypes::LinkOnceODRLinkage:
    return LLVM::Linkage::LinkonceODR;
  case llvm::GlobalValue::LinkageTypes::PrivateLinkage:
    return LLVM::Linkage::Private;
  }

  llvm_unreachable("Unexpected linkage");
}

mlir::FunctionOpInterface
MLIRASTConsumer::createMLIRFunction(const FunctionToEmit &FTE,
                                    std::string mangledName, bool ShouldEmit) {
  const FunctionDecl &FD = FTE.getDecl();
  Location loc = getMLIRLocation(FD.getLocation());
  mlir::OpBuilder Builder(module->getContext());

  const clang::CodeGen::CGFunctionInfo &FI = GetOrCreateCGFunctionInfo(&FD);
  mlir::FunctionType funcTy = getTypes().getFunctionType(FI, FD);

  mlir::FunctionOpInterface function =
      FD.hasAttr<SYCLKernelAttr>()
          ? Builder.create<gpu::GPUFuncOp>(loc, mangledName, funcTy)
          : Builder.create<func::FuncOp>(loc, mangledName, funcTy);

  setMLIRFunctionVisibility(function, FTE, ShouldEmit);
  setMLIRFunctionAttributes(function, FTE, ShouldEmit);

  /// Inject the MLIR function created in either the device module or in the
  /// host module, depending on the calling context.
  switch (FTE.getContext()) {
  case FunctionContext::Host:
    module->push_back(function);
    functions[mangledName] = cast<func::FuncOp>(function);
    break;
  case FunctionContext::SYCLDevice:
    getDeviceModule(*module).push_back(function);
    deviceFunctions[mangledName] = function;
    break;
  }

  LLVM_DEBUG(llvm::dbgs() << "Created MLIR function: " << function << "\n");

  return function;
}

void MLIRASTConsumer::setMLIRFunctionVisibility(
    mlir::FunctionOpInterface function, const FunctionToEmit &FTE,
    bool shouldEmit) {
  const FunctionDecl &FD = FTE.getDecl();
  SymbolTable::Visibility visibility = SymbolTable::Visibility::Public;

  if (!shouldEmit || !FD.isDefined() || FD.hasAttr<CUDAGlobalAttr>() ||
      FD.hasAttr<CUDADeviceAttr>())
    visibility = SymbolTable::Visibility::Private;
  else {
    llvm::GlobalValue::LinkageTypes LV = getLLVMLinkageType(FD, shouldEmit);
    if (LV == llvm::GlobalValue::InternalLinkage ||
        LV == llvm::GlobalValue::PrivateLinkage)
      visibility = SymbolTable::Visibility::Private;
  }

  SymbolTable::setSymbolVisibility(function, visibility);
}

/// Determines whether the language options require us to model
/// unwind exceptions.  We treat -fexceptions as mandating this
/// except under the fragile ObjC ABI with only ObjC exceptions
/// enabled.  This means, for example, that C with -fexceptions
/// enables this.
static bool hasUnwindExceptions(const LangOptions &LangOpts) {
  // If exceptions are completely disabled, obviously this is false.
  if (!LangOpts.Exceptions)
    return false;

  // If C++ exceptions are enabled, this is true.
  if (LangOpts.CXXExceptions)
    return true;

  // If ObjC exceptions are enabled, this depends on the ABI.
  if (LangOpts.ObjCExceptions)
    return LangOpts.ObjCRuntime.hasUnwindExceptions();

  return true;
}

void MLIRASTConsumer::setMLIRFunctionAttributesForDefinition(
    const Decl *D, mlir::FunctionOpInterface F) const {
  const CodeGenOptions &CodeGenOpts = CGM.getCodeGenOpts();
  const LangOptions &LangOpts = CGM.getLangOpts();
  MLIRContext *Ctx = module->getContext();
  mlirclang::AttrBuilder B(*Ctx);

  if ((!D || !D->hasAttr<NoUwtableAttr>()) && CodeGenOpts.UnwindTables)
    B.addPassThroughAttribute(
        llvm::Attribute::UWTable,
        uint64_t(llvm::UWTableKind(CodeGenOpts.UnwindTables)));

  if (CodeGenOpts.StackClashProtector)
    B.addPassThroughAttribute("probe-stack",
                              mlir::StringAttr::get(Ctx, "inline-asm"));

  if (!hasUnwindExceptions(LangOpts))
    B.addPassThroughAttribute(llvm::Attribute::NoUnwind);

  if (D && D->hasAttr<NoStackProtectorAttr>())
    ; // Do Nothing.
  else if (D && D->hasAttr<StrictGuardStackCheckAttr>() &&
           LangOpts.getStackProtector() == LangOptions::SSPOn)
    B.addPassThroughAttribute(llvm::Attribute::StackProtectStrong);
  else if (LangOpts.getStackProtector() == LangOptions::SSPOn)
    B.addPassThroughAttribute(llvm::Attribute::StackProtect);
  else if (LangOpts.getStackProtector() == LangOptions::SSPStrong)
    B.addPassThroughAttribute(llvm::Attribute::StackProtectStrong);
  else if (LangOpts.getStackProtector() == LangOptions::SSPReq)
    B.addPassThroughAttribute(llvm::Attribute::StackProtectReq);

  if (!D) {
    // If we don't have a declaration to control inlining, the function isn't
    // explicitly marked as alwaysinline for semantic reasons, and inlining is
    // disabled, mark the function as noinline.
    if (!F->hasAttr(llvm::Attribute::getNameFromAttrKind(
            llvm::Attribute::AlwaysInline)) &&
        CodeGenOpts.getInlining() == CodeGenOptions::OnlyAlwaysInlining)
      B.addPassThroughAttribute(llvm::Attribute::NoInline);

    mlir::NamedAttrList attrs(F->getAttrDictionary());
    attrs.append(B.getAttrs());
    F->setAttrs(attrs.getDictionary(Ctx));
    return;
  }

  // Track whether we need to add the optnone LLVM attribute,
  // starting with the default for this optimization level.
  bool ShouldAddOptNone =
      !CodeGenOpts.DisableO0ImplyOptNone && CodeGenOpts.OptimizationLevel == 0;
  // We can't add optnone in the following cases, it won't pass the verifier.
  ShouldAddOptNone &= !D->hasAttr<MinSizeAttr>();
  ShouldAddOptNone &= !D->hasAttr<AlwaysInlineAttr>();

  // Add optnone, but do so only if the function isn't always_inline.
  if ((ShouldAddOptNone || D->hasAttr<OptimizeNoneAttr>()) &&
      !F->hasAttr(llvm::Attribute::getNameFromAttrKind(
          llvm::Attribute::AlwaysInline))) {
    B.addPassThroughAttribute(llvm::Attribute::OptimizeNone);

    // OptimizeNone implies noinline; we should not be inlining such functions.
    B.addPassThroughAttribute(llvm::Attribute::NoInline);

    // We still need to handle naked functions even though optnone subsumes
    // much of their semantics.
    if (D->hasAttr<NakedAttr>())
      B.addPassThroughAttribute(llvm::Attribute::Naked);

    // OptimizeNone wins over OptimizeForSize and MinSize.
    F->removeAttr(
        llvm::Attribute::getNameFromAttrKind(llvm::Attribute::OptimizeForSize));
    F->removeAttr(
        llvm::Attribute::getNameFromAttrKind(llvm::Attribute::MinSize));
  } else if (D->hasAttr<NakedAttr>()) {
    // Naked implies noinline: we should not be inlining such functions.
    B.addPassThroughAttribute(llvm::Attribute::Naked);
    B.addPassThroughAttribute(llvm::Attribute::NoInline);
  } else if (D->hasAttr<NoDuplicateAttr>()) {
    B.addPassThroughAttribute(llvm::Attribute::NoDuplicate);
  } else if (D->hasAttr<NoInlineAttr>() &&
             !F->hasAttr(llvm::Attribute::getNameFromAttrKind(
                 llvm::Attribute::AlwaysInline))) {
    // Add noinline if the function isn't always_inline.
    B.addPassThroughAttribute(llvm::Attribute::NoInline);
  } else if (D->hasAttr<AlwaysInlineAttr>() &&
             !F->hasAttr(llvm::Attribute::getNameFromAttrKind(
                 llvm::Attribute::NoInline))) {
    // (noinline wins over always_inline, and we can't specify both in IR)
    B.addPassThroughAttribute(llvm::Attribute::AlwaysInline);
  } else if (CodeGenOpts.getInlining() == CodeGenOptions::OnlyAlwaysInlining) {
    // If we're not inlining, then force everything that isn't always_inline to
    // carry an explicit noinline attribute.
    if (!F->hasAttr(llvm::Attribute::getNameFromAttrKind(
            llvm::Attribute::AlwaysInline)))
      B.addPassThroughAttribute(llvm::Attribute::NoInline);
  } else {
    // Otherwise, propagate the inline hint attribute and potentially use its
    // absence to mark things as noinline.
    if (auto *FD = dyn_cast<FunctionDecl>(D)) {
      // Search function and template pattern redeclarations for inline.
      auto CheckForInline = [](const FunctionDecl *FD) {
        auto CheckRedeclForInline = [](const FunctionDecl *Redecl) {
          return Redecl->isInlineSpecified();
        };
        if (any_of(FD->redecls(), CheckRedeclForInline))
          return true;
        const FunctionDecl *Pattern = FD->getTemplateInstantiationPattern();
        if (!Pattern)
          return false;
        return any_of(Pattern->redecls(), CheckRedeclForInline);
      };
      if (CheckForInline(FD)) {
        B.addPassThroughAttribute(llvm::Attribute::InlineHint);
      } else if (CodeGenOpts.getInlining() ==
                     CodeGenOptions::OnlyHintInlining &&
                 !FD->isInlined() &&
                 !F->hasAttr(llvm::Attribute::getNameFromAttrKind(
                     llvm::Attribute::AlwaysInline))) {
        B.addPassThroughAttribute(llvm::Attribute::NoInline);
      }
    }
  }

  // Add other optimization related attributes if we are optimizing this
  // function.
  if (!D->hasAttr<OptimizeNoneAttr>()) {
    if (D->hasAttr<ColdAttr>()) {
      if (!ShouldAddOptNone)
        B.addPassThroughAttribute(llvm::Attribute::OptimizeForSize);
      B.addPassThroughAttribute(llvm::Attribute::Cold);
    }
    if (D->hasAttr<HotAttr>())
      B.addPassThroughAttribute(llvm::Attribute::Hot);
    if (D->hasAttr<MinSizeAttr>())
      B.addPassThroughAttribute(llvm::Attribute::MinSize);
  }

  NamedAttrList attrs(F->getAttrDictionary());
  attrs.append(B.getAttrs());
  F->setAttrs(attrs.getDictionary(Ctx));

  unsigned alignment = D->getMaxAlignment() / CGM.getContext().getCharWidth();
  if (alignment) {
    OpBuilder Builder(Ctx);
    F->setAttr(llvm::Attribute::getNameFromAttrKind(llvm::Attribute::Alignment),
               Builder.getIntegerAttr(Builder.getIntegerType(64), alignment));
  }

  if (!D->hasAttr<AlignedAttr>())
    if (LangOpts.FunctionAlignment) {
      OpBuilder Builder(Ctx);
      F->setAttr(
          llvm::Attribute::getNameFromAttrKind(llvm::Attribute::Alignment),
          Builder.getIntegerAttr(Builder.getIntegerType(64),
                                 1ull << LangOpts.FunctionAlignment));
    }

  // Some C++ ABIs require 2-byte alignment for member functions, in order to
  // reserve a bit for differentiating between virtual and non-virtual member
  // functions. If the current target's C++ ABI requires this and this is a
  // member function, set its alignment accordingly.
  if (CGM.getTarget().getCXXABI().areMemberFunctionsAligned()) {
    StringRef AlignAttrName =
        llvm::Attribute::getNameFromAttrKind(llvm::Attribute::Alignment);

    if (auto AlignmentAttr = F->getAttrOfType<ArrayAttr>(AlignAttrName)) {
      assert(AlignmentAttr.size() == 2);
      unsigned AlignVal = AlignmentAttr[1].cast<mlir::IntegerAttr>().getInt();
      if (AlignVal < 2 && isa<CXXMethodDecl>(D)) {
        OpBuilder Builder(Ctx);
        F->setAttr(AlignAttrName,
                   Builder.getIntegerAttr(Builder.getIntegerType(64), 2));
      }
    }
  }

#if 0
  // TODO: handle metadata generation.
  // In the cross-dso CFI mode with canonical jump tables, we want !type
  // attributes on definitions only.
  if (CGM.getCodeGenOpts().SanitizeCfiCrossDso &&
      CGM.getCodeGenOpts().SanitizeCfiCanonicalJumpTables) {
    if (auto *FD = dyn_cast<FunctionDecl>(D)) {
      // Skip available_externally functions. They won't be codegen'ed in the
      // current module anyway.
      if (CGM.getContext().GetGVALinkageForFunction(FD) !=
          GVA_AvailableExternally)
        CreateFunctionTypeMetadataForIcall(FD, F);
    }
  }

  // Emit type metadata on member functions for member function pointer checks.
  // These are only ever necessary on definitions; we're guaranteed that the
  // definition will be present in the LTO unit as a result of LTO visibility.
  auto *MD = dyn_cast<CXXMethodDecl>(D);
  if (MD && requiresMemberFunctionPointerTypeMetadata(*this, MD)) {
    for (const CXXRecordDecl *Base : getMostBaseClasses(MD->getParent())) {
      llvm::Metadata *Id =
          CreateMetadataIdentifierForType(Context.getMemberPointerType(
              MD->getType(), Context.getRecordType(Base).getTypePtr()));
      F->addTypeMetadata(0, Id);
    }
  }
#endif
}

void MLIRASTConsumer::setMLIRFunctionAttributes(
    mlir::FunctionOpInterface function, const FunctionToEmit &FTE,
    bool ShouldEmit) {
  using Attribute = llvm::Attribute;

  const FunctionDecl &FD = FTE.getDecl();
  MLIRContext *Ctx = module->getContext();

  bool isDeviceContext = (FTE.getContext() == FunctionContext::SYCLDevice);
  if (!isDeviceContext) {
    LLVM_DEBUG(llvm::dbgs()
               << "Not in a device context - skipping setting attributes for "
               << FD.getNameAsString() << "\n");

    mlirclang::AttrBuilder attrBuilder(*Ctx);
    LLVM::Linkage lnk = getMLIRLinkage(getLLVMLinkageType(FD, ShouldEmit));
    attrBuilder.addAttribute("llvm.linkage",
                             mlir::LLVM::LinkageAttr::get(Ctx, lnk));

    // HACK: we want to avoid setting additional attributes on non-sycl
    // functions because we do not want to adjust the test cases at this time
    // (if we did we would have merge conflicts if we ever update polygeist).
    NamedAttrList attrs(function->getAttrDictionary());
    attrs.append(attrBuilder.getAttrs());
    function->setAttrs(attrs.getDictionary(module->getContext()));
    return;
  }

  LLVM_DEBUG(llvm::dbgs() << "Setting attributes for " << FD.getNameAsString()
                          << "\n");

  mlirclang::AttributeList PAL;
  {
    const clang::CodeGen::CGFunctionInfo &FI = GetOrCreateCGFunctionInfo(&FD);
    const auto *FPT = FD.getType()->getAs<FunctionProtoType>();
    clang::CodeGen::CGCalleeInfo CalleeInfo(FPT);

    unsigned CallingConv;
    getTypes().constructAttributeList(function.getName(), FI, CalleeInfo, PAL,
                                      CallingConv,
                                      /*AttrOnCallSite*/ false,
                                      /*IsThunk*/ false);

    // Set additional function attributes that are not derivable from the
    // function declaration.
    mlirclang::AttrBuilder attrBuilder(*Ctx);
    {
      attrBuilder.addAttribute(
          "llvm.cconv",
          mlir::LLVM::CConvAttr::get(
              Ctx, static_cast<mlir::LLVM::cconv::CConv>(CallingConv)));

      LLVM::Linkage Lnk = getMLIRLinkage(getLLVMLinkageType(FD, ShouldEmit));
      attrBuilder.addAttribute("llvm.linkage",
                               mlir::LLVM::LinkageAttr::get(Ctx, Lnk));

      if (FD.hasAttr<SYCLKernelAttr>())
        attrBuilder.addAttribute(gpu::GPUDialect::getKernelFuncAttrName(),
                                 UnitAttr::get(Ctx));

      if (CGM.getLangOpts().SYCLIsDevice)
        attrBuilder.addPassThroughAttribute(
            "sycl-module-id",
            StringAttr::get(Ctx, llvmMod.getModuleIdentifier()));

      // If we're in C++ mode and the function name is "main", it is
      // guaranteed to be norecurse by the standard (3.6.1.3 "The function
      // main shall not be used within a program").
      //
      // OpenCL C 2.0 v2.2-11 s6.9.i:
      //     Recursion is not supported.
      //
      // SYCL v1.2.1 s3.10:
      //     kernels cannot include RTTI information, exception classes,
      //     recursive code, virtual functions or make use of C++ libraries that
      //     are not compiled for the device.
      if ((CGM.getLangOpts().CPlusPlus && FD.isMain()) ||
          CGM.getLangOpts().OpenCL || CGM.getLangOpts().SYCLIsDevice ||
          (CGM.getLangOpts().CUDA && FD.hasAttr<CUDAGlobalAttr>()))
        attrBuilder.addPassThroughAttribute(
            llvm::Attribute::AttrKind::NoRecurse);

      // Note: this one is incorrect because we should traverse the function
      // body before setting this attribute. If the body does not contain
      // any infinite loops the attributes can be set.
      auto functionMustProgress =
          [](const clang::CodeGen::CodeGenModule &CGM) -> bool {
        if (CGM.getCodeGenOpts().getFiniteLoops() ==
            CodeGenOptions::FiniteLoopsKind::Never)
          return false;
        return CGM.getLangOpts().CPlusPlus11;
      };

      if (functionMustProgress(CGM))
        attrBuilder.addPassThroughAttribute(Attribute::AttrKind::MustProgress);
    }

    setMLIRFunctionAttributesForDefinition(&FD, function);

    PAL.addFnAttrs(attrBuilder);
  }

  // Set function attributes.
  mlirclang::AttributeList FnAttrs(function->getAttrDictionary(), {}, {});
  FnAttrs.addFnAttrs(PAL.getFnAttrs(), *Ctx);
  function->setAttrs(FnAttrs.getFnAttrs().getDictionary(Ctx));

  // Set parameters attributes.
  const ArrayRef<NamedAttrList> ParamAttrs = PAL.getParamAttrs();
  assert(ParamAttrs.size() == function.getNumArguments());
  for (unsigned Index : llvm::seq<unsigned>(0, function.getNumArguments())) {
    for (NamedAttribute Attr : ParamAttrs[Index])
      function.setArgAttr(Index, Attr.getName(), Attr.getValue());
  }

  // Set function result attributes.
  for (NamedAttribute Attr : PAL.getRetAttrs())
    function.setResultAttr(0, Attr.getName(), Attr.getValue());
}

llvm::Optional<mlir::FunctionOpInterface>
MLIRASTConsumer::getMLIRFunction(const std::string &mangledName,
                                 FunctionContext context) const {
  const auto find = [&](const auto &map) {
    const auto Iter = map.find(mangledName);
    return Iter == map.end()
               ? llvm::None
               : llvm::Optional<mlir::FunctionOpInterface>{Iter->second};
  };
  switch (context) {
  case FunctionContext::Host:
    return find(functions);
  case FunctionContext::SYCLDevice:
    return find(deviceFunctions);
  }
  llvm_unreachable("Invalid function context");
}

#include "clang/Frontend/FrontendAction.h"
#include "llvm/Support/Host.h"

class MLIRAction : public clang::ASTFrontendAction {
public:
  std::set<std::string> emitIfFound;
  std::set<std::pair<FunctionContext, std::string>> done;
  mlir::OwningOpRef<mlir::ModuleOp> &module;
  std::map<std::string, mlir::LLVM::GlobalOp> llvmStringGlobals;
  std::map<std::string, std::pair<mlir::memref::GlobalOp, bool>> globals;
  std::map<std::string, mlir::func::FuncOp> functions;
  std::map<std::string, mlir::FunctionOpInterface> deviceFunctions;
  std::map<std::string, mlir::LLVM::GlobalOp> llvmGlobals;
  std::map<std::string, mlir::LLVM::LLVMFuncOp> llvmFunctions;
  std::string moduleId;
  MLIRAction(std::string fn, mlir::OwningOpRef<mlir::ModuleOp> &module,
             std::string moduleId)
      : module(module), moduleId(moduleId) {
    emitIfFound.insert(fn);
  }
  std::unique_ptr<clang::ASTConsumer>
  CreateASTConsumer(CompilerInstance &CI, StringRef InFile) override {
    return std::unique_ptr<clang::ASTConsumer>(new MLIRASTConsumer(
        emitIfFound, done, llvmStringGlobals, globals, functions,
        deviceFunctions, llvmGlobals, llvmFunctions, CI.getPreprocessor(),
        CI.getASTContext(), module, CI.getSourceManager(), CI.getCodeGenOpts(),
        moduleId));
  }
};

mlir::FunctionOpInterface
MLIRScanner::EmitDirectCallee(const FunctionDecl *FD, FunctionContext Context) {
  FunctionToEmit FTE(*FD, Context);
  return Glob.GetOrCreateMLIRFunction(FTE, true /* ShouldEmit */);
}

mlir::Location MLIRScanner::getMLIRLocation(clang::SourceLocation loc) {
  return Glob.getMLIRLocation(loc);
}

mlir::Value MLIRScanner::getTypeSize(clang::QualType t) {
  // llvm::Type *T = Glob.getCGM().getTypes().ConvertType(t);
  // return (Glob.llvmMod.getDataLayout().getTypeSizeInBits(T) + 7) / 8;
  bool isArray = false;
  auto innerTy = Glob.getTypes().getMLIRType(t, &isArray);
  if (isArray) {
    auto MT = innerTy.cast<MemRefType>();
    size_t num = 1;
    for (auto n : MT.getShape()) {
      assert(n > 0);
      num *= n;
    }
    return builder.create<arith::MulIOp>(
        loc,
        builder.create<polygeist::TypeSizeOp>(
            loc, builder.getIndexType(),
            mlir::TypeAttr::get(MT.getElementType())),
        builder.create<arith::ConstantIndexOp>(loc, num));
  }
  assert(!isArray);
  return builder.create<polygeist::TypeSizeOp>(
      loc, builder.getIndexType(),
      mlir::TypeAttr::get(innerTy)); // DLI.getTypeSize(innerTy);
}

mlir::Value MLIRScanner::getTypeAlign(clang::QualType t) {
  // llvm::Type *T = Glob.getCGM().getTypes().ConvertType(t);
  // return (Glob.llvmMod.getDataLayout().getTypeSizeInBits(T) + 7) / 8;
  bool isArray = false;
  auto innerTy = Glob.getTypes().getMLIRType(t, &isArray);
  assert(!isArray);
  return builder.create<polygeist::TypeAlignOp>(
      loc, builder.getIndexType(),
      mlir::TypeAttr::get(innerTy)); // DLI.getTypeSize(innerTy);
}

std::string
MLIRScanner::getMangledFuncName(const FunctionDecl &FD,
                                clang::CodeGen::CodeGenModule &CGM) {
  if (auto CC = dyn_cast<CXXConstructorDecl>(&FD))
    return CGM.getMangledName(GlobalDecl(CC, CXXCtorType::Ctor_Complete)).str();
  if (auto CC = dyn_cast<CXXDestructorDecl>(&FD))
    return CGM.getMangledName(GlobalDecl(CC, CXXDtorType::Dtor_Complete)).str();

  return CGM.getMangledName(&FD).str();
}

#include "clang/Frontend/TextDiagnosticBuffer.h"
static bool parseMLIR(const char *Argv0, std::vector<std::string> filenames,
                      std::string fn, std::vector<std::string> includeDirs,
                      std::vector<std::string> defines,
                      mlir::OwningOpRef<mlir::ModuleOp> &module,
                      llvm::Triple &triple, llvm::DataLayout &DL,
                      std::vector<std::string> InputCommandArgs) {
  IntrusiveRefCntPtr<DiagnosticIDs> DiagID(new DiagnosticIDs());
  // Buffer diagnostics from argument parsing so that we can output them using
  // a well formed diagnostic object.
  IntrusiveRefCntPtr<DiagnosticOptions> DiagOpts = new DiagnosticOptions();
  TextDiagnosticBuffer *DiagsBuffer = new TextDiagnosticBuffer;
  DiagnosticsEngine Diags(DiagID, &*DiagOpts, DiagsBuffer);

  bool Success;
  //{
  const char *binary = Argv0;
  const std::unique_ptr<Driver> driver(
      new Driver(binary, llvm::sys::getDefaultTargetTriple(), Diags));
  ArgumentList Argv;
  Argv.push_back(binary);
  for (const auto &filename : filenames) {
    Argv.push_back(filename);
  }
  if (FOpenMP)
    Argv.push_back("-fopenmp");
  if (TargetTripleOpt != "") {
    Argv.push_back("-target");
    Argv.push_back(TargetTripleOpt);
  }
  if (McpuOpt != "") {
    Argv.emplace_back("-mcpu=", McpuOpt);
  }
  if (Standard != "") {
    Argv.emplace_back("-std=", Standard);
  }
  if (ResourceDir != "") {
    Argv.push_back("-resource-dir");
    Argv.push_back(ResourceDir);
  }
  if (SysRoot != "") {
    Argv.push_back("--sysroot");
    Argv.push_back(SysRoot);
  }
  if (Verbose) {
    Argv.push_back("-v");
  }
  if (NoCUDAInc) {
    Argv.push_back("-nocudainc");
  }
  if (NoCUDALib) {
    Argv.push_back("-nocudalib");
  }
  if (CUDAGPUArch != "") {
    Argv.emplace_back("--cuda-gpu-arch=", CUDAGPUArch);
  }
  if (CUDAPath != "") {
    Argv.emplace_back("--cuda-path=", CUDAPath);
  }
  if (MArch != "") {
    Argv.emplace_back("-march=", MArch);
  }
  for (const auto &dir : includeDirs) {
    Argv.push_back("-I");
    Argv.push_back(dir);
  }
  for (const auto &define : defines) {
    Argv.emplace_back("-D", define);
  }
  for (const auto &include : Includes) {
    Argv.push_back("-include");
    Argv.push_back(include);
  }

  Argv.push_back("-emit-ast");

  llvm::SmallVector<const ArgStringList *, 4> CommandList;
  ArgStringList InputCommandArgList;

  std::unique_ptr<Compilation> compilation;

  if (InputCommandArgs.empty()) {
    compilation.reset(driver->BuildCompilation(Argv.getArguments()));

    JobList &Jobs = compilation->getJobs();
    if (Jobs.size() < 1)
      return false;
    for (auto &job : Jobs) {
      Command *cmd = cast<Command>(&job);
      if (strcmp(cmd->getCreator().getName(), "clang"))
        return false;
      CommandList.push_back(&cmd->getArguments());
    }
  } else {
    for (std::string &s : InputCommandArgs) {
      InputCommandArgList.push_back(s.c_str());
    }
    CommandList.push_back(&InputCommandArgList);
  }

  MLIRAction Act(fn, module,
                 filenames.size() == 1 ? filenames[0] : "LLVMDialectModule");

  for (const ArgStringList *args : CommandList) {
    std::unique_ptr<CompilerInstance> Clang(new CompilerInstance());

    Success = CompilerInvocation::CreateFromArgs(Clang->getInvocation(), *args,
                                                 Diags);
    Clang->getInvocation().getFrontendOpts().DisableFree = false;

    void *GetExecutablePathVP = (void *)(intptr_t)GetExecutablePath;
    // Infer the builtin include path if unspecified.
    if (Clang->getHeaderSearchOpts().UseBuiltinIncludes &&
        Clang->getHeaderSearchOpts().ResourceDir.size() == 0)
      Clang->getHeaderSearchOpts().ResourceDir =
          CompilerInvocation::GetResourcesPath(Argv0, GetExecutablePathVP);

    //}
    Clang->getInvocation().getFrontendOpts().DisableFree = false;

    // Create the actual diagnostics engine.
    Clang->createDiagnostics();
    if (!Clang->hasDiagnostics())
      return false;

    DiagsBuffer->FlushDiagnostics(Clang->getDiagnostics());
    if (!Success)
      return false;

    // Create and execute the frontend action.

    // Create the target instance.
    Clang->setTarget(TargetInfo::CreateTargetInfo(
        Clang->getDiagnostics(), Clang->getInvocation().TargetOpts));
    if (!Clang->hasTarget())
      return false;

    // Create TargetInfo for the other side of CUDA and OpenMP compilation.
    if ((Clang->getLangOpts().CUDA || Clang->getLangOpts().OpenMPIsDevice ||
         Clang->getLangOpts().SYCLIsDevice) &&
        !Clang->getFrontendOpts().AuxTriple.empty()) {
      auto TO = std::make_shared<clang::TargetOptions>();
      TO->Triple = llvm::Triple::normalize(Clang->getFrontendOpts().AuxTriple);
      TO->HostTriple = Clang->getTarget().getTriple().str();
      Clang->setAuxTarget(
          TargetInfo::CreateTargetInfo(Clang->getDiagnostics(), TO));
    }

    // Inform the target of the language options.
    //
    // FIXME: We shouldn't need to do this, the target should be immutable once
    // created. This complexity should be lifted elsewhere.
    Clang->getTarget().adjust(Clang->getDiagnostics(), Clang->getLangOpts());

    // Adjust target options based on codegen options.
    Clang->getTarget().adjustTargetOptions(Clang->getCodeGenOpts(),
                                           Clang->getTargetOpts());

    llvm::Triple jobTriple = Clang->getTarget().getTriple();
    if (triple.str() == "" || !jobTriple.isNVPTX()) {
      triple = jobTriple;
      module.get()->setAttr(
          LLVM::LLVMDialect::getTargetTripleAttrName(),
          StringAttr::get(module->getContext(),
                          Clang->getTarget().getTriple().getTriple()));
      DL = llvm::DataLayout(Clang->getTarget().getDataLayoutString());
      module.get()->setAttr(
          LLVM::LLVMDialect::getDataLayoutAttrName(),
          StringAttr::get(module->getContext(),
                          Clang->getTarget().getDataLayoutString()));

      module.get()->setAttr(("dlti." + DataLayoutSpecAttr::kAttrKeyword).str(),
                            translateDataLayout(DL, module->getContext()));
    }

    for (const auto &FIF : Clang->getFrontendOpts().Inputs) {
      // Reset the ID tables if we are reusing the SourceManager and parsing
      // regular files.
      if (Clang->hasSourceManager() && !Act.isModelParsingAction())
        Clang->getSourceManager().clearIDTables();
      if (Act.BeginSourceFile(*Clang, FIF)) {

        llvm::Error err = Act.Execute();
        if (err) {
          llvm::errs() << "saw error: " << err << "\n";
          return false;
        }
        assert(Clang->hasSourceManager());

        Act.EndSourceFile();
      }
    }
  }
  return true;
}<|MERGE_RESOLUTION|>--- conflicted
+++ resolved
@@ -2075,7 +2075,6 @@
 }
 
 std::pair<mlir::memref::GlobalOp, bool>
-<<<<<<< HEAD
 MLIRASTConsumer::getOrCreateGlobal(const ValueDecl &VD, std::string Prefix,
                                    FunctionContext FuncContext) {
   const std::string Name = PrefixABI + Prefix + CGM.getMangledName(&VD).str();
@@ -2083,9 +2082,6 @@
     return globals[Name];
 
   const bool IsArray = isa<clang::ArrayType>(VD.getType());
-  const bool IsExtVectorType =
-      isa<clang::ExtVectorType>(VD.getType()->getUnqualifiedDesugaredType());
-
   const mlir::Type MLIRType = getTypes().getMLIRType(VD.getType());
   const clang::VarDecl *Var = cast<VarDecl>(VD).getCanonicalDecl();
   const unsigned MemSpace =
@@ -2095,13 +2091,12 @@
   // type with rank zero, however we currently do not yet handle global with ext
   // vector type correctly.
   auto VarTy =
-      (!IsArray && !IsExtVectorType)
-          ? mlir::MemRefType::get({}, MLIRType, {}, MemSpace)
-          : mlir::MemRefType::get(
-                MLIRType.cast<mlir::MemRefType>().getShape(),
-                MLIRType.cast<mlir::MemRefType>().getElementType(),
-                MemRefLayoutAttrInterface(),
-                wrapIntegerMemorySpace(MemSpace, module->getContext()));
+      (!IsArray) ? mlir::MemRefType::get({}, MLIRType, {}, MemSpace)
+                 : mlir::MemRefType::get(
+                       MLIRType.cast<mlir::MemRefType>().getShape(),
+                       MLIRType.cast<mlir::MemRefType>().getElementType(),
+                       MemRefLayoutAttrInterface(),
+                       wrapIntegerMemorySpace(MemSpace, module->getContext()));
 
   // The insertion point depends on whether the global variable is in the host
   // or the device context.
@@ -2111,40 +2106,6 @@
   else {
     assert(FuncContext == FunctionContext::Host);
     Builder.setInsertionPointToStart(module->getBody());
-=======
-MLIRASTConsumer::GetOrCreateGlobal(const ValueDecl *FD, std::string prefix,
-                                   bool tryInit, FunctionContext funcContext) {
-  std::string name = prefix + CGM.getMangledName(FD).str();
-
-  name = (PrefixABI + name);
-
-  if (globals.find(name) != globals.end()) {
-    return globals[name];
-  }
-
-  mlir::Type rt = getTypes().getMLIRType(FD->getType());
-  auto *VD = dyn_cast<VarDecl>(FD);
-  LLVM_DEBUG({
-    if (!VD) {
-      llvm::dbgs() << "GetOrCreateGlobal ";
-      VD->dump(llvm::dbgs());
-    }
-  });
-  VD = VD->getCanonicalDecl();
-  unsigned memspace = VD ? CGM.getContext().getTargetAddressSpace(
-                               CGM.GetGlobalVarAddressSpace(VD))
-                         : CGM.getDataLayout().getDefaultGlobalsAddressSpace();
-  bool isArray = isa<clang::ArrayType>(FD->getType());
-
-  mlir::MemRefType mr;
-  if (!isArray) {
-    mr = mlir::MemRefType::get({}, rt, {}, memspace);
-  } else {
-    auto mt = rt.cast<mlir::MemRefType>();
-    mr = mlir::MemRefType::get(
-        mt.getShape(), mt.getElementType(), MemRefLayoutAttrInterface(),
-        wrapIntegerMemorySpace(memspace, mt.getContext()));
->>>>>>> 48f9e5be
   }
 
   // Create the global.
