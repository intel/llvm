//===- clang-mlir.cc - Emit MLIR IRs by walking clang AST--------*- C++ -*-===//
//
// Part of the LLVM Project, under the Apache License v2.0 with LLVM Exceptions.
// See https://llvm.org/LICENSE.txt for license information.
// SPDX-License-Identifier: Apache-2.0 WITH LLVM-exception
//
//===----------------------------------------------------------------------===//

#include "clang-mlir.h"
#include "Attributes.h"
#include "CodeGenTypes.h"
#include "TypeUtils.h"
#include "utils.h"

#include "mlir/Conversion/SYCLToLLVM/SYCLFuncRegistry.h"
#include "mlir/Dialect/Arith/IR/Arith.h"
#include "mlir/Dialect/DLTI/DLTI.h"
#include "mlir/Dialect/SCF/IR/SCF.h"
#include "mlir/Dialect/SYCL/IR/SYCLOps.h"
#include "mlir/Target/LLVMIR/Import.h"
#include "mlir/Target/LLVMIR/TypeFromLLVM.h"

#include "clang/AST/Attr.h"
#include "clang/AST/Decl.h"
#include "clang/Basic/DiagnosticOptions.h"
#include "clang/Basic/FileManager.h"
#include "clang/Basic/FileSystemOptions.h"
#include "clang/Basic/LangStandard.h"
#include "clang/Basic/OperatorKinds.h"
#include "clang/Basic/TargetOptions.h"
#include "clang/Basic/Version.h"
#include "clang/Driver/Compilation.h"
#include "clang/Driver/Driver.h"
#include "clang/Driver/Tool.h"
#include "clang/Frontend/CompilerInstance.h"
#include "clang/Frontend/CompilerInvocation.h"
#include "clang/Frontend/FrontendOptions.h"
#include "clang/Frontend/TextDiagnosticPrinter.h"
#include "clang/Frontend/Utils.h"
#include "clang/Parse/ParseAST.h"
#include "clang/Parse/Parser.h"
#include "clang/Sema/Sema.h"
#include "clang/Sema/SemaDiagnostic.h"

#include "llvm/ADT/TypeSwitch.h"
#include "llvm/Support/Debug.h"
#include "llvm/Support/WithColor.h"
#include "llvm/Support/raw_ostream.h"

#define DEBUG_TYPE "cgeist"

using namespace mlir;

llvm::cl::opt<std::string>
    PrefixABI("prefix-abi", llvm::cl::init(""),
              llvm::cl::desc("Prefix for emitted symbols"));

llvm::cl::opt<bool>
    GenerateAllSYCLFuncs("gen-all-sycl-funcs", llvm::cl::init(false),
                         llvm::cl::desc("Generate all SYCL functions"));

constexpr llvm::StringLiteral MLIRASTConsumer::DeviceModuleName;

/******************************************************************************/
/*                               MLIRScanner                                  */
/******************************************************************************/

MLIRScanner::MLIRScanner(MLIRASTConsumer &Glob, OwningOpRef<ModuleOp> &Module,
                         LowerToInfo &LTInfo)
    : Glob(Glob), Function(), Module(Module), Builder(Module->getContext()),
      Loc(Builder.getUnknownLoc()), EntryBlock(nullptr), Loops(),
      AllocationScope(nullptr), UnsupportedFuncs(), Bufs(), Constants(),
      Labels(), EmittingFunctionDecl(nullptr), Params(), Captures(),
      CaptureKinds(), ThisCapture(nullptr), ArrayInit(), ThisVal(), ReturnVal(),
      LTInfo(LTInfo) {}

void MLIRScanner::initUnsupportedFunctions() {}

static void checkFunctionParent(const FunctionOpInterface F,
                                FunctionContext Context,
                                const OwningOpRef<ModuleOp> &Module) {
  assert(
      (Context != FunctionContext::Host || F->getParentOp() == Module.get()) &&
      "New function must be inserted into global module");
  assert((Context != FunctionContext::SYCLDevice ||
          F->getParentOfType<gpu::GPUModuleOp>() ==
              mlirclang::getDeviceModule(*Module)) &&
         "New device function must be inserted into device module");
}

/// If \p FD corresponds to a function implementing a SYCL method, registers
/// \p Func as the function implementing the corrsponding operation.
static void tryToRegisterSYCLMethod(const clang::FunctionDecl &FD,
                                    FunctionOpInterface Func) {
  if (!mlirclang::isNamespaceSYCL(FD.getEnclosingNamespaceContext()) ||
      !isa<clang::CXXMethodDecl>(FD) ||
      isa<clang::CXXConstructorDecl, clang::CXXDestructorDecl>(FD) ||
      !cast<clang::CXXMethodDecl>(FD).isInstance()) {
    // Only member functions in the sycl namespace need to be registered.
    return;
  }
  const auto FunctionTy = Func.getFunctionType().cast<FunctionType>();
  const auto ThisArg = FunctionTy.getInput(0).dyn_cast<MemRefType>();
  assert(ThisArg &&
         "The first argument is expected to be a reference to `this`");
  auto *SYCLDialect = Func.getContext()->getLoadedDialect<sycl::SYCLDialect>();
  assert(SYCLDialect && "SYCL dialect not loaded");
  const std::string MethodName = FD.getAsFunction()->getNameAsString();
  if (!SYCLDialect->findMethodFromBaseClass(
          ThisArg.getElementType().getTypeID(), MethodName)) {
    // Only add a definition for functions registered as SYCL methods.
    return;
  }
  SYCLDialect->registerMethodDefinition(MethodName, cast<func::FuncOp>(Func));
}

void MLIRScanner::init(FunctionOpInterface func, const FunctionToEmit &FTE) {
  const clang::FunctionDecl *FD = &FTE.getDecl();

  Function = func;
  EmittingFunctionDecl = FD;

  if (ShowAST)
    llvm::dbgs() << "Emitting fn: " << Function.getName() << "\n"
                 << "\tfunctionDecl:" << *FD << "\n"
                 << "function:" << Function << "\n";

  initUnsupportedFunctions();
  // This is needed, as GPUFuncOps are already created with an entry Block.
  setEntryAndAllocBlock(isa<gpu::GPUFuncOp>(Function)
                            ? &Function.getBlocks().front()
                            : Function.addEntryBlock());

  unsigned i = 0;
  if (auto CM = dyn_cast<clang::CXXMethodDecl>(FD)) {
    if (CM->getParent()->isLambda()) {
      for (auto C : CM->getParent()->captures()) {
        if (C.capturesVariable())
          CaptureKinds[C.getCapturedVar()] = C.getCaptureKind();
      }

      CM->getParent()->getCaptureFields(Captures, ThisCapture);
      if (ThisCapture) {
        llvm::errs() << " thiscapture:\n";
        ThisCapture->dump();
      }
    }

    if (CM->isInstance()) {
      Value val = Function.getArgument(i);
      ThisVal = ValueCategory(val, /*isReference*/ false);
      i++;
    }
  }

  const clang::CodeGen::CGFunctionInfo &FI = Glob.getOrCreateCGFunctionInfo(FD);
  auto FIArgs = FI.arguments();

  for (clang::ParmVarDecl *parm : FD->parameters()) {
    assert(i != Function.getNumArguments());

    clang::QualType parmType = parm->getType();

    bool LLVMABI = false, isArray = false;
    if (Glob.getTypes()
            .getMLIRType(Glob.getCGM().getContext().getPointerType(parmType))
            .isa<LLVM::LLVMPointerType>())
      LLVMABI = true;
    else
      Glob.getTypes().getMLIRType(parmType, &isArray);

    bool isReference = isArray || isa<clang::ReferenceType>(
                                      parmType->getUnqualifiedDesugaredType());
    isReference |=
        (FIArgs[i].info.getKind() == clang::CodeGen::ABIArgInfo::Indirect ||
         FIArgs[i].info.getKind() ==
             clang::CodeGen::ABIArgInfo::IndirectAliased);

    Value val = Function.getArgument(i);
    assert(val && "Expecting a valid value");

    if (isReference)
      Params.emplace(parm, ValueCategory(val, /*isReference*/ true));
    else {
      Value Alloc =
          createAllocOp(val.getType(), parm, /*memspace*/ 0, isArray, LLVMABI);
      ValueCategory(Alloc, /*isReference*/ true).store(Builder, val);
    }

    i++;
  }

  if (FD->hasAttr<clang::CUDAGlobalAttr>() &&
      Glob.getCGM().getLangOpts().CUDA &&
      !Glob.getCGM().getLangOpts().CUDAIsDevice) {
    FunctionToEmit FTE(*FD);
    auto deviceStub = cast<func::FuncOp>(
        Glob.getOrCreateMLIRFunction(FTE, true /* ShouldEmit*/,
                                     /* getDeviceStub */ true));

    Builder.create<func::CallOp>(Loc, deviceStub, Function.getArguments());
    Builder.create<func::ReturnOp>(Loc);
    return;
  }

  if (auto CC = dyn_cast<clang::CXXConstructorDecl>(FD)) {
    const clang::CXXRecordDecl *ClassDecl = CC->getParent();
    for (auto expr : CC->inits()) {
      if (ShowAST) {
        llvm::errs() << " init: - baseInit:" << (int)expr->isBaseInitializer()
                     << " memberInit:" << (int)expr->isMemberInitializer()
                     << " anyMember:" << (int)expr->isAnyMemberInitializer()
                     << " indirectMember:"
                     << (int)expr->isIndirectMemberInitializer()
                     << " isinClass:" << (int)expr->isInClassMemberInitializer()
                     << " delegating:" << (int)expr->isDelegatingInitializer()
                     << " isPack:" << (int)expr->isPackExpansion() << "\n";
        if (expr->getMember())
          expr->getMember()->dump();
        if (expr->getInit())
          expr->getInit()->dump();
      }
      assert(ThisVal.val);

      clang::FieldDecl *field = expr->getMember();
      if (!field) {
        if (expr->isBaseInitializer()) {
          bool BaseIsVirtual = expr->isBaseVirtual();
          auto BaseType = expr->getBaseClass();

          // Shift and cast down to the base type.
          // TODO: for complete types, this should be possible with a GEP.
          Value V = ThisVal.val;
          const clang::Type *BaseTypes[] = {BaseType};
          bool BaseVirtual[] = {BaseIsVirtual};

          V = GetAddressOfBaseClass(V, /*derived*/ ClassDecl, BaseTypes,
                                    BaseVirtual);

          clang::Expr *init = expr->getInit();
          if (auto clean = dyn_cast<clang::ExprWithCleanups>(init)) {
            CGEIST_WARNING(llvm::WithColor::warning() << "TODO: cleanup\n");
            init = clean->getSubExpr();
          }

          VisitConstructCommon(cast<clang::CXXConstructExpr>(init),
                               /*name*/ nullptr, /*space*/ 0, /*mem*/ V);
          continue;
        }

        if (expr->isDelegatingInitializer()) {
          clang::Expr *init = expr->getInit();
          if (auto clean = dyn_cast<clang::ExprWithCleanups>(init)) {
            CGEIST_WARNING(llvm::WithColor::warning() << "TODO: cleanup\n");
            init = clean->getSubExpr();
          }

          VisitConstructCommon(cast<clang::CXXConstructExpr>(init),
                               /*name*/ nullptr, /*space*/ 0,
                               /*mem*/ ThisVal.val);
          continue;
        }
      }
      assert(field && "initialiation expression must apply to a field");

      if (auto AILE = dyn_cast<clang::ArrayInitLoopExpr>(expr->getInit())) {
        VisitArrayInitLoop(AILE,
                           CommonFieldLookup(CC->getThisObjectType(), field,
                                             ThisVal.val, /*isLValue*/ false));
        continue;
      }

      if (auto cons = dyn_cast<clang::CXXConstructExpr>(expr->getInit())) {
        VisitConstructCommon(cons, /*name*/ nullptr, /*space*/ 0,
                             CommonFieldLookup(CC->getThisObjectType(), field,
                                               ThisVal.val, /*isLValue*/ false)
                                 .val);
        continue;
      }

      auto initexpr = Visit(expr->getInit());
      if (!initexpr.val) {
        expr->getInit()->dump();
        assert(initexpr.val);
      }

      bool isArray = false;
      Glob.getTypes().getMLIRType(expr->getInit()->getType(), &isArray);

      auto cfl = CommonFieldLookup(CC->getThisObjectType(), field, ThisVal.val,
                                   /*isLValue*/ false);
      assert(cfl.val);
      cfl.store(Builder, initexpr, isArray);
    }
  }

  CGEIST_WARNING({
    if (auto CC = dyn_cast<clang::CXXDestructorDecl>(FD))
      llvm::WithColor::warning()
          << "destructor not fully handled yet for: " << CC << "\n";
  });

  auto i1Ty = Builder.getIntegerType(1);
  auto type = MemRefType::get({}, i1Ty, {}, 0);
  auto truev = Builder.create<arith::ConstantIntOp>(Loc, true, 1);
  Loops.push_back({Builder.create<memref::AllocaOp>(Loc, type),
                   Builder.create<memref::AllocaOp>(Loc, type)});
  Builder.create<memref::StoreOp>(Loc, truev, Loops.back().NoBreak);
  Builder.create<memref::StoreOp>(Loc, truev, Loops.back().KeepRunning);

  if (Function.getResultTypes().size()) {
    auto type = MemRefType::get({}, Function.getResultTypes()[0], {}, 0);
    ReturnVal = Builder.create<memref::AllocaOp>(Loc, type);
    if (type.getElementType().isa<IntegerType, FloatType>()) {
      Builder.create<memref::StoreOp>(
          Loc, Builder.create<LLVM::UndefOp>(Loc, type.getElementType()),
          ReturnVal, std::vector<Value>({}));
    }
  }

  if (auto D = dyn_cast<clang::CXXMethodDecl>(FD)) {
    // ClangAST incorrectly does not contain the correct definition
    // of a union move operation and as such we _must_ emit a memcpy
    // for a defaulted union copy or move.
    if (D->getParent()->isUnion() && D->isDefaulted()) {
      Value V = ThisVal.val;
      assert(V);
      if (auto MT = V.getType().dyn_cast<MemRefType>())
        V = Builder.create<polygeist::Pointer2MemrefOp>(
            Loc, LLVM::LLVMPointerType::get(MT.getElementType()), V);

      Value src = Function.getArgument(1);
      if (auto MT = src.getType().dyn_cast<MemRefType>())
        src = Builder.create<polygeist::Pointer2MemrefOp>(
            Loc, LLVM::LLVMPointerType::get(MT.getElementType()), src);

      Value typeSize = Builder.create<polygeist::TypeSizeOp>(
          Loc, Builder.getIndexType(),
          TypeAttr::get(
              V.getType().cast<LLVM::LLVMPointerType>().getElementType()));
      typeSize = Builder.create<arith::IndexCastOp>(Loc, Builder.getI64Type(),
                                                    typeSize);
      V = Builder.create<LLVM::BitcastOp>(
          Loc,
          LLVM::LLVMPointerType::get(
              Builder.getI8Type(),
              V.getType().cast<LLVM::LLVMPointerType>().getAddressSpace()),
          V);
      src = Builder.create<LLVM::BitcastOp>(
          Loc,
          LLVM::LLVMPointerType::get(
              Builder.getI8Type(),
              src.getType().cast<LLVM::LLVMPointerType>().getAddressSpace()),
          src);
      Value VolatileCpy = Builder.create<arith::ConstantIntOp>(Loc, false, 1);
      Builder.create<LLVM::MemcpyOp>(Loc, V, src, typeSize, VolatileCpy);
    }
  }

  clang::Stmt *stmt = FD->getBody();
  assert(stmt);
  if (ShowAST)
    stmt->dump();

  Visit(stmt);

  if (Function.getResultTypes().size()) {
    assert(!isa<gpu::GPUFuncOp>(Function) &&
           "SYCL kernel functions must always have a void return type.");
    Value vals[1] = {Builder.create<memref::LoadOp>(Loc, ReturnVal)};
    Builder.create<func::ReturnOp>(Loc, vals);
  } else if (isa<gpu::GPUFuncOp>(Function))
    Builder.create<gpu::ReturnOp>(Loc);
  else
    Builder.create<func::ReturnOp>(Loc);

  tryToRegisterSYCLMethod(*FD, Function);

  checkFunctionParent(Function, FTE.getContext(), Module);
}

Value MLIRScanner::createAllocOp(Type t, clang::VarDecl *name,
                                 uint64_t memspace, bool isArray = false,
                                 bool LLVMABI = false) {
  MemRefType mr;
  Value alloc = nullptr;
  OpBuilder aBuilder(Builder.getContext());
  aBuilder.setInsertionPointToStart(AllocationScope);
  auto varLoc = name ? getMLIRLocation(name->getBeginLoc()) : Loc;
  if (!isArray) {
    if (LLVMABI) {
      if (name)
        if (auto Var = dyn_cast<clang::VariableArrayType>(
                name->getType()->getUnqualifiedDesugaredType())) {
          auto Len = Visit(Var->getSizeExpr()).getValue(Builder);
          alloc = Builder.create<LLVM::AllocaOp>(
              varLoc, LLVM::LLVMPointerType::get(t, memspace), Len);
          Builder.create<polygeist::TrivialUseOp>(varLoc, alloc);
          alloc = Builder.create<LLVM::BitcastOp>(
              varLoc,
              LLVM::LLVMPointerType::get(LLVM::LLVMArrayType::get(t, 0)),
              alloc);
        }

      if (!alloc) {
        alloc = aBuilder.create<LLVM::AllocaOp>(
            varLoc, LLVM::LLVMPointerType::get(t, memspace),
            aBuilder.create<arith::ConstantIntOp>(varLoc, 1, 64), 0);
        if (t.isa<IntegerType, FloatType>()) {
          aBuilder.create<LLVM::StoreOp>(
              varLoc, aBuilder.create<LLVM::UndefOp>(varLoc, t), alloc);
        }
        // alloc = Builder.create<LLVM::BitcastOp>(varLoc,
        // LLVM::LLVMPointerType::get(LLVM::LLVMArrayType::get(t, 1)), alloc);
      }
    } else {
      mr = MemRefType::get(1, t, {}, memspace);
      alloc = aBuilder.create<memref::AllocaOp>(varLoc, mr);
      LLVM_DEBUG({
        llvm::dbgs() << "MLIRScanner::createAllocOp: created: ";
        alloc.dump();
      });

      if (memspace != 0) {
        // Note: this code is incorrect because 'alloc' has a MemRefType in
        // memory space that is not zero, therefore is illegal to create a
        // Memref2Pointer operation that yields a result not in the same memory
        // space.
        auto memRefToPtr = aBuilder.create<polygeist::Memref2PointerOp>(
            varLoc, LLVM::LLVMPointerType::get(t, 0), alloc);
        alloc = aBuilder.create<polygeist::Pointer2MemrefOp>(
            varLoc, MemRefType::get(ShapedType::kDynamic, t, {}, memspace),
            memRefToPtr);
      }
      alloc = aBuilder.create<memref::CastOp>(
          varLoc, MemRefType::get(ShapedType::kDynamic, t, {}, 0), alloc);
      LLVM_DEBUG({
        llvm::dbgs() << "MLIRScanner::createAllocOp: created: ";
        alloc.dump();
        llvm::dbgs() << "\n";
      });

      if (t.isa<IntegerType, FloatType>()) {
        Value idxs[] = {aBuilder.create<arith::ConstantIndexOp>(Loc, 0)};
        aBuilder.create<memref::StoreOp>(
            varLoc, aBuilder.create<LLVM::UndefOp>(varLoc, t), alloc, idxs);
      }
    }
  } else {
    auto MT = t.cast<MemRefType>();
    auto shape = std::vector<int64_t>(MT.getShape());
    auto pshape = shape[0];

    if (name)
      if (auto Var = dyn_cast<clang::VariableArrayType>(
              name->getType()->getUnqualifiedDesugaredType())) {
        assert(shape[0] == ShapedType::kDynamic);
        mr = MemRefType::get(
            shape, MT.getElementType(), MemRefLayoutAttrInterface(),
            mlirclang::wrapIntegerMemorySpace(memspace, MT.getContext()));
        auto len = Visit(Var->getSizeExpr()).getValue(Builder);
        len = Builder.create<arith::IndexCastOp>(varLoc, Builder.getIndexType(),
                                                 len);
        alloc = Builder.create<memref::AllocaOp>(varLoc, mr, len);
        Builder.create<polygeist::TrivialUseOp>(varLoc, alloc);
        if (memspace != 0) {
          alloc = aBuilder.create<polygeist::Pointer2MemrefOp>(
              varLoc, MemRefType::get(shape, MT.getElementType()),
              aBuilder.create<polygeist::Memref2PointerOp>(
                  varLoc, LLVM::LLVMPointerType::get(MT.getElementType(), 0),
                  alloc));
        }
      }

    if (!alloc) {
      if (pshape == ShapedType::kDynamic)
        shape[0] = 1;
      mr = MemRefType::get(
          shape, MT.getElementType(), MemRefLayoutAttrInterface(),
          mlirclang::wrapIntegerMemorySpace(memspace, MT.getContext()));
      alloc = aBuilder.create<memref::AllocaOp>(varLoc, mr);
      if (memspace != 0) {
        alloc = aBuilder.create<polygeist::Pointer2MemrefOp>(
            varLoc, MemRefType::get(shape, MT.getElementType()),
            aBuilder.create<polygeist::Memref2PointerOp>(
                varLoc, LLVM::LLVMPointerType::get(MT.getElementType(), 0),
                alloc));
      }
      shape[0] = pshape;
      alloc = aBuilder.create<memref::CastOp>(
          varLoc, MemRefType::get(shape, MT.getElementType()), alloc);
    }
  }
  assert(alloc);
  // NamedAttribute attrs[] = {NamedAttribute("name", name)};
  if (name) {
    // if (name->getName() == "i")
    //  assert(0 && " not i");
    if (Params.find(name) != Params.end()) {
      name->dump();
    }
    assert(Params.find(name) == Params.end());
    Params[name] = ValueCategory(alloc, /*isReference*/ true);
  }
  return alloc;
}

ValueCategory MLIRScanner::VisitVarDecl(clang::VarDecl *decl) {
  decl = decl->getCanonicalDecl();
  Type subType = Glob.getTypes().getMLIRType(decl->getType());
  ValueCategory inite = nullptr;
  unsigned memtype = decl->hasAttr<clang::CUDASharedAttr>() ? 5 : 0;
  bool LLVMABI = false;
  bool isArray = false;

  if (Glob.getTypes()
          .getMLIRType(Glob.getCGM().getContext().getLValueReferenceType(
              decl->getType()))
          .isa<LLVM::LLVMPointerType>())
    LLVMABI = true;
  else
    Glob.getTypes().getMLIRType(decl->getType(), &isArray);

  if (!LLVMABI && isArray) {
    subType = Glob.getTypes().getMLIRType(
        Glob.getCGM().getContext().getLValueReferenceType(decl->getType()));
  }

  LLVM::TypeFromLLVMIRTranslator typeTranslator(*Module->getContext());

  if (auto init = decl->getInit()) {
    if (!isa<clang::InitListExpr>(init) &&
        !isa<clang::CXXConstructExpr>(init)) {
      auto visit = Visit(init);
      if (!visit.val) {
        decl->dump();
        assert(visit.val);
      }
      bool isReference = init->isLValue() || init->isXValue();
      if (isReference) {
        assert(visit.isReference);
        Builder.create<polygeist::TrivialUseOp>(Loc, visit.val);
        return Params[decl] = visit;
      }
      if (isArray) {
        assert(visit.isReference);
        inite = visit;
      } else {
        inite = ValueCategory(visit.getValue(Builder), /*isRef*/ false);
        if (!inite.val) {
          init->dump();
          assert(0 && inite.val);
        }
        subType = inite.val.getType();
      }
    }
  } else if (auto ava = decl->getAttr<clang::AlignValueAttr>()) {
    if (auto algn = dyn_cast<clang::ConstantExpr>(ava->getAlignment())) {
      for (auto a : algn->children()) {
        if (auto IL = dyn_cast<clang::IntegerLiteral>(a)) {
          if (IL->getValue() == 8192) {
            llvm::Type *T =
                Glob.getCGM().getTypes().ConvertType(decl->getType());
            subType = typeTranslator.translateType(T);
            LLVMABI = true;
            break;
          }
        }
      }
    }
  } else if (auto ava = decl->getAttr<clang::InitPriorityAttr>()) {
    if (ava->getPriority() == 8192) {
      llvm::Type *T = Glob.getCGM().getTypes().ConvertType(decl->getType());
      subType = typeTranslator.translateType(T);
      LLVMABI = true;
    }
  }

  Value op;

  Block *Block = nullptr;
  Block::iterator iter;

  if (decl->isStaticLocal() && memtype == 0) {
    OpBuilder aBuilder(Builder.getContext());
    aBuilder.setInsertionPointToStart(AllocationScope);
    auto varLoc = getMLIRLocation(decl->getBeginLoc());

    if (Glob.getTypes()
            .getMLIRType(
                Glob.getCGM().getContext().getPointerType(decl->getType()))
            .isa<LLVM::LLVMPointerType>()) {
      op = aBuilder.create<LLVM::AddressOfOp>(
          varLoc, Glob.getOrCreateLLVMGlobal(
                      decl, (Function.getName() + "@static@").str()));
    } else {
      auto gv =
          Glob.getOrCreateGlobal(*decl, (Function.getName() + "@static@").str(),
                                 FunctionContext::Host);
      auto gv2 = aBuilder.create<memref::GetGlobalOp>(
          varLoc, gv.first.getType(), gv.first.getName());
      op = reshapeRanklessGlobal(gv2);
    }
    Params[decl] = ValueCategory(op, /*isReference*/ true);
    if (decl->getInit()) {
      auto mr = MemRefType::get({}, Builder.getI1Type());
      bool inits[1] = {true};
      auto rtt = RankedTensorType::get({}, Builder.getI1Type());
      auto init_value = DenseIntElementsAttr::get(rtt, inits);
      OpBuilder gBuilder(Builder.getContext());
      gBuilder.setInsertionPointToStart(Module->getBody());
      auto name = Glob.getCGM().getMangledName(decl);
      auto globalOp = gBuilder.create<memref::GlobalOp>(
          Module->getLoc(),
          Builder.getStringAttr(Function.getName() + "@static@" + name +
                                "@init"),
          /*sym_visibility*/ StringAttr(), TypeAttr::get(mr), init_value,
          UnitAttr(), /*alignment*/ nullptr);
      SymbolTable::setSymbolVisibility(globalOp,
                                       SymbolTable::Visibility::Private);

      auto boolop =
          Builder.create<memref::GetGlobalOp>(varLoc, mr, globalOp.getName());
      Value V = reshapeRanklessGlobal(boolop);
      auto cond = Builder.create<memref::LoadOp>(
          varLoc, V, std::vector<Value>({getConstantIndex(0)}));

      auto ifOp = Builder.create<scf::IfOp>(varLoc, cond, /*hasElse*/ false);
      Block = Builder.getInsertionBlock();
      iter = Builder.getInsertionPoint();
      Builder.setInsertionPointToStart(&ifOp.getThenRegion().back());
      Builder.create<memref::StoreOp>(
          varLoc, Builder.create<arith::ConstantIntOp>(varLoc, false, 1), V,
          std::vector<Value>({getConstantIndex(0)}));
    }
  } else
    op = createAllocOp(subType, decl, memtype, isArray, LLVMABI);

  if (inite.val) {
    ValueCategory(op, /*isReference*/ true).store(Builder, inite, isArray);
  } else if (auto init = decl->getInit()) {
    if (isa<clang::InitListExpr>(init)) {
      InitializeValueByInitListExpr(op, init);
    } else if (auto CE = dyn_cast<clang::CXXConstructExpr>(init)) {
      VisitConstructCommon(CE, decl, memtype, op);
    } else
      assert(0 && "unknown init list");
  }
  if (Block)
    Builder.setInsertionPoint(Block, iter);
  return ValueCategory(op, /*isReference*/ true);
}

Value add(MLIRScanner &sc, OpBuilder &Builder, Location Loc, Value lhs,
          Value rhs) {
  assert(lhs);
  assert(rhs);
  if (auto op = lhs.getDefiningOp<arith::ConstantIntOp>()) {
    if (op.value() == 0) {
      return rhs;
    }
  }

  if (auto op = lhs.getDefiningOp<arith::ConstantIndexOp>()) {
    if (op.value() == 0) {
      return rhs;
    }
  }

  if (auto op = rhs.getDefiningOp<arith::ConstantIntOp>()) {
    if (op.value() == 0) {
      return lhs;
    }
  }

  if (auto op = rhs.getDefiningOp<arith::ConstantIndexOp>()) {
    if (op.value() == 0) {
      return lhs;
    }
  }
  return Builder.create<arith::AddIOp>(Loc, lhs, rhs);
}

Value MLIRScanner::castToIndex(Location Loc, Value val) {
  assert(val && "Expect non-null value");

  if (auto op = val.getDefiningOp<arith::ConstantIntOp>())
    return getConstantIndex(op.value());

  return Builder.create<arith::IndexCastOp>(
      Loc, IndexType::get(val.getContext()), val);
}

Value MLIRScanner::castToMemSpace(Value val, unsigned memSpace) {
  assert(val && "Expect non-null value");

  return TypeSwitch<Type, Value>(val.getType())
      .Case<MemRefType>([&](MemRefType valType) -> Value {
        if (valType.getMemorySpaceAsInt() == memSpace)
          return val;

        Value newVal = Builder.create<polygeist::Memref2PointerOp>(
            Loc,
            LLVM::LLVMPointerType::get(valType.getElementType(),
                                       valType.getMemorySpaceAsInt()),
            val);
        newVal = Builder.create<LLVM::AddrSpaceCastOp>(
            Loc, LLVM::LLVMPointerType::get(valType.getElementType(), memSpace),
            newVal);
        return Builder.create<polygeist::Pointer2MemrefOp>(
            Loc,
            MemRefType::get(valType.getShape(), valType.getElementType(),
                            MemRefLayoutAttrInterface(),
                            mlirclang::wrapIntegerMemorySpace(
                                memSpace, valType.getContext())),
            newVal);
      })
      .Case<LLVM::LLVMPointerType>([&](LLVM::LLVMPointerType valType) -> Value {
        if (valType.getAddressSpace() == memSpace)
          return val;

        return Builder.create<LLVM::AddrSpaceCastOp>(
            Loc, LLVM::LLVMPointerType::get(valType.getElementType(), memSpace),
            val);
      })
      .Default([&](Type valType) {
        llvm_unreachable("unimplemented");
        return val;
      });
}

Value MLIRScanner::castToMemSpaceOfType(Value val, Type t) {
  assert((t.isa<MemRefType>() || t.isa<LLVM::LLVMPointerType>()) &&
         "Unexpected type");
  unsigned memSpace = t.isa<MemRefType>()
                          ? t.cast<MemRefType>().getMemorySpaceAsInt()
                          : t.cast<LLVM::LLVMPointerType>().getAddressSpace();
  return castToMemSpace(val, memSpace);
}

ValueCategory MLIRScanner::CommonArrayToPointer(ValueCategory scalar) {
  assert(scalar.val);
  assert(scalar.isReference);
  if (auto PT = scalar.val.getType().dyn_cast<LLVM::LLVMPointerType>()) {
    if (PT.getElementType().isa<LLVM::LLVMPointerType>())
      return ValueCategory(scalar.val, /*isRef*/ false);
    Value vec[2] = {Builder.create<arith::ConstantIntOp>(Loc, 0, 32),
                    Builder.create<arith::ConstantIntOp>(Loc, 0, 32)};
    if (!PT.getElementType().isa<LLVM::LLVMArrayType>()) {
      EmittingFunctionDecl->dump();
      Function.dump();
      llvm::errs() << " sval: " << scalar.val << "\n";
      llvm::errs() << PT << "\n";
    }
    auto ET = PT.getElementType().cast<LLVM::LLVMArrayType>().getElementType();
    return ValueCategory(
        Builder.create<LLVM::GEPOp>(
            Loc, LLVM::LLVMPointerType::get(ET, PT.getAddressSpace()),
            scalar.val, vec),
        /*isReference*/ false);
  }

  auto MT = scalar.val.getType().cast<MemRefType>();
  auto shape = std::vector<int64_t>(MT.getShape());
  // if (shape.size() > 1) {
  //  shape.erase(shape.begin());
  //} else {
  shape[0] = ShapedType::kDynamic;
  //}
  auto MT0 = MemRefType::get(shape, MT.getElementType(),
                             MemRefLayoutAttrInterface(), MT.getMemorySpace());

  auto post = Builder.create<memref::CastOp>(Loc, MT0, scalar.val);
  return ValueCategory(post, /*isReference*/ false);
}

ValueCategory MLIRScanner::CommonArrayLookup(ValueCategory array, Value idx,
                                             bool isImplicitRefResult,
                                             bool removeIndex) {
  Value val = array.getValue(Builder);
  assert(val);

  if (val.getType().isa<LLVM::LLVMPointerType>()) {

    Value vals[] = {Builder.create<arith::IndexCastOp>(
        Loc, Builder.getIntegerType(64), idx)};
    // TODO sub
    return ValueCategory(
        Builder.create<LLVM::GEPOp>(Loc, val.getType(), val, vals),
        /*isReference*/ true);
  }
  if (!val.getType().isa<MemRefType>()) {
    EmittingFunctionDecl->dump();
    Builder.getInsertionBlock()->dump();
    Function.dump();
    llvm::errs() << "value: " << val << "\n";
  }

  ValueCategory dref;
  {
    auto MT = val.getType().cast<MemRefType>();
    auto shape = std::vector<int64_t>(MT.getShape());
    shape[0] = ShapedType::kDynamic;
    auto MT0 =
        MemRefType::get(shape, MT.getElementType(), MemRefLayoutAttrInterface(),
                        MT.getMemorySpace());
    auto post = Builder.create<polygeist::SubIndexOp>(Loc, MT0, val, idx);
    // TODO sub
    dref = ValueCategory(post, /*isReference*/ true);
  }
  assert(dref.isReference);
  if (!removeIndex)
    return dref;

  auto MT = dref.val.getType().cast<MemRefType>();
  auto shape = std::vector<int64_t>(MT.getShape());
  if (shape.size() == 1 || (shape.size() == 2 && isImplicitRefResult)) {
    shape[0] = ShapedType::kDynamic;
  } else {
    shape.erase(shape.begin());
  }
  auto MT0 = MemRefType::get(shape, MT.getElementType(),
                             MemRefLayoutAttrInterface(), MT.getMemorySpace());
  auto post = Builder.create<polygeist::SubIndexOp>(Loc, MT0, dref.val,
                                                    getConstantIndex(0));
  return ValueCategory(post, /*isReference*/ true);
}

Value MLIRScanner::getConstantIndex(int x) {
  if (Constants.find(x) != Constants.end()) {
    return Constants[x];
  }
  OpBuilder subBuilder(Builder.getContext());
  subBuilder.setInsertionPointToStart(EntryBlock);
  return Constants[x] = subBuilder.create<arith::ConstantIndexOp>(Loc, x);
}

ValueCategory MLIRScanner::VisitUnaryOperator(clang::UnaryOperator *U) {
  auto Loc = getMLIRLocation(U->getExprLoc());
  auto sub = Visit(U->getSubExpr());

  switch (U->getOpcode()) {
  case clang::UnaryOperator::Opcode::UO_Extension: {
    return sub;
  }
  case clang::UnaryOperator::Opcode::UO_LNot: {
    assert(sub.val);
    Value val = sub.getValue(Builder);

    if (auto MT = val.getType().dyn_cast<MemRefType>()) {
      val = Builder.create<polygeist::Memref2PointerOp>(
          Loc,
          LLVM::LLVMPointerType::get(Builder.getI8Type(),
                                     MT.getMemorySpaceAsInt()),
          val);
    }

    if (auto LT = val.getType().dyn_cast<LLVM::LLVMPointerType>()) {
      auto nullptr_llvm = Builder.create<LLVM::NullOp>(Loc, LT);
      auto ne = Builder.create<LLVM::ICmpOp>(Loc, LLVM::ICmpPredicate::eq, val,
                                             nullptr_llvm);
      return ValueCategory(ne, /*isReference*/ false);
    }

    if (!val.getType().isa<IntegerType>()) {
      U->dump();
      val.dump();
    }
    auto ty = val.getType().cast<IntegerType>();
    if (ty.getWidth() != 1) {
      val = Builder.create<arith::CmpIOp>(
          Loc, arith::CmpIPredicate::ne, val,
          Builder.create<arith::ConstantIntOp>(Loc, 0, ty));
    }
    auto c1 = Builder.create<arith::ConstantIntOp>(Loc, 1, val.getType());
    Value res = Builder.create<arith::XOrIOp>(Loc, val, c1);

    auto postTy = Glob.getTypes().getMLIRType(U->getType()).cast<IntegerType>();
    if (postTy.getWidth() > 1)
      res = Builder.create<arith::ExtUIOp>(Loc, postTy, res);
    return ValueCategory(res, /*isReference*/ false);
  }
  case clang::UnaryOperator::Opcode::UO_Not: {
    assert(sub.val);
    Value val = sub.getValue(Builder);

    if (!val.getType().isa<IntegerType>()) {
      U->dump();
      val.dump();
    }
    auto ty = val.getType().cast<IntegerType>();
    auto c1 = Builder.create<arith::ConstantIntOp>(
        Loc, APInt::getAllOnesValue(ty.getWidth()).getSExtValue(), ty);
    return ValueCategory(Builder.create<arith::XOrIOp>(Loc, val, c1),
                         /*isReference*/ false);
  }
  case clang::UnaryOperator::Opcode::UO_Deref: {
    auto dref = sub.dereference(Builder);
    return dref;
  }
  case clang::UnaryOperator::Opcode::UO_AddrOf: {
    assert(sub.isReference);
    if (sub.val.getType().isa<LLVM::LLVMPointerType>())
      return ValueCategory(sub.val, /*isReference*/ false);

    bool isArray = false;
    Glob.getTypes().getMLIRType(U->getSubExpr()->getType(), &isArray);
    auto MT = sub.val.getType().cast<MemRefType>();
    auto shape = std::vector<int64_t>(MT.getShape());
    Value res;
    shape[0] = ShapedType::kDynamic;
    auto MT0 =
        MemRefType::get(shape, MT.getElementType(), MemRefLayoutAttrInterface(),
                        MT.getMemorySpace());
    res = Builder.create<memref::CastOp>(Loc, MT0, sub.val);
    return ValueCategory(res,
                         /*isReference*/ false);
  }
  case clang::UnaryOperator::Opcode::UO_PreInc:
  case clang::UnaryOperator::Opcode::UO_PostInc: {
    assert(sub.isReference);
    auto prev = sub.getValue(Builder);
    auto ty = prev.getType();

    Value next;
    if (auto ft = ty.dyn_cast<FloatType>()) {
      if (prev.getType() != ty) {
        U->dump();
        llvm::errs() << " ty: " << ty << "prev: " << prev << "\n";
      }
      assert(prev.getType() == ty);
      next = Builder.create<arith::AddFOp>(
          Loc, prev,
          Builder.create<arith::ConstantFloatOp>(
              Loc, APFloat(ft.getFloatSemantics(), "1"), ft));
    } else if (auto MT = ty.dyn_cast<MemRefType>()) {
      auto shape = std::vector<int64_t>(MT.getShape());
      shape[0] = ShapedType::kDynamic;
      auto MT0 =
          MemRefType::get(shape, MT.getElementType(),
                          MemRefLayoutAttrInterface(), MT.getMemorySpace());
      next = Builder.create<polygeist::SubIndexOp>(Loc, MT0, prev,
                                                   getConstantIndex(1));
    } else if (auto pt = ty.dyn_cast<LLVM::LLVMPointerType>()) {
      auto ity = IntegerType::get(Builder.getContext(), 64);
      next = Builder.create<LLVM::GEPOp>(
          Loc, pt, prev,
          std::vector<Value>(
              {Builder.create<arith::ConstantIntOp>(Loc, 1, ity)}));
    } else {
      if (!ty.isa<IntegerType>()) {
        llvm::errs() << ty << " - " << prev << "\n";
        U->dump();
      }
      if (prev.getType() != ty) {
        U->dump();
        llvm::errs() << " ty: " << ty << "prev: " << prev << "\n";
      }
      assert(prev.getType() == ty);
      next = Builder.create<arith::AddIOp>(
          Loc, prev,
          Builder.create<arith::ConstantIntOp>(Loc, 1, ty.cast<IntegerType>()));
    }
    sub.store(Builder, next);

    if (U->getOpcode() == clang::UnaryOperator::Opcode::UO_PreInc)
      return sub;
    else
      return ValueCategory(prev, /*isReference*/ false);
  }
  case clang::UnaryOperator::Opcode::UO_PreDec:
  case clang::UnaryOperator::Opcode::UO_PostDec: {
    auto ty = Glob.getTypes().getMLIRType(U->getType());
    assert(sub.isReference);
    auto prev = sub.getValue(Builder);

    Value next;
    if (auto ft = ty.dyn_cast<FloatType>()) {
      next = Builder.create<arith::SubFOp>(
          Loc, prev,
          Builder.create<arith::ConstantFloatOp>(
              Loc, APFloat(ft.getFloatSemantics(), "1"), ft));
    } else if (auto pt = ty.dyn_cast<LLVM::LLVMPointerType>()) {
      auto ity = IntegerType::get(Builder.getContext(), 64);
      next = Builder.create<LLVM::GEPOp>(
          Loc, pt, prev,
          std::vector<Value>(
              {Builder.create<arith::ConstantIntOp>(Loc, -1, ity)}));
    } else if (auto MT = ty.dyn_cast<MemRefType>()) {
      auto shape = std::vector<int64_t>(MT.getShape());
      shape[0] = ShapedType::kDynamic;
      auto MT0 =
          MemRefType::get(shape, MT.getElementType(),
                          MemRefLayoutAttrInterface(), MT.getMemorySpace());
      next = Builder.create<polygeist::SubIndexOp>(Loc, MT0, prev,
                                                   getConstantIndex(-1));
    } else {
      if (!ty.isa<IntegerType>()) {
        llvm::errs() << ty << " - " << prev << "\n";
        U->dump();
      }
      next = Builder.create<arith::SubIOp>(
          Loc, prev,
          Builder.create<arith::ConstantIntOp>(Loc, 1, ty.cast<IntegerType>()));
    }
    sub.store(Builder, next);
    return ValueCategory(
        (U->getOpcode() == clang::UnaryOperator::Opcode::UO_PostInc) ? prev
                                                                     : next,
        /*isReference*/ false);
  }
  default: {
    U->dump();
    assert(0 && "unhandled opcode");
  }
  }
}

bool hasAffineArith(Operation *op, AffineExpr &expr, Value &affineForIndVar) {
  // skip IndexCastOp
  if (isa<arith::IndexCastOp>(op))
    return hasAffineArith(op->getOperand(0).getDefiningOp(), expr,
                          affineForIndVar);

  // induction variable are modelled as memref<1xType>
  // %1 = index_cast %induction : index to i32
  // %2 = alloca() : memref<1xi32>
  // store %1, %2[0] : memref<1xi32>
  // ...
  // %5 = load %2[0] : memref<1xf32>
  if (isa<memref::LoadOp>(op)) {
    auto load = cast<memref::LoadOp>(op);
    auto loadOperand = load.getOperand(0);
    if (loadOperand.getType().cast<MemRefType>().getShape().size() != 1)
      return false;
    auto maybeAllocaOp = loadOperand.getDefiningOp();
    if (!isa<memref::AllocaOp>(maybeAllocaOp))
      return false;
    auto allocaUsers = maybeAllocaOp->getUsers();
    if (llvm::none_of(allocaUsers, [](Operation *op) {
          if (isa<memref::StoreOp>(op))
            return true;
          return false;
        }))
      return false;
    for (auto user : allocaUsers)
      if (auto storeOp = dyn_cast<memref::StoreOp>(user)) {
        auto storeOperand = storeOp.getOperand(0);
        auto maybeIndexCast = storeOperand.getDefiningOp();
        if (!isa<arith::IndexCastOp>(maybeIndexCast))
          return false;
        auto indexCastOperand = maybeIndexCast->getOperand(0);
        if (auto BlockArg = indexCastOperand.dyn_cast<BlockArgument>()) {
          if (auto affineForOp =
                  dyn_cast<AffineForOp>(BlockArg.getOwner()->getParentOp()))
            affineForIndVar = affineForOp.getInductionVar();
          else
            return false;
        }
      }
    return true;
  }

  // at this point we expect only AddIOp or MulIOp
  if (!isa<arith::AddIOp>(op) && !isa<arith::MulIOp>(op))
    return false;

  // make sure that the current op has at least one constant operand
  // (ConstantIndexOp or ConstantIntOp)
  if (llvm::none_of(op->getOperands(), [](Value operand) {
        return (isa<arith::ConstantIndexOp>(operand.getDefiningOp()) ||
                isa<arith::ConstantIntOp>(operand.getDefiningOp()));
      }))
    return false;

  // build affine expression by adding or multiplying Constants.
  // and keep iterating on the non-constant index
  Value nonCstOperand = nullptr;
  for (auto operand : op->getOperands()) {
    if (auto constantIndexOp =
            dyn_cast<arith::ConstantIndexOp>(operand.getDefiningOp())) {
      if (isa<arith::AddIOp>(op))
        expr = expr + constantIndexOp.value();
      else
        expr = expr * constantIndexOp.value();
    } else if (auto constantIntOp =
                   dyn_cast<arith::ConstantIntOp>(operand.getDefiningOp())) {
      if (isa<arith::AddIOp>(op))
        expr = expr + constantIntOp.value();
      else
        expr = expr * constantIntOp.value();
    } else
      nonCstOperand = operand;
  }
  return hasAffineArith(nonCstOperand.getDefiningOp(), expr, affineForIndVar);
}

ValueCategory MLIRScanner::VisitBinaryOperator(clang::BinaryOperator *BO) {
  auto Loc = getMLIRLocation(BO->getExprLoc());

  auto fixInteger = [&](Value res) {
    auto prevTy = res.getType().cast<IntegerType>();
    auto postTy =
        Glob.getTypes().getMLIRType(BO->getType()).cast<IntegerType>();
    bool signedType = true;
    if (auto bit = dyn_cast<clang::BuiltinType>(&*BO->getType())) {
      if (bit->isUnsignedInteger())
        signedType = false;
      if (bit->isSignedInteger())
        signedType = true;
    }
    if (postTy != prevTy) {
      if (signedType)
        res = Builder.create<arith::ExtSIOp>(Loc, postTy, res);
      else
        res = Builder.create<arith::ExtUIOp>(Loc, postTy, res);
    }
    return ValueCategory(res, /*isReference*/ false);
  };

  auto lhs = Visit(BO->getLHS());
  if (!lhs.val && BO->getOpcode() != clang::BinaryOperator::Opcode::BO_Comma) {
    BO->dump();
    BO->getLHS()->dump();
    assert(lhs.val);
  }

  switch (BO->getOpcode()) {
  case clang::BinaryOperator::Opcode::BO_LAnd: {
    Type types[] = {Builder.getIntegerType(1)};
    auto cond = lhs.getValue(Builder);
    if (auto LT = cond.getType().dyn_cast<LLVM::LLVMPointerType>()) {
      auto nullptr_llvm = Builder.create<LLVM::NullOp>(Loc, LT);
      cond = Builder.create<LLVM::ICmpOp>(Loc, LLVM::ICmpPredicate::ne, cond,
                                          nullptr_llvm);
    }
    if (!cond.getType().isa<IntegerType>()) {
      LLVM_DEBUG({
        BO->dump();
        BO->getType()->dump();
        llvm::dbgs() << "cond: " << cond << "\n";
      });
    }
    auto prevTy = cond.getType().cast<IntegerType>();
    if (!prevTy.isInteger(1)) {
      cond = Builder.create<arith::CmpIOp>(
          Loc, arith::CmpIPredicate::ne, cond,
          Builder.create<arith::ConstantIntOp>(Loc, 0, prevTy));
    }
    auto ifOp = Builder.create<scf::IfOp>(Loc, types, cond,
                                          /*hasElseRegion*/ true);

    auto oldpoint = Builder.getInsertionPoint();
    auto oldBlock = Builder.getInsertionBlock();
    Builder.setInsertionPointToStart(&ifOp.getThenRegion().back());

    auto rhs = Visit(BO->getRHS()).getValue(Builder);
    assert(rhs != nullptr);
    if (auto LT = rhs.getType().dyn_cast<LLVM::LLVMPointerType>()) {
      auto nullptr_llvm = Builder.create<LLVM::NullOp>(Loc, LT);
      rhs = Builder.create<LLVM::ICmpOp>(Loc, LLVM::ICmpPredicate::ne, rhs,
                                         nullptr_llvm);
    }
    if (!rhs.getType().cast<IntegerType>().isInteger(1)) {
      rhs = Builder.create<arith::CmpIOp>(
          Loc, arith::CmpIPredicate::ne, rhs,
          Builder.create<arith::ConstantIntOp>(Loc, 0, rhs.getType()));
    }
    Value truearray[] = {rhs};
    Builder.create<scf::YieldOp>(Loc, truearray);

    Builder.setInsertionPointToStart(&ifOp.getElseRegion().back());
    Value falsearray[] = {
        Builder.create<arith::ConstantIntOp>(Loc, 0, types[0])};
    Builder.create<scf::YieldOp>(Loc, falsearray);

    Builder.setInsertionPoint(oldBlock, oldpoint);
    return fixInteger(ifOp.getResult(0));
  }
  case clang::BinaryOperator::Opcode::BO_LOr: {
    Type types[] = {Builder.getIntegerType(1)};
    auto cond = lhs.getValue(Builder);
    auto prevTy = cond.getType().cast<IntegerType>();
    if (!prevTy.isInteger(1)) {
      cond = Builder.create<arith::CmpIOp>(
          Loc, arith::CmpIPredicate::ne, cond,
          Builder.create<arith::ConstantIntOp>(Loc, 0, prevTy));
    }
    auto ifOp = Builder.create<scf::IfOp>(Loc, types, cond,
                                          /*hasElseRegion*/ true);

    auto oldpoint = Builder.getInsertionPoint();
    auto oldBlock = Builder.getInsertionBlock();
    Builder.setInsertionPointToStart(&ifOp.getThenRegion().back());

    Value truearray[] = {
        Builder.create<arith::ConstantIntOp>(Loc, 1, types[0])};
    Builder.create<scf::YieldOp>(Loc, truearray);

    Builder.setInsertionPointToStart(&ifOp.getElseRegion().back());
    auto rhs = Visit(BO->getRHS()).getValue(Builder);
    if (!rhs.getType().cast<IntegerType>().isInteger(1)) {
      rhs = Builder.create<arith::CmpIOp>(
          Loc, arith::CmpIPredicate::ne, rhs,
          Builder.create<arith::ConstantIntOp>(Loc, 0, rhs.getType()));
    }
    assert(rhs != nullptr);
    Value falsearray[] = {rhs};
    Builder.create<scf::YieldOp>(Loc, falsearray);

    Builder.setInsertionPoint(oldBlock, oldpoint);

    return fixInteger(ifOp.getResult(0));
  }
  default:
    break;
  }
  auto rhs = Visit(BO->getRHS());
  if (!rhs.val && BO->getOpcode() != clang::BinaryOperator::Opcode::BO_Comma) {
    BO->getRHS()->dump();
    assert(rhs.val);
  }
  // TODO note assumptions made here about unsigned / unordered
  bool signedType = true;
  if (auto bit = dyn_cast<clang::BuiltinType>(&*BO->getType())) {
    if (bit->isUnsignedInteger())
      signedType = false;
    if (bit->isSignedInteger())
      signedType = true;
  }
  switch (BO->getOpcode()) {
  case clang::BinaryOperator::Opcode::BO_GT:
  case clang::BinaryOperator::Opcode::BO_GE:
  case clang::BinaryOperator::Opcode::BO_LT:
  case clang::BinaryOperator::Opcode::BO_LE:
  case clang::BinaryOperator::Opcode::BO_EQ:
  case clang::BinaryOperator::Opcode::BO_NE: {
    signedType = true;
    if (auto bit = dyn_cast<clang::BuiltinType>(&*BO->getLHS()->getType())) {
      if (bit->isUnsignedInteger())
        signedType = false;
      if (bit->isSignedInteger())
        signedType = true;
    }
    arith::CmpFPredicate FPred;
    arith::CmpIPredicate IPred;
    LLVM::ICmpPredicate LPred;
    switch (BO->getOpcode()) {
    case clang::BinaryOperator::Opcode::BO_GT:
      FPred = arith::CmpFPredicate::UGT;
      IPred =
          signedType ? arith::CmpIPredicate::sgt : arith::CmpIPredicate::ugt,
      LPred = LLVM::ICmpPredicate::ugt;
      break;
    case clang::BinaryOperator::Opcode::BO_GE:
      FPred = arith::CmpFPredicate::UGE;
      IPred =
          signedType ? arith::CmpIPredicate::sge : arith::CmpIPredicate::uge,
      LPred = LLVM::ICmpPredicate::uge;
      break;
    case clang::BinaryOperator::Opcode::BO_LT:
      FPred = arith::CmpFPredicate::ULT;
      IPred =
          signedType ? arith::CmpIPredicate::slt : arith::CmpIPredicate::ult,
      LPred = LLVM::ICmpPredicate::ult;
      break;
    case clang::BinaryOperator::Opcode::BO_LE:
      FPred = arith::CmpFPredicate::ULE;
      IPred =
          signedType ? arith::CmpIPredicate::sle : arith::CmpIPredicate::ule,
      LPred = LLVM::ICmpPredicate::ule;
      break;
    case clang::BinaryOperator::Opcode::BO_EQ:
      FPred = arith::CmpFPredicate::UEQ;
      IPred = arith::CmpIPredicate::eq;
      LPred = LLVM::ICmpPredicate::eq;
      break;
    case clang::BinaryOperator::Opcode::BO_NE:
      FPred = arith::CmpFPredicate::UNE;
      IPred = arith::CmpIPredicate::ne;
      LPred = LLVM::ICmpPredicate::ne;
      break;
    default:
      llvm_unreachable("Unknown op in binary comparision switch");
    }

    auto lhs_v = lhs.getValue(Builder);
    auto rhs_v = rhs.getValue(Builder);
    if (auto MT = lhs_v.getType().dyn_cast<MemRefType>()) {
      lhs_v = Builder.create<polygeist::Memref2PointerOp>(
          Loc,
          LLVM::LLVMPointerType::get(MT.getElementType(),
                                     MT.getMemorySpaceAsInt()),
          lhs_v);
    }
    if (auto MT = rhs_v.getType().dyn_cast<MemRefType>()) {
      rhs_v = Builder.create<polygeist::Memref2PointerOp>(
          Loc,
          LLVM::LLVMPointerType::get(MT.getElementType(),
                                     MT.getMemorySpaceAsInt()),
          rhs_v);
    }
    Value res;
    if (lhs_v.getType().isa<FloatType>())
      res = Builder.create<arith::CmpFOp>(Loc, FPred, lhs_v, rhs_v);
    else if (lhs_v.getType().isa<LLVM::LLVMPointerType>())
      res = Builder.create<LLVM::ICmpOp>(Loc, LPred, lhs_v, rhs_v);
    else
      res = Builder.create<arith::CmpIOp>(Loc, IPred, lhs_v, rhs_v);

    return ValueCategory(res, /*isReference*/ false);
  }

  case clang::BinaryOperator::Opcode::BO_Comma:
    return rhs;

  default:
    BO->dump();
    assert(0 && "unhandled opcode");
  }
}

template <typename T>
Value MLIRScanner::SYCLCommonFieldLookup(Value V, size_t FNum,
                                         llvm::ArrayRef<int64_t> Shape) {
  auto MT = V.getType().cast<MemRefType>();
  Type ElemTy = MT.getElementType();
  assert(ElemTy.isa<T>() && "Expecting element type to be the templated type");
  assert(sycl::isSYCLType(ElemTy) && "Expecting SYCL element type");
  auto SYCLElemTy = ElemTy.cast<T>();
  assert(FNum < SYCLElemTy.getBody().size() && "ERROR");

  const auto ElementType = SYCLElemTy.getBody()[FNum];
  const auto ResultType = MemRefType::get(
      Shape, ElementType, MemRefLayoutAttrInterface(), MT.getMemorySpace());

  return Builder.create<polygeist::SubIndexOp>(Loc, ResultType, V,
                                               getConstantIndex(FNum));
}

ValueCategory MLIRScanner::CommonFieldLookup(clang::QualType CT,
                                             const clang::FieldDecl *FD,
                                             Value Val, bool isLValue) {
  assert(FD && "Attempting to lookup field of nullptr");
  auto rd = FD->getParent();

  auto ST = cast<llvm::StructType>(mlirclang::getLLVMType(CT, Glob.getCGM()));

  size_t FNum = 0;

  auto CXRD = dyn_cast<clang::CXXRecordDecl>(rd);

  if (mlirclang::CodeGen::CodeGenTypes::isLLVMStructABI(rd, ST)) {
    auto &layout = Glob.getCGM().getTypes().getCGRecordLayout(rd);
    FNum = layout.getLLVMFieldNo(FD);
  } else {
    FNum = 0;
    if (CXRD)
      FNum += CXRD->getDefinition()->getNumBases();
    for (auto field : rd->fields()) {
      if (field == FD)
        break;

      ++FNum;
    }
  }

  if (auto PT = Val.getType().dyn_cast<LLVM::LLVMPointerType>()) {
    Value vec[] = {Builder.create<arith::ConstantIntOp>(Loc, 0, 32),
                   Builder.create<arith::ConstantIntOp>(Loc, FNum, 32)};
    if (!PT.getElementType().isa<LLVM::LLVMStructType, LLVM::LLVMArrayType>()) {
      llvm::errs() << "Function: " << Function << "\n";
      // rd->dump();
      FD->dump();
      FD->getType()->dump();
      llvm::errs() << " val: " << Val << " - pt: " << PT << " fn: " << FNum
                   << " ST: " << *ST << "\n";
    }
    Type ET =
        TypeSwitch<Type, Type>(PT.getElementType())
            .Case<LLVM::LLVMStructType>(
                [FNum](LLVM::LLVMStructType ST) { return ST.getBody()[FNum]; })
            .Case<LLVM::LLVMArrayType>(
                [](LLVM::LLVMArrayType AT) { return AT.getElementType(); })
            .Case<MemRefType>([](MemRefType MT) { return MT.getElementType(); })
            .Default([](Type T) {
              llvm_unreachable("not implemented");
              return T;
            });

    Value commonGEP = Builder.create<LLVM::GEPOp>(
        Loc, LLVM::LLVMPointerType::get(ET, PT.getAddressSpace()), Val, vec);
    if (rd->isUnion()) {
      LLVM::TypeFromLLVMIRTranslator typeTranslator(*Module->getContext());
      auto subType = typeTranslator.translateType(
          mlirclang::getLLVMType(FD->getType(), Glob.getCGM()));
      commonGEP = Builder.create<LLVM::BitcastOp>(
          Loc, LLVM::LLVMPointerType::get(subType, PT.getAddressSpace()),
          commonGEP);
    }
    if (isLValue)
      commonGEP =
          ValueCategory(commonGEP, /*isReference*/ true).getValue(Builder);
    return ValueCategory(commonGEP, /*isReference*/ true);
  }
  auto MT = Val.getType().cast<MemRefType>();
  llvm::SmallVector<int64_t> Shape(MT.getShape());
  if (Shape.size() > 1) {
    Shape.erase(Shape.begin());
  } else {
    Shape[0] = ShapedType::kDynamic;
  }

  // JLE_QUEL::THOUGHTS
  // This redundancy is here because we might, at some point, create
  // an equivalent GEP or SubIndexOp operation for each sycl types or otherwise
  // clean the redundancy
  Value Result;
  if (auto ST = MT.getElementType().dyn_cast<LLVM::LLVMStructType>()) {
    assert(FNum < ST.getBody().size() && "ERROR");

    const auto ElementType = ST.getBody()[FNum];
    const auto ResultType = MemRefType::get(
        Shape, ElementType, MemRefLayoutAttrInterface(), MT.getMemorySpace());

    Result = Builder.create<polygeist::SubIndexOp>(Loc, ResultType, Val,
                                                   getConstantIndex(FNum));
  } else if (sycl::isSYCLType(MT.getElementType())) {
    Type ElemTy = MT.getElementType();
    Result =
        TypeSwitch<Type, Value>(ElemTy)
            .Case<sycl::ArrayType>([&](sycl::ArrayType AT) {
              assert(FNum < AT.getBody().size() && "ERROR");
              const auto ElemType = AT.getBody()[FNum].cast<MemRefType>();
              const auto ResultType = MemRefType::get(
                  ElemType.getShape(), ElemType.getElementType(),
                  MemRefLayoutAttrInterface(), MT.getMemorySpace());
              return Builder.create<polygeist::SubIndexOp>(
                  Loc, ResultType, Val, getConstantIndex(FNum));
            })
            .Case<sycl::AccessorType, sycl::AccessorImplDeviceType,
                  sycl::AccessorSubscriptType, sycl::AtomicType,
                  sycl::GetScalarOpType, sycl::GroupType, sycl::ItemBaseType,
                  sycl::ItemType, sycl::LocalAccessorBaseDeviceType,
                  sycl::LocalAccessorBaseType, sycl::LocalAccessorType,
                  sycl::MultiPtrType, sycl::NdItemType, sycl::NdRangeType,
                  sycl::VecType>([&](auto ElemTy) {
              return SYCLCommonFieldLookup<decltype(ElemTy)>(Val, FNum, Shape);
            })
            .Default([&Val](Type T) {
              llvm_unreachable("not implemented");
              return Val;
            });
  } else {
    auto MT0 =
        MemRefType::get(Shape, MT.getElementType(), MemRefLayoutAttrInterface(),
                        MT.getMemorySpace());
    Shape[0] = ShapedType::kDynamic;
    auto MT1 =
        MemRefType::get(Shape, MT.getElementType(), MemRefLayoutAttrInterface(),
                        MT.getMemorySpace());

    Result = Builder.create<polygeist::SubIndexOp>(Loc, MT0, Val,
                                                   getConstantIndex(0));
    Result = Builder.create<polygeist::SubIndexOp>(Loc, MT1, Result,
                                                   getConstantIndex(FNum));
  }

  if (isLValue) {
    Result = ValueCategory(Result, /*isReference*/ true).getValue(Builder);
  }

  return ValueCategory(Result, /*isReference*/ true);
}

static bool isSYCLInheritType(Type &Ty, Value &Val) {
  assert(Val.getType().isa<MemRefType>());
  if (!Ty.isa<MemRefType>())
    return false;

<<<<<<< HEAD
  Type ElemTy = Ty.cast<MemRefType>().getElementType();

  return TypeSwitch<Type, bool>(
             Val.getType().cast<MemRefType>().getElementType())
      .Case<sycl::AccessorType, sycl::LocalAccessorBaseType>(
          [&](auto) { return ElemTy.isa<sycl::AccessorCommonType>(); })
      .Case<sycl::LocalAccessorType>(
          [&](auto) { return ElemTy.isa<sycl::LocalAccessorBaseType>(); })
      .Case<sycl::IDType, sycl::RangeType>(
          [&](auto) { return ElemTy.isa<sycl::ArrayType>(); })
=======
  Type ElemTy = Val.getType().cast<MemRefType>().getElementType();
  return TypeSwitch<Type, bool>(ElemTy)
      .Case<sycl::IDType, sycl::RangeType>([&](auto) {
        assert(Ty.isa<MemRefType>());
        return Ty.cast<MemRefType>().getElementType().isa<sycl::ArrayType>();
      })
      .Case<sycl::AccessorType>([&](auto) {
        assert(Ty.isa<MemRefType>());
        Type BaseElemTy = Ty.cast<MemRefType>().getElementType();
        return BaseElemTy.isa<sycl::AccessorCommonType>() ||
               BaseElemTy.isa<sycl::OwnerLessBaseType>();
      })
>>>>>>> e1c7f35e
      .Default([](auto) { return false; });
}

Value MLIRScanner::GetAddressOfDerivedClass(
    Value value, const clang::CXXRecordDecl *DerivedClass,
    clang::CastExpr::path_const_iterator Start,
    clang::CastExpr::path_const_iterator End) {
  const clang::ASTContext &Context = Glob.getCGM().getContext();

  SmallVector<const clang::CXXRecordDecl *> ToBase = {DerivedClass};
  SmallVector<const clang::CXXBaseSpecifier *> Bases;
  for (auto I = Start; I != End; I++) {
    const clang::CXXBaseSpecifier *Base = *I;
    const auto *BaseDecl = cast<clang::CXXRecordDecl>(
        Base->getType()->castAs<clang::RecordType>()->getDecl());
    ToBase.push_back(BaseDecl);
    Bases.push_back(Base);
  }

  for (int i = ToBase.size() - 1; i > 0; i--) {
    const clang::CXXBaseSpecifier *Base = Bases[i - 1];

    const auto *BaseDecl = cast<clang::CXXRecordDecl>(
        Base->getType()->castAs<clang::RecordType>()->getDecl());
    const auto *RD = ToBase[i - 1];
    // Get the layout.
    const clang::ASTRecordLayout &Layout = Context.getASTRecordLayout(RD);
    assert(!Base->isVirtual() && "Should not see virtual bases here!");

    // Add the offset.

    Type nt = Glob.getTypes().getMLIRType(
        Glob.getCGM().getContext().getLValueReferenceType(Base->getType()));

    Value Offset = nullptr;
    if (mlirclang::CodeGen::CodeGenTypes::isLLVMStructABI(RD, /*ST*/ nullptr)) {
      Offset = Builder.create<arith::ConstantIntOp>(
          Loc, -(ssize_t)Layout.getBaseClassOffset(BaseDecl).getQuantity(), 32);
    } else {
      Offset = Builder.create<arith::ConstantIntOp>(Loc, 0, 32);
      bool found = false;
      for (auto f : RD->bases()) {
        if (f.getType().getTypePtr()->getUnqualifiedDesugaredType() ==
            Base->getType()->getUnqualifiedDesugaredType()) {
          found = true;
          break;
        }
        bool subType = false;
        Type nt = Glob.getTypes().getMLIRType(f.getType(), &subType, false);
        Offset = Builder.create<arith::SubIOp>(
            Loc, Offset,
            Builder.create<arith::IndexCastOp>(
                Loc, Offset.getType(),
                Builder.create<polygeist::TypeSizeOp>(
                    Loc, Builder.getIndexType(), TypeAttr::get(nt))));
      }
      assert(found);
    }

    Value ptr = value;
    if (auto PT = ptr.getType().dyn_cast<LLVM::LLVMPointerType>())
      ptr = Builder.create<LLVM::BitcastOp>(
          Loc,
          LLVM::LLVMPointerType::get(Builder.getI8Type(), PT.getAddressSpace()),
          ptr);
    else
      ptr = Builder.create<polygeist::Memref2PointerOp>(
          Loc,
          LLVM::LLVMPointerType::get(Builder.getI8Type(), PT.getAddressSpace()),
          ptr);

    Value idx[] = {Offset};
    ptr = Builder.create<LLVM::GEPOp>(Loc, ptr.getType(), ptr, idx);

    if (auto PT = nt.dyn_cast<LLVM::LLVMPointerType>())
      value = Builder.create<LLVM::BitcastOp>(
          Loc,
          LLVM::LLVMPointerType::get(
              PT.getElementType(),
              ptr.getType().cast<LLVM::LLVMPointerType>().getAddressSpace()),
          ptr);
    else
      value = Builder.create<polygeist::Pointer2MemrefOp>(Loc, nt, ptr);
  }

  return value;
}

Value MLIRScanner::GetAddressOfBaseClass(
    Value value, const clang::CXXRecordDecl *DerivedClass,
    ArrayRef<const clang::Type *> BaseTypes, ArrayRef<bool> BaseVirtuals) {
  const clang::CXXRecordDecl *RD = DerivedClass;

  for (auto tup : llvm::zip(BaseTypes, BaseVirtuals)) {

    auto BaseType = std::get<0>(tup);

    const auto *BaseDecl = cast<clang::CXXRecordDecl>(
        BaseType->castAs<clang::RecordType>()->getDecl());
    // Add the offset.

    Type nt = Glob.getTypes().getMLIRType(
        Glob.getCGM().getContext().getLValueReferenceType(
            clang::QualType(BaseType, 0)));

    size_t fnum;
    bool subIndex = true;

    if (mlirclang::CodeGen::CodeGenTypes::isLLVMStructABI(RD, /*ST*/ nullptr)) {
      auto &layout = Glob.getCGM().getTypes().getCGRecordLayout(RD);
      if (std::get<1>(tup))
        fnum = layout.getVirtualBaseIndex(BaseDecl);
      else {
        if (!layout.hasNonVirtualBaseLLVMField(BaseDecl))
          subIndex = false;
        else
          fnum = layout.getNonVirtualBaseLLVMFieldNo(BaseDecl);
      }
    } else {
      assert(!std::get<1>(tup) && "Should not see virtual bases here!");
      fnum = 0;
      bool found = false;
      for (auto f : RD->bases()) {
        if (f.getType().getTypePtr()->getUnqualifiedDesugaredType() ==
            BaseType->getUnqualifiedDesugaredType()) {
          found = true;
          break;
        }
        fnum++;
      }
      assert(found);
    }

    if (subIndex) {
      if (auto MT = value.getType().dyn_cast<MemRefType>()) {
        auto shape = std::vector<int64_t>(MT.getShape());
        // We do not remove dimensions for an id->array or range->array, because
        // the later cast will be incompatible due to dimension mismatch.
        if (!isSYCLInheritType(nt, value))
          shape.erase(shape.begin());
        auto MT0 =
            MemRefType::get(shape, MT.getElementType(),
                            MemRefLayoutAttrInterface(), MT.getMemorySpace());
        value = Builder.create<polygeist::SubIndexOp>(Loc, MT0, value,
                                                      getConstantIndex(fnum));
      } else {
        Value idx[] = {Builder.create<arith::ConstantIntOp>(Loc, 0, 32),
                       Builder.create<arith::ConstantIntOp>(Loc, fnum, 32)};
        auto PT = value.getType().cast<LLVM::LLVMPointerType>();
        Type ET =
            TypeSwitch<Type, Type>(PT.getElementType())
                .Case<LLVM::LLVMStructType>([fnum](LLVM::LLVMStructType ST) {
                  return ST.getBody()[fnum];
                })
                .Case<LLVM::LLVMArrayType>(
                    [](LLVM::LLVMArrayType AT) { return AT.getElementType(); })
                .Case<sycl::AccessorType>([fnum](sycl::AccessorType AT) {
                  return AT.getBody()[fnum];
                })
                .Default([](Type T) {
                  llvm_unreachable("not implemented");
                  return T;
                });

        value = Builder.create<LLVM::GEPOp>(
            Loc, LLVM::LLVMPointerType::get(ET, PT.getAddressSpace()), value,
            idx);
      }
    }

    auto pt = nt.dyn_cast<LLVM::LLVMPointerType>();
    if (auto opt = value.getType().dyn_cast<LLVM::LLVMPointerType>()) {
      if (!pt) {
        value = Builder.create<polygeist::Pointer2MemrefOp>(Loc, nt, value);
      } else {
        if (value.getType() != nt)
          value = Builder.create<LLVM::BitcastOp>(Loc, pt, value);
      }
    } else {
      assert(value.getType().isa<MemRefType>() &&
             "Expecting value to have MemRefType");
      if (pt) {
        assert(
            value.getType().cast<MemRefType>().getMemorySpaceAsInt() ==
                pt.getAddressSpace() &&
            "The type of 'value' does not have the same memory space as 'pt'");
        value = Builder.create<polygeist::Memref2PointerOp>(Loc, pt, value);
      } else {
        if (value.getType() != nt) {
          if (isSYCLInheritType(nt, value))
            value = Builder.create<sycl::SYCLCastOp>(Loc, nt, value);
          else
            value = Builder.create<memref::CastOp>(Loc, nt, value);
        }
      }
    }

    RD = BaseDecl;
  }

  return value;
}

Value MLIRScanner::reshapeRanklessGlobal(memref::GetGlobalOp GV) {
  assert(GV.getType().isa<MemRefType>() &&
         "Type of GetGlobalOp should be MemRef");
  MemRefType MT = GV.getType().cast<MemRefType>();
  if (!MT.getShape().empty())
    return GV;

  auto Shape = Builder.create<memref::AllocaOp>(
      Loc, MemRefType::get(1, IndexType::get(Builder.getContext())));
  return Builder.create<memref::ReshapeOp>(
      Loc,
      MemRefType::get(1, MT.getElementType(), MemRefLayoutAttrInterface(),
                      MT.getMemorySpace()),
      GV, Shape);
}

/******************************************************************************/
/*                             MLIRASTConsumer                                */
/******************************************************************************/

LLVM::LLVMFuncOp MLIRASTConsumer::getOrCreateMallocFunction() {
  std::string name = "malloc";
  if (LLVMFunctions.find(name) != LLVMFunctions.end()) {
    return LLVMFunctions[name];
  }
  auto ctx = Module->getContext();
  Type types[] = {IntegerType::get(ctx, 64)};
  auto llvmFnType = LLVM::LLVMFunctionType::get(
      LLVM::LLVMPointerType::get(IntegerType::get(ctx, 8)), types, false);

  LLVM::Linkage lnk = LLVM::Linkage::External;
  OpBuilder Builder(Module->getContext());
  Builder.setInsertionPointToStart(Module->getBody());
  return LLVMFunctions[name] = Builder.create<LLVM::LLVMFuncOp>(
             Module->getLoc(), name, llvmFnType, lnk);
}
LLVM::LLVMFuncOp MLIRASTConsumer::getOrCreateFreeFunction() {
  std::string name = "free";
  if (LLVMFunctions.find(name) != LLVMFunctions.end()) {
    return LLVMFunctions[name];
  }
  auto ctx = Module->getContext();
  Type types[] = {LLVM::LLVMPointerType::get(IntegerType::get(ctx, 8))};
  auto llvmFnType =
      LLVM::LLVMFunctionType::get(LLVM::LLVMVoidType::get(ctx), types, false);

  LLVM::Linkage lnk = LLVM::Linkage::External;
  OpBuilder Builder(Module->getContext());
  Builder.setInsertionPointToStart(Module->getBody());
  return LLVMFunctions[name] = Builder.create<LLVM::LLVMFuncOp>(
             Module->getLoc(), name, llvmFnType, lnk);
}

LLVM::LLVMFuncOp
MLIRASTConsumer::getOrCreateLLVMFunction(const clang::FunctionDecl *FD) {
  std::string name = MLIRScanner::getMangledFuncName(*FD, CGM);

  if (name != "malloc" && name != "free")
    name = (PrefixABI + name);

  if (LLVMFunctions.find(name) != LLVMFunctions.end())
    return LLVMFunctions[name];

  LLVM::TypeFromLLVMIRTranslator typeTranslator(*Module->getContext());

  std::vector<Type> types;
  if (auto CC = dyn_cast<clang::CXXMethodDecl>(FD)) {
    types.push_back(typeTranslator.translateType(
        mlirclang::anonymize(mlirclang::getLLVMType(CC->getThisType(), CGM))));
  }
  for (auto parm : FD->parameters()) {
    types.push_back(typeTranslator.translateType(mlirclang::anonymize(
        mlirclang::getLLVMType(parm->getOriginalType(), CGM))));
  }

  auto rt = typeTranslator.translateType(
      mlirclang::anonymize(mlirclang::getLLVMType(FD->getReturnType(), CGM)));
  auto llvmFnType = LLVM::LLVMFunctionType::get(rt, types,
                                                /*isVarArg=*/FD->isVariadic());
  // Insert the function into the body of the parent module.
  OpBuilder Builder(Module->getContext());
  Builder.setInsertionPointToStart(Module->getBody());
  return LLVMFunctions[name] = Builder.create<LLVM::LLVMFuncOp>(
             Module->getLoc(), name, llvmFnType,
             getMLIRLinkage(CGM.getFunctionLinkage(FD)));
}

LLVM::GlobalOp
MLIRASTConsumer::getOrCreateLLVMGlobal(const clang::ValueDecl *FD,
                                       std::string prefix) {
  std::string name = prefix + CGM.getMangledName(FD).str();

  name = (PrefixABI + name);

  if (LLVMGlobals.find(name) != LLVMGlobals.end())
    return LLVMGlobals[name];

  auto VD = dyn_cast<clang::VarDecl>(FD);
  if (!VD)
    FD->dump();
  VD = VD->getCanonicalDecl();

  auto linkage = CGM.getLLVMLinkageVarDefinition(VD, /*isConstant*/ false);
  LLVM::Linkage lnk = getMLIRLinkage(linkage);

  Type rt = getTypes().getMLIRType(FD->getType());

  OpBuilder Builder(Module->getContext());
  Builder.setInsertionPointToStart(Module->getBody());

  auto glob = Builder.create<LLVM::GlobalOp>(
      Module->getLoc(), rt, /*constant*/ false, lnk, name, Attribute());

  if (VD->getInit() ||
      VD->isThisDeclarationADefinition() == clang::VarDecl::Definition ||
      VD->isThisDeclarationADefinition() ==
          clang::VarDecl::TentativeDefinition) {
    Block *blk = new Block();
    Builder.setInsertionPointToStart(blk);
    Value res;
    if (auto init = VD->getInit()) {
      MLIRScanner ms(*this, Module, LTInfo);
      ms.setEntryAndAllocBlock(blk);
      res = ms.Visit(const_cast<clang::Expr *>(init)).getValue(Builder);
    } else {
      res = Builder.create<LLVM::UndefOp>(Module->getLoc(), rt);
    }
    bool legal = true;
    for (Operation &op : *blk) {
      auto iface = dyn_cast<MemoryEffectOpInterface>(op);
      if (!iface || !iface.hasNoEffect()) {
        legal = false;
        break;
      }
    }
    if (legal) {
      Builder.create<LLVM::ReturnOp>(Module->getLoc(),
                                     std::vector<Value>({res}));
      glob.getInitializerRegion().push_back(blk);
    } else {
      Block *blk2 = new Block();
      Builder.setInsertionPointToEnd(blk2);
      Value nres = Builder.create<LLVM::UndefOp>(Module->getLoc(), rt);
      Builder.create<LLVM::ReturnOp>(Module->getLoc(),
                                     std::vector<Value>({nres}));
      glob.getInitializerRegion().push_back(blk2);

      Builder.setInsertionPointToStart(Module->getBody());
      auto funcName = name + "@init";
      LLVM::GlobalCtorsOp ctors = nullptr;
      for (auto &op : *Module->getBody()) {
        if (auto c = dyn_cast<LLVM::GlobalCtorsOp>(&op)) {
          ctors = c;
        }
      }
      SmallVector<Attribute> funcs;
      funcs.push_back(FlatSymbolRefAttr::get(Module->getContext(), funcName));
      SmallVector<Attribute> idxs;
      idxs.push_back(Builder.getI32IntegerAttr(0));
      if (ctors) {
        for (auto f : ctors.getCtors())
          funcs.push_back(f);
        for (auto v : ctors.getPriorities())
          idxs.push_back(v);
        ctors->erase();
      }

      Builder.create<LLVM::GlobalCtorsOp>(Module->getLoc(),
                                          Builder.getArrayAttr(funcs),
                                          Builder.getArrayAttr(idxs));

      auto llvmFnType = LLVM::LLVMFunctionType::get(
          LLVM::LLVMVoidType::get(Module->getContext()), ArrayRef<Type>(),
          false);

      auto func = Builder.create<LLVM::LLVMFuncOp>(
          Module->getLoc(), funcName, llvmFnType, LLVM::Linkage::Private);
      func.getRegion().push_back(blk);
      Builder.setInsertionPointToEnd(blk);
      Builder.create<LLVM::StoreOp>(
          Module->getLoc(), res,
          Builder.create<LLVM::AddressOfOp>(Module->getLoc(), glob));
      Builder.create<LLVM::ReturnOp>(Module->getLoc(), ArrayRef<Value>());
    }
  }
  if (lnk == LLVM::Linkage::Private || lnk == LLVM::Linkage::Internal) {
    SymbolTable::setSymbolVisibility(glob, SymbolTable::Visibility::Private);
  }
  return LLVMGlobals[name] = glob;
}

std::pair<memref::GlobalOp, bool>
MLIRASTConsumer::getOrCreateGlobal(const clang::ValueDecl &VD,
                                   std::string Prefix,
                                   FunctionContext FuncContext) {
  const std::string Name = PrefixABI + Prefix + CGM.getMangledName(&VD).str();
  if (Globals.find(Name) != Globals.end())
    return Globals[Name];

  const bool IsArray = isa<clang::ArrayType>(VD.getType());
  const Type MLIRType = getTypes().getMLIRType(VD.getType());
  const clang::VarDecl *Var = cast<clang::VarDecl>(VD).getCanonicalDecl();
  const unsigned MemSpace =
      CGM.getContext().getTargetAddressSpace(CGM.GetGlobalVarAddressSpace(Var));

  // Note: global scalar variables have always memref type with rank zero.
  auto VarTy =
      (!IsArray) ? MemRefType::get({}, MLIRType, {}, MemSpace)
                 : MemRefType::get(MLIRType.cast<MemRefType>().getShape(),
                                   MLIRType.cast<MemRefType>().getElementType(),
                                   MemRefLayoutAttrInterface(),
                                   mlirclang::wrapIntegerMemorySpace(
                                       MemSpace, Module->getContext()));

  // The insertion point depends on whether the global variable is in the host
  // or the device context.
  OpBuilder Builder(Module->getContext());
  if (FuncContext == FunctionContext::SYCLDevice)
    Builder.setInsertionPointToStart(
        mlirclang::getDeviceModule(*Module).getBody());
  else {
    assert(FuncContext == FunctionContext::Host);
    Builder.setInsertionPointToStart(Module->getBody());
  }

  // Create the global.
  clang::VarDecl::DefinitionKind DefKind = Var->isThisDeclarationADefinition();
  Attribute InitialVal;
  if (DefKind == clang::VarDecl::Definition ||
      DefKind == clang::VarDecl::TentativeDefinition)
    InitialVal = Builder.getUnitAttr();

  const bool IsConst = VD.getType().isConstQualified();
  llvm::Align Align = CGM.getContext().getDeclAlign(&VD).getAsAlign();

  auto globalOp = Builder.create<memref::GlobalOp>(
      Module->getLoc(), Name, /*sym_visibility*/ StringAttr(), VarTy,
      InitialVal, IsConst,
      Builder.getIntegerAttr(Builder.getIntegerType(64), Align.value()));

  // Set the visibility.
  switch (CGM.getLLVMLinkageVarDefinition(Var, IsConst)) {
  case llvm::GlobalValue::LinkageTypes::InternalLinkage:
  case llvm::GlobalValue::LinkageTypes::PrivateLinkage:
    SymbolTable::setSymbolVisibility(globalOp,
                                     SymbolTable::Visibility::Private);
    break;
  case llvm::GlobalValue::LinkageTypes::ExternalLinkage:
  case llvm::GlobalValue::LinkageTypes::AvailableExternallyLinkage:
  case llvm::GlobalValue::LinkageTypes::LinkOnceAnyLinkage:
  case llvm::GlobalValue::LinkageTypes::WeakAnyLinkage:
  case llvm::GlobalValue::LinkageTypes::WeakODRLinkage:
  case llvm::GlobalValue::LinkageTypes::CommonLinkage:
  case llvm::GlobalValue::LinkageTypes::AppendingLinkage:
  case llvm::GlobalValue::LinkageTypes::ExternalWeakLinkage:
  case llvm::GlobalValue::LinkageTypes::LinkOnceODRLinkage:
    SymbolTable::setSymbolVisibility(globalOp, SymbolTable::Visibility::Public);
    break;
  }

  // Initialize the global.
  const clang::Expr *InitExpr = Var->getAnyInitializer();

  if (!InitExpr) {
    if (DefKind != clang::VarDecl::DeclarationOnly) {
      // Tentative definitions are initialized to {0}.
      assert(!VD.getType()->isIncompleteType() && "Unexpected incomplete type");

      Attribute Zero =
          TypeSwitch<Type, Attribute>(VarTy.getElementType())
              .Case<IntegerType>(
                  [](Type Ty) { return IntegerAttr::get(Ty, 0); })
              .Case<FloatType>([](Type Ty) { return FloatAttr::get(Ty, 0); })
              .Default([&](Type Ty) {
                llvm_unreachable("unimplemented");
                return Attribute();
              });
      auto ZeroVal = DenseElementsAttr::get(
          RankedTensorType::get(VarTy.getShape(), VarTy.getElementType()),
          Zero);
      globalOp.setInitialValueAttr(ZeroVal);
    }
  } else {
    // explicit initialization.
    assert(DefKind == clang::VarDecl::Definition);

    MLIRScanner MS(*this, Module, LTInfo);
    Block B;
    MS.setEntryAndAllocBlock(&B);

    OpBuilder Builder(Module->getContext());
    Builder.setInsertionPointToEnd(&B);
    auto Op = Builder.create<memref::AllocaOp>(Module->getLoc(), VarTy);

    if (isa<clang::InitListExpr>(InitExpr)) {
      Attribute InitValAttr = MS.InitializeValueByInitListExpr(
          Op, const_cast<clang::Expr *>(InitExpr));
      globalOp.setInitialValueAttr(InitValAttr);
    } else {
      ValueCategory VC = MS.Visit(const_cast<clang::Expr *>(InitExpr));
      assert(!VC.isReference && "The initializer should not be a reference");

      auto Op = VC.val.getDefiningOp<arith::ConstantOp>();
      assert(Op && "Could not find the initializer constant expression");

      auto InitialVal = SplatElementsAttr::get(
          RankedTensorType::get(VarTy.getShape(), VarTy.getElementType()),
          Op.getValue());
      globalOp.setInitialValueAttr(InitialVal);
    }
  }

  Globals[Name] = std::make_pair(globalOp, IsArray);

  return Globals[Name];
}

Value MLIRASTConsumer::getOrCreateGlobalLLVMString(Location Loc,
                                                   OpBuilder &Builder,
                                                   StringRef value) {
  using namespace mlir;
  // Create the global at the entry of the module.
  if (LLVMStringGlobals.find(value.str()) == LLVMStringGlobals.end()) {
    OpBuilder::InsertionGuard insertGuard(Builder);
    Builder.setInsertionPointToStart(Module->getBody());
    auto type = LLVM::LLVMArrayType::get(
        IntegerType::get(Builder.getContext(), 8), value.size() + 1);
    LLVMStringGlobals[value.str()] = Builder.create<LLVM::GlobalOp>(
        Loc, type, /*isConstant=*/true, LLVM::Linkage::Internal,
        "str" + std::to_string(LLVMStringGlobals.size()),
        Builder.getStringAttr(value.str() + '\0'));
  }

  LLVM::GlobalOp global = LLVMStringGlobals[value.str()];
  // Get the pointer to the first character in the global string.
  Value globalPtr = Builder.create<LLVM::AddressOfOp>(Loc, global);
  return globalPtr;
}

FunctionOpInterface
MLIRASTConsumer::getOrCreateMLIRFunction(FunctionToEmit &FTE, bool ShouldEmit,
                                         bool getDeviceStub) {
  assert(FTE.getDecl().getTemplatedKind() !=
             clang::FunctionDecl::TemplatedKind::TK_FunctionTemplate &&
         FTE.getDecl().getTemplatedKind() !=
             clang::FunctionDecl::TemplatedKind::
                 TK_DependentFunctionTemplateSpecialization &&
         "Unexpected template kind");

  const clang::FunctionDecl &FD = FTE.getDecl();
  const std::string mangledName =
      (getDeviceStub)
          ? PrefixABI +
                CGM.getMangledName(clang::GlobalDecl(
                                       &FD, clang::KernelReferenceKind::Kernel))
                    .str()
          : PrefixABI + MLIRScanner::getMangledFuncName(FD, CGM);
  assert(mangledName != "free");

  // Early exit if the function has already been generated.
  if (Optional<FunctionOpInterface> optFunction =
          getMLIRFunction(mangledName, FTE.getContext()))
    return *optFunction;

  // Create the MLIR function and set its various attributes.
  FunctionOpInterface Function =
      createMLIRFunction(FTE, mangledName, ShouldEmit);
  checkFunctionParent(Function, FTE.getContext(), Module);

  // Decide whether the MLIR function should be emitted.
  const clang::FunctionDecl *Def = nullptr;
  if (!FD.isDefined(Def, /*checkforfriend*/ true))
    Def = &FD;

  if (Def->isThisDeclarationADefinition()) {
    assert(Def->getTemplatedKind() !=
               clang::FunctionDecl::TemplatedKind::TK_FunctionTemplate &&
           Def->getTemplatedKind() !=
               clang::FunctionDecl::TemplatedKind::
                   TK_DependentFunctionTemplateSpecialization);
    if (ShouldEmit) {
      LLVM_DEBUG(llvm::dbgs()
                 << __LINE__ << ": Pushing " << FTE.getContext() << " function "
                 << Def->getNameAsString() << " to FunctionsToEmit\n");
      FunctionsToEmit.emplace_back(*Def, FTE.getContext());
    }
  } else if (ShouldEmit) {
    EmitIfFound.insert(mangledName);
  }

  tryToRegisterSYCLMethod(FD, Function);

  return Function;
}

const clang::CodeGen::CGFunctionInfo &
MLIRASTConsumer::getOrCreateCGFunctionInfo(const clang::FunctionDecl *FD) {
  auto result = CGFunctionInfos.find(FD);
  if (result != CGFunctionInfos.end())
    return *result->second;

  clang::GlobalDecl GD;
  if (auto CC = dyn_cast<clang::CXXConstructorDecl>(FD))
    GD = clang::GlobalDecl(CC, clang::CXXCtorType::Ctor_Complete);
  else if (auto CC = dyn_cast<clang::CXXDestructorDecl>(FD))
    GD = clang::GlobalDecl(CC, clang::CXXDtorType::Dtor_Complete);
  else
    GD = clang::GlobalDecl(FD);
  CGFunctionInfos[FD] = &getTypes().arrangeGlobalDeclaration(GD);
  return *CGFunctionInfos[FD];
}

void MLIRASTConsumer::run() {
  while (FunctionsToEmit.size()) {
    FunctionToEmit FTE = FunctionsToEmit.front();
    FunctionsToEmit.pop_front();

    const clang::FunctionDecl &FD = FTE.getDecl();

    assert(FD.getBody());
    assert(FD.getTemplatedKind() != clang::FunctionDecl::TK_FunctionTemplate);
    assert(FD.getTemplatedKind() !=
           clang::FunctionDecl::TemplatedKind::
               TK_DependentFunctionTemplateSpecialization);

    std::string mangledName = MLIRScanner::getMangledFuncName(FD, CGM);
    const std::pair<FunctionContext, std::string> DoneKey(FTE.getContext(),
                                                          mangledName);
    if (Done.count(DoneKey))
      continue;

    LLVM_DEBUG({
      StringRef funcKind =
          (FD.hasAttr<clang::SYCLKernelAttr>()   ? "SYCL KERNEL"
           : FD.hasAttr<clang::SYCLDeviceAttr>() ? "SYCL DEVICE"
                                                 : "");
      llvm::dbgs() << "\n-- " << funcKind << " FUNCTION (" << FTE.getContext()
                   << " context) BEING EMITTED: " << FD.getNameAsString()
                   << " --\n\n";
    });

    Done.insert(DoneKey);
    MLIRScanner ms(*this, Module, LTInfo);
    FunctionOpInterface Function =
        getOrCreateMLIRFunction(FTE, true /* ShouldEmit */);
    ms.init(Function, FTE);

    LLVM_DEBUG({
      llvm::dbgs() << "\n";
      Function.dump();
      llvm::dbgs() << "\n";

      if (FunctionsToEmit.size()) {
        llvm::dbgs() << "-- FUNCTION(S) LEFT TO BE EMITTED --\n";

        for (const auto &FTE : FunctionsToEmit) {
          const clang::FunctionDecl &FD = FTE.getDecl();
          llvm::dbgs() << "  [+] " << FD.getNameAsString() << "(";
          for (unsigned int index = 0; index < FD.getNumParams(); index += 1) {
            printf("%s",
                   FD.getParamDecl(index)->getType().getAsString().c_str());
            if (index + 1 != FD.getNumParams())
              llvm::dbgs() << ", ";
          }
          llvm::dbgs() << ")\n";
        }
        llvm::dbgs() << "\n";
      }
    });
  }
}

void MLIRASTConsumer::HandleDeclContext(clang::DeclContext *DC) {
  for (auto D : DC->decls()) {
    if (auto NS = dyn_cast<clang::NamespaceDecl>(D)) {
      HandleDeclContext(NS);
      continue;
    }
    if (auto NS = dyn_cast<clang::ExternCContextDecl>(D)) {
      HandleDeclContext(NS);
      continue;
    }
    if (auto NS = dyn_cast<clang::LinkageSpecDecl>(D)) {
      HandleDeclContext(NS);
      continue;
    }
    const auto *fd = dyn_cast<clang::FunctionDecl>(D);
    if (!fd)
      continue;
    if (!fd->doesThisDeclarationHaveABody() &&
        !fd->doesDeclarationForceExternallyVisibleDefinition())
      continue;
    if (!fd->hasBody())
      continue;
    if (fd->isTemplated())
      continue;

    bool externLinkage = true;
    /*
    auto LV = CGM.getFunctionLinkage(fd);
    if (LV == llvm::GlobalValue::InternalLinkage || LV ==
    llvm::GlobalValue::PrivateLinkage) externLinkage = false; if
    (fd->isInlineSpecified()) externLinkage = false;
    */
    if (!CGM.getContext().DeclMustBeEmitted(fd))
      externLinkage = false;

    std::string name = MLIRScanner::getMangledFuncName(*fd, CGM);

    // Don't create std functions unless necessary
    if (StringRef(name).startswith("_ZNKSt"))
      continue;
    if (StringRef(name).startswith("_ZSt"))
      continue;
    if (StringRef(name).startswith("_ZNSt"))
      continue;
    if (StringRef(name).startswith("_ZN9__gnu"))
      continue;
    if (name == "cudaGetDevice" || name == "cudaMalloc")
      continue;

    if ((EmitIfFound.count("*") && name != "fpclassify" && !fd->isStatic() &&
         externLinkage) ||
        EmitIfFound.count(name)) {
      FunctionToEmit FTE(*fd);
      LLVM_DEBUG(llvm::dbgs()
                 << __LINE__ << ": Pushing " << FTE.getContext() << " function "
                 << fd->getNameAsString() << " to FunctionsToEmit\n");
      FunctionsToEmit.push_back(FTE);
    }
  }
}

bool MLIRASTConsumer::HandleTopLevelDecl(clang::DeclGroupRef dg) {
  clang::DeclGroupRef::iterator it;

  if (Error)
    return true;

  for (it = dg.begin(); it != dg.end(); ++it) {
    if (auto NS = dyn_cast<clang::NamespaceDecl>(*it)) {
      HandleDeclContext(NS);
      continue;
    }
    if (auto NS = dyn_cast<clang::ExternCContextDecl>(*it)) {
      HandleDeclContext(NS);
      continue;
    }
    if (auto NS = dyn_cast<clang::LinkageSpecDecl>(*it)) {
      HandleDeclContext(NS);
      continue;
    }
    const auto *fd = dyn_cast<clang::FunctionDecl>(*it);
    if (!fd)
      continue;
    if (!fd->doesThisDeclarationHaveABody() &&
        !fd->doesDeclarationForceExternallyVisibleDefinition())
      continue;
    if (!fd->hasBody())
      continue;
    if (fd->isTemplated())
      continue;

    //  if (fd->getIdentifier())
    //    llvm::errs() << "Func name: " << fd->getName() << "\n";
    //  llvm::errs() << "Func Body && Loc " << "\n";
    //  fd->getBody()->dump();
    //  fd->getLocation().dump(SM);

    bool externLinkage = true;
    /*
    auto LV = CGM.getFunctionLinkage(fd);
    if (LV == llvm::GlobalValue::InternalLinkage || LV ==
    llvm::GlobalValue::PrivateLinkage) externLinkage = false; if
    (fd->isInlineSpecified()) externLinkage = false;
    */
    if (!CGM.getContext().DeclMustBeEmitted(fd))
      externLinkage = false;

    std::string name = MLIRScanner::getMangledFuncName(*fd, CGM);

    // Don't create std functions unless necessary
    if (StringRef(name).startswith("_ZNKSt"))
      continue;
    if (StringRef(name).startswith("_ZSt"))
      continue;
    if (StringRef(name).startswith("_ZNSt"))
      continue;
    if (StringRef(name).startswith("_ZN9__gnu"))
      continue;
    if (name == "cudaGetDevice" || name == "cudaMalloc")
      continue;

    if ((EmitIfFound.count("*") && name != "fpclassify" && !fd->isStatic() &&
         externLinkage) ||
        EmitIfFound.count(name) || fd->hasAttr<clang::OpenCLKernelAttr>() ||
        fd->hasAttr<clang::SYCLDeviceAttr>()) {
      FunctionToEmit FTE(*fd);
      LLVM_DEBUG(llvm::dbgs()
                 << __LINE__ << ": Pushing " << FTE.getContext() << " function "
                 << fd->getNameAsString() << " to FunctionsToEmit\n");
      FunctionsToEmit.push_back(FTE);
    }
  }

  return true;
}

// Wait until Sema has instantiated all the relevant code
// before running codegen on the selected functions.
void MLIRASTConsumer::HandleTranslationUnit(clang::ASTContext &C) { run(); }

Location MLIRASTConsumer::getMLIRLocation(clang::SourceLocation Loc) {
  auto spellingLoc = SM.getSpellingLoc(Loc);
  auto lineNumber = SM.getSpellingLineNumber(spellingLoc);
  auto colNumber = SM.getSpellingColumnNumber(spellingLoc);
  auto fileId = SM.getFilename(spellingLoc);

  auto ctx = Module->getContext();
  return FileLineColLoc::get(ctx, fileId, lineNumber, colNumber);
}

llvm::GlobalValue::LinkageTypes
MLIRASTConsumer::getLLVMLinkageType(const clang::FunctionDecl &FD,
                                    bool shouldEmit) {
  if (!FD.hasBody() || !shouldEmit)
    return llvm::GlobalValue::LinkageTypes::ExternalLinkage;
  if (auto CC = dyn_cast<clang::CXXConstructorDecl>(&FD))
    return CGM.getFunctionLinkage(
        clang::GlobalDecl(CC, clang::CXXCtorType::Ctor_Complete));
  if (auto CC = dyn_cast<clang::CXXDestructorDecl>(&FD))
    return CGM.getFunctionLinkage(
        clang::GlobalDecl(CC, clang::CXXDtorType::Dtor_Complete));

  return CGM.getFunctionLinkage(&FD);
}

LLVM::Linkage
MLIRASTConsumer::getMLIRLinkage(llvm::GlobalValue::LinkageTypes LV) {
  switch (LV) {
  case llvm::GlobalValue::LinkageTypes::InternalLinkage:
    return LLVM::Linkage::Internal;
  case llvm::GlobalValue::LinkageTypes::ExternalLinkage:
    return LLVM::Linkage::External;
  case llvm::GlobalValue::LinkageTypes::AvailableExternallyLinkage:
    return LLVM::Linkage::AvailableExternally;
  case llvm::GlobalValue::LinkageTypes::LinkOnceAnyLinkage:
    return LLVM::Linkage::Linkonce;
  case llvm::GlobalValue::LinkageTypes::WeakAnyLinkage:
    return LLVM::Linkage::Weak;
  case llvm::GlobalValue::LinkageTypes::WeakODRLinkage:
    return LLVM::Linkage::WeakODR;
  case llvm::GlobalValue::LinkageTypes::CommonLinkage:
    return LLVM::Linkage::Common;
  case llvm::GlobalValue::LinkageTypes::AppendingLinkage:
    return LLVM::Linkage::Appending;
  case llvm::GlobalValue::LinkageTypes::ExternalWeakLinkage:
    return LLVM::Linkage::ExternWeak;
  case llvm::GlobalValue::LinkageTypes::LinkOnceODRLinkage:
    return LLVM::Linkage::LinkonceODR;
  case llvm::GlobalValue::LinkageTypes::PrivateLinkage:
    return LLVM::Linkage::Private;
  }

  llvm_unreachable("Unexpected linkage");
}

FunctionOpInterface
MLIRASTConsumer::createMLIRFunction(const FunctionToEmit &FTE,
                                    std::string mangledName, bool ShouldEmit) {
  const clang::FunctionDecl &FD = FTE.getDecl();
  Location Loc = getMLIRLocation(FD.getLocation());
  OpBuilder Builder(Module->getContext());

  const clang::CodeGen::CGFunctionInfo &FI = getOrCreateCGFunctionInfo(&FD);
  FunctionType funcTy = getTypes().getFunctionType(FI, FD);

  FunctionOpInterface Function =
      FD.hasAttr<clang::SYCLKernelAttr>()
          ? Builder.create<gpu::GPUFuncOp>(Loc, mangledName, funcTy)
          : Builder.create<func::FuncOp>(Loc, mangledName, funcTy);

  setMLIRFunctionVisibility(Function, FTE, ShouldEmit);
  setMLIRFunctionAttributes(Function, FTE, ShouldEmit);

  /// Inject the MLIR function created in either the device module or in the
  /// host module, depending on the calling context.
  switch (FTE.getContext()) {
  case FunctionContext::Host:
    Module->push_back(Function);
    Functions[mangledName] = cast<func::FuncOp>(Function);
    break;
  case FunctionContext::SYCLDevice:
    mlirclang::getDeviceModule(*Module).push_back(Function);
    DeviceFunctions[mangledName] = Function;
    break;
  }

  LLVM_DEBUG(llvm::dbgs() << "Created MLIR function: " << Function << "\n");

  return Function;
}

void MLIRASTConsumer::setMLIRFunctionVisibility(FunctionOpInterface Function,
                                                const FunctionToEmit &FTE,
                                                bool shouldEmit) {
  const clang::FunctionDecl &FD = FTE.getDecl();
  SymbolTable::Visibility visibility = SymbolTable::Visibility::Public;

  if (!shouldEmit || !FD.isDefined() || FD.hasAttr<clang::CUDAGlobalAttr>() ||
      FD.hasAttr<clang::CUDADeviceAttr>())
    visibility = SymbolTable::Visibility::Private;
  else {
    llvm::GlobalValue::LinkageTypes LV = getLLVMLinkageType(FD, shouldEmit);
    if (LV == llvm::GlobalValue::InternalLinkage ||
        LV == llvm::GlobalValue::PrivateLinkage)
      visibility = SymbolTable::Visibility::Private;
  }

  SymbolTable::setSymbolVisibility(Function, visibility);
}

/// Determines whether the language options require us to model
/// unwind exceptions.  We treat -fexceptions as mandating this
/// except under the fragile ObjC ABI with only ObjC exceptions
/// enabled.  This means, for example, that C with -fexceptions
/// enables this.
static bool hasUnwindExceptions(const clang::LangOptions &LangOpts) {
  // If exceptions are completely disabled, obviously this is false.
  if (!LangOpts.Exceptions)
    return false;

  // If C++ exceptions are enabled, this is true.
  if (LangOpts.CXXExceptions)
    return true;

  // If ObjC exceptions are enabled, this depends on the ABI.
  if (LangOpts.ObjCExceptions)
    return LangOpts.ObjCRuntime.hasUnwindExceptions();

  return true;
}

void MLIRASTConsumer::setMLIRFunctionAttributesForDefinition(
    const clang::Decl *D, FunctionOpInterface F) const {
  const clang::CodeGenOptions &CodeGenOpts = CGM.getCodeGenOpts();
  const clang::LangOptions &LangOpts = CGM.getLangOpts();
  MLIRContext *Ctx = Module->getContext();
  mlirclang::AttrBuilder B(*Ctx);

  if ((!D || !D->hasAttr<clang::NoUwtableAttr>()) && CodeGenOpts.UnwindTables)
    B.addPassThroughAttribute(
        llvm::Attribute::UWTable,
        uint64_t(llvm::UWTableKind(CodeGenOpts.UnwindTables)));

  if (CodeGenOpts.StackClashProtector)
    B.addPassThroughAttribute("probe-stack",
                              StringAttr::get(Ctx, "inline-asm"));

  if (!hasUnwindExceptions(LangOpts))
    B.addPassThroughAttribute(llvm::Attribute::NoUnwind);

  if (D && D->hasAttr<clang::NoStackProtectorAttr>())
    ; // Do Nothing.
  else if (D && D->hasAttr<clang::StrictGuardStackCheckAttr>() &&
           LangOpts.getStackProtector() == clang::LangOptions::SSPOn)
    B.addPassThroughAttribute(llvm::Attribute::StackProtectStrong);
  else if (LangOpts.getStackProtector() == clang::LangOptions::SSPOn)
    B.addPassThroughAttribute(llvm::Attribute::StackProtect);
  else if (LangOpts.getStackProtector() == clang::LangOptions::SSPStrong)
    B.addPassThroughAttribute(llvm::Attribute::StackProtectStrong);
  else if (LangOpts.getStackProtector() == clang::LangOptions::SSPReq)
    B.addPassThroughAttribute(llvm::Attribute::StackProtectReq);

  if (!D) {
    // If we don't have a declaration to control inlining, the function isn't
    // explicitly marked as alwaysinline for semantic reasons, and inlining is
    // disabled, mark the function as noinline.
    if (!F->hasAttr(llvm::Attribute::getNameFromAttrKind(
            llvm::Attribute::AlwaysInline)) &&
        CodeGenOpts.getInlining() == clang::CodeGenOptions::OnlyAlwaysInlining)
      B.addPassThroughAttribute(llvm::Attribute::NoInline);

    NamedAttrList attrs(F->getAttrDictionary());
    attrs.append(B.getAttributes());
    F->setAttrs(attrs.getDictionary(Ctx));
    return;
  }

  // Track whether we need to add the optnone LLVM attribute,
  // starting with the default for this optimization level.
  bool ShouldAddOptNone =
      !CodeGenOpts.DisableO0ImplyOptNone && CodeGenOpts.OptimizationLevel == 0;
  // We can't add optnone in the following cases, it won't pass the verifier.
  ShouldAddOptNone &= !D->hasAttr<clang::MinSizeAttr>();
  ShouldAddOptNone &= !D->hasAttr<clang::AlwaysInlineAttr>();

  // Add optnone, but do so only if the function isn't always_inline.
  if ((ShouldAddOptNone || D->hasAttr<clang::OptimizeNoneAttr>()) &&
      !F->hasAttr(llvm::Attribute::getNameFromAttrKind(
          llvm::Attribute::AlwaysInline))) {
    B.addPassThroughAttribute(llvm::Attribute::OptimizeNone);

    // OptimizeNone implies noinline; we should not be inlining such functions.
    B.addPassThroughAttribute(llvm::Attribute::NoInline);

    // We still need to handle naked functions even though optnone subsumes
    // much of their semantics.
    if (D->hasAttr<clang::NakedAttr>())
      B.addPassThroughAttribute(llvm::Attribute::Naked);

    // OptimizeNone wins over OptimizeForSize and MinSize.
    F->removeAttr(
        llvm::Attribute::getNameFromAttrKind(llvm::Attribute::OptimizeForSize));
    F->removeAttr(
        llvm::Attribute::getNameFromAttrKind(llvm::Attribute::MinSize));
  } else if (D->hasAttr<clang::NakedAttr>()) {
    // Naked implies noinline: we should not be inlining such functions.
    B.addPassThroughAttribute(llvm::Attribute::Naked);
    B.addPassThroughAttribute(llvm::Attribute::NoInline);
  } else if (D->hasAttr<clang::NoDuplicateAttr>()) {
    B.addPassThroughAttribute(llvm::Attribute::NoDuplicate);
  } else if (D->hasAttr<clang::NoInlineAttr>() &&
             !F->hasAttr(llvm::Attribute::getNameFromAttrKind(
                 llvm::Attribute::AlwaysInline))) {
    // Add noinline if the function isn't always_inline.
    B.addPassThroughAttribute(llvm::Attribute::NoInline);
  } else if (D->hasAttr<clang::AlwaysInlineAttr>() &&
             !F->hasAttr(llvm::Attribute::getNameFromAttrKind(
                 llvm::Attribute::NoInline))) {
    // (noinline wins over always_inline, and we can't specify both in IR)
    B.addPassThroughAttribute(llvm::Attribute::AlwaysInline);
  } else if (CodeGenOpts.getInlining() ==
             clang::CodeGenOptions::OnlyAlwaysInlining) {
    // If we're not inlining, then force everything that isn't always_inline to
    // carry an explicit noinline attribute.
    if (!F->hasAttr(llvm::Attribute::getNameFromAttrKind(
            llvm::Attribute::AlwaysInline)))
      B.addPassThroughAttribute(llvm::Attribute::NoInline);
  } else {
    // Otherwise, propagate the inline hint attribute and potentially use its
    // absence to mark things as noinline.
    if (auto *FD = dyn_cast<clang::FunctionDecl>(D)) {
      // Search function and template pattern redeclarations for inline.
      auto CheckForInline = [](const clang::FunctionDecl *FD) {
        auto CheckRedeclForInline = [](const clang::FunctionDecl *Redecl) {
          return Redecl->isInlineSpecified();
        };
        if (any_of(FD->redecls(), CheckRedeclForInline))
          return true;
        const clang::FunctionDecl *Pattern =
            FD->getTemplateInstantiationPattern();
        if (!Pattern)
          return false;
        return any_of(Pattern->redecls(), CheckRedeclForInline);
      };
      if (CheckForInline(FD)) {
        B.addPassThroughAttribute(llvm::Attribute::InlineHint);
      } else if (CodeGenOpts.getInlining() ==
                     clang::CodeGenOptions::OnlyHintInlining &&
                 !FD->isInlined() &&
                 !F->hasAttr(llvm::Attribute::getNameFromAttrKind(
                     llvm::Attribute::AlwaysInline))) {
        B.addPassThroughAttribute(llvm::Attribute::NoInline);
      }
    }
  }

  // Add other optimization related attributes if we are optimizing this
  // Function.
  if (!D->hasAttr<clang::OptimizeNoneAttr>()) {
    if (D->hasAttr<clang::ColdAttr>()) {
      if (!ShouldAddOptNone)
        B.addPassThroughAttribute(llvm::Attribute::OptimizeForSize);
      B.addPassThroughAttribute(llvm::Attribute::Cold);
    }
    if (D->hasAttr<clang::HotAttr>())
      B.addPassThroughAttribute(llvm::Attribute::Hot);
    if (D->hasAttr<clang::MinSizeAttr>())
      B.addPassThroughAttribute(llvm::Attribute::MinSize);
  }

  NamedAttrList attrs(F->getAttrDictionary());
  attrs.append(B.getAttributes());
  F->setAttrs(attrs.getDictionary(Ctx));

  unsigned alignment = D->getMaxAlignment() / CGM.getContext().getCharWidth();
  if (alignment) {
    OpBuilder Builder(Ctx);
    F->setAttr(llvm::Attribute::getNameFromAttrKind(llvm::Attribute::Alignment),
               Builder.getIntegerAttr(Builder.getIntegerType(64), alignment));
  }

  if (!D->hasAttr<clang::AlignedAttr>())
    if (LangOpts.FunctionAlignment) {
      OpBuilder Builder(Ctx);
      F->setAttr(
          llvm::Attribute::getNameFromAttrKind(llvm::Attribute::Alignment),
          Builder.getIntegerAttr(Builder.getIntegerType(64),
                                 1ull << LangOpts.FunctionAlignment));
    }

  // Some C++ ABIs require 2-byte alignment for member functions, in order to
  // reserve a bit for differentiating between virtual and non-virtual member
  // functions. If the current target's C++ ABI requires this and this is a
  // member function, set its alignment accordingly.
  if (CGM.getTarget().getCXXABI().areMemberFunctionsAligned()) {
    StringRef AlignAttrName =
        llvm::Attribute::getNameFromAttrKind(llvm::Attribute::Alignment);

    if (auto AlignmentAttr = F->getAttrOfType<ArrayAttr>(AlignAttrName)) {
      assert(AlignmentAttr.size() == 2);
      unsigned AlignVal = AlignmentAttr[1].cast<IntegerAttr>().getInt();
      if (AlignVal < 2 && isa<clang::CXXMethodDecl>(D)) {
        OpBuilder Builder(Ctx);
        F->setAttr(AlignAttrName,
                   Builder.getIntegerAttr(Builder.getIntegerType(64), 2));
      }
    }
  }

#if 0
  // TODO: handle metadata generation.
  // In the cross-dso CFI mode with canonical jump tables, we want !type
  // attributes on definitions only.
  if (CGM.getCodeGenOpts().SanitizeCfiCrossDso &&
      CGM.getCodeGenOpts().SanitizeCfiCanonicalJumpTables) {
    if (auto *FD = dyn_cast<FunctionDecl>(D)) {
      // Skip available_externally functions. They won't be codegen'ed in the
      // current module anyway.
      if (CGM.getContext().GetGVALinkageForFunction(FD) !=
          GVA_AvailableExternally)
        CreateFunctionTypeMetadataForIcall(FD, F);
    }
  }

  // Emit type metadata on member functions for member function pointer checks.
  // These are only ever necessary on definitions; we're guaranteed that the
  // definition will be present in the LTO unit as a result of LTO visibility.
  auto *MD = dyn_cast<clang::CXXMethodDecl>(D);
  if (MD && requiresMemberFunctionPointerTypeMetadata(*this, MD)) {
    for (const CXXRecordDecl *Base : getMostBaseClasses(MD->getParent())) {
      llvm::Metadata *Id =
          CreateMetadataIdentifierForType(Context.getMemberPointerType(
              MD->getType(), Context.getRecordType(Base).getTypePtr()));
      F->addTypeMetadata(0, Id);
    }
  }
#endif
}

void MLIRASTConsumer::setMLIRFunctionAttributes(FunctionOpInterface Function,
                                                const FunctionToEmit &FTE,
                                                bool ShouldEmit) {
  using Attribute = llvm::Attribute;

  const clang::FunctionDecl &FD = FTE.getDecl();
  MLIRContext *Ctx = Module->getContext();

  bool isDeviceContext = (FTE.getContext() == FunctionContext::SYCLDevice);
  if (!isDeviceContext) {
    LLVM_DEBUG(llvm::dbgs()
               << "Not in a device context - skipping setting attributes for "
               << FD.getNameAsString() << "\n");

    mlirclang::AttrBuilder attrBuilder(*Ctx);
    LLVM::Linkage lnk = getMLIRLinkage(getLLVMLinkageType(FD, ShouldEmit));
    attrBuilder.addAttribute("llvm.linkage", LLVM::LinkageAttr::get(Ctx, lnk));

    // HACK: we want to avoid setting additional attributes on non-sycl
    // functions because we do not want to adjust the test cases at this time
    // (if we did we would have merge conflicts if we ever update polygeist).
    NamedAttrList attrs(Function->getAttrDictionary());
    attrs.append(attrBuilder.getAttributes());
    Function->setAttrs(attrs.getDictionary(Module->getContext()));
    return;
  }

  LLVM_DEBUG(llvm::dbgs() << "Setting attributes for " << FD.getNameAsString()
                          << "\n");

  mlirclang::AttributeList PAL;
  {
    const clang::CodeGen::CGFunctionInfo &FI = getOrCreateCGFunctionInfo(&FD);
    const auto *FPT = FD.getType()->getAs<clang::FunctionProtoType>();
    clang::CodeGen::CGCalleeInfo CalleeInfo(FPT);

    unsigned CallingConv;
    getTypes().constructAttributeList(Function.getName(), FI, CalleeInfo, PAL,
                                      CallingConv,
                                      /*AttrOnCallSite*/ false,
                                      /*IsThunk*/ false);

    // Set additional function attributes that are not derivable from the
    // function declaration.
    mlirclang::AttrBuilder attrBuilder(*Ctx);
    {
      attrBuilder.addAttribute(
          "llvm.cconv", LLVM::CConvAttr::get(
                            Ctx, static_cast<LLVM::cconv::CConv>(CallingConv)));

      LLVM::Linkage Lnk = getMLIRLinkage(getLLVMLinkageType(FD, ShouldEmit));
      attrBuilder.addAttribute("llvm.linkage",
                               LLVM::LinkageAttr::get(Ctx, Lnk));

      if (FD.hasAttr<clang::SYCLKernelAttr>())
        attrBuilder.addAttribute(gpu::GPUDialect::getKernelFuncAttrName(),
                                 UnitAttr::get(Ctx));

      if (CGM.getLangOpts().SYCLIsDevice)
        attrBuilder.addPassThroughAttribute(
            "sycl-module-id",
            StringAttr::get(Ctx, LLVMMod.getModuleIdentifier()));

      // If we're in C++ mode and the function name is "main", it is
      // guaranteed to be norecurse by the standard (3.6.1.3 "The function
      // main shall not be used within a program").
      //
      // OpenCL C 2.0 v2.2-11 s6.9.i:
      //     Recursion is not supported.
      //
      // SYCL v1.2.1 s3.10:
      //     kernels cannot include RTTI information, exception classes,
      //     recursive code, virtual functions or make use of C++ libraries that
      //     are not compiled for the device.
      if ((CGM.getLangOpts().CPlusPlus && FD.isMain()) ||
          CGM.getLangOpts().OpenCL || CGM.getLangOpts().SYCLIsDevice ||
          (CGM.getLangOpts().CUDA && FD.hasAttr<clang::CUDAGlobalAttr>()))
        attrBuilder.addPassThroughAttribute(
            llvm::Attribute::AttrKind::NoRecurse);

      // Note: this one is incorrect because we should traverse the function
      // body before setting this attribute. If the body does not contain
      // any infinite loops the attributes can be set.
      auto functionMustProgress =
          [](const clang::CodeGen::CodeGenModule &CGM) -> bool {
        if (CGM.getCodeGenOpts().getFiniteLoops() ==
            clang::CodeGenOptions::FiniteLoopsKind::Never)
          return false;
        return CGM.getLangOpts().CPlusPlus11;
      };

      if (functionMustProgress(CGM))
        attrBuilder.addPassThroughAttribute(Attribute::AttrKind::MustProgress);
    }

    setMLIRFunctionAttributesForDefinition(&FD, Function);

    PAL.addFnAttrs(attrBuilder);
  }

  // Set function attributes.
  mlirclang::AttributeList FnAttrs(Function->getAttrDictionary(), {}, {});
  FnAttrs.addFnAttrs(PAL.getFnAttributes(), *Ctx);
  Function->setAttrs(FnAttrs.getFnAttributes().getDictionary(Ctx));

  // Set parameters attributes.
  const ArrayRef<NamedAttrList> ParamAttrs = PAL.getParamAttributes();
  assert(ParamAttrs.size() == Function.getNumArguments());
  for (unsigned Index : llvm::seq<unsigned>(0, Function.getNumArguments())) {
    for (NamedAttribute Attr : ParamAttrs[Index])
      Function.setArgAttr(Index, Attr.getName(), Attr.getValue());
  }

  // Set function result attributes.
  for (NamedAttribute Attr : PAL.getRetAttributes())
    Function.setResultAttr(0, Attr.getName(), Attr.getValue());
}

llvm::Optional<FunctionOpInterface>
MLIRASTConsumer::getMLIRFunction(const std::string &mangledName,
                                 FunctionContext context) const {
  const auto find = [&](const auto &map) {
    const auto Iter = map.find(mangledName);
    return Iter == map.end()
               ? llvm::None
               : llvm::Optional<FunctionOpInterface>{Iter->second};
  };
  switch (context) {
  case FunctionContext::Host:
    return find(Functions);
  case FunctionContext::SYCLDevice:
    return find(DeviceFunctions);
  }
  llvm_unreachable("Invalid function context");
}

#include "clang/Frontend/FrontendAction.h"
#include "llvm/Support/Host.h"

class MLIRAction : public clang::ASTFrontendAction {
public:
  std::set<std::string> EmitIfFound;
  std::set<std::pair<FunctionContext, std::string>> Done;
  OwningOpRef<ModuleOp> &Module;
  std::map<std::string, LLVM::GlobalOp> LLVMStringGlobals;
  std::map<std::string, std::pair<memref::GlobalOp, bool>> Globals;
  std::map<std::string, func::FuncOp> Functions;
  std::map<std::string, FunctionOpInterface> DeviceFunctions;
  std::map<std::string, LLVM::GlobalOp> LLVMGlobals;
  std::map<std::string, LLVM::LLVMFuncOp> LLVMFunctions;
  std::string ModuleId;
  MLIRAction(std::string fn, OwningOpRef<ModuleOp> &Module,
             std::string ModuleId)
      : Module(Module), ModuleId(ModuleId) {
    EmitIfFound.insert(fn);
  }
  std::unique_ptr<clang::ASTConsumer>
  CreateASTConsumer(clang::CompilerInstance &CI, StringRef InFile) override {
    return std::unique_ptr<clang::ASTConsumer>(new MLIRASTConsumer(
        EmitIfFound, Done, LLVMStringGlobals, Globals, Functions,
        DeviceFunctions, LLVMGlobals, LLVMFunctions, CI.getPreprocessor(),
        CI.getASTContext(), Module, CI.getSourceManager(), CI.getCodeGenOpts(),
        ModuleId));
  }
};

FunctionOpInterface MLIRScanner::EmitDirectCallee(const clang::FunctionDecl *FD,
                                                  FunctionContext Context) {
  FunctionToEmit FTE(*FD, Context);
  return Glob.getOrCreateMLIRFunction(FTE, true /* ShouldEmit */);
}

Location MLIRScanner::getMLIRLocation(clang::SourceLocation Loc) {
  return Glob.getMLIRLocation(Loc);
}

Value MLIRScanner::getTypeSize(clang::QualType t) {
  // llvm::Type *T = Glob.getCGM().getTypes().ConvertType(t);
  // return (Glob.LLVMMod.getDataLayout().getTypeSizeInBits(T) + 7) / 8;
  bool isArray = false;
  auto innerTy = Glob.getTypes().getMLIRType(t, &isArray);
  if (isArray) {
    auto MT = innerTy.cast<MemRefType>();
    size_t num = 1;
    for (auto n : MT.getShape()) {
      assert(n > 0);
      num *= n;
    }
    return Builder.create<arith::MulIOp>(
        Loc,
        Builder.create<polygeist::TypeSizeOp>(
            Loc, Builder.getIndexType(), TypeAttr::get(MT.getElementType())),
        Builder.create<arith::ConstantIndexOp>(Loc, num));
  }
  assert(!isArray);
  return Builder.create<polygeist::TypeSizeOp>(
      Loc, Builder.getIndexType(),
      TypeAttr::get(innerTy)); // DLI.getTypeSize(innerTy);
}

Value MLIRScanner::getTypeAlign(clang::QualType t) {
  // llvm::Type *T = Glob.getCGM().getTypes().ConvertType(t);
  // return (Glob.LLVMMod.getDataLayout().getTypeSizeInBits(T) + 7) / 8;
  bool isArray = false;
  auto innerTy = Glob.getTypes().getMLIRType(t, &isArray);
  assert(!isArray);
  return Builder.create<polygeist::TypeAlignOp>(
      Loc, Builder.getIndexType(),
      TypeAttr::get(innerTy)); // DLI.getTypeSize(innerTy);
}

std::string
MLIRScanner::getMangledFuncName(const clang::FunctionDecl &FD,
                                clang::CodeGen::CodeGenModule &CGM) {
  if (auto CC = dyn_cast<clang::CXXConstructorDecl>(&FD))
    return CGM
        .getMangledName(
            clang::GlobalDecl(CC, clang::CXXCtorType::Ctor_Complete))
        .str();
  if (auto CC = dyn_cast<clang::CXXDestructorDecl>(&FD))
    return CGM
        .getMangledName(
            clang::GlobalDecl(CC, clang::CXXDtorType::Dtor_Complete))
        .str();

  return CGM.getMangledName(&FD).str();
}

#include "clang/Frontend/TextDiagnosticBuffer.h"
static bool parseMLIR(const char *Argv0, std::vector<std::string> filenames,
                      std::string fn, std::vector<std::string> includeDirs,
                      std::vector<std::string> defines,
                      OwningOpRef<ModuleOp> &module, llvm::Triple &triple,
                      llvm::DataLayout &DL,
                      std::vector<std::string> InputCommandArgs) {
  clang::IntrusiveRefCntPtr<clang::DiagnosticIDs> DiagID(
      new clang::DiagnosticIDs());
  // Buffer diagnostics from argument parsing so that we can output them using
  // a well formed diagnostic object.
  auto *DiagOpts = new clang::DiagnosticOptions();
  auto *DiagsBuffer = new clang::TextDiagnosticBuffer();
  clang::DiagnosticsEngine Diags(DiagID, &*DiagOpts, DiagsBuffer);

  bool Success;
  //{
  const char *binary = Argv0;
  const std::unique_ptr<clang::driver::Driver> driver(new clang::driver::Driver(
      binary, llvm::sys::getDefaultTargetTriple(), Diags));
  ArgumentList Argv;
  Argv.push_back(binary);
  for (const auto &filename : filenames)
    Argv.push_back(filename);

  if (FOpenMP)
    Argv.push_back("-fopenmp");
  if (TargetTripleOpt != "") {
    Argv.push_back("-target");
    Argv.push_back(TargetTripleOpt);
  }
  if (McpuOpt != "") {
    Argv.emplace_back("-mcpu=", McpuOpt);
  }
  if (Standard != "") {
    Argv.emplace_back("-std=", Standard);
  }
  if (ResourceDir != "") {
    Argv.push_back("-resource-dir");
    Argv.push_back(ResourceDir);
  }
  if (SysRoot != "") {
    Argv.push_back("--sysroot");
    Argv.push_back(SysRoot);
  }
  if (Verbose) {
    Argv.push_back("-v");
  }
  if (NoCUDAInc) {
    Argv.push_back("-nocudainc");
  }
  if (NoCUDALib) {
    Argv.push_back("-nocudalib");
  }
  if (CUDAGPUArch != "") {
    Argv.emplace_back("--cuda-gpu-arch=", CUDAGPUArch);
  }
  if (CUDAPath != "") {
    Argv.emplace_back("--cuda-path=", CUDAPath);
  }
  if (MArch != "") {
    Argv.emplace_back("-march=", MArch);
  }
  for (const auto &dir : includeDirs) {
    Argv.push_back("-I");
    Argv.push_back(dir);
  }
  for (const auto &define : defines) {
    Argv.emplace_back("-D", define);
  }
  for (const auto &include : Includes) {
    Argv.push_back("-include");
    Argv.push_back(include);
  }

  Argv.push_back("-emit-ast");

  llvm::SmallVector<const llvm::opt::ArgStringList *, 4> CommandList;
  llvm::opt::ArgStringList InputCommandArgList;

  std::unique_ptr<clang::driver::Compilation> compilation;

  if (InputCommandArgs.empty()) {
    compilation.reset(driver->BuildCompilation(Argv.getArguments()));

    clang::driver::JobList &Jobs = compilation->getJobs();
    if (Jobs.size() < 1)
      return false;
    for (auto &job : Jobs) {
      auto *cmd = cast<clang::driver::Command>(&job);
      if (strcmp(cmd->getCreator().getName(), "clang"))
        return false;
      CommandList.push_back(&cmd->getArguments());
    }
  } else {
    for (std::string &s : InputCommandArgs)
      InputCommandArgList.push_back(s.c_str());
    CommandList.push_back(&InputCommandArgList);
  }

  MLIRAction Act(fn, module,
                 filenames.size() == 1 ? filenames[0] : "LLVMDialectModule");

  for (const llvm::opt::ArgStringList *args : CommandList) {
    std::unique_ptr<clang::CompilerInstance> Clang(
        new clang::CompilerInstance());

    Success = clang::CompilerInvocation::CreateFromArgs(Clang->getInvocation(),
                                                        *args, Diags);
    Clang->getInvocation().getFrontendOpts().DisableFree = false;

    void *GetExecutablePathVP = (void *)(intptr_t)GetExecutablePath;
    // Infer the builtin include path if unspecified.
    if (Clang->getHeaderSearchOpts().UseBuiltinIncludes &&
        Clang->getHeaderSearchOpts().ResourceDir.size() == 0)
      Clang->getHeaderSearchOpts().ResourceDir =
          clang::CompilerInvocation::GetResourcesPath(Argv0,
                                                      GetExecutablePathVP);

    Clang->getInvocation().getFrontendOpts().DisableFree = false;

    // Create the actual diagnostics engine.
    Clang->createDiagnostics();
    if (!Clang->hasDiagnostics())
      return false;

    DiagsBuffer->FlushDiagnostics(Clang->getDiagnostics());
    if (!Success)
      return false;

    // Create and execute the frontend action.

    // Create the target instance.
    Clang->setTarget(clang::TargetInfo::CreateTargetInfo(
        Clang->getDiagnostics(), Clang->getInvocation().TargetOpts));
    if (!Clang->hasTarget())
      return false;

    // Create TargetInfo for the other side of CUDA and OpenMP compilation.
    if ((Clang->getLangOpts().CUDA || Clang->getLangOpts().OpenMPIsDevice ||
         Clang->getLangOpts().SYCLIsDevice) &&
        !Clang->getFrontendOpts().AuxTriple.empty()) {
      auto TO = std::make_shared<clang::TargetOptions>();
      TO->Triple = llvm::Triple::normalize(Clang->getFrontendOpts().AuxTriple);
      TO->HostTriple = Clang->getTarget().getTriple().str();
      Clang->setAuxTarget(
          clang::TargetInfo::CreateTargetInfo(Clang->getDiagnostics(), TO));
    }

    // Inform the target of the language options.
    //
    // FIXME: We shouldn't need to do this, the target should be immutable once
    // created. This complexity should be lifted elsewhere.
    Clang->getTarget().adjust(Clang->getDiagnostics(), Clang->getLangOpts());

    // Adjust target options based on codegen options.
    Clang->getTarget().adjustTargetOptions(Clang->getCodeGenOpts(),
                                           Clang->getTargetOpts());

    llvm::Triple jobTriple = Clang->getTarget().getTriple();
    if (triple.str() == "" || !jobTriple.isNVPTX()) {
      triple = jobTriple;
      module.get()->setAttr(
          LLVM::LLVMDialect::getTargetTripleAttrName(),
          StringAttr::get(module->getContext(),
                          Clang->getTarget().getTriple().getTriple()));
      DL = llvm::DataLayout(Clang->getTarget().getDataLayoutString());
      module.get()->setAttr(
          LLVM::LLVMDialect::getDataLayoutAttrName(),
          StringAttr::get(module->getContext(),
                          Clang->getTarget().getDataLayoutString()));

      module.get()->setAttr(("dlti." + DataLayoutSpecAttr::kAttrKeyword).str(),
                            translateDataLayout(DL, module->getContext()));
    }

    for (const auto &FIF : Clang->getFrontendOpts().Inputs) {
      // Reset the ID tables if we are reusing the SourceManager and parsing
      // regular files.
      if (Clang->hasSourceManager() && !Act.isModelParsingAction())
        Clang->getSourceManager().clearIDTables();
      if (Act.BeginSourceFile(*Clang, FIF)) {
        llvm::Error err = Act.Execute();
        if (err) {
          llvm::errs() << "saw error: " << err << "\n";
          return false;
        }
        assert(Clang->hasSourceManager());

        Act.EndSourceFile();
      }
    }
  }
  return true;
}<|MERGE_RESOLUTION|>--- conflicted
+++ resolved
@@ -1478,31 +1478,19 @@
   if (!Ty.isa<MemRefType>())
     return false;
 
-<<<<<<< HEAD
   Type ElemTy = Ty.cast<MemRefType>().getElementType();
-
   return TypeSwitch<Type, bool>(
              Val.getType().cast<MemRefType>().getElementType())
-      .Case<sycl::AccessorType, sycl::LocalAccessorBaseType>(
+      .Case<sycl::AccessorType>([&](auto) {
+        return ElemTy.isa<sycl::AccessorCommonType>() ||
+               ElemTy.isa<sycl::OwnerLessBaseType>();
+      })
+      .Case<sycl::LocalAccessorBaseType>(
           [&](auto) { return ElemTy.isa<sycl::AccessorCommonType>(); })
       .Case<sycl::LocalAccessorType>(
           [&](auto) { return ElemTy.isa<sycl::LocalAccessorBaseType>(); })
       .Case<sycl::IDType, sycl::RangeType>(
           [&](auto) { return ElemTy.isa<sycl::ArrayType>(); })
-=======
-  Type ElemTy = Val.getType().cast<MemRefType>().getElementType();
-  return TypeSwitch<Type, bool>(ElemTy)
-      .Case<sycl::IDType, sycl::RangeType>([&](auto) {
-        assert(Ty.isa<MemRefType>());
-        return Ty.cast<MemRefType>().getElementType().isa<sycl::ArrayType>();
-      })
-      .Case<sycl::AccessorType>([&](auto) {
-        assert(Ty.isa<MemRefType>());
-        Type BaseElemTy = Ty.cast<MemRefType>().getElementType();
-        return BaseElemTy.isa<sycl::AccessorCommonType>() ||
-               BaseElemTy.isa<sycl::OwnerLessBaseType>();
-      })
->>>>>>> e1c7f35e
       .Default([](auto) { return false; });
 }
 
