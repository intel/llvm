--- conflicted
+++ resolved
@@ -354,21 +354,8 @@
     }
   }
 
-<<<<<<< HEAD
-  GlobalDecl GD;
-  if (auto CC = dyn_cast<CXXConstructorDecl>(FD))
-    GD = GlobalDecl(CC, CXXCtorType::Ctor_Complete);
-  else if (auto CC = dyn_cast<CXXDestructorDecl>(FD))
-    GD = GlobalDecl(CC, CXXDtorType::Dtor_Complete);
-  else
-    GD = GlobalDecl(FD);
-  const clang::CodeGen::CGFunctionInfo &FI =
-      Glob.getCGM().getTypes().arrangeGlobalDeclaration(GD);
-  auto FuncInfos = FI.arguments();
-=======
-  const CodeGen::CGFunctionInfo &FI = Glob.GetOrCreateCGFunctionInfo(FD);
+  const clang::CodeGen::CGFunctionInfo &FI = Glob.GetOrCreateCGFunctionInfo(FD);
   auto FIArgs = FI.arguments();
->>>>>>> 9c1c1214
 
   for (ParmVarDecl *parm : FD->parameters()) {
     assert(i != function.getNumArguments());
@@ -386,14 +373,9 @@
     bool isReference = isArray || isa<clang::ReferenceType>(
                                       parmType->getUnqualifiedDesugaredType());
     isReference |=
-<<<<<<< HEAD
-        (FuncInfos[i].info.getKind() == clang::CodeGen::ABIArgInfo::Indirect ||
-         FuncInfos[i].info.getKind() ==
+        (FIArgs[i].info.getKind() == clang::CodeGen::ABIArgInfo::Indirect ||
+         FIArgs[i].info.getKind() ==
              clang::CodeGen::ABIArgInfo::IndirectAliased);
-=======
-        (FIArgs[i].info.getKind() == CodeGen::ABIArgInfo::Indirect ||
-         FIArgs[i].info.getKind() == CodeGen::ABIArgInfo::IndirectAliased);
->>>>>>> 9c1c1214
 
     mlir::Value val = function.getArgument(i);
     assert(val && "Expecting a valid value");
@@ -3043,7 +3025,7 @@
   return function;
 }
 
-const CodeGen::CGFunctionInfo &
+const clang::CodeGen::CGFunctionInfo &
 MLIRASTConsumer::GetOrCreateCGFunctionInfo(const clang::FunctionDecl *FD) {
   auto result = CGFunctionInfos.find(FD);
   if (result != CGFunctionInfos.end())
@@ -3417,418 +3399,6 @@
   }
 }
 
-<<<<<<< HEAD
-=======
-namespace {
-
-/// Encapsulates information about the way function arguments from
-/// CGFunctionInfo should be passed to actual LLVM IR function.
-class ClangToLLVMArgMapping {
-  static const unsigned InvalidIndex = ~0U;
-  unsigned InallocaArgNo;
-  unsigned SRetArgNo;
-  unsigned TotalIRArgs;
-
-  /// Arguments of LLVM IR function corresponding to single Clang argument.
-  struct IRArgs {
-    unsigned PaddingArgIndex;
-    // Argument is expanded to IR arguments at positions
-    // [FirstArgIndex, FirstArgIndex + NumberOfArgs).
-    unsigned FirstArgIndex;
-    unsigned NumberOfArgs;
-
-    IRArgs()
-        : PaddingArgIndex(InvalidIndex), FirstArgIndex(InvalidIndex),
-          NumberOfArgs(0) {}
-  };
-
-  SmallVector<IRArgs, 8> ArgInfo;
-
-public:
-  ClangToLLVMArgMapping(const ASTContext &Context,
-                        const CodeGen::CGFunctionInfo &FI,
-                        bool OnlyRequiredArgs = false)
-      : InallocaArgNo(InvalidIndex), SRetArgNo(InvalidIndex), TotalIRArgs(0),
-        ArgInfo(OnlyRequiredArgs ? FI.getNumRequiredArgs() : FI.arg_size()) {
-    construct(Context, FI, OnlyRequiredArgs);
-  }
-
-  bool hasInallocaArg() const { return InallocaArgNo != InvalidIndex; }
-  unsigned getInallocaArgNo() const {
-    assert(hasInallocaArg());
-    return InallocaArgNo;
-  }
-
-  bool hasSRetArg() const { return SRetArgNo != InvalidIndex; }
-  unsigned getSRetArgNo() const {
-    assert(hasSRetArg());
-    return SRetArgNo;
-  }
-
-  unsigned totalIRArgs() const { return TotalIRArgs; }
-
-  bool hasPaddingArg(unsigned ArgNo) const {
-    assert(ArgNo < ArgInfo.size());
-    return ArgInfo[ArgNo].PaddingArgIndex != InvalidIndex;
-  }
-  unsigned getPaddingArgNo(unsigned ArgNo) const {
-    assert(hasPaddingArg(ArgNo));
-    return ArgInfo[ArgNo].PaddingArgIndex;
-  }
-
-  /// Returns index of first IR argument corresponding to ArgNo, and their
-  /// quantity.
-  std::pair<unsigned, unsigned> getIRArgs(unsigned ArgNo) const {
-    assert(ArgNo < ArgInfo.size());
-    return std::make_pair(ArgInfo[ArgNo].FirstArgIndex,
-                          ArgInfo[ArgNo].NumberOfArgs);
-  }
-
-private:
-  void construct(const ASTContext &Context, const CodeGen::CGFunctionInfo &FI,
-                 bool OnlyRequiredArgs);
-};
-
-void ClangToLLVMArgMapping::construct(const ASTContext &Context,
-                                      const CodeGen::CGFunctionInfo &FI,
-                                      bool OnlyRequiredArgs) {
-  unsigned IRArgNo = 0;
-  bool SwapThisWithSRet = false;
-  const CodeGen::ABIArgInfo &RetAI = FI.getReturnInfo();
-
-  if (AllowSRet && RetAI.getKind() == CodeGen::ABIArgInfo::Indirect) {
-    SwapThisWithSRet = RetAI.isSRetAfterThis();
-    SRetArgNo = SwapThisWithSRet ? 1 : IRArgNo++;
-  }
-
-  unsigned ArgNo = 0;
-  unsigned NumArgs = OnlyRequiredArgs ? FI.getNumRequiredArgs() : FI.arg_size();
-  for (CodeGen::CGFunctionInfo::const_arg_iterator I = FI.arg_begin();
-       ArgNo < NumArgs; ++I, ++ArgNo) {
-    assert(I != FI.arg_end());
-    const CodeGen::ABIArgInfo &AI = I->info;
-    // Collect data about IR arguments corresponding to Clang argument ArgNo.
-    auto &IRArgs = ArgInfo[ArgNo];
-
-    if (AI.getPaddingType())
-      IRArgs.PaddingArgIndex = IRArgNo++;
-
-    switch (AI.getKind()) {
-    case CodeGen::ABIArgInfo::Extend:
-    case CodeGen::ABIArgInfo::Direct: {
-      // FIXME: handle sseregparm someday...
-      llvm::StructType *STy = dyn_cast<llvm::StructType>(AI.getCoerceToType());
-      if (AllowStructFlattening && AI.isDirect() && AI.getCanBeFlattened() &&
-          STy) {
-        IRArgs.NumberOfArgs = STy->getNumElements();
-      } else {
-        IRArgs.NumberOfArgs = 1;
-      }
-      break;
-    }
-    case CodeGen::ABIArgInfo::Indirect:
-    case CodeGen::ABIArgInfo::IndirectAliased:
-      IRArgs.NumberOfArgs = 1;
-      break;
-    case CodeGen::ABIArgInfo::Ignore:
-    case CodeGen::ABIArgInfo::InAlloca:
-      // ignore and inalloca doesn't have matching LLVM parameters.
-      IRArgs.NumberOfArgs = 0;
-      break;
-    case CodeGen::ABIArgInfo::CoerceAndExpand:
-    case CodeGen::ABIArgInfo::Expand:
-      llvm_unreachable("not implemented");
-    }
-
-    if (IRArgs.NumberOfArgs > 0) {
-      IRArgs.FirstArgIndex = IRArgNo;
-      IRArgNo += IRArgs.NumberOfArgs;
-    }
-
-    // Skip over the sret parameter when it comes second.  We already handled it
-    // above.
-    if (IRArgNo == 1 && SwapThisWithSRet)
-      IRArgNo++;
-  }
-  assert(ArgNo == ArgInfo.size());
-
-  if (AllowInAllocaRet && FI.usesInAlloca())
-    InallocaArgNo = IRArgNo++;
-
-  TotalIRArgs = IRArgNo;
-}
-} // namespace
-
-mlir::Type MLIRASTConsumer::getPointerOrMemRefType(mlir::Type Ty,
-                                                   bool IsAlloc) {
-  bool IsSYCLType = mlir::sycl::isSYCLType(Ty);
-  if (auto ST = Ty.dyn_cast<mlir::LLVM::LLVMStructType>()) {
-    IsSYCLType |= any_of(ST.getBody(), [](auto Element) {
-      return mlir::sycl::isSYCLType(Element);
-    });
-  }
-
-  if (IsSYCLType)
-    return mlir::MemRefType::get(IsAlloc ? 1 : -1, Ty, {},
-                                 CGM.getDataLayout().getAllocaAddrSpace());
-
-  return LLVM::LLVMPointerType::get(Ty,
-                                    CGM.getDataLayout().getAllocaAddrSpace());
-}
-
-mlir::FunctionType
-MLIRASTConsumer::getFunctionType(const CodeGen::CGFunctionInfo &FI,
-                                 const clang::FunctionDecl &FD) {
-  llvm::dbgs() << "\n-- Entering getFunctionType --\n";
-
-  const bool IsMethodDecl = isa<CXXMethodDecl>(FD);
-  const bool IsMethodInstance =
-      IsMethodDecl && cast<CXXMethodDecl>(FD).isInstance();
-  bool IsArrayReturn = false;
-  getMLIRType(FD.getReturnType(), &IsArrayReturn);
-
-  if (IsMethodInstance)
-    llvm::dbgs() << "IsMethodInstance = true\n";
-  if (IsArrayReturn)
-    llvm::dbgs() << "IsArrayReturn = true\n";
-
-  // This lambda function returns the declared type of a function parameter when
-  // given the index of the parameter and the decayed type of the parameter.
-  auto getDeclArgTy = [&](int32_t ArgNo, const QualType &ABIArgTy) {
-    if (IsMethodInstance) // account for the fact the 'this' type is not
-      ArgNo--;            // present in the function declaration.
-    const QualType &DeclArgTy =
-        (ArgNo == -1) ? ABIArgTy : FD.getParamDecl(ArgNo)->getType();
-
-    llvm::dbgs() << "ABIArgTy: ";
-    ABIArgTy.dump();
-    llvm::dbgs() << "DeclArgTy: ";
-    DeclArgTy.dump();
-
-    return DeclArgTy;
-  };
-
-  // This lambda function returns the MLIR type corresponding to the given clang
-  // type.
-  auto getMLIRArgType = [this](const QualType &QT) {
-    bool IsRef = false;
-    mlir::Type ArgTy = getMLIRType(QT, &IsRef);
-    if (IsRef)
-      ArgTy = getMLIRType(CGM.getContext().getLValueReferenceType(QT));
-    return ArgTy;
-  };
-
-  //
-  // Compute the type of the function return value.
-  //
-  const CodeGen::ABIArgInfo &RetAI = FI.getReturnInfo();
-  ClangToLLVMArgMapping IRFunctionArgs(CGM.getContext(), FI, true);
-  mlir::OpBuilder Builder(module->getContext());
-  llvm::dbgs() << "Processing return value\n";
-
-  mlir::Type ResultType;
-  switch (RetAI.getKind()) {
-  case CodeGen::ABIArgInfo::Expand:
-  case CodeGen::ABIArgInfo::IndirectAliased:
-    llvm_unreachable("Invalid ABI kind for return argument");
-
-  case CodeGen::ABIArgInfo::Extend:
-    llvm::dbgs() << "RetInfo: ABIArgInfo::Extend\n";
-    LLVM_FALLTHROUGH;
-  case CodeGen::ABIArgInfo::Direct:
-    llvm::dbgs() << "RetInfo: ABIArgInfo::Direct\n";
-    ResultType =
-        IsArrayReturn ? Builder.getNoneType() : getMLIRType(FI.getReturnType());
-    break;
-
-  case CodeGen::ABIArgInfo::InAlloca:
-    llvm::dbgs() << "RetInfo: ABIArgInfo::InAlloca\n";
-    if (RetAI.getInAllocaSRet()) {
-      // sret things on win32 aren't void, they return the sret pointer.
-      QualType Ret = FI.getReturnType();
-      mlir::Type Ty = getMLIRType(Ret);
-      unsigned AddressSpace = CGM.getContext().getTargetAddressSpace(Ret);
-      ResultType = mlir::MemRefType::get(-1, Ty, {}, AddressSpace);
-    } else {
-      ResultType = Builder.getNoneType();
-    }
-    break;
-
-  case CodeGen::ABIArgInfo::Indirect:
-    llvm::dbgs() << "RetInfo: ABIArgInfo::Indirect\n";
-    if (!AllowSRet) {
-      // HACK: remove once we can handle function returning a struct.
-      QualType Ret = FI.getReturnType();
-      ResultType = getMLIRType(Ret);
-      break;
-    }
-  case CodeGen::ABIArgInfo::Ignore:
-    llvm::dbgs() << "RetInfo: ABIArgInfo::Ignore\n";
-    ResultType = Builder.getNoneType();
-    break;
-
-  case CodeGen::ABIArgInfo::CoerceAndExpand:
-    llvm::dbgs() << "RefInfo: ABIArgInfo::CoerceAndExpand\n";
-    assert(false && "TODO");
-    break;
-  }
-
-  //
-  // Compute the types of the function parameters.
-  //
-  const unsigned NumArgs = IsArrayReturn ? IRFunctionArgs.totalIRArgs() + 1
-                                         : IRFunctionArgs.totalIRArgs();
-  SmallVector<mlir::Type, 8> ArgTypes(NumArgs);
-  llvm::dbgs() << "NumArgs = " << NumArgs << "\n";
-
-  // Add type for sret argument.
-  if (AllowSRet && IRFunctionArgs.hasSRetArg()) {
-    assert(false && "TODO");
-    QualType Ret = FI.getReturnType();
-    mlir::Type Ty = getMLIRType(Ret);
-    unsigned AddressSpace = CGM.getContext().getTargetAddressSpace(Ret);
-    ArgTypes[IRFunctionArgs.getSRetArgNo()] =
-        mlir::MemRefType::get(-1, Ty, {}, AddressSpace);
-  }
-
-  // Add type for inalloca argument.
-  if (AllowInAllocaRet && IRFunctionArgs.hasInallocaArg()) {
-    assert(false && "TODO");
-    auto ArgStruct = FI.getArgStruct();
-    assert(ArgStruct);
-    //  auto Ty = LLVM::LLVMStructType::getLiteral(module->getContext(),
-    //  ArgTys);
-    // ArgTypes[IRFunctionArgs.getInallocaArgNo()] =
-    //  mlir::MemRefType::get(-1, Ty, {}, 0);
-  }
-
-  llvm::dbgs() << "FD.getNumParams(): " << FD.getNumParams() << "\n";
-  llvm::dbgs() << "FI.getNumRequiredArgs(): " << FI.getNumRequiredArgs()
-               << "\n";
-
-  // Add in all of the required arguments.
-  unsigned ArgNo = 0;
-  CodeGen::CGFunctionInfo::const_arg_iterator it = FI.arg_begin(),
-                                              ie = it + FI.getNumRequiredArgs();
-  for (; it != ie; ++it, ++ArgNo) {
-    // Note: 'ArgTy' is the type of the parameter after it as been decayed to
-    // abide by the ABI rules.
-    const QualType &ArgTy = it->type;
-    const CodeGen::ABIArgInfo &ArgInfo = it->info;
-
-    // TODO: Currently cgeist does not handle inserting paddings. Need to
-    // revisit.
-    bool InsertPadding = false;
-
-    // Insert a padding type to ensure proper alignment.
-    if (InsertPadding && IRFunctionArgs.hasPaddingArg(ArgNo)) {
-      assert(false && "TODO");
-      // ArgTypes[IRFunctionArgs.getPaddingArgNo(ArgNo)] =
-      //     ArgInfo.getPaddingType();
-    }
-
-    unsigned FirstIRArg, NumIRArgs;
-    std::tie(FirstIRArg, NumIRArgs) = IRFunctionArgs.getIRArgs(ArgNo);
-
-#if 1
-    llvm::dbgs() << "\nProcessing Arg " << ArgNo
-                 << ", FirstIRArg = " << FirstIRArg
-                 << ", NumIRArgs = " << NumIRArgs << "\n";
-#endif
-
-    // Note: 'DeclaredArgTy' is the original type of the parameter in the
-    // function declaration. In order to avoid premature loss of information
-    // (e.g. extent of array dimensions) we want to use the original type.
-    const QualType &DeclArgTy = getDeclArgTy(ArgNo, ArgTy);
-
-    switch (ArgInfo.getKind()) {
-    case CodeGen::ABIArgInfo::Ignore:
-      llvm::dbgs() << "ArgInfo: ABIArgInfo::Ignore\n";
-      LLVM_FALLTHROUGH;
-    case CodeGen::ABIArgInfo::InAlloca:
-      llvm::dbgs() << "ArgInfo: ABIArgInfo::InAlloca\n";
-      assert(NumIRArgs == 0);
-      break;
-    case CodeGen::ABIArgInfo::Indirect: {
-      llvm::dbgs() << "ArgInfo: ABIArgInfo::Indirect\n";
-      assert(NumIRArgs == 1);
-      // indirect arguments are always on the stack, which is alloca addr space.
-      mlir::Type MLIRArgTy = getMLIRArgType(DeclArgTy);
-      ArgTypes[FirstIRArg] = getPointerOrMemRefType(MLIRArgTy);
-      llvm::dbgs().indent(2) << "mlir type: " << ArgTypes[FirstIRArg] << "\n";
-      break;
-    }
-    case CodeGen::ABIArgInfo::IndirectAliased: {
-      llvm::dbgs() << "ArgInfo: ABIArgInfo::IndirectAliased\n";
-      assert(NumIRArgs == 1);
-      mlir::Type MLIRArgTy = getMLIRArgType(DeclArgTy);
-      ArgTypes[FirstIRArg] = mlir::MemRefType::get(
-          -1, MLIRArgTy, {}, ArgInfo.getIndirectAddrSpace());
-      llvm::dbgs().indent(2) << "mlir type: " << ArgTypes[FirstIRArg] << "\n";
-      break;
-    }
-    case CodeGen::ABIArgInfo::Extend:
-      llvm::dbgs() << "ArgInfo: ABIArgInfo::Extend\n";
-      LLVM_FALLTHROUGH;
-    case CodeGen::ABIArgInfo::Direct: {
-      llvm::dbgs() << "ArgInfo: ABIArgInfo::Direct\n";
-      mlir::Type MLIRArgTy = getMLIRArgType(DeclArgTy);
-
-      // Note: cgeist does not flatten structs, so we disable it. Need to
-      // revisit.
-      bool AllowStructFlattening = false;
-
-      // Fast-isel and the optimizer generally like
-      // scalar values better than FCAs, so we flatten them if this is safe to
-      // do for this argument.
-      auto st = MLIRArgTy.dyn_cast<mlir::LLVM::LLVMStructType>();
-      if (AllowStructFlattening && st && ArgInfo.isDirect() &&
-          ArgInfo.getCanBeFlattened()) {
-        assert(NumIRArgs == st.getBody().size());
-        for (unsigned i = 0, e = st.getBody().size(); i != e; ++i)
-          ArgTypes[FirstIRArg + i] = st.getBody()[i];
-      } else {
-        assert(NumIRArgs == 1);
-        ArgTypes[FirstIRArg] = MLIRArgTy;
-        llvm::dbgs().indent(2) << "mlir type: " << ArgTypes[FirstIRArg] << "\n";
-      }
-      break;
-    }
-    case CodeGen::ABIArgInfo::CoerceAndExpand:
-      assert(false && "TODO");
-      break;
-    case CodeGen::ABIArgInfo::Expand:
-      assert(false && "TODO");
-      break;
-    }
-  }
-
-  // We return arrays via the parameter list to mirror cgeist special handling
-  // for functions returning an array.
-  // Note: this is not conforming to the ABI and should be fixed.
-  if (IsArrayReturn) {
-    auto MLIRType = getMLIRType(
-        CGM.getContext().getLValueReferenceType(FD.getReturnType()));
-    assert(MLIRType.isa<MemRefType>() &&
-           MLIRType.cast<MemRefType>().getShape().size() == 2);
-    ArgTypes[NumArgs - 1] = MLIRType;
-    llvm::dbgs() << "Added parameter for array return\n";
-    llvm::dbgs().indent(2) << "mlir type: " << MLIRType << "\n";
-  }
-
-  SmallVector<mlir::Type, 2> ResultTypes;
-  if (!ResultType.isa<mlir::NoneType>())
-    ResultTypes.push_back(ResultType);
-
-  assert(llvm::all_of(ArgTypes, [](mlir::Type t) { return t; }) &&
-         "ArgTypes should not contain a null type");
-  assert(llvm::all_of(ResultTypes, [](mlir::Type t) { return t; }) &&
-         "ResultTypes should not contain a null type");
-
-  return Builder.getFunctionType(ArgTypes, ResultTypes);
-}
-
->>>>>>> 9c1c1214
 mlir::FunctionOpInterface
 MLIRASTConsumer::createMLIRFunction(const FunctionToEmit &FTE,
                                     std::string mangledName, bool IsThunk,
@@ -3837,26 +3407,9 @@
   Location loc = getMLIRLocation(FD.getLocation());
   mlir::OpBuilder Builder(module->getContext());
 
-<<<<<<< HEAD
-  GlobalDecl GD;
-  if (auto CC = dyn_cast<CXXConstructorDecl>(&FD))
-    GD = GlobalDecl(CC, CXXCtorType::Ctor_Complete);
-  else if (auto CC = dyn_cast<CXXDestructorDecl>(&FD))
-    GD = GlobalDecl(CC, CXXDtorType::Dtor_Complete);
-  else
-    GD = GlobalDecl(&FD);
-
-  const clang::CodeGen::CGFunctionInfo &FI =
-      CGM.getTypes().arrangeGlobalDeclaration(GD);
+  const clang::CodeGen::CGFunctionInfo &FI = GetOrCreateCGFunctionInfo(&FD);
   mlir::FunctionType funcTy = getTypes().getFunctionType(FI, FD);
 
-=======
-#if 1
-  const CodeGen::CGFunctionInfo &FI = GetOrCreateCGFunctionInfo(&FD);
-  mlir::FunctionType funcTy = getFunctionType(FI, FD);
-#endif
-#if 1
->>>>>>> 9c1c1214
   SmallVector<CodeGenUtils::ParmDesc, 4> parmDescriptors;
   createMLIRParameterDescriptors(FD, parmDescriptors);
 
@@ -4065,485 +3618,6 @@
   llvm_unreachable("Invalid function context");
 }
 
-<<<<<<< HEAD
-=======
-/// Iteratively get the size of each dim of the given ConstantArrayType inst.
-static void getConstantArrayShapeAndElemType(const clang::QualType &ty,
-                                             SmallVectorImpl<int64_t> &shape,
-                                             clang::QualType &elemTy) {
-  shape.clear();
-
-  clang::QualType curTy = ty;
-  while (curTy->isConstantArrayType()) {
-    auto cstArrTy = cast<clang::ConstantArrayType>(curTy);
-    shape.push_back(cstArrTy->getSize().getSExtValue());
-    curTy = cstArrTy->getElementType();
-  }
-
-  elemTy = curTy;
-}
-
-mlir::Type MLIRASTConsumer::getMLIRType(clang::QualType qt, bool *implicitRef,
-                                        bool allowMerge) {
-  if (auto ET = dyn_cast<clang::ElaboratedType>(qt)) {
-    return getMLIRType(ET->getNamedType(), implicitRef, allowMerge);
-  }
-  if (auto ET = dyn_cast<clang::UsingType>(qt)) {
-    return getMLIRType(ET->getUnderlyingType(), implicitRef, allowMerge);
-  }
-  if (auto ET = dyn_cast<clang::ParenType>(qt)) {
-    return getMLIRType(ET->getInnerType(), implicitRef, allowMerge);
-  }
-  if (auto ET = dyn_cast<clang::DeducedType>(qt)) {
-    return getMLIRType(ET->getDeducedType(), implicitRef, allowMerge);
-  }
-  if (auto ST = dyn_cast<clang::SubstTemplateTypeParmType>(qt)) {
-    return getMLIRType(ST->getReplacementType(), implicitRef, allowMerge);
-  }
-  if (auto ST = dyn_cast<clang::TemplateSpecializationType>(qt)) {
-    return getMLIRType(ST->desugar(), implicitRef, allowMerge);
-  }
-  if (auto ST = dyn_cast<clang::TypedefType>(qt)) {
-    return getMLIRType(ST->desugar(), implicitRef, allowMerge);
-  }
-  if (auto DT = dyn_cast<clang::DecltypeType>(qt)) {
-    return getMLIRType(DT->desugar(), implicitRef, allowMerge);
-  }
-
-  if (auto DT = dyn_cast<clang::DecayedType>(qt)) {
-    bool assumeRef = false;
-    auto mlirty = getMLIRType(DT->getOriginalType(), &assumeRef, allowMerge);
-    if (memRefABI && assumeRef) {
-      // Constant array types like `int A[30][20]` will be converted to LLVM
-      // type `[20 x i32]* %0`, which has the outermost dimension size erased,
-      // and we can only recover to `memref<?x20xi32>` from there. This
-      // prevents us from doing more comprehensive analysis. Here we
-      // specifically handle this case by unwrapping the clang-adjusted type,
-      // to get the corresponding ConstantArrayType with the full dimensions.
-      if (memRefFullRank) {
-        clang::QualType origTy = DT->getOriginalType();
-        if (origTy->isConstantArrayType()) {
-          SmallVector<int64_t, 4> shape;
-          clang::QualType elemTy;
-          getConstantArrayShapeAndElemType(origTy, shape, elemTy);
-
-          return mlir::MemRefType::get(shape, getMLIRType(elemTy));
-        }
-      }
-
-      // If -memref-fullrank is unset or it cannot be fulfilled.
-      auto mt = mlirty.dyn_cast<MemRefType>();
-      auto shape2 = std::vector<int64_t>(mt.getShape());
-      shape2[0] = -1;
-      return mlir::MemRefType::get(shape2, mt.getElementType(),
-                                   MemRefLayoutAttrInterface(),
-                                   mt.getMemorySpace());
-    } else {
-      return getMLIRType(DT->getAdjustedType(), implicitRef, allowMerge);
-    }
-    return mlirty;
-  }
-  if (auto CT = dyn_cast<clang::ComplexType>(qt)) {
-    bool assumeRef = false;
-    auto subType =
-        getMLIRType(CT->getElementType(), &assumeRef, /*allowMerge*/ false);
-    if (memRefABI && allowMerge) {
-      assert(!assumeRef);
-      if (implicitRef)
-        *implicitRef = true;
-      return mlir::MemRefType::get(2, subType);
-    }
-    mlir::Type types[2] = {subType, subType};
-    return mlir::LLVM::LLVMStructType::getLiteral(module->getContext(), types);
-  }
-  if (auto RT = dyn_cast<clang::RecordType>(qt)) {
-    if (RT->getDecl()->isInvalidDecl()) {
-      RT->getDecl()->dump();
-      RT->dump();
-    }
-    assert(!RT->getDecl()->isInvalidDecl());
-    if (typeCache.find(RT) != typeCache.end())
-      return typeCache[RT];
-    llvm::Type *LT = CGM.getTypes().ConvertType(qt);
-    if (!isa<llvm::StructType>(LT)) {
-      qt->dump();
-      llvm::errs() << "LT: " << *LT << "\n";
-    }
-    llvm::StructType *ST = cast<llvm::StructType>(LT);
-
-    SmallPtrSet<llvm::Type *, 4> Seen;
-    bool notAllSame = false;
-    bool recursive = false;
-    for (size_t i = 0; i < ST->getNumElements(); i++) {
-      if (isRecursiveStruct(ST->getTypeAtIndex(i), ST, Seen)) {
-        recursive = true;
-      }
-      if (ST->getTypeAtIndex(i) != ST->getTypeAtIndex(0U)) {
-        notAllSame = true;
-      }
-    }
-
-    const auto *RD = RT->getAsRecordDecl();
-    if (mlirclang::isNamespaceSYCL(RD->getEnclosingNamespaceContext())) {
-      const auto TypeName = RD->getName();
-      if (TypeName == "range" || TypeName == "nd_range" ||
-          TypeName == "array" || TypeName == "id" ||
-          TypeName == "accessor_common" || TypeName == "accessor" ||
-          TypeName == "AccessorImplDevice" || TypeName == "item" ||
-          TypeName == "ItemBase" || TypeName == "nd_item" ||
-          TypeName == "group") {
-        return getSYCLType(RT);
-      }
-      llvm::errs() << "Warning: SYCL type '" << ST->getName()
-                   << "' has not been converted to SYCL MLIR\n";
-    }
-
-    auto CXRD = dyn_cast<CXXRecordDecl>(RT->getDecl());
-    if (CodeGenUtils::isLLVMStructABI(RT->getDecl(), ST))
-      return typeTranslator.translateType(anonymize(ST));
-
-    /* TODO
-    if (ST->getNumElements() == 1 && !recursive &&
-        !RT->getDecl()->fields().empty() && ++RT->getDecl()->field_begin() ==
-    RT->getDecl()->field_end()) { auto subT =
-    getMLIRType((*RT->getDecl()->field_begin())->getType(), implicitRef,
-    allowMerge); return subT;
-    }
-    */
-    if (recursive)
-      typeCache[RT] = LLVM::LLVMStructType::getIdentified(
-          module->getContext(), ("polygeist@mlir@" + ST->getName()).str());
-
-    SmallVector<mlir::Type, 4> types;
-
-    bool innerLLVM = false;
-    bool innerSYCL = false;
-    if (CXRD) {
-      for (auto f : CXRD->bases()) {
-        bool subRef = false;
-        auto ty = getMLIRType(f.getType(), &subRef, /*allowMerge*/ false);
-        assert(!subRef);
-        innerLLVM |= ty.isa<LLVM::LLVMPointerType, LLVM::LLVMStructType,
-                            LLVM::LLVMArrayType>();
-        types.push_back(ty);
-      }
-    }
-
-    for (auto f : RT->getDecl()->fields()) {
-      bool subRef = false;
-      auto ty = getMLIRType(f->getType(), &subRef, /*allowMerge*/ false);
-      assert(!subRef);
-      innerLLVM |= ty.isa<LLVM::LLVMPointerType, LLVM::LLVMStructType,
-                          LLVM::LLVMArrayType>();
-      innerSYCL |= isSYCLType(ty);
-      types.push_back(ty);
-    }
-
-    if (types.empty())
-      if (ST->getNumElements() == 1 && ST->getElementType(0U)->isIntegerTy(8))
-        return typeTranslator.translateType(anonymize(ST));
-
-    if (recursive) {
-      auto LR = typeCache[RT].setBody(types, /*isPacked*/ false);
-      assert(LR.succeeded());
-      return typeCache[RT];
-    }
-
-    if (!memRefABI || notAllSame || !allowMerge || innerLLVM || innerSYCL)
-      return LLVM::LLVMStructType::getLiteral(module->getContext(), types);
-
-    if (!types.size()) {
-      RT->dump();
-      llvm::errs() << "ST: " << *ST << "\n";
-      llvm::errs() << "fields\n";
-      for (auto f : RT->getDecl()->fields()) {
-        llvm::errs() << " +++ ";
-        f->getType()->dump();
-        llvm::errs() << " @@@ " << *CGM.getTypes().ConvertType(f->getType())
-                     << "\n";
-      }
-      llvm::errs() << "types\n";
-      for (auto t : types)
-        llvm::errs() << " --- " << t << "\n";
-    }
-    assert(types.size());
-    if (implicitRef)
-      *implicitRef = true;
-    return mlir::MemRefType::get(types.size(), types[0]);
-  }
-
-  auto t = qt->getUnqualifiedDesugaredType();
-  if (t->isVoidType()) {
-    mlir::OpBuilder builder(module->getContext());
-    return builder.getNoneType();
-  }
-
-  // if (auto AT = dyn_cast<clang::VariableArrayType>(t)) {
-  //   return getMLIRType(AT->getElementType(), implicitRef, allowMerge);
-  // }
-
-  if (auto AT = dyn_cast<clang::ArrayType>(t)) {
-    auto PTT = AT->getElementType()->getUnqualifiedDesugaredType();
-    if (PTT->isCharType()) {
-      llvm::Type *T = CGM.getTypes().ConvertType(QualType(t, 0));
-      return typeTranslator.translateType(T);
-    }
-    bool subRef = false;
-    auto ET = getMLIRType(AT->getElementType(), &subRef, allowMerge);
-    int64_t size = -1;
-    if (auto CAT = dyn_cast<clang::ConstantArrayType>(AT))
-      size = CAT->getSize().getZExtValue();
-    if (memRefABI && subRef) {
-      auto mt = ET.cast<MemRefType>();
-      auto shape2 = std::vector<int64_t>(mt.getShape());
-      shape2.insert(shape2.begin(), size);
-      if (implicitRef)
-        *implicitRef = true;
-      return mlir::MemRefType::get(shape2, mt.getElementType(),
-                                   MemRefLayoutAttrInterface(),
-                                   mt.getMemorySpace());
-    }
-    if (!memRefABI || !allowMerge ||
-        ET.isa<LLVM::LLVMPointerType, LLVM::LLVMArrayType,
-               LLVM::LLVMFunctionType, LLVM::LLVMStructType>())
-      return LLVM::LLVMArrayType::get(ET, (size == -1) ? 0 : size);
-    if (implicitRef)
-      *implicitRef = true;
-    return mlir::MemRefType::get(
-        {size}, ET, {},
-        CGM.getContext().getTargetAddressSpace(AT->getElementType()));
-  }
-
-  if (auto AT = dyn_cast<clang::VectorType>(t)) {
-    bool subRef = false;
-    auto ET = getMLIRType(AT->getElementType(), &subRef, allowMerge);
-    int64_t size = AT->getNumElements();
-    if (memRefABI && subRef) {
-      auto mt = ET.cast<MemRefType>();
-      auto shape2 = std::vector<int64_t>(mt.getShape());
-      shape2.insert(shape2.begin(), size);
-      if (implicitRef)
-        *implicitRef = true;
-      return mlir::MemRefType::get(shape2, mt.getElementType(),
-                                   MemRefLayoutAttrInterface(),
-                                   mt.getMemorySpace());
-    }
-    if (!memRefABI || !allowMerge ||
-        ET.isa<LLVM::LLVMPointerType, LLVM::LLVMArrayType,
-               LLVM::LLVMFunctionType, LLVM::LLVMStructType>())
-      return LLVM::LLVMFixedVectorType::get(ET, size);
-    if (implicitRef)
-      *implicitRef = true;
-    return mlir::MemRefType::get({size}, ET);
-  }
-
-  if (auto FT = dyn_cast<clang::FunctionProtoType>(t)) {
-    auto RT = getMLIRType(FT->getReturnType());
-    if (RT.isa<mlir::NoneType>())
-      RT = LLVM::LLVMVoidType::get(RT.getContext());
-    SmallVector<mlir::Type> Args;
-    for (auto T : FT->getParamTypes()) {
-      Args.push_back(getMLIRType(T));
-    }
-    return LLVM::LLVMFunctionType::get(RT, Args, FT->isVariadic());
-  }
-  if (auto FT = dyn_cast<clang::FunctionNoProtoType>(t)) {
-    auto RT = getMLIRType(FT->getReturnType());
-    if (RT.isa<mlir::NoneType>())
-      RT = LLVM::LLVMVoidType::get(RT.getContext());
-    SmallVector<mlir::Type> Args;
-    return LLVM::LLVMFunctionType::get(RT, Args, /*isVariadic*/ true);
-  }
-
-  if (isa<clang::PointerType, clang::ReferenceType>(t)) {
-    int64_t outer = -1;
-    auto pointeeType = isa<clang::PointerType>(t)
-                           ? cast<clang::PointerType>(t)->getPointeeType()
-                           : cast<clang::ReferenceType>(t)->getPointeeType();
-    auto PTT = pointeeType->getUnqualifiedDesugaredType();
-
-    if (PTT->isCharType() || PTT->isVoidType()) {
-      llvm::Type *T = CGM.getTypes().ConvertType(QualType(t, 0));
-      return typeTranslator.translateType(T);
-    }
-    bool subRef = false;
-    auto subType = getMLIRType(pointeeType, &subRef, /*allowMerge*/ true);
-
-    if (!memRefABI ||
-        subType.isa<LLVM::LLVMArrayType, LLVM::LLVMStructType,
-                    LLVM::LLVMPointerType, LLVM::LLVMFunctionType>()) {
-      // JLE_QUEL::THOUGHTS
-      // When generating the sycl_halide_kernel, If a struct type contains
-      // SYCL types, that means that this is the functor, and we can't create
-      // a llvm pointer that contains custom aggregate types. We could create
-      // a sycl::Functor type, that will help us get rid of those conditions.
-      bool InnerSYCL = false;
-      if (auto ST = subType.dyn_cast<mlir::LLVM::LLVMStructType>()) {
-        InnerSYCL = any_of(ST.getBody(), [](auto Element) {
-          return mlir::sycl::isSYCLType(Element);
-        });
-      }
-
-      if (!InnerSYCL)
-        return LLVM::LLVMPointerType::get(
-            subType, CGM.getContext().getTargetAddressSpace(pointeeType));
-    }
-
-    if (isa<clang::ArrayType>(PTT)) {
-      if (subType.isa<MemRefType>()) {
-        assert(subRef);
-        return subType;
-      } else
-        return LLVM::LLVMPointerType::get(subType);
-    }
-
-    if (isa<clang::VectorType>(PTT) || isa<clang::ComplexType>(PTT)) {
-      if (subType.isa<MemRefType>()) {
-        assert(subRef);
-        auto mt = subType.cast<MemRefType>();
-        auto shape2 = std::vector<int64_t>(mt.getShape());
-        shape2.insert(shape2.begin(), outer);
-        return mlir::MemRefType::get(shape2, mt.getElementType(),
-                                     MemRefLayoutAttrInterface(),
-                                     mt.getMemorySpace());
-      } else
-        return LLVM::LLVMPointerType::get(subType);
-    }
-
-    if (isa<clang::RecordType>(PTT))
-      if (subRef) {
-        auto mt = subType.cast<MemRefType>();
-        auto shape2 = std::vector<int64_t>(mt.getShape());
-        shape2.insert(shape2.begin(), outer);
-        return mlir::MemRefType::get(shape2, mt.getElementType(),
-                                     MemRefLayoutAttrInterface(),
-                                     mt.getMemorySpace());
-      }
-
-    assert(!subRef);
-    return mlir::MemRefType::get(
-        {outer}, subType, {},
-        CGM.getContext().getTargetAddressSpace(pointeeType));
-  }
-
-  if (t->isBuiltinType() || isa<clang::EnumType>(t)) {
-    if (t->isBooleanType()) {
-      OpBuilder builder(module->getContext());
-      return builder.getIntegerType(8);
-    }
-    llvm::Type *T = CGM.getTypes().ConvertType(QualType(t, 0));
-    mlir::OpBuilder builder(module->getContext());
-    if (T->isVoidTy()) {
-      return builder.getNoneType();
-    }
-    if (T->isFloatTy()) {
-      return builder.getF32Type();
-    }
-    if (T->isDoubleTy()) {
-      return builder.getF64Type();
-    }
-    if (T->isX86_FP80Ty())
-      return builder.getF80Type();
-    if (T->isFP128Ty())
-      return builder.getF128Type();
-
-    if (auto IT = dyn_cast<llvm::IntegerType>(T)) {
-      return builder.getIntegerType(IT->getBitWidth());
-    }
-  }
-  qt->dump();
-  assert(0 && "unhandled type");
-}
-
-mlir::Type MLIRASTConsumer::getSYCLType(const clang::RecordType *RT) {
-  const auto *RD = RT->getAsRecordDecl();
-  llvm::SmallVector<mlir::Type, 4> Body;
-
-  for (const auto *Field : RD->fields()) {
-    Body.push_back(getMLIRType(Field->getType()));
-  }
-
-  if (const auto *CTS =
-          llvm::dyn_cast<clang::ClassTemplateSpecializationDecl>(RD)) {
-    if (CTS->getName() == "range") {
-      const auto Dim =
-          CTS->getTemplateArgs().get(0).getAsIntegral().getExtValue();
-      return mlir::sycl::RangeType::get(module->getContext(), Dim);
-    }
-    if (CTS->getName() == "nd_range") {
-      const auto Dim =
-          CTS->getTemplateArgs().get(0).getAsIntegral().getExtValue();
-      return mlir::sycl::NdRangeType::get(module->getContext(), Dim, Body);
-    }
-    if (CTS->getName() == "array") {
-      const auto Dim =
-          CTS->getTemplateArgs().get(0).getAsIntegral().getExtValue();
-      return mlir::sycl::ArrayType::get(module->getContext(), Dim, Body);
-    }
-    if (CTS->getName() == "id") {
-      const auto Dim =
-          CTS->getTemplateArgs().get(0).getAsIntegral().getExtValue();
-      return mlir::sycl::IDType::get(module->getContext(), Dim);
-    }
-    if (CTS->getName() == "accessor_common") {
-      return mlir::sycl::AccessorCommonType::get(module->getContext());
-    }
-    if (CTS->getName() == "accessor") {
-      const auto Type = getMLIRType(CTS->getTemplateArgs().get(0).getAsType());
-      const auto Dim =
-          CTS->getTemplateArgs().get(1).getAsIntegral().getExtValue();
-      const auto MemAccessMode = static_cast<mlir::sycl::MemoryAccessMode>(
-          CTS->getTemplateArgs().get(2).getAsIntegral().getExtValue());
-      const auto MemTargetMode = static_cast<mlir::sycl::MemoryTargetMode>(
-          CTS->getTemplateArgs().get(3).getAsIntegral().getExtValue());
-      return mlir::sycl::AccessorType::get(module->getContext(), Type, Dim,
-                                           MemAccessMode, MemTargetMode, Body);
-    }
-    if (CTS->getName() == "AccessorImplDevice") {
-      const auto Dim =
-          CTS->getTemplateArgs().get(0).getAsIntegral().getExtValue();
-      return mlir::sycl::AccessorImplDeviceType::get(module->getContext(), Dim,
-                                                     Body);
-    }
-    if (CTS->getName() == "item") {
-      const auto Dim =
-          CTS->getTemplateArgs().get(0).getAsIntegral().getExtValue();
-      const auto Offset =
-          CTS->getTemplateArgs().get(1).getAsIntegral().getExtValue();
-      return mlir::sycl::ItemType::get(module->getContext(), Dim, Offset, Body);
-    }
-    if (CTS->getName() == "ItemBase") {
-      const auto Dim =
-          CTS->getTemplateArgs().get(0).getAsIntegral().getExtValue();
-      const auto Offset =
-          CTS->getTemplateArgs().get(1).getAsIntegral().getExtValue();
-      return mlir::sycl::ItemBaseType::get(module->getContext(), Dim, Offset,
-                                           Body);
-    }
-    if (CTS->getName() == "nd_item") {
-      const auto Dim =
-          CTS->getTemplateArgs().get(0).getAsIntegral().getExtValue();
-      return mlir::sycl::NdItemType::get(module->getContext(), Dim, Body);
-    }
-    if (CTS->getName() == "group") {
-      const auto Dim =
-          CTS->getTemplateArgs().get(0).getAsIntegral().getExtValue();
-      return mlir::sycl::GroupType::get(module->getContext(), Dim, Body);
-    }
-  }
-
-  llvm_unreachable("SYCL type not handle (yet)");
-}
-
-llvm::Type *MLIRASTConsumer::getLLVMType(clang::QualType t) {
-  if (t->isVoidType()) {
-    return llvm::Type::getVoidTy(llvmMod.getContext());
-  }
-  llvm::Type *T = CGM.getTypes().ConvertType(t);
-  return T;
-}
-
->>>>>>> 9c1c1214
 #include "clang/Frontend/FrontendAction.h"
 #include "llvm/Support/Host.h"
 
