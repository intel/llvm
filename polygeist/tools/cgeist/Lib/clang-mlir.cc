--- conflicted
+++ resolved
@@ -3171,39 +3171,6 @@
     if (name == "cudaGetDevice" || name == "cudaMalloc")
       continue;
 
-<<<<<<< HEAD
-=======
-    // Temp HACK: filter out SPIRV builtins that reference global variables.
-    // The correct fix is to bring into the GPU module the global variable
-    // these builtin function reference.
-    if (StringRef(name).startswith("_Z28__spirv_GlobalInvocationId"))
-      continue;
-    if (StringRef(name).startswith("_Z20__spirv_GlobalSize"))
-      continue;
-    if (StringRef(name).startswith("_Z22__spirv_GlobalOffset"))
-      continue;
-    if (StringRef(name).startswith("_Z23__spirv_NumWorkgroups"))
-      continue;
-    if (StringRef(name).startswith("_Z23__spirv_WorkgroupSize"))
-      continue;
-    if (StringRef(name).startswith("_Z23__spirv_WorkgroupSize"))
-      continue;
-    if (StringRef(name).startswith("_Z21__spirv_WorkgroupId"))
-      continue;
-    if (StringRef(name).startswith("_Z27__spirv_LocalInvocationId"))
-      continue;
-    if (StringRef(name).startswith("_Z20__spirv_SubgroupSizev"))
-      continue;
-    if (StringRef(name).startswith("_Z23__spirv_SubgroupMaxSizev"))
-      continue;
-    if (StringRef(name).startswith("_Z20__spirv_NumSubgroupsv"))
-      continue;
-    if (StringRef(name).startswith("_Z18__spirv_SubgroupIdv"))
-      continue;
-    if (StringRef(name).startswith("_Z33__spirv_SubgroupLocalInvocationIdv"))
-      continue;
-
->>>>>>> fc1a3b60
     if ((emitIfFound.count("*") && name != "fpclassify" && !fd->isStatic() &&
          externLinkage) ||
         emitIfFound.count(name) || fd->hasAttr<OpenCLKernelAttr>() ||
