//===- clang-mlir.cc - Emit MLIR IRs by walking clang AST--------*- C++ -*-===//
//
// Part of the LLVM Project, under the Apache License v2.0 with LLVM Exceptions.
// See https://llvm.org/LICENSE.txt for license information.
// SPDX-License-Identifier: Apache-2.0 WITH LLVM-exception
//
//===----------------------------------------------------------------------===//

#include "clang-mlir.h"
#include "Attributes.h"
<<<<<<< HEAD
#include "TargetInfo.h"
=======
>>>>>>> 217291fb
#include "TypeUtils.h"
#include "utils.h"

#include "mlir/Conversion/SYCLToLLVM/SYCLFuncRegistry.h"
#include "mlir/Dialect/Arithmetic/IR/Arithmetic.h"
#include "mlir/Dialect/DLTI/DLTI.h"
#include "mlir/Dialect/SCF/IR/SCF.h"
#include "mlir/Dialect/SYCL/IR/SYCLOps.h"
#include "mlir/Target/LLVMIR/Import.h"

#include "clang/AST/Attr.h"
#include "clang/AST/Decl.h"
#include "clang/Basic/DiagnosticOptions.h"
#include "clang/Basic/FileManager.h"
#include "clang/Basic/FileSystemOptions.h"
#include "clang/Basic/LangStandard.h"
#include "clang/Basic/OperatorKinds.h"
#include "clang/Basic/TargetInfo.h"
#include "clang/Basic/TargetOptions.h"
#include "clang/Basic/Version.h"
#include "clang/Driver/Compilation.h"
#include "clang/Driver/Driver.h"
#include "clang/Driver/Tool.h"
#include "clang/Frontend/CompilerInstance.h"
#include "clang/Frontend/CompilerInvocation.h"
#include "clang/Frontend/FrontendOptions.h"
#include "clang/Frontend/TextDiagnosticPrinter.h"
#include "clang/Frontend/Utils.h"
#include "clang/Parse/ParseAST.h"
#include "clang/Parse/Parser.h"
#include "clang/Sema/Sema.h"
#include "clang/Sema/SemaDiagnostic.h"

#include "llvm/ADT/TypeSwitch.h"
#include "llvm/IR/Assumptions.h"
#include "llvm/Support/Debug.h"
#include "llvm/Support/raw_ostream.h"

using namespace clang;
using namespace llvm;
using namespace clang::driver;
using namespace llvm::opt;
using namespace mlir;
using namespace mlir::arith;
using namespace mlir::func;
using namespace mlir::sycl;
using namespace mlirclang;

static cl::opt<bool>
    memRefFullRank("memref-fullrank", cl::init(false),
                   cl::desc("Get the full rank of the memref."));

static cl::opt<bool> memRefABI("memref-abi", cl::init(true),
                               cl::desc("Use memrefs when possible"));

cl::opt<std::string> PrefixABI("prefix-abi", cl::init(""),
                               cl::desc("Prefix for emitted symbols"));

static cl::opt<bool>
    CombinedStructABI("struct-abi", cl::init(true),
                      cl::desc("Use literal LLVM ABI for structs"));

<<<<<<< HEAD
static cl::opt<bool>
    UseOldFunctionType("old-func-type", cl::init(false),
                       cl::desc("Use way to compute the function type"));
=======
cl::opt<bool> GenerateAllSYCLFuncs("gen-all-sycl-funcs", cl::init(false),
                                   cl::desc("Generate all SYCL functions"));
>>>>>>> 217291fb

constexpr llvm::StringLiteral MLIRASTConsumer::DeviceModuleName;

/******************************************************************************/
/*            Flags affecting code generation of function types.              */
/******************************************************************************/

// Note: cgeist does not allow flattening struct function parameters. Need to
// revisit.
constexpr bool AllowStructFlattening = false;

// Note: cgeist does not allow returning a struct via the parameter list. Need
// to revisit.
constexpr bool AllowSRet = false;

// Note: cgesit does not allow returning 'inalloca'. Need to revisit.
constexpr bool AllowInAllocaRet = false;

/******************************************************************************/
/*                             CodeGenUtils                                   */
/******************************************************************************/

mlir::IntegerAttr CodeGenUtils::wrapIntegerMemorySpace(unsigned memorySpace,
                                                       MLIRContext *ctx) {
  return memorySpace ? mlir::IntegerAttr::get(mlir::IntegerType::get(ctx, 64),
                                              memorySpace)
                     : nullptr;
}

bool CodeGenUtils::isAggregateTypeForABI(QualType qt) {
  auto hasScalarEvaluationKind = [](QualType qt) {
    qt = qt.getCanonicalType();
    while (true) {
      switch (qt->getTypeClass()) {
      // We operate on atomic values according to their underlying type.
      case clang::Type::Atomic:
        qt = cast<AtomicType>(qt)->getValueType();
        continue;
      case clang::Type::Builtin:
      case clang::Type::Pointer:
      case clang::Type::BlockPointer:
      case clang::Type::LValueReference:
      case clang::Type::RValueReference:
      case clang::Type::MemberPointer:
      case clang::Type::Vector:
      case clang::Type::ExtVector:
      case clang::Type::ConstantMatrix:
      case clang::Type::FunctionProto:
      case clang::Type::FunctionNoProto:
      case clang::Type::Enum:
      case clang::Type::ObjCObjectPointer:
      case clang::Type::Pipe:
      case clang::Type::BitInt:
        return true;
      default:
        return false;
      }
    }
  };

  return !hasScalarEvaluationKind(qt) || qt->isMemberFunctionPointerType();
}

bool CodeGenUtils::isLLVMStructABI(const RecordDecl *RD, llvm::StructType *ST) {
  if (!CombinedStructABI || RD->isUnion())
    return true;

  if (auto CXRD = dyn_cast<CXXRecordDecl>(RD)) {
    if (!CXRD->hasDefinition() || CXRD->getNumVBases())
      return true;
    for (const auto m : CXRD->methods())
      if (m->isVirtualAsWritten() || m->isPure())
        return true;
    for (const auto &Base : CXRD->bases())
      if (Base.getType()->getAsCXXRecordDecl()->isEmpty())
        return true;
  }

  if (ST && !ST->isLiteral() &&
      (ST->getName() == "struct._IO_FILE" ||
       ST->getName() == "class.std::basic_ifstream" ||
       ST->getName() == "class.std::basic_istream" ||
       ST->getName() == "class.std::basic_ostream" ||
       ST->getName() == "class.std::basic_ofstream"))
    return true;

  return false;
}

<<<<<<< HEAD
bool CodeGenUtils::determineNoUndef(QualType qt, CodeGen::CodeGenTypes &Types,
                                    const llvm::DataLayout &DL,
                                    const CodeGen::ABIArgInfo &AI,
                                    bool CheckCoerce) {
  llvm::Type *Ty = Types.ConvertTypeForMem(qt);
=======
bool CodeGenUtils::determineNoUndef(QualType qt,
                                    const CodeGen::ABIArgInfo &AI) {
>>>>>>> 217291fb
  if (AI.getKind() == CodeGen::ABIArgInfo::Indirect)
    return true;
  if (AI.getKind() == CodeGen::ABIArgInfo::Extend)
    return true;
<<<<<<< HEAD
  if (!DL.typeSizeEqualsStoreSize(Ty))
    // TODO: This will result in a modest amount of values not marked noundef
    // when they could be. We care about values that *invisibly* contain undef
    // bits from the perspective of LLVM IR.
    return false;
  if (CheckCoerce && AI.canHaveCoerceToType()) {
    llvm::Type *CoerceTy = AI.getCoerceToType();
    if (llvm::TypeSize::isKnownGT(DL.getTypeSizeInBits(CoerceTy),
                                  DL.getTypeSizeInBits(Ty)))
      // If we're coercing to a type with a greater size than the canonical one,
      // we're introducing new undef bits.
      // Coercing to a type of smaller or equal size is ok, as we know that
      // there's no internal padding (typeSizeEqualsStoreSize).
      return false;
  }
=======

>>>>>>> 217291fb
  if (qt->isBitIntType())
    return true;
  if (qt->isReferenceType())
    return true;
  if (qt->isNullPtrType())
    return false;
  if (qt->isMemberPointerType())
    // TODO: Some member pointers are `noundef`, but it depends on the ABI. For
    // now, never mark them.
    return false;
  if (qt->isScalarType()) {
    if (const auto *complex = dyn_cast<clang::ComplexType>(qt))
<<<<<<< HEAD
      return determineNoUndef(complex->getElementType(), Types, DL, AI, false);
    return true;
  }
  if (const auto *vector = dyn_cast<clang::VectorType>(qt))
    return determineNoUndef(vector->getElementType(), Types, DL, AI, false);
  if (const auto *matrix = dyn_cast<clang::MatrixType>(qt))
    return determineNoUndef(matrix->getElementType(), Types, DL, AI, false);
  if (const auto *array = dyn_cast<clang::ArrayType>(qt))
    return determineNoUndef(array->getElementType(), Types, DL, AI, false);
=======
      return determineNoUndef(complex->getElementType(), AI);
    return true;
  }
  if (const auto *vector = dyn_cast<clang::VectorType>(qt))
    return determineNoUndef(vector->getElementType(), AI);
  if (const auto *matrix = dyn_cast<clang::MatrixType>(qt))
    return determineNoUndef(matrix->getElementType(), AI);
  if (const auto *array = dyn_cast<clang::ArrayType>(qt))
    return determineNoUndef(array->getElementType(), AI);
>>>>>>> 217291fb

  // TODO: Some structs may be `noundef`, in specific situations.
  return false;
}

<<<<<<< HEAD
mlir::IntegerAttr wrapIntegerMemorySpace(unsigned memorySpace,
                                         MLIRContext *ctx) {
  return memorySpace ? mlir::IntegerAttr::get(mlir::IntegerType::get(ctx, 64),
                                              memorySpace)
                     : nullptr;
}

=======
>>>>>>> 217291fb
void CodeGenUtils::TypeAndAttrs::getTypes(
    const SmallVectorImpl<TypeAndAttrs> &descriptors,
    SmallVectorImpl<mlir::Type> &types) {
  assert(types.empty() && "Expecting 'types' to be empty");

  for (const TypeAndAttrs &desc : descriptors)
    types.push_back(desc.type);
}

void CodeGenUtils::TypeAndAttrs::getAttributes(
    const SmallVectorImpl<TypeAndAttrs> &descriptors,
    SmallVectorImpl<mlir::NamedAttrList> &attrs) {
  assert(attrs.empty() && "Expecting 'attrs' to be empty");

  for (const TypeAndAttrs &desc : descriptors)
    attrs.push_back(desc.attrs);
}

/******************************************************************************/
/*                               MLIRScanner                                  */
/******************************************************************************/

MLIRScanner::MLIRScanner(MLIRASTConsumer &Glob,
                         mlir::OwningOpRef<mlir::ModuleOp> &module,
                         LowerToInfo &LTInfo)
    : Glob(Glob), function(), module(module), builder(module->getContext()),
      loc(builder.getUnknownLoc()), entryBlock(nullptr), loops(),
      allocationScope(nullptr), supportedFuncs(), bufs(), constants(), labels(),
      EmittingFunctionDecl(nullptr), params(), Captures(), CaptureKinds(),
      ThisCapture(nullptr), arrayinit(), ThisVal(), returnVal(),
      LTInfo(LTInfo) {}

void MLIRScanner::initSupportedFunctions() {
  // Functions needed for single_task with one dimensional write buffer.

  // SYCL constructors:
  supportedFuncs.insert("_ZN4sycl3_V16detail18AccessorImplDeviceILi1EEC1ENS0_"
                        "2idILi1EEENS0_5rangeILi1EEES7_");
  supportedFuncs.insert(
      "_ZN4sycl3_V18accessorIiLi1ELNS0_6access4modeE1025ELNS2_"
      "6targetE2014ELNS2_11placeholderE0ENS0_"
      "3ext6oneapi22accessor_property_listIJEEEEC1Ev");
  supportedFuncs.insert("_ZN4sycl3_V16detail5arrayILi1EEC1ILi1EEENSt9enable_"
                        "ifIXeqT_Li1EEmE4typeE");
  supportedFuncs.insert("_ZN4sycl3_V16detail5arrayILi1EEC1ERKS3_");
  supportedFuncs.insert("_ZN4sycl3_V12idILi1EEC1Ev");
  supportedFuncs.insert("_ZN4sycl3_V12idILi1EEC1ERKS2_");
  supportedFuncs.insert(
      "_ZN4sycl3_V12idILi1EEC1ILi1EEENSt9enable_ifIXeqT_Li1EEmE4typeE");
  supportedFuncs.insert("_ZN4sycl3_V15rangeILi1EEC1ERKS2_");
  supportedFuncs.insert(
      "_ZN4sycl3_V15rangeILi1EEC1ILi1EEENSt9enable_ifIXeqT_Li1EEmE4typeE");

  // Other SYCL functions:
  supportedFuncs.insert(
      "_ZN4sycl3_V13ext6oneapi22accessor_property_listIJEE12has_propertyINS2_"
      "8property9no_offsetEEEbPNSt9enable_ifIXsr24is_compile_time_propertyIT_"
      "EE5valueEvE4typeE");
  supportedFuncs.insert(
      "_ZNK4sycl3_V18accessorIiLi1ELNS0_6access4modeE1025ELNS2_"
      "6targetE2014ELNS2_11placeholderE0ENS0_3ext6oneapi22accessor_property_"
      "listIJEEEEixILi1EvEERiNS0_2idILi1EEE");
  supportedFuncs.insert(
      "_ZN4sycl3_V18accessorIiLi1ELNS0_6access4modeE1025ELNS2_"
      "6targetE2014ELNS2_11placeholderE0ENS0_3ext6oneapi22accessor_property_"
      "listIJEEEE6__initEPU3AS1iNS0_5rangeILi1EEESE_NS0_2idILi1EEE");
  supportedFuncs.insert(
      "_ZN4sycl3_V18accessorIiLi1ELNS0_6access4modeE1025ELNS2_"
      "6targetE2014ELNS2_11placeholderE0ENS0_3ext6oneapi22accessor_property_"
      "listIJEEEE14getAccessRangeEv");
  supportedFuncs.insert(
      "_ZNK4sycl3_V18accessorIiLi1ELNS0_6access4modeE1025ELNS2_"
      "6targetE2014ELNS2_11placeholderE0ENS0_3ext6oneapi22accessor_property_"
      "listIJEEEE14getLinearIndexILi1EEEmNS0_2idIXT_EEE");
  supportedFuncs.insert(
      "_ZZNK4sycl3_V18accessorIiLi1ELNS0_6access4modeE1025ELNS2_"
      "6targetE2014ELNS2_11placeholderE0ENS0_3ext6oneapi22accessor_property_"
      "listIJEEEE14getLinearIndexILi1EEEmNS0_2idIXT_EEEENKUlmE_clEm");
  supportedFuncs.insert(
      "_ZN4sycl3_V18accessorIiLi1ELNS0_6access4modeE1025ELNS2_"
      "6targetE2014ELNS2_11placeholderE0ENS0_3ext6oneapi22accessor_property_"
      "listIJEEEE14getMemoryRangeEv");
  supportedFuncs.insert(
      "_ZNK4sycl3_V18accessorIiLi1ELNS0_6access4modeE1025ELNS2_"
      "6targetE2014ELNS2_11placeholderE0ENS0_3ext6oneapi22accessor_property_"
      "listIJEEEE14getMemoryRangeEv");
  supportedFuncs.insert(
      "_ZN4sycl3_V18accessorIiLi1ELNS0_6access4modeE1025ELNS2_"
      "6targetE2014ELNS2_11placeholderE0ENS0_3ext6oneapi22accessor_property_"
      "listIJEEEE9getOffsetEv");
  supportedFuncs.insert(
      "_ZNK4sycl3_V18accessorIiLi1ELNS0_6access4modeE1025ELNS2_"
      "6targetE2014ELNS2_11placeholderE0ENS0_3ext6oneapi22accessor_property_"
      "listIJEEEE14getTotalOffsetEv");
  supportedFuncs.insert(
      "_ZZNK4sycl3_V18accessorIiLi1ELNS0_6access4modeE1025ELNS2_"
      "6targetE2014ELNS2_11placeholderE0ENS0_3ext6oneapi22accessor_property_"
      "listIJEEEE14getTotalOffsetEvENKUlmE_clEm");
  supportedFuncs.insert(
      "_ZNK4sycl3_V18accessorIiLi1ELNS0_6access4modeE1025ELNS2_"
      "6targetE2014ELNS2_11placeholderE0ENS0_3ext6oneapi22accessor_property_"
      "listIJEEEE15getQualifiedPtrEv");
  supportedFuncs.insert("_ZN4sycl3_V16detail5arrayILi1EEixEi");
  supportedFuncs.insert("_ZNK4sycl3_V16detail5arrayILi1EEixEi");
  supportedFuncs.insert("_ZNK4sycl3_V16detail5arrayILi1EE15check_dimensionEi");
  supportedFuncs.insert("_ZN4sycl3_V16detail14InitializedValILi1ENS0_"
                        "5rangeEE3getILi0EEENS3_ILi1EEEv");
  supportedFuncs.insert(
      "_ZN4sycl3_V16detail8dim_loopILm1EZNKS0_8accessorIiLi1ELNS0_"
      "6access4modeE1025ELNS4_6targetE2014ELNS4_11placeholderE0ENS0_"
      "3ext6oneapi22accessor_property_listIJEEEE14getLinearIndexILi1EEEmNS0_"
      "2idIXT_EEEEUlmE_EEvOT0_");
  supportedFuncs.insert(
      "_ZN4sycl3_V16detail8dim_loopILm1EZNKS0_8accessorIiLi1ELNS0_"
      "6access4modeE1025ELNS4_6targetE2014ELNS4_11placeholderE0ENS0_"
      "3ext6oneapi22accessor_property_listIJEEEE14getTotalOffsetEvEUlmE_"
      "EEvOT0_");
  supportedFuncs.insert(
      "_ZN4sycl3_V16detail13dim_loop_implIJLm0EEZNKS0_8accessorIiLi1ELNS0_"
      "6access4modeE1025ELNS4_6targetE2014ELNS4_11placeholderE0ENS0_"
      "3ext6oneapi22accessor_property_listIJEEEE14getTotalOffsetEvEUlmE_"
      "EEvSt16integer_sequenceImJXspT_EEEOT0_");
  supportedFuncs.insert(
      "_ZN4sycl3_V16detail13dim_loop_implIJLm0EEZNKS0_8accessorIiLi1ELNS0_"
      "6access4modeE1025ELNS4_6targetE2014ELNS4_11placeholderE0ENS0_"
      "3ext6oneapi22accessor_property_listIJEEEE14getLinearIndexILi1EEEmNS0_"
      "2idIXT_EEEEUlmE_EEvSt16integer_sequenceImJXspT_EEEOT0_");
}

static void checkFunctionParent(const FunctionOpInterface F,
                                FunctionContext Context,
                                const OwningOpRef<ModuleOp> &module) {
  assert(
      (Context != FunctionContext::Host || F->getParentOp() == module.get()) &&
      "New function must be inserted into global module");
  assert((Context != FunctionContext::SYCLDevice ||
          F->getParentOfType<gpu::GPUModuleOp>() == getDeviceModule(*module)) &&
         "New device function must be inserted into device module");
}

static constexpr unsigned AllocSizeNumElemsNotPresent = -1;

static uint64_t packAllocSizeArgs(unsigned ElemSizeArg,
                                  const Optional<unsigned> &NumElemsArg) {
  assert((!NumElemsArg || *NumElemsArg != AllocSizeNumElemsNotPresent) &&
         "Attempting to pack a reserved value");

  return uint64_t(ElemSizeArg) << 32 |
         NumElemsArg.value_or(AllocSizeNumElemsNotPresent);
}

static void
addAttributesFromFunctionProtoType(mlirclang::AttrBuilder &funcAttrs,
                                   const clang::FunctionProtoType *FPT) {
  if (!FPT)
    return;

  if (!isUnresolvedExceptionSpec(FPT->getExceptionSpecType()) &&
      FPT->isNothrow())
    funcAttrs.addAttribute(llvm::Attribute::NoUnwind);
}

static void addAttributesFromAssumes(mlirclang::AttrBuilder &funcAttrs,
                                     const Decl *callee) {
  if (!callee)
    return;

  SmallVector<StringRef, 4> attrs;
  for (const AssumptionAttr *AA : callee->specific_attrs<AssumptionAttr>())
    AA->getAssumption().split(attrs, ",");

  MLIRContext *ctx = &funcAttrs.getContext();
  SmallVector<mlir::Attribute, 4> strAttrs;
  for (StringRef attrName : attrs)
    strAttrs.push_back(StringAttr::get(ctx, attrName));

  funcAttrs.addAttribute(llvm::AssumptionAttrKey,
                         mlir::ArrayAttr::get(ctx, strAttrs));
}

static void addNoBuiltinAttributes(mlirclang::AttrBuilder &funcAttrs,
                                   const LangOptions &langOpts,
                                   const NoBuiltinAttr *NBA = nullptr) {
  auto addNoBuiltinAttr = [&funcAttrs](StringRef builtinName) {
    SmallString<32> attributeName;
    attributeName += "no-builtin-";
    attributeName += builtinName;
    funcAttrs.addAttribute(attributeName, mlir::UnitAttr());
  };

  // First, handle the language options passed through -fno-builtin.
  if (langOpts.NoBuiltin) {
    // -fno-builtin disables them all.
    funcAttrs.addAttribute("no-builtins", mlir::UnitAttr());
    return;
  }

  // Then, add attributes for builtins specified through -fno-builtin-<name>.
  llvm::for_each(langOpts.NoBuiltinFuncs, addNoBuiltinAttr);

  // Now, let's check the __attribute__((no_builtin("...")) attribute added to
  // the source.
  if (!NBA)
    return;

  // If there is a wildcard in the builtin names specified through the
  // attribute, disable them all.
  if (llvm::is_contained(NBA->builtinNames(), "*")) {
    funcAttrs.addAttribute("no-builtins", mlir::UnitAttr());
    return;
  }

  // And last, add the rest of the builtin names.
  llvm::for_each(NBA->builtinNames(), addNoBuiltinAttr);
}

namespace {
// ABIArgInfo::Expand implementation.

// Specifies the way QualType passed as ABIArgInfo::Expand is expanded.
struct TypeExpansion {
  enum TypeExpansionKind {
    // Elements of constant arrays are expanded recursively.
    TEK_ConstantArray,
    // Record fields are expanded recursively (but if record is a union, only
    // the field with the largest size is expanded).
    TEK_Record,
    // For complex types, real and imaginary parts are expanded recursively.
    TEK_Complex,
    // All other types are not expandable.
    TEK_None
  };

  const TypeExpansionKind Kind;

  TypeExpansion(TypeExpansionKind K) : Kind(K) {}
  virtual ~TypeExpansion() {}
};

struct ConstantArrayExpansion : TypeExpansion {
  QualType EltTy;
  uint64_t NumElts;

  ConstantArrayExpansion(QualType EltTy, uint64_t NumElts)
      : TypeExpansion(TEK_ConstantArray), EltTy(EltTy), NumElts(NumElts) {}
  static bool classof(const TypeExpansion *TE) {
    return TE->Kind == TEK_ConstantArray;
  }
};

struct RecordExpansion : TypeExpansion {
  SmallVector<const CXXBaseSpecifier *, 1> Bases;

  SmallVector<const FieldDecl *, 1> Fields;

  RecordExpansion(SmallVector<const CXXBaseSpecifier *, 1> &&Bases,
                  SmallVector<const FieldDecl *, 1> &&Fields)
      : TypeExpansion(TEK_Record), Bases(std::move(Bases)),
        Fields(std::move(Fields)) {}
  static bool classof(const TypeExpansion *TE) {
    return TE->Kind == TEK_Record;
  }
};

struct ComplexExpansion : TypeExpansion {
  QualType EltTy;

  ComplexExpansion(QualType EltTy) : TypeExpansion(TEK_Complex), EltTy(EltTy) {}
  static bool classof(const TypeExpansion *TE) {
    return TE->Kind == TEK_Complex;
  }
};

struct NoExpansion : TypeExpansion {
  NoExpansion() : TypeExpansion(TEK_None) {}
  static bool classof(const TypeExpansion *TE) { return TE->Kind == TEK_None; }
};
} // namespace

static std::unique_ptr<TypeExpansion>
getTypeExpansion(QualType Ty, const ASTContext &Context) {
  if (const ConstantArrayType *AT = Context.getAsConstantArrayType(Ty)) {
    return std::make_unique<ConstantArrayExpansion>(
        AT->getElementType(), AT->getSize().getZExtValue());
  }
  if (const RecordType *RT = Ty->getAs<RecordType>()) {
    SmallVector<const CXXBaseSpecifier *, 1> Bases;
    SmallVector<const FieldDecl *, 1> Fields;
    const RecordDecl *RD = RT->getDecl();
    assert(!RD->hasFlexibleArrayMember() &&
           "Cannot expand structure with flexible array.");
    if (RD->isUnion()) {
      // Unions can be here only in degenerative cases - all the fields are same
      // after flattening. Thus we have to use the "largest" field.
      const FieldDecl *LargestFD = nullptr;
      CharUnits UnionSize = CharUnits::Zero();

      for (const auto *FD : RD->fields()) {
        if (FD->isZeroLengthBitField(Context))
          continue;
        assert(!FD->isBitField() &&
               "Cannot expand structure with bit-field members.");
        CharUnits FieldSize = Context.getTypeSizeInChars(FD->getType());
        if (UnionSize < FieldSize) {
          UnionSize = FieldSize;
          LargestFD = FD;
        }
      }
      if (LargestFD)
        Fields.push_back(LargestFD);
    } else {
      if (const auto *CXXRD = dyn_cast<CXXRecordDecl>(RD)) {
        assert(!CXXRD->isDynamicClass() &&
               "cannot expand vtable pointers in dynamic classes");
        llvm::append_range(Bases, llvm::make_pointer_range(CXXRD->bases()));
      }

      for (const auto *FD : RD->fields()) {
        if (FD->isZeroLengthBitField(Context))
          continue;
        assert(!FD->isBitField() &&
               "Cannot expand structure with bit-field members.");
        Fields.push_back(FD);
      }
    }
    return std::make_unique<RecordExpansion>(std::move(Bases),
                                             std::move(Fields));
  }
  if (const clang::ComplexType *CT = Ty->getAs<clang::ComplexType>()) {
    return std::make_unique<ComplexExpansion>(CT->getElementType());
  }
  return std::make_unique<NoExpansion>();
}

static int getExpansionSize(QualType Ty, const ASTContext &Context) {
  auto Exp = getTypeExpansion(Ty, Context);
  if (auto CAExp = dyn_cast<ConstantArrayExpansion>(Exp.get())) {
    return CAExp->NumElts * getExpansionSize(CAExp->EltTy, Context);
  }
  if (auto RExp = dyn_cast<RecordExpansion>(Exp.get())) {
    int Res = 0;
    for (auto BS : RExp->Bases)
      Res += getExpansionSize(BS->getType(), Context);
    for (auto FD : RExp->Fields)
      Res += getExpansionSize(FD->getType(), Context);
    return Res;
  }
  if (isa<ComplexExpansion>(Exp.get()))
    return 2;
  assert(isa<NoExpansion>(Exp.get()));
  return 1;
}

void MLIRScanner::init(mlir::FunctionOpInterface func,
                       const FunctionToEmit &FTE) {
  const clang::FunctionDecl *FD = &FTE.getDecl();

  function = func;
  EmittingFunctionDecl = FD;

  if (ShowAST)
    llvm::dbgs() << "Emitting fn: " << function.getName() << "\n"
                 << "\tfunctionDecl:" << *FD << "\n"
                 << "function:" << function << "\n";

  initSupportedFunctions();
  // This is needed, as GPUFuncOps are already created with an entry block.
  setEntryAndAllocBlock(isa<gpu::GPUFuncOp>(function)
                            ? &function.getBlocks().front()
                            : function.addEntryBlock());

  unsigned i = 0;
  if (auto CM = dyn_cast<CXXMethodDecl>(FD)) {
    if (CM->getParent()->isLambda()) {
      for (auto C : CM->getParent()->captures()) {
        if (C.capturesVariable())
          CaptureKinds[C.getCapturedVar()] = C.getCaptureKind();
      }

      CM->getParent()->getCaptureFields(Captures, ThisCapture);
      if (ThisCapture) {
        llvm::errs() << " thiscapture:\n";
        ThisCapture->dump();
      }
    }

    if (CM->isInstance()) {
      mlir::Value val = function.getArgument(i);
      ThisVal = ValueCategory(val, /*isReference*/ false);
      i++;
    }
  }

  const bool isKernel = FD->hasAttr<SYCLKernelAttr>();

  for (ParmVarDecl *parm : FD->parameters()) {
    assert(i != function.getNumArguments());

    QualType parmType = parm->getType();

    bool LLVMABI = false, isArray = false;
    if (Glob.getMLIRType(Glob.getCGM().getContext().getPointerType(parmType))
            .isa<mlir::LLVM::LLVMPointerType>())
      LLVMABI = true;
    else
      Glob.getMLIRType(parmType, &isArray);

    if (!isArray &&
        isa<clang::ReferenceType>(parmType->getUnqualifiedDesugaredType()))
      isArray = true;

    mlir::Value val = function.getArgument(i);
    assert(val && "Expecting a valid value");

    if (isArray || (isKernel && CodeGenUtils::isAggregateTypeForABI(parmType)))
      params.emplace(parm, ValueCategory(val, /*isReference*/ true));
    else {
      mlir::Value alloc =
          createAllocOp(val.getType(), parm, /*memspace*/ 0, isArray, LLVMABI);
      ValueCategory(alloc, /*isReference*/ true).store(builder, val);
    }

    i++;
  }

  if (FD->hasAttr<CUDAGlobalAttr>() && Glob.getCGM().getLangOpts().CUDA &&
      !Glob.getCGM().getLangOpts().CUDAIsDevice) {
    FunctionToEmit FTE(*FD);
    auto deviceStub = cast<func::FuncOp>(Glob.GetOrCreateMLIRFunction(
        FTE, false /* IsThink*/, true /* ShouldEmit*/,
        /* getDeviceStub */ true));

    builder.create<func::CallOp>(loc, deviceStub, function.getArguments());
    builder.create<ReturnOp>(loc);
    return;
  }

  if (auto CC = dyn_cast<CXXConstructorDecl>(FD)) {
    const CXXRecordDecl *ClassDecl = CC->getParent();
    for (auto expr : CC->inits()) {
      if (ShowAST) {
        llvm::errs() << " init: - baseInit:" << (int)expr->isBaseInitializer()
                     << " memberInit:" << (int)expr->isMemberInitializer()
                     << " anyMember:" << (int)expr->isAnyMemberInitializer()
                     << " indirectMember:"
                     << (int)expr->isIndirectMemberInitializer()
                     << " isinClass:" << (int)expr->isInClassMemberInitializer()
                     << " delegating:" << (int)expr->isDelegatingInitializer()
                     << " isPack:" << (int)expr->isPackExpansion() << "\n";
        if (expr->getMember())
          expr->getMember()->dump();
        if (expr->getInit())
          expr->getInit()->dump();
      }
      assert(ThisVal.val);

      FieldDecl *field = expr->getMember();
      if (!field) {
        if (expr->isBaseInitializer()) {
          bool BaseIsVirtual = expr->isBaseVirtual();
          auto BaseType = expr->getBaseClass();

          // Shift and cast down to the base type.
          // TODO: for complete types, this should be possible with a GEP.
          mlir::Value V = ThisVal.val;
          const clang::Type *BaseTypes[] = {BaseType};
          bool BaseVirtual[] = {BaseIsVirtual};

          V = GetAddressOfBaseClass(V, /*derived*/ ClassDecl, BaseTypes,
                                    BaseVirtual);

          Expr *init = expr->getInit();
          if (auto clean = dyn_cast<ExprWithCleanups>(init)) {
            llvm::errs() << "TODO: cleanup\n";
            init = clean->getSubExpr();
          }

          VisitConstructCommon(cast<clang::CXXConstructExpr>(init),
                               /*name*/ nullptr, /*space*/ 0, /*mem*/ V);
          continue;
        }

        if (expr->isDelegatingInitializer()) {
          Expr *init = expr->getInit();
          if (auto clean = dyn_cast<ExprWithCleanups>(init)) {
            llvm::errs() << "TODO: cleanup\n";
            init = clean->getSubExpr();
          }

          VisitConstructCommon(cast<clang::CXXConstructExpr>(init),
                               /*name*/ nullptr, /*space*/ 0,
                               /*mem*/ ThisVal.val);
          continue;
        }
      }
      assert(field && "initialiation expression must apply to a field");

      if (auto AILE = dyn_cast<ArrayInitLoopExpr>(expr->getInit())) {
        VisitArrayInitLoop(AILE,
                           CommonFieldLookup(CC->getThisObjectType(), field,
                                             ThisVal.val, /*isLValue*/ false));
        continue;
      }

      if (auto cons = dyn_cast<CXXConstructExpr>(expr->getInit())) {
        VisitConstructCommon(cons, /*name*/ nullptr, /*space*/ 0,
                             CommonFieldLookup(CC->getThisObjectType(), field,
                                               ThisVal.val, /*isLValue*/ false)
                                 .val);
        continue;
      }

      auto initexpr = Visit(expr->getInit());
      if (!initexpr.val) {
        expr->getInit()->dump();
        assert(initexpr.val);
      }

      bool isArray = false;
      Glob.getMLIRType(expr->getInit()->getType(), &isArray);

      auto cfl = CommonFieldLookup(CC->getThisObjectType(), field, ThisVal.val,
                                   /*isLValue*/ false);
      assert(cfl.val);
      cfl.store(builder, initexpr, isArray);
    }
  }

  if (auto CC = dyn_cast<CXXDestructorDecl>(FD)) {
    CC->dump();
    llvm::errs() << " warning, destructor not fully handled yet\n";
  }

  auto i1Ty = builder.getIntegerType(1);
  auto type = mlir::MemRefType::get({}, i1Ty, {}, 0);
  auto truev = builder.create<ConstantIntOp>(loc, true, 1);
  loops.push_back({builder.create<mlir::memref::AllocaOp>(loc, type),
                   builder.create<mlir::memref::AllocaOp>(loc, type)});
  builder.create<mlir::memref::StoreOp>(loc, truev, loops.back().noBreak);
  builder.create<mlir::memref::StoreOp>(loc, truev, loops.back().keepRunning);

  if (function.getResultTypes().size()) {
    auto type = mlir::MemRefType::get({}, function.getResultTypes()[0], {}, 0);
    returnVal = builder.create<mlir::memref::AllocaOp>(loc, type);
    if (type.getElementType().isa<mlir::IntegerType, mlir::FloatType>()) {
      builder.create<mlir::memref::StoreOp>(
          loc, builder.create<mlir::LLVM::UndefOp>(loc, type.getElementType()),
          returnVal, std::vector<mlir::Value>({}));
    }
  }

  if (auto D = dyn_cast<CXXMethodDecl>(FD)) {
    // ClangAST incorrectly does not contain the correct definition
    // of a union move operation and as such we _must_ emit a memcpy
    // for a defaulted union copy or move.
    if (D->getParent()->isUnion() && D->isDefaulted()) {
      mlir::Value V = ThisVal.val;
      assert(V);
      if (auto MT = V.getType().dyn_cast<MemRefType>())
        V = builder.create<polygeist::Pointer2MemrefOp>(
            loc, LLVM::LLVMPointerType::get(MT.getElementType()), V);

      mlir::Value src = function.getArgument(1);
      if (auto MT = src.getType().dyn_cast<MemRefType>())
        src = builder.create<polygeist::Pointer2MemrefOp>(
            loc, LLVM::LLVMPointerType::get(MT.getElementType()), src);

      mlir::Value typeSize = builder.create<polygeist::TypeSizeOp>(
          loc, builder.getIndexType(),
          mlir::TypeAttr::get(
              V.getType().cast<LLVM::LLVMPointerType>().getElementType()));
      typeSize = builder.create<arith::IndexCastOp>(loc, builder.getI64Type(),
                                                    typeSize);
      V = builder.create<LLVM::BitcastOp>(
          loc,
          LLVM::LLVMPointerType::get(
              builder.getI8Type(),
              V.getType().cast<LLVM::LLVMPointerType>().getAddressSpace()),
          V);
      src = builder.create<LLVM::BitcastOp>(
          loc,
          LLVM::LLVMPointerType::get(
              builder.getI8Type(),
              src.getType().cast<LLVM::LLVMPointerType>().getAddressSpace()),
          src);
      mlir::Value volatileCpy = builder.create<ConstantIntOp>(loc, false, 1);
      builder.create<LLVM::MemcpyOp>(loc, V, src, typeSize, volatileCpy);
    }
  }

  Stmt *stmt = FD->getBody();
  assert(stmt);
  if (ShowAST)
    stmt->dump();

  Visit(stmt);

  if (function.getResultTypes().size()) {
    assert(!isa<gpu::GPUFuncOp>(function) &&
           "SYCL kernel functions must always have a void return type.");
    mlir::Value vals[1] = {
        builder.create<mlir::memref::LoadOp>(loc, returnVal)};
    builder.create<ReturnOp>(loc, vals);
  } else if (isa<gpu::GPUFuncOp>(function))
    builder.create<gpu::ReturnOp>(loc);
  else
    builder.create<ReturnOp>(loc);

  checkFunctionParent(function, FTE.getContext(), module);
}

mlir::Value MLIRScanner::createAllocOp(mlir::Type t, VarDecl *name,
                                       uint64_t memspace, bool isArray = false,
                                       bool LLVMABI = false) {

  mlir::MemRefType mr;
  mlir::Value alloc = nullptr;
  OpBuilder abuilder(builder.getContext());
  abuilder.setInsertionPointToStart(allocationScope);
  auto varLoc = name ? getMLIRLocation(name->getBeginLoc()) : loc;
  if (!isArray) {
    if (LLVMABI) {
      if (name)
        if (auto var = dyn_cast<VariableArrayType>(
                name->getType()->getUnqualifiedDesugaredType())) {
          auto len = Visit(var->getSizeExpr()).getValue(builder);
          alloc = builder.create<mlir::LLVM::AllocaOp>(
              varLoc, LLVM::LLVMPointerType::get(t, memspace), len);
          builder.create<polygeist::TrivialUseOp>(varLoc, alloc);
          alloc = builder.create<mlir::LLVM::BitcastOp>(
              varLoc,
              LLVM::LLVMPointerType::get(LLVM::LLVMArrayType::get(t, 0)),
              alloc);
        }

      if (!alloc) {
        alloc = abuilder.create<mlir::LLVM::AllocaOp>(
            varLoc, mlir::LLVM::LLVMPointerType::get(t, memspace),
            abuilder.create<arith::ConstantIntOp>(varLoc, 1, 64), 0);
        if (t.isa<mlir::IntegerType, mlir::FloatType>()) {
          abuilder.create<LLVM::StoreOp>(
              varLoc, abuilder.create<mlir::LLVM::UndefOp>(varLoc, t), alloc);
        }
        // alloc = builder.create<mlir::LLVM::BitcastOp>(varLoc,
        // LLVM::LLVMPointerType::get(LLVM::LLVMArrayType::get(t, 1)), alloc);
      }
    } else {
      mr = mlir::MemRefType::get(1, t, {}, memspace);
      alloc = abuilder.create<mlir::memref::AllocaOp>(varLoc, mr);
      LLVM_DEBUG({
        llvm::dbgs() << "MLIRScanner::createAllocOp: created: ";
        alloc.dump();
      });

      if (memspace != 0) {
        // Note: this code is incorrect because 'alloc' has a MemRefType in
        // memory space that is not zero, therefore is illegal to create a
        // Memref2Pointer operation that yields a result not in the same memory
        // space.
        auto memRefToPtr = abuilder.create<polygeist::Memref2PointerOp>(
            varLoc, LLVM::LLVMPointerType::get(t, 0), alloc);
        alloc = abuilder.create<polygeist::Pointer2MemrefOp>(
            varLoc, mlir::MemRefType::get(-1, t, {}, memspace), memRefToPtr);
      }
      alloc = abuilder.create<mlir::memref::CastOp>(
          varLoc, mlir::MemRefType::get(-1, t, {}, 0), alloc);
      LLVM_DEBUG({
        llvm::dbgs() << "MLIRScanner::createAllocOp: created: ";
        alloc.dump();
        llvm::dbgs() << "\n";
      });

      if (t.isa<mlir::IntegerType, mlir::FloatType>()) {
        mlir::Value idxs[] = {abuilder.create<ConstantIndexOp>(loc, 0)};
        abuilder.create<mlir::memref::StoreOp>(
            varLoc, abuilder.create<mlir::LLVM::UndefOp>(varLoc, t), alloc,
            idxs);
      }
    }
  } else {
    auto mt = t.cast<mlir::MemRefType>();
    auto shape = std::vector<int64_t>(mt.getShape());
    auto pshape = shape[0];

    if (name)
      if (auto var = dyn_cast<VariableArrayType>(
              name->getType()->getUnqualifiedDesugaredType())) {
        assert(shape[0] == -1);
        mr = mlir::MemRefType::get(
            shape, mt.getElementType(), MemRefLayoutAttrInterface(),
            CodeGenUtils::wrapIntegerMemorySpace(memspace, mt.getContext()));
        auto len = Visit(var->getSizeExpr()).getValue(builder);
        len = builder.create<IndexCastOp>(varLoc, builder.getIndexType(), len);
        alloc = builder.create<mlir::memref::AllocaOp>(varLoc, mr, len);
        builder.create<polygeist::TrivialUseOp>(varLoc, alloc);
        if (memspace != 0) {
          alloc = abuilder.create<polygeist::Pointer2MemrefOp>(
              varLoc, mlir::MemRefType::get(shape, mt.getElementType()),
              abuilder.create<polygeist::Memref2PointerOp>(
                  varLoc, LLVM::LLVMPointerType::get(mt.getElementType(), 0),
                  alloc));
        }
      }

    if (!alloc) {
      if (pshape == -1)
        shape[0] = 1;
      mr = mlir::MemRefType::get(
          shape, mt.getElementType(), MemRefLayoutAttrInterface(),
          CodeGenUtils::wrapIntegerMemorySpace(memspace, mt.getContext()));
      alloc = abuilder.create<mlir::memref::AllocaOp>(varLoc, mr);
      if (memspace != 0) {
        alloc = abuilder.create<polygeist::Pointer2MemrefOp>(
            varLoc, mlir::MemRefType::get(shape, mt.getElementType()),
            abuilder.create<polygeist::Memref2PointerOp>(
                varLoc, LLVM::LLVMPointerType::get(mt.getElementType(), 0),
                alloc));
      }
      shape[0] = pshape;
      alloc = abuilder.create<mlir::memref::CastOp>(
          varLoc, mlir::MemRefType::get(shape, mt.getElementType()), alloc);
    }
  }
  assert(alloc);
  // NamedAttribute attrs[] = {NamedAttribute("name", name)};
  if (name) {
    // if (name->getName() == "i")
    //  assert(0 && " not i");
    if (params.find(name) != params.end()) {
      name->dump();
    }
    assert(params.find(name) == params.end());
    params[name] = ValueCategory(alloc, /*isReference*/ true);
  }
  return alloc;
}

ValueCategory MLIRScanner::VisitVarDecl(clang::VarDecl *decl) {
  decl = decl->getCanonicalDecl();
  mlir::Type subType = getMLIRType(decl->getType());
  ValueCategory inite = nullptr;
  unsigned memtype = decl->hasAttr<CUDASharedAttr>() ? 5 : 0;
  bool LLVMABI = false;
  bool isArray = false;

  if (Glob.getMLIRType(Glob.getCGM().getContext().getLValueReferenceType(
                           decl->getType()))
          .isa<mlir::LLVM::LLVMPointerType>())
    LLVMABI = true;
  else
    Glob.getMLIRType(decl->getType(), &isArray);

  if (!LLVMABI && isArray) {
    subType = Glob.getMLIRType(
        Glob.getCGM().getContext().getLValueReferenceType(decl->getType()));
  }

  if (auto init = decl->getInit()) {
    if (!isa<InitListExpr>(init) && !isa<CXXConstructExpr>(init)) {
      auto visit = Visit(init);
      if (!visit.val) {
        decl->dump();
        assert(visit.val);
      }
      bool isReference = init->isLValue() || init->isXValue();
      if (isReference) {
        assert(visit.isReference);
        builder.create<polygeist::TrivialUseOp>(loc, visit.val);
        return params[decl] = visit;
      }
      if (isArray) {
        assert(visit.isReference);
        inite = visit;
      } else {
        inite = ValueCategory(visit.getValue(builder), /*isRef*/ false);
        if (!inite.val) {
          init->dump();
          assert(0 && inite.val);
        }
        subType = inite.val.getType();
      }
    }
  } else if (auto ava = decl->getAttr<AlignValueAttr>()) {
    if (auto algn = dyn_cast<clang::ConstantExpr>(ava->getAlignment())) {
      for (auto a : algn->children()) {
        if (auto IL = dyn_cast<IntegerLiteral>(a)) {
          if (IL->getValue() == 8192) {
            llvm::Type *T =
                Glob.getCGM().getTypes().ConvertType(decl->getType());
            subType = Glob.getTypeTranslator().translateType(T);
            LLVMABI = true;
            break;
          }
        }
      }
    }
  } else if (auto ava = decl->getAttr<InitPriorityAttr>()) {
    if (ava->getPriority() == 8192) {
      llvm::Type *T = Glob.getCGM().getTypes().ConvertType(decl->getType());
      subType = Glob.getTypeTranslator().translateType(T);
      LLVMABI = true;
    }
  }

  mlir::Value op;

  Block *block = nullptr;
  Block::iterator iter;

  if (decl->isStaticLocal() && memtype == 0) {
    OpBuilder abuilder(builder.getContext());
    abuilder.setInsertionPointToStart(allocationScope);
    auto varLoc = getMLIRLocation(decl->getBeginLoc());

    if (Glob.getMLIRType(
                Glob.getCGM().getContext().getPointerType(decl->getType()))
            .isa<mlir::LLVM::LLVMPointerType>()) {
      op = abuilder.create<mlir::LLVM::AddressOfOp>(
          varLoc, Glob.GetOrCreateLLVMGlobal(
                      decl, (function.getName() + "@static@").str()));
    } else {
      auto gv =
          Glob.GetOrCreateGlobal(decl, (function.getName() + "@static@").str(),
                                 /*tryInit*/ false);
      op = abuilder.create<memref::GetGlobalOp>(varLoc, gv.first.type(),
                                                gv.first.getName());
    }
    params[decl] = ValueCategory(op, /*isReference*/ true);
    if (decl->getInit()) {
      auto mr = MemRefType::get({1}, builder.getI1Type());
      bool inits[1] = {true};
      auto rtt = RankedTensorType::get({1}, builder.getI1Type());
      auto init_value = DenseIntElementsAttr::get(rtt, inits);
      OpBuilder gbuilder(builder.getContext());
      gbuilder.setInsertionPointToStart(module->getBody());
      auto name = Glob.getCGM().getMangledName(decl);
      auto globalOp = gbuilder.create<mlir::memref::GlobalOp>(
          module->getLoc(),
          builder.getStringAttr(function.getName() + "@static@" + name +
                                "@init"),
          /*sym_visibility*/ mlir::StringAttr(), mlir::TypeAttr::get(mr),
          init_value, mlir::UnitAttr(), /*alignment*/ nullptr);
      SymbolTable::setSymbolVisibility(globalOp,
                                       mlir::SymbolTable::Visibility::Private);

      auto boolop =
          builder.create<memref::GetGlobalOp>(varLoc, mr, globalOp.getName());
      auto cond = builder.create<memref::LoadOp>(
          varLoc, boolop, std::vector<mlir::Value>({getConstantIndex(0)}));

      auto ifOp = builder.create<scf::IfOp>(varLoc, cond, /*hasElse*/ false);
      block = builder.getInsertionBlock();
      iter = builder.getInsertionPoint();
      builder.setInsertionPointToStart(&ifOp.getThenRegion().back());
      builder.create<memref::StoreOp>(
          varLoc, builder.create<ConstantIntOp>(varLoc, false, 1), boolop,
          std::vector<mlir::Value>({getConstantIndex(0)}));
    }
  } else
    op = createAllocOp(subType, decl, memtype, isArray, LLVMABI);

  if (inite.val) {
    ValueCategory(op, /*isReference*/ true).store(builder, inite, isArray);
  } else if (auto init = decl->getInit()) {
    if (isa<InitListExpr>(init)) {
      InitializeValueByInitListExpr(op, init);
    } else if (auto CE = dyn_cast<CXXConstructExpr>(init)) {
      VisitConstructCommon(CE, decl, memtype, op);
    } else
      assert(0 && "unknown init list");
  }
  if (block)
    builder.setInsertionPoint(block, iter);
  return ValueCategory(op, /*isReference*/ true);
}

mlir::Value add(MLIRScanner &sc, mlir::OpBuilder &builder, mlir::Location loc,
                mlir::Value lhs, mlir::Value rhs) {
  assert(lhs);
  assert(rhs);
  if (auto op = lhs.getDefiningOp<ConstantIntOp>()) {
    if (op.value() == 0) {
      return rhs;
    }
  }

  if (auto op = lhs.getDefiningOp<ConstantIndexOp>()) {
    if (op.value() == 0) {
      return rhs;
    }
  }

  if (auto op = rhs.getDefiningOp<ConstantIntOp>()) {
    if (op.value() == 0) {
      return lhs;
    }
  }

  if (auto op = rhs.getDefiningOp<ConstantIndexOp>()) {
    if (op.value() == 0) {
      return lhs;
    }
  }
  return builder.create<AddIOp>(loc, lhs, rhs);
}

mlir::Value MLIRScanner::castToIndex(mlir::Location loc, mlir::Value val) {
  assert(val && "Expect non-null value");

  if (auto op = val.getDefiningOp<ConstantIntOp>())
    return getConstantIndex(op.value());

  return builder.create<arith::IndexCastOp>(
      loc, mlir::IndexType::get(val.getContext()), val);
}

mlir::Value MLIRScanner::castToMemSpace(mlir::Value val, unsigned memSpace) {
  assert(val && "Expect non-null value");

  return mlir::TypeSwitch<mlir::Type, mlir::Value>(val.getType())
      .Case<mlir::MemRefType>([&](mlir::MemRefType valType) -> mlir::Value {
        if (valType.getMemorySpaceAsInt() == memSpace)
          return val;

        mlir::Value newVal = builder.create<polygeist::Memref2PointerOp>(
            loc,
            LLVM::LLVMPointerType::get(valType.getElementType(),
                                       valType.getMemorySpaceAsInt()),
            val);
        newVal = builder.create<LLVM::AddrSpaceCastOp>(
            loc, LLVM::LLVMPointerType::get(valType.getElementType(), memSpace),
            newVal);
        return builder.create<polygeist::Pointer2MemrefOp>(
            loc,
            mlir::MemRefType::get(valType.getShape(), valType.getElementType(),
                                  MemRefLayoutAttrInterface(),
                                  CodeGenUtils::wrapIntegerMemorySpace(
                                      memSpace, valType.getContext())),
            newVal);
      })
      .Case<LLVM::LLVMPointerType>(
          [&](LLVM::LLVMPointerType valType) -> mlir::Value {
            if (valType.getAddressSpace() == memSpace)
              return val;

            return builder.create<LLVM::AddrSpaceCastOp>(
                loc,
                LLVM::LLVMPointerType::get(valType.getElementType(), memSpace),
                val);
          })
      .Default([&](mlir::Type valType) {
        llvm_unreachable("unimplemented");
        return val;
      });
}

mlir::Value MLIRScanner::castToMemSpaceOfType(mlir::Value val, mlir::Type t) {
  assert((t.isa<mlir::MemRefType>() || t.isa<LLVM::LLVMPointerType>()) &&
         "Unexpected type");
  unsigned memSpace = t.isa<mlir::MemRefType>()
                          ? t.cast<mlir::MemRefType>().getMemorySpaceAsInt()
                          : t.cast<LLVM::LLVMPointerType>().getAddressSpace();
  return castToMemSpace(val, memSpace);
}

ValueCategory MLIRScanner::CommonArrayToPointer(ValueCategory scalar) {
  assert(scalar.val);
  assert(scalar.isReference);
  if (auto PT = scalar.val.getType().dyn_cast<mlir::LLVM::LLVMPointerType>()) {
    if (PT.getElementType().isa<mlir::LLVM::LLVMPointerType>())
      return ValueCategory(scalar.val, /*isRef*/ false);
    mlir::Value vec[2] = {builder.create<ConstantIntOp>(loc, 0, 32),
                          builder.create<ConstantIntOp>(loc, 0, 32)};
    if (!PT.getElementType().isa<mlir::LLVM::LLVMArrayType>()) {
      EmittingFunctionDecl->dump();
      function.dump();
      llvm::errs() << " sval: " << scalar.val << "\n";
      llvm::errs() << PT << "\n";
    }
    auto ET =
        PT.getElementType().cast<mlir::LLVM::LLVMArrayType>().getElementType();
    return ValueCategory(
        builder.create<mlir::LLVM::GEPOp>(
            loc, mlir::LLVM::LLVMPointerType::get(ET, PT.getAddressSpace()),
            scalar.val, vec),
        /*isReference*/ false);
  }

  auto mt = scalar.val.getType().cast<MemRefType>();
  auto shape = std::vector<int64_t>(mt.getShape());
  // if (shape.size() > 1) {
  //  shape.erase(shape.begin());
  //} else {
  shape[0] = -1;
  //}
  auto mt0 =
      mlir::MemRefType::get(shape, mt.getElementType(),
                            MemRefLayoutAttrInterface(), mt.getMemorySpace());

  auto post = builder.create<memref::CastOp>(loc, mt0, scalar.val);
  return ValueCategory(post, /*isReference*/ false);
}

ValueCategory MLIRScanner::CommonArrayLookup(ValueCategory array,
                                             mlir::Value idx,
                                             bool isImplicitRefResult,
                                             bool removeIndex) {
  mlir::Value val = array.getValue(builder);
  assert(val);

  if (val.getType().isa<LLVM::LLVMPointerType>()) {

    mlir::Value vals[] = {
        builder.create<IndexCastOp>(loc, builder.getIntegerType(64), idx)};
    // TODO sub
    return ValueCategory(
        builder.create<mlir::LLVM::GEPOp>(loc, val.getType(), val, vals),
        /*isReference*/ true);
  }
  if (!val.getType().isa<MemRefType>()) {
    EmittingFunctionDecl->dump();
    builder.getInsertionBlock()->dump();
    function.dump();
    llvm::errs() << "value: " << val << "\n";
  }

  ValueCategory dref;
  {
    auto mt = val.getType().cast<MemRefType>();
    auto shape = std::vector<int64_t>(mt.getShape());
    shape[0] = -1;
    auto mt0 =
        mlir::MemRefType::get(shape, mt.getElementType(),
                              MemRefLayoutAttrInterface(), mt.getMemorySpace());
    auto post = builder.create<polygeist::SubIndexOp>(loc, mt0, val, idx);
    // TODO sub
    dref = ValueCategory(post, /*isReference*/ true);
  }
  assert(dref.isReference);
  if (!removeIndex)
    return dref;

  auto mt = dref.val.getType().cast<MemRefType>();
  auto shape = std::vector<int64_t>(mt.getShape());
  if (shape.size() == 1 || (shape.size() == 2 && isImplicitRefResult)) {
    shape[0] = -1;
  } else {
    shape.erase(shape.begin());
  }
  auto mt0 =
      mlir::MemRefType::get(shape, mt.getElementType(),
                            MemRefLayoutAttrInterface(), mt.getMemorySpace());
  auto post = builder.create<polygeist::SubIndexOp>(loc, mt0, dref.val,
                                                    getConstantIndex(0));
  return ValueCategory(post, /*isReference*/ true);
}

std::pair<ValueCategory, bool>
MLIRScanner::EmitGPUCallExpr(clang::CallExpr *expr) {
  auto loc = getMLIRLocation(expr->getExprLoc());
  if (auto ic = dyn_cast<ImplicitCastExpr>(expr->getCallee())) {
    if (auto sr = dyn_cast<DeclRefExpr>(ic->getSubExpr())) {
      if (sr->getDecl()->getIdentifier() &&
          sr->getDecl()->getName() == "__syncthreads") {
        builder.create<mlir::NVVM::Barrier0Op>(loc);
        return std::make_pair(ValueCategory(), true);
      }
      if (sr->getDecl()->getIdentifier() &&
          sr->getDecl()->getName() == "cudaFuncSetCacheConfig") {
        llvm::errs() << " Not emitting GPU option: cudaFuncSetCacheConfig\n";
        return std::make_pair(ValueCategory(), true);
      }
      // TODO move free out.
      if (sr->getDecl()->getIdentifier() &&
          (sr->getDecl()->getName() == "free" ||
           sr->getDecl()->getName() == "cudaFree" ||
           sr->getDecl()->getName() == "cudaFreeHost")) {

        auto sub = expr->getArg(0);
        while (auto BC = dyn_cast<clang::CastExpr>(sub))
          sub = BC->getSubExpr();
        mlir::Value arg = Visit(sub).getValue(builder);

        if (arg.getType().isa<mlir::LLVM::LLVMPointerType>()) {
          auto callee = EmitCallee(expr->getCallee());
          auto strcmpF = Glob.GetOrCreateLLVMFunction(callee);
          mlir::Value args[] = {builder.create<LLVM::BitcastOp>(
              loc, LLVM::LLVMPointerType::get(builder.getIntegerType(8)), arg)};
          builder.create<mlir::LLVM::CallOp>(loc, strcmpF, args);
        } else {
          builder.create<mlir::memref::DeallocOp>(loc, arg);
        }
        if (sr->getDecl()->getName() == "cudaFree" ||
            sr->getDecl()->getName() == "cudaFreeHost") {
          auto ty = getMLIRType(expr->getType());
          auto op = builder.create<ConstantIntOp>(loc, 0, ty);
          return std::make_pair(ValueCategory(op, /*isReference*/ false), true);
        }
        // TODO remove me when the free is removed.
        return std::make_pair(ValueCategory(), true);
      }
      if (sr->getDecl()->getIdentifier() &&
          (sr->getDecl()->getName() == "cudaMalloc" ||
           sr->getDecl()->getName() == "cudaMallocHost" ||
           sr->getDecl()->getName() == "cudaMallocPitch")) {
        auto sub = expr->getArg(0);
        while (auto BC = dyn_cast<clang::CastExpr>(sub))
          sub = BC->getSubExpr();
        {
          auto dst = Visit(sub).getValue(builder);
          if (auto omt = dst.getType().dyn_cast<MemRefType>()) {
            if (auto mt = omt.getElementType().dyn_cast<MemRefType>()) {
              auto shape = std::vector<int64_t>(mt.getShape());

              auto elemSize = getTypeSize(
                  cast<clang::PointerType>(
                      cast<clang::PointerType>(
                          sub->getType()->getUnqualifiedDesugaredType())
                          ->getPointeeType())
                      ->getPointeeType());
              mlir::Value allocSize;
              if (sr->getDecl()->getName() == "cudaMallocPitch") {
                mlir::Value width = Visit(expr->getArg(2)).getValue(builder);
                mlir::Value height = Visit(expr->getArg(3)).getValue(builder);
                // Not changing pitch from provided width here
                // TODO can consider addition alignment considerations
                Visit(expr->getArg(1))
                    .dereference(builder)
                    .store(builder, width);
                allocSize = builder.create<MulIOp>(loc, width, height);
              } else
                allocSize = Visit(expr->getArg(1)).getValue(builder);
              auto idxType = mlir::IndexType::get(builder.getContext());
              mlir::Value args[1] = {builder.create<DivUIOp>(
                  loc, builder.create<IndexCastOp>(loc, idxType, allocSize),
                  elemSize)};
              auto alloc = builder.create<mlir::memref::AllocOp>(
                  loc,
                  (sr->getDecl()->getName() != "cudaMallocHost" && !CudaLower)
                      ? mlir::MemRefType::get(
                            shape, mt.getElementType(),
                            MemRefLayoutAttrInterface(),
                            CodeGenUtils::wrapIntegerMemorySpace(
                                1, mt.getContext()))
                      : mt,
                  args);
              ValueCategory(dst, /*isReference*/ true)
                  .store(builder,
                         builder.create<mlir::memref::CastOp>(loc, mt, alloc));
              auto retTy = getMLIRType(expr->getType());
              return std::make_pair(
                  ValueCategory(builder.create<ConstantIntOp>(loc, 0, retTy),
                                /*isReference*/ false),
                  true);
            }
          }
        }
      }
    }

    auto createBlockIdOp = [&](gpu::Dimension str,
                               mlir::Type mlirType) -> mlir::Value {
      return builder.create<IndexCastOp>(
          loc, mlirType,
          builder.create<mlir::gpu::BlockIdOp>(
              loc, mlir::IndexType::get(builder.getContext()), str));
    };

    auto createBlockDimOp = [&](gpu::Dimension str,
                                mlir::Type mlirType) -> mlir::Value {
      return builder.create<IndexCastOp>(
          loc, mlirType,
          builder.create<mlir::gpu::BlockDimOp>(
              loc, mlir::IndexType::get(builder.getContext()), str));
    };

    auto createThreadIdOp = [&](gpu::Dimension str,
                                mlir::Type mlirType) -> mlir::Value {
      return builder.create<IndexCastOp>(
          loc, mlirType,
          builder.create<mlir::gpu::ThreadIdOp>(
              loc, mlir::IndexType::get(builder.getContext()), str));
    };

    auto createGridDimOp = [&](gpu::Dimension str,
                               mlir::Type mlirType) -> mlir::Value {
      return builder.create<IndexCastOp>(
          loc, mlirType,
          builder.create<mlir::gpu::GridDimOp>(
              loc, mlir::IndexType::get(builder.getContext()), str));
    };

    if (auto ME = dyn_cast<MemberExpr>(ic->getSubExpr())) {
      auto memberName = ME->getMemberDecl()->getName();

      if (auto sr2 = dyn_cast<OpaqueValueExpr>(ME->getBase())) {
        if (auto sr = dyn_cast<DeclRefExpr>(sr2->getSourceExpr())) {
          if (sr->getDecl()->getName() == "blockIdx") {
            auto mlirType = getMLIRType(expr->getType());
            if (memberName == "__fetch_builtin_x") {
              return std::make_pair(
                  ValueCategory(createBlockIdOp(gpu::Dimension::x, mlirType),
                                /*isReference*/ false),
                  true);
            }
            if (memberName == "__fetch_builtin_y") {
              return std::make_pair(
                  ValueCategory(createBlockIdOp(gpu::Dimension::y, mlirType),
                                /*isReference*/ false),
                  true);
            }
            if (memberName == "__fetch_builtin_z") {
              return std::make_pair(
                  ValueCategory(createBlockIdOp(gpu::Dimension::z, mlirType),
                                /*isReference*/ false),
                  true);
            }
          }
          if (sr->getDecl()->getName() == "blockDim") {
            auto mlirType = getMLIRType(expr->getType());
            if (memberName == "__fetch_builtin_x") {
              return std::make_pair(
                  ValueCategory(createBlockDimOp(gpu::Dimension::x, mlirType),
                                /*isReference*/ false),
                  true);
            }
            if (memberName == "__fetch_builtin_y") {
              return std::make_pair(
                  ValueCategory(createBlockDimOp(gpu::Dimension::y, mlirType),
                                /*isReference*/ false),
                  true);
            }
            if (memberName == "__fetch_builtin_z") {
              return std::make_pair(
                  ValueCategory(createBlockDimOp(gpu::Dimension::z, mlirType),
                                /*isReference*/ false),
                  true);
            }
          }
          if (sr->getDecl()->getName() == "threadIdx") {
            auto mlirType = getMLIRType(expr->getType());
            if (memberName == "__fetch_builtin_x") {
              return std::make_pair(
                  ValueCategory(createThreadIdOp(gpu::Dimension::x, mlirType),
                                /*isReference*/ false),
                  true);
            }
            if (memberName == "__fetch_builtin_y") {
              return std::make_pair(
                  ValueCategory(createThreadIdOp(gpu::Dimension::y, mlirType),
                                /*isReference*/ false),
                  true);
            }
            if (memberName == "__fetch_builtin_z") {
              return std::make_pair(
                  ValueCategory(createThreadIdOp(gpu::Dimension::z, mlirType),
                                /*isReference*/ false),
                  true);
            }
          }
          if (sr->getDecl()->getName() == "gridDim") {
            auto mlirType = getMLIRType(expr->getType());
            if (memberName == "__fetch_builtin_x") {
              return std::make_pair(
                  ValueCategory(createGridDimOp(gpu::Dimension::x, mlirType),
                                /*isReference*/ false),
                  true);
            }
            if (memberName == "__fetch_builtin_y") {
              return std::make_pair(
                  ValueCategory(createGridDimOp(gpu::Dimension::y, mlirType),
                                /*isReference*/ false),
                  true);
            }
            if (memberName == "__fetch_builtin_z") {
              return std::make_pair(
                  ValueCategory(createGridDimOp(gpu::Dimension::z, mlirType),
                                /*isReference*/ false),
                  true);
            }
          }
        }
      }
    }
  }
  return std::make_pair(ValueCategory(), false);
}
mlir::Value MLIRScanner::getConstantIndex(int x) {
  if (constants.find(x) != constants.end()) {
    return constants[x];
  }
  mlir::OpBuilder subbuilder(builder.getContext());
  subbuilder.setInsertionPointToStart(entryBlock);
  return constants[x] = subbuilder.create<ConstantIndexOp>(loc, x);
}

ValueCategory MLIRScanner::VisitUnaryOperator(clang::UnaryOperator *U) {
  auto loc = getMLIRLocation(U->getExprLoc());
  auto sub = Visit(U->getSubExpr());

  switch (U->getOpcode()) {
  case clang::UnaryOperator::Opcode::UO_Extension: {
    return sub;
  }
  case clang::UnaryOperator::Opcode::UO_LNot: {
    assert(sub.val);
    mlir::Value val = sub.getValue(builder);

    if (auto MT = val.getType().dyn_cast<mlir::MemRefType>()) {
      val = builder.create<polygeist::Memref2PointerOp>(
          loc,
          LLVM::LLVMPointerType::get(builder.getI8Type(),
                                     MT.getMemorySpaceAsInt()),
          val);
    }

    if (auto LT = val.getType().dyn_cast<mlir::LLVM::LLVMPointerType>()) {
      auto nullptr_llvm = builder.create<mlir::LLVM::NullOp>(loc, LT);
      auto ne = builder.create<mlir::LLVM::ICmpOp>(
          loc, mlir::LLVM::ICmpPredicate::eq, val, nullptr_llvm);
      return ValueCategory(ne, /*isReference*/ false);
    }

    if (!val.getType().isa<mlir::IntegerType>()) {
      U->dump();
      val.dump();
    }
    auto ty = val.getType().cast<mlir::IntegerType>();
    if (ty.getWidth() != 1) {
      val = builder.create<arith::CmpIOp>(
          loc, CmpIPredicate::ne, val,
          builder.create<ConstantIntOp>(loc, 0, ty));
    }
    auto c1 = builder.create<ConstantIntOp>(loc, 1, val.getType());
    mlir::Value res = builder.create<XOrIOp>(loc, val, c1);

    auto postTy = getMLIRType(U->getType()).cast<mlir::IntegerType>();
    if (postTy.getWidth() > 1)
      res = builder.create<arith::ExtUIOp>(loc, postTy, res);
    return ValueCategory(res, /*isReference*/ false);
  }
  case clang::UnaryOperator::Opcode::UO_Not: {
    assert(sub.val);
    mlir::Value val = sub.getValue(builder);

    if (!val.getType().isa<mlir::IntegerType>()) {
      U->dump();
      val.dump();
    }
    auto ty = val.getType().cast<mlir::IntegerType>();
    auto c1 = builder.create<ConstantIntOp>(
        loc, APInt::getAllOnesValue(ty.getWidth()).getSExtValue(), ty);
    return ValueCategory(builder.create<XOrIOp>(loc, val, c1),
                         /*isReference*/ false);
  }
  case clang::UnaryOperator::Opcode::UO_Deref: {
    auto dref = sub.dereference(builder);
    return dref;
  }
  case clang::UnaryOperator::Opcode::UO_AddrOf: {
    assert(sub.isReference);
    if (sub.val.getType().isa<mlir::LLVM::LLVMPointerType>()) {
      return ValueCategory(sub.val, /*isReference*/ false);
    }

    bool isArray = false;
    Glob.getMLIRType(U->getSubExpr()->getType(), &isArray);
    auto mt = sub.val.getType().cast<MemRefType>();
    auto shape = std::vector<int64_t>(mt.getShape());
    mlir::Value res;
    shape[0] = -1;
    auto mt0 =
        mlir::MemRefType::get(shape, mt.getElementType(),
                              MemRefLayoutAttrInterface(), mt.getMemorySpace());
    res = builder.create<memref::CastOp>(loc, mt0, sub.val);
    return ValueCategory(res,
                         /*isReference*/ false);
  }
  case clang::UnaryOperator::Opcode::UO_Plus: {
    return sub;
  }
  case clang::UnaryOperator::Opcode::UO_Minus: {
    mlir::Value val = sub.getValue(builder);
    auto ty = val.getType();
    if (auto ft = ty.dyn_cast<mlir::FloatType>()) {
      if (auto CI = val.getDefiningOp<ConstantFloatOp>()) {
        auto api = CI.getValue().cast<FloatAttr>().getValue();
        return ValueCategory(builder.create<arith::ConstantOp>(
                                 loc, ty, mlir::FloatAttr::get(ty, -api)),
                             /*isReference*/ false);
      }
      return ValueCategory(builder.create<NegFOp>(loc, val),
                           /*isReference*/ false);
    } else {
      if (auto CI = val.getDefiningOp<ConstantIntOp>()) {
        auto api = CI.getValue().cast<IntegerAttr>().getValue();
        return ValueCategory(builder.create<arith::ConstantOp>(
                                 loc, ty, mlir::IntegerAttr::get(ty, -api)),
                             /*isReference*/ false);
      }
      return ValueCategory(
          builder.create<SubIOp>(loc,
                                 builder.create<ConstantIntOp>(
                                     loc, 0, ty.cast<mlir::IntegerType>()),
                                 val),
          /*isReference*/ false);
    }
  }
  case clang::UnaryOperator::Opcode::UO_PreInc:
  case clang::UnaryOperator::Opcode::UO_PostInc: {
    assert(sub.isReference);
    auto prev = sub.getValue(builder);
    auto ty = prev.getType();

    mlir::Value next;
    if (auto ft = ty.dyn_cast<mlir::FloatType>()) {
      if (prev.getType() != ty) {
        U->dump();
        llvm::errs() << " ty: " << ty << "prev: " << prev << "\n";
      }
      assert(prev.getType() == ty);
      next = builder.create<AddFOp>(
          loc, prev,
          builder.create<ConstantFloatOp>(
              loc, APFloat(ft.getFloatSemantics(), "1"), ft));
    } else if (auto mt = ty.dyn_cast<MemRefType>()) {
      auto shape = std::vector<int64_t>(mt.getShape());
      shape[0] = -1;
      auto mt0 = mlir::MemRefType::get(shape, mt.getElementType(),
                                       MemRefLayoutAttrInterface(),
                                       mt.getMemorySpace());
      next = builder.create<polygeist::SubIndexOp>(loc, mt0, prev,
                                                   getConstantIndex(1));
    } else if (auto pt = ty.dyn_cast<mlir::LLVM::LLVMPointerType>()) {
      auto ity = mlir::IntegerType::get(builder.getContext(), 64);
      next = builder.create<LLVM::GEPOp>(
          loc, pt, prev,
          std::vector<mlir::Value>(
              {builder.create<ConstantIntOp>(loc, 1, ity)}));
    } else {
      if (!ty.isa<mlir::IntegerType>()) {
        llvm::errs() << ty << " - " << prev << "\n";
        U->dump();
      }
      if (prev.getType() != ty) {
        U->dump();
        llvm::errs() << " ty: " << ty << "prev: " << prev << "\n";
      }
      assert(prev.getType() == ty);
      next = builder.create<AddIOp>(
          loc, prev,
          builder.create<ConstantIntOp>(loc, 1, ty.cast<mlir::IntegerType>()));
    }
    sub.store(builder, next);

    if (U->getOpcode() == clang::UnaryOperator::Opcode::UO_PreInc)
      return sub;
    else
      return ValueCategory(prev, /*isReference*/ false);
  }
  case clang::UnaryOperator::Opcode::UO_PreDec:
  case clang::UnaryOperator::Opcode::UO_PostDec: {
    auto ty = getMLIRType(U->getType());
    assert(sub.isReference);
    auto prev = sub.getValue(builder);

    mlir::Value next;
    if (auto ft = ty.dyn_cast<mlir::FloatType>()) {
      next = builder.create<SubFOp>(
          loc, prev,
          builder.create<ConstantFloatOp>(
              loc, APFloat(ft.getFloatSemantics(), "1"), ft));
    } else if (auto pt = ty.dyn_cast<mlir::LLVM::LLVMPointerType>()) {
      auto ity = mlir::IntegerType::get(builder.getContext(), 64);
      next = builder.create<LLVM::GEPOp>(
          loc, pt, prev,
          std::vector<mlir::Value>(
              {builder.create<ConstantIntOp>(loc, -1, ity)}));
    } else if (auto mt = ty.dyn_cast<MemRefType>()) {
      auto shape = std::vector<int64_t>(mt.getShape());
      shape[0] = -1;
      auto mt0 = mlir::MemRefType::get(shape, mt.getElementType(),
                                       MemRefLayoutAttrInterface(),
                                       mt.getMemorySpace());
      next = builder.create<polygeist::SubIndexOp>(loc, mt0, prev,
                                                   getConstantIndex(-1));
    } else {
      if (!ty.isa<mlir::IntegerType>()) {
        llvm::errs() << ty << " - " << prev << "\n";
        U->dump();
      }
      next = builder.create<SubIOp>(
          loc, prev,
          builder.create<ConstantIntOp>(loc, 1, ty.cast<mlir::IntegerType>()));
    }
    sub.store(builder, next);
    return ValueCategory(
        (U->getOpcode() == clang::UnaryOperator::Opcode::UO_PostInc) ? prev
                                                                     : next,
        /*isReference*/ false);
  }
  case clang::UnaryOperator::Opcode::UO_Real:
  case clang::UnaryOperator::Opcode::UO_Imag: {
    int fnum =
        (U->getOpcode() == clang::UnaryOperator::Opcode::UO_Real) ? 0 : 1;
    auto lhs_v = sub.val;
    assert(sub.isReference);
    if (auto mt = lhs_v.getType().dyn_cast<mlir::MemRefType>()) {
      auto shape = std::vector<int64_t>(mt.getShape());
      shape[0] = -1;
      auto mt0 = mlir::MemRefType::get(shape, mt.getElementType(),
                                       MemRefLayoutAttrInterface(),
                                       mt.getMemorySpace());
      return ValueCategory(builder.create<polygeist::SubIndexOp>(
                               loc, mt0, lhs_v, getConstantIndex(fnum)),
                           /*isReference*/ true);
    } else if (auto PT =
                   lhs_v.getType().dyn_cast<mlir::LLVM::LLVMPointerType>()) {
      mlir::Type ET;
      if (auto ST =
              PT.getElementType().dyn_cast<mlir::LLVM::LLVMStructType>()) {
        ET = ST.getBody()[fnum];
      } else {
        ET = PT.getElementType()
                 .cast<mlir::LLVM::LLVMArrayType>()
                 .getElementType();
      }
      mlir::Value vec[2] = {builder.create<ConstantIntOp>(loc, 0, 32),
                            builder.create<ConstantIntOp>(loc, fnum, 32)};
      return ValueCategory(
          builder.create<mlir::LLVM::GEPOp>(
              loc, mlir::LLVM::LLVMPointerType::get(ET, PT.getAddressSpace()),
              lhs_v, vec),
          /*isReference*/ true);
    }

    llvm::errs() << "lhs_v: " << lhs_v << "\n";
    U->dump();
    assert(0 && "unhandled real");
  }
  default: {
    U->dump();
    assert(0 && "unhandled opcode");
  }
  }
}

bool hasAffineArith(Operation *op, AffineExpr &expr,
                    mlir::Value &affineForIndVar) {
  // skip IndexCastOp
  if (isa<IndexCastOp>(op))
    return hasAffineArith(op->getOperand(0).getDefiningOp(), expr,
                          affineForIndVar);

  // induction variable are modelled as memref<1xType>
  // %1 = index_cast %induction : index to i32
  // %2 = alloca() : memref<1xi32>
  // store %1, %2[0] : memref<1xi32>
  // ...
  // %5 = load %2[0] : memref<1xf32>
  if (isa<mlir::memref::LoadOp>(op)) {
    auto load = cast<mlir::memref::LoadOp>(op);
    auto loadOperand = load.getOperand(0);
    if (loadOperand.getType().cast<MemRefType>().getShape().size() != 1)
      return false;
    auto maybeAllocaOp = loadOperand.getDefiningOp();
    if (!isa<mlir::memref::AllocaOp>(maybeAllocaOp))
      return false;
    auto allocaUsers = maybeAllocaOp->getUsers();
    if (llvm::none_of(allocaUsers, [](mlir::Operation *op) {
          if (isa<mlir::memref::StoreOp>(op))
            return true;
          return false;
        }))
      return false;
    for (auto user : allocaUsers)
      if (auto storeOp = dyn_cast<mlir::memref::StoreOp>(user)) {
        auto storeOperand = storeOp.getOperand(0);
        auto maybeIndexCast = storeOperand.getDefiningOp();
        if (!isa<IndexCastOp>(maybeIndexCast))
          return false;
        auto indexCastOperand = maybeIndexCast->getOperand(0);
        if (auto blockArg = indexCastOperand.dyn_cast<mlir::BlockArgument>()) {
          if (auto affineForOp = dyn_cast<mlir::AffineForOp>(
                  blockArg.getOwner()->getParentOp()))
            affineForIndVar = affineForOp.getInductionVar();
          else
            return false;
        }
      }
    return true;
  }

  // at this point we expect only AddIOp or MulIOp
  if ((!isa<AddIOp>(op)) && (!isa<MulIOp>(op))) {
    return false;
  }

  // make sure that the current op has at least one constant operand
  // (ConstantIndexOp or ConstantIntOp)
  if (llvm::none_of(op->getOperands(), [](mlir::Value operand) {
        return (isa<ConstantIndexOp>(operand.getDefiningOp()) ||
                isa<ConstantIntOp>(operand.getDefiningOp()));
      }))
    return false;

  // build affine expression by adding or multiplying constants.
  // and keep iterating on the non-constant index
  mlir::Value nonCstOperand = nullptr;
  for (auto operand : op->getOperands()) {
    if (auto constantIndexOp =
            dyn_cast<ConstantIndexOp>(operand.getDefiningOp())) {
      if (isa<AddIOp>(op))
        expr = expr + constantIndexOp.value();
      else
        expr = expr * constantIndexOp.value();
    } else if (auto constantIntOp =
                   dyn_cast<ConstantIntOp>(operand.getDefiningOp())) {
      if (isa<AddIOp>(op))
        expr = expr + constantIntOp.value();
      else
        expr = expr * constantIntOp.value();
    } else
      nonCstOperand = operand;
  }
  return hasAffineArith(nonCstOperand.getDefiningOp(), expr, affineForIndVar);
}

ValueCategory MLIRScanner::VisitBinaryOperator(clang::BinaryOperator *BO) {
  auto loc = getMLIRLocation(BO->getExprLoc());

  auto fixInteger = [&](mlir::Value res) {
    auto prevTy = res.getType().cast<mlir::IntegerType>();
    auto postTy = getMLIRType(BO->getType()).cast<mlir::IntegerType>();
    bool signedType = true;
    if (auto bit = dyn_cast<clang::BuiltinType>(&*BO->getType())) {
      if (bit->isUnsignedInteger())
        signedType = false;
      if (bit->isSignedInteger())
        signedType = true;
    }
    if (postTy != prevTy) {
      if (signedType) {
        res = builder.create<mlir::arith::ExtSIOp>(loc, postTy, res);
      } else {
        res = builder.create<mlir::arith::ExtUIOp>(loc, postTy, res);
      }
    }
    return ValueCategory(res, /*isReference*/ false);
  };

  auto lhs = Visit(BO->getLHS());
  if (!lhs.val && BO->getOpcode() != clang::BinaryOperator::Opcode::BO_Comma) {
    BO->dump();
    BO->getLHS()->dump();
    assert(lhs.val);
  }

  switch (BO->getOpcode()) {
  case clang::BinaryOperator::Opcode::BO_LAnd: {
    mlir::Type types[] = {builder.getIntegerType(1)};
    auto cond = lhs.getValue(builder);
    if (auto LT = cond.getType().dyn_cast<mlir::LLVM::LLVMPointerType>()) {
      auto nullptr_llvm = builder.create<mlir::LLVM::NullOp>(loc, LT);
      cond = builder.create<mlir::LLVM::ICmpOp>(
          loc, mlir::LLVM::ICmpPredicate::ne, cond, nullptr_llvm);
    }
    if (!cond.getType().isa<mlir::IntegerType>()) {
      BO->dump();
      BO->getType()->dump();
      llvm::errs() << "cond: " << cond << "\n";
    }
    auto prevTy = cond.getType().cast<mlir::IntegerType>();
    if (!prevTy.isInteger(1)) {
      cond = builder.create<arith::CmpIOp>(
          loc, CmpIPredicate::ne, cond,
          builder.create<ConstantIntOp>(loc, 0, prevTy));
    }
    auto ifOp = builder.create<mlir::scf::IfOp>(loc, types, cond,
                                                /*hasElseRegion*/ true);

    auto oldpoint = builder.getInsertionPoint();
    auto oldblock = builder.getInsertionBlock();
    builder.setInsertionPointToStart(&ifOp.getThenRegion().back());

    auto rhs = Visit(BO->getRHS()).getValue(builder);
    assert(rhs != nullptr);
    if (auto LT = rhs.getType().dyn_cast<mlir::LLVM::LLVMPointerType>()) {
      auto nullptr_llvm = builder.create<mlir::LLVM::NullOp>(loc, LT);
      rhs = builder.create<mlir::LLVM::ICmpOp>(
          loc, mlir::LLVM::ICmpPredicate::ne, rhs, nullptr_llvm);
    }
    if (!rhs.getType().cast<mlir::IntegerType>().isInteger(1)) {
      rhs = builder.create<arith::CmpIOp>(
          loc, CmpIPredicate::ne, rhs,
          builder.create<ConstantIntOp>(loc, 0, rhs.getType()));
    }
    mlir::Value truearray[] = {rhs};
    builder.create<mlir::scf::YieldOp>(loc, truearray);

    builder.setInsertionPointToStart(&ifOp.getElseRegion().back());
    mlir::Value falsearray[] = {
        builder.create<ConstantIntOp>(loc, 0, types[0])};
    builder.create<mlir::scf::YieldOp>(loc, falsearray);

    builder.setInsertionPoint(oldblock, oldpoint);
    return fixInteger(ifOp.getResult(0));
  }
  case clang::BinaryOperator::Opcode::BO_LOr: {
    mlir::Type types[] = {builder.getIntegerType(1)};
    auto cond = lhs.getValue(builder);
    auto prevTy = cond.getType().cast<mlir::IntegerType>();
    if (!prevTy.isInteger(1)) {
      cond = builder.create<arith::CmpIOp>(
          loc, CmpIPredicate::ne, cond,
          builder.create<ConstantIntOp>(loc, 0, prevTy));
    }
    auto ifOp = builder.create<mlir::scf::IfOp>(loc, types, cond,
                                                /*hasElseRegion*/ true);

    auto oldpoint = builder.getInsertionPoint();
    auto oldblock = builder.getInsertionBlock();
    builder.setInsertionPointToStart(&ifOp.getThenRegion().back());

    mlir::Value truearray[] = {builder.create<ConstantIntOp>(loc, 1, types[0])};
    builder.create<mlir::scf::YieldOp>(loc, truearray);

    builder.setInsertionPointToStart(&ifOp.getElseRegion().back());
    auto rhs = Visit(BO->getRHS()).getValue(builder);
    if (!rhs.getType().cast<mlir::IntegerType>().isInteger(1)) {
      rhs = builder.create<arith::CmpIOp>(
          loc, CmpIPredicate::ne, rhs,
          builder.create<ConstantIntOp>(loc, 0, rhs.getType()));
    }
    assert(rhs != nullptr);
    mlir::Value falsearray[] = {rhs};
    builder.create<mlir::scf::YieldOp>(loc, falsearray);

    builder.setInsertionPoint(oldblock, oldpoint);

    return fixInteger(ifOp.getResult(0));
  }
  default:
    break;
  }
  auto rhs = Visit(BO->getRHS());
  if (!rhs.val && BO->getOpcode() != clang::BinaryOperator::Opcode::BO_Comma) {
    BO->getRHS()->dump();
    assert(rhs.val);
  }
  // TODO note assumptions made here about unsigned / unordered
  bool signedType = true;
  if (auto bit = dyn_cast<clang::BuiltinType>(&*BO->getType())) {
    if (bit->isUnsignedInteger())
      signedType = false;
    if (bit->isSignedInteger())
      signedType = true;
  }
  switch (BO->getOpcode()) {
  case clang::BinaryOperator::Opcode::BO_Shr: {
    auto lhsv = lhs.getValue(builder);
    auto rhsv = rhs.getValue(builder);
    auto prevTy = rhsv.getType().cast<mlir::IntegerType>();
    auto postTy = lhsv.getType().cast<mlir::IntegerType>();
    if (prevTy.getWidth() < postTy.getWidth())
      rhsv = builder.create<mlir::arith::ExtUIOp>(loc, postTy, rhsv);
    if (prevTy.getWidth() > postTy.getWidth())
      rhsv = builder.create<mlir::arith::TruncIOp>(loc, postTy, rhsv);
    assert(lhsv.getType() == rhsv.getType());
    if (signedType)
      return ValueCategory(builder.create<ShRSIOp>(loc, lhsv, rhsv),
                           /*isReference*/ false);
    else
      return ValueCategory(builder.create<ShRUIOp>(loc, lhsv, rhsv),
                           /*isReference*/ false);
  }
  case clang::BinaryOperator::Opcode::BO_Shl: {
    auto lhsv = lhs.getValue(builder);
    auto rhsv = rhs.getValue(builder);
    auto prevTy = rhsv.getType().cast<mlir::IntegerType>();
    auto postTy = lhsv.getType().cast<mlir::IntegerType>();
    if (prevTy.getWidth() < postTy.getWidth())
      rhsv = builder.create<arith::ExtUIOp>(loc, postTy, rhsv);
    if (prevTy.getWidth() > postTy.getWidth())
      rhsv = builder.create<arith::TruncIOp>(loc, postTy, rhsv);
    assert(lhsv.getType() == rhsv.getType());
    return ValueCategory(builder.create<ShLIOp>(loc, lhsv, rhsv),
                         /*isReference*/ false);
  }
  case clang::BinaryOperator::Opcode::BO_And: {
    return ValueCategory(builder.create<AndIOp>(loc, lhs.getValue(builder),
                                                rhs.getValue(builder)),
                         /*isReference*/ false);
  }
  case clang::BinaryOperator::Opcode::BO_Xor: {
    return ValueCategory(builder.create<XOrIOp>(loc, lhs.getValue(builder),
                                                rhs.getValue(builder)),
                         /*isReference*/ false);
  }
  case clang::BinaryOperator::Opcode::BO_Or: {
    // TODO short circuit
    return ValueCategory(builder.create<OrIOp>(loc, lhs.getValue(builder),
                                               rhs.getValue(builder)),
                         /*isReference*/ false);
  }
    {
      auto lhs_v = lhs.getValue(builder);
      mlir::Value res;
      if (lhs_v.getType().isa<mlir::FloatType>()) {
        res = builder.create<CmpFOp>(loc, CmpFPredicate::UGT, lhs_v,
                                     rhs.getValue(builder));
      } else {
        res = builder.create<CmpIOp>(
            loc, signedType ? CmpIPredicate::sgt : CmpIPredicate::ugt, lhs_v,
            rhs.getValue(builder));
      }
      return fixInteger(res);
    }
  case clang::BinaryOperator::Opcode::BO_GT:
  case clang::BinaryOperator::Opcode::BO_GE:
  case clang::BinaryOperator::Opcode::BO_LT:
  case clang::BinaryOperator::Opcode::BO_LE:
  case clang::BinaryOperator::Opcode::BO_EQ:
  case clang::BinaryOperator::Opcode::BO_NE: {
    signedType = true;
    if (auto bit = dyn_cast<clang::BuiltinType>(&*BO->getLHS()->getType())) {
      if (bit->isUnsignedInteger())
        signedType = false;
      if (bit->isSignedInteger())
        signedType = true;
    }
    CmpFPredicate FPred;
    CmpIPredicate IPred;
    LLVM::ICmpPredicate LPred;
    switch (BO->getOpcode()) {
    case clang::BinaryOperator::Opcode::BO_GT:
      FPred = CmpFPredicate::UGT;
      IPred = signedType ? CmpIPredicate::sgt : CmpIPredicate::ugt,
      LPred = LLVM::ICmpPredicate::ugt;
      break;
    case clang::BinaryOperator::Opcode::BO_GE:
      FPred = CmpFPredicate::UGE;
      IPred = signedType ? CmpIPredicate::sge : CmpIPredicate::uge,
      LPred = LLVM::ICmpPredicate::uge;
      break;
    case clang::BinaryOperator::Opcode::BO_LT:
      FPred = CmpFPredicate::ULT;
      IPred = signedType ? CmpIPredicate::slt : CmpIPredicate::ult,
      LPred = LLVM::ICmpPredicate::ult;
      break;
    case clang::BinaryOperator::Opcode::BO_LE:
      FPred = CmpFPredicate::ULE;
      IPred = signedType ? CmpIPredicate::sle : CmpIPredicate::ule,
      LPred = LLVM::ICmpPredicate::ule;
      break;
    case clang::BinaryOperator::Opcode::BO_EQ:
      FPred = CmpFPredicate::UEQ;
      IPred = CmpIPredicate::eq;
      LPred = LLVM::ICmpPredicate::eq;
      break;
    case clang::BinaryOperator::Opcode::BO_NE:
      FPred = CmpFPredicate::UNE;
      IPred = CmpIPredicate::ne;
      LPred = LLVM::ICmpPredicate::ne;
      break;
    default:
      llvm_unreachable("Unknown op in binary comparision switch");
    }

    auto lhs_v = lhs.getValue(builder);
    auto rhs_v = rhs.getValue(builder);
    if (auto mt = lhs_v.getType().dyn_cast<mlir::MemRefType>()) {
      lhs_v = builder.create<polygeist::Memref2PointerOp>(
          loc,
          LLVM::LLVMPointerType::get(mt.getElementType(),
                                     mt.getMemorySpaceAsInt()),
          lhs_v);
    }
    if (auto mt = rhs_v.getType().dyn_cast<mlir::MemRefType>()) {
      rhs_v = builder.create<polygeist::Memref2PointerOp>(
          loc,
          LLVM::LLVMPointerType::get(mt.getElementType(),
                                     mt.getMemorySpaceAsInt()),
          rhs_v);
    }
    mlir::Value res;
    if (lhs_v.getType().isa<mlir::FloatType>()) {
      res = builder.create<arith::CmpFOp>(loc, FPred, lhs_v, rhs_v);
    } else if (lhs_v.getType().isa<LLVM::LLVMPointerType>()) {
      res = builder.create<LLVM::ICmpOp>(loc, LPred, lhs_v, rhs_v);
    } else {
      res = builder.create<arith::CmpIOp>(loc, IPred, lhs_v, rhs_v);
    }
    return fixInteger(res);
  }
  case clang::BinaryOperator::Opcode::BO_Mul: {
    auto lhs_v = lhs.getValue(builder);
    if (lhs_v.getType().isa<mlir::FloatType>()) {
      return ValueCategory(
          builder.create<arith::MulFOp>(loc, lhs_v, rhs.getValue(builder)),
          /*isReference*/ false);
    } else {
      return ValueCategory(
          builder.create<arith::MulIOp>(loc, lhs_v, rhs.getValue(builder)),
          /*isReference*/ false);
    }
  }
  case clang::BinaryOperator::Opcode::BO_Div: {
    auto lhs_v = lhs.getValue(builder);
    if (lhs_v.getType().isa<mlir::FloatType>()) {
      return ValueCategory(
          builder.create<arith::DivFOp>(loc, lhs_v, rhs.getValue(builder)),
          /*isReference*/ false);
      ;
    } else {
      if (signedType)
        return ValueCategory(
            builder.create<arith::DivSIOp>(loc, lhs_v, rhs.getValue(builder)),
            /*isReference*/ false);
      else
        return ValueCategory(
            builder.create<arith::DivUIOp>(loc, lhs_v, rhs.getValue(builder)),
            /*isReference*/ false);
    }
  }
  case clang::BinaryOperator::Opcode::BO_Rem: {
    auto lhs_v = lhs.getValue(builder);
    if (lhs_v.getType().isa<mlir::FloatType>()) {
      return ValueCategory(
          builder.create<arith::RemFOp>(loc, lhs_v, rhs.getValue(builder)),
          /*isReference*/ false);
    } else {
      if (signedType)
        return ValueCategory(
            builder.create<arith::RemSIOp>(loc, lhs_v, rhs.getValue(builder)),
            /*isReference*/ false);
      else
        return ValueCategory(
            builder.create<arith::RemUIOp>(loc, lhs_v, rhs.getValue(builder)),
            /*isReference*/ false);
    }
  }
  case clang::BinaryOperator::Opcode::BO_Add: {
    auto lhs_v = lhs.getValue(builder);
    auto rhs_v = rhs.getValue(builder);
    if (lhs_v.getType().isa<mlir::FloatType>()) {
      return ValueCategory(builder.create<AddFOp>(loc, lhs_v, rhs_v),
                           /*isReference*/ false);
    } else if (auto mt = lhs_v.getType().dyn_cast<mlir::MemRefType>()) {
      auto shape = std::vector<int64_t>(mt.getShape());
      shape[0] = -1;
      auto mt0 = mlir::MemRefType::get(shape, mt.getElementType(),
                                       MemRefLayoutAttrInterface(),
                                       mt.getMemorySpace());
      auto ptradd = rhs_v;
      ptradd = castToIndex(loc, ptradd);
      return ValueCategory(
          builder.create<polygeist::SubIndexOp>(loc, mt0, lhs_v, ptradd),
          /*isReference*/ false);
    } else if (auto pt =
                   lhs_v.getType().dyn_cast<mlir::LLVM::LLVMPointerType>()) {
      return ValueCategory(
          builder.create<LLVM::GEPOp>(loc, pt, lhs_v,
                                      std::vector<mlir::Value>({rhs_v})),
          /*isReference*/ false);
    } else {
      if (auto lhs_c = lhs_v.getDefiningOp<ConstantIntOp>()) {
        if (auto rhs_c = rhs_v.getDefiningOp<ConstantIntOp>()) {
          return ValueCategory(
              builder.create<arith::ConstantIntOp>(
                  loc, lhs_c.value() + rhs_c.value(), lhs_c.getType()),
              false);
        }
      }
      return ValueCategory(builder.create<AddIOp>(loc, lhs_v, rhs_v),
                           /*isReference*/ false);
    }
  }
  case clang::BinaryOperator::Opcode::BO_Sub: {
    auto lhs_v = lhs.getValue(builder);
    auto rhs_v = rhs.getValue(builder);
    if (auto mt = lhs_v.getType().dyn_cast<mlir::MemRefType>()) {
      lhs_v = builder.create<polygeist::Memref2PointerOp>(
          loc,
          LLVM::LLVMPointerType::get(mt.getElementType(),
                                     mt.getMemorySpaceAsInt()),
          lhs_v);
    }
    if (auto mt = rhs_v.getType().dyn_cast<mlir::MemRefType>()) {
      rhs_v = builder.create<polygeist::Memref2PointerOp>(
          loc,
          LLVM::LLVMPointerType::get(mt.getElementType(),
                                     mt.getMemorySpaceAsInt()),
          rhs_v);
    }
    if (lhs_v.getType().isa<mlir::FloatType>()) {
      assert(rhs_v.getType() == lhs_v.getType());
      return ValueCategory(builder.create<SubFOp>(loc, lhs_v, rhs_v),
                           /*isReference*/ false);
    } else if (auto pt =
                   lhs_v.getType().dyn_cast<mlir::LLVM::LLVMPointerType>()) {
      if (auto IT = rhs_v.getType().dyn_cast<mlir::IntegerType>()) {
        mlir::Value vals[1] = {builder.create<SubIOp>(
            loc, builder.create<ConstantIntOp>(loc, 0, IT.getWidth()), rhs_v)};
        return ValueCategory(
            builder.create<LLVM::GEPOp>(loc, lhs_v.getType(), lhs_v,
                                        ArrayRef<mlir::Value>(vals)),
            false);
      }
      mlir::Value val =
          builder.create<SubIOp>(loc,
                                 builder.create<LLVM::PtrToIntOp>(
                                     loc, getMLIRType(BO->getType()), lhs_v),
                                 builder.create<LLVM::PtrToIntOp>(
                                     loc, getMLIRType(BO->getType()), rhs_v));
      val = builder.create<DivSIOp>(
          loc, val,
          builder.create<IndexCastOp>(
              loc, val.getType(),
              builder.create<polygeist::TypeSizeOp>(
                  loc, builder.getIndexType(),
                  mlir::TypeAttr::get(pt.getElementType()))));
      return ValueCategory(val, /*isReference*/ false);
    } else {
      return ValueCategory(builder.create<SubIOp>(loc, lhs_v, rhs_v),
                           /*isReference*/ false);
    }
  }
  case clang::BinaryOperator::Opcode::BO_Assign: {
    assert(lhs.isReference);
    mlir::Value tostore = rhs.getValue(builder);
    mlir::Type subType;
    if (auto PT = lhs.val.getType().dyn_cast<mlir::LLVM::LLVMPointerType>())
      subType = PT.getElementType();
    else
      subType = lhs.val.getType().cast<MemRefType>().getElementType();
    if (tostore.getType() != subType) {
      if (auto prevTy = tostore.getType().dyn_cast<mlir::IntegerType>()) {
        if (auto postTy = subType.dyn_cast<mlir::IntegerType>()) {
          bool signedType = true;
          if (auto bit = dyn_cast<clang::BuiltinType>(&*BO->getType())) {
            if (bit->isUnsignedInteger())
              signedType = false;
            if (bit->isSignedInteger())
              signedType = true;
          }

          if (prevTy.getWidth() < postTy.getWidth()) {
            if (signedType) {
              tostore = builder.create<arith::ExtSIOp>(loc, postTy, tostore);
            } else {
              tostore = builder.create<arith::ExtUIOp>(loc, postTy, tostore);
            }
          } else if (prevTy.getWidth() > postTy.getWidth()) {
            tostore = builder.create<arith::TruncIOp>(loc, postTy, tostore);
          }
        }
      }
    }
    lhs.store(builder, tostore);
    return lhs;
  }

  case clang::BinaryOperator::Opcode::BO_Comma: {
    return rhs;
  }

  case clang::BinaryOperator::Opcode::BO_AddAssign: {
    assert(lhs.isReference);
    auto prev = lhs.getValue(builder);

    mlir::Value result;
    if (auto postTy = prev.getType().dyn_cast<mlir::FloatType>()) {
      mlir::Value rhsV = rhs.getValue(builder);
      auto prevTy = rhsV.getType().cast<mlir::FloatType>();
      if (prevTy == postTy) {
      } else if (prevTy.getWidth() < postTy.getWidth()) {
        rhsV = builder.create<mlir::arith::ExtFOp>(loc, postTy, rhsV);
      } else {
        rhsV = builder.create<mlir::arith::TruncFOp>(loc, postTy, rhsV);
      }
      assert(rhsV.getType() == prev.getType());
      result = builder.create<AddFOp>(loc, prev, rhsV);
    } else if (auto pt =
                   prev.getType().dyn_cast<mlir::LLVM::LLVMPointerType>()) {
      result = builder.create<LLVM::GEPOp>(
          loc, pt, prev, std::vector<mlir::Value>({rhs.getValue(builder)}));
    } else if (auto postTy = prev.getType().dyn_cast<mlir::IntegerType>()) {
      mlir::Value rhsV = rhs.getValue(builder);
      auto prevTy = rhsV.getType().cast<mlir::IntegerType>();
      if (prevTy == postTy) {
      } else if (prevTy.getWidth() < postTy.getWidth()) {
        if (signedType) {
          rhsV = builder.create<arith::ExtSIOp>(loc, postTy, rhsV);
        } else {
          rhsV = builder.create<arith::ExtUIOp>(loc, postTy, rhsV);
        }
      } else {
        rhsV = builder.create<arith::TruncIOp>(loc, postTy, rhsV);
      }
      assert(rhsV.getType() == prev.getType());
      result = builder.create<AddIOp>(loc, prev, rhsV);
    } else if (auto postTy = prev.getType().dyn_cast<mlir::MemRefType>()) {
      mlir::Value rhsV = rhs.getValue(builder);
      auto shape = std::vector<int64_t>(postTy.getShape());
      shape[0] = -1;
      postTy = mlir::MemRefType::get(shape, postTy.getElementType(),
                                     MemRefLayoutAttrInterface(),
                                     postTy.getMemorySpace());
      auto ptradd = rhsV;
      ptradd = castToIndex(loc, ptradd);
      result = builder.create<polygeist::SubIndexOp>(loc, postTy, prev, ptradd);
    } else {
      assert(false && "Unsupported add assign type");
    }
    lhs.store(builder, result);
    return lhs;
  }
  case clang::BinaryOperator::Opcode::BO_SubAssign: {
    assert(lhs.isReference);
    auto prev = lhs.getValue(builder);

    mlir::Value result;
    if (prev.getType().isa<mlir::FloatType>()) {
      auto right = rhs.getValue(builder);
      if (right.getType() != prev.getType()) {
        auto prevTy = right.getType().cast<mlir::FloatType>();
        auto postTy = getMLIRType(BO->getType()).cast<mlir::FloatType>();

        if (prevTy.getWidth() < postTy.getWidth()) {
          right = builder.create<arith::ExtFOp>(loc, postTy, right);
        } else {
          right = builder.create<arith::TruncFOp>(loc, postTy, right);
        }
      }
      if (right.getType() != prev.getType()) {
        BO->dump();
        llvm::errs() << " p:" << prev << " r:" << right << "\n";
      }
      assert(right.getType() == prev.getType());
      result = builder.create<SubFOp>(loc, prev, right);
    } else {
      result = builder.create<SubIOp>(loc, prev, rhs.getValue(builder));
    }
    lhs.store(builder, result);
    return lhs;
  }
  case clang::BinaryOperator::Opcode::BO_MulAssign: {
    assert(lhs.isReference);
    auto prev = lhs.getValue(builder);

    mlir::Value result;
    if (prev.getType().isa<mlir::FloatType>()) {
      auto right = rhs.getValue(builder);
      if (right.getType() != prev.getType()) {
        auto prevTy = right.getType().cast<mlir::FloatType>();
        auto postTy = getMLIRType(BO->getType()).cast<mlir::FloatType>();

        if (prevTy.getWidth() < postTy.getWidth()) {
          right = builder.create<arith::ExtFOp>(loc, postTy, right);
        } else {
          right = builder.create<arith::TruncFOp>(loc, postTy, right);
        }
      }
      if (right.getType() != prev.getType()) {
        BO->dump();
        llvm::errs() << " p:" << prev << " r:" << right << "\n";
      }
      assert(right.getType() == prev.getType());
      result = builder.create<MulFOp>(loc, prev, right);
    } else {
      result = builder.create<MulIOp>(loc, prev, rhs.getValue(builder));
    }
    lhs.store(builder, result);
    return lhs;
  }
  case clang::BinaryOperator::Opcode::BO_DivAssign: {
    assert(lhs.isReference);
    auto prev = lhs.getValue(builder);

    mlir::Value result;
    if (prev.getType().isa<mlir::FloatType>()) {
      mlir::Value val = rhs.getValue(builder);
      auto prevTy = val.getType().cast<mlir::FloatType>();
      auto postTy = prev.getType().cast<mlir::FloatType>();

      if (prevTy.getWidth() < postTy.getWidth()) {
        val = builder.create<arith::ExtFOp>(loc, postTy, val);
      } else if (prevTy.getWidth() > postTy.getWidth()) {
        val = builder.create<arith::TruncFOp>(loc, postTy, val);
      }
      result = builder.create<arith::DivFOp>(loc, prev, val);
    } else {
      if (signedType)
        result =
            builder.create<arith::DivSIOp>(loc, prev, rhs.getValue(builder));
      else
        result =
            builder.create<arith::DivUIOp>(loc, prev, rhs.getValue(builder));
    }
    lhs.store(builder, result);
    return lhs;
  }
  case clang::BinaryOperator::Opcode::BO_ShrAssign: {
    assert(lhs.isReference);
    auto prev = lhs.getValue(builder);

    mlir::Value result;

    if (signedType)
      result = builder.create<ShRSIOp>(loc, prev, rhs.getValue(builder));
    else
      result = builder.create<ShRUIOp>(loc, prev, rhs.getValue(builder));
    lhs.store(builder, result);
    return lhs;
  }
  case clang::BinaryOperator::Opcode::BO_ShlAssign: {
    assert(lhs.isReference);
    auto prev = lhs.getValue(builder);

    mlir::Value result =
        builder.create<ShLIOp>(loc, prev, rhs.getValue(builder));
    lhs.store(builder, result);
    return lhs;
  }
  case clang::BinaryOperator::Opcode::BO_RemAssign: {
    assert(lhs.isReference);
    auto prev = lhs.getValue(builder);

    mlir::Value result;

    if (prev.getType().isa<mlir::FloatType>()) {
      result = builder.create<RemFOp>(loc, prev, rhs.getValue(builder));
    } else {
      if (signedType)
        result = builder.create<RemSIOp>(loc, prev, rhs.getValue(builder));
      else
        result = builder.create<RemUIOp>(loc, prev, rhs.getValue(builder));
    }
    lhs.store(builder, result);
    return lhs;
  }
  case clang::BinaryOperator::Opcode::BO_AndAssign: {
    assert(lhs.isReference);
    auto prev = lhs.getValue(builder);

    mlir::Value result =
        builder.create<AndIOp>(loc, prev, rhs.getValue(builder));
    lhs.store(builder, result);
    return lhs;
  }
  case clang::BinaryOperator::Opcode::BO_OrAssign: {
    assert(lhs.isReference);
    auto prev = lhs.getValue(builder);

    mlir::Value result =
        builder.create<OrIOp>(loc, prev, rhs.getValue(builder));
    lhs.store(builder, result);
    return lhs;
  }
  case clang::BinaryOperator::Opcode::BO_XorAssign: {
    assert(lhs.isReference);
    auto prev = lhs.getValue(builder);

    mlir::Value result =
        builder.create<XOrIOp>(loc, prev, rhs.getValue(builder));
    lhs.store(builder, result);
    return lhs;
  }

  default: {
    BO->dump();
    assert(0 && "unhandled opcode");
  }
  }
}

ValueCategory MLIRScanner::CommonFieldLookup(clang::QualType CT,
                                             const FieldDecl *FD,
                                             mlir::Value val, bool isLValue) {
  assert(FD && "Attempting to lookup field of nullptr");
  auto rd = FD->getParent();

  auto ST = cast<llvm::StructType>(getLLVMType(CT));

  size_t fnum = 0;

  auto CXRD = dyn_cast<CXXRecordDecl>(rd);

  if (CodeGenUtils::isLLVMStructABI(rd, ST)) {
    auto &layout = Glob.getCGM().getTypes().getCGRecordLayout(rd);
    fnum = layout.getLLVMFieldNo(FD);
  } else {
    fnum = 0;
    if (CXRD)
      fnum += CXRD->getDefinition()->getNumBases();
    for (auto field : rd->fields()) {
      if (field == FD) {
        break;
      }
      fnum++;
    }
  }

  if (auto PT = val.getType().dyn_cast<mlir::LLVM::LLVMPointerType>()) {
    mlir::Value vec[] = {builder.create<ConstantIntOp>(loc, 0, 32),
                         builder.create<ConstantIntOp>(loc, fnum, 32)};
    if (!PT.getElementType()
             .isa<mlir::LLVM::LLVMStructType, mlir::LLVM::LLVMArrayType>()) {
      llvm::errs() << "function: " << function << "\n";
      // rd->dump();
      FD->dump();
      FD->getType()->dump();
      llvm::errs() << " val: " << val << " - pt: " << PT << " fn: " << fnum
                   << " ST: " << *ST << "\n";
    }
    mlir::Type ET =
        mlir::TypeSwitch<mlir::Type, mlir::Type>(PT.getElementType())
            .Case<mlir::LLVM::LLVMStructType>(
                [fnum](mlir::LLVM::LLVMStructType ST) {
                  return ST.getBody()[fnum];
                })
            .Case<mlir::LLVM::LLVMArrayType>([](mlir::LLVM::LLVMArrayType AT) {
              return AT.getElementType();
            })
            .Case<MemRefType>([](MemRefType MT) { return MT.getElementType(); })
            .Default([](mlir::Type T) {
              llvm_unreachable("not implemented");
              return T;
            });

    mlir::Value commonGEP = builder.create<mlir::LLVM::GEPOp>(
        loc, mlir::LLVM::LLVMPointerType::get(ET, PT.getAddressSpace()), val,
        vec);
    if (rd->isUnion()) {
      auto subType =
          Glob.getTypeTranslator().translateType(getLLVMType(FD->getType()));
      commonGEP = builder.create<mlir::LLVM::BitcastOp>(
          loc, mlir::LLVM::LLVMPointerType::get(subType, PT.getAddressSpace()),
          commonGEP);
    }
    if (isLValue)
      commonGEP =
          ValueCategory(commonGEP, /*isReference*/ true).getValue(builder);
    return ValueCategory(commonGEP, /*isReference*/ true);
  }
  auto mt = val.getType().cast<MemRefType>();
  auto shape = std::vector<int64_t>(mt.getShape());
  if (shape.size() > 1) {
    shape.erase(shape.begin());
  } else {
    shape[0] = -1;
  }

  // JLE_QUEL::THOUGHTS
  // This redundancy is here because we might, at some point, create
  // an equivalent GEP or SubIndexOp operation for each sycl types or otherwise
  // clean the redundancy
  mlir::Value Result;
  if (auto ST = mt.getElementType().dyn_cast<mlir::LLVM::LLVMStructType>()) {
    assert(fnum < ST.getBody().size() && "ERROR");

    const auto ElementType = ST.getBody()[fnum];
    const auto ResultType = mlir::MemRefType::get(
        shape, ElementType, MemRefLayoutAttrInterface(), mt.getMemorySpace());

    Result = builder.create<polygeist::SubIndexOp>(loc, ResultType, val,
                                                   getConstantIndex(fnum));
  } else if (auto AT =
                 mt.getElementType().dyn_cast<mlir::sycl::AccessorType>()) {
    assert(fnum < AT.getBody().size() && "ERROR");

    const auto ElementType = AT.getBody()[fnum];
    const auto ResultType = mlir::MemRefType::get(
        shape, ElementType, MemRefLayoutAttrInterface(), mt.getMemorySpace());

    Result = builder.create<polygeist::SubIndexOp>(loc, ResultType, val,
                                                   getConstantIndex(fnum));
  } else if (auto AT = mt.getElementType()
                           .dyn_cast<mlir::sycl::AccessorImplDeviceType>()) {
    assert(fnum < AT.getBody().size() && "ERROR");

    const auto ElementType = AT.getBody()[fnum];
    const auto ResultType = mlir::MemRefType::get(
        shape, ElementType, MemRefLayoutAttrInterface(), mt.getMemorySpace());

    Result = builder.create<polygeist::SubIndexOp>(loc, ResultType, val,
                                                   getConstantIndex(fnum));
  } else if (auto AT = mt.getElementType().dyn_cast<mlir::sycl::ArrayType>()) {
    assert(fnum < AT.getBody().size() && "ERROR");
    const auto elemType = AT.getBody()[fnum].cast<MemRefType>();
    const auto ResultType =
        mlir::MemRefType::get(elemType.getShape(), elemType.getElementType(),
                              MemRefLayoutAttrInterface(), mt.getMemorySpace());
    Result = builder.create<polygeist::SubIndexOp>(loc, ResultType, val,
                                                   getConstantIndex(fnum));
  } else if (auto IT = mt.getElementType().dyn_cast<mlir::sycl::IDType>()) {
    llvm_unreachable("not implemented");
  } else if (auto RT = mt.getElementType().dyn_cast<mlir::sycl::RangeType>()) {
    llvm_unreachable("not implemented");
  } else if (auto RT = mt.getElementType().dyn_cast<mlir::sycl::ItemType>()) {
    assert(fnum < RT.getBody().size() && "ERROR");

    const auto ElementType = RT.getBody()[fnum];
    const auto ResultType = mlir::MemRefType::get(
        shape, ElementType, MemRefLayoutAttrInterface(), mt.getMemorySpace());

    Result = builder.create<polygeist::SubIndexOp>(loc, ResultType, val,
                                                   getConstantIndex(fnum));
  } else if (auto RT =
                 mt.getElementType().dyn_cast<mlir::sycl::ItemBaseType>()) {
    assert(fnum < RT.getBody().size() && "ERROR");

    const auto ElementType = RT.getBody()[fnum];
    const auto ResultType = mlir::MemRefType::get(
        shape, ElementType, MemRefLayoutAttrInterface(), mt.getMemorySpace());

    Result = builder.create<polygeist::SubIndexOp>(loc, ResultType, val,
                                                   getConstantIndex(fnum));
  } else if (auto RT = mt.getElementType().dyn_cast<mlir::sycl::NdItemType>()) {
    assert(fnum < RT.getBody().size() && "ERROR");

    const auto ElementType = RT.getBody()[fnum];
    const auto ResultType = mlir::MemRefType::get(
        shape, ElementType, MemRefLayoutAttrInterface(), mt.getMemorySpace());

    Result = builder.create<polygeist::SubIndexOp>(loc, ResultType, val,
                                                   getConstantIndex(fnum));
  } else if (auto RT = mt.getElementType().dyn_cast<mlir::sycl::GroupType>()) {
    assert(fnum < RT.getBody().size() && "ERROR");

    const auto ElementType = RT.getBody()[fnum];
    const auto ResultType = mlir::MemRefType::get(
        shape, ElementType, MemRefLayoutAttrInterface(), mt.getMemorySpace());

    Result = builder.create<polygeist::SubIndexOp>(loc, ResultType, val,
                                                   getConstantIndex(fnum));
  } else {
    auto mt0 =
        mlir::MemRefType::get(shape, mt.getElementType(),
                              MemRefLayoutAttrInterface(), mt.getMemorySpace());
    shape[0] = -1;
    auto mt1 =
        mlir::MemRefType::get(shape, mt.getElementType(),
                              MemRefLayoutAttrInterface(), mt.getMemorySpace());

    Result = builder.create<polygeist::SubIndexOp>(loc, mt0, val,
                                                   getConstantIndex(0));
    Result = builder.create<polygeist::SubIndexOp>(loc, mt1, Result,
                                                   getConstantIndex(fnum));
  }

  if (isLValue) {
    Result = ValueCategory(Result, /*isReference*/ true).getValue(builder);
  }

  return ValueCategory(Result, /*isReference*/ true);
}

static bool isSyclIDorRangetoArray(mlir::Type &nt, mlir::Value &value) {
  mlir::Type elemTy = value.getType().dyn_cast<MemRefType>().getElementType();
  return ((elemTy.isa<sycl::IDType>() || elemTy.isa<sycl::RangeType>()) &&
          nt.dyn_cast<MemRefType>().getElementType().isa<sycl::ArrayType>());
}

mlir::Value MLIRScanner::GetAddressOfDerivedClass(
    mlir::Value value, const CXXRecordDecl *DerivedClass,
    CastExpr::path_const_iterator Start, CastExpr::path_const_iterator End) {
  const ASTContext &Context = Glob.getCGM().getContext();

  SmallVector<const CXXRecordDecl *> ToBase = {DerivedClass};
  SmallVector<const CXXBaseSpecifier *> Bases;
  for (auto I = Start; I != End; I++) {
    const CXXBaseSpecifier *Base = *I;
    const auto *BaseDecl =
        cast<CXXRecordDecl>(Base->getType()->castAs<RecordType>()->getDecl());
    ToBase.push_back(BaseDecl);
    Bases.push_back(Base);
  }

  for (int i = ToBase.size() - 1; i > 0; i--) {
    const CXXBaseSpecifier *Base = Bases[i - 1];

    const auto *BaseDecl =
        cast<CXXRecordDecl>(Base->getType()->castAs<RecordType>()->getDecl());
    const auto *RD = ToBase[i - 1];
    // Get the layout.
    const ASTRecordLayout &Layout = Context.getASTRecordLayout(RD);
    assert(!Base->isVirtual() && "Should not see virtual bases here!");

    // Add the offset.

    mlir::Type nt = getMLIRType(
        Glob.getCGM().getContext().getLValueReferenceType(Base->getType()));

    mlir::Value Offset = nullptr;
    if (CodeGenUtils::isLLVMStructABI(RD, /*ST*/ nullptr)) {
      Offset = builder.create<arith::ConstantIntOp>(
          loc, -(ssize_t)Layout.getBaseClassOffset(BaseDecl).getQuantity(), 32);
    } else {
      Offset = builder.create<arith::ConstantIntOp>(loc, 0, 32);
      bool found = false;
      for (auto f : RD->bases()) {
        if (f.getType().getTypePtr()->getUnqualifiedDesugaredType() ==
            Base->getType()->getUnqualifiedDesugaredType()) {
          found = true;
          break;
        }
        bool subType = false;
        mlir::Type nt = Glob.getMLIRType(f.getType(), &subType, false);
        Offset = builder.create<arith::SubIOp>(
            loc, Offset,
            builder.create<IndexCastOp>(
                loc, Offset.getType(),
                builder.create<polygeist::TypeSizeOp>(
                    loc, builder.getIndexType(), mlir::TypeAttr::get(nt))));
      }
      assert(found);
    }

    mlir::Value ptr = value;
    if (auto PT = ptr.getType().dyn_cast<LLVM::LLVMPointerType>())
      ptr = builder.create<LLVM::BitcastOp>(
          loc,
          LLVM::LLVMPointerType::get(builder.getI8Type(), PT.getAddressSpace()),
          ptr);
    else
      ptr = builder.create<polygeist::Memref2PointerOp>(
          loc,
          LLVM::LLVMPointerType::get(builder.getI8Type(), PT.getAddressSpace()),
          ptr);

    mlir::Value idx[] = {Offset};
    ptr = builder.create<LLVM::GEPOp>(loc, ptr.getType(), ptr, idx);

    if (auto PT = nt.dyn_cast<mlir::LLVM::LLVMPointerType>())
      value = builder.create<LLVM::BitcastOp>(
          loc,
          LLVM::LLVMPointerType::get(
              PT.getElementType(),
              ptr.getType().cast<LLVM::LLVMPointerType>().getAddressSpace()),
          ptr);
    else
      value = builder.create<polygeist::Pointer2MemrefOp>(loc, nt, ptr);
  }

  return value;
}

mlir::Value MLIRScanner::GetAddressOfBaseClass(
    mlir::Value value, const CXXRecordDecl *DerivedClass,
    ArrayRef<const clang::Type *> BaseTypes, ArrayRef<bool> BaseVirtuals) {
  const CXXRecordDecl *RD = DerivedClass;

  for (auto tup : llvm::zip(BaseTypes, BaseVirtuals)) {

    auto BaseType = std::get<0>(tup);

    const auto *BaseDecl =
        cast<CXXRecordDecl>(BaseType->castAs<RecordType>()->getDecl());
    // Add the offset.

    mlir::Type nt =
        getMLIRType(Glob.getCGM().getContext().getLValueReferenceType(
            QualType(BaseType, 0)));

    size_t fnum;
    bool subIndex = true;

    if (CodeGenUtils::isLLVMStructABI(RD, /*ST*/ nullptr)) {
      auto &layout = Glob.getCGM().getTypes().getCGRecordLayout(RD);
      if (std::get<1>(tup))
        fnum = layout.getVirtualBaseIndex(BaseDecl);
      else {
        if (!layout.hasNonVirtualBaseLLVMField(BaseDecl)) {
          subIndex = false;
        } else {
          fnum = layout.getNonVirtualBaseLLVMFieldNo(BaseDecl);
        }
      }
    } else {
      assert(!std::get<1>(tup) && "Should not see virtual bases here!");
      fnum = 0;
      bool found = false;
      for (auto f : RD->bases()) {
        if (f.getType().getTypePtr()->getUnqualifiedDesugaredType() ==
            BaseType->getUnqualifiedDesugaredType()) {
          found = true;
          break;
        }
        fnum++;
      }
      assert(found);
    }

    if (subIndex) {
      if (auto mt = value.getType().dyn_cast<MemRefType>()) {
        auto shape = std::vector<int64_t>(mt.getShape());
        // We do not remove dimensions for an id->array or range->array, because
        // the later cast will be incompatible due to dimension mismatch.
        if (!isSyclIDorRangetoArray(nt, value))
          shape.erase(shape.begin());
        auto mt0 = mlir::MemRefType::get(shape, mt.getElementType(),
                                         MemRefLayoutAttrInterface(),
                                         mt.getMemorySpace());
        value = builder.create<polygeist::SubIndexOp>(loc, mt0, value,
                                                      getConstantIndex(fnum));
      } else {
        mlir::Value idx[] = {
            builder.create<arith::ConstantIntOp>(loc, 0, 32),
            builder.create<arith::ConstantIntOp>(loc, fnum, 32)};
        auto PT = value.getType().cast<LLVM::LLVMPointerType>();
        mlir::Type ET =
            mlir::TypeSwitch<mlir::Type, mlir::Type>(PT.getElementType())
                .Case<mlir::LLVM::LLVMStructType>(
                    [fnum](mlir::LLVM::LLVMStructType ST) {
                      return ST.getBody()[fnum];
                    })
                .Case<mlir::LLVM::LLVMArrayType>(
                    [](mlir::LLVM::LLVMArrayType AT) {
                      return AT.getElementType();
                    })
                .Case<mlir::sycl::AccessorType>(
                    [fnum](mlir::sycl::AccessorType AT) {
                      return AT.getBody()[fnum];
                    })
                .Default([](mlir::Type T) {
                  llvm_unreachable("not implemented");
                  return T;
                });

        value = builder.create<LLVM::GEPOp>(
            loc, LLVM::LLVMPointerType::get(ET, PT.getAddressSpace()), value,
            idx);
      }
    }

    auto pt = nt.dyn_cast<mlir::LLVM::LLVMPointerType>();
    if (auto opt = value.getType().dyn_cast<mlir::LLVM::LLVMPointerType>()) {
      if (!pt) {
        value = builder.create<polygeist::Pointer2MemrefOp>(loc, nt, value);
      } else {
        if (value.getType() != nt)
          value = builder.create<mlir::LLVM::BitcastOp>(loc, pt, value);
      }
    } else {
      assert(value.getType().isa<MemRefType>() &&
             "Expecting value to have MemRefType");
      if (pt) {
        assert(
            value.getType().cast<MemRefType>().getMemorySpaceAsInt() ==
                pt.getAddressSpace() &&
            "The type of 'value' does not have the same memory space as 'pt'");
        value = builder.create<polygeist::Memref2PointerOp>(loc, pt, value);
      } else {
        if (value.getType() != nt) {
          if (isSyclIDorRangetoArray(nt, value))
            value = builder.create<sycl::SYCLCastOp>(loc, nt, value);
          else
            value = builder.create<memref::CastOp>(loc, nt, value);
        }
      }
    }

    RD = BaseDecl;
  }

  return value;
}

/******************************************************************************/
/*                             MLIRASTConsumer                                */
/******************************************************************************/

mlir::LLVM::LLVMFuncOp MLIRASTConsumer::GetOrCreateMallocFunction() {
  std::string name = "malloc";
  if (llvmFunctions.find(name) != llvmFunctions.end()) {
    return llvmFunctions[name];
  }
  auto ctx = module->getContext();
  mlir::Type types[] = {mlir::IntegerType::get(ctx, 64)};
  auto llvmFnType = LLVM::LLVMFunctionType::get(
      LLVM::LLVMPointerType::get(mlir::IntegerType::get(ctx, 8)), types, false);

  LLVM::Linkage lnk = LLVM::Linkage::External;
  mlir::OpBuilder builder(module->getContext());
  builder.setInsertionPointToStart(module->getBody());
  return llvmFunctions[name] = builder.create<LLVM::LLVMFuncOp>(
             module->getLoc(), name, llvmFnType, lnk);
}
mlir::LLVM::LLVMFuncOp MLIRASTConsumer::GetOrCreateFreeFunction() {
  std::string name = "free";
  if (llvmFunctions.find(name) != llvmFunctions.end()) {
    return llvmFunctions[name];
  }
  auto ctx = module->getContext();
  mlir::Type types[] = {
      LLVM::LLVMPointerType::get(mlir::IntegerType::get(ctx, 8))};
  auto llvmFnType =
      LLVM::LLVMFunctionType::get(LLVM::LLVMVoidType::get(ctx), types, false);

  LLVM::Linkage lnk = LLVM::Linkage::External;
  mlir::OpBuilder builder(module->getContext());
  builder.setInsertionPointToStart(module->getBody());
  return llvmFunctions[name] = builder.create<LLVM::LLVMFuncOp>(
             module->getLoc(), name, llvmFnType, lnk);
}

mlir::LLVM::LLVMFuncOp
MLIRASTConsumer::GetOrCreateLLVMFunction(const FunctionDecl *FD) {
  std::string name = MLIRScanner::getMangledFuncName(*FD, CGM);

  if (name != "malloc" && name != "free")
    name = (PrefixABI + name);

  if (llvmFunctions.find(name) != llvmFunctions.end())
    return llvmFunctions[name];

  std::vector<mlir::Type> types;
  if (auto CC = dyn_cast<CXXMethodDecl>(FD)) {
    types.push_back(typeTranslator.translateType(
        anonymize(getLLVMType(CC->getThisType()))));
  }
  for (auto parm : FD->parameters()) {
    types.push_back(typeTranslator.translateType(
        anonymize(getLLVMType(parm->getOriginalType()))));
  }

  auto rt =
      typeTranslator.translateType(anonymize(getLLVMType(FD->getReturnType())));
  auto llvmFnType = LLVM::LLVMFunctionType::get(rt, types,
                                                /*isVarArg=*/FD->isVariadic());
  // Insert the function into the body of the parent module.
  mlir::OpBuilder builder(module->getContext());
  builder.setInsertionPointToStart(module->getBody());
  return llvmFunctions[name] = builder.create<LLVM::LLVMFuncOp>(
             module->getLoc(), name, llvmFnType,
             getMLIRLinkage(CGM.getFunctionLinkage(FD)));
}

mlir::LLVM::GlobalOp
MLIRASTConsumer::GetOrCreateLLVMGlobal(const ValueDecl *FD,
                                       std::string prefix) {
  std::string name = prefix + CGM.getMangledName(FD).str();

  name = (PrefixABI + name);

  if (llvmGlobals.find(name) != llvmGlobals.end()) {
    return llvmGlobals[name];
  }

  auto VD = dyn_cast<VarDecl>(FD);
  if (!VD)
    FD->dump();
  VD = VD->getCanonicalDecl();

  auto linkage = CGM.getLLVMLinkageVarDefinition(VD, /*isConstant*/ false);
  LLVM::Linkage lnk = getMLIRLinkage(linkage);

  auto rt = getMLIRType(FD->getType());

  mlir::OpBuilder builder(module->getContext());
  builder.setInsertionPointToStart(module->getBody());

  auto glob = builder.create<LLVM::GlobalOp>(
      module->getLoc(), rt, /*constant*/ false, lnk, name, mlir::Attribute());

  if (VD->getInit() ||
      VD->isThisDeclarationADefinition() == VarDecl::Definition ||
      VD->isThisDeclarationADefinition() == VarDecl::TentativeDefinition) {
    Block *blk = new Block();
    builder.setInsertionPointToStart(blk);
    mlir::Value res;
    if (auto init = VD->getInit()) {
      MLIRScanner ms(*this, module, LTInfo);
      ms.setEntryAndAllocBlock(blk);
      res = ms.Visit(const_cast<Expr *>(init)).getValue(builder);
    } else {
      res = builder.create<LLVM::UndefOp>(module->getLoc(), rt);
    }
    bool legal = true;
    for (Operation &op : *blk) {
      auto iface = dyn_cast<MemoryEffectOpInterface>(op);
      if (!iface || !iface.hasNoEffect()) {
        legal = false;
        break;
      }
    }
    if (legal) {
      builder.create<LLVM::ReturnOp>(module->getLoc(),
                                     std::vector<mlir::Value>({res}));
      glob.getInitializerRegion().push_back(blk);
    } else {
      Block *blk2 = new Block();
      builder.setInsertionPointToEnd(blk2);
      mlir::Value nres = builder.create<LLVM::UndefOp>(module->getLoc(), rt);
      builder.create<LLVM::ReturnOp>(module->getLoc(),
                                     std::vector<mlir::Value>({nres}));
      glob.getInitializerRegion().push_back(blk2);

      builder.setInsertionPointToStart(module->getBody());
      auto funcName = name + "@init";
      LLVM::GlobalCtorsOp ctors = nullptr;
      for (auto &op : *module->getBody()) {
        if (auto c = dyn_cast<LLVM::GlobalCtorsOp>(&op)) {
          ctors = c;
        }
      }
      SmallVector<mlir::Attribute> funcs;
      funcs.push_back(FlatSymbolRefAttr::get(module->getContext(), funcName));
      SmallVector<mlir::Attribute> idxs;
      idxs.push_back(builder.getI32IntegerAttr(0));
      if (ctors) {
        for (auto f : ctors.getCtors())
          funcs.push_back(f);
        for (auto v : ctors.getPriorities())
          idxs.push_back(v);
        ctors->erase();
      }

      builder.create<LLVM::GlobalCtorsOp>(module->getLoc(),
                                          builder.getArrayAttr(funcs),
                                          builder.getArrayAttr(idxs));

      auto llvmFnType = LLVM::LLVMFunctionType::get(
          mlir::LLVM::LLVMVoidType::get(module->getContext()),
          ArrayRef<mlir::Type>(), false);

      auto func = builder.create<LLVM::LLVMFuncOp>(
          module->getLoc(), funcName, llvmFnType, LLVM::Linkage::Private);
      func.getRegion().push_back(blk);
      builder.setInsertionPointToEnd(blk);
      builder.create<LLVM::StoreOp>(
          module->getLoc(), res,
          builder.create<LLVM::AddressOfOp>(module->getLoc(), glob));
      builder.create<LLVM::ReturnOp>(module->getLoc(), ArrayRef<mlir::Value>());
    }
  }
  if (lnk == LLVM::Linkage::Private || lnk == LLVM::Linkage::Internal) {
    SymbolTable::setSymbolVisibility(glob,
                                     mlir::SymbolTable::Visibility::Private);
  }
  return llvmGlobals[name] = glob;
}

std::pair<mlir::memref::GlobalOp, bool>
MLIRASTConsumer::GetOrCreateGlobal(const ValueDecl *FD, std::string prefix,
                                   bool tryInit, FunctionContext funcContext) {
  std::string name = prefix + CGM.getMangledName(FD).str();

  name = (PrefixABI + name);

  if (globals.find(name) != globals.end()) {
    return globals[name];
  }

  auto rt = getMLIRType(FD->getType());
  unsigned memspace = 0;
  bool isArray = isa<clang::ArrayType>(FD->getType());
  bool isExtVectorType =
      isa<clang::ExtVectorType>(FD->getType()->getUnqualifiedDesugaredType());

  mlir::MemRefType mr;
  if (!isArray && !isExtVectorType) {
    mr = mlir::MemRefType::get(1, rt, {}, memspace);
  } else {
    auto mt = rt.cast<mlir::MemRefType>();
    mr = mlir::MemRefType::get(
        mt.getShape(), mt.getElementType(), MemRefLayoutAttrInterface(),
        CodeGenUtils::wrapIntegerMemorySpace(memspace, mt.getContext()));
  }

  mlir::SymbolTable::Visibility lnk;
  mlir::Attribute initial_value;

  mlir::OpBuilder builder(module->getContext());
  if (funcContext == FunctionContext::SYCLDevice)
    builder.setInsertionPointToStart(
        &(getDeviceModule(*module).body().front()));
  else
    builder.setInsertionPointToStart(module->getBody());

  auto VD = dyn_cast<VarDecl>(FD);
  if (!VD)
    FD->dump();
  VD = VD->getCanonicalDecl();

  if (VD->isThisDeclarationADefinition() == VarDecl::Definition) {
    initial_value = builder.getUnitAttr();
  } else if (VD->isThisDeclarationADefinition() ==
             VarDecl::TentativeDefinition) {
    initial_value = builder.getUnitAttr();
  }

  switch (CGM.getLLVMLinkageVarDefinition(VD,
                                          /*isConstant*/ false)) {
  case llvm::GlobalValue::LinkageTypes::InternalLinkage:
  case llvm::GlobalValue::LinkageTypes::PrivateLinkage:
    lnk = mlir::SymbolTable::Visibility::Private;
    break;
  case llvm::GlobalValue::LinkageTypes::ExternalLinkage:
  case llvm::GlobalValue::LinkageTypes::AvailableExternallyLinkage:
  case llvm::GlobalValue::LinkageTypes::LinkOnceAnyLinkage:
  case llvm::GlobalValue::LinkageTypes::WeakAnyLinkage:
  case llvm::GlobalValue::LinkageTypes::WeakODRLinkage:
  case llvm::GlobalValue::LinkageTypes::CommonLinkage:
  case llvm::GlobalValue::LinkageTypes::AppendingLinkage:
  case llvm::GlobalValue::LinkageTypes::ExternalWeakLinkage:
  case llvm::GlobalValue::LinkageTypes::LinkOnceODRLinkage:
    lnk = mlir::SymbolTable::Visibility::Public;
    break;
  }
  auto globalOp = builder.create<mlir::memref::GlobalOp>(
      module->getLoc(), builder.getStringAttr(name),
      /*sym_visibility*/ mlir::StringAttr(), mlir::TypeAttr::get(mr),
      initial_value, mlir::UnitAttr(), /*alignment*/ nullptr);
  SymbolTable::setSymbolVisibility(globalOp, lnk);

  globals[name] = std::make_pair(globalOp, isArray);

  if (tryInit)
    if (auto init = VD->getInit()) {
      MLIRScanner ms(*this, module, LTInfo);
      mlir::Block *B = new Block();
      // In case of device function, we will put the block in the forefront of
      // the GPU module, else the block will go at the forefront of the main
      // module.
      if (funcContext == FunctionContext::SYCLDevice) {
        B->moveBefore(&(getDeviceModule(*module).body().front()));
        ms.getBuilder().setInsertionPointToStart(B);
      } else
        ms.setEntryAndAllocBlock(B);
      OpBuilder builder(module->getContext());
      builder.setInsertionPointToEnd(B);
      auto op = builder.create<memref::AllocaOp>(module->getLoc(), mr);

      bool initialized = false;
      if (isa<InitListExpr>(init)) {
        if (auto A = ms.InitializeValueByInitListExpr(
                op, const_cast<clang::Expr *>(init))) {
          initialized = true;
          initial_value = A;
        }
      } else {
        auto VC = ms.Visit(const_cast<clang::Expr *>(init));
        if (!VC.isReference) {
          if (auto cop = VC.val.getDefiningOp<arith::ConstantOp>()) {
            initial_value = cop.getValue();
            initial_value = SplatElementsAttr::get(
                RankedTensorType::get(mr.getShape(), mr.getElementType()),
                initial_value);
            initialized = true;
          }
        }
      }

      if (!initialized) {
        FD->dump();
        init->dump();
        llvm::errs() << " warning not initializing global: " << name << "\n";
      } else {
        globalOp.initial_valueAttr(initial_value);
      }
      delete B;
    }

  return globals[name];
}

mlir::Value MLIRASTConsumer::GetOrCreateGlobalLLVMString(
    mlir::Location loc, mlir::OpBuilder &builder, StringRef value) {
  using namespace mlir;
  // Create the global at the entry of the module.
  if (llvmStringGlobals.find(value.str()) == llvmStringGlobals.end()) {
    OpBuilder::InsertionGuard insertGuard(builder);
    builder.setInsertionPointToStart(module->getBody());
    auto type = LLVM::LLVMArrayType::get(
        mlir::IntegerType::get(builder.getContext(), 8), value.size() + 1);
    llvmStringGlobals[value.str()] = builder.create<LLVM::GlobalOp>(
        loc, type, /*isConstant=*/true, LLVM::Linkage::Internal,
        "str" + std::to_string(llvmStringGlobals.size()),
        builder.getStringAttr(value.str() + '\0'));
  }

  LLVM::GlobalOp global = llvmStringGlobals[value.str()];
  // Get the pointer to the first character in the global string.
  mlir::Value globalPtr = builder.create<mlir::LLVM::AddressOfOp>(loc, global);
  return globalPtr;
}

mlir::FunctionOpInterface
MLIRASTConsumer::GetOrCreateMLIRFunction(FunctionToEmit &FTE, bool IsThunk,
                                         bool ShouldEmit, bool getDeviceStub) {
  assert(FTE.getDecl().getTemplatedKind() !=
             FunctionDecl::TemplatedKind::TK_FunctionTemplate &&
         FTE.getDecl().getTemplatedKind() !=
             FunctionDecl::TemplatedKind::
                 TK_DependentFunctionTemplateSpecialization &&
         "Unexpected template kind");

  const clang::FunctionDecl &FD = FTE.getDecl();
  const std::string mangledName =
      (getDeviceStub)
          ? PrefixABI +
                CGM.getMangledName(GlobalDecl(&FD, KernelReferenceKind::Kernel))
                    .str()
          : PrefixABI + MLIRScanner::getMangledFuncName(FD, CGM);
  assert(mangledName != "free");

  // Early exit if the function has already been generated.
  if (Optional<FunctionOpInterface> optFunction =
          getMLIRFunction(mangledName, FTE.getContext()))
    return *optFunction;

  // Create the MLIR function and set its various attributes.
  FunctionOpInterface function =
      createMLIRFunction(FTE, mangledName, IsThunk, ShouldEmit);
  checkFunctionParent(function, FTE.getContext(), module);

  // Decide whether the MLIR function should be emitted.
  const FunctionDecl *Def = nullptr;
  if (!FD.isDefined(Def, /*checkforfriend*/ true))
    Def = &FD;

  if (Def->isThisDeclarationADefinition()) {
    assert(Def->getTemplatedKind() !=
               FunctionDecl::TemplatedKind::TK_FunctionTemplate &&
           Def->getTemplatedKind() !=
               FunctionDecl::TemplatedKind::
                   TK_DependentFunctionTemplateSpecialization);
    if (ShouldEmit) {
      LLVM_DEBUG(llvm::dbgs()
                 << __LINE__ << ": Pushing " << FTE.getContext() << " function "
                 << Def->getNameAsString() << " to functionsToEmit\n");
      functionsToEmit.emplace_back(*Def, FTE.getContext());
    }
  } else if (ShouldEmit) {
    emitIfFound.insert(mangledName);
  }

  return function;
}

void MLIRASTConsumer::run() {
  while (functionsToEmit.size()) {
    FunctionToEmit &FTE = functionsToEmit.front();
    functionsToEmit.pop_front();

    const FunctionDecl &FD = FTE.getDecl();

    assert(FD.getBody());
    assert(FD.getTemplatedKind() != FunctionDecl::TK_FunctionTemplate);
    assert(FD.getTemplatedKind() !=
           FunctionDecl::TemplatedKind::
               TK_DependentFunctionTemplateSpecialization);

    std::string mangledName = MLIRScanner::getMangledFuncName(FD, CGM);
    const std::pair<FunctionContext, std::string> doneKey(FTE.getContext(),
                                                          mangledName);
    if (done.count(doneKey))
      continue;

    LLVM_DEBUG({
      StringRef funcKind =
          (FD.hasAttr<clang::SYCLKernelAttr>()   ? "SYCL KERNEL"
           : FD.hasAttr<clang::SYCLDeviceAttr>() ? "SYCL DEVICE"
                                                 : "");
      llvm::dbgs() << "\n-- " << funcKind << " FUNCTION (" << FTE.getContext()
                   << " context) BEING EMITTED: " << FD.getNameAsString()
                   << " --\n\n";
    });

    done.insert(doneKey);
    MLIRScanner ms(*this, module, LTInfo);
    FunctionOpInterface function = GetOrCreateMLIRFunction(
        FTE, false /* IsThunk */, true /* ShouldEmit */);
    ms.init(function, FTE);

    LLVM_DEBUG({
      llvm::dbgs() << "\n";
      function.dump();
      llvm::dbgs() << "\n";

      if (functionsToEmit.size()) {
        llvm::dbgs() << "-- FUNCTION(S) LEFT TO BE EMITTED --\n";

        for (const auto &FTE : functionsToEmit) {
          const clang::FunctionDecl &FD = FTE.getDecl();
          llvm::dbgs() << "  [+] " << FD.getNameAsString() << "(";
          for (unsigned int index = 0; index < FD.getNumParams(); index += 1) {
            printf("%s",
                   FD.getParamDecl(index)->getType().getAsString().c_str());
            if (index + 1 != FD.getNumParams())
              llvm::dbgs() << ", ";
          }
          llvm::dbgs() << ")\n";
        }
        llvm::dbgs() << "\n";
      }
    });
  }
}

void MLIRASTConsumer::HandleDeclContext(DeclContext *DC) {

  for (auto D : DC->decls()) {
    if (auto NS = dyn_cast<clang::NamespaceDecl>(D)) {
      HandleDeclContext(NS);
      continue;
    }
    if (auto NS = dyn_cast<clang::ExternCContextDecl>(D)) {
      HandleDeclContext(NS);
      continue;
    }
    if (auto NS = dyn_cast<clang::LinkageSpecDecl>(D)) {
      HandleDeclContext(NS);
      continue;
    }
    const FunctionDecl *fd = dyn_cast<clang::FunctionDecl>(D);
    if (!fd)
      continue;
    if (!fd->doesThisDeclarationHaveABody() &&
        !fd->doesDeclarationForceExternallyVisibleDefinition())
      continue;
    if (!fd->hasBody())
      continue;
    if (fd->isTemplated())
      continue;

    bool externLinkage = true;
    /*
    auto LV = CGM.getFunctionLinkage(fd);
    if (LV == llvm::GlobalValue::InternalLinkage || LV ==
    llvm::GlobalValue::PrivateLinkage) externLinkage = false; if
    (fd->isInlineSpecified()) externLinkage = false;
    */
    if (!CGM.getContext().DeclMustBeEmitted(fd))
      externLinkage = false;

    std::string name = MLIRScanner::getMangledFuncName(*fd, CGM);

    // Don't create std functions unless necessary
    if (StringRef(name).startswith("_ZNKSt"))
      continue;
    if (StringRef(name).startswith("_ZSt"))
      continue;
    if (StringRef(name).startswith("_ZNSt"))
      continue;
    if (StringRef(name).startswith("_ZN9__gnu"))
      continue;
    if (name == "cudaGetDevice" || name == "cudaMalloc")
      continue;

    if ((emitIfFound.count("*") && name != "fpclassify" && !fd->isStatic() &&
         externLinkage) ||
        emitIfFound.count(name)) {
      FunctionToEmit FTE(*fd);
      LLVM_DEBUG(llvm::dbgs()
                 << __LINE__ << ": Pushing " << FTE.getContext() << " function "
                 << fd->getNameAsString() << " to functionsToEmit\n");
      functionsToEmit.push_back(FTE);
    }
  }
}

bool MLIRASTConsumer::HandleTopLevelDecl(DeclGroupRef dg) {
  DeclGroupRef::iterator it;

  if (error)
    return true;

  for (it = dg.begin(); it != dg.end(); ++it) {
    if (auto NS = dyn_cast<clang::NamespaceDecl>(*it)) {
      HandleDeclContext(NS);
      continue;
    }
    if (auto NS = dyn_cast<clang::ExternCContextDecl>(*it)) {
      HandleDeclContext(NS);
      continue;
    }
    if (auto NS = dyn_cast<clang::LinkageSpecDecl>(*it)) {
      HandleDeclContext(NS);
      continue;
    }
    const FunctionDecl *fd = dyn_cast<clang::FunctionDecl>(*it);
    if (!fd)
      continue;
    if (!fd->doesThisDeclarationHaveABody() &&
        !fd->doesDeclarationForceExternallyVisibleDefinition())
      continue;
    if (!fd->hasBody())
      continue;
    if (fd->isTemplated())
      continue;

    //  if (fd->getIdentifier())
    //    llvm::errs() << "Func name: " << fd->getName() << "\n";
    //  llvm::errs() << "Func Body && Loc " << "\n";
    //  fd->getBody()->dump();
    //  fd->getLocation().dump(SM);

    bool externLinkage = true;
    /*
    auto LV = CGM.getFunctionLinkage(fd);
    if (LV == llvm::GlobalValue::InternalLinkage || LV ==
    llvm::GlobalValue::PrivateLinkage) externLinkage = false; if
    (fd->isInlineSpecified()) externLinkage = false;
    */
    if (!CGM.getContext().DeclMustBeEmitted(fd))
      externLinkage = false;

    std::string name = MLIRScanner::getMangledFuncName(*fd, CGM);

    // Don't create std functions unless necessary
    if (StringRef(name).startswith("_ZNKSt"))
      continue;
    if (StringRef(name).startswith("_ZSt"))
      continue;
    if (StringRef(name).startswith("_ZNSt"))
      continue;
    if (StringRef(name).startswith("_ZN9__gnu"))
      continue;
    if (name == "cudaGetDevice" || name == "cudaMalloc")
      continue;

    if ((emitIfFound.count("*") && name != "fpclassify" && !fd->isStatic() &&
         externLinkage) ||
        emitIfFound.count(name) || fd->hasAttr<OpenCLKernelAttr>() ||
        fd->hasAttr<SYCLDeviceAttr>()) {
      FunctionToEmit FTE(*fd);
      LLVM_DEBUG(llvm::dbgs()
                 << __LINE__ << ": Pushing " << FTE.getContext() << " function "
                 << fd->getNameAsString() << " to functionsToEmit\n");
      functionsToEmit.push_back(FTE);
    }
  }

  return true;
}

// Wait until Sema has instantiated all the relevant code
// before running codegen on the selected functions.
void MLIRASTConsumer::HandleTranslationUnit(ASTContext &C) { run(); }

mlir::Location MLIRASTConsumer::getMLIRLocation(clang::SourceLocation loc) {
  auto spellingLoc = SM.getSpellingLoc(loc);
  auto lineNumber = SM.getSpellingLineNumber(spellingLoc);
  auto colNumber = SM.getSpellingColumnNumber(spellingLoc);
  auto fileId = SM.getFilename(spellingLoc);

  auto ctx = module->getContext();
  return FileLineColLoc::get(ctx, fileId, lineNumber, colNumber);
}

llvm::GlobalValue::LinkageTypes
MLIRASTConsumer::getLLVMLinkageType(const clang::FunctionDecl &FD,
                                    bool shouldEmit) {
  if (!FD.hasBody() || !shouldEmit)
    return llvm::GlobalValue::LinkageTypes::ExternalLinkage;
  if (auto CC = dyn_cast<CXXConstructorDecl>(&FD))
    return CGM.getFunctionLinkage(GlobalDecl(CC, CXXCtorType::Ctor_Complete));
  if (auto CC = dyn_cast<CXXDestructorDecl>(&FD))
    return CGM.getFunctionLinkage(GlobalDecl(CC, CXXDtorType::Dtor_Complete));

  return CGM.getFunctionLinkage(&FD);
}

mlir::LLVM::Linkage
MLIRASTConsumer::getMLIRLinkage(llvm::GlobalValue::LinkageTypes LV) {
  switch (LV) {
  case llvm::GlobalValue::LinkageTypes::InternalLinkage:
    return LLVM::Linkage::Internal;
  case llvm::GlobalValue::LinkageTypes::ExternalLinkage:
    return LLVM::Linkage::External;
  case llvm::GlobalValue::LinkageTypes::AvailableExternallyLinkage:
    return LLVM::Linkage::AvailableExternally;
  case llvm::GlobalValue::LinkageTypes::LinkOnceAnyLinkage:
    return LLVM::Linkage::Linkonce;
  case llvm::GlobalValue::LinkageTypes::WeakAnyLinkage:
    return LLVM::Linkage::Weak;
  case llvm::GlobalValue::LinkageTypes::WeakODRLinkage:
    return LLVM::Linkage::WeakODR;
  case llvm::GlobalValue::LinkageTypes::CommonLinkage:
    return LLVM::Linkage::Common;
  case llvm::GlobalValue::LinkageTypes::AppendingLinkage:
    return LLVM::Linkage::Appending;
  case llvm::GlobalValue::LinkageTypes::ExternalWeakLinkage:
    return LLVM::Linkage::ExternWeak;
  case llvm::GlobalValue::LinkageTypes::LinkOnceODRLinkage:
    return LLVM::Linkage::LinkonceODR;
  case llvm::GlobalValue::LinkageTypes::PrivateLinkage:
    return LLVM::Linkage::Private;
  }

  llvm_unreachable("Unexpected linkage");
}

void MLIRASTConsumer::createMLIRParameterDescriptors(
    const clang::FunctionDecl &FD,
    SmallVectorImpl<CodeGenUtils::ParmDesc> &parmDescriptors) {
  assert(parmDescriptors.empty() && "Expecting 'parmDescriptors' to be empty");
  llvm::dbgs() << "\n-- Entering createMLIRParameterDescriptors --\n";

  bool isMethodDecl = isa<CXXMethodDecl>(FD);
  bool isMethodInstance = isMethodDecl && cast<CXXMethodDecl>(FD).isInstance();

  // Handle the this pointer of a method instance.
  if (isMethodInstance) {
    auto &CC = cast<CXXMethodDecl>(FD);
    QualType thisType = CC.getThisType();
    auto mlirThisType = getMLIRType(thisType);

    if (auto mt = mlirThisType.dyn_cast<MemRefType>())
      mlirThisType = mlir::MemRefType::get(mt.getShape(), mt.getElementType(),
                                           MemRefLayoutAttrInterface(),
                                           mt.getMemorySpace());

    LLVM_DEBUG(if (!mlirThisType.isa<LLVM::LLVMPointerType, MemRefType>()) {
      bool isArray = false;
      getMLIRType(CC.getThisObjectType(), &isArray);

      FD.dump();
      thisType->dump();
      llvm::dbgs() << " mlirThisType: " << mlirThisType
                   << " isArray: " << (int)isArray
                   << " LLTy: " << *getLLVMType(thisType) << "\n";
    });
    assert((mlirThisType.isa<LLVM::LLVMPointerType, MemRefType>()) &&
           "Unexpected type");

    llvm::dbgs() << "Adding this type to function parameters: ";
    thisType.dump();
    llvm::dbgs().indent(2) << "mlir type: " << mlirThisType << "\n";

    parmDescriptors.push_back(mlirThisType);
  }

  const bool isKernel = FD.hasAttr<SYCLKernelAttr>();
  mlir::MLIRContext *ctx = module->getContext();

  // Handle the remaining parameters.
  for (const ParmVarDecl *parm : FD.parameters()) {
    QualType parmType = parm->getType();
    mlirclang::AttrBuilder attrBuilder(*ctx);

    // SPIR ABI compliance: aggregates need to be passed indirectly as pointers
    // (in MLIR, we pass it as MemRefs with unknown size).
    // Note: indirect arguments are always on the stack (i.e. using alloca addr
    // space).
    if (isKernel && CodeGenUtils::isAggregateTypeForABI(parmType)) {
      auto mt = mlir::MemRefType::get(-1, getMLIRType(parmType), {},
                                      CGM.getDataLayout().getAllocaAddrSpace());
      attrBuilder.addAttribute(llvm::Attribute::AttrKind::ByVal);
      attrBuilder.addAttribute(
          llvm::Attribute::AttrKind::Alignment,
          CGM.getContext().getTypeAlignInChars(parmType).getQuantity());

<<<<<<< HEAD
      const llvm::DataLayout &DL = CGM.getDataLayout();
      if (CGM.getCodeGenOpts().EnableNoundefAttrs &&
          CodeGenUtils::determineNoUndef(parmType, CGM.getTypes(), DL,
=======
      if (CGM.getCodeGenOpts().EnableNoundefAttrs &&
          CodeGenUtils::determineNoUndef(parmType,
>>>>>>> 217291fb
                                         CodeGen::ABIArgInfo::Indirect)) {
        attrBuilder.addAttribute(llvm::Attribute::AttrKind::NoUndef);
      }

      CodeGenUtils::ParmDesc parmDesc(mt, attrBuilder.getAttrs());
      parmDescriptors.push_back(parmDesc);

      continue;
    }

    bool ArrayStruct = false;
    auto mlirType = getMLIRType(parmType, &ArrayStruct);
    if (ArrayStruct)
      mlirType = getMLIRType(CGM.getContext().getLValueReferenceType(parmType));

#if 1
    llvm::dbgs() << "Processing parameter\n";
    llvm::dbgs() << "parmType: ";
    parmType.dump();
    llvm::dbgs().indent(2) << "mlir type: " << mlirType << "\n";
#endif

    parmDescriptors.push_back(mlirType);
  }

  bool isArrayReturn = false;
  getMLIRType(FD.getReturnType(), &isArrayReturn);

  if (isArrayReturn) {
    auto mt =
        getMLIRType(CGM.getContext().getLValueReferenceType(FD.getReturnType()))
            .cast<MemRefType>();
    assert(mt.getShape().size() == 2);
    parmDescriptors.push_back(mt);
    llvm::dbgs() << "Adding parameter for array return\n";
    llvm::dbgs().indent(2) << "mlir type: " << mt << "\n";
  }
}

namespace {

/// Encapsulates information about the way function arguments from
/// CGFunctionInfo should be passed to actual LLVM IR function.
class ClangToLLVMArgMapping {
  static const unsigned InvalidIndex = ~0U;
  unsigned InallocaArgNo;
  unsigned SRetArgNo;
  unsigned TotalIRArgs;

  /// Arguments of LLVM IR function corresponding to single Clang argument.
  struct IRArgs {
    unsigned PaddingArgIndex;
    // Argument is expanded to IR arguments at positions
    // [FirstArgIndex, FirstArgIndex + NumberOfArgs).
    unsigned FirstArgIndex;
    unsigned NumberOfArgs;

    IRArgs()
        : PaddingArgIndex(InvalidIndex), FirstArgIndex(InvalidIndex),
          NumberOfArgs(0) {}
  };

  SmallVector<IRArgs, 8> ArgInfo;

public:
  ClangToLLVMArgMapping(const ASTContext &Context,
                        const CodeGen::CGFunctionInfo &FI,
                        bool OnlyRequiredArgs = false)
      : InallocaArgNo(InvalidIndex), SRetArgNo(InvalidIndex), TotalIRArgs(0),
        ArgInfo(OnlyRequiredArgs ? FI.getNumRequiredArgs() : FI.arg_size()) {
    construct(Context, FI, OnlyRequiredArgs);
  }

  bool hasInallocaArg() const { return InallocaArgNo != InvalidIndex; }
  unsigned getInallocaArgNo() const {
    assert(hasInallocaArg());
    return InallocaArgNo;
  }

  bool hasSRetArg() const { return SRetArgNo != InvalidIndex; }
  unsigned getSRetArgNo() const {
    assert(hasSRetArg());
    return SRetArgNo;
  }

  unsigned totalIRArgs() const { return TotalIRArgs; }

  bool hasPaddingArg(unsigned ArgNo) const {
    assert(ArgNo < ArgInfo.size());
    return ArgInfo[ArgNo].PaddingArgIndex != InvalidIndex;
  }
  unsigned getPaddingArgNo(unsigned ArgNo) const {
    assert(hasPaddingArg(ArgNo));
    return ArgInfo[ArgNo].PaddingArgIndex;
  }

  /// Returns index of first IR argument corresponding to ArgNo, and their
  /// quantity.
  std::pair<unsigned, unsigned> getIRArgs(unsigned ArgNo) const {
    assert(ArgNo < ArgInfo.size());
    return std::make_pair(ArgInfo[ArgNo].FirstArgIndex,
                          ArgInfo[ArgNo].NumberOfArgs);
  }

private:
  void construct(const ASTContext &Context, const CodeGen::CGFunctionInfo &FI,
                 bool OnlyRequiredArgs);
};

void ClangToLLVMArgMapping::construct(const ASTContext &Context,
                                      const CodeGen::CGFunctionInfo &FI,
                                      bool OnlyRequiredArgs) {
  unsigned IRArgNo = 0;
  bool SwapThisWithSRet = false;
  const CodeGen::ABIArgInfo &RetAI = FI.getReturnInfo();

  if (AllowSRet && RetAI.getKind() == CodeGen::ABIArgInfo::Indirect) {
    SwapThisWithSRet = RetAI.isSRetAfterThis();
    SRetArgNo = SwapThisWithSRet ? 1 : IRArgNo++;
  }

  unsigned ArgNo = 0;
  unsigned NumArgs = OnlyRequiredArgs ? FI.getNumRequiredArgs() : FI.arg_size();
  for (CodeGen::CGFunctionInfo::const_arg_iterator I = FI.arg_begin();
       ArgNo < NumArgs; ++I, ++ArgNo) {
    assert(I != FI.arg_end());
    QualType ArgType = I->type;
    const CodeGen::ABIArgInfo &AI = I->info;
    // Collect data about IR arguments corresponding to Clang argument ArgNo.
    auto &IRArgs = ArgInfo[ArgNo];

    if (AI.getPaddingType())
      IRArgs.PaddingArgIndex = IRArgNo++;

    switch (AI.getKind()) {
    case CodeGen::ABIArgInfo::Extend:
    case CodeGen::ABIArgInfo::Direct: {
      // FIXME: handle sseregparm someday...
      llvm::StructType *STy = dyn_cast<llvm::StructType>(AI.getCoerceToType());
      if (AllowStructFlattening && AI.isDirect() && AI.getCanBeFlattened() &&
          STy) {
        IRArgs.NumberOfArgs = STy->getNumElements();
      } else {
        IRArgs.NumberOfArgs = 1;
      }
      break;
    }
    case CodeGen::ABIArgInfo::Indirect:
    case CodeGen::ABIArgInfo::IndirectAliased:
      IRArgs.NumberOfArgs = 1;
      break;
    case CodeGen::ABIArgInfo::Ignore:
    case CodeGen::ABIArgInfo::InAlloca:
      // ignore and inalloca doesn't have matching LLVM parameters.
      IRArgs.NumberOfArgs = 0;
      break;
    case CodeGen::ABIArgInfo::CoerceAndExpand:
      IRArgs.NumberOfArgs = AI.getCoerceAndExpandTypeSequence().size();
      break;
    case CodeGen::ABIArgInfo::Expand:
      IRArgs.NumberOfArgs = getExpansionSize(ArgType, Context);
      break;
    }

    if (IRArgs.NumberOfArgs > 0) {
      IRArgs.FirstArgIndex = IRArgNo;
      IRArgNo += IRArgs.NumberOfArgs;
    }

    // Skip over the sret parameter when it comes second.  We already handled it
    // above.
    if (IRArgNo == 1 && SwapThisWithSRet)
      IRArgNo++;
  }
  assert(ArgNo == ArgInfo.size());

  if (AllowInAllocaRet && FI.usesInAlloca())
    InallocaArgNo = IRArgNo++;

  TotalIRArgs = IRArgNo;
}
} // namespace

mlir::FunctionType
MLIRASTConsumer::getFunctionType(const CodeGen::CGFunctionInfo &FI,
                                 const clang::FunctionDecl &FD) {
  llvm::dbgs() << "\n-- Entering getFunctionType --\n";

  const bool IsMethodDecl = isa<CXXMethodDecl>(FD);
  const bool IsMethodInstance =
      IsMethodDecl && cast<CXXMethodDecl>(FD).isInstance();
  bool IsArrayReturn = false;
  getMLIRType(FD.getReturnType(), &IsArrayReturn);

  if (IsMethodInstance)
    llvm::dbgs() << "IsMethodInstance = true\n";
  if (IsArrayReturn)
    llvm::dbgs() << "IsArrayReturn = true\n";

  // This lambda function returns the declared type of a function parameter when
  // given the index of the parameter and the decayed type of the parameter.
  auto getDeclArgTy = [&](int32_t ArgNo, const QualType &ABIArgTy) {
    if (IsMethodInstance) // account for the fact the 'this' type is not
      ArgNo--;            // present in the function declaration.
    const QualType &DeclArgTy =
        (ArgNo == -1) ? ABIArgTy : FD.getParamDecl(ArgNo)->getType();

    llvm::dbgs() << "ABIArgTy: ";
    ABIArgTy.dump();
    llvm::dbgs() << "DeclArgTy: ";
    DeclArgTy.dump();

    return DeclArgTy;
  };

  // This lambda function returns the MLIR type corresponding to the given clang
  // type.
  auto getMLIRArgType = [this](const QualType &QT) {
    bool IsRef = false;
    mlir::Type ArgTy = getMLIRType(QT, &IsRef);
    if (IsRef)
      ArgTy = getMLIRType(CGM.getContext().getLValueReferenceType(QT));
    return ArgTy;
  };

  //
  // Compute the type of the function return value.
  //
  const CodeGen::ABIArgInfo &RetAI = FI.getReturnInfo();
  ClangToLLVMArgMapping IRFunctionArgs(CGM.getContext(), FI, true);
  mlir::OpBuilder Builder(module->getContext());
  llvm::dbgs() << "Processing return value\n";

  mlir::Type ResultType;
  switch (RetAI.getKind()) {
  case CodeGen::ABIArgInfo::Expand:
  case CodeGen::ABIArgInfo::IndirectAliased:
    llvm_unreachable("Invalid ABI kind for return argument");

  case CodeGen::ABIArgInfo::Extend:
    llvm::dbgs() << "RetInfo: ABIArgInfo::Extend\n";
  case CodeGen::ABIArgInfo::Direct:
    llvm::dbgs() << "RetInfo: ABIArgInfo::Direct\n";
    ResultType =
        IsArrayReturn ? Builder.getNoneType() : getMLIRType(FI.getReturnType());
    break;

  case CodeGen::ABIArgInfo::InAlloca:
    llvm::dbgs() << "RetInfo: ABIArgInfo::InAlloca\n";
    if (RetAI.getInAllocaSRet()) {
      // sret things on win32 aren't void, they return the sret pointer.
      QualType Ret = FI.getReturnType();
      mlir::Type Ty = getMLIRType(Ret);
      unsigned AddressSpace = CGM.getContext().getTargetAddressSpace(Ret);
      ResultType = mlir::MemRefType::get(-1, Ty, {}, AddressSpace);
    } else {
      ResultType = Builder.getNoneType();
    }
    break;

  case CodeGen::ABIArgInfo::Indirect:
    llvm::dbgs() << "RetInfo: ABIArgInfo::Indirect\n";
    if (!AllowSRet) {
      // HACK: remove once we can handle function returning a struct.
      QualType Ret = FI.getReturnType();
      ResultType = getMLIRType(Ret);
      break;
    }
  case CodeGen::ABIArgInfo::Ignore:
    llvm::dbgs() << "RetInfo: ABIArgInfo::Ignore\n";
    ResultType = Builder.getNoneType();
    break;

  case CodeGen::ABIArgInfo::CoerceAndExpand:
    llvm::dbgs() << "RefInfo: ABIArgInfo::CoerceAndExpand\n";
    assert(false && "TODO");
    break;
  }

  //
  // Compute the types of the function parameters.
  //
  const unsigned NumArgs = IsArrayReturn ? IRFunctionArgs.totalIRArgs() + 1
                                         : IRFunctionArgs.totalIRArgs();
  SmallVector<mlir::Type, 8> ArgTypes(NumArgs);
  llvm::dbgs() << "NumArgs = " << NumArgs << "\n";

  // Add type for sret argument.
  if (AllowSRet && IRFunctionArgs.hasSRetArg()) {
    assert(false && "TODO");
    QualType Ret = FI.getReturnType();
    mlir::Type Ty = getMLIRType(Ret);
    unsigned AddressSpace = CGM.getContext().getTargetAddressSpace(Ret);
    ArgTypes[IRFunctionArgs.getSRetArgNo()] =
        mlir::MemRefType::get(-1, Ty, {}, AddressSpace);
  }

  // Add type for inalloca argument.
  if (AllowInAllocaRet && IRFunctionArgs.hasInallocaArg()) {
    assert(false && "TODO");
    auto ArgStruct = FI.getArgStruct();
    assert(ArgStruct);
    //  auto Ty = LLVM::LLVMStructType::getLiteral(module->getContext(),
    //  ArgTys);
    // ArgTypes[IRFunctionArgs.getInallocaArgNo()] =
    //  mlir::MemRefType::get(-1, Ty, {}, 0);
  }

  llvm::dbgs() << "FD.getNumParams(): " << FD.getNumParams() << "\n";
  llvm::dbgs() << "FI.getNumRequiredArgs(): " << FI.getNumRequiredArgs()
               << "\n";

  // Add in all of the required arguments.
  unsigned ArgNo = 0;
  CodeGen::CGFunctionInfo::const_arg_iterator it = FI.arg_begin(),
                                              ie = it + FI.getNumRequiredArgs();
  for (; it != ie; ++it, ++ArgNo) {
    // Note: 'ArgTy' is the type of the parameter after it as been decayed to
    // abide by the ABI rules.
    const QualType &ArgTy = it->type;
    const CodeGen::ABIArgInfo &ArgInfo = it->info;

    // TODO: Currently cgeist does not handle inserting paddings. Need to
    // revisit.
    bool InsertPadding = false;

    // Insert a padding type to ensure proper alignment.
    if (InsertPadding && IRFunctionArgs.hasPaddingArg(ArgNo)) {
      assert(false && "TODO");
      // ArgTypes[IRFunctionArgs.getPaddingArgNo(ArgNo)] =
      //     ArgInfo.getPaddingType();
    }

    unsigned FirstIRArg, NumIRArgs;
    std::tie(FirstIRArg, NumIRArgs) = IRFunctionArgs.getIRArgs(ArgNo);

#if 1
    llvm::dbgs() << "\nProcessing Arg " << ArgNo
                 << ", FirstIRArg = " << FirstIRArg
                 << ", NumIRArgs = " << NumIRArgs << "\n";
#endif

    // Note: 'DeclaredArgTy' is the original type of the parameter in the
    // function declaration. In order to avoid premature loss of information
    // (e.g. extent of array dimensions) we want to use the original type.
    const QualType &DeclArgTy = getDeclArgTy(ArgNo, ArgTy);

    switch (ArgInfo.getKind()) {
    case CodeGen::ABIArgInfo::Ignore:
      llvm::dbgs() << "ArgInfo: ABIArgInfo::Ignore\n";
    case CodeGen::ABIArgInfo::InAlloca:
      llvm::dbgs() << "ArgInfo: ABIArgInfo::InAlloca\n";
      assert(NumIRArgs == 0);
      break;
    case CodeGen::ABIArgInfo::Indirect: {
      llvm::dbgs() << "ArgInfo: ABIArgInfo::Indirect\n";
      assert(NumIRArgs == 1);
      // indirect arguments are always on the stack, which is alloca addr space.
      mlir::Type MLIRArgTy = getMLIRArgType(DeclArgTy);
      ArgTypes[FirstIRArg] = mlir::MemRefType::get(
          -1, MLIRArgTy, {}, CGM.getDataLayout().getAllocaAddrSpace());
      llvm::dbgs().indent(2) << "mlir type: " << ArgTypes[FirstIRArg] << "\n";
      break;
    }
    case CodeGen::ABIArgInfo::IndirectAliased: {
      llvm::dbgs() << "ArgInfo: ABIArgInfo::IndirectAliased\n";
      assert(NumIRArgs == 1);
      mlir::Type MLIRArgTy = getMLIRArgType(DeclArgTy);
      ArgTypes[FirstIRArg] = mlir::MemRefType::get(
          -1, MLIRArgTy, {}, ArgInfo.getIndirectAddrSpace());
      llvm::dbgs().indent(2) << "mlir type: " << ArgTypes[FirstIRArg] << "\n";
      break;
    }
    case CodeGen::ABIArgInfo::Extend:
      llvm::dbgs() << "ArgInfo: ABIArgInfo::Extend\n";
    case CodeGen::ABIArgInfo::Direct: {
      llvm::dbgs() << "ArgInfo: ABIArgInfo::Direct\n";
      mlir::Type MLIRArgTy = getMLIRArgType(DeclArgTy);

      // Note: cgeist does not flatten structs, so we disable it. Need to
      // revisit.
      bool AllowStructFlattening = false;

      // Fast-isel and the optimizer generally like
      // scalar values better than FCAs, so we flatten them if this is safe to
      // do for this argument.
      auto st = MLIRArgTy.dyn_cast<mlir::LLVM::LLVMStructType>();
      if (AllowStructFlattening && st && ArgInfo.isDirect() &&
          ArgInfo.getCanBeFlattened()) {
        assert(NumIRArgs == st.getBody().size());
        for (unsigned i = 0, e = st.getBody().size(); i != e; ++i)
          ArgTypes[FirstIRArg + i] = st.getBody()[i];
      } else {
        assert(NumIRArgs == 1);
        ArgTypes[FirstIRArg] = MLIRArgTy;
        llvm::dbgs().indent(2) << "mlir type: " << ArgTypes[FirstIRArg] << "\n";
      }
      break;
    }
    case CodeGen::ABIArgInfo::CoerceAndExpand:
      assert(false && "TODO");
      break;
    case CodeGen::ABIArgInfo::Expand:
      assert(false && "TODO");
      break;
    }
  }

  // We return arrays via the parameter list to mirror cgeist special handling
  // for functions returning an array.
  // Note: this is not conforming to the ABI and should be fixed.
  if (IsArrayReturn) {
    auto MLIRType = getMLIRType(
        CGM.getContext().getLValueReferenceType(FD.getReturnType()));
    assert(MLIRType.isa<MemRefType>() &&
           MLIRType.cast<MemRefType>().getShape().size() == 2);
    ArgTypes[NumArgs - 1] = MLIRType;
    llvm::dbgs() << "Added parameter for array return\n";
    llvm::dbgs().indent(2) << "mlir type: " << MLIRType << "\n";
  }

  SmallVector<mlir::Type, 2> ResultTypes;
  if (!ResultType.isa<mlir::NoneType>())
    ResultTypes.push_back(ResultType);

  assert(llvm::all_of(ArgTypes, [](mlir::Type t) { return t; }) &&
         "ArgTypes should not contain a null type");
  assert(llvm::all_of(ResultTypes, [](mlir::Type t) { return t; }) &&
         "ResultTypes should not contain a null type");

  return Builder.getFunctionType(ArgTypes, ResultTypes);
}

mlir::FunctionOpInterface
MLIRASTConsumer::createMLIRFunction(const FunctionToEmit &FTE,
                                    std::string mangledName, bool IsThunk,
                                    bool ShouldEmit) {
  const FunctionDecl &FD = FTE.getDecl();
  Location loc = getMLIRLocation(FD.getLocation());
  mlir::OpBuilder Builder(module->getContext());

#if 1
  GlobalDecl GD;
  if (auto CC = dyn_cast<CXXConstructorDecl>(&FD))
    GD = GlobalDecl(CC, CXXCtorType::Ctor_Complete);
  else if (auto CC = dyn_cast<CXXDestructorDecl>(&FD))
    GD = GlobalDecl(CC, CXXDtorType::Dtor_Complete);
  else
    GD = GlobalDecl(&FD);

  const CodeGen::CGFunctionInfo &FI =
      CGM.getTypes().arrangeGlobalDeclaration(GD);
  mlir::FunctionType funcTy = getFunctionType(FI, FD);
#endif
#if 1
  SmallVector<CodeGenUtils::ParmDesc, 4> parmDescriptors;
  createMLIRParameterDescriptors(FD, parmDescriptors);

  SmallVector<CodeGenUtils::ResultDesc, 4> resDescriptors;
  createMLIRResultDescriptors(FD, resDescriptors);

  SmallVector<mlir::Type, 4> parmTypes, retTypes;
  CodeGenUtils::ParmDesc::getTypes(parmDescriptors, parmTypes);
  CodeGenUtils::ResultDesc::getTypes(resDescriptors, retTypes);

  auto funcTy1 = Builder.getFunctionType(parmTypes, retTypes);

  llvm::dbgs() << "New funcTy: " << funcTy << "\n";
  llvm::dbgs() << "Old funcTy1: " << funcTy1 << "\n";
  if (funcTy != funcTy1) {
    llvm::dbgs() << "BINGO - types are different for " << mangledName
                 << "!!!\n";
  }
  if (UseOldFunctionType)
    funcTy = funcTy1;
#endif

  mlir::FunctionOpInterface function =
      FD.hasAttr<SYCLKernelAttr>()
          ? Builder.create<gpu::GPUFuncOp>(loc, mangledName, funcTy)
          : Builder.create<func::FuncOp>(loc, mangledName, funcTy);

  setMLIRFunctionVisibility(function, FTE, ShouldEmit);
  setMLIRFunctionAttributes(function, FTE, FI, IsThunk, ShouldEmit);
#if 0
  setMLIRFunctionParmsAttributes(function, parmDescriptors);
  setMLIRFunctionResultAttributes(function, resDescriptors);
#endif

  /// Inject the MLIR function created in either the device
  /// module or in the host module, depending on the calling
  /// context.
  switch (FTE.getContext()) {
  case FunctionContext::Host:
    module->push_back(function);
    functions[mangledName] = cast<func::FuncOp>(function);
    break;
  case FunctionContext::SYCLDevice:
    getDeviceModule(*module).push_back(function);
    deviceFunctions[mangledName] = function;
    break;
  }

  LLVM_DEBUG(llvm::dbgs() << "Created MLIR function: " << function << "\n");

  return function;
}

void MLIRASTConsumer::createMLIRResultDescriptors(
    const clang::FunctionDecl &FD,
    llvm::SmallVectorImpl<CodeGenUtils::ResultDesc> &resDescriptors) {
  assert(resDescriptors.empty() && "Expecting 'resDescriptors' to be empty");

  bool isArrayReturn = false;
  getMLIRType(FD.getReturnType(), &isArrayReturn);

  if (!isArrayReturn) {
    auto rt = getMLIRType(FD.getReturnType());
    if (!rt.isa<mlir::NoneType>())
      resDescriptors.push_back(rt);
  }
}

void MLIRASTConsumer::setMLIRFunctionVisibility(
    mlir::FunctionOpInterface function, const FunctionToEmit &FTE,
    bool shouldEmit) {
  const FunctionDecl &FD = FTE.getDecl();
  SymbolTable::Visibility visibility = SymbolTable::Visibility::Public;

  if (!shouldEmit || !FD.isDefined() || FD.hasAttr<CUDAGlobalAttr>() ||
      FD.hasAttr<CUDADeviceAttr>())
    visibility = SymbolTable::Visibility::Private;
  else {
    llvm::GlobalValue::LinkageTypes LV = getLLVMLinkageType(FD, shouldEmit);
    if (LV == llvm::GlobalValue::InternalLinkage ||
        LV == llvm::GlobalValue::PrivateLinkage)
      visibility = SymbolTable::Visibility::Private;
  }

  SymbolTable::setSymbolVisibility(function, visibility);
}

void MLIRASTConsumer::constructAttributeList(const CodeGen::CGFunctionInfo &FI,
                                             CodeGen::CGCalleeInfo CalleeInfo,
                                             mlirclang::AttributeList &AttrList,
                                             bool AttrOnCallSite,
                                             bool IsThunk) {
  MLIRContext *ctx = module->getContext();
  mlirclang::AttrBuilder funcAttrsBuilder(*ctx);
  mlirclang::AttrBuilder retAttrsBuilder(*ctx);

  unsigned CC = FI.getEffectiveCallingConvention();
  funcAttrsBuilder.addAttribute(
      "llvm.cconv", mlir::LLVM::CConvAttr::get(
                        ctx, static_cast<mlir::LLVM::cconv::CConv>(CC)));

  if (FI.isNoReturn())
    funcAttrsBuilder.addAttribute(llvm::Attribute::NoReturn);
  if (FI.isCmseNSCall())
    funcAttrsBuilder.addAttribute("cmse_nonsecure_call", UnitAttr::get(ctx));

  // Collect function IR attributes from the callee prototype if we have one.
  addAttributesFromFunctionProtoType(funcAttrsBuilder,
                                     CalleeInfo.getCalleeFunctionProtoType());

  const Decl *targetDecl = CalleeInfo.getCalleeDecl().getDecl();

  // Attach assumption attributes to the declaration. If this is a call
  // site, attach assumptions from the caller to the call as well.
  addAttributesFromAssumes(funcAttrsBuilder, targetDecl);

  bool HasOptnone = false;
  // The NoBuiltinAttr attached to the target FunctionDecl.
  const NoBuiltinAttr *NBA = nullptr;

  // Collect function IR attributes based on declaration-specific
  // information.
  if (targetDecl) {
    if (targetDecl->hasAttr<ReturnsTwiceAttr>())
      funcAttrsBuilder.addAttribute(llvm::Attribute::ReturnsTwice);
    if (targetDecl->hasAttr<NoThrowAttr>())
      funcAttrsBuilder.addAttribute(llvm::Attribute::NoUnwind);
    if (targetDecl->hasAttr<NoReturnAttr>())
      funcAttrsBuilder.addAttribute(llvm::Attribute::NoReturn);
    if (targetDecl->hasAttr<ColdAttr>())
      funcAttrsBuilder.addAttribute(llvm::Attribute::Cold);
    if (targetDecl->hasAttr<HotAttr>())
      funcAttrsBuilder.addAttribute(llvm::Attribute::Hot);
    if (targetDecl->hasAttr<NoDuplicateAttr>())
      funcAttrsBuilder.addAttribute(llvm::Attribute::NoDuplicate);
    if (targetDecl->hasAttr<ConvergentAttr>())
      funcAttrsBuilder.addAttribute(llvm::Attribute::Convergent);

    if (const FunctionDecl *Fn = dyn_cast<FunctionDecl>(targetDecl)) {
      addAttributesFromFunctionProtoType(
          funcAttrsBuilder, Fn->getType()->getAs<FunctionProtoType>());
      if (AttrOnCallSite && Fn->isReplaceableGlobalAllocationFunction()) {
        // A sane operator new returns a non-aliasing pointer.
        auto Kind = Fn->getDeclName().getCXXOverloadedOperator();
        if (CGM.getCodeGenOpts().AssumeSaneOperatorNew &&
            (Kind == OO_New || Kind == OO_Array_New))
          retAttrsBuilder.addAttribute(llvm::Attribute::NoAlias);
      }
      const CXXMethodDecl *MD = dyn_cast<CXXMethodDecl>(Fn);
      const bool isVirtualCall = MD && MD->isVirtual();
      // Don't use [[noreturn]], _Noreturn or [[no_builtin]] for a call to a
      // virtual function. These attributes are not inherited by overloads.
      if (!(AttrOnCallSite && isVirtualCall)) {
        if (Fn->isNoReturn())
          funcAttrsBuilder.addAttribute(llvm::Attribute::NoReturn);
        NBA = Fn->getAttr<NoBuiltinAttr>();
      }
      // Only place nomerge attribute on call sites, never functions. This
      // allows it to work on indirect virtual function calls.
      if (AttrOnCallSite && targetDecl->hasAttr<NoMergeAttr>())
        funcAttrsBuilder.addAttribute(llvm::Attribute::NoMerge);
    }

    // 'const', 'pure' and 'noalias' attributed functions are also nounwind.
    if (targetDecl->hasAttr<ConstAttr>()) {
      funcAttrsBuilder.addAttribute(llvm::Attribute::ReadNone);
      funcAttrsBuilder.addAttribute(llvm::Attribute::NoUnwind);
      // gcc specifies that 'const' functions have greater restrictions than
      // 'pure' functions, so they also cannot have infinite loops.
      funcAttrsBuilder.addAttribute(llvm::Attribute::WillReturn);
    } else if (targetDecl->hasAttr<PureAttr>()) {
      funcAttrsBuilder.addAttribute(llvm::Attribute::ReadOnly);
      funcAttrsBuilder.addAttribute(llvm::Attribute::NoUnwind);
      // gcc specifies that 'pure' functions cannot have infinite loops.
      funcAttrsBuilder.addAttribute(llvm::Attribute::WillReturn);
    } else if (targetDecl->hasAttr<NoAliasAttr>()) {
      funcAttrsBuilder.addAttribute(llvm::Attribute::ArgMemOnly);
      funcAttrsBuilder.addAttribute(llvm::Attribute::NoUnwind);
    }
    if (targetDecl->hasAttr<RestrictAttr>())
      retAttrsBuilder.addAttribute(llvm::Attribute::NoAlias);
    if (targetDecl->hasAttr<ReturnsNonNullAttr>() &&
        !CGM.getCodeGenOpts().NullPointerIsValid)
      retAttrsBuilder.addAttribute(llvm::Attribute::NonNull);
    if (targetDecl->hasAttr<AnyX86NoCallerSavedRegistersAttr>())
      funcAttrsBuilder.addAttribute("no_caller_saved_registers",
                                    UnitAttr::get(ctx));
    if (targetDecl->hasAttr<AnyX86NoCfCheckAttr>())
      funcAttrsBuilder.addAttribute(llvm::Attribute::NoCfCheck);
    if (targetDecl->hasAttr<LeafAttr>())
      funcAttrsBuilder.addAttribute(llvm::Attribute::NoCallback);

    HasOptnone = targetDecl->hasAttr<OptimizeNoneAttr>();
    if (auto *AllocSize = targetDecl->getAttr<AllocSizeAttr>()) {
      Optional<unsigned> NumElemsParam;
      if (AllocSize->getNumElemsParam().isValid())
        NumElemsParam = AllocSize->getNumElemsParam().getLLVMIndex();
      uint64_t RawArgs = packAllocSizeArgs(
          AllocSize->getElemSizeParam().getLLVMIndex(), NumElemsParam);
      funcAttrsBuilder.addAttribute(llvm::Attribute::AllocSize, RawArgs);
    }

    if (targetDecl->hasAttr<OpenCLKernelAttr>()) {
      if (CGM.getLangOpts().OpenCLVersion <= 120) {
        // OpenCL v1.2 Work groups are always uniform
        funcAttrsBuilder.addAttribute("uniform-work-group-size",
                                      StringAttr::get(ctx, "true"));
      } else {
        // OpenCL v2.0 Work groups may be whether uniform or not.
        // '-cl-uniform-work-group-size' compile option gets a hint
        // to the compiler that the global work-size be a multiple of
        // the work-group size specified to clEnqueueNDRangeKernel
        // (i.e. work groups are uniform).
        funcAttrsBuilder.addAttribute(
            "uniform-work-group-size",
            StringAttr::get(
                ctx, llvm::toStringRef(CGM.getCodeGenOpts().UniformWGSize)));
      }
    }
  }

  // Attach "no-builtins" attributes to:
  // * call sites: both `nobuiltin` and "no-builtins" or "no-builtin-<name>".
  // * definitions: "no-builtins" or "no-builtin-<name>" only.
  // The attributes can come from:
  // * LangOpts: -ffreestanding, -fno-builtin, -fno-builtin-<name>
  // * FunctionDecl attributes: __attribute__((no_builtin(...)))
  addNoBuiltinAttributes(funcAttrsBuilder, CGM.getLangOpts(), NBA);

// Collect function IR attributes based on global settiings.
// TODO
#if 0
  getDefaultFunctionAttributes(Name, HasOptnone, AttrOnCallSite, funcAttrsBuilder);
#endif

  // Override some default IR attributes based on declaration-specific
  // information.
  if (targetDecl) {
    if (targetDecl->hasAttr<NoSpeculativeLoadHardeningAttr>())
      funcAttrsBuilder.removeAttribute(
          llvm::Attribute::SpeculativeLoadHardening);
    if (targetDecl->hasAttr<SpeculativeLoadHardeningAttr>())
      funcAttrsBuilder.addAttribute(llvm::Attribute::SpeculativeLoadHardening);
    if (targetDecl->hasAttr<NoSplitStackAttr>())
      funcAttrsBuilder.removeAttribute("split-stack");
    if (targetDecl->hasAttr<ZeroCallUsedRegsAttr>()) {
      // A function "__attribute__((...))" overrides the command-line flag.
      auto Kind =
          targetDecl->getAttr<ZeroCallUsedRegsAttr>()->getZeroCallUsedRegs();
      funcAttrsBuilder.removeAttribute("zero-call-used-regs");
      funcAttrsBuilder.addAttribute(
          "zero-call-used-regs",
          StringAttr::get(
              ctx,
              ZeroCallUsedRegsAttr::ConvertZeroCallUsedRegsKindToStr(Kind)));
    }

    // Add NonLazyBind attribute to function declarations when -fno-plt is used.
    if (CGM.getCodeGenOpts().NoPLT) {
      if (auto *Fn = dyn_cast<FunctionDecl>(targetDecl)) {
        if (!Fn->isDefined() && !AttrOnCallSite) {
          funcAttrsBuilder.addAttribute(llvm::Attribute::NonLazyBind);
        }
      }
    }
  }

  // Add "sample-profile-suffix-elision-policy" attribute for internal linkage
  // functions with -funique-internal-linkage-names.
  if (targetDecl && CGM.getCodeGenOpts().UniqueInternalLinkageNames) {
    if (isa<FunctionDecl>(targetDecl)) {
      if (CGM.getFunctionLinkage(CalleeInfo.getCalleeDecl()) ==
          llvm::GlobalValue::InternalLinkage)
        funcAttrsBuilder.addAttribute("sample-profile-suffix-elision-policy",
                                      StringAttr::get(ctx, "selected"));
    }
  }

  // Collect non-call-site function IR attributes from declaration-specific
  // information.
  if (!AttrOnCallSite) {
    if (targetDecl && targetDecl->hasAttr<CmseNSEntryAttr>())
      funcAttrsBuilder.addAttribute("cmse_nonsecure_entry", UnitAttr::get(ctx));

    // Whether tail calls are enabled.
    auto shouldDisableTailCalls = [&] {
      // Should this be honored in getDefaultFunctionAttributes?
      if (CGM.getCodeGenOpts().DisableTailCalls)
        return true;

      if (!targetDecl)
        return false;

      if (targetDecl->hasAttr<DisableTailCallsAttr>() ||
          targetDecl->hasAttr<AnyX86InterruptAttr>())
        return true;

      if (CGM.getCodeGenOpts().NoEscapingBlockTailCalls) {
        if (const auto *BD = dyn_cast<BlockDecl>(targetDecl))
          if (!BD->doesNotEscape())
            return true;
      }

      return false;
    };
    if (shouldDisableTailCalls())
      funcAttrsBuilder.addAttribute("disable-tail-calls",
                                    StringAttr::get(ctx, "true"));

      // TODO
#if 0
    // CPU/feature overrides.  addDefaultFunctionDefinitionAttributes
    // handles these separately to set them based on the global defaults.
    getCPUAndFeaturesAttributes(CalleeInfo.getCalleeDecl(), funcAttrsBuilder);
#endif
  }

  // Collect attributes from arguments and return values.
  ClangToLLVMArgMapping IRFunctionArgs(CGM.getContext(), FI);

  QualType RetTy = FI.getReturnType();
  const CodeGen::ABIArgInfo &RetAI = FI.getReturnInfo();
  const llvm::DataLayout &DL = CGM.getDataLayout();

  // C++ explicitly makes returning undefined values UB. C's rule only applies
  // to used values, so we never mark them noundef for now.
  bool HasStrictReturn = CGM.getLangOpts().CPlusPlus;
  if (targetDecl && HasStrictReturn) {
    if (const FunctionDecl *FDecl = dyn_cast<FunctionDecl>(targetDecl))
      HasStrictReturn &= !FDecl->isExternC();
    else if (const VarDecl *VDecl = dyn_cast<VarDecl>(targetDecl))
      // Function pointer
      HasStrictReturn &= !VDecl->isExternC();
  }

  // We don't want to be too aggressive with the return checking, unless
  // it's explicit in the code opts or we're using an appropriate sanitizer.
  // Try to respect what the programmer intended.
  HasStrictReturn &= CGM.getCodeGenOpts().StrictReturn ||
                     !CGM.MayDropFunctionReturn(CGM.getContext(), RetTy) ||
                     CGM.getLangOpts().Sanitize.has(SanitizerKind::Memory) ||
                     CGM.getLangOpts().Sanitize.has(SanitizerKind::Return);

  // Determine if the return type could be partially undef
  if (CGM.getCodeGenOpts().EnableNoundefAttrs && HasStrictReturn) {
    if (!RetTy->isVoidType() &&
        RetAI.getKind() != CodeGen::ABIArgInfo::Indirect &&
        CodeGenUtils::determineNoUndef(RetTy, CGM.getTypes(), DL, RetAI))
      retAttrsBuilder.addAttribute(llvm::Attribute::NoUndef);
  }

  switch (RetAI.getKind()) {
  case CodeGen::ABIArgInfo::Extend:
    if (RetAI.isSignExt())
      retAttrsBuilder.addAttribute(llvm::Attribute::SExt);
    else
      retAttrsBuilder.addAttribute(llvm::Attribute::ZExt);
    LLVM_FALLTHROUGH;
  case CodeGen::ABIArgInfo::Direct:
    if (RetAI.getInReg())
      retAttrsBuilder.addAttribute(llvm::Attribute::InReg);
    break;
  case CodeGen::ABIArgInfo::Ignore:
    break;

  case CodeGen::ABIArgInfo::InAlloca:
  case CodeGen::ABIArgInfo::Indirect: {
    // inalloca and sret disable readnone and readonly
    funcAttrsBuilder.removeAttribute(llvm::Attribute::ReadOnly)
        .removeAttribute(llvm::Attribute::ReadNone);
    break;
  }

  case CodeGen::ABIArgInfo::CoerceAndExpand:
    break;

  case CodeGen::ABIArgInfo::Expand:
  case CodeGen::ABIArgInfo::IndirectAliased:
    llvm_unreachable("Invalid ABI kind for return argument");
  }

  if (!IsThunk) {
    // FIXME: fix this properly, https://reviews.llvm.org/D100388
    if (const auto *refTy = RetTy->getAs<ReferenceType>()) {
      QualType PTy = refTy->getPointeeType();
      if (!PTy->isIncompleteType() && PTy->isConstantSizeType())
        retAttrsBuilder.addAttribute(
            llvm::Attribute::Dereferenceable,
            CGM.getMinimumObjectSize(PTy).getQuantity());
      if (CGM.getContext().getTargetAddressSpace(PTy) == 0 &&
          !CGM.getCodeGenOpts().NullPointerIsValid)
        retAttrsBuilder.addAttribute(llvm::Attribute::NonNull);
      if (PTy->isObjectType()) {
        llvm::Align Alignment =
            CGM.getNaturalPointeeTypeAlignment(RetTy).getAsAlign();
        retAttrsBuilder.addAttribute(llvm::Attribute::Alignment,
                                     Alignment.value());
      }
    }
  }

  bool hasUsedSRet = false;
  SmallVector<mlir::NamedAttrList, 4> ArgAttrs(IRFunctionArgs.totalIRArgs());

  // Attach attributes to sret.
  if (IRFunctionArgs.hasSRetArg()) {
    mlirclang::AttrBuilder SRETAttrs(*ctx);
#if 0
    // TODO
    auto val = mlir::Attribute::get(ctx, llvm::Attribute::StructRet,
                                    getMLIRType(RetTy));
    SRETAttrs.addAttribute(llvm::Attribute::StructRet, val);
#endif
    hasUsedSRet = true;
    if (RetAI.getInReg())
      SRETAttrs.addAttribute(llvm::Attribute::InReg);
    SRETAttrs.addAttribute(llvm::Attribute::Alignment,
                           RetAI.getIndirectAlign().getQuantity());
    ArgAttrs[IRFunctionArgs.getSRetArgNo()] = SRETAttrs.getAttrs();
  }

  // Attach attributes to inalloca argument.
  if (IRFunctionArgs.hasInallocaArg()) {
    mlirclang::AttrBuilder Attrs(*ctx);
#if 0
    // TODO
    Attrs.addInAllocaAttr(FI.getArgStruct());
#endif
    ArgAttrs[IRFunctionArgs.getInallocaArgNo()] = Attrs.getAttrs();
  }

  // Apply `nonnull`, `dereferencable(N)` and `align N` to the `this` argument,
  // unless this is a thunk function.
  // FIXME: fix this properly, https://reviews.llvm.org/D100388
  if (FI.isInstanceMethod() && !IRFunctionArgs.hasInallocaArg() &&
      !FI.arg_begin()->type->isVoidPointerType() && !IsThunk) {
    auto IRArgs = IRFunctionArgs.getIRArgs(0);

    assert(IRArgs.second == 1 && "Expected only a single `this` pointer.");

    mlirclang::AttrBuilder attrsBuilder(*ctx);

    QualType ThisTy =
        FI.arg_begin()->type.castAs<clang::PointerType>()->getPointeeType();

    if (!CGM.getCodeGenOpts().NullPointerIsValid &&
        CGM.getContext().getTargetAddressSpace(FI.arg_begin()->type) == 0) {
      attrsBuilder.addAttribute(llvm::Attribute::NonNull);
      attrsBuilder.addAttribute(llvm::Attribute::Dereferenceable,
                                CGM.getMinimumObjectSize(ThisTy).getQuantity());
    } else {
      // FIXME dereferenceable should be correct here, regardless of
      // NullPointerIsValid. However, dereferenceable currently does not always
      // respect NullPointerIsValid and may imply nonnull and break the program.
      // See https://reviews.llvm.org/D66618 for discussions.
      attrsBuilder.addAttribute(
          llvm::Attribute::DereferenceableOrNull,
          CGM.getMinimumObjectSize(FI.arg_begin()
                                       ->type.castAs<clang::PointerType>()
                                       ->getPointeeType())
              .getQuantity());
    }

    llvm::Align Alignment =
        CGM.getNaturalTypeAlignment(ThisTy, /*BaseInfo=*/nullptr,
                                    /*TBAAInfo=*/nullptr,
                                    /*forPointeeType=*/true)
            .getAsAlign();
    attrsBuilder.addAttribute(llvm::Attribute::Alignment, Alignment.value());
    ArgAttrs[IRArgs.first] = attrsBuilder.getAttrs();
  }

  unsigned ArgNo = 0;
  for (CodeGen::CGFunctionInfo::const_arg_iterator I = FI.arg_begin(),
                                                   E = FI.arg_end();
       I != E; ++I, ++ArgNo) {
    QualType ParamType = I->type;
    const CodeGen::ABIArgInfo &AI = I->info;
    mlirclang::AttrBuilder attrsBuilder(*ctx);

    // Add attribute for padding argument, if necessary.
    if (IRFunctionArgs.hasPaddingArg(ArgNo)) {
      if (AI.getPaddingInReg()) {
        ArgAttrs[IRFunctionArgs.getPaddingArgNo(ArgNo)] =
            mlirclang::AttrBuilder(*ctx)
                .addAttribute(llvm::Attribute::InReg)
                .getAttrs();
      }
    }

    // Decide whether the argument we're handling could be partially undef
    if (CGM.getCodeGenOpts().EnableNoundefAttrs &&
        CodeGenUtils::determineNoUndef(ParamType, CGM.getTypes(), DL, AI)) {
      attrsBuilder.addAttribute(llvm::Attribute::NoUndef);
    }

    // 'restrict' -> 'noalias' is done in EmitFunctionProlog when we
    // have the corresponding parameter variable.  It doesn't make
    // sense to do it here because parameters are so messed up.
    switch (AI.getKind()) {
    case CodeGen::ABIArgInfo::Extend:
      if (AI.isSignExt())
        attrsBuilder.addAttribute(llvm::Attribute::SExt);
      else
        attrsBuilder.addAttribute(llvm::Attribute::ZExt);
      LLVM_FALLTHROUGH;
    case CodeGen::ABIArgInfo::Direct:
      if (ArgNo == 0 && FI.isChainCall())
        attrsBuilder.addAttribute(llvm::Attribute::Nest);
      else if (AI.getInReg())
        attrsBuilder.addAttribute(llvm::Attribute::InReg);
      attrsBuilder.addAttribute(llvm::Attribute::StackAlignment,
                                AI.getDirectAlign());
      break;

    case CodeGen::ABIArgInfo::Indirect: {
      if (AI.getInReg())
        attrsBuilder.addAttribute(llvm::Attribute::InReg);

#if 0
// TODO
      if (AI.getIndirectByVal())
        attrsBuilder.addByValAttr(CGM.getTypes().ConvertTypeForMem(ParamType));
#endif

      auto *Decl = ParamType->getAsRecordDecl();
      if (CGM.getCodeGenOpts().PassByValueIsNoAlias && Decl &&
          Decl->getArgPassingRestrictions() == RecordDecl::APK_CanPassInRegs)
        // When calling the function, the pointer passed in will be the only
        // reference to the underlying object. Mark it accordingly.
        attrsBuilder.addAttribute(llvm::Attribute::NoAlias);

      // TODO: We could add the byref attribute if not byval, but it would
      // require updating many testcases.

      CharUnits Align = AI.getIndirectAlign();

      // In a byval argument, it is important that the required
      // alignment of the type is honored, as LLVM might be creating a
      // *new* stack object, and needs to know what alignment to give
      // it. (Sometimes it can deduce a sensible alignment on its own,
      // but not if clang decides it must emit a packed struct, or the
      // user specifies increased alignment requirements.)
      //
      // This is different from indirect *not* byval, where the object
      // exists already, and the align attribute is purely
      // informative.
      assert(!Align.isZero());

      // For now, only add this when we have a byval argument.
      // TODO: be less lazy about updating test cases.
      if (AI.getIndirectByVal())
        attrsBuilder.addAttribute(llvm::Attribute::Alignment,
                                  Align.getQuantity());

      // byval disables readnone and readonly.
      funcAttrsBuilder.removeAttribute(llvm::Attribute::ReadOnly)
          .removeAttribute(llvm::Attribute::ReadNone);

      break;
    }
    case CodeGen::ABIArgInfo::IndirectAliased: {
      CharUnits Align = AI.getIndirectAlign();
#if 0
      //TODO
      attrsBuilder.addByRefAttr(CGM.getTypes().ConvertTypeForMem(ParamType));
#endif
      attrsBuilder.addAttribute(llvm::Attribute::Alignment,
                                Align.getQuantity());
      break;
    }
    case CodeGen::ABIArgInfo::Ignore:
    case CodeGen::ABIArgInfo::Expand:
    case CodeGen::ABIArgInfo::CoerceAndExpand:
      break;

    case CodeGen::ABIArgInfo::InAlloca:
      // inalloca disables readnone and readonly.
      funcAttrsBuilder.removeAttribute(llvm::Attribute::ReadOnly)
          .removeAttribute(llvm::Attribute::ReadNone);
      continue;
    }

    if (const auto *RefTy = ParamType->getAs<ReferenceType>()) {
      QualType PTy = RefTy->getPointeeType();
      if (!PTy->isIncompleteType() && PTy->isConstantSizeType())
        attrsBuilder.addAttribute(llvm::Attribute::Dereferenceable,
                                  CGM.getMinimumObjectSize(PTy).getQuantity());
      if (CGM.getContext().getTargetAddressSpace(PTy) == 0 &&
          !CGM.getCodeGenOpts().NullPointerIsValid)
        attrsBuilder.addAttribute(llvm::Attribute::NonNull);
      if (PTy->isObjectType()) {
        llvm::Align Alignment =
            CGM.getNaturalPointeeTypeAlignment(ParamType).getAsAlign();
        attrsBuilder.addAttribute(llvm::Attribute::Alignment,
                                  Alignment.value());
      }
    }

    // From OpenCL spec v3.0.10 section 6.3.5 Alignment of Types:
    // > For arguments to a __kernel function declared to be a pointer to a
    // > data type, the OpenCL compiler can assume that the pointee is always
    // > appropriately aligned as required by the data type.
    if (targetDecl && targetDecl->hasAttr<OpenCLKernelAttr>() &&
        ParamType->isPointerType()) {
      QualType PTy = ParamType->getPointeeType();
      if (!PTy->isIncompleteType() && PTy->isConstantSizeType()) {
        CharUnits Alignment = CGM.getNaturalPointeeTypeAlignment(ParamType);
        attrsBuilder.addAttribute(llvm::Attribute::Alignment,
                                  Alignment.getQuantity());
      }
    }

    switch (FI.getExtParameterInfo(ArgNo).getABI()) {
    case ParameterABI::Ordinary:
      break;

    case ParameterABI::SwiftIndirectResult: {
      // Add 'sret' if we haven't already used it for something, but
      // only if the result is void.
#if 0      
      if (!hasUsedSRet && RetTy->isVoidType()) {
        //TODO
        attrsBuilder.addStructRetAttr(getTypes().ConvertTypeForMem(ParamType));
        hasUsedSRet = true;
    }
#endif
      // Add 'noalias' in either case.
      attrsBuilder.addAttribute(llvm::Attribute::NoAlias);

      // Add 'dereferenceable' and 'alignment'.
      auto PTy = ParamType->getPointeeType();
      if (!PTy->isIncompleteType() && PTy->isConstantSizeType()) {
        auto info = CGM.getContext().getTypeInfoInChars(PTy);
        attrsBuilder.addAttribute(llvm::Attribute::Dereferenceable,
                                  info.Width.getQuantity());
        attrsBuilder.addAttribute(llvm::Attribute::Alignment,
                                  info.Align.getQuantity());
      }
      break;
    }

    case ParameterABI::SwiftErrorResult:
      attrsBuilder.addAttribute(llvm::Attribute::SwiftError);
      break;

    case ParameterABI::SwiftContext:
      attrsBuilder.addAttribute(llvm::Attribute::SwiftSelf);
      break;

    case ParameterABI::SwiftAsyncContext:
      attrsBuilder.addAttribute(llvm::Attribute::SwiftAsync);
      break;
    }

    if (FI.getExtParameterInfo(ArgNo).isNoEscape())
      attrsBuilder.addAttribute(llvm::Attribute::NoCapture);

    if (attrsBuilder.hasAttributes()) {
      unsigned FirstIRArg, NumIRArgs;
      std::tie(FirstIRArg, NumIRArgs) = IRFunctionArgs.getIRArgs(ArgNo);
      for (unsigned i = 0; i < NumIRArgs; i++)
        ArgAttrs[FirstIRArg + i].append(attrsBuilder.getAttrs());
    }
  }
  assert(ArgNo == FI.arg_size());

  AttrList.addAttrs(funcAttrsBuilder, retAttrsBuilder, ArgAttrs);
}

void MLIRASTConsumer::setMLIRFunctionAttributes(
    mlir::FunctionOpInterface function, const FunctionToEmit &FTE,
<<<<<<< HEAD
    const CodeGen::CGFunctionInfo &FI, bool IsThunk, bool ShouldEmit) {
=======
    LLVM::Linkage lnk) const {
>>>>>>> 217291fb
  using Attribute = llvm::Attribute;

  const FunctionDecl &FD = FTE.getDecl();
  MLIRContext *ctx = module->getContext();
  mlirclang::AttrBuilder attrBuilder(*ctx);

<<<<<<< HEAD
  LLVM::Linkage lnk = getMLIRLinkage(getLLVMLinkageType(FD, ShouldEmit));
=======
>>>>>>> 217291fb
  attrBuilder.addAttribute("llvm.linkage",
                           mlir::LLVM::LinkageAttr::get(ctx, lnk));

  bool isDeviceContext = (FTE.getContext() == FunctionContext::SYCLDevice);
  if (!isDeviceContext) {
    LLVM_DEBUG(llvm::dbgs()
               << "Not in a device context - skipping setting attributes for "
               << FD.getNameAsString() << "\n");

    // HACK: we want to avoid setting additional attributes on non-sycl
    // functions because we do not want to adjust the test cases at this time
    // (if we did we would have merge conflicts if we ever update polygeist).
    NamedAttrList attrs(function->getAttrDictionary());
    attrs.append(attrBuilder.getAttrs());
    function->setAttrs(attrs.getDictionary(module->getContext()));
    return;
  }

  LLVM_DEBUG(llvm::dbgs() << "Setting attributes for " << FD.getNameAsString()
                          << "\n");

<<<<<<< HEAD
#if 0
  const auto *FPT = FD.getType()->getAs<FunctionProtoType>();
  CodeGen::CGCalleeInfo CalleeInfo(FPT);

  mlirclang::AttributeList PAL;
  constructAttributeList(FI, CalleeInfo, PAL, /*AttrOnCallSite=*/false,
                         IsThunk);

  NamedAttrList attrs(function->getAttrDictionary());
  attrs.append(PAL.getFnAttrs());
  function->setAttrs(attrs.getDictionary(ctx));
#else

=======
>>>>>>> 217291fb
  // Mark a SYCL kernel as a SPIRV kernel.
  if (FD.hasAttr<SYCLKernelAttr>()) {
    attrBuilder
        .addAttribute(gpu::GPUDialect::getKernelFuncAttrName(),
                      UnitAttr::get(ctx))
        .addPassThroughAttribute(ArrayAttr::get(
            ctx, {StringAttr::get(ctx, "sycl-module-id"),
                  StringAttr::get(ctx, llvmMod.getModuleIdentifier())}));
  }

  // Calling conventions for SPIRV functions.
  attrBuilder.addAttribute("llvm.cconv",
                           mlir::LLVM::CConvAttr::get(
                               ctx, FD.hasAttr<SYCLKernelAttr>()
                                        ? mlir::LLVM::cconv::CConv::SPIR_KERNEL
                                        : mlir::LLVM::cconv::CConv::SPIR_FUNC));

  // SYCL v1.2.1 s3.10:
  //   kernels and device function cannot include RTTI information,
  //   exception classes, recursive code, virtual functions or make use of
  //   C++ libraries that are not compiled for the device.
  attrBuilder.addPassThroughAttribute(Attribute::AttrKind::NoRecurse)
      .addPassThroughAttribute(Attribute::AttrKind::NoUnwind);

  if (CGM.getLangOpts().assumeFunctionsAreConvergent())
    attrBuilder.addPassThroughAttribute(Attribute::AttrKind::Convergent);

  auto functionMustProgress = [](const CodeGen::CodeGenModule &CGM) -> bool {
    if (CGM.getCodeGenOpts().getFiniteLoops() ==
        CodeGenOptions::FiniteLoopsKind::Never)
      return false;
    return CGM.getLangOpts().CPlusPlus11;
  };

  if (functionMustProgress(CGM))
    attrBuilder.addPassThroughAttribute(Attribute::AttrKind::MustProgress);

  NamedAttrList attrs(function->getAttrDictionary());
  attrs.append(attrBuilder.getAttrs());
  function->setAttrs(attrs.getDictionary(ctx));
#endif
}

void MLIRASTConsumer::setMLIRFunctionParmsAttributes(
    mlir::FunctionOpInterface function,
    const SmallVectorImpl<CodeGenUtils::ParmDesc> &parmDescriptors) const {
  assert(function.getNumArguments() == parmDescriptors.size() && "Mismatch");

  SmallVector<mlir::NamedAttrList, 4> parmAttrs;
  CodeGenUtils::ParmDesc::getAttributes(parmDescriptors, parmAttrs);

  for (unsigned argIndex : llvm::seq<unsigned>(0, function.getNumArguments()))
    for (mlir::NamedAttribute attr : parmAttrs[argIndex])
      function.setArgAttr(argIndex, attr.getName(), attr.getValue());
}

void MLIRASTConsumer::setMLIRFunctionResultAttributes(
    mlir::FunctionOpInterface function,
    const SmallVectorImpl<CodeGenUtils::ResultDesc> &resDescriptors) const {
  assert(function.getNumResults() == resDescriptors.size() && "Mismatch");

  SmallVector<mlir::NamedAttrList, 2> resAttrs;
  CodeGenUtils::ResultDesc::getAttributes(resDescriptors, resAttrs);

  for (unsigned resIndex : llvm::seq<unsigned>(0, function.getNumResults()))
    for (mlir::NamedAttribute attr : resAttrs[resIndex])
      function.setResultAttr(resIndex, attr.getName(), attr.getValue());
}

llvm::Optional<mlir::FunctionOpInterface>
MLIRASTConsumer::getMLIRFunction(const std::string &mangledName,
                                 FunctionContext context) const {
  const auto find = [&](const auto &map) {
    const auto Iter = map.find(mangledName);
    return Iter == map.end()
               ? llvm::None
               : llvm::Optional<mlir::FunctionOpInterface>{Iter->second};
  };
  switch (context) {
  case FunctionContext::Host:
    return find(functions);
  case FunctionContext::SYCLDevice:
    return find(deviceFunctions);
  }
  llvm_unreachable("Invalid function context");
}

/// Iteratively get the size of each dim of the given ConstantArrayType inst.
static void getConstantArrayShapeAndElemType(const clang::QualType &ty,
                                             SmallVectorImpl<int64_t> &shape,
                                             clang::QualType &elemTy) {
  shape.clear();

  clang::QualType curTy = ty;
  while (curTy->isConstantArrayType()) {
    auto cstArrTy = cast<clang::ConstantArrayType>(curTy);
    shape.push_back(cstArrTy->getSize().getSExtValue());
    curTy = cstArrTy->getElementType();
  }

  elemTy = curTy;
}

mlir::Type MLIRASTConsumer::getMLIRType(clang::QualType qt, bool *implicitRef,
                                        bool allowMerge) {
  if (auto ET = dyn_cast<clang::ElaboratedType>(qt)) {
    return getMLIRType(ET->getNamedType(), implicitRef, allowMerge);
  }
  if (auto ET = dyn_cast<clang::UsingType>(qt)) {
    return getMLIRType(ET->getUnderlyingType(), implicitRef, allowMerge);
  }
  if (auto ET = dyn_cast<clang::ParenType>(qt)) {
    return getMLIRType(ET->getInnerType(), implicitRef, allowMerge);
  }
  if (auto ET = dyn_cast<clang::DeducedType>(qt)) {
    return getMLIRType(ET->getDeducedType(), implicitRef, allowMerge);
  }
  if (auto ST = dyn_cast<clang::SubstTemplateTypeParmType>(qt)) {
    return getMLIRType(ST->getReplacementType(), implicitRef, allowMerge);
  }
  if (auto ST = dyn_cast<clang::TemplateSpecializationType>(qt)) {
    return getMLIRType(ST->desugar(), implicitRef, allowMerge);
  }
  if (auto ST = dyn_cast<clang::TypedefType>(qt)) {
    return getMLIRType(ST->desugar(), implicitRef, allowMerge);
  }
  if (auto DT = dyn_cast<clang::DecltypeType>(qt)) {
    return getMLIRType(DT->desugar(), implicitRef, allowMerge);
  }

  if (auto DT = dyn_cast<clang::DecayedType>(qt)) {
    bool assumeRef = false;
    auto mlirty = getMLIRType(DT->getOriginalType(), &assumeRef, allowMerge);
    if (memRefABI && assumeRef) {
      // Constant array types like `int A[30][20]` will be converted to LLVM
      // type `[20 x i32]* %0`, which has the outermost dimension size erased,
      // and we can only recover to `memref<?x20xi32>` from there. This
      // prevents us from doing more comprehensive analysis. Here we
      // specifically handle this case by unwrapping the clang-adjusted type,
      // to get the corresponding ConstantArrayType with the full dimensions.
      if (memRefFullRank) {
        clang::QualType origTy = DT->getOriginalType();
        if (origTy->isConstantArrayType()) {
          SmallVector<int64_t, 4> shape;
          clang::QualType elemTy;
          getConstantArrayShapeAndElemType(origTy, shape, elemTy);

          return mlir::MemRefType::get(shape, getMLIRType(elemTy));
        }
      }

      // If -memref-fullrank is unset or it cannot be fulfilled.
      auto mt = mlirty.dyn_cast<MemRefType>();
      auto shape2 = std::vector<int64_t>(mt.getShape());
      shape2[0] = -1;
      return mlir::MemRefType::get(shape2, mt.getElementType(),
                                   MemRefLayoutAttrInterface(),
                                   mt.getMemorySpace());
    } else {
      return getMLIRType(DT->getAdjustedType(), implicitRef, allowMerge);
    }
    return mlirty;
  }
  if (auto CT = dyn_cast<clang::ComplexType>(qt)) {
    bool assumeRef = false;
    auto subType =
        getMLIRType(CT->getElementType(), &assumeRef, /*allowMerge*/ false);
    if (memRefABI && allowMerge) {
      assert(!assumeRef);
      if (implicitRef)
        *implicitRef = true;
      return mlir::MemRefType::get(2, subType);
    }
    mlir::Type types[2] = {subType, subType};
    return mlir::LLVM::LLVMStructType::getLiteral(module->getContext(), types);
  }
  if (auto RT = dyn_cast<clang::RecordType>(qt)) {
    if (RT->getDecl()->isInvalidDecl()) {
      RT->getDecl()->dump();
      RT->dump();
    }
    assert(!RT->getDecl()->isInvalidDecl());
    if (typeCache.find(RT) != typeCache.end())
      return typeCache[RT];
    llvm::Type *LT = CGM.getTypes().ConvertType(qt);
    if (!isa<llvm::StructType>(LT)) {
      qt->dump();
      llvm::errs() << "LT: " << *LT << "\n";
    }
    llvm::StructType *ST = cast<llvm::StructType>(LT);

    SmallPtrSet<llvm::Type *, 4> Seen;
    bool notAllSame = false;
    bool recursive = false;
    for (size_t i = 0; i < ST->getNumElements(); i++) {
      if (isRecursiveStruct(ST->getTypeAtIndex(i), ST, Seen)) {
        recursive = true;
      }
      if (ST->getTypeAtIndex(i) != ST->getTypeAtIndex(0U)) {
        notAllSame = true;
      }
    }

    const auto *RD = RT->getAsRecordDecl();
    if (mlirclang::isNamespaceSYCL(RD->getEnclosingNamespaceContext())) {
      const auto TypeName = RD->getName();
      if (TypeName == "range" || TypeName == "array" || TypeName == "id" ||
          TypeName == "accessor_common" || TypeName == "accessor" ||
          TypeName == "AccessorImplDevice" || TypeName == "item" ||
          TypeName == "ItemBase" || TypeName == "nd_item" ||
          TypeName == "group") {
        return getSYCLType(RT);
      }
      llvm::errs() << "Warning: SYCL type '" << ST->getName()
                   << "' has not been converted to SYCL MLIR\n";
    }

    auto CXRD = dyn_cast<CXXRecordDecl>(RT->getDecl());
    if (CodeGenUtils::isLLVMStructABI(RT->getDecl(), ST))
      return typeTranslator.translateType(anonymize(ST));

    /* TODO
    if (ST->getNumElements() == 1 && !recursive &&
        !RT->getDecl()->fields().empty() && ++RT->getDecl()->field_begin() ==
    RT->getDecl()->field_end()) { auto subT =
    getMLIRType((*RT->getDecl()->field_begin())->getType(), implicitRef,
    allowMerge); return subT;
    }
    */
    if (recursive)
      typeCache[RT] = LLVM::LLVMStructType::getIdentified(
          module->getContext(), ("polygeist@mlir@" + ST->getName()).str());

    SmallVector<mlir::Type, 4> types;

    bool innerLLVM = false;
    bool innerSYCL = false;
    if (CXRD) {
      for (auto f : CXRD->bases()) {
        bool subRef = false;
        auto ty = getMLIRType(f.getType(), &subRef, /*allowMerge*/ false);
        assert(!subRef);
        innerLLVM |= ty.isa<LLVM::LLVMPointerType, LLVM::LLVMStructType,
                            LLVM::LLVMArrayType>();
        types.push_back(ty);
      }
    }

    for (auto f : RT->getDecl()->fields()) {
      bool subRef = false;
      auto ty = getMLIRType(f->getType(), &subRef, /*allowMerge*/ false);
      assert(!subRef);
      innerLLVM |= ty.isa<LLVM::LLVMPointerType, LLVM::LLVMStructType,
                          LLVM::LLVMArrayType>();
      innerSYCL |=
          ty.isa<mlir::sycl::IDType, mlir::sycl::AccessorType,
                 mlir::sycl::RangeType, mlir::sycl::AccessorImplDeviceType,
                 mlir::sycl::ArrayType, mlir::sycl::ItemType,
                 mlir::sycl::ItemBaseType, mlir::sycl::NdItemType,
                 mlir::sycl::GroupType>();
      types.push_back(ty);
    }

    if (types.empty())
      if (ST->getNumElements() == 1 && ST->getElementType(0U)->isIntegerTy(8))
        return typeTranslator.translateType(anonymize(ST));

    if (recursive) {
      auto LR = typeCache[RT].setBody(types, /*isPacked*/ false);
      assert(LR.succeeded());
      return typeCache[RT];
    }

    if (!memRefABI || notAllSame || !allowMerge || innerLLVM || innerSYCL)
      return LLVM::LLVMStructType::getLiteral(module->getContext(), types);

    if (!types.size()) {
      RT->dump();
      llvm::errs() << "ST: " << *ST << "\n";
      llvm::errs() << "fields\n";
      for (auto f : RT->getDecl()->fields()) {
        llvm::errs() << " +++ ";
        f->getType()->dump();
        llvm::errs() << " @@@ " << *CGM.getTypes().ConvertType(f->getType())
                     << "\n";
      }
      llvm::errs() << "types\n";
      for (auto t : types)
        llvm::errs() << " --- " << t << "\n";
    }
    assert(types.size());
    if (implicitRef)
      *implicitRef = true;
    return mlir::MemRefType::get(types.size(), types[0]);
  }

  auto t = qt->getUnqualifiedDesugaredType();
  if (t->isVoidType()) {
    mlir::OpBuilder builder(module->getContext());
    return builder.getNoneType();
  }

  // if (auto AT = dyn_cast<clang::VariableArrayType>(t)) {
  //   return getMLIRType(AT->getElementType(), implicitRef, allowMerge);
  // }

  if (auto AT = dyn_cast<clang::ArrayType>(t)) {
    auto PTT = AT->getElementType()->getUnqualifiedDesugaredType();
    if (PTT->isCharType()) {
      llvm::Type *T = CGM.getTypes().ConvertType(QualType(t, 0));
      return typeTranslator.translateType(T);
    }
    bool subRef = false;
    auto ET = getMLIRType(AT->getElementType(), &subRef, allowMerge);
    int64_t size = -1;
    if (auto CAT = dyn_cast<clang::ConstantArrayType>(AT))
      size = CAT->getSize().getZExtValue();
    if (memRefABI && subRef) {
      auto mt = ET.cast<MemRefType>();
      auto shape2 = std::vector<int64_t>(mt.getShape());
      shape2.insert(shape2.begin(), size);
      if (implicitRef)
        *implicitRef = true;
      return mlir::MemRefType::get(shape2, mt.getElementType(),
                                   MemRefLayoutAttrInterface(),
                                   mt.getMemorySpace());
    }
    if (!memRefABI || !allowMerge ||
        ET.isa<LLVM::LLVMPointerType, LLVM::LLVMArrayType,
               LLVM::LLVMFunctionType, LLVM::LLVMStructType>())
      return LLVM::LLVMArrayType::get(ET, (size == -1) ? 0 : size);
    if (implicitRef)
      *implicitRef = true;
    return mlir::MemRefType::get(
        {size}, ET, {},
        CGM.getContext().getTargetAddressSpace(AT->getElementType()));
  }

  if (auto AT = dyn_cast<clang::VectorType>(t)) {
    bool subRef = false;
    auto ET = getMLIRType(AT->getElementType(), &subRef, allowMerge);
    int64_t size = AT->getNumElements();
    if (memRefABI && subRef) {
      auto mt = ET.cast<MemRefType>();
      auto shape2 = std::vector<int64_t>(mt.getShape());
      shape2.insert(shape2.begin(), size);
      if (implicitRef)
        *implicitRef = true;
      return mlir::MemRefType::get(shape2, mt.getElementType(),
                                   MemRefLayoutAttrInterface(),
                                   mt.getMemorySpace());
    }
    if (!memRefABI || !allowMerge ||
        ET.isa<LLVM::LLVMPointerType, LLVM::LLVMArrayType,
               LLVM::LLVMFunctionType, LLVM::LLVMStructType>())
      return LLVM::LLVMFixedVectorType::get(ET, size);
    if (implicitRef)
      *implicitRef = true;
    return mlir::MemRefType::get({size}, ET);
  }

  if (auto FT = dyn_cast<clang::FunctionProtoType>(t)) {
    auto RT = getMLIRType(FT->getReturnType());
    if (RT.isa<mlir::NoneType>())
      RT = LLVM::LLVMVoidType::get(RT.getContext());
    SmallVector<mlir::Type> Args;
    for (auto T : FT->getParamTypes()) {
      Args.push_back(getMLIRType(T));
    }
    return LLVM::LLVMFunctionType::get(RT, Args, FT->isVariadic());
  }
  if (auto FT = dyn_cast<clang::FunctionNoProtoType>(t)) {
    auto RT = getMLIRType(FT->getReturnType());
    if (RT.isa<mlir::NoneType>())
      RT = LLVM::LLVMVoidType::get(RT.getContext());
    SmallVector<mlir::Type> Args;
    return LLVM::LLVMFunctionType::get(RT, Args, /*isVariadic*/ true);
  }

  if (isa<clang::PointerType, clang::ReferenceType>(t)) {
    int64_t outer = -1;
    auto pointeeType = isa<clang::PointerType>(t)
                           ? cast<clang::PointerType>(t)->getPointeeType()
                           : cast<clang::ReferenceType>(t)->getPointeeType();
    auto PTT = pointeeType->getUnqualifiedDesugaredType();

    if (PTT->isCharType() || PTT->isVoidType()) {
      llvm::Type *T = CGM.getTypes().ConvertType(QualType(t, 0));
      return typeTranslator.translateType(T);
    }
    bool subRef = false;
    auto subType = getMLIRType(pointeeType, &subRef, /*allowMerge*/ true);

    if (!memRefABI ||
        subType.isa<LLVM::LLVMArrayType, LLVM::LLVMStructType,
                    LLVM::LLVMPointerType, LLVM::LLVMFunctionType>()) {
      // JLE_QUEL::THOUGHTS
      // When generating the sycl_halide_kernel, If a struct type contains
      // SYCL types, that means that this is the functor, and we can't create
      // a llvm pointer that contains custom aggregate types. We could create
      // a sycl::Functor type, that will help us get rid of those conditions.
      bool InnerSYCL = false;
      if (auto ST = subType.dyn_cast<mlir::LLVM::LLVMStructType>()) {
        for (auto Element : ST.getBody()) {
          if (Element.isa<mlir::sycl::IDType, mlir::sycl::AccessorType,
                          mlir::sycl::RangeType,
                          mlir::sycl::AccessorImplDeviceType,
                          mlir::sycl::ArrayType, mlir::sycl::ItemType,
                          mlir::sycl::ItemBaseType, mlir::sycl::NdItemType,
                          mlir::sycl::GroupType>()) {
            InnerSYCL = true;
          }
        }
      }

      if (!InnerSYCL)
        return LLVM::LLVMPointerType::get(
            subType, CGM.getContext().getTargetAddressSpace(pointeeType));
    }

    if (isa<clang::ArrayType>(PTT)) {
      if (subType.isa<MemRefType>()) {
        assert(subRef);
        return subType;
      } else
        return LLVM::LLVMPointerType::get(subType);
    }

    if (isa<clang::VectorType>(PTT) || isa<clang::ComplexType>(PTT)) {
      if (subType.isa<MemRefType>()) {
        assert(subRef);
        auto mt = subType.cast<MemRefType>();
        auto shape2 = std::vector<int64_t>(mt.getShape());
        shape2.insert(shape2.begin(), outer);
        return mlir::MemRefType::get(shape2, mt.getElementType(),
                                     MemRefLayoutAttrInterface(),
                                     mt.getMemorySpace());
      } else
        return LLVM::LLVMPointerType::get(subType);
    }

    if (isa<clang::RecordType>(PTT))
      if (subRef) {
        auto mt = subType.cast<MemRefType>();
        auto shape2 = std::vector<int64_t>(mt.getShape());
        shape2.insert(shape2.begin(), outer);
        return mlir::MemRefType::get(shape2, mt.getElementType(),
                                     MemRefLayoutAttrInterface(),
                                     mt.getMemorySpace());
      }

    assert(!subRef);
    return mlir::MemRefType::get(
        {outer}, subType, {},
        CGM.getContext().getTargetAddressSpace(pointeeType));
  }

  if (t->isBuiltinType() || isa<clang::EnumType>(t)) {
    if (t->isBooleanType()) {
      OpBuilder builder(module->getContext());
      return builder.getIntegerType(8);
    }
    llvm::Type *T = CGM.getTypes().ConvertType(QualType(t, 0));
    mlir::OpBuilder builder(module->getContext());
    if (T->isVoidTy()) {
      return builder.getNoneType();
    }
    if (T->isFloatTy()) {
      return builder.getF32Type();
    }
    if (T->isDoubleTy()) {
      return builder.getF64Type();
    }
    if (T->isX86_FP80Ty())
      return builder.getF80Type();
    if (T->isFP128Ty())
      return builder.getF128Type();

    if (auto IT = dyn_cast<llvm::IntegerType>(T)) {
      return builder.getIntegerType(IT->getBitWidth());
    }
  }
  qt->dump();
  assert(0 && "unhandled type");
}

mlir::Type MLIRASTConsumer::getSYCLType(const clang::RecordType *RT) {
  const auto *RD = RT->getAsRecordDecl();
  llvm::SmallVector<mlir::Type, 4> Body;

  for (const auto *Field : RD->fields()) {
    Body.push_back(getMLIRType(Field->getType()));
  }

  if (const auto *CTS =
          llvm::dyn_cast<clang::ClassTemplateSpecializationDecl>(RD)) {
    if (CTS->getName() == "range") {
      const auto Dim =
          CTS->getTemplateArgs().get(0).getAsIntegral().getExtValue();
      return mlir::sycl::RangeType::get(module->getContext(), Dim);
    }
    if (CTS->getName() == "array") {
      const auto Dim =
          CTS->getTemplateArgs().get(0).getAsIntegral().getExtValue();
      return mlir::sycl::ArrayType::get(module->getContext(), Dim, Body);
    }
    if (CTS->getName() == "id") {
      const auto Dim =
          CTS->getTemplateArgs().get(0).getAsIntegral().getExtValue();
      return mlir::sycl::IDType::get(module->getContext(), Dim);
    }
    if (CTS->getName() == "accessor_common") {
      return mlir::sycl::AccessorCommonType::get(module->getContext());
    }
    if (CTS->getName() == "accessor") {
      const auto Type = getMLIRType(CTS->getTemplateArgs().get(0).getAsType());
      const auto Dim =
          CTS->getTemplateArgs().get(1).getAsIntegral().getExtValue();
      const auto MemAccessMode = static_cast<mlir::sycl::MemoryAccessMode>(
          CTS->getTemplateArgs().get(2).getAsIntegral().getExtValue());
      const auto MemTargetMode = static_cast<mlir::sycl::MemoryTargetMode>(
          CTS->getTemplateArgs().get(3).getAsIntegral().getExtValue());
      return mlir::sycl::AccessorType::get(module->getContext(), Type, Dim,
                                           MemAccessMode, MemTargetMode, Body);
    }
    if (CTS->getName() == "AccessorImplDevice") {
      const auto Dim =
          CTS->getTemplateArgs().get(0).getAsIntegral().getExtValue();
      return mlir::sycl::AccessorImplDeviceType::get(module->getContext(), Dim,
                                                     Body);
    }
    if (CTS->getName() == "item") {
      const auto Dim =
          CTS->getTemplateArgs().get(0).getAsIntegral().getExtValue();
      const auto Offset =
          CTS->getTemplateArgs().get(1).getAsIntegral().getExtValue();
      return mlir::sycl::ItemType::get(module->getContext(), Dim, Offset, Body);
    }
    if (CTS->getName() == "ItemBase") {
      const auto Dim =
          CTS->getTemplateArgs().get(0).getAsIntegral().getExtValue();
      const auto Offset =
          CTS->getTemplateArgs().get(1).getAsIntegral().getExtValue();
      return mlir::sycl::ItemBaseType::get(module->getContext(), Dim, Offset,
                                           Body);
    }
    if (CTS->getName() == "nd_item") {
      const auto Dim =
          CTS->getTemplateArgs().get(0).getAsIntegral().getExtValue();
      return mlir::sycl::NdItemType::get(module->getContext(), Dim, Body);
    }
    if (CTS->getName() == "group") {
      const auto Dim =
          CTS->getTemplateArgs().get(0).getAsIntegral().getExtValue();
      return mlir::sycl::GroupType::get(module->getContext(), Dim, Body);
    }
  }

  llvm_unreachable("SYCL type not handle (yet)");
}

llvm::Type *MLIRASTConsumer::getLLVMType(clang::QualType t) {
  if (t->isVoidType()) {
    return llvm::Type::getVoidTy(llvmMod.getContext());
  }
  llvm::Type *T = CGM.getTypes().ConvertType(t);
  return T;
}

#include "clang/Frontend/FrontendAction.h"
#include "llvm/Support/Host.h"

class MLIRAction : public clang::ASTFrontendAction {
public:
  std::set<std::string> emitIfFound;
  std::set<std::pair<FunctionContext, std::string>> done;
  mlir::OwningOpRef<mlir::ModuleOp> &module;
  std::map<std::string, mlir::LLVM::GlobalOp> llvmStringGlobals;
  std::map<std::string, std::pair<mlir::memref::GlobalOp, bool>> globals;
  std::map<std::string, mlir::func::FuncOp> functions;
  std::map<std::string, mlir::FunctionOpInterface> deviceFunctions;
  std::map<std::string, mlir::LLVM::GlobalOp> llvmGlobals;
  std::map<std::string, mlir::LLVM::LLVMFuncOp> llvmFunctions;
  std::string moduleId;
  MLIRAction(std::string fn, mlir::OwningOpRef<mlir::ModuleOp> &module,
             std::string moduleId)
      : module(module), moduleId(moduleId) {
    emitIfFound.insert(fn);
  }
  std::unique_ptr<clang::ASTConsumer>
  CreateASTConsumer(CompilerInstance &CI, StringRef InFile) override {
    return std::unique_ptr<clang::ASTConsumer>(new MLIRASTConsumer(
        emitIfFound, done, llvmStringGlobals, globals, functions,
        deviceFunctions, llvmGlobals, llvmFunctions, CI.getPreprocessor(),
        CI.getASTContext(), module, CI.getSourceManager(), CI.getCodeGenOpts(),
        moduleId));
  }
};

mlir::FunctionOpInterface
MLIRScanner::EmitDirectCallee(const FunctionDecl *FD, FunctionContext Context) {
  FunctionToEmit FTE(*FD, Context);
  return Glob.GetOrCreateMLIRFunction(FTE, false /* IsThunk */,
                                      true /* ShouldEmit */);
}

mlir::Location MLIRScanner::getMLIRLocation(clang::SourceLocation loc) {
  return Glob.getMLIRLocation(loc);
}

mlir::Type MLIRScanner::getMLIRType(clang::QualType t) {
  return Glob.getMLIRType(t);
}

llvm::Type *MLIRScanner::getLLVMType(clang::QualType t) {
  return Glob.getLLVMType(t);
}

mlir::Value MLIRScanner::getTypeSize(clang::QualType t) {
  // llvm::Type *T = Glob.getCGM().getTypes().ConvertType(t);
  // return (Glob.llvmMod.getDataLayout().getTypeSizeInBits(T) + 7) / 8;
  bool isArray = false;
  auto innerTy = Glob.getMLIRType(t, &isArray);
  if (isArray) {
    auto MT = innerTy.cast<MemRefType>();
    size_t num = 1;
    for (auto n : MT.getShape()) {
      assert(n > 0);
      num *= n;
    }
    return builder.create<arith::MulIOp>(
        loc,
        builder.create<polygeist::TypeSizeOp>(
            loc, builder.getIndexType(),
            mlir::TypeAttr::get(MT.getElementType())),
        builder.create<arith::ConstantIndexOp>(loc, num));
  }
  assert(!isArray);
  return builder.create<polygeist::TypeSizeOp>(
      loc, builder.getIndexType(),
      mlir::TypeAttr::get(innerTy)); // DLI.getTypeSize(innerTy);
}

mlir::Value MLIRScanner::getTypeAlign(clang::QualType t) {
  // llvm::Type *T = Glob.getCGM().getTypes().ConvertType(t);
  // return (Glob.llvmMod.getDataLayout().getTypeSizeInBits(T) + 7) / 8;
  bool isArray = false;
  auto innerTy = Glob.getMLIRType(t, &isArray);
  assert(!isArray);
  return builder.create<polygeist::TypeAlignOp>(
      loc, builder.getIndexType(),
      mlir::TypeAttr::get(innerTy)); // DLI.getTypeSize(innerTy);
}

std::string MLIRScanner::getMangledFuncName(const FunctionDecl &FD,
                                            CodeGen::CodeGenModule &CGM) {
  if (auto CC = dyn_cast<CXXConstructorDecl>(&FD))
    return CGM.getMangledName(GlobalDecl(CC, CXXCtorType::Ctor_Complete)).str();
  if (auto CC = dyn_cast<CXXDestructorDecl>(&FD))
    return CGM.getMangledName(GlobalDecl(CC, CXXDtorType::Dtor_Complete)).str();

  return CGM.getMangledName(&FD).str();
}

#include "clang/Frontend/TextDiagnosticBuffer.h"
static bool parseMLIR(const char *Argv0, std::vector<std::string> filenames,
                      std::string fn, std::vector<std::string> includeDirs,
                      std::vector<std::string> defines,
                      mlir::OwningOpRef<mlir::ModuleOp> &module,
                      llvm::Triple &triple, llvm::DataLayout &DL,
                      std::vector<std::string> InputCommandArgs) {

  IntrusiveRefCntPtr<DiagnosticIDs> DiagID(new DiagnosticIDs());
  // Buffer diagnostics from argument parsing so that we can output them using
  // a well formed diagnostic object.
  IntrusiveRefCntPtr<DiagnosticOptions> DiagOpts = new DiagnosticOptions();
  TextDiagnosticBuffer *DiagsBuffer = new TextDiagnosticBuffer;
  DiagnosticsEngine Diags(DiagID, &*DiagOpts, DiagsBuffer);

  bool Success;
  //{
  const char *binary = Argv0; // CudaLower ? "clang++" : "clang";
  const std::unique_ptr<Driver> driver(
      new Driver(binary, llvm::sys::getDefaultTargetTriple(), Diags));
  std::vector<const char *> Argv;
  Argv.push_back(binary);
  for (auto a : filenames) {
    char *chars = (char *)malloc(a.length() + 1);
    memcpy(chars, a.data(), a.length());
    chars[a.length()] = 0;
    Argv.push_back(chars);
  }
  if (FOpenMP)
    Argv.push_back("-fopenmp");
  if (TargetTripleOpt != "") {
    char *chars = (char *)malloc(TargetTripleOpt.length() + 1);
    memcpy(chars, TargetTripleOpt.data(), TargetTripleOpt.length());
    chars[TargetTripleOpt.length()] = 0;
    Argv.push_back("-target");
    Argv.push_back(chars);
  }
  if (McpuOpt != "") {
    auto a = "-mcpu=" + McpuOpt;
    char *chars = (char *)malloc(a.length() + 1);
    memcpy(chars, a.data(), a.length());
    chars[a.length()] = 0;
    Argv.push_back(chars);
  }
  if (Standard != "") {
    auto a = "-std=" + Standard;
    char *chars = (char *)malloc(a.length() + 1);
    memcpy(chars, a.data(), a.length());
    chars[a.length()] = 0;
    Argv.push_back(chars);
  }
  if (ResourceDir != "") {
    Argv.push_back("-resource-dir");
    char *chars = (char *)malloc(ResourceDir.length() + 1);
    memcpy(chars, ResourceDir.data(), ResourceDir.length());
    chars[ResourceDir.length()] = 0;
    Argv.push_back(chars);
  }
  if (SysRoot != "") {
    Argv.push_back("--sysroot");
    char *chars = (char *)malloc(SysRoot.length() + 1);
    memcpy(chars, SysRoot.data(), SysRoot.length());
    chars[SysRoot.length()] = 0;
    Argv.push_back(chars);
  }
  if (Verbose) {
    Argv.push_back("-v");
  }
  if (NoCUDAInc) {
    Argv.push_back("-nocudainc");
  }
  if (NoCUDALib) {
    Argv.push_back("-nocudalib");
  }
  if (CUDAGPUArch != "") {
    auto a = "--cuda-gpu-arch=" + CUDAGPUArch;
    char *chars = (char *)malloc(a.length() + 1);
    memcpy(chars, a.data(), a.length());
    chars[a.length()] = 0;
    Argv.push_back(chars);
  }
  if (CUDAPath != "") {
    auto a = "--cuda-path=" + CUDAPath;
    char *chars = (char *)malloc(a.length() + 1);
    memcpy(chars, a.data(), a.length());
    chars[a.length()] = 0;
    Argv.push_back(chars);
  }
  if (MArch != "") {
    auto a = "-march=" + MArch;
    char *chars = (char *)malloc(a.length() + 1);
    memcpy(chars, a.data(), a.length());
    chars[a.length()] = 0;
    Argv.push_back(chars);
  }
  for (auto a : includeDirs) {
    Argv.push_back("-I");
    char *chars = (char *)malloc(a.length() + 1);
    memcpy(chars, a.data(), a.length());
    chars[a.length()] = 0;
    Argv.push_back(chars);
  }
  for (auto a : defines) {
    char *chars = (char *)malloc(a.length() + 3);
    chars[0] = '-';
    chars[1] = 'D';
    memcpy(chars + 2, a.data(), a.length());
    chars[2 + a.length()] = 0;
    Argv.push_back(chars);
  }
  for (auto a : Includes) {
    char *chars = (char *)malloc(a.length() + 1);
    memcpy(chars, a.data(), a.length());
    chars[a.length()] = 0;
    Argv.push_back("-include");
    Argv.push_back(chars);
  }

  Argv.push_back("-emit-ast");

  llvm::SmallVector<const ArgStringList *, 4> CommandList;
  ArgStringList InputCommandArgList;

  std::unique_ptr<Compilation> compilation;

  if (InputCommandArgs.empty()) {
    compilation.reset(std::move(
        driver->BuildCompilation(llvm::ArrayRef<const char *>(Argv))));

    JobList &Jobs = compilation->getJobs();
    if (Jobs.size() < 1)
      return false;
    for (auto &job : Jobs) {
      Command *cmd = cast<Command>(&job);
      if (strcmp(cmd->getCreator().getName(), "clang"))
        return false;
      CommandList.push_back(&cmd->getArguments());
    }
  } else {
    for (std::string &s : InputCommandArgs) {
      InputCommandArgList.push_back(s.c_str());
    }
    CommandList.push_back(&InputCommandArgList);
  }

  MLIRAction Act(fn, module,
                 filenames.size() == 1 ? filenames[0] : "LLVMDialectModule");

  for (const ArgStringList *args : CommandList) {
    std::unique_ptr<CompilerInstance> Clang(new CompilerInstance());

    Success = CompilerInvocation::CreateFromArgs(Clang->getInvocation(), *args,
                                                 Diags);
    Clang->getInvocation().getFrontendOpts().DisableFree = false;

    void *GetExecutablePathVP = (void *)(intptr_t)GetExecutablePath;
    // Infer the builtin include path if unspecified.
    if (Clang->getHeaderSearchOpts().UseBuiltinIncludes &&
        Clang->getHeaderSearchOpts().ResourceDir.size() == 0)
      Clang->getHeaderSearchOpts().ResourceDir =
          CompilerInvocation::GetResourcesPath(Argv0, GetExecutablePathVP);

    //}
    Clang->getInvocation().getFrontendOpts().DisableFree = false;

    // Create the actual diagnostics engine.
    Clang->createDiagnostics();
    if (!Clang->hasDiagnostics())
      return false;

    DiagsBuffer->FlushDiagnostics(Clang->getDiagnostics());
    if (!Success)
      return false;

    // Create and execute the frontend action.

    // Create the target instance.
    Clang->setTarget(TargetInfo::CreateTargetInfo(
        Clang->getDiagnostics(), Clang->getInvocation().TargetOpts));
    if (!Clang->hasTarget())
      return false;

    // Create TargetInfo for the other side of CUDA and OpenMP compilation.
    if ((Clang->getLangOpts().CUDA || Clang->getLangOpts().OpenMPIsDevice ||
         Clang->getLangOpts().SYCLIsDevice) &&
        !Clang->getFrontendOpts().AuxTriple.empty()) {
      auto TO = std::make_shared<clang::TargetOptions>();
      TO->Triple = llvm::Triple::normalize(Clang->getFrontendOpts().AuxTriple);
      TO->HostTriple = Clang->getTarget().getTriple().str();
      Clang->setAuxTarget(
          TargetInfo::CreateTargetInfo(Clang->getDiagnostics(), TO));
    }

    // Inform the target of the language options.
    //
    // FIXME: We shouldn't need to do this, the target should be immutable once
    // created. This complexity should be lifted elsewhere.
    Clang->getTarget().adjust(Clang->getDiagnostics(), Clang->getLangOpts());

    // Adjust target options based on codegen options.
    Clang->getTarget().adjustTargetOptions(Clang->getCodeGenOpts(),
                                           Clang->getTargetOpts());

    llvm::Triple jobTriple = Clang->getTarget().getTriple();
    if (triple.str() == "" || !jobTriple.isNVPTX()) {
      triple = jobTriple;
      module.get()->setAttr(
          LLVM::LLVMDialect::getTargetTripleAttrName(),
          StringAttr::get(module->getContext(),
                          Clang->getTarget().getTriple().getTriple()));
      DL = llvm::DataLayout(Clang->getTarget().getDataLayoutString());
      module.get()->setAttr(
          LLVM::LLVMDialect::getDataLayoutAttrName(),
          StringAttr::get(module->getContext(),
                          Clang->getTarget().getDataLayoutString()));

      module.get()->setAttr(("dlti." + DataLayoutSpecAttr::kAttrKeyword).str(),
                            translateDataLayout(DL, module->getContext()));
    }

    for (const auto &FIF : Clang->getFrontendOpts().Inputs) {
      // Reset the ID tables if we are reusing the
      // SourceManager and parsing regular files.
      if (Clang->hasSourceManager() && !Act.isModelParsingAction())
        Clang->getSourceManager().clearIDTables();
      if (Act.BeginSourceFile(*Clang, FIF)) {

        llvm::Error err = Act.Execute();
        if (err) {
          llvm::errs() << "saw error: " << err << "\n";
          return false;
        }
        assert(Clang->hasSourceManager());

        Act.EndSourceFile();
      }
    }
  }
  return true;
}<|MERGE_RESOLUTION|>--- conflicted
+++ resolved
@@ -7,11 +7,6 @@
 //===----------------------------------------------------------------------===//
 
 #include "clang-mlir.h"
-#include "Attributes.h"
-<<<<<<< HEAD
-#include "TargetInfo.h"
-=======
->>>>>>> 217291fb
 #include "TypeUtils.h"
 #include "utils.h"
 
@@ -46,7 +41,6 @@
 #include "clang/Sema/SemaDiagnostic.h"
 
 #include "llvm/ADT/TypeSwitch.h"
-#include "llvm/IR/Assumptions.h"
 #include "llvm/Support/Debug.h"
 #include "llvm/Support/raw_ostream.h"
 
@@ -74,14 +68,12 @@
     CombinedStructABI("struct-abi", cl::init(true),
                       cl::desc("Use literal LLVM ABI for structs"));
 
-<<<<<<< HEAD
 static cl::opt<bool>
     UseOldFunctionType("old-func-type", cl::init(false),
                        cl::desc("Use way to compute the function type"));
-=======
+
 cl::opt<bool> GenerateAllSYCLFuncs("gen-all-sycl-funcs", cl::init(false),
                                    cl::desc("Generate all SYCL functions"));
->>>>>>> 217291fb
 
 constexpr llvm::StringLiteral MLIRASTConsumer::DeviceModuleName;
 
@@ -171,39 +163,12 @@
   return false;
 }
 
-<<<<<<< HEAD
-bool CodeGenUtils::determineNoUndef(QualType qt, CodeGen::CodeGenTypes &Types,
-                                    const llvm::DataLayout &DL,
-                                    const CodeGen::ABIArgInfo &AI,
-                                    bool CheckCoerce) {
-  llvm::Type *Ty = Types.ConvertTypeForMem(qt);
-=======
 bool CodeGenUtils::determineNoUndef(QualType qt,
                                     const CodeGen::ABIArgInfo &AI) {
->>>>>>> 217291fb
   if (AI.getKind() == CodeGen::ABIArgInfo::Indirect)
     return true;
   if (AI.getKind() == CodeGen::ABIArgInfo::Extend)
     return true;
-<<<<<<< HEAD
-  if (!DL.typeSizeEqualsStoreSize(Ty))
-    // TODO: This will result in a modest amount of values not marked noundef
-    // when they could be. We care about values that *invisibly* contain undef
-    // bits from the perspective of LLVM IR.
-    return false;
-  if (CheckCoerce && AI.canHaveCoerceToType()) {
-    llvm::Type *CoerceTy = AI.getCoerceToType();
-    if (llvm::TypeSize::isKnownGT(DL.getTypeSizeInBits(CoerceTy),
-                                  DL.getTypeSizeInBits(Ty)))
-      // If we're coercing to a type with a greater size than the canonical one,
-      // we're introducing new undef bits.
-      // Coercing to a type of smaller or equal size is ok, as we know that
-      // there's no internal padding (typeSizeEqualsStoreSize).
-      return false;
-  }
-=======
-
->>>>>>> 217291fb
   if (qt->isBitIntType())
     return true;
   if (qt->isReferenceType())
@@ -216,17 +181,6 @@
     return false;
   if (qt->isScalarType()) {
     if (const auto *complex = dyn_cast<clang::ComplexType>(qt))
-<<<<<<< HEAD
-      return determineNoUndef(complex->getElementType(), Types, DL, AI, false);
-    return true;
-  }
-  if (const auto *vector = dyn_cast<clang::VectorType>(qt))
-    return determineNoUndef(vector->getElementType(), Types, DL, AI, false);
-  if (const auto *matrix = dyn_cast<clang::MatrixType>(qt))
-    return determineNoUndef(matrix->getElementType(), Types, DL, AI, false);
-  if (const auto *array = dyn_cast<clang::ArrayType>(qt))
-    return determineNoUndef(array->getElementType(), Types, DL, AI, false);
-=======
       return determineNoUndef(complex->getElementType(), AI);
     return true;
   }
@@ -236,22 +190,11 @@
     return determineNoUndef(matrix->getElementType(), AI);
   if (const auto *array = dyn_cast<clang::ArrayType>(qt))
     return determineNoUndef(array->getElementType(), AI);
->>>>>>> 217291fb
 
   // TODO: Some structs may be `noundef`, in specific situations.
   return false;
 }
 
-<<<<<<< HEAD
-mlir::IntegerAttr wrapIntegerMemorySpace(unsigned memorySpace,
-                                         MLIRContext *ctx) {
-  return memorySpace ? mlir::IntegerAttr::get(mlir::IntegerType::get(ctx, 64),
-                                              memorySpace)
-                     : nullptr;
-}
-
-=======
->>>>>>> 217291fb
 void CodeGenUtils::TypeAndAttrs::getTypes(
     const SmallVectorImpl<TypeAndAttrs> &descriptors,
     SmallVectorImpl<mlir::Type> &types) {
@@ -263,7 +206,7 @@
 
 void CodeGenUtils::TypeAndAttrs::getAttributes(
     const SmallVectorImpl<TypeAndAttrs> &descriptors,
-    SmallVectorImpl<mlir::NamedAttrList> &attrs) {
+    SmallVectorImpl<std::vector<mlir::NamedAttribute>> &attrs) {
   assert(attrs.empty() && "Expecting 'attrs' to be empty");
 
   for (const TypeAndAttrs &desc : descriptors)
@@ -390,219 +333,6 @@
   assert((Context != FunctionContext::SYCLDevice ||
           F->getParentOfType<gpu::GPUModuleOp>() == getDeviceModule(*module)) &&
          "New device function must be inserted into device module");
-}
-
-static constexpr unsigned AllocSizeNumElemsNotPresent = -1;
-
-static uint64_t packAllocSizeArgs(unsigned ElemSizeArg,
-                                  const Optional<unsigned> &NumElemsArg) {
-  assert((!NumElemsArg || *NumElemsArg != AllocSizeNumElemsNotPresent) &&
-         "Attempting to pack a reserved value");
-
-  return uint64_t(ElemSizeArg) << 32 |
-         NumElemsArg.value_or(AllocSizeNumElemsNotPresent);
-}
-
-static void
-addAttributesFromFunctionProtoType(mlirclang::AttrBuilder &funcAttrs,
-                                   const clang::FunctionProtoType *FPT) {
-  if (!FPT)
-    return;
-
-  if (!isUnresolvedExceptionSpec(FPT->getExceptionSpecType()) &&
-      FPT->isNothrow())
-    funcAttrs.addAttribute(llvm::Attribute::NoUnwind);
-}
-
-static void addAttributesFromAssumes(mlirclang::AttrBuilder &funcAttrs,
-                                     const Decl *callee) {
-  if (!callee)
-    return;
-
-  SmallVector<StringRef, 4> attrs;
-  for (const AssumptionAttr *AA : callee->specific_attrs<AssumptionAttr>())
-    AA->getAssumption().split(attrs, ",");
-
-  MLIRContext *ctx = &funcAttrs.getContext();
-  SmallVector<mlir::Attribute, 4> strAttrs;
-  for (StringRef attrName : attrs)
-    strAttrs.push_back(StringAttr::get(ctx, attrName));
-
-  funcAttrs.addAttribute(llvm::AssumptionAttrKey,
-                         mlir::ArrayAttr::get(ctx, strAttrs));
-}
-
-static void addNoBuiltinAttributes(mlirclang::AttrBuilder &funcAttrs,
-                                   const LangOptions &langOpts,
-                                   const NoBuiltinAttr *NBA = nullptr) {
-  auto addNoBuiltinAttr = [&funcAttrs](StringRef builtinName) {
-    SmallString<32> attributeName;
-    attributeName += "no-builtin-";
-    attributeName += builtinName;
-    funcAttrs.addAttribute(attributeName, mlir::UnitAttr());
-  };
-
-  // First, handle the language options passed through -fno-builtin.
-  if (langOpts.NoBuiltin) {
-    // -fno-builtin disables them all.
-    funcAttrs.addAttribute("no-builtins", mlir::UnitAttr());
-    return;
-  }
-
-  // Then, add attributes for builtins specified through -fno-builtin-<name>.
-  llvm::for_each(langOpts.NoBuiltinFuncs, addNoBuiltinAttr);
-
-  // Now, let's check the __attribute__((no_builtin("...")) attribute added to
-  // the source.
-  if (!NBA)
-    return;
-
-  // If there is a wildcard in the builtin names specified through the
-  // attribute, disable them all.
-  if (llvm::is_contained(NBA->builtinNames(), "*")) {
-    funcAttrs.addAttribute("no-builtins", mlir::UnitAttr());
-    return;
-  }
-
-  // And last, add the rest of the builtin names.
-  llvm::for_each(NBA->builtinNames(), addNoBuiltinAttr);
-}
-
-namespace {
-// ABIArgInfo::Expand implementation.
-
-// Specifies the way QualType passed as ABIArgInfo::Expand is expanded.
-struct TypeExpansion {
-  enum TypeExpansionKind {
-    // Elements of constant arrays are expanded recursively.
-    TEK_ConstantArray,
-    // Record fields are expanded recursively (but if record is a union, only
-    // the field with the largest size is expanded).
-    TEK_Record,
-    // For complex types, real and imaginary parts are expanded recursively.
-    TEK_Complex,
-    // All other types are not expandable.
-    TEK_None
-  };
-
-  const TypeExpansionKind Kind;
-
-  TypeExpansion(TypeExpansionKind K) : Kind(K) {}
-  virtual ~TypeExpansion() {}
-};
-
-struct ConstantArrayExpansion : TypeExpansion {
-  QualType EltTy;
-  uint64_t NumElts;
-
-  ConstantArrayExpansion(QualType EltTy, uint64_t NumElts)
-      : TypeExpansion(TEK_ConstantArray), EltTy(EltTy), NumElts(NumElts) {}
-  static bool classof(const TypeExpansion *TE) {
-    return TE->Kind == TEK_ConstantArray;
-  }
-};
-
-struct RecordExpansion : TypeExpansion {
-  SmallVector<const CXXBaseSpecifier *, 1> Bases;
-
-  SmallVector<const FieldDecl *, 1> Fields;
-
-  RecordExpansion(SmallVector<const CXXBaseSpecifier *, 1> &&Bases,
-                  SmallVector<const FieldDecl *, 1> &&Fields)
-      : TypeExpansion(TEK_Record), Bases(std::move(Bases)),
-        Fields(std::move(Fields)) {}
-  static bool classof(const TypeExpansion *TE) {
-    return TE->Kind == TEK_Record;
-  }
-};
-
-struct ComplexExpansion : TypeExpansion {
-  QualType EltTy;
-
-  ComplexExpansion(QualType EltTy) : TypeExpansion(TEK_Complex), EltTy(EltTy) {}
-  static bool classof(const TypeExpansion *TE) {
-    return TE->Kind == TEK_Complex;
-  }
-};
-
-struct NoExpansion : TypeExpansion {
-  NoExpansion() : TypeExpansion(TEK_None) {}
-  static bool classof(const TypeExpansion *TE) { return TE->Kind == TEK_None; }
-};
-} // namespace
-
-static std::unique_ptr<TypeExpansion>
-getTypeExpansion(QualType Ty, const ASTContext &Context) {
-  if (const ConstantArrayType *AT = Context.getAsConstantArrayType(Ty)) {
-    return std::make_unique<ConstantArrayExpansion>(
-        AT->getElementType(), AT->getSize().getZExtValue());
-  }
-  if (const RecordType *RT = Ty->getAs<RecordType>()) {
-    SmallVector<const CXXBaseSpecifier *, 1> Bases;
-    SmallVector<const FieldDecl *, 1> Fields;
-    const RecordDecl *RD = RT->getDecl();
-    assert(!RD->hasFlexibleArrayMember() &&
-           "Cannot expand structure with flexible array.");
-    if (RD->isUnion()) {
-      // Unions can be here only in degenerative cases - all the fields are same
-      // after flattening. Thus we have to use the "largest" field.
-      const FieldDecl *LargestFD = nullptr;
-      CharUnits UnionSize = CharUnits::Zero();
-
-      for (const auto *FD : RD->fields()) {
-        if (FD->isZeroLengthBitField(Context))
-          continue;
-        assert(!FD->isBitField() &&
-               "Cannot expand structure with bit-field members.");
-        CharUnits FieldSize = Context.getTypeSizeInChars(FD->getType());
-        if (UnionSize < FieldSize) {
-          UnionSize = FieldSize;
-          LargestFD = FD;
-        }
-      }
-      if (LargestFD)
-        Fields.push_back(LargestFD);
-    } else {
-      if (const auto *CXXRD = dyn_cast<CXXRecordDecl>(RD)) {
-        assert(!CXXRD->isDynamicClass() &&
-               "cannot expand vtable pointers in dynamic classes");
-        llvm::append_range(Bases, llvm::make_pointer_range(CXXRD->bases()));
-      }
-
-      for (const auto *FD : RD->fields()) {
-        if (FD->isZeroLengthBitField(Context))
-          continue;
-        assert(!FD->isBitField() &&
-               "Cannot expand structure with bit-field members.");
-        Fields.push_back(FD);
-      }
-    }
-    return std::make_unique<RecordExpansion>(std::move(Bases),
-                                             std::move(Fields));
-  }
-  if (const clang::ComplexType *CT = Ty->getAs<clang::ComplexType>()) {
-    return std::make_unique<ComplexExpansion>(CT->getElementType());
-  }
-  return std::make_unique<NoExpansion>();
-}
-
-static int getExpansionSize(QualType Ty, const ASTContext &Context) {
-  auto Exp = getTypeExpansion(Ty, Context);
-  if (auto CAExp = dyn_cast<ConstantArrayExpansion>(Exp.get())) {
-    return CAExp->NumElts * getExpansionSize(CAExp->EltTy, Context);
-  }
-  if (auto RExp = dyn_cast<RecordExpansion>(Exp.get())) {
-    int Res = 0;
-    for (auto BS : RExp->Bases)
-      Res += getExpansionSize(BS->getType(), Context);
-    for (auto FD : RExp->Fields)
-      Res += getExpansionSize(FD->getType(), Context);
-    return Res;
-  }
-  if (isa<ComplexExpansion>(Exp.get()))
-    return 2;
-  assert(isa<NoExpansion>(Exp.get()));
-  return 1;
 }
 
 void MLIRScanner::init(mlir::FunctionOpInterface func,
@@ -3609,14 +3339,8 @@
           llvm::Attribute::AttrKind::Alignment,
           CGM.getContext().getTypeAlignInChars(parmType).getQuantity());
 
-<<<<<<< HEAD
-      const llvm::DataLayout &DL = CGM.getDataLayout();
-      if (CGM.getCodeGenOpts().EnableNoundefAttrs &&
-          CodeGenUtils::determineNoUndef(parmType, CGM.getTypes(), DL,
-=======
       if (CGM.getCodeGenOpts().EnableNoundefAttrs &&
           CodeGenUtils::determineNoUndef(parmType,
->>>>>>> 217291fb
                                          CodeGen::ABIArgInfo::Indirect)) {
         attrBuilder.addAttribute(llvm::Attribute::AttrKind::NoUndef);
       }
@@ -3774,10 +3498,13 @@
       IRArgs.NumberOfArgs = 0;
       break;
     case CodeGen::ABIArgInfo::CoerceAndExpand:
-      IRArgs.NumberOfArgs = AI.getCoerceAndExpandTypeSequence().size();
+      assert(false && "TODO");
+      // IRArgs.NumberOfArgs =
+      //   AI.getCoerceAndExpandTypeSequence().size();
       break;
     case CodeGen::ABIArgInfo::Expand:
-      IRArgs.NumberOfArgs = getExpansionSize(ArgType, Context);
+      assert(false && "TODO");
+      // IRArgs.NumberOfArgs = getExpansionSize(ArgType, Context);
       break;
     }
 
@@ -4101,10 +3828,8 @@
 
   setMLIRFunctionVisibility(function, FTE, ShouldEmit);
   setMLIRFunctionAttributes(function, FTE, FI, IsThunk, ShouldEmit);
-#if 0
   setMLIRFunctionParmsAttributes(function, parmDescriptors);
   setMLIRFunctionResultAttributes(function, resDescriptors);
-#endif
 
   /// Inject the MLIR function created in either the device
   /// module or in the host module, depending on the calling
@@ -4159,606 +3884,16 @@
   SymbolTable::setSymbolVisibility(function, visibility);
 }
 
-void MLIRASTConsumer::constructAttributeList(const CodeGen::CGFunctionInfo &FI,
-                                             CodeGen::CGCalleeInfo CalleeInfo,
-                                             mlirclang::AttributeList &AttrList,
-                                             bool AttrOnCallSite,
-                                             bool IsThunk) {
-  MLIRContext *ctx = module->getContext();
-  mlirclang::AttrBuilder funcAttrsBuilder(*ctx);
-  mlirclang::AttrBuilder retAttrsBuilder(*ctx);
-
-  unsigned CC = FI.getEffectiveCallingConvention();
-  funcAttrsBuilder.addAttribute(
-      "llvm.cconv", mlir::LLVM::CConvAttr::get(
-                        ctx, static_cast<mlir::LLVM::cconv::CConv>(CC)));
-
-  if (FI.isNoReturn())
-    funcAttrsBuilder.addAttribute(llvm::Attribute::NoReturn);
-  if (FI.isCmseNSCall())
-    funcAttrsBuilder.addAttribute("cmse_nonsecure_call", UnitAttr::get(ctx));
-
-  // Collect function IR attributes from the callee prototype if we have one.
-  addAttributesFromFunctionProtoType(funcAttrsBuilder,
-                                     CalleeInfo.getCalleeFunctionProtoType());
-
-  const Decl *targetDecl = CalleeInfo.getCalleeDecl().getDecl();
-
-  // Attach assumption attributes to the declaration. If this is a call
-  // site, attach assumptions from the caller to the call as well.
-  addAttributesFromAssumes(funcAttrsBuilder, targetDecl);
-
-  bool HasOptnone = false;
-  // The NoBuiltinAttr attached to the target FunctionDecl.
-  const NoBuiltinAttr *NBA = nullptr;
-
-  // Collect function IR attributes based on declaration-specific
-  // information.
-  if (targetDecl) {
-    if (targetDecl->hasAttr<ReturnsTwiceAttr>())
-      funcAttrsBuilder.addAttribute(llvm::Attribute::ReturnsTwice);
-    if (targetDecl->hasAttr<NoThrowAttr>())
-      funcAttrsBuilder.addAttribute(llvm::Attribute::NoUnwind);
-    if (targetDecl->hasAttr<NoReturnAttr>())
-      funcAttrsBuilder.addAttribute(llvm::Attribute::NoReturn);
-    if (targetDecl->hasAttr<ColdAttr>())
-      funcAttrsBuilder.addAttribute(llvm::Attribute::Cold);
-    if (targetDecl->hasAttr<HotAttr>())
-      funcAttrsBuilder.addAttribute(llvm::Attribute::Hot);
-    if (targetDecl->hasAttr<NoDuplicateAttr>())
-      funcAttrsBuilder.addAttribute(llvm::Attribute::NoDuplicate);
-    if (targetDecl->hasAttr<ConvergentAttr>())
-      funcAttrsBuilder.addAttribute(llvm::Attribute::Convergent);
-
-    if (const FunctionDecl *Fn = dyn_cast<FunctionDecl>(targetDecl)) {
-      addAttributesFromFunctionProtoType(
-          funcAttrsBuilder, Fn->getType()->getAs<FunctionProtoType>());
-      if (AttrOnCallSite && Fn->isReplaceableGlobalAllocationFunction()) {
-        // A sane operator new returns a non-aliasing pointer.
-        auto Kind = Fn->getDeclName().getCXXOverloadedOperator();
-        if (CGM.getCodeGenOpts().AssumeSaneOperatorNew &&
-            (Kind == OO_New || Kind == OO_Array_New))
-          retAttrsBuilder.addAttribute(llvm::Attribute::NoAlias);
-      }
-      const CXXMethodDecl *MD = dyn_cast<CXXMethodDecl>(Fn);
-      const bool isVirtualCall = MD && MD->isVirtual();
-      // Don't use [[noreturn]], _Noreturn or [[no_builtin]] for a call to a
-      // virtual function. These attributes are not inherited by overloads.
-      if (!(AttrOnCallSite && isVirtualCall)) {
-        if (Fn->isNoReturn())
-          funcAttrsBuilder.addAttribute(llvm::Attribute::NoReturn);
-        NBA = Fn->getAttr<NoBuiltinAttr>();
-      }
-      // Only place nomerge attribute on call sites, never functions. This
-      // allows it to work on indirect virtual function calls.
-      if (AttrOnCallSite && targetDecl->hasAttr<NoMergeAttr>())
-        funcAttrsBuilder.addAttribute(llvm::Attribute::NoMerge);
-    }
-
-    // 'const', 'pure' and 'noalias' attributed functions are also nounwind.
-    if (targetDecl->hasAttr<ConstAttr>()) {
-      funcAttrsBuilder.addAttribute(llvm::Attribute::ReadNone);
-      funcAttrsBuilder.addAttribute(llvm::Attribute::NoUnwind);
-      // gcc specifies that 'const' functions have greater restrictions than
-      // 'pure' functions, so they also cannot have infinite loops.
-      funcAttrsBuilder.addAttribute(llvm::Attribute::WillReturn);
-    } else if (targetDecl->hasAttr<PureAttr>()) {
-      funcAttrsBuilder.addAttribute(llvm::Attribute::ReadOnly);
-      funcAttrsBuilder.addAttribute(llvm::Attribute::NoUnwind);
-      // gcc specifies that 'pure' functions cannot have infinite loops.
-      funcAttrsBuilder.addAttribute(llvm::Attribute::WillReturn);
-    } else if (targetDecl->hasAttr<NoAliasAttr>()) {
-      funcAttrsBuilder.addAttribute(llvm::Attribute::ArgMemOnly);
-      funcAttrsBuilder.addAttribute(llvm::Attribute::NoUnwind);
-    }
-    if (targetDecl->hasAttr<RestrictAttr>())
-      retAttrsBuilder.addAttribute(llvm::Attribute::NoAlias);
-    if (targetDecl->hasAttr<ReturnsNonNullAttr>() &&
-        !CGM.getCodeGenOpts().NullPointerIsValid)
-      retAttrsBuilder.addAttribute(llvm::Attribute::NonNull);
-    if (targetDecl->hasAttr<AnyX86NoCallerSavedRegistersAttr>())
-      funcAttrsBuilder.addAttribute("no_caller_saved_registers",
-                                    UnitAttr::get(ctx));
-    if (targetDecl->hasAttr<AnyX86NoCfCheckAttr>())
-      funcAttrsBuilder.addAttribute(llvm::Attribute::NoCfCheck);
-    if (targetDecl->hasAttr<LeafAttr>())
-      funcAttrsBuilder.addAttribute(llvm::Attribute::NoCallback);
-
-    HasOptnone = targetDecl->hasAttr<OptimizeNoneAttr>();
-    if (auto *AllocSize = targetDecl->getAttr<AllocSizeAttr>()) {
-      Optional<unsigned> NumElemsParam;
-      if (AllocSize->getNumElemsParam().isValid())
-        NumElemsParam = AllocSize->getNumElemsParam().getLLVMIndex();
-      uint64_t RawArgs = packAllocSizeArgs(
-          AllocSize->getElemSizeParam().getLLVMIndex(), NumElemsParam);
-      funcAttrsBuilder.addAttribute(llvm::Attribute::AllocSize, RawArgs);
-    }
-
-    if (targetDecl->hasAttr<OpenCLKernelAttr>()) {
-      if (CGM.getLangOpts().OpenCLVersion <= 120) {
-        // OpenCL v1.2 Work groups are always uniform
-        funcAttrsBuilder.addAttribute("uniform-work-group-size",
-                                      StringAttr::get(ctx, "true"));
-      } else {
-        // OpenCL v2.0 Work groups may be whether uniform or not.
-        // '-cl-uniform-work-group-size' compile option gets a hint
-        // to the compiler that the global work-size be a multiple of
-        // the work-group size specified to clEnqueueNDRangeKernel
-        // (i.e. work groups are uniform).
-        funcAttrsBuilder.addAttribute(
-            "uniform-work-group-size",
-            StringAttr::get(
-                ctx, llvm::toStringRef(CGM.getCodeGenOpts().UniformWGSize)));
-      }
-    }
-  }
-
-  // Attach "no-builtins" attributes to:
-  // * call sites: both `nobuiltin` and "no-builtins" or "no-builtin-<name>".
-  // * definitions: "no-builtins" or "no-builtin-<name>" only.
-  // The attributes can come from:
-  // * LangOpts: -ffreestanding, -fno-builtin, -fno-builtin-<name>
-  // * FunctionDecl attributes: __attribute__((no_builtin(...)))
-  addNoBuiltinAttributes(funcAttrsBuilder, CGM.getLangOpts(), NBA);
-
-// Collect function IR attributes based on global settiings.
-// TODO
-#if 0
-  getDefaultFunctionAttributes(Name, HasOptnone, AttrOnCallSite, funcAttrsBuilder);
-#endif
-
-  // Override some default IR attributes based on declaration-specific
-  // information.
-  if (targetDecl) {
-    if (targetDecl->hasAttr<NoSpeculativeLoadHardeningAttr>())
-      funcAttrsBuilder.removeAttribute(
-          llvm::Attribute::SpeculativeLoadHardening);
-    if (targetDecl->hasAttr<SpeculativeLoadHardeningAttr>())
-      funcAttrsBuilder.addAttribute(llvm::Attribute::SpeculativeLoadHardening);
-    if (targetDecl->hasAttr<NoSplitStackAttr>())
-      funcAttrsBuilder.removeAttribute("split-stack");
-    if (targetDecl->hasAttr<ZeroCallUsedRegsAttr>()) {
-      // A function "__attribute__((...))" overrides the command-line flag.
-      auto Kind =
-          targetDecl->getAttr<ZeroCallUsedRegsAttr>()->getZeroCallUsedRegs();
-      funcAttrsBuilder.removeAttribute("zero-call-used-regs");
-      funcAttrsBuilder.addAttribute(
-          "zero-call-used-regs",
-          StringAttr::get(
-              ctx,
-              ZeroCallUsedRegsAttr::ConvertZeroCallUsedRegsKindToStr(Kind)));
-    }
-
-    // Add NonLazyBind attribute to function declarations when -fno-plt is used.
-    if (CGM.getCodeGenOpts().NoPLT) {
-      if (auto *Fn = dyn_cast<FunctionDecl>(targetDecl)) {
-        if (!Fn->isDefined() && !AttrOnCallSite) {
-          funcAttrsBuilder.addAttribute(llvm::Attribute::NonLazyBind);
-        }
-      }
-    }
-  }
-
-  // Add "sample-profile-suffix-elision-policy" attribute for internal linkage
-  // functions with -funique-internal-linkage-names.
-  if (targetDecl && CGM.getCodeGenOpts().UniqueInternalLinkageNames) {
-    if (isa<FunctionDecl>(targetDecl)) {
-      if (CGM.getFunctionLinkage(CalleeInfo.getCalleeDecl()) ==
-          llvm::GlobalValue::InternalLinkage)
-        funcAttrsBuilder.addAttribute("sample-profile-suffix-elision-policy",
-                                      StringAttr::get(ctx, "selected"));
-    }
-  }
-
-  // Collect non-call-site function IR attributes from declaration-specific
-  // information.
-  if (!AttrOnCallSite) {
-    if (targetDecl && targetDecl->hasAttr<CmseNSEntryAttr>())
-      funcAttrsBuilder.addAttribute("cmse_nonsecure_entry", UnitAttr::get(ctx));
-
-    // Whether tail calls are enabled.
-    auto shouldDisableTailCalls = [&] {
-      // Should this be honored in getDefaultFunctionAttributes?
-      if (CGM.getCodeGenOpts().DisableTailCalls)
-        return true;
-
-      if (!targetDecl)
-        return false;
-
-      if (targetDecl->hasAttr<DisableTailCallsAttr>() ||
-          targetDecl->hasAttr<AnyX86InterruptAttr>())
-        return true;
-
-      if (CGM.getCodeGenOpts().NoEscapingBlockTailCalls) {
-        if (const auto *BD = dyn_cast<BlockDecl>(targetDecl))
-          if (!BD->doesNotEscape())
-            return true;
-      }
-
-      return false;
-    };
-    if (shouldDisableTailCalls())
-      funcAttrsBuilder.addAttribute("disable-tail-calls",
-                                    StringAttr::get(ctx, "true"));
-
-      // TODO
-#if 0
-    // CPU/feature overrides.  addDefaultFunctionDefinitionAttributes
-    // handles these separately to set them based on the global defaults.
-    getCPUAndFeaturesAttributes(CalleeInfo.getCalleeDecl(), funcAttrsBuilder);
-#endif
-  }
-
-  // Collect attributes from arguments and return values.
-  ClangToLLVMArgMapping IRFunctionArgs(CGM.getContext(), FI);
-
-  QualType RetTy = FI.getReturnType();
-  const CodeGen::ABIArgInfo &RetAI = FI.getReturnInfo();
-  const llvm::DataLayout &DL = CGM.getDataLayout();
-
-  // C++ explicitly makes returning undefined values UB. C's rule only applies
-  // to used values, so we never mark them noundef for now.
-  bool HasStrictReturn = CGM.getLangOpts().CPlusPlus;
-  if (targetDecl && HasStrictReturn) {
-    if (const FunctionDecl *FDecl = dyn_cast<FunctionDecl>(targetDecl))
-      HasStrictReturn &= !FDecl->isExternC();
-    else if (const VarDecl *VDecl = dyn_cast<VarDecl>(targetDecl))
-      // Function pointer
-      HasStrictReturn &= !VDecl->isExternC();
-  }
-
-  // We don't want to be too aggressive with the return checking, unless
-  // it's explicit in the code opts or we're using an appropriate sanitizer.
-  // Try to respect what the programmer intended.
-  HasStrictReturn &= CGM.getCodeGenOpts().StrictReturn ||
-                     !CGM.MayDropFunctionReturn(CGM.getContext(), RetTy) ||
-                     CGM.getLangOpts().Sanitize.has(SanitizerKind::Memory) ||
-                     CGM.getLangOpts().Sanitize.has(SanitizerKind::Return);
-
-  // Determine if the return type could be partially undef
-  if (CGM.getCodeGenOpts().EnableNoundefAttrs && HasStrictReturn) {
-    if (!RetTy->isVoidType() &&
-        RetAI.getKind() != CodeGen::ABIArgInfo::Indirect &&
-        CodeGenUtils::determineNoUndef(RetTy, CGM.getTypes(), DL, RetAI))
-      retAttrsBuilder.addAttribute(llvm::Attribute::NoUndef);
-  }
-
-  switch (RetAI.getKind()) {
-  case CodeGen::ABIArgInfo::Extend:
-    if (RetAI.isSignExt())
-      retAttrsBuilder.addAttribute(llvm::Attribute::SExt);
-    else
-      retAttrsBuilder.addAttribute(llvm::Attribute::ZExt);
-    LLVM_FALLTHROUGH;
-  case CodeGen::ABIArgInfo::Direct:
-    if (RetAI.getInReg())
-      retAttrsBuilder.addAttribute(llvm::Attribute::InReg);
-    break;
-  case CodeGen::ABIArgInfo::Ignore:
-    break;
-
-  case CodeGen::ABIArgInfo::InAlloca:
-  case CodeGen::ABIArgInfo::Indirect: {
-    // inalloca and sret disable readnone and readonly
-    funcAttrsBuilder.removeAttribute(llvm::Attribute::ReadOnly)
-        .removeAttribute(llvm::Attribute::ReadNone);
-    break;
-  }
-
-  case CodeGen::ABIArgInfo::CoerceAndExpand:
-    break;
-
-  case CodeGen::ABIArgInfo::Expand:
-  case CodeGen::ABIArgInfo::IndirectAliased:
-    llvm_unreachable("Invalid ABI kind for return argument");
-  }
-
-  if (!IsThunk) {
-    // FIXME: fix this properly, https://reviews.llvm.org/D100388
-    if (const auto *refTy = RetTy->getAs<ReferenceType>()) {
-      QualType PTy = refTy->getPointeeType();
-      if (!PTy->isIncompleteType() && PTy->isConstantSizeType())
-        retAttrsBuilder.addAttribute(
-            llvm::Attribute::Dereferenceable,
-            CGM.getMinimumObjectSize(PTy).getQuantity());
-      if (CGM.getContext().getTargetAddressSpace(PTy) == 0 &&
-          !CGM.getCodeGenOpts().NullPointerIsValid)
-        retAttrsBuilder.addAttribute(llvm::Attribute::NonNull);
-      if (PTy->isObjectType()) {
-        llvm::Align Alignment =
-            CGM.getNaturalPointeeTypeAlignment(RetTy).getAsAlign();
-        retAttrsBuilder.addAttribute(llvm::Attribute::Alignment,
-                                     Alignment.value());
-      }
-    }
-  }
-
-  bool hasUsedSRet = false;
-  SmallVector<mlir::NamedAttrList, 4> ArgAttrs(IRFunctionArgs.totalIRArgs());
-
-  // Attach attributes to sret.
-  if (IRFunctionArgs.hasSRetArg()) {
-    mlirclang::AttrBuilder SRETAttrs(*ctx);
-#if 0
-    // TODO
-    auto val = mlir::Attribute::get(ctx, llvm::Attribute::StructRet,
-                                    getMLIRType(RetTy));
-    SRETAttrs.addAttribute(llvm::Attribute::StructRet, val);
-#endif
-    hasUsedSRet = true;
-    if (RetAI.getInReg())
-      SRETAttrs.addAttribute(llvm::Attribute::InReg);
-    SRETAttrs.addAttribute(llvm::Attribute::Alignment,
-                           RetAI.getIndirectAlign().getQuantity());
-    ArgAttrs[IRFunctionArgs.getSRetArgNo()] = SRETAttrs.getAttrs();
-  }
-
-  // Attach attributes to inalloca argument.
-  if (IRFunctionArgs.hasInallocaArg()) {
-    mlirclang::AttrBuilder Attrs(*ctx);
-#if 0
-    // TODO
-    Attrs.addInAllocaAttr(FI.getArgStruct());
-#endif
-    ArgAttrs[IRFunctionArgs.getInallocaArgNo()] = Attrs.getAttrs();
-  }
-
-  // Apply `nonnull`, `dereferencable(N)` and `align N` to the `this` argument,
-  // unless this is a thunk function.
-  // FIXME: fix this properly, https://reviews.llvm.org/D100388
-  if (FI.isInstanceMethod() && !IRFunctionArgs.hasInallocaArg() &&
-      !FI.arg_begin()->type->isVoidPointerType() && !IsThunk) {
-    auto IRArgs = IRFunctionArgs.getIRArgs(0);
-
-    assert(IRArgs.second == 1 && "Expected only a single `this` pointer.");
-
-    mlirclang::AttrBuilder attrsBuilder(*ctx);
-
-    QualType ThisTy =
-        FI.arg_begin()->type.castAs<clang::PointerType>()->getPointeeType();
-
-    if (!CGM.getCodeGenOpts().NullPointerIsValid &&
-        CGM.getContext().getTargetAddressSpace(FI.arg_begin()->type) == 0) {
-      attrsBuilder.addAttribute(llvm::Attribute::NonNull);
-      attrsBuilder.addAttribute(llvm::Attribute::Dereferenceable,
-                                CGM.getMinimumObjectSize(ThisTy).getQuantity());
-    } else {
-      // FIXME dereferenceable should be correct here, regardless of
-      // NullPointerIsValid. However, dereferenceable currently does not always
-      // respect NullPointerIsValid and may imply nonnull and break the program.
-      // See https://reviews.llvm.org/D66618 for discussions.
-      attrsBuilder.addAttribute(
-          llvm::Attribute::DereferenceableOrNull,
-          CGM.getMinimumObjectSize(FI.arg_begin()
-                                       ->type.castAs<clang::PointerType>()
-                                       ->getPointeeType())
-              .getQuantity());
-    }
-
-    llvm::Align Alignment =
-        CGM.getNaturalTypeAlignment(ThisTy, /*BaseInfo=*/nullptr,
-                                    /*TBAAInfo=*/nullptr,
-                                    /*forPointeeType=*/true)
-            .getAsAlign();
-    attrsBuilder.addAttribute(llvm::Attribute::Alignment, Alignment.value());
-    ArgAttrs[IRArgs.first] = attrsBuilder.getAttrs();
-  }
-
-  unsigned ArgNo = 0;
-  for (CodeGen::CGFunctionInfo::const_arg_iterator I = FI.arg_begin(),
-                                                   E = FI.arg_end();
-       I != E; ++I, ++ArgNo) {
-    QualType ParamType = I->type;
-    const CodeGen::ABIArgInfo &AI = I->info;
-    mlirclang::AttrBuilder attrsBuilder(*ctx);
-
-    // Add attribute for padding argument, if necessary.
-    if (IRFunctionArgs.hasPaddingArg(ArgNo)) {
-      if (AI.getPaddingInReg()) {
-        ArgAttrs[IRFunctionArgs.getPaddingArgNo(ArgNo)] =
-            mlirclang::AttrBuilder(*ctx)
-                .addAttribute(llvm::Attribute::InReg)
-                .getAttrs();
-      }
-    }
-
-    // Decide whether the argument we're handling could be partially undef
-    if (CGM.getCodeGenOpts().EnableNoundefAttrs &&
-        CodeGenUtils::determineNoUndef(ParamType, CGM.getTypes(), DL, AI)) {
-      attrsBuilder.addAttribute(llvm::Attribute::NoUndef);
-    }
-
-    // 'restrict' -> 'noalias' is done in EmitFunctionProlog when we
-    // have the corresponding parameter variable.  It doesn't make
-    // sense to do it here because parameters are so messed up.
-    switch (AI.getKind()) {
-    case CodeGen::ABIArgInfo::Extend:
-      if (AI.isSignExt())
-        attrsBuilder.addAttribute(llvm::Attribute::SExt);
-      else
-        attrsBuilder.addAttribute(llvm::Attribute::ZExt);
-      LLVM_FALLTHROUGH;
-    case CodeGen::ABIArgInfo::Direct:
-      if (ArgNo == 0 && FI.isChainCall())
-        attrsBuilder.addAttribute(llvm::Attribute::Nest);
-      else if (AI.getInReg())
-        attrsBuilder.addAttribute(llvm::Attribute::InReg);
-      attrsBuilder.addAttribute(llvm::Attribute::StackAlignment,
-                                AI.getDirectAlign());
-      break;
-
-    case CodeGen::ABIArgInfo::Indirect: {
-      if (AI.getInReg())
-        attrsBuilder.addAttribute(llvm::Attribute::InReg);
-
-#if 0
-// TODO
-      if (AI.getIndirectByVal())
-        attrsBuilder.addByValAttr(CGM.getTypes().ConvertTypeForMem(ParamType));
-#endif
-
-      auto *Decl = ParamType->getAsRecordDecl();
-      if (CGM.getCodeGenOpts().PassByValueIsNoAlias && Decl &&
-          Decl->getArgPassingRestrictions() == RecordDecl::APK_CanPassInRegs)
-        // When calling the function, the pointer passed in will be the only
-        // reference to the underlying object. Mark it accordingly.
-        attrsBuilder.addAttribute(llvm::Attribute::NoAlias);
-
-      // TODO: We could add the byref attribute if not byval, but it would
-      // require updating many testcases.
-
-      CharUnits Align = AI.getIndirectAlign();
-
-      // In a byval argument, it is important that the required
-      // alignment of the type is honored, as LLVM might be creating a
-      // *new* stack object, and needs to know what alignment to give
-      // it. (Sometimes it can deduce a sensible alignment on its own,
-      // but not if clang decides it must emit a packed struct, or the
-      // user specifies increased alignment requirements.)
-      //
-      // This is different from indirect *not* byval, where the object
-      // exists already, and the align attribute is purely
-      // informative.
-      assert(!Align.isZero());
-
-      // For now, only add this when we have a byval argument.
-      // TODO: be less lazy about updating test cases.
-      if (AI.getIndirectByVal())
-        attrsBuilder.addAttribute(llvm::Attribute::Alignment,
-                                  Align.getQuantity());
-
-      // byval disables readnone and readonly.
-      funcAttrsBuilder.removeAttribute(llvm::Attribute::ReadOnly)
-          .removeAttribute(llvm::Attribute::ReadNone);
-
-      break;
-    }
-    case CodeGen::ABIArgInfo::IndirectAliased: {
-      CharUnits Align = AI.getIndirectAlign();
-#if 0
-      //TODO
-      attrsBuilder.addByRefAttr(CGM.getTypes().ConvertTypeForMem(ParamType));
-#endif
-      attrsBuilder.addAttribute(llvm::Attribute::Alignment,
-                                Align.getQuantity());
-      break;
-    }
-    case CodeGen::ABIArgInfo::Ignore:
-    case CodeGen::ABIArgInfo::Expand:
-    case CodeGen::ABIArgInfo::CoerceAndExpand:
-      break;
-
-    case CodeGen::ABIArgInfo::InAlloca:
-      // inalloca disables readnone and readonly.
-      funcAttrsBuilder.removeAttribute(llvm::Attribute::ReadOnly)
-          .removeAttribute(llvm::Attribute::ReadNone);
-      continue;
-    }
-
-    if (const auto *RefTy = ParamType->getAs<ReferenceType>()) {
-      QualType PTy = RefTy->getPointeeType();
-      if (!PTy->isIncompleteType() && PTy->isConstantSizeType())
-        attrsBuilder.addAttribute(llvm::Attribute::Dereferenceable,
-                                  CGM.getMinimumObjectSize(PTy).getQuantity());
-      if (CGM.getContext().getTargetAddressSpace(PTy) == 0 &&
-          !CGM.getCodeGenOpts().NullPointerIsValid)
-        attrsBuilder.addAttribute(llvm::Attribute::NonNull);
-      if (PTy->isObjectType()) {
-        llvm::Align Alignment =
-            CGM.getNaturalPointeeTypeAlignment(ParamType).getAsAlign();
-        attrsBuilder.addAttribute(llvm::Attribute::Alignment,
-                                  Alignment.value());
-      }
-    }
-
-    // From OpenCL spec v3.0.10 section 6.3.5 Alignment of Types:
-    // > For arguments to a __kernel function declared to be a pointer to a
-    // > data type, the OpenCL compiler can assume that the pointee is always
-    // > appropriately aligned as required by the data type.
-    if (targetDecl && targetDecl->hasAttr<OpenCLKernelAttr>() &&
-        ParamType->isPointerType()) {
-      QualType PTy = ParamType->getPointeeType();
-      if (!PTy->isIncompleteType() && PTy->isConstantSizeType()) {
-        CharUnits Alignment = CGM.getNaturalPointeeTypeAlignment(ParamType);
-        attrsBuilder.addAttribute(llvm::Attribute::Alignment,
-                                  Alignment.getQuantity());
-      }
-    }
-
-    switch (FI.getExtParameterInfo(ArgNo).getABI()) {
-    case ParameterABI::Ordinary:
-      break;
-
-    case ParameterABI::SwiftIndirectResult: {
-      // Add 'sret' if we haven't already used it for something, but
-      // only if the result is void.
-#if 0      
-      if (!hasUsedSRet && RetTy->isVoidType()) {
-        //TODO
-        attrsBuilder.addStructRetAttr(getTypes().ConvertTypeForMem(ParamType));
-        hasUsedSRet = true;
-    }
-#endif
-      // Add 'noalias' in either case.
-      attrsBuilder.addAttribute(llvm::Attribute::NoAlias);
-
-      // Add 'dereferenceable' and 'alignment'.
-      auto PTy = ParamType->getPointeeType();
-      if (!PTy->isIncompleteType() && PTy->isConstantSizeType()) {
-        auto info = CGM.getContext().getTypeInfoInChars(PTy);
-        attrsBuilder.addAttribute(llvm::Attribute::Dereferenceable,
-                                  info.Width.getQuantity());
-        attrsBuilder.addAttribute(llvm::Attribute::Alignment,
-                                  info.Align.getQuantity());
-      }
-      break;
-    }
-
-    case ParameterABI::SwiftErrorResult:
-      attrsBuilder.addAttribute(llvm::Attribute::SwiftError);
-      break;
-
-    case ParameterABI::SwiftContext:
-      attrsBuilder.addAttribute(llvm::Attribute::SwiftSelf);
-      break;
-
-    case ParameterABI::SwiftAsyncContext:
-      attrsBuilder.addAttribute(llvm::Attribute::SwiftAsync);
-      break;
-    }
-
-    if (FI.getExtParameterInfo(ArgNo).isNoEscape())
-      attrsBuilder.addAttribute(llvm::Attribute::NoCapture);
-
-    if (attrsBuilder.hasAttributes()) {
-      unsigned FirstIRArg, NumIRArgs;
-      std::tie(FirstIRArg, NumIRArgs) = IRFunctionArgs.getIRArgs(ArgNo);
-      for (unsigned i = 0; i < NumIRArgs; i++)
-        ArgAttrs[FirstIRArg + i].append(attrsBuilder.getAttrs());
-    }
-  }
-  assert(ArgNo == FI.arg_size());
-
-  AttrList.addAttrs(funcAttrsBuilder, retAttrsBuilder, ArgAttrs);
-}
-
 void MLIRASTConsumer::setMLIRFunctionAttributes(
     mlir::FunctionOpInterface function, const FunctionToEmit &FTE,
-<<<<<<< HEAD
     const CodeGen::CGFunctionInfo &FI, bool IsThunk, bool ShouldEmit) {
-=======
-    LLVM::Linkage lnk) const {
->>>>>>> 217291fb
   using Attribute = llvm::Attribute;
 
   const FunctionDecl &FD = FTE.getDecl();
   MLIRContext *ctx = module->getContext();
   mlirclang::AttrBuilder attrBuilder(*ctx);
 
-<<<<<<< HEAD
   LLVM::Linkage lnk = getMLIRLinkage(getLLVMLinkageType(FD, ShouldEmit));
-=======
->>>>>>> 217291fb
   attrBuilder.addAttribute("llvm.linkage",
                            mlir::LLVM::LinkageAttr::get(ctx, lnk));
 
@@ -4780,22 +3915,6 @@
   LLVM_DEBUG(llvm::dbgs() << "Setting attributes for " << FD.getNameAsString()
                           << "\n");
 
-<<<<<<< HEAD
-#if 0
-  const auto *FPT = FD.getType()->getAs<FunctionProtoType>();
-  CodeGen::CGCalleeInfo CalleeInfo(FPT);
-
-  mlirclang::AttributeList PAL;
-  constructAttributeList(FI, CalleeInfo, PAL, /*AttrOnCallSite=*/false,
-                         IsThunk);
-
-  NamedAttrList attrs(function->getAttrDictionary());
-  attrs.append(PAL.getFnAttrs());
-  function->setAttrs(attrs.getDictionary(ctx));
-#else
-
-=======
->>>>>>> 217291fb
   // Mark a SYCL kernel as a SPIRV kernel.
   if (FD.hasAttr<SYCLKernelAttr>()) {
     attrBuilder
@@ -4836,7 +3955,6 @@
   NamedAttrList attrs(function->getAttrDictionary());
   attrs.append(attrBuilder.getAttrs());
   function->setAttrs(attrs.getDictionary(ctx));
-#endif
 }
 
 void MLIRASTConsumer::setMLIRFunctionParmsAttributes(
@@ -4844,7 +3962,7 @@
     const SmallVectorImpl<CodeGenUtils::ParmDesc> &parmDescriptors) const {
   assert(function.getNumArguments() == parmDescriptors.size() && "Mismatch");
 
-  SmallVector<mlir::NamedAttrList, 4> parmAttrs;
+  SmallVector<std::vector<mlir::NamedAttribute>, 4> parmAttrs;
   CodeGenUtils::ParmDesc::getAttributes(parmDescriptors, parmAttrs);
 
   for (unsigned argIndex : llvm::seq<unsigned>(0, function.getNumArguments()))
@@ -4857,7 +3975,7 @@
     const SmallVectorImpl<CodeGenUtils::ResultDesc> &resDescriptors) const {
   assert(function.getNumResults() == resDescriptors.size() && "Mismatch");
 
-  SmallVector<mlir::NamedAttrList, 2> resAttrs;
+  SmallVector<std::vector<mlir::NamedAttribute>, 2> resAttrs;
   CodeGenUtils::ResultDesc::getAttributes(resDescriptors, resAttrs);
 
   for (unsigned resIndex : llvm::seq<unsigned>(0, function.getNumResults()))
