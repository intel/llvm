//===--- CGCall.cc - Encapsulate calling convention details ---------------===//
//
// Part of the LLVM Project, under the Apache License v2.0 with LLVM Exceptions.
// See https://llvm.org/LICENSE.txt for license information.
// SPDX-License-Identifier: Apache-2.0 WITH LLVM-exception
//
//===----------------------------------------------------------------------===//

#include "TypeUtils.h"
#include "clang-mlir.h"
#include "utils.h"

#include "mlir/Dialect/GPU/IR/GPUDialect.h"
#include "mlir/Dialect/SYCL/IR/SYCLOps.h"
#include "mlir/Target/LLVMIR/TypeFromLLVM.h"

#define DEBUG_TYPE "CGCall"

using namespace clang;
using namespace mlir;
using namespace mlir::arith;
using namespace mlir::func;
using namespace mlirclang;

extern llvm::cl::opt<bool> GenerateAllSYCLFuncs;

/******************************************************************************/
/*                           Utility Functions                                */
/******************************************************************************/

/// Try to typecast the caller arg of type MemRef to fit the corresponding
/// callee arg type. We only deal with the cast where src and dst have the same
/// shape size and elem type, and just the first shape differs: src has -1 and
/// dst has a constant integer.
static mlir::Value castCallerMemRefArg(mlir::Value callerArg,
                                       mlir::Type calleeArgType,
                                       mlir::OpBuilder &b) {
  mlir::OpBuilder::InsertionGuard guard(b);
  mlir::Type callerArgType = callerArg.getType();

  if (MemRefType dstTy = calleeArgType.dyn_cast_or_null<MemRefType>()) {
    MemRefType srcTy = callerArgType.dyn_cast<MemRefType>();
    if (srcTy && dstTy.getElementType() == srcTy.getElementType() &&
        dstTy.getMemorySpace() == srcTy.getMemorySpace()) {
      auto srcShape = srcTy.getShape();
      auto dstShape = dstTy.getShape();

      if (srcShape.size() == dstShape.size() && !srcShape.empty() &&
          srcShape[0] == -1 &&
          std::equal(std::next(srcShape.begin()), srcShape.end(),
                     std::next(dstShape.begin()))) {
        b.setInsertionPointAfterValue(callerArg);

        return b.create<mlir::memref::CastOp>(callerArg.getLoc(), calleeArgType,
                                              callerArg);
      }
    }
  }

  // Return the original value when casting fails.
  return callerArg;
}

/// Typecast the caller args to match the callee's signature. Mismatches that
/// cannot be resolved by given rules won't raise exceptions, e.g., if the
/// expected type for an arg is memref<10xi8> while the provided is
/// memref<20xf32>, we will simply ignore the case in this function and wait for
/// the rest of the pipeline to detect it.
static void castCallerArgs(mlir::func::FuncOp callee,
                           llvm::SmallVectorImpl<mlir::Value> &args,
                           mlir::OpBuilder &b) {
  mlir::FunctionType funcTy = callee.getFunctionType();
  assert(args.size() == funcTy.getNumInputs() &&
         "The caller arguments should have the same size as the number of "
         "callee arguments as the interface.");

  LLVM_DEBUG({
    llvm::dbgs() << "funcTy: " << funcTy << "\n";
    llvm::dbgs() << "args: \n";
    for (const mlir::Value &arg : args)
      llvm::dbgs().indent(2) << arg << "\n";
  });

  for (unsigned i = 0; i < args.size(); ++i) {
    mlir::Type calleeArgType = funcTy.getInput(i);
    mlir::Type callerArgType = args[i].getType();

    if (calleeArgType == callerArgType)
      continue;

    if (calleeArgType.isa<MemRefType>())
      args[i] = castCallerMemRefArg(args[i], calleeArgType, b);
    assert(calleeArgType == args[i].getType() && "Callsite argument mismatch");
  }
}

/******************************************************************************/
/*                               MLIRScanner                                  */
/******************************************************************************/

ValueCategory MLIRScanner::CallHelper(
    mlir::func::FuncOp tocall, QualType objType,
    ArrayRef<std::pair<ValueCategory, clang::Expr *>> arguments,
    QualType retType, bool retReference, clang::Expr *expr,
    const FunctionDecl *callee) {
  SmallVector<mlir::Value, 4> args;
  auto fnType = tocall.getFunctionType();
<<<<<<< HEAD
  GlobalDecl GD;
  if (auto CC = dyn_cast<CXXConstructorDecl>(callee))
    GD = GlobalDecl(CC, CXXCtorType::Ctor_Complete);
  else if (auto CC = dyn_cast<CXXDestructorDecl>(callee))
    GD = GlobalDecl(CC, CXXDtorType::Dtor_Complete);
  else
    GD = GlobalDecl(callee);
  const clang::CodeGen::CGFunctionInfo &FI =
      Glob.getCGM().getTypes().arrangeGlobalDeclaration(GD);
  auto FuncInfos = FI.arguments();
=======
  const CodeGen::CGFunctionInfo &FI = Glob.GetOrCreateCGFunctionInfo(callee);
  auto FIArgs = FI.arguments();
>>>>>>> 9c1c1214

  size_t i = 0;
  // map from declaration name to mlir::value
  std::map<std::string, mlir::Value> mapFuncOperands;

  for (auto pair : arguments) {

    ValueCategory arg = std::get<0>(pair);
    clang::Expr *a = std::get<1>(pair);

    LLVM_DEBUG({
      if (!arg.val) {
        expr->dump();
        a->dump();
      }
    });
    assert(arg.val && "expect not null");

    if (auto *ice = dyn_cast_or_null<ImplicitCastExpr>(a))
      if (auto *dre = dyn_cast<DeclRefExpr>(ice->getSubExpr()))
        mapFuncOperands.insert(
            make_pair(dre->getDecl()->getName().str(), arg.val));

    if (i >= fnType.getInputs().size() || (i != 0 && a == nullptr)) {
      LLVM_DEBUG({
        expr->dump();
        tocall.dump();
        fnType.dump();
        for (auto a : arguments)
          std::get<1>(a)->dump();
      });
      assert(false && "too many arguments in calls");
    }

    bool isReference =
        (i == 0 && a == nullptr) || a->isLValue() || a->isXValue();

    bool isArray = false;
    QualType aType = (i == 0 && a == nullptr) ? objType : a->getType();
    mlir::Type expectedType = Glob.getTypes().getMLIRType(aType, &isArray);

    LLVM_DEBUG({
      llvm::dbgs() << "aType: " << aType << "\n";
      llvm::dbgs() << "aType addrspace: "
                   << Glob.getCGM().getContext().getTargetAddressSpace(aType)
                   << "\n";
      llvm::dbgs() << "expectedType: " << expectedType << "\n";
    });

    if (auto PT = arg.val.getType().dyn_cast<LLVM::LLVMPointerType>()) {
      if (PT.getAddressSpace() == 5)
        arg.val = builder.create<LLVM::AddrSpaceCastOp>(
            loc, LLVM::LLVMPointerType::get(PT.getElementType(), 0), arg.val);
    }

    mlir::Value val = nullptr;
    if (!isReference) {
      if (isArray) {
        LLVM_DEBUG({
          if (!arg.isReference) {
            expr->dump();
            a->dump();
            llvm::errs() << " v: " << arg.val << "\n";
          }
        });
        assert(arg.isReference);

        auto mt =
            Glob.getTypes()
                .getMLIRType(
                    Glob.getCGM().getContext().getLValueReferenceType(aType))
                .cast<MemRefType>();

        LLVM_DEBUG({
          llvm::dbgs() << "mt: " << mt << "\n";
          llvm::dbgs() << "getLValueReferenceType(aType): "
                       << Glob.getCGM().getContext().getLValueReferenceType(
                              aType)
                       << "\n";
        });

        auto shape = std::vector<int64_t>(mt.getShape());
        assert(shape.size() == 2);

        auto pshape = shape[0];
        if (pshape == -1)
          shape[0] = 1;

        OpBuilder abuilder(builder.getContext());
        abuilder.setInsertionPointToStart(allocationScope);
        auto alloc = abuilder.create<mlir::memref::AllocaOp>(
            loc, mlir::MemRefType::get(shape, mt.getElementType(),
                                       MemRefLayoutAttrInterface(),
                                       mt.getMemorySpace()));
        ValueCategory(alloc, /*isRef*/ true)
            .store(builder, arg, /*isArray*/ isArray);
        shape[0] = pshape;
        val = builder.create<mlir::memref::CastOp>(
            loc,
            mlir::MemRefType::get(shape, mt.getElementType(),
                                  MemRefLayoutAttrInterface(),
                                  mt.getMemorySpace()),
            alloc);
      } else {
<<<<<<< HEAD
        if (FuncInfos[i].info.getKind() ==
                clang::CodeGen::ABIArgInfo::Indirect ||
            FuncInfos[i].info.getKind() ==
                clang::CodeGen::ABIArgInfo::IndirectAliased) {
=======
        if (FIArgs[i].info.getKind() == CodeGen::ABIArgInfo::Indirect ||
            FIArgs[i].info.getKind() == CodeGen::ABIArgInfo::IndirectAliased) {
>>>>>>> 9c1c1214
          OpBuilder abuilder(builder.getContext());
          abuilder.setInsertionPointToStart(allocationScope);
          auto Ty = Glob.getPointerOrMemRefType(arg.getValue(builder).getType(),
                                                /*IsAlloc*/ true);
          if (auto MemRefTy = Ty.dyn_cast<mlir::MemRefType>()) {
            val = abuilder.create<mlir::memref::AllocaOp>(loc, MemRefTy);
            val = abuilder.create<mlir::memref::CastOp>(
                loc, mlir::MemRefType::get(-1, arg.getValue(builder).getType()),
                val);
          } else {
            val = abuilder.create<mlir::LLVM::AllocaOp>(
                loc, Ty, abuilder.create<arith::ConstantIntOp>(loc, 1, 64), 0);
          }
          ValueCategory(val, /*isRef*/ true)
              .store(builder, arg.getValue(builder));
        } else
          val = arg.getValue(builder);

        if (val.getType().isa<LLVM::LLVMPointerType>() &&
            expectedType.isa<MemRefType>()) {
          val = builder.create<polygeist::Pointer2MemrefOp>(loc, expectedType,
                                                            val);
        }
        if (auto prevTy = val.getType().dyn_cast<mlir::IntegerType>()) {
          auto ipostTy = expectedType.cast<mlir::IntegerType>();
          if (prevTy != ipostTy)
            val = builder.create<arith::TruncIOp>(loc, ipostTy, val);
        }
      }
    } else {
      assert(arg.isReference);

      expectedType = Glob.getTypes().getMLIRType(
          Glob.getCGM().getContext().getLValueReferenceType(aType));

      val = arg.val;
      if (val.getType().isa<LLVM::LLVMPointerType>() &&
          expectedType.isa<MemRefType>())
        val =
            builder.create<polygeist::Pointer2MemrefOp>(loc, expectedType, val);

      val = castToMemSpaceOfType(val, expectedType);
    }
    assert(val);
    args.push_back(val);
    i++;
  }

  // handle lowerto pragma.
  if (LTInfo.SymbolTable.count(tocall.getName())) {
    SmallVector<mlir::Value> inputOperands;
    SmallVector<mlir::Value> outputOperands;
    for (StringRef input : LTInfo.InputSymbol)
      if (mapFuncOperands.find(input.str()) != mapFuncOperands.end())
        inputOperands.push_back(mapFuncOperands[input.str()]);
    for (StringRef output : LTInfo.OutputSymbol)
      if (mapFuncOperands.find(output.str()) != mapFuncOperands.end())
        outputOperands.push_back(mapFuncOperands[output.str()]);

    if (inputOperands.size() == 0)
      inputOperands.append(args);

    return ValueCategory(mlirclang::replaceFuncByOperation(
                             tocall, LTInfo.SymbolTable[tocall.getName()],
                             builder, inputOperands, outputOperands)
                             ->getResult(0),
                         /*isReference=*/false);
  }

  bool isArrayReturn = false;
  if (!retReference)
    Glob.getTypes().getMLIRType(retType, &isArrayReturn);

  mlir::Value alloc;
  if (isArrayReturn) {
    auto mt =
        Glob.getTypes()
            .getMLIRType(
                Glob.getCGM().getContext().getLValueReferenceType(retType))
            .cast<MemRefType>();

    auto shape = std::vector<int64_t>(mt.getShape());
    assert(shape.size() == 2);

    auto pshape = shape[0];
    if (pshape == -1)
      shape[0] = 1;

    OpBuilder abuilder(builder.getContext());
    abuilder.setInsertionPointToStart(allocationScope);
    alloc = abuilder.create<mlir::memref::AllocaOp>(
        loc, mlir::MemRefType::get(shape, mt.getElementType(),
                                   MemRefLayoutAttrInterface(),
                                   mt.getMemorySpace()));
    shape[0] = pshape;
    alloc = builder.create<mlir::memref::CastOp>(
        loc,
        mlir::MemRefType::get(shape, mt.getElementType(),
                              MemRefLayoutAttrInterface(), mt.getMemorySpace()),
        alloc);
    args.push_back(alloc);
  }

  if (auto *CU = dyn_cast<CUDAKernelCallExpr>(expr)) {
    auto l0 = Visit(CU->getConfig()->getArg(0));
    assert(l0.isReference);
    mlir::Value blocks[3];
    for (int i = 0; i < 3; i++) {
      mlir::Value val = l0.val;
      if (auto MT = val.getType().dyn_cast<MemRefType>()) {
        mlir::Value idx[] = {getConstantIndex(0), getConstantIndex(i)};
        assert(MT.getShape().size() == 2);
        blocks[i] = builder.create<IndexCastOp>(
            loc, mlir::IndexType::get(builder.getContext()),
            builder.create<mlir::memref::LoadOp>(loc, val, idx));
      } else {
        mlir::Value idx[] = {builder.create<arith::ConstantIntOp>(loc, 0, 32),
                             builder.create<arith::ConstantIntOp>(loc, i, 32)};
        auto PT = val.getType().cast<LLVM::LLVMPointerType>();
        auto ET = PT.getElementType().cast<LLVM::LLVMStructType>().getBody()[i];
        blocks[i] = builder.create<IndexCastOp>(
            loc, mlir::IndexType::get(builder.getContext()),
            builder.create<LLVM::LoadOp>(
                loc,
                builder.create<LLVM::GEPOp>(
                    loc, LLVM::LLVMPointerType::get(ET, PT.getAddressSpace()),
                    val, idx)));
      }
    }

    auto t0 = Visit(CU->getConfig()->getArg(1));
    assert(t0.isReference);
    mlir::Value threads[3];
    for (int i = 0; i < 3; i++) {
      mlir::Value val = t0.val;
      if (auto MT = val.getType().dyn_cast<MemRefType>()) {
        mlir::Value idx[] = {getConstantIndex(0), getConstantIndex(i)};
        assert(MT.getShape().size() == 2);
        threads[i] = builder.create<IndexCastOp>(
            loc, mlir::IndexType::get(builder.getContext()),
            builder.create<mlir::memref::LoadOp>(loc, val, idx));
      } else {
        mlir::Value idx[] = {builder.create<arith::ConstantIntOp>(loc, 0, 32),
                             builder.create<arith::ConstantIntOp>(loc, i, 32)};
        auto PT = val.getType().cast<LLVM::LLVMPointerType>();
        auto ET = PT.getElementType().cast<LLVM::LLVMStructType>().getBody()[i];
        threads[i] = builder.create<IndexCastOp>(
            loc, mlir::IndexType::get(builder.getContext()),
            builder.create<LLVM::LoadOp>(
                loc,
                builder.create<LLVM::GEPOp>(
                    loc, LLVM::LLVMPointerType::get(ET, PT.getAddressSpace()),
                    val, idx)));
      }
    }
    mlir::Value stream = nullptr;
    SmallVector<mlir::Value, 1> asyncDependencies;
    if (3 < CU->getConfig()->getNumArgs() &&
        !isa<CXXDefaultArgExpr>(CU->getConfig()->getArg(3))) {
      stream = Visit(CU->getConfig()->getArg(3)).getValue(builder);
      stream = builder.create<polygeist::StreamToTokenOp>(
          loc, builder.getType<gpu::AsyncTokenType>(), stream);
      assert(stream);
      asyncDependencies.push_back(stream);
    }
    auto op = builder.create<mlir::gpu::LaunchOp>(
        loc, blocks[0], blocks[1], blocks[2], threads[0], threads[1],
        threads[2],
        /*dynamic shmem size*/ nullptr,
        /*token type*/ stream ? stream.getType() : nullptr,
        /*dependencies*/ asyncDependencies);
    auto oldpoint = builder.getInsertionPoint();
    auto *oldblock = builder.getInsertionBlock();
    builder.setInsertionPointToStart(&op.getRegion().front());
    builder.create<CallOp>(loc, tocall, args);
    builder.create<gpu::TerminatorOp>(loc);
    builder.setInsertionPoint(oldblock, oldpoint);
    return nullptr;
  }

  // Try to rescue some mismatched types.
  castCallerArgs(tocall, args, builder);

  /// Try to emit SYCL operations before creating a CallOp
  mlir::Operation *op = EmitSYCLOps(expr, args);
  if (!op) {
    op = builder.create<CallOp>(loc, tocall, args);
  }

  if (isArrayReturn) {
    // TODO remedy return
    if (retReference)
      expr->dump();
    assert(!retReference);
    return ValueCategory(alloc, /*isReference*/ true);
  } else if (op->getNumResults()) {
    return ValueCategory(op->getResult(0),
                         /*isReference*/ retReference);
  } else
    return nullptr;
  llvm::errs() << "do not support indirecto call of " << tocall << "\n";
  assert(0 && "no indirect");
}

std::pair<ValueCategory, bool>
MLIRScanner::EmitClangBuiltinCallExpr(clang::CallExpr *expr) {
  switch (expr->getBuiltinCallee()) {
  case clang::Builtin::BImove:
  case clang::Builtin::BImove_if_noexcept:
  case clang::Builtin::BIforward:
  case clang::Builtin::BIas_const: {
    auto V = Visit(expr->getArg(0));
    return std::make_pair(V, true);
  }
  default:
    break;
  }
  return std::make_pair(ValueCategory(), false);
}

ValueCategory MLIRScanner::VisitCallExpr(clang::CallExpr *expr) {
  LLVM_DEBUG({
    llvm::dbgs() << "VisitCallExpr: ";
    expr->dump();
    llvm::dbgs() << "\n";
  });

  auto loc = getMLIRLocation(expr->getExprLoc());
  /*
  if (auto ic = dyn_cast<ImplicitCastExpr>(expr->getCallee()))
    if (auto sr = dyn_cast<DeclRefExpr>(ic->getSubExpr())) {
      if (sr->getDecl()->getIdentifier() &&
          sr->getDecl()->getName() == "__shfl_up_sync") {
        std::vector<mlir::Value> args;
        for (auto a : expr->arguments()) {
          args.push_back(Visit(a).getValue(builder));
        }
        builder.create<gpu::ShuffleOp>(loc, );
        assert(0 && "__shfl_up_sync unhandled");
        return nullptr;
      }
    }
  */

  auto valEmitted = EmitGPUCallExpr(expr);
  if (valEmitted.second)
    return valEmitted.first;

  valEmitted = EmitBuiltinOps(expr);
  if (valEmitted.second)
    return valEmitted.first;

  valEmitted = EmitClangBuiltinCallExpr(expr);
  if (valEmitted.second)
    return valEmitted.first;

  if (auto *oc = dyn_cast<CXXOperatorCallExpr>(expr)) {
    if (oc->getOperator() == clang::OO_EqualEqual) {
      if (auto *lhs = dyn_cast<CXXTypeidExpr>(expr->getArg(0))) {
        if (auto *rhs = dyn_cast<CXXTypeidExpr>(expr->getArg(1))) {
          QualType LT = lhs->isTypeOperand()
                            ? lhs->getTypeOperand(Glob.getCGM().getContext())
                            : lhs->getExprOperand()->getType();
          QualType RT = rhs->isTypeOperand()
                            ? rhs->getTypeOperand(Glob.getCGM().getContext())
                            : rhs->getExprOperand()->getType();
          llvm::Constant *LC = Glob.getCGM().GetAddrOfRTTIDescriptor(LT);
          llvm::Constant *RC = Glob.getCGM().GetAddrOfRTTIDescriptor(RT);
          auto postTy = Glob.getTypes()
                            .getMLIRType(expr->getType())
                            .cast<mlir::IntegerType>();
          return ValueCategory(
              builder.create<arith::ConstantIntOp>(loc, LC == RC, postTy),
              false);
        }
      }
    }
  }

  if (auto *oc = dyn_cast<CXXMemberCallExpr>(expr)) {
    if (auto *lhs = dyn_cast<CXXTypeidExpr>(oc->getImplicitObjectArgument())) {
      expr->getCallee()->dump();
      if (auto *ic = dyn_cast<MemberExpr>(expr->getCallee()))
        if (auto *sr = dyn_cast<NamedDecl>(ic->getMemberDecl())) {
          if (sr->getIdentifier() && sr->getName() == "name") {
            QualType LT = lhs->isTypeOperand()
                              ? lhs->getTypeOperand(Glob.getCGM().getContext())
                              : lhs->getExprOperand()->getType();
            llvm::Constant *LC = Glob.getCGM().GetAddrOfRTTIDescriptor(LT);
            while (auto *CE = dyn_cast<llvm::ConstantExpr>(LC))
              LC = CE->getOperand(0);
            std::string val = cast<llvm::GlobalVariable>(LC)->getName().str();
            return CommonArrayToPointer(ValueCategory(
                Glob.GetOrCreateGlobalLLVMString(loc, builder, val),
                /*isReference*/ true));
          }
        }
    }
  }

  if (auto *ps = dyn_cast<CXXPseudoDestructorExpr>(expr->getCallee())) {
    return Visit(ps);
  }

  if (auto *ic = dyn_cast<ImplicitCastExpr>(expr->getCallee()))
    if (auto *sr = dyn_cast<DeclRefExpr>(ic->getSubExpr())) {
      if (sr->getDecl()->getIdentifier() &&
          (sr->getDecl()->getName() == "atomicAdd" ||
           sr->getDecl()->getName() == "atomicOr" ||
           sr->getDecl()->getName() == "atomicAnd")) {
        std::vector<ValueCategory> args;
        for (auto *a : expr->arguments()) {
          args.push_back(Visit(a));
        }
        auto a0 = args[0].getValue(builder);
        auto a1 = args[1].getValue(builder);
        AtomicRMWKind op;
        LLVM::AtomicBinOp lop;
        if (sr->getDecl()->getName() == "atomicAdd") {
          if (a1.getType().isa<mlir::IntegerType>()) {
            op = AtomicRMWKind::addi;
            lop = LLVM::AtomicBinOp::add;
          } else {
            op = AtomicRMWKind::addf;
            lop = LLVM::AtomicBinOp::fadd;
          }
        } else if (sr->getDecl()->getName() == "atomicOr") {
          op = AtomicRMWKind::ori;
          lop = LLVM::AtomicBinOp::_or;
        } else if (sr->getDecl()->getName() == "atomicAnd") {
          op = AtomicRMWKind::andi;
          lop = LLVM::AtomicBinOp::_and;
        } else
          assert(0);

        if (a0.getType().isa<MemRefType>())
          return ValueCategory(
              builder.create<memref::AtomicRMWOp>(
                  loc, a1.getType(), op, a1, a0,
                  std::vector<mlir::Value>({getConstantIndex(0)})),
              /*isReference*/ false);
        else
          return ValueCategory(
              builder.create<LLVM::AtomicRMWOp>(loc, a1.getType(), lop, a0, a1,
                                                LLVM::AtomicOrdering::acq_rel),
              /*isReference*/ false);
      }
    }

  mlir::LLVM::TypeFromLLVMIRTranslator typeTranslator(*module->getContext());

  auto getLLVM = [&](Expr *E) -> mlir::Value {
    auto sub = Visit(E);
    if (!sub.val) {
      expr->dump();
      E->dump();
    }
    assert(sub.val);

    bool isReference = E->isLValue() || E->isXValue();
    if (isReference) {
      assert(sub.isReference);
      mlir::Value val = sub.val;
      if (auto mt = val.getType().dyn_cast<MemRefType>()) {
        val = builder.create<polygeist::Memref2PointerOp>(
            loc,
            LLVM::LLVMPointerType::get(mt.getElementType(),
                                       mt.getMemorySpaceAsInt()),
            val);
      }
      return val;
    }

    bool isArray = false;
    Glob.getTypes().getMLIRType(E->getType(), &isArray);

    if (isArray) {
      assert(sub.isReference);
      auto mt =
          Glob.getTypes()
              .getMLIRType(Glob.getCGM().getContext().getLValueReferenceType(
                  E->getType()))
              .cast<MemRefType>();
      auto shape = std::vector<int64_t>(mt.getShape());
      assert(shape.size() == 2);

      OpBuilder abuilder(builder.getContext());
      abuilder.setInsertionPointToStart(allocationScope);
      auto one = abuilder.create<ConstantIntOp>(loc, 1, 64);
      auto alloc = abuilder.create<mlir::LLVM::AllocaOp>(
          loc,
          LLVM::LLVMPointerType::get(
              typeTranslator.translateType(
                  anonymize(getLLVMType(E->getType(), Glob.getCGM()))),
              0),
          one, 0);
      ValueCategory(alloc, /*isRef*/ true)
          .store(builder, sub, /*isArray*/ isArray);
      sub = ValueCategory(alloc, /*isRef*/ true);
    }
    auto val = sub.getValue(builder);
    if (auto mt = val.getType().dyn_cast<MemRefType>()) {
      auto nt = typeTranslator
                    .translateType(
                        anonymize(getLLVMType(E->getType(), Glob.getCGM())))
                    .cast<LLVM::LLVMPointerType>();
      assert(nt.getAddressSpace() == mt.getMemorySpaceAsInt() &&
             "val does not have the same memory space as nt");
      val = builder.create<polygeist::Memref2PointerOp>(loc, nt, val);
    }
    return val;
  };

  if (auto *ic = dyn_cast<ImplicitCastExpr>(expr->getCallee()))
    if (auto *sr = dyn_cast<DeclRefExpr>(ic->getSubExpr())) {
      if (sr->getDecl()->getIdentifier() &&
          (sr->getDecl()->getName() == "__powf" ||
           sr->getDecl()->getName() == "pow" ||
           sr->getDecl()->getName() == "__nv_pow" ||
           sr->getDecl()->getName() == "__nv_powf" ||
           sr->getDecl()->getName() == "__powi" ||
           sr->getDecl()->getName() == "powi" ||
           sr->getDecl()->getName() == "__nv_powi" ||
           sr->getDecl()->getName() == "__nv_powi" ||
           sr->getDecl()->getName() == "powf")) {
        mlir::Type mlirType = Glob.getTypes().getMLIRType(expr->getType());
        std::vector<mlir::Value> args;
        for (auto *a : expr->arguments()) {
          args.push_back(Visit(a).getValue(builder));
        }
        if (args[1].getType().isa<mlir::IntegerType>())
          return ValueCategory(
              builder.create<LLVM::PowIOp>(loc, mlirType, args[0], args[1]),
              /*isReference*/ false);
        else
          return ValueCategory(
              builder.create<math::PowFOp>(loc, mlirType, args[0], args[1]),
              /*isReference*/ false);
      }
    }

  if (auto *ic = dyn_cast<ImplicitCastExpr>(expr->getCallee()))
    if (auto *sr = dyn_cast<DeclRefExpr>(ic->getSubExpr())) {
      if (sr->getDecl()->getIdentifier() &&
          sr->getDecl()->getName() == "__builtin_addressof") {
        auto V = Visit(expr->getArg(0));
        assert(V.isReference);
        mlir::Value val = V.val;
        mlir::Type T = Glob.getTypes().getMLIRType(expr->getType());
        if (T == val.getType())
          return ValueCategory(val, /*isRef*/ false);
        if (T.isa<LLVM::LLVMPointerType>()) {
          if (val.getType().isa<MemRefType>()) {
            assert(val.getType().cast<MemRefType>().getMemorySpaceAsInt() ==
                       T.cast<LLVM::LLVMPointerType>().getAddressSpace() &&
                   "val does not have the same memory space as T");
            val = builder.create<polygeist::Memref2PointerOp>(loc, T, val);
          } else if (T != val.getType())
            val = builder.create<LLVM::BitcastOp>(loc, T, val);
          return ValueCategory(val, /*isRef*/ false);
        } else {
          assert(T.isa<MemRefType>());
          if (val.getType().isa<MemRefType>())
            val = builder.create<polygeist::Memref2PointerOp>(
                loc,
                LLVM::LLVMPointerType::get(
                    builder.getI8Type(),
                    val.getType().cast<MemRefType>().getMemorySpaceAsInt()),
                val);
          if (val.getType().isa<LLVM::LLVMPointerType>())
            val = builder.create<polygeist::Pointer2MemrefOp>(loc, T, val);
          return ValueCategory(val, /*isRef*/ false);
        }
        expr->dump();
        llvm::errs() << " val: " << val << " T: " << T << "\n";
        assert(0 && "unhandled builtin addressof");
      }
    }

  if (auto *ic = dyn_cast<ImplicitCastExpr>(expr->getCallee()))
    if (auto *sr = dyn_cast<DeclRefExpr>(ic->getSubExpr())) {
      if (sr->getDecl()->getIdentifier() &&
          (sr->getDecl()->getName() == "__nv_fabsf" ||
           sr->getDecl()->getName() == "__nv_fabs" ||
           sr->getDecl()->getName() == "__nv_abs" ||
           sr->getDecl()->getName() == "fabs" ||
           sr->getDecl()->getName() == "fabsf" ||
           sr->getDecl()->getName() == "__builtin_fabs" ||
           sr->getDecl()->getName() == "__builtin_fabsf")) {
        // isinf(x)    --> fabs(x) == infinity
        // isfinite(x) --> fabs(x) != infinity
        // x != NaN via the ordered compare in either case.
        mlir::Value V = getLLVM(expr->getArg(0));
        mlir::Value Fabs;
        if (V.getType().isa<mlir::FloatType>())
          Fabs = builder.create<math::AbsOp>(loc, V);
        else {
          auto zero = builder.create<arith::ConstantIntOp>(
              loc, 0, V.getType().cast<mlir::IntegerType>().getWidth());
          Fabs = builder.create<SelectOp>(
              loc,
              builder.create<arith::CmpIOp>(loc, CmpIPredicate::sge, V, zero),
              V, builder.create<arith::SubIOp>(loc, zero, V));
        }
        return ValueCategory(Fabs, /*isRef*/ false);
      }
      if (sr->getDecl()->getIdentifier() &&
          sr->getDecl()->getName() == "__nv_mul24") {
        mlir::Value V0 = getLLVM(expr->getArg(0));
        mlir::Value V1 = getLLVM(expr->getArg(1));
        auto c8 = builder.create<arith::ConstantIntOp>(loc, 8, 32);
        V0 = builder.create<arith::ShLIOp>(loc, V0, c8);
        V0 = builder.create<arith::ShRUIOp>(loc, V0, c8);
        V1 = builder.create<arith::ShLIOp>(loc, V1, c8);
        V1 = builder.create<arith::ShRUIOp>(loc, V1, c8);
        return ValueCategory(builder.create<MulIOp>(loc, V0, V1), false);
      }
      if (sr->getDecl()->getIdentifier() &&
          (sr->getDecl()->getName() == "__builtin_frexp" ||
           sr->getDecl()->getName() == "__builtin_frexpf" ||
           sr->getDecl()->getName() == "__builtin_frexpl" ||
           sr->getDecl()->getName() == "__builtin_frexpf128")) {
        mlir::Value V0 = getLLVM(expr->getArg(0));
        mlir::Value V1 = getLLVM(expr->getArg(1));

        auto name = sr->getDecl()
                        ->getName()
                        .substr(std::string("__builtin_").length())
                        .str();

        if (Glob.getFunctions().find(name) == Glob.getFunctions().end()) {
          std::vector<mlir::Type> types{V0.getType(), V1.getType()};

          mlir::Type RT = Glob.getTypes().getMLIRType(expr->getType());
          std::vector<mlir::Type> rettypes{RT};
          mlir::OpBuilder mbuilder(module->getContext());
          auto funcType = mbuilder.getFunctionType(types, rettypes);
          Glob.getFunctions()[name] =
              mlir::func::FuncOp(mlir::func::FuncOp::create(
                  builder.getUnknownLoc(), name, funcType));
          SymbolTable::setSymbolVisibility(Glob.getFunctions()[name],
                                           SymbolTable::Visibility::Private);
          module->push_back(Glob.getFunctions()[name]);
        }

        mlir::Value vals[] = {V0, V1};
        return ValueCategory(
            builder.create<CallOp>(loc, Glob.getFunctions()[name], vals)
                .getResult(0),
            false);
      }
      if (sr->getDecl()->getIdentifier() &&
          (sr->getDecl()->getName() == "__builtin_strlen" ||
           sr->getDecl()->getName() == "strlen")) {
        mlir::Value V0 = getLLVM(expr->getArg(0));

        const auto *name = "strlen";

        if (Glob.getFunctions().find(name) == Glob.getFunctions().end()) {
          std::vector<mlir::Type> types{V0.getType()};

          mlir::Type RT = Glob.getTypes().getMLIRType(expr->getType());
          std::vector<mlir::Type> rettypes{RT};
          mlir::OpBuilder mbuilder(module->getContext());
          auto funcType = mbuilder.getFunctionType(types, rettypes);
          Glob.getFunctions()[name] =
              mlir::func::FuncOp(mlir::func::FuncOp::create(
                  builder.getUnknownLoc(), name, funcType));
          SymbolTable::setSymbolVisibility(Glob.getFunctions()[name],
                                           SymbolTable::Visibility::Private);
          module->push_back(Glob.getFunctions()[name]);
        }

        mlir::Value vals[] = {V0};
        return ValueCategory(
            builder.create<CallOp>(loc, Glob.getFunctions()[name], vals)
                .getResult(0),
            false);
      }
      if (sr->getDecl()->getIdentifier() &&
          (sr->getDecl()->getName() == "__builtin_isfinite" ||
           sr->getDecl()->getName() == "__builtin_isinf" ||
           sr->getDecl()->getName() == "__nv_isinff")) {
        // isinf(x)    --> fabs(x) == infinity
        // isfinite(x) --> fabs(x) != infinity
        // x != NaN via the ordered compare in either case.
        mlir::Value V = getLLVM(expr->getArg(0));
        auto Ty = V.getType().cast<mlir::FloatType>();
        mlir::Value Fabs = builder.create<math::AbsOp>(loc, V);
        auto Infinity = builder.create<ConstantFloatOp>(
            loc, APFloat::getInf(Ty.getFloatSemantics()), Ty);
        auto Pred = (sr->getDecl()->getName() == "__builtin_isinf" ||
                     sr->getDecl()->getName() == "__nv_isinff")
                        ? CmpFPredicate::OEQ
                        : CmpFPredicate::ONE;
        mlir::Value FCmp = builder.create<CmpFOp>(loc, Pred, Fabs, Infinity);
        auto postTy = Glob.getTypes()
                          .getMLIRType(expr->getType())
                          .cast<mlir::IntegerType>();
        mlir::Value res = builder.create<ExtUIOp>(loc, postTy, FCmp);
        return ValueCategory(res, /*isRef*/ false);
      }
      if (sr->getDecl()->getIdentifier() &&
          (sr->getDecl()->getName() == "__builtin_isnan" ||
           sr->getDecl()->getName() == "__nv_isnanf")) {
        mlir::Value V = getLLVM(expr->getArg(0));
        mlir::Value Eq = builder.create<CmpFOp>(loc, CmpFPredicate::UNO, V, V);
        auto postTy = Glob.getTypes()
                          .getMLIRType(expr->getType())
                          .cast<mlir::IntegerType>();
        mlir::Value res = builder.create<ExtUIOp>(loc, postTy, Eq);
        return ValueCategory(res, /*isRef*/ false);
      }
      if (sr->getDecl()->getIdentifier() &&
          (sr->getDecl()->getName() == "__builtin_isnormal")) {
        mlir::Value V = getLLVM(expr->getArg(0));
        auto Ty = V.getType().cast<mlir::FloatType>();
        mlir::Value Eq = builder.create<CmpFOp>(loc, CmpFPredicate::OEQ, V, V);

        mlir::Value Abs = builder.create<math::AbsOp>(loc, V);
        auto Infinity = builder.create<ConstantFloatOp>(
            loc, APFloat::getInf(Ty.getFloatSemantics()), Ty);
        mlir::Value IsLessThanInf =
            builder.create<CmpFOp>(loc, CmpFPredicate::ULT, Abs, Infinity);
        APFloat Smallest =
            APFloat::getSmallestNormalized(Ty.getFloatSemantics());
        auto SmallestV = builder.create<ConstantFloatOp>(loc, Smallest, Ty);
        mlir::Value IsNormal =
            builder.create<CmpFOp>(loc, CmpFPredicate::UGE, Abs, SmallestV);
        V = builder.create<AndIOp>(loc, Eq, IsLessThanInf);
        V = builder.create<AndIOp>(loc, V, IsNormal);
        auto postTy = Glob.getTypes()
                          .getMLIRType(expr->getType())
                          .cast<mlir::IntegerType>();
        mlir::Value res = builder.create<ExtUIOp>(loc, postTy, V);
        return ValueCategory(res, /*isRef*/ false);
      }
      if (sr->getDecl()->getIdentifier() &&
          sr->getDecl()->getName() == "__builtin_signbit") {
        mlir::Value V = getLLVM(expr->getArg(0));
        auto Ty = V.getType().cast<mlir::FloatType>();
        auto ITy = builder.getIntegerType(Ty.getWidth());
        mlir::Value BC = builder.create<BitcastOp>(loc, ITy, V);
        auto ZeroV = builder.create<ConstantIntOp>(loc, 0, ITy);
        V = builder.create<CmpIOp>(loc, CmpIPredicate::slt, BC, ZeroV);
        auto postTy = Glob.getTypes()
                          .getMLIRType(expr->getType())
                          .cast<mlir::IntegerType>();
        mlir::Value res = builder.create<ExtUIOp>(loc, postTy, V);
        return ValueCategory(res, /*isRef*/ false);
      }
      if (sr->getDecl()->getIdentifier() &&
          sr->getDecl()->getName() == "__builtin_isgreater") {
        mlir::Value V = getLLVM(expr->getArg(0));
        mlir::Value V2 = getLLVM(expr->getArg(1));
        V = builder.create<CmpFOp>(loc, CmpFPredicate::OGT, V, V2);
        auto postTy = Glob.getTypes()
                          .getMLIRType(expr->getType())
                          .cast<mlir::IntegerType>();
        mlir::Value res = builder.create<ExtUIOp>(loc, postTy, V);
        return ValueCategory(res, /*isRef*/ false);
      }
      if (sr->getDecl()->getIdentifier() &&
          sr->getDecl()->getName() == "__builtin_isgreaterequal") {
        mlir::Value V = getLLVM(expr->getArg(0));
        mlir::Value V2 = getLLVM(expr->getArg(1));
        V = builder.create<CmpFOp>(loc, CmpFPredicate::OGE, V, V2);
        auto postTy = Glob.getTypes()
                          .getMLIRType(expr->getType())
                          .cast<mlir::IntegerType>();
        mlir::Value res = builder.create<ExtUIOp>(loc, postTy, V);
        return ValueCategory(res, /*isRef*/ false);
      }
      if (sr->getDecl()->getIdentifier() &&
          sr->getDecl()->getName() == "__builtin_isless") {
        mlir::Value V = getLLVM(expr->getArg(0));
        mlir::Value V2 = getLLVM(expr->getArg(1));
        V = builder.create<CmpFOp>(loc, CmpFPredicate::OLT, V, V2);
        auto postTy = Glob.getTypes()
                          .getMLIRType(expr->getType())
                          .cast<mlir::IntegerType>();
        mlir::Value res = builder.create<ExtUIOp>(loc, postTy, V);
        return ValueCategory(res, /*isRef*/ false);
      }
      if (sr->getDecl()->getIdentifier() &&
          sr->getDecl()->getName() == "__builtin_islessequal") {
        mlir::Value V = getLLVM(expr->getArg(0));
        mlir::Value V2 = getLLVM(expr->getArg(1));
        V = builder.create<CmpFOp>(loc, CmpFPredicate::OLE, V, V2);
        auto postTy = Glob.getTypes()
                          .getMLIRType(expr->getType())
                          .cast<mlir::IntegerType>();
        mlir::Value res = builder.create<ExtUIOp>(loc, postTy, V);
        return ValueCategory(res, /*isRef*/ false);
      }
      if (sr->getDecl()->getIdentifier() &&
          sr->getDecl()->getName() == "__builtin_islessgreater") {
        mlir::Value V = getLLVM(expr->getArg(0));
        mlir::Value V2 = getLLVM(expr->getArg(1));
        V = builder.create<CmpFOp>(loc, CmpFPredicate::ONE, V, V2);
        auto postTy = Glob.getTypes()
                          .getMLIRType(expr->getType())
                          .cast<mlir::IntegerType>();
        mlir::Value res = builder.create<ExtUIOp>(loc, postTy, V);
        return ValueCategory(res, /*isRef*/ false);
      }
      if (sr->getDecl()->getIdentifier() &&
          sr->getDecl()->getName() == "__builtin_isunordered") {
        mlir::Value V = getLLVM(expr->getArg(0));
        mlir::Value V2 = getLLVM(expr->getArg(1));
        V = builder.create<CmpFOp>(loc, CmpFPredicate::UNO, V, V2);
        auto postTy = Glob.getTypes()
                          .getMLIRType(expr->getType())
                          .cast<mlir::IntegerType>();
        mlir::Value res = builder.create<ExtUIOp>(loc, postTy, V);
        return ValueCategory(res, /*isRef*/ false);
      }
      if (sr->getDecl()->getIdentifier() &&
          (sr->getDecl()->getName() == "__builtin_pow" ||
           sr->getDecl()->getName() == "__builtin_powf" ||
           sr->getDecl()->getName() == "__builtin_powl")) {
        mlir::Value V = getLLVM(expr->getArg(0));
        mlir::Value V2 = getLLVM(expr->getArg(1));
        V = builder.create<math::PowFOp>(loc, V, V2);
        return ValueCategory(V, /*isRef*/ false);
      }
      if (sr->getDecl()->getIdentifier() &&
          (sr->getDecl()->getName() == "__nv_fmodf")) {
        mlir::Value V = getLLVM(expr->getArg(0));
        mlir::Value V2 = getLLVM(expr->getArg(1));
        V = builder.create<mlir::LLVM::FRemOp>(loc, V.getType(), V, V2);
        return ValueCategory(V, /*isRef*/ false);
      }
      if (sr->getDecl()->getIdentifier() &&
          (sr->getDecl()->getName() == "__builtin_atanh" ||
           sr->getDecl()->getName() == "__builtin_atanhf" ||
           sr->getDecl()->getName() == "__builtin_atanhl")) {
        mlir::Value V = getLLVM(expr->getArg(0));
        V = builder.create<math::AtanOp>(loc, V);
        return ValueCategory(V, /*isRef*/ false);
      }
      if (sr->getDecl()->getIdentifier() &&
          (sr->getDecl()->getName() == "__nv_scalbn" ||
           sr->getDecl()->getName() == "__nv_scalbnf" ||
           sr->getDecl()->getName() == "__nv_scalbnl")) {
        mlir::Value V = getLLVM(expr->getArg(0));
        mlir::Value V2 = getLLVM(expr->getArg(1));
        auto name = sr->getDecl()->getName().substr(5).str();
        std::vector<mlir::Type> types{V.getType(), V2.getType()};
        mlir::Type RT = Glob.getTypes().getMLIRType(expr->getType());

        std::vector<mlir::Type> rettypes{RT};

        mlir::OpBuilder mbuilder(module->getContext());
        auto funcType = mbuilder.getFunctionType(types, rettypes);
        mlir::func::FuncOp function =
            mlir::func::FuncOp(mlir::func::FuncOp::create(
                builder.getUnknownLoc(), name, funcType));
        SymbolTable::setSymbolVisibility(function,
                                         SymbolTable::Visibility::Private);

        Glob.getFunctions()[name] = function;
        module->push_back(function);
        mlir::Value vals[] = {V, V2};
        V = builder.create<CallOp>(loc, function, vals).getResult(0);
        return ValueCategory(V, /*isRef*/ false);
      }
      if (sr->getDecl()->getIdentifier() &&
          (sr->getDecl()->getName() == "__nv_dmul_rn")) {
        mlir::Value V = getLLVM(expr->getArg(0));
        mlir::Value V2 = getLLVM(expr->getArg(1));
        V = builder.create<MulFOp>(loc, V, V2);
        return ValueCategory(V, /*isRef*/ false);
      }
      if (sr->getDecl()->getIdentifier() &&
          (sr->getDecl()->getName() == "__nv_dadd_rn")) {
        mlir::Value V = getLLVM(expr->getArg(0));
        mlir::Value V2 = getLLVM(expr->getArg(1));
        V = builder.create<AddFOp>(loc, V, V2);
        return ValueCategory(V, /*isRef*/ false);
      }
      if (sr->getDecl()->getIdentifier() &&
          (sr->getDecl()->getName() == "__nv_dsub_rn")) {
        mlir::Value V = getLLVM(expr->getArg(0));
        mlir::Value V2 = getLLVM(expr->getArg(1));
        V = builder.create<SubFOp>(loc, V, V2);
        return ValueCategory(V, /*isRef*/ false);
      }
      if (sr->getDecl()->getIdentifier() &&
          (sr->getDecl()->getName() == "__builtin_log2" ||
           sr->getDecl()->getName() == "__builtin_log2f" ||
           sr->getDecl()->getName() == "__builtin_log2l" ||
           sr->getDecl()->getName() == "__nv_log2" ||
           sr->getDecl()->getName() == "__nv_log2f" ||
           sr->getDecl()->getName() == "__nv_log2l")) {
        mlir::Value V = getLLVM(expr->getArg(0));
        V = builder.create<math::Log2Op>(loc, V);
        return ValueCategory(V, /*isRef*/ false);
      }
      if (sr->getDecl()->getIdentifier() &&
          (sr->getDecl()->getName() == "__builtin_log10" ||
           sr->getDecl()->getName() == "__builtin_log10f" ||
           sr->getDecl()->getName() == "__builtin_log10l" ||
           sr->getDecl()->getName() == "__nv_log10" ||
           sr->getDecl()->getName() == "__nv_log10f" ||
           sr->getDecl()->getName() == "__nv_log10l")) {
        mlir::Value V = getLLVM(expr->getArg(0));
        V = builder.create<math::Log10Op>(loc, V);
        return ValueCategory(V, /*isRef*/ false);
      }
      if (sr->getDecl()->getIdentifier() &&
          (sr->getDecl()->getName() == "__builtin_log1p" ||
           sr->getDecl()->getName() == "__builtin_log1pf" ||
           sr->getDecl()->getName() == "__builtin_log1pl")) {
        mlir::Value V = getLLVM(expr->getArg(0));
        V = builder.create<math::Log1pOp>(loc, V);
        return ValueCategory(V, /*isRef*/ false);
      }
      if (sr->getDecl()->getIdentifier() &&
          (sr->getDecl()->getName() == "__builtin_exp2" ||
           sr->getDecl()->getName() == "__builtin_exp2f" ||
           sr->getDecl()->getName() == "__builtin_exp2l")) {
        mlir::Value V = getLLVM(expr->getArg(0));
        V = builder.create<math::Exp2Op>(loc, V);
        return ValueCategory(V, /*isRef*/ false);
      }
      if (sr->getDecl()->getIdentifier() &&
          (sr->getDecl()->getName() == "__builtin_expm1" ||
           sr->getDecl()->getName() == "__builtin_expm1f" ||
           sr->getDecl()->getName() == "__builtin_expm1l")) {
        mlir::Value V = getLLVM(expr->getArg(0));
        V = builder.create<math::ExpM1Op>(loc, V);
        return ValueCategory(V, /*isRef*/ false);
      }
      if (sr->getDecl()->getIdentifier() &&
          (sr->getDecl()->getName() == "__builtin_copysign" ||
           sr->getDecl()->getName() == "__builtin_copysignf" ||
           sr->getDecl()->getName() == "__builtin_copysignl")) {
        mlir::Value V = getLLVM(expr->getArg(0));
        mlir::Value V2 = getLLVM(expr->getArg(1));
        V = builder.create<LLVM::CopySignOp>(loc, V, V2);
        return ValueCategory(V, /*isRef*/ false);
      }
      if (sr->getDecl()->getIdentifier() &&
          (sr->getDecl()->getName() == "__builtin_copysign" ||
           sr->getDecl()->getName() == "__builtin_copysignf" ||
           sr->getDecl()->getName() == "__builtin_copysignl")) {
        mlir::Value V = getLLVM(expr->getArg(0));
        mlir::Value V2 = getLLVM(expr->getArg(1));
        V = builder.create<LLVM::CopySignOp>(loc, V, V2);
        return ValueCategory(V, /*isRef*/ false);
      }
      if (sr->getDecl()->getIdentifier() &&
          (sr->getDecl()->getName() == "__builtin_fmax" ||
           sr->getDecl()->getName() == "__builtin_fmaxf" ||
           sr->getDecl()->getName() == "__builtin_fmaxl")) {
        mlir::Value V = getLLVM(expr->getArg(0));
        mlir::Value V2 = getLLVM(expr->getArg(1));
        V = builder.create<LLVM::MaxNumOp>(loc, V, V2);
        return ValueCategory(V, /*isRef*/ false);
      }
      if (sr->getDecl()->getIdentifier() &&
          (sr->getDecl()->getName() == "__builtin_fmin" ||
           sr->getDecl()->getName() == "__builtin_fminf" ||
           sr->getDecl()->getName() == "__builtin_fminl")) {
        mlir::Value V = getLLVM(expr->getArg(0));
        mlir::Value V2 = getLLVM(expr->getArg(1));
        V = builder.create<LLVM::MinNumOp>(loc, V, V2);
        return ValueCategory(V, /*isRef*/ false);
      }
      if (sr->getDecl()->getIdentifier() &&
          (sr->getDecl()->getName() == "__builtin_fma" ||
           sr->getDecl()->getName() == "__builtin_fmaf" ||
           sr->getDecl()->getName() == "__builtin_fmal")) {
        mlir::Value V = getLLVM(expr->getArg(0));
        mlir::Value V2 = getLLVM(expr->getArg(1));
        mlir::Value V3 = getLLVM(expr->getArg(2));
        V = builder.create<LLVM::FMAOp>(loc, V, V2, V3);
        return ValueCategory(V, /*isRef*/ false);
      }
    }

  if (auto *ic = dyn_cast<ImplicitCastExpr>(expr->getCallee()))
    if (auto *sr = dyn_cast<DeclRefExpr>(ic->getSubExpr())) {
      if ((sr->getDecl()->getIdentifier() &&
           (sr->getDecl()->getName() == "fscanf" ||
            sr->getDecl()->getName() == "scanf" ||
            sr->getDecl()->getName() == "__isoc99_sscanf" ||
            sr->getDecl()->getName() == "sscanf")) ||
          (isa<CXXOperatorCallExpr>(expr) &&
           cast<CXXOperatorCallExpr>(expr)->getOperator() ==
               OO_GreaterGreater)) {
        const auto *tocall = EmitCallee(expr->getCallee());
        auto strcmpF = Glob.GetOrCreateLLVMFunction(tocall);

        std::vector<mlir::Value> args;
        std::vector<std::pair<mlir::Value, mlir::Value>> ops;
        std::map<const void *, size_t> counts;
        for (auto *a : expr->arguments()) {
          auto v = getLLVM(a);
          if (auto toptr = v.getDefiningOp<polygeist::Memref2PointerOp>()) {
            auto T = toptr.getType().cast<LLVM::LLVMPointerType>();
            auto idx = counts[T.getAsOpaquePointer()]++;
            auto aop = allocateBuffer(idx, T);
            args.push_back(aop.getResult());
            ops.emplace_back(aop.getResult(), toptr.source());
          } else
            args.push_back(v);
        }
        auto called = builder.create<mlir::LLVM::CallOp>(loc, strcmpF, args);
        for (auto pair : ops) {
          auto lop = builder.create<mlir::LLVM::LoadOp>(loc, pair.first);
          builder.create<mlir::memref::StoreOp>(
              loc, lop, pair.second,
              std::vector<mlir::Value>({getConstantIndex(0)}));
        }
        return ValueCategory(called.getResult(0), /*isReference*/ false);
      }
    }

  if (auto *ic = dyn_cast<ImplicitCastExpr>(expr->getCallee()))
    if (auto *sr = dyn_cast<DeclRefExpr>(ic->getSubExpr())) {
      if (sr->getDecl()->getIdentifier() &&
          (sr->getDecl()->getName() == "memmove" ||
           sr->getDecl()->getName() == "__builtin_memmove")) {
        std::vector<mlir::Value> args = {
            getLLVM(expr->getArg(0)), getLLVM(expr->getArg(1)),
            getLLVM(expr->getArg(2)), /*isVolatile*/
            builder.create<ConstantIntOp>(loc, false, 1)};
        builder.create<LLVM::MemmoveOp>(loc, args[0], args[1], args[2],
                                        args[3]);
        return ValueCategory(args[0], /*isReference*/ false);
      }
      if (sr->getDecl()->getIdentifier() &&
          (sr->getDecl()->getName() == "memset" ||
           sr->getDecl()->getName() == "__builtin_memset")) {
        std::vector<mlir::Value> args = {
            getLLVM(expr->getArg(0)), getLLVM(expr->getArg(1)),
            getLLVM(expr->getArg(2)), /*isVolatile*/
            builder.create<ConstantIntOp>(loc, false, 1)};

        args[1] = builder.create<TruncIOp>(loc, builder.getI8Type(), args[1]);
        builder.create<LLVM::MemsetOp>(loc, args[0], args[1], args[2], args[3]);
        return ValueCategory(args[0], /*isReference*/ false);
      }
      if (sr->getDecl()->getIdentifier() &&
          (sr->getDecl()->getName() == "memcpy" ||
           sr->getDecl()->getName() == "__builtin_memcpy")) {
        std::vector<mlir::Value> args = {
            getLLVM(expr->getArg(0)), getLLVM(expr->getArg(1)),
            getLLVM(expr->getArg(2)), /*isVolatile*/
            builder.create<ConstantIntOp>(loc, false, 1)};
        builder.create<LLVM::MemcpyOp>(loc, args[0], args[1], args[2], args[3]);
        return ValueCategory(args[0], /*isReference*/ false);
      }
      if (sr->getDecl()->getIdentifier() &&
          (sr->getDecl()->getName() == "cudaMemcpy" ||
           sr->getDecl()->getName() == "cudaMemcpyAsync" ||
           sr->getDecl()->getName() == "cudaMemcpyToSymbol" ||
           sr->getDecl()->getName() == "memcpy" ||
           sr->getDecl()->getName() == "__builtin_memcpy")) {
        auto *dstSub = expr->getArg(0);
        while (auto *BC = dyn_cast<clang::CastExpr>(dstSub))
          dstSub = BC->getSubExpr();
        auto *srcSub = expr->getArg(1);
        while (auto *BC = dyn_cast<clang::CastExpr>(srcSub))
          srcSub = BC->getSubExpr();

#if 0
        auto dstst = dstSub->getType()->getUnqualifiedDesugaredType();
        if (isa<clang::PointerType>(dstst) || isa<clang::ArrayType>(dstst)) {

          auto elem = isa<clang::PointerType>(dstst)
                          ? cast<clang::PointerType>(dstst)
                                ->getPointeeType()
                                ->getUnqualifiedDesugaredType()

                          : cast<clang::ArrayType>(dstst)
                                ->getElementType()
                                ->getUnqualifiedDesugaredType();
          auto melem = elem;
          if (auto BC = dyn_cast<clang::ArrayType>(melem))
            melem = BC->getElementType()->getUnqualifiedDesugaredType();

          auto srcst = srcSub->getType()->getUnqualifiedDesugaredType();
          auto selem = isa<clang::PointerType>(srcst)
                           ? cast<clang::PointerType>(srcst)
                                 ->getPointeeType()
                                 ->getUnqualifiedDesugaredType()

                           : cast<clang::ArrayType>(srcst)
                                 ->getElementType()
                                 ->getUnqualifiedDesugaredType();

          auto mselem = selem;
          if (auto BC = dyn_cast<clang::ArrayType>(mselem))
            mselem = BC->getElementType()->getUnqualifiedDesugaredType();

          if (melem == mselem) {
            mlir::Value dst;
            ValueCategory vdst = Visit(dstSub);
            if (isa<clang::PointerType>(dstst)) {
              dst = vdst.getValue(builder);
            } else {
              assert(vdst.isReference);
              dst = vdst.val;
            }
            // if (dst.getType().isa<MemRefType>())
            {
              mlir::Value src;
              ValueCategory vsrc = Visit(srcSub);
              if (isa<clang::PointerType>(srcst)) {
                src = vsrc.getValue(builder);
              } else {
                assert(vsrc.isReference);
                src = vsrc.val;
              }

              bool dstArray = false;
              Glob.getTypes().getMLIRType(QualType(elem, 0), &dstArray);
              bool srcArray = false;
              Glob.getTypes().getMLIRType(QualType(selem, 0), &srcArray);
              auto elemSize = getTypeSize(QualType(elem, 0));
              if (srcArray && !dstArray)
                elemSize = getTypeSize(QualType(selem, 0));
              mlir::Value size = builder.create<IndexCastOp>(
                  loc, Visit(expr->getArg(2)).getValue(builder),
                  mlir::IndexType::get(builder.getContext()));
              size = builder.create<DivUIOp>(
                  loc, size, builder.create<ConstantIndexOp>(loc, elemSize));

              if (sr->getDecl()->getName() == "cudaMemcpyToSymbol") {
                mlir::Value offset = Visit(expr->getArg(3)).getValue(builder);
                offset = builder.create<IndexCastOp>(
                    loc, offset, mlir::IndexType::get(builder.getContext()));
                offset = builder.create<DivUIOp>(
                    loc, offset,
                    builder.create<ConstantIndexOp>(loc, elemSize));
                // assert(!dstArray);
                if (auto mt = dst.getType().dyn_cast<MemRefType>()) {
                  auto shape = std::vector<int64_t>(mt.getShape());
                  shape[0] = -1;
                  auto mt0 = mlir::MemRefType::get(shape, mt.getElementType(),
                                                   MemRefLayoutAttrInterface(),
                                                   mt.getMemorySpace());
                  dst = builder.create<polygeist::SubIndexOp>(loc, mt0, dst,
                                                              offset);
                } else {
                  mlir::Value idxs[] = {offset};
                  dst = builder.create<LLVM::GEPOp>(loc, dst.getType(), dst,
                                                    idxs);
                }
              }

              auto affineOp = builder.create<scf::ForOp>(
                  loc, getConstantIndex(0), size, getConstantIndex(1));

              auto oldpoint = builder.getInsertionPoint();
              auto oldblock = builder.getInsertionBlock();

              std::vector<mlir::Value> dstargs = {affineOp.getInductionVar()};
              std::vector<mlir::Value> srcargs = {affineOp.getInductionVar()};

              builder.setInsertionPointToStart(&affineOp.getLoopBody().front());

              if (dstArray) {
                std::vector<mlir::Value> start = {getConstantIndex(0)};
                auto mt = Glob.getTypes().getMLIRType(Glob.getCGM().getContext().getPointerType(
                                               QualType(elem, 0)))
                              .cast<MemRefType>();
                auto shape = std::vector<int64_t>(mt.getShape());
                assert(shape.size() > 0 && shape.back() != -1);
                auto affineOp = builder.create<scf::ForOp>(
                    loc, getConstantIndex(0), getConstantIndex(shape.back()),
                    getConstantIndex(1));
                dstargs.push_back(affineOp.getInductionVar());
                builder.setInsertionPointToStart(
                    &affineOp.getLoopBody().front());
                if (srcArray) {
                  auto smt =
                      Glob.getTypes().getMLIRType(Glob.getCGM().getContext().getPointerType(
                                           QualType(elem, 0)))
                          .cast<MemRefType>();
                  auto sshape = std::vector<int64_t>(smt.getShape());
                  assert(sshape.size() > 0 && sshape.back() != -1);
                  assert(sshape.back() == shape.back());
                  srcargs.push_back(affineOp.getInductionVar());
                } else {
                  srcargs[0] = builder.create<AddIOp>(
                      loc,
                      builder.create<MulIOp>(loc, srcargs[0],
                                             getConstantIndex(shape.back())),
                      affineOp.getInductionVar());
                }
              } else {
                if (srcArray) {
                  auto smt =
                      Glob.getTypes().getMLIRType(Glob.getCGM().getContext().getPointerType(
                                           QualType(selem, 0)))
                          .cast<MemRefType>();
                  auto sshape = std::vector<int64_t>(smt.getShape());
                  assert(sshape.size() > 0 && sshape.back() != -1);
                  auto affineOp = builder.create<scf::ForOp>(
                      loc, getConstantIndex(0), getConstantIndex(sshape.back()),
                      getConstantIndex(1));
                  srcargs.push_back(affineOp.getInductionVar());
                  builder.setInsertionPointToStart(
                      &affineOp.getLoopBody().front());
                  dstargs[0] = builder.create<AddIOp>(
                      loc,
                      builder.create<MulIOp>(loc, dstargs[0],
                                             getConstantIndex(sshape.back())),
                      affineOp.getInductionVar());
                }
              }

              mlir::Value loaded;
              if (src.getType().isa<MemRefType>())
                loaded = builder.create<memref::LoadOp>(loc, src, srcargs);
              else {
                auto opt = src.getType().cast<LLVM::LLVMPointerType>();
                auto elty = LLVM::LLVMPointerType::get(opt.getElementType(),
                                                       opt.getAddressSpace());
                for (auto &val : srcargs) {
                  val = builder.create<IndexCastOp>(val.getLoc(), val,
                                                    builder.getI32Type());
                }
                loaded = builder.create<LLVM::LoadOp>(
                    loc, builder.create<LLVM::GEPOp>(loc, elty, src, srcargs));
              }
              if (dst.getType().isa<MemRefType>()) {
                builder.create<memref::StoreOp>(loc, loaded, dst, dstargs);
              } else {
                auto opt = dst.getType().cast<LLVM::LLVMPointerType>();
                auto elty = LLVM::LLVMPointerType::get(opt.getElementType(),
                                                       opt.getAddressSpace());
                for (auto &val : dstargs) {
                  val = builder.create<IndexCastOp>(val.getLoc(), val,
                                                    builder.getI32Type());
                }
                builder.create<LLVM::StoreOp>(
                    loc, loaded,
                    builder.create<LLVM::GEPOp>(loc, elty, dst, dstargs));
              }

              // TODO: set the value of the iteration value to the final bound
              // at the end of the loop.
              builder.setInsertionPoint(oldblock, oldpoint);

              mlir::Type retTy = Glob.getTypes().getMLIRType(expr->getType());
              if (sr->getDecl()->getName() == "__builtin_memcpy" ||
                  retTy.isa<LLVM::LLVMPointerType>()) {
                if (dst.getType().isa<MemRefType>()) {
                  auto mt = dst.getType().cast<MemRefType>();
                  assert(retTy.getAddressSpace() == mt.getMemorySpaceAsInt() &&
                    "dst does not have the same memory space as retTy");
                  dst = builder.create<polygeist::Memref2PointerOp>(loc, retTy,
                                                                    dst);
                }
                else
                  dst = builder.create<LLVM::BitcastOp>(loc, retTy, dst);
                if (dst.getType() != retTy) {
                    expr->dump();
                    llvm::errs() << " retTy: " << retTy << " dst: " << dst << "\n";
                }
                assert(dst.getType() == retTy);
                return ValueCategory(dst, /*isReference*/ false);
              } else {
                if (!retTy.isa<mlir::IntegerType>()) {
                  expr->dump();
                  llvm::errs() << " retTy: " << retTy << "\n";
                }
                return ValueCategory(
                    builder.create<ConstantIntOp>(loc, 0, retTy),
                    /*isReference*/ false);
              }
            }
          }
          /*
          function.dump();
          expr->dump();
          dstSub->dump();
          elem->dump();
          srcSub->dump();
          mselem->dump();
          assert(0 && "unhandled cudaMemcpy");
          */
        }
#endif
      }
    }

#if 0
  if (auto ic = dyn_cast<ImplicitCastExpr>(expr->getCallee()))
    if (auto sr = dyn_cast<DeclRefExpr>(ic->getSubExpr())) {
      if (sr->getDecl()->getIdentifier() &&
          (sr->getDecl()->getName() == "cudaMemset")) {
        if (auto IL = dyn_cast<clang::IntegerLiteral>(expr->getArg(1)))
          if (IL->getValue() == 0) {
            auto dstSub = expr->getArg(0);
            while (auto BC = dyn_cast<clang::CastExpr>(dstSub))
              dstSub = BC->getSubExpr();

            auto dstst = dstSub->getType()->getUnqualifiedDesugaredType();
            auto elem = isa<clang::PointerType>(dstst)
                            ? cast<clang::PointerType>(dstst)->getPointeeType()
                            : cast<clang::ArrayType>(dstst)->getElementType();
            mlir::Value dst;
            ValueCategory vdst = Visit(dstSub);
            if (isa<clang::PointerType>(dstst)) {
              dst = vdst.getValue(builder);
            } else {
              assert(vdst.isReference);
              dst = vdst.val;
            }
            if (dst.getType().isa<MemRefType>()) {

              bool dstArray = false;
              mlir::Type melem = Glob.getTypes().getMLIRType(elem, &dstArray);
              mlir::Value toStore;
              if (melem.isa<mlir::IntegerType>())
                toStore = builder.create<ConstantIntOp>(loc, 0, melem);
              else {
                auto ft = melem.cast<FloatType>();
                toStore = builder.create<ConstantFloatOp>(
                    loc, APFloat(ft.getFloatSemantics(), "0"), ft);
              }

              auto elemSize = getTypeSize(elem);
              mlir::Value size = builder.create<IndexCastOp>(
                  loc, Visit(expr->getArg(2)).getValue(builder),
                  mlir::IndexType::get(builder.getContext()));
              size = builder.create<DivUIOp>(
                  loc, size, builder.create<ConstantIndexOp>(loc, elemSize));

              auto affineOp = builder.create<scf::ForOp>(
                  loc, getConstantIndex(0), size, getConstantIndex(1));

              auto oldpoint = builder.getInsertionPoint();
              auto oldblock = builder.getInsertionBlock();

              std::vector<mlir::Value> args = {affineOp.getInductionVar()};

              builder.setInsertionPointToStart(&affineOp.getLoopBody().front());

              if (dstArray) {
                std::vector<mlir::Value> start = {getConstantIndex(0)};
                auto mt =
                    Glob.getTypes().getMLIRType(Glob.getCGM().getContext().getPointerType(elem))
                        .cast<MemRefType>();
                auto shape = std::vector<int64_t>(mt.getShape());
                auto affineOp = builder.create<scf::ForOp>(
                    loc, getConstantIndex(0), getConstantIndex(shape[1]),
                    getConstantIndex(1));
                args.push_back(affineOp.getInductionVar());
                builder.setInsertionPointToStart(
                    &affineOp.getLoopBody().front());
              }

              builder.create<memref::StoreOp>(loc, toStore, dst, args);

              // TODO: set the value of the iteration value to the final bound
              // at the end of the loop.
              builder.setInsertionPoint(oldblock, oldpoint);

              mlir::Type retTy = Glob.getTypes().getMLIRType(expr->getType());
              return ValueCategory(builder.create<ConstantIntOp>(loc, 0, retTy),
                                   /*isReference*/ false);
            }
          }
      }
    }
#endif

  const FunctionDecl *callee = EmitCallee(expr->getCallee());

  std::set<std::string> funcs = {
      "fread",
      "read",
      "strcmp",
      "fputs",
      "puts",
      "memcpy",
      "getenv",
      "strrchr",
      "mkdir",
      "printf",
      "fprintf",
      "sprintf",
      "fwrite",
      "__builtin_memcpy",
      "cudaMemcpy",
      "cudaMemcpyAsync",
      "cudaMalloc",
      "cudaMallocHost",
      "cudaFree",
      "cudaFreeHost",
      "open",
      "gettimeofday",
      "fopen",
      "time",
      "memset",
      "cudaMemset",
      "strcpy",
      "close",
      "fclose",
      "atoi",
      "malloc",
      "calloc",
      "free",
      "fgets",
      "__errno_location",
      "__assert_fail",
      "cudaEventElapsedTime",
      "cudaEventSynchronize",
      "cudaDeviceGetAttribute",
      "cudaFuncGetAttributes",
      "cudaGetDevice",
      "cudaGetDeviceCount",
      "cudaMemGetInfo",
      "clock_gettime",
      "cudaOccupancyMaxActiveBlocksPerMultiprocessor",
      "cudaOccupancyMaxActiveBlocksPerMultiprocessorWithFlags",
      "cudaEventRecord"};
  if (auto *ic = dyn_cast<ImplicitCastExpr>(expr->getCallee()))
    if (auto *sr = dyn_cast<DeclRefExpr>(ic->getSubExpr())) {
      StringRef name;
      if (auto *CC = dyn_cast<CXXConstructorDecl>(sr->getDecl()))
        name = Glob.getCGM().getMangledName(
            GlobalDecl(CC, CXXCtorType::Ctor_Complete));
      else if (auto *CC = dyn_cast<CXXDestructorDecl>(sr->getDecl()))
        name = Glob.getCGM().getMangledName(
            GlobalDecl(CC, CXXDtorType::Dtor_Complete));
      else if (sr->getDecl()->hasAttr<CUDAGlobalAttr>())
        name = Glob.getCGM().getMangledName(GlobalDecl(
            cast<FunctionDecl>(sr->getDecl()), KernelReferenceKind::Kernel));
      else
        name = Glob.getCGM().getMangledName(sr->getDecl());
      if (funcs.count(name.str()) || name.startswith("mkl_") ||
          name.startswith("MKL_") || name.startswith("cublas") ||
          name.startswith("cblas_")) {

        std::vector<mlir::Value> args;
        for (auto *a : expr->arguments()) {
          args.push_back(getLLVM(a));
        }
        mlir::Value called;

        if (callee) {
          auto strcmpF = Glob.GetOrCreateLLVMFunction(callee);
          called = builder.create<mlir::LLVM::CallOp>(loc, strcmpF, args)
                       .getResult(0);
        } else {
          args.insert(args.begin(), getLLVM(expr->getCallee()));
          SmallVector<mlir::Type> RTs = {typeTranslator.translateType(
              anonymize(getLLVMType(expr->getType(), Glob.getCGM())))};
          if (RTs[0].isa<LLVM::LLVMVoidType>())
            RTs.clear();
          called =
              builder.create<mlir::LLVM::CallOp>(loc, RTs, args).getResult(0);
        }
        return ValueCategory(called, /*isReference*/ expr->isLValue() ||
                                         expr->isXValue());
      }
    }

  if (!callee || callee->isVariadic()) {
    bool isReference = expr->isLValue() || expr->isXValue();
    std::vector<mlir::Value> args;
    for (auto *a : expr->arguments()) {
      args.push_back(getLLVM(a));
    }
    mlir::Value called;
    if (callee) {
      auto strcmpF = Glob.GetOrCreateLLVMFunction(callee);
      called =
          builder.create<mlir::LLVM::CallOp>(loc, strcmpF, args).getResult(0);
    } else {
      args.insert(args.begin(), getLLVM(expr->getCallee()));
      auto CT = expr->getType();
      if (isReference)
        CT = Glob.getCGM().getContext().getLValueReferenceType(CT);
      SmallVector<mlir::Type> RTs = {typeTranslator.translateType(
          anonymize(getLLVMType(CT, Glob.getCGM())))};

      auto ft = args[0]
                    .getType()
                    .cast<LLVM::LLVMPointerType>()
                    .getElementType()
                    .cast<LLVM::LLVMFunctionType>();
      assert(RTs[0] == ft.getReturnType());
      if (RTs[0].isa<LLVM::LLVMVoidType>())
        RTs.clear();
      called = builder.create<mlir::LLVM::CallOp>(loc, RTs, args).getResult(0);
    }
    if (isReference) {
      if (!(called.getType().isa<LLVM::LLVMPointerType>() ||
            called.getType().isa<MemRefType>())) {
        expr->dump();
        expr->getType()->dump();
        llvm::errs() << " call: " << called << "\n";
      }
    }
    return ValueCategory(called, isReference);
  }

  /// If the callee is part of the SYCL namespace, we may not want the
  /// GetOrCreateMLIRFunction to add this FuncOp to the functionsToEmit deque,
  /// since we will create it's equivalent with SYCL operations. Please note
  /// that we still generate some functions that we need for lowering some
  /// sycl op.  Therefore, in those case, we set ShouldEmit back to "true" by
  /// looking them up in our "registry" of supported functions.
  bool isSyclFunc =
      mlirclang::isNamespaceSYCL(callee->getEnclosingNamespaceContext());
  bool ShouldEmit = !isSyclFunc;

  std::string mangledName =
      MLIRScanner::getMangledFuncName(*callee, Glob.getCGM());
  if (GenerateAllSYCLFuncs || isSupportedFunctions(mangledName))
    ShouldEmit = true;

  FunctionToEmit F(*callee, mlirclang::getInputContext(builder));
  auto ToCall = cast<func::FuncOp>(
      Glob.GetOrCreateMLIRFunction(F, false /*IsThunk*/, ShouldEmit));

  SmallVector<std::pair<ValueCategory, clang::Expr *>> args;
  QualType objType;

  if (auto *CC = dyn_cast<CXXMemberCallExpr>(expr)) {
    ValueCategory obj = Visit(CC->getImplicitObjectArgument());
    objType = CC->getObjectType();
#ifdef DEBUG
    if (!obj.val) {
      function.dump();
      llvm::errs() << " objval: " << obj.val << "\n";
      expr->dump();
      CC->getImplicitObjectArgument()->dump();
    }
#endif
    if (cast<MemberExpr>(CC->getCallee()->IgnoreParens())->isArrow()) {
      obj = obj.dereference(builder);
    }
    assert(obj.val);
    assert(obj.isReference);
    args.emplace_back(std::make_pair(obj, (clang::Expr *)nullptr));
  }

  for (auto *a : expr->arguments())
    args.push_back(std::make_pair(Visit(a), a));

  return CallHelper(ToCall, objType, args, expr->getType(),
                    expr->isLValue() || expr->isXValue(), expr, callee);
}<|MERGE_RESOLUTION|>--- conflicted
+++ resolved
@@ -105,21 +105,9 @@
     const FunctionDecl *callee) {
   SmallVector<mlir::Value, 4> args;
   auto fnType = tocall.getFunctionType();
-<<<<<<< HEAD
-  GlobalDecl GD;
-  if (auto CC = dyn_cast<CXXConstructorDecl>(callee))
-    GD = GlobalDecl(CC, CXXCtorType::Ctor_Complete);
-  else if (auto CC = dyn_cast<CXXDestructorDecl>(callee))
-    GD = GlobalDecl(CC, CXXDtorType::Dtor_Complete);
-  else
-    GD = GlobalDecl(callee);
   const clang::CodeGen::CGFunctionInfo &FI =
-      Glob.getCGM().getTypes().arrangeGlobalDeclaration(GD);
-  auto FuncInfos = FI.arguments();
-=======
-  const CodeGen::CGFunctionInfo &FI = Glob.GetOrCreateCGFunctionInfo(callee);
+      Glob.GetOrCreateCGFunctionInfo(callee);
   auto FIArgs = FI.arguments();
->>>>>>> 9c1c1214
 
   size_t i = 0;
   // map from declaration name to mlir::value
@@ -224,19 +212,14 @@
                                   mt.getMemorySpace()),
             alloc);
       } else {
-<<<<<<< HEAD
-        if (FuncInfos[i].info.getKind() ==
-                clang::CodeGen::ABIArgInfo::Indirect ||
-            FuncInfos[i].info.getKind() ==
+        if (FIArgs[i].info.getKind() == clang::CodeGen::ABIArgInfo::Indirect ||
+            FIArgs[i].info.getKind() ==
                 clang::CodeGen::ABIArgInfo::IndirectAliased) {
-=======
-        if (FIArgs[i].info.getKind() == CodeGen::ABIArgInfo::Indirect ||
-            FIArgs[i].info.getKind() == CodeGen::ABIArgInfo::IndirectAliased) {
->>>>>>> 9c1c1214
           OpBuilder abuilder(builder.getContext());
           abuilder.setInsertionPointToStart(allocationScope);
-          auto Ty = Glob.getPointerOrMemRefType(arg.getValue(builder).getType(),
-                                                /*IsAlloc*/ true);
+          auto Ty = Glob.getTypes().getPointerOrMemRefType(
+              arg.getValue(builder).getType(),
+              /*IsAlloc*/ true);
           if (auto MemRefTy = Ty.dyn_cast<mlir::MemRefType>()) {
             val = abuilder.create<mlir::memref::AllocaOp>(loc, MemRefTy);
             val = abuilder.create<mlir::memref::CastOp>(
