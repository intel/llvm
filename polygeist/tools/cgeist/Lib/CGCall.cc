--- conflicted
+++ resolved
@@ -192,9 +192,9 @@
         if (Pshape == -1)
           Shape[0] = 1;
 
-        OpBuilder Abuilder(Builder.getContext());
-        Abuilder.setInsertionPointToStart(AllocationScope);
-        auto Alloc = Abuilder.create<mlir::memref::AllocaOp>(
+        OpBuilder ABuilder(Builder.getContext());
+        ABuilder.setInsertionPointToStart(AllocationScope);
+        auto Alloc = ABuilder.create<mlir::memref::AllocaOp>(
             Loc, mlir::MemRefType::get(Shape, MT.getElementType(),
                                        MemRefLayoutAttrInterface(),
                                        MT.getMemorySpace()));
@@ -212,20 +212,20 @@
                 clang::CodeGen::ABIArgInfo::Indirect ||
             CalleeArgs[I].info.getKind() ==
                 clang::CodeGen::ABIArgInfo::IndirectAliased) {
-          OpBuilder Abuilder(Builder.getContext());
-          Abuilder.setInsertionPointToStart(AllocationScope);
+          OpBuilder ABuilder(Builder.getContext());
+          ABuilder.setInsertionPointToStart(AllocationScope);
           auto Ty = Glob.getTypes().getPointerOrMemRefType(
               Arg.getValue(Builder).getType(),
               Glob.getCGM().getDataLayout().getAllocaAddrSpace(),
               /*IsAlloc*/ true);
           if (auto MemRefTy = Ty.dyn_cast<mlir::MemRefType>()) {
-            Val = Abuilder.create<mlir::memref::AllocaOp>(Loc, MemRefTy);
-            Val = Abuilder.create<mlir::memref::CastOp>(
+            Val = ABuilder.create<mlir::memref::AllocaOp>(Loc, MemRefTy);
+            Val = ABuilder.create<mlir::memref::CastOp>(
                 Loc, mlir::MemRefType::get(-1, Arg.getValue(Builder).getType()),
                 Val);
           } else
-            Val = Abuilder.create<mlir::LLVM::AllocaOp>(
-                Loc, Ty, Abuilder.create<arith::ConstantIntOp>(Loc, 1, 64), 0);
+            Val = ABuilder.create<mlir::LLVM::AllocaOp>(
+                Loc, Ty, ABuilder.create<arith::ConstantIntOp>(Loc, 1, 64), 0);
 
           ValueCategory(Val, /*isRef*/ true)
               .store(Builder, Arg.getValue(Builder));
@@ -302,9 +302,9 @@
     if (Pshape == -1)
       Shape[0] = 1;
 
-    OpBuilder Abuilder(Builder.getContext());
-    Abuilder.setInsertionPointToStart(AllocationScope);
-    Alloc = Abuilder.create<mlir::memref::AllocaOp>(
+    OpBuilder ABuilder(Builder.getContext());
+    ABuilder.setInsertionPointToStart(AllocationScope);
+    Alloc = ABuilder.create<mlir::memref::AllocaOp>(
         Loc, mlir::MemRefType::get(Shape, MT.getElementType(),
                                    MemRefLayoutAttrInterface(),
                                    MT.getMemorySpace()));
@@ -326,35 +326,20 @@
       if (auto MT = Val.getType().dyn_cast<MemRefType>()) {
         mlir::Value Idx[] = {getConstantIndex(0), getConstantIndex(I)};
         assert(MT.getShape().size() == 2);
-<<<<<<< HEAD
-        Blocks[I] = Builder.create<IndexCastOp>(
+        Blocks[I] = Builder.create<arith::IndexCastOp>(
             Loc, mlir::IndexType::get(Builder.getContext()),
             Builder.create<mlir::memref::LoadOp>(Loc, Val, Idx));
-=======
-        Blocks[I] = builder.create<arith::IndexCastOp>(
-            loc, mlir::IndexType::get(builder.getContext()),
-            builder.create<mlir::memref::LoadOp>(loc, Val, Idx));
->>>>>>> 3b9bbb34
       } else {
         mlir::Value Idx[] = {Builder.create<arith::ConstantIntOp>(Loc, 0, 32),
                              Builder.create<arith::ConstantIntOp>(Loc, I, 32)};
         auto PT = Val.getType().cast<LLVM::LLVMPointerType>();
         auto ET = PT.getElementType().cast<LLVM::LLVMStructType>().getBody()[I];
-<<<<<<< HEAD
-        Blocks[I] = Builder.create<IndexCastOp>(
+        Blocks[I] = Builder.create<arith::IndexCastOp>(
             Loc, mlir::IndexType::get(Builder.getContext()),
             Builder.create<LLVM::LoadOp>(
                 Loc,
                 Builder.create<LLVM::GEPOp>(
                     Loc, LLVM::LLVMPointerType::get(ET, PT.getAddressSpace()),
-=======
-        Blocks[I] = builder.create<arith::IndexCastOp>(
-            loc, mlir::IndexType::get(builder.getContext()),
-            builder.create<LLVM::LoadOp>(
-                loc,
-                builder.create<LLVM::GEPOp>(
-                    loc, LLVM::LLVMPointerType::get(ET, PT.getAddressSpace()),
->>>>>>> 3b9bbb34
                     Val, Idx)));
       }
     }
@@ -367,52 +352,30 @@
       if (auto MT = Val.getType().dyn_cast<MemRefType>()) {
         mlir::Value Idx[] = {getConstantIndex(0), getConstantIndex(I)};
         assert(MT.getShape().size() == 2);
-<<<<<<< HEAD
-        Threads[I] = Builder.create<IndexCastOp>(
+        Threads[I] = Builder.create<arith::IndexCastOp>(
             Loc, mlir::IndexType::get(Builder.getContext()),
             Builder.create<mlir::memref::LoadOp>(Loc, Val, Idx));
-=======
-        Threads[I] = builder.create<arith::IndexCastOp>(
-            loc, mlir::IndexType::get(builder.getContext()),
-            builder.create<mlir::memref::LoadOp>(loc, Val, Idx));
->>>>>>> 3b9bbb34
       } else {
         mlir::Value Idx[] = {Builder.create<arith::ConstantIntOp>(Loc, 0, 32),
                              Builder.create<arith::ConstantIntOp>(Loc, I, 32)};
         auto PT = Val.getType().cast<LLVM::LLVMPointerType>();
         auto ET = PT.getElementType().cast<LLVM::LLVMStructType>().getBody()[I];
-<<<<<<< HEAD
-        Threads[I] = Builder.create<IndexCastOp>(
+        Threads[I] = Builder.create<arith::IndexCastOp>(
             Loc, mlir::IndexType::get(Builder.getContext()),
             Builder.create<LLVM::LoadOp>(
                 Loc,
                 Builder.create<LLVM::GEPOp>(
                     Loc, LLVM::LLVMPointerType::get(ET, PT.getAddressSpace()),
-=======
-        Threads[I] = builder.create<arith::IndexCastOp>(
-            loc, mlir::IndexType::get(builder.getContext()),
-            builder.create<LLVM::LoadOp>(
-                loc,
-                builder.create<LLVM::GEPOp>(
-                    loc, LLVM::LLVMPointerType::get(ET, PT.getAddressSpace()),
->>>>>>> 3b9bbb34
                     Val, Idx)));
       }
     }
     mlir::Value Stream = nullptr;
     SmallVector<mlir::Value, 1> AsyncDependencies;
     if (3 < CU->getConfig()->getNumArgs() &&
-<<<<<<< HEAD
-        !isa<CXXDefaultArgExpr>(CU->getConfig()->getArg(3))) {
+        !isa<clang::CXXDefaultArgExpr>(CU->getConfig()->getArg(3))) {
       Stream = Visit(CU->getConfig()->getArg(3)).getValue(Builder);
       Stream = Builder.create<polygeist::StreamToTokenOp>(
           Loc, Builder.getType<gpu::AsyncTokenType>(), Stream);
-=======
-        !isa<clang::CXXDefaultArgExpr>(CU->getConfig()->getArg(3))) {
-      Stream = Visit(CU->getConfig()->getArg(3)).getValue(builder);
-      Stream = builder.create<polygeist::StreamToTokenOp>(
-          loc, builder.getType<gpu::AsyncTokenType>(), Stream);
->>>>>>> 3b9bbb34
       assert(Stream);
       AsyncDependencies.push_back(Stream);
     }
@@ -422,21 +385,12 @@
         /*dynamic shmem size*/ nullptr,
         /*token type*/ Stream ? Stream.getType() : nullptr,
         /*dependencies*/ AsyncDependencies);
-<<<<<<< HEAD
-    auto Oldpoint = Builder.getInsertionPoint();
-    auto *Oldblock = Builder.getInsertionBlock();
+    auto OldPoint = Builder.getInsertionPoint();
+    auto *OldBlock = Builder.getInsertionBlock();
     Builder.setInsertionPointToStart(&Op.getRegion().front());
-    Builder.create<CallOp>(Loc, ToCall, Args);
+    Builder.create<func::CallOp>(Loc, ToCall, Args);
     Builder.create<gpu::TerminatorOp>(Loc);
-    Builder.setInsertionPoint(Oldblock, Oldpoint);
-=======
-    auto OldPoint = builder.getInsertionPoint();
-    auto *OldBlock = builder.getInsertionBlock();
-    builder.setInsertionPointToStart(&Op.getRegion().front());
-    builder.create<func::CallOp>(loc, ToCall, Args);
-    builder.create<gpu::TerminatorOp>(loc);
-    builder.setInsertionPoint(OldBlock, OldPoint);
->>>>>>> 3b9bbb34
+    Builder.setInsertionPoint(OldBlock, OldPoint);
     return nullptr;
   }
 
@@ -446,11 +400,7 @@
   /// Try to emit SYCL operations before creating a CallOp
   mlir::Operation *Op = emitSYCLOps(Expr, Args);
   if (!Op)
-<<<<<<< HEAD
-    Op = Builder.create<CallOp>(Loc, ToCall, Args);
-=======
-    Op = builder.create<func::CallOp>(loc, ToCall, Args);
->>>>>>> 3b9bbb34
+    Op = Builder.create<func::CallOp>(Loc, ToCall, Args);
 
   if (IsArrayReturn) {
     // TODO remedy return
@@ -564,15 +514,9 @@
         for (auto *A : Expr->arguments())
           Args.push_back(Visit(A));
 
-<<<<<<< HEAD
         auto A0 = Args[0].getValue(Builder);
         auto A1 = Args[1].getValue(Builder);
-        AtomicRMWKind Op;
-=======
-        auto A0 = Args[0].getValue(builder);
-        auto A1 = Args[1].getValue(builder);
         arith::AtomicRMWKind Op;
->>>>>>> 3b9bbb34
         LLVM::AtomicBinOp Lop;
         if (Sr->getDecl()->getName() == "atomicAdd") {
           if (A1.getType().isa<mlir::IntegerType>()) {
@@ -641,16 +585,10 @@
       auto Shape = std::vector<int64_t>(MT.getShape());
       assert(Shape.size() == 2);
 
-<<<<<<< HEAD
-      OpBuilder Abuilder(Builder.getContext());
-      Abuilder.setInsertionPointToStart(AllocationScope);
-      auto One = Abuilder.create<ConstantIntOp>(Loc, 1, 64);
-=======
-      OpBuilder Abuilder(builder.getContext());
-      Abuilder.setInsertionPointToStart(allocationScope);
-      auto One = Abuilder.create<arith::ConstantIntOp>(Loc, 1, 64);
->>>>>>> 3b9bbb34
-      auto Alloc = Abuilder.create<mlir::LLVM::AllocaOp>(
+      OpBuilder ABuilder(Builder.getContext());
+      ABuilder.setInsertionPointToStart(AllocationScope);
+      auto One = ABuilder.create<arith::ConstantIntOp>(Loc, 1, 64);
+      auto Alloc = ABuilder.create<mlir::LLVM::AllocaOp>(
           Loc,
           LLVM::LLVMPointerType::get(
               TypeTranslator.translateType(mlirclang::anonymize(
@@ -697,76 +635,43 @@
 
     mlir::Value Vals[] = {V0};
     return ValueCategory(
-<<<<<<< HEAD
-        Builder.create<CallOp>(Loc, Glob.getFunctions()[Name], Vals)
-=======
-        builder.create<func::CallOp>(Loc, Glob.getFunctions()[Name], Vals)
->>>>>>> 3b9bbb34
+        Builder.create<func::CallOp>(Loc, Glob.getFunctions()[Name], Vals)
             .getResult(0),
         false);
   }
   case clang::Builtin::BI__builtin_isnormal: {
     mlir::Value V = GetLLVM(Expr->getArg(0));
     auto Ty = V.getType().cast<mlir::FloatType>();
-<<<<<<< HEAD
-    mlir::Value Eq = Builder.create<CmpFOp>(Loc, CmpFPredicate::OEQ, V, V);
+    mlir::Value Eq =
+        Builder.create<arith::CmpFOp>(Loc, arith::CmpFPredicate::OEQ, V, V);
 
     mlir::Value Abs = Builder.create<math::AbsFOp>(Loc, V);
-    auto Infinity = Builder.create<ConstantFloatOp>(
+    auto Infinity = Builder.create<arith::ConstantFloatOp>(
         Loc, APFloat::getInf(Ty.getFloatSemantics()), Ty);
-    mlir::Value IsLessThanInf =
-        Builder.create<CmpFOp>(Loc, CmpFPredicate::ULT, Abs, Infinity);
+    mlir::Value IsLessThanInf = Builder.create<arith::CmpFOp>(
+        Loc, arith::CmpFPredicate::ULT, Abs, Infinity);
     APFloat Smallest = APFloat::getSmallestNormalized(Ty.getFloatSemantics());
-    auto SmallestV = Builder.create<ConstantFloatOp>(Loc, Smallest, Ty);
-    mlir::Value IsNormal =
-        Builder.create<CmpFOp>(Loc, CmpFPredicate::UGE, Abs, SmallestV);
-    V = Builder.create<AndIOp>(Loc, Eq, IsLessThanInf);
-    V = Builder.create<AndIOp>(Loc, V, IsNormal);
+    auto SmallestV = Builder.create<arith::ConstantFloatOp>(Loc, Smallest, Ty);
+    mlir::Value IsNormal = Builder.create<arith::CmpFOp>(
+        Loc, arith::CmpFPredicate::UGE, Abs, SmallestV);
+    V = Builder.create<arith::AndIOp>(Loc, Eq, IsLessThanInf);
+    V = Builder.create<arith::AndIOp>(Loc, V, IsNormal);
     auto PostTy =
         Glob.getTypes().getMLIRType(Expr->getType()).cast<mlir::IntegerType>();
-    mlir::Value Res = Builder.create<ExtUIOp>(Loc, PostTy, V);
-=======
-    mlir::Value Eq =
-        builder.create<arith::CmpFOp>(Loc, arith::CmpFPredicate::OEQ, V, V);
-
-    mlir::Value Abs = builder.create<math::AbsFOp>(Loc, V);
-    auto Infinity = builder.create<arith::ConstantFloatOp>(
-        Loc, APFloat::getInf(Ty.getFloatSemantics()), Ty);
-    mlir::Value IsLessThanInf = builder.create<arith::CmpFOp>(
-        Loc, arith::CmpFPredicate::ULT, Abs, Infinity);
-    APFloat Smallest = APFloat::getSmallestNormalized(Ty.getFloatSemantics());
-    auto SmallestV = builder.create<arith::ConstantFloatOp>(Loc, Smallest, Ty);
-    mlir::Value IsNormal = builder.create<arith::CmpFOp>(
-        Loc, arith::CmpFPredicate::UGE, Abs, SmallestV);
-    V = builder.create<arith::AndIOp>(Loc, Eq, IsLessThanInf);
-    V = builder.create<arith::AndIOp>(Loc, V, IsNormal);
-    auto PostTy =
-        Glob.getTypes().getMLIRType(Expr->getType()).cast<mlir::IntegerType>();
-    mlir::Value Res = builder.create<arith::ExtUIOp>(Loc, PostTy, V);
->>>>>>> 3b9bbb34
+    mlir::Value Res = Builder.create<arith::ExtUIOp>(Loc, PostTy, V);
     return ValueCategory(Res, /*isRef*/ false);
   }
   case clang::Builtin::BI__builtin_signbit: {
     mlir::Value V = GetLLVM(Expr->getArg(0));
     auto Ty = V.getType().cast<mlir::FloatType>();
-<<<<<<< HEAD
     auto ITy = Builder.getIntegerType(Ty.getWidth());
-    mlir::Value BC = Builder.create<BitcastOp>(Loc, ITy, V);
-    auto ZeroV = Builder.create<ConstantIntOp>(Loc, 0, ITy);
-    V = Builder.create<CmpIOp>(Loc, CmpIPredicate::slt, BC, ZeroV);
-    auto PostTy =
-        Glob.getTypes().getMLIRType(Expr->getType()).cast<mlir::IntegerType>();
-    mlir::Value Res = Builder.create<ExtUIOp>(Loc, PostTy, V);
-=======
-    auto ITy = builder.getIntegerType(Ty.getWidth());
-    mlir::Value BC = builder.create<arith::BitcastOp>(Loc, ITy, V);
-    auto ZeroV = builder.create<arith::ConstantIntOp>(Loc, 0, ITy);
-    V = builder.create<arith::CmpIOp>(Loc, arith::CmpIPredicate::slt, BC,
+    mlir::Value BC = Builder.create<arith::BitcastOp>(Loc, ITy, V);
+    auto ZeroV = Builder.create<arith::ConstantIntOp>(Loc, 0, ITy);
+    V = Builder.create<arith::CmpIOp>(Loc, arith::CmpIPredicate::slt, BC,
                                       ZeroV);
     auto PostTy =
         Glob.getTypes().getMLIRType(Expr->getType()).cast<mlir::IntegerType>();
-    mlir::Value Res = builder.create<arith::ExtUIOp>(Loc, PostTy, V);
->>>>>>> 3b9bbb34
+    mlir::Value Res = Builder.create<arith::ExtUIOp>(Loc, PostTy, V);
     return ValueCategory(Res, /*isRef*/ false);
   }
   case clang::Builtin::BI__builtin_addressof: {
@@ -854,18 +759,11 @@
         else {
           auto Zero = Builder.create<arith::ConstantIntOp>(
               Loc, 0, V.getType().cast<mlir::IntegerType>().getWidth());
-<<<<<<< HEAD
-          Fabs = Builder.create<SelectOp>(
+          Fabs = Builder.create<arith::SelectOp>(
               Loc,
-              Builder.create<arith::CmpIOp>(Loc, CmpIPredicate::sge, V, Zero),
+              Builder.create<arith::CmpIOp>(Loc, arith::CmpIPredicate::sge, V,
+                                            Zero),
               V, Builder.create<arith::SubIOp>(Loc, Zero, V));
-=======
-          Fabs = builder.create<arith::SelectOp>(
-              Loc,
-              builder.create<arith::CmpIOp>(Loc, arith::CmpIPredicate::sge, V,
-                                            Zero),
-              V, builder.create<arith::SubIOp>(Loc, Zero, V));
->>>>>>> 3b9bbb34
         }
         return ValueCategory(Fabs, /*isRef*/ false);
       }
@@ -873,21 +771,12 @@
           Sr->getDecl()->getName() == "__nv_mul24") {
         mlir::Value V0 = GetLLVM(Expr->getArg(0));
         mlir::Value V1 = GetLLVM(Expr->getArg(1));
-<<<<<<< HEAD
         auto C8 = Builder.create<arith::ConstantIntOp>(Loc, 8, 32);
         V0 = Builder.create<arith::ShLIOp>(Loc, V0, C8);
         V0 = Builder.create<arith::ShRUIOp>(Loc, V0, C8);
         V1 = Builder.create<arith::ShLIOp>(Loc, V1, C8);
         V1 = Builder.create<arith::ShRUIOp>(Loc, V1, C8);
-        return ValueCategory(Builder.create<MulIOp>(Loc, V0, V1), false);
-=======
-        auto C8 = builder.create<arith::ConstantIntOp>(Loc, 8, 32);
-        V0 = builder.create<arith::ShLIOp>(Loc, V0, C8);
-        V0 = builder.create<arith::ShRUIOp>(Loc, V0, C8);
-        V1 = builder.create<arith::ShLIOp>(Loc, V1, C8);
-        V1 = builder.create<arith::ShRUIOp>(Loc, V1, C8);
-        return ValueCategory(builder.create<arith::MulIOp>(Loc, V0, V1), false);
->>>>>>> 3b9bbb34
+        return ValueCategory(Builder.create<arith::MulIOp>(Loc, V0, V1), false);
       }
       if (BuiltinCallee == clang::Builtin::BI__builtin_frexp ||
           BuiltinCallee == clang::Builtin::BI__builtin_frexpf ||
@@ -906,8 +795,8 @@
 
           mlir::Type RT = Glob.getTypes().getMLIRType(Expr->getType());
           std::vector<mlir::Type> Rettype{RT};
-          mlir::OpBuilder Mbuilder(Module->getContext());
-          auto FuncType = Mbuilder.getFunctionType(Types, Rettype);
+          mlir::OpBuilder MBuilder(Module->getContext());
+          auto FuncType = MBuilder.getFunctionType(Types, Rettype);
           Glob.getFunctions()[Name] =
               mlir::func::FuncOp(mlir::func::FuncOp::create(
                   Builder.getUnknownLoc(), Name, FuncType));
@@ -918,11 +807,7 @@
 
         mlir::Value Vals[] = {V0, V1};
         return ValueCategory(
-<<<<<<< HEAD
-            Builder.create<CallOp>(Loc, Glob.getFunctions()[Name], Vals)
-=======
-            builder.create<func::CallOp>(Loc, Glob.getFunctions()[Name], Vals)
->>>>>>> 3b9bbb34
+            Builder.create<func::CallOp>(Loc, Glob.getFunctions()[Name], Vals)
                 .getResult(0),
             false);
       }
@@ -935,54 +820,31 @@
         // x != NaN via the ordered compare in either case.
         mlir::Value V = GetLLVM(Expr->getArg(0));
         auto Ty = V.getType().cast<mlir::FloatType>();
-<<<<<<< HEAD
         mlir::Value Fabs = Builder.create<math::AbsFOp>(Loc, V);
-        auto Infinity = Builder.create<ConstantFloatOp>(
-=======
-        mlir::Value Fabs = builder.create<math::AbsFOp>(Loc, V);
-        auto Infinity = builder.create<arith::ConstantFloatOp>(
->>>>>>> 3b9bbb34
+        auto Infinity = Builder.create<arith::ConstantFloatOp>(
             Loc, APFloat::getInf(Ty.getFloatSemantics()), Ty);
         auto Pred = (BuiltinCallee == clang::Builtin::BI__builtin_isinf ||
                      Sr->getDecl()->getName() == "__nv_isinff")
-<<<<<<< HEAD
-                        ? CmpFPredicate::OEQ
-                        : CmpFPredicate::ONE;
-        mlir::Value FCmp = Builder.create<CmpFOp>(Loc, Pred, Fabs, Infinity);
+                        ? arith::CmpFPredicate::OEQ
+                        : arith::CmpFPredicate::ONE;
+        mlir::Value FCmp =
+            Builder.create<arith::CmpFOp>(Loc, Pred, Fabs, Infinity);
         auto PostTy = Glob.getTypes()
                           .getMLIRType(Expr->getType())
                           .cast<mlir::IntegerType>();
-        mlir::Value Res = Builder.create<ExtUIOp>(Loc, PostTy, FCmp);
-=======
-                        ? arith::CmpFPredicate::OEQ
-                        : arith::CmpFPredicate::ONE;
-        mlir::Value FCmp =
-            builder.create<arith::CmpFOp>(Loc, Pred, Fabs, Infinity);
+        mlir::Value Res = Builder.create<arith::ExtUIOp>(Loc, PostTy, FCmp);
+        return ValueCategory(Res, /*isRef*/ false);
+      }
+      if (Sr->getDecl()->getIdentifier() &&
+          (BuiltinCallee == clang::Builtin::BI__builtin_isnan ||
+           Sr->getDecl()->getName() == "__nv_isnanf")) {
+        mlir::Value V = GetLLVM(Expr->getArg(0));
+        mlir::Value Eq =
+            Builder.create<arith::CmpFOp>(Loc, arith::CmpFPredicate::UNO, V, V);
         auto PostTy = Glob.getTypes()
                           .getMLIRType(Expr->getType())
                           .cast<mlir::IntegerType>();
-        mlir::Value Res = builder.create<arith::ExtUIOp>(Loc, PostTy, FCmp);
->>>>>>> 3b9bbb34
-        return ValueCategory(Res, /*isRef*/ false);
-      }
-      if (Sr->getDecl()->getIdentifier() &&
-          (BuiltinCallee == clang::Builtin::BI__builtin_isnan ||
-           Sr->getDecl()->getName() == "__nv_isnanf")) {
-        mlir::Value V = GetLLVM(Expr->getArg(0));
-<<<<<<< HEAD
-        mlir::Value Eq = Builder.create<CmpFOp>(Loc, CmpFPredicate::UNO, V, V);
-        auto PostTy = Glob.getTypes()
-                          .getMLIRType(Expr->getType())
-                          .cast<mlir::IntegerType>();
-        mlir::Value Res = Builder.create<ExtUIOp>(Loc, PostTy, Eq);
-=======
-        mlir::Value Eq =
-            builder.create<arith::CmpFOp>(Loc, arith::CmpFPredicate::UNO, V, V);
-        auto PostTy = Glob.getTypes()
-                          .getMLIRType(Expr->getType())
-                          .cast<mlir::IntegerType>();
-        mlir::Value Res = builder.create<arith::ExtUIOp>(Loc, PostTy, Eq);
->>>>>>> 3b9bbb34
+        mlir::Value Res = Builder.create<arith::ExtUIOp>(Loc, PostTy, Eq);
         return ValueCategory(Res, /*isRef*/ false);
       }
       if (Sr->getDecl()->getIdentifier() &&
@@ -1022,33 +884,21 @@
           (Sr->getDecl()->getName() == "__nv_dmul_rn")) {
         mlir::Value V = GetLLVM(Expr->getArg(0));
         mlir::Value V2 = GetLLVM(Expr->getArg(1));
-<<<<<<< HEAD
-        V = Builder.create<MulFOp>(Loc, V, V2);
-=======
-        V = builder.create<arith::MulFOp>(Loc, V, V2);
->>>>>>> 3b9bbb34
+        V = Builder.create<arith::MulFOp>(Loc, V, V2);
         return ValueCategory(V, /*isRef*/ false);
       }
       if (Sr->getDecl()->getIdentifier() &&
           (Sr->getDecl()->getName() == "__nv_dadd_rn")) {
         mlir::Value V = GetLLVM(Expr->getArg(0));
         mlir::Value V2 = GetLLVM(Expr->getArg(1));
-<<<<<<< HEAD
-        V = Builder.create<AddFOp>(Loc, V, V2);
-=======
-        V = builder.create<arith::AddFOp>(Loc, V, V2);
->>>>>>> 3b9bbb34
+        V = Builder.create<arith::AddFOp>(Loc, V, V2);
         return ValueCategory(V, /*isRef*/ false);
       }
       if (Sr->getDecl()->getIdentifier() &&
           (Sr->getDecl()->getName() == "__nv_dsub_rn")) {
         mlir::Value V = GetLLVM(Expr->getArg(0));
         mlir::Value V2 = GetLLVM(Expr->getArg(1));
-<<<<<<< HEAD
-        V = Builder.create<SubFOp>(Loc, V, V2);
-=======
-        V = builder.create<arith::SubFOp>(Loc, V, V2);
->>>>>>> 3b9bbb34
+        V = Builder.create<arith::SubFOp>(Loc, V, V2);
         return ValueCategory(V, /*isRef*/ false);
       }
       if (Sr->getDecl()->getIdentifier() &&
@@ -1299,13 +1149,8 @@
       }
     });
 
-<<<<<<< HEAD
-    if (cast<MemberExpr>(CC->getCallee()->IgnoreParens())->isArrow())
+    if (cast<clang::MemberExpr>(CC->getCallee()->IgnoreParens())->isArrow())
       Obj = Obj.dereference(Builder);
-=======
-    if (cast<clang::MemberExpr>(CC->getCallee()->IgnoreParens())->isArrow())
-      Obj = Obj.dereference(builder);
->>>>>>> 3b9bbb34
 
     assert(Obj.val);
     assert(Obj.isReference);
@@ -1357,11 +1202,7 @@
         if (Sr->getDecl()->getName() == "cudaFree" ||
             Sr->getDecl()->getName() == "cudaFreeHost") {
           auto Ty = Glob.getTypes().getMLIRType(Expr->getType());
-<<<<<<< HEAD
-          auto Op = Builder.create<ConstantIntOp>(Loc, 0, Ty);
-=======
-          auto Op = builder.create<arith::ConstantIntOp>(Loc, 0, Ty);
->>>>>>> 3b9bbb34
+          auto Op = Builder.create<arith::ConstantIntOp>(Loc, 0, Ty);
           return std::make_pair(ValueCategory(Op, /*isReference*/ false), true);
         }
         // TODO remove me when the free is removed.
@@ -1393,26 +1234,15 @@
                 // Not changing pitch from provided width here
                 // TODO can consider addition alignment considerations
                 Visit(Expr->getArg(1))
-<<<<<<< HEAD
                     .dereference(Builder)
                     .store(Builder, Width);
-                AllocSize = Builder.create<MulIOp>(Loc, Width, Height);
+                AllocSize = Builder.create<arith::MulIOp>(Loc, Width, Height);
               } else
                 AllocSize = Visit(Expr->getArg(1)).getValue(Builder);
               auto IdxType = mlir::IndexType::get(Builder.getContext());
-              mlir::Value Args[1] = {Builder.create<DivUIOp>(
-                  Loc, Builder.create<IndexCastOp>(Loc, IdxType, AllocSize),
-=======
-                    .dereference(builder)
-                    .store(builder, Width);
-                AllocSize = builder.create<arith::MulIOp>(Loc, Width, Height);
-              } else
-                AllocSize = Visit(Expr->getArg(1)).getValue(builder);
-              auto IdxType = mlir::IndexType::get(builder.getContext());
-              mlir::Value Args[1] = {builder.create<arith::DivUIOp>(
+              mlir::Value Args[1] = {Builder.create<arith::DivUIOp>(
                   Loc,
-                  builder.create<arith::IndexCastOp>(Loc, IdxType, AllocSize),
->>>>>>> 3b9bbb34
+                  Builder.create<arith::IndexCastOp>(Loc, IdxType, AllocSize),
                   ElemSize)};
               auto Alloc = Builder.create<mlir::memref::AllocOp>(
                   Loc,
@@ -1428,14 +1258,9 @@
                          Builder.create<mlir::memref::CastOp>(Loc, MT, Alloc));
               auto RetTy = Glob.getTypes().getMLIRType(Expr->getType());
               return std::make_pair(
-<<<<<<< HEAD
-                  ValueCategory(Builder.create<ConstantIntOp>(Loc, 0, RetTy),
-                                /*isReference*/ false),
-=======
                   ValueCategory(
-                      builder.create<arith::ConstantIntOp>(Loc, 0, RetTy),
+                      Builder.create<arith::ConstantIntOp>(Loc, 0, RetTy),
                       /*isReference*/ false),
->>>>>>> 3b9bbb34
                   true);
             }
           }
@@ -1445,11 +1270,7 @@
 
     auto CreateBlockIdOp = [&](gpu::Dimension Str,
                                mlir::Type MLIRType) -> mlir::Value {
-<<<<<<< HEAD
-      return Builder.create<IndexCastOp>(
-=======
-      return builder.create<arith::IndexCastOp>(
->>>>>>> 3b9bbb34
+      return Builder.create<arith::IndexCastOp>(
           Loc, MLIRType,
           Builder.create<mlir::gpu::BlockIdOp>(
               Loc, mlir::IndexType::get(Builder.getContext()), Str));
@@ -1457,11 +1278,7 @@
 
     auto CreateBlockDimOp = [&](gpu::Dimension Str,
                                 mlir::Type MLIRType) -> mlir::Value {
-<<<<<<< HEAD
-      return Builder.create<IndexCastOp>(
-=======
-      return builder.create<arith::IndexCastOp>(
->>>>>>> 3b9bbb34
+      return Builder.create<arith::IndexCastOp>(
           Loc, MLIRType,
           Builder.create<mlir::gpu::BlockDimOp>(
               Loc, mlir::IndexType::get(Builder.getContext()), Str));
@@ -1469,11 +1286,7 @@
 
     auto CreateThreadIdOp = [&](gpu::Dimension Str,
                                 mlir::Type MLIRType) -> mlir::Value {
-<<<<<<< HEAD
-      return Builder.create<IndexCastOp>(
-=======
-      return builder.create<arith::IndexCastOp>(
->>>>>>> 3b9bbb34
+      return Builder.create<arith::IndexCastOp>(
           Loc, MLIRType,
           Builder.create<mlir::gpu::ThreadIdOp>(
               Loc, mlir::IndexType::get(Builder.getContext()), Str));
@@ -1481,11 +1294,7 @@
 
     auto CreateGridDimOp = [&](gpu::Dimension Str,
                                mlir::Type MLIRType) -> mlir::Value {
-<<<<<<< HEAD
-      return Builder.create<IndexCastOp>(
-=======
-      return builder.create<arith::IndexCastOp>(
->>>>>>> 3b9bbb34
+      return Builder.create<arith::IndexCastOp>(
           Loc, MLIRType,
           Builder.create<mlir::gpu::GridDimOp>(
               Loc, mlir::IndexType::get(Builder.getContext()), Str));
@@ -1699,135 +1508,80 @@
     VisitArgs();
     auto PostTy =
         Glob.getTypes().getMLIRType(Expr->getType()).cast<mlir::IntegerType>();
-<<<<<<< HEAD
-    V = Builder.create<ExtUIOp>(
+    V = Builder.create<arith::ExtUIOp>(
         Loc, PostTy,
-        Builder.create<CmpFOp>(Loc, CmpFPredicate::OGT, Args[0], Args[1]));
-=======
-    V = builder.create<arith::ExtUIOp>(
-        loc, PostTy,
-        builder.create<arith::CmpFOp>(loc, arith::CmpFPredicate::OGT, Args[0],
+        Builder.create<arith::CmpFOp>(Loc, arith::CmpFPredicate::OGT, Args[0],
                                       Args[1]));
->>>>>>> 3b9bbb34
   } break;
   case clang::Builtin::BI__builtin_isgreaterequal: {
     VisitArgs();
     auto PostTy =
         Glob.getTypes().getMLIRType(Expr->getType()).cast<mlir::IntegerType>();
-<<<<<<< HEAD
-    V = Builder.create<ExtUIOp>(
+    V = Builder.create<arith::ExtUIOp>(
         Loc, PostTy,
-        Builder.create<CmpFOp>(Loc, CmpFPredicate::OGE, Args[0], Args[1]));
-=======
-    V = builder.create<arith::ExtUIOp>(
-        loc, PostTy,
-        builder.create<arith::CmpFOp>(loc, arith::CmpFPredicate::OGE, Args[0],
+        Builder.create<arith::CmpFOp>(Loc, arith::CmpFPredicate::OGE, Args[0],
                                       Args[1]));
->>>>>>> 3b9bbb34
   } break;
   case clang::Builtin::BI__builtin_isless: {
     VisitArgs();
     auto PostTy =
         Glob.getTypes().getMLIRType(Expr->getType()).cast<mlir::IntegerType>();
-<<<<<<< HEAD
-    V = Builder.create<ExtUIOp>(
+    V = Builder.create<arith::ExtUIOp>(
         Loc, PostTy,
-        Builder.create<CmpFOp>(Loc, CmpFPredicate::OLT, Args[0], Args[1]));
-=======
-    V = builder.create<arith::ExtUIOp>(
-        loc, PostTy,
-        builder.create<arith::CmpFOp>(loc, arith::CmpFPredicate::OLT, Args[0],
+        Builder.create<arith::CmpFOp>(Loc, arith::CmpFPredicate::OLT, Args[0],
                                       Args[1]));
->>>>>>> 3b9bbb34
   } break;
   case clang::Builtin::BI__builtin_islessequal: {
     VisitArgs();
     auto PostTy =
         Glob.getTypes().getMLIRType(Expr->getType()).cast<mlir::IntegerType>();
-<<<<<<< HEAD
-    V = Builder.create<ExtUIOp>(
+    V = Builder.create<arith::ExtUIOp>(
         Loc, PostTy,
-        Builder.create<CmpFOp>(Loc, CmpFPredicate::OLE, Args[0], Args[1]));
-=======
-    V = builder.create<arith::ExtUIOp>(
-        loc, PostTy,
-        builder.create<arith::CmpFOp>(loc, arith::CmpFPredicate::OLE, Args[0],
+        Builder.create<arith::CmpFOp>(Loc, arith::CmpFPredicate::OLE, Args[0],
                                       Args[1]));
->>>>>>> 3b9bbb34
   } break;
   case clang::Builtin::BI__builtin_islessgreater: {
     VisitArgs();
     auto PostTy =
         Glob.getTypes().getMLIRType(Expr->getType()).cast<mlir::IntegerType>();
-<<<<<<< HEAD
-    V = Builder.create<ExtUIOp>(
+    V = Builder.create<arith::ExtUIOp>(
         Loc, PostTy,
-        Builder.create<CmpFOp>(Loc, CmpFPredicate::ONE, Args[0], Args[1]));
-=======
-    V = builder.create<arith::ExtUIOp>(
-        loc, PostTy,
-        builder.create<arith::CmpFOp>(loc, arith::CmpFPredicate::ONE, Args[0],
+        Builder.create<arith::CmpFOp>(Loc, arith::CmpFPredicate::ONE, Args[0],
                                       Args[1]));
->>>>>>> 3b9bbb34
   } break;
   case clang::Builtin::BI__builtin_isunordered: {
     VisitArgs();
     auto PostTy =
         Glob.getTypes().getMLIRType(Expr->getType()).cast<mlir::IntegerType>();
-<<<<<<< HEAD
-    V = Builder.create<ExtUIOp>(
+    V = Builder.create<arith::ExtUIOp>(
         Loc, PostTy,
-        Builder.create<CmpFOp>(Loc, CmpFPredicate::UNO, Args[0], Args[1]));
-=======
-    V = builder.create<arith::ExtUIOp>(
-        loc, PostTy,
-        builder.create<arith::CmpFOp>(loc, arith::CmpFPredicate::UNO, Args[0],
+        Builder.create<arith::CmpFOp>(Loc, arith::CmpFPredicate::UNO, Args[0],
                                       Args[1]));
->>>>>>> 3b9bbb34
   } break;
   case clang::Builtin::BImemmove:
   case clang::Builtin::BI__builtin_memmove: {
     VisitArgs();
-<<<<<<< HEAD
     Builder.create<LLVM::MemmoveOp>(
         Loc, Args[0], Args[1], Args[2],
-        /*isVolatile*/ Builder.create<ConstantIntOp>(Loc, false, 1));
-=======
-    builder.create<LLVM::MemmoveOp>(
-        loc, Args[0], Args[1], Args[2],
-        /*isVolatile*/ builder.create<arith::ConstantIntOp>(loc, false, 1));
->>>>>>> 3b9bbb34
+        /*isVolatile*/ Builder.create<arith::ConstantIntOp>(Loc, false, 1));
     V = Args[0];
   } break;
   case clang::Builtin::BImemset:
   case clang::Builtin::BI__builtin_memset: {
     VisitArgs();
-<<<<<<< HEAD
     Builder.create<LLVM::MemsetOp>(
         Loc, Args[0],
-        Builder.create<TruncIOp>(Loc, Builder.getI8Type(), Args[1]), Args[2],
-        /*isVolatile*/ Builder.create<ConstantIntOp>(Loc, false, 1));
-=======
-    builder.create<LLVM::MemsetOp>(
-        loc, Args[0],
-        builder.create<arith::TruncIOp>(loc, builder.getI8Type(), Args[1]),
+        Builder.create<arith::TruncIOp>(Loc, Builder.getI8Type(), Args[1]),
         Args[2],
-        /*isVolatile*/ builder.create<arith::ConstantIntOp>(loc, false, 1));
->>>>>>> 3b9bbb34
+        /*isVolatile*/ Builder.create<arith::ConstantIntOp>(Loc, false, 1));
     V = Args[0];
   } break;
   case clang::Builtin::BImemcpy:
   case clang::Builtin::BI__builtin_memcpy: {
     VisitArgs();
-<<<<<<< HEAD
     Builder.create<LLVM::MemcpyOp>(
         Loc, Args[0], Args[1], Args[2],
-        /*isVolatile*/ Builder.create<ConstantIntOp>(Loc, false, 1));
-=======
-    builder.create<LLVM::MemcpyOp>(
-        loc, Args[0], Args[1], Args[2],
-        /*isVolatile*/ builder.create<arith::ConstantIntOp>(loc, false, 1));
->>>>>>> 3b9bbb34
+        /*isVolatile*/ Builder.create<arith::ConstantIntOp>(Loc, false, 1));
     V = Args[0];
   } break;
   }
