--- conflicted
+++ resolved
@@ -27,14 +27,9 @@
 
   Lib/AffineUtils.cc
   Lib/Attributes.cc
-<<<<<<< HEAD
   Lib/CGCall.cc
   Lib/CGExpr.cc
   Lib/CGStmt.cc
-=======
-  Lib/ValueCategory.cc
-  Lib/utils.cc
->>>>>>> 217291fb
   Lib/IfScope.cc
   Lib/pragmaHandler.cc
   Lib/TargetInfo.cc  
