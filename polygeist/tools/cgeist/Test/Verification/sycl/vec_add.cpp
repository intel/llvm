// RUN: clang++ -fsycl -fsycl-device-only -O0 -emit-mlir %s -o - | FileCheck %s --check-prefix=CHECK-MLIR
// RUN: clang++ -fsycl -fsycl-device-only -O0 -S -emit-llvm -fsycl-targets=spir64-unknown-unknown-syclmlir %s -o - | FileCheck %s --check-prefix=CHECK-LLVM

#include <sycl/sycl.hpp>
#define N 32

// CHECK-MLIR:      gpu.func {{.*}}vec_add_simple({{.*}})
// CHECK-MLIR-SAME: kernel attributes {llvm.cconv = #llvm.cconv<spir_kernelcc>, llvm.linkage = #llvm.linkage<weak_odr>,
// CHECK-MLIR:      func.call [[FUNC:@.*vec_add_device_simple.*]]({{.*}}) :
// CHECK-MLIR-NEXT: gpu.return

// CHECK-MLIR:      func.func private [[FUNC]]({{.*}})
// CHECK-SAME:      attributes {llvm.cconv = #llvm.cconv<spir_funccc>, llvm.linkage = #llvm.linkage<internal>
// CHECK-MLIR-DAG:  [[V1:%.*]] = affine.load {{.*}}[0] : memref<?xf32, 4>
// CHECK-MLIR-DAG:  [[V2:%.*]] = affine.load {{.*}}[0] : memref<?xf32, 4>
// CHECK-MLIR-NEXT: [[RESULT:%.*]] = arith.addf [[V1]], [[V2]] : f32
// CHECK-MLIR:      affine.store [[RESULT]], {{.*}}[0] : memref<?xf32, 4>

<<<<<<< HEAD
// CHECK-LLVM:       define internal spir_func void [[FUNC:@.*vec_add_device_simple.*_]]({ %"class.sycl::_V1::accessor.1", %"class.sycl::_V1::accessor.1", %"class.sycl::_V1::accessor.1" }{{.*}}) #[[FUNCATTRS2:[0-9]+]]
=======
// CHECK-LLVM:       define weak_odr spir_kernel void @{{.*}}vec_add_simple({{.*}}) #[[FUNCATTRS1:[0-9]+]]
>>>>>>> 29a4a892
// CHECK-LLVM-DAG:   [[V1:%.*]] = load float, float addrspace(4)* {{.*}}, align 4
// CHECK-LLVM-DAG:   [[V2:%.*]] = load float, float addrspace(4)* {{.*}}, align 4
// CHECK-LLVM:       [[RESULT:%.*]] = fadd float [[V1]], [[V2]]
// CHECK-LLVM:       store float [[RESULT]], float addrspace(4)* {{.*}}, align 4

void vec_add_device_simple(std::array<float, N> &VA, std::array<float, N> &VB,
                           std::array<float, N> &VC) {
  auto q = sycl::queue{};
  auto range = sycl::range<1>{N};

  {
    auto bufA = sycl::buffer<float, 1>{VA.data(), range};
    auto bufB = sycl::buffer<float, 1>{VB.data(), range};
    auto bufC = sycl::buffer<float, 1>{VC.data(), range};

    q.submit([&](sycl::handler &cgh) {
      auto A = bufA.get_access<sycl::access::mode::read>(cgh);
      auto B = bufB.get_access<sycl::access::mode::read>(cgh);
      auto C = bufC.get_access<sycl::access::mode::write>(cgh);

      // kernel
      cgh.parallel_for<class vec_add_simple>(
          range, [=](sycl::id<1> id) { C[id] = A[id] + B[id]; });
    });
  }
}

void init(std::array<float, N> &h_a, std::array<float, N> &h_b,
          std::array<float, N> &h_c, std::array<float, N> &h_r) {
  for (int i = 0; i < N; i++) {
    h_a[i] = 1.0f;
    h_b[i] = 2.0f;
    h_c[i] = 0.0f;
    h_r[i] = 0.0f;
  }
}

void vec_add_host(std::array<float, N> &h_a, std::array<float, N> &h_b,
                  std::array<float, N> &h_r) {
  for (int i = 0; i < N; i++) {
    h_r[i] = h_a[i] + h_b[i];
  }
}

bool check_result(std::array<float, N> &h_c, std::array<float, N> &h_r) {
  for (int i = 0; i < N; i++) {
    if (h_r[i] != h_c[i]) {
      std::cerr << "Mismatch at element " << i << "\n";
      return false;
    }
  }
  return true;
}

int main() {
  std::array<float, N> h_a;
  std::array<float, N> h_b;
  std::array<float, N> h_c;
  std::array<float, N> h_r; // (result)

  // initialize vectors
  init(h_a, h_b, h_c, h_r);

  vec_add_host(h_a, h_b, h_r);

  vec_add_device_simple(h_a, h_b, h_c);

  if (!check_result(h_c, h_r))
    exit(1);

  std::cout << "Results are correct\n";
  return 0;
}

// Keep at the end of the file.
// CHECK-LLVM-DAG: attributes #[[FUNCATTRS1]] = { convergent mustprogress norecurse nounwind "frame-pointer"="all" "no-trapping-math"="true" "stack-protector-buffer-size"="8" "sycl-module-id"="{{.*}}/polygeist/tools/cgeist/Test/Verification/sycl/vec_add.cpp" }<|MERGE_RESOLUTION|>--- conflicted
+++ resolved
@@ -16,11 +16,7 @@
 // CHECK-MLIR-NEXT: [[RESULT:%.*]] = arith.addf [[V1]], [[V2]] : f32
 // CHECK-MLIR:      affine.store [[RESULT]], {{.*}}[0] : memref<?xf32, 4>
 
-<<<<<<< HEAD
-// CHECK-LLVM:       define internal spir_func void [[FUNC:@.*vec_add_device_simple.*_]]({ %"class.sycl::_V1::accessor.1", %"class.sycl::_V1::accessor.1", %"class.sycl::_V1::accessor.1" }{{.*}}) #[[FUNCATTRS2:[0-9]+]]
-=======
 // CHECK-LLVM:       define weak_odr spir_kernel void @{{.*}}vec_add_simple({{.*}}) #[[FUNCATTRS1:[0-9]+]]
->>>>>>> 29a4a892
 // CHECK-LLVM-DAG:   [[V1:%.*]] = load float, float addrspace(4)* {{.*}}, align 4
 // CHECK-LLVM-DAG:   [[V2:%.*]] = load float, float addrspace(4)* {{.*}}, align 4
 // CHECK-LLVM:       [[RESULT:%.*]] = fadd float [[V1]], [[V2]]
