--- conflicted
+++ resolved
@@ -8,14 +8,9 @@
 //
 //===----------------------------------------------------------------------===//
 
-<<<<<<< HEAD
+// clang-format off
 // RUN: clang++ -fsycl -fsycl-device-only -emit-mlir %s -o - 2> /dev/null | FileCheck %s --check-prefix=CHECK-MLIR
 // RUN: clang++ -fsycl -fsycl-device-only -S -emit-llvm -fsycl-targets=spir64-unknown-unknown-syclmlir %s -o - | FileCheck %s --check-prefix=CHECK-LLVM
-=======
-// clang-format off
-// RUN: clang++ -fsycl -fsycl-device-only -emit-mlir %s 2> /dev/null | FileCheck %s --check-prefix=CHECK-MLIR
-// RUN: clang++ -fsycl -fsycl-device-only -S -emit-llvm -fsycl-targets=spir64-unknown-unknown-syclmlir %s | FileCheck %s --check-prefix=CHECK-LLVM
->>>>>>> b585225a
 
 #include <sycl/sycl.hpp>
 
