--- conflicted
+++ resolved
@@ -13,10 +13,6 @@
 #include <sycl/sycl.hpp>
 
 // clang-format off
-<<<<<<< HEAD
-// CHECK: !sycl_id_2_ = !sycl.id<2>
-// CHECK: !sycl_item_2_1_ = !sycl.item<[2, true], (!sycl.item_base<[2, true], (!sycl.range<2>, !sycl.id<2>, !sycl.id<2>)>)>
-=======
 // CHECK-DAG: !sycl_id_2_ = !sycl.id<2>
 // CHECK-DAG: !sycl_item_2_1_ = !sycl.item<[2, true], (!sycl.item_base<[2, true], (!sycl.range<2>, !sycl.id<2>, !sycl.id<2>)>)>
 // CHECK-DAG: !sycl_range_1_ = !sycl.range<1>
@@ -27,7 +23,6 @@
 // CHECK:      func.func @_ZN4sycl3_V15rangeILi1EEC1ERKS2_(%arg0: memref<?x!sycl_range_1_>, %arg1: memref<?x!sycl_range_1_>) attributes {llvm.linkage = #llvm.linkage<linkonce_odr>} {
 // CHECK-NEXT:   %0 = sycl.cast(%arg0) : (memref<?x!sycl_range_1_>) -> memref<?x!sycl_array_1_>
 // clang-format on
->>>>>>> 18bcf4e6
 
 SYCL_EXTERNAL void cons_0(sycl::id<1> i, sycl::range<1> r) {
   auto id = sycl::id<1>{i};
@@ -48,14 +43,11 @@
 // CHECK-NEXT: return
 // CHECK-NEXT: }
 // clang-format on
-<<<<<<< HEAD
-=======
 
 // clang-format off
 // Ensure declaration to have external linkage.
 // CHECK: func.func private @_ZN4sycl3_V12idILi2EEC1Ev(memref<?x!sycl_id_2_>) attributes {llvm.linkage = #llvm.linkage<external>}
 // clang-format on
->>>>>>> 18bcf4e6
 
 SYCL_EXTERNAL void cons_1() {
   auto id = sycl::id<2>{};
@@ -75,11 +67,7 @@
 }
 
 // clang-format off
-<<<<<<< HEAD
-// CHECK: func.func @_Z6cons_3N2cl4sycl4itemILi2ELb1EEE(%arg0: !sycl_item_2_1_) attributes {llvm.linkage = #llvm.linkage<external>} {
-=======
 // CHECK: func.func @_Z6cons_3N4sycl3_V14itemILi2ELb1EEE(%arg0: !sycl_item_2_1_) attributes {llvm.linkage = #llvm.linkage<external>} {
->>>>>>> 18bcf4e6
 // CHECK-NEXT: %0 = memref.alloca() : memref<1x!sycl_id_2_>
 // CHECK-NEXT: %1 = memref.cast %0 : memref<1x!sycl_id_2_> to memref<?x!sycl_id_2_>
 // CHECK-NEXT: %2 = memref.alloca() : memref<1x!sycl_item_2_1_>
