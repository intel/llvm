--- conflicted
+++ resolved
@@ -16,39 +16,27 @@
 // CHECK-DAG: !sycl_get_scalar_op_i32_ = !sycl.get_scalar_op<[i32], (i32)>
 // CHECK-DAG: !sycl_group_1_ = !sycl.group<[1], (!sycl_range_1_, !sycl_range_1_, !sycl_range_1_, !sycl_id_1_)>
 // CHECK-DAG: !sycl_group_2_ = !sycl.group<[2], (!sycl_range_2_, !sycl_range_2_, !sycl_range_2_, !sycl_id_2_)>
+// CHECK-DAG: !sycl_h_item_1_ = !sycl.h_item<[1], (!sycl.item<[1, false], (!sycl.item_base<[1, false], (!sycl_range_1_, !sycl_id_1_)>)>, !sycl.item<[1, false], (!sycl.item_base<[1, false], (!sycl_range_1_, !sycl_id_1_)>)>, !sycl.item<[1, false], (!sycl.item_base<[1, false], (!sycl_range_1_, !sycl_id_1_)>)>)>
 // CHECK-DAG: !sycl_id_1_ = !sycl.id<[1], (!sycl_array_1_)>
 // CHECK-DAG: !sycl_id_2_ = !sycl.id<[2], (!sycl_array_2_)>
 // CHECK-DAG: !sycl_item_1_ = !sycl.item<[1, true], (!sycl.item_base<[1, true], (!sycl_range_1_, !sycl_id_1_, !sycl_id_1_)>)>
 // CHECK-DAG: !sycl_item_2_ = !sycl.item<[2, false], (!sycl.item_base<[2, false], (!sycl_range_2_, !sycl_id_2_)>)>
+// CHECK-DAG: !sycl_kernel_handler_ = !sycl.kernel_handler<(!llvm.ptr<i8, 4>)>
 // CHECK-DAG: !sycl_LocalAccessorBaseDevice_1_ = !sycl.LocalAccessorBaseDevice<[1], (!sycl_range_1_, !sycl_range_1_, !sycl_id_1_)>
 // CHECK-DAG: !sycl_local_accessor_base_1_i32_rw = !sycl.local_accessor_base<[1, i32, read_write], (!sycl_LocalAccessorBaseDevice_1_, memref<?xi32, 3>)>
 // CHECK-DAG: !sycl_local_accessor_1_i32_ = !sycl.local_accessor<[1, i32], (!sycl_local_accessor_base_1_i32_rw)>
+// CHECK-DAG: !sycl_maximum_i32_ = !sycl.maximum<i32>
+// CHECK-DAG: !sycl_minimum_i32_ = !sycl.minimum<i32>
 // CHECK-DAG: !sycl_multi_ptr_i32_1_ = !sycl.multi_ptr<[i32, 1, 1], (memref<?xi32, 1>)>
 // CHECK-DAG: !sycl_nd_item_1_ = !sycl.nd_item<[1], (!sycl_item_1_, !sycl.item<[1, false], (!sycl.item_base<[1, false], (!sycl_range_1_, !sycl_id_1_)>)>, !sycl_group_1_)>
 // CHECK-DAG: !sycl_nd_item_2_ = !sycl.nd_item<[2], (!sycl.item<[2, true], (!sycl.item_base<[2, true], (!sycl_range_2_, !sycl_id_2_, !sycl_id_2_)>)>, !sycl_item_2_, !sycl_group_2_)>
 // CHECK-DAG: !sycl_nd_range_1_ = !sycl.nd_range<[1], (!sycl_range_1_, !sycl_range_1_, !sycl_id_1_)>
 // CHECK-DAG: !sycl_nd_range_2_ = !sycl.nd_range<[2], (!sycl_range_2_, !sycl_range_2_, !sycl_id_2_)>
-<<<<<<< HEAD
 // CHECK-DAG: ![[TUPLE_COPY_ASSIGNABLE_VALUE_HOLDER_TRUE:.*]] = !sycl.tuple_copy_assignable_value_holder<[i32, true], (!sycl_tuple_value_holder_i32_)>
 // CHECK-DAG: ![[TUPLE_COPY_ASSIGNABLE_VALUE_HOLDER_FALSE:.*]] = !sycl.tuple_copy_assignable_value_holder<[i32, false], (!sycl_tuple_value_holder_i32_)>
-=======
-// CHECK-DAG: !sycl_get_scalar_op_i32_ = !sycl.get_scalar_op<[i32], (i32)>
-// CHECK-DAG: !sycl_h_item_1_ = !sycl.h_item<[1], (!sycl.item<[1, false], (!sycl.item_base<[1, false], (!sycl_range_1_, !sycl_id_1_)>)>, !sycl.item<[1, false], (!sycl.item_base<[1, false], (!sycl_range_1_, !sycl_id_1_)>)>, !sycl.item<[1, false], (!sycl.item_base<[1, false], (!sycl_range_1_, !sycl_id_1_)>)>)>
->>>>>>> 678b8d3e
 // CHECK-DAG: !sycl_tuple_value_holder_i32_ = !sycl.tuple_value_holder<[i32], (i32)>
 // CHECK-DAG: !sycl_vec_f32_8_ = !sycl.vec<[f32, 8], (vector<8xf32>)>
 // CHECK-DAG: !sycl_vec_i32_4_ = !sycl.vec<[i32, 4], (vector<4xi32>)>
-<<<<<<< HEAD
-=======
-// CHECK-DAG: !sycl_atomic_f32_3_ = !sycl.atomic<[f32,3], (memref<?xf32, 3>)>
-// CHECK-DAG: !sycl_atomic_i32_1_ = !sycl.atomic<[i32,1], (memref<?xi32, 1>)>
-// CHECK-DAG: !sycl_assert_happened_ = !sycl.assert_happened<(i32, !llvm.array<257 x i8>, !llvm.array<257 x i8>, !llvm.array<129 x i8>, i32, i64, i64, i64, i64, i64, i64)>
-// CHECK-DAG: !sycl_bfloat16_ = !sycl.bfloat16<(i16)>
-// CHECK-DAG: !sycl_kernel_handler_ = !sycl.kernel_handler<(!llvm.ptr<i8, 4>)>
-// CHECK-DAG: !sycl_maximum_i32_ = !sycl.maximum<i32>
-// CHECK-DAG: !sycl_minimum_i32_ = !sycl.minimum<i32>
-// CHECK-DAG: !sycl_multi_ptr_i32_1_ = !sycl.multi_ptr<[i32, 1, 1], (memref<?xi32, 1>)>
->>>>>>> 678b8d3e
 
 // CHECK-LABEL: func.func @_Z10accessor_1N4sycl3_V18accessorIiLi1ELNS0_6access4modeE1026ELNS2_6targetE2014ELNS2_11placeholderE0ENS0_3ext6oneapi22accessor_property_listIJEEEEE(
 // CHECK:          %arg0: memref<?x!sycl_accessor_1_i32_rw_gb> {llvm.align = 8 : i64, llvm.byval = !sycl_accessor_1_i32_rw_gb, llvm.noundef})
@@ -128,6 +116,11 @@
 // CHECK-SAME: attributes {[[SPIR_FUNCCC]], [[LINKEXT]], [[PASSTHROUGH]]
 SYCL_EXTERNAL void group_2(sycl::group<2> group) {}
 
+// CHECK-LABEL: func.func @_Z6h_itemN4sycl3_V16h_itemILi1EEE(
+// CHECK:          %arg0: memref<?x!sycl_h_item_1_> {llvm.align = 8 : i64, llvm.byval = !sycl_h_item_1_, llvm.noundef})
+// CHECK-SAME: attributes {[[SPIR_FUNCCC]], [[LINKEXT]], [[PASSTHROUGH]]
+SYCL_EXTERNAL void h_item(sycl::h_item<1> h_item) {}
+
 // CHECK-LABEL: func.func @_Z4id_1N4sycl3_V12idILi1EEE(
 // CHECK:          %arg0: memref<?x!sycl_id_1_> {llvm.align = 8 : i64, llvm.byval = !sycl_id_1_, llvm.noundef})
 // CHECK-SAME: attributes {[[SPIR_FUNCCC]], [[LINKEXT]], [[PASSTHROUGH]]
@@ -138,126 +131,98 @@
 // CHECK-SAME: attributes {[[SPIR_FUNCCC]], [[LINKEXT]], [[PASSTHROUGH]]
 SYCL_EXTERNAL void id_2(sycl::id<2> id) {}
 
-<<<<<<< HEAD
 // CHECK-LABEL: func.func @_Z11item_1_trueN4sycl3_V14itemILi1ELb1EEE(
 // CHECK:          %arg0: memref<?x!sycl_item_1_> {llvm.align = 8 : i64, llvm.byval = !sycl_item_1_, llvm.noundef})
-=======
-// CHECK-LABEL: func.func @_Z6h_itemN4sycl3_V16h_itemILi1EEE(
-// CHECK:          %arg0: memref<?x!sycl_h_item_1_> {llvm.align = 8 : i64, llvm.byval = !sycl_h_item_1_, llvm.noundef})
-// CHECK-SAME: attributes {[[SPIR_FUNCCC]], [[LINKEXT]], [[PASSTHROUGH]]
-SYCL_EXTERNAL void h_item(sycl::h_item<1> h_item) {}
+// CHECK-SAME: attributes {[[SPIR_FUNCCC]], [[LINKEXT]], [[PASSTHROUGH]]
+SYCL_EXTERNAL void item_1_true(sycl::item<1, true> item) {}
+
+// CHECK-LABEL: func.func @_Z12item_2_falseN4sycl3_V14itemILi2ELb0EEE(
+// CHECK:          %arg0: memref<?x!sycl_item_2_> {llvm.align = 8 : i64, llvm.byval = !sycl_item_2_, llvm.noundef})
+// CHECK-SAME: attributes {[[SPIR_FUNCCC]], [[LINKEXT]], [[PASSTHROUGH]]
+SYCL_EXTERNAL void item_2_false(sycl::item<2, false> item) {}
+
+// CHECK-LABEL: func.func @_Z14kernel_handlerN4sycl3_V114kernel_handlerE(
+// CHECK:          %arg0: memref<?x!sycl_kernel_handler_> {llvm.align = 8 : i64, llvm.byval = !sycl_kernel_handler_, llvm.noundef})
+// CHECK-SAME: attributes {[[SPIR_FUNCCC]], [[LINKEXT]], [[PASSTHROUGH]]
+SYCL_EXTERNAL void kernel_handler(sycl::kernel_handler kernel_handler) {}
+
+// CHECK-LABEL: func.func @_Z26local_accessor_base_deviceN4sycl3_V16detail23LocalAccessorBaseDeviceILi1EEE(
+// CHECK:          %arg0: memref<?x!sycl_LocalAccessorBaseDevice_1_> {llvm.align = 8 : i64, llvm.byval = !sycl_LocalAccessorBaseDevice_1_, llvm.noundef})
+// CHECK-SAME: attributes {[[SPIR_FUNCCC]], [[LINKEXT]], [[PASSTHROUGH]]
+SYCL_EXTERNAL void local_accessor_base_device(sycl::detail::LocalAccessorBaseDevice<1> acc) {}
+
+// CHECK-LABEL:  func.func @_Z19local_accessor_baseN4sycl3_V119local_accessor_baseIiLi1ELNS0_6access4modeE1026ELNS2_11placeholderE0EEE(
+// CHECK:          %arg0: memref<?x!sycl_local_accessor_base_1_i32_rw> {llvm.align = 8 : i64, llvm.byval = !sycl_local_accessor_base_1_i32_rw, llvm.noundef})
+// CHECK-SAME: attributes {[[SPIR_FUNCCC]], [[LINKEXT]], [[PASSTHROUGH]]
+SYCL_EXTERNAL void local_accessor_base(sycl::local_accessor_base<sycl::cl_int, 1, sycl::access::mode::read_write, sycl::access::placeholder::false_t> acc) {}
+
+// CHECK-LABEL: func.func @_Z14local_accessorN4sycl3_V114local_accessorIiLi1EEE(
+// CHECK:          %arg0: memref<?x!sycl_local_accessor_1_i32_> {llvm.align = 8 : i64, llvm.byval = !sycl_local_accessor_1_i32_, llvm.noundef})
+// CHECK-SAME: attributes {[[SPIR_FUNCCC]], [[LINKEXT]], [[PASSTHROUGH]]
+SYCL_EXTERNAL void local_accessor(sycl::local_accessor<sycl::cl_int, 1> acc) {}
+
+// CHECK-LABEL: func.func @_Z7maximumN4sycl3_V17maximumIiEE(
+// CHECK:          %arg0: memref<?x!sycl_maximum_i32_> {llvm.align = 1 : i64, llvm.byval = !sycl_maximum_i32_, llvm.noundef})
+// CHECK-SAME: attributes {[[SPIR_FUNCCC]], [[LINKEXT]], [[PASSTHROUGH]]
+SYCL_EXTERNAL void maximum(sycl::maximum<int> max) {}
+
+// CHECK-LABEL: func.func @_Z7minimumN4sycl3_V17minimumIiEE(
+// CHECK:          %arg0: memref<?x!sycl_minimum_i32_> {llvm.align = 1 : i64, llvm.byval = !sycl_minimum_i32_, llvm.noundef})
+// CHECK-SAME: attributes {[[SPIR_FUNCCC]], [[LINKEXT]], [[PASSTHROUGH]]
+SYCL_EXTERNAL void minimum(sycl::minimum<int> min) {}
+
+// CHECK-LABEL: func.func @_Z9multi_ptrN4sycl3_V19multi_ptrIiLNS0_6access13address_spaceE1ELNS2_9decoratedE1EEE(
+// CHECK:          %arg0: memref<?x!sycl_multi_ptr_i32_1_> {llvm.align = 8 : i64, llvm.byval = !sycl_multi_ptr_i32_1_, llvm.noundef})
+// CHECK-SAME: attributes {[[SPIR_FUNCCC]], [[LINKEXT]], [[PASSTHROUGH]]
+SYCL_EXTERNAL void multi_ptr(sycl::multi_ptr<int, sycl::access::address_space::global_space, sycl::access::decorated::yes> multi_ptr_int) {}
+
+// CHECK-LABEL: func.func @_Z9nd_item_1N4sycl3_V17nd_itemILi1EEE(
+// CHECK:          %arg0: memref<?x!sycl_nd_item_1_> {llvm.align = 8 : i64, llvm.byval = !sycl_nd_item_1_, llvm.noundef})
+// CHECK-SAME: attributes {[[SPIR_FUNCCC]], [[LINKEXT]], [[PASSTHROUGH]]
+SYCL_EXTERNAL void nd_item_1(sycl::nd_item<1> nd_item) {}
+
+// CHECK-LABEL: func.func @_Z9nd_item_2N4sycl3_V17nd_itemILi2EEE(
+// CHECK:          %arg0: memref<?x!sycl_nd_item_2_> {llvm.align = 8 : i64, llvm.byval = !sycl_nd_item_2_, llvm.noundef})
+// CHECK-SAME: attributes {[[SPIR_FUNCCC]], [[LINKEXT]], [[PASSTHROUGH]]
+SYCL_EXTERNAL void nd_item_2(sycl::nd_item<2> nd_item) {}
+
+// CHECK-LABEL: func.func @_Z10nd_range_1N4sycl3_V18nd_rangeILi1EEE(
+// CHECK:          %arg0: memref<?x!sycl_nd_range_1_> {llvm.align = 8 : i64, llvm.byval = !sycl_nd_range_1_, llvm.noundef})
+// CHECK-SAME: attributes {[[SPIR_FUNCCC]], [[LINKEXT]], [[PASSTHROUGH]]
+SYCL_EXTERNAL void nd_range_1(sycl::nd_range<1> nd_range) {}
+
+// CHECK-LABEL: func @_Z10nd_range_2N4sycl3_V18nd_rangeILi2EEE(
+// CHECK:          %arg0: memref<?x!sycl_nd_range_2_> {llvm.align = 8 : i64, llvm.byval = !sycl_nd_range_2_, llvm.noundef})  
+// CHECK-SAME: attributes {[[SPIR_FUNCCC]], [[LINKEXT]], [[PASSTHROUGH]]
+SYCL_EXTERNAL void nd_range_2(sycl::nd_range<2> nd_range) {}
+
+// CHECK-LABEL: func.func @_Z7range_1N4sycl3_V15rangeILi1EEE(
+// CHECK:          %arg0: memref<?x!sycl_range_1_> {llvm.align = 8 : i64, llvm.byval = !sycl_range_1_, llvm.noundef})
+// CHECK-SAME: attributes {[[SPIR_FUNCCC]], [[LINKEXT]], [[PASSTHROUGH]]
+SYCL_EXTERNAL void range_1(sycl::range<1> range) {}
+
+// CHECK-LABEL: func.func @_Z7range_2N4sycl3_V15rangeILi2EEE(
+// CHECK:          %arg0: memref<?x!sycl_range_2_> {llvm.align = 8 : i64, llvm.byval = !sycl_range_2_, llvm.noundef})  
+// CHECK-SAME: attributes {[[SPIR_FUNCCC]], [[LINKEXT]], [[PASSTHROUGH]]
+SYCL_EXTERNAL void range_2(sycl::range<2> range) {}
+
+// CHECL-LABEL: func.func @_Z13sub_groupN4sycl3_V13ext6oneapi9sub_groupE(
+// CHECK:          %arg0: memref<?x!sycl.sub_group> {llvm.align = 1 : i64, llvm.byval = !sycl.sub_group, llvm.noundef})
+// CHECK-SAME: attributes {[[SPIR_FUNCCC]], [[LINKEXT]], [[PASSTHROUGH]]
+SYCL_EXTERNAL void sub_group(sycl::ext::oneapi::sub_group sub_group) {}
+
+// CHECK-LABEL: func.func @_Z36tuple_copy_assignable_value_holder_1N4sycl3_V16detail30TupleCopyAssignableValueHolderIiLb1EEE(
+// CHECK:          %arg0: memref<?x![[TUPLE_COPY_ASSIGNABLE_VALUE_HOLDER_TRUE]]> {llvm.align = 4 : i64, llvm.byval = ![[TUPLE_COPY_ASSIGNABLE_VALUE_HOLDER_TRUE]], llvm.noundef})
+// CHECK-SAME: attributes {[[SPIR_FUNCCC]], [[LINKEXT]], [[PASSTHROUGH]]
+SYCL_EXTERNAL void tuple_copy_assignable_value_holder_1(sycl::detail::TupleCopyAssignableValueHolder<int, true> tuple_copy_assignable_value_holder_true) {}
+
+// CHECK-LABEL: func.func @_Z36tuple_copy_assignable_value_holder_2N4sycl3_V16detail30TupleCopyAssignableValueHolderIiLb0EEE(
+// CHECK:          %arg0: memref<?x![[TUPLE_COPY_ASSIGNABLE_VALUE_HOLDER_FALSE]]> {llvm.align = 4 : i64, llvm.byval = ![[TUPLE_COPY_ASSIGNABLE_VALUE_HOLDER_FALSE]], llvm.noundef})
+// CHECK-SAME: attributes {[[SPIR_FUNCCC]], [[LINKEXT]], [[PASSTHROUGH]]
+SYCL_EXTERNAL void tuple_copy_assignable_value_holder_2(sycl::detail::TupleCopyAssignableValueHolder<int, false> tuple_copy_assignable_value_holder_false) {}
 
 // CHECK-LABEL: func.func @_Z18tuple_value_holderN4sycl3_V16detail16TupleValueHolderIiEE(
 // CHECK:          %arg0: memref<?x!sycl_tuple_value_holder_i32_> {llvm.align = 4 : i64, llvm.byval = !sycl_tuple_value_holder_i32_, llvm.noundef})
->>>>>>> 678b8d3e
-// CHECK-SAME: attributes {[[SPIR_FUNCCC]], [[LINKEXT]], [[PASSTHROUGH]]
-SYCL_EXTERNAL void item_1_true(sycl::item<1, true> item) {}
-
-// CHECK-LABEL: func.func @_Z12item_2_falseN4sycl3_V14itemILi2ELb0EEE(
-// CHECK:          %arg0: memref<?x!sycl_item_2_> {llvm.align = 8 : i64, llvm.byval = !sycl_item_2_, llvm.noundef})
-// CHECK-SAME: attributes {[[SPIR_FUNCCC]], [[LINKEXT]], [[PASSTHROUGH]]
-SYCL_EXTERNAL void item_2_false(sycl::item<2, false> item) {}
-
-// CHECK-LABEL: func.func @_Z26local_accessor_base_deviceN4sycl3_V16detail23LocalAccessorBaseDeviceILi1EEE(
-// CHECK:          %arg0: memref<?x!sycl_LocalAccessorBaseDevice_1_> {llvm.align = 8 : i64, llvm.byval = !sycl_LocalAccessorBaseDevice_1_, llvm.noundef})
-// CHECK-SAME: attributes {[[SPIR_FUNCCC]], [[LINKEXT]], [[PASSTHROUGH]]
-SYCL_EXTERNAL void local_accessor_base_device(sycl::detail::LocalAccessorBaseDevice<1> acc) {}
-
-// CHECK-LABEL:  func.func @_Z19local_accessor_baseN4sycl3_V119local_accessor_baseIiLi1ELNS0_6access4modeE1026ELNS2_11placeholderE0EEE(
-// CHECK:          %arg0: memref<?x!sycl_local_accessor_base_1_i32_rw> {llvm.align = 8 : i64, llvm.byval = !sycl_local_accessor_base_1_i32_rw, llvm.noundef})
-// CHECK-SAME: attributes {[[SPIR_FUNCCC]], [[LINKEXT]], [[PASSTHROUGH]]
-SYCL_EXTERNAL void local_accessor_base(sycl::local_accessor_base<sycl::cl_int, 1, sycl::access::mode::read_write, sycl::access::placeholder::false_t> acc) {}
-
-// CHECK-LABEL: func.func @_Z14local_accessorN4sycl3_V114local_accessorIiLi1EEE(
-// CHECK:          %arg0: memref<?x!sycl_local_accessor_1_i32_> {llvm.align = 8 : i64, llvm.byval = !sycl_local_accessor_1_i32_, llvm.noundef})
-// CHECK-SAME: attributes {[[SPIR_FUNCCC]], [[LINKEXT]], [[PASSTHROUGH]]
-SYCL_EXTERNAL void local_accessor(sycl::local_accessor<sycl::cl_int, 1> acc) {}
-
-// CHECK-LABEL: func.func @_Z9multi_ptrN4sycl3_V19multi_ptrIiLNS0_6access13address_spaceE1ELNS2_9decoratedE1EEE(
-// CHECK:          %arg0: memref<?x!sycl_multi_ptr_i32_1_> {llvm.align = 8 : i64, llvm.byval = !sycl_multi_ptr_i32_1_, llvm.noundef})
-// CHECK-SAME: attributes {[[SPIR_FUNCCC]], [[LINKEXT]], [[PASSTHROUGH]]
-SYCL_EXTERNAL void multi_ptr(sycl::multi_ptr<int, sycl::access::address_space::global_space, sycl::access::decorated::yes> multi_ptr_int) {}
-
-// CHECK-LABEL: func.func @_Z9nd_item_1N4sycl3_V17nd_itemILi1EEE(
-// CHECK:          %arg0: memref<?x!sycl_nd_item_1_> {llvm.align = 8 : i64, llvm.byval = !sycl_nd_item_1_, llvm.noundef})
-// CHECK-SAME: attributes {[[SPIR_FUNCCC]], [[LINKEXT]], [[PASSTHROUGH]]
-SYCL_EXTERNAL void nd_item_1(sycl::nd_item<1> nd_item) {}
-
-<<<<<<< HEAD
-// CHECK-LABEL: func.func @_Z9nd_item_2N4sycl3_V17nd_itemILi2EEE(
-// CHECK:          %arg0: memref<?x!sycl_nd_item_2_> {llvm.align = 8 : i64, llvm.byval = !sycl_nd_item_2_, llvm.noundef})
-// CHECK-SAME: attributes {[[SPIR_FUNCCC]], [[LINKEXT]], [[PASSTHROUGH]]
-SYCL_EXTERNAL void nd_item_2(sycl::nd_item<2> nd_item) {}
-
-// CHECK-LABEL: func.func @_Z10nd_range_1N4sycl3_V18nd_rangeILi1EEE(
-// CHECK:          %arg0: memref<?x!sycl_nd_range_1_> {llvm.align = 8 : i64, llvm.byval = !sycl_nd_range_1_, llvm.noundef})
-// CHECK-SAME: attributes {[[SPIR_FUNCCC]], [[LINKEXT]], [[PASSTHROUGH]]
-SYCL_EXTERNAL void nd_range_1(sycl::nd_range<1> nd_range) {}
-
-// CHECK-LABEL: func @_Z10nd_range_2N4sycl3_V18nd_rangeILi2EEE(
-// CHECK:          %arg0: memref<?x!sycl_nd_range_2_> {llvm.align = 8 : i64, llvm.byval = !sycl_nd_range_2_, llvm.noundef})  
-// CHECK-SAME: attributes {[[SPIR_FUNCCC]], [[LINKEXT]], [[PASSTHROUGH]]
-SYCL_EXTERNAL void nd_range_2(sycl::nd_range<2> nd_range) {}
-
-// CHECK-LABEL: func.func @_Z7range_1N4sycl3_V15rangeILi1EEE(
-// CHECK:          %arg0: memref<?x!sycl_range_1_> {llvm.align = 8 : i64, llvm.byval = !sycl_range_1_, llvm.noundef})
-// CHECK-SAME: attributes {[[SPIR_FUNCCC]], [[LINKEXT]], [[PASSTHROUGH]]
-SYCL_EXTERNAL void range_1(sycl::range<1> range) {}
-
-// CHECK-LABEL: func.func @_Z7range_2N4sycl3_V15rangeILi2EEE(
-// CHECK:          %arg0: memref<?x!sycl_range_2_> {llvm.align = 8 : i64, llvm.byval = !sycl_range_2_, llvm.noundef})  
-// CHECK-SAME: attributes {[[SPIR_FUNCCC]], [[LINKEXT]], [[PASSTHROUGH]]
-SYCL_EXTERNAL void range_2(sycl::range<2> range) {}
-
-// CHECL-LABEL: func.func @_Z13sub_groupN4sycl3_V13ext6oneapi9sub_groupE(
-// CHECK:          %arg0: memref<?x!sycl.sub_group> {llvm.align = 1 : i64, llvm.byval = !sycl.sub_group, llvm.noundef})
-// CHECK-SAME: attributes {[[SPIR_FUNCCC]], [[LINKEXT]], [[PASSTHROUGH]]
-SYCL_EXTERNAL void sub_group(sycl::ext::oneapi::sub_group sub_group) {}
-=======
-// %"struct.sycl::_V1::detail::AssertHappened" = type { i32, [257 x i8], [257 x i8], [129 x i8], i32, i64, i64, i64, i64, i64, i64 }
-// CHECK-LABEL: func.func @_Z15assert_happenedN4sycl3_V16detail14AssertHappenedE(
-// CHECK:          %arg0: memref<?x!sycl_assert_happened_> {llvm.align = 8 : i64, llvm.byval = !sycl_assert_happened_, llvm.noundef})
-// CHECK-SAME: attributes {[[SPIR_FUNCCC]], [[LINKEXT]], [[PASSTHROUGH]]
-SYCL_EXTERNAL void assert_happened(sycl::detail::AssertHappened get_assert_happened) {}
-
-// CHECK-LABEL: func.func @_Z8bfloat16N4sycl3_V13ext6oneapi8bfloat16E(
-// CHECK:          %arg0: memref<?x!sycl_bfloat16_> {llvm.align = 2 : i64, llvm.byval = !sycl_bfloat16_, llvm.noundef})
-// CHECK-SAME: attributes {[[SPIR_FUNCCC]], [[LINKEXT]], [[PASSTHROUGH]]
-SYCL_EXTERNAL void bfloat16(sycl::ext::oneapi::bfloat16 get_bfloat16) {}
-
-// CHECK-LABEL: func.func @_Z14kernel_handlerN4sycl3_V114kernel_handlerE(
-// CHECK:          %arg0: memref<?x!sycl_kernel_handler_> {llvm.align = 8 : i64, llvm.byval = !sycl_kernel_handler_, llvm.noundef})
-// CHECK-SAME: attributes {[[SPIR_FUNCCC]], [[LINKEXT]], [[PASSTHROUGH]]
-SYCL_EXTERNAL void kernel_handler(sycl::kernel_handler kernel_handler) {}
-
-// CHECL-LABEL: func.func @_Z7sub_groupN4sycl3_V13ext6oneapi9sub_groupE(
-// CHECK:          %arg0: memref<?x!sycl.sub_group> {llvm.align = 1 : i64, llvm.byval = !sycl.sub_group, llvm.noundef})
-// CHECK-SAME: attributes {[[SPIR_FUNCCC]], [[LINKEXT]], [[PASSTHROUGH]]
-SYCL_EXTERNAL void sub_group(sycl::ext::oneapi::sub_group get_sub_group) {}
-
-// CHECK-LABEL: func.func @_Z7maximumN4sycl3_V17maximumIiEE(
-// CHECK:          %arg0: memref<?x!sycl_maximum_i32_> {llvm.align = 1 : i64, llvm.byval = !sycl_maximum_i32_, llvm.noundef})
-// CHECK-SAME: attributes {[[SPIR_FUNCCC]], [[LINKEXT]], [[PASSTHROUGH]]
-SYCL_EXTERNAL void maximum(sycl::maximum<int> max) {}
-
-// CHECK-LABEL: func.func @_Z7minimumN4sycl3_V17minimumIiEE(
-// CHECK:          %arg0: memref<?x!sycl_minimum_i32_> {llvm.align = 1 : i64, llvm.byval = !sycl_minimum_i32_, llvm.noundef})
-// CHECK-SAME: attributes {[[SPIR_FUNCCC]], [[LINKEXT]], [[PASSTHROUGH]]
-SYCL_EXTERNAL void minimum(sycl::minimum<int> min) {}
->>>>>>> 678b8d3e
-
-// CHECK-LABEL: func.func @_Z36tuple_copy_assignable_value_holder_1N4sycl3_V16detail30TupleCopyAssignableValueHolderIiLb1EEE(
-// CHECK:          %arg0: memref<?x![[TUPLE_COPY_ASSIGNABLE_VALUE_HOLDER_TRUE]]> {llvm.align = 4 : i64, llvm.byval = ![[TUPLE_COPY_ASSIGNABLE_VALUE_HOLDER_TRUE]], llvm.noundef})
-// CHECK-SAME: attributes {[[SPIR_FUNCCC]], [[LINKEXT]], [[PASSTHROUGH]]
-SYCL_EXTERNAL void tuple_copy_assignable_value_holder_1(sycl::detail::TupleCopyAssignableValueHolder<int, true> tuple_copy_assignable_value_holder_true) {}
-
-// CHECK-LABEL: func.func @_Z36tuple_copy_assignable_value_holder_2N4sycl3_V16detail30TupleCopyAssignableValueHolderIiLb0EEE(
-// CHECK:          %arg0: memref<?x![[TUPLE_COPY_ASSIGNABLE_VALUE_HOLDER_FALSE]]> {llvm.align = 4 : i64, llvm.byval = ![[TUPLE_COPY_ASSIGNABLE_VALUE_HOLDER_FALSE]], llvm.noundef})
-// CHECK-SAME: attributes {[[SPIR_FUNCCC]], [[LINKEXT]], [[PASSTHROUGH]]
-SYCL_EXTERNAL void tuple_copy_assignable_value_holder_2(sycl::detail::TupleCopyAssignableValueHolder<int, false> tuple_copy_assignable_value_holder_false) {}
-
-// CHECK-LABEL: func.func @_Z18tuple_value_holderN4sycl3_V16detail16TupleValueHolderIiEE(
-// CHECK:          %arg0: memref<?x!sycl_tuple_value_holder_i32_> {llvm.align = 4 : i64, llvm.byval = !sycl_tuple_value_holder_i32_, llvm.noundef})
 // CHECK-SAME: attributes {[[SPIR_FUNCCC]], [[LINKEXT]], [[PASSTHROUGH]]
 SYCL_EXTERNAL void tuple_value_holder(sycl::detail::TupleValueHolder<int> tuple_value_holder) {}
 
