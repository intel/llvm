--- conflicted
+++ resolved
@@ -14,12 +14,8 @@
 }
 
 // CHECK:   func.func @_Z3runP10cudaStreamPii(%arg0: !llvm.ptr<struct<()>>, %arg1: memref<?xi32>, %arg2: i32) attributes {llvm.linkage = #llvm.linkage<external>} {
-<<<<<<< HEAD
-// CHECK:          %13 = gpu.launch async [%12] blocks(%arg3, %arg4, %arg5) in (%arg9 = %1, %arg10 = %3, %arg11 = %5) threads(%arg6, %arg7, %arg8) in (%arg12 = %7, %arg13 = %9, %arg14 = %11) {
-=======
 // CHECK:          %12 = "polygeist.stream2token"(%arg0) : (!llvm.ptr<struct<()>>) -> !gpu.async.token
 // CHECK-NEXT:     %13 = gpu.launch async [%12] blocks(%arg3, %arg4, %arg5) in (%arg9 = %1, %arg10 = %3, %arg11 = %5) threads(%arg6, %arg7, %arg8) in (%arg12 = %7, %arg13 = %9, %arg14 = %11) {
->>>>>>> 9a2faf22
 // CHECK-NEXT:       func.call @_Z21__device_stub__squarePii(%arg1, %arg2) : (memref<?xi32>, i32) -> ()
 // CHECK-NEXT:       gpu.terminator
 // CHECK-NEXT:     }
