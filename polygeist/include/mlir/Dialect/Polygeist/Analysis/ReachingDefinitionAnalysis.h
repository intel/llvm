//===- ReachingDefinitionAnalysis.h - Reaching Definitions ------*- C++ -*-===//
//
// Part of the LLVM Project, under the Apache License v2.0 with LLVM Exceptions.
// See https://llvm.org/LICENSE.txt for license information.
// SPDX-License-Identifier: Apache-2.0 WITH LLVM-exception
//
//===----------------------------------------------------------------------===//
//
// This file contains a simple reaching definition analysis.
//
//===----------------------------------------------------------------------===//

#ifndef MLIR_DIALECT_POLYGEIST_ANALYSIS_REACHINGDEFINITIONANALYSIS_H
#define MLIR_DIALECT_POLYGEIST_ANALYSIS_REACHINGDEFINITIONANALYSIS_H

#include "mlir/Analysis/DataFlow/ConstantPropagationAnalysis.h"
#include "mlir/Analysis/DataFlow/DeadCodeAnalysis.h"
#include "mlir/Analysis/DataFlow/DenseAnalysis.h"
#include "mlir/Analysis/DataFlow/SparseAnalysis.h"
<<<<<<< HEAD
#include "mlir/Dialect/Polygeist/Analysis/DataFlowSolverWrapper.h"
=======
>>>>>>> b75b42eb
#include "mlir/Dialect/Polygeist/Utils/AliasUtils.h"
#include <set>
#include <variant>

namespace mlir {
namespace polygeist {

/// A class representing the value a formal argument of a function has the
/// caller of the function.
class UnderlyingValue {
  friend raw_ostream &operator<<(raw_ostream &, const UnderlyingValue &);

public:
  /// Create an underlying value state with a known underlying value.
  explicit UnderlyingValue(std::optional<Value> val = std::nullopt)
      : val(val) {}

  /// Whether the state is uninitialized.
  bool isUninitialized() const { return !val.has_value(); }

  /// Returns the underlying value.
  Value get() const {
    assert(!isUninitialized() && "Expecting the state to be initialized");
    return *val;
  }

  /// Join two underlying values. If there are conflicting underlying values,
  /// go to the pessimistic value.
  static UnderlyingValue join(const UnderlyingValue &lhs,
                              const UnderlyingValue &rhs) {
    if (lhs.isUninitialized())
      return rhs;
    if (rhs.isUninitialized())
      return lhs;
    return lhs.val == rhs.val ? lhs : UnderlyingValue(Value{});
  }

  /// Compare underlying values.
  bool operator==(const UnderlyingValue &rhs) const { return val == rhs.val; }

  void print(raw_ostream &os) const { os << val; }

private:
  std::optional<Value> val;
};

struct UnderlyingValueLattice : public dataflow::Lattice<UnderlyingValue> {
  MLIR_DEFINE_EXPLICIT_INTERNAL_INLINE_TYPE_ID(UnderlyingValueLattice)
  using Lattice::Lattice;
};

/// An analysis that uses forwarding of values along control-flow and callgraph
/// edges to determine single underlying values for block arguments.
class UnderlyingValueAnalysis
    : public dataflow::SparseDataFlowAnalysis<UnderlyingValueLattice>,
      public RequiredDataFlowAnalyses<UnderlyingValueAnalysis> {
  friend class RequiredDataFlowAnalyses;

public:
  MLIR_DEFINE_EXPLICIT_INTERNAL_INLINE_TYPE_ID(UnderlyingValueAnalysis)

  using SparseDataFlowAnalysis::SparseDataFlowAnalysis;

  UnderlyingValueAnalysis(DataFlowSolver &solver)
      : SparseDataFlowAnalysis<UnderlyingValueLattice>(solver) {}

  /// Recursively retrieve the underlying value for \p value given the access
  /// function \p getUnderlyingValFn.
  static Value getMostUnderlyingValue(
      Value value,
      function_ref<const UnderlyingValueLattice *(Value)> getUnderlyingValFn);

  /// The underlying value of the results of an operation are not known.
  void visitOperation(Operation *op,
                      ArrayRef<const UnderlyingValueLattice *> operands,
                      ArrayRef<UnderlyingValueLattice *> results) override {
    setAllToEntryStates(results);
  }

  /// At an entry point, the underlying value of a value is itself.
  void setToEntryState(UnderlyingValueLattice *lattice) override {
    propagateIfChanged(lattice,
                       lattice->join(UnderlyingValue{lattice->getPoint()}));
  }

private:
  /// Load required dataflow analyses.
  static void loadRequiredAnalysesImpl(DataFlowSolverWrapper &solver) {
    solver.load<dataflow::DeadCodeAnalysis>();
  }
};

/// Represents the initial definition of a memory resource.
class InitialDefinition {};

/// Represents either an operation that modifies a memory resource, or the
/// initial definition.
class Definition {
  friend raw_ostream &operator<<(raw_ostream &, const Definition &);

public:
  Definition(Operation *op) : def(op) {}
  Definition() : def(InitialDefinition()) {}

  bool operator==(const Definition &other) const;
  bool operator!=(const Definition &other) const { return !(*this == other); }
  bool operator<(const Definition &other) const;

  bool isOperation() const { return std::holds_alternative<Operation *>(def); }
  bool isInitialDefinition() const {
    return std::holds_alternative<InitialDefinition>(def);
  }

  Operation *getOperation() const {
    assert(isOperation() && "expecting operation");
    return std::get<Operation *>(def);
  }

private:
  std::variant<Operation *, InitialDefinition> def;
};

/// This lattice represents the set of operations that might have modified a
/// memory resource last (in at least one control flow path).
/// Note: Two sets of definitions are tracked:
///   - the set of operations that have modified a memory resource, and
///   - the set of (may) aliased operations that might have modified a memory
///     resource
/// For example given:
///   func.func @foo(%v1: i32, %v2: i32, %ptr1: memref<i32>, %ptr2: memref<i32>)
///     scf.if %cond {
///       memref.store %v1, %ptr1[] {tag_name = "a"}: memref<i32>
///     } else {
///       memref.store %v2, %ptr2[] {tag_name = "b"} : memref<i32>
///     }
///     ... = memref.load %ptr1[] {tag = "load"} : memref<?xi32>
///   }
///
/// The 2 sets reaching the load of 'ptr1' are:
///   - definitions: {a}
///   - potential definitions: {b}
///
class ReachingDefinition : public dataflow::AbstractDenseLattice {
  friend raw_ostream &operator<<(raw_ostream &, const ReachingDefinition &);

public:
  using AbstractDenseLattice::AbstractDenseLattice;
  using ModifiersTy = std::set<Definition>;

  explicit ReachingDefinition(ProgramPoint p);

  /// Construct an unknown definition (represents the incoming definition at an
  /// entry point).
  static ReachingDefinition getUnknownDefinition(ProgramPoint p) {
    return ReachingDefinition(p);
  }

  /// Union the reaching definitions from \p lattice.
  ChangeResult join(const AbstractDenseLattice &lattice) override;

  /// Reset the state.
  ChangeResult reset();

  /// Set definition \p def as a definite modifier of value \p val.
  ChangeResult setModifier(Value val, Definition def);

  /// Remove all definite modifiers of value \p val.
  ChangeResult removeModifiers(Value val);

  /// Add definition \p def as a possible modifier of value \p val.
  ChangeResult addPotentialModifier(Value val, Definition def);

  /// Remove all potential modifiers of value \p val.
  ChangeResult removePotentialModifiers(Value val);

  /// Get the definitions that have modified \p val.
  std::optional<ModifiersTy> getModifiers(Value val,
                                          DataFlowSolver &solver) const;

  /// Get the definition that have possibly modified \p val.
  std::optional<ModifiersTy>
  getPotentialModifiers(Value val, DataFlowSolver &solver) const;

  /// Return the unique definition for the operand at index \p opIndex in
  /// operation \p op, or std::nullopt if it does not have a unique definition.
  static std::optional<Definition>
  getUniqueDefinition(unsigned opIndex, Operation *op, DataFlowSolver &solver);

  void print(raw_ostream &os) const override { os << *this; }

private:
  /// A map between a memory resource (Value) and the definitions that have
  /// modified the memory resource last.
  DenseMap<Value, ModifiersTy> valueToModifiers;

  /// A map between a memory resource (Value) and the definitions that
  /// might have modified the memory resource last because of aliasing.
  DenseMap<Value, ModifiersTy> valueToPotentialModifiers;
};

<<<<<<< HEAD
/// An dense dataflow analysis used to determine the reaching definitions (def)
=======
/// A dense dataflow analysis used to determine the reaching definitions (def)
>>>>>>> b75b42eb
/// and potentially reaching definition (pdef) of a value loaded from memory. A
/// reaching definition is one that definitely modifies the value loaded from
/// memory. A potentially reaching definition is one that might modify the value
/// loaded from memory in a particular control flow path from a function entry
/// point to the load operation.
/// This analysis uses alias analysis to determine the def(s)/pdef(s) of a value
/// loaded from memory that might occur if the pointer/memref dereferenced by
/// the load operation is possibly aliased to another pointer/memref.
class ReachingDefinitionAnalysis
    : public dataflow::DenseDataFlowAnalysis<ReachingDefinition>,
      public RequiredDataFlowAnalyses<ReachingDefinitionAnalysis> {
  friend class RequiredDataFlowAnalyses;

public:
  using DenseDataFlowAnalysis::DenseDataFlowAnalysis;

  ReachingDefinitionAnalysis(DataFlowSolver &solver,
                             AliasAnalysis &aliasAnalysis)
      : DenseDataFlowAnalysis<ReachingDefinition>(solver),
        aliasAnalysis(aliasAnalysis) {}

  /// Visit operation \p op and update the output state \p after with the
  /// contributions of this operation:
  /// - if the operation has no memory effects, no changes are made
  /// - if the operation allocates a resource, its reaching definitions are
  ///   set to empty
  /// - if the operation writes to a resource, its reaching definition is set
  ///   to the written value.
  void visitOperation(Operation *op, const ReachingDefinition &before,
                      ReachingDefinition *after) override;

  /// Set the initial state (nothing is known about reaching definitions).
  void setToEntryState(ReachingDefinition *lattice) override;

private:
  /// Load required dataflow analyses.
  static void loadRequiredAnalysesImpl(DataFlowSolverWrapper &solver) {
    solver.load<dataflow::DeadCodeAnalysis>();
    solver.load<dataflow::SparseConstantPropagation>();
    solver.load<UnderlyingValueAnalysis>();
  }

  AliasAnalysis &aliasAnalysis;
  DenseMap<FunctionOpInterface, std::unique_ptr<AliasOracle>> aliasOracles;
<<<<<<< HEAD
=======
  AliasAnalysis &aliasAnalysis;
};

/// A class representing the value a formal argument of a function has in the
/// caller of the function.
class UnderlyingValue {
  friend raw_ostream &operator<<(raw_ostream &, const UnderlyingValue &);

public:
  /// Create an underlying value state with a known underlying value.
  explicit UnderlyingValue(std::optional<Value> val = std::nullopt)
      : val(val) {}

  /// Whether the state is uninitialized.
  bool isUninitialized() const { return !val.has_value(); }

  /// Returns the underlying value.
  Value get() const {
    assert(!isUninitialized() && "Expecting the state to be initialized");
    return *val;
  }

  /// Join two underlying values. If there are conflicting underlying values,
  /// go to the pessimistic value.
  static UnderlyingValue join(const UnderlyingValue &lhs,
                              const UnderlyingValue &rhs) {
    if (lhs.isUninitialized())
      return rhs;
    if (rhs.isUninitialized())
      return lhs;
    return lhs.val == rhs.val ? lhs : UnderlyingValue(Value{});
  }

  /// Compare underlying values.
  bool operator==(const UnderlyingValue &rhs) const { return val == rhs.val; }

  void print(raw_ostream &os) const { os << val; }

private:
  std::optional<Value> val;
};

struct UnderlyingValueLattice : public dataflow::Lattice<UnderlyingValue> {
  MLIR_DEFINE_EXPLICIT_INTERNAL_INLINE_TYPE_ID(UnderlyingValueLattice)
  using Lattice::Lattice;
};

/// An analysis that uses forwarding of values along control-flow and callgraph
/// edges to determine single underlying values for block arguments.
class UnderlyingValueAnalysis
    : public dataflow::SparseDataFlowAnalysis<UnderlyingValueLattice> {
public:
  using SparseDataFlowAnalysis::SparseDataFlowAnalysis;

  /// Recursively retrieve the underlying value for \p value given the access
  /// function \p getUnderlyingValFn.
  static Value getMostUnderlyingValue(
      Value value,
      function_ref<const UnderlyingValueLattice *(Value)> getUnderlyingValFn);

  /// The underlying value of the results of an operation are unknown.
  void visitOperation(Operation *op,
                      ArrayRef<const UnderlyingValueLattice *> operands,
                      ArrayRef<UnderlyingValueLattice *> results) override {
    setAllToEntryStates(results);
  }

  /// At an entry point, the underlying value of a value is itself.
  void setToEntryState(UnderlyingValueLattice *lattice) override {
    propagateIfChanged(lattice,
                       lattice->join(UnderlyingValue{lattice->getPoint()}));
  }
>>>>>>> b75b42eb
};

} // namespace polygeist
} // namespace mlir

#endif // MLIR_DIALECT_POLYGEIST_ANALYSIS_REACHINGDEFINITIONANALYSIS_H<|MERGE_RESOLUTION|>--- conflicted
+++ resolved
@@ -17,10 +17,7 @@
 #include "mlir/Analysis/DataFlow/DeadCodeAnalysis.h"
 #include "mlir/Analysis/DataFlow/DenseAnalysis.h"
 #include "mlir/Analysis/DataFlow/SparseAnalysis.h"
-<<<<<<< HEAD
 #include "mlir/Dialect/Polygeist/Analysis/DataFlowSolverWrapper.h"
-=======
->>>>>>> b75b42eb
 #include "mlir/Dialect/Polygeist/Utils/AliasUtils.h"
 #include <set>
 #include <variant>
@@ -221,11 +218,7 @@
   DenseMap<Value, ModifiersTy> valueToPotentialModifiers;
 };
 
-<<<<<<< HEAD
-/// An dense dataflow analysis used to determine the reaching definitions (def)
-=======
 /// A dense dataflow analysis used to determine the reaching definitions (def)
->>>>>>> b75b42eb
 /// and potentially reaching definition (pdef) of a value loaded from memory. A
 /// reaching definition is one that definitely modifies the value loaded from
 /// memory. A potentially reaching definition is one that might modify the value
@@ -270,81 +263,6 @@
 
   AliasAnalysis &aliasAnalysis;
   DenseMap<FunctionOpInterface, std::unique_ptr<AliasOracle>> aliasOracles;
-<<<<<<< HEAD
-=======
-  AliasAnalysis &aliasAnalysis;
-};
-
-/// A class representing the value a formal argument of a function has in the
-/// caller of the function.
-class UnderlyingValue {
-  friend raw_ostream &operator<<(raw_ostream &, const UnderlyingValue &);
-
-public:
-  /// Create an underlying value state with a known underlying value.
-  explicit UnderlyingValue(std::optional<Value> val = std::nullopt)
-      : val(val) {}
-
-  /// Whether the state is uninitialized.
-  bool isUninitialized() const { return !val.has_value(); }
-
-  /// Returns the underlying value.
-  Value get() const {
-    assert(!isUninitialized() && "Expecting the state to be initialized");
-    return *val;
-  }
-
-  /// Join two underlying values. If there are conflicting underlying values,
-  /// go to the pessimistic value.
-  static UnderlyingValue join(const UnderlyingValue &lhs,
-                              const UnderlyingValue &rhs) {
-    if (lhs.isUninitialized())
-      return rhs;
-    if (rhs.isUninitialized())
-      return lhs;
-    return lhs.val == rhs.val ? lhs : UnderlyingValue(Value{});
-  }
-
-  /// Compare underlying values.
-  bool operator==(const UnderlyingValue &rhs) const { return val == rhs.val; }
-
-  void print(raw_ostream &os) const { os << val; }
-
-private:
-  std::optional<Value> val;
-};
-
-struct UnderlyingValueLattice : public dataflow::Lattice<UnderlyingValue> {
-  MLIR_DEFINE_EXPLICIT_INTERNAL_INLINE_TYPE_ID(UnderlyingValueLattice)
-  using Lattice::Lattice;
-};
-
-/// An analysis that uses forwarding of values along control-flow and callgraph
-/// edges to determine single underlying values for block arguments.
-class UnderlyingValueAnalysis
-    : public dataflow::SparseDataFlowAnalysis<UnderlyingValueLattice> {
-public:
-  using SparseDataFlowAnalysis::SparseDataFlowAnalysis;
-
-  /// Recursively retrieve the underlying value for \p value given the access
-  /// function \p getUnderlyingValFn.
-  static Value getMostUnderlyingValue(
-      Value value,
-      function_ref<const UnderlyingValueLattice *(Value)> getUnderlyingValFn);
-
-  /// The underlying value of the results of an operation are unknown.
-  void visitOperation(Operation *op,
-                      ArrayRef<const UnderlyingValueLattice *> operands,
-                      ArrayRef<UnderlyingValueLattice *> results) override {
-    setAllToEntryStates(results);
-  }
-
-  /// At an entry point, the underlying value of a value is itself.
-  void setToEntryState(UnderlyingValueLattice *lattice) override {
-    propagateIfChanged(lattice,
-                       lattice->join(UnderlyingValue{lattice->getPoint()}));
-  }
->>>>>>> b75b42eb
 };
 
 } // namespace polygeist
