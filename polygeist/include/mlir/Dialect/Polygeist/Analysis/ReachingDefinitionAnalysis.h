--- conflicted
+++ resolved
@@ -15,34 +15,15 @@
 
 #include "mlir/Analysis/DataFlow/DenseAnalysis.h"
 #include "mlir/Dialect/Polygeist/Utils/AliasUtils.h"
-<<<<<<< HEAD
-=======
 #include <memory>
->>>>>>> 2cf7a5d3
 #include <set>
 #include <variant>
 
 namespace mlir {
 namespace polygeist {
 
-<<<<<<< HEAD
-/// Represents a definition that is unknown (this is a singleton).
-class InitialDefinition {
-  friend raw_ostream &operator<<(raw_ostream &, const InitialDefinition &);
-
-public:
-  InitialDefinition(InitialDefinition &) = delete;
-  bool operator=(const InitialDefinition &) = delete;
-  static InitialDefinition *getInstance();
-
-private:
-  InitialDefinition() = default;
-  static InitialDefinition *singleton;
-};
-=======
 /// Represents the initial definition of a memory resource.
 class InitialDefinition {};
->>>>>>> 2cf7a5d3
 
 /// Represents either an operation that modifies a memory resource, or the
 /// initial definition.
@@ -51,11 +32,7 @@
 
 public:
   Definition(Operation *op) : def(op) {}
-<<<<<<< HEAD
-  Definition() : def(InitialDefinition::getInstance()) {}
-=======
   Definition() : def(InitialDefinition()) {}
->>>>>>> 2cf7a5d3
 
   bool operator==(const Definition &other) const;
   bool operator!=(const Definition &other) const { return !(*this == other); }
@@ -63,11 +40,7 @@
 
   bool isOperation() const { return std::holds_alternative<Operation *>(def); }
   bool isInitialDefinition() const {
-<<<<<<< HEAD
-    return std::holds_alternative<InitialDefinition *>(def);
-=======
     return std::holds_alternative<InitialDefinition>(def);
->>>>>>> 2cf7a5d3
   }
 
   Operation *getOperation() const {
@@ -75,18 +48,8 @@
     return std::get<Operation *>(def);
   }
 
-<<<<<<< HEAD
-  InitialDefinition *getInitialDefinition() const {
-    assert(isInitialDefinition() && "expecting initial definition");
-    return std::get<InitialDefinition *>(def);
-  }
-
-private:
-  std::variant<Operation *, InitialDefinition *> def;
-=======
 private:
   std::variant<Operation *, InitialDefinition> def;
->>>>>>> 2cf7a5d3
 };
 
 /// This lattice represents the set of operations that might have modified a
@@ -114,19 +77,7 @@
 
 public:
   using AbstractDenseLattice::AbstractDenseLattice;
-<<<<<<< HEAD
-  using DefinitionPtr = std::shared_ptr<Definition>;
-
-  struct CompareDefinition {
-    bool operator()(DefinitionPtr lhs, DefinitionPtr rhs) const {
-      return (lhs && rhs) ? std::less<Definition>{}(*lhs, *rhs)
-                          : std::less<DefinitionPtr>{}(lhs, rhs);
-    }
-  };
-  using ModifiersTy = std::set<DefinitionPtr, CompareDefinition>;
-=======
   using ModifiersTy = std::set<Definition>;
->>>>>>> 2cf7a5d3
 
   explicit ReachingDefinition(ProgramPoint p);
 
@@ -143,21 +94,13 @@
   ChangeResult reset();
 
   /// Set definition \p def as a definite modifier of value \p val.
-<<<<<<< HEAD
-  ChangeResult setModifier(Value val, DefinitionPtr def);
-=======
   ChangeResult setModifier(Value val, Definition def);
->>>>>>> 2cf7a5d3
 
   /// Remove all definite modifiers of value \p val.
   ChangeResult removeModifiers(Value val);
 
   /// Add definition \p def as a possible modifier of value \p val.
-<<<<<<< HEAD
-  ChangeResult addPotentialModifier(Value val, DefinitionPtr def);
-=======
   ChangeResult addPotentialModifier(Value val, Definition def);
->>>>>>> 2cf7a5d3
 
   /// Remove all potential modifiers of value \p val.
   ChangeResult removePotentialModifiers(Value val);
