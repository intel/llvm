//===- Passes.td - Polygeist op transform passes -----------*- tablegen -*-===//
//
// This file is licensed under the Apache License v2.0 with LLVM Exceptions.
// See https://llvm.org/LICENSE.txt for license information.
// SPDX-License-Identifier: Apache-2.0 WITH LLVM-exception
//
//===----------------------------------------------------------------------===//

#ifndef MLIR_DIALECT_POLYGEIST_TRANSFORMS_PASSES
#define MLIR_DIALECT_POLYGEIST_TRANSFORMS_PASSES

include "mlir/Pass/PassBase.td"

def AffineCFG : Pass<"affine-cfg"> {
  let summary = "Replace scf.if and similar with affine.if";
  let constructor = "mlir::polygeist::createReplaceAffineCFGPass()";
}

def ArgumentPromotion : Pass<"arg-promotion", "mlir::ModuleOp"> {
  let summary = "Promote function arguments";
  let description = [{
    Peel struct members from the arguments passed to the function called by a SYCL kernel. 
    For example given:

      gpu.func @kernel_parallel_for(%arg0: i32) {
        func.call @parallel_for(%0, ...) : (memref<?x!llvm.struct<(i32, !sycl.accessor...)
        gpu.return
      }

    The pass "peels off" the i32 struct member:

      gpu.func @kernel_parallel_for(%arg0: i32) {
        %int_arg = <first struct member>
        %new_memref = <memref to struct with first member removed>
        func.call @parallel_for(%int_arg, %new_memref, ...) : (memref<?xi32>, memref<?x!llvm.struct<(!sycl.accessor...)
        gpu.return
      }    
  }];
  let constructor = "mlir::polygeist::createArgumentPromotionPass()";
  let statistics = [
    Statistic<"numStructMemberPeeled", "num-struct-member-peeled", "Number of struct member peeled">
  ];
}

def DetectReduction : Pass<"detect-reduction"> {
  let summary = "Detect array reduction operations in a loop";
  let constructor = "mlir::polygeist::createDetectReductionPass()";
  let dependentDialects =
    ["affine::AffineDialect", "polygeist::PolygeistDialect",
     "scf::SCFDialect", "sycl::SYCLDialect"];
  let options = [
    Option<"relaxedAliasing", "relaxed-aliasing", "bool", 
            /*default=*/"false", 
            "Whether to use strict aliasing (i.e. type-based aliasing) rules or not">,
    Option<"useOpaquePointers", "use-opaque-pointers", "bool",
            /*default=*/"false", "Generate LLVM IR using opaque pointers "
            "instead of typed pointers">,
  ];
  let statistics = [
    Statistic<"numReductions", "num-reductions", "Number of reductions detected">
  ];
}

def KernelDisjointSpecialization : Pass<"kernel-disjoint-specialization", "mlir::ModuleOp"> {
  let summary = "Specialize SYCL kernel body functions";
  let description = [{
    Version the callsite from SYCL kernel to the SYCL kernel body function,
    where the specialized version ensures SYCL accessors do not overlap.
  }];
  let dependentDialects = 
      ["memref::MemRefDialect", "polygeist::PolygeistDialect",
       "scf::SCFDialect", "sycl::SYCLDialect"];
  let constructor = "mlir::polygeist::createKernelDisjointSpecializationPass()";
  let options = [
    Option<"relaxedAliasing", "relaxed-aliasing", "bool", 
            /*default=*/"false", 
            "Whether to use strict aliasing (i.e. type-based aliasing) rules or not">,
    Option<"useOpaquePointers", "use-opaque-pointers", "bool",
            /*default=*/"false", "Generate LLVM IR using opaque pointers "
            "instead of typed pointers">,
  ];
  let statistics = [
    Statistic<"numFunctionSpecialized", "num-function-specialized", "Number of function specialized">
  ];
}

def Mem2Reg : Pass<"polygeist-mem2reg"> {
  let summary = "Represent allocated values in SSA form.";
  let constructor = "mlir::polygeist::createMem2RegPass()";
}

def ParallelLower : Pass<"parallel-lower", "mlir::ModuleOp"> {
  let summary =
    "Lower NVVM/GPU dialects into a generic parallel for representation.";
  let dependentDialects =
      ["memref::MemRefDialect", "polygeist::PolygeistDialect",
       "LLVM::LLVMDialect", "scf::SCFDialect"];
  let constructor = "mlir::polygeist::createParallelLowerPass()";
  let options = [
    Option<"useOpaquePointers", "use-opaque-pointers", "bool",
            /*default=*/"false", "Generate LLVM IR using opaque pointers "
            "instead of typed pointers">,
  ];
}

def SCFCPUify : Pass<"cpuify"> {
  let summary = "remove scf.barrier";
  let constructor = "mlir::polygeist::createCPUifyPass()";
  let dependentDialects = ["memref::MemRefDialect", "LLVM::LLVMDialect"];
  let options = [
  Option<"method", "method", "std::string", /*default=*/"\"distribute\"", "Method of doing distribution">
  ];
}

def InnerSerialization : Pass<"inner-serialize"> {
  let summary = "Serialize scf.parallel operations";
  let constructor = "mlir::polygeist::createInnerSerializationPass()";
  let dependentDialects = ["memref::MemRefDialect"];
}

def LLVMLegalizeForSPIRV : Pass<"legalize-for-spirv"> {
  let summary = "Legalize dialect to be convertible to SPIRV IR";
  let constructor = "::mlir::polygeist::createLegalizeForSPIRVPass()";
  let dependentDialects = ["LLVM::LLVMDialect"];  
}

def LoopInternalization : Pass<"loop-internalization"> {
  let summary = "Promote SYCL memory accesses in a loop nest to shared local memory";
  let description = [{
    SYCL memory accesses in perfectly nested loops are promoted to shared local
    memory by leveraging the loop tiling infrastructure.
  }];
  let constructor = "mlir::polygeist::createLoopInternalizationPass()";
  let options = [
    Option<"relaxedAliasing", "relaxed-aliasing", "bool", 
<<<<<<< HEAD
            /*default=*/"false", 
            "Whether to use strict aliasing (i.e. type-based aliasing) rules or not">,
    Option<"useOpaquePointers", "use-opaque-pointers", "bool",
            /*default=*/"false", "Generate LLVM IR using opaque pointers "
            "instead of typed pointers">
  ];
  let dependentDialects = ["affine::AffineDialect", "scf::SCFDialect"];
=======
           /*default=*/"false", 
           "Whether to use strict aliasing (i.e. type-based aliasing) rules or not">
  ];
  let dependentDialects = ["affine::AffineDialect", "scf::SCFDialect", "spirv::SPIRVDialect"];
>>>>>>> 6a624f60
}

def SCFBarrierRemovalContinuation : InterfacePass<"barrier-removal-continuation", "FunctionOpInterface"> {
  let summary = "Remove scf.barrier using continuations";
  let constructor = "mlir::polygeist::createBarrierRemovalContinuation()";
  let dependentDialects = ["memref::MemRefDialect"];
}

def SCFRaiseToAffine : Pass<"raise-scf-to-affine"> {
  let summary = "Raise SCF to affine";
  let constructor = "mlir::polygeist::createRaiseSCFToAffinePass()";
  let dependentDialects = ["affine::AffineDialect"];
}

def SCFCanonicalizeFor : Pass<"canonicalize-scf-for"> {
  let summary = "Run some additional canonicalization for scf::for";
  let constructor = "mlir::polygeist::createCanonicalizeForPass()";
  let options = [
    Option<"relaxedAliasing", "relaxed-aliasing", "bool", 
           /*default=*/"false", 
           "Whether to use strict aliasing (i.e. type-based aliasing) rules or not">
  ];
}

def LICM : Pass<"licm"> {
  let summary = "Perform LICM on known parallel (and serial) loops";
  let dependentDialects =
    ["affine::AffineDialect", "polygeist::PolygeistDialect",
     "scf::SCFDialect", "sycl::SYCLDialect"];
  let constructor = "mlir::polygeist::createLICMPass()";
  let options = [
    Option<"relaxedAliasing", "relaxed-aliasing", "bool", 
            /*default=*/"false", 
            "Whether to use strict aliasing (i.e. type-based aliasing) rules or not">,
    Option<"useOpaquePointers", "use-opaque-pointers", "bool",
            /*default=*/"false", "Generate LLVM IR using opaque pointers "
            "instead of typed pointers">,
  ];
  let statistics = [
    Statistic<"numOpHoisted", "num-operations-hoisted", "Number of operations hoisted">
  ];
}

def OpenMPOptPass : Pass<"openmp-opt"> {
  let summary = "Optimize OpenMP";
  let constructor = "mlir::polygeist::createOpenMPOptPass()";
  let dependentDialects = ["memref::MemRefDialect"];
}

def LoopRestructure : Pass<"loop-restructure"> {
  let constructor = "mlir::polygeist::createLoopRestructurePass()";
  let dependentDialects = ["LLVM::LLVMDialect", "scf::SCFDialect"];
}

def RemoveTrivialUse : Pass<"trivialuse"> {
  let constructor = "mlir::polygeist::createRemoveTrivialUsePass()";
}

#endif // MLIR_DIALECT_POLYGEIST_TRANSFORMS_PASSES<|MERGE_RESOLUTION|>--- conflicted
+++ resolved
@@ -133,20 +133,10 @@
   let constructor = "mlir::polygeist::createLoopInternalizationPass()";
   let options = [
     Option<"relaxedAliasing", "relaxed-aliasing", "bool", 
-<<<<<<< HEAD
-            /*default=*/"false", 
-            "Whether to use strict aliasing (i.e. type-based aliasing) rules or not">,
-    Option<"useOpaquePointers", "use-opaque-pointers", "bool",
-            /*default=*/"false", "Generate LLVM IR using opaque pointers "
-            "instead of typed pointers">
-  ];
-  let dependentDialects = ["affine::AffineDialect", "scf::SCFDialect"];
-=======
            /*default=*/"false", 
            "Whether to use strict aliasing (i.e. type-based aliasing) rules or not">
   ];
   let dependentDialects = ["affine::AffineDialect", "scf::SCFDialect", "spirv::SPIRVDialect"];
->>>>>>> 6a624f60
 }
 
 def SCFBarrierRemovalContinuation : InterfacePass<"barrier-removal-continuation", "FunctionOpInterface"> {
