//===- Passes.td - Polygeist op transform passes -----------*- tablegen -*-===//
//
// This file is licensed under the Apache License v2.0 with LLVM Exceptions.
// See https://llvm.org/LICENSE.txt for license information.
// SPDX-License-Identifier: Apache-2.0 WITH LLVM-exception
//
//===----------------------------------------------------------------------===//

#ifndef MLIR_DIALECT_POLYGEIST_TRANSFORMS_PASSES
#define MLIR_DIALECT_POLYGEIST_TRANSFORMS_PASSES

include "mlir/Pass/PassBase.td"

def AffineCFG : Pass<"affine-cfg"> {
  let summary = "Replace scf.if and similar with affine.if";
  let constructor = "mlir::polygeist::createReplaceAffineCFGPass()";
}

def ArgumentPromotion : Pass<"arg-promotion", "mlir::ModuleOp"> {
  let summary = "Promote function arguments";
  let description = [{
    Peel struct members from the arguments passed to the function called by a SYCL kernel. 
    For example given:

      gpu.func @kernel_parallel_for(%arg0: i32) {
        func.call @parallel_for(%0, ...) : (memref<?x!llvm.struct<(i32, !sycl.accessor...)
        gpu.return
      }

    The pass "peels off" the i32 struct member:

      gpu.func @kernel_parallel_for(%arg0: i32) {
        %int_arg = <first struct member>
        %new_memref = <memref to struct with first member removed>
        func.call @parallel_for(%int_arg, %new_memref, ...) : (memref<?xi32>, memref<?x!llvm.struct<(!sycl.accessor...)
        gpu.return
      }    
  }];
  let constructor = "mlir::polygeist::createArgumentPromotionPass()";
  let statistics = [
    Statistic<"numStructMemberPeeled", "num-struct-member-peeled", "Number of struct member peeled">
  ];
}

def DetectReduction : Pass<"detect-reduction"> {
  let summary = "Detect array reduction operations in a loop";
  let constructor = "mlir::polygeist::createDetectReductionPass()";
  let dependentDialects =
    ["affine::AffineDialect", "polygeist::PolygeistDialect",
     "scf::SCFDialect", "sycl::SYCLDialect"];
  let options = [
    Option<"relaxedAliasing", "relaxed-aliasing", "bool", 
            /*default=*/"false", 
            "Whether to use strict aliasing (i.e. type-based aliasing) rules or not">,
    Option<"useOpaquePointers", "use-opaque-pointers", "bool",
            /*default=*/"false", "Generate LLVM IR using opaque pointers "
            "instead of typed pointers">,
  ];
  let statistics = [
    Statistic<"numReductions", "num-reductions", "Number of reductions detected">
  ];
}

def KernelDisjointSpecialization : Pass<"kernel-disjoint-specialization", "mlir::ModuleOp"> {
  let summary = "Specialize SYCL kernel body functions";
  let description = [{
    Version the callsite from SYCL kernel to the SYCL kernel body function,
    where the specialized version ensures SYCL accessors do not overlap.
  }];
  let dependentDialects = 
      ["memref::MemRefDialect", "polygeist::PolygeistDialect",
       "scf::SCFDialect", "sycl::SYCLDialect"];
  let constructor = "mlir::polygeist::createKernelDisjointSpecializationPass()";
  let options = [
    Option<"relaxedAliasing", "relaxed-aliasing", "bool", 
            /*default=*/"false", 
            "Whether to use strict aliasing (i.e. type-based aliasing) rules or not">,
    Option<"useOpaquePointers", "use-opaque-pointers", "bool",
            /*default=*/"false", "Generate LLVM IR using opaque pointers "
            "instead of typed pointers">,
  ];
  let statistics = [
    Statistic<"numFunctionSpecialized", "num-function-specialized", "Number of function specialized">
  ];
}

def Mem2Reg : Pass<"polygeist-mem2reg"> {
  let summary = "Represent allocated values in SSA form.";
  let constructor = "mlir::polygeist::createMem2RegPass()";
}

def ParallelLower : Pass<"parallel-lower", "mlir::ModuleOp"> {
  let summary =
    "Lower NVVM/GPU dialects into a generic parallel for representation.";
  let dependentDialects =
      ["memref::MemRefDialect", "polygeist::PolygeistDialect",
       "LLVM::LLVMDialect", "scf::SCFDialect"];
  let constructor = "mlir::polygeist::createParallelLowerPass()";
  let options = [
    Option<"useOpaquePointers", "use-opaque-pointers", "bool",
            /*default=*/"false", "Generate LLVM IR using opaque pointers "
            "instead of typed pointers">,
  ];
}

def SCFCPUify : Pass<"cpuify"> {
  let summary = "remove scf.barrier";
  let constructor = "mlir::polygeist::createCPUifyPass()";
  let dependentDialects = ["memref::MemRefDialect", "LLVM::LLVMDialect"];
  let options = [
  Option<"method", "method", "std::string", /*default=*/"\"distribute\"", "Method of doing distribution">
  ];
}

def InnerSerialization : Pass<"inner-serialize"> {
  let summary = "Serialize scf.parallel operations";
  let constructor = "mlir::polygeist::createInnerSerializationPass()";
  let dependentDialects = ["memref::MemRefDialect"];
}

def LLVMLegalizeForSPIRV : Pass<"legalize-for-spirv"> {
  let summary = "Legalize dialect to be convertible to SPIRV IR";
  let constructor = "::mlir::polygeist::createLegalizeForSPIRVPass()";
  let dependentDialects = ["LLVM::LLVMDialect"];  
}

def LoopInternalization : Pass<"loop-internalization"> {
  let summary = "Promote SYCL memory accesses in a loop nest to shared local memory";
  let description = [{
    SYCL memory accesses in perfectly nested loops are promoted to shared local
    memory by leveraging the loop tiling infrastructure.
  }];
  let constructor = "mlir::polygeist::createLoopInternalizationPass()";
<<<<<<< HEAD
  let options = [
    Option<"relaxedAliasing", "relaxed-aliasing", "bool", 
           /*default=*/"false", 
           "Whether to use strict aliasing (i.e. type-based aliasing) rules or not">
  ];
  let dependentDialects = ["affine::AffineDialect", "scf::SCFDialect"];
=======
  let dependentDialects = ["affine::AffineDialect", "scf::SCFDialect", "spirv::SPIRVDialect"];
>>>>>>> 466e83f5
}

def SCFBarrierRemovalContinuation : InterfacePass<"barrier-removal-continuation", "FunctionOpInterface"> {
  let summary = "Remove scf.barrier using continuations";
  let constructor = "mlir::polygeist::createBarrierRemovalContinuation()";
  let dependentDialects = ["memref::MemRefDialect"];
}

def SCFRaiseToAffine : Pass<"raise-scf-to-affine"> {
  let summary = "Raise SCF to affine";
  let constructor = "mlir::polygeist::createRaiseSCFToAffinePass()";
  let dependentDialects = ["affine::AffineDialect"];
}

def SCFCanonicalizeFor : Pass<"canonicalize-scf-for"> {
  let summary = "Run some additional canonicalization for scf::for";
  let constructor = "mlir::polygeist::createCanonicalizeForPass()";
  let options = [
    Option<"relaxedAliasing", "relaxed-aliasing", "bool", 
           /*default=*/"false", 
           "Whether to use strict aliasing (i.e. type-based aliasing) rules or not">
  ];
}

def LICM : Pass<"licm"> {
  let summary = "Perform LICM on known parallel (and serial) loops";
  let dependentDialects =
    ["affine::AffineDialect", "polygeist::PolygeistDialect",
     "scf::SCFDialect", "sycl::SYCLDialect"];
  let constructor = "mlir::polygeist::createLICMPass()";
  let options = [
    Option<"relaxedAliasing", "relaxed-aliasing", "bool", 
            /*default=*/"false", 
            "Whether to use strict aliasing (i.e. type-based aliasing) rules or not">,
    Option<"useOpaquePointers", "use-opaque-pointers", "bool",
            /*default=*/"false", "Generate LLVM IR using opaque pointers "
            "instead of typed pointers">,
  ];
  let statistics = [
    Statistic<"numOpHoisted", "num-operations-hoisted", "Number of operations hoisted">
  ];
}

def OpenMPOptPass : Pass<"openmp-opt"> {
  let summary = "Optimize OpenMP";
  let constructor = "mlir::polygeist::createOpenMPOptPass()";
  let dependentDialects = ["memref::MemRefDialect"];
}

def LoopRestructure : Pass<"loop-restructure"> {
  let constructor = "mlir::polygeist::createLoopRestructurePass()";
  let dependentDialects = ["LLVM::LLVMDialect", "scf::SCFDialect"];
}

def RemoveTrivialUse : Pass<"trivialuse"> {
  let constructor = "mlir::polygeist::createRemoveTrivialUsePass()";
}

#endif // MLIR_DIALECT_POLYGEIST_TRANSFORMS_PASSES<|MERGE_RESOLUTION|>--- conflicted
+++ resolved
@@ -131,16 +131,12 @@
     memory by leveraging the loop tiling infrastructure.
   }];
   let constructor = "mlir::polygeist::createLoopInternalizationPass()";
-<<<<<<< HEAD
   let options = [
     Option<"relaxedAliasing", "relaxed-aliasing", "bool", 
            /*default=*/"false", 
            "Whether to use strict aliasing (i.e. type-based aliasing) rules or not">
   ];
-  let dependentDialects = ["affine::AffineDialect", "scf::SCFDialect"];
-=======
   let dependentDialects = ["affine::AffineDialect", "scf::SCFDialect", "spirv::SPIRVDialect"];
->>>>>>> 466e83f5
 }
 
 def SCFBarrierRemovalContinuation : InterfacePass<"barrier-removal-continuation", "FunctionOpInterface"> {
