//===- TestReachingDefinitionsAnalysis.cpp -------------------------------===//
//
// Part of the LLVM Project, under the Apache License v2.0 with LLVM Exceptions.
// See https://llvm.org/LICENSE.txt for license information.
// SPDX-License-Identifier: Apache-2.0 WITH LLVM-exception
//
//===----------------------------------------------------------------------===//

#include "mlir/Analysis/AliasAnalysis.h"
#include "mlir/Analysis/DataFlow/ConstantPropagationAnalysis.h"
#include "mlir/Analysis/DataFlow/DeadCodeAnalysis.h"
#include "mlir/Dialect/Polygeist/Analysis/ReachingDefinitionAnalysis.h"
#include "mlir/Dialect/SYCL/Analysis/AliasAnalysis.h"
#include "mlir/Pass/Pass.h"
#include "llvm/ADT/STLExtras.h"

using namespace mlir;
using namespace mlir::dataflow;

namespace {

struct TestReachingDefinitionAnalysisPass
    : public PassWrapper<TestReachingDefinitionAnalysisPass, OperationPass<>> {
  MLIR_DEFINE_EXPLICIT_INTERNAL_INLINE_TYPE_ID(
      TestReachingDefinitionAnalysisPass)

  StringRef getArgument() const override { return "test-reaching-definition"; }

  void runOnOperation() override {
<<<<<<< HEAD
    using DefinitionPtr = polygeist::ReachingDefinition::DefinitionPtr;
=======
    using Definition = polygeist::Definition;
>>>>>>> 2cf7a5d3
    using ModifiersTy = polygeist::ReachingDefinition::ModifiersTy;

    AliasAnalysis &aliasAnalysis = getAnalysis<mlir::AliasAnalysis>();
    aliasAnalysis.addAnalysisImplementation(
        sycl::AliasAnalysis(false /* relaxedAliasing*/));

    DataFlowSolver solver;
    solver.load<DeadCodeAnalysis>();
    solver.load<SparseConstantPropagation>();
    solver.load<polygeist::ReachingDefinitionAnalysis>(aliasAnalysis);

    Operation *op = getOperation();
    if (failed(solver.initializeAndRun(op)))
      return signalPassFailure();

    auto printOps = [](std::optional<ModifiersTy> defs, StringRef title) {
      if (!defs) {
        llvm::errs() << title << "<unknown>\n";
        return;
      }

      llvm::errs() << title;
      llvm::interleave(
          *defs, llvm::errs(),
<<<<<<< HEAD
          [](DefinitionPtr def) {
            if (!def->isOperation()) {
              llvm::errs() << *def;
              return;
            }
            if (auto tagName =
                    def->getOperation()->getAttrOfType<StringAttr>("tag_name"))
              llvm::errs() << tagName.getValue();
            else
              llvm::errs() << "'" << *def << "'";
=======
          [](const Definition &def) {
            if (!def.isOperation()) {
              llvm::errs() << def;
              return;
            }
            if (auto tagName =
                    def.getOperation()->getAttrOfType<StringAttr>("tag_name"))
              llvm::errs() << tagName.getValue();
            else
              llvm::errs() << "'" << def << "'";
>>>>>>> 2cf7a5d3
          },
          " ");
      if (defs->empty())
        llvm::errs() << "<none>";
      llvm::errs() << "\n";
    };

    op->walk([&](Operation *op) {
      // Only operations with the "tag" attribute are interesting.
      auto tag = op->getAttrOfType<StringAttr>("tag");
      if (!tag)
        return;

      llvm::errs() << "test_tag: " << tag.getValue() << ":\n";
      const polygeist::ReachingDefinition *reachingDef =
          solver.lookupState<polygeist::ReachingDefinition>(op);
      assert(reachingDef && "expected a reaching definition");

      // Print the reaching definitions for each operand.
      for (auto [index, operand] : llvm::enumerate(op->getOperands())) {
        llvm::errs() << " operand #" << index << "\n";
        auto mods = reachingDef->getModifiers(operand);
        auto pMods = reachingDef->getPotentialModifiers(operand);
        printOps(mods, " - mods: ");
        printOps(pMods, " - pMods: ");
      }
    });
  }
};

} // namespace

namespace mlir {
namespace test {
void registerTestReachingDefinitionAnalysisPass() {
  PassRegistration<TestReachingDefinitionAnalysisPass>();
}
} // end namespace test
} // end namespace mlir<|MERGE_RESOLUTION|>--- conflicted
+++ resolved
@@ -27,11 +27,7 @@
   StringRef getArgument() const override { return "test-reaching-definition"; }
 
   void runOnOperation() override {
-<<<<<<< HEAD
-    using DefinitionPtr = polygeist::ReachingDefinition::DefinitionPtr;
-=======
     using Definition = polygeist::Definition;
->>>>>>> 2cf7a5d3
     using ModifiersTy = polygeist::ReachingDefinition::ModifiersTy;
 
     AliasAnalysis &aliasAnalysis = getAnalysis<mlir::AliasAnalysis>();
@@ -56,18 +52,6 @@
       llvm::errs() << title;
       llvm::interleave(
           *defs, llvm::errs(),
-<<<<<<< HEAD
-          [](DefinitionPtr def) {
-            if (!def->isOperation()) {
-              llvm::errs() << *def;
-              return;
-            }
-            if (auto tagName =
-                    def->getOperation()->getAttrOfType<StringAttr>("tag_name"))
-              llvm::errs() << tagName.getValue();
-            else
-              llvm::errs() << "'" << *def << "'";
-=======
           [](const Definition &def) {
             if (!def.isOperation()) {
               llvm::errs() << def;
@@ -78,7 +62,6 @@
               llvm::errs() << tagName.getValue();
             else
               llvm::errs() << "'" << def << "'";
->>>>>>> 2cf7a5d3
           },
           " ");
       if (defs->empty())
