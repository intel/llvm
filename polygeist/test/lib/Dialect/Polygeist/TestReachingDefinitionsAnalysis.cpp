//===- TestReachingDefinitionsAnalysis.cpp -------------------------------===//
//
// Part of the LLVM Project, under the Apache License v2.0 with LLVM Exceptions.
// See https://llvm.org/LICENSE.txt for license information.
// SPDX-License-Identifier: Apache-2.0 WITH LLVM-exception
//
//===----------------------------------------------------------------------===//

#include "mlir/Analysis/AliasAnalysis.h"
#include "mlir/Dialect/Polygeist/Analysis/ReachingDefinitionAnalysis.h"
#include "mlir/Dialect/SYCL/Analysis/AliasAnalysis.h"
#include "mlir/Pass/Pass.h"
#include "llvm/ADT/STLExtras.h"

using namespace mlir;
using namespace mlir::dataflow;
using namespace mlir::polygeist;

namespace {

struct TestReachingDefinitionAnalysisPass
    : public PassWrapper<TestReachingDefinitionAnalysisPass, OperationPass<>> {
  MLIR_DEFINE_EXPLICIT_INTERNAL_INLINE_TYPE_ID(
      TestReachingDefinitionAnalysisPass)

  StringRef getArgument() const override { return "test-reaching-definition"; }

  void runOnOperation() override {
    using Definition = polygeist::Definition;
    using ModifiersTy = polygeist::ReachingDefinition::ModifiersTy;

    AliasAnalysis &aliasAnalysis = getAnalysis<mlir::AliasAnalysis>();
    aliasAnalysis.addAnalysisImplementation(
        sycl::AliasAnalysis(false /* relaxedAliasing*/));

<<<<<<< HEAD
    DataFlowSolverWrapper solver(aliasAnalysis);
    solver.loadWithRequiredAnalysis<ReachingDefinitionAnalysis>(aliasAnalysis);
=======
    DataFlowSolver solver;
    solver.load<DeadCodeAnalysis>();
    solver.load<SparseConstantPropagation>();
    solver.load<UnderlyingValueAnalysis>();
    solver.load<ReachingDefinitionAnalysis>(aliasAnalysis);
>>>>>>> b75b42eb

    Operation *op = getOperation();
    if (failed(solver.initializeAndRun(op)))
      return signalPassFailure();

    auto printOps = [](std::optional<ModifiersTy> defs, StringRef title) {
      if (!defs) {
        llvm::errs() << title << "<unknown>\n";
        return;
      }

      llvm::errs() << title;
      llvm::interleave(
          *defs, llvm::errs(),
          [](const Definition &def) {
            if (!def.isOperation()) {
              llvm::errs() << def;
              return;
            }
            if (auto tagName =
                    def.getOperation()->getAttrOfType<StringAttr>("tag_name"))
              llvm::errs() << tagName.getValue();
            else
              llvm::errs() << "'" << def << "'";
          },
          " ");
      if (defs->empty())
        llvm::errs() << "<none>";
      llvm::errs() << "\n";
    };

    op->walk([&](Operation *op) {
      // Only operations with the "tag" attribute are interesting.
      auto tag = op->getAttrOfType<StringAttr>("tag");
      if (!tag)
        return;

      llvm::errs() << "test_tag: " << tag.getValue() << ":\n";
      const polygeist::ReachingDefinition *reachingDef =
          solver.lookupState<polygeist::ReachingDefinition>(op);
      assert(reachingDef && "expected a reaching definition");

      // Print the reaching definitions for each operand.
      for (auto [index, operand] : llvm::enumerate(op->getOperands())) {
        llvm::errs() << " operand #" << index << "\n";
<<<<<<< HEAD

        Value val = UnderlyingValueAnalysis::getMostUnderlyingValue(
            operand, [&](Value val) {
              return solver.lookupState<UnderlyingValueLattice>(val);
            });
        assert(val && "expected an underlying value");

        auto mods = reachingDef->getModifiers(val);
        auto pMods = reachingDef->getPotentialModifiers(val);
=======
        auto mods = reachingDef->getModifiers(operand, solver);
        auto pMods = reachingDef->getPotentialModifiers(operand, solver);
>>>>>>> b75b42eb
        printOps(mods, " - mods: ");
        printOps(pMods, " - pMods: ");
      }
    });
  }
};

} // namespace

namespace mlir {
namespace test {
void registerTestReachingDefinitionAnalysisPass() {
  PassRegistration<TestReachingDefinitionAnalysisPass>();
}
} // end namespace test
} // end namespace mlir<|MERGE_RESOLUTION|>--- conflicted
+++ resolved
@@ -33,16 +33,8 @@
     aliasAnalysis.addAnalysisImplementation(
         sycl::AliasAnalysis(false /* relaxedAliasing*/));
 
-<<<<<<< HEAD
     DataFlowSolverWrapper solver(aliasAnalysis);
     solver.loadWithRequiredAnalysis<ReachingDefinitionAnalysis>(aliasAnalysis);
-=======
-    DataFlowSolver solver;
-    solver.load<DeadCodeAnalysis>();
-    solver.load<SparseConstantPropagation>();
-    solver.load<UnderlyingValueAnalysis>();
-    solver.load<ReachingDefinitionAnalysis>(aliasAnalysis);
->>>>>>> b75b42eb
 
     Operation *op = getOperation();
     if (failed(solver.initializeAndRun(op)))
@@ -88,20 +80,8 @@
       // Print the reaching definitions for each operand.
       for (auto [index, operand] : llvm::enumerate(op->getOperands())) {
         llvm::errs() << " operand #" << index << "\n";
-<<<<<<< HEAD
-
-        Value val = UnderlyingValueAnalysis::getMostUnderlyingValue(
-            operand, [&](Value val) {
-              return solver.lookupState<UnderlyingValueLattice>(val);
-            });
-        assert(val && "expected an underlying value");
-
-        auto mods = reachingDef->getModifiers(val);
-        auto pMods = reachingDef->getPotentialModifiers(val);
-=======
         auto mods = reachingDef->getModifiers(operand, solver);
         auto pMods = reachingDef->getPotentialModifiers(operand, solver);
->>>>>>> b75b42eb
         printOps(mods, " - mods: ");
         printOps(pMods, " - pMods: ");
       }
