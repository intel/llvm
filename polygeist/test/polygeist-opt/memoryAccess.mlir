--- conflicted
+++ resolved
@@ -14,8 +14,10 @@
 // COM: Test 1-dim accessor memory access.
 //      The underlying value of the accessor subscript is the loop IV.
 // CHECK-LABEL: test_tag: test1_load1
-// CHECK: matrix:
-// CHECK-NEXT: 1
+// CHECK-NEXT: matrix:
+// CHECK-NEXT: 1
+// CHECK-NEXT: offsets:
+// CHECK-NEXT: 0
 func.func @test1(%acc : memref<?x!sycl_accessor_1_f32_rw_gb, 4>) {
   %alloca = memref.alloca() : memref<1x!sycl_id_1>
   %alloca_0 = memref.alloca() : memref<1x!sycl_id_1>
@@ -37,38 +39,54 @@
 // COM: Test 1-dim accessor memory access.
 //      The underlying values of the accessor subscript operations are affine expression.
 // CHECK-LABEL: test_tag: test1a_load1
-// CHECK: matrix:
+// CHECK-NEXT: matrix:
 // CHECK-NEXT: 2
+// CHECK-NEXT: offsets:
+// CHECK-NEXT: 0
 // CHECK-LABEL: test_tag: test1a_load2
-// CHECK: matrix:
+// CHECK-NEXT: matrix:
 // CHECK-NEXT: 3
+// CHECK-NEXT: offsets:
+// CHECK-NEXT: 1
 // CHECK-LABEL: test_tag: test1a_load3
-// CHECK: matrix:
+// CHECK-NEXT: matrix:
 // CHECK-NEXT: 4
+// CHECK-NEXT: offsets:
+// CHECK-NEXT: 0
 // CHECK-LABEL: test_tag: test1a_load4
-// CHECK: matrix:
-// CHECK-NEXT: 1
+// CHECK-NEXT: matrix:
+// CHECK-NEXT: 1
+// CHECK-NEXT: offsets:
+// CHECK-NEXT: 2
 // CHECK-LABEL: test_tag: test1a_load5
-// CHECK: matrix:
-// CHECK-NEXT: 2
+// CHECK-NEXT: matrix:
+// CHECK-NEXT: 1
+// CHECK-NEXT: offsets:
+// CHECK-NEXT: 3
 // CHECK-LABEL: test_tag: test1a_load6
-// CHECK: matrix:
-// CHECK-NEXT: 1
+// CHECK-NEXT: matrix:
+// CHECK-NEXT: 1
+// CHECK-NEXT: offsets:
+// CHECK-NEXT: 4
 // CHECK-LABEL: test_tag: test1a_load7
-// CHECK: matrix:
+// CHECK-NEXT: matrix:
 // CHECK-NEXT: -1
+// CHECK-NEXT: offsets:
+// CHECK-NEXT: 0
 // CHECK-LABEL: test_tag: test1a_load8
-// CHECK: matrix: <none>
+// CHECK-NEXT: memoryAccess: <none>
 // CHECK-LABEL: test_tag: test1a_load9
-// CHECK: matrix: <none>
+// CHECK-NEXT: memoryAccess: <none>
 func.func @test1a(%acc : memref<?x!sycl_accessor_1_f32_rw_gb, 4>) {
   %alloca = memref.alloca() : memref<1x!sycl_id_1>
   %cast = memref.cast %alloca : memref<1x!sycl_id_1> to memref<?x!sycl_id_1>
   %id = memref.memory_space_cast %cast : memref<?x!sycl_id_1> to  memref<?x!sycl_id_1, 4>
+  %c0_i32 = arith.constant 0 : i32  
   %c1_i32 = arith.constant 1 : i32
   %c2_i32 = arith.constant 2 : i32
   %c3_i32 = arith.constant 3 : i32
   %c4_i32 = arith.constant 4 : i32
+  %c0_i64 = arith.extsi %c0_i32 : i32 to i64  
   %c1_i64 = arith.extsi %c1_i32 : i32 to i64
   %c2_i64 = arith.extsi %c2_i32 : i32 to i64
   %c3_i64 = arith.extsi %c3_i32 : i32 to i64
@@ -104,16 +122,16 @@
     %subscr4 = sycl.accessor.subscript %acc[%cast] : (memref<?x!sycl_accessor_1_f32_rw_gb, 4>, memref<?x!sycl_id_1>) -> memref<?xf32, 4>
     %load4 = affine.load %subscr4[0] {tag = "test1a_load4"} : memref<?xf32, 4>
 
-    // (i+3)*2
+    // (i+3)*1
     %add5 = arith.addi %index_cast, %c3_i64 : i64
-    %mul5 = arith.muli %add5, %c2_i64 : i64
+    %mul5 = arith.muli %add5, %c1_i64 : i64
     sycl.constructor @id(%id, %mul5) {MangledFunctionName = @dummy} : (memref<?x!sycl_id_1, 4>, i64)
     %subscr5 = sycl.accessor.subscript %acc[%cast] : (memref<?x!sycl_accessor_1_f32_rw_gb, 4>, memref<?x!sycl_id_1>) -> memref<?xf32, 4>
     %load5 = affine.load %subscr5[0] {tag = "test1a_load5"} : memref<?xf32, 4>
 
-    // (i+4)+2
+    // (i+4)+0
     %add6a = arith.addi %index_cast, %c4_i64 : i64
-    %add6b = arith.addi %add6a, %c2_i64 : i64
+    %add6b = arith.addi %add6a, %c0_i64 : i64
     sycl.constructor @id(%id, %add6b) {MangledFunctionName = @dummy} : (memref<?x!sycl_id_1, 4>, i64)
     %subscr6 = sycl.accessor.subscript %acc[%cast] : (memref<?x!sycl_accessor_1_f32_rw_gb, 4>, memref<?x!sycl_id_1>) -> memref<?xf32, 4>
     %load6 = affine.load %subscr6[0] {tag = "test1a_load6"} : memref<?xf32, 4>
@@ -135,16 +153,18 @@
     %div9 = arith.divsi %index_cast, %c2_i64 : i64
     sycl.constructor @id1(%id, %div9) {MangledFunctionName = @dummy} : (memref<?x!sycl_id_1, 4>, i64)
     %subscr9 = sycl.accessor.subscript %acc[%cast] : (memref<?x!sycl_accessor_1_f32_rw_gb, 4>, memref<?x!sycl_id_1>) -> memref<?xf32, 4>
-    %load9 = affine.load %subscr9[0] {tag = "test1a_load9"} : memref<?xf32, 4>    
+    %load9 = affine.load %subscr9[0] {tag = "test1a_load9"} : memref<?xf32, 4>
   }
   return
 }
 
 // COM: Test 2-dim accessor memory access yielding an identity matrix.
 // CHECK-LABEL: test_tag: test2_store1
-// CHECK: matrix: 
+// CHECK-NEXT: matrix:
 // CHECK-NEXT: 1 0
 // CHECK-NEXT: 0 1
+// CHECK-NEXT: offsets:
+// CHECK-NEXT: 0 0
 func.func @test2(%acc : memref<?x!sycl_accessor_2_f32_rw_gb, 4>) {
   %alloca = memref.alloca() : memref<1x!sycl_id_2>
   %id = memref.cast %alloca : memref<1x!sycl_id_2> to memref<?x!sycl_id_2>
@@ -168,53 +188,43 @@
 // CHECK-NEXT: 1 0 0
 // CHECK-NEXT: 0 1 0
 // CHECK-NEXT: 0 0 1
-<<<<<<< HEAD
-=======
+// CHECK-NEXT: offsets:
+// CHECK-NEXT: 0 0 0
 // CHECK-LABEL: test_tag: test3_load2
 // CHECK: matrix:
 // CHECK-NEXT: 1 0 0
 // CHECK-NEXT: 0 0 2
-// CHECK-NEXT: 0 1 0
->>>>>>> 59b30161
+// CHECK-NEXT: 0 1 2
+// CHECK-NEXT: offsets:
+// CHECK-NEXT: 1 0 2
 func.func @test3(%acc : memref<?x!sycl_accessor_3_f32_rw_gb, 4>, %nditem : memref<?x!sycl_nditem_2>) {
   %alloca = memref.alloca() : memref<1x!sycl_id_3>
   %cast = memref.cast %alloca : memref<1x!sycl_id_3> to memref<?x!sycl_id_3>
   %id = memref.memory_space_cast %cast : memref<?x!sycl_id_3> to  memref<?x!sycl_id_3, 4>
 
   %c0_i32 = arith.constant 0 : i32
-<<<<<<< HEAD
-  %c1_i32 = arith.constant 1 : i32  
-  %ty = sycl.nd_item.get_global_id(%nditem, %c1_i32) : (memref<?x!sycl_nditem_2>, i32) -> i64  
-=======
   %c1_i32 = arith.constant 1 : i32
   %c1_i64 = arith.constant 1 : i64
   %c2_i64 = arith.constant 2 : i64
   %ty = sycl.nd_item.get_global_id(%nditem, %c1_i32) : (memref<?x!sycl_nditem_2>, i32) -> i64
->>>>>>> 59b30161
   %tx = sycl.nd_item.get_global_id(%nditem, %c0_i32) : (memref<?x!sycl_nditem_2>, i32) -> i64
 
   affine.for %ii = 0 to 64 {
     %i = arith.index_cast %ii : index to i64
-<<<<<<< HEAD
-    sycl.constructor @id(%id, %tx, %ty, %i) {MangledFunctionName = @dummy} : (memref<?x!sycl_id_3, 4>, i64, i64, i64)
-    %subscr1 = sycl.accessor.subscript %acc[%cast] : (memref<?x!sycl_accessor_3_f32_rw_gb, 4>, memref<?x!sycl_id_3>) -> memref<?xf32, 4>
-    %load1 = affine.load %subscr1[0] {tag = "test3_load1"} : memref<?xf32, 4>
-=======
 
     // [tx,ty,i] 
     sycl.constructor @id(%id, %tx, %ty, %i) {MangledFunctionName = @dummy} : (memref<?x!sycl_id_3, 4>, i64, i64, i64)
     %subscr1 = sycl.accessor.subscript %acc[%cast] : (memref<?x!sycl_accessor_3_f32_rw_gb, 4>, memref<?x!sycl_id_3>) -> memref<?xf32, 4>
     %load1 = affine.load %subscr1[0] {tag = "test3_load1"} : memref<?xf32, 4>
 
-    // [tx+1, 2*i, %ty-1]
+    // [tx+1, 2*i, 2*i+2+ty]
     %add2 = arith.addi %tx, %c1_i64 : i64
     %mul2 = arith.muli %i, %c2_i64 : i64
-    %sub2 = arith.subi %ty, %c1_i64 : i64    
-    sycl.constructor @id(%id, %add2, %mul2, %sub2) {MangledFunctionName = @dummy} : (memref<?x!sycl_id_3, 4>, i64, i64, i64)
+    %add2a = arith.addi %mul2, %c2_i64 : i64
+    %add3a = arith.addi %add2a, %ty : i64
+    sycl.constructor @id(%id, %add2, %mul2, %add3a) {MangledFunctionName = @dummy} : (memref<?x!sycl_id_3, 4>, i64, i64, i64)
     %subscr2 = sycl.accessor.subscript %acc[%cast] : (memref<?x!sycl_accessor_3_f32_rw_gb, 4>, memref<?x!sycl_id_3>) -> memref<?xf32, 4>
     %load2 = affine.load %subscr2[0] {tag = "test3_load2"} : memref<?xf32, 4>
-
->>>>>>> 59b30161
   }
   return
 }