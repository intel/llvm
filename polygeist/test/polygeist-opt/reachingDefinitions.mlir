// RUN: polygeist-opt -split-input-file -test-reaching-definition %s 2>&1 | FileCheck %s

!sycl_id_1 = !sycl.id<[1], (!sycl.array<[1], (memref<1xi64, 4>)>)>
!sycl_range_1 = !sycl.range<[1], (!sycl.array<[1], (memref<1xi64, 4>)>)>
!sycl_range_2 = !sycl.range<[2], (!sycl.array<[2], (memref<2xi64, 4>)>)>
!sycl_accessor_1_f32_rw_gb = !sycl.accessor<[1, f32, read_write, global_buffer], (!sycl.accessor_impl_device<[1], (!sycl_id_1, !sycl_range_1, !sycl_range_1)>, !llvm.struct<(memref<?xf32, 1>)>)>

// COM: Test that the correct definition reaches a load.
// CHECK-LABEL: test_tag: test1_load1
// CHECK: operand #0
// CHECK-NEXT: - mods: test1_store1
// CHECK-NEXT: - pMods: <none>
// CHECK-LABEL: test_tag: test1_load2
// CHECK: operand #0
// CHECK-NEXT: - mods: test1_store2
// CHECK-NEXT: - pMods: <none>
func.func @test1(%val: i32, %idx: index) {
  %alloca = memref.alloca() : memref<1xi32>
  %alloca_0 = memref.alloca() : memref<1xi32>
  memref.store %val, %alloca[%idx] {tag_name = "test1_store1"} : memref<1xi32>
  %1 = memref.load %alloca[%idx] {tag = "test1_load1"} : memref<1xi32>
  memref.store %1, %alloca_0[%idx] {tag_name = "test1_store2"} : memref<1xi32>
  %2 = memref.load %alloca_0[%idx] {tag = "test1_load2"} : memref<1xi32>
  return
}

// COM: Test that the correct definition reaches a load in the presence of a cast.
// CHECK-LABEL: test_tag: test2_load1
// CHECK: operand #0
// CHECK-NEXT: - mods: test2_store1
// CHECK-NEXT: - pMods: <none>
func.func @test2(%val: i32, %idx: index) {
  %alloca = memref.alloca() : memref<1xi32>
  %cast = memref.cast %alloca : memref<1xi32> to memref<?xi32>
  memref.store %val, %cast[%idx] {tag_name = "test2_store1"} : memref<?xi32>
  %1 = memref.load %alloca[%idx] {tag = "test2_load1"} : memref<1xi32>
  return
}

// COM: Test that a (must) aliased definition kills a previous definition.
// CHECK-LABEL: test_tag: test3_load1
// CHECK: operand #0
// CHECK-NEXT: - mods: test3_store2
// CHECK-NEXT: - pMods: <none>
func.func @test3(%val : i32, %idx: index) {
  %alloca = memref.alloca()  : memref<1xi32>
  %cast = memref.cast %alloca : memref<1xi32> to memref<?xi32>
  %addrspace_cast = memref.memory_space_cast %cast : memref<?xi32> to memref<?xi32, 4>
  memref.store %val, %addrspace_cast[%idx] {tag_name = "test3_store1"} : memref<?xi32, 4>
  // The following store kills the previous one because %alloca and %cast are definetely aliased.
  memref.store %val, %alloca[%idx] {tag_name = "test3_store2"} : memref<1xi32>  
  %1 = memref.load %cast[%idx] {tag = "test3_load1"} : memref<?xi32>
  return
}

// COM: Test that a definition and a potential definition both reach a load.
// CHECK-LABEL: test_tag: test4_load1
// CHECK: operand #0
// CHECK-NEXT: - mods: <initial> test4_store2
// CHECK-NEXT: - pMods: test4_store1
func.func @test4(%cond: i1, %arg1: memref<i32>, %arg2: memref<i32>) {
  scf.if %cond {
    %c0 = arith.constant 0 : i32
    memref.store %c0, %arg2[] {tag_name = "test4_store1"}: memref<i32>
  } else {
    %c1 = arith.constant 1 : i32
    memref.store %c1, %arg1[] {tag_name = "test4_store2"}: memref<i32>    
  }
  %1 = memref.load %arg1[] {tag = "test4_load1"} : memref<i32>
  return
}

// COM: Test that potential definitions do not kill previous definitions and 
//      are joined correctly.
// CHECK-LABEL: test_tag: test5_load1
// CHECK: operand #0
// CHECK-NEXT: - mods: test5_store1 test5_store3
// CHECK-NEXT: - pMods: test5_store2 test5_store4
func.func @test5(%cond: i1, %arg1: memref<i32>, %arg2: memref<i32>) {
  scf.if %cond {
    %c0 = arith.constant 0 : i32
    memref.store %c0, %arg1[] {tag_name = "test5_store1"}: memref<i32>
    memref.store %c0, %arg2[] {tag_name = "test5_store2"}: memref<i32>
  } else {
    %c1 = arith.constant 1 : i32
    memref.store %c1, %arg1[] {tag_name = "test5_store3"}: memref<i32>    
    memref.store %c1, %arg2[] {tag_name = "test5_store4"} : memref<i32>
  }
  %1 = memref.load %arg1[] {tag = "test5_load1"} : memref<i32>
  return
}

// COM: Test that a definition kills a previous potential definition.
// CHECK-LABEL: test_tag: test6_load1
// CHECK: operand #0
// CHECK-NEXT: - mods: test6_store2
// CHECK-NEXT: - pMods: <none>
func.func @test6(%arg1: memref<i32>, %arg2: memref<i32>) {
  %c0 = arith.constant 0 : i32
  memref.store %c0, %arg2[] {tag_name = "test6_store1"}: memref<i32>
  memref.store %c0, %arg1[] {tag_name = "test6_store2"}: memref<i32> 
  %1 = memref.load %arg1[] {tag = "test6_load1"} : memref<i32>
  return
}

// COM: Test that a deallocation kills a previous potential definition.
// CHECK-LABEL: test_tag: test7_load1
// CHECK: operand #0
// CHECK-NEXT: - mods: <initial>
// CHECK-NEXT: - pMods: test7_store1
// CHECK-LABEL: test_tag: test7_load2
// CHECK: operand #0
// CHECK-NEXT: - mods: <initial>
// CHECK-NEXT: - pMods: <none>
func.func @test7(%arg1: memref<i32>, %arg2: memref<i32>) {
  %c0 = arith.constant 0 : i32
  memref.store %c0, %arg2[] {tag_name = "test7_store1"} : memref<i32>
  %1 = memref.load %arg1[] {tag = "test7_load1"} : memref<i32>  
  memref.dealloc %arg2 : memref<i32>
  %2 = memref.load %arg1[] {tag = "test7_load2"} : memref<i32>
  return
}

// COM: Test that a deallocation kills a (must) aliased definition.
// CHECK-LABEL: test_tag: test8_load1
// CHECK: operand #0
// CHECK-NEXT: - mods: test8_store1
// CHECK-NEXT: - pMods: <none>
// CHECK-LABEL: test_tag: test8_load2
// CHECK: operand #0
// CHECK-NEXT: - mods: <none>
// CHECK-NEXT: - pMods: <none>
// CHECK-LABEL: test_tag: test8_load3
// CHECK: operand #0
// CHECK-NEXT: - mods: <none>
// CHECK-NEXT: - pMods: <none>
func.func @test8(%val: i32, %idx : index) {
  %alloc = memref.alloc() : memref<1xi32>
  %cast = memref.cast %alloc : memref<1xi32> to memref<?xi32>
  memref.store %val, %cast[%idx] {tag_name = "test8_store1"} : memref<?xi32>
  %1 = memref.load %alloc[%idx] {tag = "test8_load1"} : memref<1xi32>
  memref.dealloc %alloc {tag_name = "test8_dealloc1"} : memref<1xi32>
  %2 = memref.load %alloc[%idx] {tag = "test8_load2"} : memref<1xi32>
  %3 = memref.load %cast[%idx] {tag = "test8_load3"} : memref<?xi32>
  return
}

// COM: Ensure the initial definition reaches a load.
// CHECK-LABEL: test_tag: test9_load1
// CHECK: operand #0
// CHECK-NEXT: - mods: <initial>
// CHECK-NEXT: - pMods: <none>
func.func @test9(%arg1: memref<i32>) {
  %1 = memref.load %arg1[] {tag = "test9_load1"} : memref<i32>
  return
}

// COM: Test that an operation with unknown side effects kills a previous definition.
// CHECK-LABEL: test_tag: test10_load1
// CHECK: operand #0
// CHECK-NEXT: - mods: test10_store1
// CHECK-NEXT: - pMods: <none>
// CHECK-LABEL: test_tag: test10_load2
// CHECK: operand #0
// CHECK-NEXT: - mods: <unknown>
// CHECK-NEXT: - pMods: <unknown>
func.func private @foo(%arg0: memref<i32>) -> ()

func.func @test10(%val: i32) {
  %alloca = memref.alloca() : memref<i32>
  memref.store %val, %alloca[] {tag_name = "test10_store1"} : memref<i32>
  %1 = memref.load %alloca[] {tag = "test10_load1"} : memref<i32>  
  func.call @foo(%alloca) : (memref<i32>) -> ()
  %3 = memref.load %alloca[] {tag = "test10_load2"} : memref<i32>
  return
}

// COM: Test effects of a deallocation in the presence of control flow.
// CHECK-LABEL: test_tag: test11_load1
// CHECK: operand #0
// CHECK-NEXT: - mods: test11_store1 test11_store2
// CHECK-NEXT: - pMods: <none>
// CHECK-LABEL: test_tag: test11_load2
// CHECK: operand #0
// CHECK-NEXT: - mods: <none>
// CHECK-NEXT: - pMods: <none>
func.func @test11(%cond: i1, %val: i32, %arg1: memref<i32>, %arg2: memref<i32>) {
  memref.store %val, %arg1[] {tag_name = "test11_store1"} : memref<i32>
  scf.if %cond {
    %c0 = arith.constant 0 : i32    
    memref.store %c0, %arg1[] {tag_name = "test11_store2"} : memref<i32>
  } else {
    %c1 = arith.constant 1 : i32      
    memref.store %c1, %arg2[] {tag_name = "test11_store3"} : memref<i32>
  }
  memref.dealloc %arg2 {tag_name = "test11_dealloc1"} : memref<i32>
  %1 = memref.load %arg1[] {tag = "test11_load1"} : memref<i32>
  %2 = memref.load %arg2[] {tag = "test11_load2"} : memref<i32>
  return
}

// COM: Test load after load in the presence of control flow.
// CHECK-LABEL: test_tag: test12_load1:
// CHECK-NEXT:  operand #0
// CHECK-NEXT:  - mods: <initial> test12_store1
// CHECK-NEXT:  - pMods: <none>
// CHECK-LABEL: test_tag: test12_load2:
// CHECK-NEXT:  operand #0
// CHECK-NEXT:  - mods: <initial>
// CHECK-NEXT:  - pMods: test12_store1
func.func @test12(%cond: i1, %arg1: memref<i32>, %arg2: memref<i32>) {
  scf.if %cond {
    %val = arith.constant 0 : i32
    memref.store %val, %arg1[] {tag_name = "test12_store1"}: memref<i32>
    scf.yield
  }
  else {
    scf.yield
  }
  %1 = memref.load %arg1[] {tag = "test12_load1"} : memref<i32>
  %2 = memref.load %arg2[] {tag = "test12_load2"} : memref<i32>
  return
}

// COM: Test control flow if without else.
// CHECK-LABEL: test_tag: test13_load1:
// CHECK-NEXT:  operand #0
// CHECK-NEXT:  - mods: test13_store1 test13_store2
// CHECK-NEXT:  - pMods: <none>
func.func @test13(%cond: i1, %arg1: memref<i32>) {
  %val = arith.constant 0 : i32
  memref.store %val, %arg1[] {tag_name = "test13_store1"}: memref<i32>
  scf.if %cond {
    memref.store %val, %arg1[] {tag_name = "test13_store2"}: memref<i32>
    scf.yield
  }
  %1 = memref.load %arg1[] {tag = "test13_load1"} : memref<i32>
  return
}

// COM: Test that a definition created by a sycl.constructor reaches a load.
// CHECK-LABEL: test_tag: test14_load1
// CHECK: operand #0
// CHECK-NEXT: - mods: test14_store1
// CHECK-NEXT: - pMods: <none>
func.func @test14(%val: i64) {
  %alloca = memref.alloca() : memref<1x!sycl_id_1>
  %addrspace_cast = memref.memory_space_cast %alloca : memref<1x!sycl_id_1> to memref<1x!sycl_id_1, 4>
  sycl.constructor @id(%addrspace_cast, %val) {MangledFunctionName = @constr, tag_name = "test14_store1"} : (memref<1x!sycl_id_1, 4>, i64)
  %2 = affine.load %alloca[0] {tag = "test14_load1"} : memref<1x!sycl_id_1>
  return
}

// COM: Test that a definition reaches a sycl.accessor.subscript operation.
// CHECK-LABEL: test_tag: test15_sub1
// CHECK: operand #0
// CHECK-NEXT: - mods: <initial>
// CHECK-NEXT: - pMods: <none>
// CHECK: operand #1
// CHECK-NEXT: - mods: test15_store1
// CHECK-NEXT: - pMods: <none>
func.func @test15(%val: !sycl_id_1, %arg0 : memref<?x!sycl_accessor_1_f32_rw_gb, 4>) {
  %alloca = memref.alloca() : memref<1x!sycl_id_1>
  %cast = memref.cast %alloca : memref<1x!sycl_id_1> to memref<?x!sycl_id_1>  
  affine.store %val, %alloca[0] {tag_name = "test15_store1"}: memref<1x!sycl_id_1>
  %1 = sycl.accessor.subscript %arg0[%cast] {tag = "test15_sub1", ArgumentTypes = [memref<?x!sycl_accessor_1_f32_rw_gb, 4>, memref<?x!sycl_id_1>], FunctionName = @"operator[]", MangledFunctionName = @subscript, TypeName = @accessor} : (memref<?x!sycl_accessor_1_f32_rw_gb, 4>, memref<?x!sycl_id_1>) -> memref<?xf32, 4>
  return
}

// -----

<<<<<<< HEAD
// COM: Test that reaching definition is propagated inter-procedurally.
// CHECK-LABEL: test_tag: callee_ptr
// CHECK: operand #0
// CHECK-NEXT: - mods: caller_store
// CHECK-NEXT: - pMods: <none>
func.func private @callee(%ptr: memref<i32>) -> memref<i32> {
  return {tag = "callee_ptr"} %ptr : memref<i32>
}

func.func @caller() {
  %ptr = memref.alloc() : memref<i32>
  %c0 = arith.constant 0 : i32
  memref.store %c0, %ptr[] {tag_name = "caller_store"} : memref<i32>
  %0 = func.call @callee(%ptr) : (memref<i32>) -> memref<i32>
  return
=======
// COM: The following tests perform similar checks for !llvm.ptr instead of
// memref. The numbers match the memref-based test with the corresponding
// scenario.

// CHECK-LABEL: test_tag: ptr1_load1:
// CHECK:        operand #0
// CHECK-NEXT:    - mods: ptr1_store1
// CHECK-NEXT:    - pMods: <none>
// CHECK-LABEL: test_tag: ptr1_load2:
// CHECK:        operand #0
// CHECK-NEXT:   - mods: ptr1_store2
// CHECK-NEXT:   - pMods: <none>
llvm.func @ptr_test1(%val : i32) {
  %cst1_i64 = arith.constant 1 : i64
  %ptr1 = llvm.alloca %cst1_i64 x i32 : (i64) -> !llvm.ptr
  %ptr2 = llvm.alloca %cst1_i64 x i32 : (i64) -> !llvm.ptr
  llvm.store %val, %ptr1 {tag_name = "ptr1_store1"} : i32, !llvm.ptr
  %1 = llvm.load %ptr1 {tag = "ptr1_load1"} : !llvm.ptr -> i32
  llvm.store %val, %ptr2 {tag_name = "ptr1_store2"} : i32, !llvm.ptr
  %2 = llvm.load %ptr2 {tag = "ptr1_load2"} : !llvm.ptr -> i32
  llvm.return
}

// CHECK-LABEL: test_tag: ptr3_load1:
// CHECK:        operand #0
// CHECK-NEXT:    - mods: ptr3_store1
// CHECK-NEXT:    - pMods: ptr3_store2
llvm.func @ptr_test3(%val : i32) {
  %cst1_i64 = arith.constant 1 : i64
  %ptr = llvm.alloca %cst1_i64 x i32 : (i64) -> !llvm.ptr
  %cast = llvm.addrspacecast %ptr : !llvm.ptr to !llvm.ptr<4>
  llvm.store %val, %cast {tag_name = "ptr3_store1"} : i32, !llvm.ptr<4>
  // The following store may alias with %cast and must therefore appear in the
  // potential modifiers. This is different from the memref test above, where
  // they must alias.
  llvm.store %val, %ptr {tag_name = "ptr3_store2"} : i32, !llvm.ptr
  %2 = llvm.load %cast {tag = "ptr3_load1"} : !llvm.ptr<4> -> i32
  llvm.return
}


// CHECK-LABEL: test_tag: ptr4_load1:
// CHECK:        operand #0
// CHECK-NEXT:    - mods: <initial> ptr4_store2
// CHECK-NEXT:    - pMods: ptr4_store1
llvm.func @ptr_test4(%cond : i1, %arg1 : !llvm.ptr, %arg2 : !llvm.ptr, %val : i32) {
  llvm.cond_br %cond, ^bb1, ^bb2
^bb1:
  llvm.store %val, %arg2 {tag_name = "ptr4_store1"} : i32, !llvm.ptr
  llvm.br ^bb3
^bb2:
  llvm.store %val, %arg1 {tag_name = "ptr4_store2"} : i32, !llvm.ptr
  llvm.br ^bb3
^bb3:
  %1 = llvm.load %arg1 {tag = "ptr4_load1"} : !llvm.ptr -> i32
  llvm.return
}


// CHECK-LABEL: test_tag: ptr5_load1:
// CHECK:        operand #0
// CHECK-NEXT:    - mods:
// CHECK-DAG:             ptr5_store1
// CHECK-DAG:             ptr5_store3
// CHECK-NEXT:    - pMods:
// CHECK-DAG:             ptr5_store2
// CHECK-DAG:             ptr5_store4
llvm.func @ptr_test5(%cond : i1, %arg1 : !llvm.ptr, %arg2 : !llvm.ptr, %val : i32) {
  llvm.cond_br %cond, ^bb1, ^bb2
^bb1:
  llvm.store %val, %arg1 {tag_name = "ptr5_store1"} : i32, !llvm.ptr
  llvm.store %val, %arg2 {tag_name = "ptr5_store2"} : i32, !llvm.ptr
  llvm.br ^bb3
^bb2:
  llvm.store %val, %arg1 {tag_name = "ptr5_store3"} : i32, !llvm.ptr
  llvm.store %val, %arg2 {tag_name = "ptr5_store4"} : i32, !llvm.ptr
  llvm.br ^bb3
^bb3:
  %1 = llvm.load %arg1 {tag = "ptr5_load1"} : !llvm.ptr -> i32
  llvm.return
}

// CHECK-LABEL: test_tag: ptr6_load1:
// CHECK:        operand #0
// CHECK-NEXT:    - mods: ptr6_store2
// CHECK-NEXT:    - pMods: <none>
llvm.func @ptr_test6(%arg1 : !llvm.ptr, %arg2 : !llvm.ptr, %val : i32) {
  llvm.store %val, %arg2 {tag_name = "ptr6_store1"} : i32, !llvm.ptr
  llvm.store %val, %arg1 {tag_name = "ptr6_store2"} : i32, !llvm.ptr
  %1 = llvm.load %arg1 {tag = "ptr6_load1"} : !llvm.ptr -> i32
  llvm.return
}


// CHECK-LABEL: test_tag: ptr9_load1:
// CHECK:        operand #0
// CHECK-NEXT:    - mods: <initial>
// CHECK-NEXT:    - pMods: <none>
llvm.func @ptr_test9(%arg1 : !llvm.ptr) {
  %1 = llvm.load %arg1 {tag = "ptr9_load1"} : !llvm.ptr -> i32
  llvm.return
}

llvm.func external @ptr_foo(%arg0 : !llvm.ptr) -> ()

// CHECK-LABEL: test_tag: ptr10_load1:
// CHECK:        operand #0
// CHECK-NEXT:    - mods: ptr10_store1
// CHECK-NEXT:    - pMods: <none>
// CHECK-LABEL: test_tag: ptr10_load2:
// CHECK:        operand #0
// CHECK-NEXT:    - mods: <unknown>
// CHECK-NEXT:    - pMods: <unknown>
llvm.func @ptr_test10(%val : i32) {
  %cst1_i64 = arith.constant 1 : i64
  %ptr1 = llvm.alloca %cst1_i64 x i32 : (i64) -> !llvm.ptr
  llvm.store %val, %ptr1 {tag_name = "ptr10_store1"} : i32, !llvm.ptr
  %1 = llvm.load %ptr1 {tag = "ptr10_load1"} : !llvm.ptr -> i32
  llvm.call @ptr_foo(%ptr1) : (!llvm.ptr) -> ()
  %2 = llvm.load %ptr1 {tag = "ptr10_load2"} : !llvm.ptr -> i32
  llvm.return
}

// CHECK-LABEL: test_tag: ptr12_load1:
// CHECK:        operand #0
// CHECK-NEXT:    - mods: <initial> ptr12_store1
// CHECK-NEXT:    - pMods: <none>
// CHECK-LABEL: test_tag: ptr12_load2:
// CHECK:        operand #0
// CHECK-NEXT:    - mods: <initial>
// CHECK-NEXT:    - pMods: ptr12_store1
llvm.func @ptr_test12(%cond : i1, %arg1 : !llvm.ptr, %arg2 : !llvm.ptr, %val : i32) {
  llvm.cond_br %cond, ^bb1, ^bb2
^bb1:
  llvm.store %val, %arg1 {tag_name = "ptr12_store1"} : i32, !llvm.ptr
  llvm.br ^bb2
^bb2:
  %1 = llvm.load %arg1 {tag = "ptr12_load1"} : !llvm.ptr -> i32
  %2 = llvm.load %arg2 {tag = "ptr12_load2"} : !llvm.ptr -> i32
  llvm.return
}

// CHECK-LABEL: test_tag: ptr13_load1:
// CHECK:        operand #0
// CHECK-NEXT:    - mods: 
// CHECK-DAG:             ptr13_store1
// CHECK-DAG:             ptr13_store2
// CHECK-NEXT:    - pMods: <none>
llvm.func @ptr_test13(%cond : i1, %arg1 : !llvm.ptr, %arg2 : !llvm.ptr, %val : i32) {
  llvm.store %val, %arg1 {tag_name = "ptr13_store1"} : i32, !llvm.ptr
  llvm.cond_br %cond, ^bb1, ^bb2
^bb1:
  llvm.store %val, %arg1 {tag_name = "ptr13_store2"} : i32, !llvm.ptr
  llvm.br ^bb2
^bb2:
  %1 = llvm.load %arg1 {tag = "ptr13_load1"} : !llvm.ptr -> i32
  llvm.return
>>>>>>> fbe089ad
}<|MERGE_RESOLUTION|>--- conflicted
+++ resolved
@@ -269,23 +269,6 @@
 
 // -----
 
-<<<<<<< HEAD
-// COM: Test that reaching definition is propagated inter-procedurally.
-// CHECK-LABEL: test_tag: callee_ptr
-// CHECK: operand #0
-// CHECK-NEXT: - mods: caller_store
-// CHECK-NEXT: - pMods: <none>
-func.func private @callee(%ptr: memref<i32>) -> memref<i32> {
-  return {tag = "callee_ptr"} %ptr : memref<i32>
-}
-
-func.func @caller() {
-  %ptr = memref.alloc() : memref<i32>
-  %c0 = arith.constant 0 : i32
-  memref.store %c0, %ptr[] {tag_name = "caller_store"} : memref<i32>
-  %0 = func.call @callee(%ptr) : (memref<i32>) -> memref<i32>
-  return
-=======
 // COM: The following tests perform similar checks for !llvm.ptr instead of
 // memref. The numbers match the memref-based test with the corresponding
 // scenario.
@@ -443,5 +426,23 @@
 ^bb2:
   %1 = llvm.load %arg1 {tag = "ptr13_load1"} : !llvm.ptr -> i32
   llvm.return
->>>>>>> fbe089ad
+}
+
+// -----
+
+// COM: Test that reaching definition is propagated inter-procedurally.
+// CHECK-LABEL: test_tag: callee_ptr
+// CHECK: operand #0
+// CHECK-NEXT: - mods: caller_store
+// CHECK-NEXT: - pMods: <none>
+func.func private @callee(%ptr: memref<i32>) -> memref<i32> {
+  return {tag = "callee_ptr"} %ptr : memref<i32>
+}
+
+func.func @caller() {
+  %ptr = memref.alloc() : memref<i32>
+  %c0 = arith.constant 0 : i32
+  memref.store %c0, %ptr[] {tag_name = "caller_store"} : memref<i32>
+  %0 = func.call @callee(%ptr) : (memref<i32>) -> memref<i32>
+  return
 }