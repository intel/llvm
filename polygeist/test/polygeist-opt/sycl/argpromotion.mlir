// RUN: polygeist-opt --arg-promotion --split-input-file %s | FileCheck %s

gpu.module @device_func {
  // COM: This function is a candidate, check that it is transformed correctly.
  func.func private @callee1(%arg0: memref<?x!llvm.struct<(i32, i64)>>) -> i64 {
    // CHECK-LABEL: func.func private @callee1
    // CHECK-SAME:    (%arg0: memref<?xi32> {llvm.noalias}, %arg1: memref<?xi64> {llvm.noalias}) -> i64 {
    // CHECK-NOT:     {{.*}} = "polygeist.subindex"
    // CHECK:         {{.*}} = affine.load %arg0[0] : memref<?xi32>
    // CHECK-NEXT:    {{.*}} = affine.load %arg1[0] : memref<?xi64>
    %c0 = arith.constant 0 : index
    %c1 = arith.constant 1 : index
    %0 = "polygeist.subindex"(%arg0, %c0) : (memref<?x!llvm.struct<(i32, i64)>>, index) -> memref<?xi32>
    %1 = "polygeist.subindex"(%arg0, %c1) : (memref<?x!llvm.struct<(i32, i64)>>, index) -> memref<?xi64>
    %2 = affine.load %0[0] : memref<?xi32>
    %3 = affine.load %1[0] : memref<?xi64>
    %4 = arith.extsi %2 : i32 to i64
    %5 = arith.addi %3, %4 : i64
    return %5 : i64
  }

  // COM: This function is a candidate, check that it is transformed correctly.
  func.func @callee8(%arg0: memref<?x!llvm.struct<(i32, i64)>>) attributes {llvm.linkage = #llvm.linkage<linkonce_odr>} {
    // CHECK-LABEL: func.func @callee8
    // CHECK-SAME:    (%arg0: memref<?xi32> {llvm.noalias}, %arg1: memref<?xi64> {llvm.noalias})
    // CHECK-SAME:    attributes {llvm.linkage = #llvm.linkage<internal>} {
    func.return
  }

  // COM: Test that a call with a single peelable argument is peeled correctly.
  gpu.func @test1() kernel {
    // CHECK-LABEL: gpu.func @test1() kernel
    // CHECK:         %c0 = arith.constant 0 : index
    // CHECK-NEXT:    [[ARG0:%.*]] = "polygeist.subindex"(%cast, %c0) : (memref<?x!llvm.struct<(i32, i64)>>, index) -> memref<?xi32>
    // CHECK-NEXT:    %c1 = arith.constant 1 : index
    // CHECK-NEXT:    [[ARG1:%.*]] = "polygeist.subindex"(%cast, %c1) : (memref<?x!llvm.struct<(i32, i64)>>, index) -> memref<?xi64>
    // CHECK-NEXT:    {{.*}} = func.call @callee1([[ARG0]], [[ARG1]]) : (memref<?xi32>, memref<?xi64>) -> i64
    // CHECK-NEXT:    gpu.return
    %alloca_1 = memref.alloca() : memref<1x!llvm.struct<(i32, i64)>>
    %cast_1 = memref.cast %alloca_1 : memref<1x!llvm.struct<(i32, i64)>> to memref<?x!llvm.struct<(i32, i64)>>
    %alloca_2 = memref.alloca() : memref<1xi32>
    %cast_2 = memref.cast %alloca_2 : memref<1xi32> to memref<?xi32>
    func.call @callee1(%cast_1) : (memref<?x!llvm.struct<(i32, i64)>>) -> i64
    gpu.return
  }

  // COM: Test that peelable arguments can be peeled if the end function (callee1) is called from more than one call site:
  // COM:   test2 -> callee1_wrapper -> callee1
  // COM:   test1 -> callee1
  gpu.func @test2() kernel {
    // CHECK-LABEL: gpu.func @test2() kernel
    // CHECK:         {{.*}} = func.call @callee1_wrapper({{.*}}) : (memref<?x!llvm.struct<(i32, i64)>>) -> i64
    %alloca_1 = memref.alloca() : memref<3x!llvm.struct<(i32, i64)>>
    %cast_1 = memref.cast %alloca_1 : memref<3x!llvm.struct<(i32, i64)>> to memref<?x!llvm.struct<(i32, i64)>>
    %0 = func.call @callee1_wrapper(%cast_1) : (memref<?x!llvm.struct<(i32, i64)>>) -> (i64)
    gpu.return
  }

  // COM: Ensure that the peelable argument is peeled if there is a non-aliased instruction after the call.
  func.func private @callee1_wrapper(%arg0: memref<?x!llvm.struct<(i32, i64)>>) -> i64 {
    // CHECK-LABEL: func.func private @callee1_wrapper
    // CHECK-SAME:    (%arg0: memref<?x!llvm.struct<(i32, i64)>>) -> i64
    // CHECK:         %c0 = arith.constant 0 : index    
    // CHECK-NEXT:    [[ARG0:%.*]] = "polygeist.subindex"(%arg0, %c0) : (memref<?x!llvm.struct<(i32, i64)>>, index) -> memref<?xi32>
    // CHECK-NEXT:    %c1 = arith.constant 1 : index
    // CHECK-NEXT:    [[ARG1:%.*]] = "polygeist.subindex"(%arg0, %c1) : (memref<?x!llvm.struct<(i32, i64)>>, index) -> memref<?xi64>
    // CHECK-NEXT:    {{.*}} = call @callee1([[ARG0]], [[ARG1]]) : (memref<?xi32>, memref<?xi64>) -> i64
    %alloca = memref.alloca() : memref<i64>        
    %0 = func.call @callee1(%arg0) : (memref<?x!llvm.struct<(i32, i64)>>) -> i64
    %1 = memref.load %alloca[] : memref<i64>
    %add = arith.addi %0, %1 : i64
    func.return %add : i64
  }

  // COM: Test that multiple peelable arguments are peeled correctly.
  func.func private @callee3(%arg0: memref<?x!llvm.struct<(i32)>>, %arg1: memref<?x!llvm.struct<(f32)>>) {
    // CHECK-LABEL: func.func private @callee3
    // CHECK-SAME:    (%arg0: memref<?xi32>, %arg1: memref<?xf32>) {
    // CHECK-NOT:     {{.*}} = "polygeist.subindex"
    // CHECK:         {{.*}} = affine.load %arg0[0] : memref<?xi32>
    // CHECK-NEXT:    {{.*}} = affine.load %arg1[0] : memref<?xf32>
    %c0 = arith.constant 0 : index
    %0 = "polygeist.subindex"(%arg0, %c0) : (memref<?x!llvm.struct<(i32)>>, index) -> memref<?xi32>
    %1 = "polygeist.subindex"(%arg1, %c0) : (memref<?x!llvm.struct<(f32)>>, index) -> memref<?xf32>
    %2 = affine.load %0[0] : memref<?xi32>
    %3 = affine.load %1[0] : memref<?xf32>
    func.return
  }
  gpu.func @test3() kernel {
    // CHECK-LABEL: gpu.func @test3() kernel
    // CHECK:         [[C0:%.*]] = arith.constant 0 : index
    // CHECK-NEXT:    [[ARG0:%.*]] = "polygeist.subindex"({{.*}}, [[C0]]) : (memref<?x!llvm.struct<(i32)>>, index) -> memref<?xi32>
    // CHECK-NEXT:    [[C0_1:%.*]] = arith.constant 0 : index
    // CHECK-NEXT:    [[ARG1:%.*]] = "polygeist.subindex"({{.*}}, [[C0_1]]) : (memref<?x!llvm.struct<(f32)>>, index) -> memref<?xf32>
    // CHECK-NEXT:    func.call @callee3([[ARG0]], [[ARG1]]) : (memref<?xi32>, memref<?xf32>) -> ()
    // CHECK-NEXT:    gpu.return
    %alloca_1 = memref.alloca() : memref<1x!llvm.struct<(i32)>>
    %cast_1 = memref.cast %alloca_1 : memref<1x!llvm.struct<(i32)>> to memref<?x!llvm.struct<(i32)>>
    %alloca_2 = memref.alloca() : memref<1x!llvm.struct<(f32)>>
    %cast_2 = memref.cast %alloca_2 : memref<1x!llvm.struct<(f32)>> to memref<?x!llvm.struct<(f32)>>
    func.call @callee3(%cast_1, %cast_2) : (memref<?x!llvm.struct<(i32)>>, memref<?x!llvm.struct<(f32)>>) -> ()
    gpu.return
  }

  // COM: Test that a peelable argument can be peeled when another argument with the expected type 
  // COM: cannot be peeled (because used in the callee by an invalid instruction).
  // COM: The first argument in this function can be peeled but the second cannot.
  func.func private @callee4(%arg0: memref<?x!llvm.struct<(i32)>>, %arg1: memref<?x!llvm.struct<(f32)>>) {
    // CHECK-LABEL: func.func private @callee4
    // CHECK-SAME:    (%arg0: memref<?xi32> {llvm.noalias}, %arg1: memref<?x!llvm.struct<(f32)>>) {
    // CHECK-NOT:     {{.*}} = "polygeist.subindex"
    // CHECK:         {{.*}} = sycl.addrspacecast %arg1 : memref<?x!llvm.struct<(f32)>> to memref<?x!llvm.struct<(f32)>, 4>
    // CHECK-NEXT:    {{.*}} = affine.load %arg0[0] : memref<?xi32>
    %c0 = arith.constant 0 : index
    %0 = "polygeist.subindex"(%arg0, %c0) : (memref<?x!llvm.struct<(i32)>>, index) -> memref<?xi32>
    %1 = sycl.addrspacecast %arg1 : memref<?x!llvm.struct<(f32)>> to memref<?x!llvm.struct<(f32)>, 4>
    %2 = affine.load %0[0] : memref<?xi32>
    func.return
  }  
  gpu.func @test4() kernel {
    // CHECK-LABEL: gpu.func @test4() kernel
    // CHECK:         [[C0:%.*]] = arith.constant 0 : index
    // CHECK-NEXT:    [[ARG0:%.*]] = "polygeist.subindex"({{.*}}, [[C0]]) : (memref<?x!llvm.struct<(i32)>>, index) -> memref<?xi32>
    // CHECK-NEXT:    func.call @callee4([[ARG0]], {{.*}}) : (memref<?xi32>, memref<?x!llvm.struct<(f32)>>) -> ()    
    %alloca_1 = memref.alloca() : memref<1x!llvm.struct<(i32)>>
    %cast_1 = memref.cast %alloca_1 : memref<1x!llvm.struct<(i32)>> to memref<?x!llvm.struct<(i32)>>
    %alloca_2 = memref.alloca() : memref<1x!llvm.struct<(f32)>>
    %cast_2 = memref.cast %alloca_2 : memref<1x!llvm.struct<(f32)>> to memref<?x!llvm.struct<(f32)>>
    func.call @callee4(%cast_1, %cast_2) : (memref<?x!llvm.struct<(i32)>>, memref<?x!llvm.struct<(f32)>>) -> ()
    gpu.return
  }
<<<<<<< HEAD

  // COM: Test that an argument that is a multidimentionsal memref is not peeled.
  gpu.func @test6() kernel {
    // CHECK-LABEL: gpu.func @test6() kernel
    // CHECK-NOT:     {{.*}} = "polygeist.subindex"
    // CHECK:         func.call @callee5({{.*}}) : (memref<?x1x!llvm.struct<(i32)>>) -> ()
    %alloca_1 = memref.alloca() : memref<1x1x!llvm.struct<(i32)>>
    %cast_1 = memref.cast %alloca_1 : memref<1x1x!llvm.struct<(i32)>> to memref<?x1x!llvm.struct<(i32)>>
    func.call @callee5(%cast_1) : (memref<?x1x!llvm.struct<(i32)>>) -> ()
    gpu.return
  }

  // COM: Test that an argument that is a memref with non-id layouit is not peeled.
  gpu.func @test7() kernel {
    // CHECK-LABEL: gpu.func @test7() kernel
    %alloca_1 = memref.alloca() : memref<8x!llvm.struct<(i32)>, #map>
    %cast_1 = memref.cast %alloca_1 : memref<8x!llvm.struct<(i32)>, #map> to memref<?x!llvm.struct<(i32)>, #map>
    func.call @callee6(%cast_1) : (memref<?x!llvm.struct<(i32)>, #map>) -> ()
    gpu.return
  }

  // COM: Test that an argument that is a memref with element type 'struct<(struct<(...)>)>' is not peeled.
  gpu.func @test8() kernel {
    // CHECK-LABEL: gpu.func @test8() kernel
    %alloca_1 = memref.alloca() : memref<3x!llvm.struct<(struct<(i32)>)>>
    %cast_1 = memref.cast %alloca_1 : memref<3x!llvm.struct<(struct<(i32)>)>> to memref<?x!llvm.struct<(struct<(i32)>)>>
    func.call @callee7(%cast_1) : (memref<?x!llvm.struct<(struct<(i32)>)>>) -> ()
    gpu.return
  }

  // COM: Test that peelable arguments can be peeled if the end function (callee1) is called from more than one call site:
  // COM:   test9 -> callee1_wrapper -> callee1
  // COM:   test1 -> callee1
  gpu.func @test9() kernel {
    // CHECK-LABEL: gpu.func @test9() kernel
    // CHECK:         {{.*}} = func.call @callee1_wrapper({{.*}}) : (memref<?x!llvm.struct<(i32, i64)>>) -> i64
    %alloca_1 = memref.alloca() : memref<3x!llvm.struct<(i32, i64)>>
    %cast_1 = memref.cast %alloca_1 : memref<3x!llvm.struct<(i32, i64)>> to memref<?x!llvm.struct<(i32, i64)>>
    %0 = func.call @callee1_wrapper(%cast_1) : (memref<?x!llvm.struct<(i32, i64)>>) -> (i64)
    gpu.return
  }

  // COM: Ensure that the peelable argument is peeled if there is a non-aliased instruction after the call.
  func.func private @callee1_wrapper(%arg0: memref<?x!llvm.struct<(i32, i64)>>) -> i64 {
    // CHECK-LABEL: func.func private @callee1_wrapper
    // CHECK-SAME:    (%arg0: memref<?x!llvm.struct<(i32, i64)>>) -> i64
    // CHECK:         %c0 = arith.constant 0 : index    
    // CHECK-NEXT:    [[ARG0:%.*]] = "polygeist.subindex"(%arg0, %c0) : (memref<?x!llvm.struct<(i32, i64)>>, index) -> memref<?xi32>
    // CHECK-NEXT:    %c1 = arith.constant 1 : index
    // CHECK-NEXT:    [[ARG1:%.*]] = "polygeist.subindex"(%arg0, %c1) : (memref<?x!llvm.struct<(i32, i64)>>, index) -> memref<?xi64>
    // CHECK-NEXT:    {{.*}} = call @callee1([[ARG0]], [[ARG1]]) : (memref<?xi32>, memref<?xi64>) -> i64
    %alloca = memref.alloca() : memref<i64>        
    %0 = func.call @callee1(%arg0) : (memref<?x!llvm.struct<(i32, i64)>>) -> i64
    %1 = memref.load %alloca[] : memref<i64>
    %add = arith.addi %0, %1 : i64
    func.return %add : i64
  }

  // COM: Test that the a call to a linkonce_odr function is modified.
  gpu.func @test10() kernel {  
    // CHECK-LABEL: gpu.func @test10() kernel
    // CHECK:         %c0 = arith.constant 0 : index
    // CHECK-NEXT:    [[ARG0:%.*]] = "polygeist.subindex"(%cast, %c0) : (memref<?x!llvm.struct<(i32, i64)>>, index) -> memref<?xi32>
    // CHECK-NEXT:    %c1 = arith.constant 1 : index
    // CHECK-NEXT:    [[ARG1:%.*]] = "polygeist.subindex"(%cast, %c1) : (memref<?x!llvm.struct<(i32, i64)>>, index) -> memref<?xi64>
    // CHECK-NEXT:    func.call @callee8([[ARG0]], [[ARG1]]) : (memref<?xi32>, memref<?xi64>) -> ()
    // CHECK-NEXT:    gpu.return
    %alloca_1 = memref.alloca() : memref<1x!llvm.struct<(i32, i64)>>
    %cast_1 = memref.cast %alloca_1 : memref<1x!llvm.struct<(i32, i64)>> to memref<?x!llvm.struct<(i32, i64)>>    
    func.call @callee8(%cast_1) : (memref<?x!llvm.struct<(i32, i64)>>) -> ()
    gpu.return    
  }
=======
>>>>>>> 49f3d220
}<|MERGE_RESOLUTION|>--- conflicted
+++ resolved
@@ -129,79 +129,4 @@
     func.call @callee4(%cast_1, %cast_2) : (memref<?x!llvm.struct<(i32)>>, memref<?x!llvm.struct<(f32)>>) -> ()
     gpu.return
   }
-<<<<<<< HEAD
-
-  // COM: Test that an argument that is a multidimentionsal memref is not peeled.
-  gpu.func @test6() kernel {
-    // CHECK-LABEL: gpu.func @test6() kernel
-    // CHECK-NOT:     {{.*}} = "polygeist.subindex"
-    // CHECK:         func.call @callee5({{.*}}) : (memref<?x1x!llvm.struct<(i32)>>) -> ()
-    %alloca_1 = memref.alloca() : memref<1x1x!llvm.struct<(i32)>>
-    %cast_1 = memref.cast %alloca_1 : memref<1x1x!llvm.struct<(i32)>> to memref<?x1x!llvm.struct<(i32)>>
-    func.call @callee5(%cast_1) : (memref<?x1x!llvm.struct<(i32)>>) -> ()
-    gpu.return
-  }
-
-  // COM: Test that an argument that is a memref with non-id layouit is not peeled.
-  gpu.func @test7() kernel {
-    // CHECK-LABEL: gpu.func @test7() kernel
-    %alloca_1 = memref.alloca() : memref<8x!llvm.struct<(i32)>, #map>
-    %cast_1 = memref.cast %alloca_1 : memref<8x!llvm.struct<(i32)>, #map> to memref<?x!llvm.struct<(i32)>, #map>
-    func.call @callee6(%cast_1) : (memref<?x!llvm.struct<(i32)>, #map>) -> ()
-    gpu.return
-  }
-
-  // COM: Test that an argument that is a memref with element type 'struct<(struct<(...)>)>' is not peeled.
-  gpu.func @test8() kernel {
-    // CHECK-LABEL: gpu.func @test8() kernel
-    %alloca_1 = memref.alloca() : memref<3x!llvm.struct<(struct<(i32)>)>>
-    %cast_1 = memref.cast %alloca_1 : memref<3x!llvm.struct<(struct<(i32)>)>> to memref<?x!llvm.struct<(struct<(i32)>)>>
-    func.call @callee7(%cast_1) : (memref<?x!llvm.struct<(struct<(i32)>)>>) -> ()
-    gpu.return
-  }
-
-  // COM: Test that peelable arguments can be peeled if the end function (callee1) is called from more than one call site:
-  // COM:   test9 -> callee1_wrapper -> callee1
-  // COM:   test1 -> callee1
-  gpu.func @test9() kernel {
-    // CHECK-LABEL: gpu.func @test9() kernel
-    // CHECK:         {{.*}} = func.call @callee1_wrapper({{.*}}) : (memref<?x!llvm.struct<(i32, i64)>>) -> i64
-    %alloca_1 = memref.alloca() : memref<3x!llvm.struct<(i32, i64)>>
-    %cast_1 = memref.cast %alloca_1 : memref<3x!llvm.struct<(i32, i64)>> to memref<?x!llvm.struct<(i32, i64)>>
-    %0 = func.call @callee1_wrapper(%cast_1) : (memref<?x!llvm.struct<(i32, i64)>>) -> (i64)
-    gpu.return
-  }
-
-  // COM: Ensure that the peelable argument is peeled if there is a non-aliased instruction after the call.
-  func.func private @callee1_wrapper(%arg0: memref<?x!llvm.struct<(i32, i64)>>) -> i64 {
-    // CHECK-LABEL: func.func private @callee1_wrapper
-    // CHECK-SAME:    (%arg0: memref<?x!llvm.struct<(i32, i64)>>) -> i64
-    // CHECK:         %c0 = arith.constant 0 : index    
-    // CHECK-NEXT:    [[ARG0:%.*]] = "polygeist.subindex"(%arg0, %c0) : (memref<?x!llvm.struct<(i32, i64)>>, index) -> memref<?xi32>
-    // CHECK-NEXT:    %c1 = arith.constant 1 : index
-    // CHECK-NEXT:    [[ARG1:%.*]] = "polygeist.subindex"(%arg0, %c1) : (memref<?x!llvm.struct<(i32, i64)>>, index) -> memref<?xi64>
-    // CHECK-NEXT:    {{.*}} = call @callee1([[ARG0]], [[ARG1]]) : (memref<?xi32>, memref<?xi64>) -> i64
-    %alloca = memref.alloca() : memref<i64>        
-    %0 = func.call @callee1(%arg0) : (memref<?x!llvm.struct<(i32, i64)>>) -> i64
-    %1 = memref.load %alloca[] : memref<i64>
-    %add = arith.addi %0, %1 : i64
-    func.return %add : i64
-  }
-
-  // COM: Test that the a call to a linkonce_odr function is modified.
-  gpu.func @test10() kernel {  
-    // CHECK-LABEL: gpu.func @test10() kernel
-    // CHECK:         %c0 = arith.constant 0 : index
-    // CHECK-NEXT:    [[ARG0:%.*]] = "polygeist.subindex"(%cast, %c0) : (memref<?x!llvm.struct<(i32, i64)>>, index) -> memref<?xi32>
-    // CHECK-NEXT:    %c1 = arith.constant 1 : index
-    // CHECK-NEXT:    [[ARG1:%.*]] = "polygeist.subindex"(%cast, %c1) : (memref<?x!llvm.struct<(i32, i64)>>, index) -> memref<?xi64>
-    // CHECK-NEXT:    func.call @callee8([[ARG0]], [[ARG1]]) : (memref<?xi32>, memref<?xi64>) -> ()
-    // CHECK-NEXT:    gpu.return
-    %alloca_1 = memref.alloca() : memref<1x!llvm.struct<(i32, i64)>>
-    %cast_1 = memref.cast %alloca_1 : memref<1x!llvm.struct<(i32, i64)>> to memref<?x!llvm.struct<(i32, i64)>>    
-    func.call @callee8(%cast_1) : (memref<?x!llvm.struct<(i32, i64)>>) -> ()
-    gpu.return    
-  }
-=======
->>>>>>> 49f3d220
 }