// RUN: polygeist-opt --sycl-raise-host --split-input-file %s | FileCheck %s

// CHECK-LABEL: gpu.module @device_functions
gpu.module @device_functions {
// CHECK:         gpu.func @foo() kernel
  gpu.func @foo() kernel {
    gpu.return
  }
}

// CHECK-LABEL: llvm.mlir.global private unnamed_addr constant @kernel_ref("foo\00") {addr_space = 0 : i32, alignment = 1 : i64, dso_local}
llvm.mlir.global private unnamed_addr constant @kernel_ref("foo\00") {addr_space = 0 : i32, alignment = 1 : i64, dso_local}

llvm.func @__gxx_personality_v0(...) -> i32

// CHECK-LABEL:   llvm.func @f(
// CHECK-SAME:                 %[[VAL_0:.*]]: !llvm.ptr,
// CHECK-SAME:                 %[[VAL_1:.*]]: i64, %[[VAL_2:.*]]: i64, %[[VAL_3:.*]]: i64) -> i32 attributes {personality = @__gxx_personality_v0} {
// CHECK-NEXT:      %[[VAL_4:.*]] = arith.constant 0 : i32
// CHECK-NEXT:      %[[VAL_5:.*]] = sycl.host.get_kernel @device_functions::@foo : !llvm.ptr
// CHECK-NEXT:      %[[VAL_6:.*]] = llvm.getelementptr inbounds %[[VAL_0]][0, 0] : (!llvm.ptr) -> !llvm.ptr, !llvm.struct<"class.sycl::_V1::handler", (i64)>
// CHECK-NEXT:      sycl.host.handler.set_kernel %[[VAL_0]] -> @device_functions::@foo : !llvm.ptr
// CHECK-NEXT:      %[[VAL_7:.*]] = llvm.invoke @_ZNSt7__cxx1112basic_stringIcSt11char_traitsIcESaIcEE10_M_replaceEmmPKcm(%[[VAL_6]], %[[VAL_1]], %[[VAL_2]], %[[VAL_5]], %[[VAL_3]]) to ^bb2 unwind ^bb1 {RaiseSetKernelVisited} : (!llvm.ptr, i64, i64, !llvm.ptr, i64) -> !llvm.ptr
// CHECK-NEXT:    ^bb1:
// CHECK-NEXT:      %[[VAL_8:.*]] = llvm.landingpad cleanup : !llvm.struct<(ptr, i32)>
// CHECK-NEXT:      llvm.resume %[[VAL_8]] : !llvm.struct<(ptr, i32)>
// CHECK-NEXT:    ^bb2:
// CHECK-NEXT:      llvm.return %[[VAL_4]] : i32
// CHECK-NEXT:    }
llvm.func @f(%handler: !llvm.ptr, %pos: i64, %count: i64, %count2: i64) -> i32 attributes {personality = @__gxx_personality_v0} {
  %kn = llvm.mlir.addressof @kernel_ref : !llvm.ptr
  %gep = llvm.getelementptr inbounds %handler[0, 0] : (!llvm.ptr) -> !llvm.ptr, !llvm.struct<"class.sycl::_V1::handler", (i64)>
  %set = llvm.invoke @_ZNSt7__cxx1112basic_stringIcSt11char_traitsIcESaIcEE10_M_replaceEmmPKcm(%gep, %pos, %count, %kn, %count2) to ^bb1 unwind ^bb0 : (!llvm.ptr, i64, i64, !llvm.ptr, i64) -> !llvm.ptr
^bb0:
  %lp = llvm.landingpad cleanup : !llvm.struct<(ptr, i32)>
  llvm.resume %lp : !llvm.struct<(ptr, i32)>
^bb1:
  %c0 = arith.constant 0 : i32
  llvm.return %c0 : i32
}

// -----

llvm.func @__gxx_personality_v0(...) -> i32

// CHECK-LABEL:   llvm.func @raise_buffer() -> !llvm.ptr attributes {personality = @__gxx_personality_v0} {
// CHECK:           %[[VAL_0:.*]] = arith.constant 1 : i32
// CHECK:           %[[VAL_1:.*]] = llvm.alloca %[[VAL_0]] x !llvm.struct<"class.sycl::_V1::buffer", ()> {alignment = 8 : i64} : (i32) -> !llvm.ptr
// CHECK:           %[[VAL_2:.*]] = llvm.alloca %[[VAL_0]] x !llvm.struct<"class.sycl::_V1::range", ()> {alignment = 8 : i64} : (i32) -> !llvm.ptr
// CHECK:           %[[VAL_3:.*]] = llvm.alloca %[[VAL_0]] x !llvm.struct<"class.sycl::_V1::property_list", ()> {alignment = 8 : i64} : (i32) -> !llvm.ptr
// CHECK:           %[[VAL_4:.*]] = llvm.alloca %[[VAL_0]] x !llvm.struct<"struct.sycl::_V1::detail::code_location", ()> {alignment = 8 : i64} : (i32) -> !llvm.ptr
// CHECK:           sycl.host.constructor(%[[VAL_1]], %[[VAL_2]], %[[VAL_3]], %[[VAL_4]]) {type = !sycl.buffer<[1, !llvm.void]>} : (!llvm.ptr, !llvm.ptr, !llvm.ptr, !llvm.ptr) -> ()
// CHECK:           llvm.br ^bb1
// CHECK:         ^bb1:
// CHECK:           llvm.return %[[VAL_1]] : !llvm.ptr
// CHECK:         }
llvm.func @raise_buffer() -> !llvm.ptr attributes {personality = @__gxx_personality_v0} {
  %0 = arith.constant 1 : i32
  %1 = llvm.alloca %0 x !llvm.struct<"class.sycl::_V1::buffer", ()> {alignment = 8 : i64} : (i32) -> !llvm.ptr
  %2 = llvm.alloca %0 x !llvm.struct<"class.sycl::_V1::range", ()> {alignment = 8 : i64} : (i32) -> !llvm.ptr
  %3 = llvm.alloca %0 x !llvm.struct<"class.sycl::_V1::property_list", ()> {alignment = 8 : i64} : (i32) -> !llvm.ptr
  %4 = llvm.alloca %0 x !llvm.struct<"struct.sycl::_V1::detail::code_location", ()> {alignment = 8 : i64} : (i32) -> !llvm.ptr

  llvm.invoke @_ZN4sycl3_V16bufferIiLi1ENS0_6detail17aligned_allocatorIiEEvEC2ERKNS0_5rangeILi1EEERKNS0_13property_listENS2_13code_locationE(%1, %2, %3, %4) to ^bb1 unwind ^bb0 : (!llvm.ptr, !llvm.ptr, !llvm.ptr, !llvm.ptr) -> ()

^bb0:
  %lp = llvm.landingpad cleanup : !llvm.struct<(ptr, i32)>
  llvm.resume %lp : !llvm.struct<(ptr, i32)>
^bb1:
  llvm.return %1 : !llvm.ptr
}

// CHECK-LABEL:   llvm.func @raise_sub_buffer() -> !llvm.ptr attributes {personality = @__gxx_personality_v0} {
// CHECK:           %[[VAL_0:.*]] = arith.constant 1 : i32
// CHECK:           %[[VAL_1:.*]] = llvm.alloca %[[VAL_0]] x !llvm.struct<"class.sycl::_V1::buffer", ()> {alignment = 8 : i64} : (i32) -> !llvm.ptr
// CHECK:           %[[VAL_2:.*]] = llvm.alloca %[[VAL_0]] x !llvm.struct<"class.sycl::_V1::buffer", ()> {alignment = 8 : i64} : (i32) -> !llvm.ptr
// CHECK:           %[[VAL_3:.*]] = llvm.alloca %[[VAL_0]] x !llvm.struct<"class.sycl::_V1::id", ()> {alignment = 8 : i64} : (i32) -> !llvm.ptr
// CHECK:           %[[VAL_4:.*]] = llvm.alloca %[[VAL_0]] x !llvm.struct<"class.sycl::_V1::range", ()> {alignment = 8 : i64} : (i32) -> !llvm.ptr
// CHECK:           %[[VAL_5:.*]] = llvm.alloca %[[VAL_0]] x !llvm.struct<"struct.sycl::_V1::detail::code_location", ()> {alignment = 8 : i64} : (i32) -> !llvm.ptr
// CHECK:           sycl.host.constructor(%[[VAL_2]], %[[VAL_1]], %[[VAL_3]], %[[VAL_4]], %[[VAL_5]]) {type = !sycl.buffer<[1, !llvm.void, true]>} : (!llvm.ptr, !llvm.ptr, !llvm.ptr, !llvm.ptr, !llvm.ptr) -> ()
// CHECK:           llvm.br ^bb1
// CHECK:         ^bb1:
// CHECK:           llvm.return %[[VAL_1]] : !llvm.ptr
// CHECK:         }
llvm.func @raise_sub_buffer() -> !llvm.ptr attributes {personality = @__gxx_personality_v0} {
  %0 = arith.constant 1 : i32
  %1 = llvm.alloca %0 x !llvm.struct<"class.sycl::_V1::buffer", ()> {alignment = 8 : i64} : (i32) -> !llvm.ptr
  %2 = llvm.alloca %0 x !llvm.struct<"class.sycl::_V1::buffer", ()> {alignment = 8 : i64} : (i32) -> !llvm.ptr
  %3 = llvm.alloca %0 x !llvm.struct<"class.sycl::_V1::id", ()> {alignment = 8 : i64} : (i32) -> !llvm.ptr
  %4 = llvm.alloca %0 x !llvm.struct<"class.sycl::_V1::range", ()> {alignment = 8 : i64} : (i32) -> !llvm.ptr
  %5 = llvm.alloca %0 x !llvm.struct<"struct.sycl::_V1::detail::code_location", ()> {alignment = 8 : i64} : (i32) -> !llvm.ptr

  llvm.invoke @_ZN4sycl3_V16bufferIiLi1ENS0_6detail17aligned_allocatorIiEEvEC2ERS5_RKNS0_2idILi1EEERKNS0_5rangeILi1EEENS2_13code_locationE(%2, %1, %3, %4, %5) to ^bb1 unwind ^bb0 : (!llvm.ptr, !llvm.ptr, !llvm.ptr, !llvm.ptr, !llvm.ptr) -> ()

^bb0:
  %lp = llvm.landingpad cleanup : !llvm.struct<(ptr, i32)>
  llvm.resume %lp : !llvm.struct<(ptr, i32)>
^bb1:
  llvm.return %1 : !llvm.ptr
}


// -----

llvm.func @__gxx_personality_v0(...) -> i32

// CHECK-LABEL: !sycl_accessor_1_21llvm2Evoid_rw_gb = !sycl.accessor<[1, !llvm.void, read_write, global_buffer], (!llvm.void)>
// CHECK:       !sycl_id_1_ = !sycl.id<[1], (!llvm.void)>
// CHECK:       !sycl_range_1_ = !sycl.range<[1], (!llvm.void)>
// CHECK:       !sycl_accessor_1_21llvm2Evoid_w_gb = !sycl.accessor<[1, !llvm.void, write, global_buffer], (!sycl_range_1_, !sycl_id_1_)>

// CHECK-LABEL:   llvm.func @raise_accessor() -> !llvm.ptr attributes {personality = @__gxx_personality_v0} {
// CHECK:           %[[VAL_0:.*]] = arith.constant 1 : i32
// CHECK:           %[[VAL_1:.*]] = arith.constant 128 : i64
// CHECK:           %[[VAL_2:.*]] = arith.constant 64 : i64
// CHECK:           %[[VAL_3:.*]] = llvm.alloca %[[VAL_0]] x !llvm.struct<"class.sycl::_V1::buffer", ()> {alignment = 8 : i64} : (i32) -> !llvm.ptr
// CHECK:           %[[VAL_4:.*]] = llvm.alloca %[[VAL_0]] x !llvm.struct<"class.sycl::_V1::accessor", ()> {alignment = 8 : i64} : (i32) -> !llvm.ptr
// CHECK:           %[[VAL_5:.*]] = llvm.alloca %[[VAL_0]] x !llvm.struct<"class.sycl::_V1::property_list", ()> {alignment = 8 : i64} : (i32) -> !llvm.ptr
// CHECK:           %[[VAL_6:.*]] = llvm.alloca %[[VAL_0]] x !llvm.struct<"struct.sycl::_V1::detail::code_location", ()> {alignment = 8 : i64} : (i32) -> !llvm.ptr
// CHECK:           %[[VAL_7:.*]] = llvm.alloca %[[VAL_0]] x !llvm.struct<"class.sycl::_V1::accessor.5", ()> {alignment = 8 : i64} : (i32) -> !llvm.ptr
// CHECK:           sycl.host.constructor(%[[VAL_4]], %[[VAL_3]], %[[VAL_5]], %[[VAL_6]]) {type = !sycl_accessor_1_21llvm2Evoid_rw_gb} : (!llvm.ptr, !llvm.ptr, !llvm.ptr, !llvm.ptr) -> ()
// CHECK:           llvm.br ^bb1
// CHECK:         ^bb1:
// CHECK:           sycl.host.constructor(%[[VAL_7]], %[[VAL_3]], %[[VAL_1]], %[[VAL_2]], %[[VAL_5]], %[[VAL_6]]) {type = !sycl_accessor_1_21llvm2Evoid_w_gb} : (!llvm.ptr, !llvm.ptr, i64, i64, !llvm.ptr, !llvm.ptr) -> ()
// CHECK:           llvm.br ^bb2
// CHECK:         ^bb2:
// CHECK:           llvm.return %[[VAL_3]] : !llvm.ptr
// CHECK:         }
llvm.func @raise_accessor() -> !llvm.ptr attributes {personality = @__gxx_personality_v0} {
  %0 = arith.constant 1 : i32
  %range = arith.constant 128 : i64
  %offset = arith.constant 64 : i64
  %1 = llvm.alloca %0 x !llvm.struct<"class.sycl::_V1::buffer", ()> {alignment = 8 : i64} : (i32) -> !llvm.ptr
  %2 = llvm.alloca %0 x !llvm.struct<"class.sycl::_V1::accessor", ()> {alignment = 8 : i64} : (i32) -> !llvm.ptr
  %3 = llvm.alloca %0 x !llvm.struct<"class.sycl::_V1::property_list", ()> {alignment = 8 : i64} : (i32) -> !llvm.ptr
  %4 = llvm.alloca %0 x !llvm.struct<"struct.sycl::_V1::detail::code_location", ()> {alignment = 8 : i64} : (i32) -> !llvm.ptr
  %5 = llvm.alloca %0 x !llvm.struct<"class.sycl::_V1::accessor.5", ()> {alignment = 8 : i64} : (i32) -> !llvm.ptr

  llvm.invoke @_ZN4sycl3_V18accessorIiLi1ELNS0_6access4modeE1026ELNS2_6targetE2014ELNS2_11placeholderE1ENS0_3ext6oneapi22accessor_property_listIJEEEEC2IiLi1ENS0_6detail17aligned_allocatorIiEEvEERNS0_6bufferIT_XT0_ET1_NSt9enable_ifIXaagtT0_Li0EleT0_Li3EEvE4typeEEERKNS0_13property_listENSC_13code_locationE(%2, %1, %3, %4) to ^bb1 unwind ^bb0 : (!llvm.ptr, !llvm.ptr, !llvm.ptr, !llvm.ptr) -> ()

^bb0:
  %lp = llvm.landingpad cleanup : !llvm.struct<(ptr, i32)>
  llvm.resume %lp : !llvm.struct<(ptr, i32)>
^bb1:
  llvm.invoke @_ZN4sycl3_V18accessorIiLi1ELNS0_6access4modeE1025ELNS2_6targetE2014ELNS2_11placeholderE1ENS0_3ext6oneapi22accessor_property_listIJEEEEC2IiLi1ENS0_6detail17aligned_allocatorIiEEvEERNS0_6bufferIT_XT0_ET1_NSt9enable_ifIXaagtT0_Li0EleT0_Li3EEvE4typeEEENS0_5rangeILi1EEENS0_2idILi1EEERKNS0_13property_listENSC_13code_locationE(%5, %1, %range, %offset, %3, %4) to ^bb3 unwind ^bb2 : (!llvm.ptr, !llvm.ptr, i64, i64, !llvm.ptr, !llvm.ptr) -> ()
^bb2:
  %lp1 = llvm.landingpad cleanup : !llvm.struct<(ptr, i32)>
  llvm.resume %lp1 : !llvm.struct<(ptr, i32)>
^bb3:
  llvm.return %1 : !llvm.ptr
}

// -----

llvm.func @__gxx_personality_v0(...) -> i32

// CHECK-LABEL:   !sycl_local_accessor_base_1_21llvm2Evoid_rw = !sycl.local_accessor_base<[1, !llvm.void, read_write], (!sycl_range_1_)>

// CHECK-LABEL:   llvm.func @raise_local_accessor(
// CHECK-SAME:                                    %[[VAL_0:.*]]: !llvm.ptr) -> !llvm.ptr attributes {personality = @__gxx_personality_v0} {
// CHECK:           %[[VAL_1:.*]] = arith.constant 1 : i32
// CHECK:           %[[VAL_2:.*]] = llvm.alloca %[[VAL_1]] x !llvm.struct<"class.sycl::_V1::accessor", ()> {alignment = 8 : i64} : (i32) -> !llvm.ptr
// CHECK:           %[[VAL_3:.*]] = llvm.alloca %[[VAL_1]] x !llvm.struct<"class.sycl::_V1::range", ()> {alignment = 8 : i64} : (i32) -> !llvm.ptr
// CHECK:           %[[VAL_4:.*]] = llvm.alloca %[[VAL_1]] x !llvm.struct<"struct.sycl::_V1::detail::code_location", ()> {alignment = 8 : i64} : (i32) -> !llvm.ptr
// CHECK:           sycl.host.constructor(%[[VAL_2]], %[[VAL_3]], %[[VAL_0]], %[[VAL_4]]) {type = !sycl_local_accessor_base_1_21llvm2Evoid_rw} : (!llvm.ptr, !llvm.ptr, !llvm.ptr, !llvm.ptr) -> ()
// CHECK:           llvm.br ^bb1
// CHECK:         ^bb1:
// CHECK:           llvm.return %[[VAL_2]] : !llvm.ptr
// CHECK:         }

llvm.func @raise_local_accessor(%handler: !llvm.ptr) -> !llvm.ptr attributes {personality = @__gxx_personality_v0} {
  %0 = arith.constant 1 : i32
  %acc = llvm.alloca %0 x !llvm.struct<"class.sycl::_V1::accessor", ()> {alignment = 8 : i64} : (i32) -> !llvm.ptr
  %range = llvm.alloca %0 x !llvm.struct<"class.sycl::_V1::range", ()> {alignment = 8 : i64} : (i32) -> !llvm.ptr
  %cl = llvm.alloca %0 x !llvm.struct<"struct.sycl::_V1::detail::code_location", ()> {alignment = 8 : i64} : (i32) -> !llvm.ptr

  llvm.invoke @_ZN4sycl3_V119local_accessor_baseINS0_3vecIdLi4EEELi1ELNS0_6access4modeE1026ELNS4_11placeholderE0EEC2ILi1EvEENS0_5rangeILi1EEERNS0_7handlerENS0_6detail13code_locationE(%acc, %range, %handler, %cl) to ^bb1 unwind ^bb0 : (!llvm.ptr, !llvm.ptr, !llvm.ptr, !llvm.ptr) -> ()

^bb0:
  %lp = llvm.landingpad cleanup : !llvm.struct<(ptr, i32)>
  llvm.resume %lp : !llvm.struct<(ptr, i32)>
^bb1:
  llvm.return %acc : !llvm.ptr
}

// -----

llvm.func @__gxx_personality_v0(...) -> i32
llvm.func @_ZN4sycl3_V16bufferIfLi1ENS0_6detail17aligned_allocatorIfEEvE10get_accessILNS0_6access4modeE1024ELNS7_6targetE2014EEENS0_8accessorIfLi1EXT_EXT0_ELNS7_11placeholderE0ENS0_3ext6oneapi22accessor_property_listIJEEEEERNS0_7handlerENS2_13code_locationE(!llvm.ptr, !llvm.ptr, !llvm.ptr, !llvm.ptr) -> ()

// CHECK-LABEL: !sycl_accessor_1_21llvm2Evoid_r_gb = !sycl.accessor<[1, !llvm.void, read, global_buffer], (!llvm.void)>
// CHECK:       !sycl_accessor_1_21llvm2Evoid_w_gb = !sycl.accessor<[1, !llvm.void, write, global_buffer], (!llvm.void)>
// CHECK:       !sycl_id_1_ = !sycl.id<[1], (!llvm.void)>
// CHECK:       !sycl_range_1_ = !sycl.range<[1], (!llvm.void)>
// CHECK:       !sycl_accessor_1_21llvm2Evoid_rw_gb = !sycl.accessor<[1, !llvm.void, read_write, global_buffer], (!sycl_range_1_, !sycl_id_1_)>

// CHECK-LABEL:   llvm.func @raise_get_access() -> !llvm.ptr attributes {personality = @__gxx_personality_v0} {
// CHECK:           %[[VAL_0:.*]] = arith.constant 1 : i32
// CHECK:           %[[VAL_1:.*]] = arith.constant 128 : i64
// CHECK:           %[[VAL_2:.*]] = arith.constant 64 : i64
// CHECK:           %[[VAL_3:.*]] = llvm.alloca %[[VAL_0]] x !llvm.struct<"class.sycl::_V1::buffer", ()> {alignment = 8 : i64} : (i32) -> !llvm.ptr
// CHECK:           %[[VAL_4:.*]] = llvm.alloca %[[VAL_0]] x !llvm.struct<"class.sycl::_V1::buffer", ()> {alignment = 8 : i64} : (i32) -> !llvm.ptr
// CHECK:           %[[VAL_5:.*]] = llvm.alloca %[[VAL_0]] x !llvm.struct<"class.sycl::_V1::buffer", ()> {alignment = 8 : i64} : (i32) -> !llvm.ptr
// CHECK:           %[[VAL_6:.*]] = llvm.alloca %[[VAL_0]] x !llvm.struct<"class.sycl::_V1::accessor", ()> {alignment = 8 : i64} : (i32) -> !llvm.ptr
// CHECK:           %[[VAL_7:.*]] = llvm.alloca %[[VAL_0]] x !llvm.struct<"class.sycl::_V1::accessor", ()> {alignment = 8 : i64} : (i32) -> !llvm.ptr
// CHECK:           %[[VAL_8:.*]] = llvm.alloca %[[VAL_0]] x !llvm.struct<"class.sycl::_V1::accessor", ()> {alignment = 8 : i64} : (i32) -> !llvm.ptr
// CHECK:           %[[VAL_9:.*]] = llvm.alloca %[[VAL_0]] x !llvm.struct<"class.sycl::_V1::property_list", ()> {alignment = 8 : i64} : (i32) -> !llvm.ptr
// CHECK:           %[[VAL_10:.*]] = llvm.alloca %[[VAL_0]] x !llvm.struct<"struct.sycl::_V1::detail::code_location", ()> {alignment = 8 : i64} : (i32) -> !llvm.ptr
// COM: Read-only
// CHECK:           sycl.host.constructor(%[[VAL_6]], %[[VAL_3]], %[[VAL_9]], %[[VAL_10]]) {type = !sycl_accessor_1_21llvm2Evoid_r_gb} : (!llvm.ptr, !llvm.ptr, !llvm.ptr, !llvm.ptr) -> ()
// COM: Read-write with range and offset
// CHECK:           sycl.host.constructor(%[[VAL_7]], %[[VAL_4]], %[[VAL_1]], %[[VAL_2]], %[[VAL_9]], %[[VAL_10]]) {type = !sycl_accessor_1_21llvm2Evoid_rw_gb} : (!llvm.ptr, !llvm.ptr, i64, i64, !llvm.ptr, !llvm.ptr) -> ()
// CHECK:           llvm.br ^bb1
// CHECK:         ^bb1:
// COM: Write-only
// CHECK:           sycl.host.constructor(%[[VAL_8]], %[[VAL_5]], %[[VAL_9]], %[[VAL_10]]) {type = !sycl_accessor_1_21llvm2Evoid_w_gb} : (!llvm.ptr, !llvm.ptr, !llvm.ptr, !llvm.ptr) -> ()
// CHECK:           llvm.br ^bb2
// CHECK:         ^bb2:
// CHECK:           llvm.return %[[VAL_3]] : !llvm.ptr
// CHECK:         }
llvm.func @raise_get_access() -> !llvm.ptr attributes {personality = @__gxx_personality_v0} {
  %0 = arith.constant 1 : i32
  %range = arith.constant 128 : i64
  %offset = arith.constant 64 : i64
  
  %buf_1 = llvm.alloca %0 x !llvm.struct<"class.sycl::_V1::buffer", ()> {alignment = 8 : i64} : (i32) -> !llvm.ptr
  %buf_2 = llvm.alloca %0 x !llvm.struct<"class.sycl::_V1::buffer", ()> {alignment = 8 : i64} : (i32) -> !llvm.ptr
  %buf_3 = llvm.alloca %0 x !llvm.struct<"class.sycl::_V1::buffer", ()> {alignment = 8 : i64} : (i32) -> !llvm.ptr
  
  %acc_r = llvm.alloca %0 x !llvm.struct<"class.sycl::_V1::accessor", ()> {alignment = 8 : i64} : (i32) -> !llvm.ptr
  %acc_rw = llvm.alloca %0 x !llvm.struct<"class.sycl::_V1::accessor", ()> {alignment = 8 : i64} : (i32) -> !llvm.ptr
  %acc_w = llvm.alloca %0 x !llvm.struct<"class.sycl::_V1::accessor", ()> {alignment = 8 : i64} : (i32) -> !llvm.ptr
  
  %pl = llvm.alloca %0 x !llvm.struct<"class.sycl::_V1::property_list", ()> {alignment = 8 : i64} : (i32) -> !llvm.ptr
  %cl = llvm.alloca %0 x !llvm.struct<"struct.sycl::_V1::detail::code_location", ()> {alignment = 8 : i64} : (i32) -> !llvm.ptr

  // COM: Read-only
  llvm.call @_ZN4sycl3_V16bufferIfLi1ENS0_6detail17aligned_allocatorIfEEvE10get_accessILNS0_6access4modeE1024ELNS7_6targetE2014EEENS0_8accessorIfLi1EXT_EXT0_ELNS7_11placeholderE0ENS0_3ext6oneapi22accessor_property_listIJEEEEERNS0_7handlerENS2_13code_locationE(%acc_r, %buf_1, %pl, %cl) : (!llvm.ptr, !llvm.ptr, !llvm.ptr, !llvm.ptr) -> ()

  // COM: Read-write, with range and offset
  llvm.invoke @_ZN4sycl3_V16bufferIfLi1ENS0_6detail17aligned_allocatorIfEEvE10get_accessILNS0_6access4modeE1026ELNS7_6targetE2014EEENS0_8accessorIfLi1EXT_EXT0_ELNS7_11placeholderE0ENS0_3ext6oneapi22accessor_property_listIJEEEEERNS0_7handlerENS0_5rangeILi1EEENS0_2idILi1EEENS2_13code_locationE(%acc_rw, %buf_2, %range, %offset, %pl, %cl) to ^bb1 unwind ^bb0 : (!llvm.ptr, !llvm.ptr, i64, i64, !llvm.ptr, !llvm.ptr) -> ()
^bb0:
  %lp = llvm.landingpad cleanup : !llvm.struct<(ptr, i32)>
  llvm.resume %lp : !llvm.struct<(ptr, i32)>

^bb1:
  // COM: Write-only
  llvm.invoke @_ZN4sycl3_V16bufferIfLi1ENS0_6detail17aligned_allocatorIfEEvE10get_accessILNS0_6access4modeE1025ELNS7_6targetE2014EEENS0_8accessorIfLi1EXT_EXT0_ELNS7_11placeholderE0ENS0_3ext6oneapi22accessor_property_listIJEEEEERNS0_7handlerENS2_13code_locationE(%acc_w, %buf_3, %pl, %cl) to ^bb3 unwind ^bb2 : (!llvm.ptr, !llvm.ptr, !llvm.ptr, !llvm.ptr) -> ()
^bb2:
  %lp1 = llvm.landingpad cleanup : !llvm.struct<(ptr, i32)>
  llvm.resume %lp1 : !llvm.struct<(ptr, i32)>

^bb3:
  llvm.return %buf_1 : !llvm.ptr
}

// -----

// CHECK-LABEL: !sycl_id_1_ = !sycl.id<[1], (i64)>
// CHECK-LABEL: !sycl_id_2_ = !sycl.id<[2], (i64)>
// CHECK-LABEL: !sycl_id_3_ = !sycl.id<[3], (i64)>

// CHECK-LABEL:   llvm.func @raise_id_1() -> !llvm.ptr {
// CHECK:           %[[VAL_0:.*]] = arith.constant 1 : i32
// CHECK:           %[[VAL_1:.*]] = arith.constant 42 : i64
// CHECK:           %[[VAL_2:.*]] = llvm.alloca %[[VAL_0]] x !llvm.struct<"class.sycl::_V1::id", (struct<"class.sycl::_V1::detail::array", (array<1 x i64>)>)> {alignment = 8 : i64} : (i32) -> !llvm.ptr
// CHECK:           sycl.host.constructor(%[[VAL_2]], %[[VAL_1]]) {type = !sycl_id_1_} : (!llvm.ptr, i64) -> ()
llvm.func @raise_id_1() -> !llvm.ptr {
  %0 = arith.constant 1 : i32
  %1 = arith.constant 42 : i64
  %2 = llvm.alloca %0 x !llvm.struct<"class.sycl::_V1::id", (struct<"class.sycl::_V1::detail::array", (array<1 x i64>)>)> {alignment = 8 : i64} : (i32) -> !llvm.ptr
  llvm.store %1, %2 {alignment = 8 : i64} : i64, !llvm.ptr
  llvm.return %2 : !llvm.ptr
}


// CHECK-LABEL:   llvm.func @raise_id_2() -> !llvm.ptr {
// CHECK:           %[[VAL_0:.*]] = arith.constant 1 : i32
// CHECK:           %[[VAL_1:.*]] = arith.constant 42 : i64
// CHECK:           %[[VAL_2:.*]] = llvm.alloca %[[VAL_0]] x !llvm.struct<"class.sycl::_V1::id.1", (struct<"class.sycl::_V1::detail::array.1", (array<2 x i64>)>)> {alignment = 8 : i64} : (i32) -> !llvm.ptr
// CHECK:           sycl.host.constructor(%[[VAL_2]], %[[VAL_1]], %[[VAL_1]]) {type = !sycl_id_2_} : (!llvm.ptr, i64, i64) -> ()
llvm.func @raise_id_2() -> !llvm.ptr {
  %0 = arith.constant 1 : i32
  %1 = arith.constant 42 : i64
  %2 = llvm.alloca %0 x !llvm.struct<"class.sycl::_V1::id.1", (struct<"class.sycl::_V1::detail::array.1", (array<2 x i64>)>)> {alignment = 8 : i64} : (i32) -> !llvm.ptr
  llvm.store %1, %2 {alignment = 8 : i64} : i64, !llvm.ptr
  %3 = llvm.getelementptr inbounds %2[8] : (!llvm.ptr) -> !llvm.ptr, i8
  llvm.store %1, %3 {alignment = 8 : i64} : i64, !llvm.ptr
  llvm.return %2 : !llvm.ptr
}


// CHECK-LABEL:   llvm.func @raise_id_3() -> !llvm.ptr {
// CHECK:           %[[VAL_0:.*]] = arith.constant 1 : i32
// CHECK:           %[[VAL_1:.*]] = llvm.alloca %[[VAL_0]] x !llvm.struct<"class.sycl::_V1::id.5", (struct<"class.sycl::_V1::detail::array.7", (array<3 x i64>)>)> {alignment = 8 : i64} : (i32) -> !llvm.ptr
// CHECK:           %[[VAL_2:.*]] = llvm.call @_Z6numberv() : () -> i64
// CHECK:           %[[VAL_3:.*]] = llvm.call @_Z6numberv() : () -> i64
// CHECK:           %[[VAL_4:.*]] = llvm.call @_Z6numberv() : () -> i64
// CHECK:           sycl.host.constructor(%[[VAL_1]], %[[VAL_2]], %[[VAL_3]], %[[VAL_4]]) {type = !sycl_id_3_} : (!llvm.ptr, i64, i64, i64) -> ()
llvm.func @raise_id_3() -> !llvm.ptr {
  %0 = arith.constant 1 : i32
  %1 = llvm.alloca %0 x !llvm.struct<"class.sycl::_V1::id.5", (struct<"class.sycl::_V1::detail::array.7", (array<3 x i64>)>)> {alignment = 8 : i64} : (i32) -> !llvm.ptr
  %2 = llvm.call @_Z6numberv() : () -> i64
  %3 = llvm.call @_Z6numberv() : () -> i64
  %4 = llvm.call @_Z6numberv() : () -> i64
  llvm.store %2, %1 {alignment = 8 : i64} : i64, !llvm.ptr
  %5 = llvm.getelementptr inbounds %1[8] : (!llvm.ptr) -> !llvm.ptr, i8
  llvm.store %3, %5 {alignment = 8 : i64} : i64, !llvm.ptr
  %6 = llvm.getelementptr inbounds %1[16] : (!llvm.ptr) -> !llvm.ptr, i8
  llvm.store %4, %6 {alignment = 8 : i64} : i64, !llvm.ptr
  llvm.return %1 : !llvm.ptr
}

llvm.func @_Z6numberv() -> (i64)

// COM: We should not find this pattern with dimensions == 1
// CHECK-LABEL:   llvm.func @raise_id_default() {
// CHECK-NEXT:      %[[VAL_0:.*]] = llvm.mlir.constant(1 : i32) : i32
// CHECK-NEXT:      %[[VAL_1:.*]] = llvm.alloca %[[VAL_0]] x !llvm.struct<"class.sycl::_V1::id", (struct<"class.sycl::_V1::detail::array", (array<1 x i64>)>)> {alignment = 8 : i64} : (i32) -> !llvm.ptr
// CHECK-NEXT:      %[[VAL_2:.*]] = llvm.alloca %[[VAL_0]] x !llvm.struct<"class.sycl::_V1::id.1", (struct<"class.sycl::_V1::detail::array.1", (array<2 x i64>)>)> {alignment = 8 : i64} : (i32) -> !llvm.ptr
// CHECK-NEXT:      %[[VAL_3:.*]] = llvm.alloca %[[VAL_0]] x !llvm.struct<"class.sycl::_V1::id.5", (struct<"class.sycl::_V1::detail::array.7", (array<3 x i64>)>)> {alignment = 8 : i64} : (i32) -> !llvm.ptr
// CHECK-NEXT:      sycl.host.constructor(%[[VAL_1]]) {type = !sycl_id_1_} : (!llvm.ptr) -> ()
// CHECK-NEXT:      sycl.host.constructor(%[[VAL_2]]) {type = !sycl_id_2_} : (!llvm.ptr) -> ()
// CHECK-NEXT:      sycl.host.constructor(%[[VAL_3]]) {type = !sycl_id_3_} : (!llvm.ptr) -> ()
// CHECK-NEXT:      llvm.return
// CHECK-NEXT:    }
llvm.func @raise_id_default() {
  %c0 = llvm.mlir.constant(0 : i8) : i8
  %c1 = llvm.mlir.constant(1 : i32) : i32
  %len1 = llvm.mlir.constant(8 : i64) : i64
  %len2 = llvm.mlir.constant(16 : i64) : i64
  %len3 = llvm.mlir.constant(24 : i64) : i64
  %id1 = llvm.alloca %c1 x !llvm.struct<"class.sycl::_V1::id", (struct<"class.sycl::_V1::detail::array", (array<1 x i64>)>)> {alignment = 8 : i64} : (i32) -> !llvm.ptr
  %id2 = llvm.alloca %c1 x !llvm.struct<"class.sycl::_V1::id.1", (struct<"class.sycl::_V1::detail::array.1", (array<2 x i64>)>)> {alignment = 8 : i64} : (i32) -> !llvm.ptr
  %id3 = llvm.alloca %c1 x !llvm.struct<"class.sycl::_V1::id.5", (struct<"class.sycl::_V1::detail::array.7", (array<3 x i64>)>)> {alignment = 8 : i64} : (i32) -> !llvm.ptr
  "llvm.intr.memset"(%id1, %c0, %len1) <{isVolatile = false}> : (!llvm.ptr, i8, i64) -> ()
  "llvm.intr.memset"(%id2, %c0, %len2) <{isVolatile = false}> : (!llvm.ptr, i8, i64) -> ()
  "llvm.intr.memset"(%id3, %c0, %len3) <{isVolatile = false}> : (!llvm.ptr, i8, i64) -> ()
  llvm.return
}

// COM: We should not find this pattern with dimensions >= 2
// CHECK-LABEL:   llvm.func @raise_id_store_default() {
// CHECK-NEXT:      %[[VAL_0:.*]] = llvm.mlir.constant(1 : i32) : i32
// CHECK-NEXT:      %[[VAL_1:.*]] = llvm.alloca %[[VAL_0]] x !llvm.struct<"class.sycl::_V1::id", (struct<"class.sycl::_V1::detail::array", (array<1 x i64>)>)> {alignment = 8 : i64} : (i32) -> !llvm.ptr
// CHECK-NEXT:      %[[VAL_2:.*]] = llvm.alloca %[[VAL_0]] x !llvm.struct<"class.sycl::_V1::id.1", (struct<"class.sycl::_V1::detail::array.1", (array<2 x i64>)>)> {alignment = 8 : i64} : (i32) -> !llvm.ptr
// CHECK-NEXT:      %[[VAL_3:.*]] = llvm.alloca %[[VAL_0]] x !llvm.struct<"class.sycl::_V1::id.5", (struct<"class.sycl::_V1::detail::array.7", (array<3 x i64>)>)> {alignment = 8 : i64} : (i32) -> !llvm.ptr
// CHECK-NEXT:      sycl.host.constructor(%[[VAL_1]]) {type = !sycl_id_1_} : (!llvm.ptr) -> ()
// CHECK-NEXT:      sycl.host.constructor(%[[VAL_2]]) {type = !sycl_id_2_} : (!llvm.ptr) -> ()
// CHECK-NEXT:      sycl.host.constructor(%[[VAL_3]]) {type = !sycl_id_3_} : (!llvm.ptr) -> ()
// CHECK-NEXT:      llvm.return
// CHECK-NEXT:    }
llvm.func @raise_id_store_default() {
  %c0 = llvm.mlir.constant(0 : i64) : i64
  %c1 = llvm.mlir.constant(1 : i32) : i32
  %id1 = llvm.alloca %c1 x !llvm.struct<"class.sycl::_V1::id", (struct<"class.sycl::_V1::detail::array", (array<1 x i64>)>)> {alignment = 8 : i64} : (i32) -> !llvm.ptr
  %id2 = llvm.alloca %c1 x !llvm.struct<"class.sycl::_V1::id.1", (struct<"class.sycl::_V1::detail::array.1", (array<2 x i64>)>)> {alignment = 8 : i64} : (i32) -> !llvm.ptr
  %id3 = llvm.alloca %c1 x !llvm.struct<"class.sycl::_V1::id.5", (struct<"class.sycl::_V1::detail::array.7", (array<3 x i64>)>)> {alignment = 8 : i64} : (i32) -> !llvm.ptr
  llvm.store %c0, %id1 : i64, !llvm.ptr
  llvm.store %c0, %id2 : i64, !llvm.ptr
  %id2.1 = llvm.getelementptr inbounds %id2[1] : (!llvm.ptr) -> !llvm.ptr, i64
  llvm.store %c0, %id2.1 : i64, !llvm.ptr
  llvm.store %c0, %id3 : i64, !llvm.ptr
  %id3.1 = llvm.getelementptr inbounds %id3[1] : (!llvm.ptr) -> !llvm.ptr, i64
  llvm.store %c0, %id3.1 : i64, !llvm.ptr
  %id3.2 = llvm.getelementptr inbounds %id3[2] : (!llvm.ptr) -> !llvm.ptr, i64
  llvm.store %c0, %id3.2 : i64, !llvm.ptr
  llvm.return
}

// COM: We should not find this pattern with dimensions == 1
// CHECK-LABEL:   llvm.func @raise_id_copy(
// CHECK-SAME:                             %[[VAL_0:.*]]: !llvm.ptr, %[[VAL_1:.*]]: !llvm.ptr, %[[VAL_2:.*]]: !llvm.ptr) {
// CHECK-NEXT:      %[[VAL_3:.*]] = llvm.mlir.constant(1 : i32) : i32
// CHECK-NEXT:      %[[VAL_4:.*]] = llvm.alloca %[[VAL_3]] x !llvm.struct<"class.sycl::_V1::id", (struct<"class.sycl::_V1::detail::array", (array<1 x i64>)>)> {alignment = 8 : i64} : (i32) -> !llvm.ptr
// CHECK-NEXT:      %[[VAL_5:.*]] = llvm.alloca %[[VAL_3]] x !llvm.struct<"class.sycl::_V1::id.1", (struct<"class.sycl::_V1::detail::array.1", (array<2 x i64>)>)> {alignment = 8 : i64} : (i32) -> !llvm.ptr
// CHECK-NEXT:      %[[VAL_6:.*]] = llvm.alloca %[[VAL_3]] x !llvm.struct<"class.sycl::_V1::id.5", (struct<"class.sycl::_V1::detail::array.7", (array<3 x i64>)>)> {alignment = 8 : i64} : (i32) -> !llvm.ptr
// CHECK-NEXT:      sycl.host.constructor(%[[VAL_4]], %[[VAL_0]]) {type = !sycl_id_1_} : (!llvm.ptr, !llvm.ptr) -> ()
// CHECK-NEXT:      sycl.host.constructor(%[[VAL_5]], %[[VAL_1]]) {type = !sycl_id_2_} : (!llvm.ptr, !llvm.ptr) -> ()
// CHECK-NEXT:      sycl.host.constructor(%[[VAL_6]], %[[VAL_2]]) {type = !sycl_id_3_} : (!llvm.ptr, !llvm.ptr) -> ()
// CHECK-NEXT:      llvm.return
// CHECK-NEXT:    }
llvm.func @raise_id_copy(%other1:!llvm.ptr, %other2:!llvm.ptr, %other3:!llvm.ptr) {
  %c0 = llvm.mlir.constant(0 : i64) : i64
  %c1 = llvm.mlir.constant(1 : i32) : i32
  %len1 = llvm.mlir.constant(8 : i64) : i64
  %len2 = llvm.mlir.constant(16 : i64) : i64
  %len3 = llvm.mlir.constant(24 : i64) : i64
  %id1 = llvm.alloca %c1 x !llvm.struct<"class.sycl::_V1::id", (struct<"class.sycl::_V1::detail::array", (array<1 x i64>)>)> {alignment = 8 : i64} : (i32) -> !llvm.ptr
  %id2 = llvm.alloca %c1 x !llvm.struct<"class.sycl::_V1::id.1", (struct<"class.sycl::_V1::detail::array.1", (array<2 x i64>)>)> {alignment = 8 : i64} : (i32) -> !llvm.ptr
  %id3 = llvm.alloca %c1 x !llvm.struct<"class.sycl::_V1::id.5", (struct<"class.sycl::_V1::detail::array.7", (array<3 x i64>)>)> {alignment = 8 : i64} : (i32) -> !llvm.ptr
  "llvm.intr.memcpy"(%id1, %other1, %len1) <{isVolatile = false}> : (!llvm.ptr, !llvm.ptr, i64) -> ()
  "llvm.intr.memcpy"(%id2, %other2, %len2) <{isVolatile = false}> : (!llvm.ptr, !llvm.ptr, i64) -> ()
  "llvm.intr.memcpy"(%id3, %other3, %len3) <{isVolatile = false}> : (!llvm.ptr, !llvm.ptr, i64) -> ()
  llvm.return
}

// ----- 

// CHECK-LABEL: !sycl_range_1_ = !sycl.range<[1], (i64)>
// CHECK-LABEL: !sycl_range_2_ = !sycl.range<[2], (i64)>
// CHECK-LABEL: !sycl_range_3_ = !sycl.range<[3], (i64)>

// CHECK-LABEL:   llvm.func @raise_range_1() -> !llvm.ptr {
// CHECK:           %[[VAL_0:.*]] = arith.constant 1 : i32
// CHECK:           %[[VAL_1:.*]] = arith.constant 42 : i64
// CHECK:           %[[VAL_2:.*]] = llvm.alloca %[[VAL_0]] x !llvm.struct<"class.sycl::_V1::range", (struct<"class.sycl::_V1::detail::array", (array<1 x i64>)>)> {alignment = 8 : i64} : (i32) -> !llvm.ptr
// CHECK:           sycl.host.constructor(%[[VAL_2]], %[[VAL_1]]) {type = !sycl_range_1_} : (!llvm.ptr, i64) -> ()
llvm.func @raise_range_1() -> !llvm.ptr {
  %0 = arith.constant 1 : i32
  %1 = arith.constant 42 : i64
  %2 = llvm.alloca %0 x !llvm.struct<"class.sycl::_V1::range", (struct<"class.sycl::_V1::detail::array", (array<1 x i64>)>)> {alignment = 8 : i64} : (i32) -> !llvm.ptr
  llvm.store %1, %2 {alignment = 8 : i64} : i64, !llvm.ptr
  llvm.return %2 : !llvm.ptr
}


// CHECK-LABEL:   llvm.func @raise_range_2() -> !llvm.ptr {
// CHECK:           %[[VAL_0:.*]] = arith.constant 1 : i32
// CHECK:           %[[VAL_1:.*]] = arith.constant 42 : i64
// CHECK:           %[[VAL_2:.*]] = llvm.alloca %[[VAL_0]] x !llvm.struct<"class.sycl::_V1::range.1", (struct<"class.sycl::_V1::detail::array.1", (array<2 x i64>)>)> {alignment = 8 : i64} : (i32) -> !llvm.ptr
// CHECK:           sycl.host.constructor(%[[VAL_2]], %[[VAL_1]], %[[VAL_1]]) {type = !sycl_range_2_} : (!llvm.ptr, i64, i64) -> ()
llvm.func @raise_range_2() -> !llvm.ptr {
  %0 = arith.constant 1 : i32
  %1 = arith.constant 42 : i64
  %2 = llvm.alloca %0 x !llvm.struct<"class.sycl::_V1::range.1", (struct<"class.sycl::_V1::detail::array.1", (array<2 x i64>)>)> {alignment = 8 : i64} : (i32) -> !llvm.ptr
  llvm.store %1, %2 {alignment = 8 : i64} : i64, !llvm.ptr
  %3 = llvm.getelementptr inbounds %2[8] : (!llvm.ptr) -> !llvm.ptr, i8
  llvm.store %1, %3 {alignment = 8 : i64} : i64, !llvm.ptr
  llvm.return %2 : !llvm.ptr
}


// CHECK-LABEL:   llvm.func @raise_range_3() -> !llvm.ptr {
// CHECK:           %[[VAL_0:.*]] = arith.constant 1 : i32
// CHECK:           %[[VAL_1:.*]] = llvm.alloca %[[VAL_0]] x !llvm.struct<"class.sycl::_V1::range.5", (struct<"class.sycl::_V1::detail::array.7", (array<3 x i64>)>)> {alignment = 8 : i64} : (i32) -> !llvm.ptr
// CHECK:           %[[VAL_2:.*]] = llvm.call @_Z6numberv() : () -> i64
// CHECK:           %[[VAL_3:.*]] = llvm.call @_Z6numberv() : () -> i64
// CHECK:           %[[VAL_4:.*]] = llvm.call @_Z6numberv() : () -> i64
// CHECK:           sycl.host.constructor(%[[VAL_1]], %[[VAL_2]], %[[VAL_3]], %[[VAL_4]]) {type = !sycl_range_3_} : (!llvm.ptr, i64, i64, i64) -> ()
llvm.func @raise_range_3() -> !llvm.ptr {
  %0 = arith.constant 1 : i32
  %1 = llvm.alloca %0 x !llvm.struct<"class.sycl::_V1::range.5", (struct<"class.sycl::_V1::detail::array.7", (array<3 x i64>)>)> {alignment = 8 : i64} : (i32) -> !llvm.ptr
  %2 = llvm.call @_Z6numberv() : () -> i64
  %3 = llvm.call @_Z6numberv() : () -> i64
  %4 = llvm.call @_Z6numberv() : () -> i64
  llvm.store %2, %1 {alignment = 8 : i64} : i64, !llvm.ptr
  %5 = llvm.getelementptr inbounds %1[8] : (!llvm.ptr) -> !llvm.ptr, i8
  llvm.store %3, %5 {alignment = 8 : i64} : i64, !llvm.ptr
  %6 = llvm.getelementptr inbounds %1[16] : (!llvm.ptr) -> !llvm.ptr, i8
  llvm.store %4, %6 {alignment = 8 : i64} : i64, !llvm.ptr
  llvm.return %1 : !llvm.ptr
}

llvm.func @_Z6numberv() -> (i64)

// COM: We should not find this pattern with dimensions == 1
// CHECK-LABEL:   llvm.func @raise_range_copy(
// CHECK-SAME:                                %[[VAL_0:.*]]: !llvm.ptr, %[[VAL_1:.*]]: !llvm.ptr, %[[VAL_2:.*]]: !llvm.ptr) {
// CHECK-NEXT:      %[[VAL_3:.*]] = llvm.mlir.constant(1 : i32) : i32
// CHECK-NEXT:      %[[VAL_4:.*]] = llvm.alloca %[[VAL_3]] x !llvm.struct<"class.sycl::_V1::range", (struct<"class.sycl::_V1::detail::array", (array<1 x i64>)>)> {alignment = 8 : i64} : (i32) -> !llvm.ptr
// CHECK-NEXT:      %[[VAL_5:.*]] = llvm.alloca %[[VAL_3]] x !llvm.struct<"class.sycl::_V1::range.1", (struct<"class.sycl::_V1::detail::array.1", (array<2 x i64>)>)> {alignment = 8 : i64} : (i32) -> !llvm.ptr
// CHECK-NEXT:      %[[VAL_6:.*]] = llvm.alloca %[[VAL_3]] x !llvm.struct<"class.sycl::_V1::range.5", (struct<"class.sycl::_V1::detail::array.7", (array<3 x i64>)>)> {alignment = 8 : i64} : (i32) -> !llvm.ptr
// CHECK-NEXT:      sycl.host.constructor(%[[VAL_4]], %[[VAL_0]]) {type = !sycl_range_1_} : (!llvm.ptr, !llvm.ptr) -> ()
// CHECK-NEXT:      sycl.host.constructor(%[[VAL_5]], %[[VAL_1]]) {type = !sycl_range_2_} : (!llvm.ptr, !llvm.ptr) -> ()
// CHECK-NEXT:      sycl.host.constructor(%[[VAL_6]], %[[VAL_2]]) {type = !sycl_range_3_} : (!llvm.ptr, !llvm.ptr) -> ()
// CHECK-NEXT:      llvm.return
// CHECK-NEXT:    }
llvm.func @raise_range_copy(%other1:!llvm.ptr, %other2:!llvm.ptr, %other3:!llvm.ptr) {
  %c0 = llvm.mlir.constant(0 : i64) : i64
  %c1 = llvm.mlir.constant(1 : i32) : i32
  %len1 = llvm.mlir.constant(8 : i64) : i64
  %len2 = llvm.mlir.constant(16 : i64) : i64
  %len3 = llvm.mlir.constant(24 : i64) : i64
  %range1 = llvm.alloca %c1 x !llvm.struct<"class.sycl::_V1::range", (struct<"class.sycl::_V1::detail::array", (array<1 x i64>)>)> {alignment = 8 : i64} : (i32) -> !llvm.ptr
  %range2 = llvm.alloca %c1 x !llvm.struct<"class.sycl::_V1::range.1", (struct<"class.sycl::_V1::detail::array.1", (array<2 x i64>)>)> {alignment = 8 : i64} : (i32) -> !llvm.ptr
  %range3 = llvm.alloca %c1 x !llvm.struct<"class.sycl::_V1::range.5", (struct<"class.sycl::_V1::detail::array.7", (array<3 x i64>)>)> {alignment = 8 : i64} : (i32) -> !llvm.ptr
  "llvm.intr.memcpy"(%range1, %other1, %len1) <{isVolatile = false}> : (!llvm.ptr, !llvm.ptr, i64) -> ()
  "llvm.intr.memcpy"(%range2, %other2, %len2) <{isVolatile = false}> : (!llvm.ptr, !llvm.ptr, i64) -> ()
  "llvm.intr.memcpy"(%range3, %other3, %len3) <{isVolatile = false}> : (!llvm.ptr, !llvm.ptr, i64) -> ()
  llvm.return
}

// ----- 

// COM: Check the raising patterns are not applied to device code.

// CHECK-LABEL: gpu.module @device_functions {
// CHECK-NOT:   sycl.host
gpu.module @device_functions {
  llvm.func @raise_range_1() -> !llvm.ptr {
    %0 = arith.constant 1 : i32
    %1 = arith.constant 42 : i64
    %2 = llvm.alloca %0 x !llvm.struct<"class.sycl::_V1::range", (struct<"class.sycl::_V1::detail::array", (array<1 x i64>)>)> {alignment = 8 : i64} : (i32) -> !llvm.ptr
    llvm.store %1, %2 {alignment = 8 : i64} : i64, !llvm.ptr
    llvm.return %2 : !llvm.ptr
  }
}

// -----

!sycl_range_1_ = !sycl.range<[1], (!sycl.array<[1], (memref<1xi64, 4>)>)>

gpu.module @device_functions {
  gpu.func @foo() kernel {
    gpu.return
  }
}

llvm.mlir.global private unnamed_addr constant @range_str("range\00")
    {addr_space = 0 : i32, alignment = 1 : i64, dso_local}

// COM: Check we can raise parallel_for(globalSize, kernel) to sycl.host.handler.set_nd_range

// CHECK-LABEL:   llvm.func @raise_set_globalsize(
// CHECK-SAME:                                    %[[VAL_0:.*]]: !llvm.ptr) {
// CHECK-DAG:       %[[VAL_1:.*]] = llvm.mlir.constant(512 : i64) : i64
// CHECK-DAG:       %[[VAL_2:.*]] = llvm.mlir.constant(1 : i64) : i64
// CHECK-NEXT:      sycl.host.handler.set_kernel %[[VAL_0]] -> @device_functions::@foo : !llvm.ptr
// CHECK-NEXT:      %[[VAL_3:.*]] = llvm.alloca %[[VAL_2]] x !llvm.struct<"class.sycl::_V1::range", (struct<"class.sycl::_V1::detail::array", (array<1 x i64>)>)> {alignment = 8 : i64} : (i64) -> !llvm.ptr
// CHECK-NEXT:      sycl.host.constructor(%[[VAL_3]], %[[VAL_1]]) {type = !sycl_range_1_} : (!llvm.ptr, i64) -> ()
// CHECK-NEXT:      sycl.host.handler.set_nd_range %[[VAL_0]] -> range %[[VAL_3]] : !llvm.ptr, !llvm.ptr
// CHECK-NEXT:      llvm.return
// CHECK-NEXT:    }
llvm.func @raise_set_globalsize(%handler: !llvm.ptr) {
  %c0 = llvm.mlir.constant (0 : i32) : i32
  %c1 = llvm.mlir.constant (1 : i64) : i64
  sycl.host.handler.set_kernel %handler -> @device_functions::@foo : !llvm.ptr
  %c512 = llvm.mlir.constant (512 : i64) : i64
  %nullptr = llvm.mlir.null : !llvm.ptr
  %range = llvm.alloca %c1 x !llvm.struct<"class.sycl::_V1::range", (struct<"class.sycl::_V1::detail::array", (array<1 x i64>)>)> {alignment = 8 : i64} : (i64) -> !llvm.ptr
  sycl.host.constructor(%range, %c512) {type = !sycl_range_1_} : (!llvm.ptr, i64) -> ()
  %str = llvm.mlir.addressof @range_str : !llvm.ptr
  "llvm.intr.var.annotation"(%range, %str, %str, %c0, %nullptr) : (!llvm.ptr, !llvm.ptr, !llvm.ptr, i32, !llvm.ptr) -> ()
  llvm.return
}

// -----

!sycl_range_1_ = !sycl.range<[1], (!sycl.array<[1], (memref<1xi64, 4>)>)>
!sycl_id_1_ = !sycl.id<[1], (!sycl.array<[1], (memref<1xi64, 4>)>)>

gpu.module @device_functions {
  gpu.func @foo() kernel {
    gpu.return
  }
}

llvm.mlir.global private unnamed_addr constant @range_str("range\00")
    {addr_space = 0 : i32, alignment = 1 : i64, dso_local}
llvm.mlir.global private unnamed_addr constant @offset_str("offset\00")
    {addr_space = 0 : i32, alignment = 1 : i64, dso_local}

// COM: Check we can raise parallel_for(globalSize, offset, kernel) to sycl.host.handler.set_nd_range

// CHECK-LABEL:   llvm.func @raise_set_globalsize_offset(
// CHECK-SAME:                                           %[[VAL_0:.*]]: !llvm.ptr) {
// CHECK-DAG:       %[[VAL_1:.*]] = llvm.mlir.constant(512 : i64) : i64
// CHECK-DAG:       %[[VAL_2:.*]] = llvm.mlir.constant(100 : i64) : i64
// CHECK-DAG:       %[[VAL_3:.*]] = llvm.mlir.constant(1 : i64) : i64
// CHECK-NEXT:      sycl.host.handler.set_kernel %[[VAL_0]] -> @device_functions::@foo : !llvm.ptr
// CHECK-NEXT:      %[[VAL_4:.*]] = llvm.alloca %[[VAL_3]] x !llvm.struct<"class.sycl::_V1::range", (struct<"class.sycl::_V1::detail::array", (array<1 x i64>)>)> {alignment = 8 : i64} : (i64) -> !llvm.ptr
// CHECK-NEXT:      sycl.host.constructor(%[[VAL_4]], %[[VAL_1]]) {type = !sycl_range_1_} : (!llvm.ptr, i64) -> ()
// CHECK-NEXT:      %[[VAL_5:.*]] = llvm.alloca %[[VAL_3]] x !llvm.struct<"class.sycl::_V1::id", (struct<"class.sycl::_V1::detail::array", (array<1 x i64>)>)> {alignment = 8 : i64} : (i64) -> !llvm.ptr
// CHECK-NEXT:      sycl.host.constructor(%[[VAL_5]], %[[VAL_2]]) {type = !sycl_id_1_} : (!llvm.ptr, i64) -> ()
// CHECK-NEXT:      sycl.host.handler.set_nd_range %[[VAL_0]] -> range %[[VAL_4]], offset %[[VAL_5]] : !llvm.ptr, !llvm.ptr, !llvm.ptr
// CHECK-NEXT:      llvm.return
// CHECK-NEXT:    }
llvm.func @raise_set_globalsize_offset(%handler: !llvm.ptr) {
  %c0 = llvm.mlir.constant (0 : i32) : i32
  %c1 = llvm.mlir.constant (1 : i64) : i64
  sycl.host.handler.set_kernel %handler -> @device_functions::@foo : !llvm.ptr
  %c100 = llvm.mlir.constant (100 : i64) : i64
  %c512 = llvm.mlir.constant (512 : i64) : i64
  %nullptr = llvm.mlir.null : !llvm.ptr
  %range = llvm.alloca %c1 x !llvm.struct<"class.sycl::_V1::range", (struct<"class.sycl::_V1::detail::array", (array<1 x i64>)>)> {alignment = 8 : i64} : (i64) -> !llvm.ptr
  sycl.host.constructor(%range, %c512) {type = !sycl_range_1_} : (!llvm.ptr, i64) -> ()
  %offset = llvm.alloca %c1 x !llvm.struct<"class.sycl::_V1::id", (struct<"class.sycl::_V1::detail::array", (array<1 x i64>)>)> {alignment = 8 : i64} : (i64) -> !llvm.ptr
  sycl.host.constructor(%offset, %c100) {type = !sycl_id_1_} : (!llvm.ptr, i64) -> ()
  %rangeStr = llvm.mlir.addressof @range_str : !llvm.ptr
  %offsetStr = llvm.mlir.addressof @offset_str : !llvm.ptr
  "llvm.intr.var.annotation"(%range, %rangeStr, %rangeStr, %c0, %nullptr) : (!llvm.ptr, !llvm.ptr, !llvm.ptr, i32, !llvm.ptr) -> ()
  "llvm.intr.var.annotation"(%offset, %offsetStr, %offsetStr, %c0, %nullptr) : (!llvm.ptr, !llvm.ptr, !llvm.ptr, i32, !llvm.ptr) -> ()
  llvm.return
}

// -----

// COM: Check we can raise nd_range copy constructor

// CHECK-LABEL:   llvm.func @raise_nd_range_copy(
// CHECK-SAME:                                   %[[VAL_0:.*]]: !llvm.ptr) {
// CHECK-NEXT:      %[[VAL_1:.*]] = llvm.mlir.constant(1 : i32) : i32
// CHECK-NEXT:      %[[VAL_2:.*]] = llvm.alloca %[[VAL_1]] x !llvm.struct<"class.sycl::_V1::nd_range", (struct<"class.sycl::_V1::range", (struct<"class.sycl::_V1::detail::array", (array<1 x i64>)>)>, struct<"class.sycl::_V1::range", (struct<"class.sycl::_V1::detail::array", (array<1 x i64>)>)>, struct<"class.sycl::_V1::id", (struct<"class.sycl::_V1::detail::array", (array<1 x i64>)>)>)> : (i32) -> !llvm.ptr
// CHECK-NEXT:      sycl.host.constructor(%[[VAL_2]], %[[VAL_0]]) {type = !sycl_nd_range_1_} : (!llvm.ptr, !llvm.ptr) -> ()
// CHECK-NEXT:      llvm.return
// CHECK-NEXT:    }

llvm.func @raise_nd_range_copy(%other: !llvm.ptr) {
  %c1 = llvm.mlir.constant (1 : i32) : i32
  %len = llvm.mlir.constant (24 : i64) : i64
  %nd = llvm.alloca %c1 x !llvm.struct<"class.sycl::_V1::nd_range", (struct<"class.sycl::_V1::range", (struct<"class.sycl::_V1::detail::array", (array<1 x i64>)>)>, struct<"class.sycl::_V1::range", (struct<"class.sycl::_V1::detail::array", (array<1 x i64>)>)>, struct<"class.sycl::_V1::id", (struct<"class.sycl::_V1::detail::array", (array<1 x i64>)>)>)> : (i32) -> !llvm.ptr
  "llvm.intr.memcpy"(%nd, %other, %len) <{isVolatile = false}> : (!llvm.ptr, !llvm.ptr, i64) -> ()
  llvm.return
}

// -----

// COM: Check we can raise nd_range constructor using memcpy

// CHECK-LABEL:   llvm.func @raise_nd_range_memcpy(
// CHECK-SAME:                                     %[[VAL_0:.*]]: !llvm.ptr,
// CHECK-SAME:                                     %[[VAL_1:.*]]: !llvm.ptr) {
// CHECK-DAG:       %[[VAL_2:.*]] = llvm.mlir.constant(0 : i8) : i8
// CHECK-DAG:       %[[VAL_3:.*]] = llvm.mlir.constant(1 : i32) : i32
// CHECK-DAG:       %[[VAL_5:.*]] = llvm.mlir.constant(24 : i64) : i64
// CHECK-NEXT:      %[[VAL_6:.*]] = llvm.alloca %[[VAL_3]] x !llvm.struct<"class.sycl::_V1::nd_range", (struct<"class.sycl::_V1::range", (struct<"class.sycl::_V1::detail::array", (array<3 x i64>)>)>, struct<"class.sycl::_V1::range", (struct<"class.sycl::_V1::detail::array", (array<3 x i64>)>)>, struct<"class.sycl::_V1::id", (struct<"class.sycl::_V1::detail::array", (array<3 x i64>)>)>)> : (i32) -> !llvm.ptr
// CHECK-NEXT:      sycl.host.constructor(%[[VAL_6]], %[[VAL_0]], %[[VAL_1]]) {type = !sycl_nd_range_3_} : (!llvm.ptr, !llvm.ptr, !llvm.ptr) -> ()
// CHECK-NEXT:      %[[VAL_7:.*]] = llvm.getelementptr inbounds %[[VAL_6]][0, 2] : (!llvm.ptr) -> !llvm.ptr, !llvm.struct<"class.sycl::_V1::nd_range", (struct<"class.sycl::_V1::range", (struct<"class.sycl::_V1::detail::array", (array<3 x i64>)>)>, struct<"class.sycl::_V1::range", (struct<"class.sycl::_V1::detail::array", (array<3 x i64>)>)>, struct<"class.sycl::_V1::id", (struct<"class.sycl::_V1::detail::array", (array<3 x i64>)>)>)>
// CHECK-NEXT:      "llvm.intr.memset"(%[[VAL_7]], %[[VAL_2]], %[[VAL_5]]) <{isVolatile = false}> : (!llvm.ptr, i8, i64) -> ()
// CHECK-NEXT:      llvm.return
// CHECK-NEXT:    }

llvm.func @raise_nd_range_memcpy(%globalSize: !llvm.ptr, %localSize: !llvm.ptr) {
  %c0 = llvm.mlir.constant (0 : i8) : i8
  %c1 = llvm.mlir.constant (1 : i32) : i32
  %len = llvm.mlir.constant (24 : i64) : i64
  %nd = llvm.alloca %c1 x !llvm.struct<"class.sycl::_V1::nd_range", (struct<"class.sycl::_V1::range", (struct<"class.sycl::_V1::detail::array", (array<3 x i64>)>)>, struct<"class.sycl::_V1::range", (struct<"class.sycl::_V1::detail::array", (array<3 x i64>)>)>, struct<"class.sycl::_V1::id", (struct<"class.sycl::_V1::detail::array", (array<3 x i64>)>)>)> : (i32) -> !llvm.ptr
  "llvm.intr.memcpy"(%nd, %globalSize, %len) <{isVolatile = false}> : (!llvm.ptr, !llvm.ptr, i64) -> ()
  %ls_ref = llvm.getelementptr inbounds %nd[0, 1] : (!llvm.ptr) -> !llvm.ptr, !llvm.struct<"class.sycl::_V1::nd_range", (struct<"class.sycl::_V1::range", (struct<"class.sycl::_V1::detail::array", (array<3 x i64>)>)>, struct<"class.sycl::_V1::range", (struct<"class.sycl::_V1::detail::array", (array<3 x i64>)>)>, struct<"class.sycl::_V1::id", (struct<"class.sycl::_V1::detail::array", (array<3 x i64>)>)>)>
  "llvm.intr.memcpy"(%ls_ref, %localSize, %len) <{isVolatile = false}> : (!llvm.ptr, !llvm.ptr, i64) -> ()
  %off_ref = llvm.getelementptr inbounds %nd[0, 2] : (!llvm.ptr) -> !llvm.ptr, !llvm.struct<"class.sycl::_V1::nd_range", (struct<"class.sycl::_V1::range", (struct<"class.sycl::_V1::detail::array", (array<3 x i64>)>)>, struct<"class.sycl::_V1::range", (struct<"class.sycl::_V1::detail::array", (array<3 x i64>)>)>, struct<"class.sycl::_V1::id", (struct<"class.sycl::_V1::detail::array", (array<3 x i64>)>)>)>
  "llvm.intr.memset"(%off_ref, %c0, %len) <{isVolatile = false}> : (!llvm.ptr, i8, i64) -> ()
  llvm.return
}

// -----

// COM: Check we can raise nd_range constructor using memcpy and passing an offset

// CHECK-LABEL:   llvm.func @raise_nd_range_memcpy_offset(
// CHECK-SAME:                                            %[[VAL_0:.*]]: !llvm.ptr, %[[VAL_1:.*]]: !llvm.ptr, %[[VAL_2:.*]]: !llvm.ptr) {
// CHECK-NEXT:      %[[VAL_3:.*]] = llvm.mlir.constant(1 : i32) : i32
// CHECK-NEXT:      %[[VAL_4:.*]] = llvm.alloca %[[VAL_3]] x !llvm.struct<"class.sycl::_V1::nd_range", (struct<"class.sycl::_V1::range", (struct<"class.sycl::_V1::detail::array", (array<3 x i64>)>)>, struct<"class.sycl::_V1::range", (struct<"class.sycl::_V1::detail::array", (array<3 x i64>)>)>, struct<"class.sycl::_V1::id", (struct<"class.sycl::_V1::detail::array", (array<3 x i64>)>)>)> : (i32) -> !llvm.ptr
// CHECK-NEXT:      sycl.host.constructor(%[[VAL_4]], %[[VAL_0]], %[[VAL_1]], %[[VAL_2]]) {type = !sycl_nd_range_3_} : (!llvm.ptr, !llvm.ptr, !llvm.ptr, !llvm.ptr) -> ()
// CHECK-NEXT:      llvm.return
// CHECK-NEXT:    }

llvm.func @raise_nd_range_memcpy_offset(%globalSize: !llvm.ptr, %localSize: !llvm.ptr, %offset: !llvm.ptr) {
  %c1 = llvm.mlir.constant (1 : i32) : i32
  %len = llvm.mlir.constant (24 : i64) : i64
  %nd = llvm.alloca %c1 x !llvm.struct<"class.sycl::_V1::nd_range", (struct<"class.sycl::_V1::range", (struct<"class.sycl::_V1::detail::array", (array<3 x i64>)>)>, struct<"class.sycl::_V1::range", (struct<"class.sycl::_V1::detail::array", (array<3 x i64>)>)>, struct<"class.sycl::_V1::id", (struct<"class.sycl::_V1::detail::array", (array<3 x i64>)>)>)> : (i32) -> !llvm.ptr
  "llvm.intr.memcpy"(%nd, %globalSize, %len) <{isVolatile = false}> : (!llvm.ptr, !llvm.ptr, i64) -> ()
  %ls_ref = llvm.getelementptr inbounds %nd[0, 1] : (!llvm.ptr) -> !llvm.ptr, !llvm.struct<"class.sycl::_V1::nd_range", (struct<"class.sycl::_V1::range", (struct<"class.sycl::_V1::detail::array", (array<3 x i64>)>)>, struct<"class.sycl::_V1::range", (struct<"class.sycl::_V1::detail::array", (array<3 x i64>)>)>, struct<"class.sycl::_V1::id", (struct<"class.sycl::_V1::detail::array", (array<3 x i64>)>)>)>
  "llvm.intr.memcpy"(%ls_ref, %localSize, %len) <{isVolatile = false}> : (!llvm.ptr, !llvm.ptr, i64) -> ()
  %off_ref = llvm.getelementptr inbounds %nd[0, 2] : (!llvm.ptr) -> !llvm.ptr, !llvm.struct<"class.sycl::_V1::nd_range", (struct<"class.sycl::_V1::range", (struct<"class.sycl::_V1::detail::array", (array<3 x i64>)>)>, struct<"class.sycl::_V1::range", (struct<"class.sycl::_V1::detail::array", (array<3 x i64>)>)>, struct<"class.sycl::_V1::id", (struct<"class.sycl::_V1::detail::array", (array<3 x i64>)>)>)>
  "llvm.intr.memcpy"(%off_ref, %offset, %len) <{isVolatile = false}> : (!llvm.ptr, !llvm.ptr, i64) -> ()
  llvm.return
}

// -----

// COM: Check we can raise nd_range constructor using stores

// CHECK-LABEL:   llvm.func @raise_nd_range_store(
// CHECK-SAME:                                    %[[VAL_0:.*]]: i64, %[[VAL_1:.*]]: i64, %[[VAL_2:.*]]: i64, %[[VAL_3:.*]]: i64) {
// CHECK-DAG:       %[[VAL_4:.*]] = llvm.mlir.constant(0 : i8) : i8
// CHECK-DAG:       %[[VAL_6:.*]] = llvm.mlir.constant(24 : i64) : i64
// CHECK-DAG:       %[[VAL_7:.*]] = llvm.mlir.constant(1 : i32) : i32
// CHECK-NEXT:      %[[VAL_9:.*]] = llvm.alloca %[[VAL_7]] x !llvm.struct<"class.sycl::_V1::range", (struct<"class.sycl::_V1::detail::array", (array<2 x i64>)>)> : (i32) -> !llvm.ptr
// CHECK-NEXT:      %[[VAL_10:.*]] = llvm.alloca %[[VAL_7]] x !llvm.struct<"class.sycl::_V1::range", (struct<"class.sycl::_V1::detail::array", (array<2 x i64>)>)> : (i32) -> !llvm.ptr
// CHECK-NEXT:      %[[VAL_11:.*]] = llvm.alloca %[[VAL_7]] x !llvm.struct<"class.sycl::_V1::nd_range", (struct<"class.sycl::_V1::range", (struct<"class.sycl::_V1::detail::array", (array<2 x i64>)>)>, struct<"class.sycl::_V1::range", (struct<"class.sycl::_V1::detail::array", (array<2 x i64>)>)>, struct<"class.sycl::_V1::id", (struct<"class.sycl::_V1::detail::array", (array<2 x i64>)>)>)> : (i32) -> !llvm.ptr
// CHECK-NEXT:      sycl.host.constructor(%[[VAL_9]], %[[VAL_0]], %[[VAL_1]]) {type = !sycl_range_2_} : (!llvm.ptr, i64, i64) -> ()
// CHECK-NEXT:      sycl.host.constructor(%[[VAL_10]], %[[VAL_2]], %[[VAL_3]]) {type = !sycl_range_2_} : (!llvm.ptr, i64, i64) -> ()
// CHECK-NEXT:      sycl.host.constructor(%[[VAL_11]], %[[VAL_9]], %[[VAL_10]]) {type = !sycl_nd_range_2_} : (!llvm.ptr, !llvm.ptr, !llvm.ptr) -> ()
// CHECK-NEXT:      %[[VAL_12:.*]] = llvm.getelementptr inbounds %[[VAL_11]][0, 2] : (!llvm.ptr) -> !llvm.ptr, !llvm.struct<"class.sycl::_V1::nd_range", (struct<"class.sycl::_V1::range", (struct<"class.sycl::_V1::detail::array", (array<2 x i64>)>)>, struct<"class.sycl::_V1::range", (struct<"class.sycl::_V1::detail::array", (array<2 x i64>)>)>, struct<"class.sycl::_V1::id", (struct<"class.sycl::_V1::detail::array", (array<2 x i64>)>)>)>
// CHECK-NEXT:      "llvm.intr.memset"(%[[VAL_12]], %[[VAL_4]], %[[VAL_6]]) <{isVolatile = false}> : (!llvm.ptr, i8, i64) -> ()
// CHECK-NEXT:      llvm.return
// CHECK-NEXT:    }

llvm.func @raise_nd_range_store(%g0: i64, %g1: i64, %l0: i64, %l1: i64) {
  %c0 = llvm.mlir.constant (0 : i8) : i8
  %len = llvm.mlir.constant (24 : i64) : i64
  %c1 = llvm.mlir.constant (1 : i32) : i32
  %nd = llvm.alloca %c1 x !llvm.struct<"class.sycl::_V1::nd_range", (struct<"class.sycl::_V1::range", (struct<"class.sycl::_V1::detail::array", (array<2 x i64>)>)>, struct<"class.sycl::_V1::range", (struct<"class.sycl::_V1::detail::array", (array<2 x i64>)>)>, struct<"class.sycl::_V1::id", (struct<"class.sycl::_V1::detail::array", (array<2 x i64>)>)>)> : (i32) -> !llvm.ptr
  llvm.store %g0, %nd : i64, !llvm.ptr
  %g1_ref = llvm.getelementptr inbounds %nd[0, 0, 0, 0, 1] : (!llvm.ptr) -> !llvm.ptr, !llvm.struct<"class.sycl::_V1::nd_range", (struct<"class.sycl::_V1::range", (struct<"class.sycl::_V1::detail::array", (array<2 x i64>)>)>, struct<"class.sycl::_V1::range", (struct<"class.sycl::_V1::detail::array", (array<2 x i64>)>)>, struct<"class.sycl::_V1::id", (struct<"class.sycl::_V1::detail::array", (array<2 x i64>)>)>)>
  llvm.store %g1, %g1_ref : i64, !llvm.ptr
  %l0_ref = llvm.getelementptr inbounds %nd[0, 1] : (!llvm.ptr) -> !llvm.ptr, !llvm.struct<"class.sycl::_V1::nd_range", (struct<"class.sycl::_V1::range", (struct<"class.sycl::_V1::detail::array", (array<2 x i64>)>)>, struct<"class.sycl::_V1::range", (struct<"class.sycl::_V1::detail::array", (array<2 x i64>)>)>, struct<"class.sycl::_V1::id", (struct<"class.sycl::_V1::detail::array", (array<2 x i64>)>)>)>
  llvm.store %l0, %l0_ref : i64, !llvm.ptr
  %l1_ref = llvm.getelementptr inbounds %nd[0, 1, 0, 0, 1] : (!llvm.ptr) -> !llvm.ptr, !llvm.struct<"class.sycl::_V1::nd_range", (struct<"class.sycl::_V1::range", (struct<"class.sycl::_V1::detail::array", (array<2 x i64>)>)>, struct<"class.sycl::_V1::range", (struct<"class.sycl::_V1::detail::array", (array<2 x i64>)>)>, struct<"class.sycl::_V1::id", (struct<"class.sycl::_V1::detail::array", (array<2 x i64>)>)>)>
  llvm.store %l1, %l1_ref : i64, !llvm.ptr
  %off_ref = llvm.getelementptr inbounds %nd[0, 2] : (!llvm.ptr) -> !llvm.ptr, !llvm.struct<"class.sycl::_V1::nd_range", (struct<"class.sycl::_V1::range", (struct<"class.sycl::_V1::detail::array", (array<2 x i64>)>)>, struct<"class.sycl::_V1::range", (struct<"class.sycl::_V1::detail::array", (array<2 x i64>)>)>, struct<"class.sycl::_V1::id", (struct<"class.sycl::_V1::detail::array", (array<2 x i64>)>)>)>
  "llvm.intr.memset"(%off_ref, %c0, %len) <{isVolatile = false}> : (!llvm.ptr, i8, i64) -> ()
  llvm.return
}

// -----

// COM: Check we can raise nd_range constructor using stores and passing an offset

// CHECK-LABEL:   llvm.func @raise_nd_range_store_offset(
// CHECK-SAME:                                           %[[VAL_0:.*]]: i64, %[[VAL_1:.*]]: i64, %[[VAL_2:.*]]: i64, %[[VAL_3:.*]]: i64, %[[VAL_4:.*]]: i64, %[[VAL_5:.*]]: i64) {
// CHECK-DAG:       %[[VAL_6:.*]] = llvm.mlir.constant(1 : i32) : i32
// CHECK-NEXT:      %[[VAL_8:.*]] = llvm.alloca %[[VAL_6]] x !llvm.struct<"class.sycl::_V1::range", (struct<"class.sycl::_V1::detail::array", (array<2 x i64>)>)> : (i32) -> !llvm.ptr
// CHECK-NEXT:      %[[VAL_9:.*]] = llvm.alloca %[[VAL_6]] x !llvm.struct<"class.sycl::_V1::range", (struct<"class.sycl::_V1::detail::array", (array<2 x i64>)>)> : (i32) -> !llvm.ptr
// CHECK-NEXT:      %[[VAL_10:.*]] = llvm.alloca %[[VAL_6]] x !llvm.struct<"class.sycl::_V1::id", (struct<"class.sycl::_V1::detail::array", (array<2 x i64>)>)> : (i32) -> !llvm.ptr
// CHECK-NEXT:      %[[VAL_11:.*]] = llvm.alloca %[[VAL_6]] x !llvm.struct<"class.sycl::_V1::nd_range", (struct<"class.sycl::_V1::range", (struct<"class.sycl::_V1::detail::array", (array<2 x i64>)>)>, struct<"class.sycl::_V1::range", (struct<"class.sycl::_V1::detail::array", (array<2 x i64>)>)>, struct<"class.sycl::_V1::id", (struct<"class.sycl::_V1::detail::array", (array<2 x i64>)>)>)> : (i32) -> !llvm.ptr
// CHECK-NEXT:      sycl.host.constructor(%[[VAL_8]], %[[VAL_0]], %[[VAL_1]]) {type = !sycl_range_2_} : (!llvm.ptr, i64, i64) -> ()
// CHECK-NEXT:      sycl.host.constructor(%[[VAL_9]], %[[VAL_2]], %[[VAL_3]]) {type = !sycl_range_2_} : (!llvm.ptr, i64, i64) -> ()
// CHECK-NEXT:      sycl.host.constructor(%[[VAL_10]], %[[VAL_4]], %[[VAL_5]]) {type = !sycl_id_2_} : (!llvm.ptr, i64, i64) -> ()
// CHECK-NEXT:      sycl.host.constructor(%[[VAL_11]], %[[VAL_8]], %[[VAL_9]], %[[VAL_10]]) {type = !sycl_nd_range_2_} : (!llvm.ptr, !llvm.ptr, !llvm.ptr, !llvm.ptr) -> ()
// CHECK-NEXT:      llvm.return
// CHECK-NEXT:    }

llvm.func @raise_nd_range_store_offset(%g0: i64, %g1: i64, %l0: i64, %l1: i64, %off0: i64, %off1: i64) {
  %c1 = llvm.mlir.constant (1 : i32) : i32
  %nd = llvm.alloca %c1 x !llvm.struct<"class.sycl::_V1::nd_range", (struct<"class.sycl::_V1::range", (struct<"class.sycl::_V1::detail::array", (array<2 x i64>)>)>, struct<"class.sycl::_V1::range", (struct<"class.sycl::_V1::detail::array", (array<2 x i64>)>)>, struct<"class.sycl::_V1::id", (struct<"class.sycl::_V1::detail::array", (array<2 x i64>)>)>)> : (i32) -> !llvm.ptr
  llvm.store %g0, %nd : i64, !llvm.ptr
  %g1_ref = llvm.getelementptr inbounds %nd[0, 0, 0, 0, 1] : (!llvm.ptr) -> !llvm.ptr, !llvm.struct<"class.sycl::_V1::nd_range", (struct<"class.sycl::_V1::range", (struct<"class.sycl::_V1::detail::array", (array<2 x i64>)>)>, struct<"class.sycl::_V1::range", (struct<"class.sycl::_V1::detail::array", (array<2 x i64>)>)>, struct<"class.sycl::_V1::id", (struct<"class.sycl::_V1::detail::array", (array<2 x i64>)>)>)>
  llvm.store %g1, %g1_ref : i64, !llvm.ptr
  %l0_ref = llvm.getelementptr inbounds %nd[0, 1] : (!llvm.ptr) -> !llvm.ptr, !llvm.struct<"class.sycl::_V1::nd_range", (struct<"class.sycl::_V1::range", (struct<"class.sycl::_V1::detail::array", (array<2 x i64>)>)>, struct<"class.sycl::_V1::range", (struct<"class.sycl::_V1::detail::array", (array<2 x i64>)>)>, struct<"class.sycl::_V1::id", (struct<"class.sycl::_V1::detail::array", (array<2 x i64>)>)>)>
  llvm.store %l0, %l0_ref : i64, !llvm.ptr
  %l1_ref = llvm.getelementptr inbounds %nd[0, 1, 0, 0, 1] : (!llvm.ptr) -> !llvm.ptr, !llvm.struct<"class.sycl::_V1::nd_range", (struct<"class.sycl::_V1::range", (struct<"class.sycl::_V1::detail::array", (array<2 x i64>)>)>, struct<"class.sycl::_V1::range", (struct<"class.sycl::_V1::detail::array", (array<2 x i64>)>)>, struct<"class.sycl::_V1::id", (struct<"class.sycl::_V1::detail::array", (array<2 x i64>)>)>)>
  llvm.store %l1, %l1_ref : i64, !llvm.ptr
  %off0_ref = llvm.getelementptr inbounds %nd[0, 2] : (!llvm.ptr) -> !llvm.ptr, !llvm.struct<"class.sycl::_V1::nd_range", (struct<"class.sycl::_V1::range", (struct<"class.sycl::_V1::detail::array", (array<2 x i64>)>)>, struct<"class.sycl::_V1::range", (struct<"class.sycl::_V1::detail::array", (array<2 x i64>)>)>, struct<"class.sycl::_V1::id", (struct<"class.sycl::_V1::detail::array", (array<2 x i64>)>)>)>
  llvm.store %off0, %off0_ref : i64, !llvm.ptr
  %off1_ref = llvm.getelementptr inbounds %nd[0, 2, 0, 0, 1] : (!llvm.ptr) -> !llvm.ptr, !llvm.struct<"class.sycl::_V1::nd_range", (struct<"class.sycl::_V1::range", (struct<"class.sycl::_V1::detail::array", (array<2 x i64>)>)>, struct<"class.sycl::_V1::range", (struct<"class.sycl::_V1::detail::array", (array<2 x i64>)>)>, struct<"class.sycl::_V1::id", (struct<"class.sycl::_V1::detail::array", (array<2 x i64>)>)>)>
  llvm.store %off1, %off1_ref : i64, !llvm.ptr
  llvm.return
}

// -----

// COM: Check we can raise nd_range constructor using stores and GEPs with i8 element type

// CHECK-LABEL:   llvm.func @raise_nd_range_i8_gep(
// CHECK-SAME:                                     %[[VAL_0:.*]]: i64, %[[VAL_1:.*]]: i64, %[[VAL_2:.*]]: i64, %[[VAL_3:.*]]: i64, %[[VAL_4:.*]]: i64, %[[VAL_5:.*]]: i64) {
// CHECK-NEXT:      %[[VAL_6:.*]] = llvm.mlir.constant(1 : i32) : i32
// CHECK-NEXT:      %[[VAL_7:.*]] = llvm.alloca %[[VAL_6]] x !llvm.struct<"class.sycl::_V1::range", (struct<"class.sycl::_V1::detail::array", (array<2 x i64>)>)> : (i32) -> !llvm.ptr
// CHECK-NEXT:      %[[VAL_8:.*]] = llvm.alloca %[[VAL_6]] x !llvm.struct<"class.sycl::_V1::range", (struct<"class.sycl::_V1::detail::array", (array<2 x i64>)>)> : (i32) -> !llvm.ptr
// CHECK-NEXT:      %[[VAL_9:.*]] = llvm.alloca %[[VAL_6]] x !llvm.struct<"class.sycl::_V1::id", (struct<"class.sycl::_V1::detail::array", (array<2 x i64>)>)> : (i32) -> !llvm.ptr
// CHECK-NEXT:      %[[VAL_10:.*]] = llvm.alloca %[[VAL_6]] x !llvm.struct<"class.sycl::_V1::nd_range", (struct<"class.sycl::_V1::range", (struct<"class.sycl::_V1::detail::array", (array<2 x i64>)>)>, struct<"class.sycl::_V1::range", (struct<"class.sycl::_V1::detail::array", (array<2 x i64>)>)>, struct<"class.sycl::_V1::id", (struct<"class.sycl::_V1::detail::array", (array<2 x i64>)>)>)> : (i32) -> !llvm.ptr
// CHECK-NEXT:      sycl.host.constructor(%[[VAL_7]], %[[VAL_0]], %[[VAL_1]]) {type = !sycl_range_2_} : (!llvm.ptr, i64, i64) -> ()
// CHECK-NEXT:      sycl.host.constructor(%[[VAL_8]], %[[VAL_2]], %[[VAL_3]]) {type = !sycl_range_2_} : (!llvm.ptr, i64, i64) -> ()
// CHECK-NEXT:      sycl.host.constructor(%[[VAL_9]], %[[VAL_4]], %[[VAL_5]]) {type = !sycl_id_2_} : (!llvm.ptr, i64, i64) -> ()
// CHECK-NEXT:      sycl.host.constructor(%[[VAL_10]], %[[VAL_7]], %[[VAL_8]], %[[VAL_9]]) {type = !sycl_nd_range_2_} : (!llvm.ptr, !llvm.ptr, !llvm.ptr, !llvm.ptr) -> ()
// CHECK-NEXT:      llvm.return
// CHECK-NEXT:    }
llvm.func @raise_nd_range_i8_gep(%g0: i64, %g1: i64, %l0: i64, %l1: i64, %off0: i64, %off1: i64) {
  %c1 = llvm.mlir.constant (1 : i32) : i32
  %nd = llvm.alloca %c1 x !llvm.struct<"class.sycl::_V1::nd_range", (struct<"class.sycl::_V1::range", (struct<"class.sycl::_V1::detail::array", (array<2 x i64>)>)>, struct<"class.sycl::_V1::range", (struct<"class.sycl::_V1::detail::array", (array<2 x i64>)>)>, struct<"class.sycl::_V1::id", (struct<"class.sycl::_V1::detail::array", (array<2 x i64>)>)>)> : (i32) -> !llvm.ptr
  llvm.store %g0, %nd : i64, !llvm.ptr
  %g1_ref = llvm.getelementptr inbounds %nd[8] : (!llvm.ptr) -> !llvm.ptr, i8
  llvm.store %g1, %g1_ref : i64, !llvm.ptr
  %l0_ref = llvm.getelementptr inbounds %nd[16] : (!llvm.ptr) -> !llvm.ptr, i8
  llvm.store %l0, %l0_ref : i64, !llvm.ptr
  %l1_ref = llvm.getelementptr inbounds %nd[24] : (!llvm.ptr) -> !llvm.ptr, i8
  llvm.store %l1, %l1_ref : i64, !llvm.ptr
  %off0_ref = llvm.getelementptr inbounds %nd[32] : (!llvm.ptr) -> !llvm.ptr, i8
  llvm.store %off0, %off0_ref : i64, !llvm.ptr
  %off1_ref = llvm.getelementptr inbounds %nd[40] : (!llvm.ptr) -> !llvm.ptr, i8
  llvm.store %off1, %off1_ref : i64, !llvm.ptr
  llvm.return
}

// -----

gpu.module @device_functions {
  gpu.func @foo() kernel {
    gpu.return
  }
}

llvm.mlir.global private unnamed_addr constant @kernel_str("kernel\00") {addr_space = 0 : i32, alignment = 1 : i64, dso_local}

<<<<<<< HEAD
!lambda_class = !llvm.struct<"class.lambda", (i16, i32, !llvm.struct<"class.sycl::_V1::accessor", (ptr)>, !llvm.struct<"class.sycl::_V1::vec", (array<16 x i16>)>, f32, f32, !llvm.struct<"class.sycl::_V1::accessor", (ptr)>)>
=======
!lambda_class = !llvm.struct<"class.lambda", (i16, i32, !llvm.struct<"class.sycl::_V1::accessor", (ptr)>, !llvm.struct<"class.sycl::_V1::vec", (array<16 x i16>)>, f32, f32, array<5 x f32>, array<5 x f32>)>
>>>>>>> 48691faf
!sycl_accessor_1_21llvm2Evoid_rw_gb = !sycl.accessor<[1, !llvm.void, read_write, global_buffer], (!llvm.void)>
!sycl_range_1_ = !sycl.range<[1], (!sycl.array<[1], (memref<1xi64, 4>)>)>
!sycl_local_accessor_base_1_21llvm2Evoid_rw = !sycl.local_accessor_base<[1, !llvm.void, read_write], (!sycl_range_1_)>

llvm.func @_ZN5DummyD2Ev(%arg0: !llvm.ptr)
llvm.func @_ZN4sycl3_V17handler6unpackEv(%arg0: !llvm.ptr)

// COM: check that we correctly identify captured accessors, scalars, 
//      arrays and structs

// CHECK-LABEL:   llvm.mlir.global private constant @constant_array_0(dense<[1.000000e+00, 2.000000e+00, 3.000000e+00, 4.000000e+00, 5.000000e+00]> : tensor<5xf32>) {addr_space = 0 : i32} : !llvm.array<5 x f32>

// CHECK-LABEL:   llvm.func @raise_set_captured(
// CHECK-SAME:                                  %[[VAL_0:.*]]: !llvm.ptr) {
// CHECK:           %[[VAL_1:.*]] = arith.constant 1.000000e+01 : f32
// CHECK:           %[[VAL_2:.*]] = arith.constant 1.100000e+01 : f32
// CHECK:           %[[VAL_3:.*]] = llvm.mlir.constant(6.000000e+00 : f32) : f32
// CHECK:           %[[VAL_4:.*]] = llvm.mlir.constant(5.000000e+00 : f32) : f32
// CHECK:           %[[VAL_5:.*]] = llvm.mlir.constant(dense<[3.000000e+00, 4.000000e+00]> : vector<2xf32>) : vector<2xf32>
// CHECK:           %[[VAL_6:.*]] = llvm.mlir.constant(dense<[1.000000e+00, 2.000000e+00]> : vector<2xf32>) : vector<2xf32>
// CHECK:           %[[VAL_7:.*]] = arith.constant dense<[1.000000e+01, 1.100000e+01]> : vector<2xf32>
// CHECK:           %[[VAL_8:.*]] = llvm.mlir.constant(123 : i32) : i32
// CHECK:           %[[VAL_9:.*]] = llvm.mlir.constant(123 : i16) : i16
// CHECK:           %[[VAL_10:.*]] = llvm.mlir.constant(32 : i32) : i32
// CHECK:           %[[VAL_11:.*]] = llvm.mlir.constant(1 : i32) : i32
// CHECK:           sycl.host.handler.set_kernel %[[VAL_0]] -> @device_functions::@foo : !llvm.ptr
<<<<<<< HEAD
// CHECK:           %[[VAL_8:.*]] = llvm.mlir.null : !llvm.ptr
// CHECK:           %[[VAL_9:.*]] = llvm.alloca %[[VAL_7]] x !llvm.struct<"class.sycl::_V1::accessor", (ptr)> : (i32) -> !llvm.ptr
// CHECK:           %[[VAL_10:.*]] = llvm.alloca %[[VAL_7]] x !llvm.struct<"class.sycl::_V1::accessor", (ptr)> : (i32) -> !llvm.ptr
// CHECK:           %[[VAL_11:.*]] = llvm.alloca %[[VAL_7]] x !llvm.struct<"class.sycl::_V1::vec", (array<16 x i16>)> : (i32) -> !llvm.ptr
// CHECK:           sycl.host.constructor(%[[VAL_9]], %[[VAL_8]], %[[VAL_8]], %[[VAL_8]]) {type = !sycl_accessor_1_21llvm2Evoid_rw_gb} : (!llvm.ptr, !llvm.ptr, !llvm.ptr, !llvm.ptr) -> ()
// CHECK:           sycl.host.constructor(%[[VAL_10]], %[[VAL_8]], %[[VAL_8]], %[[VAL_8]]) {type = !sycl_local_accessor_base_1_21llvm2Evoid_rw} : (!llvm.ptr, !llvm.ptr, !llvm.ptr, !llvm.ptr) -> ()
// CHECK:           %[[VAL_12:.*]] = llvm.alloca %[[VAL_7]] x !llvm.struct<"class.lambda", (i16, i32, struct<"class.sycl::_V1::accessor", (ptr)>, struct<"class.sycl::_V1::vec", (array<16 x i16>)>, f32, f32, struct<"class.sycl::_V1::accessor", (ptr)>)> : (i32) -> !llvm.ptr
// CHECK:           llvm.store %[[VAL_5]], %[[VAL_12]] : i16, !llvm.ptr
// CHECK:           sycl.host.set_captured %[[VAL_12]][0] = %[[VAL_5]] : !llvm.ptr, i16
// CHECK:           %[[VAL_13:.*]] = llvm.getelementptr %[[VAL_12]][0, 1] : (!llvm.ptr) -> !llvm.ptr, !llvm.struct<"class.lambda", (i16, i32, struct<"class.sycl::_V1::accessor", (ptr)>, struct<"class.sycl::_V1::vec", (array<16 x i16>)>, f32, f32, struct<"class.sycl::_V1::accessor", (ptr)>)>
// CHECK:           llvm.store %[[VAL_4]], %[[VAL_13]] : i32, !llvm.ptr
// CHECK:           sycl.host.set_captured %[[VAL_12]][1] = %[[VAL_4]] : !llvm.ptr, i32
// CHECK:           %[[VAL_14:.*]] = llvm.getelementptr %[[VAL_12]][0, 2] : (!llvm.ptr) -> !llvm.ptr, !llvm.struct<"class.lambda", (i16, i32, struct<"class.sycl::_V1::accessor", (ptr)>, struct<"class.sycl::_V1::vec", (array<16 x i16>)>, f32, f32, struct<"class.sycl::_V1::accessor", (ptr)>)>
// CHECK:           %[[VAL_15:.*]] = llvm.load %[[VAL_9]] : !llvm.ptr -> !llvm.ptr
// CHECK:           llvm.store %[[VAL_15]], %[[VAL_14]] : !llvm.ptr, !llvm.ptr
// CHECK:           sycl.host.set_captured %[[VAL_12]][2] = %[[VAL_9]] : !llvm.ptr, !llvm.ptr (!sycl_accessor_1_21llvm2Evoid_rw_gb)
// CHECK:           %[[VAL_16:.*]] = llvm.getelementptr %[[VAL_12]][0, 3] : (!llvm.ptr) -> !llvm.ptr, !llvm.struct<"class.lambda", (i16, i32, struct<"class.sycl::_V1::accessor", (ptr)>, struct<"class.sycl::_V1::vec", (array<16 x i16>)>, f32, f32, struct<"class.sycl::_V1::accessor", (ptr)>)>
// CHECK:           "llvm.intr.memcpy"(%[[VAL_16]], %[[VAL_11]], %[[VAL_6]]) <{isVolatile = false}> : (!llvm.ptr, !llvm.ptr, i32) -> ()
// CHECK:           sycl.host.set_captured %[[VAL_12]][3] = %[[VAL_11]] : !llvm.ptr, !llvm.ptr
// CHECK:           %[[VAL_17:.*]] = llvm.getelementptr %[[VAL_12]][0, 4] : (!llvm.ptr) -> !llvm.ptr, !llvm.struct<"class.lambda", (i16, i32, struct<"class.sycl::_V1::accessor", (ptr)>, struct<"class.sycl::_V1::vec", (array<16 x i16>)>, f32, f32, struct<"class.sycl::_V1::accessor", (ptr)>)>
// CHECK:           llvm.store %[[VAL_3]], %[[VAL_17]] : vector<2xf32>, !llvm.ptr
// CHECK:           sycl.host.set_captured %[[VAL_12]][4] = %[[VAL_1]] : !llvm.ptr, f32
// CHECK:           sycl.host.set_captured %[[VAL_12]][5] = %[[VAL_2]] : !llvm.ptr, f32
// CHECK:           %[[VAL_18:.*]] = llvm.getelementptr %[[VAL_12]][0, 6] : (!llvm.ptr) -> !llvm.ptr, !llvm.struct<"class.lambda", (i16, i32, struct<"class.sycl::_V1::accessor", (ptr)>, struct<"class.sycl::_V1::vec", (array<16 x i16>)>, f32, f32, struct<"class.sycl::_V1::accessor", (ptr)>)>
// CHECK:           %[[VAL_19:.*]] = llvm.load %[[VAL_10]] : !llvm.ptr -> !llvm.ptr
// CHECK:           llvm.store %[[VAL_19]], %[[VAL_18]] : !llvm.ptr, !llvm.ptr
// CHECK:           sycl.host.set_captured %[[VAL_12]][6] = %[[VAL_10]] : !llvm.ptr, !llvm.ptr (!sycl_local_accessor_base_1_21llvm2Evoid_rw)
// CHECK:           %[[VAL_20:.*]] = llvm.alloca %[[VAL_7]] x !llvm.ptr : (i32) -> !llvm.ptr
// CHECK:           llvm.store %[[VAL_12]], %[[VAL_20]] : !llvm.ptr, !llvm.ptr
// CHECK:           llvm.call @_ZN5DummyD2Ev(%[[VAL_12]]) : (!llvm.ptr) -> ()
// CHECK:           llvm.call @_ZN4sycl3_V17handler6unpackEv(%[[VAL_12]]) : (!llvm.ptr) -> ()
=======
// CHECK:           %[[VAL_12:.*]] = llvm.mlir.undef : vector<2xf32>
// CHECK:           %[[VAL_13:.*]] = llvm.mlir.undef : vector<2xf32>
// CHECK:           %[[VAL_14:.*]] = llvm.mlir.null : !llvm.ptr
// CHECK:           %[[VAL_15:.*]] = llvm.alloca %[[VAL_11]] x !llvm.struct<"class.sycl::_V1::accessor", (ptr)> : (i32) -> !llvm.ptr
// CHECK:           %[[VAL_16:.*]] = llvm.alloca %[[VAL_11]] x !llvm.struct<"class.sycl::_V1::vec", (array<16 x i16>)> : (i32) -> !llvm.ptr
// CHECK:           sycl.host.constructor(%[[VAL_15]], %[[VAL_14]], %[[VAL_14]], %[[VAL_14]]) {type = !sycl_accessor_1_21llvm2Evoid_rw_gb} : (!llvm.ptr, !llvm.ptr, !llvm.ptr, !llvm.ptr) -> ()
// CHECK:           %[[VAL_17:.*]] = llvm.alloca %[[VAL_11]] x !llvm.struct<"class.lambda", (i16, i32, struct<"class.sycl::_V1::accessor", (ptr)>, struct<"class.sycl::_V1::vec", (array<16 x i16>)>, f32, f32, array<5 x f32>, array<5 x f32>)> : (i32) -> !llvm.ptr
// CHECK:           llvm.store %[[VAL_9]], %[[VAL_17]] : i16, !llvm.ptr
// CHECK:           sycl.host.set_captured %[[VAL_17]][0] = %[[VAL_9]] : !llvm.ptr, i16
// CHECK:           %[[VAL_18:.*]] = llvm.getelementptr %[[VAL_17]][0, 1] : (!llvm.ptr) -> !llvm.ptr, !llvm.struct<"class.lambda", (i16, i32, struct<"class.sycl::_V1::accessor", (ptr)>, struct<"class.sycl::_V1::vec", (array<16 x i16>)>, f32, f32, array<5 x f32>, array<5 x f32>)>
// CHECK:           llvm.store %[[VAL_8]], %[[VAL_18]] : i32, !llvm.ptr
// CHECK:           sycl.host.set_captured %[[VAL_17]][1] = %[[VAL_8]] : !llvm.ptr, i32
// CHECK:           %[[VAL_19:.*]] = llvm.getelementptr %[[VAL_17]][0, 2] : (!llvm.ptr) -> !llvm.ptr, !llvm.struct<"class.lambda", (i16, i32, struct<"class.sycl::_V1::accessor", (ptr)>, struct<"class.sycl::_V1::vec", (array<16 x i16>)>, f32, f32, array<5 x f32>, array<5 x f32>)>
// CHECK:           %[[VAL_20:.*]] = llvm.load %[[VAL_15]] : !llvm.ptr -> !llvm.ptr
// CHECK:           llvm.store %[[VAL_20]], %[[VAL_19]] : !llvm.ptr, !llvm.ptr
// CHECK:           sycl.host.set_captured %[[VAL_17]][2] = %[[VAL_15]] : !llvm.ptr, !llvm.ptr (!sycl_accessor_1_21llvm2Evoid_rw_gb)
// CHECK:           %[[VAL_21:.*]] = llvm.getelementptr %[[VAL_17]][0, 3] : (!llvm.ptr) -> !llvm.ptr, !llvm.struct<"class.lambda", (i16, i32, struct<"class.sycl::_V1::accessor", (ptr)>, struct<"class.sycl::_V1::vec", (array<16 x i16>)>, f32, f32, array<5 x f32>, array<5 x f32>)>
// CHECK:           "llvm.intr.memcpy"(%[[VAL_21]], %[[VAL_16]], %[[VAL_10]]) <{isVolatile = false}> : (!llvm.ptr, !llvm.ptr, i32) -> ()
// CHECK:           sycl.host.set_captured %[[VAL_17]][3] = %[[VAL_16]] : !llvm.ptr, !llvm.ptr
// CHECK:           %[[VAL_22:.*]] = llvm.getelementptr %[[VAL_17]][0, 4] : (!llvm.ptr) -> !llvm.ptr, !llvm.struct<"class.lambda", (i16, i32, struct<"class.sycl::_V1::accessor", (ptr)>, struct<"class.sycl::_V1::vec", (array<16 x i16>)>, f32, f32, array<5 x f32>, array<5 x f32>)>
// CHECK:           llvm.store %[[VAL_7]], %[[VAL_22]] : vector<2xf32>, !llvm.ptr
// CHECK:           sycl.host.set_captured %[[VAL_17]][4] = %[[VAL_1]] : !llvm.ptr, f32
// CHECK:           sycl.host.set_captured %[[VAL_17]][5] = %[[VAL_2]] : !llvm.ptr, f32
// CHECK:           %[[VAL_23:.*]] = llvm.getelementptr %[[VAL_17]][0, 6] : (!llvm.ptr) -> !llvm.ptr, !llvm.struct<"class.lambda", (i16, i32, struct<"class.sycl::_V1::accessor", (ptr)>, struct<"class.sycl::_V1::vec", (array<16 x i16>)>, f32, f32, array<5 x f32>, array<5 x f32>)>
// CHECK:           llvm.store %[[VAL_6]], %[[VAL_23]] : vector<2xf32>, !llvm.ptr
// CHECK:           %[[VAL_24:.*]] = llvm.getelementptr %[[VAL_17]][0, 6, 2] : (!llvm.ptr) -> !llvm.ptr, !llvm.struct<"class.lambda", (i16, i32, struct<"class.sycl::_V1::accessor", (ptr)>, struct<"class.sycl::_V1::vec", (array<16 x i16>)>, f32, f32, array<5 x f32>, array<5 x f32>)>
// CHECK:           llvm.store %[[VAL_5]], %[[VAL_24]] : vector<2xf32>, !llvm.ptr
// CHECK:           %[[VAL_25:.*]] = llvm.getelementptr %[[VAL_17]][0, 6, 4] : (!llvm.ptr) -> !llvm.ptr, !llvm.struct<"class.lambda", (i16, i32, struct<"class.sycl::_V1::accessor", (ptr)>, struct<"class.sycl::_V1::vec", (array<16 x i16>)>, f32, f32, array<5 x f32>, array<5 x f32>)>
// CHECK:           llvm.store %[[VAL_4]], %[[VAL_25]] : f32, !llvm.ptr
// CHECK:           %[[VAL_26:.*]] = llvm.mlir.addressof @constant_array_0 : !llvm.ptr<array<5 x f32>>
// CHECK:           sycl.host.set_captured %[[VAL_17]][6] = %[[VAL_26]] : !llvm.ptr, !llvm.ptr<array<5 x f32>>
// CHECK:           %[[VAL_27:.*]] = llvm.getelementptr %[[VAL_17]][0, 7] : (!llvm.ptr) -> !llvm.ptr, !llvm.struct<"class.lambda", (i16, i32, struct<"class.sycl::_V1::accessor", (ptr)>, struct<"class.sycl::_V1::vec", (array<16 x i16>)>, f32, f32, array<5 x f32>, array<5 x f32>)>
// CHECK:           llvm.store %[[VAL_12]], %[[VAL_27]] : vector<2xf32>, !llvm.ptr
// CHECK:           %[[VAL_28:.*]] = llvm.mlir.undef : vector<5xf32>
// CHECK:           %[[VAL_29:.*]] = vector.insert_strided_slice %[[VAL_12]], %[[VAL_28]] {offsets = [0], strides = [1]} : vector<2xf32> into vector<5xf32>
// CHECK:           %[[VAL_30:.*]] = llvm.getelementptr %[[VAL_17]][0, 7, 2] : (!llvm.ptr) -> !llvm.ptr, !llvm.struct<"class.lambda", (i16, i32, struct<"class.sycl::_V1::accessor", (ptr)>, struct<"class.sycl::_V1::vec", (array<16 x i16>)>, f32, f32, array<5 x f32>, array<5 x f32>)>
// CHECK:           llvm.store %[[VAL_13]], %[[VAL_30]] : vector<2xf32>, !llvm.ptr
// CHECK:           %[[VAL_31:.*]] = vector.insert_strided_slice %[[VAL_13]], %[[VAL_29]] {offsets = [2], strides = [1]} : vector<2xf32> into vector<5xf32>
// CHECK:           %[[VAL_32:.*]] = llvm.getelementptr %[[VAL_17]][0, 7, 4] : (!llvm.ptr) -> !llvm.ptr, !llvm.struct<"class.lambda", (i16, i32, struct<"class.sycl::_V1::accessor", (ptr)>, struct<"class.sycl::_V1::vec", (array<16 x i16>)>, f32, f32, array<5 x f32>, array<5 x f32>)>
// CHECK:           llvm.store %[[VAL_3]], %[[VAL_32]] : f32, !llvm.ptr
// CHECK:           %[[VAL_33:.*]] = vector.insert %[[VAL_3]], %[[VAL_31]] [4] : f32 into vector<5xf32>
// CHECK:           sycl.host.set_captured %[[VAL_17]][7] = %[[VAL_33]] : !llvm.ptr, vector<5xf32>
// CHECK:           %[[VAL_34:.*]] = llvm.alloca %[[VAL_11]] x !llvm.ptr : (i32) -> !llvm.ptr
// CHECK:           llvm.store %[[VAL_17]], %[[VAL_34]] : !llvm.ptr, !llvm.ptr
// CHECK:           llvm.call @_ZN5DummyD2Ev(%[[VAL_17]]) : (!llvm.ptr) -> ()
// CHECK:           llvm.call @_ZN4sycl3_V17handler6unpackEv(%[[VAL_17]]) : (!llvm.ptr) -> ()
>>>>>>> 48691faf
// CHECK:           llvm.return
// CHECK:         }

llvm.func @raise_set_captured(%handler: !llvm.ptr) {
  // COM: ensure this function is detected as a handler
  sycl.host.handler.set_kernel %handler -> @device_functions::@foo : !llvm.ptr
  
  %c0 = llvm.mlir.constant (0 : i32) : i32
  %c1 = llvm.mlir.constant (1 : i32) : i32
  %c32 = llvm.mlir.constant (32 : i32) : i32
  %c123_16 = llvm.mlir.constant (123 : i16) : i16
  %c123_32 = llvm.mlir.constant (123 : i32) : i32
  %vec_lit = arith.constant dense<[10.0, 11.0]> : vector<2xf32>
  %vec_c1 = llvm.mlir.constant(dense<[1.0, 2.0]> : vector<2 x f32>) : vector<2 x f32>
  %vec_c2 = llvm.mlir.constant(dense<[3.0, 4.0]> : vector<2 x f32>) : vector<2 x f32>
  %c5 = llvm.mlir.constant(5.0 : f32) : f32
  %vec_u1 = llvm.mlir.undef : vector<2 x f32>
  %vec_u2 = llvm.mlir.undef : vector<2 x f32>
  %c6 = llvm.mlir.constant(6.0 : f32) : f32
  %nullptr = llvm.mlir.null : !llvm.ptr
  %accessor = llvm.alloca %c1 x !llvm.struct<"class.sycl::_V1::accessor", (ptr)> : (i32) -> !llvm.ptr
  %local_accessor = llvm.alloca %c1 x !llvm.struct<"class.sycl::_V1::accessor", (ptr)> : (i32) -> !llvm.ptr
  %vector = llvm.alloca %c1 x !llvm.struct<"class.sycl::_V1::vec", (array<16 x i16>)> : (i32) -> !llvm.ptr
  
  // COM: ensure the accessors are actually detected as such
  sycl.host.constructor(%accessor, %nullptr, %nullptr, %nullptr) {type = !sycl_accessor_1_21llvm2Evoid_rw_gb} : (!llvm.ptr, !llvm.ptr, !llvm.ptr, !llvm.ptr) -> ()
  sycl.host.constructor(%local_accessor, %nullptr, %nullptr, %nullptr) {type = !sycl_local_accessor_base_1_21llvm2Evoid_rw} : (!llvm.ptr, !llvm.ptr, !llvm.ptr, !llvm.ptr) -> ()

  // COM: struct containing the captured values
  %lambda_obj = llvm.alloca %c1 x !lambda_class : (i32) -> !llvm.ptr
  
  // COM: the first capture is a store to the lambda object
  llvm.store %c123_16, %lambda_obj : i16, !llvm.ptr

  // COM: All other captures are 2-index GEPs to the lambda object
  %gep1 = llvm.getelementptr %lambda_obj[0, 1] : (!llvm.ptr) -> !llvm.ptr, !lambda_class
  llvm.store %c123_32, %gep1 : i32, !llvm.ptr
  
  // COM: Special handling for accessors
  %gep2 = llvm.getelementptr %lambda_obj[0, 2] : (!llvm.ptr) -> !llvm.ptr, !lambda_class
  %first_member = llvm.load %accessor : !llvm.ptr -> !llvm.ptr
  llvm.store %first_member, %gep2 : !llvm.ptr, !llvm.ptr

  // COM: Non-scalar values are memcpy'ed
  %gep3 = llvm.getelementptr %lambda_obj[0, 3] : (!llvm.ptr) -> !llvm.ptr, !lambda_class
  "llvm.intr.memcpy"(%gep3, %vector, %c32) <{isVolatile = false}> : (!llvm.ptr, !llvm.ptr, i32) -> ()

  // COM: Frontend sometimes groups scalars into vectors
  %gep4 = llvm.getelementptr %lambda_obj[0, 4] : (!llvm.ptr) -> !llvm.ptr, !lambda_class
  llvm.store %vec_lit, %gep4 : vector<2xf32>, !llvm.ptr

<<<<<<< HEAD
  // COM: Special handling for local accessor
  %gep6 = llvm.getelementptr %lambda_obj[0, 6] : (!llvm.ptr) -> !llvm.ptr, !lambda_class
  %first_member_2 = llvm.load %local_accessor : !llvm.ptr -> !llvm.ptr
  llvm.store %first_member_2, %gep6 : !llvm.ptr, !llvm.ptr
=======
  // COM: Capture a constant array
  %gep6_0 = llvm.getelementptr %lambda_obj[0, 6] : (!llvm.ptr) -> !llvm.ptr, !lambda_class
  llvm.store %vec_c1, %gep6_0 : vector<2xf32>, !llvm.ptr
  %gep6_2 = llvm.getelementptr %lambda_obj[0, 6, 2] : (!llvm.ptr) -> !llvm.ptr, !lambda_class
  llvm.store %vec_c2, %gep6_2 : vector<2xf32>, !llvm.ptr
  %gep6_4 = llvm.getelementptr %lambda_obj[0, 6, 4] : (!llvm.ptr) -> !llvm.ptr, !lambda_class
  llvm.store %c5, %gep6_4 : f32, !llvm.ptr

  // Capture a non-constant array
  %gep7_0 = llvm.getelementptr %lambda_obj[0, 7] : (!llvm.ptr) -> !llvm.ptr, !lambda_class
  llvm.store %vec_u1, %gep7_0 : vector<2xf32>, !llvm.ptr
  %gep7_2 = llvm.getelementptr %lambda_obj[0, 7, 2] : (!llvm.ptr) -> !llvm.ptr, !lambda_class
  llvm.store %vec_u2, %gep7_2 : vector<2xf32>, !llvm.ptr
  %gep7_4 = llvm.getelementptr %lambda_obj[0, 7, 4] : (!llvm.ptr) -> !llvm.ptr, !lambda_class
  llvm.store %c6, %gep7_4 : f32, !llvm.ptr
>>>>>>> 48691faf

  // COM: the annotation (indirectly) marks the struct as the lambda object
  %annotated_ptr = llvm.alloca %c1 x !llvm.ptr : (i32) -> !llvm.ptr
  llvm.store %lambda_obj, %annotated_ptr : !llvm.ptr, !llvm.ptr
  %kernel_str = llvm.mlir.addressof @kernel_str : !llvm.ptr
  "llvm.intr.var.annotation"(%annotated_ptr, %kernel_str, %kernel_str, %c0, %nullptr) : (!llvm.ptr, !llvm.ptr, !llvm.ptr, i32, !llvm.ptr) -> ()
  
  // COM: mockup destruction of lambda object, should not interfere with the raising
  llvm.call @_ZN5DummyD2Ev(%lambda_obj) : (!llvm.ptr) -> ()

  // COM: mockup call to `sycl::handler::unpack`, should not interfere with the raising
  llvm.call @_ZN4sycl3_V17handler6unpackEv(%lambda_obj) : (!llvm.ptr) -> ()

  llvm.return
}

// -----

!sycl_range_1_ = !sycl.range<[1], (!sycl.array<[1], (memref<1xi64, 4>)>)>
!sycl_id_1_ = !sycl.id<[1], (!sycl.array<[1], (memref<1xi64, 4>)>)>

gpu.module @device_functions {
  gpu.func @foo() kernel {
    gpu.return
  }
}

llvm.mlir.global private unnamed_addr constant @range_str("range\00")
    {addr_space = 0 : i32, alignment = 1 : i64, dso_local}
llvm.mlir.global private unnamed_addr constant @offset_str("offset\00")
    {addr_space = 0 : i32, alignment = 1 : i64, dso_local}

// COM: Check we can raise sycl.host.handler.set_nd_range when there are several var annotations in the code.

// CHECK-LABEL:   llvm.func @raise_set_globalsize_offset(
// CHECK-SAME:                                           %[[VAL_0:.*]]: !llvm.ptr,
// CHECK-SAME:                                           %[[VAL_1:.*]]: i1) {
// CHECK-NEXT:      %[[VAL_2:.*]] = llvm.mlir.constant(512 : i64) : i64
// CHECK-NEXT:      %[[VAL_3:.*]] = llvm.mlir.constant(100 : i64) : i64
// CHECK-NEXT:      %[[VAL_4:.*]] = llvm.mlir.constant(1 : i64) : i64
// CHECK-NEXT:      sycl.host.handler.set_kernel %[[VAL_0]] -> @device_functions::@foo : !llvm.ptr
// CHECK-NEXT:      %[[VAL_5:.*]] = llvm.alloca %[[VAL_4]] x !llvm.struct<"class.sycl::_V1::range", (struct<"class.sycl::_V1::detail::array", (array<1 x i64>)>)> {alignment = 8 : i64} : (i64) -> !llvm.ptr
// CHECK-NEXT:      %[[VAL_6:.*]] = llvm.alloca %[[VAL_4]] x !llvm.struct<"class.sycl::_V1::id", (struct<"class.sycl::_V1::detail::array", (array<1 x i64>)>)> {alignment = 8 : i64} : (i64) -> !llvm.ptr
// CHECK-NEXT:      llvm.cond_br %[[VAL_1]], ^bb1, ^bb2
// CHECK-NEXT:    ^bb1:
// CHECK-NEXT:      sycl.host.constructor(%[[VAL_5]], %[[VAL_2]]) {type = !sycl_range_1_} : (!llvm.ptr, i64) -> ()
// CHECK-NEXT:      sycl.host.constructor(%[[VAL_6]], %[[VAL_3]]) {type = !sycl_id_1_} : (!llvm.ptr, i64) -> ()
// CHECK-NEXT:      llvm.br ^bb3
// CHECK-NEXT:    ^bb2:
// CHECK-NEXT:      sycl.host.constructor(%[[VAL_5]], %[[VAL_2]]) {type = !sycl_range_1_} : (!llvm.ptr, i64) -> ()
// CHECK-NEXT:      sycl.host.constructor(%[[VAL_6]]) {type = !sycl_id_1_} : (!llvm.ptr) -> ()
// CHECK-NEXT:      sycl.host.handler.set_nd_range %[[VAL_0]] -> range %[[VAL_5]], offset %[[VAL_6]] : !llvm.ptr, !llvm.ptr, !llvm.ptr
// CHECK-NEXT:      llvm.br ^bb3
// CHECK-NEXT:    ^bb3:
// CHECK-NEXT:      llvm.return
// CHECK-NEXT:    }
llvm.func @raise_set_globalsize_offset(%handler: !llvm.ptr, %condition: i1) {
  %c0 = llvm.mlir.constant (0 : i32) : i32
  %c1 = llvm.mlir.constant (1 : i64) : i64
  sycl.host.handler.set_kernel %handler -> @device_functions::@foo : !llvm.ptr
  %c100 = llvm.mlir.constant (100 : i64) : i64
  %c512 = llvm.mlir.constant (512 : i64) : i64
  %nullptr = llvm.mlir.null : !llvm.ptr
  %range = llvm.alloca %c1 x !llvm.struct<"class.sycl::_V1::range", (struct<"class.sycl::_V1::detail::array", (array<1 x i64>)>)> {alignment = 8 : i64} : (i64) -> !llvm.ptr
  %offset = llvm.alloca %c1 x !llvm.struct<"class.sycl::_V1::id", (struct<"class.sycl::_V1::detail::array", (array<1 x i64>)>)> {alignment = 8 : i64} : (i64) -> !llvm.ptr
  %rangeStr = llvm.mlir.addressof @range_str : !llvm.ptr
  %offsetStr = llvm.mlir.addressof @offset_str : !llvm.ptr
  llvm.cond_br %condition, ^b0, ^b1
^b0:
  sycl.host.constructor(%range, %c512) {type = !sycl_range_1_} : (!llvm.ptr, i64) -> ()
  sycl.host.constructor(%offset, %c100) {type = !sycl_id_1_} : (!llvm.ptr, i64) -> ()
  "llvm.intr.var.annotation"(%range, %rangeStr, %rangeStr, %c0, %nullptr) : (!llvm.ptr, !llvm.ptr, !llvm.ptr, i32, !llvm.ptr) -> ()
  "llvm.intr.var.annotation"(%offset, %offsetStr, %offsetStr, %c0, %nullptr) : (!llvm.ptr, !llvm.ptr, !llvm.ptr, i32, !llvm.ptr) -> ()
  llvm.br ^exit
^b1:
  sycl.host.constructor(%range, %c512) {type = !sycl_range_1_} : (!llvm.ptr, i64) -> ()
  sycl.host.constructor(%offset) {type = !sycl_id_1_} : (!llvm.ptr) -> ()
  "llvm.intr.var.annotation"(%range, %rangeStr, %rangeStr, %c0, %nullptr) : (!llvm.ptr, !llvm.ptr, !llvm.ptr, i32, !llvm.ptr) -> ()
  "llvm.intr.var.annotation"(%offset, %offsetStr, %offsetStr, %c0, %nullptr) : (!llvm.ptr, !llvm.ptr, !llvm.ptr, i32, !llvm.ptr) -> ()
  llvm.br ^exit
^exit:
  llvm.return
}

// -----

// COM: Check we do not violate dominance when raising nd_range constructor using stores

// CHECK-LABEL:   llvm.func @raise_nd_range_load_store_offset(
// CHECK-SAME:                                                %[[VAL_0:.*]]: !llvm.ptr, %[[VAL_1:.*]]: !llvm.ptr, %[[VAL_2:.*]]: !llvm.ptr, %[[VAL_3:.*]]: !llvm.ptr, %[[VAL_4:.*]]: !llvm.ptr, %[[VAL_5:.*]]: !llvm.ptr) {
// CHECK-NEXT:      %[[VAL_6:.*]] = llvm.mlir.constant(1 : i32) : i32
// CHECK-NEXT:      %[[VAL_10:.*]] = llvm.alloca %[[VAL_6]] x !llvm.struct<"class.sycl::_V1::range", (struct<"class.sycl::_V1::detail::array", (array<2 x i64>)>)> : (i32) -> !llvm.ptr
// CHECK-NEXT:      %[[VAL_13:.*]] = llvm.alloca %[[VAL_6]] x !llvm.struct<"class.sycl::_V1::range", (struct<"class.sycl::_V1::detail::array", (array<2 x i64>)>)> : (i32) -> !llvm.ptr
// CHECK-NEXT:      %[[VAL_16:.*]] = llvm.alloca %[[VAL_6]] x !llvm.struct<"class.sycl::_V1::id", (struct<"class.sycl::_V1::detail::array", (array<2 x i64>)>)> : (i32) -> !llvm.ptr
// CHECK-NEXT:      %[[VAL_7:.*]] = llvm.alloca %[[VAL_6]] x !llvm.struct<"class.sycl::_V1::nd_range", (struct<"class.sycl::_V1::range", (struct<"class.sycl::_V1::detail::array", (array<2 x i64>)>)>, struct<"class.sycl::_V1::range", (struct<"class.sycl::_V1::detail::array", (array<2 x i64>)>)>, struct<"class.sycl::_V1::id", (struct<"class.sycl::_V1::detail::array", (array<2 x i64>)>)>)> : (i32) -> !llvm.ptr
// CHECK-NEXT:      %[[VAL_8:.*]] = llvm.load %[[VAL_0]] : !llvm.ptr -> i64
// CHECK-NEXT:      %[[VAL_9:.*]] = llvm.load %[[VAL_1]] : !llvm.ptr -> i64
// CHECK-NEXT:      sycl.host.constructor(%[[VAL_10]], %[[VAL_8]], %[[VAL_9]]) {type = !sycl_range_2_} : (!llvm.ptr, i64, i64) -> ()
// CHECK-NEXT:      %[[VAL_11:.*]] = llvm.load %[[VAL_2]] : !llvm.ptr -> i64
// CHECK-NEXT:      %[[VAL_12:.*]] = llvm.load %[[VAL_3]] : !llvm.ptr -> i64
// CHECK-NEXT:      sycl.host.constructor(%[[VAL_13]], %[[VAL_11]], %[[VAL_12]]) {type = !sycl_range_2_} : (!llvm.ptr, i64, i64) -> ()
// CHECK-NEXT:      %[[VAL_14:.*]] = llvm.load %[[VAL_4]] : !llvm.ptr -> i64
// CHECK-NEXT:      %[[VAL_15:.*]] = llvm.load %[[VAL_5]] : !llvm.ptr -> i64
// CHECK-NEXT:      sycl.host.constructor(%[[VAL_16]], %[[VAL_14]], %[[VAL_15]]) {type = !sycl_id_2_} : (!llvm.ptr, i64, i64) -> ()
// CHECK-NEXT:      sycl.host.constructor(%[[VAL_7]], %[[VAL_10]], %[[VAL_13]], %[[VAL_16]]) {type = !sycl_nd_range_2_} : (!llvm.ptr, !llvm.ptr, !llvm.ptr, !llvm.ptr) -> ()
// CHECK-NEXT:      llvm.return
// CHECK-NEXT:    }

llvm.func @raise_nd_range_load_store_offset(%g0: !llvm.ptr,
                                            %g1: !llvm.ptr,
                                            %l0: !llvm.ptr,
                                            %l1: !llvm.ptr,
                                            %off0: !llvm.ptr,
                                            %off1: !llvm.ptr) {
  %c1 = llvm.mlir.constant (1 : i32) : i32
  %nd = llvm.alloca %c1 x !llvm.struct<"class.sycl::_V1::nd_range", (struct<"class.sycl::_V1::range", (struct<"class.sycl::_V1::detail::array", (array<2 x i64>)>)>, struct<"class.sycl::_V1::range", (struct<"class.sycl::_V1::detail::array", (array<2 x i64>)>)>, struct<"class.sycl::_V1::id", (struct<"class.sycl::_V1::detail::array", (array<2 x i64>)>)>)> : (i32) -> !llvm.ptr
  %g0_val = llvm.load %g0 : !llvm.ptr -> i64
  llvm.store %g0_val, %nd : i64, !llvm.ptr
  %g1_ref = llvm.getelementptr inbounds %nd[0, 0, 0, 0, 1] : (!llvm.ptr) -> !llvm.ptr, !llvm.struct<"class.sycl::_V1::nd_range", (struct<"class.sycl::_V1::range", (struct<"class.sycl::_V1::detail::array", (array<2 x i64>)>)>, struct<"class.sycl::_V1::range", (struct<"class.sycl::_V1::detail::array", (array<2 x i64>)>)>, struct<"class.sycl::_V1::id", (struct<"class.sycl::_V1::detail::array", (array<2 x i64>)>)>)>
  %g1_val = llvm.load %g1 : !llvm.ptr -> i64
  llvm.store %g1_val, %g1_ref : i64, !llvm.ptr
  %l0_ref = llvm.getelementptr inbounds %nd[0, 1] : (!llvm.ptr) -> !llvm.ptr, !llvm.struct<"class.sycl::_V1::nd_range", (struct<"class.sycl::_V1::range", (struct<"class.sycl::_V1::detail::array", (array<2 x i64>)>)>, struct<"class.sycl::_V1::range", (struct<"class.sycl::_V1::detail::array", (array<2 x i64>)>)>, struct<"class.sycl::_V1::id", (struct<"class.sycl::_V1::detail::array", (array<2 x i64>)>)>)>
  %l0_val = llvm.load %l0 : !llvm.ptr -> i64
  llvm.store %l0_val, %l0_ref : i64, !llvm.ptr
  %l1_ref = llvm.getelementptr inbounds %nd[0, 1, 0, 0, 1] : (!llvm.ptr) -> !llvm.ptr, !llvm.struct<"class.sycl::_V1::nd_range", (struct<"class.sycl::_V1::range", (struct<"class.sycl::_V1::detail::array", (array<2 x i64>)>)>, struct<"class.sycl::_V1::range", (struct<"class.sycl::_V1::detail::array", (array<2 x i64>)>)>, struct<"class.sycl::_V1::id", (struct<"class.sycl::_V1::detail::array", (array<2 x i64>)>)>)>
  %l1_val = llvm.load %l1 : !llvm.ptr -> i64
  llvm.store %l1_val, %l1_ref : i64, !llvm.ptr
  %off0_ref = llvm.getelementptr inbounds %nd[0, 2] : (!llvm.ptr) -> !llvm.ptr, !llvm.struct<"class.sycl::_V1::nd_range", (struct<"class.sycl::_V1::range", (struct<"class.sycl::_V1::detail::array", (array<2 x i64>)>)>, struct<"class.sycl::_V1::range", (struct<"class.sycl::_V1::detail::array", (array<2 x i64>)>)>, struct<"class.sycl::_V1::id", (struct<"class.sycl::_V1::detail::array", (array<2 x i64>)>)>)>
  %off0_val = llvm.load %off0 : !llvm.ptr -> i64
  llvm.store %off0_val, %off0_ref : i64, !llvm.ptr
  %off1_ref = llvm.getelementptr inbounds %nd[0, 2, 0, 0, 1] : (!llvm.ptr) -> !llvm.ptr, !llvm.struct<"class.sycl::_V1::nd_range", (struct<"class.sycl::_V1::range", (struct<"class.sycl::_V1::detail::array", (array<2 x i64>)>)>, struct<"class.sycl::_V1::range", (struct<"class.sycl::_V1::detail::array", (array<2 x i64>)>)>, struct<"class.sycl::_V1::id", (struct<"class.sycl::_V1::detail::array", (array<2 x i64>)>)>)>
  %off1_val = llvm.load %off1 : !llvm.ptr -> i64
  llvm.store %off1_val, %off1_ref : i64, !llvm.ptr
  llvm.return
}

// -----

// COM: Check raising of set_nd_range, set_captured and set_kernel to schedule_kernel.
//      Note that the raising pattern is currently limited to `parallel_for`-style
//      launches with at least one argument.

gpu.module @device_functions {
  gpu.func @foo() kernel {
    gpu.return
  }
}

!lambda_class = !llvm.struct<"class.lambda", opaque>
!sycl_accessor_1_21llvm2Evoid_rw_gb = !sycl.accessor<[1, !llvm.void, read_write, global_buffer], (!llvm.void)>
!kernel_signatures_type = !llvm.array<7 x struct<"struct.sycl::_V1::detail::kernel_param_desc_t", (i32, i32, i32)>>

llvm.mlir.global internal constant @_ZN4sycl3_V16detailL17kernel_signaturesE() : !kernel_signatures_type {
  %zero = llvm.mlir.constant(0 : i32) : i32
  %dummy = llvm.mlir.constant(-987654321 : i32) : i32
  %kind_accessor = llvm.mlir.constant(0 : i32) : i32
  %kind_std_layout = llvm.mlir.constant(1 : i32) : i32
  %kind_invalid = llvm.mlir.constant(15 : i32) : i32
  %undef = llvm.mlir.undef : !llvm.struct<"struct.sycl::_V1::detail::kernel_param_desc_t", (i32, i32, i32)>
  
  // COM: accessor arg
  %accessor_0 = llvm.insertvalue %kind_accessor, %undef[0] : !llvm.struct<"struct.sycl::_V1::detail::kernel_param_desc_t", (i32, i32, i32)> 
  %accessor_1 = llvm.insertvalue %zero, %accessor_0[1] : !llvm.struct<"struct.sycl::_V1::detail::kernel_param_desc_t", (i32, i32, i32)> 
  %accessor = llvm.insertvalue %zero, %accessor_1[2] : !llvm.struct<"struct.sycl::_V1::detail::kernel_param_desc_t", (i32, i32, i32)> 

  // COM: std_layout arg
  %std_layout_0 = llvm.insertvalue %kind_std_layout, %undef[0] : !llvm.struct<"struct.sycl::_V1::detail::kernel_param_desc_t", (i32, i32, i32)> 
  %std_layout_1 = llvm.insertvalue %zero, %std_layout_0[1] : !llvm.struct<"struct.sycl::_V1::detail::kernel_param_desc_t", (i32, i32, i32)> 
  %std_layout = llvm.insertvalue %zero, %std_layout_1[2] : !llvm.struct<"struct.sycl::_V1::detail::kernel_param_desc_t", (i32, i32, i32)> 

  // COM: sentinel
  %sentinel_0 = llvm.insertvalue %kind_invalid, %undef[0] : !llvm.struct<"struct.sycl::_V1::detail::kernel_param_desc_t", (i32, i32, i32)> 
  %sentinel_1 = llvm.insertvalue %dummy, %sentinel_0[1] : !llvm.struct<"struct.sycl::_V1::detail::kernel_param_desc_t", (i32, i32, i32)> 
  %sentinel = llvm.insertvalue %dummy, %sentinel_1[2] : !llvm.struct<"struct.sycl::_V1::detail::kernel_param_desc_t", (i32, i32, i32)> 
  
  // COM: mockup 3 kernel signatures here:
  //      - accessor
  //      - std_layout, accessor
  //      - std_layout, std_layout, std_layout
  //      - sentinel
  %0 = llvm.mlir.undef : !kernel_signatures_type
  %1 = llvm.insertvalue %accessor, %0[0] : !kernel_signatures_type
  %2 = llvm.insertvalue %std_layout, %1[1] : !kernel_signatures_type
  %3 = llvm.insertvalue %accessor, %2[2] : !kernel_signatures_type
  %4 = llvm.insertvalue %std_layout, %3[3] : !kernel_signatures_type
  %5 = llvm.insertvalue %std_layout, %4[4] : !kernel_signatures_type
  %6 = llvm.insertvalue %std_layout, %5[5] : !kernel_signatures_type
  %7 = llvm.insertvalue %sentinel, %6[6] : !kernel_signatures_type
  llvm.return %7 : !kernel_signatures_type
}

llvm.mlir.global private unnamed_addr constant @kernel_num_params_str("kernel_num_params\00")
llvm.mlir.global private unnamed_addr constant @kernel_param_desc_str("kernel_param_desc\00")

// CHECK-LABEL:   llvm.func @raise_schedule_parallel_for_range_accessor(
// CHECK-SAME:                                                          %[[VAL_0:.*]]: !llvm.ptr) {
// CHECK:           %[[VAL_1:.*]] = llvm.mlir.constant(0 : i32) : i32
// CHECK:           %[[VAL_2:.*]] = llvm.mlir.constant(1 : i32) : i32
// CHECK:           %[[VAL_3:.*]] = llvm.mlir.null : !llvm.ptr
// CHECK:           %[[VAL_4:.*]] = llvm.alloca %[[VAL_2]] x !llvm.struct<"class.sycl::_V1::range", opaque> : (i32) -> !llvm.ptr
// CHECK:           sycl.host.handler.set_nd_range %[[VAL_0]] -> range %[[VAL_4]] : !llvm.ptr, !llvm.ptr
// CHECK:           %[[VAL_5:.*]] = llvm.alloca %[[VAL_2]] x !llvm.struct<"class.lambda", opaque> : (i32) -> !llvm.ptr
// CHECK:           %[[VAL_6:.*]] = llvm.alloca %[[VAL_2]] x !llvm.struct<"class.sycl::_V1::buffer", opaque> : (i32) -> !llvm.ptr
// CHECK:           %[[VAL_7:.*]] = llvm.alloca %[[VAL_2]] x !llvm.struct<"class.sycl::_V1::accessor", opaque> : (i32) -> !llvm.ptr
// CHECK:           %[[VAL_8:.*]] = llvm.alloca %[[VAL_2]] x !llvm.struct<"class.sycl::_V1::property_list", opaque> : (i32) -> !llvm.ptr
// CHECK:           %[[VAL_9:.*]] = llvm.alloca %[[VAL_2]] x !llvm.struct<"struct.sycl::_V1::detail::code_location", opaque> : (i32) -> !llvm.ptr
// CHECK:           sycl.host.constructor(%[[VAL_7]], %[[VAL_6]], %[[VAL_8]], %[[VAL_9]]) {type = !sycl_accessor_1_21llvm2Evoid_rw_gb} : (!llvm.ptr, !llvm.ptr, !llvm.ptr, !llvm.ptr) -> ()
// CHECK:           sycl.host.set_captured %[[VAL_5]][0] = %[[VAL_7]] : !llvm.ptr, !llvm.ptr (!sycl_accessor_1_21llvm2Evoid_rw_gb)
// CHECK:           %[[VAL_10:.*]] = llvm.mlir.addressof @_ZN4sycl3_V16detailL17kernel_signaturesE : !llvm.ptr
// CHECK:           %[[VAL_11:.*]] = llvm.mlir.addressof @kernel_num_params_str : !llvm.ptr
// CHECK:           %[[VAL_12:.*]] = llvm.mlir.addressof @kernel_param_desc_str : !llvm.ptr
// CHECK:           %[[VAL_13:.*]] = llvm.alloca %[[VAL_2]] x i32 : (i32) -> !llvm.ptr
// CHECK:           %[[VAL_14:.*]] = llvm.alloca %[[VAL_2]] x !llvm.ptr : (i32) -> !llvm.ptr
// CHECK:           llvm.store %[[VAL_2]], %[[VAL_13]] : i32, !llvm.ptr
// CHECK:           llvm.store %[[VAL_10]], %[[VAL_14]] : !llvm.ptr, !llvm.ptr
// CHECK:           "llvm.intr.var.annotation"(%[[VAL_13]], %[[VAL_11]], %[[VAL_3]], %[[VAL_1]], %[[VAL_3]]) : (!llvm.ptr, !llvm.ptr, !llvm.ptr, i32, !llvm.ptr) -> ()
// CHECK:           "llvm.intr.var.annotation"(%[[VAL_14]], %[[VAL_12]], %[[VAL_3]], %[[VAL_1]], %[[VAL_3]]) : (!llvm.ptr, !llvm.ptr, !llvm.ptr, i32, !llvm.ptr) -> ()
// CHECK:           llvm.br ^bb1
// CHECK:         ^bb1:
// CHECK:           sycl.host.schedule_kernel %[[VAL_0]] -> @device_functions::@foo[range %[[VAL_4]]](%[[VAL_7]]: !sycl_accessor_1_21llvm2Evoid_rw_gb) : (!llvm.ptr, !llvm.ptr, !llvm.ptr) -> ()
// CHECK:           llvm.return
// CHECK:         }
llvm.func @raise_schedule_parallel_for_range_accessor(%handler: !llvm.ptr) {
  %c0 = llvm.mlir.constant (0 : i32) : i32
  %c1 = llvm.mlir.constant (1 : i32) : i32
  %nullptr = llvm.mlir.null : !llvm.ptr

  %range = llvm.alloca %c1 x !llvm.struct<"class.sycl::_V1::range", opaque> : (i32) -> !llvm.ptr
  sycl.host.handler.set_nd_range %handler -> range %range : !llvm.ptr, !llvm.ptr

  %lambda = llvm.alloca %c1 x !lambda_class : (i32) -> !llvm.ptr
  %buffer = llvm.alloca %c1 x !llvm.struct<"class.sycl::_V1::buffer", opaque> : (i32) -> !llvm.ptr
  %accessor = llvm.alloca %c1 x !llvm.struct<"class.sycl::_V1::accessor", opaque> : (i32) -> !llvm.ptr
  %pl = llvm.alloca %c1 x !llvm.struct<"class.sycl::_V1::property_list", opaque> : (i32) -> !llvm.ptr
  %cl = llvm.alloca %c1 x !llvm.struct<"struct.sycl::_V1::detail::code_location", opaque> : (i32) -> !llvm.ptr
  sycl.host.constructor(%accessor, %buffer, %pl, %cl) {type = !sycl_accessor_1_21llvm2Evoid_rw_gb} : (!llvm.ptr, !llvm.ptr, !llvm.ptr, !llvm.ptr) -> () 
  sycl.host.set_captured %lambda[0] = %accessor : !llvm.ptr, !llvm.ptr (!sycl_accessor_1_21llvm2Evoid_rw_gb)

  %kernel_signatures = llvm.mlir.addressof @_ZN4sycl3_V16detailL17kernel_signaturesE : !llvm.ptr
  %kernel_num_params_str = llvm.mlir.addressof @kernel_num_params_str : !llvm.ptr
  %kernel_param_desc_str = llvm.mlir.addressof @kernel_param_desc_str : !llvm.ptr
  %num_params = llvm.alloca %c1 x i32 : (i32) -> !llvm.ptr
  %param_desc = llvm.alloca %c1 x !llvm.ptr : (i32) -> !llvm.ptr
  llvm.store %c1, %num_params : i32, !llvm.ptr
  llvm.store %kernel_signatures, %param_desc : !llvm.ptr, !llvm.ptr
  "llvm.intr.var.annotation"(%num_params, %kernel_num_params_str, %nullptr, %c0, %nullptr) : (!llvm.ptr, !llvm.ptr, !llvm.ptr, i32, !llvm.ptr) -> ()
  "llvm.intr.var.annotation"(%param_desc, %kernel_param_desc_str, %nullptr, %c0, %nullptr) : (!llvm.ptr, !llvm.ptr, !llvm.ptr, i32, !llvm.ptr) -> ()
  llvm.br ^bb1

^bb1:
  sycl.host.handler.set_kernel %handler -> @device_functions::@foo : !llvm.ptr

  llvm.return
}

// CHECK-LABEL:   llvm.func @raise_schedule_parallel_for_range_offset_std_layout_accessor(
// CHECK-SAME:                                                                            %[[VAL_0:.*]]: !llvm.ptr) {
// CHECK:           %[[VAL_1:.*]] = llvm.mlir.constant(0 : i32) : i32
// CHECK:           %[[VAL_2:.*]] = llvm.mlir.constant(1 : i32) : i32
// CHECK:           %[[VAL_3:.*]] = llvm.mlir.constant(2 : i32) : i32
// CHECK:           %[[VAL_4:.*]] = llvm.mlir.null : !llvm.ptr
// CHECK:           %[[VAL_5:.*]] = llvm.alloca %[[VAL_2]] x !llvm.struct<"class.sycl::_V1::range", opaque> : (i32) -> !llvm.ptr
// CHECK:           %[[VAL_6:.*]] = llvm.alloca %[[VAL_2]] x !llvm.struct<"class.sycl::_V1::id", opaque> : (i32) -> !llvm.ptr
// CHECK:           sycl.host.handler.set_nd_range %[[VAL_0]] -> range %[[VAL_5]], offset %[[VAL_6]] : !llvm.ptr, !llvm.ptr, !llvm.ptr
// CHECK:           %[[VAL_7:.*]] = llvm.alloca %[[VAL_2]] x !llvm.struct<"class.lambda", opaque> : (i32) -> !llvm.ptr
// CHECK:           %[[VAL_8:.*]] = llvm.alloca %[[VAL_2]] x !llvm.struct<"class.sycl::_V1::buffer", opaque> : (i32) -> !llvm.ptr
// CHECK:           %[[VAL_9:.*]] = llvm.alloca %[[VAL_2]] x !llvm.struct<"class.sycl::_V1::accessor", opaque> : (i32) -> !llvm.ptr
// CHECK:           %[[VAL_10:.*]] = llvm.alloca %[[VAL_2]] x !llvm.struct<"class.sycl::_V1::property_list", opaque> : (i32) -> !llvm.ptr
// CHECK:           %[[VAL_11:.*]] = llvm.alloca %[[VAL_2]] x !llvm.struct<"struct.sycl::_V1::detail::code_location", opaque> : (i32) -> !llvm.ptr
// CHECK:           sycl.host.constructor(%[[VAL_9]], %[[VAL_8]], %[[VAL_10]], %[[VAL_11]]) {type = !sycl_accessor_1_21llvm2Evoid_rw_gb} : (!llvm.ptr, !llvm.ptr, !llvm.ptr, !llvm.ptr) -> ()
// CHECK:           sycl.host.set_captured %[[VAL_7]][0] = %[[VAL_1]] : !llvm.ptr, i32
// CHECK:           sycl.host.set_captured %[[VAL_7]][1] = %[[VAL_9]] : !llvm.ptr, !llvm.ptr (!sycl_accessor_1_21llvm2Evoid_rw_gb)
// CHECK:           %[[VAL_12:.*]] = llvm.mlir.addressof @_ZN4sycl3_V16detailL17kernel_signaturesE : !llvm.ptr
// CHECK:           %[[VAL_13:.*]] = llvm.getelementptr %[[VAL_12]][0, 1] : (!llvm.ptr) -> !llvm.ptr, !llvm.array<7 x struct<"struct.sycl::_V1::detail::kernel_param_desc_t", (i32, i32, i32)>>
// CHECK:           %[[VAL_14:.*]] = llvm.mlir.addressof @kernel_num_params_str : !llvm.ptr
// CHECK:           %[[VAL_15:.*]] = llvm.mlir.addressof @kernel_param_desc_str : !llvm.ptr
// CHECK:           %[[VAL_16:.*]] = llvm.alloca %[[VAL_2]] x i32 : (i32) -> !llvm.ptr
// CHECK:           %[[VAL_17:.*]] = llvm.alloca %[[VAL_2]] x !llvm.ptr : (i32) -> !llvm.ptr
// CHECK:           llvm.store %[[VAL_3]], %[[VAL_16]] : i32, !llvm.ptr
// CHECK:           llvm.store %[[VAL_13]], %[[VAL_17]] : !llvm.ptr, !llvm.ptr
// CHECK:           "llvm.intr.var.annotation"(%[[VAL_16]], %[[VAL_14]], %[[VAL_4]], %[[VAL_1]], %[[VAL_4]]) : (!llvm.ptr, !llvm.ptr, !llvm.ptr, i32, !llvm.ptr) -> ()
// CHECK:           "llvm.intr.var.annotation"(%[[VAL_17]], %[[VAL_15]], %[[VAL_4]], %[[VAL_1]], %[[VAL_4]]) : (!llvm.ptr, !llvm.ptr, !llvm.ptr, i32, !llvm.ptr) -> ()
// CHECK:           llvm.br ^bb1
// CHECK:         ^bb1:
// CHECK:           sycl.host.schedule_kernel %[[VAL_0]] -> @device_functions::@foo[range %[[VAL_5]], offset %[[VAL_6]]](%[[VAL_1]], %[[VAL_9]]: !sycl_accessor_1_21llvm2Evoid_rw_gb) : (!llvm.ptr, !llvm.ptr, !llvm.ptr, i32, !llvm.ptr) -> ()
// CHECK:           llvm.return
// CHECK:         }
llvm.func @raise_schedule_parallel_for_range_offset_std_layout_accessor(%handler: !llvm.ptr) {
  %c0 = llvm.mlir.constant (0 : i32) : i32
  %c1 = llvm.mlir.constant (1 : i32) : i32
  %c2 = llvm.mlir.constant (2 : i32) : i32
  %nullptr = llvm.mlir.null : !llvm.ptr

  %range = llvm.alloca %c1 x !llvm.struct<"class.sycl::_V1::range", opaque> : (i32) -> !llvm.ptr
  %offset = llvm.alloca %c1 x !llvm.struct<"class.sycl::_V1::id", opaque> : (i32) -> !llvm.ptr
  sycl.host.handler.set_nd_range %handler -> range %range, offset %offset : !llvm.ptr, !llvm.ptr, !llvm.ptr

  %lambda = llvm.alloca %c1 x !lambda_class : (i32) -> !llvm.ptr
  %buffer = llvm.alloca %c1 x !llvm.struct<"class.sycl::_V1::buffer", opaque> : (i32) -> !llvm.ptr
  %accessor = llvm.alloca %c1 x !llvm.struct<"class.sycl::_V1::accessor", opaque> : (i32) -> !llvm.ptr
  %pl = llvm.alloca %c1 x !llvm.struct<"class.sycl::_V1::property_list", opaque> : (i32) -> !llvm.ptr
  %cl = llvm.alloca %c1 x !llvm.struct<"struct.sycl::_V1::detail::code_location", opaque> : (i32) -> !llvm.ptr
  sycl.host.constructor(%accessor, %buffer, %pl, %cl) {type = !sycl_accessor_1_21llvm2Evoid_rw_gb} : (!llvm.ptr, !llvm.ptr, !llvm.ptr, !llvm.ptr) -> () 
  sycl.host.set_captured %lambda[0] = %c0 : !llvm.ptr, i32
  sycl.host.set_captured %lambda[1] = %accessor : !llvm.ptr, !llvm.ptr (!sycl_accessor_1_21llvm2Evoid_rw_gb)

  %kernel_signatures = llvm.mlir.addressof @_ZN4sycl3_V16detailL17kernel_signaturesE : !llvm.ptr
  %sig_offset = llvm.getelementptr %kernel_signatures[0, 1] : (!llvm.ptr) -> !llvm.ptr, !kernel_signatures_type
  %kernel_num_params_str = llvm.mlir.addressof @kernel_num_params_str : !llvm.ptr
  %kernel_param_desc_str = llvm.mlir.addressof @kernel_param_desc_str : !llvm.ptr
  %num_params = llvm.alloca %c1 x i32 : (i32) -> !llvm.ptr
  %param_desc = llvm.alloca %c1 x !llvm.ptr : (i32) -> !llvm.ptr
  llvm.store %c2, %num_params : i32, !llvm.ptr
  llvm.store %sig_offset, %param_desc : !llvm.ptr, !llvm.ptr
  "llvm.intr.var.annotation"(%num_params, %kernel_num_params_str, %nullptr, %c0, %nullptr) : (!llvm.ptr, !llvm.ptr, !llvm.ptr, i32, !llvm.ptr) -> ()
  "llvm.intr.var.annotation"(%param_desc, %kernel_param_desc_str, %nullptr, %c0, %nullptr) : (!llvm.ptr, !llvm.ptr, !llvm.ptr, i32, !llvm.ptr) -> ()
  llvm.br ^bb1

^bb1:
  sycl.host.handler.set_kernel %handler -> @device_functions::@foo : !llvm.ptr

  llvm.return
}

// CHECK-LABEL:   llvm.func @raise_schedule_parallel_for_ndrange_std_layout_x3(
// CHECK-SAME:                                                                 %[[VAL_0:.*]]: !llvm.ptr, %[[VAL_1:.*]]: !llvm.ptr, %[[VAL_2:.*]]: !llvm.ptr) {
// CHECK:           %[[VAL_3:.*]] = llvm.mlir.constant(0 : i32) : i32
// CHECK:           %[[VAL_4:.*]] = llvm.mlir.constant(1 : i32) : i32
// CHECK:           %[[VAL_5:.*]] = llvm.mlir.constant(3 : i32) : i32
// CHECK:           %[[VAL_6:.*]] = llvm.mlir.null : !llvm.ptr
// CHECK:           sycl.host.handler.set_nd_range %[[VAL_0]] -> nd_range %[[VAL_1]] : !llvm.ptr, !llvm.ptr
// CHECK:           %[[VAL_7:.*]] = llvm.alloca %[[VAL_4]] x !llvm.struct<"class.lambda", opaque> : (i32) -> !llvm.ptr
// CHECK:           %[[VAL_8:.*]] = llvm.alloca %[[VAL_4]] x !llvm.struct<"some_struct", opaque> : (i32) -> !llvm.ptr
// CHECK:           sycl.host.set_captured %[[VAL_7]][0] = %[[VAL_8]] : !llvm.ptr, !llvm.ptr
// CHECK:           sycl.host.set_captured %[[VAL_7]][1] = %[[VAL_2]] : !llvm.ptr, !llvm.ptr
// CHECK:           sycl.host.set_captured %[[VAL_7]][2] = %[[VAL_3]] : !llvm.ptr, i32
// CHECK:           %[[VAL_9:.*]] = llvm.mlir.addressof @_ZN4sycl3_V16detailL17kernel_signaturesE : !llvm.ptr
// CHECK:           %[[VAL_10:.*]] = llvm.getelementptr %[[VAL_9]][0, 3] : (!llvm.ptr) -> !llvm.ptr, !llvm.array<7 x struct<"struct.sycl::_V1::detail::kernel_param_desc_t", (i32, i32, i32)>>
// CHECK:           %[[VAL_11:.*]] = llvm.mlir.addressof @kernel_num_params_str : !llvm.ptr
// CHECK:           %[[VAL_12:.*]] = llvm.mlir.addressof @kernel_param_desc_str : !llvm.ptr
// CHECK:           %[[VAL_13:.*]] = llvm.alloca %[[VAL_4]] x i32 : (i32) -> !llvm.ptr
// CHECK:           %[[VAL_14:.*]] = llvm.alloca %[[VAL_4]] x !llvm.ptr : (i32) -> !llvm.ptr
// CHECK:           llvm.store %[[VAL_5]], %[[VAL_13]] : i32, !llvm.ptr
// CHECK:           llvm.store %[[VAL_10]], %[[VAL_14]] : !llvm.ptr, !llvm.ptr
// CHECK:           "llvm.intr.var.annotation"(%[[VAL_13]], %[[VAL_11]], %[[VAL_6]], %[[VAL_3]], %[[VAL_6]]) : (!llvm.ptr, !llvm.ptr, !llvm.ptr, i32, !llvm.ptr) -> ()
// CHECK:           "llvm.intr.var.annotation"(%[[VAL_14]], %[[VAL_12]], %[[VAL_6]], %[[VAL_3]], %[[VAL_6]]) : (!llvm.ptr, !llvm.ptr, !llvm.ptr, i32, !llvm.ptr) -> ()
// CHECK:           llvm.br ^bb1
// CHECK:         ^bb1:
// CHECK:           sycl.host.schedule_kernel %[[VAL_0]] -> @device_functions::@foo[nd_range %[[VAL_1]]](%[[VAL_8]], %[[VAL_2]], %[[VAL_3]]) : (!llvm.ptr, !llvm.ptr, !llvm.ptr, !llvm.ptr, i32) -> ()
// CHECK:           llvm.return
// CHECK:         }
llvm.func @raise_schedule_parallel_for_ndrange_std_layout_x3(%handler: !llvm.ptr, %ndrange: !llvm.ptr, %some_arg: !llvm.ptr) {
  %c0 = llvm.mlir.constant (0 : i32) : i32
  %c1 = llvm.mlir.constant (1 : i32) : i32
  %c3 = llvm.mlir.constant (3 : i32) : i32
  %nullptr = llvm.mlir.null : !llvm.ptr

  sycl.host.handler.set_nd_range %handler -> nd_range %ndrange : !llvm.ptr, !llvm.ptr

  %lambda = llvm.alloca %c1 x !lambda_class : (i32) -> !llvm.ptr
  %some_struct = llvm.alloca %c1 x !llvm.struct<"some_struct", opaque> : (i32) -> !llvm.ptr
  sycl.host.set_captured %lambda[0] = %some_struct : !llvm.ptr, !llvm.ptr
  sycl.host.set_captured %lambda[1] = %some_arg : !llvm.ptr, !llvm.ptr
  sycl.host.set_captured %lambda[2] = %c0 : !llvm.ptr, i32

  %kernel_signatures = llvm.mlir.addressof @_ZN4sycl3_V16detailL17kernel_signaturesE : !llvm.ptr
  %sig_offset = llvm.getelementptr %kernel_signatures[0, 3] : (!llvm.ptr) -> !llvm.ptr, !kernel_signatures_type
  %kernel_num_params_str = llvm.mlir.addressof @kernel_num_params_str : !llvm.ptr
  %kernel_param_desc_str = llvm.mlir.addressof @kernel_param_desc_str : !llvm.ptr
  %num_params = llvm.alloca %c1 x i32 : (i32) -> !llvm.ptr
  %param_desc = llvm.alloca %c1 x !llvm.ptr : (i32) -> !llvm.ptr
  llvm.store %c3, %num_params : i32, !llvm.ptr
  llvm.store %sig_offset, %param_desc : !llvm.ptr, !llvm.ptr
  "llvm.intr.var.annotation"(%num_params, %kernel_num_params_str, %nullptr, %c0, %nullptr) : (!llvm.ptr, !llvm.ptr, !llvm.ptr, i32, !llvm.ptr) -> ()
  "llvm.intr.var.annotation"(%param_desc, %kernel_param_desc_str, %nullptr, %c0, %nullptr) : (!llvm.ptr, !llvm.ptr, !llvm.ptr, i32, !llvm.ptr) -> ()
  llvm.br ^bb1

^bb1:
  sycl.host.handler.set_kernel %handler -> @device_functions::@foo : !llvm.ptr

  llvm.return
}<|MERGE_RESOLUTION|>--- conflicted
+++ resolved
@@ -774,11 +774,7 @@
 
 llvm.mlir.global private unnamed_addr constant @kernel_str("kernel\00") {addr_space = 0 : i32, alignment = 1 : i64, dso_local}
 
-<<<<<<< HEAD
-!lambda_class = !llvm.struct<"class.lambda", (i16, i32, !llvm.struct<"class.sycl::_V1::accessor", (ptr)>, !llvm.struct<"class.sycl::_V1::vec", (array<16 x i16>)>, f32, f32, !llvm.struct<"class.sycl::_V1::accessor", (ptr)>)>
-=======
-!lambda_class = !llvm.struct<"class.lambda", (i16, i32, !llvm.struct<"class.sycl::_V1::accessor", (ptr)>, !llvm.struct<"class.sycl::_V1::vec", (array<16 x i16>)>, f32, f32, array<5 x f32>, array<5 x f32>)>
->>>>>>> 48691faf
+!lambda_class = !llvm.struct<"class.lambda", (i16, i32, !llvm.struct<"class.sycl::_V1::accessor", (ptr)>, !llvm.struct<"class.sycl::_V1::vec", (array<16 x i16>)>, f32, f32, array<5 x f32>, array<5 x f32>, !llvm.struct<"class.sycl::_V1::accessor", (ptr)>)>
 !sycl_accessor_1_21llvm2Evoid_rw_gb = !sycl.accessor<[1, !llvm.void, read_write, global_buffer], (!llvm.void)>
 !sycl_range_1_ = !sycl.range<[1], (!sycl.array<[1], (memref<1xi64, 4>)>)>
 !sycl_local_accessor_base_1_21llvm2Evoid_rw = !sycl.local_accessor_base<[1, !llvm.void, read_write], (!sycl_range_1_)>
@@ -805,86 +801,58 @@
 // CHECK:           %[[VAL_10:.*]] = llvm.mlir.constant(32 : i32) : i32
 // CHECK:           %[[VAL_11:.*]] = llvm.mlir.constant(1 : i32) : i32
 // CHECK:           sycl.host.handler.set_kernel %[[VAL_0]] -> @device_functions::@foo : !llvm.ptr
-<<<<<<< HEAD
-// CHECK:           %[[VAL_8:.*]] = llvm.mlir.null : !llvm.ptr
-// CHECK:           %[[VAL_9:.*]] = llvm.alloca %[[VAL_7]] x !llvm.struct<"class.sycl::_V1::accessor", (ptr)> : (i32) -> !llvm.ptr
-// CHECK:           %[[VAL_10:.*]] = llvm.alloca %[[VAL_7]] x !llvm.struct<"class.sycl::_V1::accessor", (ptr)> : (i32) -> !llvm.ptr
-// CHECK:           %[[VAL_11:.*]] = llvm.alloca %[[VAL_7]] x !llvm.struct<"class.sycl::_V1::vec", (array<16 x i16>)> : (i32) -> !llvm.ptr
-// CHECK:           sycl.host.constructor(%[[VAL_9]], %[[VAL_8]], %[[VAL_8]], %[[VAL_8]]) {type = !sycl_accessor_1_21llvm2Evoid_rw_gb} : (!llvm.ptr, !llvm.ptr, !llvm.ptr, !llvm.ptr) -> ()
-// CHECK:           sycl.host.constructor(%[[VAL_10]], %[[VAL_8]], %[[VAL_8]], %[[VAL_8]]) {type = !sycl_local_accessor_base_1_21llvm2Evoid_rw} : (!llvm.ptr, !llvm.ptr, !llvm.ptr, !llvm.ptr) -> ()
-// CHECK:           %[[VAL_12:.*]] = llvm.alloca %[[VAL_7]] x !llvm.struct<"class.lambda", (i16, i32, struct<"class.sycl::_V1::accessor", (ptr)>, struct<"class.sycl::_V1::vec", (array<16 x i16>)>, f32, f32, struct<"class.sycl::_V1::accessor", (ptr)>)> : (i32) -> !llvm.ptr
-// CHECK:           llvm.store %[[VAL_5]], %[[VAL_12]] : i16, !llvm.ptr
-// CHECK:           sycl.host.set_captured %[[VAL_12]][0] = %[[VAL_5]] : !llvm.ptr, i16
-// CHECK:           %[[VAL_13:.*]] = llvm.getelementptr %[[VAL_12]][0, 1] : (!llvm.ptr) -> !llvm.ptr, !llvm.struct<"class.lambda", (i16, i32, struct<"class.sycl::_V1::accessor", (ptr)>, struct<"class.sycl::_V1::vec", (array<16 x i16>)>, f32, f32, struct<"class.sycl::_V1::accessor", (ptr)>)>
-// CHECK:           llvm.store %[[VAL_4]], %[[VAL_13]] : i32, !llvm.ptr
-// CHECK:           sycl.host.set_captured %[[VAL_12]][1] = %[[VAL_4]] : !llvm.ptr, i32
-// CHECK:           %[[VAL_14:.*]] = llvm.getelementptr %[[VAL_12]][0, 2] : (!llvm.ptr) -> !llvm.ptr, !llvm.struct<"class.lambda", (i16, i32, struct<"class.sycl::_V1::accessor", (ptr)>, struct<"class.sycl::_V1::vec", (array<16 x i16>)>, f32, f32, struct<"class.sycl::_V1::accessor", (ptr)>)>
-// CHECK:           %[[VAL_15:.*]] = llvm.load %[[VAL_9]] : !llvm.ptr -> !llvm.ptr
-// CHECK:           llvm.store %[[VAL_15]], %[[VAL_14]] : !llvm.ptr, !llvm.ptr
-// CHECK:           sycl.host.set_captured %[[VAL_12]][2] = %[[VAL_9]] : !llvm.ptr, !llvm.ptr (!sycl_accessor_1_21llvm2Evoid_rw_gb)
-// CHECK:           %[[VAL_16:.*]] = llvm.getelementptr %[[VAL_12]][0, 3] : (!llvm.ptr) -> !llvm.ptr, !llvm.struct<"class.lambda", (i16, i32, struct<"class.sycl::_V1::accessor", (ptr)>, struct<"class.sycl::_V1::vec", (array<16 x i16>)>, f32, f32, struct<"class.sycl::_V1::accessor", (ptr)>)>
-// CHECK:           "llvm.intr.memcpy"(%[[VAL_16]], %[[VAL_11]], %[[VAL_6]]) <{isVolatile = false}> : (!llvm.ptr, !llvm.ptr, i32) -> ()
-// CHECK:           sycl.host.set_captured %[[VAL_12]][3] = %[[VAL_11]] : !llvm.ptr, !llvm.ptr
-// CHECK:           %[[VAL_17:.*]] = llvm.getelementptr %[[VAL_12]][0, 4] : (!llvm.ptr) -> !llvm.ptr, !llvm.struct<"class.lambda", (i16, i32, struct<"class.sycl::_V1::accessor", (ptr)>, struct<"class.sycl::_V1::vec", (array<16 x i16>)>, f32, f32, struct<"class.sycl::_V1::accessor", (ptr)>)>
-// CHECK:           llvm.store %[[VAL_3]], %[[VAL_17]] : vector<2xf32>, !llvm.ptr
-// CHECK:           sycl.host.set_captured %[[VAL_12]][4] = %[[VAL_1]] : !llvm.ptr, f32
-// CHECK:           sycl.host.set_captured %[[VAL_12]][5] = %[[VAL_2]] : !llvm.ptr, f32
-// CHECK:           %[[VAL_18:.*]] = llvm.getelementptr %[[VAL_12]][0, 6] : (!llvm.ptr) -> !llvm.ptr, !llvm.struct<"class.lambda", (i16, i32, struct<"class.sycl::_V1::accessor", (ptr)>, struct<"class.sycl::_V1::vec", (array<16 x i16>)>, f32, f32, struct<"class.sycl::_V1::accessor", (ptr)>)>
-// CHECK:           %[[VAL_19:.*]] = llvm.load %[[VAL_10]] : !llvm.ptr -> !llvm.ptr
-// CHECK:           llvm.store %[[VAL_19]], %[[VAL_18]] : !llvm.ptr, !llvm.ptr
-// CHECK:           sycl.host.set_captured %[[VAL_12]][6] = %[[VAL_10]] : !llvm.ptr, !llvm.ptr (!sycl_local_accessor_base_1_21llvm2Evoid_rw)
-// CHECK:           %[[VAL_20:.*]] = llvm.alloca %[[VAL_7]] x !llvm.ptr : (i32) -> !llvm.ptr
-// CHECK:           llvm.store %[[VAL_12]], %[[VAL_20]] : !llvm.ptr, !llvm.ptr
-// CHECK:           llvm.call @_ZN5DummyD2Ev(%[[VAL_12]]) : (!llvm.ptr) -> ()
-// CHECK:           llvm.call @_ZN4sycl3_V17handler6unpackEv(%[[VAL_12]]) : (!llvm.ptr) -> ()
-=======
 // CHECK:           %[[VAL_12:.*]] = llvm.mlir.undef : vector<2xf32>
 // CHECK:           %[[VAL_13:.*]] = llvm.mlir.undef : vector<2xf32>
 // CHECK:           %[[VAL_14:.*]] = llvm.mlir.null : !llvm.ptr
 // CHECK:           %[[VAL_15:.*]] = llvm.alloca %[[VAL_11]] x !llvm.struct<"class.sycl::_V1::accessor", (ptr)> : (i32) -> !llvm.ptr
-// CHECK:           %[[VAL_16:.*]] = llvm.alloca %[[VAL_11]] x !llvm.struct<"class.sycl::_V1::vec", (array<16 x i16>)> : (i32) -> !llvm.ptr
+// CHECK:           %[[VAL_16:.*]] = llvm.alloca %[[VAL_11]] x !llvm.struct<"class.sycl::_V1::accessor", (ptr)> : (i32) -> !llvm.ptr
+// CHECK:           %[[VAL_17:.*]] = llvm.alloca %[[VAL_11]] x !llvm.struct<"class.sycl::_V1::vec", (array<16 x i16>)> : (i32) -> !llvm.ptr
 // CHECK:           sycl.host.constructor(%[[VAL_15]], %[[VAL_14]], %[[VAL_14]], %[[VAL_14]]) {type = !sycl_accessor_1_21llvm2Evoid_rw_gb} : (!llvm.ptr, !llvm.ptr, !llvm.ptr, !llvm.ptr) -> ()
-// CHECK:           %[[VAL_17:.*]] = llvm.alloca %[[VAL_11]] x !llvm.struct<"class.lambda", (i16, i32, struct<"class.sycl::_V1::accessor", (ptr)>, struct<"class.sycl::_V1::vec", (array<16 x i16>)>, f32, f32, array<5 x f32>, array<5 x f32>)> : (i32) -> !llvm.ptr
-// CHECK:           llvm.store %[[VAL_9]], %[[VAL_17]] : i16, !llvm.ptr
-// CHECK:           sycl.host.set_captured %[[VAL_17]][0] = %[[VAL_9]] : !llvm.ptr, i16
-// CHECK:           %[[VAL_18:.*]] = llvm.getelementptr %[[VAL_17]][0, 1] : (!llvm.ptr) -> !llvm.ptr, !llvm.struct<"class.lambda", (i16, i32, struct<"class.sycl::_V1::accessor", (ptr)>, struct<"class.sycl::_V1::vec", (array<16 x i16>)>, f32, f32, array<5 x f32>, array<5 x f32>)>
-// CHECK:           llvm.store %[[VAL_8]], %[[VAL_18]] : i32, !llvm.ptr
-// CHECK:           sycl.host.set_captured %[[VAL_17]][1] = %[[VAL_8]] : !llvm.ptr, i32
-// CHECK:           %[[VAL_19:.*]] = llvm.getelementptr %[[VAL_17]][0, 2] : (!llvm.ptr) -> !llvm.ptr, !llvm.struct<"class.lambda", (i16, i32, struct<"class.sycl::_V1::accessor", (ptr)>, struct<"class.sycl::_V1::vec", (array<16 x i16>)>, f32, f32, array<5 x f32>, array<5 x f32>)>
-// CHECK:           %[[VAL_20:.*]] = llvm.load %[[VAL_15]] : !llvm.ptr -> !llvm.ptr
-// CHECK:           llvm.store %[[VAL_20]], %[[VAL_19]] : !llvm.ptr, !llvm.ptr
-// CHECK:           sycl.host.set_captured %[[VAL_17]][2] = %[[VAL_15]] : !llvm.ptr, !llvm.ptr (!sycl_accessor_1_21llvm2Evoid_rw_gb)
-// CHECK:           %[[VAL_21:.*]] = llvm.getelementptr %[[VAL_17]][0, 3] : (!llvm.ptr) -> !llvm.ptr, !llvm.struct<"class.lambda", (i16, i32, struct<"class.sycl::_V1::accessor", (ptr)>, struct<"class.sycl::_V1::vec", (array<16 x i16>)>, f32, f32, array<5 x f32>, array<5 x f32>)>
-// CHECK:           "llvm.intr.memcpy"(%[[VAL_21]], %[[VAL_16]], %[[VAL_10]]) <{isVolatile = false}> : (!llvm.ptr, !llvm.ptr, i32) -> ()
-// CHECK:           sycl.host.set_captured %[[VAL_17]][3] = %[[VAL_16]] : !llvm.ptr, !llvm.ptr
-// CHECK:           %[[VAL_22:.*]] = llvm.getelementptr %[[VAL_17]][0, 4] : (!llvm.ptr) -> !llvm.ptr, !llvm.struct<"class.lambda", (i16, i32, struct<"class.sycl::_V1::accessor", (ptr)>, struct<"class.sycl::_V1::vec", (array<16 x i16>)>, f32, f32, array<5 x f32>, array<5 x f32>)>
-// CHECK:           llvm.store %[[VAL_7]], %[[VAL_22]] : vector<2xf32>, !llvm.ptr
-// CHECK:           sycl.host.set_captured %[[VAL_17]][4] = %[[VAL_1]] : !llvm.ptr, f32
-// CHECK:           sycl.host.set_captured %[[VAL_17]][5] = %[[VAL_2]] : !llvm.ptr, f32
-// CHECK:           %[[VAL_23:.*]] = llvm.getelementptr %[[VAL_17]][0, 6] : (!llvm.ptr) -> !llvm.ptr, !llvm.struct<"class.lambda", (i16, i32, struct<"class.sycl::_V1::accessor", (ptr)>, struct<"class.sycl::_V1::vec", (array<16 x i16>)>, f32, f32, array<5 x f32>, array<5 x f32>)>
-// CHECK:           llvm.store %[[VAL_6]], %[[VAL_23]] : vector<2xf32>, !llvm.ptr
-// CHECK:           %[[VAL_24:.*]] = llvm.getelementptr %[[VAL_17]][0, 6, 2] : (!llvm.ptr) -> !llvm.ptr, !llvm.struct<"class.lambda", (i16, i32, struct<"class.sycl::_V1::accessor", (ptr)>, struct<"class.sycl::_V1::vec", (array<16 x i16>)>, f32, f32, array<5 x f32>, array<5 x f32>)>
-// CHECK:           llvm.store %[[VAL_5]], %[[VAL_24]] : vector<2xf32>, !llvm.ptr
-// CHECK:           %[[VAL_25:.*]] = llvm.getelementptr %[[VAL_17]][0, 6, 4] : (!llvm.ptr) -> !llvm.ptr, !llvm.struct<"class.lambda", (i16, i32, struct<"class.sycl::_V1::accessor", (ptr)>, struct<"class.sycl::_V1::vec", (array<16 x i16>)>, f32, f32, array<5 x f32>, array<5 x f32>)>
-// CHECK:           llvm.store %[[VAL_4]], %[[VAL_25]] : f32, !llvm.ptr
-// CHECK:           %[[VAL_26:.*]] = llvm.mlir.addressof @constant_array_0 : !llvm.ptr<array<5 x f32>>
-// CHECK:           sycl.host.set_captured %[[VAL_17]][6] = %[[VAL_26]] : !llvm.ptr, !llvm.ptr<array<5 x f32>>
-// CHECK:           %[[VAL_27:.*]] = llvm.getelementptr %[[VAL_17]][0, 7] : (!llvm.ptr) -> !llvm.ptr, !llvm.struct<"class.lambda", (i16, i32, struct<"class.sycl::_V1::accessor", (ptr)>, struct<"class.sycl::_V1::vec", (array<16 x i16>)>, f32, f32, array<5 x f32>, array<5 x f32>)>
-// CHECK:           llvm.store %[[VAL_12]], %[[VAL_27]] : vector<2xf32>, !llvm.ptr
-// CHECK:           %[[VAL_28:.*]] = llvm.mlir.undef : vector<5xf32>
-// CHECK:           %[[VAL_29:.*]] = vector.insert_strided_slice %[[VAL_12]], %[[VAL_28]] {offsets = [0], strides = [1]} : vector<2xf32> into vector<5xf32>
-// CHECK:           %[[VAL_30:.*]] = llvm.getelementptr %[[VAL_17]][0, 7, 2] : (!llvm.ptr) -> !llvm.ptr, !llvm.struct<"class.lambda", (i16, i32, struct<"class.sycl::_V1::accessor", (ptr)>, struct<"class.sycl::_V1::vec", (array<16 x i16>)>, f32, f32, array<5 x f32>, array<5 x f32>)>
-// CHECK:           llvm.store %[[VAL_13]], %[[VAL_30]] : vector<2xf32>, !llvm.ptr
-// CHECK:           %[[VAL_31:.*]] = vector.insert_strided_slice %[[VAL_13]], %[[VAL_29]] {offsets = [2], strides = [1]} : vector<2xf32> into vector<5xf32>
-// CHECK:           %[[VAL_32:.*]] = llvm.getelementptr %[[VAL_17]][0, 7, 4] : (!llvm.ptr) -> !llvm.ptr, !llvm.struct<"class.lambda", (i16, i32, struct<"class.sycl::_V1::accessor", (ptr)>, struct<"class.sycl::_V1::vec", (array<16 x i16>)>, f32, f32, array<5 x f32>, array<5 x f32>)>
-// CHECK:           llvm.store %[[VAL_3]], %[[VAL_32]] : f32, !llvm.ptr
-// CHECK:           %[[VAL_33:.*]] = vector.insert %[[VAL_3]], %[[VAL_31]] [4] : f32 into vector<5xf32>
-// CHECK:           sycl.host.set_captured %[[VAL_17]][7] = %[[VAL_33]] : !llvm.ptr, vector<5xf32>
-// CHECK:           %[[VAL_34:.*]] = llvm.alloca %[[VAL_11]] x !llvm.ptr : (i32) -> !llvm.ptr
-// CHECK:           llvm.store %[[VAL_17]], %[[VAL_34]] : !llvm.ptr, !llvm.ptr
-// CHECK:           llvm.call @_ZN5DummyD2Ev(%[[VAL_17]]) : (!llvm.ptr) -> ()
-// CHECK:           llvm.call @_ZN4sycl3_V17handler6unpackEv(%[[VAL_17]]) : (!llvm.ptr) -> ()
->>>>>>> 48691faf
+// CHECK:           sycl.host.constructor(%[[VAL_16]], %[[VAL_14]], %[[VAL_14]], %[[VAL_14]]) {type = !sycl_local_accessor_base_1_21llvm2Evoid_rw} : (!llvm.ptr, !llvm.ptr, !llvm.ptr, !llvm.ptr) -> ()
+// CHECK:           %[[VAL_18:.*]] = llvm.alloca %[[VAL_11]] x !llvm.struct<"class.lambda", (i16, i32, struct<"class.sycl::_V1::accessor", (ptr)>, struct<"class.sycl::_V1::vec", (array<16 x i16>)>, f32, f32, array<5 x f32>, array<5 x f32>, struct<"class.sycl::_V1::accessor", (ptr)>)> : (i32) -> !llvm.ptr
+// CHECK:           llvm.store %[[VAL_9]], %[[VAL_18]] : i16, !llvm.ptr
+// CHECK:           sycl.host.set_captured %[[VAL_18]][0] = %[[VAL_9]] : !llvm.ptr, i16
+// CHECK:           %[[VAL_19:.*]] = llvm.getelementptr %[[VAL_18]][0, 1] : (!llvm.ptr) -> !llvm.ptr, !llvm.struct<"class.lambda", (i16, i32, struct<"class.sycl::_V1::accessor", (ptr)>, struct<"class.sycl::_V1::vec", (array<16 x i16>)>, f32, f32, array<5 x f32>, array<5 x f32>, struct<"class.sycl::_V1::accessor", (ptr)>)>
+// CHECK:           llvm.store %[[VAL_8]], %[[VAL_19]] : i32, !llvm.ptr
+// CHECK:           sycl.host.set_captured %[[VAL_18]][1] = %[[VAL_8]] : !llvm.ptr, i32
+// CHECK:           %[[VAL_20:.*]] = llvm.getelementptr %[[VAL_18]][0, 2] : (!llvm.ptr) -> !llvm.ptr, !llvm.struct<"class.lambda", (i16, i32, struct<"class.sycl::_V1::accessor", (ptr)>, struct<"class.sycl::_V1::vec", (array<16 x i16>)>, f32, f32, array<5 x f32>, array<5 x f32>, struct<"class.sycl::_V1::accessor", (ptr)>)>
+// CHECK:           %[[VAL_21:.*]] = llvm.load %[[VAL_15]] : !llvm.ptr -> !llvm.ptr
+// CHECK:           llvm.store %[[VAL_21]], %[[VAL_20]] : !llvm.ptr, !llvm.ptr
+// CHECK:           sycl.host.set_captured %[[VAL_18]][2] = %[[VAL_15]] : !llvm.ptr, !llvm.ptr (!sycl_accessor_1_21llvm2Evoid_rw_gb)
+// CHECK:           %[[VAL_22:.*]] = llvm.getelementptr %[[VAL_18]][0, 3] : (!llvm.ptr) -> !llvm.ptr, !llvm.struct<"class.lambda", (i16, i32, struct<"class.sycl::_V1::accessor", (ptr)>, struct<"class.sycl::_V1::vec", (array<16 x i16>)>, f32, f32, array<5 x f32>, array<5 x f32>, struct<"class.sycl::_V1::accessor", (ptr)>)>
+// CHECK:           "llvm.intr.memcpy"(%[[VAL_22]], %[[VAL_17]], %[[VAL_10]]) <{isVolatile = false}> : (!llvm.ptr, !llvm.ptr, i32) -> ()
+// CHECK:           sycl.host.set_captured %[[VAL_18]][3] = %[[VAL_17]] : !llvm.ptr, !llvm.ptr
+// CHECK:           %[[VAL_23:.*]] = llvm.getelementptr %[[VAL_18]][0, 4] : (!llvm.ptr) -> !llvm.ptr, !llvm.struct<"class.lambda", (i16, i32, struct<"class.sycl::_V1::accessor", (ptr)>, struct<"class.sycl::_V1::vec", (array<16 x i16>)>, f32, f32, array<5 x f32>, array<5 x f32>, struct<"class.sycl::_V1::accessor", (ptr)>)>
+// CHECK:           llvm.store %[[VAL_7]], %[[VAL_23]] : vector<2xf32>, !llvm.ptr
+// CHECK:           sycl.host.set_captured %[[VAL_18]][4] = %[[VAL_1]] : !llvm.ptr, f32
+// CHECK:           sycl.host.set_captured %[[VAL_18]][5] = %[[VAL_2]] : !llvm.ptr, f32
+// CHECK:           %[[VAL_24:.*]] = llvm.getelementptr %[[VAL_18]][0, 6] : (!llvm.ptr) -> !llvm.ptr, !llvm.struct<"class.lambda", (i16, i32, struct<"class.sycl::_V1::accessor", (ptr)>, struct<"class.sycl::_V1::vec", (array<16 x i16>)>, f32, f32, array<5 x f32>, array<5 x f32>, struct<"class.sycl::_V1::accessor", (ptr)>)>
+// CHECK:           llvm.store %[[VAL_6]], %[[VAL_24]] : vector<2xf32>, !llvm.ptr
+// CHECK:           %[[VAL_25:.*]] = llvm.getelementptr %[[VAL_18]][0, 6, 2] : (!llvm.ptr) -> !llvm.ptr, !llvm.struct<"class.lambda", (i16, i32, struct<"class.sycl::_V1::accessor", (ptr)>, struct<"class.sycl::_V1::vec", (array<16 x i16>)>, f32, f32, array<5 x f32>, array<5 x f32>, struct<"class.sycl::_V1::accessor", (ptr)>)>
+// CHECK:           llvm.store %[[VAL_5]], %[[VAL_25]] : vector<2xf32>, !llvm.ptr
+// CHECK:           %[[VAL_26:.*]] = llvm.getelementptr %[[VAL_18]][0, 6, 4] : (!llvm.ptr) -> !llvm.ptr, !llvm.struct<"class.lambda", (i16, i32, struct<"class.sycl::_V1::accessor", (ptr)>, struct<"class.sycl::_V1::vec", (array<16 x i16>)>, f32, f32, array<5 x f32>, array<5 x f32>, struct<"class.sycl::_V1::accessor", (ptr)>)>
+// CHECK:           llvm.store %[[VAL_4]], %[[VAL_26]] : f32, !llvm.ptr
+// CHECK:           %[[VAL_27:.*]] = llvm.mlir.addressof @constant_array_0 : !llvm.ptr<array<5 x f32>>
+// CHECK:           sycl.host.set_captured %[[VAL_18]][6] = %[[VAL_27]] : !llvm.ptr, !llvm.ptr<array<5 x f32>>
+// CHECK:           %[[VAL_28:.*]] = llvm.getelementptr %[[VAL_18]][0, 7] : (!llvm.ptr) -> !llvm.ptr, !llvm.struct<"class.lambda", (i16, i32, struct<"class.sycl::_V1::accessor", (ptr)>, struct<"class.sycl::_V1::vec", (array<16 x i16>)>, f32, f32, array<5 x f32>, array<5 x f32>, struct<"class.sycl::_V1::accessor", (ptr)>)>
+// CHECK:           llvm.store %[[VAL_12]], %[[VAL_28]] : vector<2xf32>, !llvm.ptr
+// CHECK:           %[[VAL_29:.*]] = llvm.mlir.undef : vector<5xf32>
+// CHECK:           %[[VAL_30:.*]] = vector.insert_strided_slice %[[VAL_12]], %[[VAL_29]] {offsets = [0], strides = [1]} : vector<2xf32> into vector<5xf32>
+// CHECK:           %[[VAL_31:.*]] = llvm.getelementptr %[[VAL_18]][0, 7, 2] : (!llvm.ptr) -> !llvm.ptr, !llvm.struct<"class.lambda", (i16, i32, struct<"class.sycl::_V1::accessor", (ptr)>, struct<"class.sycl::_V1::vec", (array<16 x i16>)>, f32, f32, array<5 x f32>, array<5 x f32>, struct<"class.sycl::_V1::accessor", (ptr)>)>
+// CHECK:           llvm.store %[[VAL_13]], %[[VAL_31]] : vector<2xf32>, !llvm.ptr
+// CHECK:           %[[VAL_32:.*]] = vector.insert_strided_slice %[[VAL_13]], %[[VAL_30]] {offsets = [2], strides = [1]} : vector<2xf32> into vector<5xf32>
+// CHECK:           %[[VAL_33:.*]] = llvm.getelementptr %[[VAL_18]][0, 7, 4] : (!llvm.ptr) -> !llvm.ptr, !llvm.struct<"class.lambda", (i16, i32, struct<"class.sycl::_V1::accessor", (ptr)>, struct<"class.sycl::_V1::vec", (array<16 x i16>)>, f32, f32, array<5 x f32>, array<5 x f32>, struct<"class.sycl::_V1::accessor", (ptr)>)>
+// CHECK:           llvm.store %[[VAL_3]], %[[VAL_33]] : f32, !llvm.ptr
+// CHECK:           %[[VAL_34:.*]] = vector.insert %[[VAL_3]], %[[VAL_32]] [4] : f32 into vector<5xf32>
+// CHECK:           sycl.host.set_captured %[[VAL_18]][7] = %[[VAL_34]] : !llvm.ptr, vector<5xf32>
+// CHECK:           %[[VAL_35:.*]] = llvm.getelementptr %[[VAL_18]][0, 8] : (!llvm.ptr) -> !llvm.ptr, !llvm.struct<"class.lambda", (i16, i32, struct<"class.sycl::_V1::accessor", (ptr)>, struct<"class.sycl::_V1::vec", (array<16 x i16>)>, f32, f32, array<5 x f32>, array<5 x f32>, struct<"class.sycl::_V1::accessor", (ptr)>)>
+// CHECK:           %[[VAL_36:.*]] = llvm.load %[[VAL_16]] : !llvm.ptr -> !llvm.ptr
+// CHECK:           llvm.store %[[VAL_36]], %[[VAL_35]] : !llvm.ptr, !llvm.ptr
+// CHECK:           sycl.host.set_captured %[[VAL_18]][8] = %[[VAL_16]] : !llvm.ptr, !llvm.ptr (!sycl_local_accessor_base_1_21llvm2Evoid_rw)
+// CHECK:           %[[VAL_37:.*]] = llvm.alloca %[[VAL_11]] x !llvm.ptr : (i32) -> !llvm.ptr
+// CHECK:           llvm.store %[[VAL_18]], %[[VAL_37]] : !llvm.ptr, !llvm.ptr
+// CHECK:           llvm.call @_ZN5DummyD2Ev(%[[VAL_18]]) : (!llvm.ptr) -> ()
+// CHECK:           llvm.call @_ZN4sycl3_V17handler6unpackEv(%[[VAL_18]]) : (!llvm.ptr) -> ()
 // CHECK:           llvm.return
 // CHECK:         }
 
@@ -936,12 +904,6 @@
   %gep4 = llvm.getelementptr %lambda_obj[0, 4] : (!llvm.ptr) -> !llvm.ptr, !lambda_class
   llvm.store %vec_lit, %gep4 : vector<2xf32>, !llvm.ptr
 
-<<<<<<< HEAD
-  // COM: Special handling for local accessor
-  %gep6 = llvm.getelementptr %lambda_obj[0, 6] : (!llvm.ptr) -> !llvm.ptr, !lambda_class
-  %first_member_2 = llvm.load %local_accessor : !llvm.ptr -> !llvm.ptr
-  llvm.store %first_member_2, %gep6 : !llvm.ptr, !llvm.ptr
-=======
   // COM: Capture a constant array
   %gep6_0 = llvm.getelementptr %lambda_obj[0, 6] : (!llvm.ptr) -> !llvm.ptr, !lambda_class
   llvm.store %vec_c1, %gep6_0 : vector<2xf32>, !llvm.ptr
@@ -957,7 +919,11 @@
   llvm.store %vec_u2, %gep7_2 : vector<2xf32>, !llvm.ptr
   %gep7_4 = llvm.getelementptr %lambda_obj[0, 7, 4] : (!llvm.ptr) -> !llvm.ptr, !lambda_class
   llvm.store %c6, %gep7_4 : f32, !llvm.ptr
->>>>>>> 48691faf
+
+  // COM: Special handling for local accessor
+  %gep8 = llvm.getelementptr %lambda_obj[0, 8] : (!llvm.ptr) -> !llvm.ptr, !lambda_class
+  %first_member_2 = llvm.load %local_accessor : !llvm.ptr -> !llvm.ptr
+  llvm.store %first_member_2, %gep8 : !llvm.ptr, !llvm.ptr
 
   // COM: the annotation (indirectly) marks the struct as the lambda object
   %annotated_ptr = llvm.alloca %c1 x !llvm.ptr : (i32) -> !llvm.ptr
