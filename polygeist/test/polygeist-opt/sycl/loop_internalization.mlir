--- conflicted
+++ resolved
@@ -17,15 +17,15 @@
 // CHECK-LABEL: func.func private @affine_2d(%arg0: memref<?x!sycl_accessor_2_f32_r_gb>, %arg1: memref<?x!sycl_nd_item_2_>) {
 // CHECK:         %c0_i32 = arith.constant 0 : i32
 // CHECK-NEXT:    [[TX:%.*]] = sycl.nd_item.get_global_id(%arg1, %c0_i32) : (memref<?x!sycl_nd_item_2_>, i32) -> i64  
-// SIZE1:         [[TILESIZE:%.*]] = arith.constant 1 : index
-// SIZE2:         [[TILESIZE:%.*]] = arith.constant 2 : index
+// SIZE1-NEXT:    [[TILESIZE:%.*]] = arith.constant 1 : index
+// SIZE2-NEXT:    [[TILESIZE:%.*]] = arith.constant 2 : index
 // CHECK-NEXT:    affine.for [[IV1:%.*]] = 0 to [[MAP1]]()[[[TILESIZE]]] {
 // CHECK-NEXT:      spirv.ControlBarrier <Workgroup>, <Workgroup>, <SequentiallyConsistent|WorkgroupMemory>
 // CHECK-NEXT:      affine.for [[IV2:%.*]] = [[MAP2]]([[IV1]])[[[TILESIZE]]] to min [[MAP3]]([[IV1]])[[[TILESIZE]]] {
-// CHECK:             [[IV2_CAST:%.*]] = arith.index_cast [[IV2]] : index to i64 
+// CHECK-NEXT:        [[IV2_CAST:%.*]] = arith.index_cast [[IV2]] : index to i64 
 // CHECK-NEXT:        sycl.constructor @id([[ID:%.*]], [[TX]], [[IV2_CAST]]) {{.*}} : (memref<?x!sycl_id_2_>, i64, i64)
 // CHECK-NEXT:        [[SUBSCR:%.*]] = sycl.accessor.subscript %arg0[[[ID]]] : (memref<?x!sycl_accessor_2_f32_r_gb>, memref<?x!sycl_id_2_>) -> memref<?xf32>
-// CHECK:             {{.*}} = affine.load [[SUBSCR]][0] : memref<?xf32>
+// CHECK-NEXT:        {{.*}} = affine.load [[SUBSCR]][0] : memref<?xf32>
 // CHECK-NEXT:      }
 // CHECK-NEXT:      spirv.ControlBarrier <Workgroup>, <Workgroup>, <SequentiallyConsistent|WorkgroupMemory>
 // CHECK-NEXT:    }
@@ -63,46 +63,23 @@
 !sycl_item_3 = !sycl.item<[3, true], (!sycl_item_base_3)>
 !sycl_nd_item_3 = !sycl.nd_item<[3], (!sycl_item_3, !sycl_item_3, !sycl_group_3)>
 
-<<<<<<< HEAD
-// CHECK-DAG:   [[MAP1:#map.*]] = affine_map<()[s0] -> (256 ceildiv s0)>
-// CHECK-DAG:   [[MAP2:#map.*]] = affine_map<()[s0] -> (511 ceildiv s0 + 1)>
-// CHECK-DAG:   [[MAP3:#map.*]] = affine_map<(d0)[s0] -> (d0 * s0)>
-// CHECK-DAG:   [[MAP4:#map.*]] = affine_map<(d0)[s0] -> (d0 * s0 + s0, 256)>
-// CHECK-DAG:   [[MAP5:#map.*]] = affine_map<(d0)[s0] -> ((d0 - 1) * s0 + 1)>
-// CHECK-DAG:   [[MAP6:#map.*]] = affine_map<(d0)[s0] -> ((d0 - 1) * s0 + s0 + 1, 512)>
-// CHECK-LABEL: func.func private @affine_3d(%arg0: memref<?x!sycl_accessor_3_f32_r_gb>, %arg1: memref<?x!sycl_nd_item_3_>) {
-// SIZE1:         [[TILESIZE:%.*]] = arith.constant 1 : index
-// SIZE2:         [[TILESIZE:%.*]] = arith.constant 2 : index
-// SIZE2:         %c1 = arith.constant 1 : index
-// CHECK:         affine.for [[IV1:%.*]] = 0 to [[MAP1]]()[[[TILESIZE]]] {
-// CHECK-NEXT:      affine.for [[IV2:%.*]] = 1 to [[MAP2]]()[%c1] {
-// CHECK-NEXT:        spirv.ControlBarrier <Workgroup>, <Workgroup>, <SequentiallyConsistent|WorkgroupMemory>
-// CHECK-NEXT:        affine.for [[IV3:%.*]] = [[MAP3]]([[IV1]])[[[TILESIZE]]] to min [[MAP4]]([[IV1]])[[[TILESIZE]]] {
-// CHECK-NEXT:          affine.for [[IV4:%.*]] = [[MAP5]]([[IV2]])[%c1] to min [[MAP6]]([[IV2]])[%c1] {
-// CHECK:                 {{.*}} = affine.load {{.*}}[0] : memref<?xf32>  
-// CHECK-NEXT:          }
-=======
-!sycl_array_1_ = !sycl.array<[1], (memref<1xi64, 4>)>
-!sycl_id_1_ = !sycl.id<[1], (!sycl_array_1_)>
-!sycl_range_1_ = !sycl.range<[1], (!sycl_array_1_)>
-!sycl_accessor_impl_device_1_ = !sycl.accessor_impl_device<[1], (!sycl_id_1_, !sycl_range_1_, !sycl_range_1_)>
-!sycl_group_1_ = !sycl.group<[1], (!sycl_range_1_, !sycl_range_1_, !sycl_range_1_, !sycl_id_1_)>
-!sycl_item_base_1_ = !sycl.item_base<[1, true], (!sycl_range_1_, !sycl_id_1_, !sycl_id_1_)>
-!sycl_accessor_1_f32_r_gb = !sycl.accessor<[1, f32, read, global_buffer], (!sycl_accessor_impl_device_1_, !llvm.struct<(memref<?xf32, 1>)>)>
-!sycl_item_1_ = !sycl.item<[1, true], (!sycl_item_base_1_)>
-!sycl_nd_item_1_ = !sycl.nd_item<[1], (!sycl_item_1_, !sycl_item_1_, !sycl_group_1_)>
 // CHECK-DAG:   [[MAP1:#map.*]] = affine_map<()[s0] -> (511 ceildiv s0 + 1)>
 // CHECK-DAG:   [[MAP2:#map.*]] = affine_map<(d0)[s0] -> ((d0 - 1) * s0 + 1)>
 // CHECK-DAG:   [[MAP3:#map.*]] = affine_map<(d0)[s0] -> ((d0 - 1) * s0 + s0 + 1, 512)>
-// CHECK-LABEL: func.func private @affine_2d(%arg0: memref<?x!sycl_accessor_1_f32_r_gb>, %arg1: memref<?x!sycl_nd_item_1_>) {
-// SIZE1-NEXT:    [[TILESIZE:%.*]] = arith.constant 1 : index
-// SIZE2-NEXT:    [[TILESIZE:%.*]] = arith.constant 2 : index
+// CHECK-LABEL: func.func private @affine_3d(%arg0: memref<?x!sycl_accessor_3_f32_r_gb>, %arg1: memref<?x!sycl_nd_item_3_>) {
+// CHECK:         %c0_i32 = arith.constant 0 : i32
+// CHECK-NEXT:    [[TX:%.*]] = sycl.nd_item.get_global_id(%arg1, %c0_i32) : (memref<?x!sycl_nd_item_3_>, i32) -> i64  
 // CHECK-NEXT:    affine.for [[IV1:%.*]] = 0 to 256 {
+// SIZE1-NEXT:      [[TILESIZE:%.*]] = arith.constant 1 : index
+// SIZE2-NEXT:      [[TILESIZE:%.*]] = arith.constant 2 : index
 // CHECK-NEXT:      affine.for [[IV2:%.*]] = 1 to [[MAP1]]()[[[TILESIZE]]] {
 // CHECK-NEXT:        spirv.ControlBarrier <Workgroup>, <Workgroup>, <SequentiallyConsistent|WorkgroupMemory>
 // CHECK-NEXT:        affine.for [[IV3:%.*]] = [[MAP2]]([[IV2]])[[[TILESIZE]]] to min [[MAP3]]([[IV2]])[[[TILESIZE]]] {
-// CHECK-NEXT:          "test.foo"([[IV1]], [[IV3]]) : (index, index) -> ()
->>>>>>> ec4a1aa6
+// CHECK-DAG:           [[IV1_CAST:%.*]] = arith.index_cast [[IV1]] : index to i64   
+// CHECK-DAG:           [[IV3_CAST:%.*]] = arith.index_cast [[IV3]] : index to i64 
+// CHECK-NEXT:          sycl.constructor @id([[ID:%.*]], [[TX]], [[IV1_CAST]], [[IV3_CAST]]) {{.*}} : (memref<?x!sycl_id_3_>, i64, i64, i64)
+// CHECK-NEXT:          [[SUBSCR:%.*]] = sycl.accessor.subscript %arg0[[[ID]]] : (memref<?x!sycl_accessor_3_f32_r_gb>, memref<?x!sycl_id_3_>) -> memref<?xf32>
+// CHECK-NEXT:          {{.*}} = affine.load [[SUBSCR]][0] : memref<?xf32>
 // CHECK-NEXT:        }
 // CHECK-NEXT:        spirv.ControlBarrier <Workgroup>, <Workgroup>, <SequentiallyConsistent|WorkgroupMemory>
 // CHECK-NEXT:      }
@@ -148,16 +125,21 @@
 // CHECK-DAG:     %c0 = arith.constant 0 : index
 // CHECK-DAG:     %c1 = arith.constant 1 : index
 // CHECK-DAG:     %c256 = arith.constant 256 : index
-// SIZE1:         [[TILESIZE:%.*]] = arith.constant 1 : index
-// SIZE2:         [[TILESIZE:%.*]] = arith.constant 2 : index
-// CHECK:         [[STEP:%.*]] = arith.muli %c1, [[TILESIZE]] : index
+// CHECK-DAG:     %c0_i32 = arith.constant 0 : i32
+// CHECK-NEXT:    [[TX:%.*]] = sycl.nd_item.get_global_id(%arg1, %c0_i32) : (memref<?x!sycl_nd_item_2_>, i32) -> i64  
+// SIZE1-NEXT:    [[TILESIZE:%.*]] = arith.constant 1 : index
+// SIZE2-NEXT:    [[TILESIZE:%.*]] = arith.constant 2 : index
+// CHECK-NEXT:    [[STEP:%.*]] = arith.muli %c1, [[TILESIZE]] : index
 // CHECK-NEXT:    scf.for [[IV1:%.*]] = %c0 to %c256 step [[STEP]] {
 // CHECK-NEXT:      spirv.ControlBarrier <Workgroup>, <Workgroup>, <SequentiallyConsistent|WorkgroupMemory>
 // CHECK-NEXT:      [[VAL_1:%.*]] = arith.addi [[IV1]], [[STEP]] : index
 // CHECK-NEXT:      [[VAL_2:%.*]] = arith.cmpi slt, %c256, [[VAL_1]] : index
 // CHECK-NEXT:      [[VAL_3:%.*]] = arith.select [[VAL_2]], %c256, [[VAL_1]] : index
 // CHECK-NEXT:      scf.for [[IV2:%.*]] = [[IV1]] to [[VAL_3]] step %c1 {
-// CHECK:             {{.*}} = affine.load {{.*}}[0] : memref<?xf32>
+// CHECK-NEXT:        [[IV2_CAST:%.*]] = arith.index_cast [[IV2]] : index to i64   
+// CHECK-NEXT:        sycl.constructor @id([[ID:%.*]], [[TX]], [[IV2_CAST]]) {{.*}} : (memref<?x!sycl_id_2_>, i64, i64)
+// CHECK-NEXT:        [[SUBSCR:%.*]] = sycl.accessor.subscript %arg0[[[ID]]] : (memref<?x!sycl_accessor_2_f32_r_gb>, memref<?x!sycl_id_2_>) -> memref<?xf32>
+// CHECK-NEXT:        {{.*}} = affine.load [[SUBSCR]][0] : memref<?xf32>  
 // CHECK-NEXT:      }
 // CHECK-NEXT:      spirv.ControlBarrier <Workgroup>, <Workgroup>, <SequentiallyConsistent|WorkgroupMemory>
 // CHECK-NEXT:    }
@@ -203,38 +185,23 @@
 // CHECK-DAG:     %c1 = arith.constant 1 : index
 // CHECK-DAG:     %c256 = arith.constant 256 : index
 // CHECK-DAG:     %c512 = arith.constant 512 : index
-<<<<<<< HEAD
-// SIZE1:         [[TILESIZE:%.*]] = arith.constant 1 : index
-// SIZE2:         [[TILESIZE:%.*]] = arith.constant 2 : index
-// SIZE2:         %c1_0 = arith.constant 1 : index
-// CHECK-NEXT:    [[STEP1:%.*]] = arith.muli %c1, [[TILESIZE]] : index
-// CHECK-NEXT:    scf.for [[IV1:.*]] = %c0 to %c256 step [[STEP1]] {
-// CHECK-NEXT:      [[STEP2:%.*]] = arith.muli %c1, %c1_0 : index
-// CHECK-NEXT:      scf.for [[IV2:.*]] = %c1 to %c512 step [[STEP2]] {
-// CHECK-NEXT:        spirv.ControlBarrier <Workgroup>, <Workgroup>, <SequentiallyConsistent|WorkgroupMemory>
-// CHECK-NEXT:        [[VAL_2:%.*]] = arith.addi [[IV1]], [[STEP1]] : index
-// CHECK-NEXT:        [[VAL_3:%.*]] = arith.cmpi slt, %c256, [[VAL_2]] : index
-// CHECK-NEXT:        [[VAL_4:%.*]] = arith.select [[VAL_3]], %c256, [[VAL_2]] : index
-// CHECK-NEXT:        scf.for [[IV3:.*]] = [[IV1]] to [[VAL_4]] step %c1 {
-// CHECK-NEXT:          [[VAL_5:%.*]] = arith.addi [[IV2]], [[STEP2]] : index
-// CHECK-NEXT:          [[VAL_6:%.*]] = arith.cmpi slt, %c512, [[VAL_5]] : index
-// CHECK-NEXT:          [[VAL_7:%.*]] = arith.select [[VAL_6]], %c512, [[VAL_5]] : index
-// CHECK-NEXT:          scf.for [[IV4:.*]] = [[IV2]] to [[VAL_7]] step %c1 {
-// CHECK:                 {{.*}} = affine.load {{.*}}[0] : memref<?xf32>
-// CHECK-NEXT:          }
-=======
-// SIZE1-DAG:     [[TILESIZE:%.*]] = arith.constant 1 : index
-// SIZE2-DAG:     [[TILESIZE:%.*]] = arith.constant 2 : index
+// CHECK-DAG:     %c0_i32 = arith.constant 0 : i32
+// CHECK-NEXT:    [[TX:%.*]] = sycl.nd_item.get_global_id(%arg1, %c0_i32) : (memref<?x!sycl_nd_item_3_>, i32) -> i64  
 // CHECK-NEXT:    scf.for [[IV1:.*]] = %c0 to %c256 step %c1 {
-// CHECK-NEXT:      %0 = arith.muli %c1, [[TILESIZE]] : index
-// CHECK-NEXT:      scf.for [[IV2:.*]] = %c1 to %c512 step %0 {
-// CHECK-NEXT:        spirv.ControlBarrier <Workgroup>, <Workgroup>, <SequentiallyConsistent|WorkgroupMemory>
-// CHECK-NEXT:        [[VAL_2:%.*]] = arith.addi [[IV2]], %0 : index
+// SIZE1-NEXT:      [[TILESIZE:%.*]] = arith.constant 1 : index
+// SIZE2-NEXT:      [[TILESIZE:%.*]] = arith.constant 2 : index
+// CHECK-NEXT:      [[STEP:%.*]] = arith.muli %c1, [[TILESIZE]] : index
+// CHECK-NEXT:      scf.for [[IV2:.*]] = %c1 to %c512 step [[STEP]] {
+// CHECK-NEXT:        spirv.ControlBarrier <Workgroup>, <Workgroup>, <SequentiallyConsistent|WorkgroupMemory>
+// CHECK-NEXT:        [[VAL_2:%.*]] = arith.addi [[IV2]], [[STEP]] : index
 // CHECK-NEXT:        [[VAL_6:%.*]] = arith.cmpi slt, %c512, [[VAL_2]] : index
 // CHECK-NEXT:        [[VAL_7:%.*]] = arith.select [[VAL_6]], %c512, [[VAL_2]] : index
 // CHECK-NEXT:        scf.for [[IV4:.*]] = [[IV2]] to [[VAL_7]] step %c1 {
-// CHECK-NEXT:          "test.foo"([[IV1]], [[IV4]]) : (index, index) -> ()
->>>>>>> ec4a1aa6
+// CHECK-DAG:           [[IV1_CAST:%.*]] = arith.index_cast [[IV1]] : index to i64   
+// CHECK-DAG:           [[IV4_CAST:%.*]] = arith.index_cast [[IV4]] : index to i64 
+// CHECK-NEXT:          sycl.constructor @id([[ID:%.*]], [[TX]], [[IV1_CAST]], [[IV4_CAST]]) {{.*}} : (memref<?x!sycl_id_3_>, i64, i64, i64)
+// CHECK-NEXT:          [[SUBSCR:%.*]] = sycl.accessor.subscript %arg0[[[ID]]] : (memref<?x!sycl_accessor_3_f32_r_gb>, memref<?x!sycl_id_3_>) -> memref<?xf32>
+// CHECK-NEXT:          {{.*}} = affine.load [[SUBSCR]][0] : memref<?xf32>
 // CHECK-NEXT:        }
 // CHECK-NEXT:        spirv.ControlBarrier <Workgroup>, <Workgroup>, <SequentiallyConsistent|WorkgroupMemory>
 // CHECK-NEXT:      }
@@ -267,4 +234,4 @@
   func.call @scf_3d(%arg0, %arg1) : (memref<?x!sycl_accessor_3_f32_r_gb>, memref<?x!sycl_nd_item_3>) -> ()
   gpu.return
 }
-}
+}