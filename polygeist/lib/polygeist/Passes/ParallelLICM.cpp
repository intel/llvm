//===- ParallelLICM.cpp - Parallel Loop Invariant Code Motion -------------===//
//
// Part of the LLVM Project, under the Apache License v2.0 with LLVM Exceptions.
// See https://llvm.org/LICENSE.txt for license information.
// SPDX-License-Identifier: Apache-2.0 WITH LLVM-exception
//
//===----------------------------------------------------------------------===//

#include "PassDetails.h"
#include "mlir/Analysis/AliasAnalysis.h"
#include "mlir/Dialect/Affine/IR/AffineOps.h"
#include "mlir/Dialect/Arith/IR/Arith.h"
#include "mlir/Dialect/Func/IR/FuncOps.h"
#include "mlir/Dialect/MemRef/IR/MemRef.h"
#include "mlir/IR/BlockAndValueMapping.h"
#include "mlir/IR/Dominance.h"
#include "mlir/IR/IntegerSet.h"
#include "mlir/IR/Matchers.h"
#include "mlir/IR/Verifier.h"
#include "mlir/Pass/Pass.h"
#include "mlir/Transforms/GreedyPatternRewriteDriver.h"
#include "mlir/Transforms/LoopInvariantCodeMotionUtils.h"
#include "llvm/ADT/TypeSwitch.h"
#include "llvm/Support/Debug.h"

#define DEBUG_TYPE "parallel-licm"

using namespace mlir;
using namespace polygeist;

namespace {
struct ParallelLICM : public ParallelLICMBase<ParallelLICM> {
  void runOnOperation() override;
};

/// Represents the side effects associated with an operation.
class OperationSideEffects {
  friend llvm::raw_ostream &operator<<(llvm::raw_ostream &,
                                       const OperationSideEffects &);

public:
  OperationSideEffects(const Operation &op, const AliasAnalysis &aliasAnalysis)
      : op(op), aliasAnalysis(aliasAnalysis) {
    if (auto memEffect = dyn_cast<MemoryEffectOpInterface>(op)) {
      SmallVector<MemoryEffects::EffectInstance, 1> effects;
      memEffect.getEffects(effects);

      // Classify the side effects of the operation.
      for (MemoryEffects::EffectInstance EI : effects) {
        TypeSwitch<const MemoryEffects::Effect *>(EI.getEffect())
            .Case<MemoryEffects::Read>(
                [&](auto) { readResources.push_back(EI); })
            .Case<MemoryEffects::Write>(
                [&](auto) { writeResources.push_back(EI); })
            .Case<MemoryEffects::Free>(
                [&](auto) { freeResources.push_back(EI); })
            .Case<MemoryEffects::Allocate>(
                [&](auto) { allocateResources.push_back(EI); });
      }
    }
  }

  const Operation &getOperation() const { return op; };

  bool readsFromResource() const { return !readResources.empty(); }
  bool writesToResource() const { return !writeResources.empty(); }
  bool freesResource() const { return !freeResources.empty(); }
  bool allocatesResource() const { return !allocateResources.empty(); }

  /// Collects the side effects the symbol associated with this class has on the
  /// given resource \p res. The results is stored into \p effects.
  void getEffectsOnResource(
      SideEffects::Resource *res,
      SmallVectorImpl<MemoryEffects::EffectInstance> &effects) const {
    assert(res && "Expecting a valid resource");
    assert(effects.empty() && "Expecting an empty vector");
    cast<MemoryEffectOpInterface>(op).getEffectsOnResource(res, effects);
  }

  /// Returns true if the given operation \p other has side effects that
  /// conflict with the side effects summarized in this class, and false
  /// otherwise.
  bool conflictsWith(const Operation &other) const;

  /// Returns the first operation in the given block \p block with side effects
  /// that conflict with the side effects summarized in this class, and a
  /// std::nullopt if none is found. If \p point is given, only operations that
  /// appear before it are considered.
  Optional<Operation *>
  conflictsWithOperationInBlock(Block &block, Operation *point = nullptr) const;

  /// Returns the first operation in the given region \p rgn with side effects
  /// that conflict with the side effects summarized in this class, and a
  /// std::nullopt if none is found.
  Optional<Operation *> conflictsWithOperationInRegion(Region &rgn) const;

  /// Returns the first operation in the given loop \p loop with side effects
  /// that conflict with the side effects summarized in this class, and a
  /// std::nullopt if none is found.
  Optional<Operation *>
  conflictsWithOperationInLoop(LoopLikeOpInterface loop) const;

private:
  const Operation &op; /// Operation associated with the side effects.
  const AliasAnalysis &aliasAnalysis; /// Alias Analysis reference.
  /// Side effects associated with reading resources.
  SmallVector<MemoryEffects::EffectInstance> readResources;
  /// Side effects associated with writing resources.
  SmallVector<MemoryEffects::EffectInstance> writeResources;
  /// Side effects associated with freeing resources.
  SmallVector<MemoryEffects::EffectInstance> freeResources;
  /// Side effects associated with allocating resources.
  SmallVector<MemoryEffects::EffectInstance> allocateResources;
};

[[maybe_unused]] inline llvm::raw_ostream &
operator<<(llvm::raw_ostream &OS, const OperationSideEffects &ME) {
  auto printResources = [&OS](
                            StringRef title,
                            ArrayRef<MemoryEffects::EffectInstance> resources) {
    auto delimit = [](raw_ostream &OS, bool &isFirst) {
      if (!isFirst)
        OS << ", ";
      isFirst = false;
    };

    OS.indent(2) << title << ": ";
    bool isFirst = true;
    for (const MemoryEffects::EffectInstance &EI : resources) {
      delimit(OS, isFirst);
      OS << "{" << EI.getResource()->getName() << ", " << EI.getValue() << "}";
    }
    OS << "\n";
  };

  bool isSideEffectFree = !ME.readsFromResource() && !ME.writesToResource() &&
                          !ME.freesResource() && !ME.allocatesResource();

  OS << "Operation: " << ME.getOperation() << "\n";
  if (isSideEffectFree)
    OS.indent(2) << "is side effects free.\n";
  else {
    if (ME.readsFromResource())
      printResources("read resources", ME.readResources);
    if (ME.writesToResource())
      printResources("write resources", ME.writeResources);
    if (ME.freesResource())
      printResources("free resources", ME.freeResources);
    if (ME.allocatesResource())
      printResources("allocate resources", ME.allocateResources);
  }

  return OS;
}

class LoopGuardBuilder {
public:
  static std::unique_ptr<LoopGuardBuilder> create(LoopLikeOpInterface loop);

  LoopGuardBuilder(LoopLikeOpInterface loop) : builder(loop){};
  LoopGuardBuilder(const LoopGuardBuilder &) = delete;
  LoopGuardBuilder(LoopGuardBuilder &&) = delete;
  void operator=(const LoopGuardBuilder &) = delete;
  void operator=(LoopGuardBuilder &&) = delete;
  virtual ~LoopGuardBuilder() = default;

  virtual void guardLoop() const = 0;

protected:
  mutable OpBuilder builder;
};

<<<<<<< HEAD
class SCFLoopGuardBuilder : public LoopGuardBuilder {
public:
  SCFLoopGuardBuilder(LoopLikeOpInterface loop) : LoopGuardBuilder(loop) {}

protected:
  scf::IfOp guard(LoopLikeOpInterface loop) const;

private:
  virtual Value createGuardExpr() const = 0;
  virtual scf::IfOp createGuard() const = 0;
  virtual void replaceUsesOfLoopReturnValues(scf::IfOp &) const {}
};

class SCFForGuardBuilder : public SCFLoopGuardBuilder {
public:
  SCFForGuardBuilder(scf::ForOp loop) : SCFLoopGuardBuilder(loop), loop(loop) {}

  void guardLoop() const final;

private:
  Value createGuardExpr() const final;
  scf::IfOp createGuard() const final;
  void replaceUsesOfLoopReturnValues(scf::IfOp &) const final;

  mutable scf::ForOp loop;
};

class SCFParallelGuardBuilder : public SCFLoopGuardBuilder {
public:
  SCFParallelGuardBuilder(scf::ParallelOp loop)
      : SCFLoopGuardBuilder(loop), loop(loop) {}

  void guardLoop() const final;

private:
  Value createGuardExpr() const final;
  scf::IfOp createGuard() const final;

  mutable scf::ParallelOp loop;
};

class AffineLoopGuardBuilder : public LoopGuardBuilder {
public:
  AffineLoopGuardBuilder(LoopLikeOpInterface loop) : LoopGuardBuilder(loop) {}

protected:
  AffineIfOp guard(LoopLikeOpInterface loop) const;

private:
  virtual IntegerSet createGuardExpr() const = 0;
  virtual AffineIfOp createGuard() const = 0;
  virtual void yieldResults(AffineIfOp &) const {}
  virtual void replaceUsesOfLoopReturnValues(AffineIfOp &) const {}
};

class AffineForGuardBuilder : public AffineLoopGuardBuilder {
public:
  AffineForGuardBuilder(AffineForOp loop)
      : AffineLoopGuardBuilder(loop), loop(loop) {}

  void guardLoop() const final;

private:
  IntegerSet createGuardExpr() const final;
  AffineIfOp createGuard() const final;
  void yieldResults(AffineIfOp &) const final;
  void replaceUsesOfLoopReturnValues(AffineIfOp &) const final;

  mutable AffineForOp loop;
};

class AffineParallelGuardBuilder : public AffineLoopGuardBuilder {
public:
  AffineParallelGuardBuilder(AffineParallelOp loop)
      : AffineLoopGuardBuilder(loop), loop(loop) {}

  void guardLoop() const final;

private:
  IntegerSet createGuardExpr() const final;
  AffineIfOp createGuard() const final;

  mutable AffineParallelOp loop;
};

} // namespace

//===----------------------------------------------------------------------===//
// OperationSideEffects
//===----------------------------------------------------------------------===//

bool OperationSideEffects::conflictsWith(const Operation &other) const {
  if (&op == &other)
    return false;

  // Check all the nested operations if 'other' has recursive side effects.
  bool hasRecursiveEffects =
      const_cast<Operation &>(other)
          .hasTrait<OpTrait::HasRecursiveMemoryEffects>();
  if (hasRecursiveEffects) {
    for (Region &region : const_cast<Operation &>(other).getRegions())
      for (Operation &innerOp : region.getOps())
        if (conflictsWith(innerOp))
          return true;
    return false;
  }

  // If the given operation has side effects, check whether they conflict with
  // the side effects summarized in this class.
  if (auto MEI = dyn_cast<MemoryEffectOpInterface>(other)) {
    OperationSideEffects sideEffects(other, aliasAnalysis);

    // Checks for a conflicts on the given resource 'res' by applying the
    // supplied predicate function 'hasConflict'.
    auto checkForConflict =
        [&sideEffects](
            SideEffects::Resource *res,
            std::function<bool(const MemoryEffects::EffectInstance &EI)>
                hasConflict) {
          SmallVector<MemoryEffects::EffectInstance> effects;
          sideEffects.getEffectsOnResource(res, effects);
          return llvm::any_of(
              effects, [hasConflict](const MemoryEffects::EffectInstance &EI) {
                return hasConflict(EI);
              });
        };

    [[maybe_unused]] auto printConflictingSideEffects =
        [](const MemoryEffects::EffectInstance &EI, AliasResult aliasRes,
           const Operation &other) {
          llvm::dbgs() << "Found conflicting side effect: {"
                       << EI.getResource()->getName() << ", " << EI.getValue()
                       << "}\n";
          llvm::dbgs().indent(2) << "with: " << other << "\n";
          llvm::dbgs().indent(2) << "aliasResult: " << aliasRes << "\n";
        };

    // Check whether the given operation 'other' writes (or allocates, or frees)
    // a resource that is read by the operation associated with this class.
    if (llvm::any_of(
            readResources, [&](const MemoryEffects::EffectInstance &readRes) {
              auto hasConflict = [&](const MemoryEffects::EffectInstance &EI) {
                if (isa<MemoryEffects::Read>(EI.getEffect()))
                  return false;

                AliasResult aliasRes =
                    const_cast<AliasAnalysis &>(aliasAnalysis)
                        .alias(EI.getValue(), readRes.getValue());
                if (aliasRes.isNo())
                  return false;

                LLVM_DEBUG(printConflictingSideEffects(EI, aliasRes, other));
                return true;
              };

              return checkForConflict(readRes.getResource(), hasConflict);
            })) {
      return true;
    }

    // Check whether the given operation 'other' allocates, reads, writes or
    // frees a resource that is written by the operation associated with this
    // class.
    if (llvm::any_of(
            writeResources, [&](const MemoryEffects::EffectInstance &writeRes) {
              auto hasConflict = [&](const MemoryEffects::EffectInstance &EI) {
                AliasResult aliasRes =
                    const_cast<AliasAnalysis &>(aliasAnalysis)
                        .alias(EI.getValue(), writeRes.getValue());
                if (aliasRes.isNo())
                  return false;

                LLVM_DEBUG(printConflictingSideEffects(EI, aliasRes, other));
                return true;
              };

              return checkForConflict(writeRes.getResource(), hasConflict);
            })) {
      return true;
    }

    // Check whether the given operation 'other' allocates, reads, writes or
    // frees a resource that is freed by the operation associated with this
    // class.
    if (llvm::any_of(
            freeResources, [&](const MemoryEffects::EffectInstance &freeRes) {
              auto hasConflict = [&](const MemoryEffects::EffectInstance &EI) {
                AliasResult aliasRes =
                    const_cast<AliasAnalysis &>(aliasAnalysis)
                        .alias(EI.getValue(), freeRes.getValue());
                if (aliasRes.isNo())
                  return false;

                LLVM_DEBUG(printConflictingSideEffects(EI, aliasRes, other));
                return true;
              };

              return checkForConflict(freeRes.getResource(), hasConflict);
            })) {
      return true;
    }
  }

  return false;
}

Optional<Operation *>
OperationSideEffects::conflictsWithOperationInBlock(Block &block,
                                                    Operation *point) const {
  for (Operation &other : block) {
    if (point && !other.isBeforeInBlock(point))
      break;
    if (conflictsWith(other))
      return &other;
  }
  return std::nullopt;
}

Optional<Operation *>
OperationSideEffects::conflictsWithOperationInRegion(Region &rgn) const {
  for (Block &block : rgn) {
    Optional<Operation *> conflictingOp = conflictsWithOperationInBlock(block);
    if (conflictingOp.has_value())
      return conflictingOp.value();
  }
  return std::nullopt;
}

Optional<Operation *> OperationSideEffects::conflictsWithOperationInLoop(
    LoopLikeOpInterface loop) const {
  return conflictsWithOperationInRegion(loop.getLoopBody());
}

//===----------------------------------------------------------------------===//
// LoopGuardBuilder
//===----------------------------------------------------------------------===//

std::unique_ptr<LoopGuardBuilder>
LoopGuardBuilder::create(LoopLikeOpInterface loop) {
  return TypeSwitch<Operation *, std::unique_ptr<LoopGuardBuilder>>(
             (Operation *)loop)
      .Case<scf::ForOp>(
          [](auto loop) { return std::make_unique<SCFForGuardBuilder>(loop); })
      .Case<scf::ParallelOp>([](auto loop) {
        return std::make_unique<SCFParallelGuardBuilder>(loop);
      })
      .Case<AffineForOp>([](auto loop) {
        return std::make_unique<AffineForGuardBuilder>(loop);
      })
      .Case<AffineParallelOp>([](auto loop) {
        return std::make_unique<AffineParallelGuardBuilder>(loop);
      })
      .Default([](auto) { return nullptr; });
}

//===----------------------------------------------------------------------===//
// SCFLoopGuardBuilder
//===----------------------------------------------------------------------===//

scf::IfOp SCFLoopGuardBuilder::guard(LoopLikeOpInterface loop) const {
  scf::IfOp ifOp = createGuard();
  loop->moveBefore(ifOp.thenYield());
  replaceUsesOfLoopReturnValues(ifOp);
  return ifOp;
}

//===----------------------------------------------------------------------===//
// SCFForLoopGuardBuilder
//===----------------------------------------------------------------------===//

void SCFForGuardBuilder::guardLoop() const {
  scf::IfOp ifOp = guard(loop);
  bool yieldsResults = !loop->getResults().empty();
  if (!yieldsResults)
    ifOp.elseBlock()->erase();
}

Value SCFForGuardBuilder::createGuardExpr() const {
  return builder.create<arith::CmpIOp>(
      loop.getLoc(), arith::CmpIPredicate::sle,
      builder.create<arith::AddIOp>(loop.getLoc(), loop.getLowerBound(),
                                    loop.getStep()),
      loop.getUpperBound());
}

scf::IfOp SCFForGuardBuilder::createGuard() const {
  TypeRange types(loop->getResults());
  return builder.create<scf::IfOp>(
      loop.getLoc(), types, createGuardExpr(),
      [&](OpBuilder &b, Location loc) {
        b.create<scf::YieldOp>(loc, loop.getResults());
      },
      [&](OpBuilder &b, Location loc) {
        b.create<scf::YieldOp>(loc, loop.getInitArgs());
      });
}

void SCFForGuardBuilder::replaceUsesOfLoopReturnValues(scf::IfOp &ifOp) const {
  // Replace uses of the loop return value(s) with the value(s) yielded by the
  // if operation.
  for (auto it : llvm::zip(loop.getResults(), ifOp.getResults()))
    std::get<0>(it).replaceUsesWithIf(std::get<1>(it), [&](OpOperand &op) {
      Block *useBlock = op.getOwner()->getBlock();
      return useBlock != ifOp.thenBlock();
    });
}

//===----------------------------------------------------------------------===//
// SCFParallelLoopGuardBuilder
//===----------------------------------------------------------------------===//

void SCFParallelGuardBuilder::guardLoop() const { guard(loop); }

=======
class SCFForGuardBuilder : public LoopGuardBuilder {
public:
  SCFForGuardBuilder(scf::ForOp loop) : LoopGuardBuilder(loop), loop(loop) {}

  void guardLoop() const final;

private:
  Value createGuardExpr() const;
  scf::IfOp createGuard() const;
  void replaceUsesOfLoopReturnValues(scf::IfOp &) const;

  mutable scf::ForOp loop;
};

class SCFParallelGuardBuilder : public LoopGuardBuilder {
public:
  SCFParallelGuardBuilder(scf::ParallelOp loop)
      : LoopGuardBuilder(loop), loop(loop) {}

  void guardLoop() const final;

private:
  Value createGuardExpr() const;
  scf::IfOp createGuard() const;
  void replaceUsesOfLoopReturnValues(scf::IfOp &) const;

  mutable scf::ParallelOp loop;
};

class AffineForGuardBuilder : public LoopGuardBuilder {
public:
  AffineForGuardBuilder(AffineForOp loop)
      : LoopGuardBuilder(loop), loop(loop) {}

  void guardLoop() const final;

private:
  IntegerSet createGuardExpr() const;
  AffineIfOp createGuard() const;
  void replaceUsesOfLoopReturnValues(AffineIfOp &) const;

  mutable AffineForOp loop;
};

class AffineParallelGuardBuilder : public LoopGuardBuilder {
public:
  AffineParallelGuardBuilder(AffineParallelOp loop)
      : LoopGuardBuilder(loop), loop(loop) {}

  void guardLoop() const final;

private:
  IntegerSet createGuardExpr() const;
  AffineIfOp createGuard() const;
  void replaceUsesOfLoopReturnValues(AffineIfOp &) const;

  mutable AffineParallelOp loop;
};

} // namespace

//===----------------------------------------------------------------------===//
// OperationSideEffects
//===----------------------------------------------------------------------===//

bool OperationSideEffects::conflictsWith(const Operation &other) const {
  if (&op == &other)
    return false;

  // Check all the nested operations if 'other' has recursive side effects.
  bool hasRecursiveEffects =
      const_cast<Operation &>(other)
          .hasTrait<OpTrait::HasRecursiveMemoryEffects>();
  if (hasRecursiveEffects) {
    for (Region &region : const_cast<Operation &>(other).getRegions())
      for (Operation &innerOp : region.getOps())
        if (conflictsWith(innerOp))
          return true;
    return false;
  }

  // If the given operation has side effects, check whether they conflict with
  // the side effects summarized in this class.
  if (auto MEI = dyn_cast<MemoryEffectOpInterface>(other)) {
    OperationSideEffects sideEffects(other, aliasAnalysis);

    // Checks for a conflicts on the given resource 'res' by applying the
    // supplied predicate function 'hasConflict'.
    auto checkForConflict =
        [&sideEffects](
            SideEffects::Resource *res,
            std::function<bool(const MemoryEffects::EffectInstance &EI)>
                hasConflict) {
          SmallVector<MemoryEffects::EffectInstance> effects;
          sideEffects.getEffectsOnResource(res, effects);
          return llvm::any_of(
              effects, [hasConflict](const MemoryEffects::EffectInstance &EI) {
                return hasConflict(EI);
              });
        };

    [[maybe_unused]] auto printConflictingSideEffects =
        [](const MemoryEffects::EffectInstance &EI, AliasResult aliasRes) {
          llvm::dbgs() << "Found conflicting side effect: {"
                       << EI.getResource()->getName() << ", " << EI.getValue()
                       << "}\n";
          llvm::dbgs().indent(2) << "aliasResult: " << aliasRes << "\n";
        };

    // Check whether the given operation 'other' writes (or allocates, or frees)
    // a resource that is read by the operation associated with this class.
    if (llvm::any_of(
            readResources, [&](const MemoryEffects::EffectInstance &readRes) {
              auto hasConflict = [&](const MemoryEffects::EffectInstance &EI) {
                if (isa<MemoryEffects::Read>(EI.getEffect()))
                  return false;

                AliasResult aliasRes =
                    const_cast<AliasAnalysis &>(aliasAnalysis)
                        .alias(EI.getValue(), readRes.getValue());
                if (aliasRes.isNo())
                  return false;

                LLVM_DEBUG(printConflictingSideEffects(EI, aliasRes));
                return true;
              };

              return checkForConflict(readRes.getResource(), hasConflict);
            })) {
      return true;
    }

    // Check whether the given operation 'other' allocates, reads, writes or
    // frees a resource that is written by the operation associated with this
    // class.
    if (llvm::any_of(
            writeResources, [&](const MemoryEffects::EffectInstance &writeRes) {
              auto hasConflict = [&](const MemoryEffects::EffectInstance &EI) {
                AliasResult aliasRes =
                    const_cast<AliasAnalysis &>(aliasAnalysis)
                        .alias(EI.getValue(), writeRes.getValue());
                if (aliasRes.isNo())
                  return false;

                LLVM_DEBUG(printConflictingSideEffects(EI, aliasRes));
                return true;
              };

              return checkForConflict(writeRes.getResource(), hasConflict);
            })) {
      return true;
    }

    // Check whether the given operation 'other'  allocates, reads, writes or
    // frees a resource that is freed by the operation associated with this
    // class.
    if (llvm::any_of(
            freeResources, [&](const MemoryEffects::EffectInstance &freeRes) {
              auto hasConflict = [&](const MemoryEffects::EffectInstance &EI) {
                AliasResult aliasRes =
                    const_cast<AliasAnalysis &>(aliasAnalysis)
                        .alias(EI.getValue(), freeRes.getValue());
                if (aliasRes.isNo())
                  return false;

                LLVM_DEBUG(printConflictingSideEffects(EI, aliasRes));
                return true;
              };

              return checkForConflict(freeRes.getResource(), hasConflict);
            })) {
      return true;
    }
  }

  return false;
}

Optional<Operation *>
OperationSideEffects::conflictsWithOperationInBlock(Block &block,
                                                    Operation *point) const {
  for (Operation &other : block) {
    if (point && !other.isBeforeInBlock(point))
      break;
    if (conflictsWith(other))
      return &other;
  }
  return std::nullopt;
}

Optional<Operation *>
OperationSideEffects::conflictsWithOperationInRegion(Region &rgn) const {
  for (Block &block : rgn) {
    Optional<Operation *> conflictingOp = conflictsWithOperationInBlock(block);
    if (conflictingOp.has_value())
      return conflictingOp.value();
  }
  return std::nullopt;
}

Optional<Operation *> OperationSideEffects::conflictsWithOperationInLoop(
    LoopLikeOpInterface loop) const {
  return conflictsWithOperationInRegion(loop.getLoopBody());
}

//===----------------------------------------------------------------------===//
// LoopGuardBuilder
//===----------------------------------------------------------------------===//

std::unique_ptr<LoopGuardBuilder>
LoopGuardBuilder::create(LoopLikeOpInterface loop) {
  return TypeSwitch<Operation *, std::unique_ptr<LoopGuardBuilder>>(
             (Operation *)loop)
      .Case<scf::ForOp>(
          [](auto loop) { return std::make_unique<SCFForGuardBuilder>(loop); })
      .Case<scf::ParallelOp>([](auto loop) {
        return std::make_unique<SCFParallelGuardBuilder>(loop);
      })
      .Case<AffineForOp>([](auto loop) {
        return std::make_unique<AffineForGuardBuilder>(loop);
      })
      .Case<AffineParallelOp>([](auto loop) {
        return std::make_unique<AffineParallelGuardBuilder>(loop);
      });
}

//===----------------------------------------------------------------------===//
// SCFForLoopGuardBuilder
//===----------------------------------------------------------------------===//

void SCFForGuardBuilder::guardLoop() const {
  scf::IfOp ifOp = createGuard();
  loop->moveBefore(ifOp.thenYield());
  replaceUsesOfLoopReturnValues(ifOp);

  bool yieldsResults = !loop->getResults().empty();
  if (!yieldsResults)
    ifOp.elseBlock()->erase();
}

Value SCFForGuardBuilder::createGuardExpr() const {
  return builder.create<arith::CmpIOp>(loop.getLoc(), arith::CmpIPredicate::slt,
                                       loop.getLowerBound(),
                                       loop.getUpperBound());
}

scf::IfOp SCFForGuardBuilder::createGuard() const {
  TypeRange types(loop->getResults());
  return builder.create<scf::IfOp>(
      loop.getLoc(), types, createGuardExpr(),
      [&](OpBuilder &b, Location loc) {
        b.create<scf::YieldOp>(loc, loop.getResults());
      },
      [&](OpBuilder &b, Location loc) {
        b.create<scf::YieldOp>(loc, loop.getInitArgs());
      });
}

void SCFForGuardBuilder::replaceUsesOfLoopReturnValues(scf::IfOp &ifOp) const {
  // Replace uses of the loop return value(s) with the value(s) yielded by the
  // if operation.
  for (auto it : llvm::zip(loop.getResults(), ifOp.getResults()))
    std::get<0>(it).replaceUsesWithIf(std::get<1>(it), [&](OpOperand &op) {
      Block *useBlock = op.getOwner()->getBlock();
      return useBlock != ifOp.thenBlock();
    });
}

//===----------------------------------------------------------------------===//
// SCFParallelLoopGuardBuilder
//===----------------------------------------------------------------------===//

void SCFParallelGuardBuilder::guardLoop() const {
  scf::IfOp ifOp = createGuard();
  loop->moveBefore(ifOp.thenYield());
  replaceUsesOfLoopReturnValues(ifOp);
}

>>>>>>> 58f9d21a
Value SCFParallelGuardBuilder::createGuardExpr() const {
  Value cond;
  for (auto pair :
       llvm::zip(loop.getLowerBound(), loop.getUpperBound(), loop.getStep())) {
    const Value val = builder.create<arith::CmpIOp>(
        loop.getLoc(), arith::CmpIPredicate::sle,
        builder.create<arith::AddIOp>(loop.getLoc(), std::get<0>(pair),
                                      std::get<2>(pair)),
        std::get<1>(pair));
    cond = cond ? static_cast<Value>(
                      builder.create<arith::AndIOp>(loop.getLoc(), cond, val))
                : val;
  }
  return cond;
}

scf::IfOp SCFParallelGuardBuilder::createGuard() const {
<<<<<<< HEAD
  TypeRange types(loop->getResults());
  return builder.create<scf::IfOp>(
      loop.getLoc(), types, createGuardExpr(),
      [&](OpBuilder &b, Location loc) {
        b.create<scf::YieldOp>(loc, loop.getResults());
      },
      [&](OpBuilder &b, Location loc) {
        b.create<scf::YieldOp>(loc, loop.getInitVals());
      });
}

//===----------------------------------------------------------------------===//
// AffineLoopGuardBuilder
//===----------------------------------------------------------------------===//

AffineIfOp AffineLoopGuardBuilder::guard(LoopLikeOpInterface loop) const {
  AffineIfOp ifOp = createGuard();
  yieldResults(ifOp);
  loop->moveBefore(ifOp.getThenBlock()->getTerminator());
  replaceUsesOfLoopReturnValues(ifOp);
  return ifOp;
}

//===----------------------------------------------------------------------===//
// AffineForLoopGuardBuilder
//===----------------------------------------------------------------------===//

void AffineForGuardBuilder::guardLoop() const { guard(loop); }

IntegerSet AffineForGuardBuilder::createGuardExpr() const {
=======
  return builder.create<scf::IfOp>(loop.getLoc(), TypeRange(),
                                   createGuardExpr());
}

void SCFParallelGuardBuilder::replaceUsesOfLoopReturnValues(
    scf::IfOp &ifOp) const {
  // TODO
}

//===----------------------------------------------------------------------===//
// AffineForLoopGuardBuilder
//===----------------------------------------------------------------------===//

void AffineForGuardBuilder::guardLoop() const {
  AffineIfOp ifOp = createGuard();

  bool yieldsResults = !loop.getResults().empty();
  if (yieldsResults) {
    ifOp.getThenBodyBuilder().create<AffineYieldOp>(loop.getLoc(),
                                                    loop.getResults());
    ifOp.getElseBodyBuilder().create<AffineYieldOp>(loop.getLoc(),
                                                    loop.getIterOperands());
  }

  loop->moveBefore(ifOp.getThenBlock()->getTerminator());
  replaceUsesOfLoopReturnValues(ifOp);
}

IntegerSet AffineForGuardBuilder::createGuardExpr() const {
  SmallVector<AffineExpr, 2> exprs;
  SmallVector<bool, 2> eqflags;

  const AffineMap lbMap = loop.getLowerBoundMap(),
                  ubMap = loop.getUpperBoundMap();

  for (AffineExpr ub : ubMap.getResults()) {
    SmallVector<AffineExpr, 4> symbols;
    for (unsigned idx = 0; idx < ubMap.getNumSymbols(); ++idx)
      symbols.push_back(
          getAffineSymbolExpr(idx + lbMap.getNumSymbols(), loop.getContext()));

    SmallVector<AffineExpr, 4> dims;
    for (unsigned idx = 0; idx < ubMap.getNumDims(); ++idx)
      dims.push_back(
          getAffineDimExpr(idx + lbMap.getNumDims(), loop.getContext()));

    ub = ub.replaceDimsAndSymbols(dims, symbols);

    for (AffineExpr lb : lbMap.getResults()) {
      // Bound is whether this expr >= 0, which since we want ub > lb,
      // we rewrite as follows.
      exprs.push_back(ub - lb - 1);
      eqflags.push_back(false);
    }
  }

  return IntegerSet::get(
      /*dim*/ lbMap.getNumDims() + ubMap.getNumDims(),
      /*symbols*/ lbMap.getNumSymbols() + ubMap.getNumSymbols(), exprs,
      eqflags);
}

AffineIfOp AffineForGuardBuilder::createGuard() const {
  SmallVector<Value> values;
  OperandRange lb_ops = loop.getLowerBoundOperands(),
               ub_ops = loop.getUpperBoundOperands();

  std::copy(lb_ops.begin(),
            lb_ops.begin() + loop.getLowerBoundMap().getNumDims(),
            std::back_inserter(values));
  std::copy(ub_ops.begin(),
            ub_ops.begin() + loop.getUpperBoundMap().getNumDims(),
            std::back_inserter(values));
  std::copy(lb_ops.begin() + loop.getLowerBoundMap().getNumDims(), lb_ops.end(),
            std::back_inserter(values));
  std::copy(ub_ops.begin() + loop.getUpperBoundMap().getNumDims(), ub_ops.end(),
            std::back_inserter(values));

  bool yieldsResults = !loop.getResults().empty();
  TypeRange types(loop.getResults());
  return builder.create<AffineIfOp>(loop.getLoc(), types, createGuardExpr(),
                                    values, yieldsResults);
}

void AffineForGuardBuilder::replaceUsesOfLoopReturnValues(
    AffineIfOp &ifOp) const {
  // Replace uses of the loop return value(s) with the value(s) yielded by the
  // if operation.
  for (auto it : llvm::zip(loop.getResults(), ifOp.getResults()))
    std::get<0>(it).replaceUsesWithIf(std::get<1>(it), [&](OpOperand &op) {
      Block *useBlock = op.getOwner()->getBlock();
      return useBlock != ifOp.getThenBlock();
    });
}

//===----------------------------------------------------------------------===//
// AffineParallelLoopGuardBuilder
//===----------------------------------------------------------------------===//

void AffineParallelGuardBuilder::guardLoop() const {
  AffineIfOp ifOp = createGuard();
  loop->moveBefore(ifOp.getThenBlock()->getTerminator());
  replaceUsesOfLoopReturnValues(ifOp);
}

IntegerSet AffineParallelGuardBuilder::createGuardExpr() const {
>>>>>>> 58f9d21a
  SmallVector<AffineExpr, 2> exprs;
  SmallVector<bool, 2> eqflags;

  const AffineMap lbMap = loop.getLowerBoundMap(),
                  ubMap = loop.getUpperBoundMap();

  for (AffineExpr ub : ubMap.getResults()) {
    SmallVector<AffineExpr, 4> symbols;
    for (unsigned idx = 0; idx < ubMap.getNumSymbols(); ++idx)
      symbols.push_back(
          getAffineSymbolExpr(idx + lbMap.getNumSymbols(), loop.getContext()));

    SmallVector<AffineExpr, 4> dims;
    for (unsigned idx = 0; idx < ubMap.getNumDims(); ++idx)
      dims.push_back(
          getAffineDimExpr(idx + lbMap.getNumDims(), loop.getContext()));

    ub = ub.replaceDimsAndSymbols(dims, symbols);

    for (AffineExpr lb : lbMap.getResults()) {
      // Bound is whether this expr >= 0, which since we want ub > lb, we
      // rewrite as follows.
      exprs.push_back(ub - lb - loop.getStep());
      eqflags.push_back(false);
    }
  }

  return IntegerSet::get(
      /*dim*/ lbMap.getNumDims() + ubMap.getNumDims(),
      /*symbols*/ lbMap.getNumSymbols() + ubMap.getNumSymbols(), exprs,
      eqflags);
}

void AffineForGuardBuilder::yieldResults(AffineIfOp &ifOp) const {
  bool yieldsResults = !loop.getResults().empty();
  if (yieldsResults) {
    ifOp.getThenBodyBuilder().create<AffineYieldOp>(loop.getLoc(),
                                                    loop.getResults());
    ifOp.getElseBodyBuilder().create<AffineYieldOp>(loop.getLoc(),
                                                    loop.getIterOperands());
  }
}

AffineIfOp AffineForGuardBuilder::createGuard() const {
  SmallVector<Value> values;
  OperandRange lb_ops = loop.getLowerBoundOperands(),
               ub_ops = loop.getUpperBoundOperands();

  std::copy(lb_ops.begin(),
            lb_ops.begin() + loop.getLowerBoundMap().getNumDims(),
            std::back_inserter(values));
  std::copy(ub_ops.begin(),
            ub_ops.begin() + loop.getUpperBoundMap().getNumDims(),
            std::back_inserter(values));
  std::copy(lb_ops.begin() + loop.getLowerBoundMap().getNumDims(), lb_ops.end(),
            std::back_inserter(values));
  std::copy(ub_ops.begin() + loop.getUpperBoundMap().getNumDims(), ub_ops.end(),
            std::back_inserter(values));

  bool yieldsResults = !loop.getResults().empty();
  TypeRange types(loop.getResults());
  return builder.create<AffineIfOp>(loop.getLoc(), types, createGuardExpr(),
                                    values, yieldsResults ? true : false);
}

void AffineForGuardBuilder::replaceUsesOfLoopReturnValues(
    AffineIfOp &ifOp) const {
  // Replace uses of the loop return value(s) with the value(s) yielded by the
  // if operation.
  for (auto it : llvm::zip(loop.getResults(), ifOp.getResults()))
    std::get<0>(it).replaceUsesWithIf(std::get<1>(it), [&](OpOperand &op) {
      Block *useBlock = op.getOwner()->getBlock();
      return useBlock != ifOp.getThenBlock();
    });
}

//===----------------------------------------------------------------------===//
// AffineParallelLoopGuardBuilder
//===----------------------------------------------------------------------===//

void AffineParallelGuardBuilder::guardLoop() const { guard(loop); }

IntegerSet AffineParallelGuardBuilder::createGuardExpr() const {
  SmallVector<AffineExpr, 2> exprs;
  SmallVector<bool, 2> eqflags;

  const AffineMap lbMap = loop.getLowerBoundsMap(),
                  ubMap = loop.getUpperBoundsMap();

  for (auto step : llvm::enumerate(loop.getSteps())) {
    for (AffineExpr ub : loop.getUpperBoundMap(step.index()).getResults()) {
      SmallVector<AffineExpr, 4> symbols;
      for (unsigned idx = 0; idx < ubMap.getNumSymbols(); ++idx)
        symbols.push_back(getAffineSymbolExpr(idx + lbMap.getNumSymbols(),
                                              loop.getContext()));

      SmallVector<AffineExpr, 4> dims;
      for (unsigned idx = 0; idx < ubMap.getNumDims(); ++idx)
        dims.push_back(
            getAffineDimExpr(idx + lbMap.getNumDims(), loop.getContext()));

      ub = ub.replaceDimsAndSymbols(dims, symbols);

      for (AffineExpr lb : loop.getLowerBoundMap(step.index()).getResults()) {
        // Bound is whether this expr >= 0, which since we want ub > lb,
        // we rewrite as follows.
        exprs.push_back(ub - lb - step.value());
        eqflags.push_back(false);
      }
    }
  }

  return IntegerSet::get(
<<<<<<< HEAD
      /*dim*/ lbMap.getNumDims() + ubMap.getNumDims(),
      /*symbols*/ lbMap.getNumSymbols() + ubMap.getNumSymbols(), exprs,
      eqflags);
=======
      /*dim*/ loop.getLowerBoundsMap().getNumDims() +
          loop.getUpperBoundsMap().getNumDims(),
      /*symbols*/ loop.getLowerBoundsMap().getNumSymbols() +
          loop.getUpperBoundsMap().getNumSymbols(),
      exprs, eqflags);
>>>>>>> 58f9d21a
}

AffineIfOp AffineParallelGuardBuilder::createGuard() const {
  SmallVector<Value> values;
  OperandRange lb_ops = loop.getLowerBoundsOperands(),
               ub_ops = loop.getUpperBoundsOperands();

  std::copy(lb_ops.begin(),
            lb_ops.begin() + loop.getLowerBoundsMap().getNumDims(),
            std::back_inserter(values));
  std::copy(ub_ops.begin(),
            ub_ops.begin() + loop.getUpperBoundsMap().getNumDims(),
            std::back_inserter(values));
  std::copy(lb_ops.begin() + loop.getLowerBoundsMap().getNumDims(),
            lb_ops.end(), std::back_inserter(values));
  std::copy(ub_ops.begin() + loop.getUpperBoundsMap().getNumDims(),
            ub_ops.end(), std::back_inserter(values));

  return builder.create<AffineIfOp>(loop.getLoc(), TypeRange(),
                                    createGuardExpr(), values,
                                    /*else*/ false);
}

<<<<<<< HEAD
=======
void AffineParallelGuardBuilder::replaceUsesOfLoopReturnValues(
    AffineIfOp &ifOp) const {
  // TODO
}

>>>>>>> 58f9d21a
/// Determine whether any operation in the \p loop has a conflict with the
/// given operation \p op that prevents hoisting the operation out of the
/// loop. Operations that are already known to have no hoisting preventing
/// conflicts in the loop are given in \p willBeMoved.
static bool hasConflictsInLoop(Operation &op, LoopLikeOpInterface loop,
                               const SmallPtrSetImpl<Operation *> &willBeMoved,
                               const AliasAnalysis &aliasAnalysis) {
  const OperationSideEffects sideEffects(op, aliasAnalysis);

  Optional<Operation *> conflictingOp =
      TypeSwitch<Operation *, Optional<Operation *>>((Operation *)loop)
          .Case<scf::ParallelOp, AffineParallelOp>([&](auto loop) {
            // Check for conflicts with (only) other previous operations
            // in the same block.
            Operation *point = &op;
            return sideEffects.conflictsWithOperationInBlock(*op.getBlock(),
                                                             point);
          })
          .Default([&](auto loop) {
            // Check for conflicts with all other operations in the same
            // block.
            return sideEffects.conflictsWithOperationInBlock(*op.getBlock());
          });

  if (conflictingOp.has_value()) {
    if (!willBeMoved.count(*conflictingOp))
      return true;
<<<<<<< HEAD
    LLVM_DEBUG(llvm::dbgs() << "OK: related operation will be hoisted\n");
=======
    LLVM_DEBUG(llvm::dbgs() << "Related operation will be hoisted\n");
>>>>>>> 58f9d21a
  }

  // Check whether the parent operation has conflicts on the loop.
  if (op.getParentOp() == loop)
    return false;
  if (hasConflictsInLoop(*op.getParentOp(), loop, willBeMoved, aliasAnalysis))
    return true;

  // If the parent operation is not guaranteed to execute its
  // (single-block) region once, walk the block.
  bool conflict = false;
  if (!isa<scf::IfOp, AffineIfOp, memref::AllocaScopeOp>(op)) {
    op.walk([&](Operation *in) {
      if (!willBeMoved.count(in) && sideEffects.conflictsWith(*in)) {
        LLVM_DEBUG(llvm::dbgs().indent(2)
                   << "conflicting operation: " << *in << "\n");
        conflict = true;
        return WalkResult::interrupt();
      }
      return WalkResult::advance();
    });
  }

  return conflict;
}

/// Returns true if the Operation \p op can be hoisted out of the given loop
/// \p loop. The \p willBeMoved argument represents operations that are known
/// to be loop invariant (and therefore will be moved outside of the loop).
static bool canBeHoisted(Operation &op, LoopLikeOpInterface loop,
                         const SmallPtrSetImpl<Operation *> &willBeMoved,
                         const AliasAnalysis &aliasAnalysis) {
  // Returns true if the given value can be moved outside of the loop, and
  // false otherwise. A value cannot be moved outside of the loop if its
  // operands are not defined outside of the loop and cannot themselves be
  // moved.
  auto canBeMoved = [&](Value value) {
    if (auto BA = value.dyn_cast<BlockArgument>())
      if (willBeMoved.count(BA.getOwner()->getParentOp()))
        return true;
    Operation *definingOp = value.getDefiningOp();
    if ((definingOp && willBeMoved.count(definingOp)) ||
        loop.isDefinedOutsideOfLoop(value))
      return true;
    return false;
  };
<<<<<<< HEAD

  // Ensure operands can be hoisted.
  if (llvm::any_of(op.getOperands(),
                   [&](Value value) { return !canBeMoved(value); })) {
    LLVM_DEBUG({
      llvm::dbgs() << "Operation: " << op << "\n";
      llvm::dbgs().indent(2)
          << "cannot be hoisted: operand(s) can't be hoisted\n";
    });
    return false;
  }

  // If the operation has no side effects it can be hoisted.
  if (isMemoryEffectFree(&op)) {
    LLVM_DEBUG({
      llvm::dbgs() << "Operation: " << op << "\n";
      llvm::dbgs().indent(2) << "can be hoisted: has no side effects\n";
    });
    return true;
  }

  // Operations with unknown side effects cannot be hoisted.
  if (!isa<MemoryEffectOpInterface>(op) &&
      !op.hasTrait<OpTrait::HasRecursiveMemoryEffects>()) {
    LLVM_DEBUG({
      llvm::dbgs() << "Operation: " << op << "\n";
      llvm::dbgs().indent(2) << "cannot be hoisted: unknown side effects\n";
    });
    return false;
  }

  // Do not hoist operations that allocate a resource.
  const OperationSideEffects sideEffects(op, aliasAnalysis);
  if (sideEffects.allocatesResource()) {
    LLVM_DEBUG({
      llvm::dbgs() << "Operation: " << op << "\n";
      llvm::dbgs().indent(2)
          << "cannot be hoisted: operation allocates a resource\n";
    });
    return false;
  }

  LLVM_DEBUG(llvm::dbgs() << sideEffects);

  // If the operation has side effects, check whether other operations in the
  // loop prevent hosting it.
  if ((sideEffects.readsFromResource() || sideEffects.writesToResource() ||
       sideEffects.freesResource()) &&
      hasConflictsInLoop(op, loop, willBeMoved, aliasAnalysis)) {
    LLVM_DEBUG(llvm::dbgs()
               << "cannot be hoisted: found conflicting operation\n");
    return false;
  }

  // Recurse into the regions for this op and check whether the contained ops
  // can be hoisted. We can inductively assume that this op will have its
  // block args available outside the loop.
  SmallPtrSet<Operation *, 2> willBeMoved2(willBeMoved.begin(),
                                           willBeMoved.end());
  willBeMoved2.insert(&op);

=======

  // Ensure operands can be hoisted.
  if (llvm::any_of(op.getOperands(),
                   [&](Value value) { return !canBeMoved(value); })) {
    LLVM_DEBUG({
      llvm::dbgs() << "Operation: " << op << "\n";
      llvm::dbgs().indent(2)
          << "cannot be hoisted: operand(s) can't be hoisted\n";
    });
    return false;
  }

  // If the operation has no side effects it can be hoisted.
  if (isMemoryEffectFree(&op)) {
    LLVM_DEBUG({
      llvm::dbgs() << "Operation: " << op << "\n";
      llvm::dbgs().indent(2) << "can be hoisted: has no side effects\n";
    });
    return true;
  }

  // Operations with unknown side effects cannot be hoisted.
  if (!isa<MemoryEffectOpInterface>(op) &&
      !op.hasTrait<OpTrait::HasRecursiveMemoryEffects>()) {
    LLVM_DEBUG({
      llvm::dbgs() << "Operation: " << op << "\n";
      llvm::dbgs().indent(2) << "cannot be hoisted: unknown side effects\n";
    });
    return false;
  }

  // Do not hoist operations that allocate a resource.
  const OperationSideEffects sideEffects(op, aliasAnalysis);
  if (sideEffects.allocatesResource()) {
    LLVM_DEBUG({
      llvm::dbgs() << "Operation: " << op << "\n";
      llvm::dbgs().indent(2)
          << "cannot be hoisted: operation allocates a resource\n";
    });
    return false;
  }

  LLVM_DEBUG(llvm::dbgs() << sideEffects);

  // If the operation has side effects, check whether other operations in the
  // loop prevent hosting it.
  if ((sideEffects.readsFromResource() || sideEffects.writesToResource() ||
       sideEffects.freesResource()) &&
      hasConflictsInLoop(op, loop, willBeMoved, aliasAnalysis)) {
    LLVM_DEBUG(llvm::dbgs()
               << "Cannot be hoisted: found conflicting operation\n");
    return false;
  }

  // Recurse into the regions for this op and check whether the contained ops
  // can be hoisted. We can inductively assume that this op will have its
  // block args available outside the loop.
  SmallPtrSet<Operation *, 2> willBeMoved2(willBeMoved.begin(),
                                           willBeMoved.end());
  willBeMoved2.insert(&op);

>>>>>>> 58f9d21a
  for (Region &region : op.getRegions()) {
    for (Operation &innerOp : region.getOps()) {
      if (!canBeHoisted(innerOp, loop, willBeMoved2, aliasAnalysis))
        return false;
      willBeMoved2.insert(&innerOp);
    }
  }

<<<<<<< HEAD
  LLVM_DEBUG(llvm::dbgs() << "can be hoisted: no conflicts found\n");
=======
  LLVM_DEBUG(llvm::dbgs() << "Can be hoisted: no conflicts found\n");
>>>>>>> 58f9d21a

  return true;
}

// Populate \p opsToMove with operations that can be hoisted out of the given
// loop \p loop.
static void
collectHoistableOperations(LoopLikeOpInterface loop,
                           const AliasAnalysis &aliasAnalysis,
                           SmallVectorImpl<Operation *> &opsToMove) {
  // Do not use walk here, as we do not want to go into nested regions and
  // hoist operations from there. These regions might have semantics unknown
  // to this rewriting. If the nested regions are loops, they will have been
  // processed.
  SmallPtrSet<Operation *, 8> willBeMoved;
  for (Block &block : loop.getLoopBody()) {
    for (Operation &op : block.without_terminator()) {
      if (!canBeHoisted(op, loop, willBeMoved, aliasAnalysis))
        continue;
      opsToMove.push_back(&op);
      willBeMoved.insert(&op);
    }
  }
}

static size_t moveLoopInvariantCode(LoopLikeOpInterface loop,
                                    const AliasAnalysis &aliasAnalysis) {
  Operation *loopOp = loop;
<<<<<<< HEAD
  if (!isa<scf::ForOp, scf::ParallelOp, AffineParallelOp, AffineForOp>(loopOp))
=======
  if (!isa<scf::ParallelOp, AffineParallelOp, AffineForOp>(loopOp))
>>>>>>> 58f9d21a
    return 0;

  SmallVector<Operation *, 8> opsToMove;
  collectHoistableOperations(loop, aliasAnalysis, opsToMove);
  if (opsToMove.empty())
    return 0;

  LoopGuardBuilder::create(loop)->guardLoop();

  size_t numOpsHoisted = 0;
  for (Operation *op : opsToMove) {
    loop.moveOutOfLoop(op);
    ++numOpsHoisted;
  }

  return numOpsHoisted;
}

void ParallelLICM::runOnOperation() {
  AliasAnalysis &aliasAnalysis = getAnalysis<AliasAnalysis>();

  [[maybe_unused]] auto getParentFunction = [](LoopLikeOpInterface loop) {
    Operation *parentOp = loop;
    do {
      parentOp = parentOp->getParentOp();
    } while (parentOp && !isa<func::FuncOp>(parentOp));
    assert(parentOp && "Failed to find parent function");
    return parentOp;
  };

  getOperation()->walk([&](LoopLikeOpInterface loop) {
    LLVM_DEBUG({
      llvm::dbgs() << "----------------\n";
      loop.print(llvm::dbgs() << "Original loop:\n");
<<<<<<< HEAD
      llvm::dbgs() << "\nIn:\n" << *getParentFunction(loop) << "\n";
=======
      llvm::dbgs() << "\n";
      llvm::dbgs() << "in function " << *getParentFunction(loop) << "\n";
>>>>>>> 58f9d21a
    });

    // First use MLIR LICM to hoist simple operations.
    {
<<<<<<< HEAD
      size_t numOpHoisted = moveLoopInvariantCode(loop);

      LLVM_DEBUG({
        llvm::dbgs() << "\nMLIR LICM Hoisted " << numOpHoisted
                     << " operation(s)\n";
        if (numOpHoisted) {
          loop.print(llvm::dbgs() << "Loop after MLIR LICM:\n");
          llvm::dbgs() << "\nIn:\n" << *getParentFunction(loop) << "\n";
=======
      size_t OpHoisted = moveLoopInvariantCode(loop);

      LLVM_DEBUG({
        llvm::dbgs() << "\nMLIR LICM hoisted " << OpHoisted
                     << " operation(s)\n";
        if (OpHoisted) {
          loop.print(llvm::dbgs() << "Loop after MLIR LICM:\n");
          llvm::dbgs() << "in function " << *getParentFunction(loop) << "\n";
>>>>>>> 58f9d21a
          assert(mlir::verify(getParentFunction(loop)).succeeded());
        }
        llvm::dbgs() << "----------------\n";
      });
    }

    // Now use this pass to hoist more complex operations.
    {
<<<<<<< HEAD
      numOpHoisted = moveLoopInvariantCode(loop, aliasAnalysis);

      LLVM_DEBUG({
        llvm::dbgs() << "\nParallel LICM Hoisted " << numOpHoisted
                     << " operation(s)\n";
        if (numOpHoisted) {
          loop.print(llvm::dbgs() << "Loop after Parallel LICM:\n");
          llvm::dbgs() << "\nIn:\n" << *getParentFunction(loop) << "\n";
=======
      size_t OpHoisted = moveLoopInvariantCode(loop, aliasAnalysis);
      numOpHoisted += OpHoisted;

      LLVM_DEBUG({
        llvm::dbgs() << "\nParallel LICM hoisted " << OpHoisted
                     << " operation(s)\n";
        if (OpHoisted) {
          loop.print(llvm::dbgs() << "Loop after Parallel LICM:\n");
          llvm::dbgs() << "in function " << *getParentFunction(loop) << "\n";
>>>>>>> 58f9d21a
          assert(mlir::verify(getParentFunction(loop)).succeeded());
        }
        llvm::dbgs() << "----------------\n";
      });
    }
  });
}

std::unique_ptr<Pass> mlir::polygeist::createParallelLICMPass() {
  return std::make_unique<ParallelLICM>();
}<|MERGE_RESOLUTION|>--- conflicted
+++ resolved
@@ -1,4 +1,4 @@
-//===- ParallelLICM.cpp - Parallel Loop Invariant Code Motion -------------===//
+//===- LICM.cpp - Loop Invariant Code Motion ------------------------------===//
 //
 // Part of the LLVM Project, under the Apache License v2.0 with LLVM Exceptions.
 // See https://llvm.org/LICENSE.txt for license information.
@@ -23,13 +23,13 @@
 #include "llvm/ADT/TypeSwitch.h"
 #include "llvm/Support/Debug.h"
 
-#define DEBUG_TYPE "parallel-licm"
+#define DEBUG_TYPE "licm"
 
 using namespace mlir;
 using namespace polygeist;
 
 namespace {
-struct ParallelLICM : public ParallelLICMBase<ParallelLICM> {
+struct LICM : public LICMBase<LICM> {
   void runOnOperation() override;
 };
 
@@ -170,7 +170,6 @@
   mutable OpBuilder builder;
 };
 
-<<<<<<< HEAD
 class SCFLoopGuardBuilder : public LoopGuardBuilder {
 public:
   SCFLoopGuardBuilder(LoopLikeOpInterface loop) : LoopGuardBuilder(loop) {}
@@ -263,19 +262,20 @@
 //===----------------------------------------------------------------------===//
 
 bool OperationSideEffects::conflictsWith(const Operation &other) const {
-  if (&op == &other)
+  if (&op == &other || isMemoryEffectFree(const_cast<Operation *>(&other)))
     return false;
 
-  // Check all the nested operations if 'other' has recursive side effects.
-  bool hasRecursiveEffects =
-      const_cast<Operation &>(other)
-          .hasTrait<OpTrait::HasRecursiveMemoryEffects>();
-  if (hasRecursiveEffects) {
-    for (Region &region : const_cast<Operation &>(other).getRegions())
-      for (Operation &innerOp : region.getOps())
-        if (conflictsWith(innerOp))
-          return true;
-    return false;
+  // Conservatively assume operations with unknown side effects might write to
+  // any memory.
+  if (!isa<MemoryEffectOpInterface>(other) &&
+      !const_cast<Operation &>(other)
+           .hasTrait<OpTrait::HasRecursiveMemoryEffects>()) {
+    LLVM_DEBUG({
+      llvm::dbgs()
+          << "Found conflict due to operation with unknown side effects:\n";
+      llvm::dbgs().indent(2) << other << "\n";
+    });
+    return true;
   }
 
   // If the given operation has side effects, check whether they conflict with
@@ -365,292 +365,6 @@
                   return false;
 
                 LLVM_DEBUG(printConflictingSideEffects(EI, aliasRes, other));
-                return true;
-              };
-
-              return checkForConflict(freeRes.getResource(), hasConflict);
-            })) {
-      return true;
-    }
-  }
-
-  return false;
-}
-
-Optional<Operation *>
-OperationSideEffects::conflictsWithOperationInBlock(Block &block,
-                                                    Operation *point) const {
-  for (Operation &other : block) {
-    if (point && !other.isBeforeInBlock(point))
-      break;
-    if (conflictsWith(other))
-      return &other;
-  }
-  return std::nullopt;
-}
-
-Optional<Operation *>
-OperationSideEffects::conflictsWithOperationInRegion(Region &rgn) const {
-  for (Block &block : rgn) {
-    Optional<Operation *> conflictingOp = conflictsWithOperationInBlock(block);
-    if (conflictingOp.has_value())
-      return conflictingOp.value();
-  }
-  return std::nullopt;
-}
-
-Optional<Operation *> OperationSideEffects::conflictsWithOperationInLoop(
-    LoopLikeOpInterface loop) const {
-  return conflictsWithOperationInRegion(loop.getLoopBody());
-}
-
-//===----------------------------------------------------------------------===//
-// LoopGuardBuilder
-//===----------------------------------------------------------------------===//
-
-std::unique_ptr<LoopGuardBuilder>
-LoopGuardBuilder::create(LoopLikeOpInterface loop) {
-  return TypeSwitch<Operation *, std::unique_ptr<LoopGuardBuilder>>(
-             (Operation *)loop)
-      .Case<scf::ForOp>(
-          [](auto loop) { return std::make_unique<SCFForGuardBuilder>(loop); })
-      .Case<scf::ParallelOp>([](auto loop) {
-        return std::make_unique<SCFParallelGuardBuilder>(loop);
-      })
-      .Case<AffineForOp>([](auto loop) {
-        return std::make_unique<AffineForGuardBuilder>(loop);
-      })
-      .Case<AffineParallelOp>([](auto loop) {
-        return std::make_unique<AffineParallelGuardBuilder>(loop);
-      })
-      .Default([](auto) { return nullptr; });
-}
-
-//===----------------------------------------------------------------------===//
-// SCFLoopGuardBuilder
-//===----------------------------------------------------------------------===//
-
-scf::IfOp SCFLoopGuardBuilder::guard(LoopLikeOpInterface loop) const {
-  scf::IfOp ifOp = createGuard();
-  loop->moveBefore(ifOp.thenYield());
-  replaceUsesOfLoopReturnValues(ifOp);
-  return ifOp;
-}
-
-//===----------------------------------------------------------------------===//
-// SCFForLoopGuardBuilder
-//===----------------------------------------------------------------------===//
-
-void SCFForGuardBuilder::guardLoop() const {
-  scf::IfOp ifOp = guard(loop);
-  bool yieldsResults = !loop->getResults().empty();
-  if (!yieldsResults)
-    ifOp.elseBlock()->erase();
-}
-
-Value SCFForGuardBuilder::createGuardExpr() const {
-  return builder.create<arith::CmpIOp>(
-      loop.getLoc(), arith::CmpIPredicate::sle,
-      builder.create<arith::AddIOp>(loop.getLoc(), loop.getLowerBound(),
-                                    loop.getStep()),
-      loop.getUpperBound());
-}
-
-scf::IfOp SCFForGuardBuilder::createGuard() const {
-  TypeRange types(loop->getResults());
-  return builder.create<scf::IfOp>(
-      loop.getLoc(), types, createGuardExpr(),
-      [&](OpBuilder &b, Location loc) {
-        b.create<scf::YieldOp>(loc, loop.getResults());
-      },
-      [&](OpBuilder &b, Location loc) {
-        b.create<scf::YieldOp>(loc, loop.getInitArgs());
-      });
-}
-
-void SCFForGuardBuilder::replaceUsesOfLoopReturnValues(scf::IfOp &ifOp) const {
-  // Replace uses of the loop return value(s) with the value(s) yielded by the
-  // if operation.
-  for (auto it : llvm::zip(loop.getResults(), ifOp.getResults()))
-    std::get<0>(it).replaceUsesWithIf(std::get<1>(it), [&](OpOperand &op) {
-      Block *useBlock = op.getOwner()->getBlock();
-      return useBlock != ifOp.thenBlock();
-    });
-}
-
-//===----------------------------------------------------------------------===//
-// SCFParallelLoopGuardBuilder
-//===----------------------------------------------------------------------===//
-
-void SCFParallelGuardBuilder::guardLoop() const { guard(loop); }
-
-=======
-class SCFForGuardBuilder : public LoopGuardBuilder {
-public:
-  SCFForGuardBuilder(scf::ForOp loop) : LoopGuardBuilder(loop), loop(loop) {}
-
-  void guardLoop() const final;
-
-private:
-  Value createGuardExpr() const;
-  scf::IfOp createGuard() const;
-  void replaceUsesOfLoopReturnValues(scf::IfOp &) const;
-
-  mutable scf::ForOp loop;
-};
-
-class SCFParallelGuardBuilder : public LoopGuardBuilder {
-public:
-  SCFParallelGuardBuilder(scf::ParallelOp loop)
-      : LoopGuardBuilder(loop), loop(loop) {}
-
-  void guardLoop() const final;
-
-private:
-  Value createGuardExpr() const;
-  scf::IfOp createGuard() const;
-  void replaceUsesOfLoopReturnValues(scf::IfOp &) const;
-
-  mutable scf::ParallelOp loop;
-};
-
-class AffineForGuardBuilder : public LoopGuardBuilder {
-public:
-  AffineForGuardBuilder(AffineForOp loop)
-      : LoopGuardBuilder(loop), loop(loop) {}
-
-  void guardLoop() const final;
-
-private:
-  IntegerSet createGuardExpr() const;
-  AffineIfOp createGuard() const;
-  void replaceUsesOfLoopReturnValues(AffineIfOp &) const;
-
-  mutable AffineForOp loop;
-};
-
-class AffineParallelGuardBuilder : public LoopGuardBuilder {
-public:
-  AffineParallelGuardBuilder(AffineParallelOp loop)
-      : LoopGuardBuilder(loop), loop(loop) {}
-
-  void guardLoop() const final;
-
-private:
-  IntegerSet createGuardExpr() const;
-  AffineIfOp createGuard() const;
-  void replaceUsesOfLoopReturnValues(AffineIfOp &) const;
-
-  mutable AffineParallelOp loop;
-};
-
-} // namespace
-
-//===----------------------------------------------------------------------===//
-// OperationSideEffects
-//===----------------------------------------------------------------------===//
-
-bool OperationSideEffects::conflictsWith(const Operation &other) const {
-  if (&op == &other)
-    return false;
-
-  // Check all the nested operations if 'other' has recursive side effects.
-  bool hasRecursiveEffects =
-      const_cast<Operation &>(other)
-          .hasTrait<OpTrait::HasRecursiveMemoryEffects>();
-  if (hasRecursiveEffects) {
-    for (Region &region : const_cast<Operation &>(other).getRegions())
-      for (Operation &innerOp : region.getOps())
-        if (conflictsWith(innerOp))
-          return true;
-    return false;
-  }
-
-  // If the given operation has side effects, check whether they conflict with
-  // the side effects summarized in this class.
-  if (auto MEI = dyn_cast<MemoryEffectOpInterface>(other)) {
-    OperationSideEffects sideEffects(other, aliasAnalysis);
-
-    // Checks for a conflicts on the given resource 'res' by applying the
-    // supplied predicate function 'hasConflict'.
-    auto checkForConflict =
-        [&sideEffects](
-            SideEffects::Resource *res,
-            std::function<bool(const MemoryEffects::EffectInstance &EI)>
-                hasConflict) {
-          SmallVector<MemoryEffects::EffectInstance> effects;
-          sideEffects.getEffectsOnResource(res, effects);
-          return llvm::any_of(
-              effects, [hasConflict](const MemoryEffects::EffectInstance &EI) {
-                return hasConflict(EI);
-              });
-        };
-
-    [[maybe_unused]] auto printConflictingSideEffects =
-        [](const MemoryEffects::EffectInstance &EI, AliasResult aliasRes) {
-          llvm::dbgs() << "Found conflicting side effect: {"
-                       << EI.getResource()->getName() << ", " << EI.getValue()
-                       << "}\n";
-          llvm::dbgs().indent(2) << "aliasResult: " << aliasRes << "\n";
-        };
-
-    // Check whether the given operation 'other' writes (or allocates, or frees)
-    // a resource that is read by the operation associated with this class.
-    if (llvm::any_of(
-            readResources, [&](const MemoryEffects::EffectInstance &readRes) {
-              auto hasConflict = [&](const MemoryEffects::EffectInstance &EI) {
-                if (isa<MemoryEffects::Read>(EI.getEffect()))
-                  return false;
-
-                AliasResult aliasRes =
-                    const_cast<AliasAnalysis &>(aliasAnalysis)
-                        .alias(EI.getValue(), readRes.getValue());
-                if (aliasRes.isNo())
-                  return false;
-
-                LLVM_DEBUG(printConflictingSideEffects(EI, aliasRes));
-                return true;
-              };
-
-              return checkForConflict(readRes.getResource(), hasConflict);
-            })) {
-      return true;
-    }
-
-    // Check whether the given operation 'other' allocates, reads, writes or
-    // frees a resource that is written by the operation associated with this
-    // class.
-    if (llvm::any_of(
-            writeResources, [&](const MemoryEffects::EffectInstance &writeRes) {
-              auto hasConflict = [&](const MemoryEffects::EffectInstance &EI) {
-                AliasResult aliasRes =
-                    const_cast<AliasAnalysis &>(aliasAnalysis)
-                        .alias(EI.getValue(), writeRes.getValue());
-                if (aliasRes.isNo())
-                  return false;
-
-                LLVM_DEBUG(printConflictingSideEffects(EI, aliasRes));
-                return true;
-              };
-
-              return checkForConflict(writeRes.getResource(), hasConflict);
-            })) {
-      return true;
-    }
-
-    // Check whether the given operation 'other'  allocates, reads, writes or
-    // frees a resource that is freed by the operation associated with this
-    // class.
-    if (llvm::any_of(
-            freeResources, [&](const MemoryEffects::EffectInstance &freeRes) {
-              auto hasConflict = [&](const MemoryEffects::EffectInstance &EI) {
-                AliasResult aliasRes =
-                    const_cast<AliasAnalysis &>(aliasAnalysis)
-                        .alias(EI.getValue(), freeRes.getValue());
-                if (aliasRes.isNo())
-                  return false;
-
-                LLVM_DEBUG(printConflictingSideEffects(EI, aliasRes));
                 return true;
               };
 
@@ -712,14 +426,22 @@
 }
 
 //===----------------------------------------------------------------------===//
-// SCFForLoopGuardBuilder
-//===----------------------------------------------------------------------===//
-
-void SCFForGuardBuilder::guardLoop() const {
+// SCFLoopGuardBuilder
+//===----------------------------------------------------------------------===//
+
+scf::IfOp SCFLoopGuardBuilder::guard(LoopLikeOpInterface loop) const {
   scf::IfOp ifOp = createGuard();
   loop->moveBefore(ifOp.thenYield());
   replaceUsesOfLoopReturnValues(ifOp);
-
+  return ifOp;
+}
+
+//===----------------------------------------------------------------------===//
+// SCFForLoopGuardBuilder
+//===----------------------------------------------------------------------===//
+
+void SCFForGuardBuilder::guardLoop() const {
+  scf::IfOp ifOp = guard(loop);
   bool yieldsResults = !loop->getResults().empty();
   if (!yieldsResults)
     ifOp.elseBlock()->erase();
@@ -757,22 +479,15 @@
 // SCFParallelLoopGuardBuilder
 //===----------------------------------------------------------------------===//
 
-void SCFParallelGuardBuilder::guardLoop() const {
-  scf::IfOp ifOp = createGuard();
-  loop->moveBefore(ifOp.thenYield());
-  replaceUsesOfLoopReturnValues(ifOp);
-}
-
->>>>>>> 58f9d21a
+void SCFParallelGuardBuilder::guardLoop() const { guard(loop); }
+
 Value SCFParallelGuardBuilder::createGuardExpr() const {
   Value cond;
   for (auto pair :
        llvm::zip(loop.getLowerBound(), loop.getUpperBound(), loop.getStep())) {
-    const Value val = builder.create<arith::CmpIOp>(
-        loop.getLoc(), arith::CmpIPredicate::sle,
-        builder.create<arith::AddIOp>(loop.getLoc(), std::get<0>(pair),
-                                      std::get<2>(pair)),
-        std::get<1>(pair));
+    const Value val =
+        builder.create<arith::CmpIOp>(loop.getLoc(), arith::CmpIPredicate::slt,
+                                      std::get<0>(pair), std::get<1>(pair));
     cond = cond ? static_cast<Value>(
                       builder.create<arith::AndIOp>(loop.getLoc(), cond, val))
                 : val;
@@ -781,7 +496,6 @@
 }
 
 scf::IfOp SCFParallelGuardBuilder::createGuard() const {
-<<<<<<< HEAD
   TypeRange types(loop->getResults());
   return builder.create<scf::IfOp>(
       loop.getLoc(), types, createGuardExpr(),
@@ -812,23 +526,40 @@
 void AffineForGuardBuilder::guardLoop() const { guard(loop); }
 
 IntegerSet AffineForGuardBuilder::createGuardExpr() const {
-=======
-  return builder.create<scf::IfOp>(loop.getLoc(), TypeRange(),
-                                   createGuardExpr());
-}
-
-void SCFParallelGuardBuilder::replaceUsesOfLoopReturnValues(
-    scf::IfOp &ifOp) const {
-  // TODO
-}
-
-//===----------------------------------------------------------------------===//
-// AffineForLoopGuardBuilder
-//===----------------------------------------------------------------------===//
-
-void AffineForGuardBuilder::guardLoop() const {
-  AffineIfOp ifOp = createGuard();
-
+  SmallVector<AffineExpr, 2> exprs;
+  SmallVector<bool, 2> eqflags;
+
+  const AffineMap lbMap = loop.getLowerBoundMap(),
+                  ubMap = loop.getUpperBoundMap();
+
+  for (AffineExpr ub : ubMap.getResults()) {
+    SmallVector<AffineExpr, 4> symbols;
+    for (unsigned idx = 0; idx < ubMap.getNumSymbols(); ++idx)
+      symbols.push_back(
+          getAffineSymbolExpr(idx + lbMap.getNumSymbols(), loop.getContext()));
+
+    SmallVector<AffineExpr, 4> dims;
+    for (unsigned idx = 0; idx < ubMap.getNumDims(); ++idx)
+      dims.push_back(
+          getAffineDimExpr(idx + lbMap.getNumDims(), loop.getContext()));
+
+    ub = ub.replaceDimsAndSymbols(dims, symbols);
+
+    for (AffineExpr lb : lbMap.getResults()) {
+      // Bound is whether this expr >= 0, which since we want ub > lb,
+      // we rewrite as follows.
+      exprs.push_back(ub - lb - 1);
+      eqflags.push_back(false);
+    }
+  }
+
+  return IntegerSet::get(
+      /*dim*/ lbMap.getNumDims() + ubMap.getNumDims(),
+      /*symbols*/ lbMap.getNumSymbols() + ubMap.getNumSymbols(), exprs,
+      eqflags);
+}
+
+void AffineForGuardBuilder::yieldResults(AffineIfOp &ifOp) const {
   bool yieldsResults = !loop.getResults().empty();
   if (yieldsResults) {
     ifOp.getThenBodyBuilder().create<AffineYieldOp>(loop.getLoc(),
@@ -836,43 +567,6 @@
     ifOp.getElseBodyBuilder().create<AffineYieldOp>(loop.getLoc(),
                                                     loop.getIterOperands());
   }
-
-  loop->moveBefore(ifOp.getThenBlock()->getTerminator());
-  replaceUsesOfLoopReturnValues(ifOp);
-}
-
-IntegerSet AffineForGuardBuilder::createGuardExpr() const {
-  SmallVector<AffineExpr, 2> exprs;
-  SmallVector<bool, 2> eqflags;
-
-  const AffineMap lbMap = loop.getLowerBoundMap(),
-                  ubMap = loop.getUpperBoundMap();
-
-  for (AffineExpr ub : ubMap.getResults()) {
-    SmallVector<AffineExpr, 4> symbols;
-    for (unsigned idx = 0; idx < ubMap.getNumSymbols(); ++idx)
-      symbols.push_back(
-          getAffineSymbolExpr(idx + lbMap.getNumSymbols(), loop.getContext()));
-
-    SmallVector<AffineExpr, 4> dims;
-    for (unsigned idx = 0; idx < ubMap.getNumDims(); ++idx)
-      dims.push_back(
-          getAffineDimExpr(idx + lbMap.getNumDims(), loop.getContext()));
-
-    ub = ub.replaceDimsAndSymbols(dims, symbols);
-
-    for (AffineExpr lb : lbMap.getResults()) {
-      // Bound is whether this expr >= 0, which since we want ub > lb,
-      // we rewrite as follows.
-      exprs.push_back(ub - lb - 1);
-      eqflags.push_back(false);
-    }
-  }
-
-  return IntegerSet::get(
-      /*dim*/ lbMap.getNumDims() + ubMap.getNumDims(),
-      /*symbols*/ lbMap.getNumSymbols() + ubMap.getNumSymbols(), exprs,
-      eqflags);
 }
 
 AffineIfOp AffineForGuardBuilder::createGuard() const {
@@ -912,94 +606,6 @@
 // AffineParallelLoopGuardBuilder
 //===----------------------------------------------------------------------===//
 
-void AffineParallelGuardBuilder::guardLoop() const {
-  AffineIfOp ifOp = createGuard();
-  loop->moveBefore(ifOp.getThenBlock()->getTerminator());
-  replaceUsesOfLoopReturnValues(ifOp);
-}
-
-IntegerSet AffineParallelGuardBuilder::createGuardExpr() const {
->>>>>>> 58f9d21a
-  SmallVector<AffineExpr, 2> exprs;
-  SmallVector<bool, 2> eqflags;
-
-  const AffineMap lbMap = loop.getLowerBoundMap(),
-                  ubMap = loop.getUpperBoundMap();
-
-  for (AffineExpr ub : ubMap.getResults()) {
-    SmallVector<AffineExpr, 4> symbols;
-    for (unsigned idx = 0; idx < ubMap.getNumSymbols(); ++idx)
-      symbols.push_back(
-          getAffineSymbolExpr(idx + lbMap.getNumSymbols(), loop.getContext()));
-
-    SmallVector<AffineExpr, 4> dims;
-    for (unsigned idx = 0; idx < ubMap.getNumDims(); ++idx)
-      dims.push_back(
-          getAffineDimExpr(idx + lbMap.getNumDims(), loop.getContext()));
-
-    ub = ub.replaceDimsAndSymbols(dims, symbols);
-
-    for (AffineExpr lb : lbMap.getResults()) {
-      // Bound is whether this expr >= 0, which since we want ub > lb, we
-      // rewrite as follows.
-      exprs.push_back(ub - lb - loop.getStep());
-      eqflags.push_back(false);
-    }
-  }
-
-  return IntegerSet::get(
-      /*dim*/ lbMap.getNumDims() + ubMap.getNumDims(),
-      /*symbols*/ lbMap.getNumSymbols() + ubMap.getNumSymbols(), exprs,
-      eqflags);
-}
-
-void AffineForGuardBuilder::yieldResults(AffineIfOp &ifOp) const {
-  bool yieldsResults = !loop.getResults().empty();
-  if (yieldsResults) {
-    ifOp.getThenBodyBuilder().create<AffineYieldOp>(loop.getLoc(),
-                                                    loop.getResults());
-    ifOp.getElseBodyBuilder().create<AffineYieldOp>(loop.getLoc(),
-                                                    loop.getIterOperands());
-  }
-}
-
-AffineIfOp AffineForGuardBuilder::createGuard() const {
-  SmallVector<Value> values;
-  OperandRange lb_ops = loop.getLowerBoundOperands(),
-               ub_ops = loop.getUpperBoundOperands();
-
-  std::copy(lb_ops.begin(),
-            lb_ops.begin() + loop.getLowerBoundMap().getNumDims(),
-            std::back_inserter(values));
-  std::copy(ub_ops.begin(),
-            ub_ops.begin() + loop.getUpperBoundMap().getNumDims(),
-            std::back_inserter(values));
-  std::copy(lb_ops.begin() + loop.getLowerBoundMap().getNumDims(), lb_ops.end(),
-            std::back_inserter(values));
-  std::copy(ub_ops.begin() + loop.getUpperBoundMap().getNumDims(), ub_ops.end(),
-            std::back_inserter(values));
-
-  bool yieldsResults = !loop.getResults().empty();
-  TypeRange types(loop.getResults());
-  return builder.create<AffineIfOp>(loop.getLoc(), types, createGuardExpr(),
-                                    values, yieldsResults ? true : false);
-}
-
-void AffineForGuardBuilder::replaceUsesOfLoopReturnValues(
-    AffineIfOp &ifOp) const {
-  // Replace uses of the loop return value(s) with the value(s) yielded by the
-  // if operation.
-  for (auto it : llvm::zip(loop.getResults(), ifOp.getResults()))
-    std::get<0>(it).replaceUsesWithIf(std::get<1>(it), [&](OpOperand &op) {
-      Block *useBlock = op.getOwner()->getBlock();
-      return useBlock != ifOp.getThenBlock();
-    });
-}
-
-//===----------------------------------------------------------------------===//
-// AffineParallelLoopGuardBuilder
-//===----------------------------------------------------------------------===//
-
 void AffineParallelGuardBuilder::guardLoop() const { guard(loop); }
 
 IntegerSet AffineParallelGuardBuilder::createGuardExpr() const {
@@ -1024,8 +630,8 @@
       ub = ub.replaceDimsAndSymbols(dims, symbols);
 
       for (AffineExpr lb : loop.getLowerBoundMap(step.index()).getResults()) {
-        // Bound is whether this expr >= 0, which since we want ub > lb,
-        // we rewrite as follows.
+        // Bound is whether this expr >= 0, which since we want ub > lb, we
+        // rewrite as follows.
         exprs.push_back(ub - lb - step.value());
         eqflags.push_back(false);
       }
@@ -1033,17 +639,9 @@
   }
 
   return IntegerSet::get(
-<<<<<<< HEAD
       /*dim*/ lbMap.getNumDims() + ubMap.getNumDims(),
       /*symbols*/ lbMap.getNumSymbols() + ubMap.getNumSymbols(), exprs,
       eqflags);
-=======
-      /*dim*/ loop.getLowerBoundsMap().getNumDims() +
-          loop.getUpperBoundsMap().getNumDims(),
-      /*symbols*/ loop.getLowerBoundsMap().getNumSymbols() +
-          loop.getUpperBoundsMap().getNumSymbols(),
-      exprs, eqflags);
->>>>>>> 58f9d21a
 }
 
 AffineIfOp AffineParallelGuardBuilder::createGuard() const {
@@ -1067,14 +665,6 @@
                                     /*else*/ false);
 }
 
-<<<<<<< HEAD
-=======
-void AffineParallelGuardBuilder::replaceUsesOfLoopReturnValues(
-    AffineIfOp &ifOp) const {
-  // TODO
-}
-
->>>>>>> 58f9d21a
 /// Determine whether any operation in the \p loop has a conflict with the
 /// given operation \p op that prevents hoisting the operation out of the
 /// loop. Operations that are already known to have no hoisting preventing
@@ -1102,11 +692,7 @@
   if (conflictingOp.has_value()) {
     if (!willBeMoved.count(*conflictingOp))
       return true;
-<<<<<<< HEAD
     LLVM_DEBUG(llvm::dbgs() << "OK: related operation will be hoisted\n");
-=======
-    LLVM_DEBUG(llvm::dbgs() << "Related operation will be hoisted\n");
->>>>>>> 58f9d21a
   }
 
   // Check whether the parent operation has conflicts on the loop.
@@ -1153,7 +739,16 @@
       return true;
     return false;
   };
-<<<<<<< HEAD
+
+  // Operations with unknown side effects cannot be hoisted.
+  if (!isa<MemoryEffectOpInterface>(op) &&
+      !op.hasTrait<OpTrait::HasRecursiveMemoryEffects>()) {
+    LLVM_DEBUG({
+      llvm::dbgs() << "Operation: " << op << "\n";
+      llvm::dbgs().indent(2) << "cannot be hoisted: unknown side effects\n";
+    });
+    return false;
+  }
 
   // Ensure operands can be hoisted.
   if (llvm::any_of(op.getOperands(),
@@ -1175,16 +770,6 @@
     return true;
   }
 
-  // Operations with unknown side effects cannot be hoisted.
-  if (!isa<MemoryEffectOpInterface>(op) &&
-      !op.hasTrait<OpTrait::HasRecursiveMemoryEffects>()) {
-    LLVM_DEBUG({
-      llvm::dbgs() << "Operation: " << op << "\n";
-      llvm::dbgs().indent(2) << "cannot be hoisted: unknown side effects\n";
-    });
-    return false;
-  }
-
   // Do not hoist operations that allocate a resource.
   const OperationSideEffects sideEffects(op, aliasAnalysis);
   if (sideEffects.allocatesResource()) {
@@ -1215,69 +800,6 @@
                                            willBeMoved.end());
   willBeMoved2.insert(&op);
 
-=======
-
-  // Ensure operands can be hoisted.
-  if (llvm::any_of(op.getOperands(),
-                   [&](Value value) { return !canBeMoved(value); })) {
-    LLVM_DEBUG({
-      llvm::dbgs() << "Operation: " << op << "\n";
-      llvm::dbgs().indent(2)
-          << "cannot be hoisted: operand(s) can't be hoisted\n";
-    });
-    return false;
-  }
-
-  // If the operation has no side effects it can be hoisted.
-  if (isMemoryEffectFree(&op)) {
-    LLVM_DEBUG({
-      llvm::dbgs() << "Operation: " << op << "\n";
-      llvm::dbgs().indent(2) << "can be hoisted: has no side effects\n";
-    });
-    return true;
-  }
-
-  // Operations with unknown side effects cannot be hoisted.
-  if (!isa<MemoryEffectOpInterface>(op) &&
-      !op.hasTrait<OpTrait::HasRecursiveMemoryEffects>()) {
-    LLVM_DEBUG({
-      llvm::dbgs() << "Operation: " << op << "\n";
-      llvm::dbgs().indent(2) << "cannot be hoisted: unknown side effects\n";
-    });
-    return false;
-  }
-
-  // Do not hoist operations that allocate a resource.
-  const OperationSideEffects sideEffects(op, aliasAnalysis);
-  if (sideEffects.allocatesResource()) {
-    LLVM_DEBUG({
-      llvm::dbgs() << "Operation: " << op << "\n";
-      llvm::dbgs().indent(2)
-          << "cannot be hoisted: operation allocates a resource\n";
-    });
-    return false;
-  }
-
-  LLVM_DEBUG(llvm::dbgs() << sideEffects);
-
-  // If the operation has side effects, check whether other operations in the
-  // loop prevent hosting it.
-  if ((sideEffects.readsFromResource() || sideEffects.writesToResource() ||
-       sideEffects.freesResource()) &&
-      hasConflictsInLoop(op, loop, willBeMoved, aliasAnalysis)) {
-    LLVM_DEBUG(llvm::dbgs()
-               << "Cannot be hoisted: found conflicting operation\n");
-    return false;
-  }
-
-  // Recurse into the regions for this op and check whether the contained ops
-  // can be hoisted. We can inductively assume that this op will have its
-  // block args available outside the loop.
-  SmallPtrSet<Operation *, 2> willBeMoved2(willBeMoved.begin(),
-                                           willBeMoved.end());
-  willBeMoved2.insert(&op);
-
->>>>>>> 58f9d21a
   for (Region &region : op.getRegions()) {
     for (Operation &innerOp : region.getOps()) {
       if (!canBeHoisted(innerOp, loop, willBeMoved2, aliasAnalysis))
@@ -1286,11 +808,7 @@
     }
   }
 
-<<<<<<< HEAD
   LLVM_DEBUG(llvm::dbgs() << "can be hoisted: no conflicts found\n");
-=======
-  LLVM_DEBUG(llvm::dbgs() << "Can be hoisted: no conflicts found\n");
->>>>>>> 58f9d21a
 
   return true;
 }
@@ -1319,11 +837,7 @@
 static size_t moveLoopInvariantCode(LoopLikeOpInterface loop,
                                     const AliasAnalysis &aliasAnalysis) {
   Operation *loopOp = loop;
-<<<<<<< HEAD
   if (!isa<scf::ForOp, scf::ParallelOp, AffineParallelOp, AffineForOp>(loopOp))
-=======
-  if (!isa<scf::ParallelOp, AffineParallelOp, AffineForOp>(loopOp))
->>>>>>> 58f9d21a
     return 0;
 
   SmallVector<Operation *, 8> opsToMove;
@@ -1342,7 +856,7 @@
   return numOpsHoisted;
 }
 
-void ParallelLICM::runOnOperation() {
+void LICM::runOnOperation() {
   AliasAnalysis &aliasAnalysis = getAnalysis<AliasAnalysis>();
 
   [[maybe_unused]] auto getParentFunction = [](LoopLikeOpInterface loop) {
@@ -1358,35 +872,19 @@
     LLVM_DEBUG({
       llvm::dbgs() << "----------------\n";
       loop.print(llvm::dbgs() << "Original loop:\n");
-<<<<<<< HEAD
       llvm::dbgs() << "\nIn:\n" << *getParentFunction(loop) << "\n";
-=======
-      llvm::dbgs() << "\n";
-      llvm::dbgs() << "in function " << *getParentFunction(loop) << "\n";
->>>>>>> 58f9d21a
     });
 
     // First use MLIR LICM to hoist simple operations.
     {
-<<<<<<< HEAD
-      size_t numOpHoisted = moveLoopInvariantCode(loop);
+      size_t OpHoisted = moveLoopInvariantCode(loop);
 
       LLVM_DEBUG({
-        llvm::dbgs() << "\nMLIR LICM Hoisted " << numOpHoisted
-                     << " operation(s)\n";
-        if (numOpHoisted) {
+        llvm::dbgs() << "\nMLIR LICM hoisted " << OpHoisted
+                     << " operation(s).\n";
+        if (OpHoisted) {
           loop.print(llvm::dbgs() << "Loop after MLIR LICM:\n");
           llvm::dbgs() << "\nIn:\n" << *getParentFunction(loop) << "\n";
-=======
-      size_t OpHoisted = moveLoopInvariantCode(loop);
-
-      LLVM_DEBUG({
-        llvm::dbgs() << "\nMLIR LICM hoisted " << OpHoisted
-                     << " operation(s)\n";
-        if (OpHoisted) {
-          loop.print(llvm::dbgs() << "Loop after MLIR LICM:\n");
-          llvm::dbgs() << "in function " << *getParentFunction(loop) << "\n";
->>>>>>> 58f9d21a
           assert(mlir::verify(getParentFunction(loop)).succeeded());
         }
         llvm::dbgs() << "----------------\n";
@@ -1395,26 +893,15 @@
 
     // Now use this pass to hoist more complex operations.
     {
-<<<<<<< HEAD
-      numOpHoisted = moveLoopInvariantCode(loop, aliasAnalysis);
+      size_t OpHoisted = moveLoopInvariantCode(loop, aliasAnalysis);
+      numOpHoisted += OpHoisted;
 
       LLVM_DEBUG({
-        llvm::dbgs() << "\nParallel LICM Hoisted " << numOpHoisted
-                     << " operation(s)\n";
-        if (numOpHoisted) {
+        llvm::dbgs() << "\nParallel LICM hoisted " << OpHoisted
+                     << " operation(s).\n";
+        if (OpHoisted) {
           loop.print(llvm::dbgs() << "Loop after Parallel LICM:\n");
           llvm::dbgs() << "\nIn:\n" << *getParentFunction(loop) << "\n";
-=======
-      size_t OpHoisted = moveLoopInvariantCode(loop, aliasAnalysis);
-      numOpHoisted += OpHoisted;
-
-      LLVM_DEBUG({
-        llvm::dbgs() << "\nParallel LICM hoisted " << OpHoisted
-                     << " operation(s)\n";
-        if (OpHoisted) {
-          loop.print(llvm::dbgs() << "Loop after Parallel LICM:\n");
-          llvm::dbgs() << "in function " << *getParentFunction(loop) << "\n";
->>>>>>> 58f9d21a
           assert(mlir::verify(getParentFunction(loop)).succeeded());
         }
         llvm::dbgs() << "----------------\n";
@@ -1423,6 +910,6 @@
   });
 }
 
-std::unique_ptr<Pass> mlir::polygeist::createParallelLICMPass() {
-  return std::make_unique<ParallelLICM>();
+std::unique_ptr<Pass> mlir::polygeist::createLICMPass() {
+  return std::make_unique<LICM>();
 }