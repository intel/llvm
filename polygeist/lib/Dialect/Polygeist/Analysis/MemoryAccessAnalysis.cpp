--- conflicted
+++ resolved
@@ -83,13 +83,8 @@
 
   // Return the index value of an operation.
   auto getIndexValue = [&](T &op) -> std::optional<APInt> {
-<<<<<<< HEAD
-    std::optional<TypedValue<IntegerType>> idx = op.getIndex();
-    return idx ? getConstIntegerValue(*idx, solver) : APInt();
-=======
     TypedValue<IntegerType> idx = op.getIndex();
     return idx ? getConstIntegerValue(idx, solver) : APInt();
->>>>>>> 5eac284e
   };
 
   // Ensure that all operations collected have known index values.
