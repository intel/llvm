--- conflicted
+++ resolved
@@ -193,11 +193,7 @@
     return std::get<U>(data);
   }
 
-<<<<<<< HEAD
-  /// Determine whether this class holds the value \p k.
-=======
   /// Determine whether this class holds the value \p constant.
->>>>>>> b4a2f384
   bool isEqualTo(int64_t constant, DataFlowSolver &solver) const {
     Value val = is<T>() ? get<T>() : get<Value>();
     if (!val)
@@ -516,15 +512,10 @@
         return visitBinaryOp(mulOp, loopAndThreadVars, solver, getOffset,
                              computeResult);
       })
-<<<<<<< HEAD
-      .Case<CastOpInterface>([&](auto) {
-        return getOffset(op->getOperand(0), loopAndThreadVars, solver);
-=======
       .Case<CastOpInterface>([&](auto castOp) {
         assert(castOp->getOperands().size() == 1 &&
                "Expecting a single operand");
         return getOffset(castOp->getOperand(0), loopAndThreadVars, solver);
->>>>>>> b4a2f384
       })
       .Default([&](auto) { return expr; });
 }
@@ -1084,12 +1075,7 @@
 // MemoryAccess
 //===----------------------------------------------------------------------===//
 
-<<<<<<< HEAD
 MemoryAccessPattern MemoryAccess::classify(DataFlowSolver &solver) const {
-=======
-MemoryAccessPattern
-MemoryAccess::classifyMemoryAccess(DataFlowSolver &solver) const {
->>>>>>> b4a2f384
   bool isZeroVector = offsets.isZero(solver);
 
   if (isZeroVector) {
