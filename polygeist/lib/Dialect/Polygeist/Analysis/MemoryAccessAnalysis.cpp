--- conflicted
+++ resolved
@@ -82,18 +82,19 @@
   return (optConstVal.has_value() && optConstVal->slt(-1));
 }
 
-<<<<<<< HEAD
-/// Walks up the parents and records the ones with the specified type.
+/// Walk up the parents and records the ones with the specified type.
 template <typename T> static SetVector<T> getParentsOfType(Block *block) {
   SetVector<T> res;
-  Operation *current = block->getParentOp();
-  while (current) {
-    if (auto typedParent = dyn_cast<T>(current)) {
-      assert(res.count(typedParent) == 0 && "Already inserted");
-      res.insert(typedParent);
-    }
-    current = current->getParentOp();
-  }
+  constexpr auto getInitialParent = [](Block *b) -> T {
+    Operation *op = b->getParentOp();
+    auto typedOp = dyn_cast<T>(op);
+    return typedOp ? typedOp : op->getParentOfType<T>();
+  };
+
+  for (T parent = getInitialParent(block); parent;
+       parent = parent->template getParentOfType<T>())
+    res.insert(parent);
+
   return res;
 }
 
@@ -107,21 +108,6 @@
         res.insert(typedOp);
     }
   }
-  return res;
-=======
-/// Walk up the parents and records the ones with the specified type.
-template <typename T> static SetVector<T> getParentsOfType(Block *block) {
-  SetVector<T> res;
-  constexpr auto getInitialParent = [](Block *b) -> T {
-    Operation *op = b->getParentOp();
-    auto typedOp = dyn_cast<T>(op);
-    return typedOp ? typedOp : op->getParentOfType<T>();
-  };
-
-  for (T parent = getInitialParent(block); parent;
-       parent = parent->template getParentOfType<T>())
-    res.insert(parent);
-
   return res;
 }
 
@@ -136,16 +122,11 @@
       return usesValue(operandOp, val);
     return (operand == val);
   });
->>>>>>> a084c1df
 }
 
 namespace {
 
-<<<<<<< HEAD
-/// Represents a multiplication factor.
-=======
 /// Represent a multiplication factor.
->>>>>>> a084c1df
 class Multiplier {
   friend raw_ostream &operator<<(raw_ostream &, const Multiplier &);
 
@@ -156,28 +137,11 @@
 
   Value getValue() const { return val; }
 
-<<<<<<< HEAD
-  /// Determine whether the multiplier has value one.
-  bool isOne(DataFlowSolver &solver) const {
-    if (auto constVal = dyn_cast<arith::ConstantIndexOp>(val.getDefiningOp())) {
-      if (constVal.value() == 1)
-        return true;
-    }
-    std::optional<APInt> constVal = getConstIntegerValue(val, solver);
-    return (constVal.has_value() && constVal->isOne());
-  }
-
-=======
->>>>>>> a084c1df
   /// Create a multiplier with value one.
   static Multiplier one(MLIRContext *ctx) {
     OpBuilder b(ctx);
     return Multiplier(b.create<arith::ConstantIndexOp>(b.getUnknownLoc(), 1));
-<<<<<<< HEAD
-  };
-=======
-  }
->>>>>>> a084c1df
+  }
 
 private:
   Value val;
@@ -187,11 +151,7 @@
   return os << multiplier.val;
 }
 
-<<<<<<< HEAD
-/// Represents a multiplier or a value.
-=======
 /// Represent a multiplier or a value.
->>>>>>> a084c1df
 class ValueOrMultiplier {
   friend raw_ostream &operator<<(raw_ostream &, const ValueOrMultiplier &);
 
@@ -214,17 +174,10 @@
 
   /// Determine whether this class holds the value one.
   bool isOne(DataFlowSolver &solver) const {
-<<<<<<< HEAD
-    if (isMultiplier())
-      return getMultiplier().isOne(solver);
-
-    Value val = getValue();
-=======
     Value val = isMultiplier() ? getMultiplier().getValue() : getValue();
     if (!val)
       return false;
 
->>>>>>> a084c1df
     if (auto constVal = dyn_cast<arith::ConstantIndexOp>(val.getDefiningOp())) {
       if (constVal.value() == 1)
         return true;
@@ -236,7 +189,6 @@
 private:
   std::variant<Value, Multiplier> data;
 };
-<<<<<<< HEAD
 
 [[maybe_unused]] raw_ostream &
 operator<<(raw_ostream &os, const ValueOrMultiplier &valOrMultiplier) {
@@ -245,32 +197,11 @@
   return os << valOrMultiplier.getValue();
 }
 
-=======
-
-[[maybe_unused]] raw_ostream &
-operator<<(raw_ostream &os, const ValueOrMultiplier &valOrMultiplier) {
-  if (valOrMultiplier.isMultiplier())
-    return os << valOrMultiplier.getMultiplier();
-  return os << valOrMultiplier.getValue();
-}
-
->>>>>>> a084c1df
 } // namespace
 
 // Visit a binary operation of type \tparam T. The LHS and RHS operand of the
-// binary operation are processed by applying the function \p getMultiplier. The
-// result of the visit is computed via the \p computeResult function.
-<<<<<<< HEAD
-template <typename T,
-          typename = std::enable_if_t<llvm::is_one_of<
-              T, arith::AddIOp, arith::SubIOp, arith::MulIOp>::value>>
-static ValueOrMultiplier visitBinaryOp(
-    T binOp, const Value factor, DataFlowSolver &solver,
-    std::function<ValueOrMultiplier(const Value, const Value, DataFlowSolver &)>
-        getMultiplier,
-    std::function<ValueOrMultiplier(ValueOrMultiplier, ValueOrMultiplier)>
-        computeResult) {
-=======
+// binary operation are processed by applying the function \p getMultiplier.
+// The result of the visit is computed via the \p computeResult function.
 template <typename T, typename ProcessOperandFuncT, typename ComputeResultFuncT,
           typename = std::enable_if_t<llvm::is_one_of<
               T, arith::AddIOp, arith::SubIOp, arith::MulIOp>::value>,
@@ -284,22 +215,12 @@
                                        DataFlowSolver &solver,
                                        ProcessOperandFuncT getMultiplier,
                                        ComputeResultFuncT computeResult) {
->>>>>>> a084c1df
   // Traverse my subtrees.
   auto lhsRes = getMultiplier(binOp.getLhs(), factor, solver);
   auto rhsRes = getMultiplier(binOp.getRhs(), factor, solver);
 
   // Compute the result to propagate up.
   auto res = computeResult(lhsRes, rhsRes);
-<<<<<<< HEAD
-
-  LLVM_DEBUG({
-    llvm::dbgs().indent(2) << "lhsRes: " << lhsRes << "\n";
-    llvm::dbgs().indent(2) << "rhsRes: " << rhsRes << "\n";
-    llvm::dbgs().indent(2) << "res = " << res << "\n";
-  });
-
-=======
 
   LLVM_DEBUG({
     llvm::dbgs() << "lhsRes: " << lhsRes << "\n";
@@ -307,13 +228,11 @@
     llvm::dbgs() << "res = " << res << "\n";
   });
 
->>>>>>> a084c1df
   return res;
 }
 
 /// Determine whether \p expr involves a subexpression which is a multiplication
-/// of \p val, and return the multiplication factor if it does.
-/// Example:
+/// of \p val, and return the multiplication factor if it does. Example:
 ///   %c1_i32 = arith.constant 1 : i32
 ///   %c2_i32 = arith.constant 2 : i32
 ///   %index_cast = arith.index_cast %ii : index to i64
@@ -327,12 +246,8 @@
                                        DataFlowSolver &solver) {
   Operation *op = expr.getDefiningOp();
   if (!op) {
-<<<<<<< HEAD
-    // If the block argument is a match create a multiplier with value one.
-=======
-    // This is a block argument. If it is a match create a multiplier with value
-    // one.
->>>>>>> a084c1df
+    // This is a block argument. If it is a match create a multiplier with
+    // value one.
     if (expr == factor)
       return Multiplier::one(expr.getContext());
     return expr;
@@ -367,10 +282,6 @@
               getOperandThatMatchesFactor(lhs.getValue(), rhs.getValue()) !=
                   nullptr)
             return Multiplier::one(expr.getContext());
-<<<<<<< HEAD
-=======
-
->>>>>>> a084c1df
           return Value();
         };
 
@@ -423,7 +334,6 @@
         return visitBinaryOp(mulOp, factor, solver, getMultiplier,
                              computeResult);
       })
-<<<<<<< HEAD
       .Case<sycl::SYCLNDItemGetGlobalIDOp>(
           [&](auto getGlobalIdOp) -> ValueOrMultiplier {
             if (getGlobalIdOp.getResult() == factor)
@@ -432,11 +342,6 @@
           })
       .Case<CastOpInterface>([&](auto) {
         return getMultiplier(op->getOperand(0), factor, solver);
-=======
-      .Case<arith::ExtUIOp, arith::ExtSIOp, arith::TruncIOp, arith::IndexCastOp,
-            arith::IndexCastUIOp>([&](auto castOp) {
-        return getMultiplier(castOp.getOperand(), factor, solver);
->>>>>>> a084c1df
       })
       .Default([&](auto) { return expr; });
 }
@@ -1075,8 +980,9 @@
   // Try to construct the memory access matrix for affine memory operation of
   // interest.
   op->walk<WalkOrder::PreOrder>([&](Operation *op) {
-    TypeSwitch<Operation *>(op).Case<AffineStoreOp, AffineLoadOp>(
-        [&](auto memoryOp) { build(memoryOp, solver); });
+    TypeSwitch<Operation *>(op)
+        .Case<affine::AffineStoreOp, affine::AffineLoadOp>(
+            [&](auto memoryOp) { build(memoryOp, solver); });
   });
 }
 
@@ -1105,8 +1011,8 @@
   // operation. Example:
   //   sycl.constructor @id(%id, %i, %j) : (memref<?x!sycl_id_2>, i64, i64)
   //   %sub = sycl.accessor.subscript %acc[%id] ...
-  // Here the underlying values for '%id' are {%i, %j}. The number of underlying
-  // values matches the dimensionality of the sycl id.
+  // Here the underlying values for '%id' are {%i, %j}. The number of
+  // underlying values matches the dimensionality of the sycl id.
   SmallVector<Value> underlyingVals = getUnderlyingValues(
       accessorSubscriptOp.getOffsetOperandIndex(), accessorSubscriptOp, solver);
   if (underlyingVals.empty()) {
@@ -1130,19 +1036,10 @@
     llvm::dbgs() << "\n";
   });
 
-<<<<<<< HEAD
   // Collect the loops enclosing the memory access operation.
-=======
-  // Construct the memory access matrix. The number of rows is equal to the
-  // dimensionality of the sycl.id used by the accessor subscript operation. The
-  // number of columns is equal to the number of loops surrounding the memory
-  // access plus (TODO) the dimensionality of the sycl item received by the
-  // kernel.
->>>>>>> a084c1df
   SetVector<AffineForOp> enclosingLoops =
       getParentsOfType<AffineForOp>(memoryOp->getBlock());
 
-<<<<<<< HEAD
   // Collect the global thread ids.
   SetVector<sycl::SYCLNDItemGetGlobalIDOp> getGlobalIdOps =
       getOperationsOfType<sycl::SYCLNDItemGetGlobalIDOp>(
@@ -1161,13 +1058,6 @@
   // memory access plus the number of threads used in the kernel.
   MemoryAccessMatrix accessMatrix(sycl::getDimensions(accSubIndex.getType()),
                                   loopAndThreadVars.size());
-=======
-  // Collect the loop induction variables.
-  // TODO: collect also the global thread ids.
-  SmallVector<Value, 4> IVs;
-  for (AffineForOp loop : llvm::reverse(enclosingLoops))
-    IVs.push_back(loop.getInductionVar());
->>>>>>> a084c1df
 
   OpBuilder b(access.memref.getContext());
   Value zero = b.create<arith::ConstantIndexOp>(b.getUnknownLoc(), 0);
@@ -1178,32 +1068,19 @@
     LLVM_DEBUG(llvm::dbgs() << "Analyzing underlying value: " << val << "\n");
 
     for (size_t col = 0; col < accessMatrix.getNumColumns(); ++col) {
-<<<<<<< HEAD
-      ValueOrMultiplier valOrMul =
-          getMultiplier(val, loopAndThreadVars[col], solver);
-      accessMatrix(row, col) =
-          valOrMul.isMultiplier() ? valOrMul.getMultiplier().getValue() : zero;
-
-      LLVM_DEBUG({
-        if (valOrMul.isMultiplier())
-          llvm::dbgs() << "Multiplier for " << loopAndThreadVars[col]
-                       << "\nis: " << valOrMul.getMultiplier().getValue()
-                       << "\n";
-      });
-=======
-      if (!usesValue(val.getDefiningOp(), IVs[col])) {
+      if (!usesValue(val.getDefiningOp(), loopAndThreadVars[col])) {
         accessMatrix(row, col) = zero;
         continue;
       }
 
-      ValueOrMultiplier valOrMul = getMultiplier(val, IVs[col], solver);
+      ValueOrMultiplier valOrMul =
+          getMultiplier(val, loopAndThreadVars[col], solver);
       if (!valOrMul.isMultiplier()) {
         LLVM_DEBUG(llvm::dbgs() << "Failed to find multiplier\n");
         return;
       }
 
       accessMatrix(row, col) = valOrMul.getMultiplier().getValue();
->>>>>>> a084c1df
     }
   }
   LLVM_DEBUG(llvm::dbgs() << "accessMatrix:\n" << accessMatrix << "\n");
@@ -1270,8 +1147,8 @@
           return getUnderlyingValues(storeOp.getStoredValOperandIndex(),
                                      storeOp, solver);
 
-        // Try to determine the underlying value of the memory pointed to by the
-        // memref operand of a load.
+        // Try to determine the underlying value of the memory pointed to by
+        // the memref operand of a load.
         AffineLoadOp loadOp = cast<AffineLoadOp>(storedVal.getDefiningOp());
         MemRefAccess loadAccess(loadOp);
         assert(hasZeroIndex(storeAccess) && "Unexpected candidate operation");
