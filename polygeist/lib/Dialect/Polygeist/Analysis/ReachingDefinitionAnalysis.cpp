--- conflicted
+++ resolved
@@ -285,12 +285,8 @@
           // kills the potential definitions of values that may alias the
           // current value.
           result |= after->removeModifiers(val);
-<<<<<<< HEAD
+          result |= after->removePotentialModifiers(val);
           for (Value aliasedVal : aliasOracle.getMustAlias(val))
-=======
-          result |= after->removePotentialModifiers(val);
-          for (Value aliasedVal : aliasQueries.getMustAlias(val))
->>>>>>> 90da428a
             result |= after->removeModifiers(aliasedVal);
           for (Value aliasedVal : aliasOracle.getMayAlias(val))
             result |= after->removePotentialModifiers(aliasedVal);
