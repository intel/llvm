--- conflicted
+++ resolved
@@ -21,26 +21,6 @@
 namespace polygeist {
 
 //===----------------------------------------------------------------------===//
-<<<<<<< HEAD
-// Initial Definition
-//===----------------------------------------------------------------------===//
-
-InitialDefinition *InitialDefinition::singleton = nullptr;
-
-InitialDefinition *InitialDefinition::getInstance() {
-  if (singleton == nullptr)
-    singleton = new InitialDefinition();
-  return singleton;
-}
-
-raw_ostream &operator<<(raw_ostream &os, const InitialDefinition &def) {
-  os << "<initial>";
-  return os;
-}
-
-//===----------------------------------------------------------------------===//
-=======
->>>>>>> 2cf7a5d3
 // Definition
 //===----------------------------------------------------------------------===//
 
@@ -48,31 +28,21 @@
   if (def.isOperation())
     os << *def.getOperation();
   if (def.isInitialDefinition())
-<<<<<<< HEAD
-    os << *def.getInitialDefinition();
-=======
     os << "<initial>";
->>>>>>> 2cf7a5d3
   return os;
 }
 
 bool Definition::operator==(const Definition &other) const {
   if (isOperation() && other.isOperation())
     return getOperation() == other.getOperation();
-<<<<<<< HEAD
-  if (isInitialDefinition() && other.isInitialDefinition())
-    return true;
-  return false;
-=======
   return (isInitialDefinition() && other.isInitialDefinition());
->>>>>>> 2cf7a5d3
 }
 
 bool Definition::operator<(const Definition &other) const {
   if (isOperation() && other.isOperation())
     return getOperation() < other.getOperation();
   if (isInitialDefinition() && other.isInitialDefinition())
-    return false; // InitialDefinition is a singleton.
+    return false;
   return isInitialDefinition();
 }
 
@@ -89,21 +59,16 @@
   auto printMap = [&os](const DenseMap<Value, ModifiersTy> &map,
                         StringRef title) {
     for (const auto &entry : map) {
-      Value val = entry.first;
+      const Value &val = entry.first;
       const ModifiersTy &valModifiers = entry.second;
 
-      os.indent(4) << val << "\n";
-      os.indent(4) << title << "\n";
+      os.indent(4) << "val: " << val << "\n";
+      os.indent(6) << title << "\n";
       if (valModifiers.empty())
-        os.indent(6) << "<none>\n";
+        os.indent(8) << "<none>\n";
       else {
-<<<<<<< HEAD
-        for (const std::shared_ptr<Definition> &def : valModifiers)
-          os.indent(6) << *def << "\n";
-=======
         for (const Definition &def : valModifiers)
-          os.indent(6) << def << "\n";
->>>>>>> 2cf7a5d3
+          os.indent(8) << def << "\n";
       }
     }
   };
@@ -123,11 +88,7 @@
     if (auto funcOp = dyn_cast<FunctionOpInterface>(block->getParentOp())) {
       for (Value arg : funcOp.getArguments()) {
         if (isa<MemRefType>(arg.getType()))
-<<<<<<< HEAD
-          setModifier(arg, std::make_shared<Definition>());
-=======
           setModifier(arg, Definition());
->>>>>>> 2cf7a5d3
       }
     }
   }
@@ -165,16 +126,9 @@
   return ChangeResult::Change;
 }
 
-<<<<<<< HEAD
-ChangeResult ReachingDefinition::setModifier(Value val, DefinitionPtr def) {
-=======
 ChangeResult ReachingDefinition::setModifier(Value val, Definition def) {
->>>>>>> 2cf7a5d3
+  // Set the new modifier and clear out all previous definitions.
   ReachingDefinition::ModifiersTy &mods = valueToModifiers[val];
-  assert((mods.size() != 1 || *mods.begin() != def) &&
-         "seen this modifier already");
-
-  // Set the new modifier and clear out all previous definitions.
   mods.clear();
   mods.insert(def);
   valueToPotentialModifiers[val].clear();
@@ -192,11 +146,7 @@
 }
 
 ChangeResult ReachingDefinition::addPotentialModifier(Value val,
-<<<<<<< HEAD
-                                                      DefinitionPtr def) {
-=======
                                                       Definition def) {
->>>>>>> 2cf7a5d3
   return (valueToPotentialModifiers[val].insert(def).second)
              ? ChangeResult::Change
              : ChangeResult::NoChange;
@@ -292,32 +242,18 @@
     TypeSwitch<MemoryEffects::Effect *>(effect.getEffect())
         .Case<MemoryEffects::Allocate>([&](auto) {
           // An allocate operation creates a definition for the current value.
-<<<<<<< HEAD
-          result |= after->setModifier(val, std::make_shared<Definition>(op));
-=======
           result |= after->setModifier(val, Definition(op));
->>>>>>> 2cf7a5d3
         })
         .Case<MemoryEffects::Write>([&](auto) {
           // A write operation updates the definition of the current value
           // and the definition of its definitely aliased values. It also
           // updates the potential definitions of values that may alias the
           // current value.
-<<<<<<< HEAD
-          result |= after->setModifier(val, std::make_shared<Definition>(op));
-          for (Value aliasedVal : aliasOracle.getMustAlias(val))
-            result |= after->setModifier(aliasedVal,
-                                         std::make_shared<Definition>(op));
-          for (Value aliasedVal : aliasOracle.getMayAlias(val))
-            result |= after->addPotentialModifier(
-                aliasedVal, std::make_shared<Definition>(op));
-=======
           result |= after->setModifier(val, Definition(op));
           for (Value aliasedVal : aliasOracle.getMustAlias(val))
             result |= after->setModifier(aliasedVal, Definition(op));
           for (Value aliasedVal : aliasOracle.getMayAlias(val))
             result |= after->addPotentialModifier(aliasedVal, Definition(op));
->>>>>>> 2cf7a5d3
         })
         .Case<MemoryEffects::Free>([&](auto) {
           // A deallocate operation kills reaching definitions of the
