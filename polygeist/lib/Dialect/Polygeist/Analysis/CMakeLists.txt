add_mlir_dialect_library(MLIRPolygeistAnalysis
  MemoryAccessAnalysis.cpp
  ReachingDefinitionAnalysis.cpp

  ADDITIONAL_HEADER_DIRS
  ${MLIR_MAIN_INCLUDE_DIR}/mlir/Dialect/Polygeist/Analysis

  LINK_LIBS PUBLIC
  MLIRAnalysis
  MLIRPolygeistUtils
<<<<<<< HEAD
)
=======
)
>>>>>>> cc8d198f
<|MERGE_RESOLUTION|>--- conflicted
+++ resolved
@@ -8,8 +8,4 @@
   LINK_LIBS PUBLIC
   MLIRAnalysis
   MLIRPolygeistUtils
-<<<<<<< HEAD
 )
-=======
-)
->>>>>>> cc8d198f
