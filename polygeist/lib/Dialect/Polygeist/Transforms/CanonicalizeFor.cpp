--- conflicted
+++ resolved
@@ -111,43 +111,24 @@
           replacement = rewriter.create<arith::DivUIOp>(
               forOp.getLoc(), replacement, forOp.getStep());
 
-<<<<<<< HEAD
           Value step = addOp.getOperand(1);
-          if (!step.getType().isa<IndexType>())
+          if (!isa<IndexType>(step.getType()))
             step = rewriter.create<arith::IndexCastOp>(
                 forOp.getLoc(), replacement.getType(), step);
-=======
-          if (!isa<IndexType>(step.getType())) {
-            step = rewriter.create<IndexCastOp>(forOp.getLoc(),
-                                                replacement.getType(), step);
-          }
->>>>>>> 856cf26a
 
           replacement =
               rewriter.create<arith::MulIOp>(forOp.getLoc(), replacement, step);
         }
 
-<<<<<<< HEAD
-        if (!init.getType().isa<IndexType>())
+        if (!isa<IndexType>(init.getType()))
           init = rewriter.create<arith::IndexCastOp>(
               forOp.getLoc(), replacement.getType(), init);
-=======
-        if (!isa<IndexType>(init.getType())) {
-          init = rewriter.create<IndexCastOp>(forOp.getLoc(),
-                                              replacement.getType(), init);
-        }
->>>>>>> 856cf26a
 
         replacement =
             rewriter.create<arith::AddIOp>(forOp.getLoc(), init, replacement);
 
-<<<<<<< HEAD
-        if (!std::get<1>(it).getType().isa<IndexType>())
+        if (!isa<IndexType>(std::get<1>(it).getType()))
           replacement = rewriter.create<arith::IndexCastOp>(
-=======
-        if (!isa<IndexType>(std::get<1>(it).getType())) {
-          replacement = rewriter.create<IndexCastOp>(
->>>>>>> 856cf26a
               forOp.getLoc(), std::get<1>(it).getType(), replacement);
 
         rewriter.updateRootInPlace(
@@ -165,43 +146,24 @@
           replacement = rewriter.create<arith::DivUIOp>(
               forOp.getLoc(), replacement, forOp.getStep());
 
-<<<<<<< HEAD
           Value step = addOp.getOperand(1);
-          if (!step.getType().isa<IndexType>())
+          if (!isa<IndexType>(step.getType()))
             step = rewriter.create<arith::IndexCastOp>(
                 forOp.getLoc(), replacement.getType(), step);
-=======
-          if (!isa<IndexType>(step.getType())) {
-            step = rewriter.create<IndexCastOp>(forOp.getLoc(),
-                                                replacement.getType(), step);
-          }
->>>>>>> 856cf26a
 
           replacement =
               rewriter.create<arith::MulIOp>(forOp.getLoc(), replacement, step);
         }
 
-<<<<<<< HEAD
-        if (!init.getType().isa<IndexType>())
+        if (!isa<IndexType>(init.getType()))
           init = rewriter.create<arith::IndexCastOp>(
               forOp.getLoc(), replacement.getType(), init);
-=======
-        if (!isa<IndexType>(init.getType())) {
-          init = rewriter.create<IndexCastOp>(forOp.getLoc(),
-                                              replacement.getType(), init);
-        }
->>>>>>> 856cf26a
 
         replacement =
             rewriter.create<arith::AddIOp>(forOp.getLoc(), init, replacement);
 
-<<<<<<< HEAD
-        if (!std::get<1>(it).getType().isa<IndexType>())
+        if (!isa<IndexType>(std::get<1>(it).getType()))
           replacement = rewriter.create<arith::IndexCastOp>(
-=======
-        if (!isa<IndexType>(std::get<1>(it).getType())) {
-          replacement = rewriter.create<IndexCastOp>(
->>>>>>> 856cf26a
               forOp.getLoc(), std::get<1>(it).getType(), replacement);
 
         rewriter.updateRootInPlace(
@@ -438,24 +400,14 @@
 +};
 */
 
-<<<<<<< HEAD
 static bool isTopLevelArgValue(Value value, Region *region) {
-  if (auto arg = value.dyn_cast<BlockArgument>())
-=======
-bool isTopLevelArgValue(Value value, Region *region) {
   if (auto arg = dyn_cast<BlockArgument>(value))
->>>>>>> 856cf26a
     return arg.getParentRegion() == region;
   return false;
 }
 
-<<<<<<< HEAD
 static bool isBlockArg(Value value) {
-  if (auto arg = value.dyn_cast<BlockArgument>())
-=======
-bool isBlockArg(Value value) {
   if (auto arg = dyn_cast<BlockArgument>(value))
->>>>>>> 856cf26a
     return true;
   return false;
 }
@@ -503,13 +455,8 @@
     indVar = dyn_cast<BlockArgument>(cmpIOp.getLhs());
     Type extType = nullptr;
     // todo handle ext
-<<<<<<< HEAD
     if (auto ext = cmpIOp.getLhs().getDefiningOp<arith::ExtSIOp>()) {
-      indVar = ext.getIn().dyn_cast<BlockArgument>();
-=======
-    if (auto ext = cmpIOp.getLhs().getDefiningOp<ExtSIOp>()) {
       indVar = dyn_cast<BlockArgument>(ext.getIn());
->>>>>>> 856cf26a
       extType = ext.getType();
     }
 
@@ -706,23 +653,11 @@
         cst = idx.getType();
         arg = idx.getIn();
       }
-<<<<<<< HEAD
 
       Value res = arg;
       if (isTopLevelArgValue(arg, &whileOp.getBefore())) {
         auto blockArg = cast<BlockArgument>(arg);
         res = whileOp.getInits()[blockArg.getArgNumber()];
-=======
-      Value res;
-      if (isTopLevelArgValue(arg, &loop.getBefore())) {
-        auto blockArg = cast<BlockArgument>(arg);
-        auto pos = blockArg.getArgNumber();
-        res = loop.getInits()[pos];
-      } else
-        res = arg;
-      if (cst) {
-        res = rewriter.create<IndexCastOp>(rewriter.getUnknownLoc(), cst, res);
->>>>>>> 856cf26a
       }
 
       if (cst)
@@ -805,11 +740,7 @@
 
       Value extraCmp = andIOp->getOperand(1 - i);
       Value lookThrough = nullptr;
-<<<<<<< HEAD
-      if (auto BA = extraCmp.dyn_cast<BlockArgument>())
-=======
-      if (auto BA = dyn_cast<BlockArgument>(extraCmp)) {
->>>>>>> 856cf26a
+      if (auto BA = dyn_cast<BlockArgument>(extraCmp))
         lookThrough = oldYield.getOperand(BA.getArgNumber());
       if (!helper.computeLegality(/*sizeCheck*/ false, lookThrough))
         continue;
@@ -1163,13 +1094,9 @@
           //    yield   i:pair<2>
           // }
           if (!std::get<0>(pair).use_empty()) {
-<<<<<<< HEAD
-            if (auto blockArg = elseYielded.dyn_cast<BlockArgument>())
+            if (auto blockArg = dyn_cast<BlockArgument>(elseYielded))
               if (blockArg.getOwner() == &whileOp.getBefore().front()) {
-=======
-            if (auto blockArg = dyn_cast<BlockArgument>(elseYielded))
-              if (blockArg.getOwner() == &op.getBefore().front()) {
->>>>>>> 856cf26a
+
                 if (afterYield.getResults()[blockArg.getArgNumber()] ==
                         std::get<2>(pair) &&
                     whileOp.getResults()[blockArg.getArgNumber()] ==
@@ -1405,13 +1332,8 @@
         if (addI.getOperand(1).getDefiningOp() &&
             !whileOp.getBefore().isAncestor(
                 addI.getOperand(1).getDefiningOp()->getParentRegion()))
-<<<<<<< HEAD
-          if (auto blockArg = addI.getOperand(0).dyn_cast<BlockArgument>()) {
+          if (auto blockArg = dyn_cast<BlockArgument>(addI.getOperand(0))) {
             if (blockArg.getOwner() == &whileOp.getBefore().front()) {
-=======
-          if (auto blockArg = dyn_cast<BlockArgument>(addI.getOperand(0))) {
-            if (blockArg.getOwner() == &op.getBefore().front()) {
->>>>>>> 856cf26a
               auto rng = llvm::make_early_inc_range(blockArg.getUses());
 
               {
