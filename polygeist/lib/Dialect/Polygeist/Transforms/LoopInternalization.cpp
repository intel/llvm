//===- LoopInternalization.cpp - Promote memory access to local memory ----===//
//
// Part of the LLVM Project, under the Apache License v2.0 with LLVM Exceptions.
// See https://llvm.org/LICENSE.txt for license information.
// SPDX-License-Identifier: Apache-2.0 WITH LLVM-exception
//
//===----------------------------------------------------------------------===//
//
// This pass tiles perfect loop nests to 'prefetch' memory accesses in shared
// local memory.
//
//===----------------------------------------------------------------------===//

#include "mlir/Analysis/DataFlow/DeadCodeAnalysis.h"
#include "mlir/Analysis/DataFlow/IntegerRangeAnalysis.h"
#include "mlir/Dialect/Affine/Analysis/AffineAnalysis.h"
#include "mlir/Dialect/Affine/IR/AffineOps.h"
#include "mlir/Dialect/Affine/LoopUtils.h"
#include "mlir/Dialect/Polygeist/Analysis/MemoryAccessAnalysis.h"
#include "mlir/Dialect/Polygeist/Transforms/Passes.h"
#include "mlir/Dialect/Polygeist/Utils/TransformUtils.h"
#include "mlir/Dialect/SCF/Utils/Utils.h"
#include "mlir/Dialect/SPIRV/IR/SPIRVDialect.h"
#include "mlir/Dialect/SPIRV/IR/SPIRVOps.h"
#include "mlir/Dialect/SYCL/IR/SYCLOps.h"
#include "mlir/IR/FunctionInterfaces.h"
#include "mlir/Interfaces/LoopLikeInterface.h"
#include "llvm/ADT/TypeSwitch.h"
#include "llvm/Support/Debug.h"
#include <numeric>

#define DEBUG_TYPE "loop-internalization"

namespace mlir {
namespace polygeist {
#define GEN_PASS_DEF_LOOPINTERNALIZATION
#include "mlir/Dialect/Polygeist/Transforms/Passes.h.inc"
} // namespace polygeist
} // namespace mlir

using namespace mlir;
using namespace mlir::polygeist;

static llvm::cl::opt<bool>
    CollectReadOnlyAccesses(DEBUG_TYPE "-collect-read-only-accesses",
                            llvm::cl::init(true),
                            llvm::cl::desc("Promote only read-only accesses"));

static llvm::cl::list<unsigned> LoopInternalizationTileSizes(
    DEBUG_TYPE "-tile-sizes", llvm::cl::CommaSeparated,
    llvm::cl::desc("Tile sizes used in LoopInternalization"));

namespace {

//===----------------------------------------------------------------------===//
// Utilities functions
//===----------------------------------------------------------------------===//

<<<<<<< HEAD
/// A loop is a candidate when it is the outermost affine or scf for loop in a
/// perfect loop nest.
=======
// Only visit kernel body function with nd_item argument.
bool isCandidate(FunctionOpInterface func) {
  if (!polygeist::isPotentialKernelBodyFunc(func))
    return false;

  // TODO: construct nd_item when not passed in.
  if (func.getNumArguments() == 0 ||
      !sycl::isPtrOf<sycl::NdItemType>(func.getArgumentTypes().back()))
    return false;

  return true;
}

/// A loop is a candidate when it is the outermost affine or scf for loop.
>>>>>>> 90483c8a
bool isCandidate(LoopLikeOpInterface loop) {
  if (!isa<affine::AffineForOp, scf::ForOp>(loop)) {
    LLVM_DEBUG(llvm::dbgs() << "not candidate: not affine or scf for loop\n");
    return false;
  }

  if (!LoopTools::isOutermostLoop(loop)) {
    LLVM_DEBUG(llvm::dbgs() << "not candidate: not outermost loop\n");
    return false;
  }

  if (!LoopTools::isPerfectLoopNest(loop)) {
    LLVM_DEBUG(llvm::dbgs() << "not candidate: not perfect loop nest\n");
    return false;
  }

  // TODO: check uniformity.

  return true;
}

template <typename T,
          typename = std::enable_if_t<llvm::is_one_of<
              T, affine::AffineForOp, scf::ForOp, LoopLikeOpInterface>::value>>
void getTileSizes(const SmallVector<T> &nestedLoops,
                  SmallVectorImpl<Value> &tileSizes) {
  // TODO: calculate proper tile sizes.
  OpBuilder builder(nestedLoops.front());
  for (auto tileSize : LoopInternalizationTileSizes)
    tileSizes.push_back(builder.create<arith::ConstantIndexOp>(
        builder.getUnknownLoc(), tileSize));
  if (nestedLoops.size() != tileSizes.size()) {
    Value one =
        builder.create<arith::ConstantIndexOp>(builder.getUnknownLoc(), 1);
    tileSizes.resize(nestedLoops.size(), one);
  }
}

LogicalResult tile(MutableArrayRef<affine::AffineForOp> nestedLoops,
                   ArrayRef<Value> tileSizes,
                   SmallVectorImpl<affine::AffineForOp> &tiledNest) {
  SmallVector<affine::AffineForOp> newNestedLoops;
  unsigned numLoops = nestedLoops.size();
  LogicalResult res =
      tilePerfectlyNestedParametric(nestedLoops, tileSizes, &newNestedLoops);
  tiledNest = SmallVector<affine::AffineForOp>(
      newNestedLoops.begin() + numLoops, newNestedLoops.end());
  return res;
}
LogicalResult tile(ArrayRef<scf::ForOp> nestedLoops, ArrayRef<Value> tileSizes,
                   SmallVectorImpl<scf::ForOp> &tiledNest) {
  tiledNest = tile(nestedLoops, tileSizes, nestedLoops.back());
  return success();
}

void createLocalBarrier(OpBuilder builder) {
  // TODO: Use gpu.barrier, require GPUToSPIRV conversion in the pipeline.
  builder.create<spirv::ControlBarrierOp>(
      builder.getUnknownLoc(), spirv::Scope::Workgroup, spirv::Scope::Workgroup,
      spirv::MemorySemantics::SequentiallyConsistent |
          spirv::MemorySemantics::WorkgroupMemory);
}

//===----------------------------------------------------------------------===//
// MemorySelector
//===----------------------------------------------------------------------===//

/// Collect memory accesses in a loop and determine the memory space each access
/// should ideally use.
class MemorySelector {
public:
  MemorySelector(const MemoryAccessAnalysis &memAccessAnalysis,
                 DataFlowSolver &solver)
      : memAccessAnalysis(memAccessAnalysis), solver(solver) {}

  /// Enumerate memory spaces.
  enum class MemorySpace { Global, Shared, Constant, Texture };

  /// Returns the most suitable memory space the \p memref should use.
  std::optional<MemorySpace> selectMemorySpace(Value memref) const;

  /// Analyze the memory accesses in the given loop.
  void analyze(LoopLikeOpInterface loop);

private:
  /// Add the given \p access to the 'accesses' map.
  void addMemRefAccess(affine::MemRefAccess access);

  /// Retrieve all the memref accesses for \p access.
  //  const ArrayRef<affine::MemRefAccess *>
  //  getMemRefAccesses(affine::MemRefAccess *access) const;

  /// Return true iff no memref accesses in \p accesses are stores.
  bool areReadOnly(ArrayRef<affine::MemRefAccess> accesses) const;

  /// Return true iff all memref accesses in \p accesses are stores.
  bool areWriteOnly(ArrayRef<affine::MemRefAccess> accesses) const;

  /// Return true if memref accesses in \p accesses are a mix of loads and
  /// stores.
  bool areReadWrite(ArrayRef<affine::MemRefAccess> accesses) const;

  /// Determine whether the memref accesses in \p accesses exhibits temporal
  /// reuse.
  bool haveTemporalReuse(ArrayRef<affine::MemRefAccess> accesses,
                         const SmallVectorImpl<Value> &threadVars) const;

private:
  const MemoryAccessAnalysis &memAccessAnalysis;

  DataFlowSolver &solver;

  /// Collects all memory accesses for a given memref value.
  DenseMap<Value, SmallVector<affine::MemRefAccess>> accesses;

  /// The preferred memory space for each memref access;
  DenseMap<const affine::MemRefAccess *, MemorySpace> accessToMemSpace;
};

std::optional<MemorySelector::MemorySpace>
MemorySelector::selectMemorySpace(Value memref) const {
  assert(isa<MemRefType>(memref.getType()) && "Expecting a memref");

  auto it = accesses.find(memref);
  if (it == accesses.end())
    return std::nullopt;

  auto numShared = [this](ArrayRef<affine::MemRefAccess> accesses) {
    return llvm::count_if(accesses, [this](affine::MemRefAccess access) {
      auto it = accessToMemSpace.find(&access);
      if (it == accessToMemSpace.end())
        return false;
      return (it->second == MemorySpace::Shared);
    });
  };

  /// Recommend shared memory if at least half of the accesses for this memref
  /// should use shared memory.
  ArrayRef<affine::MemRefAccess> accesses = it->second;
  if (numShared(accesses) >= std::ceil((double)accesses.size() / 2))
    return MemorySpace::Shared;

  return MemorySpace::Global;
}

void MemorySelector::analyze(LoopLikeOpInterface loop) {
  assert(accesses.empty() && accessToMemSpace.empty() &&
         "Expecting empty maps");

  // Collect the global thread ids used in the function the loop is in.
  auto funcOp = loop->template getParentOfType<FunctionOpInterface>();
  SmallVector<Value> threadVars =
      memAccessAnalysis.computeThreadVector(funcOp, solver);

  // Collect candidate memref accesses in the loop.
  loop->walk<WalkOrder::PreOrder>([&](Operation *op) {
    if (!isa<affine::AffineLoadOp, affine::AffineStoreOp>(op))
      return;

    affine::MemRefAccess access(op);
    addMemRefAccess(access);
  });

  // Analyze the accesses collected and populate the 'accessToMemSpace' map.
  for (auto &entry : accesses) {
    ArrayRef<affine::MemRefAccess> accesses = entry.second;

    // Filter out memRef accesses that aren't read-only.
    if (CollectReadOnlyAccesses && !areReadOnly(accesses))
      continue;

    bool temporalReuse = haveTemporalReuse(accesses, threadVars);

    for (const affine::MemRefAccess &access : accesses) {
      LLVM_DEBUG(llvm::dbgs() << "Classify: " << *access.opInst << "\n");

      std::optional<MemoryAccess> memAccess =
          memAccessAnalysis.getMemoryAccess(access);
      if (!memAccess.has_value()) {
        LLVM_DEBUG(llvm::dbgs() << "Unable to analyze memory access\n");
        continue;
      }

      // Get the inter-thread access pattern and classify the memory access.
      MemoryAccessMatrix interThreadMatrix =
          memAccess->getInterThreadAccessMatrix(threadVars.size());
      MemoryAccessPattern interThreadAccessPattern = MemoryAccess::classify(
          interThreadMatrix, memAccess->getOffsetVector(), solver);

      switch (interThreadAccessPattern) {
      case Linear:
      case Reverse:
      case ReverseLinear:
        // These patterns lead to fully coalesced memory accesses.
        accessToMemSpace[&access] = MemorySpace::Global;
        break;
      case Shifted:
      case LinearShifted:
      case ReverseLinearShifted:
      case LinearOverlapped:
      case ReverseLinearOverlapped:
        // These patterns lead to partially coalesced memory accesses.
        accessToMemSpace[&access] = MemorySpace::Global;
        break;
      case Strided:
      case ReverseStrided:
      case StridedShifted:
      case ReverseStridedShifted:
      case Overlapped:
      case StridedOverlapped:
      case ReverseStridedOverlapped: {
        Value strideVal =
            interThreadMatrix(interThreadMatrix.getNumRows() - 1,
                              interThreadMatrix.getNumColumns() - 1);

        // Use shared memory only if the stride is known and it's greater than a
        // sufficiently large value (small stride values yield partially
        // coalesed memory accesses).
        if (auto stride = getConstIntegerValue(strideVal, solver)) {
          bool strideIsLargeEnough = stride->sgt(8) || stride->slt(-8);
          bool useSharedMemory =
              temporalReuse && (stride->isZero() || strideIsLargeEnough);
          accessToMemSpace[&access] =
              useSharedMemory ? MemorySpace::Shared : MemorySpace::Global;
        } else
          accessToMemSpace[&access] = MemorySpace::Global;
      } break;
      default:
        accessToMemSpace[&access] = MemorySpace::Global;
      }
    }
  }
}

void MemorySelector::addMemRefAccess(affine::MemRefAccess access) {
  auto it = accesses.find(access.memref);
  if (it == accesses.end())
    accesses[access.memref] = {access};
  else
    it->second.push_back(access);
}

bool MemorySelector::areReadOnly(
    ArrayRef<affine::MemRefAccess> accesses) const {
  return llvm::none_of(accesses, [](const affine::MemRefAccess &access) {
    return access.isStore();
  });
}

bool MemorySelector::areWriteOnly(
    ArrayRef<affine::MemRefAccess> accesses) const {
  return llvm::all_of(accesses, [](const affine::MemRefAccess &access) {
    return access.isStore();
  });
}

bool MemorySelector::areReadWrite(
    ArrayRef<affine::MemRefAccess> accesses) const {
  bool hasStores =
      llvm::any_of(accesses, [](const affine::MemRefAccess &access) {
        return access.isStore();
      });
  bool hasLoads =
      llvm::any_of(accesses, [](const affine::MemRefAccess &access) {
        return !access.isStore();
      });
  return hasLoads && hasStores;
}

bool MemorySelector::haveTemporalReuse(
    ArrayRef<affine::MemRefAccess> accesses,
    const SmallVectorImpl<Value> &threadVars) const {
  return llvm::any_of(accesses, [&](const affine::MemRefAccess &access) {
    std::optional<MemoryAccess> memAccess =
        memAccessAnalysis.getMemoryAccess(access);
    if (!memAccess)
      return false;

    // A non-zero intra-thread access matrix implies multiple threads access
    // the same array element (in a loop).
    MemoryAccessMatrix intraThreadMatrix =
        memAccess->getIntraThreadAccessMatrix(threadVars.size());
    return !intraThreadMatrix.isZero(solver);
  });
}

//===----------------------------------------------------------------------===//
// LoopInternalization
//===----------------------------------------------------------------------===//

struct LoopInternalization
    : public polygeist::impl::LoopInternalizationBase<LoopInternalization> {
  using LoopInternalizationBase<LoopInternalization>::LoopInternalizationBase;

  void runOnOperation() final {
    assert(CollectReadOnlyAccesses &&
           "Limitation: only able to handle read only accesses currently");

    Operation *module = getOperation();
    ModuleAnalysisManager mam(module, /*passInstrumentor=*/nullptr);
    AnalysisManager am = mam;
    auto &memAccessAnalysis =
        am.getAnalysis<MemoryAccessAnalysis>().initialize(relaxedAliasing);

    auto walkResult = module->walk([&](FunctionOpInterface func) {
      DataFlowSolver solver;
      solver.load<dataflow::DeadCodeAnalysis>();
      solver.load<dataflow::IntegerRangeAnalysis>();
      if (failed(solver.initializeAndRun(func)))
        return WalkResult::interrupt();

      if (!isCandidate(func))
        return WalkResult::advance();

      LLVM_DEBUG(llvm::dbgs()
                 << "LoopInternalization: Visiting candidate function "
                 << func.getName() << "\n");
      func->walk<WalkOrder::PreOrder>([&](LoopLikeOpInterface loop) {
        LLVM_DEBUG(llvm::dbgs() << "LoopInternalization: Visiting Loop:\n"
                                << loop << "\n");

        if (!isCandidate(loop))
          return;

        transform(loop, memAccessAnalysis, solver);
      });

      return WalkResult::advance();
    });

    if (walkResult.wasInterrupted())
      signalPassFailure();
  }

private:
  void transform(LoopLikeOpInterface loop,
                 const MemoryAccessAnalysis &memAccessAnalysis,
                 DataFlowSolver &solver) const {
    TypeSwitch<Operation *>(loop).Case<affine::AffineForOp, scf::ForOp>(
        [&](auto loop) { transform(loop, memAccessAnalysis, solver); });
  }

  template <typename T, typename = std::enable_if_t<llvm::is_one_of<
                            T, affine::AffineForOp, scf::ForOp>::value>>
  void transform(T loop, const MemoryAccessAnalysis &memAccessAnalysis,
                 DataFlowSolver &solver) const {
    std::optional<LoopLikeOpInterface> innermostLoop =
        LoopTools::getInnermostLoop(loop);
    assert(innermostLoop.has_value() && "Failed to get the innermost loop");

    // Analyze affine memory accesses in the innermost loop.
    MemorySelector memorySelector(memAccessAnalysis, solver);
    memorySelector.analyze(*innermostLoop);

    // Determine which memory space should be used for each affine operation.
    DenseMap<Value, MemorySelector::MemorySpace> valueToMemorySpace;
    innermostLoop->walk<WalkOrder::PreOrder>([&](Operation *op) {
      if (!isa<affine::AffineLoadOp, affine::AffineStoreOp>(op))
        return;

      affine::MemRefAccess access(op);
      auto it = valueToMemorySpace.find(access.memref);
      if (it != valueToMemorySpace.end())
        return;

      std::optional<MemorySelector::MemorySpace> memSpace =
          memorySelector.selectMemorySpace(access.memref);
      if (memSpace)
        valueToMemorySpace[access.memref] = *memSpace;
    });

    // TODO: prioritize the array accesses that should use shared memory.

    SmallVector<T> nestedLoops;
    LoopTools::getPerfectlyNestedLoops(nestedLoops, loop);

    SmallVector<Value> tileSizes;
    getTileSizes(nestedLoops, tileSizes);

    SmallVector<T> tiledNest;
    LogicalResult res = tile(nestedLoops, tileSizes, tiledNest);
    LLVM_DEBUG({
      if (res.succeeded())
        llvm::dbgs() << "Tiled loop:\n" << tiledNest.front() << "\n";
      else
        llvm::dbgs() << "Tile NOT performed\n";
    });

    // TODO: promote loop accesses to local memory.
    loop = tiledNest.front();
    OpBuilder builder(loop);
    builder.setInsertionPointToStart(loop->getBlock());
    createLocalBarrier(builder);
    builder.setInsertionPointAfter(loop);
    createLocalBarrier(builder);
  }
};

} // namespace

std::unique_ptr<Pass> polygeist::createLoopInternalizationPass() {
  return std::make_unique<LoopInternalization>();
}
std::unique_ptr<Pass> polygeist::createLoopInternalizationPass(
    const LoopInternalizationOptions &options) {
  return std::make_unique<LoopInternalization>(options);
}<|MERGE_RESOLUTION|>--- conflicted
+++ resolved
@@ -56,10 +56,6 @@
 // Utilities functions
 //===----------------------------------------------------------------------===//
 
-<<<<<<< HEAD
-/// A loop is a candidate when it is the outermost affine or scf for loop in a
-/// perfect loop nest.
-=======
 // Only visit kernel body function with nd_item argument.
 bool isCandidate(FunctionOpInterface func) {
   if (!polygeist::isPotentialKernelBodyFunc(func))
@@ -73,8 +69,8 @@
   return true;
 }
 
-/// A loop is a candidate when it is the outermost affine or scf for loop.
->>>>>>> 90483c8a
+/// A loop is a candidate when it is the outermost affine or scf for loop in a
+/// perfect loop nest.
 bool isCandidate(LoopLikeOpInterface loop) {
   if (!isa<affine::AffineForOp, scf::ForOp>(loop)) {
     LLVM_DEBUG(llvm::dbgs() << "not candidate: not affine or scf for loop\n");
