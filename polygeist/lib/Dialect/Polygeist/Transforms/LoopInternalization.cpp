//===- LoopInternalization.cpp - Promote memory access to local memory ----===//
//
// Part of the LLVM Project, under the Apache License v2.0 with LLVM Exceptions.
// See https://llvm.org/LICENSE.txt for license information.
// SPDX-License-Identifier: Apache-2.0 WITH LLVM-exception
//
//===----------------------------------------------------------------------===//
//
// This pass tiles perfect loop nests to 'prefetch' memory accesses in shared
// local memory.
//
//===----------------------------------------------------------------------===//

#include "mlir/Analysis/AliasAnalysis.h"
#include "mlir/Analysis/DataFlow/DeadCodeAnalysis.h"
#include "mlir/Analysis/DataFlow/IntegerRangeAnalysis.h"
#include "mlir/Dialect/Affine/Analysis/AffineAnalysis.h"
#include "mlir/Dialect/Affine/IR/AffineOps.h"
#include "mlir/Dialect/Affine/LoopUtils.h"
#include "mlir/Dialect/GPU/IR/GPUDialect.h"
#include "mlir/Dialect/Polygeist/Analysis/MemoryAccessAnalysis.h"
#include "mlir/Dialect/Polygeist/Transforms/Passes.h"
#include "mlir/Dialect/Polygeist/Utils/TransformUtils.h"
#include "mlir/Dialect/SCF/Utils/Utils.h"
#include "mlir/Dialect/SPIRV/IR/SPIRVDialect.h"
#include "mlir/Dialect/SPIRV/IR/SPIRVOps.h"
#include "mlir/Dialect/SYCL/Analysis/AliasAnalysis.h"
#include "mlir/Dialect/SYCL/IR/SYCLOps.h"
#include "mlir/IR/FunctionInterfaces.h"
#include "mlir/Interfaces/LoopLikeInterface.h"
#include "llvm/ADT/TypeSwitch.h"
#include "llvm/Support/Debug.h"

#define DEBUG_TYPE "loop-internalization"

namespace mlir {
namespace polygeist {
#define GEN_PASS_DEF_LOOPINTERNALIZATION
#include "mlir/Dialect/Polygeist/Transforms/Passes.h.inc"
} // namespace polygeist
} // namespace mlir

using namespace mlir;
using namespace mlir::polygeist;

namespace {

//===----------------------------------------------------------------------===//
// Utilities functions
//===----------------------------------------------------------------------===//

bool isLocalAccessAddrSpace(Type ty) {
  if (auto memRefTy = dyn_cast<MemRefType>(ty)) {
    if (auto memSpace = dyn_cast_or_null<sycl::AccessAddrSpaceAttr>(
            memRefTy.getMemorySpace())) {
      if (memSpace.getValue() == sycl::AccessAddrSpace::LocalAccess)
        return true;
      return false;
    }
    return (memRefTy.getMemorySpaceAsInt() == 3);
  }
  if (auto ptrTy = dyn_cast<LLVM::LLVMPointerType>(ty))
    return (ptrTy.getAddressSpace() == 3);
  return false;
}

/// A kernel is a candidate iff no dynamic sized local accessor is used.
bool isCandidateKernel(gpu::GPUFuncOp kernel) {
  assert(kernel.isKernel() && "Expecting kernel");
  // Available local memory of a kernel cannot be calculated when dynamic sized
  // local memory is used, as its size is not compile time known on device.
  return none_of(kernel.getArguments(), [](Value arg) {
    return isLocalAccessAddrSpace(arg.getType());
  });
}

/// A function is a candidate iff is a kernel body function with an nd_item
/// argument, and only called from candidate kernel(s).
bool isCandidateFunction(FunctionOpInterface func,
                         const FunctionKernelInfo &funcKernelInfo) {
  if (!funcKernelInfo.isPotentialKernelBodyFunc(func))
    return false;

  // TODO: construct nd_item when not passed in.
  if (func.getNumArguments() == 0 ||
      !sycl::isPtrOf<sycl::NdItemType>(func.getArgumentTypes().back()))
    return false;

  SmallVector<gpu::GPUFuncOp> kernels;
  funcKernelInfo.getKernelCallers(func, kernels);
  if (!all_of(kernels,
              [](gpu::GPUFuncOp kernel) { return isCandidateKernel(kernel); }))
    return false;

  return true;
}

/// A loop nest is a candidate iff is perfect and contains only affine or scf
/// for loops.
bool isCandidateLoopNest(LoopLikeOpInterface loop) {
  if (!LoopTools::isOutermostLoop(loop))
    return false;

  if (!LoopTools::isPerfectLoopNest(loop))
    return false;

  std::optional<LoopLikeOpInterface> innermostLoop =
      LoopTools::getInnermostLoop(loop);
  assert(innermostLoop.has_value() && "Failed to get the innermost loop");
  if (!isa<affine::AffineForOp, scf::ForOp>(*innermostLoop))
    return false;

  // TODO: check uniformity.

  return true;
}

/// Tile an affine for \p loop given the tile size \p tileSize.
LogicalResult tile(affine::AffineForOp loop, Value tileSize,
                   SmallVectorImpl<affine::AffineForOp> &tiledNest) {
  SmallVector<affine::AffineForOp> newNestedLoops;
  LogicalResult res =
      tilePerfectlyNestedParametric({loop}, tileSize, &newNestedLoops);
  tiledNest = SmallVector<affine::AffineForOp>(newNestedLoops.begin() + 1,
                                               newNestedLoops.end());
  return res;
}

/// Tile an SCF for \p loop given the tile size \p tileSize.
LogicalResult tile(scf::ForOp loop, Value tileSize,
                   SmallVectorImpl<scf::ForOp> &tiledNest) {
  tiledNest = tile({loop}, tileSize, loop);
  return success();
}

/// Create a group barrier.
void createLocalBarrier(OpBuilder &builder) {
  // TODO: Use gpu.barrier, require GPUToSPIRV conversion in the pipeline.
  builder.create<spirv::ControlBarrierOp>(
      builder.getUnknownLoc(), spirv::Scope::Workgroup, spirv::Scope::Workgroup,
      spirv::MemorySemantics::SequentiallyConsistent |
          spirv::MemorySemantics::WorkgroupMemory);
}

/// Return true if \p op potentially writes the same memory as \p memRefAccess.
bool mayConflictWithWrite(affine::MemRefAccess memRefAccess, Operation *op,
                          AliasAnalysis &AA) {
  if (op == memRefAccess.opInst || isMemoryEffectFree(op))
    return false;

  // Conservatively assume operations with unknown memory effects may
  // conflict.
  if (!isa<MemoryEffectOpInterface>(op) &&
      !op->hasTrait<OpTrait::HasRecursiveMemoryEffects>())
    return true;

  if (auto memEffect = dyn_cast<MemoryEffectOpInterface>(op)) {
    SmallVector<MemoryEffects::EffectInstance, 1> effects;
    memEffect.getEffects(effects);

    return any_of(effects, [&](const MemoryEffects::EffectInstance &EI) {
      if (isa<MemoryEffects::Read>(EI.getEffect()))
        return false;

      AliasResult aliasRes = AA.alias(EI.getValue(), memRefAccess.memref);
      return !aliasRes.isNo();
    });
  }

  return false;
}

/// Return true if any operation in \p loop potentially writes the same memory
/// as \p memRefAccess.
bool mayConflictWithWriteInLoop(affine::MemRefAccess memRefAccess,
                                LoopLikeOpInterface loop, AliasAnalysis &AA) {
  WalkResult walkResult = loop->walk([&](Operation *op) {
    if (mayConflictWithWrite(memRefAccess, op, AA)) {
      LLVM_DEBUG(llvm::dbgs() << "Found conflict between " << *op << " and "
                              << *memRefAccess.opInst << "\n");
      return WalkResult::interrupt();
    }
    return WalkResult::advance();
  });

  return walkResult.wasInterrupted();
}

//===----------------------------------------------------------------------===//
// MemorySelector
//===----------------------------------------------------------------------===//

/// Collect memory accesses in a loop and determine the memory space each
/// access should ideally use.
class MemorySelector {
public:
  MemorySelector(MemoryAccessAnalysis &memAccessAnalysis,
                 AliasAnalysis &aliasAnalysis, DataFlowSolver &solver)
      : memAccessAnalysis(memAccessAnalysis), aliasAnalysis(aliasAnalysis),
        solver(solver) {}

  /// The kind of accesses to consider.
  enum class AccessKind { ReadOnly, WriteOnly, ReadWrite };

  /// Enumerate memory spaces.
  enum class MemorySpace { Global, Shared, Constant, Texture };

  /// Returns the most suitable memory space the \p memref should use.
  std::optional<MemorySpace> getMemorySpace(Value memref) const;

  /// Analyze the memory accesses in the given loop.
  void analyze(LoopLikeOpInterface loop, AccessKind accessKind);

private:
  /// Return true iff no memref accesses in \p accesses are stores.
  bool areReadOnly(ArrayRef<affine::MemRefAccess> memRefAccesses,
                   LoopLikeOpInterface loop);

  /// Determine whether \p memRefAccess exhibits temporal reuse.
  bool hasTemporalReuse(const affine::MemRefAccess &memRefAccess,
                        const SmallVectorImpl<Value> &threadVars) const;

private:
  MemoryAccessAnalysis &memAccessAnalysis;
  AliasAnalysis &aliasAnalysis;
  DataFlowSolver &solver;

  /// The preferred memory space for each memref access.
  DenseMap<Value, MemorySpace> memRefAccessToMemSpace;
};

std::optional<MemorySelector::MemorySpace>
MemorySelector::getMemorySpace(Value memref) const {
  assert(isa<MemRefType>(memref.getType()) && "Expecting a memref");

  auto it = memRefAccessToMemSpace.find(memref);
  if (it == memRefAccessToMemSpace.end())
    return std::nullopt;
  return it->second;
}

void MemorySelector::analyze(LoopLikeOpInterface loop, AccessKind accessKind) {
  // Collect the global thread ids used in the function the loop is in.
  auto funcOp = loop->template getParentOfType<FunctionOpInterface>();
  SmallVector<Value> threadVars =
      memAccessAnalysis.getThreadVector(funcOp, solver);

  // Collect candidate memref accesses in the loop.
  DenseMap<Value, SmallVector<affine::MemRefAccess>> memRefToMemRefAccesses;
  loop->walk<WalkOrder::PreOrder>([&](Operation *op) {
    if (!isa<affine::AffineLoadOp, affine::AffineStoreOp>(op))
      return;

    affine::MemRefAccess memRefAccess(op);

    auto it = memRefToMemRefAccesses.find(memRefAccess.memref);
    if (it == memRefToMemRefAccesses.end())
      memRefToMemRefAccesses[memRefAccess.memref] = {memRefAccess};
    else
      memRefToMemRefAccesses[memRefAccess.memref].push_back(memRefAccess);
  });

  // Analyze the memref accesses collected and populate the map.
  for (auto &entry : memRefToMemRefAccesses) {
    Value memRef = entry.first;
    ArrayRef<affine::MemRefAccess> memRefAccesses = entry.second;

    // If interested in read-only memref accesses, ensure none of them is a
    // store or aliases a write operation in the loop.
    if (accessKind == AccessKind::ReadOnly &&
        !areReadOnly(memRefAccesses, loop))
      continue;

    // Note: all our candidate memref accesses have the same subscript and
    // zero index therefore we need to analyze the first one only.
    const affine::MemRefAccess &memRefAccess = memRefAccesses.front();
    LLVM_DEBUG(llvm::dbgs() << "Classify: " << *memRefAccess.opInst << "\n");

    std::optional<MemoryAccess> memAccess =
        memAccessAnalysis.getMemoryAccess(memRefAccess);
    if (!memAccess.has_value()) {
      LLVM_DEBUG(llvm::dbgs() << "Unable to analyze memref access\n");
      continue;
    }

    // Get the inter-thread access pattern and classify the memory access.
    MemoryAccessMatrix interThreadMatrix =
        memAccess->getInterThreadAccessMatrix(threadVars.size());
    MemoryAccessPattern interThreadAccessPattern = MemoryAccess::classify(
        interThreadMatrix, memAccess->getOffsetVector(), solver);

    switch (interThreadAccessPattern) {
    case Linear:
    case Reverse:
    case ReverseLinear:
      // These patterns imply fully coalesced memory accesses.
      memRefAccessToMemSpace[memRef] = MemorySpace::Global;
      break;
    case Shifted:
    case LinearShifted:
    case ReverseLinearShifted:
    case LinearOverlapped:
    case ReverseLinearOverlapped:
      // These patterns imply partially coalesced memory accesses.
      memRefAccessToMemSpace[memRef] = MemorySpace::Global;
      break;
    case Strided:
    case ReverseStrided:
    case StridedShifted:
    case ReverseStridedShifted:
    case Overlapped:
    case StridedOverlapped:
    case ReverseStridedOverlapped: {
      Value strideVal =
          interThreadMatrix(interThreadMatrix.getNumRows() - 1,
                            interThreadMatrix.getNumColumns() - 1);

      // Use shared memory iff:
      //   - the memory access exhibits temporal reuse, and
      //   - the stride is greater than a sufficiently large value (small
      //     stride values yield partially coalesed memory accesses).
      // Note that a zero stride is indicative of non-coalesed accesses.
      // Example (assume tx,ty are global thread ids):
      //     for(k)
      //       ... = A[{tx, k}] // increasing tx's values read across rows.
      // The inter-thread access matrix for A's load is:
      //   1 0
      //   0 C <- where C == 0 (C is the stride).
      bool useSharedMemory = false;
      if (auto stride = getConstIntegerValue(strideVal, solver)) {
        bool strideIsLargeEnough = stride->sgt(8) || stride->slt(-8);
        useSharedMemory = hasTemporalReuse(memRefAccess, threadVars) &&
                          (stride->isZero() || strideIsLargeEnough);
        // FIXME: getConstIntegerValue doesn't return zero for
        // ConstantIndexOp.
      } else if (auto constVal = dyn_cast<arith::ConstantIndexOp>(
                     strideVal.getDefiningOp());
                 constVal.value() == 0)
        useSharedMemory = hasTemporalReuse(memRefAccess, threadVars);

      memRefAccessToMemSpace[memRef] =
          useSharedMemory ? MemorySpace::Shared : MemorySpace::Global;
    } break;
    default:
      memRefAccessToMemSpace[memRef] = MemorySpace::Global;
    }

    LLVM_DEBUG({
      if (memRefAccessToMemSpace.at(memRef) == MemorySpace::Shared)
        llvm::dbgs().indent(2) << "shared memory space\n";
      else {
        assert(memRefAccessToMemSpace.at(memRef) == MemorySpace::Global);
        llvm::dbgs().indent(2) << "global memory space\n";
      }
    });
  }
}

bool MemorySelector::areReadOnly(ArrayRef<affine::MemRefAccess> memRefAccesses,
                                 LoopLikeOpInterface loop) {
  return llvm::none_of(
      memRefAccesses, [&](const affine::MemRefAccess &memRefAccess) {
        return memRefAccess.isStore() ||
               mayConflictWithWriteInLoop(memRefAccess, loop, aliasAnalysis);
      });
}

bool MemorySelector::hasTemporalReuse(
    const affine::MemRefAccess &memRefAccess,
    const SmallVectorImpl<Value> &threadVars) const {
  std::optional<MemoryAccess> access =
      memAccessAnalysis.getMemoryAccess(memRefAccess);
  if (!access)
    return false;

  // A non-zero intra-thread access matrix implies that multiple threads
  // access the same array element (in a loop).
  return !access->getIntraThreadAccessMatrix(threadVars.size()).isZero(solver);
}

//===----------------------------------------------------------------------===//
// LoopInternalization
//===----------------------------------------------------------------------===//

struct LoopInternalization
    : public polygeist::impl::LoopInternalizationBase<LoopInternalization> {
  using LoopInternalizationBase<LoopInternalization>::LoopInternalizationBase;

  void runOnOperation() final;

private:
  /// Construct a map from memref accesses in \p loop to their ideal memory
  /// space.
  void selectMemorySpace(LoopLikeOpInterface loop,
                         MemoryAccessAnalysis &memAccessAnalysis,
                         AliasAnalysis &aliasAnalysis, DataFlowSolver &solver);

  /// Determine the tile size for \p loop.
  Value getTileSize(LoopLikeOpInterface loop) const;

  /// Transform a candidate loop.
  template <typename T>
  void transform(T loop, const MemoryAccessAnalysis &memAccessAnalysis,
                 DataFlowSolver &solver);

private:
  /// A map from a candidate loop to memref values used in the loop.
  DenseMap<LoopLikeOpInterface, SmallVector<Value>> loopToMemref;

  /// Map from a candidate memref value to its ideal memory space.
  DenseMap<Value, MemorySelector::MemorySpace> memrefToMemorySpace;
};

void LoopInternalization::runOnOperation() {
  Operation *module = getOperation();
  ModuleAnalysisManager mam(module, /*passInstrumentor=*/nullptr);
  AnalysisManager am = mam;
  auto &memAccessAnalysis =
      am.getAnalysis<MemoryAccessAnalysis>().initialize(relaxedAliasing);
<<<<<<< HEAD
  AliasAnalysis &aliasAnalysis = getAnalysis<AliasAnalysis>();
  aliasAnalysis.addAnalysisImplementation(sycl::AliasAnalysis(relaxedAliasing));
=======
  auto gpuModule = dyn_cast<gpu::GPUModuleOp>(
      module->getRegion(0).front().getOperations().front());
  if (!gpuModule)
    return;
  FunctionKernelInfo funcKernelInfo(gpuModule);
>>>>>>> e11663c2

  // Walk each function in the module.
  gpuModule->walk([&](FunctionOpInterface func) {
    if (!isCandidateFunction(func, funcKernelInfo))
      return;

    LLVM_DEBUG(llvm::dbgs()
               << "LoopInternalization: Visiting candidate function "
               << func.getName() << "\n");

    DataFlowSolver solver;
    solver.load<dataflow::DeadCodeAnalysis>();
    solver.load<dataflow::IntegerRangeAnalysis>();
    if (failed(solver.initializeAndRun(func))) {
      LLVM_DEBUG(llvm::dbgs()
                 << "LoopInternalization: Unable to run required dataflow "
                    "analysis on "
                 << func.getName() << "\n");
      return;
    }

    // Select the ideal memory space for memref accesses in candidate loops
    // contained by this function.
    func->walk<WalkOrder::PreOrder>([&](LoopLikeOpInterface loop) {
      if (!isCandidateLoopNest(loop))
        return;

      LLVM_DEBUG(
          llvm::dbgs()
          << "LoopInternalization: Visiting candidate loop nest rooted by:\n"
          << loop << "\n");

      std::optional<LoopLikeOpInterface> innermostLoop =
          LoopTools::getInnermostLoop(loop);
      assert(innermostLoop.has_value() && "Failed to get the innermost loop");

      // Determine the ideal memory space for memref accesses contained in the
      // innermost loop.
      selectMemorySpace(*innermostLoop, memAccessAnalysis, aliasAnalysis,
                        solver);

      // TODO: prioritize the array accesses that should use shared memory.
      // prioritize(memAccessAnalysis, solver);
    });

    DenseMap<LoopLikeOpInterface, SmallVector<Value>> loopToSharedMemref;
    for (auto &entry : loopToMemref) {
      copy_if(entry.second, std::back_inserter(loopToSharedMemref[entry.first]),
              [&](Value memref) {
                return (memrefToMemorySpace.at(memref) ==
                        MemorySelector::MemorySpace::Shared);
              });

      // No need to transform if no accesses need to be promoted to shared local
      // memory.
      if (loopToSharedMemref.at(entry.first).empty())
        loopToSharedMemref.erase(entry.first);
    }

    // Now that we have the ideal memory space for all analyzable memref
    // accesses in each loop nest's innermost loop, perform the transformation.
    for (auto &entry : loopToSharedMemref) {
      TypeSwitch<Operation *>(entry.first)
          .Case<affine::AffineForOp, scf::ForOp>(
              [&](auto loop) { transform(loop, memAccessAnalysis, solver); });
    }
  });
}

void LoopInternalization::selectMemorySpace(
    LoopLikeOpInterface loop, MemoryAccessAnalysis &memAccessAnalysis,
    AliasAnalysis &aliasAnalysis, DataFlowSolver &solver) {
  assert(LoopTools::getInnermostLoop(loop) && "Expecting an innermost loop");
  assert(loopToMemref.find(loop) == loopToMemref.end() &&
         "The loop should not be already present in the map");

  // Use the memory selector to determine the ideal memory space for memref
  // accesses in the innermost loop.
  // TODO: allow memory selection on read-write accesses.
  MemorySelector memorySelector(memAccessAnalysis, aliasAnalysis, solver);
  memorySelector.analyze(loop, MemorySelector::AccessKind::ReadOnly);

  loop->walk<WalkOrder::PreOrder>([&](Operation *op) {
    if (!isa<affine::AffineLoadOp, affine::AffineStoreOp>(op))
      return;

    affine::MemRefAccess memRefAccess(op);

    // Skip if the memref is already in the map.
    if (memrefToMemorySpace.find(memRefAccess.memref) !=
        memrefToMemorySpace.end())
      return;

    // Compute the ideal memory space if possible.
    std::optional<MemorySelector::MemorySpace> memSpace =
        memorySelector.getMemorySpace(memRefAccess.memref);
    if (!memSpace)
      return;

    // Record we have processed the memref in this loop...
    auto it = loopToMemref.find(loop);
    if (it == loopToMemref.end())
      loopToMemref[loop] = {memRefAccess.memref};
    else {
      SmallVector<Value> &memRefs = loopToMemref[loop];
      memRefs.push_back(memRefAccess.memref);
    }

    // ... and record the memref memory space.
    memrefToMemorySpace[memRefAccess.memref] = *memSpace;
  });
}

Value LoopInternalization::getTileSize(LoopLikeOpInterface loop) const {
  // TODO: calculate proper tile sizes.
  OpBuilder builder(loop);
  return builder.create<arith::ConstantIndexOp>(builder.getUnknownLoc(),
                                                tileSize);
}

template <typename T>
void LoopInternalization::transform(
    T loop, const MemoryAccessAnalysis &memAccessAnalysis,
    DataFlowSolver &solver) {
  static_assert(llvm::is_one_of<T, affine::AffineForOp, scf::ForOp>::value);
  assert(LoopTools::isInnermostLoop(loop) && "Expecting an innermost loop");
  assert(loopToMemref.find(loop) != loopToMemref.end() &&
         "Loop should be in the map");

  SmallVector<T> tiledNest;
  LogicalResult res = tile(loop, getTileSize(loop), tiledNest);
  assert(res.succeeded() && "Expecting innermost loop to be tiled");
  ++numTiled;
  LLVM_DEBUG(llvm::dbgs() << "Tiled loop: " << tiledNest.front() << "\n");

  // TODO: promote loop accesses to local memory.
  loop = tiledNest.front();
  OpBuilder builder(loop);
  builder.setInsertionPointToStart(loop->getBlock());
  createLocalBarrier(builder);
  builder.setInsertionPointAfter(loop);
  createLocalBarrier(builder);
}

} // namespace

std::unique_ptr<Pass> polygeist::createLoopInternalizationPass() {
  return std::make_unique<LoopInternalization>();
}
std::unique_ptr<Pass> polygeist::createLoopInternalizationPass(
    const LoopInternalizationOptions &options) {
  return std::make_unique<LoopInternalization>(options);
}<|MERGE_RESOLUTION|>--- conflicted
+++ resolved
@@ -11,7 +11,6 @@
 //
 //===----------------------------------------------------------------------===//
 
-#include "mlir/Analysis/AliasAnalysis.h"
 #include "mlir/Analysis/DataFlow/DeadCodeAnalysis.h"
 #include "mlir/Analysis/DataFlow/IntegerRangeAnalysis.h"
 #include "mlir/Dialect/Affine/Analysis/AffineAnalysis.h"
@@ -205,7 +204,7 @@
   /// Enumerate memory spaces.
   enum class MemorySpace { Global, Shared, Constant, Texture };
 
-  /// Returns the most suitable memory space the \p memref should use.
+  /// Return the most suitable memory space the \p memref should use.
   std::optional<MemorySpace> getMemorySpace(Value memref) const;
 
   /// Analyze the memory accesses in the given loop.
@@ -331,12 +330,7 @@
         bool strideIsLargeEnough = stride->sgt(8) || stride->slt(-8);
         useSharedMemory = hasTemporalReuse(memRefAccess, threadVars) &&
                           (stride->isZero() || strideIsLargeEnough);
-        // FIXME: getConstIntegerValue doesn't return zero for
-        // ConstantIndexOp.
-      } else if (auto constVal = dyn_cast<arith::ConstantIndexOp>(
-                     strideVal.getDefiningOp());
-                 constVal.value() == 0)
-        useSharedMemory = hasTemporalReuse(memRefAccess, threadVars);
+      }
 
       memRefAccessToMemSpace[memRef] =
           useSharedMemory ? MemorySpace::Shared : MemorySpace::Global;
@@ -417,16 +411,13 @@
   AnalysisManager am = mam;
   auto &memAccessAnalysis =
       am.getAnalysis<MemoryAccessAnalysis>().initialize(relaxedAliasing);
-<<<<<<< HEAD
   AliasAnalysis &aliasAnalysis = getAnalysis<AliasAnalysis>();
   aliasAnalysis.addAnalysisImplementation(sycl::AliasAnalysis(relaxedAliasing));
-=======
   auto gpuModule = dyn_cast<gpu::GPUModuleOp>(
       module->getRegion(0).front().getOperations().front());
   if (!gpuModule)
     return;
   FunctionKernelInfo funcKernelInfo(gpuModule);
->>>>>>> e11663c2
 
   // Walk each function in the module.
   gpuModule->walk([&](FunctionOpInterface func) {
