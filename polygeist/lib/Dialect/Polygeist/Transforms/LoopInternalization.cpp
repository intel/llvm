--- conflicted
+++ resolved
@@ -270,92 +270,18 @@
     const affine::MemRefAccess &memRefAccess = memRefAccesses.front();
     LLVM_DEBUG(llvm::dbgs() << "Classify: " << *memRefAccess.opInst << "\n");
 
-<<<<<<< HEAD
-      // Get the inter-thread access pattern and classify the memory access.
-      MemoryAccessMatrix interThreadMatrix =
-          memAccess->getInterThreadAccessMatrix(threadVars.size());
-      MemoryAccessPattern interThreadAccessPattern = MemoryAccess::classify(
-          interThreadMatrix, memAccess->getOffsetVector());
-
-      switch (interThreadAccessPattern) {
-      case Linear:
-      case Reverse:
-      case ReverseLinear:
-        // These patterns imply fully coalesced memory accesses.
-        accessToMemSpace[access.opInst] = MemorySpace::Global;
-        break;
-      case Shifted:
-      case LinearShifted:
-      case ReverseLinearShifted:
-      case LinearOverlapped:
-      case ReverseLinearOverlapped:
-        // These patterns imply partially coalesced memory accesses.
-        accessToMemSpace[access.opInst] = MemorySpace::Global;
-        break;
-      case Strided:
-      case ReverseStrided:
-      case StridedShifted:
-      case ReverseStridedShifted:
-      case Overlapped:
-      case StridedOverlapped:
-      case ReverseStridedOverlapped: {
-        dataflow::IntegerValueRange strideRange =
-            interThreadMatrix(interThreadMatrix.getNumRows() - 1,
-                              interThreadMatrix.getNumColumns() - 1);
-
-        if (strideRange.isUninitialized()) {
-          accessToMemSpace[access.opInst] = MemorySpace::Global;
-          break;
-        }
-
-        // Use shared memory iff:
-        //   - the memory access exhibits temporal reuse, and
-        //   - the stride is greater than a sufficiently large value (small
-        //     stride values yield partially coalesed memory accesses).
-        // Note that a zero stride is indicative of non-coalesed accesses.
-        // Example (assume tx,ty are global thread ids):
-        //     for(k)
-        //       ... = A[{tx, k}] // increasing tx's values read across rows.
-        // The inter-thread access matrix for A's load is:
-        //   1 0
-        //   0 C <- where C == 0 (C is the stride).
-        bool useSharedMemory = false;
-        ConstantIntRanges range = strideRange.getValue();
-        if (std::optional<APInt> stride = range.getConstantValue()) {
-          bool strideIsLargeEnough = stride->sgt(8) || stride->slt(-8);
-          useSharedMemory = hasTemporalReuse(access, threadVars) &&
-                            (stride->isZero() || strideIsLargeEnough);
-        }
-
-        accessToMemSpace[access.opInst] =
-            useSharedMemory ? MemorySpace::Shared : MemorySpace::Global;
-      } break;
-      default:
-        accessToMemSpace[access.opInst] = MemorySpace::Global;
-      }
-
-      LLVM_DEBUG({
-        if (accessToMemSpace.at(access.opInst) == MemorySpace::Shared)
-          llvm::dbgs().indent(2) << "shared memory space\n";
-        else {
-          assert(accessToMemSpace.at(access.opInst) == MemorySpace::Global);
-          llvm::dbgs().indent(2) << "global memory space\n";
-        }
-      });
-=======
     std::optional<MemoryAccess> memAccess =
         memAccessAnalysis.getMemoryAccess(memRefAccess);
     if (!memAccess.has_value()) {
       LLVM_DEBUG(llvm::dbgs() << "Unable to analyze memref access\n");
       continue;
->>>>>>> 5eac284e
     }
 
     // Get the inter-thread access pattern and classify the memory access.
     MemoryAccessMatrix interThreadMatrix =
         memAccess->getInterThreadAccessMatrix(threadVars.size());
-    MemoryAccessPattern interThreadAccessPattern = MemoryAccess::classify(
-        interThreadMatrix, memAccess->getOffsetVector(), solver);
+    MemoryAccessPattern interThreadAccessPattern =
+        MemoryAccess::classify(interThreadMatrix, memAccess->getOffsetVector());
 
     switch (interThreadAccessPattern) {
     case Linear:
@@ -379,9 +305,14 @@
     case Overlapped:
     case StridedOverlapped:
     case ReverseStridedOverlapped: {
-      Value strideVal =
+      dataflow::IntegerValueRange strideRange =
           interThreadMatrix(interThreadMatrix.getNumRows() - 1,
                             interThreadMatrix.getNumColumns() - 1);
+
+      if (strideRange.isUninitialized()) {
+        memRefAccessToMemSpace[memRef] = MemorySpace::Global;
+        break;
+      }
 
       // Use shared memory iff:
       //   - the memory access exhibits temporal reuse, and
@@ -395,7 +326,8 @@
       //   1 0
       //   0 C <- where C == 0 (C is the stride).
       bool useSharedMemory = false;
-      if (auto stride = getConstIntegerValue(strideVal, solver)) {
+      ConstantIntRanges range = strideRange.getValue();
+      if (std::optional<APInt> stride = range.getConstantValue()) {
         bool strideIsLargeEnough = stride->sgt(8) || stride->slt(-8);
         useSharedMemory = hasTemporalReuse(memRefAccess, threadVars) &&
                           (stride->isZero() || strideIsLargeEnough);
@@ -436,15 +368,9 @@
   if (!access)
     return false;
 
-<<<<<<< HEAD
   // A non-zero intra-thread access matrix implies that multiple threads access
   // the same array element (in a loop).
   return !access->getIntraThreadAccessMatrix(threadVars.size()).isZero();
-=======
-  // A non-zero intra-thread access matrix implies that multiple threads
-  // access the same array element (in a loop).
-  return !access->getIntraThreadAccessMatrix(threadVars.size()).isZero(solver);
->>>>>>> 5eac284e
 }
 
 //===----------------------------------------------------------------------===//
