//===- LoopInternalization.cpp - Promote memory access to local memory ----===//
//
// Part of the LLVM Project, under the Apache License v2.0 with LLVM Exceptions.
// See https://llvm.org/LICENSE.txt for license information.
// SPDX-License-Identifier: Apache-2.0 WITH LLVM-exception
//
//===----------------------------------------------------------------------===//
//
// This pass tiles perfect loop nests to 'prefetch' memory accesses in shared
// local memory.
//
//===----------------------------------------------------------------------===//

#include "mlir/Analysis/DataFlow/DeadCodeAnalysis.h"
#include "mlir/Analysis/DataFlow/IntegerRangeAnalysis.h"
#include "mlir/Dialect/Affine/Analysis/AffineAnalysis.h"
#include "mlir/Dialect/Affine/IR/AffineOps.h"
#include "mlir/Dialect/Affine/LoopUtils.h"
#include "mlir/Dialect/Polygeist/Analysis/MemoryAccessAnalysis.h"
#include "mlir/Dialect/Polygeist/Transforms/Passes.h"
#include "mlir/Dialect/Polygeist/Utils/TransformUtils.h"
#include "mlir/Dialect/SCF/Utils/Utils.h"
#include "mlir/Dialect/SPIRV/IR/SPIRVDialect.h"
#include "mlir/Dialect/SPIRV/IR/SPIRVOps.h"
#include "mlir/Dialect/SYCL/IR/SYCLOps.h"
#include "mlir/IR/FunctionInterfaces.h"
#include "mlir/Interfaces/LoopLikeInterface.h"
#include "llvm/ADT/TypeSwitch.h"
#include "llvm/Support/Debug.h"

#define DEBUG_TYPE "loop-internalization"

namespace mlir {
namespace polygeist {
#define GEN_PASS_DEF_LOOPINTERNALIZATION
#include "mlir/Dialect/Polygeist/Transforms/Passes.h.inc"
} // namespace polygeist
} // namespace mlir

using namespace mlir;
using namespace mlir::polygeist;

static llvm::cl::opt<bool>
    CollectReadOnlyAccesses(DEBUG_TYPE "-collect-read-only-accesses",
                            llvm::cl::init(true),
                            llvm::cl::desc("Promote only read-only accesses"));

static llvm::cl::opt<unsigned> LoopInternalizationTileSize(
    DEBUG_TYPE "-tile-size", llvm::cl::init(1),
    llvm::cl::desc("Tile size used in LoopInternalization"));

namespace {

//===----------------------------------------------------------------------===//
// Utilities functions
//===----------------------------------------------------------------------===//

// Only visit kernel body function with nd_item argument.
bool isCandidate(FunctionOpInterface func) {
  if (!polygeist::isPotentialKernelBodyFunc(func))
    return false;

  // TODO: construct nd_item when not passed in.
  if (func.getNumArguments() == 0 ||
      !sycl::isPtrOf<sycl::NdItemType>(func.getArgumentTypes().back()))
    return false;

  return true;
}

/// A loop is a candidate when it is the outermost affine or scf for loop in a
/// perfect loop nest.
bool isCandidate(LoopLikeOpInterface loop) {
  if (!isa<affine::AffineForOp, scf::ForOp>(loop)) {
    LLVM_DEBUG(llvm::dbgs() << "not candidate: not affine or scf for loop\n");
    return false;
  }

  if (!LoopTools::isOutermostLoop(loop)) {
    LLVM_DEBUG(llvm::dbgs() << "not candidate: not outermost loop\n");
    return false;
  }

  if (!LoopTools::isPerfectLoopNest(loop)) {
    LLVM_DEBUG(llvm::dbgs() << "not candidate: not perfect loop nest\n");
    return false;
  }

  // TODO: check uniformity.

  return true;
}

Value getTileSize(OpBuilder builder) {
  // TODO: calculate proper tile sizes.
  return builder.create<arith::ConstantIndexOp>(builder.getUnknownLoc(),
                                                LoopInternalizationTileSize);
}

LogicalResult tile(affine::AffineForOp loop, Value tileSize,
                   SmallVectorImpl<affine::AffineForOp> &tiledNest) {
  SmallVector<affine::AffineForOp> newNestedLoops;
  LogicalResult res =
      tilePerfectlyNestedParametric({loop}, tileSize, &newNestedLoops);
  tiledNest = SmallVector<affine::AffineForOp>(newNestedLoops.begin() + 1,
                                               newNestedLoops.end());
  return res;
}
LogicalResult tile(scf::ForOp loop, Value tileSize,
                   SmallVectorImpl<scf::ForOp> &tiledNest) {
  tiledNest = tile({loop}, tileSize, loop);
  return success();
}

void createLocalBarrier(OpBuilder builder) {
  // TODO: Use gpu.barrier, require GPUToSPIRV conversion in the pipeline.
  builder.create<spirv::ControlBarrierOp>(
      builder.getUnknownLoc(), spirv::Scope::Workgroup, spirv::Scope::Workgroup,
      spirv::MemorySemantics::SequentiallyConsistent |
          spirv::MemorySemantics::WorkgroupMemory);
}

//===----------------------------------------------------------------------===//
// MemorySelector
//===----------------------------------------------------------------------===//

/// Collect memory accesses in a loop and determine the memory space each access
/// should ideally use.
class MemorySelector {
public:
  MemorySelector(const MemoryAccessAnalysis &memAccessAnalysis,
                 DataFlowSolver &solver)
      : memAccessAnalysis(memAccessAnalysis), solver(solver) {}

  /// Enumerate memory spaces.
  enum class MemorySpace { Global, Shared, Constant, Texture };

  /// Returns the most suitable memory space the \p memref should use.
  std::optional<MemorySpace> selectMemorySpace(Value memref) const;

  /// Analyze the memory accesses in the given loop.
  void analyze(LoopLikeOpInterface loop);

private:
  /// Add the given \p access to the 'accesses' map.
  void addMemRefAccess(affine::MemRefAccess access);

  /// Return true iff no memref accesses in \p accesses are stores.
  bool areReadOnly(ArrayRef<affine::MemRefAccess> accesses) const;

  /// Return true iff all memref accesses in \p accesses are stores.
  bool areWriteOnly(ArrayRef<affine::MemRefAccess> accesses) const;

  /// Return true if memref accesses in \p accesses are a mix of loads and
  /// stores.
  bool areReadWrite(ArrayRef<affine::MemRefAccess> accesses) const;

  /// Determine whether the memref \access exhibits temporal reuse.
  bool hasTemporalReuse(const affine::MemRefAccess &access,
                        const SmallVectorImpl<Value> &threadVars) const;

private:
  const MemoryAccessAnalysis &memAccessAnalysis;

  DataFlowSolver &solver;

  /// Collects all memory accesses for a given memref value.
  DenseMap<Value, SmallVector<affine::MemRefAccess>> accesses;

  /// The preferred memory space for each memref access;
  DenseMap<const affine::MemRefAccess *, MemorySpace> accessToMemSpace;
};

std::optional<MemorySelector::MemorySpace>
MemorySelector::selectMemorySpace(Value memref) const {
  assert(isa<MemRefType>(memref.getType()) && "Expecting a memref");

  auto it = accesses.find(memref);
  if (it == accesses.end())
    return std::nullopt;

  auto numShared = [this](ArrayRef<affine::MemRefAccess> accesses) {
    return llvm::count_if(accesses, [this](affine::MemRefAccess access) {
      auto it = accessToMemSpace.find(&access);
      if (it == accessToMemSpace.end())
        return false;
      return (it->second == MemorySpace::Shared);
    });
  };

  /// Recommend shared memory if at least half of the accesses for this memref
  /// should use shared memory.
  ArrayRef<affine::MemRefAccess> accesses = it->second;
  if (numShared(accesses) >= std::ceil((double)accesses.size() / 2))
    return MemorySpace::Shared;

  return MemorySpace::Global;
}

void MemorySelector::analyze(LoopLikeOpInterface loop) {
  assert(accesses.empty() && accessToMemSpace.empty() &&
         "Expecting empty maps");

  // Collect the global thread ids used in the function the loop is in.
  auto funcOp = loop->template getParentOfType<FunctionOpInterface>();
  SmallVector<Value> threadVars =
      memAccessAnalysis.getThreadVector(funcOp, solver);

  // Collect candidate memref accesses in the loop.
  loop->walk<WalkOrder::PreOrder>([&](Operation *op) {
    if (!isa<affine::AffineLoadOp, affine::AffineStoreOp>(op))
      return;

    affine::MemRefAccess access(op);
    addMemRefAccess(access);
  });

  // Analyze the accesses collected and populate the 'accessToMemSpace' map.
  for (auto &entry : accesses) {
    ArrayRef<affine::MemRefAccess> accesses = entry.second;

    // Filter out memRef accesses that aren't read-only.
    if (CollectReadOnlyAccesses && !areReadOnly(accesses))
      continue;

    for (const affine::MemRefAccess &access : accesses) {
      LLVM_DEBUG(llvm::dbgs() << "Classify: " << *access.opInst << "\n");

      std::optional<MemoryAccess> memAccess =
          memAccessAnalysis.getMemoryAccess(access);
      if (!memAccess.has_value()) {
        LLVM_DEBUG(llvm::dbgs() << "Unable to analyze memory access\n");
        continue;
      }

      // Get the inter-thread access pattern and classify the memory access.
      MemoryAccessMatrix interThreadMatrix =
          memAccess->getInterThreadAccessMatrix(threadVars.size());
      MemoryAccessPattern interThreadAccessPattern = MemoryAccess::classify(
          interThreadMatrix, memAccess->getOffsetVector(), solver);

      switch (interThreadAccessPattern) {
      case Linear:
      case Reverse:
      case ReverseLinear:
        // These patterns imply fully coalesced memory accesses.
        accessToMemSpace[&access] = MemorySpace::Global;
        break;
      case Shifted:
      case LinearShifted:
      case ReverseLinearShifted:
      case LinearOverlapped:
      case ReverseLinearOverlapped:
        // These patterns imply partially coalesced memory accesses.
        accessToMemSpace[&access] = MemorySpace::Global;
        break;
      case Strided:
      case ReverseStrided:
      case StridedShifted:
      case ReverseStridedShifted:
      case Overlapped:
      case StridedOverlapped:
      case ReverseStridedOverlapped: {
        Value strideVal =
            interThreadMatrix(interThreadMatrix.getNumRows() - 1,
                              interThreadMatrix.getNumColumns() - 1);

        // Use shared memory iff:
        //   - the memory access exhibits temporal reuse, and
        //   - the stride is greater than a sufficiently large value (small
        //     stride values yield partially coalesed memory accesses).
        // Note that a zero stride is indicative of non-coalesed accesses.
        // Example (assume tx,ty are global thread ids):
        //     for(k)
        //       ... = A[{tx, k}] // increasing tx's values read across rows.
        // The inter-thread access matrix for A's load is:
        //   1 0
        //   0 C <- where C == 0 (C is the stride).
        bool useSharedMemory = false;
        if (auto stride = getConstIntegerValue(strideVal, solver)) {
          bool strideIsLargeEnough = stride->sgt(8) || stride->slt(-8);
          useSharedMemory = hasTemporalReuse(access, threadVars) &&
                            (stride->isZero() || strideIsLargeEnough);
        }

        accessToMemSpace[&access] =
            useSharedMemory ? MemorySpace::Shared : MemorySpace::Global;
      } break;
      default:
        accessToMemSpace[&access] = MemorySpace::Global;
      }
    }
  }
}

void MemorySelector::addMemRefAccess(affine::MemRefAccess access) {
  auto it = accesses.find(access.memref);
  if (it == accesses.end())
    accesses[access.memref] = {access};
  else
    it->second.push_back(access);
}

bool MemorySelector::areReadOnly(
    ArrayRef<affine::MemRefAccess> accesses) const {
  return llvm::none_of(accesses, [](const affine::MemRefAccess &access) {
    return access.isStore();
  });
}

bool MemorySelector::areWriteOnly(
    ArrayRef<affine::MemRefAccess> accesses) const {
  return llvm::all_of(accesses, [](const affine::MemRefAccess &access) {
    return access.isStore();
  });
}

bool MemorySelector::areReadWrite(
    ArrayRef<affine::MemRefAccess> accesses) const {
  bool hasStores =
      llvm::any_of(accesses, [](const affine::MemRefAccess &access) {
        return access.isStore();
      });
  bool hasLoads =
      llvm::any_of(accesses, [](const affine::MemRefAccess &access) {
        return !access.isStore();
      });
  return hasLoads && hasStores;
}

bool MemorySelector::hasTemporalReuse(
    const affine::MemRefAccess &memRefAccess,
    const SmallVectorImpl<Value> &threadVars) const {
  std::optional<MemoryAccess> access =
      memAccessAnalysis.getMemoryAccess(memRefAccess);
  if (!access)
    return false;

  // A non-zero intra-thread access matrix implies that multiple threads access
  // the same array element (in a loop).
  return !access->getIntraThreadAccessMatrix(threadVars.size()).isZero(solver);
}

//===----------------------------------------------------------------------===//
// LoopInternalization
//===----------------------------------------------------------------------===//

struct LoopInternalization
    : public polygeist::impl::LoopInternalizationBase<LoopInternalization> {
  using LoopInternalizationBase<LoopInternalization>::LoopInternalizationBase;

  void runOnOperation() final;

private:
  /// Construct a map from memref accesses in \p loop to their ideal memory
  /// space.
  void selectMemorySpace(LoopLikeOpInterface loop,
                         const MemoryAccessAnalysis &memAccessAnalysis,
                         DataFlowSolver &solver);

  /// Transform a candidate loop.
  template <typename T>
  void transform(T loop, const MemoryAccessAnalysis &memAccessAnalysis,
                 DataFlowSolver &solver) const;

private:
  /// A map from a candidate loop to memref values used in the loop.
  DenseMap<LoopLikeOpInterface, SmallVector<Value>> loopToMemref;

  /// Map from a candidate memref value to its ideal memory space.
  DenseMap<Value, MemorySelector::MemorySpace> memrefToMemorySpace;
};

void LoopInternalization::runOnOperation() {
  assert(CollectReadOnlyAccesses &&
         "Limitation: only able to handle read only accesses currently");

  Operation *module = getOperation();
  ModuleAnalysisManager mam(module, /*passInstrumentor=*/nullptr);
  AnalysisManager am = mam;
  auto &memAccessAnalysis =
      am.getAnalysis<MemoryAccessAnalysis>().initialize(relaxedAliasing);

  // Walk each function in the module.
  module->walk([&](FunctionOpInterface func) {
    if (!isCandidate(func))
      return;

    LLVM_DEBUG(llvm::dbgs()
               << "LoopInternalization: Visiting candidate function "
               << func.getName() << "\n");

    DataFlowSolver solver;
    solver.load<dataflow::DeadCodeAnalysis>();
    solver.load<dataflow::IntegerRangeAnalysis>();
    if (failed(solver.initializeAndRun(func))) {
      LLVM_DEBUG(llvm::dbgs()
                 << "LoopInternalization: Unable to run required dataflow "
                    "analysis on "
                 << func.getName() << "\n");
      return;
    }

    // Select the ideal memory space for memref accesses in candidate loops
    // contained by this function.
    func->walk<WalkOrder::PreOrder>([&](LoopLikeOpInterface loop) {
      if (!isCandidate(loop))
        return;

      LLVM_DEBUG(llvm::dbgs()
                 << "LoopInternalization: Visiting candidate loop:\n"
                 << loop << "\n");

      // Construct a map from memref accesses to their ideal memory space.
      selectMemorySpace(loop, memAccessAnalysis, solver);

      // TODO: prioritize the array accesses that should use shared memory.
      // prioritize(memAccessAnalysis, solver);
    });

    // Now that we have the ideal memory space for all analyzable memref
    // accesses in each loop, transform the loops.
    for (auto &entry : loopToMemref)
      TypeSwitch<Operation *>(entry.first)
          .Case<affine::AffineForOp, scf::ForOp>(
              [&](auto loop) { transform(loop, memAccessAnalysis, solver); })
          .Default([](auto) { llvm_unreachable("Unexpected loop kind"); });
  });
}

void LoopInternalization::selectMemorySpace(
    LoopLikeOpInterface loop, const MemoryAccessAnalysis &memAccessAnalysis,
    DataFlowSolver &solver) {
  assert(loopToMemref.find(loop) == loopToMemref.end() &&
         "Loop should not be already present in the map");

  std::optional<LoopLikeOpInterface> innermostLoop =
      LoopTools::getInnermostLoop(loop);
  assert(innermostLoop.has_value() && "Failed to get the innermost loop");

  // Use the memory selector to determine the ideal memory space for memref
  // accesses in the innermost loop.
  MemorySelector memorySelector(memAccessAnalysis, solver);
  memorySelector.analyze(*innermostLoop);

  loop->walk<WalkOrder::PreOrder>([&](Operation *op) {
    if (!isa<affine::AffineLoadOp, affine::AffineStoreOp>(op))
      return;

    affine::MemRefAccess memRefAccess(op);

<<<<<<< HEAD
    // Skip if the memref is already in the map.
    if (memrefToMemorySpace.find(memRefAccess.memref) !=
        memrefToMemorySpace.end())
      return;

    // Compute the ideal memory space if possible.
    std::optional<MemorySelector::MemorySpace> memSpace =
        memorySelector.selectMemorySpace(memRefAccess.memref);
    if (!memSpace)
      return;

    // Record we have processed the memref in this loop...
    auto it = loopToMemref.find(loop);
    if (it == loopToMemref.end())
      loopToMemref[loop] = {memRefAccess.memref};
    else {
      SmallVector<Value> &memRefs = loopToMemref[loop];
      memRefs.push_back(memRefAccess.memref);
    }

    // ... and record the memref memory space.
    memrefToMemorySpace[memRefAccess.memref] = *memSpace;
  });
}

template <typename T>
void LoopInternalization::transform(
    T loop, const MemoryAccessAnalysis &memAccessAnalysis,
    DataFlowSolver &solver) const {
  static_assert(llvm::is_one_of<T, affine::AffineForOp, scf::ForOp>::value);
  assert(loopToMemref.find(loop) != loopToMemref.end() &&
         "Loop should be in the map");

  SmallVector<T> nestedLoops;
  LoopTools::getPerfectlyNestedLoops(nestedLoops, loop);

  SmallVector<Value> tileSizes;
  getTileSizes(nestedLoops, tileSizes);

  SmallVector<T> tiledNest;
  LogicalResult res = tile(nestedLoops, tileSizes, tiledNest);
  LLVM_DEBUG({
    if (res.succeeded())
      llvm::dbgs() << "Tiled loop:\n" << tiledNest.front() << "\n";
    else
      llvm::dbgs() << "Tile NOT performed\n";
  });

  // TODO: promote loop accesses to local memory.
  loop = tiledNest.front();
  OpBuilder builder(loop);
  builder.setInsertionPointToStart(loop->getBlock());
  createLocalBarrier(builder);
  builder.setInsertionPointAfter(loop);
  createLocalBarrier(builder);
}
=======
    OpBuilder builder(loop);
    SmallVector<T> tiledNest;
    LogicalResult res =
        tile(cast<T>(*innermostLoop), getTileSize(builder), tiledNest);
    assert(res.succeeded() && "Expecting innermost loop to be tiled");
    LLVM_DEBUG(llvm::dbgs() << "Tiled loop: " << tiledNest.front() << "\n");
    // TODO: promote loop accesses to local memory.
    loop = tiledNest.front();
    builder.setInsertionPointToStart(loop->getBlock());
    createLocalBarrier(builder);
    builder.setInsertionPointAfter(loop);
    createLocalBarrier(builder);
  }
};
>>>>>>> ec4a1aa6

} // namespace

std::unique_ptr<Pass> polygeist::createLoopInternalizationPass() {
  return std::make_unique<LoopInternalization>();
}
std::unique_ptr<Pass> polygeist::createLoopInternalizationPass(
    const LoopInternalizationOptions &options) {
  return std::make_unique<LoopInternalization>(options);
}<|MERGE_RESOLUTION|>--- conflicted
+++ resolved
@@ -55,8 +55,9 @@
 // Utilities functions
 //===----------------------------------------------------------------------===//
 
-// Only visit kernel body function with nd_item argument.
-bool isCandidate(FunctionOpInterface func) {
+/// A function is a candidate iff is a kernel body functions with an nd_item
+/// argument.
+bool isCandidateFunction(FunctionOpInterface func) {
   if (!polygeist::isPotentialKernelBodyFunc(func))
     return false;
 
@@ -68,14 +69,9 @@
   return true;
 }
 
-/// A loop is a candidate when it is the outermost affine or scf for loop in a
-/// perfect loop nest.
-bool isCandidate(LoopLikeOpInterface loop) {
-  if (!isa<affine::AffineForOp, scf::ForOp>(loop)) {
-    LLVM_DEBUG(llvm::dbgs() << "not candidate: not affine or scf for loop\n");
-    return false;
-  }
-
+/// A loop nest is a candidate iff is perfect and contains only affine or scf
+/// for loops.
+bool isCandidateLoopNest(LoopLikeOpInterface loop) {
   if (!LoopTools::isOutermostLoop(loop)) {
     LLVM_DEBUG(llvm::dbgs() << "not candidate: not outermost loop\n");
     return false;
@@ -86,17 +82,30 @@
     return false;
   }
 
+  WalkResult walkResult =
+      loop->walk<WalkOrder::PreOrder>([&](LoopLikeOpInterface loop) {
+        if (!isa<affine::AffineForOp, scf::ForOp>(loop)) {
+          LLVM_DEBUG(llvm::dbgs()
+                     << "not candidate: not affine or scf for loop\n");
+          return WalkResult::interrupt();
+        }
+        return WalkResult::advance();
+      });
+
   // TODO: check uniformity.
 
-  return true;
-}
-
-Value getTileSize(OpBuilder builder) {
+  return !walkResult.wasInterrupted();
+}
+
+/// Determine the tile size for \p loop.
+Value getTileSize(LoopLikeOpInterface loop) {
   // TODO: calculate proper tile sizes.
+  OpBuilder builder(loop);
   return builder.create<arith::ConstantIndexOp>(builder.getUnknownLoc(),
                                                 LoopInternalizationTileSize);
 }
 
+/// Tile an affine for \p loop given the tile size \p tileSize.
 LogicalResult tile(affine::AffineForOp loop, Value tileSize,
                    SmallVectorImpl<affine::AffineForOp> &tiledNest) {
   SmallVector<affine::AffineForOp> newNestedLoops;
@@ -106,13 +115,16 @@
                                                newNestedLoops.end());
   return res;
 }
+
+/// Tile an SCF for \p loop given the tile size \p tileSize.
 LogicalResult tile(scf::ForOp loop, Value tileSize,
                    SmallVectorImpl<scf::ForOp> &tiledNest) {
   tiledNest = tile({loop}, tileSize, loop);
   return success();
 }
 
-void createLocalBarrier(OpBuilder builder) {
+/// Create a group barrier.
+void createLocalBarrier(OpBuilder &builder) {
   // TODO: Use gpu.barrier, require GPUToSPIRV conversion in the pipeline.
   builder.create<spirv::ControlBarrierOp>(
       builder.getUnknownLoc(), spirv::Scope::Workgroup, spirv::Scope::Workgroup,
@@ -383,7 +395,7 @@
 
   // Walk each function in the module.
   module->walk([&](FunctionOpInterface func) {
-    if (!isCandidate(func))
+    if (!isCandidateFunction(func))
       return;
 
     LLVM_DEBUG(llvm::dbgs()
@@ -404,22 +416,28 @@
     // Select the ideal memory space for memref accesses in candidate loops
     // contained by this function.
     func->walk<WalkOrder::PreOrder>([&](LoopLikeOpInterface loop) {
-      if (!isCandidate(loop))
+      if (!isCandidateLoopNest(loop))
         return;
 
-      LLVM_DEBUG(llvm::dbgs()
-                 << "LoopInternalization: Visiting candidate loop:\n"
-                 << loop << "\n");
-
-      // Construct a map from memref accesses to their ideal memory space.
-      selectMemorySpace(loop, memAccessAnalysis, solver);
+      LLVM_DEBUG(
+          llvm::dbgs()
+          << "LoopInternalization: Visiting candidate loop nest rooted by:\n"
+          << loop << "\n");
+
+      std::optional<LoopLikeOpInterface> innermostLoop =
+          LoopTools::getInnermostLoop(loop);
+      assert(innermostLoop.has_value() && "Failed to get the innermost loop");
+
+      // Determine the ideal memory space for memref accesses contained in the
+      // innermost loop.
+      selectMemorySpace(*innermostLoop, memAccessAnalysis, solver);
 
       // TODO: prioritize the array accesses that should use shared memory.
       // prioritize(memAccessAnalysis, solver);
     });
 
     // Now that we have the ideal memory space for all analyzable memref
-    // accesses in each loop, transform the loops.
+    // accesses in each loop nest's innermost loop, perform the transformation.
     for (auto &entry : loopToMemref)
       TypeSwitch<Operation *>(entry.first)
           .Case<affine::AffineForOp, scf::ForOp>(
@@ -431,17 +449,14 @@
 void LoopInternalization::selectMemorySpace(
     LoopLikeOpInterface loop, const MemoryAccessAnalysis &memAccessAnalysis,
     DataFlowSolver &solver) {
+  assert(LoopTools::getInnermostLoop(loop) && "Expecting an innermost loop");
   assert(loopToMemref.find(loop) == loopToMemref.end() &&
-         "Loop should not be already present in the map");
-
-  std::optional<LoopLikeOpInterface> innermostLoop =
-      LoopTools::getInnermostLoop(loop);
-  assert(innermostLoop.has_value() && "Failed to get the innermost loop");
+         "The loop should not be already present in the map");
 
   // Use the memory selector to determine the ideal memory space for memref
   // accesses in the innermost loop.
   MemorySelector memorySelector(memAccessAnalysis, solver);
-  memorySelector.analyze(*innermostLoop);
+  memorySelector.analyze(loop);
 
   loop->walk<WalkOrder::PreOrder>([&](Operation *op) {
     if (!isa<affine::AffineLoadOp, affine::AffineStoreOp>(op))
@@ -449,7 +464,6 @@
 
     affine::MemRefAccess memRefAccess(op);
 
-<<<<<<< HEAD
     // Skip if the memref is already in the map.
     if (memrefToMemorySpace.find(memRefAccess.memref) !=
         memrefToMemorySpace.end())
@@ -480,23 +494,15 @@
     T loop, const MemoryAccessAnalysis &memAccessAnalysis,
     DataFlowSolver &solver) const {
   static_assert(llvm::is_one_of<T, affine::AffineForOp, scf::ForOp>::value);
+  assert(LoopTools::isInnermostLoop(loop) && "Expecting an innermost loop");
   assert(loopToMemref.find(loop) != loopToMemref.end() &&
          "Loop should be in the map");
 
-  SmallVector<T> nestedLoops;
-  LoopTools::getPerfectlyNestedLoops(nestedLoops, loop);
-
-  SmallVector<Value> tileSizes;
-  getTileSizes(nestedLoops, tileSizes);
-
   SmallVector<T> tiledNest;
-  LogicalResult res = tile(nestedLoops, tileSizes, tiledNest);
-  LLVM_DEBUG({
-    if (res.succeeded())
-      llvm::dbgs() << "Tiled loop:\n" << tiledNest.front() << "\n";
-    else
-      llvm::dbgs() << "Tile NOT performed\n";
-  });
+  LogicalResult res = tile(loop, getTileSize(loop), tiledNest);
+  assert(res.succeeded() && "Expecting innermost loop to be tiled");
+
+  LLVM_DEBUG(llvm::dbgs() << "Tiled loop: " << tiledNest.front() << "\n");
 
   // TODO: promote loop accesses to local memory.
   loop = tiledNest.front();
@@ -506,22 +512,6 @@
   builder.setInsertionPointAfter(loop);
   createLocalBarrier(builder);
 }
-=======
-    OpBuilder builder(loop);
-    SmallVector<T> tiledNest;
-    LogicalResult res =
-        tile(cast<T>(*innermostLoop), getTileSize(builder), tiledNest);
-    assert(res.succeeded() && "Expecting innermost loop to be tiled");
-    LLVM_DEBUG(llvm::dbgs() << "Tiled loop: " << tiledNest.front() << "\n");
-    // TODO: promote loop accesses to local memory.
-    loop = tiledNest.front();
-    builder.setInsertionPointToStart(loop->getBlock());
-    createLocalBarrier(builder);
-    builder.setInsertionPointAfter(loop);
-    createLocalBarrier(builder);
-  }
-};
->>>>>>> ec4a1aa6
 
 } // namespace
 
