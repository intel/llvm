//===- LoopInternalization.cpp - Promote memory access to local memory ----===//
//
// Part of the LLVM Project, under the Apache License v2.0 with LLVM Exceptions.
// See https://llvm.org/LICENSE.txt for license information.
// SPDX-License-Identifier: Apache-2.0 WITH LLVM-exception
//
//===----------------------------------------------------------------------===//
//
// This pass tiles perfect loop nests to 'prefetch' memory accesses in shared
// local memory.
//
//===----------------------------------------------------------------------===//

#include "mlir/Analysis/DataFlow/DeadCodeAnalysis.h"
#include "mlir/Analysis/DataFlow/IntegerRangeAnalysis.h"
#include "mlir/Dialect/Affine/Analysis/AffineAnalysis.h"
#include "mlir/Dialect/Affine/IR/AffineOps.h"
#include "mlir/Dialect/Affine/LoopUtils.h"
#include "mlir/Dialect/GPU/IR/GPUDialect.h"
#include "mlir/Dialect/Polygeist/Analysis/MemoryAccessAnalysis.h"
#include "mlir/Dialect/Polygeist/Transforms/Passes.h"
#include "mlir/Dialect/Polygeist/Utils/TransformUtils.h"
#include "mlir/Dialect/SCF/Utils/Utils.h"
#include "mlir/Dialect/SPIRV/IR/SPIRVDialect.h"
#include "mlir/Dialect/SPIRV/IR/SPIRVOps.h"
#include "mlir/Dialect/SYCL/Analysis/AliasAnalysis.h"
#include "mlir/Dialect/SYCL/IR/SYCLOps.h"
#include "mlir/Dialect/SYCL/Utils/Utils.h"
#include "mlir/IR/FunctionInterfaces.h"
#include "mlir/Interfaces/LoopLikeInterface.h"
#include "llvm/ADT/TypeSwitch.h"
#include "llvm/Support/Debug.h"
#include <variant>

#define DEBUG_TYPE "loop-internalization"

namespace mlir {
namespace polygeist {
#define GEN_PASS_DEF_LOOPINTERNALIZATION
#include "mlir/Dialect/Polygeist/Transforms/Passes.h.inc"
} // namespace polygeist
} // namespace mlir

using namespace mlir;
using namespace mlir::polygeist;

namespace {

//===----------------------------------------------------------------------===//
// ValueOrUnsigned
//===----------------------------------------------------------------------===//

/// This class contains utilities to create or manipulate 'std::variant<Value,
/// unsigned>'.
class ValueOrUnsigned {
public:
  static std::variant<Value, unsigned> get(unsigned val, OpBuilder builder,
                                           bool createVal) {
    if (!createVal)
      return val;
    return builder.create<arith::ConstantIndexOp>(builder.getUnknownLoc(), val);
  }

  static Value getValue(std::variant<Value, unsigned> val, OpBuilder builder) {
    if (std::holds_alternative<Value>(val))
      return std::get<Value>(val);
    return builder.create<arith::ConstantIndexOp>(builder.getUnknownLoc(),
                                                  std::get<unsigned>(val));
  }

  static std::variant<Value, unsigned>
  add(const std::variant<Value, unsigned> &lhs,
      const std::variant<Value, unsigned> &rhs, OpBuilder builder) {
    return binaryOperator<arith::AddIOp>(lhs, rhs, builder);
  }

  static std::variant<Value, unsigned>
  mul(const std::variant<Value, unsigned> &lhs,
      const std::variant<Value, unsigned> &rhs, OpBuilder builder) {
    return binaryOperator<arith::MulIOp>(lhs, rhs, builder);
  }

private:
  template <typename T, typename = std::enable_if_t<llvm::is_one_of<
                            T, arith::AddIOp, arith::MulIOp>::value>>
  static std::variant<Value, unsigned>
  binaryOperator(const std::variant<Value, unsigned> &lhs,
                 const std::variant<Value, unsigned> &rhs, OpBuilder builder) {
    if (std::holds_alternative<unsigned>(lhs)) {
      assert(std::holds_alternative<unsigned>(rhs));
      if (std::is_same_v<T, arith::AddIOp>)
        return std::get<unsigned>(lhs) + std::get<unsigned>(rhs);
      if (std::is_same_v<T, arith::MulIOp>)
        return std::get<unsigned>(lhs) * std::get<unsigned>(rhs);
    }

    assert(std::holds_alternative<Value>(lhs) &&
           std::holds_alternative<Value>(rhs));
    return builder.create<T>(builder.getUnknownLoc(), std::get<Value>(lhs),
                             std::get<Value>(rhs));
  }
};

//===----------------------------------------------------------------------===//
// WorkGroupSize
//===----------------------------------------------------------------------===//

/// Class to represent work group size of a kernel.
class WorkGroupSize {
public:
  using ElemTy = std::variant<Value, unsigned>;
  WorkGroupSize(Value ndItem, const sycl::ReqdWorkGroupSize &reqdWorkGroupSize,
                OpBuilder builder) {
    auto ndItemTy = cast<sycl::NdItemType>(
        cast<MemRefType>(ndItem.getType()).getElementType());
    const unsigned numDims = ndItemTy.getDimension();
    assert((reqdWorkGroupSize.empty() || reqdWorkGroupSize.size() == numDims) &&
           "Expecting reqdWorkGroupSize to have same number of elements as "
           "nd_item dimension");
    for (unsigned dim = 0; dim < numDims; ++dim) {
      /// Use constants provided by reqd_work_group_size if given (non-empty).
      if (!reqdWorkGroupSize.empty())
        wgSizes.push_back(reqdWorkGroupSize[dim]);
      else
        wgSizes.push_back(builder.create<arith::IndexCastOp>(
            builder.getUnknownLoc(), builder.getIndexType(),
            getLocalRange(ndItem, dim, builder)));
    }
  }

  /// Return true if the element holds the alternative T.
  template <typename T, typename = std::enable_if_t<
                            llvm::is_one_of<T, Value, unsigned>::value>>
  bool hasElemTy() const {
    return std::holds_alternative<T>(wgSizes.front());
  }

  ElemTy operator[](unsigned dim) const {
    assert(dim < wgSizes.size() && "Expecting valid dim");
    return wgSizes[dim];
  }

private:
  Value getLocalRange(Value ndItem, unsigned dim, OpBuilder builder) {
    return builder.create<sycl::SYCLNDItemGetLocalRangeOp>(
        builder.getUnknownLoc(), builder.getI64Type(), ndItem,
        builder.create<arith::ConstantIntOp>(builder.getUnknownLoc(), dim,
                                             builder.getI32Type()));
  }

  SmallVector<ElemTy> wgSizes;
};

//===----------------------------------------------------------------------===//
// Utilities functions
//===----------------------------------------------------------------------===//

bool isLocalAccessAddrSpace(Type ty) {
  if (auto memRefTy = dyn_cast<MemRefType>(ty)) {
    if (auto memSpace = dyn_cast_or_null<sycl::AccessAddrSpaceAttr>(
            memRefTy.getMemorySpace())) {
      if (memSpace.getValue() == sycl::AccessAddrSpace::LocalAccess)
        return true;
      return false;
    }
    return (memRefTy.getMemorySpaceAsInt() == 3);
  }
  if (auto ptrTy = dyn_cast<LLVM::LLVMPointerType>(ty))
    return (ptrTy.getAddressSpace() == 3);
  return false;
}

/// A kernel is a candidate iff no dynamic sized local accessor is used.
bool isCandidateKernel(gpu::GPUFuncOp kernel) {
  assert(kernel.isKernel() && "Expecting kernel");
  // Available local memory of a kernel cannot be calculated when dynamic sized
  // local memory is used, as its size is not compile time known on device.
  return none_of(kernel.getArguments(), [](Value arg) {
    return isLocalAccessAddrSpace(arg.getType());
  });
}

/// A function is a candidate iff it has an nd_item argument.
bool isCandidateFunction(FunctionOpInterface func) {
  // TODO: construct nd_item when not passed in.
  if (func.getNumArguments() == 0 ||
      !sycl::isPtrOf<sycl::NdItemType>(func.getArgumentTypes().back()))
    return false;
  return true;
}

/// A loop nest is a candidate iff is perfect and contains only affine or scf
/// for loops.
bool isCandidateLoopNest(LoopLikeOpInterface loop) {
  if (!LoopTools::isOutermostLoop(loop))
    return false;

  if (!LoopTools::isPerfectLoopNest(loop))
    return false;

  std::optional<LoopLikeOpInterface> innermostLoop =
      LoopTools::getInnermostLoop(loop);
  assert(innermostLoop.has_value() && "Failed to get the innermost loop");
  if (!isa<affine::AffineForOp, scf::ForOp>(*innermostLoop))
    return false;

  // TODO: check uniformity.

  return true;
}

/// Get the argument of \p func with nd_item type.
Value getNdItemArgument(FunctionOpInterface func) {
  assert(func.getNumArguments() > 0 && "Expecting at least one argument");
  Value lastArg = func.getArguments().back();
  assert(sycl::isPtrOf<sycl::NdItemType>(lastArg.getType()) &&
         "Expecting last argument to be nd_item");
  return lastArg;
}

/// Get the size of unused shared local memory arena in bytes.
unsigned getLocalMemoryRemaining(gpu::GPUModuleOp &module,
                                 unsigned localMemorySize) {
  assert(module.hasTrait<OpTrait::SymbolTable>() &&
         "Expecting module with SymbolTable trait");
  unsigned localMemoryRemaining = localMemorySize;
  module.walk([&localMemoryRemaining](memref::GlobalOp global) {
    MemRefType memRefTy = global.getType();
    if (!isLocalAccessAddrSpace(memRefTy))
      return WalkResult::advance();
    unsigned globalSize =
        memRefTy.getElementTypeBitWidth() * memRefTy.getNumElements() / 8;
    if (globalSize >= localMemoryRemaining) {
      localMemoryRemaining = 0;
      return WalkResult::interrupt();
    }
    localMemoryRemaining -= globalSize;
    return WalkResult::advance();
  });
  return localMemoryRemaining;
}

/// Get the required local memory for \p accTy in bytes.
std::variant<Value, unsigned>
getReqdLocalMemory(sycl::AccessorType accTy, const WorkGroupSize &workGroupSize,
                   OpBuilder builder) {
  unsigned elemSize = accTy.getType().getIntOrFloatBitWidth() / 8;
  std::variant<Value, unsigned> reqdLocalMemory =
      ValueOrUnsigned::get(elemSize, builder, workGroupSize.hasElemTy<Value>());
  const unsigned numDims = accTy.getDimension();
  for (unsigned dim = 0; dim < numDims; ++dim)
    reqdLocalMemory =
        ValueOrUnsigned::mul(reqdLocalMemory, workGroupSize[dim], builder);
  return reqdLocalMemory;
}

/// Get the required local memory for \p accTy in bytes.
unsigned getReqdLocalMemory(sycl::AccessorType accTy,
                            const sycl::ReqdWorkGroupSize &reqdWorkGroupSize) {
  assert(!reqdWorkGroupSize.empty() && "Expecting non-empty reqdWorkGroupSize");
  unsigned elemSize = accTy.getType().getIntOrFloatBitWidth() / 8;
  unsigned memrefReqdLocalMemory = elemSize;
  const unsigned numDims = accTy.getDimension();
  for (unsigned dim = 0; dim < numDims; ++dim) {
    memrefReqdLocalMemory *= reqdWorkGroupSize[dim];
  }
  return memrefReqdLocalMemory;
}

/// Get the require local memory for memrefs in \p loopToSharedMemref, i.e, for
/// each kernel. If there are multiple loops in the kernel that require local
/// memory, it returns the maximum amount required by any of them.
Optional<unsigned>
getReqdLocalMemory(const DenseMap<LoopLikeOpInterface, std::set<Operation *>>
                       &loopToSharedMemref,
                   const sycl::ReqdWorkGroupSize &reqdWorkGroupSize) {
  if (reqdWorkGroupSize.empty())
    return std::nullopt;

  unsigned reqdLocalMemory = 0;
  for (auto &entry : loopToSharedMemref) {
    unsigned loopReqdLocalMemory = 0;
    for (Operation *memref : entry.second) {
      sycl::AccessorType accTy =
          getAccessorType(cast<sycl::SYCLAccessorSubscriptOp>(memref));
      loopReqdLocalMemory += getReqdLocalMemory(accTy, reqdWorkGroupSize);
    }
    // Memref in one loop can reuse local memory allocated for another loop.
    reqdLocalMemory = std::max(reqdLocalMemory, loopReqdLocalMemory);
  }
  return reqdLocalMemory;
}

/// Create a GlobalOp for workgroup local memory.
memref::GlobalOp getWorkGroupLocalMemory(gpu::GPUModuleOp module,
                                         unsigned size) {
  assert(size != 0 && "Expecting non-zero size");
  std::string name("WGLocalMem");
  polygeist::getUniqueSymbolName(name, module);
  OpBuilder globalBuilder(module->getRegion(0));
  auto memRefTy = MemRefType::get(
      size, globalBuilder.getI8Type(), MemRefLayoutAttrInterface(),
      sycl::AccessAddrSpaceAttr::get(globalBuilder.getContext(),
                                     sycl::AccessAddrSpace::LocalAccess));
  return globalBuilder.create<memref::GlobalOp>(
      module->getLoc(), name,
      /*sym_visibility=*/globalBuilder.getStringAttr("private"), memRefTy,
      /*initial_value=*/Attribute(), /*constant=*/false,
      /*alignment=*/IntegerAttr());
}

/// Create ViewOp from source \p source, with offset \p offset, for AccessorType
/// \p accTy.
memref::ViewOp createViewOp(sycl::AccessorType accTy, Value offset,
                            memref::GetGlobalOp source,
                            const WorkGroupSize &workGroupSize,
                            OpBuilder builder, Location loc) {
  SmallVector<int64_t> shape;
  SmallVector<Value> sizes;
  for (int dim = accTy.getDimension() - 1; dim >= 0; --dim) {
    std::variant<Value, unsigned> size = workGroupSize[dim];
    if (workGroupSize.hasElemTy<unsigned>())
      shape.push_back(std::get<unsigned>(workGroupSize[dim]));
    else {
      shape.push_back(ShapedType::kDynamic);
      sizes.push_back(std::get<Value>(size));
    }
  }
  auto resTy = MemRefType::get(
      shape, accTy.getType(), MemRefLayoutAttrInterface(),
      sycl::AccessAddrSpaceAttr::get(builder.getContext(),
                                     sycl::AccessAddrSpace::LocalAccess));
  return builder.create<memref::ViewOp>(loc, resTy, source, offset, sizes);
}

/// Tile an affine for \p loop given the tile size \p tileSize.
LogicalResult tile(affine::AffineForOp loop, Value tileSize,
                   SmallVectorImpl<affine::AffineForOp> &tiledNest) {
  SmallVector<affine::AffineForOp> newNestedLoops;
  LogicalResult res =
      tilePerfectlyNestedParametric({loop}, tileSize, &newNestedLoops);
  tiledNest = SmallVector<affine::AffineForOp>(newNestedLoops.begin() + 1,
                                               newNestedLoops.end());
  return res;
}

/// Tile an SCF for \p loop given the tile size \p tileSize.
LogicalResult tile(scf::ForOp loop, Value tileSize,
                   SmallVectorImpl<scf::ForOp> &tiledNest) {
  tiledNest = tile({loop}, tileSize, loop);
  return success();
}

/// Create a group barrier.
void createLocalBarrier(OpBuilder &builder) {
  // TODO: Use gpu.barrier, require GPUToSPIRV conversion in the pipeline.
  builder.create<spirv::ControlBarrierOp>(
      builder.getUnknownLoc(), spirv::Scope::Workgroup, spirv::Scope::Workgroup,
      spirv::MemorySemantics::SequentiallyConsistent |
          spirv::MemorySemantics::WorkgroupMemory);
}

/// Return true if \p op potentially writes the same memory as \p memRefAccess.
bool mayConflictWithWrite(affine::MemRefAccess memRefAccess, Operation *op,
                          AliasAnalysis &AA) {
  if (op == memRefAccess.opInst || isMemoryEffectFree(op))
    return false;

  // Conservatively assume operations with unknown memory effects may
  // conflict.
  if (!isa<MemoryEffectOpInterface>(op) &&
      !op->hasTrait<OpTrait::HasRecursiveMemoryEffects>())
    return true;

  if (auto memEffect = dyn_cast<MemoryEffectOpInterface>(op)) {
    SmallVector<MemoryEffects::EffectInstance, 1> effects;
    memEffect.getEffects(effects);

    return any_of(effects, [&](const MemoryEffects::EffectInstance &EI) {
      if (isa<MemoryEffects::Read>(EI.getEffect()))
        return false;

      AliasResult aliasRes = AA.alias(EI.getValue(), memRefAccess.memref);
      return !aliasRes.isNo();
    });
  }

  return false;
}

/// Return true if any operation in \p loop potentially writes the same memory
/// as \p memRefAccess.
bool mayConflictWithWriteInLoop(affine::MemRefAccess memRefAccess,
                                LoopLikeOpInterface loop, AliasAnalysis &AA) {
  WalkResult walkResult = loop->walk([&](Operation *op) {
    if (mayConflictWithWrite(memRefAccess, op, AA)) {
      LLVM_DEBUG(llvm::dbgs() << "Found conflict between " << *op << " and "
                              << *memRefAccess.opInst << "\n");
      return WalkResult::interrupt();
    }
    return WalkResult::advance();
  });

  return walkResult.wasInterrupted();
}

//===----------------------------------------------------------------------===//
// MemorySelector
//===----------------------------------------------------------------------===//

/// Collect memory accesses in a loop and determine the memory space each
/// access should ideally use.
class MemorySelector {

public:
  MemorySelector(MemoryAccessAnalysis &memAccessAnalysis,
                 AliasAnalysis &aliasAnalysis, DataFlowSolver &solver)
      : memAccessAnalysis(memAccessAnalysis), aliasAnalysis(aliasAnalysis),
        solver(solver) {}

  /// The kind of accesses to consider.
  enum class AccessKind { ReadOnly, WriteOnly, ReadWrite };

  /// Enumerate memory spaces.
  enum class MemorySpace { Global, Shared, Constant, Texture };

  /// Return the most suitable memory space the \p memref should use.
  std::optional<MemorySpace> getMemorySpace(Value memref) const;

  /// Analyze the memory accesses in the given loop.
  void analyze(LoopLikeOpInterface loop, AccessKind accessKind);

private:
  /// Return the ideal memory space for \p memAccess.
  MemorySpace selectMemorySpace(const MemoryAccess &memAccess,
                                ArrayRef<Value> threadVars,
                                AccessKind accessKind) const;

  /// Return true iff no memref accesses in \p accesses are stores.
  bool areReadOnly(ArrayRef<affine::MemRefAccess> memRefAccesses,
                   LoopLikeOpInterface loop);

private:
  MemoryAccessAnalysis &memAccessAnalysis;
  AliasAnalysis &aliasAnalysis;
  DataFlowSolver &solver;

  /// The preferred memory space for each memref access.
  DenseMap<Value, MemorySpace> memRefAccessToMemSpace;
};

[[maybe_unused]] raw_ostream &
operator<<(raw_ostream &os, const MemorySelector::AccessKind &accessKind) {
  switch (accessKind) {
  case MemorySelector::AccessKind::ReadOnly:
    return os << "read-only";
  case MemorySelector::AccessKind::WriteOnly:
    return os << "write-only";
  case MemorySelector::AccessKind::ReadWrite:
    return os << "read-write";
  }
}

[[maybe_unused]] raw_ostream &
operator<<(raw_ostream &os, const MemorySelector::MemorySpace &memSpace) {
  switch (memSpace) {
  case MemorySelector::MemorySpace::Global:
    return os << "global";
  case MemorySelector::MemorySpace::Shared:
    return os << "shared";
  case MemorySelector::MemorySpace::Constant:
    return os << "constant";
  case MemorySelector::MemorySpace::Texture:
    return os << "texture";
  }
}

std::optional<MemorySelector::MemorySpace>
MemorySelector::getMemorySpace(Value memref) const {
  assert(isa<MemRefType>(memref.getType()) && "Expecting a memref");

  auto it = memRefAccessToMemSpace.find(memref);
  if (it == memRefAccessToMemSpace.end())
    return std::nullopt;
  return it->second;
}

void MemorySelector::analyze(LoopLikeOpInterface loop, AccessKind accessKind) {
  // Collect the global thread ids used in the function the loop is in.
  auto funcOp = loop->template getParentOfType<FunctionOpInterface>();
  SmallVector<Value> threadVars =
      memAccessAnalysis.getThreadVector(funcOp, solver);

  // Collect candidate memref accesses in the loop.
  DenseMap<Value, SmallVector<affine::MemRefAccess>> memRefToMemRefAccesses;
  loop->walk<WalkOrder::PreOrder>([&](Operation *op) {
    if (!isa<affine::AffineLoadOp, affine::AffineStoreOp>(op))
      return;

    affine::MemRefAccess memRefAccess(op);
    memRefToMemRefAccesses[memRefAccess.memref].push_back(memRefAccess);
  });

  // Analyze the memref accesses collected and populate the map.
  for (auto &entry : memRefToMemRefAccesses) {
    Value memRef = entry.first;
    ArrayRef<affine::MemRefAccess> memRefAccesses = entry.second;

    // If interested in read-only memref accesses, ensure none of them is a
    // store or aliases a write operation in the loop.
    if (accessKind == AccessKind::ReadOnly &&
        !areReadOnly(memRefAccesses, loop))
      continue;

    // Note: all our candidate memref accesses have the same subscript and
    // zero index therefore we need to analyze the first one only.
    const affine::MemRefAccess &memRefAccess = memRefAccesses.front();
    LLVM_DEBUG(llvm::dbgs() << "Classify: " << *memRefAccess.opInst << "\n");

    std::optional<MemoryAccess> memAccess =
        memAccessAnalysis.getMemoryAccess(memRefAccess);
    if (!memAccess.has_value()) {
      LLVM_DEBUG(llvm::dbgs() << "Unable to analyze memref access\n");
      continue;
    }

    memRefAccessToMemSpace[memRef] =
        selectMemorySpace(*memAccess, threadVars, accessKind);

    LLVM_DEBUG(llvm::dbgs().indent(2)
               << memRefAccessToMemSpace.at(memRef) << " memory space\n");
  }
}

MemorySelector::MemorySpace
MemorySelector::selectMemorySpace(const MemoryAccess &memAccess,
                                  ArrayRef<Value> threadVars,
                                  AccessKind accessKind) const {
  const unsigned gridDimension = threadVars.size();

  // Whether the memory access is (partially) coalesced or not.
  auto isCoalesced = [&](const MemoryAccess &memAccess) {
    MemoryAccessMatrix interThreadMatrix =
        memAccess.getInterThreadAccessMatrix(gridDimension);
    MemoryAccessPattern interThreadAccessPattern =
        MemoryAccess::classify(interThreadMatrix, memAccess.getOffsetVector());

    switch (interThreadAccessPattern) {
    case Linear:
    case Reverse:
    case ReverseLinear:
      // These patterns imply fully coalesced memory accesses.
      return true;
    case Shifted:
    case LinearShifted:
    case ReverseLinearShifted:
    case LinearOverlapped:
    case ReverseLinearOverlapped:
      // These patterns imply partially coalesced memory accesses.
      return true;
    default:
      return false;
    }
  };

  // A non-zero intra-thread access matrix implies several threads access
  // the same array element (in a loop).
  bool hasTemporalReuse =
      !memAccess.getIntraThreadAccessMatrix(gridDimension).isZero();

  MemorySpace memSpace = MemorySpace::Global;
  switch (accessKind) {
  case AccessKind::ReadOnly:
    if (hasTemporalReuse)
      memSpace = MemorySpace::Shared;
    else if (isCoalesced(memAccess))
      memSpace = MemorySpace::Global;
    else
      memSpace = MemorySpace::Texture;
    break;
  case AccessKind::ReadWrite:
  case AccessKind::WriteOnly:
    memSpace = hasTemporalReuse ? MemorySpace::Shared : MemorySpace::Global;
    break;
  }

  return memSpace;
}

bool MemorySelector::areReadOnly(ArrayRef<affine::MemRefAccess> memRefAccesses,
                                 LoopLikeOpInterface loop) {
  return llvm::none_of(
      memRefAccesses, [&](const affine::MemRefAccess &memRefAccess) {
        return memRefAccess.isStore() ||
               mayConflictWithWriteInLoop(memRefAccess, loop, aliasAnalysis);
      });
}

//===----------------------------------------------------------------------===//
// LoopInternalization
//===----------------------------------------------------------------------===//

struct LoopInternalization
    : public polygeist::impl::LoopInternalizationBase<LoopInternalization> {
  using LoopInternalizationBase<LoopInternalization>::LoopInternalizationBase;

  void runOnOperation() final;

private:
  /// Construct a map from memref accesses in \p loop to their ideal memory
  /// space.
  void selectMemorySpace(LoopLikeOpInterface loop,
                         MemoryAccessAnalysis &memAccessAnalysis,
                         AliasAnalysis &aliasAnalysis, DataFlowSolver &solver);

  /// Determine the tile size for \p loop.
  Value getTileSize(LoopLikeOpInterface loop) const;

  /// Transform a candidate kernel body function.
  void transform(FunctionOpInterface func,
                 const FunctionKernelInfo &funcKernelInfo,
                 const unsigned localMemoryRemaining);

  /// Transform a candidate loop.
  template <typename T>
  void transform(T loop, memref::GlobalOp workGroupLocalMemory,
                 ArrayRef<Value> localIDs, const WorkGroupSize &workGroupSize);

private:
  /// A map from a candidate loop to shared memref values used in the loop.
  DenseMap<LoopLikeOpInterface, std::set<Operation *>> loopToSharedMemref;
};

void LoopInternalization::runOnOperation() {
  gpu::GPUModuleOp gpuModule = getOperation();
  ModuleAnalysisManager mam(gpuModule, /*passInstrumentor=*/nullptr);
  AnalysisManager am = mam;
  auto &memAccessAnalysis =
      am.getAnalysis<MemoryAccessAnalysis>().initialize(relaxedAliasing);
  AliasAnalysis &aliasAnalysis = getAnalysis<AliasAnalysis>();
  aliasAnalysis.addAnalysisImplementation(sycl::AliasAnalysis(relaxedAliasing));
  FunctionKernelInfo funcKernelInfo(gpuModule);

  // Collect kernel body functions of candidate kernels.
  std::set<FunctionOpInterface> kernelBodyFuncs;
  gpuModule->walk([&](gpu::GPUFuncOp kernel) {
    if (!kernel.isKernel() || !isCandidateKernel(kernel))
      return;

    kernelBodyFuncs.merge(
        funcKernelInfo.getPotentialKernelBodyFunctions(kernel));
  });
<<<<<<< HEAD
=======

  // If func is a kernel body function of a non-candidate kernel, then remove it
  // from the set.
  for (FunctionOpInterface func : toRemove)
    kernelBodyFuncs.erase(func);
>>>>>>> a2615750

  // Transform each kernel body function.
  for (FunctionOpInterface func : kernelBodyFuncs) {
    if (!isCandidateFunction(func))
      continue;

    LLVM_DEBUG(llvm::dbgs() << DEBUG_TYPE ": Visiting candidate function "
                            << func.getName() << "\n");

    DataFlowSolver solver;
    solver.load<dataflow::DeadCodeAnalysis>();
    solver.load<dataflow::IntegerRangeAnalysis>();
    if (failed(solver.initializeAndRun(func))) {
      LLVM_DEBUG(llvm::dbgs()
                 << DEBUG_TYPE ": Unable to run required dataflow analysis on "
                 << func.getName() << "\n");
      return;
    }

    // Ensure there is local memory to be used.
    unsigned localMemoryRemaining =
        getLocalMemoryRemaining(gpuModule, localMemorySize);
    if (localMemoryRemaining == 0) {
      LLVM_DEBUG(llvm::dbgs()
                 << DEBUG_TYPE ": Not enough shared local memory available\n");
      return;
    }

    // Select the ideal memory space for memref accesses in candidate loops
    // contained by this function.
    func->walk<WalkOrder::PreOrder>([&](LoopLikeOpInterface loop) {
      if (!isCandidateLoopNest(loop))
        return;

      LLVM_DEBUG(llvm::dbgs()
                 << DEBUG_TYPE ": Visiting candidate loop nest rooted by:\n"
                 << loop << "\n");

      std::optional<LoopLikeOpInterface> innermostLoop =
          LoopTools::getInnermostLoop(loop);
      assert(innermostLoop.has_value() && "Failed to get the innermost loop");

      // Determine the ideal memory space for memref accesses contained in the
      // innermost loop.
      selectMemorySpace(*innermostLoop, memAccessAnalysis, aliasAnalysis,
                        solver);

      // TODO: prioritize the array accesses that should use shared memory.
      // prioritize(memAccessAnalysis, solver);
    });

    transform(func, funcKernelInfo, localMemoryRemaining);
  }
}

void LoopInternalization::selectMemorySpace(
    LoopLikeOpInterface loop, MemoryAccessAnalysis &memAccessAnalysis,
    AliasAnalysis &aliasAnalysis, DataFlowSolver &solver) {
  assert(LoopTools::getInnermostLoop(loop) && "Expecting an innermost loop");
  assert(loopToSharedMemref.find(loop) == loopToSharedMemref.end() &&
         "The loop should not be already present in the map");

  // Use the memory selector to determine the ideal memory space for memref
  // accesses in the innermost loop.
  // TODO: allow memory selection on read-write accesses.
  MemorySelector memorySelector(memAccessAnalysis, aliasAnalysis, solver);
  memorySelector.analyze(loop, MemorySelector::AccessKind::ReadOnly);

  loop->walk<WalkOrder::PreOrder>([&](Operation *op) {
    if (!isa<affine::AffineLoadOp, affine::AffineStoreOp>(op))
      return;

    // Limitation: cannot calculate element size for non int or float type.
    if (!op->getResultTypes()[0].isIntOrFloat())
      return;

    affine::MemRefAccess memRefAccess(op);

    // Compute the ideal memory space if possible.
    std::optional<MemorySelector::MemorySpace> memSpace =
        memorySelector.getMemorySpace(memRefAccess.memref);
    if (!memSpace)
      return;

    if (*memSpace == MemorySelector::MemorySpace::Shared)
      loopToSharedMemref[loop].insert(memRefAccess.memref.getDefiningOp());
  });
}

Value LoopInternalization::getTileSize(LoopLikeOpInterface loop) const {
  // TODO: calculate proper tile sizes.
  OpBuilder builder(loop);
  return builder.create<arith::ConstantIndexOp>(builder.getUnknownLoc(),
                                                tileSize);
}

void LoopInternalization::transform(FunctionOpInterface func,
                                    const FunctionKernelInfo &funcKernelInfo,
                                    const unsigned localMemoryRemaining) {
  // Calculate the required local memory for all accesses in
  // loopToSharedMemref to be promoted.
  SmallVector<gpu::GPUFuncOp> kernels;
  funcKernelInfo.getKernelCallers(func, kernels);
  sycl::ReqdWorkGroupSize reqdWorkGroupSize(kernels);
  Optional<unsigned> reqdLocalMemory =
      getReqdLocalMemory(loopToSharedMemref, reqdWorkGroupSize);
  if (reqdLocalMemory.has_value() && *reqdLocalMemory > localMemoryRemaining) {
    LLVM_DEBUG(llvm::dbgs() << "Not enough local memory\n");
    return;
  }

  auto gpuModule = func->getParentOfType<gpu::GPUModuleOp>();
  memref::GlobalOp workGroupLocalMemory = getWorkGroupLocalMemory(
      gpuModule,
      reqdLocalMemory.has_value() ? *reqdLocalMemory : localMemoryRemaining);

  // Get or create work group size.
  Value ndItem = getNdItemArgument(func);
  OpBuilder builder(func->getRegion(0));
  WorkGroupSize workGroupSize(ndItem, reqdWorkGroupSize, builder);

  // Create SYCL local ids corresponding to the grid dimensionality (per
  // kernel).
  SmallVector<Value> localIDs;
  Location loc = func.getLoc();
  auto ndItemTy = cast<sycl::NdItemType>(
      cast<MemRefType>(ndItem.getType()).getElementType());
  const unsigned numDims = ndItemTy.getDimension();
  const auto arrayType = builder.getType<sycl::ArrayType>(
      numDims, MemRefType::get(numDims, builder.getIndexType()));
  const auto idTy = builder.getType<sycl::IDType>(numDims, arrayType);
  auto localID = builder.create<sycl::SYCLLocalIDOp>(loc, idTy);
  auto id = builder.create<memref::AllocaOp>(loc, MemRefType::get(1, idTy));
  const Value zeroIndex = builder.create<arith::ConstantIndexOp>(loc, 0);
  builder.create<memref::StoreOp>(loc, localID, id, zeroIndex);
  for (unsigned dim = 0; dim < numDims; ++dim) {
    Value idGetOp = sycl::createSYCLIDGetOp(id, dim, builder, loc);
    localIDs.push_back(builder.create<memref::LoadOp>(loc, idGetOp, zeroIndex));
  }

  // Now that we have a list of memref to promote to shared memory in each
  // loop nest's innermost loop, perform the transformation.
  for (auto &entry : loopToSharedMemref) {
    TypeSwitch<Operation *>(entry.first)
        .Case<affine::AffineForOp, scf::ForOp>([&](auto loop) {
          transform(loop, workGroupLocalMemory, localIDs, workGroupSize);
        });
  }
  loopToSharedMemref.clear();
  localIDs.clear();
}

template <typename T>
void LoopInternalization::transform(T loop,
                                    memref::GlobalOp workGroupLocalMemory,
                                    ArrayRef<Value> localIDs,
                                    const WorkGroupSize &workGroupSize) {
  static_assert(llvm::is_one_of<T, affine::AffineForOp, scf::ForOp>::value);
  assert(LoopTools::isInnermostLoop(loop) && "Expecting an innermost loop");
  assert(localIDs.size() >= 1 && localIDs.size() <= 3 &&
         "Expecting valid localIDs");
  assert(loopToSharedMemref.find(loop) != loopToSharedMemref.end() &&
         "Loop should be in the map");

  OpBuilder builder(loop);
  auto getGlobalOp = builder.create<memref::GetGlobalOp>(
      loop.getLoc(), workGroupLocalMemory.getType(),
      workGroupLocalMemory.getName());
  const std::set<Operation *> &memrefs = loopToSharedMemref.at(loop);

  SmallVector<T> tiledNest;
  LogicalResult res = tile(loop, getTileSize(loop), tiledNest);
  assert(res.succeeded() && "Expecting innermost loop to be tiled");
  ++numTiled;
  LLVM_DEBUG(llvm::dbgs() << "Tiled loop: " << tiledNest.front() << "\n");

  loop = tiledNest.front();
  builder.setInsertionPointToStart(loop->getBlock());
  // Get pointer to the local memory portion for each memref.
  std::variant<Value, unsigned> offset =
      ValueOrUnsigned::get(0, builder, workGroupSize.hasElemTy<Value>());
  for (Operation *memref : memrefs) {
    auto accSub = cast<sycl::SYCLAccessorSubscriptOp>(memref);
    sycl::AccessorType accTy = getAccessorType(accSub);
    const auto idTy = cast<sycl::IDType>(
        cast<sycl::AccessorImplDeviceType>(accTy.getBody()[0]).getBody()[0]);
    // TODO: The current indexes used are incorrect.
    TypedValue<MemRefType> id =
        sycl::constructSYCLID(idTy, localIDs, builder, builder.getUnknownLoc());
    sycl::createSYCLAccessorSubscriptOp(accSub.getAcc(), id, builder,
                                        builder.getUnknownLoc());

    createViewOp(accTy, ValueOrUnsigned::getValue(offset, builder), getGlobalOp,
                 workGroupSize, builder, memref->getLoc());

    // Only increment offset when the current memref is not the last one.
    if (memref == *memrefs.rbegin())
      continue;

    std::variant<Value, unsigned> reqdLocalMemory =
        getReqdLocalMemory(accTy, workGroupSize, builder);
    offset = ValueOrUnsigned::add(offset, reqdLocalMemory, builder);
  }

  // TODO: promote loop accesses to local memory.
  createLocalBarrier(builder);
  builder.setInsertionPointAfter(loop);
  createLocalBarrier(builder);
}

} // namespace

std::unique_ptr<Pass> polygeist::createLoopInternalizationPass() {
  return std::make_unique<LoopInternalization>();
}
std::unique_ptr<Pass> polygeist::createLoopInternalizationPass(
    const LoopInternalizationOptions &options) {
  return std::make_unique<LoopInternalization>(options);
}<|MERGE_RESOLUTION|>--- conflicted
+++ resolved
@@ -650,14 +650,6 @@
     kernelBodyFuncs.merge(
         funcKernelInfo.getPotentialKernelBodyFunctions(kernel));
   });
-<<<<<<< HEAD
-=======
-
-  // If func is a kernel body function of a non-candidate kernel, then remove it
-  // from the set.
-  for (FunctionOpInterface func : toRemove)
-    kernelBodyFuncs.erase(func);
->>>>>>> a2615750
 
   // Transform each kernel body function.
   for (FunctionOpInterface func : kernelBodyFuncs) {
