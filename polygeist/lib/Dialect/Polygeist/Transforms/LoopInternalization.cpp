--- conflicted
+++ resolved
@@ -1138,19 +1138,11 @@
   const unsigned numDims = getGridDimension(func);
   assert(numDims > 0 && numDims <= 3 && "Dimension out of range");
   OpBuilder builder(func->getRegion(0));
-<<<<<<< HEAD
-  WorkGroupSize workGroupSize(ndItem, reqdWorkGroupSize, builder);
-  std::variant<Value, unsigned> reqdDynamicSharedMemory =
-      getReqdSharedMemory(loopToSharedMemref, workGroupSize, builder);
-  if (std::holds_alternative<Value>(reqdDynamicSharedMemory)) {
-    // TODO: Version with reqdDynamicSharedMemory <= sharedMemoryRemaining.
-=======
   WorkGroupSize workGroupSize(numDims, reqdWorkGroupSize, builder);
   std::variant<Value, unsigned> reqdDynamicLocalMemory =
-      getReqdLocalMemory(loopToSharedMemref, workGroupSize, builder);
+      getReqdSharedMemory(loopToSharedMemref, workGroupSize, builder);
   if (std::holds_alternative<Value>(reqdDynamicLocalMemory)) {
     // TODO: Version with reqdDynamicLocalMemory <= localMemoryRemaining.
->>>>>>> ecb89c48
   }
 
   // Create SYCL local ids corresponding to the grid dimensionality (per
