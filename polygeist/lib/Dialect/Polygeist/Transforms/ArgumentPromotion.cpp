--- conflicted
+++ resolved
@@ -76,7 +76,6 @@
   return true;
 }
 
-<<<<<<< HEAD
 // Returns true if the block of \p startOp contains an operation (after startOp)
 // that has a side effects on \p val, and false otherwise.
 static bool existsSideEffectAfter(Value val, Operation *startOp,
@@ -108,22 +107,6 @@
     }
   }
 
-=======
-// Returns true if the block of \p startOp contains an instruction (after \p
-// startOp) that has a side effects on \p val.
-static auto existsSideEffectAfter(Value val, Operation *startOp) {
-  assert(startOp && "Expecting a valid pointer");
-  Block *block = startOp->getBlock();
-
-  for (Operation &op : *block) {
-    if (op.isBeforeInBlock(startOp) || isMemoryEffectFree(&op))
-      continue;
-
-    // Currently bail out if any subsequent operation has side effects.
-    // TODO: check whether the operation alias with 'val'.
-    return true;
-  }
->>>>>>> 671ef4e8
   return false;
 }
 
@@ -148,7 +131,6 @@
   Value val;    /// Operand value.
   unsigned pos; /// Operand position in the call operator.
 };
-<<<<<<< HEAD
 
 /// Represents a candidate for the argument promotion transformation.
 class Candidate {
@@ -167,34 +149,11 @@
   StringRef getParentFunctionName() {
     return callOp->getParentOfType<FunctionOpInterface>().getName();
   }
-=======
-
-/// Represents a candidate for the argument promotion transformation.
-class Candidate {
-public:
-  using CandidateOperands = SmallVector<CandidateOperand>;
-
-  Candidate(CallOpInterface callOp, CandidateOperands &&candidates)
-      : callOp(callOp), candidateOps(std::move(candidates)) {
-    assert(!candidateOps.empty() && "Expecting candidateOps to not be empty");
-  }
-
-  void transform();
->>>>>>> 671ef4e8
 
   StringRef getCalleeName() {
     CallInterfaceCallable callableOp = callOp.getCallableForCallee();
     return callableOp.get<SymbolRefAttr>().getLeafReference();
   }
-<<<<<<< HEAD
-=======
-
-private:
-  /// Peel the call operands.
-  /// Note: this function populates a map between the original operands and the
-  /// peeled members.
-  void peelOperands();
->>>>>>> 671ef4e8
 
   /// Modify the call by replacing the original operands with their
   /// corresponding peeled members.
@@ -257,7 +216,6 @@
 
   /// Return true if the call \p callOp operand at position \p pos is a
   /// candidate for peeling, and false otherwise.
-<<<<<<< HEAD
   bool isCandidateOperand(unsigned pos, CallOpInterface callOp,
                           AliasAnalysis &aliasAnalysis) const;
 
@@ -266,9 +224,6 @@
   bool haveSameCandidateOperands(
       const std::map<Operation *, Candidate::CandidateOperands>
           &candidateOperandMap) const;
-=======
-  bool isCandidateOperand(unsigned pos, CallOpInterface callOp) const;
->>>>>>> 671ef4e8
 };
 
 } // namespace
@@ -296,39 +251,6 @@
     membersPeeled.push_back(subIndexOp);
 
     LLVM_DEBUG(llvm::dbgs().indent(4) << "generated: " << subIndexOp << "\n");
-<<<<<<< HEAD
-=======
-  }
-}
-
-//===----------------------------------------------------------------------===//
-// Candidate
-//===----------------------------------------------------------------------===//
-
-void Candidate::transform() {
-  LLVM_DEBUG({
-    StringRef funcName =
-        callOp->getParentOfType<FunctionOpInterface>().getName();
-    llvm::dbgs() << "\nProcessing candidates in function \"" << funcName
-                 << "\":\n";
-    llvm::dbgs().indent(2) << callOp << "\n";
-    llvm::dbgs().indent(2) << "candidate has " << candidateOps.size()
-                           << " peelable operand(s)\n";
-  });
-
-  peelOperands();
-  modifyCall();
-  modifyCallee();
-}
-
-void Candidate::peelOperands() {
-  for (CandidateOperand candOp : candidateOps) {
-    LLVM_DEBUG(llvm::dbgs().indent(2)
-               << "peeling operand " << candOp.position() << "\n");
-    SmallVector<Value> peeledMembers;
-    candOp.peel(callOp, peeledMembers);
-    operandToMembersPeeled.insert({candOp.position(), peeledMembers});
->>>>>>> 671ef4e8
   }
 }
 
@@ -370,16 +292,9 @@
 
 void Candidate::modifyCallee() {
   CallableOpInterface callableOp = callOp.resolveCallable();
-<<<<<<< HEAD
   Region &callableRgn = *callableOp.getCallableRegion();
   auto funcOp = callableRgn.getParentOfType<FunctionOpInterface>();
   const ArrayAttr origArgAttrs = funcOp.getAllArgAttrs();
-=======
-  auto funcOp =
-      cast<func::FuncOp>(callableOp.getCallableRegion()->getParentOp());
-  Region &callableRgn = funcOp.getFunctionBody();
-  ArrayAttr origArgAttrs = funcOp.getAllArgAttrs();
->>>>>>> 671ef4e8
   SmallVector<Attribute> newArgAttrs;
 
   // Replace the old arguments with the new ones.
@@ -407,7 +322,6 @@
   funcOp.setType(newFuncType);
   funcOp.setAllArgAttrs(newArgAttrs);
 
-<<<<<<< HEAD
   LLVM_DEBUG(llvm::dbgs() << "\nNew Callee:\n" << funcOp << "\n";);
 }
 
@@ -419,12 +333,6 @@
     candOp.peel(callOp, peeledMembers);
     operandToMembersPeeled.insert({candOp.position(), peeledMembers});
   }
-=======
-  LLVM_DEBUG({
-    llvm::dbgs().indent(2) << "New Callee:\n";
-    llvm::dbgs() << funcOp << "\n";
-  });
->>>>>>> 671ef4e8
 }
 
 void Candidate::replaceArgumentWith(unsigned pos, Region &callableRgn,
@@ -510,7 +418,6 @@
 
   // Search for candidate call operations in GPU kernels.
   module->walk([&](gpu::GPUFuncOp gpuFuncOp) {
-<<<<<<< HEAD
     assert(gpuFuncOp.isKernel() && "Expecting a kernel");
     LLVM_DEBUG(llvm::dbgs() << "\nAnalyzing GPU kernel "
                             << gpuFuncOp.getNameAttr() << ":\n");
@@ -534,32 +441,8 @@
                        [this](CallOpInterface callOp) {
                          return !isCandidateCall(callOp);
                        }))
-=======
-    LLVM_DEBUG(llvm::dbgs()
-               << "\nAnalyzing function " << gpuFuncOp.getNameAttr() << ":\n");
-
-    gpuFuncOp->walk([&](CallOpInterface callOp) {
-      // Perform some basic checks to filter out call operations that aren't
-      // candidates.
-      if (!isCandidateCall(callOp) ||
-          !isCandidateCallable(callOp.resolveCallable()))
         return;
 
-      // Determine which operands can be peeled and collect them.
-      LLVM_DEBUG(llvm::dbgs() << "Analyzing operand(s) of: " << callOp << "\n");
-      Candidate::CandidateOperands candidateOps;
-      for (unsigned pos = 0; pos < callOp->getNumOperands(); ++pos) {
-        if (isCandidateOperand(pos, callOp))
-          candidateOps.push_back({callOp->getOperand(pos), pos});
-      }
-
-      if (candidateOps.empty()) {
-        LLVM_DEBUG(llvm::dbgs().indent(2) << "Not a candidate\n");
->>>>>>> 671ef4e8
-        return;
-      }
-
-<<<<<<< HEAD
       // Collect candidate operands for each call site.
       std::map<Operation *, Candidate::CandidateOperands> candidateOperandMap;
       for (Operation *callOp : userMap.getUsers(callableOp)) {
@@ -590,10 +473,6 @@
         callableToCalls[callableOp].push_back(
             {callOp, std::move(candidateOps)});
       }
-=======
-      LLVM_DEBUG(llvm::dbgs().indent(2) << "Found candidate\n");
-      candidateCalls.push_back({callOp, std::move(candidateOps)});
->>>>>>> 671ef4e8
     });
   });
 }
@@ -624,7 +503,6 @@
     return false;
   }
 
-<<<<<<< HEAD
   // The operand must not be used by any instruction (after the call
   // operation) which may read or write it.
   if (existsSideEffectAfter(operand, callOp->getNextNode(), aliasAnalysis)) {
@@ -649,48 +527,6 @@
 
   LLVM_DEBUG(llvm::dbgs().indent(4)
              << "operand " << pos << " is a candidate\n");
-=======
-  return true;
-}
-
-bool ArgumentPromotionPass::isCandidateOperand(unsigned pos,
-                                               CallOpInterface callOp) const {
-  assert(pos < callOp->getNumOperands() &&
-         "pos must be smaller than the number of call number of operands");
-
-  // The operand must have the expected type(memref<?xstruct<...>>).
-  Value operand = callOp->getOperand(pos);
-  if (!isValidMemRefType(operand.getType())) {
-    LLVM_DEBUG(llvm::dbgs().indent(2)
-               << "Operand " << pos << " doesn't have expected type\n");
-    return false;
-  }
-
-  // The operand must not be used by any instruction (after the call
-  // operation) which may read or write it.
-  if (existsSideEffectAfter(operand, callOp->getNextNode())) {
-    LLVM_DEBUG(llvm::dbgs().indent(2)
-               << "Operand " << pos
-               << " used after call by operation with side effects\n");
-    return false;
-  }
-
-  // The corresponding callee operand must only be used by polygeist
-  // subIndex operations.
-  CallableOpInterface callableOp = callOp.resolveCallable();
-  BlockArgument arg = callableOp.getCallableRegion()->getArgument(pos);
-  if (llvm::any_of(arg.getUses(), [](OpOperand &use) {
-        return !isa<polygeist::SubIndexOp>(use.getOwner());
-      })) {
-    LLVM_DEBUG(llvm::dbgs().indent(2)
-               << "Operand " << pos
-               << " used by illegal operation in callee\n");
-    return false;
-  }
->>>>>>> 671ef4e8
-
-  LLVM_DEBUG(llvm::dbgs().indent(2)
-             << "Operand " << pos << " is a candidate\n");
 
   return true;
 }
@@ -700,7 +536,6 @@
   ModuleOp module = getOperation();
   SymbolTableCollection symTable;
   SymbolUserMap userMap(symTable, module);
-<<<<<<< HEAD
   [[maybe_unused]] StringRef callableName =
       cast<SymbolOpInterface>(callableOp.getOperation()).getName();
 
@@ -708,17 +543,6 @@
   if (!isPrivateDefinition(callableOp)) {
     LLVM_DEBUG(llvm::dbgs().indent(2)
                << "not a candidate: not privately defined\n");
-=======
-  [[maybe_unused]] StringRef calleeName =
-      cast<SymbolOpInterface>(callableOp.getOperation()).getName();
-
-  // The callee must be defined and private.
-  if (!isPrivateDefinition(callableOp)) {
-    LLVM_DEBUG({
-      llvm::dbgs() << "Not a candidate: " << calleeName << "\n";
-      llvm::dbgs().indent(2) << "callee not privately defined\n";
-    });
->>>>>>> 671ef4e8
     return false;
   }
 
@@ -728,7 +552,6 @@
     return false;
   }
 
-<<<<<<< HEAD
   // Ensure all the call sites for this function are either in a GPU kernel or
   // in a function that is called directly by a GPU kernel.
   // TODO: Could generalize by checking that the call chain from the GPU kernel
@@ -776,8 +599,6 @@
     }
   }
 
-=======
->>>>>>> 671ef4e8
   return true;
 }
 
