//===- LICM.cpp - Loop Invariant Code Motion ------------------------------===//
//
// Part of the LLVM Project, under the Apache License v2.0 with LLVM Exceptions.
// See https://llvm.org/LICENSE.txt for license information.
// SPDX-License-Identifier: Apache-2.0 WITH LLVM-exception
//
//===----------------------------------------------------------------------===//

#include "mlir/Dialect/Polygeist/Transforms/Passes.h"

#include "mlir/Analysis/AliasAnalysis.h"
#include "mlir/Dialect/Affine/IR/AffineOps.h"
#include "mlir/Dialect/Arith/IR/Arith.h"
#include "mlir/Dialect/Func/IR/FuncOps.h"
#include "mlir/Dialect/MemRef/IR/MemRef.h"
#include "mlir/Dialect/Polygeist/IR/Ops.h"
#include "mlir/Dialect/Polygeist/IR/Polygeist.h"
#include "mlir/Dialect/Polygeist/Utils/TransformUtils.h"
#include "mlir/Dialect/SCF/IR/SCF.h"
#include "mlir/Dialect/SYCL/Analysis/AliasAnalysis.h"
#include "mlir/Dialect/SYCL/IR/SYCLOps.h"
#include "mlir/IR/Dominance.h"
#include "mlir/IR/IRMapping.h"
#include "mlir/IR/IntegerSet.h"
#include "mlir/IR/Matchers.h"
#include "mlir/IR/Verifier.h"
#include "mlir/Pass/Pass.h"
#include "mlir/Transforms/GreedyPatternRewriteDriver.h"
#include "mlir/Transforms/LoopInvariantCodeMotionUtils.h"
#include "llvm/ADT/TypeSwitch.h"
#include "llvm/Support/Debug.h"

#define DEBUG_TYPE "licm"
#define REPORT_DEBUG_TYPE DEBUG_TYPE "-report"

namespace mlir {
namespace polygeist {
#define GEN_PASS_DEF_LICM
#include "mlir/Dialect/Polygeist/Transforms/Passes.h.inc"
} // namespace polygeist
} // namespace mlir

using namespace mlir;

static llvm::cl::opt<bool> EnableLICMSYCLAccessorVersioning(
    "enable-licm-sycl-accessor-versioning", llvm::cl::init(false),
    llvm::cl::desc("Enable loop versioning for SYCL accessors in LICM"));

static llvm::cl::opt<unsigned> LICMSYCLAccessorPairsLimit(
    "licm-sycl-accessor-pairs-limit", llvm::cl::init(1),
    llvm::cl::desc(
        "Maximum number of versioning accessor pairs per operation in LICM"));

static llvm::cl::opt<unsigned> LICMVersionLimit(
    "licm-version-limit", llvm::cl::init(1),
    llvm::cl::desc("Maximum number of versioning allowed in LICM"));

namespace {

struct LICM : public mlir::polygeist::impl::LICMBase<LICM> {
  using LICMBase<LICM>::LICMBase;

  void runOnOperation() override;
};

/// Represents the side effects associated with an operation.
class OperationSideEffects {
  friend llvm::raw_ostream &operator<<(llvm::raw_ostream &,
                                       const OperationSideEffects &);

public:
  OperationSideEffects(const Operation &op, const AliasAnalysis &aliasAnalysis,
                       const DominanceInfo &domInfo)
      : op(op), aliasAnalysis(aliasAnalysis), domInfo(domInfo) {
    if (auto memEffect = dyn_cast<MemoryEffectOpInterface>(op)) {
      SmallVector<MemoryEffects::EffectInstance, 1> effects;
      memEffect.getEffects(effects);

      // Classify the side effects of the operation.
      for (MemoryEffects::EffectInstance EI : effects) {
        TypeSwitch<const MemoryEffects::Effect *>(EI.getEffect())
            .Case<MemoryEffects::Read>(
                [&](auto) { readResources.push_back(EI); })
            .Case<MemoryEffects::Write>(
                [&](auto) { writeResources.push_back(EI); })
            .Case<MemoryEffects::Free>(
                [&](auto) { freeResources.push_back(EI); })
            .Case<MemoryEffects::Allocate>(
                [&](auto) { allocateResources.push_back(EI); });
      }
    }
  }

  const Operation &getOperation() const { return op; };

  bool readsFromResource() const { return !readResources.empty(); }
  bool writesToResource() const { return !writeResources.empty(); }
  bool freesResource() const { return !freeResources.empty(); }
  bool allocatesResource() const { return !allocateResources.empty(); }

  /// Collects the side effects the symbol associated with this class has on the
  /// given resource \p res. The results is stored into \p effects.
  void getEffectsOnResource(
      SideEffects::Resource *res,
      SmallVectorImpl<MemoryEffects::EffectInstance> &effects) const {
    assert(res && "Expecting a valid resource");
    assert(effects.empty() && "Expecting an empty vector");
    cast<MemoryEffectOpInterface>(op).getEffectsOnResource(res, effects);
  }

  /// Returns true if the given operation \p other has side effects that
  /// conflict with the side effects summarized in this class, and false
  /// otherwise.
  bool conflictsWith(const Operation &other) const;

private:
  const Operation &op; /// Operation associated with the side effects.
  const AliasAnalysis &aliasAnalysis; /// Alias Analysis reference.
  const DominanceInfo &domInfo;       /// Dominance information reference.

  /// Side effects associated with reading resources.
  SmallVector<MemoryEffects::EffectInstance> readResources;
  /// Side effects associated with writing resources.
  SmallVector<MemoryEffects::EffectInstance> writeResources;
  /// Side effects associated with freeing resources.
  SmallVector<MemoryEffects::EffectInstance> freeResources;
  /// Side effects associated with allocating resources.
  SmallVector<MemoryEffects::EffectInstance> allocateResources;
};

[[maybe_unused]] inline llvm::raw_ostream &
operator<<(llvm::raw_ostream &OS, const OperationSideEffects &ME) {
  auto printResources = [&OS](
                            StringRef title,
                            ArrayRef<MemoryEffects::EffectInstance> resources) {
    auto delimit = [](raw_ostream &OS, bool &isFirst) {
      if (!isFirst)
        OS << ", ";
      isFirst = false;
    };

    OS.indent(2) << title << ": ";
    bool isFirst = true;
    for (const MemoryEffects::EffectInstance &EI : resources) {
      delimit(OS, isFirst);
      OS << "{" << EI.getResource()->getName() << ", " << EI.getValue() << "}";
    }
    OS << "\n";
  };

  bool isSideEffectFree = !ME.readsFromResource() && !ME.writesToResource() &&
                          !ME.freesResource() && !ME.allocatesResource();

  OS << "Operation: " << ME.getOperation() << "\n";
  if (isSideEffectFree)
    OS.indent(2) << "=> is side effects free.\n";
  else {
    if (ME.readsFromResource())
      printResources("=> read resources", ME.readResources);
    if (ME.writesToResource())
      printResources("=> write resources", ME.writeResources);
    if (ME.freesResource())
      printResources("=> free resources", ME.freeResources);
    if (ME.allocatesResource())
      printResources("=> allocate resources", ME.allocateResources);
  }

  return OS;
}

} // namespace

//===----------------------------------------------------------------------===//
// OperationSideEffects
//===----------------------------------------------------------------------===//

bool OperationSideEffects::conflictsWith(const Operation &other) const {
  if (&op == &other || isMemoryEffectFree(const_cast<Operation *>(&other)))
    return false;

  // Conservatively assume operations with unknown side effects might write to
  // any memory.
  if (!isa<MemoryEffectOpInterface>(other) &&
      !const_cast<Operation &>(other)
           .hasTrait<OpTrait::HasRecursiveMemoryEffects>()) {
    LLVM_DEBUG({
      llvm::dbgs()
          << "=> found conflict due to operation with unknown side effects:\n";
      llvm::dbgs().indent(2) << other << "\n";
    });
    return true;
  }

  // Check all the nested operations if 'other' has recursive side effects.
  bool hasRecursiveEffects =
      const_cast<Operation &>(other)
          .hasTrait<OpTrait::HasRecursiveMemoryEffects>();
  if (hasRecursiveEffects) {
    for (Region &region : const_cast<Operation &>(other).getRegions())
      for (Operation &innerOp : region.getOps())
        if (conflictsWith(innerOp))
          return true;
    return false;
  }

  // If the given operation has side effects, check whether they conflict with
  // the side effects summarized in this class.
  if (auto MEI = dyn_cast<MemoryEffectOpInterface>(other)) {
    OperationSideEffects sideEffects(other, aliasAnalysis, domInfo);

    // Checks for a conflicts on the given resource 'res' by applying the
    // supplied predicate function 'hasConflict'.
    auto checkForConflict =
        [&sideEffects](
            SideEffects::Resource *res,
            std::function<bool(const MemoryEffects::EffectInstance &EI)>
                hasConflict) {
          SmallVector<MemoryEffects::EffectInstance> effects;
          sideEffects.getEffectsOnResource(res, effects);
          return llvm::any_of(
              effects, [hasConflict](const MemoryEffects::EffectInstance &EI) {
                return hasConflict(EI);
              });
        };

    [[maybe_unused]] auto printConflictingSideEffects =
        [](const MemoryEffects::EffectInstance &EI, AliasResult aliasRes,
           const Operation &other) {
          llvm::dbgs().indent(2)
              << "=> found conflicting side effect with: " << other << "\n";
          llvm::dbgs().indent(2) << "=> aliasResult: " << aliasRes << "\n";
        };

    // Check whether the given operation 'other' allocates, writes, or frees a
    // resource that is read by the operation associated with this class.
    if (llvm::any_of(
            readResources, [&](const MemoryEffects::EffectInstance &readRes) {
              auto hasConflict = [&](const MemoryEffects::EffectInstance &EI) {
                if (isa<MemoryEffects::Read>(EI.getEffect()))
                  return false;

                AliasResult aliasRes =
                    const_cast<AliasAnalysis &>(aliasAnalysis)
                        .alias(EI.getValue(), readRes.getValue());
                if (aliasRes.isNo())
                  return false;

                LLVM_DEBUG(printConflictingSideEffects(EI, aliasRes, other));
                return true;
              };

              return checkForConflict(readRes.getResource(), hasConflict);
            })) {
      return true;
    }

    // Check whether the given operation 'other' allocates, reads, writes or
    // frees a resource that is written by the operation associated with this
    // class.
    if (llvm::any_of(
            writeResources, [&](const MemoryEffects::EffectInstance &writeRes) {
              auto hasConflict = [&](const MemoryEffects::EffectInstance &EI) {
                AliasResult aliasRes =
                    const_cast<AliasAnalysis &>(aliasAnalysis)
                        .alias(EI.getValue(), writeRes.getValue());
                if (aliasRes.isNo())
                  return false;

                // An aliased read operation doesn't prevent hoisting if it is
                // dominated by the write operation.
                if (isa<MemoryEffects::Read>(EI.getEffect()) &&
                    domInfo.dominates(const_cast<Operation *>(&op),
                                      const_cast<Operation *>(&other))) {
                  LLVM_DEBUG({
                    printConflictingSideEffects(EI, aliasRes, other);
                    llvm::dbgs().indent(2)
                        << "=> aliased write operation dominates the "
                           "read operation\n";
                  });
                  return false;
                }

                LLVM_DEBUG(printConflictingSideEffects(EI, aliasRes, other));
                return true;
              };

              return checkForConflict(writeRes.getResource(), hasConflict);
            })) {
      return true;
    }

    // Check whether the given operation 'other' allocates, reads, writes or
    // frees a resource that is freed by the operation associated with this
    // class.
    if (llvm::any_of(
            freeResources, [&](const MemoryEffects::EffectInstance &freeRes) {
              auto hasConflict = [&](const MemoryEffects::EffectInstance &EI) {
                AliasResult aliasRes =
                    const_cast<AliasAnalysis &>(aliasAnalysis)
                        .alias(EI.getValue(), freeRes.getValue());
                if (aliasRes.isNo())
                  return false;

                LLVM_DEBUG(printConflictingSideEffects(EI, aliasRes, other));
                return true;
              };

              return checkForConflict(freeRes.getResource(), hasConflict);
            })) {
      return true;
    }
  }

  return false;
}

//===----------------------------------------------------------------------===//
// LICMCandidate
//===----------------------------------------------------------------------===//

/// This class represents an operation in a loop that is potentially invariant
/// (if a condition is satisfied). The class tracks a list of operations (in the
/// same loop) that need to be hoisted for this operation to be hoisted.
using AccessorType = TypedValue<MemRefType>;
using AccessorPairType = std::pair<AccessorType, AccessorType>;
class LICMCandidate {
public:
  LICMCandidate(Operation &op) : op(op) {}

  Operation &getOperation() const { return op; }

  const SmallVector<Operation *> &getPrerequisites() const {
    return prerequisites;
  }

  void addPrerequisite(Operation &op) { prerequisites.push_back(&op); }

  ArrayRef<AccessorPairType> getRequireNoOverlapAccessorPairs() const {
    return requireNoOverlapAccessorPairs;
  }

  void addRequireNoOverlapAccessorPairs(AccessorType acc1, AccessorType acc2) {
    requireNoOverlapAccessorPairs.push_back({acc1, acc2});
  }

private:
  Operation &op;
  /// Operations that need to be hoisted to allow this operation to be hoisted.
  SmallVector<Operation *> prerequisites;
  /// Pairs of accessors that are required to not overlap for this operation to
  /// be invariant.
  SmallVector<AccessorPairType> requireNoOverlapAccessorPairs;
};

//===----------------------------------------------------------------------===//
// VersionConditionBuilder
//===----------------------------------------------------------------------===//

class VersionConditionBuilder {
public:
<<<<<<< HEAD
  VersionConditionBuilder(
      const SmallVectorImpl<AccessorPairType> &requireNoOverlapAccessorPairs)
      : AccessorPair(requireNoOverlapAccessorPairs[0]) {
    assert(requireNoOverlapAccessorPairs.size() == 1 &&
           "Expecting only one pair");
  }
=======
  SYCLAccessorVersionBuilder(
      LoopLikeOpInterface loop,
      ArrayRef<AccessorPairType> requireNoOverlapAccessorPairs)
      : SCFLoopVersionBuilder(loop),
        accessorPairs(requireNoOverlapAccessorPairs) {}
>>>>>>> d76fffc9

  /// Create a loop versioning condition suitable for versioning an SCF loop.
  Value createConditionForSCFLoop(OpBuilder builder, Location loc) const {
    auto GetMemref2PointerOp = [&](Value op) {
      auto MT = cast<MemRefType>(op.getType());
      return builder.create<polygeist::Memref2PointerOp>(
          loc,
          LLVM::LLVMPointerType::get(MT.getElementType(),
                                     MT.getMemorySpaceAsInt()),
          op);
    };

    Value condition;
    for (const AccessorPairType &accessorPair : accessorPairs) {
      Value begin1 = getSYCLAccessorBegin(accessorPair.first, builder, loc);
      Value end1 = getSYCLAccessorEnd(accessorPair.first, builder, loc);
      Value begin2 = getSYCLAccessorBegin(accessorPair.second, builder, loc);
      Value end2 = getSYCLAccessorEnd(accessorPair.second, builder, loc);
      auto beforeCond = builder.create<LLVM::ICmpOp>(
          loc, LLVM::ICmpPredicate::ule, GetMemref2PointerOp(end1),
          GetMemref2PointerOp(begin2));
      auto afterCond = builder.create<LLVM::ICmpOp>(
          loc, LLVM::ICmpPredicate::uge, GetMemref2PointerOp(begin1),
          GetMemref2PointerOp(end2));
      Value orOp = builder.create<arith::OrIOp>(loc, beforeCond, afterCond);
      condition = condition
                      ? builder.create<arith::AndIOp>(loc, condition, orOp)
                      : orOp;
    }
    return condition;
  }

  /// Create a loop versioning condition suitable for versioning an affine loop.
  IntegerSet createConditionForAffineLoop(SmallVectorImpl<Value> &) const {
    llvm_unreachable("TODO");
  }

  template <typename OpTy>
  static OpTy createMethodOp(OpBuilder builder, Location loc, Type resTy,
                             ValueRange arguments, StringRef functionName,
                             StringRef typeName) {
    NamedAttrList attrs;
    SmallVector<Type> argumentTypes;
    for (Value argument : arguments)
      argumentTypes.push_back(argument.getType());
    attrs.set(mlir::sycl::SYCLDialect::getArgumentTypesAttrName(),
              builder.getTypeArrayAttr(argumentTypes));
    attrs.set(mlir::sycl::SYCLDialect::getFunctionNameAttrName(),
              FlatSymbolRefAttr::get(builder.getStringAttr(functionName)));
    attrs.set(mlir::sycl::SYCLDialect::getTypeNameAttrName(),
              FlatSymbolRefAttr::get(builder.getStringAttr(typeName)));
    return builder.create<OpTy>(loc, resTy, ValueRange(arguments), attrs);
  }

  static sycl::SYCLIDGetOp createSYCLIDGetOp(TypedValue<MemRefType> id,
                                             unsigned index, OpBuilder builder,
                                             Location loc) {
    const Value indexOp = builder.create<arith::ConstantIntOp>(loc, index, 32);
    const auto resTy = builder.getI64Type();
    return createMethodOp<sycl::SYCLIDGetOp>(
        builder, loc, MemRefType::get(ShapedType::kDynamic, resTy),
        {id, indexOp}, "operator[]", "id");
  }

  static sycl::SYCLRangeGetOp createSYCLRangeGetOp(TypedValue<MemRefType> range,
                                                   unsigned index,
                                                   OpBuilder builder,
                                                   Location loc) {
    const Value indexOp = builder.create<arith::ConstantIntOp>(loc, index, 32);
    const auto resTy = builder.getI64Type();
    return createMethodOp<sycl::SYCLRangeGetOp>(
        builder, loc, resTy, {range, indexOp}, "get", "range");
  }

  static sycl::SYCLAccessorGetRangeOp
  createSYCLAccessorGetRangeOp(TypedValue<MemRefType> accessor,
                               OpBuilder builder, Location loc) {
    const auto accTy =
        cast<sycl::AccessorType>(accessor.getType().getElementType());
    const auto rangeTy = cast<sycl::RangeType>(
        cast<sycl::AccessorImplDeviceType>(accTy.getBody()[0]).getBody()[1]);
    return createMethodOp<sycl::SYCLAccessorGetRangeOp>(
        builder, loc, rangeTy, accessor, "get_range", "accessor");
  }

  static sycl::SYCLAccessorSubscriptOp
  createSYCLAccessorSubscriptOp(TypedValue<MemRefType> accessor,
                                TypedValue<MemRefType> id, OpBuilder builder,
                                Location loc) {
    const auto accTy =
        cast<sycl::AccessorType>(accessor.getType().getElementType());
    const auto MT = cast<MemRefType>(
        cast<LLVM::LLVMStructType>(accTy.getBody()[1]).getBody()[0]);
    return createMethodOp<sycl::SYCLAccessorSubscriptOp>(
        builder, loc, MT, {accessor, id}, "operator[]", "accessor");
  }

  static Value getSYCLAccessorBegin(TypedValue<MemRefType> accessor,
                                    OpBuilder builder, Location loc) {
    const auto accTy =
        cast<sycl::AccessorType>(accessor.getType().getElementType());
    const auto idTy = cast<sycl::IDType>(
        cast<sycl::AccessorImplDeviceType>(accTy.getBody()[0]).getBody()[0]);
    auto id = builder.create<memref::AllocaOp>(loc, MemRefType::get(1, idTy));
    const Value zero = builder.create<arith::ConstantIntOp>(loc, 0, 64);
    const Value zeroIndex = builder.create<arith::ConstantIndexOp>(loc, 0);
    for (unsigned i = 0; i < accTy.getDimension(); ++i) {
      Value idGetOp = createSYCLIDGetOp(id, i, builder, loc);
      builder.create<memref::StoreOp>(loc, zero, idGetOp, zeroIndex);
    }
    return createSYCLAccessorSubscriptOp(accessor, id, builder, loc);
  }

  static Value getSYCLAccessorEnd(TypedValue<MemRefType> accessor,
                                  OpBuilder builder, Location loc) {
    const auto accTy =
        cast<sycl::AccessorType>(accessor.getType().getElementType());
    Value getRangeOp = createSYCLAccessorGetRangeOp(accessor, builder, loc);
    auto range = builder.create<memref::AllocaOp>(
        loc, MemRefType::get(1, getRangeOp.getType()));
    const Value zeroIndex = builder.create<arith::ConstantIndexOp>(loc, 0);
    builder.create<memref::StoreOp>(loc, getRangeOp, range, zeroIndex);
    const auto idTy = cast<sycl::IDType>(
        cast<sycl::AccessorImplDeviceType>(accTy.getBody()[0]).getBody()[0]);
    auto id = builder.create<memref::AllocaOp>(loc, MemRefType::get(1, idTy));
    const Value one = builder.create<arith::ConstantIntOp>(loc, 1, 64);
    unsigned dim = accTy.getDimension();
    for (unsigned i = 0; i < dim; ++i) {
      Value idGetOp = createSYCLIDGetOp(id, i, builder, loc);
      Value rangeGetOp = createSYCLRangeGetOp(range, i, builder, loc);
      auto index = (i == dim - 1)
                       ? rangeGetOp
                       : builder.create<arith::SubIOp>(loc, rangeGetOp, one);
      builder.create<memref::StoreOp>(loc, index, idGetOp, zeroIndex);
    }
    return createSYCLAccessorSubscriptOp(accessor, id, builder, loc);
  }

  ArrayRef<AccessorPairType> accessorPairs;
};

/// Return the accessor used by \p op if found, and nullptr otherwise.
static Optional<AccessorType> getAccessorUsedByOperation(const Operation &op) {
  auto getMemrefOp = [](const Operation &op) {
    return TypeSwitch<const Operation &, Operation *>(op)
        .Case<AffineLoadOp, AffineStoreOp>(
            [](auto &affineOp) { return affineOp.getMemref().getDefiningOp(); })
        .Default([](auto &) { return nullptr; });
  };

  auto accSub =
      dyn_cast_or_null<sycl::SYCLAccessorSubscriptOp>(getMemrefOp(op));
  if (accSub)
    return accSub.getAcc();
  return std::nullopt;
}

/// Determine whether any operation in the \p loop has a conflict with the
/// given operation in LICMCandidate \p candidate that prevents hoisting the
/// operation out of the loop. Operations that are already known to have no
/// hoisting preventing conflicts in the loop are given in \p willBeMoved.
static bool hasConflictsInLoop(LICMCandidate &candidate,
                               LoopLikeOpInterface loop,
                               const SmallPtrSetImpl<Operation *> &willBeMoved,
                               const AliasAnalysis &aliasAnalysis,
                               const DominanceInfo &domInfo) {
  Operation &op = candidate.getOperation();
  const OperationSideEffects sideEffects(op, aliasAnalysis, domInfo);

  // For parallel loop, only check for conflicts with other previous operations
  // in the same block.
  Operation *point =
      (isa<scf::ParallelOp, AffineParallelOp>(loop)) ? &op : nullptr;
  for (Operation &other : *op.getBlock()) {
    if (point && !other.isBeforeInBlock(point))
      break;
    if (!sideEffects.conflictsWith(other))
      continue;

    if (willBeMoved.count(&other)) {
      candidate.addPrerequisite(other);
      LLVM_DEBUG(llvm::dbgs().indent(2)
                 << "can be hoisted: conflicting operation will be hoisted\n");
      continue;
    }

    Optional<AccessorType> opAccessor = getAccessorUsedByOperation(op);
    Optional<AccessorType> otherAccessor = getAccessorUsedByOperation(other);
    if (opAccessor.has_value() && otherAccessor.has_value())
      if (*opAccessor != *otherAccessor &&
          loop.isDefinedOutsideOfLoop(*opAccessor) &&
          loop.isDefinedOutsideOfLoop(*otherAccessor)) {
        candidate.addRequireNoOverlapAccessorPairs(*opAccessor, *otherAccessor);
        LLVM_DEBUG(llvm::dbgs().indent(2)
                   << "can be hoisted: require loop versioning\n");
        continue;
      }

    return true;
  }

  // Check whether the parent operation has conflicts on the loop.
  if (op.getParentOp() == loop)
    return false;
  LICMCandidate parentCandidate(*op.getParentOp());
  if (hasConflictsInLoop(parentCandidate, loop, willBeMoved, aliasAnalysis,
                         domInfo))
    return true;

  // If the parent operation is not guaranteed to execute its
  // (single-block) region once, walk the block.
  bool conflict = false;
  if (!isa<scf::IfOp, AffineIfOp, memref::AllocaScopeOp>(op)) {
    op.walk([&](Operation *in) {
      if (willBeMoved.count(in))
        candidate.addPrerequisite(*in);
      else if (sideEffects.conflictsWith(*in)) {
        LLVM_DEBUG(llvm::dbgs().indent(2)
                   << "conflicting operation: " << *in << "\n");
        conflict = true;
        return WalkResult::interrupt();
      }
      return WalkResult::advance();
    });
  }

  return conflict;
}

/// Returns true if the operation in LICMCandidate \p candidate can be hoisted
/// out of the given loop \p loop. The \p willBeMoved argument represents
/// operations that are known to be loop invariant (and therefore will be moved
/// outside of the loop).
static bool canBeHoisted(LICMCandidate &candidate, LoopLikeOpInterface loop,
                         const SmallPtrSetImpl<Operation *> &willBeMoved,
                         const AliasAnalysis &aliasAnalysis,
                         const DominanceInfo &domInfo) {
  // Returns true if the given value can be moved outside of the loop, and
  // false otherwise. A value cannot be moved outside of the loop if its
  // operands are not defined outside of the loop and cannot themselves be
  // moved.
  auto canBeMoved = [&](Value value) {
    if (loop.isDefinedOutsideOfLoop(value))
      return true;
    Operation *definingOp = value.getDefiningOp();
    if (auto BA = dyn_cast<BlockArgument>(value))
      definingOp = BA.getOwner()->getParentOp();
    if (definingOp && willBeMoved.count(definingOp)) {
      candidate.addPrerequisite(*definingOp);
      return true;
    }
    return false;
  };

  // Operations with unknown side effects cannot be hoisted.
  Operation &op = candidate.getOperation();
  if (!isa<MemoryEffectOpInterface>(op) &&
      !op.hasTrait<OpTrait::HasRecursiveMemoryEffects>()) {
    LLVM_DEBUG({
      llvm::dbgs() << "Operation: " << op << "\n";
      llvm::dbgs().indent(2)
          << "**** cannot be hoisted: unknown side effects\n\n";
    });
    return false;
  }

  // Ensure operands can be hoisted.
  if (llvm::any_of(op.getOperands(),
                   [&](Value value) { return !canBeMoved(value); })) {
    LLVM_DEBUG({
      llvm::dbgs() << "Operation: " << op << "\n";
      llvm::dbgs().indent(2)
          << "**** cannot be hoisted: operand(s) can't be hoisted\n\n";
    });
    return false;
  }

  // If the operation has no side effects it can be hoisted.
  if (isMemoryEffectFree(&op)) {
    LLVM_DEBUG({
      llvm::dbgs() << "Operation: " << op << "\n";
      llvm::dbgs().indent(2) << "**** can be hoisted: has no side effects\n\n";
    });
    return true;
  }

  // Do not hoist operations that allocate a resource.
  const OperationSideEffects sideEffects(op, aliasAnalysis, domInfo);
  if (sideEffects.allocatesResource()) {
    LLVM_DEBUG({
      llvm::dbgs() << "Operation: " << op << "\n";
      llvm::dbgs().indent(2)
          << "**** cannot be hoisted: operation allocates a resource\n\n";
    });
    return false;
  }

  LLVM_DEBUG(llvm::dbgs() << sideEffects);

  // If the operation has side effects, check whether other operations in the
  // loop prevent hosting it.
  if ((sideEffects.readsFromResource() || sideEffects.writesToResource() ||
       sideEffects.freesResource()) &&
      hasConflictsInLoop(candidate, loop, willBeMoved, aliasAnalysis,
                         domInfo)) {
    LLVM_DEBUG(llvm::dbgs().indent(2)
               << "**** cannot be hoisted: found conflicting operation\n\n");
    return false;
  }

  // Recurse into the regions for this op and check whether the contained ops
  // can be hoisted. We can inductively assume that this op will have its
  // block args available outside the loop.
  SmallPtrSet<Operation *, 2> willBeMoved2(willBeMoved.begin(),
                                           willBeMoved.end());
  willBeMoved2.insert(&op);

  for (Region &region : op.getRegions()) {
    for (Operation &innerOp : region.getOps()) {
      LICMCandidate innerCandidate(innerOp);
      if (!canBeHoisted(innerCandidate, loop, willBeMoved2, aliasAnalysis,
                        domInfo))
        return false;
      willBeMoved2.insert(&innerOp);
    }
  }

  LLVM_DEBUG(llvm::dbgs().indent(2)
             << "**** can be hoisted: no conflicts found\n\n");

  return true;
}

/// Populate \p LICMCandidates with operations that can be hoisted out of the
/// given loop \p loop.
static void
collectHoistableOperations(LoopLikeOpInterface loop,
                           const AliasAnalysis &aliasAnalysis,
                           const DominanceInfo &domInfo,
                           SmallVectorImpl<LICMCandidate> &LICMCandidates) {
  assert(LICMCandidates.empty() && "Expecting empty LICMCandidates");
  // Do not use walk here, as we do not want to go into nested regions and
  // hoist operations from there. These regions might have semantics unknown
  // to this rewriting. If the nested regions are loops, they will have been
  // processed.
  SmallVector<LICMCandidate> LICMPotentialCandidates;
  SmallPtrSet<Operation *, 8> willBeMoved;
  for (Block &block : loop.getLoopBody()) {
    for (Operation &op : block.without_terminator()) {
      LICMCandidate candidate(op);
      if (!canBeHoisted(candidate, loop, willBeMoved, aliasAnalysis, domInfo))
        continue;
      LICMPotentialCandidates.push_back(candidate);
      willBeMoved.insert(&op);
    }
  }

  // Some candidate operations require the loop to be versioned. If the loop is
  // not versioned because of heuristic considerations (e.g., exceeded the
  // versioning limit), then we have to filter out the operations that depend
  // upon them.
  size_t numVersion = 0;
  std::set<const Operation *> opsToHoist;
  for (const LICMCandidate &candidate : LICMPotentialCandidates) {
    // Cannot hoist if any of its prerequisites are not hoisted.
    if (any_of(candidate.getPrerequisites(),
               [&opsToHoist](Operation *prerequisite) {
                 return !opsToHoist.count(prerequisite);
               }))
      continue;

    ArrayRef<AccessorPairType> accessorPairs =
        candidate.getRequireNoOverlapAccessorPairs();
    bool requireVersioning = !accessorPairs.empty();
    // Currently only version for single accessor pair.
    bool willVersion = requireVersioning && EnableLICMSYCLAccessorVersioning &&
                       numVersion < LICMVersionLimit &&
                       accessorPairs.size() <= LICMSYCLAccessorPairsLimit;
    if (willVersion)
      ++numVersion;
    else if (requireVersioning)
      // Cannot hoist if not version.
      continue;

    opsToHoist.insert(&candidate.getOperation());
    LICMCandidates.push_back(candidate);
  }
}

static size_t moveLoopInvariantCode(LoopLikeOpInterface loop,
                                    const AliasAnalysis &aliasAnalysis,
                                    const DominanceInfo &domInfo) {
  Operation *loopOp = loop;
  if (!isa<scf::ForOp, scf::ParallelOp, AffineParallelOp, AffineForOp>(loopOp))
    return 0;

  SmallVector<LICMCandidate> LICMCandidates;
  collectHoistableOperations(loop, aliasAnalysis, domInfo, LICMCandidates);
  if (LICMCandidates.empty())
    return 0;

  LoopGuardBuilder::create(loop)->guardLoop();

  size_t numOpsHoisted = 0;
  std::set<const Operation *> opsHoisted;
  for (const LICMCandidate &candidate : LICMCandidates) {
    ArrayRef<AccessorPairType> accessorPairs =
        candidate.getRequireNoOverlapAccessorPairs();
<<<<<<< HEAD
    if (!AccessorPairs.empty()) {
      OpBuilder builder(loop);
      // TODO: find a way to create a versioning condition that works for
      // creating either SCF loops or affine loops.
      Value condition = VersionConditionBuilder(AccessorPairs)
                            .createConditionForSCFLoop(builder, loop.getLoc());
      LoopVersionBuilder::create(loop)->versionLoop(condition);
    }
=======
    if (!accessorPairs.empty())
      SYCLAccessorVersionBuilder(loop, accessorPairs).versionLoop();
>>>>>>> d76fffc9

    loop.moveOutOfLoop(&candidate.getOperation());
    ++numOpsHoisted;
  }

  return numOpsHoisted;
}

void LICM::runOnOperation() {
  DominanceInfo &domInfo = getAnalysis<DominanceInfo>();
  AliasAnalysis &aliasAnalysis = getAnalysis<AliasAnalysis>();
  aliasAnalysis.addAnalysisImplementation(sycl::AliasAnalysis(relaxedAliasing));

  getOperation()->walk([&](LoopLikeOpInterface loop) {
    LLVM_DEBUG({
      llvm::dbgs() << "----------------\n";
      loop.print(llvm::dbgs() << "Original loop:\n");
      llvm::dbgs() << "\nIn:\n"
                   << *loop->getParentOfType<FunctionOpInterface>() << "\n";
    });

    // First use MLIR LICM to hoist simple operations.
    {
      size_t OpHoisted = moveLoopInvariantCode(loop);

      LLVM_DEBUG({
        llvm::dbgs() << "\nMLIR LICM hoisted " << OpHoisted
                     << " operation(s).\n";
        if (OpHoisted) {
          loop.print(llvm::dbgs() << "Loop after MLIR LICM:\n");
          llvm::dbgs() << "\nIn:\n"
                       << *loop->getParentOfType<FunctionOpInterface>() << "\n";
          assert(mlir::verify(loop->getParentOfType<FunctionOpInterface>())
                     .succeeded());
        }
        llvm::dbgs() << "----------------\n";
      });
    }

    // Now use this pass to hoist more complex operations.
    {
      size_t OpHoisted = moveLoopInvariantCode(loop, aliasAnalysis, domInfo);
      numOpHoisted += OpHoisted;

      LLVM_DEBUG({
        llvm::dbgs() << "\nLICM hoisted " << OpHoisted << " operation(s).\n";
        if (OpHoisted) {
          loop.print(llvm::dbgs() << "Loop after LICM:\n");
          llvm::dbgs() << "\nIn:\n"
                       << *loop->getParentOfType<FunctionOpInterface>() << "\n";
          assert(mlir::verify(loop->getParentOfType<FunctionOpInterface>())
                     .succeeded());
        }
        llvm::dbgs() << "----------------\n";
      });

      DEBUG_WITH_TYPE(REPORT_DEBUG_TYPE, {
        if (OpHoisted)
          llvm::dbgs() << "LICM: hoisted " << OpHoisted
                       << " operations(s) in : "
                       << loop->getParentOfType<FunctionOpInterface>().getName()
                       << "\n";
      });
    }
  });
}

std::unique_ptr<Pass> mlir::polygeist::createLICMPass() {
  return std::make_unique<LICM>();
}

std::unique_ptr<Pass>
mlir::polygeist::createLICMPass(const LICMOptions &options) {
  return std::make_unique<LICM>(options);
}<|MERGE_RESOLUTION|>--- conflicted
+++ resolved
@@ -358,20 +358,9 @@
 
 class VersionConditionBuilder {
 public:
-<<<<<<< HEAD
   VersionConditionBuilder(
-      const SmallVectorImpl<AccessorPairType> &requireNoOverlapAccessorPairs)
-      : AccessorPair(requireNoOverlapAccessorPairs[0]) {
-    assert(requireNoOverlapAccessorPairs.size() == 1 &&
-           "Expecting only one pair");
-  }
-=======
-  SYCLAccessorVersionBuilder(
-      LoopLikeOpInterface loop,
       ArrayRef<AccessorPairType> requireNoOverlapAccessorPairs)
-      : SCFLoopVersionBuilder(loop),
-        accessorPairs(requireNoOverlapAccessorPairs) {}
->>>>>>> d76fffc9
+      : accessorPairs(requireNoOverlapAccessorPairs) {}
 
   /// Create a loop versioning condition suitable for versioning an SCF loop.
   Value createConditionForSCFLoop(OpBuilder builder, Location loc) const {
@@ -780,19 +769,14 @@
   for (const LICMCandidate &candidate : LICMCandidates) {
     ArrayRef<AccessorPairType> accessorPairs =
         candidate.getRequireNoOverlapAccessorPairs();
-<<<<<<< HEAD
-    if (!AccessorPairs.empty()) {
+    if (!accessorPairs.empty()) {
       OpBuilder builder(loop);
       // TODO: find a way to create a versioning condition that works for
       // creating either SCF loops or affine loops.
-      Value condition = VersionConditionBuilder(AccessorPairs)
+      Value condition = VersionConditionBuilder(accessorPairs)
                             .createConditionForSCFLoop(builder, loop.getLoc());
       LoopVersionBuilder::create(loop)->versionLoop(condition);
     }
-=======
-    if (!accessorPairs.empty())
-      SYCLAccessorVersionBuilder(loop, accessorPairs).versionLoop();
->>>>>>> d76fffc9
 
     loop.moveOutOfLoop(&candidate.getOperation());
     ++numOpsHoisted;
