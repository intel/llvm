--- conflicted
+++ resolved
@@ -485,45 +485,6 @@
 }
 
 //===----------------------------------------------------------------------===//
-<<<<<<< HEAD
-=======
-// AffineForGuardBuilder
-//===----------------------------------------------------------------------===//
-
-void AffineForGuardBuilder::getConstraints(SmallVectorImpl<AffineExpr> &exprs,
-                                           ArrayRef<AffineExpr> dims,
-                                           ArrayRef<AffineExpr> symbols) const {
-  for (AffineExpr ub : getLoop().getUpperBoundMap().getResults()) {
-    ub = ub.replaceDimsAndSymbols(dims, symbols);
-    for (AffineExpr lb : getLoop().getLowerBoundMap().getResults()) {
-      // Bound is whether this expr >= 0, which since we want ub > lb, we
-      // rewrite as follows.
-      exprs.push_back(ub - lb - 1);
-    }
-  }
-}
-
-//===----------------------------------------------------------------------===//
-// AffineParallelGuardBuilder
-//===----------------------------------------------------------------------===//
-
-void AffineParallelGuardBuilder::getConstraints(
-    SmallVectorImpl<AffineExpr> &exprs, ArrayRef<AffineExpr> dims,
-    ArrayRef<AffineExpr> symbols) const {
-  for (auto step : llvm::enumerate(getLoop().getSteps()))
-    for (AffineExpr ub :
-         getLoop().getUpperBoundMap(step.index()).getResults()) {
-      ub = ub.replaceDimsAndSymbols(dims, symbols);
-      for (AffineExpr lb :
-           getLoop().getLowerBoundMap(step.index()).getResults()) {
-        // Bound is whether this expr >= 0, which since we want ub > lb, we
-        // rewrite as follows.
-        exprs.push_back(ub - lb - 1);
-      }
-    }
-}
-
-//===----------------------------------------------------------------------===//
 // LICMCandidate
 //===----------------------------------------------------------------------===//
 
@@ -543,7 +504,6 @@
 };
 
 //===----------------------------------------------------------------------===//
->>>>>>> 5089545f
 
 /// Determine whether any operation in the \p loop has a conflict with the
 /// given operation in LICMCandidate \p candidate that prevents hoisting the
