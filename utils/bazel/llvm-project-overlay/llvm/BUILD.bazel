# This file is licensed under the Apache License v2.0 with LLVM Exceptions.
# See https://llvm.org/LICENSE.txt for license information.
# SPDX-License-Identifier: Apache-2.0 WITH LLVM-exception

load("@bazel_skylib//rules:common_settings.bzl", "string_flag")
load("@bazel_skylib//rules:expand_template.bzl", "expand_template")
load(":tblgen.bzl", "gentbl")
load(":config.bzl", "llvm_config_defines")
load(":targets.bzl", "llvm_targets")
load(":enum_targets_gen.bzl", "enum_targets_gen")
load(":binary_alias.bzl", "binary_alias")

package(
    default_visibility = ["//visibility:public"],
    features = ["layering_check"],
)

licenses(["notice"])

exports_files(["LICENSE.TXT"])

# It may be tempting to add compiler flags here, but that should be avoided.
# The necessary warnings and other compile flags should be provided by the
# toolchain or the `.bazelrc` file. This is just a workaround until we have a
# widely available feature to enable unlimited stack frame instead of using
# this `Make` variable.
llvm_copts = [
    "$(STACK_FRAME_UNLIMITED)",
]

enum_targets_gen(
    name = "targets_def_gen",
    src = "include/llvm/Config/Targets.def.in",
    out = "include/llvm/Config/Targets.def",
    macro_name = "TARGET",
    targets = llvm_targets,
)

# Enabled targets with ASM printers.
llvm_target_asm_printers = [
    t
    for t in llvm_targets
    if glob(["lib/Target/{}/*AsmPrinter.cpp".format(t)])
]

enum_targets_gen(
    name = "asm_printers_def_gen",
    src = "include/llvm/Config/AsmPrinters.def.in",
    out = "include/llvm/Config/AsmPrinters.def",
    macro_name = "ASM_PRINTER",
    targets = llvm_target_asm_printers,
)

# Enabled targets with ASM parsers.
llvm_target_asm_parsers = [
    t
    for t in llvm_targets
    if glob(["lib/Target/{}/AsmParser/CMakeLists.txt".format(t)])
]

enum_targets_gen(
    name = "asm_parsers_def_gen",
    src = "include/llvm/Config/AsmParsers.def.in",
    out = "include/llvm/Config/AsmParsers.def",
    macro_name = "ASM_PARSER",
    targets = llvm_target_asm_parsers,
)

# Enabled targets with disassemblers.
llvm_target_disassemblers = [
    t
    for t in llvm_targets
    if glob(["lib/Target/{}/Disassembler/CMakeLists.txt".format(t)])
]

enum_targets_gen(
    name = "disassemblers_def_gen",
    src = "include/llvm/Config/Disassemblers.def.in",
    out = "include/llvm/Config/Disassemblers.def",
    macro_name = "DISASSEMBLER",
    targets = llvm_target_disassemblers,
)

# Enabled targets with MCA.
llvm_target_mcas = [
    t
    for t in llvm_targets
    if glob(["lib/Target/{}/MCA/CMakeLists.txt".format(t)])
]

enum_targets_gen(
    name = "target_mca_def_gen",
    src = "include/llvm/Config/TargetMCAs.def.in",
    out = "include/llvm/Config/TargetMCAs.def",
    macro_name = "TARGETMCA",
    targets = llvm_target_mcas,
)

# Enabled targets with exegesis.
llvm_target_exegesis = [
    t
    for t in llvm_targets
    if glob(["tools/llvm-exegesis/lib/{}/CMakeLists.txt".format(t)])
]

enum_targets_gen(
    name = "target_exegesis_def_gen",
    src = "include/llvm/Config/TargetExegesis.def.in",
    out = "include/llvm/Config/TargetExegesis.def",
    macro_name = "EXEGESIS",
    placeholder_name = "@LLVM_ENUM_EXEGESIS@",
    targets = llvm_target_exegesis,
)

expand_template(
    name = "abi_breaking_h_gen",
    out = "include/llvm/Config/abi-breaking.h",
    substitutions = {
        # Define to enable checks that alter the LLVM C++ ABI
        "#cmakedefine01 LLVM_ENABLE_ABI_BREAKING_CHECKS": "#define LLVM_ENABLE_ABI_BREAKING_CHECKS 0",

        # Define to enable reverse iteration of unordered llvm containers
        "#cmakedefine01 LLVM_ENABLE_REVERSE_ITERATION": "#define LLVM_ENABLE_REVERSE_ITERATION 0",
    },
    template = "include/llvm/Config/abi-breaking.h.cmake",
)

# To enable diff testing out of tree
exports_files([
    "include/llvm/Config/config.h.cmake",
    "include/llvm/Config/llvm-config.h.cmake",
    "include/llvm/Config/abi-breaking.h.cmake",
])

cc_library(
    name = "config",
    hdrs = [
        "include/llvm/Config/abi-breaking.h",
        "include/llvm/Config/llvm-config.h",
    ],
    copts = llvm_copts,
    defines = llvm_config_defines,
    includes = ["include"],
    textual_hdrs = [
        "include/llvm/Config/AsmParsers.def",
        "include/llvm/Config/AsmPrinters.def",
        "include/llvm/Config/Disassemblers.def",
        "include/llvm/Config/Targets.def",
        "include/llvm/Config/TargetExegesis.def",
        "include/llvm/Config/TargetMCAs.def",
        # Needed for include scanner to find execinfo.h
        "include/llvm/Config/config.h",
    ],
)

cc_library(
    name = "Demangle",
    srcs = glob([
        "lib/Demangle/*.cpp",
        "lib/Demangle/*.h",
    ]),
    hdrs = glob([
        "include/llvm/Demangle/*.h",
        "include/llvm/Demangle/*.def",
    ]),
    copts = llvm_copts,
    deps = [":config"],
)

genrule(
    name = "generate_vcs_revision",
    outs = ["include/llvm/Support/VCSRevision.h"],
    cmd = "echo '#undef LLVM_REVISION' >> $@\n" +
          "echo '#undef LLVM_REPOSITORY' >> $@\n",
)

genrule(
    name = "generate_static_extension_registry",
    outs = ["include/llvm/Support/Extension.def"],
    cmd = "echo -e '// extension handlers' >> $@\n" +
          "echo -e '#undef HANDLE_EXTENSION' >> $@\n",
)

cc_library(
    name = "Support",
    srcs = glob([
        "lib/Support/*.c",
        "lib/Support/*.cpp",
        "lib/Support/*.h",
        "lib/Support/*.inc",
        # To avoid a dependency cycle.
        "include/llvm/Option/*.h",
    ]) + select({
        "@bazel_tools//src/conditions:windows": glob([
            "lib/Support/Windows/*.h",
            "lib/Support/Windows/*.inc",
        ]),
        "//conditions:default": glob([
            "lib/Support/Unix/*.h",
            "lib/Support/Unix/*.inc",
        ]),
    }) + [
        "lib/Support/BLAKE3/blake3_impl.h",
        "lib/Support/BLAKE3/blake3.c",
        "lib/Support/BLAKE3/blake3_dispatch.c",
        "lib/Support/BLAKE3/blake3_portable.c",
        "lib/Support/BLAKE3/llvm_blake3_prefix.h",
    ] + select({
        "@platforms//cpu:aarch64": [
            "lib/Support/BLAKE3/blake3_neon.c",
        ],
        "@platforms//cpu:x86_64": [
            "lib/Support/BLAKE3/blake3_sse2_x86-64_unix.S",
            "lib/Support/BLAKE3/blake3_sse41_x86-64_unix.S",
            "lib/Support/BLAKE3/blake3_avx2_x86-64_unix.S",
            "lib/Support/BLAKE3/blake3_avx512_x86-64_unix.S",
        ],
        "//conditions:default": [
        ],
    }),
    hdrs = glob([
        "include/llvm/Support/**/*.h",
        "include/llvm/ADT/*.h",
    ]) + [
        "include/llvm-c/Core.h",
        "include/llvm-c/DataTypes.h",
        "include/llvm-c/Deprecated.h",
        "include/llvm-c/DisassemblerTypes.h",
        "include/llvm-c/Error.h",
        "include/llvm-c/ErrorHandling.h",
        "include/llvm-c/ExternC.h",
        "include/llvm-c/Support.h",
        "include/llvm-c/Types.h",
        "include/llvm-c/blake3.h",
        "include/llvm/ExecutionEngine/JITSymbol.h",
        "include/llvm/Support/Extension.def",
        "include/llvm/Support/VCSRevision.h",
    ],
    copts = llvm_copts,
    defines = select({
        "@platforms//cpu:aarch64": [
        ],
        "//conditions:default": [
            "BLAKE3_USE_NEON=0",
        ],
    }) + select({
        "@platforms//cpu:x86_64": [
        ],
        "//conditions:default": [
            "BLAKE3_NO_AVX2",
            "BLAKE3_NO_AVX512",
            "BLAKE3_NO_SSE2",
            "BLAKE3_NO_SSE41",
        ],
    }),
    includes = ["include"],
    linkopts = select({
        "@bazel_tools//src/conditions:windows": [],
        "@bazel_tools//src/conditions:freebsd": [
            "-pthread",
            "-lexecinfo",
            "-ldl",
            "-lm",
        ],
        "//conditions:default": [
            "-pthread",
            "-ldl",
            "-lm",
        ],
    }),
    textual_hdrs = glob([
        "include/llvm/Support/*.def",
    ]),
    deps = [
        ":config",
        ":Demangle",
        # We unconditionally depend on the custom LLVM terminfo wrapper. This
        # will be an empty library unless terminfo is enabled, in which case it
        # will both provide the necessary dependencies and configuration
        # defines.
        "@llvm_terminfo//:terminfo",
        # We unconditionally depend on the custom LLVM zlib wrapper. This will
        # be an empty library unless zlib is enabled, in which case it will
        # both provide the necessary dependencies and configuration defines.
        "@llvm_zlib//:zlib",
    ],
)

# Note: although FileCheck (the binary) is a test utility, some non-test
# targets depend on the FileCheck library target.
cc_library(
    name = "FileCheckLib",
    srcs = glob([
        "lib/FileCheck/*.cpp",
        "lib/FileCheck/*.h",
    ]),
    hdrs = glob(["include/llvm/FileCheck/*.h"]),
    copts = llvm_copts,
    deps = [":Support"],
)

cc_library(
    name = "LineEditor",
    srcs = glob([
        "lib/LineEditor/*.cpp",
        "lib/LineEditor/*.h",
    ]),
    hdrs = glob(["include/llvm/LineEditor/*.h"]),
    copts = llvm_copts,
    deps = [
        ":Support",
        ":config",
    ],
)

cc_library(
    name = "Option",
    srcs = glob([
        "lib/Option/*.cpp",
        "lib/Option/*.h",
    ]),
    hdrs = glob(["include/llvm/Option/*.h"]),
    copts = llvm_copts,
    deps = [
        ":Support",
        ":config",
    ],
)

cc_library(
    name = "TableGen",
    srcs = glob([
        "lib/TableGen/*.cpp",
        "lib/TableGen/*.h",
    ]),
    hdrs = glob(["include/llvm/TableGen/*.h"]),
    copts = llvm_copts,
    deps = [
        ":Support",
        ":config",
    ],
)

# This exists to avoid circular dependencies.
cc_library(
    name = "ir_headers",
    hdrs = glob(
        [
            "include/llvm/*.h",
            "include/llvm/IR/*.h",
        ],
        exclude = [
            "include/llvm/LinkAllPasses.h",
        ],
    ) + [
        "include/llvm/IR/Value.def",
        "include/llvm-c/Comdat.h",
        "include/llvm-c/DebugInfo.h",
    ],
    copts = llvm_copts,
)

cc_library(
    name = "BinaryFormat",
    srcs = glob([
        "lib/BinaryFormat/*.cpp",
        "lib/BinaryFormat/*.def",
        "lib/BinaryFormat/*.h",
    ]),
    hdrs = glob([
        "include/llvm/BinaryFormat/*.h",
    ]),
    copts = llvm_copts,
    includes = ["include"],
    textual_hdrs = glob([
        "include/llvm/BinaryFormat/*.def",
        "include/llvm/BinaryFormat/ELFRelocs/*.def",
    ]),
    deps = [
        ":Support",
        ":TargetParser",
    ],
)

cc_library(
    name = "DebugInfo",
    hdrs = glob(["include/llvm/DebugInfo/*.h"]),
    copts = llvm_copts,
    deps = [
        ":Object",
        ":Support",
    ],
)

cc_library(
    name = "DebugInfoMSF",
    srcs = glob([
        "lib/DebugInfo/MSF/*.cpp",
        "lib/DebugInfo/MSF/*.h",
    ]),
    hdrs = glob(["include/llvm/DebugInfo/MSF/*.h"]),
    copts = llvm_copts,
    deps = [":Support"],
)

cc_library(
    name = "DebugInfoCodeView",
    srcs = glob([
        "lib/DebugInfo/CodeView/*.cpp",
        "lib/DebugInfo/CodeView/*.h",
    ]),
    hdrs = glob([
        "include/llvm/DebugInfo/CodeView/*.h",
    ]),
    copts = llvm_copts,
    textual_hdrs = glob([
        "include/llvm/DebugInfo/CodeView/*.def",
    ]),
    deps = [
        ":BinaryFormat",
        ":DebugInfoMSF",
        ":Support",
    ],
)

cc_library(
    name = "DebugInfoLogicalView",
    srcs = glob([
        "lib/DebugInfo/LogicalView/**/*.cpp",
    ]),
    hdrs = glob([
        "include/llvm/DebugInfo/LogicalView/**/*.h",
    ]),
    copts = llvm_copts,
    deps = [
        ":BinaryFormat",
        ":DebugInfo",
        ":DebugInfoCodeView",
        ":DebugInfoDWARF",
        ":DebugInfoPDB",
        ":MC",
        ":MCDisassembler",
        ":Object",
        ":Support",
    ],
)

cc_library(
    name = "DebugInfoPDB",
    srcs = glob([
        "lib/DebugInfo/PDB/*.cpp",
        "lib/DebugInfo/PDB/*.h",
        "lib/DebugInfo/PDB/Native/*.cpp",
        "lib/DebugInfo/PDB/Native/*.h",
    ]),
    hdrs = glob([
        "include/llvm/DebugInfo/PDB/*.h",
        "include/llvm/DebugInfo/PDB/Native/*.h",
    ]),
    copts = llvm_copts,
    deps = [
        ":BinaryFormat",
        ":DebugInfo",
        ":DebugInfoCodeView",
        ":DebugInfoMSF",
        ":Object",
        ":Support",
        ":config",
    ],
)

cc_library(
    name = "Debuginfod",
    srcs = glob([
        "lib/Debuginfod/*.cpp",
    ]),
    hdrs = glob([
        "include/llvm/Debuginfod/*.h",
    ]),
    copts = llvm_copts,
    deps = [
        ":BinaryFormat",
        ":DebugInfoDWARF",
        ":Object",
        ":Support",
        ":Symbolize",
    ],
)

cc_library(
    name = "MC",
    srcs = glob([
        "lib/MC/*.cpp",
        "lib/MC/*.h",
    ]),
    hdrs = glob([
        "include/llvm/MC/*.h",
        "include/llvm/MC/*.def",
        "include/llvm/MC/*.inc",
    ]),
    copts = llvm_copts,
    deps = [
        ":BinaryFormat",
        ":DebugInfoCodeView",
        ":Support",
        ":TargetParser",
        ":config",
        ":ir_headers",
    ],
)

cc_library(
    name = "DebugInfoDWARF",
    srcs = glob([
        "lib/DebugInfo/DWARF/*.cpp",
        "lib/DebugInfo/DWARF/*.h",
    ]),
    hdrs = glob(["include/llvm/DebugInfo/DWARF/*.h"]),
    copts = llvm_copts,
    deps = [
        ":BinaryFormat",
        ":DebugInfo",
        ":MC",
        ":Object",
        ":Support",
        ":TargetParser",
    ],
)

cc_library(
    name = "DebugInfoGSYM",
    srcs = glob([
        "lib/DebugInfo/GSYM/*.cpp",
        "lib/DebugInfo/GSYM/*.h",
    ]),
    hdrs = glob(["include/llvm/DebugInfo/GSYM/*.h"]),
    copts = llvm_copts,
    deps = [
        ":DebugInfo",
        ":DebugInfoDWARF",
        ":MC",
        ":Object",
        ":Support",
    ],
)

cc_library(
    name = "Symbolize",
    srcs = glob([
        "lib/DebugInfo/Symbolize/*.cpp",
        "lib/DebugInfo/Symbolize/*.h",
    ]),
    hdrs = glob([
        "include/llvm/DebugInfo/Symbolize/*.h",
        "include/llvm/Debuginfod/*.h",
    ]),
    copts = llvm_copts,
    deps = [
        ":BinaryFormat",
        ":DebugInfo",
        ":DebugInfoDWARF",
        ":DebugInfoPDB",
        ":Demangle",
        ":Object",
        ":Support",
        ":TargetParser",
    ],
)

cc_library(
    name = "tblgen",
    srcs = glob([
        "utils/TableGen/*.cpp",
        "utils/TableGen/GlobalISel/*.cpp",

        # Some tablegen sources include headers from MC, so these have to be
        # listed here. MC uses headers produced by tablegen, so it cannot be a
        # regular dependency.
        "include/llvm/MC/*.h",

        # We have to include these headers here as well as in the `hdrs` below
        # to allow the `.cpp` files to use file-relative-inclusion to find
        # them, even though consumers of this library use inclusion relative to
        # `utils/TableGen` with the `strip_includes_prefix` of this library.
        # This mixture appears to be incompatible with header modules.
        "utils/TableGen/*.h",
        "utils/TableGen/GlobalISel/*.h",
    ]),
    hdrs = glob([
        "utils/TableGen/*.h",
        "utils/TableGen/GlobalISel/*.h",
    ]),
    copts = llvm_copts,
    features = ["-header_modules"],
    strip_include_prefix = "utils/TableGen",
    deps = [
        ":Support",
        ":TableGen",
        ":config",
    ],
)

cc_binary(
    name = "llvm-tblgen",
    copts = llvm_copts,
    stamp = 0,
    deps = [
        ":tblgen",
    ],
)

gentbl(
    name = "intrinsic_enums_gen",
    tbl_outs = [("-gen-intrinsic-enums", "include/llvm/IR/IntrinsicEnums.inc")],
    tblgen = ":llvm-tblgen",
    td_file = "include/llvm/IR/Intrinsics.td",
    td_srcs = glob([
        "include/llvm/CodeGen/*.td",
        "include/llvm/IR/Intrinsics*.td",
    ]),
)

gentbl(
    name = "intrinsics_impl_gen",
    tbl_outs = [("-gen-intrinsic-impl", "include/llvm/IR/IntrinsicImpl.inc")],
    tblgen = ":llvm-tblgen",
    td_file = "include/llvm/IR/Intrinsics.td",
    td_srcs = glob([
        "include/llvm/CodeGen/*.td",
        "include/llvm/IR/Intrinsics*.td",
    ]),
)

# Note that the intrinsics are not currently set up so they can be pruned for
# disabled targets.
llvm_target_intrinsics_list = [
    {
        "name": "AArch64",
        "intrinsic_prefix": "aarch64",
    },
    {
        "name": "AMDGPU",
        "intrinsic_prefix": "amdgcn",
    },
    {
        "name": "ARM",
        "intrinsic_prefix": "arm",
    },
    {
        "name": "BPF",
        "intrinsic_prefix": "bpf",
    },
    {
        "name": "DirectX",
        "intrinsic_prefix": "dx",
    },
    {
        "name": "Hexagon",
        "intrinsic_prefix": "hexagon",
    },
    {
        "name": "LoongArch",
        "intrinsic_prefix": "loongarch",
    },
    {
        "name": "Mips",
        "intrinsic_prefix": "mips",
    },
    {
        "name": "NVPTX",
        "intrinsic_prefix": "nvvm",
    },
    {
        "name": "PowerPC",
        "intrinsic_prefix": "ppc",
    },
    {
        "name": "R600",
        "intrinsic_prefix": "r600",
    },
    {
        "name": "RISCV",
        "intrinsic_prefix": "riscv",
    },
    {
        "name": "S390",
        "intrinsic_prefix": "s390",
    },
    {
        "name": "VE",
        "intrinsic_prefix": "ve",
    },
    {
        "name": "WebAssembly",
        "intrinsic_prefix": "wasm",
    },
    {
        "name": "X86",
        "intrinsic_prefix": "x86",
    },
    {
        "name": "XCore",
        "intrinsic_prefix": "xcore",
    },
]

[[
    gentbl(
        name = "intrinsic_" + target["name"] + "_gen",
        tbl_outs = [(
            "-gen-intrinsic-enums -intrinsic-prefix=" + target["intrinsic_prefix"],
            "include/llvm/IR/Intrinsics" + target["name"] + ".h",
        )],
        tblgen = ":llvm-tblgen",
        td_file = "include/llvm/IR/Intrinsics.td",
        td_srcs = glob([
            "include/llvm/CodeGen/*.td",
            "include/llvm/IR/*.td",
        ]),
    ),
] for target in llvm_target_intrinsics_list]

gentbl(
    name = "attributes_gen",
    tbl_outs = [("-gen-attrs", "include/llvm/IR/Attributes.inc")],
    tblgen = ":llvm-tblgen",
    td_file = "include/llvm/IR/Attributes.td",
    td_srcs = ["include/llvm/IR/Attributes.td"],
)

cc_library(
    name = "BitstreamReader",
    srcs = glob([
        "lib/Bitstream/Reader/*.cpp",
        "lib/Bitstream/Reader/*.h",
    ]),
    hdrs = [
        "include/llvm/Bitstream/BitCodeEnums.h",
        "include/llvm/Bitstream/BitCodes.h",
        "include/llvm/Bitstream/BitstreamReader.h",
    ],
    copts = llvm_copts,
    deps = [
        ":Support",
    ],
)

cc_library(
    name = "BitstreamWriter",
    srcs = glob([
        "lib/Bitstream/Writer/*.h",
    ]),
    hdrs = [
        "include/llvm/Bitstream/BitCodeEnums.h",
        "include/llvm/Bitstream/BitCodes.h",
        "include/llvm/Bitstream/BitstreamWriter.h",
    ],
    copts = llvm_copts,
    deps = [
        ":Support",
    ],
)

cc_library(
    name = "Remarks",
    srcs = glob(
        [
            "lib/Remarks/*.cpp",
            "lib/Remarks/*.h",
        ],
        exclude = ["lib/Remarks/RemarkLinker.cpp"],
    ),
    hdrs = glob(
        [
            "include/llvm/Remarks/*.h",
        ],
        exclude = ["include/llvm/Remarks/RemarkLinker.h"],
    ) + [
        "include/llvm-c/Remarks.h",
    ],
    copts = llvm_copts,
    deps = [
        ":BitstreamReader",
        ":BitstreamWriter",
        ":Support",
    ],
)

cc_library(
    name = "remark_linker",
    srcs = ["lib/Remarks/RemarkLinker.cpp"],
    hdrs = ["include/llvm/Remarks/RemarkLinker.h"],
    copts = llvm_copts,
    deps = [
        ":Object",
        ":Remarks",
        ":Support",
    ],
)

filegroup(
    name = "llvm_intrinsics_headers",
    srcs = [
        "include/llvm/IR/Intrinsics" + target["name"] + ".h"
        for target in llvm_target_intrinsics_list
    ],
)

cc_library(
    name = "Core",
    srcs = glob([
        "lib/IR/*.cpp",
        "lib/IR/*.h",
    ]),
    hdrs = glob(
        [
            "include/llvm/*.h",
            "include/llvm/IR/*.h",
        ],
        exclude = [
            "include/llvm/LinkAllPasses.h",
        ],
    ) + [
        "include/llvm-c/Comdat.h",
        "include/llvm-c/DebugInfo.h",
    ] + [":llvm_intrinsics_headers"],
    copts = llvm_copts,
    textual_hdrs = glob(["include/llvm/IR/*.def"]),
    deps = [
        ":BinaryFormat",
        ":Demangle",
        ":Remarks",
        ":Support",
        ":TargetParser",
        ":attributes_gen",
        ":config",
        ":intrinsic_enums_gen",
        ":intrinsics_impl_gen",
    ],
)

cc_library(
    name = "BitReader",
    srcs = glob([
        "lib/Bitcode/Reader/*.cpp",
        "lib/Bitcode/Reader/*.h",
    ]),
    hdrs = [
        "include/llvm-c/BitReader.h",
        "include/llvm/Bitcode/BitcodeAnalyzer.h",
        "include/llvm/Bitcode/BitcodeCommon.h",
        "include/llvm/Bitcode/BitcodeReader.h",
        "include/llvm/Bitcode/LLVMBitCodes.h",
    ],
    copts = llvm_copts,
    deps = [
        ":BinaryFormat",
        ":BitstreamReader",
        ":Core",
        ":Support",
        ":TargetParser",
        ":config",
    ],
)

cc_library(
    name = "MCParser",
    srcs = glob([
        "lib/MC/MCParser/*.cpp",
        "lib/MC/MCParser/*.h",
    ]),
    hdrs = glob(["include/llvm/MC/MCParser/*.h"]),
    copts = llvm_copts,
    deps = [
        ":BinaryFormat",
        ":DebugInfoCodeView",
        ":MC",
        ":Support",
        ":TargetParser",
        ":config",
    ],
)

cc_library(
    name = "TextAPI",
    srcs = glob([
        "lib/TextAPI/**/*.cpp",
    ]),
    hdrs = glob([
        "include/llvm/TextAPI/**/*.h",
        "include/llvm/TextAPI/**/*.def",
        "lib/TextAPI/**/*.h",
    ]),
    copts = llvm_copts,
    deps = [
        ":BinaryFormat",
        ":Support",
        ":TargetParser",
    ],
)

cc_library(
    name = "ObjCopy",
    srcs = glob([
        "lib/ObjCopy/**/*.cpp",
        "lib/ObjCopy/**/*.h",
    ]),
    hdrs = glob([
        "include/llvm/ObjCopy/**/*.h",
    ]),
    copts = llvm_copts,
    includes = ["lib/ObjCopy"],
    deps = [
        ":BinaryFormat",
        ":MC",
        ":Object",
        ":ObjectYAML",
        ":Option",
        ":Support",
        ":Target",
        ":intrinsics_impl_gen",
    ],
)

cc_library(
    name = "Object",
    srcs = glob([
        "lib/Object/*.cpp",
        "lib/Object/*.h",
    ]),
    hdrs = glob([
        "include/llvm/Object/*.h",
    ]) + [
        "include/llvm-c/Object.h",
    ],
    copts = llvm_copts,
    deps = [
        ":BinaryFormat",
        ":BitReader",
        ":Core",
        ":IRReader",
        ":MC",
        ":MCParser",
        ":Support",
        ":TargetParser",
        ":TextAPI",
        ":config",
    ],
)

cc_library(
    name = "ObjectYAML",
    srcs = glob([
        "lib/ObjectYAML/*.cpp",
        "lib/ObjectYAML/*.h",
    ]),
    hdrs = glob(["include/llvm/ObjectYAML/*.h"]),
    copts = llvm_copts,
    deps = [
        ":BinaryFormat",
        ":DebugInfoCodeView",
        ":MC",
        ":Object",
        ":Support",
        ":TargetParser",
    ],
)

cc_library(
    name = "ProfileData",
    srcs = glob([
        "lib/ProfileData/*.cpp",
        "lib/ProfileData/*.h",
    ]),
    hdrs = glob([
        "include/llvm/ProfileData/*.h",
        "include/llvm/ProfileData/*.inc",
    ]),
    copts = llvm_copts,
    deps = [
        ":Core",
        ":DebugInfo",
        ":DebugInfoDWARF",
        ":Demangle",
        ":Object",
        ":Support",
        ":Symbolize",
        ":TargetParser",
        ":config",
    ],
)

cc_library(
    name = "Coverage",
    srcs = glob([
        "lib/ProfileData/Coverage/*.cpp",
        "lib/ProfileData/Coverage/*.h",
    ]),
    hdrs = glob(["include/llvm/ProfileData/Coverage/*.h"]),
    copts = llvm_copts,
    deps = [
        ":Object",
        ":ProfileData",
        ":Support",
        ":TargetParser",
    ],
)

cc_library(
    name = "Analysis",
    srcs = glob(
        [
            "lib/Analysis/*.cpp",
            "lib/Analysis/*.h",
            "lib/Analysis/*.def",
        ],
    ),
    hdrs = glob(
        [
            "include/llvm/Analysis/*.h",
            "include/llvm/Analysis/Utils/*.h",
        ],
    ) + [
        "include/llvm-c/Analysis.h",
        "include/llvm-c/Initialization.h",
    ],
    copts = llvm_copts,
    textual_hdrs = glob([
        "include/llvm/Analysis/*.def",
    ]),
    deps = [
        ":BinaryFormat",
        ":Core",
        ":Object",
        ":ProfileData",
        ":Support",
        ":TargetParser",
        ":config",
    ],
)

cc_library(
    name = "BitWriter",
    srcs = glob([
        "lib/Bitcode/Writer/*.cpp",
        "lib/Bitcode/Writer/*.h",
    ]),
    hdrs = [
        "include/llvm-c/BitWriter.h",
        "include/llvm/Bitcode/BitcodeCommon.h",
        "include/llvm/Bitcode/BitcodeWriter.h",
        "include/llvm/Bitcode/BitcodeWriterPass.h",
        "include/llvm/Bitcode/LLVMBitCodes.h",
    ],
    copts = llvm_copts,
    deps = [
        ":Analysis",
        ":BitReader",
        ":BitstreamWriter",
        ":Core",
        ":MC",
        ":Object",
        ":Support",
        ":TargetParser",
        ":config",
    ],
)

cc_library(
    name = "Target",
    srcs = glob([
        "lib/Target/*.cpp",
        "lib/Target/*.h",
    ]),
    hdrs = glob([
        "include/llvm/Target/*.h",
    ]) + [
        "include/llvm-c/Target.h",
        "include/llvm-c/TargetMachine.h",
    ],
    copts = llvm_copts,
    deps = [
        ":Analysis",
        ":BinaryFormat",
        ":Core",
        ":MC",
        ":Support",
        ":TargetParser",
        ":config",
    ],
)

gentbl(
    name = "RISCVTargetParserDefGen",
    tbl_outs = [("-gen-riscv-target-def", "include/llvm/TargetParser/RISCVTargetParserDef.inc")],
    tblgen = ":llvm-tblgen",
    td_file = "lib/Target/RISCV/RISCV.td",
    td_srcs = [
        ":common_target_td_sources",
    ] + glob([
        "lib/Target/RISCV/**/*.td",
    ]),
)

cc_library(
    name = "TargetParser",
    srcs = glob([
        "lib/TargetParser/*.cpp",
        "lib/TargetParser/*.h",
    ]) + select({
        "@bazel_tools//src/conditions:windows": glob([
            "lib/TargetParser/Windows/*.h",
            "lib/TargetParser/Windows/*.inc",
        ]),
        "//conditions:default": glob([
            "lib/TargetParser/Unix/*.h",
            "lib/TargetParser/Unix/*.inc",
        ]),
    }),
    hdrs = glob([
        "include/llvm/TargetParser/*.h",
    ]),
    copts = llvm_copts,
    includes = ["include"],
    textual_hdrs = [
        "include/llvm/TargetParser/RISCVTargetParserDef.inc",
    ] + glob([
        "include/llvm/TargetParser/*.def",
    ]),
    deps = [
        ":Support",
        ":config",
    ],
)

cc_library(
    name = "DWP",
    srcs = glob([
        "lib/DWP/*.cpp",
        "lib/DWP/*.h",
    ]),
    hdrs = glob(["include/llvm/DWP/*.h"]),
    copts = llvm_copts,
    deps = [
        ":DebugInfoDWARF",
        ":MC",
        ":Object",
        ":Support",
        ":Target",
    ],
)

cc_library(
    name = "TransformUtils",
    srcs = glob([
        "lib/Transforms/Utils/*.cpp",
        "lib/Transforms/Utils/*.h",
    ]),
    hdrs = glob(["include/llvm/Transforms/Utils/*.h"]) + [
        "include/llvm/Transforms/Utils.h",
        "include/llvm-c/Transforms/Utils.h",
    ],
    copts = llvm_copts,
    deps = [
        ":Analysis",
        ":BinaryFormat",
        ":BitWriter",
        ":Core",
        ":ProfileData",
        ":Support",
        ":Target",
        ":TargetParser",
        ":config",
    ],
)

gentbl(
    name = "InstCombineTableGen",
    strip_include_prefix = "lib/Target/AMDGPU",
    tbl_outs = [(
        "-gen-searchable-tables",
        "lib/Target/AMDGPU/InstCombineTables.inc",
    )],
    tblgen = ":llvm-tblgen",
    td_file = "lib/Target/AMDGPU/InstCombineTables.td",
    td_srcs = glob([
        "include/llvm/CodeGen/*.td",
        "include/llvm/IR/Intrinsics*.td",
    ]) + [
        "lib/Target/AMDGPU/InstCombineTables.td",
        "include/llvm/TableGen/SearchableTable.td",
    ],
)

cc_library(
    name = "InstCombine",
    srcs = glob([
        "lib/Transforms/InstCombine/*.cpp",
        "lib/Transforms/InstCombine/*.h",
    ]),
    hdrs = glob(["include/llvm/Transforms/InstCombine/*.h"]) + [
        "include/llvm-c/Transforms/InstCombine.h",
    ],
    copts = llvm_copts,
    deps = [
        ":Analysis",
        ":Core",
        ":InstCombineTableGen",
        ":Support",
        ":Target",
        ":TransformUtils",
        ":config",
    ],
)

cc_library(
    name = "AggressiveInstCombine",
    srcs = glob([
        "lib/Transforms/AggressiveInstCombine/*.cpp",
        "lib/Transforms/AggressiveInstCombine/*.h",
    ]),
    hdrs = [
        "include/llvm/Transforms/AggressiveInstCombine/AggressiveInstCombine.h",
    ],
    copts = llvm_copts,
    deps = [
        ":Analysis",
        ":Core",
        ":Support",
        ":TransformUtils",
    ],
)

cc_library(
    name = "Instrumentation",
    srcs = glob([
        "lib/Transforms/Instrumentation/*.cpp",
        "lib/Transforms/Instrumentation/*.h",
        "lib/Transforms/Instrumentation/*.inc",
    ]),
    hdrs = glob(["include/llvm/Transforms/Instrumentation/*.h"]) + [
        "include/llvm/Transforms/Instrumentation.h",
    ],
    copts = llvm_copts,
    deps = [
        ":Analysis",
        ":BinaryFormat",
        ":Core",
        ":Demangle",
        ":MC",
        ":ProfileData",
        ":Support",
        ":Target",
        ":TargetParser",
        ":TransformUtils",
        ":config",
    ],
)

cc_library(
    name = "ObjCARC",
    srcs = glob([
        "lib/Transforms/ObjCARC/*.cpp",
        "lib/Transforms/ObjCARC/*.h",
    ]),
    hdrs = ["include/llvm/Transforms/ObjCARC.h"],
    copts = llvm_copts,
    deps = [
        ":Analysis",
        ":Core",
        ":Support",
        ":Target",
        ":TransformUtils",
        ":config",
    ],
)

cc_library(
    name = "Scalar",
    srcs = glob([
        "lib/Transforms/Scalar/*.cpp",
        "lib/Transforms/Scalar/*.h",
    ]),
    hdrs = glob(["include/llvm/Transforms/Scalar/*.h"]) + [
        "include/llvm-c/Transforms/Scalar.h",
        "include/llvm/Transforms/Scalar.h",
    ],
    copts = llvm_copts,
    deps = [
        ":AggressiveInstCombine",
        ":Analysis",
        ":BinaryFormat",
        ":Core",
        ":InstCombine",
        ":ProfileData",
        ":Support",
        ":Target",
        ":TransformUtils",
        ":config",
    ],
)

cc_library(
    name = "Vectorize",
    srcs = glob([
        "lib/Transforms/Vectorize/*.cpp",
        "lib/Transforms/Vectorize/*.h",
    ]),
    hdrs = glob([
        "include/llvm/Transforms/Vectorize/*.h",
    ]) + [
        "include/llvm-c/Transforms/Vectorize.h",
        "include/llvm/Transforms/Vectorize.h",
    ],
    copts = llvm_copts,
    deps = [
        ":Analysis",
        ":Core",
        ":Support",
        ":Target",
        ":TransformUtils",
        ":config",
    ],
)

cc_library(
    name = "FrontendHLSL",
    srcs = glob([
        "lib/Frontend/HLSL/*.cpp",
    ]),
    hdrs = glob([
        "include/llvm/Frontend/HLSL/*.h",
    ]),
    copts = llvm_copts,
    deps = [
        ":Core",
        ":Support",
    ],
)

filegroup(
    name = "omp_td_files",
    srcs = glob([
        "include/llvm/Frontend/OpenMP/*.td",
        "include/llvm/Frontend/Directive/*.td",
    ]),
)

gentbl(
    name = "omp_gen",
    library = False,
    tbl_outs = [
        ("--gen-directive-decl", "include/llvm/Frontend/OpenMP/OMP.h.inc"),
    ],
    tblgen = ":llvm-tblgen",
    td_file = "include/llvm/Frontend/OpenMP/OMP.td",
    td_srcs = [":omp_td_files"],
)

gentbl(
    name = "omp_gen_impl",
    library = False,
    tbl_outs = [
        ("--gen-directive-impl", "include/llvm/Frontend/OpenMP/OMP.inc"),
    ],
    tblgen = ":llvm-tblgen",
    td_file = "include/llvm/Frontend/OpenMP/OMP.td",
    td_srcs = [":omp_td_files"],
)

cc_library(
    name = "FrontendOpenMP",
    srcs = glob([
        "lib/Frontend/OpenMP/*.cpp",
    ]),
    hdrs = glob([
        "include/llvm/Frontend/OpenMP/*.h",
        "include/llvm/Frontend/OpenMP/OMP/*.h",
        "include/llvm/Frontend/*.h",
    ]) + [
        "include/llvm/Frontend/OpenMP/OMP.h.inc",
        "include/llvm/Frontend/OpenMP/OMP.inc",
    ],
    copts = llvm_copts,
    textual_hdrs = glob([
        "include/llvm/Frontend/OpenMP/*.def",
    ]),
    deps = [
        ":Analysis",
        ":Core",
        ":MC",
        ":Scalar",
        ":Support",
        ":Target",
        ":TargetParser",
        ":TransformUtils",
    ],
)

filegroup(
    name = "acc_td_files",
    srcs = glob([
        "include/llvm/Frontend/OpenACC/*.td",
        "include/llvm/Frontend/Directive/*.td",
    ]),
)

gentbl(
    name = "acc_gen",
    library = False,
    tbl_outs = [
        ("--gen-directive-decl", "include/llvm/Frontend/OpenACC/ACC.h.inc"),
    ],
    tblgen = ":llvm-tblgen",
    td_file = "include/llvm/Frontend/OpenACC/ACC.td",
    td_srcs = [":acc_td_files"],
)

gentbl(
    name = "acc_gen_impl",
    library = False,
    tbl_outs = [
        ("--gen-directive-impl", "include/llvm/Frontend/OpenACC/ACC.inc"),
    ],
    tblgen = ":llvm-tblgen",
    td_file = "include/llvm/Frontend/OpenACC/ACC.td",
    td_srcs = [":acc_td_files"],
)

cc_library(
    name = "FrontendOpenACC",
    srcs = glob([
        "lib/Frontend/OpenACC/*.cpp",
    ]) + [
        "include/llvm/Frontend/OpenACC/ACC.inc",
    ],
    hdrs = glob([
        "include/llvm/Frontend/OpenACC/*.h",
    ]) + ["include/llvm/Frontend/OpenACC/ACC.h.inc"],
    copts = llvm_copts,
    deps = [
        ":Analysis",
        ":Core",
        ":Support",
        ":TransformUtils",
    ],
)

cc_library(
    name = "AsmParser",
    srcs = glob([
        "lib/AsmParser/*.cpp",
        "lib/AsmParser/*.h",
    ]),
    hdrs = glob(["include/llvm/AsmParser/*.h"]),
    copts = llvm_copts,
    deps = [
        ":BinaryFormat",
        ":Core",
        ":Support",
        ":attributes_gen",
    ],
)

cc_library(
    name = "IRPrinter",
    srcs = glob([
        "lib/IRPrinter/*.cpp",
        "lib/IRPrinter/*.h",
    ]),
    hdrs = glob([
        "include/llvm/IRPrinter/*.h",
    ]),
    copts = llvm_copts,
    deps = [
        ":Analysis",
        ":Core",
        ":Support",
    ],
)

cc_library(
    name = "IRReader",
    srcs = glob([
        "lib/IRReader/*.cpp",
        "lib/IRReader/*.h",
    ]),
    hdrs = glob([
        "include/llvm/IRReader/*.h",
    ]) + [
        "include/llvm-c/IRReader.h",
    ],
    copts = llvm_copts,
    deps = [
        ":AsmParser",
        ":BitReader",
        ":Core",
        ":Support",
        ":config",
    ],
)

cc_library(
    name = "Linker",
    srcs = glob([
        "lib/Linker/*.cpp",
        "lib/Linker/*.h",
    ]),
    hdrs = glob([
        "include/llvm/Linker/*.h",
    ]) + [
        "include/llvm-c/Linker.h",
    ],
    copts = llvm_copts,
    deps = [
        ":Core",
        ":Object",
        ":Support",
        ":TargetParser",
        ":TransformUtils",
        ":config",
    ],
)

cc_library(
    name = "IPO",
    srcs = glob([
        "lib/Transforms/IPO/*.cpp",
        "lib/Transforms/IPO/*.h",
    ]),
    hdrs = glob([
        "include/llvm/Transforms/IPO/*.h",
    ]) + [
        "include/llvm-c/Transforms/IPO.h",
        "include/llvm-c/Transforms/PassManagerBuilder.h",
        "include/llvm/Transforms/IPO.h",
    ],
    copts = llvm_copts,
    deps = [
        ":AggressiveInstCombine",
        ":Analysis",
        ":BinaryFormat",
        ":BitReader",
        ":BitWriter",
        ":Core",
        ":FrontendOpenMP",
        ":IRPrinter",
        ":IRReader",
        ":InstCombine",
        ":Instrumentation",
        ":Linker",
        ":ObjCARC",
        ":Object",
        ":ProfileData",
        ":Scalar",
        ":Support",
        ":Target",
        ":TargetParser",
        ":TransformUtils",
        ":Vectorize",
        ":config",
    ],
)

cc_library(
    name = "CFGuard",
    srcs = glob([
        "lib/Transforms/CFGuard/*.cpp",
        "lib/Transforms/CFGuard/*.h",
    ]),
    hdrs = ["include/llvm/Transforms/CFGuard.h"],
    copts = llvm_copts,
    deps = [
        ":Core",
        ":Support",
        ":TargetParser",
    ],
)

cc_library(
    name = "Coroutines",
    srcs = glob([
        "lib/Transforms/Coroutines/*.cpp",
        "lib/Transforms/Coroutines/*.h",
    ]),
    hdrs = glob(["include/llvm/Transforms/Coroutines/*.h"]),
    copts = llvm_copts,
    deps = [
        ":Analysis",
        ":BinaryFormat",
        ":Core",
        ":IPO",
        ":Scalar",
        ":Support",
        ":TransformUtils",
        ":config",
    ],
)

# Meta-target for clients which depend on all of the transforms libraries.
cc_library(
    name = "common_transforms",
    deps = [
        ":AggressiveInstCombine",
        ":CFGuard",
        ":Coroutines",
        ":IPO",
        ":InstCombine",
        ":Instrumentation",
        ":ObjCARC",
        ":Scalar",
        ":Vectorize",
    ],
)

cc_library(
    name = "asm_printer_defs",
    copts = llvm_copts,
    textual_hdrs = glob(["lib/CodeGen/AsmPrinter/*.def"]),
)

cc_library(
    name = "CodeGen",
    srcs = glob(
        [
            "lib/CodeGen/**/*.cpp",
            "lib/CodeGen/**/*.h",
            "lib/CodeGen/SelectionDAG/*.cpp",
            "lib/CodeGen/SelectionDAG/*.h",
        ],
    ),
    hdrs = [
        "include/llvm/LinkAllPasses.h",
    ] + glob(
        [
            "include/llvm/CodeGen/**/*.h",
        ],
    ),
    copts = llvm_copts,
    textual_hdrs = glob([
        "include/llvm/CodeGen/**/*.def",
        "include/llvm/CodeGen/**/*.inc",
    ]),
    deps = [
        ":AggressiveInstCombine",
        ":Analysis",
        ":AsmParser",
        ":BinaryFormat",
        ":BitReader",
        ":BitWriter",
        ":Core",
        ":DebugInfoCodeView",
        ":DebugInfoDWARF",
        ":IPO",
        ":IRPrinter",
        ":Instrumentation",
        ":MC",
        ":MCParser",
        ":ProfileData",
        ":Remarks",
        ":Scalar",
        ":Support",
        ":Target",
        ":TargetParser",
        ":TransformUtils",
        ":asm_printer_defs",
        ":config",
    ],
)

cc_library(
    name = "MCDisassembler",
    srcs = glob([
        "lib/MC/MCDisassembler/*.cpp",
        "lib/MC/MCDisassembler/*.h",
    ]),
    hdrs = glob([
        "include/llvm/MC/MCDisassembler/*.h",
    ]) + [
        "include/llvm-c/Disassembler.h",
    ],
    copts = llvm_copts,
    deps = [
        ":BinaryFormat",
        ":MC",
        ":Support",
        ":TargetParser",
        ":config",
    ],
)

llvm_target_lib_list = [lib for lib in [
    {
        "name": "AArch64",
        "short_name": "AArch64",
        "tbl_outs": [
            ("-gen-register-bank", "lib/Target/AArch64/AArch64GenRegisterBank.inc"),
            ("-gen-register-info", "lib/Target/AArch64/AArch64GenRegisterInfo.inc"),
            ("-gen-instr-info", "lib/Target/AArch64/AArch64GenInstrInfo.inc"),
            ("-gen-emitter", "lib/Target/AArch64/AArch64GenMCCodeEmitter.inc"),
            ("-gen-pseudo-lowering", "lib/Target/AArch64/AArch64GenMCPseudoLowering.inc"),
            ("-gen-asm-writer", "lib/Target/AArch64/AArch64GenAsmWriter.inc"),
            ("-gen-asm-writer -asmwriternum=1", "lib/Target/AArch64/AArch64GenAsmWriter1.inc"),
            ("-gen-asm-matcher", "lib/Target/AArch64/AArch64GenAsmMatcher.inc"),
            ("-gen-dag-isel", "lib/Target/AArch64/AArch64GenDAGISel.inc"),
            ("-gen-fast-isel", "lib/Target/AArch64/AArch64GenFastISel.inc"),
            ("-gen-global-isel", "lib/Target/AArch64/AArch64GenGlobalISel.inc"),
            ("-gen-global-isel-combiner -combiners=AArch64O0PreLegalizerCombinerHelper", "lib/Target/AArch64/AArch64GenO0PreLegalizeGICombiner.inc"),
            ("-gen-global-isel-combiner -combiners=AArch64PreLegalizerCombinerHelper", "lib/Target/AArch64/AArch64GenPreLegalizeGICombiner.inc"),
            ("-gen-global-isel-combiner -combiners=AArch64PostLegalizerCombinerHelper", "lib/Target/AArch64/AArch64GenPostLegalizeGICombiner.inc"),
            ("-gen-global-isel-combiner -combiners=AArch64PostLegalizerLoweringHelper", "lib/Target/AArch64/AArch64GenPostLegalizeGILowering.inc"),
            ("-gen-callingconv", "lib/Target/AArch64/AArch64GenCallingConv.inc"),
            ("-gen-subtarget", "lib/Target/AArch64/AArch64GenSubtargetInfo.inc"),
            ("-gen-disassembler", "lib/Target/AArch64/AArch64GenDisassemblerTables.inc"),
            ("-gen-searchable-tables", "lib/Target/AArch64/AArch64GenSystemOperands.inc"),
            ("-gen-exegesis", "lib/Target/AArch64/AArch64GenExegesis.inc"),
        ],
    },
    {
        "name": "ARM",
        "short_name": "ARM",
        "tbl_outs": [
            ("-gen-register-bank", "lib/Target/ARM/ARMGenRegisterBank.inc"),
            ("-gen-register-info", "lib/Target/ARM/ARMGenRegisterInfo.inc"),
            ("-gen-searchable-tables", "lib/Target/ARM/ARMGenSystemRegister.inc"),
            ("-gen-instr-info", "lib/Target/ARM/ARMGenInstrInfo.inc"),
            ("-gen-emitter", "lib/Target/ARM/ARMGenMCCodeEmitter.inc"),
            ("-gen-pseudo-lowering", "lib/Target/ARM/ARMGenMCPseudoLowering.inc"),
            ("-gen-asm-writer", "lib/Target/ARM/ARMGenAsmWriter.inc"),
            ("-gen-asm-matcher", "lib/Target/ARM/ARMGenAsmMatcher.inc"),
            ("-gen-dag-isel", "lib/Target/ARM/ARMGenDAGISel.inc"),
            ("-gen-fast-isel", "lib/Target/ARM/ARMGenFastISel.inc"),
            ("-gen-global-isel", "lib/Target/ARM/ARMGenGlobalISel.inc"),
            ("-gen-callingconv", "lib/Target/ARM/ARMGenCallingConv.inc"),
            ("-gen-subtarget", "lib/Target/ARM/ARMGenSubtargetInfo.inc"),
            ("-gen-disassembler", "lib/Target/ARM/ARMGenDisassemblerTables.inc"),
        ],
    },
    {
        "name": "AMDGPU",
        "short_name": "AMDGPU",
        "tbl_outs": [
            ("-gen-register-bank", "lib/Target/AMDGPU/AMDGPUGenRegisterBank.inc"),
            ("-gen-register-info", "lib/Target/AMDGPU/AMDGPUGenRegisterInfo.inc"),
            ("-gen-instr-info", "lib/Target/AMDGPU/AMDGPUGenInstrInfo.inc"),
            ("-gen-emitter", "lib/Target/AMDGPU/AMDGPUGenMCCodeEmitter.inc"),
            ("-gen-pseudo-lowering", "lib/Target/AMDGPU/AMDGPUGenMCPseudoLowering.inc"),
            ("-gen-asm-writer", "lib/Target/AMDGPU/AMDGPUGenAsmWriter.inc"),
            ("-gen-asm-matcher", "lib/Target/AMDGPU/AMDGPUGenAsmMatcher.inc"),
            ("-gen-dag-isel", "lib/Target/AMDGPU/AMDGPUGenDAGISel.inc"),
            ("-gen-callingconv", "lib/Target/AMDGPU/AMDGPUGenCallingConv.inc"),
            ("-gen-subtarget", "lib/Target/AMDGPU/AMDGPUGenSubtargetInfo.inc"),
            ("-gen-disassembler", "lib/Target/AMDGPU/AMDGPUGenDisassemblerTables.inc"),
            ("-gen-searchable-tables", "lib/Target/AMDGPU/AMDGPUGenSearchableTables.inc"),
        ],
        "tbl_deps": [
            ":amdgpu_isel_target_gen",
            ":r600_target_gen",
        ],
    },
    {
        "name": "AVR",
        "short_name": "AVR",
        "tbl_outs": [
            ("-gen-asm-matcher", "lib/Target/AVR/AVRGenAsmMatcher.inc"),
            ("-gen-asm-writer", "lib/Target/AVR/AVRGenAsmWriter.inc"),
            ("-gen-callingconv", "lib/Target/AVR/AVRGenCallingConv.inc"),
            ("-gen-dag-isel", "lib/Target/AVR/AVRGenDAGISel.inc"),
            ("-gen-disassembler", "lib/Target/AVR/AVRGenDisassemblerTables.inc"),
            ("-gen-emitter", "lib/Target/AVR/AVRGenMCCodeEmitter.inc"),
            ("-gen-instr-info", "lib/Target/AVR/AVRGenInstrInfo.inc"),
            ("-gen-register-info", "lib/Target/AVR/AVRGenRegisterInfo.inc"),
            ("-gen-subtarget", "lib/Target/AVR/AVRGenSubtargetInfo.inc"),
        ],
    },
    {
        "name": "BPF",
        "short_name": "BPF",
        "tbl_outs": [
            ("-gen-asm-writer", "lib/Target/BPF/BPFGenAsmWriter.inc"),
            ("-gen-asm-matcher", "lib/Target/BPF/BPFGenAsmMatcher.inc"),
            ("-gen-callingconv", "lib/Target/BPF/BPFGenCallingConv.inc"),
            ("-gen-dag-isel", "lib/Target/BPF/BPFGenDAGISel.inc"),
            ("-gen-disassembler", "lib/Target/BPF/BPFGenDisassemblerTables.inc"),
            ("-gen-emitter", "lib/Target/BPF/BPFGenMCCodeEmitter.inc"),
            ("-gen-instr-info", "lib/Target/BPF/BPFGenInstrInfo.inc"),
            ("-gen-register-info", "lib/Target/BPF/BPFGenRegisterInfo.inc"),
            ("-gen-subtarget", "lib/Target/BPF/BPFGenSubtargetInfo.inc"),
        ],
    },
    {
        "name": "Hexagon",
        "short_name": "Hexagon",
        "tbl_outs": [
            ("-gen-asm-matcher", "lib/Target/Hexagon/HexagonGenAsmMatcher.inc"),
            ("-gen-asm-writer", "lib/Target/Hexagon/HexagonGenAsmWriter.inc"),
            ("-gen-callingconv", "lib/Target/Hexagon/HexagonGenCallingConv.inc"),
            ("-gen-dag-isel", "lib/Target/Hexagon/HexagonGenDAGISel.inc"),
            ("-gen-dfa-packetizer", "lib/Target/Hexagon/HexagonGenDFAPacketizer.inc"),
            ("-gen-disassembler", "lib/Target/Hexagon/HexagonGenDisassemblerTables.inc"),
            ("-gen-instr-info", "lib/Target/Hexagon/HexagonGenInstrInfo.inc"),
            ("-gen-emitter", "lib/Target/Hexagon/HexagonGenMCCodeEmitter.inc"),
            ("-gen-register-info", "lib/Target/Hexagon/HexagonGenRegisterInfo.inc"),
            ("-gen-subtarget", "lib/Target/Hexagon/HexagonGenSubtargetInfo.inc"),
        ],
    },
    {
        "name": "Lanai",
        "short_name": "Lanai",
        "tbl_outs": [
            ("-gen-asm-matcher", "lib/Target/Lanai/LanaiGenAsmMatcher.inc"),
            ("-gen-asm-writer", "lib/Target/Lanai/LanaiGenAsmWriter.inc"),
            ("-gen-callingconv", "lib/Target/Lanai/LanaiGenCallingConv.inc"),
            ("-gen-dag-isel", "lib/Target/Lanai/LanaiGenDAGISel.inc"),
            ("-gen-disassembler", "lib/Target/Lanai/LanaiGenDisassemblerTables.inc"),
            ("-gen-emitter", "lib/Target/Lanai/LanaiGenMCCodeEmitter.inc"),
            ("-gen-instr-info", "lib/Target/Lanai/LanaiGenInstrInfo.inc"),
            ("-gen-register-info", "lib/Target/Lanai/LanaiGenRegisterInfo.inc"),
            ("-gen-subtarget", "lib/Target/Lanai/LanaiGenSubtargetInfo.inc"),
        ],
    },
    {
        "name": "LoongArch",
        "short_name": "LoongArch",
        "tbl_outs": [
            ("-gen-asm-matcher", "lib/Target/LoongArch/LoongArchGenAsmMatcher.inc"),
            ("-gen-asm-writer", "lib/Target/LoongArch/LoongArchGenAsmWriter.inc"),
            ("-gen-dag-isel", "lib/Target/LoongArch/LoongArchGenDAGISel.inc"),
            ("-gen-disassembler", "lib/Target/LoongArch/LoongArchGenDisassemblerTables.inc"),
            ("-gen-emitter", "lib/Target/LoongArch/LoongArchGenMCCodeEmitter.inc"),
            ("-gen-instr-info", "lib/Target/LoongArch/LoongArchGenInstrInfo.inc"),
            ("-gen-pseudo-lowering", "lib/Target/LoongArch/LoongArchGenMCPseudoLowering.inc"),
            ("-gen-register-info", "lib/Target/LoongArch/LoongArchGenRegisterInfo.inc"),
            ("-gen-subtarget", "lib/Target/LoongArch/LoongArchGenSubtargetInfo.inc"),
        ],
    },
    {
        "name": "Mips",
        "short_name": "Mips",
        "tbl_outs": [
            ("-gen-asm-matcher", "lib/Target/Mips/MipsGenAsmMatcher.inc"),
            ("-gen-asm-writer", "lib/Target/Mips/MipsGenAsmWriter.inc"),
            ("-gen-callingconv", "lib/Target/Mips/MipsGenCallingConv.inc"),
            ("-gen-dag-isel", "lib/Target/Mips/MipsGenDAGISel.inc"),
            ("-gen-disassembler", "lib/Target/Mips/MipsGenDisassemblerTables.inc"),
            ("-gen-emitter", "lib/Target/Mips/MipsGenMCCodeEmitter.inc"),
            ("-gen-exegesis", "lib/Target/Mips/MipsGenExegesis.inc"),
            ("-gen-fast-isel", "lib/Target/Mips/MipsGenFastISel.inc"),
            ("-gen-global-isel", "lib/Target/Mips/MipsGenGlobalISel.inc"),
            ("-gen-global-isel-combiner -combiners=MipsPostLegalizerCombinerHelper", "lib/Target/Mips/MipsGenPostLegalizeGICombiner.inc"),
            ("-gen-instr-info", "lib/Target/Mips/MipsGenInstrInfo.inc"),
            ("-gen-pseudo-lowering", "lib/Target/Mips/MipsGenMCPseudoLowering.inc"),
            ("-gen-register-bank", "lib/Target/Mips/MipsGenRegisterBank.inc"),
            ("-gen-register-info", "lib/Target/Mips/MipsGenRegisterInfo.inc"),
            ("-gen-subtarget", "lib/Target/Mips/MipsGenSubtargetInfo.inc"),
        ],
    },
    {
        "name": "MSP430",
        "short_name": "MSP430",
        "tbl_outs": [
            ("-gen-asm-matcher", "lib/Target/MSP430/MSP430GenAsmMatcher.inc"),
            ("-gen-asm-writer", "lib/Target/MSP430/MSP430GenAsmWriter.inc"),
            ("-gen-callingconv", "lib/Target/MSP430/MSP430GenCallingConv.inc"),
            ("-gen-dag-isel", "lib/Target/MSP430/MSP430GenDAGISel.inc"),
            ("-gen-disassembler", "lib/Target/MSP430/MSP430GenDisassemblerTables.inc"),
            ("-gen-emitter", "lib/Target/MSP430/MSP430GenMCCodeEmitter.inc"),
            ("-gen-instr-info", "lib/Target/MSP430/MSP430GenInstrInfo.inc"),
            ("-gen-register-info", "lib/Target/MSP430/MSP430GenRegisterInfo.inc"),
            ("-gen-subtarget", "lib/Target/MSP430/MSP430GenSubtargetInfo.inc"),
        ],
    },
    {
        "name": "NVPTX",
        "short_name": "NVPTX",
        "tbl_outs": [
            ("-gen-register-info", "lib/Target/NVPTX/NVPTXGenRegisterInfo.inc"),
            ("-gen-instr-info", "lib/Target/NVPTX/NVPTXGenInstrInfo.inc"),
            ("-gen-asm-writer", "lib/Target/NVPTX/NVPTXGenAsmWriter.inc"),
            ("-gen-dag-isel", "lib/Target/NVPTX/NVPTXGenDAGISel.inc"),
            ("-gen-subtarget", "lib/Target/NVPTX/NVPTXGenSubtargetInfo.inc"),
        ],
    },
    {
        "name": "PowerPC",
        "short_name": "PPC",
        "tbl_outs": [
            ("-gen-asm-writer", "lib/Target/PowerPC/PPCGenAsmWriter.inc"),
            ("-gen-asm-matcher", "lib/Target/PowerPC/PPCGenAsmMatcher.inc"),
            ("-gen-emitter", "lib/Target/PowerPC/PPCGenMCCodeEmitter.inc"),
            ("-gen-register-info", "lib/Target/PowerPC/PPCGenRegisterInfo.inc"),
            ("-gen-instr-info", "lib/Target/PowerPC/PPCGenInstrInfo.inc"),
            ("-gen-dag-isel", "lib/Target/PowerPC/PPCGenDAGISel.inc"),
            ("-gen-fast-isel", "lib/Target/PowerPC/PPCGenFastISel.inc"),
            ("-gen-callingconv", "lib/Target/PowerPC/PPCGenCallingConv.inc"),
            ("-gen-subtarget", "lib/Target/PowerPC/PPCGenSubtargetInfo.inc"),
            ("-gen-disassembler", "lib/Target/PowerPC/PPCGenDisassemblerTables.inc"),
            ("-gen-register-bank", "lib/Target/PowerPC/PPCGenRegisterBank.inc"),
            ("-gen-global-isel", "lib/Target/PowerPC/PPCGenGlobalISel.inc"),
            ("-gen-exegesis", "lib/Target/PowerPC/PPCGenExegesis.inc"),
        ],
    },
    {
        "name": "Sparc",
        "short_name": "Sparc",
        "tbl_outs": [
            ("-gen-asm-writer", "lib/Target/Sparc/SparcGenAsmWriter.inc"),
            ("-gen-asm-matcher", "lib/Target/Sparc/SparcGenAsmMatcher.inc"),
            ("-gen-emitter", "lib/Target/Sparc/SparcGenMCCodeEmitter.inc"),
            ("-gen-register-info", "lib/Target/Sparc/SparcGenRegisterInfo.inc"),
            ("-gen-instr-info", "lib/Target/Sparc/SparcGenInstrInfo.inc"),
            ("-gen-dag-isel", "lib/Target/Sparc/SparcGenDAGISel.inc"),
            ("-gen-callingconv", "lib/Target/Sparc/SparcGenCallingConv.inc"),
            ("-gen-subtarget", "lib/Target/Sparc/SparcGenSubtargetInfo.inc"),
            ("-gen-disassembler", "lib/Target/Sparc/SparcGenDisassemblerTables.inc"),
        ],
    },
    {
        "name": "SystemZ",
        "short_name": "SystemZ",
        "tbl_outs": [
            ("-gen-asm-matcher", "lib/Target/SystemZ/SystemZGenAsmMatcher.inc"),
            ("-gen-asm-writer", "lib/Target/SystemZ/SystemZGenAsmWriter.inc"),
            ("-gen-callingconv", "lib/Target/SystemZ/SystemZGenCallingConv.inc"),
            ("-gen-dag-isel", "lib/Target/SystemZ/SystemZGenDAGISel.inc"),
            ("-gen-disassembler", "lib/Target/SystemZ/SystemZGenDisassemblerTables.inc"),
            ("-gen-emitter", "lib/Target/SystemZ/SystemZGenMCCodeEmitter.inc"),
            ("-gen-instr-info", "lib/Target/SystemZ/SystemZGenInstrInfo.inc"),
            ("-gen-register-info", "lib/Target/SystemZ/SystemZGenRegisterInfo.inc"),
            ("-gen-subtarget", "lib/Target/SystemZ/SystemZGenSubtargetInfo.inc"),
        ],
    },
    {
        "name": "RISCV",
        "short_name": "RISCV",
        "tbl_outs": [
            ("-gen-asm-matcher", "lib/Target/RISCV/RISCVGenAsmMatcher.inc"),
            ("-gen-asm-writer", "lib/Target/RISCV/RISCVGenAsmWriter.inc"),
            ("-gen-compress-inst-emitter", "lib/Target/RISCV/RISCVGenCompressInstEmitter.inc"),
            ("-gen-dag-isel", "lib/Target/RISCV/RISCVGenDAGISel.inc"),
            ("-gen-disassembler", "lib/Target/RISCV/RISCVGenDisassemblerTables.inc"),
            ("-gen-global-isel", "lib/Target/RISCV/RISCVGenGlobalISel.inc"),
            ("-gen-instr-info", "lib/Target/RISCV/RISCVGenInstrInfo.inc"),
            ("-gen-emitter", "lib/Target/RISCV/RISCVGenMCCodeEmitter.inc"),
            ("-gen-pseudo-lowering", "lib/Target/RISCV/RISCVGenMCPseudoLowering.inc"),
            ("-gen-register-bank", "lib/Target/RISCV/RISCVGenRegisterBank.inc"),
            ("-gen-register-info", "lib/Target/RISCV/RISCVGenRegisterInfo.inc"),
            ("-gen-subtarget", "lib/Target/RISCV/RISCVGenSubtargetInfo.inc"),
            ("-gen-searchable-tables", "lib/Target/RISCV/RISCVGenSearchableTables.inc"),
        ],
    },
    {
        "name": "VE",
        "short_name": "VE",
        "tbl_outs": [
            ("-gen-asm-matcher", "lib/Target/VE/VEGenAsmMatcher.inc"),
            ("-gen-asm-writer", "lib/Target/VE/VEGenAsmWriter.inc"),
            ("-gen-callingconv", "lib/Target/VE/VEGenCallingConv.inc"),
            ("-gen-dag-isel", "lib/Target/VE/VEGenDAGISel.inc"),
            ("-gen-disassembler", "lib/Target/VE/VEGenDisassemblerTables.inc"),
            ("-gen-emitter", "lib/Target/VE/VEGenMCCodeEmitter.inc"),
            ("-gen-instr-info", "lib/Target/VE/VEGenInstrInfo.inc"),
            ("-gen-register-info", "lib/Target/VE/VEGenRegisterInfo.inc"),
            ("-gen-subtarget", "lib/Target/VE/VEGenSubtargetInfo.inc"),
        ],
    },
    {
        "name": "WebAssembly",
        "short_name": "WebAssembly",
        "tbl_outs": [
            ("-gen-disassembler", "lib/Target/WebAssembly/WebAssemblyGenDisassemblerTables.inc"),
            ("-gen-asm-writer", "lib/Target/WebAssembly/WebAssemblyGenAsmWriter.inc"),
            ("-gen-instr-info", "lib/Target/WebAssembly/WebAssemblyGenInstrInfo.inc"),
            ("-gen-dag-isel", "lib/Target/WebAssembly/WebAssemblyGenDAGISel.inc"),
            ("-gen-fast-isel", "lib/Target/WebAssembly/WebAssemblyGenFastISel.inc"),
            ("-gen-emitter", "lib/Target/WebAssembly/WebAssemblyGenMCCodeEmitter.inc"),
            ("-gen-register-info", "lib/Target/WebAssembly/WebAssemblyGenRegisterInfo.inc"),
            ("-gen-subtarget", "lib/Target/WebAssembly/WebAssemblyGenSubtargetInfo.inc"),
            ("-gen-asm-matcher", "lib/Target/WebAssembly/WebAssemblyGenAsmMatcher.inc"),
        ],
    },
    {
        "name": "X86",
        "short_name": "X86",
        "tbl_outs": [
            ("-gen-register-bank", "lib/Target/X86/X86GenRegisterBank.inc"),
            ("-gen-register-info", "lib/Target/X86/X86GenRegisterInfo.inc"),
            ("-gen-disassembler", "lib/Target/X86/X86GenDisassemblerTables.inc"),
            ("-gen-instr-info", "lib/Target/X86/X86GenInstrInfo.inc"),
            ("-gen-asm-writer", "lib/Target/X86/X86GenAsmWriter.inc"),
            ("-gen-asm-writer -asmwriternum=1", "lib/Target/X86/X86GenAsmWriter1.inc"),
            ("-gen-asm-matcher", "lib/Target/X86/X86GenAsmMatcher.inc"),
            ("-gen-dag-isel", "lib/Target/X86/X86GenDAGISel.inc"),
            ("-gen-fast-isel", "lib/Target/X86/X86GenFastISel.inc"),
            ("-gen-global-isel", "lib/Target/X86/X86GenGlobalISel.inc"),
            ("-gen-callingconv", "lib/Target/X86/X86GenCallingConv.inc"),
            ("-gen-subtarget", "lib/Target/X86/X86GenSubtargetInfo.inc"),
            ("-gen-x86-EVEX2VEX-tables", "lib/Target/X86/X86GenEVEX2VEXTables.inc"),
            ("-gen-exegesis", "lib/Target/X86/X86GenExegesis.inc"),
            ("-gen-x86-mnemonic-tables -asmwriternum=1", "lib/Target/X86/X86GenMnemonicTables.inc"),
        ],
    },
    {
        "name": "XCore",
        "short_name": "XCore",
        "tbl_outs": [
            ("-gen-asm-writer", "lib/Target/XCore/XCoreGenAsmWriter.inc"),
            ("-gen-callingconv", "lib/Target/XCore/XCoreGenCallingConv.inc"),
            ("-gen-dag-isel", "lib/Target/XCore/XCoreGenDAGISel.inc"),
            ("-gen-disassembler", "lib/Target/XCore/XCoreGenDisassemblerTables.inc"),
            ("-gen-instr-info", "lib/Target/XCore/XCoreGenInstrInfo.inc"),
            ("-gen-register-info", "lib/Target/XCore/XCoreGenRegisterInfo.inc"),
            ("-gen-subtarget", "lib/Target/XCore/XCoreGenSubtargetInfo.inc"),
        ],
    },
] if lib["name"] in llvm_targets]

cc_library(
    name = "x86_target_layering_problem_hdrs",
    textual_hdrs = ["lib/Target/X86/X86InstrInfo.h"],
)

filegroup(
    name = "common_target_td_sources",
    srcs = glob([
        "include/llvm/CodeGen/*.td",
        "include/llvm/Frontend/Directive/*.td",
        "include/llvm/IR/Intrinsics*.td",
        "include/llvm/TableGen/*.td",
        "include/llvm/Target/*.td",
        "include/llvm/Target/GlobalISel/*.td",
    ]),
)

gentbl(
    name = "amdgpu_isel_target_gen",
    strip_include_prefix = "lib/Target/AMDGPU",
    tbl_outs = [
        ("-gen-global-isel", "lib/Target/AMDGPU/AMDGPUGenGlobalISel.inc"),
        ("-gen-global-isel-combiner -combiners=AMDGPUPreLegalizerCombinerHelper", "lib/Target/AMDGPU/AMDGPUGenPreLegalizeGICombiner.inc"),
        ("-gen-global-isel-combiner -combiners=AMDGPUPostLegalizerCombinerHelper", "lib/Target/AMDGPU/AMDGPUGenPostLegalizeGICombiner.inc"),
        ("-gen-global-isel-combiner -combiners=AMDGPURegBankCombinerHelper", "lib/Target/AMDGPU/AMDGPUGenRegBankGICombiner.inc"),
    ],
    tblgen = ":llvm-tblgen",
    td_file = "lib/Target/AMDGPU/AMDGPUGISel.td",
    td_srcs = [
        ":common_target_td_sources",
    ] + glob([
        "lib/Target/AMDGPU/*.td",
    ]),
)

gentbl(
    name = "r600_target_gen",
    strip_include_prefix = "lib/Target/AMDGPU",
    tbl_outs = [
        ("-gen-asm-writer", "lib/Target/AMDGPU/R600GenAsmWriter.inc"),
        ("-gen-callingconv", "lib/Target/AMDGPU/R600GenCallingConv.inc"),
        ("-gen-dag-isel", "lib/Target/AMDGPU/R600GenDAGISel.inc"),
        ("-gen-dfa-packetizer", "lib/Target/AMDGPU/R600GenDFAPacketizer.inc"),
        ("-gen-instr-info", "lib/Target/AMDGPU/R600GenInstrInfo.inc"),
        ("-gen-emitter", "lib/Target/AMDGPU/R600GenMCCodeEmitter.inc"),
        ("-gen-register-info", "lib/Target/AMDGPU/R600GenRegisterInfo.inc"),
        ("-gen-subtarget", "lib/Target/AMDGPU/R600GenSubtargetInfo.inc"),
    ],
    tblgen = ":llvm-tblgen",
    td_file = "lib/Target/AMDGPU/R600.td",
    td_srcs = [
        ":common_target_td_sources",
    ] + glob([
        "lib/Target/AMDGPU/*.td",
    ]),
)

[[
    [gentbl(
        name = target["name"] + "CommonTableGen",
        strip_include_prefix = "lib/Target/" + target["name"],
        tbl_outs = target["tbl_outs"],
        tblgen = ":llvm-tblgen",
        # MSVC isn't happy with long string literals, while other compilers
        # which support them get significant compile time improvements with
        # them enabled. Ideally this flag would only be enabled on Windows via
        # a select() on `@bazel_tools//src/conditions:windows,`, but that would
        # require refactoring gentbl from a macro into a rule.
        # TODO(#92): Refactor gentbl to support this use
        tblgen_args = "--long-string-literals=0",
        td_file = "lib/Target/" + target["name"] + "/" + target["short_name"] + ".td",
        td_srcs = [
            ":common_target_td_sources",
        ] + glob([
            "lib/Target/" + target["name"] + "/*.td",
            "lib/Target/" + target["name"] + "/GISel/*.td",
        ]),
        deps = target.get("tbl_deps", []),
    )],
    [cc_library(
        name = target["name"] + "Info",
        srcs = ["lib/Target/" + target["name"] + "/TargetInfo/" + target["name"] + "TargetInfo.cpp"],
        hdrs = glob(["lib/Target/" + target["name"] + "/TargetInfo/*.h"]),
        copts = llvm_copts,
        # Workaround for https://github.com/bazelbuild/bazel/issues/3828
        # TODO(gcmn): Remove this when upgrading to a Bazel version containing
        # https://github.com/bazelbuild/bazel/commit/e3b7e17b05f1
        includes = ["lib/Target/" + target["name"]],
        strip_include_prefix = "lib/Target/" + target["name"],
        deps = [
            ":" + target["name"] + "CommonTableGen",
            ":MC",
            ":Support",
            ":Target",
        ],
    )],
    # We cannot separate the `Utils` and `MCTargetDesc` sublibraries of
    # a number of targets due to crisscrossing inclusion of headers.
    [cc_library(
        name = target["name"] + "UtilsAndDesc",
        srcs = glob([
            "lib/Target/" + target["name"] + "/MCTargetDesc/*.cpp",
            "lib/Target/" + target["name"] + "/Utils/*.cpp",

            # We have to include these headers here as well as in the `hdrs`
            # below to allow the `.cpp` files to use file-relative-inclusion to
            # find them, even though consumers of this library use inclusion
            # relative to the target with the `strip_includes_prefix` of this
            # library. This mixture is likely incompatible with header modules.
            "lib/Target/" + target["name"] + "/MCTargetDesc/*.h",
            "lib/Target/" + target["name"] + "/Utils/*.h",
        ]),
        hdrs = glob([
            "lib/Target/" + target["name"] + "/MCTargetDesc/*.h",
            "lib/Target/" + target["name"] + "/Utils/*.h",

            # This a bit of a hack to allow us to expose common, internal
            # target header files to other libraries within the target via
            # target-relative includes. This usage of headers is inherently
            # non-modular as there is a mixture of target-relative inclusion
            # using this rule and file-relative inclusion using the repeated
            # listing of these headers in the `srcs` of subsequent rules.
            "lib/Target/" + target["name"] + "/*.h",

            # FIXME: The entries below should be `textual_hdrs` instead of
            # `hdrs`, but unfortunately that doesn't work with
            # `strip_include_prefix`:
            # https://github.com/bazelbuild/bazel/issues/12424
            #
            # Once that issue is fixed and released, we can switch this to
            # `textual_hdrs` and remove the feature disabling the various Bazel
            # features (both current and under-development) that motivated the
            # distinction between these two.
            "lib/Target/" + target["name"] + "/*.def",
            "lib/Target/" + target["name"] + "/*.inc",
        ]),
        copts = llvm_copts,
        features = [
            "-parse_headers",
            "-header_modules",
            "-layering_check",
        ],
        strip_include_prefix = "lib/Target/" + target["name"],
        deps = [
            ":BinaryFormat",
            # Depending on `:CodeGen` headers in this library is almost
            # certainly a layering problem in numerous targets.
            ":CodeGen",
            ":DebugInfoCodeView",
            ":MC",
            ":MCDisassembler",
            ":Core",
            ":Support",
            ":Target",
            ":config",
            ":" + target["name"] + "CommonTableGen",
            ":" + target["name"] + "Info",
        ],
    )],
    [cc_library(
        name = target["name"] + "CodeGen",
        srcs = glob([
            "lib/Target/" + target["name"] + "/GISel/*.cpp",
            "lib/Target/" + target["name"] + "/GISel/*.h",
            "lib/Target/" + target["name"] + "/*.cpp",
            "lib/Target/" + target["name"] + "/*.h",
        ]),
        hdrs = ["lib/Target/" + target["name"] + "/" + target["short_name"] + ".h"],
        copts = llvm_copts,
        features = ["-layering_check"],
        strip_include_prefix = "lib/Target/" + target["name"],
        textual_hdrs = glob([
            "lib/Target/" + target["name"] + "/*.def",
            "lib/Target/" + target["name"] + "/*.inc",
        ]),
        deps = [
            ":Analysis",
            ":BinaryFormat",
            ":CFGuard",
            ":CodeGen",
            ":Core",
            ":IPO",
            ":MC",
            ":Passes",  # TODO(chandlerc): Likely a layering violation.
            ":ProfileData",
            ":Scalar",
            ":Support",
            ":Target",
            ":TransformUtils",
            ":Vectorize",
            ":config",
            ":" + target["name"] + "CommonTableGen",
            ":" + target["name"] + "Info",
            ":" + target["name"] + "UtilsAndDesc",
        ],
    )],
    [cc_library(
        name = target["name"] + "AsmParser",
        srcs = glob([
            "lib/Target/" + target["name"] + "/AsmParser/*.cpp",
            "lib/Target/" + target["name"] + "/AsmParser/*.h",
        ]),
        copts = llvm_copts,
        deps = [
            ":BinaryFormat",
            ":MC",
            ":MCParser",
            ":Support",
            ":Target",
            ":TargetParser",
            ":" + target["name"] + "CodeGen",
            ":" + target["name"] + "CommonTableGen",
            ":" + target["name"] + "Info",
            ":" + target["name"] + "UtilsAndDesc",
        ],
    )],
    # This target is a bit of a hack to allow us to expose internal
    # disassembler header files via internal target-relative include paths.
    # This usage of headers is inherently non-modular as there is a mixture of
    # target-relative inclusion using this rule and same-directory inclusion
    # using the repeated listing of these headers in the `srcs` below.
    [cc_library(
        name = target["name"] + "DisassemblerInternalHeaders",
        # FIXME: This should be `textual_hdrs` instead of `hdrs`, but
        # unfortunately that doesn't work with `strip_include_prefix`:
        # https://github.com/bazelbuild/bazel/issues/12424
        #
        # Once that issue is fixed and released, we can switch this to
        # `textual_hdrs` and remove the feature disabling the various Bazel
        # features (both current and under-development) that motivated the
        # distinction between these two.
        hdrs = glob([
            "lib/Target/" + target["name"] + "/Disassembler/*.h",
        ]),
        features = [
            "-parse_headers",
            "-header_modules",
        ],
        strip_include_prefix = "lib/Target/" + target["name"],
    )],
    [cc_library(
        name = target["name"] + "Disassembler",
        srcs = glob([
            "lib/Target/" + target["name"] + "/Disassembler/*.cpp",
            "lib/Target/" + target["name"] + "/Disassembler/*.c",
            "lib/Target/" + target["name"] + "/Disassembler/*.h",
        ]),
        copts = llvm_copts,
        features = ["-layering_check"],
        deps = [
            ":CodeGen",
            ":Core",
            ":MC",
            ":MCDisassembler",
            ":Support",
            ":Target",
            ":" + target["name"] + "CodeGen",
            ":" + target["name"] + "DisassemblerInternalHeaders",
            ":" + target["name"] + "CommonTableGen",
            ":" + target["name"] + "UtilsAndDesc",
        ],
    )],
    [cc_library(
        name = target["name"] + "TargetMCA",
        srcs = glob([
            "lib/Target/" + target["name"] + "/MCA/*.cpp",
            "lib/Target/" + target["name"] + "/MCA/*.c",
            "lib/Target/" + target["name"] + "/MCA/*.h",
        ]),
        copts = llvm_copts,
        features = ["-layering_check"],
        deps = [
            ":MC",
            ":MCA",
            ":MCParser",
            ":Support",
            ":" + target["name"] + "DisassemblerInternalHeaders",
            ":" + target["name"] + "Info",
            ":" + target["name"] + "UtilsAndDesc",
        ],
    )],
] for target in llvm_target_lib_list]

cc_library(
    name = "AllTargetsCodeGens",
    copts = llvm_copts,
    deps = [
        target["name"] + "CodeGen"
        for target in llvm_target_lib_list
    ],
)

cc_library(
    name = "AllTargetsAsmParsers",
    copts = llvm_copts,
    deps = [
        target["name"] + "AsmParser"
        for target in llvm_target_lib_list
    ],
)

cc_library(
    name = "AllTargetsDisassemblers",
    copts = llvm_copts,
    deps = [
        target["name"] + "Disassembler"
        for target in llvm_target_lib_list
    ],
)

cc_library(
    name = "AllTargetsMCAs",
    copts = llvm_copts,
    deps = [
        target["name"] + "TargetMCA"
        for target in llvm_target_lib_list
    ],
)

cc_library(
    name = "pass_registry_def",
    copts = llvm_copts,
    textual_hdrs = ["lib/Passes/PassRegistry.def"],
)

cc_library(
    name = "MLPolicies",
    srcs = glob([
        "lib/Analysis/ML/*.cpp",
        "lib/Analysis/ML/*.h",
    ]),
    hdrs = glob([
        "include/llvm/Analysis/ML/*.h",
    ]),
    copts = llvm_copts,
    deps = [
        ":Analysis",
        ":Core",
        ":Support",
    ],
)

cc_library(
    name = "Passes",
    srcs = glob([
        "lib/Passes/*.cpp",
        "lib/Passes/*.h",
    ]),
    hdrs = glob(["include/llvm/Passes/*.h"]) + ["include/llvm-c/Transforms/PassBuilder.h"],
    copts = llvm_copts,
    deps = [
        ":AggressiveInstCombine",
        ":Analysis",
        ":CodeGen",
        ":Core",
        ":Coroutines",
        ":IPO",
        ":IRPrinter",
        ":InstCombine",
        ":Instrumentation",
        ":MLPolicies",
        ":ObjCARC",
        ":Scalar",
        ":Support",
        ":Target",
        ":TransformUtils",
        ":Vectorize",
        ":common_transforms",
        ":config",
        ":pass_registry_def",
    ],
)

cc_library(
    name = "LTO",
    srcs = glob([
        "lib/LTO/*.cpp",
        "lib/LTO/*.h",
    ]),
    hdrs = glob([
        "include/llvm/LTO/*.h",
        "include/llvm/LTO/legacy/*.h",
    ]) + [
        "include/llvm-c/lto.h",
    ],
    copts = llvm_copts,
    deps = [
        ":Analysis",
        ":BitReader",
        ":BitWriter",
        ":CodeGen",
        ":Core",
        ":IPO",
        ":IRPrinter",
        ":IRReader",
        ":Linker",
        ":MC",
        ":MCParser",
        ":ObjCARC",
        ":Object",
        ":Passes",
        ":Remarks",
        ":Scalar",
        ":Support",
        ":Target",
        ":TargetParser",
        ":TransformUtils",
        ":common_transforms",
        ":config",
    ],
)

cc_library(
    name = "ExecutionEngine",
    srcs = glob([
        "lib/ExecutionEngine/*.cpp",
        "lib/ExecutionEngine/*.h",
        "lib/ExecutionEngine/RuntimeDyld/*.cpp",
        "lib/ExecutionEngine/RuntimeDyld/*.h",
        "lib/ExecutionEngine/RuntimeDyld/Targets/*.cpp",
        "lib/ExecutionEngine/RuntimeDyld/Targets/*.h",
    ]),
    hdrs = glob(
        [
            "include/llvm/ExecutionEngine/*.h",
        ],
        exclude = [
            "include/llvm/ExecutionEngine/MCJIT*.h",
            "include/llvm/ExecutionEngine/OProfileWrapper.h",
        ],
    ) + [
        "include/llvm-c/ExecutionEngine.h",
    ],
    copts = llvm_copts,
    deps = [
        ":BinaryFormat",
        ":CodeGen",
        ":Core",
        ":DebugInfo",
        ":MC",
        ":MCDisassembler",
        ":Object",
        ":OrcTargetProcess",
        ":Passes",
        ":Support",
        ":Target",
        ":TargetParser",
        ":config",
    ],
)

cc_library(
    name = "Interpreter",
    srcs = glob([
        "lib/ExecutionEngine/Interpreter/*.cpp",
        "lib/ExecutionEngine/Interpreter/*.h",
    ]),
    hdrs = ["include/llvm/ExecutionEngine/Interpreter.h"],
    copts = llvm_copts,
    deps = [
        ":CodeGen",
        ":Core",
        ":ExecutionEngine",
        ":Support",
        ":Target",
        ":config",
    ],
)

gentbl(
    name = "JITLinkTableGen",
    strip_include_prefix = "lib/ExecutionEngine/JITLink",
    tbl_outs = [(
        "-gen-opt-parser-defs",
        "lib/ExecutionEngine/JITLink/COFFOptions.inc",
    )],
    tblgen = ":llvm-tblgen",
    td_file = "lib/ExecutionEngine/JITLink/COFFOptions.td",
    td_srcs = ["include/llvm/Option/OptParser.td"],
)

cc_library(
    name = "JITLink",
    srcs = glob([
        "lib/ExecutionEngine/JITLink/*.cpp",
        "lib/ExecutionEngine/JITLink/*.h",
    ]),
    hdrs = glob([
        "include/llvm/ExecutionEngine/JITLink/*.h",
    ]),
    copts = llvm_copts,
    deps = [
        ":BinaryFormat",
        ":ExecutionEngine",
        ":JITLinkTableGen",
        ":Object",
        ":Option",
        ":OrcShared",
        ":OrcTargetProcess",
        ":Support",
        ":TargetParser",
        ":config",
    ],
)

cc_library(
    name = "MCJIT",
    srcs = glob([
        "lib/ExecutionEngine/MCJIT/*.cpp",
        "lib/ExecutionEngine/MCJIT/*.h",
    ]),
    hdrs = glob(["include/llvm/ExecutionEngine/MCJIT*.h"]),
    copts = llvm_copts,
    deps = [
        ":CodeGen",
        ":Core",
        ":ExecutionEngine",
        ":MC",
        ":Object",
        ":Support",
        ":Target",
        ":config",
    ],
)

cc_library(
    name = "OrcJIT",
    srcs = glob([
        "lib/ExecutionEngine/Orc/*.cpp",
        "lib/ExecutionEngine/Orc/*.h",
    ]),
    hdrs = glob([
        "include/llvm/ExecutionEngine/Orc/*.h",
        "include/llvm/ExecutionEngine/Orc/RPC/*.h",
    ]) + [
        "include/llvm-c/LLJIT.h",
        "include/llvm-c/Orc.h",
        "include/llvm-c/OrcEE.h",
    ],
    copts = llvm_copts,
    linkopts = select({
        "@bazel_tools//src/conditions:windows": [],
        "@bazel_tools//src/conditions:freebsd": [],
        "@bazel_tools//src/conditions:darwin": [],
        "//conditions:default": [
            "-lrt",
        ],
    }),
    deps = [
        ":Analysis",
        ":BinaryFormat",
        ":BitReader",
        ":BitWriter",
        ":Core",
        ":ExecutionEngine",
        ":JITLink",
        ":MC",
        ":MCDisassembler",
        ":Object",
        ":OrcShared",
        ":OrcTargetProcess",
        ":Passes",
        ":Support",
        ":Target",
        ":TargetParser",
        ":TransformUtils",
        ":WindowsDriver",
        ":config",
    ],
)

cc_library(
    name = "OrcShared",
    srcs = glob([
        "lib/ExecutionEngine/Orc/Shared/*.cpp",
    ]),
    hdrs = glob([
        "include/llvm/ExecutionEngine/Orc/Shared/*.h",
    ]),
    copts = llvm_copts,
    deps = [
        ":BinaryFormat",
        ":CodeGen",
        ":Core",
        ":DebugInfo",
        ":MC",
        ":MCDisassembler",
        ":Object",
        ":Passes",
        ":Support",
        ":Target",
        ":config",
    ],
)

cc_library(
    name = "OrcTargetProcess",
    srcs = glob([
        "lib/ExecutionEngine/Orc/TargetProcess/*.cpp",
        "lib/ExecutionEngine/Orc/TargetProcess/*.h",
    ]),
    hdrs = glob([
        "include/llvm/ExecutionEngine/Orc/TargetProcess/*.h",
    ]),
    copts = llvm_copts,
    linkopts = select({
        "@bazel_tools//src/conditions:windows": [],
        "@bazel_tools//src/conditions:freebsd": [],
        "@bazel_tools//src/conditions:darwin": [],
        "//conditions:default": [
            "-lrt",
        ],
    }),
    deps = [
        ":BinaryFormat",
        ":CodeGen",
        ":Core",
        ":DebugInfo",
        ":MC",
        ":MCDisassembler",
        ":Object",
        ":OrcShared",
        ":Passes",
        ":Support",
        ":Target",
        ":TargetParser",
        ":config",
    ],
)

cc_library(
    name = "DWARFLinker",
    srcs = glob([
        "lib/DWARFLinker/*.cpp",
        "lib/DWARFLinker/*.h",
    ]),
    hdrs = glob(["include/llvm/DWARFLinker/*.h"]),
    copts = llvm_copts,
    deps = [
        ":BinaryFormat",
        ":CodeGen",
        ":DebugInfoDWARF",
        ":MC",
        ":Support",
        ":Target",
        ":TargetParser",
    ],
)

gentbl(
    name = "DllOptionsTableGen",
    strip_include_prefix = "lib/ToolDrivers/llvm-dlltool",
    tbl_outs = [(
        "-gen-opt-parser-defs",
        "lib/ToolDrivers/llvm-dlltool/Options.inc",
    )],
    tblgen = ":llvm-tblgen",
    td_file = "lib/ToolDrivers/llvm-dlltool/Options.td",
    td_srcs = ["include/llvm/Option/OptParser.td"],
)

cc_library(
    name = "DlltoolDriver",
    srcs = glob(["lib/ToolDrivers/llvm-dlltool/*.cpp"]),
    hdrs = glob(["include/llvm/ToolDrivers/llvm-dlltool/*.h"]),
    copts = llvm_copts,
    deps = [
        ":DllOptionsTableGen",
        ":Object",
        ":Option",
        ":Support",
        ":TargetParser",
    ],
)

gentbl(
    name = "LibOptionsTableGen",
    strip_include_prefix = "lib/ToolDrivers/llvm-lib",
    tbl_outs = [(
        "-gen-opt-parser-defs",
        "lib/ToolDrivers/llvm-lib/Options.inc",
    )],
    tblgen = ":llvm-tblgen",
    td_file = "lib/ToolDrivers/llvm-lib/Options.td",
    td_srcs = ["include/llvm/Option/OptParser.td"],
)

cc_library(
    name = "LibDriver",
    srcs = glob(["lib/ToolDrivers/llvm-lib/*.cpp"]),
    hdrs = glob(["include/llvm/ToolDrivers/llvm-lib/*.h"]),
    copts = llvm_copts,
    deps = [
        ":BinaryFormat",
        ":BitReader",
        ":LibOptionsTableGen",
        ":Object",
        ":Option",
        ":Support",
    ],
)

cc_library(
    name = "InterfaceStub",
    srcs = glob([
        "lib/InterfaceStub/*.cpp",
        "lib/InterfaceStub/*.h",
    ]),
    hdrs = glob([
        "include/llvm/InterfaceStub/*.h",
    ]),
    copts = llvm_copts,
    deps = [
        ":BinaryFormat",
        ":MC",
        ":Object",
        ":Support",
        ":TargetParser",
        ":config",
    ],
)

cc_library(
    name = "WindowsDriver",
    srcs = glob([
        "lib/WindowsDriver/*.cpp",
    ]),
    hdrs = glob([
        "include/llvm/WindowsDriver/*.h",
    ]),
    copts = llvm_copts,
    deps = [
        ":Option",
        ":Support",
        ":TargetParser",
    ],
)

cc_library(
    name = "WindowsManifest",
    srcs = glob([
        "lib/WindowsManifest/*.cpp",
    ]),
    hdrs = glob([
        "include/llvm/WindowsManifest/*.h",
    ]),
    copts = llvm_copts,
    linkopts = [
        # Libxml2 is required to process Windows manifests. Without this,
        # lld uses Microsoft mt.exe instead, which is not cross-platform.
        "-lxml2",
    ],
    deps = [
        ":Support",
        ":config",
    ],
)

cc_library(
    name = "MCA",
    srcs = glob([
        "lib/MCA/**/*.cpp",
        "lib/MCA/**/*.h",
    ]),
    hdrs = glob([
        "include/llvm/MCA/**/*.h",
    ]),
    copts = llvm_copts,
    deps = [
        ":MC",
        ":MCDisassembler",
        ":Object",
        ":Support",
    ],
)

cc_library(
    name = "llvm-mca-headers",
    hdrs = glob([
        "tools/llvm-mca/*.h",
        "tools/llvm-mca/Views/*.h",
    ]),
    strip_include_prefix = "tools/llvm-mca",
)

cc_library(
    name = "XRay",
    srcs = glob([
        "lib/XRay/*.cpp",
        "lib/XRay/*.h",
    ]),
    hdrs = glob(["include/llvm/XRay/*.h"]),
    copts = llvm_copts,
    deps = [
        ":Object",
        ":Support",
        ":TargetParser",
    ],
)

# A flag to pick which `pfm` to use for Exegesis.
# Usage: `--@llvm-project//llvm:pfm=<disable|external|system>`.
# Flag documentation: https://bazel.build/extending/config
string_flag(
    name = "pfm",
    build_setting_default = "external",
    values = [
        "disable",  # Don't include pfm at all
        "external",  # Build pfm from source
        "system",  # Use system pfm (non hermetic)
    ],
)

config_setting(
    name = "pfm_disable",
    flag_values = {":pfm": "disable"},
)

config_setting(
    name = "pfm_external",
    flag_values = {":pfm": "external"},
)

config_setting(
    name = "pfm_system",
    flag_values = {":pfm": "system"},
)

cc_library(
    name = "maybe_pfm",
    # We want dependencies of this library to have -DHAVE_LIBPFM conditionally
    # defined, so we set `defines` instead of `copts`.
    defines = select({
        ":pfm_external": ["HAVE_LIBPFM=1"],
        ":pfm_system": ["HAVE_LIBPFM=1"],
        "//conditions:default": [],
    }),
    deps = select({
        ":pfm_external": ["@pfm//:pfm_external"],
        ":pfm_system": ["@pfm//:pfm_system"],
        "//conditions:default": [],
    }),
)

cc_library(
    name = "Exegesis",
    srcs = glob([
        "tools/llvm-exegesis/lib/*.cpp",
        # We have to include these headers here as well as in the `hdrs` below
        # to allow the `.cpp` files to use file-relative-inclusion to find
        # them, even though consumers of this library use inclusion relative to
        # `tools/llvm-exegesis/lib` with the `strip_includes_prefix` of this
        # library. This mixture appears to be incompatible with header modules.
        "tools/llvm-exegesis/lib/*.h",
    ] + [
        "tools/llvm-exegesis/lib/{}/*.cpp".format(t)
        for t in llvm_target_exegesis
    ] + [
        "tools/llvm-exegesis/lib/{}/*.h".format(t)
        for t in llvm_target_exegesis
    ]),
    hdrs = glob(["tools/llvm-exegesis/lib/*.h"]),
    copts = llvm_copts,
    features = [
        "-header_modules",
        "-layering_check",
    ],
    strip_include_prefix = "tools/llvm-exegesis/lib",
    deps = [
        ":AllTargetsAsmParsers",
        ":AllTargetsCodeGens",
        ":CodeGen",
        ":Core",
        ":ExecutionEngine",
        ":MC",
        ":MCA",
        ":MCDisassembler",
        ":MCJIT",
        ":Object",
        ":ObjectYAML",
        ":Support",
        ":Target",
        ":config",
        ":maybe_pfm",
    ],
)

################################################################################
# LLVM toolchain and development binaries

gentbl(
    name = "DsymutilTableGen",
    strip_include_prefix = "tools/dsymutil",
    tbl_outs = [(
        "-gen-opt-parser-defs",
        "tools/dsymutil/Options.inc",
    )],
    tblgen = ":llvm-tblgen",
    td_file = "tools/dsymutil/Options.td",
    td_srcs = ["include/llvm/Option/OptParser.td"],
)

expand_template(
    name = "dsymutil_main",
    out = "dsymutil-driver.cpp",
    substitutions = {
        "@TOOL_NAME@": "dsymutil",
    },
    template = "cmake/modules/llvm-driver-template.cpp.in",
)

cc_binary(
    name = "dsymutil",
    srcs = glob([
        "tools/dsymutil/*.cpp",
        "tools/dsymutil/*.h",
    ]),
    copts = llvm_copts,
    stamp = 0,
    deps = [
        ":AllTargetsCodeGens",
        ":BinaryFormat",
        ":CodeGen",
        ":DWARFLinker",
        ":DebugInfo",
        ":DebugInfoDWARF",
        ":DsymutilTableGen",
        ":MC",
        ":Object",
        ":Option",
        ":Remarks",
        ":Support",
        ":Target",
        ":TargetParser",
        ":config",
        ":remark_linker",
    ],
)

cc_binary(
    name = "llc",
    srcs = glob([
        "tools/llc/*.cpp",
        "tools/llc/*.h",
    ]),
    copts = llvm_copts,
    stamp = 0,
    deps = [
        ":AllTargetsAsmParsers",
        ":AllTargetsCodeGens",
        ":Analysis",
        ":AsmParser",
        ":BitReader",
        ":CodeGen",
        ":Core",
        ":IRPrinter",
        ":IRReader",
        ":MC",
        ":Remarks",
        ":Support",
        ":Target",
        ":TargetParser",
        ":TransformUtils",
    ],
)

cc_binary(
    name = "lli",
    srcs = glob([
        "tools/lli/*.cpp",
        "tools/lli/*.h",
    ]),
    copts = llvm_copts,
    # ll scripts rely on symbols from dependent
    # libraries being resolvable.
    linkopts = select({
        "@bazel_tools//src/conditions:windows": [],
        "@bazel_tools//src/conditions:darwin": [],
        "//conditions:default": [
            "-Wl,--undefined=_ZTIi",
            "-Wl,--export-dynamic-symbol=_ZTIi",
            "-Wl,--export-dynamic-symbol=__cxa_begin_catch",
            "-Wl,--export-dynamic-symbol=__cxa_end_catch",
            "-Wl,--export-dynamic-symbol=__gxx_personality_v0",
            "-Wl,--export-dynamic-symbol=__cxa_allocate_exception",
            "-Wl,--export-dynamic-symbol=__cxa_throw",
            "-Wl,--export-dynamic-symbol=llvm_orc_registerJITLoaderGDBWrapper",
            "-Wl,--export-dynamic-symbol=llvm_orc_registerEHFrameSectionWrapper",
            "-Wl,--export-dynamic-symbol=llvm_orc_deregisterEHFrameSectionWrapper",
        ],
    }),
    stamp = 0,
    deps = [
        ":AllTargetsAsmParsers",
        ":AllTargetsCodeGens",
        ":AsmParser",
        ":BitReader",
        ":CodeGen",
        ":Core",
        ":ExecutionEngine",
        ":IRPrinter",
        ":IRReader",
        ":Instrumentation",
        ":Interpreter",
        ":MCJIT",
        ":Object",
        ":OrcJIT",
        ":OrcTargetProcess",
        ":Support",
        ":TargetParser",
        ":config",
    ],
)

expand_template(
    name = "ar_main",
    out = "llvm-ar-driver.cpp",
    substitutions = {
        "@TOOL_NAME@": "llvm_ar",
    },
    template = "cmake/modules/llvm-driver-template.cpp.in",
)

cc_binary(
    name = "llvm-ar",
    srcs = glob([
        "tools/llvm-ar/*.cpp",
        "tools/llvm-ar/*.h",
    ]) + ["llvm-ar-driver.cpp"],
    copts = llvm_copts,
    stamp = 0,
    deps = [
        ":AllTargetsAsmParsers",
        ":AllTargetsCodeGens",
        ":BinaryFormat",
        ":Core",
        ":DlltoolDriver",
        ":LibDriver",
        ":Object",
        ":Support",
        ":TargetParser",
    ],
)

# We need to run llvm-ar with different basenames to make it run with
# different behavior.
binary_alias(
    name = "llvm-dlltool",
    binary = ":llvm-ar",
)

binary_alias(
    name = "llvm-lib",
    binary = ":llvm-ar",
)

binary_alias(
    name = "llvm-ranlib",
    binary = ":llvm-ar",
)

cc_binary(
    name = "llvm-as",
    srcs = glob([
        "tools/llvm-as/*.cpp",
        "tools/llvm-as/*.h",
    ]),
    copts = llvm_copts,
    stamp = 0,
    deps = [
        ":Analysis",
        ":AsmParser",
        ":BitWriter",
        ":Core",
        ":Support",
    ],
)

cc_binary(
    name = "llvm-bcanalyzer",
    srcs = glob([
        "tools/llvm-bcanalyzer/*.cpp",
        "tools/llvm-bcanalyzer/*.h",
    ]),
    copts = llvm_copts,
    stamp = 0,
    deps = [
        ":BitReader",
        ":Support",
    ],
)

cc_binary(
    name = "llvm-cat",
    srcs = glob([
        "tools/llvm-cat/*.cpp",
    ]),
    copts = llvm_copts,
    stamp = 0,
    deps = [
        ":BitReader",
        ":BitWriter",
        ":Core",
        ":IRPrinter",
        ":IRReader",
        ":Support",
    ],
)

cc_binary(
    name = "llvm-cfi-verify",
    srcs = glob([
        "tools/llvm-cfi-verify/*.cpp",
        "tools/llvm-cfi-verify/lib/*.cpp",
        "tools/llvm-cfi-verify/lib/*.h",
    ]),
    copts = llvm_copts,
    stamp = 0,
    deps = [
        ":AllTargetsAsmParsers",
        ":AllTargetsCodeGens",
        ":AllTargetsDisassemblers",
        ":BinaryFormat",
        ":DebugInfoDWARF",
        ":MC",
        ":MCDisassembler",
        ":MCParser",
        ":Object",
        ":Support",
        ":Symbolize",
    ],
)

cc_binary(
    name = "llvm-cov",
    srcs = glob([
        "tools/llvm-cov/*.cpp",
        "tools/llvm-cov/*.h",
    ]),
    copts = llvm_copts,
    stamp = 0,
    deps = [
        ":Coverage",
        ":Debuginfod",
        ":Instrumentation",
        ":Object",
        ":ProfileData",
        ":Support",
<<<<<<< HEAD
=======
        ":TargetParser",
>>>>>>> cd74f4a4
        ":config",
    ],
)

gentbl(
    name = "CvtResTableGen",
    strip_include_prefix = "tools/llvm-cvtres",
    tbl_outs = [(
        "-gen-opt-parser-defs",
        "tools/llvm-cvtres/Opts.inc",
    )],
    tblgen = ":llvm-tblgen",
    td_file = "tools/llvm-cvtres/Opts.td",
    td_srcs = ["include/llvm/Option/OptParser.td"],
)

cc_binary(
    name = "llvm-cvtres",
    srcs = glob([
        "tools/llvm-cvtres/*.cpp",
        "tools/llvm-cvtres/*.h",
    ]),
    copts = llvm_copts,
    stamp = 0,
    deps = [
        ":BinaryFormat",
        ":CvtResTableGen",
        ":Object",
        ":Option",
        ":Support",
    ],
)

cc_binary(
    name = "llvm-cxxdump",
    srcs = glob([
        "tools/llvm-cxxdump/*.cpp",
        "tools/llvm-cxxdump/*.h",
    ]),
    copts = llvm_copts,
    stamp = 0,
    deps = [
        ":AllTargetsCodeGens",
        ":BitReader",
        ":MC",
        ":Object",
        ":Support",
    ],
)

cc_binary(
    name = "llvm-cxxmap",
    srcs = glob([
        "tools/llvm-cxxmap/*.cpp",
        "tools/llvm-cxxmap/*.h",
    ]),
    copts = llvm_copts,
    stamp = 0,
    deps = [
        ":ProfileData",
        ":Support",
    ],
)

gentbl(
    name = "CxxfiltOptsTableGen",
    strip_include_prefix = "tools/llvm-cxxfilt",
    tbl_outs = [(
        "-gen-opt-parser-defs",
        "tools/llvm-cxxfilt/Opts.inc",
    )],
    tblgen = ":llvm-tblgen",
    td_file = "tools/llvm-cxxfilt/Opts.td",
    td_srcs = ["include/llvm/Option/OptParser.td"],
)

expand_template(
    name = "cxxfilt_main",
    out = "llvm-cxxfilt-driver.cpp",
    substitutions = {
        "@TOOL_NAME@": "llvm_cxxfilt",
    },
    template = "cmake/modules/llvm-driver-template.cpp.in",
)

cc_binary(
    name = "llvm-cxxfilt",
    srcs = glob([
        "tools/llvm-cxxfilt/*.cpp",
        "tools/llvm-cxxfilt/*.h",
    ]) + ["llvm-cxxfilt-driver.cpp"],
    copts = llvm_copts,
    stamp = 0,
    deps = [
        ":CxxfiltOptsTableGen",
        ":Demangle",
        ":Option",
        ":Support",
        ":TargetParser",
    ],
)

cc_binary(
    name = "llvm-debuginfo-analyzer",
    srcs = glob([
        "tools/llvm-debuginfo-analyzer/*.cpp",
        "tools/llvm-debuginfo-analyzer/*.h",
    ]),
    copts = llvm_copts,
    stamp = 0,
    deps = [
        ":AllTargetsCodeGens",
        ":AllTargetsDisassemblers",
        ":DebugInfoLogicalView",
        ":Support",
    ],
)

cc_binary(
    name = "llvm-debuginfod-find",
    srcs = glob([
        "tools/llvm-debuginfod-find/*.cpp",
        "tools/llvm-debuginfod-find/*.h",
    ]),
    copts = llvm_copts,
    stamp = 0,
    deps = [
        ":BitReader",
        ":Core",
        ":Debuginfod",
        ":Support",
        ":Symbolize",
    ],
)

cc_binary(
    name = "llvm-dis",
    srcs = glob([
        "tools/llvm-dis/*.cpp",
        "tools/llvm-dis/*.h",
    ]),
    copts = llvm_copts,
    stamp = 0,
    deps = [
        ":Analysis",
        ":BitReader",
        ":Core",
        ":Support",
    ],
)

cc_binary(
    name = "llvm-dwarfdump",
    srcs = glob([
        "tools/llvm-dwarfdump/*.cpp",
        "tools/llvm-dwarfdump/*.h",
    ]),
    copts = llvm_copts,
    stamp = 0,
    deps = [
        ":AllTargetsCodeGens",
        ":BinaryFormat",
        ":DebugInfo",
        ":DebugInfoDWARF",
        ":MC",
        ":Object",
        ":Support",
        ":TargetParser",
    ],
)

gentbl(
    name = "DwarfutilOptionsTableGen",
    strip_include_prefix = "tools/llvm-dwarfutil",
    tbl_outs = [(
        "-gen-opt-parser-defs",
        "tools/llvm-dwarfutil/Options.inc",
    )],
    tblgen = ":llvm-tblgen",
    td_file = "tools/llvm-dwarfutil/Options.td",
    td_srcs = ["include/llvm/Option/OptParser.td"],
)

cc_binary(
    name = "llvm-dwarfutil",
    srcs = glob([
        "tools/llvm-dwarfutil/*.cpp",
        "tools/llvm-dwarfutil/*.h",
    ]),
    copts = llvm_copts,
    stamp = 0,
    deps = [
        ":AllTargetsAsmParsers",
        ":AllTargetsCodeGens",
        ":DWARFLinker",
        ":DebugInfoDWARF",
        ":DwarfutilOptionsTableGen",
        ":MC",
        ":ObjCopy",
        ":Object",
        ":Option",
        ":Support",
        ":Target",
        ":TargetParser",
    ],
)

cc_binary(
    name = "llvm-dwp",
    srcs = glob([
        "tools/llvm-dwp/*.cpp",
        "tools/llvm-dwp/*.h",
    ]),
    copts = llvm_copts,
    stamp = 0,
    deps = [
        ":AllTargetsCodeGens",
        ":DWP",
        ":MC",
        ":Support",
    ],
)

cc_binary(
    name = "llvm-exegesis",
    srcs = [
        "tools/llvm-exegesis/llvm-exegesis.cpp",
    ],
    copts = llvm_copts,
    stamp = 0,
    deps = [
        ":AllTargetsAsmParsers",
        ":AllTargetsCodeGens",
        ":AllTargetsDisassemblers",
        ":Exegesis",
        ":MC",
        ":MCParser",
        ":Object",
        ":Support",
        ":TargetParser",
        ":config",
    ],
)

cc_binary(
    name = "llvm-extract",
    srcs = glob([
        "tools/llvm-extract/*.cpp",
        "tools/llvm-extract/*.h",
    ]),
    copts = llvm_copts,
    stamp = 0,
    deps = [
        ":AsmParser",
        ":BitReader",
        ":BitWriter",
        ":Core",
        ":IPO",
        ":IRPrinter",
        ":IRReader",
        ":Passes",
        ":Support",
    ],
)

cc_binary(
    name = "llvm-gsymutil",
    srcs = glob([
        "tools/llvm-gsymutil/*.cpp",
        "tools/llvm-gsymutil/*.h",
    ]),
    copts = llvm_copts,
    stamp = 0,
    deps = [
        ":AllTargetsCodeGens",
        ":DebugInfo",
        ":DebugInfoDWARF",
        ":DebugInfoGSYM",
        ":MC",
        ":Object",
        ":Support",
        ":Target",
        ":TargetParser",
    ],
)

gentbl(
    name = "IfsOptionsTableGen",
    strip_include_prefix = "tools/llvm-ifs",
    tbl_outs = [(
        "-gen-opt-parser-defs",
        "tools/llvm-ifs/Opts.inc",
    )],
    tblgen = ":llvm-tblgen",
    td_file = "tools/llvm-ifs/Opts.td",
    td_srcs = ["include/llvm/Option/OptParser.td"],
)

expand_template(
    name = "ifs_main",
    out = "llvm-ifs-driver.cpp",
    substitutions = {
        "@TOOL_NAME@": "llvm_ifs",
    },
    template = "cmake/modules/llvm-driver-template.cpp.in",
)

cc_binary(
    name = "llvm-ifs",
    srcs = glob([
        "tools/llvm-ifs/*.cpp",
        "tools/llvm-ifs/*.h",
    ]) + ["llvm-ifs-driver.cpp"],
    copts = llvm_copts,
    stamp = 0,
    deps = [
        ":BinaryFormat",
        ":IfsOptionsTableGen",
        ":InterfaceStub",
        ":ObjectYAML",
        ":Option",
        ":Support",
        ":TargetParser",
        ":TextAPI",
    ],
)

cc_binary(
    name = "llvm-jitlink",
    srcs = glob([
        "tools/llvm-jitlink/*.cpp",
        "tools/llvm-jitlink/*.h",
    ]),
    copts = llvm_copts,
    # Make symbols from the standard library dynamically resolvable.
    linkopts = select({
        "@bazel_tools//src/conditions:windows": [],
        "@bazel_tools//src/conditions:darwin": [],
        "//conditions:default": [
            "-Wl,--undefined=_ZTIi",
            "-Wl,--export-dynamic-symbol=_ZTIi",
            "-Wl,--export-dynamic-symbol=__cxa_begin_catch",
            "-Wl,--export-dynamic-symbol=__cxa_end_catch",
            "-Wl,--export-dynamic-symbol=__gxx_personality_v0",
            "-Wl,--export-dynamic-symbol=__cxa_allocate_exception",
            "-Wl,--export-dynamic-symbol=__cxa_throw",
            "-Wl,--export-dynamic-symbol=llvm_orc_registerJITLoaderGDBWrapper",
        ],
    }),
    stamp = 0,
    deps = [
        ":AllTargetsAsmParsers",
        ":AllTargetsCodeGens",
        ":AllTargetsDisassemblers",
        ":AsmParser",
        ":BinaryFormat",
        ":BitReader",
        ":CodeGen",
        ":ExecutionEngine",
        ":MC",
        ":MCDisassembler",
        ":MCJIT",
        ":Object",
        ":OrcJIT",
        ":OrcShared",
        ":OrcTargetProcess",
        ":Support",
        ":TargetParser",
        ":config",
    ],
)

cc_binary(
    name = "llvm-libtool-darwin",
    srcs = glob([
        "tools/llvm-libtool-darwin/*.cpp",
        "tools/llvm-libtool-darwin/*.h",
    ]),
    copts = llvm_copts,
    stamp = 0,
    deps = [
        ":AllTargetsAsmParsers",
        ":AllTargetsCodeGens",
        ":BinaryFormat",
        ":Core",
        ":Object",
        ":Support",
        ":TextAPI",
    ],
)

cc_binary(
    name = "llvm-link",
    srcs = glob([
        "tools/llvm-link/*.cpp",
        "tools/llvm-link/*.h",
    ]),
    copts = llvm_copts,
    stamp = 0,
    deps = [
        ":AsmParser",
        ":BinaryFormat",
        ":BitReader",
        ":BitWriter",
        ":Core",
        ":IPO",
        ":IRPrinter",
        ":IRReader",
        ":Linker",
        ":Object",
        ":Support",
        ":TransformUtils",
    ],
)

gentbl(
    name = "LipoOptsTableGen",
    strip_include_prefix = "tools/llvm-lipo",
    tbl_outs = [(
        "-gen-opt-parser-defs",
        "tools/llvm-lipo/LipoOpts.inc",
    )],
    tblgen = ":llvm-tblgen",
    td_file = "tools/llvm-lipo/LipoOpts.td",
    td_srcs = ["include/llvm/Option/OptParser.td"],
)

expand_template(
    name = "lipo_main",
    out = "llvm-lipo-driver.cpp",
    substitutions = {
        "@TOOL_NAME@": "llvm_lipo",
    },
    template = "cmake/modules/llvm-driver-template.cpp.in",
)

cc_binary(
    name = "llvm-lipo",
    srcs = [
        "tools/llvm-lipo/llvm-lipo.cpp",
    ] + ["llvm-lipo-driver.cpp"],
    copts = llvm_copts,
    stamp = 0,
    deps = [
        ":AllTargetsAsmParsers",
        ":BinaryFormat",
        ":Core",
        ":LipoOptsTableGen",
        ":Object",
        ":Option",
        ":Support",
        ":TargetParser",
        ":TextAPI",
    ],
)

cc_binary(
    name = "llvm-lto",
    srcs = glob([
        "tools/llvm-lto/*.cpp",
        "tools/llvm-lto/*.h",
    ]),
    copts = llvm_copts,
    stamp = 0,
    deps = [
        ":AllTargetsAsmParsers",
        ":AllTargetsCodeGens",
        ":BitReader",
        ":BitWriter",
        ":CodeGen",
        ":Core",
        ":IRPrinter",
        ":IRReader",
        ":LTO",
        ":Support",
        ":Target",
    ],
)

cc_binary(
    name = "llvm-lto2",
    srcs = glob([
        "tools/llvm-lto2/*.cpp",
        "tools/llvm-lto2/*.h",
    ]),
    copts = llvm_copts,
    stamp = 0,
    deps = [
        ":AllTargetsAsmParsers",
        ":AllTargetsCodeGens",
        ":BitReader",
        ":CodeGen",
        ":Core",
        ":LTO",
        ":Passes",
        ":Remarks",
        ":Support",
    ],
)

cc_binary(
    name = "llvm-mc",
    srcs = glob([
        "tools/llvm-mc/*.cpp",
        "tools/llvm-mc/*.h",
    ]),
    copts = llvm_copts,
    stamp = 0,
    deps = [
        ":AllTargetsAsmParsers",
        ":AllTargetsCodeGens",
        ":AllTargetsDisassemblers",
        ":MC",
        ":MCDisassembler",
        ":MCParser",
        ":Object",
        ":Support",
        ":TargetParser",
    ],
)

cc_binary(
    name = "llvm-mca",
    srcs = glob([
        "tools/llvm-mca/*.cpp",
        "tools/llvm-mca/*.h",
        "tools/llvm-mca/Views/*.cpp",
        "tools/llvm-mca/Views/*.h",
    ]),
    copts = llvm_copts,
    stamp = 0,
    deps = [
        ":AllTargetsAsmParsers",
        ":AllTargetsCodeGens",
        ":AllTargetsDisassemblers",
        ":AllTargetsMCAs",
        ":MC",
        ":MCA",
        ":MCParser",
        ":Support",
        ":TargetParser",
        ":llvm-mca-headers",
    ],
)

gentbl(
    name = "MlTableGen",
    strip_include_prefix = "tools/llvm-ml",
    tbl_outs = [(
        "-gen-opt-parser-defs",
        "tools/llvm-ml/Opts.inc",
    )],
    tblgen = ":llvm-tblgen",
    td_file = "tools/llvm-ml/Opts.td",
    td_srcs = ["include/llvm/Option/OptParser.td"],
)

cc_binary(
    name = "llvm-ml",
    srcs = glob([
        "tools/llvm-ml/*.cpp",
        "tools/llvm-ml/*.h",
    ]),
    copts = llvm_copts,
    stamp = 0,
    deps = [
        ":AllTargetsAsmParsers",
        ":AllTargetsCodeGens",
        ":AllTargetsDisassemblers",
        ":MC",
        ":MCDisassembler",
        ":MCParser",
        ":MlTableGen",
        ":Option",
        ":Support",
        ":TargetParser",
    ],
)

cc_binary(
    name = "llvm-modextract",
    srcs = glob([
        "tools/llvm-modextract/*.cpp",
    ]),
    copts = llvm_copts,
    stamp = 0,
    deps = [
        ":BitReader",
        ":BitWriter",
        ":IRPrinter",
        ":IRReader",
        ":Support",
    ],
)

gentbl(
    name = "MtTableGen",
    strip_include_prefix = "tools/llvm-mt",
    tbl_outs = [(
        "-gen-opt-parser-defs",
        "tools/llvm-mt/Opts.inc",
    )],
    tblgen = ":llvm-tblgen",
    td_file = "tools/llvm-mt/Opts.td",
    td_srcs = ["include/llvm/Option/OptParser.td"],
)

expand_template(
    name = "mt_main",
    out = "llvm-mt-driver.cpp",
    substitutions = {
        "@TOOL_NAME@": "llvm_mt",
    },
    template = "cmake/modules/llvm-driver-template.cpp.in",
)

cc_binary(
    name = "llvm-mt",
    srcs = glob([
        "tools/llvm-mt/*.cpp",
        "tools/llvm-mt/*.h",
    ]) + ["llvm-mt-driver.cpp"],
    copts = llvm_copts,
    stamp = 0,
    deps = [
        ":MtTableGen",
        ":Option",
        ":Support",
        ":WindowsManifest",
    ],
)

gentbl(
    name = "NmOptsTableGen",
    strip_include_prefix = "tools/llvm-nm",
    tbl_outs = [(
        "-gen-opt-parser-defs",
        "tools/llvm-nm/Opts.inc",
    )],
    tblgen = ":llvm-tblgen",
    td_file = "tools/llvm-nm/Opts.td",
    td_srcs = ["include/llvm/Option/OptParser.td"],
)

expand_template(
    name = "nm_main",
    out = "llvm-nm-driver.cpp",
    substitutions = {
        "@TOOL_NAME@": "llvm_nm",
    },
    template = "cmake/modules/llvm-driver-template.cpp.in",
)

cc_binary(
    name = "llvm-nm",
    srcs = glob([
        "tools/llvm-nm/*.cpp",
        "tools/llvm-nm/*.h",
    ]) + ["llvm-nm-driver.cpp"],
    copts = llvm_copts,
    stamp = 0,
    deps = [
        ":AllTargetsAsmParsers",
        ":AllTargetsCodeGens",
        ":BinaryFormat",
        ":BitReader",
        ":Core",
        ":Demangle",
        ":NmOptsTableGen",
        ":Object",
        ":Option",
        ":Support",
        ":TargetParser",
    ],
)

gentbl(
    name = "llvm-objcopy-opts",
    strip_include_prefix = "tools/llvm-objcopy",
    tbl_outs = [(
        "-gen-opt-parser-defs",
        "tools/llvm-objcopy/ObjcopyOpts.inc",
    )],
    tblgen = ":llvm-tblgen",
    td_file = "tools/llvm-objcopy/ObjcopyOpts.td",
    td_srcs = [
        "include/llvm/Option/OptParser.td",
        "tools/llvm-objcopy/CommonOpts.td",
    ],
)

gentbl(
    name = "llvm-installnametool-opts",
    strip_include_prefix = "tools/llvm-objcopy",
    tbl_outs = [(
        "-gen-opt-parser-defs",
        "tools/llvm-objcopy/InstallNameToolOpts.inc",
    )],
    tblgen = ":llvm-tblgen",
    td_file = "tools/llvm-objcopy/InstallNameToolOpts.td",
    td_srcs = [
        "include/llvm/Option/OptParser.td",
        "tools/llvm-objcopy/CommonOpts.td",
    ],
)

gentbl(
    name = "llvm-strip-opts",
    strip_include_prefix = "tools/llvm-objcopy",
    tbl_outs = [(
        "-gen-opt-parser-defs",
        "tools/llvm-objcopy/StripOpts.inc",
    )],
    tblgen = ":llvm-tblgen",
    td_file = "tools/llvm-objcopy/StripOpts.td",
    td_srcs = [
        "include/llvm/Option/OptParser.td",
        "tools/llvm-objcopy/CommonOpts.td",
    ],
)

gentbl(
    name = "llvm-bitcode-strip-opts",
    strip_include_prefix = "tools/llvm-objcopy",
    tbl_outs = [(
        "-gen-opt-parser-defs",
        "tools/llvm-objcopy/BitcodeStripOpts.inc",
    )],
    tblgen = ":llvm-tblgen",
    td_file = "tools/llvm-objcopy/BitcodeStripOpts.td",
    td_srcs = [
        "include/llvm/Option/OptParser.td",
        "tools/llvm-objcopy/CommonOpts.td",
    ],
)

cc_binary(
    name = "llvm-stress",
    srcs = glob([
        "tools/llvm-stress/*.cpp",
        "tools/llvm-stress/*.h",
    ]),
    copts = llvm_copts,
    stamp = 0,
    deps = [
        ":Core",
        ":Support",
    ],
)

expand_template(
    name = "objcopy_main",
    out = "llvm-objcopy-driver.cpp",
    substitutions = {
        "@TOOL_NAME@": "llvm_objcopy",
    },
    template = "cmake/modules/llvm-driver-template.cpp.in",
)

cc_binary(
    name = "llvm-objcopy",
    srcs = glob([
        "tools/llvm-objcopy/*.cpp",
        "tools/llvm-objcopy/*.h",
    ]) + ["llvm-objcopy-driver.cpp"],
    copts = llvm_copts,
    stamp = 0,
    deps = [
        ":BinaryFormat",
        ":MC",
        ":ObjCopy",
        ":Object",
        ":ObjectYAML",
        ":Option",
        ":Support",
        ":Target",
        ":TargetParser",
        ":llvm-bitcode-strip-opts",
        ":llvm-installnametool-opts",
        ":llvm-objcopy-opts",
        ":llvm-strip-opts",
    ],
)

binary_alias(
    name = "llvm-strip",
    binary = ":llvm-objcopy",
)

binary_alias(
    name = "llvm-bitcode-strip",
    binary = ":llvm-objcopy",
)

binary_alias(
    name = "llvm-install-name-tool",
    binary = ":llvm-objcopy",
)

cc_binary(
    name = "llvm-objdump",
    srcs = glob([
        "tools/llvm-objdump/*.cpp",
        "tools/llvm-objdump/*.h",
    ]),
    copts = llvm_copts,
    stamp = 0,
    deps = [
        ":AllTargetsAsmParsers",
        ":AllTargetsCodeGens",
        ":AllTargetsDisassemblers",
        ":BinaryFormat",
        ":CodeGen",
        ":DebugInfo",
        ":DebugInfoDWARF",
        ":Debuginfod",
        ":Demangle",
        ":MC",
        ":MCDisassembler",
        ":ObjdumpOptsTableGen",
        ":Object",
        ":Option",
        ":OtoolOptsTableGen",
        ":Support",
        ":Symbolize",
        ":TargetParser",
        ":config",
    ],
)

gentbl(
    name = "ObjdumpOptsTableGen",
    strip_include_prefix = "tools/llvm-objdump",
    tbl_outs = [(
        "-gen-opt-parser-defs",
        "tools/llvm-objdump/ObjdumpOpts.inc",
    )],
    tblgen = ":llvm-tblgen",
    td_file = "tools/llvm-objdump/ObjdumpOpts.td",
    td_srcs = ["include/llvm/Option/OptParser.td"],
)

binary_alias(
    name = "llvm-otool",
    binary = ":llvm-objdump",
)

gentbl(
    name = "OtoolOptsTableGen",
    strip_include_prefix = "tools/llvm-objdump",
    tbl_outs = [(
        "-gen-opt-parser-defs",
        "tools/llvm-objdump/OtoolOpts.inc",
    )],
    tblgen = ":llvm-tblgen",
    td_file = "tools/llvm-objdump/OtoolOpts.td",
    td_srcs = ["include/llvm/Option/OptParser.td"],
)

cc_binary(
    name = "llvm-opt-report",
    srcs = glob([
        "tools/llvm-opt-report/*.cpp",
    ]),
    copts = llvm_copts,
    stamp = 0,
    deps = [
        ":AllTargetsCodeGens",
        ":Demangle",
        ":Remarks",
        ":Support",
    ],
)

cc_binary(
    name = "llvm-pdbutil",
    srcs = glob([
        "tools/llvm-pdbutil/*.cpp",
        "tools/llvm-pdbutil/*.h",
    ]),
    copts = llvm_copts,
    stamp = 0,
    deps = [
        ":BinaryFormat",
        ":DebugInfoCodeView",
        ":DebugInfoMSF",
        ":DebugInfoPDB",
        ":Object",
        ":ObjectYAML",
        ":Support",
        ":config",
    ],
)

expand_template(
    name = "profdata_main",
    out = "llvm-profdata-driver.cpp",
    substitutions = {
        "@TOOL_NAME@": "llvm_profdata",
    },
    template = "cmake/modules/llvm-driver-template.cpp.in",
)

cc_binary(
    name = "llvm-profdata",
    srcs = glob([
        "tools/llvm-profdata/*.cpp",
        "tools/llvm-profdata/*.h",
    ]) + ["llvm-profdata-driver.cpp"],
    copts = llvm_copts,
    stamp = 0,
    deps = [
        ":Core",
        ":Object",
        ":ProfileData",
        ":Support",
    ],
)

cc_binary(
    name = "llvm-profgen",
    srcs = glob([
        "tools/llvm-profgen/*.cpp",
        "tools/llvm-profgen/*.h",
    ]),
    copts = llvm_copts,
    stamp = 0,
    deps = [
        ":AllTargetsCodeGens",
        ":AllTargetsDisassemblers",
        ":Core",
        ":DebugInfoDWARF",
        ":Demangle",
        ":IPO",
        ":MC",
        ":MCDisassembler",
        ":Object",
        ":ProfileData",
        ":Support",
        ":Symbolize",
        ":TargetParser",
    ],
)

gentbl(
    name = "RcTableGen",
    strip_include_prefix = "tools/llvm-rc",
    tbl_outs = [(
        "-gen-opt-parser-defs",
        "tools/llvm-rc/Opts.inc",
    )],
    tblgen = ":llvm-tblgen",
    td_file = "tools/llvm-rc/Opts.td",
    td_srcs = ["include/llvm/Option/OptParser.td"],
)

gentbl(
    name = "WindresTableGen",
    strip_include_prefix = "tools/llvm-rc",
    tbl_outs = [(
        "-gen-opt-parser-defs",
        "tools/llvm-rc/WindresOpts.inc",
    )],
    tblgen = ":llvm-tblgen",
    td_file = "tools/llvm-rc/WindresOpts.td",
    td_srcs = ["include/llvm/Option/OptParser.td"],
)

# Workaround inability to put `.def` files into `srcs` with a library.
cc_library(
    name = "llvm-rc-defs-lib",
    textual_hdrs = glob(["tools/llvm-rc/*.def"]),
)

expand_template(
    name = "rc_main",
    out = "llvm-rc-driver.cpp",
    substitutions = {
        "@TOOL_NAME@": "llvm_rc",
    },
    template = "cmake/modules/llvm-driver-template.cpp.in",
)

cc_binary(
    name = "llvm-rc",
    srcs = glob([
        "tools/llvm-rc/*.cpp",
        "tools/llvm-rc/*.h",
    ]) + ["llvm-rc-driver.cpp"],
    copts = llvm_copts,
    stamp = 0,
    deps = [
        ":Object",
        ":Option",
        ":RcTableGen",
        ":Support",
        ":TargetParser",
        ":WindresTableGen",
        ":llvm-rc-defs-lib",
    ],
)

binary_alias(
    name = "llvm-windres",
    binary = ":llvm-rc",
)

gentbl(
    name = "ReadobjOptsTableGen",
    strip_include_prefix = "tools/llvm-readobj",
    tbl_outs = [(
        "-gen-opt-parser-defs",
        "tools/llvm-readobj/Opts.inc",
    )],
    tblgen = ":llvm-tblgen",
    td_file = "tools/llvm-readobj/Opts.td",
    td_srcs = ["include/llvm/Option/OptParser.td"],
)

expand_template(
    name = "readobj_main",
    out = "llvm-readobj-driver.cpp",
    substitutions = {
        "@TOOL_NAME@": "llvm_readobj",
    },
    template = "cmake/modules/llvm-driver-template.cpp.in",
)

cc_binary(
    name = "llvm-readobj",
    srcs = glob([
        "tools/llvm-readobj/*.cpp",
        "tools/llvm-readobj/*.h",
    ]) + ["llvm-readobj-driver.cpp"],
    copts = llvm_copts,
    stamp = 0,
    deps = [
        ":AllTargetsCodeGens",
        ":BinaryFormat",
        ":BitReader",
        ":DebugInfoCodeView",
        ":DebugInfoDWARF",
        ":Demangle",
        ":MC",
        ":Object",
        ":Option",
        ":ReadobjOptsTableGen",
        ":Support",
    ],
)

# Create an 'llvm-readelf' named binary from the 'llvm-readobj' tool.
binary_alias(
    name = "llvm-readelf",
    binary = ":llvm-readobj",
)

cc_binary(
    name = "llvm-reduce",
    srcs = glob([
        "tools/llvm-reduce/**/*.cpp",
        "tools/llvm-reduce/**/*.h",
    ]),
    copts = llvm_copts,
    includes = ["tools/llvm-reduce"],
    stamp = 0,
    deps = [
        ":AllTargetsAsmParsers",
        ":AllTargetsCodeGens",
        ":Analysis",
        ":BitReader",
        ":BitWriter",
        ":CodeGen",
        ":Core",
        ":IPO",
        ":IRReader",
        ":MC",
        ":Passes",
        ":Support",
        ":Target",
        ":TargetParser",
        ":TransformUtils",
    ],
)

cc_binary(
    name = "llvm-remark-size-diff",
    srcs = glob([
        "tools/llvm-remark-size-diff/**/*.cpp",
        "tools/llvm-remark-size-diff/**/*.h",
    ]),
    copts = llvm_copts,
    includes = ["tools/llvm-reark-size-diff"],
    stamp = 0,
    deps = [
        ":Core",
        ":Demangle",
        ":Object",
        ":Remarks",
        ":Support",
    ],
)

cc_binary(
    name = "llvm-rtdyld",
    srcs = glob([
        "tools/llvm-rtdyld/*.cpp",
        "tools/llvm-rtdyld/*.h",
    ]),
    copts = llvm_copts,
    stamp = 0,
    deps = [
        ":AllTargetsCodeGens",
        ":AllTargetsDisassemblers",
        ":DebugInfo",
        ":DebugInfoDWARF",
        ":ExecutionEngine",
        ":MC",
        ":MCDisassembler",
        ":Object",
        ":Support",
    ],
)

gentbl(
    name = "SizeOptsTableGen",
    strip_include_prefix = "tools/llvm-size",
    tbl_outs = [(
        "-gen-opt-parser-defs",
        "tools/llvm-size/Opts.inc",
    )],
    tblgen = ":llvm-tblgen",
    td_file = "tools/llvm-size/Opts.td",
    td_srcs = ["include/llvm/Option/OptParser.td"],
)

expand_template(
    name = "size_main",
    out = "llvm-size-driver.cpp",
    substitutions = {
        "@TOOL_NAME@": "llvm_size",
    },
    template = "cmake/modules/llvm-driver-template.cpp.in",
)

cc_binary(
    name = "llvm-size",
    srcs = glob([
        "tools/llvm-size/*.cpp",
        "tools/llvm-size/*.h",
    ]) + ["llvm-size-driver.cpp"],
    copts = llvm_copts,
    stamp = 0,
    deps = [
        ":Object",
        ":Option",
        ":SizeOptsTableGen",
        ":Support",
    ],
)

cc_binary(
    name = "llvm-split",
    srcs = glob([
        "tools/llvm-split/*.cpp",
        "tools/llvm-split/*.h",
    ]),
    copts = llvm_copts,
    stamp = 0,
    deps = [
        ":BitWriter",
        ":Core",
        ":IRPrinter",
        ":IRReader",
        ":Support",
        ":TransformUtils",
    ],
)

gentbl(
    name = "StringsOptsTableGen",
    strip_include_prefix = "tools/llvm-strings",
    tbl_outs = [(
        "-gen-opt-parser-defs",
        "tools/llvm-strings/Opts.inc",
    )],
    tblgen = ":llvm-tblgen",
    td_file = "tools/llvm-strings/Opts.td",
    td_srcs = ["include/llvm/Option/OptParser.td"],
)

cc_binary(
    name = "llvm-strings",
    srcs = glob([
        "tools/llvm-strings/*.cpp",
        "tools/llvm-strings/*.h",
    ]),
    copts = llvm_copts,
    stamp = 0,
    deps = [
        ":Object",
        ":Option",
        ":StringsOptsTableGen",
        ":Support",
    ],
)

gentbl(
    name = "SymbolizerOptsTableGen",
    strip_include_prefix = "tools/llvm-symbolizer",
    tbl_outs = [(
        "-gen-opt-parser-defs",
        "tools/llvm-symbolizer/Opts.inc",
    )],
    tblgen = ":llvm-tblgen",
    td_file = "tools/llvm-symbolizer/Opts.td",
    td_srcs = ["include/llvm/Option/OptParser.td"],
)

cc_binary(
    name = "llvm-symbolizer",
    srcs = glob([
        "tools/llvm-symbolizer/*.cpp",
        "tools/llvm-symbolizer/*.h",
    ]),
    copts = llvm_copts,
    stamp = 0,
    deps = [
        ":DebugInfoDWARF",
        ":DebugInfoPDB",
        ":Debuginfod",
        ":Object",
        ":Option",
        ":Support",
        ":Symbolize",
        ":SymbolizerOptsTableGen",
        ":config",
    ],
)

binary_alias(
    name = "llvm-addr2line",
    binary = ":llvm-symbolizer",
)

cc_binary(
    name = "llvm-undname",
    srcs = glob([
        "tools/llvm-undname/*.cpp",
        "tools/llvm-undname/*.h",
    ]),
    copts = llvm_copts,
    stamp = 0,
    deps = [
        ":Demangle",
        ":Support",
    ],
)

cc_binary(
    name = "llvm-xray",
    srcs = glob([
        "tools/llvm-xray/*.cpp",
        "tools/llvm-xray/*.cc",
        "tools/llvm-xray/*.h",
    ]),
    copts = llvm_copts,
    stamp = 0,
    deps = [
        ":DebugInfoDWARF",
        ":Object",
        ":Support",
        ":Symbolize",
        ":XRay",
    ],
)

cc_binary(
    name = "opt",
    srcs = glob([
        "tools/opt/*.cpp",
        "tools/opt/*.h",
    ]),
    copts = llvm_copts,
    linkopts = select({
        "@bazel_tools//src/conditions:windows": [],
        "@bazel_tools//src/conditions:darwin": [],
        "//conditions:default": ["-Wl,--export-dynamic"],
    }),
    stamp = 0,
    deps = [
        ":AllTargetsAsmParsers",
        ":AllTargetsCodeGens",
        ":Analysis",
        ":AsmParser",
        ":BitReader",
        ":BitWriter",
        ":CodeGen",
        ":Core",
        ":IPO",
        ":IRPrinter",
        ":IRReader",
        ":Instrumentation",
        ":MC",
        ":Passes",
        ":Remarks",
        ":Scalar",
        ":Support",
        ":Target",
        ":TargetParser",
        ":TransformUtils",
        ":common_transforms",
        ":config",
    ],
)

cc_binary(
    name = "sancov",
    srcs = glob([
        "tools/sancov/*.cpp",
        "tools/sancov/*.h",
    ]),
    copts = llvm_copts,
    stamp = 0,
    deps = [
        ":AllTargetsCodeGens",
        ":AllTargetsDisassemblers",
        ":DebugInfoDWARF",
        ":DebugInfoPDB",
        ":MC",
        ":MCDisassembler",
        ":Object",
        ":Support",
        ":Symbolize",
    ],
)

cc_binary(
    name = "sanstats",
    srcs = glob([
        "tools/sanstats/*.cpp",
        "tools/sanstats/*.h",
    ]),
    copts = llvm_copts,
    stamp = 0,
    deps = [
        ":Support",
        ":Symbolize",
        ":TransformUtils",
    ],
)

cc_binary(
    name = "split-file",
    srcs = glob([
        "utils/split-file/*.cpp",
        "utils/split-file/*.h",
    ]),
    copts = llvm_copts,
    stamp = 0,
    deps = [
        ":Support",
    ],
)

################################################################################
# Begin testonly libraries

cc_library(
    name = "FuzzMutate",
    testonly = True,
    srcs = glob(["lib/FuzzMutate/*.cpp"]),
    hdrs = glob(["include/llvm/FuzzMutate/*.h"]),
    copts = llvm_copts,
    includes = ["include"],
    deps = [
        ":Analysis",
        ":BitReader",
        ":BitWriter",
        ":Core",
        ":Scalar",
        ":Support",
        ":TargetParser",
        ":TransformUtils",
    ],
)

cc_library(
    name = "Diff",
    testonly = True,
    srcs = glob(["tools/llvm-diff/lib/*.cpp"]),
    hdrs = glob(["tools/llvm-diff/lib/*.h"]),
    deps = [
        ":Core",
        ":Support",
    ],
)

py_binary(
    name = "lit",
    testonly = True,
    srcs = ["utils/lit/lit.py"] + glob(["utils/lit/lit/**/*.py"]),
)

cc_library(
    name = "TestingADT",
    testonly = True,
    hdrs = glob([
        "include/llvm/Testing/ADT/*.h",
    ]),
    copts = llvm_copts,
    deps = [
        ":Support",
        "//third-party/unittest:gmock",
    ],
)

cc_library(
    name = "TestingSupport",
    testonly = True,
    srcs = glob([
        "lib/Testing/Support/*.cpp",
        "lib/Testing/Support/*.h",
    ]),
    hdrs = glob(["include/llvm/Testing/Support/*.h"]),
    copts = llvm_copts,
    deps = [
        ":Support",
        ":config",
        "//third-party/unittest:gmock",
        "//third-party/unittest:gtest",
    ],
)

cc_library(
    name = "TestingAnnotations",
    testonly = True,
    srcs = ["lib/Testing/Annotations/Annotations.cpp"],
    hdrs = ["include/llvm/Testing/Annotations/Annotations.h"],
    copts = llvm_copts,
    deps = [":Support"],
)

################################################################################
# Begin testonly binary utilities

cc_binary(
    name = "FileCheck",
    testonly = True,
    srcs = glob([
        "utils/FileCheck/*.cpp",
        "utils/FileCheck/*.h",
    ]),
    copts = llvm_copts,
    stamp = 0,
    deps = [
        ":FileCheckLib",
        ":Support",
    ],
)

cc_binary(
    name = "bugpoint",
    srcs = glob([
        "tools/bugpoint/*.cpp",
        "tools/bugpoint/*.h",
    ]),
    copts = llvm_copts,
    stamp = 0,
    deps = [
        ":AllTargetsAsmParsers",
        ":AllTargetsCodeGens",
        ":Analysis",
        ":AsmParser",
        ":BitReader",
        ":BitWriter",
        ":CodeGen",
        ":Core",
        ":IPO",
        ":IRPrinter",
        ":IRReader",
        ":Linker",
        ":Passes",
        ":Scalar",
        ":Support",
        ":TargetParser",
        ":TransformUtils",
        ":common_transforms",
        ":config",
    ],
)

cc_binary(
    name = "count",
    testonly = True,
    srcs = glob([
        "utils/count/*.c",
        "utils/count/*.h",
    ]),
    stamp = 0,
)

cc_binary(
    name = "lli-child-target",
    testonly = True,
    srcs = glob([
        "tools/lli/ChildTarget/*.cpp",
        "tools/lli/ChildTarget/*.h",
    ]),
    copts = llvm_copts,
    # The tests load code into this binary that expect to see symbols
    # from libstdc++ such as __cxa_begin_catch and _ZTIi. The latter
    # isn't even used in the main binary, so we also need to force it
    # to be included.
    linkopts = select({
        "@bazel_tools//src/conditions:windows": [],
        "@bazel_tools//src/conditions:darwin": [],
        "//conditions:default": [
            "-rdynamic",
            "-u_ZTIi",
        ],
    }),
    stamp = 0,
    deps = [
        ":OrcJIT",
        ":OrcTargetProcess",
        ":Support",
        ":attributes_gen",
        ":config",
        ":intrinsic_enums_gen",
    ],
)

cc_binary(
    name = "llvm-c-test",
    testonly = True,
    srcs = glob([
        "tools/llvm-c-test/*.c",
        "tools/llvm-c-test/*.cpp",
        "tools/llvm-c-test/*.h",
    ]),
    stamp = 0,
    deps = [
        ":AllTargetsAsmParsers",
        ":AllTargetsCodeGens",
        ":AllTargetsDisassemblers",
        ":Analysis",
        ":BitReader",
        ":BitWriter",
        ":Core",
        ":ExecutionEngine",
        ":IPO",
        ":IRReader",
        ":InstCombine",
        ":LTO",
        ":Linker",
        ":MCDisassembler",
        ":Object",
        ":OrcJIT",
        ":Remarks",
        ":Scalar",
        ":Support",
        ":Target",
        ":TransformUtils",
        ":Vectorize",
    ],
)

cc_binary(
    name = "llvm-diff",
    testonly = True,
    srcs = glob([
        "tools/llvm-diff/*.cpp",
        "tools/llvm-diff/*.h",
    ]),
    copts = llvm_copts,
    stamp = 0,
    deps = [
        ":Core",
        ":Diff",
        ":IRPrinter",
        ":IRReader",
        ":Support",
    ],
)

cc_binary(
    name = "llvm-isel-fuzzer",
    testonly = True,
    srcs = glob([
        "tools/llvm-isel-fuzzer/*.cpp",
        "tools/llvm-isel-fuzzer/*.h",
    ]),
    copts = llvm_copts,
    stamp = 0,
    deps = [
        ":AllTargetsAsmParsers",
        ":AllTargetsCodeGens",
        ":Analysis",
        ":BitReader",
        ":BitWriter",
        ":CodeGen",
        ":Core",
        ":FuzzMutate",
        ":IRPrinter",
        ":IRReader",
        ":MC",
        ":Support",
        ":Target",
    ],
)

# This is really a Python script, but call it sh_binary to ignore the hyphen in
# the path, which py_binary does not allow.
# Also, note: llvm-locstats expects llvm-dwarfdump to be in the same directory
# when executed.
sh_binary(
    name = "llvm-locstats",
    testonly = True,
    srcs = glob([
        "utils/llvm-locstats/*.py",
    ]),
    # llvm-locstats is a thin wrapper around llvm-dwarfdump.
    data = [":llvm-dwarfdump"],
)

sh_binary(
    name = "llvm-original-di-preservation",
    testonly = True,
    srcs = ["utils/llvm-original-di-preservation.py"],
)

cc_binary(
    name = "not",
    testonly = True,
    srcs = glob([
        "utils/not/*.cpp",
        "utils/not/*.h",
    ]),
    copts = llvm_copts,
    stamp = 0,
    deps = [":Support"],
)

cc_binary(
    name = "llvm-opt-fuzzer",
    testonly = True,
    srcs = glob([
        "tools/llvm-opt-fuzzer/*.cpp",
    ]),
    copts = llvm_copts,
    stamp = 0,
    deps = [
        ":AllTargetsCodeGens",
        ":Analysis",
        ":BitReader",
        ":BitWriter",
        ":CodeGen",
        ":Core",
        ":Coroutines",
        ":FuzzMutate",
        ":MC",
        ":Passes",
        ":Support",
        ":Target",
    ],
)

cc_binary(
    name = "llvm-tapi-diff",
    testonly = True,
    srcs = glob([
        "tools/llvm-tapi-diff/*.cpp",
        "tools/llvm-tapi-diff/*.h",
    ]),
    copts = llvm_copts,
    stamp = 0,
    deps = [
        ":Object",
        ":Support",
        ":TextAPI",
    ],
)

gentbl(
    name = "TLICheckerOptsTableGen",
    strip_include_prefix = "tools/llvm-tli-checker",
    tbl_outs = [(
        "-gen-opt-parser-defs",
        "tools/llvm-tli-checker/Opts.inc",
    )],
    tblgen = ":llvm-tblgen",
    td_file = "tools/llvm-tli-checker/Opts.td",
    td_srcs = ["include/llvm/Option/OptParser.td"],
)

cc_binary(
    name = "llvm-tli-checker",
    testonly = True,
    srcs = glob([
        "tools/llvm-tli-checker/*.cpp",
        "tools/llvm-tli-checker/*.h",
    ]),
    copts = llvm_copts,
    stamp = 0,
    deps = [
        ":Analysis",
        ":BinaryFormat",
        ":BitReader",
        ":BitstreamReader",
        ":Core",
        ":Demangle",
        ":MC",
        ":MCParser",
        ":Object",
        ":Option",
        ":Remarks",
        ":Support",
        ":TLICheckerOptsTableGen",
        ":TargetParser",
        ":TextAPI",
        ":config",
    ],
)

cc_binary(
    name = "obj2yaml",
    testonly = True,
    srcs = glob([
        "tools/obj2yaml/*.cpp",
        "tools/obj2yaml/*.h",
    ]),
    copts = llvm_copts,
    stamp = 0,
    deps = [
        ":BinaryFormat",
        ":DebugInfoCodeView",
        ":DebugInfoDWARF",
        ":Object",
        ":ObjectYAML",
        ":Support",
    ],
)

cc_binary(
    name = "verify-uselistorder",
    srcs = glob([
        "tools/verify-uselistorder/*.cpp",
        "tools/verify-uselistorder/*.h",
    ]),
    copts = llvm_copts,
    stamp = 0,
    deps = [
        ":AsmParser",
        ":BitReader",
        ":BitWriter",
        ":Core",
        ":IRPrinter",
        ":IRReader",
        ":Support",
    ],
)

cc_binary(
    name = "yaml2obj",
    testonly = True,
    srcs = glob([
        "tools/yaml2obj/*.cpp",
        "tools/yaml2obj/*.h",
    ]),
    copts = llvm_copts,
    stamp = 0,
    deps = [
        ":BinaryFormat",
        ":DebugInfoCodeView",
        ":MC",
        ":Object",
        ":ObjectYAML",
        ":Support",
    ],
)

cc_binary(
    name = "yaml-bench",
    testonly = True,
    srcs = glob([
        "utils/yaml-bench/*.cpp",
    ]),
    copts = llvm_copts,
    stamp = 0,
    deps = [
        ":Support",
    ],
)<|MERGE_RESOLUTION|>--- conflicted
+++ resolved
@@ -3163,10 +3163,7 @@
         ":Object",
         ":ProfileData",
         ":Support",
-<<<<<<< HEAD
-=======
-        ":TargetParser",
->>>>>>> cd74f4a4
+        ":TargetParser",
         ":config",
     ],
 )
