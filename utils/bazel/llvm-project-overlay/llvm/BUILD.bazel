# This file is licensed under the Apache License v2.0 with LLVM Exceptions.
# See https://llvm.org/LICENSE.txt for license information.
# SPDX-License-Identifier: Apache-2.0 WITH LLVM-exception

load("@bazel_skylib//rules:common_settings.bzl", "string_flag")
load("@bazel_skylib//rules:expand_template.bzl", "expand_template")
load("@rules_python//python:defs.bzl", "py_binary")
load("//mlir:tblgen.bzl", "gentbl_cc_library", "gentbl_filegroup", "td_library")
load(":binary_alias.bzl", "binary_alias")
load(":config.bzl", "llvm_config_defines")
load(":driver.bzl", "generate_driver_selects", "generate_driver_tools_def", "llvm_driver_cc_binary", "select_driver_tools")
load(":enum_targets_gen.bzl", "enum_targets_gen")
load(":targets.bzl", "llvm_targets")

package(
    default_visibility = ["//visibility:public"],
    features = ["layering_check"],
)

licenses(["notice"])

exports_files([
    "LICENSE.TXT",
    "cmake/modules/llvm-driver-template.cpp.in",
    "include/llvm/BinaryFormat/Dwarf.def",
    "include/llvm/CodeGen/SDNodeProperties.td",
    "include/llvm/CodeGen/ValueTypes.td",
    "include/llvm/Frontend/Directive/DirectiveBase.td",
    "include/llvm/Frontend/OpenACC/ACC.td",
    "include/llvm/Frontend/OpenMP/OMP.td",
    "include/llvm/IR/Intrinsics.td",
    "include/llvm/Option/OptParser.td",
    "utils/lit/lit.py",
    # This one is needed for building and vendoring out lldb from off tree.
    "utils/lldbDataFormatters.py",
])

# It may be tempting to add compiler flags here, but that should be avoided.
# The necessary warnings and other compile flags should be provided by the
# toolchain or the `.bazelrc` file. This is just a workaround until we have a
# widely available feature to enable unlimited stack frame instead of using
# this `Make` variable.
llvm_copts = [
    "$(STACK_FRAME_UNLIMITED)",
]

enum_targets_gen(
    name = "targets_def_gen",
    src = "include/llvm/Config/Targets.def.in",
    out = "include/llvm/Config/Targets.def",
    macro_name = "TARGET",
    targets = llvm_targets,
)

# Enabled targets with ASM printers.
llvm_target_asm_printers = [
    t
    for t in llvm_targets
    if glob(["lib/Target/{}/*AsmPrinter.cpp".format(t)])
]

enum_targets_gen(
    name = "asm_printers_def_gen",
    src = "include/llvm/Config/AsmPrinters.def.in",
    out = "include/llvm/Config/AsmPrinters.def",
    macro_name = "ASM_PRINTER",
    targets = llvm_target_asm_printers,
)

# Enabled targets with ASM parsers.
llvm_target_asm_parsers = [
    t
    for t in llvm_targets
    if glob(
        ["lib/Target/{}/AsmParser/CMakeLists.txt".format(t)],
        allow_empty = True,
    )
]

enum_targets_gen(
    name = "asm_parsers_def_gen",
    src = "include/llvm/Config/AsmParsers.def.in",
    out = "include/llvm/Config/AsmParsers.def",
    macro_name = "ASM_PARSER",
    targets = llvm_target_asm_parsers,
)

# Enabled targets with disassemblers.
llvm_target_disassemblers = [
    t
    for t in llvm_targets
    if glob(
        ["lib/Target/{}/Disassembler/CMakeLists.txt".format(t)],
        allow_empty = True,
    )
]

enum_targets_gen(
    name = "disassemblers_def_gen",
    src = "include/llvm/Config/Disassemblers.def.in",
    out = "include/llvm/Config/Disassemblers.def",
    macro_name = "DISASSEMBLER",
    targets = llvm_target_disassemblers,
)

# Enabled targets with MCA.
llvm_target_mcas = [
    t
    for t in llvm_targets
    if glob(
        ["lib/Target/{}/MCA/CMakeLists.txt".format(t)],
        allow_empty = True,
    )
]

enum_targets_gen(
    name = "target_mca_def_gen",
    src = "include/llvm/Config/TargetMCAs.def.in",
    out = "include/llvm/Config/TargetMCAs.def",
    macro_name = "TARGETMCA",
    targets = llvm_target_mcas,
)

# Enabled targets with exegesis.
llvm_target_exegesis = [
    t
    for t in llvm_targets
    if glob(
        ["tools/llvm-exegesis/lib/{}/CMakeLists.txt".format(t)],
        allow_empty = True,
    )
]

enum_targets_gen(
    name = "target_exegesis_def_gen",
    src = "include/llvm/Config/TargetExegesis.def.in",
    out = "include/llvm/Config/TargetExegesis.def",
    macro_name = "EXEGESIS",
    placeholder_name = "@LLVM_ENUM_EXEGESIS@",
    targets = llvm_target_exegesis,
)

expand_template(
    name = "abi_breaking_h_gen",
    out = "include/llvm/Config/abi-breaking.h",
    substitutions = {
        # Define to enable checks that alter the LLVM C++ ABI
        "#cmakedefine01 LLVM_ENABLE_ABI_BREAKING_CHECKS": "#define LLVM_ENABLE_ABI_BREAKING_CHECKS 0",

        # Define to enable reverse iteration of unordered llvm containers
        "#cmakedefine01 LLVM_ENABLE_REVERSE_ITERATION": "#define LLVM_ENABLE_REVERSE_ITERATION 0",
    },
    template = "include/llvm/Config/abi-breaking.h.cmake",
)

# To enable diff testing out of tree
exports_files([
    "include/llvm/Config/config.h.cmake",
    "include/llvm/Config/llvm-config.h.cmake",
    "include/llvm/Config/abi-breaking.h.cmake",
])

td_library(
    name = "OptParserTdFiles",
    srcs = ["include/llvm/Option/OptParser.td"],
    includes = ["include"],
)

llvm_config_target_defines = [
    "LLVM_HAS_{}_TARGET=1".format(t)
    for t in llvm_targets
]

cc_library(
    name = "config",
    hdrs = [
        "include/llvm/Config/Targets.h",
        "include/llvm/Config/abi-breaking.h",
        "include/llvm/Config/llvm-config.h",
    ],
    copts = llvm_copts,
    defines = llvm_config_defines + llvm_config_target_defines,
    includes = ["include"],
    textual_hdrs = [
        "include/llvm/Config/AsmParsers.def",
        "include/llvm/Config/AsmPrinters.def",
        "include/llvm/Config/Disassemblers.def",
        "include/llvm/Config/Targets.def",
        "include/llvm/Config/TargetExegesis.def",
        "include/llvm/Config/TargetMCAs.def",
        # Needed for include scanner to find execinfo.h
        "include/llvm/Config/config.h",
    ],
)

cc_library(
    name = "Demangle",
    srcs = glob([
        "lib/Demangle/*.cpp",
    ]),
    hdrs = glob([
        "include/llvm/Demangle/*.h",
        "include/llvm/Demangle/*.def",
    ]),
    copts = llvm_copts,
    deps = [":config"],
)

genrule(
    name = "generate_vcs_revision",
    outs = ["include/llvm/Support/VCSRevision.h"],
    cmd = "echo '#undef LLVM_REVISION' >> $@\n" +
          "echo '#undef LLVM_REPOSITORY' >> $@\n",
)

genrule(
    name = "generate_static_extension_registry",
    outs = ["include/llvm/Support/Extension.def"],
    cmd = "echo -e '// extension handlers' >> $@\n" +
          "echo -e '#undef HANDLE_EXTENSION' >> $@\n",
)

cc_library(
    name = "Support",
    srcs = glob([
        "lib/Support/*.c",
        "lib/Support/*.cpp",
        "lib/Support/*.h",
        "lib/Support/*.inc",
        # To avoid a dependency cycle.
        "include/llvm/Option/*.h",
    ]) + select({
        "@platforms//os:windows": glob([
            "lib/Support/Windows/*.inc",
        ]),
        "//conditions:default": glob([
            "lib/Support/Unix/*.h",
            "lib/Support/Unix/*.inc",
        ]),
    }) + [
        "lib/Support/BLAKE3/blake3.c",
        "lib/Support/BLAKE3/blake3_dispatch.c",
        "lib/Support/BLAKE3/blake3_impl.h",
        "lib/Support/BLAKE3/blake3_portable.c",
        "lib/Support/BLAKE3/llvm_blake3_prefix.h",
    ] + select({
        "@platforms//cpu:aarch64": [
            "lib/Support/BLAKE3/blake3_neon.c",
        ],
        "@platforms//cpu:x86_64": [
            "lib/Support/BLAKE3/blake3_avx2_x86-64_unix.S",
            "lib/Support/BLAKE3/blake3_avx512_x86-64_unix.S",
            "lib/Support/BLAKE3/blake3_sse2_x86-64_unix.S",
            "lib/Support/BLAKE3/blake3_sse41_x86-64_unix.S",
        ],
        "//conditions:default": [
        ],
    }),
    hdrs = glob([
        "include/llvm/Support/**/*.h",
        "include/llvm/ADT/*.h",
    ]) + [
        "include/llvm-c/Core.h",
        "include/llvm-c/DataTypes.h",
        "include/llvm-c/Deprecated.h",
        "include/llvm-c/DisassemblerTypes.h",
        "include/llvm-c/Error.h",
        "include/llvm-c/ErrorHandling.h",
        "include/llvm-c/ExternC.h",
        "include/llvm-c/Support.h",
        "include/llvm-c/Types.h",
        "include/llvm-c/Visibility.h",
        "include/llvm-c/blake3.h",
        "include/llvm/ExecutionEngine/JITSymbol.h",
        "include/llvm/Support/Extension.def",
        "include/llvm/Support/VCSRevision.h",
    ],
    copts = llvm_copts,
    defines = select({
        "@platforms//cpu:aarch64": [
        ],
        "//conditions:default": [
            "BLAKE3_USE_NEON=0",
        ],
    }) + select({
        "@platforms//cpu:x86_64": [
        ],
        "//conditions:default": [
            "BLAKE3_NO_AVX2",
            "BLAKE3_NO_AVX512",
            "BLAKE3_NO_SSE2",
            "BLAKE3_NO_SSE41",
        ],
    }),
    includes = ["include"],
    linkopts = select({
        "@platforms//os:windows": [
            "ws2_32.lib",
            "ntdll.lib",
        ],
        "@platforms//os:freebsd": [
            "-pthread",
            "-lexecinfo",
            "-ldl",
            "-lm",
        ],
        "@platforms//os:macos": [
            "-pthread",
            "-ldl",
        ],
        "//conditions:default": [
            "-pthread",
            "-ldl",
            "-lm",
        ],
    }),
    textual_hdrs = glob([
        "include/llvm/Support/*.def",
    ]),
    deps = [
        ":config",
        ":Demangle",
        "//third-party/siphash",
        # We unconditionally depend on the custom LLVM zlib wrapper. This will
        # be an empty library unless zlib is enabled, in which case it will
        # both provide the necessary dependencies and configuration defines.
        "@llvm_zlib//:zlib",
        # We unconditionally depend on the custom LLVM zstd wrapper. This will
        # be an empty library unless zstd is enabled, in which case it will
        # both provide the necessary dependencies and configuration defines.
        "@llvm_zstd//:zstd",
    ],
)

# Note: although FileCheck (the binary) is a test utility, some non-test
# targets depend on the FileCheck library target.
cc_library(
    name = "FileCheckLib",
    srcs = glob([
        "lib/FileCheck/*.cpp",
        "lib/FileCheck/*.h",
    ]),
    hdrs = glob(["include/llvm/FileCheck/*.h"]),
    copts = llvm_copts,
    deps = [":Support"],
)

cc_library(
    name = "LineEditor",
    srcs = glob([
        "lib/LineEditor/*.cpp",
    ]),
    hdrs = glob(["include/llvm/LineEditor/*.h"]),
    copts = llvm_copts,
    deps = [
        ":Support",
        ":config",
    ],
)

cc_library(
    name = "Option",
    srcs = glob([
        "lib/Option/*.cpp",
    ]),
    hdrs = glob(["include/llvm/Option/*.h"]),
    copts = llvm_copts,
    deps = [
        ":Support",
        ":config",
    ],
)

cc_library(
    name = "TableGen",
    srcs = glob([
        "lib/TableGen/*.cpp",
        "lib/TableGen/*.h",
    ]),
    hdrs = glob(["include/llvm/TableGen/*.h"]),
    copts = llvm_copts,
    deps = [
        ":FrontendDirective",
        ":Support",
        ":config",
    ],
)

# This exists to avoid circular dependencies.
cc_library(
    name = "ir_headers",
    hdrs = glob(
        [
            "include/llvm/*.h",
            "include/llvm/IR/*.h",
        ],
        exclude = [
            "include/llvm/LinkAllPasses.h",
        ],
    ) + [
        "include/llvm-c/Comdat.h",
        "include/llvm-c/DebugInfo.h",
        "include/llvm/IR/Value.def",
    ],
    copts = llvm_copts,
)

cc_library(
    name = "BinaryFormat",
    srcs = glob([
        "lib/BinaryFormat/*.cpp",
    ]),
    hdrs = glob([
        "include/llvm/BinaryFormat/*.h",
    ]),
    copts = llvm_copts,
    includes = ["include"],
    textual_hdrs = glob([
        "include/llvm/BinaryFormat/*.def",
        "include/llvm/BinaryFormat/ELFRelocs/*.def",
    ]),
    deps = [
        ":PPCTargetParser",
        ":Support",
        ":TargetParser",
    ],
)

cc_library(
    name = "DebugInfo",
    hdrs = glob(["include/llvm/DebugInfo/*.h"]),
    copts = llvm_copts,
    deps = [
        ":Object",
        ":Support",
    ],
)

cc_library(
    name = "DebugInfoMSF",
    srcs = glob([
        "lib/DebugInfo/MSF/*.cpp",
    ]),
    hdrs = glob(["include/llvm/DebugInfo/MSF/*.h"]),
    copts = llvm_copts,
    deps = [":Support"],
)

cc_library(
    name = "DebugInfoBTF",
    srcs = glob([
        "lib/DebugInfo/BTF/*.cpp",
    ]),
    hdrs = glob(["include/llvm/DebugInfo/BTF/*.h"]) + [
        "include/llvm/DebugInfo/BTF/BTF.def",
    ],
    copts = llvm_copts,
    deps = [
        ":DebugInfo",
        ":Object",
        ":Support",
    ],
)

cc_library(
    name = "DebugInfoCodeView",
    srcs = glob([
        "lib/DebugInfo/CodeView/*.cpp",
    ]),
    hdrs = glob([
        "include/llvm/DebugInfo/CodeView/*.h",
    ]),
    copts = llvm_copts,
    textual_hdrs = glob([
        "include/llvm/DebugInfo/CodeView/*.def",
    ]),
    deps = [
        ":BinaryFormat",
        ":DebugInfoMSF",
        ":Support",
    ],
)

cc_library(
    name = "DebugInfoLogicalView",
    srcs = glob([
        "lib/DebugInfo/LogicalView/**/*.cpp",
    ]),
    hdrs = glob([
        "include/llvm/DebugInfo/LogicalView/**/*.h",
    ]),
    copts = llvm_copts,
    deps = [
        ":BinaryFormat",
        ":DebugInfo",
        ":DebugInfoCodeView",
        ":DebugInfoDWARF",
        ":DebugInfoDWARFLowLevel",
        ":DebugInfoPDB",
        ":Demangle",
        ":MC",
        ":MCDisassembler",
        ":Object",
        ":Support",
    ],
)

cc_library(
    name = "DebugInfoPDB",
    srcs = glob([
        "lib/DebugInfo/PDB/*.cpp",
        "lib/DebugInfo/PDB/Native/*.cpp",
    ]),
    hdrs = glob([
        "include/llvm/DebugInfo/PDB/*.h",
        "include/llvm/DebugInfo/PDB/Native/*.h",
    ]),
    copts = llvm_copts,
    deps = [
        ":BinaryFormat",
        ":DebugInfo",
        ":DebugInfoBTF",
        ":DebugInfoCodeView",
        ":DebugInfoMSF",
        ":Object",
        ":Support",
        ":config",
    ],
)

cc_library(
    name = "Debuginfod",
    srcs = glob([
        "lib/Debuginfod/*.cpp",
    ]),
    hdrs = glob([
        "include/llvm/Debuginfod/*.h",
    ]),
    copts = llvm_copts,
    deps = [
        ":BinaryFormat",
        ":DebugInfoDWARF",
        ":Object",
        ":Support",
        ":Symbolize",
    ],
)

cc_library(
    name = "DWARFCFIChecker",
    srcs = glob(["lib/DWARFCFIChecker/*.cpp",
                 "lib/DWARFCFIChecker/*.h",]),
    hdrs = glob(["include/llvm/DWARFCFIChecker/*.h"]),
    copts = llvm_copts,
    deps = [
        ":BinaryFormat",
        ":DebugInfoDWARFLowLevel",
        ":MC",
        ":Support",
    ],
)

cc_library(
    name = "MC",
    srcs = glob([
        "lib/MC/*.cpp",
    ]),
    hdrs = glob([
        "include/llvm/MC/*.h",
    ]),
    copts = llvm_copts,
    deps = [
        ":BinaryFormat",
        ":DebugInfoCodeView",
        ":Support",
        ":TargetParser",
        ":config",
        ":ir_headers",
    ],
)

cc_library(
    name = "DebugInfoDWARF",
    srcs = glob([
        "lib/DebugInfo/DWARF/*.cpp",
    ]),
    hdrs = glob(["include/llvm/DebugInfo/DWARF/*.h"]),
    copts = llvm_copts,
    deps = [
        ":BinaryFormat",
        ":DebugInfo",
        ":DebugInfoDWARFLowLevel",
        ":MC",
        ":Object",
        ":Support",
        ":TargetParser",
    ],
)

cc_library(
    name = "DebugInfoDWARFLowLevel",
    srcs = glob([
        "lib/DebugInfo/DWARF/LowLevel/*.cpp",
    ]),
    hdrs = glob(["include/llvm/DebugInfo/DWARF/LowLevel/*.h"]),
    copts = llvm_copts,
    deps = [
        ":BinaryFormat",
        ":Support",
        ":TargetParser",
    ],
)

cc_library(
    name = "DebugInfoGSYM",
    srcs = glob([
        "lib/DebugInfo/GSYM/*.cpp",
    ]),
    hdrs = glob(["include/llvm/DebugInfo/GSYM/*.h"]),
    copts = llvm_copts,
    deps = [
        ":DebugInfo",
        ":DebugInfoDWARF",
        ":MC",
        ":Object",
        ":Support",
    ],
)

cc_library(
    name = "Symbolize",
    srcs = glob([
        "lib/DebugInfo/Symbolize/*.cpp",
    ]),
    hdrs = glob([
        "include/llvm/DebugInfo/Symbolize/*.h",
        "include/llvm/Debuginfod/*.h",
    ]),
    copts = llvm_copts,
    deps = [
        ":BinaryFormat",
        ":DebugInfo",
        ":DebugInfoBTF",
        ":DebugInfoDWARF",
        ":DebugInfoGSYM",
        ":DebugInfoPDB",
        ":Demangle",
        ":Object",
        ":Support",
        ":TargetParser",
    ],
)

# Command line flag to control which tools get included in the llvm driver binary.
# The macro also generates config_setting targets used by select_driver_tools().
generate_driver_selects(name = "driver-tools")

generate_driver_tools_def(
    name = "gen_llvm_driver_tools_def",
    out = "LLVMDriverTools.def",
    driver_tools = select_driver_tools(":driver-tools"),
)

# Workaround inability to put `.def` files into `srcs` with a library
cc_library(
    name = "llvm_driver_tools_def_lib",
    includes = ["."],
    textual_hdrs = ["LLVMDriverTools.def"],
)

cc_binary(
    name = "llvm",
    srcs = glob(["tools/llvm-driver/*.cpp"]),
    deps = [
        ":Support",
        ":llvm_driver_tools_def_lib",
    ] + select_driver_tools(":driver-tools"),
)

cc_binary(
    name = "llvm-min-tblgen",
    srcs = [
        "utils/TableGen/Basic/ARMTargetDefEmitter.cpp",
        "utils/TableGen/Basic/Attributes.cpp",
        "utils/TableGen/Basic/CodeGenIntrinsics.cpp",
        "utils/TableGen/Basic/CodeGenIntrinsics.h",
        "utils/TableGen/Basic/DirectiveEmitter.cpp",
        "utils/TableGen/Basic/IntrinsicEmitter.cpp",
        "utils/TableGen/Basic/RISCVTargetDefEmitter.cpp",
        "utils/TableGen/Basic/RuntimeLibcallsEmitter.cpp",
        "utils/TableGen/Basic/SDNodeProperties.cpp",
        "utils/TableGen/Basic/SDNodeProperties.h",
        "utils/TableGen/Basic/SequenceToOffsetTable.h",
        "utils/TableGen/Basic/TableGen.cpp",
        "utils/TableGen/Basic/TableGen.h",
        "utils/TableGen/Basic/VTEmitter.cpp",
        "utils/TableGen/llvm-min-tblgen.cpp",
    ],
    copts = llvm_copts,
    stamp = 0,
    deps = [
        ":Support",
        ":TableGen",
        ":config",
    ],
)

cc_library(
    name = "TableGenGlobalISel",
    srcs = [
        "utils/TableGen/Common/GlobalISel/CodeExpander.cpp",
    ],
    hdrs = [
        # We have to include these headers here as well as in the `hdrs` below
        # to allow the `.cpp` files to use file-relative-inclusion to find
        # them, even though consumers of this library use inclusion relative to
        # `utils/TableGen` with the `strip_includes_prefix` of this library.
        # This mixture appears to be incompatible with header modules.
        "utils/TableGen/Common/GlobalISel/CodeExpander.h",
        "utils/TableGen/Common/GlobalISel/CodeExpansions.h",
    ],
    copts = llvm_copts,
    features = ["-header_modules"],
    strip_include_prefix = "utils/TableGen",
    deps = [
        ":CodeGenTypes",
        ":Support",
        ":TableGen",
        ":config",
    ],
)

cc_library(
    name = "llvm-tblgen-headers",
    textual_hdrs = glob(["utils/TableGen/*.def"]),
)

cc_binary(
    name = "llvm-tblgen",
    srcs = glob(
        [
            "utils/TableGen/*.cpp",
            "utils/TableGen/*.h",
            "utils/TableGen/Basic/*.cpp",
            "utils/TableGen/Basic/*.h",
            "utils/TableGen/Common/*.cpp",
            "utils/TableGen/Common/*.h",
            "utils/TableGen/Common/GlobalISel/*.cpp",
            "utils/TableGen/Common/GlobalISel/*.h",

            # Some tablegen sources include headers from MC, so these have to be
            # listed here. MC uses headers produced by tablegen, so it cannot be a
            # regular dependency.
            "include/llvm/MC/*.h",
        ],
        exclude = [
            "utils/TableGen/Common/GlobalISel/CodeExpander.cpp",
            "utils/TableGen/llvm-min-tblgen.cpp",
        ],
    ) + [
        "include/llvm/TargetParser/SubtargetFeature.h",
    ],
    copts = llvm_copts,
    includes = ["utils/TableGen"],
    stamp = 0,
    deps = [
        ":CodeGenTypes",
        ":Support",
        ":TableGen",
        ":TableGenGlobalISel",
        ":TargetParser",
        ":config",
        ":llvm-tblgen-headers",
        ":vt_gen",
    ],
)

gentbl_cc_library(
    name = "intrinsic_enums_gen",
    tbl_outs = {"include/llvm/IR/IntrinsicEnums.inc": ["-gen-intrinsic-enums"]},
    tblgen = ":llvm-min-tblgen",
    td_file = "include/llvm/IR/Intrinsics.td",
    deps = [":CommonTargetTdFiles"],
)

gentbl_cc_library(
    name = "intrinsics_impl_gen",
    tbl_outs = {"include/llvm/IR/IntrinsicImpl.inc": ["-gen-intrinsic-impl"]},
    tblgen = ":llvm-min-tblgen",
    td_file = "include/llvm/IR/Intrinsics.td",
    deps = [":CommonTargetTdFiles"],
)

gentbl_cc_library(
    name = "runtime_libcalls_gen",
    tbl_outs = {"include/llvm/IR/RuntimeLibcalls.inc": ["-gen-runtime-libcalls"]},
    tblgen = ":llvm-min-tblgen",
    td_file = "include/llvm/IR/RuntimeLibcalls.td",
<<<<<<< HEAD
    deps = [":IRTdFiles"],
=======
    deps = [
        ":IRTdFiles",
        ":TableGenTdFiles",
    ],
>>>>>>> 10a576f7
)

gentbl_cc_library(
    name = "vt_gen",
    tbl_outs = {"include/llvm/CodeGen/GenVT.inc": ["-gen-vt"]},
    tblgen = ":llvm-min-tblgen",
    td_file = "include/llvm/CodeGen/ValueTypes.td",
)

# Note that the intrinsics are not currently set up so they can be pruned for
# disabled targets.
llvm_target_intrinsics_list = [
    {
        "name": "AArch64",
        "intrinsic_prefix": "aarch64",
    },
    {
        "name": "AMDGPU",
        "intrinsic_prefix": "amdgcn",
    },
    {
        "name": "ARM",
        "intrinsic_prefix": "arm",
    },
    {
        "name": "BPF",
        "intrinsic_prefix": "bpf",
    },
    {
        "name": "DirectX",
        "intrinsic_prefix": "dx",
    },
    {
        "name": "Hexagon",
        "intrinsic_prefix": "hexagon",
    },
    {
        "name": "LoongArch",
        "intrinsic_prefix": "loongarch",
    },
    {
        "name": "Mips",
        "intrinsic_prefix": "mips",
    },
    {
        "name": "NVPTX",
        "intrinsic_prefix": "nvvm",
    },
    {
        "name": "PowerPC",
        "intrinsic_prefix": "ppc",
    },
    {
        "name": "R600",
        "intrinsic_prefix": "r600",
    },
    {
        "name": "RISCV",
        "intrinsic_prefix": "riscv",
    },
    {
        "name": "S390",
        "intrinsic_prefix": "s390",
    },
    {
        "name": "SPIRV",
        "intrinsic_prefix": "spv",
    },
    {
        "name": "VE",
        "intrinsic_prefix": "ve",
    },
    {
        "name": "WebAssembly",
        "intrinsic_prefix": "wasm",
    },
    {
        "name": "X86",
        "intrinsic_prefix": "x86",
    },
    {
        "name": "XCore",
        "intrinsic_prefix": "xcore",
    },
]

[[
    gentbl_cc_library(
        name = "intrinsic_" + target["name"] + "_gen",
        includes = ["include"],
        tbl_outs = {"include/llvm/IR/Intrinsics" + target["name"] + ".h": [
            "-gen-intrinsic-enums",
            "-intrinsic-prefix=" + target["intrinsic_prefix"],
        ]},
        tblgen = ":llvm-min-tblgen",
        td_file = "include/llvm/IR/Intrinsics.td",
        deps = [
            ":CodegenTdFiles",
            ":IRTdFiles",
        ],
    ),
] for target in llvm_target_intrinsics_list]

gentbl_cc_library(
    name = "attributes_gen",
    tbl_outs = {"include/llvm/IR/Attributes.inc": ["-gen-attrs"]},
    tblgen = ":llvm-min-tblgen",
    td_file = "include/llvm/IR/Attributes.td",
)

cc_library(
    name = "BitstreamReader",
    srcs = glob([
        "lib/Bitstream/Reader/*.cpp",
    ]),
    hdrs = [
        "include/llvm/Bitstream/BitCodeEnums.h",
        "include/llvm/Bitstream/BitCodes.h",
        "include/llvm/Bitstream/BitstreamReader.h",
    ],
    copts = llvm_copts,
    deps = [
        ":Support",
    ],
)

cc_library(
    name = "BitstreamWriter",
    hdrs = [
        "include/llvm/Bitstream/BitCodeEnums.h",
        "include/llvm/Bitstream/BitCodes.h",
        "include/llvm/Bitstream/BitstreamWriter.h",
    ],
    copts = llvm_copts,
    deps = [
        ":Support",
    ],
)

cc_library(
    name = "Remarks",
    srcs = glob(
        [
            "lib/Remarks/*.cpp",
            "lib/Remarks/*.h",
        ],
        exclude = ["lib/Remarks/RemarkLinker.cpp"],
    ),
    hdrs = glob(
        [
            "include/llvm/Remarks/*.h",
        ],
        exclude = ["include/llvm/Remarks/RemarkLinker.h"],
    ) + [
        "include/llvm-c/Remarks.h",
    ],
    copts = llvm_copts,
    deps = [
        ":BitstreamReader",
        ":BitstreamWriter",
        ":Support",
    ],
)

cc_library(
    name = "remark_linker",
    srcs = ["lib/Remarks/RemarkLinker.cpp"],
    hdrs = ["include/llvm/Remarks/RemarkLinker.h"],
    copts = llvm_copts,
    deps = [
        ":Object",
        ":Remarks",
        ":Support",
    ],
)

filegroup(
    name = "llvm_intrinsics_headers",
    srcs = [
        "include/llvm/IR/Intrinsics" + target["name"] + ".h"
        for target in llvm_target_intrinsics_list
    ],
)

cc_library(
    name = "Core",
    srcs = glob([
        "lib/IR/*.cpp",
        "lib/IR/*.h",
    ]),
    hdrs = glob(
        [
            "include/llvm/*.h",
            "include/llvm/IR/*.h",
        ],
        exclude = [
            "include/llvm/LinkAllPasses.h",
        ],
    ) + [
        "include/llvm-c/Comdat.h",
        "include/llvm-c/DebugInfo.h",
        "include/llvm/Analysis/SimplifyQuery.h",
        "include/llvm/Analysis/ValueTracking.h",
        "include/llvm/Analysis/WithCache.h",
        "include/llvm/ProfileData/InstrProf.h",
        "include/llvm/ProfileData/InstrProfData.inc",
    ] + [":llvm_intrinsics_headers"],
    copts = llvm_copts,
    textual_hdrs = glob([
        "include/llvm/IR/*.def",
    ]),
    deps = [
        ":BinaryFormat",
        ":Demangle",
        ":Remarks",
        ":Support",
        ":TargetParser",
        ":attributes_gen",
        ":config",
        ":intrinsic_enums_gen",
        ":intrinsics_impl_gen",
        ":runtime_libcalls_gen",
    ],
)

cc_library(
    name = "BitReader",
    srcs = glob([
        "lib/Bitcode/Reader/*.cpp",
        "lib/Bitcode/Reader/*.h",
    ]),
    hdrs = [
        "include/llvm-c/BitReader.h",
        "include/llvm/Bitcode/BitcodeAnalyzer.h",
        "include/llvm/Bitcode/BitcodeCommon.h",
        "include/llvm/Bitcode/BitcodeReader.h",
        "include/llvm/Bitcode/LLVMBitCodes.h",
    ],
    copts = llvm_copts,
    deps = [
        ":BinaryFormat",
        ":BitstreamReader",
        ":Core",
        ":Support",
        ":TargetParser",
        ":config",
    ],
)

cc_library(
    name = "MCParser",
    srcs = glob([
        "lib/MC/MCParser/*.cpp",
    ]),
    hdrs = glob(["include/llvm/MC/MCParser/*.h"]),
    copts = llvm_copts,
    deps = [
        ":BinaryFormat",
        ":DebugInfoCodeView",
        ":MC",
        ":Support",
        ":TargetParser",
        ":config",
    ],
)

cc_library(
    name = "Telemetry",
    srcs = glob(["lib/Telemetry/*.cpp"]),
    hdrs = glob(["include/llvm/Telemetry/*.h"]),
    copts = llvm_copts,
    includes = ["include"],
    deps = [":Support"],
)

cc_library(
    name = "TextAPI",
    srcs = glob(
        [
            "lib/TextAPI/**/*.cpp",
        ],
        exclude = ["lib/TextAPI/BinaryReader/**"],
    ),
    hdrs = glob(
        [
            "include/llvm/TextAPI/**/*.h",
            "include/llvm/TextAPI/**/*.def",
            "lib/TextAPI/**/*.h",
        ],
        exclude = [
            "lib/TextAPI/BinaryReader/**",
            "include/llvm/TextAPI/DylibReader.h",
        ],
    ),
    copts = llvm_copts,
    deps = [
        ":BinaryFormat",
        ":Support",
        ":TargetParser",
    ],
)

cc_library(
    name = "TextAPIBinaryReader",
    srcs = glob([
        "lib/TextAPI/BinaryReader/**/*.cpp",
    ]),
    hdrs = ["include/llvm/TextAPI/DylibReader.h"],
    copts = llvm_copts,
    deps = [
        ":DebugInfoDWARF",
        ":Object",
        ":Support",
        ":TargetParser",
        ":TextAPI",
    ],
)

cc_library(
    name = "ObjCopy",
    srcs = glob([
        "lib/ObjCopy/**/*.cpp",
        "lib/ObjCopy/**/*.h",
    ]),
    hdrs = glob([
        "include/llvm/ObjCopy/**/*.h",
    ]),
    copts = llvm_copts,
    includes = ["lib/ObjCopy"],
    deps = [
        ":BinaryFormat",
        ":MC",
        ":Object",
        ":ObjectYAML",
        ":Option",
        ":Support",
        ":Target",
        ":intrinsics_impl_gen",
    ],
)

cc_library(
    name = "Object",
    srcs = glob([
        "lib/Object/*.cpp",
        "lib/Object/*.h",
    ]),
    hdrs = glob([
        "include/llvm/Object/*.h",
    ]) + [
        "include/llvm-c/Object.h",
    ],
    copts = llvm_copts,
    deps = [
        ":BinaryFormat",
        ":BitReader",
        ":Core",
        ":IRReader",
        ":MC",
        ":MCParser",
        ":Support",
        ":TargetParser",
        ":TextAPI",
        ":config",
    ],
)

cc_library(
    name = "ObjectYAML",
    srcs = glob([
        "lib/ObjectYAML/*.cpp",
    ]),
    hdrs = glob(["include/llvm/ObjectYAML/*.h"]),
    copts = llvm_copts,
    deps = [
        ":BinaryFormat",
        ":DebugInfoCodeView",
        ":MC",
        ":Object",
        ":Support",
        ":TargetParser",
    ],
)

cc_library(
    name = "ProfileData",
    srcs = glob([
        "lib/ProfileData/*.cpp",
    ]),
    hdrs = glob([
        "include/llvm/ProfileData/*.h",
        "include/llvm/ProfileData/*.inc",
    ]),
    copts = llvm_copts,
    deps = [
        ":BitstreamReader",
        ":BitstreamWriter",
        ":Core",
        ":DebugInfo",
        ":DebugInfoDWARF",
        ":DebugInfoDWARFLowLevel",
        ":Demangle",
        ":Object",
        ":Support",
        ":Symbolize",
        ":TargetParser",
        ":config",
    ],
)

cc_library(
    name = "Coverage",
    srcs = glob([
        "lib/ProfileData/Coverage/*.cpp",
    ]),
    hdrs = glob(["include/llvm/ProfileData/Coverage/*.h"]),
    copts = llvm_copts,
    deps = [
        ":BinaryFormat",
        ":Object",
        ":ProfileData",
        ":Support",
        ":TargetParser",
    ],
)

AnalysisFpExcSrcs = [
    "lib/Analysis/ConstantFolding.cpp",
]

cc_library(
    name = "AnalysisFpExc",
    srcs = AnalysisFpExcSrcs,
    hdrs = glob(
        [
            "include/llvm/Analysis/*.h",
            "include/llvm/Analysis/Utils/*.h",
        ],
    ),
    copts = llvm_copts + ["-ftrapping-math"],
    textual_hdrs = glob([
        "include/llvm/Analysis/*.def",
    ]),
    deps = [
        ":BinaryFormat",
        ":Core",
        ":Object",
        ":ProfileData",
        ":Support",
        ":TargetParser",
        ":config",
    ],
)

cc_library(
    name = "Analysis",
    srcs = glob(
        [
            "lib/Analysis/*.cpp",
        ],
        exclude = AnalysisFpExcSrcs,
    ),
    hdrs = glob(
        [
            "include/llvm/Analysis/*.h",
            "include/llvm/Analysis/Utils/*.h",
        ],
    ) + [
        "include/llvm-c/Analysis.h",
    ],
    copts = llvm_copts,
    textual_hdrs = glob([
        "include/llvm/Analysis/*.def",
    ]),
    deps = [
        ":AnalysisFpExc",
        ":BinaryFormat",
        ":Core",
        ":Object",
        ":ProfileData",
        ":Support",
        ":TargetParser",
        ":config",
    ],
)

cc_library(
    name = "BitWriter",
    srcs = glob([
        "lib/Bitcode/Writer/*.cpp",
        "lib/Bitcode/Writer/*.h",
    ]),
    hdrs = [
        "include/llvm-c/BitWriter.h",
        "include/llvm/Bitcode/BitcodeCommon.h",
        "include/llvm/Bitcode/BitcodeConvenience.h",
        "include/llvm/Bitcode/BitcodeWriter.h",
        "include/llvm/Bitcode/BitcodeWriterPass.h",
        "include/llvm/Bitcode/LLVMBitCodes.h",
    ],
    copts = llvm_copts,
    deps = [
        ":Analysis",
        ":BinaryFormat",
        ":BitReader",
        ":BitstreamWriter",
        ":Core",
        ":MC",
        ":Object",
        ":ProfileData",
        ":Support",
        ":TargetParser",
        ":config",
    ],
)

cc_library(
    name = "Target",
    srcs = glob([
        "lib/Target/*.cpp",
    ]),
    hdrs = glob([
        "include/llvm/Target/*.h",
    ]) + [
        "include/llvm-c/Target.h",
        "include/llvm-c/TargetMachine.h",
    ],
    copts = llvm_copts,
    deps = [
        ":Analysis",
        ":BinaryFormat",
        ":Core",
        ":MC",
        ":Support",
        ":TargetParser",
        ":config",
    ],
)

filegroup(
    name = "common_target_td_sources",
    srcs = glob([
        "include/llvm/CodeGen/*.td",
        "include/llvm/Frontend/Directive/*.td",
        "include/llvm/IR/Intrinsics*.td",
        "include/llvm/TableGen/*.td",
        "include/llvm/Target/*.td",
        "include/llvm/Target/GlobalISel/*.td",
    ]),
)

td_library(
    name = "CodegenTdFiles",
    srcs = glob(["include/llvm/CodeGen/*.td"]),
    includes = ["include"],
)

td_library(
    name = "IRTdFiles",
    srcs = glob(["include/llvm/IR/*.td"]),
    includes = ["include"],
)

td_library(
    name = "TableGenTdFiles",
    srcs = glob(["include/llvm/TableGen/*.td"]),
    includes = ["include"],
)

td_library(
    name = "CommonTargetTdFiles",
    srcs = [":common_target_td_sources"],
    includes = ["include"],
)

td_library(
    name = "ArmTargetTdFiles",
    srcs = glob([
        "lib/Target/ARM/**/*.td",
    ]),
)

gentbl_cc_library(
    name = "ARMTargetParserDefGen",
    tbl_outs = {"include/llvm/TargetParser/ARMTargetParserDef.inc": ["-gen-arm-target-def"]},
    tblgen = ":llvm-min-tblgen",
    td_file = "lib/Target/ARM/ARM.td",
    deps = [
        ":ArmTargetTdFiles",
        ":CommonTargetTdFiles",
    ],
)

td_library(
    name = "AArch64TargetTdFiles",
    srcs = glob([
        "lib/Target/AArch64/**/*.td",
    ]),
)

gentbl_cc_library(
    name = "AArch64TargetParserDefGen",
    tbl_outs = {"include/llvm/TargetParser/AArch64TargetParserDef.inc": ["-gen-arm-target-def"]},
    tblgen = ":llvm-min-tblgen",
    td_file = "lib/Target/AArch64/AArch64.td",
    deps = [
        ":AArch64TargetTdFiles",
        ":CommonTargetTdFiles",
    ],
)

td_library(
    name = "RISCVTargetTdFiles",
    srcs = glob([
        "lib/Target/RISCV/**/*.td",
    ]),
)

td_library(
    name = "PPCTargetTdFiles",
    srcs = glob([
        "lib/Target/PowerPC/**/*.td",
    ]),
)

gentbl_cc_library(
    name = "RISCVTargetParserDefGen",
    tbl_outs = {"include/llvm/TargetParser/RISCVTargetParserDef.inc": ["-gen-riscv-target-def"]},
    tblgen = ":llvm-min-tblgen",
    td_file = "lib/Target/RISCV/RISCV.td",
    deps = [
        ":CommonTargetTdFiles",
        ":RISCVTargetTdFiles",
    ],
)

gentbl_cc_library(
    name = "PPCGenTargetFeaturesGen",
    tbl_outs = {"include/llvm/TargetParser/PPCGenTargetFeatures.inc": ["-gen-target-features"]},
    tblgen = ":llvm-tblgen",
    td_file = "lib/Target/PowerPC/PPC.td",
    deps = [
        ":CommonTargetTdFiles",
        ":PPCTargetTdFiles",
    ],
)

cc_library(
    name = "PPCTargetParser",
    srcs = ["lib/TargetParser/PPCTargetParser.cpp"],
    hdrs = ["include/llvm/TargetParser/PPCTargetParser.h"],
    copts = llvm_copts,
    includes = ["include"],
    deps = [
        ":PPCGenTargetFeaturesGen",
        ":Support",
        ":TargetParser",
    ],
)

cc_library(
    name = "TargetParser",
    srcs = glob(
        [
            "lib/TargetParser/*.cpp",
        ],
        exclude = ["lib/TargetParser/PPCTargetParser.cpp"],
    ) + select({
        "@platforms//os:windows": glob([
            "lib/TargetParser/Windows/*.inc",
        ]),
        "//conditions:default": glob([
            "lib/TargetParser/Unix/*.inc",
        ]),
    }),
    hdrs = glob([
        "include/llvm/TargetParser/*.h",
    ]),
    copts = llvm_copts,
    includes = ["include"],
    textual_hdrs = [
        "include/llvm/TargetParser/AArch64CPUFeatures.inc",
        "include/llvm/TargetParser/AArch64FeatPriorities.inc",
        "include/llvm/TargetParser/AArch64TargetParserDef.inc",
        "include/llvm/TargetParser/ARMTargetParserDef.inc",
        "include/llvm/TargetParser/RISCVTargetParserDef.inc",
    ] + glob([
        "include/llvm/TargetParser/*.def",
    ]),
    deps = [
        ":Support",
        ":config",
    ],
)

cc_library(
    name = "DWP",
    srcs = glob([
        "lib/DWP/*.cpp",
    ]),
    hdrs = glob(["include/llvm/DWP/*.h"]),
    copts = llvm_copts,
    deps = [
        ":DebugInfoDWARF",
        ":MC",
        ":Object",
        ":Support",
        ":Target",
    ],
)

cc_library(
    name = "TransformUtils",
    srcs = glob([
        "lib/Transforms/Utils/*.cpp",
    ]),
    hdrs = glob(["include/llvm/Transforms/Utils/*.h"]) + [
        "include/llvm/Transforms/Utils.h",
    ],
    copts = llvm_copts,
    deps = [
        ":Analysis",
        ":BinaryFormat",
        ":BitWriter",
        ":Core",
        ":ProfileData",
        ":Support",
        ":Target",
        ":TargetParser",
        ":config",
    ],
)

td_library(
    name = "AMDGPUTargetTdFiles",
    srcs = glob([
        "lib/Target/AMDGPU/**/*.td",
    ]),
)

gentbl_cc_library(
    name = "InstCombineTableGen",
    strip_include_prefix = "lib/Target/AMDGPU",
    tbl_outs = {"lib/Target/AMDGPU/InstCombineTables.inc": ["-gen-searchable-tables"]},
    tblgen = ":llvm-tblgen",
    td_file = "lib/Target/AMDGPU/InstCombineTables.td",
    deps = [
        ":AMDGPUTargetTdFiles",
        ":CommonTargetTdFiles",
    ],
)

cc_library(
    name = "InstCombine",
    srcs = glob([
        "lib/Transforms/InstCombine/*.cpp",
        "lib/Transforms/InstCombine/*.h",
    ]),
    hdrs = glob(["include/llvm/Transforms/InstCombine/*.h"]),
    copts = llvm_copts,
    deps = [
        ":Analysis",
        ":Core",
        ":Support",
        ":Target",
        ":TransformUtils",
        ":config",
    ],
)

cc_library(
    name = "AggressiveInstCombine",
    srcs = glob([
        "lib/Transforms/AggressiveInstCombine/*.cpp",
        "lib/Transforms/AggressiveInstCombine/*.h",
    ]),
    hdrs = [
        "include/llvm/Transforms/AggressiveInstCombine/AggressiveInstCombine.h",
    ],
    copts = llvm_copts,
    deps = [
        ":Analysis",
        ":Core",
        ":Support",
        ":TransformUtils",
    ],
)

cc_library(
    name = "Instrumentation",
    srcs = glob([
        "lib/Transforms/Instrumentation/*.cpp",
        "lib/Transforms/Instrumentation/*.h",
        "lib/Transforms/Instrumentation/*.inc",
    ]),
    hdrs = glob(["include/llvm/Transforms/Instrumentation/*.h"]) + [
        "include/llvm/Transforms/Utils/Instrumentation.h",
    ],
    copts = llvm_copts,
    deps = [
        ":Analysis",
        ":BinaryFormat",
        ":Core",
        ":Demangle",
        ":MC",
        ":ProfileData",
        ":Scalar",
        ":Support",
        ":Target",
        ":TargetParser",
        ":TransformUtils",
        ":config",
    ],
)

cc_library(
    name = "ObjCARC",
    srcs = glob([
        "lib/Transforms/ObjCARC/*.cpp",
        "lib/Transforms/ObjCARC/*.h",
    ]),
    hdrs = ["include/llvm/Transforms/ObjCARC.h"],
    copts = llvm_copts,
    deps = [
        ":Analysis",
        ":Core",
        ":Support",
        ":Target",
        ":TargetParser",
        ":TransformUtils",
        ":config",
    ],
)

cc_library(
    name = "SandboxIR",
    srcs = glob([
        "lib/SandboxIR/*.cpp",
    ]),
    hdrs = glob(["include/llvm/SandboxIR/*.h"]),
    copts = llvm_copts,
    textual_hdrs = ["include/llvm/SandboxIR/Values.def"],
    deps = [
        ":Analysis",
        ":Core",
        ":Support",
    ],
)

cc_library(
    name = "Scalar",
    srcs = glob([
        "lib/Transforms/Scalar/*.cpp",
    ]),
    hdrs = glob(["include/llvm/Transforms/Scalar/*.h"]) + [
        "include/llvm/Transforms/Scalar.h",
    ],
    copts = llvm_copts,
    deps = [
        ":AggressiveInstCombine",
        ":Analysis",
        ":BinaryFormat",
        ":Core",
        ":InstCombine",
        ":ProfileData",
        ":Support",
        ":Target",
        ":TransformUtils",
        ":config",
    ],
)

cc_library(
    name = "Vectorize",
    srcs = glob([
        "lib/Transforms/Vectorize/**/*.cpp",
        "lib/Transforms/Vectorize/**/*.h",
    ]),
    hdrs = glob([
        "include/llvm/Transforms/Vectorize/**/*.h",
    ]),
    copts = llvm_copts,
    textual_hdrs = [
        "lib/Transforms/Vectorize/SandboxVectorizer/Passes/PassRegistry.def",
    ],
    deps = [
        ":Analysis",
        ":Core",
        ":SandboxIR",
        ":Scalar",
        ":Support",
        ":Target",
        ":TransformUtils",
        ":config",
    ],
)

cc_library(
    name = "FrontendDebug",
    hdrs = glob([
        "include/llvm/Frontend/Debug/*.h",
    ]),
    copts = llvm_copts,
    deps = [
        ":Support",
    ],
)

cc_library(
    name = "FrontendDriver",
    srcs = glob([
        "lib/Frontend/Driver/*.cpp",
    ]),
    hdrs = glob([
        "include/llvm/Frontend/Driver/*.h",
    ]),
    copts = llvm_copts,
    deps = [
        ":Analysis",
        ":ProfileData",
        ":Support",
        ":TargetParser",
    ],
)

cc_library(
    name = "FrontendHLSL",
    srcs = glob([
        "lib/Frontend/HLSL/*.cpp",
    ]),
    hdrs = glob([
        "include/llvm/Frontend/HLSL/*.h",
    ]),
    copts = llvm_copts,
    deps = [
        ":BinaryFormat",
        ":Core",
        ":Support",
    ],
)

cc_library(
    name = "FrontendOffloading",
    srcs = glob([
        "lib/Frontend/Offloading/*.cpp",
    ]),
    hdrs = glob([
        "include/llvm/Frontend/Offloading/*.h",
    ]),
    copts = llvm_copts,
    deps = [
        ":BinaryFormat",
        ":Core",
        ":Object",
        ":ObjectYAML",
        ":Support",
        ":TargetParser",
        ":TransformUtils",
    ],
)

td_library(
    name = "OmpTdFiles",
    srcs = glob([
        "include/llvm/Frontend/OpenMP/*.td",
        "include/llvm/Frontend/Directive/*.td",
    ]),
    includes = ["include"],
)

gentbl_filegroup(
    name = "omp_gen",
    tbl_outs = {"include/llvm/Frontend/OpenMP/OMP.h.inc": ["--gen-directive-decl"]},
    tblgen = ":llvm-min-tblgen",
    td_file = "include/llvm/Frontend/OpenMP/OMP.td",
    deps = [":OmpTdFiles"],
)

gentbl_filegroup(
    name = "omp_gen_impl",
    tbl_outs = {"include/llvm/Frontend/OpenMP/OMP.inc": ["--gen-directive-impl"]},
    tblgen = ":llvm-min-tblgen",
    td_file = "include/llvm/Frontend/OpenMP/OMP.td",
    deps = [":OmpTdFiles"],
)

cc_library(
    name = "FrontendAtomic",
    srcs = glob([
        "lib/Frontend/Atomic/*.cpp",
    ]),
    hdrs = glob([
        "include/llvm/Frontend/Atomic/*.h",
    ]),
    copts = llvm_copts,
    deps = [
        ":Core",
        ":Support",
    ],
)

cc_library(
    name = "FrontendOpenMP",
    srcs = glob([
        "lib/Frontend/OpenMP/*.cpp",
    ]),
    hdrs = glob([
        "include/llvm/Frontend/OpenMP/*.h",
    ]) + [
        "include/llvm/Frontend/OpenMP/OMP.h.inc",
        "include/llvm/Frontend/OpenMP/OMP.inc",
    ],
    copts = llvm_copts,
    textual_hdrs = glob([
        "include/llvm/Frontend/OpenMP/*.def",
    ]),
    deps = [
        ":Analysis",
        ":BitReader",
        ":Core",
        ":Demangle",
        ":FrontendAtomic",
        ":FrontendDirective",
        ":FrontendOffloading",
        ":MC",
        ":Scalar",
        ":Support",
        ":Target",
        ":TargetParser",
        ":TransformUtils",
    ],
)

td_library(
    name = "AccTdFiles",
    srcs = glob([
        "include/llvm/Frontend/OpenACC/*.td",
        "include/llvm/Frontend/Directive/*.td",
    ]),
    includes = ["include"],
)

gentbl_filegroup(
    name = "acc_gen",
    tbl_outs = {"include/llvm/Frontend/OpenACC/ACC.h.inc": ["--gen-directive-decl"]},
    tblgen = ":llvm-min-tblgen",
    td_file = "include/llvm/Frontend/OpenACC/ACC.td",
    deps = [":AccTdFiles"],
)

gentbl_filegroup(
    name = "acc_gen_impl",
    tbl_outs = {"include/llvm/Frontend/OpenACC/ACC.inc": ["--gen-directive-impl"]},
    tblgen = ":llvm-min-tblgen",
    td_file = "include/llvm/Frontend/OpenACC/ACC.td",
    deps = [":AccTdFiles"],
)

cc_library(
    name = "FrontendDirective",
    srcs = glob(["lib/Frontend/Directive/*.cpp"]),
    hdrs = glob(["include/llvm/Frontend/Directive/*.h"]),
    deps = [":Support"],
)

cc_library(
    name = "FrontendOpenACC",
    srcs = glob([
        "lib/Frontend/OpenACC/*.cpp",
    ]) + [
        "include/llvm/Frontend/OpenACC/ACC.inc",
    ],
    hdrs = ["include/llvm/Frontend/OpenACC/ACC.h.inc"],
    copts = llvm_copts,
    deps = [
        ":Analysis",
        ":Core",
        ":FrontendDirective",
        ":Support",
        ":TransformUtils",
    ],
)

cc_library(
    name = "AsmParser",
    srcs = glob([
        "lib/AsmParser/*.cpp",
    ]),
    hdrs = glob(["include/llvm/AsmParser/*.h"]),
    copts = llvm_copts,
    deps = [
        ":BinaryFormat",
        ":Core",
        ":Support",
        ":attributes_gen",
    ],
)

cc_library(
    name = "IRPrinter",
    srcs = glob([
        "lib/IRPrinter/*.cpp",
    ]),
    hdrs = glob([
        "include/llvm/IRPrinter/*.h",
    ]),
    copts = llvm_copts,
    deps = [
        ":Analysis",
        ":Core",
        ":Support",
    ],
)

cc_library(
    name = "IRReader",
    srcs = glob([
        "lib/IRReader/*.cpp",
    ]),
    hdrs = glob([
        "include/llvm/IRReader/*.h",
    ]) + [
        "include/llvm-c/IRReader.h",
    ],
    copts = llvm_copts,
    deps = [
        ":AsmParser",
        ":BitReader",
        ":Core",
        ":Support",
        ":config",
    ],
)

cc_library(
    name = "Linker",
    srcs = glob([
        "lib/Linker/*.cpp",
        "lib/Linker/*.h",
    ]),
    hdrs = glob([
        "include/llvm/Linker/*.h",
    ]) + [
        "include/llvm-c/Linker.h",
    ],
    copts = llvm_copts,
    deps = [
        ":Core",
        ":Object",
        ":Support",
        ":TargetParser",
        ":TransformUtils",
        ":config",
    ],
)

cc_library(
    name = "IPO",
    srcs = glob([
        "lib/Transforms/IPO/*.cpp",
    ]),
    hdrs = glob([
        "include/llvm/Transforms/IPO/*.h",
    ]) + [
        "include/llvm/Transforms/IPO.h",
    ],
    copts = llvm_copts,
    deps = [
        ":AggressiveInstCombine",
        ":Analysis",
        ":BinaryFormat",
        ":BitReader",
        ":BitWriter",
        ":Core",
        ":Demangle",
        ":FrontendOpenMP",
        ":IRPrinter",
        ":IRReader",
        ":InstCombine",
        ":Instrumentation",
        ":Linker",
        ":ObjCARC",
        ":Object",
        ":ProfileData",
        ":Scalar",
        ":Support",
        ":Target",
        ":TargetParser",
        ":TransformUtils",
        ":Vectorize",
        ":config",
        ":ir_headers",
    ],
)

cc_library(
    name = "CFGuard",
    srcs = glob([
        "lib/Transforms/CFGuard/*.cpp",
    ]),
    hdrs = ["include/llvm/Transforms/CFGuard.h"],
    copts = llvm_copts,
    deps = [
        ":Core",
        ":Support",
        ":TargetParser",
    ],
)

cc_library(
    name = "HipStdPar",
    srcs = glob([
        "lib/Transforms/HipStdPar/*.cpp",
    ]),
    hdrs = ["include/llvm/Transforms/HipStdPar/HipStdPar.h"],
    copts = llvm_copts,
    deps = [
        ":Analysis",
        ":Core",
        ":Support",
        ":TargetParser",
        ":TransformUtils",
    ],
)

cc_library(
    name = "Coroutines",
    srcs = glob([
        "lib/Transforms/Coroutines/*.cpp",
        "lib/Transforms/Coroutines/*.h",
    ]),
    hdrs = glob(["include/llvm/Transforms/Coroutines/*.h"]),
    copts = llvm_copts,
    deps = [
        ":Analysis",
        ":BinaryFormat",
        ":Core",
        ":IPO",
        ":Scalar",
        ":Support",
        ":TransformUtils",
        ":config",
    ],
)

# Meta-target for clients which depend on all of the transforms libraries.
cc_library(
    name = "common_transforms",
    deps = [
        ":AggressiveInstCombine",
        ":CFGuard",
        ":Coroutines",
        ":IPO",
        ":InstCombine",
        ":Instrumentation",
        ":ObjCARC",
        ":Scalar",
        ":Vectorize",
    ],
)

cc_library(
    name = "asm_printer_defs",
    copts = llvm_copts,
    textual_hdrs = glob(["lib/CodeGen/AsmPrinter/*.def"]),
)

cc_library(
    name = "CodeGenTypes",
    srcs = glob([
        "lib/CodeGenTypes/**/*.cpp",
    ]),
    hdrs = glob([
        "include/llvm/CodeGenTypes/**/*.h",
    ]),
    copts = llvm_copts,
    deps = [
        ":Support",
        ":vt_gen",
    ],
)

cc_library(
    name = "CGData",
    srcs = glob(["lib/CGData/**/*.cpp"]),
    hdrs = glob([
        "include/llvm/CGData/**/*.h",
        "include/llvm/CGData/**/*.inc",
    ]),
    copts = llvm_copts,
    deps = [
        ":BitReader",
        ":BitWriter",
        ":Core",
        ":Object",
        ":ObjectYAML",
        ":Support",
        ":TargetParser",
    ],
)

cc_library(
    name = "CodeGen",
    srcs = glob(
        [
            "lib/CodeGen/**/*.cpp",
            "lib/CodeGen/**/*.h",
            "lib/CodeGen/SelectionDAG/*.cpp",
            "lib/CodeGen/SelectionDAG/*.h",
        ],
    ),
    hdrs = [
        "include/llvm/LinkAllPasses.h",
    ] + glob(
        [
            "include/llvm/CodeGen/**/*.h",
        ],
    ),
    copts = llvm_copts,
    textual_hdrs = glob([
        "include/llvm/CodeGen/**/*.def",
    ]),
    deps = [
        ":AggressiveInstCombine",
        ":Analysis",
        ":AsmParser",
        ":BinaryFormat",
        ":BitReader",
        ":BitWriter",
        ":CFGuard",
        ":CGData",
        ":CodeGenTypes",
        ":Core",
        ":DebugInfoCodeView",
        ":DebugInfoDWARF",
        ":DebugInfoDWARFLowLevel",
        ":IPO",
        ":IRPrinter",
        ":Instrumentation",
        ":MC",
        ":MCParser",
        ":ObjCARC",
        ":Object",
        ":ProfileData",
        ":Remarks",
        ":Scalar",
        ":Support",
        ":Target",
        ":TargetParser",
        ":TransformUtils",
        ":asm_printer_defs",
        ":config",
        ":vt_gen",
    ],
)

cc_library(
    name = "MCDisassembler",
    srcs = glob([
        "lib/MC/MCDisassembler/*.cpp",
        "lib/MC/MCDisassembler/*.h",
    ]),
    hdrs = glob([
        "include/llvm/MC/MCDisassembler/*.h",
    ]) + [
        "include/llvm-c/Disassembler.h",
    ],
    copts = llvm_copts,
    deps = [
        ":BinaryFormat",
        ":MC",
        ":Support",
        ":TargetParser",
        ":config",
    ],
)

llvm_target_lib_list = [lib for lib in [
    {
        "name": "AArch64",
        "short_name": "AArch64",
        "tbl_outs": {
            "lib/Target/AArch64/AArch64GenRegisterBank.inc": ["-gen-register-bank"],
            "lib/Target/AArch64/AArch64GenRegisterInfo.inc": ["-gen-register-info"],
            "lib/Target/AArch64/AArch64GenInstrInfo.inc": ["-gen-instr-info"],
            "lib/Target/AArch64/AArch64GenMCCodeEmitter.inc": ["-gen-emitter"],
            "lib/Target/AArch64/AArch64GenMCPseudoLowering.inc": ["-gen-pseudo-lowering"],
            "lib/Target/AArch64/AArch64GenAsmWriter.inc": ["-gen-asm-writer"],
            "lib/Target/AArch64/AArch64GenAsmWriter1.inc": [
                "-gen-asm-writer",
                "-asmwriternum=1",
            ],
            "lib/Target/AArch64/AArch64GenAsmMatcher.inc": ["-gen-asm-matcher"],
            "lib/Target/AArch64/AArch64GenDAGISel.inc": ["-gen-dag-isel"],
            "lib/Target/AArch64/AArch64GenFastISel.inc": ["-gen-fast-isel"],
            "lib/Target/AArch64/AArch64GenGlobalISel.inc": ["-gen-global-isel"],
            "lib/Target/AArch64/AArch64GenO0PreLegalizeGICombiner.inc": [
                "-gen-global-isel-combiner",
                "-combiners=AArch64O0PreLegalizerCombiner",
            ],
            "lib/Target/AArch64/AArch64GenPreLegalizeGICombiner.inc": [
                "-gen-global-isel-combiner",
                "-combiners=AArch64PreLegalizerCombiner",
            ],
            "lib/Target/AArch64/AArch64GenPostLegalizeGICombiner.inc": [
                "-gen-global-isel-combiner",
                "-combiners=AArch64PostLegalizerCombiner",
            ],
            "lib/Target/AArch64/AArch64GenPostLegalizeGILowering.inc": [
                "-gen-global-isel-combiner",
                "-combiners=AArch64PostLegalizerLowering",
            ],
            "lib/Target/AArch64/AArch64GenCallingConv.inc": ["-gen-callingconv"],
            "lib/Target/AArch64/AArch64GenSDNodeInfo.inc": ["-gen-sd-node-info"],
            "lib/Target/AArch64/AArch64GenSubtargetInfo.inc": ["-gen-subtarget"],
            "lib/Target/AArch64/AArch64GenDisassemblerTables.inc": [
                "-gen-disassembler",
            ],
            "lib/Target/AArch64/AArch64GenSystemOperands.inc": ["-gen-searchable-tables"],
            "lib/Target/AArch64/AArch64GenExegesis.inc": ["-gen-exegesis"],
        },
    },
    {
        "name": "ARM",
        "short_name": "ARM",
        "tbl_outs": {
            "lib/Target/ARM/ARMGenRegisterBank.inc": ["-gen-register-bank"],
            "lib/Target/ARM/ARMGenRegisterInfo.inc": ["-gen-register-info"],
            "lib/Target/ARM/ARMGenSystemRegister.inc": ["-gen-searchable-tables"],
            "lib/Target/ARM/ARMGenInstrInfo.inc": ["-gen-instr-info"],
            "lib/Target/ARM/ARMGenMCCodeEmitter.inc": ["-gen-emitter"],
            "lib/Target/ARM/ARMGenMCPseudoLowering.inc": ["-gen-pseudo-lowering"],
            "lib/Target/ARM/ARMGenAsmWriter.inc": ["-gen-asm-writer"],
            "lib/Target/ARM/ARMGenAsmMatcher.inc": ["-gen-asm-matcher"],
            "lib/Target/ARM/ARMGenDAGISel.inc": ["-gen-dag-isel"],
            "lib/Target/ARM/ARMGenFastISel.inc": ["-gen-fast-isel"],
            "lib/Target/ARM/ARMGenGlobalISel.inc": ["-gen-global-isel"],
            "lib/Target/ARM/ARMGenCallingConv.inc": ["-gen-callingconv"],
            "lib/Target/ARM/ARMGenSubtargetInfo.inc": ["-gen-subtarget"],
            "lib/Target/ARM/ARMGenDisassemblerTables.inc": ["-gen-disassembler"],
        },
    },
    {
        "name": "AMDGPU",
        "short_name": "AMDGPU",
        "tbl_outs": {
            "lib/Target/AMDGPU/AMDGPUGenRegisterBank.inc": ["-gen-register-bank"],
            "lib/Target/AMDGPU/AMDGPUGenRegisterInfo.inc": ["-gen-register-info"],
            "lib/Target/AMDGPU/AMDGPUGenInstrInfo.inc": ["-gen-instr-info"],
            "lib/Target/AMDGPU/AMDGPUGenMCCodeEmitter.inc": ["-gen-emitter"],
            "lib/Target/AMDGPU/AMDGPUGenMCPseudoLowering.inc": ["-gen-pseudo-lowering"],
            "lib/Target/AMDGPU/AMDGPUGenAsmWriter.inc": ["-gen-asm-writer"],
            "lib/Target/AMDGPU/AMDGPUGenAsmMatcher.inc": ["-gen-asm-matcher"],
            "lib/Target/AMDGPU/AMDGPUGenDAGISel.inc": ["-gen-dag-isel"],
            "lib/Target/AMDGPU/AMDGPUGenCallingConv.inc": ["-gen-callingconv"],
            "lib/Target/AMDGPU/AMDGPUGenSubtargetInfo.inc": ["-gen-subtarget"],
            "lib/Target/AMDGPU/AMDGPUGenDisassemblerTables.inc": ["-gen-disassembler"],
            "lib/Target/AMDGPU/AMDGPUGenSearchableTables.inc": ["-gen-searchable-tables"],
        },
        "tbl_deps": [
            ":InstCombineTableGen",
            ":amdgpu_isel_target_gen",
            ":r600_target_gen",
        ],
    },
    {
        "name": "AVR",
        "short_name": "AVR",
        "tbl_outs": {
            "lib/Target/AVR/AVRGenAsmMatcher.inc": ["-gen-asm-matcher"],
            "lib/Target/AVR/AVRGenAsmWriter.inc": ["-gen-asm-writer"],
            "lib/Target/AVR/AVRGenCallingConv.inc": ["-gen-callingconv"],
            "lib/Target/AVR/AVRGenDAGISel.inc": ["-gen-dag-isel"],
            "lib/Target/AVR/AVRGenDisassemblerTables.inc": ["-gen-disassembler"],
            "lib/Target/AVR/AVRGenMCCodeEmitter.inc": ["-gen-emitter"],
            "lib/Target/AVR/AVRGenInstrInfo.inc": ["-gen-instr-info"],
            "lib/Target/AVR/AVRGenRegisterInfo.inc": ["-gen-register-info"],
            "lib/Target/AVR/AVRGenSDNodeInfo.inc": ["-gen-sd-node-info"],
            "lib/Target/AVR/AVRGenSubtargetInfo.inc": ["-gen-subtarget"],
        },
    },
    {
        "name": "BPF",
        "short_name": "BPF",
        "tbl_outs": {
            "lib/Target/BPF/BPFGenRegisterBank.inc": ["-gen-register-bank"],
            "lib/Target/BPF/BPFGenAsmWriter.inc": ["-gen-asm-writer"],
            "lib/Target/BPF/BPFGenAsmMatcher.inc": ["-gen-asm-matcher"],
            "lib/Target/BPF/BPFGenCallingConv.inc": ["-gen-callingconv"],
            "lib/Target/BPF/BPFGenDAGISel.inc": ["-gen-dag-isel"],
            "lib/Target/BPF/BPFGenGlobalISel.inc": ["-gen-global-isel"],
            "lib/Target/BPF/BPFGenDisassemblerTables.inc": ["-gen-disassembler"],
            "lib/Target/BPF/BPFGenMCCodeEmitter.inc": ["-gen-emitter"],
            "lib/Target/BPF/BPFGenInstrInfo.inc": ["-gen-instr-info"],
            "lib/Target/BPF/BPFGenRegisterInfo.inc": ["-gen-register-info"],
            "lib/Target/BPF/BPFGenSubtargetInfo.inc": ["-gen-subtarget"],
        },
    },
    {
        "name": "Hexagon",
        "short_name": "Hexagon",
        "tbl_outs": {
            "lib/Target/Hexagon/HexagonGenAsmMatcher.inc": ["-gen-asm-matcher"],
            "lib/Target/Hexagon/HexagonGenAsmWriter.inc": ["-gen-asm-writer"],
            "lib/Target/Hexagon/HexagonGenCallingConv.inc": ["-gen-callingconv"],
            "lib/Target/Hexagon/HexagonGenDAGISel.inc": ["-gen-dag-isel"],
            "lib/Target/Hexagon/HexagonGenDFAPacketizer.inc": ["-gen-dfa-packetizer"],
            "lib/Target/Hexagon/HexagonGenDisassemblerTables.inc": ["-gen-disassembler"],
            "lib/Target/Hexagon/HexagonGenInstrInfo.inc": ["-gen-instr-info"],
            "lib/Target/Hexagon/HexagonGenMCCodeEmitter.inc": ["-gen-emitter"],
            "lib/Target/Hexagon/HexagonGenRegisterInfo.inc": ["-gen-register-info"],
            "lib/Target/Hexagon/HexagonGenSubtargetInfo.inc": ["-gen-subtarget"],
        },
    },
    {
        "name": "Lanai",
        "short_name": "Lanai",
        "tbl_outs": {
            "lib/Target/Lanai/LanaiGenAsmMatcher.inc": ["-gen-asm-matcher"],
            "lib/Target/Lanai/LanaiGenAsmWriter.inc": ["-gen-asm-writer"],
            "lib/Target/Lanai/LanaiGenCallingConv.inc": ["-gen-callingconv"],
            "lib/Target/Lanai/LanaiGenDAGISel.inc": ["-gen-dag-isel"],
            "lib/Target/Lanai/LanaiGenDisassemblerTables.inc": ["-gen-disassembler"],
            "lib/Target/Lanai/LanaiGenMCCodeEmitter.inc": ["-gen-emitter"],
            "lib/Target/Lanai/LanaiGenInstrInfo.inc": ["-gen-instr-info"],
            "lib/Target/Lanai/LanaiGenRegisterInfo.inc": ["-gen-register-info"],
            "lib/Target/Lanai/LanaiGenSDNodeInfo.inc": ["-gen-sd-node-info"],
            "lib/Target/Lanai/LanaiGenSubtargetInfo.inc": ["-gen-subtarget"],
        },
    },
    {
        "name": "LoongArch",
        "short_name": "LoongArch",
        "tbl_outs": {
            "lib/Target/LoongArch/LoongArchGenAsmMatcher.inc": ["-gen-asm-matcher"],
            "lib/Target/LoongArch/LoongArchGenAsmWriter.inc": ["-gen-asm-writer"],
            "lib/Target/LoongArch/LoongArchGenDAGISel.inc": ["-gen-dag-isel"],
            "lib/Target/LoongArch/LoongArchGenDisassemblerTables.inc": ["-gen-disassembler"],
            "lib/Target/LoongArch/LoongArchGenMCCodeEmitter.inc": ["-gen-emitter"],
            "lib/Target/LoongArch/LoongArchGenInstrInfo.inc": ["-gen-instr-info"],
            "lib/Target/LoongArch/LoongArchGenMCPseudoLowering.inc": ["-gen-pseudo-lowering"],
            "lib/Target/LoongArch/LoongArchGenRegisterInfo.inc": ["-gen-register-info"],
            "lib/Target/LoongArch/LoongArchGenSubtargetInfo.inc": ["-gen-subtarget"],
        },
    },
    {
        "name": "Mips",
        "short_name": "Mips",
        "tbl_outs": {
            "lib/Target/Mips/MipsGenAsmMatcher.inc": ["-gen-asm-matcher"],
            "lib/Target/Mips/MipsGenAsmWriter.inc": ["-gen-asm-writer"],
            "lib/Target/Mips/MipsGenCallingConv.inc": ["-gen-callingconv"],
            "lib/Target/Mips/MipsGenDAGISel.inc": ["-gen-dag-isel"],
            "lib/Target/Mips/MipsGenDisassemblerTables.inc": ["-gen-disassembler"],
            "lib/Target/Mips/MipsGenMCCodeEmitter.inc": ["-gen-emitter"],
            "lib/Target/Mips/MipsGenExegesis.inc": ["-gen-exegesis"],
            "lib/Target/Mips/MipsGenFastISel.inc": ["-gen-fast-isel"],
            "lib/Target/Mips/MipsGenGlobalISel.inc": ["-gen-global-isel"],
            "lib/Target/Mips/MipsGenPostLegalizeGICombiner.inc": [
                "-gen-global-isel-combiner",
                "-combiners=MipsPostLegalizerCombiner",
            ],
            "lib/Target/Mips/MipsGenInstrInfo.inc": ["-gen-instr-info"],
            "lib/Target/Mips/MipsGenMCPseudoLowering.inc": ["-gen-pseudo-lowering"],
            "lib/Target/Mips/MipsGenRegisterBank.inc": ["-gen-register-bank"],
            "lib/Target/Mips/MipsGenRegisterInfo.inc": ["-gen-register-info"],
            "lib/Target/Mips/MipsGenSubtargetInfo.inc": ["-gen-subtarget"],
        },
    },
    {
        "name": "MSP430",
        "short_name": "MSP430",
        "tbl_outs": {
            "lib/Target/MSP430/MSP430GenAsmMatcher.inc": ["-gen-asm-matcher"],
            "lib/Target/MSP430/MSP430GenAsmWriter.inc": ["-gen-asm-writer"],
            "lib/Target/MSP430/MSP430GenCallingConv.inc": ["-gen-callingconv"],
            "lib/Target/MSP430/MSP430GenDAGISel.inc": ["-gen-dag-isel"],
            "lib/Target/MSP430/MSP430GenDisassemblerTables.inc": ["-gen-disassembler"],
            "lib/Target/MSP430/MSP430GenInstrInfo.inc": ["-gen-instr-info"],
            "lib/Target/MSP430/MSP430GenMCCodeEmitter.inc": ["-gen-emitter"],
            "lib/Target/MSP430/MSP430GenRegisterInfo.inc": ["-gen-register-info"],
            "lib/Target/MSP430/MSP430GenSDNodeInfo.inc": ["-gen-sd-node-info"],
            "lib/Target/MSP430/MSP430GenSubtargetInfo.inc": ["-gen-subtarget"],
        },
    },
    {
        "name": "NVPTX",
        "short_name": "NVPTX",
        "tbl_outs": {
            "lib/Target/NVPTX/NVPTXGenRegisterInfo.inc": ["-gen-register-info"],
            "lib/Target/NVPTX/NVPTXGenInstrInfo.inc": ["-gen-instr-info"],
            "lib/Target/NVPTX/NVPTXGenAsmWriter.inc": ["-gen-asm-writer"],
            "lib/Target/NVPTX/NVPTXGenDAGISel.inc": ["-gen-dag-isel"],
            "lib/Target/NVPTX/NVPTXGenSubtargetInfo.inc": ["-gen-subtarget"],
        },
    },
    {
        "name": "PowerPC",
        "short_name": "PPC",
        "tbl_outs": {
            "lib/Target/PowerPC/PPCGenAsmWriter.inc": ["-gen-asm-writer"],
            "lib/Target/PowerPC/PPCGenAsmMatcher.inc": ["-gen-asm-matcher"],
            "lib/Target/PowerPC/PPCGenMCCodeEmitter.inc": ["-gen-emitter"],
            "lib/Target/PowerPC/PPCGenRegisterInfo.inc": ["-gen-register-info"],
            "lib/Target/PowerPC/PPCGenInstrInfo.inc": ["-gen-instr-info"],
            "lib/Target/PowerPC/PPCGenDAGISel.inc": ["-gen-dag-isel"],
            "lib/Target/PowerPC/PPCGenFastISel.inc": ["-gen-fast-isel"],
            "lib/Target/PowerPC/PPCGenCallingConv.inc": ["-gen-callingconv"],
            "lib/Target/PowerPC/PPCGenSubtargetInfo.inc": ["-gen-subtarget"],
            "lib/Target/PowerPC/PPCGenDisassemblerTables.inc": ["-gen-disassembler"],
            "lib/Target/PowerPC/PPCGenRegisterBank.inc": ["-gen-register-bank"],
            "lib/Target/PowerPC/PPCGenGlobalISel.inc": ["-gen-global-isel"],
            "lib/Target/PowerPC/PPCGenExegesis.inc": ["-gen-exegesis"],
        },
    },
    {
        "name": "RISCV",
        "short_name": "RISCV",
        "tbl_outs": {
            "lib/Target/RISCV/RISCVGenAsmMatcher.inc": ["-gen-asm-matcher"],
            "lib/Target/RISCV/RISCVGenAsmWriter.inc": ["-gen-asm-writer"],
            "lib/Target/RISCV/RISCVGenCompressInstEmitter.inc": ["-gen-compress-inst-emitter"],
            "lib/Target/RISCV/RISCVGenDAGISel.inc": ["-gen-dag-isel"],
            "lib/Target/RISCV/RISCVGenDisassemblerTables.inc": ["-gen-disassembler"],
            "lib/Target/RISCV/RISCVGenInstrInfo.inc": ["-gen-instr-info"],
            "lib/Target/RISCV/RISCVGenMacroFusion.inc": ["-gen-macro-fusion-pred"],
            "lib/Target/RISCV/RISCVGenMCCodeEmitter.inc": ["-gen-emitter"],
            "lib/Target/RISCV/RISCVGenMCPseudoLowering.inc": ["-gen-pseudo-lowering"],
            "lib/Target/RISCV/RISCVGenRegisterBank.inc": ["-gen-register-bank"],
            "lib/Target/RISCV/RISCVGenRegisterInfo.inc": ["-gen-register-info"],
            "lib/Target/RISCV/RISCVGenSubtargetInfo.inc": ["-gen-subtarget"],
            "lib/Target/RISCV/RISCVGenSearchableTables.inc": ["-gen-searchable-tables"],
            "lib/Target/RISCV/RISCVGenExegesis.inc": ["-gen-exegesis"],
            "lib/Target/RISCV/RISCVGenSDNodeInfo.inc": ["-gen-sd-node-info"],
        },
        "tbl_deps": [
            ":riscv_isel_target_gen",
        ],
    },
    {
        "name": "Sparc",
        "short_name": "Sparc",
        "tbl_outs": {
            "lib/Target/Sparc/SparcGenAsmWriter.inc": ["-gen-asm-writer"],
            "lib/Target/Sparc/SparcGenAsmMatcher.inc": ["-gen-asm-matcher"],
            "lib/Target/Sparc/SparcGenMCCodeEmitter.inc": ["-gen-emitter"],
            "lib/Target/Sparc/SparcGenRegisterInfo.inc": ["-gen-register-info"],
            "lib/Target/Sparc/SparcGenInstrInfo.inc": ["-gen-instr-info"],
            "lib/Target/Sparc/SparcGenDAGISel.inc": ["-gen-dag-isel"],
            "lib/Target/Sparc/SparcGenCallingConv.inc": ["-gen-callingconv"],
            "lib/Target/Sparc/SparcGenSubtargetInfo.inc": ["-gen-subtarget"],
            "lib/Target/Sparc/SparcGenDisassemblerTables.inc": ["-gen-disassembler"],
            "lib/Target/Sparc/SparcGenSearchableTables.inc": ["-gen-searchable-tables"],
            "lib/Target/Sparc/SparcGenSDNodeInfo.inc": [
                "-gen-sd-node-info",
                "-sdnode-namespace=SPISD",
            ],
        },
    },
    {
        "name": "SPIRV",
        "short_name": "SPIRV",
        "tbl_outs": {
            "lib/Target/SPIRV/SPIRVGenAsmWriter.inc": ["-gen-asm-writer"],
            "lib/Target/SPIRV/SPIRVGenMCCodeEmitter.inc": ["-gen-emitter"],
            "lib/Target/SPIRV/SPIRVGenGlobalISel.inc": ["-gen-global-isel"],
            "lib/Target/SPIRV/SPIRVGenPreLegalizeGICombiner.inc": [
                "-gen-global-isel-combiner",
                "-combiners=SPIRVPreLegalizerCombiner",
            ],
            "lib/Target/SPIRV/SPIRVGenInstrInfo.inc": ["-gen-instr-info"],
            "lib/Target/SPIRV/SPIRVGenRegisterBank.inc": ["-gen-register-bank"],
            "lib/Target/SPIRV/SPIRVGenRegisterInfo.inc": ["-gen-register-info"],
            "lib/Target/SPIRV/SPIRVGenTables.inc": ["-gen-searchable-tables"],
            "lib/Target/SPIRV/SPIRVGenSubtargetInfo.inc": ["-gen-subtarget"],
        },
    },
    {
        "name": "SystemZ",
        "short_name": "SystemZ",
        "tbl_outs": {
            "lib/Target/SystemZ/SystemZGenAsmMatcher.inc": ["-gen-asm-matcher"],
            "lib/Target/SystemZ/SystemZGenGNUAsmWriter.inc": ["-gen-asm-writer"],
            "lib/Target/SystemZ/SystemZGenHLASMAsmWriter.inc": [
                "-gen-asm-writer",
                "-asmwriternum=1",
            ],
            "lib/Target/SystemZ/SystemZGenCallingConv.inc": ["-gen-callingconv"],
            "lib/Target/SystemZ/SystemZGenDAGISel.inc": ["-gen-dag-isel"],
            "lib/Target/SystemZ/SystemZGenDisassemblerTables.inc": ["-gen-disassembler"],
            "lib/Target/SystemZ/SystemZGenMCCodeEmitter.inc": ["-gen-emitter"],
            "lib/Target/SystemZ/SystemZGenInstrInfo.inc": ["-gen-instr-info"],
            "lib/Target/SystemZ/SystemZGenRegisterInfo.inc": ["-gen-register-info"],
            "lib/Target/SystemZ/SystemZGenSubtargetInfo.inc": ["-gen-subtarget"],
        },
    },
    {
        "name": "VE",
        "short_name": "VE",
        "tbl_outs": {
            "lib/Target/VE/VEGenAsmMatcher.inc": ["-gen-asm-matcher"],
            "lib/Target/VE/VEGenAsmWriter.inc": ["-gen-asm-writer"],
            "lib/Target/VE/VEGenCallingConv.inc": ["-gen-callingconv"],
            "lib/Target/VE/VEGenDAGISel.inc": ["-gen-dag-isel"],
            "lib/Target/VE/VEGenDisassemblerTables.inc": ["-gen-disassembler"],
            "lib/Target/VE/VEGenMCCodeEmitter.inc": ["-gen-emitter"],
            "lib/Target/VE/VEGenInstrInfo.inc": ["-gen-instr-info"],
            "lib/Target/VE/VEGenRegisterInfo.inc": ["-gen-register-info"],
            "lib/Target/VE/VEGenSubtargetInfo.inc": ["-gen-subtarget"],
        },
    },
    {
        "name": "WebAssembly",
        "short_name": "WebAssembly",
        "tbl_outs": {
            "lib/Target/WebAssembly/WebAssemblyGenDisassemblerTables.inc": ["-gen-disassembler"],
            "lib/Target/WebAssembly/WebAssemblyGenAsmWriter.inc": ["-gen-asm-writer"],
            "lib/Target/WebAssembly/WebAssemblyGenInstrInfo.inc": ["-gen-instr-info"],
            "lib/Target/WebAssembly/WebAssemblyGenDAGISel.inc": ["-gen-dag-isel"],
            "lib/Target/WebAssembly/WebAssemblyGenFastISel.inc": ["-gen-fast-isel"],
            "lib/Target/WebAssembly/WebAssemblyGenMCCodeEmitter.inc": ["-gen-emitter"],
            "lib/Target/WebAssembly/WebAssemblyGenRegisterInfo.inc": ["-gen-register-info"],
            "lib/Target/WebAssembly/WebAssemblyGenSubtargetInfo.inc": ["-gen-subtarget"],
            "lib/Target/WebAssembly/WebAssemblyGenAsmMatcher.inc": ["-gen-asm-matcher"],
        },
    },
    {
        "name": "X86",
        "short_name": "X86",
        "tbl_outs": {
            "lib/Target/X86/X86GenRegisterBank.inc": ["-gen-register-bank"],
            "lib/Target/X86/X86GenRegisterInfo.inc": ["-gen-register-info"],
            "lib/Target/X86/X86GenDisassemblerTables.inc": ["-gen-disassembler"],
            "lib/Target/X86/X86GenInstrInfo.inc": ["-gen-instr-info"],
            "lib/Target/X86/X86GenAsmWriter.inc": ["-gen-asm-writer"],
            "lib/Target/X86/X86GenAsmWriter1.inc": [
                "-gen-asm-writer",
                "-asmwriternum=1",
            ],
            "lib/Target/X86/X86GenAsmMatcher.inc": ["-gen-asm-matcher"],
            "lib/Target/X86/X86GenDAGISel.inc": ["-gen-dag-isel"],
            "lib/Target/X86/X86GenFastISel.inc": ["-gen-fast-isel"],
            "lib/Target/X86/X86GenGlobalISel.inc": ["-gen-global-isel"],
            "lib/Target/X86/X86GenCallingConv.inc": ["-gen-callingconv"],
            "lib/Target/X86/X86GenSubtargetInfo.inc": ["-gen-subtarget"],
            "lib/Target/X86/X86GenFoldTables.inc": [
                "-gen-x86-fold-tables",
                "-asmwriternum=1",
            ],
            "lib/Target/X86/X86GenInstrMapping.inc": ["-gen-x86-instr-mapping"],
            "lib/Target/X86/X86GenExegesis.inc": ["-gen-exegesis"],
            "lib/Target/X86/X86GenMnemonicTables.inc": [
                "-gen-x86-mnemonic-tables",
                "-asmwriternum=1",
            ],
        },
    },
    {
        "name": "XCore",
        "short_name": "XCore",
        "tbl_outs": {
            "lib/Target/XCore/XCoreGenAsmWriter.inc": ["-gen-asm-writer"],
            "lib/Target/XCore/XCoreGenCallingConv.inc": ["-gen-callingconv"],
            "lib/Target/XCore/XCoreGenDAGISel.inc": ["-gen-dag-isel"],
            "lib/Target/XCore/XCoreGenDisassemblerTables.inc": ["-gen-disassembler"],
            "lib/Target/XCore/XCoreGenInstrInfo.inc": ["-gen-instr-info"],
            "lib/Target/XCore/XCoreGenRegisterInfo.inc": ["-gen-register-info"],
            "lib/Target/XCore/XCoreGenSDNodeInfo.inc": ["-gen-sd-node-info"],
            "lib/Target/XCore/XCoreGenSubtargetInfo.inc": ["-gen-subtarget"],
        },
    },
] if lib["name"] in llvm_targets]

cc_library(
    name = "x86_target_layering_problem_hdrs",
    textual_hdrs = ["lib/Target/X86/X86InstrInfo.h"],
)

gentbl_cc_library(
    name = "amdgpu_isel_target_gen",
    strip_include_prefix = "lib/Target/AMDGPU",
    tbl_outs = {
        "lib/Target/AMDGPU/AMDGPUGenGlobalISel.inc": ["-gen-global-isel"],
        "lib/Target/AMDGPU/AMDGPUGenPreLegalizeGICombiner.inc": [
            "-gen-global-isel-combiner",
            "-combiners=AMDGPUPreLegalizerCombiner",
        ],
        "lib/Target/AMDGPU/AMDGPUGenPostLegalizeGICombiner.inc": [
            "-gen-global-isel-combiner",
            "-combiners=AMDGPUPostLegalizerCombiner",
        ],
        "lib/Target/AMDGPU/AMDGPUGenRegBankGICombiner.inc": [
            "-gen-global-isel-combiner",
            "-combiners=AMDGPURegBankCombiner",
        ],
    },
    tblgen = ":llvm-tblgen",
    td_file = "lib/Target/AMDGPU/AMDGPUGISel.td",
    deps = [
        ":AMDGPUTargetTdFiles",
        ":CommonTargetTdFiles",
    ],
)

gentbl_cc_library(
    name = "r600_target_gen",
    strip_include_prefix = "lib/Target/AMDGPU",
    tbl_outs = {
        "lib/Target/AMDGPU/R600GenAsmWriter.inc": ["-gen-asm-writer"],
        "lib/Target/AMDGPU/R600GenCallingConv.inc": ["-gen-callingconv"],
        "lib/Target/AMDGPU/R600GenDAGISel.inc": ["-gen-dag-isel"],
        "lib/Target/AMDGPU/R600GenDFAPacketizer.inc": ["-gen-dfa-packetizer"],
        "lib/Target/AMDGPU/R600GenInstrInfo.inc": ["-gen-instr-info"],
        "lib/Target/AMDGPU/R600GenMCCodeEmitter.inc": ["-gen-emitter"],
        "lib/Target/AMDGPU/R600GenRegisterInfo.inc": ["-gen-register-info"],
        "lib/Target/AMDGPU/R600GenSubtargetInfo.inc": ["-gen-subtarget"],
    },
    tblgen = ":llvm-tblgen",
    td_file = "lib/Target/AMDGPU/R600.td",
    deps = [
        ":AMDGPUTargetTdFiles",
        ":CommonTargetTdFiles",
    ],
)

gentbl_cc_library(
    name = "riscv_isel_target_gen",
    strip_include_prefix = "lib/Target/RISCV",
    tbl_outs = {
        "lib/Target/RISCV/RISCVGenGlobalISel.inc": ["-gen-global-isel"],
        "lib/Target/RISCV/RISCVGenO0PreLegalizeGICombiner.inc": [
            "-gen-global-isel-combiner",
            "-combiners=RISCVO0PreLegalizerCombiner",
        ],
        "lib/Target/RISCV/RISCVGenPostLegalizeGICombiner.inc": [
            "-gen-global-isel-combiner",
            "-combiners=RISCVPostLegalizerCombiner",
        ],
        "lib/Target/RISCV/RISCVGenPreLegalizeGICombiner.inc": [
            "-gen-global-isel-combiner",
            "-combiners=RISCVPreLegalizerCombiner",
        ],
    },
    tblgen = ":llvm-tblgen",
    td_file = "lib/Target/RISCV/RISCVGISel.td",
    deps = [
        ":CommonTargetTdFiles",
        ":RISCVTargetTdFiles",
    ],
)

[[
    [gentbl_cc_library(
        name = target["name"] + "CommonTableGen",
        strip_include_prefix = "lib/Target/" + target["name"],
        # MSVC isn't happy with long string literals, while other compilers
        # which support them get significant compile time improvements with
        # them enabled. Ideally this flag would only be enabled on Windows via
        # a select() on `@platforms//os:windows,`, but that would
        # require refactoring gentbl from a macro into a rule.
        # TODO(#92): Refactor gentbl to support this use
        tbl_outs = target["tbl_outs"],
        tblgen = ":llvm-tblgen",
        td_file = "lib/Target/" + target["name"] + "/" + target["short_name"] + ".td",
        td_srcs = glob(
            [
                "lib/Target/" + target["name"] + "/*.td",
                "lib/Target/" + target["name"] + "/GISel/*.td",
            ],
            allow_empty = True,
        ),
        deps = target.get("tbl_deps", []) + [":CommonTargetTdFiles"],
    )],
    [cc_library(
        name = target["name"] + "Info",
        srcs = ["lib/Target/" + target["name"] + "/TargetInfo/" + target["name"] + "TargetInfo.cpp"],
        hdrs = glob(["lib/Target/" + target["name"] + "/TargetInfo/*.h"]),
        copts = llvm_copts,
        # Workaround for https://github.com/bazelbuild/bazel/issues/3828
        # TODO(gcmn): Remove this when upgrading to a Bazel version containing
        # https://github.com/bazelbuild/bazel/commit/e3b7e17b05f1
        includes = ["lib/Target/" + target["name"]],
        strip_include_prefix = "lib/Target/" + target["name"],
        deps = [
            ":" + target["name"] + "CommonTableGen",
            ":MC",
            ":Support",
            ":Target",
        ],
    )],
    # We cannot separate the `Utils` and `MCTargetDesc` sublibraries of
    # a number of targets due to crisscrossing inclusion of headers.
    [cc_library(
        name = target["name"] + "UtilsAndDesc",
        srcs = glob(
            [
                "lib/Target/" + target["name"] + "/MCTargetDesc/*.cpp",
                "lib/Target/" + target["name"] + "/Utils/*.cpp",

                # We have to include these headers here as well as in the `hdrs`
                # below to allow the `.cpp` files to use file-relative-inclusion to
                # find them, even though consumers of this library use inclusion
                # relative to the target with the `strip_includes_prefix` of this
                # library. This mixture is likely incompatible with header modules.
                "lib/Target/" + target["name"] + "/MCTargetDesc/*.h",
                "lib/Target/" + target["name"] + "/Utils/*.h",
            ],
            allow_empty = True,
        ),
        hdrs = glob(
            [
                "lib/Target/" + target["name"] + "/MCTargetDesc/*.h",
                "lib/Target/" + target["name"] + "/Utils/*.h",

                # This a bit of a hack to allow us to expose common, internal
                # target header files to other libraries within the target via
                # target-relative includes. This usage of headers is inherently
                # non-modular as there is a mixture of target-relative inclusion
                # using this rule and file-relative inclusion using the repeated
                # listing of these headers in the `srcs` of subsequent rules.
                "lib/Target/" + target["name"] + "/*.h",

                # FIXME: The entries below should be `textual_hdrs` instead of
                # `hdrs`, but unfortunately that doesn't work with
                # `strip_include_prefix`:
                # https://github.com/bazelbuild/bazel/issues/12424
                #
                # Once that issue is fixed and released, we can switch this to
                # `textual_hdrs` and remove the feature disabling the various Bazel
                # features (both current and under-development) that motivated the
                # distinction between these two.
                "lib/Target/" + target["name"] + "/*.def",
                "lib/Target/" + target["name"] + "/*.inc",
                "lib/Target/" + target["name"] + "/MCTargetDesc/*.def",
            ],
            allow_empty = True,
        ),
        copts = llvm_copts,
        features = [
            "-parse_headers",
            "-header_modules",
            "-layering_check",
        ],
        strip_include_prefix = "lib/Target/" + target["name"],
        deps = [
            ":BinaryFormat",
            ":CodeGen",
            ":CodeGenTypes",
            ":Core",
            ":DebugInfoCodeView",
            ":MC",
            ":MCDisassembler",
            ":Support",
            ":Target",
            ":config",
            ":" + target["name"] + "CommonTableGen",
            ":" + target["name"] + "Info",
        ] + target.get("tbl_deps", []),
    )],
    [cc_library(
        name = target["name"] + "CodeGen",
        srcs = glob(
            [
                "lib/Target/" + target["name"] + "/Analysis/*.cpp",
                "lib/Target/" + target["name"] + "/Analysis/*.h",
                "lib/Target/" + target["name"] + "/GISel/*.cpp",
                "lib/Target/" + target["name"] + "/GISel/*.h",
                "lib/Target/" + target["name"] + "/*.cpp",
                "lib/Target/" + target["name"] + "/*.h",
            ],
            allow_empty = True,
        ),
        hdrs = ["lib/Target/" + target["name"] + "/" + target["short_name"] + ".h"],
        copts = llvm_copts,
        features = ["-layering_check"],
        strip_include_prefix = "lib/Target/" + target["name"],
        textual_hdrs = glob(
            [
                "lib/Target/" + target["name"] + "/*.def",
                "lib/Target/" + target["name"] + "/*.inc",
            ],
            allow_empty = True,
        ),
        deps = [
            ":Analysis",
            ":BinaryFormat",
            ":CFGuard",
            ":CodeGen",
            ":CodeGenTypes",
            ":Core",
            ":IPO",
            ":MC",
            ":Passes",  # TODO(chandlerc): Likely a layering violation.
            ":ProfileData",
            ":Scalar",
            ":Support",
            ":Target",
            ":TransformUtils",
            ":Vectorize",
            ":config",
            ":" + target["name"] + "CommonTableGen",
            ":" + target["name"] + "Info",
            ":" + target["name"] + "UtilsAndDesc",
        ] + target.get("tbl_deps", []),
    )],
    [cc_library(
        name = target["name"] + "AsmParser",
        srcs = glob(
            [
                "lib/Target/" + target["name"] + "/AsmParser/*.cpp",
                "lib/Target/" + target["name"] + "/AsmParser/*.h",
            ],
            allow_empty = True,
        ),
        copts = llvm_copts,
        deps = [
            ":BinaryFormat",
            ":CodeGenTypes",
            ":MC",
            ":MCParser",
            ":Support",
            ":Target",
            ":TargetParser",
            ":" + target["name"] + "CodeGen",
            ":" + target["name"] + "CommonTableGen",
            ":" + target["name"] + "Info",
            ":" + target["name"] + "UtilsAndDesc",
        ],
    )],
    # This target is a bit of a hack to allow us to expose internal
    # disassembler header files via internal target-relative include paths.
    # This usage of headers is inherently non-modular as there is a mixture of
    # target-relative inclusion using this rule and same-directory inclusion
    # using the repeated listing of these headers in the `srcs` below.
    [cc_library(
        name = target["name"] + "DisassemblerInternalHeaders",
        # FIXME: This should be `textual_hdrs` instead of `hdrs`, but
        # unfortunately that doesn't work with `strip_include_prefix`:
        # https://github.com/bazelbuild/bazel/issues/12424
        #
        # Once that issue is fixed and released, we can switch this to
        # `textual_hdrs` and remove the feature disabling the various Bazel
        # features (both current and under-development) that motivated the
        # distinction between these two.
        hdrs = glob(
            [
                "lib/Target/" + target["name"] + "/Disassembler/*.h",
            ],
            allow_empty = True,
        ),
        features = [
            "-parse_headers",
            "-header_modules",
        ],
        strip_include_prefix = "lib/Target/" + target["name"],
    )],
    [cc_library(
        name = target["name"] + "Disassembler",
        srcs = glob(
            [
                "lib/Target/" + target["name"] + "/Disassembler/*.cpp",
                "lib/Target/" + target["name"] + "/Disassembler/*.c",
                "lib/Target/" + target["name"] + "/Disassembler/*.h",
            ],
            allow_empty = True,
        ),
        copts = llvm_copts,
        features = ["-layering_check"],
        deps = [
            ":CodeGenTypes",
            ":Core",
            ":MC",
            ":MCDisassembler",
            ":Support",
            ":Target",
            ":" + target["name"] + "CodeGen",
            ":" + target["name"] + "DisassemblerInternalHeaders",
            ":" + target["name"] + "CommonTableGen",
            ":" + target["name"] + "UtilsAndDesc",
        ],
    )],
    [cc_library(
        name = target["name"] + "TargetMCA",
        srcs = glob(
            [
                "lib/Target/" + target["name"] + "/MCA/*.cpp",
                "lib/Target/" + target["name"] + "/MCA/*.c",
                "lib/Target/" + target["name"] + "/MCA/*.h",
            ],
            allow_empty = True,
        ),
        copts = llvm_copts,
        features = ["-layering_check"],
        deps = [
            ":CodeGenTypes",
            ":MC",
            ":MCA",
            ":MCParser",
            ":Support",
            ":" + target["name"] + "DisassemblerInternalHeaders",
            ":" + target["name"] + "Info",
            ":" + target["name"] + "UtilsAndDesc",
        ],
    )],
] for target in llvm_target_lib_list]

cc_library(
    name = "AllTargetsCodeGens",
    copts = llvm_copts,
    deps = [
        target["name"] + "CodeGen"
        for target in llvm_target_lib_list
    ],
)

cc_library(
    name = "AllTargetsAsmParsers",
    copts = llvm_copts,
    deps = [
        target["name"] + "AsmParser"
        for target in llvm_target_lib_list
    ],
)

cc_library(
    name = "AllTargetsDisassemblers",
    copts = llvm_copts,
    deps = [
        target["name"] + "Disassembler"
        for target in llvm_target_lib_list
    ],
)

cc_library(
    name = "AllTargetsMCAs",
    copts = llvm_copts,
    deps = [
        target["name"] + "TargetMCA"
        for target in llvm_target_lib_list
    ],
)

cc_library(
    name = "pass_registry_def",
    copts = llvm_copts,
    textual_hdrs = ["lib/Passes/PassRegistry.def"],
)

cc_library(
    name = "Passes",
    srcs = glob([
        "lib/Passes/*.cpp",
    ]),
    hdrs = glob([
        "include/llvm/Passes/*.h",
        "include/llvm/Passes/*.def",
        "include/llvm/Passes/*.inc",
    ]) + ["include/llvm-c/Transforms/PassBuilder.h"],
    copts = llvm_copts,
    deps = [
        ":AggressiveInstCombine",
        ":Analysis",
        ":CFGuard",
        ":CodeGen",
        ":Core",
        ":Coroutines",
        ":HipStdPar",
        ":IPO",
        ":IRPrinter",
        ":InstCombine",
        ":Instrumentation",
        ":MC",
        ":ObjCARC",
        ":Scalar",
        ":Support",
        ":Target",
        ":TransformUtils",
        ":Vectorize",
        ":common_transforms",
        ":config",
        ":pass_registry_def",
    ],
)

cc_library(
    name = "LTO",
    srcs = glob([
        "lib/LTO/*.cpp",
    ]),
    hdrs = glob([
        "include/llvm/LTO/*.h",
        "include/llvm/LTO/legacy/*.h",
    ]) + [
        "include/llvm-c/lto.h",
    ],
    copts = llvm_copts,
    deps = [
        ":Analysis",
        ":BitReader",
        ":BitWriter",
        ":CGData",
        ":CodeGen",
        ":CodeGenTypes",
        ":Core",
        ":IPO",
        ":IRPrinter",
        ":IRReader",
        ":Linker",
        ":MC",
        ":MCParser",
        ":ObjCARC",
        ":Object",
        ":Passes",
        ":Remarks",
        ":Scalar",
        ":Support",
        ":Target",
        ":TargetParser",
        ":TransformUtils",
        ":common_transforms",
        ":config",
    ],
)

cc_library(
    name = "ExecutionEngine",
    srcs = glob([
        "lib/ExecutionEngine/*.cpp",
        "lib/ExecutionEngine/RuntimeDyld/*.cpp",
        "lib/ExecutionEngine/RuntimeDyld/*.h",
        "lib/ExecutionEngine/RuntimeDyld/Targets/*.cpp",
        "lib/ExecutionEngine/RuntimeDyld/Targets/*.h",
    ]),
    hdrs = glob(
        [
            "include/llvm/ExecutionEngine/*.h",
        ],
        exclude = [
            "include/llvm/ExecutionEngine/MCJIT*.h",
            "include/llvm/ExecutionEngine/OProfileWrapper.h",
        ],
    ) + [
        "include/llvm-c/ExecutionEngine.h",
    ],
    copts = llvm_copts,
    deps = [
        ":BinaryFormat",
        ":CodeGen",
        ":Core",
        ":DebugInfo",
        ":MC",
        ":MCDisassembler",
        ":Object",
        ":OrcShared",
        ":OrcTargetProcess",
        ":Passes",
        ":Support",
        ":Target",
        ":TargetParser",
        ":config",
    ],
)

cc_library(
    name = "Interpreter",
    srcs = glob([
        "lib/ExecutionEngine/Interpreter/*.cpp",
        "lib/ExecutionEngine/Interpreter/*.h",
    ]),
    hdrs = ["include/llvm/ExecutionEngine/Interpreter.h"],
    copts = llvm_copts,
    deps = [
        ":CodeGen",
        ":Core",
        ":ExecutionEngine",
        ":Support",
        ":Target",
        ":config",
    ],
)

gentbl_cc_library(
    name = "JITLinkTableGen",
    strip_include_prefix = "lib/ExecutionEngine/JITLink",
    tbl_outs = {"lib/ExecutionEngine/JITLink/COFFOptions.inc": ["-gen-opt-parser-defs"]},
    tblgen = ":llvm-tblgen",
    td_file = "lib/ExecutionEngine/JITLink/COFFOptions.td",
    deps = [":OptParserTdFiles"],
)

cc_library(
    name = "JITLink",
    srcs = glob([
        "lib/ExecutionEngine/JITLink/*.cpp",
        "lib/ExecutionEngine/JITLink/*.h",
    ]),
    hdrs = glob([
        "include/llvm/ExecutionEngine/JITLink/*.h",
        "include/llvm/ExecutionEngine/Orc/*.h",
    ]),
    copts = llvm_copts,
    deps = [
        ":BinaryFormat",
        ":ExecutionEngine",
        ":JITLinkTableGen",
        ":Object",
        ":Option",
        ":OrcShared",
        ":OrcTargetProcess",
        ":Support",
        ":TargetParser",
        ":config",
    ],
)

cc_library(
    name = "MCJIT",
    srcs = glob([
        "lib/ExecutionEngine/MCJIT/*.cpp",
        "lib/ExecutionEngine/MCJIT/*.h",
    ]),
    hdrs = glob(["include/llvm/ExecutionEngine/MCJIT*.h"]),
    copts = llvm_copts,
    deps = [
        ":CodeGen",
        ":Core",
        ":ExecutionEngine",
        ":MC",
        ":Object",
        ":Support",
        ":Target",
        ":config",
    ],
)

cc_library(
    name = "OrcJIT",
    srcs = glob([
        "lib/ExecutionEngine/Orc/*.cpp",
    ]),
    hdrs = glob([
        "include/llvm/ExecutionEngine/Orc/*.h",
    ]) + [
        "include/llvm-c/LLJIT.h",
        "include/llvm-c/Orc.h",
        "include/llvm-c/OrcEE.h",
    ],
    copts = llvm_copts,
    linkopts = select({
        "@platforms//os:android": [],
        "@platforms//os:windows": [],
        "@platforms//os:freebsd": [],
        "@platforms//os:macos": [],
        "//conditions:default": [
            "-lrt",
        ],
    }),
    deps = [
        ":Analysis",
        ":BinaryFormat",
        ":BitReader",
        ":BitWriter",
        ":Core",
        ":DebugInfoDWARF",
        ":ExecutionEngine",
        ":JITLink",
        ":MC",
        ":MCDisassembler",
        ":Object",
        ":OrcShared",
        ":OrcTargetProcess",
        ":Passes",
        ":Support",
        ":Target",
        ":TargetParser",
        ":TransformUtils",
        ":WindowsDriver",
        ":config",
    ],
)

cc_library(
    name = "OrcShared",
    srcs = glob([
        "lib/ExecutionEngine/Orc/Shared/*.cpp",
    ]),
    hdrs = glob([
        "include/llvm/ExecutionEngine/Orc/Shared/*.h",
    ] + [
        "include/llvm/ExecutionEngine/Orc/SymbolStringPool.h",
    ]),
    copts = llvm_copts,
    deps = [
        ":BinaryFormat",
        ":CodeGen",
        ":Core",
        ":DebugInfo",
        ":MC",
        ":MCDisassembler",
        ":Object",
        ":Passes",
        ":Support",
        ":Target",
        ":config",
    ],
)

cc_library(
    name = "OrcDebugging",
    srcs = glob([
        "lib/ExecutionEngine/Orc/Debugging/*.cpp",
    ]),
    hdrs = glob([
        "include/llvm/ExecutionEngine/Orc/Debugging/*.h",
    ]) + ["include/llvm-c/LLJITUtils.h"],
    copts = llvm_copts,
    deps = [
        ":BinaryFormat",
        ":DebugInfo",
        ":DebugInfoDWARF",
        ":JITLink",
        ":OrcJIT",
        ":OrcShared",
        ":Support",
        ":TargetParser",
    ],
)

cc_library(
    name = "OrcTargetProcess",
    srcs = glob([
        "lib/ExecutionEngine/Orc/TargetProcess/*.cpp",
        "lib/ExecutionEngine/Orc/TargetProcess/*.h",
    ]),
    hdrs = glob([
        "include/llvm/ExecutionEngine/Orc/TargetProcess/*.h",
    ]),
    copts = llvm_copts,
    linkopts = select({
        "@platforms//os:android": [],
        "@platforms//os:windows": [],
        "@platforms//os:freebsd": [],
        "@platforms//os:macos": [],
        "//conditions:default": [
            "-lrt",
        ],
    }),
    deps = [
        ":BinaryFormat",
        ":CodeGen",
        ":Core",
        ":DebugInfo",
        ":MC",
        ":MCDisassembler",
        ":Object",
        ":OrcShared",
        ":Passes",
        ":Support",
        ":Target",
        ":TargetParser",
        ":config",
    ],
)

cc_library(
    name = "DWARFLinker",
    srcs = glob([
        "lib/DWARFLinker/Classic/*.cpp",
    ]),
    hdrs = glob(["include/llvm/DWARFLinker/Classic/*.h"]),
    copts = llvm_copts,
    deps = [
        ":BinaryFormat",
        ":CodeGen",
        ":CodeGenTypes",
        ":DWARFLinkerBase",
        ":DebugInfoDWARF",
        ":DebugInfoDWARFLowLevel",
        ":MC",
        ":Support",
        ":Target",
        ":TargetParser",
    ],
)

cc_library(
    name = "DWARFLinkerBase",
    srcs = glob([
        "lib/DWARFLinker/*.cpp",
    ]),
    hdrs = glob(["include/llvm/DWARFLinker/*.h"]),
    copts = llvm_copts,
    deps = [
        ":BinaryFormat",
        ":CodeGen",
        ":DebugInfoDWARF",
        ":DebugInfoDWARFLowLevel",
        ":Support",
        ":Target",
    ],
)

cc_library(
    name = "DWARFLinkerParallel",
    srcs = glob([
        "lib/DWARFLinker/Parallel/*.cpp",
        "lib/DWARFLinker/Parallel/*.h",
    ]),
    hdrs = glob(["include/llvm/DWARFLinker/Parallel/*.h"]),
    copts = llvm_copts,
    deps = [
        ":BinaryFormat",
        ":CodeGen",
        ":DWARFLinkerBase",
        ":DebugInfoDWARF",
        ":MC",
        ":Object",
        ":Support",
        ":Target",
        ":TargetParser",
    ],
)

gentbl_cc_library(
    name = "DllOptionsTableGen",
    strip_include_prefix = "lib/ToolDrivers/llvm-dlltool",
    tbl_outs = {"lib/ToolDrivers/llvm-dlltool/Options.inc": ["-gen-opt-parser-defs"]},
    tblgen = ":llvm-tblgen",
    td_file = "lib/ToolDrivers/llvm-dlltool/Options.td",
    deps = [":OptParserTdFiles"],
)

cc_library(
    name = "DlltoolDriver",
    srcs = glob(["lib/ToolDrivers/llvm-dlltool/*.cpp"]),
    hdrs = glob(["include/llvm/ToolDrivers/llvm-dlltool/*.h"]),
    copts = llvm_copts,
    deps = [
        ":DllOptionsTableGen",
        ":Object",
        ":Option",
        ":Support",
        ":TargetParser",
    ],
)

gentbl_cc_library(
    name = "LibOptionsTableGen",
    strip_include_prefix = "lib/ToolDrivers/llvm-lib",
    tbl_outs = {"lib/ToolDrivers/llvm-lib/Options.inc": ["-gen-opt-parser-defs"]},
    tblgen = ":llvm-tblgen",
    td_file = "lib/ToolDrivers/llvm-lib/Options.td",
    deps = [":OptParserTdFiles"],
)

cc_library(
    name = "LibDriver",
    srcs = glob(["lib/ToolDrivers/llvm-lib/*.cpp"]),
    hdrs = glob(["include/llvm/ToolDrivers/llvm-lib/*.h"]),
    copts = llvm_copts,
    deps = [
        ":BinaryFormat",
        ":BitReader",
        ":LibOptionsTableGen",
        ":Object",
        ":Option",
        ":Support",
    ],
)

cc_library(
    name = "InterfaceStub",
    srcs = glob([
        "lib/InterfaceStub/*.cpp",
    ]),
    hdrs = glob([
        "include/llvm/InterfaceStub/*.h",
    ]),
    copts = llvm_copts,
    deps = [
        ":BinaryFormat",
        ":MC",
        ":Object",
        ":Support",
        ":TargetParser",
        ":config",
    ],
)

cc_library(
    name = "WindowsDriver",
    srcs = glob([
        "lib/WindowsDriver/*.cpp",
    ]),
    hdrs = glob([
        "include/llvm/WindowsDriver/*.h",
    ]),
    copts = llvm_copts,
    deps = [
        ":Option",
        ":Support",
        ":TargetParser",
    ],
)

cc_library(
    name = "WindowsManifest",
    srcs = glob([
        "lib/WindowsManifest/*.cpp",
    ]),
    hdrs = glob([
        "include/llvm/WindowsManifest/*.h",
    ]),
    copts = llvm_copts,
    deps = [
        ":Support",
        ":config",
    ],
)

cc_library(
    name = "MCA",
    srcs = glob([
        "lib/MCA/**/*.cpp",
    ]),
    hdrs = glob([
        "include/llvm/MCA/**/*.h",
    ]),
    copts = llvm_copts,
    deps = [
        ":MC",
        ":MCDisassembler",
        ":Object",
        ":Support",
    ],
)

cc_library(
    name = "MCAApplication",
    srcs = glob([
        "tools/llvm-mca/Views/*.cpp",
    ]) + [
        mca_source
        for mca_source in glob(["tools/llvm-mca/*.cpp"])
        if mca_source != "tools/llvm-mca/llvm-mca.cpp"
    ],
    hdrs = glob([
        "tools/llvm-mca/*.h",
        "tools/llvm-mca/Views/*.h",
    ]),
    strip_include_prefix = "tools/llvm-mca",
    deps = [
        ":MC",
        ":MCA",
        ":MCParser",
        ":Support",
        ":TargetParser",
    ],
)

cc_library(
    name = "XRay",
    srcs = glob([
        "lib/XRay/*.cpp",
    ]),
    hdrs = glob(["include/llvm/XRay/*.h"]),
    copts = llvm_copts,
    deps = [
        ":Object",
        ":Support",
        ":TargetParser",
    ],
)

# A flag to pick which `pfm` to use for Exegesis.
# Usage: `--@llvm-project//llvm:pfm=<disable|external|system>`.
# Flag documentation: https://bazel.build/extending/config
string_flag(
    name = "pfm",
    build_setting_default = "external",
    values = [
        "disable",  # Don't include pfm at all
        "external",  # Build pfm from source
        "system",  # Use system pfm (non hermetic)
    ],
)

config_setting(
    name = "pfm_disable",
    flag_values = {":pfm": "disable"},
)

config_setting(
    name = "pfm_external",
    flag_values = {":pfm": "external"},
)

config_setting(
    name = "pfm_system",
    flag_values = {":pfm": "system"},
)

cc_library(
    name = "maybe_pfm",
    # We want dependencies of this library to have -DHAVE_LIBPFM conditionally
    # defined, so we set `defines` instead of `copts`.
    defines = select({
        ":pfm_external": ["HAVE_LIBPFM=1"],
        ":pfm_system": ["HAVE_LIBPFM=1"],
        "//conditions:default": [],
    }),
    deps = select({
        ":pfm_external": ["@pfm//:pfm_external"],
        ":pfm_system": ["@pfm//:pfm_system"],
        "//conditions:default": [],
    }),
)

cc_library(
    name = "Exegesis",
    srcs = glob(
        [
            "tools/llvm-exegesis/lib/*.cpp",
            # We have to include these headers here as well as in the `hdrs` below
            # to allow the `.cpp` files to use file-relative-inclusion to find
            # them, even though consumers of this library use inclusion relative to
            # `tools/llvm-exegesis/lib` with the `strip_includes_prefix` of this
            # library. This mixture appears to be incompatible with header modules.
            "tools/llvm-exegesis/lib/*.h",
        ] + [
            "tools/llvm-exegesis/lib/{}/*.cpp".format(t)
            for t in llvm_target_exegesis
        ] + [
            "tools/llvm-exegesis/lib/{}/*.h".format(t)
            for t in llvm_target_exegesis
        ],
        allow_empty = True,
    ),
    hdrs = glob(["tools/llvm-exegesis/lib/*.h"]),
    copts = llvm_copts,
    features = [
        "-header_modules",
        "-layering_check",
    ],
    strip_include_prefix = "tools/llvm-exegesis/lib",
    deps = [
        ":AllTargetsAsmParsers",
        ":AllTargetsCodeGens",
        ":CodeGen",
        ":CodeGenTypes",
        ":Core",
        ":ExecutionEngine",
        ":MC",
        ":MCA",
        ":MCDisassembler",
        ":Object",
        ":ObjectYAML",
        ":OrcJIT",
        ":Support",
        ":Target",
        ":config",
    ] + select({
        "@platforms//os:linux": [":maybe_pfm"],
        "//conditions:default": [],
    }),
)

################################################################################
# LLVM toolchain and development binaries

gentbl_cc_library(
    name = "DsymutilTableGen",
    strip_include_prefix = "tools/dsymutil",
    tbl_outs = {"tools/dsymutil/Options.inc": ["-gen-opt-parser-defs"]},
    tblgen = ":llvm-tblgen",
    td_file = "tools/dsymutil/Options.td",
    deps = [":OptParserTdFiles"],
)

cc_library(
    name = "dsymutil-lib",
    srcs = glob([
        "tools/dsymutil/*.cpp",
        "tools/dsymutil/*.h",
    ]),
    copts = llvm_copts,
    deps = [
        ":AllTargetsCodeGens",
        ":BinaryFormat",
        ":BitReader",
        ":BitstreamReader",
        ":CodeGen",
        ":CodeGenTypes",
        ":DWARFLinker",
        ":DWARFLinkerParallel",
        ":DebugInfo",
        ":DebugInfoDWARF",
        ":DebugInfoDWARFLowLevel",
        ":DsymutilTableGen",
        ":MC",
        ":Object",
        ":Option",
        ":Remarks",
        ":Support",
        ":Target",
        ":TargetParser",
        ":config",
        ":remark_linker",
    ],
)

llvm_driver_cc_binary(
    name = "dsymutil",
    stamp = 0,
    deps = [":dsymutil-lib"],
)

cc_binary(
    name = "llc",
    srcs = glob([
        "tools/llc/*.cpp",
        "tools/llc/*.h",
    ]),
    copts = llvm_copts,
    stamp = 0,
    deps = [
        ":AllTargetsAsmParsers",
        ":AllTargetsCodeGens",
        ":Analysis",
        ":AsmParser",
        ":BitReader",
        ":CodeGen",
        ":CodeGenTypes",
        ":Core",
        ":IRPrinter",
        ":IRReader",
        ":MC",
        ":Passes",
        ":Remarks",
        ":Scalar",
        ":Support",
        ":Target",
        ":TargetParser",
        ":TransformUtils",
    ],
)

cc_binary(
    name = "lli",
    srcs = glob([
        "tools/lli/*.cpp",
        "tools/lli/*.h",
    ]),
    copts = llvm_copts,
    # ll scripts rely on symbols from dependent
    # libraries being resolvable.
    linkopts = select({
        "@platforms//os:windows": [],
        "@platforms//os:macos": [],
        "//conditions:default": [
            "-Wl,--undefined=_ZTIi",
            "-Wl,--export-dynamic-symbol=_ZTIi",
            "-Wl,--export-dynamic-symbol=__cxa_begin_catch",
            "-Wl,--export-dynamic-symbol=__cxa_end_catch",
            "-Wl,--export-dynamic-symbol=__gxx_personality_v0",
            "-Wl,--export-dynamic-symbol=__cxa_allocate_exception",
            "-Wl,--export-dynamic-symbol=__cxa_throw",
            "-Wl,--export-dynamic-symbol=llvm_orc_registerJITLoaderGDBWrapper",
            "-Wl,--export-dynamic-symbol=llvm_orc_registerEHFrameSectionWrapper",
            "-Wl,--export-dynamic-symbol=llvm_orc_deregisterEHFrameSectionWrapper",
        ],
    }),
    stamp = 0,
    deps = [
        ":AllTargetsAsmParsers",
        ":AllTargetsCodeGens",
        ":AsmParser",
        ":BitReader",
        ":CodeGen",
        ":Core",
        ":ExecutionEngine",
        ":IRPrinter",
        ":IRReader",
        ":Instrumentation",
        ":Interpreter",
        ":MCJIT",
        ":Object",
        ":OrcDebugging",
        ":OrcJIT",
        ":OrcTargetProcess",
        ":Support",
        ":TargetParser",
        ":config",
    ],
)

cc_library(
    name = "llvm-ar-lib",
    srcs = glob(["tools/llvm-ar/*.cpp"]),
    copts = llvm_copts,
    deps = [
        ":AllTargetsAsmParsers",
        ":AllTargetsCodeGens",
        ":BinaryFormat",
        ":Core",
        ":DlltoolDriver",
        ":LibDriver",
        ":Object",
        ":Support",
        ":TargetParser",
    ],
)

llvm_driver_cc_binary(
    name = "llvm-ar",
    stamp = 0,
    deps = [":llvm-ar-lib"],
)

# We need to run llvm-ar with different basenames to make it run with
# different behavior.
binary_alias(
    name = "llvm-dlltool",
    binary = ":llvm-ar",
)

binary_alias(
    name = "llvm-lib",
    binary = ":llvm-ar",
)

binary_alias(
    name = "llvm-ranlib",
    binary = ":llvm-ar",
)

cc_binary(
    name = "llvm-as",
    srcs = glob([
        "tools/llvm-as/*.cpp",
    ]),
    copts = llvm_copts,
    stamp = 0,
    deps = [
        ":Analysis",
        ":AsmParser",
        ":BitWriter",
        ":Core",
        ":Support",
    ],
)

cc_binary(
    name = "llvm-bcanalyzer",
    srcs = glob([
        "tools/llvm-bcanalyzer/*.cpp",
    ]),
    copts = llvm_copts,
    stamp = 0,
    deps = [
        ":BitReader",
        ":Support",
    ],
)

cc_binary(
    name = "llvm-cat",
    srcs = glob([
        "tools/llvm-cat/*.cpp",
    ]),
    copts = llvm_copts,
    stamp = 0,
    deps = [
        ":BitReader",
        ":BitWriter",
        ":Core",
        ":IRPrinter",
        ":IRReader",
        ":Support",
    ],
)

gentbl_cc_library(
    name = "CGDataOptsTableGen",
    strip_include_prefix = "tools/llvm-cgdata",
    tbl_outs = {"tools/llvm-cgdata/Opts.inc": ["-gen-opt-parser-defs"]},
    tblgen = ":llvm-tblgen",
    td_file = "tools/llvm-cgdata/Opts.td",
    deps = [":OptParserTdFiles"],
)

cc_library(
    name = "llvm-cgdata-lib",
    srcs = glob(["tools/llvm-cgdata/*.cpp"]),
    copts = llvm_copts,
    deps = [
        ":CGData",
        ":CGDataOptsTableGen",
        ":CodeGen",
        ":Core",
        ":Object",
        ":Option",
        ":Support",
    ],
)

llvm_driver_cc_binary(
    name = "llvm-cgdata",
    stamp = 0,
    deps = [":llvm-cgdata-lib"],
)

cc_binary(
    name = "llvm-cfi-verify",
    srcs = glob([
        "tools/llvm-cfi-verify/*.cpp",
        "tools/llvm-cfi-verify/lib/*.cpp",
        "tools/llvm-cfi-verify/lib/*.h",
    ]),
    copts = llvm_copts,
    stamp = 0,
    deps = [
        ":AllTargetsAsmParsers",
        ":AllTargetsCodeGens",
        ":AllTargetsDisassemblers",
        ":BinaryFormat",
        ":DebugInfoDWARF",
        ":MC",
        ":MCDisassembler",
        ":MCParser",
        ":Object",
        ":Support",
        ":Symbolize",
    ],
)

cc_binary(
    name = "llvm-cov",
    srcs = glob([
        "tools/llvm-cov/*.cpp",
        "tools/llvm-cov/*.h",
    ]),
    copts = llvm_copts,
    stamp = 0,
    deps = [
        ":Coverage",
        ":Debuginfod",
        ":Instrumentation",
        ":Object",
        ":ProfileData",
        ":Support",
        ":TargetParser",
        ":config",
    ],
)

gentbl_cc_library(
    name = "CvtResTableGen",
    strip_include_prefix = "tools/llvm-cvtres",
    tbl_outs = {"tools/llvm-cvtres/Opts.inc": ["-gen-opt-parser-defs"]},
    tblgen = ":llvm-tblgen",
    td_file = "tools/llvm-cvtres/Opts.td",
    deps = [":OptParserTdFiles"],
)

cc_binary(
    name = "llvm-cvtres",
    srcs = glob([
        "tools/llvm-cvtres/*.cpp",
    ]),
    copts = llvm_copts,
    stamp = 0,
    deps = [
        ":BinaryFormat",
        ":CvtResTableGen",
        ":Object",
        ":Option",
        ":Support",
    ],
)

cc_binary(
    name = "llvm-cxxdump",
    srcs = glob([
        "tools/llvm-cxxdump/*.cpp",
        "tools/llvm-cxxdump/*.h",
    ]),
    copts = llvm_copts,
    stamp = 0,
    deps = [
        ":AllTargetsCodeGens",
        ":BitReader",
        ":MC",
        ":Object",
        ":Support",
    ],
)

cc_binary(
    name = "llvm-cxxmap",
    srcs = glob([
        "tools/llvm-cxxmap/*.cpp",
    ]),
    copts = llvm_copts,
    stamp = 0,
    deps = [
        ":ProfileData",
        ":Support",
    ],
)

gentbl_cc_library(
    name = "CxxfiltOptsTableGen",
    strip_include_prefix = "tools/llvm-cxxfilt",
    tbl_outs = {"tools/llvm-cxxfilt/Opts.inc": ["-gen-opt-parser-defs"]},
    tblgen = ":llvm-tblgen",
    td_file = "tools/llvm-cxxfilt/Opts.td",
    deps = [":OptParserTdFiles"],
)

cc_library(
    name = "llvm-cxxfilt-lib",
    srcs = glob(["tools/llvm-cxxfilt/*.cpp"]),
    copts = llvm_copts,
    deps = [
        ":CxxfiltOptsTableGen",
        ":Demangle",
        ":Option",
        ":Support",
        ":TargetParser",
    ],
)

llvm_driver_cc_binary(
    name = "llvm-cxxfilt",
    stamp = 0,
    deps = [":llvm-cxxfilt-lib"],
)

cc_binary(
    name = "llvm-debuginfo-analyzer",
    srcs = glob([
        "tools/llvm-debuginfo-analyzer/*.cpp",
        "tools/llvm-debuginfo-analyzer/*.h",
    ]),
    copts = llvm_copts,
    stamp = 0,
    deps = [
        ":AllTargetsCodeGens",
        ":AllTargetsDisassemblers",
        ":DebugInfoLogicalView",
        ":Support",
    ],
)

gentbl_cc_library(
    name = "DebugInfodFindOptsTableGen",
    strip_include_prefix = "tools/llvm-debuginfod-find",
    tbl_outs = {"tools/llvm-debuginfod-find/Opts.inc": ["-gen-opt-parser-defs"]},
    tblgen = ":llvm-tblgen",
    td_file = "tools/llvm-debuginfod-find/Opts.td",
    deps = [":OptParserTdFiles"],
)

cc_library(
    name = "llvm-debuginfod-find-lib",
    srcs = glob([
        "tools/llvm-debuginfod-find/*.cpp",
    ]),
    copts = llvm_copts,
    deps = [
        ":BitReader",
        ":Core",
        ":DebugInfodFindOptsTableGen",
        ":Debuginfod",
        ":Option",
        ":Support",
        ":Symbolize",
    ],
)

llvm_driver_cc_binary(
    name = "llvm-debuginfod-find",
    stamp = 0,
    deps = [":llvm-debuginfod-find-lib"],
)

cc_binary(
    name = "llvm-dis",
    srcs = glob([
        "tools/llvm-dis/*.cpp",
    ]),
    copts = llvm_copts,
    stamp = 0,
    deps = [
        ":Analysis",
        ":BitReader",
        ":Core",
        ":Support",
    ],
)

cc_binary(
    name = "llvm-dwarfdump",
    srcs = glob([
        "tools/llvm-dwarfdump/*.cpp",
        "tools/llvm-dwarfdump/*.h",
    ]),
    copts = llvm_copts,
    stamp = 0,
    deps = [
        ":AllTargetsCodeGens",
        ":BinaryFormat",
        ":DebugInfo",
        ":DebugInfoDWARF",
        ":DebugInfoDWARFLowLevel",
        ":MC",
        ":Object",
        ":Support",
        ":TargetParser",
    ],
)

gentbl_cc_library(
    name = "DwarfutilOptionsTableGen",
    strip_include_prefix = "tools/llvm-dwarfutil",
    tbl_outs = {"tools/llvm-dwarfutil/Options.inc": ["-gen-opt-parser-defs"]},
    tblgen = ":llvm-tblgen",
    td_file = "tools/llvm-dwarfutil/Options.td",
    deps = [":OptParserTdFiles"],
)

cc_binary(
    name = "llvm-dwarfutil",
    srcs = glob([
        "tools/llvm-dwarfutil/*.cpp",
        "tools/llvm-dwarfutil/*.h",
    ]),
    copts = llvm_copts,
    stamp = 0,
    deps = [
        ":AllTargetsAsmParsers",
        ":AllTargetsCodeGens",
        ":CodeGenTypes",
        ":DWARFLinker",
        ":DWARFLinkerParallel",
        ":DebugInfoDWARF",
        ":DebugInfoDWARFLowLevel",
        ":DwarfutilOptionsTableGen",
        ":MC",
        ":ObjCopy",
        ":Object",
        ":Option",
        ":Support",
        ":Target",
        ":TargetParser",
    ],
)

gentbl_cc_library(
    name = "DwpOptionsTableGen",
    strip_include_prefix = "tools/llvm-dwp",
    tbl_outs = {"tools/llvm-dwp/Opts.inc": ["-gen-opt-parser-defs"]},
    tblgen = ":llvm-tblgen",
    td_file = "tools/llvm-dwp/Opts.td",
    deps = [":OptParserTdFiles"],
)

cc_library(
    name = "llvm-dwp-lib",
    srcs = glob(["tools/llvm-dwp/*.cpp"]),
    copts = llvm_copts,
    deps = [
        ":AllTargetsCodeGens",
        ":DWP",
        ":DwpOptionsTableGen",
        ":MC",
        ":Option",
        ":Support",
    ],
)

llvm_driver_cc_binary(
    name = "llvm-dwp",
    stamp = 0,
    deps = [":llvm-dwp-lib"],
)

cc_binary(
    name = "llvm-exegesis",
    srcs = [
        "tools/llvm-exegesis/llvm-exegesis.cpp",
    ],
    copts = llvm_copts,
    stamp = 0,
    deps = [
        ":AllTargetsAsmParsers",
        ":AllTargetsCodeGens",
        ":AllTargetsDisassemblers",
        ":CodeGenTypes",
        ":Exegesis",
        ":MC",
        ":MCParser",
        ":Object",
        ":Support",
        ":TargetParser",
        ":config",
    ],
)

cc_binary(
    name = "llvm-extract",
    srcs = glob([
        "tools/llvm-extract/*.cpp",
    ]),
    copts = llvm_copts,
    stamp = 0,
    deps = [
        ":AsmParser",
        ":BitReader",
        ":BitWriter",
        ":Core",
        ":IPO",
        ":IRPrinter",
        ":IRReader",
        ":Passes",
        ":Support",
    ],
)

gentbl_cc_library(
    name = "GSYMUtilOptionsTableGen",
    strip_include_prefix = "tools/llvm-gsymutil",
    tbl_outs = {"tools/llvm-gsymutil/Opts.inc": ["-gen-opt-parser-defs"]},
    tblgen = ":llvm-tblgen",
    td_file = "tools/llvm-gsymutil/Opts.td",
    deps = [":OptParserTdFiles"],
)

cc_library(
    name = "llvm-gsymutil-lib",
    srcs = glob(["tools/llvm-gsymutil/*.cpp"]),
    copts = llvm_copts,
    deps = [
        ":AllTargetsCodeGens",
        ":DebugInfo",
        ":DebugInfoDWARF",
        ":DebugInfoGSYM",
        ":GSYMUtilOptionsTableGen",
        ":MC",
        ":Object",
        ":Option",
        ":Support",
        ":Target",
        ":TargetParser",
    ],
)

llvm_driver_cc_binary(
    name = "llvm-gsymutil",
    stamp = 0,
    deps = [":llvm-gsymutil-lib"],
)

gentbl_cc_library(
    name = "IfsOptionsTableGen",
    strip_include_prefix = "tools/llvm-ifs",
    tbl_outs = {"tools/llvm-ifs/Opts.inc": ["-gen-opt-parser-defs"]},
    tblgen = ":llvm-tblgen",
    td_file = "tools/llvm-ifs/Opts.td",
    deps = [":OptParserTdFiles"],
)

cc_library(
    name = "llvm-ifs-lib",
    srcs = glob([
        "tools/llvm-ifs/*.cpp",
        "tools/llvm-ifs/*.h",
    ]),
    copts = llvm_copts,
    deps = [
        ":BinaryFormat",
        ":IfsOptionsTableGen",
        ":InterfaceStub",
        ":ObjectYAML",
        ":Option",
        ":Support",
        ":TargetParser",
        ":TextAPI",
    ],
)

llvm_driver_cc_binary(
    name = "llvm-ifs",
    stamp = 0,
    deps = [":llvm-ifs-lib"],
)

cc_binary(
    name = "llvm-jitlink",
    srcs = glob([
        "tools/llvm-jitlink/*.cpp",
        "tools/llvm-jitlink/*.h",
    ]),
    copts = llvm_copts,
    # Make symbols from the standard library dynamically resolvable.
    linkopts = select({
        "@platforms//os:windows": [],
        "@platforms//os:macos": [],
        "//conditions:default": [
            "-Wl,--undefined=_ZTIi",
            "-Wl,--export-dynamic-symbol=_ZTIi",
            "-Wl,--export-dynamic-symbol=__cxa_begin_catch",
            "-Wl,--export-dynamic-symbol=__cxa_end_catch",
            "-Wl,--export-dynamic-symbol=__gxx_personality_v0",
            "-Wl,--export-dynamic-symbol=__cxa_allocate_exception",
            "-Wl,--export-dynamic-symbol=__cxa_throw",
            "-Wl,--export-dynamic-symbol=llvm_orc_registerJITLoaderGDBWrapper",
        ],
    }),
    stamp = 0,
    deps = [
        ":AllTargetsAsmParsers",
        ":AllTargetsCodeGens",
        ":AllTargetsDisassemblers",
        ":AsmParser",
        ":BinaryFormat",
        ":BitReader",
        ":CodeGen",
        ":ExecutionEngine",
        ":MC",
        ":MCDisassembler",
        ":MCJIT",
        ":Object",
        ":OrcDebugging",
        ":OrcJIT",
        ":OrcShared",
        ":OrcTargetProcess",
        ":Support",
        ":TargetParser",
        ":config",
    ],
)

gentbl_cc_library(
    name = "LibtoolDarwinOptionsTableGen",
    strip_include_prefix = "tools/llvm-libtool-darwin",
    tbl_outs = {"tools/llvm-libtool-darwin/Opts.inc": ["-gen-opt-parser-defs"]},
    tblgen = ":llvm-tblgen",
    td_file = "tools/llvm-libtool-darwin/Opts.td",
    deps = [":OptParserTdFiles"],
)

cc_library(
    name = "llvm-libtool-darwin-lib",
    srcs = glob([
        "tools/llvm-libtool-darwin/*.cpp",
        "tools/llvm-libtool-darwin/*.h",
    ]),
    copts = llvm_copts,
    deps = [
        ":AllTargetsAsmParsers",
        ":AllTargetsCodeGens",
        ":BinaryFormat",
        ":Core",
        ":LibtoolDarwinOptionsTableGen",
        ":Object",
        ":Option",
        ":Support",
        ":TextAPI",
    ],
)

llvm_driver_cc_binary(
    name = "llvm-libtool-darwin",
    stamp = 0,
    deps = [":llvm-libtool-darwin-lib"],
)

cc_binary(
    name = "llvm-link",
    srcs = glob([
        "tools/llvm-link/*.cpp",
    ]),
    copts = llvm_copts,
    stamp = 0,
    deps = [
        ":AsmParser",
        ":BinaryFormat",
        ":BitReader",
        ":BitWriter",
        ":Core",
        ":IPO",
        ":IRPrinter",
        ":IRReader",
        ":Linker",
        ":Object",
        ":Support",
        ":TransformUtils",
    ],
)

gentbl_cc_library(
    name = "LipoOptsTableGen",
    strip_include_prefix = "tools/llvm-lipo",
    tbl_outs = {"tools/llvm-lipo/LipoOpts.inc": ["-gen-opt-parser-defs"]},
    tblgen = ":llvm-tblgen",
    td_file = "tools/llvm-lipo/LipoOpts.td",
    deps = [":OptParserTdFiles"],
)

cc_library(
    name = "llvm-lipo-lib",
    srcs = ["tools/llvm-lipo/llvm-lipo.cpp"],
    copts = llvm_copts,
    deps = [
        ":AllTargetsAsmParsers",
        ":BinaryFormat",
        ":Core",
        ":LipoOptsTableGen",
        ":Object",
        ":Option",
        ":Support",
        ":TargetParser",
        ":TextAPI",
    ],
)

llvm_driver_cc_binary(
    name = "llvm-lipo",
    stamp = 0,
    deps = [":llvm-lipo-lib"],
)

cc_binary(
    name = "llvm-lto",
    srcs = glob([
        "tools/llvm-lto/*.cpp",
    ]),
    copts = llvm_copts,
    stamp = 0,
    deps = [
        ":AllTargetsAsmParsers",
        ":AllTargetsCodeGens",
        ":BitReader",
        ":BitWriter",
        ":CodeGen",
        ":Core",
        ":IRPrinter",
        ":IRReader",
        ":LTO",
        ":Support",
        ":Target",
    ],
)

cc_binary(
    name = "llvm-lto2",
    srcs = glob([
        "tools/llvm-lto2/*.cpp",
    ]),
    copts = llvm_copts,
    stamp = 0,
    deps = [
        ":AllTargetsAsmParsers",
        ":AllTargetsCodeGens",
        ":BitReader",
        ":CodeGen",
        ":Core",
        ":LTO",
        ":Passes",
        ":Remarks",
        ":Support",
    ],
)

cc_binary(
    name = "llvm-mc",
    srcs = glob([
        "tools/llvm-mc/*.cpp",
        "tools/llvm-mc/*.h",
    ]),
    copts = llvm_copts,
    stamp = 0,
    deps = [
        ":AllTargetsAsmParsers",
        ":AllTargetsCodeGens",
        ":AllTargetsDisassemblers",
        ":DWARFCFIChecker",
        ":MC",
        ":MCDisassembler",
        ":MCParser",
        ":Object",
        ":Support",
        ":TargetParser",
    ],
)

cc_binary(
    name = "llvm-mca",
    srcs = [
        "tools/llvm-mca/llvm-mca.cpp",
    ],
    copts = llvm_copts,
    stamp = 0,
    deps = [
        ":AllTargetsAsmParsers",
        ":AllTargetsCodeGens",
        ":AllTargetsDisassemblers",
        ":AllTargetsMCAs",
        ":MC",
        ":MCA",
        ":MCAApplication",
        ":MCParser",
        ":Support",
        ":TargetParser",
    ],
)

gentbl_cc_library(
    name = "MlTableGen",
    strip_include_prefix = "tools/llvm-ml",
    tbl_outs = {"tools/llvm-ml/Opts.inc": ["-gen-opt-parser-defs"]},
    tblgen = ":llvm-tblgen",
    td_file = "tools/llvm-ml/Opts.td",
    deps = [":OptParserTdFiles"],
)

cc_library(
    name = "llvm-ml-lib",
    srcs = glob([
        "tools/llvm-ml/*.cpp",
        "tools/llvm-ml/*.h",
    ]),
    copts = llvm_copts,
    deps = [
        ":AllTargetsAsmParsers",
        ":AllTargetsCodeGens",
        ":AllTargetsDisassemblers",
        ":MC",
        ":MCDisassembler",
        ":MCParser",
        ":MlTableGen",
        ":Option",
        ":Support",
        ":TargetParser",
    ],
)

llvm_driver_cc_binary(
    name = "llvm-ml",
    stamp = 0,
    deps = [":llvm-ml-lib"],
)

binary_alias(
    name = "llvm-ml64",
    binary = ":llvm-ml",
)

cc_binary(
    name = "llvm-modextract",
    srcs = glob([
        "tools/llvm-modextract/*.cpp",
    ]),
    copts = llvm_copts,
    stamp = 0,
    deps = [
        ":BitReader",
        ":BitWriter",
        ":IRPrinter",
        ":IRReader",
        ":Support",
    ],
)

gentbl_cc_library(
    name = "MtTableGen",
    strip_include_prefix = "tools/llvm-mt",
    tbl_outs = {"tools/llvm-mt/Opts.inc": ["-gen-opt-parser-defs"]},
    tblgen = ":llvm-tblgen",
    td_file = "tools/llvm-mt/Opts.td",
    deps = [":OptParserTdFiles"],
)

cc_library(
    name = "llvm-mt-lib",
    srcs = glob(["tools/llvm-mt/*.cpp"]),
    copts = llvm_copts,
    deps = [
        ":MtTableGen",
        ":Option",
        ":Support",
        ":WindowsManifest",
        ":config",
    ],
)

llvm_driver_cc_binary(
    name = "llvm-mt",
    stamp = 0,
    deps = [":llvm-mt-lib"],
)

gentbl_cc_library(
    name = "NmOptsTableGen",
    strip_include_prefix = "tools/llvm-nm",
    tbl_outs = {"tools/llvm-nm/Opts.inc": ["-gen-opt-parser-defs"]},
    tblgen = ":llvm-tblgen",
    td_file = "tools/llvm-nm/Opts.td",
    deps = [":OptParserTdFiles"],
)

cc_library(
    name = "llvm-nm-lib",
    srcs = glob(["tools/llvm-nm/*.cpp"]),
    copts = llvm_copts,
    deps = [
        ":AllTargetsAsmParsers",
        ":AllTargetsCodeGens",
        ":BinaryFormat",
        ":BitReader",
        ":Core",
        ":Demangle",
        ":NmOptsTableGen",
        ":Object",
        ":Option",
        ":Support",
        ":Symbolize",
        ":TargetParser",
    ],
)

llvm_driver_cc_binary(
    name = "llvm-nm",
    stamp = 0,
    deps = [":llvm-nm-lib"],
)

td_library(
    name = "LlvmObjcopyCommonOpts",
    srcs = ["tools/llvm-objcopy/CommonOpts.td"],
)

gentbl_cc_library(
    name = "llvm-objcopy-opts",
    strip_include_prefix = "tools/llvm-objcopy",
    tbl_outs = {"tools/llvm-objcopy/ObjcopyOpts.inc": ["-gen-opt-parser-defs"]},
    tblgen = ":llvm-tblgen",
    td_file = "tools/llvm-objcopy/ObjcopyOpts.td",
    deps = [
        ":LlvmObjcopyCommonOpts",
        ":OptParserTdFiles",
    ],
)

gentbl_cc_library(
    name = "llvm-installnametool-opts",
    strip_include_prefix = "tools/llvm-objcopy",
    tbl_outs = {"tools/llvm-objcopy/InstallNameToolOpts.inc": ["-gen-opt-parser-defs"]},
    tblgen = ":llvm-tblgen",
    td_file = "tools/llvm-objcopy/InstallNameToolOpts.td",
    deps = [
        ":LlvmObjcopyCommonOpts",
        ":OptParserTdFiles",
    ],
)

gentbl_cc_library(
    name = "llvm-strip-opts",
    strip_include_prefix = "tools/llvm-objcopy",
    tbl_outs = {"tools/llvm-objcopy/StripOpts.inc": ["-gen-opt-parser-defs"]},
    tblgen = ":llvm-tblgen",
    td_file = "tools/llvm-objcopy/StripOpts.td",
    deps = [
        ":LlvmObjcopyCommonOpts",
        ":OptParserTdFiles",
    ],
)

gentbl_cc_library(
    name = "llvm-bitcode-strip-opts",
    strip_include_prefix = "tools/llvm-objcopy",
    tbl_outs = {"tools/llvm-objcopy/BitcodeStripOpts.inc": ["-gen-opt-parser-defs"]},
    tblgen = ":llvm-tblgen",
    td_file = "tools/llvm-objcopy/BitcodeStripOpts.td",
    deps = [
        ":LlvmObjcopyCommonOpts",
        ":OptParserTdFiles",
    ],
)

cc_binary(
    name = "llvm-stress",
    srcs = glob([
        "tools/llvm-stress/*.cpp",
    ]),
    copts = llvm_copts,
    stamp = 0,
    deps = [
        ":Core",
        ":Support",
    ],
)

cc_library(
    name = "llvm-objcopy-lib",
    srcs = glob([
        "tools/llvm-objcopy/*.cpp",
        "tools/llvm-objcopy/*.h",
    ]),
    copts = llvm_copts,
    deps = [
        ":BinaryFormat",
        ":MC",
        ":ObjCopy",
        ":Object",
        ":ObjectYAML",
        ":Option",
        ":Support",
        ":Target",
        ":TargetParser",
        ":llvm-bitcode-strip-opts",
        ":llvm-installnametool-opts",
        ":llvm-objcopy-opts",
        ":llvm-strip-opts",
    ],
)

llvm_driver_cc_binary(
    name = "llvm-objcopy",
    stamp = 0,
    deps = [":llvm-objcopy-lib"],
)

binary_alias(
    name = "llvm-strip",
    binary = ":llvm-objcopy",
)

binary_alias(
    name = "llvm-bitcode-strip",
    binary = ":llvm-objcopy",
)

binary_alias(
    name = "llvm-install-name-tool",
    binary = ":llvm-objcopy",
)

cc_library(
    name = "llvm-objdump-lib",
    srcs = glob([
        "tools/llvm-objdump/*.cpp",
        "tools/llvm-objdump/*.h",
    ]),
    copts = llvm_copts,
    deps = [
        ":AllTargetsAsmParsers",
        ":AllTargetsCodeGens",
        ":AllTargetsDisassemblers",
        ":BinaryFormat",
        ":CodeGen",
        ":DebugInfo",
        ":DebugInfoBTF",
        ":DebugInfoDWARF",
        ":DebugInfoDWARFLowLevel",
        ":Debuginfod",
        ":Demangle",
        ":MC",
        ":MCDisassembler",
        ":ObjdumpOptsTableGen",
        ":Object",
        ":Option",
        ":OtoolOptsTableGen",
        ":Support",
        ":Symbolize",
        ":TargetParser",
        ":config",
    ],
)

llvm_driver_cc_binary(
    name = "llvm-objdump",
    stamp = 0,
    deps = [":llvm-objdump-lib"],
)

gentbl_cc_library(
    name = "ObjdumpOptsTableGen",
    strip_include_prefix = "tools/llvm-objdump",
    tbl_outs = {"tools/llvm-objdump/ObjdumpOpts.inc": ["-gen-opt-parser-defs"]},
    tblgen = ":llvm-tblgen",
    td_file = "tools/llvm-objdump/ObjdumpOpts.td",
    deps = [":OptParserTdFiles"],
)

binary_alias(
    name = "llvm-otool",
    binary = ":llvm-objdump",
)

gentbl_cc_library(
    name = "OtoolOptsTableGen",
    strip_include_prefix = "tools/llvm-objdump",
    tbl_outs = {"tools/llvm-objdump/OtoolOpts.inc": ["-gen-opt-parser-defs"]},
    tblgen = ":llvm-tblgen",
    td_file = "tools/llvm-objdump/OtoolOpts.td",
    deps = [":OptParserTdFiles"],
)

cc_binary(
    name = "llvm-opt-report",
    srcs = glob([
        "tools/llvm-opt-report/*.cpp",
    ]),
    copts = llvm_copts,
    stamp = 0,
    deps = [
        ":AllTargetsCodeGens",
        ":Demangle",
        ":Remarks",
        ":Support",
    ],
)

cc_binary(
    name = "llvm-pdbutil",
    srcs = glob([
        "tools/llvm-pdbutil/*.cpp",
        "tools/llvm-pdbutil/*.h",
    ]),
    copts = llvm_copts,
    stamp = 0,
    deps = [
        ":BinaryFormat",
        ":DebugInfoBTF",
        ":DebugInfoCodeView",
        ":DebugInfoMSF",
        ":DebugInfoPDB",
        ":Object",
        ":ObjectYAML",
        ":Support",
        ":config",
    ],
)

cc_library(
    name = "llvm-profdata-lib",
    srcs = glob(["tools/llvm-profdata/*.cpp"]),
    copts = llvm_copts,
    deps = [
        ":Core",
        ":Debuginfod",
        ":Object",
        ":ProfileData",
        ":Support",
    ],
)

llvm_driver_cc_binary(
    name = "llvm-profdata",
    stamp = 0,
    deps = [":llvm-profdata-lib"],
)

cc_binary(
    name = "llvm-profgen",
    srcs = glob([
        "tools/llvm-profgen/*.cpp",
        "tools/llvm-profgen/*.h",
    ]),
    copts = llvm_copts,
    stamp = 0,
    deps = [
        ":AllTargetsCodeGens",
        ":AllTargetsDisassemblers",
        ":Core",
        ":DebugInfoDWARF",
        ":Demangle",
        ":IPO",
        ":MC",
        ":MCDisassembler",
        ":Object",
        ":ProfileData",
        ":Support",
        ":Symbolize",
        ":TargetParser",
    ],
)

gentbl_cc_library(
    name = "RcTableGen",
    strip_include_prefix = "tools/llvm-rc",
    tbl_outs = {"tools/llvm-rc/Opts.inc": ["-gen-opt-parser-defs"]},
    tblgen = ":llvm-tblgen",
    td_file = "tools/llvm-rc/Opts.td",
    deps = [":OptParserTdFiles"],
)

gentbl_cc_library(
    name = "WindresTableGen",
    strip_include_prefix = "tools/llvm-rc",
    tbl_outs = {"tools/llvm-rc/WindresOpts.inc": ["-gen-opt-parser-defs"]},
    tblgen = ":llvm-tblgen",
    td_file = "tools/llvm-rc/WindresOpts.td",
    deps = [":OptParserTdFiles"],
)

# Workaround inability to put `.def` files into `srcs` with a library.
cc_library(
    name = "llvm-rc-defs-lib",
    textual_hdrs = glob(["tools/llvm-rc/*.def"]),
)

cc_library(
    name = "llvm-rc-lib",
    srcs = glob([
        "tools/llvm-rc/*.cpp",
        "tools/llvm-rc/*.h",
    ]),
    copts = llvm_copts,
    deps = [
        ":Object",
        ":Option",
        ":RcTableGen",
        ":Support",
        ":TargetParser",
        ":WindresTableGen",
        ":config",
        ":llvm-rc-defs-lib",
    ],
)

llvm_driver_cc_binary(
    name = "llvm-rc",
    stamp = 0,
    deps = [":llvm-rc-lib"],
)

binary_alias(
    name = "llvm-windres",
    binary = ":llvm-rc",
)

gentbl_cc_library(
    name = "ReadobjOptsTableGen",
    strip_include_prefix = "tools/llvm-readobj",
    tbl_outs = {"tools/llvm-readobj/Opts.inc": ["-gen-opt-parser-defs"]},
    tblgen = ":llvm-tblgen",
    td_file = "tools/llvm-readobj/Opts.td",
    deps = [":OptParserTdFiles"],
)

cc_library(
    name = "llvm-readobj-lib",
    srcs = glob([
        "tools/llvm-readobj/*.cpp",
        "tools/llvm-readobj/*.h",
    ]),
    copts = llvm_copts,
    deps = [
        ":AllTargetsCodeGens",
        ":BinaryFormat",
        ":BitReader",
        ":DebugInfoCodeView",
        ":DebugInfoDWARF",
        ":Demangle",
        ":MC",
        ":Object",
        ":Option",
        ":ReadobjOptsTableGen",
        ":Support",
    ],
)

llvm_driver_cc_binary(
    name = "llvm-readobj",
    stamp = 0,
    deps = [":llvm-readobj-lib"],
)

# Create an 'llvm-readelf' named binary from the 'llvm-readobj' tool.
binary_alias(
    name = "llvm-readelf",
    binary = ":llvm-readobj",
)

# Workaround inability to put `.def` files into `srcs`.
cc_library(
    name = "llvm-reduce-defs-lib",
    textual_hdrs = glob(["tools/llvm-reduce/*.def"]),
)

cc_binary(
    name = "llvm-reduce",
    srcs = glob([
        "tools/llvm-reduce/**/*.cpp",
        "tools/llvm-reduce/**/*.h",
    ]),
    copts = llvm_copts,
    includes = ["tools/llvm-reduce"],
    stamp = 0,
    deps = [
        ":AllTargetsAsmParsers",
        ":AllTargetsCodeGens",
        ":Analysis",
        ":BitReader",
        ":BitWriter",
        ":CodeGen",
        ":CodeGenTypes",
        ":Core",
        ":IPO",
        ":IRReader",
        ":MC",
        ":Passes",
        ":Support",
        ":Target",
        ":TargetParser",
        ":TransformUtils",
        ":config",
        ":llvm-reduce-defs-lib",
    ],
)

cc_binary(
    name = "llvm-rtdyld",
    srcs = glob([
        "tools/llvm-rtdyld/*.cpp",
    ]),
    copts = llvm_copts,
    stamp = 0,
    deps = [
        ":AllTargetsCodeGens",
        ":AllTargetsDisassemblers",
        ":DebugInfo",
        ":DebugInfoDWARF",
        ":ExecutionEngine",
        ":MC",
        ":MCDisassembler",
        ":Object",
        ":Support",
    ],
)

gentbl_cc_library(
    name = "SizeOptsTableGen",
    strip_include_prefix = "tools/llvm-size",
    tbl_outs = {"tools/llvm-size/Opts.inc": ["-gen-opt-parser-defs"]},
    tblgen = ":llvm-tblgen",
    td_file = "tools/llvm-size/Opts.td",
    deps = [":OptParserTdFiles"],
)

cc_library(
    name = "llvm-size-lib",
    srcs = glob(["tools/llvm-size/*.cpp"]),
    copts = llvm_copts,
    deps = [
        ":Object",
        ":Option",
        ":SizeOptsTableGen",
        ":Support",
    ],
)

llvm_driver_cc_binary(
    name = "llvm-size",
    stamp = 0,
    deps = [":llvm-size-lib"],
)

cc_binary(
    name = "llvm-split",
    srcs = glob([
        "tools/llvm-split/*.cpp",
    ]),
    copts = llvm_copts,
    stamp = 0,
    deps = [
        ":AllTargetsAsmParsers",
        ":AllTargetsCodeGens",
        ":BitWriter",
        ":Core",
        ":IRPrinter",
        ":IRReader",
        ":MC",
        ":Support",
        ":Target",
        ":TargetParser",
        ":TransformUtils",
    ],
)

gentbl_cc_library(
    name = "StringsOptsTableGen",
    strip_include_prefix = "tools/llvm-strings",
    tbl_outs = {"tools/llvm-strings/Opts.inc": ["-gen-opt-parser-defs"]},
    tblgen = ":llvm-tblgen",
    td_file = "tools/llvm-strings/Opts.td",
    deps = [":OptParserTdFiles"],
)

cc_binary(
    name = "llvm-strings",
    srcs = glob([
        "tools/llvm-strings/*.cpp",
    ]),
    copts = llvm_copts,
    stamp = 0,
    deps = [
        ":Object",
        ":Option",
        ":StringsOptsTableGen",
        ":Support",
    ],
)

gentbl_cc_library(
    name = "SymbolizerOptsTableGen",
    strip_include_prefix = "tools/llvm-symbolizer",
    tbl_outs = {"tools/llvm-symbolizer/Opts.inc": ["-gen-opt-parser-defs"]},
    tblgen = ":llvm-tblgen",
    td_file = "tools/llvm-symbolizer/Opts.td",
    deps = [":OptParserTdFiles"],
)

cc_library(
    name = "llvm-symbolizer-lib",
    srcs = glob(["tools/llvm-symbolizer/*.cpp"]),
    copts = llvm_copts,
    deps = [
        ":DebugInfoDWARF",
        ":DebugInfoPDB",
        ":Debuginfod",
        ":Object",
        ":Option",
        ":Support",
        ":Symbolize",
        ":SymbolizerOptsTableGen",
        ":config",
    ],
)

llvm_driver_cc_binary(
    name = "llvm-symbolizer",
    stamp = 0,
    deps = [":llvm-symbolizer-lib"],
)

binary_alias(
    name = "llvm-addr2line",
    binary = ":llvm-symbolizer",
)

cc_binary(
    name = "llvm-undname",
    srcs = glob([
        "tools/llvm-undname/*.cpp",
    ]),
    copts = llvm_copts,
    stamp = 0,
    deps = [
        ":Demangle",
        ":Support",
    ],
)

cc_binary(
    name = "llvm-xray",
    srcs = glob([
        "tools/llvm-xray/*.cpp",
        "tools/llvm-xray/*.h",
    ]),
    copts = llvm_copts,
    stamp = 0,
    deps = [
        ":DebugInfoDWARF",
        ":Object",
        ":Support",
        ":Symbolize",
        ":XRay",
    ],
)

cc_library(
    name = "opt-driver",
    srcs = glob([
        "tools/opt/*.cpp",
        "tools/opt/*.h",
    ]),
    copts = llvm_copts,
    linkopts = select({
        "@platforms//os:windows": [],
        "@platforms//os:macos": [],
        "//conditions:default": ["-Wl,--export-dynamic"],
    }),
    deps = [
        ":AllTargetsAsmParsers",
        ":AllTargetsCodeGens",
        ":Analysis",
        ":AsmParser",
        ":BitReader",
        ":BitWriter",
        ":CodeGen",
        ":Core",
        ":IPO",
        ":IRPrinter",
        ":IRReader",
        ":Instrumentation",
        ":MC",
        ":Passes",
        ":Remarks",
        ":Scalar",
        ":Support",
        ":Target",
        ":TargetParser",
        ":TransformUtils",
        ":common_transforms",
        ":config",
    ],
)

cc_binary(
    name = "opt",
    stamp = 0,
    deps = [":opt-driver"],
)

gentbl_cc_library(
    name = "SancovOptsTableGen",
    strip_include_prefix = "tools/sancov",
    tbl_outs = {"tools/sancov/Opts.inc": ["-gen-opt-parser-defs"]},
    tblgen = ":llvm-tblgen",
    td_file = "tools/sancov/Opts.td",
    deps = [":OptParserTdFiles"],
)

cc_library(
    name = "sancov-lib",
    srcs = glob(["tools/sancov/*.cpp"]),
    copts = llvm_copts,
    deps = [
        ":AllTargetsCodeGens",
        ":AllTargetsDisassemblers",
        ":DebugInfoDWARF",
        ":DebugInfoPDB",
        ":MC",
        ":MCDisassembler",
        ":Object",
        ":Option",
        ":SancovOptsTableGen",
        ":Support",
        ":Symbolize",
    ],
)

llvm_driver_cc_binary(
    name = "sancov",
    stamp = 0,
    deps = [":sancov-lib"],
)

cc_binary(
    name = "sanstats",
    srcs = glob([
        "tools/sanstats/*.cpp",
    ]),
    copts = llvm_copts,
    stamp = 0,
    deps = [
        ":Support",
        ":Symbolize",
        ":TransformUtils",
    ],
)

cc_binary(
    name = "split-file",
    srcs = glob([
        "utils/split-file/*.cpp",
    ]),
    copts = llvm_copts,
    stamp = 0,
    deps = [
        ":Support",
    ],
)

filegroup(
    name = "gdb-scripts",
    srcs = glob(["utils/gdb-scripts/*"]),
)

################################################################################
# Begin testonly libraries

cc_library(
    name = "FuzzMutate",
    testonly = True,
    srcs = glob(["lib/FuzzMutate/*.cpp"]),
    hdrs = glob(["include/llvm/FuzzMutate/*.h"]),
    copts = llvm_copts,
    includes = ["include"],
    deps = [
        ":Analysis",
        ":BitReader",
        ":BitWriter",
        ":Core",
        ":Scalar",
        ":Support",
        ":TargetParser",
        ":TransformUtils",
    ],
)

cc_library(
    name = "Diff",
    testonly = True,
    srcs = glob(["tools/llvm-diff/lib/*.cpp"]),
    hdrs = glob(["tools/llvm-diff/lib/*.h"]),
    deps = [
        ":Core",
        ":Support",
    ],
)

py_binary(
    name = "lit",
    testonly = True,
    srcs = ["utils/lit/lit.py"] + glob(["utils/lit/lit/**/*.py"]),
    imports = ["utils/lit"],
)

py_binary(
    name = "extract_ir",
    srcs = [
        "utils/mlgo-utils/extract_ir.py",
        "utils/mlgo-utils/mlgo/__init__.py",
        "utils/mlgo-utils/mlgo/corpus/extract_ir_lib.py",
        "utils/mlgo-utils/mlgo/corpus/flags.py",
    ],
    imports = ["utils/mlgo-utils"],
)

py_binary(
    name = "combine_training_corpus",
    srcs = [
        "utils/mlgo-utils/combine_training_corpus.py",
        "utils/mlgo-utils/mlgo/__init__.py",
        "utils/mlgo-utils/mlgo/corpus/combine_training_corpus_lib.py",
        "utils/mlgo-utils/mlgo/corpus/flags.py",
    ],
    imports = ["utils/mlgo-utils"],
)

py_binary(
    name = "make_corpus",
    srcs = [
        "utils/mlgo-utils/make_corpus.py",
        "utils/mlgo-utils/mlgo/__init__.py",
        "utils/mlgo-utils/mlgo/corpus/make_corpus_lib.py",
    ],
    imports = ["utils/mlgo-utils"],
)

cc_library(
    name = "TestingADT",
    testonly = True,
    hdrs = glob([
        "include/llvm/Testing/ADT/*.h",
    ]),
    copts = llvm_copts,
    deps = [
        ":Support",
        "//third-party/unittest:gmock",
    ],
)

cc_library(
    name = "TestingDemangle",
    testonly = True,
    copts = llvm_copts,
    textual_hdrs = glob(["include/llvm/Testing/Demangle/*.inc"]),
)

cc_library(
    name = "TestingSupport",
    testonly = True,
    srcs = glob([
        "lib/Testing/Support/*.cpp",
    ]),
    hdrs = glob(["include/llvm/Testing/Support/*.h"]),
    copts = llvm_copts,
    deps = [
        ":Support",
        ":config",
        "//third-party/unittest:gmock",
        "//third-party/unittest:gtest",
    ],
)

cc_library(
    name = "TestingAnnotations",
    testonly = True,
    srcs = ["lib/Testing/Annotations/Annotations.cpp"],
    hdrs = ["include/llvm/Testing/Annotations/Annotations.h"],
    copts = llvm_copts,
    deps = [":Support"],
)

################################################################################
# Begin testonly binary utilities

cc_binary(
    name = "FileCheck",
    testonly = True,
    srcs = glob([
        "utils/FileCheck/*.cpp",
    ]),
    copts = llvm_copts,
    stamp = 0,
    deps = [
        ":FileCheckLib",
        ":Support",
    ],
)

cc_binary(
    name = "bugpoint",
    srcs = glob([
        "tools/bugpoint/*.cpp",
        "tools/bugpoint/*.h",
    ]),
    copts = llvm_copts,
    stamp = 0,
    deps = [
        ":AllTargetsAsmParsers",
        ":AllTargetsCodeGens",
        ":Analysis",
        ":AsmParser",
        ":BitReader",
        ":BitWriter",
        ":CodeGen",
        ":Core",
        ":IPO",
        ":IRPrinter",
        ":IRReader",
        ":Linker",
        ":Passes",
        ":Scalar",
        ":Support",
        ":TargetParser",
        ":TransformUtils",
        ":common_transforms",
        ":config",
    ],
)

cc_binary(
    name = "count",
    testonly = True,
    srcs = glob([
        "utils/count/*.c",
    ]),
    stamp = 0,
    deps = [":Support"],
)

cc_binary(
    name = "lli-child-target",
    testonly = True,
    srcs = glob([
        "tools/lli/ChildTarget/*.cpp",
    ]),
    copts = llvm_copts,
    # The tests load code into this binary that expect to see symbols
    # from libstdc++ such as __cxa_begin_catch and _ZTIi. The latter
    # isn't even used in the main binary, so we also need to force it
    # to be included.
    linkopts = select({
        "@platforms//os:windows": [],
        "@platforms//os:macos": [],
        "//conditions:default": [
            "-rdynamic",
            "-u_ZTIi",
        ],
    }),
    stamp = 0,
    deps = [
        ":OrcJIT",
        ":OrcTargetProcess",
        ":Support",
        ":attributes_gen",
        ":config",
        ":intrinsic_enums_gen",
    ],
)

cc_binary(
    name = "llvm-c-test",
    testonly = True,
    srcs = glob([
        "tools/llvm-c-test/*.c",
        "tools/llvm-c-test/*.cpp",
        "tools/llvm-c-test/*.h",
    ]),
    stamp = 0,
    deps = [
        ":AllTargetsAsmParsers",
        ":AllTargetsCodeGens",
        ":AllTargetsDisassemblers",
        ":Analysis",
        ":BitReader",
        ":BitWriter",
        ":Core",
        ":ExecutionEngine",
        ":IPO",
        ":IRReader",
        ":InstCombine",
        ":LTO",
        ":Linker",
        ":MCDisassembler",
        ":Object",
        ":OrcJIT",
        ":Passes",
        ":Remarks",
        ":Scalar",
        ":Support",
        ":Target",
        ":TransformUtils",
        ":Vectorize",
    ],
)

cc_binary(
    name = "llvm-diff",
    testonly = True,
    srcs = glob([
        "tools/llvm-diff/*.cpp",
    ]),
    copts = llvm_copts,
    stamp = 0,
    deps = [
        ":Core",
        ":Diff",
        ":IRPrinter",
        ":IRReader",
        ":Support",
    ],
)

cc_binary(
    name = "llvm-isel-fuzzer",
    testonly = True,
    srcs = glob([
        "tools/llvm-isel-fuzzer/*.cpp",
    ]),
    copts = llvm_copts,
    stamp = 0,
    deps = [
        ":AllTargetsAsmParsers",
        ":AllTargetsCodeGens",
        ":Analysis",
        ":BitReader",
        ":BitWriter",
        ":CodeGen",
        ":Core",
        ":FuzzMutate",
        ":IRPrinter",
        ":IRReader",
        ":MC",
        ":Support",
        ":Target",
    ],
)

# This is really a Python script, but call it sh_binary to ignore the hyphen in
# the path, which py_binary does not allow.
# Also, note: llvm-locstats expects llvm-dwarfdump to be in the same directory
# when executed.
sh_binary(
    name = "llvm-locstats",
    testonly = True,
    srcs = glob([
        "utils/llvm-locstats/*.py",
    ]),
    # llvm-locstats is a thin wrapper around llvm-dwarfdump.
    data = [":llvm-dwarfdump"],
)

sh_binary(
    name = "llvm-original-di-preservation",
    testonly = True,
    srcs = ["utils/llvm-original-di-preservation.py"],
)

cc_binary(
    name = "not",
    testonly = True,
    srcs = glob([
        "utils/not/*.cpp",
    ]),
    copts = llvm_copts,
    stamp = 0,
    deps = [":Support"],
)

cc_binary(
    name = "llvm-opt-fuzzer",
    testonly = True,
    srcs = glob([
        "tools/llvm-opt-fuzzer/*.cpp",
    ]),
    copts = llvm_copts,
    stamp = 0,
    deps = [
        ":AllTargetsCodeGens",
        ":Analysis",
        ":BitReader",
        ":BitWriter",
        ":CodeGen",
        ":Core",
        ":Coroutines",
        ":FuzzMutate",
        ":MC",
        ":Passes",
        ":Support",
        ":Target",
    ],
)

gentbl_cc_library(
    name = "ReadTAPIOptsTableGen",
    strip_include_prefix = "tools/llvm-readtapi",
    tbl_outs = {"tools/llvm-readtapi/TapiOpts.inc": ["-gen-opt-parser-defs"]},
    tblgen = ":llvm-tblgen",
    td_file = "tools/llvm-readtapi/TapiOpts.td",
    deps = [":OptParserTdFiles"],
)

cc_binary(
    name = "llvm-readtapi",
    testonly = True,
    srcs = glob([
        "tools/llvm-readtapi/*.cpp",
        "tools/llvm-readtapi/*.h",
    ]),
    copts = llvm_copts,
    stamp = 0,
    deps = [
        ":BinaryFormat",
        ":Object",
        ":Option",
        ":ReadTAPIOptsTableGen",
        ":Support",
        ":TextAPI",
        ":TextAPIBinaryReader",
    ],
)

gentbl_cc_library(
    name = "TLICheckerOptsTableGen",
    strip_include_prefix = "tools/llvm-tli-checker",
    tbl_outs = {"tools/llvm-tli-checker/Opts.inc": ["-gen-opt-parser-defs"]},
    tblgen = ":llvm-tblgen",
    td_file = "tools/llvm-tli-checker/Opts.td",
    deps = [":OptParserTdFiles"],
)

cc_binary(
    name = "llvm-tli-checker",
    testonly = True,
    srcs = glob([
        "tools/llvm-tli-checker/*.cpp",
    ]),
    copts = llvm_copts,
    stamp = 0,
    deps = [
        ":Analysis",
        ":BinaryFormat",
        ":BitReader",
        ":BitstreamReader",
        ":Core",
        ":Demangle",
        ":MC",
        ":MCParser",
        ":Object",
        ":Option",
        ":Remarks",
        ":Support",
        ":TLICheckerOptsTableGen",
        ":TargetParser",
        ":TextAPI",
        ":config",
    ],
)

cc_binary(
    name = "obj2yaml",
    testonly = True,
    srcs = glob([
        "tools/obj2yaml/*.cpp",
        "tools/obj2yaml/*.h",
    ]),
    copts = llvm_copts,
    stamp = 0,
    deps = [
        ":BinaryFormat",
        ":DebugInfoCodeView",
        ":DebugInfoDWARF",
        ":Object",
        ":ObjectYAML",
        ":Support",
    ],
)

cc_binary(
    name = "verify-uselistorder",
    srcs = glob([
        "tools/verify-uselistorder/*.cpp",
    ]),
    copts = llvm_copts,
    stamp = 0,
    deps = [
        ":AsmParser",
        ":BitReader",
        ":BitWriter",
        ":Core",
        ":IRPrinter",
        ":IRReader",
        ":Support",
    ],
)

cc_binary(
    name = "yaml2obj",
    testonly = True,
    srcs = glob([
        "tools/yaml2obj/*.cpp",
    ]),
    copts = llvm_copts,
    stamp = 0,
    deps = [
        ":BinaryFormat",
        ":DebugInfoCodeView",
        ":MC",
        ":Object",
        ":ObjectYAML",
        ":Support",
    ],
)

cc_binary(
    name = "yaml-bench",
    testonly = True,
    srcs = glob([
        "utils/yaml-bench/*.cpp",
    ]),
    copts = llvm_copts,
    stamp = 0,
    deps = [
        ":Support",
    ],
)<|MERGE_RESOLUTION|>--- conflicted
+++ resolved
@@ -796,14 +796,10 @@
     tbl_outs = {"include/llvm/IR/RuntimeLibcalls.inc": ["-gen-runtime-libcalls"]},
     tblgen = ":llvm-min-tblgen",
     td_file = "include/llvm/IR/RuntimeLibcalls.td",
-<<<<<<< HEAD
-    deps = [":IRTdFiles"],
-=======
     deps = [
         ":IRTdFiles",
         ":TableGenTdFiles",
     ],
->>>>>>> 10a576f7
 )
 
 gentbl_cc_library(
