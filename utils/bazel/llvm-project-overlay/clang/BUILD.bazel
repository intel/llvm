# This file is licensed under the Apache License v2.0 with LLVM Exceptions.
# See https://llvm.org/LICENSE.txt for license information.
# SPDX-License-Identifier: Apache-2.0 WITH LLVM-exception

load("@rules_python//python:defs.bzl", "py_binary")
load(
    "//:vars.bzl",
    "LLVM_VERSION_MAJOR",
    "LLVM_VERSION_MINOR",
    "LLVM_VERSION_PATCH",
    "PACKAGE_VERSION",
)
load("//:workspace_root.bzl", "workspace_root")
load("//llvm:binary_alias.bzl", "binary_alias")
load("//llvm:cc_plugin_library.bzl", "cc_plugin_library")
load("//llvm:driver.bzl", "llvm_driver_cc_binary")
load("//llvm:tblgen.bzl", "gentbl")

package(
    default_visibility = ["//visibility:public"],
    features = ["layering_check"],
)

licenses(["notice"])

cc_binary(
    name = "clang-tblgen",
    srcs = glob([
        "utils/TableGen/*.cpp",
        "utils/TableGen/*.h",
    ]),
    copts = [
        "$(STACK_FRAME_UNLIMITED)",
    ],
    stamp = 0,
    deps = [
        ":support",
        "//llvm:Support",
        "//llvm:TableGen",
        "//llvm:config",
    ],
)

gentbl(
    name = "diagnostic_defs_gen",
    tbl_outs = [(
        "-gen-clang-diags-defs -clang-component=%s" % c,
        "include/clang/Basic/Diagnostic%sKinds.inc" % c,
    ) for c in [
        "AST",
        "Analysis",
        "Comment",
        "Common",
        "CrossTU",
        "Driver",
        "Frontend",
        "InstallAPI",
        "Lex",
        "Parse",
        "Refactoring",
        "Sema",
        "Serialization",
    ]] + [
        (
            "-gen-clang-diag-groups",
            "include/clang/Basic/DiagnosticGroups.inc",
        ),
        (
            "-gen-clang-diags-index-name",
            "include/clang/Basic/DiagnosticIndexName.inc",
        ),
    ],
    tblgen = ":clang-tblgen",
    td_file = "include/clang/Basic/Diagnostic.td",
    td_srcs = glob(["include/clang/Basic/*.td"]),
)

gentbl(
    name = "basic_arm_neon_inc_gen",
    tbl_outs = [(
        "-gen-arm-neon-sema",
        "include/clang/Basic/arm_neon.inc",
    )],
    tblgen = ":clang-tblgen",
    td_file = "include/clang/Basic/arm_neon.td",
    td_srcs = [
        "include/clang/Basic/arm_immcheck_incl.td",
        "include/clang/Basic/arm_neon.td",
        "include/clang/Basic/arm_neon_incl.td",
    ],
)

gentbl(
    name = "basic_arm_fp16_inc_gen",
    tbl_outs = [(
        "-gen-arm-neon-sema",
        "include/clang/Basic/arm_fp16.inc",
    )],
    tblgen = ":clang-tblgen",
    td_file = "include/clang/Basic/arm_fp16.td",
    td_srcs = [
        "include/clang/Basic/arm_fp16.td",
        "include/clang/Basic/arm_immcheck_incl.td",
        "include/clang/Basic/arm_neon_incl.td",
    ],
)

gentbl(
    name = "basic_arm_mve_aliases_gen",
    tbl_outs = [(
        "-gen-arm-mve-builtin-aliases",
        "include/clang/Basic/arm_mve_builtin_aliases.inc",
    )],
    tblgen = ":clang-tblgen",
    td_file = "include/clang/Basic/arm_mve.td",
    td_srcs = [
        "include/clang/Basic/arm_immcheck_incl.td",
        "include/clang/Basic/arm_mve.td",
        "include/clang/Basic/arm_mve_defs.td",
    ],
)

gentbl(
    name = "basic_arm_sve_builtins_gen",
    tbl_outs = [(
        "-gen-arm-sve-builtins",
        "include/clang/Basic/arm_sve_builtins.inc",
    )],
    tblgen = ":clang-tblgen",
    td_file = "include/clang/Basic/arm_sve.td",
    td_srcs = [
        "include/clang/Basic/arm_immcheck_incl.td",
        "include/clang/Basic/arm_sve.td",
        "include/clang/Basic/arm_sve_sme_incl.td",
    ],
)

gentbl(
    name = "basic_arm_sve_builtin_cg_gen",
    tbl_outs = [(
        "-gen-arm-sve-builtin-codegen",
        "include/clang/Basic/arm_sve_builtin_cg.inc",
    )],
    tblgen = ":clang-tblgen",
    td_file = "include/clang/Basic/arm_sve.td",
    td_srcs = [
        "include/clang/Basic/arm_immcheck_incl.td",
        "include/clang/Basic/arm_sve.td",
        "include/clang/Basic/arm_sve_sme_incl.td",
    ],
)

gentbl(
    name = "basic_arm_sve_immcheck_types_gen",
    tbl_outs = [(
        "-gen-arm-immcheck-types",
        "include/clang/Basic/arm_immcheck_types.inc",
    )],
    tblgen = ":clang-tblgen",
    td_file = "include/clang/Basic/arm_sve.td",
    td_srcs = [
        "include/clang/Basic/arm_immcheck_incl.td",
        "include/clang/Basic/arm_sve.td",
        "include/clang/Basic/arm_sve_sme_incl.td",
    ],
)

gentbl(
    name = "basic_arm_sve_typeflags_gen",
    tbl_outs = [(
        "-gen-arm-sve-typeflags",
        "include/clang/Basic/arm_sve_typeflags.inc",
    )],
    tblgen = ":clang-tblgen",
    td_file = "include/clang/Basic/arm_sve.td",
    td_srcs = [
        "include/clang/Basic/arm_immcheck_incl.td",
        "include/clang/Basic/arm_sve.td",
        "include/clang/Basic/arm_sve_sme_incl.td",
    ],
)

gentbl(
    name = "basic_arm_sve_sema_rangechecks_gen",
    tbl_outs = [(
        "-gen-arm-sve-sema-rangechecks",
        "include/clang/Basic/arm_sve_sema_rangechecks.inc",
    )],
    tblgen = ":clang-tblgen",
    td_file = "include/clang/Basic/arm_sve.td",
    td_srcs = [
        "include/clang/Basic/arm_immcheck_incl.td",
        "include/clang/Basic/arm_sve.td",
        "include/clang/Basic/arm_sve_sme_incl.td",
    ],
)

gentbl(
    name = "basic_arm_sve_streaming_attrs_gen",
    tbl_outs = [(
        "-gen-arm-sve-streaming-attrs",
        "include/clang/Basic/arm_sve_streaming_attrs.inc",
    )],
    tblgen = ":clang-tblgen",
    td_file = "include/clang/Basic/arm_sve.td",
    td_srcs = [
        "include/clang/Basic/arm_immcheck_incl.td",
        "include/clang/Basic/arm_sve.td",
        "include/clang/Basic/arm_sve_sme_incl.td",
    ],
)

gentbl(
    name = "basic_arm_sme_builtins_gen",
    tbl_outs = [(
        "-gen-arm-sme-builtins",
        "include/clang/Basic/arm_sme_builtins.inc",
    )],
    tblgen = ":clang-tblgen",
    td_file = "include/clang/Basic/arm_sme.td",
    td_srcs = [
        "include/clang/Basic/arm_immcheck_incl.td",
        "include/clang/Basic/arm_sme.td",
        "include/clang/Basic/arm_sve_sme_incl.td",
    ],
)

gentbl(
    name = "basic_arm_sme_builtin_cg_gen",
    tbl_outs = [(
        "-gen-arm-sme-builtin-codegen",
        "include/clang/Basic/arm_sme_builtin_cg.inc",
    )],
    tblgen = ":clang-tblgen",
    td_file = "include/clang/Basic/arm_sme.td",
    td_srcs = [
        "include/clang/Basic/arm_sme.td",
        "include/clang/Basic/arm_sve_sme_incl.td",
        "include/clang/Basic/arm_immcheck_incl.td",
    ],
)

gentbl(
    name = "basic_arm_sme_builtins_za_state_gen",
    tbl_outs = [(
        "-gen-arm-sme-builtin-za-state",
        "include/clang/Basic/arm_sme_builtins_za_state.inc",
    )],
    tblgen = ":clang-tblgen",
    td_file = "include/clang/Basic/arm_sme.td",
    td_srcs = [
        "include/clang/Basic/arm_immcheck_incl.td",
        "include/clang/Basic/arm_sme.td",
        "include/clang/Basic/arm_sve_sme_incl.td",
    ],
)

gentbl(
    name = "basic_arm_sme_sema_rangechecks_gen",
    tbl_outs = [(
        "-gen-arm-sme-sema-rangechecks",
        "include/clang/Basic/arm_sme_sema_rangechecks.inc",
    )],
    tblgen = ":clang-tblgen",
    td_file = "include/clang/Basic/arm_sme.td",
    td_srcs = [
        "include/clang/Basic/arm_immcheck_incl.td",
        "include/clang/Basic/arm_sme.td",
        "include/clang/Basic/arm_sve_sme_incl.td",
    ],
)

gentbl(
    name = "basic_arm_sme_streaming_attrs_gen",
    tbl_outs = [(
        "-gen-arm-sme-streaming-attrs",
        "include/clang/Basic/arm_sme_streaming_attrs.inc",
    )],
    tblgen = ":clang-tblgen",
    td_file = "include/clang/Basic/arm_sme.td",
    td_srcs = [
        "include/clang/Basic/arm_immcheck_incl.td",
        "include/clang/Basic/arm_sme.td",
        "include/clang/Basic/arm_sve_sme_incl.td",
    ],
)

gentbl(
    name = "basic_arm_mve_cg_gen",
    tbl_outs = [(
        "-gen-arm-mve-builtin-codegen",
        "include/clang/Basic/arm_mve_builtin_cg.inc",
    )],
    tblgen = ":clang-tblgen",
    td_file = "include/clang/Basic/arm_mve.td",
    td_srcs = [
        "include/clang/Basic/arm_mve.td",
        "include/clang/Basic/arm_mve_defs.td",
    ],
)

gentbl(
    name = "basic_arm_mve_inc_gen",
    tbl_outs = [(
        "-gen-arm-mve-builtin-def",
        "include/clang/Basic/arm_mve_builtins.inc",
    )],
    tblgen = ":clang-tblgen",
    td_file = "include/clang/Basic/arm_mve.td",
    td_srcs = [
        "include/clang/Basic/arm_mve.td",
        "include/clang/Basic/arm_mve_defs.td",
    ],
)

gentbl(
    name = "basic_arm_mve_sema_gen",
    tbl_outs = [(
        "-gen-arm-mve-builtin-sema",
        "include/clang/Basic/arm_mve_builtin_sema.inc",
    )],
    tblgen = ":clang-tblgen",
    td_file = "include/clang/Basic/arm_mve.td",
    td_srcs = [
        "include/clang/Basic/arm_mve.td",
        "include/clang/Basic/arm_mve_defs.td",
    ],
)

gentbl(
    name = "basic_builtins_bpf_gen",
    tbl_outs = [(
        "-gen-clang-builtins",
        "include/clang/Basic/BuiltinsBPF.inc",
    )],
    tblgen = ":clang-tblgen",
    td_file = "include/clang/Basic/BuiltinsBPF.td",
    td_srcs = [
        "include/clang/Basic/BuiltinsBPF.td",
        "include/clang/Basic/BuiltinsBase.td",
    ],
)

gentbl(
    name = "basic_builtins_riscv_gen",
    tbl_outs = [(
        "-gen-clang-builtins",
        "include/clang/Basic/BuiltinsRISCV.inc",
    )],
    tblgen = ":clang-tblgen",
    td_file = "include/clang/Basic/BuiltinsRISCV.td",
    td_srcs = [
        "include/clang/Basic/BuiltinsRISCV.td",
        "include/clang/Basic/BuiltinsRISCVXCV.td",
        "include/clang/Basic/BuiltinsBase.td",
    ],
)

gentbl(
<<<<<<< HEAD
    name="basic_builtins_x86_gen",
=======
    name = "basic_builtins_x86_gen",
>>>>>>> a8d96e15
    tbl_outs = [(
        "-gen-clang-builtins",
        "include/clang/Basic/BuiltinsX86.inc",
    )],
    tblgen = ":clang-tblgen",
    td_file = "include/clang/Basic/BuiltinsX86.td",
    td_srcs = [
        "include/clang/Basic/BuiltinsX86.td",
        "include/clang/Basic/BuiltinsBase.td",
    ],
)

gentbl(
    name = "basic_builtins_gen",
    tbl_outs = [(
        "-gen-clang-builtins",
        "include/clang/Basic/Builtins.inc",
    )],
    tblgen = ":clang-tblgen",
    td_file = "include/clang/Basic/Builtins.td",
    td_srcs = [
        "include/clang/Basic/Builtins.td",
        "include/clang/Basic/BuiltinsBase.td",
    ],
)

gentbl(
    name = "basic_riscv_vector_builtins_gen",
    tbl_outs = [(
        "-gen-riscv-vector-builtins",
        "include/clang/Basic/riscv_vector_builtins.inc",
    )],
    tblgen = ":clang-tblgen",
    td_file = "include/clang/Basic/riscv_vector.td",
    td_srcs = [
        "include/clang/Basic/riscv_vector.td",
        "include/clang/Basic/riscv_vector_common.td",
    ],
)

gentbl(
    name = "basic_riscv_vector_builtin_cg_gen",
    tbl_outs = [(
        "-gen-riscv-vector-builtin-codegen",
        "include/clang/Basic/riscv_vector_builtin_cg.inc",
    )],
    tblgen = ":clang-tblgen",
    td_file = "include/clang/Basic/riscv_vector.td",
    td_srcs = [
        "include/clang/Basic/riscv_vector.td",
        "include/clang/Basic/riscv_vector_common.td",
    ],
)

gentbl(
    name = "basic_riscv_vector_builtin_sema_gen",
    tbl_outs = [(
        "-gen-riscv-vector-builtin-sema",
        "include/clang/Basic/riscv_vector_builtin_sema.inc",
    )],
    tblgen = ":clang-tblgen",
    td_file = "include/clang/Basic/riscv_vector.td",
    td_srcs = [
        "include/clang/Basic/riscv_vector.td",
        "include/clang/Basic/riscv_vector_common.td",
    ],
)

gentbl(
    name = "basic_riscv_sifive_vector_builtins_gen",
    tbl_outs = [(
        "-gen-riscv-sifive-vector-builtins",
        "include/clang/Basic/riscv_sifive_vector_builtins.inc",
    )],
    tblgen = ":clang-tblgen",
    td_file = "include/clang/Basic/riscv_sifive_vector.td",
    td_srcs = [
        "include/clang/Basic/riscv_sifive_vector.td",
        "include/clang/Basic/riscv_vector_common.td",
    ],
)

gentbl(
    name = "basic_riscv_sifive_vector_builtin_cg_gen",
    tbl_outs = [(
        "-gen-riscv-sifive-vector-builtin-codegen",
        "include/clang/Basic/riscv_sifive_vector_builtin_cg.inc",
    )],
    tblgen = ":clang-tblgen",
    td_file = "include/clang/Basic/riscv_sifive_vector.td",
    td_srcs = [
        "include/clang/Basic/riscv_sifive_vector.td",
        "include/clang/Basic/riscv_vector_common.td",
    ],
)

gentbl(
    name = "basic_riscv_sifive_vector_builtin_sema_gen",
    tbl_outs = [(
        "-gen-riscv-sifive-vector-builtin-sema",
        "include/clang/Basic/riscv_sifive_vector_builtin_sema.inc",
    )],
    tblgen = ":clang-tblgen",
    td_file = "include/clang/Basic/riscv_sifive_vector.td",
    td_srcs = [
        "include/clang/Basic/riscv_sifive_vector.td",
        "include/clang/Basic/riscv_vector_common.td",
    ],
)

gentbl(
    name = "basic_arm_cde_gen",
    tbl_outs = [(
        "-gen-arm-cde-builtin-def",
        "include/clang/Basic/arm_cde_builtins.inc",
    )],
    tblgen = ":clang-tblgen",
    td_file = "include/clang/Basic/arm_cde.td",
    td_srcs = [
        "include/clang/Basic/arm_cde.td",
        "include/clang/Basic/arm_mve_defs.td",
    ],
)

gentbl(
    name = "basic_arm_cde_aliases_gen",
    tbl_outs = [(
        "-gen-arm-cde-builtin-aliases",
        "include/clang/Basic/arm_cde_builtin_aliases.inc",
    )],
    tblgen = ":clang-tblgen",
    td_file = "include/clang/Basic/arm_cde.td",
    td_srcs = [
        "include/clang/Basic/arm_cde.td",
        "include/clang/Basic/arm_mve_defs.td",
    ],
)

gentbl(
    name = "basic_arm_cde_cg_gen",
    tbl_outs = [(
        "-gen-arm-cde-builtin-codegen",
        "include/clang/Basic/arm_cde_builtin_cg.inc",
    )],
    tblgen = ":clang-tblgen",
    td_file = "include/clang/Basic/arm_cde.td",
    td_srcs = [
        "include/clang/Basic/arm_cde.td",
        "include/clang/Basic/arm_mve_defs.td",
    ],
)

gentbl(
    name = "basic_arm_cde_sema_gen",
    tbl_outs = [(
        "-gen-arm-cde-builtin-sema",
        "include/clang/Basic/arm_cde_builtin_sema.inc",
    )],
    tblgen = ":clang-tblgen",
    td_file = "include/clang/Basic/arm_cde.td",
    td_srcs = [
        "include/clang/Basic/arm_cde.td",
        "include/clang/Basic/arm_mve_defs.td",
    ],
)

gentbl(
    name = "basic_attr_gen",
    tbl_outs = [
        (
            "-gen-clang-attr-has-attribute-impl",
            "include/clang/Basic/AttrHasAttributeImpl.inc",
        ),
        (
            "-gen-clang-attr-list",
            "include/clang/Basic/AttrList.inc",
        ),
        (
            "-gen-clang-attr-subject-match-rule-list",
            "include/clang/Basic/AttrSubMatchRulesList.inc",
        ),
        (
            "-gen-clang-regular-keyword-attr-info",
            "include/clang/Basic/RegularKeywordAttrInfo.inc",
        ),
    ],
    tblgen = ":clang-tblgen",
    td_file = "include/clang/Basic/Attr.td",
    td_srcs = [
        "include/clang/Basic/ASTNode.td",
        "include/clang/Basic/Attr.td",
        "include/clang/Basic/AttrDocs.td",
        "include/clang/Basic/DeclNodes.td",
        "include/clang/Basic/StmtNodes.td",
    ],
)

gentbl(
    name = "libsema_openclbuiltins_inc_gen",
    strip_include_prefix = "lib/Sema",
    tbl_outs = [(
        "-gen-clang-opencl-builtins",
        "lib/Sema/OpenCLBuiltins.inc",
    )],
    tblgen = ":clang-tblgen",
    td_file = "lib/Sema/OpenCLBuiltins.td",
    td_srcs = [
        "lib/Sema/OpenCLBuiltins.td",
    ],
)

# Table definition files can be used for documentation:
filegroup(
    name = "all_table_defs",
    srcs = glob(["include/**/*.td"]),
)

exports_files(
    glob(["include/**/*.td"]),
)

genrule(
    name = "basic_version_gen",
    outs = ["include/clang/Basic/Version.inc"],
    cmd = (
        "echo '#define CLANG_VERSION {vers}' >> $@\n" +
        "echo '#define CLANG_VERSION_MAJOR {major}' >> $@\n" +
        "echo '#define CLANG_VERSION_MAJOR_STRING \"{major}\"' >> $@\n" +
        "echo '#define CLANG_VERSION_MINOR {minor}' >> $@\n" +
        "echo '#define CLANG_VERSION_PATCHLEVEL {patch}' >> $@\n" +
        "echo '#define CLANG_VERSION_STRING \"{vers}\"' >> $@\n"
    ).format(
        major = LLVM_VERSION_MAJOR,
        minor = LLVM_VERSION_MINOR,
        patch = LLVM_VERSION_PATCH,
        vers = PACKAGE_VERSION,
    ),
)

cc_library(
    name = "config",
    hdrs = [
        "include/clang/Basic/Version.inc",
        "include/clang/Config/config.h",
    ],
    includes = ["include"],
    deps = [
        # We rely on the LLVM config library to provide configuration defines.
        "//llvm:config",
    ],
)

# TODO: This should get replaced with something that actually generates the
# correct version number.
genrule(
    name = "vcs_version_gen",
    # This should be under lib/Basic, but because of how the include paths
    # are passed through bazel, it's easier to drop generated files next to
    # the other includes.
    outs = ["include/VCSVersion.inc"],
    cmd = "echo '#undef CLANG_REVISION' > $@",
)

py_binary(
    name = "bundle_resources",
    srcs = [
        "utils/bundle_resources.py",
    ],
    main = "utils/bundle_resources.py",
)

# A hacky library to expose some internal headers of the `basic` library to its
# own implementation source files using a stripped include prefix rather than
# file-relative-inclusion. This is inherently non-modular as these headers will
# be repeated in the sources below for file-relative-inclusion.
cc_library(
    name = "basic_internal_headers",
    hdrs = glob([
        "lib/Basic/*.h",
    ]),
    features = ["-header_modules"],
    strip_include_prefix = "lib/Basic",
)

cc_library(
    name = "basic",
    srcs = [
        "include/VCSVersion.inc",
        "include/clang/Basic/Version.inc",
    ] + glob([
        "lib/Basic/*.cpp",
        "lib/Basic/*.h",
        "lib/Basic/Targets/*.cpp",
        "lib/Basic/Targets/*.h",
    ]),
    hdrs = glob([
        "include/clang/Basic/*.h",
    ]),
    copts = [
        "-DHAVE_VCS_VERSION_INC",
        "$(STACK_FRAME_UNLIMITED)",
    ],
    includes = ["include"],
    textual_hdrs = [
        "include/clang/Basic/arm_fp16.inc",
        "include/clang/Basic/arm_mve_builtins.inc",
        "include/clang/Basic/arm_immcheck_types.inc",
        "include/clang/Basic/arm_mve_builtin_aliases.inc",
        "include/clang/Basic/arm_mve_builtin_cg.inc",
        "include/clang/Basic/arm_mve_builtin_sema.inc",
        "include/clang/Basic/arm_sme_builtins.inc",
        "include/clang/Basic/arm_sme_builtin_cg.inc",
        "include/clang/Basic/arm_neon.inc",
        "include/clang/Basic/AttrHasAttributeImpl.inc",
        "include/clang/Basic/AttrList.inc",
        "include/clang/Basic/AttrSubMatchRulesList.inc",
        "include/clang/Basic/DiagnosticASTKinds.inc",
        "include/clang/Basic/DiagnosticGroups.inc",
        "include/clang/Basic/DiagnosticRefactoringKinds.inc",
        "include/clang/Basic/DiagnosticAnalysisKinds.inc",
        "include/clang/Basic/DiagnosticSemaKinds.inc",
        "include/clang/Basic/DiagnosticCommentKinds.inc",
        "include/clang/Basic/DiagnosticParseKinds.inc",
        "include/clang/Basic/DiagnosticLexKinds.inc",
        "include/clang/Basic/DiagnosticSerializationKinds.inc",
        "include/clang/Basic/DiagnosticFrontendKinds.inc",
        "include/clang/Basic/DiagnosticDriverKinds.inc",
        "include/clang/Basic/DiagnosticCrossTUKinds.inc",
        "include/clang/Basic/DiagnosticCommonKinds.inc",
        "include/clang/Basic/DiagnosticIndexName.inc",
    ] + glob([
        "include/clang/Basic/*.def",
    ]),
    deps = [
        ":basic_arm_cde_gen",
        ":basic_arm_fp16_inc_gen",
        ":basic_arm_mve_aliases_gen",
        ":basic_arm_mve_cg_gen",
        ":basic_arm_mve_inc_gen",
        ":basic_arm_mve_sema_gen",
        ":basic_arm_neon_inc_gen",
        ":basic_arm_sme_builtin_cg_gen",
        ":basic_arm_sme_builtins_gen",
        ":basic_arm_sve_builtins_gen",
        ":basic_arm_sve_typeflags_gen",
        ":basic_attr_gen",
        ":basic_builtins_bpf_gen",
        ":basic_builtins_gen",
        ":basic_builtins_riscv_gen",
        ":basic_builtins_x86_gen",
        ":basic_internal_headers",
        ":basic_riscv_sifive_vector_builtins_gen",
        ":basic_riscv_vector_builtin_cg_gen",
        ":basic_riscv_vector_builtins_gen",
        ":config",
        ":diagnostic_defs_gen",
        ":sema_attr_gen",
        ":support",
        "//llvm:Core",
        "//llvm:FrontendDebug",
        "//llvm:FrontendDriver",
        "//llvm:FrontendOpenMP",
        "//llvm:Instrumentation",
        "//llvm:MC",
        "//llvm:Support",
        "//llvm:Target",
        "//llvm:TargetParser",
        "//llvm:config",
    ],
)

cc_library(
    name = "lex",
    srcs = glob([
        "lib/Lex/*.cpp",
        "lib/Lex/*.h",
    ]),
    hdrs = glob([
        "include/clang/Lex/*.h",
    ]),
    includes = ["include"],
    deps = [
        ":basic",
        ":config",
        ":support",
        "//llvm:Support",
        "//llvm:TargetParser",
    ],
)

gentbl(
    name = "ast_attr_gen",
    tbl_outs = [
        (
            "-gen-clang-attr-ast-visitor",
            "include/clang/AST/AttrVisitor.inc",
        ),
        (
            "-gen-clang-attr-classes",
            "include/clang/AST/Attrs.inc",
        ),
        (
            "-gen-clang-attr-doc-table",
            "lib/AST/AttrDocTable.inc",
        ),
        (
            "-gen-clang-attr-text-node-dump",
            "include/clang/AST/AttrTextNodeDump.inc",
        ),
        (
            "-gen-clang-attr-node-traverse",
            "include/clang/AST/AttrNodeTraverse.inc",
        ),
        (
            "-gen-clang-attr-impl",
            "include/clang/AST/AttrImpl.inc",
        ),
    ],
    tblgen = ":clang-tblgen",
    td_file = "include/clang/Basic/Attr.td",
    td_srcs = [
        "include/clang/Basic/Attr.td",
        "include/clang/Basic/AttrDocs.td",
        "include/clang/Basic/ASTNode.td",
        "include/clang/Basic/DeclNodes.td",
        "include/clang/Basic/StmtNodes.td",
    ],
)

gentbl(
    name = "ast_decl_nodes_gen",
    tbl_outs = [(
        "-gen-clang-decl-nodes",
        "include/clang/AST/DeclNodes.inc",
    )],
    tblgen = ":clang-tblgen",
    td_file = "include/clang/Basic/DeclNodes.td",
    td_srcs = [
        "include/clang/Basic/ASTNode.td",
        "include/clang/Basic/DeclNodes.td",
    ],
)

gentbl(
    name = "ast_stmt_nodes_gen",
    tbl_outs = [(
        "-gen-clang-stmt-nodes",
        "include/clang/AST/StmtNodes.inc",
    )],
    tblgen = ":clang-tblgen",
    td_file = "include/clang/Basic/StmtNodes.td",
    td_srcs = [
        "include/clang/Basic/ASTNode.td",
        "include/clang/Basic/StmtNodes.td",
    ],
)

gentbl(
    name = "ast_comment_nodes_gen",
    tbl_outs = [(
        "-gen-clang-comment-nodes",
        "include/clang/AST/CommentNodes.inc",
    )],
    tblgen = ":clang-tblgen",
    td_file = "include/clang/Basic/CommentNodes.td",
    td_srcs = [
        "include/clang/Basic/ASTNode.td",
        "include/clang/Basic/CommentNodes.td",
    ],
)

gentbl(
    name = "ast_comment_command_info_gen",
    tbl_outs = [
        (
            "-gen-clang-comment-command-info",
            "include/clang/AST/CommentCommandInfo.inc",
        ),
        (
            "-gen-clang-comment-command-list",
            "include/clang/AST/CommentCommandList.inc",
        ),
    ],
    tblgen = ":clang-tblgen",
    td_file = "include/clang/AST/CommentCommands.td",
    td_srcs = ["include/clang/AST/CommentCommands.td"],
)

gentbl(
    name = "ast_comment_html_tags_gen",
    tbl_outs = [(
        "-gen-clang-comment-html-tags",
        "include/clang/AST/CommentHTMLTags.inc",
    )],
    tblgen = ":clang-tblgen",
    td_file = "include/clang/AST/CommentHTMLTags.td",
    td_srcs = ["include/clang/AST/CommentHTMLTags.td"],
)

gentbl(
    name = "ast_comment_html_tags_properties_gen",
    tbl_outs = [(
        "-gen-clang-comment-html-tags-properties",
        "include/clang/AST/CommentHTMLTagsProperties.inc",
    )],
    tblgen = ":clang-tblgen",
    td_file = "include/clang/AST/CommentHTMLTags.td",
    td_srcs = ["include/clang/AST/CommentHTMLTags.td"],
)

gentbl(
    name = "ast_comment_html_named_character_references_gen",
    tbl_outs = [(
        "-gen-clang-comment-html-named-character-references",
        "include/clang/AST/CommentHTMLNamedCharacterReferences.inc",
    )],
    tblgen = ":clang-tblgen",
    td_file = "include/clang/AST/CommentHTMLNamedCharacterReferences.td",
    td_srcs = ["include/clang/AST/CommentHTMLNamedCharacterReferences.td"],
)

gentbl(
    name = "ast_stmt_data_collectors_gen",
    tbl_outs = [(
        "-gen-clang-data-collectors",
        "include/clang/AST/StmtDataCollectors.inc",
    )],
    tblgen = ":clang-tblgen",
    td_file = "include/clang/AST/StmtDataCollectors.td",
    td_srcs = ["include/clang/AST/StmtDataCollectors.td"],
)

gentbl(
    name = "ast_bytecode_opcodes_gen",
    tbl_outs = [(
        "-gen-clang-opcodes",
        "lib/AST/ByteCode/Opcodes.inc",
    )],
    tblgen = ":clang-tblgen",
    td_file = "lib/AST/ByteCode/Opcodes.td",
    td_srcs = ["lib/AST/ByteCode/Opcodes.td"],
)

gentbl(
    name = "ast_properties_base_gen",
    tbl_outs = [
        (
            "-gen-clang-basic-reader",
            "include/clang/AST/AbstractBasicReader.inc",
        ),
        (
            "-gen-clang-basic-writer",
            "include/clang/AST/AbstractBasicWriter.inc",
        ),
    ],
    tblgen = ":clang-tblgen",
    td_file = "include/clang/AST/PropertiesBase.td",
    td_srcs = ["include/clang/AST/PropertiesBase.td"],
)

gentbl(
    name = "ast_type_properties_gen",
    tbl_outs = [
        (
            "-gen-clang-type-reader",
            "include/clang/AST/AbstractTypeReader.inc",
        ),
        (
            "-gen-clang-type-writer",
            "include/clang/AST/AbstractTypeWriter.inc",
        ),
    ],
    tblgen = ":clang-tblgen",
    td_file = "include/clang/AST/TypeProperties.td",
    td_srcs = [
        "include/clang/AST/PropertiesBase.td",
        "include/clang/AST/TypeProperties.td",
        "include/clang/Basic/ASTNode.td",
        "include/clang/Basic/TypeNodes.td",
    ],
)

gentbl(
    name = "type_nodes_gen",
    tbl_outs = [(
        "-gen-clang-type-nodes",
        "include/clang/AST/TypeNodes.inc",
    )],
    tblgen = ":clang-tblgen",
    td_file = "include/clang/Basic/TypeNodes.td",
    td_srcs = [
        "include/clang/Basic/ASTNode.td",
        "include/clang/Basic/TypeNodes.td",
    ],
)

workspace_root(name = "workspace_root")

cc_library(
    name = "ast",
    srcs = glob([
        "lib/AST/*.cpp",
        "lib/AST/*.h",
        "lib/AST/ByteCode/*.cpp",
        "lib/AST/ByteCode/*.h",
    ]) + [
        "lib/AST/AttrDocTable.inc",
        "lib/AST/ByteCode/Opcodes.inc",
    ],
    hdrs = glob([
        "include/clang/AST/*.h",
    ]),
    copts = [
        # FIXME: This is necessary to allow "file relative" include paths from
        # non-generated `srcs` to find generated `srcs` above. Bazel should
        # either make this work automatically by creating a unified tree of
        # `srcs` or at least provide a `local_includes` that has the path
        # translation logic of `includes` but is only used locally (similar to
        # `local_defines` vs. `defines`). Until one of those lands, this is the
        # least bad approach. Using `includes` is *specifically* problematic for
        # this library because it contains files that collide easily with system
        # headers such as `CXXABI.h`.
        "-I$(GENDIR)/$(WORKSPACE_ROOT)/clang/lib/AST",
        "-I$(GENDIR)/$(WORKSPACE_ROOT)/clang/lib/AST/ByteCode",
    ],
    textual_hdrs = [
        "include/clang/AST/AttrImpl.inc",
        "include/clang/AST/AttrNodeTraverse.inc",
        "include/clang/AST/Attrs.inc",
        "include/clang/AST/AttrTextNodeDump.inc",
        "include/clang/AST/AttrVisitor.inc",
        "include/clang/AST/CommentCommandInfo.inc",
        "include/clang/AST/CommentCommandList.inc",
        "include/clang/AST/CommentHTMLNamedCharacterReferences.inc",
        "include/clang/AST/CommentHTMLTags.inc",
        "include/clang/AST/CommentHTMLTagsProperties.inc",
        "include/clang/AST/CommentNodes.inc",
        "include/clang/AST/DeclNodes.inc",
        "include/clang/AST/StmtDataCollectors.inc",
        "include/clang/AST/StmtNodes.inc",
    ] + glob([
        "include/clang/AST/*.def",
    ]),
    toolchains = [
        ":workspace_root",
    ],
    deps = [
        ":ast_attr_gen",
        ":ast_bytecode_opcodes_gen",
        ":ast_comment_command_info_gen",
        ":ast_comment_html_named_character_references_gen",
        ":ast_comment_html_tags_gen",
        ":ast_comment_html_tags_properties_gen",
        ":ast_comment_nodes_gen",
        ":ast_decl_nodes_gen",
        ":ast_properties_base_gen",
        ":ast_stmt_data_collectors_gen",
        ":ast_stmt_nodes_gen",
        ":ast_type_properties_gen",
        ":basic",
        ":basic_builtins_gen",
        ":lex",
        ":support",
        ":type_nodes_gen",
        "//llvm:BinaryFormat",
        "//llvm:Core",
        "//llvm:FrontendHLSL",
        "//llvm:FrontendOpenMP",
        "//llvm:Support",
        "//llvm:TargetParser",
    ],
)

cc_library(
    name = "index",
    srcs = glob([
        "lib/Index/*.cpp",
        "lib/Index/*.h",
    ]),
    hdrs = glob([
        "include/clang/Index/*.h",
        "include/clang-c/*.h",
    ]),
    includes = ["include"],
    deps = [
        ":ast",
        ":basic",
        ":format",
        ":frontend",
        ":lex",
        ":rewrite",
        ":serialization",
        "//llvm:Core",
        "//llvm:Support",
    ],
)

genrule(
    name = "analysis_htmllogger_gen",
    srcs = [
        "lib/Analysis/FlowSensitive/HTMLLogger.html",
        "lib/Analysis/FlowSensitive/HTMLLogger.css",
        "lib/Analysis/FlowSensitive/HTMLLogger.js",
    ],
    outs = ["lib/Analysis/FlowSensitive/HTMLLogger.inc"],
    cmd = "$(location :bundle_resources) $@ $(SRCS)",
    tools = [":bundle_resources"],
)

cc_library(
    name = "analysis",
    srcs = glob([
        "lib/Analysis/FlowSensitive/Models/*.cpp",
        "lib/Analysis/FlowSensitive/*.cpp",
        "lib/Analysis/*.cpp",
    ]) + [
        ":analysis_htmllogger_gen",
    ],
    hdrs = glob([
        "include/clang/Analysis/**/*.h",
    ]),
    includes = [
        "include",
        "lib/Analysis/FlowSensitive",
    ],
    textual_hdrs = glob([
        "include/clang/Analysis/**/*.def",
    ]),
    deps = [
        ":ast",
        ":ast_matchers",
        ":basic",
        ":lex",
        ":support",
        "//llvm:Support",
    ],
)

gentbl(
    name = "sema_attr_gen",
    tbl_outs = [
        (
            "-gen-clang-attr-parsed-attr-impl",
            "include/clang/Sema/AttrParsedAttrImpl.inc",
        ),
        (
            "-gen-clang-attr-parsed-attr-kinds",
            "include/clang/Sema/AttrParsedAttrKinds.inc",
        ),
        (
            "-gen-clang-attr-parsed-attr-list",
            "include/clang/Sema/AttrParsedAttrList.inc",
        ),
        (
            "-gen-clang-attr-spelling-index",
            "include/clang/Sema/AttrSpellingListIndex.inc",
        ),
        (
            "-gen-clang-attr-template-instantiate",
            "include/clang/Sema/AttrTemplateInstantiate.inc",
        ),
    ],
    tblgen = ":clang-tblgen",
    td_file = "include/clang/Basic/Attr.td",
    td_srcs = [
        "include/clang/Basic/ASTNode.td",
        "include/clang/Basic/Attr.td",
        "include/clang/Basic/AttrDocs.td",
        "include/clang/Basic/DeclNodes.td",
        "include/clang/Basic/StmtNodes.td",
    ],
)

cc_library(
    name = "sema",
    srcs = glob([
        "lib/Sema/*.cpp",
        "lib/Sema/*.h",
    ]),
    hdrs = glob([
        "include/clang/Sema/*.h",
        "include/clang-c/*.h",
    ]),
    copts = ["$(STACK_FRAME_UNLIMITED)"],
    includes = ["include"],
    textual_hdrs = [
        "include/clang/Sema/AttrParsedAttrImpl.inc",
        "include/clang/Sema/AttrParsedAttrKinds.inc",
        "include/clang/Sema/AttrParsedAttrList.inc",
        "include/clang/Sema/AttrSpellingListIndex.inc",
        "include/clang/Sema/AttrTemplateInstantiate.inc",
        "lib/Sema/OpenCLBuiltins.inc",
    ],
    deps = [
        ":analysis",
        ":apinotes",
        ":ast",
        ":basic",
        ":basic_arm_cde_aliases_gen",
        ":basic_arm_cde_sema_gen",
        ":basic_arm_sme_builtins_gen",
        ":basic_arm_sme_builtins_za_state_gen",
        ":basic_arm_sme_sema_rangechecks_gen",
        ":basic_arm_sme_streaming_attrs_gen",
        ":basic_arm_sve_builtins_gen",
        ":basic_arm_sve_sema_rangechecks_gen",
        ":basic_arm_sve_streaming_attrs_gen",
        ":basic_builtins_gen",
        ":basic_riscv_sifive_vector_builtin_sema_gen",
        ":basic_riscv_vector_builtin_sema_gen",
        ":edit",
        ":lex",
        ":libsema_openclbuiltins_inc_gen",
        ":sema_attr_gen",
        ":support",
        ":type_nodes_gen",
        "//llvm:AllTargetsAsmParsers",
        "//llvm:AllTargetsCodeGens",
        "//llvm:Core",
        "//llvm:Demangle",
        "//llvm:FrontendHLSL",
        "//llvm:FrontendOpenMP",
        "//llvm:MC",
        "//llvm:MCParser",
        "//llvm:Support",
        "//llvm:TargetParser",
    ],
)

gentbl(
    name = "parse_attr_gen",
    tbl_outs = [
        (
            "-gen-clang-attr-parser-string-switches",
            "include/clang/Parse/AttrParserStringSwitches.inc",
        ),
        (
            "-gen-clang-attr-subject-match-rules-parser-string-switches",
            "include/clang/Parse/AttrSubMatchRulesParserStringSwitches.inc",
        ),
    ],
    tblgen = ":clang-tblgen",
    td_file = "include/clang/Basic/Attr.td",
    td_srcs = [
        "include/clang/Basic/ASTNode.td",
        "include/clang/Basic/Attr.td",
        "include/clang/Basic/AttrDocs.td",
        "include/clang/Basic/DeclNodes.td",
        "include/clang/Basic/StmtNodes.td",
    ],
)

cc_library(
    name = "parse",
    srcs = glob([
        "lib/Parse/*.cpp",
    ]),
    hdrs = [
        "include/clang/Parse/AttrParserStringSwitches.inc",
        "include/clang/Parse/AttrSubMatchRulesParserStringSwitches.inc",
    ] + glob(["include/clang/Parse/*.h"]),
    includes = ["include"],
    deps = [
        ":ast",
        ":basic",
        ":lex",
        ":parse_attr_gen",
        ":sema",
        "//llvm:FrontendOpenMP",
        "//llvm:MC",
        "//llvm:MCParser",
        "//llvm:Support",
    ],
)

cc_library(
    name = "ast_matchers",
    srcs = glob([
        "lib/ASTMatchers/*.cpp",
    ]),
    hdrs = glob(["include/clang/ASTMatchers/*.h"]),
    includes = ["include"],
    deps = [
        ":ast",
        ":basic",
        ":lex",
        ":support",
        "//llvm:Support",
    ],
)

cc_library(
    name = "ast_matchers_dynamic",
    srcs = glob([
        "lib/ASTMatchers/Dynamic/*.cpp",
        "lib/ASTMatchers/Dynamic/*.h",
    ]),
    hdrs = glob(["include/clang/ASTMatchers/Dynamic/*.h"]),
    copts = ["$(STACK_FRAME_UNLIMITED)"],
    includes = ["include"],
    deps = [
        ":ast",
        ":ast_matchers",
        ":basic",
        "//llvm:FrontendOpenMP",
        "//llvm:Support",
    ],
)

cc_library(
    name = "rewrite",
    srcs = glob([
        "lib/Rewrite/*.cpp",
    ]),
    hdrs = glob(["include/clang/Rewrite/Core/*.h"]),
    includes = ["include"],
    deps = [
        ":ast",
        ":basic",
        ":edit",
        ":lex",
        "//llvm:Support",
    ],
)

cc_library(
    name = "testing",
    testonly = 1,
    srcs = glob([
        "lib/Testing/*.cpp",
    ]),
    hdrs = glob(["include/clang/Testing/*.h"]),
    includes = ["include"],
    textual_hdrs = [
        "include/clang/Testing/TestLanguage.def",
    ],
    deps = [
        ":basic",
        ":frontend",
        "//llvm:MC",
        "//llvm:Support",
        "//third-party/unittest:gtest",
    ],
)

cc_library(
    name = "tooling_core",
    srcs = glob([
        "lib/Tooling/Core/*.cpp",
    ]),
    hdrs = glob(["include/clang/Tooling/Core/*.h"]),
    includes = ["include"],
    deps = [
        ":ast",
        ":basic",
        ":lex",
        ":rewrite",
        "//llvm:Support",
    ],
)

cc_library(
    name = "tooling",
    srcs = glob(
        [
            "lib/Tooling/*.cpp",
        ],
        # Temporarily disable until we support the generated file.
        exclude = ["lib/Tooling/NodeIntrospection.cpp"],
    ),
    hdrs = glob([
        "include/clang/Tooling/*.h",
    ]),
    includes = ["include"],
    deps = [
        ":ast",
        ":ast_matchers",
        ":basic",
        ":driver",
        ":format",
        ":frontend",
        ":lex",
        ":rewrite",
        ":support",
        ":tooling_core",
        "//llvm:Option",
        "//llvm:Support",
        "//llvm:TargetParser",
    ],
)

cc_library(
    name = "tooling_inclusions",
    srcs = glob([
        "lib/Tooling/Inclusions/**/*.cpp",
        "lib/Tooling/Inclusions/**/*.inc",
    ]),
    hdrs = glob([
        "include/clang/Tooling/Inclusions/**/*.h",
    ]),
    deps = [
        ":ast",
        ":basic",
        ":lex",
        ":rewrite",
        ":tooling_core",
        "//llvm:Support",
    ],
)

cc_library(
    name = "tooling_refactoring",
    srcs = glob([
        "lib/Tooling/Refactoring/**/*.cpp",
    ]),
    hdrs = glob([
        "include/clang/Tooling/Refactoring/**/*.h",
    ]),
    deps = [
        ":ast",
        ":ast_matchers",
        ":basic",
        ":format",
        ":frontend",
        ":index",
        ":lex",
        ":rewrite",
        ":tooling",
        ":tooling_core",
        "//llvm:Support",
    ],
)

gentbl(
    name = "tooling_syntax_gen",
    tbl_outs = [
        ("-gen-clang-syntax-node-list", "include/clang/Tooling/Syntax/Nodes.inc"),
        ("-gen-clang-syntax-node-classes", "include/clang/Tooling/Syntax/NodeClasses.inc"),
    ],
    tblgen = ":clang-tblgen",
    td_file = "include/clang/Tooling/Syntax/Nodes.td",
    td_srcs = [
        "include/clang/Tooling/Syntax/Nodes.td",
        "include/clang/Tooling/Syntax/Syntax.td",
    ],
)

cc_library(
    name = "tooling_syntax",
    srcs = glob(["lib/Tooling/Syntax/**/*.cpp"]),
    hdrs = glob(["include/clang/Tooling/Syntax/**/*.h"]),
    deps = [
        ":ast",
        ":basic",
        ":lex",
        ":tooling_core",
        ":tooling_syntax_gen",
        "//llvm:Support",
    ],
)

cc_library(
    name = "tooling_dependency_scanning",
    srcs = glob(["lib/Tooling/DependencyScanning/**/*.cpp"]),
    hdrs = glob(["include/clang/Tooling/DependencyScanning/**/*.h"]),
    deps = [
        ":basic",
        ":codegen",
        ":driver",
        ":frontend",
        ":lex",
        ":serialization",
        ":tooling",
        "//llvm:Support",
        "//llvm:TargetParser",
    ],
)

cc_library(
    name = "transformer",
    srcs = glob(["lib/Tooling/Transformer/**/*.cpp"]),
    hdrs = glob(["include/clang/Tooling/Transformer/**/*.h"]),
    deps = [
        ":ast",
        ":ast_matchers",
        ":basic",
        ":lex",
        ":rewrite",
        ":tooling_refactoring",
        "//llvm:Support",
    ],
)

cc_library(
    name = "ast-diff",
    srcs = glob(["lib/Tooling/ASTDiff/*.cpp"]),
    hdrs = glob(["include/clang/Tooling/ASTDiff/*.h"]),
    deps = [
        ":ast",
        ":basic",
        ":lex",
        "//llvm:Support",
    ],
)

cc_library(
    name = "crosstu",
    srcs = glob(["lib/CrossTU/*.cpp"]),
    hdrs = glob(["include/clang/CrossTU/*.h"]),
    deps = [
        ":analysis",
        ":ast",
        ":basic",
        ":frontend",
        ":index",
        "//llvm:Option",
        "//llvm:Support",
        "//llvm:TargetParser",
    ],
)

cc_library(
    name = "format",
    srcs = glob(
        [
            "lib/Format/*.cpp",
            "lib/Format/*.h",
        ],
    ),
    hdrs = [
        "lib/Format/FormatTokenLexer.h",
        "lib/Format/FormatTokenSource.h",
        "lib/Format/Macros.h",
        "lib/Format/QualifierAlignmentFixer.h",
        "lib/Format/UnwrappedLineParser.h",
    ] + glob([
        "include/clang/Format/*.h",
    ]),
    includes = ["include"],
    deps = [
        ":basic",
        ":lex",
        ":tooling_core",
        ":tooling_inclusions",
        "//llvm:Support",
    ],
)

cc_library(
    name = "edit",
    srcs = glob(["lib/Edit/*.cpp"]),
    hdrs = glob(["include/clang/Edit/*.h"]),
    includes = ["include"],
    deps = [
        ":ast",
        ":basic",
        ":lex",
        "//llvm:Support",
    ],
)

cc_library(
    name = "static_analyzer_core_options",
    hdrs = [
        "include/clang/StaticAnalyzer/Core/AnalyzerOptions.h",
    ],
    textual_hdrs = [
        "include/clang/StaticAnalyzer/Core/Analyses.def",
        "include/clang/StaticAnalyzer/Core/AnalyzerOptions.def",
    ],
    deps = [
        ":basic",
        ":static_analyzer_checkers_gen",
        "//llvm:Support",
    ],
)

cc_library(
    name = "static_analyzer_core",
    srcs = glob([
        "lib/StaticAnalyzer/Core/**/*.cpp",
        "lib/StaticAnalyzer/Core/**/*.h",
    ]),
    hdrs = glob([
        "include/clang/StaticAnalyzer/Core/**/*.h",
    ]),
    includes = ["include"],
    textual_hdrs = glob([
        "include/clang/StaticAnalyzer/Core/**/*.def",
    ]),
    deps = [
        ":analysis",
        ":ast",
        ":ast_matchers",
        ":basic",
        ":crosstu",
        ":driver",
        ":frontend",
        ":lex",
        ":rewrite",
        ":static_analyzer_checkers_gen",
        ":tooling",
        ":tooling_core",
        "//llvm:Support",
    ],
)

gentbl(
    name = "static_analyzer_checkers_gen",
    tbl_outs = [(
        "-gen-clang-sa-checkers",
        "include/clang/StaticAnalyzer/Checkers/Checkers.inc",
    )],
    tblgen = ":clang-tblgen",
    td_file = "include/clang/StaticAnalyzer/Checkers/Checkers.td",
    td_srcs = [
        "include/clang/StaticAnalyzer/Checkers/CheckerBase.td",
        "include/clang/StaticAnalyzer/Checkers/Checkers.td",
    ],
)

cc_library(
    name = "static_analyzer_checkers",
    srcs = glob([
        "lib/StaticAnalyzer/Checkers/**/*.cpp",
        "lib/StaticAnalyzer/Checkers/**/*.h",
    ]),
    hdrs = [
        "include/clang/StaticAnalyzer/Checkers/Checkers.inc",
    ] + glob([
        "include/clang/StaticAnalyzer/Checkers/**/*.h",
    ]),
    copts = ["$(STACK_FRAME_UNLIMITED)"],
    includes = ["include"],
    deps = [
        ":analysis",
        ":ast",
        ":ast_matchers",
        ":basic",
        ":driver",
        ":lex",
        ":static_analyzer_checkers_gen",
        ":static_analyzer_core",
        "//llvm:Support",
    ],
)

gentbl(
    name = "driver_options_inc_gen",
    tbl_outs = [(
        "-gen-opt-parser-defs",
        "include/clang/Driver/Options.inc",
    )],
    tblgen = "//llvm:llvm-tblgen",
    td_file = "include/clang/Driver/Options.td",
    td_srcs = [
        "//llvm:include/llvm/Option/OptParser.td",
    ],
)

cc_library(
    name = "driver",
    srcs = glob(
        [
            "lib/Driver/*.cpp",
            "lib/Driver/ToolChains/*.cpp",
            "lib/Driver/ToolChains/*.h",
            "lib/Driver/ToolChains/Arch/*.cpp",
            "lib/Driver/ToolChains/Arch/*.h",
        ],
        exclude = [
            "lib/Driver/ToolChains/MSVCSetupApi.h",
        ],
    ),
    hdrs = glob([
        "include/clang/Driver/*.h",
    ]),
    copts = ["$(STACK_FRAME_UNLIMITED)"],
    includes = [
        "include",
        # TODO: This is likely a layering issue, but files in Arch are currently
        # directly #including "Tools.h".
        "lib/Driver",
    ],
    linkopts = select({
        "@platforms//os:windows": ["version.lib"],
        "//conditions:default": [],
    }),
    textual_hdrs = glob([
        "include/clang/Driver/*.def",
    ]),
    deps = [
        ":ast",
        ":basic",
        ":config",
        ":driver_options_inc_gen",
        ":parse",
        ":static_analyzer_checkers_gen",
        "//llvm:BinaryFormat",
        "//llvm:FrontendDebug",
        "//llvm:Instrumentation",
        "//llvm:MC",
        "//llvm:Object",
        "//llvm:Option",
        "//llvm:ProfileData",
        "//llvm:Support",
        "//llvm:Target",
        "//llvm:TargetParser",
        "//llvm:WindowsDriver",
        "//llvm:config",
    ],
)

gentbl(
    name = "headers_arm_neon_gen",
    tbl_outs = [(
        "-gen-arm-neon",
        "lib/Headers/arm_neon.h",
    )],
    tblgen = ":clang-tblgen",
    td_file = "include/clang/Basic/arm_neon.td",
    td_srcs = [
        "include/clang/Basic/arm_immcheck_incl.td",
        "include/clang/Basic/arm_neon.td",
        "include/clang/Basic/arm_neon_incl.td",
    ],
)

gentbl(
    name = "headers_arm_fp16_gen",
    tbl_outs = [(
        "-gen-arm-fp16",
        "lib/Headers/arm_fp16.h",
    )],
    tblgen = ":clang-tblgen",
    td_file = "include/clang/Basic/arm_fp16.td",
    td_srcs = [
        "include/clang/Basic/arm_fp16.td",
        "include/clang/Basic/arm_immcheck_incl.td",
        "include/clang/Basic/arm_neon_incl.td",
    ],
)

gentbl(
    name = "headers_arm_mve_gen",
    tbl_outs = [(
        "-gen-arm-mve-header",
        "lib/Headers/arm_mve.h",
    )],
    tblgen = ":clang-tblgen",
    td_file = "include/clang/Basic/arm_mve.td",
    td_srcs = [
        "include/clang/Basic/arm_mve.td",
        "include/clang/Basic/arm_mve_defs.td",
    ],
)

gentbl(
    name = "headers_arm_cde_gen",
    tbl_outs = [(
        "-gen-arm-cde-header",
        "lib/Headers/arm_cde.h",
    )],
    tblgen = ":clang-tblgen",
    td_file = "include/clang/Basic/arm_cde.td",
    td_srcs = [
        "include/clang/Basic/arm_cde.td",
        "include/clang/Basic/arm_mve_defs.td",
    ],
)

gentbl(
    name = "headers_arm_sve_gen",
    tbl_outs = [(
        "-gen-arm-sve-header",
        "lib/Headers/arm_sve.h",
    )],
    tblgen = ":clang-tblgen",
    td_file = "include/clang/Basic/arm_sve.td",
    td_srcs = [
        "include/clang/Basic/arm_immcheck_incl.td",
        "include/clang/Basic/arm_sve.td",
        "include/clang/Basic/arm_sve_sme_incl.td",
    ],
)

gentbl(
    name = "headers_arm_bf16_gen",
    tbl_outs = [(
        "-gen-arm-bf16",
        "lib/Headers/arm_bf16.h",
    )],
    tblgen = ":clang-tblgen",
    td_file = "include/clang/Basic/arm_bf16.td",
    td_srcs = [
        "include/clang/Basic/arm_bf16.td",
        "include/clang/Basic/arm_immcheck_incl.td",
        "include/clang/Basic/arm_neon_incl.td",
    ],
)

gentbl(
    name = "headers_arm_sme_gen",
    copts = [
        "-Wno-implicit-fallthrough",
        "-Wno-error=frame-larger-than=",
    ],
    tbl_outs = [(
        "-gen-arm-sme-header",
        "lib/Headers/arm_sme.h",
    )],
    tblgen = ":clang-tblgen",
    td_file = "include/clang/Basic/arm_sme.td",
    td_srcs = [
        "include/clang/Basic/arm_immcheck_incl.td",
        "include/clang/Basic/arm_sme.td",
        "include/clang/Basic/arm_sve_sme_incl.td",
    ],
)

gentbl(
    name = "headers_arm_vector_type_gen",
    tbl_outs = [(
        "-gen-arm-vector-type",
        "lib/Headers/arm_vector_types.h",
    )],
    tblgen = ":clang-tblgen",
    td_file = "include/clang/Basic/arm_neon.td",
    td_srcs = [
        "include/clang/Basic/arm_immcheck_incl.td",
        "include/clang/Basic/arm_neon.td",
        "include/clang/Basic/arm_neon_incl.td",
    ],
)

gentbl(
    name = "headers_riscv_vector",
    tbl_outs = [(
        "-gen-riscv-vector-header",
        "lib/Headers/riscv_vector.h",
    )],
    tblgen = ":clang-tblgen",
    td_file = "include/clang/Basic/riscv_vector.td",
    td_srcs = [
        "include/clang/Basic/riscv_vector.td",
        "include/clang/Basic/riscv_vector_common.td",
    ],
)

# We generate the set of builtin headers under a special subdirectory in the
# 'bin' section of the bazel output so that they can be used as data
# dependencies. It requires listing explicitly all the generated inputs here.
builtin_headers = glob(
    ["lib/Headers/**/*.h"],
    exclude = [
        # FIXME: They are not handled in CMake side.
        "lib/Headers/openmp_wrappers/stdlib.h",
        "lib/Headers/openmp_wrappers/time.h",
        "lib/Headers/ppc_wrappers/nmmintrin.h",
    ],
) + [
    "lib/Headers/arm_cde.h",
    "lib/Headers/arm_fp16.h",
    "lib/Headers/arm_mve.h",
    "lib/Headers/arm_neon.h",
    "lib/Headers/arm_sve.h",
    "lib/Headers/arm_sme.h",
    "lib/Headers/arm_vector_types.h",
    "lib/Headers/arm_bf16.h",
    "lib/Headers/module.modulemap",
    "lib/Headers/riscv_vector.h",
    "lib/Headers/cuda_wrappers/algorithm",
    "lib/Headers/cuda_wrappers/complex",
    "lib/Headers/cuda_wrappers/new",
    "lib/Headers/openmp_wrappers/cmath",
    "lib/Headers/openmp_wrappers/complex",
    "lib/Headers/openmp_wrappers/new",
]

genrule(
    name = "builtin_headers_gen",
    srcs = builtin_headers,
    outs = [hdr.replace("lib/Headers/", "staging/include/") for hdr in builtin_headers],
    cmd = """
       for src in $(SRCS); do
         relsrc=$${src#*"$(WORKSPACE_ROOT)"/clang/lib/Headers}
         target=$(@D)/staging/include/$$relsrc
         mkdir -p $$(dirname $$target)
         cp $$src $$target
       done""",
    output_to_bindir = 1,
    toolchains = [
        ":workspace_root",
    ],
)

cc_library(
    name = "frontend",
    srcs = glob([
        "lib/Frontend/*.cpp",
        "lib/Frontend/*.h",
    ]),
    hdrs = glob([
        "include/clang/Frontend/*.h",
    ]),
    copts = ["$(STACK_FRAME_UNLIMITED)"],
    data = [":builtin_headers_gen"],
    includes = ["include"],
    deps = [
        ":apinotes",
        ":ast",
        ":basic",
        ":config",
        ":driver",
        ":driver_options_inc_gen",
        ":edit",
        ":lex",
        ":parse",
        ":sema",
        ":serialization",
        ":static_analyzer_core_options",
        ":support",
        "//llvm:BinaryFormat",
        "//llvm:BitReader",
        "//llvm:BitstreamReader",
        "//llvm:BitstreamWriter",
        "//llvm:Core",
        "//llvm:FrontendDebug",
        "//llvm:Linker",
        "//llvm:MC",
        "//llvm:Option",
        "//llvm:ProfileData",
        "//llvm:Remarks",
        "//llvm:Support",
        "//llvm:Target",
        "//llvm:TargetParser",
        "//llvm:TextAPI",
        "//llvm:config",
    ],
)

cc_library(
    name = "frontend_rewrite",
    srcs = glob([
        "lib/Frontend/Rewrite/*.cpp",
    ]),
    hdrs = glob(["include/clang/Rewrite/Frontend/*.h"]),
    includes = ["include"],
    deps = [
        ":ast",
        ":basic",
        ":config",
        ":edit",
        ":frontend",
        ":lex",
        ":parse",
        ":rewrite",
        ":serialization",
        "//llvm:Support",
    ],
)

cc_library(
    name = "interpreter",
    srcs = glob(
        [
            "lib/Interpreter/*.cpp",
            "lib/Interpreter/*.h",
        ],
        exclude = ["lib/Interpreter/Wasm.cpp"],
    ),
    hdrs = glob(
        [
            "include/clang/Interpreter/*.h",
        ],
        exclude = ["lib/Interpreter/Wasm.cpp"],
    ),
    includes = ["include"],
    deps = [
        ":analysis",
        ":ast",
        ":basic",
        ":codegen",
        ":driver",
        ":edit",
        ":frontend",
        ":frontend_tool",
        ":lex",
        ":parse",
        ":sema",
        ":serialization",
        "//llvm:AllTargetsAsmParsers",
        "//llvm:AllTargetsCodeGens",
        "//llvm:Core",
        "//llvm:ExecutionEngine",
        "//llvm:MC",
        "//llvm:Option",
        "//llvm:OrcDebugging",
        "//llvm:OrcJIT",
        "//llvm:OrcShared",
        "//llvm:OrcTargetProcess",
        "//llvm:Support",
        "//llvm:Target",
        "//llvm:TargetParser",
        "//llvm:TransformUtils",
        "//llvm:config",
    ],
)

cc_library(
    name = "codegen",
    srcs = glob([
        "lib/CodeGen/**/*.cpp",
        "lib/CodeGen/**/*.h",
    ]),
    hdrs = glob(["include/clang/CodeGen/*.h"]),
    copts = ["$(STACK_FRAME_UNLIMITED)"],
    includes = [
        "include",
        "lib/CodeGen",
    ],
    deps = [
        ":analysis",
        ":ast",
        ":basic",
        ":basic_arm_cde_cg_gen",
        ":basic_arm_sme_builtin_cg_gen",
        ":basic_arm_sve_builtin_cg_gen",
        ":basic_riscv_sifive_vector_builtin_cg_gen",
        ":basic_riscv_vector_builtin_cg_gen",
        ":driver",
        ":frontend",
        ":lex",
        ":sema",
        ":serialization",
        ":type_nodes_gen",
        "//llvm:AllTargetsAsmParsers",
        "//llvm:Analysis",
        "//llvm:BinaryFormat",
        "//llvm:BitReader",
        "//llvm:BitWriter",
        "//llvm:BitstreamReader",
        "//llvm:CodeGen",
        "//llvm:CodeGenTypes",
        "//llvm:Core",
        "//llvm:Coroutines",
        "//llvm:Coverage",
        "//llvm:DebugInfoDWARF",
        "//llvm:Demangle",
        "//llvm:FrontendDriver",
        "//llvm:FrontendHLSL",
        "//llvm:FrontendOffloading",
        "//llvm:FrontendOpenMP",
        "//llvm:HipStdPar",
        "//llvm:IPO",
        "//llvm:IRPrinter",
        "//llvm:IRReader",
        "//llvm:InstCombine",
        "//llvm:Instrumentation",
        "//llvm:LTO",
        "//llvm:Linker",
        "//llvm:MC",
        "//llvm:ObjCARC",
        "//llvm:Object",
        "//llvm:Passes",
        "//llvm:ProfileData",
        "//llvm:Scalar",
        "//llvm:Support",
        "//llvm:Target",
        "//llvm:TargetParser",
        "//llvm:TransformUtils",
    ],
)

cc_library(
    name = "static_analyzer_frontend",
    srcs = glob([
        "lib/StaticAnalyzer/Frontend/**/*.cpp",
        "lib/StaticAnalyzer/Frontend/**/*.h",
    ]),
    hdrs = glob(["include/clang/StaticAnalyzer/Frontend/**/*.h"]),
    includes = ["include"],
    deps = [
        ":analysis",
        ":ast",
        ":basic",
        ":crosstu",
        ":driver",
        ":frontend",
        ":lex",
        ":rewrite",
        ":serialization",
        ":static_analyzer_checkers",
        ":static_analyzer_core",
        ":tooling",
        ":tooling_core",
        "//llvm:Support",
    ],
)

gentbl(
    name = "serialization_attr_gen",
    tbl_outs = [
        (
            "-gen-clang-attr-pch-read",
            "include/clang/Serialization/AttrPCHRead.inc",
        ),
        (
            "-gen-clang-attr-pch-write",
            "include/clang/Serialization/AttrPCHWrite.inc",
        ),
    ],
    tblgen = ":clang-tblgen",
    td_file = "include/clang/Basic/Attr.td",
    td_srcs = [
        "include/clang/Basic/ASTNode.td",
        "include/clang/Basic/Attr.td",
        "include/clang/Basic/AttrDocs.td",
        "include/clang/Basic/DeclNodes.td",
        "include/clang/Basic/StmtNodes.td",
    ],
)

cc_library(
    name = "support",
    srcs = glob([
        "lib/Support/*.cpp",
    ]),
    hdrs = glob([
        "include/clang/Support/*.h",
    ]),
    includes = ["include"],
    deps = [
        "//llvm:Support",
    ],
)

cc_library(
    name = "install_api",
    srcs = glob([
        "lib/InstallAPI/*.cpp",
        "lib/InstallAPI/*.h",
    ]),
    hdrs = glob([
        "include/clang/InstallAPI/*.h",
    ]),
    includes = ["include"],
    deps = [
        ":ast",
        ":basic",
        ":frontend",
        ":support",
        "//llvm:Core",
        "//llvm:Demangle",
        "//llvm:Support",
        "//llvm:TextAPI",
        "//llvm:TextAPIBinaryReader",
    ],
)

cc_library(
    name = "serialization",
    srcs = [
        "include/clang/Serialization/AttrPCHRead.inc",
        "include/clang/Serialization/AttrPCHWrite.inc",
    ] + glob([
        "include/clang/Frontend/*.h",
        "lib/Serialization/*.cpp",
        "lib/Serialization/*.h",
    ]),
    hdrs = glob([
        "include/clang/Serialization/*.h",
    ]),
    includes = ["include"],
    textual_hdrs = glob([
        "include/clang/Serialization/*.def",
    ]),
    deps = [
        ":apinotes",
        ":ast",
        ":basic",
        ":driver",
        ":lex",
        ":sema",
        ":serialization_attr_gen",
        ":static_analyzer_core_options",
        ":type_nodes_gen",
        "//llvm:BitReader",
        "//llvm:BitWriter",
        "//llvm:BitstreamReader",
        "//llvm:BitstreamWriter",
        "//llvm:FrontendOpenMP",
        "//llvm:Object",
        "//llvm:Support",
        "//llvm:TargetParser",
    ],
)

cc_library(
    name = "frontend_tool",
    srcs = glob([
        "lib/FrontendTool/*.cpp",
    ]),
    hdrs = glob(["include/clang/FrontendTool/*.h"]),
    includes = ["include"],
    deps = [
        ":arc_migrate",
        ":codegen",
        ":config",
        ":driver",
        ":extract_api",
        ":frontend",
        ":frontend_rewrite",
        ":static_analyzer_frontend",
        "//llvm:Option",
        "//llvm:Support",
    ],
)

cc_library(
    name = "arc_migrate",
    srcs = glob([
        "lib/ARCMigrate/*.cpp",
        "lib/ARCMigrate/*.h",
    ]),
    hdrs = glob(["include/clang/ARCMigrate/*.h"]),
    includes = ["include"],
    deps = [
        ":analysis",
        ":ast",
        ":basic",
        ":edit",
        ":frontend",
        ":frontend_rewrite",
        ":lex",
        ":parse",
        ":rewrite",
        ":sema",
        ":serialization",
        ":static_analyzer_checkers",
        ":static_analyzer_core",
        "//llvm:Support",
        "//llvm:TargetParser",
    ],
)

cc_library(
    name = "libclang_static",
    srcs = glob([
        "tools/libclang/*.cpp",
        "tools/libclang/*.h",
    ]),
    hdrs = glob(["include/clang-c/*.h"]),
    defines = ["CINDEX_NO_EXPORTS"],
    deps = [
        ":arc_migrate",
        ":ast",
        ":basic",
        ":codegen",
        ":config",
        ":driver",
        ":extract_api",
        ":frontend",
        ":index",
        ":lex",
        ":rewrite",
        ":sema",
        ":tooling",
        "//llvm:BitstreamReader",
        "//llvm:FrontendOpenMP",
        "//llvm:Support",
        "//llvm:config",
    ],
)

cc_plugin_library(
    name = "libclang",
    srcs = glob([
        "tools/libclang/*.cpp",
        "tools/libclang/*.h",
    ]),
    hdrs = glob(["include/clang-c/*.h"]),
    copts = select({
        "@platforms//os:windows": ["-D_CINDEX_LIB_"],
        "//conditions:default": [],
    }),
    strip_include_prefix = "include",
    deps = [
        ":arc_migrate",
        ":ast",
        ":basic",
        ":codegen",
        ":config",
        ":driver",
        ":extract_api",
        ":frontend",
        ":index",
        ":lex",
        ":rewrite",
        ":sema",
        ":tooling",
        "//llvm:BitstreamReader",
        "//llvm:FrontendOpenMP",
        "//llvm:Support",
        "//llvm:config",
    ],
)

filegroup(
    name = "python-sources",
    srcs = [
        "bindings/python/clang/cindex.py",
    ],
)

filegroup(
    name = "python-cindex-examples",
    srcs = [
        "bindings/python/examples/cindex/cindex-dump.py",
        "bindings/python/examples/cindex/cindex-includes.py",
    ],
)

cc_binary(
    name = "c-index-test",
    testonly = 1,
    srcs = [
        "tools/c-index-test/c-index-test.c",
        "tools/c-index-test/core_main.cpp",
    ],
    copts = [
        "-Wno-uninitialized",
    ],
    stamp = 0,
    deps = [
        ":ast",
        ":basic",
        ":codegen",
        ":config",
        ":frontend",
        ":index",
        ":lex",
        ":libclang",
        ":serialization",
        "//llvm:Core",
        "//llvm:MC",
        "//llvm:Support",
    ],
)

cc_library(
    name = "apinotes",
    srcs = glob([
        "lib/APINotes/*.cpp",
        "lib/APINotes/*.h",
    ]),
    hdrs = glob(["include/clang/APINotes/*.h"]),
    deps = [
        ":basic",
        "//llvm:BitWriter",
        "//llvm:BitstreamReader",
        "//llvm:BitstreamWriter",
        "//llvm:Support",
    ],
)

cc_binary(
    name = "arcmt-test",
    testonly = 1,
    srcs = ["tools/arcmt-test/arcmt-test.cpp"],
    stamp = 0,
    deps = [
        ":arc_migrate",
        ":ast",
        ":basic",
        ":frontend",
        ":frontend_rewrite",
        ":lex",
        "//llvm:Support",
    ],
)

cc_binary(
    name = "c-arcmt-test",
    testonly = 1,
    srcs = ["tools/c-arcmt-test/c-arcmt-test.c"],
    copts = select({
        "@platforms//os:windows": [],
        "//conditions:default": ["-std=gnu99"],
    }),
    stamp = 0,
    deps = [
        ":codegen",
        ":libclang",
        "//llvm:MC",
        "//llvm:Support",
    ],
)

cc_binary(
    name = "clang-import-test",
    testonly = 1,
    srcs = glob([
        "tools/clang-import-test/*.cpp",
    ]),
    stamp = 0,
    deps = [
        ":ast",
        ":basic",
        ":codegen",
        ":driver",
        ":frontend",
        ":lex",
        ":parse",
        "//llvm:Core",
        "//llvm:Support",
        "//llvm:TargetParser",
    ],
)

cc_library(
    name = "clang-driver",
    srcs = glob(["tools/driver/*.cpp"]),
    copts = [
        # Disable stack frame size checks in the driver because
        # clang::ensureStackAddressSpace allocates a large array on the stack.
        "$(STACK_FRAME_UNLIMITED)",
    ],
    deps = [
        ":analysis",
        ":ast",
        ":basic",
        ":codegen",
        ":config",
        ":driver",
        ":frontend",
        ":frontend_rewrite",
        ":frontend_tool",
        ":lex",
        ":parse",
        ":sema",
        ":serialization",
        ":static_analyzer_frontend",
        "//llvm:AllTargetsAsmParsers",
        "//llvm:AllTargetsCodeGens",
        "//llvm:BitReader",
        "//llvm:BitWriter",
        "//llvm:CodeGen",
        "//llvm:Core",
        "//llvm:IPO",
        "//llvm:MC",
        "//llvm:MCParser",
        "//llvm:Option",
        "//llvm:Support",
        "//llvm:Target",
        "//llvm:TargetParser",
        "//llvm:config",
    ],
)

llvm_driver_cc_binary(
    name = "clang",
    stamp = 0,
    deps = [":clang-driver"],
)

cc_binary(
    name = "diagtool",
    srcs = glob([
        "tools/diagtool/*.cpp",
        "tools/diagtool/*.h",
    ]),
    stamp = 0,
    deps = [
        ":basic",
        ":diagnostic_defs_gen",
        ":frontend",
        ":lex",
        ":sema",
        "//llvm:Support",
    ],
)

filegroup(
    name = "exploded_graph_rewriter",
    testonly = 1,
    data = ["utils/analyzer/exploded-graph-rewriter.py"],
)

filegroup(
    name = "module-deps-to-rsp",
    testonly = 1,
    data = ["utils/module-deps-to-rsp.py"],
)

filegroup(
    name = "hmaptool",
    testonly = 1,
    data = ["utils/hmaptool/hmaptool"],
)

binary_alias(
    name = "clang++",
    binary = ":clang",
)

cc_binary(
    name = "clang-check",
    srcs = ["tools/clang-check/ClangCheck.cpp"],
    stamp = 0,
    deps = [
        ":ast",
        ":codegen",
        ":driver",
        ":frontend",
        ":frontend_rewrite",
        ":serialization",
        ":static_analyzer_frontend",
        ":tooling",
        ":tooling_syntax",
        "//llvm:Option",
        "//llvm:Support",
    ],
)

cc_binary(
    name = "clang-format",
    srcs = [
        "lib/Format/MatchFilePath.h",
        "tools/clang-format/ClangFormat.cpp",
    ],
    stamp = 0,
    deps = [
        ":basic",
        ":format",
        ":frontend",
        ":rewrite",
        "//llvm:Support",
    ],
)

cc_binary(
    name = "clang-diff",
    srcs = glob(["tools/clang-diff/*.cpp"]),
    stamp = 0,
    deps = [
        ":ast-diff",
        ":tooling",
        "//llvm:Support",
    ],
)

cc_binary(
    name = "clang-offload-bundler",
    srcs = glob(["tools/clang-offload-bundler/*.cpp"]),
    stamp = 0,
    deps = [
        ":basic",
        ":driver",
        ":tooling",
        "//llvm:BitWriter",
        "//llvm:Core",
        "//llvm:Object",
        "//llvm:Support",
        "//llvm:TargetParser",
    ],
)

cc_binary(
    name = "clang-offload-packager",
    srcs = glob(["tools/clang-offload-packager/*.cpp"]),
    stamp = 0,
    deps = [
        ":basic",
        "//llvm:BinaryFormat",
        "//llvm:Object",
        "//llvm:Support",
    ],
)

gentbl(
    name = "linker_wrapper_opts_gen",
    tbl_outs = [(
        "-gen-opt-parser-defs",
        "tools/clang-linker-wrapper/LinkerWrapperOpts.inc",
    )],
    tblgen = "//llvm:llvm-tblgen",
    td_file = "tools/clang-linker-wrapper/LinkerWrapperOpts.td",
    td_srcs = [
        "tools/clang-linker-wrapper/LinkerWrapperOpts.td",
        "//llvm:include/llvm/Option/OptParser.td",
    ],
)

cc_binary(
    name = "clang-linker-wrapper",
    srcs = [
        "tools/clang-linker-wrapper/ClangLinkerWrapper.cpp",
    ],
    copts = [
        "-I$(GENDIR)/$(WORKSPACE_ROOT)/clang/tools/clang-linker-wrapper",
    ],
    stamp = 0,
    toolchains = [
        ":workspace_root",
    ],
    deps = [
        ":basic",
        ":linker_wrapper_opts_gen",
        "//llvm:AllTargetsAsmParsers",
        "//llvm:Analysis",
        "//llvm:BinaryFormat",
        "//llvm:BitWriter",
        "//llvm:CodeGen",
        "//llvm:Core",
        "//llvm:FrontendOffloading",
        "//llvm:IRReader",
        "//llvm:LTO",
        "//llvm:MC",
        "//llvm:Object",
        "//llvm:Option",
        "//llvm:Passes",
        "//llvm:Remarks",
        "//llvm:Support",
        "//llvm:Target",
        "//llvm:TargetParser",
        "//llvm:TransformUtils",
    ],
)

cc_binary(
    name = "clang-refactor",
    srcs = glob([
        "tools/clang-refactor/*.cpp",
        "tools/clang-refactor/*.h",
    ]),
    stamp = 0,
    deps = [
        ":ast",
        ":basic",
        ":format",
        ":frontend",
        ":lex",
        ":rewrite",
        ":tooling",
        ":tooling_refactoring",
        "//llvm:Support",
    ],
)

cc_binary(
    name = "clang-repl",
    srcs = glob(["tools/clang-repl/*.cpp"]),
    stamp = 0,
    deps = [
        ":basic",
        ":frontend",
        ":interpreter",
        ":lex",
        ":sema",
        ":tooling",
        "//llvm:Core",
        "//llvm:LineEditor",
        "//llvm:Option",
        "//llvm:OrcJIT",
        "//llvm:Support",
    ],
)

cc_binary(
    name = "clang-extdef-mapping",
    srcs = glob(["tools/clang-extdef-mapping/*.cpp"]),
    stamp = 0,
    deps = [
        ":ast",
        ":basic",
        ":crosstu",
        ":frontend",
        ":tooling",
        "//llvm:Support",
    ],
)

gentbl(
    name = "ScanDepsTableGen",
    strip_include_prefix = "tools/clang-scan-deps",
    tbl_outs = [(
        "-gen-opt-parser-defs",
        "tools/clang-scan-deps/Opts.inc",
    )],
    tblgen = "//llvm:llvm-tblgen",
    td_file = "tools/clang-scan-deps/Opts.td",
    td_srcs = ["//llvm:include/llvm/Option/OptParser.td"],
)

cc_library(
    name = "clang-scan-deps-lib",
    srcs = glob(["tools/clang-scan-deps/*.cpp"]),
    deps = [
        ":ScanDepsTableGen",
        ":driver",
        ":frontend",
        ":tooling",
        ":tooling_dependency_scanning",
        "//llvm:Support",
        "//llvm:TargetParser",
    ],
)

llvm_driver_cc_binary(
    name = "clang-scan-deps",
    stamp = 0,
    deps = [":clang-scan-deps-lib"],
)

cc_library(
    name = "extract_api",
    srcs = glob([
        "lib/ExtractAPI/**/*.cpp",
    ]),
    hdrs = glob([
        "include/clang/ExtractAPI/**/*.h",
    ]) + [
        "include/clang/ExtractAPI/APIRecords.inc",
    ],
    includes = ["include"],
    deps = [
        ":ast",
        ":basic",
        ":frontend",
        ":index",
        ":install_api",
        ":lex",
        "//llvm:Option",
        "//llvm:Support",
        "//llvm:TargetParser",
    ],
)<|MERGE_RESOLUTION|>--- conflicted
+++ resolved
@@ -357,11 +357,7 @@
 )
 
 gentbl(
-<<<<<<< HEAD
-    name="basic_builtins_x86_gen",
-=======
     name = "basic_builtins_x86_gen",
->>>>>>> a8d96e15
     tbl_outs = [(
         "-gen-clang-builtins",
         "include/clang/Basic/BuiltinsX86.inc",
