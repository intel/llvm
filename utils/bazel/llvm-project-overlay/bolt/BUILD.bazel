# This file is licensed under the Apache License v2.0 with LLVM Exceptions.
# See https://llvm.org/LICENSE.txt for license information.
# SPDX-License-Identifier: Apache-2.0 WITH LLVM-exception

load("@bazel_skylib//rules:expand_template.bzl", "expand_template")

package(
    default_visibility = ["//visibility:public"],
)

licenses(["notice"])

cc_binary(
    name = "llvm-bolt-heatmap",
    srcs = glob([
        "tools/heatmap/*.cpp",
    ]),
    deps = [
        ":Profile",
        ":Rewrite",
        ":Utils",
        "//llvm:AllTargetsAsmParsers",
        "//llvm:AllTargetsDisassemblers",
        "//llvm:MC",
        "//llvm:Object",
        "//llvm:Support",
    ],
)

cc_binary(
    name = "merge-fdata",
    srcs = glob([
        "tools/merge-fdata/*.cpp",
    ]),
    deps = [
        ":Profile",
        "//llvm:Support",
    ],
)

cc_binary(
    name = "llvm-bolt",
    srcs = glob([
        "tools/driver/*.cpp",
    ]),
    includes = ["include"],
    deps = [
        ":Profile",
        ":Rewrite",
        ":RuntimeLibs",
        ":TargetAArch64",
        ":TargetX86",
        ":Utils",
        "//llvm:AllTargetsAsmParsers",
        "//llvm:AllTargetsCodeGens",
        "//llvm:AllTargetsDisassemblers",
        "//llvm:ExecutionEngine",
        "//llvm:MC",
        "//llvm:Object",
        "//llvm:Support",
    ],
)

cc_library(
    name = "Rewrite",
    srcs = glob([
        "lib/Rewrite/*.cpp",
    ]),
    hdrs = glob([
        "include/bolt/Rewrite/*.h",
    ]),
    includes = ["include"],
    deps = [
        ":Core",
        ":Passes",
        ":Profile",
        ":RuntimeLibs",
        ":TargetX86",
        ":Utils",
        "//llvm:Analysis",
        "//llvm:BinaryFormat",
        "//llvm:CodeGen",
        "//llvm:DWP",
        "//llvm:DebugInfoDWARF",
        "//llvm:Demangle",
<<<<<<< HEAD
=======
        "//llvm:DWARFLinker",
>>>>>>> bac3a63c
        "//llvm:JITLink",
        "//llvm:MC",
        "//llvm:MCDisassembler",
        "//llvm:MCParser",
        "//llvm:Object",
        "//llvm:OrcShared",
        "//llvm:Support",
        "//llvm:ir_headers",
    ],
)

expand_template(
    name = "RuntimeLibraryVariables_inc",
    out = "include/bolt/RuntimeLibs/RuntimeLibraryVariables.inc",
    substitutions = {
        # FIXME this is a total guess
        "@LLVM_LIBDIR_SUFFIX@": "lib",
    },
    template = "include/bolt/RuntimeLibs/RuntimeLibraryVariables.inc.in",
)

cc_library(
    name = "RuntimeLibs",
    srcs = glob([
        "lib/RuntimeLibs/*.cpp",
    ]),
    includes = ["include"],
    textual_hdrs = glob([
        "include/bolt/RuntimeLibs/*.h",
    ]) + ["include/bolt/RuntimeLibs/RuntimeLibraryVariables.inc"],
    deps = [
        ":Core",
        ":Passes",
        ":Utils",
        "//llvm:Analysis",
        "//llvm:BinaryFormat",
        "//llvm:CodeGen",
        "//llvm:DWP",
        "//llvm:DebugInfoDWARF",
        "//llvm:Demangle",
        "//llvm:MC",
        "//llvm:MCDisassembler",
        "//llvm:MCParser",
        "//llvm:Object",
        "//llvm:Support",
    ],
)

cc_library(
    name = "Profile",
    srcs = glob([
        "lib/Profile/*.cpp",
    ]),
    hdrs = glob([
        "include/bolt/Profile/*.h",
    ]),
    includes = ["include"],
    deps = [
        ":Core",
        ":Passes",
        ":Utils",
        "//llvm:Analysis",
        "//llvm:BinaryFormat",
        "//llvm:CodeGen",
        "//llvm:DebugInfoDWARF",
        "//llvm:Demangle",
        "//llvm:ExecutionEngine",
        "//llvm:MC",
        "//llvm:MCDisassembler",
        "//llvm:MCParser",
        "//llvm:Object",
        "//llvm:Support",
        "//llvm:TransformUtils",
    ],
)

cc_library(
    name = "Passes",
    srcs = glob([
        "lib/Passes/*.cpp",
    ]),
    hdrs = glob([
        "include/bolt/Passes/*.h",
    ]),
    includes = ["include"],
    deps = [
        ":Core",
        ":Utils",
        "//llvm:Analysis",
        "//llvm:BinaryFormat",
        "//llvm:CodeGen",
        "//llvm:DebugInfoDWARF",
        "//llvm:Demangle",
        "//llvm:ExecutionEngine",
        "//llvm:MC",
        "//llvm:MCDisassembler",
        "//llvm:MCParser",
        "//llvm:Object",
        "//llvm:Support",
        "//llvm:Target",
        "//llvm:TransformUtils",
    ],
)

cc_library(
    name = "TargetX86",
    srcs = glob([
        "lib/Target/X86/*.cpp",
    ]),
    hdrs = glob([
        "lib/Target/X86/*.h",
    ]),
    includes = ["include"],
    deps = [
        ":Core",
        "//llvm:Analysis",
        "//llvm:BinaryFormat",
        "//llvm:CodeGen",
        "//llvm:DWP",
        "//llvm:DebugInfoDWARF",
        "//llvm:Demangle",
        "//llvm:ExecutionEngine",
        "//llvm:MC",
        "//llvm:MCDisassembler",
        "//llvm:MCParser",
        "//llvm:Object",
        "//llvm:Support",
        "//llvm:X86CommonTableGen",
        "//llvm:X86UtilsAndDesc",
    ],
)

cc_library(
    name = "TargetAArch64",
    srcs = glob([
        "lib/Target/AArch64/*.cpp",
    ]),
    hdrs = glob([
    ]),
    includes = ["include"],
    deps = [
        ":Core",
        ":Utils",
        "//llvm:AArch64CommonTableGen",
        "//llvm:AArch64UtilsAndDesc",
        "//llvm:Analysis",
        "//llvm:BinaryFormat",
        "//llvm:CodeGen",
        "//llvm:DWP",
        "//llvm:DebugInfoDWARF",
        "//llvm:Demangle",
        "//llvm:ExecutionEngine",
        "//llvm:MC",
        "//llvm:MCDisassembler",
        "//llvm:MCParser",
        "//llvm:Object",
        "//llvm:Support",
    ],
)

cc_library(
    name = "Core",
    srcs = glob([
        "lib/Core/*.cpp",
    ]),
    hdrs = glob([
        "include/bolt/Core/*.h",
        "include/bolt/RuntimeLibs/*.h",
        "include/bolt/Passes/*.h",
        "include/bolt/Rewrite/*.h",
    ]),
    includes = ["include"],
    deps = [
        ":Utils",
        "//llvm:Analysis",
        "//llvm:BinaryFormat",
        "//llvm:CodeGen",
        "//llvm:DebugInfoDWARF",
        "//llvm:Demangle",
        "//llvm:ExecutionEngine",
        "//llvm:MC",
        "//llvm:MCDisassembler",
        "//llvm:MCParser",
        "//llvm:Object",
        "//llvm:ObjectYAML",
        "//llvm:Support",
        "//llvm:TargetParser",
        "//llvm:ir_headers",
    ],
)

cc_library(
    name = "Utils",
    srcs = glob([
        "lib/Utils/*.cpp",
    ]),
    hdrs = glob([
        "include/bolt/Utils/*.h",
    ]),
    includes = ["include"],
    deps = [
        "//llvm:Analysis",
        "//llvm:BinaryFormat",
        "//llvm:CodeGen",
        "//llvm:DWP",
        "//llvm:DebugInfoDWARF",
        "//llvm:Demangle",
        "//llvm:ExecutionEngine",
        "//llvm:MC",
        "//llvm:MCDisassembler",
        "//llvm:MCParser",
        "//llvm:Object",
        "//llvm:Support",
    ],
)<|MERGE_RESOLUTION|>--- conflicted
+++ resolved
@@ -83,10 +83,7 @@
         "//llvm:DWP",
         "//llvm:DebugInfoDWARF",
         "//llvm:Demangle",
-<<<<<<< HEAD
-=======
         "//llvm:DWARFLinker",
->>>>>>> bac3a63c
         "//llvm:JITLink",
         "//llvm:MC",
         "//llvm:MCDisassembler",
