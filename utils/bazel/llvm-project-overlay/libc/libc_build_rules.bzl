--- conflicted
+++ resolved
@@ -77,12 +77,7 @@
         # and ensure the consistent and tightly controlled set of flags
         # (see libc_common_copts and libc_release_copts above) is used to build
         # libc code both for tests and for release configuration.
-<<<<<<< HEAD
-        target_compatible_with = None,  # @unused
-        weak = False):  # @unused
-=======
         target_compatible_with = None):  # @unused
->>>>>>> d465594a
     """Internal macro to collect sources and headers required to build a library.
     """
 
@@ -105,14 +100,7 @@
     _libc_library(name = name, **kwargs)
     _libc_library_filegroups(name = name, is_function = False, **kwargs)
 
-<<<<<<< HEAD
-def libc_function(
-        name,
-        weak = False,
-        **kwargs):
-=======
 def libc_function(name, **kwargs):
->>>>>>> d465594a
     """Add target for a libc function.
 
     This macro creates an internal cc_library that can be used to test this
@@ -122,10 +110,6 @@
     Args:
       name: Target name. It is normally the name of the function this target is
             for.
-<<<<<<< HEAD
-      weak: Make the symbol corresponding to the libc function "weak".
-=======
->>>>>>> d465594a
       **kwargs: Other attributes relevant for a cc_library. For example, deps.
     """
 
@@ -138,16 +122,6 @@
     )
 
     _libc_library_filegroups(name = name, is_function = True, **kwargs)
-<<<<<<< HEAD
-
-
-    # TODO(PR #130327): Remove this after downstream uses are migrated to libc_release_library.
-    # This second target is the llvm libc C function with default visibility.
-    func_attrs = [
-        "LLVM_LIBC_FUNCTION_ATTR_" + name + "='LLVM_LIBC_EMPTY, [[gnu::weak]]'",
-    ] if weak else []
-=======
->>>>>>> d465594a
 
 def libc_release_library(
         name,
@@ -212,51 +186,6 @@
     )
     native.cc_library(
         name = name,
-<<<<<<< HEAD
-        copts = libc_release_copts(),
-        local_defines = func_attrs,
-        **kwargs
-    )
-
-def libc_release_library(
-        name,
-        libc_functions,
-        weak_symbols = [],
-        **kwargs):
-    """Create the release version of a libc library.
-
-    Args:
-        name: Name of the cc_library target.
-        libc_functions: List of functions to include in the library. They should be
-            created by libc_function macro.
-        weak_symbols: List of function names that should be marked as weak symbols.
-        **kwargs: Other arguments relevant to cc_library.
-    """
-    # Combine all sources into a single filegroup to avoid repeated sources error.
-    native.filegroup(
-        name = name + "_srcs",
-        srcs = [function + "_fn_srcs" for function in libc_functions],
-    )
-
-    native.cc_library(
-        name = name + "_textual_hdr_library",
-        textual_hdrs = [function + "_fn_textual_hdrs" for function in libc_functions],
-    )
-
-    weak_attributes = [
-        "LLVM_LIBC_FUNCTION_ATTR_" + name + "='LLVM_LIBC_EMPTY, [[gnu::weak]]'"
-        for name in weak_symbols
-    ]
-
-    native.cc_library(
-        name = name,
-        srcs = [":" + name + "_srcs"],
-        copts = libc_common_copts() + libc_release_copts(),
-        local_defines = weak_attributes + LIBC_CONFIGURE_OPTIONS,
-        deps = [
-            ":" + name + "_textual_hdr_library",
-        ],
-=======
         # Technically speaking, we should put _hdr_deps in srcs, as they are
         # not a part of this cc_library interface. However, we keep it here to
         # workaround the presence of .cpp files in _hdr_deps - we need to
@@ -269,7 +198,6 @@
         # need proper -I flags for header validation, which are specified in
         # libc_common_copts().
         copts = libc_common_copts(),
->>>>>>> d465594a
         **kwargs
     )
 
