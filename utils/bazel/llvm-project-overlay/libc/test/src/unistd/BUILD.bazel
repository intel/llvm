--- conflicted
+++ resolved
@@ -191,20 +191,6 @@
     ],
 )
 
-<<<<<<< HEAD
-# libc_test(
-#     name = "unlinkat_test",
-#     srcs = ["unlinkat_test.cpp"],
-#     libc_function_deps = [
-#         "//libc:open",
-#         "//libc:openat",
-#         "//libc:close",
-#         "//libc:unlinkat",
-#     ],
-# )
-
-=======
->>>>>>> d465594a
 libc_test(
     name = "getppid_test",
     srcs = ["getppid_test.cpp"],
