--- conflicted
+++ resolved
@@ -911,26 +911,6 @@
 )
 
 libc_support_library(
-    name = "__support_complex_type",
-    hdrs = ["src/__support/complex_type.h"],
-    deps = [
-        ":__support_macros_config",
-        ":__support_macros_properties_complex_types",
-        ":__support_macros_properties_types",
-    ],
-)
-
-libc_support_library(
-    name = "__support_complex_basic_ops",
-    hdrs = ["src/__support/complex_basic_ops.h"],
-    deps = [
-        ":__support_complex_type",
-        ":__support_cpp_bit",
-        ":__support_fputil_fp_bits",
-    ],
-)
-
-libc_support_library(
     name = "__support_fputil_basic_operations",
     hdrs = [
         "src/__support/FPUtil/BasicOperations.h",
@@ -1334,11 +1314,7 @@
             "src/__support/OSUtil/linux/aarch64/syscall.h",
             "src/__support/OSUtil/linux/x86_64/syscall.h",
         ],
-<<<<<<< HEAD
-	"@platforms//os:windows": [],
-=======
         "@platforms//os:windows": [],
->>>>>>> d465594a
     }),
     deps = [
         ":__support_common",
@@ -1380,11 +1356,7 @@
     textual_hdrs = select({
         "@platforms//os:macos": ["src/__support/OSUtil/darwin/io.h"],
         "@platforms//os:linux": ["src/__support/OSUtil/linux/io.h"],
-<<<<<<< HEAD
-	"@platforms//os:windows": ["src/__support/OSUtil/windows/io.h"],
-=======
         "@platforms//os:windows": ["src/__support/OSUtil/windows/io.h"],
->>>>>>> d465594a
     }),
     deps = [
         ":__support_common",
@@ -5252,11 +5224,7 @@
 
 libc_function(
     name = "scanf",
-<<<<<<< HEAD
-    srcs = ["src/stdio/scanf.cpp"],
-=======
     srcs = ["src/stdio/generic/scanf.cpp"],
->>>>>>> d465594a
     hdrs = ["src/stdio/scanf.h"],
     deps = [
         ":__support_arg_list",
@@ -5268,11 +5236,7 @@
 
 libc_function(
     name = "vscanf",
-<<<<<<< HEAD
-    srcs = ["src/stdio/vscanf.cpp"],
-=======
     srcs = ["src/stdio/generic/vscanf.cpp"],
->>>>>>> d465594a
     hdrs = ["src/stdio/vscanf.h"],
     deps = [
         ":__support_arg_list",
@@ -5284,11 +5248,7 @@
 
 libc_function(
     name = "fscanf",
-<<<<<<< HEAD
-    srcs = ["src/stdio/fscanf.cpp"],
-=======
     srcs = ["src/stdio/generic/fscanf.cpp"],
->>>>>>> d465594a
     hdrs = ["src/stdio/fscanf.h"],
     deps = [
         ":__support_arg_list",
@@ -5300,11 +5260,7 @@
 
 libc_function(
     name = "vfscanf",
-<<<<<<< HEAD
-    srcs = ["src/stdio/vfscanf.cpp"],
-=======
     srcs = ["src/stdio/generic/vfscanf.cpp"],
->>>>>>> d465594a
     hdrs = ["src/stdio/vfscanf.h"],
     deps = [
         ":__support_arg_list",
