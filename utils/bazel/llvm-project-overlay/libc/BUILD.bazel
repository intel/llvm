# This file is licensed under the Apache License v2.0 with LLVM Exceptions.
# See https://llvm.org/LICENSE.txt for license information.
# SPDX-License-Identifier: Apache-2.0 WITH LLVM-exception

# LLVM libc project.
load(
    ":libc_build_rules.bzl",
    "libc_function",
    "libc_math_function",
    "libc_support_library",
)
load(":platforms.bzl", "PLATFORM_CPU_ARM64", "PLATFORM_CPU_X86_64")
load("@bazel_skylib//lib:selects.bzl", "selects")
load("@bazel_skylib//rules:common_settings.bzl", "string_flag")

package(
    default_visibility = ["//visibility:public"],
    features = ["-use_header_modules"],
)

licenses(["notice"])

PRINTF_COPTS = [
    "LIBC_COPT_PRINTF_USE_SYSTEM_FILE",
    "LIBC_COPT_PRINTF_DISABLE_INDEX_MODE",
    "LIBC_COPT_PRINTF_DISABLE_WRITE_INT",
]

MEMORY_COPTS = [
    # "LIBC_COPT_MEMCPY_X86_USE_REPMOVSB_FROM_SIZE=0",
    # "LIBC_COPT_MEMCPY_X86_USE_SOFTWARE_PREFETCHING",
]

# A flag to pick which `mpfr` to use for math tests.
# Usage: `--@llvm-project//libc:mpfr=<disable|external|system>`.
# Flag documentation: https://bazel.build/extending/config
string_flag(
    name = "mpfr",
    build_setting_default = "external",
    values = [
        "disable",  # Skip tests that need mpfr
        "external",  # Build mpfr from source
        "system",  # Use system mpfr (non hermetic)
    ],
)

config_setting(
    name = "mpfr_disable",
    flag_values = {":mpfr": "disable"},
)

config_setting(
    name = "mpfr_external",
    flag_values = {":mpfr": "external"},
)

config_setting(
    name = "mpfr_system",
    flag_values = {":mpfr": "system"},
)

# This empty root library helps us add an include path to this directory
# using the 'includes' attribute. The strings listed in the includes attribute
# are relative paths wrt this library but are inherited by the dependents
# appropriately. Hence, using this as a root dependency avoids adding include
# paths of the kind "../../" to other libc targets.
cc_library(
    name = "libc_root",
    includes = ["."],
)

############################## Support libraries #############################

libc_support_library(
    name = "__support_macros_properties_architectures",
    hdrs = ["src/__support/macros/properties/architectures.h"],
    deps = [":libc_root"],
)

libc_support_library(
    name = "__support_macros_properties_compiler",
    hdrs = ["src/__support/macros/properties/compiler.h"],
    deps = [":libc_root"],
)

libc_support_library(
    name = "__support_macros_properties_cpu_features",
    hdrs = ["src/__support/macros/properties/cpu_features.h"],
    deps = [
        "__support_macros_properties_architectures",
        ":libc_root",
    ],
)

libc_support_library(
    name = "__support_macros_config",
    hdrs = ["src/__support/macros/config.h"],
    deps = [":libc_root"],
)

libc_support_library(
    name = "__support_macros_attributes",
    hdrs = ["src/__support/macros/attributes.h"],
    deps = [
        ":__support_macros_properties_architectures",
        ":libc_root",
    ],
)

libc_support_library(
    name = "__support_macros_optimization",
    hdrs = ["src/__support/macros/optimization.h"],
    deps = [
        ":__support_macros_attributes",
        ":__support_macros_config",
        ":__support_macros_properties_compiler",
        ":libc_root",
    ],
)

libc_support_library(
    name = "__support_macros_sanitizer",
    hdrs = ["src/__support/macros/sanitizer.h"],
    deps = [
        ":__support_macros_config",
        ":libc_root",
    ],
)

libc_support_library(
    name = "__support_common",
    hdrs = [
        "src/__support/common.h",
        "src/__support/endian.h",
    ],
    deps = [
        ":__support_macros_attributes",
        ":__support_macros_properties_architectures",
        ":libc_root",
    ],
)

libc_support_library(
    name = "__support_cpp_array",
    hdrs = ["src/__support/CPP/array.h"],
    deps = [":libc_root"],
)

libc_support_library(
    name = "__support_cpp_bit",
    hdrs = ["src/__support/CPP/bit.h"],
    deps = [
        ":__support_cpp_type_traits",
        ":__support_macros_config",
        ":libc_root",
    ],
)

libc_support_library(
    name = "__support_cpp_bitset",
    hdrs = ["src/__support/CPP/bitset.h"],
    deps = [":libc_root"],
)

libc_support_library(
    name = "__support_cpp_cstddef",
    hdrs = ["src/__support/CPP/cstddef.h"],
    deps = [
        ":__support_cpp_type_traits",
        ":libc_root",
    ],
)

libc_support_library(
    name = "__support_cpp_expected",
    hdrs = ["src/__support/CPP/expected.h"],
    deps = [
        ":libc_root",
    ],
)

libc_support_library(
    name = "__support_cpp_functional",
    hdrs = ["src/__support/CPP/functional.h"],
    deps = [
        "__support_cpp_type_traits",
        "__support_cpp_utility",
        "__support_macros_attributes",
        ":libc_root",
    ],
)

libc_support_library(
    name = "__support_cpp_limits",
    hdrs = ["src/__support/CPP/limits.h"],
    deps = [":libc_root"],
)

libc_support_library(
    name = "__support_cpp_new",
    srcs = ["src/__support/CPP/new.cpp"],
    hdrs = ["src/__support/CPP/new.h"],
    deps = [
        ":__support_common",
        ":libc_root",
    ],
)

libc_support_library(
    name = "__support_cpp_optional",
    hdrs = ["src/__support/CPP/optional.h"],
    deps = [
        ":__support_cpp_utility",
        ":libc_root",
    ],
)

libc_support_library(
    name = "__support_cpp_span",
    hdrs = ["src/__support/CPP/span.h"],
    deps = [
        ":__support_cpp_array",
        ":__support_cpp_type_traits",
        ":libc_root",
    ],
)

libc_support_library(
    name = "__support_cpp_string_view",
    hdrs = ["src/__support/CPP/string_view.h"],
    deps = [
        ":__support_common",
        ":libc_root",
    ],
)

libc_support_library(
    name = "__support_cpp_stringstream",
    hdrs = ["src/__support/CPP/stringstream.h"],
    deps = [
        ":__support_cpp_span",
        ":__support_cpp_string_view",
        ":__support_cpp_type_traits",
        ":__support_integer_to_string",
    ],
)

libc_support_library(
    name = "__support_cpp_string",
    hdrs = ["src/__support/CPP/string.h"],
    deps = [
        ":__support_common",
        ":__support_cpp_string_view",
        ":__support_integer_to_string",
        ":libc_root",
        ":string_memory_utils",
        ":string_utils",
    ],
)

libc_support_library(
    name = "__support_cpp_type_traits",
    hdrs = ["src/__support/CPP/type_traits.h"],
    deps = [
        ":__support_macros_attributes",
        ":libc_root",
    ],
)

libc_support_library(
    name = "__support_cpp_utility",
    hdrs = ["src/__support/CPP/utility.h"],
    deps = [
        ":__support_cpp_type_traits",
        ":__support_macros_attributes",
        ":libc_root",
    ],
)

libc_support_library(
    name = "__support_cpp_atomic",
    hdrs = ["src/__support/CPP/atomic.h"],
    deps = [
        ":__support_cpp_type_traits",
        ":__support_macros_attributes",
        ":__support_macros_properties_architectures",
        ":libc_root",
    ],
)

libc_support_library(
    name = "__support_arg_list",
    hdrs = ["src/__support/arg_list.h"],
    deps = [
        ":__support_common",
        ":libc_root",
    ],
)

libc_support_library(
    name = "__support_c_string",
    hdrs = ["src/__support/c_string.h"],
    deps = [
        ":__support_cpp_string",
        ":libc_root",
    ],
)

libc_support_library(
    name = "__support_error_or",
    hdrs = ["src/__support/error_or.h"],
    deps = [
        ":__support_common",
        ":__support_cpp_expected",
        ":libc_root",
    ],
)

libc_support_library(
    name = "__support_float_to_string",
    hdrs = [
        "src/__support/float_to_string.h",
        "src/__support/ryu_constants.h",
        "src/__support/ryu_long_double_constants.h",
    ],
    defines = ["LIBC_COPT_FLOAT_TO_STR_USE_MEGA_LONG_DOUBLE_TABLE"],
    deps = [
        ":__support_common",
        ":__support_cpp_type_traits",
        ":__support_fputil_dyadic_float",
        ":__support_fputil_fp_bits",
        ":__support_libc_assert",
        ":__support_uint",
        ":libc_root",
    ],
)

libc_support_library(
    name = "__support_number_pair",
    hdrs = ["src/__support/number_pair.h"],
    deps = [
        ":__support_cpp_type_traits",
        ":__support_named_pair",
        ":libc_root",
    ],
)

libc_support_library(
    name = "__support_integer_utils",
    hdrs = ["src/__support/integer_utils.h"],
    deps = [
        ":__support_builtin_wrappers",
        ":__support_common",
        ":__support_cpp_type_traits",
        ":__support_number_pair",
        ":libc_root",
    ],
)

libc_support_library(
    name = "__support_uint",
    hdrs = ["src/__support/UInt.h"],
    deps = [
        ":__support_builtin_wrappers",
        ":__support_cpp_array",
        ":__support_cpp_limits",
        ":__support_cpp_optional",
        ":__support_cpp_type_traits",
        ":__support_integer_utils",
        ":__support_macros_attributes",
        ":__support_macros_optimization",
        ":__support_number_pair",
        ":libc_root",
    ],
)

libc_support_library(
    name = "__support_uint128",
    hdrs = ["src/__support/UInt128.h"],
    deps = [
        ":__support_uint",
        ":libc_root",
    ],
)

libc_support_library(
    name = "__support_str_to_num_result",
    hdrs = ["src/__support/str_to_num_result.h"],
    deps = [
        ":libc_root",
    ],
)

libc_support_library(
    name = "__support_integer_operations",
    hdrs = ["src/__support/integer_operations.h"],
    deps = [":__support_cpp_type_traits"],
)

libc_support_library(
    name = "__support_integer_to_string",
    hdrs = ["src/__support/integer_to_string.h"],
    deps = [
        ":__support_common",
        ":__support_cpp_optional",
        ":__support_cpp_span",
        ":__support_cpp_string_view",
        ":__support_cpp_type_traits",
        ":libc_root",
    ],
)

libc_support_library(
    name = "__support_libc_assert",
    hdrs = ["src/__support/libc_assert.h"],
    deps = [
        ":__support_integer_to_string",
        ":__support_macros_attributes",
        ":__support_osutil_io",
        ":__support_osutil_quick_exit",
        ":libc_root",
    ],
)

libc_support_library(
    name = "__support_ctype_utils",
    hdrs = ["src/__support/ctype_utils.h"],
)

libc_support_library(
    name = "__support_str_to_integer",
    hdrs = ["src/__support/str_to_integer.h"],
    deps = [
        ":__support_common",
        ":__support_cpp_limits",
        ":__support_cpp_type_traits",
        ":__support_ctype_utils",
        ":__support_str_to_num_result",
        ":errno",
    ],
)

libc_support_library(
    name = "__support_str_to_float",
    hdrs = [
        "src/__support/detailed_powers_of_ten.h",
        "src/__support/high_precision_decimal.h",
        "src/__support/str_to_float.h",
    ],
    deps = [
        ":__support_builtin_wrappers",
        ":__support_common",
        ":__support_cpp_limits",
        ":__support_cpp_optional",
        ":__support_ctype_utils",
        ":__support_fputil_dyadic_float",
        ":__support_fputil_fenv_impl",
        ":__support_fputil_fp_bits",
        ":__support_fputil_rounding_mode",
        ":__support_str_to_integer",
        ":__support_str_to_num_result",
        ":__support_uint128",
        ":errno",
    ],
)

libc_support_library(
    name = "__support_fputil_basic_operations",
    hdrs = ["src/__support/FPUtil/BasicOperations.h"],
    deps = [
        ":__support_common",
        ":__support_cpp_type_traits",
        ":__support_fputil_fp_bits",
        ":libc_root",
    ],
)

libc_support_library(
    name = "__support_file_file",
    srcs = ["src/__support/File/file.cpp"],
    hdrs = ["src/__support/File/file.h"],
    deps = [
        ":__support_cpp_new",
        ":__support_cpp_span",
        ":__support_error_or",
        ":__support_threads_mutex",
        ":errno",
        ":libc_root",
    ],
)

libc_support_library(
    name = "__support_named_pair",
    hdrs = ["src/__support/named_pair.h"],
    deps = [":libc_root"],
)

libc_support_library(
    name = "__support_builtin_wrappers",
    hdrs = ["src/__support/builtin_wrappers.h"],
    deps = [
        ":__support_cpp_type_traits",
        ":__support_macros_attributes",
        ":__support_macros_config",
        ":__support_named_pair",
        ":libc_root",
    ],
)

libc_support_library(
    name = "__support_fputil_generic_fmod",
    hdrs = ["src/__support/FPUtil/generic/FMod.h"],
    deps = [
        ":__support_builtin_wrappers",
        ":__support_common",
        ":__support_cpp_limits",
        ":__support_cpp_type_traits",
        ":__support_fputil_fenv_impl",
        ":__support_fputil_fp_bits",
        ":libc_root",
        ":math_utils",
    ],
)

libc_support_library(
    name = "__support_fputil_division_and_remainder_operations",
    hdrs = ["src/__support/FPUtil/DivisionAndRemainderOperations.h"],
    deps = [
        ":__support_common",
        ":__support_cpp_type_traits",
        ":__support_fputil_fp_bits",
        ":__support_fputil_manipulation_functions",
        ":__support_fputil_normal_float",
        ":libc_root",
    ],
)

libc_support_library(
    name = "__support_fputil_except_value_utils",
    hdrs = ["src/__support/FPUtil/except_value_utils.h"],
    deps = [
        ":__support_cpp_optional",
        ":__support_fputil_fenv_impl",
        ":__support_fputil_fp_bits",
        ":__support_fputil_rounding_mode",
        ":libc_root",
    ],
)

libc_support_library(
    name = "__support_fputil_fenv_impl",
    hdrs = ["src/__support/FPUtil/FEnvImpl.h"],
    textual_hdrs = [
        "src/__support/FPUtil/x86_64/FEnvImpl.h",
        "src/__support/FPUtil/aarch64/FEnvImpl.h",
        "src/__support/FPUtil/aarch64/fenv_darwin_impl.h",
    ],
    deps = [
        ":__support_fputil_fp_bits",
        ":__support_macros_attributes",
        ":__support_macros_properties_architectures",
        ":__support_macros_sanitizer",
        ":errno",
        ":libc_root",
    ],
)

libc_support_library(
    name = "__support_fputil_rounding_mode",
    hdrs = ["src/__support/FPUtil/rounding_mode.h"],
    deps = [
        ":__support_macros_attributes",
        ":libc_root",
    ],
)

libc_support_library(
    name = "__support_fputil_float_properties",
    hdrs = ["src/__support/FPUtil/FloatProperties.h"],
    deps = [
        ":__support_fputil_platform_defs",
        ":__support_uint128",
        ":libc_root",
    ],
)

libc_support_library(
    name = "__support_fputil_fp_bits",
    hdrs = ["src/__support/FPUtil/FPBits.h"],
    textual_hdrs = ["src/__support/FPUtil/x86_64/LongDoubleBits.h"],
    deps = [
        ":__support_builtin_wrappers",
        ":__support_common",
        ":__support_cpp_bit",
        ":__support_cpp_type_traits",
        ":__support_fputil_float_properties",
        ":__support_fputil_platform_defs",
        ":__support_uint128",
        ":libc_root",
    ],
)

libc_support_library(
    name = "__support_fputil_fpbits_str",
    hdrs = ["src/__support/FPUtil/fpbits_str.h"],
    deps = [
        ":__support_common",
        ":__support_cpp_string",
        ":__support_cpp_type_traits",
        ":__support_fputil_float_properties",
        ":__support_fputil_fp_bits",
        ":__support_fputil_platform_defs",
        ":__support_integer_to_string",
        ":__support_uint128",
        ":libc_root",
    ],
)

libc_support_library(
    name = "__support_fputil_hypot",
    hdrs = ["src/__support/FPUtil/Hypot.h"],
    deps = [
        ":__support_builtin_wrappers",
        ":__support_common",
        ":__support_cpp_bit",
        ":__support_cpp_type_traits",
        ":__support_fputil_basic_operations",
        ":__support_fputil_fenv_impl",
        ":__support_fputil_fp_bits",
        ":__support_fputil_rounding_mode",
        ":__support_uint128",
        ":libc_root",
    ],
)

libc_support_library(
    name = "__support_fputil_manipulation_functions",
    hdrs = ["src/__support/FPUtil/ManipulationFunctions.h"],
    textual_hdrs = ["src/__support/FPUtil/x86_64/NextAfterLongDouble.h"],
    deps = [
        ":__support_common",
        ":__support_cpp_bit",
        ":__support_cpp_type_traits",
        ":__support_fputil_fp_bits",
        ":__support_fputil_nearest_integer_operations",
        ":__support_fputil_normal_float",
        ":__support_fputil_platform_defs",
        ":__support_macros_optimization",
        ":__support_uint128",
        ":libc_root",
    ],
)

libc_support_library(
    name = "__support_fputil_nearest_integer_operations",
    hdrs = ["src/__support/FPUtil/NearestIntegerOperations.h"],
    deps = [
        ":__support_common",
        ":__support_cpp_type_traits",
        ":__support_fputil_fenv_impl",
        ":__support_fputil_fp_bits",
        ":__support_fputil_rounding_mode",
        ":libc_root",
    ],
)

libc_support_library(
    name = "__support_fputil_normal_float",
    hdrs = ["src/__support/FPUtil/NormalFloat.h"],
    deps = [
        ":__support_common",
        ":__support_cpp_type_traits",
        ":__support_fputil_fp_bits",
        ":libc_root",
    ],
)

libc_support_library(
    name = "__support_fputil_platform_defs",
    hdrs = ["src/__support/FPUtil/PlatformDefs.h"],
    deps = [
        ":__support_common",
        ":libc_root",
    ],
)

sqrt_common_hdrs = [
    "src/__support/FPUtil/sqrt.h",
    "src/__support/FPUtil/generic/sqrt.h",
    "src/__support/FPUtil/generic/sqrt_80_bit_long_double.h",
]

sqrt_hdrs = selects.with_or({
    "//conditions:default": sqrt_common_hdrs,
    PLATFORM_CPU_X86_64: sqrt_common_hdrs + [
        "src/__support/FPUtil/x86_64/sqrt.h",
    ],
    PLATFORM_CPU_ARM64: sqrt_common_hdrs + [
        "src/__support/FPUtil/aarch64/sqrt.h",
    ],
})

libc_support_library(
    name = "__support_fputil_sqrt",
    hdrs = sqrt_hdrs,
    deps = [
        ":__support_builtin_wrappers",
        ":__support_common",
        ":__support_cpp_bit",
        ":__support_cpp_type_traits",
        ":__support_fputil_fenv_impl",
        ":__support_fputil_fp_bits",
        ":__support_fputil_platform_defs",
        ":__support_fputil_rounding_mode",
        ":__support_uint128",
        ":libc_root",
    ],
)

fma_common_hdrs = [
    "src/__support/FPUtil/FMA.h",
    "src/__support/FPUtil/generic/FMA.h",
]

fma_platform_hdrs = [
    "src/__support/FPUtil/x86_64/FMA.h",
    "src/__support/FPUtil/aarch64/FMA.h",
]

libc_support_library(
    name = "__support_fputil_fma",
    hdrs = fma_common_hdrs,
    # These are conditionally included and will #error out if the platform
    # doesn't support FMA, so they can't be compiled on their own.
    textual_hdrs = fma_platform_hdrs,
    deps = [
        ":__support_builtin_wrappers",
        ":__support_cpp_bit",
        ":__support_cpp_type_traits",
        ":__support_fputil_fenv_impl",
        ":__support_fputil_float_properties",
        ":__support_fputil_fp_bits",
        ":__support_fputil_rounding_mode",
        ":__support_macros_attributes",
        ":__support_macros_optimization",
        ":__support_macros_properties_cpu_features",
        ":__support_uint128",
        ":libc_root",
    ],
)

libc_support_library(
    name = "__support_fputil_multiply_add",
    hdrs = [
        "src/__support/FPUtil/multiply_add.h",
    ],
    deps = [
        ":__support_common",
        ":__support_fputil_fma",
    ],
)

libc_support_library(
    name = "__support_fputil_polyeval",
    hdrs = [
        "src/__support/FPUtil/PolyEval.h",
    ],
    deps = [
        ":__support_common",
        ":__support_fputil_multiply_add",
    ],
)

nearest_integer_common_hdrs = [
    "src/__support/FPUtil/nearest_integer.h",
]

nearest_integer_platform_hdrs = [
    "src/__support/FPUtil/x86_64/nearest_integer.h",
    "src/__support/FPUtil/aarch64/nearest_integer.h",
]

libc_support_library(
    name = "__support_fputil_nearest_integer",
    hdrs = nearest_integer_common_hdrs,
    # These are conditionally included and will #error out if the platform
    # doesn't support rounding instructions, so they can't be compiled on their
    # own.
    textual_hdrs = nearest_integer_platform_hdrs,
    deps = [
        ":__support_common",
        ":__support_macros_optimization",
        ":__support_macros_properties_architectures",
        ":__support_macros_properties_cpu_features",
        ":libc_root",
    ],
)

libc_support_library(
    name = "__support_fputil_double_double",
    hdrs = ["src/__support/FPUtil/double_double.h"],
    deps = [
        ":__support_common",
        ":__support_fputil_multiply_add",
        ":__support_number_pair",
        ":libc_root",
    ],
)

libc_support_library(
    name = "__support_fputil_dyadic_float",
    hdrs = ["src/__support/FPUtil/dyadic_float.h"],
    deps = [
        ":__support_common",
        ":__support_fputil_float_properties",
        ":__support_fputil_fp_bits",
        ":__support_fputil_multiply_add",
        ":__support_macros_optimization",
        ":__support_uint",
        ":libc_root",
    ],
)

libc_support_library(
    name = "__support_osutil_syscall",
    hdrs = ["src/__support/OSUtil/syscall.h"],
    textual_hdrs = [
        "src/__support/OSUtil/linux/syscall.h",
        "src/__support/OSUtil/linux/aarch64/syscall.h",
        "src/__support/OSUtil/linux/x86_64/syscall.h",
    ],
    deps = [
        ":__support_common",
        ":libc_root",
    ],
)

libc_support_library(
    name = "__support_osutil_io",
    hdrs = ["src/__support/OSUtil/io.h"],
    textual_hdrs = [
        "src/__support/OSUtil/linux/io.h",
    ],
    deps = [
        ":__support_common",
        ":__support_cpp_string_view",
        ":__support_osutil_syscall",
        ":libc_root",
        ":string_utils",
    ],
)

libc_support_library(
    name = "__support_osutil_quick_exit",
    hdrs = ["src/__support/OSUtil/quick_exit.h"],
    textual_hdrs = [
        "src/__support/OSUtil/linux/quick_exit.h",
        #TODO: add support for GPU quick_exit (isn't just in a header.)
    ],
    deps = [
        ":__support_osutil_syscall",
        ":libc_root",
    ],
)

libc_support_library(
    name = "__support_stringutil",
    srcs = glob(["src/__support/StringUtil/tables/**/*.h"]) + [
        "src/__support/StringUtil/error_to_string.cpp",
        "src/__support/StringUtil/message_mapper.h",
        "src/__support/StringUtil/platform_errors.h",
        "src/__support/StringUtil/platform_signals.h",
        "src/__support/StringUtil/signal_to_string.cpp",
    ],
    hdrs = [
        "src/__support/StringUtil/error_to_string.h",
        "src/__support/StringUtil/signal_to_string.h",
    ],
    deps = [
        ":__support_cpp_array",
        ":__support_cpp_span",
        ":__support_cpp_string_view",
        ":__support_cpp_stringstream",
        ":__support_integer_to_string",
        ":__support_macros_attributes",
        ":errno",
        ":libc_root",
    ],
)

libc_support_library(
    name = "__support_threads_mutex",
    hdrs = [
        "src/__support/threads/mutex.h",
        "src/__support/threads/mutex_common.h",
    ],
    textual_hdrs = [
        "src/__support/threads/linux/mutex.h",
        "src/__support/threads/linux/futex_word.h",
    ],
    deps = [
        ":__support_cpp_atomic",
        ":__support_osutil_syscall",
        ":libc_root",
    ],
)

############################### errno targets ################################

libc_function(
    name = "errno",
    srcs = ["src/errno/libc_errno.cpp"],
    hdrs = ["src/errno/libc_errno.h"],
    deps = [
        ":__support_common",
        ":__support_macros_attributes",
        ":__support_macros_properties_architectures",
    ],
)

################################ fenv targets ################################

libc_function(
    name = "fetestexcept",
    srcs = ["src/fenv/fetestexcept.cpp"],
    hdrs = ["src/fenv/fetestexcept.h"],
    deps = [
        ":__support_common",
        ":__support_fputil_fenv_impl",
    ],
)

libc_function(
    name = "feclearexcept",
    srcs = ["src/fenv/feclearexcept.cpp"],
    hdrs = ["src/fenv/feclearexcept.h"],
    deps = [
        ":__support_common",
        ":__support_fputil_fenv_impl",
    ],
)

libc_function(
    name = "feraiseexcept",
    srcs = ["src/fenv/feraiseexcept.cpp"],
    hdrs = ["src/fenv/feraiseexcept.h"],
    deps = [
        ":__support_common",
        ":__support_fputil_fenv_impl",
    ],
)

libc_function(
    name = "fegetround",
    srcs = ["src/fenv/fegetround.cpp"],
    hdrs = ["src/fenv/fegetround.h"],
    deps = [
        ":__support_common",
        ":__support_fputil_fenv_impl",
    ],
)

libc_function(
    name = "fesetround",
    srcs = ["src/fenv/fesetround.cpp"],
    hdrs = ["src/fenv/fesetround.h"],
    deps = [
        ":__support_common",
        ":__support_fputil_fenv_impl",
    ],
)

libc_function(
    name = "fedisableexcept",
    srcs = ["src/fenv/fedisableexcept.cpp"],
    hdrs = ["src/fenv/fedisableexcept.h"],
    deps = [
        ":__support_common",
        ":__support_fputil_fenv_impl",
    ],
)

libc_function(
    name = "feenableexcept",
    srcs = ["src/fenv/feenableexcept.cpp"],
    hdrs = ["src/fenv/feenableexcept.h"],
    deps = [
        ":__support_common",
        ":__support_fputil_fenv_impl",
    ],
)

libc_function(
    name = "fegetexcept",
    srcs = ["src/fenv/fegetexcept.cpp"],
    hdrs = ["src/fenv/fegetexcept.h"],
    deps = [
        ":__support_common",
        ":__support_fputil_fenv_impl",
    ],
)

libc_function(
    name = "fegetenv",
    srcs = ["src/fenv/fegetenv.cpp"],
    hdrs = ["src/fenv/fegetenv.h"],
    deps = [
        ":__support_common",
        ":__support_fputil_fenv_impl",
    ],
)

libc_function(
    name = "fesetenv",
    srcs = ["src/fenv/fesetenv.cpp"],
    hdrs = ["src/fenv/fesetenv.h"],
    deps = [
        ":__support_common",
        ":__support_fputil_fenv_impl",
    ],
)

libc_function(
    name = "feupdateenv",
    srcs = ["src/fenv/feupdateenv.cpp"],
    hdrs = ["src/fenv/feupdateenv.h"],
    deps = [
        ":__support_common",
        ":__support_fputil_fenv_impl",
    ],
)

libc_function(
    name = "fegetexceptflag",
    srcs = ["src/fenv/fegetexceptflag.cpp"],
    hdrs = ["src/fenv/fegetexceptflag.h"],
    deps = [
        ":__support_common",
        ":__support_fputil_fenv_impl",
    ],
)

libc_function(
    name = "fesetexceptflag",
    srcs = ["src/fenv/fesetexceptflag.cpp"],
    hdrs = ["src/fenv/fesetexceptflag.h"],
    deps = [
        ":__support_common",
        ":__support_fputil_fenv_impl",
    ],
)

libc_function(
    name = "feholdexcept",
    srcs = ["src/fenv/feholdexcept.cpp"],
    hdrs = ["src/fenv/feholdexcept.h"],
    deps = [
        ":__support_common",
        ":__support_fputil_fenv_impl",
    ],
)

################################ math targets ################################

libc_support_library(
    name = "math_utils",
    srcs = ["src/math/generic/math_utils.cpp"],
    hdrs = ["src/math/generic/math_utils.h"],
    deps = [
        "__support_cpp_bit",
        "__support_cpp_type_traits",
        ":__support_common",
        ":errno",
        ":libc_root",
    ],
)

libc_support_library(
    name = "common_constants",
    srcs = ["src/math/generic/common_constants.cpp"],
    hdrs = ["src/math/generic/common_constants.h"],
    deps = [
        ":__support_number_pair",
        ":libc_root",
    ],
)

libc_support_library(
    name = "range_reduction",
    hdrs = [
        "src/math/generic/range_reduction.h",
        "src/math/generic/range_reduction_fma.h",
    ],
    deps = [
        ":__support_common",
        ":__support_fputil_fma",
        ":__support_fputil_fp_bits",
        ":__support_fputil_multiply_add",
        ":__support_fputil_nearest_integer",
        ":libc_root",
    ],
)

libc_support_library(
    name = "sincosf_utils",
    hdrs = ["src/math/generic/sincosf_utils.h"],
    deps = [
        ":__support_fputil_fp_bits",
        ":__support_fputil_polyeval",
        ":libc_root",
        ":range_reduction",
    ],
)

libc_support_library(
    name = "explogxf",
    srcs = ["src/math/generic/explogxf.cpp"],
    hdrs = ["src/math/generic/explogxf.h"],
    deps = [
        ":__support_common",
        ":__support_fputil_fenv_impl",
        ":__support_fputil_fma",
        ":__support_fputil_fp_bits",
        ":__support_fputil_multiply_add",
        ":__support_fputil_nearest_integer",
        ":__support_fputil_polyeval",
        ":common_constants",
        ":libc_root",
        ":math_utils",
    ],
)

libc_support_library(
    name = "inv_trigf_utils",
    srcs = ["src/math/generic/inv_trigf_utils.cpp"],
    hdrs = ["src/math/generic/inv_trigf_utils.h"],
    deps = [
        ":__support_common",
        ":__support_fputil_fenv_impl",
        ":__support_fputil_fma",
        ":__support_fputil_fp_bits",
        ":__support_fputil_multiply_add",
        ":__support_fputil_nearest_integer",
        ":__support_fputil_polyeval",
        ":libc_root",
        ":math_utils",
    ],
)

libc_support_library(
    name = "log_range_reduction",
    hdrs = ["src/math/generic/log_range_reduction.h"],
    deps = [
        ":__support_common",
        ":__support_fputil_dyadic_float",
        ":__support_uint128",
        ":common_constants",
    ],
)

libc_math_function(
    name = "erff",
    additional_deps = [
        ":__support_fputil_multiply_add",
        ":__support_fputil_polyeval",
        ":__support_macros_optimization",
    ],
)

libc_math_function(
    name = "expm1f",
    additional_deps = [
        ":__support_fputil_fma",
        ":__support_fputil_multiply_add",
        ":__support_fputil_nearest_integer",
        ":__support_fputil_polyeval",
        ":__support_fputil_rounding_mode",
        ":__support_macros_optimization",
        ":__support_macros_properties_cpu_features",
        ":common_constants",
    ],
)

libc_math_function(
    name = "expf",
    additional_deps = [
        ":__support_fputil_fma",
        ":__support_fputil_multiply_add",
        ":__support_fputil_nearest_integer",
        ":__support_fputil_polyeval",
        ":__support_fputil_rounding_mode",
        ":__support_macros_optimization",
        ":common_constants",
    ],
)

libc_math_function(
    name = "exp10f",
    additional_deps = [
        ":__support_fputil_fma",
        ":__support_fputil_multiply_add",
        ":__support_fputil_nearest_integer",
        ":__support_fputil_polyeval",
        ":__support_fputil_rounding_mode",
        ":__support_macros_optimization",
        ":common_constants",
        ":explogxf",
    ],
)

libc_math_function(
    name = "exp2f",
    additional_deps = [
        ":__support_fputil_fma",
        ":__support_fputil_multiply_add",
        ":__support_fputil_nearest_integer",
        ":__support_fputil_polyeval",
        ":__support_fputil_rounding_mode",
        ":__support_macros_optimization",
        ":__support_macros_properties_cpu_features",
        ":explogxf",
    ],
)

libc_math_function(
    name = "logf",
    additional_deps = [
        ":__support_fputil_fma",
        ":__support_fputil_multiply_add",
        ":__support_fputil_polyeval",
        ":__support_macros_optimization",
        ":__support_macros_properties_cpu_features",
        ":common_constants",
    ],
)

libc_math_function(
    name = "log2f",
    additional_deps = [
        ":__support_fputil_fma",
        ":__support_fputil_multiply_add",
        ":__support_fputil_polyeval",
        ":__support_macros_optimization",
        ":common_constants",
    ],
)

libc_math_function(
    name = "log10f",
    additional_deps = [
        ":__support_fputil_fma",
        ":__support_fputil_multiply_add",
        ":__support_fputil_polyeval",
        ":__support_macros_optimization",
        ":__support_macros_properties_cpu_features",
        ":common_constants",
    ],
)

libc_math_function(
    name = "log1pf",
    additional_deps = [
        ":__support_fputil_fma",
        ":__support_fputil_multiply_add",
        ":__support_fputil_polyeval",
        ":__support_macros_optimization",
        ":__support_macros_properties_cpu_features",
        ":common_constants",
    ],
)

libc_math_function(
    name = "log",
    additional_deps = [
        ":__support_fputil_fma",
        ":__support_fputil_multiply_add",
        ":__support_fputil_polyeval",
        ":__support_fputil_double_double",
        ":__support_fputil_dyadic_float",
        ":__support_macros_optimization",
        ":__support_macros_properties_cpu_features",
        ":common_constants",
        ":log_range_reduction",
    ],
)

libc_math_function(
    name = "log2",
    additional_deps = [
        ":__support_fputil_fma",
        ":__support_fputil_multiply_add",
        ":__support_fputil_polyeval",
        ":__support_fputil_double_double",
        ":__support_fputil_dyadic_float",
        ":__support_macros_optimization",
        ":__support_macros_properties_cpu_features",
        ":common_constants",
        ":log_range_reduction",
    ],
)

libc_math_function(
    name = "log10",
    additional_deps = [
        ":__support_fputil_fma",
        ":__support_fputil_multiply_add",
        ":__support_fputil_polyeval",
        ":__support_fputil_double_double",
        ":__support_fputil_dyadic_float",
        ":__support_macros_optimization",
        ":__support_macros_properties_cpu_features",
        ":common_constants",
        ":log_range_reduction",
    ],
)

libc_math_function(
    name = "log1p",
    additional_deps = [
        ":__support_fputil_fma",
        ":__support_fputil_multiply_add",
        ":__support_fputil_polyeval",
        ":__support_fputil_double_double",
        ":__support_fputil_dyadic_float",
        ":__support_macros_optimization",
        ":__support_macros_properties_cpu_features",
        ":common_constants",
    ],
)

libc_math_function(
    name = "sinhf",
    additional_deps = [
        ":__support_fputil_fma",
        ":__support_fputil_multiply_add",
        ":__support_fputil_nearest_integer",
        ":__support_fputil_polyeval",
        ":__support_fputil_rounding_mode",
        ":__support_macros_optimization",
        ":common_constants",
        ":explogxf",
    ],
)

libc_math_function(
    name = "coshf",
    additional_deps = [
        ":__support_fputil_fma",
        ":__support_fputil_multiply_add",
        ":__support_fputil_nearest_integer",
        ":__support_fputil_polyeval",
        ":__support_fputil_rounding_mode",
        ":__support_macros_optimization",
        ":common_constants",
        ":explogxf",
    ],
)

libc_math_function(
    name = "tanhf",
    additional_deps = [
        ":__support_fputil_fma",
        ":__support_fputil_multiply_add",
        ":__support_fputil_nearest_integer",
        ":__support_fputil_polyeval",
        ":__support_fputil_rounding_mode",
        ":__support_macros_optimization",
        ":__support_macros_properties_cpu_features",
        ":common_constants",
        ":explogxf",
    ],
)

libc_math_function(
    name = "asinhf",
    additional_deps = [
        ":__support_fputil_fma",
        ":__support_fputil_multiply_add",
        ":__support_fputil_nearest_integer",
        ":__support_fputil_polyeval",
        ":__support_fputil_sqrt",
        ":__support_macros_optimization",
        ":common_constants",
        ":explogxf",
    ],
)

libc_math_function(
    name = "acoshf",
    additional_deps = [
        ":__support_fputil_fma",
        ":__support_fputil_multiply_add",
        ":__support_fputil_nearest_integer",
        ":__support_fputil_polyeval",
        ":__support_fputil_sqrt",
        ":__support_macros_optimization",
        ":common_constants",
        ":explogxf",
    ],
)

libc_math_function(
    name = "atanhf",
    additional_deps = [
        ":__support_fputil_fma",
        ":__support_fputil_multiply_add",
        ":__support_fputil_nearest_integer",
        ":__support_fputil_polyeval",
        ":__support_macros_optimization",
        ":common_constants",
        ":explogxf",
    ],
)

libc_math_function(
    name = "asinf",
    additional_deps = [
        ":__support_fputil_fma",
        ":__support_fputil_multiply_add",
        ":__support_fputil_nearest_integer",
        ":__support_fputil_polyeval",
        ":__support_fputil_sqrt",
        ":__support_macros_optimization",
        ":__support_macros_properties_cpu_features",
        ":inv_trigf_utils",
    ],
)

libc_math_function(
    name = "acosf",
    additional_deps = [
        ":__support_fputil_fma",
        ":__support_fputil_multiply_add",
        ":__support_fputil_nearest_integer",
        ":__support_fputil_polyeval",
        ":__support_fputil_sqrt",
        ":__support_macros_optimization",
        ":inv_trigf_utils",
    ],
)

libc_math_function(
    name = "atanf",
    additional_deps = [
        ":__support_fputil_fma",
        ":__support_fputil_multiply_add",
        ":__support_fputil_nearest_integer",
        ":__support_fputil_polyeval",
        ":__support_fputil_rounding_mode",
        ":__support_macros_optimization",
        ":inv_trigf_utils",
        ":math_utils",
    ],
)

libc_math_function(name = "fabs")

libc_math_function(name = "fabsf")

libc_math_function(name = "fabsl")

libc_math_function(name = "fdim")

libc_math_function(name = "fdimf")

libc_math_function(name = "fdiml")

libc_math_function(
    name = "ceil",
    specializations = [
        "aarch64",
        "generic",
    ],
)

libc_math_function(
    name = "ceilf",
    specializations = [
        "aarch64",
        "generic",
    ],
)

libc_math_function(
    name = "ceill",
    specializations = [
        "generic",
    ],
)

libc_math_function(
    name = "floor",
    specializations = [
        "aarch64",
        "generic",
    ],
)

libc_math_function(
    name = "floorf",
    specializations = [
        "aarch64",
        "generic",
    ],
)

libc_math_function(name = "floorl")

libc_math_function(name = "ldexp")

libc_math_function(name = "ldexpf")

libc_math_function(name = "ldexpl")

libc_math_function(
    name = "trunc",
    specializations = [
        "aarch64",
        "generic",
    ],
)

libc_math_function(
    name = "truncf",
    specializations = [
        "aarch64",
        "generic",
    ],
)

libc_math_function(name = "truncl")

libc_math_function(
    name = "round",
    specializations = [
        "aarch64",
        "generic",
    ],
)

libc_math_function(
    name = "roundf",
    specializations = [
        "aarch64",
        "generic",
    ],
)

libc_math_function(name = "roundl")

libc_math_function(
    name = "fmod",
    additional_deps = [
        ":__support_fputil_generic_fmod",
    ],
)

libc_math_function(
    name = "fmodf",
    additional_deps = [
        ":__support_fputil_generic_fmod",
    ],
)

libc_math_function(name = "frexp")

libc_math_function(name = "frexpf")

libc_math_function(name = "frexpl")

libc_math_function(name = "hypot")

libc_math_function(
    name = "hypotf",
    additional_deps = [
        ":__support_fputil_sqrt",
    ],
)

libc_math_function(name = "logb")

libc_math_function(name = "logbf")

libc_math_function(name = "logbl")

libc_math_function(name = "modf")

libc_math_function(name = "modff")

libc_math_function(name = "modfl")

libc_math_function(name = "remquo")

libc_math_function(name = "remquof")

libc_math_function(name = "remquol")

libc_math_function(name = "remainder")

libc_math_function(name = "remainderf")

libc_math_function(name = "remainderl")

libc_math_function(name = "fmin")

libc_math_function(name = "fminf")

libc_math_function(name = "fminl")

libc_math_function(name = "fmax")

libc_math_function(name = "fmaxf")

libc_math_function(name = "fmaxl")

libc_math_function(
    name = "cosf",
    additional_deps = [
        ":__support_fputil_fma",
        ":__support_fputil_multiply_add",
        ":__support_macros_optimization",
        ":__support_macros_properties_cpu_features",
        ":sincosf_utils",
    ],
)

libc_math_function(
    name = "sincosf",
    additional_deps = [
        ":__support_fputil_fma",
        ":__support_fputil_multiply_add",
        ":__support_fputil_rounding_mode",
        ":__support_macros_optimization",
        ":__support_macros_properties_cpu_features",
        ":sincosf_utils",
    ],
)

libc_math_function(
    name = "sinf",
    additional_deps = [
        ":__support_fputil_fma",
        ":__support_fputil_multiply_add",
        ":__support_fputil_polyeval",
        ":__support_fputil_rounding_mode",
        ":__support_macros_optimization",
        ":__support_macros_properties_cpu_features",
        ":range_reduction",
        ":sincosf_utils",
    ],
)

libc_math_function(
    name = "tanf",
    additional_deps = [
        ":__support_fputil_fma",
        ":__support_fputil_multiply_add",
        ":__support_fputil_nearest_integer",
        ":__support_fputil_polyeval",
        ":__support_macros_optimization",
        ":__support_macros_properties_cpu_features",
        ":range_reduction",
        ":sincosf_utils",
    ],
)

libc_math_function(
    name = "sqrt",
    additional_deps = [
        ":__support_fputil_sqrt",
    ],
)

libc_math_function(
    name = "sqrtf",
    additional_deps = [
        ":__support_fputil_sqrt",
    ],
)

libc_math_function(
    name = "sqrtl",
    additional_deps = [
        ":__support_fputil_sqrt",
    ],
)

libc_math_function(name = "copysign")

libc_math_function(name = "copysignf")

libc_math_function(name = "copysignl")

libc_math_function(name = "ilogb")

libc_math_function(name = "ilogbf")

libc_math_function(name = "ilogbl")

libc_math_function(name = "rint")

libc_math_function(name = "rintf")

libc_math_function(name = "rintl")

libc_math_function(name = "lrint")

libc_math_function(name = "lrintf")

libc_math_function(name = "lrintl")

libc_math_function(name = "llrint")

libc_math_function(name = "llrintf")

libc_math_function(name = "llrintl")

libc_math_function(name = "lround")

libc_math_function(name = "lroundf")

libc_math_function(name = "lroundl")

libc_math_function(name = "llround")

libc_math_function(name = "llroundf")

libc_math_function(name = "llroundl")

libc_math_function(name = "nearbyint")

libc_math_function(name = "nearbyintf")

libc_math_function(name = "nearbyintl")

libc_math_function(name = "nextafter")

libc_math_function(name = "nextafterf")

libc_math_function(name = "nextafterl")

libc_math_function(name = "scalbn")

libc_math_function(name = "scalbnf")

libc_math_function(name = "scalbnl")

############################## inttypes targets ##############################

libc_function(
    name = "imaxabs",
    srcs = ["src/inttypes/imaxabs.cpp"],
    hdrs = ["src/inttypes/imaxabs.h"],
    deps = [
        ":__support_common",
        ":__support_integer_operations",
    ],
)

libc_function(
    name = "imaxdiv",
    srcs = ["src/inttypes/imaxdiv.cpp"],
    hdrs = ["src/inttypes/imaxdiv.h"],
    deps = [
        ":__support_common",
        ":__support_integer_operations",
    ],
)

############################### stdlib targets ###############################

libc_function(
    name = "abs",
    srcs = ["src/stdlib/abs.cpp"],
    hdrs = ["src/stdlib/abs.h"],
    deps = [
        ":__support_common",
        ":__support_integer_operations",
    ],
)

libc_function(
    name = "labs",
    srcs = ["src/stdlib/labs.cpp"],
    hdrs = ["src/stdlib/labs.h"],
    deps = [
        ":__support_common",
        ":__support_integer_operations",
    ],
)

libc_function(
    name = "llabs",
    srcs = ["src/stdlib/llabs.cpp"],
    hdrs = ["src/stdlib/llabs.h"],
    deps = [
        ":__support_common",
        ":__support_integer_operations",
    ],
)

libc_function(
    name = "div",
    srcs = ["src/stdlib/div.cpp"],
    hdrs = ["src/stdlib/div.h"],
    deps = [
        ":__support_common",
        ":__support_integer_operations",
    ],
)

libc_function(
    name = "ldiv",
    srcs = ["src/stdlib/ldiv.cpp"],
    hdrs = ["src/stdlib/ldiv.h"],
    deps = [
        ":__support_common",
        ":__support_integer_operations",
    ],
)

libc_function(
    name = "lldiv",
    srcs = ["src/stdlib/lldiv.cpp"],
    hdrs = ["src/stdlib/lldiv.h"],
    deps = [
        ":__support_common",
        ":__support_integer_operations",
    ],
)

libc_function(
    name = "atoi",
    srcs = ["src/stdlib/atoi.cpp"],
    hdrs = ["src/stdlib/atoi.h"],
    deps = [
        ":__support_common",
        ":__support_str_to_integer",
        ":errno",
    ],
)

libc_function(
    name = "atol",
    srcs = ["src/stdlib/atol.cpp"],
    hdrs = ["src/stdlib/atol.h"],
    deps = [
        ":__support_common",
        ":__support_str_to_integer",
        ":errno",
    ],
)

libc_function(
    name = "atoll",
    srcs = ["src/stdlib/atoll.cpp"],
    hdrs = ["src/stdlib/atoll.h"],
    deps = [
        ":__support_common",
        ":__support_str_to_integer",
        ":errno",
    ],
)

libc_function(
    name = "atof",
    srcs = ["src/stdlib/atof.cpp"],
    hdrs = ["src/stdlib/atof.h"],
    deps = [
        ":__support_common",
        ":__support_str_to_float",
        ":errno",
    ],
)

libc_function(
    name = "bsearch",
    srcs = ["src/stdlib/bsearch.cpp"],
    hdrs = ["src/stdlib/bsearch.h"],
    deps = [
        ":__support_common",
    ],
)

libc_support_library(
    name = "qsort_util",
    hdrs = ["src/stdlib/qsort_util.h"],
    deps = [
        ":__support_common",
        ":__support_macros_attributes",
    ],
)

libc_function(
    name = "qsort",
    srcs = ["src/stdlib/qsort.cpp"],
    hdrs = ["src/stdlib/qsort.h"],
    deps = [
        ":__support_common",
        ":qsort_util",
    ],
)

libc_function(
    name = "qsort_r",
    srcs = ["src/stdlib/qsort_r.cpp"],
    hdrs = ["src/stdlib/qsort_r.h"],
    deps = [
        ":__support_common",
        ":qsort_util",
    ],
)

libc_function(
    name = "strtol",
    srcs = ["src/stdlib/strtol.cpp"],
    hdrs = ["src/stdlib/strtol.h"],
    deps = [
        ":__support_common",
        ":__support_str_to_integer",
        ":errno",
    ],
)

libc_function(
    name = "strtoll",
    srcs = ["src/stdlib/strtoll.cpp"],
    hdrs = ["src/stdlib/strtoll.h"],
    deps = [
        ":__support_common",
        ":__support_str_to_integer",
        ":errno",
    ],
)

libc_function(
    name = "strtoul",
    srcs = ["src/stdlib/strtoul.cpp"],
    hdrs = ["src/stdlib/strtoul.h"],
    deps = [
        ":__support_common",
        ":__support_str_to_integer",
        ":errno",
    ],
)

libc_function(
    name = "strtoull",
    srcs = ["src/stdlib/strtoull.cpp"],
    hdrs = ["src/stdlib/strtoull.h"],
    deps = [
        ":__support_common",
        ":__support_str_to_integer",
        ":errno",
    ],
)

libc_function(
    name = "strtof",
    srcs = ["src/stdlib/strtof.cpp"],
    hdrs = ["src/stdlib/strtof.h"],
    deps = [
        ":__support_common",
        ":__support_str_to_float",
        ":errno",
    ],
)

libc_function(
    name = "strtod",
    srcs = ["src/stdlib/strtod.cpp"],
    hdrs = ["src/stdlib/strtod.h"],
    deps = [
        ":__support_common",
        ":__support_str_to_float",
        ":errno",
    ],
)

libc_function(
    name = "strtold",
    srcs = ["src/stdlib/strtold.cpp"],
    hdrs = ["src/stdlib/strtold.h"],
    deps = [
        ":__support_common",
        ":__support_str_to_float",
        ":errno",
    ],
)

############################### string targets ###############################

no_sanitize_features = [
    "-asan",
    "-msan",
    "-tsan",
    "-ubsan",
]

libc_support_library(
    name = "string_memory_utils",
    hdrs = [
        "src/string/memory_utils/op_aarch64.h",
        "src/string/memory_utils/op_builtin.h",
        "src/string/memory_utils/op_generic.h",
        "src/string/memory_utils/op_riscv.h",
        "src/string/memory_utils/op_x86.h",
        "src/string/memory_utils/utils.h",
    ],
    defines = MEMORY_COPTS,
    textual_hdrs = [
        "src/string/memory_utils/aarch64/bcmp_implementations.h",
        "src/string/memory_utils/aarch64/memcmp_implementations.h",
        "src/string/memory_utils/aarch64/memcpy_implementations.h",
        "src/string/memory_utils/bcmp_implementations.h",
        "src/string/memory_utils/bzero_implementations.h",
        "src/string/memory_utils/generic/aligned_access.h",
        "src/string/memory_utils/generic/byte_per_byte.h",
        "src/string/memory_utils/memcmp_implementations.h",
        "src/string/memory_utils/memcpy_implementations.h",
        "src/string/memory_utils/memmem_implementations.h",
        "src/string/memory_utils/memmove_implementations.h",
        "src/string/memory_utils/memset_implementations.h",
        "src/string/memory_utils/riscv/bcmp_implementations.h",
        "src/string/memory_utils/riscv/memcpy_implementations.h",
        "src/string/memory_utils/strcmp_implementations.h",
        "src/string/memory_utils/strstr_implementations.h",
<<<<<<< HEAD
=======
        "src/string/memory_utils/x86_64/bcmp_implementations.h",
>>>>>>> 6241a64e
        "src/string/memory_utils/x86_64/memcmp_implementations.h",
        "src/string/memory_utils/x86_64/memcpy_implementations.h",
    ],
    deps = [
        ":__support_common",
        ":__support_cpp_array",
        ":__support_cpp_bit",
        ":__support_cpp_cstddef",
        ":__support_cpp_type_traits",
        ":__support_macros_attributes",
        ":__support_macros_config",
        ":__support_macros_optimization",
        ":__support_macros_properties_architectures",
        ":__support_macros_properties_cpu_features",
        ":libc_root",
    ],
)

libc_support_library(
    name = "string_utils",
    hdrs = ["src/string/string_utils.h"],
    deps = [
        ":__support_common",
        ":__support_cpp_bitset",
        ":__support_macros_optimization",
        ":libc_root",
        ":string_memory_utils",
    ],
)

libc_function(
    name = "memchr",
    srcs = ["src/string/memchr.cpp"],
    hdrs = ["src/string/memchr.h"],
    deps = [
        ":__support_common",
        ":string_utils",
    ],
)

libc_function(
    name = "memcpy",
    srcs = ["src/string/memcpy.cpp"],
    hdrs = ["src/string/memcpy.h"],
    copts = ["-mllvm --tail-merge-threshold=0"],
    features = no_sanitize_features,
    weak = True,
    deps = [
        ":__support_common",
        ":string_memory_utils",
    ],
)

libc_function(
    name = "memset",
    srcs = ["src/string/memset.cpp"],
    hdrs = ["src/string/memset.h"],
    features = no_sanitize_features,
    weak = True,
    deps = [
        ":__support_common",
        ":string_memory_utils",
    ],
)

libc_function(
    name = "memmove",
    srcs = ["src/string/memmove.cpp"],
    hdrs = ["src/string/memmove.h"],
    features = no_sanitize_features,
    weak = True,
    deps = [
        ":__support_common",
        ":string_memory_utils",
    ],
)

libc_function(
    name = "bcopy",
    srcs = ["src/string/bcopy.cpp"],
    hdrs = ["src/string/bcopy.h"],
    features = no_sanitize_features,
    deps = [
        ":__support_common",
        ":string_memory_utils",
    ],
)

libc_function(
    name = "memcmp",
    srcs = ["src/string/memcmp.cpp"],
    hdrs = ["src/string/memcmp.h"],
    features = no_sanitize_features,
    weak = True,
    deps = [
        ":__support_common",
        ":__support_integer_operations",
        ":string_memory_utils",
    ],
)

libc_function(
    name = "bcmp",
    srcs = ["src/string/bcmp.cpp"],
    hdrs = ["src/string/bcmp.h"],
    features = no_sanitize_features,
    weak = True,
    deps = [
        ":__support_common",
        ":string_memory_utils",
    ],
)

libc_function(
    name = "bzero",
    srcs = ["src/string/bzero.cpp"],
    hdrs = ["src/string/bzero.h"],
    features = no_sanitize_features,
    weak = True,
    deps = [
        ":__support_common",
        ":string_memory_utils",
    ],
)

libc_function(
    name = "memrchr",
    srcs = ["src/string/memrchr.cpp"],
    hdrs = ["src/string/memrchr.h"],
    deps = [
        ":__support_common",
        ":string_utils",
    ],
)

libc_function(
    name = "strlen",
    srcs = ["src/string/strlen.cpp"],
    hdrs = ["src/string/strlen.h"],
    features = no_sanitize_features,
    deps = [
        ":__support_common",
        ":string_utils",
    ],
)

libc_function(
    name = "strcpy",
    srcs = ["src/string/strcpy.cpp"],
    hdrs = ["src/string/strcpy.h"],
    features = no_sanitize_features,
    deps = [
        ":__support_common",
        ":memcpy",
        ":string_memory_utils",
        ":string_utils",
    ],
)

# A sanitizer instrumented flavor of strcpy to be used with unittests.
libc_function(
    name = "strcpy_sanitized",
    testonly = 1,
    srcs = ["src/string/strcpy.cpp"],
    hdrs = ["src/string/strcpy.h"],
    deps = [
        ":__support_common",
        ":memcpy",
        ":string_memory_utils",
        ":string_utils",
    ],
)

libc_function(
    name = "strncpy",
    srcs = ["src/string/strncpy.cpp"],
    hdrs = ["src/string/strncpy.h"],
    deps = [
        ":__support_common",
    ],
)

libc_function(
    name = "strcmp",
    srcs = ["src/string/strcmp.cpp"],
    hdrs = ["src/string/strcmp.h"],
    deps = [
        ":__support_common",
        ":string_memory_utils",
        ":string_utils",
    ],
)

libc_function(
    name = "strchr",
    srcs = ["src/string/strchr.cpp"],
    hdrs = ["src/string/strchr.h"],
    deps = [
        ":__support_common",
        ":string_utils",
    ],
)

libc_function(
    name = "strrchr",
    srcs = ["src/string/strrchr.cpp"],
    hdrs = ["src/string/strrchr.h"],
    deps = [
        ":__support_common",
        ":string_utils",
    ],
)

libc_function(
    name = "strstr",
    srcs = ["src/string/strstr.cpp"],
    hdrs = ["src/string/strstr.h"],
    deps = [
        ":__support_common",
        ":string_memory_utils",
        ":string_utils",
    ],
)

libc_function(
    name = "strnlen",
    srcs = ["src/string/strnlen.cpp"],
    hdrs = ["src/string/strnlen.h"],
    deps = [
        ":__support_common",
        ":string_utils",
    ],
)

libc_function(
    name = "strcspn",
    srcs = ["src/string/strcspn.cpp"],
    hdrs = ["src/string/strcspn.h"],
    deps = [
        ":__support_common",
        ":string_utils",
    ],
)

libc_function(
    name = "strspn",
    srcs = ["src/string/strspn.cpp"],
    hdrs = ["src/string/strspn.h"],
    deps = [
        ":__support_common",
        ":__support_cpp_bitset",
        ":string_utils",
    ],
)

libc_function(
    name = "strpbrk",
    srcs = ["src/string/strpbrk.cpp"],
    hdrs = ["src/string/strpbrk.h"],
    deps = [
        ":__support_common",
        ":string_utils",
    ],
)

libc_function(
    name = "strtok",
    srcs = ["src/string/strtok.cpp"],
    hdrs = ["src/string/strtok.h"],
    deps = [
        ":__support_common",
        ":string_utils",
    ],
)

############################### unistd targets ###############################

libc_function(
    name = "chdir",
    srcs = ["src/unistd/linux/chdir.cpp"],
    hdrs = ["src/unistd/chdir.h"],
    deps = [
        ":__support_common",
        ":__support_osutil_syscall",
        ":errno",
    ],
)

libc_function(
    name = "close",
    srcs = ["src/unistd/linux/close.cpp"],
    hdrs = ["src/unistd/close.h"],
    deps = [
        ":__support_common",
        ":__support_osutil_syscall",
        ":errno",
    ],
)

libc_function(
    name = "fchdir",
    srcs = ["src/unistd/linux/fchdir.cpp"],
    hdrs = ["src/unistd/fchdir.h"],
    deps = [
        ":__support_common",
        ":__support_osutil_syscall",
        ":errno",
    ],
)

libc_function(
    name = "fsync",
    srcs = ["src/unistd/linux/fsync.cpp"],
    hdrs = ["src/unistd/fsync.h"],
    deps = [
        ":__support_common",
        ":__support_osutil_syscall",
        ":errno",
    ],
)

libc_function(
    name = "ftruncate",
    srcs = ["src/unistd/linux/ftruncate.cpp"],
    hdrs = ["src/unistd/ftruncate.h"],
    deps = [
        ":__support_common",
        ":__support_osutil_syscall",
        ":errno",
    ],
)

libc_function(
    name = "link",
    srcs = ["src/unistd/linux/link.cpp"],
    hdrs = ["src/unistd/link.h"],
    deps = [
        ":__support_common",
        ":__support_osutil_syscall",
        ":errno",
    ],
)

libc_function(
    name = "linkat",
    srcs = ["src/unistd/linux/linkat.cpp"],
    hdrs = ["src/unistd/linkat.h"],
    deps = [
        ":__support_common",
        ":__support_osutil_syscall",
        ":errno",
    ],
)

libc_function(
    name = "lseek",
    srcs = ["src/unistd/linux/lseek.cpp"],
    hdrs = ["src/unistd/lseek.h"],
    deps = [
        ":__support_common",
        ":__support_osutil_syscall",
        ":errno",
    ],
)

libc_function(
    name = "read",
    srcs = ["src/unistd/linux/read.cpp"],
    hdrs = ["src/unistd/read.h"],
    deps = [
        ":__support_common",
        ":__support_osutil_syscall",
        ":errno",
    ],
)

libc_function(
    name = "readlink",
    srcs = ["src/unistd/linux/readlink.cpp"],
    hdrs = ["src/unistd/readlink.h"],
    deps = [
        ":__support_common",
        ":__support_osutil_syscall",
        ":errno",
    ],
)

libc_function(
    name = "readlinkat",
    srcs = ["src/unistd/linux/readlinkat.cpp"],
    hdrs = ["src/unistd/readlinkat.h"],
    deps = [
        ":__support_common",
        ":__support_osutil_syscall",
        ":errno",
    ],
)

libc_function(
    name = "rmdir",
    srcs = ["src/unistd/linux/rmdir.cpp"],
    hdrs = ["src/unistd/rmdir.h"],
    deps = [
        ":__support_common",
        ":__support_osutil_syscall",
        ":errno",
    ],
)

libc_function(
    name = "symlink",
    srcs = ["src/unistd/linux/symlink.cpp"],
    hdrs = ["src/unistd/symlink.h"],
    deps = [
        ":__support_common",
        ":__support_osutil_syscall",
        ":errno",
    ],
)

libc_function(
    name = "symlinkat",
    srcs = ["src/unistd/linux/symlinkat.cpp"],
    hdrs = ["src/unistd/symlinkat.h"],
    deps = [
        ":__support_common",
        ":__support_osutil_syscall",
        ":errno",
    ],
)

libc_function(
    name = "truncate",
    srcs = ["src/unistd/linux/truncate.cpp"],
    hdrs = ["src/unistd/truncate.h"],
    deps = [
        ":__support_common",
        ":__support_osutil_syscall",
        ":errno",
    ],
)

libc_function(
    name = "unlink",
    srcs = ["src/unistd/linux/unlink.cpp"],
    hdrs = ["src/unistd/unlink.h"],
    deps = [
        ":__support_common",
        ":__support_osutil_syscall",
        ":errno",
    ],
)

libc_function(
    name = "unlinkat",
    srcs = ["src/unistd/linux/unlinkat.cpp"],
    hdrs = ["src/unistd/unlinkat.h"],
    deps = [
        ":__support_common",
        ":__support_osutil_syscall",
        ":errno",
    ],
)

libc_function(
    name = "write",
    srcs = ["src/unistd/linux/write.cpp"],
    hdrs = ["src/unistd/write.h"],
    deps = [
        ":__support_common",
        ":__support_osutil_syscall",
        ":errno",
    ],
)

################################ stdio targets #################################

libc_support_library(
    name = "printf_core_structs",
    hdrs = ["src/stdio/printf_core/core_structs.h"],
    defines = PRINTF_COPTS,
    deps = [
        ":__support_cpp_string_view",
        ":__support_fputil_fp_bits",
        ":libc_root",
    ],
)

libc_support_library(
    name = "printf_config",
    hdrs = ["src/stdio/printf_core/printf_config.h"],
    defines = PRINTF_COPTS,
    deps = [
        ":libc_root",
    ],
)

libc_support_library(
    name = "printf_parser",
    srcs = ["src/stdio/printf_core/parser.cpp"],
    hdrs = ["src/stdio/printf_core/parser.h"],
    defines = PRINTF_COPTS,
    deps = [
        ":__support_arg_list",
        ":__support_common",
        ":__support_cpp_bit",
        ":__support_cpp_optional",
        ":__support_cpp_string_view",
        ":__support_cpp_type_traits",
        ":__support_ctype_utils",
        ":__support_fputil_fp_bits",
        ":__support_str_to_integer",
        ":libc_root",
        ":printf_config",
        ":printf_core_structs",
    ],
)

# Only used for testing.
libc_support_library(
    name = "printf_mock_parser",
    srcs = ["src/stdio/printf_core/parser.cpp"],
    hdrs = ["src/stdio/printf_core/parser.h"],
    defines = PRINTF_COPTS + ["LIBC_COPT_MOCK_ARG_LIST"],
    deps = [
        ":__support_arg_list",
        ":__support_common",
        ":__support_cpp_bit",
        ":__support_cpp_optional",
        ":__support_cpp_string_view",
        ":__support_cpp_type_traits",
        ":__support_ctype_utils",
        ":__support_fputil_fp_bits",
        ":__support_str_to_integer",
        ":libc_root",
        ":printf_config",
        ":printf_core_structs",
    ],
)

libc_support_library(
    name = "printf_string_writer",
    srcs = ["src/stdio/printf_core/string_writer.cpp"],
    hdrs = ["src/stdio/printf_core/string_writer.h"],
    defines = PRINTF_COPTS,
    deps = [
        ":__support_cpp_string_view",
        ":libc_root",
        ":printf_core_structs",
        ":string_memory_utils",
    ],
)

libc_support_library(
    name = "printf_file_writer",
    hdrs = ["src/stdio/printf_core/file_writer.h"],
    defines = PRINTF_COPTS,
    deps = [
        ":__support_cpp_string_view",
        ":__support_file_file",
        ":libc_root",
        ":printf_core_structs",
    ],
)

libc_support_library(
    name = "printf_writer",
    srcs = ["src/stdio/printf_core/writer.cpp"],
    hdrs = ["src/stdio/printf_core/writer.h"],
    defines = PRINTF_COPTS,
    deps = [
        ":__support_cpp_string_view",
        ":libc_root",
    ],
)

libc_support_library(
    name = "printf_converter",
    srcs = ["src/stdio/printf_core/converter.cpp"],
    hdrs = [
        "src/stdio/printf_core/char_converter.h",
        "src/stdio/printf_core/converter.h",
        "src/stdio/printf_core/converter_atlas.h",
        "src/stdio/printf_core/converter_utils.h",
        "src/stdio/printf_core/float_dec_converter.h",
        "src/stdio/printf_core/float_hex_converter.h",
        "src/stdio/printf_core/float_inf_nan_converter.h",
        "src/stdio/printf_core/int_converter.h",
        "src/stdio/printf_core/ptr_converter.h",
        "src/stdio/printf_core/string_converter.h",
        "src/stdio/printf_core/write_int_converter.h",
    ],
    defines = PRINTF_COPTS,
    deps = [
        ":__support_common",
        ":__support_cpp_limits",
        ":__support_cpp_span",
        ":__support_cpp_string_view",
        ":__support_float_to_string",
        ":__support_fputil_fenv_impl",
        ":__support_fputil_float_properties",
        ":__support_fputil_fp_bits",
        ":__support_fputil_rounding_mode",
        ":__support_integer_to_string",
        ":__support_libc_assert",
        ":__support_uint",
        ":__support_uint128",
        ":libc_root",
        ":printf_core_structs",
        ":printf_writer",
    ],
)

libc_support_library(
    name = "printf_main",
    srcs = ["src/stdio/printf_core/printf_main.cpp"],
    hdrs = ["src/stdio/printf_core/printf_main.h"],
    defines = PRINTF_COPTS,
    deps = [
        ":__support_arg_list",
        ":libc_root",
        ":printf_converter",
        ":printf_core_structs",
        ":printf_parser",
        ":printf_writer",
    ],
)

libc_function(
    name = "sprintf",
    srcs = ["src/stdio/sprintf.cpp"],
    hdrs = ["src/stdio/sprintf.h"],
    defines = PRINTF_COPTS,
    deps = [
        ":__support_arg_list",
        ":errno",
        ":printf_main",
        ":printf_string_writer",
        ":printf_writer",
    ],
)

libc_function(
    name = "snprintf",
    srcs = ["src/stdio/snprintf.cpp"],
    hdrs = ["src/stdio/snprintf.h"],
    defines = PRINTF_COPTS,
    deps = [
        ":__support_arg_list",
        ":errno",
        ":printf_main",
        ":printf_string_writer",
        ":printf_writer",
    ],
)

libc_support_library(
    name = "vfprintf_internal",
    hdrs = ["src/stdio/printf_core/vfprintf_internal.h"],
    defines = PRINTF_COPTS,
    deps = [
        ":__support_arg_list",
        ":__support_file_file",
        ":__support_macros_attributes",
        ":printf_file_writer",
        ":printf_main",
        ":printf_writer",
    ],
)

libc_function(
    name = "printf",
    srcs = ["src/stdio/printf.cpp"],
    hdrs = ["src/stdio/printf.h"],
    defines = PRINTF_COPTS,
    deps = [
        ":__support_arg_list",
        ":errno",
        ":vfprintf_internal",
    ],
)

libc_function(
    name = "fprintf",
    srcs = ["src/stdio/fprintf.cpp"],
    hdrs = ["src/stdio/fprintf.h"],
    defines = PRINTF_COPTS,
    deps = [
        ":__support_arg_list",
        ":errno",
        ":vfprintf_internal",
    ],
)<|MERGE_RESOLUTION|>--- conflicted
+++ resolved
@@ -2025,10 +2025,7 @@
         "src/string/memory_utils/riscv/memcpy_implementations.h",
         "src/string/memory_utils/strcmp_implementations.h",
         "src/string/memory_utils/strstr_implementations.h",
-<<<<<<< HEAD
-=======
         "src/string/memory_utils/x86_64/bcmp_implementations.h",
->>>>>>> 6241a64e
         "src/string/memory_utils/x86_64/memcmp_implementations.h",
         "src/string/memory_utils/x86_64/memcpy_implementations.h",
     ],
