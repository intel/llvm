--- conflicted
+++ resolved
@@ -72,10 +72,7 @@
 libc_support_library(
     name = "llvm_libc_macros_float16_macros",
     hdrs = ["include/llvm-libc-macros/float16-macros.h"],
-<<<<<<< HEAD
-=======
     deps = [":llvm_libc_types_float128"],
->>>>>>> 4fe5a3cc
 )
 
 libc_support_library(
