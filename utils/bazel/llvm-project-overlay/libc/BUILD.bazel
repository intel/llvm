--- conflicted
+++ resolved
@@ -1130,10 +1130,7 @@
         ":__support_cpp_optional",
         ":__support_osutil_syscall",
         ":__support_threads_linux_futex_word_type",
-<<<<<<< HEAD
-=======
         ":__support_time_linux",
->>>>>>> 6e4c5224
         ":types_struct_timespec",
     ],
 )
@@ -1155,8 +1152,6 @@
         ":__support_cpp_atomic",
         ":__support_osutil_syscall",
         ":__support_threads_linux_futex_utils",
-<<<<<<< HEAD
-=======
     ],
 )
 
@@ -1186,7 +1181,6 @@
         ":hdr_time_macros",
         ":types_clockid_t",
         ":types_struct_timespec",
->>>>>>> 6e4c5224
     ],
 )
 
