--- conflicted
+++ resolved
@@ -1701,10 +1701,7 @@
         ":__support_cpp_optional",
         ":__support_macros_attributes",
         ":__support_macros_config",
-<<<<<<< HEAD
-=======
         ":types_wint_t",
->>>>>>> 10a576f7
     ],
 )
 
@@ -2205,32 +2202,6 @@
     hdrs = ["src/__support/math/ldexpf.h"],
     deps = [
         ":__support_fputil_manipulation_functions",
-    ],
-)
-
-libc_support_library(
-    name = "__support_math_exp_float_constants",
-    hdrs = ["src/__support/math/exp_float_constants.h"],
-    deps = [
-        ":__support_macros_config",
-    ],
-)
-
-libc_support_library(
-    name = "__support_math_expf",
-    hdrs = ["src/__support/math/expf.h"],
-    deps = [
-        ":__support_common",
-        ":__support_fputil_fenv_impl",
-        ":__support_fputil_fp_bits",
-        ":__support_fputil_multiply_add",
-        ":__support_fputil_nearest_integer",
-        ":__support_fputil_polyeval",
-        ":__support_fputil_rounding_mode",
-        ":__support_libc_errno",
-        ":__support_macros_config",
-        ":__support_macros_optimization",
-        ":__support_math_exp_float_constants",
     ],
 )
 
@@ -5997,8 +5968,6 @@
 )
 
 libc_function(
-<<<<<<< HEAD
-=======
     name = "wcslcat",
     srcs = ["src/wchar/wcslcat.cpp"],
     hdrs = ["src/wchar/wcslcat.h"],
@@ -6025,7 +5994,6 @@
 )
 
 libc_function(
->>>>>>> 10a576f7
     name = "wcslen",
     srcs = ["src/wchar/wcslen.cpp"],
     hdrs = ["src/wchar/wcslen.h"],
