--- conflicted
+++ resolved
@@ -34,10 +34,7 @@
             "//mlir:include/mlir/IR/BytecodeBase.td",
             "//mlir:include/mlir/IR/OpBase.td",
             "//mlir:include/mlir/Interfaces/CallInterfaces.td",
-<<<<<<< HEAD
-=======
             "//mlir:include/mlir/Interfaces/DataLayoutInterfaces.td",
->>>>>>> 35227056
             "//mlir:include/mlir/Interfaces/InferTypeOpInterface.td",
             "//mlir:include/mlir/Interfaces/SideEffectInterfaces.td",
             "//mlir:include/mlir/Pass/PassBase.td",
