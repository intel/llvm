--- conflicted
+++ resolved
@@ -1777,10 +1777,7 @@
         ":ArmSMEIncGen",
         ":IR",
         ":LLVMDialect",
-<<<<<<< HEAD
-=======
         ":SCFDialect",
->>>>>>> bac3a63c
         ":SideEffectInterfaces",
         "//llvm:Core",
         "//llvm:Support",
@@ -1793,13 +1790,6 @@
     hdrs = glob(["include/mlir/Dialect/ArmSME/Transforms/*.h"]),
     includes = ["include"],
     deps = [
-<<<<<<< HEAD
-        ":ArmSMEDialect",
-        ":ArmSMETransformsPassIncGen",
-        ":FuncDialect",
-        ":FuncIncGen",
-        ":LLVMCommonConversion",
-=======
         ":ArithDialect",
         ":ArmSMEDialect",
         ":ArmSMETransformsPassIncGen",
@@ -1807,7 +1797,6 @@
         ":IR",
         ":LLVMCommonConversion",
         ":LLVMDialect",
->>>>>>> bac3a63c
         ":Pass",
         ":SCFDialect",
         ":VectorDialect",
@@ -10291,10 +10280,7 @@
         ":CastInterfaces",
         ":ControlFlowInterfaces",
         ":IR",
-<<<<<<< HEAD
-=======
         ":LoopLikeInterface",
->>>>>>> bac3a63c
         ":Pass",
         ":Rewrite",
         ":SideEffectInterfaces",
