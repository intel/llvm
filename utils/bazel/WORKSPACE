# This file is licensed under the Apache License v2.0 with LLVM Exceptions.
# See https://llvm.org/LICENSE.txt for license information.
# SPDX-License-Identifier: Apache-2.0 WITH LLVM-exception

load("@bazel_tools//tools/build_defs/repo:http.bzl", "http_archive")
load("@bazel_tools//tools/build_defs/repo:utils.bzl", "maybe")

SKYLIB_VERSION = "1.3.0"

http_archive(
    name = "bazel_skylib",
    sha256 = "74d544d96f4a5bb630d465ca8bbcfe231e3594e5aae57e1edbf17a6eb3ca2506",
    urls = [
        "https://mirror.bazel.build/github.com/bazelbuild/bazel-skylib/releases/download/{version}/bazel-skylib-{version}.tar.gz".format(version = SKYLIB_VERSION),
        "https://github.com/bazelbuild/bazel-skylib/releases/download/{version}/bazel-skylib-{version}.tar.gz".format(version = SKYLIB_VERSION),
    ],
)

http_archive(
    name = "rules_cc",
    urls = ["https://github.com/bazelbuild/rules_cc/releases/download/0.0.17/rules_cc-0.0.17.tar.gz"],
    sha256 = "abc605dd850f813bb37004b77db20106a19311a96b2da1c92b789da529d28fe1",
    strip_prefix = "rules_cc-0.0.17",
)

new_local_repository(
    name = "llvm-raw",
    build_file_content = "# empty",
    path = "../../",
)

load("@llvm-raw//utils/bazel:configure.bzl", "llvm_configure")

llvm_configure(name = "llvm-project")

maybe(
    http_archive,
    name = "rules_python",
    sha256 = "4f7e2aa1eb9aa722d96498f5ef514f426c1f55161c3c9ae628c857a7128ceb07",
    strip_prefix = "rules_python-1.0.0",
    url = "https://github.com/bazelbuild/rules_python/releases/download/1.0.0/rules_python-1.0.0.tar.gz",
)

maybe(
    http_archive,
    name = "llvm_zlib",
    build_file = "@llvm-raw//utils/bazel/third_party_build:zlib-ng.BUILD",
    sha256 = "e36bb346c00472a1f9ff2a0a4643e590a254be6379da7cddd9daeb9a7f296731",
    strip_prefix = "zlib-ng-2.0.7",
    urls = [
        "https://github.com/zlib-ng/zlib-ng/archive/refs/tags/2.0.7.zip",
    ],
)

maybe(
    http_archive,
    name = "vulkan_headers",
    build_file = "@llvm-raw//utils/bazel/third_party_build:vulkan_headers.BUILD",
    sha256 = "19f491784ef0bc73caff877d11c96a48b946b5a1c805079d9006e3fbaa5c1895",
    strip_prefix = "Vulkan-Headers-9bd3f561bcee3f01d22912de10bb07ce4e23d378",
    urls = [
        "https://github.com/KhronosGroup/Vulkan-Headers/archive/9bd3f561bcee3f01d22912de10bb07ce4e23d378.tar.gz",
    ],
)

load("@llvm-raw//utils/bazel:vulkan_sdk.bzl", "vulkan_sdk_setup")

maybe(
    vulkan_sdk_setup,
    name = "vulkan_sdk",
)

http_archive(
    name = "build_bazel_apple_support",
    sha256 = "c4bb2b7367c484382300aee75be598b92f847896fb31bbd22f3a2346adf66a80",
    url = "https://github.com/bazelbuild/apple_support/releases/download/1.15.1/apple_support.1.15.1.tar.gz",
)

load(
    "@build_bazel_apple_support//lib:repositories.bzl",
    "apple_support_dependencies",
)

apple_support_dependencies()

# llvm libc math tests reply on `mpfr`.
# The availability of `mpfr` is controlled by a flag and can be either `disable`, `system` or `external`.
# Continuous integration uses `system` to speed up the build process (see .bazelrc).
# Otherwise by default it is set to `external`: `mpfr` and `gmp` are built from source by using `rules_foreign_cc`.
# Note: that building from source requires `m4` to be installed on the host machine.
# This is a known issue: https://github.com/bazelbuild/rules_foreign_cc/issues/755.

http_archive(
    name = "rules_foreign_cc",
    sha256 = "4b33d62cf109bcccf286b30ed7121129cc34cf4f4ed9d8a11f38d9108f40ba74",
    strip_prefix = "rules_foreign_cc-0.11.1",
    url = "https://github.com/bazelbuild/rules_foreign_cc/releases/download/0.11.1/rules_foreign_cc-0.11.1.tar.gz",
)

load("@rules_foreign_cc//foreign_cc:repositories.bzl", "rules_foreign_cc_dependencies")

rules_foreign_cc_dependencies()

maybe(
    http_archive,
    name = "gmp",
    build_file = "@llvm-raw//utils/bazel/third_party_build:gmp.BUILD",
    sha256 = "fd4829912cddd12f84181c3451cc752be224643e87fac497b69edddadc49b4f2",
    strip_prefix = "gmp-6.2.1",
    urls = [
        "https://gmplib.org/download/gmp/gmp-6.2.1.tar.xz",
        "https://ftp.gnu.org/gnu/gmp/gmp-6.2.1.tar.xz",
    ],
)

# https://www.mpfr.org/mpfr-current/
#
# When updating to a newer version, don't use URLs with "mpfr-current" in them.
# Instead, find a stable URL like the one used currently.
maybe(
    http_archive,
    name = "mpfr",
    build_file = "@llvm-raw//utils/bazel/third_party_build:mpfr.BUILD",
    sha256 = "9cbed5d0af0d9ed5e9f8dd013e17838eb15e1db9a6ae0d371d55d35f93a782a7",
    strip_prefix = "mpfr-4.1.1",
    urls = ["https://www.mpfr.org/mpfr-4.1.1/mpfr-4.1.1.tar.gz"],
)

maybe(
    http_archive,
    name = "pfm",
    build_file = "@llvm-raw//utils/bazel/third_party_build:pfm.BUILD",
    sha256 = "d18b97764c755528c1051d376e33545d0eb60c6ebf85680436813fa5b04cc3d1",
    strip_prefix = "libpfm-4.13.0",
    urls = ["https://versaweb.dl.sourceforge.net/project/perfmon2/libpfm4/libpfm-4.13.0.tar.gz"],
)

maybe(
    http_archive,
    name = "llvm_zstd",
    build_file = "@llvm-raw//utils/bazel/third_party_build:zstd.BUILD",
    sha256 = "7c42d56fac126929a6a85dbc73ff1db2411d04f104fae9bdea51305663a83fd0",
    strip_prefix = "zstd-1.5.2",
    urls = [
        "https://github.com/facebook/zstd/releases/download/v1.5.2/zstd-1.5.2.tar.gz",
    ],
)

maybe(
    http_archive,
    name = "pybind11",
    build_file = "@llvm-raw//utils/bazel/third_party_build:pybind.BUILD",
    sha256 = "201966a61dc826f1b1879a24a3317a1ec9214a918c8eb035be2f30c3e9cfbdcb",
    strip_prefix = "pybind11-2.10.3",
    url = "https://github.com/pybind/pybind11/archive/v2.10.3.zip",
)

maybe(
    http_archive,
    name = "robin_map",
    strip_prefix = "robin-map-1.3.0",
    sha256 = "a8424ad3b0affd4c57ed26f0f3d8a29604f0e1f2ef2089f497f614b1c94c7236",
    build_file = "@llvm-raw//utils/bazel/third_party_build:robin_map.BUILD",
    url = "https://github.com/Tessil/robin-map/archive/refs/tags/v1.3.0.tar.gz",
)

maybe(
    http_archive,
    name = "nanobind",
    build_file = "@llvm-raw//utils/bazel/third_party_build:nanobind.BUILD",
<<<<<<< HEAD
    sha256 = "bfbfc7e5759f1669e4ddb48752b1ddc5647d1430e94614d6f8626df1d508e65a",
    strip_prefix = "nanobind-2.2.0",
    url = "https://github.com/wjakob/nanobind/archive/refs/tags/v2.2.0.tar.gz",
=======
    sha256 = "bb35deaed7efac5029ed1e33880a415638352f757d49207a8e6013fefb6c49a7",
    strip_prefix = "nanobind-2.4.0",
    url = "https://github.com/wjakob/nanobind/archive/refs/tags/v2.4.0.tar.gz",
>>>>>>> 49fd7d4f
)

load("@rules_python//python:repositories.bzl", "py_repositories", "python_register_toolchains")

py_repositories()

python_register_toolchains(
    name = "python_3_12",
    python_version = "3.12",
)<|MERGE_RESOLUTION|>--- conflicted
+++ resolved
@@ -168,15 +168,9 @@
     http_archive,
     name = "nanobind",
     build_file = "@llvm-raw//utils/bazel/third_party_build:nanobind.BUILD",
-<<<<<<< HEAD
-    sha256 = "bfbfc7e5759f1669e4ddb48752b1ddc5647d1430e94614d6f8626df1d508e65a",
-    strip_prefix = "nanobind-2.2.0",
-    url = "https://github.com/wjakob/nanobind/archive/refs/tags/v2.2.0.tar.gz",
-=======
     sha256 = "bb35deaed7efac5029ed1e33880a415638352f757d49207a8e6013fefb6c49a7",
     strip_prefix = "nanobind-2.4.0",
     url = "https://github.com/wjakob/nanobind/archive/refs/tags/v2.4.0.tar.gz",
->>>>>>> 49fd7d4f
 )
 
 load("@rules_python//python:repositories.bzl", "py_repositories", "python_register_toolchains")
