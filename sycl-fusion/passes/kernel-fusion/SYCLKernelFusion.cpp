//==------------------------ SYCLKernelFusion.cpp --------------------------==//
//
// Part of the LLVM Project, under the Apache License v2.0 with LLVM Exceptions.
// See https://llvm.org/LICENSE.txt for license information.
// SPDX-License-Identifier: Apache-2.0 WITH LLVM-exception
//
//===----------------------------------------------------------------------===//

#include "SYCLKernelFusion.h"

#include "Kernel.h"
#include "NDRangesHelper.h"
#include "debug/PassDebug.h"
#include "internalization/Internalization.h"
#include "kernel-fusion/Builtins.h"
#include "kernel-info/SYCLKernelInfo.h"
#include "syclcp/SYCLCP.h"

#include "llvm/ADT/STLExtras.h"
#include "llvm/IR/Attributes.h"
#include "llvm/IR/CallingConv.h"
#include "llvm/IR/IRBuilder.h"
#include "llvm/IR/Metadata.h"
#include "llvm/IR/PassManager.h"
#include "llvm/Support/raw_ostream.h"
#include "llvm/Transforms/Utils/Cloning.h"
#include <sstream>
#include <tuple>

#define DEBUG_TYPE "sycl-fusion"

using namespace llvm;

constexpr StringLiteral SYCLKernelFusion::NDRangeMDKey;
constexpr StringLiteral SYCLKernelFusion::NDRangesMDKey;

struct InputKernel {
  StringRef Name;
  jit_compiler::NDRange ND;
  InputKernel(StringRef Name, const jit_compiler::NDRange &ND)
      : Name{Name}, ND{ND} {}
};

struct InputKernelFunction {
  Function *F;
  const jit_compiler::NDRange &ND;
  InputKernelFunction(Function *F, const jit_compiler::NDRange &ND)
      : F{F}, ND{ND} {}
};

template <typename T> struct GetIntFromMD {
  T operator()(const Metadata *MD) const {
    return cast<ConstantAsMetadata>(MD)
        ->getValue()
        ->getUniqueInteger()
        .getZExtValue();
  }

  unsigned N;
};

static jit_compiler::Indices getIdxFromMD(const Metadata *MD) {
  constexpr unsigned IndicesBitWidth{64};

  jit_compiler::Indices Res;
  const auto *NMD = cast<MDNode>(MD);
  const GetIntFromMD<std::size_t> Trans{IndicesBitWidth};
  std::transform(NMD->op_begin(), NMD->op_end(), Res.begin(),
                 [&](const MDOperand &O) { return Trans(O.get()); });
  return Res;
}

static jit_compiler::NDRange getNDFromMD(const Metadata *MD) {
  const auto *NMD = cast<MDNode>(MD);
  return {GetIntFromMD<int>{32}(NMD->getOperand(0)),
          getIdxFromMD(NMD->getOperand(1)), getIdxFromMD(NMD->getOperand(2)),
          getIdxFromMD(NMD->getOperand(3))};
}

static unsigned getUnsignedFromMD(Metadata *MD);

static bool hasHeterogeneousNDRangesList(ArrayRef<InputKernelFunction> Fs) {
  SmallVector<jit_compiler::NDRange> NDRanges;
  NDRanges.reserve(Fs.size());
  std::transform(Fs.begin(), Fs.end(), std::back_inserter(NDRanges),
                 [](auto &F) { return F.ND; });
  return jit_compiler::isHeterogeneousList(NDRanges);
}

static std::pair<unsigned, unsigned> getKeyFromMD(const MDNode *MD) {
  Metadata *Op0 = MD->getOperand(0).get();
  Metadata *LhsMD;
  Metadata *RhsMD;
  if (isa<ConstantAsMetadata>(Op0)) {
    LhsMD = Op0;
    RhsMD = MD->getOperand(1);
  } else {
    const auto *ParamMD = cast<MDNode>(Op0);
    LhsMD = ParamMD->getOperand(0);
    RhsMD = ParamMD->getOperand(1);
  }
  return std::make_pair<unsigned, unsigned>(getUnsignedFromMD(LhsMD),
                                            getUnsignedFromMD(RhsMD));
}

static void copyArgsMD(
    LLVMContext &LLVMCtx, StringRef KeyID, const Function &Stub,
    Function &Fused,
    const DenseMap<std::pair<unsigned, unsigned>, unsigned> &ParamMapping,
    StringRef DefaultVal = "") {
  const MDNode *MD = Stub.getMetadata(KeyID);
  if (!MD) {
    return;
  }
  SmallVector<Metadata *> NewMD(Fused.arg_size(),
                                MDString::get(LLVMCtx, DefaultVal));
  {
    SmallDenseSet<unsigned> IndexSet;
    for (const auto &Op : MD->operands()) {
      const auto *Node = cast<MDNode>(Op.get());
      const auto Key = getKeyFromMD(Node);
      const auto Iter = ParamMapping.find(Key);
      if (Iter != ParamMapping.end()) {
        const auto Index = Iter->second;
        if (IndexSet.insert(Index).second) {
          NewMD[Index] = Node->getOperand(1);
        }
      }
    }
  }

  Fused.setMetadata(KeyID, MDNode::get(LLVMCtx, NewMD));
}

PreservedAnalyses SYCLKernelFusion::run(Module &M, ModuleAnalysisManager &AM) {
  // Retrieve the SYCLModuleInfo from the corresponding analysis pass
  jit_compiler::SYCLModuleInfo *ModuleInfo =
      AM.getResult<SYCLModuleInfoAnalysis>(M).ModuleInfo;
  assert(ModuleInfo && "No module information available");

  TargetFusionInfo TFI{&M};

  // Iterate over the functions in the module and locate all
  // stub functions identified by metadata.
  SmallPtrSet<Function *, 8> ToCleanUp;
  Error DeferredErrs = Error::success();
  for (Function &F : M) {
    if (F.isDeclaration() // The stub should be a declaration and not defined.
        && F.hasMetadata(
               MetadataKind)) { // Use metadata to identify the stub function.
      // Insert a new function, fusing the kernels listed in the metadata
      // attached to this stub function.
      // The newly created function will carry the name also specified
      // in the metadata.
      if (auto Err = fuseKernel(M, F, ModuleInfo, TFI, ToCleanUp)) {
        DeferredErrs = joinErrors(std::move(DeferredErrs), std::move(Err));
      }
      // Rembember the stub for deletion, as it is not required anymore after
      // inserting the actual fused function.
      ToCleanUp.insert(&F);
    }
  }
  // Notify the target-specific logic that some functions will be erased
  // shortly.
  SmallVector<Function *> NotifyDelete{ToCleanUp.begin(), ToCleanUp.end()};
  TFI.notifyFunctionsDelete(NotifyDelete);
  // Delete all the stub functions
  for (Function *SF : ToCleanUp) {
    SF->eraseFromParent();
  }

  handleAllErrors(std::move(DeferredErrs), [](const StringError &EL) {
    FUSION_DEBUG(dbgs() << EL.message() << "\n");
  });

  // Inserting a new function and deleting the stub function is a major
  // modification to the module and we did not update any analyses,
  // so return none here.
  return ToCleanUp.empty() ? PreservedAnalyses::all()
                           : PreservedAnalyses::none();
}

struct FusionInsertPoints {
  /// The current insert block
  BasicBlock *Entry;
  /// Block for the barrier
  BasicBlock *CallInsertion;
  /// Next insert block
  BasicBlock *Exit;
};

static bool needsGuard(const jit_compiler::NDRange &SrcNDRange,
                       const jit_compiler::NDRange &FusedNDRange) {
  return jit_compiler::NDRange::linearize(SrcNDRange.getGlobalSize()) !=
         jit_compiler::NDRange::linearize(FusedNDRange.getGlobalSize());
}

static FusionInsertPoints addGuard(IRBuilderBase &Builder,
                                   const TargetFusionInfo &TargetInfo,
                                   const jit_compiler::NDRange &SrcNDRange,
                                   const jit_compiler::NDRange &FusedNDRange,
                                   bool IsLast) {
  // Guard:

  // entry:
  //   %g = call GetGlobalLinearIDName
  //   %gicond = cmp ULT, %g, NumWorkItems
  //   br %gicond, call, exit
  //  call:
  //   call Kernel
  //  exit:
  //   call BarrierName
  //    ...
  auto *Entry = Builder.GetInsertBlock();
  if (!needsGuard(SrcNDRange, FusedNDRange)) {
    return {Entry, Entry, Entry};
  }
  // Needs GI guard
  auto &C = Builder.getContext();
  auto *F = Builder.GetInsertBlock()->getParent();

  auto *Exit = BasicBlock::Create(C, "", F);
  auto *CallInsertion = BasicBlock::Create(C, "", F, Exit); // If

  auto *GlobalLinearID =
      jit_compiler::getGlobalLinearID(Builder, TargetInfo, FusedNDRange);

  const auto GI = jit_compiler::NDRange::linearize(SrcNDRange.getGlobalSize());
  auto *Cond = Builder.CreateICmpULT(
      GlobalLinearID,
      Builder.getIntN(TargetInfo.getIndexSpaceBuiltinBitwidth(), GI));

  Builder.CreateCondBr(Cond, CallInsertion, Exit);
  return {Entry, CallInsertion, Exit};
}

<<<<<<< HEAD
static Expected<CallInst *> createFusionCall(
    IRBuilderBase &Builder, Function *F, ArrayRef<Value *> CallArgs,
    const jit_compiler::NDRange &SrcNDRange,
    const jit_compiler::NDRange &FusedNDRange, bool IsLast,
    jit_compiler::BarrierFlags BarriersFlags, jit_compiler::Remapper &Remapper,
    bool ShouldRemap, TargetFusionInfo &TargetInfo) {
  const auto IPs = addGuard(Builder, SrcNDRange, FusedNDRange, IsLast);
=======
static Expected<CallInst *>
createFusionCall(IRBuilderBase &Builder, Function *F,
                 ArrayRef<Value *> CallArgs,
                 const jit_compiler::NDRange &SrcNDRange,
                 const jit_compiler::NDRange &FusedNDRange, bool IsLast,
                 int BarriersFlags, jit_compiler::Remapper &Remapper,
                 bool ShouldRemap, TargetFusionInfo &TargetInfo) {
  const auto IPs =
      addGuard(Builder, TargetInfo, SrcNDRange, FusedNDRange, IsLast);
>>>>>>> 64fb4104

  if (ShouldRemap) {
    auto FOrErr = Remapper.remapBuiltins(F, SrcNDRange, FusedNDRange);
    if (auto Err = FOrErr.takeError()) {
      return std::move(Err);
    }
    F = *FOrErr;
  }

  // Insert call
  Builder.SetInsertPoint(IPs.CallInsertion);
  auto *Res = Builder.CreateCall(F, CallArgs);
  {
    // If we have introduced a guard, branch to barrier.
    auto *BrTarget = IPs.Exit;
    if (IPs.CallInsertion != BrTarget) {
      Builder.CreateBr(BrTarget);
    }
  }

  Builder.SetInsertPoint(IPs.Exit);

  // Insert barrier if needed
  if (!IsLast && !jit_compiler::isNoBarrierFlag(BarriersFlags)) {
    TargetInfo.createBarrierCall(Builder, BarriersFlags);
  }

  // Set insert point for future insertions
  Builder.SetInsertPoint(IPs.Exit);

  return Res;
}

Error SYCLKernelFusion::fuseKernel(
    Module &M, Function &StubFunction, jit_compiler::SYCLModuleInfo *ModInfo,
    TargetFusionInfo &TargetInfo,
    SmallPtrSetImpl<Function *> &ToCleanUp) const {
  // Retrieve the metadata from the stub function.
  // The first operand of the tuple is the name that the newly created,
  // fused function should carry.
  // The second operand is the list (MDTuple) of function names that should be
  // fused into this fused kernel.
  // Fuction names may appear multiple times, resulting in
  // the corresponding function to be included multiple times. The functions
  // are included in the same order as given by the list.
  // If not ND-ranges information is provided, all kernels are assumed
  // to have the same ND-range.
  MDNode *MD = StubFunction.getMetadata(MetadataKind);
  auto *NDRangesMD = StubFunction.getMetadata(NDRangesMDKey);
  auto *NDRangeMD = StubFunction.getMetadata(NDRangeMDKey);
  assert(MD && MD->getNumOperands() == 2 &&
         "Metadata tuple should have two operands");

  // First metadata operand should be the fused kernel name.
  auto *KernelName = cast<MDString>(MD->getOperand(0).get());

  // Second metadata operand should be the list of kernels to fuse.
  auto *KernelList = cast<MDNode>(MD->getOperand(1).get());
  SmallVector<InputKernel> FusedKernels;
  {
    const auto NumKernels = KernelList->getNumOperands();
    assert(NDRangeMD && NumKernels == NDRangesMD->getNumOperands() &&
           "All fused kernels should have ND-ranges information available");
    for (unsigned I = 0; I < NumKernels; ++I) {
      auto *FK = cast<MDString>(KernelList->getOperand(I).get());
      FusedKernels.emplace_back(FK->getString(),
                                getNDFromMD(NDRangesMD->getOperand(I).get()));
    }
  }
  // Function name for the fused kernel.
  StringRef FusedKernelName = KernelName->getString();
  // ND-range for the fused kernel.
  const auto NDRange = getNDFromMD(NDRangeMD);

  // The producer of the input to this pass may be able to determine that
  // the same value is used for multiple input functions in the fused kernel,
  // e.g. when using the output of one kernel as the input to another kernel.
  // This information is also given as metadata, more specifically a list of
  // tuples. Each tuple contains two pairs identifying the two identical
  // parameters, e.g. ((0,1),(2,3)) means that the second argument of the
  // first kernel is identical to the fourth argument to the third kernel.
  // Parse this information from metadata if present.
  SmallVector<ParameterIdentity> ParamIdentities;
  if (StubFunction.hasMetadata(ParameterMDKind)) {
    MDNode *ParamMD = StubFunction.getMetadata(ParameterMDKind);
    for (const auto &Op : ParamMD->operands()) {
      auto *Tuple = cast<MDNode>(Op.get());
      assert(Tuple->getNumOperands() == 2 &&
             "Parameter identities should be given as tuples");
      SYCLKernelFusion::Parameter LHS = getParamFromMD(Tuple->getOperand(0));
      SYCLKernelFusion::Parameter RHS = getParamFromMD(Tuple->getOperand(1));
      ParamIdentities.emplace_back(LHS, RHS);
    }
  }
  // Canonicalize the list of parameter equalities/identities.
  // Removes duplicates, resolves transitive identities (A == B == C)
  // and sorts the list.
  canonicalizeParameters(ParamIdentities);

  LLVMContext &LLVMCtx = M.getContext();
  // Locate all the functions that should be fused into this kernel in the
  // module. The module MUST contain definitions for all functions that should
  // be fused, otherwise this is an error.
  SmallVector<InputKernelFunction> InputFunctions;
  SmallVector<Type *> FusedArguments;
  SmallVector<std::string> FusedArgNames;
  SmallVector<AttributeSet> FusedParamAttributes;
  // We must keep track of some metadata attached to each parameter.
  // Collect it, so it can be attached to the fused function later on.
  MetadataCollection MDCollection{TargetInfo.getKernelMetadataKeys()};

  // Add the information about the new kernel to the SYCLModuleInfo.
  // Initialize the jit_compiler::SYCLKernelInfo with the name. The remaining
  // information for functor & argument layout and attributes will be filled in
  // with information from the input kernels below.
  if (!ModInfo->hasKernelFor(FusedKernelName.str())) {
    jit_compiler::SYCLKernelInfo KI{FusedKernelName.str()};
    ModInfo->addKernel(KI);
  }
  jit_compiler::SYCLKernelInfo &FusedKernelInfo =
      *ModInfo->getKernelFor(FusedKernelName.str());
  // Mapping from parameter in an input function (index in the list of input
  // functions and index in the original function) to the argument index in the
  // fused function.
  DenseMap<std::pair<unsigned, unsigned>, unsigned> ParamMapping;
  // The list of identical parameters is sorted, so the relevant entry can
  // always only be the current front.
  SYCLKernelFusion::ParameterIdentity *ParamFront = ParamIdentities.begin();
  unsigned FuncIndex = 0;
  unsigned ArgIndex = 0;
  for (const auto &Fused : FusedKernels) {
    const auto FN = Fused.Name;
    Function *FF = M.getFunction(FN);
    assert(
        FF && !FF->isDeclaration() &&
        "Input function definition for fusion must be present in the module");
    InputFunctions.emplace_back(FF, Fused.ND);
    // Collect argument types from the function to add them to the new
    // function's signature.
    // This also populates the parameter mapping from parameter of one of the
    // input functions to parameter of the fused function.
    AttributeList InputAttrList = FF->getAttributes();
    unsigned ParamIndex = 0;
    SmallVector<bool, 8> UsedArgsMask;
    for (const auto &Arg : FF->args()) {
      int IdenticalIdx = -1;
      if (!ParamIdentities.empty() && FuncIndex == ParamFront->LHS.KernelIdx &&
          ParamIndex == ParamFront->LHS.ParamIdx) {
        // Because ParamIdentity is constructed such that LHS > RHS, the other
        // parameter must already have been processed.
        assert(ParamMapping.count(
            {ParamFront->RHS.KernelIdx, ParamFront->RHS.ParamIdx}));
        unsigned Idx =
            ParamMapping[{ParamFront->RHS.KernelIdx, ParamFront->RHS.ParamIdx}];
        // The SYCL runtime is unaware of the actual type of the parameter and
        // simply compares size and raw bytes to determine identical parameters.
        // In case the value is identical, but the underlying LLVM type is
        // different, ignore the identical parameter.
        if (FusedArguments[Idx] == Arg.getType()) {
          IdenticalIdx = Idx;
        }
      }
      if (IdenticalIdx >= 0) {
        // There is another parameter with identical value. Use the existing
        // mapping of that other parameter and do not add this argument to the
        // fused function.
        ParamMapping.insert({{FuncIndex, ParamIndex}, IdenticalIdx});
        ++ParamFront;
        UsedArgsMask.push_back(false);
      } else {
        // There is no identical parameter, so add a new argument to the fused
        // function and add that to the parameter mapping.
        ParamMapping.insert({{FuncIndex, ParamIndex}, ArgIndex++});
        FusedArguments.push_back(Arg.getType());
        // Add the parameter attributes to the attributes of the fused function.
        FusedParamAttributes.push_back(InputAttrList.getParamAttrs(ParamIndex));
        // Add the argument name with a prefix specifying the original kernel to
        // the list of argument names.
        std::string ArgName = (FN + Twine{"_"} + Arg.getName()).str();
        FusedArgNames.push_back(ArgName);
        UsedArgsMask.push_back(true);
      }
      ++ParamIndex;
    }
    // Add the metadata corresponding to the used arguments to the different
    // lists.
    MDCollection.collectFromFunction(FF, UsedArgsMask);

    // Update the fused kernel's KernelInfo with information from this input
    // kernel.
    assert(ModInfo->hasKernelFor(FN.str()) &&
           "No jit_compiler::SYCLKernelInfo found");
    jit_compiler::SYCLKernelInfo &InputKernelInfo =
        *ModInfo->getKernelFor(FN.str());
    appendKernelInfo(FusedKernelInfo, InputKernelInfo, UsedArgsMask);
    ++FuncIndex;
  }

  // Check that no function with the desired name is already present in the
  // module. LLVM would still be able to insert the function (adding a suffix to
  // the name), but we won't be able to correctly call it by its name at
  // runtime.
  assert(!M.getFunction(KernelName->getString()) &&
         "Function name must not be present in module");

  // Create a new function with the name specified in metadata and
  // all arguments that are required for the functions fused into this kernel.
  // Returning void is always correct, as SYCL kernels mustn't return anything.
  FunctionType *FT = FunctionType::get(Type::getVoidTy(LLVMCtx), FusedArguments,
                                       /* isVarArg*/ false);
  // We create the function with default attributes, i.e. the attributes
  // recorded in the module flags. Parameter attributes will be copied over from
  // their original definition (see below). For the remaining attributes, we
  // rely on deduction by a pass such as 'attributor' or 'function-attr'.
  Function *FusedFunction = Function::createWithDefaultAttr(
      FT, GlobalValue::LinkageTypes::ExternalLinkage,
      M.getDataLayout().getProgramAddressSpace(), KernelName->getString(), &M);
  {
    auto DefaultAttr = FusedFunction->getAttributes();
    // Add uniform function attributes, i.e., attributes with identical value on
    // each input function, to the fused function.
    auto *FirstFunction = InputFunctions.front().F;
    for (const auto &UniformKey : TargetInfo.getUniformKernelAttributes()) {
      if (FirstFunction->hasFnAttribute(UniformKey)) {
        DefaultAttr = DefaultAttr.addFnAttribute(
            LLVMCtx, FirstFunction->getFnAttribute(UniformKey));
      }
    }
    // Add the collected parameter attributes to the fused function.
    // Copying the parameter attributes from their original definition in the
    // input kernels should be safe and they most likely can't be deducted later
    // on, as no caller is present in the module.
    auto FusedFnAttrs =
        AttributeList::get(LLVMCtx, DefaultAttr.getFnAttrs(),
                           DefaultAttr.getRetAttrs(), FusedParamAttributes);
    FusedFunction->setAttributes(FusedFnAttrs);
  }

  {
    // As this metainformation is per-call, not per-function, we must handle it
    // differently.
    constexpr StringLiteral DefaultInternalizationVal{"none"};

    // Retain promote.* metadata
    copyArgsMD(LLVMCtx, SYCLInternalizer::Key, StubFunction, *FusedFunction,
               ParamMapping, DefaultInternalizationVal);
    copyArgsMD(LLVMCtx, SYCLInternalizer::LocalSizeKey, StubFunction,
               *FusedFunction, ParamMapping);
    // and JIT constants
    copyArgsMD(LLVMCtx, SYCLCP::Key, StubFunction, *FusedFunction,
               ParamMapping);
  }

  // Attach names to the arguments. The name includes a prefix for the kernel
  // from which this argument came. Naming the parameters themselves is not
  // necessary for functionality, it just improves readibility for debugging
  // purposes.
  for (const auto &AI : llvm::enumerate(FusedFunction->args())) {
    auto &ArgName = FusedArgNames[AI.index()];
    AI.value().setName(ArgName);
  }
  // Attach the fused metadata collected from the different input
  // kernels to the fused function.
  MDCollection.attachToFunction(FusedFunction);
  // Add metadata for reqd_work_group_size and work_group_size_hint
  attachKernelAttributeMD(LLVMCtx, FusedFunction, FusedKernelInfo);

  // Mark the fused function as a kernel by calling TargetFusionInfo, because
  // this is target-specific.
  TargetInfo.addKernelFunction(FusedFunction);

  // Fusion is implemented as a two step process: In the first step, we
  // simply create calls to the functions that should be fused into this
  // kernel and pass the correct arguments.
  // In the second step, we inline the previously created calls to have
  // the fused functions correctly integrated into the control-flow of
  // the fused function.

  // Create an entry block for the function
  auto *EntryBlock = BasicBlock::Create(LLVMCtx, "entry", FusedFunction);
  IRBuilder<> Builder(LLVMCtx);
  Builder.SetInsertPoint(EntryBlock);
  // Remember calls to inline them later on.
  SmallVector<CallInst *> Calls;
  // Iterate over the functions that should be fused and
  // create a call to each of them (or multiple calls,
  // in case a function should be fused into the kernel
  // multiple times).
  FuncIndex = 0;
  {
    const auto BarriersEnd = InputFunctions.size() - 1;
    const auto IsHeterogeneousNDRangesList =
        hasHeterogeneousNDRangesList(InputFunctions);
    jit_compiler::Remapper Remapper(TargetInfo);

    Error DeferredErrs = Error::success();
    for (auto &KF : InputFunctions) {
      auto *IF = KF.F;
      SmallVector<Value *> CallArgs;
      for (size_t I = 0; I < IF->arg_size(); ++I) {
        // Lookup actual parameter index in the mapping.
        assert(ParamMapping.count({FuncIndex, I}));
        unsigned ParamIdx = ParamMapping[{FuncIndex, I}];
        CallArgs.push_back(FusedFunction->getArg(ParamIdx));
      }
      auto CallOrErr = createFusionCall(
          Builder, IF, CallArgs, KF.ND, NDRange, FuncIndex == BarriersEnd,
          BarriersFlags, Remapper, IsHeterogeneousNDRangesList, TargetInfo);
      // Add to the set of original kernel functions that can be deleted after
      // fusion is complete.
      ToCleanUp.insert(IF);
      ++FuncIndex;

      if (auto Err = CallOrErr.takeError()) {
        DeferredErrs = joinErrors(std::move(DeferredErrs), std::move(Err));
        continue;
      }
      auto *Call = *CallOrErr;
      Calls.push_back(Call);
      ToCleanUp.insert(Call->getCalledFunction());
    }
    if (DeferredErrs) {
      // If we found an error, clean and exit.
      FusedFunction->eraseFromParent();
      return DeferredErrs;
    }
  }
  // Create a void return at the end of the newly created kernel.
  Builder.CreateRetVoid();

  // Iterate over the previously created calls and inline each of them.
  for (CallInst *InlineCall : Calls) {
    InlineFunctionInfo IFI;
    // This inlines with depth 1, i.e., it will only inline the
    // function called here, but none of the functions called
    // from the inlined function.
    InlineResult InlineRes = InlineFunction(*InlineCall, IFI);
    if (!InlineRes.isSuccess()) {
      // In case inlining fails, we only report it, but still carry on.
      // InlineFunction(...) will leave the program in a well-defined state
      // in case it fails, and calling the function is still semantically
      // correct, although it might hinder some optimizations across the borders
      // of the fused functions.
      FUSION_DEBUG(llvm::dbgs()
                   << "WARNING: Inlining of "
                   << InlineCall->getCalledFunction()->getName()
                   << " failed due to: " << InlineRes.getFailureReason());
    }
  }

  // Perform target-specific post-processing of the new fused kernel.
  TargetInfo.postProcessKernel(FusedFunction);
  return Error::success();
}

void SYCLKernelFusion::canonicalizeParameters(
    SmallVectorImpl<ParameterIdentity> &Params) const {
  // Canonicalize the list of parameter identities/equalities.
  // The input is a list of parameter pairs which werde detected to be
  // identical. Each pair is constructed such that the RHS belongs to a kernel
  // occuring before the kernel for the LHS in the list of kernels to fuse. This
  // means, that we want to use the LHS parameter instead of the RHS parameter.

  // In the first step we sort the list of pairs by their LHS.
  std::sort(Params.begin(), Params.end());

  // Iterate through the list and handle two cases:
  // 1. Duplicates: ((K2,P2),(K1, P2)) and ((K2, P2),(K1, P5)) both in the list
  // In this case, remove ((K2, P2),(K1, P5)) from the list and
  // add ((K1, P5),(K1, P2)) as per transitivity.
  // 2. Transitivity: ((K2, P2),(K1,P3)) and ((K3,P4),(K2,P2)) both in the list
  // In this case, remove ((K3,P4),(K2,P2)) and add ((K3,P4),(K1,P3))
  // as per transitivity.
  std::map<Parameter, Parameter> Identities;
  SmallVector<ParameterIdentity> NewEntries;
  for (auto *I = Params.begin(); I != Params.end();) {
    if (I->LHS == I->RHS) {
      // LHS and RHS are identical - this does not provide
      // any useful information at all, discard it.
      I = Params.erase(I);
    }
    if (Identities.count(I->LHS)) {
      // Duplicate
      auto ExistingIdentity = Identities.at(I->LHS);
      Identities.emplace(I->RHS, ExistingIdentity);
      NewEntries.emplace_back(I->RHS, ExistingIdentity);
      I = Params.erase(I);
    } else if (Identities.count(I->RHS)) {
      // Transitivity
      auto ExistingIdentity = Identities.at(I->RHS);
      Identities.emplace(I->RHS, ExistingIdentity);
      NewEntries.emplace_back(I->RHS, ExistingIdentity);
      I = Params.erase(I);
    } else {
      Identities.emplace(I->LHS, I->RHS);
      ++I;
    }
  }
  // Append the new entries to the list.
  Params.append(NewEntries.begin(), NewEntries.end());

  // Sort the list again - this way, we can simply consume it
  // step by step instead of having to perform a map-like lookup.
  std::sort(Params.begin(), Params.end());
}

SYCLKernelFusion::Parameter
SYCLKernelFusion::getParamFromMD(Metadata *MD) const {
  // Parse a parameter (kernel index + parameter index) from metadata.
  assert(MD && "Empty Metadata");
  auto *Node = cast<MDNode>(MD);
  unsigned KernelIdx = getUnsignedFromMD(Node->getOperand(0));
  unsigned ParamIdx = getUnsignedFromMD(Node->getOperand(1));
  return Parameter{KernelIdx, ParamIdx};
}

static unsigned getUnsignedFromMD(Metadata *MD) {
  // Peel a constant integer from metadata. It is stored
  // as ConstantInt inside a ConstantAsMetadata, a
  // subtype of metadata.
  assert(MD);
  auto *ConstantMD = cast<ConstantAsMetadata>(MD);
  Constant *ConstantVal = ConstantMD->getValue();
  auto *ConstInt = cast<ConstantInt>(ConstantVal);
  return ConstInt->getZExtValue();
}

void SYCLKernelFusion::attachFusedMetadata(
    Function *FusedFunction, const StringRef &Kind,
    const ArrayRef<Metadata *> FusedMetadata) const {
  // Attach a list of fused metadata for a kind to the fused function.
  auto *MDEntries = MDNode::get(FusedFunction->getContext(), FusedMetadata);
  FusedFunction->setMetadata(Kind, MDEntries);
}

void SYCLKernelFusion::attachKernelAttributeMD(
    LLVMContext &LLVMCtx, Function *FusedFunction,
    jit_compiler::SYCLKernelInfo &FusedKernelInfo) const {
  // Attach kernel attribute information as metadata to a kernel function.
  for (jit_compiler::SYCLKernelAttribute &KernelAttr :
       FusedKernelInfo.Attributes) {
    if (KernelAttr.AttributeName == "reqd_work_group_size" ||
        KernelAttr.AttributeName == "work_group_size_hint") {
      // 'reqd_work_group_size' and 'work_group_size_hint' get attached as
      // metadata with their three values as constant integer metadata.
      SmallVector<Metadata *, 3> MDValues;
      for (std::string &Val : KernelAttr.Values) {
        MDValues.push_back(ConstantAsMetadata::get(
            ConstantInt::get(Type::getInt32Ty(LLVMCtx), std::stoi(Val))));
      }
      attachFusedMetadata(FusedFunction, KernelAttr.AttributeName, MDValues);
    }
    // The two kernel attributes above are currently the only attributes
    // attached as metadata, so we don't do anything for other attributes.
  }
}

void SYCLKernelFusion::updateArgUsageMask(
    jit_compiler::ArgUsageMask &NewMask,
    jit_compiler::SYCLArgumentDescriptor &InputDef,
    const ArrayRef<bool> ParamUseMask) const {
  // Create a new argument usage mask from the input information and the mask
  // resulting from identical parameters. The input kernel may have had unused
  // parameters before and during fusion, more parameters can become unused due
  // to identical parameters. They are still present in the KernelInfo, but
  // not on the kernel function.
  const auto *MaskIt = ParamUseMask.begin();
  for (bool ParamInfo : InputDef.UsageMask) {
    if (!ParamInfo) {
      // The parameter was already unused in the input kernel,
      // so it will be unused here, too.
      NewMask.push_back(false);
    } else {
      // The parameter was used on the input kernel,
      // but may have become unused in the fused kernel.
      // Check using the mask.
      NewMask.push_back(*(MaskIt++));
    }
  }
}

void SYCLKernelFusion::appendKernelInfo(
    jit_compiler::SYCLKernelInfo &FusedInfo,
    jit_compiler::SYCLKernelInfo &InputInfo,
    const ArrayRef<bool> ParamUseMask) const {
  // Add information from the input kernel to the SYCLKernelInfo of the fused
  // kernel.

  // Add information about the input kernel's arguments to the KernelInfo for
  // the fused function.
  FusedInfo.Args.Kinds.insert(FusedInfo.Args.Kinds.end(),
                              InputInfo.Args.Kinds.begin(),
                              InputInfo.Args.Kinds.end());

  // Create a argument usage mask from input information and the mask resulting
  // from potential identical parameters.
  jit_compiler::ArgUsageMask NewMask;
  updateArgUsageMask(NewMask, InputInfo.Args, ParamUseMask);
  FusedInfo.Args.UsageMask.insert(FusedInfo.Args.UsageMask.end(),
                                  NewMask.begin(), NewMask.end());

  // Merge the existing kernel attributes for the fused kernel (potentially
  // still empty) with the kernel attributes of the input kernel.
  mergeKernelAttributes(FusedInfo.Attributes, InputInfo.Attributes);
}

void SYCLKernelFusion::mergeKernelAttributes(
    KernelAttributeList &Attributes, const KernelAttributeList &Other) const {
  // For the current set of valid kernel attributes, it is sufficient to only
  // iterate over the list of new attributes coming in. In cases where the
  // existing list contains an attribute that is not present in the new list, we
  // want to keep it anyways.
  for (const jit_compiler::SYCLKernelAttribute &OtherAttr : Other) {
    SYCLKernelFusion::KernelAttr *Attr =
        getAttribute(Attributes, OtherAttr.AttributeName);
    SYCLKernelFusion::AttrMergeResult MergeResult =
        mergeAttribute(Attr, OtherAttr);
    switch (MergeResult) {
    case AttrMergeResult::KeepAttr: /* Nothing to do, just keep the result */
      break;
    case AttrMergeResult::UpdateAttr: /* Attribute should have been updated in
                                         place */
      break;
    case AttrMergeResult::AddAttr:
      addAttribute(Attributes, OtherAttr);
      break;
    case AttrMergeResult::RemoveAttr:
      removeAttribute(Attributes, OtherAttr.AttributeName);
      break;
    case AttrMergeResult::Error:
      llvm_unreachable("Failed to merge attribute");
      break;
    }
  }
}

SYCLKernelFusion::AttrMergeResult
SYCLKernelFusion::mergeAttribute(KernelAttr *Attr,
                                 const KernelAttr &Other) const {
  if (Other.AttributeName == "reqd_work_group_size") {
    return mergeReqdWorkgroupSize(Attr, Other);
  }
  if (Other.AttributeName == "work_group_size_hint") {
    return mergeWorkgroupSizeHint(Attr, Other);
  }
  // Unknown attribute name, return an error.
  return SYCLKernelFusion::AttrMergeResult::Error;
}

SYCLKernelFusion::AttrMergeResult
SYCLKernelFusion::mergeReqdWorkgroupSize(KernelAttr *Attr,
                                         const KernelAttr &Other) const {
  if (!Attr) {
    // The existing list does not contain a hint for the workgroup size, add the
    // new one
    return SYCLKernelFusion::AttrMergeResult::AddAttr;
  }
  for (size_t I = 0; I < 3; ++I) {
    if (getAttrValueAsInt(*Attr, I) != getAttrValueAsInt(Other, I)) {
      // Two different required work-group sizes, causes an error.
      return SYCLKernelFusion::AttrMergeResult::Error;
    }
  }
  // The required workgroup sizes are identical, keep it.
  return SYCLKernelFusion::AttrMergeResult::KeepAttr;
}

SYCLKernelFusion::AttrMergeResult
SYCLKernelFusion::mergeWorkgroupSizeHint(KernelAttr *Attr,
                                         const KernelAttr &Other) const {
  if (!Attr) {
    // The existing list does not contain a hint for the workgroup size, add
    // the new one
    return SYCLKernelFusion::AttrMergeResult::AddAttr;
  }
  for (size_t I = 0; I < 3; ++I) {
    if (getAttrValueAsInt(*Attr, I) != getAttrValueAsInt(Other, I)) {
      // Two different hints, remove the hint altogether.
      return SYCLKernelFusion::AttrMergeResult::RemoveAttr;
    }
  }
  // The given hint is identical, keep it.
  return SYCLKernelFusion::AttrMergeResult::KeepAttr;
}

SYCLKernelFusion::KernelAttr *
SYCLKernelFusion::getAttribute(KernelAttributeList &Attributes,
                               StringRef AttrName) const {
  SYCLKernelFusion::KernelAttrIterator It = findAttribute(Attributes, AttrName);
  if (It != Attributes.end()) {
    return &*It;
  }
  return nullptr;
}

void SYCLKernelFusion::addAttribute(KernelAttributeList &Attributes,
                                    const KernelAttr &Attr) const {
  Attributes.push_back(Attr);
}

void SYCLKernelFusion::removeAttribute(KernelAttributeList &Attributes,
                                       StringRef AttrName) const {
  SYCLKernelFusion::KernelAttrIterator It = findAttribute(Attributes, AttrName);
  if (It != Attributes.end()) {
    Attributes.erase(It);
  }
}

SYCLKernelFusion::KernelAttrIterator
SYCLKernelFusion::findAttribute(KernelAttributeList &Attributes,
                                StringRef AttrName) const {
  return llvm::find_if(Attributes, [=](SYCLKernelFusion::KernelAttr &Attr) {
    return Attr.AttributeName == AttrName.str();
  });
}

unsigned SYCLKernelFusion::getAttrValueAsInt(const KernelAttr &Attr,
                                             size_t Idx) const {
  assert(Idx < Attr.Values.size());
  unsigned Result = 0;
  StringRef(Attr.Values[Idx]).getAsInteger(0, Result);
  return Result;
}<|MERGE_RESOLUTION|>--- conflicted
+++ resolved
@@ -234,25 +234,14 @@
   return {Entry, CallInsertion, Exit};
 }
 
-<<<<<<< HEAD
 static Expected<CallInst *> createFusionCall(
     IRBuilderBase &Builder, Function *F, ArrayRef<Value *> CallArgs,
     const jit_compiler::NDRange &SrcNDRange,
     const jit_compiler::NDRange &FusedNDRange, bool IsLast,
     jit_compiler::BarrierFlags BarriersFlags, jit_compiler::Remapper &Remapper,
     bool ShouldRemap, TargetFusionInfo &TargetInfo) {
-  const auto IPs = addGuard(Builder, SrcNDRange, FusedNDRange, IsLast);
-=======
-static Expected<CallInst *>
-createFusionCall(IRBuilderBase &Builder, Function *F,
-                 ArrayRef<Value *> CallArgs,
-                 const jit_compiler::NDRange &SrcNDRange,
-                 const jit_compiler::NDRange &FusedNDRange, bool IsLast,
-                 int BarriersFlags, jit_compiler::Remapper &Remapper,
-                 bool ShouldRemap, TargetFusionInfo &TargetInfo) {
   const auto IPs =
       addGuard(Builder, TargetInfo, SrcNDRange, FusedNDRange, IsLast);
->>>>>>> 64fb4104
 
   if (ShouldRemap) {
     auto FOrErr = Remapper.remapBuiltins(F, SrcNDRange, FusedNDRange);
