//==-------------------------- KernelFusion.cpp ----------------------------==//
//
// Part of the LLVM Project, under the Apache License v2.0 with LLVM Exceptions.
// See https://llvm.org/LICENSE.txt for license information.
// SPDX-License-Identifier: Apache-2.0 WITH LLVM-exception
//
//===----------------------------------------------------------------------===//

#include "KernelFusion.h"
#include "Kernel.h"
#include "KernelIO.h"
#include "NDRangesHelper.h"
#include "Options.h"
#include "fusion/FusionHelper.h"
#include "fusion/FusionPipeline.h"
#include "helper/ConfigHelper.h"
#include "helper/ErrorHandling.h"
#include "translation/KernelTranslation.h"
#include "translation/SPIRVLLVMTranslation.h"
#include <llvm/Support/Error.h>
#include <sstream>

using namespace jit_compiler;

using FusedFunction = helper::FusionHelper::FusedFunction;
using FusedFunctionList = std::vector<FusedFunction>;

static FusionResult errorToFusionResult(llvm::Error &&Err,
                                        const std::string &Msg) {
  std::stringstream ErrMsg;
  ErrMsg << Msg << "\nDetailed information:\n";
  llvm::handleAllErrors(std::move(Err),
                        [&ErrMsg](const llvm::StringError &StrErr) {
                          // Cannot throw an exception here if LLVM itself is
                          // compiled without exception support.
                          ErrMsg << "\t" << StrErr.getMessage() << "\n";
                        });
  return FusionResult{ErrMsg.str()};
}

static std::vector<jit_compiler::NDRange>
gatherNDRanges(llvm::ArrayRef<SYCLKernelInfo> KernelInformation) {
  std::vector<jit_compiler::NDRange> NDRanges;
  NDRanges.reserve(KernelInformation.size());
  std::transform(KernelInformation.begin(), KernelInformation.end(),
                 std::back_inserter(NDRanges),
                 [](const auto &I) { return I.NDR; });
  return NDRanges;
}

static bool isTargetFormatSupported(BinaryFormat TargetFormat) {
  switch (TargetFormat) {
  case BinaryFormat::SPIRV:
    return true;
  case BinaryFormat::PTX: {
#ifdef FUSION_JIT_SUPPORT_PTX
    return true;
#else  // FUSION_JIT_SUPPORT_PTX
    return false;
#endif // FUSION_JIT_SUPPORT_PTX
  }
  case BinaryFormat::AMDGCN: {
#ifdef FUSION_JIT_SUPPORT_AMDGCN
    return true;
#else  // FUSION_JIT_SUPPORT_AMDGCN
    return false;
#endif // FUSION_JIT_SUPPORT_AMDGCN
  }
  default:
    return false;
  }
}

FusionResult KernelFusion::fuseKernels(
    JITContext &JITCtx, Config &&JITConfig,
    const std::vector<SYCLKernelInfo> &KernelInformation,
<<<<<<< HEAD
    const std::vector<std::string> &KernelsToFuse, const char *FusedKernelName,
    ParamIdentList &Identities, int BarriersFlags,
=======
    const std::vector<std::string> &KernelsToFuse,
    const std::string &FusedKernelName, ParamIdentList &Identities,
    BarrierFlags BarriersFlags,
>>>>>>> da4b83c2
    const std::vector<jit_compiler::ParameterInternalization> &Internalization,
    const std::vector<jit_compiler::JITConstant> &Constants) {
  // Initialize the configuration helper to make the options for this invocation
  // available (on a per-thread basis).
  ConfigHelper::setConfig(std::move(JITConfig));

  const auto NDRanges = gatherNDRanges(KernelInformation);

  if (!isValidCombination(NDRanges)) {
    return FusionResult{
        "Cannot fuse kernels with different offsets or local sizes or "
        "different global sizes in dimensions [2, N) and non-zero offsets"};
  }

  bool IsHeterogeneousList = jit_compiler::isHeterogeneousList(NDRanges);

  BinaryFormat TargetFormat = ConfigHelper::get<option::JITTargetFormat>();

  if (!isTargetFormatSupported(TargetFormat)) {
    return FusionResult(
        "Fusion output target format not supported by this build");
  }

  if (TargetFormat != BinaryFormat::SPIRV &&
      TargetFormat != BinaryFormat::PTX && IsHeterogeneousList) {
    return FusionResult{
        "Heterogeneous ND ranges not supported for this target"};
  }

  bool CachingEnabled = ConfigHelper::get<option::JITEnableCaching>();
  CacheKeyT CacheKey{KernelsToFuse,
                     Identities,
                     BarriersFlags,
                     Internalization,
                     Constants,
                     IsHeterogeneousList
                         ? std::optional<std::vector<NDRange>>{NDRanges}
                         : std::optional<std::vector<NDRange>>{std::nullopt}};
  if (CachingEnabled) {
    std::optional<SYCLKernelInfo> CachedKernel = JITCtx.getCacheEntry(CacheKey);
    if (CachedKernel) {
      helper::printDebugMessage("Re-using cached JIT kernel");
      if (!IsHeterogeneousList) {
        // If the cache query didn't include the ranges, update the fused range
        // before returning the kernel info to the runtime.
        CachedKernel->NDR = combineNDRanges(NDRanges);
      }
      return FusionResult{*CachedKernel, /*Cached*/ true};
    }
    helper::printDebugMessage(
        "Compiling new kernel, no suitable cached kernel found");
  }

  SYCLModuleInfo ModuleInfo;
  // Copy the kernel information for the input kernels to the module
  // information. We could remove the copy, if we removed the const from the
  // input interface, so it depends on the guarantees we want to give to
  // callers.
  ModuleInfo.kernels().insert(ModuleInfo.kernels().end(),
                              KernelInformation.begin(),
                              KernelInformation.end());
  // Load all input kernels from their respective SPIR-V modules into a single
  // LLVM IR module.
  llvm::Expected<std::unique_ptr<llvm::Module>> ModOrError =
      translation::KernelTranslator::loadKernels(*JITCtx.getLLVMContext(),
                                                 ModuleInfo.kernels());
  if (auto Error = ModOrError.takeError()) {
    return errorToFusionResult(std::move(Error), "SPIR-V translation failed");
  }
  std::unique_ptr<llvm::Module> LLVMMod = std::move(*ModOrError);

  // Add information about the kernel that should be fused as metadata into the
  // LLVM module.
  FusedFunction FusedKernel{
      FusedKernelName, KernelsToFuse, std::move(Identities),
      Internalization, Constants,     NDRanges};
  FusedFunctionList FusedKernelList;
  FusedKernelList.push_back(FusedKernel);
  llvm::Expected<std::unique_ptr<llvm::Module>> NewModOrError =
      helper::FusionHelper::addFusedKernel(LLVMMod.get(), FusedKernelList);
  if (auto Error = NewModOrError.takeError()) {
    return errorToFusionResult(std::move(Error),
                               "Insertion of fused kernel stub failed");
  }
  std::unique_ptr<llvm::Module> NewMod = std::move(*NewModOrError);

  // Invoke the actual fusion via LLVM pass manager.
  std::unique_ptr<SYCLModuleInfo> NewModInfo =
      fusion::FusionPipeline::runFusionPasses(*NewMod, ModuleInfo,
                                              BarriersFlags);

  if (!NewMod->getFunction(FusedKernelName)) {
    return FusionResult{"Kernel fusion failed"};
  }

  // Get the updated kernel info for the fused kernel and add the information to
  // the existing KernelInfo.
  if (!NewModInfo->hasKernelFor(FusedKernelName)) {
    return FusionResult{"No KernelInfo for fused kernel"};
  }

  SYCLKernelInfo &FusedKernelInfo = *NewModInfo->getKernelFor(FusedKernelName);

  if (auto Error = translation::KernelTranslator::translateKernel(
          FusedKernelInfo, *NewMod, JITCtx, TargetFormat)) {
    return errorToFusionResult(std::move(Error),
                               "Translation to output format failed");
  }

  FusedKernelInfo.NDR = FusedKernel.FusedNDRange;

  if (CachingEnabled) {
    JITCtx.addCacheEntry(CacheKey, FusedKernelInfo);
  }

  return FusionResult{FusedKernelInfo};
}<|MERGE_RESOLUTION|>--- conflicted
+++ resolved
@@ -74,14 +74,8 @@
 FusionResult KernelFusion::fuseKernels(
     JITContext &JITCtx, Config &&JITConfig,
     const std::vector<SYCLKernelInfo> &KernelInformation,
-<<<<<<< HEAD
     const std::vector<std::string> &KernelsToFuse, const char *FusedKernelName,
     ParamIdentList &Identities, int BarriersFlags,
-=======
-    const std::vector<std::string> &KernelsToFuse,
-    const std::string &FusedKernelName, ParamIdentList &Identities,
-    BarrierFlags BarriersFlags,
->>>>>>> da4b83c2
     const std::vector<jit_compiler::ParameterInternalization> &Internalization,
     const std::vector<jit_compiler::JITConstant> &Constants) {
   // Initialize the configuration helper to make the options for this invocation
