--- conflicted
+++ resolved
@@ -721,14 +721,8 @@
                    std::move(Macros), std::move(Marks), std::move(ParsedDecls),
                    std::move(Diags), std::move(Includes),
                    std::move(CanonIncludes));
-<<<<<<< HEAD
-  if (Result.Diags)
-    llvm::move(getIncludeCleanerDiags(Result, Inputs.Contents),
-               std::back_inserter(*Result.Diags));
-=======
   llvm::move(getIncludeCleanerDiags(Result, Inputs.Contents),
              std::back_inserter(Result.Diags));
->>>>>>> bac3a63c
   return std::move(Result);
 }
 
