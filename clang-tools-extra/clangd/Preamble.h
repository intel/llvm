--- conflicted
+++ resolved
@@ -48,11 +48,7 @@
 namespace clang {
 namespace clangd {
 
-<<<<<<< HEAD
-/// The captured AST conext.
-=======
 /// The captured AST context.
->>>>>>> bac3a63c
 /// Keeps necessary structs for an ASTContext and Preprocessor alive.
 /// This enables consuming them after context that produced the AST is gone.
 /// (e.g. indexing a preamble ast on a separate thread). ASTContext stored
