//===----------------- ModulesBuilder.cpp ------------------------*- C++-*-===//
//
// Part of the LLVM Project, under the Apache License v2.0 with LLVM Exceptions.
// See https://llvm.org/LICENSE.txt for license information.
// SPDX-License-Identifier: Apache-2.0 WITH LLVM-exception
//
//===----------------------------------------------------------------------===//

#include "ModulesBuilder.h"
#include "Compiler.h"
#include "support/Logger.h"
#include "clang/Frontend/FrontendAction.h"
#include "clang/Frontend/FrontendActions.h"
#include "clang/Serialization/ASTReader.h"
#include "clang/Serialization/InMemoryModuleCache.h"
<<<<<<< HEAD
=======
#include "llvm/ADT/ScopeExit.h"
#include <queue>
>>>>>>> a8d96e15

namespace clang {
namespace clangd {

namespace {

// Create a path to store module files. Generally it should be:
//
//   {TEMP_DIRS}/clangd/module_files/{hashed-file-name}-%%-%%-%%-%%-%%-%%/.
//
// {TEMP_DIRS} is the temporary directory for the system, e.g., "/var/tmp"
// or "C:/TEMP".
//
// '%%' means random value to make the generated path unique.
//
// \param MainFile is used to get the root of the project from global
// compilation database.
//
// TODO: Move these module fils out of the temporary directory if the module
// files are persistent.
llvm::SmallString<256> getUniqueModuleFilesPath(PathRef MainFile) {
  llvm::SmallString<128> HashedPrefix = llvm::sys::path::filename(MainFile);
  // There might be multiple files with the same name in a project. So appending
  // the hash value of the full path to make sure they won't conflict.
  HashedPrefix += std::to_string(llvm::hash_value(MainFile));

  llvm::SmallString<256> ResultPattern;

  llvm::sys::path::system_temp_directory(/*erasedOnReboot=*/true,
                                         ResultPattern);

  llvm::sys::path::append(ResultPattern, "clangd");
  llvm::sys::path::append(ResultPattern, "module_files");

  llvm::sys::path::append(ResultPattern, HashedPrefix);

  ResultPattern.append("-%%-%%-%%-%%-%%-%%");

  llvm::SmallString<256> Result;
  llvm::sys::fs::createUniquePath(ResultPattern, Result,
                                  /*MakeAbsolute=*/false);

  llvm::sys::fs::create_directories(Result);
  return Result;
}

// Get a unique module file path under \param ModuleFilesPrefix.
std::string getModuleFilePath(llvm::StringRef ModuleName,
                              PathRef ModuleFilesPrefix) {
  llvm::SmallString<256> ModuleFilePath(ModuleFilesPrefix);
  auto [PrimaryModuleName, PartitionName] = ModuleName.split(':');
  llvm::sys::path::append(ModuleFilePath, PrimaryModuleName);
  if (!PartitionName.empty()) {
    ModuleFilePath.append("-");
    ModuleFilePath.append(PartitionName);
  }

  ModuleFilePath.append(".pcm");
  return std::string(ModuleFilePath);
}

// FailedPrerequisiteModules - stands for the PrerequisiteModules which has
// errors happened during the building process.
class FailedPrerequisiteModules : public PrerequisiteModules {
public:
  ~FailedPrerequisiteModules() override = default;

  // We shouldn't adjust the compilation commands based on
  // FailedPrerequisiteModules.
  void adjustHeaderSearchOptions(HeaderSearchOptions &Options) const override {
  }

  // FailedPrerequisiteModules can never be reused.
  bool
  canReuse(const CompilerInvocation &CI,
           llvm::IntrusiveRefCntPtr<llvm::vfs::FileSystem>) const override {
    return false;
  }
};

struct ModuleFile {
  ModuleFile(StringRef ModuleName, PathRef ModuleFilePath)
      : ModuleName(ModuleName.str()), ModuleFilePath(ModuleFilePath.str()) {}

  ModuleFile() = delete;

  ModuleFile(const ModuleFile &) = delete;
  ModuleFile operator=(const ModuleFile &) = delete;

  // The move constructor is needed for llvm::SmallVector.
  ModuleFile(ModuleFile &&Other)
      : ModuleName(std::move(Other.ModuleName)),
        ModuleFilePath(std::move(Other.ModuleFilePath)) {
    Other.ModuleName.clear();
    Other.ModuleFilePath.clear();
  }

  ModuleFile &operator=(ModuleFile &&Other) {
    if (this == &Other)
      return *this;

    this->~ModuleFile();
    new (this) ModuleFile(std::move(Other));
    return *this;
  }

  ~ModuleFile() {
    if (!ModuleFilePath.empty())
      llvm::sys::fs::remove(ModuleFilePath);
  }

  StringRef getModuleName() const { return ModuleName; }

  StringRef getModuleFilePath() const { return ModuleFilePath; }

private:
  std::string ModuleName;
  std::string ModuleFilePath;
};

<<<<<<< HEAD
bool IsModuleFileUpToDate(PathRef ModuleFilePath,
                          const PrerequisiteModules &RequisiteModules,
                          llvm::IntrusiveRefCntPtr<llvm::vfs::FileSystem> VFS) {
  auto HSOpts = std::make_shared<HeaderSearchOptions>();
  RequisiteModules.adjustHeaderSearchOptions(*HSOpts);
  HSOpts->ForceCheckCXX20ModulesInputFiles = true;
  HSOpts->ValidateASTInputFilesContent = true;

  clang::clangd::IgnoreDiagnostics IgnoreDiags;
  IntrusiveRefCntPtr<DiagnosticsEngine> Diags =
      CompilerInstance::createDiagnostics(new DiagnosticOptions, &IgnoreDiags,
                                          /*ShouldOwnClient=*/false);

  LangOptions LangOpts;
  LangOpts.SkipODRCheckInGMF = true;

  FileManager FileMgr(FileSystemOptions(), VFS);

  SourceManager SourceMgr(*Diags, FileMgr);

  HeaderSearch HeaderInfo(HSOpts, SourceMgr, *Diags, LangOpts,
                          /*Target=*/nullptr);

  TrivialModuleLoader ModuleLoader;
  Preprocessor PP(std::make_shared<PreprocessorOptions>(), *Diags, LangOpts,
                  SourceMgr, HeaderInfo, ModuleLoader);

  IntrusiveRefCntPtr<InMemoryModuleCache> ModuleCache = new InMemoryModuleCache;
  PCHContainerOperations PCHOperations;
  ASTReader Reader(PP, *ModuleCache, /*ASTContext=*/nullptr,
                   PCHOperations.getRawReader(), {});

  // We don't need any listener here. By default it will use a validator
  // listener.
  Reader.setListener(nullptr);

  if (Reader.ReadAST(ModuleFilePath, serialization::MK_MainFile,
                     SourceLocation(),
                     ASTReader::ARR_None) != ASTReader::Success)
    return false;

  bool UpToDate = true;
  Reader.getModuleManager().visit([&](serialization::ModuleFile &MF) -> bool {
    Reader.visitInputFiles(
        MF, /*IncludeSystem=*/false, /*Complain=*/false,
        [&](const serialization::InputFile &IF, bool isSystem) {
          if (!IF.getFile() || IF.isOutOfDate())
            UpToDate = false;
        });
    return !UpToDate;
  });
  return UpToDate;
}

bool IsModuleFilesUpToDate(
    llvm::SmallVector<PathRef> ModuleFilePaths,
    const PrerequisiteModules &RequisiteModules,
    llvm::IntrusiveRefCntPtr<llvm::vfs::FileSystem> VFS) {
  return llvm::all_of(
      ModuleFilePaths, [&RequisiteModules, VFS](auto ModuleFilePath) {
        return IsModuleFileUpToDate(ModuleFilePath, RequisiteModules, VFS);
      });
}

// StandalonePrerequisiteModules - stands for PrerequisiteModules for which all
=======
// ReusablePrerequisiteModules - stands for PrerequisiteModules for which all
>>>>>>> a8d96e15
// the required modules are built successfully. All the module files
// are owned by the modules builder.
class ReusablePrerequisiteModules : public PrerequisiteModules {
public:
  ReusablePrerequisiteModules() = default;

  ReusablePrerequisiteModules(const ReusablePrerequisiteModules &Other) =
      default;
  ReusablePrerequisiteModules &
  operator=(const ReusablePrerequisiteModules &) = default;
  ReusablePrerequisiteModules(ReusablePrerequisiteModules &&) = delete;
  ReusablePrerequisiteModules
  operator=(ReusablePrerequisiteModules &&) = delete;

  ~ReusablePrerequisiteModules() override = default;

  void adjustHeaderSearchOptions(HeaderSearchOptions &Options) const override {
    // Appending all built module files.
    for (const auto &RequiredModule : RequiredModules)
      Options.PrebuiltModuleFiles.insert_or_assign(
          RequiredModule->getModuleName().str(),
          RequiredModule->getModuleFilePath().str());
  }

  bool canReuse(const CompilerInvocation &CI,
                llvm::IntrusiveRefCntPtr<llvm::vfs::FileSystem>) const override;

  bool isModuleUnitBuilt(llvm::StringRef ModuleName) const {
    return BuiltModuleNames.contains(ModuleName);
  }

  void addModuleFile(std::shared_ptr<const ModuleFile> ModuleFile) {
    BuiltModuleNames.insert(ModuleFile->getModuleName());
    RequiredModules.emplace_back(std::move(ModuleFile));
  }

private:
  llvm::SmallVector<std::shared_ptr<const ModuleFile>, 8> RequiredModules;
  // A helper class to speedup the query if a module is built.
  llvm::StringSet<> BuiltModuleNames;
};

bool IsModuleFileUpToDate(PathRef ModuleFilePath,
                          const PrerequisiteModules &RequisiteModules,
                          llvm::IntrusiveRefCntPtr<llvm::vfs::FileSystem> VFS) {
  auto HSOpts = std::make_shared<HeaderSearchOptions>();
  RequisiteModules.adjustHeaderSearchOptions(*HSOpts);
  HSOpts->ForceCheckCXX20ModulesInputFiles = true;
  HSOpts->ValidateASTInputFilesContent = true;

  clang::clangd::IgnoreDiagnostics IgnoreDiags;
  IntrusiveRefCntPtr<DiagnosticsEngine> Diags =
      CompilerInstance::createDiagnostics(*VFS, new DiagnosticOptions,
                                          &IgnoreDiags,
                                          /*ShouldOwnClient=*/false);

  LangOptions LangOpts;
  LangOpts.SkipODRCheckInGMF = true;

  FileManager FileMgr(FileSystemOptions(), VFS);

  SourceManager SourceMgr(*Diags, FileMgr);

  HeaderSearch HeaderInfo(HSOpts, SourceMgr, *Diags, LangOpts,
                          /*Target=*/nullptr);

  TrivialModuleLoader ModuleLoader;
  Preprocessor PP(std::make_shared<PreprocessorOptions>(), *Diags, LangOpts,
                  SourceMgr, HeaderInfo, ModuleLoader);

  IntrusiveRefCntPtr<InMemoryModuleCache> ModuleCache = new InMemoryModuleCache;
  PCHContainerOperations PCHOperations;
  ASTReader Reader(PP, *ModuleCache, /*ASTContext=*/nullptr,
                   PCHOperations.getRawReader(), {});

  // We don't need any listener here. By default it will use a validator
  // listener.
  Reader.setListener(nullptr);

  if (Reader.ReadAST(ModuleFilePath, serialization::MK_MainFile,
                     SourceLocation(),
                     ASTReader::ARR_None) != ASTReader::Success)
    return false;

  bool UpToDate = true;
  Reader.getModuleManager().visit([&](serialization::ModuleFile &MF) -> bool {
    Reader.visitInputFiles(
        MF, /*IncludeSystem=*/false, /*Complain=*/false,
        [&](const serialization::InputFile &IF, bool isSystem) {
          if (!IF.getFile() || IF.isOutOfDate())
            UpToDate = false;
        });
    return !UpToDate;
  });
  return UpToDate;
}

bool IsModuleFilesUpToDate(
    llvm::SmallVector<PathRef> ModuleFilePaths,
    const PrerequisiteModules &RequisiteModules,
    llvm::IntrusiveRefCntPtr<llvm::vfs::FileSystem> VFS) {
  return llvm::all_of(
      ModuleFilePaths, [&RequisiteModules, VFS](auto ModuleFilePath) {
        return IsModuleFileUpToDate(ModuleFilePath, RequisiteModules, VFS);
      });
}

/// Build a module file for module with `ModuleName`. The information of built
/// module file are stored in \param BuiltModuleFiles.
llvm::Expected<ModuleFile>
buildModuleFile(llvm::StringRef ModuleName, PathRef ModuleUnitFileName,
                const GlobalCompilationDatabase &CDB, const ThreadsafeFS &TFS,
                const ReusablePrerequisiteModules &BuiltModuleFiles) {
  // Try cheap operation earlier to boil-out cheaply if there are problems.
  auto Cmd = CDB.getCompileCommand(ModuleUnitFileName);
  if (!Cmd)
    return llvm::createStringError(
        llvm::formatv("No compile command for {0}", ModuleUnitFileName));

  llvm::SmallString<256> ModuleFilesPrefix =
      getUniqueModuleFilesPath(ModuleUnitFileName);

  Cmd->Output = getModuleFilePath(ModuleName, ModuleFilesPrefix);

  ParseInputs Inputs;
  Inputs.TFS = &TFS;
  Inputs.CompileCommand = std::move(*Cmd);

  IgnoreDiagnostics IgnoreDiags;
  auto CI = buildCompilerInvocation(Inputs, IgnoreDiags);
  if (!CI)
    return llvm::createStringError("Failed to build compiler invocation");

  auto FS = Inputs.TFS->view(Inputs.CompileCommand.Directory);
  auto Buf = FS->getBufferForFile(Inputs.CompileCommand.Filename);
  if (!Buf)
    return llvm::createStringError("Failed to create buffer");

  // In clang's driver, we will suppress the check for ODR violation in GMF.
  // See the implementation of RenderModulesOptions in Clang.cpp.
  CI->getLangOpts().SkipODRCheckInGMF = true;

  // Hash the contents of input files and store the hash value to the BMI files.
  // So that we can check if the files are still valid when we want to reuse the
  // BMI files.
  CI->getHeaderSearchOpts().ValidateASTInputFilesContent = true;

  BuiltModuleFiles.adjustHeaderSearchOptions(CI->getHeaderSearchOpts());

  CI->getFrontendOpts().OutputFile = Inputs.CompileCommand.Output;
  auto Clang =
      prepareCompilerInstance(std::move(CI), /*Preamble=*/nullptr,
                              std::move(*Buf), std::move(FS), IgnoreDiags);
  if (!Clang)
    return llvm::createStringError("Failed to prepare compiler instance");

  GenerateReducedModuleInterfaceAction Action;
  Clang->ExecuteAction(Action);

  if (Clang->getDiagnostics().hasErrorOccurred())
    return llvm::createStringError("Compilation failed");

  return ModuleFile{ModuleName, Inputs.CompileCommand.Output};
}

bool ReusablePrerequisiteModules::canReuse(
    const CompilerInvocation &CI,
    llvm::IntrusiveRefCntPtr<llvm::vfs::FileSystem> VFS) const {
  if (RequiredModules.empty())
    return true;

  llvm::SmallVector<llvm::StringRef> BMIPaths;
  for (auto &MF : RequiredModules)
    BMIPaths.push_back(MF->getModuleFilePath());
  return IsModuleFilesUpToDate(BMIPaths, *this, VFS);
}

class ModuleFileCache {
public:
  ModuleFileCache(const GlobalCompilationDatabase &CDB) : CDB(CDB) {}
  const GlobalCompilationDatabase &getCDB() const { return CDB; }

  std::shared_ptr<const ModuleFile> getModule(StringRef ModuleName);

  void add(StringRef ModuleName, std::shared_ptr<const ModuleFile> ModuleFile) {
    std::lock_guard<std::mutex> Lock(ModuleFilesMutex);

    ModuleFiles[ModuleName] = ModuleFile;
  }

  void remove(StringRef ModuleName);

private:
  const GlobalCompilationDatabase &CDB;

  llvm::StringMap<std::weak_ptr<const ModuleFile>> ModuleFiles;
  // Mutex to guard accesses to ModuleFiles.
  std::mutex ModuleFilesMutex;
};

std::shared_ptr<const ModuleFile>
ModuleFileCache::getModule(StringRef ModuleName) {
  std::lock_guard<std::mutex> Lock(ModuleFilesMutex);

  auto Iter = ModuleFiles.find(ModuleName);
  if (Iter == ModuleFiles.end())
    return nullptr;

  if (auto Res = Iter->second.lock())
    return Res;

  ModuleFiles.erase(Iter);
  return nullptr;
}

void ModuleFileCache::remove(StringRef ModuleName) {
  std::lock_guard<std::mutex> Lock(ModuleFilesMutex);

  ModuleFiles.erase(ModuleName);
}

/// Collect the directly and indirectly required module names for \param
/// ModuleName in topological order. The \param ModuleName is guaranteed to
/// be the last element in \param ModuleNames.
llvm::SmallVector<StringRef> getAllRequiredModules(ProjectModules &MDB,
                                                   StringRef ModuleName) {
  llvm::SmallVector<llvm::StringRef> ModuleNames;
  llvm::StringSet<> ModuleNamesSet;

  auto VisitDeps = [&](StringRef ModuleName, auto Visitor) -> void {
    ModuleNamesSet.insert(ModuleName);

    for (StringRef RequiredModuleName :
         MDB.getRequiredModules(MDB.getSourceForModuleName(ModuleName)))
      if (ModuleNamesSet.insert(RequiredModuleName).second)
        Visitor(RequiredModuleName, Visitor);

    ModuleNames.push_back(ModuleName);
  };
  VisitDeps(ModuleName, VisitDeps);

  return ModuleNames;
}

} // namespace

class ModulesBuilder::ModulesBuilderImpl {
public:
  ModulesBuilderImpl(const GlobalCompilationDatabase &CDB) : Cache(CDB) {}

  const GlobalCompilationDatabase &getCDB() const { return Cache.getCDB(); }

  llvm::Error
  getOrBuildModuleFile(StringRef ModuleName, const ThreadsafeFS &TFS,
                       ProjectModules &MDB,
                       ReusablePrerequisiteModules &BuiltModuleFiles);

private:
  ModuleFileCache Cache;
};

llvm::Error ModulesBuilder::ModulesBuilderImpl::getOrBuildModuleFile(
    StringRef ModuleName, const ThreadsafeFS &TFS, ProjectModules &MDB,
    ReusablePrerequisiteModules &BuiltModuleFiles) {
  if (BuiltModuleFiles.isModuleUnitBuilt(ModuleName))
    return llvm::Error::success();

  PathRef ModuleUnitFileName = MDB.getSourceForModuleName(ModuleName);
  /// It is possible that we're meeting third party modules (modules whose
  /// source are not in the project. e.g, the std module may be a third-party
  /// module for most project) or something wrong with the implementation of
  /// ProjectModules.
  /// FIXME: How should we treat third party modules here? If we want to ignore
  /// third party modules, we should return true instead of false here.
  /// Currently we simply bail out.
  if (ModuleUnitFileName.empty())
    return llvm::createStringError(
        llvm::formatv("Don't get the module unit for module {0}", ModuleName));

  // Get Required modules in topological order.
  auto ReqModuleNames = getAllRequiredModules(MDB, ModuleName);
  for (llvm::StringRef ReqModuleName : ReqModuleNames) {
    if (BuiltModuleFiles.isModuleUnitBuilt(ModuleName))
      continue;

    if (auto Cached = Cache.getModule(ReqModuleName)) {
      if (IsModuleFileUpToDate(Cached->getModuleFilePath(), BuiltModuleFiles,
                               TFS.view(std::nullopt))) {
        log("Reusing module {0} from {1}", ModuleName,
            Cached->getModuleFilePath());
        BuiltModuleFiles.addModuleFile(std::move(Cached));
        continue;
      }
      Cache.remove(ReqModuleName);
    }

    llvm::Expected<ModuleFile> MF = buildModuleFile(
        ModuleName, ModuleUnitFileName, getCDB(), TFS, BuiltModuleFiles);
    if (llvm::Error Err = MF.takeError())
      return Err;

    log("Built module {0} to {1}", ModuleName, MF->getModuleFilePath());
    auto BuiltModuleFile = std::make_shared<const ModuleFile>(std::move(*MF));
    Cache.add(ModuleName, BuiltModuleFile);
    BuiltModuleFiles.addModuleFile(std::move(BuiltModuleFile));
  }

  return llvm::Error::success();
}

std::unique_ptr<PrerequisiteModules>
ModulesBuilder::buildPrerequisiteModulesFor(PathRef File,
                                            const ThreadsafeFS &TFS) {
  std::unique_ptr<ProjectModules> MDB = Impl->getCDB().getProjectModules(File);
  if (!MDB) {
    elog("Failed to get Project Modules information for {0}", File);
    return std::make_unique<FailedPrerequisiteModules>();
  }

  std::vector<std::string> RequiredModuleNames = MDB->getRequiredModules(File);
  if (RequiredModuleNames.empty())
    return std::make_unique<ReusablePrerequisiteModules>();

  auto RequiredModules = std::make_unique<ReusablePrerequisiteModules>();
  for (llvm::StringRef RequiredModuleName : RequiredModuleNames) {
    // Return early if there is any error.
    if (llvm::Error Err = Impl->getOrBuildModuleFile(
            RequiredModuleName, TFS, *MDB.get(), *RequiredModules.get())) {
      elog("Failed to build module {0}; due to {1}", RequiredModuleName,
           toString(std::move(Err)));
      return std::make_unique<FailedPrerequisiteModules>();
    }
  }

  return std::move(RequiredModules);
}

<<<<<<< HEAD
bool StandalonePrerequisiteModules::canReuse(
    const CompilerInvocation &CI,
    llvm::IntrusiveRefCntPtr<llvm::vfs::FileSystem> VFS) const {
  if (RequiredModules.empty())
    return true;

  SmallVector<StringRef> BMIPaths;
  for (auto &MF : RequiredModules)
    BMIPaths.push_back(MF.ModuleFilePath);
  return IsModuleFilesUpToDate(BMIPaths, *this, VFS);
=======
ModulesBuilder::ModulesBuilder(const GlobalCompilationDatabase &CDB) {
  Impl = std::make_unique<ModulesBuilderImpl>(CDB);
>>>>>>> a8d96e15
}

ModulesBuilder::~ModulesBuilder() {}

} // namespace clangd
} // namespace clang<|MERGE_RESOLUTION|>--- conflicted
+++ resolved
@@ -13,11 +13,8 @@
 #include "clang/Frontend/FrontendActions.h"
 #include "clang/Serialization/ASTReader.h"
 #include "clang/Serialization/InMemoryModuleCache.h"
-<<<<<<< HEAD
-=======
 #include "llvm/ADT/ScopeExit.h"
 #include <queue>
->>>>>>> a8d96e15
 
 namespace clang {
 namespace clangd {
@@ -138,7 +135,49 @@
   std::string ModuleFilePath;
 };
 
-<<<<<<< HEAD
+// ReusablePrerequisiteModules - stands for PrerequisiteModules for which all
+// the required modules are built successfully. All the module files
+// are owned by the modules builder.
+class ReusablePrerequisiteModules : public PrerequisiteModules {
+public:
+  ReusablePrerequisiteModules() = default;
+
+  ReusablePrerequisiteModules(const ReusablePrerequisiteModules &Other) =
+      default;
+  ReusablePrerequisiteModules &
+  operator=(const ReusablePrerequisiteModules &) = default;
+  ReusablePrerequisiteModules(ReusablePrerequisiteModules &&) = delete;
+  ReusablePrerequisiteModules
+  operator=(ReusablePrerequisiteModules &&) = delete;
+
+  ~ReusablePrerequisiteModules() override = default;
+
+  void adjustHeaderSearchOptions(HeaderSearchOptions &Options) const override {
+    // Appending all built module files.
+    for (const auto &RequiredModule : RequiredModules)
+      Options.PrebuiltModuleFiles.insert_or_assign(
+          RequiredModule->getModuleName().str(),
+          RequiredModule->getModuleFilePath().str());
+  }
+
+  bool canReuse(const CompilerInvocation &CI,
+                llvm::IntrusiveRefCntPtr<llvm::vfs::FileSystem>) const override;
+
+  bool isModuleUnitBuilt(llvm::StringRef ModuleName) const {
+    return BuiltModuleNames.contains(ModuleName);
+  }
+
+  void addModuleFile(std::shared_ptr<const ModuleFile> ModuleFile) {
+    BuiltModuleNames.insert(ModuleFile->getModuleName());
+    RequiredModules.emplace_back(std::move(ModuleFile));
+  }
+
+private:
+  llvm::SmallVector<std::shared_ptr<const ModuleFile>, 8> RequiredModules;
+  // A helper class to speedup the query if a module is built.
+  llvm::StringSet<> BuiltModuleNames;
+};
+
 bool IsModuleFileUpToDate(PathRef ModuleFilePath,
                           const PrerequisiteModules &RequisiteModules,
                           llvm::IntrusiveRefCntPtr<llvm::vfs::FileSystem> VFS) {
@@ -149,7 +188,8 @@
 
   clang::clangd::IgnoreDiagnostics IgnoreDiags;
   IntrusiveRefCntPtr<DiagnosticsEngine> Diags =
-      CompilerInstance::createDiagnostics(new DiagnosticOptions, &IgnoreDiags,
+      CompilerInstance::createDiagnostics(*VFS, new DiagnosticOptions,
+                                          &IgnoreDiags,
                                           /*ShouldOwnClient=*/false);
 
   LangOptions LangOpts;
@@ -203,117 +243,6 @@
       });
 }
 
-// StandalonePrerequisiteModules - stands for PrerequisiteModules for which all
-=======
-// ReusablePrerequisiteModules - stands for PrerequisiteModules for which all
->>>>>>> a8d96e15
-// the required modules are built successfully. All the module files
-// are owned by the modules builder.
-class ReusablePrerequisiteModules : public PrerequisiteModules {
-public:
-  ReusablePrerequisiteModules() = default;
-
-  ReusablePrerequisiteModules(const ReusablePrerequisiteModules &Other) =
-      default;
-  ReusablePrerequisiteModules &
-  operator=(const ReusablePrerequisiteModules &) = default;
-  ReusablePrerequisiteModules(ReusablePrerequisiteModules &&) = delete;
-  ReusablePrerequisiteModules
-  operator=(ReusablePrerequisiteModules &&) = delete;
-
-  ~ReusablePrerequisiteModules() override = default;
-
-  void adjustHeaderSearchOptions(HeaderSearchOptions &Options) const override {
-    // Appending all built module files.
-    for (const auto &RequiredModule : RequiredModules)
-      Options.PrebuiltModuleFiles.insert_or_assign(
-          RequiredModule->getModuleName().str(),
-          RequiredModule->getModuleFilePath().str());
-  }
-
-  bool canReuse(const CompilerInvocation &CI,
-                llvm::IntrusiveRefCntPtr<llvm::vfs::FileSystem>) const override;
-
-  bool isModuleUnitBuilt(llvm::StringRef ModuleName) const {
-    return BuiltModuleNames.contains(ModuleName);
-  }
-
-  void addModuleFile(std::shared_ptr<const ModuleFile> ModuleFile) {
-    BuiltModuleNames.insert(ModuleFile->getModuleName());
-    RequiredModules.emplace_back(std::move(ModuleFile));
-  }
-
-private:
-  llvm::SmallVector<std::shared_ptr<const ModuleFile>, 8> RequiredModules;
-  // A helper class to speedup the query if a module is built.
-  llvm::StringSet<> BuiltModuleNames;
-};
-
-bool IsModuleFileUpToDate(PathRef ModuleFilePath,
-                          const PrerequisiteModules &RequisiteModules,
-                          llvm::IntrusiveRefCntPtr<llvm::vfs::FileSystem> VFS) {
-  auto HSOpts = std::make_shared<HeaderSearchOptions>();
-  RequisiteModules.adjustHeaderSearchOptions(*HSOpts);
-  HSOpts->ForceCheckCXX20ModulesInputFiles = true;
-  HSOpts->ValidateASTInputFilesContent = true;
-
-  clang::clangd::IgnoreDiagnostics IgnoreDiags;
-  IntrusiveRefCntPtr<DiagnosticsEngine> Diags =
-      CompilerInstance::createDiagnostics(*VFS, new DiagnosticOptions,
-                                          &IgnoreDiags,
-                                          /*ShouldOwnClient=*/false);
-
-  LangOptions LangOpts;
-  LangOpts.SkipODRCheckInGMF = true;
-
-  FileManager FileMgr(FileSystemOptions(), VFS);
-
-  SourceManager SourceMgr(*Diags, FileMgr);
-
-  HeaderSearch HeaderInfo(HSOpts, SourceMgr, *Diags, LangOpts,
-                          /*Target=*/nullptr);
-
-  TrivialModuleLoader ModuleLoader;
-  Preprocessor PP(std::make_shared<PreprocessorOptions>(), *Diags, LangOpts,
-                  SourceMgr, HeaderInfo, ModuleLoader);
-
-  IntrusiveRefCntPtr<InMemoryModuleCache> ModuleCache = new InMemoryModuleCache;
-  PCHContainerOperations PCHOperations;
-  ASTReader Reader(PP, *ModuleCache, /*ASTContext=*/nullptr,
-                   PCHOperations.getRawReader(), {});
-
-  // We don't need any listener here. By default it will use a validator
-  // listener.
-  Reader.setListener(nullptr);
-
-  if (Reader.ReadAST(ModuleFilePath, serialization::MK_MainFile,
-                     SourceLocation(),
-                     ASTReader::ARR_None) != ASTReader::Success)
-    return false;
-
-  bool UpToDate = true;
-  Reader.getModuleManager().visit([&](serialization::ModuleFile &MF) -> bool {
-    Reader.visitInputFiles(
-        MF, /*IncludeSystem=*/false, /*Complain=*/false,
-        [&](const serialization::InputFile &IF, bool isSystem) {
-          if (!IF.getFile() || IF.isOutOfDate())
-            UpToDate = false;
-        });
-    return !UpToDate;
-  });
-  return UpToDate;
-}
-
-bool IsModuleFilesUpToDate(
-    llvm::SmallVector<PathRef> ModuleFilePaths,
-    const PrerequisiteModules &RequisiteModules,
-    llvm::IntrusiveRefCntPtr<llvm::vfs::FileSystem> VFS) {
-  return llvm::all_of(
-      ModuleFilePaths, [&RequisiteModules, VFS](auto ModuleFilePath) {
-        return IsModuleFileUpToDate(ModuleFilePath, RequisiteModules, VFS);
-      });
-}
-
 /// Build a module file for module with `ModuleName`. The information of built
 /// module file are stored in \param BuiltModuleFiles.
 llvm::Expected<ModuleFile>
@@ -544,21 +473,8 @@
   return std::move(RequiredModules);
 }
 
-<<<<<<< HEAD
-bool StandalonePrerequisiteModules::canReuse(
-    const CompilerInvocation &CI,
-    llvm::IntrusiveRefCntPtr<llvm::vfs::FileSystem> VFS) const {
-  if (RequiredModules.empty())
-    return true;
-
-  SmallVector<StringRef> BMIPaths;
-  for (auto &MF : RequiredModules)
-    BMIPaths.push_back(MF.ModuleFilePath);
-  return IsModuleFilesUpToDate(BMIPaths, *this, VFS);
-=======
 ModulesBuilder::ModulesBuilder(const GlobalCompilationDatabase &CDB) {
   Impl = std::make_unique<ModulesBuilderImpl>(CDB);
->>>>>>> a8d96e15
 }
 
 ModulesBuilder::~ModulesBuilder() {}
