--- conflicted
+++ resolved
@@ -4161,125 +4161,8 @@
     Cfg.Hover.ShowAKA = true;
     Cfg.Documentation.CommentFormat = Config::CommentFormatPolicy::Markdown;
     WithContextValue WithCfg(Config::Key, std::move(Cfg));
-<<<<<<< HEAD
-    EXPECT_EQ(HI.present(MarkupKind::PlainText), C.ExpectedRender);
-  }
-}
-
-TEST(Hover, PresentDocumentation) {
-  struct {
-    const std::function<void(HoverInfo &)> Builder;
-    llvm::StringRef ExpectedRender;
-  } Cases[] = {
-      {[](HoverInfo &HI) {
-         HI.Kind = index::SymbolKind::Function;
-         HI.Documentation = "@brief brief doc\n\n"
-                            "longer doc";
-         HI.Definition = "void foo()";
-         HI.Name = "foo";
-       },
-       R"(### function `foo`
-
----
-**@brief** brief doc
-
-longer doc
-
----
-```cpp
-void foo()
-```)"},
-      {[](HoverInfo &HI) {
-         HI.Kind = index::SymbolKind::Function;
-         HI.Documentation = "@brief brief doc\n\n"
-                            "longer doc";
-         HI.Definition = "int foo()";
-         HI.ReturnType = "int";
-         HI.Name = "foo";
-       },
-       R"(### function `foo`
-
----
-→ `int`
-
-**@brief** brief doc
-
-longer doc
-
----
-```cpp
-int foo()
-```)"},
-      {[](HoverInfo &HI) {
-         HI.Kind = index::SymbolKind::Function;
-         HI.Documentation = "@brief brief doc\n\n"
-                            "longer doc\n@param a this is a param\n@return it "
-                            "returns something";
-         HI.Definition = "int foo(int a)";
-         HI.ReturnType = "int";
-         HI.Name = "foo";
-         HI.Parameters.emplace();
-         HI.Parameters->emplace_back();
-         HI.Parameters->back().Type = "int";
-         HI.Parameters->back().Name = "a";
-       },
-       R"(### function `foo`
-
----
-→ `int`
-
-Parameters:
-
-- `int a` - this is a param
-
-**@brief** brief doc
-
-longer doc
-
-**@return** it returns something
-
----
-```cpp
-int foo(int a)
-```)"},
-      {[](HoverInfo &HI) {
-         HI.Kind = index::SymbolKind::Function;
-         HI.Documentation = "@brief brief doc\n\n"
-                            "longer doc\n@param a this is a param\n@param b "
-                            "does not exist\n@return it returns something";
-         HI.Definition = "int foo(int a)";
-         HI.ReturnType = "int";
-         HI.Name = "foo";
-         HI.Parameters.emplace();
-         HI.Parameters->emplace_back();
-         HI.Parameters->back().Type = "int";
-         HI.Parameters->back().Name = "a";
-       },
-       R"(### function `foo`
-
----
-→ `int`
-
-Parameters:
-
-- `int a` - this is a param
-
-**@brief** brief doc
-
-longer doc
-
-**@return** it returns something
-
----
-```cpp
-int foo(int a)
-```)"},
-  };
-
-=======
     EXPECT_EQ(HI.present(MarkupKind::Markdown), C.ExpectedMarkdownRender);
   }
->>>>>>> 35227056
   for (const auto &C : Cases) {
     HoverInfo HI;
     C.Builder(HI);
@@ -4287,11 +4170,7 @@
     Cfg.Hover.ShowAKA = true;
     Cfg.Documentation.CommentFormat = Config::CommentFormatPolicy::Doxygen;
     WithContextValue WithCfg(Config::Key, std::move(Cfg));
-<<<<<<< HEAD
-    EXPECT_EQ(HI.present(MarkupKind::Markdown), C.ExpectedRender);
-=======
     EXPECT_EQ(HI.present(MarkupKind::Markdown), C.ExpectedDoxygenRender);
->>>>>>> 35227056
   }
 }
 
@@ -4366,27 +4245,6 @@
                    "foo\n\n\tbar",
                    "foo\n\n\tbar",
                    "foo\n\nbar",
-<<<<<<< HEAD
-=======
-               },
-               {
-                   "foo\n\n\n\n    bar",
-                   "foo\n\n    bar",
-                   "foo\n\n    bar",
-                   "foo\n\nbar",
-               },
-               {
-                   "foo\n\n\n\n   bar",
-                   "foo\n\n   bar",
-                   "foo\n\n   bar",
-                   "foo\n\nbar",
-               },
-               {
-                   "foo\n\n\n\n bar",
-                   "foo\n\n bar",
-                   "foo\n\n bar",
-                   "foo\n\nbar",
->>>>>>> 35227056
                },
                {
                    "foo\n\n\n\n    bar",
@@ -4410,11 +4268,6 @@
                    "foo.\nbar",
                    "foo.\nbar",
                    "foo.\nbar",
-<<<<<<< HEAD
-=======
-                   "foo.\nbar",
-                   "foo.\nbar",
->>>>>>> 35227056
                    "foo.\nbar",
                },
                {
@@ -4494,8 +4347,6 @@
       "def\n"
       "```";
   EXPECT_EQ(HI.present(MarkupKind::Markdown), ExpectedMarkdown);
-<<<<<<< HEAD
-=======
 
   llvm::StringRef ExpectedDoxygenMarkdown = //
       "### variable\n"
@@ -4511,7 +4362,6 @@
   Cfg.Documentation.CommentFormat = Config::CommentFormatPolicy::Doxygen;
   WithContextValue WithCfg(Config::Key, std::move(Cfg));
   EXPECT_EQ(HI.present(MarkupKind::Markdown), ExpectedDoxygenMarkdown);
->>>>>>> 35227056
 
   llvm::StringRef ExpectedPlaintext = R"pt(variable foo
 
@@ -4917,8 +4767,6 @@
   EXPECT_TRUE(H->Type);
 }
 
-<<<<<<< HEAD
-=======
 TEST(Hover, HoverMacroContentsLimit) {
   const char *const Code =
       R"cpp(
@@ -4961,7 +4809,6 @@
   }
 }
 
->>>>>>> 35227056
 TEST(Hover, FunctionParameters) {
   struct {
     const char *const Code;
@@ -4980,12 +4827,7 @@
          HI.Definition = "int a";
          HI.Documentation = "";
        },
-<<<<<<< HEAD
-       "### param `a`\n\n---\nType: `int`\n\n---\n```cpp\n// In foo\nint "
-       "a\n```"},
-=======
        "### param\n\n---\n```cpp\n// In foo\nint a\n```\n\n---\nType: `int`"},
->>>>>>> 35227056
       {R"cpp(/// Function doc
       /// @param a this is doc for a
       void foo(int [[^a]]);
@@ -4999,13 +4841,8 @@
          HI.Definition = "int a";
          HI.Documentation = "this is doc for a";
        },
-<<<<<<< HEAD
-       "### param `a`\n\n---\nType: `int`\n\nthis is doc for "
-       "a\n\n---\n```cpp\n// In foo\nint a\n```"},
-=======
        "### param\n\n---\n```cpp\n// In foo\nint a\n```\n\n---\nthis is doc "
        "for a\n\n---\nType: `int`"},
->>>>>>> 35227056
       {R"cpp(/// Function doc
       /// @param b this is doc for b
       void foo(int [[^a]], int b);
@@ -5019,12 +4856,7 @@
          HI.Definition = "int a";
          HI.Documentation = "";
        },
-<<<<<<< HEAD
-       "### param `a`\n\n---\nType: `int`\n\n---\n```cpp\n// In foo\nint "
-       "a\n```"},
-=======
        "### param\n\n---\n```cpp\n// In foo\nint a\n```\n\n---\nType: `int`"},
->>>>>>> 35227056
       {R"cpp(/// Function doc
       /// @param b this is doc for \p b
       void foo(int a, int [[^b]]);
@@ -5038,13 +4870,8 @@
          HI.Definition = "int b";
          HI.Documentation = "this is doc for \\p b";
        },
-<<<<<<< HEAD
-       "### param `b`\n\n---\nType: `int`\n\nthis is doc for "
-       "`b`\n\n---\n```cpp\n// In foo\nint b\n```"},
-=======
        "### param\n\n---\n```cpp\n// In foo\nint b\n```\n\n---\nthis is doc "
        "for `b`\n\n---\nType: `int`"},
->>>>>>> 35227056
       {R"cpp(/// Function doc
       /// @param b this is doc for \p b
       template <typename T>
@@ -5059,13 +4886,8 @@
          HI.Definition = "T b";
          HI.Documentation = "this is doc for \\p b";
        },
-<<<<<<< HEAD
-       "### param `b`\n\n---\nType: `T`\n\nthis is doc for "
-       "`b`\n\n---\n```cpp\n// In foo\nT b\n```"},
-=======
        "### param\n\n---\n```cpp\n// In foo\nT b\n```\n\n---\nthis is doc for "
        "`b`\n\n---\nType: `T`"},
->>>>>>> 35227056
       {R"cpp(/// Function doc
       /// @param b this is <b>doc</b> <html-tag attribute/> <another-html-tag attribute="value">for</another-html-tag> \p b
       void foo(int a, int [[^b]]);
@@ -5081,16 +4903,9 @@
              "this is <b>doc</b> <html-tag attribute/> <another-html-tag "
              "attribute=\"value\">for</another-html-tag> \\p b";
        },
-<<<<<<< HEAD
-       "### param `b`\n\n---\nType: `int`\n\nthis is \\<b>doc\\</b> "
-       "\\<html-tag attribute/> \\<another-html-tag "
-       "attribute=\"value\">for\\</another-html-tag> "
-       "`b`\n\n---\n```cpp\n// In foo\nint b\n```"},
-=======
        "### param\n\n---\n```cpp\n// In foo\nint b\n```\n\n---\nthis is "
        "\\<b>doc\\</b> \\<html-tag attribute/> \\<another-html-tag "
        "attribute=\"value\">for\\</another-html-tag> `b`\n\n---\nType: `int`"},
->>>>>>> 35227056
   };
 
   // Create a tiny index, so tests above can verify documentation is fetched.
