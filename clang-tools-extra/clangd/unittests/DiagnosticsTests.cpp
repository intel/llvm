//===--- DiagnosticsTests.cpp ------------------------------------*- C++-*-===//
//
// Part of the LLVM Project, under the Apache License v2.0 with LLVM Exceptions.
// See https://llvm.org/LICENSE.txt for license information.
// SPDX-License-Identifier: Apache-2.0 WITH LLVM-exception
//
//===----------------------------------------------------------------------===//

#include "../clang-tidy/ClangTidyOptions.h"
#include "Annotations.h"
#include "Config.h"
#include "Diagnostics.h"
#include "Feature.h"
#include "FeatureModule.h"
#include "ParsedAST.h"
#include "Protocol.h"
#include "TestFS.h"
#include "TestIndex.h"
#include "TestTU.h"
#include "TidyProvider.h"
#include "index/MemIndex.h"
#include "index/Ref.h"
#include "index/Relation.h"
#include "index/Symbol.h"
#include "support/Context.h"
#include "support/Path.h"
#include "clang/AST/Decl.h"
#include "clang/Basic/Diagnostic.h"
#include "clang/Basic/DiagnosticSema.h"
#include "clang/Basic/LLVM.h"
#include "clang/Basic/Specifiers.h"
#include "llvm/ADT/ArrayRef.h"
#include "llvm/ADT/StringRef.h"
#include "llvm/Support/JSON.h"
#include "llvm/Support/ScopedPrinter.h"
#include "llvm/Support/TargetSelect.h"
#include "gmock/gmock.h"
#include "gtest/gtest.h"
#include <cstddef>
#include <memory>
<<<<<<< HEAD
=======
#include <optional>
>>>>>>> bac3a63c
#include <string>
#include <utility>
#include <vector>

namespace clang {
namespace clangd {
namespace {

using ::testing::_;
using ::testing::AllOf;
using ::testing::Contains;
using ::testing::Each;
using ::testing::ElementsAre;
using ::testing::Field;
using ::testing::IsEmpty;
using ::testing::Not;
using ::testing::Pair;
using ::testing::SizeIs;
using ::testing::UnorderedElementsAre;

::testing::Matcher<const Diag &> withFix(::testing::Matcher<Fix> FixMatcher) {
  return Field(&Diag::Fixes, ElementsAre(FixMatcher));
}

::testing::Matcher<const Diag &> withFix(::testing::Matcher<Fix> FixMatcher1,
                                         ::testing::Matcher<Fix> FixMatcher2) {
  return Field(&Diag::Fixes, UnorderedElementsAre(FixMatcher1, FixMatcher2));
}

::testing::Matcher<const Diag &> withID(unsigned ID) {
  return Field(&Diag::ID, ID);
}
::testing::Matcher<const Diag &>
withNote(::testing::Matcher<Note> NoteMatcher) {
  return Field(&Diag::Notes, ElementsAre(NoteMatcher));
}

::testing::Matcher<const Diag &>
withNote(::testing::Matcher<Note> NoteMatcher1,
         ::testing::Matcher<Note> NoteMatcher2) {
  return Field(&Diag::Notes, UnorderedElementsAre(NoteMatcher1, NoteMatcher2));
}

::testing::Matcher<const Diag &>
withTag(::testing::Matcher<DiagnosticTag> TagMatcher) {
  return Field(&Diag::Tags, Contains(TagMatcher));
}

MATCHER_P(hasRange, Range, "") { return arg.Range == Range; }

MATCHER_P2(Diag, Range, Message,
           "Diag at " + llvm::to_string(Range) + " = [" + Message + "]") {
  return arg.Range == Range && arg.Message == Message;
}

MATCHER_P3(Fix, Range, Replacement, Message,
           "Fix " + llvm::to_string(Range) + " => " +
               ::testing::PrintToString(Replacement) + " = [" + Message + "]") {
  return arg.Message == Message && arg.Edits.size() == 1 &&
         arg.Edits[0].range == Range && arg.Edits[0].newText == Replacement;
}

MATCHER_P(fixMessage, Message, "") { return arg.Message == Message; }

MATCHER_P(equalToLSPDiag, LSPDiag,
          "LSP diagnostic " + llvm::to_string(LSPDiag)) {
  if (toJSON(arg) != toJSON(LSPDiag)) {
    *result_listener << llvm::formatv("expected:\n{0:2}\ngot\n{1:2}",
                                      toJSON(LSPDiag), toJSON(arg))
                            .str();
    return false;
  }
  return true;
}

MATCHER_P(diagSource, S, "") { return arg.Source == S; }
MATCHER_P(diagName, N, "") { return arg.Name == N; }
MATCHER_P(diagSeverity, S, "") { return arg.Severity == S; }

MATCHER_P(equalToFix, Fix, "LSP fix " + llvm::to_string(Fix)) {
  if (arg.Message != Fix.Message)
    return false;
  if (arg.Edits.size() != Fix.Edits.size())
    return false;
  for (std::size_t I = 0; I < arg.Edits.size(); ++I) {
    if (arg.Edits[I].range != Fix.Edits[I].range ||
        arg.Edits[I].newText != Fix.Edits[I].newText)
      return false;
  }
  return true;
}

// Helper function to make tests shorter.
Position pos(int Line, int Character) {
  Position Res;
  Res.line = Line;
  Res.character = Character;
  return Res;
}

// Normally returns the provided diagnostics matcher.
// If clang-tidy checks are not linked in, returns a matcher for no diagnostics!
// This is intended for tests where the diagnostics come from clang-tidy checks.
// We don't #ifdef each individual test as it's intrusive and we want to ensure
// that as much of the test is still compiled an run as possible.
::testing::Matcher<std::vector<clangd::Diag>>
ifTidyChecks(::testing::Matcher<std::vector<clangd::Diag>> M) {
  if (!CLANGD_TIDY_CHECKS)
    return IsEmpty();
  return M;
}

TEST(DiagnosticsTest, DiagnosticRanges) {
  // Check we report correct ranges, including various edge-cases.
  Annotations Test(R"cpp(
    // error-ok
    #define ID(X) X
    namespace test{};
    void $decl[[foo]]();
    int main() {
      struct Container { int* begin(); int* end(); } *container;
      for (auto i : $insertstar[[]]$range[[container]]) {
      }

      $typo[[go\
o]]();
      foo()$semicolon[[]]//with comments
      $unk[[unknown]]();
      double $type[[bar]] = "foo";
      struct Foo { int x; }; Foo a;
      a.$nomember[[y]];
      test::$nomembernamespace[[test]];
      $macro[[ID($macroarg[[fod]])]]();
    }
  )cpp");
  auto TU = TestTU::withCode(Test.code());
  EXPECT_THAT(
      TU.build().getDiagnostics(),
      ElementsAre(
          // Make sure the whole token is highlighted.
          AllOf(Diag(Test.range("range"),
                     "invalid range expression of type 'struct Container *'; "
                     "did you mean to dereference it with '*'?"),
                withFix(Fix(Test.range("insertstar"), "*", "insert '*'"))),
          // This range spans lines.
          AllOf(Diag(Test.range("typo"),
                     "use of undeclared identifier 'goo'; did you mean 'foo'?"),
                diagSource(Diag::Clang), diagName("undeclared_var_use_suggest"),
                withFix(
                    Fix(Test.range("typo"), "foo", "change 'go\\…' to 'foo'")),
                // This is a pretty normal range.
                withNote(Diag(Test.range("decl"), "'foo' declared here"))),
          // This range is zero-width and insertion. Therefore make sure we are
          // not expanding it into other tokens. Since we are not going to
          // replace those.
          AllOf(Diag(Test.range("semicolon"), "expected ';' after expression"),
                withFix(Fix(Test.range("semicolon"), ";", "insert ';'"))),
          // This range isn't provided by clang, we expand to the token.
          Diag(Test.range("unk"), "use of undeclared identifier 'unknown'"),
          Diag(Test.range("type"),
               "cannot initialize a variable of type 'double' with an lvalue "
               "of type 'const char[4]'"),
          Diag(Test.range("nomember"), "no member named 'y' in 'Foo'"),
          Diag(Test.range("nomembernamespace"),
               "no member named 'test' in namespace 'test'"),
          AllOf(Diag(Test.range("macro"),
                     "use of undeclared identifier 'fod'; did you mean 'foo'?"),
                withFix(Fix(Test.range("macroarg"), "foo",
                            "change 'fod' to 'foo'")))));
}

// Verify that the -Wswitch case-not-covered diagnostic range covers the
// whole expression. This is important because the "populate-switch" tweak
// fires for the full expression range (see tweaks/PopulateSwitchTests.cpp).
// The quickfix flow only works end-to-end if the tweak can be triggered on
// the diagnostic's range.
TEST(DiagnosticsTest, WSwitch) {
  Annotations Test(R"cpp(
    enum A { X };
    struct B { A a; };
    void foo(B b) {
      switch ([[b.a]]) {}
    }
  )cpp");
  auto TU = TestTU::withCode(Test.code());
  TU.ExtraArgs = {"-Wswitch"};
  EXPECT_THAT(TU.build().getDiagnostics(),
              ElementsAre(Diag(Test.range(),
                               "enumeration value 'X' not handled in switch")));
}

TEST(DiagnosticsTest, FlagsMatter) {
  Annotations Test("[[void]] main() {} // error-ok");
  auto TU = TestTU::withCode(Test.code());
  EXPECT_THAT(TU.build().getDiagnostics(),
              ElementsAre(AllOf(Diag(Test.range(), "'main' must return 'int'"),
                                withFix(Fix(Test.range(), "int",
                                            "change 'void' to 'int'")))));
  // Same code built as C gets different diagnostics.
  TU.Filename = "Plain.c";
  EXPECT_THAT(
      TU.build().getDiagnostics(),
      ElementsAre(AllOf(
          Diag(Test.range(), "return type of 'main' is not 'int'"),
          withFix(Fix(Test.range(), "int", "change return type to 'int'")))));
}

TEST(DiagnosticsTest, DiagnosticPreamble) {
  Annotations Test(R"cpp(
    #include $[["not-found.h"]] // error-ok
  )cpp");

  auto TU = TestTU::withCode(Test.code());
  EXPECT_THAT(TU.build().getDiagnostics(),
              ElementsAre(::testing::AllOf(
                  Diag(Test.range(), "'not-found.h' file not found"),
                  diagSource(Diag::Clang), diagName("pp_file_not_found"))));
}

TEST(DiagnosticsTest, DeduplicatedClangTidyDiagnostics) {
  Annotations Test(R"cpp(
    float foo = [[0.1f]];
  )cpp");
  auto TU = TestTU::withCode(Test.code());
  // Enable alias clang-tidy checks, these check emits the same diagnostics
  // (except the check name).
  TU.ClangTidyProvider = addTidyChecks("readability-uppercase-literal-suffix,"
                                       "hicpp-uppercase-literal-suffix");
  // Verify that we filter out the duplicated diagnostic message.
  EXPECT_THAT(
      TU.build().getDiagnostics(),
      ifTidyChecks(UnorderedElementsAre(::testing::AllOf(
          Diag(Test.range(),
               "floating point literal has suffix 'f', which is not uppercase"),
          diagSource(Diag::ClangTidy)))));

  Test = Annotations(R"cpp(
    template<typename T>
    void func(T) {
      float f = [[0.3f]];
    }
    void k() {
      func(123);
      func(2.0);
    }
  )cpp");
  TU.Code = std::string(Test.code());
  // The check doesn't handle template instantiations which ends up emitting
  // duplicated messages, verify that we deduplicate them.
  EXPECT_THAT(
      TU.build().getDiagnostics(),
      ifTidyChecks(UnorderedElementsAre(::testing::AllOf(
          Diag(Test.range(),
               "floating point literal has suffix 'f', which is not uppercase"),
          diagSource(Diag::ClangTidy)))));
}

TEST(DiagnosticsTest, ClangTidy) {
  Annotations Test(R"cpp(
    #include $deprecated[["assert.h"]]

    #define $macrodef[[SQUARE]](X) (X)*(X)
    int $main[[main]]() {
      int y = 4;
      return SQUARE($macroarg[[++]]y);
      return $doubled[[sizeof]](sizeof(int));
    }

    // misc-no-recursion uses a custom traversal from the TUDecl
    void foo();
    void $bar[[bar]]() {
      foo();
    }
    void $foo[[foo]]() {
      bar();
    }
  )cpp");
  auto TU = TestTU::withCode(Test.code());
  TU.HeaderFilename = "assert.h"; // Suppress "not found" error.
  TU.ClangTidyProvider = addTidyChecks("bugprone-sizeof-expression,"
                                       "bugprone-macro-repeated-side-effects,"
                                       "modernize-deprecated-headers,"
                                       "modernize-use-trailing-return-type,"
                                       "misc-no-recursion");
  TU.ExtraArgs.push_back("-Wno-unsequenced");
  EXPECT_THAT(
      TU.build().getDiagnostics(),
      ifTidyChecks(UnorderedElementsAre(
          AllOf(Diag(Test.range("deprecated"),
                     "inclusion of deprecated C++ header 'assert.h'; consider "
                     "using 'cassert' instead"),
                diagSource(Diag::ClangTidy),
                diagName("modernize-deprecated-headers"),
                withFix(Fix(Test.range("deprecated"), "<cassert>",
                            "change '\"assert.h\"' to '<cassert>'"))),
          Diag(Test.range("doubled"),
               "suspicious usage of 'sizeof(sizeof(...))'"),
          AllOf(Diag(Test.range("macroarg"),
                     "side effects in the 1st macro argument 'X' are "
                     "repeated in "
                     "macro expansion"),
                diagSource(Diag::ClangTidy),
                diagName("bugprone-macro-repeated-side-effects"),
                withNote(Diag(Test.range("macrodef"),
                              "macro 'SQUARE' defined here"))),
          AllOf(Diag(Test.range("main"),
                     "use a trailing return type for this function"),
                diagSource(Diag::ClangTidy),
                diagName("modernize-use-trailing-return-type"),
                // Verify there's no "[check-name]" suffix in the message.
                withFix(fixMessage(
                    "use a trailing return type for this function"))),
          Diag(Test.range("foo"),
               "function 'foo' is within a recursive call chain"),
          Diag(Test.range("bar"),
               "function 'bar' is within a recursive call chain"))));
}

TEST(DiagnosticsTest, ClangTidyEOF) {
  // clang-format off
  Annotations Test(R"cpp(
  [[#]]include <b.h>
  #include "a.h")cpp");
  // clang-format on
  auto TU = TestTU::withCode(Test.code());
  TU.ExtraArgs = {"-isystem."};
  TU.AdditionalFiles["a.h"] = TU.AdditionalFiles["b.h"] = "";
  TU.ClangTidyProvider = addTidyChecks("llvm-include-order");
  EXPECT_THAT(
      TU.build().getDiagnostics(),
      ifTidyChecks(Contains(
          AllOf(Diag(Test.range(), "#includes are not sorted properly"),
                diagSource(Diag::ClangTidy), diagName("llvm-include-order")))));
}

TEST(DiagnosticTest, TemplatesInHeaders) {
  // Diagnostics from templates defined in headers are placed at the expansion.
  Annotations Main(R"cpp(
    Derived<int> [[y]]; // error-ok
  )cpp");
  Annotations Header(R"cpp(
    template <typename T>
    struct Derived : [[T]] {};
  )cpp");
  TestTU TU = TestTU::withCode(Main.code());
  TU.HeaderCode = Header.code().str();
  EXPECT_THAT(
      TU.build().getDiagnostics(),
      ElementsAre(AllOf(
          Diag(Main.range(), "in template: base specifier must name a class"),
          withNote(Diag(Header.range(), "error occurred here"),
                   Diag(Main.range(), "in instantiation of template class "
                                      "'Derived<int>' requested here")))));
}

TEST(DiagnosticTest, MakeUnique) {
  // We usually miss diagnostics from header functions as we don't parse them.
  // std::make_unique is an exception.
  Annotations Main(R"cpp(
    struct S { S(char*); };
    auto x = std::[[make_unique]]<S>(42); // error-ok
  )cpp");
  TestTU TU = TestTU::withCode(Main.code());
  TU.HeaderCode = R"cpp(
    namespace std {
    // These mocks aren't quite right - we omit unique_ptr for simplicity.
    // forward is included to show its body is not needed to get the diagnostic.
    template <typename T> T&& forward(T& t);
    template <typename T, typename... A> T* make_unique(A&&... args) {
       return new T(std::forward<A>(args)...);
    }
    }
  )cpp";
  EXPECT_THAT(TU.build().getDiagnostics(),
              UnorderedElementsAre(
                  Diag(Main.range(),
                       "in template: "
                       "no matching constructor for initialization of 'S'")));
}

TEST(DiagnosticTest, MakeShared) {
  // We usually miss diagnostics from header functions as we don't parse them.
  // std::make_shared is only parsed when --parse-forwarding-functions is set
  Annotations Main(R"cpp(
    struct S { S(char*); };
    auto x = std::[[make_shared]]<S>(42); // error-ok
  )cpp");
  TestTU TU = TestTU::withCode(Main.code());
  TU.HeaderCode = R"cpp(
    namespace std {
    // These mocks aren't quite right - we omit shared_ptr for simplicity.
    // forward is included to show its body is not needed to get the diagnostic.
    template <typename T> T&& forward(T& t);
    template <typename T, typename... A> T* make_shared(A&&... args) {
       return new T(std::forward<A>(args)...);
    }
    }
  )cpp";
  TU.ParseOpts.PreambleParseForwardingFunctions = true;
  EXPECT_THAT(TU.build().getDiagnostics(),
              UnorderedElementsAre(
                  Diag(Main.range(),
                       "in template: "
                       "no matching constructor for initialization of 'S'")));
}

TEST(DiagnosticTest, NoMultipleDiagnosticInFlight) {
  Annotations Main(R"cpp(
    template <typename T> struct Foo {
      T *begin();
      T *end();
    };
    struct LabelInfo {
      int a;
      bool b;
    };

    void f() {
      Foo<LabelInfo> label_info_map;
      [[for]] (auto it = label_info_map.begin(); it != label_info_map.end(); ++it) {
        auto S = *it;
      }
    }
  )cpp");
  TestTU TU = TestTU::withCode(Main.code());
  TU.ClangTidyProvider = addTidyChecks("modernize-loop-convert");
  EXPECT_THAT(
      TU.build().getDiagnostics(),
      ifTidyChecks(UnorderedElementsAre(::testing::AllOf(
          Diag(Main.range(), "use range-based for loop instead"),
          diagSource(Diag::ClangTidy), diagName("modernize-loop-convert")))));
}

TEST(DiagnosticTest, RespectsDiagnosticConfig) {
  Annotations Main(R"cpp(
    // error-ok
    void x() {
      [[unknown]]();
      $ret[[return]] 42;
    }
  )cpp");
  auto TU = TestTU::withCode(Main.code());
  EXPECT_THAT(
      TU.build().getDiagnostics(),
      ElementsAre(Diag(Main.range(), "use of undeclared identifier 'unknown'"),
                  Diag(Main.range("ret"),
                       "void function 'x' should not return a value")));
  Config Cfg;
  Cfg.Diagnostics.Suppress.insert("return-type");
  WithContextValue WithCfg(Config::Key, std::move(Cfg));
  EXPECT_THAT(TU.build().getDiagnostics(),
              ElementsAre(Diag(Main.range(),
                               "use of undeclared identifier 'unknown'")));
}

TEST(DiagnosticTest, RespectsDiagnosticConfigInHeader) {
  Annotations Header(R"cpp(
    int x = "42";  // error-ok
  )cpp");
  Annotations Main(R"cpp(
    #include "header.hpp"
  )cpp");
  auto TU = TestTU::withCode(Main.code());
  TU.AdditionalFiles["header.hpp"] = std::string(Header.code());
  Config Cfg;
  Cfg.Diagnostics.Suppress.insert("init_conversion_failed");
  WithContextValue WithCfg(Config::Key, std::move(Cfg));
  EXPECT_THAT(TU.build().getDiagnostics(), IsEmpty());
}

TEST(DiagnosticTest, ClangTidySuppressionComment) {
  Annotations Main(R"cpp(
    int main() {
      int i = 3;
      double d = 8 / i;  // NOLINT
      // NOLINTNEXTLINE
      double e = 8 / i;
      #define BAD 8 / i
      double f = BAD;  // NOLINT
      double g = [[8]] / i;
      #define BAD2 BAD
      double h = BAD2;  // NOLINT
      // NOLINTBEGIN
      double x = BAD2;
      double y = BAD2;
      // NOLINTEND

      // verify no crashes on unmatched nolints.
      // NOLINTBEGIN
    }
  )cpp");
  TestTU TU = TestTU::withCode(Main.code());
  TU.ClangTidyProvider = addTidyChecks("bugprone-integer-division");
  EXPECT_THAT(
      TU.build().getDiagnostics(),
      ifTidyChecks(UnorderedElementsAre(::testing::AllOf(
          Diag(Main.range(), "result of integer division used in a floating "
                             "point context; possible loss of precision"),
          diagSource(Diag::ClangTidy),
          diagName("bugprone-integer-division")))));
}

TEST(DiagnosticTest, ClangTidySystemMacro) {
  Annotations Main(R"cpp(
    #include "user.h"
    #include "system.h"
    int i = 3;
    double x = $inline[[8]] / i;
    double y = $user[[DIVIDE_USER]](i);
    double z = DIVIDE_SYS(i);
  )cpp");

  auto TU = TestTU::withCode(Main.code());
  TU.AdditionalFiles["user.h"] = R"cpp(
    #define DIVIDE_USER(Y) 8/Y
  )cpp";
  TU.AdditionalFiles["system.h"] = R"cpp(
    #pragma clang system_header
    #define DIVIDE_SYS(Y) 8/Y
  )cpp";

  TU.ClangTidyProvider = addTidyChecks("bugprone-integer-division");
  std::string BadDivision = "result of integer division used in a floating "
                            "point context; possible loss of precision";

  // Expect to see warning from user macros, but not system macros.
  // This matches clang-tidy --system-headers=0 (the default).
  EXPECT_THAT(TU.build().getDiagnostics(),
              ifTidyChecks(
                  UnorderedElementsAre(Diag(Main.range("inline"), BadDivision),
                                       Diag(Main.range("user"), BadDivision))));
}

TEST(DiagnosticTest, ClangTidyWarningAsError) {
  Annotations Main(R"cpp(
    int main() {
      int i = 3;
      double f = [[8]] / i; // error-ok
    }
  )cpp");
  TestTU TU = TestTU::withCode(Main.code());
  TU.ClangTidyProvider =
      addTidyChecks("bugprone-integer-division", "bugprone-integer-division");
  EXPECT_THAT(
      TU.build().getDiagnostics(),
      ifTidyChecks(UnorderedElementsAre(::testing::AllOf(
          Diag(Main.range(), "result of integer division used in a floating "
                             "point context; possible loss of precision"),
          diagSource(Diag::ClangTidy), diagName("bugprone-integer-division"),
          diagSeverity(DiagnosticsEngine::Error)))));
}

TidyProvider addClangArgs(std::vector<llvm::StringRef> ExtraArgs,
                          llvm::StringRef Checks) {
  return [ExtraArgs = std::move(ExtraArgs), Checks = Checks.str()](
             tidy::ClangTidyOptions &Opts, llvm::StringRef) {
    if (!Opts.ExtraArgs)
      Opts.ExtraArgs.emplace();
    for (llvm::StringRef Arg : ExtraArgs)
      Opts.ExtraArgs->emplace_back(Arg);
    if (!Checks.empty())
      Opts.Checks = Checks;
  };
}

TEST(DiagnosticTest, ClangTidyEnablesClangWarning) {
  Annotations Main(R"cpp( // error-ok
    static void [[foo]]() {}
  )cpp");
  TestTU TU = TestTU::withCode(Main.code());
  // This is always emitted as a clang warning, not a clang-tidy diagnostic.
  auto UnusedFooWarning =
      AllOf(Diag(Main.range(), "unused function 'foo'"),
            diagName("-Wunused-function"), diagSource(Diag::Clang),
            diagSeverity(DiagnosticsEngine::Warning));

  // Check the -Wunused warning isn't initially on.
  EXPECT_THAT(TU.build().getDiagnostics(), IsEmpty());

  // We enable warnings based on clang-tidy extra args, if the matching
  // clang-diagnostic- is there.
  TU.ClangTidyProvider =
      addClangArgs({"-Wunused"}, "clang-diagnostic-unused-function");
  EXPECT_THAT(TU.build().getDiagnostics(), ElementsAre(UnusedFooWarning));

  // clang-diagnostic-* is acceptable
  TU.ClangTidyProvider = addClangArgs({"-Wunused"}, "clang-diagnostic-*");
  EXPECT_THAT(TU.build().getDiagnostics(), ElementsAre(UnusedFooWarning));
  // And plain * (may turn on other checks too).
  TU.ClangTidyProvider = addClangArgs({"-Wunused"}, "*");
  EXPECT_THAT(TU.build().getDiagnostics(), Contains(UnusedFooWarning));
  // And we can explicitly exclude a category too.
  TU.ClangTidyProvider = addClangArgs(
      {"-Wunused"}, "clang-diagnostic-*,-clang-diagnostic-unused-function");
  EXPECT_THAT(TU.build().getDiagnostics(), IsEmpty());

  // Without the exact check specified, the warnings are not enabled.
  TU.ClangTidyProvider = addClangArgs({"-Wunused"}, "clang-diagnostic-unused");
  EXPECT_THAT(TU.build().getDiagnostics(), IsEmpty());

  // We don't respect other args.
  TU.ClangTidyProvider = addClangArgs({"-Wunused", "-Dfoo=bar"},
                                      "clang-diagnostic-unused-function");
  EXPECT_THAT(TU.build().getDiagnostics(), ElementsAre(UnusedFooWarning))
      << "Not unused function 'bar'!";

  // -Werror doesn't apply to warnings enabled by clang-tidy extra args.
  TU.ExtraArgs = {"-Werror"};
  TU.ClangTidyProvider =
      addClangArgs({"-Wunused"}, "clang-diagnostic-unused-function");
  EXPECT_THAT(TU.build().getDiagnostics(),
              ElementsAre(diagSeverity(DiagnosticsEngine::Warning)));

  // But clang-tidy extra args won't *downgrade* errors to warnings either.
  TU.ExtraArgs = {"-Wunused", "-Werror"};
  TU.ClangTidyProvider =
      addClangArgs({"-Wunused"}, "clang-diagnostic-unused-function");
  EXPECT_THAT(TU.build().getDiagnostics(),
              ElementsAre(diagSeverity(DiagnosticsEngine::Error)));

  // FIXME: we're erroneously downgrading the whole group, this should be Error.
  TU.ExtraArgs = {"-Wunused-function", "-Werror"};
  TU.ClangTidyProvider =
      addClangArgs({"-Wunused"}, "clang-diagnostic-unused-label");
  EXPECT_THAT(TU.build().getDiagnostics(),
              ElementsAre(diagSeverity(DiagnosticsEngine::Warning)));

  // This looks silly, but it's the typical result if a warning is enabled by a
  // high-level .clang-tidy file and disabled by a low-level one.
  TU.ExtraArgs = {};
  TU.ClangTidyProvider = addClangArgs({"-Wunused", "-Wno-unused"},
                                      "clang-diagnostic-unused-function");
  EXPECT_THAT(TU.build().getDiagnostics(), IsEmpty());

  // Overriding only works in the proper order.
  TU.ClangTidyProvider =
      addClangArgs({"-Wunused"}, {"clang-diagnostic-unused-function"});
  EXPECT_THAT(TU.build().getDiagnostics(), SizeIs(1));

  // More specific vs less-specific: match clang behavior
  TU.ClangTidyProvider = addClangArgs({"-Wunused", "-Wno-unused-function"},
                                      {"clang-diagnostic-unused-function"});
  EXPECT_THAT(TU.build().getDiagnostics(), IsEmpty());
  TU.ClangTidyProvider = addClangArgs({"-Wunused-function", "-Wno-unused"},
                                      {"clang-diagnostic-unused-function"});
  EXPECT_THAT(TU.build().getDiagnostics(), IsEmpty());

  // We do allow clang-tidy config to disable warnings from the compile
  // command. It's unclear this is ideal, but it's hard to avoid.
  TU.ExtraArgs = {"-Wunused"};
  TU.ClangTidyProvider = addClangArgs({"-Wno-unused"}, {});
  EXPECT_THAT(TU.build().getDiagnostics(), IsEmpty());
}

TEST(DiagnosticTest, LongFixMessages) {
  // We limit the size of printed code.
  Annotations Source(R"cpp(
    int main() {
      // error-ok
      int somereallyreallyreallyreallyreallyreallyreallyreallylongidentifier;
      [[omereallyreallyreallyreallyreallyreallyreallyreallylongidentifier]]= 10;
    }
  )cpp");
  TestTU TU = TestTU::withCode(Source.code());
  EXPECT_THAT(
      TU.build().getDiagnostics(),
      ElementsAre(withFix(Fix(
          Source.range(),
          "somereallyreallyreallyreallyreallyreallyreallyreallylongidentifier",
          "change 'omereallyreallyreallyreallyreallyreallyreallyreall…' to "
          "'somereallyreallyreallyreallyreallyreallyreallyreal…'"))));
  // Only show changes up to a first newline.
  Source = Annotations(R"cpp(
    // error-ok
    int main() {
      int ident;
      [[ide\
n]] = 10; // error-ok
    }
  )cpp");
  TU.Code = std::string(Source.code());
  EXPECT_THAT(TU.build().getDiagnostics(),
              ElementsAre(withFix(
                  Fix(Source.range(), "ident", "change 'ide\\…' to 'ident'"))));
}

TEST(DiagnosticTest, NewLineFixMessage) {
  Annotations Source("int a;[[]]");
  TestTU TU = TestTU::withCode(Source.code());
  TU.ExtraArgs = {"-Wnewline-eof"};
  EXPECT_THAT(
      TU.build().getDiagnostics(),
      ElementsAre(withFix((Fix(Source.range(), "\n", "insert '\\n'")))));
}

TEST(DiagnosticTest, ClangTidySuppressionCommentTrumpsWarningAsError) {
  Annotations Main(R"cpp(
    int main() {
      int i = 3;
      double f = [[8]] / i;  // NOLINT
    }
  )cpp");
  TestTU TU = TestTU::withCode(Main.code());
  TU.ClangTidyProvider =
      addTidyChecks("bugprone-integer-division", "bugprone-integer-division");
  EXPECT_THAT(TU.build().getDiagnostics(), UnorderedElementsAre());
}

TEST(DiagnosticTest, ClangTidyNoLiteralDataInMacroToken) {
  Annotations Main(R"cpp(
    #define SIGTERM 15
    using pthread_t = int;
    int pthread_kill(pthread_t thread, int sig);
    int func() {
      pthread_t thread;
      return pthread_kill(thread, 0);
    }
  )cpp");
  TestTU TU = TestTU::withCode(Main.code());
  TU.ClangTidyProvider = addTidyChecks("bugprone-bad-signal-to-kill-thread");
  EXPECT_THAT(TU.build().getDiagnostics(), UnorderedElementsAre()); // no-crash
}

TEST(DiagnosticTest, ElseAfterReturnRange) {
  Annotations Main(R"cpp(
    int foo(int cond) {
    if (cond == 1) {
      return 42;
    } [[else]] if (cond == 2) {
      return 43;
    }
    return 44;
    }
  )cpp");
  TestTU TU = TestTU::withCode(Main.code());
  TU.ClangTidyProvider = addTidyChecks("llvm-else-after-return");
  EXPECT_THAT(TU.build().getDiagnostics(),
              ifTidyChecks(ElementsAre(
                  Diag(Main.range(), "do not use 'else' after 'return'"))));
}

TEST(DiagnosticTest, ClangTidySelfContainedDiags) {
  Annotations Main(R"cpp($MathHeader[[]]
    struct Foo{
      int A, B;
      Foo()$Fix[[]] {
        $A[[A = 1;]]
        $B[[B = 1;]]
      }
    };
    void InitVariables() {
      float $C[[C]]$CFix[[]];
      double $D[[D]]$DFix[[]];
    }
  )cpp");
  TestTU TU = TestTU::withCode(Main.code());
  TU.ClangTidyProvider =
      addTidyChecks("cppcoreguidelines-prefer-member-initializer,"
                    "cppcoreguidelines-init-variables");
  clangd::Fix ExpectedAFix;
  ExpectedAFix.Message =
      "'A' should be initialized in a member initializer of the constructor";
  ExpectedAFix.Edits.push_back(TextEdit{Main.range("Fix"), " : A(1)"});
  ExpectedAFix.Edits.push_back(TextEdit{Main.range("A"), ""});

  // When invoking clang-tidy normally, this code would produce `, B(1)` as the
  // fix the `B` member, as it would think its already included the ` : ` from
  // the previous `A` fix.
  clangd::Fix ExpectedBFix;
  ExpectedBFix.Message =
      "'B' should be initialized in a member initializer of the constructor";
  ExpectedBFix.Edits.push_back(TextEdit{Main.range("Fix"), " : B(1)"});
  ExpectedBFix.Edits.push_back(TextEdit{Main.range("B"), ""});

  clangd::Fix ExpectedCFix;
  ExpectedCFix.Message = "variable 'C' is not initialized";
  ExpectedCFix.Edits.push_back(TextEdit{Main.range("CFix"), " = NAN"});
  ExpectedCFix.Edits.push_back(
      TextEdit{Main.range("MathHeader"), "#include <math.h>\n\n"});

  // Again in clang-tidy only the include directive would be emitted for the
  // first warning. However we need the include attaching for both warnings.
  clangd::Fix ExpectedDFix;
  ExpectedDFix.Message = "variable 'D' is not initialized";
  ExpectedDFix.Edits.push_back(TextEdit{Main.range("DFix"), " = NAN"});
  ExpectedDFix.Edits.push_back(
      TextEdit{Main.range("MathHeader"), "#include <math.h>\n\n"});
  EXPECT_THAT(
      TU.build().getDiagnostics(),
      ifTidyChecks(UnorderedElementsAre(
          AllOf(Diag(Main.range("A"), "'A' should be initialized in a member "
                                      "initializer of the constructor"),
                withFix(equalToFix(ExpectedAFix))),
          AllOf(Diag(Main.range("B"), "'B' should be initialized in a member "
                                      "initializer of the constructor"),
                withFix(equalToFix(ExpectedBFix))),
          AllOf(Diag(Main.range("C"), "variable 'C' is not initialized"),
                withFix(equalToFix(ExpectedCFix))),
          AllOf(Diag(Main.range("D"), "variable 'D' is not initialized"),
                withFix(equalToFix(ExpectedDFix))))));
}

TEST(DiagnosticsTest, Preprocessor) {
  // This looks like a preamble, but there's an #else in the middle!
  // Check that:
  //  - the #else doesn't generate diagnostics (we had this bug)
  //  - we get diagnostics from the taken branch
  //  - we get no diagnostics from the not taken branch
  Annotations Test(R"cpp(
    #ifndef FOO
    #define FOO
      int a = [[b]]; // error-ok
    #else
      int x = y;
    #endif
    )cpp");
  EXPECT_THAT(
      TestTU::withCode(Test.code()).build().getDiagnostics(),
      ElementsAre(Diag(Test.range(), "use of undeclared identifier 'b'")));
}

TEST(DiagnosticsTest, IgnoreVerify) {
  auto TU = TestTU::withCode(R"cpp(
    int a; // expected-error {{}}
  )cpp");
  TU.ExtraArgs.push_back("-Xclang");
  TU.ExtraArgs.push_back("-verify");
  EXPECT_THAT(TU.build().getDiagnostics(), IsEmpty());
}

TEST(DiagnosticTest, IgnoreBEFilelistOptions) {
  auto TU = TestTU::withCode("");
  TU.ExtraArgs.push_back("-Xclang");
  for (const auto *DisableOption :
       {"-fsanitize-ignorelist=null", "-fprofile-list=null",
        "-fxray-always-instrument=null", "-fxray-never-instrument=null",
        "-fxray-attr-list=null"}) {
    TU.ExtraArgs.push_back(DisableOption);
    EXPECT_THAT(TU.build().getDiagnostics(), IsEmpty());
    TU.ExtraArgs.pop_back();
  }
}

// Recursive main-file include is diagnosed, and doesn't crash.
TEST(DiagnosticsTest, RecursivePreamble) {
  auto TU = TestTU::withCode(R"cpp(
    #include "foo.h" // error-ok
    int symbol;
  )cpp");
  TU.Filename = "foo.h";
  EXPECT_THAT(TU.build().getDiagnostics(),
              ElementsAre(diagName("pp_including_mainfile_in_preamble")));
  EXPECT_THAT(TU.build().getLocalTopLevelDecls(), SizeIs(1));
}

// Recursive main-file include with #pragma once guard is OK.
TEST(DiagnosticsTest, RecursivePreamblePragmaOnce) {
  auto TU = TestTU::withCode(R"cpp(
    #pragma once
    #include "foo.h"
    int symbol;
  )cpp");
  TU.Filename = "foo.h";
<<<<<<< HEAD
  EXPECT_THAT(*TU.build().getDiagnostics(),
=======
  EXPECT_THAT(TU.build().getDiagnostics(),
>>>>>>> bac3a63c
              Not(Contains(diagName("pp_including_mainfile_in_preamble"))));
  EXPECT_THAT(TU.build().getLocalTopLevelDecls(), SizeIs(1));
}

// Recursive main-file include with #ifndef guard should be OK.
// However, it's not yet recognized (incomplete at end of preamble).
TEST(DiagnosticsTest, RecursivePreambleIfndefGuard) {
  auto TU = TestTU::withCode(R"cpp(
    #ifndef FOO
    #define FOO
    #include "foo.h" // error-ok
    int symbol;
    #endif
  )cpp");
  TU.Filename = "foo.h";
  // FIXME: should be no errors here.
  EXPECT_THAT(TU.build().getDiagnostics(),
              ElementsAre(diagName("pp_including_mainfile_in_preamble")));
  EXPECT_THAT(TU.build().getLocalTopLevelDecls(), SizeIs(1));
}

TEST(DiagnosticsTest, PreambleWithPragmaAssumeNonnull) {
  auto TU = TestTU::withCode(R"cpp(
#pragma clang assume_nonnull begin
void foo(int *x);
#pragma clang assume_nonnull end
)cpp");
  auto AST = TU.build();
  EXPECT_THAT(AST.getDiagnostics(), IsEmpty());
  const auto *X = cast<FunctionDecl>(findDecl(AST, "foo")).getParamDecl(0);
  ASSERT_TRUE(X->getOriginalType()->getNullability() ==
              NullabilityKind::NonNull);
}

TEST(DiagnosticsTest, PreambleHeaderWithBadPragmaAssumeNonnull) {
  Annotations Header(R"cpp(
#pragma clang assume_nonnull begin  // error-ok
void foo(int *X);
)cpp");
  auto TU = TestTU::withCode(R"cpp(
#include "foo.h"  // unterminated assume_nonnull should not affect bar.
void bar(int *Y);
)cpp");
  TU.AdditionalFiles = {{"foo.h", std::string(Header.code())}};
  auto AST = TU.build();
  EXPECT_THAT(AST.getDiagnostics(),
              ElementsAre(diagName("pp_eof_in_assume_nonnull")));
  const auto *X = cast<FunctionDecl>(findDecl(AST, "foo")).getParamDecl(0);
  ASSERT_TRUE(X->getOriginalType()->getNullability() ==
              NullabilityKind::NonNull);
  const auto *Y = cast<FunctionDecl>(findDecl(AST, "bar")).getParamDecl(0);
  ASSERT_FALSE(Y->getOriginalType()->getNullability());
}

TEST(DiagnosticsTest, InsideMacros) {
  Annotations Test(R"cpp(
    #define TEN 10
    #define RET(x) return x + 10

    int* foo() {
      RET($foo[[0]]); // error-ok
    }
    int* bar() {
      return $bar[[TEN]];
    }
    )cpp");
  EXPECT_THAT(TestTU::withCode(Test.code()).build().getDiagnostics(),
              ElementsAre(Diag(Test.range("foo"),
                               "cannot initialize return object of type "
                               "'int *' with an rvalue of type 'int'"),
                          Diag(Test.range("bar"),
                               "cannot initialize return object of type "
                               "'int *' with an rvalue of type 'int'")));
}

TEST(DiagnosticsTest, NoFixItInMacro) {
  Annotations Test(R"cpp(
    #define Define(name) void name() {}

    [[Define]](main) // error-ok
  )cpp");
  auto TU = TestTU::withCode(Test.code());
  EXPECT_THAT(TU.build().getDiagnostics(),
              ElementsAre(AllOf(Diag(Test.range(), "'main' must return 'int'"),
                                Not(withFix(_)))));
}

TEST(DiagnosticsTest, PragmaSystemHeader) {
  Annotations Test("#pragma clang [[system_header]]\n");
  auto TU = TestTU::withCode(Test.code());
  EXPECT_THAT(
      TU.build().getDiagnostics(),
      ElementsAre(AllOf(
          Diag(Test.range(), "#pragma system_header ignored in main file"))));
  TU.Filename = "TestTU.h";
  EXPECT_THAT(TU.build().getDiagnostics(), IsEmpty());
}

TEST(ClangdTest, MSAsm) {
  // Parsing MS assembly tries to use the target MCAsmInfo, which we don't link.
  // We used to crash here. Now clang emits a diagnostic, which we filter out.
  llvm::InitializeAllTargetInfos(); // As in ClangdMain
  auto TU = TestTU::withCode("void fn() { __asm { cmp cl,64 } }");
  TU.ExtraArgs = {"-fms-extensions"};
  EXPECT_THAT(TU.build().getDiagnostics(), IsEmpty());
}

TEST(DiagnosticsTest, ToLSP) {
  URIForFile MainFile =
      URIForFile::canonicalize(testPath("foo/bar/main.cpp"), "");
  URIForFile HeaderFile =
      URIForFile::canonicalize(testPath("foo/bar/header.h"), "");

  clangd::Diag D;
  D.ID = clang::diag::err_undeclared_var_use;
  D.Tags = {DiagnosticTag::Unnecessary};
  D.Name = "undeclared_var_use";
  D.Source = clangd::Diag::Clang;
  D.Message = "something terrible happened";
  D.Range = {pos(1, 2), pos(3, 4)};
  D.InsideMainFile = true;
  D.Severity = DiagnosticsEngine::Error;
  D.File = "foo/bar/main.cpp";
  D.AbsFile = std::string(MainFile.file());
  D.OpaqueData["test"] = "bar";

  clangd::Note NoteInMain;
  NoteInMain.Message = "declared somewhere in the main file";
  NoteInMain.Range = {pos(5, 6), pos(7, 8)};
  NoteInMain.Severity = DiagnosticsEngine::Remark;
  NoteInMain.File = "../foo/bar/main.cpp";
  NoteInMain.InsideMainFile = true;
  NoteInMain.AbsFile = std::string(MainFile.file());

  D.Notes.push_back(NoteInMain);

  clangd::Note NoteInHeader;
  NoteInHeader.Message = "declared somewhere in the header file";
  NoteInHeader.Range = {pos(9, 10), pos(11, 12)};
  NoteInHeader.Severity = DiagnosticsEngine::Note;
  NoteInHeader.File = "../foo/baz/header.h";
  NoteInHeader.InsideMainFile = false;
  NoteInHeader.AbsFile = std::string(HeaderFile.file());
  D.Notes.push_back(NoteInHeader);

  clangd::Fix F;
  F.Message = "do something";
  D.Fixes.push_back(F);

  // Diagnostics should turn into these:
  clangd::Diagnostic MainLSP;
  MainLSP.range = D.Range;
  MainLSP.severity = getSeverity(DiagnosticsEngine::Error);
  MainLSP.code = "undeclared_var_use";
  MainLSP.source = "clang";
  MainLSP.message =
      R"(Something terrible happened (fix available)

main.cpp:6:7: remark: declared somewhere in the main file

../foo/baz/header.h:10:11:
note: declared somewhere in the header file)";
  MainLSP.tags = {DiagnosticTag::Unnecessary};
  MainLSP.data = D.OpaqueData;

  clangd::Diagnostic NoteInMainLSP;
  NoteInMainLSP.range = NoteInMain.Range;
  NoteInMainLSP.severity = getSeverity(DiagnosticsEngine::Remark);
  NoteInMainLSP.message = R"(Declared somewhere in the main file

main.cpp:2:3: error: something terrible happened)";

  ClangdDiagnosticOptions Opts;
  // Transform diagnostics and check the results.
  std::vector<std::pair<clangd::Diagnostic, std::vector<clangd::Fix>>> LSPDiags;
  toLSPDiags(D, MainFile, Opts,
             [&](clangd::Diagnostic LSPDiag, ArrayRef<clangd::Fix> Fixes) {
               LSPDiags.push_back(
                   {std::move(LSPDiag),
                    std::vector<clangd::Fix>(Fixes.begin(), Fixes.end())});
             });

  EXPECT_THAT(
      LSPDiags,
      ElementsAre(Pair(equalToLSPDiag(MainLSP), ElementsAre(equalToFix(F))),
                  Pair(equalToLSPDiag(NoteInMainLSP), IsEmpty())));
  EXPECT_EQ(LSPDiags[0].first.code, "undeclared_var_use");
  EXPECT_EQ(LSPDiags[0].first.source, "clang");
  EXPECT_EQ(LSPDiags[1].first.code, "");
  EXPECT_EQ(LSPDiags[1].first.source, "");

  // Same thing, but don't flatten notes into the main list.
  LSPDiags.clear();
  Opts.EmitRelatedLocations = true;
  toLSPDiags(D, MainFile, Opts,
             [&](clangd::Diagnostic LSPDiag, ArrayRef<clangd::Fix> Fixes) {
               LSPDiags.push_back(
                   {std::move(LSPDiag),
                    std::vector<clangd::Fix>(Fixes.begin(), Fixes.end())});
             });
  MainLSP.message = "Something terrible happened (fix available)";
  DiagnosticRelatedInformation NoteInMainDRI;
  NoteInMainDRI.message = "Declared somewhere in the main file";
  NoteInMainDRI.location.range = NoteInMain.Range;
  NoteInMainDRI.location.uri = MainFile;
  MainLSP.relatedInformation = {NoteInMainDRI};
  DiagnosticRelatedInformation NoteInHeaderDRI;
  NoteInHeaderDRI.message = "Declared somewhere in the header file";
  NoteInHeaderDRI.location.range = NoteInHeader.Range;
  NoteInHeaderDRI.location.uri = HeaderFile;
  MainLSP.relatedInformation = {NoteInMainDRI, NoteInHeaderDRI};
  EXPECT_THAT(LSPDiags, ElementsAre(Pair(equalToLSPDiag(MainLSP),
                                         ElementsAre(equalToFix(F)))));
}

struct SymbolWithHeader {
  std::string QName;
  std::string DeclaringFile;
  std::string IncludeHeader;
};

std::unique_ptr<SymbolIndex>
buildIndexWithSymbol(llvm::ArrayRef<SymbolWithHeader> Syms) {
  SymbolSlab::Builder Slab;
  for (const auto &S : Syms) {
    Symbol Sym = cls(S.QName);
    Sym.Flags |= Symbol::IndexedForCodeCompletion;
    Sym.CanonicalDeclaration.FileURI = S.DeclaringFile.c_str();
    Sym.Definition.FileURI = S.DeclaringFile.c_str();
    Sym.IncludeHeaders.emplace_back(S.IncludeHeader, 1, Symbol::Include);
    Slab.insert(Sym);
  }
  return MemIndex::build(std::move(Slab).build(), RefSlab(), RelationSlab());
}

TEST(IncludeFixerTest, IncompleteType) {
  auto TU = TestTU::withHeaderCode("namespace ns { class X; } ns::X *x;");
  TU.ExtraArgs.push_back("-std=c++20");
  auto Index = buildIndexWithSymbol(
      {SymbolWithHeader{"ns::X", "unittest:///x.h", "\"x.h\""}});
  TU.ExternalIndex = Index.get();

  std::vector<std::pair<llvm::StringRef, llvm::StringRef>> Tests{
      {"incomplete_nested_name_spec", "[[ns::X::]]Nested n;"},
      {"incomplete_base_class", "class Y : [[ns::X]] {};"},
      {"incomplete_member_access", "auto i = x[[->]]f();"},
      {"incomplete_type", "auto& [[[]]m] = *x;"},
      {"init_incomplete_type",
       "struct C { static int f(ns::X&); }; int i = C::f([[{]]});"},
      {"bad_cast_incomplete", "auto a = [[static_cast]]<ns::X>(0);"},
      {"template_nontype_parm_incomplete", "template <ns::X [[foo]]> int a;"},
      {"typecheck_decl_incomplete_type", "ns::X [[var]];"},
      {"typecheck_incomplete_tag", "auto i = [[(*x)]]->f();"},
      {"typecheck_nonviable_condition_incomplete",
       "struct A { operator ns::X(); } a; const ns::X &[[b]] = a;"},
      {"invalid_incomplete_type_use", "auto var = [[ns::X()]];"},
      {"sizeof_alignof_incomplete_or_sizeless_type",
       "auto s = [[sizeof]](ns::X);"},
      {"for_range_incomplete_type", "void foo() { for (auto i : [[*]]x ) {} }"},
      {"func_def_incomplete_result", "ns::X [[func]] () {}"},
      {"field_incomplete_or_sizeless", "class M { ns::X [[member]]; };"},
      {"array_incomplete_or_sizeless_type", "auto s = [[(ns::X[]){}]];"},
      {"call_incomplete_return", "ns::X f(); auto fp = &f; auto z = [[fp()]];"},
      {"call_function_incomplete_return", "ns::X foo(); auto a = [[foo()]];"},
      {"call_incomplete_argument", "int m(ns::X); int i = m([[*x]]);"},
      {"switch_incomplete_class_type", "void a() { [[switch]](*x) {} }"},
      {"delete_incomplete_class_type", "void f() { [[delete]] *x; }"},
      {"-Wdelete-incomplete", "void f() { [[delete]] x; }"},
      {"dereference_incomplete_type",
       R"cpp(void f() { asm("" : "=r"([[*]]x)::); })cpp"},
  };
  for (auto Case : Tests) {
    Annotations Main(Case.second);
    TU.Code = Main.code().str() + "\n // error-ok";
    EXPECT_THAT(
        TU.build().getDiagnostics(),
        ElementsAre(AllOf(diagName(Case.first), hasRange(Main.range()),
                          withFix(Fix(Range{}, "#include \"x.h\"\n",
                                      "Include \"x.h\" for symbol ns::X")))))
        << Case.second;
  }
}

TEST(IncludeFixerTest, IncompleteEnum) {
  Symbol Sym = enm("X");
  Sym.Flags |= Symbol::IndexedForCodeCompletion;
  Sym.CanonicalDeclaration.FileURI = Sym.Definition.FileURI = "unittest:///x.h";
  Sym.IncludeHeaders.emplace_back("\"x.h\"", 1, Symbol::Include);
  SymbolSlab::Builder Slab;
  Slab.insert(Sym);
  auto Index =
      MemIndex::build(std::move(Slab).build(), RefSlab(), RelationSlab());

  TestTU TU;
  TU.ExternalIndex = Index.get();
  TU.ExtraArgs.push_back("-std=c++20");
  TU.ExtraArgs.push_back("-fno-ms-compatibility"); // else incomplete enum is OK

  std::vector<std::pair<llvm::StringRef, llvm::StringRef>> Tests{
      {"incomplete_enum", "enum class X : int; using enum [[X]];"},
      {"underlying_type_of_incomplete_enum",
       "[[__underlying_type]](enum X) i;"},
  };
  for (auto Case : Tests) {
    Annotations Main(Case.second);
    TU.Code = Main.code().str() + "\n // error-ok";
    EXPECT_THAT(TU.build().getDiagnostics(),
                Contains(AllOf(diagName(Case.first), hasRange(Main.range()),
                               withFix(Fix(Range{}, "#include \"x.h\"\n",
                                           "Include \"x.h\" for symbol X")))))
        << Case.second;
  }
}

TEST(IncludeFixerTest, NoSuggestIncludeWhenNoDefinitionInHeader) {
  Annotations Test(R"cpp(// error-ok
$insert[[]]namespace ns {
  class X;
}
class Y : $base[[public ns::X]] {};
int main() {
  ns::X *x;
  x$access[[->]]f();
}
  )cpp");
  auto TU = TestTU::withCode(Test.code());
  Symbol Sym = cls("ns::X");
  Sym.Flags |= Symbol::IndexedForCodeCompletion;
  Sym.CanonicalDeclaration.FileURI = "unittest:///x.h";
  Sym.Definition.FileURI = "unittest:///x.cc";
  Sym.IncludeHeaders.emplace_back("\"x.h\"", 1, Symbol::Include);

  SymbolSlab::Builder Slab;
  Slab.insert(Sym);
  auto Index =
      MemIndex::build(std::move(Slab).build(), RefSlab(), RelationSlab());
  TU.ExternalIndex = Index.get();

  EXPECT_THAT(TU.build().getDiagnostics(),
              UnorderedElementsAre(
                  Diag(Test.range("base"), "base class has incomplete type"),
                  Diag(Test.range("access"),
                       "member access into incomplete type 'ns::X'")));
}

TEST(IncludeFixerTest, Typo) {
  Annotations Test(R"cpp(// error-ok
$insert[[]]namespace ns {
void foo() {
  $unqualified1[[X]] x;
  // No fix if the unresolved type is used as specifier. (ns::)X::Nested will be
  // considered the unresolved type.
  $unqualified2[[X]]::Nested n;
}
struct S : $base[[X]] {};
}
void bar() {
  ns::$qualified1[[X]] x; // ns:: is valid.
  ns::$qualified2[[X]](); // Error: no member in namespace

  ::$global[[Global]] glob;
}
using Type = ns::$template[[Foo]]<int>;
  )cpp");
  auto TU = TestTU::withCode(Test.code());
  auto Index = buildIndexWithSymbol(
      {SymbolWithHeader{"ns::X", "unittest:///x.h", "\"x.h\""},
       SymbolWithHeader{"Global", "unittest:///global.h", "\"global.h\""},
       SymbolWithHeader{"ns::Foo", "unittest:///foo.h", "\"foo.h\""}});
  TU.ExternalIndex = Index.get();

  EXPECT_THAT(
      TU.build().getDiagnostics(),
      UnorderedElementsAre(
          AllOf(Diag(Test.range("unqualified1"), "unknown type name 'X'"),
                diagName("unknown_typename"),
                withFix(Fix(Test.range("insert"), "#include \"x.h\"\n",
                            "Include \"x.h\" for symbol ns::X"))),
          Diag(Test.range("unqualified2"), "use of undeclared identifier 'X'"),
          AllOf(Diag(Test.range("qualified1"),
                     "no type named 'X' in namespace 'ns'"),
                diagName("typename_nested_not_found"),
                withFix(Fix(Test.range("insert"), "#include \"x.h\"\n",
                            "Include \"x.h\" for symbol ns::X"))),
          AllOf(Diag(Test.range("qualified2"),
                     "no member named 'X' in namespace 'ns'"),
                diagName("no_member"),
                withFix(Fix(Test.range("insert"), "#include \"x.h\"\n",
                            "Include \"x.h\" for symbol ns::X"))),
          AllOf(Diag(Test.range("global"),
                     "no type named 'Global' in the global namespace"),
                diagName("typename_nested_not_found"),
                withFix(Fix(Test.range("insert"), "#include \"global.h\"\n",
                            "Include \"global.h\" for symbol Global"))),
          AllOf(Diag(Test.range("template"),
                     "no template named 'Foo' in namespace 'ns'"),
                diagName("no_member_template"),
                withFix(Fix(Test.range("insert"), "#include \"foo.h\"\n",
                            "Include \"foo.h\" for symbol ns::Foo"))),
          AllOf(Diag(Test.range("base"), "expected class name"),
                diagName("expected_class_name"),
                withFix(Fix(Test.range("insert"), "#include \"x.h\"\n",
                            "Include \"x.h\" for symbol ns::X")))));
}

TEST(IncludeFixerTest, TypoInMacro) {
  auto TU = TestTU::withCode(R"cpp(// error-ok
#define ID(T) T
X a1;
ID(X a2);
ns::X a3;
ID(ns::X a4);
namespace ns{};
ns::X a5;
ID(ns::X a6);
)cpp");
  auto Index = buildIndexWithSymbol(
      {SymbolWithHeader{"X", "unittest:///x.h", "\"x.h\""},
       SymbolWithHeader{"ns::X", "unittest:///ns.h", "\"x.h\""}});
  TU.ExternalIndex = Index.get();
  // FIXME: -fms-compatibility (which is default on windows) breaks the
  // ns::X cases when the namespace is undeclared. Find out why!
  TU.ExtraArgs = {"-fno-ms-compatibility"};
  EXPECT_THAT(TU.build().getDiagnostics(), Each(withFix(_)));
}

TEST(IncludeFixerTest, MultipleMatchedSymbols) {
  Annotations Test(R"cpp(// error-ok
$insert[[]]namespace na {
namespace nb {
void foo() {
  $unqualified[[X]] x;
}
}
}
  )cpp");
  auto TU = TestTU::withCode(Test.code());
  auto Index = buildIndexWithSymbol(
      {SymbolWithHeader{"na::X", "unittest:///a.h", "\"a.h\""},
       SymbolWithHeader{"na::nb::X", "unittest:///b.h", "\"b.h\""}});
  TU.ExternalIndex = Index.get();

  EXPECT_THAT(TU.build().getDiagnostics(),
              UnorderedElementsAre(AllOf(
                  Diag(Test.range("unqualified"), "unknown type name 'X'"),
                  diagName("unknown_typename"),
                  withFix(Fix(Test.range("insert"), "#include \"a.h\"\n",
                              "Include \"a.h\" for symbol na::X"),
                          Fix(Test.range("insert"), "#include \"b.h\"\n",
                              "Include \"b.h\" for symbol na::nb::X")))));
}

TEST(IncludeFixerTest, NoCrashMemberAccess) {
  Annotations Test(R"cpp(// error-ok
    struct X { int  xyz; };
    void g() { X x; x.$[[xy]]; }
  )cpp");
  auto TU = TestTU::withCode(Test.code());
  auto Index = buildIndexWithSymbol(
      SymbolWithHeader{"na::X", "unittest:///a.h", "\"a.h\""});
  TU.ExternalIndex = Index.get();

  EXPECT_THAT(
      TU.build().getDiagnostics(),
      UnorderedElementsAre(Diag(Test.range(), "no member named 'xy' in 'X'")));
}

TEST(IncludeFixerTest, UseCachedIndexResults) {
  // As index results for the identical request are cached, more than 5 fixes
  // are generated.
  Annotations Test(R"cpp(// error-ok
$insert[[]]void foo() {
  $x1[[X]] x;
  $x2[[X]] x;
  $x3[[X]] x;
  $x4[[X]] x;
  $x5[[X]] x;
  $x6[[X]] x;
  $x7[[X]] x;
}

class X;
void bar(X *x) {
  x$a1[[->]]f();
  x$a2[[->]]f();
  x$a3[[->]]f();
  x$a4[[->]]f();
  x$a5[[->]]f();
  x$a6[[->]]f();
  x$a7[[->]]f();
}
  )cpp");
  auto TU = TestTU::withCode(Test.code());
  auto Index =
      buildIndexWithSymbol(SymbolWithHeader{"X", "unittest:///a.h", "\"a.h\""});
  TU.ExternalIndex = Index.get();

  auto Parsed = TU.build();
  for (const auto &D : Parsed.getDiagnostics()) {
    if (D.Fixes.size() != 1) {
      ADD_FAILURE() << "D.Fixes.size() != 1";
      continue;
    }
    EXPECT_EQ(D.Fixes[0].Message, std::string("Include \"a.h\" for symbol X"));
  }
}

TEST(IncludeFixerTest, UnresolvedNameAsSpecifier) {
  Annotations Test(R"cpp(// error-ok
$insert[[]]namespace ns {
}
void g() {  ns::$[[scope]]::X_Y();  }
  )cpp");
  TestTU TU;
  TU.Code = std::string(Test.code());
  // FIXME: Figure out why this is needed and remove it, PR43662.
  TU.ExtraArgs.push_back("-fno-ms-compatibility");
  auto Index = buildIndexWithSymbol(
      SymbolWithHeader{"ns::scope::X_Y", "unittest:///x.h", "\"x.h\""});
  TU.ExternalIndex = Index.get();

  EXPECT_THAT(
      TU.build().getDiagnostics(),
      UnorderedElementsAre(
          AllOf(Diag(Test.range(), "no member named 'scope' in namespace 'ns'"),
                diagName("no_member"),
                withFix(Fix(Test.range("insert"), "#include \"x.h\"\n",
                            "Include \"x.h\" for symbol ns::scope::X_Y")))));
}

TEST(IncludeFixerTest, UnresolvedSpecifierWithSemaCorrection) {
  Annotations Test(R"cpp(// error-ok
$insert[[]]namespace clang {
void f() {
  // "clangd::" will be corrected to "clang::" by Sema.
  $q1[[clangd]]::$x[[X]] x;
  $q2[[clangd]]::$ns[[ns]]::Y y;
}
}
  )cpp");
  TestTU TU;
  TU.Code = std::string(Test.code());
  // FIXME: Figure out why this is needed and remove it, PR43662.
  TU.ExtraArgs.push_back("-fno-ms-compatibility");
  auto Index = buildIndexWithSymbol(
      {SymbolWithHeader{"clang::clangd::X", "unittest:///x.h", "\"x.h\""},
       SymbolWithHeader{"clang::clangd::ns::Y", "unittest:///y.h", "\"y.h\""}});
  TU.ExternalIndex = Index.get();

  EXPECT_THAT(
      TU.build().getDiagnostics(),
      UnorderedElementsAre(
          AllOf(Diag(Test.range("q1"), "use of undeclared identifier 'clangd'; "
                                       "did you mean 'clang'?"),
                diagName("undeclared_var_use_suggest"),
                withFix(_, // change clangd to clang
                        Fix(Test.range("insert"), "#include \"x.h\"\n",
                            "Include \"x.h\" for symbol clang::clangd::X"))),
          AllOf(Diag(Test.range("x"), "no type named 'X' in namespace 'clang'"),
                diagName("typename_nested_not_found"),
                withFix(Fix(Test.range("insert"), "#include \"x.h\"\n",
                            "Include \"x.h\" for symbol clang::clangd::X"))),
          AllOf(
              Diag(Test.range("q2"), "use of undeclared identifier 'clangd'; "
                                     "did you mean 'clang'?"),
              diagName("undeclared_var_use_suggest"),
              withFix(_, // change clangd to clang
                      Fix(Test.range("insert"), "#include \"y.h\"\n",
                          "Include \"y.h\" for symbol clang::clangd::ns::Y"))),
          AllOf(Diag(Test.range("ns"),
                     "no member named 'ns' in namespace 'clang'"),
                diagName("no_member"),
                withFix(
                    Fix(Test.range("insert"), "#include \"y.h\"\n",
                        "Include \"y.h\" for symbol clang::clangd::ns::Y")))));
}

TEST(IncludeFixerTest, SpecifiedScopeIsNamespaceAlias) {
  Annotations Test(R"cpp(// error-ok
$insert[[]]namespace a {}
namespace b = a;
namespace c {
  b::$[[X]] x;
}
  )cpp");
  auto TU = TestTU::withCode(Test.code());
  auto Index = buildIndexWithSymbol(
      SymbolWithHeader{"a::X", "unittest:///x.h", "\"x.h\""});
  TU.ExternalIndex = Index.get();

  EXPECT_THAT(TU.build().getDiagnostics(),
              UnorderedElementsAre(AllOf(
                  Diag(Test.range(), "no type named 'X' in namespace 'a'"),
                  diagName("typename_nested_not_found"),
                  withFix(Fix(Test.range("insert"), "#include \"x.h\"\n",
                              "Include \"x.h\" for symbol a::X")))));
}

TEST(IncludeFixerTest, NoCrashOnTemplateInstantiations) {
  Annotations Test(R"cpp(
    template <typename T> struct Templ {
      template <typename U>
      typename U::type operator=(const U &);
    };

    struct A {
      Templ<char> s;
      A() { [[a]]; /*error-ok*/ } // crash if we compute scopes lazily.
    };
  )cpp");

  auto TU = TestTU::withCode(Test.code());
  auto Index = buildIndexWithSymbol({});
  TU.ExternalIndex = Index.get();

  EXPECT_THAT(
      TU.build().getDiagnostics(),
      ElementsAre(Diag(Test.range(), "use of undeclared identifier 'a'")));
}

TEST(IncludeFixerTest, HeaderNamedInDiag) {
  Annotations Test(R"cpp(
    $insert[[]]int main() {
      [[printf]]("");
    }
  )cpp");
  auto TU = TestTU::withCode(Test.code());
  TU.ExtraArgs = {"-xc", "-std=c99",
                  "-Wno-error=implicit-function-declaration"};
  auto Index = buildIndexWithSymbol({});
  TU.ExternalIndex = Index.get();

  EXPECT_THAT(
      TU.build().getDiagnostics(),
      ElementsAre(AllOf(
          Diag(Test.range(), "call to undeclared library function 'printf' "
                             "with type 'int (const char *, ...)'; ISO C99 "
                             "and later do not support implicit function "
                             "declarations"),
          withFix(Fix(Test.range("insert"), "#include <stdio.h>\n",
                      "Include <stdio.h> for symbol printf")))));

  TU.ExtraArgs = {"-xc", "-std=c89"};
  EXPECT_THAT(
      TU.build().getDiagnostics(),
      ElementsAre(AllOf(
          Diag(Test.range(), "implicitly declaring library function 'printf' "
                             "with type 'int (const char *, ...)'"),
          withFix(Fix(Test.range("insert"), "#include <stdio.h>\n",
                      "Include <stdio.h> for symbol printf")))));
}

TEST(IncludeFixerTest, CImplicitFunctionDecl) {
  Annotations Test("void x() { [[foo]](); }");
  auto TU = TestTU::withCode(Test.code());
  TU.Filename = "test.c";
  TU.ExtraArgs = {"-std=c99", "-Wno-error=implicit-function-declaration"};

  Symbol Sym = func("foo");
  Sym.Flags |= Symbol::IndexedForCodeCompletion;
  Sym.CanonicalDeclaration.FileURI = "unittest:///foo.h";
  Sym.IncludeHeaders.emplace_back("\"foo.h\"", 1, Symbol::Include);

  SymbolSlab::Builder Slab;
  Slab.insert(Sym);
  auto Index =
      MemIndex::build(std::move(Slab).build(), RefSlab(), RelationSlab());
  TU.ExternalIndex = Index.get();

  EXPECT_THAT(
      TU.build().getDiagnostics(),
      ElementsAre(AllOf(
          Diag(Test.range(),
               "call to undeclared function 'foo'; ISO C99 and later do not "
               "support implicit function declarations"),
          withFix(Fix(Range{}, "#include \"foo.h\"\n",
                      "Include \"foo.h\" for symbol foo")))));

  TU.ExtraArgs = {"-std=c89", "-Wall"};
  EXPECT_THAT(TU.build().getDiagnostics(),
              ElementsAre(AllOf(
                  Diag(Test.range(), "implicit declaration of function 'foo'"),
                  withFix(Fix(Range{}, "#include \"foo.h\"\n",
                              "Include \"foo.h\" for symbol foo")))));
}

TEST(DiagsInHeaders, DiagInsideHeader) {
  Annotations Main(R"cpp(
    #include [["a.h"]]
    void foo() {})cpp");
  Annotations Header("[[no_type_spec]]; // error-ok");
  TestTU TU = TestTU::withCode(Main.code());
  TU.AdditionalFiles = {{"a.h", std::string(Header.code())}};
  EXPECT_THAT(TU.build().getDiagnostics(),
              UnorderedElementsAre(AllOf(
                  Diag(Main.range(), "in included file: a type specifier is "
                                     "required for all declarations"),
                  withNote(Diag(Header.range(), "error occurred here")))));
}

TEST(DiagsInHeaders, DiagInTransitiveInclude) {
  Annotations Main(R"cpp(
    #include [["a.h"]]
    void foo() {})cpp");
  TestTU TU = TestTU::withCode(Main.code());
  TU.AdditionalFiles = {{"a.h", "#include \"b.h\""},
                        {"b.h", "no_type_spec; // error-ok"}};
<<<<<<< HEAD
  EXPECT_THAT(*TU.build().getDiagnostics(),
=======
  EXPECT_THAT(TU.build().getDiagnostics(),
>>>>>>> bac3a63c
              UnorderedElementsAre(Diag(Main.range(),
                                        "in included file: a type specifier is "
                                        "required for all declarations")));
}

TEST(DiagsInHeaders, DiagInMultipleHeaders) {
  Annotations Main(R"cpp(
    #include $a[["a.h"]]
    #include $b[["b.h"]]
    void foo() {})cpp");
  TestTU TU = TestTU::withCode(Main.code());
  TU.AdditionalFiles = {{"a.h", "no_type_spec; // error-ok"},
                        {"b.h", "no_type_spec; // error-ok"}};
  EXPECT_THAT(TU.build().getDiagnostics(),
              UnorderedElementsAre(
                  Diag(Main.range("a"), "in included file: a type specifier is "
                                        "required for all declarations"),
                  Diag(Main.range("b"), "in included file: a type specifier is "
                                        "required for all declarations")));
}

TEST(DiagsInHeaders, PreferExpansionLocation) {
  Annotations Main(R"cpp(
    #include [["a.h"]]
    #include "b.h"
    void foo() {})cpp");
  TestTU TU = TestTU::withCode(Main.code());
  TU.AdditionalFiles = {
      {"a.h", "#include \"b.h\"\n"},
      {"b.h", "#ifndef X\n#define X\nno_type_spec; // error-ok\n#endif"}};
<<<<<<< HEAD
  EXPECT_THAT(*TU.build().getDiagnostics(),
=======
  EXPECT_THAT(TU.build().getDiagnostics(),
>>>>>>> bac3a63c
              Contains(Diag(Main.range(), "in included file: a type specifier "
                                          "is required for all declarations")));
}

TEST(DiagsInHeaders, PreferExpansionLocationMacros) {
  Annotations Main(R"cpp(
    #define X
    #include "a.h"
    #undef X
    #include [["b.h"]]
    void foo() {})cpp");
  TestTU TU = TestTU::withCode(Main.code());
  TU.AdditionalFiles = {
      {"a.h", "#include \"c.h\"\n"},
      {"b.h", "#include \"c.h\"\n"},
      {"c.h", "#ifndef X\n#define X\nno_type_spec; // error-ok\n#endif"}};
<<<<<<< HEAD
  EXPECT_THAT(*TU.build().getDiagnostics(),
=======
  EXPECT_THAT(TU.build().getDiagnostics(),
>>>>>>> bac3a63c
              UnorderedElementsAre(Diag(Main.range(),
                                        "in included file: a type specifier is "
                                        "required for all declarations")));
}

TEST(DiagsInHeaders, LimitDiagsOutsideMainFile) {
  Annotations Main(R"cpp(
    #include [["a.h"]]
    #include "b.h"
    void foo() {})cpp");
  TestTU TU = TestTU::withCode(Main.code());
  TU.AdditionalFiles = {{"a.h", "#include \"c.h\"\n"},
                        {"b.h", "#include \"c.h\"\n"},
                        {"c.h", R"cpp(
      #ifndef X
      #define X
      no_type_spec_0; // error-ok
      no_type_spec_1;
      no_type_spec_2;
      no_type_spec_3;
      no_type_spec_4;
      no_type_spec_5;
      no_type_spec_6;
      no_type_spec_7;
      no_type_spec_8;
      no_type_spec_9;
      no_type_spec_10;
      #endif)cpp"}};
<<<<<<< HEAD
  EXPECT_THAT(*TU.build().getDiagnostics(),
=======
  EXPECT_THAT(TU.build().getDiagnostics(),
>>>>>>> bac3a63c
              UnorderedElementsAre(Diag(Main.range(),
                                        "in included file: a type specifier is "
                                        "required for all declarations")));
}

TEST(DiagsInHeaders, OnlyErrorOrFatal) {
  Annotations Main(R"cpp(
    #include [["a.h"]]
    void foo() {})cpp");
  Annotations Header(R"cpp(
    [[no_type_spec]]; // error-ok
    int x = 5/0;)cpp");
  TestTU TU = TestTU::withCode(Main.code());
  TU.AdditionalFiles = {{"a.h", std::string(Header.code())}};
  EXPECT_THAT(TU.build().getDiagnostics(),
              UnorderedElementsAre(AllOf(
                  Diag(Main.range(), "in included file: a type specifier is "
                                     "required for all declarations"),
                  withNote(Diag(Header.range(), "error occurred here")))));
}

TEST(DiagsInHeaders, OnlyDefaultErrorOrFatal) {
  Annotations Main(R"cpp(
    #include [["a.h"]] // get unused "foo" warning when building preamble.
    )cpp");
  Annotations Header(R"cpp(
    namespace { void foo() {} }
    void func() {foo();} ;)cpp");
  TestTU TU = TestTU::withCode(Main.code());
  TU.AdditionalFiles = {{"a.h", std::string(Header.code())}};
  // promote warnings to errors.
  TU.ExtraArgs = {"-Werror", "-Wunused"};
  EXPECT_THAT(TU.build().getDiagnostics(), IsEmpty());
}

TEST(DiagsInHeaders, FromNonWrittenSources) {
  Annotations Main(R"cpp(
    #include [["a.h"]]
    void foo() {})cpp");
  Annotations Header(R"cpp(
    int x = 5/0;
    int b = [[FOO]]; // error-ok)cpp");
  TestTU TU = TestTU::withCode(Main.code());
  TU.AdditionalFiles = {{"a.h", std::string(Header.code())}};
  TU.ExtraArgs = {"-DFOO=NOOO"};
  EXPECT_THAT(TU.build().getDiagnostics(),
              UnorderedElementsAre(AllOf(
                  Diag(Main.range(),
                       "in included file: use of undeclared identifier 'NOOO'"),
                  withNote(Diag(Header.range(), "error occurred here")))));
}

TEST(DiagsInHeaders, ErrorFromMacroExpansion) {
  Annotations Main(R"cpp(
  void bar() {
    int fo; // error-ok
    #include [["a.h"]]
  })cpp");
  Annotations Header(R"cpp(
  #define X foo
  X;)cpp");
  TestTU TU = TestTU::withCode(Main.code());
  TU.AdditionalFiles = {{"a.h", std::string(Header.code())}};
  EXPECT_THAT(TU.build().getDiagnostics(),
              UnorderedElementsAre(
                  Diag(Main.range(), "in included file: use of undeclared "
                                     "identifier 'foo'; did you mean 'fo'?")));
}

TEST(DiagsInHeaders, ErrorFromMacroArgument) {
  Annotations Main(R"cpp(
  void bar() {
    int fo; // error-ok
    #include [["a.h"]]
  })cpp");
  Annotations Header(R"cpp(
  #define X(arg) arg
  X(foo);)cpp");
  TestTU TU = TestTU::withCode(Main.code());
  TU.AdditionalFiles = {{"a.h", std::string(Header.code())}};
  EXPECT_THAT(TU.build().getDiagnostics(),
              UnorderedElementsAre(
                  Diag(Main.range(), "in included file: use of undeclared "
                                     "identifier 'foo'; did you mean 'fo'?")));
}

TEST(IgnoreDiags, FromNonWrittenInclude) {
  TestTU TU;
  TU.ExtraArgs.push_back("--include=a.h");
  TU.AdditionalFiles = {{"a.h", "void main();"}};
  // The diagnostic "main must return int" is from the header, we don't attempt
  // to render it in the main file as there is no written location there.
  EXPECT_THAT(TU.build().getDiagnostics(), UnorderedElementsAre());
}

TEST(ToLSPDiag, RangeIsInMain) {
  ClangdDiagnosticOptions Opts;
  clangd::Diag D;
  D.Range = {pos(1, 2), pos(3, 4)};
  D.Notes.emplace_back();
  Note &N = D.Notes.back();
  N.Range = {pos(2, 3), pos(3, 4)};

  D.InsideMainFile = true;
  N.InsideMainFile = false;
  toLSPDiags(D, {}, Opts,
             [&](clangd::Diagnostic LSPDiag, ArrayRef<clangd::Fix>) {
               EXPECT_EQ(LSPDiag.range, D.Range);
             });

  D.InsideMainFile = false;
  N.InsideMainFile = true;
  toLSPDiags(D, {}, Opts,
             [&](clangd::Diagnostic LSPDiag, ArrayRef<clangd::Fix>) {
               EXPECT_EQ(LSPDiag.range, N.Range);
             });
}

TEST(ParsedASTTest, ModuleSawDiag) {
  static constexpr const llvm::StringLiteral KDiagMsg = "StampedDiag";
  struct DiagModifierModule final : public FeatureModule {
    struct Listener : public FeatureModule::ASTListener {
      void sawDiagnostic(const clang::Diagnostic &Info,
                         clangd::Diag &Diag) override {
        Diag.Message = KDiagMsg.str();
      }
    };
    std::unique_ptr<ASTListener> astListeners() override {
      return std::make_unique<Listener>();
    };
  };
  FeatureModuleSet FMS;
  FMS.add(std::make_unique<DiagModifierModule>());

  Annotations Code("[[test]]; /* error-ok */");
  TestTU TU;
  TU.Code = Code.code().str();
  TU.FeatureModules = &FMS;

  auto AST = TU.build();
  EXPECT_THAT(AST.getDiagnostics(),
              testing::Contains(Diag(Code.range(), KDiagMsg.str())));
}

TEST(Preamble, EndsOnNonEmptyLine) {
  TestTU TU;
  TU.ExtraArgs = {"-Wnewline-eof"};

  {
    TU.Code = "#define FOO\n  void bar();\n";
    auto AST = TU.build();
    EXPECT_THAT(AST.getDiagnostics(), IsEmpty());
  }
  {
    Annotations Code("#define FOO[[]]");
    TU.Code = Code.code().str();
    auto AST = TU.build();
    EXPECT_THAT(
        AST.getDiagnostics(),
        testing::Contains(Diag(Code.range(), "no newline at end of file")));
  }
}

TEST(Diagnostics, Tags) {
  TestTU TU;
  TU.ExtraArgs = {"-Wunused", "-Wdeprecated"};
  Annotations Test(R"cpp(
  void bar() __attribute__((deprecated));
  void foo() {
    int $unused[[x]];
    $deprecated[[bar]]();
  })cpp");
  TU.Code = Test.code().str();
  EXPECT_THAT(TU.build().getDiagnostics(),
              UnorderedElementsAre(
                  AllOf(Diag(Test.range("unused"), "unused variable 'x'"),
                        withTag(DiagnosticTag::Unnecessary)),
                  AllOf(Diag(Test.range("deprecated"), "'bar' is deprecated"),
                        withTag(DiagnosticTag::Deprecated))));

  Test = Annotations(R"cpp(
    $typedef[[typedef int INT]];
  )cpp");
  TU.Code = Test.code();
  TU.ClangTidyProvider = addTidyChecks("modernize-use-using");
  EXPECT_THAT(
      TU.build().getDiagnostics(),
      ifTidyChecks(UnorderedElementsAre(
          AllOf(Diag(Test.range("typedef"), "use 'using' instead of 'typedef'"),
                withTag(DiagnosticTag::Deprecated)))));
}

TEST(Diagnostics, DeprecatedDiagsAreHints) {
  ClangdDiagnosticOptions Opts;
  std::optional<clangd::Diagnostic> Diag;
  clangd::Diag D;
  D.Range = {pos(1, 2), pos(3, 4)};
  D.InsideMainFile = true;

  // Downgrade warnings with deprecated tags to remark.
  D.Tags = {Deprecated};
  D.Severity = DiagnosticsEngine::Warning;
  toLSPDiags(D, {}, Opts,
             [&](clangd::Diagnostic LSPDiag, ArrayRef<clangd::Fix>) {
               Diag = std::move(LSPDiag);
             });
  EXPECT_EQ(Diag->severity, getSeverity(DiagnosticsEngine::Remark));
  Diag.reset();

  // Preserve errors.
  D.Severity = DiagnosticsEngine::Error;
  toLSPDiags(D, {}, Opts,
             [&](clangd::Diagnostic LSPDiag, ArrayRef<clangd::Fix>) {
               Diag = std::move(LSPDiag);
             });
  EXPECT_EQ(Diag->severity, getSeverity(DiagnosticsEngine::Error));
  Diag.reset();

  // No-op without tag.
  D.Tags = {};
  D.Severity = DiagnosticsEngine::Warning;
  toLSPDiags(D, {}, Opts,
             [&](clangd::Diagnostic LSPDiag, ArrayRef<clangd::Fix>) {
               Diag = std::move(LSPDiag);
             });
  EXPECT_EQ(Diag->severity, getSeverity(DiagnosticsEngine::Warning));
}

TEST(DiagnosticsTest, IncludeCleaner) {
  Annotations Test(R"cpp(
$fix[[  $diag[[#include "unused.h"]]
]]
  #include "used.h"

  #include "ignore.h"

  #include <system_header.h>

  void foo() {
    used();
  }
  )cpp");
  TestTU TU;
  TU.Code = Test.code().str();
  TU.AdditionalFiles["unused.h"] = R"cpp(
    #pragma once
    void unused() {}
  )cpp";
  TU.AdditionalFiles["used.h"] = R"cpp(
    #pragma once
    void used() {}
  )cpp";
  TU.AdditionalFiles["ignore.h"] = R"cpp(
    #pragma once
    void ignore() {}
  )cpp";
  TU.AdditionalFiles["system/system_header.h"] = "";
  TU.ExtraArgs = {"-isystem" + testPath("system")};
  Config Cfg;
  Cfg.Diagnostics.UnusedIncludes = Config::IncludesPolicy::Strict;
  // Set filtering.
  Cfg.Diagnostics.Includes.IgnoreHeader.emplace_back(
      [](llvm::StringRef Header) { return Header.endswith("ignore.h"); });
  WithContextValue WithCfg(Config::Key, std::move(Cfg));
  auto AST = TU.build();
  EXPECT_THAT(
<<<<<<< HEAD
      *AST.getDiagnostics(),
=======
      AST.getDiagnostics(),
>>>>>>> bac3a63c
      Contains(AllOf(
          Diag(Test.range("diag"),
               "included header unused.h is not used directly"),
          withTag(DiagnosticTag::Unnecessary), diagSource(Diag::Clangd),
          withFix(Fix(Test.range("fix"), "", "remove #include directive")))));
<<<<<<< HEAD
  auto &Diag = AST.getDiagnostics()->front();
=======
  auto &Diag = AST.getDiagnostics().front();
>>>>>>> bac3a63c
  EXPECT_EQ(getDiagnosticDocURI(Diag.Source, Diag.ID, Diag.Name),
            std::string("https://clangd.llvm.org/guides/include-cleaner"));
  Cfg.Diagnostics.SuppressAll = true;
  WithContextValue SuppressAllWithCfg(Config::Key, std::move(Cfg));
  EXPECT_THAT(TU.build().getDiagnostics(), IsEmpty());
  Cfg.Diagnostics.SuppressAll = false;
  Cfg.Diagnostics.Suppress = {"unused-includes"};
  WithContextValue SuppressFilterWithCfg(Config::Key, std::move(Cfg));
  EXPECT_THAT(TU.build().getDiagnostics(), IsEmpty());
}

TEST(DiagnosticsTest, FixItFromHeader) {
  llvm::StringLiteral Header(R"cpp(
    void foo(int *);
    void foo(int *, int);)cpp");
  Annotations Source(R"cpp(
  /*error-ok*/
    void bar() {
      int x;
      $diag[[foo]]($fix[[]]x, 1);
    })cpp");
  TestTU TU;
  TU.Code = Source.code().str();
  TU.HeaderCode = Header.str();
  EXPECT_THAT(
      TU.build().getDiagnostics(),
      UnorderedElementsAre(AllOf(
          Diag(Source.range("diag"), "no matching function for call to 'foo'"),
          withFix(Fix(Source.range("fix"), "&",
                      "candidate function not viable: no known conversion from "
                      "'int' to 'int *' for 1st argument; take the address of "
                      "the argument with &")))));
}

TEST(DiagnosticsTest, UnusedInHeader) {
  // Clang diagnoses unused static inline functions outside headers.
  auto TU = TestTU::withCode("static inline void foo(void) {}");
  TU.ExtraArgs.push_back("-Wunused-function");
  TU.Filename = "test.c";
  EXPECT_THAT(TU.build().getDiagnostics(),
              ElementsAre(withID(diag::warn_unused_function)));
  // Sema should recognize a *.h file open in clangd as a header.
  // https://github.com/clangd/vscode-clangd/issues/360
  TU.Filename = "test.h";
  EXPECT_THAT(TU.build().getDiagnostics(), IsEmpty());
}

} // namespace
} // namespace clangd
} // namespace clang<|MERGE_RESOLUTION|>--- conflicted
+++ resolved
@@ -38,10 +38,7 @@
 #include "gtest/gtest.h"
 #include <cstddef>
 #include <memory>
-<<<<<<< HEAD
-=======
 #include <optional>
->>>>>>> bac3a63c
 #include <string>
 #include <utility>
 #include <vector>
@@ -905,11 +902,7 @@
     int symbol;
   )cpp");
   TU.Filename = "foo.h";
-<<<<<<< HEAD
-  EXPECT_THAT(*TU.build().getDiagnostics(),
-=======
-  EXPECT_THAT(TU.build().getDiagnostics(),
->>>>>>> bac3a63c
+  EXPECT_THAT(TU.build().getDiagnostics(),
               Not(Contains(diagName("pp_including_mainfile_in_preamble"))));
   EXPECT_THAT(TU.build().getLocalTopLevelDecls(), SizeIs(1));
 }
@@ -1617,11 +1610,7 @@
   TestTU TU = TestTU::withCode(Main.code());
   TU.AdditionalFiles = {{"a.h", "#include \"b.h\""},
                         {"b.h", "no_type_spec; // error-ok"}};
-<<<<<<< HEAD
-  EXPECT_THAT(*TU.build().getDiagnostics(),
-=======
-  EXPECT_THAT(TU.build().getDiagnostics(),
->>>>>>> bac3a63c
+  EXPECT_THAT(TU.build().getDiagnostics(),
               UnorderedElementsAre(Diag(Main.range(),
                                         "in included file: a type specifier is "
                                         "required for all declarations")));
@@ -1652,11 +1641,7 @@
   TU.AdditionalFiles = {
       {"a.h", "#include \"b.h\"\n"},
       {"b.h", "#ifndef X\n#define X\nno_type_spec; // error-ok\n#endif"}};
-<<<<<<< HEAD
-  EXPECT_THAT(*TU.build().getDiagnostics(),
-=======
-  EXPECT_THAT(TU.build().getDiagnostics(),
->>>>>>> bac3a63c
+  EXPECT_THAT(TU.build().getDiagnostics(),
               Contains(Diag(Main.range(), "in included file: a type specifier "
                                           "is required for all declarations")));
 }
@@ -1673,11 +1658,7 @@
       {"a.h", "#include \"c.h\"\n"},
       {"b.h", "#include \"c.h\"\n"},
       {"c.h", "#ifndef X\n#define X\nno_type_spec; // error-ok\n#endif"}};
-<<<<<<< HEAD
-  EXPECT_THAT(*TU.build().getDiagnostics(),
-=======
-  EXPECT_THAT(TU.build().getDiagnostics(),
->>>>>>> bac3a63c
+  EXPECT_THAT(TU.build().getDiagnostics(),
               UnorderedElementsAre(Diag(Main.range(),
                                         "in included file: a type specifier is "
                                         "required for all declarations")));
@@ -1706,11 +1687,7 @@
       no_type_spec_9;
       no_type_spec_10;
       #endif)cpp"}};
-<<<<<<< HEAD
-  EXPECT_THAT(*TU.build().getDiagnostics(),
-=======
-  EXPECT_THAT(TU.build().getDiagnostics(),
->>>>>>> bac3a63c
+  EXPECT_THAT(TU.build().getDiagnostics(),
               UnorderedElementsAre(Diag(Main.range(),
                                         "in included file: a type specifier is "
                                         "required for all declarations")));
@@ -1977,21 +1954,13 @@
   WithContextValue WithCfg(Config::Key, std::move(Cfg));
   auto AST = TU.build();
   EXPECT_THAT(
-<<<<<<< HEAD
-      *AST.getDiagnostics(),
-=======
       AST.getDiagnostics(),
->>>>>>> bac3a63c
       Contains(AllOf(
           Diag(Test.range("diag"),
                "included header unused.h is not used directly"),
           withTag(DiagnosticTag::Unnecessary), diagSource(Diag::Clangd),
           withFix(Fix(Test.range("fix"), "", "remove #include directive")))));
-<<<<<<< HEAD
-  auto &Diag = AST.getDiagnostics()->front();
-=======
   auto &Diag = AST.getDiagnostics().front();
->>>>>>> bac3a63c
   EXPECT_EQ(getDiagnosticDocURI(Diag.Source, Diag.ID, Diag.Name),
             std::string("https://clangd.llvm.org/guides/include-cleaner"));
   Cfg.Diagnostics.SuppressAll = true;
