--- conflicted
+++ resolved
@@ -4437,8 +4437,6 @@
   // c3: signature = (A self, int arg)
   //     snippet = (${1: A self}, ${2: int arg})
 
-<<<<<<< HEAD
-=======
   auto TU = TestTU::withCode(Code.code());
   TU.ExtraArgs = {"-std=c++23"};
 
@@ -4498,7 +4496,6 @@
     };
   )cpp");
 
->>>>>>> 35227056
   auto TU = TestTU::withCode(Code.code());
   TU.ExtraArgs = {"-std=c++23"};
 
@@ -4509,33 +4506,16 @@
 
   MockFS FS;
   auto Inputs = TU.inputs(FS);
-<<<<<<< HEAD
-=======
-
->>>>>>> 35227056
+
   {
     auto Result = codeComplete(testPath(TU.Filename), Code.point("c1"),
                                Preamble.get(), Inputs, Opts);
 
-<<<<<<< HEAD
-    EXPECT_THAT(Result.Completions,
-                UnorderedElementsAre(AllOf(named("foo"), signature("(int arg)"),
-                                           snippetSuffix("(${1:int arg})")),
-                                     AllOf(named("bar"), signature("(int arg)"),
-                                           snippetSuffix("(${1:int arg})"))));
-=======
     EXPECT_THAT(Result.Completions, ElementsAre());
->>>>>>> 35227056
   }
   {
     auto Result = codeComplete(testPath(TU.Filename), Code.point("c2"),
                                Preamble.get(), Inputs, Opts);
-<<<<<<< HEAD
-    EXPECT_THAT(
-        Result.Completions,
-        ElementsAre(AllOf(named("foo"), signature("<class self:auto>(int arg)"),
-                          snippetSuffix("<${1:class self:auto}>"))));
-=======
 
     EXPECT_THAT(
         Result.Completions,
@@ -4544,19 +4524,12 @@
                                    snippetSuffix("(${1:int a})")),
                              AllOf(named("memberFnA"), signature("(float a)"),
                                    snippetSuffix("(${1:float a})"))));
->>>>>>> 35227056
   }
   {
     auto Result = codeComplete(testPath(TU.Filename), Code.point("c3"),
                                Preamble.get(), Inputs, Opts);
-<<<<<<< HEAD
-    EXPECT_THAT(Result.Completions,
-                ElementsAre(AllOf(named("bar"), signature("(int arg)"),
-                                  snippetSuffix(""))));
-=======
 
     EXPECT_THAT(Result.Completions, ElementsAre());
->>>>>>> 35227056
   }
 }
 
