--- conflicted
+++ resolved
@@ -227,23 +227,6 @@
 }
 
 TEST_F(LSPTest, ModulesTest) {
-<<<<<<< HEAD
-  class MathModule : public Module {
-    void initializeLSP(LSPBinder &Bind, const ClientCapabilities &ClientCaps,
-                       llvm::json::Object &ServerCaps) override {
-      Bind.notification("add", this, &MathModule::add);
-      Bind.method("get", this, &MathModule::get);
-    }
-
-    void add(const int &X) { Value += X; }
-    void get(const std::nullptr_t &, Callback<int> Reply) { Reply(Value); }
-    int Value = 0;
-  };
-  std::vector<std::unique_ptr<Module>> Mods;
-  Mods.push_back(std::make_unique<MathModule>());
-  ModuleSet ModSet(std::move(Mods));
-  Opts.Modules = &ModSet;
-=======
   class MathModule final : public Module {
     OutgoingNotification<int> Changed;
     void initializeLSP(LSPBinder &Bind, const llvm::json::Object &ClientCaps,
@@ -266,14 +249,11 @@
     }
   };
   Modules.add(std::make_unique<MathModule>());
->>>>>>> 2e412c55
 
   auto &Client = start();
   Client.notify("add", 2);
   Client.notify("add", 8);
   EXPECT_EQ(10, Client.call("get", nullptr).takeValue());
-<<<<<<< HEAD
-=======
   EXPECT_THAT(Client.takeNotifications("changed"),
               ElementsAre(llvm::json::Value(2), llvm::json::Value(10)));
 }
@@ -380,7 +360,6 @@
   Client.notify("increment", nullptr);
   Client.notify("increment", nullptr);
   // And immediately shut down. Module destructor verifies that we blocked.
->>>>>>> 2e412c55
 }
 
 } // namespace
