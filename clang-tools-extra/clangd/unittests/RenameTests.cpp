--- conflicted
+++ resolved
@@ -1125,11 +1125,7 @@
   EXPECT_THAT(Results.GlobalChanges.keys(),
               UnorderedElementsAre(Main, testPath("other.cc")));
 
-<<<<<<< HEAD
-#if defined(_WIN32) || defined(__APPLE__)
-=======
 #ifdef CLANGD_PATH_CASE_INSENSITIVE
->>>>>>> 2e412c55
   // On case-insensitive systems, no duplicates if AST vs index case differs.
   // https://github.com/clangd/clangd/issues/665
   TU.Filename = "MAIN.CC";
