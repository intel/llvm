--- conflicted
+++ resolved
@@ -116,13 +116,8 @@
   EnumT = Cond->getType()->getAsCanonical<EnumType>();
   if (!EnumT)
     return false;
-<<<<<<< HEAD
-  EnumD = EnumT->getOriginalDecl();
-  if (!EnumD || EnumD->isDependentType())
-=======
   EnumD = EnumT->getOriginalDecl()->getDefinitionOrSelf();
   if (EnumD->isDependentType())
->>>>>>> 35227056
     return false;
 
   // Finally, check which cases exist and which are covered.
