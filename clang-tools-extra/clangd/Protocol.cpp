--- conflicted
+++ resolved
@@ -511,8 +511,6 @@
         if (auto EditsNearCursor = Completion->getBoolean("editsNearCursor"))
           R.CompletionFixes |= *EditsNearCursor;
       }
-<<<<<<< HEAD
-=======
       if (auto *References = TextDocument->getObject("references")) {
         if (auto ContainerSupport = References->getBoolean("container")) {
           R.ReferenceContainer |= *ContainerSupport;
@@ -542,7 +540,6 @@
       if (!fromJSON(*OffsetEncoding, *R.offsetEncoding,
                     P.field("offsetEncoding")))
         return false;
->>>>>>> a8d96e15
     }
   }
 
