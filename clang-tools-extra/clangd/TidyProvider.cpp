--- conflicted
+++ resolved
@@ -106,22 +106,8 @@
     llvm::SmallVector<DotClangTidyCache *> Caches;
     {
       std::lock_guard<std::mutex> Lock(Mu);
-<<<<<<< HEAD
-      for (auto I = path::rbegin(Parent), E = path::rend(Parent); I != E; ++I) {
-        assert(I->end() >= Parent.begin() && I->end() <= Parent.end() &&
-               "Canonical path components should be substrings");
-        llvm::StringRef Ancestor(Parent.begin(), I->end() - Parent.begin());
-#ifdef _WIN32
-        // C:\ is an ancestor, but skip its (relative!) parent C:.
-        if (Ancestor.size() == 2 && Ancestor.back() == ':')
-          continue;
-#endif
-        assert(path::is_absolute(Ancestor));
-
-=======
       for (auto Ancestor = absoluteParent(AbsPath); !Ancestor.empty();
            Ancestor = absoluteParent(Ancestor)) {
->>>>>>> 2e412c55
         auto It = Cache.find(Ancestor);
         // Assemble the actual config file path only if needed.
         if (It == Cache.end()) {
