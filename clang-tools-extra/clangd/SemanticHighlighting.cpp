--- conflicted
+++ resolved
@@ -535,36 +535,6 @@
   // Highlight 'decltype' and 'auto' as their underlying types.
   CollectExtraHighlightings(Builder).TraverseAST(C);
   // Highlight all decls and references coming from the AST.
-<<<<<<< HEAD
-  findExplicitReferences(C, [&](ReferenceLoc R) {
-    for (const NamedDecl *Decl : R.Targets) {
-      if (!canHighlightName(Decl->getDeclName()))
-        continue;
-      auto Kind = kindForDecl(Decl);
-      if (!Kind)
-        continue;
-      auto &Tok = Builder.addToken(R.NameLoc, *Kind);
-
-      // The attribute tests don't want to look at the template.
-      if (auto *TD = dyn_cast<TemplateDecl>(Decl)) {
-        if (auto *Templated = TD->getTemplatedDecl())
-          Decl = Templated;
-      }
-      if (auto Mod = scopeModifier(Decl))
-        Tok.addModifier(*Mod);
-      if (isConst(Decl))
-        Tok.addModifier(HighlightingModifier::Readonly);
-      if (isStatic(Decl))
-        Tok.addModifier(HighlightingModifier::Static);
-      if (isAbstract(Decl))
-        Tok.addModifier(HighlightingModifier::Abstract);
-      if (Decl->isDeprecated())
-        Tok.addModifier(HighlightingModifier::Deprecated);
-      if (R.IsDecl)
-        Tok.addModifier(HighlightingModifier::Declaration);
-    }
-  });
-=======
   findExplicitReferences(
       C,
       [&](ReferenceLoc R) {
@@ -596,7 +566,6 @@
         }
       },
       AST.getHeuristicResolver());
->>>>>>> 2e412c55
   // Add highlightings for macro references.
   auto AddMacro = [&](const MacroOccurrence &M) {
     auto &T = Builder.addToken(M.Rng, HighlightingKind::Macro);
