--- conflicted
+++ resolved
@@ -112,11 +112,7 @@
   std::string Doc;
 
   if (Cfg.Documentation.CommentFormat == Config::CommentFormatPolicy::Doxygen &&
-<<<<<<< HEAD
-      isa<ParmVarDecl>(Decl)) {
-=======
       isa<ParmVarDecl, TemplateTypeParmDecl>(Decl)) {
->>>>>>> 35227056
     // Parameters are documented in their declaration context (function or
     // template function).
     const NamedDecl *ND = dyn_cast<NamedDecl>(Decl.getDeclContext());
@@ -139,15 +135,11 @@
     std::string RawDoc;
     llvm::raw_string_ostream OS(RawDoc);
 
-<<<<<<< HEAD
-    V.parameterDocToString(dyn_cast<ParmVarDecl>(&Decl)->getName(), OS);
-=======
     if (auto *PVD = dyn_cast<ParmVarDecl>(&Decl))
       V.parameterDocToString(PVD->getName(), OS);
     else
       V.templateTypeParmDocToString(
           cast<TemplateTypeParmDecl>(&Decl)->getName(), OS);
->>>>>>> 35227056
 
     Doc = StringRef(RawDoc).trim().str();
   } else {
