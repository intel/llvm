--- conflicted
+++ resolved
@@ -12,10 +12,7 @@
   PreferStaticOverAnonymousNamespaceCheck.cpp
   TwineLocalCheck.cpp
   UseNewMLIROpBuilderCheck.cpp
-<<<<<<< HEAD
-=======
   UseRangesCheck.cpp
->>>>>>> 35227056
 
   LINK_LIBS
   clangTidy
