--- conflicted
+++ resolved
@@ -118,20 +118,12 @@
   };
 }
 
-<<<<<<< HEAD
-RewriteRuleWith<std::string> useNewMlirOpBuilderCheckRule() {
-  Stencil Message = cat("use 'OpType::create(builder, ...)' instead of "
-                        "'builder.create<OpType>(...)'");
-  // Match a create call on an OpBuilder.
-  ast_matchers::internal::Matcher<Stmt> Base =
-=======
 static RewriteRuleWith<std::string> useNewMlirOpBuilderCheckRule() {
   const Stencil Message = cat("use 'OpType::create(builder, ...)' instead of "
                               "'builder.create<OpType>(...)'");
   // Match a create call on an OpBuilder.
   auto BuilderType = cxxRecordDecl(isSameOrDerivedFrom("::mlir::OpBuilder"));
   const ast_matchers::internal::Matcher<Stmt> Base =
->>>>>>> 811fe024
       cxxMemberCallExpr(
           on(expr(anyOf(hasType(BuilderType), hasType(pointsTo(BuilderType))))
                  .bind("builder")),
@@ -141,12 +133,7 @@
   return applyFirst(
       //  Attempt rewrite given an lvalue builder, else just warn.
       {makeRule(cxxMemberCallExpr(unless(on(cxxTemporaryObjectExpr())), Base),
-<<<<<<< HEAD
-                rewrite(node("call"), node("builder"), callArgs("call")),
-                Message),
-=======
                 rewrite(node("call"), node("builder")), Message),
->>>>>>> 811fe024
        makeRule(Base, noopEdit(node("call")), Message)});
 }
 
