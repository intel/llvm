--- conflicted
+++ resolved
@@ -90,18 +90,9 @@
       callExpr(argumentCountIs(1), callee(functionDecl(hasName("::std::move"))),
                hasArgument(0, ignoringImpCasts(OptionalDereferenceMatcher)));
   Finder->addMatcher(
-<<<<<<< HEAD
-      cxxConstructExpr(
-          argumentCountIs(1U), hasType(BindOptionalType),
-          hasArgument(0U, ignoringImpCasts(anyOf(OptionalDereferenceMatcher,
-                                                 StdMoveCallMatcher))),
-          unless(anyOf(hasAncestor(typeLoc()),
-                       hasAncestor(expr(matchers::hasUnevaluatedContext())))))
-=======
       expr(constructFrom(BindOptionalType,
                          ignoringImpCasts(anyOf(OptionalDereferenceMatcher,
                                                 StdMoveCallMatcher))))
->>>>>>> 49fd7d4f
           .bind("expr"),
       this);
 }
