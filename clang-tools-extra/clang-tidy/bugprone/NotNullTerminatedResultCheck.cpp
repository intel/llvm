//===----------------------------------------------------------------------===//
//
// Part of the LLVM Project, under the Apache License v2.0 with LLVM Exceptions.
// See https://llvm.org/LICENSE.txt for license information.
// SPDX-License-Identifier: Apache-2.0 WITH LLVM-exception
//
//===----------------------------------------------------------------------===//

#include "NotNullTerminatedResultCheck.h"
#include "clang/AST/ASTContext.h"
#include "clang/ASTMatchers/ASTMatchFinder.h"
#include "clang/Frontend/CompilerInstance.h"
#include "clang/Lex/Lexer.h"
#include "clang/Lex/PPCallbacks.h"
#include "clang/Lex/Preprocessor.h"
#include <optional>

using namespace clang::ast_matchers;

namespace clang::tidy::bugprone {

constexpr llvm::StringLiteral FunctionExprName = "FunctionExpr";
constexpr llvm::StringLiteral CastExprName = "CastExpr";
constexpr llvm::StringLiteral UnknownDestName = "UnknownDest";
constexpr llvm::StringLiteral DestArrayTyName = "DestArrayTy";
constexpr llvm::StringLiteral DestVarDeclName = "DestVarDecl";
constexpr llvm::StringLiteral DestMallocExprName = "DestMalloc";
constexpr llvm::StringLiteral DestExprName = "DestExpr";
constexpr llvm::StringLiteral SrcVarDeclName = "SrcVarDecl";
constexpr llvm::StringLiteral SrcExprName = "SrcExpr";
constexpr llvm::StringLiteral LengthExprName = "LengthExpr";
constexpr llvm::StringLiteral WrongLengthExprName = "WrongLength";
constexpr llvm::StringLiteral UnknownLengthName = "UnknownLength";

enum class LengthHandleKind { Increase, Decrease };

namespace {
static Preprocessor *PP;
} // namespace

// Returns the expression of destination's capacity which is part of a
// 'VariableArrayType', 'ConstantArrayTypeLoc' or an argument of a 'malloc()'
// family function call.
static const Expr *getDestCapacityExpr(const MatchFinder::MatchResult &Result) {
  if (const auto *DestMalloc = Result.Nodes.getNodeAs<Expr>(DestMallocExprName))
    return DestMalloc;

  if (const auto *DestVAT =
          Result.Nodes.getNodeAs<VariableArrayType>(DestArrayTyName))
    return DestVAT->getSizeExpr();

  if (const auto *DestVD = Result.Nodes.getNodeAs<VarDecl>(DestVarDeclName))
    if (const TypeLoc DestTL = DestVD->getTypeSourceInfo()->getTypeLoc())
      if (const auto DestCTL = DestTL.getAs<ConstantArrayTypeLoc>())
        return DestCTL.getSizeExpr();

  return nullptr;
}

// Returns the length of \p E as an 'IntegerLiteral' or a 'StringLiteral'
// without the null-terminator.
static unsigned getLength(const Expr *E,
                          const MatchFinder::MatchResult &Result) {
  if (!E)
    return 0;

  E = E->IgnoreImpCasts();

  if (const auto *LengthDRE = dyn_cast<DeclRefExpr>(E))
    if (const auto *LengthVD = dyn_cast<VarDecl>(LengthDRE->getDecl()))
      if (!isa<ParmVarDecl>(LengthVD))
        if (const Expr *LengthInit = LengthVD->getInit();
            LengthInit && !LengthInit->isValueDependent()) {
          Expr::EvalResult Length;
          if (LengthInit->EvaluateAsInt(Length, *Result.Context))
            return Length.Val.getInt().getZExtValue();
        }

  if (const auto *LengthIL = dyn_cast<IntegerLiteral>(E))
    return LengthIL->getValue().getZExtValue();

  if (const auto *StrDRE = dyn_cast<DeclRefExpr>(E))
    if (const auto *StrVD = dyn_cast<VarDecl>(StrDRE->getDecl()))
      if (const Expr *StrInit = StrVD->getInit())
        if (const auto *StrSL =
                dyn_cast<StringLiteral>(StrInit->IgnoreImpCasts()))
          return StrSL->getLength();

  if (const auto *SrcSL = dyn_cast<StringLiteral>(E))
    return SrcSL->getLength();

  return 0;
}

// Returns the capacity of the destination array.
// For example in 'char dest[13]; memcpy(dest, ...)' it returns 13.
static int getDestCapacity(const MatchFinder::MatchResult &Result) {
  if (const auto *DestCapacityExpr = getDestCapacityExpr(Result))
    return getLength(DestCapacityExpr, Result);

  return 0;
}

// Returns the 'strlen()' if it is the given length.
static const CallExpr *getStrlenExpr(const MatchFinder::MatchResult &Result) {
  if (const auto *StrlenExpr =
          Result.Nodes.getNodeAs<CallExpr>(WrongLengthExprName))
    if (const Decl *D = StrlenExpr->getCalleeDecl())
      if (const FunctionDecl *FD = D->getAsFunction())
        if (const IdentifierInfo *II = FD->getIdentifier())
          if (II->isStr("strlen") || II->isStr("wcslen"))
            return StrlenExpr;

  return nullptr;
}

// Returns the length which is given in the memory/string handler function.
// For example in 'memcpy(dest, "foobar", 3)' it returns 3.
static int getGivenLength(const MatchFinder::MatchResult &Result) {
  if (Result.Nodes.getNodeAs<Expr>(UnknownLengthName))
    return 0;

  if (const int Length =
          getLength(Result.Nodes.getNodeAs<Expr>(WrongLengthExprName), Result))
    return Length;

  if (const int Length =
          getLength(Result.Nodes.getNodeAs<Expr>(LengthExprName), Result))
    return Length;

  // Special case, for example 'strlen("foo")'.
  if (const CallExpr *StrlenCE = getStrlenExpr(Result))
    if (const Expr *Arg = StrlenCE->getArg(0)->IgnoreImpCasts())
      if (const int ArgLength = getLength(Arg, Result))
        return ArgLength;

  return 0;
}

// Returns a string representation of \p E.
static StringRef exprToStr(const Expr *E,
                           const MatchFinder::MatchResult &Result) {
  if (!E)
    return "";

  return Lexer::getSourceText(
      CharSourceRange::getTokenRange(E->getSourceRange()),
      *Result.SourceManager, Result.Context->getLangOpts(), nullptr);
}

// Returns the proper token based end location of \p E.
static SourceLocation exprLocEnd(const Expr *E,
                                 const MatchFinder::MatchResult &Result) {
  return Lexer::getLocForEndOfToken(E->getEndLoc(), 0, *Result.SourceManager,
                                    Result.Context->getLangOpts());
}

//===----------------------------------------------------------------------===//
// Rewrite decision helper functions.
//===----------------------------------------------------------------------===//

// Increment by integer '1' can result in overflow if it is the maximal value.
// After that it would be extended to 'size_t' and its value would be wrong,
// therefore we have to inject '+ 1UL' instead.
static bool isInjectUL(const MatchFinder::MatchResult &Result) {
  return getGivenLength(Result) == std::numeric_limits<int>::max();
}

// If the capacity of the destination array is unknown it is denoted as unknown.
static bool isKnownDest(const MatchFinder::MatchResult &Result) {
  return !Result.Nodes.getNodeAs<Expr>(UnknownDestName);
}

// True if the capacity of the destination array is based on the given length,
// therefore we assume that it cannot overflow (e.g. 'malloc(given_length + 1)'
static bool isDestBasedOnGivenLength(const MatchFinder::MatchResult &Result) {
  const StringRef DestCapacityExprStr =
      exprToStr(getDestCapacityExpr(Result), Result).trim();
  const StringRef LengthExprStr =
      exprToStr(Result.Nodes.getNodeAs<Expr>(LengthExprName), Result).trim();

  return !DestCapacityExprStr.empty() && !LengthExprStr.empty() &&
         DestCapacityExprStr.contains(LengthExprStr);
}

// Writing and reading from the same memory cannot remove the null-terminator.
static bool isDestAndSrcEquals(const MatchFinder::MatchResult &Result) {
  if (const auto *DestDRE = Result.Nodes.getNodeAs<DeclRefExpr>(DestExprName))
    if (const auto *SrcDRE = Result.Nodes.getNodeAs<DeclRefExpr>(SrcExprName))
      return DestDRE->getDecl()->getCanonicalDecl() ==
             SrcDRE->getDecl()->getCanonicalDecl();

  return false;
}

// For example 'std::string str = "foo"; memcpy(dst, str.data(), str.length())'.
static bool isStringDataAndLength(const MatchFinder::MatchResult &Result) {
  const auto *DestExpr =
      Result.Nodes.getNodeAs<CXXMemberCallExpr>(DestExprName);
  const auto *SrcExpr = Result.Nodes.getNodeAs<CXXMemberCallExpr>(SrcExprName);
  const auto *LengthExpr =
      Result.Nodes.getNodeAs<CXXMemberCallExpr>(WrongLengthExprName);

  StringRef DestStr = "", SrcStr = "", LengthStr = "";
  if (DestExpr)
    if (const CXXMethodDecl *DestMD = DestExpr->getMethodDecl())
      DestStr = DestMD->getName();

  if (SrcExpr)
    if (const CXXMethodDecl *SrcMD = SrcExpr->getMethodDecl())
      SrcStr = SrcMD->getName();

  if (LengthExpr)
    if (const CXXMethodDecl *LengthMD = LengthExpr->getMethodDecl())
      LengthStr = LengthMD->getName();

  return (LengthStr == "length" || LengthStr == "size") &&
         (SrcStr == "data" || DestStr == "data");
}

static bool
isGivenLengthEqualToSrcLength(const MatchFinder::MatchResult &Result) {
  if (Result.Nodes.getNodeAs<Expr>(UnknownLengthName))
    return false;

  if (isStringDataAndLength(Result))
    return true;

  const int GivenLength = getGivenLength(Result);
  const int SrcLength =
      getLength(Result.Nodes.getNodeAs<Expr>(SrcExprName), Result);

  if (GivenLength != 0 && SrcLength != 0 && GivenLength == SrcLength)
    return true;

  if (const auto *LengthExpr = Result.Nodes.getNodeAs<Expr>(LengthExprName))
    if (isa<BinaryOperator>(LengthExpr->IgnoreParenImpCasts()))
      return false;

  // Check the strlen()'s argument's 'VarDecl' is equal to the source 'VarDecl'.
  if (const CallExpr *StrlenCE = getStrlenExpr(Result))
    if (const auto *ArgDRE =
            dyn_cast<DeclRefExpr>(StrlenCE->getArg(0)->IgnoreImpCasts()))
      if (const auto *SrcVD = Result.Nodes.getNodeAs<VarDecl>(SrcVarDeclName))
        return dyn_cast<VarDecl>(ArgDRE->getDecl()) == SrcVD;

  return false;
}

static bool isCorrectGivenLength(const MatchFinder::MatchResult &Result) {
  if (Result.Nodes.getNodeAs<Expr>(UnknownLengthName))
    return false;

  return !isGivenLengthEqualToSrcLength(Result);
}

// If we rewrite the function call we need to create extra space to hold the
// null terminator. The new necessary capacity overflows without that '+ 1'
// size and we need to correct the given capacity.
static bool isDestCapacityOverflows(const MatchFinder::MatchResult &Result) {
  if (!isKnownDest(Result))
    return true;

  const Expr *DestCapacityExpr = getDestCapacityExpr(Result);
  const int DestCapacity = getLength(DestCapacityExpr, Result);
  const int GivenLength = getGivenLength(Result);

  if (GivenLength != 0 && DestCapacity != 0)
    return isGivenLengthEqualToSrcLength(Result) && DestCapacity == GivenLength;

  // Assume that the destination array's capacity cannot overflow if the
  // expression of the memory allocation contains '+ 1'.
  const StringRef DestCapacityExprStr = exprToStr(DestCapacityExpr, Result);
  if (DestCapacityExprStr.contains("+1") || DestCapacityExprStr.contains("+ 1"))
    return false;

  return true;
}

static bool
isFixedGivenLengthAndUnknownSrc(const MatchFinder::MatchResult &Result) {
  if (Result.Nodes.getNodeAs<IntegerLiteral>(WrongLengthExprName))
    return !getLength(Result.Nodes.getNodeAs<Expr>(SrcExprName), Result);

  return false;
}

//===----------------------------------------------------------------------===//
// Code injection functions.
//===----------------------------------------------------------------------===//

// Increase or decrease \p LengthExpr by one.
static void lengthExprHandle(const Expr *LengthExpr,
                             LengthHandleKind LengthHandle,
                             const MatchFinder::MatchResult &Result,
                             DiagnosticBuilder &Diag) {
  LengthExpr = LengthExpr->IgnoreParenImpCasts();

  // See whether we work with a macro.
  bool IsMacroDefinition = false;
  const StringRef LengthExprStr = exprToStr(LengthExpr, Result);
  Preprocessor::macro_iterator It = PP->macro_begin();
  while (It != PP->macro_end() && !IsMacroDefinition) {
    if (It->first->getName() == LengthExprStr)
      IsMacroDefinition = true;

    ++It;
  }

  // Try to obtain an 'IntegerLiteral' and adjust it.
  if (!IsMacroDefinition) {
    if (const auto *LengthIL = dyn_cast<IntegerLiteral>(LengthExpr)) {
<<<<<<< HEAD
      uint64_t NewLength =
=======
      const uint64_t NewLength =
>>>>>>> 811fe024
          LengthIL->getValue().getZExtValue() +
          (LengthHandle == LengthHandleKind::Increase ? 1 : -1);

      const auto NewLengthFix = FixItHint::CreateReplacement(
          LengthIL->getSourceRange(),
          (Twine(NewLength) + (isInjectUL(Result) ? "UL" : "")).str());
      Diag << NewLengthFix;
      return;
    }
  }

  // Try to obtain and remove the '+ 1' string as a decrement fix.
  const auto *BO = dyn_cast<BinaryOperator>(LengthExpr);
  if (BO && BO->getOpcode() == BO_Add &&
      LengthHandle == LengthHandleKind::Decrease) {
    const Expr *LhsExpr = BO->getLHS()->IgnoreImpCasts();
    const Expr *RhsExpr = BO->getRHS()->IgnoreImpCasts();

    if (const auto *LhsIL = dyn_cast<IntegerLiteral>(LhsExpr)) {
      if (LhsIL->getValue().getZExtValue() == 1) {
        Diag << FixItHint::CreateRemoval(
            {LhsIL->getBeginLoc(),
             RhsExpr->getBeginLoc().getLocWithOffset(-1)});
        return;
      }
    }

    if (const auto *RhsIL = dyn_cast<IntegerLiteral>(RhsExpr)) {
      if (RhsIL->getValue().getZExtValue() == 1) {
        Diag << FixItHint::CreateRemoval(
            {LhsExpr->getEndLoc().getLocWithOffset(1), RhsIL->getEndLoc()});
        return;
      }
    }
  }

  // Try to inject the '+ 1'/'- 1' string.
  const bool NeedInnerParen = BO && BO->getOpcode() != BO_Add;

  if (NeedInnerParen)
    Diag << FixItHint::CreateInsertion(LengthExpr->getBeginLoc(), "(");

  SmallString<8> Injection;
  if (NeedInnerParen)
    Injection += ')';
  Injection += LengthHandle == LengthHandleKind::Increase ? " + 1" : " - 1";
  if (isInjectUL(Result))
    Injection += "UL";

  Diag << FixItHint::CreateInsertion(exprLocEnd(LengthExpr, Result), Injection);
}

static void lengthArgHandle(LengthHandleKind LengthHandle,
                            const MatchFinder::MatchResult &Result,
                            DiagnosticBuilder &Diag) {
  const auto *LengthExpr = Result.Nodes.getNodeAs<Expr>(LengthExprName);
  lengthExprHandle(LengthExpr, LengthHandle, Result, Diag);
}

static void lengthArgPosHandle(unsigned ArgPos, LengthHandleKind LengthHandle,
                               const MatchFinder::MatchResult &Result,
                               DiagnosticBuilder &Diag) {
  const auto *FunctionExpr = Result.Nodes.getNodeAs<CallExpr>(FunctionExprName);
  lengthExprHandle(FunctionExpr->getArg(ArgPos), LengthHandle, Result, Diag);
}

// The string handler functions are only operates with plain 'char'/'wchar_t'
// without 'unsigned/signed', therefore we need to cast it.
static bool isDestExprFix(const MatchFinder::MatchResult &Result,
                          DiagnosticBuilder &Diag) {
  const auto *Dest = Result.Nodes.getNodeAs<Expr>(DestExprName);
  if (!Dest)
    return false;

  const std::string TempTyStr = Dest->getType().getAsString();
  const StringRef TyStr = TempTyStr;
  if (TyStr.starts_with("char") || TyStr.starts_with("wchar_t"))
    return false;

  Diag << FixItHint::CreateInsertion(Dest->getBeginLoc(), "(char *)");
  return true;
}

// If the destination array is the same length as the given length we have to
// increase the capacity by one to create space for the null terminator.
static bool isDestCapacityFix(const MatchFinder::MatchResult &Result,
                              DiagnosticBuilder &Diag) {
  const bool IsOverflows = isDestCapacityOverflows(Result);
  if (IsOverflows)
    if (const Expr *CapacityExpr = getDestCapacityExpr(Result))
      lengthExprHandle(CapacityExpr, LengthHandleKind::Increase, Result, Diag);

  return IsOverflows;
}

static void removeArg(int ArgPos, const MatchFinder::MatchResult &Result,
                      DiagnosticBuilder &Diag) {
  // This is the following structure: (src, '\0', strlen(src))
  //                     ArgToRemove:             ~~~~~~~~~~~
  //                          LHSArg:       ~~~~
  //                    RemoveArgFix:           ~~~~~~~~~~~~~
  const auto *FunctionExpr = Result.Nodes.getNodeAs<CallExpr>(FunctionExprName);
  const Expr *ArgToRemove = FunctionExpr->getArg(ArgPos);
  const Expr *LHSArg = FunctionExpr->getArg(ArgPos - 1);
  const auto RemoveArgFix = FixItHint::CreateRemoval(
      SourceRange(exprLocEnd(LHSArg, Result),
                  exprLocEnd(ArgToRemove, Result).getLocWithOffset(-1)));
  Diag << RemoveArgFix;
}

static void renameFunc(StringRef NewFuncName,
                       const MatchFinder::MatchResult &Result,
                       DiagnosticBuilder &Diag) {
  const auto *FunctionExpr = Result.Nodes.getNodeAs<CallExpr>(FunctionExprName);
  const int FuncNameLength =
      FunctionExpr->getDirectCallee()->getIdentifier()->getLength();
  const SourceRange FuncNameRange(
      FunctionExpr->getBeginLoc(),
      FunctionExpr->getBeginLoc().getLocWithOffset(FuncNameLength - 1));

  const auto FuncNameFix =
      FixItHint::CreateReplacement(FuncNameRange, NewFuncName);
  Diag << FuncNameFix;
}

static void renameMemcpy(StringRef Name, bool IsCopy, bool IsSafe,
                         const MatchFinder::MatchResult &Result,
                         DiagnosticBuilder &Diag) {
  SmallString<10> NewFuncName;
  NewFuncName = (Name[0] != 'w') ? "str" : "wcs";
  NewFuncName += IsCopy ? "cpy" : "ncpy";
  NewFuncName += IsSafe ? "_s" : "";
  renameFunc(NewFuncName, Result, Diag);
}

static void insertDestCapacityArg(bool IsOverflows, StringRef Name,
                                  const MatchFinder::MatchResult &Result,
                                  DiagnosticBuilder &Diag) {
  const auto *FunctionExpr = Result.Nodes.getNodeAs<CallExpr>(FunctionExprName);
  SmallString<64> NewSecondArg;

  if (const int DestLength = getDestCapacity(Result)) {
    NewSecondArg = Twine(IsOverflows ? DestLength + 1 : DestLength).str();
  } else {
    NewSecondArg =
        (Twine(exprToStr(getDestCapacityExpr(Result), Result)) +
         (IsOverflows ? (!isInjectUL(Result) ? " + 1" : " + 1UL") : ""))
            .str();
  }

  NewSecondArg += ", ";
  const auto InsertNewArgFix = FixItHint::CreateInsertion(
      FunctionExpr->getArg(1)->getBeginLoc(), NewSecondArg);
  Diag << InsertNewArgFix;
}

static void insertNullTerminatorExpr(StringRef Name,
                                     const MatchFinder::MatchResult &Result,
                                     DiagnosticBuilder &Diag) {
  const auto *FunctionExpr = Result.Nodes.getNodeAs<CallExpr>(FunctionExprName);
  const int FuncLocStartColumn = Result.SourceManager->getPresumedColumnNumber(
      FunctionExpr->getBeginLoc());
  const SourceRange SpaceRange(
      FunctionExpr->getBeginLoc().getLocWithOffset(-FuncLocStartColumn + 1),
      FunctionExpr->getBeginLoc());
  const StringRef SpaceBeforeStmtStr = Lexer::getSourceText(
      CharSourceRange::getCharRange(SpaceRange), *Result.SourceManager,
      Result.Context->getLangOpts(), nullptr);

  SmallString<128> NewAddNullTermExprStr;
  NewAddNullTermExprStr =
      (Twine('\n') + SpaceBeforeStmtStr +
       exprToStr(Result.Nodes.getNodeAs<Expr>(DestExprName), Result) + "[" +
       exprToStr(Result.Nodes.getNodeAs<Expr>(LengthExprName), Result) +
       "] = " + ((Name[0] != 'w') ? R"('\0';)" : R"(L'\0';)"))
          .str();

  const auto AddNullTerminatorExprFix = FixItHint::CreateInsertion(
      exprLocEnd(FunctionExpr, Result).getLocWithOffset(1),
      NewAddNullTermExprStr);
  Diag << AddNullTerminatorExprFix;
}

//===----------------------------------------------------------------------===//
// Checker logic with the matchers.
//===----------------------------------------------------------------------===//

NotNullTerminatedResultCheck::NotNullTerminatedResultCheck(
    StringRef Name, ClangTidyContext *Context)
    : ClangTidyCheck(Name, Context),
      WantToUseSafeFunctions(Options.get("WantToUseSafeFunctions", true)) {}

void NotNullTerminatedResultCheck::storeOptions(
    ClangTidyOptions::OptionMap &Opts) {
  Options.store(Opts, "WantToUseSafeFunctions", WantToUseSafeFunctions);
}

void NotNullTerminatedResultCheck::registerPPCallbacks(
    const SourceManager &SM, Preprocessor *Pp, Preprocessor *ModuleExpanderPP) {
  PP = Pp;
}

namespace {
AST_MATCHER_P(Expr, hasDefinition, ast_matchers::internal::Matcher<Expr>,
              InnerMatcher) {
  const Expr *SimpleNode = &Node;
  SimpleNode = SimpleNode->IgnoreParenImpCasts();

  if (InnerMatcher.matches(*SimpleNode, Finder, Builder))
    return true;

  auto DREHasInit = ignoringImpCasts(
      declRefExpr(to(varDecl(hasInitializer(ignoringImpCasts(InnerMatcher))))));

  if (DREHasInit.matches(*SimpleNode, Finder, Builder))
    return true;

  const char *const VarDeclName = "variable-declaration";
  auto DREHasDefinition = ignoringImpCasts(declRefExpr(
      to(varDecl().bind(VarDeclName)),
      hasAncestor(compoundStmt(hasDescendant(binaryOperator(
          hasLHS(declRefExpr(to(varDecl(equalsBoundNode(VarDeclName))))),
          hasRHS(ignoringImpCasts(InnerMatcher))))))));

  if (DREHasDefinition.matches(*SimpleNode, Finder, Builder))
    return true;

  return false;
}
} // namespace

void NotNullTerminatedResultCheck::registerMatchers(MatchFinder *Finder) {
  auto IncOp =
      binaryOperator(hasOperatorName("+"),
                     hasEitherOperand(ignoringParenImpCasts(integerLiteral())));

  auto DecOp =
      binaryOperator(hasOperatorName("-"),
                     hasEitherOperand(ignoringParenImpCasts(integerLiteral())));

  auto HasIncOp = anyOf(ignoringImpCasts(IncOp), hasDescendant(IncOp));
  auto HasDecOp = anyOf(ignoringImpCasts(DecOp), hasDescendant(DecOp));

  auto Container = ignoringImpCasts(cxxMemberCallExpr(hasDescendant(declRefExpr(
      hasType(hasUnqualifiedDesugaredType(recordType(hasDeclaration(recordDecl(
          hasAnyName("::std::vector", "::std::list", "::std::deque"))))))))));

  auto StringTy = type(hasUnqualifiedDesugaredType(recordType(
      hasDeclaration(cxxRecordDecl(hasName("::std::basic_string"))))));

  auto AnyOfStringTy =
      anyOf(hasType(StringTy), hasType(qualType(pointsTo(StringTy))));

  auto CharTyArray = hasType(qualType(hasCanonicalType(
      arrayType(hasElementType(isAnyCharacter())).bind(DestArrayTyName))));

  auto CharTyPointer = hasType(
      qualType(hasCanonicalType(pointerType(pointee(isAnyCharacter())))));

  auto AnyOfCharTy = anyOf(CharTyArray, CharTyPointer);

  //===--------------------------------------------------------------------===//
  // The following six cases match problematic length expressions.
  //===--------------------------------------------------------------------===//

  // - Example:  char src[] = "foo";       strlen(src);
  auto Strlen =
      callExpr(callee(functionDecl(hasAnyName("::strlen", "::wcslen"))))
          .bind(WrongLengthExprName);

  // - Example:  std::string str = "foo";  str.size();
  auto SizeOrLength =
      cxxMemberCallExpr(on(expr(AnyOfStringTy).bind("Foo")),
                        has(memberExpr(member(hasAnyName("size", "length")))))
          .bind(WrongLengthExprName);

  // - Example:  char src[] = "foo";       sizeof(src);
  auto SizeOfCharExpr = unaryExprOrTypeTraitExpr(has(expr(AnyOfCharTy)));

  auto WrongLength =
      ignoringImpCasts(anyOf(Strlen, SizeOrLength, hasDescendant(Strlen),
                             hasDescendant(SizeOrLength)));

  // - Example:  length = strlen(src);
  auto DREWithoutInc =
      ignoringImpCasts(declRefExpr(to(varDecl(hasInitializer(WrongLength)))));

  auto AnyOfCallOrDREWithoutInc = anyOf(DREWithoutInc, WrongLength);

  // - Example:  int getLength(const char *str) { return strlen(str); }
  auto CallExprReturnWithoutInc = ignoringImpCasts(callExpr(callee(functionDecl(
      hasBody(has(returnStmt(hasReturnValue(AnyOfCallOrDREWithoutInc))))))));

  // - Example:  int length = getLength(src);
  auto DREHasReturnWithoutInc = ignoringImpCasts(
      declRefExpr(to(varDecl(hasInitializer(CallExprReturnWithoutInc)))));

  auto AnyOfWrongLengthInit =
      anyOf(WrongLength, AnyOfCallOrDREWithoutInc, CallExprReturnWithoutInc,
            DREHasReturnWithoutInc);

  //===--------------------------------------------------------------------===//
  // The following five cases match the 'destination' array length's
  // expression which is used in 'memcpy()' and 'memmove()' matchers.
  //===--------------------------------------------------------------------===//

  // Note: Sometimes the size of char is explicitly written out.
  auto SizeExpr = anyOf(SizeOfCharExpr, integerLiteral(equals(1)));

  auto MallocLengthExpr = allOf(
      callee(functionDecl(
          hasAnyName("::alloca", "::calloc", "malloc", "realloc"))),
      hasAnyArgument(allOf(unless(SizeExpr), expr().bind(DestMallocExprName))));

  // - Example:  (char *)malloc(length);
  auto DestMalloc = anyOf(callExpr(MallocLengthExpr),
                          hasDescendant(callExpr(MallocLengthExpr)));

  // - Example:  new char[length];
  auto DestCXXNewExpr = ignoringImpCasts(
      cxxNewExpr(hasArraySize(expr().bind(DestMallocExprName))));

  auto AnyOfDestInit = anyOf(DestMalloc, DestCXXNewExpr);

  // - Example:  char dest[13];  or  char dest[length];
  auto DestArrayTyDecl = declRefExpr(
      to(anyOf(varDecl(CharTyArray).bind(DestVarDeclName),
               varDecl(hasInitializer(AnyOfDestInit)).bind(DestVarDeclName))));

  // - Example:  foo[bar[baz]].qux; (or just ParmVarDecl)
  auto DestUnknownDecl =
      declRefExpr(to(varDecl(AnyOfCharTy).bind(DestVarDeclName)),
                  expr().bind(UnknownDestName))
          .bind(DestExprName);

  auto AnyOfDestDecl = ignoringImpCasts(
      anyOf(allOf(hasDefinition(anyOf(AnyOfDestInit, DestArrayTyDecl,
                                      hasDescendant(DestArrayTyDecl))),
                  expr().bind(DestExprName)),
            anyOf(DestUnknownDecl, hasDescendant(DestUnknownDecl))));

  auto NullTerminatorExpr = binaryOperator(
      hasLHS(anyOf(hasDescendant(declRefExpr(to(varDecl(
                       equalsBoundNode(std::string(DestVarDeclName)))))),
                   hasDescendant(declRefExpr(
                       equalsBoundNode(std::string(DestExprName)))))),
      hasRHS(ignoringImpCasts(
          anyOf(characterLiteral(equals(0U)), integerLiteral(equals(0))))));

  auto SrcDecl =
      declRefExpr(to(decl().bind(SrcVarDeclName)),
                  anyOf(hasAncestor(cxxMemberCallExpr().bind(SrcExprName)),
                        expr().bind(SrcExprName)));

  auto AnyOfSrcDecl =
      ignoringImpCasts(anyOf(stringLiteral().bind(SrcExprName),
                             hasDescendant(stringLiteral().bind(SrcExprName)),
                             SrcDecl, hasDescendant(SrcDecl)));

  //===--------------------------------------------------------------------===//
  // Match the problematic function calls.
  //===--------------------------------------------------------------------===//

  struct CallContext {
    CallContext(StringRef Name, std::optional<unsigned> DestinationPos,
                std::optional<unsigned> SourcePos, unsigned LengthPos,
                bool WithIncrease)
        : Name(Name), DestinationPos(DestinationPos), SourcePos(SourcePos),
          LengthPos(LengthPos), WithIncrease(WithIncrease) {};

    StringRef Name;
    std::optional<unsigned> DestinationPos;
    std::optional<unsigned> SourcePos;
    unsigned LengthPos;
    bool WithIncrease;
  };

  auto MatchDestination = [=](CallContext CC) {
    return hasArgument(*CC.DestinationPos,
                       allOf(AnyOfDestDecl,
                             unless(hasAncestor(compoundStmt(
                                 hasDescendant(NullTerminatorExpr)))),
                             unless(Container)));
  };

  auto MatchSource = [=](CallContext CC) {
    return hasArgument(*CC.SourcePos, AnyOfSrcDecl);
  };

  auto MatchGivenLength = [=](CallContext CC) {
    return hasArgument(
        CC.LengthPos,
        allOf(
            anyOf(ignoringImpCasts(integerLiteral().bind(WrongLengthExprName)),
                  allOf(unless(hasDefinition(SizeOfCharExpr)),
                        allOf(CC.WithIncrease
                                  ? ignoringImpCasts(hasDefinition(HasIncOp))
                                  : ignoringImpCasts(
                                        allOf(unless(hasDefinition(HasIncOp)),
                                              hasDefinition(optionally(
                                                  binaryOperator().bind(
                                                      UnknownLengthName))))),
                              AnyOfWrongLengthInit))),
            expr().bind(LengthExprName)));
  };

  auto MatchCall = [=](CallContext CC) {
    const std::string CharHandlerFuncName = "::" + CC.Name.str();

    // Try to match with 'wchar_t' based function calls.
    const std::string WcharHandlerFuncName =
        "::" + (CC.Name.starts_with("mem") ? "w" + CC.Name.str()
                                           : "wcs" + CC.Name.substr(3).str());

    return allOf(callee(functionDecl(
                     hasAnyName(CharHandlerFuncName, WcharHandlerFuncName))),
                 MatchGivenLength(CC));
  };

  auto Match = [=](CallContext CC) {
    if (CC.DestinationPos && CC.SourcePos)
      return allOf(MatchCall(CC), MatchDestination(CC), MatchSource(CC));

    if (CC.DestinationPos && !CC.SourcePos)
      return allOf(MatchCall(CC), MatchDestination(CC),
                   hasArgument(*CC.DestinationPos, anything()));

    if (!CC.DestinationPos && CC.SourcePos)
      return allOf(MatchCall(CC), MatchSource(CC),
                   hasArgument(*CC.SourcePos, anything()));

    llvm_unreachable("Unhandled match");
  };

  // void *memcpy(void *dest, const void *src, size_t count)
  auto Memcpy = Match({"memcpy", 0, 1, 2, false});

  // errno_t memcpy_s(void *dest, size_t ds, const void *src, size_t count)
  auto MemcpyS = Match({"memcpy_s", 0, 2, 3, false});

  // void *memchr(const void *src, int c, size_t count)
  auto Memchr = Match({"memchr", std::nullopt, 0, 2, false});

  // void *memmove(void *dest, const void *src, size_t count)
  auto Memmove = Match({"memmove", 0, 1, 2, false});

  // errno_t memmove_s(void *dest, size_t ds, const void *src, size_t count)
  auto MemmoveS = Match({"memmove_s", 0, 2, 3, false});

  // int strncmp(const char *str1, const char *str2, size_t count);
  auto StrncmpRHS = Match({"strncmp", std::nullopt, 1, 2, true});
  auto StrncmpLHS = Match({"strncmp", std::nullopt, 0, 2, true});

  // size_t strxfrm(char *dest, const char *src, size_t count);
  auto Strxfrm = Match({"strxfrm", 0, 1, 2, false});

  // errno_t strerror_s(char *buffer, size_t bufferSize, int errnum);
  auto StrerrorS = Match({"strerror_s", 0, std::nullopt, 1, false});

  auto AnyOfMatchers = anyOf(Memcpy, MemcpyS, Memmove, MemmoveS, StrncmpRHS,
                             StrncmpLHS, Strxfrm, StrerrorS);

  Finder->addMatcher(callExpr(AnyOfMatchers).bind(FunctionExprName), this);

  // Need to remove the CastExpr from 'memchr()' as 'strchr()' returns 'char *'.
  Finder->addMatcher(
      callExpr(Memchr,
               unless(hasAncestor(castExpr(unless(implicitCastExpr())))))
          .bind(FunctionExprName),
      this);
  Finder->addMatcher(
      castExpr(allOf(unless(implicitCastExpr()),
                     has(callExpr(Memchr).bind(FunctionExprName))))
          .bind(CastExprName),
      this);
}

void NotNullTerminatedResultCheck::check(
    const MatchFinder::MatchResult &Result) {
  const auto *FunctionExpr = Result.Nodes.getNodeAs<CallExpr>(FunctionExprName);
  if (FunctionExpr->getBeginLoc().isMacroID())
    return;

  if (WantToUseSafeFunctions && PP->isMacroDefined("__STDC_LIB_EXT1__")) {
    std::optional<bool> AreSafeFunctionsWanted;

    Preprocessor::macro_iterator It = PP->macro_begin();
    while (It != PP->macro_end() && !AreSafeFunctionsWanted) {
      if (It->first->getName() == "__STDC_WANT_LIB_EXT1__") {
        const auto *MI = PP->getMacroInfo(It->first);
        // PP->getMacroInfo() returns nullptr if macro has no definition.
        if (MI) {
          const auto &T = MI->tokens().back();
          if (T.isLiteral() && T.getLiteralData()) {
            const StringRef ValueStr =
                StringRef(T.getLiteralData(), T.getLength());
            llvm::APInt IntValue;
            ValueStr.getAsInteger(10, IntValue);
            AreSafeFunctionsWanted = IntValue.getZExtValue();
          }
        }
      }

      ++It;
    }

    if (AreSafeFunctionsWanted)
      UseSafeFunctions = *AreSafeFunctionsWanted;
  }

  const StringRef Name = FunctionExpr->getDirectCallee()->getName();
  if (Name.starts_with("mem") || Name.starts_with("wmem"))
    memoryHandlerFunctionFix(Name, Result);
  else if (Name == "strerror_s")
    strerrorSFix(Result);
  else if (Name.ends_with("ncmp"))
    ncmpFix(Name, Result);
  else if (Name.ends_with("xfrm"))
    xfrmFix(Name, Result);
}

void NotNullTerminatedResultCheck::memoryHandlerFunctionFix(
    StringRef Name, const MatchFinder::MatchResult &Result) {
  if (isCorrectGivenLength(Result))
    return;

  if (Name.ends_with("chr")) {
    memchrFix(Name, Result);
    return;
  }

  if ((Name.contains("cpy") || Name.contains("move")) &&
      (isDestAndSrcEquals(Result) || isFixedGivenLengthAndUnknownSrc(Result)))
    return;

  auto Diag =
      diag(Result.Nodes.getNodeAs<CallExpr>(FunctionExprName)->getBeginLoc(),
           "the result from calling '%0' is not null-terminated")
      << Name;

  if (Name.ends_with("cpy")) {
    memcpyFix(Name, Result, Diag);
  } else if (Name.ends_with("cpy_s")) {
    memcpySFix(Name, Result, Diag);
  } else if (Name.ends_with("move")) {
    memmoveFix(Name, Result, Diag);
  } else if (Name.ends_with("move_s")) {
    isDestCapacityFix(Result, Diag);
    lengthArgHandle(LengthHandleKind::Increase, Result, Diag);
  }
}

void NotNullTerminatedResultCheck::memcpyFix(
    StringRef Name, const MatchFinder::MatchResult &Result,
    DiagnosticBuilder &Diag) {
  const bool IsOverflows = isDestCapacityFix(Result, Diag);
  const bool IsDestFixed = isDestExprFix(Result, Diag);

  const bool IsCopy =
      isGivenLengthEqualToSrcLength(Result) || isDestBasedOnGivenLength(Result);

  const bool IsSafe = UseSafeFunctions && IsOverflows && isKnownDest(Result) &&
                      !isDestBasedOnGivenLength(Result);

  const bool IsDestLengthNotRequired =
      IsSafe && getLangOpts().CPlusPlus &&
      Result.Nodes.getNodeAs<ArrayType>(DestArrayTyName) && !IsDestFixed;

  renameMemcpy(Name, IsCopy, IsSafe, Result, Diag);

  if (IsSafe && !IsDestLengthNotRequired)
    insertDestCapacityArg(IsOverflows, Name, Result, Diag);

  if (IsCopy)
    removeArg(2, Result, Diag);

  if (!IsCopy && !IsSafe)
    insertNullTerminatorExpr(Name, Result, Diag);
}

void NotNullTerminatedResultCheck::memcpySFix(
    StringRef Name, const MatchFinder::MatchResult &Result,
    DiagnosticBuilder &Diag) {
  const bool IsOverflows = isDestCapacityFix(Result, Diag);
  const bool IsDestFixed = isDestExprFix(Result, Diag);

  const bool RemoveDestLength =
      getLangOpts().CPlusPlus &&
      Result.Nodes.getNodeAs<ArrayType>(DestArrayTyName) && !IsDestFixed;
  const bool IsCopy = isGivenLengthEqualToSrcLength(Result);
  const bool IsSafe = IsOverflows;

  renameMemcpy(Name, IsCopy, IsSafe, Result, Diag);

  if (!IsSafe || (IsSafe && RemoveDestLength))
    removeArg(1, Result, Diag);
  else if (IsOverflows && isKnownDest(Result))
    lengthArgPosHandle(1, LengthHandleKind::Increase, Result, Diag);

  if (IsCopy)
    removeArg(3, Result, Diag);

  if (!IsCopy && !IsSafe)
    insertNullTerminatorExpr(Name, Result, Diag);
}

void NotNullTerminatedResultCheck::memchrFix(
    StringRef Name, const MatchFinder::MatchResult &Result) {
  const auto *FunctionExpr = Result.Nodes.getNodeAs<CallExpr>(FunctionExprName);
  if (const auto *GivenCL = dyn_cast<CharacterLiteral>(FunctionExpr->getArg(1)))
    if (GivenCL->getValue() != 0)
      return;

  auto Diag = diag(FunctionExpr->getArg(2)->IgnoreParenCasts()->getBeginLoc(),
                   "the length is too short to include the null terminator");

  if (const auto *CastExpr = Result.Nodes.getNodeAs<Expr>(CastExprName)) {
    const auto CastRemoveFix = FixItHint::CreateRemoval(
        SourceRange(CastExpr->getBeginLoc(),
                    FunctionExpr->getBeginLoc().getLocWithOffset(-1)));
    Diag << CastRemoveFix;
  }

  const StringRef NewFuncName = (Name[0] != 'w') ? "strchr" : "wcschr";
  renameFunc(NewFuncName, Result, Diag);
  removeArg(2, Result, Diag);
}

void NotNullTerminatedResultCheck::memmoveFix(
    StringRef Name, const MatchFinder::MatchResult &Result,
    DiagnosticBuilder &Diag) const {
  const bool IsOverflows = isDestCapacityFix(Result, Diag);

  if (UseSafeFunctions && isKnownDest(Result)) {
    renameFunc((Name[0] != 'w') ? "memmove_s" : "wmemmove_s", Result, Diag);
    insertDestCapacityArg(IsOverflows, Name, Result, Diag);
  }

  lengthArgHandle(LengthHandleKind::Increase, Result, Diag);
}

void NotNullTerminatedResultCheck::strerrorSFix(
    const MatchFinder::MatchResult &Result) {
  auto Diag =
      diag(Result.Nodes.getNodeAs<CallExpr>(FunctionExprName)->getBeginLoc(),
           "the result from calling 'strerror_s' is not null-terminated and "
           "missing the last character of the error message");

  isDestCapacityFix(Result, Diag);
  lengthArgHandle(LengthHandleKind::Increase, Result, Diag);
}

void NotNullTerminatedResultCheck::ncmpFix(
    StringRef Name, const MatchFinder::MatchResult &Result) {
  const auto *FunctionExpr = Result.Nodes.getNodeAs<CallExpr>(FunctionExprName);
  const Expr *FirstArgExpr = FunctionExpr->getArg(0)->IgnoreImpCasts();
  const Expr *SecondArgExpr = FunctionExpr->getArg(1)->IgnoreImpCasts();
  bool IsLengthTooLong = false;

  if (const CallExpr *StrlenExpr = getStrlenExpr(Result)) {
    const Expr *LengthExprArg = StrlenExpr->getArg(0);
    const StringRef FirstExprStr = exprToStr(FirstArgExpr, Result).trim();
    const StringRef SecondExprStr = exprToStr(SecondArgExpr, Result).trim();
    const StringRef LengthArgStr = exprToStr(LengthExprArg, Result).trim();
    IsLengthTooLong =
        LengthArgStr == FirstExprStr || LengthArgStr == SecondExprStr;
  } else {
    const int SrcLength =
        getLength(Result.Nodes.getNodeAs<Expr>(SrcExprName), Result);
    const int GivenLength = getGivenLength(Result);
    if (SrcLength != 0 && GivenLength != 0)
      IsLengthTooLong = GivenLength > SrcLength;
  }

  if (!IsLengthTooLong && !isStringDataAndLength(Result))
    return;

  auto Diag = diag(FunctionExpr->getArg(2)->IgnoreParenCasts()->getBeginLoc(),
                   "comparison length is too long and might lead to a "
                   "buffer overflow");

  lengthArgHandle(LengthHandleKind::Decrease, Result, Diag);
}

void NotNullTerminatedResultCheck::xfrmFix(
    StringRef Name, const MatchFinder::MatchResult &Result) {
  if (!isDestCapacityOverflows(Result))
    return;

  auto Diag =
      diag(Result.Nodes.getNodeAs<CallExpr>(FunctionExprName)->getBeginLoc(),
           "the result from calling '%0' is not null-terminated")
      << Name;

  isDestCapacityFix(Result, Diag);
  lengthArgHandle(LengthHandleKind::Increase, Result, Diag);
}

} // namespace clang::tidy::bugprone<|MERGE_RESOLUTION|>--- conflicted
+++ resolved
@@ -310,11 +310,7 @@
   // Try to obtain an 'IntegerLiteral' and adjust it.
   if (!IsMacroDefinition) {
     if (const auto *LengthIL = dyn_cast<IntegerLiteral>(LengthExpr)) {
-<<<<<<< HEAD
-      uint64_t NewLength =
-=======
       const uint64_t NewLength =
->>>>>>> 811fe024
           LengthIL->getValue().getZExtValue() +
           (LengthHandle == LengthHandleKind::Increase ? 1 : -1);
 
