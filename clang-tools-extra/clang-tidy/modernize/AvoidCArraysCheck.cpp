--- conflicted
+++ resolved
@@ -113,12 +113,8 @@
                            hasParent(varDecl(isExternC())),
                            hasParent(fieldDecl(
                                hasParent(recordDecl(isExternCContext())))),
-<<<<<<< HEAD
-                           hasAncestor(functionDecl(isExternC())))),
-=======
                            hasAncestor(functionDecl(isExternC())),
                            isWithinImplicitTemplateInstantiation())),
->>>>>>> 35227056
               IgnoreStringArrayIfNeededMatcher)
           .bind("typeloc"),
       this);
