//===--- UseScopedLockCheck.cpp - clang-tidy ------------------------------===//
//
// Part of the LLVM Project, under the Apache License v2.0 with LLVM Exceptions.
// See https://llvm.org/LICENSE.txt for license information.
// SPDX-License-Identifier: Apache-2.0 WITH LLVM-exception
//
//===----------------------------------------------------------------------===//

#include "UseScopedLockCheck.h"
#include "clang/AST/ASTContext.h"
#include "clang/AST/Decl.h"
#include "clang/AST/Stmt.h"
#include "clang/AST/Type.h"
#include "clang/ASTMatchers/ASTMatchFinder.h"
#include "clang/ASTMatchers/ASTMatchers.h"
#include "clang/Basic/SourceLocation.h"
#include "clang/Lex/Lexer.h"
#include "llvm/ADT/SmallVector.h"
#include "llvm/ADT/Twine.h"

using namespace clang::ast_matchers;

namespace clang::tidy::modernize {

static bool isLockGuardDecl(const NamedDecl *Decl) {
  return Decl->getDeclName().isIdentifier() &&
         Decl->getName() == "lock_guard" && Decl->isInStdNamespace();
}

static bool isLockGuard(const QualType &Type) {
<<<<<<< HEAD
  if (const auto *Record = Type->getAs<RecordType>())
=======
  if (const auto *Record = Type->getAsCanonical<RecordType>())
>>>>>>> 35227056
    if (const RecordDecl *Decl = Record->getOriginalDecl())
      return isLockGuardDecl(Decl);

  if (const auto *TemplateSpecType = Type->getAs<TemplateSpecializationType>())
    if (const TemplateDecl *Decl =
            TemplateSpecType->getTemplateName().getAsTemplateDecl())
      return isLockGuardDecl(Decl);

  return false;
}

static llvm::SmallVector<const VarDecl *>
getLockGuardsFromDecl(const DeclStmt *DS) {
  llvm::SmallVector<const VarDecl *> LockGuards;

  for (const Decl *Decl : DS->decls()) {
    if (const auto *VD = dyn_cast<VarDecl>(Decl)) {
      const QualType Type =
          VD->getType().getCanonicalType().getUnqualifiedType();
      if (isLockGuard(Type))
        LockGuards.push_back(VD);
    }
  }

  return LockGuards;
}

// Scans through the statements in a block and groups consecutive
// 'std::lock_guard' variable declarations together.
static llvm::SmallVector<llvm::SmallVector<const VarDecl *>>
findLocksInCompoundStmt(const CompoundStmt *Block,
                        const ast_matchers::MatchFinder::MatchResult &Result) {
  // store groups of consecutive 'std::lock_guard' declarations
  llvm::SmallVector<llvm::SmallVector<const VarDecl *>> LockGuardGroups;
  llvm::SmallVector<const VarDecl *> CurrentLockGuardGroup;

  auto AddAndClearCurrentGroup = [&]() {
    if (!CurrentLockGuardGroup.empty()) {
      LockGuardGroups.push_back(CurrentLockGuardGroup);
      CurrentLockGuardGroup.clear();
    }
  };

  for (const Stmt *Stmt : Block->body()) {
    if (const auto *DS = dyn_cast<DeclStmt>(Stmt)) {
      llvm::SmallVector<const VarDecl *> LockGuards = getLockGuardsFromDecl(DS);

      if (!LockGuards.empty()) {
        CurrentLockGuardGroup.append(LockGuards);
        continue;
      }
    }
    AddAndClearCurrentGroup();
  }

  AddAndClearCurrentGroup();

  return LockGuardGroups;
}

// Find the exact source range of the 'lock_guard' token
static SourceRange getLockGuardRange(const TypeSourceInfo *SourceInfo) {
  const TypeLoc LockGuardTypeLoc = SourceInfo->getTypeLoc();

  return {LockGuardTypeLoc.getBeginLoc(), LockGuardTypeLoc.getEndLoc()};
}

// Find the exact source range of the 'lock_guard' name token
static SourceRange getLockGuardNameRange(const TypeSourceInfo *SourceInfo) {
<<<<<<< HEAD
  const TemplateSpecializationTypeLoc TemplateLoc =
=======
  const auto TemplateLoc =
>>>>>>> 35227056
      SourceInfo->getTypeLoc().getAs<TemplateSpecializationTypeLoc>();
  if (!TemplateLoc)
    return {};

  return {TemplateLoc.getTemplateNameLoc(),
          TemplateLoc.getLAngleLoc().getLocWithOffset(-1)};
}

const static StringRef UseScopedLockMessage =
    "use 'std::scoped_lock' instead of 'std::lock_guard'";

UseScopedLockCheck::UseScopedLockCheck(StringRef Name,
                                       ClangTidyContext *Context)
    : ClangTidyCheck(Name, Context),
      WarnOnSingleLocks(Options.get("WarnOnSingleLocks", true)),
      WarnOnUsingAndTypedef(Options.get("WarnOnUsingAndTypedef", true)) {}

void UseScopedLockCheck::storeOptions(ClangTidyOptions::OptionMap &Opts) {
  Options.store(Opts, "WarnOnSingleLocks", WarnOnSingleLocks);
  Options.store(Opts, "WarnOnUsingAndTypedef", WarnOnUsingAndTypedef);
}

void UseScopedLockCheck::registerMatchers(MatchFinder *Finder) {
  const auto LockGuardClassDecl =
      namedDecl(hasName("lock_guard"), isInStdNamespace());

  const auto LockGuardType =
      qualType(anyOf(hasUnqualifiedDesugaredType(
                         recordType(hasDeclaration(LockGuardClassDecl))),
                     hasUnqualifiedDesugaredType(templateSpecializationType(
                         hasDeclaration(LockGuardClassDecl)))));

  const auto LockVarDecl = varDecl(hasType(LockGuardType));

  if (WarnOnSingleLocks) {
    Finder->addMatcher(
        compoundStmt(
            unless(isExpansionInSystemHeader()),
            has(declStmt(has(LockVarDecl)).bind("lock-decl-single")),
            unless(has(declStmt(unless(equalsBoundNode("lock-decl-single")),
                                has(LockVarDecl))))),
        this);
  }

  Finder->addMatcher(
      compoundStmt(unless(isExpansionInSystemHeader()),
                   has(declStmt(has(LockVarDecl)).bind("lock-decl-multiple")),
                   has(declStmt(unless(equalsBoundNode("lock-decl-multiple")),
                                has(LockVarDecl))))
          .bind("block-multiple"),
      this);

  if (WarnOnUsingAndTypedef) {
    // Match 'typedef std::lock_guard<std::mutex> Lock'
    Finder->addMatcher(typedefDecl(unless(isExpansionInSystemHeader()),
                                   hasType(hasUnderlyingType(LockGuardType)))
                           .bind("lock-guard-typedef"),
                       this);

    // Match 'using Lock = std::lock_guard<std::mutex>'
    Finder->addMatcher(typeAliasDecl(unless(isExpansionInSystemHeader()),
                                     hasType(templateSpecializationType(
                                         hasDeclaration(LockGuardClassDecl))))
                           .bind("lock-guard-using-alias"),
                       this);

    // Match 'using std::lock_guard'
    Finder->addMatcher(
        usingDecl(unless(isExpansionInSystemHeader()),
                  hasAnyUsingShadowDecl(hasTargetDecl(LockGuardClassDecl)))
            .bind("lock-guard-using-decl"),
        this);
  }
}

void UseScopedLockCheck::check(const MatchFinder::MatchResult &Result) {
  if (const auto *DS = Result.Nodes.getNodeAs<DeclStmt>("lock-decl-single")) {
    llvm::SmallVector<const VarDecl *> Decls = getLockGuardsFromDecl(DS);
    diagOnMultipleLocks({Decls}, Result);
    return;
  }

  if (const auto *Compound =
          Result.Nodes.getNodeAs<CompoundStmt>("block-multiple")) {
    diagOnMultipleLocks(findLocksInCompoundStmt(Compound, Result), Result);
    return;
  }

  if (const auto *Typedef =
          Result.Nodes.getNodeAs<TypedefDecl>("lock-guard-typedef")) {
    diagOnSourceInfo(Typedef->getTypeSourceInfo(), Result);
    return;
  }

  if (const auto *UsingAlias =
          Result.Nodes.getNodeAs<TypeAliasDecl>("lock-guard-using-alias")) {
    diagOnSourceInfo(UsingAlias->getTypeSourceInfo(), Result);
    return;
  }

  if (const auto *Using =
          Result.Nodes.getNodeAs<UsingDecl>("lock-guard-using-decl")) {
    diagOnUsingDecl(Using, Result);
  }
}

void UseScopedLockCheck::diagOnSingleLock(
    const VarDecl *LockGuard, const MatchFinder::MatchResult &Result) {
  auto Diag = diag(LockGuard->getBeginLoc(), UseScopedLockMessage);

  const SourceRange LockGuardTypeRange =
      getLockGuardRange(LockGuard->getTypeSourceInfo());

  if (LockGuardTypeRange.isInvalid())
    return;

  // Create Fix-its only if we can find the constructor call to properly handle
  // 'std::lock_guard l(m, std::adopt_lock)' case.
  const auto *CtorCall = dyn_cast<CXXConstructExpr>(LockGuard->getInit());
  if (!CtorCall)
    return;

  if (CtorCall->getNumArgs() == 1) {
    Diag << FixItHint::CreateReplacement(LockGuardTypeRange,
                                         "std::scoped_lock");
    return;
  }

  if (CtorCall->getNumArgs() == 2) {
    const Expr *const *CtorArgs = CtorCall->getArgs();

    const Expr *MutexArg = CtorArgs[0];
    const Expr *AdoptLockArg = CtorArgs[1];

    const StringRef MutexSourceText = Lexer::getSourceText(
        CharSourceRange::getTokenRange(MutexArg->getSourceRange()),
        *Result.SourceManager, Result.Context->getLangOpts());
    const StringRef AdoptLockSourceText = Lexer::getSourceText(
        CharSourceRange::getTokenRange(AdoptLockArg->getSourceRange()),
        *Result.SourceManager, Result.Context->getLangOpts());

    Diag << FixItHint::CreateReplacement(LockGuardTypeRange, "std::scoped_lock")
         << FixItHint::CreateReplacement(
                SourceRange(MutexArg->getBeginLoc(), AdoptLockArg->getEndLoc()),
                (llvm::Twine(AdoptLockSourceText) + ", " + MutexSourceText)
                    .str());
    return;
  }

  llvm_unreachable("Invalid argument number of std::lock_guard constructor");
}

void UseScopedLockCheck::diagOnMultipleLocks(
    const llvm::SmallVector<llvm::SmallVector<const VarDecl *>> &LockGroups,
    const ast_matchers::MatchFinder::MatchResult &Result) {
  for (const llvm::SmallVector<const VarDecl *> &Group : LockGroups) {
    if (Group.size() == 1) {
      if (WarnOnSingleLocks)
        diagOnSingleLock(Group[0], Result);
    } else {
      diag(Group[0]->getBeginLoc(),
           "use single 'std::scoped_lock' instead of multiple "
           "'std::lock_guard'");

      for (const VarDecl *Lock : llvm::drop_begin(Group))
        diag(Lock->getLocation(), "additional 'std::lock_guard' declared here",
             DiagnosticIDs::Note);
    }
  }
}

void UseScopedLockCheck::diagOnSourceInfo(
    const TypeSourceInfo *LockGuardSourceInfo,
    const ast_matchers::MatchFinder::MatchResult &Result) {
  const TypeLoc TL = LockGuardSourceInfo->getTypeLoc();

  if (const auto TTL = TL.getAs<TemplateSpecializationTypeLoc>()) {
    auto Diag = diag(TTL.getBeginLoc(), UseScopedLockMessage);

    const SourceRange LockGuardRange =
        getLockGuardNameRange(LockGuardSourceInfo);
    if (LockGuardRange.isInvalid())
      return;

    Diag << FixItHint::CreateReplacement(LockGuardRange, "scoped_lock");
  }
}

void UseScopedLockCheck::diagOnUsingDecl(
    const UsingDecl *UsingDecl,
    const ast_matchers::MatchFinder::MatchResult &Result) {
  diag(UsingDecl->getLocation(), UseScopedLockMessage)
      << FixItHint::CreateReplacement(UsingDecl->getLocation(), "scoped_lock");
}

} // namespace clang::tidy::modernize<|MERGE_RESOLUTION|>--- conflicted
+++ resolved
@@ -28,11 +28,7 @@
 }
 
 static bool isLockGuard(const QualType &Type) {
-<<<<<<< HEAD
-  if (const auto *Record = Type->getAs<RecordType>())
-=======
   if (const auto *Record = Type->getAsCanonical<RecordType>())
->>>>>>> 35227056
     if (const RecordDecl *Decl = Record->getOriginalDecl())
       return isLockGuardDecl(Decl);
 
@@ -102,11 +98,7 @@
 
 // Find the exact source range of the 'lock_guard' name token
 static SourceRange getLockGuardNameRange(const TypeSourceInfo *SourceInfo) {
-<<<<<<< HEAD
-  const TemplateSpecializationTypeLoc TemplateLoc =
-=======
   const auto TemplateLoc =
->>>>>>> 35227056
       SourceInfo->getTypeLoc().getAs<TemplateSpecializationTypeLoc>();
   if (!TemplateLoc)
     return {};
