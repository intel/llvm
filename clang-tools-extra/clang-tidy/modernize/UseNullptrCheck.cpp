--- conflicted
+++ resolved
@@ -92,11 +92,7 @@
 /// Returns true if and only if a replacement was made.
 static void replaceWithNullptr(ClangTidyCheck &Check, SourceManager &SM,
                                SourceLocation StartLoc, SourceLocation EndLoc) {
-<<<<<<< HEAD
-  CharSourceRange Range(SourceRange(StartLoc, EndLoc), true);
-=======
   const CharSourceRange Range(SourceRange(StartLoc, EndLoc), true);
->>>>>>> 811fe024
   // Add a space if nullptr follows an alphanumeric character. This happens
   // whenever there is an c-style explicit cast to nullptr not surrounded by
   // parentheses and right beside a return statement.
