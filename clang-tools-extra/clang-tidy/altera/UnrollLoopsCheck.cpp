--- conflicted
+++ resolved
@@ -215,15 +215,6 @@
       break;
     case (BO_MulAssign):
       Iterations =
-<<<<<<< HEAD
-          1 + (std::log((double)EndValue) - std::log((double)InitValue)) /
-                  std::log((double)ConstantValue);
-      break;
-    case (BO_DivAssign):
-      Iterations =
-          1 + (std::log((double)InitValue) - std::log((double)EndValue)) /
-                  std::log((double)ConstantValue);
-=======
           1 + ((std::log((double)EndValue) - std::log((double)InitValue)) /
                std::log((double)ConstantValue));
       break;
@@ -231,7 +222,6 @@
       Iterations =
           1 + ((std::log((double)InitValue) - std::log((double)EndValue)) /
                std::log((double)ConstantValue));
->>>>>>> 54c4ef26
       break;
     default:
       // All other operators are not handled; assume large bounds.
