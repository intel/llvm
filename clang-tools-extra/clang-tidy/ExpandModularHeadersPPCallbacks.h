--- conflicted
+++ resolved
@@ -41,14 +41,8 @@
 /// non-modular way.
 class ExpandModularHeadersPPCallbacks : public PPCallbacks {
 public:
-<<<<<<< HEAD
-  ExpandModularHeadersPPCallbacks(
-      CompilerInstance *CI,
-      IntrusiveRefCntPtr<llvm::vfs::OverlayFileSystem> OverlayFS);
-=======
   ExpandModularHeadersPPCallbacks(CompilerInstance *CI,
                                   llvm::vfs::OverlayFileSystem &OverlayFS);
->>>>>>> 811fe024
   ~ExpandModularHeadersPPCallbacks() override;
 
   /// Returns the preprocessor that provides callbacks for the whole
