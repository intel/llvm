--- conflicted
+++ resolved
@@ -74,14 +74,7 @@
     const auto *Base = I.getType()->getAsCXXRecordDecl();
     if (!Base)
       continue;
-<<<<<<< HEAD
-    const RecordDecl *D = Ty->getOriginalDecl()->getDefinition();
-    if (!D)
-      continue;
-    const auto *Base = cast<CXXRecordDecl>(D);
-=======
     assert(Base->isCompleteDefinition());
->>>>>>> 35227056
     if (!isInterface(Base)) {
       addNodeToInterfaceMap(Node, false);
       return false;
@@ -110,12 +103,7 @@
       const auto *Base = I.getType()->getAsCXXRecordDecl();
       if (!Base)
         continue;
-<<<<<<< HEAD
-      const auto *Base =
-          cast<CXXRecordDecl>(Ty->getOriginalDecl()->getDefinition());
-=======
       assert(Base->isCompleteDefinition());
->>>>>>> 35227056
       if (!isInterface(Base))
         NumConcrete++;
     }
@@ -126,12 +114,7 @@
       const auto *Base = V.getType()->getAsCXXRecordDecl();
       if (!Base)
         continue;
-<<<<<<< HEAD
-      const auto *Base =
-          cast<CXXRecordDecl>(Ty->getOriginalDecl()->getDefinition());
-=======
       assert(Base->isCompleteDefinition());
->>>>>>> 35227056
       if (!isInterface(Base))
         NumConcrete++;
     }
