//===--- ContainerSizeEmptyCheck.h - clang-tidy -----------------*- C++ -*-===//
//
// Part of the LLVM Project, under the Apache License v2.0 with LLVM Exceptions.
// See https://llvm.org/LICENSE.txt for license information.
// SPDX-License-Identifier: Apache-2.0 WITH LLVM-exception
//
//===----------------------------------------------------------------------===//

#ifndef LLVM_CLANG_TOOLS_EXTRA_CLANG_TIDY_READABILITY_CONTAINERSIZEEMPTYCHECK_H
#define LLVM_CLANG_TOOLS_EXTRA_CLANG_TIDY_READABILITY_CONTAINERSIZEEMPTYCHECK_H

#include "../ClangTidyCheck.h"
#include <vector>

namespace clang::tidy::readability {

/// Checks whether a call to the `size()`/`length()` method can be replaced with
/// a call to `empty()`.
///
/// The emptiness of a container should be checked using the `empty()` method
<<<<<<< HEAD
/// instead of the `size()` method. It shows clearer intent to use `empty()`.
/// Furthermore some containers may implement the `empty()` method but not
/// implement the `size()` method. Using `empty()` whenever possible makes it
/// easier to switch to another container in the future.
=======
/// instead of the `size()`/`length()` method. It shows clearer intent to use
/// `empty()`. Furthermore some containers may implement the `empty()` method
/// but not implement the `size()` or `length()` method. Using `empty()`
/// whenever possible makes it easier to switch to another container in the
/// future.
>>>>>>> 49fd7d4f
class ContainerSizeEmptyCheck : public ClangTidyCheck {
public:
  ContainerSizeEmptyCheck(StringRef Name, ClangTidyContext *Context);
  bool isLanguageVersionSupported(const LangOptions &LangOpts) const override {
    return LangOpts.CPlusPlus;
  }
  void registerMatchers(ast_matchers::MatchFinder *Finder) override;
  void check(const ast_matchers::MatchFinder::MatchResult &Result) override;
  void storeOptions(ClangTidyOptions::OptionMap &Opts) override;
  std::optional<TraversalKind> getCheckTraversalKind() const override {
    return TK_IgnoreUnlessSpelledInSource;
  }

private:
  std::vector<llvm::StringRef> ExcludedComparisonTypes;
};

} // namespace clang::tidy::readability

#endif // LLVM_CLANG_TOOLS_EXTRA_CLANG_TIDY_READABILITY_CONTAINERSIZEEMPTYCHECK_H<|MERGE_RESOLUTION|>--- conflicted
+++ resolved
@@ -18,18 +18,11 @@
 /// a call to `empty()`.
 ///
 /// The emptiness of a container should be checked using the `empty()` method
-<<<<<<< HEAD
-/// instead of the `size()` method. It shows clearer intent to use `empty()`.
-/// Furthermore some containers may implement the `empty()` method but not
-/// implement the `size()` method. Using `empty()` whenever possible makes it
-/// easier to switch to another container in the future.
-=======
 /// instead of the `size()`/`length()` method. It shows clearer intent to use
 /// `empty()`. Furthermore some containers may implement the `empty()` method
 /// but not implement the `size()` or `length()` method. Using `empty()`
 /// whenever possible makes it easier to switch to another container in the
 /// future.
->>>>>>> 49fd7d4f
 class ContainerSizeEmptyCheck : public ClangTidyCheck {
 public:
   ContainerSizeEmptyCheck(StringRef Name, ClangTidyContext *Context);
