--- conflicted
+++ resolved
@@ -146,10 +146,6 @@
     return qualType(anyOf(qualType(pointerType(pointee(InnerMatchers...))),
                           qualType(substTemplateTypeParmType(hasReplacementType(
                               pointerType(pointee(InnerMatchers...)))))));
-<<<<<<< HEAD
-   
-=======
->>>>>>> 811fe024
   };
 
   auto IsAutoDeducedToPointer =
