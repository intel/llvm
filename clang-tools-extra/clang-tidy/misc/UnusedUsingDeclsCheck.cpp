--- conflicted
+++ resolved
@@ -131,11 +131,7 @@
       return;
     }
     if (const auto *ECD = dyn_cast<EnumConstantDecl>(Used)) {
-<<<<<<< HEAD
-      if (const auto *ET = ECD->getType()->getAs<EnumType>())
-=======
       if (const auto *ET = ECD->getType()->getAsCanonical<EnumType>())
->>>>>>> 35227056
         removeFromFoundDecls(ET->getOriginalDecl());
     }
   };
