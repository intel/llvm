--- conflicted
+++ resolved
@@ -17,11 +17,7 @@
 
 static StringRef removeFirstSuffix(StringRef Str,
                                    ArrayRef<const char *> Suffixes) {
-<<<<<<< HEAD
-  for (StringRef Suffix : Suffixes) {
-=======
   for (const StringRef Suffix : Suffixes) {
->>>>>>> 811fe024
     if (Str.consume_back(Suffix))
       return Str;
   }
@@ -61,11 +57,7 @@
 
 // Scan to the end of the line and return the offset of the next line.
 static size_t findNextLine(const char *Text) {
-<<<<<<< HEAD
-  size_t EOLIndex = std::strcspn(Text, "\n");
-=======
   const size_t EOLIndex = std::strcspn(Text, "\n");
->>>>>>> 811fe024
   return Text[EOLIndex] == '\0' ? EOLIndex : EOLIndex + 1;
 }
 
