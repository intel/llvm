//===----------------------------------------------------------------------===//
//
// Part of the LLVM Project, under the Apache License v2.0 with LLVM Exceptions.
// See https://llvm.org/LICENSE.txt for license information.
// SPDX-License-Identifier: Apache-2.0 WITH LLVM-exception
//
//===----------------------------------------------------------------------===//

#include "PropertyDeclarationCheck.h"
#include "clang/AST/ASTContext.h"
#include "clang/ASTMatchers/ASTMatchFinder.h"
#include "llvm/Support/Regex.h"

using namespace clang::ast_matchers;

namespace clang::tidy::objc {

namespace {

// For StandardProperty the naming style is 'lowerCamelCase'.
// For CategoryProperty especially in categories of system class,
// to avoid naming conflict, the suggested naming style is
// 'abc_lowerCamelCase' (adding lowercase prefix followed by '_').
// Regardless of the style, all acronyms and initialisms should be capitalized.
enum NamingStyle {
  StandardProperty = 1,
  CategoryProperty = 2,
};

} // namespace

/// For now we will only fix 'CamelCase' or 'abc_CamelCase' property to
/// 'camelCase' or 'abc_camelCase'. For other cases the users need to
/// come up with a proper name by their own.
/// FIXME: provide fix for snake_case to snakeCase
static FixItHint generateFixItHint(const ObjCPropertyDecl *Decl,
                                   NamingStyle Style) {
  auto Name = Decl->getName();
  auto NewName = Decl->getName().str();
  size_t Index = 0;
  if (Style == CategoryProperty) {
<<<<<<< HEAD
    size_t UnderScorePos = Name.find_first_of('_');
=======
    const size_t UnderScorePos = Name.find_first_of('_');
>>>>>>> 811fe024
    if (UnderScorePos != llvm::StringRef::npos) {
      Index = UnderScorePos + 1;
      NewName.replace(0, Index - 1, Name.substr(0, Index - 1).lower());
    }
  }
  if (Index < Name.size()) {
    NewName[Index] = tolower(NewName[Index]);
    if (NewName != Name) {
      return FixItHint::CreateReplacement(
          CharSourceRange::getTokenRange(SourceRange(Decl->getLocation())),
          llvm::StringRef(NewName));
    }
  }
  return {};
}

static std::string validPropertyNameRegex(bool UsedInMatcher) {
  // Allow any of these names:
  // foo
  // fooBar
  // url
  // urlString
  // ID
  // IDs
  // URL
  // URLString
  // bundleID
  // CIColor
  //
  // Disallow names of this form:
  // LongString
  //
  // aRbITRaRyCapS is allowed to avoid generating false positives for names
  // like isVitaminBSupplement, CProgrammingLanguage, and isBeforeM.
  const std::string StartMatcher = UsedInMatcher ? "::" : "^";
  return StartMatcher + "([a-z]|[A-Z][A-Z0-9])[a-z0-9A-Z]*$";
}

static bool hasCategoryPropertyPrefix(llvm::StringRef PropertyName) {
  auto RegexExp =
      llvm::Regex("^[a-zA-Z][a-zA-Z0-9]*_[a-zA-Z0-9][a-zA-Z0-9_]+$");
  return RegexExp.match(PropertyName);
}

static bool prefixedPropertyNameValid(llvm::StringRef PropertyName) {
  const size_t Start = PropertyName.find_first_of('_');
  assert(Start != llvm::StringRef::npos && Start + 1 < PropertyName.size());
  auto Prefix = PropertyName.substr(0, Start);
  if (Prefix.lower() != Prefix) {
    return false;
  }
  auto RegexExp = llvm::Regex(llvm::StringRef(validPropertyNameRegex(false)));
  return RegexExp.match(PropertyName.substr(Start + 1));
}

void PropertyDeclarationCheck::registerMatchers(MatchFinder *Finder) {
  Finder->addMatcher(objcPropertyDecl(
                         // the property name should be in Lower Camel Case like
                         // 'lowerCamelCase'
                         unless(matchesName(validPropertyNameRegex(true))))
                         .bind("property"),
                     this);
}

void PropertyDeclarationCheck::check(const MatchFinder::MatchResult &Result) {
  const auto *MatchedDecl =
      Result.Nodes.getNodeAs<ObjCPropertyDecl>("property");
  assert(!MatchedDecl->getName().empty());
  auto *DeclContext = MatchedDecl->getDeclContext();
  auto *CategoryDecl = llvm::dyn_cast<ObjCCategoryDecl>(DeclContext);

  if (CategoryDecl != nullptr &&
      hasCategoryPropertyPrefix(MatchedDecl->getName())) {
    if (!prefixedPropertyNameValid(MatchedDecl->getName()) ||
        CategoryDecl->IsClassExtension()) {
      const NamingStyle Style = CategoryDecl->IsClassExtension()
                                    ? StandardProperty
                                    : CategoryProperty;
      diag(MatchedDecl->getLocation(),
           "property name '%0' not using lowerCamelCase style or not prefixed "
           "in a category, according to the Apple Coding Guidelines")
          << MatchedDecl->getName() << generateFixItHint(MatchedDecl, Style);
    }
    return;
  }
  diag(MatchedDecl->getLocation(),
       "property name '%0' not using lowerCamelCase style or not prefixed in "
       "a category, according to the Apple Coding Guidelines")
      << MatchedDecl->getName()
      << generateFixItHint(MatchedDecl, StandardProperty);
}

} // namespace clang::tidy::objc<|MERGE_RESOLUTION|>--- conflicted
+++ resolved
@@ -39,11 +39,7 @@
   auto NewName = Decl->getName().str();
   size_t Index = 0;
   if (Style == CategoryProperty) {
-<<<<<<< HEAD
-    size_t UnderScorePos = Name.find_first_of('_');
-=======
     const size_t UnderScorePos = Name.find_first_of('_');
->>>>>>> 811fe024
     if (UnderScorePos != llvm::StringRef::npos) {
       Index = UnderScorePos + 1;
       NewName.replace(0, Index - 1, Name.substr(0, Index - 1).lower());
