--- conflicted
+++ resolved
@@ -53,35 +53,6 @@
   Header = Header.substr(0, Header.find('.'));
   return Header;
 }
-<<<<<<< HEAD
-
-// Check if spelling of \p H matches \p DeclName.
-bool nameMatch(llvm::StringRef DeclName, Header H) {
-  switch (H.kind()) {
-  case Header::Physical:
-    return basename(H.physical()->getName()).equals_insensitive(DeclName);
-  case Header::Standard:
-    return basename(H.standard().name()).equals_insensitive(DeclName);
-  case Header::Verbatim:
-    return basename(H.verbatim()).equals_insensitive(DeclName);
-  }
-  llvm_unreachable("unhandled Header kind!");
-}
-
-llvm::StringRef symbolName(const Symbol &S) {
-  switch (S.kind()) {
-  case Symbol::Declaration:
-    // Unnamed decls like operators and anonymous structs won't get any name
-    // match.
-    if (const auto *ND = llvm::dyn_cast<NamedDecl>(&S.declaration()))
-      if (auto *II = ND->getIdentifier())
-        return II->getName();
-    return "";
-  case Symbol::Macro:
-    return S.macro().Name->getName();
-  }
-  llvm_unreachable("unhandled Symbol kind!");
-=======
 
 // Check if spelling of \p H matches \p DeclName.
 bool nameMatch(llvm::StringRef DeclName, Header H) {
@@ -166,7 +137,6 @@
   }
   return applyHints(hintedHeadersForStdHeaders(Headers, SM, PI),
                     Hints::CompleteSymbol);
->>>>>>> cd74f4a4
 }
 
 } // namespace
@@ -174,14 +144,6 @@
 llvm::SmallVector<Hinted<Header>> findHeaders(const SymbolLocation &Loc,
                                               const SourceManager &SM,
                                               const PragmaIncludes *PI) {
-<<<<<<< HEAD
-  auto IsPublicHeader = [&PI](const FileEntry *FE) {
-    return (PI->isPrivate(FE) || !PI->isSelfContained(FE))
-               ? Hints::None
-               : Hints::PublicHeader;
-  };
-=======
->>>>>>> cd74f4a4
   llvm::SmallVector<Hinted<Header>> Results;
   switch (Loc.kind()) {
   case SymbolLocation::Physical: {
@@ -192,19 +154,11 @@
     if (!PI)
       return {{FE, Hints::PublicHeader}};
     while (FE) {
-<<<<<<< HEAD
-      Hints CurrentHints = IsPublicHeader(FE);
-      Results.emplace_back(FE, CurrentHints);
-      // FIXME: compute transitive exporter headers.
-      for (const auto *Export : PI->getExporters(FE, SM.getFileManager()))
-        Results.emplace_back(Export, IsPublicHeader(Export));
-=======
       Hints CurrentHints = isPublicHeader(FE, *PI);
       Results.emplace_back(FE, CurrentHints);
       // FIXME: compute transitive exporter headers.
       for (const auto *Export : PI->getExporters(FE, SM.getFileManager()))
         Results.emplace_back(Export, isPublicHeader(Export, *PI));
->>>>>>> cd74f4a4
 
       if (auto Verbatim = PI->getPublic(FE); !Verbatim.empty()) {
         Results.emplace_back(Verbatim,
@@ -221,20 +175,7 @@
     return Results;
   }
   case SymbolLocation::Standard: {
-<<<<<<< HEAD
-    for (const auto &H : Loc.standard().headers()) {
-      Results.emplace_back(H, Hints::PublicHeader);
-      for (const auto *Export : PI->getExporters(H, SM.getFileManager()))
-        Results.emplace_back(Header(Export), IsPublicHeader(Export));
-    }
-    // StandardLibrary returns headers in preference order, so only mark the
-    // first.
-    if (!Results.empty())
-      Results.front().Hint |= Hints::PreferredHeader;
-    return Results;
-=======
     return hintedHeadersForStdHeaders(Loc.standard().headers(), SM, PI);
->>>>>>> cd74f4a4
   }
   }
   llvm_unreachable("unhandled SymbolLocation kind!");
@@ -246,17 +187,11 @@
   // Get headers for all the locations providing Symbol. Same header can be
   // reached through different traversals, deduplicate those into a single
   // Header by merging their hints.
-<<<<<<< HEAD
-  llvm::SmallVector<Hinted<Header>> Headers;
-  for (auto &Loc : locateSymbol(S))
-    Headers.append(applyHints(findHeaders(Loc, SM, PI), Loc.Hint));
-=======
   llvm::SmallVector<Hinted<Header>> Headers =
       headersForSpecialSymbol(S, SM, PI);
   if (Headers.empty())
     for (auto &Loc : locateSymbol(S))
       Headers.append(applyHints(findHeaders(Loc, SM, PI), Loc.Hint));
->>>>>>> cd74f4a4
   // If two Headers probably refer to the same file (e.g. Verbatim(foo.h) and
   // Physical(/path/to/foo.h), we won't deduplicate them or merge their hints
   llvm::stable_sort(
