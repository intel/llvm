--- conflicted
+++ resolved
@@ -103,24 +103,6 @@
                  Satisfied = true;
                }
              }
-<<<<<<< HEAD
-             if (!Satisfied && !Providers.empty() &&
-                 Ref.RT == RefType::Explicit &&
-                 !HeaderFilter(Providers.front().resolvedPath())) {
-               // Check if we have any headers with the same spelling, in edge
-               // cases like `#include_next "foo.h"`, the user can't ever
-               // include the physical foo.h, but can have a spelling that
-               // refers to it.
-               auto Spelling = spellHeader(
-                   {Providers.front(), PP.getHeaderSearchInfo(), MainFile});
-               for (const Include *I : Inc.match(Header{Spelling})) {
-                 Used.insert(I);
-                 Satisfied = true;
-               }
-               if (!Satisfied)
-                 Missing.insert(std::move(Spelling));
-             }
-=======
              // Bail out if we can't (or need not) insert an include.
              if (Satisfied || Providers.empty() || Ref.RT != RefType::Explicit)
                return;
@@ -138,7 +120,6 @@
              }
              if (!Satisfied)
                Missing.insert(std::move(Spelling));
->>>>>>> 98391913
            });
 
   AnalysisResults Results;
