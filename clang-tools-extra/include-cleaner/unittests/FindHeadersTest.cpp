--- conflicted
+++ resolved
@@ -278,15 +278,6 @@
 
 class HeadersForSymbolTest : public FindHeadersTest {
 protected:
-<<<<<<< HEAD
-  llvm::SmallVector<Header> headersForFoo() {
-    struct Visitor : public RecursiveASTVisitor<Visitor> {
-      const NamedDecl *Out = nullptr;
-      bool VisitNamedDecl(const NamedDecl *ND) {
-        if (ND->getName() == "foo") {
-          EXPECT_TRUE(Out == nullptr || Out == ND->getCanonicalDecl())
-              << "Found multiple matches for foo.";
-=======
   llvm::SmallVector<Header> headersFor(llvm::StringRef Name) {
     struct Visitor : public RecursiveASTVisitor<Visitor> {
       const NamedDecl *Out = nullptr;
@@ -299,21 +290,11 @@
         if (ND->getName() == Name) {
           EXPECT_TRUE(Out == nullptr || Out == ND->getCanonicalDecl())
               << "Found multiple matches for " << Name << ".";
->>>>>>> cd74f4a4
           Out = cast<NamedDecl>(ND->getCanonicalDecl());
         }
         return true;
       }
     };
-<<<<<<< HEAD
-    Visitor V;
-    V.TraverseDecl(AST->context().getTranslationUnitDecl());
-    if (!V.Out)
-      ADD_FAILURE() << "Couldn't find any decls named foo.";
-    assert(V.Out);
-    return headersForSymbol(*V.Out, AST->sourceManager(), &PI);
-  }
-=======
     Visitor V(Name);
     V.TraverseDecl(AST->context().getTranslationUnitDecl());
     if (!V.Out)
@@ -322,7 +303,6 @@
     return headersForSymbol(*V.Out, AST->sourceManager(), &PI);
   }
   llvm::SmallVector<Header> headersForFoo() { return headersFor("foo"); }
->>>>>>> cd74f4a4
 };
 
 TEST_F(HeadersForSymbolTest, Deduplicates) {
@@ -456,8 +436,6 @@
   EXPECT_THAT(headersForFoo(), ElementsAre(Header(StringRef("\"public.h\"")),
                                            physicalHeader("foo.h")));
 }
-<<<<<<< HEAD
-=======
 
 TEST_F(HeadersForSymbolTest, AmbiguousStdSymbols) {
   struct {
@@ -508,6 +486,5 @@
   }
 }
 
->>>>>>> cd74f4a4
 } // namespace
 } // namespace clang::include_cleaner