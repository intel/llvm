//===--- AnalysisTest.cpp -------------------------------------------------===//
//
// Part of the LLVM Project, under the Apache License v2.0 with LLVM Exceptions.
// See https://llvm.org/LICENSE.txt for license information.
// SPDX-License-Identifier: Apache-2.0 WITH LLVM-exception
//
//===----------------------------------------------------------------------===//

#include "clang-include-cleaner/Analysis.h"
#include "AnalysisInternal.h"
#include "TypesInternal.h"
#include "clang-include-cleaner/Record.h"
#include "clang-include-cleaner/Types.h"
#include "clang/AST/ASTContext.h"
#include "clang/Basic/FileManager.h"
#include "clang/Basic/IdentifierTable.h"
#include "clang/Basic/SourceLocation.h"
#include "clang/Basic/SourceManager.h"
#include "clang/Format/Format.h"
#include "clang/Frontend/FrontendActions.h"
#include "clang/Testing/TestAST.h"
#include "clang/Tooling/Inclusions/StandardLibrary.h"
#include "llvm/ADT/ArrayRef.h"
#include "llvm/ADT/SmallVector.h"
#include "llvm/ADT/StringRef.h"
#include "llvm/Support/ScopedPrinter.h"
#include "llvm/Testing/Annotations/Annotations.h"
#include "gmock/gmock.h"
#include "gtest/gtest.h"
#include <cstddef>
#include <map>
#include <memory>
#include <string>
#include <vector>

namespace clang::include_cleaner {
namespace {
using testing::AllOf;
using testing::Contains;
using testing::ElementsAre;
using testing::Pair;
using testing::UnorderedElementsAre;

std::string guard(llvm::StringRef Code) {
  return "#pragma once\n" + Code.str();
}

class WalkUsedTest : public testing::Test {
protected:
  TestInputs Inputs;
  PragmaIncludes PI;
  WalkUsedTest() {
    Inputs.MakeAction = [this] {
      struct Hook : public SyntaxOnlyAction {
      public:
        Hook(PragmaIncludes *Out) : Out(Out) {}
        bool BeginSourceFileAction(clang::CompilerInstance &CI) override {
          Out->record(CI);
          return true;
        }

        PragmaIncludes *Out;
      };
      return std::make_unique<Hook>(&PI);
    };
  }

  std::multimap<size_t, std::vector<Header>>
  offsetToProviders(TestAST &AST, SourceManager &SM,
                    llvm::ArrayRef<SymbolReference> MacroRefs = {}) {
    llvm::SmallVector<Decl *> TopLevelDecls;
    for (Decl *D : AST.context().getTranslationUnitDecl()->decls()) {
      if (!SM.isWrittenInMainFile(SM.getExpansionLoc(D->getLocation())))
        continue;
      TopLevelDecls.emplace_back(D);
    }
    std::multimap<size_t, std::vector<Header>> OffsetToProviders;
    walkUsed(TopLevelDecls, MacroRefs, &PI, SM,
             [&](const SymbolReference &Ref, llvm::ArrayRef<Header> Providers) {
               auto [FID, Offset] = SM.getDecomposedLoc(Ref.RefLocation);
               if (FID != SM.getMainFileID())
                 ADD_FAILURE() << "Reference outside of the main file!";
               OffsetToProviders.emplace(Offset, Providers.vec());
             });
    return OffsetToProviders;
  }
};

TEST_F(WalkUsedTest, Basic) {
  llvm::Annotations Code(R"cpp(
  #include "header.h"
  #include "private.h"

  // No reference reported for the Parameter "p".
  void $bar^bar($private^Private p) {
    $foo^foo();
    std::$vector^vector $vconstructor^$v^v;
    $builtin^__builtin_popcount(1);
    std::$move^move(3);
  }
  )cpp");
  Inputs.Code = Code.code();
  Inputs.ExtraFiles["header.h"] = guard(R"cpp(
  void foo();
  namespace std { class vector {}; int&& move(int&&); }
  )cpp");
  Inputs.ExtraFiles["private.h"] = guard(R"cpp(
    // IWYU pragma: private, include "path/public.h"
    class Private {};
  )cpp");

  TestAST AST(Inputs);
  auto &SM = AST.sourceManager();
  auto HeaderFile = Header(AST.fileManager().getFile("header.h").get());
  auto PrivateFile = Header(AST.fileManager().getFile("private.h").get());
  auto PublicFile = Header("\"path/public.h\"");
  auto MainFile = Header(SM.getFileEntryForID(SM.getMainFileID()));
  auto VectorSTL = Header(*tooling::stdlib::Header::named("<vector>"));
  auto UtilitySTL = Header(*tooling::stdlib::Header::named("<utility>"));
  EXPECT_THAT(
      offsetToProviders(AST, SM),
      UnorderedElementsAre(
          Pair(Code.point("bar"), UnorderedElementsAre(MainFile)),
          Pair(Code.point("private"),
               UnorderedElementsAre(PublicFile, PrivateFile)),
          Pair(Code.point("foo"), UnorderedElementsAre(HeaderFile)),
          Pair(Code.point("vector"), UnorderedElementsAre(VectorSTL)),
          Pair(Code.point("vconstructor"), UnorderedElementsAre(VectorSTL)),
          Pair(Code.point("v"), UnorderedElementsAre(MainFile)),
          Pair(Code.point("builtin"), testing::IsEmpty()),
          Pair(Code.point("move"), UnorderedElementsAre(UtilitySTL))));
}

TEST_F(WalkUsedTest, MultipleProviders) {
  llvm::Annotations Code(R"cpp(
  #include "header1.h"
  #include "header2.h"
  void foo();

  void bar() {
    $foo^foo();
  }
  )cpp");
  Inputs.Code = Code.code();
  Inputs.ExtraFiles["header1.h"] = guard(R"cpp(
  void foo();
  )cpp");
  Inputs.ExtraFiles["header2.h"] = guard(R"cpp(
  void foo();
  )cpp");

  TestAST AST(Inputs);
  auto &SM = AST.sourceManager();
  auto HeaderFile1 = Header(AST.fileManager().getFile("header1.h").get());
  auto HeaderFile2 = Header(AST.fileManager().getFile("header2.h").get());
  auto MainFile = Header(SM.getFileEntryForID(SM.getMainFileID()));
  EXPECT_THAT(
      offsetToProviders(AST, SM),
      Contains(Pair(Code.point("foo"),
                    UnorderedElementsAre(HeaderFile1, HeaderFile2, MainFile))));
}

TEST_F(WalkUsedTest, MacroRefs) {
  llvm::Annotations Code(R"cpp(
    #include "hdr.h"
    int $3^x = $1^ANSWER;
    int $4^y = $2^ANSWER;
  )cpp");
  llvm::Annotations Hdr(guard("#define ^ANSWER 42"));
  Inputs.Code = Code.code();
  Inputs.ExtraFiles["hdr.h"] = Hdr.code();
  TestAST AST(Inputs);
  auto &SM = AST.sourceManager();
  const auto *HdrFile = SM.getFileManager().getFile("hdr.h").get();
  auto MainFile = Header(SM.getFileEntryForID(SM.getMainFileID()));

  auto HdrID = SM.translateFile(HdrFile);

  IdentifierTable Idents;
  Symbol Answer1 =
      Macro{&Idents.get("ANSWER"), SM.getComposedLoc(HdrID, Hdr.point())};
  Symbol Answer2 =
      Macro{&Idents.get("ANSWER"), SM.getComposedLoc(HdrID, Hdr.point())};
  EXPECT_THAT(
      offsetToProviders(
          AST, SM,
          {SymbolReference{
               Answer1, SM.getComposedLoc(SM.getMainFileID(), Code.point("1")),
               RefType::Explicit},
           SymbolReference{
               Answer2, SM.getComposedLoc(SM.getMainFileID(), Code.point("2")),
               RefType::Explicit}}),
      UnorderedElementsAre(
          Pair(Code.point("1"), UnorderedElementsAre(HdrFile)),
          Pair(Code.point("2"), UnorderedElementsAre(HdrFile)),
          Pair(Code.point("3"), UnorderedElementsAre(MainFile)),
          Pair(Code.point("4"), UnorderedElementsAre(MainFile))));
}

class AnalyzeTest : public testing::Test {
protected:
  TestInputs Inputs;
  PragmaIncludes PI;
  RecordedPP PP;
  AnalyzeTest() {
    Inputs.MakeAction = [this] {
      struct Hook : public SyntaxOnlyAction {
      public:
        Hook(RecordedPP &PP, PragmaIncludes &PI) : PP(PP), PI(PI) {}
        bool BeginSourceFileAction(clang::CompilerInstance &CI) override {
          CI.getPreprocessor().addPPCallbacks(PP.record(CI.getPreprocessor()));
          PI.record(CI);
          return true;
        }

        RecordedPP &PP;
        PragmaIncludes &PI;
      };
      return std::make_unique<Hook>(PP, PI);
    };
  }
};

TEST_F(AnalyzeTest, Basic) {
  Inputs.Code = R"cpp(
#include "a.h"
#include "b.h"
#include "keep.h" // IWYU pragma: keep

int x = a + c;
)cpp";
  Inputs.ExtraFiles["a.h"] = guard("int a;");
  Inputs.ExtraFiles["b.h"] = guard(R"cpp(
    #include "c.h"
    int b;
  )cpp");
  Inputs.ExtraFiles["c.h"] = guard("int c;");
  Inputs.ExtraFiles["keep.h"] = guard("");
  TestAST AST(Inputs);
  auto Decls = AST.context().getTranslationUnitDecl()->decls();
  auto Results =
      analyze(std::vector<Decl *>{Decls.begin(), Decls.end()},
              PP.MacroReferences, PP.Includes, &PI, AST.sourceManager(),
              AST.preprocessor().getHeaderSearchInfo());

  const Include *B = PP.Includes.atLine(3);
  ASSERT_EQ(B->Spelled, "b.h");
  EXPECT_THAT(Results.Missing, ElementsAre("\"c.h\""));
  EXPECT_THAT(Results.Unused, ElementsAre(B));
}

TEST_F(AnalyzeTest, PrivateUsedInPublic) {
  // Check that umbrella header uses private include.
  Inputs.Code = R"cpp(#include "private.h")cpp";
  Inputs.ExtraFiles["private.h"] =
      guard("// IWYU pragma: private, include \"public.h\"");
  Inputs.FileName = "public.h";
  TestAST AST(Inputs);
  EXPECT_FALSE(PP.Includes.all().empty());
  auto Results = analyze({}, {}, PP.Includes, &PI, AST.sourceManager(),
                         AST.preprocessor().getHeaderSearchInfo());
  EXPECT_THAT(Results.Unused, testing::IsEmpty());
}

TEST_F(AnalyzeTest, NoCrashWhenUnresolved) {
  // Check that umbrella header uses private include.
  Inputs.Code = R"cpp(#include "not_found.h")cpp";
  Inputs.ErrorOK = true;
  TestAST AST(Inputs);
  EXPECT_FALSE(PP.Includes.all().empty());
  auto Results = analyze({}, {}, PP.Includes, &PI, AST.sourceManager(),
                         AST.preprocessor().getHeaderSearchInfo());
  EXPECT_THAT(Results.Unused, testing::IsEmpty());
}

TEST(FixIncludes, Basic) {
  llvm::StringRef Code = R"cpp(#include "d.h"
#include "a.h"
#include "b.h"
#include <c.h>
)cpp";

  Includes Inc;
  Include I;
  I.Spelled = "a.h";
  I.Line = 2;
  Inc.add(I);
  I.Spelled = "b.h";
  I.Line = 3;
  Inc.add(I);
  I.Spelled = "c.h";
  I.Line = 4;
  I.Angled = true;
  Inc.add(I);

  AnalysisResults Results;
  Results.Missing.push_back("\"aa.h\"");
  Results.Missing.push_back("\"ab.h\"");
  Results.Missing.push_back("<e.h>");
  Results.Unused.push_back(Inc.atLine(3));
  Results.Unused.push_back(Inc.atLine(4));

  EXPECT_EQ(fixIncludes(Results, "d.cc", Code, format::getLLVMStyle()),
R"cpp(#include "d.h"
#include "a.h"
#include "aa.h"
#include "ab.h"
#include <e.h>
)cpp");

  Results = {};
  Results.Missing.push_back("\"d.h\"");
  Code = R"cpp(#include "a.h")cpp";
<<<<<<< HEAD
  // FIXME: this isn't correct, the main-file header d.h should be added before
  // a.h.
  EXPECT_EQ(fixIncludes(Results, "d.cc", Code, format::getLLVMStyle()),
R"cpp(#include "a.h"
#include "d.h"
)cpp");
=======
  EXPECT_EQ(fixIncludes(Results, "d.cc", Code, format::getLLVMStyle()),
R"cpp(#include "d.h"
#include "a.h")cpp");
>>>>>>> 6241a64e
}

MATCHER_P3(expandedAt, FileID, Offset, SM, "") {
  auto [ExpanedFileID, ExpandedOffset] = SM->getDecomposedExpansionLoc(arg);
  return ExpanedFileID == FileID && ExpandedOffset == Offset;
}
MATCHER_P3(spelledAt, FileID, Offset, SM, "") {
  auto [SpelledFileID, SpelledOffset] = SM->getDecomposedSpellingLoc(arg);
  return SpelledFileID == FileID && SpelledOffset == Offset;
}
TEST(WalkUsed, FilterRefsNotSpelledInMainFile) {
  // Each test is expected to have a single expected ref of `target` symbol
  // (or have none).
  // The location in the reported ref is a macro location. $expand points to
  // the macro location, and $spell points to the spelled location.
  struct {
    llvm::StringRef Header;
    llvm::StringRef Main;
  } TestCases[] = {
      // Tests for decl references.
      {
          /*Header=*/"int target();",
          R"cpp(
            #define CALL_FUNC $spell^target()

            int b = $expand^CALL_FUNC;
          )cpp",
      },
      {/*Header=*/R"cpp(
           int target();
           #define CALL_FUNC target()
           )cpp",
       // No ref of `target` being reported, as it is not spelled in main file.
       "int a = CALL_FUNC;"},
      {
          /*Header=*/R"cpp(
            int target();
            #define PLUS_ONE(X) X() + 1
          )cpp",
          R"cpp(
            int a = $expand^PLUS_ONE($spell^target);
          )cpp",
      },
      {
          /*Header=*/R"cpp(
            int target();
            #define PLUS_ONE(X) X() + 1
          )cpp",
          R"cpp(
            int a = $expand^PLUS_ONE($spell^target);
          )cpp",
      },
      // Tests for macro references
      {/*Header=*/"#define target 1",
       R"cpp(
          #define USE_target $spell^target
          int b = $expand^USE_target;
        )cpp"},
      {/*Header=*/R"cpp(
          #define target 1
          #define USE_target target
        )cpp",
       // No ref of `target` being reported, it is not spelled in main file.
       R"cpp(
          int a = USE_target;
        )cpp"},
  };

  for (const auto &T : TestCases) {
    llvm::Annotations Main(T.Main);
    TestInputs Inputs(Main.code());
    Inputs.ExtraFiles["header.h"] = guard(T.Header);
    RecordedPP Recorded;
    Inputs.MakeAction = [&]() {
      struct RecordAction : public SyntaxOnlyAction {
        RecordedPP &Out;
        RecordAction(RecordedPP &Out) : Out(Out) {}
        bool BeginSourceFileAction(clang::CompilerInstance &CI) override {
          auto &PP = CI.getPreprocessor();
          PP.addPPCallbacks(Out.record(PP));
          return true;
        }
      };
      return std::make_unique<RecordAction>(Recorded);
    };
    Inputs.ExtraArgs.push_back("-include");
    Inputs.ExtraArgs.push_back("header.h");
    TestAST AST(Inputs);
    llvm::SmallVector<Decl *> TopLevelDecls;
    for (Decl *D : AST.context().getTranslationUnitDecl()->decls())
      TopLevelDecls.emplace_back(D);
    auto &SM = AST.sourceManager();

    SourceLocation RefLoc;
    walkUsed(TopLevelDecls, Recorded.MacroReferences,
             /*PragmaIncludes=*/nullptr, SM,
             [&](const SymbolReference &Ref, llvm::ArrayRef<Header>) {
               if (!Ref.RefLocation.isMacroID())
                 return;
               if (llvm::to_string(Ref.Target) == "target") {
                 ASSERT_TRUE(RefLoc.isInvalid())
                     << "Expected only one 'target' ref loc per testcase";
                 RefLoc = Ref.RefLocation;
               }
             });
    FileID MainFID = SM.getMainFileID();
    if (RefLoc.isValid()) {
      EXPECT_THAT(RefLoc, AllOf(expandedAt(MainFID, Main.point("expand"), &SM),
                                spelledAt(MainFID, Main.point("spell"), &SM)))
          << T.Main.str();
    } else {
      EXPECT_THAT(Main.points(), testing::IsEmpty());
    }
  }
}

struct Tag {
  friend llvm::raw_ostream &operator<<(llvm::raw_ostream &OS, const Tag &T) {
    return OS << "Anon Tag";
  }
};
TEST(Hints, Ordering) {
  auto Hinted = [](Hints Hints) {
    return clang::include_cleaner::Hinted<Tag>({}, Hints);
  };
  EXPECT_LT(Hinted(Hints::None), Hinted(Hints::CompleteSymbol));
  EXPECT_LT(Hinted(Hints::CompleteSymbol), Hinted(Hints::PublicHeader));
  EXPECT_LT(Hinted(Hints::PublicHeader), Hinted(Hints::PreferredHeader));
  EXPECT_LT(Hinted(Hints::CompleteSymbol | Hints::PublicHeader),
            Hinted(Hints::PreferredHeader));
}

// Test ast traversal & redecl selection end-to-end for templates, as explicit
// instantiations/specializations are not redecls of the primary template. We
// need to make sure we're selecting the right ones.
TEST_F(WalkUsedTest, TemplateDecls) {
  llvm::Annotations Code(R"cpp(
    #include "fwd.h"
    #include "def.h"
    #include "partial.h"
    template <> struct $exp_spec^Foo<char> {};
    template struct $exp^Foo<int>;
    $full^Foo<int> x;
    $implicit^Foo<bool> y;
    $partial^Foo<int*> z;
  )cpp");
  Inputs.Code = Code.code();
  Inputs.ExtraFiles["fwd.h"] = guard("template<typename> struct Foo;");
  Inputs.ExtraFiles["def.h"] = guard("template<typename> struct Foo {};");
  Inputs.ExtraFiles["partial.h"] =
      guard("template<typename T> struct Foo<T*> {};");
  TestAST AST(Inputs);
  auto &SM = AST.sourceManager();
  const auto *Fwd = SM.getFileManager().getFile("fwd.h").get();
  const auto *Def = SM.getFileManager().getFile("def.h").get();
  const auto *Partial = SM.getFileManager().getFile("partial.h").get();

  EXPECT_THAT(
      offsetToProviders(AST, SM),
      AllOf(Contains(
                Pair(Code.point("exp_spec"), UnorderedElementsAre(Fwd, Def))),
            Contains(Pair(Code.point("exp"), UnorderedElementsAre(Fwd, Def))),
            Contains(Pair(Code.point("full"), UnorderedElementsAre(Fwd, Def))),
            Contains(
                Pair(Code.point("implicit"), UnorderedElementsAre(Fwd, Def))),
            Contains(
                Pair(Code.point("partial"), UnorderedElementsAre(Partial)))));
}

} // namespace
} // namespace clang::include_cleaner<|MERGE_RESOLUTION|>--- conflicted
+++ resolved
@@ -311,18 +311,9 @@
   Results = {};
   Results.Missing.push_back("\"d.h\"");
   Code = R"cpp(#include "a.h")cpp";
-<<<<<<< HEAD
-  // FIXME: this isn't correct, the main-file header d.h should be added before
-  // a.h.
-  EXPECT_EQ(fixIncludes(Results, "d.cc", Code, format::getLLVMStyle()),
-R"cpp(#include "a.h"
-#include "d.h"
-)cpp");
-=======
   EXPECT_EQ(fixIncludes(Results, "d.cc", Code, format::getLLVMStyle()),
 R"cpp(#include "d.h"
 #include "a.h")cpp");
->>>>>>> 6241a64e
 }
 
 MATCHER_P3(expandedAt, FileID, Offset, SM, "") {
