// RUN: %check_clang_tidy %s llvm-use-new-mlir-op-builder %t

namespace mlir {
class Location {};
class Value {};
class OpBuilder {
public:
  template <typename OpTy, typename... Args>
  OpTy create(Location location, Args &&...args) {
    return OpTy(args...);
  }
  Location getUnknownLoc() { return Location(); }
};
class ImplicitLocOpBuilder : public OpBuilder {
public:
  template <typename OpTy, typename... Args>
  OpTy create(Args &&...args) {
    return OpTy(args...);
  }
};
struct ModuleOp {
  ModuleOp() {}
  static ModuleOp create(OpBuilder &builder, Location location) {
    return ModuleOp();
  }
};
struct NamedOp {
  NamedOp(const char* name) {}
  static NamedOp create(OpBuilder &builder, Location location, const char* name) {
    return NamedOp(name);
  }
  Value getResult() { return Value(); }
};
struct OperandOp {
  OperandOp(Value val) {}
  static OperandOp create(OpBuilder &builder, Location location, Value val) {
    return OperandOp(val);
  }
};
} // namespace mlir

#define ASSIGN(A, B, C, D) C A = B.create<C>(B.getUnknownLoc(), D)

template <typename T>
void g(mlir::OpBuilder &b) {
  // CHECK-MESSAGES: :[[@LINE+2]]:3: warning: use 'OpType::create(builder, ...)' instead of 'builder.create<OpType>(...)' [llvm-use-new-mlir-op-builder]
  // CHECK-FIXES: T::create(b, b.getUnknownLoc(), "gaz");
  b.create<T>(b.getUnknownLoc(), "gaz");
}

class CustomBuilder : public mlir::ImplicitLocOpBuilder {
public:
  mlir::NamedOp f(const char *name) {
    // CHECK-MESSAGES: :[[@LINE+2]]:12: warning: use 'OpType::create(builder, ...)'
    // CHECK-FIXES: return mlir::NamedOp::create(*this, name);
    return create<mlir::NamedOp>(name);
  }

  mlir::NamedOp g(const char *name) {
    using mlir::NamedOp;
    // CHECK-MESSAGES: :[[@LINE+2]]:12: warning: use 'OpType::create(builder, ...)'
    // CHECK-FIXES: return NamedOp::create(*this, name);
    return create<NamedOp>(name);
  }
};

void f() {
  mlir::OpBuilder builder;
  // CHECK-MESSAGES: :[[@LINE+2]]:3: warning: use 'OpType::create(builder, ...)' instead of 'builder.create<OpType>(...)' [llvm-use-new-mlir-op-builder]
  // CHECK-FIXES: mlir::  ModuleOp::create(builder, builder.getUnknownLoc());
  builder.create<mlir::  ModuleOp>(builder.getUnknownLoc());

  using mlir::NamedOp;
  using mlir::OperandOp;

  // CHECK-MESSAGES: :[[@LINE+2]]:3: warning: use 'OpType::create(builder, ...)' instead of 'builder.create<OpType>(...)' [llvm-use-new-mlir-op-builder]
  // CHECK-FIXES: NamedOp::create(builder, builder.getUnknownLoc(), "baz");
  builder.create<NamedOp>(builder.getUnknownLoc(), "baz");

<<<<<<< HEAD
  // CHECK-MESSAGES: :[[@LINE+3]]:3: warning: use 'OpType::create(builder, ...)' instead of 'builder.create<OpType>(...)' [llvm-use-new-mlir-op-builder]
  // CHECK-FIXES: NamedOp::create(builder, builder.getUnknownLoc(),
  // CHECK-FIXES:   "caz");
=======
  // CHECK-MESSAGES: :[[@LINE+4]]:3: warning: use 'OpType::create(builder, ...)' instead of 'builder.create<OpType>(...)' [llvm-use-new-mlir-op-builder]
  // CHECK-FIXES: NamedOp::create(builder,
  // CHECK-FIXES:      builder.getUnknownLoc(),
  // CHECK-FIXES:      "caz");
>>>>>>> 811fe024
  builder.
   create<NamedOp>  (
     builder.getUnknownLoc(),
     "caz");

  // CHECK-MESSAGES: :[[@LINE+1]]:3: warning: use 'OpType::create(builder, ...)' instead of 'builder.create<OpType>(...)' [llvm-use-new-mlir-op-builder]
  ASSIGN(op, builder, NamedOp, "daz");

  g<NamedOp>(builder);

  mlir::ImplicitLocOpBuilder ib;
  // CHECK-MESSAGES: :[[@LINE+2]]:3: warning: use 'OpType::create(builder, ...)' instead of 'builder.create<OpType>(...)' [llvm-use-new-mlir-op-builder]
<<<<<<< HEAD
  // CHECK-FIXES: mlir::ModuleOp::create(ib);
=======
  // CHECK-FIXES: mlir::ModuleOp::create(ib );
>>>>>>> 811fe024
  ib.create<mlir::ModuleOp>(   );

  // CHECK-MESSAGES: :[[@LINE+2]]:3: warning: use 'OpType::create(builder, ...)' instead of 'builder.create<OpType>(...)' [llvm-use-new-mlir-op-builder]
  // CHECK-FIXES: mlir::OpBuilder().create<mlir::ModuleOp>(builder.getUnknownLoc());
  mlir::OpBuilder().create<mlir::ModuleOp>(builder.getUnknownLoc());

  auto *p = &builder;
  // CHECK-MESSAGES: :[[@LINE+2]]:3: warning: use 'OpType::create(builder, ...)'
  // CHECK-FIXES: NamedOp::create(*p, builder.getUnknownLoc(), "eaz");
  p->create<NamedOp>(builder.getUnknownLoc(), "eaz");

  CustomBuilder cb;
  cb.f("faz");
  cb.g("gaz");

  // CHECK-FIXES:      OperandOp::create(builder, builder.getUnknownLoc(),
  // CHECK-FIXES-NEXT:   NamedOp::create(builder, builder.getUnknownLoc(), "haz").getResult());
  // CHECK-MESSAGES: :[[@LINE+2]]:3: warning: use 'OpType::create(builder, ...)' instead of 'builder.create<OpType>(...)' [llvm-use-new-mlir-op-builder]
  // CHECK-MESSAGES: :[[@LINE+2]]:5: warning: use 'OpType::create(builder, ...)' instead of 'builder.create<OpType>(...)' [llvm-use-new-mlir-op-builder]
  builder.create<OperandOp>(builder.getUnknownLoc(),
    builder.create<NamedOp>(builder.getUnknownLoc(), "haz").getResult());
}<|MERGE_RESOLUTION|>--- conflicted
+++ resolved
@@ -77,16 +77,10 @@
   // CHECK-FIXES: NamedOp::create(builder, builder.getUnknownLoc(), "baz");
   builder.create<NamedOp>(builder.getUnknownLoc(), "baz");
 
-<<<<<<< HEAD
-  // CHECK-MESSAGES: :[[@LINE+3]]:3: warning: use 'OpType::create(builder, ...)' instead of 'builder.create<OpType>(...)' [llvm-use-new-mlir-op-builder]
-  // CHECK-FIXES: NamedOp::create(builder, builder.getUnknownLoc(),
-  // CHECK-FIXES:   "caz");
-=======
   // CHECK-MESSAGES: :[[@LINE+4]]:3: warning: use 'OpType::create(builder, ...)' instead of 'builder.create<OpType>(...)' [llvm-use-new-mlir-op-builder]
   // CHECK-FIXES: NamedOp::create(builder,
   // CHECK-FIXES:      builder.getUnknownLoc(),
   // CHECK-FIXES:      "caz");
->>>>>>> 811fe024
   builder.
    create<NamedOp>  (
      builder.getUnknownLoc(),
@@ -99,11 +93,7 @@
 
   mlir::ImplicitLocOpBuilder ib;
   // CHECK-MESSAGES: :[[@LINE+2]]:3: warning: use 'OpType::create(builder, ...)' instead of 'builder.create<OpType>(...)' [llvm-use-new-mlir-op-builder]
-<<<<<<< HEAD
-  // CHECK-FIXES: mlir::ModuleOp::create(ib);
-=======
   // CHECK-FIXES: mlir::ModuleOp::create(ib );
->>>>>>> 811fe024
   ib.create<mlir::ModuleOp>(   );
 
   // CHECK-MESSAGES: :[[@LINE+2]]:3: warning: use 'OpType::create(builder, ...)' instead of 'builder.create<OpType>(...)' [llvm-use-new-mlir-op-builder]
