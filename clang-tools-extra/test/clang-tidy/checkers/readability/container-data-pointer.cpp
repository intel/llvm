// RUN: %check_clang_tidy -check-suffixes=,CLASSIC %s readability-container-data-pointer %t -- -- -isystem %clang_tidy_headers -fno-delayed-template-parsing
// RUN: %check_clang_tidy -check-suffixes=,WITH-CONFIG %s readability-container-data-pointer %t -- -config="{CheckOptions: {readability-container-data-pointer.IgnoredContainers: '::std::basic_string'}}" -- -isystem %clang_tidy_headers -fno-delayed-template-parsing

#include <string>

typedef __SIZE_TYPE__ size_t;

namespace std {
template <typename T>
struct vector {
  using size_type = size_t;

  vector();
  explicit vector(size_type);

  T *data();
  const T *data() const;

  T &operator[](size_type);
  const T &operator[](size_type) const;
};

template <typename T>
struct is_integral;

template <>
struct is_integral<size_t> {
  static const bool value = true;
};

template <bool, typename T = void>
struct enable_if { };

template <typename T>
struct enable_if<true, T> {
  typedef T type;
};

template <typename T>
struct unique_ptr {
  T &operator*() const;
  T *operator->() const;
};
}

template <typename T>
void f(const T *);

#define z (0)

void g(size_t s) {
  std::vector<unsigned char> b(s);
  f(&((b)[(z)]));
  // CHECK-MESSAGES: :[[@LINE-1]]:5: warning: 'data' should be used for accessing the data pointer instead of taking the address of the 0-th element [readability-container-data-pointer]
  // CHECK-FIXES: f(b.data());
}

void h() {
  std::string s;
  f(&((s).operator[]((z))));
  // CHECK-MESSAGES-CLASSIC: :[[@LINE-1]]:5: warning: 'data' should be used for accessing the data pointer instead of taking the address of the 0-th element [readability-container-data-pointer]
  // CHECK-FIXES-CLASSIC: f(s.data());
  // CHECK-MESSAGES-WITH-CONFIG-NOT: :[[@LINE-3]]:5: warning: 'data' should be used for accessing the data pointer instead of taking the address of the 0-th element [readability-container-data-pointer]

  std::wstring w;
  f(&((&(w))->operator[]((z))));
  // CHECK-MESSAGES-CLASSIC: :[[@LINE-1]]:5: warning: 'data' should be used for accessing the data pointer instead of taking the address of the 0-th element [readability-container-data-pointer]
  // CHECK-FIXES-CLASSIC: f(w.data());
  // CHECK-MESSAGES-WITH-CONFIG-NOT: :[[@LINE-3]]:5: warning: 'data' should be used for accessing the data pointer instead of taking the address of the 0-th element [readability-container-data-pointer]
}

template <typename T, typename U,
          typename = typename std::enable_if<std::is_integral<U>::value>::type>
void i(U s) {
  std::vector<T> b(s);
  f(&b[0]);
  // CHECK-MESSAGES: :[[@LINE-1]]:5: warning: 'data' should be used for accessing the data pointer instead of taking the address of the 0-th element [readability-container-data-pointer]
  // CHECK-FIXES: f(b.data());
}

template void i<unsigned char, size_t>(size_t);

void j(std::vector<unsigned char> * const v) {
  f(&(*v)[0]);
  // CHECK-MESSAGES: :[[@LINE-1]]:5: warning: 'data' should be used for accessing the data pointer instead of taking the address of the 0-th element [readability-container-data-pointer]
  // CHECK-FIXES: f(v->data());
}

void k(const std::vector<unsigned char> &v) {
  f(&v[0]);
  // CHECK-MESSAGES: :[[@LINE-1]]:5: warning: 'data' should be used for accessing the data pointer instead of taking the address of the 0-th element [readability-container-data-pointer]
  // CHECK-FIXES: f(v.data());
}

void l() {
  unsigned char b[32];
  f(&b[0]);
  // CHECK-MESSAGES-NOT: :[[@LINE-1]]:5: warning: 'data' should be used for accessing the data pointer instead of taking the address of the 0-th element [readability-container-data-pointer]
}

template <typename T>
void m(const std::vector<T> &v) {
  return &v[0];
  // CHECK-MESSAGES: :[[@LINE-1]]:10: warning: 'data' should be used for accessing the data pointer instead of taking the address of the 0-th element [readability-container-data-pointer]
  // CHECK-FIXES: return v.data();
}

template <typename T>
struct container_without_data {
  using size_type = size_t;
  T &operator[](size_type);
  const T &operator[](size_type) const;
};

template <typename T>
const T *n(const container_without_data<T> &c) {
  // c has no "data" member function, so there should not be a warning here:
  return &c[0];
}

const int *o(const std::vector<std::vector<std::vector<int>>> &v, const size_t idx1, const size_t idx2) {
  return &v[idx1][idx2][0];
  // CHECK-MESSAGES: :[[@LINE-1]]:10: warning: 'data' should be used for accessing the data pointer instead of taking the address of the 0-th element [readability-container-data-pointer]
  // CHECK-FIXES: return v[idx1][idx2].data();
}

std::vector<int> &select(std::vector<int> &u, std::vector<int> &v) {
  return v;
}

int *p(std::vector<int> &v1, std::vector<int> &v2) {
  return &select(*&v1, v2)[0];
  // CHECK-MESSAGES: :[[@LINE-1]]:10: warning: 'data' should be used for accessing the data pointer instead of taking the address of the 0-th element [readability-container-data-pointer]
  // CHECK-FIXES: return select(*&v1, v2).data();
}

int *q(std::vector<int> ***v) {
  return &(***v)[0];
  // CHECK-MESSAGES: :[[@LINE-1]]:10: warning: 'data' should be used for accessing the data pointer instead of taking the address of the 0-th element [readability-container-data-pointer]
  // CHECK-FIXES: return (**v)->data();
}

struct VectorHolder {
  std::vector<int> v;
};

int *r() {
  VectorHolder holder;
  return &holder.v[0];
  // CHECK-MESSAGES: :[[@LINE-1]]:10: warning: 'data' should be used for accessing the data pointer instead of taking the address of the 0-th element [readability-container-data-pointer]
  // CHECK-FIXES: return holder.v.data();
<<<<<<< HEAD
=======
}

void s(std::unique_ptr<std::vector<unsigned char>> p) {
  f(&(*p)[0]);
  // CHECK-MESSAGES: :[[@LINE-1]]:5: warning: 'data' should be used for accessing the data pointer instead of taking the address of the 0-th element [readability-container-data-pointer]
  // CHECK-FIXES: f((*p).data());
}

void t(std::unique_ptr<container_without_data<unsigned char>> p) {
  // p has no "data" member function, so no warning
  f(&(*p)[0]);
}

template <typename T>
void u(std::unique_ptr<T> p) {
  // we don't know if 'T' will always have "data" member function, so no warning
  f(&(*p)[0]);
>>>>>>> 811fe024
}<|MERGE_RESOLUTION|>--- conflicted
+++ resolved
@@ -149,8 +149,6 @@
   return &holder.v[0];
   // CHECK-MESSAGES: :[[@LINE-1]]:10: warning: 'data' should be used for accessing the data pointer instead of taking the address of the 0-th element [readability-container-data-pointer]
   // CHECK-FIXES: return holder.v.data();
-<<<<<<< HEAD
-=======
 }
 
 void s(std::unique_ptr<std::vector<unsigned char>> p) {
@@ -168,5 +166,4 @@
 void u(std::unique_ptr<T> p) {
   // we don't know if 'T' will always have "data" member function, so no warning
   f(&(*p)[0]);
->>>>>>> 811fe024
 }