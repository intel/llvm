--- conflicted
+++ resolved
@@ -34,33 +34,16 @@
 
   int sum = 0;
   sum += sizeof(&S);
-<<<<<<< HEAD
-  // CHECK-MESSAGES: :[[@LINE-1]]:10: warning: suspicious usage of 'sizeof()' on an expression that results in a pointer
-  sum += sizeof(__typeof(&S));
-  sum += sizeof(&TS);
-  // CHECK-MESSAGES: :[[@LINE-1]]:10: warning: suspicious usage of 'sizeof()' on an expression that results in a pointer
-=======
   // CHECK-MESSAGES: :[[@LINE-1]]:10: warning: suspicious usage of 'sizeof()' on an expression of pointer type
   sum += sizeof(__typeof(&S));
   sum += sizeof(&TS);
   // CHECK-MESSAGES: :[[@LINE-1]]:10: warning: suspicious usage of 'sizeof()' on an expression of pointer type
->>>>>>> 4fe5a3cc
   sum += sizeof(__typeof(&TS));
   sum += sizeof(STRKWD MyStruct*);
   sum += sizeof(__typeof(STRKWD MyStruct*));
   sum += sizeof(TypedefStruct*);
   sum += sizeof(__typeof(TypedefStruct*));
   sum += sizeof(PTTS);
-<<<<<<< HEAD
-  // CHECK-MESSAGES: :[[@LINE-1]]:10: warning: suspicious usage of 'sizeof()' on an expression that results in a pointer
-  sum += sizeof(PMyStruct);
-  sum += sizeof(PS);
-  // CHECK-MESSAGES: :[[@LINE-1]]:10: warning: suspicious usage of 'sizeof()' on an expression that results in a pointer
-  sum += sizeof(PS2);
-  // CHECK-MESSAGES: :[[@LINE-1]]:10: warning: suspicious usage of 'sizeof()' on an expression that results in a pointer
-  sum += sizeof(&A10);
-  // CHECK-MESSAGES: :[[@LINE-1]]:10: warning: suspicious usage of 'sizeof()' on an expression that results in a pointer
-=======
   // CHECK-MESSAGES: :[[@LINE-1]]:10: warning: suspicious usage of 'sizeof()' on an expression of pointer type
   sum += sizeof(PMyStruct);
   sum += sizeof(PS);
@@ -69,7 +52,6 @@
   // CHECK-MESSAGES: :[[@LINE-1]]:10: warning: suspicious usage of 'sizeof()' on an expression of pointer type
   sum += sizeof(&A10);
   // CHECK-MESSAGES: :[[@LINE-1]]:10: warning: suspicious usage of 'sizeof()' on an expression of pointer type
->>>>>>> 4fe5a3cc
 
 #ifdef __cplusplus
   MyStruct &rS = S;
