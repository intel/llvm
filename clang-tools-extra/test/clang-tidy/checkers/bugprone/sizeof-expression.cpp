// RUN: %check_clang_tidy %s bugprone-sizeof-expression %t -- -config="{CheckOptions: {bugprone-sizeof-expression.WarnOnSizeOfIntegerExpression: true}}" --

class C {
  int size() { return sizeof(this); }
  // CHECK-MESSAGES: :[[@LINE-1]]:23: warning: suspicious usage of 'sizeof(this)'
};

#define LEN 8

int X;
extern int A[10];
extern short B[10];

#pragma pack(1)
struct  S { char a, b, c; };

enum E { E_VALUE = 0 };
enum class EC { VALUE = 0 };

bool AsBool() { return false; }
int AsInt() { return 0; }
E AsEnum() { return E_VALUE; }
EC AsEnumClass() { return EC::VALUE; }
S AsStruct() { return {}; }

struct M {
  int AsInt() { return 0; }
  E AsEnum() { return E_VALUE; }
  S AsStruct() { return {}; }
};

int ReturnOverload(int) { return {}; }
S ReturnOverload(S) { return {}; }

template <class T>
T ReturnTemplate(T) { return {}; }

template <class T>
bool TestTrait1() {
  return sizeof(ReturnOverload(T{})) == sizeof(A);
}

template <class T>
bool TestTrait2() {
  return sizeof(ReturnTemplate(T{})) == sizeof(A);
}

template <class T>
bool TestTrait3() {
  return sizeof(ReturnOverload(0)) == sizeof(T{});
  // CHECK-MESSAGES: :[[@LINE-1]]:10: warning: suspicious usage of 'sizeof()' on an expression of integer type
}

template <class T>
bool TestTrait4() {
  return sizeof(ReturnTemplate(0)) == sizeof(T{});
  // CHECK-MESSAGES: :[[@LINE-1]]:10: warning: suspicious usage of 'sizeof()' on an expression of integer type
}

bool TestTemplates() {
  bool b = true;
  b &= TestTrait1<int>();
  b &= TestTrait1<S>();
  b &= TestTrait2<int>();
  b &= TestTrait2<S>();
  b &= TestTrait3<int>();
  b &= TestTrait3<S>();
  b &= TestTrait4<int>();
  b &= TestTrait4<S>();
  return b;
}

int Test1(const char* ptr) {
  int sum = 0;
  sum += sizeof(LEN);
  // CHECK-MESSAGES: :[[@LINE-1]]:10: warning: suspicious usage of 'sizeof(K)'
  sum += sizeof(LEN + 1);
  // CHECK-MESSAGES: :[[@LINE-1]]:10: warning: suspicious usage of 'sizeof(K)'
  sum += sizeof(sum, LEN);
  // CHECK-MESSAGES: :[[@LINE-1]]:20: warning: suspicious usage of 'sizeof(..., ...)'
  sum += sizeof(AsBool());
  // CHECK-MESSAGES: :[[@LINE-1]]:10: warning: suspicious usage of 'sizeof()' on an expression of integer type
  sum += sizeof(AsInt());
  // CHECK-MESSAGES: :[[@LINE-1]]:10: warning: suspicious usage of 'sizeof()' on an expression of integer type
  sum += sizeof(AsEnum());
  // CHECK-MESSAGES: :[[@LINE-1]]:10: warning: suspicious usage of 'sizeof()' on an expression of integer type
  sum += sizeof(AsEnumClass());
  // CHECK-MESSAGES: :[[@LINE-1]]:10: warning: suspicious usage of 'sizeof()' on an expression of integer type
  sum += sizeof(M{}.AsInt());
  // CHECK-MESSAGES: :[[@LINE-1]]:10: warning: suspicious usage of 'sizeof()' on an expression of integer type
  sum += sizeof(M{}.AsEnum());
  // CHECK-MESSAGES: :[[@LINE-1]]:10: warning: suspicious usage of 'sizeof()' on an expression of integer type
  sum += sizeof(sizeof(X));
  // CHECK-MESSAGES: :[[@LINE-1]]:10: warning: suspicious usage of 'sizeof(sizeof(...))'
  sum += sizeof(LEN + sizeof(X));
  // CHECK-MESSAGES: :[[@LINE-1]]:10: warning: suspicious usage of 'sizeof(sizeof(...))'
  sum += sizeof(LEN + LEN + sizeof(X));
  // CHECK-MESSAGES: :[[@LINE-1]]:10: warning: suspicious usage of 'sizeof(sizeof(...))'
  sum += sizeof(LEN + (LEN + sizeof(X)));
  // CHECK-MESSAGES: :[[@LINE-1]]:10: warning: suspicious usage of 'sizeof(sizeof(...))'
  sum += sizeof(LEN + -sizeof(X));
  // CHECK-MESSAGES: :[[@LINE-1]]:10: warning: suspicious usage of 'sizeof(sizeof(...))'
  sum += sizeof(LEN + - + -sizeof(X));
  // CHECK-MESSAGES: :[[@LINE-1]]:10: warning: suspicious usage of 'sizeof(sizeof(...))'
  sum += sizeof(char) / sizeof(char);
  // CHECK-MESSAGES: :[[@LINE-1]]:23: warning: suspicious usage of 'sizeof(...)/sizeof(...)'; both expressions have the same type
  sum += sizeof(A) / sizeof(S);
  // CHECK-MESSAGES: :[[@LINE-1]]:20: warning: suspicious usage of 'sizeof(...)/sizeof(...)'; numerator is not a multiple of denominator
  sum += sizeof(char) / sizeof(int);
  // CHECK-MESSAGES: :[[@LINE-1]]:23: warning: suspicious usage of 'sizeof(...)/sizeof(...)'; numerator is not a multiple of denominator
  sum += sizeof(char) / sizeof(A);
  // CHECK-MESSAGES: :[[@LINE-1]]:23: warning: suspicious usage of 'sizeof(...)/sizeof(...)'; numerator is not a multiple of denominator
  sum += sizeof(B[0]) / sizeof(A);
  // CHECK-MESSAGES: :[[@LINE-1]]:23: warning: suspicious usage of 'sizeof(...)/sizeof(...)'; numerator is not a multiple of denominator
  sum += sizeof(ptr) / sizeof(char);
  // CHECK-MESSAGES: :[[@LINE-1]]:22: warning: suspicious usage of 'sizeof(...)/sizeof(...)'; size of pointer is divided by size of pointed type
  sum += sizeof(ptr) / sizeof(ptr[0]);
  // CHECK-MESSAGES: :[[@LINE-1]]:22: warning: suspicious usage of 'sizeof(...)/sizeof(...)'; size of pointer is divided by size of pointed type
  sum += sizeof(ptr) / sizeof(char*);
  // CHECK-MESSAGES: :[[@LINE-1]]:22: warning: suspicious usage of 'sizeof(...)/sizeof(...)'; both expressions have pointer types
  sum += sizeof(ptr) / sizeof(void*);
  // CHECK-MESSAGES: :[[@LINE-1]]:22: warning: suspicious usage of 'sizeof(...)/sizeof(...)'; both expressions have pointer types
  sum += sizeof(ptr) / sizeof(const void volatile*);
  // CHECK-MESSAGES: :[[@LINE-1]]:22: warning: suspicious usage of 'sizeof(...)/sizeof(...)'; both expressions have pointer types
  sum += sizeof(ptr) / sizeof(char);
<<<<<<< HEAD
  // CHECK-MESSAGES: :[[@LINE-1]]:22: warning: suspicious usage of sizeof pointer 'sizeof(T*)/sizeof(T)'
=======
  // CHECK-MESSAGES: :[[@LINE-1]]:22: warning: suspicious usage of 'sizeof(...)/sizeof(...)'; size of pointer is divided by size of pointed type
>>>>>>> 4fe5a3cc
  sum += sizeof(int) * sizeof(char);
  // CHECK-MESSAGES: :[[@LINE-1]]:22: warning: suspicious 'sizeof' by 'sizeof' multiplication
  sum += sizeof(ptr) * sizeof(ptr[0]);
  // CHECK-MESSAGES: :[[@LINE-1]]:22: warning: suspicious 'sizeof' by 'sizeof' multiplication
  sum += sizeof(int) * (2 * sizeof(char));
  // CHECK-MESSAGES: :[[@LINE-1]]:22: warning: suspicious 'sizeof' by 'sizeof' multiplication
  sum += (2 * sizeof(char)) * sizeof(int);
  // CHECK-MESSAGES: :[[@LINE-1]]:29: warning: suspicious 'sizeof' by 'sizeof' multiplication
  if (sizeof(A) < 0x100000) sum += 42;
  // CHECK-MESSAGES: :[[@LINE-1]]:17: warning: suspicious comparison of 'sizeof(expr)' to a constant
  if (sizeof(A) <= 0xFFFFFFFEU) sum += 42;
  // CHECK-MESSAGES: :[[@LINE-1]]:17: warning: suspicious comparison of 'sizeof(expr)' to a constant
  return sum;
}

typedef char MyChar;
typedef const MyChar MyConstChar;

int CE0 = sizeof sizeof(char);
// CHECK-MESSAGES: :[[@LINE-1]]:11: warning: suspicious usage of 'sizeof(sizeof(...))'
int CE1 = sizeof +sizeof(char);
// CHECK-MESSAGES: :[[@LINE-1]]:11: warning: suspicious usage of 'sizeof(sizeof(...))'
int CE2 = sizeof sizeof(const char*);
// CHECK-MESSAGES: :[[@LINE-1]]:11: warning: suspicious usage of 'sizeof(sizeof(...))'
int CE3 = sizeof sizeof(const volatile char* const*);
// CHECK-MESSAGES: :[[@LINE-1]]:11: warning: suspicious usage of 'sizeof(sizeof(...))'
int CE4 = sizeof sizeof(MyConstChar);
// CHECK-MESSAGES: :[[@LINE-1]]:11: warning: suspicious usage of 'sizeof(sizeof(...))'

int Test2(MyConstChar* A) {
  int sum = 0;
  sum += sizeof(MyConstChar) / sizeof(char);
  // CHECK-MESSAGES: :[[@LINE-1]]:30: warning: suspicious usage of 'sizeof(...)/sizeof(...)'; both expressions have the same type
  sum += sizeof(MyConstChar) / sizeof(MyChar);
  // CHECK-MESSAGES: :[[@LINE-1]]:30: warning: suspicious usage of 'sizeof(...)/sizeof(...)'; both expressions have the same type
  sum += sizeof(A[0]) / sizeof(char);
  // CHECK-MESSAGES: :[[@LINE-1]]:23: warning: suspicious usage of 'sizeof(...)/sizeof(...)'; both expressions have the same type
  return sum;
}

template <int T>
int Foo() { int A[T]; return sizeof(T); }
// CHECK-MESSAGES: :[[@LINE-1]]:30: warning: suspicious usage of 'sizeof(K)'
template <typename T>
int Bar() { T A[5]; return sizeof(A[0]) / sizeof(T); }
// CHECK-MESSAGES: :[[@LINE-1]]:41: warning: suspicious usage of 'sizeof(...)/sizeof(...)'; both expressions have the same type
int Test3() { return Foo<42>() + Bar<char>(); }

static const char* kABC = "abc";
static const wchar_t* kDEF = L"def";
int Test4(const char A[10]) {
  int sum = 0;
  sum += sizeof(kABC);
  // CHECK-MESSAGES: :[[@LINE-1]]:10: warning: suspicious usage of 'sizeof(char*)'
  sum += sizeof(kDEF);
  // CHECK-MESSAGES: :[[@LINE-1]]:10: warning: suspicious usage of 'sizeof(char*)'
  return sum;
}

int Test5() {
  typedef int Array10[10];
  typedef C ArrayC[10];

  struct MyStruct {
    Array10 arr;
    Array10* ptr;
  };
  typedef const MyStruct TMyStruct;
  typedef const MyStruct *PMyStruct;
  typedef TMyStruct *PMyStruct2;

  static TMyStruct kGlocalMyStruct = {};
  static TMyStruct volatile * kGlocalMyStructPtr = &kGlocalMyStruct;

  MyStruct S;
  PMyStruct PS;
  PMyStruct2 PS2;
  Array10 A10;
  C *PtrArray[10];
  C *PC;

  char *PChar;
  int *PInt, **PPInt;
  MyStruct **PPMyStruct;

  int sum = 0;
  sum += sizeof(&S.arr);
<<<<<<< HEAD
  // CHECK-MESSAGES: :[[@LINE-1]]:10: warning: suspicious usage of 'sizeof()' on an expression that results in a pointer
  sum += sizeof(&kGlocalMyStruct.arr);
  // CHECK-MESSAGES: :[[@LINE-1]]:10: warning: suspicious usage of 'sizeof()' on an expression that results in a pointer
  sum += sizeof(&kGlocalMyStructPtr->arr);
  // CHECK-MESSAGES: :[[@LINE-1]]:10: warning: suspicious usage of 'sizeof()' on an expression that results in a pointer
  sum += sizeof(S.arr + 0);
  // CHECK-MESSAGES: :[[@LINE-1]]:10: warning: suspicious usage of 'sizeof()' on an expression that results in a pointer
  sum += sizeof(+ S.arr);
  // CHECK-MESSAGES: :[[@LINE-1]]:10: warning: suspicious usage of 'sizeof()' on an expression that results in a pointer
  sum += sizeof((int*)S.arr);
  // CHECK-MESSAGES: :[[@LINE-1]]:10: warning: suspicious usage of 'sizeof()' on an expression that results in a pointer

  sum += sizeof(S.ptr);
  // CHECK-MESSAGES: :[[@LINE-1]]:10: warning: suspicious usage of 'sizeof()' on an expression that results in a pointer
  sum += sizeof(kGlocalMyStruct.ptr);
  // CHECK-MESSAGES: :[[@LINE-1]]:10: warning: suspicious usage of 'sizeof()' on an expression that results in a pointer
  sum += sizeof(kGlocalMyStructPtr->ptr);
  // CHECK-MESSAGES: :[[@LINE-1]]:10: warning: suspicious usage of 'sizeof()' on an expression that results in a pointer

  sum += sizeof(&kGlocalMyStruct);
  // CHECK-MESSAGES: :[[@LINE-1]]:10: warning: suspicious usage of 'sizeof()' on an expression that results in a pointer
  sum += sizeof(&S);
  // CHECK-MESSAGES: :[[@LINE-1]]:10: warning: suspicious usage of 'sizeof()' on an expression that results in a pointer
  sum += sizeof(MyStruct*);
  sum += sizeof(PMyStruct);
  sum += sizeof(PS);
  // CHECK-MESSAGES: :[[@LINE-1]]:10: warning: suspicious usage of 'sizeof()' on an expression that results in a pointer
  sum += sizeof(PS2);
  // CHECK-MESSAGES: :[[@LINE-1]]:10: warning: suspicious usage of 'sizeof()' on an expression that results in a pointer
  sum += sizeof(&A10);
  // CHECK-MESSAGES: :[[@LINE-1]]:10: warning: suspicious usage of 'sizeof()' on an expression that results in a pointer
  sum += sizeof(PtrArray) / sizeof(PtrArray[1]);
  // CHECK-MESSAGES: :[[@LINE-1]]:29: warning: suspicious usage of 'sizeof()' on an expression that results in a pointer
  sum += sizeof(A10) / sizeof(PtrArray[0]);
  sum += sizeof(PC) / sizeof(PtrArray[0]);
  // CHECK-MESSAGES: :[[@LINE-1]]:10: warning: suspicious usage of 'sizeof()' on an expression that results in a pointer
  // CHECK-MESSAGES: :[[@LINE-2]]:21: warning: suspicious usage of sizeof pointer 'sizeof(T)/sizeof(T)'
=======
  // CHECK-MESSAGES: :[[@LINE-1]]:10: warning: suspicious usage of 'sizeof()' on an expression of pointer type
  sum += sizeof(&kGlocalMyStruct.arr);
  // CHECK-MESSAGES: :[[@LINE-1]]:10: warning: suspicious usage of 'sizeof()' on an expression of pointer type
  sum += sizeof(&kGlocalMyStructPtr->arr);
  // CHECK-MESSAGES: :[[@LINE-1]]:10: warning: suspicious usage of 'sizeof()' on an expression of pointer type
  sum += sizeof(S.arr + 0);
  // CHECK-MESSAGES: :[[@LINE-1]]:10: warning: suspicious usage of 'sizeof()' on an expression of pointer type
  sum += sizeof(+ S.arr);
  // CHECK-MESSAGES: :[[@LINE-1]]:10: warning: suspicious usage of 'sizeof()' on an expression of pointer type
  sum += sizeof((int*)S.arr);
  // CHECK-MESSAGES: :[[@LINE-1]]:10: warning: suspicious usage of 'sizeof()' on an expression of pointer type

  sum += sizeof(S.ptr);
  // CHECK-MESSAGES: :[[@LINE-1]]:10: warning: suspicious usage of 'sizeof()' on an expression of pointer type
  sum += sizeof(kGlocalMyStruct.ptr);
  // CHECK-MESSAGES: :[[@LINE-1]]:10: warning: suspicious usage of 'sizeof()' on an expression of pointer type
  sum += sizeof(kGlocalMyStructPtr->ptr);
  // CHECK-MESSAGES: :[[@LINE-1]]:10: warning: suspicious usage of 'sizeof()' on an expression of pointer type

  sum += sizeof(&kGlocalMyStruct);
  // CHECK-MESSAGES: :[[@LINE-1]]:10: warning: suspicious usage of 'sizeof()' on an expression of pointer type
  sum += sizeof(&S);
  // CHECK-MESSAGES: :[[@LINE-1]]:10: warning: suspicious usage of 'sizeof()' on an expression of pointer type
  sum += sizeof(MyStruct*);
  sum += sizeof(PMyStruct);
  sum += sizeof(PS);
  // CHECK-MESSAGES: :[[@LINE-1]]:10: warning: suspicious usage of 'sizeof()' on an expression of pointer type
  sum += sizeof(PS2);
  // CHECK-MESSAGES: :[[@LINE-1]]:10: warning: suspicious usage of 'sizeof()' on an expression of pointer type
  sum += sizeof(&A10);
  // CHECK-MESSAGES: :[[@LINE-1]]:10: warning: suspicious usage of 'sizeof()' on an expression of pointer type
  sum += sizeof(PtrArray) / sizeof(PtrArray[1]);
  // CHECK-MESSAGES: :[[@LINE-1]]:29: warning: suspicious usage of 'sizeof()' on an expression of pointer type
  sum += sizeof(A10) / sizeof(PtrArray[0]);
  sum += sizeof(PC) / sizeof(PtrArray[0]);
  // CHECK-MESSAGES: :[[@LINE-1]]:10: warning: suspicious usage of 'sizeof()' on an expression of pointer type
  // CHECK-MESSAGES: :[[@LINE-2]]:21: warning: suspicious usage of 'sizeof(...)/sizeof(...)'; both expressions have the same type
>>>>>>> 4fe5a3cc
  sum += sizeof(ArrayC) / sizeof(PtrArray[0]);
  // CHECK-MESSAGES: :[[@LINE-1]]:25: warning: suspicious usage of 'sizeof(...)/sizeof(...)'; numerator is not a multiple of denominator

  // These pointers do not point to aggregate types, so they are not reported in this mode:
  sum += sizeof(PChar);
  sum += sizeof(PInt);
  sum += sizeof(PPInt);
  sum += sizeof(PPMyStruct);

  return sum;
}

int Test6() {
  int sum = 0;

  struct S A = AsStruct(), B = AsStruct();
  struct S *P = &A, *Q = &B;
  sum += sizeof(struct S) == P - Q;
  // CHECK-MESSAGES: :[[@LINE-1]]:10: warning: suspicious usage of 'sizeof(...)' in pointer arithmetic
  sum += 5 * sizeof(S) != P - Q;
  // CHECK-MESSAGES: :[[@LINE-1]]:14: warning: suspicious usage of 'sizeof(...)' in pointer arithmetic
  sum += sizeof(S) < P - Q;
  // CHECK-MESSAGES: :[[@LINE-1]]:10: warning: suspicious usage of 'sizeof(...)' in pointer arithmetic
  sum += 5 * sizeof(S) <= P - Q;
  // CHECK-MESSAGES: :[[@LINE-1]]:14: warning: suspicious usage of 'sizeof(...)' in pointer arithmetic
  sum += 5 * sizeof(*P) >= P - Q;
  // CHECK-MESSAGES: :[[@LINE-1]]:14: warning: suspicious usage of 'sizeof(...)' in pointer arithmetic
  sum += Q - P > 3 * sizeof(*P);
  // CHECK-MESSAGES: :[[@LINE-1]]:22: warning: suspicious usage of 'sizeof(...)' in pointer arithmetic
  sum += sizeof(S) + (P - Q);
  // CHECK-MESSAGES: :[[@LINE-1]]:10: warning: suspicious usage of 'sizeof(...)' in pointer arithmetic
  sum += 5 * sizeof(S) - (P - Q);
  // CHECK-MESSAGES: :[[@LINE-1]]:14: warning: suspicious usage of 'sizeof(...)' in pointer arithmetic
  sum += (P - Q) / sizeof(S);
  // CHECK-MESSAGES: :[[@LINE-1]]:20: warning: suspicious usage of 'sizeof(...)' in pointer arithmetic
  sum += (P - Q) / sizeof(*Q);
  // CHECK-MESSAGES: :[[@LINE-1]]:20: warning: suspicious usage of 'sizeof(...)' in pointer arithmetic

  return sum;
}

#ifdef __SIZEOF_INT128__
template <__int128_t N>
#else
template <long N> // Fallback for platforms which do not define `__int128_t`
#endif
bool Baz() { return sizeof(A) < N; }
// CHECK-MESSAGES: :[[@LINE-1]]:31: warning: suspicious comparison of 'sizeof(expr)' to a constant
bool Test7() { return Baz<-1>(); }

void some_generic_function(const void *arg, int argsize);
int *IntP, **IntPP;
C *ClassP, **ClassPP;

void GenericFunctionTest() {
  // The `sizeof(pointer)` checks ignore situations where the pointer is
  // produced by dereferencing a pointer-to-pointer, because this is unlikely
  // to be an accident and can appear in legitimate code that tries to call
  // a generic function which emulates dynamic typing within C.
  some_generic_function(IntPP, sizeof(*IntPP));
  some_generic_function(ClassPP, sizeof(*ClassPP));
  // Using `...[0]` instead of the dereference operator is another common
  // variant, which is also widespread in the idiomatic array-size calculation:
  // `sizeof(array) / sizeof(array[0])`.
  some_generic_function(IntPP, sizeof(IntPP[0]));
  some_generic_function(ClassPP, sizeof(ClassPP[0]));
  // FIXME: There is a third common pattern where the generic function is
  // called with `&Variable` and `sizeof(Variable)`. Right now these are
  // reported by the `sizeof(pointer)` checks, but this causes some false
  // positives, so it would be good to create an exception for them.
  // NOTE: `sizeof(IntP)` is only reported with `WarnOnSizeOfPointer=true`.
  some_generic_function(&IntPP, sizeof(IntP));
  some_generic_function(&ClassPP, sizeof(ClassP));
<<<<<<< HEAD
  // CHECK-MESSAGES: :[[@LINE-1]]:35: warning: suspicious usage of 'sizeof()' on an expression that results in a pointer
=======
  // CHECK-MESSAGES: :[[@LINE-1]]:35: warning: suspicious usage of 'sizeof()' on an expression of pointer type
>>>>>>> 4fe5a3cc
}

int ValidExpressions() {
  int A[] = {1, 2, 3, 4};
  static const char str[] = "hello";
  static const char* ptr[] { "aaa", "bbb", "ccc" };
  typedef C *CA10[10];
  C *PtrArray[10];
  CA10 PtrArray1;

  int sum = 0;
  if (sizeof(A) < 10)
    sum += sizeof(A);
  sum += sizeof(int);
  sum += sizeof(AsStruct());
  sum += sizeof(M{}.AsStruct());
  sum += sizeof(A[sizeof(A) / sizeof(int)]);
  sum += sizeof(&A[sizeof(A) / sizeof(int)]);
  sum += sizeof(sizeof(0));  // Special case: sizeof size_t.
  sum += sizeof(void*);
  sum += sizeof(void const *);
  sum += sizeof(void const *) / 4;
  sum += sizeof(str);
  sum += sizeof(str) / sizeof(char);
  sum += sizeof(str) / sizeof(str[0]);
  sum += sizeof(ptr) / sizeof(ptr[0]);
  sum += sizeof(ptr) / sizeof(*(ptr));
  sum += sizeof(PtrArray) / sizeof(PtrArray[0]);
  // Canonical type of PtrArray1 is same as PtrArray.
  sum = sizeof(PtrArray) / sizeof(PtrArray1[0]);
  // There is no warning for 'sizeof(T*)/sizeof(Q)' case.
  sum += sizeof(PtrArray) / sizeof(A[0]);
  return sum;
}<|MERGE_RESOLUTION|>--- conflicted
+++ resolved
@@ -123,11 +123,7 @@
   sum += sizeof(ptr) / sizeof(const void volatile*);
   // CHECK-MESSAGES: :[[@LINE-1]]:22: warning: suspicious usage of 'sizeof(...)/sizeof(...)'; both expressions have pointer types
   sum += sizeof(ptr) / sizeof(char);
-<<<<<<< HEAD
-  // CHECK-MESSAGES: :[[@LINE-1]]:22: warning: suspicious usage of sizeof pointer 'sizeof(T*)/sizeof(T)'
-=======
   // CHECK-MESSAGES: :[[@LINE-1]]:22: warning: suspicious usage of 'sizeof(...)/sizeof(...)'; size of pointer is divided by size of pointed type
->>>>>>> 4fe5a3cc
   sum += sizeof(int) * sizeof(char);
   // CHECK-MESSAGES: :[[@LINE-1]]:22: warning: suspicious 'sizeof' by 'sizeof' multiplication
   sum += sizeof(ptr) * sizeof(ptr[0]);
@@ -215,45 +211,6 @@
 
   int sum = 0;
   sum += sizeof(&S.arr);
-<<<<<<< HEAD
-  // CHECK-MESSAGES: :[[@LINE-1]]:10: warning: suspicious usage of 'sizeof()' on an expression that results in a pointer
-  sum += sizeof(&kGlocalMyStruct.arr);
-  // CHECK-MESSAGES: :[[@LINE-1]]:10: warning: suspicious usage of 'sizeof()' on an expression that results in a pointer
-  sum += sizeof(&kGlocalMyStructPtr->arr);
-  // CHECK-MESSAGES: :[[@LINE-1]]:10: warning: suspicious usage of 'sizeof()' on an expression that results in a pointer
-  sum += sizeof(S.arr + 0);
-  // CHECK-MESSAGES: :[[@LINE-1]]:10: warning: suspicious usage of 'sizeof()' on an expression that results in a pointer
-  sum += sizeof(+ S.arr);
-  // CHECK-MESSAGES: :[[@LINE-1]]:10: warning: suspicious usage of 'sizeof()' on an expression that results in a pointer
-  sum += sizeof((int*)S.arr);
-  // CHECK-MESSAGES: :[[@LINE-1]]:10: warning: suspicious usage of 'sizeof()' on an expression that results in a pointer
-
-  sum += sizeof(S.ptr);
-  // CHECK-MESSAGES: :[[@LINE-1]]:10: warning: suspicious usage of 'sizeof()' on an expression that results in a pointer
-  sum += sizeof(kGlocalMyStruct.ptr);
-  // CHECK-MESSAGES: :[[@LINE-1]]:10: warning: suspicious usage of 'sizeof()' on an expression that results in a pointer
-  sum += sizeof(kGlocalMyStructPtr->ptr);
-  // CHECK-MESSAGES: :[[@LINE-1]]:10: warning: suspicious usage of 'sizeof()' on an expression that results in a pointer
-
-  sum += sizeof(&kGlocalMyStruct);
-  // CHECK-MESSAGES: :[[@LINE-1]]:10: warning: suspicious usage of 'sizeof()' on an expression that results in a pointer
-  sum += sizeof(&S);
-  // CHECK-MESSAGES: :[[@LINE-1]]:10: warning: suspicious usage of 'sizeof()' on an expression that results in a pointer
-  sum += sizeof(MyStruct*);
-  sum += sizeof(PMyStruct);
-  sum += sizeof(PS);
-  // CHECK-MESSAGES: :[[@LINE-1]]:10: warning: suspicious usage of 'sizeof()' on an expression that results in a pointer
-  sum += sizeof(PS2);
-  // CHECK-MESSAGES: :[[@LINE-1]]:10: warning: suspicious usage of 'sizeof()' on an expression that results in a pointer
-  sum += sizeof(&A10);
-  // CHECK-MESSAGES: :[[@LINE-1]]:10: warning: suspicious usage of 'sizeof()' on an expression that results in a pointer
-  sum += sizeof(PtrArray) / sizeof(PtrArray[1]);
-  // CHECK-MESSAGES: :[[@LINE-1]]:29: warning: suspicious usage of 'sizeof()' on an expression that results in a pointer
-  sum += sizeof(A10) / sizeof(PtrArray[0]);
-  sum += sizeof(PC) / sizeof(PtrArray[0]);
-  // CHECK-MESSAGES: :[[@LINE-1]]:10: warning: suspicious usage of 'sizeof()' on an expression that results in a pointer
-  // CHECK-MESSAGES: :[[@LINE-2]]:21: warning: suspicious usage of sizeof pointer 'sizeof(T)/sizeof(T)'
-=======
   // CHECK-MESSAGES: :[[@LINE-1]]:10: warning: suspicious usage of 'sizeof()' on an expression of pointer type
   sum += sizeof(&kGlocalMyStruct.arr);
   // CHECK-MESSAGES: :[[@LINE-1]]:10: warning: suspicious usage of 'sizeof()' on an expression of pointer type
@@ -291,7 +248,6 @@
   sum += sizeof(PC) / sizeof(PtrArray[0]);
   // CHECK-MESSAGES: :[[@LINE-1]]:10: warning: suspicious usage of 'sizeof()' on an expression of pointer type
   // CHECK-MESSAGES: :[[@LINE-2]]:21: warning: suspicious usage of 'sizeof(...)/sizeof(...)'; both expressions have the same type
->>>>>>> 4fe5a3cc
   sum += sizeof(ArrayC) / sizeof(PtrArray[0]);
   // CHECK-MESSAGES: :[[@LINE-1]]:25: warning: suspicious usage of 'sizeof(...)/sizeof(...)'; numerator is not a multiple of denominator
 
@@ -365,11 +321,7 @@
   // NOTE: `sizeof(IntP)` is only reported with `WarnOnSizeOfPointer=true`.
   some_generic_function(&IntPP, sizeof(IntP));
   some_generic_function(&ClassPP, sizeof(ClassP));
-<<<<<<< HEAD
-  // CHECK-MESSAGES: :[[@LINE-1]]:35: warning: suspicious usage of 'sizeof()' on an expression that results in a pointer
-=======
   // CHECK-MESSAGES: :[[@LINE-1]]:35: warning: suspicious usage of 'sizeof()' on an expression of pointer type
->>>>>>> 4fe5a3cc
 }
 
 int ValidExpressions() {
