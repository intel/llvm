--- conflicted
+++ resolved
@@ -1,11 +1,7 @@
 // RUN: rm -rf %t && mkdir -p %t/docs %t/build
 // RUN: sed 's|$test_dir|%/S|g' %S/Inputs/basic-project/database_template.json > %t/build/compile_commands.json
-<<<<<<< HEAD
-// RUN: clang-doc --format=html --output=%t/docs --executor=all-TUs %t/build/compile_commands.json --repository=https://repository.com
-=======
 
 // RUN: clang-doc --format=html --output=%t/docs --executor=all-TUs %t/build/compile_commands.json
->>>>>>> d465594a
 // RUN: FileCheck %s -input-file=%t/docs/index_json.js -check-prefix=JSON-INDEX
 // RUN: FileCheck %s -input-file=%t/docs/GlobalNamespace/Shape.html -check-prefix=HTML-SHAPE
 // RUN: FileCheck %s -input-file=%t/docs/GlobalNamespace/Calculator.html -check-prefix=HTML-CALC
@@ -86,14 +82,6 @@
 // JSON-INDEX-NEXT: }
 
 //      HTML-SHAPE: <h1>class Shape</h1>
-<<<<<<< HEAD
-// HTML-SHAPE-NEXT: <p>
-// HTML-SHAPE-NEXT: Defined at line
-// HTML-SHAPE-NEXT: <a href="https://repository.com/./include/Shape.h#8">8</a>
-// HTML-SHAPE-NEXT: of file
-// HTML-SHAPE-NEXT: <a href="https://repository.com/./include/Shape.h">Shape.h</a>
-// HTML-SHAPE-NEXT: </p>
-=======
 //   SHAPE-NO-REPOSITORY: <p>Defined at line 8 of file .{{.}}include{{.}}Shape.h</p>
 //      SHAPE-REPOSITORY: <p>
 // SHAPE-REPOSITORY-NEXT: Defined at line
@@ -102,7 +90,6 @@
 // SHAPE-REPOSITORY-NEXT: of file
 // SHAPE-REPOSITORY-NEXT: <a href="https://repository.com/./include/Shape.h">Shape.h</a>
 // SHAPE-REPOSITORY-NEXT: </p>
->>>>>>> d465594a
 //      HTML-SHAPE: <div>brief</div>
 //      HTML-SHAPE: <p> Abstract base class for shapes.</p>
 //      HTML-SHAPE: <p> Provides a common interface for different types of shapes.</p>
@@ -119,93 +106,6 @@
 //      HTML-SHAPE: <p> double The perimeter of the shape.</p>
 //      HTML-SHAPE: <h3 id="{{([0-9A-F]{40})}}">~Shape</h3>
 //      HTML-SHAPE: <p>public void ~Shape()</p>
-<<<<<<< HEAD
-//      HTML-SHAPE: Defined at line 
-// HTML-SHAPE-NEXT: <a href="https://repository.com/./include/Shape.h#13">13</a>
-// HTML-SHAPE-NEXT: of file 
-// HTML-SHAPE-NEXT: <a href="https://repository.com/./include/Shape.h">Shape.h</a>
-//      HTML-SHAPE: <div>brief</div>
-//      HTML-SHAPE: <p> Virtual destructor.</p>
-
-//      HTML-CALC: <h1>class Calculator</h1>
-// HTML-CALC-NEXT: <p>
-// HTML-CALC-NEXT: Defined at line 
-// HTML-CALC-NEXT: <a href="https://repository.com/./include/Calculator.h#8">8</a>
-// HTML-CALC-NEXT: of file 
-// HTML-CALC-NEXT: <a href="https://repository.com/./include/Calculator.h">Calculator.h</a>
-// HTML-CALC-NEXT: </p>
-//      HTML-CALC: <div>brief</div>
-//      HTML-CALC: <p> A simple calculator class.</p>
-//      HTML-CALC: <p> Provides basic arithmetic operations.</p>
-//      HTML-CALC: <h2 id="Functions">Functions</h2>
-//      HTML-CALC: <h3 id="{{([0-9A-F]{40})}}">add</h3>
-//      HTML-CALC: <p>public int add(int a, int b)</p>
-//      HTML-CALC: Defined at line 
-// HTML-CALC-NEXT: <a href="https://repository.com/./src/Calculator.cpp#3">3</a>
-// HTML-CALC-NEXT: of file 
-// HTML-CALC-NEXT: <a href="https://repository.com/./src/Calculator.cpp">Calculator.cpp</a>
-//      HTML-CALC: <div>brief</div>
-//      HTML-CALC: <p> Adds two integers.</p>
-//      HTML-CALC: <div>return</div>
-//      HTML-CALC: <p> int The sum of a and b.</p>
-//      HTML-CALC: <h3 id="{{([0-9A-F]{40})}}">subtract</h3>
-//      HTML-CALC: <p>public int subtract(int a, int b)</p>
-//      HTML-CALC: Defined at line 
-// HTML-CALC-NEXT: <a href="https://repository.com/./src/Calculator.cpp#7">7</a>
-// HTML-CALC-NEXT: of file 
-// HTML-CALC-NEXT: <a href="https://repository.com/./src/Calculator.cpp">Calculator.cpp</a>
-//      HTML-CALC: <div>brief</div>
-//      HTML-CALC: <p> Subtracts the second integer from the first.</p>
-//      HTML-CALC: <div>return</div>
-//      HTML-CALC: <p> int The result of a - b.</p>
-//      HTML-CALC: <h3 id="{{([0-9A-F]{40})}}">multiply</h3>
-//      HTML-CALC: <p>public int multiply(int a, int b)</p>
-//      HTML-CALC: Defined at line 
-// HTML-CALC-NEXT: <a href="https://repository.com/./src/Calculator.cpp#11">11</a>
-// HTML-CALC-NEXT: of file 
-// HTML-CALC-NEXT: <a href="https://repository.com/./src/Calculator.cpp">Calculator.cpp</a>
-//      HTML-CALC: <div>brief</div>
-//      HTML-CALC: <p> Multiplies two integers.</p>
-//      HTML-CALC: <div>return</div>
-//      HTML-CALC: <p> int The product of a and b.</p>
-//      HTML-CALC: <h3 id="{{([0-9A-F]{40})}}">divide</h3>
-//      HTML-CALC: <p>public double divide(int a, int b)</p>
-//      HTML-CALC: Defined at line 
-// HTML-CALC-NEXT: <a href="https://repository.com/./src/Calculator.cpp#15">15</a>
-// HTML-CALC-NEXT: of file 
-// HTML-CALC-NEXT: <a href="https://repository.com/./src/Calculator.cpp">Calculator.cpp</a>
-//      HTML-CALC: <div>brief</div>
-//      HTML-CALC: <p> Divides the first integer by the second.</p>
-//      HTML-CALC: <div>return</div>
-//      HTML-CALC: <p> double The result of a / b.</p>
-//      HTML-CALC: <div>throw</div>
-//      HTML-CALC: <p>if b is zero.</p>
-
-//      HTML-RECTANGLE: <h1>class Rectangle</h1>
-// HTML-RECTANGLE-NEXT: <p>
-// HTML-RECTANGLE-NEXT: Defined at line
-// HTML-RECTANGLE-NEXT: <a href="https://repository.com/./include/Rectangle.h#10">10</a>
-// HTML-RECTANGLE-NEXT: of file 
-// HTML-RECTANGLE-NEXT: <a href="https://repository.com/./include/Rectangle.h">Rectangle.h</a>
-// HTML-RECTANGLE-NEXT: </p>
-//      HTML-RECTANGLE: <p> Represents a rectangle with a given width and height.</p>
-//      HTML-RECTANGLE: <p>
-//      HTML-RECTANGLE:   Inherits from
-//      HTML-RECTANGLE:   <a href="Shape.html">Shape</a>
-//      HTML-RECTANGLE: </p>
-//      HTML-RECTANGLE: <h2 id="Members">Members</h2>
-//      HTML-RECTANGLE: <p> Width of the rectangle.</p>
-//      HTML-RECTANGLE: <div>private double width_</div>
-//      HTML-RECTANGLE: <p> Height of the rectangle.</p>
-//      HTML-RECTANGLE: <div>private double height_</div>
-//      HTML-RECTANGLE: <h2 id="Functions">Functions</h2>
-//      HTML-RECTANGLE: <h3 id="{{([0-9A-F]{40})}}">Rectangle</h3>
-//      HTML-RECTANGLE: <p>public void Rectangle(double width, double height)</p>
-//      HTML-RECTANGLE: Defined at line
-// HTML-RECTANGLE-NEXT: <a href="https://repository.com/./src/Rectangle.cpp#3">3</a>
-// HTML-RECTANGLE-NEXT: of file 
-// HTML-RECTANGLE-NEXT: <a href="https://repository.com/./src/Rectangle.cpp">Rectangle.cpp</a>
-=======
 
 //   SHAPE-NO-REPOSITORY: Defined at line 13 of file .{{.}}include{{.}}Shape.h
 //      SHAPE-REPOSITORY: Defined at line 
@@ -315,39 +215,10 @@
 // RECTANGLE-REPOSITORY-NEXT: of file 
 // RECTANGLE-REPOSITORY-NEXT: <a href="https://repository.com/./src/Rectangle.cpp">Rectangle.cpp</a>
 
->>>>>>> d465594a
 //      HTML-RECTANGLE: <div>brief</div>
 //      HTML-RECTANGLE: <p> Constructs a new Rectangle object.</p>
 //      HTML-RECTANGLE: <h3 id="{{([0-9A-F]{40})}}">area</h3>
 //      HTML-RECTANGLE: <p>public double area()</p>
-<<<<<<< HEAD
-//      HTML-RECTANGLE: Defined at line
-// HTML-RECTANGLE-NEXT: <a href="https://repository.com/./src/Rectangle.cpp#6">6</a>
-// HTML-RECTANGLE-NEXT: of file 
-// HTML-RECTANGLE-NEXT: <a href="https://repository.com/./src/Rectangle.cpp">Rectangle.cpp</a>
-//      HTML-RECTANGLE: <div>brief</div>
-//      HTML-RECTANGLE: <p> Calculates the area of the rectangle.</p>
-//      HTML-RECTANGLE: <div>return</div>
-//      HTML-RECTANGLE: <p> double The area of the rectangle.</p>
-//      HTML-RECTANGLE: <h3 id="{{([0-9A-F]{40})}}">perimeter</h3>
-//      HTML-RECTANGLE: <p>public double perimeter()</p>
-//      HTML-RECTANGLE: Defined at line
-// HTML-RECTANGLE-NEXT: <a href="https://repository.com/./src/Rectangle.cpp#10">10</a>
-// HTML-RECTANGLE-NEXT: of file 
-// HTML-RECTANGLE-NEXT: <a href="https://repository.com/./src/Rectangle.cpp">Rectangle.cpp</a>
-//      HTML-RECTANGLE: <div>brief</div>
-//      HTML-RECTANGLE: <p> Calculates the perimeter of the rectangle.</p>
-//      HTML-RECTANGLE: <div>return</div>
-//      HTML-RECTANGLE: <p> double The perimeter of the rectangle.</p>
-
-//      HTML-CIRCLE: <h1>class Circle</h1>
-// HTML-CIRCLE-NEXT: <p>
-// HTML-CIRCLE-NEXT: Defined at line 
-// HTML-CIRCLE-NEXT: <a href="https://repository.com/./include/Circle.h#10">10</a>
-// HTML-CIRCLE-NEXT: of file 
-// HTML-CIRCLE-NEXT: <a href="https://repository.com/./include/Circle.h">Circle.h</a>
-// HTML-CIRCLE-NEXT: </p>
-=======
 //   RECTANGLE-NO-REPOSITORY: Defined at line 6 of file .{{.}}src{{.}}Rectangle.cpp
 //      RECTANGLE-REPOSITORY: Defined at line
 // RECTANGLE-REPOSITORY-NEXT: <a href="https://repository.com/./src/Rectangle.cpp#6">6</a>
@@ -382,7 +253,6 @@
 // CIRCLE-REPOSITORY-NEXT: <a href="https://repository.com/./include/Circle.h">Circle.h</a>
 // CIRCLE-REPOSITORY-NEXT: </p>
 
->>>>>>> d465594a
 //      HTML-CIRCLE: <div>brief</div>
 //      HTML-CIRCLE: <p> Circle class derived from Shape.</p>
 //      HTML-CIRCLE: <p> Represents a circle with a given radius.</p>
@@ -396,12 +266,6 @@
 //      HTML-CIRCLE: <h2 id="Functions">Functions</h2>
 //      HTML-CIRCLE: <h3 id="{{([0-9A-F]{40})}}">Circle</h3>
 //      HTML-CIRCLE: <p>public void Circle(double radius)</p>
-<<<<<<< HEAD
-//      HTML-CIRCLE: Defined at line 
-// HTML-CIRCLE-NEXT: <a href="https://repository.com/./src/Circle.cpp#3">3</a>
-// HTML-CIRCLE-NEXT:  of file 
-// HTML-CIRCLE-NEXT: <a href="https://repository.com/./src/Circle.cpp">Circle.cpp</a>
-=======
 //   CIRCLE-NO-REPOSITORY: Defined at line 3 of file .{{.}}src{{.}}Circle.cpp
 //      CIRCLE-REPOSITORY: Defined at line 
 // CIRCLE-REPOSITORY-NEXT: <a href="https://repository.com/./src/Circle.cpp#3">3</a>
@@ -409,17 +273,10 @@
 // CIRCLE-REPOSITORY-NEXT:  of file 
 // CIRCLE-REPOSITORY-NEXT: <a href="https://repository.com/./src/Circle.cpp">Circle.cpp</a>
 
->>>>>>> d465594a
 //      HTML-CIRCLE: <div>brief</div>
 //      HTML-CIRCLE: <p> Constructs a new Circle object.</p>
 //      HTML-CIRCLE: <h3 id="{{([0-9A-F]{40})}}">area</h3>
 //      HTML-CIRCLE: <p>public double area()</p>
-<<<<<<< HEAD
-//      HTML-CIRCLE: Defined at line 
-// HTML-CIRCLE-NEXT: <a href="https://repository.com/./src/Circle.cpp#5">5</a>
-// HTML-CIRCLE-NEXT:  of file 
-// HTML-CIRCLE-NEXT: <a href="https://repository.com/./src/Circle.cpp">Circle.cpp</a>
-=======
 //   CIRCLE-NO-REPOSITORY: Defined at line 5 of file .{{.}}src{{.}}Circle.cpp
 //      CIRCLE-REPOSITORY: Defined at line 
 // CIRCLE-REPOSITORY-NEXT: <a href="https://repository.com/./src/Circle.cpp#5">5</a>
@@ -427,19 +284,12 @@
 // CIRCLE-REPOSITORY-NEXT:  of file 
 // CIRCLE-REPOSITORY-NEXT: <a href="https://repository.com/./src/Circle.cpp">Circle.cpp</a>
 
->>>>>>> d465594a
 //      HTML-CIRCLE: <div>brief</div>
 //      HTML-CIRCLE: <p> Calculates the area of the circle.</p>
 //      HTML-CIRCLE: <div>return</div>
 //      HTML-CIRCLE: <p> double The area of the circle.</p>
 //      HTML-CIRCLE: <h3 id="{{([0-9A-F]{40})}}">perimeter</h3>
 //      HTML-CIRCLE: <p>public double perimeter()</p>
-<<<<<<< HEAD
-//      HTML-CIRCLE: Defined at line 
-// HTML-CIRCLE-NEXT: <a href="https://repository.com/./src/Circle.cpp#9">9</a>
-// HTML-CIRCLE-NEXT:  of file 
-// HTML-CIRCLE-NEXT: <a href="https://repository.com/./src/Circle.cpp">Circle.cpp</a>
-=======
 //   CIRCLE-NO-REPOSITORY: Defined at line  9 of file .{{.}}src{{.}}Circle.cpp
 //      CIRCLE-REPOSITORY: Defined at line 
 // CIRCLE-REPOSITORY-NEXT: <a href="https://repository.com/./src/Circle.cpp#9">9</a>
@@ -447,7 +297,6 @@
 // CIRCLE-REPOSITORY-NEXT:  of file 
 // CIRCLE-REPOSITORY-NEXT: <a href="https://repository.com/./src/Circle.cpp">Circle.cpp</a>
 
->>>>>>> d465594a
 //      HTML-CIRCLE: <div>brief</div>
 //      HTML-CIRCLE: <p> Calculates the perimeter of the circle.</p>
 //      HTML-CIRCLE: <div>return</div>
