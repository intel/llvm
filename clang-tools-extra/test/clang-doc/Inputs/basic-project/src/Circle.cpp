#include "Circle.h"

Circle::Circle(double radius) : radius_(radius) {}

double Circle::area() const {
  return 3.141 * radius_ * radius_;
}

double Circle::perimeter() const {
<<<<<<< HEAD
    return 3.141 * radius_;
}
=======
  return 3.141 * radius_;
}
>>>>>>> 5eee2751
<|MERGE_RESOLUTION|>--- conflicted
+++ resolved
@@ -7,10 +7,5 @@
 }
 
 double Circle::perimeter() const {
-<<<<<<< HEAD
-    return 3.141 * radius_;
-}
-=======
   return 3.141 * radius_;
-}
->>>>>>> 5eee2751
+}