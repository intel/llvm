#include "Circle.h"

Circle::Circle(double radius) : radius_(radius) {}

double Circle::area() const {
  return 3.141 * radius_ * radius_;
}

double Circle::perimeter() const {
<<<<<<< HEAD
    return 3.141 * radius_;
}
=======
  return 3.141 * radius_;
}
>>>>>>> d465594a
<|MERGE_RESOLUTION|>--- conflicted
+++ resolved
@@ -7,10 +7,5 @@
 }
 
 double Circle::perimeter() const {
-<<<<<<< HEAD
-    return 3.141 * radius_;
-}
-=======
   return 3.141 * radius_;
-}
->>>>>>> d465594a
+}