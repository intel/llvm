//===-- ClangDocMain.cpp - ClangDoc -----------------------------*- C++ -*-===//
//
// Part of the LLVM Project, under the Apache License v2.0 with LLVM Exceptions.
// See https://llvm.org/LICENSE.txt for license information.
// SPDX-License-Identifier: Apache-2.0 WITH LLVM-exception
//
//===----------------------------------------------------------------------===//
//
// This tool for generating C and C++ documentation from source code
// and comments. Generally, it runs a LibTooling FrontendAction on source files,
// mapping each declaration in those files to its USR and serializing relevant
// information into LLVM bitcode. It then runs a pass over the collected
// declaration information, reducing by USR. There is an option to dump this
// intermediate result to bitcode. Finally, it hands the reduced information
// off to a generator, which does the final parsing from the intermediate
// representation to the desired output format.
//
//===----------------------------------------------------------------------===//

#include "BitcodeReader.h"
#include "BitcodeWriter.h"
#include "ClangDoc.h"
#include "Generators.h"
#include "Representation.h"
#include "clang/AST/AST.h"
#include "clang/AST/Decl.h"
#include "clang/ASTMatchers/ASTMatchFinder.h"
#include "clang/ASTMatchers/ASTMatchersInternal.h"
#include "clang/Driver/Options.h"
#include "clang/Frontend/FrontendActions.h"
#include "clang/Tooling/AllTUsExecution.h"
#include "clang/Tooling/CommonOptionsParser.h"
#include "clang/Tooling/Execution.h"
#include "clang/Tooling/Tooling.h"
#include "llvm/ADT/APFloat.h"
#include "llvm/Support/CommandLine.h"
#include "llvm/Support/Error.h"
#include "llvm/Support/FileSystem.h"
#include "llvm/Support/Mutex.h"
#include "llvm/Support/Path.h"
#include "llvm/Support/Process.h"
#include "llvm/Support/Signals.h"
#include "llvm/Support/ThreadPool.h"
#include "llvm/Support/raw_ostream.h"
#include <atomic>
#include <mutex>
#include <string>

using namespace clang::ast_matchers;
using namespace clang::tooling;
using namespace clang;

static llvm::cl::extrahelp CommonHelp(CommonOptionsParser::HelpMessage);
static llvm::cl::OptionCategory ClangDocCategory("clang-doc options");

static llvm::cl::opt<std::string>
    ProjectName("project-name", llvm::cl::desc("Name of project."),
                llvm::cl::cat(ClangDocCategory));

static llvm::cl::opt<bool> IgnoreMappingFailures(
    "ignore-map-errors",
    llvm::cl::desc("Continue if files are not mapped correctly."),
    llvm::cl::init(true), llvm::cl::cat(ClangDocCategory));

static llvm::cl::opt<std::string>
    OutDirectory("output",
                 llvm::cl::desc("Directory for outputting generated files."),
                 llvm::cl::init("docs"), llvm::cl::cat(ClangDocCategory));

static llvm::cl::opt<bool>
    PublicOnly("public", llvm::cl::desc("Document only public declarations."),
               llvm::cl::init(false), llvm::cl::cat(ClangDocCategory));

static llvm::cl::opt<bool> DoxygenOnly(
    "doxygen",
    llvm::cl::desc("Use only doxygen-style comments to generate docs."),
    llvm::cl::init(false), llvm::cl::cat(ClangDocCategory));

static llvm::cl::list<std::string> UserStylesheets(
    "stylesheets", llvm::cl::CommaSeparated,
    llvm::cl::desc("CSS stylesheets to extend the default styles."),
    llvm::cl::cat(ClangDocCategory));

static llvm::cl::opt<std::string> UserAssetPath(
    "asset",
    llvm::cl::desc("User supplied asset path to "
                   "override the default css and js files for html output"),
    llvm::cl::cat(ClangDocCategory));

static llvm::cl::opt<std::string> SourceRoot("source-root", llvm::cl::desc(R"(
Directory where processed files are stored.
Links to definition locations will only be
generated if the file is in this dir.)"),
                                             llvm::cl::cat(ClangDocCategory));

static llvm::cl::opt<std::string>
    RepositoryUrl("repository", llvm::cl::desc(R"(
URL of repository that hosts code.
Used for links to definition locations.)"),
                  llvm::cl::cat(ClangDocCategory));

enum OutputFormatTy {
  md,
  yaml,
  html,
};

static llvm::cl::opt<OutputFormatTy>
    FormatEnum("format", llvm::cl::desc("Format for outputted docs."),
               llvm::cl::values(clEnumValN(OutputFormatTy::yaml, "yaml",
                                           "Documentation in YAML format."),
                                clEnumValN(OutputFormatTy::md, "md",
                                           "Documentation in MD format."),
                                clEnumValN(OutputFormatTy::html, "html",
                                           "Documentation in HTML format.")),
               llvm::cl::init(OutputFormatTy::yaml),
               llvm::cl::cat(ClangDocCategory));

std::string getFormatString() {
  switch (FormatEnum) {
  case OutputFormatTy::yaml:
    return "yaml";
  case OutputFormatTy::md:
    return "md";
  case OutputFormatTy::html:
    return "html";
  }
  llvm_unreachable("Unknown OutputFormatTy");
}

// This function isn't referenced outside its translation unit, but it
// can't use the "static" keyword because its address is used for
// GetMainExecutable (since some platforms don't support taking the
// address of main, and some platforms can't implement GetMainExecutable
// without being given the address of a function in the main executable).
std::string getExecutablePath(const char *Argv0, void *MainAddr) {
  return llvm::sys::fs::getMainExecutable(Argv0, MainAddr);
}

llvm::Error getAssetFiles(clang::doc::ClangDocContext &CDCtx) {
  using DirIt = llvm::sys::fs::directory_iterator;
  std::error_code FileErr;
  llvm::SmallString<128> FilePath(UserAssetPath);
  for (DirIt DirStart = DirIt(UserAssetPath, FileErr),
                   DirEnd;
       !FileErr && DirStart != DirEnd; DirStart.increment(FileErr)) {
    FilePath = DirStart->path();
    if (llvm::sys::fs::is_regular_file(FilePath)) {
      if (llvm::sys::path::extension(FilePath) == ".css")
        CDCtx.UserStylesheets.insert(CDCtx.UserStylesheets.begin(),
                                     std::string(FilePath));
      else if (llvm::sys::path::extension(FilePath) == ".js")
        CDCtx.JsScripts.emplace_back(FilePath.str());
    }
  }
  if (FileErr)
    return llvm::createFileError(FilePath, FileErr);
  return llvm::Error::success();
}

llvm::Error getDefaultAssetFiles(const char *Argv0,
                                 clang::doc::ClangDocContext &CDCtx) {
  void *MainAddr = (void *)(intptr_t)getExecutablePath;
  std::string ClangDocPath = getExecutablePath(Argv0, MainAddr);
  llvm::SmallString<128> NativeClangDocPath;
  llvm::sys::path::native(ClangDocPath, NativeClangDocPath);

  llvm::SmallString<128> AssetsPath;
  AssetsPath = llvm::sys::path::parent_path(NativeClangDocPath);
  llvm::sys::path::append(AssetsPath, "..", "share", "clang-doc");
  llvm::SmallString<128> DefaultStylesheet;
  llvm::sys::path::native(AssetsPath, DefaultStylesheet);
  llvm::sys::path::append(DefaultStylesheet,
                          "clang-doc-default-stylesheet.css");
  llvm::SmallString<128> IndexJS;
  llvm::sys::path::native(AssetsPath, IndexJS);
  llvm::sys::path::append(IndexJS, "index.js");

  if (!llvm::sys::fs::is_regular_file(IndexJS))
    return llvm::createStringError(llvm::inconvertibleErrorCode(),
                                   "default index.js file missing at " +
                                       IndexJS + "\n");

  if (!llvm::sys::fs::is_regular_file(DefaultStylesheet))
    return llvm::createStringError(
        llvm::inconvertibleErrorCode(),
        "default clang-doc-default-stylesheet.css file missing at " +
            DefaultStylesheet + "\n");

  CDCtx.UserStylesheets.insert(CDCtx.UserStylesheets.begin(),
                               std::string(DefaultStylesheet));
  CDCtx.JsScripts.emplace_back(IndexJS.str());

  return llvm::Error::success();
}

llvm::Error getHtmlAssetFiles(const char *Argv0,
                              clang::doc::ClangDocContext &CDCtx) {
  if (!UserAssetPath.empty() &&
      !llvm::sys::fs::is_directory(std::string(UserAssetPath)))
    llvm::outs() << "Asset path supply is not a directory: " << UserAssetPath
                 << " falling back to default\n";
  if (llvm::sys::fs::is_directory(std::string(UserAssetPath)))
    return getAssetFiles(CDCtx);
  return getDefaultAssetFiles(Argv0, CDCtx);
}

int main(int argc, const char **argv) {
  llvm::sys::PrintStackTraceOnErrorSignal(argv[0]);
  std::error_code OK;

  const char *Overview =
      R"(Generates documentation from source code and comments.

Example usage for files without flags (default):

  $ clang-doc File1.cpp File2.cpp ... FileN.cpp

Example usage for a project using a compile commands database:

  $ clang-doc --executor=all-TUs compile_commands.json
)";

  auto Executor = clang::tooling::createExecutorFromCommandLineArgs(
      argc, argv, ClangDocCategory, Overview);

  if (!Executor) {
    llvm::errs() << toString(Executor.takeError()) << "\n";
    return 1;
  }

  // Fail early if an invalid format was provided.
  std::string Format = getFormatString();
  llvm::outs() << "Emiting docs in " << Format << " format.\n";
  auto G = doc::findGeneratorByName(Format);
  if (!G) {
    llvm::errs() << toString(G.takeError()) << "\n";
    return 1;
  }

  ArgumentsAdjuster ArgAdjuster;
  if (!DoxygenOnly)
    ArgAdjuster = combineAdjusters(
        getInsertArgumentAdjuster("-fparse-all-comments",
                                  tooling::ArgumentInsertPosition::END),
        ArgAdjuster);

  clang::doc::ClangDocContext CDCtx = {
      Executor->get()->getExecutionContext(),
      ProjectName,
      PublicOnly,
      OutDirectory,
      SourceRoot,
      RepositoryUrl,
      {UserStylesheets.begin(), UserStylesheets.end()}
  };

  if (Format == "html") {
<<<<<<< HEAD
    void *MainAddr = (void *)(intptr_t)GetExecutablePath;
    std::string ClangDocPath = GetExecutablePath(argv[0], MainAddr);
    llvm::SmallString<128> NativeClangDocPath;
    llvm::sys::path::native(ClangDocPath, NativeClangDocPath);
    llvm::SmallString<128> AssetsPath;
    AssetsPath = llvm::sys::path::parent_path(NativeClangDocPath);
    llvm::sys::path::append(AssetsPath, "..", "share", "clang-doc");
    llvm::SmallString<128> DefaultStylesheet;
    llvm::sys::path::native(AssetsPath, DefaultStylesheet);
    llvm::sys::path::append(DefaultStylesheet,
                            "clang-doc-default-stylesheet.css");
    llvm::SmallString<128> IndexJS;
    llvm::sys::path::native(AssetsPath, IndexJS);
    llvm::sys::path::append(IndexJS, "index.js");
    CDCtx.UserStylesheets.insert(CDCtx.UserStylesheets.begin(),
                                 std::string(DefaultStylesheet));
    CDCtx.FilesToCopy.emplace_back(IndexJS.str());
=======
    if (auto Err = getHtmlAssetFiles(argv[0], CDCtx)) {
      llvm::errs() << toString(std::move(Err)) << "\n";
      return 1;
    }
>>>>>>> 4fe5a3cc
  }

  // Mapping phase
  llvm::outs() << "Mapping decls...\n";
  auto Err =
      Executor->get()->execute(doc::newMapperActionFactory(CDCtx), ArgAdjuster);
  if (Err) {
    if (IgnoreMappingFailures)
      llvm::errs() << "Error mapping decls in files. Clang-doc will ignore "
                      "these files and continue:\n"
                   << toString(std::move(Err)) << "\n";
    else {
      llvm::errs() << toString(std::move(Err)) << "\n";
      return 1;
    }
  }

  // Collect values into output by key.
  // In ToolResults, the Key is the hashed USR and the value is the
  // bitcode-encoded representation of the Info object.
  llvm::outs() << "Collecting infos...\n";
  llvm::StringMap<std::vector<StringRef>> USRToBitcode;
  Executor->get()->getToolResults()->forEachResult(
      [&](StringRef Key, StringRef Value) {
        auto R = USRToBitcode.try_emplace(Key, std::vector<StringRef>());
        R.first->second.emplace_back(Value);
      });

  // Collects all Infos according to their unique USR value. This map is added
  // to from the thread pool below and is protected by the USRToInfoMutex.
  llvm::sys::Mutex USRToInfoMutex;
  llvm::StringMap<std::unique_ptr<doc::Info>> USRToInfo;

  // First reducing phase (reduce all decls into one info per decl).
  llvm::outs() << "Reducing " << USRToBitcode.size() << " infos...\n";
  std::atomic<bool> Error;
  Error = false;
  llvm::sys::Mutex IndexMutex;
  // ExecutorConcurrency is a flag exposed by AllTUsExecution.h
  llvm::DefaultThreadPool Pool(llvm::hardware_concurrency(ExecutorConcurrency));
  for (auto &Group : USRToBitcode) {
    Pool.async([&]() {
      std::vector<std::unique_ptr<doc::Info>> Infos;

      for (auto &Bitcode : Group.getValue()) {
        llvm::BitstreamCursor Stream(Bitcode);
        doc::ClangDocBitcodeReader Reader(Stream);
        auto ReadInfos = Reader.readBitcode();
        if (!ReadInfos) {
          llvm::errs() << toString(ReadInfos.takeError()) << "\n";
          Error = true;
          return;
        }
        std::move(ReadInfos->begin(), ReadInfos->end(),
                  std::back_inserter(Infos));
      }

      auto Reduced = doc::mergeInfos(Infos);
      if (!Reduced) {
        llvm::errs() << llvm::toString(Reduced.takeError());
        return;
      }

      // Add a reference to this Info in the Index
      {
        std::lock_guard<llvm::sys::Mutex> Guard(IndexMutex);
        clang::doc::Generator::addInfoToIndex(CDCtx.Idx, Reduced.get().get());
      }

      // Save in the result map (needs a lock due to threaded access).
      {
        std::lock_guard<llvm::sys::Mutex> Guard(USRToInfoMutex);
        USRToInfo[Group.getKey()] = std::move(Reduced.get());
      }
    });
  }

  Pool.wait();

  if (Error)
    return 1;

  // Ensure the root output directory exists.
  if (std::error_code Err = llvm::sys::fs::create_directories(OutDirectory);
      Err != std::error_code()) {
    llvm::errs() << "Failed to create directory '" << OutDirectory << "'\n";
    return 1;
  }

  // Run the generator.
  llvm::outs() << "Generating docs...\n";
  if (auto Err =
          G->get()->generateDocs(OutDirectory, std::move(USRToInfo), CDCtx)) {
    llvm::errs() << toString(std::move(Err)) << "\n";
    return 1;
  }

  llvm::outs() << "Generating assets for docs...\n";
  Err = G->get()->createResources(CDCtx);
  if (Err) {
    llvm::outs() << "warning: " << toString(std::move(Err)) << "\n";
  }

  return 0;
}<|MERGE_RESOLUTION|>--- conflicted
+++ resolved
@@ -256,30 +256,10 @@
   };
 
   if (Format == "html") {
-<<<<<<< HEAD
-    void *MainAddr = (void *)(intptr_t)GetExecutablePath;
-    std::string ClangDocPath = GetExecutablePath(argv[0], MainAddr);
-    llvm::SmallString<128> NativeClangDocPath;
-    llvm::sys::path::native(ClangDocPath, NativeClangDocPath);
-    llvm::SmallString<128> AssetsPath;
-    AssetsPath = llvm::sys::path::parent_path(NativeClangDocPath);
-    llvm::sys::path::append(AssetsPath, "..", "share", "clang-doc");
-    llvm::SmallString<128> DefaultStylesheet;
-    llvm::sys::path::native(AssetsPath, DefaultStylesheet);
-    llvm::sys::path::append(DefaultStylesheet,
-                            "clang-doc-default-stylesheet.css");
-    llvm::SmallString<128> IndexJS;
-    llvm::sys::path::native(AssetsPath, IndexJS);
-    llvm::sys::path::append(IndexJS, "index.js");
-    CDCtx.UserStylesheets.insert(CDCtx.UserStylesheets.begin(),
-                                 std::string(DefaultStylesheet));
-    CDCtx.FilesToCopy.emplace_back(IndexJS.str());
-=======
     if (auto Err = getHtmlAssetFiles(argv[0], CDCtx)) {
       llvm::errs() << toString(std::move(Err)) << "\n";
       return 1;
     }
->>>>>>> 4fe5a3cc
   }
 
   // Mapping phase
