--- conflicted
+++ resolved
@@ -130,13 +130,9 @@
           {BI_TEMPLATE_SPECIALIZATION_BLOCK_ID, "TemplateSpecializationBlock"},
           {BI_TEMPLATE_PARAM_BLOCK_ID, "TemplateParamBlock"},
           {BI_CONSTRAINT_BLOCK_ID, "ConstraintBlock"},
-<<<<<<< HEAD
-          {BI_CONCEPT_BLOCK_ID, "ConceptBlock"}};
-=======
           {BI_CONCEPT_BLOCK_ID, "ConceptBlock"},
           {BI_VAR_BLOCK_ID, "VarBlock"},
           {BI_FRIEND_BLOCK_ID, "FriendBlock"}};
->>>>>>> 5ee67ebe
       assert(Inits.size() == BlockIdCount);
       for (const auto &Init : Inits)
         BlockIdNameMap[Init.first] = Init.second;
@@ -225,9 +221,6 @@
           {CONCEPT_IS_TYPE, {"IsType", &genBoolAbbrev}},
           {CONCEPT_CONSTRAINT_EXPRESSION,
            {"ConstraintExpression", &genStringAbbrev}},
-<<<<<<< HEAD
-          {CONSTRAINT_EXPRESSION, {"Expression", &genStringAbbrev}}};
-=======
           {CONSTRAINT_EXPRESSION, {"Expression", &genStringAbbrev}},
           {VAR_USR, {"USR", &genSymbolIdAbbrev}},
           {VAR_NAME, {"Name", &genStringAbbrev}},
@@ -235,7 +228,6 @@
           {VAR_IS_STATIC, {"IsStatic", &genBoolAbbrev}},
           {FRIEND_IS_CLASS, {"IsClass", &genBoolAbbrev}}};
 
->>>>>>> 5ee67ebe
       assert(Inits.size() == RecordIdCount);
       for (const auto &Init : Inits) {
         RecordIdNameMap[Init.first] = Init.second;
@@ -302,13 +294,9 @@
          {CONCEPT_USR, CONCEPT_NAME, CONCEPT_IS_TYPE,
           CONCEPT_CONSTRAINT_EXPRESSION}},
         // Constraint Block
-<<<<<<< HEAD
-        {BI_CONSTRAINT_BLOCK_ID, {CONSTRAINT_EXPRESSION}}};
-=======
         {BI_CONSTRAINT_BLOCK_ID, {CONSTRAINT_EXPRESSION}},
         {BI_VAR_BLOCK_ID, {VAR_NAME, VAR_USR, VAR_DEFLOCATION, VAR_IS_STATIC}},
         {BI_FRIEND_BLOCK_ID, {FRIEND_IS_CLASS}}};
->>>>>>> 5ee67ebe
 
 // AbbreviationMap
 
@@ -591,11 +579,8 @@
     emitBlock(C);
   for (const auto &C : I.Children.Concepts)
     emitBlock(C);
-<<<<<<< HEAD
-=======
   for (const auto &C : I.Children.Variables)
     emitBlock(C);
->>>>>>> 5ee67ebe
 }
 
 void ClangDocBitcodeWriter::emitBlock(const EnumInfo &I) {
@@ -740,8 +725,6 @@
   emitBlock(C.ConceptRef, FieldId::F_concept);
 }
 
-<<<<<<< HEAD
-=======
 void ClangDocBitcodeWriter::emitBlock(const VarInfo &I) {
   StreamSubBlockGuard Block(Stream, BI_VAR_BLOCK_ID);
   emitRecord(I.USR, VAR_USR);
@@ -756,7 +739,6 @@
   emitBlock(I.Type);
 }
 
->>>>>>> 5ee67ebe
 bool ClangDocBitcodeWriter::dispatchInfoForWrite(Info *I) {
   switch (I->IT) {
   case InfoType::IT_namespace:
@@ -777,15 +759,12 @@
   case InfoType::IT_concept:
     emitBlock(*static_cast<clang::doc::ConceptInfo *>(I));
     break;
-<<<<<<< HEAD
-=======
   case InfoType::IT_variable:
     emitBlock(*static_cast<VarInfo *>(I));
     break;
   case InfoType::IT_friend:
     emitBlock(*static_cast<FriendInfo *>(I));
     break;
->>>>>>> 5ee67ebe
   case InfoType::IT_default:
     llvm::errs() << "Unexpected info, unable to write.\n";
     return true;
