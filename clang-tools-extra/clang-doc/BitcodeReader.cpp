--- conflicted
+++ resolved
@@ -93,11 +93,8 @@
   case InfoType::IT_enum:
   case InfoType::IT_typedef:
   case InfoType::IT_concept:
-<<<<<<< HEAD
-=======
   case InfoType::IT_variable:
   case InfoType::IT_friend:
->>>>>>> 5ee67ebe
     Field = IT;
     return llvm::Error::success();
   }
@@ -115,10 +112,7 @@
   case FieldId::F_child_namespace:
   case FieldId::F_child_record:
   case FieldId::F_concept:
-<<<<<<< HEAD
-=======
   case FieldId::F_friend:
->>>>>>> 5ee67ebe
   case FieldId::F_default:
     Field = F;
     return llvm::Error::success();
@@ -441,8 +435,6 @@
                                  "invalid field for ConstraintInfo");
 }
 
-<<<<<<< HEAD
-=======
 static llvm::Error parseRecord(const Record &R, unsigned ID,
                                llvm::StringRef Blob, VarInfo *I) {
   switch (ID) {
@@ -469,7 +461,6 @@
                                  "invalid field for Friend");
 }
 
->>>>>>> 5ee67ebe
 template <typename T> static llvm::Expected<CommentInfo *> getCommentInfo(T I) {
   return llvm::createStringError(llvm::inconvertibleErrorCode(),
                                  "invalid type cannot contain CommentInfo");
@@ -512,13 +503,10 @@
   return &I->Description.emplace_back();
 }
 
-<<<<<<< HEAD
-=======
 template <> Expected<CommentInfo *> getCommentInfo(VarInfo *I) {
   return &I->Description.emplace_back();
 }
 
->>>>>>> 5ee67ebe
 // When readSubBlock encounters a TypeInfo sub-block, it calls addTypeInfo on
 // the parent block to set it. The template specializations define what to do
 // for each supported parent block.
@@ -713,8 +701,6 @@
       "ConstraintInfo cannot contain this Reference");
 }
 
-<<<<<<< HEAD
-=======
 template <>
 llvm::Error addReference(FriendInfo *Friend, Reference &&R, FieldId F) {
   if (F == FieldId::F_friend) {
@@ -725,7 +711,6 @@
                                  "Friend cannot contain this Reference");
 }
 
->>>>>>> 5ee67ebe
 template <typename T, typename ChildInfoType>
 static void addChild(T I, ChildInfoType &&R) {
   llvm::errs() << "invalid child type for info";
@@ -745,12 +730,9 @@
 template <> void addChild(NamespaceInfo *I, ConceptInfo &&R) {
   I->Children.Concepts.emplace_back(std::move(R));
 }
-<<<<<<< HEAD
-=======
 template <> void addChild(NamespaceInfo *I, VarInfo &&R) {
   I->Children.Variables.emplace_back(std::move(R));
 }
->>>>>>> 5ee67ebe
 
 // Record children:
 template <> void addChild(RecordInfo *I, FunctionInfo &&R) {
@@ -806,12 +788,9 @@
 template <> void addTemplate(ConceptInfo *I, TemplateInfo &&P) {
   I->Template = std::move(P);
 }
-<<<<<<< HEAD
-=======
 template <> void addTemplate(FriendInfo *I, TemplateInfo &&P) {
   I->Template.emplace(std::move(P));
 }
->>>>>>> 5ee67ebe
 
 // Template specializations go only into template records.
 template <typename T>
@@ -887,10 +866,6 @@
   }
 }
 
-<<<<<<< HEAD
-// TODO: Create a helper that can receive a function to reduce repetition for
-// most blocks.
-=======
 // TODO: fix inconsistentent returning of errors in add callbacks.
 // Once that's fixed, we only need one handleSubBlock.
 template <typename InfoType, typename T, typename Callback>
@@ -914,7 +889,6 @@
   return llvm::Error::success();
 }
 
->>>>>>> 5ee67ebe
 template <typename T>
 llvm::Error ClangDocBitcodeReader::readSubBlock(unsigned ID, T I) {
   llvm::TimeTraceScope("Reducing infos", "readSubBlock");
@@ -1000,20 +974,6 @@
   case BI_FRIEND_BLOCK_ID: {
     return handleSubBlock<FriendInfo>(ID, I,
                                       CreateAddFunc(addChild<T, FriendInfo>));
-  }
-  case BI_CONSTRAINT_BLOCK_ID: {
-    ConstraintInfo CI;
-    if (auto Err = readBlock(ID, &CI))
-      return Err;
-    addConstraint(I, std::move(CI));
-    return llvm::Error::success();
-  }
-  case BI_CONCEPT_BLOCK_ID: {
-    ConceptInfo CI;
-    if (auto Err = readBlock(ID, &CI))
-      return Err;
-    addChild(I, std::move(CI));
-    return llvm::Error::success();
   }
   default:
     return llvm::createStringError(llvm::inconvertibleErrorCode(),
@@ -1167,11 +1127,8 @@
     case BI_ENUM_BLOCK_ID:
     case BI_TYPEDEF_BLOCK_ID:
     case BI_CONCEPT_BLOCK_ID:
-<<<<<<< HEAD
-=======
     case BI_VAR_BLOCK_ID:
     case BI_FRIEND_BLOCK_ID:
->>>>>>> 5ee67ebe
     case BI_FUNCTION_BLOCK_ID: {
       auto InfoOrErr = readBlockToInfo(ID);
       if (!InfoOrErr)
