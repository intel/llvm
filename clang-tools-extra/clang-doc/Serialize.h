//===-- Serializer.h - ClangDoc Serializer ----------------------*- C++ -*-===//
//
// Part of the LLVM Project, under the Apache License v2.0 with LLVM Exceptions.
// See https://llvm.org/LICENSE.txt for license information.
// SPDX-License-Identifier: Apache-2.0 WITH LLVM-exception
//
//===----------------------------------------------------------------------===//
//
// This file implements the serializing functions fro the clang-doc tool. Given
// a particular declaration, it collects the appropriate information and returns
// a serialized bitcode string for the declaration.
//
//===----------------------------------------------------------------------===//

#ifndef LLVM_CLANG_TOOLS_EXTRA_CLANG_DOC_SERIALIZE_H
#define LLVM_CLANG_TOOLS_EXTRA_CLANG_DOC_SERIALIZE_H

#include "Representation.h"
#include "clang/AST/AST.h"
#include "clang/AST/CommentVisitor.h"
#include <string>
#include <vector>

using namespace clang::comments;

namespace clang {
namespace doc {
namespace serialize {

// The first element will contain the relevant information about the declaration
// passed as parameter.
// The second element will contain the relevant information about the
// declaration's parent, it can be a NamespaceInfo or RecordInfo.
// Both elements can be nullptrs if the declaration shouldn't be handled.
// When the declaration is handled, the first element will be a nullptr for
// EnumDecl, FunctionDecl and CXXMethodDecl; they are only returned wrapped in
// its parent scope. For NamespaceDecl and RecordDecl both elements are not
// nullptr.
std::pair<std::unique_ptr<Info>, std::unique_ptr<Info>>
emitInfo(const NamespaceDecl *D, const FullComment *FC, Location Loc,
         bool PublicOnly);

std::pair<std::unique_ptr<Info>, std::unique_ptr<Info>>
emitInfo(const RecordDecl *D, const FullComment *FC, Location Loc,
         bool PublicOnly);

std::pair<std::unique_ptr<Info>, std::unique_ptr<Info>>
emitInfo(const EnumDecl *D, const FullComment *FC, Location Loc,
         bool PublicOnly);

std::pair<std::unique_ptr<Info>, std::unique_ptr<Info>>
emitInfo(const FunctionDecl *D, const FullComment *FC, Location Loc,
         bool PublicOnly);

std::pair<std::unique_ptr<Info>, std::unique_ptr<Info>>
emitInfo(const VarDecl *D, const FullComment *FC, int LineNumber,
         StringRef File, bool IsFileInRootDir, bool PublicOnly);

std::pair<std::unique_ptr<Info>, std::unique_ptr<Info>>
emitInfo(const CXXMethodDecl *D, const FullComment *FC, Location Loc,
         bool PublicOnly);

std::pair<std::unique_ptr<Info>, std::unique_ptr<Info>>
emitInfo(const TypedefDecl *D, const FullComment *FC, Location Loc,
         bool PublicOnly);

std::pair<std::unique_ptr<Info>, std::unique_ptr<Info>>
emitInfo(const TypeAliasDecl *D, const FullComment *FC, Location Loc,
         bool PublicOnly);

std::pair<std::unique_ptr<Info>, std::unique_ptr<Info>>
emitInfo(const ConceptDecl *D, const FullComment *FC, const Location &Loc,
         bool PublicOnly);

<<<<<<< HEAD
=======
std::pair<std::unique_ptr<Info>, std::unique_ptr<Info>>
emitInfo(const VarDecl *D, const FullComment *FC, const Location &Loc,
         bool PublicOnly);

>>>>>>> 5ee67ebe
// Function to hash a given USR value for storage.
// As USRs (Unified Symbol Resolution) could be large, especially for functions
// with long type arguments, we use 160-bits SHA1(USR) values to
// guarantee the uniqueness of symbols while using a relatively small amount of
// memory (vs storing USRs directly).
SymbolID hashUSR(llvm::StringRef USR);

std::string serialize(std::unique_ptr<Info> &I);

} // namespace serialize
} // namespace doc
} // namespace clang

#endif // LLVM_CLANG_TOOLS_EXTRA_CLANG_DOC_SERIALIZE_H<|MERGE_RESOLUTION|>--- conflicted
+++ resolved
@@ -72,13 +72,10 @@
 emitInfo(const ConceptDecl *D, const FullComment *FC, const Location &Loc,
          bool PublicOnly);
 
-<<<<<<< HEAD
-=======
 std::pair<std::unique_ptr<Info>, std::unique_ptr<Info>>
 emitInfo(const VarDecl *D, const FullComment *FC, const Location &Loc,
          bool PublicOnly);
 
->>>>>>> 5ee67ebe
 // Function to hash a given USR value for storage.
 // As USRs (Unified Symbol Resolution) could be large, especially for functions
 // with long type arguments, we use 160-bits SHA1(USR) values to
