///===-- Representation.h - ClangDoc Representation -------------*- C++ -*-===//
//
// Part of the LLVM Project, under the Apache License v2.0 with LLVM Exceptions.
// See https://llvm.org/LICENSE.txt for license information.
// SPDX-License-Identifier: Apache-2.0 WITH LLVM-exception
//
//===----------------------------------------------------------------------===//
//
// This file defines the internal representations of different declaration
// types for the clang-doc tool.
//
//===----------------------------------------------------------------------===//

#ifndef LLVM_CLANG_TOOLS_EXTRA_CLANG_DOC_REPRESENTATION_H
#define LLVM_CLANG_TOOLS_EXTRA_CLANG_DOC_REPRESENTATION_H

#include "clang/AST/Type.h"
#include "clang/Basic/Specifiers.h"
#include "clang/Tooling/StandaloneExecution.h"
#include "llvm/ADT/APSInt.h"
#include "llvm/ADT/SmallVector.h"
#include "llvm/ADT/StringExtras.h"
#include <array>
#include <optional>
#include <string>

namespace clang {
namespace doc {

// SHA1'd hash of a USR.
using SymbolID = std::array<uint8_t, 20>;

struct BaseRecordInfo;
struct EnumInfo;
struct FunctionInfo;
struct Info;
struct TypedefInfo;
struct ConceptInfo;
<<<<<<< HEAD
=======
struct VarInfo;
>>>>>>> 5ee67ebe

enum class InfoType {
  IT_default,
  IT_namespace,
  IT_record,
  IT_function,
  IT_enum,
  IT_typedef,
<<<<<<< HEAD
  IT_concept
=======
  IT_concept,
  IT_variable,
  IT_friend
>>>>>>> 5ee67ebe
};

enum class CommentKind {
  CK_FullComment,
  CK_ParagraphComment,
  CK_TextComment,
  CK_InlineCommandComment,
  CK_HTMLStartTagComment,
  CK_HTMLEndTagComment,
  CK_BlockCommandComment,
  CK_ParamCommandComment,
  CK_TParamCommandComment,
  CK_VerbatimBlockComment,
  CK_VerbatimBlockLineComment,
  CK_VerbatimLineComment,
  CK_Unknown
};

CommentKind stringToCommentKind(llvm::StringRef KindStr);
llvm::StringRef commentKindToString(CommentKind Kind);

// A representation of a parsed comment.
struct CommentInfo {
  CommentInfo() = default;
  CommentInfo(CommentInfo &Other) = delete;
  CommentInfo(CommentInfo &&Other) = default;
  CommentInfo &operator=(CommentInfo &&Other) = default;

  bool operator==(const CommentInfo &Other) const;

  // This operator is used to sort a vector of CommentInfos.
  // No specific order (attributes more important than others) is required. Any
  // sort is enough, the order is only needed to call std::unique after sorting
  // the vector.
  bool operator<(const CommentInfo &Other) const;

  CommentKind Kind = CommentKind::
      CK_Unknown; // Kind of comment (FullComment, ParagraphComment,
                  // TextComment, InlineCommandComment, HTMLStartTagComment,
                  // HTMLEndTagComment, BlockCommandComment,
                  // ParamCommandComment, TParamCommandComment,
                  // VerbatimBlockComment, VerbatimBlockLineComment,
                  // VerbatimLineComment).
  SmallString<64> Text;      // Text of the comment.
  SmallString<16> Name;      // Name of the comment (for Verbatim and HTML).
  SmallString<8> Direction;  // Parameter direction (for (T)ParamCommand).
  SmallString<16> ParamName; // Parameter name (for (T)ParamCommand).
  SmallString<16> CloseName; // Closing tag name (for VerbatimBlock).
  bool SelfClosing = false;  // Indicates if tag is self-closing (for HTML).
  bool Explicit = false; // Indicates if the direction of a param is explicit
                         // (for (T)ParamCommand).
  llvm::SmallVector<SmallString<16>, 4>
      AttrKeys; // List of attribute keys (for HTML).
  llvm::SmallVector<SmallString<16>, 4>
      AttrValues; // List of attribute values for each key (for HTML).
  llvm::SmallVector<SmallString<16>, 4>
      Args; // List of arguments to commands (for InlineCommand).
  std::vector<std::unique_ptr<CommentInfo>>
      Children; // List of child comments for this CommentInfo.
};

struct Reference {
  // This variant (that takes no qualified name parameter) uses the Name as the
  // QualName (very useful in unit tests to reduce verbosity). This can't use an
  // empty string to indicate the default because we need to accept the empty
  // string as a valid input for the global namespace (it will have
  // "GlobalNamespace" as the name, but an empty QualName).
  Reference(SymbolID USR = SymbolID(), StringRef Name = StringRef(),
            InfoType IT = InfoType::IT_default)
      : USR(USR), Name(Name), QualName(Name), RefType(IT) {}
  Reference(SymbolID USR, StringRef Name, InfoType IT, StringRef QualName,
            StringRef Path = StringRef())
      : USR(USR), Name(Name), QualName(QualName), RefType(IT), Path(Path) {}

  bool operator==(const Reference &Other) const {
    return std::tie(USR, Name, QualName, RefType) ==
           std::tie(Other.USR, Other.Name, QualName, Other.RefType);
  }

  bool mergeable(const Reference &Other);
  void merge(Reference &&I);
  bool operator<(const Reference &Other) const { return Name < Other.Name; }

  /// Returns the path for this Reference relative to CurrentPath.
  llvm::SmallString<64> getRelativeFilePath(const StringRef &CurrentPath) const;

  /// Returns the basename that should be used for this Reference.
  llvm::SmallString<16> getFileBaseName() const;

  SymbolID USR = SymbolID(); // Unique identifier for referenced decl

  // Name of type (possibly unresolved). Not including namespaces or template
  // parameters (so for a std::vector<int> this would be "vector"). See also
  // QualName.
  SmallString<16> Name;

  // Full qualified name of this type, including namespaces and template
  // parameter (for example this could be "std::vector<int>"). Contrast to
  // Name.
  SmallString<16> QualName;

  InfoType RefType = InfoType::IT_default; // Indicates the type of this
                                           // Reference (namespace, record,
                                           // function, enum, default).
  // Path of directory where the clang-doc generated file will be saved
  // (possibly unresolved)
  llvm::SmallString<128> Path;
};

// Holds the children of a record or namespace.
struct ScopeChildren {
  // Namespaces and Records are references because they will be properly
  // documented in their own info, while the entirety of Functions and Enums are
  // included here because they should not have separate documentation from
  // their scope.
  //
  // Namespaces are not syntactically valid as children of records, but making
  // this general for all possible container types reduces code complexity.
  std::vector<Reference> Namespaces;
  std::vector<Reference> Records;
  std::vector<FunctionInfo> Functions;
  std::vector<EnumInfo> Enums;
  std::vector<TypedefInfo> Typedefs;
  std::vector<ConceptInfo> Concepts;
<<<<<<< HEAD
=======
  std::vector<VarInfo> Variables;
>>>>>>> 5ee67ebe

  void sort();
};

// A base struct for TypeInfos
struct TypeInfo {
  TypeInfo() = default;
  TypeInfo(const Reference &R) : Type(R) {}

  // Convenience constructor for when there is no symbol ID or info type
  // (normally used for built-in types in tests).
  TypeInfo(StringRef Name, StringRef Path = StringRef())
      : Type(SymbolID(), Name, InfoType::IT_default, Name, Path) {}

  bool operator==(const TypeInfo &Other) const { return Type == Other.Type; }

  Reference Type; // Referenced type in this info.

  bool IsTemplate = false;
  bool IsBuiltIn = false;
};

// Represents one template parameter.
//
// This is a very simple serialization of the text of the source code of the
// template parameter. It is saved in a struct so there is a place to add the
// name and default values in the future if needed.
struct TemplateParamInfo {
  TemplateParamInfo() = default;
  explicit TemplateParamInfo(StringRef Contents) : Contents(Contents) {}

  // The literal contents of the code for that specifies this template parameter
  // for this declaration. Typical values will be "class T" and
  // "typename T = int".
  SmallString<16> Contents;
};

struct TemplateSpecializationInfo {
  // Indicates the declaration that this specializes.
  SymbolID SpecializationOf;

  // Template parameters applying to the specialized record/function.
  std::vector<TemplateParamInfo> Params;
};

struct ConstraintInfo {
  ConstraintInfo() = default;
  ConstraintInfo(SymbolID USR, StringRef Name)
      : ConceptRef(USR, Name, InfoType::IT_concept) {}
  Reference ConceptRef;

  SmallString<16> ConstraintExpr;
};

// Records the template information for a struct or function that is a template
// or an explicit template specialization.
struct TemplateInfo {
  // May be empty for non-partial specializations.
  std::vector<TemplateParamInfo> Params;

  // Set when this is a specialization of another record/function.
  std::optional<TemplateSpecializationInfo> Specialization;
  std::vector<ConstraintInfo> Constraints;
};

// Info for field types.
struct FieldTypeInfo : public TypeInfo {
  FieldTypeInfo() = default;
  FieldTypeInfo(const TypeInfo &TI, StringRef Name = StringRef(),
                StringRef DefaultValue = StringRef())
      : TypeInfo(TI), Name(Name), DefaultValue(DefaultValue) {}

  bool operator==(const FieldTypeInfo &Other) const {
    return std::tie(Type, Name, DefaultValue) ==
           std::tie(Other.Type, Other.Name, Other.DefaultValue);
  }

  SmallString<16> Name; // Name associated with this info.

  // When used for function parameters, contains the string representing the
  // expression of the default value, if any.
  SmallString<16> DefaultValue;
};

// Info for member types.
struct MemberTypeInfo : public FieldTypeInfo {
  MemberTypeInfo() = default;
  MemberTypeInfo(const TypeInfo &TI, StringRef Name, AccessSpecifier Access,
                 bool IsStatic = false)
      : FieldTypeInfo(TI, Name), Access(Access), IsStatic(IsStatic) {}

  bool operator==(const MemberTypeInfo &Other) const {
    return std::tie(Type, Name, Access, IsStatic, Description) ==
           std::tie(Other.Type, Other.Name, Other.Access, Other.IsStatic,
                    Other.Description);
  }

  // Access level associated with this info (public, protected, private, none).
  // AS_public is set as default because the bitcode writer requires the enum
  // with value 0 to be used as the default.
  // (AS_public = 0, AS_protected = 1, AS_private = 2, AS_none = 3)
  AccessSpecifier Access = AccessSpecifier::AS_public;

  std::vector<CommentInfo> Description; // Comment description of this field.
  bool IsStatic = false;
};

struct Location {
  Location(int StartLineNumber = 0, int EndLineNumber = 0,
           StringRef Filename = StringRef(), bool IsFileInRootDir = false)
      : StartLineNumber(StartLineNumber), EndLineNumber(EndLineNumber),
        Filename(Filename), IsFileInRootDir(IsFileInRootDir) {}

  bool operator==(const Location &Other) const {
    return std::tie(StartLineNumber, EndLineNumber, Filename) ==
           std::tie(Other.StartLineNumber, Other.EndLineNumber, Other.Filename);
  }

  bool operator!=(const Location &Other) const { return !(*this == Other); }

  // This operator is used to sort a vector of Locations.
  // No specific order (attributes more important than others) is required. Any
  // sort is enough, the order is only needed to call std::unique after sorting
  // the vector.
  bool operator<(const Location &Other) const {
    return std::tie(StartLineNumber, EndLineNumber, Filename) <
           std::tie(Other.StartLineNumber, Other.EndLineNumber, Other.Filename);
  }

  int StartLineNumber = 0; // Line number of this Location.
  int EndLineNumber = 0;
  SmallString<32> Filename;     // File for this Location.
  bool IsFileInRootDir = false; // Indicates if file is inside root directory
};

/// A base struct for Infos.
struct Info {
  Info(InfoType IT = InfoType::IT_default, SymbolID USR = SymbolID(),
       StringRef Name = StringRef(), StringRef Path = StringRef())
      : USR(USR), IT(IT), Name(Name), Path(Path) {}

  Info(const Info &Other) = delete;
  Info(Info &&Other) = default;

  virtual ~Info() = default;

  Info &operator=(Info &&Other) = default;

  SymbolID USR =
      SymbolID(); // Unique identifier for the decl described by this Info.
  InfoType IT = InfoType::IT_default; // InfoType of this particular Info.
  SmallString<16> Name;               // Unqualified name of the decl.
  llvm::SmallVector<Reference, 4>
      Namespace; // List of parent namespaces for this decl.
  std::vector<CommentInfo> Description; // Comment description of this decl.
  llvm::SmallString<128> Path;          // Path of directory where the clang-doc
                                        // generated file will be saved

  void mergeBase(Info &&I);
  bool mergeable(const Info &Other);

  llvm::SmallString<16> extractName() const;

  /// Returns the file path for this Info relative to CurrentPath.
  llvm::SmallString<64> getRelativeFilePath(const StringRef &CurrentPath) const;

  /// Returns the basename that should be used for this Info.
  llvm::SmallString<16> getFileBaseName() const;
};

// Info for namespaces.
struct NamespaceInfo : public Info {
  NamespaceInfo(SymbolID USR = SymbolID(), StringRef Name = StringRef(),
                StringRef Path = StringRef());

  void merge(NamespaceInfo &&I);

  ScopeChildren Children;
};

// Info for symbols.
struct SymbolInfo : public Info {
  SymbolInfo(InfoType IT, SymbolID USR = SymbolID(),
             StringRef Name = StringRef(), StringRef Path = StringRef())
      : Info(IT, USR, Name, Path) {}

  void merge(SymbolInfo &&I);

  bool operator<(const SymbolInfo &Other) const {
    // Sort by declaration location since we want the doc to be
    // generated in the order of the source code.
    // If the declaration location is the same, or not present
    // we sort by defined location otherwise fallback to the extracted name
    if (Loc.size() > 0 && Other.Loc.size() > 0 && Loc[0] != Other.Loc[0])
      return Loc[0] < Other.Loc[0];

    if (DefLoc && Other.DefLoc && *DefLoc != *Other.DefLoc)
      return *DefLoc < *Other.DefLoc;

    return extractName() < Other.extractName();
  }

  std::optional<Location> DefLoc;     // Location where this decl is defined.
  llvm::SmallVector<Location, 2> Loc; // Locations where this decl is declared.
  bool IsStatic = false;
};

struct FriendInfo : SymbolInfo {
  FriendInfo() : SymbolInfo(InfoType::IT_friend) {}
  FriendInfo(SymbolID USR) : SymbolInfo(InfoType::IT_friend, USR) {}
  FriendInfo(const InfoType IT, const SymbolID &USR,
             const StringRef Name = StringRef())
      : SymbolInfo(IT, USR, Name) {}
  bool mergeable(const FriendInfo &Other);
  void merge(FriendInfo &&Other);

  Reference Ref;
  std::optional<TemplateInfo> Template;
  std::optional<TypeInfo> ReturnType;
  std::optional<SmallVector<FieldTypeInfo, 4>> Params;
  bool IsClass = false;
};

struct VarInfo : SymbolInfo {
  VarInfo() : SymbolInfo(InfoType::IT_variable) {}
  explicit VarInfo(SymbolID USR) : SymbolInfo(InfoType::IT_variable, USR) {}

  void merge(VarInfo &&I);

  TypeInfo Type;
};

// TODO: Expand to allow for documenting templating and default args.
// Info for functions.
struct FunctionInfo : public SymbolInfo {
  FunctionInfo(SymbolID USR = SymbolID())
      : SymbolInfo(InfoType::IT_function, USR) {}

  void merge(FunctionInfo &&I);

  bool IsMethod = false; // Indicates whether this function is a class method.
  Reference Parent;      // Reference to the parent class decl for this method.
  TypeInfo ReturnType;   // Info about the return type of this function.
  llvm::SmallVector<FieldTypeInfo, 4> Params; // List of parameters.
  // Access level for this method (public, private, protected, none).
  // AS_public is set as default because the bitcode writer requires the enum
  // with value 0 to be used as the default.
  // (AS_public = 0, AS_protected = 1, AS_private = 2, AS_none = 3)
  AccessSpecifier Access = AccessSpecifier::AS_public;

  // Full qualified name of this function, including namespaces and template
  // specializations.
  SmallString<16> FullName;

  // Function Prototype
  SmallString<256> Prototype;

  // When present, this function is a template or specialization.
  std::optional<TemplateInfo> Template;
};

// TODO: Expand to allow for documenting templating, inheritance access,
// friend classes
// Info for types.
struct RecordInfo : public SymbolInfo {
  RecordInfo(SymbolID USR = SymbolID(), StringRef Name = StringRef(),
             StringRef Path = StringRef());

  void merge(RecordInfo &&I);

  // Type of this record (struct, class, union, interface).
  TagTypeKind TagType = TagTypeKind::Struct;

  // Full qualified name of this record, including namespaces and template
  // specializations.
  SmallString<16> FullName;

  // When present, this record is a template or specialization.
  std::optional<TemplateInfo> Template;

  // Indicates if the record was declared using a typedef. Things like anonymous
  // structs in a typedef:
  //   typedef struct { ... } foo_t;
  // are converted into records with the typedef as the Name + this flag set.
  bool IsTypeDef = false;

  llvm::SmallVector<MemberTypeInfo, 4>
      Members;                             // List of info about record members.
  llvm::SmallVector<Reference, 4> Parents; // List of base/parent records
                                           // (does not include virtual
                                           // parents).
  llvm::SmallVector<Reference, 4>
      VirtualParents; // List of virtual base/parent records.

  std::vector<BaseRecordInfo>
      Bases; // List of base/parent records; this includes inherited methods and
             // attributes

  std::vector<FriendInfo> Friends;

  ScopeChildren Children;
};

// Info for typedef and using statements.
struct TypedefInfo : public SymbolInfo {
  TypedefInfo(SymbolID USR = SymbolID())
      : SymbolInfo(InfoType::IT_typedef, USR) {}

  void merge(TypedefInfo &&I);

  TypeInfo Underlying;

  // Underlying type declaration
  SmallString<16> TypeDeclaration;

  /// Comment description for the typedef.
  std::vector<CommentInfo> Description;

  // Indicates if this is a new C++ "using"-style typedef:
  //   using MyVector = std::vector<int>
  // False means it's a C-style typedef:
  //   typedef std::vector<int> MyVector;
  bool IsUsing = false;
};

struct BaseRecordInfo : public RecordInfo {
  BaseRecordInfo();
  BaseRecordInfo(SymbolID USR, StringRef Name, StringRef Path, bool IsVirtual,
                 AccessSpecifier Access, bool IsParent);

  // Indicates if base corresponds to a virtual inheritance
  bool IsVirtual = false;
  // Access level associated with this inherited info (public, protected,
  // private).
  AccessSpecifier Access = AccessSpecifier::AS_public;
  bool IsParent = false; // Indicates if this base is a direct parent
};

// Information for a single possible value of an enumeration.
struct EnumValueInfo {
  explicit EnumValueInfo(StringRef Name = StringRef(),
                         StringRef Value = StringRef("0"),
                         StringRef ValueExpr = StringRef())
      : Name(Name), Value(Value), ValueExpr(ValueExpr) {}

  bool operator==(const EnumValueInfo &Other) const {
    return std::tie(Name, Value, ValueExpr) ==
           std::tie(Other.Name, Other.Value, Other.ValueExpr);
  }

  SmallString<16> Name;

  // The computed value of the enumeration constant. This could be the result of
  // evaluating the ValueExpr, or it could be automatically generated according
  // to C rules.
  SmallString<16> Value;

  // Stores the user-supplied initialization expression for this enumeration
  // constant. This will be empty for implicit enumeration values.
  SmallString<16> ValueExpr;

  /// Comment description of this field.
  std::vector<CommentInfo> Description;
};

// TODO: Expand to allow for documenting templating.
// Info for types.
struct EnumInfo : public SymbolInfo {
  EnumInfo() : SymbolInfo(InfoType::IT_enum) {}
  EnumInfo(SymbolID USR) : SymbolInfo(InfoType::IT_enum, USR) {}

  void merge(EnumInfo &&I);

  // Indicates whether this enum is scoped (e.g. enum class).
  bool Scoped = false;

  // Set to nonempty to the type when this is an explicitly typed enum. For
  //   enum Foo : short { ... };
  // this will be "short".
  std::optional<TypeInfo> BaseType;

  llvm::SmallVector<EnumValueInfo, 4> Members; // List of enum members.
};

struct ConceptInfo : public SymbolInfo {
  ConceptInfo() : SymbolInfo(InfoType::IT_concept) {}
  ConceptInfo(SymbolID USR) : SymbolInfo(InfoType::IT_concept, USR) {}

  void merge(ConceptInfo &&I);

  bool IsType;
  TemplateInfo Template;
  SmallString<16> ConstraintExpression;
};

struct Index : public Reference {
  Index() = default;
  Index(StringRef Name) : Reference(SymbolID(), Name) {}
  Index(StringRef Name, StringRef JumpToSection)
      : Reference(SymbolID(), Name), JumpToSection(JumpToSection) {}
  Index(SymbolID USR, StringRef Name, InfoType IT, StringRef Path)
      : Reference(USR, Name, IT, Name, Path) {}
  // This is used to look for a USR in a vector of Indexes using std::find
  bool operator==(const SymbolID &Other) const { return USR == Other; }
  bool operator<(const Index &Other) const;

  std::optional<SmallString<16>> JumpToSection;
  std::vector<Index> Children;

  void sort();
};

// TODO: Add functionality to include separate markdown pages.

// A standalone function to call to merge a vector of infos into one.
// This assumes that all infos in the vector are of the same type, and will fail
// if they are different.
llvm::Expected<std::unique_ptr<Info>>
mergeInfos(std::vector<std::unique_ptr<Info>> &Values);

struct ClangDocContext {
  ClangDocContext() = default;
  ClangDocContext(tooling::ExecutionContext *ECtx, StringRef ProjectName,
                  bool PublicOnly, StringRef OutDirectory, StringRef SourceRoot,
                  StringRef RepositoryUrl, StringRef RepositoryCodeLinePrefix,
                  StringRef Base, std::vector<std::string> UserStylesheets,
                  bool FTimeTrace = false);
  tooling::ExecutionContext *ECtx;
  std::string ProjectName; // Name of project clang-doc is documenting.
  bool PublicOnly; // Indicates if only public declarations are documented.
  bool FTimeTrace; // Indicates if ftime trace is turned on
  int Granularity; // Granularity of ftime trace
  std::string OutDirectory; // Directory for outputting generated files.
  std::string SourceRoot;   // Directory where processed files are stored. Links
                            // to definition locations will only be generated if
                            // the file is in this dir.
  // URL of repository that hosts code used for links to definition locations.
  std::optional<std::string> RepositoryUrl;
  // Prefix of line code for repository.
  std::optional<std::string> RepositoryLinePrefix;
  // Path of CSS stylesheets that will be copied to OutDirectory and used to
  // style all HTML files.
  std::vector<std::string> UserStylesheets;
  // JavaScript files that will be imported in all HTML files.
  std::vector<std::string> JsScripts;
  // Base directory for remote repositories.
  StringRef Base;
  // Maps mustache template types to specific mustache template files.
  // Ex.    comment-template -> /path/to/comment-template.mustache
  llvm::StringMap<std::string> MustacheTemplates;
  Index Idx;
};

} // namespace doc
} // namespace clang

#endif // LLVM_CLANG_TOOLS_EXTRA_CLANG_DOC_REPRESENTATION_H<|MERGE_RESOLUTION|>--- conflicted
+++ resolved
@@ -36,10 +36,7 @@
 struct Info;
 struct TypedefInfo;
 struct ConceptInfo;
-<<<<<<< HEAD
-=======
 struct VarInfo;
->>>>>>> 5ee67ebe
 
 enum class InfoType {
   IT_default,
@@ -48,13 +45,9 @@
   IT_function,
   IT_enum,
   IT_typedef,
-<<<<<<< HEAD
-  IT_concept
-=======
   IT_concept,
   IT_variable,
   IT_friend
->>>>>>> 5ee67ebe
 };
 
 enum class CommentKind {
@@ -179,10 +172,7 @@
   std::vector<EnumInfo> Enums;
   std::vector<TypedefInfo> Typedefs;
   std::vector<ConceptInfo> Concepts;
-<<<<<<< HEAD
-=======
   std::vector<VarInfo> Variables;
->>>>>>> 5ee67ebe
 
   void sort();
 };
