//===--  BitcodeWriter.h - ClangDoc Bitcode Writer --------------*- C++ -*-===//
//
// Part of the LLVM Project, under the Apache License v2.0 with LLVM Exceptions.
// See https://llvm.org/LICENSE.txt for license information.
// SPDX-License-Identifier: Apache-2.0 WITH LLVM-exception
//
//===----------------------------------------------------------------------===//
//
// This file implements a writer for serializing the clang-doc internal
// representation to LLVM bitcode. The writer takes in a stream and emits the
// generated bitcode to that stream.
//
//===----------------------------------------------------------------------===//

#ifndef LLVM_CLANG_TOOLS_EXTRA_CLANG_DOC_BITCODEWRITER_H
#define LLVM_CLANG_TOOLS_EXTRA_CLANG_DOC_BITCODEWRITER_H

#include "Representation.h"
#include "clang/AST/AST.h"
#include "llvm/ADT/DenseMap.h"
#include "llvm/ADT/SmallVector.h"
#include "llvm/ADT/StringRef.h"
#include "llvm/Bitstream/BitstreamWriter.h"
#include <initializer_list>
#include <vector>

namespace clang {
namespace doc {

// Current version number of clang-doc bitcode.
// Should be bumped when removing or changing BlockIds, RecordIds, or
// BitCodeConstants, though they can be added without breaking it.
static const unsigned VersionNumber = 3;

struct BitCodeConstants {
  static constexpr unsigned RecordSize = 32U;
  static constexpr unsigned SignatureBitSize = 8U;
  static constexpr unsigned SubblockIDSize = 4U;
  static constexpr unsigned BoolSize = 1U;
  static constexpr unsigned IntSize = 16U;
  static constexpr unsigned StringLengthSize = 16U;
  static constexpr unsigned FilenameLengthSize = 16U;
  static constexpr unsigned LineNumberSize = 32U;
  static constexpr unsigned ReferenceTypeSize = 8U;
  static constexpr unsigned USRLengthSize = 6U;
  static constexpr unsigned USRBitLengthSize = 8U;
  static constexpr unsigned char Signature[4] = {'D', 'O', 'C', 'S'};
  static constexpr int USRHashSize = 20;
};

// New Ids need to be added to both the enum here and the relevant IdNameMap in
// the implementation file.
enum BlockId {
  BI_VERSION_BLOCK_ID = llvm::bitc::FIRST_APPLICATION_BLOCKID,
  BI_NAMESPACE_BLOCK_ID,
  BI_ENUM_BLOCK_ID,
  BI_ENUM_VALUE_BLOCK_ID,
  BI_TYPE_BLOCK_ID,
  BI_FIELD_TYPE_BLOCK_ID,
  BI_MEMBER_TYPE_BLOCK_ID,
  BI_RECORD_BLOCK_ID,
  BI_BASE_RECORD_BLOCK_ID,
  BI_FUNCTION_BLOCK_ID,
  BI_COMMENT_BLOCK_ID,
  BI_REFERENCE_BLOCK_ID,
  BI_TEMPLATE_BLOCK_ID,
  BI_TEMPLATE_SPECIALIZATION_BLOCK_ID,
  BI_TEMPLATE_PARAM_BLOCK_ID,
  BI_CONSTRAINT_BLOCK_ID,
  BI_TYPEDEF_BLOCK_ID,
  BI_CONCEPT_BLOCK_ID,
<<<<<<< HEAD
=======
  BI_VAR_BLOCK_ID,
  BI_FRIEND_BLOCK_ID,
>>>>>>> 5ee67ebe
  BI_LAST,
  BI_FIRST = BI_VERSION_BLOCK_ID
};

// New Ids need to be added to the enum here, and to the relevant IdNameMap and
// initialization list in the implementation file.
enum RecordId {
  VERSION = 1,
  FUNCTION_USR,
  FUNCTION_NAME,
  FUNCTION_DEFLOCATION,
  FUNCTION_LOCATION,
  FUNCTION_ACCESS,
  FUNCTION_IS_METHOD,
  FUNCTION_IS_STATIC,
  COMMENT_KIND,
  COMMENT_TEXT,
  COMMENT_NAME,
  COMMENT_DIRECTION,
  COMMENT_PARAMNAME,
  COMMENT_CLOSENAME,
  COMMENT_SELFCLOSING,
  COMMENT_EXPLICIT,
  COMMENT_ATTRKEY,
  COMMENT_ATTRVAL,
  COMMENT_ARG,
  TYPE_IS_BUILTIN,
  TYPE_IS_TEMPLATE,
  FIELD_TYPE_NAME,
  FIELD_DEFAULT_VALUE,
  FIELD_TYPE_IS_BUILTIN,
  FIELD_TYPE_IS_TEMPLATE,
  MEMBER_TYPE_NAME,
  MEMBER_TYPE_ACCESS,
  MEMBER_TYPE_IS_STATIC,
  MEMBER_TYPE_IS_BUILTIN,
  MEMBER_TYPE_IS_TEMPLATE,
  NAMESPACE_USR,
  NAMESPACE_NAME,
  NAMESPACE_PATH,
  ENUM_USR,
  ENUM_NAME,
  ENUM_DEFLOCATION,
  ENUM_LOCATION,
  ENUM_SCOPED,
  ENUM_VALUE_NAME,
  ENUM_VALUE_VALUE,
  ENUM_VALUE_EXPR,
  RECORD_USR,
  RECORD_NAME,
  RECORD_PATH,
  RECORD_DEFLOCATION,
  RECORD_LOCATION,
  RECORD_TAG_TYPE,
  RECORD_IS_TYPE_DEF,
  BASE_RECORD_USR,
  BASE_RECORD_NAME,
  BASE_RECORD_PATH,
  BASE_RECORD_TAG_TYPE,
  BASE_RECORD_IS_VIRTUAL,
  BASE_RECORD_ACCESS,
  BASE_RECORD_IS_PARENT,
  REFERENCE_USR,
  REFERENCE_NAME,
  REFERENCE_QUAL_NAME,
  REFERENCE_TYPE,
  REFERENCE_PATH,
  REFERENCE_FIELD,
  TEMPLATE_PARAM_CONTENTS,
  TEMPLATE_SPECIALIZATION_OF,
  TYPEDEF_USR,
  TYPEDEF_NAME,
  TYPEDEF_DEFLOCATION,
  TYPEDEF_IS_USING,
  CONCEPT_USR,
  CONCEPT_NAME,
  CONCEPT_IS_TYPE,
  CONCEPT_CONSTRAINT_EXPRESSION,
  CONSTRAINT_EXPRESSION,
<<<<<<< HEAD
=======
  VAR_USR,
  VAR_NAME,
  VAR_DEFLOCATION,
  VAR_IS_STATIC,
  FRIEND_IS_CLASS,
>>>>>>> 5ee67ebe
  RI_LAST,
  RI_FIRST = VERSION
};

static constexpr unsigned BlockIdCount = BI_LAST - BI_FIRST;
static constexpr unsigned RecordIdCount = RI_LAST - RI_FIRST;

// Identifiers for differentiating between subblocks
enum class FieldId {
  F_default,
  F_namespace,
  F_parent,
  F_vparent,
  F_type,
  F_child_namespace,
  F_child_record,
<<<<<<< HEAD
  F_concept
=======
  F_concept,
  F_friend
>>>>>>> 5ee67ebe
};

class ClangDocBitcodeWriter {
public:
  ClangDocBitcodeWriter(llvm::BitstreamWriter &Stream) : Stream(Stream) {
    emitHeader();
    emitBlockInfoBlock();
    emitVersionBlock();
  }

  // Write a specific info to a bitcode stream.
  bool dispatchInfoForWrite(Info *I);

  // Block emission of different info types.
  void emitBlock(const NamespaceInfo &I);
  void emitBlock(const RecordInfo &I);
  void emitBlock(const BaseRecordInfo &I);
  void emitBlock(const FunctionInfo &I);
  void emitBlock(const EnumInfo &I);
  void emitBlock(const EnumValueInfo &I);
  void emitBlock(const TypeInfo &B);
  void emitBlock(const TypedefInfo &B);
  void emitBlock(const FieldTypeInfo &B);
  void emitBlock(const MemberTypeInfo &T);
  void emitBlock(const CommentInfo &B);
  void emitBlock(const TemplateInfo &T);
  void emitBlock(const TemplateSpecializationInfo &T);
  void emitBlock(const TemplateParamInfo &T);
  void emitBlock(const ConceptInfo &T);
  void emitBlock(const ConstraintInfo &T);
  void emitBlock(const Reference &B, FieldId F);
  void emitBlock(const FriendInfo &R);
  void emitBlock(const VarInfo &B);

private:
  class AbbreviationMap {
    llvm::DenseMap<unsigned, unsigned> Abbrevs;

  public:
    AbbreviationMap() : Abbrevs(RecordIdCount) {}

    void add(RecordId RID, unsigned AbbrevID);
    unsigned get(RecordId RID) const;
  };

  class StreamSubBlockGuard {
    llvm::BitstreamWriter &Stream;

  public:
    StreamSubBlockGuard(llvm::BitstreamWriter &Stream_, BlockId ID)
        : Stream(Stream_) {
      // NOTE: SubBlockIDSize could theoretically be calculated on the fly,
      // based on the initialization list of records in each block.
      Stream.EnterSubblock(ID, BitCodeConstants::SubblockIDSize);
    }

    StreamSubBlockGuard(const StreamSubBlockGuard &) = delete;
    StreamSubBlockGuard &operator=(const StreamSubBlockGuard &) = delete;

    ~StreamSubBlockGuard() { Stream.ExitBlock(); }
  };

  // Emission of validation and overview blocks.
  void emitHeader();
  void emitVersionBlock();
  void emitRecordID(RecordId ID);
  void emitBlockID(BlockId ID);
  void emitBlockInfoBlock();
  void emitBlockInfo(BlockId BID, const std::vector<RecordId> &RIDs);

  // Emission of individual record types.
  void emitRecord(StringRef Str, RecordId ID);
  void emitRecord(const SymbolID &Str, RecordId ID);
  void emitRecord(const Location &Loc, RecordId ID);
  void emitRecord(const Reference &Ref, RecordId ID);
  void emitRecord(bool Value, RecordId ID);
  void emitRecord(int Value, RecordId ID);
  void emitRecord(unsigned Value, RecordId ID);
  void emitRecord(const TemplateInfo &Templ);
  bool prepRecordData(RecordId ID, bool ShouldEmit = true);

  // Emission of appropriate abbreviation type.
  void emitAbbrev(RecordId ID, BlockId Block);

  // Static size is the maximum length of the block/record names we're pushing
  // to this + 1. Longest is currently `MemberTypeBlock` at 15 chars.
  SmallVector<uint32_t, BitCodeConstants::RecordSize> Record;
  llvm::BitstreamWriter &Stream;
  AbbreviationMap Abbrevs;
};

} // namespace doc
} // namespace clang

#endif // LLVM_CLANG_TOOLS_EXTRA_CLANG_DOC_BITCODEWRITER_H<|MERGE_RESOLUTION|>--- conflicted
+++ resolved
@@ -69,11 +69,8 @@
   BI_CONSTRAINT_BLOCK_ID,
   BI_TYPEDEF_BLOCK_ID,
   BI_CONCEPT_BLOCK_ID,
-<<<<<<< HEAD
-=======
   BI_VAR_BLOCK_ID,
   BI_FRIEND_BLOCK_ID,
->>>>>>> 5ee67ebe
   BI_LAST,
   BI_FIRST = BI_VERSION_BLOCK_ID
 };
@@ -153,14 +150,11 @@
   CONCEPT_IS_TYPE,
   CONCEPT_CONSTRAINT_EXPRESSION,
   CONSTRAINT_EXPRESSION,
-<<<<<<< HEAD
-=======
   VAR_USR,
   VAR_NAME,
   VAR_DEFLOCATION,
   VAR_IS_STATIC,
   FRIEND_IS_CLASS,
->>>>>>> 5ee67ebe
   RI_LAST,
   RI_FIRST = VERSION
 };
@@ -177,12 +171,8 @@
   F_type,
   F_child_namespace,
   F_child_record,
-<<<<<<< HEAD
-  F_concept
-=======
   F_concept,
   F_friend
->>>>>>> 5ee67ebe
 };
 
 class ClangDocBitcodeWriter {
