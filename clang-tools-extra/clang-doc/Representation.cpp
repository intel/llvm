--- conflicted
+++ resolved
@@ -145,13 +145,10 @@
     return reduce<TypedefInfo>(Values);
   case InfoType::IT_concept:
     return reduce<ConceptInfo>(Values);
-<<<<<<< HEAD
-=======
   case InfoType::IT_variable:
     return reduce<VarInfo>(Values);
   case InfoType::IT_friend:
     return reduce<FriendInfo>(Values);
->>>>>>> 5ee67ebe
   case InfoType::IT_default:
     return llvm::createStringError(llvm::inconvertibleErrorCode(),
                                    "unexpected info type");
@@ -307,10 +304,7 @@
   reduceChildren(Children.Enums, std::move(Other.Children.Enums));
   reduceChildren(Children.Typedefs, std::move(Other.Children.Typedefs));
   reduceChildren(Children.Concepts, std::move(Other.Children.Concepts));
-<<<<<<< HEAD
-=======
   reduceChildren(Children.Variables, std::move(Other.Children.Variables));
->>>>>>> 5ee67ebe
   mergeBase(std::move(Other));
 }
 
@@ -390,8 +384,6 @@
   SymbolInfo::merge(std::move(Other));
 }
 
-<<<<<<< HEAD
-=======
 void VarInfo::merge(VarInfo &&Other) {
   assert(mergeable(Other));
   if (!IsStatic)
@@ -401,7 +393,6 @@
   SymbolInfo::merge(std::move(Other));
 }
 
->>>>>>> 5ee67ebe
 BaseRecordInfo::BaseRecordInfo() : RecordInfo() {}
 
 BaseRecordInfo::BaseRecordInfo(SymbolID USR, StringRef Name, StringRef Path,
@@ -441,15 +432,12 @@
   case InfoType::IT_concept:
     return llvm::SmallString<16>("@nonymous_concept_" +
                                  toHex(llvm::toStringRef(USR)));
-<<<<<<< HEAD
-=======
   case InfoType::IT_variable:
     return llvm::SmallString<16>("@nonymous_variable_" +
                                  toHex(llvm::toStringRef(USR)));
   case InfoType::IT_friend:
     return llvm::SmallString<16>("@nonymous_friend_" +
                                  toHex(llvm::toStringRef(USR)));
->>>>>>> 5ee67ebe
   case InfoType::IT_default:
     return llvm::SmallString<16>("@nonymous_" + toHex(llvm::toStringRef(USR)));
   }
@@ -516,10 +504,7 @@
   llvm::sort(Enums.begin(), Enums.end());
   llvm::sort(Typedefs.begin(), Typedefs.end());
   llvm::sort(Concepts.begin(), Concepts.end());
-<<<<<<< HEAD
-=======
   llvm::sort(Variables.begin(), Variables.end());
->>>>>>> 5ee67ebe
 }
 } // namespace doc
 } // namespace clang