//===-- MDGenerator.cpp - Markdown Generator --------------------*- C++ -*-===//
//
// Part of the LLVM Project, under the Apache License v2.0 with LLVM Exceptions.
// See https://llvm.org/LICENSE.txt for license information.
// SPDX-License-Identifier: Apache-2.0 WITH LLVM-exception
//
//===----------------------------------------------------------------------===//

#include "Generators.h"
#include "Representation.h"
#include "llvm/ADT/StringRef.h"
#include "llvm/Support/FileSystem.h"
#include "llvm/Support/FormatVariadic.h"
#include "llvm/Support/Path.h"
#include "llvm/Support/raw_ostream.h"
#include <string>

using namespace llvm;

namespace clang {
namespace doc {

// Markdown generation

static std::string genItalic(const Twine &Text) {
  return "*" + Text.str() + "*";
}

static std::string genEmphasis(const Twine &Text) {
  return "**" + Text.str() + "**";
}

static std::string
genReferenceList(const llvm::SmallVectorImpl<Reference> &Refs) {
  std::string Buffer;
  llvm::raw_string_ostream Stream(Buffer);
  for (const auto &R : Refs) {
    if (&R != Refs.begin())
      Stream << ", ";
    Stream << R.Name;
  }
  return Stream.str();
}

static void writeLine(const Twine &Text, raw_ostream &OS) {
  OS << Text << "\n\n";
}

static void writeNewLine(raw_ostream &OS) { OS << "\n\n"; }

static void writeHeader(const Twine &Text, unsigned int Num, raw_ostream &OS) {
  OS << std::string(Num, '#') + " " + Text << "\n\n";
}

static void writeSourceFileRef(const ClangDocContext &CDCtx, const Location &L,
                               raw_ostream &OS) {

  if (!CDCtx.RepositoryUrl) {
    OS << "*Defined at " << L.Filename << "#"
       << std::to_string(L.StartLineNumber) << "*";
  } else {

    OS << formatv("*Defined at [#{0}{1}{2}](#{0}{1}{3})*",
                  CDCtx.RepositoryLinePrefix.value_or(""), L.StartLineNumber,
                  L.Filename, *CDCtx.RepositoryUrl);
  }
  OS << "\n\n";
}

static void maybeWriteSourceFileRef(llvm::raw_ostream &OS,
                                    const ClangDocContext &CDCtx,
                                    const std::optional<Location> &DefLoc) {
  if (DefLoc)
    writeSourceFileRef(CDCtx, *DefLoc, OS);
}

static void writeDescription(const CommentInfo &I, raw_ostream &OS) {
  switch (I.Kind) {
  case CommentKind::CK_FullComment:
    for (const auto &Child : I.Children)
      writeDescription(*Child, OS);
    break;

  case CommentKind::CK_ParagraphComment:
    for (const auto &Child : I.Children)
      writeDescription(*Child, OS);
    writeNewLine(OS);
    break;

  case CommentKind::CK_BlockCommandComment:
    OS << genEmphasis(I.Name);
    for (const auto &Child : I.Children)
      writeDescription(*Child, OS);
    break;

  case CommentKind::CK_InlineCommandComment:
    OS << genEmphasis(I.Name) << " " << I.Text;
    break;

  case CommentKind::CK_ParamCommandComment:
  case CommentKind::CK_TParamCommandComment: {
    std::string Direction = I.Explicit ? (" " + I.Direction).str() : "";
    OS << genEmphasis(I.ParamName) << I.Text << Direction;
    for (const auto &Child : I.Children)
      writeDescription(*Child, OS);
    break;
  }

  case CommentKind::CK_VerbatimBlockComment:
    for (const auto &Child : I.Children)
      writeDescription(*Child, OS);
    break;

  case CommentKind::CK_VerbatimBlockLineComment:
  case CommentKind::CK_VerbatimLineComment:
    OS << I.Text;
    writeNewLine(OS);
    break;

  case CommentKind::CK_HTMLStartTagComment: {
    if (I.AttrKeys.size() != I.AttrValues.size())
      return;
    std::string Buffer;
    llvm::raw_string_ostream Attrs(Buffer);
    for (unsigned Idx = 0; Idx < I.AttrKeys.size(); ++Idx)
      Attrs << " \"" << I.AttrKeys[Idx] << "=" << I.AttrValues[Idx] << "\"";

    std::string CloseTag = I.SelfClosing ? "/>" : ">";
    writeLine("<" + I.Name + Attrs.str() + CloseTag, OS);
    break;
  }

  case CommentKind::CK_HTMLEndTagComment:
    writeLine("</" + I.Name + ">", OS);
    break;

  case CommentKind::CK_TextComment:
    OS << I.Text;
    break;

  case CommentKind::CK_Unknown:
    OS << "Unknown comment kind: " << static_cast<int>(I.Kind) << ".\n\n";
    break;
  }
}

static void writeNameLink(const StringRef &CurrentPath, const Reference &R,
                          llvm::raw_ostream &OS) {
  llvm::SmallString<64> Path = R.getRelativeFilePath(CurrentPath);
  // Paths in Markdown use POSIX separators.
  llvm::sys::path::native(Path, llvm::sys::path::Style::posix);
  llvm::sys::path::append(Path, llvm::sys::path::Style::posix,
                          R.getFileBaseName() + ".md");
  OS << "[" << R.Name << "](" << Path << ")";
}

static void genMarkdown(const ClangDocContext &CDCtx, const EnumInfo &I,
                        llvm::raw_ostream &OS) {
  if (I.Scoped)
    writeLine("| enum class " + I.Name + " |", OS);
  else
    writeLine("| enum " + I.Name + " |", OS);
  writeLine("--", OS);

  std::string Buffer;
  llvm::raw_string_ostream Members(Buffer);
  if (!I.Members.empty())
    for (const auto &N : I.Members)
      Members << "| " << N.Name << " |\n";
  writeLine(Members.str(), OS);

  maybeWriteSourceFileRef(OS, CDCtx, I.DefLoc);

  for (const auto &C : I.Description)
    writeDescription(C, OS);
}

static void genMarkdown(const ClangDocContext &CDCtx, const FunctionInfo &I,
                        llvm::raw_ostream &OS) {
  std::string Buffer;
  llvm::raw_string_ostream Stream(Buffer);
  bool First = true;
  for (const auto &N : I.Params) {
    if (!First)
      Stream << ", ";
    Stream << N.Type.QualName + " " + N.Name;
    First = false;
  }
  writeHeader(I.Name, 3, OS);
  StringRef Access = getAccessSpelling(I.Access);
  writeLine(genItalic(Twine(Access) + (!Access.empty() ? " " : "") +
                      (I.IsStatic ? "static " : "") +
                      I.ReturnType.Type.QualName.str() + " " + I.Name.str() +
                      "(" + Twine(Stream.str()) + ")"),
            OS);

  maybeWriteSourceFileRef(OS, CDCtx, I.DefLoc);

  for (const auto &C : I.Description)
    writeDescription(C, OS);
}

static void genMarkdown(const ClangDocContext &CDCtx, const NamespaceInfo &I,
                        llvm::raw_ostream &OS) {
  if (I.Name == "")
    writeHeader("Global Namespace", 1, OS);
  else
    writeHeader("namespace " + I.Name, 1, OS);
  writeNewLine(OS);

  if (!I.Description.empty()) {
    for (const auto &C : I.Description)
      writeDescription(C, OS);
    writeNewLine(OS);
  }

  llvm::SmallString<64> BasePath = I.getRelativeFilePath("");

  if (!I.Children.Namespaces.empty()) {
    writeHeader("Namespaces", 2, OS);
    for (const auto &R : I.Children.Namespaces) {
      OS << "* ";
      writeNameLink(BasePath, R, OS);
      OS << "\n";
    }
    writeNewLine(OS);
  }

  if (!I.Children.Records.empty()) {
    writeHeader("Records", 2, OS);
    for (const auto &R : I.Children.Records) {
      OS << "* ";
      writeNameLink(BasePath, R, OS);
      OS << "\n";
    }
    writeNewLine(OS);
  }

  if (!I.Children.Functions.empty()) {
    writeHeader("Functions", 2, OS);
    for (const auto &F : I.Children.Functions)
      genMarkdown(CDCtx, F, OS);
    writeNewLine(OS);
  }
  if (!I.Children.Enums.empty()) {
    writeHeader("Enums", 2, OS);
    for (const auto &E : I.Children.Enums)
      genMarkdown(CDCtx, E, OS);
    writeNewLine(OS);
  }
}

static void genMarkdown(const ClangDocContext &CDCtx, const RecordInfo &I,
                        llvm::raw_ostream &OS) {
  writeHeader(getTagType(I.TagType) + " " + I.Name, 1, OS);

  maybeWriteSourceFileRef(OS, CDCtx, I.DefLoc);

  if (!I.Description.empty()) {
    for (const auto &C : I.Description)
      writeDescription(C, OS);
    writeNewLine(OS);
  }

  std::string Parents = genReferenceList(I.Parents);
  std::string VParents = genReferenceList(I.VirtualParents);
  if (!Parents.empty() || !VParents.empty()) {
    if (Parents.empty())
      writeLine("Inherits from " + VParents, OS);
    else if (VParents.empty())
      writeLine("Inherits from " + Parents, OS);
    else
      writeLine("Inherits from " + Parents + ", " + VParents, OS);
    writeNewLine(OS);
  }

  if (!I.Members.empty()) {
    writeHeader("Members", 2, OS);
    for (const auto &Member : I.Members) {
      StringRef Access = getAccessSpelling(Member.Access);
      writeLine(Twine(Access) + (Access.empty() ? "" : " ") +
                    (Member.IsStatic ? "static " : "") +
                    Member.Type.Name.str() + " " + Member.Name.str(),
                OS);
    }
    writeNewLine(OS);
  }

  if (!I.Children.Records.empty()) {
    writeHeader("Records", 2, OS);
    for (const auto &R : I.Children.Records)
      writeLine(R.Name, OS);
    writeNewLine(OS);
  }
  if (!I.Children.Functions.empty()) {
    writeHeader("Functions", 2, OS);
    for (const auto &F : I.Children.Functions)
      genMarkdown(CDCtx, F, OS);
    writeNewLine(OS);
  }
  if (!I.Children.Enums.empty()) {
    writeHeader("Enums", 2, OS);
    for (const auto &E : I.Children.Enums)
      genMarkdown(CDCtx, E, OS);
    writeNewLine(OS);
  }
}

static void genMarkdown(const ClangDocContext &CDCtx, const TypedefInfo &I,
                        llvm::raw_ostream &OS) {
  // TODO support typedefs in markdown.
}

static void serializeReference(llvm::raw_fd_ostream &OS, Index &I, int Level) {
  // Write out the heading level starting at ##
  OS << "##" << std::string(Level, '#') << " ";
  writeNameLink("", I, OS);
  OS << "\n";
}

static llvm::Error serializeIndex(ClangDocContext &CDCtx) {
  std::error_code FileErr;
  llvm::SmallString<128> FilePath;
  llvm::sys::path::native(CDCtx.OutDirectory, FilePath);
  llvm::sys::path::append(FilePath, "all_files.md");
  llvm::raw_fd_ostream OS(FilePath, FileErr, llvm::sys::fs::OF_Text);
  if (FileErr)
    return llvm::createStringError(llvm::inconvertibleErrorCode(),
                                   "error creating index file: " +
                                       FileErr.message());

  CDCtx.Idx.sort();
  OS << "# All Files";
  if (!CDCtx.ProjectName.empty())
    OS << " for " << CDCtx.ProjectName;
  OS << "\n\n";

  for (auto C : CDCtx.Idx.Children)
    serializeReference(OS, C, 0);

  return llvm::Error::success();
}

static llvm::Error genIndex(ClangDocContext &CDCtx) {
  std::error_code FileErr;
  llvm::SmallString<128> FilePath;
  llvm::sys::path::native(CDCtx.OutDirectory, FilePath);
  llvm::sys::path::append(FilePath, "index.md");
  llvm::raw_fd_ostream OS(FilePath, FileErr, llvm::sys::fs::OF_Text);
  if (FileErr)
    return llvm::createStringError(llvm::inconvertibleErrorCode(),
                                   "error creating index file: " +
                                       FileErr.message());
  CDCtx.Idx.sort();
  OS << "# " << CDCtx.ProjectName << " C/C++ Reference\n\n";
  for (auto C : CDCtx.Idx.Children) {
    if (!C.Children.empty()) {
      const char *Type;
      switch (C.RefType) {
      case InfoType::IT_namespace:
        Type = "Namespace";
        break;
      case InfoType::IT_record:
        Type = "Type";
        break;
      case InfoType::IT_enum:
        Type = "Enum";
        break;
      case InfoType::IT_function:
        Type = "Function";
        break;
      case InfoType::IT_typedef:
        Type = "Typedef";
        break;
      case InfoType::IT_concept:
        Type = "Concept";
        break;
<<<<<<< HEAD
=======
      case InfoType::IT_variable:
        Type = "Variable";
        break;
      case InfoType::IT_friend:
        Type = "Friend";
        break;
>>>>>>> 5ee67ebe
      case InfoType::IT_default:
        Type = "Other";
      }
      OS << "* " << Type << ": [" << C.Name << "](";
      if (!C.Path.empty())
        OS << C.Path << "/";
      OS << C.Name << ")\n";
    }
  }
  return llvm::Error::success();
}

/// Generator for Markdown documentation.
class MDGenerator : public Generator {
public:
  static const char *Format;

  llvm::Error generateDocs(StringRef RootDir,
                           llvm::StringMap<std::unique_ptr<doc::Info>> Infos,
                           const ClangDocContext &CDCtx) override;
  llvm::Error createResources(ClangDocContext &CDCtx) override;
  llvm::Error generateDocForInfo(Info *I, llvm::raw_ostream &OS,
                                 const ClangDocContext &CDCtx) override;
};

const char *MDGenerator::Format = "md";

llvm::Error
MDGenerator::generateDocs(StringRef RootDir,
                          llvm::StringMap<std::unique_ptr<doc::Info>> Infos,
                          const ClangDocContext &CDCtx) {
  // Track which directories we already tried to create.
  llvm::StringSet<> CreatedDirs;

  // Collect all output by file name and create the necessary directories.
  llvm::StringMap<std::vector<doc::Info *>> FileToInfos;
  for (const auto &Group : Infos) {
    doc::Info *Info = Group.getValue().get();

    llvm::SmallString<128> Path;
    llvm::sys::path::native(RootDir, Path);
    llvm::sys::path::append(Path, Info->getRelativeFilePath(""));
    if (!CreatedDirs.contains(Path)) {
      if (std::error_code Err = llvm::sys::fs::create_directories(Path);
          Err != std::error_code()) {
        return llvm::createStringError(Err, "Failed to create directory '%s'.",
                                       Path.c_str());
      }
      CreatedDirs.insert(Path);
    }

    llvm::sys::path::append(Path, Info->getFileBaseName() + ".md");
    FileToInfos[Path].push_back(Info);
  }

  for (const auto &Group : FileToInfos) {
    std::error_code FileErr;
    llvm::raw_fd_ostream InfoOS(Group.getKey(), FileErr,
                                llvm::sys::fs::OF_Text);
    if (FileErr) {
      return llvm::createStringError(FileErr, "Error opening file '%s'",
                                     Group.getKey().str().c_str());
    }

    for (const auto &Info : Group.getValue()) {
      if (llvm::Error Err = generateDocForInfo(Info, InfoOS, CDCtx)) {
        return Err;
      }
    }
  }

  return llvm::Error::success();
}

llvm::Error MDGenerator::generateDocForInfo(Info *I, llvm::raw_ostream &OS,
                                            const ClangDocContext &CDCtx) {
  switch (I->IT) {
  case InfoType::IT_namespace:
    genMarkdown(CDCtx, *static_cast<clang::doc::NamespaceInfo *>(I), OS);
    break;
  case InfoType::IT_record:
    genMarkdown(CDCtx, *static_cast<clang::doc::RecordInfo *>(I), OS);
    break;
  case InfoType::IT_enum:
    genMarkdown(CDCtx, *static_cast<clang::doc::EnumInfo *>(I), OS);
    break;
  case InfoType::IT_function:
    genMarkdown(CDCtx, *static_cast<clang::doc::FunctionInfo *>(I), OS);
    break;
  case InfoType::IT_typedef:
    genMarkdown(CDCtx, *static_cast<clang::doc::TypedefInfo *>(I), OS);
    break;
  case InfoType::IT_concept:
<<<<<<< HEAD
=======
  case InfoType::IT_variable:
  case InfoType::IT_friend:
>>>>>>> 5ee67ebe
    break;
  case InfoType::IT_default:
    return createStringError(llvm::inconvertibleErrorCode(),
                             "unexpected InfoType");
  }
  return llvm::Error::success();
}

llvm::Error MDGenerator::createResources(ClangDocContext &CDCtx) {
  // Write an all_files.md
  auto Err = serializeIndex(CDCtx);
  if (Err)
    return Err;

  // Generate the index page.
  Err = genIndex(CDCtx);
  if (Err)
    return Err;

  return llvm::Error::success();
}

static GeneratorRegistry::Add<MDGenerator> MD(MDGenerator::Format,
                                              "Generator for MD output.");

// This anchor is used to force the linker to link in the generated object
// file and thus register the generator.
volatile int MDGeneratorAnchorSource = 0;

} // namespace doc
} // namespace clang<|MERGE_RESOLUTION|>--- conflicted
+++ resolved
@@ -375,15 +375,12 @@
       case InfoType::IT_concept:
         Type = "Concept";
         break;
-<<<<<<< HEAD
-=======
       case InfoType::IT_variable:
         Type = "Variable";
         break;
       case InfoType::IT_friend:
         Type = "Friend";
         break;
->>>>>>> 5ee67ebe
       case InfoType::IT_default:
         Type = "Other";
       }
@@ -477,11 +474,8 @@
     genMarkdown(CDCtx, *static_cast<clang::doc::TypedefInfo *>(I), OS);
     break;
   case InfoType::IT_concept:
-<<<<<<< HEAD
-=======
   case InfoType::IT_variable:
   case InfoType::IT_friend:
->>>>>>> 5ee67ebe
     break;
   case InfoType::IT_default:
     return createStringError(llvm::inconvertibleErrorCode(),
