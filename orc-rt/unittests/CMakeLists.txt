add_custom_target(OrcRTUnitTests)
set_target_properties(OrcRTUnitTests PROPERTIES FOLDER "orc-rt/Tests")

if (NOT TARGET llvm_gtest)
  message(WARNING "orc-rt unittests disabled due to GTest being unavailable; "
                  "Try LLVM_INSTALL_GTEST=ON for the LLVM build")
  return ()
endif ()

function(add_orc_rt_unittest test_dirname)
  add_unittest(OrcRTUnitTests ${test_dirname} ${ARGN})
endfunction()

add_orc_rt_unittest(CoreTests
  AllocActionTest.cpp
  BitmaskEnumTest.cpp
  CallableTraitsHelperTest.cpp
<<<<<<< HEAD
  CommonTestUtils.cpp
=======
>>>>>>> 54c4ef26
  ErrorTest.cpp
  ExecutorAddressTest.cpp
  IntervalMapTest.cpp
  IntervalSetTest.cpp
  MathTest.cpp
  MemoryFlagsTest.cpp
  RTTITest.cpp
  ScopeExitTest.cpp
  SessionTest.cpp
  SimpleNativeMemoryMapTest.cpp
  SimplePackedSerializationTest.cpp
  SPSAllocActionTest.cpp
  SPSMemoryFlagsTest.cpp
  SPSWrapperFunctionTest.cpp
  SPSWrapperFunctionBufferTest.cpp
  WrapperFunctionBufferTest.cpp
  bind-test.cpp
  bit-test.cpp
  move_only_function-test.cpp
  span-test.cpp
  DISABLE_LLVM_LINK_LLVM_DYLIB
  )
target_link_libraries(CoreTests PRIVATE orc-rt-executor)<|MERGE_RESOLUTION|>--- conflicted
+++ resolved
@@ -15,10 +15,6 @@
   AllocActionTest.cpp
   BitmaskEnumTest.cpp
   CallableTraitsHelperTest.cpp
-<<<<<<< HEAD
-  CommonTestUtils.cpp
-=======
->>>>>>> 54c4ef26
   ErrorTest.cpp
   ExecutorAddressTest.cpp
   IntervalMapTest.cpp
