--- conflicted
+++ resolved
@@ -15,10 +15,7 @@
   AllocActionTest.cpp
   BitmaskEnumTest.cpp
   CallableTraitsHelperTest.cpp
-<<<<<<< HEAD
-=======
   EndianTest.cpp
->>>>>>> 811fe024
   ErrorTest.cpp
   ExecutorAddressTest.cpp
   IntervalMapTest.cpp
