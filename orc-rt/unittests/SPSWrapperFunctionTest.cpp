--- conflicted
+++ resolved
@@ -95,8 +95,6 @@
   EXPECT_EQ(Result, 42);
 }
 
-<<<<<<< HEAD
-=======
 static void
 round_trip_string_via_span_sps_wrapper(orc_rt_SessionRef Session, void *CallCtx,
                                        orc_rt_WrapperFunctionReturn Return,
@@ -120,7 +118,6 @@
   EXPECT_EQ(Result, "hello, world!");
 }
 
->>>>>>> 54c4ef26
 static void improbable_feat_sps_wrapper(orc_rt_SessionRef Session,
                                         void *CallCtx,
                                         orc_rt_WrapperFunctionReturn Return,
@@ -135,11 +132,7 @@
       });
 }
 
-<<<<<<< HEAD
-TEST(SPSWrapperFunctionUtilsTest, TestFunctionReturningErrorSuccessCase) {
-=======
 TEST(SPSWrapperFunctionUtilsTest, TransparentConversionErrorSuccessCase) {
->>>>>>> 54c4ef26
   bool DidRun = false;
   SPSWrapperFunction<SPSError(bool)>::call(
       DirectCaller(nullptr, improbable_feat_sps_wrapper),
@@ -152,11 +145,7 @@
   EXPECT_TRUE(DidRun);
 }
 
-<<<<<<< HEAD
-TEST(SPSWrapperFunctionUtilsTest, TestFunctionReturningErrorFailureCase) {
-=======
 TEST(SPSWrapperFunctionUtilsTest, TransparentConversionErrorFailureCase) {
->>>>>>> 54c4ef26
   std::string ErrMsg;
   SPSWrapperFunction<SPSError(bool)>::call(
       DirectCaller(nullptr, improbable_feat_sps_wrapper),
@@ -179,11 +168,7 @@
       });
 }
 
-<<<<<<< HEAD
-TEST(SPSWrapperFunctionUtilsTest, TestFunctionReturningExpectedSuccessCase) {
-=======
 TEST(SPSWrapperFunctionUtilsTest, TransparentConversionExpectedSuccessCase) {
->>>>>>> 54c4ef26
   int32_t Result = 0;
   SPSWrapperFunction<SPSExpected<int32_t>(int32_t)>::call(
       DirectCaller(nullptr, halve_number_sps_wrapper),
@@ -195,11 +180,7 @@
   EXPECT_EQ(Result, 1);
 }
 
-<<<<<<< HEAD
-TEST(SPSWrapperFunctionUtilsTest, TestFunctionReturningExpectedFailureCase) {
-=======
 TEST(SPSWrapperFunctionUtilsTest, TransparentConversionExpectedFailureCase) {
->>>>>>> 54c4ef26
   std::string ErrMsg;
   SPSWrapperFunction<SPSExpected<int32_t>(int32_t)>::call(
       DirectCaller(nullptr, halve_number_sps_wrapper),
@@ -209,8 +190,6 @@
       3);
 
   EXPECT_EQ(ErrMsg, "N is not a multiple of 2");
-<<<<<<< HEAD
-=======
 }
 
 template <size_t N> struct SPSOpCounter {};
@@ -338,5 +317,4 @@
       ExecutorAddr::fromPtr(A.get()), 41, 1);
 
   EXPECT_EQ(Result, 42);
->>>>>>> 54c4ef26
 }