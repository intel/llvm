--- conflicted
+++ resolved
@@ -493,14 +493,10 @@
     if (pPropValue == NULL && pPropSizeRet == NULL)
       return UR_RESULT_ERROR_INVALID_NULL_POINTER;
 
-<<<<<<< HEAD
+    if (NULL == hDevice)
+      return UR_RESULT_ERROR_INVALID_NULL_HANDLE;
+
     if (UR_DEVICE_INFO_USM_CONTEXT_MEMCPY_SUPPORT_EXP < propName)
-=======
-    if (NULL == hDevice)
-      return UR_RESULT_ERROR_INVALID_NULL_HANDLE;
-
-    if (UR_DEVICE_INFO_MULTI_DEVICE_COMPILE_SUPPORT_EXP < propName)
->>>>>>> 456b9b47
       return UR_RESULT_ERROR_INVALID_ENUMERATION;
 
     if (propSize == 0 && pPropValue != NULL)
@@ -9441,11 +9437,11 @@
   }
 
   if (getContext()->enableParameterValidation) {
+    if (NULL == pfnNativeCommand)
+      return UR_RESULT_ERROR_INVALID_NULL_POINTER;
+
     if (NULL == hCommandBuffer)
       return UR_RESULT_ERROR_INVALID_NULL_HANDLE;
-
-    if (NULL == pfnNativeCommand)
-      return UR_RESULT_ERROR_INVALID_NULL_POINTER;
 
     if (pSyncPointWaitList == NULL && numSyncPointsInWaitList > 0)
       return UR_RESULT_ERROR_INVALID_COMMAND_BUFFER_SYNC_POINT_WAIT_LIST_EXP;
@@ -9686,11 +9682,11 @@
   }
 
   if (getContext()->enableParameterValidation) {
+    if (NULL == phNativeCommandBuffer)
+      return UR_RESULT_ERROR_INVALID_NULL_POINTER;
+
     if (NULL == hCommandBuffer)
       return UR_RESULT_ERROR_INVALID_NULL_HANDLE;
-
-    if (NULL == phNativeCommandBuffer)
-      return UR_RESULT_ERROR_INVALID_NULL_POINTER;
   }
 
   ur_result_t result =
@@ -10141,14 +10137,14 @@
   }
 
   if (getContext()->enableParameterValidation) {
+    if (NULL == pDst)
+      return UR_RESULT_ERROR_INVALID_NULL_POINTER;
+
+    if (NULL == pSrc)
+      return UR_RESULT_ERROR_INVALID_NULL_POINTER;
+
     if (NULL == hContext)
       return UR_RESULT_ERROR_INVALID_NULL_HANDLE;
-
-    if (NULL == pDst)
-      return UR_RESULT_ERROR_INVALID_NULL_POINTER;
-
-    if (NULL == pSrc)
-      return UR_RESULT_ERROR_INVALID_NULL_POINTER;
 
     if (size == 0)
       return UR_RESULT_ERROR_INVALID_SIZE;
