/*
 *
 * Copyright (C) 2023-2025 Intel Corporation
 *
 * Part of the Unified-Runtime Project, under the Apache License v2.0 with LLVM
 * Exceptions.
 * See LICENSE.TXT
 *
 * SPDX-License-Identifier: Apache-2.0 WITH LLVM-exception
 *
 * @file ur_valddi.cpp
 *
 */
#include "ur_leak_check.hpp"
#include "ur_validation_layer.hpp"

namespace ur_validation_layer {

///////////////////////////////////////////////////////////////////////////////
/// @brief Intercept function for urAdapterGet
__urdlllocal ur_result_t UR_APICALL urAdapterGet(
    /// [in] the number of adapters to be added to phAdapters.
    /// If phAdapters is not NULL, then NumEntries should be greater than
    /// zero, otherwise ::UR_RESULT_ERROR_INVALID_SIZE,
    /// will be returned.
    uint32_t NumEntries,
    /// [out][optional][range(0, NumEntries)][alloc] array of handle of
    /// adapters. If NumEntries is less than the number of adapters available,
    /// then
    /// ::urAdapterGet shall only retrieve that number of adapters.
    ur_adapter_handle_t *phAdapters,
    /// [out][optional] returns the total number of adapters available.
    uint32_t *pNumAdapters) {
  auto pfnGet = getContext()->urDdiTable.Adapter.pfnGet;

  if (nullptr == pfnGet) {
    return UR_RESULT_ERROR_UNINITIALIZED;
  }

  if (getContext()->enableParameterValidation) {
    if (NumEntries == 0 && phAdapters != NULL)
      return UR_RESULT_ERROR_INVALID_SIZE;
  }

  ur_result_t result = pfnGet(NumEntries, phAdapters, pNumAdapters);

  if (getContext()->enableLeakChecking && phAdapters &&
      result == UR_RESULT_SUCCESS) {
    for (uint32_t i = 0; i < NumEntries; i++) {
      getContext()->refCountContext->createOrIncrementRefCount(phAdapters[i],
                                                               true);
    }
  }

  return result;
}

///////////////////////////////////////////////////////////////////////////////
/// @brief Intercept function for urAdapterRelease
__urdlllocal ur_result_t UR_APICALL urAdapterRelease(
    /// [in][release] Adapter handle to release
    ur_adapter_handle_t hAdapter) {
  auto pfnRelease = getContext()->urDdiTable.Adapter.pfnRelease;

  if (nullptr == pfnRelease) {
    return UR_RESULT_ERROR_UNINITIALIZED;
  }

  if (getContext()->enableParameterValidation) {
    if (NULL == hAdapter)
      return UR_RESULT_ERROR_INVALID_NULL_HANDLE;
  }

  if (getContext()->enableLeakChecking) {
    getContext()->refCountContext->decrementRefCount(hAdapter, true);
  }

  ur_result_t result = pfnRelease(hAdapter);

  return result;
}

///////////////////////////////////////////////////////////////////////////////
/// @brief Intercept function for urAdapterRetain
__urdlllocal ur_result_t UR_APICALL urAdapterRetain(
    /// [in][retain] Adapter handle to retain
    ur_adapter_handle_t hAdapter) {
  auto pfnRetain = getContext()->urDdiTable.Adapter.pfnRetain;

  if (nullptr == pfnRetain) {
    return UR_RESULT_ERROR_UNINITIALIZED;
  }

  if (getContext()->enableParameterValidation) {
    if (NULL == hAdapter)
      return UR_RESULT_ERROR_INVALID_NULL_HANDLE;
  }

  ur_result_t result = pfnRetain(hAdapter);

  if (getContext()->enableLeakChecking) {
    getContext()->refCountContext->incrementRefCount(hAdapter, true);
  }

  return result;
}

///////////////////////////////////////////////////////////////////////////////
/// @brief Intercept function for urAdapterGetLastError
__urdlllocal ur_result_t UR_APICALL urAdapterGetLastError(
    /// [in] handle of the adapter instance
    ur_adapter_handle_t hAdapter,
    /// [out] pointer to a C string where the adapter specific error message
    /// will be stored.
    const char **ppMessage,
    /// [out] pointer to an integer where the adapter specific error code will
    /// be stored.
    int32_t *pError) {
  auto pfnGetLastError = getContext()->urDdiTable.Adapter.pfnGetLastError;

  if (nullptr == pfnGetLastError) {
    return UR_RESULT_ERROR_UNINITIALIZED;
  }

  if (getContext()->enableParameterValidation) {
    if (NULL == ppMessage)
      return UR_RESULT_ERROR_INVALID_NULL_POINTER;

    if (NULL == pError)
      return UR_RESULT_ERROR_INVALID_NULL_POINTER;

    if (NULL == hAdapter)
      return UR_RESULT_ERROR_INVALID_NULL_HANDLE;
  }

  if (getContext()->enableLifetimeValidation &&
      !getContext()->refCountContext->isReferenceValid(hAdapter)) {
    URLOG_CTX_INVALID_REFERENCE(hAdapter);
  }

  ur_result_t result = pfnGetLastError(hAdapter, ppMessage, pError);

  return result;
}

///////////////////////////////////////////////////////////////////////////////
/// @brief Intercept function for urAdapterGetInfo
__urdlllocal ur_result_t UR_APICALL urAdapterGetInfo(
    /// [in] handle of the adapter
    ur_adapter_handle_t hAdapter,
    /// [in] type of the info to retrieve
    ur_adapter_info_t propName,
    /// [in] the number of bytes pointed to by pPropValue.
    size_t propSize,
    /// [out][optional][typename(propName, propSize)] array of bytes holding
    /// the info.
    /// If Size is not equal to or greater to the real number of bytes needed
    /// to return the info then the ::UR_RESULT_ERROR_INVALID_SIZE error is
    /// returned and pPropValue is not used.
    void *pPropValue,
    /// [out][optional] pointer to the actual number of bytes being queried by
    /// pPropValue.
    size_t *pPropSizeRet) {
  auto pfnGetInfo = getContext()->urDdiTable.Adapter.pfnGetInfo;

  if (nullptr == pfnGetInfo) {
    return UR_RESULT_ERROR_UNINITIALIZED;
  }

  if (getContext()->enableParameterValidation) {
    if (propSize != 0 && pPropValue == NULL)
      return UR_RESULT_ERROR_INVALID_NULL_POINTER;

    if (pPropValue == NULL && pPropSizeRet == NULL)
      return UR_RESULT_ERROR_INVALID_NULL_POINTER;

    if (NULL == hAdapter)
      return UR_RESULT_ERROR_INVALID_NULL_HANDLE;

    if (UR_ADAPTER_INFO_VERSION < propName)
      return UR_RESULT_ERROR_INVALID_ENUMERATION;

    if (propSize == 0 && pPropValue != NULL)
      return UR_RESULT_ERROR_INVALID_SIZE;
  }

  if (getContext()->enableLifetimeValidation &&
      !getContext()->refCountContext->isReferenceValid(hAdapter)) {
    URLOG_CTX_INVALID_REFERENCE(hAdapter);
  }

  ur_result_t result =
      pfnGetInfo(hAdapter, propName, propSize, pPropValue, pPropSizeRet);

  return result;
}

///////////////////////////////////////////////////////////////////////////////
/// @brief Intercept function for urAdapterSetLoggerCallback
__urdlllocal ur_result_t UR_APICALL urAdapterSetLoggerCallback(
    /// [in] handle of the adapter
    ur_adapter_handle_t hAdapter,
    /// [in] Function pointer to callback from the logger.
    ur_logger_callback_t pfnLoggerCallback,
    /// [in][out][optional] pointer to data to be passed to callback
    void *pUserData,
    /// [in] logging level
    ur_logger_level_t level) {
  auto pfnSetLoggerCallback =
      getContext()->urDdiTable.Adapter.pfnSetLoggerCallback;

  if (nullptr == pfnSetLoggerCallback) {
    return UR_RESULT_ERROR_UNINITIALIZED;
  }

  if (getContext()->enableParameterValidation) {
    if (NULL == pfnLoggerCallback)
      return UR_RESULT_ERROR_INVALID_NULL_POINTER;

    if (NULL == hAdapter)
      return UR_RESULT_ERROR_INVALID_NULL_HANDLE;

    if (UR_LOGGER_LEVEL_QUIET < level)
      return UR_RESULT_ERROR_INVALID_ENUMERATION;
  }

  if (getContext()->enableLifetimeValidation &&
      !getContext()->refCountContext->isReferenceValid(hAdapter)) {
    URLOG_CTX_INVALID_REFERENCE(hAdapter);
  }

  ur_result_t result =
      pfnSetLoggerCallback(hAdapter, pfnLoggerCallback, pUserData, level);

  return result;
}

///////////////////////////////////////////////////////////////////////////////
/// @brief Intercept function for urAdapterSetLoggerCallbackLevel
__urdlllocal ur_result_t UR_APICALL urAdapterSetLoggerCallbackLevel(
    /// [in] handle of the adapter
    ur_adapter_handle_t hAdapter,
    /// [in] logging level
    ur_logger_level_t level) {
  auto pfnSetLoggerCallbackLevel =
      getContext()->urDdiTable.Adapter.pfnSetLoggerCallbackLevel;

  if (nullptr == pfnSetLoggerCallbackLevel) {
    return UR_RESULT_ERROR_UNINITIALIZED;
  }

  if (getContext()->enableParameterValidation) {
    if (NULL == hAdapter)
      return UR_RESULT_ERROR_INVALID_NULL_HANDLE;

    if (UR_LOGGER_LEVEL_QUIET < level)
      return UR_RESULT_ERROR_INVALID_ENUMERATION;
  }

  if (getContext()->enableLifetimeValidation &&
      !getContext()->refCountContext->isReferenceValid(hAdapter)) {
    URLOG_CTX_INVALID_REFERENCE(hAdapter);
  }

  ur_result_t result = pfnSetLoggerCallbackLevel(hAdapter, level);

  return result;
}

///////////////////////////////////////////////////////////////////////////////
/// @brief Intercept function for urPlatformGet
__urdlllocal ur_result_t UR_APICALL urPlatformGet(
    /// [in] adapter to query for platforms.
    ur_adapter_handle_t hAdapter,
    /// [in] the number of platforms to be added to phPlatforms.
    /// If phPlatforms is not NULL, then NumEntries should be greater than
    /// zero, otherwise ::UR_RESULT_ERROR_INVALID_SIZE,
    /// will be returned.
    uint32_t NumEntries,
    /// [out][optional][range(0, NumEntries)] array of handle of platforms.
    /// If NumEntries is less than the number of platforms available, then
    /// ::urPlatformGet shall only retrieve that number of platforms.
    ur_platform_handle_t *phPlatforms,
    /// [out][optional] returns the total number of platforms available.
    uint32_t *pNumPlatforms) {
  auto pfnGet = getContext()->urDdiTable.Platform.pfnGet;

  if (nullptr == pfnGet) {
    return UR_RESULT_ERROR_UNINITIALIZED;
  }

  if (getContext()->enableParameterValidation) {
    if (NULL == hAdapter)
      return UR_RESULT_ERROR_INVALID_NULL_HANDLE;

    if (NumEntries == 0 && phPlatforms != NULL)
      return UR_RESULT_ERROR_INVALID_SIZE;

    if (pNumPlatforms == NULL && phPlatforms == NULL)
      return UR_RESULT_ERROR_INVALID_VALUE;
  }

  if (getContext()->enableLifetimeValidation &&
      !getContext()->refCountContext->isReferenceValid(hAdapter)) {
    URLOG_CTX_INVALID_REFERENCE(hAdapter);
  }

  ur_result_t result = pfnGet(hAdapter, NumEntries, phPlatforms, pNumPlatforms);

  return result;
}

///////////////////////////////////////////////////////////////////////////////
/// @brief Intercept function for urPlatformGetInfo
__urdlllocal ur_result_t UR_APICALL urPlatformGetInfo(
    /// [in] handle of the platform
    ur_platform_handle_t hPlatform,
    /// [in] type of the info to retrieve
    ur_platform_info_t propName,
    /// [in] the number of bytes pointed to by pPlatformInfo.
    size_t propSize,
    /// [out][optional][typename(propName, propSize)] array of bytes holding
    /// the info.
    /// If Size is not equal to or greater to the real number of bytes needed
    /// to return the info then the ::UR_RESULT_ERROR_INVALID_SIZE error is
    /// returned and pPlatformInfo is not used.
    void *pPropValue,
    /// [out][optional] pointer to the actual number of bytes being queried by
    /// pPlatformInfo.
    size_t *pPropSizeRet) {
  auto pfnGetInfo = getContext()->urDdiTable.Platform.pfnGetInfo;

  if (nullptr == pfnGetInfo) {
    return UR_RESULT_ERROR_UNINITIALIZED;
  }

  if (getContext()->enableParameterValidation) {
    if (propSize != 0 && pPropValue == NULL)
      return UR_RESULT_ERROR_INVALID_NULL_POINTER;

    if (pPropValue == NULL && pPropSizeRet == NULL)
      return UR_RESULT_ERROR_INVALID_NULL_POINTER;

    if (NULL == hPlatform)
      return UR_RESULT_ERROR_INVALID_NULL_HANDLE;

    if (UR_PLATFORM_INFO_ADAPTER < propName)
      return UR_RESULT_ERROR_INVALID_ENUMERATION;

    if (propSize == 0 && pPropValue != NULL)
      return UR_RESULT_ERROR_INVALID_SIZE;
  }

  ur_result_t result =
      pfnGetInfo(hPlatform, propName, propSize, pPropValue, pPropSizeRet);

  return result;
}

///////////////////////////////////////////////////////////////////////////////
/// @brief Intercept function for urPlatformGetApiVersion
__urdlllocal ur_result_t UR_APICALL urPlatformGetApiVersion(
    /// [in] handle of the platform
    ur_platform_handle_t hPlatform,
    /// [out] api version
    ur_api_version_t *pVersion) {
  auto pfnGetApiVersion = getContext()->urDdiTable.Platform.pfnGetApiVersion;

  if (nullptr == pfnGetApiVersion) {
    return UR_RESULT_ERROR_UNINITIALIZED;
  }

  if (getContext()->enableParameterValidation) {
    if (NULL == pVersion)
      return UR_RESULT_ERROR_INVALID_NULL_POINTER;

    if (NULL == hPlatform)
      return UR_RESULT_ERROR_INVALID_NULL_HANDLE;
  }

  ur_result_t result = pfnGetApiVersion(hPlatform, pVersion);

  return result;
}

///////////////////////////////////////////////////////////////////////////////
/// @brief Intercept function for urPlatformGetNativeHandle
__urdlllocal ur_result_t UR_APICALL urPlatformGetNativeHandle(
    /// [in] handle of the platform.
    ur_platform_handle_t hPlatform,
    /// [out] a pointer to the native handle of the platform.
    ur_native_handle_t *phNativePlatform) {
  auto pfnGetNativeHandle =
      getContext()->urDdiTable.Platform.pfnGetNativeHandle;

  if (nullptr == pfnGetNativeHandle) {
    return UR_RESULT_ERROR_UNINITIALIZED;
  }

  if (getContext()->enableParameterValidation) {
    if (NULL == phNativePlatform)
      return UR_RESULT_ERROR_INVALID_NULL_POINTER;

    if (NULL == hPlatform)
      return UR_RESULT_ERROR_INVALID_NULL_HANDLE;
  }

  ur_result_t result = pfnGetNativeHandle(hPlatform, phNativePlatform);

  return result;
}

///////////////////////////////////////////////////////////////////////////////
/// @brief Intercept function for urPlatformCreateWithNativeHandle
__urdlllocal ur_result_t UR_APICALL urPlatformCreateWithNativeHandle(
    /// [in][nocheck] the native handle of the platform.
    ur_native_handle_t hNativePlatform,
    /// [in] handle of the adapter associated with the native backend.
    ur_adapter_handle_t hAdapter,
    /// [in][optional] pointer to native platform properties struct.
    const ur_platform_native_properties_t *pProperties,
    /// [out][alloc] pointer to the handle of the platform object created.
    ur_platform_handle_t *phPlatform) {
  auto pfnCreateWithNativeHandle =
      getContext()->urDdiTable.Platform.pfnCreateWithNativeHandle;

  if (nullptr == pfnCreateWithNativeHandle) {
    return UR_RESULT_ERROR_UNINITIALIZED;
  }

  if (getContext()->enableParameterValidation) {
    if (NULL == phPlatform)
      return UR_RESULT_ERROR_INVALID_NULL_POINTER;

    if (NULL == hAdapter)
      return UR_RESULT_ERROR_INVALID_NULL_HANDLE;
  }

  if (getContext()->enableLifetimeValidation &&
      !getContext()->refCountContext->isReferenceValid(hAdapter)) {
    URLOG_CTX_INVALID_REFERENCE(hAdapter);
  }

  ur_result_t result = pfnCreateWithNativeHandle(hNativePlatform, hAdapter,
                                                 pProperties, phPlatform);

  return result;
}

///////////////////////////////////////////////////////////////////////////////
/// @brief Intercept function for urPlatformGetBackendOption
__urdlllocal ur_result_t UR_APICALL urPlatformGetBackendOption(
    /// [in] handle of the platform instance.
    ur_platform_handle_t hPlatform,
    /// [in] string containing the frontend option.
    const char *pFrontendOption,
    /// [out] returns the correct platform specific compiler option based on
    /// the frontend option.
    const char **ppPlatformOption) {
  auto pfnGetBackendOption =
      getContext()->urDdiTable.Platform.pfnGetBackendOption;

  if (nullptr == pfnGetBackendOption) {
    return UR_RESULT_ERROR_UNINITIALIZED;
  }

  if (getContext()->enableParameterValidation) {
    if (NULL == pFrontendOption)
      return UR_RESULT_ERROR_INVALID_NULL_POINTER;

    if (NULL == ppPlatformOption)
      return UR_RESULT_ERROR_INVALID_NULL_POINTER;

    if (NULL == hPlatform)
      return UR_RESULT_ERROR_INVALID_NULL_HANDLE;
  }

  ur_result_t result =
      pfnGetBackendOption(hPlatform, pFrontendOption, ppPlatformOption);

  return result;
}

///////////////////////////////////////////////////////////////////////////////
/// @brief Intercept function for urDeviceGet
__urdlllocal ur_result_t UR_APICALL urDeviceGet(
    /// [in] handle of the platform instance
    ur_platform_handle_t hPlatform,
    /// [in] the type of the devices.
    ur_device_type_t DeviceType,
    /// [in] the number of devices to be added to phDevices.
    /// If phDevices is not NULL, then NumEntries should be greater than zero.
    /// Otherwise ::UR_RESULT_ERROR_INVALID_SIZE
    /// will be returned.
    uint32_t NumEntries,
    /// [out][optional][range(0, NumEntries)][alloc] array of handle of devices.
    /// If NumEntries is less than the number of devices available, then
    /// platform shall only retrieve that number of devices.
    ur_device_handle_t *phDevices,
    /// [out][optional] pointer to the number of devices.
    /// pNumDevices will be updated with the total number of devices available.
    uint32_t *pNumDevices) {
  auto pfnGet = getContext()->urDdiTable.Device.pfnGet;

  if (nullptr == pfnGet) {
    return UR_RESULT_ERROR_UNINITIALIZED;
  }

  if (getContext()->enableParameterValidation) {
    if (NumEntries > 0 && phDevices == NULL)
      return UR_RESULT_ERROR_INVALID_NULL_POINTER;

    if (NULL == hPlatform)
      return UR_RESULT_ERROR_INVALID_NULL_HANDLE;

    if (UR_DEVICE_TYPE_CUSTOM < DeviceType)
      return UR_RESULT_ERROR_INVALID_ENUMERATION;

    if (NumEntries == 0 && phDevices != NULL)
      return UR_RESULT_ERROR_INVALID_SIZE;
  }

  ur_result_t result =
      pfnGet(hPlatform, DeviceType, NumEntries, phDevices, pNumDevices);

  if (getContext()->enableLeakChecking && phDevices &&
      result == UR_RESULT_SUCCESS) {
    for (uint32_t i = 0; i < NumEntries; i++) {
      getContext()->refCountContext->createOrIncrementRefCount(phDevices[i],
                                                               false);
    }
  }

  return result;
}

///////////////////////////////////////////////////////////////////////////////
/// @brief Intercept function for urDeviceGetInfo
__urdlllocal ur_result_t UR_APICALL urDeviceGetInfo(
    /// [in] handle of the device instance
    ur_device_handle_t hDevice,
    /// [in] type of the info to retrieve
    ur_device_info_t propName,
    /// [in] the number of bytes pointed to by pPropValue.
    size_t propSize,
    /// [out][optional][typename(propName, propSize)] array of bytes holding
    /// the info.
    /// If propSize is not equal to or greater than the real number of bytes
    /// needed to return the info
    /// then the ::UR_RESULT_ERROR_INVALID_SIZE error is returned and
    /// pPropValue is not used.
    void *pPropValue,
    /// [out][optional] pointer to the actual size in bytes of the queried
    /// propName.
    size_t *pPropSizeRet) {
  auto pfnGetInfo = getContext()->urDdiTable.Device.pfnGetInfo;

  if (nullptr == pfnGetInfo) {
    return UR_RESULT_ERROR_UNINITIALIZED;
  }

  if (getContext()->enableParameterValidation) {
    if (propSize != 0 && pPropValue == NULL)
      return UR_RESULT_ERROR_INVALID_NULL_POINTER;

    if (pPropValue == NULL && pPropSizeRet == NULL)
      return UR_RESULT_ERROR_INVALID_NULL_POINTER;

    if (NULL == hDevice)
      return UR_RESULT_ERROR_INVALID_NULL_HANDLE;

    if (UR_DEVICE_INFO_MEMORY_EXPORT_EXPORTABLE_DEVICE_MEM_EXP < propName)
      return UR_RESULT_ERROR_INVALID_ENUMERATION;

    if (propSize == 0 && pPropValue != NULL)
      return UR_RESULT_ERROR_INVALID_SIZE;
  }

  if (getContext()->enableLifetimeValidation &&
      !getContext()->refCountContext->isReferenceValid(hDevice)) {
    URLOG_CTX_INVALID_REFERENCE(hDevice);
  }

  ur_result_t result =
      pfnGetInfo(hDevice, propName, propSize, pPropValue, pPropSizeRet);

  return result;
}

///////////////////////////////////////////////////////////////////////////////
/// @brief Intercept function for urDeviceRetain
__urdlllocal ur_result_t UR_APICALL urDeviceRetain(
    /// [in][retain] handle of the device to get a reference of.
    ur_device_handle_t hDevice) {
  auto pfnRetain = getContext()->urDdiTable.Device.pfnRetain;

  if (nullptr == pfnRetain) {
    return UR_RESULT_ERROR_UNINITIALIZED;
  }

  if (getContext()->enableParameterValidation) {
    if (NULL == hDevice)
      return UR_RESULT_ERROR_INVALID_NULL_HANDLE;
  }

  ur_result_t result = pfnRetain(hDevice);

  if (getContext()->enableLeakChecking) {
    getContext()->refCountContext->incrementRefCount(hDevice, false);
  }

  return result;
}

///////////////////////////////////////////////////////////////////////////////
/// @brief Intercept function for urDeviceRelease
__urdlllocal ur_result_t UR_APICALL urDeviceRelease(
    /// [in][release] handle of the device to release.
    ur_device_handle_t hDevice) {
  auto pfnRelease = getContext()->urDdiTable.Device.pfnRelease;

  if (nullptr == pfnRelease) {
    return UR_RESULT_ERROR_UNINITIALIZED;
  }

  if (getContext()->enableParameterValidation) {
    if (NULL == hDevice)
      return UR_RESULT_ERROR_INVALID_NULL_HANDLE;
  }

  if (getContext()->enableLeakChecking) {
    getContext()->refCountContext->decrementRefCount(hDevice, false);
  }

  ur_result_t result = pfnRelease(hDevice);

  return result;
}

///////////////////////////////////////////////////////////////////////////////
/// @brief Intercept function for urDevicePartition
__urdlllocal ur_result_t UR_APICALL urDevicePartition(
    /// [in] handle of the device to partition.
    ur_device_handle_t hDevice,
    /// [in] Device partition properties.
    const ur_device_partition_properties_t *pProperties,
    /// [in] the number of sub-devices.
    uint32_t NumDevices,
    /// [out][optional][range(0, NumDevices)] array of handle of devices.
    /// If NumDevices is less than the number of sub-devices available, then
    /// the function shall only retrieve that number of sub-devices.
    ur_device_handle_t *phSubDevices,
    /// [out][optional] pointer to the number of sub-devices the device can be
    /// partitioned into according to the partitioning property.
    uint32_t *pNumDevicesRet) {
  auto pfnPartition = getContext()->urDdiTable.Device.pfnPartition;

  if (nullptr == pfnPartition) {
    return UR_RESULT_ERROR_UNINITIALIZED;
  }

  if (getContext()->enableParameterValidation) {
    if (NULL == pProperties)
      return UR_RESULT_ERROR_INVALID_NULL_POINTER;

    if (NULL == pProperties->pProperties)
      return UR_RESULT_ERROR_INVALID_NULL_POINTER;

    if (NULL == hDevice)
      return UR_RESULT_ERROR_INVALID_NULL_HANDLE;
  }

  if (getContext()->enableLifetimeValidation &&
      !getContext()->refCountContext->isReferenceValid(hDevice)) {
    URLOG_CTX_INVALID_REFERENCE(hDevice);
  }

  ur_result_t result = pfnPartition(hDevice, pProperties, NumDevices,
                                    phSubDevices, pNumDevicesRet);

  return result;
}

///////////////////////////////////////////////////////////////////////////////
/// @brief Intercept function for urDeviceSelectBinary
__urdlllocal ur_result_t UR_APICALL urDeviceSelectBinary(
    /// [in] handle of the device to select binary for.
    ur_device_handle_t hDevice,
    /// [in] the array of binaries to select from.
    const ur_device_binary_t *pBinaries,
    /// [in] the number of binaries passed in ppBinaries.
    /// Must greater than or equal to zero otherwise
    /// ::UR_RESULT_ERROR_INVALID_VALUE is returned.
    uint32_t NumBinaries,
    /// [out] the index of the selected binary in the input array of binaries.
    /// If a suitable binary was not found the function returns
    /// ::UR_RESULT_ERROR_INVALID_BINARY.
    uint32_t *pSelectedBinary) {
  auto pfnSelectBinary = getContext()->urDdiTable.Device.pfnSelectBinary;

  if (nullptr == pfnSelectBinary) {
    return UR_RESULT_ERROR_UNINITIALIZED;
  }

  if (getContext()->enableParameterValidation) {
    if (NULL == pBinaries)
      return UR_RESULT_ERROR_INVALID_NULL_POINTER;

    if (NULL == pSelectedBinary)
      return UR_RESULT_ERROR_INVALID_NULL_POINTER;

    if (NULL == hDevice)
      return UR_RESULT_ERROR_INVALID_NULL_HANDLE;

    if (NumBinaries == 0)
      return UR_RESULT_ERROR_INVALID_SIZE;
  }

  if (getContext()->enableLifetimeValidation &&
      !getContext()->refCountContext->isReferenceValid(hDevice)) {
    URLOG_CTX_INVALID_REFERENCE(hDevice);
  }

  ur_result_t result =
      pfnSelectBinary(hDevice, pBinaries, NumBinaries, pSelectedBinary);

  return result;
}

///////////////////////////////////////////////////////////////////////////////
/// @brief Intercept function for urDeviceGetNativeHandle
__urdlllocal ur_result_t UR_APICALL urDeviceGetNativeHandle(
    /// [in] handle of the device.
    ur_device_handle_t hDevice,
    /// [out] a pointer to the native handle of the device.
    ur_native_handle_t *phNativeDevice) {
  auto pfnGetNativeHandle = getContext()->urDdiTable.Device.pfnGetNativeHandle;

  if (nullptr == pfnGetNativeHandle) {
    return UR_RESULT_ERROR_UNINITIALIZED;
  }

  if (getContext()->enableParameterValidation) {
    if (NULL == phNativeDevice)
      return UR_RESULT_ERROR_INVALID_NULL_POINTER;

    if (NULL == hDevice)
      return UR_RESULT_ERROR_INVALID_NULL_HANDLE;
  }

  if (getContext()->enableLifetimeValidation &&
      !getContext()->refCountContext->isReferenceValid(hDevice)) {
    URLOG_CTX_INVALID_REFERENCE(hDevice);
  }

  ur_result_t result = pfnGetNativeHandle(hDevice, phNativeDevice);

  return result;
}

///////////////////////////////////////////////////////////////////////////////
/// @brief Intercept function for urDeviceCreateWithNativeHandle
__urdlllocal ur_result_t UR_APICALL urDeviceCreateWithNativeHandle(
    /// [in][nocheck] the native handle of the device.
    ur_native_handle_t hNativeDevice,
    /// [in] handle of the adapter to which `hNativeDevice` belongs
    ur_adapter_handle_t hAdapter,
    /// [in][optional] pointer to native device properties struct.
    const ur_device_native_properties_t *pProperties,
    /// [out][alloc] pointer to the handle of the device object created.
    ur_device_handle_t *phDevice) {
  auto pfnCreateWithNativeHandle =
      getContext()->urDdiTable.Device.pfnCreateWithNativeHandle;

  if (nullptr == pfnCreateWithNativeHandle) {
    return UR_RESULT_ERROR_UNINITIALIZED;
  }

  if (getContext()->enableParameterValidation) {
    if (NULL == phDevice)
      return UR_RESULT_ERROR_INVALID_NULL_POINTER;

    if (NULL == hAdapter)
      return UR_RESULT_ERROR_INVALID_NULL_HANDLE;
  }

  if (getContext()->enableLifetimeValidation &&
      !getContext()->refCountContext->isReferenceValid(hAdapter)) {
    URLOG_CTX_INVALID_REFERENCE(hAdapter);
  }

  ur_result_t result =
      pfnCreateWithNativeHandle(hNativeDevice, hAdapter, pProperties, phDevice);

  if (getContext()->enableLeakChecking && result == UR_RESULT_SUCCESS) {
    getContext()->refCountContext->createRefCount(*phDevice);
  }

  return result;
}

///////////////////////////////////////////////////////////////////////////////
/// @brief Intercept function for urDeviceGetGlobalTimestamps
__urdlllocal ur_result_t UR_APICALL urDeviceGetGlobalTimestamps(
    /// [in] handle of the device instance
    ur_device_handle_t hDevice,
    /// [out][optional] pointer to the Device's global timestamp that
    /// correlates with the Host's global timestamp value
    uint64_t *pDeviceTimestamp,
    /// [out][optional] pointer to the Host's global timestamp that
    /// correlates with the Device's global timestamp value
    uint64_t *pHostTimestamp) {
  auto pfnGetGlobalTimestamps =
      getContext()->urDdiTable.Device.pfnGetGlobalTimestamps;

  if (nullptr == pfnGetGlobalTimestamps) {
    return UR_RESULT_ERROR_UNINITIALIZED;
  }

  if (getContext()->enableParameterValidation) {
    if (NULL == hDevice)
      return UR_RESULT_ERROR_INVALID_NULL_HANDLE;
  }

  if (getContext()->enableLifetimeValidation &&
      !getContext()->refCountContext->isReferenceValid(hDevice)) {
    URLOG_CTX_INVALID_REFERENCE(hDevice);
  }

  ur_result_t result =
      pfnGetGlobalTimestamps(hDevice, pDeviceTimestamp, pHostTimestamp);

  return result;
}

///////////////////////////////////////////////////////////////////////////////
/// @brief Intercept function for urContextCreate
__urdlllocal ur_result_t UR_APICALL urContextCreate(
    /// [in] the number of devices given in phDevices
    uint32_t DeviceCount,
    /// [in][range(0, DeviceCount)] array of handle of devices.
    const ur_device_handle_t *phDevices,
    /// [in][optional] pointer to context creation properties.
    const ur_context_properties_t *pProperties,
    /// [out][alloc] pointer to handle of context object created
    ur_context_handle_t *phContext) {
  auto pfnCreate = getContext()->urDdiTable.Context.pfnCreate;

  if (nullptr == pfnCreate) {
    return UR_RESULT_ERROR_UNINITIALIZED;
  }

  if (getContext()->enableParameterValidation) {
    if (NULL == phDevices)
      return UR_RESULT_ERROR_INVALID_NULL_POINTER;

    if (NULL == phContext)
      return UR_RESULT_ERROR_INVALID_NULL_POINTER;

    if (NULL != pProperties && UR_CONTEXT_FLAGS_MASK & pProperties->flags)
      return UR_RESULT_ERROR_INVALID_ENUMERATION;
  }

  ur_result_t result =
      pfnCreate(DeviceCount, phDevices, pProperties, phContext);

  if (getContext()->enableLeakChecking && result == UR_RESULT_SUCCESS) {
    getContext()->refCountContext->createRefCount(*phContext);
  }

  return result;
}

///////////////////////////////////////////////////////////////////////////////
/// @brief Intercept function for urContextRetain
__urdlllocal ur_result_t UR_APICALL urContextRetain(
    /// [in][retain] handle of the context to get a reference of.
    ur_context_handle_t hContext) {
  auto pfnRetain = getContext()->urDdiTable.Context.pfnRetain;

  if (nullptr == pfnRetain) {
    return UR_RESULT_ERROR_UNINITIALIZED;
  }

  if (getContext()->enableParameterValidation) {
    if (NULL == hContext)
      return UR_RESULT_ERROR_INVALID_NULL_HANDLE;
  }

  ur_result_t result = pfnRetain(hContext);

  if (getContext()->enableLeakChecking) {
    getContext()->refCountContext->incrementRefCount(hContext, false);
  }

  return result;
}

///////////////////////////////////////////////////////////////////////////////
/// @brief Intercept function for urContextRelease
__urdlllocal ur_result_t UR_APICALL urContextRelease(
    /// [in][release] handle of the context to release.
    ur_context_handle_t hContext) {
  auto pfnRelease = getContext()->urDdiTable.Context.pfnRelease;

  if (nullptr == pfnRelease) {
    return UR_RESULT_ERROR_UNINITIALIZED;
  }

  if (getContext()->enableParameterValidation) {
    if (NULL == hContext)
      return UR_RESULT_ERROR_INVALID_NULL_HANDLE;
  }

  if (getContext()->enableLeakChecking) {
    getContext()->refCountContext->decrementRefCount(hContext, false);
  }

  ur_result_t result = pfnRelease(hContext);

  return result;
}

///////////////////////////////////////////////////////////////////////////////
/// @brief Intercept function for urContextGetInfo
__urdlllocal ur_result_t UR_APICALL urContextGetInfo(
    /// [in] handle of the context
    ur_context_handle_t hContext,
    /// [in] type of the info to retrieve
    ur_context_info_t propName,
    /// [in] the number of bytes of memory pointed to by pPropValue.
    size_t propSize,
    /// [out][optional][typename(propName, propSize)] array of bytes holding
    /// the info.
    /// if propSize is not equal to or greater than the real number of bytes
    /// needed to return
    /// the info then the ::UR_RESULT_ERROR_INVALID_SIZE error is returned and
    /// pPropValue is not used.
    void *pPropValue,
    /// [out][optional] pointer to the actual size in bytes of the queried
    /// propName.
    size_t *pPropSizeRet) {
  auto pfnGetInfo = getContext()->urDdiTable.Context.pfnGetInfo;

  if (nullptr == pfnGetInfo) {
    return UR_RESULT_ERROR_UNINITIALIZED;
  }

  if (getContext()->enableParameterValidation) {
    if (propSize != 0 && pPropValue == NULL)
      return UR_RESULT_ERROR_INVALID_NULL_POINTER;

    if (pPropValue == NULL && pPropSizeRet == NULL)
      return UR_RESULT_ERROR_INVALID_NULL_POINTER;

    if (NULL == hContext)
      return UR_RESULT_ERROR_INVALID_NULL_HANDLE;

    if (UR_CONTEXT_INFO_USM_FILL2D_SUPPORT < propName)
      return UR_RESULT_ERROR_INVALID_ENUMERATION;

    if (propSize == 0 && pPropValue != NULL)
      return UR_RESULT_ERROR_INVALID_SIZE;
  }

  if (getContext()->enableLifetimeValidation &&
      !getContext()->refCountContext->isReferenceValid(hContext)) {
    URLOG_CTX_INVALID_REFERENCE(hContext);
  }

  ur_result_t result =
      pfnGetInfo(hContext, propName, propSize, pPropValue, pPropSizeRet);

  return result;
}

///////////////////////////////////////////////////////////////////////////////
/// @brief Intercept function for urContextGetNativeHandle
__urdlllocal ur_result_t UR_APICALL urContextGetNativeHandle(
    /// [in] handle of the context.
    ur_context_handle_t hContext,
    /// [out] a pointer to the native handle of the context.
    ur_native_handle_t *phNativeContext) {
  auto pfnGetNativeHandle = getContext()->urDdiTable.Context.pfnGetNativeHandle;

  if (nullptr == pfnGetNativeHandle) {
    return UR_RESULT_ERROR_UNINITIALIZED;
  }

  if (getContext()->enableParameterValidation) {
    if (NULL == phNativeContext)
      return UR_RESULT_ERROR_INVALID_NULL_POINTER;

    if (NULL == hContext)
      return UR_RESULT_ERROR_INVALID_NULL_HANDLE;
  }

  if (getContext()->enableLifetimeValidation &&
      !getContext()->refCountContext->isReferenceValid(hContext)) {
    URLOG_CTX_INVALID_REFERENCE(hContext);
  }

  ur_result_t result = pfnGetNativeHandle(hContext, phNativeContext);

  return result;
}

///////////////////////////////////////////////////////////////////////////////
/// @brief Intercept function for urContextCreateWithNativeHandle
__urdlllocal ur_result_t UR_APICALL urContextCreateWithNativeHandle(
    /// [in][nocheck] the native handle of the context.
    ur_native_handle_t hNativeContext,
    /// [in] handle of the adapter that owns the native handle
    ur_adapter_handle_t hAdapter,
    /// [in] number of devices associated with the context
    uint32_t numDevices,
    /// [in][optional][range(0, numDevices)] list of devices associated with
    /// the context
    const ur_device_handle_t *phDevices,
    /// [in][optional] pointer to native context properties struct
    const ur_context_native_properties_t *pProperties,
    /// [out][alloc] pointer to the handle of the context object created.
    ur_context_handle_t *phContext) {
  auto pfnCreateWithNativeHandle =
      getContext()->urDdiTable.Context.pfnCreateWithNativeHandle;

  if (nullptr == pfnCreateWithNativeHandle) {
    return UR_RESULT_ERROR_UNINITIALIZED;
  }

  if (getContext()->enableParameterValidation) {
    if (NULL == phContext)
      return UR_RESULT_ERROR_INVALID_NULL_POINTER;

    if (NULL == hAdapter)
      return UR_RESULT_ERROR_INVALID_NULL_HANDLE;
  }

  if (getContext()->enableLifetimeValidation &&
      !getContext()->refCountContext->isReferenceValid(hAdapter)) {
    URLOG_CTX_INVALID_REFERENCE(hAdapter);
  }

  ur_result_t result = pfnCreateWithNativeHandle(
      hNativeContext, hAdapter, numDevices, phDevices, pProperties, phContext);

  if (getContext()->enableLeakChecking && result == UR_RESULT_SUCCESS) {
    getContext()->refCountContext->createRefCount(*phContext);
  }

  return result;
}

///////////////////////////////////////////////////////////////////////////////
/// @brief Intercept function for urContextSetExtendedDeleter
__urdlllocal ur_result_t UR_APICALL urContextSetExtendedDeleter(
    /// [in] handle of the context.
    ur_context_handle_t hContext,
    /// [in] Function pointer to extended deleter.
    ur_context_extended_deleter_t pfnDeleter,
    /// [in][out][optional] pointer to data to be passed to callback.
    void *pUserData) {
  auto pfnSetExtendedDeleter =
      getContext()->urDdiTable.Context.pfnSetExtendedDeleter;

  if (nullptr == pfnSetExtendedDeleter) {
    return UR_RESULT_ERROR_UNINITIALIZED;
  }

  if (getContext()->enableParameterValidation) {
    if (NULL == pfnDeleter)
      return UR_RESULT_ERROR_INVALID_NULL_POINTER;

    if (NULL == hContext)
      return UR_RESULT_ERROR_INVALID_NULL_HANDLE;
  }

  if (getContext()->enableLifetimeValidation &&
      !getContext()->refCountContext->isReferenceValid(hContext)) {
    URLOG_CTX_INVALID_REFERENCE(hContext);
  }

  ur_result_t result = pfnSetExtendedDeleter(hContext, pfnDeleter, pUserData);

  return result;
}

///////////////////////////////////////////////////////////////////////////////
/// @brief Intercept function for urMemImageCreate
__urdlllocal ur_result_t UR_APICALL urMemImageCreate(
    /// [in] handle of the context object
    ur_context_handle_t hContext,
    /// [in] allocation and usage information flags
    ur_mem_flags_t flags,
    /// [in] pointer to image format specification
    const ur_image_format_t *pImageFormat,
    /// [in] pointer to image description
    const ur_image_desc_t *pImageDesc,
    /// [in][optional] pointer to the buffer data
    void *pHost,
    /// [out][alloc] pointer to handle of image object created
    ur_mem_handle_t *phMem) {
  auto pfnImageCreate = getContext()->urDdiTable.Mem.pfnImageCreate;

  if (nullptr == pfnImageCreate) {
    return UR_RESULT_ERROR_UNINITIALIZED;
  }

  if (getContext()->enableParameterValidation) {
    if (NULL == pImageFormat)
      return UR_RESULT_ERROR_INVALID_NULL_POINTER;

    if (NULL == pImageDesc)
      return UR_RESULT_ERROR_INVALID_NULL_POINTER;

    if (NULL == phMem)
      return UR_RESULT_ERROR_INVALID_NULL_POINTER;

    if (NULL == hContext)
      return UR_RESULT_ERROR_INVALID_NULL_HANDLE;

    if (UR_MEM_FLAGS_MASK & flags)
      return UR_RESULT_ERROR_INVALID_ENUMERATION;

    if (pImageDesc && UR_STRUCTURE_TYPE_IMAGE_DESC != pImageDesc->stype)
      return UR_RESULT_ERROR_INVALID_IMAGE_FORMAT_DESCRIPTOR;

    if (pImageDesc && UR_MEM_TYPE_IMAGE1D_ARRAY < pImageDesc->type)
      return UR_RESULT_ERROR_INVALID_IMAGE_FORMAT_DESCRIPTOR;

    if (pImageDesc && pImageDesc->numMipLevel != 0)
      return UR_RESULT_ERROR_INVALID_IMAGE_FORMAT_DESCRIPTOR;

    if (pImageDesc && pImageDesc->numSamples != 0)
      return UR_RESULT_ERROR_INVALID_IMAGE_FORMAT_DESCRIPTOR;

    if (pImageDesc && pImageDesc->rowPitch != 0 && pHost == nullptr)
      return UR_RESULT_ERROR_INVALID_IMAGE_FORMAT_DESCRIPTOR;

    if (pImageDesc && pImageDesc->slicePitch != 0 && pHost == nullptr)
      return UR_RESULT_ERROR_INVALID_IMAGE_FORMAT_DESCRIPTOR;

    if (pHost == NULL && (flags & (UR_MEM_FLAG_USE_HOST_POINTER |
                                   UR_MEM_FLAG_ALLOC_COPY_HOST_POINTER)) != 0)
      return UR_RESULT_ERROR_INVALID_HOST_PTR;

    if (pHost != NULL && (flags & (UR_MEM_FLAG_USE_HOST_POINTER |
                                   UR_MEM_FLAG_ALLOC_COPY_HOST_POINTER)) == 0)
      return UR_RESULT_ERROR_INVALID_HOST_PTR;
  }

  if (getContext()->enableLifetimeValidation &&
      !getContext()->refCountContext->isReferenceValid(hContext)) {
    URLOG_CTX_INVALID_REFERENCE(hContext);
  }

  ur_result_t result =
      pfnImageCreate(hContext, flags, pImageFormat, pImageDesc, pHost, phMem);

  if (getContext()->enableLeakChecking && result == UR_RESULT_SUCCESS) {
    getContext()->refCountContext->createRefCount(*phMem);
  }

  return result;
}

///////////////////////////////////////////////////////////////////////////////
/// @brief Intercept function for urMemBufferCreate
__urdlllocal ur_result_t UR_APICALL urMemBufferCreate(
    /// [in] handle of the context object
    ur_context_handle_t hContext,
    /// [in] allocation and usage information flags
    ur_mem_flags_t flags,
    /// [in] size in bytes of the memory object to be allocated
    size_t size,
    /// [in][optional] pointer to buffer creation properties
    const ur_buffer_properties_t *pProperties,
    /// [out][alloc] pointer to handle of the memory buffer created
    ur_mem_handle_t *phBuffer) {
  auto pfnBufferCreate = getContext()->urDdiTable.Mem.pfnBufferCreate;

  if (nullptr == pfnBufferCreate) {
    return UR_RESULT_ERROR_UNINITIALIZED;
  }

  if (getContext()->enableParameterValidation) {
    if (NULL == phBuffer)
      return UR_RESULT_ERROR_INVALID_NULL_POINTER;

    if (NULL == hContext)
      return UR_RESULT_ERROR_INVALID_NULL_HANDLE;

    if (UR_MEM_FLAGS_MASK & flags)
      return UR_RESULT_ERROR_INVALID_ENUMERATION;

    if (size == 0)
      return UR_RESULT_ERROR_INVALID_BUFFER_SIZE;

    if (pProperties == NULL &&
        (flags & (UR_MEM_FLAG_USE_HOST_POINTER |
                  UR_MEM_FLAG_ALLOC_COPY_HOST_POINTER)) != 0)
      return UR_RESULT_ERROR_INVALID_HOST_PTR;

    if (pProperties != NULL && pProperties->pHost == NULL &&
        (flags & (UR_MEM_FLAG_USE_HOST_POINTER |
                  UR_MEM_FLAG_ALLOC_COPY_HOST_POINTER)) != 0)
      return UR_RESULT_ERROR_INVALID_HOST_PTR;

    if (pProperties != NULL && pProperties->pHost != NULL &&
        (flags & (UR_MEM_FLAG_USE_HOST_POINTER |
                  UR_MEM_FLAG_ALLOC_COPY_HOST_POINTER)) == 0)
      return UR_RESULT_ERROR_INVALID_HOST_PTR;
  }

  if (getContext()->enableLifetimeValidation &&
      !getContext()->refCountContext->isReferenceValid(hContext)) {
    URLOG_CTX_INVALID_REFERENCE(hContext);
  }

  ur_result_t result =
      pfnBufferCreate(hContext, flags, size, pProperties, phBuffer);

  if (getContext()->enableLeakChecking && result == UR_RESULT_SUCCESS) {
    getContext()->refCountContext->createRefCount(*phBuffer);
  }

  return result;
}

///////////////////////////////////////////////////////////////////////////////
/// @brief Intercept function for urMemRetain
__urdlllocal ur_result_t UR_APICALL urMemRetain(
    /// [in][retain] handle of the memory object to get access
    ur_mem_handle_t hMem) {
  auto pfnRetain = getContext()->urDdiTable.Mem.pfnRetain;

  if (nullptr == pfnRetain) {
    return UR_RESULT_ERROR_UNINITIALIZED;
  }

  if (getContext()->enableParameterValidation) {
    if (NULL == hMem)
      return UR_RESULT_ERROR_INVALID_NULL_HANDLE;
  }

  ur_result_t result = pfnRetain(hMem);

  if (getContext()->enableLeakChecking) {
    getContext()->refCountContext->incrementRefCount(hMem, false);
  }

  return result;
}

///////////////////////////////////////////////////////////////////////////////
/// @brief Intercept function for urMemRelease
__urdlllocal ur_result_t UR_APICALL urMemRelease(
    /// [in][release] handle of the memory object to release
    ur_mem_handle_t hMem) {
  auto pfnRelease = getContext()->urDdiTable.Mem.pfnRelease;

  if (nullptr == pfnRelease) {
    return UR_RESULT_ERROR_UNINITIALIZED;
  }

  if (getContext()->enableParameterValidation) {
    if (NULL == hMem)
      return UR_RESULT_ERROR_INVALID_NULL_HANDLE;
  }

  if (getContext()->enableLeakChecking) {
    getContext()->refCountContext->decrementRefCount(hMem, false);
  }

  ur_result_t result = pfnRelease(hMem);

  return result;
}

///////////////////////////////////////////////////////////////////////////////
/// @brief Intercept function for urMemBufferPartition
__urdlllocal ur_result_t UR_APICALL urMemBufferPartition(
    /// [in] handle of the buffer object to allocate from
    ur_mem_handle_t hBuffer,
    /// [in] allocation and usage information flags
    ur_mem_flags_t flags,
    /// [in] buffer creation type
    ur_buffer_create_type_t bufferCreateType,
    /// [in] pointer to buffer create region information
    const ur_buffer_region_t *pRegion,
    /// [out] pointer to the handle of sub buffer created
    ur_mem_handle_t *phMem) {
  auto pfnBufferPartition = getContext()->urDdiTable.Mem.pfnBufferPartition;

  if (nullptr == pfnBufferPartition) {
    return UR_RESULT_ERROR_UNINITIALIZED;
  }

  if (getContext()->enableParameterValidation) {
    if (NULL == pRegion)
      return UR_RESULT_ERROR_INVALID_NULL_POINTER;

    if (NULL == phMem)
      return UR_RESULT_ERROR_INVALID_NULL_POINTER;

    if (NULL == hBuffer)
      return UR_RESULT_ERROR_INVALID_NULL_HANDLE;

    if (UR_MEM_FLAGS_MASK & flags)
      return UR_RESULT_ERROR_INVALID_ENUMERATION;

    if (UR_BUFFER_CREATE_TYPE_REGION < bufferCreateType)
      return UR_RESULT_ERROR_INVALID_ENUMERATION;

    if (pRegion && pRegion->size == 0)
      return UR_RESULT_ERROR_INVALID_BUFFER_SIZE;
  }

  if (getContext()->enableLifetimeValidation &&
      !getContext()->refCountContext->isReferenceValid(hBuffer)) {
    URLOG_CTX_INVALID_REFERENCE(hBuffer);
  }

  ur_result_t result =
      pfnBufferPartition(hBuffer, flags, bufferCreateType, pRegion, phMem);

  return result;
}

///////////////////////////////////////////////////////////////////////////////
/// @brief Intercept function for urMemGetNativeHandle
__urdlllocal ur_result_t UR_APICALL urMemGetNativeHandle(
    /// [in] handle of the mem.
    ur_mem_handle_t hMem,
    /// [in][optional] handle of the device that the native handle will be
    /// resident on.
    ur_device_handle_t hDevice,
    /// [out] a pointer to the native handle of the mem.
    ur_native_handle_t *phNativeMem) {
  auto pfnGetNativeHandle = getContext()->urDdiTable.Mem.pfnGetNativeHandle;

  if (nullptr == pfnGetNativeHandle) {
    return UR_RESULT_ERROR_UNINITIALIZED;
  }

  if (getContext()->enableParameterValidation) {
    if (NULL == phNativeMem)
      return UR_RESULT_ERROR_INVALID_NULL_POINTER;

    if (NULL == hMem)
      return UR_RESULT_ERROR_INVALID_NULL_HANDLE;
  }

  if (getContext()->enableLifetimeValidation &&
      !getContext()->refCountContext->isReferenceValid(hMem)) {
    URLOG_CTX_INVALID_REFERENCE(hMem);
  }

  if (getContext()->enableLifetimeValidation &&
      !getContext()->refCountContext->isReferenceValid(hDevice)) {
    URLOG_CTX_INVALID_REFERENCE(hDevice);
  }

  ur_result_t result = pfnGetNativeHandle(hMem, hDevice, phNativeMem);

  return result;
}

///////////////////////////////////////////////////////////////////////////////
/// @brief Intercept function for urMemBufferCreateWithNativeHandle
__urdlllocal ur_result_t UR_APICALL urMemBufferCreateWithNativeHandle(
    /// [in][nocheck] the native handle to the memory.
    ur_native_handle_t hNativeMem,
    /// [in] handle of the context object.
    ur_context_handle_t hContext,
    /// [in][optional] pointer to native memory creation properties.
    const ur_mem_native_properties_t *pProperties,
    /// [out][alloc] pointer to handle of buffer memory object created.
    ur_mem_handle_t *phMem) {
  auto pfnBufferCreateWithNativeHandle =
      getContext()->urDdiTable.Mem.pfnBufferCreateWithNativeHandle;

  if (nullptr == pfnBufferCreateWithNativeHandle) {
    return UR_RESULT_ERROR_UNINITIALIZED;
  }

  if (getContext()->enableParameterValidation) {
    if (NULL == phMem)
      return UR_RESULT_ERROR_INVALID_NULL_POINTER;

    if (NULL == hContext)
      return UR_RESULT_ERROR_INVALID_NULL_HANDLE;
  }

  if (getContext()->enableLifetimeValidation &&
      !getContext()->refCountContext->isReferenceValid(hContext)) {
    URLOG_CTX_INVALID_REFERENCE(hContext);
  }

  ur_result_t result =
      pfnBufferCreateWithNativeHandle(hNativeMem, hContext, pProperties, phMem);

  if (getContext()->enableLeakChecking && result == UR_RESULT_SUCCESS) {
    getContext()->refCountContext->createRefCount(*phMem);
  }

  return result;
}

///////////////////////////////////////////////////////////////////////////////
/// @brief Intercept function for urMemImageCreateWithNativeHandle
__urdlllocal ur_result_t UR_APICALL urMemImageCreateWithNativeHandle(
    /// [in][nocheck] the native handle to the memory.
    ur_native_handle_t hNativeMem,
    /// [in] handle of the context object.
    ur_context_handle_t hContext,
    /// [in] pointer to image format specification.
    const ur_image_format_t *pImageFormat,
    /// [in] pointer to image description.
    const ur_image_desc_t *pImageDesc,
    /// [in][optional] pointer to native memory creation properties.
    const ur_mem_native_properties_t *pProperties,
    /// [out][alloc pointer to handle of image memory object created.
    ur_mem_handle_t *phMem) {
  auto pfnImageCreateWithNativeHandle =
      getContext()->urDdiTable.Mem.pfnImageCreateWithNativeHandle;

  if (nullptr == pfnImageCreateWithNativeHandle) {
    return UR_RESULT_ERROR_UNINITIALIZED;
  }

  if (getContext()->enableParameterValidation) {
    if (NULL == pImageFormat)
      return UR_RESULT_ERROR_INVALID_NULL_POINTER;

    if (NULL == pImageDesc)
      return UR_RESULT_ERROR_INVALID_NULL_POINTER;

    if (NULL == phMem)
      return UR_RESULT_ERROR_INVALID_NULL_POINTER;

    if (NULL == hContext)
      return UR_RESULT_ERROR_INVALID_NULL_HANDLE;
  }

  if (getContext()->enableLifetimeValidation &&
      !getContext()->refCountContext->isReferenceValid(hContext)) {
    URLOG_CTX_INVALID_REFERENCE(hContext);
  }

  ur_result_t result = pfnImageCreateWithNativeHandle(
      hNativeMem, hContext, pImageFormat, pImageDesc, pProperties, phMem);

  if (getContext()->enableLeakChecking && result == UR_RESULT_SUCCESS) {
    getContext()->refCountContext->createRefCount(*phMem);
  }

  return result;
}

///////////////////////////////////////////////////////////////////////////////
/// @brief Intercept function for urMemGetInfo
__urdlllocal ur_result_t UR_APICALL urMemGetInfo(
    /// [in] handle to the memory object being queried.
    ur_mem_handle_t hMemory,
    /// [in] type of the info to retrieve.
    ur_mem_info_t propName,
    /// [in] the number of bytes of memory pointed to by pPropValue.
    size_t propSize,
    /// [out][optional][typename(propName, propSize)] array of bytes holding
    /// the info.
    /// If propSize is less than the real number of bytes needed to return
    /// the info then the ::UR_RESULT_ERROR_INVALID_SIZE error is returned and
    /// pPropValue is not used.
    void *pPropValue,
    /// [out][optional] pointer to the actual size in bytes of the queried
    /// propName.
    size_t *pPropSizeRet) {
  auto pfnGetInfo = getContext()->urDdiTable.Mem.pfnGetInfo;

  if (nullptr == pfnGetInfo) {
    return UR_RESULT_ERROR_UNINITIALIZED;
  }

  if (getContext()->enableParameterValidation) {
    if (propSize != 0 && pPropValue == NULL)
      return UR_RESULT_ERROR_INVALID_NULL_POINTER;

    if (pPropValue == NULL && pPropSizeRet == NULL)
      return UR_RESULT_ERROR_INVALID_NULL_POINTER;

    if (NULL == hMemory)
      return UR_RESULT_ERROR_INVALID_NULL_HANDLE;

    if (UR_MEM_INFO_REFERENCE_COUNT < propName)
      return UR_RESULT_ERROR_INVALID_ENUMERATION;

    if (propSize == 0 && pPropValue != NULL)
      return UR_RESULT_ERROR_INVALID_SIZE;
  }

  if (getContext()->enableLifetimeValidation &&
      !getContext()->refCountContext->isReferenceValid(hMemory)) {
    URLOG_CTX_INVALID_REFERENCE(hMemory);
  }

  ur_result_t result =
      pfnGetInfo(hMemory, propName, propSize, pPropValue, pPropSizeRet);

  return result;
}

///////////////////////////////////////////////////////////////////////////////
/// @brief Intercept function for urMemImageGetInfo
__urdlllocal ur_result_t UR_APICALL urMemImageGetInfo(
    /// [in] handle to the image object being queried.
    ur_mem_handle_t hMemory,
    /// [in] type of image info to retrieve.
    ur_image_info_t propName,
    /// [in] the number of bytes of memory pointer to by pPropValue.
    size_t propSize,
    /// [out][optional][typename(propName, propSize)] array of bytes holding
    /// the info.
    /// If propSize is less than the real number of bytes needed to return
    /// the info then the ::UR_RESULT_ERROR_INVALID_SIZE error is returned and
    /// pPropValue is not used.
    void *pPropValue,
    /// [out][optional] pointer to the actual size in bytes of the queried
    /// propName.
    size_t *pPropSizeRet) {
  auto pfnImageGetInfo = getContext()->urDdiTable.Mem.pfnImageGetInfo;

  if (nullptr == pfnImageGetInfo) {
    return UR_RESULT_ERROR_UNINITIALIZED;
  }

  if (getContext()->enableParameterValidation) {
    if (propSize != 0 && pPropValue == NULL)
      return UR_RESULT_ERROR_INVALID_NULL_POINTER;

    if (pPropValue == NULL && pPropSizeRet == NULL)
      return UR_RESULT_ERROR_INVALID_NULL_POINTER;

    if (NULL == hMemory)
      return UR_RESULT_ERROR_INVALID_NULL_HANDLE;

    if (UR_IMAGE_INFO_NUM_SAMPLES < propName)
      return UR_RESULT_ERROR_INVALID_ENUMERATION;

    if (propSize == 0 && pPropValue != NULL)
      return UR_RESULT_ERROR_INVALID_SIZE;
  }

  if (getContext()->enableLifetimeValidation &&
      !getContext()->refCountContext->isReferenceValid(hMemory)) {
    URLOG_CTX_INVALID_REFERENCE(hMemory);
  }

  ur_result_t result =
      pfnImageGetInfo(hMemory, propName, propSize, pPropValue, pPropSizeRet);

  return result;
}

///////////////////////////////////////////////////////////////////////////////
/// @brief Intercept function for urSamplerCreate
__urdlllocal ur_result_t UR_APICALL urSamplerCreate(
    /// [in] handle of the context object
    ur_context_handle_t hContext,
    /// [in] pointer to the sampler description
    const ur_sampler_desc_t *pDesc,
    /// [out][alloc] pointer to handle of sampler object created
    ur_sampler_handle_t *phSampler) {
  auto pfnCreate = getContext()->urDdiTable.Sampler.pfnCreate;

  if (nullptr == pfnCreate) {
    return UR_RESULT_ERROR_UNINITIALIZED;
  }

  if (getContext()->enableParameterValidation) {
    if (NULL == pDesc)
      return UR_RESULT_ERROR_INVALID_NULL_POINTER;

    if (NULL == phSampler)
      return UR_RESULT_ERROR_INVALID_NULL_POINTER;

    if (NULL == hContext)
      return UR_RESULT_ERROR_INVALID_NULL_HANDLE;

    if (UR_SAMPLER_ADDRESSING_MODE_MIRRORED_REPEAT < pDesc->addressingMode)
      return UR_RESULT_ERROR_INVALID_ENUMERATION;

    if (UR_SAMPLER_FILTER_MODE_LINEAR < pDesc->filterMode)
      return UR_RESULT_ERROR_INVALID_ENUMERATION;
  }

  if (getContext()->enableLifetimeValidation &&
      !getContext()->refCountContext->isReferenceValid(hContext)) {
    URLOG_CTX_INVALID_REFERENCE(hContext);
  }

  ur_result_t result = pfnCreate(hContext, pDesc, phSampler);

  if (getContext()->enableLeakChecking && result == UR_RESULT_SUCCESS) {
    getContext()->refCountContext->createRefCount(*phSampler);
  }

  return result;
}

///////////////////////////////////////////////////////////////////////////////
/// @brief Intercept function for urSamplerRetain
__urdlllocal ur_result_t UR_APICALL urSamplerRetain(
    /// [in][retain] handle of the sampler object to get access
    ur_sampler_handle_t hSampler) {
  auto pfnRetain = getContext()->urDdiTable.Sampler.pfnRetain;

  if (nullptr == pfnRetain) {
    return UR_RESULT_ERROR_UNINITIALIZED;
  }

  if (getContext()->enableParameterValidation) {
    if (NULL == hSampler)
      return UR_RESULT_ERROR_INVALID_NULL_HANDLE;
  }

  ur_result_t result = pfnRetain(hSampler);

  if (getContext()->enableLeakChecking) {
    getContext()->refCountContext->incrementRefCount(hSampler, false);
  }

  return result;
}

///////////////////////////////////////////////////////////////////////////////
/// @brief Intercept function for urSamplerRelease
__urdlllocal ur_result_t UR_APICALL urSamplerRelease(
    /// [in][release] handle of the sampler object to release
    ur_sampler_handle_t hSampler) {
  auto pfnRelease = getContext()->urDdiTable.Sampler.pfnRelease;

  if (nullptr == pfnRelease) {
    return UR_RESULT_ERROR_UNINITIALIZED;
  }

  if (getContext()->enableParameterValidation) {
    if (NULL == hSampler)
      return UR_RESULT_ERROR_INVALID_NULL_HANDLE;
  }

  if (getContext()->enableLeakChecking) {
    getContext()->refCountContext->decrementRefCount(hSampler, false);
  }

  ur_result_t result = pfnRelease(hSampler);

  return result;
}

///////////////////////////////////////////////////////////////////////////////
/// @brief Intercept function for urSamplerGetInfo
__urdlllocal ur_result_t UR_APICALL urSamplerGetInfo(
    /// [in] handle of the sampler object
    ur_sampler_handle_t hSampler,
    /// [in] name of the sampler property to query
    ur_sampler_info_t propName,
    /// [in] size in bytes of the sampler property value provided
    size_t propSize,
    /// [out][typename(propName, propSize)][optional] value of the sampler
    /// property
    void *pPropValue,
    /// [out][optional] size in bytes returned in sampler property value
    size_t *pPropSizeRet) {
  auto pfnGetInfo = getContext()->urDdiTable.Sampler.pfnGetInfo;

  if (nullptr == pfnGetInfo) {
    return UR_RESULT_ERROR_UNINITIALIZED;
  }

  if (getContext()->enableParameterValidation) {
    if (propSize != 0 && pPropValue == NULL)
      return UR_RESULT_ERROR_INVALID_NULL_POINTER;

    if (pPropValue == NULL && pPropSizeRet == NULL)
      return UR_RESULT_ERROR_INVALID_NULL_POINTER;

    if (NULL == hSampler)
      return UR_RESULT_ERROR_INVALID_NULL_HANDLE;

    if (UR_SAMPLER_INFO_FILTER_MODE < propName)
      return UR_RESULT_ERROR_INVALID_ENUMERATION;

    if (propSize == 0 && pPropValue != NULL)
      return UR_RESULT_ERROR_INVALID_SIZE;
  }

  if (getContext()->enableLifetimeValidation &&
      !getContext()->refCountContext->isReferenceValid(hSampler)) {
    URLOG_CTX_INVALID_REFERENCE(hSampler);
  }

  ur_result_t result =
      pfnGetInfo(hSampler, propName, propSize, pPropValue, pPropSizeRet);

  return result;
}

///////////////////////////////////////////////////////////////////////////////
/// @brief Intercept function for urSamplerGetNativeHandle
__urdlllocal ur_result_t UR_APICALL urSamplerGetNativeHandle(
    /// [in] handle of the sampler.
    ur_sampler_handle_t hSampler,
    /// [out] a pointer to the native handle of the sampler.
    ur_native_handle_t *phNativeSampler) {
  auto pfnGetNativeHandle = getContext()->urDdiTable.Sampler.pfnGetNativeHandle;

  if (nullptr == pfnGetNativeHandle) {
    return UR_RESULT_ERROR_UNINITIALIZED;
  }

  if (getContext()->enableParameterValidation) {
    if (NULL == phNativeSampler)
      return UR_RESULT_ERROR_INVALID_NULL_POINTER;

    if (NULL == hSampler)
      return UR_RESULT_ERROR_INVALID_NULL_HANDLE;
  }

  if (getContext()->enableLifetimeValidation &&
      !getContext()->refCountContext->isReferenceValid(hSampler)) {
    URLOG_CTX_INVALID_REFERENCE(hSampler);
  }

  ur_result_t result = pfnGetNativeHandle(hSampler, phNativeSampler);

  return result;
}

///////////////////////////////////////////////////////////////////////////////
/// @brief Intercept function for urSamplerCreateWithNativeHandle
__urdlllocal ur_result_t UR_APICALL urSamplerCreateWithNativeHandle(
    /// [in][nocheck] the native handle of the sampler.
    ur_native_handle_t hNativeSampler,
    /// [in] handle of the context object
    ur_context_handle_t hContext,
    /// [in][optional] pointer to native sampler properties struct.
    const ur_sampler_native_properties_t *pProperties,
    /// [out][alloc] pointer to the handle of the sampler object created.
    ur_sampler_handle_t *phSampler) {
  auto pfnCreateWithNativeHandle =
      getContext()->urDdiTable.Sampler.pfnCreateWithNativeHandle;

  if (nullptr == pfnCreateWithNativeHandle) {
    return UR_RESULT_ERROR_UNINITIALIZED;
  }

  if (getContext()->enableParameterValidation) {
    if (NULL == phSampler)
      return UR_RESULT_ERROR_INVALID_NULL_POINTER;

    if (NULL == hContext)
      return UR_RESULT_ERROR_INVALID_NULL_HANDLE;
  }

  if (getContext()->enableLifetimeValidation &&
      !getContext()->refCountContext->isReferenceValid(hContext)) {
    URLOG_CTX_INVALID_REFERENCE(hContext);
  }

  ur_result_t result = pfnCreateWithNativeHandle(hNativeSampler, hContext,
                                                 pProperties, phSampler);

  if (getContext()->enableLeakChecking && result == UR_RESULT_SUCCESS) {
    getContext()->refCountContext->createRefCount(*phSampler);
  }

  return result;
}

///////////////////////////////////////////////////////////////////////////////
/// @brief Intercept function for urUSMHostAlloc
__urdlllocal ur_result_t UR_APICALL urUSMHostAlloc(
    /// [in] handle of the context object
    ur_context_handle_t hContext,
    /// [in][optional] USM memory allocation descriptor
    const ur_usm_desc_t *pUSMDesc,
    /// [in][optional] Pointer to a pool created using urUSMPoolCreate
    ur_usm_pool_handle_t pool,
    /// [in] minimum size in bytes of the USM memory object to be allocated
    size_t size,
    /// [out] pointer to USM host memory object
    void **ppMem) {
  auto pfnHostAlloc = getContext()->urDdiTable.USM.pfnHostAlloc;

  if (nullptr == pfnHostAlloc) {
    return UR_RESULT_ERROR_UNINITIALIZED;
  }

  if (getContext()->enableParameterValidation) {
    if (NULL == ppMem)
      return UR_RESULT_ERROR_INVALID_NULL_POINTER;

    if (NULL == hContext)
      return UR_RESULT_ERROR_INVALID_NULL_HANDLE;

    if (NULL != pUSMDesc && UR_USM_ADVICE_FLAGS_MASK & pUSMDesc->hints)
      return UR_RESULT_ERROR_INVALID_ENUMERATION;

    if (pUSMDesc && pUSMDesc->align != 0 &&
        ((pUSMDesc->align & (pUSMDesc->align - 1)) != 0))
      return UR_RESULT_ERROR_INVALID_VALUE;

    if (size == 0)
      return UR_RESULT_ERROR_INVALID_USM_SIZE;
  }

  if (getContext()->enableLifetimeValidation &&
      !getContext()->refCountContext->isReferenceValid(hContext)) {
    URLOG_CTX_INVALID_REFERENCE(hContext);
  }

  if (getContext()->enableLifetimeValidation &&
      !getContext()->refCountContext->isReferenceValid(pool)) {
    URLOG_CTX_INVALID_REFERENCE(pool);
  }

  ur_result_t result = pfnHostAlloc(hContext, pUSMDesc, pool, size, ppMem);

  return result;
}

///////////////////////////////////////////////////////////////////////////////
/// @brief Intercept function for urUSMDeviceAlloc
__urdlllocal ur_result_t UR_APICALL urUSMDeviceAlloc(
    /// [in] handle of the context object
    ur_context_handle_t hContext,
    /// [in] handle of the device object
    ur_device_handle_t hDevice,
    /// [in][optional] USM memory allocation descriptor
    const ur_usm_desc_t *pUSMDesc,
    /// [in][optional] Pointer to a pool created using urUSMPoolCreate
    ur_usm_pool_handle_t pool,
    /// [in] minimum size in bytes of the USM memory object to be allocated
    size_t size,
    /// [out] pointer to USM device memory object
    void **ppMem) {
  auto pfnDeviceAlloc = getContext()->urDdiTable.USM.pfnDeviceAlloc;

  if (nullptr == pfnDeviceAlloc) {
    return UR_RESULT_ERROR_UNINITIALIZED;
  }

  if (getContext()->enableParameterValidation) {
    if (NULL == ppMem)
      return UR_RESULT_ERROR_INVALID_NULL_POINTER;

    if (NULL == hContext)
      return UR_RESULT_ERROR_INVALID_NULL_HANDLE;

    if (NULL == hDevice)
      return UR_RESULT_ERROR_INVALID_NULL_HANDLE;

    if (NULL != pUSMDesc && UR_USM_ADVICE_FLAGS_MASK & pUSMDesc->hints)
      return UR_RESULT_ERROR_INVALID_ENUMERATION;

    if (pUSMDesc && pUSMDesc->align != 0 &&
        ((pUSMDesc->align & (pUSMDesc->align - 1)) != 0))
      return UR_RESULT_ERROR_INVALID_VALUE;

    if (size == 0)
      return UR_RESULT_ERROR_INVALID_USM_SIZE;
  }

  if (getContext()->enableLifetimeValidation &&
      !getContext()->refCountContext->isReferenceValid(hContext)) {
    URLOG_CTX_INVALID_REFERENCE(hContext);
  }

  if (getContext()->enableLifetimeValidation &&
      !getContext()->refCountContext->isReferenceValid(hDevice)) {
    URLOG_CTX_INVALID_REFERENCE(hDevice);
  }

  if (getContext()->enableLifetimeValidation &&
      !getContext()->refCountContext->isReferenceValid(pool)) {
    URLOG_CTX_INVALID_REFERENCE(pool);
  }

  ur_result_t result =
      pfnDeviceAlloc(hContext, hDevice, pUSMDesc, pool, size, ppMem);

  return result;
}

///////////////////////////////////////////////////////////////////////////////
/// @brief Intercept function for urUSMSharedAlloc
__urdlllocal ur_result_t UR_APICALL urUSMSharedAlloc(
    /// [in] handle of the context object
    ur_context_handle_t hContext,
    /// [in] handle of the device object
    ur_device_handle_t hDevice,
    /// [in][optional] Pointer to USM memory allocation descriptor.
    const ur_usm_desc_t *pUSMDesc,
    /// [in][optional] Pointer to a pool created using urUSMPoolCreate
    ur_usm_pool_handle_t pool,
    /// [in] minimum size in bytes of the USM memory object to be allocated
    size_t size,
    /// [out] pointer to USM shared memory object
    void **ppMem) {
  auto pfnSharedAlloc = getContext()->urDdiTable.USM.pfnSharedAlloc;

  if (nullptr == pfnSharedAlloc) {
    return UR_RESULT_ERROR_UNINITIALIZED;
  }

  if (getContext()->enableParameterValidation) {
    if (NULL == ppMem)
      return UR_RESULT_ERROR_INVALID_NULL_POINTER;

    if (NULL == hContext)
      return UR_RESULT_ERROR_INVALID_NULL_HANDLE;

    if (NULL == hDevice)
      return UR_RESULT_ERROR_INVALID_NULL_HANDLE;

    if (NULL != pUSMDesc && UR_USM_ADVICE_FLAGS_MASK & pUSMDesc->hints)
      return UR_RESULT_ERROR_INVALID_ENUMERATION;

    if (pUSMDesc && pUSMDesc->align != 0 &&
        ((pUSMDesc->align & (pUSMDesc->align - 1)) != 0))
      return UR_RESULT_ERROR_INVALID_VALUE;

    if (size == 0)
      return UR_RESULT_ERROR_INVALID_USM_SIZE;
  }

  if (getContext()->enableLifetimeValidation &&
      !getContext()->refCountContext->isReferenceValid(hContext)) {
    URLOG_CTX_INVALID_REFERENCE(hContext);
  }

  if (getContext()->enableLifetimeValidation &&
      !getContext()->refCountContext->isReferenceValid(hDevice)) {
    URLOG_CTX_INVALID_REFERENCE(hDevice);
  }

  if (getContext()->enableLifetimeValidation &&
      !getContext()->refCountContext->isReferenceValid(pool)) {
    URLOG_CTX_INVALID_REFERENCE(pool);
  }

  ur_result_t result =
      pfnSharedAlloc(hContext, hDevice, pUSMDesc, pool, size, ppMem);

  return result;
}

///////////////////////////////////////////////////////////////////////////////
/// @brief Intercept function for urUSMFree
__urdlllocal ur_result_t UR_APICALL urUSMFree(
    /// [in] handle of the context object
    ur_context_handle_t hContext,
    /// [in] pointer to USM memory object
    void *pMem) {
  auto pfnFree = getContext()->urDdiTable.USM.pfnFree;

  if (nullptr == pfnFree) {
    return UR_RESULT_ERROR_UNINITIALIZED;
  }

  if (getContext()->enableParameterValidation) {
    if (NULL == pMem)
      return UR_RESULT_ERROR_INVALID_NULL_POINTER;

    if (NULL == hContext)
      return UR_RESULT_ERROR_INVALID_NULL_HANDLE;
  }

  if (getContext()->enableLifetimeValidation &&
      !getContext()->refCountContext->isReferenceValid(hContext)) {
    URLOG_CTX_INVALID_REFERENCE(hContext);
  }

  ur_result_t result = pfnFree(hContext, pMem);

  return result;
}

///////////////////////////////////////////////////////////////////////////////
/// @brief Intercept function for urUSMGetMemAllocInfo
__urdlllocal ur_result_t UR_APICALL urUSMGetMemAllocInfo(
    /// [in] handle of the context object
    ur_context_handle_t hContext,
    /// [in] pointer to USM memory object
    const void *pMem,
    /// [in] the name of the USM allocation property to query
    ur_usm_alloc_info_t propName,
    /// [in] size in bytes of the USM allocation property value
    size_t propSize,
    /// [out][optional][typename(propName, propSize)] value of the USM
    /// allocation property
    void *pPropValue,
    /// [out][optional] bytes returned in USM allocation property
    size_t *pPropSizeRet) {
  auto pfnGetMemAllocInfo = getContext()->urDdiTable.USM.pfnGetMemAllocInfo;

  if (nullptr == pfnGetMemAllocInfo) {
    return UR_RESULT_ERROR_UNINITIALIZED;
  }

  if (getContext()->enableParameterValidation) {
    if (NULL == pMem)
      return UR_RESULT_ERROR_INVALID_NULL_POINTER;

    if (NULL == hContext)
      return UR_RESULT_ERROR_INVALID_NULL_HANDLE;

    if (UR_USM_ALLOC_INFO_POOL < propName)
      return UR_RESULT_ERROR_INVALID_ENUMERATION;
  }

  if (getContext()->enableLifetimeValidation &&
      !getContext()->refCountContext->isReferenceValid(hContext)) {
    URLOG_CTX_INVALID_REFERENCE(hContext);
  }

  ur_result_t result = pfnGetMemAllocInfo(hContext, pMem, propName, propSize,
                                          pPropValue, pPropSizeRet);

  return result;
}

///////////////////////////////////////////////////////////////////////////////
/// @brief Intercept function for urUSMPoolCreate
__urdlllocal ur_result_t UR_APICALL urUSMPoolCreate(
    /// [in] handle of the context object
    ur_context_handle_t hContext,
    /// [in] pointer to USM pool descriptor. Can be chained with
    /// ::ur_usm_pool_limits_desc_t
    ur_usm_pool_desc_t *pPoolDesc,
    /// [out][alloc] pointer to USM memory pool
    ur_usm_pool_handle_t *ppPool) {
  auto pfnPoolCreate = getContext()->urDdiTable.USM.pfnPoolCreate;

  if (nullptr == pfnPoolCreate) {
    return UR_RESULT_ERROR_UNINITIALIZED;
  }

  if (getContext()->enableParameterValidation) {
    if (NULL == pPoolDesc)
      return UR_RESULT_ERROR_INVALID_NULL_POINTER;

    if (NULL == ppPool)
      return UR_RESULT_ERROR_INVALID_NULL_POINTER;

    if (NULL == hContext)
      return UR_RESULT_ERROR_INVALID_NULL_HANDLE;

    if (UR_USM_POOL_FLAGS_MASK & pPoolDesc->flags)
      return UR_RESULT_ERROR_INVALID_ENUMERATION;
  }

  if (getContext()->enableLifetimeValidation &&
      !getContext()->refCountContext->isReferenceValid(hContext)) {
    URLOG_CTX_INVALID_REFERENCE(hContext);
  }

  ur_result_t result = pfnPoolCreate(hContext, pPoolDesc, ppPool);

  if (getContext()->enableLeakChecking && result == UR_RESULT_SUCCESS) {
    getContext()->refCountContext->createRefCount(*ppPool);
  }

  return result;
}

///////////////////////////////////////////////////////////////////////////////
/// @brief Intercept function for urUSMPoolRetain
__urdlllocal ur_result_t UR_APICALL urUSMPoolRetain(
    /// [in][retain] pointer to USM memory pool
    ur_usm_pool_handle_t pPool) {
  auto pfnPoolRetain = getContext()->urDdiTable.USM.pfnPoolRetain;

  if (nullptr == pfnPoolRetain) {
    return UR_RESULT_ERROR_UNINITIALIZED;
  }

  if (getContext()->enableParameterValidation) {
    if (NULL == pPool)
      return UR_RESULT_ERROR_INVALID_NULL_HANDLE;
  }

  ur_result_t result = pfnPoolRetain(pPool);

  if (getContext()->enableLeakChecking) {
    getContext()->refCountContext->incrementRefCount(pPool, false);
  }

  return result;
}

///////////////////////////////////////////////////////////////////////////////
/// @brief Intercept function for urUSMPoolRelease
__urdlllocal ur_result_t UR_APICALL urUSMPoolRelease(
    /// [in][release] pointer to USM memory pool
    ur_usm_pool_handle_t pPool) {
  auto pfnPoolRelease = getContext()->urDdiTable.USM.pfnPoolRelease;

  if (nullptr == pfnPoolRelease) {
    return UR_RESULT_ERROR_UNINITIALIZED;
  }

  if (getContext()->enableParameterValidation) {
    if (NULL == pPool)
      return UR_RESULT_ERROR_INVALID_NULL_HANDLE;
  }

  if (getContext()->enableLeakChecking) {
    getContext()->refCountContext->decrementRefCount(pPool, false);
  }

  ur_result_t result = pfnPoolRelease(pPool);

  return result;
}

///////////////////////////////////////////////////////////////////////////////
/// @brief Intercept function for urUSMPoolGetInfo
__urdlllocal ur_result_t UR_APICALL urUSMPoolGetInfo(
    /// [in] handle of the USM memory pool
    ur_usm_pool_handle_t hPool,
    /// [in] name of the pool property to query
    ur_usm_pool_info_t propName,
    /// [in] size in bytes of the pool property value provided
    size_t propSize,
    /// [out][optional][typename(propName, propSize)] value of the pool
    /// property
    void *pPropValue,
    /// [out][optional] size in bytes returned in pool property value
    size_t *pPropSizeRet) {
  auto pfnPoolGetInfo = getContext()->urDdiTable.USM.pfnPoolGetInfo;

  if (nullptr == pfnPoolGetInfo) {
    return UR_RESULT_ERROR_UNINITIALIZED;
  }

  if (getContext()->enableParameterValidation) {
    if (propSize != 0 && pPropValue == NULL)
      return UR_RESULT_ERROR_INVALID_NULL_POINTER;

    if (pPropValue == NULL && pPropSizeRet == NULL)
      return UR_RESULT_ERROR_INVALID_NULL_POINTER;

    if (NULL == hPool)
      return UR_RESULT_ERROR_INVALID_NULL_HANDLE;

    if (UR_USM_POOL_INFO_USED_HIGH_EXP < propName)
      return UR_RESULT_ERROR_INVALID_ENUMERATION;

    if (propSize == 0 && pPropValue != NULL)
      return UR_RESULT_ERROR_INVALID_SIZE;
  }

  if (getContext()->enableLifetimeValidation &&
      !getContext()->refCountContext->isReferenceValid(hPool)) {
    URLOG_CTX_INVALID_REFERENCE(hPool);
  }

  ur_result_t result =
      pfnPoolGetInfo(hPool, propName, propSize, pPropValue, pPropSizeRet);

  return result;
}

///////////////////////////////////////////////////////////////////////////////
/// @brief Intercept function for urVirtualMemGranularityGetInfo
__urdlllocal ur_result_t UR_APICALL urVirtualMemGranularityGetInfo(
    /// [in] handle of the context object.
    ur_context_handle_t hContext,
    /// [in][optional] is the device to get the granularity from, if the
    /// device is null then the granularity is suitable for all devices in
    /// context.
    ur_device_handle_t hDevice,
    /// [in] allocation size in bytes for which the alignment is being
    /// queried.
    size_t allocationSize,
    /// [in] type of the info to query.
    ur_virtual_mem_granularity_info_t propName,
    /// [in] size in bytes of the memory pointed to by pPropValue.
    size_t propSize,
    /// [out][optional][typename(propName, propSize)] array of bytes holding
    /// the info. If propSize is less than the real number of bytes needed to
    /// return the info then the ::UR_RESULT_ERROR_INVALID_SIZE error is
    /// returned and pPropValue is not used.
    void *pPropValue,
    /// [out][optional] pointer to the actual size in bytes of the queried
    /// propName."
    size_t *pPropSizeRet) {
  auto pfnGranularityGetInfo =
      getContext()->urDdiTable.VirtualMem.pfnGranularityGetInfo;

  if (nullptr == pfnGranularityGetInfo) {
    return UR_RESULT_ERROR_UNINITIALIZED;
  }

  if (getContext()->enableParameterValidation) {
    if (propSize != 0 && pPropValue == NULL)
      return UR_RESULT_ERROR_INVALID_NULL_POINTER;

    if (pPropValue == NULL && pPropSizeRet == NULL)
      return UR_RESULT_ERROR_INVALID_NULL_POINTER;

    if (NULL == hContext)
      return UR_RESULT_ERROR_INVALID_NULL_HANDLE;

    if (UR_VIRTUAL_MEM_GRANULARITY_INFO_RECOMMENDED < propName)
      return UR_RESULT_ERROR_INVALID_ENUMERATION;

    if (propSize == 0 && pPropValue != NULL)
      return UR_RESULT_ERROR_INVALID_SIZE;
  }

  if (getContext()->enableLifetimeValidation &&
      !getContext()->refCountContext->isReferenceValid(hContext)) {
    URLOG_CTX_INVALID_REFERENCE(hContext);
  }

  if (getContext()->enableLifetimeValidation &&
      !getContext()->refCountContext->isReferenceValid(hDevice)) {
    URLOG_CTX_INVALID_REFERENCE(hDevice);
  }

  ur_result_t result =
      pfnGranularityGetInfo(hContext, hDevice, allocationSize, propName,
                            propSize, pPropValue, pPropSizeRet);

  return result;
}

///////////////////////////////////////////////////////////////////////////////
/// @brief Intercept function for urVirtualMemReserve
__urdlllocal ur_result_t UR_APICALL urVirtualMemReserve(
    /// [in] handle of the context object.
    ur_context_handle_t hContext,
    /// [in][optional] pointer to the start of the virtual memory region to
    /// reserve, specifying a null value causes the implementation to select a
    /// start address.
    const void *pStart,
    /// [in] size in bytes of the virtual address range to reserve.
    size_t size,
    /// [out] pointer to the returned address at the start of reserved virtual
    /// memory range.
    void **ppStart) {
  auto pfnReserve = getContext()->urDdiTable.VirtualMem.pfnReserve;

  if (nullptr == pfnReserve) {
    return UR_RESULT_ERROR_UNINITIALIZED;
  }

  if (getContext()->enableParameterValidation) {
    if (NULL == ppStart)
      return UR_RESULT_ERROR_INVALID_NULL_POINTER;

    if (NULL == hContext)
      return UR_RESULT_ERROR_INVALID_NULL_HANDLE;
  }

  if (getContext()->enableLifetimeValidation &&
      !getContext()->refCountContext->isReferenceValid(hContext)) {
    URLOG_CTX_INVALID_REFERENCE(hContext);
  }

  ur_result_t result = pfnReserve(hContext, pStart, size, ppStart);

  return result;
}

///////////////////////////////////////////////////////////////////////////////
/// @brief Intercept function for urVirtualMemFree
__urdlllocal ur_result_t UR_APICALL urVirtualMemFree(
    /// [in] handle of the context object.
    ur_context_handle_t hContext,
    /// [in] pointer to the start of the virtual memory range to free.
    const void *pStart,
    /// [in] size in bytes of the virtual memory range to free.
    size_t size) {
  auto pfnFree = getContext()->urDdiTable.VirtualMem.pfnFree;

  if (nullptr == pfnFree) {
    return UR_RESULT_ERROR_UNINITIALIZED;
  }

  if (getContext()->enableParameterValidation) {
    if (NULL == pStart)
      return UR_RESULT_ERROR_INVALID_NULL_POINTER;

    if (NULL == hContext)
      return UR_RESULT_ERROR_INVALID_NULL_HANDLE;
  }

  if (getContext()->enableLifetimeValidation &&
      !getContext()->refCountContext->isReferenceValid(hContext)) {
    URLOG_CTX_INVALID_REFERENCE(hContext);
  }

  ur_result_t result = pfnFree(hContext, pStart, size);

  return result;
}

///////////////////////////////////////////////////////////////////////////////
/// @brief Intercept function for urVirtualMemMap
__urdlllocal ur_result_t UR_APICALL urVirtualMemMap(
    /// [in] handle to the context object.
    ur_context_handle_t hContext,
    /// [in] pointer to the start of the virtual memory range.
    const void *pStart,
    /// [in] size in bytes of the virtual memory range to map.
    size_t size,
    /// [in] handle of the physical memory to map pStart to.
    ur_physical_mem_handle_t hPhysicalMem,
    /// [in] offset in bytes into the physical memory to map pStart to.
    size_t offset,
    /// [in] access flags for the physical memory mapping.
    ur_virtual_mem_access_flags_t flags) {
  auto pfnMap = getContext()->urDdiTable.VirtualMem.pfnMap;

  if (nullptr == pfnMap) {
    return UR_RESULT_ERROR_UNINITIALIZED;
  }

  if (getContext()->enableParameterValidation) {
    if (NULL == pStart)
      return UR_RESULT_ERROR_INVALID_NULL_POINTER;

    if (NULL == hContext)
      return UR_RESULT_ERROR_INVALID_NULL_HANDLE;

    if (NULL == hPhysicalMem)
      return UR_RESULT_ERROR_INVALID_NULL_HANDLE;

    if (UR_VIRTUAL_MEM_ACCESS_FLAGS_MASK & flags)
      return UR_RESULT_ERROR_INVALID_ENUMERATION;
  }

  if (getContext()->enableLifetimeValidation &&
      !getContext()->refCountContext->isReferenceValid(hContext)) {
    URLOG_CTX_INVALID_REFERENCE(hContext);
  }

  if (getContext()->enableLifetimeValidation &&
      !getContext()->refCountContext->isReferenceValid(hPhysicalMem)) {
    URLOG_CTX_INVALID_REFERENCE(hPhysicalMem);
  }

  ur_result_t result =
      pfnMap(hContext, pStart, size, hPhysicalMem, offset, flags);

  return result;
}

///////////////////////////////////////////////////////////////////////////////
/// @brief Intercept function for urVirtualMemUnmap
__urdlllocal ur_result_t UR_APICALL urVirtualMemUnmap(
    /// [in] handle to the context object.
    ur_context_handle_t hContext,
    /// [in] pointer to the start of the mapped virtual memory range
    const void *pStart,
    /// [in] size in bytes of the virtual memory range.
    size_t size) {
  auto pfnUnmap = getContext()->urDdiTable.VirtualMem.pfnUnmap;

  if (nullptr == pfnUnmap) {
    return UR_RESULT_ERROR_UNINITIALIZED;
  }

  if (getContext()->enableParameterValidation) {
    if (NULL == pStart)
      return UR_RESULT_ERROR_INVALID_NULL_POINTER;

    if (NULL == hContext)
      return UR_RESULT_ERROR_INVALID_NULL_HANDLE;
  }

  if (getContext()->enableLifetimeValidation &&
      !getContext()->refCountContext->isReferenceValid(hContext)) {
    URLOG_CTX_INVALID_REFERENCE(hContext);
  }

  ur_result_t result = pfnUnmap(hContext, pStart, size);

  return result;
}

///////////////////////////////////////////////////////////////////////////////
/// @brief Intercept function for urVirtualMemSetAccess
__urdlllocal ur_result_t UR_APICALL urVirtualMemSetAccess(
    /// [in] handle to the context object.
    ur_context_handle_t hContext,
    /// [in] pointer to the start of the virtual memory range.
    const void *pStart,
    /// [in] size in bytes of the virtual memory range.
    size_t size,
    /// [in] access flags to set for the mapped virtual memory range.
    ur_virtual_mem_access_flags_t flags) {
  auto pfnSetAccess = getContext()->urDdiTable.VirtualMem.pfnSetAccess;

  if (nullptr == pfnSetAccess) {
    return UR_RESULT_ERROR_UNINITIALIZED;
  }

  if (getContext()->enableParameterValidation) {
    if (NULL == pStart)
      return UR_RESULT_ERROR_INVALID_NULL_POINTER;

    if (NULL == hContext)
      return UR_RESULT_ERROR_INVALID_NULL_HANDLE;

    if (UR_VIRTUAL_MEM_ACCESS_FLAGS_MASK & flags)
      return UR_RESULT_ERROR_INVALID_ENUMERATION;
  }

  if (getContext()->enableLifetimeValidation &&
      !getContext()->refCountContext->isReferenceValid(hContext)) {
    URLOG_CTX_INVALID_REFERENCE(hContext);
  }

  ur_result_t result = pfnSetAccess(hContext, pStart, size, flags);

  return result;
}

///////////////////////////////////////////////////////////////////////////////
/// @brief Intercept function for urVirtualMemGetInfo
__urdlllocal ur_result_t UR_APICALL urVirtualMemGetInfo(
    /// [in] handle to the context object.
    ur_context_handle_t hContext,
    /// [in] pointer to the start of the virtual memory range.
    const void *pStart,
    /// [in] size in bytes of the virtual memory range.
    size_t size,
    /// [in] type of the info to query.
    ur_virtual_mem_info_t propName,
    /// [in] size in bytes of the memory pointed to by pPropValue.
    size_t propSize,
    /// [out][optional][typename(propName, propSize)] array of bytes holding
    /// the info. If propSize is less than the real number of bytes needed to
    /// return the info then the ::UR_RESULT_ERROR_INVALID_SIZE error is
    /// returned and pPropValue is not used.
    void *pPropValue,
    /// [out][optional] pointer to the actual size in bytes of the queried
    /// propName."
    size_t *pPropSizeRet) {
  auto pfnGetInfo = getContext()->urDdiTable.VirtualMem.pfnGetInfo;

  if (nullptr == pfnGetInfo) {
    return UR_RESULT_ERROR_UNINITIALIZED;
  }

  if (getContext()->enableParameterValidation) {
    if (NULL == pStart)
      return UR_RESULT_ERROR_INVALID_NULL_POINTER;

    if (NULL == hContext)
      return UR_RESULT_ERROR_INVALID_NULL_HANDLE;

    if (UR_VIRTUAL_MEM_INFO_ACCESS_MODE < propName)
      return UR_RESULT_ERROR_INVALID_ENUMERATION;
  }

  if (getContext()->enableLifetimeValidation &&
      !getContext()->refCountContext->isReferenceValid(hContext)) {
    URLOG_CTX_INVALID_REFERENCE(hContext);
  }

  ur_result_t result = pfnGetInfo(hContext, pStart, size, propName, propSize,
                                  pPropValue, pPropSizeRet);

  return result;
}

///////////////////////////////////////////////////////////////////////////////
/// @brief Intercept function for urPhysicalMemCreate
__urdlllocal ur_result_t UR_APICALL urPhysicalMemCreate(
    /// [in] handle of the context object.
    ur_context_handle_t hContext,
    /// [in] handle of the device object.
    ur_device_handle_t hDevice,
    /// [in] size in bytes of physical memory to allocate, must be a multiple
    /// of ::UR_VIRTUAL_MEM_GRANULARITY_INFO_MINIMUM.
    size_t size,
    /// [in][optional] pointer to physical memory creation properties.
    const ur_physical_mem_properties_t *pProperties,
    /// [out][alloc] pointer to handle of physical memory object created.
    ur_physical_mem_handle_t *phPhysicalMem) {
  auto pfnCreate = getContext()->urDdiTable.PhysicalMem.pfnCreate;

  if (nullptr == pfnCreate) {
    return UR_RESULT_ERROR_UNINITIALIZED;
  }

  if (getContext()->enableParameterValidation) {
    if (NULL == phPhysicalMem)
      return UR_RESULT_ERROR_INVALID_NULL_POINTER;

    if (NULL == hContext)
      return UR_RESULT_ERROR_INVALID_NULL_HANDLE;

    if (NULL == hDevice)
      return UR_RESULT_ERROR_INVALID_NULL_HANDLE;

    if (NULL != pProperties && UR_PHYSICAL_MEM_FLAGS_MASK & pProperties->flags)
      return UR_RESULT_ERROR_INVALID_ENUMERATION;
  }

  if (getContext()->enableLifetimeValidation &&
      !getContext()->refCountContext->isReferenceValid(hContext)) {
    URLOG_CTX_INVALID_REFERENCE(hContext);
  }

  if (getContext()->enableLifetimeValidation &&
      !getContext()->refCountContext->isReferenceValid(hDevice)) {
    URLOG_CTX_INVALID_REFERENCE(hDevice);
  }

  ur_result_t result =
      pfnCreate(hContext, hDevice, size, pProperties, phPhysicalMem);

  if (getContext()->enableLeakChecking && result == UR_RESULT_SUCCESS) {
    getContext()->refCountContext->createRefCount(*phPhysicalMem);
  }

  return result;
}

///////////////////////////////////////////////////////////////////////////////
/// @brief Intercept function for urPhysicalMemRetain
__urdlllocal ur_result_t UR_APICALL urPhysicalMemRetain(
    /// [in][retain] handle of the physical memory object to retain.
    ur_physical_mem_handle_t hPhysicalMem) {
  auto pfnRetain = getContext()->urDdiTable.PhysicalMem.pfnRetain;

  if (nullptr == pfnRetain) {
    return UR_RESULT_ERROR_UNINITIALIZED;
  }

  if (getContext()->enableParameterValidation) {
    if (NULL == hPhysicalMem)
      return UR_RESULT_ERROR_INVALID_NULL_HANDLE;
  }

  ur_result_t result = pfnRetain(hPhysicalMem);

  if (getContext()->enableLeakChecking) {
    getContext()->refCountContext->incrementRefCount(hPhysicalMem, false);
  }

  return result;
}

///////////////////////////////////////////////////////////////////////////////
/// @brief Intercept function for urPhysicalMemRelease
__urdlllocal ur_result_t UR_APICALL urPhysicalMemRelease(
    /// [in][release] handle of the physical memory object to release.
    ur_physical_mem_handle_t hPhysicalMem) {
  auto pfnRelease = getContext()->urDdiTable.PhysicalMem.pfnRelease;

  if (nullptr == pfnRelease) {
    return UR_RESULT_ERROR_UNINITIALIZED;
  }

  if (getContext()->enableParameterValidation) {
    if (NULL == hPhysicalMem)
      return UR_RESULT_ERROR_INVALID_NULL_HANDLE;
  }

  if (getContext()->enableLeakChecking) {
    getContext()->refCountContext->decrementRefCount(hPhysicalMem, false);
  }

  ur_result_t result = pfnRelease(hPhysicalMem);

  return result;
}

///////////////////////////////////////////////////////////////////////////////
/// @brief Intercept function for urPhysicalMemGetInfo
__urdlllocal ur_result_t UR_APICALL urPhysicalMemGetInfo(
    /// [in] handle of the physical memory object to query.
    ur_physical_mem_handle_t hPhysicalMem,
    /// [in] type of the info to query.
    ur_physical_mem_info_t propName,
    /// [in] size in bytes of the memory pointed to by pPropValue.
    size_t propSize,
    /// [out][optional][typename(propName, propSize)] array of bytes holding
    /// the info. If propSize is less than the real number of bytes needed to
    /// return the info then the ::UR_RESULT_ERROR_INVALID_SIZE error is
    /// returned and pPropValue is not used.
    void *pPropValue,
    /// [out][optional] pointer to the actual size in bytes of the queried
    /// propName."
    size_t *pPropSizeRet) {
  auto pfnGetInfo = getContext()->urDdiTable.PhysicalMem.pfnGetInfo;

  if (nullptr == pfnGetInfo) {
    return UR_RESULT_ERROR_UNINITIALIZED;
  }

  if (getContext()->enableParameterValidation) {
    if (NULL == hPhysicalMem)
      return UR_RESULT_ERROR_INVALID_NULL_HANDLE;

    if (UR_PHYSICAL_MEM_INFO_REFERENCE_COUNT < propName)
      return UR_RESULT_ERROR_INVALID_ENUMERATION;
  }

  if (getContext()->enableLifetimeValidation &&
      !getContext()->refCountContext->isReferenceValid(hPhysicalMem)) {
    URLOG_CTX_INVALID_REFERENCE(hPhysicalMem);
  }

  ur_result_t result =
      pfnGetInfo(hPhysicalMem, propName, propSize, pPropValue, pPropSizeRet);

  return result;
}

///////////////////////////////////////////////////////////////////////////////
/// @brief Intercept function for urProgramCreateWithIL
__urdlllocal ur_result_t UR_APICALL urProgramCreateWithIL(
    /// [in] handle of the context instance
    ur_context_handle_t hContext,
    /// [in] pointer to IL binary.
    const void *pIL,
    /// [in] length of `pIL` in bytes.
    size_t length,
    /// [in][optional] pointer to program creation properties.
    const ur_program_properties_t *pProperties,
    /// [out][alloc] pointer to handle of program object created.
    ur_program_handle_t *phProgram) {
  auto pfnCreateWithIL = getContext()->urDdiTable.Program.pfnCreateWithIL;

  if (nullptr == pfnCreateWithIL) {
    return UR_RESULT_ERROR_UNINITIALIZED;
  }

  if (getContext()->enableParameterValidation) {
    if (NULL == pIL)
      return UR_RESULT_ERROR_INVALID_NULL_POINTER;

    if (NULL == phProgram)
      return UR_RESULT_ERROR_INVALID_NULL_POINTER;

    if (NULL != pProperties && pProperties->count > 0 &&
        NULL == pProperties->pMetadatas)
      return UR_RESULT_ERROR_INVALID_NULL_POINTER;

    if (NULL == hContext)
      return UR_RESULT_ERROR_INVALID_NULL_HANDLE;

    if (NULL != pProperties && NULL != pProperties->pMetadatas &&
        pProperties->count == 0)
      return UR_RESULT_ERROR_INVALID_SIZE;

    if (length == 0)
      return UR_RESULT_ERROR_INVALID_SIZE;
  }

  if (getContext()->enableLifetimeValidation &&
      !getContext()->refCountContext->isReferenceValid(hContext)) {
    URLOG_CTX_INVALID_REFERENCE(hContext);
  }

  ur_result_t result =
      pfnCreateWithIL(hContext, pIL, length, pProperties, phProgram);

  if (getContext()->enableLeakChecking && result == UR_RESULT_SUCCESS) {
    getContext()->refCountContext->createRefCount(*phProgram);
  }

  return result;
}

///////////////////////////////////////////////////////////////////////////////
/// @brief Intercept function for urProgramCreateWithBinary
__urdlllocal ur_result_t UR_APICALL urProgramCreateWithBinary(
    /// [in] handle of the context instance
    ur_context_handle_t hContext,
    /// [in] number of devices
    uint32_t numDevices,
    /// [in][range(0, numDevices)] a pointer to a list of device handles. The
    /// binaries are loaded for devices specified in this list.
    ur_device_handle_t *phDevices,
    /// [in][range(0, numDevices)] array of sizes of program binaries
    /// specified by `pBinaries` (in bytes).
    size_t *pLengths,
    /// [in][range(0, numDevices)] pointer to program binaries to be loaded
    /// for devices specified by `phDevices`.
    const uint8_t **ppBinaries,
    /// [in][optional] pointer to program creation properties.
    const ur_program_properties_t *pProperties,
    /// [out][alloc] pointer to handle of Program object created.
    ur_program_handle_t *phProgram) {
  auto pfnCreateWithBinary =
      getContext()->urDdiTable.Program.pfnCreateWithBinary;

  if (nullptr == pfnCreateWithBinary) {
    return UR_RESULT_ERROR_UNINITIALIZED;
  }

  if (getContext()->enableParameterValidation) {
    if (NULL == phDevices)
      return UR_RESULT_ERROR_INVALID_NULL_POINTER;

    if (NULL == pLengths)
      return UR_RESULT_ERROR_INVALID_NULL_POINTER;

    if (NULL == ppBinaries)
      return UR_RESULT_ERROR_INVALID_NULL_POINTER;

    if (NULL == phProgram)
      return UR_RESULT_ERROR_INVALID_NULL_POINTER;

    if (NULL != pProperties && pProperties->count > 0 &&
        NULL == pProperties->pMetadatas)
      return UR_RESULT_ERROR_INVALID_NULL_POINTER;

    if (NULL == hContext)
      return UR_RESULT_ERROR_INVALID_NULL_HANDLE;

    if (NULL != pProperties && NULL != pProperties->pMetadatas &&
        pProperties->count == 0)
      return UR_RESULT_ERROR_INVALID_SIZE;

    if (numDevices == 0)
      return UR_RESULT_ERROR_INVALID_SIZE;
  }

  if (getContext()->enableLifetimeValidation &&
      !getContext()->refCountContext->isReferenceValid(hContext)) {
    URLOG_CTX_INVALID_REFERENCE(hContext);
  }

  ur_result_t result =
      pfnCreateWithBinary(hContext, numDevices, phDevices, pLengths, ppBinaries,
                          pProperties, phProgram);

  if (getContext()->enableLeakChecking && result == UR_RESULT_SUCCESS) {
    getContext()->refCountContext->createRefCount(*phProgram);
  }

  return result;
}

///////////////////////////////////////////////////////////////////////////////
/// @brief Intercept function for urProgramBuild
__urdlllocal ur_result_t UR_APICALL urProgramBuild(
    /// [in] handle of the context instance.
    ur_context_handle_t hContext,
    /// [in] Handle of the program to build.
    ur_program_handle_t hProgram,
    /// [in][optional] pointer to build options null-terminated string.
    const char *pOptions) {
  auto pfnBuild = getContext()->urDdiTable.Program.pfnBuild;

  if (nullptr == pfnBuild) {
    return UR_RESULT_ERROR_UNINITIALIZED;
  }

  if (getContext()->enableParameterValidation) {
    if (NULL == hContext)
      return UR_RESULT_ERROR_INVALID_NULL_HANDLE;

    if (NULL == hProgram)
      return UR_RESULT_ERROR_INVALID_NULL_HANDLE;
  }

  if (getContext()->enableLifetimeValidation &&
      !getContext()->refCountContext->isReferenceValid(hContext)) {
    URLOG_CTX_INVALID_REFERENCE(hContext);
  }

  if (getContext()->enableLifetimeValidation &&
      !getContext()->refCountContext->isReferenceValid(hProgram)) {
    URLOG_CTX_INVALID_REFERENCE(hProgram);
  }

  ur_result_t result = pfnBuild(hContext, hProgram, pOptions);

  return result;
}

///////////////////////////////////////////////////////////////////////////////
/// @brief Intercept function for urProgramCompile
__urdlllocal ur_result_t UR_APICALL urProgramCompile(
    /// [in] handle of the context instance.
    ur_context_handle_t hContext,
    /// [in][out] handle of the program to compile.
    ur_program_handle_t hProgram,
    /// [in][optional] pointer to build options null-terminated string.
    const char *pOptions) {
  auto pfnCompile = getContext()->urDdiTable.Program.pfnCompile;

  if (nullptr == pfnCompile) {
    return UR_RESULT_ERROR_UNINITIALIZED;
  }

  if (getContext()->enableParameterValidation) {
    if (NULL == hContext)
      return UR_RESULT_ERROR_INVALID_NULL_HANDLE;

    if (NULL == hProgram)
      return UR_RESULT_ERROR_INVALID_NULL_HANDLE;
  }

  if (getContext()->enableLifetimeValidation &&
      !getContext()->refCountContext->isReferenceValid(hContext)) {
    URLOG_CTX_INVALID_REFERENCE(hContext);
  }

  if (getContext()->enableLifetimeValidation &&
      !getContext()->refCountContext->isReferenceValid(hProgram)) {
    URLOG_CTX_INVALID_REFERENCE(hProgram);
  }

  ur_result_t result = pfnCompile(hContext, hProgram, pOptions);

  return result;
}

///////////////////////////////////////////////////////////////////////////////
/// @brief Intercept function for urProgramLink
__urdlllocal ur_result_t UR_APICALL urProgramLink(
    /// [in] handle of the context instance.
    ur_context_handle_t hContext,
    /// [in] number of program handles in `phPrograms`.
    uint32_t count,
    /// [in][range(0, count)] pointer to array of program handles.
    const ur_program_handle_t *phPrograms,
    /// [in][optional] pointer to linker options null-terminated string.
    const char *pOptions,
    /// [out][alloc] pointer to handle of program object created.
    ur_program_handle_t *phProgram) {
  if (nullptr != phProgram) {
    *phProgram = nullptr;
  }
  auto pfnLink = getContext()->urDdiTable.Program.pfnLink;

  if (nullptr == pfnLink) {
    return UR_RESULT_ERROR_UNINITIALIZED;
  }

  if (getContext()->enableParameterValidation) {
    if (NULL == phPrograms)
      return UR_RESULT_ERROR_INVALID_NULL_POINTER;

    if (NULL == phProgram)
      return UR_RESULT_ERROR_INVALID_NULL_POINTER;

    if (NULL == hContext)
      return UR_RESULT_ERROR_INVALID_NULL_HANDLE;

    if (count == 0)
      return UR_RESULT_ERROR_INVALID_SIZE;
  }

  if (getContext()->enableLifetimeValidation &&
      !getContext()->refCountContext->isReferenceValid(hContext)) {
    URLOG_CTX_INVALID_REFERENCE(hContext);
  }

  ur_result_t result =
      pfnLink(hContext, count, phPrograms, pOptions, phProgram);

  return result;
}

///////////////////////////////////////////////////////////////////////////////
/// @brief Intercept function for urProgramRetain
__urdlllocal ur_result_t UR_APICALL urProgramRetain(
    /// [in][retain] handle for the Program to retain
    ur_program_handle_t hProgram) {
  auto pfnRetain = getContext()->urDdiTable.Program.pfnRetain;

  if (nullptr == pfnRetain) {
    return UR_RESULT_ERROR_UNINITIALIZED;
  }

  if (getContext()->enableParameterValidation) {
    if (NULL == hProgram)
      return UR_RESULT_ERROR_INVALID_NULL_HANDLE;
  }

  ur_result_t result = pfnRetain(hProgram);

  if (getContext()->enableLeakChecking) {
    getContext()->refCountContext->incrementRefCount(hProgram, false);
  }

  return result;
}

///////////////////////////////////////////////////////////////////////////////
/// @brief Intercept function for urProgramRelease
__urdlllocal ur_result_t UR_APICALL urProgramRelease(
    /// [in][release] handle for the Program to release
    ur_program_handle_t hProgram) {
  auto pfnRelease = getContext()->urDdiTable.Program.pfnRelease;

  if (nullptr == pfnRelease) {
    return UR_RESULT_ERROR_UNINITIALIZED;
  }

  if (getContext()->enableParameterValidation) {
    if (NULL == hProgram)
      return UR_RESULT_ERROR_INVALID_NULL_HANDLE;
  }

  if (getContext()->enableLeakChecking) {
    getContext()->refCountContext->decrementRefCount(hProgram, false);
  }

  ur_result_t result = pfnRelease(hProgram);

  return result;
}

///////////////////////////////////////////////////////////////////////////////
/// @brief Intercept function for urProgramGetFunctionPointer
__urdlllocal ur_result_t UR_APICALL urProgramGetFunctionPointer(
    /// [in] handle of the device to retrieve pointer for.
    ur_device_handle_t hDevice,
    /// [in] handle of the program to search for function in.
    /// The program must already be built to the specified device, or
    /// otherwise ::UR_RESULT_ERROR_INVALID_PROGRAM_EXECUTABLE is returned.
    ur_program_handle_t hProgram,
    /// [in] A null-terminates string denoting the mangled function name.
    const char *pFunctionName,
    /// [out] Returns the pointer to the function if it is found in the program.
    void **ppFunctionPointer) {
  auto pfnGetFunctionPointer =
      getContext()->urDdiTable.Program.pfnGetFunctionPointer;

  if (nullptr == pfnGetFunctionPointer) {
    return UR_RESULT_ERROR_UNINITIALIZED;
  }

  if (getContext()->enableParameterValidation) {
    if (NULL == pFunctionName)
      return UR_RESULT_ERROR_INVALID_NULL_POINTER;

    if (NULL == ppFunctionPointer)
      return UR_RESULT_ERROR_INVALID_NULL_POINTER;

    if (NULL == hDevice)
      return UR_RESULT_ERROR_INVALID_NULL_HANDLE;

    if (NULL == hProgram)
      return UR_RESULT_ERROR_INVALID_NULL_HANDLE;
  }

  if (getContext()->enableLifetimeValidation &&
      !getContext()->refCountContext->isReferenceValid(hDevice)) {
    URLOG_CTX_INVALID_REFERENCE(hDevice);
  }

  if (getContext()->enableLifetimeValidation &&
      !getContext()->refCountContext->isReferenceValid(hProgram)) {
    URLOG_CTX_INVALID_REFERENCE(hProgram);
  }

  ur_result_t result = pfnGetFunctionPointer(hDevice, hProgram, pFunctionName,
                                             ppFunctionPointer);

  return result;
}

///////////////////////////////////////////////////////////////////////////////
/// @brief Intercept function for urProgramGetGlobalVariablePointer
__urdlllocal ur_result_t UR_APICALL urProgramGetGlobalVariablePointer(
    /// [in] handle of the device to retrieve the pointer for.
    ur_device_handle_t hDevice,
    /// [in] handle of the program where the global variable is.
    ur_program_handle_t hProgram,
    /// [in] mangled name of the global variable to retrieve the pointer for.
    const char *pGlobalVariableName,
    /// [out][optional] Returns the size of the global variable if it is found
    /// in the program.
    size_t *pGlobalVariableSizeRet,
    /// [out] Returns the pointer to the global variable if it is found in the
    /// program.
    void **ppGlobalVariablePointerRet) {
  auto pfnGetGlobalVariablePointer =
      getContext()->urDdiTable.Program.pfnGetGlobalVariablePointer;

  if (nullptr == pfnGetGlobalVariablePointer) {
    return UR_RESULT_ERROR_UNINITIALIZED;
  }

  if (getContext()->enableParameterValidation) {
    if (NULL == pGlobalVariableName)
      return UR_RESULT_ERROR_INVALID_NULL_POINTER;

    if (NULL == ppGlobalVariablePointerRet)
      return UR_RESULT_ERROR_INVALID_NULL_POINTER;

    if (NULL == hDevice)
      return UR_RESULT_ERROR_INVALID_NULL_HANDLE;

    if (NULL == hProgram)
      return UR_RESULT_ERROR_INVALID_NULL_HANDLE;
  }

  if (getContext()->enableLifetimeValidation &&
      !getContext()->refCountContext->isReferenceValid(hDevice)) {
    URLOG_CTX_INVALID_REFERENCE(hDevice);
  }

  if (getContext()->enableLifetimeValidation &&
      !getContext()->refCountContext->isReferenceValid(hProgram)) {
    URLOG_CTX_INVALID_REFERENCE(hProgram);
  }

  ur_result_t result = pfnGetGlobalVariablePointer(
      hDevice, hProgram, pGlobalVariableName, pGlobalVariableSizeRet,
      ppGlobalVariablePointerRet);

  return result;
}

///////////////////////////////////////////////////////////////////////////////
/// @brief Intercept function for urProgramGetInfo
__urdlllocal ur_result_t UR_APICALL urProgramGetInfo(
    /// [in] handle of the Program object
    ur_program_handle_t hProgram,
    /// [in] name of the Program property to query
    ur_program_info_t propName,
    /// [in] the size of the Program property.
    size_t propSize,
    /// [in,out][optional][typename(propName, propSize)] array of bytes of
    /// holding the program info property.
    /// If propSize is not equal to or greater than the real number of bytes
    /// needed to return
    /// the info then the ::UR_RESULT_ERROR_INVALID_SIZE error is returned and
    /// pPropValue is not used.
    void *pPropValue,
    /// [out][optional] pointer to the actual size in bytes of the queried
    /// propName.
    size_t *pPropSizeRet) {
  auto pfnGetInfo = getContext()->urDdiTable.Program.pfnGetInfo;

  if (nullptr == pfnGetInfo) {
    return UR_RESULT_ERROR_UNINITIALIZED;
  }

  if (getContext()->enableParameterValidation) {
    if (propSize != 0 && pPropValue == NULL)
      return UR_RESULT_ERROR_INVALID_NULL_POINTER;

    if (pPropValue == NULL && pPropSizeRet == NULL)
      return UR_RESULT_ERROR_INVALID_NULL_POINTER;

    if (NULL == hProgram)
      return UR_RESULT_ERROR_INVALID_NULL_HANDLE;

    if (UR_PROGRAM_INFO_KERNEL_NAMES < propName)
      return UR_RESULT_ERROR_INVALID_ENUMERATION;

    if (propSize == 0 && pPropValue != NULL)
      return UR_RESULT_ERROR_INVALID_SIZE;
  }

  if (getContext()->enableLifetimeValidation &&
      !getContext()->refCountContext->isReferenceValid(hProgram)) {
    URLOG_CTX_INVALID_REFERENCE(hProgram);
  }

  ur_result_t result =
      pfnGetInfo(hProgram, propName, propSize, pPropValue, pPropSizeRet);

  return result;
}

///////////////////////////////////////////////////////////////////////////////
/// @brief Intercept function for urProgramGetBuildInfo
__urdlllocal ur_result_t UR_APICALL urProgramGetBuildInfo(
    /// [in] handle of the Program object
    ur_program_handle_t hProgram,
    /// [in] handle of the Device object
    ur_device_handle_t hDevice,
    /// [in] name of the Program build info to query
    ur_program_build_info_t propName,
    /// [in] size of the Program build info property.
    size_t propSize,
    /// [in,out][optional][typename(propName, propSize)] value of the Program
    /// build property.
    /// If propSize is not equal to or greater than the real number of bytes
    /// needed to return the info then the ::UR_RESULT_ERROR_INVALID_SIZE
    /// error is returned and pPropValue is not used.
    void *pPropValue,
    /// [out][optional] pointer to the actual size in bytes of data being
    /// queried by propName.
    size_t *pPropSizeRet) {
  auto pfnGetBuildInfo = getContext()->urDdiTable.Program.pfnGetBuildInfo;

  if (nullptr == pfnGetBuildInfo) {
    return UR_RESULT_ERROR_UNINITIALIZED;
  }

  if (getContext()->enableParameterValidation) {
    if (NULL == hProgram)
      return UR_RESULT_ERROR_INVALID_NULL_HANDLE;

    if (NULL == hDevice)
      return UR_RESULT_ERROR_INVALID_NULL_HANDLE;

    if (UR_PROGRAM_BUILD_INFO_BINARY_TYPE < propName)
      return UR_RESULT_ERROR_INVALID_ENUMERATION;
  }

  if (getContext()->enableLifetimeValidation &&
      !getContext()->refCountContext->isReferenceValid(hProgram)) {
    URLOG_CTX_INVALID_REFERENCE(hProgram);
  }

  if (getContext()->enableLifetimeValidation &&
      !getContext()->refCountContext->isReferenceValid(hDevice)) {
    URLOG_CTX_INVALID_REFERENCE(hDevice);
  }

  ur_result_t result = pfnGetBuildInfo(hProgram, hDevice, propName, propSize,
                                       pPropValue, pPropSizeRet);

  return result;
}

///////////////////////////////////////////////////////////////////////////////
/// @brief Intercept function for urProgramSetSpecializationConstants
__urdlllocal ur_result_t UR_APICALL urProgramSetSpecializationConstants(
    /// [in] handle of the Program object
    ur_program_handle_t hProgram,
    /// [in] the number of elements in the pSpecConstants array
    uint32_t count,
    /// [in][range(0, count)] array of specialization constant value
    /// descriptions
    const ur_specialization_constant_info_t *pSpecConstants) {
  auto pfnSetSpecializationConstants =
      getContext()->urDdiTable.Program.pfnSetSpecializationConstants;

  if (nullptr == pfnSetSpecializationConstants) {
    return UR_RESULT_ERROR_UNINITIALIZED;
  }

  if (getContext()->enableParameterValidation) {
    if (NULL == pSpecConstants)
      return UR_RESULT_ERROR_INVALID_NULL_POINTER;

    if (NULL == hProgram)
      return UR_RESULT_ERROR_INVALID_NULL_HANDLE;

    if (count == 0)
      return UR_RESULT_ERROR_INVALID_SIZE;
  }

  if (getContext()->enableLifetimeValidation &&
      !getContext()->refCountContext->isReferenceValid(hProgram)) {
    URLOG_CTX_INVALID_REFERENCE(hProgram);
  }

  ur_result_t result =
      pfnSetSpecializationConstants(hProgram, count, pSpecConstants);

  return result;
}

///////////////////////////////////////////////////////////////////////////////
/// @brief Intercept function for urProgramGetNativeHandle
__urdlllocal ur_result_t UR_APICALL urProgramGetNativeHandle(
    /// [in] handle of the program.
    ur_program_handle_t hProgram,
    /// [out] a pointer to the native handle of the program.
    ur_native_handle_t *phNativeProgram) {
  auto pfnGetNativeHandle = getContext()->urDdiTable.Program.pfnGetNativeHandle;

  if (nullptr == pfnGetNativeHandle) {
    return UR_RESULT_ERROR_UNINITIALIZED;
  }

  if (getContext()->enableParameterValidation) {
    if (NULL == phNativeProgram)
      return UR_RESULT_ERROR_INVALID_NULL_POINTER;

    if (NULL == hProgram)
      return UR_RESULT_ERROR_INVALID_NULL_HANDLE;
  }

  if (getContext()->enableLifetimeValidation &&
      !getContext()->refCountContext->isReferenceValid(hProgram)) {
    URLOG_CTX_INVALID_REFERENCE(hProgram);
  }

  ur_result_t result = pfnGetNativeHandle(hProgram, phNativeProgram);

  return result;
}

///////////////////////////////////////////////////////////////////////////////
/// @brief Intercept function for urProgramCreateWithNativeHandle
__urdlllocal ur_result_t UR_APICALL urProgramCreateWithNativeHandle(
    /// [in][nocheck] the native handle of the program.
    ur_native_handle_t hNativeProgram,
    /// [in] handle of the context instance
    ur_context_handle_t hContext,
    /// [in][optional] pointer to native program properties struct.
    const ur_program_native_properties_t *pProperties,
    /// [out][alloc] pointer to the handle of the program object created.
    ur_program_handle_t *phProgram) {
  auto pfnCreateWithNativeHandle =
      getContext()->urDdiTable.Program.pfnCreateWithNativeHandle;

  if (nullptr == pfnCreateWithNativeHandle) {
    return UR_RESULT_ERROR_UNINITIALIZED;
  }

  if (getContext()->enableParameterValidation) {
    if (NULL == phProgram)
      return UR_RESULT_ERROR_INVALID_NULL_POINTER;

    if (NULL == hContext)
      return UR_RESULT_ERROR_INVALID_NULL_HANDLE;
  }

  if (getContext()->enableLifetimeValidation &&
      !getContext()->refCountContext->isReferenceValid(hContext)) {
    URLOG_CTX_INVALID_REFERENCE(hContext);
  }

  ur_result_t result = pfnCreateWithNativeHandle(hNativeProgram, hContext,
                                                 pProperties, phProgram);

  if (getContext()->enableLeakChecking && result == UR_RESULT_SUCCESS) {
    getContext()->refCountContext->createRefCount(*phProgram);
  }

  return result;
}

///////////////////////////////////////////////////////////////////////////////
/// @brief Intercept function for urKernelCreate
__urdlllocal ur_result_t UR_APICALL urKernelCreate(
    /// [in] handle of the program instance
    ur_program_handle_t hProgram,
    /// [in] pointer to null-terminated string.
    const char *pKernelName,
    /// [out][alloc] pointer to handle of kernel object created.
    ur_kernel_handle_t *phKernel) {
  auto pfnCreate = getContext()->urDdiTable.Kernel.pfnCreate;

  if (nullptr == pfnCreate) {
    return UR_RESULT_ERROR_UNINITIALIZED;
  }

  if (getContext()->enableParameterValidation) {
    if (NULL == pKernelName)
      return UR_RESULT_ERROR_INVALID_NULL_POINTER;

    if (NULL == phKernel)
      return UR_RESULT_ERROR_INVALID_NULL_POINTER;

    if (NULL == hProgram)
      return UR_RESULT_ERROR_INVALID_NULL_HANDLE;
  }

  if (getContext()->enableLifetimeValidation &&
      !getContext()->refCountContext->isReferenceValid(hProgram)) {
    URLOG_CTX_INVALID_REFERENCE(hProgram);
  }

  ur_result_t result = pfnCreate(hProgram, pKernelName, phKernel);

  if (getContext()->enableLeakChecking && result == UR_RESULT_SUCCESS) {
    getContext()->refCountContext->createRefCount(*phKernel);
  }

  return result;
}

///////////////////////////////////////////////////////////////////////////////
/// @brief Intercept function for urKernelSetArgValue
__urdlllocal ur_result_t UR_APICALL urKernelSetArgValue(
    /// [in] handle of the kernel object
    ur_kernel_handle_t hKernel,
    /// [in] argument index in range [0, num args - 1]
    uint32_t argIndex,
    /// [in] size of argument type
    size_t argSize,
    /// [in][optional] pointer to value properties.
    const ur_kernel_arg_value_properties_t *pProperties,
    /// [in] argument value represented as matching arg type.
    /// The data pointed to will be copied and therefore can be reused on
    /// return.
    const void *pArgValue) {
  auto pfnSetArgValue = getContext()->urDdiTable.Kernel.pfnSetArgValue;

  if (nullptr == pfnSetArgValue) {
    return UR_RESULT_ERROR_UNINITIALIZED;
  }

  if (getContext()->enableParameterValidation) {
    if (NULL == pArgValue)
      return UR_RESULT_ERROR_INVALID_NULL_POINTER;

    if (NULL == hKernel)
      return UR_RESULT_ERROR_INVALID_NULL_HANDLE;
  }

  if (getContext()->enableLifetimeValidation &&
      !getContext()->refCountContext->isReferenceValid(hKernel)) {
    URLOG_CTX_INVALID_REFERENCE(hKernel);
  }

  ur_result_t result =
      pfnSetArgValue(hKernel, argIndex, argSize, pProperties, pArgValue);

  return result;
}

///////////////////////////////////////////////////////////////////////////////
/// @brief Intercept function for urKernelSetArgLocal
__urdlllocal ur_result_t UR_APICALL urKernelSetArgLocal(
    /// [in] handle of the kernel object
    ur_kernel_handle_t hKernel,
    /// [in] argument index in range [0, num args - 1]
    uint32_t argIndex,
    /// [in] size of the local buffer to be allocated by the runtime
    size_t argSize,
    /// [in][optional] pointer to local buffer properties.
    const ur_kernel_arg_local_properties_t *pProperties) {
  auto pfnSetArgLocal = getContext()->urDdiTable.Kernel.pfnSetArgLocal;

  if (nullptr == pfnSetArgLocal) {
    return UR_RESULT_ERROR_UNINITIALIZED;
  }

  if (getContext()->enableParameterValidation) {
    if (NULL == hKernel)
      return UR_RESULT_ERROR_INVALID_NULL_HANDLE;
  }

  if (getContext()->enableLifetimeValidation &&
      !getContext()->refCountContext->isReferenceValid(hKernel)) {
    URLOG_CTX_INVALID_REFERENCE(hKernel);
  }

  ur_result_t result = pfnSetArgLocal(hKernel, argIndex, argSize, pProperties);

  return result;
}

///////////////////////////////////////////////////////////////////////////////
/// @brief Intercept function for urKernelGetInfo
__urdlllocal ur_result_t UR_APICALL urKernelGetInfo(
    /// [in] handle of the Kernel object
    ur_kernel_handle_t hKernel,
    /// [in] name of the Kernel property to query
    ur_kernel_info_t propName,
    /// [in] the size of the Kernel property value.
    size_t propSize,
    /// [in,out][optional][typename(propName, propSize)] array of bytes
    /// holding the kernel info property.
    /// If propSize is not equal to or greater than the real number of bytes
    /// needed to return
    /// the info then the ::UR_RESULT_ERROR_INVALID_SIZE error is returned and
    /// pPropValue is not used.
    void *pPropValue,
    /// [out][optional] pointer to the actual size in bytes of data being
    /// queried by propName.
    size_t *pPropSizeRet) {
  auto pfnGetInfo = getContext()->urDdiTable.Kernel.pfnGetInfo;

  if (nullptr == pfnGetInfo) {
    return UR_RESULT_ERROR_UNINITIALIZED;
  }

  if (getContext()->enableParameterValidation) {
    if (propSize != 0 && pPropValue == NULL)
      return UR_RESULT_ERROR_INVALID_NULL_POINTER;

    if (pPropValue == NULL && pPropSizeRet == NULL)
      return UR_RESULT_ERROR_INVALID_NULL_POINTER;

    if (NULL == hKernel)
      return UR_RESULT_ERROR_INVALID_NULL_HANDLE;

    if (UR_KERNEL_INFO_SPILL_MEM_SIZE < propName)
      return UR_RESULT_ERROR_INVALID_ENUMERATION;

    if (propSize == 0 && pPropValue != NULL)
      return UR_RESULT_ERROR_INVALID_SIZE;
  }

  if (getContext()->enableLifetimeValidation &&
      !getContext()->refCountContext->isReferenceValid(hKernel)) {
    URLOG_CTX_INVALID_REFERENCE(hKernel);
  }

  ur_result_t result =
      pfnGetInfo(hKernel, propName, propSize, pPropValue, pPropSizeRet);

  return result;
}

///////////////////////////////////////////////////////////////////////////////
/// @brief Intercept function for urKernelGetGroupInfo
__urdlllocal ur_result_t UR_APICALL urKernelGetGroupInfo(
    /// [in] handle of the Kernel object
    ur_kernel_handle_t hKernel,
    /// [in] handle of the Device object
    ur_device_handle_t hDevice,
    /// [in] name of the work Group property to query
    ur_kernel_group_info_t propName,
    /// [in] size of the Kernel Work Group property value
    size_t propSize,
    /// [in,out][optional][typename(propName, propSize)] value of the Kernel
    /// Work Group property.
    void *pPropValue,
    /// [out][optional] pointer to the actual size in bytes of data being
    /// queried by propName.
    size_t *pPropSizeRet) {
  auto pfnGetGroupInfo = getContext()->urDdiTable.Kernel.pfnGetGroupInfo;

  if (nullptr == pfnGetGroupInfo) {
    return UR_RESULT_ERROR_UNINITIALIZED;
  }

  if (getContext()->enableParameterValidation) {
    if (NULL == hKernel)
      return UR_RESULT_ERROR_INVALID_NULL_HANDLE;

    if (NULL == hDevice)
      return UR_RESULT_ERROR_INVALID_NULL_HANDLE;

    if (UR_KERNEL_GROUP_INFO_COMPILE_MAX_LINEAR_WORK_GROUP_SIZE < propName)
      return UR_RESULT_ERROR_INVALID_ENUMERATION;
  }

  if (getContext()->enableLifetimeValidation &&
      !getContext()->refCountContext->isReferenceValid(hKernel)) {
    URLOG_CTX_INVALID_REFERENCE(hKernel);
  }

  if (getContext()->enableLifetimeValidation &&
      !getContext()->refCountContext->isReferenceValid(hDevice)) {
    URLOG_CTX_INVALID_REFERENCE(hDevice);
  }

  ur_result_t result = pfnGetGroupInfo(hKernel, hDevice, propName, propSize,
                                       pPropValue, pPropSizeRet);

  return result;
}

///////////////////////////////////////////////////////////////////////////////
/// @brief Intercept function for urKernelGetSubGroupInfo
__urdlllocal ur_result_t UR_APICALL urKernelGetSubGroupInfo(
    /// [in] handle of the Kernel object
    ur_kernel_handle_t hKernel,
    /// [in] handle of the Device object
    ur_device_handle_t hDevice,
    /// [in] name of the SubGroup property to query
    ur_kernel_sub_group_info_t propName,
    /// [in] size of the Kernel SubGroup property value
    size_t propSize,
    /// [in,out][optional][typename(propName, propSize)] value of the Kernel
    /// SubGroup property.
    void *pPropValue,
    /// [out][optional] pointer to the actual size in bytes of data being
    /// queried by propName.
    size_t *pPropSizeRet) {
  auto pfnGetSubGroupInfo = getContext()->urDdiTable.Kernel.pfnGetSubGroupInfo;

  if (nullptr == pfnGetSubGroupInfo) {
    return UR_RESULT_ERROR_UNINITIALIZED;
  }

  if (getContext()->enableParameterValidation) {
    if (NULL == hKernel)
      return UR_RESULT_ERROR_INVALID_NULL_HANDLE;

    if (NULL == hDevice)
      return UR_RESULT_ERROR_INVALID_NULL_HANDLE;

    if (UR_KERNEL_SUB_GROUP_INFO_SUB_GROUP_SIZE_INTEL < propName)
      return UR_RESULT_ERROR_INVALID_ENUMERATION;
  }

  if (getContext()->enableLifetimeValidation &&
      !getContext()->refCountContext->isReferenceValid(hKernel)) {
    URLOG_CTX_INVALID_REFERENCE(hKernel);
  }

  if (getContext()->enableLifetimeValidation &&
      !getContext()->refCountContext->isReferenceValid(hDevice)) {
    URLOG_CTX_INVALID_REFERENCE(hDevice);
  }

  ur_result_t result = pfnGetSubGroupInfo(hKernel, hDevice, propName, propSize,
                                          pPropValue, pPropSizeRet);

  return result;
}

///////////////////////////////////////////////////////////////////////////////
/// @brief Intercept function for urKernelRetain
__urdlllocal ur_result_t UR_APICALL urKernelRetain(
    /// [in][retain] handle for the Kernel to retain
    ur_kernel_handle_t hKernel) {
  auto pfnRetain = getContext()->urDdiTable.Kernel.pfnRetain;

  if (nullptr == pfnRetain) {
    return UR_RESULT_ERROR_UNINITIALIZED;
  }

  if (getContext()->enableParameterValidation) {
    if (NULL == hKernel)
      return UR_RESULT_ERROR_INVALID_NULL_HANDLE;
  }

  ur_result_t result = pfnRetain(hKernel);

  if (getContext()->enableLeakChecking) {
    getContext()->refCountContext->incrementRefCount(hKernel, false);
  }

  return result;
}

///////////////////////////////////////////////////////////////////////////////
/// @brief Intercept function for urKernelRelease
__urdlllocal ur_result_t UR_APICALL urKernelRelease(
    /// [in][release] handle for the Kernel to release
    ur_kernel_handle_t hKernel) {
  auto pfnRelease = getContext()->urDdiTable.Kernel.pfnRelease;

  if (nullptr == pfnRelease) {
    return UR_RESULT_ERROR_UNINITIALIZED;
  }

  if (getContext()->enableParameterValidation) {
    if (NULL == hKernel)
      return UR_RESULT_ERROR_INVALID_NULL_HANDLE;
  }

  if (getContext()->enableLeakChecking) {
    getContext()->refCountContext->decrementRefCount(hKernel, false);
  }

  ur_result_t result = pfnRelease(hKernel);

  return result;
}

///////////////////////////////////////////////////////////////////////////////
/// @brief Intercept function for urKernelSetArgPointer
__urdlllocal ur_result_t UR_APICALL urKernelSetArgPointer(
    /// [in] handle of the kernel object
    ur_kernel_handle_t hKernel,
    /// [in] argument index in range [0, num args - 1]
    uint32_t argIndex,
    /// [in][optional] pointer to USM pointer properties.
    const ur_kernel_arg_pointer_properties_t *pProperties,
    /// [in][optional] Pointer obtained by USM allocation or virtual memory
    /// mapping operation. If null then argument value is considered null.
    const void *pArgValue) {
  auto pfnSetArgPointer = getContext()->urDdiTable.Kernel.pfnSetArgPointer;

  if (nullptr == pfnSetArgPointer) {
    return UR_RESULT_ERROR_UNINITIALIZED;
  }

  if (getContext()->enableParameterValidation) {
    if (NULL == hKernel)
      return UR_RESULT_ERROR_INVALID_NULL_HANDLE;
  }

  if (getContext()->enableLifetimeValidation &&
      !getContext()->refCountContext->isReferenceValid(hKernel)) {
    URLOG_CTX_INVALID_REFERENCE(hKernel);
  }

  ur_result_t result =
      pfnSetArgPointer(hKernel, argIndex, pProperties, pArgValue);

  return result;
}

///////////////////////////////////////////////////////////////////////////////
/// @brief Intercept function for urKernelSetExecInfo
__urdlllocal ur_result_t UR_APICALL urKernelSetExecInfo(
    /// [in] handle of the kernel object
    ur_kernel_handle_t hKernel,
    /// [in] name of the execution attribute
    ur_kernel_exec_info_t propName,
    /// [in] size in byte the attribute value
    size_t propSize,
    /// [in][optional] pointer to execution info properties.
    const ur_kernel_exec_info_properties_t *pProperties,
    /// [in][typename(propName, propSize)] pointer to memory location holding
    /// the property value.
    const void *pPropValue) {
  auto pfnSetExecInfo = getContext()->urDdiTable.Kernel.pfnSetExecInfo;

  if (nullptr == pfnSetExecInfo) {
    return UR_RESULT_ERROR_UNINITIALIZED;
  }

  if (getContext()->enableParameterValidation) {
    if (NULL == pPropValue)
      return UR_RESULT_ERROR_INVALID_NULL_POINTER;

    if (NULL == hKernel)
      return UR_RESULT_ERROR_INVALID_NULL_HANDLE;

    if (UR_KERNEL_EXEC_INFO_CACHE_CONFIG < propName)
      return UR_RESULT_ERROR_INVALID_ENUMERATION;
  }

  if (getContext()->enableLifetimeValidation &&
      !getContext()->refCountContext->isReferenceValid(hKernel)) {
    URLOG_CTX_INVALID_REFERENCE(hKernel);
  }

  ur_result_t result =
      pfnSetExecInfo(hKernel, propName, propSize, pProperties, pPropValue);

  return result;
}

///////////////////////////////////////////////////////////////////////////////
/// @brief Intercept function for urKernelSetArgSampler
__urdlllocal ur_result_t UR_APICALL urKernelSetArgSampler(
    /// [in] handle of the kernel object
    ur_kernel_handle_t hKernel,
    /// [in] argument index in range [0, num args - 1]
    uint32_t argIndex,
    /// [in][optional] pointer to sampler properties.
    const ur_kernel_arg_sampler_properties_t *pProperties,
    /// [in] handle of Sampler object.
    ur_sampler_handle_t hArgValue) {
  auto pfnSetArgSampler = getContext()->urDdiTable.Kernel.pfnSetArgSampler;

  if (nullptr == pfnSetArgSampler) {
    return UR_RESULT_ERROR_UNINITIALIZED;
  }

  if (getContext()->enableParameterValidation) {
    if (NULL == hKernel)
      return UR_RESULT_ERROR_INVALID_NULL_HANDLE;

    if (NULL == hArgValue)
      return UR_RESULT_ERROR_INVALID_NULL_HANDLE;
  }

  if (getContext()->enableLifetimeValidation &&
      !getContext()->refCountContext->isReferenceValid(hKernel)) {
    URLOG_CTX_INVALID_REFERENCE(hKernel);
  }

  if (getContext()->enableLifetimeValidation &&
      !getContext()->refCountContext->isReferenceValid(hArgValue)) {
    URLOG_CTX_INVALID_REFERENCE(hArgValue);
  }

  ur_result_t result =
      pfnSetArgSampler(hKernel, argIndex, pProperties, hArgValue);

  return result;
}

///////////////////////////////////////////////////////////////////////////////
/// @brief Intercept function for urKernelSetArgMemObj
__urdlllocal ur_result_t UR_APICALL urKernelSetArgMemObj(
    /// [in] handle of the kernel object
    ur_kernel_handle_t hKernel,
    /// [in] argument index in range [0, num args - 1]
    uint32_t argIndex,
    /// [in][optional] pointer to Memory object properties.
    const ur_kernel_arg_mem_obj_properties_t *pProperties,
    /// [in][optional] handle of Memory object.
    ur_mem_handle_t hArgValue) {
  auto pfnSetArgMemObj = getContext()->urDdiTable.Kernel.pfnSetArgMemObj;

  if (nullptr == pfnSetArgMemObj) {
    return UR_RESULT_ERROR_UNINITIALIZED;
  }

  if (getContext()->enableParameterValidation) {
    if (NULL == hKernel)
      return UR_RESULT_ERROR_INVALID_NULL_HANDLE;

    if (NULL != pProperties && UR_MEM_FLAGS_MASK & pProperties->memoryAccess)
      return UR_RESULT_ERROR_INVALID_ENUMERATION;
  }

  if (getContext()->enableLifetimeValidation &&
      !getContext()->refCountContext->isReferenceValid(hKernel)) {
    URLOG_CTX_INVALID_REFERENCE(hKernel);
  }

  if (getContext()->enableLifetimeValidation &&
      !getContext()->refCountContext->isReferenceValid(hArgValue)) {
    URLOG_CTX_INVALID_REFERENCE(hArgValue);
  }

  ur_result_t result =
      pfnSetArgMemObj(hKernel, argIndex, pProperties, hArgValue);

  return result;
}

///////////////////////////////////////////////////////////////////////////////
/// @brief Intercept function for urKernelSetSpecializationConstants
__urdlllocal ur_result_t UR_APICALL urKernelSetSpecializationConstants(
    /// [in] handle of the kernel object
    ur_kernel_handle_t hKernel,
    /// [in] the number of elements in the pSpecConstants array
    uint32_t count,
    /// [in] array of specialization constant value descriptions
    const ur_specialization_constant_info_t *pSpecConstants) {
  auto pfnSetSpecializationConstants =
      getContext()->urDdiTable.Kernel.pfnSetSpecializationConstants;

  if (nullptr == pfnSetSpecializationConstants) {
    return UR_RESULT_ERROR_UNINITIALIZED;
  }

  if (getContext()->enableParameterValidation) {
    if (NULL == pSpecConstants)
      return UR_RESULT_ERROR_INVALID_NULL_POINTER;

    if (NULL == hKernel)
      return UR_RESULT_ERROR_INVALID_NULL_HANDLE;

    if (count == 0)
      return UR_RESULT_ERROR_INVALID_SIZE;
  }

  if (getContext()->enableLifetimeValidation &&
      !getContext()->refCountContext->isReferenceValid(hKernel)) {
    URLOG_CTX_INVALID_REFERENCE(hKernel);
  }

  ur_result_t result =
      pfnSetSpecializationConstants(hKernel, count, pSpecConstants);

  return result;
}

///////////////////////////////////////////////////////////////////////////////
/// @brief Intercept function for urKernelGetNativeHandle
__urdlllocal ur_result_t UR_APICALL urKernelGetNativeHandle(
    /// [in] handle of the kernel.
    ur_kernel_handle_t hKernel,
    /// [out] a pointer to the native handle of the kernel.
    ur_native_handle_t *phNativeKernel) {
  auto pfnGetNativeHandle = getContext()->urDdiTable.Kernel.pfnGetNativeHandle;

  if (nullptr == pfnGetNativeHandle) {
    return UR_RESULT_ERROR_UNINITIALIZED;
  }

  if (getContext()->enableParameterValidation) {
    if (NULL == phNativeKernel)
      return UR_RESULT_ERROR_INVALID_NULL_POINTER;

    if (NULL == hKernel)
      return UR_RESULT_ERROR_INVALID_NULL_HANDLE;
  }

  if (getContext()->enableLifetimeValidation &&
      !getContext()->refCountContext->isReferenceValid(hKernel)) {
    URLOG_CTX_INVALID_REFERENCE(hKernel);
  }

  ur_result_t result = pfnGetNativeHandle(hKernel, phNativeKernel);

  return result;
}

///////////////////////////////////////////////////////////////////////////////
/// @brief Intercept function for urKernelCreateWithNativeHandle
__urdlllocal ur_result_t UR_APICALL urKernelCreateWithNativeHandle(
    /// [in][nocheck] the native handle of the kernel.
    ur_native_handle_t hNativeKernel,
    /// [in] handle of the context object
    ur_context_handle_t hContext,
    /// [in][optional] handle of the program associated with the kernel
    ur_program_handle_t hProgram,
    /// [in][optional] pointer to native kernel properties struct
    const ur_kernel_native_properties_t *pProperties,
    /// [out][alloc] pointer to the handle of the kernel object created.
    ur_kernel_handle_t *phKernel) {
  auto pfnCreateWithNativeHandle =
      getContext()->urDdiTable.Kernel.pfnCreateWithNativeHandle;

  if (nullptr == pfnCreateWithNativeHandle) {
    return UR_RESULT_ERROR_UNINITIALIZED;
  }

  if (getContext()->enableParameterValidation) {
    if (NULL == phKernel)
      return UR_RESULT_ERROR_INVALID_NULL_POINTER;

    if (NULL == hContext)
      return UR_RESULT_ERROR_INVALID_NULL_HANDLE;
  }

  if (getContext()->enableLifetimeValidation &&
      !getContext()->refCountContext->isReferenceValid(hContext)) {
    URLOG_CTX_INVALID_REFERENCE(hContext);
  }

  if (getContext()->enableLifetimeValidation &&
      !getContext()->refCountContext->isReferenceValid(hProgram)) {
    URLOG_CTX_INVALID_REFERENCE(hProgram);
  }

  ur_result_t result = pfnCreateWithNativeHandle(
      hNativeKernel, hContext, hProgram, pProperties, phKernel);

  if (getContext()->enableLeakChecking && result == UR_RESULT_SUCCESS) {
    getContext()->refCountContext->createRefCount(*phKernel);
  }

  return result;
}

///////////////////////////////////////////////////////////////////////////////
/// @brief Intercept function for urKernelGetSuggestedLocalWorkSize
__urdlllocal ur_result_t UR_APICALL urKernelGetSuggestedLocalWorkSize(
    /// [in] handle of the kernel
    ur_kernel_handle_t hKernel,
    /// [in] handle of the queue object
    ur_queue_handle_t hQueue,
    /// [in] number of dimensions, from 1 to 3, to specify the global
    /// and work-group work-items
    uint32_t numWorkDim,
    /// [in] pointer to an array of numWorkDim unsigned values that specify
    /// the offset used to calculate the global ID of a work-item
    const size_t *pGlobalWorkOffset,
    /// [in] pointer to an array of numWorkDim unsigned values that specify
    /// the number of global work-items in workDim that will execute the
    /// kernel function
    const size_t *pGlobalWorkSize,
    /// [out] pointer to an array of numWorkDim unsigned values that specify
    /// suggested local work size that will contain the result of the query
    size_t *pSuggestedLocalWorkSize) {
  auto pfnGetSuggestedLocalWorkSize =
      getContext()->urDdiTable.Kernel.pfnGetSuggestedLocalWorkSize;

  if (nullptr == pfnGetSuggestedLocalWorkSize) {
    return UR_RESULT_ERROR_UNINITIALIZED;
  }

  if (getContext()->enableParameterValidation) {
    if (NULL == pGlobalWorkOffset)
      return UR_RESULT_ERROR_INVALID_NULL_POINTER;

    if (NULL == pGlobalWorkSize)
      return UR_RESULT_ERROR_INVALID_NULL_POINTER;

    if (NULL == pSuggestedLocalWorkSize)
      return UR_RESULT_ERROR_INVALID_NULL_POINTER;

    if (NULL == hKernel)
      return UR_RESULT_ERROR_INVALID_NULL_HANDLE;

    if (NULL == hQueue)
      return UR_RESULT_ERROR_INVALID_NULL_HANDLE;
  }

  if (getContext()->enableLifetimeValidation &&
      !getContext()->refCountContext->isReferenceValid(hKernel)) {
    URLOG_CTX_INVALID_REFERENCE(hKernel);
  }

  if (getContext()->enableLifetimeValidation &&
      !getContext()->refCountContext->isReferenceValid(hQueue)) {
    URLOG_CTX_INVALID_REFERENCE(hQueue);
  }

  ur_result_t result = pfnGetSuggestedLocalWorkSize(
      hKernel, hQueue, numWorkDim, pGlobalWorkOffset, pGlobalWorkSize,
      pSuggestedLocalWorkSize);

  return result;
}

///////////////////////////////////////////////////////////////////////////////
/// @brief Intercept function for urKernelSuggestMaxCooperativeGroupCount
__urdlllocal ur_result_t UR_APICALL urKernelSuggestMaxCooperativeGroupCount(
    /// [in] handle of the kernel object
    ur_kernel_handle_t hKernel,
    /// [in] handle of the device object
    ur_device_handle_t hDevice,
    /// [in] number of dimensions, from 1 to 3, to specify the work-group
    /// work-items
    uint32_t workDim,
    /// [in] pointer to an array of workDim unsigned values that specify the
    /// number of local work-items forming a work-group that will execute the
    /// kernel function.
    const size_t *pLocalWorkSize,
    /// [in] size of dynamic shared memory, for each work-group, in bytes,
    /// that will be used when the kernel is launched
    size_t dynamicSharedMemorySize,
    /// [out] pointer to maximum number of groups
    uint32_t *pGroupCountRet) {
  auto pfnSuggestMaxCooperativeGroupCount =
      getContext()->urDdiTable.Kernel.pfnSuggestMaxCooperativeGroupCount;

  if (nullptr == pfnSuggestMaxCooperativeGroupCount) {
    return UR_RESULT_ERROR_UNINITIALIZED;
  }

  if (getContext()->enableParameterValidation) {
    if (NULL == pLocalWorkSize)
      return UR_RESULT_ERROR_INVALID_NULL_POINTER;

    if (NULL == pGroupCountRet)
      return UR_RESULT_ERROR_INVALID_NULL_POINTER;

    if (NULL == hKernel)
      return UR_RESULT_ERROR_INVALID_NULL_HANDLE;

    if (NULL == hDevice)
      return UR_RESULT_ERROR_INVALID_NULL_HANDLE;

    if (workDim < 1 || workDim > 3)
      return UR_RESULT_ERROR_INVALID_WORK_DIMENSION;
  }

  if (getContext()->enableLifetimeValidation &&
      !getContext()->refCountContext->isReferenceValid(hKernel)) {
    URLOG_CTX_INVALID_REFERENCE(hKernel);
  }

  if (getContext()->enableLifetimeValidation &&
      !getContext()->refCountContext->isReferenceValid(hDevice)) {
    URLOG_CTX_INVALID_REFERENCE(hDevice);
  }

  ur_result_t result = pfnSuggestMaxCooperativeGroupCount(
      hKernel, hDevice, workDim, pLocalWorkSize, dynamicSharedMemorySize,
      pGroupCountRet);

  return result;
}

///////////////////////////////////////////////////////////////////////////////
/// @brief Intercept function for urQueueGetInfo
__urdlllocal ur_result_t UR_APICALL urQueueGetInfo(
    /// [in] handle of the queue object
    ur_queue_handle_t hQueue,
    /// [in] name of the queue property to query
    ur_queue_info_t propName,
    /// [in] size in bytes of the queue property value provided
    size_t propSize,
    /// [out][optional][typename(propName, propSize)] value of the queue
    /// property
    void *pPropValue,
    /// [out][optional] size in bytes returned in queue property value
    size_t *pPropSizeRet) {
  auto pfnGetInfo = getContext()->urDdiTable.Queue.pfnGetInfo;

  if (nullptr == pfnGetInfo) {
    return UR_RESULT_ERROR_UNINITIALIZED;
  }

  if (getContext()->enableParameterValidation) {
    if (propSize != 0 && pPropValue == NULL)
      return UR_RESULT_ERROR_INVALID_NULL_POINTER;

    if (pPropValue == NULL && pPropSizeRet == NULL)
      return UR_RESULT_ERROR_INVALID_NULL_POINTER;

    if (NULL == hQueue)
      return UR_RESULT_ERROR_INVALID_NULL_HANDLE;

    if (UR_QUEUE_INFO_EMPTY < propName)
      return UR_RESULT_ERROR_INVALID_ENUMERATION;

    if (propSize == 0 && pPropValue != NULL)
      return UR_RESULT_ERROR_INVALID_SIZE;
  }

  if (getContext()->enableLifetimeValidation &&
      !getContext()->refCountContext->isReferenceValid(hQueue)) {
    URLOG_CTX_INVALID_REFERENCE(hQueue);
  }

  ur_result_t result =
      pfnGetInfo(hQueue, propName, propSize, pPropValue, pPropSizeRet);

  return result;
}

///////////////////////////////////////////////////////////////////////////////
/// @brief Intercept function for urQueueCreate
__urdlllocal ur_result_t UR_APICALL urQueueCreate(
    /// [in] handle of the context object
    ur_context_handle_t hContext,
    /// [in] handle of the device object
    ur_device_handle_t hDevice,
    /// [in][optional] pointer to queue creation properties.
    const ur_queue_properties_t *pProperties,
    /// [out][alloc] pointer to handle of queue object created
    ur_queue_handle_t *phQueue) {
  auto pfnCreate = getContext()->urDdiTable.Queue.pfnCreate;

  if (nullptr == pfnCreate) {
    return UR_RESULT_ERROR_UNINITIALIZED;
  }

  if (getContext()->enableParameterValidation) {
    if (NULL == phQueue)
      return UR_RESULT_ERROR_INVALID_NULL_POINTER;

    if (NULL == hContext)
      return UR_RESULT_ERROR_INVALID_NULL_HANDLE;

    if (NULL == hDevice)
      return UR_RESULT_ERROR_INVALID_NULL_HANDLE;

    if (NULL != pProperties && UR_QUEUE_FLAGS_MASK & pProperties->flags)
      return UR_RESULT_ERROR_INVALID_ENUMERATION;

    if (pProperties != NULL &&
        pProperties->flags & UR_QUEUE_FLAG_PRIORITY_HIGH &&
        pProperties->flags & UR_QUEUE_FLAG_PRIORITY_LOW)
      return UR_RESULT_ERROR_INVALID_QUEUE_PROPERTIES;

    if (pProperties != NULL &&
        pProperties->flags & UR_QUEUE_FLAG_SUBMISSION_BATCHED &&
        pProperties->flags & UR_QUEUE_FLAG_SUBMISSION_IMMEDIATE)
      return UR_RESULT_ERROR_INVALID_QUEUE_PROPERTIES;
  }

  if (getContext()->enableLifetimeValidation &&
      !getContext()->refCountContext->isReferenceValid(hContext)) {
    URLOG_CTX_INVALID_REFERENCE(hContext);
  }

  if (getContext()->enableLifetimeValidation &&
      !getContext()->refCountContext->isReferenceValid(hDevice)) {
    URLOG_CTX_INVALID_REFERENCE(hDevice);
  }

  ur_result_t result = pfnCreate(hContext, hDevice, pProperties, phQueue);

  if (getContext()->enableLeakChecking && result == UR_RESULT_SUCCESS) {
    getContext()->refCountContext->createRefCount(*phQueue);
  }

  return result;
}

///////////////////////////////////////////////////////////////////////////////
/// @brief Intercept function for urQueueRetain
__urdlllocal ur_result_t UR_APICALL urQueueRetain(
    /// [in][retain] handle of the queue object to get access
    ur_queue_handle_t hQueue) {
  auto pfnRetain = getContext()->urDdiTable.Queue.pfnRetain;

  if (nullptr == pfnRetain) {
    return UR_RESULT_ERROR_UNINITIALIZED;
  }

  if (getContext()->enableParameterValidation) {
    if (NULL == hQueue)
      return UR_RESULT_ERROR_INVALID_NULL_HANDLE;
  }

  ur_result_t result = pfnRetain(hQueue);

  if (getContext()->enableLeakChecking) {
    getContext()->refCountContext->incrementRefCount(hQueue, false);
  }

  return result;
}

///////////////////////////////////////////////////////////////////////////////
/// @brief Intercept function for urQueueRelease
__urdlllocal ur_result_t UR_APICALL urQueueRelease(
    /// [in][release] handle of the queue object to release
    ur_queue_handle_t hQueue) {
  auto pfnRelease = getContext()->urDdiTable.Queue.pfnRelease;

  if (nullptr == pfnRelease) {
    return UR_RESULT_ERROR_UNINITIALIZED;
  }

  if (getContext()->enableParameterValidation) {
    if (NULL == hQueue)
      return UR_RESULT_ERROR_INVALID_NULL_HANDLE;
  }

  if (getContext()->enableLeakChecking) {
    getContext()->refCountContext->decrementRefCount(hQueue, false);
  }

  ur_result_t result = pfnRelease(hQueue);

  return result;
}

///////////////////////////////////////////////////////////////////////////////
/// @brief Intercept function for urQueueGetNativeHandle
__urdlllocal ur_result_t UR_APICALL urQueueGetNativeHandle(
    /// [in] handle of the queue.
    ur_queue_handle_t hQueue,
    /// [in][optional] pointer to native descriptor
    ur_queue_native_desc_t *pDesc,
    /// [out] a pointer to the native handle of the queue.
    ur_native_handle_t *phNativeQueue) {
  auto pfnGetNativeHandle = getContext()->urDdiTable.Queue.pfnGetNativeHandle;

  if (nullptr == pfnGetNativeHandle) {
    return UR_RESULT_ERROR_UNINITIALIZED;
  }

  if (getContext()->enableParameterValidation) {
    if (NULL == phNativeQueue)
      return UR_RESULT_ERROR_INVALID_NULL_POINTER;

    if (NULL == hQueue)
      return UR_RESULT_ERROR_INVALID_NULL_HANDLE;
  }

  if (getContext()->enableLifetimeValidation &&
      !getContext()->refCountContext->isReferenceValid(hQueue)) {
    URLOG_CTX_INVALID_REFERENCE(hQueue);
  }

  ur_result_t result = pfnGetNativeHandle(hQueue, pDesc, phNativeQueue);

  return result;
}

///////////////////////////////////////////////////////////////////////////////
/// @brief Intercept function for urQueueCreateWithNativeHandle
__urdlllocal ur_result_t UR_APICALL urQueueCreateWithNativeHandle(
    /// [in][nocheck] the native handle of the queue.
    ur_native_handle_t hNativeQueue,
    /// [in] handle of the context object
    ur_context_handle_t hContext,
    /// [in][optional] handle of the device object
    ur_device_handle_t hDevice,
    /// [in][optional] pointer to native queue properties struct
    const ur_queue_native_properties_t *pProperties,
    /// [out][alloc] pointer to the handle of the queue object created.
    ur_queue_handle_t *phQueue) {
  auto pfnCreateWithNativeHandle =
      getContext()->urDdiTable.Queue.pfnCreateWithNativeHandle;

  if (nullptr == pfnCreateWithNativeHandle) {
    return UR_RESULT_ERROR_UNINITIALIZED;
  }

  if (getContext()->enableParameterValidation) {
    if (NULL == phQueue)
      return UR_RESULT_ERROR_INVALID_NULL_POINTER;

    if (NULL == hContext)
      return UR_RESULT_ERROR_INVALID_NULL_HANDLE;
  }

  if (getContext()->enableLifetimeValidation &&
      !getContext()->refCountContext->isReferenceValid(hContext)) {
    URLOG_CTX_INVALID_REFERENCE(hContext);
  }

  if (getContext()->enableLifetimeValidation &&
      !getContext()->refCountContext->isReferenceValid(hDevice)) {
    URLOG_CTX_INVALID_REFERENCE(hDevice);
  }

  ur_result_t result = pfnCreateWithNativeHandle(hNativeQueue, hContext,
                                                 hDevice, pProperties, phQueue);

  if (getContext()->enableLeakChecking && result == UR_RESULT_SUCCESS) {
    getContext()->refCountContext->createRefCount(*phQueue);
  }

  return result;
}

///////////////////////////////////////////////////////////////////////////////
/// @brief Intercept function for urQueueFinish
__urdlllocal ur_result_t UR_APICALL urQueueFinish(
    /// [in] handle of the queue to be finished.
    ur_queue_handle_t hQueue) {
  auto pfnFinish = getContext()->urDdiTable.Queue.pfnFinish;

  if (nullptr == pfnFinish) {
    return UR_RESULT_ERROR_UNINITIALIZED;
  }

  if (getContext()->enableParameterValidation) {
    if (NULL == hQueue)
      return UR_RESULT_ERROR_INVALID_NULL_HANDLE;
  }

  if (getContext()->enableLifetimeValidation &&
      !getContext()->refCountContext->isReferenceValid(hQueue)) {
    URLOG_CTX_INVALID_REFERENCE(hQueue);
  }

  ur_result_t result = pfnFinish(hQueue);

  return result;
}

///////////////////////////////////////////////////////////////////////////////
/// @brief Intercept function for urQueueFlush
__urdlllocal ur_result_t UR_APICALL urQueueFlush(
    /// [in] handle of the queue to be flushed.
    ur_queue_handle_t hQueue) {
  auto pfnFlush = getContext()->urDdiTable.Queue.pfnFlush;

  if (nullptr == pfnFlush) {
    return UR_RESULT_ERROR_UNINITIALIZED;
  }

  if (getContext()->enableParameterValidation) {
    if (NULL == hQueue)
      return UR_RESULT_ERROR_INVALID_NULL_HANDLE;
  }

  if (getContext()->enableLifetimeValidation &&
      !getContext()->refCountContext->isReferenceValid(hQueue)) {
    URLOG_CTX_INVALID_REFERENCE(hQueue);
  }

  ur_result_t result = pfnFlush(hQueue);

  return result;
}

///////////////////////////////////////////////////////////////////////////////
/// @brief Intercept function for urEventGetInfo
__urdlllocal ur_result_t UR_APICALL urEventGetInfo(
    /// [in] handle of the event object
    ur_event_handle_t hEvent,
    /// [in] the name of the event property to query
    ur_event_info_t propName,
    /// [in] size in bytes of the event property value
    size_t propSize,
    /// [out][optional][typename(propName, propSize)] value of the event
    /// property
    void *pPropValue,
    /// [out][optional] bytes returned in event property
    size_t *pPropSizeRet) {
  auto pfnGetInfo = getContext()->urDdiTable.Event.pfnGetInfo;

  if (nullptr == pfnGetInfo) {
    return UR_RESULT_ERROR_UNINITIALIZED;
  }

  if (getContext()->enableParameterValidation) {
    if (propSize != 0 && pPropValue == NULL)
      return UR_RESULT_ERROR_INVALID_NULL_POINTER;

    if (pPropValue == NULL && pPropSizeRet == NULL)
      return UR_RESULT_ERROR_INVALID_NULL_POINTER;

    if (NULL == hEvent)
      return UR_RESULT_ERROR_INVALID_NULL_HANDLE;

    if (UR_EVENT_INFO_REFERENCE_COUNT < propName)
      return UR_RESULT_ERROR_INVALID_ENUMERATION;

    if (propSize == 0 && pPropValue != NULL)
      return UR_RESULT_ERROR_INVALID_SIZE;
  }

  if (getContext()->enableLifetimeValidation &&
      !getContext()->refCountContext->isReferenceValid(hEvent)) {
    URLOG_CTX_INVALID_REFERENCE(hEvent);
  }

  ur_result_t result =
      pfnGetInfo(hEvent, propName, propSize, pPropValue, pPropSizeRet);

  return result;
}

///////////////////////////////////////////////////////////////////////////////
/// @brief Intercept function for urEventGetProfilingInfo
__urdlllocal ur_result_t UR_APICALL urEventGetProfilingInfo(
    /// [in] handle of the event object
    ur_event_handle_t hEvent,
    /// [in] the name of the profiling property to query
    ur_profiling_info_t propName,
    /// [in] size in bytes of the profiling property value
    size_t propSize,
    /// [out][optional][typename(propName, propSize)] value of the profiling
    /// property
    void *pPropValue,
    /// [out][optional] pointer to the actual size in bytes returned in
    /// propValue
    size_t *pPropSizeRet) {
  auto pfnGetProfilingInfo = getContext()->urDdiTable.Event.pfnGetProfilingInfo;

  if (nullptr == pfnGetProfilingInfo) {
    return UR_RESULT_ERROR_UNINITIALIZED;
  }

  if (getContext()->enableParameterValidation) {
    if (NULL == hEvent)
      return UR_RESULT_ERROR_INVALID_NULL_HANDLE;

    if (UR_PROFILING_INFO_COMMAND_COMPLETE < propName)
      return UR_RESULT_ERROR_INVALID_ENUMERATION;

    if (pPropValue && propSize == 0)
      return UR_RESULT_ERROR_INVALID_VALUE;
  }

  if (getContext()->enableLifetimeValidation &&
      !getContext()->refCountContext->isReferenceValid(hEvent)) {
    URLOG_CTX_INVALID_REFERENCE(hEvent);
  }

  ur_result_t result =
      pfnGetProfilingInfo(hEvent, propName, propSize, pPropValue, pPropSizeRet);

  return result;
}

///////////////////////////////////////////////////////////////////////////////
/// @brief Intercept function for urEventWait
__urdlllocal ur_result_t UR_APICALL urEventWait(
    /// [in] number of events in the event list
    uint32_t numEvents,
    /// [in][range(0, numEvents)] pointer to a list of events to wait for
    /// completion
    const ur_event_handle_t *phEventWaitList) {
  auto pfnWait = getContext()->urDdiTable.Event.pfnWait;

  if (nullptr == pfnWait) {
    return UR_RESULT_ERROR_UNINITIALIZED;
  }

  if (getContext()->enableParameterValidation) {
    if (NULL == phEventWaitList)
      return UR_RESULT_ERROR_INVALID_NULL_POINTER;

    if (numEvents == 0)
      return UR_RESULT_ERROR_INVALID_VALUE;
  }

  ur_result_t result = pfnWait(numEvents, phEventWaitList);

  return result;
}

///////////////////////////////////////////////////////////////////////////////
/// @brief Intercept function for urEventRetain
__urdlllocal ur_result_t UR_APICALL urEventRetain(
    /// [in][retain] handle of the event object
    ur_event_handle_t hEvent) {
  auto pfnRetain = getContext()->urDdiTable.Event.pfnRetain;

  if (nullptr == pfnRetain) {
    return UR_RESULT_ERROR_UNINITIALIZED;
  }

  if (getContext()->enableParameterValidation) {
    if (NULL == hEvent)
      return UR_RESULT_ERROR_INVALID_NULL_HANDLE;
  }

  ur_result_t result = pfnRetain(hEvent);

  if (getContext()->enableLeakChecking) {
    getContext()->refCountContext->incrementRefCount(hEvent, false);
  }

  return result;
}

///////////////////////////////////////////////////////////////////////////////
/// @brief Intercept function for urEventRelease
__urdlllocal ur_result_t UR_APICALL urEventRelease(
    /// [in][release] handle of the event object
    ur_event_handle_t hEvent) {
  auto pfnRelease = getContext()->urDdiTable.Event.pfnRelease;

  if (nullptr == pfnRelease) {
    return UR_RESULT_ERROR_UNINITIALIZED;
  }

  if (getContext()->enableParameterValidation) {
    if (NULL == hEvent)
      return UR_RESULT_ERROR_INVALID_NULL_HANDLE;
  }

  if (getContext()->enableLeakChecking) {
    getContext()->refCountContext->decrementRefCount(hEvent, false);
  }

  ur_result_t result = pfnRelease(hEvent);

  return result;
}

///////////////////////////////////////////////////////////////////////////////
/// @brief Intercept function for urEventGetNativeHandle
__urdlllocal ur_result_t UR_APICALL urEventGetNativeHandle(
    /// [in] handle of the event.
    ur_event_handle_t hEvent,
    /// [out] a pointer to the native handle of the event.
    ur_native_handle_t *phNativeEvent) {
  auto pfnGetNativeHandle = getContext()->urDdiTable.Event.pfnGetNativeHandle;

  if (nullptr == pfnGetNativeHandle) {
    return UR_RESULT_ERROR_UNINITIALIZED;
  }

  if (getContext()->enableParameterValidation) {
    if (NULL == phNativeEvent)
      return UR_RESULT_ERROR_INVALID_NULL_POINTER;

    if (NULL == hEvent)
      return UR_RESULT_ERROR_INVALID_NULL_HANDLE;
  }

  if (getContext()->enableLifetimeValidation &&
      !getContext()->refCountContext->isReferenceValid(hEvent)) {
    URLOG_CTX_INVALID_REFERENCE(hEvent);
  }

  ur_result_t result = pfnGetNativeHandle(hEvent, phNativeEvent);

  return result;
}

///////////////////////////////////////////////////////////////////////////////
/// @brief Intercept function for urEventCreateWithNativeHandle
__urdlllocal ur_result_t UR_APICALL urEventCreateWithNativeHandle(
    /// [in][nocheck] the native handle of the event.
    ur_native_handle_t hNativeEvent,
    /// [in] handle of the context object
    ur_context_handle_t hContext,
    /// [in][optional] pointer to native event properties struct
    const ur_event_native_properties_t *pProperties,
    /// [out][alloc] pointer to the handle of the event object created.
    ur_event_handle_t *phEvent) {
  auto pfnCreateWithNativeHandle =
      getContext()->urDdiTable.Event.pfnCreateWithNativeHandle;

  if (nullptr == pfnCreateWithNativeHandle) {
    return UR_RESULT_ERROR_UNINITIALIZED;
  }

  if (getContext()->enableParameterValidation) {
    if (NULL == phEvent)
      return UR_RESULT_ERROR_INVALID_NULL_POINTER;

    if (NULL == hContext)
      return UR_RESULT_ERROR_INVALID_NULL_HANDLE;
  }

  if (getContext()->enableLifetimeValidation &&
      !getContext()->refCountContext->isReferenceValid(hContext)) {
    URLOG_CTX_INVALID_REFERENCE(hContext);
  }

  ur_result_t result =
      pfnCreateWithNativeHandle(hNativeEvent, hContext, pProperties, phEvent);

  if (getContext()->enableLeakChecking && result == UR_RESULT_SUCCESS &&
      phEvent) {
    getContext()->refCountContext->createRefCount(*phEvent);
  }

  return result;
}

///////////////////////////////////////////////////////////////////////////////
/// @brief Intercept function for urEventSetCallback
__urdlllocal ur_result_t UR_APICALL urEventSetCallback(
    /// [in] handle of the event object
    ur_event_handle_t hEvent,
    /// [in] execution status of the event
    ur_execution_info_t execStatus,
    /// [in] execution status of the event
    ur_event_callback_t pfnNotify,
    /// [in][out][optional] pointer to data to be passed to callback.
    void *pUserData) {
  auto pfnSetCallback = getContext()->urDdiTable.Event.pfnSetCallback;

  if (nullptr == pfnSetCallback) {
    return UR_RESULT_ERROR_UNINITIALIZED;
  }

  if (getContext()->enableParameterValidation) {
    if (NULL == pfnNotify)
      return UR_RESULT_ERROR_INVALID_NULL_POINTER;

    if (NULL == hEvent)
      return UR_RESULT_ERROR_INVALID_NULL_HANDLE;

    if (UR_EXECUTION_INFO_QUEUED < execStatus)
      return UR_RESULT_ERROR_INVALID_ENUMERATION;

    if (execStatus == UR_EXECUTION_INFO_QUEUED)
      return UR_RESULT_ERROR_UNSUPPORTED_ENUMERATION;
  }

  if (getContext()->enableLifetimeValidation &&
      !getContext()->refCountContext->isReferenceValid(hEvent)) {
    URLOG_CTX_INVALID_REFERENCE(hEvent);
  }

  ur_result_t result = pfnSetCallback(hEvent, execStatus, pfnNotify, pUserData);

  return result;
}

///////////////////////////////////////////////////////////////////////////////
/// @brief Intercept function for urEnqueueKernelLaunch
__urdlllocal ur_result_t UR_APICALL urEnqueueKernelLaunch(
    /// [in] handle of the queue object
    ur_queue_handle_t hQueue,
    /// [in] handle of the kernel object
    ur_kernel_handle_t hKernel,
    /// [in] number of dimensions, from 1 to 3, to specify the global and
    /// work-group work-items
    uint32_t workDim,
    /// [in][optional] pointer to an array of workDim unsigned values that
    /// specify the offset used to calculate the global ID of a work-item
    const size_t *pGlobalWorkOffset,
    /// [in] pointer to an array of workDim unsigned values that specify the
    /// number of global work-items in workDim that will execute the kernel
    /// function
    const size_t *pGlobalWorkSize,
    /// [in][optional] pointer to an array of workDim unsigned values that
    /// specify the number of local work-items forming a work-group that will
    /// execute the kernel function.
    /// If nullptr, the runtime implementation will choose the work-group size.
    const size_t *pLocalWorkSize,
    /// [in] size of the launch prop list
    uint32_t numPropsInLaunchPropList,
    /// [in][optional][range(0, numPropsInLaunchPropList)] pointer to a list
    /// of launch properties
    const ur_kernel_launch_property_t *launchPropList,
    /// [in] size of the event wait list
    uint32_t numEventsInWaitList,
    /// [in][optional][range(0, numEventsInWaitList)] pointer to a list of
    /// events that must be complete before the kernel execution.
    /// If nullptr, the numEventsInWaitList must be 0, indicating that no wait
    /// event.
    const ur_event_handle_t *phEventWaitList,
    /// [out][optional][alloc] return an event object that identifies this
    /// particular kernel execution instance. If phEventWaitList and phEvent
    /// are not NULL, phEvent must not refer to an element of the
    /// phEventWaitList array.
    ur_event_handle_t *phEvent) {
  auto pfnKernelLaunch = getContext()->urDdiTable.Enqueue.pfnKernelLaunch;

  if (nullptr == pfnKernelLaunch) {
    return UR_RESULT_ERROR_UNINITIALIZED;
  }

  if (getContext()->enableParameterValidation) {
    if (NULL == pGlobalWorkSize)
      return UR_RESULT_ERROR_INVALID_NULL_POINTER;

    if (launchPropList == NULL && numPropsInLaunchPropList > 0)
      return UR_RESULT_ERROR_INVALID_NULL_POINTER;

    if (NULL == hQueue)
      return UR_RESULT_ERROR_INVALID_NULL_HANDLE;

    if (NULL == hKernel)
      return UR_RESULT_ERROR_INVALID_NULL_HANDLE;

    if (phEventWaitList == NULL && numEventsInWaitList > 0)
      return UR_RESULT_ERROR_INVALID_EVENT_WAIT_LIST;

    if (phEventWaitList != NULL && numEventsInWaitList == 0)
      return UR_RESULT_ERROR_INVALID_EVENT_WAIT_LIST;

    if (phEventWaitList != NULL && numEventsInWaitList > 0) {
      for (uint32_t i = 0; i < numEventsInWaitList; ++i) {
        if (phEventWaitList[i] == NULL) {
          return UR_RESULT_ERROR_INVALID_EVENT_WAIT_LIST;
        }
      }
    }
  }

  if (getContext()->enableLifetimeValidation &&
      !getContext()->refCountContext->isReferenceValid(hQueue)) {
    URLOG_CTX_INVALID_REFERENCE(hQueue);
  }

  if (getContext()->enableLifetimeValidation &&
      !getContext()->refCountContext->isReferenceValid(hKernel)) {
    URLOG_CTX_INVALID_REFERENCE(hKernel);
  }

  ur_result_t result = pfnKernelLaunch(
      hQueue, hKernel, workDim, pGlobalWorkOffset, pGlobalWorkSize,
      pLocalWorkSize, numPropsInLaunchPropList, launchPropList,
      numEventsInWaitList, phEventWaitList, phEvent);

  if (getContext()->enableLeakChecking && result == UR_RESULT_SUCCESS &&
      phEvent) {
    getContext()->refCountContext->createRefCount(*phEvent);
  }

  return result;
}

///////////////////////////////////////////////////////////////////////////////
/// @brief Intercept function for urEnqueueEventsWait
__urdlllocal ur_result_t UR_APICALL urEnqueueEventsWait(
    /// [in] handle of the queue object
    ur_queue_handle_t hQueue,
    /// [in] size of the event wait list
    uint32_t numEventsInWaitList,
    /// [in][optional][range(0, numEventsInWaitList)] pointer to a list of
    /// events that must be complete before this command can be executed.
    /// If nullptr, the numEventsInWaitList must be 0, indicating that all
    /// previously enqueued commands
    /// must be complete.
    const ur_event_handle_t *phEventWaitList,
    /// [out][optional][alloc] return an event object that identifies this
    /// particular command instance. If phEventWaitList and phEvent are not
    /// NULL, phEvent must not refer to an element of the phEventWaitList array.
    ur_event_handle_t *phEvent) {
  auto pfnEventsWait = getContext()->urDdiTable.Enqueue.pfnEventsWait;

  if (nullptr == pfnEventsWait) {
    return UR_RESULT_ERROR_UNINITIALIZED;
  }

  if (getContext()->enableParameterValidation) {
    if (NULL == hQueue)
      return UR_RESULT_ERROR_INVALID_NULL_HANDLE;

    if (phEventWaitList == NULL && numEventsInWaitList > 0)
      return UR_RESULT_ERROR_INVALID_EVENT_WAIT_LIST;

    if (phEventWaitList != NULL && numEventsInWaitList == 0)
      return UR_RESULT_ERROR_INVALID_EVENT_WAIT_LIST;

    if (phEventWaitList != NULL && numEventsInWaitList > 0) {
      for (uint32_t i = 0; i < numEventsInWaitList; ++i) {
        if (phEventWaitList[i] == NULL) {
          return UR_RESULT_ERROR_INVALID_EVENT_WAIT_LIST;
        }
      }
    }
  }

  if (getContext()->enableLifetimeValidation &&
      !getContext()->refCountContext->isReferenceValid(hQueue)) {
    URLOG_CTX_INVALID_REFERENCE(hQueue);
  }

  ur_result_t result =
      pfnEventsWait(hQueue, numEventsInWaitList, phEventWaitList, phEvent);

  if (getContext()->enableLeakChecking && result == UR_RESULT_SUCCESS &&
      phEvent) {
    getContext()->refCountContext->createRefCount(*phEvent);
  }

  return result;
}

///////////////////////////////////////////////////////////////////////////////
/// @brief Intercept function for urEnqueueEventsWaitWithBarrier
__urdlllocal ur_result_t UR_APICALL urEnqueueEventsWaitWithBarrier(
    /// [in] handle of the queue object
    ur_queue_handle_t hQueue,
    /// [in] size of the event wait list
    uint32_t numEventsInWaitList,
    /// [in][optional][range(0, numEventsInWaitList)] pointer to a list of
    /// events that must be complete before this command can be executed.
    /// If nullptr, the numEventsInWaitList must be 0, indicating that all
    /// previously enqueued commands
    /// must be complete.
    const ur_event_handle_t *phEventWaitList,
    /// [out][optional][alloc] return an event object that identifies this
    /// particular command instance. If phEventWaitList and phEvent are not
    /// NULL, phEvent must not refer to an element of the phEventWaitList array.
    ur_event_handle_t *phEvent) {
  auto pfnEventsWaitWithBarrier =
      getContext()->urDdiTable.Enqueue.pfnEventsWaitWithBarrier;

  if (nullptr == pfnEventsWaitWithBarrier) {
    return UR_RESULT_ERROR_UNINITIALIZED;
  }

  if (getContext()->enableParameterValidation) {
    if (NULL == hQueue)
      return UR_RESULT_ERROR_INVALID_NULL_HANDLE;

    if (phEventWaitList == NULL && numEventsInWaitList > 0)
      return UR_RESULT_ERROR_INVALID_EVENT_WAIT_LIST;

    if (phEventWaitList != NULL && numEventsInWaitList == 0)
      return UR_RESULT_ERROR_INVALID_EVENT_WAIT_LIST;

    if (phEventWaitList != NULL && numEventsInWaitList > 0) {
      for (uint32_t i = 0; i < numEventsInWaitList; ++i) {
        if (phEventWaitList[i] == NULL) {
          return UR_RESULT_ERROR_INVALID_EVENT_WAIT_LIST;
        }
      }
    }
  }

  if (getContext()->enableLifetimeValidation &&
      !getContext()->refCountContext->isReferenceValid(hQueue)) {
    URLOG_CTX_INVALID_REFERENCE(hQueue);
  }

  ur_result_t result = pfnEventsWaitWithBarrier(hQueue, numEventsInWaitList,
                                                phEventWaitList, phEvent);

  if (getContext()->enableLeakChecking && result == UR_RESULT_SUCCESS &&
      phEvent) {
    getContext()->refCountContext->createRefCount(*phEvent);
  }

  return result;
}

///////////////////////////////////////////////////////////////////////////////
/// @brief Intercept function for urEnqueueMemBufferRead
__urdlllocal ur_result_t UR_APICALL urEnqueueMemBufferRead(
    /// [in] handle of the queue object
    ur_queue_handle_t hQueue,
    /// [in][bounds(offset, size)] handle of the buffer object
    ur_mem_handle_t hBuffer,
    /// [in] indicates blocking (true), non-blocking (false)
    bool blockingRead,
    /// [in] offset in bytes in the buffer object
    size_t offset,
    /// [in] size in bytes of data being read
    size_t size,
    /// [in] pointer to host memory where data is to be read into
    void *pDst,
    /// [in] size of the event wait list
    uint32_t numEventsInWaitList,
    /// [in][optional][range(0, numEventsInWaitList)] pointer to a list of
    /// events that must be complete before this command can be executed.
    /// If nullptr, the numEventsInWaitList must be 0, indicating that this
    /// command does not wait on any event to complete.
    const ur_event_handle_t *phEventWaitList,
    /// [out][optional][alloc] return an event object that identifies this
    /// particular command instance. If phEventWaitList and phEvent are not
    /// NULL, phEvent must not refer to an element of the phEventWaitList array.
    ur_event_handle_t *phEvent) {
  auto pfnMemBufferRead = getContext()->urDdiTable.Enqueue.pfnMemBufferRead;

  if (nullptr == pfnMemBufferRead) {
    return UR_RESULT_ERROR_UNINITIALIZED;
  }

  if (getContext()->enableParameterValidation) {
    if (NULL == pDst)
      return UR_RESULT_ERROR_INVALID_NULL_POINTER;

    if (NULL == hQueue)
      return UR_RESULT_ERROR_INVALID_NULL_HANDLE;

    if (NULL == hBuffer)
      return UR_RESULT_ERROR_INVALID_NULL_HANDLE;

    if (phEventWaitList == NULL && numEventsInWaitList > 0)
      return UR_RESULT_ERROR_INVALID_EVENT_WAIT_LIST;

    if (phEventWaitList != NULL && numEventsInWaitList == 0)
      return UR_RESULT_ERROR_INVALID_EVENT_WAIT_LIST;

    if (getContext()->enableBoundsChecking) {
      if (auto boundsError = bounds(hBuffer, offset, size);
          boundsError != UR_RESULT_SUCCESS) {
        return boundsError;
      }
    }

    if (phEventWaitList != NULL && numEventsInWaitList > 0) {
      for (uint32_t i = 0; i < numEventsInWaitList; ++i) {
        if (phEventWaitList[i] == NULL) {
          return UR_RESULT_ERROR_INVALID_EVENT_WAIT_LIST;
        }
      }
    }
  }

  if (getContext()->enableLifetimeValidation &&
      !getContext()->refCountContext->isReferenceValid(hQueue)) {
    URLOG_CTX_INVALID_REFERENCE(hQueue);
  }

  if (getContext()->enableLifetimeValidation &&
      !getContext()->refCountContext->isReferenceValid(hBuffer)) {
    URLOG_CTX_INVALID_REFERENCE(hBuffer);
  }

  ur_result_t result =
      pfnMemBufferRead(hQueue, hBuffer, blockingRead, offset, size, pDst,
                       numEventsInWaitList, phEventWaitList, phEvent);

  if (getContext()->enableLeakChecking && result == UR_RESULT_SUCCESS &&
      phEvent) {
    getContext()->refCountContext->createRefCount(*phEvent);
  }

  return result;
}

///////////////////////////////////////////////////////////////////////////////
/// @brief Intercept function for urEnqueueMemBufferWrite
__urdlllocal ur_result_t UR_APICALL urEnqueueMemBufferWrite(
    /// [in] handle of the queue object
    ur_queue_handle_t hQueue,
    /// [in][bounds(offset, size)] handle of the buffer object
    ur_mem_handle_t hBuffer,
    /// [in] indicates blocking (true), non-blocking (false)
    bool blockingWrite,
    /// [in] offset in bytes in the buffer object
    size_t offset,
    /// [in] size in bytes of data being written
    size_t size,
    /// [in] pointer to host memory where data is to be written from
    const void *pSrc,
    /// [in] size of the event wait list
    uint32_t numEventsInWaitList,
    /// [in][optional][range(0, numEventsInWaitList)] pointer to a list of
    /// events that must be complete before this command can be executed.
    /// If nullptr, the numEventsInWaitList must be 0, indicating that this
    /// command does not wait on any event to complete.
    const ur_event_handle_t *phEventWaitList,
    /// [out][optional][alloc] return an event object that identifies this
    /// particular command instance. If phEventWaitList and phEvent are not
    /// NULL, phEvent must not refer to an element of the phEventWaitList array.
    ur_event_handle_t *phEvent) {
  auto pfnMemBufferWrite = getContext()->urDdiTable.Enqueue.pfnMemBufferWrite;

  if (nullptr == pfnMemBufferWrite) {
    return UR_RESULT_ERROR_UNINITIALIZED;
  }

  if (getContext()->enableParameterValidation) {
    if (NULL == pSrc)
      return UR_RESULT_ERROR_INVALID_NULL_POINTER;

    if (NULL == hQueue)
      return UR_RESULT_ERROR_INVALID_NULL_HANDLE;

    if (NULL == hBuffer)
      return UR_RESULT_ERROR_INVALID_NULL_HANDLE;

    if (phEventWaitList == NULL && numEventsInWaitList > 0)
      return UR_RESULT_ERROR_INVALID_EVENT_WAIT_LIST;

    if (phEventWaitList != NULL && numEventsInWaitList == 0)
      return UR_RESULT_ERROR_INVALID_EVENT_WAIT_LIST;

    if (getContext()->enableBoundsChecking) {
      if (auto boundsError = bounds(hBuffer, offset, size);
          boundsError != UR_RESULT_SUCCESS) {
        return boundsError;
      }
    }

    if (phEventWaitList != NULL && numEventsInWaitList > 0) {
      for (uint32_t i = 0; i < numEventsInWaitList; ++i) {
        if (phEventWaitList[i] == NULL) {
          return UR_RESULT_ERROR_INVALID_EVENT_WAIT_LIST;
        }
      }
    }
  }

  if (getContext()->enableLifetimeValidation &&
      !getContext()->refCountContext->isReferenceValid(hQueue)) {
    URLOG_CTX_INVALID_REFERENCE(hQueue);
  }

  if (getContext()->enableLifetimeValidation &&
      !getContext()->refCountContext->isReferenceValid(hBuffer)) {
    URLOG_CTX_INVALID_REFERENCE(hBuffer);
  }

  ur_result_t result =
      pfnMemBufferWrite(hQueue, hBuffer, blockingWrite, offset, size, pSrc,
                        numEventsInWaitList, phEventWaitList, phEvent);

  if (getContext()->enableLeakChecking && result == UR_RESULT_SUCCESS &&
      phEvent) {
    getContext()->refCountContext->createRefCount(*phEvent);
  }

  return result;
}

///////////////////////////////////////////////////////////////////////////////
/// @brief Intercept function for urEnqueueMemBufferReadRect
__urdlllocal ur_result_t UR_APICALL urEnqueueMemBufferReadRect(
    /// [in] handle of the queue object
    ur_queue_handle_t hQueue,
    /// [in][bounds(bufferOrigin, region)] handle of the buffer object
    ur_mem_handle_t hBuffer,
    /// [in] indicates blocking (true), non-blocking (false)
    bool blockingRead,
    /// [in] 3D offset in the buffer
    ur_rect_offset_t bufferOrigin,
    /// [in] 3D offset in the host region
    ur_rect_offset_t hostOrigin,
    /// [in] 3D rectangular region descriptor: width, height, depth
    ur_rect_region_t region,
    /// [in] length of each row in bytes in the buffer object
    size_t bufferRowPitch,
    /// [in] length of each 2D slice in bytes in the buffer object being read
    size_t bufferSlicePitch,
    /// [in] length of each row in bytes in the host memory region pointed by
    /// dst
    size_t hostRowPitch,
    /// [in] length of each 2D slice in bytes in the host memory region
    /// pointed by dst
    size_t hostSlicePitch,
    /// [in] pointer to host memory where data is to be read into
    void *pDst,
    /// [in] size of the event wait list
    uint32_t numEventsInWaitList,
    /// [in][optional][range(0, numEventsInWaitList)] pointer to a list of
    /// events that must be complete before this command can be executed.
    /// If nullptr, the numEventsInWaitList must be 0, indicating that this
    /// command does not wait on any event to complete.
    const ur_event_handle_t *phEventWaitList,
    /// [out][optional][alloc] return an event object that identifies this
    /// particular command instance. If phEventWaitList and phEvent are not
    /// NULL, phEvent must not refer to an element of the phEventWaitList array.
    ur_event_handle_t *phEvent) {
  auto pfnMemBufferReadRect =
      getContext()->urDdiTable.Enqueue.pfnMemBufferReadRect;

  if (nullptr == pfnMemBufferReadRect) {
    return UR_RESULT_ERROR_UNINITIALIZED;
  }

  if (getContext()->enableParameterValidation) {
    if (NULL == pDst)
      return UR_RESULT_ERROR_INVALID_NULL_POINTER;

    if (NULL == hQueue)
      return UR_RESULT_ERROR_INVALID_NULL_HANDLE;

    if (NULL == hBuffer)
      return UR_RESULT_ERROR_INVALID_NULL_HANDLE;

    if (phEventWaitList == NULL && numEventsInWaitList > 0)
      return UR_RESULT_ERROR_INVALID_EVENT_WAIT_LIST;

    if (phEventWaitList != NULL && numEventsInWaitList == 0)
      return UR_RESULT_ERROR_INVALID_EVENT_WAIT_LIST;

    if (region.width == 0 || region.height == 0 || region.depth == 0)
      return UR_RESULT_ERROR_INVALID_SIZE;

    if (bufferRowPitch != 0 && bufferRowPitch < region.width)
      return UR_RESULT_ERROR_INVALID_SIZE;

    if (hostRowPitch != 0 && hostRowPitch < region.width)
      return UR_RESULT_ERROR_INVALID_SIZE;

    if (bufferSlicePitch != 0 &&
        bufferSlicePitch < region.height * (bufferRowPitch != 0 ? bufferRowPitch
                                                                : region.width))
      return UR_RESULT_ERROR_INVALID_SIZE;

    if (bufferSlicePitch != 0 &&
        bufferSlicePitch %
                (bufferRowPitch != 0 ? bufferRowPitch : region.width) !=
            0)
      return UR_RESULT_ERROR_INVALID_SIZE;

    if (hostSlicePitch != 0 &&
        hostSlicePitch <
            region.height * (hostRowPitch != 0 ? hostRowPitch : region.width))
      return UR_RESULT_ERROR_INVALID_SIZE;

    if (hostSlicePitch != 0 &&
        hostSlicePitch % (hostRowPitch != 0 ? hostRowPitch : region.width) != 0)
      return UR_RESULT_ERROR_INVALID_SIZE;

    if (getContext()->enableBoundsChecking) {
      if (auto boundsError = bounds(hBuffer, bufferOrigin, region);
          boundsError != UR_RESULT_SUCCESS) {
        return boundsError;
      }
    }

    if (phEventWaitList != NULL && numEventsInWaitList > 0) {
      for (uint32_t i = 0; i < numEventsInWaitList; ++i) {
        if (phEventWaitList[i] == NULL) {
          return UR_RESULT_ERROR_INVALID_EVENT_WAIT_LIST;
        }
      }
    }
  }

  if (getContext()->enableLifetimeValidation &&
      !getContext()->refCountContext->isReferenceValid(hQueue)) {
    URLOG_CTX_INVALID_REFERENCE(hQueue);
  }

  if (getContext()->enableLifetimeValidation &&
      !getContext()->refCountContext->isReferenceValid(hBuffer)) {
    URLOG_CTX_INVALID_REFERENCE(hBuffer);
  }

  ur_result_t result = pfnMemBufferReadRect(
      hQueue, hBuffer, blockingRead, bufferOrigin, hostOrigin, region,
      bufferRowPitch, bufferSlicePitch, hostRowPitch, hostSlicePitch, pDst,
      numEventsInWaitList, phEventWaitList, phEvent);

  if (getContext()->enableLeakChecking && result == UR_RESULT_SUCCESS &&
      phEvent) {
    getContext()->refCountContext->createRefCount(*phEvent);
  }

  return result;
}

///////////////////////////////////////////////////////////////////////////////
/// @brief Intercept function for urEnqueueMemBufferWriteRect
__urdlllocal ur_result_t UR_APICALL urEnqueueMemBufferWriteRect(
    /// [in] handle of the queue object
    ur_queue_handle_t hQueue,
    /// [in][bounds(bufferOrigin, region)] handle of the buffer object
    ur_mem_handle_t hBuffer,
    /// [in] indicates blocking (true), non-blocking (false)
    bool blockingWrite,
    /// [in] 3D offset in the buffer
    ur_rect_offset_t bufferOrigin,
    /// [in] 3D offset in the host region
    ur_rect_offset_t hostOrigin,
    /// [in] 3D rectangular region descriptor: width, height, depth
    ur_rect_region_t region,
    /// [in] length of each row in bytes in the buffer object
    size_t bufferRowPitch,
    /// [in] length of each 2D slice in bytes in the buffer object being
    /// written
    size_t bufferSlicePitch,
    /// [in] length of each row in bytes in the host memory region pointed by
    /// src
    size_t hostRowPitch,
    /// [in] length of each 2D slice in bytes in the host memory region
    /// pointed by src
    size_t hostSlicePitch,
    /// [in] pointer to host memory where data is to be written from
    void *pSrc,
    /// [in] size of the event wait list
    uint32_t numEventsInWaitList,
    /// [in][optional][range(0, numEventsInWaitList)] points to a list of
    /// events that must be complete before this command can be executed.
    /// If nullptr, the numEventsInWaitList must be 0, indicating that this
    /// command does not wait on any event to complete.
    const ur_event_handle_t *phEventWaitList,
    /// [out][optional][alloc] return an event object that identifies this
    /// particular command instance. If phEventWaitList and phEvent are not
    /// NULL, phEvent must not refer to an element of the phEventWaitList array.
    ur_event_handle_t *phEvent) {
  auto pfnMemBufferWriteRect =
      getContext()->urDdiTable.Enqueue.pfnMemBufferWriteRect;

  if (nullptr == pfnMemBufferWriteRect) {
    return UR_RESULT_ERROR_UNINITIALIZED;
  }

  if (getContext()->enableParameterValidation) {
    if (NULL == pSrc)
      return UR_RESULT_ERROR_INVALID_NULL_POINTER;

    if (NULL == hQueue)
      return UR_RESULT_ERROR_INVALID_NULL_HANDLE;

    if (NULL == hBuffer)
      return UR_RESULT_ERROR_INVALID_NULL_HANDLE;

    if (phEventWaitList == NULL && numEventsInWaitList > 0)
      return UR_RESULT_ERROR_INVALID_EVENT_WAIT_LIST;

    if (phEventWaitList != NULL && numEventsInWaitList == 0)
      return UR_RESULT_ERROR_INVALID_EVENT_WAIT_LIST;

    if (region.width == 0 || region.height == 0 || region.depth == 0)
      return UR_RESULT_ERROR_INVALID_SIZE;

    if (bufferRowPitch != 0 && bufferRowPitch < region.width)
      return UR_RESULT_ERROR_INVALID_SIZE;

    if (hostRowPitch != 0 && hostRowPitch < region.width)
      return UR_RESULT_ERROR_INVALID_SIZE;

    if (bufferSlicePitch != 0 &&
        bufferSlicePitch < region.height * (bufferRowPitch != 0 ? bufferRowPitch
                                                                : region.width))
      return UR_RESULT_ERROR_INVALID_SIZE;

    if (bufferSlicePitch != 0 &&
        bufferSlicePitch %
                (bufferRowPitch != 0 ? bufferRowPitch : region.width) !=
            0)
      return UR_RESULT_ERROR_INVALID_SIZE;

    if (hostSlicePitch != 0 &&
        hostSlicePitch <
            region.height * (hostRowPitch != 0 ? hostRowPitch : region.width))
      return UR_RESULT_ERROR_INVALID_SIZE;

    if (hostSlicePitch != 0 &&
        hostSlicePitch % (hostRowPitch != 0 ? hostRowPitch : region.width) != 0)
      return UR_RESULT_ERROR_INVALID_SIZE;

    if (getContext()->enableBoundsChecking) {
      if (auto boundsError = bounds(hBuffer, bufferOrigin, region);
          boundsError != UR_RESULT_SUCCESS) {
        return boundsError;
      }
    }

    if (phEventWaitList != NULL && numEventsInWaitList > 0) {
      for (uint32_t i = 0; i < numEventsInWaitList; ++i) {
        if (phEventWaitList[i] == NULL) {
          return UR_RESULT_ERROR_INVALID_EVENT_WAIT_LIST;
        }
      }
    }
  }

  if (getContext()->enableLifetimeValidation &&
      !getContext()->refCountContext->isReferenceValid(hQueue)) {
    URLOG_CTX_INVALID_REFERENCE(hQueue);
  }

  if (getContext()->enableLifetimeValidation &&
      !getContext()->refCountContext->isReferenceValid(hBuffer)) {
    URLOG_CTX_INVALID_REFERENCE(hBuffer);
  }

  ur_result_t result = pfnMemBufferWriteRect(
      hQueue, hBuffer, blockingWrite, bufferOrigin, hostOrigin, region,
      bufferRowPitch, bufferSlicePitch, hostRowPitch, hostSlicePitch, pSrc,
      numEventsInWaitList, phEventWaitList, phEvent);

  if (getContext()->enableLeakChecking && result == UR_RESULT_SUCCESS &&
      phEvent) {
    getContext()->refCountContext->createRefCount(*phEvent);
  }

  return result;
}

///////////////////////////////////////////////////////////////////////////////
/// @brief Intercept function for urEnqueueMemBufferCopy
__urdlllocal ur_result_t UR_APICALL urEnqueueMemBufferCopy(
    /// [in] handle of the queue object
    ur_queue_handle_t hQueue,
    /// [in][bounds(srcOffset, size)] handle of the src buffer object
    ur_mem_handle_t hBufferSrc,
    /// [in][bounds(dstOffset, size)] handle of the dest buffer object
    ur_mem_handle_t hBufferDst,
    /// [in] offset into hBufferSrc to begin copying from
    size_t srcOffset,
    /// [in] offset info hBufferDst to begin copying into
    size_t dstOffset,
    /// [in] size in bytes of data being copied
    size_t size,
    /// [in] size of the event wait list
    uint32_t numEventsInWaitList,
    /// [in][optional][range(0, numEventsInWaitList)] pointer to a list of
    /// events that must be complete before this command can be executed.
    /// If nullptr, the numEventsInWaitList must be 0, indicating that this
    /// command does not wait on any event to complete.
    const ur_event_handle_t *phEventWaitList,
    /// [out][optional][alloc] return an event object that identifies this
    /// particular command instance. If phEventWaitList and phEvent are not
    /// NULL, phEvent must not refer to an element of the phEventWaitList array.
    ur_event_handle_t *phEvent) {
  auto pfnMemBufferCopy = getContext()->urDdiTable.Enqueue.pfnMemBufferCopy;

  if (nullptr == pfnMemBufferCopy) {
    return UR_RESULT_ERROR_UNINITIALIZED;
  }

  if (getContext()->enableParameterValidation) {
    if (NULL == hQueue)
      return UR_RESULT_ERROR_INVALID_NULL_HANDLE;

    if (NULL == hBufferSrc)
      return UR_RESULT_ERROR_INVALID_NULL_HANDLE;

    if (NULL == hBufferDst)
      return UR_RESULT_ERROR_INVALID_NULL_HANDLE;

    if (phEventWaitList == NULL && numEventsInWaitList > 0)
      return UR_RESULT_ERROR_INVALID_EVENT_WAIT_LIST;

    if (phEventWaitList != NULL && numEventsInWaitList == 0)
      return UR_RESULT_ERROR_INVALID_EVENT_WAIT_LIST;

    if (getContext()->enableBoundsChecking) {
      if (auto boundsError = bounds(hBufferSrc, srcOffset, size);
          boundsError != UR_RESULT_SUCCESS) {
        return boundsError;
      }
    }

    if (getContext()->enableBoundsChecking) {
      if (auto boundsError = bounds(hBufferDst, dstOffset, size);
          boundsError != UR_RESULT_SUCCESS) {
        return boundsError;
      }
    }

    if (phEventWaitList != NULL && numEventsInWaitList > 0) {
      for (uint32_t i = 0; i < numEventsInWaitList; ++i) {
        if (phEventWaitList[i] == NULL) {
          return UR_RESULT_ERROR_INVALID_EVENT_WAIT_LIST;
        }
      }
    }
  }

  if (getContext()->enableLifetimeValidation &&
      !getContext()->refCountContext->isReferenceValid(hQueue)) {
    URLOG_CTX_INVALID_REFERENCE(hQueue);
  }

  if (getContext()->enableLifetimeValidation &&
      !getContext()->refCountContext->isReferenceValid(hBufferSrc)) {
    URLOG_CTX_INVALID_REFERENCE(hBufferSrc);
  }

  if (getContext()->enableLifetimeValidation &&
      !getContext()->refCountContext->isReferenceValid(hBufferDst)) {
    URLOG_CTX_INVALID_REFERENCE(hBufferDst);
  }

  ur_result_t result =
      pfnMemBufferCopy(hQueue, hBufferSrc, hBufferDst, srcOffset, dstOffset,
                       size, numEventsInWaitList, phEventWaitList, phEvent);

  if (getContext()->enableLeakChecking && result == UR_RESULT_SUCCESS &&
      phEvent) {
    getContext()->refCountContext->createRefCount(*phEvent);
  }

  return result;
}

///////////////////////////////////////////////////////////////////////////////
/// @brief Intercept function for urEnqueueMemBufferCopyRect
__urdlllocal ur_result_t UR_APICALL urEnqueueMemBufferCopyRect(
    /// [in] handle of the queue object
    ur_queue_handle_t hQueue,
    /// [in][bounds(srcOrigin, region)] handle of the source buffer object
    ur_mem_handle_t hBufferSrc,
    /// [in][bounds(dstOrigin, region)] handle of the dest buffer object
    ur_mem_handle_t hBufferDst,
    /// [in] 3D offset in the source buffer
    ur_rect_offset_t srcOrigin,
    /// [in] 3D offset in the destination buffer
    ur_rect_offset_t dstOrigin,
    /// [in] source 3D rectangular region descriptor: width, height, depth
    ur_rect_region_t region,
    /// [in] length of each row in bytes in the source buffer object
    size_t srcRowPitch,
    /// [in] length of each 2D slice in bytes in the source buffer object
    size_t srcSlicePitch,
    /// [in] length of each row in bytes in the destination buffer object
    size_t dstRowPitch,
    /// [in] length of each 2D slice in bytes in the destination buffer object
    size_t dstSlicePitch,
    /// [in] size of the event wait list
    uint32_t numEventsInWaitList,
    /// [in][optional][range(0, numEventsInWaitList)] pointer to a list of
    /// events that must be complete before this command can be executed.
    /// If nullptr, the numEventsInWaitList must be 0, indicating that this
    /// command does not wait on any event to complete.
    const ur_event_handle_t *phEventWaitList,
    /// [out][optional][alloc] return an event object that identifies this
    /// particular command instance. If phEventWaitList and phEvent are not
    /// NULL, phEvent must not refer to an element of the phEventWaitList array.
    ur_event_handle_t *phEvent) {
  auto pfnMemBufferCopyRect =
      getContext()->urDdiTable.Enqueue.pfnMemBufferCopyRect;

  if (nullptr == pfnMemBufferCopyRect) {
    return UR_RESULT_ERROR_UNINITIALIZED;
  }

  if (getContext()->enableParameterValidation) {
    if (NULL == hQueue)
      return UR_RESULT_ERROR_INVALID_NULL_HANDLE;

    if (NULL == hBufferSrc)
      return UR_RESULT_ERROR_INVALID_NULL_HANDLE;

    if (NULL == hBufferDst)
      return UR_RESULT_ERROR_INVALID_NULL_HANDLE;

    if (phEventWaitList == NULL && numEventsInWaitList > 0)
      return UR_RESULT_ERROR_INVALID_EVENT_WAIT_LIST;

    if (phEventWaitList != NULL && numEventsInWaitList == 0)
      return UR_RESULT_ERROR_INVALID_EVENT_WAIT_LIST;

    if (region.width == 0 || region.height == 0 || region.depth == 0)
      return UR_RESULT_ERROR_INVALID_SIZE;

    if (srcRowPitch != 0 && srcRowPitch < region.width)
      return UR_RESULT_ERROR_INVALID_SIZE;

    if (dstRowPitch != 0 && dstRowPitch < region.width)
      return UR_RESULT_ERROR_INVALID_SIZE;

    if (srcSlicePitch != 0 &&
        srcSlicePitch <
            region.height * (srcRowPitch != 0 ? srcRowPitch : region.width))
      return UR_RESULT_ERROR_INVALID_SIZE;

    if (srcSlicePitch != 0 &&
        srcSlicePitch % (srcRowPitch != 0 ? srcRowPitch : region.width) != 0)
      return UR_RESULT_ERROR_INVALID_SIZE;

    if (dstSlicePitch != 0 &&
        dstSlicePitch <
            region.height * (dstRowPitch != 0 ? dstRowPitch : region.width))
      return UR_RESULT_ERROR_INVALID_SIZE;

    if (dstSlicePitch != 0 &&
        dstSlicePitch % (dstRowPitch != 0 ? dstRowPitch : region.width) != 0)
      return UR_RESULT_ERROR_INVALID_SIZE;

    if (getContext()->enableBoundsChecking) {
      if (auto boundsError = bounds(hBufferSrc, srcOrigin, region);
          boundsError != UR_RESULT_SUCCESS) {
        return boundsError;
      }
    }

    if (getContext()->enableBoundsChecking) {
      if (auto boundsError = bounds(hBufferDst, dstOrigin, region);
          boundsError != UR_RESULT_SUCCESS) {
        return boundsError;
      }
    }

    if (phEventWaitList != NULL && numEventsInWaitList > 0) {
      for (uint32_t i = 0; i < numEventsInWaitList; ++i) {
        if (phEventWaitList[i] == NULL) {
          return UR_RESULT_ERROR_INVALID_EVENT_WAIT_LIST;
        }
      }
    }
  }

  if (getContext()->enableLifetimeValidation &&
      !getContext()->refCountContext->isReferenceValid(hQueue)) {
    URLOG_CTX_INVALID_REFERENCE(hQueue);
  }

  if (getContext()->enableLifetimeValidation &&
      !getContext()->refCountContext->isReferenceValid(hBufferSrc)) {
    URLOG_CTX_INVALID_REFERENCE(hBufferSrc);
  }

  if (getContext()->enableLifetimeValidation &&
      !getContext()->refCountContext->isReferenceValid(hBufferDst)) {
    URLOG_CTX_INVALID_REFERENCE(hBufferDst);
  }

  ur_result_t result = pfnMemBufferCopyRect(
      hQueue, hBufferSrc, hBufferDst, srcOrigin, dstOrigin, region, srcRowPitch,
      srcSlicePitch, dstRowPitch, dstSlicePitch, numEventsInWaitList,
      phEventWaitList, phEvent);

  if (getContext()->enableLeakChecking && result == UR_RESULT_SUCCESS &&
      phEvent) {
    getContext()->refCountContext->createRefCount(*phEvent);
  }

  return result;
}

///////////////////////////////////////////////////////////////////////////////
/// @brief Intercept function for urEnqueueMemBufferFill
__urdlllocal ur_result_t UR_APICALL urEnqueueMemBufferFill(
    /// [in] handle of the queue object
    ur_queue_handle_t hQueue,
    /// [in][bounds(offset, size)] handle of the buffer object
    ur_mem_handle_t hBuffer,
    /// [in] pointer to the fill pattern
    const void *pPattern,
    /// [in] size in bytes of the pattern
    size_t patternSize,
    /// [in] offset into the buffer
    size_t offset,
    /// [in] fill size in bytes, must be a multiple of patternSize
    size_t size,
    /// [in] size of the event wait list
    uint32_t numEventsInWaitList,
    /// [in][optional][range(0, numEventsInWaitList)] pointer to a list of
    /// events that must be complete before this command can be executed.
    /// If nullptr, the numEventsInWaitList must be 0, indicating that this
    /// command does not wait on any event to complete.
    const ur_event_handle_t *phEventWaitList,
    /// [out][optional][alloc] return an event object that identifies this
    /// particular command instance. If phEventWaitList and phEvent are not
    /// NULL, phEvent must not refer to an element of the phEventWaitList array.
    ur_event_handle_t *phEvent) {
  auto pfnMemBufferFill = getContext()->urDdiTable.Enqueue.pfnMemBufferFill;

  if (nullptr == pfnMemBufferFill) {
    return UR_RESULT_ERROR_UNINITIALIZED;
  }

  if (getContext()->enableParameterValidation) {
    if (NULL == pPattern)
      return UR_RESULT_ERROR_INVALID_NULL_POINTER;

    if (NULL == hQueue)
      return UR_RESULT_ERROR_INVALID_NULL_HANDLE;

    if (NULL == hBuffer)
      return UR_RESULT_ERROR_INVALID_NULL_HANDLE;

    if (phEventWaitList == NULL && numEventsInWaitList > 0)
      return UR_RESULT_ERROR_INVALID_EVENT_WAIT_LIST;

    if (phEventWaitList != NULL && numEventsInWaitList == 0)
      return UR_RESULT_ERROR_INVALID_EVENT_WAIT_LIST;

    if (patternSize == 0 || size == 0)
      return UR_RESULT_ERROR_INVALID_SIZE;

    if (patternSize > size)
      return UR_RESULT_ERROR_INVALID_SIZE;

    if ((patternSize & (patternSize - 1)) != 0)
      return UR_RESULT_ERROR_INVALID_SIZE;

    if (size % patternSize != 0)
      return UR_RESULT_ERROR_INVALID_SIZE;

    if (offset % patternSize != 0)
      return UR_RESULT_ERROR_INVALID_SIZE;

    if (getContext()->enableBoundsChecking) {
      if (auto boundsError = bounds(hBuffer, offset, size);
          boundsError != UR_RESULT_SUCCESS) {
        return boundsError;
      }
    }

    if (phEventWaitList != NULL && numEventsInWaitList > 0) {
      for (uint32_t i = 0; i < numEventsInWaitList; ++i) {
        if (phEventWaitList[i] == NULL) {
          return UR_RESULT_ERROR_INVALID_EVENT_WAIT_LIST;
        }
      }
    }
  }

  if (getContext()->enableLifetimeValidation &&
      !getContext()->refCountContext->isReferenceValid(hQueue)) {
    URLOG_CTX_INVALID_REFERENCE(hQueue);
  }

  if (getContext()->enableLifetimeValidation &&
      !getContext()->refCountContext->isReferenceValid(hBuffer)) {
    URLOG_CTX_INVALID_REFERENCE(hBuffer);
  }

  ur_result_t result =
      pfnMemBufferFill(hQueue, hBuffer, pPattern, patternSize, offset, size,
                       numEventsInWaitList, phEventWaitList, phEvent);

  if (getContext()->enableLeakChecking && result == UR_RESULT_SUCCESS &&
      phEvent) {
    getContext()->refCountContext->createRefCount(*phEvent);
  }

  return result;
}

///////////////////////////////////////////////////////////////////////////////
/// @brief Intercept function for urEnqueueMemImageRead
__urdlllocal ur_result_t UR_APICALL urEnqueueMemImageRead(
    /// [in] handle of the queue object
    ur_queue_handle_t hQueue,
    /// [in][bounds(origin, region)] handle of the image object
    ur_mem_handle_t hImage,
    /// [in] indicates blocking (true), non-blocking (false)
    bool blockingRead,
    /// [in] defines the (x,y,z) offset in pixels in the 1D, 2D, or 3D image
    ur_rect_offset_t origin,
    /// [in] defines the (width, height, depth) in pixels of the 1D, 2D, or 3D
    /// image
    ur_rect_region_t region,
    /// [in] length of each row in bytes
    size_t rowPitch,
    /// [in] length of each 2D slice of the 3D image
    size_t slicePitch,
    /// [in] pointer to host memory where image is to be read into
    void *pDst,
    /// [in] size of the event wait list
    uint32_t numEventsInWaitList,
    /// [in][optional][range(0, numEventsInWaitList)] pointer to a list of
    /// events that must be complete before this command can be executed.
    /// If nullptr, the numEventsInWaitList must be 0, indicating that this
    /// command does not wait on any event to complete.
    const ur_event_handle_t *phEventWaitList,
    /// [out][optional][alloc] return an event object that identifies this
    /// particular command instance. If phEventWaitList and phEvent are not
    /// NULL, phEvent must not refer to an element of the phEventWaitList array.
    ur_event_handle_t *phEvent) {
  auto pfnMemImageRead = getContext()->urDdiTable.Enqueue.pfnMemImageRead;

  if (nullptr == pfnMemImageRead) {
    return UR_RESULT_ERROR_UNINITIALIZED;
  }

  if (getContext()->enableParameterValidation) {
    if (NULL == pDst)
      return UR_RESULT_ERROR_INVALID_NULL_POINTER;

    if (NULL == hQueue)
      return UR_RESULT_ERROR_INVALID_NULL_HANDLE;

    if (NULL == hImage)
      return UR_RESULT_ERROR_INVALID_NULL_HANDLE;

    if (phEventWaitList == NULL && numEventsInWaitList > 0)
      return UR_RESULT_ERROR_INVALID_EVENT_WAIT_LIST;

    if (phEventWaitList != NULL && numEventsInWaitList == 0)
      return UR_RESULT_ERROR_INVALID_EVENT_WAIT_LIST;

    if (region.width == 0 || region.height == 0 || region.depth == 0)
      return UR_RESULT_ERROR_INVALID_SIZE;

    if (getContext()->enableBoundsChecking) {
      if (auto boundsError = boundsImage(hImage, origin, region);
          boundsError != UR_RESULT_SUCCESS) {
        return boundsError;
      }
    }

    if (phEventWaitList != NULL && numEventsInWaitList > 0) {
      for (uint32_t i = 0; i < numEventsInWaitList; ++i) {
        if (phEventWaitList[i] == NULL) {
          return UR_RESULT_ERROR_INVALID_EVENT_WAIT_LIST;
        }
      }
    }
  }

  if (getContext()->enableLifetimeValidation &&
      !getContext()->refCountContext->isReferenceValid(hQueue)) {
    URLOG_CTX_INVALID_REFERENCE(hQueue);
  }

  if (getContext()->enableLifetimeValidation &&
      !getContext()->refCountContext->isReferenceValid(hImage)) {
    URLOG_CTX_INVALID_REFERENCE(hImage);
  }

  ur_result_t result = pfnMemImageRead(
      hQueue, hImage, blockingRead, origin, region, rowPitch, slicePitch, pDst,
      numEventsInWaitList, phEventWaitList, phEvent);

  if (getContext()->enableLeakChecking && result == UR_RESULT_SUCCESS &&
      phEvent) {
    getContext()->refCountContext->createRefCount(*phEvent);
  }

  return result;
}

///////////////////////////////////////////////////////////////////////////////
/// @brief Intercept function for urEnqueueMemImageWrite
__urdlllocal ur_result_t UR_APICALL urEnqueueMemImageWrite(
    /// [in] handle of the queue object
    ur_queue_handle_t hQueue,
    /// [in][bounds(origin, region)] handle of the image object
    ur_mem_handle_t hImage,
    /// [in] indicates blocking (true), non-blocking (false)
    bool blockingWrite,
    /// [in] defines the (x,y,z) offset in pixels in the 1D, 2D, or 3D image
    ur_rect_offset_t origin,
    /// [in] defines the (width, height, depth) in pixels of the 1D, 2D, or 3D
    /// image
    ur_rect_region_t region,
    /// [in] length of each row in bytes
    size_t rowPitch,
    /// [in] length of each 2D slice of the 3D image
    size_t slicePitch,
    /// [in] pointer to host memory where image is to be read into
    void *pSrc,
    /// [in] size of the event wait list
    uint32_t numEventsInWaitList,
    /// [in][optional][range(0, numEventsInWaitList)] pointer to a list of
    /// events that must be complete before this command can be executed.
    /// If nullptr, the numEventsInWaitList must be 0, indicating that this
    /// command does not wait on any event to complete.
    const ur_event_handle_t *phEventWaitList,
    /// [out][optional][alloc] return an event object that identifies this
    /// particular command instance. If phEventWaitList and phEvent are not
    /// NULL, phEvent must not refer to an element of the phEventWaitList array.
    ur_event_handle_t *phEvent) {
  auto pfnMemImageWrite = getContext()->urDdiTable.Enqueue.pfnMemImageWrite;

  if (nullptr == pfnMemImageWrite) {
    return UR_RESULT_ERROR_UNINITIALIZED;
  }

  if (getContext()->enableParameterValidation) {
    if (NULL == pSrc)
      return UR_RESULT_ERROR_INVALID_NULL_POINTER;

    if (NULL == hQueue)
      return UR_RESULT_ERROR_INVALID_NULL_HANDLE;

    if (NULL == hImage)
      return UR_RESULT_ERROR_INVALID_NULL_HANDLE;

    if (phEventWaitList == NULL && numEventsInWaitList > 0)
      return UR_RESULT_ERROR_INVALID_EVENT_WAIT_LIST;

    if (phEventWaitList != NULL && numEventsInWaitList == 0)
      return UR_RESULT_ERROR_INVALID_EVENT_WAIT_LIST;

    if (region.width == 0 || region.height == 0 || region.depth == 0)
      return UR_RESULT_ERROR_INVALID_SIZE;

    if (getContext()->enableBoundsChecking) {
      if (auto boundsError = boundsImage(hImage, origin, region);
          boundsError != UR_RESULT_SUCCESS) {
        return boundsError;
      }
    }

    if (phEventWaitList != NULL && numEventsInWaitList > 0) {
      for (uint32_t i = 0; i < numEventsInWaitList; ++i) {
        if (phEventWaitList[i] == NULL) {
          return UR_RESULT_ERROR_INVALID_EVENT_WAIT_LIST;
        }
      }
    }
  }

  if (getContext()->enableLifetimeValidation &&
      !getContext()->refCountContext->isReferenceValid(hQueue)) {
    URLOG_CTX_INVALID_REFERENCE(hQueue);
  }

  if (getContext()->enableLifetimeValidation &&
      !getContext()->refCountContext->isReferenceValid(hImage)) {
    URLOG_CTX_INVALID_REFERENCE(hImage);
  }

  ur_result_t result = pfnMemImageWrite(
      hQueue, hImage, blockingWrite, origin, region, rowPitch, slicePitch, pSrc,
      numEventsInWaitList, phEventWaitList, phEvent);

  if (getContext()->enableLeakChecking && result == UR_RESULT_SUCCESS &&
      phEvent) {
    getContext()->refCountContext->createRefCount(*phEvent);
  }

  return result;
}

///////////////////////////////////////////////////////////////////////////////
/// @brief Intercept function for urEnqueueMemImageCopy
__urdlllocal ur_result_t UR_APICALL urEnqueueMemImageCopy(
    /// [in] handle of the queue object
    ur_queue_handle_t hQueue,
    /// [in][bounds(srcOrigin, region)] handle of the src image object
    ur_mem_handle_t hImageSrc,
    /// [in][bounds(dstOrigin, region)] handle of the dest image object
    ur_mem_handle_t hImageDst,
    /// [in] defines the (x,y,z) offset in pixels in the source 1D, 2D, or 3D
    /// image
    ur_rect_offset_t srcOrigin,
    /// [in] defines the (x,y,z) offset in pixels in the destination 1D, 2D,
    /// or 3D image
    ur_rect_offset_t dstOrigin,
    /// [in] defines the (width, height, depth) in pixels of the 1D, 2D, or 3D
    /// image
    ur_rect_region_t region,
    /// [in] size of the event wait list
    uint32_t numEventsInWaitList,
    /// [in][optional][range(0, numEventsInWaitList)] pointer to a list of
    /// events that must be complete before this command can be executed.
    /// If nullptr, the numEventsInWaitList must be 0, indicating that this
    /// command does not wait on any event to complete.
    const ur_event_handle_t *phEventWaitList,
    /// [out][optional][alloc] return an event object that identifies this
    /// particular command instance. If phEventWaitList and phEvent are not
    /// NULL, phEvent must not refer to an element of the phEventWaitList array.
    ur_event_handle_t *phEvent) {
  auto pfnMemImageCopy = getContext()->urDdiTable.Enqueue.pfnMemImageCopy;

  if (nullptr == pfnMemImageCopy) {
    return UR_RESULT_ERROR_UNINITIALIZED;
  }

  if (getContext()->enableParameterValidation) {
    if (NULL == hQueue)
      return UR_RESULT_ERROR_INVALID_NULL_HANDLE;

    if (NULL == hImageSrc)
      return UR_RESULT_ERROR_INVALID_NULL_HANDLE;

    if (NULL == hImageDst)
      return UR_RESULT_ERROR_INVALID_NULL_HANDLE;

    if (phEventWaitList == NULL && numEventsInWaitList > 0)
      return UR_RESULT_ERROR_INVALID_EVENT_WAIT_LIST;

    if (phEventWaitList != NULL && numEventsInWaitList == 0)
      return UR_RESULT_ERROR_INVALID_EVENT_WAIT_LIST;

    if (region.width == 0 || region.height == 0 || region.depth == 0)
      return UR_RESULT_ERROR_INVALID_SIZE;

    if (getContext()->enableBoundsChecking) {
      if (auto boundsError = boundsImage(hImageSrc, srcOrigin, region);
          boundsError != UR_RESULT_SUCCESS) {
        return boundsError;
      }
    }

    if (getContext()->enableBoundsChecking) {
      if (auto boundsError = boundsImage(hImageDst, dstOrigin, region);
          boundsError != UR_RESULT_SUCCESS) {
        return boundsError;
      }
    }

    if (phEventWaitList != NULL && numEventsInWaitList > 0) {
      for (uint32_t i = 0; i < numEventsInWaitList; ++i) {
        if (phEventWaitList[i] == NULL) {
          return UR_RESULT_ERROR_INVALID_EVENT_WAIT_LIST;
        }
      }
    }
  }

  if (getContext()->enableLifetimeValidation &&
      !getContext()->refCountContext->isReferenceValid(hQueue)) {
    URLOG_CTX_INVALID_REFERENCE(hQueue);
  }

  if (getContext()->enableLifetimeValidation &&
      !getContext()->refCountContext->isReferenceValid(hImageSrc)) {
    URLOG_CTX_INVALID_REFERENCE(hImageSrc);
  }

  if (getContext()->enableLifetimeValidation &&
      !getContext()->refCountContext->isReferenceValid(hImageDst)) {
    URLOG_CTX_INVALID_REFERENCE(hImageDst);
  }

  ur_result_t result =
      pfnMemImageCopy(hQueue, hImageSrc, hImageDst, srcOrigin, dstOrigin,
                      region, numEventsInWaitList, phEventWaitList, phEvent);

  if (getContext()->enableLeakChecking && result == UR_RESULT_SUCCESS &&
      phEvent) {
    getContext()->refCountContext->createRefCount(*phEvent);
  }

  return result;
}

///////////////////////////////////////////////////////////////////////////////
/// @brief Intercept function for urEnqueueMemBufferMap
__urdlllocal ur_result_t UR_APICALL urEnqueueMemBufferMap(
    /// [in] handle of the queue object
    ur_queue_handle_t hQueue,
    /// [in][bounds(offset, size)] handle of the buffer object
    ur_mem_handle_t hBuffer,
    /// [in] indicates blocking (true), non-blocking (false)
    bool blockingMap,
    /// [in] flags for read, write, readwrite mapping
    ur_map_flags_t mapFlags,
    /// [in] offset in bytes of the buffer region being mapped
    size_t offset,
    /// [in] size in bytes of the buffer region being mapped
    size_t size,
    /// [in] size of the event wait list
    uint32_t numEventsInWaitList,
    /// [in][optional][range(0, numEventsInWaitList)] pointer to a list of
    /// events that must be complete before this command can be executed.
    /// If nullptr, the numEventsInWaitList must be 0, indicating that this
    /// command does not wait on any event to complete.
    const ur_event_handle_t *phEventWaitList,
    /// [out][optional][alloc] return an event object that identifies this
    /// particular command instance. If phEventWaitList and phEvent are not
    /// NULL, phEvent must not refer to an element of the phEventWaitList array.
    ur_event_handle_t *phEvent,
    /// [out] return mapped pointer.  TODO: move it before
    /// numEventsInWaitList?
    void **ppRetMap) {
  auto pfnMemBufferMap = getContext()->urDdiTable.Enqueue.pfnMemBufferMap;

  if (nullptr == pfnMemBufferMap) {
    return UR_RESULT_ERROR_UNINITIALIZED;
  }

  if (getContext()->enableParameterValidation) {
    if (NULL == ppRetMap)
      return UR_RESULT_ERROR_INVALID_NULL_POINTER;

    if (NULL == hQueue)
      return UR_RESULT_ERROR_INVALID_NULL_HANDLE;

    if (NULL == hBuffer)
      return UR_RESULT_ERROR_INVALID_NULL_HANDLE;

    if (UR_MAP_FLAGS_MASK & mapFlags)
      return UR_RESULT_ERROR_INVALID_ENUMERATION;

    if (phEventWaitList == NULL && numEventsInWaitList > 0)
      return UR_RESULT_ERROR_INVALID_EVENT_WAIT_LIST;

    if (phEventWaitList != NULL && numEventsInWaitList == 0)
      return UR_RESULT_ERROR_INVALID_EVENT_WAIT_LIST;

    if (getContext()->enableBoundsChecking) {
      if (auto boundsError = bounds(hBuffer, offset, size);
          boundsError != UR_RESULT_SUCCESS) {
        return boundsError;
      }
    }

    if (phEventWaitList != NULL && numEventsInWaitList > 0) {
      for (uint32_t i = 0; i < numEventsInWaitList; ++i) {
        if (phEventWaitList[i] == NULL) {
          return UR_RESULT_ERROR_INVALID_EVENT_WAIT_LIST;
        }
      }
    }
  }

  if (getContext()->enableLifetimeValidation &&
      !getContext()->refCountContext->isReferenceValid(hQueue)) {
    URLOG_CTX_INVALID_REFERENCE(hQueue);
  }

  if (getContext()->enableLifetimeValidation &&
      !getContext()->refCountContext->isReferenceValid(hBuffer)) {
    URLOG_CTX_INVALID_REFERENCE(hBuffer);
  }

  ur_result_t result =
      pfnMemBufferMap(hQueue, hBuffer, blockingMap, mapFlags, offset, size,
                      numEventsInWaitList, phEventWaitList, phEvent, ppRetMap);

  if (getContext()->enableLeakChecking && result == UR_RESULT_SUCCESS &&
      phEvent) {
    getContext()->refCountContext->createRefCount(*phEvent);
  }

  return result;
}

///////////////////////////////////////////////////////////////////////////////
/// @brief Intercept function for urEnqueueMemUnmap
__urdlllocal ur_result_t UR_APICALL urEnqueueMemUnmap(
    /// [in] handle of the queue object
    ur_queue_handle_t hQueue,
    /// [in] handle of the memory (buffer or image) object
    ur_mem_handle_t hMem,
    /// [in] mapped host address
    void *pMappedPtr,
    /// [in] size of the event wait list
    uint32_t numEventsInWaitList,
    /// [in][optional][range(0, numEventsInWaitList)] pointer to a list of
    /// events that must be complete before this command can be executed.
    /// If nullptr, the numEventsInWaitList must be 0, indicating that this
    /// command does not wait on any event to complete.
    const ur_event_handle_t *phEventWaitList,
    /// [out][optional][alloc] return an event object that identifies this
    /// particular command instance. If phEventWaitList and phEvent are not
    /// NULL, phEvent must not refer to an element of the phEventWaitList array.
    ur_event_handle_t *phEvent) {
  auto pfnMemUnmap = getContext()->urDdiTable.Enqueue.pfnMemUnmap;

  if (nullptr == pfnMemUnmap) {
    return UR_RESULT_ERROR_UNINITIALIZED;
  }

  if (getContext()->enableParameterValidation) {
    if (NULL == pMappedPtr)
      return UR_RESULT_ERROR_INVALID_NULL_POINTER;

    if (NULL == hQueue)
      return UR_RESULT_ERROR_INVALID_NULL_HANDLE;

    if (NULL == hMem)
      return UR_RESULT_ERROR_INVALID_NULL_HANDLE;

    if (phEventWaitList == NULL && numEventsInWaitList > 0)
      return UR_RESULT_ERROR_INVALID_EVENT_WAIT_LIST;

    if (phEventWaitList != NULL && numEventsInWaitList == 0)
      return UR_RESULT_ERROR_INVALID_EVENT_WAIT_LIST;

    if (phEventWaitList != NULL && numEventsInWaitList > 0) {
      for (uint32_t i = 0; i < numEventsInWaitList; ++i) {
        if (phEventWaitList[i] == NULL) {
          return UR_RESULT_ERROR_INVALID_EVENT_WAIT_LIST;
        }
      }
    }
  }

  if (getContext()->enableLifetimeValidation &&
      !getContext()->refCountContext->isReferenceValid(hQueue)) {
    URLOG_CTX_INVALID_REFERENCE(hQueue);
  }

  if (getContext()->enableLifetimeValidation &&
      !getContext()->refCountContext->isReferenceValid(hMem)) {
    URLOG_CTX_INVALID_REFERENCE(hMem);
  }

  ur_result_t result = pfnMemUnmap(
      hQueue, hMem, pMappedPtr, numEventsInWaitList, phEventWaitList, phEvent);

  if (getContext()->enableLeakChecking && result == UR_RESULT_SUCCESS &&
      phEvent) {
    getContext()->refCountContext->createRefCount(*phEvent);
  }

  return result;
}

///////////////////////////////////////////////////////////////////////////////
/// @brief Intercept function for urEnqueueUSMFill
__urdlllocal ur_result_t UR_APICALL urEnqueueUSMFill(
    /// [in] handle of the queue object
    ur_queue_handle_t hQueue,
    /// [in][bounds(0, size)] pointer to USM memory object
    void *pMem,
    /// [in] the size in bytes of the pattern. Must be a power of 2 and less
    /// than or equal to width.
    size_t patternSize,
    /// [in] pointer with the bytes of the pattern to set.
    const void *pPattern,
    /// [in] size in bytes to be set. Must be a multiple of patternSize.
    size_t size,
    /// [in] size of the event wait list
    uint32_t numEventsInWaitList,
    /// [in][optional][range(0, numEventsInWaitList)] pointer to a list of
    /// events that must be complete before this command can be executed.
    /// If nullptr, the numEventsInWaitList must be 0, indicating that this
    /// command does not wait on any event to complete.
    const ur_event_handle_t *phEventWaitList,
    /// [out][optional][alloc] return an event object that identifies this
    /// particular command instance. If phEventWaitList and phEvent are not
    /// NULL, phEvent must not refer to an element of the phEventWaitList array.
    ur_event_handle_t *phEvent) {
  auto pfnUSMFill = getContext()->urDdiTable.Enqueue.pfnUSMFill;

  if (nullptr == pfnUSMFill) {
    return UR_RESULT_ERROR_UNINITIALIZED;
  }

  if (getContext()->enableParameterValidation) {
    if (NULL == pMem)
      return UR_RESULT_ERROR_INVALID_NULL_POINTER;

    if (NULL == pPattern)
      return UR_RESULT_ERROR_INVALID_NULL_POINTER;

    if (NULL == hQueue)
      return UR_RESULT_ERROR_INVALID_NULL_HANDLE;

    if (patternSize == 0 || size == 0)
      return UR_RESULT_ERROR_INVALID_SIZE;

    if (patternSize > size)
      return UR_RESULT_ERROR_INVALID_SIZE;

    if (size % patternSize != 0)
      return UR_RESULT_ERROR_INVALID_SIZE;

    if (phEventWaitList == NULL && numEventsInWaitList > 0)
      return UR_RESULT_ERROR_INVALID_EVENT_WAIT_LIST;

    if (phEventWaitList != NULL && numEventsInWaitList == 0)
      return UR_RESULT_ERROR_INVALID_EVENT_WAIT_LIST;

    if (getContext()->enableBoundsChecking) {
      if (auto boundsError = bounds(hQueue, pMem, 0, size);
          boundsError != UR_RESULT_SUCCESS) {
        return boundsError;
      }
    }

    if (phEventWaitList != NULL && numEventsInWaitList > 0) {
      for (uint32_t i = 0; i < numEventsInWaitList; ++i) {
        if (phEventWaitList[i] == NULL) {
          return UR_RESULT_ERROR_INVALID_EVENT_WAIT_LIST;
        }
      }
    }
  }

  if (getContext()->enableLifetimeValidation &&
      !getContext()->refCountContext->isReferenceValid(hQueue)) {
    URLOG_CTX_INVALID_REFERENCE(hQueue);
  }

  ur_result_t result =
      pfnUSMFill(hQueue, pMem, patternSize, pPattern, size, numEventsInWaitList,
                 phEventWaitList, phEvent);

  if (getContext()->enableLeakChecking && result == UR_RESULT_SUCCESS &&
      phEvent) {
    getContext()->refCountContext->createRefCount(*phEvent);
  }

  return result;
}

///////////////////////////////////////////////////////////////////////////////
/// @brief Intercept function for urEnqueueUSMMemcpy
__urdlllocal ur_result_t UR_APICALL urEnqueueUSMMemcpy(
    /// [in] handle of the queue object
    ur_queue_handle_t hQueue,
    /// [in] blocking or non-blocking copy
    bool blocking,
    /// [in][bounds(0, size)] pointer to the destination USM memory object
    void *pDst,
    /// [in][bounds(0, size)] pointer to the source USM memory object
    const void *pSrc,
    /// [in] size in bytes to be copied
    size_t size,
    /// [in] size of the event wait list
    uint32_t numEventsInWaitList,
    /// [in][optional][range(0, numEventsInWaitList)] pointer to a list of
    /// events that must be complete before this command can be executed.
    /// If nullptr, the numEventsInWaitList must be 0, indicating that this
    /// command does not wait on any event to complete.
    const ur_event_handle_t *phEventWaitList,
    /// [out][optional][alloc] return an event object that identifies this
    /// particular command instance. If phEventWaitList and phEvent are not
    /// NULL, phEvent must not refer to an element of the phEventWaitList array.
    ur_event_handle_t *phEvent) {
  auto pfnUSMMemcpy = getContext()->urDdiTable.Enqueue.pfnUSMMemcpy;

  if (nullptr == pfnUSMMemcpy) {
    return UR_RESULT_ERROR_UNINITIALIZED;
  }

  if (getContext()->enableParameterValidation) {
    if (NULL == pDst)
      return UR_RESULT_ERROR_INVALID_NULL_POINTER;

    if (NULL == pSrc)
      return UR_RESULT_ERROR_INVALID_NULL_POINTER;

    if (NULL == hQueue)
      return UR_RESULT_ERROR_INVALID_NULL_HANDLE;

    if (size == 0)
      return UR_RESULT_ERROR_INVALID_SIZE;

    if (phEventWaitList == NULL && numEventsInWaitList > 0)
      return UR_RESULT_ERROR_INVALID_EVENT_WAIT_LIST;

    if (phEventWaitList != NULL && numEventsInWaitList == 0)
      return UR_RESULT_ERROR_INVALID_EVENT_WAIT_LIST;

    if (getContext()->enableBoundsChecking) {
      if (auto boundsError = bounds(hQueue, pDst, 0, size);
          boundsError != UR_RESULT_SUCCESS) {
        return boundsError;
      }
    }

    if (getContext()->enableBoundsChecking) {
      if (auto boundsError = bounds(hQueue, pSrc, 0, size);
          boundsError != UR_RESULT_SUCCESS) {
        return boundsError;
      }
    }

    if (phEventWaitList != NULL && numEventsInWaitList > 0) {
      for (uint32_t i = 0; i < numEventsInWaitList; ++i) {
        if (phEventWaitList[i] == NULL) {
          return UR_RESULT_ERROR_INVALID_EVENT_WAIT_LIST;
        }
      }
    }
  }

  if (getContext()->enableLifetimeValidation &&
      !getContext()->refCountContext->isReferenceValid(hQueue)) {
    URLOG_CTX_INVALID_REFERENCE(hQueue);
  }

  ur_result_t result =
      pfnUSMMemcpy(hQueue, blocking, pDst, pSrc, size, numEventsInWaitList,
                   phEventWaitList, phEvent);

  if (getContext()->enableLeakChecking && result == UR_RESULT_SUCCESS &&
      phEvent) {
    getContext()->refCountContext->createRefCount(*phEvent);
  }

  return result;
}

///////////////////////////////////////////////////////////////////////////////
/// @brief Intercept function for urEnqueueUSMPrefetch
__urdlllocal ur_result_t UR_APICALL urEnqueueUSMPrefetch(
    /// [in] handle of the queue object
    ur_queue_handle_t hQueue,
    /// [in][bounds(0, size)] pointer to the USM memory object
    const void *pMem,
    /// [in] size in bytes to be fetched
    size_t size,
    /// [in] USM prefetch flags
    ur_usm_migration_flags_t flags,
    /// [in] size of the event wait list
    uint32_t numEventsInWaitList,
    /// [in][optional][range(0, numEventsInWaitList)] pointer to a list of
    /// events that must be complete before this command can be executed.
    /// If nullptr, the numEventsInWaitList must be 0, indicating that this
    /// command does not wait on any event to complete.
    const ur_event_handle_t *phEventWaitList,
    /// [out][optional][alloc] return an event object that identifies this
    /// particular command instance. If phEventWaitList and phEvent are not
    /// NULL, phEvent must not refer to an element of the phEventWaitList array.
    ur_event_handle_t *phEvent) {
  auto pfnUSMPrefetch = getContext()->urDdiTable.Enqueue.pfnUSMPrefetch;

  if (nullptr == pfnUSMPrefetch) {
    return UR_RESULT_ERROR_UNINITIALIZED;
  }

  if (getContext()->enableParameterValidation) {
    if (NULL == pMem)
      return UR_RESULT_ERROR_INVALID_NULL_POINTER;

    if (NULL == hQueue)
      return UR_RESULT_ERROR_INVALID_NULL_HANDLE;

    if (UR_USM_MIGRATION_FLAGS_MASK & flags)
      return UR_RESULT_ERROR_INVALID_ENUMERATION;

    if (size == 0)
      return UR_RESULT_ERROR_INVALID_SIZE;

    if (phEventWaitList == NULL && numEventsInWaitList > 0)
      return UR_RESULT_ERROR_INVALID_EVENT_WAIT_LIST;

    if (phEventWaitList != NULL && numEventsInWaitList == 0)
      return UR_RESULT_ERROR_INVALID_EVENT_WAIT_LIST;

    if (getContext()->enableBoundsChecking) {
      if (auto boundsError = bounds(hQueue, pMem, 0, size);
          boundsError != UR_RESULT_SUCCESS) {
        return boundsError;
      }
    }

    if (phEventWaitList != NULL && numEventsInWaitList > 0) {
      for (uint32_t i = 0; i < numEventsInWaitList; ++i) {
        if (phEventWaitList[i] == NULL) {
          return UR_RESULT_ERROR_INVALID_EVENT_WAIT_LIST;
        }
      }
    }
  }

  if (getContext()->enableLifetimeValidation &&
      !getContext()->refCountContext->isReferenceValid(hQueue)) {
    URLOG_CTX_INVALID_REFERENCE(hQueue);
  }

  ur_result_t result = pfnUSMPrefetch(
      hQueue, pMem, size, flags, numEventsInWaitList, phEventWaitList, phEvent);

  if (getContext()->enableLeakChecking && result == UR_RESULT_SUCCESS &&
      phEvent) {
    getContext()->refCountContext->createRefCount(*phEvent);
  }

  return result;
}

///////////////////////////////////////////////////////////////////////////////
/// @brief Intercept function for urEnqueueUSMAdvise
__urdlllocal ur_result_t UR_APICALL urEnqueueUSMAdvise(
    /// [in] handle of the queue object
    ur_queue_handle_t hQueue,
    /// [in][bounds(0, size)] pointer to the USM memory object
    const void *pMem,
    /// [in] size in bytes to be advised
    size_t size,
    /// [in] USM memory advice
    ur_usm_advice_flags_t advice,
    /// [out][optional][alloc] return an event object that identifies this
    /// particular command instance.
    ur_event_handle_t *phEvent) {
  auto pfnUSMAdvise = getContext()->urDdiTable.Enqueue.pfnUSMAdvise;

  if (nullptr == pfnUSMAdvise) {
    return UR_RESULT_ERROR_UNINITIALIZED;
  }

  if (getContext()->enableParameterValidation) {
    if (NULL == pMem)
      return UR_RESULT_ERROR_INVALID_NULL_POINTER;

    if (NULL == hQueue)
      return UR_RESULT_ERROR_INVALID_NULL_HANDLE;

    if (UR_USM_ADVICE_FLAGS_MASK & advice)
      return UR_RESULT_ERROR_INVALID_ENUMERATION;

    if (size == 0)
      return UR_RESULT_ERROR_INVALID_SIZE;

    if (getContext()->enableBoundsChecking) {
      if (auto boundsError = bounds(hQueue, pMem, 0, size);
          boundsError != UR_RESULT_SUCCESS) {
        return boundsError;
      }
    }
  }

  if (getContext()->enableLifetimeValidation &&
      !getContext()->refCountContext->isReferenceValid(hQueue)) {
    URLOG_CTX_INVALID_REFERENCE(hQueue);
  }

  ur_result_t result = pfnUSMAdvise(hQueue, pMem, size, advice, phEvent);

  if (getContext()->enableLeakChecking && result == UR_RESULT_SUCCESS &&
      phEvent) {
    getContext()->refCountContext->createRefCount(*phEvent);
  }

  return result;
}

///////////////////////////////////////////////////////////////////////////////
/// @brief Intercept function for urEnqueueUSMFill2D
__urdlllocal ur_result_t UR_APICALL urEnqueueUSMFill2D(
    /// [in] handle of the queue to submit to.
    ur_queue_handle_t hQueue,
    /// [in][bounds(0, pitch * height)] pointer to memory to be filled.
    void *pMem,
    /// [in] the total width of the destination memory including padding.
    size_t pitch,
    /// [in] the size in bytes of the pattern. Must be a power of 2 and less
    /// than or equal to width.
    size_t patternSize,
    /// [in] pointer with the bytes of the pattern to set.
    const void *pPattern,
    /// [in] the width in bytes of each row to fill. Must be a multiple of
    /// patternSize.
    size_t width,
    /// [in] the height of the columns to fill.
    size_t height,
    /// [in] size of the event wait list
    uint32_t numEventsInWaitList,
    /// [in][optional][range(0, numEventsInWaitList)] pointer to a list of
    /// events that must be complete before the kernel execution.
    /// If nullptr, the numEventsInWaitList must be 0, indicating that no wait
    /// event.
    const ur_event_handle_t *phEventWaitList,
    /// [out][optional][alloc] return an event object that identifies this
    /// particular kernel execution instance. If phEventWaitList and phEvent
    /// are not NULL, phEvent must not refer to an element of the
    /// phEventWaitList array.
    ur_event_handle_t *phEvent) {
  auto pfnUSMFill2D = getContext()->urDdiTable.Enqueue.pfnUSMFill2D;

  if (nullptr == pfnUSMFill2D) {
    return UR_RESULT_ERROR_UNINITIALIZED;
  }

  if (getContext()->enableParameterValidation) {
    if (NULL == pMem)
      return UR_RESULT_ERROR_INVALID_NULL_POINTER;

    if (NULL == pPattern)
      return UR_RESULT_ERROR_INVALID_NULL_POINTER;

    if (NULL == hQueue)
      return UR_RESULT_ERROR_INVALID_NULL_HANDLE;

    if (pitch == 0)
      return UR_RESULT_ERROR_INVALID_SIZE;

    if (pitch < width)
      return UR_RESULT_ERROR_INVALID_SIZE;

    if (patternSize == 0)
      return UR_RESULT_ERROR_INVALID_SIZE;

    if (patternSize > width * height)
      return UR_RESULT_ERROR_INVALID_SIZE;

    if (patternSize != 0 && ((patternSize & (patternSize - 1)) != 0))
      return UR_RESULT_ERROR_INVALID_SIZE;

    if (width == 0)
      return UR_RESULT_ERROR_INVALID_SIZE;

    if (height == 0)
      return UR_RESULT_ERROR_INVALID_SIZE;

    if (width * height % patternSize != 0)
      return UR_RESULT_ERROR_INVALID_SIZE;

    if (phEventWaitList == NULL && numEventsInWaitList > 0)
      return UR_RESULT_ERROR_INVALID_EVENT_WAIT_LIST;

    if (phEventWaitList != NULL && numEventsInWaitList == 0)
      return UR_RESULT_ERROR_INVALID_EVENT_WAIT_LIST;

    if (getContext()->enableBoundsChecking) {
      if (auto boundsError = bounds(hQueue, pMem, 0, pitch * height);
          boundsError != UR_RESULT_SUCCESS) {
        return boundsError;
      }
    }

    if (phEventWaitList != NULL && numEventsInWaitList > 0) {
      for (uint32_t i = 0; i < numEventsInWaitList; ++i) {
        if (phEventWaitList[i] == NULL) {
          return UR_RESULT_ERROR_INVALID_EVENT_WAIT_LIST;
        }
      }
    }
  }

  if (getContext()->enableLifetimeValidation &&
      !getContext()->refCountContext->isReferenceValid(hQueue)) {
    URLOG_CTX_INVALID_REFERENCE(hQueue);
  }

  ur_result_t result =
      pfnUSMFill2D(hQueue, pMem, pitch, patternSize, pPattern, width, height,
                   numEventsInWaitList, phEventWaitList, phEvent);

  return result;
}

///////////////////////////////////////////////////////////////////////////////
/// @brief Intercept function for urEnqueueUSMMemcpy2D
__urdlllocal ur_result_t UR_APICALL urEnqueueUSMMemcpy2D(
    /// [in] handle of the queue to submit to.
    ur_queue_handle_t hQueue,
    /// [in] indicates if this operation should block the host.
    bool blocking,
    /// [in][bounds(0, dstPitch * height)] pointer to memory where data will
    /// be copied.
    void *pDst,
    /// [in] the total width of the source memory including padding.
    size_t dstPitch,
    /// [in][bounds(0, srcPitch * height)] pointer to memory to be copied.
    const void *pSrc,
    /// [in] the total width of the source memory including padding.
    size_t srcPitch,
    /// [in] the width in bytes of each row to be copied.
    size_t width,
    /// [in] the height of columns to be copied.
    size_t height,
    /// [in] size of the event wait list
    uint32_t numEventsInWaitList,
    /// [in][optional][range(0, numEventsInWaitList)] pointer to a list of
    /// events that must be complete before the kernel execution.
    /// If nullptr, the numEventsInWaitList must be 0, indicating that no wait
    /// event.
    const ur_event_handle_t *phEventWaitList,
    /// [out][optional][alloc] return an event object that identifies this
    /// particular kernel execution instance. If phEventWaitList and phEvent
    /// are not NULL, phEvent must not refer to an element of the
    /// phEventWaitList array.
    ur_event_handle_t *phEvent) {
  auto pfnUSMMemcpy2D = getContext()->urDdiTable.Enqueue.pfnUSMMemcpy2D;

  if (nullptr == pfnUSMMemcpy2D) {
    return UR_RESULT_ERROR_UNINITIALIZED;
  }

  if (getContext()->enableParameterValidation) {
    if (NULL == pDst)
      return UR_RESULT_ERROR_INVALID_NULL_POINTER;

    if (NULL == pSrc)
      return UR_RESULT_ERROR_INVALID_NULL_POINTER;

    if (NULL == hQueue)
      return UR_RESULT_ERROR_INVALID_NULL_HANDLE;

    if (srcPitch == 0)
      return UR_RESULT_ERROR_INVALID_SIZE;

    if (dstPitch == 0)
      return UR_RESULT_ERROR_INVALID_SIZE;

    if (srcPitch < width)
      return UR_RESULT_ERROR_INVALID_SIZE;

    if (dstPitch < width)
      return UR_RESULT_ERROR_INVALID_SIZE;

    if (height == 0)
      return UR_RESULT_ERROR_INVALID_SIZE;

    if (phEventWaitList == NULL && numEventsInWaitList > 0)
      return UR_RESULT_ERROR_INVALID_EVENT_WAIT_LIST;

    if (phEventWaitList != NULL && numEventsInWaitList == 0)
      return UR_RESULT_ERROR_INVALID_EVENT_WAIT_LIST;

    if (getContext()->enableBoundsChecking) {
      if (auto boundsError = bounds(hQueue, pDst, 0, dstPitch * height);
          boundsError != UR_RESULT_SUCCESS) {
        return boundsError;
      }
    }

    if (getContext()->enableBoundsChecking) {
      if (auto boundsError = bounds(hQueue, pSrc, 0, srcPitch * height);
          boundsError != UR_RESULT_SUCCESS) {
        return boundsError;
      }
    }

    if (phEventWaitList != NULL && numEventsInWaitList > 0) {
      for (uint32_t i = 0; i < numEventsInWaitList; ++i) {
        if (phEventWaitList[i] == NULL) {
          return UR_RESULT_ERROR_INVALID_EVENT_WAIT_LIST;
        }
      }
    }
  }

  if (getContext()->enableLifetimeValidation &&
      !getContext()->refCountContext->isReferenceValid(hQueue)) {
    URLOG_CTX_INVALID_REFERENCE(hQueue);
  }

  ur_result_t result =
      pfnUSMMemcpy2D(hQueue, blocking, pDst, dstPitch, pSrc, srcPitch, width,
                     height, numEventsInWaitList, phEventWaitList, phEvent);

  return result;
}

///////////////////////////////////////////////////////////////////////////////
/// @brief Intercept function for urEnqueueDeviceGlobalVariableWrite
__urdlllocal ur_result_t UR_APICALL urEnqueueDeviceGlobalVariableWrite(
    /// [in] handle of the queue to submit to.
    ur_queue_handle_t hQueue,
    /// [in] handle of the program containing the device global variable.
    ur_program_handle_t hProgram,
    /// [in] the unique identifier for the device global variable.
    const char *name,
    /// [in] indicates if this operation should block.
    bool blockingWrite,
    /// [in] the number of bytes to copy.
    size_t count,
    /// [in] the byte offset into the device global variable to start copying.
    size_t offset,
    /// [in] pointer to where the data must be copied from.
    const void *pSrc,
    /// [in] size of the event wait list.
    uint32_t numEventsInWaitList,
    /// [in][optional][range(0, numEventsInWaitList)] pointer to a list of
    /// events that must be complete before the kernel execution.
    /// If nullptr, the numEventsInWaitList must be 0, indicating that no wait
    /// event.
    const ur_event_handle_t *phEventWaitList,
    /// [out][optional][alloc] return an event object that identifies this
    /// particular kernel execution instance. If phEventWaitList and phEvent
    /// are not NULL, phEvent must not refer to an element of the
    /// phEventWaitList array.
    ur_event_handle_t *phEvent) {
  auto pfnDeviceGlobalVariableWrite =
      getContext()->urDdiTable.Enqueue.pfnDeviceGlobalVariableWrite;

  if (nullptr == pfnDeviceGlobalVariableWrite) {
    return UR_RESULT_ERROR_UNINITIALIZED;
  }

  if (getContext()->enableParameterValidation) {
    if (NULL == name)
      return UR_RESULT_ERROR_INVALID_NULL_POINTER;

    if (NULL == pSrc)
      return UR_RESULT_ERROR_INVALID_NULL_POINTER;

    if (NULL == hQueue)
      return UR_RESULT_ERROR_INVALID_NULL_HANDLE;

    if (NULL == hProgram)
      return UR_RESULT_ERROR_INVALID_NULL_HANDLE;

    if (phEventWaitList == NULL && numEventsInWaitList > 0)
      return UR_RESULT_ERROR_INVALID_EVENT_WAIT_LIST;

    if (phEventWaitList != NULL && numEventsInWaitList == 0)
      return UR_RESULT_ERROR_INVALID_EVENT_WAIT_LIST;

    if (phEventWaitList != NULL && numEventsInWaitList > 0) {
      for (uint32_t i = 0; i < numEventsInWaitList; ++i) {
        if (phEventWaitList[i] == NULL) {
          return UR_RESULT_ERROR_INVALID_EVENT_WAIT_LIST;
        }
      }
    }
  }

  if (getContext()->enableLifetimeValidation &&
      !getContext()->refCountContext->isReferenceValid(hQueue)) {
    URLOG_CTX_INVALID_REFERENCE(hQueue);
  }

  if (getContext()->enableLifetimeValidation &&
      !getContext()->refCountContext->isReferenceValid(hProgram)) {
    URLOG_CTX_INVALID_REFERENCE(hProgram);
  }

  ur_result_t result = pfnDeviceGlobalVariableWrite(
      hQueue, hProgram, name, blockingWrite, count, offset, pSrc,
      numEventsInWaitList, phEventWaitList, phEvent);

  if (getContext()->enableLeakChecking && result == UR_RESULT_SUCCESS &&
      phEvent) {
    getContext()->refCountContext->createRefCount(*phEvent);
  }

  return result;
}

///////////////////////////////////////////////////////////////////////////////
/// @brief Intercept function for urEnqueueDeviceGlobalVariableRead
__urdlllocal ur_result_t UR_APICALL urEnqueueDeviceGlobalVariableRead(
    /// [in] handle of the queue to submit to.
    ur_queue_handle_t hQueue,
    /// [in] handle of the program containing the device global variable.
    ur_program_handle_t hProgram,
    /// [in] the unique identifier for the device global variable.
    const char *name,
    /// [in] indicates if this operation should block.
    bool blockingRead,
    /// [in] the number of bytes to copy.
    size_t count,
    /// [in] the byte offset into the device global variable to start copying.
    size_t offset,
    /// [in] pointer to where the data must be copied to.
    void *pDst,
    /// [in] size of the event wait list.
    uint32_t numEventsInWaitList,
    /// [in][optional][range(0, numEventsInWaitList)] pointer to a list of
    /// events that must be complete before the kernel execution.
    /// If nullptr, the numEventsInWaitList must be 0, indicating that no wait
    /// event.
    const ur_event_handle_t *phEventWaitList,
    /// [out][optional][alloc] return an event object that identifies this
    /// particular kernel execution instance. If phEventWaitList and phEvent
    /// are not NULL, phEvent must not refer to an element of the
    /// phEventWaitList array.
    ur_event_handle_t *phEvent) {
  auto pfnDeviceGlobalVariableRead =
      getContext()->urDdiTable.Enqueue.pfnDeviceGlobalVariableRead;

  if (nullptr == pfnDeviceGlobalVariableRead) {
    return UR_RESULT_ERROR_UNINITIALIZED;
  }

  if (getContext()->enableParameterValidation) {
    if (NULL == name)
      return UR_RESULT_ERROR_INVALID_NULL_POINTER;

    if (NULL == pDst)
      return UR_RESULT_ERROR_INVALID_NULL_POINTER;

    if (NULL == hQueue)
      return UR_RESULT_ERROR_INVALID_NULL_HANDLE;

    if (NULL == hProgram)
      return UR_RESULT_ERROR_INVALID_NULL_HANDLE;

    if (phEventWaitList == NULL && numEventsInWaitList > 0)
      return UR_RESULT_ERROR_INVALID_EVENT_WAIT_LIST;

    if (phEventWaitList != NULL && numEventsInWaitList == 0)
      return UR_RESULT_ERROR_INVALID_EVENT_WAIT_LIST;

    if (phEventWaitList != NULL && numEventsInWaitList > 0) {
      for (uint32_t i = 0; i < numEventsInWaitList; ++i) {
        if (phEventWaitList[i] == NULL) {
          return UR_RESULT_ERROR_INVALID_EVENT_WAIT_LIST;
        }
      }
    }
  }

  if (getContext()->enableLifetimeValidation &&
      !getContext()->refCountContext->isReferenceValid(hQueue)) {
    URLOG_CTX_INVALID_REFERENCE(hQueue);
  }

  if (getContext()->enableLifetimeValidation &&
      !getContext()->refCountContext->isReferenceValid(hProgram)) {
    URLOG_CTX_INVALID_REFERENCE(hProgram);
  }

  ur_result_t result = pfnDeviceGlobalVariableRead(
      hQueue, hProgram, name, blockingRead, count, offset, pDst,
      numEventsInWaitList, phEventWaitList, phEvent);

  if (getContext()->enableLeakChecking && result == UR_RESULT_SUCCESS &&
      phEvent) {
    getContext()->refCountContext->createRefCount(*phEvent);
  }

  return result;
}

///////////////////////////////////////////////////////////////////////////////
/// @brief Intercept function for urEnqueueReadHostPipe
__urdlllocal ur_result_t UR_APICALL urEnqueueReadHostPipe(
    /// [in] a valid host command-queue in which the read command
    /// will be queued. hQueue and hProgram must be created with the same
    /// UR context.
    ur_queue_handle_t hQueue,
    /// [in] a program object with a successfully built executable.
    ur_program_handle_t hProgram,
    /// [in] the name of the program scope pipe global variable.
    const char *pipe_symbol,
    /// [in] indicate if the read operation is blocking or non-blocking.
    bool blocking,
    /// [in] a pointer to buffer in host memory that will hold resulting data
    /// from pipe.
    void *pDst,
    /// [in] size of the memory region to read, in bytes.
    size_t size,
    /// [in] number of events in the wait list.
    uint32_t numEventsInWaitList,
    /// [in][optional][range(0, numEventsInWaitList)] pointer to a list of
    /// events that must be complete before the host pipe read.
    /// If nullptr, the numEventsInWaitList must be 0, indicating that no wait
    /// event.
    const ur_event_handle_t *phEventWaitList,
    /// [out][optional][alloc] returns an event object that identifies this
    /// read command
    /// and can be used to query or queue a wait for this command to complete.
    /// If phEventWaitList and phEvent are not NULL, phEvent must not refer to
    /// an element of the phEventWaitList array.
    ur_event_handle_t *phEvent) {
  auto pfnReadHostPipe = getContext()->urDdiTable.Enqueue.pfnReadHostPipe;

  if (nullptr == pfnReadHostPipe) {
    return UR_RESULT_ERROR_UNINITIALIZED;
  }

  if (getContext()->enableParameterValidation) {
    if (NULL == pipe_symbol)
      return UR_RESULT_ERROR_INVALID_NULL_POINTER;

    if (NULL == pDst)
      return UR_RESULT_ERROR_INVALID_NULL_POINTER;

    if (NULL == hQueue)
      return UR_RESULT_ERROR_INVALID_NULL_HANDLE;

    if (NULL == hProgram)
      return UR_RESULT_ERROR_INVALID_NULL_HANDLE;

    if (phEventWaitList == NULL && numEventsInWaitList > 0)
      return UR_RESULT_ERROR_INVALID_EVENT_WAIT_LIST;

    if (phEventWaitList != NULL && numEventsInWaitList == 0)
      return UR_RESULT_ERROR_INVALID_EVENT_WAIT_LIST;

    if (phEventWaitList != NULL && numEventsInWaitList > 0) {
      for (uint32_t i = 0; i < numEventsInWaitList; ++i) {
        if (phEventWaitList[i] == NULL) {
          return UR_RESULT_ERROR_INVALID_EVENT_WAIT_LIST;
        }
      }
    }
  }

  if (getContext()->enableLifetimeValidation &&
      !getContext()->refCountContext->isReferenceValid(hQueue)) {
    URLOG_CTX_INVALID_REFERENCE(hQueue);
  }

  if (getContext()->enableLifetimeValidation &&
      !getContext()->refCountContext->isReferenceValid(hProgram)) {
    URLOG_CTX_INVALID_REFERENCE(hProgram);
  }

  ur_result_t result =
      pfnReadHostPipe(hQueue, hProgram, pipe_symbol, blocking, pDst, size,
                      numEventsInWaitList, phEventWaitList, phEvent);

  if (getContext()->enableLeakChecking && result == UR_RESULT_SUCCESS &&
      phEvent) {
    getContext()->refCountContext->createRefCount(*phEvent);
  }

  return result;
}

///////////////////////////////////////////////////////////////////////////////
/// @brief Intercept function for urEnqueueWriteHostPipe
__urdlllocal ur_result_t UR_APICALL urEnqueueWriteHostPipe(
    /// [in] a valid host command-queue in which the write command
    /// will be queued. hQueue and hProgram must be created with the same
    /// UR context.
    ur_queue_handle_t hQueue,
    /// [in] a program object with a successfully built executable.
    ur_program_handle_t hProgram,
    /// [in] the name of the program scope pipe global variable.
    const char *pipe_symbol,
    /// [in] indicate if the read and write operations are blocking or
    /// non-blocking.
    bool blocking,
    /// [in] a pointer to buffer in host memory that holds data to be written
    /// to the host pipe.
    void *pSrc,
    /// [in] size of the memory region to read or write, in bytes.
    size_t size,
    /// [in] number of events in the wait list.
    uint32_t numEventsInWaitList,
    /// [in][optional][range(0, numEventsInWaitList)] pointer to a list of
    /// events that must be complete before the host pipe write.
    /// If nullptr, the numEventsInWaitList must be 0, indicating that no wait
    /// event.
    const ur_event_handle_t *phEventWaitList,
    /// [out][optional][alloc] returns an event object that identifies this
    /// write command
    /// and can be used to query or queue a wait for this command to complete.
    /// If phEventWaitList and phEvent are not NULL, phEvent must not refer to
    /// an element of the phEventWaitList array.
    ur_event_handle_t *phEvent) {
  auto pfnWriteHostPipe = getContext()->urDdiTable.Enqueue.pfnWriteHostPipe;

  if (nullptr == pfnWriteHostPipe) {
    return UR_RESULT_ERROR_UNINITIALIZED;
  }

  if (getContext()->enableParameterValidation) {
    if (NULL == pipe_symbol)
      return UR_RESULT_ERROR_INVALID_NULL_POINTER;

    if (NULL == pSrc)
      return UR_RESULT_ERROR_INVALID_NULL_POINTER;

    if (NULL == hQueue)
      return UR_RESULT_ERROR_INVALID_NULL_HANDLE;

    if (NULL == hProgram)
      return UR_RESULT_ERROR_INVALID_NULL_HANDLE;

    if (phEventWaitList == NULL && numEventsInWaitList > 0)
      return UR_RESULT_ERROR_INVALID_EVENT_WAIT_LIST;

    if (phEventWaitList != NULL && numEventsInWaitList == 0)
      return UR_RESULT_ERROR_INVALID_EVENT_WAIT_LIST;

    if (phEventWaitList != NULL && numEventsInWaitList > 0) {
      for (uint32_t i = 0; i < numEventsInWaitList; ++i) {
        if (phEventWaitList[i] == NULL) {
          return UR_RESULT_ERROR_INVALID_EVENT_WAIT_LIST;
        }
      }
    }
  }

  if (getContext()->enableLifetimeValidation &&
      !getContext()->refCountContext->isReferenceValid(hQueue)) {
    URLOG_CTX_INVALID_REFERENCE(hQueue);
  }

  if (getContext()->enableLifetimeValidation &&
      !getContext()->refCountContext->isReferenceValid(hProgram)) {
    URLOG_CTX_INVALID_REFERENCE(hProgram);
  }

  ur_result_t result =
      pfnWriteHostPipe(hQueue, hProgram, pipe_symbol, blocking, pSrc, size,
                       numEventsInWaitList, phEventWaitList, phEvent);

  if (getContext()->enableLeakChecking && result == UR_RESULT_SUCCESS &&
      phEvent) {
    getContext()->refCountContext->createRefCount(*phEvent);
  }

  return result;
}

///////////////////////////////////////////////////////////////////////////////
/// @brief Intercept function for urEnqueueUSMDeviceAllocExp
__urdlllocal ur_result_t UR_APICALL urEnqueueUSMDeviceAllocExp(
    /// [in] handle of the queue object
    ur_queue_handle_t hQueue,
    /// [in][optional] USM pool descriptor
    ur_usm_pool_handle_t pPool,
    /// [in] minimum size in bytes of the USM memory object to be allocated
    const size_t size,
    /// [in][optional] pointer to the enqueue async alloc properties
    const ur_exp_async_usm_alloc_properties_t *pProperties,
    /// [in] size of the event wait list
    uint32_t numEventsInWaitList,
    /// [in][optional][range(0, numEventsInWaitList)] pointer to a list of
    /// events that must be complete before the kernel execution.
    /// If nullptr, the numEventsInWaitList must be 0, indicating no wait
    /// events.
    const ur_event_handle_t *phEventWaitList,
    /// [out] pointer to USM memory object
    void **ppMem,
    /// [out][optional] return an event object that identifies the async alloc
    ur_event_handle_t *phEvent) {
  auto pfnUSMDeviceAllocExp =
      getContext()->urDdiTable.EnqueueExp.pfnUSMDeviceAllocExp;

  if (nullptr == pfnUSMDeviceAllocExp) {
    return UR_RESULT_ERROR_UNINITIALIZED;
  }

  if (getContext()->enableParameterValidation) {
    if (NULL == ppMem)
      return UR_RESULT_ERROR_INVALID_NULL_POINTER;

    if (NULL == hQueue)
      return UR_RESULT_ERROR_INVALID_NULL_HANDLE;

    if (NULL != pProperties &&
        UR_EXP_ASYNC_USM_ALLOC_FLAGS_MASK & pProperties->flags)
      return UR_RESULT_ERROR_INVALID_ENUMERATION;

    if (phEventWaitList == NULL && numEventsInWaitList > 0)
      return UR_RESULT_ERROR_INVALID_EVENT_WAIT_LIST;

    if (phEventWaitList != NULL && numEventsInWaitList == 0)
      return UR_RESULT_ERROR_INVALID_EVENT_WAIT_LIST;

    if (phEventWaitList != NULL && numEventsInWaitList > 0) {
      for (uint32_t i = 0; i < numEventsInWaitList; ++i) {
        if (phEventWaitList[i] == NULL) {
          return UR_RESULT_ERROR_INVALID_EVENT_WAIT_LIST;
        }
      }
    }
  }

  if (getContext()->enableLifetimeValidation &&
      !getContext()->refCountContext->isReferenceValid(hQueue)) {
    URLOG_CTX_INVALID_REFERENCE(hQueue);
  }

  if (getContext()->enableLifetimeValidation &&
      !getContext()->refCountContext->isReferenceValid(pPool)) {
    URLOG_CTX_INVALID_REFERENCE(pPool);
  }

  ur_result_t result = pfnUSMDeviceAllocExp(hQueue, pPool, size, pProperties,
                                            numEventsInWaitList,
                                            phEventWaitList, ppMem, phEvent);

  if (getContext()->enableLeakChecking && result == UR_RESULT_SUCCESS &&
      phEvent) {
    getContext()->refCountContext->createRefCount(*phEvent);
  }

  return result;
}

///////////////////////////////////////////////////////////////////////////////
/// @brief Intercept function for urEnqueueUSMSharedAllocExp
__urdlllocal ur_result_t UR_APICALL urEnqueueUSMSharedAllocExp(
    /// [in] handle of the queue object
    ur_queue_handle_t hQueue,
    /// [in][optional] USM pool descriptor
    ur_usm_pool_handle_t pPool,
    /// [in] minimum size in bytes of the USM memory object to be allocated
    const size_t size,
    /// [in][optional] pointer to the enqueue async alloc properties
    const ur_exp_async_usm_alloc_properties_t *pProperties,
    /// [in] size of the event wait list
    uint32_t numEventsInWaitList,
    /// [in][optional][range(0, numEventsInWaitList)] pointer to a list of
    /// events that must be complete before the kernel execution.
    /// If nullptr, the numEventsInWaitList must be 0, indicating no wait
    /// events.
    const ur_event_handle_t *phEventWaitList,
    /// [out] pointer to USM memory object
    void **ppMem,
    /// [out][optional] return an event object that identifies the async alloc
    ur_event_handle_t *phEvent) {
  auto pfnUSMSharedAllocExp =
      getContext()->urDdiTable.EnqueueExp.pfnUSMSharedAllocExp;

  if (nullptr == pfnUSMSharedAllocExp) {
    return UR_RESULT_ERROR_UNINITIALIZED;
  }

  if (getContext()->enableParameterValidation) {
    if (NULL == ppMem)
      return UR_RESULT_ERROR_INVALID_NULL_POINTER;

    if (NULL == hQueue)
      return UR_RESULT_ERROR_INVALID_NULL_HANDLE;

    if (NULL != pProperties &&
        UR_EXP_ASYNC_USM_ALLOC_FLAGS_MASK & pProperties->flags)
      return UR_RESULT_ERROR_INVALID_ENUMERATION;

    if (phEventWaitList == NULL && numEventsInWaitList > 0)
      return UR_RESULT_ERROR_INVALID_EVENT_WAIT_LIST;

    if (phEventWaitList != NULL && numEventsInWaitList == 0)
      return UR_RESULT_ERROR_INVALID_EVENT_WAIT_LIST;

    if (phEventWaitList != NULL && numEventsInWaitList > 0) {
      for (uint32_t i = 0; i < numEventsInWaitList; ++i) {
        if (phEventWaitList[i] == NULL) {
          return UR_RESULT_ERROR_INVALID_EVENT_WAIT_LIST;
        }
      }
    }
  }

  if (getContext()->enableLifetimeValidation &&
      !getContext()->refCountContext->isReferenceValid(hQueue)) {
    URLOG_CTX_INVALID_REFERENCE(hQueue);
  }

  if (getContext()->enableLifetimeValidation &&
      !getContext()->refCountContext->isReferenceValid(pPool)) {
    URLOG_CTX_INVALID_REFERENCE(pPool);
  }

  ur_result_t result = pfnUSMSharedAllocExp(hQueue, pPool, size, pProperties,
                                            numEventsInWaitList,
                                            phEventWaitList, ppMem, phEvent);

  if (getContext()->enableLeakChecking && result == UR_RESULT_SUCCESS &&
      phEvent) {
    getContext()->refCountContext->createRefCount(*phEvent);
  }

  return result;
}

///////////////////////////////////////////////////////////////////////////////
/// @brief Intercept function for urEnqueueUSMHostAllocExp
__urdlllocal ur_result_t UR_APICALL urEnqueueUSMHostAllocExp(
    /// [in] handle of the queue object
    ur_queue_handle_t hQueue,
    /// [in][optional] USM pool descriptor
    ur_usm_pool_handle_t pPool,
    /// [in] minimum size in bytes of the USM memory object to be allocated
    const size_t size,
    /// [in][optional] pointer to the enqueue async alloc properties
    const ur_exp_async_usm_alloc_properties_t *pProperties,
    /// [in] size of the event wait list
    uint32_t numEventsInWaitList,
    /// [in][optional][range(0, numEventsInWaitList)] pointer to a list of
    /// events that must be complete before the kernel execution.
    /// If nullptr, the numEventsInWaitList must be 0, indicating no wait
    /// events.
    const ur_event_handle_t *phEventWaitList,
    /// [out] pointer to USM memory object
    void **ppMem,
    /// [out][optional] return an event object that identifies the async alloc
    ur_event_handle_t *phEvent) {
  auto pfnUSMHostAllocExp =
      getContext()->urDdiTable.EnqueueExp.pfnUSMHostAllocExp;

  if (nullptr == pfnUSMHostAllocExp) {
    return UR_RESULT_ERROR_UNINITIALIZED;
  }

  if (getContext()->enableParameterValidation) {
    if (NULL == ppMem)
      return UR_RESULT_ERROR_INVALID_NULL_POINTER;

    if (NULL == hQueue)
      return UR_RESULT_ERROR_INVALID_NULL_HANDLE;

    if (NULL != pProperties &&
        UR_EXP_ASYNC_USM_ALLOC_FLAGS_MASK & pProperties->flags)
      return UR_RESULT_ERROR_INVALID_ENUMERATION;

    if (phEventWaitList == NULL && numEventsInWaitList > 0)
      return UR_RESULT_ERROR_INVALID_EVENT_WAIT_LIST;

    if (phEventWaitList != NULL && numEventsInWaitList == 0)
      return UR_RESULT_ERROR_INVALID_EVENT_WAIT_LIST;

    if (phEventWaitList != NULL && numEventsInWaitList > 0) {
      for (uint32_t i = 0; i < numEventsInWaitList; ++i) {
        if (phEventWaitList[i] == NULL) {
          return UR_RESULT_ERROR_INVALID_EVENT_WAIT_LIST;
        }
      }
    }
  }

  if (getContext()->enableLifetimeValidation &&
      !getContext()->refCountContext->isReferenceValid(hQueue)) {
    URLOG_CTX_INVALID_REFERENCE(hQueue);
  }

  if (getContext()->enableLifetimeValidation &&
      !getContext()->refCountContext->isReferenceValid(pPool)) {
    URLOG_CTX_INVALID_REFERENCE(pPool);
  }

  ur_result_t result =
      pfnUSMHostAllocExp(hQueue, pPool, size, pProperties, numEventsInWaitList,
                         phEventWaitList, ppMem, phEvent);

  if (getContext()->enableLeakChecking && result == UR_RESULT_SUCCESS &&
      phEvent) {
    getContext()->refCountContext->createRefCount(*phEvent);
  }

  return result;
}

///////////////////////////////////////////////////////////////////////////////
/// @brief Intercept function for urEnqueueUSMFreeExp
__urdlllocal ur_result_t UR_APICALL urEnqueueUSMFreeExp(
    /// [in] handle of the queue object
    ur_queue_handle_t hQueue,
    /// [in][optional] USM pool descriptor
    ur_usm_pool_handle_t pPool,
    /// [in] pointer to USM memory object
    void *pMem,
    /// [in] size of the event wait list
    uint32_t numEventsInWaitList,
    /// [in][optional][range(0, numEventsInWaitList)] pointer to a list of
    /// events that must be complete before the kernel execution.
    /// If nullptr, the numEventsInWaitList must be 0, indicating no wait
    /// events.
    const ur_event_handle_t *phEventWaitList,
    /// [out][optional] return an event object that identifies the async alloc
    ur_event_handle_t *phEvent) {
  auto pfnUSMFreeExp = getContext()->urDdiTable.EnqueueExp.pfnUSMFreeExp;

  if (nullptr == pfnUSMFreeExp) {
    return UR_RESULT_ERROR_UNINITIALIZED;
  }

  if (getContext()->enableParameterValidation) {
    if (NULL == pMem)
      return UR_RESULT_ERROR_INVALID_NULL_POINTER;

    if (NULL == hQueue)
      return UR_RESULT_ERROR_INVALID_NULL_HANDLE;

    if (phEventWaitList == NULL && numEventsInWaitList > 0)
      return UR_RESULT_ERROR_INVALID_EVENT_WAIT_LIST;

    if (phEventWaitList != NULL && numEventsInWaitList == 0)
      return UR_RESULT_ERROR_INVALID_EVENT_WAIT_LIST;

    if (phEventWaitList != NULL && numEventsInWaitList > 0) {
      for (uint32_t i = 0; i < numEventsInWaitList; ++i) {
        if (phEventWaitList[i] == NULL) {
          return UR_RESULT_ERROR_INVALID_EVENT_WAIT_LIST;
        }
      }
    }
  }

  if (getContext()->enableLifetimeValidation &&
      !getContext()->refCountContext->isReferenceValid(hQueue)) {
    URLOG_CTX_INVALID_REFERENCE(hQueue);
  }

  if (getContext()->enableLifetimeValidation &&
      !getContext()->refCountContext->isReferenceValid(pPool)) {
    URLOG_CTX_INVALID_REFERENCE(pPool);
  }

  ur_result_t result = pfnUSMFreeExp(hQueue, pPool, pMem, numEventsInWaitList,
                                     phEventWaitList, phEvent);

  if (getContext()->enableLeakChecking && result == UR_RESULT_SUCCESS &&
      phEvent) {
    getContext()->refCountContext->createRefCount(*phEvent);
  }

  return result;
}

///////////////////////////////////////////////////////////////////////////////
/// @brief Intercept function for urUSMPoolCreateExp
__urdlllocal ur_result_t UR_APICALL urUSMPoolCreateExp(
    /// [in] handle of the context object
    ur_context_handle_t hContext,
    /// [in] handle of the device object
    ur_device_handle_t hDevice,
    /// [in] pointer to USM pool descriptor. Can be chained with
    /// ::ur_usm_pool_limits_desc_t
    ur_usm_pool_desc_t *pPoolDesc,
    /// [out] pointer to USM memory pool
    ur_usm_pool_handle_t *pPool) {
  auto pfnPoolCreateExp = getContext()->urDdiTable.USMExp.pfnPoolCreateExp;

  if (nullptr == pfnPoolCreateExp) {
    return UR_RESULT_ERROR_UNINITIALIZED;
  }

  if (getContext()->enableParameterValidation) {
    if (NULL == pPoolDesc)
      return UR_RESULT_ERROR_INVALID_NULL_POINTER;

    if (NULL == pPool)
      return UR_RESULT_ERROR_INVALID_NULL_POINTER;

    if (NULL == hContext)
      return UR_RESULT_ERROR_INVALID_NULL_HANDLE;

    if (NULL == hDevice)
      return UR_RESULT_ERROR_INVALID_NULL_HANDLE;

    if (UR_USM_POOL_FLAGS_MASK & pPoolDesc->flags)
      return UR_RESULT_ERROR_INVALID_ENUMERATION;
  }

  if (getContext()->enableLifetimeValidation &&
      !getContext()->refCountContext->isReferenceValid(hContext)) {
    URLOG_CTX_INVALID_REFERENCE(hContext);
  }

  if (getContext()->enableLifetimeValidation &&
      !getContext()->refCountContext->isReferenceValid(hDevice)) {
    URLOG_CTX_INVALID_REFERENCE(hDevice);
  }

  ur_result_t result = pfnPoolCreateExp(hContext, hDevice, pPoolDesc, pPool);

  if (getContext()->enableLeakChecking && result == UR_RESULT_SUCCESS) {
    getContext()->refCountContext->createRefCount(*pPool);
  }

  return result;
}

///////////////////////////////////////////////////////////////////////////////
/// @brief Intercept function for urUSMPoolDestroyExp
__urdlllocal ur_result_t UR_APICALL urUSMPoolDestroyExp(
    /// [in] handle of the context object
    ur_context_handle_t hContext,
    /// [in] handle of the device object
    ur_device_handle_t hDevice,
    /// [in] handle to USM memory pool to be destroyed
    ur_usm_pool_handle_t hPool) {
  auto pfnPoolDestroyExp = getContext()->urDdiTable.USMExp.pfnPoolDestroyExp;

  if (nullptr == pfnPoolDestroyExp) {
    return UR_RESULT_ERROR_UNINITIALIZED;
  }

  if (getContext()->enableParameterValidation) {
    if (NULL == hContext)
      return UR_RESULT_ERROR_INVALID_NULL_HANDLE;

    if (NULL == hDevice)
      return UR_RESULT_ERROR_INVALID_NULL_HANDLE;

    if (NULL == hPool)
      return UR_RESULT_ERROR_INVALID_NULL_HANDLE;
  }

  if (getContext()->enableLifetimeValidation &&
      !getContext()->refCountContext->isReferenceValid(hContext)) {
    URLOG_CTX_INVALID_REFERENCE(hContext);
  }

  if (getContext()->enableLifetimeValidation &&
      !getContext()->refCountContext->isReferenceValid(hDevice)) {
    URLOG_CTX_INVALID_REFERENCE(hDevice);
  }

  if (getContext()->enableLifetimeValidation &&
      !getContext()->refCountContext->isReferenceValid(hPool)) {
    URLOG_CTX_INVALID_REFERENCE(hPool);
  }

  ur_result_t result = pfnPoolDestroyExp(hContext, hDevice, hPool);

  return result;
}

///////////////////////////////////////////////////////////////////////////////
/// @brief Intercept function for urUSMPoolGetDefaultDevicePoolExp
__urdlllocal ur_result_t UR_APICALL urUSMPoolGetDefaultDevicePoolExp(
    /// [in] handle of the context object
    ur_context_handle_t hContext,
    /// [in] handle of the device object
    ur_device_handle_t hDevice,
    /// [out] pointer to USM memory pool
    ur_usm_pool_handle_t *pPool) {
  auto pfnPoolGetDefaultDevicePoolExp =
      getContext()->urDdiTable.USMExp.pfnPoolGetDefaultDevicePoolExp;

  if (nullptr == pfnPoolGetDefaultDevicePoolExp) {
    return UR_RESULT_ERROR_UNINITIALIZED;
  }

  if (getContext()->enableParameterValidation) {
    if (NULL == pPool)
      return UR_RESULT_ERROR_INVALID_NULL_POINTER;

    if (NULL == hContext)
      return UR_RESULT_ERROR_INVALID_NULL_HANDLE;

    if (NULL == hDevice)
      return UR_RESULT_ERROR_INVALID_NULL_HANDLE;
  }

  if (getContext()->enableLifetimeValidation &&
      !getContext()->refCountContext->isReferenceValid(hContext)) {
    URLOG_CTX_INVALID_REFERENCE(hContext);
  }

  if (getContext()->enableLifetimeValidation &&
      !getContext()->refCountContext->isReferenceValid(hDevice)) {
    URLOG_CTX_INVALID_REFERENCE(hDevice);
  }

  ur_result_t result = pfnPoolGetDefaultDevicePoolExp(hContext, hDevice, pPool);

  return result;
}

///////////////////////////////////////////////////////////////////////////////
/// @brief Intercept function for urUSMPoolGetInfoExp
__urdlllocal ur_result_t UR_APICALL urUSMPoolGetInfoExp(
    /// [in] handle to USM memory pool for property retrieval
    ur_usm_pool_handle_t hPool,
    /// [in] queried property name
    ur_usm_pool_info_t propName,
    /// [out][optional] returned query value
    void *pPropValue,
    /// [out][optional] returned query value size
    size_t *pPropSizeRet) {
  auto pfnPoolGetInfoExp = getContext()->urDdiTable.USMExp.pfnPoolGetInfoExp;

  if (nullptr == pfnPoolGetInfoExp) {
    return UR_RESULT_ERROR_UNINITIALIZED;
  }

  if (getContext()->enableParameterValidation) {
    if (pPropValue == NULL && pPropSizeRet == NULL)
      return UR_RESULT_ERROR_INVALID_NULL_POINTER;

    if (NULL == hPool)
      return UR_RESULT_ERROR_INVALID_NULL_HANDLE;

    if (UR_USM_POOL_INFO_USED_HIGH_EXP < propName)
      return UR_RESULT_ERROR_INVALID_ENUMERATION;
  }

  if (getContext()->enableLifetimeValidation &&
      !getContext()->refCountContext->isReferenceValid(hPool)) {
    URLOG_CTX_INVALID_REFERENCE(hPool);
  }

  ur_result_t result =
      pfnPoolGetInfoExp(hPool, propName, pPropValue, pPropSizeRet);

  return result;
}

///////////////////////////////////////////////////////////////////////////////
/// @brief Intercept function for urUSMPoolSetInfoExp
__urdlllocal ur_result_t UR_APICALL urUSMPoolSetInfoExp(
    /// [in] handle to USM memory pool for the property to be set
    ur_usm_pool_handle_t hPool,
    /// [in] setting property name
    ur_usm_pool_info_t propName,
    /// [in] pointer to value to assign
    void *pPropValue,
    /// [in] size of value to assign
    size_t propSize) {
  auto pfnPoolSetInfoExp = getContext()->urDdiTable.USMExp.pfnPoolSetInfoExp;

  if (nullptr == pfnPoolSetInfoExp) {
    return UR_RESULT_ERROR_UNINITIALIZED;
  }

  if (getContext()->enableParameterValidation) {
    if (NULL == pPropValue)
      return UR_RESULT_ERROR_INVALID_NULL_POINTER;

    if (NULL == hPool)
      return UR_RESULT_ERROR_INVALID_NULL_HANDLE;

    if (UR_USM_POOL_INFO_USED_HIGH_EXP < propName)
      return UR_RESULT_ERROR_INVALID_ENUMERATION;
  }

  if (getContext()->enableLifetimeValidation &&
      !getContext()->refCountContext->isReferenceValid(hPool)) {
    URLOG_CTX_INVALID_REFERENCE(hPool);
  }

  ur_result_t result = pfnPoolSetInfoExp(hPool, propName, pPropValue, propSize);

  return result;
}

///////////////////////////////////////////////////////////////////////////////
/// @brief Intercept function for urUSMPoolSetDevicePoolExp
__urdlllocal ur_result_t UR_APICALL urUSMPoolSetDevicePoolExp(
    /// [in] handle of the context object
    ur_context_handle_t hContext,
    /// [in] handle of the device object
    ur_device_handle_t hDevice,
    /// [in] handle to USM memory pool to set for a device
    ur_usm_pool_handle_t hPool) {
  auto pfnPoolSetDevicePoolExp =
      getContext()->urDdiTable.USMExp.pfnPoolSetDevicePoolExp;

  if (nullptr == pfnPoolSetDevicePoolExp) {
    return UR_RESULT_ERROR_UNINITIALIZED;
  }

  if (getContext()->enableParameterValidation) {
    if (NULL == hContext)
      return UR_RESULT_ERROR_INVALID_NULL_HANDLE;

    if (NULL == hDevice)
      return UR_RESULT_ERROR_INVALID_NULL_HANDLE;

    if (NULL == hPool)
      return UR_RESULT_ERROR_INVALID_NULL_HANDLE;
  }

  if (getContext()->enableLifetimeValidation &&
      !getContext()->refCountContext->isReferenceValid(hContext)) {
    URLOG_CTX_INVALID_REFERENCE(hContext);
  }

  if (getContext()->enableLifetimeValidation &&
      !getContext()->refCountContext->isReferenceValid(hDevice)) {
    URLOG_CTX_INVALID_REFERENCE(hDevice);
  }

  if (getContext()->enableLifetimeValidation &&
      !getContext()->refCountContext->isReferenceValid(hPool)) {
    URLOG_CTX_INVALID_REFERENCE(hPool);
  }

  ur_result_t result = pfnPoolSetDevicePoolExp(hContext, hDevice, hPool);

  return result;
}

///////////////////////////////////////////////////////////////////////////////
/// @brief Intercept function for urUSMPoolGetDevicePoolExp
__urdlllocal ur_result_t UR_APICALL urUSMPoolGetDevicePoolExp(
    /// [in] handle of the context object
    ur_context_handle_t hContext,
    /// [in] handle of the device object
    ur_device_handle_t hDevice,
    /// [out] pointer to USM memory pool
    ur_usm_pool_handle_t *pPool) {
  auto pfnPoolGetDevicePoolExp =
      getContext()->urDdiTable.USMExp.pfnPoolGetDevicePoolExp;

  if (nullptr == pfnPoolGetDevicePoolExp) {
    return UR_RESULT_ERROR_UNINITIALIZED;
  }

  if (getContext()->enableParameterValidation) {
    if (NULL == pPool)
      return UR_RESULT_ERROR_INVALID_NULL_POINTER;

    if (NULL == hContext)
      return UR_RESULT_ERROR_INVALID_NULL_HANDLE;

    if (NULL == hDevice)
      return UR_RESULT_ERROR_INVALID_NULL_HANDLE;
  }

  if (getContext()->enableLifetimeValidation &&
      !getContext()->refCountContext->isReferenceValid(hContext)) {
    URLOG_CTX_INVALID_REFERENCE(hContext);
  }

  if (getContext()->enableLifetimeValidation &&
      !getContext()->refCountContext->isReferenceValid(hDevice)) {
    URLOG_CTX_INVALID_REFERENCE(hDevice);
  }

  ur_result_t result = pfnPoolGetDevicePoolExp(hContext, hDevice, pPool);

  return result;
}

///////////////////////////////////////////////////////////////////////////////
/// @brief Intercept function for urUSMPoolTrimToExp
__urdlllocal ur_result_t UR_APICALL urUSMPoolTrimToExp(
    /// [in] handle of the context object
    ur_context_handle_t hContext,
    /// [in] handle of the device object
    ur_device_handle_t hDevice,
    /// [in] handle to USM memory pool for trimming
    ur_usm_pool_handle_t hPool,
    /// [in] minimum number of bytes to keep in the pool
    size_t minBytesToKeep) {
  auto pfnPoolTrimToExp = getContext()->urDdiTable.USMExp.pfnPoolTrimToExp;

  if (nullptr == pfnPoolTrimToExp) {
    return UR_RESULT_ERROR_UNINITIALIZED;
  }

  if (getContext()->enableParameterValidation) {
    if (NULL == hContext)
      return UR_RESULT_ERROR_INVALID_NULL_HANDLE;

    if (NULL == hDevice)
      return UR_RESULT_ERROR_INVALID_NULL_HANDLE;

    if (NULL == hPool)
      return UR_RESULT_ERROR_INVALID_NULL_HANDLE;
  }

  if (getContext()->enableLifetimeValidation &&
      !getContext()->refCountContext->isReferenceValid(hContext)) {
    URLOG_CTX_INVALID_REFERENCE(hContext);
  }

  if (getContext()->enableLifetimeValidation &&
      !getContext()->refCountContext->isReferenceValid(hDevice)) {
    URLOG_CTX_INVALID_REFERENCE(hDevice);
  }

  if (getContext()->enableLifetimeValidation &&
      !getContext()->refCountContext->isReferenceValid(hPool)) {
    URLOG_CTX_INVALID_REFERENCE(hPool);
  }

  ur_result_t result =
      pfnPoolTrimToExp(hContext, hDevice, hPool, minBytesToKeep);

  return result;
}

///////////////////////////////////////////////////////////////////////////////
/// @brief Intercept function for urUSMPitchedAllocExp
__urdlllocal ur_result_t UR_APICALL urUSMPitchedAllocExp(
    /// [in] handle of the context object
    ur_context_handle_t hContext,
    /// [in] handle of the device object
    ur_device_handle_t hDevice,
    /// [in][optional] Pointer to USM memory allocation descriptor.
    const ur_usm_desc_t *pUSMDesc,
    /// [in][optional] Pointer to a pool created using urUSMPoolCreate
    ur_usm_pool_handle_t pool,
    /// [in] width in bytes of the USM memory object to be allocated
    size_t widthInBytes,
    /// [in] height of the USM memory object to be allocated
    size_t height,
    /// [in] size in bytes of an element in the allocation
    size_t elementSizeBytes,
    /// [out] pointer to USM shared memory object
    void **ppMem,
    /// [out] pitch of the allocation
    size_t *pResultPitch) {
  auto pfnPitchedAllocExp = getContext()->urDdiTable.USMExp.pfnPitchedAllocExp;

  if (nullptr == pfnPitchedAllocExp) {
    return UR_RESULT_ERROR_UNINITIALIZED;
  }

  if (getContext()->enableParameterValidation) {
    if (NULL == ppMem)
      return UR_RESULT_ERROR_INVALID_NULL_POINTER;

    if (NULL == pResultPitch)
      return UR_RESULT_ERROR_INVALID_NULL_POINTER;

    if (NULL == hContext)
      return UR_RESULT_ERROR_INVALID_NULL_HANDLE;

    if (NULL == hDevice)
      return UR_RESULT_ERROR_INVALID_NULL_HANDLE;

    if (NULL != pUSMDesc && UR_USM_ADVICE_FLAGS_MASK & pUSMDesc->hints)
      return UR_RESULT_ERROR_INVALID_ENUMERATION;

    if (pUSMDesc && pUSMDesc->align != 0 &&
        ((pUSMDesc->align & (pUSMDesc->align - 1)) != 0))
      return UR_RESULT_ERROR_INVALID_VALUE;

    if (widthInBytes == 0)
      return UR_RESULT_ERROR_INVALID_USM_SIZE;
  }

  if (getContext()->enableLifetimeValidation &&
      !getContext()->refCountContext->isReferenceValid(hContext)) {
    URLOG_CTX_INVALID_REFERENCE(hContext);
  }

  if (getContext()->enableLifetimeValidation &&
      !getContext()->refCountContext->isReferenceValid(hDevice)) {
    URLOG_CTX_INVALID_REFERENCE(hDevice);
  }

  if (getContext()->enableLifetimeValidation &&
      !getContext()->refCountContext->isReferenceValid(pool)) {
    URLOG_CTX_INVALID_REFERENCE(pool);
  }

  ur_result_t result =
      pfnPitchedAllocExp(hContext, hDevice, pUSMDesc, pool, widthInBytes,
                         height, elementSizeBytes, ppMem, pResultPitch);

  return result;
}

///////////////////////////////////////////////////////////////////////////////
/// @brief Intercept function for urBindlessImagesUnsampledImageHandleDestroyExp
__urdlllocal ur_result_t UR_APICALL
urBindlessImagesUnsampledImageHandleDestroyExp(
    /// [in] handle of the context object
    ur_context_handle_t hContext,
    /// [in] handle of the device object
    ur_device_handle_t hDevice,
    /// [in][release] pointer to handle of image object to destroy
    ur_exp_image_native_handle_t hImage) {
  auto pfnUnsampledImageHandleDestroyExp =
      getContext()
          ->urDdiTable.BindlessImagesExp.pfnUnsampledImageHandleDestroyExp;

  if (nullptr == pfnUnsampledImageHandleDestroyExp) {
    return UR_RESULT_ERROR_UNINITIALIZED;
  }

  if (getContext()->enableParameterValidation) {
    if (NULL == hContext)
      return UR_RESULT_ERROR_INVALID_NULL_HANDLE;

    if (NULL == hDevice)
      return UR_RESULT_ERROR_INVALID_NULL_HANDLE;
  }

  if (getContext()->enableLifetimeValidation &&
      !getContext()->refCountContext->isReferenceValid(hContext)) {
    URLOG_CTX_INVALID_REFERENCE(hContext);
  }

  if (getContext()->enableLifetimeValidation &&
      !getContext()->refCountContext->isReferenceValid(hDevice)) {
    URLOG_CTX_INVALID_REFERENCE(hDevice);
  }

  ur_result_t result =
      pfnUnsampledImageHandleDestroyExp(hContext, hDevice, hImage);

  return result;
}

///////////////////////////////////////////////////////////////////////////////
/// @brief Intercept function for urBindlessImagesSampledImageHandleDestroyExp
__urdlllocal ur_result_t UR_APICALL
urBindlessImagesSampledImageHandleDestroyExp(
    /// [in] handle of the context object
    ur_context_handle_t hContext,
    /// [in] handle of the device object
    ur_device_handle_t hDevice,
    /// [in][release] pointer to handle of image object to destroy
    ur_exp_image_native_handle_t hImage) {
  auto pfnSampledImageHandleDestroyExp =
      getContext()
          ->urDdiTable.BindlessImagesExp.pfnSampledImageHandleDestroyExp;

  if (nullptr == pfnSampledImageHandleDestroyExp) {
    return UR_RESULT_ERROR_UNINITIALIZED;
  }

  if (getContext()->enableParameterValidation) {
    if (NULL == hContext)
      return UR_RESULT_ERROR_INVALID_NULL_HANDLE;

    if (NULL == hDevice)
      return UR_RESULT_ERROR_INVALID_NULL_HANDLE;
  }

  if (getContext()->enableLifetimeValidation &&
      !getContext()->refCountContext->isReferenceValid(hContext)) {
    URLOG_CTX_INVALID_REFERENCE(hContext);
  }

  if (getContext()->enableLifetimeValidation &&
      !getContext()->refCountContext->isReferenceValid(hDevice)) {
    URLOG_CTX_INVALID_REFERENCE(hDevice);
  }

  ur_result_t result =
      pfnSampledImageHandleDestroyExp(hContext, hDevice, hImage);

  return result;
}

///////////////////////////////////////////////////////////////////////////////
/// @brief Intercept function for urBindlessImagesImageAllocateExp
__urdlllocal ur_result_t UR_APICALL urBindlessImagesImageAllocateExp(
    /// [in] handle of the context object
    ur_context_handle_t hContext,
    /// [in] handle of the device object
    ur_device_handle_t hDevice,
    /// [in] pointer to image format specification
    const ur_image_format_t *pImageFormat,
    /// [in] pointer to image description
    const ur_image_desc_t *pImageDesc,
    /// [out][alloc] pointer to handle of image memory allocated
    ur_exp_image_mem_native_handle_t *phImageMem) {
  auto pfnImageAllocateExp =
      getContext()->urDdiTable.BindlessImagesExp.pfnImageAllocateExp;

  if (nullptr == pfnImageAllocateExp) {
    return UR_RESULT_ERROR_UNINITIALIZED;
  }

  if (getContext()->enableParameterValidation) {
    if (NULL == pImageFormat)
      return UR_RESULT_ERROR_INVALID_NULL_POINTER;

    if (NULL == pImageDesc)
      return UR_RESULT_ERROR_INVALID_NULL_POINTER;

    if (NULL == phImageMem)
      return UR_RESULT_ERROR_INVALID_NULL_POINTER;

    if (NULL == hContext)
      return UR_RESULT_ERROR_INVALID_NULL_HANDLE;

    if (NULL == hDevice)
      return UR_RESULT_ERROR_INVALID_NULL_HANDLE;

    if (pImageDesc && UR_MEM_TYPE_IMAGE_CUBEMAP_EXP < pImageDesc->type)
      return UR_RESULT_ERROR_INVALID_IMAGE_FORMAT_DESCRIPTOR;
  }

  if (getContext()->enableLifetimeValidation &&
      !getContext()->refCountContext->isReferenceValid(hContext)) {
    URLOG_CTX_INVALID_REFERENCE(hContext);
  }

  if (getContext()->enableLifetimeValidation &&
      !getContext()->refCountContext->isReferenceValid(hDevice)) {
    URLOG_CTX_INVALID_REFERENCE(hDevice);
  }

  ur_result_t result = pfnImageAllocateExp(hContext, hDevice, pImageFormat,
                                           pImageDesc, phImageMem);

  return result;
}

///////////////////////////////////////////////////////////////////////////////
/// @brief Intercept function for urBindlessImagesImageFreeExp
__urdlllocal ur_result_t UR_APICALL urBindlessImagesImageFreeExp(
    /// [in] handle of the context object
    ur_context_handle_t hContext,
    /// [in] handle of the device object
    ur_device_handle_t hDevice,
    /// [in][release] handle of image memory to be freed
    ur_exp_image_mem_native_handle_t hImageMem) {
  auto pfnImageFreeExp =
      getContext()->urDdiTable.BindlessImagesExp.pfnImageFreeExp;

  if (nullptr == pfnImageFreeExp) {
    return UR_RESULT_ERROR_UNINITIALIZED;
  }

  if (getContext()->enableParameterValidation) {
    if (NULL == hContext)
      return UR_RESULT_ERROR_INVALID_NULL_HANDLE;

    if (NULL == hDevice)
      return UR_RESULT_ERROR_INVALID_NULL_HANDLE;
  }

  if (getContext()->enableLifetimeValidation &&
      !getContext()->refCountContext->isReferenceValid(hContext)) {
    URLOG_CTX_INVALID_REFERENCE(hContext);
  }

  if (getContext()->enableLifetimeValidation &&
      !getContext()->refCountContext->isReferenceValid(hDevice)) {
    URLOG_CTX_INVALID_REFERENCE(hDevice);
  }

  ur_result_t result = pfnImageFreeExp(hContext, hDevice, hImageMem);

  return result;
}

///////////////////////////////////////////////////////////////////////////////
/// @brief Intercept function for urBindlessImagesUnsampledImageCreateExp
__urdlllocal ur_result_t UR_APICALL urBindlessImagesUnsampledImageCreateExp(
    /// [in] handle of the context object
    ur_context_handle_t hContext,
    /// [in] handle of the device object
    ur_device_handle_t hDevice,
    /// [in] handle to memory from which to create the image
    ur_exp_image_mem_native_handle_t hImageMem,
    /// [in] pointer to image format specification
    const ur_image_format_t *pImageFormat,
    /// [in] pointer to image description
    const ur_image_desc_t *pImageDesc,
    /// [out][alloc] pointer to handle of image object created
    ur_exp_image_native_handle_t *phImage) {
  auto pfnUnsampledImageCreateExp =
      getContext()->urDdiTable.BindlessImagesExp.pfnUnsampledImageCreateExp;

  if (nullptr == pfnUnsampledImageCreateExp) {
    return UR_RESULT_ERROR_UNINITIALIZED;
  }

  if (getContext()->enableParameterValidation) {
    if (NULL == pImageFormat)
      return UR_RESULT_ERROR_INVALID_NULL_POINTER;

    if (NULL == pImageDesc)
      return UR_RESULT_ERROR_INVALID_NULL_POINTER;

    if (NULL == phImage)
      return UR_RESULT_ERROR_INVALID_NULL_POINTER;

    if (NULL == hContext)
      return UR_RESULT_ERROR_INVALID_NULL_HANDLE;

    if (NULL == hDevice)
      return UR_RESULT_ERROR_INVALID_NULL_HANDLE;

    if (pImageDesc && UR_MEM_TYPE_IMAGE_CUBEMAP_EXP < pImageDesc->type)
      return UR_RESULT_ERROR_INVALID_IMAGE_FORMAT_DESCRIPTOR;
  }

  if (getContext()->enableLifetimeValidation &&
      !getContext()->refCountContext->isReferenceValid(hContext)) {
    URLOG_CTX_INVALID_REFERENCE(hContext);
  }

  if (getContext()->enableLifetimeValidation &&
      !getContext()->refCountContext->isReferenceValid(hDevice)) {
    URLOG_CTX_INVALID_REFERENCE(hDevice);
  }

  ur_result_t result = pfnUnsampledImageCreateExp(
      hContext, hDevice, hImageMem, pImageFormat, pImageDesc, phImage);

  return result;
}

///////////////////////////////////////////////////////////////////////////////
/// @brief Intercept function for urBindlessImagesSampledImageCreateExp
__urdlllocal ur_result_t UR_APICALL urBindlessImagesSampledImageCreateExp(
    /// [in] handle of the context object
    ur_context_handle_t hContext,
    /// [in] handle of the device object
    ur_device_handle_t hDevice,
    /// [in] handle to memory from which to create the image
    ur_exp_image_mem_native_handle_t hImageMem,
    /// [in] pointer to image format specification
    const ur_image_format_t *pImageFormat,
    /// [in] pointer to image description
    const ur_image_desc_t *pImageDesc,
    /// [in] pointer to sampler description to be used
    const ur_sampler_desc_t *pSamplerDesc,
    /// [out][alloc] pointer to handle of image object created
    ur_exp_image_native_handle_t *phImage) {
  auto pfnSampledImageCreateExp =
      getContext()->urDdiTable.BindlessImagesExp.pfnSampledImageCreateExp;

  if (nullptr == pfnSampledImageCreateExp) {
    return UR_RESULT_ERROR_UNINITIALIZED;
  }

  if (getContext()->enableParameterValidation) {
    if (NULL == pImageFormat)
      return UR_RESULT_ERROR_INVALID_NULL_POINTER;

    if (NULL == pImageDesc)
      return UR_RESULT_ERROR_INVALID_NULL_POINTER;

    if (NULL == pSamplerDesc)
      return UR_RESULT_ERROR_INVALID_NULL_POINTER;

    if (NULL == phImage)
      return UR_RESULT_ERROR_INVALID_NULL_POINTER;

    if (NULL == hContext)
      return UR_RESULT_ERROR_INVALID_NULL_HANDLE;

    if (NULL == hDevice)
      return UR_RESULT_ERROR_INVALID_NULL_HANDLE;

    if (UR_SAMPLER_ADDRESSING_MODE_MIRRORED_REPEAT <
        pSamplerDesc->addressingMode)
      return UR_RESULT_ERROR_INVALID_ENUMERATION;

    if (UR_SAMPLER_FILTER_MODE_LINEAR < pSamplerDesc->filterMode)
      return UR_RESULT_ERROR_INVALID_ENUMERATION;

    if (pImageDesc && UR_MEM_TYPE_IMAGE_CUBEMAP_EXP < pImageDesc->type)
      return UR_RESULT_ERROR_INVALID_IMAGE_FORMAT_DESCRIPTOR;
  }

  if (getContext()->enableLifetimeValidation &&
      !getContext()->refCountContext->isReferenceValid(hContext)) {
    URLOG_CTX_INVALID_REFERENCE(hContext);
  }

  if (getContext()->enableLifetimeValidation &&
      !getContext()->refCountContext->isReferenceValid(hDevice)) {
    URLOG_CTX_INVALID_REFERENCE(hDevice);
  }

  ur_result_t result =
      pfnSampledImageCreateExp(hContext, hDevice, hImageMem, pImageFormat,
                               pImageDesc, pSamplerDesc, phImage);

  return result;
}

///////////////////////////////////////////////////////////////////////////////
/// @brief Intercept function for urBindlessImagesImageCopyExp
__urdlllocal ur_result_t UR_APICALL urBindlessImagesImageCopyExp(
    /// [in] handle of the queue object
    ur_queue_handle_t hQueue,
    /// [in] location the data will be copied from
    const void *pSrc,
    /// [in] location the data will be copied to
    void *pDst,
    /// [in] pointer to image description
    const ur_image_desc_t *pSrcImageDesc,
    /// [in] pointer to image description
    const ur_image_desc_t *pDstImageDesc,
    /// [in] pointer to image format specification
    const ur_image_format_t *pSrcImageFormat,
    /// [in] pointer to image format specification
    const ur_image_format_t *pDstImageFormat,
    /// [in] Pointer to structure describing the (sub-)regions of source and
    /// destination images
    ur_exp_image_copy_region_t *pCopyRegion,
    /// [in] flags describing copy direction e.g. H2D or D2H
    ur_exp_image_copy_flags_t imageCopyFlags,
    /// [in] flag describing types of source and destination pointers (USM vs
    /// image handle)
    ur_exp_image_copy_input_types_t imageCopyInputTypes,
    /// [in] size of the event wait list
    uint32_t numEventsInWaitList,
    /// [in][optional][range(0, numEventsInWaitList)] pointer to a list of
    /// events that must be complete before this command can be executed.
    /// If nullptr, the numEventsInWaitList must be 0, indicating that all
    /// previously enqueued commands
    /// must be complete.
    const ur_event_handle_t *phEventWaitList,
    /// [out][optional][alloc] return an event object that identifies this
    /// particular command instance. If phEventWaitList and phEvent are not
    /// NULL, phEvent must not refer to an element of the phEventWaitList array.
    ur_event_handle_t *phEvent) {
  auto pfnImageCopyExp =
      getContext()->urDdiTable.BindlessImagesExp.pfnImageCopyExp;

  if (nullptr == pfnImageCopyExp) {
    return UR_RESULT_ERROR_UNINITIALIZED;
  }

  if (getContext()->enableParameterValidation) {
    if (NULL == pSrc)
      return UR_RESULT_ERROR_INVALID_NULL_POINTER;

    if (NULL == pDst)
      return UR_RESULT_ERROR_INVALID_NULL_POINTER;

    if (NULL == pSrcImageDesc)
      return UR_RESULT_ERROR_INVALID_NULL_POINTER;

    if (NULL == pDstImageDesc)
      return UR_RESULT_ERROR_INVALID_NULL_POINTER;

    if (NULL == pSrcImageFormat)
      return UR_RESULT_ERROR_INVALID_NULL_POINTER;

    if (NULL == pDstImageFormat)
      return UR_RESULT_ERROR_INVALID_NULL_POINTER;

    if (NULL == pCopyRegion)
      return UR_RESULT_ERROR_INVALID_NULL_POINTER;

    if (NULL == hQueue)
      return UR_RESULT_ERROR_INVALID_NULL_HANDLE;

    if (UR_EXP_IMAGE_COPY_FLAGS_MASK & imageCopyFlags)
      return UR_RESULT_ERROR_INVALID_ENUMERATION;

    if (UR_EXP_IMAGE_COPY_INPUT_TYPES_IMAGE_TO_IMAGE < imageCopyInputTypes)
      return UR_RESULT_ERROR_INVALID_ENUMERATION;

    if (pSrcImageDesc && UR_MEM_TYPE_IMAGE_CUBEMAP_EXP < pSrcImageDesc->type)
      return UR_RESULT_ERROR_INVALID_IMAGE_FORMAT_DESCRIPTOR;

    if (pDstImageDesc && UR_MEM_TYPE_IMAGE_CUBEMAP_EXP < pDstImageDesc->type)
      return UR_RESULT_ERROR_INVALID_IMAGE_FORMAT_DESCRIPTOR;

    if (phEventWaitList != NULL && numEventsInWaitList > 0) {
      for (uint32_t i = 0; i < numEventsInWaitList; ++i) {
        if (phEventWaitList[i] == NULL) {
          return UR_RESULT_ERROR_INVALID_EVENT_WAIT_LIST;
        }
      }
    }
  }

  if (getContext()->enableLifetimeValidation &&
      !getContext()->refCountContext->isReferenceValid(hQueue)) {
    URLOG_CTX_INVALID_REFERENCE(hQueue);
  }

  ur_result_t result = pfnImageCopyExp(
      hQueue, pSrc, pDst, pSrcImageDesc, pDstImageDesc, pSrcImageFormat,
      pDstImageFormat, pCopyRegion, imageCopyFlags, imageCopyInputTypes,
      numEventsInWaitList, phEventWaitList, phEvent);

  return result;
}

///////////////////////////////////////////////////////////////////////////////
/// @brief Intercept function for urBindlessImagesImageGetInfoExp
__urdlllocal ur_result_t UR_APICALL urBindlessImagesImageGetInfoExp(
    /// [in] handle of the context object
    ur_context_handle_t hContext,
    /// [in] handle to the image memory
    ur_exp_image_mem_native_handle_t hImageMem,
    /// [in] queried info name
    ur_image_info_t propName,
    /// [out][optional] returned query value
    void *pPropValue,
    /// [out][optional] returned query value size
    size_t *pPropSizeRet) {
  auto pfnImageGetInfoExp =
      getContext()->urDdiTable.BindlessImagesExp.pfnImageGetInfoExp;

  if (nullptr == pfnImageGetInfoExp) {
    return UR_RESULT_ERROR_UNINITIALIZED;
  }

  if (getContext()->enableParameterValidation) {
    if (pPropValue == NULL && pPropSizeRet == NULL)
      return UR_RESULT_ERROR_INVALID_NULL_POINTER;

    if (NULL == hContext)
      return UR_RESULT_ERROR_INVALID_NULL_HANDLE;

    if (UR_IMAGE_INFO_NUM_SAMPLES < propName)
      return UR_RESULT_ERROR_INVALID_ENUMERATION;
  }

  if (getContext()->enableLifetimeValidation &&
      !getContext()->refCountContext->isReferenceValid(hContext)) {
    URLOG_CTX_INVALID_REFERENCE(hContext);
  }

  ur_result_t result = pfnImageGetInfoExp(hContext, hImageMem, propName,
                                          pPropValue, pPropSizeRet);

  return result;
}

///////////////////////////////////////////////////////////////////////////////
/// @brief Intercept function for
/// urBindlessImagesGetImageMemoryHandleTypeSupportExp
__urdlllocal ur_result_t UR_APICALL
urBindlessImagesGetImageMemoryHandleTypeSupportExp(
    /// [in] handle of the context object
    ur_context_handle_t hContext,
    /// [in] handle of the device object
    ur_device_handle_t hDevice,
    /// [in] pointer to image description
    const ur_image_desc_t *pImageDesc,
    /// [in] pointer to image format specification
    const ur_image_format_t *pImageFormat,
    /// [in] type of image backing memory handle to query support for
    ur_exp_image_mem_type_t imageMemHandleType,
    /// [out] returned indication of support for allocating the given image
    /// backing memory handle type
    ur_bool_t *pSupportedRet) {
  auto pfnGetImageMemoryHandleTypeSupportExp =
      getContext()
          ->urDdiTable.BindlessImagesExp.pfnGetImageMemoryHandleTypeSupportExp;

  if (nullptr == pfnGetImageMemoryHandleTypeSupportExp) {
    return UR_RESULT_ERROR_UNINITIALIZED;
  }

  if (getContext()->enableParameterValidation) {
    if (NULL == pImageDesc)
      return UR_RESULT_ERROR_INVALID_NULL_POINTER;

    if (NULL == pImageFormat)
      return UR_RESULT_ERROR_INVALID_NULL_POINTER;

    if (NULL == pSupportedRet)
      return UR_RESULT_ERROR_INVALID_NULL_POINTER;

    if (NULL == hContext)
      return UR_RESULT_ERROR_INVALID_NULL_HANDLE;

    if (NULL == hDevice)
      return UR_RESULT_ERROR_INVALID_NULL_HANDLE;

    if (UR_EXP_IMAGE_MEM_TYPE_OPAQUE_HANDLE < imageMemHandleType)
      return UR_RESULT_ERROR_INVALID_ENUMERATION;
  }

  if (getContext()->enableLifetimeValidation &&
      !getContext()->refCountContext->isReferenceValid(hContext)) {
    URLOG_CTX_INVALID_REFERENCE(hContext);
  }

  if (getContext()->enableLifetimeValidation &&
      !getContext()->refCountContext->isReferenceValid(hDevice)) {
    URLOG_CTX_INVALID_REFERENCE(hDevice);
  }

  ur_result_t result = pfnGetImageMemoryHandleTypeSupportExp(
      hContext, hDevice, pImageDesc, pImageFormat, imageMemHandleType,
      pSupportedRet);

  return result;
}

///////////////////////////////////////////////////////////////////////////////
/// @brief Intercept function for
/// urBindlessImagesGetImageUnsampledHandleSupportExp
__urdlllocal ur_result_t UR_APICALL
urBindlessImagesGetImageUnsampledHandleSupportExp(
    /// [in] handle of the context object
    ur_context_handle_t hContext,
    /// [in] handle of the device object
    ur_device_handle_t hDevice,
    /// [in] pointer to image description
    const ur_image_desc_t *pImageDesc,
    /// [in] pointer to image format specification
    const ur_image_format_t *pImageFormat,
    /// [in] type of image backing memory handle to query support for
    ur_exp_image_mem_type_t imageMemHandleType,
    /// [out] returned indication of support for creating unsampled image
    /// handles
    ur_bool_t *pSupportedRet) {
  auto pfnGetImageUnsampledHandleSupportExp =
      getContext()
          ->urDdiTable.BindlessImagesExp.pfnGetImageUnsampledHandleSupportExp;

  if (nullptr == pfnGetImageUnsampledHandleSupportExp) {
    return UR_RESULT_ERROR_UNINITIALIZED;
  }

  if (getContext()->enableParameterValidation) {
    if (NULL == pImageDesc)
      return UR_RESULT_ERROR_INVALID_NULL_POINTER;

    if (NULL == pImageFormat)
      return UR_RESULT_ERROR_INVALID_NULL_POINTER;

    if (NULL == pSupportedRet)
      return UR_RESULT_ERROR_INVALID_NULL_POINTER;

    if (NULL == hContext)
      return UR_RESULT_ERROR_INVALID_NULL_HANDLE;

    if (NULL == hDevice)
      return UR_RESULT_ERROR_INVALID_NULL_HANDLE;

    if (UR_EXP_IMAGE_MEM_TYPE_OPAQUE_HANDLE < imageMemHandleType)
      return UR_RESULT_ERROR_INVALID_ENUMERATION;
  }

  if (getContext()->enableLifetimeValidation &&
      !getContext()->refCountContext->isReferenceValid(hContext)) {
    URLOG_CTX_INVALID_REFERENCE(hContext);
  }

  if (getContext()->enableLifetimeValidation &&
      !getContext()->refCountContext->isReferenceValid(hDevice)) {
    URLOG_CTX_INVALID_REFERENCE(hDevice);
  }

  ur_result_t result = pfnGetImageUnsampledHandleSupportExp(
      hContext, hDevice, pImageDesc, pImageFormat, imageMemHandleType,
      pSupportedRet);

  return result;
}

///////////////////////////////////////////////////////////////////////////////
/// @brief Intercept function for
/// urBindlessImagesGetImageSampledHandleSupportExp
__urdlllocal ur_result_t UR_APICALL
urBindlessImagesGetImageSampledHandleSupportExp(
    /// [in] handle of the context object
    ur_context_handle_t hContext,
    /// [in] handle of the device object
    ur_device_handle_t hDevice,
    /// [in] pointer to image description
    const ur_image_desc_t *pImageDesc,
    /// [in] pointer to image format specification
    const ur_image_format_t *pImageFormat,
    /// [in] type of image backing memory handle to query support for
    ur_exp_image_mem_type_t imageMemHandleType,
    /// [out] returned indication of support for creating sampled image
    /// handles
    ur_bool_t *pSupportedRet) {
  auto pfnGetImageSampledHandleSupportExp =
      getContext()
          ->urDdiTable.BindlessImagesExp.pfnGetImageSampledHandleSupportExp;

  if (nullptr == pfnGetImageSampledHandleSupportExp) {
    return UR_RESULT_ERROR_UNINITIALIZED;
  }

  if (getContext()->enableParameterValidation) {
    if (NULL == pImageDesc)
      return UR_RESULT_ERROR_INVALID_NULL_POINTER;

    if (NULL == pImageFormat)
      return UR_RESULT_ERROR_INVALID_NULL_POINTER;

    if (NULL == pSupportedRet)
      return UR_RESULT_ERROR_INVALID_NULL_POINTER;

    if (NULL == hContext)
      return UR_RESULT_ERROR_INVALID_NULL_HANDLE;

    if (NULL == hDevice)
      return UR_RESULT_ERROR_INVALID_NULL_HANDLE;

    if (UR_EXP_IMAGE_MEM_TYPE_OPAQUE_HANDLE < imageMemHandleType)
      return UR_RESULT_ERROR_INVALID_ENUMERATION;
  }

  if (getContext()->enableLifetimeValidation &&
      !getContext()->refCountContext->isReferenceValid(hContext)) {
    URLOG_CTX_INVALID_REFERENCE(hContext);
  }

  if (getContext()->enableLifetimeValidation &&
      !getContext()->refCountContext->isReferenceValid(hDevice)) {
    URLOG_CTX_INVALID_REFERENCE(hDevice);
  }

  ur_result_t result = pfnGetImageSampledHandleSupportExp(
      hContext, hDevice, pImageDesc, pImageFormat, imageMemHandleType,
      pSupportedRet);

  return result;
}

///////////////////////////////////////////////////////////////////////////////
/// @brief Intercept function for urBindlessImagesMipmapGetLevelExp
__urdlllocal ur_result_t UR_APICALL urBindlessImagesMipmapGetLevelExp(
    /// [in] handle of the context object
    ur_context_handle_t hContext,
    /// [in] handle of the device object
    ur_device_handle_t hDevice,
    /// [in] memory handle to the mipmap image
    ur_exp_image_mem_native_handle_t hImageMem,
    /// [in] requested level of the mipmap
    uint32_t mipmapLevel,
    /// [out] returning memory handle to the individual image
    ur_exp_image_mem_native_handle_t *phImageMem) {
  auto pfnMipmapGetLevelExp =
      getContext()->urDdiTable.BindlessImagesExp.pfnMipmapGetLevelExp;

  if (nullptr == pfnMipmapGetLevelExp) {
    return UR_RESULT_ERROR_UNINITIALIZED;
  }

  if (getContext()->enableParameterValidation) {
    if (NULL == phImageMem)
      return UR_RESULT_ERROR_INVALID_NULL_POINTER;

    if (NULL == hContext)
      return UR_RESULT_ERROR_INVALID_NULL_HANDLE;

    if (NULL == hDevice)
      return UR_RESULT_ERROR_INVALID_NULL_HANDLE;
  }

  if (getContext()->enableLifetimeValidation &&
      !getContext()->refCountContext->isReferenceValid(hContext)) {
    URLOG_CTX_INVALID_REFERENCE(hContext);
  }

  if (getContext()->enableLifetimeValidation &&
      !getContext()->refCountContext->isReferenceValid(hDevice)) {
    URLOG_CTX_INVALID_REFERENCE(hDevice);
  }

  ur_result_t result = pfnMipmapGetLevelExp(hContext, hDevice, hImageMem,
                                            mipmapLevel, phImageMem);

  return result;
}

///////////////////////////////////////////////////////////////////////////////
/// @brief Intercept function for urBindlessImagesMipmapFreeExp
__urdlllocal ur_result_t UR_APICALL urBindlessImagesMipmapFreeExp(
    /// [in] handle of the context object
    ur_context_handle_t hContext,
    /// [in] handle of the device object
    ur_device_handle_t hDevice,
    /// [in][release] handle of image memory to be freed
    ur_exp_image_mem_native_handle_t hMem) {
  auto pfnMipmapFreeExp =
      getContext()->urDdiTable.BindlessImagesExp.pfnMipmapFreeExp;

  if (nullptr == pfnMipmapFreeExp) {
    return UR_RESULT_ERROR_UNINITIALIZED;
  }

  if (getContext()->enableParameterValidation) {
    if (NULL == hContext)
      return UR_RESULT_ERROR_INVALID_NULL_HANDLE;

    if (NULL == hDevice)
      return UR_RESULT_ERROR_INVALID_NULL_HANDLE;
  }

  if (getContext()->enableLifetimeValidation &&
      !getContext()->refCountContext->isReferenceValid(hContext)) {
    URLOG_CTX_INVALID_REFERENCE(hContext);
  }

  if (getContext()->enableLifetimeValidation &&
      !getContext()->refCountContext->isReferenceValid(hDevice)) {
    URLOG_CTX_INVALID_REFERENCE(hDevice);
  }

  ur_result_t result = pfnMipmapFreeExp(hContext, hDevice, hMem);

  return result;
}

///////////////////////////////////////////////////////////////////////////////
/// @brief Intercept function for urBindlessImagesImportExternalMemoryExp
__urdlllocal ur_result_t UR_APICALL urBindlessImagesImportExternalMemoryExp(
    /// [in] handle of the context object
    ur_context_handle_t hContext,
    /// [in] handle of the device object
    ur_device_handle_t hDevice,
    /// [in] size of the external memory
    size_t size,
    /// [in] type of external memory handle
    ur_exp_external_mem_type_t memHandleType,
    /// [in] the external memory descriptor
    ur_exp_external_mem_desc_t *pExternalMemDesc,
    /// [out][alloc] external memory handle to the external memory
    ur_exp_external_mem_handle_t *phExternalMem) {
  auto pfnImportExternalMemoryExp =
      getContext()->urDdiTable.BindlessImagesExp.pfnImportExternalMemoryExp;

  if (nullptr == pfnImportExternalMemoryExp) {
    return UR_RESULT_ERROR_UNINITIALIZED;
  }

  if (getContext()->enableParameterValidation) {
    if (NULL == pExternalMemDesc)
      return UR_RESULT_ERROR_INVALID_NULL_POINTER;

    if (NULL == phExternalMem)
      return UR_RESULT_ERROR_INVALID_NULL_POINTER;

    if (NULL == hContext)
      return UR_RESULT_ERROR_INVALID_NULL_HANDLE;

    if (NULL == hDevice)
      return UR_RESULT_ERROR_INVALID_NULL_HANDLE;

    if (UR_EXP_EXTERNAL_MEM_TYPE_WIN32_NT_DX11_RESOURCE < memHandleType)
      return UR_RESULT_ERROR_INVALID_ENUMERATION;
  }

  if (getContext()->enableLifetimeValidation &&
      !getContext()->refCountContext->isReferenceValid(hContext)) {
    URLOG_CTX_INVALID_REFERENCE(hContext);
  }

  if (getContext()->enableLifetimeValidation &&
      !getContext()->refCountContext->isReferenceValid(hDevice)) {
    URLOG_CTX_INVALID_REFERENCE(hDevice);
  }

  ur_result_t result = pfnImportExternalMemoryExp(
      hContext, hDevice, size, memHandleType, pExternalMemDesc, phExternalMem);

  return result;
}

///////////////////////////////////////////////////////////////////////////////
/// @brief Intercept function for urBindlessImagesMapExternalArrayExp
__urdlllocal ur_result_t UR_APICALL urBindlessImagesMapExternalArrayExp(
    /// [in] handle of the context object
    ur_context_handle_t hContext,
    /// [in] handle of the device object
    ur_device_handle_t hDevice,
    /// [in] pointer to image format specification
    const ur_image_format_t *pImageFormat,
    /// [in] pointer to image description
    const ur_image_desc_t *pImageDesc,
    /// [in] external memory handle to the external memory
    ur_exp_external_mem_handle_t hExternalMem,
    /// [out] image memory handle to the externally allocated memory
    ur_exp_image_mem_native_handle_t *phImageMem) {
  auto pfnMapExternalArrayExp =
      getContext()->urDdiTable.BindlessImagesExp.pfnMapExternalArrayExp;

  if (nullptr == pfnMapExternalArrayExp) {
    return UR_RESULT_ERROR_UNINITIALIZED;
  }

  if (getContext()->enableParameterValidation) {
    if (NULL == pImageFormat)
      return UR_RESULT_ERROR_INVALID_NULL_POINTER;

    if (NULL == pImageDesc)
      return UR_RESULT_ERROR_INVALID_NULL_POINTER;

    if (NULL == phImageMem)
      return UR_RESULT_ERROR_INVALID_NULL_POINTER;

    if (NULL == hContext)
      return UR_RESULT_ERROR_INVALID_NULL_HANDLE;

    if (NULL == hDevice)
      return UR_RESULT_ERROR_INVALID_NULL_HANDLE;

    if (NULL == hExternalMem)
      return UR_RESULT_ERROR_INVALID_NULL_HANDLE;

    if (pImageDesc && UR_MEM_TYPE_IMAGE_CUBEMAP_EXP < pImageDesc->type)
      return UR_RESULT_ERROR_INVALID_IMAGE_FORMAT_DESCRIPTOR;
  }

  if (getContext()->enableLifetimeValidation &&
      !getContext()->refCountContext->isReferenceValid(hContext)) {
    URLOG_CTX_INVALID_REFERENCE(hContext);
  }

  if (getContext()->enableLifetimeValidation &&
      !getContext()->refCountContext->isReferenceValid(hDevice)) {
    URLOG_CTX_INVALID_REFERENCE(hDevice);
  }

  ur_result_t result = pfnMapExternalArrayExp(
      hContext, hDevice, pImageFormat, pImageDesc, hExternalMem, phImageMem);

  return result;
}

///////////////////////////////////////////////////////////////////////////////
/// @brief Intercept function for urBindlessImagesMapExternalLinearMemoryExp
__urdlllocal ur_result_t UR_APICALL urBindlessImagesMapExternalLinearMemoryExp(
    /// [in] handle of the context object
    ur_context_handle_t hContext,
    /// [in] handle of the device object
    ur_device_handle_t hDevice,
    /// [in] offset into memory region to map
    uint64_t offset,
    /// [in] size of memory region to map
    uint64_t size,
    /// [in] external memory handle to the external memory
    ur_exp_external_mem_handle_t hExternalMem,
    /// [out] pointer of the externally allocated memory
    void **ppRetMem) {
  auto pfnMapExternalLinearMemoryExp =
      getContext()->urDdiTable.BindlessImagesExp.pfnMapExternalLinearMemoryExp;

  if (nullptr == pfnMapExternalLinearMemoryExp) {
    return UR_RESULT_ERROR_UNINITIALIZED;
  }

  if (getContext()->enableParameterValidation) {
    if (NULL == ppRetMem)
      return UR_RESULT_ERROR_INVALID_NULL_POINTER;

    if (NULL == hContext)
      return UR_RESULT_ERROR_INVALID_NULL_HANDLE;

    if (NULL == hDevice)
      return UR_RESULT_ERROR_INVALID_NULL_HANDLE;

    if (NULL == hExternalMem)
      return UR_RESULT_ERROR_INVALID_NULL_HANDLE;
  }

  if (getContext()->enableLifetimeValidation &&
      !getContext()->refCountContext->isReferenceValid(hContext)) {
    URLOG_CTX_INVALID_REFERENCE(hContext);
  }

  if (getContext()->enableLifetimeValidation &&
      !getContext()->refCountContext->isReferenceValid(hDevice)) {
    URLOG_CTX_INVALID_REFERENCE(hDevice);
  }

  ur_result_t result = pfnMapExternalLinearMemoryExp(
      hContext, hDevice, offset, size, hExternalMem, ppRetMem);

  return result;
}

///////////////////////////////////////////////////////////////////////////////
/// @brief Intercept function for urBindlessImagesReleaseExternalMemoryExp
__urdlllocal ur_result_t UR_APICALL urBindlessImagesReleaseExternalMemoryExp(
    /// [in] handle of the context object
    ur_context_handle_t hContext,
    /// [in] handle of the device object
    ur_device_handle_t hDevice,
    /// [in][release] handle of external memory to be destroyed
    ur_exp_external_mem_handle_t hExternalMem) {
  auto pfnReleaseExternalMemoryExp =
      getContext()->urDdiTable.BindlessImagesExp.pfnReleaseExternalMemoryExp;

  if (nullptr == pfnReleaseExternalMemoryExp) {
    return UR_RESULT_ERROR_UNINITIALIZED;
  }

  if (getContext()->enableParameterValidation) {
    if (NULL == hContext)
      return UR_RESULT_ERROR_INVALID_NULL_HANDLE;

    if (NULL == hDevice)
      return UR_RESULT_ERROR_INVALID_NULL_HANDLE;

    if (NULL == hExternalMem)
      return UR_RESULT_ERROR_INVALID_NULL_HANDLE;
  }

  if (getContext()->enableLifetimeValidation &&
      !getContext()->refCountContext->isReferenceValid(hContext)) {
    URLOG_CTX_INVALID_REFERENCE(hContext);
  }

  if (getContext()->enableLifetimeValidation &&
      !getContext()->refCountContext->isReferenceValid(hDevice)) {
    URLOG_CTX_INVALID_REFERENCE(hDevice);
  }

  ur_result_t result =
      pfnReleaseExternalMemoryExp(hContext, hDevice, hExternalMem);

  return result;
}

///////////////////////////////////////////////////////////////////////////////
/// @brief Intercept function for urBindlessImagesFreeMappedLinearMemoryExp
__urdlllocal ur_result_t UR_APICALL urBindlessImagesFreeMappedLinearMemoryExp(
    /// [in] handle of the context object
    ur_context_handle_t hContext,
    /// [in] handle of the device object
    ur_device_handle_t hDevice,
    /// [in][release] pointer to mapped linear memory region to be freed
    void *pMem) {
  auto pfnFreeMappedLinearMemoryExp =
      getContext()->urDdiTable.BindlessImagesExp.pfnFreeMappedLinearMemoryExp;

  if (nullptr == pfnFreeMappedLinearMemoryExp) {
    return UR_RESULT_ERROR_UNINITIALIZED;
  }

  if (getContext()->enableParameterValidation) {
    if (pMem == NULL)
      return UR_RESULT_ERROR_INVALID_NULL_POINTER;

    if (NULL == hContext)
      return UR_RESULT_ERROR_INVALID_NULL_HANDLE;

    if (NULL == hDevice)
      return UR_RESULT_ERROR_INVALID_NULL_HANDLE;
  }

  if (getContext()->enableLifetimeValidation &&
      !getContext()->refCountContext->isReferenceValid(hContext)) {
    URLOG_CTX_INVALID_REFERENCE(hContext);
  }

  if (getContext()->enableLifetimeValidation &&
      !getContext()->refCountContext->isReferenceValid(hDevice)) {
    URLOG_CTX_INVALID_REFERENCE(hDevice);
  }

  ur_result_t result = pfnFreeMappedLinearMemoryExp(hContext, hDevice, pMem);

  return result;
}

///////////////////////////////////////////////////////////////////////////////
/// @brief Intercept function for urBindlessImagesSupportsImportingHandleTypeExp
__urdlllocal ur_result_t UR_APICALL
urBindlessImagesSupportsImportingHandleTypeExp(
    /// [in] handle of the device object
    ur_device_handle_t hDevice,
    /// [in] type of external memory handle
    ur_exp_external_mem_type_t memHandleType,
    /// [out] whether the device supports importing the specified external
    /// memory handle type
    ur_bool_t *pSupportedRet) {
  auto pfnSupportsImportingHandleTypeExp =
      getContext()
          ->urDdiTable.BindlessImagesExp.pfnSupportsImportingHandleTypeExp;

  if (nullptr == pfnSupportsImportingHandleTypeExp) {
    return UR_RESULT_ERROR_UNINITIALIZED;
  }

  if (getContext()->enableParameterValidation) {
    if (NULL == pSupportedRet)
      return UR_RESULT_ERROR_INVALID_NULL_POINTER;

    if (NULL == hDevice)
      return UR_RESULT_ERROR_INVALID_NULL_HANDLE;

    if (UR_EXP_EXTERNAL_MEM_TYPE_WIN32_NT_DX11_RESOURCE < memHandleType)
      return UR_RESULT_ERROR_INVALID_ENUMERATION;
  }

  if (getContext()->enableLifetimeValidation &&
      !getContext()->refCountContext->isReferenceValid(hDevice)) {
    URLOG_CTX_INVALID_REFERENCE(hDevice);
  }

  ur_result_t result =
      pfnSupportsImportingHandleTypeExp(hDevice, memHandleType, pSupportedRet);

  return result;
}

///////////////////////////////////////////////////////////////////////////////
/// @brief Intercept function for urBindlessImagesImportExternalSemaphoreExp
__urdlllocal ur_result_t UR_APICALL urBindlessImagesImportExternalSemaphoreExp(
    /// [in] handle of the context object
    ur_context_handle_t hContext,
    /// [in] handle of the device object
    ur_device_handle_t hDevice,
    /// [in] type of external memory handle
    ur_exp_external_semaphore_type_t semHandleType,
    /// [in] the external semaphore descriptor
    ur_exp_external_semaphore_desc_t *pExternalSemaphoreDesc,
    /// [out][alloc] external semaphore handle to the external semaphore
    ur_exp_external_semaphore_handle_t *phExternalSemaphore) {
  auto pfnImportExternalSemaphoreExp =
      getContext()->urDdiTable.BindlessImagesExp.pfnImportExternalSemaphoreExp;

  if (nullptr == pfnImportExternalSemaphoreExp) {
    return UR_RESULT_ERROR_UNINITIALIZED;
  }

  if (getContext()->enableParameterValidation) {
    if (NULL == pExternalSemaphoreDesc)
      return UR_RESULT_ERROR_INVALID_NULL_POINTER;

    if (NULL == phExternalSemaphore)
      return UR_RESULT_ERROR_INVALID_NULL_POINTER;

    if (NULL == hContext)
      return UR_RESULT_ERROR_INVALID_NULL_HANDLE;

    if (NULL == hDevice)
      return UR_RESULT_ERROR_INVALID_NULL_HANDLE;

    if (UR_EXP_EXTERNAL_SEMAPHORE_TYPE_TIMELINE_WIN32_NT < semHandleType)
      return UR_RESULT_ERROR_INVALID_ENUMERATION;
  }

  if (getContext()->enableLifetimeValidation &&
      !getContext()->refCountContext->isReferenceValid(hContext)) {
    URLOG_CTX_INVALID_REFERENCE(hContext);
  }

  if (getContext()->enableLifetimeValidation &&
      !getContext()->refCountContext->isReferenceValid(hDevice)) {
    URLOG_CTX_INVALID_REFERENCE(hDevice);
  }

  ur_result_t result = pfnImportExternalSemaphoreExp(
      hContext, hDevice, semHandleType, pExternalSemaphoreDesc,
      phExternalSemaphore);

  return result;
}

///////////////////////////////////////////////////////////////////////////////
/// @brief Intercept function for urBindlessImagesReleaseExternalSemaphoreExp
__urdlllocal ur_result_t UR_APICALL urBindlessImagesReleaseExternalSemaphoreExp(
    /// [in] handle of the context object
    ur_context_handle_t hContext,
    /// [in] handle of the device object
    ur_device_handle_t hDevice,
    /// [in][release] handle of external semaphore to be destroyed
    ur_exp_external_semaphore_handle_t hExternalSemaphore) {
  auto pfnReleaseExternalSemaphoreExp =
      getContext()->urDdiTable.BindlessImagesExp.pfnReleaseExternalSemaphoreExp;

  if (nullptr == pfnReleaseExternalSemaphoreExp) {
    return UR_RESULT_ERROR_UNINITIALIZED;
  }

  if (getContext()->enableParameterValidation) {
    if (NULL == hContext)
      return UR_RESULT_ERROR_INVALID_NULL_HANDLE;

    if (NULL == hDevice)
      return UR_RESULT_ERROR_INVALID_NULL_HANDLE;

    if (NULL == hExternalSemaphore)
      return UR_RESULT_ERROR_INVALID_NULL_HANDLE;
  }

  if (getContext()->enableLifetimeValidation &&
      !getContext()->refCountContext->isReferenceValid(hContext)) {
    URLOG_CTX_INVALID_REFERENCE(hContext);
  }

  if (getContext()->enableLifetimeValidation &&
      !getContext()->refCountContext->isReferenceValid(hDevice)) {
    URLOG_CTX_INVALID_REFERENCE(hDevice);
  }

  ur_result_t result =
      pfnReleaseExternalSemaphoreExp(hContext, hDevice, hExternalSemaphore);

  return result;
}

///////////////////////////////////////////////////////////////////////////////
/// @brief Intercept function for urBindlessImagesWaitExternalSemaphoreExp
__urdlllocal ur_result_t UR_APICALL urBindlessImagesWaitExternalSemaphoreExp(
    /// [in] handle of the queue object
    ur_queue_handle_t hQueue,
    /// [in] external semaphore handle
    ur_exp_external_semaphore_handle_t hSemaphore,
    /// [in] indicates whether the samephore is capable and should wait on a
    /// certain value.
    /// Otherwise the semaphore is treated like a binary state, and
    /// `waitValue` is ignored.
    bool hasWaitValue,
    /// [in] the value to be waited on
    uint64_t waitValue,
    /// [in] size of the event wait list
    uint32_t numEventsInWaitList,
    /// [in][optional][range(0, numEventsInWaitList)] pointer to a list of
    /// events that must be complete before this command can be executed.
    /// If nullptr, the numEventsInWaitList must be 0, indicating that all
    /// previously enqueued commands
    /// must be complete.
    const ur_event_handle_t *phEventWaitList,
    /// [out][optional][alloc] return an event object that identifies this
    /// particular command instance. If phEventWaitList and phEvent are not
    /// NULL, phEvent must not refer to an element of the phEventWaitList array.
    ur_event_handle_t *phEvent) {
  auto pfnWaitExternalSemaphoreExp =
      getContext()->urDdiTable.BindlessImagesExp.pfnWaitExternalSemaphoreExp;

  if (nullptr == pfnWaitExternalSemaphoreExp) {
    return UR_RESULT_ERROR_UNINITIALIZED;
  }

  if (getContext()->enableParameterValidation) {
    if (NULL == hQueue)
      return UR_RESULT_ERROR_INVALID_NULL_HANDLE;

    if (NULL == hSemaphore)
      return UR_RESULT_ERROR_INVALID_NULL_HANDLE;

    if (phEventWaitList != NULL && numEventsInWaitList > 0) {
      for (uint32_t i = 0; i < numEventsInWaitList; ++i) {
        if (phEventWaitList[i] == NULL) {
          return UR_RESULT_ERROR_INVALID_EVENT_WAIT_LIST;
        }
      }
    }
  }

  if (getContext()->enableLifetimeValidation &&
      !getContext()->refCountContext->isReferenceValid(hQueue)) {
    URLOG_CTX_INVALID_REFERENCE(hQueue);
  }

  ur_result_t result = pfnWaitExternalSemaphoreExp(
      hQueue, hSemaphore, hasWaitValue, waitValue, numEventsInWaitList,
      phEventWaitList, phEvent);

  return result;
}

///////////////////////////////////////////////////////////////////////////////
/// @brief Intercept function for urBindlessImagesSignalExternalSemaphoreExp
__urdlllocal ur_result_t UR_APICALL urBindlessImagesSignalExternalSemaphoreExp(
    /// [in] handle of the queue object
    ur_queue_handle_t hQueue,
    /// [in] external semaphore handle
    ur_exp_external_semaphore_handle_t hSemaphore,
    /// [in] indicates whether the samephore is capable and should signal on a
    /// certain value.
    /// Otherwise the semaphore is treated like a binary state, and
    /// `signalValue` is ignored.
    bool hasSignalValue,
    /// [in] the value to be signalled
    uint64_t signalValue,
    /// [in] size of the event wait list
    uint32_t numEventsInWaitList,
    /// [in][optional][range(0, numEventsInWaitList)] pointer to a list of
    /// events that must be complete before this command can be executed.
    /// If nullptr, the numEventsInWaitList must be 0, indicating that all
    /// previously enqueued commands
    /// must be complete.
    const ur_event_handle_t *phEventWaitList,
    /// [out][optional][alloc] return an event object that identifies this
    /// particular command instance. If phEventWaitList and phEvent are not
    /// NULL, phEvent must not refer to an element of the phEventWaitList array.
    ur_event_handle_t *phEvent) {
  auto pfnSignalExternalSemaphoreExp =
      getContext()->urDdiTable.BindlessImagesExp.pfnSignalExternalSemaphoreExp;

  if (nullptr == pfnSignalExternalSemaphoreExp) {
    return UR_RESULT_ERROR_UNINITIALIZED;
  }

  if (getContext()->enableParameterValidation) {
    if (NULL == hQueue)
      return UR_RESULT_ERROR_INVALID_NULL_HANDLE;

    if (NULL == hSemaphore)
      return UR_RESULT_ERROR_INVALID_NULL_HANDLE;

    if (phEventWaitList != NULL && numEventsInWaitList > 0) {
      for (uint32_t i = 0; i < numEventsInWaitList; ++i) {
        if (phEventWaitList[i] == NULL) {
          return UR_RESULT_ERROR_INVALID_EVENT_WAIT_LIST;
        }
      }
    }
  }

  if (getContext()->enableLifetimeValidation &&
      !getContext()->refCountContext->isReferenceValid(hQueue)) {
    URLOG_CTX_INVALID_REFERENCE(hQueue);
  }

  ur_result_t result = pfnSignalExternalSemaphoreExp(
      hQueue, hSemaphore, hasSignalValue, signalValue, numEventsInWaitList,
      phEventWaitList, phEvent);

  return result;
}

///////////////////////////////////////////////////////////////////////////////
/// @brief Intercept function for urCommandBufferCreateExp
__urdlllocal ur_result_t UR_APICALL urCommandBufferCreateExp(
    /// [in] Handle of the context object.
    ur_context_handle_t hContext,
    /// [in] Handle of the device object.
    ur_device_handle_t hDevice,
    /// [in] Command-buffer descriptor.
    const ur_exp_command_buffer_desc_t *pCommandBufferDesc,
    /// [out][alloc] Pointer to command-Buffer handle.
    ur_exp_command_buffer_handle_t *phCommandBuffer) {
  auto pfnCreateExp = getContext()->urDdiTable.CommandBufferExp.pfnCreateExp;

  if (nullptr == pfnCreateExp) {
    return UR_RESULT_ERROR_UNINITIALIZED;
  }

  if (getContext()->enableParameterValidation) {
    if (NULL == pCommandBufferDesc)
      return UR_RESULT_ERROR_INVALID_NULL_POINTER;

    if (NULL == phCommandBuffer)
      return UR_RESULT_ERROR_INVALID_NULL_POINTER;

    if (NULL == hContext)
      return UR_RESULT_ERROR_INVALID_NULL_HANDLE;

    if (NULL == hDevice)
      return UR_RESULT_ERROR_INVALID_NULL_HANDLE;
  }

  if (getContext()->enableLifetimeValidation &&
      !getContext()->refCountContext->isReferenceValid(hContext)) {
    URLOG_CTX_INVALID_REFERENCE(hContext);
  }

  if (getContext()->enableLifetimeValidation &&
      !getContext()->refCountContext->isReferenceValid(hDevice)) {
    URLOG_CTX_INVALID_REFERENCE(hDevice);
  }

  ur_result_t result =
      pfnCreateExp(hContext, hDevice, pCommandBufferDesc, phCommandBuffer);

  return result;
}

///////////////////////////////////////////////////////////////////////////////
/// @brief Intercept function for urCommandBufferRetainExp
__urdlllocal ur_result_t UR_APICALL urCommandBufferRetainExp(
    /// [in][retain] Handle of the command-buffer object.
    ur_exp_command_buffer_handle_t hCommandBuffer) {
  auto pfnRetainExp = getContext()->urDdiTable.CommandBufferExp.pfnRetainExp;

  if (nullptr == pfnRetainExp) {
    return UR_RESULT_ERROR_UNINITIALIZED;
  }

  if (getContext()->enableParameterValidation) {
    if (NULL == hCommandBuffer)
      return UR_RESULT_ERROR_INVALID_NULL_HANDLE;
  }

  ur_result_t result = pfnRetainExp(hCommandBuffer);

  return result;
}

///////////////////////////////////////////////////////////////////////////////
/// @brief Intercept function for urCommandBufferReleaseExp
__urdlllocal ur_result_t UR_APICALL urCommandBufferReleaseExp(
    /// [in][release] Handle of the command-buffer object.
    ur_exp_command_buffer_handle_t hCommandBuffer) {
  auto pfnReleaseExp = getContext()->urDdiTable.CommandBufferExp.pfnReleaseExp;

  if (nullptr == pfnReleaseExp) {
    return UR_RESULT_ERROR_UNINITIALIZED;
  }

  if (getContext()->enableParameterValidation) {
    if (NULL == hCommandBuffer)
      return UR_RESULT_ERROR_INVALID_NULL_HANDLE;
  }

  ur_result_t result = pfnReleaseExp(hCommandBuffer);

  return result;
}

///////////////////////////////////////////////////////////////////////////////
/// @brief Intercept function for urCommandBufferFinalizeExp
__urdlllocal ur_result_t UR_APICALL urCommandBufferFinalizeExp(
    /// [in] Handle of the command-buffer object.
    ur_exp_command_buffer_handle_t hCommandBuffer) {
  auto pfnFinalizeExp =
      getContext()->urDdiTable.CommandBufferExp.pfnFinalizeExp;

  if (nullptr == pfnFinalizeExp) {
    return UR_RESULT_ERROR_UNINITIALIZED;
  }

  if (getContext()->enableParameterValidation) {
    if (NULL == hCommandBuffer)
      return UR_RESULT_ERROR_INVALID_NULL_HANDLE;
  }

  ur_result_t result = pfnFinalizeExp(hCommandBuffer);

  return result;
}

///////////////////////////////////////////////////////////////////////////////
/// @brief Intercept function for urCommandBufferAppendKernelLaunchExp
__urdlllocal ur_result_t UR_APICALL urCommandBufferAppendKernelLaunchExp(
    /// [in] Handle of the command-buffer object.
    ur_exp_command_buffer_handle_t hCommandBuffer,
    /// [in] Kernel to append.
    ur_kernel_handle_t hKernel,
    /// [in] Dimension of the kernel execution.
    uint32_t workDim,
    /// [in][optional] Offset to use when executing kernel.
    const size_t *pGlobalWorkOffset,
    /// [in] Global work size to use when executing kernel.
    const size_t *pGlobalWorkSize,
    /// [in][optional] Local work size to use when executing kernel. If this
    /// parameter is nullptr, then a local work size will be generated by the
    /// implementation.
    const size_t *pLocalWorkSize,
    /// [in] The number of kernel alternatives provided in
    /// phKernelAlternatives.
    uint32_t numKernelAlternatives,
    /// [in][optional][range(0, numKernelAlternatives)] List of kernel handles
    /// that might be used to update the kernel in this
    /// command after the command-buffer is finalized. The default kernel
    /// `hKernel` is implicitly marked as an alternative. It's
    /// invalid to specify it as part of this list.
    ur_kernel_handle_t *phKernelAlternatives,
    /// [in] The number of sync points in the provided dependency list.
    uint32_t numSyncPointsInWaitList,
    /// [in][optional] A list of sync points that this command depends on.
    /// Will be ignored if command-buffer is in-order.
    const ur_exp_command_buffer_sync_point_t *pSyncPointWaitList,
    /// [in] Size of the event wait list.
    uint32_t numEventsInWaitList,
    /// [in][optional][range(0, numEventsInWaitList)] pointer to a list of
    /// events that must be complete before the command execution. If nullptr,
    /// the numEventsInWaitList must be 0, indicating no wait events.
    const ur_event_handle_t *phEventWaitList,
    /// [out][optional] Sync point associated with this command.
    ur_exp_command_buffer_sync_point_t *pSyncPoint,
    /// [out][optional][alloc] return an event object that will be signaled by
    /// the completion of this command in the next execution of the
    /// command-buffer.
    ur_event_handle_t *phEvent,
    /// [out][optional][alloc] Handle to this command. Only available if the
    /// command-buffer is updatable.
    ur_exp_command_buffer_command_handle_t *phCommand) {
  auto pfnAppendKernelLaunchExp =
      getContext()->urDdiTable.CommandBufferExp.pfnAppendKernelLaunchExp;

  if (nullptr == pfnAppendKernelLaunchExp) {
    return UR_RESULT_ERROR_UNINITIALIZED;
  }

  if (getContext()->enableParameterValidation) {
    if (NULL == pGlobalWorkSize)
      return UR_RESULT_ERROR_INVALID_NULL_POINTER;

    if (NULL == hCommandBuffer)
      return UR_RESULT_ERROR_INVALID_NULL_HANDLE;

    if (NULL == hKernel)
      return UR_RESULT_ERROR_INVALID_NULL_HANDLE;

    if (phKernelAlternatives == NULL && numKernelAlternatives > 0)
      return UR_RESULT_ERROR_INVALID_VALUE;

    if (phKernelAlternatives != NULL && numKernelAlternatives == 0)
      return UR_RESULT_ERROR_INVALID_VALUE;

    if (pSyncPointWaitList == NULL && numSyncPointsInWaitList > 0)
      return UR_RESULT_ERROR_INVALID_COMMAND_BUFFER_SYNC_POINT_WAIT_LIST_EXP;

    if (pSyncPointWaitList != NULL && numSyncPointsInWaitList == 0)
      return UR_RESULT_ERROR_INVALID_COMMAND_BUFFER_SYNC_POINT_WAIT_LIST_EXP;

    if (phEventWaitList == NULL && numEventsInWaitList > 0)
      return UR_RESULT_ERROR_INVALID_EVENT_WAIT_LIST;

    if (phEventWaitList != NULL && numEventsInWaitList == 0)
      return UR_RESULT_ERROR_INVALID_EVENT_WAIT_LIST;

    if (phEventWaitList != NULL && numEventsInWaitList > 0) {
      for (uint32_t i = 0; i < numEventsInWaitList; ++i) {
        if (phEventWaitList[i] == NULL) {
          return UR_RESULT_ERROR_INVALID_EVENT_WAIT_LIST;
        }
      }
    }
  }

  if (getContext()->enableLifetimeValidation &&
      !getContext()->refCountContext->isReferenceValid(hKernel)) {
    URLOG_CTX_INVALID_REFERENCE(hKernel);
  }

  ur_result_t result = pfnAppendKernelLaunchExp(
      hCommandBuffer, hKernel, workDim, pGlobalWorkOffset, pGlobalWorkSize,
      pLocalWorkSize, numKernelAlternatives, phKernelAlternatives,
      numSyncPointsInWaitList, pSyncPointWaitList, numEventsInWaitList,
      phEventWaitList, pSyncPoint, phEvent, phCommand);

  return result;
}

///////////////////////////////////////////////////////////////////////////////
/// @brief Intercept function for urCommandBufferAppendUSMMemcpyExp
__urdlllocal ur_result_t UR_APICALL urCommandBufferAppendUSMMemcpyExp(
    /// [in] Handle of the command-buffer object.
    ur_exp_command_buffer_handle_t hCommandBuffer,
    /// [in] Location the data will be copied to.
    void *pDst,
    /// [in] The data to be copied.
    const void *pSrc,
    /// [in] The number of bytes to copy.
    size_t size,
    /// [in] The number of sync points in the provided dependency list.
    uint32_t numSyncPointsInWaitList,
    /// [in][optional] A list of sync points that this command depends on.
    /// Will be ignored if command-buffer is in-order.
    const ur_exp_command_buffer_sync_point_t *pSyncPointWaitList,
    /// [in] Size of the event wait list.
    uint32_t numEventsInWaitList,
    /// [in][optional][range(0, numEventsInWaitList)] pointer to a list of
    /// events that must be complete before the command execution. If nullptr,
    /// the numEventsInWaitList must be 0, indicating no wait events.
    const ur_event_handle_t *phEventWaitList,
    /// [out][optional] Sync point associated with this command.
    ur_exp_command_buffer_sync_point_t *pSyncPoint,
    /// [out][optional][alloc] return an event object that will be signaled by
    /// the completion of this command in the next execution of the
    /// command-buffer.
    ur_event_handle_t *phEvent,
    /// [out][optional][alloc] Handle to this command.
    ur_exp_command_buffer_command_handle_t *phCommand) {
  auto pfnAppendUSMMemcpyExp =
      getContext()->urDdiTable.CommandBufferExp.pfnAppendUSMMemcpyExp;

  if (nullptr == pfnAppendUSMMemcpyExp) {
    return UR_RESULT_ERROR_UNINITIALIZED;
  }

  if (getContext()->enableParameterValidation) {
    if (NULL == pDst)
      return UR_RESULT_ERROR_INVALID_NULL_POINTER;

    if (NULL == pSrc)
      return UR_RESULT_ERROR_INVALID_NULL_POINTER;

    if (NULL == hCommandBuffer)
      return UR_RESULT_ERROR_INVALID_NULL_HANDLE;

    if (size == 0)
      return UR_RESULT_ERROR_INVALID_SIZE;

    if (pSyncPointWaitList == NULL && numSyncPointsInWaitList > 0)
      return UR_RESULT_ERROR_INVALID_COMMAND_BUFFER_SYNC_POINT_WAIT_LIST_EXP;

    if (pSyncPointWaitList != NULL && numSyncPointsInWaitList == 0)
      return UR_RESULT_ERROR_INVALID_COMMAND_BUFFER_SYNC_POINT_WAIT_LIST_EXP;

    if (phEventWaitList == NULL && numEventsInWaitList > 0)
      return UR_RESULT_ERROR_INVALID_EVENT_WAIT_LIST;

    if (phEventWaitList != NULL && numEventsInWaitList == 0)
      return UR_RESULT_ERROR_INVALID_EVENT_WAIT_LIST;

    if (phEventWaitList != NULL && numEventsInWaitList > 0) {
      for (uint32_t i = 0; i < numEventsInWaitList; ++i) {
        if (phEventWaitList[i] == NULL) {
          return UR_RESULT_ERROR_INVALID_EVENT_WAIT_LIST;
        }
      }
    }
  }

  ur_result_t result = pfnAppendUSMMemcpyExp(
      hCommandBuffer, pDst, pSrc, size, numSyncPointsInWaitList,
      pSyncPointWaitList, numEventsInWaitList, phEventWaitList, pSyncPoint,
      phEvent, phCommand);

  return result;
}

///////////////////////////////////////////////////////////////////////////////
/// @brief Intercept function for urCommandBufferAppendUSMFillExp
__urdlllocal ur_result_t UR_APICALL urCommandBufferAppendUSMFillExp(
    /// [in] handle of the command-buffer object.
    ur_exp_command_buffer_handle_t hCommandBuffer,
    /// [in] pointer to USM allocated memory to fill.
    void *pMemory,
    /// [in] pointer to the fill pattern.
    const void *pPattern,
    /// [in] size in bytes of the pattern.
    size_t patternSize,
    /// [in] fill size in bytes, must be a multiple of patternSize.
    size_t size,
    /// [in] The number of sync points in the provided dependency list.
    uint32_t numSyncPointsInWaitList,
    /// [in][optional] A list of sync points that this command depends on.
    /// Will be ignored if command-buffer is in-order.
    const ur_exp_command_buffer_sync_point_t *pSyncPointWaitList,
    /// [in] Size of the event wait list.
    uint32_t numEventsInWaitList,
    /// [in][optional][range(0, numEventsInWaitList)] pointer to a list of
    /// events that must be complete before the command execution. If nullptr,
    /// the numEventsInWaitList must be 0, indicating no wait events.
    const ur_event_handle_t *phEventWaitList,
    /// [out][optional] sync point associated with this command.
    ur_exp_command_buffer_sync_point_t *pSyncPoint,
    /// [out][optional][alloc] return an event object that will be signaled by
    /// the completion of this command in the next execution of the
    /// command-buffer.
    ur_event_handle_t *phEvent,
    /// [out][optional][alloc] Handle to this command.
    ur_exp_command_buffer_command_handle_t *phCommand) {
  auto pfnAppendUSMFillExp =
      getContext()->urDdiTable.CommandBufferExp.pfnAppendUSMFillExp;

  if (nullptr == pfnAppendUSMFillExp) {
    return UR_RESULT_ERROR_UNINITIALIZED;
  }

  if (getContext()->enableParameterValidation) {
    if (NULL == pMemory)
      return UR_RESULT_ERROR_INVALID_NULL_POINTER;

    if (NULL == pPattern)
      return UR_RESULT_ERROR_INVALID_NULL_POINTER;

    if (NULL == hCommandBuffer)
      return UR_RESULT_ERROR_INVALID_NULL_HANDLE;

    if (patternSize == 0 || size == 0)
      return UR_RESULT_ERROR_INVALID_SIZE;

    if (patternSize > size)
      return UR_RESULT_ERROR_INVALID_SIZE;

    if (size % patternSize != 0)
      return UR_RESULT_ERROR_INVALID_SIZE;

    if (pSyncPointWaitList == NULL && numSyncPointsInWaitList > 0)
      return UR_RESULT_ERROR_INVALID_COMMAND_BUFFER_SYNC_POINT_WAIT_LIST_EXP;

    if (pSyncPointWaitList != NULL && numSyncPointsInWaitList == 0)
      return UR_RESULT_ERROR_INVALID_COMMAND_BUFFER_SYNC_POINT_WAIT_LIST_EXP;

    if (phEventWaitList == NULL && numEventsInWaitList > 0)
      return UR_RESULT_ERROR_INVALID_EVENT_WAIT_LIST;

    if (phEventWaitList != NULL && numEventsInWaitList == 0)
      return UR_RESULT_ERROR_INVALID_EVENT_WAIT_LIST;

    if (phEventWaitList != NULL && numEventsInWaitList > 0) {
      for (uint32_t i = 0; i < numEventsInWaitList; ++i) {
        if (phEventWaitList[i] == NULL) {
          return UR_RESULT_ERROR_INVALID_EVENT_WAIT_LIST;
        }
      }
    }
  }

  ur_result_t result = pfnAppendUSMFillExp(
      hCommandBuffer, pMemory, pPattern, patternSize, size,
      numSyncPointsInWaitList, pSyncPointWaitList, numEventsInWaitList,
      phEventWaitList, pSyncPoint, phEvent, phCommand);

  return result;
}

///////////////////////////////////////////////////////////////////////////////
/// @brief Intercept function for urCommandBufferAppendMemBufferCopyExp
__urdlllocal ur_result_t UR_APICALL urCommandBufferAppendMemBufferCopyExp(
    /// [in] Handle of the command-buffer object.
    ur_exp_command_buffer_handle_t hCommandBuffer,
    /// [in] The data to be copied.
    ur_mem_handle_t hSrcMem,
    /// [in] The location the data will be copied to.
    ur_mem_handle_t hDstMem,
    /// [in] Offset into the source memory.
    size_t srcOffset,
    /// [in] Offset into the destination memory
    size_t dstOffset,
    /// [in] The number of bytes to be copied.
    size_t size,
    /// [in] The number of sync points in the provided dependency list.
    uint32_t numSyncPointsInWaitList,
    /// [in][optional] A list of sync points that this command depends on.
    /// Will be ignored if command-buffer is in-order.
    const ur_exp_command_buffer_sync_point_t *pSyncPointWaitList,
    /// [in] Size of the event wait list.
    uint32_t numEventsInWaitList,
    /// [in][optional][range(0, numEventsInWaitList)] pointer to a list of
    /// events that must be complete before the command execution. If nullptr,
    /// the numEventsInWaitList must be 0, indicating no wait events.
    const ur_event_handle_t *phEventWaitList,
    /// [out][optional] Sync point associated with this command.
    ur_exp_command_buffer_sync_point_t *pSyncPoint,
    /// [out][optional][alloc] return an event object that will be signaled by
    /// the completion of this command in the next execution of the
    /// command-buffer.
    ur_event_handle_t *phEvent,
    /// [out][optional][alloc] Handle to this command.
    ur_exp_command_buffer_command_handle_t *phCommand) {
  auto pfnAppendMemBufferCopyExp =
      getContext()->urDdiTable.CommandBufferExp.pfnAppendMemBufferCopyExp;

  if (nullptr == pfnAppendMemBufferCopyExp) {
    return UR_RESULT_ERROR_UNINITIALIZED;
  }

  if (getContext()->enableParameterValidation) {
    if (NULL == hCommandBuffer)
      return UR_RESULT_ERROR_INVALID_NULL_HANDLE;

    if (NULL == hSrcMem)
      return UR_RESULT_ERROR_INVALID_NULL_HANDLE;

    if (NULL == hDstMem)
      return UR_RESULT_ERROR_INVALID_NULL_HANDLE;

    if (pSyncPointWaitList == NULL && numSyncPointsInWaitList > 0)
      return UR_RESULT_ERROR_INVALID_COMMAND_BUFFER_SYNC_POINT_WAIT_LIST_EXP;

    if (pSyncPointWaitList != NULL && numSyncPointsInWaitList == 0)
      return UR_RESULT_ERROR_INVALID_COMMAND_BUFFER_SYNC_POINT_WAIT_LIST_EXP;

    if (phEventWaitList == NULL && numEventsInWaitList > 0)
      return UR_RESULT_ERROR_INVALID_EVENT_WAIT_LIST;

    if (phEventWaitList != NULL && numEventsInWaitList == 0)
      return UR_RESULT_ERROR_INVALID_EVENT_WAIT_LIST;

    if (phEventWaitList != NULL && numEventsInWaitList > 0) {
      for (uint32_t i = 0; i < numEventsInWaitList; ++i) {
        if (phEventWaitList[i] == NULL) {
          return UR_RESULT_ERROR_INVALID_EVENT_WAIT_LIST;
        }
      }
    }
  }

  if (getContext()->enableLifetimeValidation &&
      !getContext()->refCountContext->isReferenceValid(hSrcMem)) {
    URLOG_CTX_INVALID_REFERENCE(hSrcMem);
  }

  if (getContext()->enableLifetimeValidation &&
      !getContext()->refCountContext->isReferenceValid(hDstMem)) {
    URLOG_CTX_INVALID_REFERENCE(hDstMem);
  }

  ur_result_t result = pfnAppendMemBufferCopyExp(
      hCommandBuffer, hSrcMem, hDstMem, srcOffset, dstOffset, size,
      numSyncPointsInWaitList, pSyncPointWaitList, numEventsInWaitList,
      phEventWaitList, pSyncPoint, phEvent, phCommand);

  return result;
}

///////////////////////////////////////////////////////////////////////////////
/// @brief Intercept function for urCommandBufferAppendMemBufferWriteExp
__urdlllocal ur_result_t UR_APICALL urCommandBufferAppendMemBufferWriteExp(
    /// [in] Handle of the command-buffer object.
    ur_exp_command_buffer_handle_t hCommandBuffer,
    /// [in] Handle of the buffer object.
    ur_mem_handle_t hBuffer,
    /// [in] Offset in bytes in the buffer object.
    size_t offset,
    /// [in] Size in bytes of data being written.
    size_t size,
    /// [in] Pointer to host memory where data is to be written from.
    const void *pSrc,
    /// [in] The number of sync points in the provided dependency list.
    uint32_t numSyncPointsInWaitList,
    /// [in][optional] A list of sync points that this command depends on.
    /// Will be ignored if command-buffer is in-order.
    const ur_exp_command_buffer_sync_point_t *pSyncPointWaitList,
    /// [in] Size of the event wait list.
    uint32_t numEventsInWaitList,
    /// [in][optional][range(0, numEventsInWaitList)] pointer to a list of
    /// events that must be complete before the command execution. If nullptr,
    /// the numEventsInWaitList must be 0, indicating no wait events.
    const ur_event_handle_t *phEventWaitList,
    /// [out][optional] Sync point associated with this command.
    ur_exp_command_buffer_sync_point_t *pSyncPoint,
    /// [out][optional][alloc] return an event object that will be signaled by
    /// the completion of this command in the next execution of the
    /// command-buffer.
    ur_event_handle_t *phEvent,
    /// [out][optional][alloc] Handle to this command.
    ur_exp_command_buffer_command_handle_t *phCommand) {
  auto pfnAppendMemBufferWriteExp =
      getContext()->urDdiTable.CommandBufferExp.pfnAppendMemBufferWriteExp;

  if (nullptr == pfnAppendMemBufferWriteExp) {
    return UR_RESULT_ERROR_UNINITIALIZED;
  }

  if (getContext()->enableParameterValidation) {
    if (NULL == pSrc)
      return UR_RESULT_ERROR_INVALID_NULL_POINTER;

    if (NULL == hCommandBuffer)
      return UR_RESULT_ERROR_INVALID_NULL_HANDLE;

    if (NULL == hBuffer)
      return UR_RESULT_ERROR_INVALID_NULL_HANDLE;

    if (pSyncPointWaitList == NULL && numSyncPointsInWaitList > 0)
      return UR_RESULT_ERROR_INVALID_COMMAND_BUFFER_SYNC_POINT_WAIT_LIST_EXP;

    if (pSyncPointWaitList != NULL && numSyncPointsInWaitList == 0)
      return UR_RESULT_ERROR_INVALID_COMMAND_BUFFER_SYNC_POINT_WAIT_LIST_EXP;

    if (phEventWaitList == NULL && numEventsInWaitList > 0)
      return UR_RESULT_ERROR_INVALID_EVENT_WAIT_LIST;

    if (phEventWaitList != NULL && numEventsInWaitList == 0)
      return UR_RESULT_ERROR_INVALID_EVENT_WAIT_LIST;

    if (phEventWaitList != NULL && numEventsInWaitList > 0) {
      for (uint32_t i = 0; i < numEventsInWaitList; ++i) {
        if (phEventWaitList[i] == NULL) {
          return UR_RESULT_ERROR_INVALID_EVENT_WAIT_LIST;
        }
      }
    }
  }

  if (getContext()->enableLifetimeValidation &&
      !getContext()->refCountContext->isReferenceValid(hBuffer)) {
    URLOG_CTX_INVALID_REFERENCE(hBuffer);
  }

  ur_result_t result = pfnAppendMemBufferWriteExp(
      hCommandBuffer, hBuffer, offset, size, pSrc, numSyncPointsInWaitList,
      pSyncPointWaitList, numEventsInWaitList, phEventWaitList, pSyncPoint,
      phEvent, phCommand);

  return result;
}

///////////////////////////////////////////////////////////////////////////////
/// @brief Intercept function for urCommandBufferAppendMemBufferReadExp
__urdlllocal ur_result_t UR_APICALL urCommandBufferAppendMemBufferReadExp(
    /// [in] Handle of the command-buffer object.
    ur_exp_command_buffer_handle_t hCommandBuffer,
    /// [in] Handle of the buffer object.
    ur_mem_handle_t hBuffer,
    /// [in] Offset in bytes in the buffer object.
    size_t offset,
    /// [in] Size in bytes of data being written.
    size_t size,
    /// [in] Pointer to host memory where data is to be written to.
    void *pDst,
    /// [in] The number of sync points in the provided dependency list.
    uint32_t numSyncPointsInWaitList,
    /// [in][optional] A list of sync points that this command depends on.
    /// Will be ignored if command-buffer is in-order.
    const ur_exp_command_buffer_sync_point_t *pSyncPointWaitList,
    /// [in] Size of the event wait list.
    uint32_t numEventsInWaitList,
    /// [in][optional][range(0, numEventsInWaitList)] pointer to a list of
    /// events that must be complete before the command execution. If nullptr,
    /// the numEventsInWaitList must be 0, indicating no wait events.
    const ur_event_handle_t *phEventWaitList,
    /// [out][optional] Sync point associated with this command.
    ur_exp_command_buffer_sync_point_t *pSyncPoint,
    /// [out][optional][alloc] return an event object that will be signaled by
    /// the completion of this command in the next execution of the
    /// command-buffer.
    ur_event_handle_t *phEvent,
    /// [out][optional][alloc] Handle to this command.
    ur_exp_command_buffer_command_handle_t *phCommand) {
  auto pfnAppendMemBufferReadExp =
      getContext()->urDdiTable.CommandBufferExp.pfnAppendMemBufferReadExp;

  if (nullptr == pfnAppendMemBufferReadExp) {
    return UR_RESULT_ERROR_UNINITIALIZED;
  }

  if (getContext()->enableParameterValidation) {
    if (NULL == pDst)
      return UR_RESULT_ERROR_INVALID_NULL_POINTER;

    if (NULL == hCommandBuffer)
      return UR_RESULT_ERROR_INVALID_NULL_HANDLE;

    if (NULL == hBuffer)
      return UR_RESULT_ERROR_INVALID_NULL_HANDLE;

    if (pSyncPointWaitList == NULL && numSyncPointsInWaitList > 0)
      return UR_RESULT_ERROR_INVALID_COMMAND_BUFFER_SYNC_POINT_WAIT_LIST_EXP;

    if (pSyncPointWaitList != NULL && numSyncPointsInWaitList == 0)
      return UR_RESULT_ERROR_INVALID_COMMAND_BUFFER_SYNC_POINT_WAIT_LIST_EXP;

    if (phEventWaitList == NULL && numEventsInWaitList > 0)
      return UR_RESULT_ERROR_INVALID_EVENT_WAIT_LIST;

    if (phEventWaitList != NULL && numEventsInWaitList == 0)
      return UR_RESULT_ERROR_INVALID_EVENT_WAIT_LIST;

    if (phEventWaitList != NULL && numEventsInWaitList > 0) {
      for (uint32_t i = 0; i < numEventsInWaitList; ++i) {
        if (phEventWaitList[i] == NULL) {
          return UR_RESULT_ERROR_INVALID_EVENT_WAIT_LIST;
        }
      }
    }
  }

  if (getContext()->enableLifetimeValidation &&
      !getContext()->refCountContext->isReferenceValid(hBuffer)) {
    URLOG_CTX_INVALID_REFERENCE(hBuffer);
  }

  ur_result_t result = pfnAppendMemBufferReadExp(
      hCommandBuffer, hBuffer, offset, size, pDst, numSyncPointsInWaitList,
      pSyncPointWaitList, numEventsInWaitList, phEventWaitList, pSyncPoint,
      phEvent, phCommand);

  return result;
}

///////////////////////////////////////////////////////////////////////////////
/// @brief Intercept function for urCommandBufferAppendMemBufferCopyRectExp
__urdlllocal ur_result_t UR_APICALL urCommandBufferAppendMemBufferCopyRectExp(
    /// [in] Handle of the command-buffer object.
    ur_exp_command_buffer_handle_t hCommandBuffer,
    /// [in] The data to be copied.
    ur_mem_handle_t hSrcMem,
    /// [in] The location the data will be copied to.
    ur_mem_handle_t hDstMem,
    /// [in] Origin for the region of data to be copied from the source.
    ur_rect_offset_t srcOrigin,
    /// [in] Origin for the region of data to be copied to in the destination.
    ur_rect_offset_t dstOrigin,
    /// [in] The extents describing the region to be copied.
    ur_rect_region_t region,
    /// [in] Row pitch of the source memory.
    size_t srcRowPitch,
    /// [in] Slice pitch of the source memory.
    size_t srcSlicePitch,
    /// [in] Row pitch of the destination memory.
    size_t dstRowPitch,
    /// [in] Slice pitch of the destination memory.
    size_t dstSlicePitch,
    /// [in] The number of sync points in the provided dependency list.
    uint32_t numSyncPointsInWaitList,
    /// [in][optional] A list of sync points that this command depends on.
    /// Will be ignored if command-buffer is in-order.
    const ur_exp_command_buffer_sync_point_t *pSyncPointWaitList,
    /// [in] Size of the event wait list.
    uint32_t numEventsInWaitList,
    /// [in][optional][range(0, numEventsInWaitList)] pointer to a list of
    /// events that must be complete before the command execution. If nullptr,
    /// the numEventsInWaitList must be 0, indicating no wait events.
    const ur_event_handle_t *phEventWaitList,
    /// [out][optional] Sync point associated with this command.
    ur_exp_command_buffer_sync_point_t *pSyncPoint,
    /// [out][optional][alloc] return an event object that will be signaled by
    /// the completion of this command in the next execution of the
    /// command-buffer.
    ur_event_handle_t *phEvent,
    /// [out][optional][alloc] Handle to this command.
    ur_exp_command_buffer_command_handle_t *phCommand) {
  auto pfnAppendMemBufferCopyRectExp =
      getContext()->urDdiTable.CommandBufferExp.pfnAppendMemBufferCopyRectExp;

  if (nullptr == pfnAppendMemBufferCopyRectExp) {
    return UR_RESULT_ERROR_UNINITIALIZED;
  }

  if (getContext()->enableParameterValidation) {
    if (NULL == hCommandBuffer)
      return UR_RESULT_ERROR_INVALID_NULL_HANDLE;

    if (NULL == hSrcMem)
      return UR_RESULT_ERROR_INVALID_NULL_HANDLE;

    if (NULL == hDstMem)
      return UR_RESULT_ERROR_INVALID_NULL_HANDLE;

    if (pSyncPointWaitList == NULL && numSyncPointsInWaitList > 0)
      return UR_RESULT_ERROR_INVALID_COMMAND_BUFFER_SYNC_POINT_WAIT_LIST_EXP;

    if (pSyncPointWaitList != NULL && numSyncPointsInWaitList == 0)
      return UR_RESULT_ERROR_INVALID_COMMAND_BUFFER_SYNC_POINT_WAIT_LIST_EXP;

    if (phEventWaitList == NULL && numEventsInWaitList > 0)
      return UR_RESULT_ERROR_INVALID_EVENT_WAIT_LIST;

    if (phEventWaitList != NULL && numEventsInWaitList == 0)
      return UR_RESULT_ERROR_INVALID_EVENT_WAIT_LIST;

    if (phEventWaitList != NULL && numEventsInWaitList > 0) {
      for (uint32_t i = 0; i < numEventsInWaitList; ++i) {
        if (phEventWaitList[i] == NULL) {
          return UR_RESULT_ERROR_INVALID_EVENT_WAIT_LIST;
        }
      }
    }
  }

  if (getContext()->enableLifetimeValidation &&
      !getContext()->refCountContext->isReferenceValid(hSrcMem)) {
    URLOG_CTX_INVALID_REFERENCE(hSrcMem);
  }

  if (getContext()->enableLifetimeValidation &&
      !getContext()->refCountContext->isReferenceValid(hDstMem)) {
    URLOG_CTX_INVALID_REFERENCE(hDstMem);
  }

  ur_result_t result = pfnAppendMemBufferCopyRectExp(
      hCommandBuffer, hSrcMem, hDstMem, srcOrigin, dstOrigin, region,
      srcRowPitch, srcSlicePitch, dstRowPitch, dstSlicePitch,
      numSyncPointsInWaitList, pSyncPointWaitList, numEventsInWaitList,
      phEventWaitList, pSyncPoint, phEvent, phCommand);

  return result;
}

///////////////////////////////////////////////////////////////////////////////
/// @brief Intercept function for urCommandBufferAppendMemBufferWriteRectExp
__urdlllocal ur_result_t UR_APICALL urCommandBufferAppendMemBufferWriteRectExp(
    /// [in] Handle of the command-buffer object.
    ur_exp_command_buffer_handle_t hCommandBuffer,
    /// [in] Handle of the buffer object.
    ur_mem_handle_t hBuffer,
    /// [in] 3D offset in the buffer.
    ur_rect_offset_t bufferOffset,
    /// [in] 3D offset in the host region.
    ur_rect_offset_t hostOffset,
    /// [in] 3D rectangular region descriptor: width, height, depth.
    ur_rect_region_t region,
    /// [in] Length of each row in bytes in the buffer object.
    size_t bufferRowPitch,
    /// [in] Length of each 2D slice in bytes in the buffer object being
    /// written.
    size_t bufferSlicePitch,
    /// [in] Length of each row in bytes in the host memory region pointed to
    /// by pSrc.
    size_t hostRowPitch,
    /// [in] Length of each 2D slice in bytes in the host memory region
    /// pointed to by pSrc.
    size_t hostSlicePitch,
    /// [in] Pointer to host memory where data is to be written from.
    void *pSrc,
    /// [in] The number of sync points in the provided dependency list.
    uint32_t numSyncPointsInWaitList,
    /// [in][optional] A list of sync points that this command depends on.
    /// Will be ignored if command-buffer is in-order.
    const ur_exp_command_buffer_sync_point_t *pSyncPointWaitList,
    /// [in] Size of the event wait list.
    uint32_t numEventsInWaitList,
    /// [in][optional][range(0, numEventsInWaitList)] pointer to a list of
    /// events that must be complete before the command execution. If nullptr,
    /// the numEventsInWaitList must be 0, indicating no wait events.
    const ur_event_handle_t *phEventWaitList,
    /// [out][optional] Sync point associated with this command.
    ur_exp_command_buffer_sync_point_t *pSyncPoint,
    /// [out][optional][alloc] return an event object that will be signaled by
    /// the completion of this command in the next execution of the
    /// command-buffer.
    ur_event_handle_t *phEvent,
    /// [out][optional][alloc] Handle to this command.
    ur_exp_command_buffer_command_handle_t *phCommand) {
  auto pfnAppendMemBufferWriteRectExp =
      getContext()->urDdiTable.CommandBufferExp.pfnAppendMemBufferWriteRectExp;

  if (nullptr == pfnAppendMemBufferWriteRectExp) {
    return UR_RESULT_ERROR_UNINITIALIZED;
  }

  if (getContext()->enableParameterValidation) {
    if (NULL == pSrc)
      return UR_RESULT_ERROR_INVALID_NULL_POINTER;

    if (NULL == hCommandBuffer)
      return UR_RESULT_ERROR_INVALID_NULL_HANDLE;

    if (NULL == hBuffer)
      return UR_RESULT_ERROR_INVALID_NULL_HANDLE;

    if (pSyncPointWaitList == NULL && numSyncPointsInWaitList > 0)
      return UR_RESULT_ERROR_INVALID_COMMAND_BUFFER_SYNC_POINT_WAIT_LIST_EXP;

    if (pSyncPointWaitList != NULL && numSyncPointsInWaitList == 0)
      return UR_RESULT_ERROR_INVALID_COMMAND_BUFFER_SYNC_POINT_WAIT_LIST_EXP;

    if (phEventWaitList == NULL && numEventsInWaitList > 0)
      return UR_RESULT_ERROR_INVALID_EVENT_WAIT_LIST;

    if (phEventWaitList != NULL && numEventsInWaitList == 0)
      return UR_RESULT_ERROR_INVALID_EVENT_WAIT_LIST;

    if (phEventWaitList != NULL && numEventsInWaitList > 0) {
      for (uint32_t i = 0; i < numEventsInWaitList; ++i) {
        if (phEventWaitList[i] == NULL) {
          return UR_RESULT_ERROR_INVALID_EVENT_WAIT_LIST;
        }
      }
    }
  }

  if (getContext()->enableLifetimeValidation &&
      !getContext()->refCountContext->isReferenceValid(hBuffer)) {
    URLOG_CTX_INVALID_REFERENCE(hBuffer);
  }

  ur_result_t result = pfnAppendMemBufferWriteRectExp(
      hCommandBuffer, hBuffer, bufferOffset, hostOffset, region, bufferRowPitch,
      bufferSlicePitch, hostRowPitch, hostSlicePitch, pSrc,
      numSyncPointsInWaitList, pSyncPointWaitList, numEventsInWaitList,
      phEventWaitList, pSyncPoint, phEvent, phCommand);

  return result;
}

///////////////////////////////////////////////////////////////////////////////
/// @brief Intercept function for urCommandBufferAppendMemBufferReadRectExp
__urdlllocal ur_result_t UR_APICALL urCommandBufferAppendMemBufferReadRectExp(
    /// [in] Handle of the command-buffer object.
    ur_exp_command_buffer_handle_t hCommandBuffer,
    /// [in] Handle of the buffer object.
    ur_mem_handle_t hBuffer,
    /// [in] 3D offset in the buffer.
    ur_rect_offset_t bufferOffset,
    /// [in] 3D offset in the host region.
    ur_rect_offset_t hostOffset,
    /// [in] 3D rectangular region descriptor: width, height, depth.
    ur_rect_region_t region,
    /// [in] Length of each row in bytes in the buffer object.
    size_t bufferRowPitch,
    /// [in] Length of each 2D slice in bytes in the buffer object being read.
    size_t bufferSlicePitch,
    /// [in] Length of each row in bytes in the host memory region pointed to
    /// by pDst.
    size_t hostRowPitch,
    /// [in] Length of each 2D slice in bytes in the host memory region
    /// pointed to by pDst.
    size_t hostSlicePitch,
    /// [in] Pointer to host memory where data is to be read into.
    void *pDst,
    /// [in] The number of sync points in the provided dependency list.
    uint32_t numSyncPointsInWaitList,
    /// [in][optional] A list of sync points that this command depends on.
    /// Will be ignored if command-buffer is in-order.
    const ur_exp_command_buffer_sync_point_t *pSyncPointWaitList,
    /// [in] Size of the event wait list.
    uint32_t numEventsInWaitList,
    /// [in][optional][range(0, numEventsInWaitList)] pointer to a list of
    /// events that must be complete before the command execution. If nullptr,
    /// the numEventsInWaitList must be 0, indicating no wait events.
    const ur_event_handle_t *phEventWaitList,
    /// [out][optional] Sync point associated with this command.
    ur_exp_command_buffer_sync_point_t *pSyncPoint,
    /// [out][optional] return an event object that will be signaled by the
    /// completion of this command in the next execution of the
    /// command-buffer.
    ur_event_handle_t *phEvent,
    /// [out][optional] Handle to this command.
    ur_exp_command_buffer_command_handle_t *phCommand) {
  auto pfnAppendMemBufferReadRectExp =
      getContext()->urDdiTable.CommandBufferExp.pfnAppendMemBufferReadRectExp;

  if (nullptr == pfnAppendMemBufferReadRectExp) {
    return UR_RESULT_ERROR_UNINITIALIZED;
  }

  if (getContext()->enableParameterValidation) {
    if (NULL == pDst)
      return UR_RESULT_ERROR_INVALID_NULL_POINTER;

    if (NULL == hCommandBuffer)
      return UR_RESULT_ERROR_INVALID_NULL_HANDLE;

    if (NULL == hBuffer)
      return UR_RESULT_ERROR_INVALID_NULL_HANDLE;

    if (pSyncPointWaitList == NULL && numSyncPointsInWaitList > 0)
      return UR_RESULT_ERROR_INVALID_COMMAND_BUFFER_SYNC_POINT_WAIT_LIST_EXP;

    if (pSyncPointWaitList != NULL && numSyncPointsInWaitList == 0)
      return UR_RESULT_ERROR_INVALID_COMMAND_BUFFER_SYNC_POINT_WAIT_LIST_EXP;

    if (phEventWaitList == NULL && numEventsInWaitList > 0)
      return UR_RESULT_ERROR_INVALID_EVENT_WAIT_LIST;

    if (phEventWaitList != NULL && numEventsInWaitList == 0)
      return UR_RESULT_ERROR_INVALID_EVENT_WAIT_LIST;

    if (phEventWaitList != NULL && numEventsInWaitList > 0) {
      for (uint32_t i = 0; i < numEventsInWaitList; ++i) {
        if (phEventWaitList[i] == NULL) {
          return UR_RESULT_ERROR_INVALID_EVENT_WAIT_LIST;
        }
      }
    }
  }

  if (getContext()->enableLifetimeValidation &&
      !getContext()->refCountContext->isReferenceValid(hBuffer)) {
    URLOG_CTX_INVALID_REFERENCE(hBuffer);
  }

  ur_result_t result = pfnAppendMemBufferReadRectExp(
      hCommandBuffer, hBuffer, bufferOffset, hostOffset, region, bufferRowPitch,
      bufferSlicePitch, hostRowPitch, hostSlicePitch, pDst,
      numSyncPointsInWaitList, pSyncPointWaitList, numEventsInWaitList,
      phEventWaitList, pSyncPoint, phEvent, phCommand);

  return result;
}

///////////////////////////////////////////////////////////////////////////////
/// @brief Intercept function for urCommandBufferAppendMemBufferFillExp
__urdlllocal ur_result_t UR_APICALL urCommandBufferAppendMemBufferFillExp(
    /// [in] handle of the command-buffer object.
    ur_exp_command_buffer_handle_t hCommandBuffer,
    /// [in] handle of the buffer object.
    ur_mem_handle_t hBuffer,
    /// [in] pointer to the fill pattern.
    const void *pPattern,
    /// [in] size in bytes of the pattern.
    size_t patternSize,
    /// [in] offset into the buffer.
    size_t offset,
    /// [in] fill size in bytes, must be a multiple of patternSize.
    size_t size,
    /// [in] The number of sync points in the provided dependency list.
    uint32_t numSyncPointsInWaitList,
    /// [in][optional] A list of sync points that this command depends on.
    /// Will be ignored if command-buffer is in-order.
    const ur_exp_command_buffer_sync_point_t *pSyncPointWaitList,
    /// [in] Size of the event wait list.
    uint32_t numEventsInWaitList,
    /// [in][optional][range(0, numEventsInWaitList)] pointer to a list of
    /// events that must be complete before the command execution. If nullptr,
    /// the numEventsInWaitList must be 0, indicating no wait events.
    const ur_event_handle_t *phEventWaitList,
    /// [out][optional] sync point associated with this command.
    ur_exp_command_buffer_sync_point_t *pSyncPoint,
    /// [out][optional][alloc] return an event object that will be signaled by
    /// the completion of this command in the next execution of the
    /// command-buffer.
    ur_event_handle_t *phEvent,
    /// [out][optional][alloc] Handle to this command.
    ur_exp_command_buffer_command_handle_t *phCommand) {
  auto pfnAppendMemBufferFillExp =
      getContext()->urDdiTable.CommandBufferExp.pfnAppendMemBufferFillExp;

  if (nullptr == pfnAppendMemBufferFillExp) {
    return UR_RESULT_ERROR_UNINITIALIZED;
  }

  if (getContext()->enableParameterValidation) {
    if (NULL == pPattern)
      return UR_RESULT_ERROR_INVALID_NULL_POINTER;

    if (NULL == hCommandBuffer)
      return UR_RESULT_ERROR_INVALID_NULL_HANDLE;

    if (NULL == hBuffer)
      return UR_RESULT_ERROR_INVALID_NULL_HANDLE;

    if (pSyncPointWaitList == NULL && numSyncPointsInWaitList > 0)
      return UR_RESULT_ERROR_INVALID_COMMAND_BUFFER_SYNC_POINT_WAIT_LIST_EXP;

    if (pSyncPointWaitList != NULL && numSyncPointsInWaitList == 0)
      return UR_RESULT_ERROR_INVALID_COMMAND_BUFFER_SYNC_POINT_WAIT_LIST_EXP;

    if (phEventWaitList == NULL && numEventsInWaitList > 0)
      return UR_RESULT_ERROR_INVALID_EVENT_WAIT_LIST;

    if (phEventWaitList != NULL && numEventsInWaitList == 0)
      return UR_RESULT_ERROR_INVALID_EVENT_WAIT_LIST;

    if (phEventWaitList != NULL && numEventsInWaitList > 0) {
      for (uint32_t i = 0; i < numEventsInWaitList; ++i) {
        if (phEventWaitList[i] == NULL) {
          return UR_RESULT_ERROR_INVALID_EVENT_WAIT_LIST;
        }
      }
    }
  }

  if (getContext()->enableLifetimeValidation &&
      !getContext()->refCountContext->isReferenceValid(hBuffer)) {
    URLOG_CTX_INVALID_REFERENCE(hBuffer);
  }

  ur_result_t result = pfnAppendMemBufferFillExp(
      hCommandBuffer, hBuffer, pPattern, patternSize, offset, size,
      numSyncPointsInWaitList, pSyncPointWaitList, numEventsInWaitList,
      phEventWaitList, pSyncPoint, phEvent, phCommand);

  return result;
}

///////////////////////////////////////////////////////////////////////////////
/// @brief Intercept function for urCommandBufferAppendUSMPrefetchExp
__urdlllocal ur_result_t UR_APICALL urCommandBufferAppendUSMPrefetchExp(
    /// [in] handle of the command-buffer object.
    ur_exp_command_buffer_handle_t hCommandBuffer,
    /// [in] pointer to USM allocated memory to prefetch.
    const void *pMemory,
    /// [in] size in bytes to be fetched.
    size_t size,
    /// [in] USM migration flags
    ur_usm_migration_flags_t flags,
    /// [in] The number of sync points in the provided dependency list.
    uint32_t numSyncPointsInWaitList,
    /// [in][optional] A list of sync points that this command depends on.
    /// Will be ignored if command-buffer is in-order.
    const ur_exp_command_buffer_sync_point_t *pSyncPointWaitList,
    /// [in] Size of the event wait list.
    uint32_t numEventsInWaitList,
    /// [in][optional][range(0, numEventsInWaitList)] pointer to a list of
    /// events that must be complete before the command execution. If nullptr,
    /// the numEventsInWaitList must be 0, indicating no wait events.
    const ur_event_handle_t *phEventWaitList,
    /// [out][optional] sync point associated with this command.
    ur_exp_command_buffer_sync_point_t *pSyncPoint,
    /// [out][optional][alloc] return an event object that will be signaled by
    /// the completion of this command in the next execution of the
    /// command-buffer.
    ur_event_handle_t *phEvent,
    /// [out][optional][alloc] Handle to this command.
    ur_exp_command_buffer_command_handle_t *phCommand) {
  auto pfnAppendUSMPrefetchExp =
      getContext()->urDdiTable.CommandBufferExp.pfnAppendUSMPrefetchExp;

  if (nullptr == pfnAppendUSMPrefetchExp) {
    return UR_RESULT_ERROR_UNINITIALIZED;
  }

  if (getContext()->enableParameterValidation) {
    if (NULL == pMemory)
      return UR_RESULT_ERROR_INVALID_NULL_POINTER;

    if (NULL == hCommandBuffer)
      return UR_RESULT_ERROR_INVALID_NULL_HANDLE;

    if (UR_USM_MIGRATION_FLAGS_MASK & flags)
      return UR_RESULT_ERROR_INVALID_ENUMERATION;

    if (pSyncPointWaitList == NULL && numSyncPointsInWaitList > 0)
      return UR_RESULT_ERROR_INVALID_COMMAND_BUFFER_SYNC_POINT_WAIT_LIST_EXP;

    if (pSyncPointWaitList != NULL && numSyncPointsInWaitList == 0)
      return UR_RESULT_ERROR_INVALID_COMMAND_BUFFER_SYNC_POINT_WAIT_LIST_EXP;

    if (size == 0)
      return UR_RESULT_ERROR_INVALID_SIZE;

    if (phEventWaitList == NULL && numEventsInWaitList > 0)
      return UR_RESULT_ERROR_INVALID_EVENT_WAIT_LIST;

    if (phEventWaitList != NULL && numEventsInWaitList == 0)
      return UR_RESULT_ERROR_INVALID_EVENT_WAIT_LIST;

    if (phEventWaitList != NULL && numEventsInWaitList > 0) {
      for (uint32_t i = 0; i < numEventsInWaitList; ++i) {
        if (phEventWaitList[i] == NULL) {
          return UR_RESULT_ERROR_INVALID_EVENT_WAIT_LIST;
        }
      }
    }
  }

  ur_result_t result = pfnAppendUSMPrefetchExp(
      hCommandBuffer, pMemory, size, flags, numSyncPointsInWaitList,
      pSyncPointWaitList, numEventsInWaitList, phEventWaitList, pSyncPoint,
      phEvent, phCommand);

  return result;
}

///////////////////////////////////////////////////////////////////////////////
/// @brief Intercept function for urCommandBufferAppendUSMAdviseExp
__urdlllocal ur_result_t UR_APICALL urCommandBufferAppendUSMAdviseExp(
    /// [in] handle of the command-buffer object.
    ur_exp_command_buffer_handle_t hCommandBuffer,
    /// [in] pointer to the USM memory object.
    const void *pMemory,
    /// [in] size in bytes to be advised.
    size_t size,
    /// [in] USM memory advice
    ur_usm_advice_flags_t advice,
    /// [in] The number of sync points in the provided dependency list.
    uint32_t numSyncPointsInWaitList,
    /// [in][optional] A list of sync points that this command depends on.
    /// Will be ignored if command-buffer is in-order.
    const ur_exp_command_buffer_sync_point_t *pSyncPointWaitList,
    /// [in] Size of the event wait list.
    uint32_t numEventsInWaitList,
    /// [in][optional][range(0, numEventsInWaitList)] pointer to a list of
    /// events that must be complete before the command execution. If nullptr,
    /// the numEventsInWaitList must be 0, indicating no wait events.
    const ur_event_handle_t *phEventWaitList,
    /// [out][optional] sync point associated with this command.
    ur_exp_command_buffer_sync_point_t *pSyncPoint,
    /// [out][optional][alloc] return an event object that will be signaled by
    /// the completion of this command in the next execution of the
    /// command-buffer.
    ur_event_handle_t *phEvent,
    /// [out][optional][alloc] Handle to this command.
    ur_exp_command_buffer_command_handle_t *phCommand) {
  auto pfnAppendUSMAdviseExp =
      getContext()->urDdiTable.CommandBufferExp.pfnAppendUSMAdviseExp;

  if (nullptr == pfnAppendUSMAdviseExp) {
    return UR_RESULT_ERROR_UNINITIALIZED;
  }

  if (getContext()->enableParameterValidation) {
    if (NULL == pMemory)
      return UR_RESULT_ERROR_INVALID_NULL_POINTER;

    if (NULL == hCommandBuffer)
      return UR_RESULT_ERROR_INVALID_NULL_HANDLE;

    if (UR_USM_ADVICE_FLAGS_MASK & advice)
      return UR_RESULT_ERROR_INVALID_ENUMERATION;

    if (pSyncPointWaitList == NULL && numSyncPointsInWaitList > 0)
      return UR_RESULT_ERROR_INVALID_COMMAND_BUFFER_SYNC_POINT_WAIT_LIST_EXP;

    if (pSyncPointWaitList != NULL && numSyncPointsInWaitList == 0)
      return UR_RESULT_ERROR_INVALID_COMMAND_BUFFER_SYNC_POINT_WAIT_LIST_EXP;

    if (size == 0)
      return UR_RESULT_ERROR_INVALID_SIZE;

    if (phEventWaitList == NULL && numEventsInWaitList > 0)
      return UR_RESULT_ERROR_INVALID_EVENT_WAIT_LIST;

    if (phEventWaitList != NULL && numEventsInWaitList == 0)
      return UR_RESULT_ERROR_INVALID_EVENT_WAIT_LIST;

    if (phEventWaitList != NULL && numEventsInWaitList > 0) {
      for (uint32_t i = 0; i < numEventsInWaitList; ++i) {
        if (phEventWaitList[i] == NULL) {
          return UR_RESULT_ERROR_INVALID_EVENT_WAIT_LIST;
        }
      }
    }
  }

  ur_result_t result = pfnAppendUSMAdviseExp(
      hCommandBuffer, pMemory, size, advice, numSyncPointsInWaitList,
      pSyncPointWaitList, numEventsInWaitList, phEventWaitList, pSyncPoint,
      phEvent, phCommand);

  return result;
}

///////////////////////////////////////////////////////////////////////////////
/// @brief Intercept function for urCommandBufferAppendNativeCommandExp
__urdlllocal ur_result_t UR_APICALL urCommandBufferAppendNativeCommandExp(
    /// [in] Handle of the command-buffer object.
    ur_exp_command_buffer_handle_t hCommandBuffer,
    /// [in] Function calling the native underlying API, to be executed
    /// immediately.
    ur_exp_command_buffer_native_command_function_t pfnNativeCommand,
    /// [in][optional] Data used by pfnNativeCommand
    void *pData,
    /// [in][optional] A command-buffer object which will be added to
    /// hCommandBuffer as a child graph node containing the native commands.
    /// Required for CUDA and HIP adapters and will be ignored by other
    /// adapters, who use alternative backend mechanisms to add the native
    /// nodes to hCommandBuffer.
    ur_exp_command_buffer_handle_t hChildCommandBuffer,
    /// [in] The number of sync points in the provided dependency list.
    uint32_t numSyncPointsInWaitList,
    /// [in][optional] A list of sync points that this command depends on.
    /// Will be ignored if command-buffer is in-order.
    const ur_exp_command_buffer_sync_point_t *pSyncPointWaitList,
    /// [out][optional] Sync point associated with this command.
    ur_exp_command_buffer_sync_point_t *pSyncPoint) {
  auto pfnAppendNativeCommandExp =
      getContext()->urDdiTable.CommandBufferExp.pfnAppendNativeCommandExp;

  if (nullptr == pfnAppendNativeCommandExp) {
    return UR_RESULT_ERROR_UNINITIALIZED;
  }

  if (getContext()->enableParameterValidation) {
    if (NULL == pfnNativeCommand)
      return UR_RESULT_ERROR_INVALID_NULL_POINTER;

    if (NULL == hCommandBuffer)
      return UR_RESULT_ERROR_INVALID_NULL_HANDLE;

    if (pSyncPointWaitList == NULL && numSyncPointsInWaitList > 0)
      return UR_RESULT_ERROR_INVALID_COMMAND_BUFFER_SYNC_POINT_WAIT_LIST_EXP;

    if (pSyncPointWaitList != NULL && numSyncPointsInWaitList == 0)
      return UR_RESULT_ERROR_INVALID_COMMAND_BUFFER_SYNC_POINT_WAIT_LIST_EXP;
  }

  ur_result_t result = pfnAppendNativeCommandExp(
      hCommandBuffer, pfnNativeCommand, pData, hChildCommandBuffer,
      numSyncPointsInWaitList, pSyncPointWaitList, pSyncPoint);

  return result;
}

///////////////////////////////////////////////////////////////////////////////
/// @brief Intercept function for urEnqueueCommandBufferExp
__urdlllocal ur_result_t UR_APICALL urEnqueueCommandBufferExp(
    /// [in] The queue to submit this command-buffer for execution.
    ur_queue_handle_t hQueue,
    /// [in] Handle of the command-buffer object.
    ur_exp_command_buffer_handle_t hCommandBuffer,
    /// [in] Size of the event wait list.
    uint32_t numEventsInWaitList,
    /// [in][optional][range(0, numEventsInWaitList)] pointer to a list of
    /// events that must be complete before the command-buffer execution.
    /// If nullptr, the numEventsInWaitList must be 0, indicating no wait
    /// events.
    const ur_event_handle_t *phEventWaitList,
    /// [out][optional][alloc] return an event object that identifies this
    /// particular command-buffer execution instance. If phEventWaitList and
    /// phEvent are not NULL, phEvent must not refer to an element of the
    /// phEventWaitList array.
    ur_event_handle_t *phEvent) {
  auto pfnCommandBufferExp =
      getContext()->urDdiTable.EnqueueExp.pfnCommandBufferExp;

  if (nullptr == pfnCommandBufferExp) {
    return UR_RESULT_ERROR_UNINITIALIZED;
  }

  if (getContext()->enableParameterValidation) {
    if (NULL == hQueue)
      return UR_RESULT_ERROR_INVALID_NULL_HANDLE;

    if (NULL == hCommandBuffer)
      return UR_RESULT_ERROR_INVALID_NULL_HANDLE;

    if (phEventWaitList == NULL && numEventsInWaitList > 0)
      return UR_RESULT_ERROR_INVALID_EVENT_WAIT_LIST;

    if (phEventWaitList != NULL && numEventsInWaitList == 0)
      return UR_RESULT_ERROR_INVALID_EVENT_WAIT_LIST;

    if (phEventWaitList != NULL && numEventsInWaitList > 0) {
      for (uint32_t i = 0; i < numEventsInWaitList; ++i) {
        if (phEventWaitList[i] == NULL) {
          return UR_RESULT_ERROR_INVALID_EVENT_WAIT_LIST;
        }
      }
    }
  }

  if (getContext()->enableLifetimeValidation &&
      !getContext()->refCountContext->isReferenceValid(hQueue)) {
    URLOG_CTX_INVALID_REFERENCE(hQueue);
  }

  ur_result_t result = pfnCommandBufferExp(
      hQueue, hCommandBuffer, numEventsInWaitList, phEventWaitList, phEvent);

  if (getContext()->enableLeakChecking && result == UR_RESULT_SUCCESS &&
      phEvent) {
    getContext()->refCountContext->createRefCount(*phEvent);
  }

  return result;
}

///////////////////////////////////////////////////////////////////////////////
/// @brief Intercept function for urCommandBufferUpdateKernelLaunchExp
__urdlllocal ur_result_t UR_APICALL urCommandBufferUpdateKernelLaunchExp(
    /// [in] Handle of the command-buffer object.
    ur_exp_command_buffer_handle_t hCommandBuffer,
    /// [in] Length of pUpdateKernelLaunch.
    uint32_t numKernelUpdates,
    /// [in][range(0, numKernelUpdates)]  List of structs defining how a
    /// kernel commands are to be updated.
    const ur_exp_command_buffer_update_kernel_launch_desc_t
        *pUpdateKernelLaunch) {
  auto pfnUpdateKernelLaunchExp =
      getContext()->urDdiTable.CommandBufferExp.pfnUpdateKernelLaunchExp;

  if (nullptr == pfnUpdateKernelLaunchExp) {
    return UR_RESULT_ERROR_UNINITIALIZED;
  }

  if (getContext()->enableParameterValidation) {
    if (NULL == pUpdateKernelLaunch)
      return UR_RESULT_ERROR_INVALID_NULL_POINTER;

    if (NULL == hCommandBuffer)
      return UR_RESULT_ERROR_INVALID_NULL_HANDLE;

    if (NULL == pUpdateKernelLaunch->hCommand)
      return UR_RESULT_ERROR_INVALID_NULL_HANDLE;

    if (numKernelUpdates == 0)
      return UR_RESULT_ERROR_INVALID_SIZE;
  }

  ur_result_t result = pfnUpdateKernelLaunchExp(
      hCommandBuffer, numKernelUpdates, pUpdateKernelLaunch);

  return result;
}

///////////////////////////////////////////////////////////////////////////////
/// @brief Intercept function for urCommandBufferUpdateSignalEventExp
__urdlllocal ur_result_t UR_APICALL urCommandBufferUpdateSignalEventExp(
    /// [in] Handle of the command-buffer command to update.
    ur_exp_command_buffer_command_handle_t hCommand,
    /// [out][alloc] Event to be signaled.
    ur_event_handle_t *phSignalEvent) {
  auto pfnUpdateSignalEventExp =
      getContext()->urDdiTable.CommandBufferExp.pfnUpdateSignalEventExp;

  if (nullptr == pfnUpdateSignalEventExp) {
    return UR_RESULT_ERROR_UNINITIALIZED;
  }

  if (getContext()->enableParameterValidation) {
    if (NULL == phSignalEvent)
      return UR_RESULT_ERROR_INVALID_NULL_POINTER;

    if (NULL == hCommand)
      return UR_RESULT_ERROR_INVALID_NULL_HANDLE;
  }

  ur_result_t result = pfnUpdateSignalEventExp(hCommand, phSignalEvent);

  return result;
}

///////////////////////////////////////////////////////////////////////////////
/// @brief Intercept function for urCommandBufferUpdateWaitEventsExp
__urdlllocal ur_result_t UR_APICALL urCommandBufferUpdateWaitEventsExp(
    /// [in] Handle of the command-buffer command to update.
    ur_exp_command_buffer_command_handle_t hCommand,
    /// [in] Size of the event wait list.
    uint32_t numEventsInWaitList,
    /// [in][optional][range(0, numEventsInWaitList)] pointer to a list of
    /// events that must be complete before the command execution. If nullptr,
    /// the numEventsInWaitList must be 0, indicating no wait events.
    const ur_event_handle_t *phEventWaitList) {
  auto pfnUpdateWaitEventsExp =
      getContext()->urDdiTable.CommandBufferExp.pfnUpdateWaitEventsExp;

  if (nullptr == pfnUpdateWaitEventsExp) {
    return UR_RESULT_ERROR_UNINITIALIZED;
  }

  if (getContext()->enableParameterValidation) {
    if (NULL == hCommand)
      return UR_RESULT_ERROR_INVALID_NULL_HANDLE;

    if (phEventWaitList == NULL && numEventsInWaitList > 0)
      return UR_RESULT_ERROR_INVALID_EVENT_WAIT_LIST;

    if (phEventWaitList != NULL && numEventsInWaitList == 0)
      return UR_RESULT_ERROR_INVALID_EVENT_WAIT_LIST;

    if (phEventWaitList != NULL && numEventsInWaitList > 0) {
      for (uint32_t i = 0; i < numEventsInWaitList; ++i) {
        if (phEventWaitList[i] == NULL) {
          return UR_RESULT_ERROR_INVALID_EVENT_WAIT_LIST;
        }
      }
    }
  }

  ur_result_t result =
      pfnUpdateWaitEventsExp(hCommand, numEventsInWaitList, phEventWaitList);

  return result;
}

///////////////////////////////////////////////////////////////////////////////
/// @brief Intercept function for urCommandBufferGetInfoExp
__urdlllocal ur_result_t UR_APICALL urCommandBufferGetInfoExp(
    /// [in] handle of the command-buffer object
    ur_exp_command_buffer_handle_t hCommandBuffer,
    /// [in] the name of the command-buffer property to query
    ur_exp_command_buffer_info_t propName,
    /// [in] size in bytes of the command-buffer property value
    size_t propSize,
    /// [out][optional][typename(propName, propSize)] value of the
    /// command-buffer property
    void *pPropValue,
    /// [out][optional] bytes returned in command-buffer property
    size_t *pPropSizeRet) {
  auto pfnGetInfoExp = getContext()->urDdiTable.CommandBufferExp.pfnGetInfoExp;

  if (nullptr == pfnGetInfoExp) {
    return UR_RESULT_ERROR_UNINITIALIZED;
  }

  if (getContext()->enableParameterValidation) {
    if (propSize != 0 && pPropValue == NULL)
      return UR_RESULT_ERROR_INVALID_NULL_POINTER;

    if (pPropValue == NULL && pPropSizeRet == NULL)
      return UR_RESULT_ERROR_INVALID_NULL_POINTER;

    if (NULL == hCommandBuffer)
      return UR_RESULT_ERROR_INVALID_NULL_HANDLE;

    if (UR_EXP_COMMAND_BUFFER_INFO_DESCRIPTOR < propName)
      return UR_RESULT_ERROR_INVALID_ENUMERATION;

    if (propSize == 0 && pPropValue != NULL)
      return UR_RESULT_ERROR_INVALID_SIZE;
  }

  ur_result_t result = pfnGetInfoExp(hCommandBuffer, propName, propSize,
                                     pPropValue, pPropSizeRet);

  return result;
}

///////////////////////////////////////////////////////////////////////////////
/// @brief Intercept function for urCommandBufferGetNativeHandleExp
__urdlllocal ur_result_t UR_APICALL urCommandBufferGetNativeHandleExp(
    /// [in] Handle of the command-buffer.
    ur_exp_command_buffer_handle_t hCommandBuffer,
    /// [out] A pointer to the native handle of the command-buffer.
    ur_native_handle_t *phNativeCommandBuffer) {
  auto pfnGetNativeHandleExp =
      getContext()->urDdiTable.CommandBufferExp.pfnGetNativeHandleExp;

  if (nullptr == pfnGetNativeHandleExp) {
    return UR_RESULT_ERROR_UNINITIALIZED;
  }

  if (getContext()->enableParameterValidation) {
    if (NULL == phNativeCommandBuffer)
      return UR_RESULT_ERROR_INVALID_NULL_POINTER;

    if (NULL == hCommandBuffer)
      return UR_RESULT_ERROR_INVALID_NULL_HANDLE;
  }

  ur_result_t result =
      pfnGetNativeHandleExp(hCommandBuffer, phNativeCommandBuffer);

  return result;
}

///////////////////////////////////////////////////////////////////////////////
<<<<<<< HEAD
/// @brief Intercept function for urProgramDynamicLinkExp
__urdlllocal ur_result_t UR_APICALL urProgramDynamicLinkExp(
    /// [in] handle of the context instance.
    ur_context_handle_t hContext,
    /// [in] number of program handles in `phPrograms`.
    uint32_t count,
    /// [in][range(0, count)] pointer to array of program handles.
    const ur_program_handle_t *phPrograms) {
  auto pfnDynamicLinkExp =
      getContext()->urDdiTable.ProgramExp.pfnDynamicLinkExp;

  if (nullptr == pfnDynamicLinkExp) {
=======
/// @brief Intercept function for urDeviceWaitExp
__urdlllocal ur_result_t UR_APICALL urDeviceWaitExp(
    /// [in] handle of the device instance.
    ur_device_handle_t hDevice) {
  auto pfnWaitExp = getContext()->urDdiTable.DeviceExp.pfnWaitExp;

  if (nullptr == pfnWaitExp) {
>>>>>>> 25d2e789
    return UR_RESULT_ERROR_UNINITIALIZED;
  }

  if (getContext()->enableParameterValidation) {
<<<<<<< HEAD
    if (NULL == phPrograms)
      return UR_RESULT_ERROR_INVALID_NULL_POINTER;

    if (NULL == hContext)
      return UR_RESULT_ERROR_INVALID_NULL_HANDLE;

    if (count == 0)
      return UR_RESULT_ERROR_INVALID_SIZE;
  }

  if (getContext()->enableLifetimeValidation &&
      !getContext()->refCountContext->isReferenceValid(hContext)) {
    URLOG_CTX_INVALID_REFERENCE(hContext);
  }

  ur_result_t result = pfnDynamicLinkExp(hContext, count, phPrograms);
=======
    if (NULL == hDevice)
      return UR_RESULT_ERROR_INVALID_NULL_HANDLE;

    if (hDevice == nullptr)
      return UR_RESULT_ERROR_INVALID_NULL_HANDLE;
  }

  if (getContext()->enableLifetimeValidation &&
      !getContext()->refCountContext->isReferenceValid(hDevice)) {
    URLOG_CTX_INVALID_REFERENCE(hDevice);
  }

  ur_result_t result = pfnWaitExp(hDevice);
>>>>>>> 25d2e789

  return result;
}

///////////////////////////////////////////////////////////////////////////////
/// @brief Intercept function for urEnqueueTimestampRecordingExp
__urdlllocal ur_result_t UR_APICALL urEnqueueTimestampRecordingExp(
    /// [in] handle of the queue object
    ur_queue_handle_t hQueue,
    /// [in] indicates whether the call to this function should block until
    /// until the device timestamp recording command has executed on the
    /// device.
    bool blocking,
    /// [in] size of the event wait list
    uint32_t numEventsInWaitList,
    /// [in][optional][range(0, numEventsInWaitList)] pointer to a list of
    /// events that must be complete before the kernel execution.
    /// If nullptr, the numEventsInWaitList must be 0, indicating no wait
    /// events.
    const ur_event_handle_t *phEventWaitList,
    /// [in,out] return an event object that identifies this particular kernel
    /// execution instance. Profiling information can be queried
    /// from this event as if `hQueue` had profiling enabled. Querying
    /// `UR_PROFILING_INFO_COMMAND_QUEUED` or `UR_PROFILING_INFO_COMMAND_SUBMIT`
    /// reports the timestamp at the time of the call to this function.
    /// Querying `UR_PROFILING_INFO_COMMAND_START` or
    /// `UR_PROFILING_INFO_COMMAND_END` reports the timestamp recorded when the
    /// command is executed on the device. If phEventWaitList and phEvent are
    /// not NULL, phEvent must not refer to an element of the phEventWaitList
    /// array.
    ur_event_handle_t *phEvent) {
  auto pfnTimestampRecordingExp =
      getContext()->urDdiTable.EnqueueExp.pfnTimestampRecordingExp;

  if (nullptr == pfnTimestampRecordingExp) {
    return UR_RESULT_ERROR_UNINITIALIZED;
  }

  if (getContext()->enableParameterValidation) {
    if (NULL == phEvent)
      return UR_RESULT_ERROR_INVALID_NULL_POINTER;

    if (NULL == hQueue)
      return UR_RESULT_ERROR_INVALID_NULL_HANDLE;

    if (phEventWaitList == NULL && numEventsInWaitList > 0)
      return UR_RESULT_ERROR_INVALID_EVENT_WAIT_LIST;

    if (phEventWaitList != NULL && numEventsInWaitList == 0)
      return UR_RESULT_ERROR_INVALID_EVENT_WAIT_LIST;

    if (phEventWaitList != NULL && numEventsInWaitList > 0) {
      for (uint32_t i = 0; i < numEventsInWaitList; ++i) {
        if (phEventWaitList[i] == NULL) {
          return UR_RESULT_ERROR_INVALID_EVENT_WAIT_LIST;
        }
      }
    }
  }

  if (getContext()->enableLifetimeValidation &&
      !getContext()->refCountContext->isReferenceValid(hQueue)) {
    URLOG_CTX_INVALID_REFERENCE(hQueue);
  }

  ur_result_t result = pfnTimestampRecordingExp(
      hQueue, blocking, numEventsInWaitList, phEventWaitList, phEvent);

  if (getContext()->enableLeakChecking && result == UR_RESULT_SUCCESS &&
      phEvent) {
    getContext()->refCountContext->createRefCount(*phEvent);
  }

  return result;
}

///////////////////////////////////////////////////////////////////////////////
/// @brief Intercept function for urIPCGetMemHandleExp
__urdlllocal ur_result_t UR_APICALL urIPCGetMemHandleExp(
    /// [in] handle of the context object
    ur_context_handle_t hContext,
    /// [in] pointer to device USM memory
    void *pMem,
    /// [out][optional] a pointer to the IPC memory handle data
    void *pIPCMemHandleData,
    /// [out][optional] size of the resulting IPC memory handle data
    size_t *pIPCMemHandleDataSizeRet) {
  auto pfnGetMemHandleExp = getContext()->urDdiTable.IPCExp.pfnGetMemHandleExp;

  if (nullptr == pfnGetMemHandleExp) {
    return UR_RESULT_ERROR_UNINITIALIZED;
  }

  if (getContext()->enableParameterValidation) {
    if (NULL == pIPCMemHandleData)
      return UR_RESULT_ERROR_INVALID_NULL_POINTER;

    if (NULL == pIPCMemHandleDataSizeRet)
      return UR_RESULT_ERROR_INVALID_NULL_POINTER;

    if (NULL == hContext)
      return UR_RESULT_ERROR_INVALID_NULL_HANDLE;
  }

  if (getContext()->enableLifetimeValidation &&
      !getContext()->refCountContext->isReferenceValid(hContext)) {
    URLOG_CTX_INVALID_REFERENCE(hContext);
  }

  ur_result_t result = pfnGetMemHandleExp(hContext, pMem, pIPCMemHandleData,
                                          pIPCMemHandleDataSizeRet);

  return result;
}

///////////////////////////////////////////////////////////////////////////////
/// @brief Intercept function for urIPCPutMemHandleExp
__urdlllocal ur_result_t UR_APICALL urIPCPutMemHandleExp(
    /// [in] handle of the context object
    ur_context_handle_t hContext,
    /// [in] a pointer to the IPC memory handle data
    void *pIPCMemHandleData) {
  auto pfnPutMemHandleExp = getContext()->urDdiTable.IPCExp.pfnPutMemHandleExp;

  if (nullptr == pfnPutMemHandleExp) {
    return UR_RESULT_ERROR_UNINITIALIZED;
  }

  if (getContext()->enableParameterValidation) {
    if (NULL == pIPCMemHandleData)
      return UR_RESULT_ERROR_INVALID_NULL_POINTER;

    if (NULL == hContext)
      return UR_RESULT_ERROR_INVALID_NULL_HANDLE;
  }

  if (getContext()->enableLifetimeValidation &&
      !getContext()->refCountContext->isReferenceValid(hContext)) {
    URLOG_CTX_INVALID_REFERENCE(hContext);
  }

  ur_result_t result = pfnPutMemHandleExp(hContext, pIPCMemHandleData);

  return result;
}

///////////////////////////////////////////////////////////////////////////////
/// @brief Intercept function for urIPCOpenMemHandleExp
__urdlllocal ur_result_t UR_APICALL urIPCOpenMemHandleExp(
    /// [in] handle of the context object
    ur_context_handle_t hContext,
    /// [in] handle of the device object the corresponding USM device memory
    /// was allocated on
    ur_device_handle_t hDevice,
    /// [in] the IPC memory handle data
    void *pIPCMemHandleData,
    /// [in] size of the IPC memory handle data
    size_t ipcMemHandleDataSize,
    /// [out] pointer to a pointer to device USM memory
    void **ppMem) {
  auto pfnOpenMemHandleExp =
      getContext()->urDdiTable.IPCExp.pfnOpenMemHandleExp;

  if (nullptr == pfnOpenMemHandleExp) {
    return UR_RESULT_ERROR_UNINITIALIZED;
  }

  if (getContext()->enableParameterValidation) {
    if (NULL == pIPCMemHandleData)
      return UR_RESULT_ERROR_INVALID_NULL_POINTER;

    if (NULL == ppMem)
      return UR_RESULT_ERROR_INVALID_NULL_POINTER;

    if (NULL == hContext)
      return UR_RESULT_ERROR_INVALID_NULL_HANDLE;

    if (NULL == hDevice)
      return UR_RESULT_ERROR_INVALID_NULL_HANDLE;
  }

  if (getContext()->enableLifetimeValidation &&
      !getContext()->refCountContext->isReferenceValid(hContext)) {
    URLOG_CTX_INVALID_REFERENCE(hContext);
  }

  if (getContext()->enableLifetimeValidation &&
      !getContext()->refCountContext->isReferenceValid(hDevice)) {
    URLOG_CTX_INVALID_REFERENCE(hDevice);
  }

  ur_result_t result = pfnOpenMemHandleExp(hContext, hDevice, pIPCMemHandleData,
                                           ipcMemHandleDataSize, ppMem);

  return result;
}

///////////////////////////////////////////////////////////////////////////////
/// @brief Intercept function for urIPCCloseMemHandleExp
__urdlllocal ur_result_t UR_APICALL urIPCCloseMemHandleExp(
    /// [in] handle of the context object
    ur_context_handle_t hContext,
    /// [in] pointer to device USM memory opened through urIPCOpenMemHandleExp
    void *pMem) {
  auto pfnCloseMemHandleExp =
      getContext()->urDdiTable.IPCExp.pfnCloseMemHandleExp;

  if (nullptr == pfnCloseMemHandleExp) {
    return UR_RESULT_ERROR_UNINITIALIZED;
  }

  if (getContext()->enableParameterValidation) {
    if (NULL == pMem)
      return UR_RESULT_ERROR_INVALID_NULL_POINTER;

    if (NULL == hContext)
      return UR_RESULT_ERROR_INVALID_NULL_HANDLE;
  }

  if (getContext()->enableLifetimeValidation &&
      !getContext()->refCountContext->isReferenceValid(hContext)) {
    URLOG_CTX_INVALID_REFERENCE(hContext);
  }

  ur_result_t result = pfnCloseMemHandleExp(hContext, pMem);

  return result;
}

///////////////////////////////////////////////////////////////////////////////
/// @brief Intercept function for urMemoryExportAllocExportableMemoryExp
__urdlllocal ur_result_t UR_APICALL urMemoryExportAllocExportableMemoryExp(
    /// [in] Handle to context in which to allocate memory.
    ur_context_handle_t hContext,
    /// [in] Handle to device on which to allocate memory.
    ur_device_handle_t hDevice,
    /// [in] Requested alignment of the allocation.
    size_t alignment,
    /// [in] Requested size of the allocation.
    size_t size,
    /// [in] Type of the memory handle to be exported (e.g. file descriptor,
    /// or win32 NT handle).
    ur_exp_external_mem_type_t handleTypeToExport,
    /// [out][alloc] Pointer to allocated exportable memory.
    void **ppMem) {
  auto pfnAllocExportableMemoryExp =
      getContext()->urDdiTable.MemoryExportExp.pfnAllocExportableMemoryExp;

  if (nullptr == pfnAllocExportableMemoryExp) {
    return UR_RESULT_ERROR_UNINITIALIZED;
  }

  if (getContext()->enableParameterValidation) {
    if (ppMem == nullptr)
      return UR_RESULT_ERROR_INVALID_NULL_POINTER;

    if (NULL == hContext)
      return UR_RESULT_ERROR_INVALID_NULL_HANDLE;

    if (NULL == hDevice)
      return UR_RESULT_ERROR_INVALID_NULL_HANDLE;

    if ((hDevice == nullptr) || (hContext == nullptr))
      return UR_RESULT_ERROR_INVALID_NULL_HANDLE;

    if (UR_EXP_EXTERNAL_MEM_TYPE_WIN32_NT_DX11_RESOURCE < handleTypeToExport)
      return UR_RESULT_ERROR_INVALID_ENUMERATION;

    if (alignment != 0 && ((alignment & (alignment - 1)) != 0))
      return UR_RESULT_ERROR_UNSUPPORTED_ALIGNMENT;

    if (size == 0)
      return UR_RESULT_ERROR_INVALID_USM_SIZE;
  }

  if (getContext()->enableLifetimeValidation &&
      !getContext()->refCountContext->isReferenceValid(hContext)) {
    URLOG_CTX_INVALID_REFERENCE(hContext);
  }

  if (getContext()->enableLifetimeValidation &&
      !getContext()->refCountContext->isReferenceValid(hDevice)) {
    URLOG_CTX_INVALID_REFERENCE(hDevice);
  }

  ur_result_t result = pfnAllocExportableMemoryExp(
      hContext, hDevice, alignment, size, handleTypeToExport, ppMem);

  return result;
}

///////////////////////////////////////////////////////////////////////////////
/// @brief Intercept function for urMemoryExportFreeExportableMemoryExp
__urdlllocal ur_result_t UR_APICALL urMemoryExportFreeExportableMemoryExp(
    /// [in] Handle to context in which to free memory.
    ur_context_handle_t hContext,
    /// [in] Handle to device on which to free memory.
    ur_device_handle_t hDevice,
    /// [in][release] Pointer to exportable memory to be deallocated.
    void *pMem) {
  auto pfnFreeExportableMemoryExp =
      getContext()->urDdiTable.MemoryExportExp.pfnFreeExportableMemoryExp;

  if (nullptr == pfnFreeExportableMemoryExp) {
    return UR_RESULT_ERROR_UNINITIALIZED;
  }

  if (getContext()->enableParameterValidation) {
    if (pMem == nullptr)
      return UR_RESULT_ERROR_INVALID_NULL_POINTER;

    if (NULL == hContext)
      return UR_RESULT_ERROR_INVALID_NULL_HANDLE;

    if (NULL == hDevice)
      return UR_RESULT_ERROR_INVALID_NULL_HANDLE;

    if ((hDevice == nullptr) || (hContext == nullptr))
      return UR_RESULT_ERROR_INVALID_NULL_HANDLE;
  }

  if (getContext()->enableLifetimeValidation &&
      !getContext()->refCountContext->isReferenceValid(hContext)) {
    URLOG_CTX_INVALID_REFERENCE(hContext);
  }

  if (getContext()->enableLifetimeValidation &&
      !getContext()->refCountContext->isReferenceValid(hDevice)) {
    URLOG_CTX_INVALID_REFERENCE(hDevice);
  }

  ur_result_t result = pfnFreeExportableMemoryExp(hContext, hDevice, pMem);

  return result;
}

///////////////////////////////////////////////////////////////////////////////
/// @brief Intercept function for urMemoryExportExportMemoryHandleExp
__urdlllocal ur_result_t UR_APICALL urMemoryExportExportMemoryHandleExp(
    /// [in] Handle to context in which the exportable memory was allocated.
    ur_context_handle_t hContext,
    /// [in] Handle to device on which the exportable memory was allocated.
    ur_device_handle_t hDevice,
    /// [in] Type of the memory handle to be exported (e.g. file descriptor,
    /// or win32 NT handle).
    ur_exp_external_mem_type_t handleTypeToExport,
    /// [in] Pointer to exportable memory handle.
    void *pMem,
    /// [out] Returned exportable handle to memory allocated in `pMem`
    void *pMemHandleRet) {
  auto pfnExportMemoryHandleExp =
      getContext()->urDdiTable.MemoryExportExp.pfnExportMemoryHandleExp;

  if (nullptr == pfnExportMemoryHandleExp) {
    return UR_RESULT_ERROR_UNINITIALIZED;
  }

  if (getContext()->enableParameterValidation) {
    if (pMemHandleRet == nullptr || pMem == nullptr)
      return UR_RESULT_ERROR_INVALID_NULL_POINTER;

    if (NULL == hContext)
      return UR_RESULT_ERROR_INVALID_NULL_HANDLE;

    if (NULL == hDevice)
      return UR_RESULT_ERROR_INVALID_NULL_HANDLE;

    if ((hDevice == nullptr) || (hContext == nullptr))
      return UR_RESULT_ERROR_INVALID_NULL_HANDLE;

    if (UR_EXP_EXTERNAL_MEM_TYPE_WIN32_NT_DX11_RESOURCE < handleTypeToExport)
      return UR_RESULT_ERROR_INVALID_ENUMERATION;
  }

  if (getContext()->enableLifetimeValidation &&
      !getContext()->refCountContext->isReferenceValid(hContext)) {
    URLOG_CTX_INVALID_REFERENCE(hContext);
  }

  if (getContext()->enableLifetimeValidation &&
      !getContext()->refCountContext->isReferenceValid(hDevice)) {
    URLOG_CTX_INVALID_REFERENCE(hDevice);
  }

  ur_result_t result = pfnExportMemoryHandleExp(
      hContext, hDevice, handleTypeToExport, pMem, pMemHandleRet);

  return result;
}

///////////////////////////////////////////////////////////////////////////////
/// @brief Intercept function for urProgramBuildExp
__urdlllocal ur_result_t UR_APICALL urProgramBuildExp(
    /// [in] Handle of the program to build.
    ur_program_handle_t hProgram,
    /// [in] number of devices
    uint32_t numDevices,
    /// [in][range(0, numDevices)] pointer to array of device handles
    ur_device_handle_t *phDevices,
    /// [in] program information flags
    ur_exp_program_flags_t flags,
    /// [in][optional] pointer to build options null-terminated string.
    const char *pOptions) {
  auto pfnBuildExp = getContext()->urDdiTable.ProgramExp.pfnBuildExp;

  if (nullptr == pfnBuildExp) {
    return UR_RESULT_ERROR_UNINITIALIZED;
  }

  if (getContext()->enableParameterValidation) {
    if (NULL == phDevices)
      return UR_RESULT_ERROR_INVALID_NULL_POINTER;

    if (NULL == hProgram)
      return UR_RESULT_ERROR_INVALID_NULL_HANDLE;

    if (UR_EXP_PROGRAM_FLAGS_MASK & flags)
      return UR_RESULT_ERROR_INVALID_ENUMERATION;
  }

  if (getContext()->enableLifetimeValidation &&
      !getContext()->refCountContext->isReferenceValid(hProgram)) {
    URLOG_CTX_INVALID_REFERENCE(hProgram);
  }

  ur_result_t result =
      pfnBuildExp(hProgram, numDevices, phDevices, flags, pOptions);

  return result;
}

///////////////////////////////////////////////////////////////////////////////
/// @brief Intercept function for urProgramCompileExp
__urdlllocal ur_result_t UR_APICALL urProgramCompileExp(
    /// [in][out] handle of the program to compile.
    ur_program_handle_t hProgram,
    /// [in] number of devices
    uint32_t numDevices,
    /// [in][range(0, numDevices)] pointer to array of device handles
    ur_device_handle_t *phDevices,
    /// [in] program information flags
    ur_exp_program_flags_t flags,
    /// [in][optional] pointer to build options null-terminated string.
    const char *pOptions) {
  auto pfnCompileExp = getContext()->urDdiTable.ProgramExp.pfnCompileExp;

  if (nullptr == pfnCompileExp) {
    return UR_RESULT_ERROR_UNINITIALIZED;
  }

  if (getContext()->enableParameterValidation) {
    if (NULL == phDevices)
      return UR_RESULT_ERROR_INVALID_NULL_POINTER;

    if (NULL == hProgram)
      return UR_RESULT_ERROR_INVALID_NULL_HANDLE;

    if (UR_EXP_PROGRAM_FLAGS_MASK & flags)
      return UR_RESULT_ERROR_INVALID_ENUMERATION;
  }

  if (getContext()->enableLifetimeValidation &&
      !getContext()->refCountContext->isReferenceValid(hProgram)) {
    URLOG_CTX_INVALID_REFERENCE(hProgram);
  }

  ur_result_t result =
      pfnCompileExp(hProgram, numDevices, phDevices, flags, pOptions);

  return result;
}

///////////////////////////////////////////////////////////////////////////////
/// @brief Intercept function for urProgramLinkExp
__urdlllocal ur_result_t UR_APICALL urProgramLinkExp(
    /// [in] handle of the context instance.
    ur_context_handle_t hContext,
    /// [in] number of devices
    uint32_t numDevices,
    /// [in][range(0, numDevices)] pointer to array of device handles
    ur_device_handle_t *phDevices,
    /// [in] program information flags
    ur_exp_program_flags_t flags,
    /// [in] number of program handles in `phPrograms`.
    uint32_t count,
    /// [in][range(0, count)] pointer to array of program handles.
    const ur_program_handle_t *phPrograms,
    /// [in][optional] pointer to linker options null-terminated string.
    const char *pOptions,
    /// [out][alloc] pointer to handle of program object created.
    ur_program_handle_t *phProgram) {
  if (nullptr != phProgram) {
    *phProgram = nullptr;
  }
  auto pfnLinkExp = getContext()->urDdiTable.ProgramExp.pfnLinkExp;

  if (nullptr == pfnLinkExp) {
    return UR_RESULT_ERROR_UNINITIALIZED;
  }

  if (getContext()->enableParameterValidation) {
    if (NULL == phDevices)
      return UR_RESULT_ERROR_INVALID_NULL_POINTER;

    if (NULL == phPrograms)
      return UR_RESULT_ERROR_INVALID_NULL_POINTER;

    if (NULL == phProgram)
      return UR_RESULT_ERROR_INVALID_NULL_POINTER;

    if (NULL == hContext)
      return UR_RESULT_ERROR_INVALID_NULL_HANDLE;

    if (UR_EXP_PROGRAM_FLAGS_MASK & flags)
      return UR_RESULT_ERROR_INVALID_ENUMERATION;

    if (count == 0)
      return UR_RESULT_ERROR_INVALID_SIZE;
  }

  if (getContext()->enableLifetimeValidation &&
      !getContext()->refCountContext->isReferenceValid(hContext)) {
    URLOG_CTX_INVALID_REFERENCE(hContext);
  }

  ur_result_t result = pfnLinkExp(hContext, numDevices, phDevices, flags, count,
                                  phPrograms, pOptions, phProgram);

  return result;
}

///////////////////////////////////////////////////////////////////////////////
/// @brief Intercept function for urUSMContextMemcpyExp
__urdlllocal ur_result_t UR_APICALL urUSMContextMemcpyExp(
    /// [in] Context associated with the device(s) that own the allocations
    /// `pSrc` and `pDst`.
    ur_context_handle_t hContext,
    /// [in] Destination pointer to copy to.
    void *pDst,
    /// [in] Source pointer to copy from.
    const void *pSrc,
    /// [in] Size in bytes to be copied.
    size_t size) {
  auto pfnContextMemcpyExp =
      getContext()->urDdiTable.USMExp.pfnContextMemcpyExp;

  if (nullptr == pfnContextMemcpyExp) {
    return UR_RESULT_ERROR_UNINITIALIZED;
  }

  if (getContext()->enableParameterValidation) {
    if (NULL == pDst)
      return UR_RESULT_ERROR_INVALID_NULL_POINTER;

    if (NULL == pSrc)
      return UR_RESULT_ERROR_INVALID_NULL_POINTER;

    if (NULL == hContext)
      return UR_RESULT_ERROR_INVALID_NULL_HANDLE;

    if (size == 0)
      return UR_RESULT_ERROR_INVALID_SIZE;
  }

  if (getContext()->enableLifetimeValidation &&
      !getContext()->refCountContext->isReferenceValid(hContext)) {
    URLOG_CTX_INVALID_REFERENCE(hContext);
  }

  ur_result_t result = pfnContextMemcpyExp(hContext, pDst, pSrc, size);

  return result;
}

///////////////////////////////////////////////////////////////////////////////
/// @brief Intercept function for urUSMImportExp
__urdlllocal ur_result_t UR_APICALL urUSMImportExp(
    /// [in] handle of the context object
    ur_context_handle_t hContext,
    /// [in] pointer to host memory object
    void *pMem,
    /// [in] size in bytes of the host memory object to be imported
    size_t size) {
  auto pfnImportExp = getContext()->urDdiTable.USMExp.pfnImportExp;

  if (nullptr == pfnImportExp) {
    return UR_RESULT_ERROR_UNINITIALIZED;
  }

  if (getContext()->enableParameterValidation) {
    if (NULL == pMem)
      return UR_RESULT_ERROR_INVALID_NULL_POINTER;

    if (NULL == hContext)
      return UR_RESULT_ERROR_INVALID_NULL_HANDLE;
  }

  if (getContext()->enableLifetimeValidation &&
      !getContext()->refCountContext->isReferenceValid(hContext)) {
    URLOG_CTX_INVALID_REFERENCE(hContext);
  }

  ur_result_t result = pfnImportExp(hContext, pMem, size);

  return result;
}

///////////////////////////////////////////////////////////////////////////////
/// @brief Intercept function for urUSMReleaseExp
__urdlllocal ur_result_t UR_APICALL urUSMReleaseExp(
    /// [in] handle of the context object
    ur_context_handle_t hContext,
    /// [in] pointer to host memory object
    void *pMem) {
  auto pfnReleaseExp = getContext()->urDdiTable.USMExp.pfnReleaseExp;

  if (nullptr == pfnReleaseExp) {
    return UR_RESULT_ERROR_UNINITIALIZED;
  }

  if (getContext()->enableParameterValidation) {
    if (NULL == pMem)
      return UR_RESULT_ERROR_INVALID_NULL_POINTER;

    if (NULL == hContext)
      return UR_RESULT_ERROR_INVALID_NULL_HANDLE;
  }

  if (getContext()->enableLifetimeValidation &&
      !getContext()->refCountContext->isReferenceValid(hContext)) {
    URLOG_CTX_INVALID_REFERENCE(hContext);
  }

  ur_result_t result = pfnReleaseExp(hContext, pMem);

  return result;
}

///////////////////////////////////////////////////////////////////////////////
/// @brief Intercept function for urUsmP2PEnablePeerAccessExp
__urdlllocal ur_result_t UR_APICALL urUsmP2PEnablePeerAccessExp(
    /// [in] handle of the command device object
    ur_device_handle_t commandDevice,
    /// [in] handle of the peer device object
    ur_device_handle_t peerDevice) {
  auto pfnEnablePeerAccessExp =
      getContext()->urDdiTable.UsmP2PExp.pfnEnablePeerAccessExp;

  if (nullptr == pfnEnablePeerAccessExp) {
    return UR_RESULT_ERROR_UNINITIALIZED;
  }

  if (getContext()->enableParameterValidation) {
    if (NULL == commandDevice)
      return UR_RESULT_ERROR_INVALID_NULL_HANDLE;

    if (NULL == peerDevice)
      return UR_RESULT_ERROR_INVALID_NULL_HANDLE;
  }

  if (getContext()->enableLifetimeValidation &&
      !getContext()->refCountContext->isReferenceValid(commandDevice)) {
    URLOG_CTX_INVALID_REFERENCE(commandDevice);
  }

  if (getContext()->enableLifetimeValidation &&
      !getContext()->refCountContext->isReferenceValid(peerDevice)) {
    URLOG_CTX_INVALID_REFERENCE(peerDevice);
  }

  ur_result_t result = pfnEnablePeerAccessExp(commandDevice, peerDevice);

  return result;
}

///////////////////////////////////////////////////////////////////////////////
/// @brief Intercept function for urUsmP2PDisablePeerAccessExp
__urdlllocal ur_result_t UR_APICALL urUsmP2PDisablePeerAccessExp(
    /// [in] handle of the command device object
    ur_device_handle_t commandDevice,
    /// [in] handle of the peer device object
    ur_device_handle_t peerDevice) {
  auto pfnDisablePeerAccessExp =
      getContext()->urDdiTable.UsmP2PExp.pfnDisablePeerAccessExp;

  if (nullptr == pfnDisablePeerAccessExp) {
    return UR_RESULT_ERROR_UNINITIALIZED;
  }

  if (getContext()->enableParameterValidation) {
    if (NULL == commandDevice)
      return UR_RESULT_ERROR_INVALID_NULL_HANDLE;

    if (NULL == peerDevice)
      return UR_RESULT_ERROR_INVALID_NULL_HANDLE;
  }

  if (getContext()->enableLifetimeValidation &&
      !getContext()->refCountContext->isReferenceValid(commandDevice)) {
    URLOG_CTX_INVALID_REFERENCE(commandDevice);
  }

  if (getContext()->enableLifetimeValidation &&
      !getContext()->refCountContext->isReferenceValid(peerDevice)) {
    URLOG_CTX_INVALID_REFERENCE(peerDevice);
  }

  ur_result_t result = pfnDisablePeerAccessExp(commandDevice, peerDevice);

  return result;
}

///////////////////////////////////////////////////////////////////////////////
/// @brief Intercept function for urUsmP2PPeerAccessGetInfoExp
__urdlllocal ur_result_t UR_APICALL urUsmP2PPeerAccessGetInfoExp(
    /// [in] handle of the command device object
    ur_device_handle_t commandDevice,
    /// [in] handle of the peer device object
    ur_device_handle_t peerDevice,
    /// [in] type of the info to retrieve
    ur_exp_peer_info_t propName,
    /// [in] the number of bytes pointed to by pPropValue.
    size_t propSize,
    /// [out][optional][typename(propName, propSize)] array of bytes holding
    /// the info.
    /// If propSize is not equal to or greater than the real number of bytes
    /// needed to return the info
    /// then the ::UR_RESULT_ERROR_INVALID_SIZE error is returned and
    /// pPropValue is not used.
    void *pPropValue,
    /// [out][optional] pointer to the actual size in bytes of the queried
    /// propName.
    size_t *pPropSizeRet) {
  auto pfnPeerAccessGetInfoExp =
      getContext()->urDdiTable.UsmP2PExp.pfnPeerAccessGetInfoExp;

  if (nullptr == pfnPeerAccessGetInfoExp) {
    return UR_RESULT_ERROR_UNINITIALIZED;
  }

  if (getContext()->enableParameterValidation) {
    if (propSize != 0 && pPropValue == NULL)
      return UR_RESULT_ERROR_INVALID_NULL_POINTER;

    if (pPropValue == NULL && pPropSizeRet == NULL)
      return UR_RESULT_ERROR_INVALID_NULL_POINTER;

    if (NULL == commandDevice)
      return UR_RESULT_ERROR_INVALID_NULL_HANDLE;

    if (NULL == peerDevice)
      return UR_RESULT_ERROR_INVALID_NULL_HANDLE;

    if (UR_EXP_PEER_INFO_UR_PEER_ATOMICS_SUPPORT < propName)
      return UR_RESULT_ERROR_INVALID_ENUMERATION;

    if (propSize == 0 && pPropValue != NULL)
      return UR_RESULT_ERROR_INVALID_SIZE;
  }

  if (getContext()->enableLifetimeValidation &&
      !getContext()->refCountContext->isReferenceValid(commandDevice)) {
    URLOG_CTX_INVALID_REFERENCE(commandDevice);
  }

  if (getContext()->enableLifetimeValidation &&
      !getContext()->refCountContext->isReferenceValid(peerDevice)) {
    URLOG_CTX_INVALID_REFERENCE(peerDevice);
  }

  ur_result_t result = pfnPeerAccessGetInfoExp(
      commandDevice, peerDevice, propName, propSize, pPropValue, pPropSizeRet);

  return result;
}

///////////////////////////////////////////////////////////////////////////////
/// @brief Intercept function for urEnqueueEventsWaitWithBarrierExt
__urdlllocal ur_result_t UR_APICALL urEnqueueEventsWaitWithBarrierExt(
    /// [in] handle of the queue object
    ur_queue_handle_t hQueue,
    /// [in][optional] pointer to the extended enqueue properties
    const ur_exp_enqueue_ext_properties_t *pProperties,
    /// [in] size of the event wait list
    uint32_t numEventsInWaitList,
    /// [in][optional][range(0, numEventsInWaitList)] pointer to a list of
    /// events that must be complete before this command can be executed.
    /// If nullptr, the numEventsInWaitList must be 0, indicating that all
    /// previously enqueued commands
    /// must be complete.
    const ur_event_handle_t *phEventWaitList,
    /// [out][optional][alloc] return an event object that identifies this
    /// particular command instance. If phEventWaitList and phEvent are not
    /// NULL, phEvent must not refer to an element of the phEventWaitList array.
    ur_event_handle_t *phEvent) {
  auto pfnEventsWaitWithBarrierExt =
      getContext()->urDdiTable.Enqueue.pfnEventsWaitWithBarrierExt;

  if (nullptr == pfnEventsWaitWithBarrierExt) {
    return UR_RESULT_ERROR_UNINITIALIZED;
  }

  if (getContext()->enableParameterValidation) {
    if (NULL == hQueue)
      return UR_RESULT_ERROR_INVALID_NULL_HANDLE;

    if (NULL != pProperties &&
        UR_EXP_ENQUEUE_EXT_FLAGS_MASK & pProperties->flags)
      return UR_RESULT_ERROR_INVALID_ENUMERATION;

    if (phEventWaitList == NULL && numEventsInWaitList > 0)
      return UR_RESULT_ERROR_INVALID_EVENT_WAIT_LIST;

    if (phEventWaitList != NULL && numEventsInWaitList == 0)
      return UR_RESULT_ERROR_INVALID_EVENT_WAIT_LIST;

    if (phEventWaitList != NULL && numEventsInWaitList > 0) {
      for (uint32_t i = 0; i < numEventsInWaitList; ++i) {
        if (phEventWaitList[i] == NULL) {
          return UR_RESULT_ERROR_INVALID_EVENT_WAIT_LIST;
        }
      }
    }
  }

  if (getContext()->enableLifetimeValidation &&
      !getContext()->refCountContext->isReferenceValid(hQueue)) {
    URLOG_CTX_INVALID_REFERENCE(hQueue);
  }

  ur_result_t result = pfnEventsWaitWithBarrierExt(
      hQueue, pProperties, numEventsInWaitList, phEventWaitList, phEvent);

  if (getContext()->enableLeakChecking && result == UR_RESULT_SUCCESS &&
      phEvent) {
    getContext()->refCountContext->createRefCount(*phEvent);
  }

  return result;
}

///////////////////////////////////////////////////////////////////////////////
/// @brief Intercept function for urEnqueueNativeCommandExp
__urdlllocal ur_result_t UR_APICALL urEnqueueNativeCommandExp(
    /// [in] handle of the queue object
    ur_queue_handle_t hQueue,
    /// [in] function calling the native underlying API, to be executed
    /// immediately.
    ur_exp_enqueue_native_command_function_t pfnNativeEnqueue,
    /// [in][optional] data used by pfnNativeEnqueue
    void *data,
    /// [in] size of the mem list
    uint32_t numMemsInMemList,
    /// [in][optional][range(0, numMemsInMemList)] mems that are used within
    /// pfnNativeEnqueue using ::urMemGetNativeHandle.
    /// If nullptr, the numMemsInMemList must be 0, indicating that no mems
    /// are accessed with ::urMemGetNativeHandle within pfnNativeEnqueue.
    const ur_mem_handle_t *phMemList,
    /// [in][optional] pointer to the native enqueue properties
    const ur_exp_enqueue_native_command_properties_t *pProperties,
    /// [in] size of the event wait list
    uint32_t numEventsInWaitList,
    /// [in][optional][range(0, numEventsInWaitList)] pointer to a list of
    /// events that must be complete before the kernel execution.
    /// If nullptr, the numEventsInWaitList must be 0, indicating no wait
    /// events.
    const ur_event_handle_t *phEventWaitList,
    /// [out][optional][alloc] return an event object that identifies the work
    /// that has
    /// been enqueued in nativeEnqueueFunc. If phEventWaitList and phEvent are
    /// not NULL, phEvent must not refer to an element of the phEventWaitList
    /// array.
    ur_event_handle_t *phEvent) {
  auto pfnNativeCommandExp =
      getContext()->urDdiTable.EnqueueExp.pfnNativeCommandExp;

  if (nullptr == pfnNativeCommandExp) {
    return UR_RESULT_ERROR_UNINITIALIZED;
  }

  if (getContext()->enableParameterValidation) {
    if (NULL == pfnNativeEnqueue)
      return UR_RESULT_ERROR_INVALID_NULL_POINTER;

    if (NULL == hQueue)
      return UR_RESULT_ERROR_INVALID_NULL_HANDLE;

    if (NULL != pProperties &&
        UR_EXP_ENQUEUE_NATIVE_COMMAND_FLAGS_MASK & pProperties->flags)
      return UR_RESULT_ERROR_INVALID_ENUMERATION;

    if (phEventWaitList != NULL && numEventsInWaitList > 0) {
      for (uint32_t i = 0; i < numEventsInWaitList; ++i) {
        if (phEventWaitList[i] == NULL) {
          return UR_RESULT_ERROR_INVALID_EVENT_WAIT_LIST;
        }
      }
    }
  }

  if (getContext()->enableLifetimeValidation &&
      !getContext()->refCountContext->isReferenceValid(hQueue)) {
    URLOG_CTX_INVALID_REFERENCE(hQueue);
  }

  ur_result_t result = pfnNativeCommandExp(
      hQueue, pfnNativeEnqueue, data, numMemsInMemList, phMemList, pProperties,
      numEventsInWaitList, phEventWaitList, phEvent);

  if (getContext()->enableLeakChecking && result == UR_RESULT_SUCCESS &&
      phEvent) {
    getContext()->refCountContext->createRefCount(*phEvent);
  }

  return result;
}

///////////////////////////////////////////////////////////////////////////////
/// @brief Exported function for filling application's Adapter table
///        with current process' addresses
///
/// @returns
///     - ::UR_RESULT_SUCCESS
///     - ::UR_RESULT_ERROR_INVALID_NULL_POINTER
///     - ::UR_RESULT_ERROR_UNSUPPORTED_VERSION
UR_DLLEXPORT ur_result_t UR_APICALL urGetAdapterProcAddrTable(
    /// [in] API version requested
    ur_api_version_t version,
    /// [in,out] pointer to table of DDI function pointers
    ur_adapter_dditable_t *pDdiTable) {
  auto &dditable = ur_validation_layer::getContext()->urDdiTable.Adapter;

  if (nullptr == pDdiTable)
    return UR_RESULT_ERROR_INVALID_NULL_POINTER;

  if (UR_MAJOR_VERSION(ur_validation_layer::getContext()->version) !=
          UR_MAJOR_VERSION(version) ||
      UR_MINOR_VERSION(ur_validation_layer::getContext()->version) >
          UR_MINOR_VERSION(version))
    return UR_RESULT_ERROR_UNSUPPORTED_VERSION;

  ur_result_t result = UR_RESULT_SUCCESS;

  dditable.pfnGet = pDdiTable->pfnGet;
  pDdiTable->pfnGet = ur_validation_layer::urAdapterGet;

  dditable.pfnRelease = pDdiTable->pfnRelease;
  pDdiTable->pfnRelease = ur_validation_layer::urAdapterRelease;

  dditable.pfnRetain = pDdiTable->pfnRetain;
  pDdiTable->pfnRetain = ur_validation_layer::urAdapterRetain;

  dditable.pfnGetLastError = pDdiTable->pfnGetLastError;
  pDdiTable->pfnGetLastError = ur_validation_layer::urAdapterGetLastError;

  dditable.pfnGetInfo = pDdiTable->pfnGetInfo;
  pDdiTable->pfnGetInfo = ur_validation_layer::urAdapterGetInfo;

  dditable.pfnSetLoggerCallback = pDdiTable->pfnSetLoggerCallback;
  pDdiTable->pfnSetLoggerCallback =
      ur_validation_layer::urAdapterSetLoggerCallback;

  dditable.pfnSetLoggerCallbackLevel = pDdiTable->pfnSetLoggerCallbackLevel;
  pDdiTable->pfnSetLoggerCallbackLevel =
      ur_validation_layer::urAdapterSetLoggerCallbackLevel;

  return result;
}

///////////////////////////////////////////////////////////////////////////////
/// @brief Exported function for filling application's BindlessImagesExp table
///        with current process' addresses
///
/// @returns
///     - ::UR_RESULT_SUCCESS
///     - ::UR_RESULT_ERROR_INVALID_NULL_POINTER
///     - ::UR_RESULT_ERROR_UNSUPPORTED_VERSION
UR_DLLEXPORT ur_result_t UR_APICALL urGetBindlessImagesExpProcAddrTable(
    /// [in] API version requested
    ur_api_version_t version,
    /// [in,out] pointer to table of DDI function pointers
    ur_bindless_images_exp_dditable_t *pDdiTable) {
  auto &dditable =
      ur_validation_layer::getContext()->urDdiTable.BindlessImagesExp;

  if (nullptr == pDdiTable)
    return UR_RESULT_ERROR_INVALID_NULL_POINTER;

  if (UR_MAJOR_VERSION(ur_validation_layer::getContext()->version) !=
          UR_MAJOR_VERSION(version) ||
      UR_MINOR_VERSION(ur_validation_layer::getContext()->version) >
          UR_MINOR_VERSION(version))
    return UR_RESULT_ERROR_UNSUPPORTED_VERSION;

  ur_result_t result = UR_RESULT_SUCCESS;

  dditable.pfnUnsampledImageHandleDestroyExp =
      pDdiTable->pfnUnsampledImageHandleDestroyExp;
  pDdiTable->pfnUnsampledImageHandleDestroyExp =
      ur_validation_layer::urBindlessImagesUnsampledImageHandleDestroyExp;

  dditable.pfnSampledImageHandleDestroyExp =
      pDdiTable->pfnSampledImageHandleDestroyExp;
  pDdiTable->pfnSampledImageHandleDestroyExp =
      ur_validation_layer::urBindlessImagesSampledImageHandleDestroyExp;

  dditable.pfnImageAllocateExp = pDdiTable->pfnImageAllocateExp;
  pDdiTable->pfnImageAllocateExp =
      ur_validation_layer::urBindlessImagesImageAllocateExp;

  dditable.pfnImageFreeExp = pDdiTable->pfnImageFreeExp;
  pDdiTable->pfnImageFreeExp =
      ur_validation_layer::urBindlessImagesImageFreeExp;

  dditable.pfnUnsampledImageCreateExp = pDdiTable->pfnUnsampledImageCreateExp;
  pDdiTable->pfnUnsampledImageCreateExp =
      ur_validation_layer::urBindlessImagesUnsampledImageCreateExp;

  dditable.pfnSampledImageCreateExp = pDdiTable->pfnSampledImageCreateExp;
  pDdiTable->pfnSampledImageCreateExp =
      ur_validation_layer::urBindlessImagesSampledImageCreateExp;

  dditable.pfnImageCopyExp = pDdiTable->pfnImageCopyExp;
  pDdiTable->pfnImageCopyExp =
      ur_validation_layer::urBindlessImagesImageCopyExp;

  dditable.pfnImageGetInfoExp = pDdiTable->pfnImageGetInfoExp;
  pDdiTable->pfnImageGetInfoExp =
      ur_validation_layer::urBindlessImagesImageGetInfoExp;

  dditable.pfnGetImageMemoryHandleTypeSupportExp =
      pDdiTable->pfnGetImageMemoryHandleTypeSupportExp;
  pDdiTable->pfnGetImageMemoryHandleTypeSupportExp =
      ur_validation_layer::urBindlessImagesGetImageMemoryHandleTypeSupportExp;

  dditable.pfnGetImageUnsampledHandleSupportExp =
      pDdiTable->pfnGetImageUnsampledHandleSupportExp;
  pDdiTable->pfnGetImageUnsampledHandleSupportExp =
      ur_validation_layer::urBindlessImagesGetImageUnsampledHandleSupportExp;

  dditable.pfnGetImageSampledHandleSupportExp =
      pDdiTable->pfnGetImageSampledHandleSupportExp;
  pDdiTable->pfnGetImageSampledHandleSupportExp =
      ur_validation_layer::urBindlessImagesGetImageSampledHandleSupportExp;

  dditable.pfnMipmapGetLevelExp = pDdiTable->pfnMipmapGetLevelExp;
  pDdiTable->pfnMipmapGetLevelExp =
      ur_validation_layer::urBindlessImagesMipmapGetLevelExp;

  dditable.pfnMipmapFreeExp = pDdiTable->pfnMipmapFreeExp;
  pDdiTable->pfnMipmapFreeExp =
      ur_validation_layer::urBindlessImagesMipmapFreeExp;

  dditable.pfnImportExternalMemoryExp = pDdiTable->pfnImportExternalMemoryExp;
  pDdiTable->pfnImportExternalMemoryExp =
      ur_validation_layer::urBindlessImagesImportExternalMemoryExp;

  dditable.pfnMapExternalArrayExp = pDdiTable->pfnMapExternalArrayExp;
  pDdiTable->pfnMapExternalArrayExp =
      ur_validation_layer::urBindlessImagesMapExternalArrayExp;

  dditable.pfnMapExternalLinearMemoryExp =
      pDdiTable->pfnMapExternalLinearMemoryExp;
  pDdiTable->pfnMapExternalLinearMemoryExp =
      ur_validation_layer::urBindlessImagesMapExternalLinearMemoryExp;

  dditable.pfnReleaseExternalMemoryExp = pDdiTable->pfnReleaseExternalMemoryExp;
  pDdiTable->pfnReleaseExternalMemoryExp =
      ur_validation_layer::urBindlessImagesReleaseExternalMemoryExp;

  dditable.pfnFreeMappedLinearMemoryExp =
      pDdiTable->pfnFreeMappedLinearMemoryExp;
  pDdiTable->pfnFreeMappedLinearMemoryExp =
      ur_validation_layer::urBindlessImagesFreeMappedLinearMemoryExp;

  dditable.pfnSupportsImportingHandleTypeExp =
      pDdiTable->pfnSupportsImportingHandleTypeExp;
  pDdiTable->pfnSupportsImportingHandleTypeExp =
      ur_validation_layer::urBindlessImagesSupportsImportingHandleTypeExp;

  dditable.pfnImportExternalSemaphoreExp =
      pDdiTable->pfnImportExternalSemaphoreExp;
  pDdiTable->pfnImportExternalSemaphoreExp =
      ur_validation_layer::urBindlessImagesImportExternalSemaphoreExp;

  dditable.pfnReleaseExternalSemaphoreExp =
      pDdiTable->pfnReleaseExternalSemaphoreExp;
  pDdiTable->pfnReleaseExternalSemaphoreExp =
      ur_validation_layer::urBindlessImagesReleaseExternalSemaphoreExp;

  dditable.pfnWaitExternalSemaphoreExp = pDdiTable->pfnWaitExternalSemaphoreExp;
  pDdiTable->pfnWaitExternalSemaphoreExp =
      ur_validation_layer::urBindlessImagesWaitExternalSemaphoreExp;

  dditable.pfnSignalExternalSemaphoreExp =
      pDdiTable->pfnSignalExternalSemaphoreExp;
  pDdiTable->pfnSignalExternalSemaphoreExp =
      ur_validation_layer::urBindlessImagesSignalExternalSemaphoreExp;

  return result;
}

///////////////////////////////////////////////////////////////////////////////
/// @brief Exported function for filling application's CommandBufferExp table
///        with current process' addresses
///
/// @returns
///     - ::UR_RESULT_SUCCESS
///     - ::UR_RESULT_ERROR_INVALID_NULL_POINTER
///     - ::UR_RESULT_ERROR_UNSUPPORTED_VERSION
UR_DLLEXPORT ur_result_t UR_APICALL urGetCommandBufferExpProcAddrTable(
    /// [in] API version requested
    ur_api_version_t version,
    /// [in,out] pointer to table of DDI function pointers
    ur_command_buffer_exp_dditable_t *pDdiTable) {
  auto &dditable =
      ur_validation_layer::getContext()->urDdiTable.CommandBufferExp;

  if (nullptr == pDdiTable)
    return UR_RESULT_ERROR_INVALID_NULL_POINTER;

  if (UR_MAJOR_VERSION(ur_validation_layer::getContext()->version) !=
          UR_MAJOR_VERSION(version) ||
      UR_MINOR_VERSION(ur_validation_layer::getContext()->version) >
          UR_MINOR_VERSION(version))
    return UR_RESULT_ERROR_UNSUPPORTED_VERSION;

  ur_result_t result = UR_RESULT_SUCCESS;

  dditable.pfnCreateExp = pDdiTable->pfnCreateExp;
  pDdiTable->pfnCreateExp = ur_validation_layer::urCommandBufferCreateExp;

  dditable.pfnRetainExp = pDdiTable->pfnRetainExp;
  pDdiTable->pfnRetainExp = ur_validation_layer::urCommandBufferRetainExp;

  dditable.pfnReleaseExp = pDdiTable->pfnReleaseExp;
  pDdiTable->pfnReleaseExp = ur_validation_layer::urCommandBufferReleaseExp;

  dditable.pfnFinalizeExp = pDdiTable->pfnFinalizeExp;
  pDdiTable->pfnFinalizeExp = ur_validation_layer::urCommandBufferFinalizeExp;

  dditable.pfnAppendKernelLaunchExp = pDdiTable->pfnAppendKernelLaunchExp;
  pDdiTable->pfnAppendKernelLaunchExp =
      ur_validation_layer::urCommandBufferAppendKernelLaunchExp;

  dditable.pfnAppendUSMMemcpyExp = pDdiTable->pfnAppendUSMMemcpyExp;
  pDdiTable->pfnAppendUSMMemcpyExp =
      ur_validation_layer::urCommandBufferAppendUSMMemcpyExp;

  dditable.pfnAppendUSMFillExp = pDdiTable->pfnAppendUSMFillExp;
  pDdiTable->pfnAppendUSMFillExp =
      ur_validation_layer::urCommandBufferAppendUSMFillExp;

  dditable.pfnAppendMemBufferCopyExp = pDdiTable->pfnAppendMemBufferCopyExp;
  pDdiTable->pfnAppendMemBufferCopyExp =
      ur_validation_layer::urCommandBufferAppendMemBufferCopyExp;

  dditable.pfnAppendMemBufferWriteExp = pDdiTable->pfnAppendMemBufferWriteExp;
  pDdiTable->pfnAppendMemBufferWriteExp =
      ur_validation_layer::urCommandBufferAppendMemBufferWriteExp;

  dditable.pfnAppendMemBufferReadExp = pDdiTable->pfnAppendMemBufferReadExp;
  pDdiTable->pfnAppendMemBufferReadExp =
      ur_validation_layer::urCommandBufferAppendMemBufferReadExp;

  dditable.pfnAppendMemBufferCopyRectExp =
      pDdiTable->pfnAppendMemBufferCopyRectExp;
  pDdiTable->pfnAppendMemBufferCopyRectExp =
      ur_validation_layer::urCommandBufferAppendMemBufferCopyRectExp;

  dditable.pfnAppendMemBufferWriteRectExp =
      pDdiTable->pfnAppendMemBufferWriteRectExp;
  pDdiTable->pfnAppendMemBufferWriteRectExp =
      ur_validation_layer::urCommandBufferAppendMemBufferWriteRectExp;

  dditable.pfnAppendMemBufferReadRectExp =
      pDdiTable->pfnAppendMemBufferReadRectExp;
  pDdiTable->pfnAppendMemBufferReadRectExp =
      ur_validation_layer::urCommandBufferAppendMemBufferReadRectExp;

  dditable.pfnAppendMemBufferFillExp = pDdiTable->pfnAppendMemBufferFillExp;
  pDdiTable->pfnAppendMemBufferFillExp =
      ur_validation_layer::urCommandBufferAppendMemBufferFillExp;

  dditable.pfnAppendUSMPrefetchExp = pDdiTable->pfnAppendUSMPrefetchExp;
  pDdiTable->pfnAppendUSMPrefetchExp =
      ur_validation_layer::urCommandBufferAppendUSMPrefetchExp;

  dditable.pfnAppendUSMAdviseExp = pDdiTable->pfnAppendUSMAdviseExp;
  pDdiTable->pfnAppendUSMAdviseExp =
      ur_validation_layer::urCommandBufferAppendUSMAdviseExp;

  dditable.pfnAppendNativeCommandExp = pDdiTable->pfnAppendNativeCommandExp;
  pDdiTable->pfnAppendNativeCommandExp =
      ur_validation_layer::urCommandBufferAppendNativeCommandExp;

  dditable.pfnUpdateKernelLaunchExp = pDdiTable->pfnUpdateKernelLaunchExp;
  pDdiTable->pfnUpdateKernelLaunchExp =
      ur_validation_layer::urCommandBufferUpdateKernelLaunchExp;

  dditable.pfnUpdateSignalEventExp = pDdiTable->pfnUpdateSignalEventExp;
  pDdiTable->pfnUpdateSignalEventExp =
      ur_validation_layer::urCommandBufferUpdateSignalEventExp;

  dditable.pfnUpdateWaitEventsExp = pDdiTable->pfnUpdateWaitEventsExp;
  pDdiTable->pfnUpdateWaitEventsExp =
      ur_validation_layer::urCommandBufferUpdateWaitEventsExp;

  dditable.pfnGetInfoExp = pDdiTable->pfnGetInfoExp;
  pDdiTable->pfnGetInfoExp = ur_validation_layer::urCommandBufferGetInfoExp;

  dditable.pfnGetNativeHandleExp = pDdiTable->pfnGetNativeHandleExp;
  pDdiTable->pfnGetNativeHandleExp =
      ur_validation_layer::urCommandBufferGetNativeHandleExp;

  return result;
}

///////////////////////////////////////////////////////////////////////////////
/// @brief Exported function for filling application's Context table
///        with current process' addresses
///
/// @returns
///     - ::UR_RESULT_SUCCESS
///     - ::UR_RESULT_ERROR_INVALID_NULL_POINTER
///     - ::UR_RESULT_ERROR_UNSUPPORTED_VERSION
UR_DLLEXPORT ur_result_t UR_APICALL urGetContextProcAddrTable(
    /// [in] API version requested
    ur_api_version_t version,
    /// [in,out] pointer to table of DDI function pointers
    ur_context_dditable_t *pDdiTable) {
  auto &dditable = ur_validation_layer::getContext()->urDdiTable.Context;

  if (nullptr == pDdiTable)
    return UR_RESULT_ERROR_INVALID_NULL_POINTER;

  if (UR_MAJOR_VERSION(ur_validation_layer::getContext()->version) !=
          UR_MAJOR_VERSION(version) ||
      UR_MINOR_VERSION(ur_validation_layer::getContext()->version) >
          UR_MINOR_VERSION(version))
    return UR_RESULT_ERROR_UNSUPPORTED_VERSION;

  ur_result_t result = UR_RESULT_SUCCESS;

  dditable.pfnCreate = pDdiTable->pfnCreate;
  pDdiTable->pfnCreate = ur_validation_layer::urContextCreate;

  dditable.pfnRetain = pDdiTable->pfnRetain;
  pDdiTable->pfnRetain = ur_validation_layer::urContextRetain;

  dditable.pfnRelease = pDdiTable->pfnRelease;
  pDdiTable->pfnRelease = ur_validation_layer::urContextRelease;

  dditable.pfnGetInfo = pDdiTable->pfnGetInfo;
  pDdiTable->pfnGetInfo = ur_validation_layer::urContextGetInfo;

  dditable.pfnGetNativeHandle = pDdiTable->pfnGetNativeHandle;
  pDdiTable->pfnGetNativeHandle = ur_validation_layer::urContextGetNativeHandle;

  dditable.pfnCreateWithNativeHandle = pDdiTable->pfnCreateWithNativeHandle;
  pDdiTable->pfnCreateWithNativeHandle =
      ur_validation_layer::urContextCreateWithNativeHandle;

  dditable.pfnSetExtendedDeleter = pDdiTable->pfnSetExtendedDeleter;
  pDdiTable->pfnSetExtendedDeleter =
      ur_validation_layer::urContextSetExtendedDeleter;

  return result;
}

///////////////////////////////////////////////////////////////////////////////
/// @brief Exported function for filling application's Enqueue table
///        with current process' addresses
///
/// @returns
///     - ::UR_RESULT_SUCCESS
///     - ::UR_RESULT_ERROR_INVALID_NULL_POINTER
///     - ::UR_RESULT_ERROR_UNSUPPORTED_VERSION
UR_DLLEXPORT ur_result_t UR_APICALL urGetEnqueueProcAddrTable(
    /// [in] API version requested
    ur_api_version_t version,
    /// [in,out] pointer to table of DDI function pointers
    ur_enqueue_dditable_t *pDdiTable) {
  auto &dditable = ur_validation_layer::getContext()->urDdiTable.Enqueue;

  if (nullptr == pDdiTable)
    return UR_RESULT_ERROR_INVALID_NULL_POINTER;

  if (UR_MAJOR_VERSION(ur_validation_layer::getContext()->version) !=
          UR_MAJOR_VERSION(version) ||
      UR_MINOR_VERSION(ur_validation_layer::getContext()->version) >
          UR_MINOR_VERSION(version))
    return UR_RESULT_ERROR_UNSUPPORTED_VERSION;

  ur_result_t result = UR_RESULT_SUCCESS;

  dditable.pfnKernelLaunch = pDdiTable->pfnKernelLaunch;
  pDdiTable->pfnKernelLaunch = ur_validation_layer::urEnqueueKernelLaunch;

  dditable.pfnEventsWait = pDdiTable->pfnEventsWait;
  pDdiTable->pfnEventsWait = ur_validation_layer::urEnqueueEventsWait;

  dditable.pfnEventsWaitWithBarrier = pDdiTable->pfnEventsWaitWithBarrier;
  pDdiTable->pfnEventsWaitWithBarrier =
      ur_validation_layer::urEnqueueEventsWaitWithBarrier;

  dditable.pfnMemBufferRead = pDdiTable->pfnMemBufferRead;
  pDdiTable->pfnMemBufferRead = ur_validation_layer::urEnqueueMemBufferRead;

  dditable.pfnMemBufferWrite = pDdiTable->pfnMemBufferWrite;
  pDdiTable->pfnMemBufferWrite = ur_validation_layer::urEnqueueMemBufferWrite;

  dditable.pfnMemBufferReadRect = pDdiTable->pfnMemBufferReadRect;
  pDdiTable->pfnMemBufferReadRect =
      ur_validation_layer::urEnqueueMemBufferReadRect;

  dditable.pfnMemBufferWriteRect = pDdiTable->pfnMemBufferWriteRect;
  pDdiTable->pfnMemBufferWriteRect =
      ur_validation_layer::urEnqueueMemBufferWriteRect;

  dditable.pfnMemBufferCopy = pDdiTable->pfnMemBufferCopy;
  pDdiTable->pfnMemBufferCopy = ur_validation_layer::urEnqueueMemBufferCopy;

  dditable.pfnMemBufferCopyRect = pDdiTable->pfnMemBufferCopyRect;
  pDdiTable->pfnMemBufferCopyRect =
      ur_validation_layer::urEnqueueMemBufferCopyRect;

  dditable.pfnMemBufferFill = pDdiTable->pfnMemBufferFill;
  pDdiTable->pfnMemBufferFill = ur_validation_layer::urEnqueueMemBufferFill;

  dditable.pfnMemImageRead = pDdiTable->pfnMemImageRead;
  pDdiTable->pfnMemImageRead = ur_validation_layer::urEnqueueMemImageRead;

  dditable.pfnMemImageWrite = pDdiTable->pfnMemImageWrite;
  pDdiTable->pfnMemImageWrite = ur_validation_layer::urEnqueueMemImageWrite;

  dditable.pfnMemImageCopy = pDdiTable->pfnMemImageCopy;
  pDdiTable->pfnMemImageCopy = ur_validation_layer::urEnqueueMemImageCopy;

  dditable.pfnMemBufferMap = pDdiTable->pfnMemBufferMap;
  pDdiTable->pfnMemBufferMap = ur_validation_layer::urEnqueueMemBufferMap;

  dditable.pfnMemUnmap = pDdiTable->pfnMemUnmap;
  pDdiTable->pfnMemUnmap = ur_validation_layer::urEnqueueMemUnmap;

  dditable.pfnUSMFill = pDdiTable->pfnUSMFill;
  pDdiTable->pfnUSMFill = ur_validation_layer::urEnqueueUSMFill;

  dditable.pfnUSMMemcpy = pDdiTable->pfnUSMMemcpy;
  pDdiTable->pfnUSMMemcpy = ur_validation_layer::urEnqueueUSMMemcpy;

  dditable.pfnUSMPrefetch = pDdiTable->pfnUSMPrefetch;
  pDdiTable->pfnUSMPrefetch = ur_validation_layer::urEnqueueUSMPrefetch;

  dditable.pfnUSMAdvise = pDdiTable->pfnUSMAdvise;
  pDdiTable->pfnUSMAdvise = ur_validation_layer::urEnqueueUSMAdvise;

  dditable.pfnUSMFill2D = pDdiTable->pfnUSMFill2D;
  pDdiTable->pfnUSMFill2D = ur_validation_layer::urEnqueueUSMFill2D;

  dditable.pfnUSMMemcpy2D = pDdiTable->pfnUSMMemcpy2D;
  pDdiTable->pfnUSMMemcpy2D = ur_validation_layer::urEnqueueUSMMemcpy2D;

  dditable.pfnDeviceGlobalVariableWrite =
      pDdiTable->pfnDeviceGlobalVariableWrite;
  pDdiTable->pfnDeviceGlobalVariableWrite =
      ur_validation_layer::urEnqueueDeviceGlobalVariableWrite;

  dditable.pfnDeviceGlobalVariableRead = pDdiTable->pfnDeviceGlobalVariableRead;
  pDdiTable->pfnDeviceGlobalVariableRead =
      ur_validation_layer::urEnqueueDeviceGlobalVariableRead;

  dditable.pfnReadHostPipe = pDdiTable->pfnReadHostPipe;
  pDdiTable->pfnReadHostPipe = ur_validation_layer::urEnqueueReadHostPipe;

  dditable.pfnWriteHostPipe = pDdiTable->pfnWriteHostPipe;
  pDdiTable->pfnWriteHostPipe = ur_validation_layer::urEnqueueWriteHostPipe;

  dditable.pfnEventsWaitWithBarrierExt = pDdiTable->pfnEventsWaitWithBarrierExt;
  pDdiTable->pfnEventsWaitWithBarrierExt =
      ur_validation_layer::urEnqueueEventsWaitWithBarrierExt;

  return result;
}

///////////////////////////////////////////////////////////////////////////////
/// @brief Exported function for filling application's EnqueueExp table
///        with current process' addresses
///
/// @returns
///     - ::UR_RESULT_SUCCESS
///     - ::UR_RESULT_ERROR_INVALID_NULL_POINTER
///     - ::UR_RESULT_ERROR_UNSUPPORTED_VERSION
UR_DLLEXPORT ur_result_t UR_APICALL urGetEnqueueExpProcAddrTable(
    /// [in] API version requested
    ur_api_version_t version,
    /// [in,out] pointer to table of DDI function pointers
    ur_enqueue_exp_dditable_t *pDdiTable) {
  auto &dditable = ur_validation_layer::getContext()->urDdiTable.EnqueueExp;

  if (nullptr == pDdiTable)
    return UR_RESULT_ERROR_INVALID_NULL_POINTER;

  if (UR_MAJOR_VERSION(ur_validation_layer::getContext()->version) !=
          UR_MAJOR_VERSION(version) ||
      UR_MINOR_VERSION(ur_validation_layer::getContext()->version) >
          UR_MINOR_VERSION(version))
    return UR_RESULT_ERROR_UNSUPPORTED_VERSION;

  ur_result_t result = UR_RESULT_SUCCESS;

  dditable.pfnUSMDeviceAllocExp = pDdiTable->pfnUSMDeviceAllocExp;
  pDdiTable->pfnUSMDeviceAllocExp =
      ur_validation_layer::urEnqueueUSMDeviceAllocExp;

  dditable.pfnUSMSharedAllocExp = pDdiTable->pfnUSMSharedAllocExp;
  pDdiTable->pfnUSMSharedAllocExp =
      ur_validation_layer::urEnqueueUSMSharedAllocExp;

  dditable.pfnUSMHostAllocExp = pDdiTable->pfnUSMHostAllocExp;
  pDdiTable->pfnUSMHostAllocExp = ur_validation_layer::urEnqueueUSMHostAllocExp;

  dditable.pfnUSMFreeExp = pDdiTable->pfnUSMFreeExp;
  pDdiTable->pfnUSMFreeExp = ur_validation_layer::urEnqueueUSMFreeExp;

  dditable.pfnCommandBufferExp = pDdiTable->pfnCommandBufferExp;
  pDdiTable->pfnCommandBufferExp =
      ur_validation_layer::urEnqueueCommandBufferExp;

  dditable.pfnTimestampRecordingExp = pDdiTable->pfnTimestampRecordingExp;
  pDdiTable->pfnTimestampRecordingExp =
      ur_validation_layer::urEnqueueTimestampRecordingExp;

  dditable.pfnNativeCommandExp = pDdiTable->pfnNativeCommandExp;
  pDdiTable->pfnNativeCommandExp =
      ur_validation_layer::urEnqueueNativeCommandExp;

  return result;
}

///////////////////////////////////////////////////////////////////////////////
/// @brief Exported function for filling application's Event table
///        with current process' addresses
///
/// @returns
///     - ::UR_RESULT_SUCCESS
///     - ::UR_RESULT_ERROR_INVALID_NULL_POINTER
///     - ::UR_RESULT_ERROR_UNSUPPORTED_VERSION
UR_DLLEXPORT ur_result_t UR_APICALL urGetEventProcAddrTable(
    /// [in] API version requested
    ur_api_version_t version,
    /// [in,out] pointer to table of DDI function pointers
    ur_event_dditable_t *pDdiTable) {
  auto &dditable = ur_validation_layer::getContext()->urDdiTable.Event;

  if (nullptr == pDdiTable)
    return UR_RESULT_ERROR_INVALID_NULL_POINTER;

  if (UR_MAJOR_VERSION(ur_validation_layer::getContext()->version) !=
          UR_MAJOR_VERSION(version) ||
      UR_MINOR_VERSION(ur_validation_layer::getContext()->version) >
          UR_MINOR_VERSION(version))
    return UR_RESULT_ERROR_UNSUPPORTED_VERSION;

  ur_result_t result = UR_RESULT_SUCCESS;

  dditable.pfnGetInfo = pDdiTable->pfnGetInfo;
  pDdiTable->pfnGetInfo = ur_validation_layer::urEventGetInfo;

  dditable.pfnGetProfilingInfo = pDdiTable->pfnGetProfilingInfo;
  pDdiTable->pfnGetProfilingInfo = ur_validation_layer::urEventGetProfilingInfo;

  dditable.pfnWait = pDdiTable->pfnWait;
  pDdiTable->pfnWait = ur_validation_layer::urEventWait;

  dditable.pfnRetain = pDdiTable->pfnRetain;
  pDdiTable->pfnRetain = ur_validation_layer::urEventRetain;

  dditable.pfnRelease = pDdiTable->pfnRelease;
  pDdiTable->pfnRelease = ur_validation_layer::urEventRelease;

  dditable.pfnGetNativeHandle = pDdiTable->pfnGetNativeHandle;
  pDdiTable->pfnGetNativeHandle = ur_validation_layer::urEventGetNativeHandle;

  dditable.pfnCreateWithNativeHandle = pDdiTable->pfnCreateWithNativeHandle;
  pDdiTable->pfnCreateWithNativeHandle =
      ur_validation_layer::urEventCreateWithNativeHandle;

  dditable.pfnSetCallback = pDdiTable->pfnSetCallback;
  pDdiTable->pfnSetCallback = ur_validation_layer::urEventSetCallback;

  return result;
}

///////////////////////////////////////////////////////////////////////////////
/// @brief Exported function for filling application's IPCExp table
///        with current process' addresses
///
/// @returns
///     - ::UR_RESULT_SUCCESS
///     - ::UR_RESULT_ERROR_INVALID_NULL_POINTER
///     - ::UR_RESULT_ERROR_UNSUPPORTED_VERSION
UR_DLLEXPORT ur_result_t UR_APICALL urGetIPCExpProcAddrTable(
    /// [in] API version requested
    ur_api_version_t version,
    /// [in,out] pointer to table of DDI function pointers
    ur_ipc_exp_dditable_t *pDdiTable) {
  auto &dditable = ur_validation_layer::getContext()->urDdiTable.IPCExp;

  if (nullptr == pDdiTable)
    return UR_RESULT_ERROR_INVALID_NULL_POINTER;

  if (UR_MAJOR_VERSION(ur_validation_layer::getContext()->version) !=
          UR_MAJOR_VERSION(version) ||
      UR_MINOR_VERSION(ur_validation_layer::getContext()->version) >
          UR_MINOR_VERSION(version))
    return UR_RESULT_ERROR_UNSUPPORTED_VERSION;

  ur_result_t result = UR_RESULT_SUCCESS;

  dditable.pfnGetMemHandleExp = pDdiTable->pfnGetMemHandleExp;
  pDdiTable->pfnGetMemHandleExp = ur_validation_layer::urIPCGetMemHandleExp;

  dditable.pfnPutMemHandleExp = pDdiTable->pfnPutMemHandleExp;
  pDdiTable->pfnPutMemHandleExp = ur_validation_layer::urIPCPutMemHandleExp;

  dditable.pfnOpenMemHandleExp = pDdiTable->pfnOpenMemHandleExp;
  pDdiTable->pfnOpenMemHandleExp = ur_validation_layer::urIPCOpenMemHandleExp;

  dditable.pfnCloseMemHandleExp = pDdiTable->pfnCloseMemHandleExp;
  pDdiTable->pfnCloseMemHandleExp = ur_validation_layer::urIPCCloseMemHandleExp;

  return result;
}

///////////////////////////////////////////////////////////////////////////////
/// @brief Exported function for filling application's Kernel table
///        with current process' addresses
///
/// @returns
///     - ::UR_RESULT_SUCCESS
///     - ::UR_RESULT_ERROR_INVALID_NULL_POINTER
///     - ::UR_RESULT_ERROR_UNSUPPORTED_VERSION
UR_DLLEXPORT ur_result_t UR_APICALL urGetKernelProcAddrTable(
    /// [in] API version requested
    ur_api_version_t version,
    /// [in,out] pointer to table of DDI function pointers
    ur_kernel_dditable_t *pDdiTable) {
  auto &dditable = ur_validation_layer::getContext()->urDdiTable.Kernel;

  if (nullptr == pDdiTable)
    return UR_RESULT_ERROR_INVALID_NULL_POINTER;

  if (UR_MAJOR_VERSION(ur_validation_layer::getContext()->version) !=
          UR_MAJOR_VERSION(version) ||
      UR_MINOR_VERSION(ur_validation_layer::getContext()->version) >
          UR_MINOR_VERSION(version))
    return UR_RESULT_ERROR_UNSUPPORTED_VERSION;

  ur_result_t result = UR_RESULT_SUCCESS;

  dditable.pfnCreate = pDdiTable->pfnCreate;
  pDdiTable->pfnCreate = ur_validation_layer::urKernelCreate;

  dditable.pfnGetInfo = pDdiTable->pfnGetInfo;
  pDdiTable->pfnGetInfo = ur_validation_layer::urKernelGetInfo;

  dditable.pfnGetGroupInfo = pDdiTable->pfnGetGroupInfo;
  pDdiTable->pfnGetGroupInfo = ur_validation_layer::urKernelGetGroupInfo;

  dditable.pfnGetSubGroupInfo = pDdiTable->pfnGetSubGroupInfo;
  pDdiTable->pfnGetSubGroupInfo = ur_validation_layer::urKernelGetSubGroupInfo;

  dditable.pfnRetain = pDdiTable->pfnRetain;
  pDdiTable->pfnRetain = ur_validation_layer::urKernelRetain;

  dditable.pfnRelease = pDdiTable->pfnRelease;
  pDdiTable->pfnRelease = ur_validation_layer::urKernelRelease;

  dditable.pfnGetNativeHandle = pDdiTable->pfnGetNativeHandle;
  pDdiTable->pfnGetNativeHandle = ur_validation_layer::urKernelGetNativeHandle;

  dditable.pfnCreateWithNativeHandle = pDdiTable->pfnCreateWithNativeHandle;
  pDdiTable->pfnCreateWithNativeHandle =
      ur_validation_layer::urKernelCreateWithNativeHandle;

  dditable.pfnGetSuggestedLocalWorkSize =
      pDdiTable->pfnGetSuggestedLocalWorkSize;
  pDdiTable->pfnGetSuggestedLocalWorkSize =
      ur_validation_layer::urKernelGetSuggestedLocalWorkSize;

  dditable.pfnSetArgValue = pDdiTable->pfnSetArgValue;
  pDdiTable->pfnSetArgValue = ur_validation_layer::urKernelSetArgValue;

  dditable.pfnSetArgLocal = pDdiTable->pfnSetArgLocal;
  pDdiTable->pfnSetArgLocal = ur_validation_layer::urKernelSetArgLocal;

  dditable.pfnSetArgPointer = pDdiTable->pfnSetArgPointer;
  pDdiTable->pfnSetArgPointer = ur_validation_layer::urKernelSetArgPointer;

  dditable.pfnSetExecInfo = pDdiTable->pfnSetExecInfo;
  pDdiTable->pfnSetExecInfo = ur_validation_layer::urKernelSetExecInfo;

  dditable.pfnSetArgSampler = pDdiTable->pfnSetArgSampler;
  pDdiTable->pfnSetArgSampler = ur_validation_layer::urKernelSetArgSampler;

  dditable.pfnSetArgMemObj = pDdiTable->pfnSetArgMemObj;
  pDdiTable->pfnSetArgMemObj = ur_validation_layer::urKernelSetArgMemObj;

  dditable.pfnSetSpecializationConstants =
      pDdiTable->pfnSetSpecializationConstants;
  pDdiTable->pfnSetSpecializationConstants =
      ur_validation_layer::urKernelSetSpecializationConstants;

  dditable.pfnSuggestMaxCooperativeGroupCount =
      pDdiTable->pfnSuggestMaxCooperativeGroupCount;
  pDdiTable->pfnSuggestMaxCooperativeGroupCount =
      ur_validation_layer::urKernelSuggestMaxCooperativeGroupCount;

  return result;
}

///////////////////////////////////////////////////////////////////////////////
/// @brief Exported function for filling application's Mem table
///        with current process' addresses
///
/// @returns
///     - ::UR_RESULT_SUCCESS
///     - ::UR_RESULT_ERROR_INVALID_NULL_POINTER
///     - ::UR_RESULT_ERROR_UNSUPPORTED_VERSION
UR_DLLEXPORT ur_result_t UR_APICALL urGetMemProcAddrTable(
    /// [in] API version requested
    ur_api_version_t version,
    /// [in,out] pointer to table of DDI function pointers
    ur_mem_dditable_t *pDdiTable) {
  auto &dditable = ur_validation_layer::getContext()->urDdiTable.Mem;

  if (nullptr == pDdiTable)
    return UR_RESULT_ERROR_INVALID_NULL_POINTER;

  if (UR_MAJOR_VERSION(ur_validation_layer::getContext()->version) !=
          UR_MAJOR_VERSION(version) ||
      UR_MINOR_VERSION(ur_validation_layer::getContext()->version) >
          UR_MINOR_VERSION(version))
    return UR_RESULT_ERROR_UNSUPPORTED_VERSION;

  ur_result_t result = UR_RESULT_SUCCESS;

  dditable.pfnImageCreate = pDdiTable->pfnImageCreate;
  pDdiTable->pfnImageCreate = ur_validation_layer::urMemImageCreate;

  dditable.pfnBufferCreate = pDdiTable->pfnBufferCreate;
  pDdiTable->pfnBufferCreate = ur_validation_layer::urMemBufferCreate;

  dditable.pfnRetain = pDdiTable->pfnRetain;
  pDdiTable->pfnRetain = ur_validation_layer::urMemRetain;

  dditable.pfnRelease = pDdiTable->pfnRelease;
  pDdiTable->pfnRelease = ur_validation_layer::urMemRelease;

  dditable.pfnBufferPartition = pDdiTable->pfnBufferPartition;
  pDdiTable->pfnBufferPartition = ur_validation_layer::urMemBufferPartition;

  dditable.pfnGetNativeHandle = pDdiTable->pfnGetNativeHandle;
  pDdiTable->pfnGetNativeHandle = ur_validation_layer::urMemGetNativeHandle;

  dditable.pfnBufferCreateWithNativeHandle =
      pDdiTable->pfnBufferCreateWithNativeHandle;
  pDdiTable->pfnBufferCreateWithNativeHandle =
      ur_validation_layer::urMemBufferCreateWithNativeHandle;

  dditable.pfnImageCreateWithNativeHandle =
      pDdiTable->pfnImageCreateWithNativeHandle;
  pDdiTable->pfnImageCreateWithNativeHandle =
      ur_validation_layer::urMemImageCreateWithNativeHandle;

  dditable.pfnGetInfo = pDdiTable->pfnGetInfo;
  pDdiTable->pfnGetInfo = ur_validation_layer::urMemGetInfo;

  dditable.pfnImageGetInfo = pDdiTable->pfnImageGetInfo;
  pDdiTable->pfnImageGetInfo = ur_validation_layer::urMemImageGetInfo;

  return result;
}

///////////////////////////////////////////////////////////////////////////////
/// @brief Exported function for filling application's MemoryExportExp table
///        with current process' addresses
///
/// @returns
///     - ::UR_RESULT_SUCCESS
///     - ::UR_RESULT_ERROR_INVALID_NULL_POINTER
///     - ::UR_RESULT_ERROR_UNSUPPORTED_VERSION
UR_DLLEXPORT ur_result_t UR_APICALL urGetMemoryExportExpProcAddrTable(
    /// [in] API version requested
    ur_api_version_t version,
    /// [in,out] pointer to table of DDI function pointers
    ur_memory_export_exp_dditable_t *pDdiTable) {
  auto &dditable =
      ur_validation_layer::getContext()->urDdiTable.MemoryExportExp;

  if (nullptr == pDdiTable)
    return UR_RESULT_ERROR_INVALID_NULL_POINTER;

  if (UR_MAJOR_VERSION(ur_validation_layer::getContext()->version) !=
          UR_MAJOR_VERSION(version) ||
      UR_MINOR_VERSION(ur_validation_layer::getContext()->version) >
          UR_MINOR_VERSION(version))
    return UR_RESULT_ERROR_UNSUPPORTED_VERSION;

  ur_result_t result = UR_RESULT_SUCCESS;

  dditable.pfnAllocExportableMemoryExp = pDdiTable->pfnAllocExportableMemoryExp;
  pDdiTable->pfnAllocExportableMemoryExp =
      ur_validation_layer::urMemoryExportAllocExportableMemoryExp;

  dditable.pfnFreeExportableMemoryExp = pDdiTable->pfnFreeExportableMemoryExp;
  pDdiTable->pfnFreeExportableMemoryExp =
      ur_validation_layer::urMemoryExportFreeExportableMemoryExp;

  dditable.pfnExportMemoryHandleExp = pDdiTable->pfnExportMemoryHandleExp;
  pDdiTable->pfnExportMemoryHandleExp =
      ur_validation_layer::urMemoryExportExportMemoryHandleExp;

  return result;
}

///////////////////////////////////////////////////////////////////////////////
/// @brief Exported function for filling application's PhysicalMem table
///        with current process' addresses
///
/// @returns
///     - ::UR_RESULT_SUCCESS
///     - ::UR_RESULT_ERROR_INVALID_NULL_POINTER
///     - ::UR_RESULT_ERROR_UNSUPPORTED_VERSION
UR_DLLEXPORT ur_result_t UR_APICALL urGetPhysicalMemProcAddrTable(
    /// [in] API version requested
    ur_api_version_t version,
    /// [in,out] pointer to table of DDI function pointers
    ur_physical_mem_dditable_t *pDdiTable) {
  auto &dditable = ur_validation_layer::getContext()->urDdiTable.PhysicalMem;

  if (nullptr == pDdiTable)
    return UR_RESULT_ERROR_INVALID_NULL_POINTER;

  if (UR_MAJOR_VERSION(ur_validation_layer::getContext()->version) !=
          UR_MAJOR_VERSION(version) ||
      UR_MINOR_VERSION(ur_validation_layer::getContext()->version) >
          UR_MINOR_VERSION(version))
    return UR_RESULT_ERROR_UNSUPPORTED_VERSION;

  ur_result_t result = UR_RESULT_SUCCESS;

  dditable.pfnCreate = pDdiTable->pfnCreate;
  pDdiTable->pfnCreate = ur_validation_layer::urPhysicalMemCreate;

  dditable.pfnRetain = pDdiTable->pfnRetain;
  pDdiTable->pfnRetain = ur_validation_layer::urPhysicalMemRetain;

  dditable.pfnRelease = pDdiTable->pfnRelease;
  pDdiTable->pfnRelease = ur_validation_layer::urPhysicalMemRelease;

  dditable.pfnGetInfo = pDdiTable->pfnGetInfo;
  pDdiTable->pfnGetInfo = ur_validation_layer::urPhysicalMemGetInfo;

  return result;
}

///////////////////////////////////////////////////////////////////////////////
/// @brief Exported function for filling application's Platform table
///        with current process' addresses
///
/// @returns
///     - ::UR_RESULT_SUCCESS
///     - ::UR_RESULT_ERROR_INVALID_NULL_POINTER
///     - ::UR_RESULT_ERROR_UNSUPPORTED_VERSION
UR_DLLEXPORT ur_result_t UR_APICALL urGetPlatformProcAddrTable(
    /// [in] API version requested
    ur_api_version_t version,
    /// [in,out] pointer to table of DDI function pointers
    ur_platform_dditable_t *pDdiTable) {
  auto &dditable = ur_validation_layer::getContext()->urDdiTable.Platform;

  if (nullptr == pDdiTable)
    return UR_RESULT_ERROR_INVALID_NULL_POINTER;

  if (UR_MAJOR_VERSION(ur_validation_layer::getContext()->version) !=
          UR_MAJOR_VERSION(version) ||
      UR_MINOR_VERSION(ur_validation_layer::getContext()->version) >
          UR_MINOR_VERSION(version))
    return UR_RESULT_ERROR_UNSUPPORTED_VERSION;

  ur_result_t result = UR_RESULT_SUCCESS;

  dditable.pfnGet = pDdiTable->pfnGet;
  pDdiTable->pfnGet = ur_validation_layer::urPlatformGet;

  dditable.pfnGetInfo = pDdiTable->pfnGetInfo;
  pDdiTable->pfnGetInfo = ur_validation_layer::urPlatformGetInfo;

  dditable.pfnGetNativeHandle = pDdiTable->pfnGetNativeHandle;
  pDdiTable->pfnGetNativeHandle =
      ur_validation_layer::urPlatformGetNativeHandle;

  dditable.pfnCreateWithNativeHandle = pDdiTable->pfnCreateWithNativeHandle;
  pDdiTable->pfnCreateWithNativeHandle =
      ur_validation_layer::urPlatformCreateWithNativeHandle;

  dditable.pfnGetApiVersion = pDdiTable->pfnGetApiVersion;
  pDdiTable->pfnGetApiVersion = ur_validation_layer::urPlatformGetApiVersion;

  dditable.pfnGetBackendOption = pDdiTable->pfnGetBackendOption;
  pDdiTable->pfnGetBackendOption =
      ur_validation_layer::urPlatformGetBackendOption;

  return result;
}

///////////////////////////////////////////////////////////////////////////////
/// @brief Exported function for filling application's Program table
///        with current process' addresses
///
/// @returns
///     - ::UR_RESULT_SUCCESS
///     - ::UR_RESULT_ERROR_INVALID_NULL_POINTER
///     - ::UR_RESULT_ERROR_UNSUPPORTED_VERSION
UR_DLLEXPORT ur_result_t UR_APICALL urGetProgramProcAddrTable(
    /// [in] API version requested
    ur_api_version_t version,
    /// [in,out] pointer to table of DDI function pointers
    ur_program_dditable_t *pDdiTable) {
  auto &dditable = ur_validation_layer::getContext()->urDdiTable.Program;

  if (nullptr == pDdiTable)
    return UR_RESULT_ERROR_INVALID_NULL_POINTER;

  if (UR_MAJOR_VERSION(ur_validation_layer::getContext()->version) !=
          UR_MAJOR_VERSION(version) ||
      UR_MINOR_VERSION(ur_validation_layer::getContext()->version) >
          UR_MINOR_VERSION(version))
    return UR_RESULT_ERROR_UNSUPPORTED_VERSION;

  ur_result_t result = UR_RESULT_SUCCESS;

  dditable.pfnCreateWithIL = pDdiTable->pfnCreateWithIL;
  pDdiTable->pfnCreateWithIL = ur_validation_layer::urProgramCreateWithIL;

  dditable.pfnCreateWithBinary = pDdiTable->pfnCreateWithBinary;
  pDdiTable->pfnCreateWithBinary =
      ur_validation_layer::urProgramCreateWithBinary;

  dditable.pfnBuild = pDdiTable->pfnBuild;
  pDdiTable->pfnBuild = ur_validation_layer::urProgramBuild;

  dditable.pfnCompile = pDdiTable->pfnCompile;
  pDdiTable->pfnCompile = ur_validation_layer::urProgramCompile;

  dditable.pfnLink = pDdiTable->pfnLink;
  pDdiTable->pfnLink = ur_validation_layer::urProgramLink;

  dditable.pfnRetain = pDdiTable->pfnRetain;
  pDdiTable->pfnRetain = ur_validation_layer::urProgramRetain;

  dditable.pfnRelease = pDdiTable->pfnRelease;
  pDdiTable->pfnRelease = ur_validation_layer::urProgramRelease;

  dditable.pfnGetFunctionPointer = pDdiTable->pfnGetFunctionPointer;
  pDdiTable->pfnGetFunctionPointer =
      ur_validation_layer::urProgramGetFunctionPointer;

  dditable.pfnGetGlobalVariablePointer = pDdiTable->pfnGetGlobalVariablePointer;
  pDdiTable->pfnGetGlobalVariablePointer =
      ur_validation_layer::urProgramGetGlobalVariablePointer;

  dditable.pfnGetInfo = pDdiTable->pfnGetInfo;
  pDdiTable->pfnGetInfo = ur_validation_layer::urProgramGetInfo;

  dditable.pfnGetBuildInfo = pDdiTable->pfnGetBuildInfo;
  pDdiTable->pfnGetBuildInfo = ur_validation_layer::urProgramGetBuildInfo;

  dditable.pfnSetSpecializationConstants =
      pDdiTable->pfnSetSpecializationConstants;
  pDdiTable->pfnSetSpecializationConstants =
      ur_validation_layer::urProgramSetSpecializationConstants;

  dditable.pfnGetNativeHandle = pDdiTable->pfnGetNativeHandle;
  pDdiTable->pfnGetNativeHandle = ur_validation_layer::urProgramGetNativeHandle;

  dditable.pfnCreateWithNativeHandle = pDdiTable->pfnCreateWithNativeHandle;
  pDdiTable->pfnCreateWithNativeHandle =
      ur_validation_layer::urProgramCreateWithNativeHandle;

  return result;
}

///////////////////////////////////////////////////////////////////////////////
/// @brief Exported function for filling application's ProgramExp table
///        with current process' addresses
///
/// @returns
///     - ::UR_RESULT_SUCCESS
///     - ::UR_RESULT_ERROR_INVALID_NULL_POINTER
///     - ::UR_RESULT_ERROR_UNSUPPORTED_VERSION
UR_DLLEXPORT ur_result_t UR_APICALL urGetProgramExpProcAddrTable(
    /// [in] API version requested
    ur_api_version_t version,
    /// [in,out] pointer to table of DDI function pointers
    ur_program_exp_dditable_t *pDdiTable) {
  auto &dditable = ur_validation_layer::getContext()->urDdiTable.ProgramExp;

  if (nullptr == pDdiTable)
    return UR_RESULT_ERROR_INVALID_NULL_POINTER;

  if (UR_MAJOR_VERSION(ur_validation_layer::getContext()->version) !=
          UR_MAJOR_VERSION(version) ||
      UR_MINOR_VERSION(ur_validation_layer::getContext()->version) >
          UR_MINOR_VERSION(version))
    return UR_RESULT_ERROR_UNSUPPORTED_VERSION;

  ur_result_t result = UR_RESULT_SUCCESS;

  dditable.pfnDynamicLinkExp = pDdiTable->pfnDynamicLinkExp;
  pDdiTable->pfnDynamicLinkExp = ur_validation_layer::urProgramDynamicLinkExp;

  dditable.pfnBuildExp = pDdiTable->pfnBuildExp;
  pDdiTable->pfnBuildExp = ur_validation_layer::urProgramBuildExp;

  dditable.pfnCompileExp = pDdiTable->pfnCompileExp;
  pDdiTable->pfnCompileExp = ur_validation_layer::urProgramCompileExp;

  dditable.pfnLinkExp = pDdiTable->pfnLinkExp;
  pDdiTable->pfnLinkExp = ur_validation_layer::urProgramLinkExp;

  return result;
}

///////////////////////////////////////////////////////////////////////////////
/// @brief Exported function for filling application's Queue table
///        with current process' addresses
///
/// @returns
///     - ::UR_RESULT_SUCCESS
///     - ::UR_RESULT_ERROR_INVALID_NULL_POINTER
///     - ::UR_RESULT_ERROR_UNSUPPORTED_VERSION
UR_DLLEXPORT ur_result_t UR_APICALL urGetQueueProcAddrTable(
    /// [in] API version requested
    ur_api_version_t version,
    /// [in,out] pointer to table of DDI function pointers
    ur_queue_dditable_t *pDdiTable) {
  auto &dditable = ur_validation_layer::getContext()->urDdiTable.Queue;

  if (nullptr == pDdiTable)
    return UR_RESULT_ERROR_INVALID_NULL_POINTER;

  if (UR_MAJOR_VERSION(ur_validation_layer::getContext()->version) !=
          UR_MAJOR_VERSION(version) ||
      UR_MINOR_VERSION(ur_validation_layer::getContext()->version) >
          UR_MINOR_VERSION(version))
    return UR_RESULT_ERROR_UNSUPPORTED_VERSION;

  ur_result_t result = UR_RESULT_SUCCESS;

  dditable.pfnGetInfo = pDdiTable->pfnGetInfo;
  pDdiTable->pfnGetInfo = ur_validation_layer::urQueueGetInfo;

  dditable.pfnCreate = pDdiTable->pfnCreate;
  pDdiTable->pfnCreate = ur_validation_layer::urQueueCreate;

  dditable.pfnRetain = pDdiTable->pfnRetain;
  pDdiTable->pfnRetain = ur_validation_layer::urQueueRetain;

  dditable.pfnRelease = pDdiTable->pfnRelease;
  pDdiTable->pfnRelease = ur_validation_layer::urQueueRelease;

  dditable.pfnGetNativeHandle = pDdiTable->pfnGetNativeHandle;
  pDdiTable->pfnGetNativeHandle = ur_validation_layer::urQueueGetNativeHandle;

  dditable.pfnCreateWithNativeHandle = pDdiTable->pfnCreateWithNativeHandle;
  pDdiTable->pfnCreateWithNativeHandle =
      ur_validation_layer::urQueueCreateWithNativeHandle;

  dditable.pfnFinish = pDdiTable->pfnFinish;
  pDdiTable->pfnFinish = ur_validation_layer::urQueueFinish;

  dditable.pfnFlush = pDdiTable->pfnFlush;
  pDdiTable->pfnFlush = ur_validation_layer::urQueueFlush;

  return result;
}

///////////////////////////////////////////////////////////////////////////////
/// @brief Exported function for filling application's Sampler table
///        with current process' addresses
///
/// @returns
///     - ::UR_RESULT_SUCCESS
///     - ::UR_RESULT_ERROR_INVALID_NULL_POINTER
///     - ::UR_RESULT_ERROR_UNSUPPORTED_VERSION
UR_DLLEXPORT ur_result_t UR_APICALL urGetSamplerProcAddrTable(
    /// [in] API version requested
    ur_api_version_t version,
    /// [in,out] pointer to table of DDI function pointers
    ur_sampler_dditable_t *pDdiTable) {
  auto &dditable = ur_validation_layer::getContext()->urDdiTable.Sampler;

  if (nullptr == pDdiTable)
    return UR_RESULT_ERROR_INVALID_NULL_POINTER;

  if (UR_MAJOR_VERSION(ur_validation_layer::getContext()->version) !=
          UR_MAJOR_VERSION(version) ||
      UR_MINOR_VERSION(ur_validation_layer::getContext()->version) >
          UR_MINOR_VERSION(version))
    return UR_RESULT_ERROR_UNSUPPORTED_VERSION;

  ur_result_t result = UR_RESULT_SUCCESS;

  dditable.pfnCreate = pDdiTable->pfnCreate;
  pDdiTable->pfnCreate = ur_validation_layer::urSamplerCreate;

  dditable.pfnRetain = pDdiTable->pfnRetain;
  pDdiTable->pfnRetain = ur_validation_layer::urSamplerRetain;

  dditable.pfnRelease = pDdiTable->pfnRelease;
  pDdiTable->pfnRelease = ur_validation_layer::urSamplerRelease;

  dditable.pfnGetInfo = pDdiTable->pfnGetInfo;
  pDdiTable->pfnGetInfo = ur_validation_layer::urSamplerGetInfo;

  dditable.pfnGetNativeHandle = pDdiTable->pfnGetNativeHandle;
  pDdiTable->pfnGetNativeHandle = ur_validation_layer::urSamplerGetNativeHandle;

  dditable.pfnCreateWithNativeHandle = pDdiTable->pfnCreateWithNativeHandle;
  pDdiTable->pfnCreateWithNativeHandle =
      ur_validation_layer::urSamplerCreateWithNativeHandle;

  return result;
}

///////////////////////////////////////////////////////////////////////////////
/// @brief Exported function for filling application's USM table
///        with current process' addresses
///
/// @returns
///     - ::UR_RESULT_SUCCESS
///     - ::UR_RESULT_ERROR_INVALID_NULL_POINTER
///     - ::UR_RESULT_ERROR_UNSUPPORTED_VERSION
UR_DLLEXPORT ur_result_t UR_APICALL urGetUSMProcAddrTable(
    /// [in] API version requested
    ur_api_version_t version,
    /// [in,out] pointer to table of DDI function pointers
    ur_usm_dditable_t *pDdiTable) {
  auto &dditable = ur_validation_layer::getContext()->urDdiTable.USM;

  if (nullptr == pDdiTable)
    return UR_RESULT_ERROR_INVALID_NULL_POINTER;

  if (UR_MAJOR_VERSION(ur_validation_layer::getContext()->version) !=
          UR_MAJOR_VERSION(version) ||
      UR_MINOR_VERSION(ur_validation_layer::getContext()->version) >
          UR_MINOR_VERSION(version))
    return UR_RESULT_ERROR_UNSUPPORTED_VERSION;

  ur_result_t result = UR_RESULT_SUCCESS;

  dditable.pfnHostAlloc = pDdiTable->pfnHostAlloc;
  pDdiTable->pfnHostAlloc = ur_validation_layer::urUSMHostAlloc;

  dditable.pfnDeviceAlloc = pDdiTable->pfnDeviceAlloc;
  pDdiTable->pfnDeviceAlloc = ur_validation_layer::urUSMDeviceAlloc;

  dditable.pfnSharedAlloc = pDdiTable->pfnSharedAlloc;
  pDdiTable->pfnSharedAlloc = ur_validation_layer::urUSMSharedAlloc;

  dditable.pfnFree = pDdiTable->pfnFree;
  pDdiTable->pfnFree = ur_validation_layer::urUSMFree;

  dditable.pfnGetMemAllocInfo = pDdiTable->pfnGetMemAllocInfo;
  pDdiTable->pfnGetMemAllocInfo = ur_validation_layer::urUSMGetMemAllocInfo;

  dditable.pfnPoolCreate = pDdiTable->pfnPoolCreate;
  pDdiTable->pfnPoolCreate = ur_validation_layer::urUSMPoolCreate;

  dditable.pfnPoolRetain = pDdiTable->pfnPoolRetain;
  pDdiTable->pfnPoolRetain = ur_validation_layer::urUSMPoolRetain;

  dditable.pfnPoolRelease = pDdiTable->pfnPoolRelease;
  pDdiTable->pfnPoolRelease = ur_validation_layer::urUSMPoolRelease;

  dditable.pfnPoolGetInfo = pDdiTable->pfnPoolGetInfo;
  pDdiTable->pfnPoolGetInfo = ur_validation_layer::urUSMPoolGetInfo;

  return result;
}

///////////////////////////////////////////////////////////////////////////////
/// @brief Exported function for filling application's USMExp table
///        with current process' addresses
///
/// @returns
///     - ::UR_RESULT_SUCCESS
///     - ::UR_RESULT_ERROR_INVALID_NULL_POINTER
///     - ::UR_RESULT_ERROR_UNSUPPORTED_VERSION
UR_DLLEXPORT ur_result_t UR_APICALL urGetUSMExpProcAddrTable(
    /// [in] API version requested
    ur_api_version_t version,
    /// [in,out] pointer to table of DDI function pointers
    ur_usm_exp_dditable_t *pDdiTable) {
  auto &dditable = ur_validation_layer::getContext()->urDdiTable.USMExp;

  if (nullptr == pDdiTable)
    return UR_RESULT_ERROR_INVALID_NULL_POINTER;

  if (UR_MAJOR_VERSION(ur_validation_layer::getContext()->version) !=
          UR_MAJOR_VERSION(version) ||
      UR_MINOR_VERSION(ur_validation_layer::getContext()->version) >
          UR_MINOR_VERSION(version))
    return UR_RESULT_ERROR_UNSUPPORTED_VERSION;

  ur_result_t result = UR_RESULT_SUCCESS;

  dditable.pfnPoolCreateExp = pDdiTable->pfnPoolCreateExp;
  pDdiTable->pfnPoolCreateExp = ur_validation_layer::urUSMPoolCreateExp;

  dditable.pfnPoolDestroyExp = pDdiTable->pfnPoolDestroyExp;
  pDdiTable->pfnPoolDestroyExp = ur_validation_layer::urUSMPoolDestroyExp;

  dditable.pfnPoolGetDefaultDevicePoolExp =
      pDdiTable->pfnPoolGetDefaultDevicePoolExp;
  pDdiTable->pfnPoolGetDefaultDevicePoolExp =
      ur_validation_layer::urUSMPoolGetDefaultDevicePoolExp;

  dditable.pfnPoolGetInfoExp = pDdiTable->pfnPoolGetInfoExp;
  pDdiTable->pfnPoolGetInfoExp = ur_validation_layer::urUSMPoolGetInfoExp;

  dditable.pfnPoolSetInfoExp = pDdiTable->pfnPoolSetInfoExp;
  pDdiTable->pfnPoolSetInfoExp = ur_validation_layer::urUSMPoolSetInfoExp;

  dditable.pfnPoolSetDevicePoolExp = pDdiTable->pfnPoolSetDevicePoolExp;
  pDdiTable->pfnPoolSetDevicePoolExp =
      ur_validation_layer::urUSMPoolSetDevicePoolExp;

  dditable.pfnPoolGetDevicePoolExp = pDdiTable->pfnPoolGetDevicePoolExp;
  pDdiTable->pfnPoolGetDevicePoolExp =
      ur_validation_layer::urUSMPoolGetDevicePoolExp;

  dditable.pfnPoolTrimToExp = pDdiTable->pfnPoolTrimToExp;
  pDdiTable->pfnPoolTrimToExp = ur_validation_layer::urUSMPoolTrimToExp;

  dditable.pfnPitchedAllocExp = pDdiTable->pfnPitchedAllocExp;
  pDdiTable->pfnPitchedAllocExp = ur_validation_layer::urUSMPitchedAllocExp;

  dditable.pfnContextMemcpyExp = pDdiTable->pfnContextMemcpyExp;
  pDdiTable->pfnContextMemcpyExp = ur_validation_layer::urUSMContextMemcpyExp;

  dditable.pfnImportExp = pDdiTable->pfnImportExp;
  pDdiTable->pfnImportExp = ur_validation_layer::urUSMImportExp;

  dditable.pfnReleaseExp = pDdiTable->pfnReleaseExp;
  pDdiTable->pfnReleaseExp = ur_validation_layer::urUSMReleaseExp;

  return result;
}

///////////////////////////////////////////////////////////////////////////////
/// @brief Exported function for filling application's UsmP2PExp table
///        with current process' addresses
///
/// @returns
///     - ::UR_RESULT_SUCCESS
///     - ::UR_RESULT_ERROR_INVALID_NULL_POINTER
///     - ::UR_RESULT_ERROR_UNSUPPORTED_VERSION
UR_DLLEXPORT ur_result_t UR_APICALL urGetUsmP2PExpProcAddrTable(
    /// [in] API version requested
    ur_api_version_t version,
    /// [in,out] pointer to table of DDI function pointers
    ur_usm_p2p_exp_dditable_t *pDdiTable) {
  auto &dditable = ur_validation_layer::getContext()->urDdiTable.UsmP2PExp;

  if (nullptr == pDdiTable)
    return UR_RESULT_ERROR_INVALID_NULL_POINTER;

  if (UR_MAJOR_VERSION(ur_validation_layer::getContext()->version) !=
          UR_MAJOR_VERSION(version) ||
      UR_MINOR_VERSION(ur_validation_layer::getContext()->version) >
          UR_MINOR_VERSION(version))
    return UR_RESULT_ERROR_UNSUPPORTED_VERSION;

  ur_result_t result = UR_RESULT_SUCCESS;

  dditable.pfnEnablePeerAccessExp = pDdiTable->pfnEnablePeerAccessExp;
  pDdiTable->pfnEnablePeerAccessExp =
      ur_validation_layer::urUsmP2PEnablePeerAccessExp;

  dditable.pfnDisablePeerAccessExp = pDdiTable->pfnDisablePeerAccessExp;
  pDdiTable->pfnDisablePeerAccessExp =
      ur_validation_layer::urUsmP2PDisablePeerAccessExp;

  dditable.pfnPeerAccessGetInfoExp = pDdiTable->pfnPeerAccessGetInfoExp;
  pDdiTable->pfnPeerAccessGetInfoExp =
      ur_validation_layer::urUsmP2PPeerAccessGetInfoExp;

  return result;
}

///////////////////////////////////////////////////////////////////////////////
/// @brief Exported function for filling application's VirtualMem table
///        with current process' addresses
///
/// @returns
///     - ::UR_RESULT_SUCCESS
///     - ::UR_RESULT_ERROR_INVALID_NULL_POINTER
///     - ::UR_RESULT_ERROR_UNSUPPORTED_VERSION
UR_DLLEXPORT ur_result_t UR_APICALL urGetVirtualMemProcAddrTable(
    /// [in] API version requested
    ur_api_version_t version,
    /// [in,out] pointer to table of DDI function pointers
    ur_virtual_mem_dditable_t *pDdiTable) {
  auto &dditable = ur_validation_layer::getContext()->urDdiTable.VirtualMem;

  if (nullptr == pDdiTable)
    return UR_RESULT_ERROR_INVALID_NULL_POINTER;

  if (UR_MAJOR_VERSION(ur_validation_layer::getContext()->version) !=
          UR_MAJOR_VERSION(version) ||
      UR_MINOR_VERSION(ur_validation_layer::getContext()->version) >
          UR_MINOR_VERSION(version))
    return UR_RESULT_ERROR_UNSUPPORTED_VERSION;

  ur_result_t result = UR_RESULT_SUCCESS;

  dditable.pfnGranularityGetInfo = pDdiTable->pfnGranularityGetInfo;
  pDdiTable->pfnGranularityGetInfo =
      ur_validation_layer::urVirtualMemGranularityGetInfo;

  dditable.pfnReserve = pDdiTable->pfnReserve;
  pDdiTable->pfnReserve = ur_validation_layer::urVirtualMemReserve;

  dditable.pfnFree = pDdiTable->pfnFree;
  pDdiTable->pfnFree = ur_validation_layer::urVirtualMemFree;

  dditable.pfnMap = pDdiTable->pfnMap;
  pDdiTable->pfnMap = ur_validation_layer::urVirtualMemMap;

  dditable.pfnUnmap = pDdiTable->pfnUnmap;
  pDdiTable->pfnUnmap = ur_validation_layer::urVirtualMemUnmap;

  dditable.pfnSetAccess = pDdiTable->pfnSetAccess;
  pDdiTable->pfnSetAccess = ur_validation_layer::urVirtualMemSetAccess;

  dditable.pfnGetInfo = pDdiTable->pfnGetInfo;
  pDdiTable->pfnGetInfo = ur_validation_layer::urVirtualMemGetInfo;

  return result;
}

///////////////////////////////////////////////////////////////////////////////
/// @brief Exported function for filling application's Device table
///        with current process' addresses
///
/// @returns
///     - ::UR_RESULT_SUCCESS
///     - ::UR_RESULT_ERROR_INVALID_NULL_POINTER
///     - ::UR_RESULT_ERROR_UNSUPPORTED_VERSION
UR_DLLEXPORT ur_result_t UR_APICALL urGetDeviceProcAddrTable(
    /// [in] API version requested
    ur_api_version_t version,
    /// [in,out] pointer to table of DDI function pointers
    ur_device_dditable_t *pDdiTable) {
  auto &dditable = ur_validation_layer::getContext()->urDdiTable.Device;

  if (nullptr == pDdiTable)
    return UR_RESULT_ERROR_INVALID_NULL_POINTER;

  if (UR_MAJOR_VERSION(ur_validation_layer::getContext()->version) !=
          UR_MAJOR_VERSION(version) ||
      UR_MINOR_VERSION(ur_validation_layer::getContext()->version) >
          UR_MINOR_VERSION(version))
    return UR_RESULT_ERROR_UNSUPPORTED_VERSION;

  ur_result_t result = UR_RESULT_SUCCESS;

  dditable.pfnGet = pDdiTable->pfnGet;
  pDdiTable->pfnGet = ur_validation_layer::urDeviceGet;

  dditable.pfnGetInfo = pDdiTable->pfnGetInfo;
  pDdiTable->pfnGetInfo = ur_validation_layer::urDeviceGetInfo;

  dditable.pfnRetain = pDdiTable->pfnRetain;
  pDdiTable->pfnRetain = ur_validation_layer::urDeviceRetain;

  dditable.pfnRelease = pDdiTable->pfnRelease;
  pDdiTable->pfnRelease = ur_validation_layer::urDeviceRelease;

  dditable.pfnPartition = pDdiTable->pfnPartition;
  pDdiTable->pfnPartition = ur_validation_layer::urDevicePartition;

  dditable.pfnSelectBinary = pDdiTable->pfnSelectBinary;
  pDdiTable->pfnSelectBinary = ur_validation_layer::urDeviceSelectBinary;

  dditable.pfnGetNativeHandle = pDdiTable->pfnGetNativeHandle;
  pDdiTable->pfnGetNativeHandle = ur_validation_layer::urDeviceGetNativeHandle;

  dditable.pfnCreateWithNativeHandle = pDdiTable->pfnCreateWithNativeHandle;
  pDdiTable->pfnCreateWithNativeHandle =
      ur_validation_layer::urDeviceCreateWithNativeHandle;

  dditable.pfnGetGlobalTimestamps = pDdiTable->pfnGetGlobalTimestamps;
  pDdiTable->pfnGetGlobalTimestamps =
      ur_validation_layer::urDeviceGetGlobalTimestamps;

  return result;
}

///////////////////////////////////////////////////////////////////////////////
/// @brief Exported function for filling application's DeviceExp table
///        with current process' addresses
///
/// @returns
///     - ::UR_RESULT_SUCCESS
///     - ::UR_RESULT_ERROR_INVALID_NULL_POINTER
///     - ::UR_RESULT_ERROR_UNSUPPORTED_VERSION
UR_DLLEXPORT ur_result_t UR_APICALL urGetDeviceExpProcAddrTable(
    /// [in] API version requested
    ur_api_version_t version,
    /// [in,out] pointer to table of DDI function pointers
    ur_device_exp_dditable_t *pDdiTable) {
  auto &dditable = ur_validation_layer::getContext()->urDdiTable.DeviceExp;

  if (nullptr == pDdiTable)
    return UR_RESULT_ERROR_INVALID_NULL_POINTER;

  if (UR_MAJOR_VERSION(ur_validation_layer::getContext()->version) !=
          UR_MAJOR_VERSION(version) ||
      UR_MINOR_VERSION(ur_validation_layer::getContext()->version) >
          UR_MINOR_VERSION(version))
    return UR_RESULT_ERROR_UNSUPPORTED_VERSION;

  ur_result_t result = UR_RESULT_SUCCESS;

  dditable.pfnWaitExp = pDdiTable->pfnWaitExp;
  pDdiTable->pfnWaitExp = ur_validation_layer::urDeviceWaitExp;

  return result;
}

ur_result_t context_t::init(ur_dditable_t *dditable,
                            const std::set<std::string> &enabledLayerNames,
                            codeloc_data) {
  ur_result_t result = UR_RESULT_SUCCESS;

  if (enabledLayerNames.count(nameFullValidation)) {
    enableParameterValidation = true;
    enableBoundsChecking = true;
    enableLeakChecking = true;
    enableLifetimeValidation = true;
  } else {
    if (enabledLayerNames.count(nameBoundsChecking)) {
      enableBoundsChecking = true;
    }
    if (enabledLayerNames.count(nameParameterValidation)) {
      enableParameterValidation = true;
    }
    if (enabledLayerNames.count(nameLeakChecking)) {
      enableLeakChecking = true;
    }
    if (enabledLayerNames.count(nameLifetimeValidation)) {
      // Handle lifetime validation requires leak checking feature.
      enableLifetimeValidation = true;
      enableLeakChecking = true;
    }
  }

  if (!enableParameterValidation && !enableLeakChecking &&
      !enableLifetimeValidation) {
    return result;
  }

  if (UR_RESULT_SUCCESS == result) {
    result = ur_validation_layer::urGetAdapterProcAddrTable(
        UR_API_VERSION_CURRENT, &dditable->Adapter);
  }

  if (UR_RESULT_SUCCESS == result) {
    result = ur_validation_layer::urGetBindlessImagesExpProcAddrTable(
        UR_API_VERSION_CURRENT, &dditable->BindlessImagesExp);
  }

  if (UR_RESULT_SUCCESS == result) {
    result = ur_validation_layer::urGetCommandBufferExpProcAddrTable(
        UR_API_VERSION_CURRENT, &dditable->CommandBufferExp);
  }

  if (UR_RESULT_SUCCESS == result) {
    result = ur_validation_layer::urGetContextProcAddrTable(
        UR_API_VERSION_CURRENT, &dditable->Context);
  }

  if (UR_RESULT_SUCCESS == result) {
    result = ur_validation_layer::urGetEnqueueProcAddrTable(
        UR_API_VERSION_CURRENT, &dditable->Enqueue);
  }

  if (UR_RESULT_SUCCESS == result) {
    result = ur_validation_layer::urGetEnqueueExpProcAddrTable(
        UR_API_VERSION_CURRENT, &dditable->EnqueueExp);
  }

  if (UR_RESULT_SUCCESS == result) {
    result = ur_validation_layer::urGetEventProcAddrTable(
        UR_API_VERSION_CURRENT, &dditable->Event);
  }

  if (UR_RESULT_SUCCESS == result) {
    result = ur_validation_layer::urGetIPCExpProcAddrTable(
        UR_API_VERSION_CURRENT, &dditable->IPCExp);
  }

  if (UR_RESULT_SUCCESS == result) {
    result = ur_validation_layer::urGetKernelProcAddrTable(
        UR_API_VERSION_CURRENT, &dditable->Kernel);
  }

  if (UR_RESULT_SUCCESS == result) {
    result = ur_validation_layer::urGetMemProcAddrTable(UR_API_VERSION_CURRENT,
                                                        &dditable->Mem);
  }

  if (UR_RESULT_SUCCESS == result) {
    result = ur_validation_layer::urGetMemoryExportExpProcAddrTable(
        UR_API_VERSION_CURRENT, &dditable->MemoryExportExp);
  }

  if (UR_RESULT_SUCCESS == result) {
    result = ur_validation_layer::urGetPhysicalMemProcAddrTable(
        UR_API_VERSION_CURRENT, &dditable->PhysicalMem);
  }

  if (UR_RESULT_SUCCESS == result) {
    result = ur_validation_layer::urGetPlatformProcAddrTable(
        UR_API_VERSION_CURRENT, &dditable->Platform);
  }

  if (UR_RESULT_SUCCESS == result) {
    result = ur_validation_layer::urGetProgramProcAddrTable(
        UR_API_VERSION_CURRENT, &dditable->Program);
  }

  if (UR_RESULT_SUCCESS == result) {
    result = ur_validation_layer::urGetProgramExpProcAddrTable(
        UR_API_VERSION_CURRENT, &dditable->ProgramExp);
  }

  if (UR_RESULT_SUCCESS == result) {
    result = ur_validation_layer::urGetQueueProcAddrTable(
        UR_API_VERSION_CURRENT, &dditable->Queue);
  }

  if (UR_RESULT_SUCCESS == result) {
    result = ur_validation_layer::urGetSamplerProcAddrTable(
        UR_API_VERSION_CURRENT, &dditable->Sampler);
  }

  if (UR_RESULT_SUCCESS == result) {
    result = ur_validation_layer::urGetUSMProcAddrTable(UR_API_VERSION_CURRENT,
                                                        &dditable->USM);
  }

  if (UR_RESULT_SUCCESS == result) {
    result = ur_validation_layer::urGetUSMExpProcAddrTable(
        UR_API_VERSION_CURRENT, &dditable->USMExp);
  }

  if (UR_RESULT_SUCCESS == result) {
    result = ur_validation_layer::urGetUsmP2PExpProcAddrTable(
        UR_API_VERSION_CURRENT, &dditable->UsmP2PExp);
  }

  if (UR_RESULT_SUCCESS == result) {
    result = ur_validation_layer::urGetVirtualMemProcAddrTable(
        UR_API_VERSION_CURRENT, &dditable->VirtualMem);
  }

  if (UR_RESULT_SUCCESS == result) {
    result = ur_validation_layer::urGetDeviceProcAddrTable(
        UR_API_VERSION_CURRENT, &dditable->Device);
  }

  if (UR_RESULT_SUCCESS == result) {
    result = ur_validation_layer::urGetDeviceExpProcAddrTable(
        UR_API_VERSION_CURRENT, &dditable->DeviceExp);
  }

  return result;
}

ur_result_t context_t::tearDown() {
  if (enableLeakChecking) {
    URLOG_CTX_INVALID_REFERENCES();
  }

  return UR_RESULT_SUCCESS;
}

} // namespace ur_validation_layer<|MERGE_RESOLUTION|>--- conflicted
+++ resolved
@@ -10269,7 +10269,35 @@
 }
 
 ///////////////////////////////////////////////////////////////////////////////
-<<<<<<< HEAD
+/// @brief Intercept function for urDeviceWaitExp
+__urdlllocal ur_result_t UR_APICALL urDeviceWaitExp(
+    /// [in] handle of the device instance.
+    ur_device_handle_t hDevice) {
+  auto pfnWaitExp = getContext()->urDdiTable.DeviceExp.pfnWaitExp;
+
+  if (nullptr == pfnWaitExp) {
+    return UR_RESULT_ERROR_UNINITIALIZED;
+  }
+
+  if (getContext()->enableParameterValidation) {
+    if (NULL == hDevice)
+      return UR_RESULT_ERROR_INVALID_NULL_HANDLE;
+
+    if (hDevice == nullptr)
+      return UR_RESULT_ERROR_INVALID_NULL_HANDLE;
+  }
+
+  if (getContext()->enableLifetimeValidation &&
+      !getContext()->refCountContext->isReferenceValid(hDevice)) {
+    URLOG_CTX_INVALID_REFERENCE(hDevice);
+  }
+
+  ur_result_t result = pfnWaitExp(hDevice);
+
+  return result;
+}
+
+///////////////////////////////////////////////////////////////////////////////
 /// @brief Intercept function for urProgramDynamicLinkExp
 __urdlllocal ur_result_t UR_APICALL urProgramDynamicLinkExp(
     /// [in] handle of the context instance.
@@ -10282,20 +10310,10 @@
       getContext()->urDdiTable.ProgramExp.pfnDynamicLinkExp;
 
   if (nullptr == pfnDynamicLinkExp) {
-=======
-/// @brief Intercept function for urDeviceWaitExp
-__urdlllocal ur_result_t UR_APICALL urDeviceWaitExp(
-    /// [in] handle of the device instance.
-    ur_device_handle_t hDevice) {
-  auto pfnWaitExp = getContext()->urDdiTable.DeviceExp.pfnWaitExp;
-
-  if (nullptr == pfnWaitExp) {
->>>>>>> 25d2e789
-    return UR_RESULT_ERROR_UNINITIALIZED;
-  }
-
-  if (getContext()->enableParameterValidation) {
-<<<<<<< HEAD
+    return UR_RESULT_ERROR_UNINITIALIZED;
+  }
+
+  if (getContext()->enableParameterValidation) {
     if (NULL == phPrograms)
       return UR_RESULT_ERROR_INVALID_NULL_POINTER;
 
@@ -10312,21 +10330,6 @@
   }
 
   ur_result_t result = pfnDynamicLinkExp(hContext, count, phPrograms);
-=======
-    if (NULL == hDevice)
-      return UR_RESULT_ERROR_INVALID_NULL_HANDLE;
-
-    if (hDevice == nullptr)
-      return UR_RESULT_ERROR_INVALID_NULL_HANDLE;
-  }
-
-  if (getContext()->enableLifetimeValidation &&
-      !getContext()->refCountContext->isReferenceValid(hDevice)) {
-    URLOG_CTX_INVALID_REFERENCE(hDevice);
-  }
-
-  ur_result_t result = pfnWaitExp(hDevice);
->>>>>>> 25d2e789
 
   return result;
 }
