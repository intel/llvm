/*
 *
 * Copyright (C) 2023-2025 Intel Corporation
 *
 * Part of the Unified-Runtime Project, under the Apache License v2.0 with LLVM
 * Exceptions.
 * See LICENSE.TXT
 *
 * SPDX-License-Identifier: Apache-2.0 WITH LLVM-exception
 *
 * @file ur_valddi.cpp
 *
 */
#include "ur_leak_check.hpp"
#include "ur_validation_layer.hpp"

namespace ur_validation_layer {

///////////////////////////////////////////////////////////////////////////////
/// @brief Intercept function for urAdapterGet
__urdlllocal ur_result_t UR_APICALL urAdapterGet(
    /// [in] the number of adapters to be added to phAdapters.
    /// If phAdapters is not NULL, then NumEntries should be greater than
    /// zero, otherwise ::UR_RESULT_ERROR_INVALID_SIZE,
    /// will be returned.
    uint32_t NumEntries,
    /// [out][optional][range(0, NumEntries)][alloc] array of handle of
    /// adapters. If NumEntries is less than the number of adapters available,
    /// then
    /// ::urAdapterGet shall only retrieve that number of adapters.
    ur_adapter_handle_t *phAdapters,
    /// [out][optional] returns the total number of adapters available.
    uint32_t *pNumAdapters) {
  auto pfnGet = getContext()->urDdiTable.Adapter.pfnGet;

  if (nullptr == pfnGet) {
    return UR_RESULT_ERROR_UNINITIALIZED;
  }

  if (getContext()->enableParameterValidation) {
    if (NumEntries == 0 && phAdapters != NULL)
      return UR_RESULT_ERROR_INVALID_SIZE;
  }

  ur_result_t result = pfnGet(NumEntries, phAdapters, pNumAdapters);

  if (getContext()->enableLeakChecking && phAdapters &&
      result == UR_RESULT_SUCCESS) {
    for (uint32_t i = 0; i < NumEntries; i++) {
      getContext()->refCountContext->createOrIncrementRefCount(phAdapters[i],
                                                               true);
    }
  }

  return result;
}

///////////////////////////////////////////////////////////////////////////////
/// @brief Intercept function for urAdapterRelease
__urdlllocal ur_result_t UR_APICALL urAdapterRelease(
    /// [in][release] Adapter handle to release
    ur_adapter_handle_t hAdapter) {
  auto pfnRelease = getContext()->urDdiTable.Adapter.pfnRelease;

  if (nullptr == pfnRelease) {
    return UR_RESULT_ERROR_UNINITIALIZED;
  }

  if (getContext()->enableParameterValidation) {
    if (NULL == hAdapter)
      return UR_RESULT_ERROR_INVALID_NULL_HANDLE;
  }

  if (getContext()->enableLeakChecking) {
    getContext()->refCountContext->decrementRefCount(hAdapter, true);
  }

  ur_result_t result = pfnRelease(hAdapter);

  return result;
}

///////////////////////////////////////////////////////////////////////////////
/// @brief Intercept function for urAdapterRetain
__urdlllocal ur_result_t UR_APICALL urAdapterRetain(
    /// [in][retain] Adapter handle to retain
    ur_adapter_handle_t hAdapter) {
  auto pfnRetain = getContext()->urDdiTable.Adapter.pfnRetain;

  if (nullptr == pfnRetain) {
    return UR_RESULT_ERROR_UNINITIALIZED;
  }

  if (getContext()->enableParameterValidation) {
    if (NULL == hAdapter)
      return UR_RESULT_ERROR_INVALID_NULL_HANDLE;
  }

  ur_result_t result = pfnRetain(hAdapter);

  if (getContext()->enableLeakChecking) {
    getContext()->refCountContext->incrementRefCount(hAdapter, true);
  }

  return result;
}

///////////////////////////////////////////////////////////////////////////////
/// @brief Intercept function for urAdapterGetLastError
__urdlllocal ur_result_t UR_APICALL urAdapterGetLastError(
    /// [in] handle of the adapter instance
    ur_adapter_handle_t hAdapter,
    /// [out] pointer to a C string where the adapter specific error message
    /// will be stored.
    const char **ppMessage,
    /// [out] pointer to an integer where the adapter specific error code will
    /// be stored.
    int32_t *pError) {
  auto pfnGetLastError = getContext()->urDdiTable.Adapter.pfnGetLastError;

  if (nullptr == pfnGetLastError) {
    return UR_RESULT_ERROR_UNINITIALIZED;
  }

  if (getContext()->enableParameterValidation) {
    if (NULL == ppMessage)
      return UR_RESULT_ERROR_INVALID_NULL_POINTER;

    if (NULL == pError)
      return UR_RESULT_ERROR_INVALID_NULL_POINTER;

    if (NULL == hAdapter)
      return UR_RESULT_ERROR_INVALID_NULL_HANDLE;
  }

  if (getContext()->enableLifetimeValidation &&
      !getContext()->refCountContext->isReferenceValid(hAdapter)) {
    URLOG_CTX_INVALID_REFERENCE(hAdapter);
  }

  ur_result_t result = pfnGetLastError(hAdapter, ppMessage, pError);

  return result;
}

///////////////////////////////////////////////////////////////////////////////
/// @brief Intercept function for urAdapterGetInfo
__urdlllocal ur_result_t UR_APICALL urAdapterGetInfo(
    /// [in] handle of the adapter
    ur_adapter_handle_t hAdapter,
    /// [in] type of the info to retrieve
    ur_adapter_info_t propName,
    /// [in] the number of bytes pointed to by pPropValue.
    size_t propSize,
    /// [out][optional][typename(propName, propSize)] array of bytes holding
    /// the info.
    /// If Size is not equal to or greater to the real number of bytes needed
    /// to return the info then the ::UR_RESULT_ERROR_INVALID_SIZE error is
    /// returned and pPropValue is not used.
    void *pPropValue,
    /// [out][optional] pointer to the actual number of bytes being queried by
    /// pPropValue.
    size_t *pPropSizeRet) {
  auto pfnGetInfo = getContext()->urDdiTable.Adapter.pfnGetInfo;

  if (nullptr == pfnGetInfo) {
    return UR_RESULT_ERROR_UNINITIALIZED;
  }

  if (getContext()->enableParameterValidation) {
    if (propSize != 0 && pPropValue == NULL)
      return UR_RESULT_ERROR_INVALID_NULL_POINTER;

    if (pPropValue == NULL && pPropSizeRet == NULL)
      return UR_RESULT_ERROR_INVALID_NULL_POINTER;

    if (NULL == hAdapter)
      return UR_RESULT_ERROR_INVALID_NULL_HANDLE;

    if (UR_ADAPTER_INFO_VERSION < propName)
      return UR_RESULT_ERROR_INVALID_ENUMERATION;

    if (propSize == 0 && pPropValue != NULL)
      return UR_RESULT_ERROR_INVALID_SIZE;
  }

  if (getContext()->enableLifetimeValidation &&
      !getContext()->refCountContext->isReferenceValid(hAdapter)) {
    URLOG_CTX_INVALID_REFERENCE(hAdapter);
  }

  ur_result_t result =
      pfnGetInfo(hAdapter, propName, propSize, pPropValue, pPropSizeRet);

  return result;
}

///////////////////////////////////////////////////////////////////////////////
/// @brief Intercept function for urAdapterSetLoggerCallback
__urdlllocal ur_result_t UR_APICALL urAdapterSetLoggerCallback(
    /// [in] handle of the adapter
    ur_adapter_handle_t hAdapter,
    /// [in] Function pointer to callback from the logger.
    ur_logger_callback_t pfnLoggerCallback,
    /// [in][out][optional] pointer to data to be passed to callback
    void *pUserData,
    /// [in] logging level
    ur_logger_level_t level) {
  auto pfnSetLoggerCallback =
      getContext()->urDdiTable.Adapter.pfnSetLoggerCallback;

  if (nullptr == pfnSetLoggerCallback) {
    return UR_RESULT_ERROR_UNINITIALIZED;
  }

  if (getContext()->enableParameterValidation) {
    if (NULL == pfnLoggerCallback)
      return UR_RESULT_ERROR_INVALID_NULL_POINTER;

    if (NULL == hAdapter)
      return UR_RESULT_ERROR_INVALID_NULL_HANDLE;

    if (UR_LOGGER_LEVEL_QUIET < level)
      return UR_RESULT_ERROR_INVALID_ENUMERATION;
  }

  if (getContext()->enableLifetimeValidation &&
      !getContext()->refCountContext->isReferenceValid(hAdapter)) {
    URLOG_CTX_INVALID_REFERENCE(hAdapter);
  }

  ur_result_t result =
      pfnSetLoggerCallback(hAdapter, pfnLoggerCallback, pUserData, level);

  return result;
}

///////////////////////////////////////////////////////////////////////////////
/// @brief Intercept function for urAdapterSetLoggerCallbackLevel
__urdlllocal ur_result_t UR_APICALL urAdapterSetLoggerCallbackLevel(
    /// [in] handle of the adapter
    ur_adapter_handle_t hAdapter,
    /// [in] logging level
    ur_logger_level_t level) {
  auto pfnSetLoggerCallbackLevel =
      getContext()->urDdiTable.Adapter.pfnSetLoggerCallbackLevel;

  if (nullptr == pfnSetLoggerCallbackLevel) {
    return UR_RESULT_ERROR_UNINITIALIZED;
  }

  if (getContext()->enableParameterValidation) {
    if (NULL == hAdapter)
      return UR_RESULT_ERROR_INVALID_NULL_HANDLE;

    if (UR_LOGGER_LEVEL_QUIET < level)
      return UR_RESULT_ERROR_INVALID_ENUMERATION;
  }

  if (getContext()->enableLifetimeValidation &&
      !getContext()->refCountContext->isReferenceValid(hAdapter)) {
    URLOG_CTX_INVALID_REFERENCE(hAdapter);
  }

  ur_result_t result = pfnSetLoggerCallbackLevel(hAdapter, level);

  return result;
}

///////////////////////////////////////////////////////////////////////////////
/// @brief Intercept function for urPlatformGet
__urdlllocal ur_result_t UR_APICALL urPlatformGet(
    /// [in] adapter to query for platforms.
    ur_adapter_handle_t hAdapter,
    /// [in] the number of platforms to be added to phPlatforms.
    /// If phPlatforms is not NULL, then NumEntries should be greater than
    /// zero, otherwise ::UR_RESULT_ERROR_INVALID_SIZE,
    /// will be returned.
    uint32_t NumEntries,
    /// [out][optional][range(0, NumEntries)] array of handle of platforms.
    /// If NumEntries is less than the number of platforms available, then
    /// ::urPlatformGet shall only retrieve that number of platforms.
    ur_platform_handle_t *phPlatforms,
    /// [out][optional] returns the total number of platforms available.
    uint32_t *pNumPlatforms) {
  auto pfnGet = getContext()->urDdiTable.Platform.pfnGet;

  if (nullptr == pfnGet) {
    return UR_RESULT_ERROR_UNINITIALIZED;
  }

  if (getContext()->enableParameterValidation) {
    if (NULL == hAdapter)
      return UR_RESULT_ERROR_INVALID_NULL_HANDLE;

    if (NumEntries == 0 && phPlatforms != NULL)
      return UR_RESULT_ERROR_INVALID_SIZE;

    if (pNumPlatforms == NULL && phPlatforms == NULL)
      return UR_RESULT_ERROR_INVALID_VALUE;
  }

  if (getContext()->enableLifetimeValidation &&
      !getContext()->refCountContext->isReferenceValid(hAdapter)) {
    URLOG_CTX_INVALID_REFERENCE(hAdapter);
  }

  ur_result_t result = pfnGet(hAdapter, NumEntries, phPlatforms, pNumPlatforms);

  return result;
}

///////////////////////////////////////////////////////////////////////////////
/// @brief Intercept function for urPlatformGetInfo
__urdlllocal ur_result_t UR_APICALL urPlatformGetInfo(
    /// [in] handle of the platform
    ur_platform_handle_t hPlatform,
    /// [in] type of the info to retrieve
    ur_platform_info_t propName,
    /// [in] the number of bytes pointed to by pPlatformInfo.
    size_t propSize,
    /// [out][optional][typename(propName, propSize)] array of bytes holding
    /// the info.
    /// If Size is not equal to or greater to the real number of bytes needed
    /// to return the info then the ::UR_RESULT_ERROR_INVALID_SIZE error is
    /// returned and pPlatformInfo is not used.
    void *pPropValue,
    /// [out][optional] pointer to the actual number of bytes being queried by
    /// pPlatformInfo.
    size_t *pPropSizeRet) {
  auto pfnGetInfo = getContext()->urDdiTable.Platform.pfnGetInfo;

  if (nullptr == pfnGetInfo) {
    return UR_RESULT_ERROR_UNINITIALIZED;
  }

  if (getContext()->enableParameterValidation) {
    if (propSize != 0 && pPropValue == NULL)
      return UR_RESULT_ERROR_INVALID_NULL_POINTER;

    if (pPropValue == NULL && pPropSizeRet == NULL)
      return UR_RESULT_ERROR_INVALID_NULL_POINTER;

    if (NULL == hPlatform)
      return UR_RESULT_ERROR_INVALID_NULL_HANDLE;

    if (UR_PLATFORM_INFO_ADAPTER < propName)
      return UR_RESULT_ERROR_INVALID_ENUMERATION;

    if (propSize == 0 && pPropValue != NULL)
      return UR_RESULT_ERROR_INVALID_SIZE;
  }

  ur_result_t result =
      pfnGetInfo(hPlatform, propName, propSize, pPropValue, pPropSizeRet);

  return result;
}

///////////////////////////////////////////////////////////////////////////////
/// @brief Intercept function for urPlatformGetApiVersion
__urdlllocal ur_result_t UR_APICALL urPlatformGetApiVersion(
    /// [in] handle of the platform
    ur_platform_handle_t hPlatform,
    /// [out] api version
    ur_api_version_t *pVersion) {
  auto pfnGetApiVersion = getContext()->urDdiTable.Platform.pfnGetApiVersion;

  if (nullptr == pfnGetApiVersion) {
    return UR_RESULT_ERROR_UNINITIALIZED;
  }

  if (getContext()->enableParameterValidation) {
    if (NULL == pVersion)
      return UR_RESULT_ERROR_INVALID_NULL_POINTER;

    if (NULL == hPlatform)
      return UR_RESULT_ERROR_INVALID_NULL_HANDLE;
  }

  ur_result_t result = pfnGetApiVersion(hPlatform, pVersion);

  return result;
}

///////////////////////////////////////////////////////////////////////////////
/// @brief Intercept function for urPlatformGetNativeHandle
__urdlllocal ur_result_t UR_APICALL urPlatformGetNativeHandle(
    /// [in] handle of the platform.
    ur_platform_handle_t hPlatform,
    /// [out] a pointer to the native handle of the platform.
    ur_native_handle_t *phNativePlatform) {
  auto pfnGetNativeHandle =
      getContext()->urDdiTable.Platform.pfnGetNativeHandle;

  if (nullptr == pfnGetNativeHandle) {
    return UR_RESULT_ERROR_UNINITIALIZED;
  }

  if (getContext()->enableParameterValidation) {
    if (NULL == phNativePlatform)
      return UR_RESULT_ERROR_INVALID_NULL_POINTER;

    if (NULL == hPlatform)
      return UR_RESULT_ERROR_INVALID_NULL_HANDLE;
  }

  ur_result_t result = pfnGetNativeHandle(hPlatform, phNativePlatform);

  return result;
}

///////////////////////////////////////////////////////////////////////////////
/// @brief Intercept function for urPlatformCreateWithNativeHandle
__urdlllocal ur_result_t UR_APICALL urPlatformCreateWithNativeHandle(
    /// [in][nocheck] the native handle of the platform.
    ur_native_handle_t hNativePlatform,
    /// [in] handle of the adapter associated with the native backend.
    ur_adapter_handle_t hAdapter,
    /// [in][optional] pointer to native platform properties struct.
    const ur_platform_native_properties_t *pProperties,
    /// [out][alloc] pointer to the handle of the platform object created.
    ur_platform_handle_t *phPlatform) {
  auto pfnCreateWithNativeHandle =
      getContext()->urDdiTable.Platform.pfnCreateWithNativeHandle;

  if (nullptr == pfnCreateWithNativeHandle) {
    return UR_RESULT_ERROR_UNINITIALIZED;
  }

  if (getContext()->enableParameterValidation) {
    if (NULL == phPlatform)
      return UR_RESULT_ERROR_INVALID_NULL_POINTER;

    if (NULL == hAdapter)
      return UR_RESULT_ERROR_INVALID_NULL_HANDLE;
  }

  if (getContext()->enableLifetimeValidation &&
      !getContext()->refCountContext->isReferenceValid(hAdapter)) {
    URLOG_CTX_INVALID_REFERENCE(hAdapter);
  }

  ur_result_t result = pfnCreateWithNativeHandle(hNativePlatform, hAdapter,
                                                 pProperties, phPlatform);

  return result;
}

///////////////////////////////////////////////////////////////////////////////
/// @brief Intercept function for urPlatformGetBackendOption
__urdlllocal ur_result_t UR_APICALL urPlatformGetBackendOption(
    /// [in] handle of the platform instance.
    ur_platform_handle_t hPlatform,
    /// [in] string containing the frontend option.
    const char *pFrontendOption,
    /// [out] returns the correct platform specific compiler option based on
    /// the frontend option.
    const char **ppPlatformOption) {
  auto pfnGetBackendOption =
      getContext()->urDdiTable.Platform.pfnGetBackendOption;

  if (nullptr == pfnGetBackendOption) {
    return UR_RESULT_ERROR_UNINITIALIZED;
  }

  if (getContext()->enableParameterValidation) {
    if (NULL == pFrontendOption)
      return UR_RESULT_ERROR_INVALID_NULL_POINTER;

    if (NULL == ppPlatformOption)
      return UR_RESULT_ERROR_INVALID_NULL_POINTER;

    if (NULL == hPlatform)
      return UR_RESULT_ERROR_INVALID_NULL_HANDLE;
  }

  ur_result_t result =
      pfnGetBackendOption(hPlatform, pFrontendOption, ppPlatformOption);

  return result;
}

///////////////////////////////////////////////////////////////////////////////
/// @brief Intercept function for urDeviceGet
__urdlllocal ur_result_t UR_APICALL urDeviceGet(
    /// [in] handle of the platform instance
    ur_platform_handle_t hPlatform,
    /// [in] the type of the devices.
    ur_device_type_t DeviceType,
    /// [in] the number of devices to be added to phDevices.
    /// If phDevices is not NULL, then NumEntries should be greater than zero.
    /// Otherwise ::UR_RESULT_ERROR_INVALID_SIZE
    /// will be returned.
    uint32_t NumEntries,
    /// [out][optional][range(0, NumEntries)][alloc] array of handle of devices.
    /// If NumEntries is less than the number of devices available, then
    /// platform shall only retrieve that number of devices.
    ur_device_handle_t *phDevices,
    /// [out][optional] pointer to the number of devices.
    /// pNumDevices will be updated with the total number of devices available.
    uint32_t *pNumDevices) {
  auto pfnGet = getContext()->urDdiTable.Device.pfnGet;

  if (nullptr == pfnGet) {
    return UR_RESULT_ERROR_UNINITIALIZED;
  }

  if (getContext()->enableParameterValidation) {
    if (NumEntries > 0 && phDevices == NULL)
      return UR_RESULT_ERROR_INVALID_NULL_POINTER;

    if (NULL == hPlatform)
      return UR_RESULT_ERROR_INVALID_NULL_HANDLE;

    if (UR_DEVICE_TYPE_VPU < DeviceType)
      return UR_RESULT_ERROR_INVALID_ENUMERATION;

    if (NumEntries == 0 && phDevices != NULL)
      return UR_RESULT_ERROR_INVALID_SIZE;
  }

  ur_result_t result =
      pfnGet(hPlatform, DeviceType, NumEntries, phDevices, pNumDevices);

  if (getContext()->enableLeakChecking && phDevices &&
      result == UR_RESULT_SUCCESS) {
    for (uint32_t i = 0; i < NumEntries; i++) {
      getContext()->refCountContext->createOrIncrementRefCount(phDevices[i],
                                                               false);
    }
  }

  return result;
}

///////////////////////////////////////////////////////////////////////////////
/// @brief Intercept function for urDeviceGetInfo
__urdlllocal ur_result_t UR_APICALL urDeviceGetInfo(
    /// [in] handle of the device instance
    ur_device_handle_t hDevice,
    /// [in] type of the info to retrieve
    ur_device_info_t propName,
    /// [in] the number of bytes pointed to by pPropValue.
    size_t propSize,
    /// [out][optional][typename(propName, propSize)] array of bytes holding
    /// the info.
    /// If propSize is not equal to or greater than the real number of bytes
    /// needed to return the info
    /// then the ::UR_RESULT_ERROR_INVALID_SIZE error is returned and
    /// pPropValue is not used.
    void *pPropValue,
    /// [out][optional] pointer to the actual size in bytes of the queried
    /// propName.
    size_t *pPropSizeRet) {
  auto pfnGetInfo = getContext()->urDdiTable.Device.pfnGetInfo;

  if (nullptr == pfnGetInfo) {
    return UR_RESULT_ERROR_UNINITIALIZED;
  }

  if (getContext()->enableParameterValidation) {
    if (propSize != 0 && pPropValue == NULL)
      return UR_RESULT_ERROR_INVALID_NULL_POINTER;

    if (pPropValue == NULL && pPropSizeRet == NULL)
      return UR_RESULT_ERROR_INVALID_NULL_POINTER;

    if (NULL == hDevice)
      return UR_RESULT_ERROR_INVALID_NULL_HANDLE;

    if (UR_DEVICE_INFO_USM_CONTEXT_MEMCPY_SUPPORT_EXP < propName)
      return UR_RESULT_ERROR_INVALID_ENUMERATION;

    if (propSize == 0 && pPropValue != NULL)
      return UR_RESULT_ERROR_INVALID_SIZE;
  }

  if (getContext()->enableLifetimeValidation &&
      !getContext()->refCountContext->isReferenceValid(hDevice)) {
    URLOG_CTX_INVALID_REFERENCE(hDevice);
  }

  ur_result_t result =
      pfnGetInfo(hDevice, propName, propSize, pPropValue, pPropSizeRet);

  return result;
}

///////////////////////////////////////////////////////////////////////////////
/// @brief Intercept function for urDeviceRetain
__urdlllocal ur_result_t UR_APICALL urDeviceRetain(
    /// [in][retain] handle of the device to get a reference of.
    ur_device_handle_t hDevice) {
  auto pfnRetain = getContext()->urDdiTable.Device.pfnRetain;

  if (nullptr == pfnRetain) {
    return UR_RESULT_ERROR_UNINITIALIZED;
  }

  if (getContext()->enableParameterValidation) {
    if (NULL == hDevice)
      return UR_RESULT_ERROR_INVALID_NULL_HANDLE;
  }

  ur_result_t result = pfnRetain(hDevice);

  if (getContext()->enableLeakChecking) {
    getContext()->refCountContext->incrementRefCount(hDevice, false);
  }

  return result;
}

///////////////////////////////////////////////////////////////////////////////
/// @brief Intercept function for urDeviceRelease
__urdlllocal ur_result_t UR_APICALL urDeviceRelease(
    /// [in][release] handle of the device to release.
    ur_device_handle_t hDevice) {
  auto pfnRelease = getContext()->urDdiTable.Device.pfnRelease;

  if (nullptr == pfnRelease) {
    return UR_RESULT_ERROR_UNINITIALIZED;
  }

  if (getContext()->enableParameterValidation) {
    if (NULL == hDevice)
      return UR_RESULT_ERROR_INVALID_NULL_HANDLE;
  }

  if (getContext()->enableLeakChecking) {
    getContext()->refCountContext->decrementRefCount(hDevice, false);
  }

  ur_result_t result = pfnRelease(hDevice);

  return result;
}

///////////////////////////////////////////////////////////////////////////////
/// @brief Intercept function for urDevicePartition
__urdlllocal ur_result_t UR_APICALL urDevicePartition(
    /// [in] handle of the device to partition.
    ur_device_handle_t hDevice,
    /// [in] Device partition properties.
    const ur_device_partition_properties_t *pProperties,
    /// [in] the number of sub-devices.
    uint32_t NumDevices,
    /// [out][optional][range(0, NumDevices)] array of handle of devices.
    /// If NumDevices is less than the number of sub-devices available, then
    /// the function shall only retrieve that number of sub-devices.
    ur_device_handle_t *phSubDevices,
    /// [out][optional] pointer to the number of sub-devices the device can be
    /// partitioned into according to the partitioning property.
    uint32_t *pNumDevicesRet) {
  auto pfnPartition = getContext()->urDdiTable.Device.pfnPartition;

  if (nullptr == pfnPartition) {
    return UR_RESULT_ERROR_UNINITIALIZED;
  }

  if (getContext()->enableParameterValidation) {
    if (NULL == pProperties)
      return UR_RESULT_ERROR_INVALID_NULL_POINTER;

    if (NULL == pProperties->pProperties)
      return UR_RESULT_ERROR_INVALID_NULL_POINTER;

    if (NULL == hDevice)
      return UR_RESULT_ERROR_INVALID_NULL_HANDLE;
  }

  if (getContext()->enableLifetimeValidation &&
      !getContext()->refCountContext->isReferenceValid(hDevice)) {
    URLOG_CTX_INVALID_REFERENCE(hDevice);
  }

  ur_result_t result = pfnPartition(hDevice, pProperties, NumDevices,
                                    phSubDevices, pNumDevicesRet);

  return result;
}

///////////////////////////////////////////////////////////////////////////////
/// @brief Intercept function for urDeviceSelectBinary
__urdlllocal ur_result_t UR_APICALL urDeviceSelectBinary(
    /// [in] handle of the device to select binary for.
    ur_device_handle_t hDevice,
    /// [in] the array of binaries to select from.
    const ur_device_binary_t *pBinaries,
    /// [in] the number of binaries passed in ppBinaries.
    /// Must greater than or equal to zero otherwise
    /// ::UR_RESULT_ERROR_INVALID_VALUE is returned.
    uint32_t NumBinaries,
    /// [out] the index of the selected binary in the input array of binaries.
    /// If a suitable binary was not found the function returns
    /// ::UR_RESULT_ERROR_INVALID_BINARY.
    uint32_t *pSelectedBinary) {
  auto pfnSelectBinary = getContext()->urDdiTable.Device.pfnSelectBinary;

  if (nullptr == pfnSelectBinary) {
    return UR_RESULT_ERROR_UNINITIALIZED;
  }

  if (getContext()->enableParameterValidation) {
    if (NULL == pBinaries)
      return UR_RESULT_ERROR_INVALID_NULL_POINTER;

    if (NULL == pSelectedBinary)
      return UR_RESULT_ERROR_INVALID_NULL_POINTER;

    if (NULL == hDevice)
      return UR_RESULT_ERROR_INVALID_NULL_HANDLE;

    if (NumBinaries == 0)
      return UR_RESULT_ERROR_INVALID_SIZE;
  }

  if (getContext()->enableLifetimeValidation &&
      !getContext()->refCountContext->isReferenceValid(hDevice)) {
    URLOG_CTX_INVALID_REFERENCE(hDevice);
  }

  ur_result_t result =
      pfnSelectBinary(hDevice, pBinaries, NumBinaries, pSelectedBinary);

  return result;
}

///////////////////////////////////////////////////////////////////////////////
/// @brief Intercept function for urDeviceGetNativeHandle
__urdlllocal ur_result_t UR_APICALL urDeviceGetNativeHandle(
    /// [in] handle of the device.
    ur_device_handle_t hDevice,
    /// [out] a pointer to the native handle of the device.
    ur_native_handle_t *phNativeDevice) {
  auto pfnGetNativeHandle = getContext()->urDdiTable.Device.pfnGetNativeHandle;

  if (nullptr == pfnGetNativeHandle) {
    return UR_RESULT_ERROR_UNINITIALIZED;
  }

  if (getContext()->enableParameterValidation) {
    if (NULL == phNativeDevice)
      return UR_RESULT_ERROR_INVALID_NULL_POINTER;

    if (NULL == hDevice)
      return UR_RESULT_ERROR_INVALID_NULL_HANDLE;
  }

  if (getContext()->enableLifetimeValidation &&
      !getContext()->refCountContext->isReferenceValid(hDevice)) {
    URLOG_CTX_INVALID_REFERENCE(hDevice);
  }

  ur_result_t result = pfnGetNativeHandle(hDevice, phNativeDevice);

  return result;
}

///////////////////////////////////////////////////////////////////////////////
/// @brief Intercept function for urDeviceCreateWithNativeHandle
__urdlllocal ur_result_t UR_APICALL urDeviceCreateWithNativeHandle(
    /// [in][nocheck] the native handle of the device.
    ur_native_handle_t hNativeDevice,
    /// [in] handle of the adapter to which `hNativeDevice` belongs
    ur_adapter_handle_t hAdapter,
    /// [in][optional] pointer to native device properties struct.
    const ur_device_native_properties_t *pProperties,
    /// [out][alloc] pointer to the handle of the device object created.
    ur_device_handle_t *phDevice) {
  auto pfnCreateWithNativeHandle =
      getContext()->urDdiTable.Device.pfnCreateWithNativeHandle;

  if (nullptr == pfnCreateWithNativeHandle) {
    return UR_RESULT_ERROR_UNINITIALIZED;
  }

  if (getContext()->enableParameterValidation) {
    if (NULL == phDevice)
      return UR_RESULT_ERROR_INVALID_NULL_POINTER;

    if (NULL == hAdapter)
      return UR_RESULT_ERROR_INVALID_NULL_HANDLE;
  }

  if (getContext()->enableLifetimeValidation &&
      !getContext()->refCountContext->isReferenceValid(hAdapter)) {
    URLOG_CTX_INVALID_REFERENCE(hAdapter);
  }

  ur_result_t result =
      pfnCreateWithNativeHandle(hNativeDevice, hAdapter, pProperties, phDevice);

  if (getContext()->enableLeakChecking && result == UR_RESULT_SUCCESS) {
    getContext()->refCountContext->createRefCount(*phDevice);
  }

  return result;
}

///////////////////////////////////////////////////////////////////////////////
/// @brief Intercept function for urDeviceGetGlobalTimestamps
__urdlllocal ur_result_t UR_APICALL urDeviceGetGlobalTimestamps(
    /// [in] handle of the device instance
    ur_device_handle_t hDevice,
    /// [out][optional] pointer to the Device's global timestamp that
    /// correlates with the Host's global timestamp value
    uint64_t *pDeviceTimestamp,
    /// [out][optional] pointer to the Host's global timestamp that
    /// correlates with the Device's global timestamp value
    uint64_t *pHostTimestamp) {
  auto pfnGetGlobalTimestamps =
      getContext()->urDdiTable.Device.pfnGetGlobalTimestamps;

  if (nullptr == pfnGetGlobalTimestamps) {
    return UR_RESULT_ERROR_UNINITIALIZED;
  }

  if (getContext()->enableParameterValidation) {
    if (NULL == hDevice)
      return UR_RESULT_ERROR_INVALID_NULL_HANDLE;
  }

  if (getContext()->enableLifetimeValidation &&
      !getContext()->refCountContext->isReferenceValid(hDevice)) {
    URLOG_CTX_INVALID_REFERENCE(hDevice);
  }

  ur_result_t result =
      pfnGetGlobalTimestamps(hDevice, pDeviceTimestamp, pHostTimestamp);

  return result;
}

///////////////////////////////////////////////////////////////////////////////
/// @brief Intercept function for urContextCreate
__urdlllocal ur_result_t UR_APICALL urContextCreate(
    /// [in] the number of devices given in phDevices
    uint32_t DeviceCount,
    /// [in][range(0, DeviceCount)] array of handle of devices.
    const ur_device_handle_t *phDevices,
    /// [in][optional] pointer to context creation properties.
    const ur_context_properties_t *pProperties,
    /// [out][alloc] pointer to handle of context object created
    ur_context_handle_t *phContext) {
  auto pfnCreate = getContext()->urDdiTable.Context.pfnCreate;

  if (nullptr == pfnCreate) {
    return UR_RESULT_ERROR_UNINITIALIZED;
  }

  if (getContext()->enableParameterValidation) {
    if (NULL == phDevices)
      return UR_RESULT_ERROR_INVALID_NULL_POINTER;

    if (NULL == phContext)
      return UR_RESULT_ERROR_INVALID_NULL_POINTER;

    if (NULL != pProperties && UR_CONTEXT_FLAGS_MASK & pProperties->flags)
      return UR_RESULT_ERROR_INVALID_ENUMERATION;
  }

  ur_result_t result =
      pfnCreate(DeviceCount, phDevices, pProperties, phContext);

  if (getContext()->enableLeakChecking && result == UR_RESULT_SUCCESS) {
    getContext()->refCountContext->createRefCount(*phContext);
  }

  return result;
}

///////////////////////////////////////////////////////////////////////////////
/// @brief Intercept function for urContextRetain
__urdlllocal ur_result_t UR_APICALL urContextRetain(
    /// [in][retain] handle of the context to get a reference of.
    ur_context_handle_t hContext) {
  auto pfnRetain = getContext()->urDdiTable.Context.pfnRetain;

  if (nullptr == pfnRetain) {
    return UR_RESULT_ERROR_UNINITIALIZED;
  }

  if (getContext()->enableParameterValidation) {
    if (NULL == hContext)
      return UR_RESULT_ERROR_INVALID_NULL_HANDLE;
  }

  ur_result_t result = pfnRetain(hContext);

  if (getContext()->enableLeakChecking) {
    getContext()->refCountContext->incrementRefCount(hContext, false);
  }

  return result;
}

///////////////////////////////////////////////////////////////////////////////
/// @brief Intercept function for urContextRelease
__urdlllocal ur_result_t UR_APICALL urContextRelease(
    /// [in][release] handle of the context to release.
    ur_context_handle_t hContext) {
  auto pfnRelease = getContext()->urDdiTable.Context.pfnRelease;

  if (nullptr == pfnRelease) {
    return UR_RESULT_ERROR_UNINITIALIZED;
  }

  if (getContext()->enableParameterValidation) {
    if (NULL == hContext)
      return UR_RESULT_ERROR_INVALID_NULL_HANDLE;
  }

  if (getContext()->enableLeakChecking) {
    getContext()->refCountContext->decrementRefCount(hContext, false);
  }

  ur_result_t result = pfnRelease(hContext);

  return result;
}

///////////////////////////////////////////////////////////////////////////////
/// @brief Intercept function for urContextGetInfo
__urdlllocal ur_result_t UR_APICALL urContextGetInfo(
    /// [in] handle of the context
    ur_context_handle_t hContext,
    /// [in] type of the info to retrieve
    ur_context_info_t propName,
    /// [in] the number of bytes of memory pointed to by pPropValue.
    size_t propSize,
    /// [out][optional][typename(propName, propSize)] array of bytes holding
    /// the info.
    /// if propSize is not equal to or greater than the real number of bytes
    /// needed to return
    /// the info then the ::UR_RESULT_ERROR_INVALID_SIZE error is returned and
    /// pPropValue is not used.
    void *pPropValue,
    /// [out][optional] pointer to the actual size in bytes of the queried
    /// propName.
    size_t *pPropSizeRet) {
  auto pfnGetInfo = getContext()->urDdiTable.Context.pfnGetInfo;

  if (nullptr == pfnGetInfo) {
    return UR_RESULT_ERROR_UNINITIALIZED;
  }

  if (getContext()->enableParameterValidation) {
    if (propSize != 0 && pPropValue == NULL)
      return UR_RESULT_ERROR_INVALID_NULL_POINTER;

    if (pPropValue == NULL && pPropSizeRet == NULL)
      return UR_RESULT_ERROR_INVALID_NULL_POINTER;

    if (NULL == hContext)
      return UR_RESULT_ERROR_INVALID_NULL_HANDLE;

    if (UR_CONTEXT_INFO_USM_FILL2D_SUPPORT < propName)
      return UR_RESULT_ERROR_INVALID_ENUMERATION;

    if (propSize == 0 && pPropValue != NULL)
      return UR_RESULT_ERROR_INVALID_SIZE;
  }

  if (getContext()->enableLifetimeValidation &&
      !getContext()->refCountContext->isReferenceValid(hContext)) {
    URLOG_CTX_INVALID_REFERENCE(hContext);
  }

  ur_result_t result =
      pfnGetInfo(hContext, propName, propSize, pPropValue, pPropSizeRet);

  return result;
}

///////////////////////////////////////////////////////////////////////////////
/// @brief Intercept function for urContextGetNativeHandle
__urdlllocal ur_result_t UR_APICALL urContextGetNativeHandle(
    /// [in] handle of the context.
    ur_context_handle_t hContext,
    /// [out] a pointer to the native handle of the context.
    ur_native_handle_t *phNativeContext) {
  auto pfnGetNativeHandle = getContext()->urDdiTable.Context.pfnGetNativeHandle;

  if (nullptr == pfnGetNativeHandle) {
    return UR_RESULT_ERROR_UNINITIALIZED;
  }

  if (getContext()->enableParameterValidation) {
    if (NULL == phNativeContext)
      return UR_RESULT_ERROR_INVALID_NULL_POINTER;

    if (NULL == hContext)
      return UR_RESULT_ERROR_INVALID_NULL_HANDLE;
  }

  if (getContext()->enableLifetimeValidation &&
      !getContext()->refCountContext->isReferenceValid(hContext)) {
    URLOG_CTX_INVALID_REFERENCE(hContext);
  }

  ur_result_t result = pfnGetNativeHandle(hContext, phNativeContext);

  return result;
}

///////////////////////////////////////////////////////////////////////////////
/// @brief Intercept function for urContextCreateWithNativeHandle
__urdlllocal ur_result_t UR_APICALL urContextCreateWithNativeHandle(
    /// [in][nocheck] the native handle of the context.
    ur_native_handle_t hNativeContext,
    /// [in] handle of the adapter that owns the native handle
    ur_adapter_handle_t hAdapter,
    /// [in] number of devices associated with the context
    uint32_t numDevices,
    /// [in][optional][range(0, numDevices)] list of devices associated with
    /// the context
    const ur_device_handle_t *phDevices,
    /// [in][optional] pointer to native context properties struct
    const ur_context_native_properties_t *pProperties,
    /// [out][alloc] pointer to the handle of the context object created.
    ur_context_handle_t *phContext) {
  auto pfnCreateWithNativeHandle =
      getContext()->urDdiTable.Context.pfnCreateWithNativeHandle;

  if (nullptr == pfnCreateWithNativeHandle) {
    return UR_RESULT_ERROR_UNINITIALIZED;
  }

  if (getContext()->enableParameterValidation) {
    if (NULL == phContext)
      return UR_RESULT_ERROR_INVALID_NULL_POINTER;

    if (NULL == hAdapter)
      return UR_RESULT_ERROR_INVALID_NULL_HANDLE;
  }

  if (getContext()->enableLifetimeValidation &&
      !getContext()->refCountContext->isReferenceValid(hAdapter)) {
    URLOG_CTX_INVALID_REFERENCE(hAdapter);
  }

  ur_result_t result = pfnCreateWithNativeHandle(
      hNativeContext, hAdapter, numDevices, phDevices, pProperties, phContext);

  if (getContext()->enableLeakChecking && result == UR_RESULT_SUCCESS) {
    getContext()->refCountContext->createRefCount(*phContext);
  }

  return result;
}

///////////////////////////////////////////////////////////////////////////////
/// @brief Intercept function for urContextSetExtendedDeleter
__urdlllocal ur_result_t UR_APICALL urContextSetExtendedDeleter(
    /// [in] handle of the context.
    ur_context_handle_t hContext,
    /// [in] Function pointer to extended deleter.
    ur_context_extended_deleter_t pfnDeleter,
    /// [in][out][optional] pointer to data to be passed to callback.
    void *pUserData) {
  auto pfnSetExtendedDeleter =
      getContext()->urDdiTable.Context.pfnSetExtendedDeleter;

  if (nullptr == pfnSetExtendedDeleter) {
    return UR_RESULT_ERROR_UNINITIALIZED;
  }

  if (getContext()->enableParameterValidation) {
    if (NULL == pfnDeleter)
      return UR_RESULT_ERROR_INVALID_NULL_POINTER;

    if (NULL == hContext)
      return UR_RESULT_ERROR_INVALID_NULL_HANDLE;
  }

  if (getContext()->enableLifetimeValidation &&
      !getContext()->refCountContext->isReferenceValid(hContext)) {
    URLOG_CTX_INVALID_REFERENCE(hContext);
  }

  ur_result_t result = pfnSetExtendedDeleter(hContext, pfnDeleter, pUserData);

  return result;
}

///////////////////////////////////////////////////////////////////////////////
/// @brief Intercept function for urMemImageCreate
__urdlllocal ur_result_t UR_APICALL urMemImageCreate(
    /// [in] handle of the context object
    ur_context_handle_t hContext,
    /// [in] allocation and usage information flags
    ur_mem_flags_t flags,
    /// [in] pointer to image format specification
    const ur_image_format_t *pImageFormat,
    /// [in] pointer to image description
    const ur_image_desc_t *pImageDesc,
    /// [in][optional] pointer to the buffer data
    void *pHost,
    /// [out][alloc] pointer to handle of image object created
    ur_mem_handle_t *phMem) {
  auto pfnImageCreate = getContext()->urDdiTable.Mem.pfnImageCreate;

  if (nullptr == pfnImageCreate) {
    return UR_RESULT_ERROR_UNINITIALIZED;
  }

  if (getContext()->enableParameterValidation) {
    if (NULL == pImageFormat)
      return UR_RESULT_ERROR_INVALID_NULL_POINTER;

    if (NULL == pImageDesc)
      return UR_RESULT_ERROR_INVALID_NULL_POINTER;

    if (NULL == phMem)
      return UR_RESULT_ERROR_INVALID_NULL_POINTER;

    if (NULL == hContext)
      return UR_RESULT_ERROR_INVALID_NULL_HANDLE;

    if (UR_MEM_FLAGS_MASK & flags)
      return UR_RESULT_ERROR_INVALID_ENUMERATION;

    if (pImageDesc && UR_STRUCTURE_TYPE_IMAGE_DESC != pImageDesc->stype)
      return UR_RESULT_ERROR_INVALID_IMAGE_FORMAT_DESCRIPTOR;

    if (pImageDesc && UR_MEM_TYPE_IMAGE1D_ARRAY < pImageDesc->type)
      return UR_RESULT_ERROR_INVALID_IMAGE_FORMAT_DESCRIPTOR;

    if (pImageDesc && pImageDesc->numMipLevel != 0)
      return UR_RESULT_ERROR_INVALID_IMAGE_FORMAT_DESCRIPTOR;

    if (pImageDesc && pImageDesc->numSamples != 0)
      return UR_RESULT_ERROR_INVALID_IMAGE_FORMAT_DESCRIPTOR;

    if (pImageDesc && pImageDesc->rowPitch != 0 && pHost == nullptr)
      return UR_RESULT_ERROR_INVALID_IMAGE_FORMAT_DESCRIPTOR;

    if (pImageDesc && pImageDesc->slicePitch != 0 && pHost == nullptr)
      return UR_RESULT_ERROR_INVALID_IMAGE_FORMAT_DESCRIPTOR;

    if (pHost == NULL && (flags & (UR_MEM_FLAG_USE_HOST_POINTER |
                                   UR_MEM_FLAG_ALLOC_COPY_HOST_POINTER)) != 0)
      return UR_RESULT_ERROR_INVALID_HOST_PTR;

    if (pHost != NULL && (flags & (UR_MEM_FLAG_USE_HOST_POINTER |
                                   UR_MEM_FLAG_ALLOC_COPY_HOST_POINTER)) == 0)
      return UR_RESULT_ERROR_INVALID_HOST_PTR;
  }

  if (getContext()->enableLifetimeValidation &&
      !getContext()->refCountContext->isReferenceValid(hContext)) {
    URLOG_CTX_INVALID_REFERENCE(hContext);
  }

  ur_result_t result =
      pfnImageCreate(hContext, flags, pImageFormat, pImageDesc, pHost, phMem);

  if (getContext()->enableLeakChecking && result == UR_RESULT_SUCCESS) {
    getContext()->refCountContext->createRefCount(*phMem);
  }

  return result;
}

///////////////////////////////////////////////////////////////////////////////
/// @brief Intercept function for urMemBufferCreate
__urdlllocal ur_result_t UR_APICALL urMemBufferCreate(
    /// [in] handle of the context object
    ur_context_handle_t hContext,
    /// [in] allocation and usage information flags
    ur_mem_flags_t flags,
    /// [in] size in bytes of the memory object to be allocated
    size_t size,
    /// [in][optional] pointer to buffer creation properties
    const ur_buffer_properties_t *pProperties,
    /// [out][alloc] pointer to handle of the memory buffer created
    ur_mem_handle_t *phBuffer) {
  auto pfnBufferCreate = getContext()->urDdiTable.Mem.pfnBufferCreate;

  if (nullptr == pfnBufferCreate) {
    return UR_RESULT_ERROR_UNINITIALIZED;
  }

  if (getContext()->enableParameterValidation) {
    if (NULL == phBuffer)
      return UR_RESULT_ERROR_INVALID_NULL_POINTER;

    if (NULL == hContext)
      return UR_RESULT_ERROR_INVALID_NULL_HANDLE;

    if (UR_MEM_FLAGS_MASK & flags)
      return UR_RESULT_ERROR_INVALID_ENUMERATION;

    if (size == 0)
      return UR_RESULT_ERROR_INVALID_BUFFER_SIZE;

    if (pProperties == NULL &&
        (flags & (UR_MEM_FLAG_USE_HOST_POINTER |
                  UR_MEM_FLAG_ALLOC_COPY_HOST_POINTER)) != 0)
      return UR_RESULT_ERROR_INVALID_HOST_PTR;

    if (pProperties != NULL && pProperties->pHost == NULL &&
        (flags & (UR_MEM_FLAG_USE_HOST_POINTER |
                  UR_MEM_FLAG_ALLOC_COPY_HOST_POINTER)) != 0)
      return UR_RESULT_ERROR_INVALID_HOST_PTR;

    if (pProperties != NULL && pProperties->pHost != NULL &&
        (flags & (UR_MEM_FLAG_USE_HOST_POINTER |
                  UR_MEM_FLAG_ALLOC_COPY_HOST_POINTER)) == 0)
      return UR_RESULT_ERROR_INVALID_HOST_PTR;
  }

  if (getContext()->enableLifetimeValidation &&
      !getContext()->refCountContext->isReferenceValid(hContext)) {
    URLOG_CTX_INVALID_REFERENCE(hContext);
  }

  ur_result_t result =
      pfnBufferCreate(hContext, flags, size, pProperties, phBuffer);

  if (getContext()->enableLeakChecking && result == UR_RESULT_SUCCESS) {
    getContext()->refCountContext->createRefCount(*phBuffer);
  }

  return result;
}

///////////////////////////////////////////////////////////////////////////////
/// @brief Intercept function for urMemRetain
__urdlllocal ur_result_t UR_APICALL urMemRetain(
    /// [in][retain] handle of the memory object to get access
    ur_mem_handle_t hMem) {
  auto pfnRetain = getContext()->urDdiTable.Mem.pfnRetain;

  if (nullptr == pfnRetain) {
    return UR_RESULT_ERROR_UNINITIALIZED;
  }

  if (getContext()->enableParameterValidation) {
    if (NULL == hMem)
      return UR_RESULT_ERROR_INVALID_NULL_HANDLE;
  }

  ur_result_t result = pfnRetain(hMem);

  if (getContext()->enableLeakChecking) {
    getContext()->refCountContext->incrementRefCount(hMem, false);
  }

  return result;
}

///////////////////////////////////////////////////////////////////////////////
/// @brief Intercept function for urMemRelease
__urdlllocal ur_result_t UR_APICALL urMemRelease(
    /// [in][release] handle of the memory object to release
    ur_mem_handle_t hMem) {
  auto pfnRelease = getContext()->urDdiTable.Mem.pfnRelease;

  if (nullptr == pfnRelease) {
    return UR_RESULT_ERROR_UNINITIALIZED;
  }

  if (getContext()->enableParameterValidation) {
    if (NULL == hMem)
      return UR_RESULT_ERROR_INVALID_NULL_HANDLE;
  }

  if (getContext()->enableLeakChecking) {
    getContext()->refCountContext->decrementRefCount(hMem, false);
  }

  ur_result_t result = pfnRelease(hMem);

  return result;
}

///////////////////////////////////////////////////////////////////////////////
/// @brief Intercept function for urMemBufferPartition
__urdlllocal ur_result_t UR_APICALL urMemBufferPartition(
    /// [in] handle of the buffer object to allocate from
    ur_mem_handle_t hBuffer,
    /// [in] allocation and usage information flags
    ur_mem_flags_t flags,
    /// [in] buffer creation type
    ur_buffer_create_type_t bufferCreateType,
    /// [in] pointer to buffer create region information
    const ur_buffer_region_t *pRegion,
    /// [out] pointer to the handle of sub buffer created
    ur_mem_handle_t *phMem) {
  auto pfnBufferPartition = getContext()->urDdiTable.Mem.pfnBufferPartition;

  if (nullptr == pfnBufferPartition) {
    return UR_RESULT_ERROR_UNINITIALIZED;
  }

  if (getContext()->enableParameterValidation) {
    if (NULL == pRegion)
      return UR_RESULT_ERROR_INVALID_NULL_POINTER;

    if (NULL == phMem)
      return UR_RESULT_ERROR_INVALID_NULL_POINTER;

    if (NULL == hBuffer)
      return UR_RESULT_ERROR_INVALID_NULL_HANDLE;

    if (UR_MEM_FLAGS_MASK & flags)
      return UR_RESULT_ERROR_INVALID_ENUMERATION;

    if (UR_BUFFER_CREATE_TYPE_REGION < bufferCreateType)
      return UR_RESULT_ERROR_INVALID_ENUMERATION;

    if (pRegion && pRegion->size == 0)
      return UR_RESULT_ERROR_INVALID_BUFFER_SIZE;
  }

  if (getContext()->enableLifetimeValidation &&
      !getContext()->refCountContext->isReferenceValid(hBuffer)) {
    URLOG_CTX_INVALID_REFERENCE(hBuffer);
  }

  ur_result_t result =
      pfnBufferPartition(hBuffer, flags, bufferCreateType, pRegion, phMem);

  return result;
}

///////////////////////////////////////////////////////////////////////////////
/// @brief Intercept function for urMemGetNativeHandle
__urdlllocal ur_result_t UR_APICALL urMemGetNativeHandle(
    /// [in] handle of the mem.
    ur_mem_handle_t hMem,
    /// [in][optional] handle of the device that the native handle will be
    /// resident on.
    ur_device_handle_t hDevice,
    /// [out] a pointer to the native handle of the mem.
    ur_native_handle_t *phNativeMem) {
  auto pfnGetNativeHandle = getContext()->urDdiTable.Mem.pfnGetNativeHandle;

  if (nullptr == pfnGetNativeHandle) {
    return UR_RESULT_ERROR_UNINITIALIZED;
  }

  if (getContext()->enableParameterValidation) {
    if (NULL == phNativeMem)
      return UR_RESULT_ERROR_INVALID_NULL_POINTER;

    if (NULL == hMem)
      return UR_RESULT_ERROR_INVALID_NULL_HANDLE;
  }

  if (getContext()->enableLifetimeValidation &&
      !getContext()->refCountContext->isReferenceValid(hMem)) {
    URLOG_CTX_INVALID_REFERENCE(hMem);
  }

  if (getContext()->enableLifetimeValidation &&
      !getContext()->refCountContext->isReferenceValid(hDevice)) {
    URLOG_CTX_INVALID_REFERENCE(hDevice);
  }

  ur_result_t result = pfnGetNativeHandle(hMem, hDevice, phNativeMem);

  return result;
}

///////////////////////////////////////////////////////////////////////////////
/// @brief Intercept function for urMemBufferCreateWithNativeHandle
__urdlllocal ur_result_t UR_APICALL urMemBufferCreateWithNativeHandle(
    /// [in][nocheck] the native handle to the memory.
    ur_native_handle_t hNativeMem,
    /// [in] handle of the context object.
    ur_context_handle_t hContext,
    /// [in][optional] pointer to native memory creation properties.
    const ur_mem_native_properties_t *pProperties,
    /// [out][alloc] pointer to handle of buffer memory object created.
    ur_mem_handle_t *phMem) {
  auto pfnBufferCreateWithNativeHandle =
      getContext()->urDdiTable.Mem.pfnBufferCreateWithNativeHandle;

  if (nullptr == pfnBufferCreateWithNativeHandle) {
    return UR_RESULT_ERROR_UNINITIALIZED;
  }

  if (getContext()->enableParameterValidation) {
    if (NULL == phMem)
      return UR_RESULT_ERROR_INVALID_NULL_POINTER;

    if (NULL == hContext)
      return UR_RESULT_ERROR_INVALID_NULL_HANDLE;
  }

  if (getContext()->enableLifetimeValidation &&
      !getContext()->refCountContext->isReferenceValid(hContext)) {
    URLOG_CTX_INVALID_REFERENCE(hContext);
  }

  ur_result_t result =
      pfnBufferCreateWithNativeHandle(hNativeMem, hContext, pProperties, phMem);

  if (getContext()->enableLeakChecking && result == UR_RESULT_SUCCESS) {
    getContext()->refCountContext->createRefCount(*phMem);
  }

  return result;
}

///////////////////////////////////////////////////////////////////////////////
/// @brief Intercept function for urMemImageCreateWithNativeHandle
__urdlllocal ur_result_t UR_APICALL urMemImageCreateWithNativeHandle(
    /// [in][nocheck] the native handle to the memory.
    ur_native_handle_t hNativeMem,
    /// [in] handle of the context object.
    ur_context_handle_t hContext,
    /// [in] pointer to image format specification.
    const ur_image_format_t *pImageFormat,
    /// [in] pointer to image description.
    const ur_image_desc_t *pImageDesc,
    /// [in][optional] pointer to native memory creation properties.
    const ur_mem_native_properties_t *pProperties,
    /// [out][alloc pointer to handle of image memory object created.
    ur_mem_handle_t *phMem) {
  auto pfnImageCreateWithNativeHandle =
      getContext()->urDdiTable.Mem.pfnImageCreateWithNativeHandle;

  if (nullptr == pfnImageCreateWithNativeHandle) {
    return UR_RESULT_ERROR_UNINITIALIZED;
  }

  if (getContext()->enableParameterValidation) {
    if (NULL == pImageFormat)
      return UR_RESULT_ERROR_INVALID_NULL_POINTER;

    if (NULL == pImageDesc)
      return UR_RESULT_ERROR_INVALID_NULL_POINTER;

    if (NULL == phMem)
      return UR_RESULT_ERROR_INVALID_NULL_POINTER;

    if (NULL == hContext)
      return UR_RESULT_ERROR_INVALID_NULL_HANDLE;
  }

  if (getContext()->enableLifetimeValidation &&
      !getContext()->refCountContext->isReferenceValid(hContext)) {
    URLOG_CTX_INVALID_REFERENCE(hContext);
  }

  ur_result_t result = pfnImageCreateWithNativeHandle(
      hNativeMem, hContext, pImageFormat, pImageDesc, pProperties, phMem);

  if (getContext()->enableLeakChecking && result == UR_RESULT_SUCCESS) {
    getContext()->refCountContext->createRefCount(*phMem);
  }

  return result;
}

///////////////////////////////////////////////////////////////////////////////
/// @brief Intercept function for urMemGetInfo
__urdlllocal ur_result_t UR_APICALL urMemGetInfo(
    /// [in] handle to the memory object being queried.
    ur_mem_handle_t hMemory,
    /// [in] type of the info to retrieve.
    ur_mem_info_t propName,
    /// [in] the number of bytes of memory pointed to by pPropValue.
    size_t propSize,
    /// [out][optional][typename(propName, propSize)] array of bytes holding
    /// the info.
    /// If propSize is less than the real number of bytes needed to return
    /// the info then the ::UR_RESULT_ERROR_INVALID_SIZE error is returned and
    /// pPropValue is not used.
    void *pPropValue,
    /// [out][optional] pointer to the actual size in bytes of the queried
    /// propName.
    size_t *pPropSizeRet) {
  auto pfnGetInfo = getContext()->urDdiTable.Mem.pfnGetInfo;

  if (nullptr == pfnGetInfo) {
    return UR_RESULT_ERROR_UNINITIALIZED;
  }

  if (getContext()->enableParameterValidation) {
    if (propSize != 0 && pPropValue == NULL)
      return UR_RESULT_ERROR_INVALID_NULL_POINTER;

    if (pPropValue == NULL && pPropSizeRet == NULL)
      return UR_RESULT_ERROR_INVALID_NULL_POINTER;

    if (NULL == hMemory)
      return UR_RESULT_ERROR_INVALID_NULL_HANDLE;

    if (UR_MEM_INFO_REFERENCE_COUNT < propName)
      return UR_RESULT_ERROR_INVALID_ENUMERATION;

    if (propSize == 0 && pPropValue != NULL)
      return UR_RESULT_ERROR_INVALID_SIZE;
  }

  if (getContext()->enableLifetimeValidation &&
      !getContext()->refCountContext->isReferenceValid(hMemory)) {
    URLOG_CTX_INVALID_REFERENCE(hMemory);
  }

  ur_result_t result =
      pfnGetInfo(hMemory, propName, propSize, pPropValue, pPropSizeRet);

  return result;
}

///////////////////////////////////////////////////////////////////////////////
/// @brief Intercept function for urMemImageGetInfo
__urdlllocal ur_result_t UR_APICALL urMemImageGetInfo(
    /// [in] handle to the image object being queried.
    ur_mem_handle_t hMemory,
    /// [in] type of image info to retrieve.
    ur_image_info_t propName,
    /// [in] the number of bytes of memory pointer to by pPropValue.
    size_t propSize,
    /// [out][optional][typename(propName, propSize)] array of bytes holding
    /// the info.
    /// If propSize is less than the real number of bytes needed to return
    /// the info then the ::UR_RESULT_ERROR_INVALID_SIZE error is returned and
    /// pPropValue is not used.
    void *pPropValue,
    /// [out][optional] pointer to the actual size in bytes of the queried
    /// propName.
    size_t *pPropSizeRet) {
  auto pfnImageGetInfo = getContext()->urDdiTable.Mem.pfnImageGetInfo;

  if (nullptr == pfnImageGetInfo) {
    return UR_RESULT_ERROR_UNINITIALIZED;
  }

  if (getContext()->enableParameterValidation) {
    if (propSize != 0 && pPropValue == NULL)
      return UR_RESULT_ERROR_INVALID_NULL_POINTER;

    if (pPropValue == NULL && pPropSizeRet == NULL)
      return UR_RESULT_ERROR_INVALID_NULL_POINTER;

    if (NULL == hMemory)
      return UR_RESULT_ERROR_INVALID_NULL_HANDLE;

    if (UR_IMAGE_INFO_NUM_SAMPLES < propName)
      return UR_RESULT_ERROR_INVALID_ENUMERATION;

    if (propSize == 0 && pPropValue != NULL)
      return UR_RESULT_ERROR_INVALID_SIZE;
  }

  if (getContext()->enableLifetimeValidation &&
      !getContext()->refCountContext->isReferenceValid(hMemory)) {
    URLOG_CTX_INVALID_REFERENCE(hMemory);
  }

  ur_result_t result =
      pfnImageGetInfo(hMemory, propName, propSize, pPropValue, pPropSizeRet);

  return result;
}

///////////////////////////////////////////////////////////////////////////////
/// @brief Intercept function for urSamplerCreate
__urdlllocal ur_result_t UR_APICALL urSamplerCreate(
    /// [in] handle of the context object
    ur_context_handle_t hContext,
    /// [in] pointer to the sampler description
    const ur_sampler_desc_t *pDesc,
    /// [out][alloc] pointer to handle of sampler object created
    ur_sampler_handle_t *phSampler) {
  auto pfnCreate = getContext()->urDdiTable.Sampler.pfnCreate;

  if (nullptr == pfnCreate) {
    return UR_RESULT_ERROR_UNINITIALIZED;
  }

  if (getContext()->enableParameterValidation) {
    if (NULL == pDesc)
      return UR_RESULT_ERROR_INVALID_NULL_POINTER;

    if (NULL == phSampler)
      return UR_RESULT_ERROR_INVALID_NULL_POINTER;

    if (NULL == hContext)
      return UR_RESULT_ERROR_INVALID_NULL_HANDLE;

    if (UR_SAMPLER_ADDRESSING_MODE_MIRRORED_REPEAT < pDesc->addressingMode)
      return UR_RESULT_ERROR_INVALID_ENUMERATION;

    if (UR_SAMPLER_FILTER_MODE_LINEAR < pDesc->filterMode)
      return UR_RESULT_ERROR_INVALID_ENUMERATION;
  }

  if (getContext()->enableLifetimeValidation &&
      !getContext()->refCountContext->isReferenceValid(hContext)) {
    URLOG_CTX_INVALID_REFERENCE(hContext);
  }

  ur_result_t result = pfnCreate(hContext, pDesc, phSampler);

  if (getContext()->enableLeakChecking && result == UR_RESULT_SUCCESS) {
    getContext()->refCountContext->createRefCount(*phSampler);
  }

  return result;
}

///////////////////////////////////////////////////////////////////////////////
/// @brief Intercept function for urSamplerRetain
__urdlllocal ur_result_t UR_APICALL urSamplerRetain(
    /// [in][retain] handle of the sampler object to get access
    ur_sampler_handle_t hSampler) {
  auto pfnRetain = getContext()->urDdiTable.Sampler.pfnRetain;

  if (nullptr == pfnRetain) {
    return UR_RESULT_ERROR_UNINITIALIZED;
  }

  if (getContext()->enableParameterValidation) {
    if (NULL == hSampler)
      return UR_RESULT_ERROR_INVALID_NULL_HANDLE;
  }

  ur_result_t result = pfnRetain(hSampler);

  if (getContext()->enableLeakChecking) {
    getContext()->refCountContext->incrementRefCount(hSampler, false);
  }

  return result;
}

///////////////////////////////////////////////////////////////////////////////
/// @brief Intercept function for urSamplerRelease
__urdlllocal ur_result_t UR_APICALL urSamplerRelease(
    /// [in][release] handle of the sampler object to release
    ur_sampler_handle_t hSampler) {
  auto pfnRelease = getContext()->urDdiTable.Sampler.pfnRelease;

  if (nullptr == pfnRelease) {
    return UR_RESULT_ERROR_UNINITIALIZED;
  }

  if (getContext()->enableParameterValidation) {
    if (NULL == hSampler)
      return UR_RESULT_ERROR_INVALID_NULL_HANDLE;
  }

  if (getContext()->enableLeakChecking) {
    getContext()->refCountContext->decrementRefCount(hSampler, false);
  }

  ur_result_t result = pfnRelease(hSampler);

  return result;
}

///////////////////////////////////////////////////////////////////////////////
/// @brief Intercept function for urSamplerGetInfo
__urdlllocal ur_result_t UR_APICALL urSamplerGetInfo(
    /// [in] handle of the sampler object
    ur_sampler_handle_t hSampler,
    /// [in] name of the sampler property to query
    ur_sampler_info_t propName,
    /// [in] size in bytes of the sampler property value provided
    size_t propSize,
    /// [out][typename(propName, propSize)][optional] value of the sampler
    /// property
    void *pPropValue,
    /// [out][optional] size in bytes returned in sampler property value
    size_t *pPropSizeRet) {
  auto pfnGetInfo = getContext()->urDdiTable.Sampler.pfnGetInfo;

  if (nullptr == pfnGetInfo) {
    return UR_RESULT_ERROR_UNINITIALIZED;
  }

  if (getContext()->enableParameterValidation) {
    if (propSize != 0 && pPropValue == NULL)
      return UR_RESULT_ERROR_INVALID_NULL_POINTER;

    if (pPropValue == NULL && pPropSizeRet == NULL)
      return UR_RESULT_ERROR_INVALID_NULL_POINTER;

    if (NULL == hSampler)
      return UR_RESULT_ERROR_INVALID_NULL_HANDLE;

    if (UR_SAMPLER_INFO_FILTER_MODE < propName)
      return UR_RESULT_ERROR_INVALID_ENUMERATION;

    if (propSize == 0 && pPropValue != NULL)
      return UR_RESULT_ERROR_INVALID_SIZE;
  }

  if (getContext()->enableLifetimeValidation &&
      !getContext()->refCountContext->isReferenceValid(hSampler)) {
    URLOG_CTX_INVALID_REFERENCE(hSampler);
  }

  ur_result_t result =
      pfnGetInfo(hSampler, propName, propSize, pPropValue, pPropSizeRet);

  return result;
}

///////////////////////////////////////////////////////////////////////////////
/// @brief Intercept function for urSamplerGetNativeHandle
__urdlllocal ur_result_t UR_APICALL urSamplerGetNativeHandle(
    /// [in] handle of the sampler.
    ur_sampler_handle_t hSampler,
    /// [out] a pointer to the native handle of the sampler.
    ur_native_handle_t *phNativeSampler) {
  auto pfnGetNativeHandle = getContext()->urDdiTable.Sampler.pfnGetNativeHandle;

  if (nullptr == pfnGetNativeHandle) {
    return UR_RESULT_ERROR_UNINITIALIZED;
  }

  if (getContext()->enableParameterValidation) {
    if (NULL == phNativeSampler)
      return UR_RESULT_ERROR_INVALID_NULL_POINTER;

    if (NULL == hSampler)
      return UR_RESULT_ERROR_INVALID_NULL_HANDLE;
  }

  if (getContext()->enableLifetimeValidation &&
      !getContext()->refCountContext->isReferenceValid(hSampler)) {
    URLOG_CTX_INVALID_REFERENCE(hSampler);
  }

  ur_result_t result = pfnGetNativeHandle(hSampler, phNativeSampler);

  return result;
}

///////////////////////////////////////////////////////////////////////////////
/// @brief Intercept function for urSamplerCreateWithNativeHandle
__urdlllocal ur_result_t UR_APICALL urSamplerCreateWithNativeHandle(
    /// [in][nocheck] the native handle of the sampler.
    ur_native_handle_t hNativeSampler,
    /// [in] handle of the context object
    ur_context_handle_t hContext,
    /// [in][optional] pointer to native sampler properties struct.
    const ur_sampler_native_properties_t *pProperties,
    /// [out][alloc] pointer to the handle of the sampler object created.
    ur_sampler_handle_t *phSampler) {
  auto pfnCreateWithNativeHandle =
      getContext()->urDdiTable.Sampler.pfnCreateWithNativeHandle;

  if (nullptr == pfnCreateWithNativeHandle) {
    return UR_RESULT_ERROR_UNINITIALIZED;
  }

  if (getContext()->enableParameterValidation) {
    if (NULL == phSampler)
      return UR_RESULT_ERROR_INVALID_NULL_POINTER;

    if (NULL == hContext)
      return UR_RESULT_ERROR_INVALID_NULL_HANDLE;
  }

  if (getContext()->enableLifetimeValidation &&
      !getContext()->refCountContext->isReferenceValid(hContext)) {
    URLOG_CTX_INVALID_REFERENCE(hContext);
  }

  ur_result_t result = pfnCreateWithNativeHandle(hNativeSampler, hContext,
                                                 pProperties, phSampler);

  if (getContext()->enableLeakChecking && result == UR_RESULT_SUCCESS) {
    getContext()->refCountContext->createRefCount(*phSampler);
  }

  return result;
}

///////////////////////////////////////////////////////////////////////////////
/// @brief Intercept function for urUSMHostAlloc
__urdlllocal ur_result_t UR_APICALL urUSMHostAlloc(
    /// [in] handle of the context object
    ur_context_handle_t hContext,
    /// [in][optional] USM memory allocation descriptor
    const ur_usm_desc_t *pUSMDesc,
    /// [in][optional] Pointer to a pool created using urUSMPoolCreate
    ur_usm_pool_handle_t pool,
    /// [in] minimum size in bytes of the USM memory object to be allocated
    size_t size,
    /// [out] pointer to USM host memory object
    void **ppMem) {
  auto pfnHostAlloc = getContext()->urDdiTable.USM.pfnHostAlloc;

  if (nullptr == pfnHostAlloc) {
    return UR_RESULT_ERROR_UNINITIALIZED;
  }

  if (getContext()->enableParameterValidation) {
    if (NULL == ppMem)
      return UR_RESULT_ERROR_INVALID_NULL_POINTER;

    if (NULL == hContext)
      return UR_RESULT_ERROR_INVALID_NULL_HANDLE;

    if (NULL != pUSMDesc && UR_USM_ADVICE_FLAGS_MASK & pUSMDesc->hints)
      return UR_RESULT_ERROR_INVALID_ENUMERATION;

    if (pUSMDesc && pUSMDesc->align != 0 &&
        ((pUSMDesc->align & (pUSMDesc->align - 1)) != 0))
      return UR_RESULT_ERROR_INVALID_VALUE;

    if (size == 0)
      return UR_RESULT_ERROR_INVALID_USM_SIZE;
  }

  if (getContext()->enableLifetimeValidation &&
      !getContext()->refCountContext->isReferenceValid(hContext)) {
    URLOG_CTX_INVALID_REFERENCE(hContext);
  }

  if (getContext()->enableLifetimeValidation &&
      !getContext()->refCountContext->isReferenceValid(pool)) {
    URLOG_CTX_INVALID_REFERENCE(pool);
  }

  ur_result_t result = pfnHostAlloc(hContext, pUSMDesc, pool, size, ppMem);

  return result;
}

///////////////////////////////////////////////////////////////////////////////
/// @brief Intercept function for urUSMDeviceAlloc
__urdlllocal ur_result_t UR_APICALL urUSMDeviceAlloc(
    /// [in] handle of the context object
    ur_context_handle_t hContext,
    /// [in] handle of the device object
    ur_device_handle_t hDevice,
    /// [in][optional] USM memory allocation descriptor
    const ur_usm_desc_t *pUSMDesc,
    /// [in][optional] Pointer to a pool created using urUSMPoolCreate
    ur_usm_pool_handle_t pool,
    /// [in] minimum size in bytes of the USM memory object to be allocated
    size_t size,
    /// [out] pointer to USM device memory object
    void **ppMem) {
  auto pfnDeviceAlloc = getContext()->urDdiTable.USM.pfnDeviceAlloc;

  if (nullptr == pfnDeviceAlloc) {
    return UR_RESULT_ERROR_UNINITIALIZED;
  }

  if (getContext()->enableParameterValidation) {
    if (NULL == ppMem)
      return UR_RESULT_ERROR_INVALID_NULL_POINTER;

    if (NULL == hContext)
      return UR_RESULT_ERROR_INVALID_NULL_HANDLE;

    if (NULL == hDevice)
      return UR_RESULT_ERROR_INVALID_NULL_HANDLE;

    if (NULL != pUSMDesc && UR_USM_ADVICE_FLAGS_MASK & pUSMDesc->hints)
      return UR_RESULT_ERROR_INVALID_ENUMERATION;

    if (pUSMDesc && pUSMDesc->align != 0 &&
        ((pUSMDesc->align & (pUSMDesc->align - 1)) != 0))
      return UR_RESULT_ERROR_INVALID_VALUE;

    if (size == 0)
      return UR_RESULT_ERROR_INVALID_USM_SIZE;
  }

  if (getContext()->enableLifetimeValidation &&
      !getContext()->refCountContext->isReferenceValid(hContext)) {
    URLOG_CTX_INVALID_REFERENCE(hContext);
  }

  if (getContext()->enableLifetimeValidation &&
      !getContext()->refCountContext->isReferenceValid(hDevice)) {
    URLOG_CTX_INVALID_REFERENCE(hDevice);
  }

  if (getContext()->enableLifetimeValidation &&
      !getContext()->refCountContext->isReferenceValid(pool)) {
    URLOG_CTX_INVALID_REFERENCE(pool);
  }

  ur_result_t result =
      pfnDeviceAlloc(hContext, hDevice, pUSMDesc, pool, size, ppMem);

  return result;
}

///////////////////////////////////////////////////////////////////////////////
/// @brief Intercept function for urUSMSharedAlloc
__urdlllocal ur_result_t UR_APICALL urUSMSharedAlloc(
    /// [in] handle of the context object
    ur_context_handle_t hContext,
    /// [in] handle of the device object
    ur_device_handle_t hDevice,
    /// [in][optional] Pointer to USM memory allocation descriptor.
    const ur_usm_desc_t *pUSMDesc,
    /// [in][optional] Pointer to a pool created using urUSMPoolCreate
    ur_usm_pool_handle_t pool,
    /// [in] minimum size in bytes of the USM memory object to be allocated
    size_t size,
    /// [out] pointer to USM shared memory object
    void **ppMem) {
  auto pfnSharedAlloc = getContext()->urDdiTable.USM.pfnSharedAlloc;

  if (nullptr == pfnSharedAlloc) {
    return UR_RESULT_ERROR_UNINITIALIZED;
  }

  if (getContext()->enableParameterValidation) {
    if (NULL == ppMem)
      return UR_RESULT_ERROR_INVALID_NULL_POINTER;

    if (NULL == hContext)
      return UR_RESULT_ERROR_INVALID_NULL_HANDLE;

    if (NULL == hDevice)
      return UR_RESULT_ERROR_INVALID_NULL_HANDLE;

    if (NULL != pUSMDesc && UR_USM_ADVICE_FLAGS_MASK & pUSMDesc->hints)
      return UR_RESULT_ERROR_INVALID_ENUMERATION;

    if (pUSMDesc && pUSMDesc->align != 0 &&
        ((pUSMDesc->align & (pUSMDesc->align - 1)) != 0))
      return UR_RESULT_ERROR_INVALID_VALUE;

    if (size == 0)
      return UR_RESULT_ERROR_INVALID_USM_SIZE;
  }

  if (getContext()->enableLifetimeValidation &&
      !getContext()->refCountContext->isReferenceValid(hContext)) {
    URLOG_CTX_INVALID_REFERENCE(hContext);
  }

  if (getContext()->enableLifetimeValidation &&
      !getContext()->refCountContext->isReferenceValid(hDevice)) {
    URLOG_CTX_INVALID_REFERENCE(hDevice);
  }

  if (getContext()->enableLifetimeValidation &&
      !getContext()->refCountContext->isReferenceValid(pool)) {
    URLOG_CTX_INVALID_REFERENCE(pool);
  }

  ur_result_t result =
      pfnSharedAlloc(hContext, hDevice, pUSMDesc, pool, size, ppMem);

  return result;
}

///////////////////////////////////////////////////////////////////////////////
/// @brief Intercept function for urUSMFree
__urdlllocal ur_result_t UR_APICALL urUSMFree(
    /// [in] handle of the context object
    ur_context_handle_t hContext,
    /// [in] pointer to USM memory object
    void *pMem) {
  auto pfnFree = getContext()->urDdiTable.USM.pfnFree;

  if (nullptr == pfnFree) {
    return UR_RESULT_ERROR_UNINITIALIZED;
  }

  if (getContext()->enableParameterValidation) {
    if (NULL == pMem)
      return UR_RESULT_ERROR_INVALID_NULL_POINTER;

    if (NULL == hContext)
      return UR_RESULT_ERROR_INVALID_NULL_HANDLE;
  }

  if (getContext()->enableLifetimeValidation &&
      !getContext()->refCountContext->isReferenceValid(hContext)) {
    URLOG_CTX_INVALID_REFERENCE(hContext);
  }

  ur_result_t result = pfnFree(hContext, pMem);

  return result;
}

///////////////////////////////////////////////////////////////////////////////
/// @brief Intercept function for urUSMGetMemAllocInfo
__urdlllocal ur_result_t UR_APICALL urUSMGetMemAllocInfo(
    /// [in] handle of the context object
    ur_context_handle_t hContext,
    /// [in] pointer to USM memory object
    const void *pMem,
    /// [in] the name of the USM allocation property to query
    ur_usm_alloc_info_t propName,
    /// [in] size in bytes of the USM allocation property value
    size_t propSize,
    /// [out][optional][typename(propName, propSize)] value of the USM
    /// allocation property
    void *pPropValue,
    /// [out][optional] bytes returned in USM allocation property
    size_t *pPropSizeRet) {
  auto pfnGetMemAllocInfo = getContext()->urDdiTable.USM.pfnGetMemAllocInfo;

  if (nullptr == pfnGetMemAllocInfo) {
    return UR_RESULT_ERROR_UNINITIALIZED;
  }

  if (getContext()->enableParameterValidation) {
    if (NULL == pMem)
      return UR_RESULT_ERROR_INVALID_NULL_POINTER;

    if (NULL == hContext)
      return UR_RESULT_ERROR_INVALID_NULL_HANDLE;

    if (UR_USM_ALLOC_INFO_POOL < propName)
      return UR_RESULT_ERROR_INVALID_ENUMERATION;
  }

  if (getContext()->enableLifetimeValidation &&
      !getContext()->refCountContext->isReferenceValid(hContext)) {
    URLOG_CTX_INVALID_REFERENCE(hContext);
  }

  ur_result_t result = pfnGetMemAllocInfo(hContext, pMem, propName, propSize,
                                          pPropValue, pPropSizeRet);

  return result;
}

///////////////////////////////////////////////////////////////////////////////
/// @brief Intercept function for urUSMPoolCreate
__urdlllocal ur_result_t UR_APICALL urUSMPoolCreate(
    /// [in] handle of the context object
    ur_context_handle_t hContext,
    /// [in] pointer to USM pool descriptor. Can be chained with
    /// ::ur_usm_pool_limits_desc_t
    ur_usm_pool_desc_t *pPoolDesc,
    /// [out][alloc] pointer to USM memory pool
    ur_usm_pool_handle_t *ppPool) {
  auto pfnPoolCreate = getContext()->urDdiTable.USM.pfnPoolCreate;

  if (nullptr == pfnPoolCreate) {
    return UR_RESULT_ERROR_UNINITIALIZED;
  }

  if (getContext()->enableParameterValidation) {
    if (NULL == pPoolDesc)
      return UR_RESULT_ERROR_INVALID_NULL_POINTER;

    if (NULL == ppPool)
      return UR_RESULT_ERROR_INVALID_NULL_POINTER;

    if (NULL == hContext)
      return UR_RESULT_ERROR_INVALID_NULL_HANDLE;

    if (UR_USM_POOL_FLAGS_MASK & pPoolDesc->flags)
      return UR_RESULT_ERROR_INVALID_ENUMERATION;
  }

  if (getContext()->enableLifetimeValidation &&
      !getContext()->refCountContext->isReferenceValid(hContext)) {
    URLOG_CTX_INVALID_REFERENCE(hContext);
  }

  ur_result_t result = pfnPoolCreate(hContext, pPoolDesc, ppPool);

  if (getContext()->enableLeakChecking && result == UR_RESULT_SUCCESS) {
    getContext()->refCountContext->createRefCount(*ppPool);
  }

  return result;
}

///////////////////////////////////////////////////////////////////////////////
/// @brief Intercept function for urUSMPoolRetain
__urdlllocal ur_result_t UR_APICALL urUSMPoolRetain(
    /// [in][retain] pointer to USM memory pool
    ur_usm_pool_handle_t pPool) {
  auto pfnPoolRetain = getContext()->urDdiTable.USM.pfnPoolRetain;

  if (nullptr == pfnPoolRetain) {
    return UR_RESULT_ERROR_UNINITIALIZED;
  }

  if (getContext()->enableParameterValidation) {
    if (NULL == pPool)
      return UR_RESULT_ERROR_INVALID_NULL_HANDLE;
  }

  ur_result_t result = pfnPoolRetain(pPool);

  if (getContext()->enableLeakChecking) {
    getContext()->refCountContext->incrementRefCount(pPool, false);
  }

  return result;
}

///////////////////////////////////////////////////////////////////////////////
/// @brief Intercept function for urUSMPoolRelease
__urdlllocal ur_result_t UR_APICALL urUSMPoolRelease(
    /// [in][release] pointer to USM memory pool
    ur_usm_pool_handle_t pPool) {
  auto pfnPoolRelease = getContext()->urDdiTable.USM.pfnPoolRelease;

  if (nullptr == pfnPoolRelease) {
    return UR_RESULT_ERROR_UNINITIALIZED;
  }

  if (getContext()->enableParameterValidation) {
    if (NULL == pPool)
      return UR_RESULT_ERROR_INVALID_NULL_HANDLE;
  }

  if (getContext()->enableLeakChecking) {
    getContext()->refCountContext->decrementRefCount(pPool, false);
  }

  ur_result_t result = pfnPoolRelease(pPool);

  return result;
}

///////////////////////////////////////////////////////////////////////////////
/// @brief Intercept function for urUSMPoolGetInfo
__urdlllocal ur_result_t UR_APICALL urUSMPoolGetInfo(
    /// [in] handle of the USM memory pool
    ur_usm_pool_handle_t hPool,
    /// [in] name of the pool property to query
    ur_usm_pool_info_t propName,
    /// [in] size in bytes of the pool property value provided
    size_t propSize,
    /// [out][optional][typename(propName, propSize)] value of the pool
    /// property
    void *pPropValue,
    /// [out][optional] size in bytes returned in pool property value
    size_t *pPropSizeRet) {
  auto pfnPoolGetInfo = getContext()->urDdiTable.USM.pfnPoolGetInfo;

  if (nullptr == pfnPoolGetInfo) {
    return UR_RESULT_ERROR_UNINITIALIZED;
  }

  if (getContext()->enableParameterValidation) {
    if (propSize != 0 && pPropValue == NULL)
      return UR_RESULT_ERROR_INVALID_NULL_POINTER;

    if (pPropValue == NULL && pPropSizeRet == NULL)
      return UR_RESULT_ERROR_INVALID_NULL_POINTER;

    if (NULL == hPool)
      return UR_RESULT_ERROR_INVALID_NULL_HANDLE;

    if (UR_USM_POOL_INFO_USED_HIGH_EXP < propName)
      return UR_RESULT_ERROR_INVALID_ENUMERATION;

    if (propSize == 0 && pPropValue != NULL)
      return UR_RESULT_ERROR_INVALID_SIZE;
  }

  if (getContext()->enableLifetimeValidation &&
      !getContext()->refCountContext->isReferenceValid(hPool)) {
    URLOG_CTX_INVALID_REFERENCE(hPool);
  }

  ur_result_t result =
      pfnPoolGetInfo(hPool, propName, propSize, pPropValue, pPropSizeRet);

  return result;
}

///////////////////////////////////////////////////////////////////////////////
/// @brief Intercept function for urVirtualMemGranularityGetInfo
__urdlllocal ur_result_t UR_APICALL urVirtualMemGranularityGetInfo(
    /// [in] handle of the context object.
    ur_context_handle_t hContext,
    /// [in][optional] is the device to get the granularity from, if the
    /// device is null then the granularity is suitable for all devices in
    /// context.
    ur_device_handle_t hDevice,
    /// [in] type of the info to query.
    ur_virtual_mem_granularity_info_t propName,
    /// [in] size in bytes of the memory pointed to by pPropValue.
    size_t propSize,
    /// [out][optional][typename(propName, propSize)] array of bytes holding
    /// the info. If propSize is less than the real number of bytes needed to
    /// return the info then the ::UR_RESULT_ERROR_INVALID_SIZE error is
    /// returned and pPropValue is not used.
    void *pPropValue,
    /// [out][optional] pointer to the actual size in bytes of the queried
    /// propName."
    size_t *pPropSizeRet) {
  auto pfnGranularityGetInfo =
      getContext()->urDdiTable.VirtualMem.pfnGranularityGetInfo;

  if (nullptr == pfnGranularityGetInfo) {
    return UR_RESULT_ERROR_UNINITIALIZED;
  }

  if (getContext()->enableParameterValidation) {
    if (propSize != 0 && pPropValue == NULL)
      return UR_RESULT_ERROR_INVALID_NULL_POINTER;

    if (pPropValue == NULL && pPropSizeRet == NULL)
      return UR_RESULT_ERROR_INVALID_NULL_POINTER;

    if (NULL == hContext)
      return UR_RESULT_ERROR_INVALID_NULL_HANDLE;

    if (UR_VIRTUAL_MEM_GRANULARITY_INFO_RECOMMENDED < propName)
      return UR_RESULT_ERROR_INVALID_ENUMERATION;

    if (propSize == 0 && pPropValue != NULL)
      return UR_RESULT_ERROR_INVALID_SIZE;
  }

  if (getContext()->enableLifetimeValidation &&
      !getContext()->refCountContext->isReferenceValid(hContext)) {
    URLOG_CTX_INVALID_REFERENCE(hContext);
  }

  if (getContext()->enableLifetimeValidation &&
      !getContext()->refCountContext->isReferenceValid(hDevice)) {
    URLOG_CTX_INVALID_REFERENCE(hDevice);
  }

  ur_result_t result = pfnGranularityGetInfo(
      hContext, hDevice, propName, propSize, pPropValue, pPropSizeRet);

  return result;
}

///////////////////////////////////////////////////////////////////////////////
/// @brief Intercept function for urVirtualMemReserve
__urdlllocal ur_result_t UR_APICALL urVirtualMemReserve(
    /// [in] handle of the context object.
    ur_context_handle_t hContext,
    /// [in][optional] pointer to the start of the virtual memory region to
    /// reserve, specifying a null value causes the implementation to select a
    /// start address.
    const void *pStart,
    /// [in] size in bytes of the virtual address range to reserve.
    size_t size,
    /// [out] pointer to the returned address at the start of reserved virtual
    /// memory range.
    void **ppStart) {
  auto pfnReserve = getContext()->urDdiTable.VirtualMem.pfnReserve;

  if (nullptr == pfnReserve) {
    return UR_RESULT_ERROR_UNINITIALIZED;
  }

  if (getContext()->enableParameterValidation) {
    if (NULL == ppStart)
      return UR_RESULT_ERROR_INVALID_NULL_POINTER;

    if (NULL == hContext)
      return UR_RESULT_ERROR_INVALID_NULL_HANDLE;
  }

  if (getContext()->enableLifetimeValidation &&
      !getContext()->refCountContext->isReferenceValid(hContext)) {
    URLOG_CTX_INVALID_REFERENCE(hContext);
  }

  ur_result_t result = pfnReserve(hContext, pStart, size, ppStart);

  return result;
}

///////////////////////////////////////////////////////////////////////////////
/// @brief Intercept function for urVirtualMemFree
__urdlllocal ur_result_t UR_APICALL urVirtualMemFree(
    /// [in] handle of the context object.
    ur_context_handle_t hContext,
    /// [in] pointer to the start of the virtual memory range to free.
    const void *pStart,
    /// [in] size in bytes of the virtual memory range to free.
    size_t size) {
  auto pfnFree = getContext()->urDdiTable.VirtualMem.pfnFree;

  if (nullptr == pfnFree) {
    return UR_RESULT_ERROR_UNINITIALIZED;
  }

  if (getContext()->enableParameterValidation) {
    if (NULL == pStart)
      return UR_RESULT_ERROR_INVALID_NULL_POINTER;

    if (NULL == hContext)
      return UR_RESULT_ERROR_INVALID_NULL_HANDLE;
  }

  if (getContext()->enableLifetimeValidation &&
      !getContext()->refCountContext->isReferenceValid(hContext)) {
    URLOG_CTX_INVALID_REFERENCE(hContext);
  }

  ur_result_t result = pfnFree(hContext, pStart, size);

  return result;
}

///////////////////////////////////////////////////////////////////////////////
/// @brief Intercept function for urVirtualMemMap
__urdlllocal ur_result_t UR_APICALL urVirtualMemMap(
    /// [in] handle to the context object.
    ur_context_handle_t hContext,
    /// [in] pointer to the start of the virtual memory range.
    const void *pStart,
    /// [in] size in bytes of the virtual memory range to map.
    size_t size,
    /// [in] handle of the physical memory to map pStart to.
    ur_physical_mem_handle_t hPhysicalMem,
    /// [in] offset in bytes into the physical memory to map pStart to.
    size_t offset,
    /// [in] access flags for the physical memory mapping.
    ur_virtual_mem_access_flags_t flags) {
  auto pfnMap = getContext()->urDdiTable.VirtualMem.pfnMap;

  if (nullptr == pfnMap) {
    return UR_RESULT_ERROR_UNINITIALIZED;
  }

  if (getContext()->enableParameterValidation) {
    if (NULL == pStart)
      return UR_RESULT_ERROR_INVALID_NULL_POINTER;

    if (NULL == hContext)
      return UR_RESULT_ERROR_INVALID_NULL_HANDLE;

    if (NULL == hPhysicalMem)
      return UR_RESULT_ERROR_INVALID_NULL_HANDLE;

    if (UR_VIRTUAL_MEM_ACCESS_FLAGS_MASK & flags)
      return UR_RESULT_ERROR_INVALID_ENUMERATION;
  }

  if (getContext()->enableLifetimeValidation &&
      !getContext()->refCountContext->isReferenceValid(hContext)) {
    URLOG_CTX_INVALID_REFERENCE(hContext);
  }

  if (getContext()->enableLifetimeValidation &&
      !getContext()->refCountContext->isReferenceValid(hPhysicalMem)) {
    URLOG_CTX_INVALID_REFERENCE(hPhysicalMem);
  }

  ur_result_t result =
      pfnMap(hContext, pStart, size, hPhysicalMem, offset, flags);

  return result;
}

///////////////////////////////////////////////////////////////////////////////
/// @brief Intercept function for urVirtualMemUnmap
__urdlllocal ur_result_t UR_APICALL urVirtualMemUnmap(
    /// [in] handle to the context object.
    ur_context_handle_t hContext,
    /// [in] pointer to the start of the mapped virtual memory range
    const void *pStart,
    /// [in] size in bytes of the virtual memory range.
    size_t size) {
  auto pfnUnmap = getContext()->urDdiTable.VirtualMem.pfnUnmap;

  if (nullptr == pfnUnmap) {
    return UR_RESULT_ERROR_UNINITIALIZED;
  }

  if (getContext()->enableParameterValidation) {
    if (NULL == pStart)
      return UR_RESULT_ERROR_INVALID_NULL_POINTER;

    if (NULL == hContext)
      return UR_RESULT_ERROR_INVALID_NULL_HANDLE;
  }

  if (getContext()->enableLifetimeValidation &&
      !getContext()->refCountContext->isReferenceValid(hContext)) {
    URLOG_CTX_INVALID_REFERENCE(hContext);
  }

  ur_result_t result = pfnUnmap(hContext, pStart, size);

  return result;
}

///////////////////////////////////////////////////////////////////////////////
/// @brief Intercept function for urVirtualMemSetAccess
__urdlllocal ur_result_t UR_APICALL urVirtualMemSetAccess(
    /// [in] handle to the context object.
    ur_context_handle_t hContext,
    /// [in] pointer to the start of the virtual memory range.
    const void *pStart,
    /// [in] size in bytes of the virtual memory range.
    size_t size,
    /// [in] access flags to set for the mapped virtual memory range.
    ur_virtual_mem_access_flags_t flags) {
  auto pfnSetAccess = getContext()->urDdiTable.VirtualMem.pfnSetAccess;

  if (nullptr == pfnSetAccess) {
    return UR_RESULT_ERROR_UNINITIALIZED;
  }

  if (getContext()->enableParameterValidation) {
    if (NULL == pStart)
      return UR_RESULT_ERROR_INVALID_NULL_POINTER;

    if (NULL == hContext)
      return UR_RESULT_ERROR_INVALID_NULL_HANDLE;

    if (UR_VIRTUAL_MEM_ACCESS_FLAGS_MASK & flags)
      return UR_RESULT_ERROR_INVALID_ENUMERATION;
  }

  if (getContext()->enableLifetimeValidation &&
      !getContext()->refCountContext->isReferenceValid(hContext)) {
    URLOG_CTX_INVALID_REFERENCE(hContext);
  }

  ur_result_t result = pfnSetAccess(hContext, pStart, size, flags);

  return result;
}

///////////////////////////////////////////////////////////////////////////////
/// @brief Intercept function for urVirtualMemGetInfo
__urdlllocal ur_result_t UR_APICALL urVirtualMemGetInfo(
    /// [in] handle to the context object.
    ur_context_handle_t hContext,
    /// [in] pointer to the start of the virtual memory range.
    const void *pStart,
    /// [in] size in bytes of the virtual memory range.
    size_t size,
    /// [in] type of the info to query.
    ur_virtual_mem_info_t propName,
    /// [in] size in bytes of the memory pointed to by pPropValue.
    size_t propSize,
    /// [out][optional][typename(propName, propSize)] array of bytes holding
    /// the info. If propSize is less than the real number of bytes needed to
    /// return the info then the ::UR_RESULT_ERROR_INVALID_SIZE error is
    /// returned and pPropValue is not used.
    void *pPropValue,
    /// [out][optional] pointer to the actual size in bytes of the queried
    /// propName."
    size_t *pPropSizeRet) {
  auto pfnGetInfo = getContext()->urDdiTable.VirtualMem.pfnGetInfo;

  if (nullptr == pfnGetInfo) {
    return UR_RESULT_ERROR_UNINITIALIZED;
  }

  if (getContext()->enableParameterValidation) {
    if (NULL == pStart)
      return UR_RESULT_ERROR_INVALID_NULL_POINTER;

    if (NULL == hContext)
      return UR_RESULT_ERROR_INVALID_NULL_HANDLE;

    if (UR_VIRTUAL_MEM_INFO_ACCESS_MODE < propName)
      return UR_RESULT_ERROR_INVALID_ENUMERATION;
  }

  if (getContext()->enableLifetimeValidation &&
      !getContext()->refCountContext->isReferenceValid(hContext)) {
    URLOG_CTX_INVALID_REFERENCE(hContext);
  }

  ur_result_t result = pfnGetInfo(hContext, pStart, size, propName, propSize,
                                  pPropValue, pPropSizeRet);

  return result;
}

///////////////////////////////////////////////////////////////////////////////
/// @brief Intercept function for urPhysicalMemCreate
__urdlllocal ur_result_t UR_APICALL urPhysicalMemCreate(
    /// [in] handle of the context object.
    ur_context_handle_t hContext,
    /// [in] handle of the device object.
    ur_device_handle_t hDevice,
    /// [in] size in bytes of physical memory to allocate, must be a multiple
    /// of ::UR_VIRTUAL_MEM_GRANULARITY_INFO_MINIMUM.
    size_t size,
    /// [in][optional] pointer to physical memory creation properties.
    const ur_physical_mem_properties_t *pProperties,
    /// [out][alloc] pointer to handle of physical memory object created.
    ur_physical_mem_handle_t *phPhysicalMem) {
  auto pfnCreate = getContext()->urDdiTable.PhysicalMem.pfnCreate;

  if (nullptr == pfnCreate) {
    return UR_RESULT_ERROR_UNINITIALIZED;
  }

  if (getContext()->enableParameterValidation) {
    if (NULL == phPhysicalMem)
      return UR_RESULT_ERROR_INVALID_NULL_POINTER;

    if (NULL == hContext)
      return UR_RESULT_ERROR_INVALID_NULL_HANDLE;

    if (NULL == hDevice)
      return UR_RESULT_ERROR_INVALID_NULL_HANDLE;

    if (NULL != pProperties && UR_PHYSICAL_MEM_FLAGS_MASK & pProperties->flags)
      return UR_RESULT_ERROR_INVALID_ENUMERATION;
  }

  if (getContext()->enableLifetimeValidation &&
      !getContext()->refCountContext->isReferenceValid(hContext)) {
    URLOG_CTX_INVALID_REFERENCE(hContext);
  }

  if (getContext()->enableLifetimeValidation &&
      !getContext()->refCountContext->isReferenceValid(hDevice)) {
    URLOG_CTX_INVALID_REFERENCE(hDevice);
  }

  ur_result_t result =
      pfnCreate(hContext, hDevice, size, pProperties, phPhysicalMem);

  if (getContext()->enableLeakChecking && result == UR_RESULT_SUCCESS) {
    getContext()->refCountContext->createRefCount(*phPhysicalMem);
  }

  return result;
}

///////////////////////////////////////////////////////////////////////////////
/// @brief Intercept function for urPhysicalMemRetain
__urdlllocal ur_result_t UR_APICALL urPhysicalMemRetain(
    /// [in][retain] handle of the physical memory object to retain.
    ur_physical_mem_handle_t hPhysicalMem) {
  auto pfnRetain = getContext()->urDdiTable.PhysicalMem.pfnRetain;

  if (nullptr == pfnRetain) {
    return UR_RESULT_ERROR_UNINITIALIZED;
  }

  if (getContext()->enableParameterValidation) {
    if (NULL == hPhysicalMem)
      return UR_RESULT_ERROR_INVALID_NULL_HANDLE;
  }

  ur_result_t result = pfnRetain(hPhysicalMem);

  if (getContext()->enableLeakChecking) {
    getContext()->refCountContext->incrementRefCount(hPhysicalMem, false);
  }

  return result;
}

///////////////////////////////////////////////////////////////////////////////
/// @brief Intercept function for urPhysicalMemRelease
__urdlllocal ur_result_t UR_APICALL urPhysicalMemRelease(
    /// [in][release] handle of the physical memory object to release.
    ur_physical_mem_handle_t hPhysicalMem) {
  auto pfnRelease = getContext()->urDdiTable.PhysicalMem.pfnRelease;

  if (nullptr == pfnRelease) {
    return UR_RESULT_ERROR_UNINITIALIZED;
  }

  if (getContext()->enableParameterValidation) {
    if (NULL == hPhysicalMem)
      return UR_RESULT_ERROR_INVALID_NULL_HANDLE;
  }

  if (getContext()->enableLeakChecking) {
    getContext()->refCountContext->decrementRefCount(hPhysicalMem, false);
  }

  ur_result_t result = pfnRelease(hPhysicalMem);

  return result;
}

///////////////////////////////////////////////////////////////////////////////
/// @brief Intercept function for urPhysicalMemGetInfo
__urdlllocal ur_result_t UR_APICALL urPhysicalMemGetInfo(
    /// [in] handle of the physical memory object to query.
    ur_physical_mem_handle_t hPhysicalMem,
    /// [in] type of the info to query.
    ur_physical_mem_info_t propName,
    /// [in] size in bytes of the memory pointed to by pPropValue.
    size_t propSize,
    /// [out][optional][typename(propName, propSize)] array of bytes holding
    /// the info. If propSize is less than the real number of bytes needed to
    /// return the info then the ::UR_RESULT_ERROR_INVALID_SIZE error is
    /// returned and pPropValue is not used.
    void *pPropValue,
    /// [out][optional] pointer to the actual size in bytes of the queried
    /// propName."
    size_t *pPropSizeRet) {
  auto pfnGetInfo = getContext()->urDdiTable.PhysicalMem.pfnGetInfo;

  if (nullptr == pfnGetInfo) {
    return UR_RESULT_ERROR_UNINITIALIZED;
  }

  if (getContext()->enableParameterValidation) {
    if (NULL == hPhysicalMem)
      return UR_RESULT_ERROR_INVALID_NULL_HANDLE;

    if (UR_PHYSICAL_MEM_INFO_REFERENCE_COUNT < propName)
      return UR_RESULT_ERROR_INVALID_ENUMERATION;
  }

  if (getContext()->enableLifetimeValidation &&
      !getContext()->refCountContext->isReferenceValid(hPhysicalMem)) {
    URLOG_CTX_INVALID_REFERENCE(hPhysicalMem);
  }

  ur_result_t result =
      pfnGetInfo(hPhysicalMem, propName, propSize, pPropValue, pPropSizeRet);

  return result;
}

///////////////////////////////////////////////////////////////////////////////
/// @brief Intercept function for urProgramCreateWithIL
__urdlllocal ur_result_t UR_APICALL urProgramCreateWithIL(
    /// [in] handle of the context instance
    ur_context_handle_t hContext,
    /// [in] pointer to IL binary.
    const void *pIL,
    /// [in] length of `pIL` in bytes.
    size_t length,
    /// [in][optional] pointer to program creation properties.
    const ur_program_properties_t *pProperties,
    /// [out][alloc] pointer to handle of program object created.
    ur_program_handle_t *phProgram) {
  auto pfnCreateWithIL = getContext()->urDdiTable.Program.pfnCreateWithIL;

  if (nullptr == pfnCreateWithIL) {
    return UR_RESULT_ERROR_UNINITIALIZED;
  }

  if (getContext()->enableParameterValidation) {
    if (NULL == pIL)
      return UR_RESULT_ERROR_INVALID_NULL_POINTER;

    if (NULL == phProgram)
      return UR_RESULT_ERROR_INVALID_NULL_POINTER;

    if (NULL != pProperties && pProperties->count > 0 &&
        NULL == pProperties->pMetadatas)
      return UR_RESULT_ERROR_INVALID_NULL_POINTER;

    if (NULL == hContext)
      return UR_RESULT_ERROR_INVALID_NULL_HANDLE;

    if (NULL != pProperties && NULL != pProperties->pMetadatas &&
        pProperties->count == 0)
      return UR_RESULT_ERROR_INVALID_SIZE;

    if (length == 0)
      return UR_RESULT_ERROR_INVALID_SIZE;
  }

  if (getContext()->enableLifetimeValidation &&
      !getContext()->refCountContext->isReferenceValid(hContext)) {
    URLOG_CTX_INVALID_REFERENCE(hContext);
  }

  ur_result_t result =
      pfnCreateWithIL(hContext, pIL, length, pProperties, phProgram);

  if (getContext()->enableLeakChecking && result == UR_RESULT_SUCCESS) {
    getContext()->refCountContext->createRefCount(*phProgram);
  }

  return result;
}

///////////////////////////////////////////////////////////////////////////////
/// @brief Intercept function for urProgramCreateWithBinary
__urdlllocal ur_result_t UR_APICALL urProgramCreateWithBinary(
    /// [in] handle of the context instance
    ur_context_handle_t hContext,
    /// [in] number of devices
    uint32_t numDevices,
    /// [in][range(0, numDevices)] a pointer to a list of device handles. The
    /// binaries are loaded for devices specified in this list.
    ur_device_handle_t *phDevices,
    /// [in][range(0, numDevices)] array of sizes of program binaries
    /// specified by `pBinaries` (in bytes).
    size_t *pLengths,
    /// [in][range(0, numDevices)] pointer to program binaries to be loaded
    /// for devices specified by `phDevices`.
    const uint8_t **ppBinaries,
    /// [in][optional] pointer to program creation properties.
    const ur_program_properties_t *pProperties,
    /// [out][alloc] pointer to handle of Program object created.
    ur_program_handle_t *phProgram) {
  auto pfnCreateWithBinary =
      getContext()->urDdiTable.Program.pfnCreateWithBinary;

  if (nullptr == pfnCreateWithBinary) {
    return UR_RESULT_ERROR_UNINITIALIZED;
  }

  if (getContext()->enableParameterValidation) {
    if (NULL == phDevices)
      return UR_RESULT_ERROR_INVALID_NULL_POINTER;

    if (NULL == pLengths)
      return UR_RESULT_ERROR_INVALID_NULL_POINTER;

    if (NULL == ppBinaries)
      return UR_RESULT_ERROR_INVALID_NULL_POINTER;

    if (NULL == phProgram)
      return UR_RESULT_ERROR_INVALID_NULL_POINTER;

    if (NULL != pProperties && pProperties->count > 0 &&
        NULL == pProperties->pMetadatas)
      return UR_RESULT_ERROR_INVALID_NULL_POINTER;

    if (NULL == hContext)
      return UR_RESULT_ERROR_INVALID_NULL_HANDLE;

    if (NULL != pProperties && NULL != pProperties->pMetadatas &&
        pProperties->count == 0)
      return UR_RESULT_ERROR_INVALID_SIZE;

    if (numDevices == 0)
      return UR_RESULT_ERROR_INVALID_SIZE;
  }

  if (getContext()->enableLifetimeValidation &&
      !getContext()->refCountContext->isReferenceValid(hContext)) {
    URLOG_CTX_INVALID_REFERENCE(hContext);
  }

  ur_result_t result =
      pfnCreateWithBinary(hContext, numDevices, phDevices, pLengths, ppBinaries,
                          pProperties, phProgram);

  if (getContext()->enableLeakChecking && result == UR_RESULT_SUCCESS) {
    getContext()->refCountContext->createRefCount(*phProgram);
  }

  return result;
}

///////////////////////////////////////////////////////////////////////////////
/// @brief Intercept function for urProgramBuild
__urdlllocal ur_result_t UR_APICALL urProgramBuild(
    /// [in] handle of the context instance.
    ur_context_handle_t hContext,
    /// [in] Handle of the program to build.
    ur_program_handle_t hProgram,
    /// [in][optional] pointer to build options null-terminated string.
    const char *pOptions) {
  auto pfnBuild = getContext()->urDdiTable.Program.pfnBuild;

  if (nullptr == pfnBuild) {
    return UR_RESULT_ERROR_UNINITIALIZED;
  }

  if (getContext()->enableParameterValidation) {
    if (NULL == hContext)
      return UR_RESULT_ERROR_INVALID_NULL_HANDLE;

    if (NULL == hProgram)
      return UR_RESULT_ERROR_INVALID_NULL_HANDLE;
  }

  if (getContext()->enableLifetimeValidation &&
      !getContext()->refCountContext->isReferenceValid(hContext)) {
    URLOG_CTX_INVALID_REFERENCE(hContext);
  }

  if (getContext()->enableLifetimeValidation &&
      !getContext()->refCountContext->isReferenceValid(hProgram)) {
    URLOG_CTX_INVALID_REFERENCE(hProgram);
  }

  ur_result_t result = pfnBuild(hContext, hProgram, pOptions);

  return result;
}

///////////////////////////////////////////////////////////////////////////////
/// @brief Intercept function for urProgramCompile
__urdlllocal ur_result_t UR_APICALL urProgramCompile(
    /// [in] handle of the context instance.
    ur_context_handle_t hContext,
    /// [in][out] handle of the program to compile.
    ur_program_handle_t hProgram,
    /// [in][optional] pointer to build options null-terminated string.
    const char *pOptions) {
  auto pfnCompile = getContext()->urDdiTable.Program.pfnCompile;

  if (nullptr == pfnCompile) {
    return UR_RESULT_ERROR_UNINITIALIZED;
  }

  if (getContext()->enableParameterValidation) {
    if (NULL == hContext)
      return UR_RESULT_ERROR_INVALID_NULL_HANDLE;

    if (NULL == hProgram)
      return UR_RESULT_ERROR_INVALID_NULL_HANDLE;
  }

  if (getContext()->enableLifetimeValidation &&
      !getContext()->refCountContext->isReferenceValid(hContext)) {
    URLOG_CTX_INVALID_REFERENCE(hContext);
  }

  if (getContext()->enableLifetimeValidation &&
      !getContext()->refCountContext->isReferenceValid(hProgram)) {
    URLOG_CTX_INVALID_REFERENCE(hProgram);
  }

  ur_result_t result = pfnCompile(hContext, hProgram, pOptions);

  return result;
}

///////////////////////////////////////////////////////////////////////////////
/// @brief Intercept function for urProgramLink
__urdlllocal ur_result_t UR_APICALL urProgramLink(
    /// [in] handle of the context instance.
    ur_context_handle_t hContext,
    /// [in] number of program handles in `phPrograms`.
    uint32_t count,
    /// [in][range(0, count)] pointer to array of program handles.
    const ur_program_handle_t *phPrograms,
    /// [in][optional] pointer to linker options null-terminated string.
    const char *pOptions,
    /// [out][alloc] pointer to handle of program object created.
    ur_program_handle_t *phProgram) {
  if (nullptr != phProgram) {
    *phProgram = nullptr;
  }
  auto pfnLink = getContext()->urDdiTable.Program.pfnLink;

  if (nullptr == pfnLink) {
    return UR_RESULT_ERROR_UNINITIALIZED;
  }

  if (getContext()->enableParameterValidation) {
    if (NULL == phPrograms)
      return UR_RESULT_ERROR_INVALID_NULL_POINTER;

    if (NULL == phProgram)
      return UR_RESULT_ERROR_INVALID_NULL_POINTER;

    if (NULL == hContext)
      return UR_RESULT_ERROR_INVALID_NULL_HANDLE;

    if (count == 0)
      return UR_RESULT_ERROR_INVALID_SIZE;
  }

  if (getContext()->enableLifetimeValidation &&
      !getContext()->refCountContext->isReferenceValid(hContext)) {
    URLOG_CTX_INVALID_REFERENCE(hContext);
  }

  ur_result_t result =
      pfnLink(hContext, count, phPrograms, pOptions, phProgram);

  return result;
}

///////////////////////////////////////////////////////////////////////////////
/// @brief Intercept function for urProgramRetain
__urdlllocal ur_result_t UR_APICALL urProgramRetain(
    /// [in][retain] handle for the Program to retain
    ur_program_handle_t hProgram) {
  auto pfnRetain = getContext()->urDdiTable.Program.pfnRetain;

  if (nullptr == pfnRetain) {
    return UR_RESULT_ERROR_UNINITIALIZED;
  }

  if (getContext()->enableParameterValidation) {
    if (NULL == hProgram)
      return UR_RESULT_ERROR_INVALID_NULL_HANDLE;
  }

  ur_result_t result = pfnRetain(hProgram);

  if (getContext()->enableLeakChecking) {
    getContext()->refCountContext->incrementRefCount(hProgram, false);
  }

  return result;
}

///////////////////////////////////////////////////////////////////////////////
/// @brief Intercept function for urProgramRelease
__urdlllocal ur_result_t UR_APICALL urProgramRelease(
    /// [in][release] handle for the Program to release
    ur_program_handle_t hProgram) {
  auto pfnRelease = getContext()->urDdiTable.Program.pfnRelease;

  if (nullptr == pfnRelease) {
    return UR_RESULT_ERROR_UNINITIALIZED;
  }

  if (getContext()->enableParameterValidation) {
    if (NULL == hProgram)
      return UR_RESULT_ERROR_INVALID_NULL_HANDLE;
  }

  if (getContext()->enableLeakChecking) {
    getContext()->refCountContext->decrementRefCount(hProgram, false);
  }

  ur_result_t result = pfnRelease(hProgram);

  return result;
}

///////////////////////////////////////////////////////////////////////////////
/// @brief Intercept function for urProgramGetFunctionPointer
__urdlllocal ur_result_t UR_APICALL urProgramGetFunctionPointer(
    /// [in] handle of the device to retrieve pointer for.
    ur_device_handle_t hDevice,
    /// [in] handle of the program to search for function in.
    /// The program must already be built to the specified device, or
    /// otherwise ::UR_RESULT_ERROR_INVALID_PROGRAM_EXECUTABLE is returned.
    ur_program_handle_t hProgram,
    /// [in] A null-terminates string denoting the mangled function name.
    const char *pFunctionName,
    /// [out] Returns the pointer to the function if it is found in the program.
    void **ppFunctionPointer) {
  auto pfnGetFunctionPointer =
      getContext()->urDdiTable.Program.pfnGetFunctionPointer;

  if (nullptr == pfnGetFunctionPointer) {
    return UR_RESULT_ERROR_UNINITIALIZED;
  }

  if (getContext()->enableParameterValidation) {
    if (NULL == pFunctionName)
      return UR_RESULT_ERROR_INVALID_NULL_POINTER;

    if (NULL == ppFunctionPointer)
      return UR_RESULT_ERROR_INVALID_NULL_POINTER;

    if (NULL == hDevice)
      return UR_RESULT_ERROR_INVALID_NULL_HANDLE;

    if (NULL == hProgram)
      return UR_RESULT_ERROR_INVALID_NULL_HANDLE;
  }

  if (getContext()->enableLifetimeValidation &&
      !getContext()->refCountContext->isReferenceValid(hDevice)) {
    URLOG_CTX_INVALID_REFERENCE(hDevice);
  }

  if (getContext()->enableLifetimeValidation &&
      !getContext()->refCountContext->isReferenceValid(hProgram)) {
    URLOG_CTX_INVALID_REFERENCE(hProgram);
  }

  ur_result_t result = pfnGetFunctionPointer(hDevice, hProgram, pFunctionName,
                                             ppFunctionPointer);

  return result;
}

///////////////////////////////////////////////////////////////////////////////
/// @brief Intercept function for urProgramGetGlobalVariablePointer
__urdlllocal ur_result_t UR_APICALL urProgramGetGlobalVariablePointer(
    /// [in] handle of the device to retrieve the pointer for.
    ur_device_handle_t hDevice,
    /// [in] handle of the program where the global variable is.
    ur_program_handle_t hProgram,
    /// [in] mangled name of the global variable to retrieve the pointer for.
    const char *pGlobalVariableName,
    /// [out][optional] Returns the size of the global variable if it is found
    /// in the program.
    size_t *pGlobalVariableSizeRet,
    /// [out] Returns the pointer to the global variable if it is found in the
    /// program.
    void **ppGlobalVariablePointerRet) {
  auto pfnGetGlobalVariablePointer =
      getContext()->urDdiTable.Program.pfnGetGlobalVariablePointer;

  if (nullptr == pfnGetGlobalVariablePointer) {
    return UR_RESULT_ERROR_UNINITIALIZED;
  }

  if (getContext()->enableParameterValidation) {
    if (NULL == pGlobalVariableName)
      return UR_RESULT_ERROR_INVALID_NULL_POINTER;

    if (NULL == ppGlobalVariablePointerRet)
      return UR_RESULT_ERROR_INVALID_NULL_POINTER;

    if (NULL == hDevice)
      return UR_RESULT_ERROR_INVALID_NULL_HANDLE;

    if (NULL == hProgram)
      return UR_RESULT_ERROR_INVALID_NULL_HANDLE;
  }

  if (getContext()->enableLifetimeValidation &&
      !getContext()->refCountContext->isReferenceValid(hDevice)) {
    URLOG_CTX_INVALID_REFERENCE(hDevice);
  }

  if (getContext()->enableLifetimeValidation &&
      !getContext()->refCountContext->isReferenceValid(hProgram)) {
    URLOG_CTX_INVALID_REFERENCE(hProgram);
  }

  ur_result_t result = pfnGetGlobalVariablePointer(
      hDevice, hProgram, pGlobalVariableName, pGlobalVariableSizeRet,
      ppGlobalVariablePointerRet);

  return result;
}

///////////////////////////////////////////////////////////////////////////////
/// @brief Intercept function for urProgramGetInfo
__urdlllocal ur_result_t UR_APICALL urProgramGetInfo(
    /// [in] handle of the Program object
    ur_program_handle_t hProgram,
    /// [in] name of the Program property to query
    ur_program_info_t propName,
    /// [in] the size of the Program property.
    size_t propSize,
    /// [in,out][optional][typename(propName, propSize)] array of bytes of
    /// holding the program info property.
    /// If propSize is not equal to or greater than the real number of bytes
    /// needed to return
    /// the info then the ::UR_RESULT_ERROR_INVALID_SIZE error is returned and
    /// pPropValue is not used.
    void *pPropValue,
    /// [out][optional] pointer to the actual size in bytes of the queried
    /// propName.
    size_t *pPropSizeRet) {
  auto pfnGetInfo = getContext()->urDdiTable.Program.pfnGetInfo;

  if (nullptr == pfnGetInfo) {
    return UR_RESULT_ERROR_UNINITIALIZED;
  }

  if (getContext()->enableParameterValidation) {
    if (propSize != 0 && pPropValue == NULL)
      return UR_RESULT_ERROR_INVALID_NULL_POINTER;

    if (pPropValue == NULL && pPropSizeRet == NULL)
      return UR_RESULT_ERROR_INVALID_NULL_POINTER;

    if (NULL == hProgram)
      return UR_RESULT_ERROR_INVALID_NULL_HANDLE;

    if (UR_PROGRAM_INFO_KERNEL_NAMES < propName)
      return UR_RESULT_ERROR_INVALID_ENUMERATION;

    if (propSize == 0 && pPropValue != NULL)
      return UR_RESULT_ERROR_INVALID_SIZE;
  }

  if (getContext()->enableLifetimeValidation &&
      !getContext()->refCountContext->isReferenceValid(hProgram)) {
    URLOG_CTX_INVALID_REFERENCE(hProgram);
  }

  ur_result_t result =
      pfnGetInfo(hProgram, propName, propSize, pPropValue, pPropSizeRet);

  return result;
}

///////////////////////////////////////////////////////////////////////////////
/// @brief Intercept function for urProgramGetBuildInfo
__urdlllocal ur_result_t UR_APICALL urProgramGetBuildInfo(
    /// [in] handle of the Program object
    ur_program_handle_t hProgram,
    /// [in] handle of the Device object
    ur_device_handle_t hDevice,
    /// [in] name of the Program build info to query
    ur_program_build_info_t propName,
    /// [in] size of the Program build info property.
    size_t propSize,
    /// [in,out][optional][typename(propName, propSize)] value of the Program
    /// build property.
    /// If propSize is not equal to or greater than the real number of bytes
    /// needed to return the info then the ::UR_RESULT_ERROR_INVALID_SIZE
    /// error is returned and pPropValue is not used.
    void *pPropValue,
    /// [out][optional] pointer to the actual size in bytes of data being
    /// queried by propName.
    size_t *pPropSizeRet) {
  auto pfnGetBuildInfo = getContext()->urDdiTable.Program.pfnGetBuildInfo;

  if (nullptr == pfnGetBuildInfo) {
    return UR_RESULT_ERROR_UNINITIALIZED;
  }

  if (getContext()->enableParameterValidation) {
    if (NULL == hProgram)
      return UR_RESULT_ERROR_INVALID_NULL_HANDLE;

    if (NULL == hDevice)
      return UR_RESULT_ERROR_INVALID_NULL_HANDLE;

    if (UR_PROGRAM_BUILD_INFO_BINARY_TYPE < propName)
      return UR_RESULT_ERROR_INVALID_ENUMERATION;
  }

  if (getContext()->enableLifetimeValidation &&
      !getContext()->refCountContext->isReferenceValid(hProgram)) {
    URLOG_CTX_INVALID_REFERENCE(hProgram);
  }

  if (getContext()->enableLifetimeValidation &&
      !getContext()->refCountContext->isReferenceValid(hDevice)) {
    URLOG_CTX_INVALID_REFERENCE(hDevice);
  }

  ur_result_t result = pfnGetBuildInfo(hProgram, hDevice, propName, propSize,
                                       pPropValue, pPropSizeRet);

  return result;
}

///////////////////////////////////////////////////////////////////////////////
/// @brief Intercept function for urProgramSetSpecializationConstants
__urdlllocal ur_result_t UR_APICALL urProgramSetSpecializationConstants(
    /// [in] handle of the Program object
    ur_program_handle_t hProgram,
    /// [in] the number of elements in the pSpecConstants array
    uint32_t count,
    /// [in][range(0, count)] array of specialization constant value
    /// descriptions
    const ur_specialization_constant_info_t *pSpecConstants) {
  auto pfnSetSpecializationConstants =
      getContext()->urDdiTable.Program.pfnSetSpecializationConstants;

  if (nullptr == pfnSetSpecializationConstants) {
    return UR_RESULT_ERROR_UNINITIALIZED;
  }

  if (getContext()->enableParameterValidation) {
    if (NULL == pSpecConstants)
      return UR_RESULT_ERROR_INVALID_NULL_POINTER;

    if (NULL == hProgram)
      return UR_RESULT_ERROR_INVALID_NULL_HANDLE;

    if (count == 0)
      return UR_RESULT_ERROR_INVALID_SIZE;
  }

  if (getContext()->enableLifetimeValidation &&
      !getContext()->refCountContext->isReferenceValid(hProgram)) {
    URLOG_CTX_INVALID_REFERENCE(hProgram);
  }

  ur_result_t result =
      pfnSetSpecializationConstants(hProgram, count, pSpecConstants);

  return result;
}

///////////////////////////////////////////////////////////////////////////////
/// @brief Intercept function for urProgramGetNativeHandle
__urdlllocal ur_result_t UR_APICALL urProgramGetNativeHandle(
    /// [in] handle of the program.
    ur_program_handle_t hProgram,
    /// [out] a pointer to the native handle of the program.
    ur_native_handle_t *phNativeProgram) {
  auto pfnGetNativeHandle = getContext()->urDdiTable.Program.pfnGetNativeHandle;

  if (nullptr == pfnGetNativeHandle) {
    return UR_RESULT_ERROR_UNINITIALIZED;
  }

  if (getContext()->enableParameterValidation) {
    if (NULL == phNativeProgram)
      return UR_RESULT_ERROR_INVALID_NULL_POINTER;

    if (NULL == hProgram)
      return UR_RESULT_ERROR_INVALID_NULL_HANDLE;
  }

  if (getContext()->enableLifetimeValidation &&
      !getContext()->refCountContext->isReferenceValid(hProgram)) {
    URLOG_CTX_INVALID_REFERENCE(hProgram);
  }

  ur_result_t result = pfnGetNativeHandle(hProgram, phNativeProgram);

  return result;
}

///////////////////////////////////////////////////////////////////////////////
/// @brief Intercept function for urProgramCreateWithNativeHandle
__urdlllocal ur_result_t UR_APICALL urProgramCreateWithNativeHandle(
    /// [in][nocheck] the native handle of the program.
    ur_native_handle_t hNativeProgram,
    /// [in] handle of the context instance
    ur_context_handle_t hContext,
    /// [in][optional] pointer to native program properties struct.
    const ur_program_native_properties_t *pProperties,
    /// [out][alloc] pointer to the handle of the program object created.
    ur_program_handle_t *phProgram) {
  auto pfnCreateWithNativeHandle =
      getContext()->urDdiTable.Program.pfnCreateWithNativeHandle;

  if (nullptr == pfnCreateWithNativeHandle) {
    return UR_RESULT_ERROR_UNINITIALIZED;
  }

  if (getContext()->enableParameterValidation) {
    if (NULL == phProgram)
      return UR_RESULT_ERROR_INVALID_NULL_POINTER;

    if (NULL == hContext)
      return UR_RESULT_ERROR_INVALID_NULL_HANDLE;
  }

  if (getContext()->enableLifetimeValidation &&
      !getContext()->refCountContext->isReferenceValid(hContext)) {
    URLOG_CTX_INVALID_REFERENCE(hContext);
  }

  ur_result_t result = pfnCreateWithNativeHandle(hNativeProgram, hContext,
                                                 pProperties, phProgram);

  if (getContext()->enableLeakChecking && result == UR_RESULT_SUCCESS) {
    getContext()->refCountContext->createRefCount(*phProgram);
  }

  return result;
}

///////////////////////////////////////////////////////////////////////////////
/// @brief Intercept function for urKernelCreate
__urdlllocal ur_result_t UR_APICALL urKernelCreate(
    /// [in] handle of the program instance
    ur_program_handle_t hProgram,
    /// [in] pointer to null-terminated string.
    const char *pKernelName,
    /// [out][alloc] pointer to handle of kernel object created.
    ur_kernel_handle_t *phKernel) {
  auto pfnCreate = getContext()->urDdiTable.Kernel.pfnCreate;

  if (nullptr == pfnCreate) {
    return UR_RESULT_ERROR_UNINITIALIZED;
  }

  if (getContext()->enableParameterValidation) {
    if (NULL == pKernelName)
      return UR_RESULT_ERROR_INVALID_NULL_POINTER;

    if (NULL == phKernel)
      return UR_RESULT_ERROR_INVALID_NULL_POINTER;

    if (NULL == hProgram)
      return UR_RESULT_ERROR_INVALID_NULL_HANDLE;
  }

  if (getContext()->enableLifetimeValidation &&
      !getContext()->refCountContext->isReferenceValid(hProgram)) {
    URLOG_CTX_INVALID_REFERENCE(hProgram);
  }

  ur_result_t result = pfnCreate(hProgram, pKernelName, phKernel);

  if (getContext()->enableLeakChecking && result == UR_RESULT_SUCCESS) {
    getContext()->refCountContext->createRefCount(*phKernel);
  }

  return result;
}

///////////////////////////////////////////////////////////////////////////////
/// @brief Intercept function for urKernelSetArgValue
__urdlllocal ur_result_t UR_APICALL urKernelSetArgValue(
    /// [in] handle of the kernel object
    ur_kernel_handle_t hKernel,
    /// [in] argument index in range [0, num args - 1]
    uint32_t argIndex,
    /// [in] size of argument type
    size_t argSize,
    /// [in][optional] pointer to value properties.
    const ur_kernel_arg_value_properties_t *pProperties,
    /// [in] argument value represented as matching arg type.
    /// The data pointed to will be copied and therefore can be reused on
    /// return.
    const void *pArgValue) {
  auto pfnSetArgValue = getContext()->urDdiTable.Kernel.pfnSetArgValue;

  if (nullptr == pfnSetArgValue) {
    return UR_RESULT_ERROR_UNINITIALIZED;
  }

  if (getContext()->enableParameterValidation) {
    if (NULL == pArgValue)
      return UR_RESULT_ERROR_INVALID_NULL_POINTER;

    if (NULL == hKernel)
      return UR_RESULT_ERROR_INVALID_NULL_HANDLE;
  }

  if (getContext()->enableLifetimeValidation &&
      !getContext()->refCountContext->isReferenceValid(hKernel)) {
    URLOG_CTX_INVALID_REFERENCE(hKernel);
  }

  ur_result_t result =
      pfnSetArgValue(hKernel, argIndex, argSize, pProperties, pArgValue);

  return result;
}

///////////////////////////////////////////////////////////////////////////////
/// @brief Intercept function for urKernelSetArgLocal
__urdlllocal ur_result_t UR_APICALL urKernelSetArgLocal(
    /// [in] handle of the kernel object
    ur_kernel_handle_t hKernel,
    /// [in] argument index in range [0, num args - 1]
    uint32_t argIndex,
    /// [in] size of the local buffer to be allocated by the runtime
    size_t argSize,
    /// [in][optional] pointer to local buffer properties.
    const ur_kernel_arg_local_properties_t *pProperties) {
  auto pfnSetArgLocal = getContext()->urDdiTable.Kernel.pfnSetArgLocal;

  if (nullptr == pfnSetArgLocal) {
    return UR_RESULT_ERROR_UNINITIALIZED;
  }

  if (getContext()->enableParameterValidation) {
    if (NULL == hKernel)
      return UR_RESULT_ERROR_INVALID_NULL_HANDLE;
  }

  if (getContext()->enableLifetimeValidation &&
      !getContext()->refCountContext->isReferenceValid(hKernel)) {
    URLOG_CTX_INVALID_REFERENCE(hKernel);
  }

  ur_result_t result = pfnSetArgLocal(hKernel, argIndex, argSize, pProperties);

  return result;
}

///////////////////////////////////////////////////////////////////////////////
/// @brief Intercept function for urKernelGetInfo
__urdlllocal ur_result_t UR_APICALL urKernelGetInfo(
    /// [in] handle of the Kernel object
    ur_kernel_handle_t hKernel,
    /// [in] name of the Kernel property to query
    ur_kernel_info_t propName,
    /// [in] the size of the Kernel property value.
    size_t propSize,
    /// [in,out][optional][typename(propName, propSize)] array of bytes
    /// holding the kernel info property.
    /// If propSize is not equal to or greater than the real number of bytes
    /// needed to return
    /// the info then the ::UR_RESULT_ERROR_INVALID_SIZE error is returned and
    /// pPropValue is not used.
    void *pPropValue,
    /// [out][optional] pointer to the actual size in bytes of data being
    /// queried by propName.
    size_t *pPropSizeRet) {
  auto pfnGetInfo = getContext()->urDdiTable.Kernel.pfnGetInfo;

  if (nullptr == pfnGetInfo) {
    return UR_RESULT_ERROR_UNINITIALIZED;
  }

  if (getContext()->enableParameterValidation) {
    if (propSize != 0 && pPropValue == NULL)
      return UR_RESULT_ERROR_INVALID_NULL_POINTER;

    if (pPropValue == NULL && pPropSizeRet == NULL)
      return UR_RESULT_ERROR_INVALID_NULL_POINTER;

    if (NULL == hKernel)
      return UR_RESULT_ERROR_INVALID_NULL_HANDLE;

    if (UR_KERNEL_INFO_SPILL_MEM_SIZE < propName)
      return UR_RESULT_ERROR_INVALID_ENUMERATION;

    if (propSize == 0 && pPropValue != NULL)
      return UR_RESULT_ERROR_INVALID_SIZE;
  }

  if (getContext()->enableLifetimeValidation &&
      !getContext()->refCountContext->isReferenceValid(hKernel)) {
    URLOG_CTX_INVALID_REFERENCE(hKernel);
  }

  ur_result_t result =
      pfnGetInfo(hKernel, propName, propSize, pPropValue, pPropSizeRet);

  return result;
}

///////////////////////////////////////////////////////////////////////////////
/// @brief Intercept function for urKernelGetGroupInfo
__urdlllocal ur_result_t UR_APICALL urKernelGetGroupInfo(
    /// [in] handle of the Kernel object
    ur_kernel_handle_t hKernel,
    /// [in] handle of the Device object
    ur_device_handle_t hDevice,
    /// [in] name of the work Group property to query
    ur_kernel_group_info_t propName,
    /// [in] size of the Kernel Work Group property value
    size_t propSize,
    /// [in,out][optional][typename(propName, propSize)] value of the Kernel
    /// Work Group property.
    void *pPropValue,
    /// [out][optional] pointer to the actual size in bytes of data being
    /// queried by propName.
    size_t *pPropSizeRet) {
  auto pfnGetGroupInfo = getContext()->urDdiTable.Kernel.pfnGetGroupInfo;

  if (nullptr == pfnGetGroupInfo) {
    return UR_RESULT_ERROR_UNINITIALIZED;
  }

  if (getContext()->enableParameterValidation) {
    if (NULL == hKernel)
      return UR_RESULT_ERROR_INVALID_NULL_HANDLE;

    if (NULL == hDevice)
      return UR_RESULT_ERROR_INVALID_NULL_HANDLE;

    if (UR_KERNEL_GROUP_INFO_COMPILE_MAX_LINEAR_WORK_GROUP_SIZE < propName)
      return UR_RESULT_ERROR_INVALID_ENUMERATION;
  }

  if (getContext()->enableLifetimeValidation &&
      !getContext()->refCountContext->isReferenceValid(hKernel)) {
    URLOG_CTX_INVALID_REFERENCE(hKernel);
  }

  if (getContext()->enableLifetimeValidation &&
      !getContext()->refCountContext->isReferenceValid(hDevice)) {
    URLOG_CTX_INVALID_REFERENCE(hDevice);
  }

  ur_result_t result = pfnGetGroupInfo(hKernel, hDevice, propName, propSize,
                                       pPropValue, pPropSizeRet);

  return result;
}

///////////////////////////////////////////////////////////////////////////////
/// @brief Intercept function for urKernelGetSubGroupInfo
__urdlllocal ur_result_t UR_APICALL urKernelGetSubGroupInfo(
    /// [in] handle of the Kernel object
    ur_kernel_handle_t hKernel,
    /// [in] handle of the Device object
    ur_device_handle_t hDevice,
    /// [in] name of the SubGroup property to query
    ur_kernel_sub_group_info_t propName,
    /// [in] size of the Kernel SubGroup property value
    size_t propSize,
    /// [in,out][optional][typename(propName, propSize)] value of the Kernel
    /// SubGroup property.
    void *pPropValue,
    /// [out][optional] pointer to the actual size in bytes of data being
    /// queried by propName.
    size_t *pPropSizeRet) {
  auto pfnGetSubGroupInfo = getContext()->urDdiTable.Kernel.pfnGetSubGroupInfo;

  if (nullptr == pfnGetSubGroupInfo) {
    return UR_RESULT_ERROR_UNINITIALIZED;
  }

  if (getContext()->enableParameterValidation) {
    if (NULL == hKernel)
      return UR_RESULT_ERROR_INVALID_NULL_HANDLE;

    if (NULL == hDevice)
      return UR_RESULT_ERROR_INVALID_NULL_HANDLE;

    if (UR_KERNEL_SUB_GROUP_INFO_SUB_GROUP_SIZE_INTEL < propName)
      return UR_RESULT_ERROR_INVALID_ENUMERATION;
  }

  if (getContext()->enableLifetimeValidation &&
      !getContext()->refCountContext->isReferenceValid(hKernel)) {
    URLOG_CTX_INVALID_REFERENCE(hKernel);
  }

  if (getContext()->enableLifetimeValidation &&
      !getContext()->refCountContext->isReferenceValid(hDevice)) {
    URLOG_CTX_INVALID_REFERENCE(hDevice);
  }

  ur_result_t result = pfnGetSubGroupInfo(hKernel, hDevice, propName, propSize,
                                          pPropValue, pPropSizeRet);

  return result;
}

///////////////////////////////////////////////////////////////////////////////
/// @brief Intercept function for urKernelRetain
__urdlllocal ur_result_t UR_APICALL urKernelRetain(
    /// [in][retain] handle for the Kernel to retain
    ur_kernel_handle_t hKernel) {
  auto pfnRetain = getContext()->urDdiTable.Kernel.pfnRetain;

  if (nullptr == pfnRetain) {
    return UR_RESULT_ERROR_UNINITIALIZED;
  }

  if (getContext()->enableParameterValidation) {
    if (NULL == hKernel)
      return UR_RESULT_ERROR_INVALID_NULL_HANDLE;
  }

  ur_result_t result = pfnRetain(hKernel);

  if (getContext()->enableLeakChecking) {
    getContext()->refCountContext->incrementRefCount(hKernel, false);
  }

  return result;
}

///////////////////////////////////////////////////////////////////////////////
/// @brief Intercept function for urKernelRelease
__urdlllocal ur_result_t UR_APICALL urKernelRelease(
    /// [in][release] handle for the Kernel to release
    ur_kernel_handle_t hKernel) {
  auto pfnRelease = getContext()->urDdiTable.Kernel.pfnRelease;

  if (nullptr == pfnRelease) {
    return UR_RESULT_ERROR_UNINITIALIZED;
  }

  if (getContext()->enableParameterValidation) {
    if (NULL == hKernel)
      return UR_RESULT_ERROR_INVALID_NULL_HANDLE;
  }

  if (getContext()->enableLeakChecking) {
    getContext()->refCountContext->decrementRefCount(hKernel, false);
  }

  ur_result_t result = pfnRelease(hKernel);

  return result;
}

///////////////////////////////////////////////////////////////////////////////
/// @brief Intercept function for urKernelSetArgPointer
__urdlllocal ur_result_t UR_APICALL urKernelSetArgPointer(
    /// [in] handle of the kernel object
    ur_kernel_handle_t hKernel,
    /// [in] argument index in range [0, num args - 1]
    uint32_t argIndex,
    /// [in][optional] pointer to USM pointer properties.
    const ur_kernel_arg_pointer_properties_t *pProperties,
    /// [in][optional] Pointer obtained by USM allocation or virtual memory
    /// mapping operation. If null then argument value is considered null.
    const void *pArgValue) {
  auto pfnSetArgPointer = getContext()->urDdiTable.Kernel.pfnSetArgPointer;

  if (nullptr == pfnSetArgPointer) {
    return UR_RESULT_ERROR_UNINITIALIZED;
  }

  if (getContext()->enableParameterValidation) {
    if (NULL == hKernel)
      return UR_RESULT_ERROR_INVALID_NULL_HANDLE;
  }

  if (getContext()->enableLifetimeValidation &&
      !getContext()->refCountContext->isReferenceValid(hKernel)) {
    URLOG_CTX_INVALID_REFERENCE(hKernel);
  }

  ur_result_t result =
      pfnSetArgPointer(hKernel, argIndex, pProperties, pArgValue);

  return result;
}

///////////////////////////////////////////////////////////////////////////////
/// @brief Intercept function for urKernelSetExecInfo
__urdlllocal ur_result_t UR_APICALL urKernelSetExecInfo(
    /// [in] handle of the kernel object
    ur_kernel_handle_t hKernel,
    /// [in] name of the execution attribute
    ur_kernel_exec_info_t propName,
    /// [in] size in byte the attribute value
    size_t propSize,
    /// [in][optional] pointer to execution info properties.
    const ur_kernel_exec_info_properties_t *pProperties,
    /// [in][typename(propName, propSize)] pointer to memory location holding
    /// the property value.
    const void *pPropValue) {
  auto pfnSetExecInfo = getContext()->urDdiTable.Kernel.pfnSetExecInfo;

  if (nullptr == pfnSetExecInfo) {
    return UR_RESULT_ERROR_UNINITIALIZED;
  }

  if (getContext()->enableParameterValidation) {
    if (NULL == pPropValue)
      return UR_RESULT_ERROR_INVALID_NULL_POINTER;

    if (NULL == hKernel)
      return UR_RESULT_ERROR_INVALID_NULL_HANDLE;

    if (UR_KERNEL_EXEC_INFO_CACHE_CONFIG < propName)
      return UR_RESULT_ERROR_INVALID_ENUMERATION;
  }

  if (getContext()->enableLifetimeValidation &&
      !getContext()->refCountContext->isReferenceValid(hKernel)) {
    URLOG_CTX_INVALID_REFERENCE(hKernel);
  }

  ur_result_t result =
      pfnSetExecInfo(hKernel, propName, propSize, pProperties, pPropValue);

  return result;
}

///////////////////////////////////////////////////////////////////////////////
/// @brief Intercept function for urKernelSetArgSampler
__urdlllocal ur_result_t UR_APICALL urKernelSetArgSampler(
    /// [in] handle of the kernel object
    ur_kernel_handle_t hKernel,
    /// [in] argument index in range [0, num args - 1]
    uint32_t argIndex,
    /// [in][optional] pointer to sampler properties.
    const ur_kernel_arg_sampler_properties_t *pProperties,
    /// [in] handle of Sampler object.
    ur_sampler_handle_t hArgValue) {
  auto pfnSetArgSampler = getContext()->urDdiTable.Kernel.pfnSetArgSampler;

  if (nullptr == pfnSetArgSampler) {
    return UR_RESULT_ERROR_UNINITIALIZED;
  }

  if (getContext()->enableParameterValidation) {
    if (NULL == hKernel)
      return UR_RESULT_ERROR_INVALID_NULL_HANDLE;

    if (NULL == hArgValue)
      return UR_RESULT_ERROR_INVALID_NULL_HANDLE;
  }

  if (getContext()->enableLifetimeValidation &&
      !getContext()->refCountContext->isReferenceValid(hKernel)) {
    URLOG_CTX_INVALID_REFERENCE(hKernel);
  }

  if (getContext()->enableLifetimeValidation &&
      !getContext()->refCountContext->isReferenceValid(hArgValue)) {
    URLOG_CTX_INVALID_REFERENCE(hArgValue);
  }

  ur_result_t result =
      pfnSetArgSampler(hKernel, argIndex, pProperties, hArgValue);

  return result;
}

///////////////////////////////////////////////////////////////////////////////
/// @brief Intercept function for urKernelSetArgMemObj
__urdlllocal ur_result_t UR_APICALL urKernelSetArgMemObj(
    /// [in] handle of the kernel object
    ur_kernel_handle_t hKernel,
    /// [in] argument index in range [0, num args - 1]
    uint32_t argIndex,
    /// [in][optional] pointer to Memory object properties.
    const ur_kernel_arg_mem_obj_properties_t *pProperties,
    /// [in][optional] handle of Memory object.
    ur_mem_handle_t hArgValue) {
  auto pfnSetArgMemObj = getContext()->urDdiTable.Kernel.pfnSetArgMemObj;

  if (nullptr == pfnSetArgMemObj) {
    return UR_RESULT_ERROR_UNINITIALIZED;
  }

  if (getContext()->enableParameterValidation) {
    if (NULL == hKernel)
      return UR_RESULT_ERROR_INVALID_NULL_HANDLE;

    if (NULL != pProperties && UR_MEM_FLAGS_MASK & pProperties->memoryAccess)
      return UR_RESULT_ERROR_INVALID_ENUMERATION;
  }

  if (getContext()->enableLifetimeValidation &&
      !getContext()->refCountContext->isReferenceValid(hKernel)) {
    URLOG_CTX_INVALID_REFERENCE(hKernel);
  }

  if (getContext()->enableLifetimeValidation &&
      !getContext()->refCountContext->isReferenceValid(hArgValue)) {
    URLOG_CTX_INVALID_REFERENCE(hArgValue);
  }

  ur_result_t result =
      pfnSetArgMemObj(hKernel, argIndex, pProperties, hArgValue);

  return result;
}

///////////////////////////////////////////////////////////////////////////////
/// @brief Intercept function for urKernelSetSpecializationConstants
__urdlllocal ur_result_t UR_APICALL urKernelSetSpecializationConstants(
    /// [in] handle of the kernel object
    ur_kernel_handle_t hKernel,
    /// [in] the number of elements in the pSpecConstants array
    uint32_t count,
    /// [in] array of specialization constant value descriptions
    const ur_specialization_constant_info_t *pSpecConstants) {
  auto pfnSetSpecializationConstants =
      getContext()->urDdiTable.Kernel.pfnSetSpecializationConstants;

  if (nullptr == pfnSetSpecializationConstants) {
    return UR_RESULT_ERROR_UNINITIALIZED;
  }

  if (getContext()->enableParameterValidation) {
    if (NULL == pSpecConstants)
      return UR_RESULT_ERROR_INVALID_NULL_POINTER;

    if (NULL == hKernel)
      return UR_RESULT_ERROR_INVALID_NULL_HANDLE;

    if (count == 0)
      return UR_RESULT_ERROR_INVALID_SIZE;
  }

  if (getContext()->enableLifetimeValidation &&
      !getContext()->refCountContext->isReferenceValid(hKernel)) {
    URLOG_CTX_INVALID_REFERENCE(hKernel);
  }

  ur_result_t result =
      pfnSetSpecializationConstants(hKernel, count, pSpecConstants);

  return result;
}

///////////////////////////////////////////////////////////////////////////////
/// @brief Intercept function for urKernelGetNativeHandle
__urdlllocal ur_result_t UR_APICALL urKernelGetNativeHandle(
    /// [in] handle of the kernel.
    ur_kernel_handle_t hKernel,
    /// [out] a pointer to the native handle of the kernel.
    ur_native_handle_t *phNativeKernel) {
  auto pfnGetNativeHandle = getContext()->urDdiTable.Kernel.pfnGetNativeHandle;

  if (nullptr == pfnGetNativeHandle) {
    return UR_RESULT_ERROR_UNINITIALIZED;
  }

  if (getContext()->enableParameterValidation) {
    if (NULL == phNativeKernel)
      return UR_RESULT_ERROR_INVALID_NULL_POINTER;

    if (NULL == hKernel)
      return UR_RESULT_ERROR_INVALID_NULL_HANDLE;
  }

  if (getContext()->enableLifetimeValidation &&
      !getContext()->refCountContext->isReferenceValid(hKernel)) {
    URLOG_CTX_INVALID_REFERENCE(hKernel);
  }

  ur_result_t result = pfnGetNativeHandle(hKernel, phNativeKernel);

  return result;
}

///////////////////////////////////////////////////////////////////////////////
/// @brief Intercept function for urKernelCreateWithNativeHandle
__urdlllocal ur_result_t UR_APICALL urKernelCreateWithNativeHandle(
    /// [in][nocheck] the native handle of the kernel.
    ur_native_handle_t hNativeKernel,
    /// [in] handle of the context object
    ur_context_handle_t hContext,
    /// [in][optional] handle of the program associated with the kernel
    ur_program_handle_t hProgram,
    /// [in][optional] pointer to native kernel properties struct
    const ur_kernel_native_properties_t *pProperties,
    /// [out][alloc] pointer to the handle of the kernel object created.
    ur_kernel_handle_t *phKernel) {
  auto pfnCreateWithNativeHandle =
      getContext()->urDdiTable.Kernel.pfnCreateWithNativeHandle;

  if (nullptr == pfnCreateWithNativeHandle) {
    return UR_RESULT_ERROR_UNINITIALIZED;
  }

  if (getContext()->enableParameterValidation) {
    if (NULL == phKernel)
      return UR_RESULT_ERROR_INVALID_NULL_POINTER;

    if (NULL == hContext)
      return UR_RESULT_ERROR_INVALID_NULL_HANDLE;
  }

  if (getContext()->enableLifetimeValidation &&
      !getContext()->refCountContext->isReferenceValid(hContext)) {
    URLOG_CTX_INVALID_REFERENCE(hContext);
  }

  if (getContext()->enableLifetimeValidation &&
      !getContext()->refCountContext->isReferenceValid(hProgram)) {
    URLOG_CTX_INVALID_REFERENCE(hProgram);
  }

  ur_result_t result = pfnCreateWithNativeHandle(
      hNativeKernel, hContext, hProgram, pProperties, phKernel);

  if (getContext()->enableLeakChecking && result == UR_RESULT_SUCCESS) {
    getContext()->refCountContext->createRefCount(*phKernel);
  }

  return result;
}

///////////////////////////////////////////////////////////////////////////////
/// @brief Intercept function for urKernelGetSuggestedLocalWorkSize
__urdlllocal ur_result_t UR_APICALL urKernelGetSuggestedLocalWorkSize(
    /// [in] handle of the kernel
    ur_kernel_handle_t hKernel,
    /// [in] handle of the queue object
    ur_queue_handle_t hQueue,
    /// [in] number of dimensions, from 1 to 3, to specify the global
    /// and work-group work-items
    uint32_t numWorkDim,
    /// [in] pointer to an array of numWorkDim unsigned values that specify
    /// the offset used to calculate the global ID of a work-item
    const size_t *pGlobalWorkOffset,
    /// [in] pointer to an array of numWorkDim unsigned values that specify
    /// the number of global work-items in workDim that will execute the
    /// kernel function
    const size_t *pGlobalWorkSize,
    /// [out] pointer to an array of numWorkDim unsigned values that specify
    /// suggested local work size that will contain the result of the query
    size_t *pSuggestedLocalWorkSize) {
  auto pfnGetSuggestedLocalWorkSize =
      getContext()->urDdiTable.Kernel.pfnGetSuggestedLocalWorkSize;

  if (nullptr == pfnGetSuggestedLocalWorkSize) {
    return UR_RESULT_ERROR_UNINITIALIZED;
  }

  if (getContext()->enableParameterValidation) {
    if (NULL == pGlobalWorkOffset)
      return UR_RESULT_ERROR_INVALID_NULL_POINTER;

    if (NULL == pGlobalWorkSize)
      return UR_RESULT_ERROR_INVALID_NULL_POINTER;

    if (NULL == pSuggestedLocalWorkSize)
      return UR_RESULT_ERROR_INVALID_NULL_POINTER;

    if (NULL == hKernel)
      return UR_RESULT_ERROR_INVALID_NULL_HANDLE;

    if (NULL == hQueue)
      return UR_RESULT_ERROR_INVALID_NULL_HANDLE;
  }

  if (getContext()->enableLifetimeValidation &&
      !getContext()->refCountContext->isReferenceValid(hKernel)) {
    URLOG_CTX_INVALID_REFERENCE(hKernel);
  }

  if (getContext()->enableLifetimeValidation &&
      !getContext()->refCountContext->isReferenceValid(hQueue)) {
    URLOG_CTX_INVALID_REFERENCE(hQueue);
  }

  ur_result_t result = pfnGetSuggestedLocalWorkSize(
      hKernel, hQueue, numWorkDim, pGlobalWorkOffset, pGlobalWorkSize,
      pSuggestedLocalWorkSize);

  return result;
}

///////////////////////////////////////////////////////////////////////////////
/// @brief Intercept function for urKernelSuggestMaxCooperativeGroupCount
__urdlllocal ur_result_t UR_APICALL urKernelSuggestMaxCooperativeGroupCount(
    /// [in] handle of the kernel object
    ur_kernel_handle_t hKernel,
    /// [in] handle of the device object
    ur_device_handle_t hDevice,
    /// [in] number of dimensions, from 1 to 3, to specify the work-group
    /// work-items
    uint32_t workDim,
    /// [in] pointer to an array of workDim unsigned values that specify the
    /// number of local work-items forming a work-group that will execute the
    /// kernel function.
    const size_t *pLocalWorkSize,
    /// [in] size of dynamic shared memory, for each work-group, in bytes,
    /// that will be used when the kernel is launched
    size_t dynamicSharedMemorySize,
    /// [out] pointer to maximum number of groups
    uint32_t *pGroupCountRet) {
  auto pfnSuggestMaxCooperativeGroupCount =
      getContext()->urDdiTable.Kernel.pfnSuggestMaxCooperativeGroupCount;

  if (nullptr == pfnSuggestMaxCooperativeGroupCount) {
    return UR_RESULT_ERROR_UNINITIALIZED;
  }

  if (getContext()->enableParameterValidation) {
    if (NULL == pLocalWorkSize)
      return UR_RESULT_ERROR_INVALID_NULL_POINTER;

    if (NULL == pGroupCountRet)
      return UR_RESULT_ERROR_INVALID_NULL_POINTER;

    if (NULL == hKernel)
      return UR_RESULT_ERROR_INVALID_NULL_HANDLE;

    if (NULL == hDevice)
      return UR_RESULT_ERROR_INVALID_NULL_HANDLE;

    if (workDim < 1 || workDim > 3)
      return UR_RESULT_ERROR_INVALID_WORK_DIMENSION;
  }

  if (getContext()->enableLifetimeValidation &&
      !getContext()->refCountContext->isReferenceValid(hKernel)) {
    URLOG_CTX_INVALID_REFERENCE(hKernel);
  }

  if (getContext()->enableLifetimeValidation &&
      !getContext()->refCountContext->isReferenceValid(hDevice)) {
    URLOG_CTX_INVALID_REFERENCE(hDevice);
  }

  ur_result_t result = pfnSuggestMaxCooperativeGroupCount(
      hKernel, hDevice, workDim, pLocalWorkSize, dynamicSharedMemorySize,
      pGroupCountRet);

  return result;
}

///////////////////////////////////////////////////////////////////////////////
/// @brief Intercept function for urQueueGetInfo
__urdlllocal ur_result_t UR_APICALL urQueueGetInfo(
    /// [in] handle of the queue object
    ur_queue_handle_t hQueue,
    /// [in] name of the queue property to query
    ur_queue_info_t propName,
    /// [in] size in bytes of the queue property value provided
    size_t propSize,
    /// [out][optional][typename(propName, propSize)] value of the queue
    /// property
    void *pPropValue,
    /// [out][optional] size in bytes returned in queue property value
    size_t *pPropSizeRet) {
  auto pfnGetInfo = getContext()->urDdiTable.Queue.pfnGetInfo;

  if (nullptr == pfnGetInfo) {
    return UR_RESULT_ERROR_UNINITIALIZED;
  }

  if (getContext()->enableParameterValidation) {
    if (propSize != 0 && pPropValue == NULL)
      return UR_RESULT_ERROR_INVALID_NULL_POINTER;

    if (pPropValue == NULL && pPropSizeRet == NULL)
      return UR_RESULT_ERROR_INVALID_NULL_POINTER;

    if (NULL == hQueue)
      return UR_RESULT_ERROR_INVALID_NULL_HANDLE;

    if (UR_QUEUE_INFO_EMPTY < propName)
      return UR_RESULT_ERROR_INVALID_ENUMERATION;

    if (propSize == 0 && pPropValue != NULL)
      return UR_RESULT_ERROR_INVALID_SIZE;
  }

  if (getContext()->enableLifetimeValidation &&
      !getContext()->refCountContext->isReferenceValid(hQueue)) {
    URLOG_CTX_INVALID_REFERENCE(hQueue);
  }

  ur_result_t result =
      pfnGetInfo(hQueue, propName, propSize, pPropValue, pPropSizeRet);

  return result;
}

///////////////////////////////////////////////////////////////////////////////
/// @brief Intercept function for urQueueCreate
__urdlllocal ur_result_t UR_APICALL urQueueCreate(
    /// [in] handle of the context object
    ur_context_handle_t hContext,
    /// [in] handle of the device object
    ur_device_handle_t hDevice,
    /// [in][optional] pointer to queue creation properties.
    const ur_queue_properties_t *pProperties,
    /// [out][alloc] pointer to handle of queue object created
    ur_queue_handle_t *phQueue) {
  auto pfnCreate = getContext()->urDdiTable.Queue.pfnCreate;

  if (nullptr == pfnCreate) {
    return UR_RESULT_ERROR_UNINITIALIZED;
  }

  if (getContext()->enableParameterValidation) {
    if (NULL == phQueue)
      return UR_RESULT_ERROR_INVALID_NULL_POINTER;

    if (NULL == hContext)
      return UR_RESULT_ERROR_INVALID_NULL_HANDLE;

    if (NULL == hDevice)
      return UR_RESULT_ERROR_INVALID_NULL_HANDLE;

    if (NULL != pProperties && UR_QUEUE_FLAGS_MASK & pProperties->flags)
      return UR_RESULT_ERROR_INVALID_ENUMERATION;

    if (pProperties != NULL &&
        pProperties->flags & UR_QUEUE_FLAG_PRIORITY_HIGH &&
        pProperties->flags & UR_QUEUE_FLAG_PRIORITY_LOW)
      return UR_RESULT_ERROR_INVALID_QUEUE_PROPERTIES;

    if (pProperties != NULL &&
        pProperties->flags & UR_QUEUE_FLAG_SUBMISSION_BATCHED &&
        pProperties->flags & UR_QUEUE_FLAG_SUBMISSION_IMMEDIATE)
      return UR_RESULT_ERROR_INVALID_QUEUE_PROPERTIES;
  }

  if (getContext()->enableLifetimeValidation &&
      !getContext()->refCountContext->isReferenceValid(hContext)) {
    URLOG_CTX_INVALID_REFERENCE(hContext);
  }

  if (getContext()->enableLifetimeValidation &&
      !getContext()->refCountContext->isReferenceValid(hDevice)) {
    URLOG_CTX_INVALID_REFERENCE(hDevice);
  }

  ur_result_t result = pfnCreate(hContext, hDevice, pProperties, phQueue);

  if (getContext()->enableLeakChecking && result == UR_RESULT_SUCCESS) {
    getContext()->refCountContext->createRefCount(*phQueue);
  }

  return result;
}

///////////////////////////////////////////////////////////////////////////////
/// @brief Intercept function for urQueueRetain
__urdlllocal ur_result_t UR_APICALL urQueueRetain(
    /// [in][retain] handle of the queue object to get access
    ur_queue_handle_t hQueue) {
  auto pfnRetain = getContext()->urDdiTable.Queue.pfnRetain;

  if (nullptr == pfnRetain) {
    return UR_RESULT_ERROR_UNINITIALIZED;
  }

  if (getContext()->enableParameterValidation) {
    if (NULL == hQueue)
      return UR_RESULT_ERROR_INVALID_NULL_HANDLE;
  }

  ur_result_t result = pfnRetain(hQueue);

  if (getContext()->enableLeakChecking) {
    getContext()->refCountContext->incrementRefCount(hQueue, false);
  }

  return result;
}

///////////////////////////////////////////////////////////////////////////////
/// @brief Intercept function for urQueueRelease
__urdlllocal ur_result_t UR_APICALL urQueueRelease(
    /// [in][release] handle of the queue object to release
    ur_queue_handle_t hQueue) {
  auto pfnRelease = getContext()->urDdiTable.Queue.pfnRelease;

  if (nullptr == pfnRelease) {
    return UR_RESULT_ERROR_UNINITIALIZED;
  }

  if (getContext()->enableParameterValidation) {
    if (NULL == hQueue)
      return UR_RESULT_ERROR_INVALID_NULL_HANDLE;
  }

  if (getContext()->enableLeakChecking) {
    getContext()->refCountContext->decrementRefCount(hQueue, false);
  }

  ur_result_t result = pfnRelease(hQueue);

  return result;
}

///////////////////////////////////////////////////////////////////////////////
/// @brief Intercept function for urQueueGetNativeHandle
__urdlllocal ur_result_t UR_APICALL urQueueGetNativeHandle(
    /// [in] handle of the queue.
    ur_queue_handle_t hQueue,
    /// [in][optional] pointer to native descriptor
    ur_queue_native_desc_t *pDesc,
    /// [out] a pointer to the native handle of the queue.
    ur_native_handle_t *phNativeQueue) {
  auto pfnGetNativeHandle = getContext()->urDdiTable.Queue.pfnGetNativeHandle;

  if (nullptr == pfnGetNativeHandle) {
    return UR_RESULT_ERROR_UNINITIALIZED;
  }

  if (getContext()->enableParameterValidation) {
    if (NULL == phNativeQueue)
      return UR_RESULT_ERROR_INVALID_NULL_POINTER;

    if (NULL == hQueue)
      return UR_RESULT_ERROR_INVALID_NULL_HANDLE;
  }

  if (getContext()->enableLifetimeValidation &&
      !getContext()->refCountContext->isReferenceValid(hQueue)) {
    URLOG_CTX_INVALID_REFERENCE(hQueue);
  }

  ur_result_t result = pfnGetNativeHandle(hQueue, pDesc, phNativeQueue);

  return result;
}

///////////////////////////////////////////////////////////////////////////////
/// @brief Intercept function for urQueueCreateWithNativeHandle
__urdlllocal ur_result_t UR_APICALL urQueueCreateWithNativeHandle(
    /// [in][nocheck] the native handle of the queue.
    ur_native_handle_t hNativeQueue,
    /// [in] handle of the context object
    ur_context_handle_t hContext,
    /// [in][optional] handle of the device object
    ur_device_handle_t hDevice,
    /// [in][optional] pointer to native queue properties struct
    const ur_queue_native_properties_t *pProperties,
    /// [out][alloc] pointer to the handle of the queue object created.
    ur_queue_handle_t *phQueue) {
  auto pfnCreateWithNativeHandle =
      getContext()->urDdiTable.Queue.pfnCreateWithNativeHandle;

  if (nullptr == pfnCreateWithNativeHandle) {
    return UR_RESULT_ERROR_UNINITIALIZED;
  }

  if (getContext()->enableParameterValidation) {
    if (NULL == phQueue)
      return UR_RESULT_ERROR_INVALID_NULL_POINTER;

    if (NULL == hContext)
      return UR_RESULT_ERROR_INVALID_NULL_HANDLE;
  }

  if (getContext()->enableLifetimeValidation &&
      !getContext()->refCountContext->isReferenceValid(hContext)) {
    URLOG_CTX_INVALID_REFERENCE(hContext);
  }

  if (getContext()->enableLifetimeValidation &&
      !getContext()->refCountContext->isReferenceValid(hDevice)) {
    URLOG_CTX_INVALID_REFERENCE(hDevice);
  }

  ur_result_t result = pfnCreateWithNativeHandle(hNativeQueue, hContext,
                                                 hDevice, pProperties, phQueue);

  if (getContext()->enableLeakChecking && result == UR_RESULT_SUCCESS) {
    getContext()->refCountContext->createRefCount(*phQueue);
  }

  return result;
}

///////////////////////////////////////////////////////////////////////////////
/// @brief Intercept function for urQueueFinish
__urdlllocal ur_result_t UR_APICALL urQueueFinish(
    /// [in] handle of the queue to be finished.
    ur_queue_handle_t hQueue) {
  auto pfnFinish = getContext()->urDdiTable.Queue.pfnFinish;

  if (nullptr == pfnFinish) {
    return UR_RESULT_ERROR_UNINITIALIZED;
  }

  if (getContext()->enableParameterValidation) {
    if (NULL == hQueue)
      return UR_RESULT_ERROR_INVALID_NULL_HANDLE;
  }

  if (getContext()->enableLifetimeValidation &&
      !getContext()->refCountContext->isReferenceValid(hQueue)) {
    URLOG_CTX_INVALID_REFERENCE(hQueue);
  }

  ur_result_t result = pfnFinish(hQueue);

  return result;
}

///////////////////////////////////////////////////////////////////////////////
/// @brief Intercept function for urQueueFlush
__urdlllocal ur_result_t UR_APICALL urQueueFlush(
    /// [in] handle of the queue to be flushed.
    ur_queue_handle_t hQueue) {
  auto pfnFlush = getContext()->urDdiTable.Queue.pfnFlush;

  if (nullptr == pfnFlush) {
    return UR_RESULT_ERROR_UNINITIALIZED;
  }

  if (getContext()->enableParameterValidation) {
    if (NULL == hQueue)
      return UR_RESULT_ERROR_INVALID_NULL_HANDLE;
  }

  if (getContext()->enableLifetimeValidation &&
      !getContext()->refCountContext->isReferenceValid(hQueue)) {
    URLOG_CTX_INVALID_REFERENCE(hQueue);
  }

  ur_result_t result = pfnFlush(hQueue);

  return result;
}

///////////////////////////////////////////////////////////////////////////////
/// @brief Intercept function for urEventGetInfo
__urdlllocal ur_result_t UR_APICALL urEventGetInfo(
    /// [in] handle of the event object
    ur_event_handle_t hEvent,
    /// [in] the name of the event property to query
    ur_event_info_t propName,
    /// [in] size in bytes of the event property value
    size_t propSize,
    /// [out][optional][typename(propName, propSize)] value of the event
    /// property
    void *pPropValue,
    /// [out][optional] bytes returned in event property
    size_t *pPropSizeRet) {
  auto pfnGetInfo = getContext()->urDdiTable.Event.pfnGetInfo;

  if (nullptr == pfnGetInfo) {
    return UR_RESULT_ERROR_UNINITIALIZED;
  }

  if (getContext()->enableParameterValidation) {
    if (propSize != 0 && pPropValue == NULL)
      return UR_RESULT_ERROR_INVALID_NULL_POINTER;

    if (pPropValue == NULL && pPropSizeRet == NULL)
      return UR_RESULT_ERROR_INVALID_NULL_POINTER;

    if (NULL == hEvent)
      return UR_RESULT_ERROR_INVALID_NULL_HANDLE;

    if (UR_EVENT_INFO_REFERENCE_COUNT < propName)
      return UR_RESULT_ERROR_INVALID_ENUMERATION;

    if (propSize == 0 && pPropValue != NULL)
      return UR_RESULT_ERROR_INVALID_SIZE;
  }

  if (getContext()->enableLifetimeValidation &&
      !getContext()->refCountContext->isReferenceValid(hEvent)) {
    URLOG_CTX_INVALID_REFERENCE(hEvent);
  }

  ur_result_t result =
      pfnGetInfo(hEvent, propName, propSize, pPropValue, pPropSizeRet);

  return result;
}

///////////////////////////////////////////////////////////////////////////////
/// @brief Intercept function for urEventGetProfilingInfo
__urdlllocal ur_result_t UR_APICALL urEventGetProfilingInfo(
    /// [in] handle of the event object
    ur_event_handle_t hEvent,
    /// [in] the name of the profiling property to query
    ur_profiling_info_t propName,
    /// [in] size in bytes of the profiling property value
    size_t propSize,
    /// [out][optional][typename(propName, propSize)] value of the profiling
    /// property
    void *pPropValue,
    /// [out][optional] pointer to the actual size in bytes returned in
    /// propValue
    size_t *pPropSizeRet) {
  auto pfnGetProfilingInfo = getContext()->urDdiTable.Event.pfnGetProfilingInfo;

  if (nullptr == pfnGetProfilingInfo) {
    return UR_RESULT_ERROR_UNINITIALIZED;
  }

  if (getContext()->enableParameterValidation) {
    if (NULL == hEvent)
      return UR_RESULT_ERROR_INVALID_NULL_HANDLE;

    if (UR_PROFILING_INFO_COMMAND_COMPLETE < propName)
      return UR_RESULT_ERROR_INVALID_ENUMERATION;

    if (pPropValue && propSize == 0)
      return UR_RESULT_ERROR_INVALID_VALUE;
  }

  if (getContext()->enableLifetimeValidation &&
      !getContext()->refCountContext->isReferenceValid(hEvent)) {
    URLOG_CTX_INVALID_REFERENCE(hEvent);
  }

  ur_result_t result =
      pfnGetProfilingInfo(hEvent, propName, propSize, pPropValue, pPropSizeRet);

  return result;
}

///////////////////////////////////////////////////////////////////////////////
/// @brief Intercept function for urEventWait
__urdlllocal ur_result_t UR_APICALL urEventWait(
    /// [in] number of events in the event list
    uint32_t numEvents,
    /// [in][range(0, numEvents)] pointer to a list of events to wait for
    /// completion
    const ur_event_handle_t *phEventWaitList) {
  auto pfnWait = getContext()->urDdiTable.Event.pfnWait;

  if (nullptr == pfnWait) {
    return UR_RESULT_ERROR_UNINITIALIZED;
  }

  if (getContext()->enableParameterValidation) {
    if (NULL == phEventWaitList)
      return UR_RESULT_ERROR_INVALID_NULL_POINTER;

    if (numEvents == 0)
      return UR_RESULT_ERROR_INVALID_VALUE;
  }

  ur_result_t result = pfnWait(numEvents, phEventWaitList);

  return result;
}

///////////////////////////////////////////////////////////////////////////////
/// @brief Intercept function for urEventRetain
__urdlllocal ur_result_t UR_APICALL urEventRetain(
    /// [in][retain] handle of the event object
    ur_event_handle_t hEvent) {
  auto pfnRetain = getContext()->urDdiTable.Event.pfnRetain;

  if (nullptr == pfnRetain) {
    return UR_RESULT_ERROR_UNINITIALIZED;
  }

  if (getContext()->enableParameterValidation) {
    if (NULL == hEvent)
      return UR_RESULT_ERROR_INVALID_NULL_HANDLE;
  }

  ur_result_t result = pfnRetain(hEvent);

  if (getContext()->enableLeakChecking) {
    getContext()->refCountContext->incrementRefCount(hEvent, false);
  }

  return result;
}

///////////////////////////////////////////////////////////////////////////////
/// @brief Intercept function for urEventRelease
__urdlllocal ur_result_t UR_APICALL urEventRelease(
    /// [in][release] handle of the event object
    ur_event_handle_t hEvent) {
  auto pfnRelease = getContext()->urDdiTable.Event.pfnRelease;

  if (nullptr == pfnRelease) {
    return UR_RESULT_ERROR_UNINITIALIZED;
  }

  if (getContext()->enableParameterValidation) {
    if (NULL == hEvent)
      return UR_RESULT_ERROR_INVALID_NULL_HANDLE;
  }

  if (getContext()->enableLeakChecking) {
    getContext()->refCountContext->decrementRefCount(hEvent, false);
  }

  ur_result_t result = pfnRelease(hEvent);

  return result;
}

///////////////////////////////////////////////////////////////////////////////
/// @brief Intercept function for urEventGetNativeHandle
__urdlllocal ur_result_t UR_APICALL urEventGetNativeHandle(
    /// [in] handle of the event.
    ur_event_handle_t hEvent,
    /// [out] a pointer to the native handle of the event.
    ur_native_handle_t *phNativeEvent) {
  auto pfnGetNativeHandle = getContext()->urDdiTable.Event.pfnGetNativeHandle;

  if (nullptr == pfnGetNativeHandle) {
    return UR_RESULT_ERROR_UNINITIALIZED;
  }

  if (getContext()->enableParameterValidation) {
    if (NULL == phNativeEvent)
      return UR_RESULT_ERROR_INVALID_NULL_POINTER;

    if (NULL == hEvent)
      return UR_RESULT_ERROR_INVALID_NULL_HANDLE;
  }

  if (getContext()->enableLifetimeValidation &&
      !getContext()->refCountContext->isReferenceValid(hEvent)) {
    URLOG_CTX_INVALID_REFERENCE(hEvent);
  }

  ur_result_t result = pfnGetNativeHandle(hEvent, phNativeEvent);

  return result;
}

///////////////////////////////////////////////////////////////////////////////
/// @brief Intercept function for urEventCreateWithNativeHandle
__urdlllocal ur_result_t UR_APICALL urEventCreateWithNativeHandle(
    /// [in][nocheck] the native handle of the event.
    ur_native_handle_t hNativeEvent,
    /// [in] handle of the context object
    ur_context_handle_t hContext,
    /// [in][optional] pointer to native event properties struct
    const ur_event_native_properties_t *pProperties,
    /// [out][alloc] pointer to the handle of the event object created.
    ur_event_handle_t *phEvent) {
  auto pfnCreateWithNativeHandle =
      getContext()->urDdiTable.Event.pfnCreateWithNativeHandle;

  if (nullptr == pfnCreateWithNativeHandle) {
    return UR_RESULT_ERROR_UNINITIALIZED;
  }

  if (getContext()->enableParameterValidation) {
    if (NULL == phEvent)
      return UR_RESULT_ERROR_INVALID_NULL_POINTER;

    if (NULL == hContext)
      return UR_RESULT_ERROR_INVALID_NULL_HANDLE;
  }

  if (getContext()->enableLifetimeValidation &&
      !getContext()->refCountContext->isReferenceValid(hContext)) {
    URLOG_CTX_INVALID_REFERENCE(hContext);
  }

  ur_result_t result =
      pfnCreateWithNativeHandle(hNativeEvent, hContext, pProperties, phEvent);

  if (getContext()->enableLeakChecking && result == UR_RESULT_SUCCESS &&
      phEvent) {
    getContext()->refCountContext->createRefCount(*phEvent);
  }

  return result;
}

///////////////////////////////////////////////////////////////////////////////
/// @brief Intercept function for urEventSetCallback
__urdlllocal ur_result_t UR_APICALL urEventSetCallback(
    /// [in] handle of the event object
    ur_event_handle_t hEvent,
    /// [in] execution status of the event
    ur_execution_info_t execStatus,
    /// [in] execution status of the event
    ur_event_callback_t pfnNotify,
    /// [in][out][optional] pointer to data to be passed to callback.
    void *pUserData) {
  auto pfnSetCallback = getContext()->urDdiTable.Event.pfnSetCallback;

  if (nullptr == pfnSetCallback) {
    return UR_RESULT_ERROR_UNINITIALIZED;
  }

  if (getContext()->enableParameterValidation) {
    if (NULL == pfnNotify)
      return UR_RESULT_ERROR_INVALID_NULL_POINTER;

    if (NULL == hEvent)
      return UR_RESULT_ERROR_INVALID_NULL_HANDLE;

    if (UR_EXECUTION_INFO_QUEUED < execStatus)
      return UR_RESULT_ERROR_INVALID_ENUMERATION;

    if (execStatus == UR_EXECUTION_INFO_QUEUED)
      return UR_RESULT_ERROR_UNSUPPORTED_ENUMERATION;
  }

  if (getContext()->enableLifetimeValidation &&
      !getContext()->refCountContext->isReferenceValid(hEvent)) {
    URLOG_CTX_INVALID_REFERENCE(hEvent);
  }

  ur_result_t result = pfnSetCallback(hEvent, execStatus, pfnNotify, pUserData);

  return result;
}

///////////////////////////////////////////////////////////////////////////////
/// @brief Intercept function for urEnqueueKernelLaunch
__urdlllocal ur_result_t UR_APICALL urEnqueueKernelLaunch(
    /// [in] handle of the queue object
    ur_queue_handle_t hQueue,
    /// [in] handle of the kernel object
    ur_kernel_handle_t hKernel,
    /// [in] number of dimensions, from 1 to 3, to specify the global and
    /// work-group work-items
    uint32_t workDim,
    /// [in][optional] pointer to an array of workDim unsigned values that
    /// specify the offset used to calculate the global ID of a work-item
    const size_t *pGlobalWorkOffset,
    /// [in] pointer to an array of workDim unsigned values that specify the
    /// number of global work-items in workDim that will execute the kernel
    /// function
    const size_t *pGlobalWorkSize,
    /// [in][optional] pointer to an array of workDim unsigned values that
    /// specify the number of local work-items forming a work-group that will
    /// execute the kernel function.
    /// If nullptr, the runtime implementation will choose the work-group size.
    const size_t *pLocalWorkSize,
    /// [in] size of the launch prop list
    uint32_t numPropsInLaunchPropList,
    /// [in][optional][range(0, numPropsInLaunchPropList)] pointer to a list
    /// of launch properties
    const ur_kernel_launch_property_t *launchPropList,
    /// [in] size of the event wait list
    uint32_t numEventsInWaitList,
    /// [in][optional][range(0, numEventsInWaitList)] pointer to a list of
    /// events that must be complete before the kernel execution.
    /// If nullptr, the numEventsInWaitList must be 0, indicating that no wait
    /// event.
    const ur_event_handle_t *phEventWaitList,
    /// [out][optional][alloc] return an event object that identifies this
    /// particular kernel execution instance. If phEventWaitList and phEvent
    /// are not NULL, phEvent must not refer to an element of the
    /// phEventWaitList array.
    ur_event_handle_t *phEvent) {
  auto pfnKernelLaunch = getContext()->urDdiTable.Enqueue.pfnKernelLaunch;

  if (nullptr == pfnKernelLaunch) {
    return UR_RESULT_ERROR_UNINITIALIZED;
  }

  if (getContext()->enableParameterValidation) {
    if (NULL == pGlobalWorkSize)
      return UR_RESULT_ERROR_INVALID_NULL_POINTER;

    if (launchPropList == NULL && numPropsInLaunchPropList > 0)
      return UR_RESULT_ERROR_INVALID_NULL_POINTER;

    if (NULL == hQueue)
      return UR_RESULT_ERROR_INVALID_NULL_HANDLE;

    if (NULL == hKernel)
      return UR_RESULT_ERROR_INVALID_NULL_HANDLE;

    if (phEventWaitList == NULL && numEventsInWaitList > 0)
      return UR_RESULT_ERROR_INVALID_EVENT_WAIT_LIST;

    if (phEventWaitList != NULL && numEventsInWaitList == 0)
      return UR_RESULT_ERROR_INVALID_EVENT_WAIT_LIST;

    if (phEventWaitList != NULL && numEventsInWaitList > 0) {
      for (uint32_t i = 0; i < numEventsInWaitList; ++i) {
        if (phEventWaitList[i] == NULL) {
          return UR_RESULT_ERROR_INVALID_EVENT_WAIT_LIST;
        }
      }
    }
  }

  if (getContext()->enableLifetimeValidation &&
      !getContext()->refCountContext->isReferenceValid(hQueue)) {
    URLOG_CTX_INVALID_REFERENCE(hQueue);
  }

  if (getContext()->enableLifetimeValidation &&
      !getContext()->refCountContext->isReferenceValid(hKernel)) {
    URLOG_CTX_INVALID_REFERENCE(hKernel);
  }

  ur_result_t result = pfnKernelLaunch(
      hQueue, hKernel, workDim, pGlobalWorkOffset, pGlobalWorkSize,
      pLocalWorkSize, numPropsInLaunchPropList, launchPropList,
      numEventsInWaitList, phEventWaitList, phEvent);

  if (getContext()->enableLeakChecking && result == UR_RESULT_SUCCESS &&
      phEvent) {
    getContext()->refCountContext->createRefCount(*phEvent);
  }

  return result;
}

///////////////////////////////////////////////////////////////////////////////
/// @brief Intercept function for urEnqueueEventsWait
__urdlllocal ur_result_t UR_APICALL urEnqueueEventsWait(
    /// [in] handle of the queue object
    ur_queue_handle_t hQueue,
    /// [in] size of the event wait list
    uint32_t numEventsInWaitList,
    /// [in][optional][range(0, numEventsInWaitList)] pointer to a list of
    /// events that must be complete before this command can be executed.
    /// If nullptr, the numEventsInWaitList must be 0, indicating that all
    /// previously enqueued commands
    /// must be complete.
    const ur_event_handle_t *phEventWaitList,
    /// [out][optional][alloc] return an event object that identifies this
    /// particular command instance. If phEventWaitList and phEvent are not
    /// NULL, phEvent must not refer to an element of the phEventWaitList array.
    ur_event_handle_t *phEvent) {
  auto pfnEventsWait = getContext()->urDdiTable.Enqueue.pfnEventsWait;

  if (nullptr == pfnEventsWait) {
    return UR_RESULT_ERROR_UNINITIALIZED;
  }

  if (getContext()->enableParameterValidation) {
    if (NULL == hQueue)
      return UR_RESULT_ERROR_INVALID_NULL_HANDLE;

    if (phEventWaitList == NULL && numEventsInWaitList > 0)
      return UR_RESULT_ERROR_INVALID_EVENT_WAIT_LIST;

    if (phEventWaitList != NULL && numEventsInWaitList == 0)
      return UR_RESULT_ERROR_INVALID_EVENT_WAIT_LIST;

    if (phEventWaitList != NULL && numEventsInWaitList > 0) {
      for (uint32_t i = 0; i < numEventsInWaitList; ++i) {
        if (phEventWaitList[i] == NULL) {
          return UR_RESULT_ERROR_INVALID_EVENT_WAIT_LIST;
        }
      }
    }
  }

  if (getContext()->enableLifetimeValidation &&
      !getContext()->refCountContext->isReferenceValid(hQueue)) {
    URLOG_CTX_INVALID_REFERENCE(hQueue);
  }

  ur_result_t result =
      pfnEventsWait(hQueue, numEventsInWaitList, phEventWaitList, phEvent);

  if (getContext()->enableLeakChecking && result == UR_RESULT_SUCCESS &&
      phEvent) {
    getContext()->refCountContext->createRefCount(*phEvent);
  }

  return result;
}

///////////////////////////////////////////////////////////////////////////////
/// @brief Intercept function for urEnqueueEventsWaitWithBarrier
__urdlllocal ur_result_t UR_APICALL urEnqueueEventsWaitWithBarrier(
    /// [in] handle of the queue object
    ur_queue_handle_t hQueue,
    /// [in] size of the event wait list
    uint32_t numEventsInWaitList,
    /// [in][optional][range(0, numEventsInWaitList)] pointer to a list of
    /// events that must be complete before this command can be executed.
    /// If nullptr, the numEventsInWaitList must be 0, indicating that all
    /// previously enqueued commands
    /// must be complete.
    const ur_event_handle_t *phEventWaitList,
    /// [out][optional][alloc] return an event object that identifies this
    /// particular command instance. If phEventWaitList and phEvent are not
    /// NULL, phEvent must not refer to an element of the phEventWaitList array.
    ur_event_handle_t *phEvent) {
  auto pfnEventsWaitWithBarrier =
      getContext()->urDdiTable.Enqueue.pfnEventsWaitWithBarrier;

  if (nullptr == pfnEventsWaitWithBarrier) {
    return UR_RESULT_ERROR_UNINITIALIZED;
  }

  if (getContext()->enableParameterValidation) {
    if (NULL == hQueue)
      return UR_RESULT_ERROR_INVALID_NULL_HANDLE;

    if (phEventWaitList == NULL && numEventsInWaitList > 0)
      return UR_RESULT_ERROR_INVALID_EVENT_WAIT_LIST;

    if (phEventWaitList != NULL && numEventsInWaitList == 0)
      return UR_RESULT_ERROR_INVALID_EVENT_WAIT_LIST;

    if (phEventWaitList != NULL && numEventsInWaitList > 0) {
      for (uint32_t i = 0; i < numEventsInWaitList; ++i) {
        if (phEventWaitList[i] == NULL) {
          return UR_RESULT_ERROR_INVALID_EVENT_WAIT_LIST;
        }
      }
    }
  }

  if (getContext()->enableLifetimeValidation &&
      !getContext()->refCountContext->isReferenceValid(hQueue)) {
    URLOG_CTX_INVALID_REFERENCE(hQueue);
  }

  ur_result_t result = pfnEventsWaitWithBarrier(hQueue, numEventsInWaitList,
                                                phEventWaitList, phEvent);

  if (getContext()->enableLeakChecking && result == UR_RESULT_SUCCESS &&
      phEvent) {
    getContext()->refCountContext->createRefCount(*phEvent);
  }

  return result;
}

///////////////////////////////////////////////////////////////////////////////
/// @brief Intercept function for urEnqueueMemBufferRead
__urdlllocal ur_result_t UR_APICALL urEnqueueMemBufferRead(
    /// [in] handle of the queue object
    ur_queue_handle_t hQueue,
    /// [in][bounds(offset, size)] handle of the buffer object
    ur_mem_handle_t hBuffer,
    /// [in] indicates blocking (true), non-blocking (false)
    bool blockingRead,
    /// [in] offset in bytes in the buffer object
    size_t offset,
    /// [in] size in bytes of data being read
    size_t size,
    /// [in] pointer to host memory where data is to be read into
    void *pDst,
    /// [in] size of the event wait list
    uint32_t numEventsInWaitList,
    /// [in][optional][range(0, numEventsInWaitList)] pointer to a list of
    /// events that must be complete before this command can be executed.
    /// If nullptr, the numEventsInWaitList must be 0, indicating that this
    /// command does not wait on any event to complete.
    const ur_event_handle_t *phEventWaitList,
    /// [out][optional][alloc] return an event object that identifies this
    /// particular command instance. If phEventWaitList and phEvent are not
    /// NULL, phEvent must not refer to an element of the phEventWaitList array.
    ur_event_handle_t *phEvent) {
  auto pfnMemBufferRead = getContext()->urDdiTable.Enqueue.pfnMemBufferRead;

  if (nullptr == pfnMemBufferRead) {
    return UR_RESULT_ERROR_UNINITIALIZED;
  }

  if (getContext()->enableParameterValidation) {
    if (NULL == pDst)
      return UR_RESULT_ERROR_INVALID_NULL_POINTER;

    if (NULL == hQueue)
      return UR_RESULT_ERROR_INVALID_NULL_HANDLE;

    if (NULL == hBuffer)
      return UR_RESULT_ERROR_INVALID_NULL_HANDLE;

    if (phEventWaitList == NULL && numEventsInWaitList > 0)
      return UR_RESULT_ERROR_INVALID_EVENT_WAIT_LIST;

    if (phEventWaitList != NULL && numEventsInWaitList == 0)
      return UR_RESULT_ERROR_INVALID_EVENT_WAIT_LIST;

    if (getContext()->enableBoundsChecking) {
      if (auto boundsError = bounds(hBuffer, offset, size);
          boundsError != UR_RESULT_SUCCESS) {
        return boundsError;
      }
    }

    if (phEventWaitList != NULL && numEventsInWaitList > 0) {
      for (uint32_t i = 0; i < numEventsInWaitList; ++i) {
        if (phEventWaitList[i] == NULL) {
          return UR_RESULT_ERROR_INVALID_EVENT_WAIT_LIST;
        }
      }
    }
  }

  if (getContext()->enableLifetimeValidation &&
      !getContext()->refCountContext->isReferenceValid(hQueue)) {
    URLOG_CTX_INVALID_REFERENCE(hQueue);
  }

  if (getContext()->enableLifetimeValidation &&
      !getContext()->refCountContext->isReferenceValid(hBuffer)) {
    URLOG_CTX_INVALID_REFERENCE(hBuffer);
  }

  ur_result_t result =
      pfnMemBufferRead(hQueue, hBuffer, blockingRead, offset, size, pDst,
                       numEventsInWaitList, phEventWaitList, phEvent);

  if (getContext()->enableLeakChecking && result == UR_RESULT_SUCCESS &&
      phEvent) {
    getContext()->refCountContext->createRefCount(*phEvent);
  }

  return result;
}

///////////////////////////////////////////////////////////////////////////////
/// @brief Intercept function for urEnqueueMemBufferWrite
__urdlllocal ur_result_t UR_APICALL urEnqueueMemBufferWrite(
    /// [in] handle of the queue object
    ur_queue_handle_t hQueue,
    /// [in][bounds(offset, size)] handle of the buffer object
    ur_mem_handle_t hBuffer,
    /// [in] indicates blocking (true), non-blocking (false)
    bool blockingWrite,
    /// [in] offset in bytes in the buffer object
    size_t offset,
    /// [in] size in bytes of data being written
    size_t size,
    /// [in] pointer to host memory where data is to be written from
    const void *pSrc,
    /// [in] size of the event wait list
    uint32_t numEventsInWaitList,
    /// [in][optional][range(0, numEventsInWaitList)] pointer to a list of
    /// events that must be complete before this command can be executed.
    /// If nullptr, the numEventsInWaitList must be 0, indicating that this
    /// command does not wait on any event to complete.
    const ur_event_handle_t *phEventWaitList,
    /// [out][optional][alloc] return an event object that identifies this
    /// particular command instance. If phEventWaitList and phEvent are not
    /// NULL, phEvent must not refer to an element of the phEventWaitList array.
    ur_event_handle_t *phEvent) {
  auto pfnMemBufferWrite = getContext()->urDdiTable.Enqueue.pfnMemBufferWrite;

  if (nullptr == pfnMemBufferWrite) {
    return UR_RESULT_ERROR_UNINITIALIZED;
  }

  if (getContext()->enableParameterValidation) {
    if (NULL == pSrc)
      return UR_RESULT_ERROR_INVALID_NULL_POINTER;

    if (NULL == hQueue)
      return UR_RESULT_ERROR_INVALID_NULL_HANDLE;

    if (NULL == hBuffer)
      return UR_RESULT_ERROR_INVALID_NULL_HANDLE;

    if (phEventWaitList == NULL && numEventsInWaitList > 0)
      return UR_RESULT_ERROR_INVALID_EVENT_WAIT_LIST;

    if (phEventWaitList != NULL && numEventsInWaitList == 0)
      return UR_RESULT_ERROR_INVALID_EVENT_WAIT_LIST;

    if (getContext()->enableBoundsChecking) {
      if (auto boundsError = bounds(hBuffer, offset, size);
          boundsError != UR_RESULT_SUCCESS) {
        return boundsError;
      }
    }

    if (phEventWaitList != NULL && numEventsInWaitList > 0) {
      for (uint32_t i = 0; i < numEventsInWaitList; ++i) {
        if (phEventWaitList[i] == NULL) {
          return UR_RESULT_ERROR_INVALID_EVENT_WAIT_LIST;
        }
      }
    }
  }

  if (getContext()->enableLifetimeValidation &&
      !getContext()->refCountContext->isReferenceValid(hQueue)) {
    URLOG_CTX_INVALID_REFERENCE(hQueue);
  }

  if (getContext()->enableLifetimeValidation &&
      !getContext()->refCountContext->isReferenceValid(hBuffer)) {
    URLOG_CTX_INVALID_REFERENCE(hBuffer);
  }

  ur_result_t result =
      pfnMemBufferWrite(hQueue, hBuffer, blockingWrite, offset, size, pSrc,
                        numEventsInWaitList, phEventWaitList, phEvent);

  if (getContext()->enableLeakChecking && result == UR_RESULT_SUCCESS &&
      phEvent) {
    getContext()->refCountContext->createRefCount(*phEvent);
  }

  return result;
}

///////////////////////////////////////////////////////////////////////////////
/// @brief Intercept function for urEnqueueMemBufferReadRect
__urdlllocal ur_result_t UR_APICALL urEnqueueMemBufferReadRect(
    /// [in] handle of the queue object
    ur_queue_handle_t hQueue,
    /// [in][bounds(bufferOrigin, region)] handle of the buffer object
    ur_mem_handle_t hBuffer,
    /// [in] indicates blocking (true), non-blocking (false)
    bool blockingRead,
    /// [in] 3D offset in the buffer
    ur_rect_offset_t bufferOrigin,
    /// [in] 3D offset in the host region
    ur_rect_offset_t hostOrigin,
    /// [in] 3D rectangular region descriptor: width, height, depth
    ur_rect_region_t region,
    /// [in] length of each row in bytes in the buffer object
    size_t bufferRowPitch,
    /// [in] length of each 2D slice in bytes in the buffer object being read
    size_t bufferSlicePitch,
    /// [in] length of each row in bytes in the host memory region pointed by
    /// dst
    size_t hostRowPitch,
    /// [in] length of each 2D slice in bytes in the host memory region
    /// pointed by dst
    size_t hostSlicePitch,
    /// [in] pointer to host memory where data is to be read into
    void *pDst,
    /// [in] size of the event wait list
    uint32_t numEventsInWaitList,
    /// [in][optional][range(0, numEventsInWaitList)] pointer to a list of
    /// events that must be complete before this command can be executed.
    /// If nullptr, the numEventsInWaitList must be 0, indicating that this
    /// command does not wait on any event to complete.
    const ur_event_handle_t *phEventWaitList,
    /// [out][optional][alloc] return an event object that identifies this
    /// particular command instance. If phEventWaitList and phEvent are not
    /// NULL, phEvent must not refer to an element of the phEventWaitList array.
    ur_event_handle_t *phEvent) {
  auto pfnMemBufferReadRect =
      getContext()->urDdiTable.Enqueue.pfnMemBufferReadRect;

  if (nullptr == pfnMemBufferReadRect) {
    return UR_RESULT_ERROR_UNINITIALIZED;
  }

  if (getContext()->enableParameterValidation) {
    if (NULL == pDst)
      return UR_RESULT_ERROR_INVALID_NULL_POINTER;

    if (NULL == hQueue)
      return UR_RESULT_ERROR_INVALID_NULL_HANDLE;

    if (NULL == hBuffer)
      return UR_RESULT_ERROR_INVALID_NULL_HANDLE;

    if (phEventWaitList == NULL && numEventsInWaitList > 0)
      return UR_RESULT_ERROR_INVALID_EVENT_WAIT_LIST;

    if (phEventWaitList != NULL && numEventsInWaitList == 0)
      return UR_RESULT_ERROR_INVALID_EVENT_WAIT_LIST;

    if (region.width == 0 || region.height == 0 || region.depth == 0)
      return UR_RESULT_ERROR_INVALID_SIZE;

    if (bufferRowPitch != 0 && bufferRowPitch < region.width)
      return UR_RESULT_ERROR_INVALID_SIZE;

    if (hostRowPitch != 0 && hostRowPitch < region.width)
      return UR_RESULT_ERROR_INVALID_SIZE;

    if (bufferSlicePitch != 0 &&
        bufferSlicePitch < region.height * (bufferRowPitch != 0 ? bufferRowPitch
                                                                : region.width))
      return UR_RESULT_ERROR_INVALID_SIZE;

    if (bufferSlicePitch != 0 &&
        bufferSlicePitch %
                (bufferRowPitch != 0 ? bufferRowPitch : region.width) !=
            0)
      return UR_RESULT_ERROR_INVALID_SIZE;

    if (hostSlicePitch != 0 &&
        hostSlicePitch <
            region.height * (hostRowPitch != 0 ? hostRowPitch : region.width))
      return UR_RESULT_ERROR_INVALID_SIZE;

    if (hostSlicePitch != 0 &&
        hostSlicePitch % (hostRowPitch != 0 ? hostRowPitch : region.width) != 0)
      return UR_RESULT_ERROR_INVALID_SIZE;

    if (getContext()->enableBoundsChecking) {
      if (auto boundsError = bounds(hBuffer, bufferOrigin, region);
          boundsError != UR_RESULT_SUCCESS) {
        return boundsError;
      }
    }

    if (phEventWaitList != NULL && numEventsInWaitList > 0) {
      for (uint32_t i = 0; i < numEventsInWaitList; ++i) {
        if (phEventWaitList[i] == NULL) {
          return UR_RESULT_ERROR_INVALID_EVENT_WAIT_LIST;
        }
      }
    }
  }

  if (getContext()->enableLifetimeValidation &&
      !getContext()->refCountContext->isReferenceValid(hQueue)) {
    URLOG_CTX_INVALID_REFERENCE(hQueue);
  }

  if (getContext()->enableLifetimeValidation &&
      !getContext()->refCountContext->isReferenceValid(hBuffer)) {
    URLOG_CTX_INVALID_REFERENCE(hBuffer);
  }

  ur_result_t result = pfnMemBufferReadRect(
      hQueue, hBuffer, blockingRead, bufferOrigin, hostOrigin, region,
      bufferRowPitch, bufferSlicePitch, hostRowPitch, hostSlicePitch, pDst,
      numEventsInWaitList, phEventWaitList, phEvent);

  if (getContext()->enableLeakChecking && result == UR_RESULT_SUCCESS &&
      phEvent) {
    getContext()->refCountContext->createRefCount(*phEvent);
  }

  return result;
}

///////////////////////////////////////////////////////////////////////////////
/// @brief Intercept function for urEnqueueMemBufferWriteRect
__urdlllocal ur_result_t UR_APICALL urEnqueueMemBufferWriteRect(
    /// [in] handle of the queue object
    ur_queue_handle_t hQueue,
    /// [in][bounds(bufferOrigin, region)] handle of the buffer object
    ur_mem_handle_t hBuffer,
    /// [in] indicates blocking (true), non-blocking (false)
    bool blockingWrite,
    /// [in] 3D offset in the buffer
    ur_rect_offset_t bufferOrigin,
    /// [in] 3D offset in the host region
    ur_rect_offset_t hostOrigin,
    /// [in] 3D rectangular region descriptor: width, height, depth
    ur_rect_region_t region,
    /// [in] length of each row in bytes in the buffer object
    size_t bufferRowPitch,
    /// [in] length of each 2D slice in bytes in the buffer object being
    /// written
    size_t bufferSlicePitch,
    /// [in] length of each row in bytes in the host memory region pointed by
    /// src
    size_t hostRowPitch,
    /// [in] length of each 2D slice in bytes in the host memory region
    /// pointed by src
    size_t hostSlicePitch,
    /// [in] pointer to host memory where data is to be written from
    void *pSrc,
    /// [in] size of the event wait list
    uint32_t numEventsInWaitList,
    /// [in][optional][range(0, numEventsInWaitList)] points to a list of
    /// events that must be complete before this command can be executed.
    /// If nullptr, the numEventsInWaitList must be 0, indicating that this
    /// command does not wait on any event to complete.
    const ur_event_handle_t *phEventWaitList,
    /// [out][optional][alloc] return an event object that identifies this
    /// particular command instance. If phEventWaitList and phEvent are not
    /// NULL, phEvent must not refer to an element of the phEventWaitList array.
    ur_event_handle_t *phEvent) {
  auto pfnMemBufferWriteRect =
      getContext()->urDdiTable.Enqueue.pfnMemBufferWriteRect;

  if (nullptr == pfnMemBufferWriteRect) {
    return UR_RESULT_ERROR_UNINITIALIZED;
  }

  if (getContext()->enableParameterValidation) {
    if (NULL == pSrc)
      return UR_RESULT_ERROR_INVALID_NULL_POINTER;

    if (NULL == hQueue)
      return UR_RESULT_ERROR_INVALID_NULL_HANDLE;

    if (NULL == hBuffer)
      return UR_RESULT_ERROR_INVALID_NULL_HANDLE;

    if (phEventWaitList == NULL && numEventsInWaitList > 0)
      return UR_RESULT_ERROR_INVALID_EVENT_WAIT_LIST;

    if (phEventWaitList != NULL && numEventsInWaitList == 0)
      return UR_RESULT_ERROR_INVALID_EVENT_WAIT_LIST;

    if (region.width == 0 || region.height == 0 || region.depth == 0)
      return UR_RESULT_ERROR_INVALID_SIZE;

    if (bufferRowPitch != 0 && bufferRowPitch < region.width)
      return UR_RESULT_ERROR_INVALID_SIZE;

    if (hostRowPitch != 0 && hostRowPitch < region.width)
      return UR_RESULT_ERROR_INVALID_SIZE;

    if (bufferSlicePitch != 0 &&
        bufferSlicePitch < region.height * (bufferRowPitch != 0 ? bufferRowPitch
                                                                : region.width))
      return UR_RESULT_ERROR_INVALID_SIZE;

    if (bufferSlicePitch != 0 &&
        bufferSlicePitch %
                (bufferRowPitch != 0 ? bufferRowPitch : region.width) !=
            0)
      return UR_RESULT_ERROR_INVALID_SIZE;

    if (hostSlicePitch != 0 &&
        hostSlicePitch <
            region.height * (hostRowPitch != 0 ? hostRowPitch : region.width))
      return UR_RESULT_ERROR_INVALID_SIZE;

    if (hostSlicePitch != 0 &&
        hostSlicePitch % (hostRowPitch != 0 ? hostRowPitch : region.width) != 0)
      return UR_RESULT_ERROR_INVALID_SIZE;

    if (getContext()->enableBoundsChecking) {
      if (auto boundsError = bounds(hBuffer, bufferOrigin, region);
          boundsError != UR_RESULT_SUCCESS) {
        return boundsError;
      }
    }

    if (phEventWaitList != NULL && numEventsInWaitList > 0) {
      for (uint32_t i = 0; i < numEventsInWaitList; ++i) {
        if (phEventWaitList[i] == NULL) {
          return UR_RESULT_ERROR_INVALID_EVENT_WAIT_LIST;
        }
      }
    }
  }

  if (getContext()->enableLifetimeValidation &&
      !getContext()->refCountContext->isReferenceValid(hQueue)) {
    URLOG_CTX_INVALID_REFERENCE(hQueue);
  }

  if (getContext()->enableLifetimeValidation &&
      !getContext()->refCountContext->isReferenceValid(hBuffer)) {
    URLOG_CTX_INVALID_REFERENCE(hBuffer);
  }

  ur_result_t result = pfnMemBufferWriteRect(
      hQueue, hBuffer, blockingWrite, bufferOrigin, hostOrigin, region,
      bufferRowPitch, bufferSlicePitch, hostRowPitch, hostSlicePitch, pSrc,
      numEventsInWaitList, phEventWaitList, phEvent);

  if (getContext()->enableLeakChecking && result == UR_RESULT_SUCCESS &&
      phEvent) {
    getContext()->refCountContext->createRefCount(*phEvent);
  }

  return result;
}

///////////////////////////////////////////////////////////////////////////////
/// @brief Intercept function for urEnqueueMemBufferCopy
__urdlllocal ur_result_t UR_APICALL urEnqueueMemBufferCopy(
    /// [in] handle of the queue object
    ur_queue_handle_t hQueue,
    /// [in][bounds(srcOffset, size)] handle of the src buffer object
    ur_mem_handle_t hBufferSrc,
    /// [in][bounds(dstOffset, size)] handle of the dest buffer object
    ur_mem_handle_t hBufferDst,
    /// [in] offset into hBufferSrc to begin copying from
    size_t srcOffset,
    /// [in] offset info hBufferDst to begin copying into
    size_t dstOffset,
    /// [in] size in bytes of data being copied
    size_t size,
    /// [in] size of the event wait list
    uint32_t numEventsInWaitList,
    /// [in][optional][range(0, numEventsInWaitList)] pointer to a list of
    /// events that must be complete before this command can be executed.
    /// If nullptr, the numEventsInWaitList must be 0, indicating that this
    /// command does not wait on any event to complete.
    const ur_event_handle_t *phEventWaitList,
    /// [out][optional][alloc] return an event object that identifies this
    /// particular command instance. If phEventWaitList and phEvent are not
    /// NULL, phEvent must not refer to an element of the phEventWaitList array.
    ur_event_handle_t *phEvent) {
  auto pfnMemBufferCopy = getContext()->urDdiTable.Enqueue.pfnMemBufferCopy;

  if (nullptr == pfnMemBufferCopy) {
    return UR_RESULT_ERROR_UNINITIALIZED;
  }

  if (getContext()->enableParameterValidation) {
    if (NULL == hQueue)
      return UR_RESULT_ERROR_INVALID_NULL_HANDLE;

    if (NULL == hBufferSrc)
      return UR_RESULT_ERROR_INVALID_NULL_HANDLE;

    if (NULL == hBufferDst)
      return UR_RESULT_ERROR_INVALID_NULL_HANDLE;

    if (phEventWaitList == NULL && numEventsInWaitList > 0)
      return UR_RESULT_ERROR_INVALID_EVENT_WAIT_LIST;

    if (phEventWaitList != NULL && numEventsInWaitList == 0)
      return UR_RESULT_ERROR_INVALID_EVENT_WAIT_LIST;

    if (getContext()->enableBoundsChecking) {
      if (auto boundsError = bounds(hBufferSrc, srcOffset, size);
          boundsError != UR_RESULT_SUCCESS) {
        return boundsError;
      }
    }

    if (getContext()->enableBoundsChecking) {
      if (auto boundsError = bounds(hBufferDst, dstOffset, size);
          boundsError != UR_RESULT_SUCCESS) {
        return boundsError;
      }
    }

    if (phEventWaitList != NULL && numEventsInWaitList > 0) {
      for (uint32_t i = 0; i < numEventsInWaitList; ++i) {
        if (phEventWaitList[i] == NULL) {
          return UR_RESULT_ERROR_INVALID_EVENT_WAIT_LIST;
        }
      }
    }
  }

  if (getContext()->enableLifetimeValidation &&
      !getContext()->refCountContext->isReferenceValid(hQueue)) {
    URLOG_CTX_INVALID_REFERENCE(hQueue);
  }

  if (getContext()->enableLifetimeValidation &&
      !getContext()->refCountContext->isReferenceValid(hBufferSrc)) {
    URLOG_CTX_INVALID_REFERENCE(hBufferSrc);
  }

  if (getContext()->enableLifetimeValidation &&
      !getContext()->refCountContext->isReferenceValid(hBufferDst)) {
    URLOG_CTX_INVALID_REFERENCE(hBufferDst);
  }

  ur_result_t result =
      pfnMemBufferCopy(hQueue, hBufferSrc, hBufferDst, srcOffset, dstOffset,
                       size, numEventsInWaitList, phEventWaitList, phEvent);

  if (getContext()->enableLeakChecking && result == UR_RESULT_SUCCESS &&
      phEvent) {
    getContext()->refCountContext->createRefCount(*phEvent);
  }

  return result;
}

///////////////////////////////////////////////////////////////////////////////
/// @brief Intercept function for urEnqueueMemBufferCopyRect
__urdlllocal ur_result_t UR_APICALL urEnqueueMemBufferCopyRect(
    /// [in] handle of the queue object
    ur_queue_handle_t hQueue,
    /// [in][bounds(srcOrigin, region)] handle of the source buffer object
    ur_mem_handle_t hBufferSrc,
    /// [in][bounds(dstOrigin, region)] handle of the dest buffer object
    ur_mem_handle_t hBufferDst,
    /// [in] 3D offset in the source buffer
    ur_rect_offset_t srcOrigin,
    /// [in] 3D offset in the destination buffer
    ur_rect_offset_t dstOrigin,
    /// [in] source 3D rectangular region descriptor: width, height, depth
    ur_rect_region_t region,
    /// [in] length of each row in bytes in the source buffer object
    size_t srcRowPitch,
    /// [in] length of each 2D slice in bytes in the source buffer object
    size_t srcSlicePitch,
    /// [in] length of each row in bytes in the destination buffer object
    size_t dstRowPitch,
    /// [in] length of each 2D slice in bytes in the destination buffer object
    size_t dstSlicePitch,
    /// [in] size of the event wait list
    uint32_t numEventsInWaitList,
    /// [in][optional][range(0, numEventsInWaitList)] pointer to a list of
    /// events that must be complete before this command can be executed.
    /// If nullptr, the numEventsInWaitList must be 0, indicating that this
    /// command does not wait on any event to complete.
    const ur_event_handle_t *phEventWaitList,
    /// [out][optional][alloc] return an event object that identifies this
    /// particular command instance. If phEventWaitList and phEvent are not
    /// NULL, phEvent must not refer to an element of the phEventWaitList array.
    ur_event_handle_t *phEvent) {
  auto pfnMemBufferCopyRect =
      getContext()->urDdiTable.Enqueue.pfnMemBufferCopyRect;

  if (nullptr == pfnMemBufferCopyRect) {
    return UR_RESULT_ERROR_UNINITIALIZED;
  }

  if (getContext()->enableParameterValidation) {
    if (NULL == hQueue)
      return UR_RESULT_ERROR_INVALID_NULL_HANDLE;

    if (NULL == hBufferSrc)
      return UR_RESULT_ERROR_INVALID_NULL_HANDLE;

    if (NULL == hBufferDst)
      return UR_RESULT_ERROR_INVALID_NULL_HANDLE;

    if (phEventWaitList == NULL && numEventsInWaitList > 0)
      return UR_RESULT_ERROR_INVALID_EVENT_WAIT_LIST;

    if (phEventWaitList != NULL && numEventsInWaitList == 0)
      return UR_RESULT_ERROR_INVALID_EVENT_WAIT_LIST;

    if (region.width == 0 || region.height == 0 || region.depth == 0)
      return UR_RESULT_ERROR_INVALID_SIZE;

    if (srcRowPitch != 0 && srcRowPitch < region.width)
      return UR_RESULT_ERROR_INVALID_SIZE;

    if (dstRowPitch != 0 && dstRowPitch < region.width)
      return UR_RESULT_ERROR_INVALID_SIZE;

    if (srcSlicePitch != 0 &&
        srcSlicePitch <
            region.height * (srcRowPitch != 0 ? srcRowPitch : region.width))
      return UR_RESULT_ERROR_INVALID_SIZE;

    if (srcSlicePitch != 0 &&
        srcSlicePitch % (srcRowPitch != 0 ? srcRowPitch : region.width) != 0)
      return UR_RESULT_ERROR_INVALID_SIZE;

    if (dstSlicePitch != 0 &&
        dstSlicePitch <
            region.height * (dstRowPitch != 0 ? dstRowPitch : region.width))
      return UR_RESULT_ERROR_INVALID_SIZE;

    if (dstSlicePitch != 0 &&
        dstSlicePitch % (dstRowPitch != 0 ? dstRowPitch : region.width) != 0)
      return UR_RESULT_ERROR_INVALID_SIZE;

    if (getContext()->enableBoundsChecking) {
      if (auto boundsError = bounds(hBufferSrc, srcOrigin, region);
          boundsError != UR_RESULT_SUCCESS) {
        return boundsError;
      }
    }

    if (getContext()->enableBoundsChecking) {
      if (auto boundsError = bounds(hBufferDst, dstOrigin, region);
          boundsError != UR_RESULT_SUCCESS) {
        return boundsError;
      }
    }

    if (phEventWaitList != NULL && numEventsInWaitList > 0) {
      for (uint32_t i = 0; i < numEventsInWaitList; ++i) {
        if (phEventWaitList[i] == NULL) {
          return UR_RESULT_ERROR_INVALID_EVENT_WAIT_LIST;
        }
      }
    }
  }

  if (getContext()->enableLifetimeValidation &&
      !getContext()->refCountContext->isReferenceValid(hQueue)) {
    URLOG_CTX_INVALID_REFERENCE(hQueue);
  }

  if (getContext()->enableLifetimeValidation &&
      !getContext()->refCountContext->isReferenceValid(hBufferSrc)) {
    URLOG_CTX_INVALID_REFERENCE(hBufferSrc);
  }

  if (getContext()->enableLifetimeValidation &&
      !getContext()->refCountContext->isReferenceValid(hBufferDst)) {
    URLOG_CTX_INVALID_REFERENCE(hBufferDst);
  }

  ur_result_t result = pfnMemBufferCopyRect(
      hQueue, hBufferSrc, hBufferDst, srcOrigin, dstOrigin, region, srcRowPitch,
      srcSlicePitch, dstRowPitch, dstSlicePitch, numEventsInWaitList,
      phEventWaitList, phEvent);

  if (getContext()->enableLeakChecking && result == UR_RESULT_SUCCESS &&
      phEvent) {
    getContext()->refCountContext->createRefCount(*phEvent);
  }

  return result;
}

///////////////////////////////////////////////////////////////////////////////
/// @brief Intercept function for urEnqueueMemBufferFill
__urdlllocal ur_result_t UR_APICALL urEnqueueMemBufferFill(
    /// [in] handle of the queue object
    ur_queue_handle_t hQueue,
    /// [in][bounds(offset, size)] handle of the buffer object
    ur_mem_handle_t hBuffer,
    /// [in] pointer to the fill pattern
    const void *pPattern,
    /// [in] size in bytes of the pattern
    size_t patternSize,
    /// [in] offset into the buffer
    size_t offset,
    /// [in] fill size in bytes, must be a multiple of patternSize
    size_t size,
    /// [in] size of the event wait list
    uint32_t numEventsInWaitList,
    /// [in][optional][range(0, numEventsInWaitList)] pointer to a list of
    /// events that must be complete before this command can be executed.
    /// If nullptr, the numEventsInWaitList must be 0, indicating that this
    /// command does not wait on any event to complete.
    const ur_event_handle_t *phEventWaitList,
    /// [out][optional][alloc] return an event object that identifies this
    /// particular command instance. If phEventWaitList and phEvent are not
    /// NULL, phEvent must not refer to an element of the phEventWaitList array.
    ur_event_handle_t *phEvent) {
  auto pfnMemBufferFill = getContext()->urDdiTable.Enqueue.pfnMemBufferFill;

  if (nullptr == pfnMemBufferFill) {
    return UR_RESULT_ERROR_UNINITIALIZED;
  }

  if (getContext()->enableParameterValidation) {
    if (NULL == pPattern)
      return UR_RESULT_ERROR_INVALID_NULL_POINTER;

    if (NULL == hQueue)
      return UR_RESULT_ERROR_INVALID_NULL_HANDLE;

    if (NULL == hBuffer)
      return UR_RESULT_ERROR_INVALID_NULL_HANDLE;

    if (phEventWaitList == NULL && numEventsInWaitList > 0)
      return UR_RESULT_ERROR_INVALID_EVENT_WAIT_LIST;

    if (phEventWaitList != NULL && numEventsInWaitList == 0)
      return UR_RESULT_ERROR_INVALID_EVENT_WAIT_LIST;

    if (patternSize == 0 || size == 0)
      return UR_RESULT_ERROR_INVALID_SIZE;

    if (patternSize > size)
      return UR_RESULT_ERROR_INVALID_SIZE;

    if ((patternSize & (patternSize - 1)) != 0)
      return UR_RESULT_ERROR_INVALID_SIZE;

    if (size % patternSize != 0)
      return UR_RESULT_ERROR_INVALID_SIZE;

    if (offset % patternSize != 0)
      return UR_RESULT_ERROR_INVALID_SIZE;

    if (getContext()->enableBoundsChecking) {
      if (auto boundsError = bounds(hBuffer, offset, size);
          boundsError != UR_RESULT_SUCCESS) {
        return boundsError;
      }
    }

    if (phEventWaitList != NULL && numEventsInWaitList > 0) {
      for (uint32_t i = 0; i < numEventsInWaitList; ++i) {
        if (phEventWaitList[i] == NULL) {
          return UR_RESULT_ERROR_INVALID_EVENT_WAIT_LIST;
        }
      }
    }
  }

  if (getContext()->enableLifetimeValidation &&
      !getContext()->refCountContext->isReferenceValid(hQueue)) {
    URLOG_CTX_INVALID_REFERENCE(hQueue);
  }

  if (getContext()->enableLifetimeValidation &&
      !getContext()->refCountContext->isReferenceValid(hBuffer)) {
    URLOG_CTX_INVALID_REFERENCE(hBuffer);
  }

  ur_result_t result =
      pfnMemBufferFill(hQueue, hBuffer, pPattern, patternSize, offset, size,
                       numEventsInWaitList, phEventWaitList, phEvent);

  if (getContext()->enableLeakChecking && result == UR_RESULT_SUCCESS &&
      phEvent) {
    getContext()->refCountContext->createRefCount(*phEvent);
  }

  return result;
}

///////////////////////////////////////////////////////////////////////////////
/// @brief Intercept function for urEnqueueMemImageRead
__urdlllocal ur_result_t UR_APICALL urEnqueueMemImageRead(
    /// [in] handle of the queue object
    ur_queue_handle_t hQueue,
    /// [in][bounds(origin, region)] handle of the image object
    ur_mem_handle_t hImage,
    /// [in] indicates blocking (true), non-blocking (false)
    bool blockingRead,
    /// [in] defines the (x,y,z) offset in pixels in the 1D, 2D, or 3D image
    ur_rect_offset_t origin,
    /// [in] defines the (width, height, depth) in pixels of the 1D, 2D, or 3D
    /// image
    ur_rect_region_t region,
    /// [in] length of each row in bytes
    size_t rowPitch,
    /// [in] length of each 2D slice of the 3D image
    size_t slicePitch,
    /// [in] pointer to host memory where image is to be read into
    void *pDst,
    /// [in] size of the event wait list
    uint32_t numEventsInWaitList,
    /// [in][optional][range(0, numEventsInWaitList)] pointer to a list of
    /// events that must be complete before this command can be executed.
    /// If nullptr, the numEventsInWaitList must be 0, indicating that this
    /// command does not wait on any event to complete.
    const ur_event_handle_t *phEventWaitList,
    /// [out][optional][alloc] return an event object that identifies this
    /// particular command instance. If phEventWaitList and phEvent are not
    /// NULL, phEvent must not refer to an element of the phEventWaitList array.
    ur_event_handle_t *phEvent) {
  auto pfnMemImageRead = getContext()->urDdiTable.Enqueue.pfnMemImageRead;

  if (nullptr == pfnMemImageRead) {
    return UR_RESULT_ERROR_UNINITIALIZED;
  }

  if (getContext()->enableParameterValidation) {
    if (NULL == pDst)
      return UR_RESULT_ERROR_INVALID_NULL_POINTER;

    if (NULL == hQueue)
      return UR_RESULT_ERROR_INVALID_NULL_HANDLE;

    if (NULL == hImage)
      return UR_RESULT_ERROR_INVALID_NULL_HANDLE;

    if (phEventWaitList == NULL && numEventsInWaitList > 0)
      return UR_RESULT_ERROR_INVALID_EVENT_WAIT_LIST;

    if (phEventWaitList != NULL && numEventsInWaitList == 0)
      return UR_RESULT_ERROR_INVALID_EVENT_WAIT_LIST;

    if (region.width == 0 || region.height == 0 || region.depth == 0)
      return UR_RESULT_ERROR_INVALID_SIZE;

    if (getContext()->enableBoundsChecking) {
      if (auto boundsError = boundsImage(hImage, origin, region);
          boundsError != UR_RESULT_SUCCESS) {
        return boundsError;
      }
    }

    if (phEventWaitList != NULL && numEventsInWaitList > 0) {
      for (uint32_t i = 0; i < numEventsInWaitList; ++i) {
        if (phEventWaitList[i] == NULL) {
          return UR_RESULT_ERROR_INVALID_EVENT_WAIT_LIST;
        }
      }
    }
  }

  if (getContext()->enableLifetimeValidation &&
      !getContext()->refCountContext->isReferenceValid(hQueue)) {
    URLOG_CTX_INVALID_REFERENCE(hQueue);
  }

  if (getContext()->enableLifetimeValidation &&
      !getContext()->refCountContext->isReferenceValid(hImage)) {
    URLOG_CTX_INVALID_REFERENCE(hImage);
  }

  ur_result_t result = pfnMemImageRead(
      hQueue, hImage, blockingRead, origin, region, rowPitch, slicePitch, pDst,
      numEventsInWaitList, phEventWaitList, phEvent);

  if (getContext()->enableLeakChecking && result == UR_RESULT_SUCCESS &&
      phEvent) {
    getContext()->refCountContext->createRefCount(*phEvent);
  }

  return result;
}

///////////////////////////////////////////////////////////////////////////////
/// @brief Intercept function for urEnqueueMemImageWrite
__urdlllocal ur_result_t UR_APICALL urEnqueueMemImageWrite(
    /// [in] handle of the queue object
    ur_queue_handle_t hQueue,
    /// [in][bounds(origin, region)] handle of the image object
    ur_mem_handle_t hImage,
    /// [in] indicates blocking (true), non-blocking (false)
    bool blockingWrite,
    /// [in] defines the (x,y,z) offset in pixels in the 1D, 2D, or 3D image
    ur_rect_offset_t origin,
    /// [in] defines the (width, height, depth) in pixels of the 1D, 2D, or 3D
    /// image
    ur_rect_region_t region,
    /// [in] length of each row in bytes
    size_t rowPitch,
    /// [in] length of each 2D slice of the 3D image
    size_t slicePitch,
    /// [in] pointer to host memory where image is to be read into
    void *pSrc,
    /// [in] size of the event wait list
    uint32_t numEventsInWaitList,
    /// [in][optional][range(0, numEventsInWaitList)] pointer to a list of
    /// events that must be complete before this command can be executed.
    /// If nullptr, the numEventsInWaitList must be 0, indicating that this
    /// command does not wait on any event to complete.
    const ur_event_handle_t *phEventWaitList,
    /// [out][optional][alloc] return an event object that identifies this
    /// particular command instance. If phEventWaitList and phEvent are not
    /// NULL, phEvent must not refer to an element of the phEventWaitList array.
    ur_event_handle_t *phEvent) {
  auto pfnMemImageWrite = getContext()->urDdiTable.Enqueue.pfnMemImageWrite;

  if (nullptr == pfnMemImageWrite) {
    return UR_RESULT_ERROR_UNINITIALIZED;
  }

  if (getContext()->enableParameterValidation) {
    if (NULL == pSrc)
      return UR_RESULT_ERROR_INVALID_NULL_POINTER;

    if (NULL == hQueue)
      return UR_RESULT_ERROR_INVALID_NULL_HANDLE;

    if (NULL == hImage)
      return UR_RESULT_ERROR_INVALID_NULL_HANDLE;

    if (phEventWaitList == NULL && numEventsInWaitList > 0)
      return UR_RESULT_ERROR_INVALID_EVENT_WAIT_LIST;

    if (phEventWaitList != NULL && numEventsInWaitList == 0)
      return UR_RESULT_ERROR_INVALID_EVENT_WAIT_LIST;

    if (region.width == 0 || region.height == 0 || region.depth == 0)
      return UR_RESULT_ERROR_INVALID_SIZE;

    if (getContext()->enableBoundsChecking) {
      if (auto boundsError = boundsImage(hImage, origin, region);
          boundsError != UR_RESULT_SUCCESS) {
        return boundsError;
      }
    }

    if (phEventWaitList != NULL && numEventsInWaitList > 0) {
      for (uint32_t i = 0; i < numEventsInWaitList; ++i) {
        if (phEventWaitList[i] == NULL) {
          return UR_RESULT_ERROR_INVALID_EVENT_WAIT_LIST;
        }
      }
    }
  }

  if (getContext()->enableLifetimeValidation &&
      !getContext()->refCountContext->isReferenceValid(hQueue)) {
    URLOG_CTX_INVALID_REFERENCE(hQueue);
  }

  if (getContext()->enableLifetimeValidation &&
      !getContext()->refCountContext->isReferenceValid(hImage)) {
    URLOG_CTX_INVALID_REFERENCE(hImage);
  }

  ur_result_t result = pfnMemImageWrite(
      hQueue, hImage, blockingWrite, origin, region, rowPitch, slicePitch, pSrc,
      numEventsInWaitList, phEventWaitList, phEvent);

  if (getContext()->enableLeakChecking && result == UR_RESULT_SUCCESS &&
      phEvent) {
    getContext()->refCountContext->createRefCount(*phEvent);
  }

  return result;
}

///////////////////////////////////////////////////////////////////////////////
/// @brief Intercept function for urEnqueueMemImageCopy
__urdlllocal ur_result_t UR_APICALL urEnqueueMemImageCopy(
    /// [in] handle of the queue object
    ur_queue_handle_t hQueue,
    /// [in][bounds(srcOrigin, region)] handle of the src image object
    ur_mem_handle_t hImageSrc,
    /// [in][bounds(dstOrigin, region)] handle of the dest image object
    ur_mem_handle_t hImageDst,
    /// [in] defines the (x,y,z) offset in pixels in the source 1D, 2D, or 3D
    /// image
    ur_rect_offset_t srcOrigin,
    /// [in] defines the (x,y,z) offset in pixels in the destination 1D, 2D,
    /// or 3D image
    ur_rect_offset_t dstOrigin,
    /// [in] defines the (width, height, depth) in pixels of the 1D, 2D, or 3D
    /// image
    ur_rect_region_t region,
    /// [in] size of the event wait list
    uint32_t numEventsInWaitList,
    /// [in][optional][range(0, numEventsInWaitList)] pointer to a list of
    /// events that must be complete before this command can be executed.
    /// If nullptr, the numEventsInWaitList must be 0, indicating that this
    /// command does not wait on any event to complete.
    const ur_event_handle_t *phEventWaitList,
    /// [out][optional][alloc] return an event object that identifies this
    /// particular command instance. If phEventWaitList and phEvent are not
    /// NULL, phEvent must not refer to an element of the phEventWaitList array.
    ur_event_handle_t *phEvent) {
  auto pfnMemImageCopy = getContext()->urDdiTable.Enqueue.pfnMemImageCopy;

  if (nullptr == pfnMemImageCopy) {
    return UR_RESULT_ERROR_UNINITIALIZED;
  }

  if (getContext()->enableParameterValidation) {
    if (NULL == hQueue)
      return UR_RESULT_ERROR_INVALID_NULL_HANDLE;

    if (NULL == hImageSrc)
      return UR_RESULT_ERROR_INVALID_NULL_HANDLE;

    if (NULL == hImageDst)
      return UR_RESULT_ERROR_INVALID_NULL_HANDLE;

    if (phEventWaitList == NULL && numEventsInWaitList > 0)
      return UR_RESULT_ERROR_INVALID_EVENT_WAIT_LIST;

    if (phEventWaitList != NULL && numEventsInWaitList == 0)
      return UR_RESULT_ERROR_INVALID_EVENT_WAIT_LIST;

    if (region.width == 0 || region.height == 0 || region.depth == 0)
      return UR_RESULT_ERROR_INVALID_SIZE;

    if (getContext()->enableBoundsChecking) {
      if (auto boundsError = boundsImage(hImageSrc, srcOrigin, region);
          boundsError != UR_RESULT_SUCCESS) {
        return boundsError;
      }
    }

    if (getContext()->enableBoundsChecking) {
      if (auto boundsError = boundsImage(hImageDst, dstOrigin, region);
          boundsError != UR_RESULT_SUCCESS) {
        return boundsError;
      }
    }

    if (phEventWaitList != NULL && numEventsInWaitList > 0) {
      for (uint32_t i = 0; i < numEventsInWaitList; ++i) {
        if (phEventWaitList[i] == NULL) {
          return UR_RESULT_ERROR_INVALID_EVENT_WAIT_LIST;
        }
      }
    }
  }

  if (getContext()->enableLifetimeValidation &&
      !getContext()->refCountContext->isReferenceValid(hQueue)) {
    URLOG_CTX_INVALID_REFERENCE(hQueue);
  }

  if (getContext()->enableLifetimeValidation &&
      !getContext()->refCountContext->isReferenceValid(hImageSrc)) {
    URLOG_CTX_INVALID_REFERENCE(hImageSrc);
  }

  if (getContext()->enableLifetimeValidation &&
      !getContext()->refCountContext->isReferenceValid(hImageDst)) {
    URLOG_CTX_INVALID_REFERENCE(hImageDst);
  }

  ur_result_t result =
      pfnMemImageCopy(hQueue, hImageSrc, hImageDst, srcOrigin, dstOrigin,
                      region, numEventsInWaitList, phEventWaitList, phEvent);

  if (getContext()->enableLeakChecking && result == UR_RESULT_SUCCESS &&
      phEvent) {
    getContext()->refCountContext->createRefCount(*phEvent);
  }

  return result;
}

///////////////////////////////////////////////////////////////////////////////
/// @brief Intercept function for urEnqueueMemBufferMap
__urdlllocal ur_result_t UR_APICALL urEnqueueMemBufferMap(
    /// [in] handle of the queue object
    ur_queue_handle_t hQueue,
    /// [in][bounds(offset, size)] handle of the buffer object
    ur_mem_handle_t hBuffer,
    /// [in] indicates blocking (true), non-blocking (false)
    bool blockingMap,
    /// [in] flags for read, write, readwrite mapping
    ur_map_flags_t mapFlags,
    /// [in] offset in bytes of the buffer region being mapped
    size_t offset,
    /// [in] size in bytes of the buffer region being mapped
    size_t size,
    /// [in] size of the event wait list
    uint32_t numEventsInWaitList,
    /// [in][optional][range(0, numEventsInWaitList)] pointer to a list of
    /// events that must be complete before this command can be executed.
    /// If nullptr, the numEventsInWaitList must be 0, indicating that this
    /// command does not wait on any event to complete.
    const ur_event_handle_t *phEventWaitList,
    /// [out][optional][alloc] return an event object that identifies this
    /// particular command instance. If phEventWaitList and phEvent are not
    /// NULL, phEvent must not refer to an element of the phEventWaitList array.
    ur_event_handle_t *phEvent,
    /// [out] return mapped pointer.  TODO: move it before
    /// numEventsInWaitList?
    void **ppRetMap) {
  auto pfnMemBufferMap = getContext()->urDdiTable.Enqueue.pfnMemBufferMap;

  if (nullptr == pfnMemBufferMap) {
    return UR_RESULT_ERROR_UNINITIALIZED;
  }

  if (getContext()->enableParameterValidation) {
    if (NULL == ppRetMap)
      return UR_RESULT_ERROR_INVALID_NULL_POINTER;

    if (NULL == hQueue)
      return UR_RESULT_ERROR_INVALID_NULL_HANDLE;

    if (NULL == hBuffer)
      return UR_RESULT_ERROR_INVALID_NULL_HANDLE;

    if (UR_MAP_FLAGS_MASK & mapFlags)
      return UR_RESULT_ERROR_INVALID_ENUMERATION;

    if (phEventWaitList == NULL && numEventsInWaitList > 0)
      return UR_RESULT_ERROR_INVALID_EVENT_WAIT_LIST;

    if (phEventWaitList != NULL && numEventsInWaitList == 0)
      return UR_RESULT_ERROR_INVALID_EVENT_WAIT_LIST;

    if (getContext()->enableBoundsChecking) {
      if (auto boundsError = bounds(hBuffer, offset, size);
          boundsError != UR_RESULT_SUCCESS) {
        return boundsError;
      }
    }

    if (phEventWaitList != NULL && numEventsInWaitList > 0) {
      for (uint32_t i = 0; i < numEventsInWaitList; ++i) {
        if (phEventWaitList[i] == NULL) {
          return UR_RESULT_ERROR_INVALID_EVENT_WAIT_LIST;
        }
      }
    }
  }

  if (getContext()->enableLifetimeValidation &&
      !getContext()->refCountContext->isReferenceValid(hQueue)) {
    URLOG_CTX_INVALID_REFERENCE(hQueue);
  }

  if (getContext()->enableLifetimeValidation &&
      !getContext()->refCountContext->isReferenceValid(hBuffer)) {
    URLOG_CTX_INVALID_REFERENCE(hBuffer);
  }

  ur_result_t result =
      pfnMemBufferMap(hQueue, hBuffer, blockingMap, mapFlags, offset, size,
                      numEventsInWaitList, phEventWaitList, phEvent, ppRetMap);

  if (getContext()->enableLeakChecking && result == UR_RESULT_SUCCESS &&
      phEvent) {
    getContext()->refCountContext->createRefCount(*phEvent);
  }

  return result;
}

///////////////////////////////////////////////////////////////////////////////
/// @brief Intercept function for urEnqueueMemUnmap
__urdlllocal ur_result_t UR_APICALL urEnqueueMemUnmap(
    /// [in] handle of the queue object
    ur_queue_handle_t hQueue,
    /// [in] handle of the memory (buffer or image) object
    ur_mem_handle_t hMem,
    /// [in] mapped host address
    void *pMappedPtr,
    /// [in] size of the event wait list
    uint32_t numEventsInWaitList,
    /// [in][optional][range(0, numEventsInWaitList)] pointer to a list of
    /// events that must be complete before this command can be executed.
    /// If nullptr, the numEventsInWaitList must be 0, indicating that this
    /// command does not wait on any event to complete.
    const ur_event_handle_t *phEventWaitList,
    /// [out][optional][alloc] return an event object that identifies this
    /// particular command instance. If phEventWaitList and phEvent are not
    /// NULL, phEvent must not refer to an element of the phEventWaitList array.
    ur_event_handle_t *phEvent) {
  auto pfnMemUnmap = getContext()->urDdiTable.Enqueue.pfnMemUnmap;

  if (nullptr == pfnMemUnmap) {
    return UR_RESULT_ERROR_UNINITIALIZED;
  }

  if (getContext()->enableParameterValidation) {
    if (NULL == pMappedPtr)
      return UR_RESULT_ERROR_INVALID_NULL_POINTER;

    if (NULL == hQueue)
      return UR_RESULT_ERROR_INVALID_NULL_HANDLE;

    if (NULL == hMem)
      return UR_RESULT_ERROR_INVALID_NULL_HANDLE;

    if (phEventWaitList == NULL && numEventsInWaitList > 0)
      return UR_RESULT_ERROR_INVALID_EVENT_WAIT_LIST;

    if (phEventWaitList != NULL && numEventsInWaitList == 0)
      return UR_RESULT_ERROR_INVALID_EVENT_WAIT_LIST;

    if (phEventWaitList != NULL && numEventsInWaitList > 0) {
      for (uint32_t i = 0; i < numEventsInWaitList; ++i) {
        if (phEventWaitList[i] == NULL) {
          return UR_RESULT_ERROR_INVALID_EVENT_WAIT_LIST;
        }
      }
    }
  }

  if (getContext()->enableLifetimeValidation &&
      !getContext()->refCountContext->isReferenceValid(hQueue)) {
    URLOG_CTX_INVALID_REFERENCE(hQueue);
  }

  if (getContext()->enableLifetimeValidation &&
      !getContext()->refCountContext->isReferenceValid(hMem)) {
    URLOG_CTX_INVALID_REFERENCE(hMem);
  }

  ur_result_t result = pfnMemUnmap(
      hQueue, hMem, pMappedPtr, numEventsInWaitList, phEventWaitList, phEvent);

  if (getContext()->enableLeakChecking && result == UR_RESULT_SUCCESS &&
      phEvent) {
    getContext()->refCountContext->createRefCount(*phEvent);
  }

  return result;
}

///////////////////////////////////////////////////////////////////////////////
/// @brief Intercept function for urEnqueueUSMFill
__urdlllocal ur_result_t UR_APICALL urEnqueueUSMFill(
    /// [in] handle of the queue object
    ur_queue_handle_t hQueue,
    /// [in][bounds(0, size)] pointer to USM memory object
    void *pMem,
    /// [in] the size in bytes of the pattern. Must be a power of 2 and less
    /// than or equal to width.
    size_t patternSize,
    /// [in] pointer with the bytes of the pattern to set.
    const void *pPattern,
    /// [in] size in bytes to be set. Must be a multiple of patternSize.
    size_t size,
    /// [in] size of the event wait list
    uint32_t numEventsInWaitList,
    /// [in][optional][range(0, numEventsInWaitList)] pointer to a list of
    /// events that must be complete before this command can be executed.
    /// If nullptr, the numEventsInWaitList must be 0, indicating that this
    /// command does not wait on any event to complete.
    const ur_event_handle_t *phEventWaitList,
    /// [out][optional][alloc] return an event object that identifies this
    /// particular command instance. If phEventWaitList and phEvent are not
    /// NULL, phEvent must not refer to an element of the phEventWaitList array.
    ur_event_handle_t *phEvent) {
  auto pfnUSMFill = getContext()->urDdiTable.Enqueue.pfnUSMFill;

  if (nullptr == pfnUSMFill) {
    return UR_RESULT_ERROR_UNINITIALIZED;
  }

  if (getContext()->enableParameterValidation) {
    if (NULL == pMem)
      return UR_RESULT_ERROR_INVALID_NULL_POINTER;

    if (NULL == pPattern)
      return UR_RESULT_ERROR_INVALID_NULL_POINTER;

    if (NULL == hQueue)
      return UR_RESULT_ERROR_INVALID_NULL_HANDLE;

    if (patternSize == 0 || size == 0)
      return UR_RESULT_ERROR_INVALID_SIZE;

    if (patternSize > size)
      return UR_RESULT_ERROR_INVALID_SIZE;

    if (size % patternSize != 0)
      return UR_RESULT_ERROR_INVALID_SIZE;

    if (phEventWaitList == NULL && numEventsInWaitList > 0)
      return UR_RESULT_ERROR_INVALID_EVENT_WAIT_LIST;

    if (phEventWaitList != NULL && numEventsInWaitList == 0)
      return UR_RESULT_ERROR_INVALID_EVENT_WAIT_LIST;

    if (getContext()->enableBoundsChecking) {
      if (auto boundsError = bounds(hQueue, pMem, 0, size);
          boundsError != UR_RESULT_SUCCESS) {
        return boundsError;
      }
    }

    if (phEventWaitList != NULL && numEventsInWaitList > 0) {
      for (uint32_t i = 0; i < numEventsInWaitList; ++i) {
        if (phEventWaitList[i] == NULL) {
          return UR_RESULT_ERROR_INVALID_EVENT_WAIT_LIST;
        }
      }
    }
  }

  if (getContext()->enableLifetimeValidation &&
      !getContext()->refCountContext->isReferenceValid(hQueue)) {
    URLOG_CTX_INVALID_REFERENCE(hQueue);
  }

  ur_result_t result =
      pfnUSMFill(hQueue, pMem, patternSize, pPattern, size, numEventsInWaitList,
                 phEventWaitList, phEvent);

  if (getContext()->enableLeakChecking && result == UR_RESULT_SUCCESS &&
      phEvent) {
    getContext()->refCountContext->createRefCount(*phEvent);
  }

  return result;
}

///////////////////////////////////////////////////////////////////////////////
/// @brief Intercept function for urEnqueueUSMMemcpy
__urdlllocal ur_result_t UR_APICALL urEnqueueUSMMemcpy(
    /// [in] handle of the queue object
    ur_queue_handle_t hQueue,
    /// [in] blocking or non-blocking copy
    bool blocking,
    /// [in][bounds(0, size)] pointer to the destination USM memory object
    void *pDst,
    /// [in][bounds(0, size)] pointer to the source USM memory object
    const void *pSrc,
    /// [in] size in bytes to be copied
    size_t size,
    /// [in] size of the event wait list
    uint32_t numEventsInWaitList,
    /// [in][optional][range(0, numEventsInWaitList)] pointer to a list of
    /// events that must be complete before this command can be executed.
    /// If nullptr, the numEventsInWaitList must be 0, indicating that this
    /// command does not wait on any event to complete.
    const ur_event_handle_t *phEventWaitList,
    /// [out][optional][alloc] return an event object that identifies this
    /// particular command instance. If phEventWaitList and phEvent are not
    /// NULL, phEvent must not refer to an element of the phEventWaitList array.
    ur_event_handle_t *phEvent) {
  auto pfnUSMMemcpy = getContext()->urDdiTable.Enqueue.pfnUSMMemcpy;

  if (nullptr == pfnUSMMemcpy) {
    return UR_RESULT_ERROR_UNINITIALIZED;
  }

  if (getContext()->enableParameterValidation) {
    if (NULL == pDst)
      return UR_RESULT_ERROR_INVALID_NULL_POINTER;

    if (NULL == pSrc)
      return UR_RESULT_ERROR_INVALID_NULL_POINTER;

    if (NULL == hQueue)
      return UR_RESULT_ERROR_INVALID_NULL_HANDLE;

    if (size == 0)
      return UR_RESULT_ERROR_INVALID_SIZE;

    if (phEventWaitList == NULL && numEventsInWaitList > 0)
      return UR_RESULT_ERROR_INVALID_EVENT_WAIT_LIST;

    if (phEventWaitList != NULL && numEventsInWaitList == 0)
      return UR_RESULT_ERROR_INVALID_EVENT_WAIT_LIST;

    if (getContext()->enableBoundsChecking) {
      if (auto boundsError = bounds(hQueue, pDst, 0, size);
          boundsError != UR_RESULT_SUCCESS) {
        return boundsError;
      }
    }

    if (getContext()->enableBoundsChecking) {
      if (auto boundsError = bounds(hQueue, pSrc, 0, size);
          boundsError != UR_RESULT_SUCCESS) {
        return boundsError;
      }
    }

    if (phEventWaitList != NULL && numEventsInWaitList > 0) {
      for (uint32_t i = 0; i < numEventsInWaitList; ++i) {
        if (phEventWaitList[i] == NULL) {
          return UR_RESULT_ERROR_INVALID_EVENT_WAIT_LIST;
        }
      }
    }
  }

  if (getContext()->enableLifetimeValidation &&
      !getContext()->refCountContext->isReferenceValid(hQueue)) {
    URLOG_CTX_INVALID_REFERENCE(hQueue);
  }

  ur_result_t result =
      pfnUSMMemcpy(hQueue, blocking, pDst, pSrc, size, numEventsInWaitList,
                   phEventWaitList, phEvent);

  if (getContext()->enableLeakChecking && result == UR_RESULT_SUCCESS &&
      phEvent) {
    getContext()->refCountContext->createRefCount(*phEvent);
  }

  return result;
}

///////////////////////////////////////////////////////////////////////////////
/// @brief Intercept function for urEnqueueUSMPrefetch
__urdlllocal ur_result_t UR_APICALL urEnqueueUSMPrefetch(
    /// [in] handle of the queue object
    ur_queue_handle_t hQueue,
    /// [in][bounds(0, size)] pointer to the USM memory object
    const void *pMem,
    /// [in] size in bytes to be fetched
    size_t size,
    /// [in] USM prefetch flags
    ur_usm_migration_flags_t flags,
    /// [in] size of the event wait list
    uint32_t numEventsInWaitList,
    /// [in][optional][range(0, numEventsInWaitList)] pointer to a list of
    /// events that must be complete before this command can be executed.
    /// If nullptr, the numEventsInWaitList must be 0, indicating that this
    /// command does not wait on any event to complete.
    const ur_event_handle_t *phEventWaitList,
    /// [out][optional][alloc] return an event object that identifies this
    /// particular command instance. If phEventWaitList and phEvent are not
    /// NULL, phEvent must not refer to an element of the phEventWaitList array.
    ur_event_handle_t *phEvent) {
  auto pfnUSMPrefetch = getContext()->urDdiTable.Enqueue.pfnUSMPrefetch;

  if (nullptr == pfnUSMPrefetch) {
    return UR_RESULT_ERROR_UNINITIALIZED;
  }

  if (getContext()->enableParameterValidation) {
    if (NULL == pMem)
      return UR_RESULT_ERROR_INVALID_NULL_POINTER;

    if (NULL == hQueue)
      return UR_RESULT_ERROR_INVALID_NULL_HANDLE;

    if (UR_USM_MIGRATION_FLAGS_MASK & flags)
      return UR_RESULT_ERROR_INVALID_ENUMERATION;

    if (size == 0)
      return UR_RESULT_ERROR_INVALID_SIZE;

    if (phEventWaitList == NULL && numEventsInWaitList > 0)
      return UR_RESULT_ERROR_INVALID_EVENT_WAIT_LIST;

    if (phEventWaitList != NULL && numEventsInWaitList == 0)
      return UR_RESULT_ERROR_INVALID_EVENT_WAIT_LIST;

    if (getContext()->enableBoundsChecking) {
      if (auto boundsError = bounds(hQueue, pMem, 0, size);
          boundsError != UR_RESULT_SUCCESS) {
        return boundsError;
      }
    }

    if (phEventWaitList != NULL && numEventsInWaitList > 0) {
      for (uint32_t i = 0; i < numEventsInWaitList; ++i) {
        if (phEventWaitList[i] == NULL) {
          return UR_RESULT_ERROR_INVALID_EVENT_WAIT_LIST;
        }
      }
    }
  }

  if (getContext()->enableLifetimeValidation &&
      !getContext()->refCountContext->isReferenceValid(hQueue)) {
    URLOG_CTX_INVALID_REFERENCE(hQueue);
  }

  ur_result_t result = pfnUSMPrefetch(
      hQueue, pMem, size, flags, numEventsInWaitList, phEventWaitList, phEvent);

  if (getContext()->enableLeakChecking && result == UR_RESULT_SUCCESS &&
      phEvent) {
    getContext()->refCountContext->createRefCount(*phEvent);
  }

  return result;
}

///////////////////////////////////////////////////////////////////////////////
/// @brief Intercept function for urEnqueueUSMAdvise
__urdlllocal ur_result_t UR_APICALL urEnqueueUSMAdvise(
    /// [in] handle of the queue object
    ur_queue_handle_t hQueue,
    /// [in][bounds(0, size)] pointer to the USM memory object
    const void *pMem,
    /// [in] size in bytes to be advised
    size_t size,
    /// [in] USM memory advice
    ur_usm_advice_flags_t advice,
    /// [out][optional][alloc] return an event object that identifies this
    /// particular command instance.
    ur_event_handle_t *phEvent) {
  auto pfnUSMAdvise = getContext()->urDdiTable.Enqueue.pfnUSMAdvise;

  if (nullptr == pfnUSMAdvise) {
    return UR_RESULT_ERROR_UNINITIALIZED;
  }

  if (getContext()->enableParameterValidation) {
    if (NULL == pMem)
      return UR_RESULT_ERROR_INVALID_NULL_POINTER;

    if (NULL == hQueue)
      return UR_RESULT_ERROR_INVALID_NULL_HANDLE;

    if (UR_USM_ADVICE_FLAGS_MASK & advice)
      return UR_RESULT_ERROR_INVALID_ENUMERATION;

    if (size == 0)
      return UR_RESULT_ERROR_INVALID_SIZE;

    if (getContext()->enableBoundsChecking) {
      if (auto boundsError = bounds(hQueue, pMem, 0, size);
          boundsError != UR_RESULT_SUCCESS) {
        return boundsError;
      }
    }
  }

  if (getContext()->enableLifetimeValidation &&
      !getContext()->refCountContext->isReferenceValid(hQueue)) {
    URLOG_CTX_INVALID_REFERENCE(hQueue);
  }

  ur_result_t result = pfnUSMAdvise(hQueue, pMem, size, advice, phEvent);

  if (getContext()->enableLeakChecking && result == UR_RESULT_SUCCESS &&
      phEvent) {
    getContext()->refCountContext->createRefCount(*phEvent);
  }

  return result;
}

///////////////////////////////////////////////////////////////////////////////
/// @brief Intercept function for urEnqueueUSMFill2D
__urdlllocal ur_result_t UR_APICALL urEnqueueUSMFill2D(
    /// [in] handle of the queue to submit to.
    ur_queue_handle_t hQueue,
    /// [in][bounds(0, pitch * height)] pointer to memory to be filled.
    void *pMem,
    /// [in] the total width of the destination memory including padding.
    size_t pitch,
    /// [in] the size in bytes of the pattern. Must be a power of 2 and less
    /// than or equal to width.
    size_t patternSize,
    /// [in] pointer with the bytes of the pattern to set.
    const void *pPattern,
    /// [in] the width in bytes of each row to fill. Must be a multiple of
    /// patternSize.
    size_t width,
    /// [in] the height of the columns to fill.
    size_t height,
    /// [in] size of the event wait list
    uint32_t numEventsInWaitList,
    /// [in][optional][range(0, numEventsInWaitList)] pointer to a list of
    /// events that must be complete before the kernel execution.
    /// If nullptr, the numEventsInWaitList must be 0, indicating that no wait
    /// event.
    const ur_event_handle_t *phEventWaitList,
    /// [out][optional][alloc] return an event object that identifies this
    /// particular kernel execution instance. If phEventWaitList and phEvent
    /// are not NULL, phEvent must not refer to an element of the
    /// phEventWaitList array.
    ur_event_handle_t *phEvent) {
  auto pfnUSMFill2D = getContext()->urDdiTable.Enqueue.pfnUSMFill2D;

  if (nullptr == pfnUSMFill2D) {
    return UR_RESULT_ERROR_UNINITIALIZED;
  }

  if (getContext()->enableParameterValidation) {
    if (NULL == pMem)
      return UR_RESULT_ERROR_INVALID_NULL_POINTER;

    if (NULL == pPattern)
      return UR_RESULT_ERROR_INVALID_NULL_POINTER;

    if (NULL == hQueue)
      return UR_RESULT_ERROR_INVALID_NULL_HANDLE;

    if (pitch == 0)
      return UR_RESULT_ERROR_INVALID_SIZE;

    if (pitch < width)
      return UR_RESULT_ERROR_INVALID_SIZE;

    if (patternSize == 0)
      return UR_RESULT_ERROR_INVALID_SIZE;

    if (patternSize > width * height)
      return UR_RESULT_ERROR_INVALID_SIZE;

    if (patternSize != 0 && ((patternSize & (patternSize - 1)) != 0))
      return UR_RESULT_ERROR_INVALID_SIZE;

    if (width == 0)
      return UR_RESULT_ERROR_INVALID_SIZE;

    if (height == 0)
      return UR_RESULT_ERROR_INVALID_SIZE;

    if (width * height % patternSize != 0)
      return UR_RESULT_ERROR_INVALID_SIZE;

    if (phEventWaitList == NULL && numEventsInWaitList > 0)
      return UR_RESULT_ERROR_INVALID_EVENT_WAIT_LIST;

    if (phEventWaitList != NULL && numEventsInWaitList == 0)
      return UR_RESULT_ERROR_INVALID_EVENT_WAIT_LIST;

    if (getContext()->enableBoundsChecking) {
      if (auto boundsError = bounds(hQueue, pMem, 0, pitch * height);
          boundsError != UR_RESULT_SUCCESS) {
        return boundsError;
      }
    }

    if (phEventWaitList != NULL && numEventsInWaitList > 0) {
      for (uint32_t i = 0; i < numEventsInWaitList; ++i) {
        if (phEventWaitList[i] == NULL) {
          return UR_RESULT_ERROR_INVALID_EVENT_WAIT_LIST;
        }
      }
    }
  }

  if (getContext()->enableLifetimeValidation &&
      !getContext()->refCountContext->isReferenceValid(hQueue)) {
    URLOG_CTX_INVALID_REFERENCE(hQueue);
  }

  ur_result_t result =
      pfnUSMFill2D(hQueue, pMem, pitch, patternSize, pPattern, width, height,
                   numEventsInWaitList, phEventWaitList, phEvent);

  return result;
}

///////////////////////////////////////////////////////////////////////////////
/// @brief Intercept function for urEnqueueUSMMemcpy2D
__urdlllocal ur_result_t UR_APICALL urEnqueueUSMMemcpy2D(
    /// [in] handle of the queue to submit to.
    ur_queue_handle_t hQueue,
    /// [in] indicates if this operation should block the host.
    bool blocking,
    /// [in][bounds(0, dstPitch * height)] pointer to memory where data will
    /// be copied.
    void *pDst,
    /// [in] the total width of the source memory including padding.
    size_t dstPitch,
    /// [in][bounds(0, srcPitch * height)] pointer to memory to be copied.
    const void *pSrc,
    /// [in] the total width of the source memory including padding.
    size_t srcPitch,
    /// [in] the width in bytes of each row to be copied.
    size_t width,
    /// [in] the height of columns to be copied.
    size_t height,
    /// [in] size of the event wait list
    uint32_t numEventsInWaitList,
    /// [in][optional][range(0, numEventsInWaitList)] pointer to a list of
    /// events that must be complete before the kernel execution.
    /// If nullptr, the numEventsInWaitList must be 0, indicating that no wait
    /// event.
    const ur_event_handle_t *phEventWaitList,
    /// [out][optional][alloc] return an event object that identifies this
    /// particular kernel execution instance. If phEventWaitList and phEvent
    /// are not NULL, phEvent must not refer to an element of the
    /// phEventWaitList array.
    ur_event_handle_t *phEvent) {
  auto pfnUSMMemcpy2D = getContext()->urDdiTable.Enqueue.pfnUSMMemcpy2D;

  if (nullptr == pfnUSMMemcpy2D) {
    return UR_RESULT_ERROR_UNINITIALIZED;
  }

  if (getContext()->enableParameterValidation) {
    if (NULL == pDst)
      return UR_RESULT_ERROR_INVALID_NULL_POINTER;

    if (NULL == pSrc)
      return UR_RESULT_ERROR_INVALID_NULL_POINTER;

    if (NULL == hQueue)
      return UR_RESULT_ERROR_INVALID_NULL_HANDLE;

    if (srcPitch == 0)
      return UR_RESULT_ERROR_INVALID_SIZE;

    if (dstPitch == 0)
      return UR_RESULT_ERROR_INVALID_SIZE;

    if (srcPitch < width)
      return UR_RESULT_ERROR_INVALID_SIZE;

    if (dstPitch < width)
      return UR_RESULT_ERROR_INVALID_SIZE;

    if (height == 0)
      return UR_RESULT_ERROR_INVALID_SIZE;

    if (phEventWaitList == NULL && numEventsInWaitList > 0)
      return UR_RESULT_ERROR_INVALID_EVENT_WAIT_LIST;

    if (phEventWaitList != NULL && numEventsInWaitList == 0)
      return UR_RESULT_ERROR_INVALID_EVENT_WAIT_LIST;

    if (getContext()->enableBoundsChecking) {
      if (auto boundsError = bounds(hQueue, pDst, 0, dstPitch * height);
          boundsError != UR_RESULT_SUCCESS) {
        return boundsError;
      }
    }

    if (getContext()->enableBoundsChecking) {
      if (auto boundsError = bounds(hQueue, pSrc, 0, srcPitch * height);
          boundsError != UR_RESULT_SUCCESS) {
        return boundsError;
      }
    }

    if (phEventWaitList != NULL && numEventsInWaitList > 0) {
      for (uint32_t i = 0; i < numEventsInWaitList; ++i) {
        if (phEventWaitList[i] == NULL) {
          return UR_RESULT_ERROR_INVALID_EVENT_WAIT_LIST;
        }
      }
    }
  }

  if (getContext()->enableLifetimeValidation &&
      !getContext()->refCountContext->isReferenceValid(hQueue)) {
    URLOG_CTX_INVALID_REFERENCE(hQueue);
  }

  ur_result_t result =
      pfnUSMMemcpy2D(hQueue, blocking, pDst, dstPitch, pSrc, srcPitch, width,
                     height, numEventsInWaitList, phEventWaitList, phEvent);

  return result;
}

///////////////////////////////////////////////////////////////////////////////
/// @brief Intercept function for urEnqueueDeviceGlobalVariableWrite
__urdlllocal ur_result_t UR_APICALL urEnqueueDeviceGlobalVariableWrite(
    /// [in] handle of the queue to submit to.
    ur_queue_handle_t hQueue,
    /// [in] handle of the program containing the device global variable.
    ur_program_handle_t hProgram,
    /// [in] the unique identifier for the device global variable.
    const char *name,
    /// [in] indicates if this operation should block.
    bool blockingWrite,
    /// [in] the number of bytes to copy.
    size_t count,
    /// [in] the byte offset into the device global variable to start copying.
    size_t offset,
    /// [in] pointer to where the data must be copied from.
    const void *pSrc,
    /// [in] size of the event wait list.
    uint32_t numEventsInWaitList,
    /// [in][optional][range(0, numEventsInWaitList)] pointer to a list of
    /// events that must be complete before the kernel execution.
    /// If nullptr, the numEventsInWaitList must be 0, indicating that no wait
    /// event.
    const ur_event_handle_t *phEventWaitList,
    /// [out][optional][alloc] return an event object that identifies this
    /// particular kernel execution instance. If phEventWaitList and phEvent
    /// are not NULL, phEvent must not refer to an element of the
    /// phEventWaitList array.
    ur_event_handle_t *phEvent) {
  auto pfnDeviceGlobalVariableWrite =
      getContext()->urDdiTable.Enqueue.pfnDeviceGlobalVariableWrite;

  if (nullptr == pfnDeviceGlobalVariableWrite) {
    return UR_RESULT_ERROR_UNINITIALIZED;
  }

  if (getContext()->enableParameterValidation) {
    if (NULL == name)
      return UR_RESULT_ERROR_INVALID_NULL_POINTER;

    if (NULL == pSrc)
      return UR_RESULT_ERROR_INVALID_NULL_POINTER;

    if (NULL == hQueue)
      return UR_RESULT_ERROR_INVALID_NULL_HANDLE;

    if (NULL == hProgram)
      return UR_RESULT_ERROR_INVALID_NULL_HANDLE;

    if (phEventWaitList == NULL && numEventsInWaitList > 0)
      return UR_RESULT_ERROR_INVALID_EVENT_WAIT_LIST;

    if (phEventWaitList != NULL && numEventsInWaitList == 0)
      return UR_RESULT_ERROR_INVALID_EVENT_WAIT_LIST;

    if (phEventWaitList != NULL && numEventsInWaitList > 0) {
      for (uint32_t i = 0; i < numEventsInWaitList; ++i) {
        if (phEventWaitList[i] == NULL) {
          return UR_RESULT_ERROR_INVALID_EVENT_WAIT_LIST;
        }
      }
    }
  }

  if (getContext()->enableLifetimeValidation &&
      !getContext()->refCountContext->isReferenceValid(hQueue)) {
    URLOG_CTX_INVALID_REFERENCE(hQueue);
  }

  if (getContext()->enableLifetimeValidation &&
      !getContext()->refCountContext->isReferenceValid(hProgram)) {
    URLOG_CTX_INVALID_REFERENCE(hProgram);
  }

  ur_result_t result = pfnDeviceGlobalVariableWrite(
      hQueue, hProgram, name, blockingWrite, count, offset, pSrc,
      numEventsInWaitList, phEventWaitList, phEvent);

  if (getContext()->enableLeakChecking && result == UR_RESULT_SUCCESS &&
      phEvent) {
    getContext()->refCountContext->createRefCount(*phEvent);
  }

  return result;
}

///////////////////////////////////////////////////////////////////////////////
/// @brief Intercept function for urEnqueueDeviceGlobalVariableRead
__urdlllocal ur_result_t UR_APICALL urEnqueueDeviceGlobalVariableRead(
    /// [in] handle of the queue to submit to.
    ur_queue_handle_t hQueue,
    /// [in] handle of the program containing the device global variable.
    ur_program_handle_t hProgram,
    /// [in] the unique identifier for the device global variable.
    const char *name,
    /// [in] indicates if this operation should block.
    bool blockingRead,
    /// [in] the number of bytes to copy.
    size_t count,
    /// [in] the byte offset into the device global variable to start copying.
    size_t offset,
    /// [in] pointer to where the data must be copied to.
    void *pDst,
    /// [in] size of the event wait list.
    uint32_t numEventsInWaitList,
    /// [in][optional][range(0, numEventsInWaitList)] pointer to a list of
    /// events that must be complete before the kernel execution.
    /// If nullptr, the numEventsInWaitList must be 0, indicating that no wait
    /// event.
    const ur_event_handle_t *phEventWaitList,
    /// [out][optional][alloc] return an event object that identifies this
    /// particular kernel execution instance. If phEventWaitList and phEvent
    /// are not NULL, phEvent must not refer to an element of the
    /// phEventWaitList array.
    ur_event_handle_t *phEvent) {
  auto pfnDeviceGlobalVariableRead =
      getContext()->urDdiTable.Enqueue.pfnDeviceGlobalVariableRead;

  if (nullptr == pfnDeviceGlobalVariableRead) {
    return UR_RESULT_ERROR_UNINITIALIZED;
  }

  if (getContext()->enableParameterValidation) {
    if (NULL == name)
      return UR_RESULT_ERROR_INVALID_NULL_POINTER;

    if (NULL == pDst)
      return UR_RESULT_ERROR_INVALID_NULL_POINTER;

    if (NULL == hQueue)
      return UR_RESULT_ERROR_INVALID_NULL_HANDLE;

    if (NULL == hProgram)
      return UR_RESULT_ERROR_INVALID_NULL_HANDLE;

    if (phEventWaitList == NULL && numEventsInWaitList > 0)
      return UR_RESULT_ERROR_INVALID_EVENT_WAIT_LIST;

    if (phEventWaitList != NULL && numEventsInWaitList == 0)
      return UR_RESULT_ERROR_INVALID_EVENT_WAIT_LIST;

    if (phEventWaitList != NULL && numEventsInWaitList > 0) {
      for (uint32_t i = 0; i < numEventsInWaitList; ++i) {
        if (phEventWaitList[i] == NULL) {
          return UR_RESULT_ERROR_INVALID_EVENT_WAIT_LIST;
        }
      }
    }
  }

  if (getContext()->enableLifetimeValidation &&
      !getContext()->refCountContext->isReferenceValid(hQueue)) {
    URLOG_CTX_INVALID_REFERENCE(hQueue);
  }

  if (getContext()->enableLifetimeValidation &&
      !getContext()->refCountContext->isReferenceValid(hProgram)) {
    URLOG_CTX_INVALID_REFERENCE(hProgram);
  }

  ur_result_t result = pfnDeviceGlobalVariableRead(
      hQueue, hProgram, name, blockingRead, count, offset, pDst,
      numEventsInWaitList, phEventWaitList, phEvent);

  if (getContext()->enableLeakChecking && result == UR_RESULT_SUCCESS &&
      phEvent) {
    getContext()->refCountContext->createRefCount(*phEvent);
  }

  return result;
}

///////////////////////////////////////////////////////////////////////////////
/// @brief Intercept function for urEnqueueReadHostPipe
__urdlllocal ur_result_t UR_APICALL urEnqueueReadHostPipe(
    /// [in] a valid host command-queue in which the read command
    /// will be queued. hQueue and hProgram must be created with the same
    /// UR context.
    ur_queue_handle_t hQueue,
    /// [in] a program object with a successfully built executable.
    ur_program_handle_t hProgram,
    /// [in] the name of the program scope pipe global variable.
    const char *pipe_symbol,
    /// [in] indicate if the read operation is blocking or non-blocking.
    bool blocking,
    /// [in] a pointer to buffer in host memory that will hold resulting data
    /// from pipe.
    void *pDst,
    /// [in] size of the memory region to read, in bytes.
    size_t size,
    /// [in] number of events in the wait list.
    uint32_t numEventsInWaitList,
    /// [in][optional][range(0, numEventsInWaitList)] pointer to a list of
    /// events that must be complete before the host pipe read.
    /// If nullptr, the numEventsInWaitList must be 0, indicating that no wait
    /// event.
    const ur_event_handle_t *phEventWaitList,
    /// [out][optional][alloc] returns an event object that identifies this
    /// read command
    /// and can be used to query or queue a wait for this command to complete.
    /// If phEventWaitList and phEvent are not NULL, phEvent must not refer to
    /// an element of the phEventWaitList array.
    ur_event_handle_t *phEvent) {
  auto pfnReadHostPipe = getContext()->urDdiTable.Enqueue.pfnReadHostPipe;

  if (nullptr == pfnReadHostPipe) {
    return UR_RESULT_ERROR_UNINITIALIZED;
  }

  if (getContext()->enableParameterValidation) {
    if (NULL == pipe_symbol)
      return UR_RESULT_ERROR_INVALID_NULL_POINTER;

    if (NULL == pDst)
      return UR_RESULT_ERROR_INVALID_NULL_POINTER;

    if (NULL == hQueue)
      return UR_RESULT_ERROR_INVALID_NULL_HANDLE;

    if (NULL == hProgram)
      return UR_RESULT_ERROR_INVALID_NULL_HANDLE;

    if (phEventWaitList == NULL && numEventsInWaitList > 0)
      return UR_RESULT_ERROR_INVALID_EVENT_WAIT_LIST;

    if (phEventWaitList != NULL && numEventsInWaitList == 0)
      return UR_RESULT_ERROR_INVALID_EVENT_WAIT_LIST;

    if (phEventWaitList != NULL && numEventsInWaitList > 0) {
      for (uint32_t i = 0; i < numEventsInWaitList; ++i) {
        if (phEventWaitList[i] == NULL) {
          return UR_RESULT_ERROR_INVALID_EVENT_WAIT_LIST;
        }
      }
    }
  }

  if (getContext()->enableLifetimeValidation &&
      !getContext()->refCountContext->isReferenceValid(hQueue)) {
    URLOG_CTX_INVALID_REFERENCE(hQueue);
  }

  if (getContext()->enableLifetimeValidation &&
      !getContext()->refCountContext->isReferenceValid(hProgram)) {
    URLOG_CTX_INVALID_REFERENCE(hProgram);
  }

  ur_result_t result =
      pfnReadHostPipe(hQueue, hProgram, pipe_symbol, blocking, pDst, size,
                      numEventsInWaitList, phEventWaitList, phEvent);

  if (getContext()->enableLeakChecking && result == UR_RESULT_SUCCESS &&
      phEvent) {
    getContext()->refCountContext->createRefCount(*phEvent);
  }

  return result;
}

///////////////////////////////////////////////////////////////////////////////
/// @brief Intercept function for urEnqueueWriteHostPipe
__urdlllocal ur_result_t UR_APICALL urEnqueueWriteHostPipe(
    /// [in] a valid host command-queue in which the write command
    /// will be queued. hQueue and hProgram must be created with the same
    /// UR context.
    ur_queue_handle_t hQueue,
    /// [in] a program object with a successfully built executable.
    ur_program_handle_t hProgram,
    /// [in] the name of the program scope pipe global variable.
    const char *pipe_symbol,
    /// [in] indicate if the read and write operations are blocking or
    /// non-blocking.
    bool blocking,
    /// [in] a pointer to buffer in host memory that holds data to be written
    /// to the host pipe.
    void *pSrc,
    /// [in] size of the memory region to read or write, in bytes.
    size_t size,
    /// [in] number of events in the wait list.
    uint32_t numEventsInWaitList,
    /// [in][optional][range(0, numEventsInWaitList)] pointer to a list of
    /// events that must be complete before the host pipe write.
    /// If nullptr, the numEventsInWaitList must be 0, indicating that no wait
    /// event.
    const ur_event_handle_t *phEventWaitList,
    /// [out][optional][alloc] returns an event object that identifies this
    /// write command
    /// and can be used to query or queue a wait for this command to complete.
    /// If phEventWaitList and phEvent are not NULL, phEvent must not refer to
    /// an element of the phEventWaitList array.
    ur_event_handle_t *phEvent) {
  auto pfnWriteHostPipe = getContext()->urDdiTable.Enqueue.pfnWriteHostPipe;

  if (nullptr == pfnWriteHostPipe) {
    return UR_RESULT_ERROR_UNINITIALIZED;
  }

  if (getContext()->enableParameterValidation) {
    if (NULL == pipe_symbol)
      return UR_RESULT_ERROR_INVALID_NULL_POINTER;

    if (NULL == pSrc)
      return UR_RESULT_ERROR_INVALID_NULL_POINTER;

    if (NULL == hQueue)
      return UR_RESULT_ERROR_INVALID_NULL_HANDLE;

    if (NULL == hProgram)
      return UR_RESULT_ERROR_INVALID_NULL_HANDLE;

    if (phEventWaitList == NULL && numEventsInWaitList > 0)
      return UR_RESULT_ERROR_INVALID_EVENT_WAIT_LIST;

    if (phEventWaitList != NULL && numEventsInWaitList == 0)
      return UR_RESULT_ERROR_INVALID_EVENT_WAIT_LIST;

    if (phEventWaitList != NULL && numEventsInWaitList > 0) {
      for (uint32_t i = 0; i < numEventsInWaitList; ++i) {
        if (phEventWaitList[i] == NULL) {
          return UR_RESULT_ERROR_INVALID_EVENT_WAIT_LIST;
        }
      }
    }
  }

  if (getContext()->enableLifetimeValidation &&
      !getContext()->refCountContext->isReferenceValid(hQueue)) {
    URLOG_CTX_INVALID_REFERENCE(hQueue);
  }

  if (getContext()->enableLifetimeValidation &&
      !getContext()->refCountContext->isReferenceValid(hProgram)) {
    URLOG_CTX_INVALID_REFERENCE(hProgram);
  }

  ur_result_t result =
      pfnWriteHostPipe(hQueue, hProgram, pipe_symbol, blocking, pSrc, size,
                       numEventsInWaitList, phEventWaitList, phEvent);

  if (getContext()->enableLeakChecking && result == UR_RESULT_SUCCESS &&
      phEvent) {
    getContext()->refCountContext->createRefCount(*phEvent);
  }

  return result;
}

///////////////////////////////////////////////////////////////////////////////
/// @brief Intercept function for urEnqueueUSMDeviceAllocExp
__urdlllocal ur_result_t UR_APICALL urEnqueueUSMDeviceAllocExp(
    /// [in] handle of the queue object
    ur_queue_handle_t hQueue,
    /// [in][optional] USM pool descriptor
    ur_usm_pool_handle_t pPool,
    /// [in] minimum size in bytes of the USM memory object to be allocated
    const size_t size,
    /// [in][optional] pointer to the enqueue async alloc properties
    const ur_exp_async_usm_alloc_properties_t *pProperties,
    /// [in] size of the event wait list
    uint32_t numEventsInWaitList,
    /// [in][optional][range(0, numEventsInWaitList)] pointer to a list of
    /// events that must be complete before the kernel execution.
    /// If nullptr, the numEventsInWaitList must be 0, indicating no wait
    /// events.
    const ur_event_handle_t *phEventWaitList,
    /// [out] pointer to USM memory object
    void **ppMem,
    /// [out][optional] return an event object that identifies the async alloc
    ur_event_handle_t *phEvent) {
  auto pfnUSMDeviceAllocExp =
      getContext()->urDdiTable.EnqueueExp.pfnUSMDeviceAllocExp;

  if (nullptr == pfnUSMDeviceAllocExp) {
    return UR_RESULT_ERROR_UNINITIALIZED;
  }

  if (getContext()->enableParameterValidation) {
    if (NULL == ppMem)
      return UR_RESULT_ERROR_INVALID_NULL_POINTER;

    if (NULL == hQueue)
      return UR_RESULT_ERROR_INVALID_NULL_HANDLE;

    if (NULL != pProperties &&
        UR_EXP_ASYNC_USM_ALLOC_FLAGS_MASK & pProperties->flags)
      return UR_RESULT_ERROR_INVALID_ENUMERATION;

    if (phEventWaitList == NULL && numEventsInWaitList > 0)
      return UR_RESULT_ERROR_INVALID_EVENT_WAIT_LIST;

    if (phEventWaitList != NULL && numEventsInWaitList == 0)
      return UR_RESULT_ERROR_INVALID_EVENT_WAIT_LIST;

    if (phEventWaitList != NULL && numEventsInWaitList > 0) {
      for (uint32_t i = 0; i < numEventsInWaitList; ++i) {
        if (phEventWaitList[i] == NULL) {
          return UR_RESULT_ERROR_INVALID_EVENT_WAIT_LIST;
        }
      }
    }
  }

  if (getContext()->enableLifetimeValidation &&
      !getContext()->refCountContext->isReferenceValid(hQueue)) {
    URLOG_CTX_INVALID_REFERENCE(hQueue);
  }

  if (getContext()->enableLifetimeValidation &&
      !getContext()->refCountContext->isReferenceValid(pPool)) {
    URLOG_CTX_INVALID_REFERENCE(pPool);
  }

  ur_result_t result = pfnUSMDeviceAllocExp(hQueue, pPool, size, pProperties,
                                            numEventsInWaitList,
                                            phEventWaitList, ppMem, phEvent);

  if (getContext()->enableLeakChecking && result == UR_RESULT_SUCCESS &&
      phEvent) {
    getContext()->refCountContext->createRefCount(*phEvent);
  }

  return result;
}

///////////////////////////////////////////////////////////////////////////////
/// @brief Intercept function for urEnqueueUSMSharedAllocExp
__urdlllocal ur_result_t UR_APICALL urEnqueueUSMSharedAllocExp(
    /// [in] handle of the queue object
    ur_queue_handle_t hQueue,
    /// [in][optional] USM pool descriptor
    ur_usm_pool_handle_t pPool,
    /// [in] minimum size in bytes of the USM memory object to be allocated
    const size_t size,
    /// [in][optional] pointer to the enqueue async alloc properties
    const ur_exp_async_usm_alloc_properties_t *pProperties,
    /// [in] size of the event wait list
    uint32_t numEventsInWaitList,
    /// [in][optional][range(0, numEventsInWaitList)] pointer to a list of
    /// events that must be complete before the kernel execution.
    /// If nullptr, the numEventsInWaitList must be 0, indicating no wait
    /// events.
    const ur_event_handle_t *phEventWaitList,
    /// [out] pointer to USM memory object
    void **ppMem,
    /// [out][optional] return an event object that identifies the async alloc
    ur_event_handle_t *phEvent) {
  auto pfnUSMSharedAllocExp =
      getContext()->urDdiTable.EnqueueExp.pfnUSMSharedAllocExp;

  if (nullptr == pfnUSMSharedAllocExp) {
    return UR_RESULT_ERROR_UNINITIALIZED;
  }

  if (getContext()->enableParameterValidation) {
    if (NULL == ppMem)
      return UR_RESULT_ERROR_INVALID_NULL_POINTER;

    if (NULL == hQueue)
      return UR_RESULT_ERROR_INVALID_NULL_HANDLE;

    if (NULL != pProperties &&
        UR_EXP_ASYNC_USM_ALLOC_FLAGS_MASK & pProperties->flags)
      return UR_RESULT_ERROR_INVALID_ENUMERATION;

    if (phEventWaitList == NULL && numEventsInWaitList > 0)
      return UR_RESULT_ERROR_INVALID_EVENT_WAIT_LIST;

    if (phEventWaitList != NULL && numEventsInWaitList == 0)
      return UR_RESULT_ERROR_INVALID_EVENT_WAIT_LIST;

    if (phEventWaitList != NULL && numEventsInWaitList > 0) {
      for (uint32_t i = 0; i < numEventsInWaitList; ++i) {
        if (phEventWaitList[i] == NULL) {
          return UR_RESULT_ERROR_INVALID_EVENT_WAIT_LIST;
        }
      }
    }
  }

  if (getContext()->enableLifetimeValidation &&
      !getContext()->refCountContext->isReferenceValid(hQueue)) {
    URLOG_CTX_INVALID_REFERENCE(hQueue);
  }

  if (getContext()->enableLifetimeValidation &&
      !getContext()->refCountContext->isReferenceValid(pPool)) {
    URLOG_CTX_INVALID_REFERENCE(pPool);
  }

  ur_result_t result = pfnUSMSharedAllocExp(hQueue, pPool, size, pProperties,
                                            numEventsInWaitList,
                                            phEventWaitList, ppMem, phEvent);

  if (getContext()->enableLeakChecking && result == UR_RESULT_SUCCESS &&
      phEvent) {
    getContext()->refCountContext->createRefCount(*phEvent);
  }

  return result;
}

///////////////////////////////////////////////////////////////////////////////
/// @brief Intercept function for urEnqueueUSMHostAllocExp
__urdlllocal ur_result_t UR_APICALL urEnqueueUSMHostAllocExp(
    /// [in] handle of the queue object
    ur_queue_handle_t hQueue,
    /// [in][optional] USM pool descriptor
    ur_usm_pool_handle_t pPool,
    /// [in] minimum size in bytes of the USM memory object to be allocated
    const size_t size,
    /// [in][optional] pointer to the enqueue async alloc properties
    const ur_exp_async_usm_alloc_properties_t *pProperties,
    /// [in] size of the event wait list
    uint32_t numEventsInWaitList,
    /// [in][optional][range(0, numEventsInWaitList)] pointer to a list of
    /// events that must be complete before the kernel execution.
    /// If nullptr, the numEventsInWaitList must be 0, indicating no wait
    /// events.
    const ur_event_handle_t *phEventWaitList,
    /// [out] pointer to USM memory object
    void **ppMem,
    /// [out][optional] return an event object that identifies the async alloc
    ur_event_handle_t *phEvent) {
  auto pfnUSMHostAllocExp =
      getContext()->urDdiTable.EnqueueExp.pfnUSMHostAllocExp;

  if (nullptr == pfnUSMHostAllocExp) {
    return UR_RESULT_ERROR_UNINITIALIZED;
  }

  if (getContext()->enableParameterValidation) {
    if (NULL == ppMem)
      return UR_RESULT_ERROR_INVALID_NULL_POINTER;

    if (NULL == hQueue)
      return UR_RESULT_ERROR_INVALID_NULL_HANDLE;

    if (NULL != pProperties &&
        UR_EXP_ASYNC_USM_ALLOC_FLAGS_MASK & pProperties->flags)
      return UR_RESULT_ERROR_INVALID_ENUMERATION;

    if (phEventWaitList == NULL && numEventsInWaitList > 0)
      return UR_RESULT_ERROR_INVALID_EVENT_WAIT_LIST;

    if (phEventWaitList != NULL && numEventsInWaitList == 0)
      return UR_RESULT_ERROR_INVALID_EVENT_WAIT_LIST;

    if (phEventWaitList != NULL && numEventsInWaitList > 0) {
      for (uint32_t i = 0; i < numEventsInWaitList; ++i) {
        if (phEventWaitList[i] == NULL) {
          return UR_RESULT_ERROR_INVALID_EVENT_WAIT_LIST;
        }
      }
    }
  }

  if (getContext()->enableLifetimeValidation &&
      !getContext()->refCountContext->isReferenceValid(hQueue)) {
    URLOG_CTX_INVALID_REFERENCE(hQueue);
  }

  if (getContext()->enableLifetimeValidation &&
      !getContext()->refCountContext->isReferenceValid(pPool)) {
    URLOG_CTX_INVALID_REFERENCE(pPool);
  }

  ur_result_t result =
      pfnUSMHostAllocExp(hQueue, pPool, size, pProperties, numEventsInWaitList,
                         phEventWaitList, ppMem, phEvent);

  if (getContext()->enableLeakChecking && result == UR_RESULT_SUCCESS &&
      phEvent) {
    getContext()->refCountContext->createRefCount(*phEvent);
  }

  return result;
}

///////////////////////////////////////////////////////////////////////////////
/// @brief Intercept function for urEnqueueUSMFreeExp
__urdlllocal ur_result_t UR_APICALL urEnqueueUSMFreeExp(
    /// [in] handle of the queue object
    ur_queue_handle_t hQueue,
    /// [in][optional] USM pool descriptor
    ur_usm_pool_handle_t pPool,
    /// [in] pointer to USM memory object
    void *pMem,
    /// [in] size of the event wait list
    uint32_t numEventsInWaitList,
    /// [in][optional][range(0, numEventsInWaitList)] pointer to a list of
    /// events that must be complete before the kernel execution.
    /// If nullptr, the numEventsInWaitList must be 0, indicating no wait
    /// events.
    const ur_event_handle_t *phEventWaitList,
    /// [out][optional] return an event object that identifies the async alloc
    ur_event_handle_t *phEvent) {
  auto pfnUSMFreeExp = getContext()->urDdiTable.EnqueueExp.pfnUSMFreeExp;

  if (nullptr == pfnUSMFreeExp) {
    return UR_RESULT_ERROR_UNINITIALIZED;
  }

  if (getContext()->enableParameterValidation) {
    if (NULL == pMem)
      return UR_RESULT_ERROR_INVALID_NULL_POINTER;

    if (NULL == hQueue)
      return UR_RESULT_ERROR_INVALID_NULL_HANDLE;

    if (phEventWaitList == NULL && numEventsInWaitList > 0)
      return UR_RESULT_ERROR_INVALID_EVENT_WAIT_LIST;

    if (phEventWaitList != NULL && numEventsInWaitList == 0)
      return UR_RESULT_ERROR_INVALID_EVENT_WAIT_LIST;

    if (phEventWaitList != NULL && numEventsInWaitList > 0) {
      for (uint32_t i = 0; i < numEventsInWaitList; ++i) {
        if (phEventWaitList[i] == NULL) {
          return UR_RESULT_ERROR_INVALID_EVENT_WAIT_LIST;
        }
      }
    }
  }

  if (getContext()->enableLifetimeValidation &&
      !getContext()->refCountContext->isReferenceValid(hQueue)) {
    URLOG_CTX_INVALID_REFERENCE(hQueue);
  }

  if (getContext()->enableLifetimeValidation &&
      !getContext()->refCountContext->isReferenceValid(pPool)) {
    URLOG_CTX_INVALID_REFERENCE(pPool);
  }

  ur_result_t result = pfnUSMFreeExp(hQueue, pPool, pMem, numEventsInWaitList,
                                     phEventWaitList, phEvent);

  if (getContext()->enableLeakChecking && result == UR_RESULT_SUCCESS &&
      phEvent) {
    getContext()->refCountContext->createRefCount(*phEvent);
  }

  return result;
}

///////////////////////////////////////////////////////////////////////////////
/// @brief Intercept function for urUSMPoolCreateExp
__urdlllocal ur_result_t UR_APICALL urUSMPoolCreateExp(
    /// [in] handle of the context object
    ur_context_handle_t hContext,
    /// [in] handle of the device object
    ur_device_handle_t hDevice,
    /// [in] pointer to USM pool descriptor. Can be chained with
    /// ::ur_usm_pool_limits_desc_t
    ur_usm_pool_desc_t *pPoolDesc,
    /// [out] pointer to USM memory pool
    ur_usm_pool_handle_t *pPool) {
  auto pfnPoolCreateExp = getContext()->urDdiTable.USMExp.pfnPoolCreateExp;

  if (nullptr == pfnPoolCreateExp) {
    return UR_RESULT_ERROR_UNINITIALIZED;
  }

  if (getContext()->enableParameterValidation) {
    if (NULL == pPoolDesc)
      return UR_RESULT_ERROR_INVALID_NULL_POINTER;

    if (NULL == pPool)
      return UR_RESULT_ERROR_INVALID_NULL_POINTER;

    if (NULL == hContext)
      return UR_RESULT_ERROR_INVALID_NULL_HANDLE;

    if (NULL == hDevice)
      return UR_RESULT_ERROR_INVALID_NULL_HANDLE;

    if (UR_USM_POOL_FLAGS_MASK & pPoolDesc->flags)
      return UR_RESULT_ERROR_INVALID_ENUMERATION;
  }

  if (getContext()->enableLifetimeValidation &&
      !getContext()->refCountContext->isReferenceValid(hContext)) {
    URLOG_CTX_INVALID_REFERENCE(hContext);
  }

  if (getContext()->enableLifetimeValidation &&
      !getContext()->refCountContext->isReferenceValid(hDevice)) {
    URLOG_CTX_INVALID_REFERENCE(hDevice);
  }

  ur_result_t result = pfnPoolCreateExp(hContext, hDevice, pPoolDesc, pPool);

  if (getContext()->enableLeakChecking && result == UR_RESULT_SUCCESS) {
    getContext()->refCountContext->createRefCount(*pPool);
  }

  return result;
}

///////////////////////////////////////////////////////////////////////////////
/// @brief Intercept function for urUSMPoolDestroyExp
__urdlllocal ur_result_t UR_APICALL urUSMPoolDestroyExp(
    /// [in] handle of the context object
    ur_context_handle_t hContext,
    /// [in] handle of the device object
    ur_device_handle_t hDevice,
    /// [in] handle to USM memory pool to be destroyed
    ur_usm_pool_handle_t hPool) {
  auto pfnPoolDestroyExp = getContext()->urDdiTable.USMExp.pfnPoolDestroyExp;

  if (nullptr == pfnPoolDestroyExp) {
    return UR_RESULT_ERROR_UNINITIALIZED;
  }

  if (getContext()->enableParameterValidation) {
    if (NULL == hContext)
      return UR_RESULT_ERROR_INVALID_NULL_HANDLE;

    if (NULL == hDevice)
      return UR_RESULT_ERROR_INVALID_NULL_HANDLE;

    if (NULL == hPool)
      return UR_RESULT_ERROR_INVALID_NULL_HANDLE;
  }

  if (getContext()->enableLifetimeValidation &&
      !getContext()->refCountContext->isReferenceValid(hContext)) {
    URLOG_CTX_INVALID_REFERENCE(hContext);
  }

  if (getContext()->enableLifetimeValidation &&
      !getContext()->refCountContext->isReferenceValid(hDevice)) {
    URLOG_CTX_INVALID_REFERENCE(hDevice);
  }

  if (getContext()->enableLifetimeValidation &&
      !getContext()->refCountContext->isReferenceValid(hPool)) {
    URLOG_CTX_INVALID_REFERENCE(hPool);
  }

  ur_result_t result = pfnPoolDestroyExp(hContext, hDevice, hPool);

  return result;
}

///////////////////////////////////////////////////////////////////////////////
/// @brief Intercept function for urUSMPoolGetDefaultDevicePoolExp
__urdlllocal ur_result_t UR_APICALL urUSMPoolGetDefaultDevicePoolExp(
    /// [in] handle of the context object
    ur_context_handle_t hContext,
    /// [in] handle of the device object
    ur_device_handle_t hDevice,
    /// [out] pointer to USM memory pool
    ur_usm_pool_handle_t *pPool) {
  auto pfnPoolGetDefaultDevicePoolExp =
      getContext()->urDdiTable.USMExp.pfnPoolGetDefaultDevicePoolExp;

  if (nullptr == pfnPoolGetDefaultDevicePoolExp) {
    return UR_RESULT_ERROR_UNINITIALIZED;
  }

  if (getContext()->enableParameterValidation) {
    if (NULL == pPool)
      return UR_RESULT_ERROR_INVALID_NULL_POINTER;

    if (NULL == hContext)
      return UR_RESULT_ERROR_INVALID_NULL_HANDLE;

    if (NULL == hDevice)
      return UR_RESULT_ERROR_INVALID_NULL_HANDLE;
  }

  if (getContext()->enableLifetimeValidation &&
      !getContext()->refCountContext->isReferenceValid(hContext)) {
    URLOG_CTX_INVALID_REFERENCE(hContext);
  }

  if (getContext()->enableLifetimeValidation &&
      !getContext()->refCountContext->isReferenceValid(hDevice)) {
    URLOG_CTX_INVALID_REFERENCE(hDevice);
  }

  ur_result_t result = pfnPoolGetDefaultDevicePoolExp(hContext, hDevice, pPool);

  return result;
}

///////////////////////////////////////////////////////////////////////////////
/// @brief Intercept function for urUSMPoolGetInfoExp
__urdlllocal ur_result_t UR_APICALL urUSMPoolGetInfoExp(
    /// [in] handle to USM memory pool for property retrieval
    ur_usm_pool_handle_t hPool,
    /// [in] queried property name
    ur_usm_pool_info_t propName,
    /// [out][optional] returned query value
    void *pPropValue,
    /// [out][optional] returned query value size
    size_t *pPropSizeRet) {
  auto pfnPoolGetInfoExp = getContext()->urDdiTable.USMExp.pfnPoolGetInfoExp;

  if (nullptr == pfnPoolGetInfoExp) {
    return UR_RESULT_ERROR_UNINITIALIZED;
  }

  if (getContext()->enableParameterValidation) {
    if (pPropValue == NULL && pPropSizeRet == NULL)
      return UR_RESULT_ERROR_INVALID_NULL_POINTER;

    if (NULL == hPool)
      return UR_RESULT_ERROR_INVALID_NULL_HANDLE;

    if (UR_USM_POOL_INFO_USED_HIGH_EXP < propName)
      return UR_RESULT_ERROR_INVALID_ENUMERATION;
  }

  if (getContext()->enableLifetimeValidation &&
      !getContext()->refCountContext->isReferenceValid(hPool)) {
    URLOG_CTX_INVALID_REFERENCE(hPool);
  }

  ur_result_t result =
      pfnPoolGetInfoExp(hPool, propName, pPropValue, pPropSizeRet);

  return result;
}

///////////////////////////////////////////////////////////////////////////////
/// @brief Intercept function for urUSMPoolSetInfoExp
__urdlllocal ur_result_t UR_APICALL urUSMPoolSetInfoExp(
    /// [in] handle to USM memory pool for the property to be set
    ur_usm_pool_handle_t hPool,
    /// [in] setting property name
    ur_usm_pool_info_t propName,
    /// [in] pointer to value to assign
    void *pPropValue,
    /// [in] size of value to assign
    size_t propSize) {
  auto pfnPoolSetInfoExp = getContext()->urDdiTable.USMExp.pfnPoolSetInfoExp;

  if (nullptr == pfnPoolSetInfoExp) {
    return UR_RESULT_ERROR_UNINITIALIZED;
  }

  if (getContext()->enableParameterValidation) {
    if (NULL == pPropValue)
      return UR_RESULT_ERROR_INVALID_NULL_POINTER;

    if (NULL == hPool)
      return UR_RESULT_ERROR_INVALID_NULL_HANDLE;

    if (UR_USM_POOL_INFO_USED_HIGH_EXP < propName)
      return UR_RESULT_ERROR_INVALID_ENUMERATION;
  }

  if (getContext()->enableLifetimeValidation &&
      !getContext()->refCountContext->isReferenceValid(hPool)) {
    URLOG_CTX_INVALID_REFERENCE(hPool);
  }

  ur_result_t result = pfnPoolSetInfoExp(hPool, propName, pPropValue, propSize);

  return result;
}

///////////////////////////////////////////////////////////////////////////////
/// @brief Intercept function for urUSMPoolSetDevicePoolExp
__urdlllocal ur_result_t UR_APICALL urUSMPoolSetDevicePoolExp(
    /// [in] handle of the context object
    ur_context_handle_t hContext,
    /// [in] handle of the device object
    ur_device_handle_t hDevice,
    /// [in] handle to USM memory pool to set for a device
    ur_usm_pool_handle_t hPool) {
  auto pfnPoolSetDevicePoolExp =
      getContext()->urDdiTable.USMExp.pfnPoolSetDevicePoolExp;

  if (nullptr == pfnPoolSetDevicePoolExp) {
    return UR_RESULT_ERROR_UNINITIALIZED;
  }

  if (getContext()->enableParameterValidation) {
    if (NULL == hContext)
      return UR_RESULT_ERROR_INVALID_NULL_HANDLE;

    if (NULL == hDevice)
      return UR_RESULT_ERROR_INVALID_NULL_HANDLE;

    if (NULL == hPool)
      return UR_RESULT_ERROR_INVALID_NULL_HANDLE;
  }

  if (getContext()->enableLifetimeValidation &&
      !getContext()->refCountContext->isReferenceValid(hContext)) {
    URLOG_CTX_INVALID_REFERENCE(hContext);
  }

  if (getContext()->enableLifetimeValidation &&
      !getContext()->refCountContext->isReferenceValid(hDevice)) {
    URLOG_CTX_INVALID_REFERENCE(hDevice);
  }

  if (getContext()->enableLifetimeValidation &&
      !getContext()->refCountContext->isReferenceValid(hPool)) {
    URLOG_CTX_INVALID_REFERENCE(hPool);
  }

  ur_result_t result = pfnPoolSetDevicePoolExp(hContext, hDevice, hPool);

  return result;
}

///////////////////////////////////////////////////////////////////////////////
/// @brief Intercept function for urUSMPoolGetDevicePoolExp
__urdlllocal ur_result_t UR_APICALL urUSMPoolGetDevicePoolExp(
    /// [in] handle of the context object
    ur_context_handle_t hContext,
    /// [in] handle of the device object
    ur_device_handle_t hDevice,
    /// [out] pointer to USM memory pool
    ur_usm_pool_handle_t *pPool) {
  auto pfnPoolGetDevicePoolExp =
      getContext()->urDdiTable.USMExp.pfnPoolGetDevicePoolExp;

  if (nullptr == pfnPoolGetDevicePoolExp) {
    return UR_RESULT_ERROR_UNINITIALIZED;
  }

  if (getContext()->enableParameterValidation) {
    if (NULL == pPool)
      return UR_RESULT_ERROR_INVALID_NULL_POINTER;

    if (NULL == hContext)
      return UR_RESULT_ERROR_INVALID_NULL_HANDLE;

    if (NULL == hDevice)
      return UR_RESULT_ERROR_INVALID_NULL_HANDLE;
  }

  if (getContext()->enableLifetimeValidation &&
      !getContext()->refCountContext->isReferenceValid(hContext)) {
    URLOG_CTX_INVALID_REFERENCE(hContext);
  }

  if (getContext()->enableLifetimeValidation &&
      !getContext()->refCountContext->isReferenceValid(hDevice)) {
    URLOG_CTX_INVALID_REFERENCE(hDevice);
  }

  ur_result_t result = pfnPoolGetDevicePoolExp(hContext, hDevice, pPool);

  return result;
}

///////////////////////////////////////////////////////////////////////////////
/// @brief Intercept function for urUSMPoolTrimToExp
__urdlllocal ur_result_t UR_APICALL urUSMPoolTrimToExp(
    /// [in] handle of the context object
    ur_context_handle_t hContext,
    /// [in] handle of the device object
    ur_device_handle_t hDevice,
    /// [in] handle to USM memory pool for trimming
    ur_usm_pool_handle_t hPool,
    /// [in] minimum number of bytes to keep in the pool
    size_t minBytesToKeep) {
  auto pfnPoolTrimToExp = getContext()->urDdiTable.USMExp.pfnPoolTrimToExp;

  if (nullptr == pfnPoolTrimToExp) {
    return UR_RESULT_ERROR_UNINITIALIZED;
  }

  if (getContext()->enableParameterValidation) {
    if (NULL == hContext)
      return UR_RESULT_ERROR_INVALID_NULL_HANDLE;

    if (NULL == hDevice)
      return UR_RESULT_ERROR_INVALID_NULL_HANDLE;

    if (NULL == hPool)
      return UR_RESULT_ERROR_INVALID_NULL_HANDLE;
  }

  if (getContext()->enableLifetimeValidation &&
      !getContext()->refCountContext->isReferenceValid(hContext)) {
    URLOG_CTX_INVALID_REFERENCE(hContext);
  }

  if (getContext()->enableLifetimeValidation &&
      !getContext()->refCountContext->isReferenceValid(hDevice)) {
    URLOG_CTX_INVALID_REFERENCE(hDevice);
  }

  if (getContext()->enableLifetimeValidation &&
      !getContext()->refCountContext->isReferenceValid(hPool)) {
    URLOG_CTX_INVALID_REFERENCE(hPool);
  }

  ur_result_t result =
      pfnPoolTrimToExp(hContext, hDevice, hPool, minBytesToKeep);

  return result;
}

///////////////////////////////////////////////////////////////////////////////
/// @brief Intercept function for urUSMPitchedAllocExp
__urdlllocal ur_result_t UR_APICALL urUSMPitchedAllocExp(
    /// [in] handle of the context object
    ur_context_handle_t hContext,
    /// [in] handle of the device object
    ur_device_handle_t hDevice,
    /// [in][optional] Pointer to USM memory allocation descriptor.
    const ur_usm_desc_t *pUSMDesc,
    /// [in][optional] Pointer to a pool created using urUSMPoolCreate
    ur_usm_pool_handle_t pool,
    /// [in] width in bytes of the USM memory object to be allocated
    size_t widthInBytes,
    /// [in] height of the USM memory object to be allocated
    size_t height,
    /// [in] size in bytes of an element in the allocation
    size_t elementSizeBytes,
    /// [out] pointer to USM shared memory object
    void **ppMem,
    /// [out] pitch of the allocation
    size_t *pResultPitch) {
  auto pfnPitchedAllocExp = getContext()->urDdiTable.USMExp.pfnPitchedAllocExp;

  if (nullptr == pfnPitchedAllocExp) {
    return UR_RESULT_ERROR_UNINITIALIZED;
  }

  if (getContext()->enableParameterValidation) {
    if (NULL == ppMem)
      return UR_RESULT_ERROR_INVALID_NULL_POINTER;

    if (NULL == pResultPitch)
      return UR_RESULT_ERROR_INVALID_NULL_POINTER;

    if (NULL == hContext)
      return UR_RESULT_ERROR_INVALID_NULL_HANDLE;

    if (NULL == hDevice)
      return UR_RESULT_ERROR_INVALID_NULL_HANDLE;

    if (NULL != pUSMDesc && UR_USM_ADVICE_FLAGS_MASK & pUSMDesc->hints)
      return UR_RESULT_ERROR_INVALID_ENUMERATION;

    if (pUSMDesc && pUSMDesc->align != 0 &&
        ((pUSMDesc->align & (pUSMDesc->align - 1)) != 0))
      return UR_RESULT_ERROR_INVALID_VALUE;

    if (widthInBytes == 0)
      return UR_RESULT_ERROR_INVALID_USM_SIZE;
  }

  if (getContext()->enableLifetimeValidation &&
      !getContext()->refCountContext->isReferenceValid(hContext)) {
    URLOG_CTX_INVALID_REFERENCE(hContext);
  }

  if (getContext()->enableLifetimeValidation &&
      !getContext()->refCountContext->isReferenceValid(hDevice)) {
    URLOG_CTX_INVALID_REFERENCE(hDevice);
  }

  if (getContext()->enableLifetimeValidation &&
      !getContext()->refCountContext->isReferenceValid(pool)) {
    URLOG_CTX_INVALID_REFERENCE(pool);
  }

  ur_result_t result =
      pfnPitchedAllocExp(hContext, hDevice, pUSMDesc, pool, widthInBytes,
                         height, elementSizeBytes, ppMem, pResultPitch);

  return result;
}

///////////////////////////////////////////////////////////////////////////////
/// @brief Intercept function for urBindlessImagesUnsampledImageHandleDestroyExp
__urdlllocal ur_result_t UR_APICALL
urBindlessImagesUnsampledImageHandleDestroyExp(
    /// [in] handle of the context object
    ur_context_handle_t hContext,
    /// [in] handle of the device object
    ur_device_handle_t hDevice,
    /// [in][release] pointer to handle of image object to destroy
    ur_exp_image_native_handle_t hImage) {
  auto pfnUnsampledImageHandleDestroyExp =
      getContext()
          ->urDdiTable.BindlessImagesExp.pfnUnsampledImageHandleDestroyExp;

  if (nullptr == pfnUnsampledImageHandleDestroyExp) {
    return UR_RESULT_ERROR_UNINITIALIZED;
  }

  if (getContext()->enableParameterValidation) {
    if (NULL == hContext)
      return UR_RESULT_ERROR_INVALID_NULL_HANDLE;

    if (NULL == hDevice)
      return UR_RESULT_ERROR_INVALID_NULL_HANDLE;
  }

  if (getContext()->enableLifetimeValidation &&
      !getContext()->refCountContext->isReferenceValid(hContext)) {
    URLOG_CTX_INVALID_REFERENCE(hContext);
  }

  if (getContext()->enableLifetimeValidation &&
      !getContext()->refCountContext->isReferenceValid(hDevice)) {
    URLOG_CTX_INVALID_REFERENCE(hDevice);
  }

  ur_result_t result =
      pfnUnsampledImageHandleDestroyExp(hContext, hDevice, hImage);

  return result;
}

///////////////////////////////////////////////////////////////////////////////
/// @brief Intercept function for urBindlessImagesSampledImageHandleDestroyExp
__urdlllocal ur_result_t UR_APICALL
urBindlessImagesSampledImageHandleDestroyExp(
    /// [in] handle of the context object
    ur_context_handle_t hContext,
    /// [in] handle of the device object
    ur_device_handle_t hDevice,
    /// [in][release] pointer to handle of image object to destroy
    ur_exp_image_native_handle_t hImage) {
  auto pfnSampledImageHandleDestroyExp =
      getContext()
          ->urDdiTable.BindlessImagesExp.pfnSampledImageHandleDestroyExp;

  if (nullptr == pfnSampledImageHandleDestroyExp) {
    return UR_RESULT_ERROR_UNINITIALIZED;
  }

  if (getContext()->enableParameterValidation) {
    if (NULL == hContext)
      return UR_RESULT_ERROR_INVALID_NULL_HANDLE;

    if (NULL == hDevice)
      return UR_RESULT_ERROR_INVALID_NULL_HANDLE;
  }

  if (getContext()->enableLifetimeValidation &&
      !getContext()->refCountContext->isReferenceValid(hContext)) {
    URLOG_CTX_INVALID_REFERENCE(hContext);
  }

  if (getContext()->enableLifetimeValidation &&
      !getContext()->refCountContext->isReferenceValid(hDevice)) {
    URLOG_CTX_INVALID_REFERENCE(hDevice);
  }

  ur_result_t result =
      pfnSampledImageHandleDestroyExp(hContext, hDevice, hImage);

  return result;
}

///////////////////////////////////////////////////////////////////////////////
/// @brief Intercept function for urBindlessImagesImageAllocateExp
__urdlllocal ur_result_t UR_APICALL urBindlessImagesImageAllocateExp(
    /// [in] handle of the context object
    ur_context_handle_t hContext,
    /// [in] handle of the device object
    ur_device_handle_t hDevice,
    /// [in] pointer to image format specification
    const ur_image_format_t *pImageFormat,
    /// [in] pointer to image description
    const ur_image_desc_t *pImageDesc,
    /// [out][alloc] pointer to handle of image memory allocated
    ur_exp_image_mem_native_handle_t *phImageMem) {
  auto pfnImageAllocateExp =
      getContext()->urDdiTable.BindlessImagesExp.pfnImageAllocateExp;

  if (nullptr == pfnImageAllocateExp) {
    return UR_RESULT_ERROR_UNINITIALIZED;
  }

  if (getContext()->enableParameterValidation) {
    if (NULL == pImageFormat)
      return UR_RESULT_ERROR_INVALID_NULL_POINTER;

    if (NULL == pImageDesc)
      return UR_RESULT_ERROR_INVALID_NULL_POINTER;

    if (NULL == phImageMem)
      return UR_RESULT_ERROR_INVALID_NULL_POINTER;

    if (NULL == hContext)
      return UR_RESULT_ERROR_INVALID_NULL_HANDLE;

    if (NULL == hDevice)
      return UR_RESULT_ERROR_INVALID_NULL_HANDLE;

    if (pImageDesc && UR_MEM_TYPE_IMAGE_CUBEMAP_EXP < pImageDesc->type)
      return UR_RESULT_ERROR_INVALID_IMAGE_FORMAT_DESCRIPTOR;
  }

  if (getContext()->enableLifetimeValidation &&
      !getContext()->refCountContext->isReferenceValid(hContext)) {
    URLOG_CTX_INVALID_REFERENCE(hContext);
  }

  if (getContext()->enableLifetimeValidation &&
      !getContext()->refCountContext->isReferenceValid(hDevice)) {
    URLOG_CTX_INVALID_REFERENCE(hDevice);
  }

  ur_result_t result = pfnImageAllocateExp(hContext, hDevice, pImageFormat,
                                           pImageDesc, phImageMem);

  return result;
}

///////////////////////////////////////////////////////////////////////////////
/// @brief Intercept function for urBindlessImagesImageFreeExp
__urdlllocal ur_result_t UR_APICALL urBindlessImagesImageFreeExp(
    /// [in] handle of the context object
    ur_context_handle_t hContext,
    /// [in] handle of the device object
    ur_device_handle_t hDevice,
    /// [in][release] handle of image memory to be freed
    ur_exp_image_mem_native_handle_t hImageMem) {
  auto pfnImageFreeExp =
      getContext()->urDdiTable.BindlessImagesExp.pfnImageFreeExp;

  if (nullptr == pfnImageFreeExp) {
    return UR_RESULT_ERROR_UNINITIALIZED;
  }

  if (getContext()->enableParameterValidation) {
    if (NULL == hContext)
      return UR_RESULT_ERROR_INVALID_NULL_HANDLE;

    if (NULL == hDevice)
      return UR_RESULT_ERROR_INVALID_NULL_HANDLE;
  }

  if (getContext()->enableLifetimeValidation &&
      !getContext()->refCountContext->isReferenceValid(hContext)) {
    URLOG_CTX_INVALID_REFERENCE(hContext);
  }

  if (getContext()->enableLifetimeValidation &&
      !getContext()->refCountContext->isReferenceValid(hDevice)) {
    URLOG_CTX_INVALID_REFERENCE(hDevice);
  }

  ur_result_t result = pfnImageFreeExp(hContext, hDevice, hImageMem);

  return result;
}

///////////////////////////////////////////////////////////////////////////////
/// @brief Intercept function for urBindlessImagesUnsampledImageCreateExp
__urdlllocal ur_result_t UR_APICALL urBindlessImagesUnsampledImageCreateExp(
    /// [in] handle of the context object
    ur_context_handle_t hContext,
    /// [in] handle of the device object
    ur_device_handle_t hDevice,
    /// [in] handle to memory from which to create the image
    ur_exp_image_mem_native_handle_t hImageMem,
    /// [in] pointer to image format specification
    const ur_image_format_t *pImageFormat,
    /// [in] pointer to image description
    const ur_image_desc_t *pImageDesc,
    /// [out][alloc] pointer to handle of image object created
    ur_exp_image_native_handle_t *phImage) {
  auto pfnUnsampledImageCreateExp =
      getContext()->urDdiTable.BindlessImagesExp.pfnUnsampledImageCreateExp;

  if (nullptr == pfnUnsampledImageCreateExp) {
    return UR_RESULT_ERROR_UNINITIALIZED;
  }

  if (getContext()->enableParameterValidation) {
    if (NULL == pImageFormat)
      return UR_RESULT_ERROR_INVALID_NULL_POINTER;

    if (NULL == pImageDesc)
      return UR_RESULT_ERROR_INVALID_NULL_POINTER;

    if (NULL == phImage)
      return UR_RESULT_ERROR_INVALID_NULL_POINTER;

    if (NULL == hContext)
      return UR_RESULT_ERROR_INVALID_NULL_HANDLE;

    if (NULL == hDevice)
      return UR_RESULT_ERROR_INVALID_NULL_HANDLE;

    if (pImageDesc && UR_MEM_TYPE_IMAGE_CUBEMAP_EXP < pImageDesc->type)
      return UR_RESULT_ERROR_INVALID_IMAGE_FORMAT_DESCRIPTOR;
  }

  if (getContext()->enableLifetimeValidation &&
      !getContext()->refCountContext->isReferenceValid(hContext)) {
    URLOG_CTX_INVALID_REFERENCE(hContext);
  }

  if (getContext()->enableLifetimeValidation &&
      !getContext()->refCountContext->isReferenceValid(hDevice)) {
    URLOG_CTX_INVALID_REFERENCE(hDevice);
  }

  ur_result_t result = pfnUnsampledImageCreateExp(
      hContext, hDevice, hImageMem, pImageFormat, pImageDesc, phImage);

  return result;
}

///////////////////////////////////////////////////////////////////////////////
/// @brief Intercept function for urBindlessImagesSampledImageCreateExp
__urdlllocal ur_result_t UR_APICALL urBindlessImagesSampledImageCreateExp(
    /// [in] handle of the context object
    ur_context_handle_t hContext,
    /// [in] handle of the device object
    ur_device_handle_t hDevice,
    /// [in] handle to memory from which to create the image
    ur_exp_image_mem_native_handle_t hImageMem,
    /// [in] pointer to image format specification
    const ur_image_format_t *pImageFormat,
    /// [in] pointer to image description
    const ur_image_desc_t *pImageDesc,
    /// [in] pointer to sampler description to be used
    const ur_sampler_desc_t *pSamplerDesc,
    /// [out][alloc] pointer to handle of image object created
    ur_exp_image_native_handle_t *phImage) {
  auto pfnSampledImageCreateExp =
      getContext()->urDdiTable.BindlessImagesExp.pfnSampledImageCreateExp;

  if (nullptr == pfnSampledImageCreateExp) {
    return UR_RESULT_ERROR_UNINITIALIZED;
  }

  if (getContext()->enableParameterValidation) {
    if (NULL == pImageFormat)
      return UR_RESULT_ERROR_INVALID_NULL_POINTER;

    if (NULL == pImageDesc)
      return UR_RESULT_ERROR_INVALID_NULL_POINTER;

    if (NULL == pSamplerDesc)
      return UR_RESULT_ERROR_INVALID_NULL_POINTER;

    if (NULL == phImage)
      return UR_RESULT_ERROR_INVALID_NULL_POINTER;

    if (NULL == hContext)
      return UR_RESULT_ERROR_INVALID_NULL_HANDLE;

    if (NULL == hDevice)
      return UR_RESULT_ERROR_INVALID_NULL_HANDLE;

    if (UR_SAMPLER_ADDRESSING_MODE_MIRRORED_REPEAT <
        pSamplerDesc->addressingMode)
      return UR_RESULT_ERROR_INVALID_ENUMERATION;

    if (UR_SAMPLER_FILTER_MODE_LINEAR < pSamplerDesc->filterMode)
      return UR_RESULT_ERROR_INVALID_ENUMERATION;

    if (pImageDesc && UR_MEM_TYPE_IMAGE_CUBEMAP_EXP < pImageDesc->type)
      return UR_RESULT_ERROR_INVALID_IMAGE_FORMAT_DESCRIPTOR;
  }

  if (getContext()->enableLifetimeValidation &&
      !getContext()->refCountContext->isReferenceValid(hContext)) {
    URLOG_CTX_INVALID_REFERENCE(hContext);
  }

  if (getContext()->enableLifetimeValidation &&
      !getContext()->refCountContext->isReferenceValid(hDevice)) {
    URLOG_CTX_INVALID_REFERENCE(hDevice);
  }

  ur_result_t result =
      pfnSampledImageCreateExp(hContext, hDevice, hImageMem, pImageFormat,
                               pImageDesc, pSamplerDesc, phImage);

  return result;
}

///////////////////////////////////////////////////////////////////////////////
/// @brief Intercept function for urBindlessImagesImageCopyExp
__urdlllocal ur_result_t UR_APICALL urBindlessImagesImageCopyExp(
    /// [in] handle of the queue object
    ur_queue_handle_t hQueue,
    /// [in] location the data will be copied from
    const void *pSrc,
    /// [in] location the data will be copied to
    void *pDst,
    /// [in] pointer to image description
    const ur_image_desc_t *pSrcImageDesc,
    /// [in] pointer to image description
    const ur_image_desc_t *pDstImageDesc,
    /// [in] pointer to image format specification
    const ur_image_format_t *pSrcImageFormat,
    /// [in] pointer to image format specification
    const ur_image_format_t *pDstImageFormat,
    /// [in] Pointer to structure describing the (sub-)regions of source and
    /// destination images
    ur_exp_image_copy_region_t *pCopyRegion,
    /// [in] flags describing copy direction e.g. H2D or D2H
    ur_exp_image_copy_flags_t imageCopyFlags,
    /// [in] size of the event wait list
    uint32_t numEventsInWaitList,
    /// [in][optional][range(0, numEventsInWaitList)] pointer to a list of
    /// events that must be complete before this command can be executed.
    /// If nullptr, the numEventsInWaitList must be 0, indicating that all
    /// previously enqueued commands
    /// must be complete.
    const ur_event_handle_t *phEventWaitList,
    /// [out][optional][alloc] return an event object that identifies this
    /// particular command instance. If phEventWaitList and phEvent are not
    /// NULL, phEvent must not refer to an element of the phEventWaitList array.
    ur_event_handle_t *phEvent) {
  auto pfnImageCopyExp =
      getContext()->urDdiTable.BindlessImagesExp.pfnImageCopyExp;

  if (nullptr == pfnImageCopyExp) {
    return UR_RESULT_ERROR_UNINITIALIZED;
  }

  if (getContext()->enableParameterValidation) {
    if (NULL == pSrc)
      return UR_RESULT_ERROR_INVALID_NULL_POINTER;

    if (NULL == pDst)
      return UR_RESULT_ERROR_INVALID_NULL_POINTER;

    if (NULL == pSrcImageDesc)
      return UR_RESULT_ERROR_INVALID_NULL_POINTER;

    if (NULL == pDstImageDesc)
      return UR_RESULT_ERROR_INVALID_NULL_POINTER;

    if (NULL == pSrcImageFormat)
      return UR_RESULT_ERROR_INVALID_NULL_POINTER;

    if (NULL == pDstImageFormat)
      return UR_RESULT_ERROR_INVALID_NULL_POINTER;

    if (NULL == pCopyRegion)
      return UR_RESULT_ERROR_INVALID_NULL_POINTER;

    if (NULL == hQueue)
      return UR_RESULT_ERROR_INVALID_NULL_HANDLE;

    if (UR_EXP_IMAGE_COPY_FLAGS_MASK & imageCopyFlags)
      return UR_RESULT_ERROR_INVALID_ENUMERATION;

    if (pSrcImageDesc && UR_MEM_TYPE_IMAGE_CUBEMAP_EXP < pSrcImageDesc->type)
      return UR_RESULT_ERROR_INVALID_IMAGE_FORMAT_DESCRIPTOR;

    if (pDstImageDesc && UR_MEM_TYPE_IMAGE_CUBEMAP_EXP < pDstImageDesc->type)
      return UR_RESULT_ERROR_INVALID_IMAGE_FORMAT_DESCRIPTOR;

    if (phEventWaitList != NULL && numEventsInWaitList > 0) {
      for (uint32_t i = 0; i < numEventsInWaitList; ++i) {
        if (phEventWaitList[i] == NULL) {
          return UR_RESULT_ERROR_INVALID_EVENT_WAIT_LIST;
        }
      }
    }
  }

  if (getContext()->enableLifetimeValidation &&
      !getContext()->refCountContext->isReferenceValid(hQueue)) {
    URLOG_CTX_INVALID_REFERENCE(hQueue);
  }

  ur_result_t result = pfnImageCopyExp(
      hQueue, pSrc, pDst, pSrcImageDesc, pDstImageDesc, pSrcImageFormat,
      pDstImageFormat, pCopyRegion, imageCopyFlags, numEventsInWaitList,
      phEventWaitList, phEvent);

  return result;
}

///////////////////////////////////////////////////////////////////////////////
/// @brief Intercept function for urBindlessImagesImageGetInfoExp
__urdlllocal ur_result_t UR_APICALL urBindlessImagesImageGetInfoExp(
    /// [in] handle of the context object
    ur_context_handle_t hContext,
    /// [in] handle to the image memory
    ur_exp_image_mem_native_handle_t hImageMem,
    /// [in] queried info name
    ur_image_info_t propName,
    /// [out][optional] returned query value
    void *pPropValue,
    /// [out][optional] returned query value size
    size_t *pPropSizeRet) {
  auto pfnImageGetInfoExp =
      getContext()->urDdiTable.BindlessImagesExp.pfnImageGetInfoExp;

  if (nullptr == pfnImageGetInfoExp) {
    return UR_RESULT_ERROR_UNINITIALIZED;
  }

  if (getContext()->enableParameterValidation) {
    if (pPropValue == NULL && pPropSizeRet == NULL)
      return UR_RESULT_ERROR_INVALID_NULL_POINTER;

    if (NULL == hContext)
      return UR_RESULT_ERROR_INVALID_NULL_HANDLE;

    if (UR_IMAGE_INFO_NUM_SAMPLES < propName)
      return UR_RESULT_ERROR_INVALID_ENUMERATION;
  }

  if (getContext()->enableLifetimeValidation &&
      !getContext()->refCountContext->isReferenceValid(hContext)) {
    URLOG_CTX_INVALID_REFERENCE(hContext);
  }

  ur_result_t result = pfnImageGetInfoExp(hContext, hImageMem, propName,
                                          pPropValue, pPropSizeRet);

  return result;
}

///////////////////////////////////////////////////////////////////////////////
/// @brief Intercept function for
/// urBindlessImagesGetImageMemoryHandleTypeSupportExp
__urdlllocal ur_result_t UR_APICALL
urBindlessImagesGetImageMemoryHandleTypeSupportExp(
    /// [in] handle of the context object
    ur_context_handle_t hContext,
    /// [in] handle of the device object
    ur_device_handle_t hDevice,
    /// [in] pointer to image description
    const ur_image_desc_t *pImageDesc,
    /// [in] pointer to image format specification
    const ur_image_format_t *pImageFormat,
    /// [in] type of image backing memory handle to query support for
    ur_exp_image_mem_type_t imageMemHandleType,
    /// [out] returned indication of support for allocating the given image
    /// backing memory handle type
    ur_bool_t *pSupportedRet) {
  auto pfnGetImageMemoryHandleTypeSupportExp =
      getContext()
          ->urDdiTable.BindlessImagesExp.pfnGetImageMemoryHandleTypeSupportExp;

  if (nullptr == pfnGetImageMemoryHandleTypeSupportExp) {
    return UR_RESULT_ERROR_UNINITIALIZED;
  }

  if (getContext()->enableParameterValidation) {
    if (NULL == pImageDesc)
      return UR_RESULT_ERROR_INVALID_NULL_POINTER;

    if (NULL == pImageFormat)
      return UR_RESULT_ERROR_INVALID_NULL_POINTER;

    if (NULL == pSupportedRet)
      return UR_RESULT_ERROR_INVALID_NULL_POINTER;

    if (NULL == hContext)
      return UR_RESULT_ERROR_INVALID_NULL_HANDLE;

    if (NULL == hDevice)
      return UR_RESULT_ERROR_INVALID_NULL_HANDLE;

    if (UR_EXP_IMAGE_MEM_TYPE_OPAQUE_HANDLE < imageMemHandleType)
      return UR_RESULT_ERROR_INVALID_ENUMERATION;
  }

  if (getContext()->enableLifetimeValidation &&
      !getContext()->refCountContext->isReferenceValid(hContext)) {
    URLOG_CTX_INVALID_REFERENCE(hContext);
  }

  if (getContext()->enableLifetimeValidation &&
      !getContext()->refCountContext->isReferenceValid(hDevice)) {
    URLOG_CTX_INVALID_REFERENCE(hDevice);
  }

  ur_result_t result = pfnGetImageMemoryHandleTypeSupportExp(
      hContext, hDevice, pImageDesc, pImageFormat, imageMemHandleType,
      pSupportedRet);

  return result;
}

///////////////////////////////////////////////////////////////////////////////
/// @brief Intercept function for
/// urBindlessImagesGetImageUnsampledHandleSupportExp
__urdlllocal ur_result_t UR_APICALL
urBindlessImagesGetImageUnsampledHandleSupportExp(
    /// [in] handle of the context object
    ur_context_handle_t hContext,
    /// [in] handle of the device object
    ur_device_handle_t hDevice,
    /// [in] pointer to image description
    const ur_image_desc_t *pImageDesc,
    /// [in] pointer to image format specification
    const ur_image_format_t *pImageFormat,
    /// [in] type of image backing memory handle to query support for
    ur_exp_image_mem_type_t imageMemHandleType,
    /// [out] returned indication of support for creating unsampled image
    /// handles
    ur_bool_t *pSupportedRet) {
  auto pfnGetImageUnsampledHandleSupportExp =
      getContext()
          ->urDdiTable.BindlessImagesExp.pfnGetImageUnsampledHandleSupportExp;

  if (nullptr == pfnGetImageUnsampledHandleSupportExp) {
    return UR_RESULT_ERROR_UNINITIALIZED;
  }

  if (getContext()->enableParameterValidation) {
    if (NULL == pImageDesc)
      return UR_RESULT_ERROR_INVALID_NULL_POINTER;

    if (NULL == pImageFormat)
      return UR_RESULT_ERROR_INVALID_NULL_POINTER;

    if (NULL == pSupportedRet)
      return UR_RESULT_ERROR_INVALID_NULL_POINTER;

    if (NULL == hContext)
      return UR_RESULT_ERROR_INVALID_NULL_HANDLE;

    if (NULL == hDevice)
      return UR_RESULT_ERROR_INVALID_NULL_HANDLE;

    if (UR_EXP_IMAGE_MEM_TYPE_OPAQUE_HANDLE < imageMemHandleType)
      return UR_RESULT_ERROR_INVALID_ENUMERATION;
  }

  if (getContext()->enableLifetimeValidation &&
      !getContext()->refCountContext->isReferenceValid(hContext)) {
    URLOG_CTX_INVALID_REFERENCE(hContext);
  }

  if (getContext()->enableLifetimeValidation &&
      !getContext()->refCountContext->isReferenceValid(hDevice)) {
    URLOG_CTX_INVALID_REFERENCE(hDevice);
  }

  ur_result_t result = pfnGetImageUnsampledHandleSupportExp(
      hContext, hDevice, pImageDesc, pImageFormat, imageMemHandleType,
      pSupportedRet);

  return result;
}

///////////////////////////////////////////////////////////////////////////////
/// @brief Intercept function for
/// urBindlessImagesGetImageSampledHandleSupportExp
__urdlllocal ur_result_t UR_APICALL
urBindlessImagesGetImageSampledHandleSupportExp(
    /// [in] handle of the context object
    ur_context_handle_t hContext,
    /// [in] handle of the device object
    ur_device_handle_t hDevice,
    /// [in] pointer to image description
    const ur_image_desc_t *pImageDesc,
    /// [in] pointer to image format specification
    const ur_image_format_t *pImageFormat,
    /// [in] type of image backing memory handle to query support for
    ur_exp_image_mem_type_t imageMemHandleType,
    /// [out] returned indication of support for creating sampled image
    /// handles
    ur_bool_t *pSupportedRet) {
  auto pfnGetImageSampledHandleSupportExp =
      getContext()
          ->urDdiTable.BindlessImagesExp.pfnGetImageSampledHandleSupportExp;

  if (nullptr == pfnGetImageSampledHandleSupportExp) {
    return UR_RESULT_ERROR_UNINITIALIZED;
  }

  if (getContext()->enableParameterValidation) {
    if (NULL == pImageDesc)
      return UR_RESULT_ERROR_INVALID_NULL_POINTER;

    if (NULL == pImageFormat)
      return UR_RESULT_ERROR_INVALID_NULL_POINTER;

    if (NULL == pSupportedRet)
      return UR_RESULT_ERROR_INVALID_NULL_POINTER;

    if (NULL == hContext)
      return UR_RESULT_ERROR_INVALID_NULL_HANDLE;

    if (NULL == hDevice)
      return UR_RESULT_ERROR_INVALID_NULL_HANDLE;

    if (UR_EXP_IMAGE_MEM_TYPE_OPAQUE_HANDLE < imageMemHandleType)
      return UR_RESULT_ERROR_INVALID_ENUMERATION;
  }

  if (getContext()->enableLifetimeValidation &&
      !getContext()->refCountContext->isReferenceValid(hContext)) {
    URLOG_CTX_INVALID_REFERENCE(hContext);
  }

  if (getContext()->enableLifetimeValidation &&
      !getContext()->refCountContext->isReferenceValid(hDevice)) {
    URLOG_CTX_INVALID_REFERENCE(hDevice);
  }

  ur_result_t result = pfnGetImageSampledHandleSupportExp(
      hContext, hDevice, pImageDesc, pImageFormat, imageMemHandleType,
      pSupportedRet);

  return result;
}

///////////////////////////////////////////////////////////////////////////////
/// @brief Intercept function for urBindlessImagesMipmapGetLevelExp
__urdlllocal ur_result_t UR_APICALL urBindlessImagesMipmapGetLevelExp(
    /// [in] handle of the context object
    ur_context_handle_t hContext,
    /// [in] handle of the device object
    ur_device_handle_t hDevice,
    /// [in] memory handle to the mipmap image
    ur_exp_image_mem_native_handle_t hImageMem,
    /// [in] requested level of the mipmap
    uint32_t mipmapLevel,
    /// [out] returning memory handle to the individual image
    ur_exp_image_mem_native_handle_t *phImageMem) {
  auto pfnMipmapGetLevelExp =
      getContext()->urDdiTable.BindlessImagesExp.pfnMipmapGetLevelExp;

  if (nullptr == pfnMipmapGetLevelExp) {
    return UR_RESULT_ERROR_UNINITIALIZED;
  }

  if (getContext()->enableParameterValidation) {
    if (NULL == phImageMem)
      return UR_RESULT_ERROR_INVALID_NULL_POINTER;

    if (NULL == hContext)
      return UR_RESULT_ERROR_INVALID_NULL_HANDLE;

    if (NULL == hDevice)
      return UR_RESULT_ERROR_INVALID_NULL_HANDLE;
  }

  if (getContext()->enableLifetimeValidation &&
      !getContext()->refCountContext->isReferenceValid(hContext)) {
    URLOG_CTX_INVALID_REFERENCE(hContext);
  }

  if (getContext()->enableLifetimeValidation &&
      !getContext()->refCountContext->isReferenceValid(hDevice)) {
    URLOG_CTX_INVALID_REFERENCE(hDevice);
  }

  ur_result_t result = pfnMipmapGetLevelExp(hContext, hDevice, hImageMem,
                                            mipmapLevel, phImageMem);

  return result;
}

///////////////////////////////////////////////////////////////////////////////
/// @brief Intercept function for urBindlessImagesMipmapFreeExp
__urdlllocal ur_result_t UR_APICALL urBindlessImagesMipmapFreeExp(
    /// [in] handle of the context object
    ur_context_handle_t hContext,
    /// [in] handle of the device object
    ur_device_handle_t hDevice,
    /// [in][release] handle of image memory to be freed
    ur_exp_image_mem_native_handle_t hMem) {
  auto pfnMipmapFreeExp =
      getContext()->urDdiTable.BindlessImagesExp.pfnMipmapFreeExp;

  if (nullptr == pfnMipmapFreeExp) {
    return UR_RESULT_ERROR_UNINITIALIZED;
  }

  if (getContext()->enableParameterValidation) {
    if (NULL == hContext)
      return UR_RESULT_ERROR_INVALID_NULL_HANDLE;

    if (NULL == hDevice)
      return UR_RESULT_ERROR_INVALID_NULL_HANDLE;
  }

  if (getContext()->enableLifetimeValidation &&
      !getContext()->refCountContext->isReferenceValid(hContext)) {
    URLOG_CTX_INVALID_REFERENCE(hContext);
  }

  if (getContext()->enableLifetimeValidation &&
      !getContext()->refCountContext->isReferenceValid(hDevice)) {
    URLOG_CTX_INVALID_REFERENCE(hDevice);
  }

  ur_result_t result = pfnMipmapFreeExp(hContext, hDevice, hMem);

  return result;
}

///////////////////////////////////////////////////////////////////////////////
/// @brief Intercept function for urBindlessImagesImportExternalMemoryExp
__urdlllocal ur_result_t UR_APICALL urBindlessImagesImportExternalMemoryExp(
    /// [in] handle of the context object
    ur_context_handle_t hContext,
    /// [in] handle of the device object
    ur_device_handle_t hDevice,
    /// [in] size of the external memory
    size_t size,
    /// [in] type of external memory handle
    ur_exp_external_mem_type_t memHandleType,
    /// [in] the external memory descriptor
    ur_exp_external_mem_desc_t *pExternalMemDesc,
    /// [out][alloc] external memory handle to the external memory
    ur_exp_external_mem_handle_t *phExternalMem) {
  auto pfnImportExternalMemoryExp =
      getContext()->urDdiTable.BindlessImagesExp.pfnImportExternalMemoryExp;

  if (nullptr == pfnImportExternalMemoryExp) {
    return UR_RESULT_ERROR_UNINITIALIZED;
  }

  if (getContext()->enableParameterValidation) {
    if (NULL == pExternalMemDesc)
      return UR_RESULT_ERROR_INVALID_NULL_POINTER;

    if (NULL == phExternalMem)
      return UR_RESULT_ERROR_INVALID_NULL_POINTER;

    if (NULL == hContext)
      return UR_RESULT_ERROR_INVALID_NULL_HANDLE;

    if (NULL == hDevice)
      return UR_RESULT_ERROR_INVALID_NULL_HANDLE;

<<<<<<< HEAD
    if (UR_EXP_EXTERNAL_MEM_TYPE_WIN32_NT_DX11_RESOURCE < memHandleType)
=======
    if (UR_EXP_EXTERNAL_MEM_TYPE_DMA_BUF < memHandleType)
>>>>>>> 2d2cc85d
      return UR_RESULT_ERROR_INVALID_ENUMERATION;
  }

  if (getContext()->enableLifetimeValidation &&
      !getContext()->refCountContext->isReferenceValid(hContext)) {
    URLOG_CTX_INVALID_REFERENCE(hContext);
  }

  if (getContext()->enableLifetimeValidation &&
      !getContext()->refCountContext->isReferenceValid(hDevice)) {
    URLOG_CTX_INVALID_REFERENCE(hDevice);
  }

  ur_result_t result = pfnImportExternalMemoryExp(
      hContext, hDevice, size, memHandleType, pExternalMemDesc, phExternalMem);

  return result;
}

///////////////////////////////////////////////////////////////////////////////
/// @brief Intercept function for urBindlessImagesMapExternalArrayExp
__urdlllocal ur_result_t UR_APICALL urBindlessImagesMapExternalArrayExp(
    /// [in] handle of the context object
    ur_context_handle_t hContext,
    /// [in] handle of the device object
    ur_device_handle_t hDevice,
    /// [in] pointer to image format specification
    const ur_image_format_t *pImageFormat,
    /// [in] pointer to image description
    const ur_image_desc_t *pImageDesc,
    /// [in] external memory handle to the external memory
    ur_exp_external_mem_handle_t hExternalMem,
    /// [out] image memory handle to the externally allocated memory
    ur_exp_image_mem_native_handle_t *phImageMem) {
  auto pfnMapExternalArrayExp =
      getContext()->urDdiTable.BindlessImagesExp.pfnMapExternalArrayExp;

  if (nullptr == pfnMapExternalArrayExp) {
    return UR_RESULT_ERROR_UNINITIALIZED;
  }

  if (getContext()->enableParameterValidation) {
    if (NULL == pImageFormat)
      return UR_RESULT_ERROR_INVALID_NULL_POINTER;

    if (NULL == pImageDesc)
      return UR_RESULT_ERROR_INVALID_NULL_POINTER;

    if (NULL == phImageMem)
      return UR_RESULT_ERROR_INVALID_NULL_POINTER;

    if (NULL == hContext)
      return UR_RESULT_ERROR_INVALID_NULL_HANDLE;

    if (NULL == hDevice)
      return UR_RESULT_ERROR_INVALID_NULL_HANDLE;

    if (NULL == hExternalMem)
      return UR_RESULT_ERROR_INVALID_NULL_HANDLE;

    if (pImageDesc && UR_MEM_TYPE_IMAGE_CUBEMAP_EXP < pImageDesc->type)
      return UR_RESULT_ERROR_INVALID_IMAGE_FORMAT_DESCRIPTOR;
  }

  if (getContext()->enableLifetimeValidation &&
      !getContext()->refCountContext->isReferenceValid(hContext)) {
    URLOG_CTX_INVALID_REFERENCE(hContext);
  }

  if (getContext()->enableLifetimeValidation &&
      !getContext()->refCountContext->isReferenceValid(hDevice)) {
    URLOG_CTX_INVALID_REFERENCE(hDevice);
  }

  ur_result_t result = pfnMapExternalArrayExp(
      hContext, hDevice, pImageFormat, pImageDesc, hExternalMem, phImageMem);

  return result;
}

///////////////////////////////////////////////////////////////////////////////
/// @brief Intercept function for urBindlessImagesMapExternalLinearMemoryExp
__urdlllocal ur_result_t UR_APICALL urBindlessImagesMapExternalLinearMemoryExp(
    /// [in] handle of the context object
    ur_context_handle_t hContext,
    /// [in] handle of the device object
    ur_device_handle_t hDevice,
    /// [in] offset into memory region to map
    uint64_t offset,
    /// [in] size of memory region to map
    uint64_t size,
    /// [in] external memory handle to the external memory
    ur_exp_external_mem_handle_t hExternalMem,
    /// [out] pointer of the externally allocated memory
    void **ppRetMem) {
  auto pfnMapExternalLinearMemoryExp =
      getContext()->urDdiTable.BindlessImagesExp.pfnMapExternalLinearMemoryExp;

  if (nullptr == pfnMapExternalLinearMemoryExp) {
    return UR_RESULT_ERROR_UNINITIALIZED;
  }

  if (getContext()->enableParameterValidation) {
    if (NULL == ppRetMem)
      return UR_RESULT_ERROR_INVALID_NULL_POINTER;

    if (NULL == hContext)
      return UR_RESULT_ERROR_INVALID_NULL_HANDLE;

    if (NULL == hDevice)
      return UR_RESULT_ERROR_INVALID_NULL_HANDLE;

    if (NULL == hExternalMem)
      return UR_RESULT_ERROR_INVALID_NULL_HANDLE;
  }

  if (getContext()->enableLifetimeValidation &&
      !getContext()->refCountContext->isReferenceValid(hContext)) {
    URLOG_CTX_INVALID_REFERENCE(hContext);
  }

  if (getContext()->enableLifetimeValidation &&
      !getContext()->refCountContext->isReferenceValid(hDevice)) {
    URLOG_CTX_INVALID_REFERENCE(hDevice);
  }

  ur_result_t result = pfnMapExternalLinearMemoryExp(
      hContext, hDevice, offset, size, hExternalMem, ppRetMem);

  return result;
}

///////////////////////////////////////////////////////////////////////////////
/// @brief Intercept function for urBindlessImagesReleaseExternalMemoryExp
__urdlllocal ur_result_t UR_APICALL urBindlessImagesReleaseExternalMemoryExp(
    /// [in] handle of the context object
    ur_context_handle_t hContext,
    /// [in] handle of the device object
    ur_device_handle_t hDevice,
    /// [in][release] handle of external memory to be destroyed
    ur_exp_external_mem_handle_t hExternalMem) {
  auto pfnReleaseExternalMemoryExp =
      getContext()->urDdiTable.BindlessImagesExp.pfnReleaseExternalMemoryExp;

  if (nullptr == pfnReleaseExternalMemoryExp) {
    return UR_RESULT_ERROR_UNINITIALIZED;
  }

  if (getContext()->enableParameterValidation) {
    if (NULL == hContext)
      return UR_RESULT_ERROR_INVALID_NULL_HANDLE;

    if (NULL == hDevice)
      return UR_RESULT_ERROR_INVALID_NULL_HANDLE;

    if (NULL == hExternalMem)
      return UR_RESULT_ERROR_INVALID_NULL_HANDLE;
  }

  if (getContext()->enableLifetimeValidation &&
      !getContext()->refCountContext->isReferenceValid(hContext)) {
    URLOG_CTX_INVALID_REFERENCE(hContext);
  }

  if (getContext()->enableLifetimeValidation &&
      !getContext()->refCountContext->isReferenceValid(hDevice)) {
    URLOG_CTX_INVALID_REFERENCE(hDevice);
  }

  ur_result_t result =
      pfnReleaseExternalMemoryExp(hContext, hDevice, hExternalMem);

  return result;
}

///////////////////////////////////////////////////////////////////////////////
/// @brief Intercept function for urBindlessImagesFreeMappedLinearMemoryExp
__urdlllocal ur_result_t UR_APICALL urBindlessImagesFreeMappedLinearMemoryExp(
    /// [in] handle of the context object
    ur_context_handle_t hContext,
    /// [in] handle of the device object
    ur_device_handle_t hDevice,
    /// [in][release] pointer to mapped linear memory region to be freed
    void *pMem) {
  auto pfnFreeMappedLinearMemoryExp =
      getContext()->urDdiTable.BindlessImagesExp.pfnFreeMappedLinearMemoryExp;

  if (nullptr == pfnFreeMappedLinearMemoryExp) {
    return UR_RESULT_ERROR_UNINITIALIZED;
  }

  if (getContext()->enableParameterValidation) {
    if (pMem == NULL)
      return UR_RESULT_ERROR_INVALID_NULL_POINTER;

    if (NULL == hContext)
      return UR_RESULT_ERROR_INVALID_NULL_HANDLE;

    if (NULL == hDevice)
      return UR_RESULT_ERROR_INVALID_NULL_HANDLE;
  }

  if (getContext()->enableLifetimeValidation &&
      !getContext()->refCountContext->isReferenceValid(hContext)) {
    URLOG_CTX_INVALID_REFERENCE(hContext);
  }

  if (getContext()->enableLifetimeValidation &&
      !getContext()->refCountContext->isReferenceValid(hDevice)) {
    URLOG_CTX_INVALID_REFERENCE(hDevice);
  }

  ur_result_t result = pfnFreeMappedLinearMemoryExp(hContext, hDevice, pMem);

  return result;
}

///////////////////////////////////////////////////////////////////////////////
/// @brief Intercept function for urBindlessImagesSupportsImportingHandleTypeExp
__urdlllocal ur_result_t UR_APICALL
urBindlessImagesSupportsImportingHandleTypeExp(
    /// [in] handle of the device object
    ur_device_handle_t hDevice,
    /// [in] type of external memory handle
    ur_exp_external_mem_type_t memHandleType,
    /// [out] whether the device supports importing the specified external
    /// memory handle type
    ur_bool_t *pSupportedRet) {
  auto pfnSupportsImportingHandleTypeExp =
      getContext()
          ->urDdiTable.BindlessImagesExp.pfnSupportsImportingHandleTypeExp;

  if (nullptr == pfnSupportsImportingHandleTypeExp) {
    return UR_RESULT_ERROR_UNINITIALIZED;
  }

  if (getContext()->enableParameterValidation) {
    if (NULL == pSupportedRet)
      return UR_RESULT_ERROR_INVALID_NULL_POINTER;

    if (NULL == hDevice)
      return UR_RESULT_ERROR_INVALID_NULL_HANDLE;

    if (UR_EXP_EXTERNAL_MEM_TYPE_DMA_BUF < memHandleType)
      return UR_RESULT_ERROR_INVALID_ENUMERATION;
  }

  if (getContext()->enableLifetimeValidation &&
      !getContext()->refCountContext->isReferenceValid(hDevice)) {
    URLOG_CTX_INVALID_REFERENCE(hDevice);
  }

  ur_result_t result =
      pfnSupportsImportingHandleTypeExp(hDevice, memHandleType, pSupportedRet);

  return result;
}

///////////////////////////////////////////////////////////////////////////////
/// @brief Intercept function for urBindlessImagesImportExternalSemaphoreExp
__urdlllocal ur_result_t UR_APICALL urBindlessImagesImportExternalSemaphoreExp(
    /// [in] handle of the context object
    ur_context_handle_t hContext,
    /// [in] handle of the device object
    ur_device_handle_t hDevice,
    /// [in] type of external memory handle
    ur_exp_external_semaphore_type_t semHandleType,
    /// [in] the external semaphore descriptor
    ur_exp_external_semaphore_desc_t *pExternalSemaphoreDesc,
    /// [out][alloc] external semaphore handle to the external semaphore
    ur_exp_external_semaphore_handle_t *phExternalSemaphore) {
  auto pfnImportExternalSemaphoreExp =
      getContext()->urDdiTable.BindlessImagesExp.pfnImportExternalSemaphoreExp;

  if (nullptr == pfnImportExternalSemaphoreExp) {
    return UR_RESULT_ERROR_UNINITIALIZED;
  }

  if (getContext()->enableParameterValidation) {
    if (NULL == pExternalSemaphoreDesc)
      return UR_RESULT_ERROR_INVALID_NULL_POINTER;

    if (NULL == phExternalSemaphore)
      return UR_RESULT_ERROR_INVALID_NULL_POINTER;

    if (NULL == hContext)
      return UR_RESULT_ERROR_INVALID_NULL_HANDLE;

    if (NULL == hDevice)
      return UR_RESULT_ERROR_INVALID_NULL_HANDLE;

    if (UR_EXP_EXTERNAL_SEMAPHORE_TYPE_TIMELINE_WIN32_NT < semHandleType)
      return UR_RESULT_ERROR_INVALID_ENUMERATION;
  }

  if (getContext()->enableLifetimeValidation &&
      !getContext()->refCountContext->isReferenceValid(hContext)) {
    URLOG_CTX_INVALID_REFERENCE(hContext);
  }

  if (getContext()->enableLifetimeValidation &&
      !getContext()->refCountContext->isReferenceValid(hDevice)) {
    URLOG_CTX_INVALID_REFERENCE(hDevice);
  }

  ur_result_t result = pfnImportExternalSemaphoreExp(
      hContext, hDevice, semHandleType, pExternalSemaphoreDesc,
      phExternalSemaphore);

  return result;
}

///////////////////////////////////////////////////////////////////////////////
/// @brief Intercept function for urBindlessImagesReleaseExternalSemaphoreExp
__urdlllocal ur_result_t UR_APICALL urBindlessImagesReleaseExternalSemaphoreExp(
    /// [in] handle of the context object
    ur_context_handle_t hContext,
    /// [in] handle of the device object
    ur_device_handle_t hDevice,
    /// [in][release] handle of external semaphore to be destroyed
    ur_exp_external_semaphore_handle_t hExternalSemaphore) {
  auto pfnReleaseExternalSemaphoreExp =
      getContext()->urDdiTable.BindlessImagesExp.pfnReleaseExternalSemaphoreExp;

  if (nullptr == pfnReleaseExternalSemaphoreExp) {
    return UR_RESULT_ERROR_UNINITIALIZED;
  }

  if (getContext()->enableParameterValidation) {
    if (NULL == hContext)
      return UR_RESULT_ERROR_INVALID_NULL_HANDLE;

    if (NULL == hDevice)
      return UR_RESULT_ERROR_INVALID_NULL_HANDLE;

    if (NULL == hExternalSemaphore)
      return UR_RESULT_ERROR_INVALID_NULL_HANDLE;
  }

  if (getContext()->enableLifetimeValidation &&
      !getContext()->refCountContext->isReferenceValid(hContext)) {
    URLOG_CTX_INVALID_REFERENCE(hContext);
  }

  if (getContext()->enableLifetimeValidation &&
      !getContext()->refCountContext->isReferenceValid(hDevice)) {
    URLOG_CTX_INVALID_REFERENCE(hDevice);
  }

  ur_result_t result =
      pfnReleaseExternalSemaphoreExp(hContext, hDevice, hExternalSemaphore);

  return result;
}

///////////////////////////////////////////////////////////////////////////////
/// @brief Intercept function for urBindlessImagesWaitExternalSemaphoreExp
__urdlllocal ur_result_t UR_APICALL urBindlessImagesWaitExternalSemaphoreExp(
    /// [in] handle of the queue object
    ur_queue_handle_t hQueue,
    /// [in] external semaphore handle
    ur_exp_external_semaphore_handle_t hSemaphore,
    /// [in] indicates whether the samephore is capable and should wait on a
    /// certain value.
    /// Otherwise the semaphore is treated like a binary state, and
    /// `waitValue` is ignored.
    bool hasWaitValue,
    /// [in] the value to be waited on
    uint64_t waitValue,
    /// [in] size of the event wait list
    uint32_t numEventsInWaitList,
    /// [in][optional][range(0, numEventsInWaitList)] pointer to a list of
    /// events that must be complete before this command can be executed.
    /// If nullptr, the numEventsInWaitList must be 0, indicating that all
    /// previously enqueued commands
    /// must be complete.
    const ur_event_handle_t *phEventWaitList,
    /// [out][optional][alloc] return an event object that identifies this
    /// particular command instance. If phEventWaitList and phEvent are not
    /// NULL, phEvent must not refer to an element of the phEventWaitList array.
    ur_event_handle_t *phEvent) {
  auto pfnWaitExternalSemaphoreExp =
      getContext()->urDdiTable.BindlessImagesExp.pfnWaitExternalSemaphoreExp;

  if (nullptr == pfnWaitExternalSemaphoreExp) {
    return UR_RESULT_ERROR_UNINITIALIZED;
  }

  if (getContext()->enableParameterValidation) {
    if (NULL == hQueue)
      return UR_RESULT_ERROR_INVALID_NULL_HANDLE;

    if (NULL == hSemaphore)
      return UR_RESULT_ERROR_INVALID_NULL_HANDLE;

    if (phEventWaitList != NULL && numEventsInWaitList > 0) {
      for (uint32_t i = 0; i < numEventsInWaitList; ++i) {
        if (phEventWaitList[i] == NULL) {
          return UR_RESULT_ERROR_INVALID_EVENT_WAIT_LIST;
        }
      }
    }
  }

  if (getContext()->enableLifetimeValidation &&
      !getContext()->refCountContext->isReferenceValid(hQueue)) {
    URLOG_CTX_INVALID_REFERENCE(hQueue);
  }

  ur_result_t result = pfnWaitExternalSemaphoreExp(
      hQueue, hSemaphore, hasWaitValue, waitValue, numEventsInWaitList,
      phEventWaitList, phEvent);

  return result;
}

///////////////////////////////////////////////////////////////////////////////
/// @brief Intercept function for urBindlessImagesSignalExternalSemaphoreExp
__urdlllocal ur_result_t UR_APICALL urBindlessImagesSignalExternalSemaphoreExp(
    /// [in] handle of the queue object
    ur_queue_handle_t hQueue,
    /// [in] external semaphore handle
    ur_exp_external_semaphore_handle_t hSemaphore,
    /// [in] indicates whether the samephore is capable and should signal on a
    /// certain value.
    /// Otherwise the semaphore is treated like a binary state, and
    /// `signalValue` is ignored.
    bool hasSignalValue,
    /// [in] the value to be signalled
    uint64_t signalValue,
    /// [in] size of the event wait list
    uint32_t numEventsInWaitList,
    /// [in][optional][range(0, numEventsInWaitList)] pointer to a list of
    /// events that must be complete before this command can be executed.
    /// If nullptr, the numEventsInWaitList must be 0, indicating that all
    /// previously enqueued commands
    /// must be complete.
    const ur_event_handle_t *phEventWaitList,
    /// [out][optional][alloc] return an event object that identifies this
    /// particular command instance. If phEventWaitList and phEvent are not
    /// NULL, phEvent must not refer to an element of the phEventWaitList array.
    ur_event_handle_t *phEvent) {
  auto pfnSignalExternalSemaphoreExp =
      getContext()->urDdiTable.BindlessImagesExp.pfnSignalExternalSemaphoreExp;

  if (nullptr == pfnSignalExternalSemaphoreExp) {
    return UR_RESULT_ERROR_UNINITIALIZED;
  }

  if (getContext()->enableParameterValidation) {
    if (NULL == hQueue)
      return UR_RESULT_ERROR_INVALID_NULL_HANDLE;

    if (NULL == hSemaphore)
      return UR_RESULT_ERROR_INVALID_NULL_HANDLE;

    if (phEventWaitList != NULL && numEventsInWaitList > 0) {
      for (uint32_t i = 0; i < numEventsInWaitList; ++i) {
        if (phEventWaitList[i] == NULL) {
          return UR_RESULT_ERROR_INVALID_EVENT_WAIT_LIST;
        }
      }
    }
  }

  if (getContext()->enableLifetimeValidation &&
      !getContext()->refCountContext->isReferenceValid(hQueue)) {
    URLOG_CTX_INVALID_REFERENCE(hQueue);
  }

  ur_result_t result = pfnSignalExternalSemaphoreExp(
      hQueue, hSemaphore, hasSignalValue, signalValue, numEventsInWaitList,
      phEventWaitList, phEvent);

  return result;
}

///////////////////////////////////////////////////////////////////////////////
/// @brief Intercept function for urCommandBufferCreateExp
__urdlllocal ur_result_t UR_APICALL urCommandBufferCreateExp(
    /// [in] Handle of the context object.
    ur_context_handle_t hContext,
    /// [in] Handle of the device object.
    ur_device_handle_t hDevice,
    /// [in] Command-buffer descriptor.
    const ur_exp_command_buffer_desc_t *pCommandBufferDesc,
    /// [out][alloc] Pointer to command-Buffer handle.
    ur_exp_command_buffer_handle_t *phCommandBuffer) {
  auto pfnCreateExp = getContext()->urDdiTable.CommandBufferExp.pfnCreateExp;

  if (nullptr == pfnCreateExp) {
    return UR_RESULT_ERROR_UNINITIALIZED;
  }

  if (getContext()->enableParameterValidation) {
    if (NULL == pCommandBufferDesc)
      return UR_RESULT_ERROR_INVALID_NULL_POINTER;

    if (NULL == phCommandBuffer)
      return UR_RESULT_ERROR_INVALID_NULL_POINTER;

    if (NULL == hContext)
      return UR_RESULT_ERROR_INVALID_NULL_HANDLE;

    if (NULL == hDevice)
      return UR_RESULT_ERROR_INVALID_NULL_HANDLE;
  }

  if (getContext()->enableLifetimeValidation &&
      !getContext()->refCountContext->isReferenceValid(hContext)) {
    URLOG_CTX_INVALID_REFERENCE(hContext);
  }

  if (getContext()->enableLifetimeValidation &&
      !getContext()->refCountContext->isReferenceValid(hDevice)) {
    URLOG_CTX_INVALID_REFERENCE(hDevice);
  }

  ur_result_t result =
      pfnCreateExp(hContext, hDevice, pCommandBufferDesc, phCommandBuffer);

  return result;
}

///////////////////////////////////////////////////////////////////////////////
/// @brief Intercept function for urCommandBufferRetainExp
__urdlllocal ur_result_t UR_APICALL urCommandBufferRetainExp(
    /// [in][retain] Handle of the command-buffer object.
    ur_exp_command_buffer_handle_t hCommandBuffer) {
  auto pfnRetainExp = getContext()->urDdiTable.CommandBufferExp.pfnRetainExp;

  if (nullptr == pfnRetainExp) {
    return UR_RESULT_ERROR_UNINITIALIZED;
  }

  if (getContext()->enableParameterValidation) {
    if (NULL == hCommandBuffer)
      return UR_RESULT_ERROR_INVALID_NULL_HANDLE;
  }

  ur_result_t result = pfnRetainExp(hCommandBuffer);

  return result;
}

///////////////////////////////////////////////////////////////////////////////
/// @brief Intercept function for urCommandBufferReleaseExp
__urdlllocal ur_result_t UR_APICALL urCommandBufferReleaseExp(
    /// [in][release] Handle of the command-buffer object.
    ur_exp_command_buffer_handle_t hCommandBuffer) {
  auto pfnReleaseExp = getContext()->urDdiTable.CommandBufferExp.pfnReleaseExp;

  if (nullptr == pfnReleaseExp) {
    return UR_RESULT_ERROR_UNINITIALIZED;
  }

  if (getContext()->enableParameterValidation) {
    if (NULL == hCommandBuffer)
      return UR_RESULT_ERROR_INVALID_NULL_HANDLE;
  }

  ur_result_t result = pfnReleaseExp(hCommandBuffer);

  return result;
}

///////////////////////////////////////////////////////////////////////////////
/// @brief Intercept function for urCommandBufferFinalizeExp
__urdlllocal ur_result_t UR_APICALL urCommandBufferFinalizeExp(
    /// [in] Handle of the command-buffer object.
    ur_exp_command_buffer_handle_t hCommandBuffer) {
  auto pfnFinalizeExp =
      getContext()->urDdiTable.CommandBufferExp.pfnFinalizeExp;

  if (nullptr == pfnFinalizeExp) {
    return UR_RESULT_ERROR_UNINITIALIZED;
  }

  if (getContext()->enableParameterValidation) {
    if (NULL == hCommandBuffer)
      return UR_RESULT_ERROR_INVALID_NULL_HANDLE;
  }

  ur_result_t result = pfnFinalizeExp(hCommandBuffer);

  return result;
}

///////////////////////////////////////////////////////////////////////////////
/// @brief Intercept function for urCommandBufferAppendKernelLaunchExp
__urdlllocal ur_result_t UR_APICALL urCommandBufferAppendKernelLaunchExp(
    /// [in] Handle of the command-buffer object.
    ur_exp_command_buffer_handle_t hCommandBuffer,
    /// [in] Kernel to append.
    ur_kernel_handle_t hKernel,
    /// [in] Dimension of the kernel execution.
    uint32_t workDim,
    /// [in] Offset to use when executing kernel.
    const size_t *pGlobalWorkOffset,
    /// [in] Global work size to use when executing kernel.
    const size_t *pGlobalWorkSize,
    /// [in][optional] Local work size to use when executing kernel. If this
    /// parameter is nullptr, then a local work size will be generated by the
    /// implementation.
    const size_t *pLocalWorkSize,
    /// [in] The number of kernel alternatives provided in
    /// phKernelAlternatives.
    uint32_t numKernelAlternatives,
    /// [in][optional][range(0, numKernelAlternatives)] List of kernel handles
    /// that might be used to update the kernel in this
    /// command after the command-buffer is finalized. The default kernel
    /// `hKernel` is implicitly marked as an alternative. It's
    /// invalid to specify it as part of this list.
    ur_kernel_handle_t *phKernelAlternatives,
    /// [in] The number of sync points in the provided dependency list.
    uint32_t numSyncPointsInWaitList,
    /// [in][optional] A list of sync points that this command depends on.
    /// Will be ignored if command-buffer is in-order.
    const ur_exp_command_buffer_sync_point_t *pSyncPointWaitList,
    /// [in] Size of the event wait list.
    uint32_t numEventsInWaitList,
    /// [in][optional][range(0, numEventsInWaitList)] pointer to a list of
    /// events that must be complete before the command execution. If nullptr,
    /// the numEventsInWaitList must be 0, indicating no wait events.
    const ur_event_handle_t *phEventWaitList,
    /// [out][optional] Sync point associated with this command.
    ur_exp_command_buffer_sync_point_t *pSyncPoint,
    /// [out][optional][alloc] return an event object that will be signaled by
    /// the completion of this command in the next execution of the
    /// command-buffer.
    ur_event_handle_t *phEvent,
    /// [out][optional][alloc] Handle to this command. Only available if the
    /// command-buffer is updatable.
    ur_exp_command_buffer_command_handle_t *phCommand) {
  auto pfnAppendKernelLaunchExp =
      getContext()->urDdiTable.CommandBufferExp.pfnAppendKernelLaunchExp;

  if (nullptr == pfnAppendKernelLaunchExp) {
    return UR_RESULT_ERROR_UNINITIALIZED;
  }

  if (getContext()->enableParameterValidation) {
    if (NULL == pGlobalWorkOffset)
      return UR_RESULT_ERROR_INVALID_NULL_POINTER;

    if (NULL == pGlobalWorkSize)
      return UR_RESULT_ERROR_INVALID_NULL_POINTER;

    if (NULL == hCommandBuffer)
      return UR_RESULT_ERROR_INVALID_NULL_HANDLE;

    if (NULL == hKernel)
      return UR_RESULT_ERROR_INVALID_NULL_HANDLE;

    if (phKernelAlternatives == NULL && numKernelAlternatives > 0)
      return UR_RESULT_ERROR_INVALID_VALUE;

    if (phKernelAlternatives != NULL && numKernelAlternatives == 0)
      return UR_RESULT_ERROR_INVALID_VALUE;

    if (pSyncPointWaitList == NULL && numSyncPointsInWaitList > 0)
      return UR_RESULT_ERROR_INVALID_COMMAND_BUFFER_SYNC_POINT_WAIT_LIST_EXP;

    if (pSyncPointWaitList != NULL && numSyncPointsInWaitList == 0)
      return UR_RESULT_ERROR_INVALID_COMMAND_BUFFER_SYNC_POINT_WAIT_LIST_EXP;

    if (phEventWaitList == NULL && numEventsInWaitList > 0)
      return UR_RESULT_ERROR_INVALID_EVENT_WAIT_LIST;

    if (phEventWaitList != NULL && numEventsInWaitList == 0)
      return UR_RESULT_ERROR_INVALID_EVENT_WAIT_LIST;

    if (phEventWaitList != NULL && numEventsInWaitList > 0) {
      for (uint32_t i = 0; i < numEventsInWaitList; ++i) {
        if (phEventWaitList[i] == NULL) {
          return UR_RESULT_ERROR_INVALID_EVENT_WAIT_LIST;
        }
      }
    }
  }

  if (getContext()->enableLifetimeValidation &&
      !getContext()->refCountContext->isReferenceValid(hKernel)) {
    URLOG_CTX_INVALID_REFERENCE(hKernel);
  }

  ur_result_t result = pfnAppendKernelLaunchExp(
      hCommandBuffer, hKernel, workDim, pGlobalWorkOffset, pGlobalWorkSize,
      pLocalWorkSize, numKernelAlternatives, phKernelAlternatives,
      numSyncPointsInWaitList, pSyncPointWaitList, numEventsInWaitList,
      phEventWaitList, pSyncPoint, phEvent, phCommand);

  return result;
}

///////////////////////////////////////////////////////////////////////////////
/// @brief Intercept function for urCommandBufferAppendUSMMemcpyExp
__urdlllocal ur_result_t UR_APICALL urCommandBufferAppendUSMMemcpyExp(
    /// [in] Handle of the command-buffer object.
    ur_exp_command_buffer_handle_t hCommandBuffer,
    /// [in] Location the data will be copied to.
    void *pDst,
    /// [in] The data to be copied.
    const void *pSrc,
    /// [in] The number of bytes to copy.
    size_t size,
    /// [in] The number of sync points in the provided dependency list.
    uint32_t numSyncPointsInWaitList,
    /// [in][optional] A list of sync points that this command depends on.
    /// Will be ignored if command-buffer is in-order.
    const ur_exp_command_buffer_sync_point_t *pSyncPointWaitList,
    /// [in] Size of the event wait list.
    uint32_t numEventsInWaitList,
    /// [in][optional][range(0, numEventsInWaitList)] pointer to a list of
    /// events that must be complete before the command execution. If nullptr,
    /// the numEventsInWaitList must be 0, indicating no wait events.
    const ur_event_handle_t *phEventWaitList,
    /// [out][optional] Sync point associated with this command.
    ur_exp_command_buffer_sync_point_t *pSyncPoint,
    /// [out][optional][alloc] return an event object that will be signaled by
    /// the completion of this command in the next execution of the
    /// command-buffer.
    ur_event_handle_t *phEvent,
    /// [out][optional][alloc] Handle to this command.
    ur_exp_command_buffer_command_handle_t *phCommand) {
  auto pfnAppendUSMMemcpyExp =
      getContext()->urDdiTable.CommandBufferExp.pfnAppendUSMMemcpyExp;

  if (nullptr == pfnAppendUSMMemcpyExp) {
    return UR_RESULT_ERROR_UNINITIALIZED;
  }

  if (getContext()->enableParameterValidation) {
    if (NULL == pDst)
      return UR_RESULT_ERROR_INVALID_NULL_POINTER;

    if (NULL == pSrc)
      return UR_RESULT_ERROR_INVALID_NULL_POINTER;

    if (NULL == hCommandBuffer)
      return UR_RESULT_ERROR_INVALID_NULL_HANDLE;

    if (size == 0)
      return UR_RESULT_ERROR_INVALID_SIZE;

    if (pSyncPointWaitList == NULL && numSyncPointsInWaitList > 0)
      return UR_RESULT_ERROR_INVALID_COMMAND_BUFFER_SYNC_POINT_WAIT_LIST_EXP;

    if (pSyncPointWaitList != NULL && numSyncPointsInWaitList == 0)
      return UR_RESULT_ERROR_INVALID_COMMAND_BUFFER_SYNC_POINT_WAIT_LIST_EXP;

    if (phEventWaitList == NULL && numEventsInWaitList > 0)
      return UR_RESULT_ERROR_INVALID_EVENT_WAIT_LIST;

    if (phEventWaitList != NULL && numEventsInWaitList == 0)
      return UR_RESULT_ERROR_INVALID_EVENT_WAIT_LIST;

    if (phEventWaitList != NULL && numEventsInWaitList > 0) {
      for (uint32_t i = 0; i < numEventsInWaitList; ++i) {
        if (phEventWaitList[i] == NULL) {
          return UR_RESULT_ERROR_INVALID_EVENT_WAIT_LIST;
        }
      }
    }
  }

  ur_result_t result = pfnAppendUSMMemcpyExp(
      hCommandBuffer, pDst, pSrc, size, numSyncPointsInWaitList,
      pSyncPointWaitList, numEventsInWaitList, phEventWaitList, pSyncPoint,
      phEvent, phCommand);

  return result;
}

///////////////////////////////////////////////////////////////////////////////
/// @brief Intercept function for urCommandBufferAppendUSMFillExp
__urdlllocal ur_result_t UR_APICALL urCommandBufferAppendUSMFillExp(
    /// [in] handle of the command-buffer object.
    ur_exp_command_buffer_handle_t hCommandBuffer,
    /// [in] pointer to USM allocated memory to fill.
    void *pMemory,
    /// [in] pointer to the fill pattern.
    const void *pPattern,
    /// [in] size in bytes of the pattern.
    size_t patternSize,
    /// [in] fill size in bytes, must be a multiple of patternSize.
    size_t size,
    /// [in] The number of sync points in the provided dependency list.
    uint32_t numSyncPointsInWaitList,
    /// [in][optional] A list of sync points that this command depends on.
    /// Will be ignored if command-buffer is in-order.
    const ur_exp_command_buffer_sync_point_t *pSyncPointWaitList,
    /// [in] Size of the event wait list.
    uint32_t numEventsInWaitList,
    /// [in][optional][range(0, numEventsInWaitList)] pointer to a list of
    /// events that must be complete before the command execution. If nullptr,
    /// the numEventsInWaitList must be 0, indicating no wait events.
    const ur_event_handle_t *phEventWaitList,
    /// [out][optional] sync point associated with this command.
    ur_exp_command_buffer_sync_point_t *pSyncPoint,
    /// [out][optional][alloc] return an event object that will be signaled by
    /// the completion of this command in the next execution of the
    /// command-buffer.
    ur_event_handle_t *phEvent,
    /// [out][optional][alloc] Handle to this command.
    ur_exp_command_buffer_command_handle_t *phCommand) {
  auto pfnAppendUSMFillExp =
      getContext()->urDdiTable.CommandBufferExp.pfnAppendUSMFillExp;

  if (nullptr == pfnAppendUSMFillExp) {
    return UR_RESULT_ERROR_UNINITIALIZED;
  }

  if (getContext()->enableParameterValidation) {
    if (NULL == pMemory)
      return UR_RESULT_ERROR_INVALID_NULL_POINTER;

    if (NULL == pPattern)
      return UR_RESULT_ERROR_INVALID_NULL_POINTER;

    if (NULL == hCommandBuffer)
      return UR_RESULT_ERROR_INVALID_NULL_HANDLE;

    if (patternSize == 0 || size == 0)
      return UR_RESULT_ERROR_INVALID_SIZE;

    if (patternSize > size)
      return UR_RESULT_ERROR_INVALID_SIZE;

    if (size % patternSize != 0)
      return UR_RESULT_ERROR_INVALID_SIZE;

    if (pSyncPointWaitList == NULL && numSyncPointsInWaitList > 0)
      return UR_RESULT_ERROR_INVALID_COMMAND_BUFFER_SYNC_POINT_WAIT_LIST_EXP;

    if (pSyncPointWaitList != NULL && numSyncPointsInWaitList == 0)
      return UR_RESULT_ERROR_INVALID_COMMAND_BUFFER_SYNC_POINT_WAIT_LIST_EXP;

    if (phEventWaitList == NULL && numEventsInWaitList > 0)
      return UR_RESULT_ERROR_INVALID_EVENT_WAIT_LIST;

    if (phEventWaitList != NULL && numEventsInWaitList == 0)
      return UR_RESULT_ERROR_INVALID_EVENT_WAIT_LIST;

    if (phEventWaitList != NULL && numEventsInWaitList > 0) {
      for (uint32_t i = 0; i < numEventsInWaitList; ++i) {
        if (phEventWaitList[i] == NULL) {
          return UR_RESULT_ERROR_INVALID_EVENT_WAIT_LIST;
        }
      }
    }
  }

  ur_result_t result = pfnAppendUSMFillExp(
      hCommandBuffer, pMemory, pPattern, patternSize, size,
      numSyncPointsInWaitList, pSyncPointWaitList, numEventsInWaitList,
      phEventWaitList, pSyncPoint, phEvent, phCommand);

  return result;
}

///////////////////////////////////////////////////////////////////////////////
/// @brief Intercept function for urCommandBufferAppendMemBufferCopyExp
__urdlllocal ur_result_t UR_APICALL urCommandBufferAppendMemBufferCopyExp(
    /// [in] Handle of the command-buffer object.
    ur_exp_command_buffer_handle_t hCommandBuffer,
    /// [in] The data to be copied.
    ur_mem_handle_t hSrcMem,
    /// [in] The location the data will be copied to.
    ur_mem_handle_t hDstMem,
    /// [in] Offset into the source memory.
    size_t srcOffset,
    /// [in] Offset into the destination memory
    size_t dstOffset,
    /// [in] The number of bytes to be copied.
    size_t size,
    /// [in] The number of sync points in the provided dependency list.
    uint32_t numSyncPointsInWaitList,
    /// [in][optional] A list of sync points that this command depends on.
    /// Will be ignored if command-buffer is in-order.
    const ur_exp_command_buffer_sync_point_t *pSyncPointWaitList,
    /// [in] Size of the event wait list.
    uint32_t numEventsInWaitList,
    /// [in][optional][range(0, numEventsInWaitList)] pointer to a list of
    /// events that must be complete before the command execution. If nullptr,
    /// the numEventsInWaitList must be 0, indicating no wait events.
    const ur_event_handle_t *phEventWaitList,
    /// [out][optional] Sync point associated with this command.
    ur_exp_command_buffer_sync_point_t *pSyncPoint,
    /// [out][optional][alloc] return an event object that will be signaled by
    /// the completion of this command in the next execution of the
    /// command-buffer.
    ur_event_handle_t *phEvent,
    /// [out][optional][alloc] Handle to this command.
    ur_exp_command_buffer_command_handle_t *phCommand) {
  auto pfnAppendMemBufferCopyExp =
      getContext()->urDdiTable.CommandBufferExp.pfnAppendMemBufferCopyExp;

  if (nullptr == pfnAppendMemBufferCopyExp) {
    return UR_RESULT_ERROR_UNINITIALIZED;
  }

  if (getContext()->enableParameterValidation) {
    if (NULL == hCommandBuffer)
      return UR_RESULT_ERROR_INVALID_NULL_HANDLE;

    if (NULL == hSrcMem)
      return UR_RESULT_ERROR_INVALID_NULL_HANDLE;

    if (NULL == hDstMem)
      return UR_RESULT_ERROR_INVALID_NULL_HANDLE;

    if (pSyncPointWaitList == NULL && numSyncPointsInWaitList > 0)
      return UR_RESULT_ERROR_INVALID_COMMAND_BUFFER_SYNC_POINT_WAIT_LIST_EXP;

    if (pSyncPointWaitList != NULL && numSyncPointsInWaitList == 0)
      return UR_RESULT_ERROR_INVALID_COMMAND_BUFFER_SYNC_POINT_WAIT_LIST_EXP;

    if (phEventWaitList == NULL && numEventsInWaitList > 0)
      return UR_RESULT_ERROR_INVALID_EVENT_WAIT_LIST;

    if (phEventWaitList != NULL && numEventsInWaitList == 0)
      return UR_RESULT_ERROR_INVALID_EVENT_WAIT_LIST;

    if (phEventWaitList != NULL && numEventsInWaitList > 0) {
      for (uint32_t i = 0; i < numEventsInWaitList; ++i) {
        if (phEventWaitList[i] == NULL) {
          return UR_RESULT_ERROR_INVALID_EVENT_WAIT_LIST;
        }
      }
    }
  }

  if (getContext()->enableLifetimeValidation &&
      !getContext()->refCountContext->isReferenceValid(hSrcMem)) {
    URLOG_CTX_INVALID_REFERENCE(hSrcMem);
  }

  if (getContext()->enableLifetimeValidation &&
      !getContext()->refCountContext->isReferenceValid(hDstMem)) {
    URLOG_CTX_INVALID_REFERENCE(hDstMem);
  }

  ur_result_t result = pfnAppendMemBufferCopyExp(
      hCommandBuffer, hSrcMem, hDstMem, srcOffset, dstOffset, size,
      numSyncPointsInWaitList, pSyncPointWaitList, numEventsInWaitList,
      phEventWaitList, pSyncPoint, phEvent, phCommand);

  return result;
}

///////////////////////////////////////////////////////////////////////////////
/// @brief Intercept function for urCommandBufferAppendMemBufferWriteExp
__urdlllocal ur_result_t UR_APICALL urCommandBufferAppendMemBufferWriteExp(
    /// [in] Handle of the command-buffer object.
    ur_exp_command_buffer_handle_t hCommandBuffer,
    /// [in] Handle of the buffer object.
    ur_mem_handle_t hBuffer,
    /// [in] Offset in bytes in the buffer object.
    size_t offset,
    /// [in] Size in bytes of data being written.
    size_t size,
    /// [in] Pointer to host memory where data is to be written from.
    const void *pSrc,
    /// [in] The number of sync points in the provided dependency list.
    uint32_t numSyncPointsInWaitList,
    /// [in][optional] A list of sync points that this command depends on.
    /// Will be ignored if command-buffer is in-order.
    const ur_exp_command_buffer_sync_point_t *pSyncPointWaitList,
    /// [in] Size of the event wait list.
    uint32_t numEventsInWaitList,
    /// [in][optional][range(0, numEventsInWaitList)] pointer to a list of
    /// events that must be complete before the command execution. If nullptr,
    /// the numEventsInWaitList must be 0, indicating no wait events.
    const ur_event_handle_t *phEventWaitList,
    /// [out][optional] Sync point associated with this command.
    ur_exp_command_buffer_sync_point_t *pSyncPoint,
    /// [out][optional][alloc] return an event object that will be signaled by
    /// the completion of this command in the next execution of the
    /// command-buffer.
    ur_event_handle_t *phEvent,
    /// [out][optional][alloc] Handle to this command.
    ur_exp_command_buffer_command_handle_t *phCommand) {
  auto pfnAppendMemBufferWriteExp =
      getContext()->urDdiTable.CommandBufferExp.pfnAppendMemBufferWriteExp;

  if (nullptr == pfnAppendMemBufferWriteExp) {
    return UR_RESULT_ERROR_UNINITIALIZED;
  }

  if (getContext()->enableParameterValidation) {
    if (NULL == pSrc)
      return UR_RESULT_ERROR_INVALID_NULL_POINTER;

    if (NULL == hCommandBuffer)
      return UR_RESULT_ERROR_INVALID_NULL_HANDLE;

    if (NULL == hBuffer)
      return UR_RESULT_ERROR_INVALID_NULL_HANDLE;

    if (pSyncPointWaitList == NULL && numSyncPointsInWaitList > 0)
      return UR_RESULT_ERROR_INVALID_COMMAND_BUFFER_SYNC_POINT_WAIT_LIST_EXP;

    if (pSyncPointWaitList != NULL && numSyncPointsInWaitList == 0)
      return UR_RESULT_ERROR_INVALID_COMMAND_BUFFER_SYNC_POINT_WAIT_LIST_EXP;

    if (phEventWaitList == NULL && numEventsInWaitList > 0)
      return UR_RESULT_ERROR_INVALID_EVENT_WAIT_LIST;

    if (phEventWaitList != NULL && numEventsInWaitList == 0)
      return UR_RESULT_ERROR_INVALID_EVENT_WAIT_LIST;

    if (phEventWaitList != NULL && numEventsInWaitList > 0) {
      for (uint32_t i = 0; i < numEventsInWaitList; ++i) {
        if (phEventWaitList[i] == NULL) {
          return UR_RESULT_ERROR_INVALID_EVENT_WAIT_LIST;
        }
      }
    }
  }

  if (getContext()->enableLifetimeValidation &&
      !getContext()->refCountContext->isReferenceValid(hBuffer)) {
    URLOG_CTX_INVALID_REFERENCE(hBuffer);
  }

  ur_result_t result = pfnAppendMemBufferWriteExp(
      hCommandBuffer, hBuffer, offset, size, pSrc, numSyncPointsInWaitList,
      pSyncPointWaitList, numEventsInWaitList, phEventWaitList, pSyncPoint,
      phEvent, phCommand);

  return result;
}

///////////////////////////////////////////////////////////////////////////////
/// @brief Intercept function for urCommandBufferAppendMemBufferReadExp
__urdlllocal ur_result_t UR_APICALL urCommandBufferAppendMemBufferReadExp(
    /// [in] Handle of the command-buffer object.
    ur_exp_command_buffer_handle_t hCommandBuffer,
    /// [in] Handle of the buffer object.
    ur_mem_handle_t hBuffer,
    /// [in] Offset in bytes in the buffer object.
    size_t offset,
    /// [in] Size in bytes of data being written.
    size_t size,
    /// [in] Pointer to host memory where data is to be written to.
    void *pDst,
    /// [in] The number of sync points in the provided dependency list.
    uint32_t numSyncPointsInWaitList,
    /// [in][optional] A list of sync points that this command depends on.
    /// Will be ignored if command-buffer is in-order.
    const ur_exp_command_buffer_sync_point_t *pSyncPointWaitList,
    /// [in] Size of the event wait list.
    uint32_t numEventsInWaitList,
    /// [in][optional][range(0, numEventsInWaitList)] pointer to a list of
    /// events that must be complete before the command execution. If nullptr,
    /// the numEventsInWaitList must be 0, indicating no wait events.
    const ur_event_handle_t *phEventWaitList,
    /// [out][optional] Sync point associated with this command.
    ur_exp_command_buffer_sync_point_t *pSyncPoint,
    /// [out][optional][alloc] return an event object that will be signaled by
    /// the completion of this command in the next execution of the
    /// command-buffer.
    ur_event_handle_t *phEvent,
    /// [out][optional][alloc] Handle to this command.
    ur_exp_command_buffer_command_handle_t *phCommand) {
  auto pfnAppendMemBufferReadExp =
      getContext()->urDdiTable.CommandBufferExp.pfnAppendMemBufferReadExp;

  if (nullptr == pfnAppendMemBufferReadExp) {
    return UR_RESULT_ERROR_UNINITIALIZED;
  }

  if (getContext()->enableParameterValidation) {
    if (NULL == pDst)
      return UR_RESULT_ERROR_INVALID_NULL_POINTER;

    if (NULL == hCommandBuffer)
      return UR_RESULT_ERROR_INVALID_NULL_HANDLE;

    if (NULL == hBuffer)
      return UR_RESULT_ERROR_INVALID_NULL_HANDLE;

    if (pSyncPointWaitList == NULL && numSyncPointsInWaitList > 0)
      return UR_RESULT_ERROR_INVALID_COMMAND_BUFFER_SYNC_POINT_WAIT_LIST_EXP;

    if (pSyncPointWaitList != NULL && numSyncPointsInWaitList == 0)
      return UR_RESULT_ERROR_INVALID_COMMAND_BUFFER_SYNC_POINT_WAIT_LIST_EXP;

    if (phEventWaitList == NULL && numEventsInWaitList > 0)
      return UR_RESULT_ERROR_INVALID_EVENT_WAIT_LIST;

    if (phEventWaitList != NULL && numEventsInWaitList == 0)
      return UR_RESULT_ERROR_INVALID_EVENT_WAIT_LIST;

    if (phEventWaitList != NULL && numEventsInWaitList > 0) {
      for (uint32_t i = 0; i < numEventsInWaitList; ++i) {
        if (phEventWaitList[i] == NULL) {
          return UR_RESULT_ERROR_INVALID_EVENT_WAIT_LIST;
        }
      }
    }
  }

  if (getContext()->enableLifetimeValidation &&
      !getContext()->refCountContext->isReferenceValid(hBuffer)) {
    URLOG_CTX_INVALID_REFERENCE(hBuffer);
  }

  ur_result_t result = pfnAppendMemBufferReadExp(
      hCommandBuffer, hBuffer, offset, size, pDst, numSyncPointsInWaitList,
      pSyncPointWaitList, numEventsInWaitList, phEventWaitList, pSyncPoint,
      phEvent, phCommand);

  return result;
}

///////////////////////////////////////////////////////////////////////////////
/// @brief Intercept function for urCommandBufferAppendMemBufferCopyRectExp
__urdlllocal ur_result_t UR_APICALL urCommandBufferAppendMemBufferCopyRectExp(
    /// [in] Handle of the command-buffer object.
    ur_exp_command_buffer_handle_t hCommandBuffer,
    /// [in] The data to be copied.
    ur_mem_handle_t hSrcMem,
    /// [in] The location the data will be copied to.
    ur_mem_handle_t hDstMem,
    /// [in] Origin for the region of data to be copied from the source.
    ur_rect_offset_t srcOrigin,
    /// [in] Origin for the region of data to be copied to in the destination.
    ur_rect_offset_t dstOrigin,
    /// [in] The extents describing the region to be copied.
    ur_rect_region_t region,
    /// [in] Row pitch of the source memory.
    size_t srcRowPitch,
    /// [in] Slice pitch of the source memory.
    size_t srcSlicePitch,
    /// [in] Row pitch of the destination memory.
    size_t dstRowPitch,
    /// [in] Slice pitch of the destination memory.
    size_t dstSlicePitch,
    /// [in] The number of sync points in the provided dependency list.
    uint32_t numSyncPointsInWaitList,
    /// [in][optional] A list of sync points that this command depends on.
    /// Will be ignored if command-buffer is in-order.
    const ur_exp_command_buffer_sync_point_t *pSyncPointWaitList,
    /// [in] Size of the event wait list.
    uint32_t numEventsInWaitList,
    /// [in][optional][range(0, numEventsInWaitList)] pointer to a list of
    /// events that must be complete before the command execution. If nullptr,
    /// the numEventsInWaitList must be 0, indicating no wait events.
    const ur_event_handle_t *phEventWaitList,
    /// [out][optional] Sync point associated with this command.
    ur_exp_command_buffer_sync_point_t *pSyncPoint,
    /// [out][optional][alloc] return an event object that will be signaled by
    /// the completion of this command in the next execution of the
    /// command-buffer.
    ur_event_handle_t *phEvent,
    /// [out][optional][alloc] Handle to this command.
    ur_exp_command_buffer_command_handle_t *phCommand) {
  auto pfnAppendMemBufferCopyRectExp =
      getContext()->urDdiTable.CommandBufferExp.pfnAppendMemBufferCopyRectExp;

  if (nullptr == pfnAppendMemBufferCopyRectExp) {
    return UR_RESULT_ERROR_UNINITIALIZED;
  }

  if (getContext()->enableParameterValidation) {
    if (NULL == hCommandBuffer)
      return UR_RESULT_ERROR_INVALID_NULL_HANDLE;

    if (NULL == hSrcMem)
      return UR_RESULT_ERROR_INVALID_NULL_HANDLE;

    if (NULL == hDstMem)
      return UR_RESULT_ERROR_INVALID_NULL_HANDLE;

    if (pSyncPointWaitList == NULL && numSyncPointsInWaitList > 0)
      return UR_RESULT_ERROR_INVALID_COMMAND_BUFFER_SYNC_POINT_WAIT_LIST_EXP;

    if (pSyncPointWaitList != NULL && numSyncPointsInWaitList == 0)
      return UR_RESULT_ERROR_INVALID_COMMAND_BUFFER_SYNC_POINT_WAIT_LIST_EXP;

    if (phEventWaitList == NULL && numEventsInWaitList > 0)
      return UR_RESULT_ERROR_INVALID_EVENT_WAIT_LIST;

    if (phEventWaitList != NULL && numEventsInWaitList == 0)
      return UR_RESULT_ERROR_INVALID_EVENT_WAIT_LIST;

    if (phEventWaitList != NULL && numEventsInWaitList > 0) {
      for (uint32_t i = 0; i < numEventsInWaitList; ++i) {
        if (phEventWaitList[i] == NULL) {
          return UR_RESULT_ERROR_INVALID_EVENT_WAIT_LIST;
        }
      }
    }
  }

  if (getContext()->enableLifetimeValidation &&
      !getContext()->refCountContext->isReferenceValid(hSrcMem)) {
    URLOG_CTX_INVALID_REFERENCE(hSrcMem);
  }

  if (getContext()->enableLifetimeValidation &&
      !getContext()->refCountContext->isReferenceValid(hDstMem)) {
    URLOG_CTX_INVALID_REFERENCE(hDstMem);
  }

  ur_result_t result = pfnAppendMemBufferCopyRectExp(
      hCommandBuffer, hSrcMem, hDstMem, srcOrigin, dstOrigin, region,
      srcRowPitch, srcSlicePitch, dstRowPitch, dstSlicePitch,
      numSyncPointsInWaitList, pSyncPointWaitList, numEventsInWaitList,
      phEventWaitList, pSyncPoint, phEvent, phCommand);

  return result;
}

///////////////////////////////////////////////////////////////////////////////
/// @brief Intercept function for urCommandBufferAppendMemBufferWriteRectExp
__urdlllocal ur_result_t UR_APICALL urCommandBufferAppendMemBufferWriteRectExp(
    /// [in] Handle of the command-buffer object.
    ur_exp_command_buffer_handle_t hCommandBuffer,
    /// [in] Handle of the buffer object.
    ur_mem_handle_t hBuffer,
    /// [in] 3D offset in the buffer.
    ur_rect_offset_t bufferOffset,
    /// [in] 3D offset in the host region.
    ur_rect_offset_t hostOffset,
    /// [in] 3D rectangular region descriptor: width, height, depth.
    ur_rect_region_t region,
    /// [in] Length of each row in bytes in the buffer object.
    size_t bufferRowPitch,
    /// [in] Length of each 2D slice in bytes in the buffer object being
    /// written.
    size_t bufferSlicePitch,
    /// [in] Length of each row in bytes in the host memory region pointed to
    /// by pSrc.
    size_t hostRowPitch,
    /// [in] Length of each 2D slice in bytes in the host memory region
    /// pointed to by pSrc.
    size_t hostSlicePitch,
    /// [in] Pointer to host memory where data is to be written from.
    void *pSrc,
    /// [in] The number of sync points in the provided dependency list.
    uint32_t numSyncPointsInWaitList,
    /// [in][optional] A list of sync points that this command depends on.
    /// Will be ignored if command-buffer is in-order.
    const ur_exp_command_buffer_sync_point_t *pSyncPointWaitList,
    /// [in] Size of the event wait list.
    uint32_t numEventsInWaitList,
    /// [in][optional][range(0, numEventsInWaitList)] pointer to a list of
    /// events that must be complete before the command execution. If nullptr,
    /// the numEventsInWaitList must be 0, indicating no wait events.
    const ur_event_handle_t *phEventWaitList,
    /// [out][optional] Sync point associated with this command.
    ur_exp_command_buffer_sync_point_t *pSyncPoint,
    /// [out][optional][alloc] return an event object that will be signaled by
    /// the completion of this command in the next execution of the
    /// command-buffer.
    ur_event_handle_t *phEvent,
    /// [out][optional][alloc] Handle to this command.
    ur_exp_command_buffer_command_handle_t *phCommand) {
  auto pfnAppendMemBufferWriteRectExp =
      getContext()->urDdiTable.CommandBufferExp.pfnAppendMemBufferWriteRectExp;

  if (nullptr == pfnAppendMemBufferWriteRectExp) {
    return UR_RESULT_ERROR_UNINITIALIZED;
  }

  if (getContext()->enableParameterValidation) {
    if (NULL == pSrc)
      return UR_RESULT_ERROR_INVALID_NULL_POINTER;

    if (NULL == hCommandBuffer)
      return UR_RESULT_ERROR_INVALID_NULL_HANDLE;

    if (NULL == hBuffer)
      return UR_RESULT_ERROR_INVALID_NULL_HANDLE;

    if (pSyncPointWaitList == NULL && numSyncPointsInWaitList > 0)
      return UR_RESULT_ERROR_INVALID_COMMAND_BUFFER_SYNC_POINT_WAIT_LIST_EXP;

    if (pSyncPointWaitList != NULL && numSyncPointsInWaitList == 0)
      return UR_RESULT_ERROR_INVALID_COMMAND_BUFFER_SYNC_POINT_WAIT_LIST_EXP;

    if (phEventWaitList == NULL && numEventsInWaitList > 0)
      return UR_RESULT_ERROR_INVALID_EVENT_WAIT_LIST;

    if (phEventWaitList != NULL && numEventsInWaitList == 0)
      return UR_RESULT_ERROR_INVALID_EVENT_WAIT_LIST;

    if (phEventWaitList != NULL && numEventsInWaitList > 0) {
      for (uint32_t i = 0; i < numEventsInWaitList; ++i) {
        if (phEventWaitList[i] == NULL) {
          return UR_RESULT_ERROR_INVALID_EVENT_WAIT_LIST;
        }
      }
    }
  }

  if (getContext()->enableLifetimeValidation &&
      !getContext()->refCountContext->isReferenceValid(hBuffer)) {
    URLOG_CTX_INVALID_REFERENCE(hBuffer);
  }

  ur_result_t result = pfnAppendMemBufferWriteRectExp(
      hCommandBuffer, hBuffer, bufferOffset, hostOffset, region, bufferRowPitch,
      bufferSlicePitch, hostRowPitch, hostSlicePitch, pSrc,
      numSyncPointsInWaitList, pSyncPointWaitList, numEventsInWaitList,
      phEventWaitList, pSyncPoint, phEvent, phCommand);

  return result;
}

///////////////////////////////////////////////////////////////////////////////
/// @brief Intercept function for urCommandBufferAppendMemBufferReadRectExp
__urdlllocal ur_result_t UR_APICALL urCommandBufferAppendMemBufferReadRectExp(
    /// [in] Handle of the command-buffer object.
    ur_exp_command_buffer_handle_t hCommandBuffer,
    /// [in] Handle of the buffer object.
    ur_mem_handle_t hBuffer,
    /// [in] 3D offset in the buffer.
    ur_rect_offset_t bufferOffset,
    /// [in] 3D offset in the host region.
    ur_rect_offset_t hostOffset,
    /// [in] 3D rectangular region descriptor: width, height, depth.
    ur_rect_region_t region,
    /// [in] Length of each row in bytes in the buffer object.
    size_t bufferRowPitch,
    /// [in] Length of each 2D slice in bytes in the buffer object being read.
    size_t bufferSlicePitch,
    /// [in] Length of each row in bytes in the host memory region pointed to
    /// by pDst.
    size_t hostRowPitch,
    /// [in] Length of each 2D slice in bytes in the host memory region
    /// pointed to by pDst.
    size_t hostSlicePitch,
    /// [in] Pointer to host memory where data is to be read into.
    void *pDst,
    /// [in] The number of sync points in the provided dependency list.
    uint32_t numSyncPointsInWaitList,
    /// [in][optional] A list of sync points that this command depends on.
    /// Will be ignored if command-buffer is in-order.
    const ur_exp_command_buffer_sync_point_t *pSyncPointWaitList,
    /// [in] Size of the event wait list.
    uint32_t numEventsInWaitList,
    /// [in][optional][range(0, numEventsInWaitList)] pointer to a list of
    /// events that must be complete before the command execution. If nullptr,
    /// the numEventsInWaitList must be 0, indicating no wait events.
    const ur_event_handle_t *phEventWaitList,
    /// [out][optional] Sync point associated with this command.
    ur_exp_command_buffer_sync_point_t *pSyncPoint,
    /// [out][optional] return an event object that will be signaled by the
    /// completion of this command in the next execution of the
    /// command-buffer.
    ur_event_handle_t *phEvent,
    /// [out][optional] Handle to this command.
    ur_exp_command_buffer_command_handle_t *phCommand) {
  auto pfnAppendMemBufferReadRectExp =
      getContext()->urDdiTable.CommandBufferExp.pfnAppendMemBufferReadRectExp;

  if (nullptr == pfnAppendMemBufferReadRectExp) {
    return UR_RESULT_ERROR_UNINITIALIZED;
  }

  if (getContext()->enableParameterValidation) {
    if (NULL == pDst)
      return UR_RESULT_ERROR_INVALID_NULL_POINTER;

    if (NULL == hCommandBuffer)
      return UR_RESULT_ERROR_INVALID_NULL_HANDLE;

    if (NULL == hBuffer)
      return UR_RESULT_ERROR_INVALID_NULL_HANDLE;

    if (pSyncPointWaitList == NULL && numSyncPointsInWaitList > 0)
      return UR_RESULT_ERROR_INVALID_COMMAND_BUFFER_SYNC_POINT_WAIT_LIST_EXP;

    if (pSyncPointWaitList != NULL && numSyncPointsInWaitList == 0)
      return UR_RESULT_ERROR_INVALID_COMMAND_BUFFER_SYNC_POINT_WAIT_LIST_EXP;

    if (phEventWaitList == NULL && numEventsInWaitList > 0)
      return UR_RESULT_ERROR_INVALID_EVENT_WAIT_LIST;

    if (phEventWaitList != NULL && numEventsInWaitList == 0)
      return UR_RESULT_ERROR_INVALID_EVENT_WAIT_LIST;

    if (phEventWaitList != NULL && numEventsInWaitList > 0) {
      for (uint32_t i = 0; i < numEventsInWaitList; ++i) {
        if (phEventWaitList[i] == NULL) {
          return UR_RESULT_ERROR_INVALID_EVENT_WAIT_LIST;
        }
      }
    }
  }

  if (getContext()->enableLifetimeValidation &&
      !getContext()->refCountContext->isReferenceValid(hBuffer)) {
    URLOG_CTX_INVALID_REFERENCE(hBuffer);
  }

  ur_result_t result = pfnAppendMemBufferReadRectExp(
      hCommandBuffer, hBuffer, bufferOffset, hostOffset, region, bufferRowPitch,
      bufferSlicePitch, hostRowPitch, hostSlicePitch, pDst,
      numSyncPointsInWaitList, pSyncPointWaitList, numEventsInWaitList,
      phEventWaitList, pSyncPoint, phEvent, phCommand);

  return result;
}

///////////////////////////////////////////////////////////////////////////////
/// @brief Intercept function for urCommandBufferAppendMemBufferFillExp
__urdlllocal ur_result_t UR_APICALL urCommandBufferAppendMemBufferFillExp(
    /// [in] handle of the command-buffer object.
    ur_exp_command_buffer_handle_t hCommandBuffer,
    /// [in] handle of the buffer object.
    ur_mem_handle_t hBuffer,
    /// [in] pointer to the fill pattern.
    const void *pPattern,
    /// [in] size in bytes of the pattern.
    size_t patternSize,
    /// [in] offset into the buffer.
    size_t offset,
    /// [in] fill size in bytes, must be a multiple of patternSize.
    size_t size,
    /// [in] The number of sync points in the provided dependency list.
    uint32_t numSyncPointsInWaitList,
    /// [in][optional] A list of sync points that this command depends on.
    /// Will be ignored if command-buffer is in-order.
    const ur_exp_command_buffer_sync_point_t *pSyncPointWaitList,
    /// [in] Size of the event wait list.
    uint32_t numEventsInWaitList,
    /// [in][optional][range(0, numEventsInWaitList)] pointer to a list of
    /// events that must be complete before the command execution. If nullptr,
    /// the numEventsInWaitList must be 0, indicating no wait events.
    const ur_event_handle_t *phEventWaitList,
    /// [out][optional] sync point associated with this command.
    ur_exp_command_buffer_sync_point_t *pSyncPoint,
    /// [out][optional][alloc] return an event object that will be signaled by
    /// the completion of this command in the next execution of the
    /// command-buffer.
    ur_event_handle_t *phEvent,
    /// [out][optional][alloc] Handle to this command.
    ur_exp_command_buffer_command_handle_t *phCommand) {
  auto pfnAppendMemBufferFillExp =
      getContext()->urDdiTable.CommandBufferExp.pfnAppendMemBufferFillExp;

  if (nullptr == pfnAppendMemBufferFillExp) {
    return UR_RESULT_ERROR_UNINITIALIZED;
  }

  if (getContext()->enableParameterValidation) {
    if (NULL == pPattern)
      return UR_RESULT_ERROR_INVALID_NULL_POINTER;

    if (NULL == hCommandBuffer)
      return UR_RESULT_ERROR_INVALID_NULL_HANDLE;

    if (NULL == hBuffer)
      return UR_RESULT_ERROR_INVALID_NULL_HANDLE;

    if (pSyncPointWaitList == NULL && numSyncPointsInWaitList > 0)
      return UR_RESULT_ERROR_INVALID_COMMAND_BUFFER_SYNC_POINT_WAIT_LIST_EXP;

    if (pSyncPointWaitList != NULL && numSyncPointsInWaitList == 0)
      return UR_RESULT_ERROR_INVALID_COMMAND_BUFFER_SYNC_POINT_WAIT_LIST_EXP;

    if (phEventWaitList == NULL && numEventsInWaitList > 0)
      return UR_RESULT_ERROR_INVALID_EVENT_WAIT_LIST;

    if (phEventWaitList != NULL && numEventsInWaitList == 0)
      return UR_RESULT_ERROR_INVALID_EVENT_WAIT_LIST;

    if (phEventWaitList != NULL && numEventsInWaitList > 0) {
      for (uint32_t i = 0; i < numEventsInWaitList; ++i) {
        if (phEventWaitList[i] == NULL) {
          return UR_RESULT_ERROR_INVALID_EVENT_WAIT_LIST;
        }
      }
    }
  }

  if (getContext()->enableLifetimeValidation &&
      !getContext()->refCountContext->isReferenceValid(hBuffer)) {
    URLOG_CTX_INVALID_REFERENCE(hBuffer);
  }

  ur_result_t result = pfnAppendMemBufferFillExp(
      hCommandBuffer, hBuffer, pPattern, patternSize, offset, size,
      numSyncPointsInWaitList, pSyncPointWaitList, numEventsInWaitList,
      phEventWaitList, pSyncPoint, phEvent, phCommand);

  return result;
}

///////////////////////////////////////////////////////////////////////////////
/// @brief Intercept function for urCommandBufferAppendUSMPrefetchExp
__urdlllocal ur_result_t UR_APICALL urCommandBufferAppendUSMPrefetchExp(
    /// [in] handle of the command-buffer object.
    ur_exp_command_buffer_handle_t hCommandBuffer,
    /// [in] pointer to USM allocated memory to prefetch.
    const void *pMemory,
    /// [in] size in bytes to be fetched.
    size_t size,
    /// [in] USM prefetch flags
    ur_usm_migration_flags_t flags,
    /// [in] The number of sync points in the provided dependency list.
    uint32_t numSyncPointsInWaitList,
    /// [in][optional] A list of sync points that this command depends on.
    /// Will be ignored if command-buffer is in-order.
    const ur_exp_command_buffer_sync_point_t *pSyncPointWaitList,
    /// [in] Size of the event wait list.
    uint32_t numEventsInWaitList,
    /// [in][optional][range(0, numEventsInWaitList)] pointer to a list of
    /// events that must be complete before the command execution. If nullptr,
    /// the numEventsInWaitList must be 0, indicating no wait events.
    const ur_event_handle_t *phEventWaitList,
    /// [out][optional] sync point associated with this command.
    ur_exp_command_buffer_sync_point_t *pSyncPoint,
    /// [out][optional][alloc] return an event object that will be signaled by
    /// the completion of this command in the next execution of the
    /// command-buffer.
    ur_event_handle_t *phEvent,
    /// [out][optional][alloc] Handle to this command.
    ur_exp_command_buffer_command_handle_t *phCommand) {
  auto pfnAppendUSMPrefetchExp =
      getContext()->urDdiTable.CommandBufferExp.pfnAppendUSMPrefetchExp;

  if (nullptr == pfnAppendUSMPrefetchExp) {
    return UR_RESULT_ERROR_UNINITIALIZED;
  }

  if (getContext()->enableParameterValidation) {
    if (NULL == pMemory)
      return UR_RESULT_ERROR_INVALID_NULL_POINTER;

    if (NULL == hCommandBuffer)
      return UR_RESULT_ERROR_INVALID_NULL_HANDLE;

    if (UR_USM_MIGRATION_FLAGS_MASK & flags)
      return UR_RESULT_ERROR_INVALID_ENUMERATION;

    if (pSyncPointWaitList == NULL && numSyncPointsInWaitList > 0)
      return UR_RESULT_ERROR_INVALID_COMMAND_BUFFER_SYNC_POINT_WAIT_LIST_EXP;

    if (pSyncPointWaitList != NULL && numSyncPointsInWaitList == 0)
      return UR_RESULT_ERROR_INVALID_COMMAND_BUFFER_SYNC_POINT_WAIT_LIST_EXP;

    if (size == 0)
      return UR_RESULT_ERROR_INVALID_SIZE;

    if (phEventWaitList == NULL && numEventsInWaitList > 0)
      return UR_RESULT_ERROR_INVALID_EVENT_WAIT_LIST;

    if (phEventWaitList != NULL && numEventsInWaitList == 0)
      return UR_RESULT_ERROR_INVALID_EVENT_WAIT_LIST;

    if (phEventWaitList != NULL && numEventsInWaitList > 0) {
      for (uint32_t i = 0; i < numEventsInWaitList; ++i) {
        if (phEventWaitList[i] == NULL) {
          return UR_RESULT_ERROR_INVALID_EVENT_WAIT_LIST;
        }
      }
    }
  }

  ur_result_t result = pfnAppendUSMPrefetchExp(
      hCommandBuffer, pMemory, size, flags, numSyncPointsInWaitList,
      pSyncPointWaitList, numEventsInWaitList, phEventWaitList, pSyncPoint,
      phEvent, phCommand);

  return result;
}

///////////////////////////////////////////////////////////////////////////////
/// @brief Intercept function for urCommandBufferAppendUSMAdviseExp
__urdlllocal ur_result_t UR_APICALL urCommandBufferAppendUSMAdviseExp(
    /// [in] handle of the command-buffer object.
    ur_exp_command_buffer_handle_t hCommandBuffer,
    /// [in] pointer to the USM memory object.
    const void *pMemory,
    /// [in] size in bytes to be advised.
    size_t size,
    /// [in] USM memory advice
    ur_usm_advice_flags_t advice,
    /// [in] The number of sync points in the provided dependency list.
    uint32_t numSyncPointsInWaitList,
    /// [in][optional] A list of sync points that this command depends on.
    /// Will be ignored if command-buffer is in-order.
    const ur_exp_command_buffer_sync_point_t *pSyncPointWaitList,
    /// [in] Size of the event wait list.
    uint32_t numEventsInWaitList,
    /// [in][optional][range(0, numEventsInWaitList)] pointer to a list of
    /// events that must be complete before the command execution. If nullptr,
    /// the numEventsInWaitList must be 0, indicating no wait events.
    const ur_event_handle_t *phEventWaitList,
    /// [out][optional] sync point associated with this command.
    ur_exp_command_buffer_sync_point_t *pSyncPoint,
    /// [out][optional][alloc] return an event object that will be signaled by
    /// the completion of this command in the next execution of the
    /// command-buffer.
    ur_event_handle_t *phEvent,
    /// [out][optional][alloc] Handle to this command.
    ur_exp_command_buffer_command_handle_t *phCommand) {
  auto pfnAppendUSMAdviseExp =
      getContext()->urDdiTable.CommandBufferExp.pfnAppendUSMAdviseExp;

  if (nullptr == pfnAppendUSMAdviseExp) {
    return UR_RESULT_ERROR_UNINITIALIZED;
  }

  if (getContext()->enableParameterValidation) {
    if (NULL == pMemory)
      return UR_RESULT_ERROR_INVALID_NULL_POINTER;

    if (NULL == hCommandBuffer)
      return UR_RESULT_ERROR_INVALID_NULL_HANDLE;

    if (UR_USM_ADVICE_FLAGS_MASK & advice)
      return UR_RESULT_ERROR_INVALID_ENUMERATION;

    if (pSyncPointWaitList == NULL && numSyncPointsInWaitList > 0)
      return UR_RESULT_ERROR_INVALID_COMMAND_BUFFER_SYNC_POINT_WAIT_LIST_EXP;

    if (pSyncPointWaitList != NULL && numSyncPointsInWaitList == 0)
      return UR_RESULT_ERROR_INVALID_COMMAND_BUFFER_SYNC_POINT_WAIT_LIST_EXP;

    if (size == 0)
      return UR_RESULT_ERROR_INVALID_SIZE;

    if (phEventWaitList == NULL && numEventsInWaitList > 0)
      return UR_RESULT_ERROR_INVALID_EVENT_WAIT_LIST;

    if (phEventWaitList != NULL && numEventsInWaitList == 0)
      return UR_RESULT_ERROR_INVALID_EVENT_WAIT_LIST;

    if (phEventWaitList != NULL && numEventsInWaitList > 0) {
      for (uint32_t i = 0; i < numEventsInWaitList; ++i) {
        if (phEventWaitList[i] == NULL) {
          return UR_RESULT_ERROR_INVALID_EVENT_WAIT_LIST;
        }
      }
    }
  }

  ur_result_t result = pfnAppendUSMAdviseExp(
      hCommandBuffer, pMemory, size, advice, numSyncPointsInWaitList,
      pSyncPointWaitList, numEventsInWaitList, phEventWaitList, pSyncPoint,
      phEvent, phCommand);

  return result;
}

///////////////////////////////////////////////////////////////////////////////
/// @brief Intercept function for urCommandBufferAppendNativeCommandExp
__urdlllocal ur_result_t UR_APICALL urCommandBufferAppendNativeCommandExp(
    /// [in] Handle of the command-buffer object.
    ur_exp_command_buffer_handle_t hCommandBuffer,
    /// [in] Function calling the native underlying API, to be executed
    /// immediately.
    ur_exp_command_buffer_native_command_function_t pfnNativeCommand,
    /// [in][optional] Data used by pfnNativeCommand
    void *pData,
    /// [in][optional] A command-buffer object which will be added to
    /// hCommandBuffer as a child graph node containing the native commands.
    /// Required for CUDA and HIP adapters and will be ignored by other
    /// adapters, who use alternative backend mechanisms to add the native
    /// nodes to hCommandBuffer.
    ur_exp_command_buffer_handle_t hChildCommandBuffer,
    /// [in] The number of sync points in the provided dependency list.
    uint32_t numSyncPointsInWaitList,
    /// [in][optional] A list of sync points that this command depends on.
    /// Will be ignored if command-buffer is in-order.
    const ur_exp_command_buffer_sync_point_t *pSyncPointWaitList,
    /// [out][optional] Sync point associated with this command.
    ur_exp_command_buffer_sync_point_t *pSyncPoint) {
  auto pfnAppendNativeCommandExp =
      getContext()->urDdiTable.CommandBufferExp.pfnAppendNativeCommandExp;

  if (nullptr == pfnAppendNativeCommandExp) {
    return UR_RESULT_ERROR_UNINITIALIZED;
  }

  if (getContext()->enableParameterValidation) {
    if (NULL == pfnNativeCommand)
      return UR_RESULT_ERROR_INVALID_NULL_POINTER;

    if (NULL == hCommandBuffer)
      return UR_RESULT_ERROR_INVALID_NULL_HANDLE;

    if (pSyncPointWaitList == NULL && numSyncPointsInWaitList > 0)
      return UR_RESULT_ERROR_INVALID_COMMAND_BUFFER_SYNC_POINT_WAIT_LIST_EXP;

    if (pSyncPointWaitList != NULL && numSyncPointsInWaitList == 0)
      return UR_RESULT_ERROR_INVALID_COMMAND_BUFFER_SYNC_POINT_WAIT_LIST_EXP;
  }

  ur_result_t result = pfnAppendNativeCommandExp(
      hCommandBuffer, pfnNativeCommand, pData, hChildCommandBuffer,
      numSyncPointsInWaitList, pSyncPointWaitList, pSyncPoint);

  return result;
}

///////////////////////////////////////////////////////////////////////////////
/// @brief Intercept function for urEnqueueCommandBufferExp
__urdlllocal ur_result_t UR_APICALL urEnqueueCommandBufferExp(
    /// [in] The queue to submit this command-buffer for execution.
    ur_queue_handle_t hQueue,
    /// [in] Handle of the command-buffer object.
    ur_exp_command_buffer_handle_t hCommandBuffer,
    /// [in] Size of the event wait list.
    uint32_t numEventsInWaitList,
    /// [in][optional][range(0, numEventsInWaitList)] pointer to a list of
    /// events that must be complete before the command-buffer execution.
    /// If nullptr, the numEventsInWaitList must be 0, indicating no wait
    /// events.
    const ur_event_handle_t *phEventWaitList,
    /// [out][optional][alloc] return an event object that identifies this
    /// particular command-buffer execution instance. If phEventWaitList and
    /// phEvent are not NULL, phEvent must not refer to an element of the
    /// phEventWaitList array.
    ur_event_handle_t *phEvent) {
  auto pfnCommandBufferExp =
      getContext()->urDdiTable.EnqueueExp.pfnCommandBufferExp;

  if (nullptr == pfnCommandBufferExp) {
    return UR_RESULT_ERROR_UNINITIALIZED;
  }

  if (getContext()->enableParameterValidation) {
    if (NULL == hQueue)
      return UR_RESULT_ERROR_INVALID_NULL_HANDLE;

    if (NULL == hCommandBuffer)
      return UR_RESULT_ERROR_INVALID_NULL_HANDLE;

    if (phEventWaitList == NULL && numEventsInWaitList > 0)
      return UR_RESULT_ERROR_INVALID_EVENT_WAIT_LIST;

    if (phEventWaitList != NULL && numEventsInWaitList == 0)
      return UR_RESULT_ERROR_INVALID_EVENT_WAIT_LIST;

    if (phEventWaitList != NULL && numEventsInWaitList > 0) {
      for (uint32_t i = 0; i < numEventsInWaitList; ++i) {
        if (phEventWaitList[i] == NULL) {
          return UR_RESULT_ERROR_INVALID_EVENT_WAIT_LIST;
        }
      }
    }
  }

  if (getContext()->enableLifetimeValidation &&
      !getContext()->refCountContext->isReferenceValid(hQueue)) {
    URLOG_CTX_INVALID_REFERENCE(hQueue);
  }

  ur_result_t result = pfnCommandBufferExp(
      hQueue, hCommandBuffer, numEventsInWaitList, phEventWaitList, phEvent);

  if (getContext()->enableLeakChecking && result == UR_RESULT_SUCCESS &&
      phEvent) {
    getContext()->refCountContext->createRefCount(*phEvent);
  }

  return result;
}

///////////////////////////////////////////////////////////////////////////////
/// @brief Intercept function for urCommandBufferUpdateKernelLaunchExp
__urdlllocal ur_result_t UR_APICALL urCommandBufferUpdateKernelLaunchExp(
    /// [in] Handle of the command-buffer object.
    ur_exp_command_buffer_handle_t hCommandBuffer,
    /// [in] Length of pUpdateKernelLaunch.
    uint32_t numKernelUpdates,
    /// [in][range(0, numKernelUpdates)]  List of structs defining how a
    /// kernel commands are to be updated.
    const ur_exp_command_buffer_update_kernel_launch_desc_t
        *pUpdateKernelLaunch) {
  auto pfnUpdateKernelLaunchExp =
      getContext()->urDdiTable.CommandBufferExp.pfnUpdateKernelLaunchExp;

  if (nullptr == pfnUpdateKernelLaunchExp) {
    return UR_RESULT_ERROR_UNINITIALIZED;
  }

  if (getContext()->enableParameterValidation) {
    if (NULL == pUpdateKernelLaunch)
      return UR_RESULT_ERROR_INVALID_NULL_POINTER;

    if (NULL == hCommandBuffer)
      return UR_RESULT_ERROR_INVALID_NULL_HANDLE;

    if (NULL == pUpdateKernelLaunch->hCommand)
      return UR_RESULT_ERROR_INVALID_NULL_HANDLE;

    if (numKernelUpdates == 0)
      return UR_RESULT_ERROR_INVALID_SIZE;
  }

  ur_result_t result = pfnUpdateKernelLaunchExp(
      hCommandBuffer, numKernelUpdates, pUpdateKernelLaunch);

  return result;
}

///////////////////////////////////////////////////////////////////////////////
/// @brief Intercept function for urCommandBufferUpdateSignalEventExp
__urdlllocal ur_result_t UR_APICALL urCommandBufferUpdateSignalEventExp(
    /// [in] Handle of the command-buffer command to update.
    ur_exp_command_buffer_command_handle_t hCommand,
    /// [out][alloc] Event to be signaled.
    ur_event_handle_t *phSignalEvent) {
  auto pfnUpdateSignalEventExp =
      getContext()->urDdiTable.CommandBufferExp.pfnUpdateSignalEventExp;

  if (nullptr == pfnUpdateSignalEventExp) {
    return UR_RESULT_ERROR_UNINITIALIZED;
  }

  if (getContext()->enableParameterValidation) {
    if (NULL == phSignalEvent)
      return UR_RESULT_ERROR_INVALID_NULL_POINTER;

    if (NULL == hCommand)
      return UR_RESULT_ERROR_INVALID_NULL_HANDLE;
  }

  ur_result_t result = pfnUpdateSignalEventExp(hCommand, phSignalEvent);

  return result;
}

///////////////////////////////////////////////////////////////////////////////
/// @brief Intercept function for urCommandBufferUpdateWaitEventsExp
__urdlllocal ur_result_t UR_APICALL urCommandBufferUpdateWaitEventsExp(
    /// [in] Handle of the command-buffer command to update.
    ur_exp_command_buffer_command_handle_t hCommand,
    /// [in] Size of the event wait list.
    uint32_t numEventsInWaitList,
    /// [in][optional][range(0, numEventsInWaitList)] pointer to a list of
    /// events that must be complete before the command execution. If nullptr,
    /// the numEventsInWaitList must be 0, indicating no wait events.
    const ur_event_handle_t *phEventWaitList) {
  auto pfnUpdateWaitEventsExp =
      getContext()->urDdiTable.CommandBufferExp.pfnUpdateWaitEventsExp;

  if (nullptr == pfnUpdateWaitEventsExp) {
    return UR_RESULT_ERROR_UNINITIALIZED;
  }

  if (getContext()->enableParameterValidation) {
    if (NULL == hCommand)
      return UR_RESULT_ERROR_INVALID_NULL_HANDLE;

    if (phEventWaitList == NULL && numEventsInWaitList > 0)
      return UR_RESULT_ERROR_INVALID_EVENT_WAIT_LIST;

    if (phEventWaitList != NULL && numEventsInWaitList == 0)
      return UR_RESULT_ERROR_INVALID_EVENT_WAIT_LIST;

    if (phEventWaitList != NULL && numEventsInWaitList > 0) {
      for (uint32_t i = 0; i < numEventsInWaitList; ++i) {
        if (phEventWaitList[i] == NULL) {
          return UR_RESULT_ERROR_INVALID_EVENT_WAIT_LIST;
        }
      }
    }
  }

  ur_result_t result =
      pfnUpdateWaitEventsExp(hCommand, numEventsInWaitList, phEventWaitList);

  return result;
}

///////////////////////////////////////////////////////////////////////////////
/// @brief Intercept function for urCommandBufferGetInfoExp
__urdlllocal ur_result_t UR_APICALL urCommandBufferGetInfoExp(
    /// [in] handle of the command-buffer object
    ur_exp_command_buffer_handle_t hCommandBuffer,
    /// [in] the name of the command-buffer property to query
    ur_exp_command_buffer_info_t propName,
    /// [in] size in bytes of the command-buffer property value
    size_t propSize,
    /// [out][optional][typename(propName, propSize)] value of the
    /// command-buffer property
    void *pPropValue,
    /// [out][optional] bytes returned in command-buffer property
    size_t *pPropSizeRet) {
  auto pfnGetInfoExp = getContext()->urDdiTable.CommandBufferExp.pfnGetInfoExp;

  if (nullptr == pfnGetInfoExp) {
    return UR_RESULT_ERROR_UNINITIALIZED;
  }

  if (getContext()->enableParameterValidation) {
    if (propSize != 0 && pPropValue == NULL)
      return UR_RESULT_ERROR_INVALID_NULL_POINTER;

    if (pPropValue == NULL && pPropSizeRet == NULL)
      return UR_RESULT_ERROR_INVALID_NULL_POINTER;

    if (NULL == hCommandBuffer)
      return UR_RESULT_ERROR_INVALID_NULL_HANDLE;

    if (UR_EXP_COMMAND_BUFFER_INFO_DESCRIPTOR < propName)
      return UR_RESULT_ERROR_INVALID_ENUMERATION;

    if (propSize == 0 && pPropValue != NULL)
      return UR_RESULT_ERROR_INVALID_SIZE;
  }

  ur_result_t result = pfnGetInfoExp(hCommandBuffer, propName, propSize,
                                     pPropValue, pPropSizeRet);

  return result;
}

///////////////////////////////////////////////////////////////////////////////
/// @brief Intercept function for urCommandBufferGetNativeHandleExp
__urdlllocal ur_result_t UR_APICALL urCommandBufferGetNativeHandleExp(
    /// [in] Handle of the command-buffer.
    ur_exp_command_buffer_handle_t hCommandBuffer,
    /// [out] A pointer to the native handle of the command-buffer.
    ur_native_handle_t *phNativeCommandBuffer) {
  auto pfnGetNativeHandleExp =
      getContext()->urDdiTable.CommandBufferExp.pfnGetNativeHandleExp;

  if (nullptr == pfnGetNativeHandleExp) {
    return UR_RESULT_ERROR_UNINITIALIZED;
  }

  if (getContext()->enableParameterValidation) {
    if (NULL == phNativeCommandBuffer)
      return UR_RESULT_ERROR_INVALID_NULL_POINTER;

    if (NULL == hCommandBuffer)
      return UR_RESULT_ERROR_INVALID_NULL_HANDLE;
  }

  ur_result_t result =
      pfnGetNativeHandleExp(hCommandBuffer, phNativeCommandBuffer);

  return result;
}

///////////////////////////////////////////////////////////////////////////////
/// @brief Intercept function for urEnqueueTimestampRecordingExp
__urdlllocal ur_result_t UR_APICALL urEnqueueTimestampRecordingExp(
    /// [in] handle of the queue object
    ur_queue_handle_t hQueue,
    /// [in] indicates whether the call to this function should block until
    /// until the device timestamp recording command has executed on the
    /// device.
    bool blocking,
    /// [in] size of the event wait list
    uint32_t numEventsInWaitList,
    /// [in][optional][range(0, numEventsInWaitList)] pointer to a list of
    /// events that must be complete before the kernel execution.
    /// If nullptr, the numEventsInWaitList must be 0, indicating no wait
    /// events.
    const ur_event_handle_t *phEventWaitList,
    /// [in,out] return an event object that identifies this particular kernel
    /// execution instance. Profiling information can be queried
    /// from this event as if `hQueue` had profiling enabled. Querying
    /// `UR_PROFILING_INFO_COMMAND_QUEUED` or `UR_PROFILING_INFO_COMMAND_SUBMIT`
    /// reports the timestamp at the time of the call to this function.
    /// Querying `UR_PROFILING_INFO_COMMAND_START` or
    /// `UR_PROFILING_INFO_COMMAND_END` reports the timestamp recorded when the
    /// command is executed on the device. If phEventWaitList and phEvent are
    /// not NULL, phEvent must not refer to an element of the phEventWaitList
    /// array.
    ur_event_handle_t *phEvent) {
  auto pfnTimestampRecordingExp =
      getContext()->urDdiTable.EnqueueExp.pfnTimestampRecordingExp;

  if (nullptr == pfnTimestampRecordingExp) {
    return UR_RESULT_ERROR_UNINITIALIZED;
  }

  if (getContext()->enableParameterValidation) {
    if (NULL == phEvent)
      return UR_RESULT_ERROR_INVALID_NULL_POINTER;

    if (NULL == hQueue)
      return UR_RESULT_ERROR_INVALID_NULL_HANDLE;

    if (phEventWaitList == NULL && numEventsInWaitList > 0)
      return UR_RESULT_ERROR_INVALID_EVENT_WAIT_LIST;

    if (phEventWaitList != NULL && numEventsInWaitList == 0)
      return UR_RESULT_ERROR_INVALID_EVENT_WAIT_LIST;

    if (phEventWaitList != NULL && numEventsInWaitList > 0) {
      for (uint32_t i = 0; i < numEventsInWaitList; ++i) {
        if (phEventWaitList[i] == NULL) {
          return UR_RESULT_ERROR_INVALID_EVENT_WAIT_LIST;
        }
      }
    }
  }

  if (getContext()->enableLifetimeValidation &&
      !getContext()->refCountContext->isReferenceValid(hQueue)) {
    URLOG_CTX_INVALID_REFERENCE(hQueue);
  }

  ur_result_t result = pfnTimestampRecordingExp(
      hQueue, blocking, numEventsInWaitList, phEventWaitList, phEvent);

  if (getContext()->enableLeakChecking && result == UR_RESULT_SUCCESS &&
      phEvent) {
    getContext()->refCountContext->createRefCount(*phEvent);
  }

  return result;
}

///////////////////////////////////////////////////////////////////////////////
/// @brief Intercept function for urProgramBuildExp
__urdlllocal ur_result_t UR_APICALL urProgramBuildExp(
    /// [in] Handle of the program to build.
    ur_program_handle_t hProgram,
    /// [in] number of devices
    uint32_t numDevices,
    /// [in][range(0, numDevices)] pointer to array of device handles
    ur_device_handle_t *phDevices,
    /// [in][optional] pointer to build options null-terminated string.
    const char *pOptions) {
  auto pfnBuildExp = getContext()->urDdiTable.ProgramExp.pfnBuildExp;

  if (nullptr == pfnBuildExp) {
    return UR_RESULT_ERROR_UNINITIALIZED;
  }

  if (getContext()->enableParameterValidation) {
    if (NULL == phDevices)
      return UR_RESULT_ERROR_INVALID_NULL_POINTER;

    if (NULL == hProgram)
      return UR_RESULT_ERROR_INVALID_NULL_HANDLE;
  }

  if (getContext()->enableLifetimeValidation &&
      !getContext()->refCountContext->isReferenceValid(hProgram)) {
    URLOG_CTX_INVALID_REFERENCE(hProgram);
  }

  ur_result_t result = pfnBuildExp(hProgram, numDevices, phDevices, pOptions);

  return result;
}

///////////////////////////////////////////////////////////////////////////////
/// @brief Intercept function for urProgramCompileExp
__urdlllocal ur_result_t UR_APICALL urProgramCompileExp(
    /// [in][out] handle of the program to compile.
    ur_program_handle_t hProgram,
    /// [in] number of devices
    uint32_t numDevices,
    /// [in][range(0, numDevices)] pointer to array of device handles
    ur_device_handle_t *phDevices,
    /// [in][optional] pointer to build options null-terminated string.
    const char *pOptions) {
  auto pfnCompileExp = getContext()->urDdiTable.ProgramExp.pfnCompileExp;

  if (nullptr == pfnCompileExp) {
    return UR_RESULT_ERROR_UNINITIALIZED;
  }

  if (getContext()->enableParameterValidation) {
    if (NULL == phDevices)
      return UR_RESULT_ERROR_INVALID_NULL_POINTER;

    if (NULL == hProgram)
      return UR_RESULT_ERROR_INVALID_NULL_HANDLE;
  }

  if (getContext()->enableLifetimeValidation &&
      !getContext()->refCountContext->isReferenceValid(hProgram)) {
    URLOG_CTX_INVALID_REFERENCE(hProgram);
  }

  ur_result_t result = pfnCompileExp(hProgram, numDevices, phDevices, pOptions);

  return result;
}

///////////////////////////////////////////////////////////////////////////////
/// @brief Intercept function for urProgramLinkExp
__urdlllocal ur_result_t UR_APICALL urProgramLinkExp(
    /// [in] handle of the context instance.
    ur_context_handle_t hContext,
    /// [in] number of devices
    uint32_t numDevices,
    /// [in][range(0, numDevices)] pointer to array of device handles
    ur_device_handle_t *phDevices,
    /// [in] number of program handles in `phPrograms`.
    uint32_t count,
    /// [in][range(0, count)] pointer to array of program handles.
    const ur_program_handle_t *phPrograms,
    /// [in][optional] pointer to linker options null-terminated string.
    const char *pOptions,
    /// [out][alloc] pointer to handle of program object created.
    ur_program_handle_t *phProgram) {
  if (nullptr != phProgram) {
    *phProgram = nullptr;
  }
  auto pfnLinkExp = getContext()->urDdiTable.ProgramExp.pfnLinkExp;

  if (nullptr == pfnLinkExp) {
    return UR_RESULT_ERROR_UNINITIALIZED;
  }

  if (getContext()->enableParameterValidation) {
    if (NULL == phDevices)
      return UR_RESULT_ERROR_INVALID_NULL_POINTER;

    if (NULL == phPrograms)
      return UR_RESULT_ERROR_INVALID_NULL_POINTER;

    if (NULL == phProgram)
      return UR_RESULT_ERROR_INVALID_NULL_POINTER;

    if (NULL == hContext)
      return UR_RESULT_ERROR_INVALID_NULL_HANDLE;

    if (count == 0)
      return UR_RESULT_ERROR_INVALID_SIZE;
  }

  if (getContext()->enableLifetimeValidation &&
      !getContext()->refCountContext->isReferenceValid(hContext)) {
    URLOG_CTX_INVALID_REFERENCE(hContext);
  }

  ur_result_t result = pfnLinkExp(hContext, numDevices, phDevices, count,
                                  phPrograms, pOptions, phProgram);

  return result;
}

///////////////////////////////////////////////////////////////////////////////
/// @brief Intercept function for urUSMContextMemcpyExp
__urdlllocal ur_result_t UR_APICALL urUSMContextMemcpyExp(
    /// [in] Context associated with the device(s) that own the allocations
    /// `pSrc` and `pDst`.
    ur_context_handle_t hContext,
    /// [in] Destination pointer to copy to.
    void *pDst,
    /// [in] Source pointer to copy from.
    const void *pSrc,
    /// [in] Size in bytes to be copied.
    size_t size) {
  auto pfnContextMemcpyExp =
      getContext()->urDdiTable.USMExp.pfnContextMemcpyExp;

  if (nullptr == pfnContextMemcpyExp) {
    return UR_RESULT_ERROR_UNINITIALIZED;
  }

  if (getContext()->enableParameterValidation) {
    if (NULL == pDst)
      return UR_RESULT_ERROR_INVALID_NULL_POINTER;

    if (NULL == pSrc)
      return UR_RESULT_ERROR_INVALID_NULL_POINTER;

    if (NULL == hContext)
      return UR_RESULT_ERROR_INVALID_NULL_HANDLE;

    if (size == 0)
      return UR_RESULT_ERROR_INVALID_SIZE;
  }

  if (getContext()->enableLifetimeValidation &&
      !getContext()->refCountContext->isReferenceValid(hContext)) {
    URLOG_CTX_INVALID_REFERENCE(hContext);
  }

  ur_result_t result = pfnContextMemcpyExp(hContext, pDst, pSrc, size);

  return result;
}

///////////////////////////////////////////////////////////////////////////////
/// @brief Intercept function for urUSMImportExp
__urdlllocal ur_result_t UR_APICALL urUSMImportExp(
    /// [in] handle of the context object
    ur_context_handle_t hContext,
    /// [in] pointer to host memory object
    void *pMem,
    /// [in] size in bytes of the host memory object to be imported
    size_t size) {
  auto pfnImportExp = getContext()->urDdiTable.USMExp.pfnImportExp;

  if (nullptr == pfnImportExp) {
    return UR_RESULT_ERROR_UNINITIALIZED;
  }

  if (getContext()->enableParameterValidation) {
    if (NULL == pMem)
      return UR_RESULT_ERROR_INVALID_NULL_POINTER;

    if (NULL == hContext)
      return UR_RESULT_ERROR_INVALID_NULL_HANDLE;
  }

  if (getContext()->enableLifetimeValidation &&
      !getContext()->refCountContext->isReferenceValid(hContext)) {
    URLOG_CTX_INVALID_REFERENCE(hContext);
  }

  ur_result_t result = pfnImportExp(hContext, pMem, size);

  return result;
}

///////////////////////////////////////////////////////////////////////////////
/// @brief Intercept function for urUSMReleaseExp
__urdlllocal ur_result_t UR_APICALL urUSMReleaseExp(
    /// [in] handle of the context object
    ur_context_handle_t hContext,
    /// [in] pointer to host memory object
    void *pMem) {
  auto pfnReleaseExp = getContext()->urDdiTable.USMExp.pfnReleaseExp;

  if (nullptr == pfnReleaseExp) {
    return UR_RESULT_ERROR_UNINITIALIZED;
  }

  if (getContext()->enableParameterValidation) {
    if (NULL == pMem)
      return UR_RESULT_ERROR_INVALID_NULL_POINTER;

    if (NULL == hContext)
      return UR_RESULT_ERROR_INVALID_NULL_HANDLE;
  }

  if (getContext()->enableLifetimeValidation &&
      !getContext()->refCountContext->isReferenceValid(hContext)) {
    URLOG_CTX_INVALID_REFERENCE(hContext);
  }

  ur_result_t result = pfnReleaseExp(hContext, pMem);

  return result;
}

///////////////////////////////////////////////////////////////////////////////
/// @brief Intercept function for urUsmP2PEnablePeerAccessExp
__urdlllocal ur_result_t UR_APICALL urUsmP2PEnablePeerAccessExp(
    /// [in] handle of the command device object
    ur_device_handle_t commandDevice,
    /// [in] handle of the peer device object
    ur_device_handle_t peerDevice) {
  auto pfnEnablePeerAccessExp =
      getContext()->urDdiTable.UsmP2PExp.pfnEnablePeerAccessExp;

  if (nullptr == pfnEnablePeerAccessExp) {
    return UR_RESULT_ERROR_UNINITIALIZED;
  }

  if (getContext()->enableParameterValidation) {
    if (NULL == commandDevice)
      return UR_RESULT_ERROR_INVALID_NULL_HANDLE;

    if (NULL == peerDevice)
      return UR_RESULT_ERROR_INVALID_NULL_HANDLE;
  }

  if (getContext()->enableLifetimeValidation &&
      !getContext()->refCountContext->isReferenceValid(commandDevice)) {
    URLOG_CTX_INVALID_REFERENCE(commandDevice);
  }

  if (getContext()->enableLifetimeValidation &&
      !getContext()->refCountContext->isReferenceValid(peerDevice)) {
    URLOG_CTX_INVALID_REFERENCE(peerDevice);
  }

  ur_result_t result = pfnEnablePeerAccessExp(commandDevice, peerDevice);

  return result;
}

///////////////////////////////////////////////////////////////////////////////
/// @brief Intercept function for urUsmP2PDisablePeerAccessExp
__urdlllocal ur_result_t UR_APICALL urUsmP2PDisablePeerAccessExp(
    /// [in] handle of the command device object
    ur_device_handle_t commandDevice,
    /// [in] handle of the peer device object
    ur_device_handle_t peerDevice) {
  auto pfnDisablePeerAccessExp =
      getContext()->urDdiTable.UsmP2PExp.pfnDisablePeerAccessExp;

  if (nullptr == pfnDisablePeerAccessExp) {
    return UR_RESULT_ERROR_UNINITIALIZED;
  }

  if (getContext()->enableParameterValidation) {
    if (NULL == commandDevice)
      return UR_RESULT_ERROR_INVALID_NULL_HANDLE;

    if (NULL == peerDevice)
      return UR_RESULT_ERROR_INVALID_NULL_HANDLE;
  }

  if (getContext()->enableLifetimeValidation &&
      !getContext()->refCountContext->isReferenceValid(commandDevice)) {
    URLOG_CTX_INVALID_REFERENCE(commandDevice);
  }

  if (getContext()->enableLifetimeValidation &&
      !getContext()->refCountContext->isReferenceValid(peerDevice)) {
    URLOG_CTX_INVALID_REFERENCE(peerDevice);
  }

  ur_result_t result = pfnDisablePeerAccessExp(commandDevice, peerDevice);

  return result;
}

///////////////////////////////////////////////////////////////////////////////
/// @brief Intercept function for urUsmP2PPeerAccessGetInfoExp
__urdlllocal ur_result_t UR_APICALL urUsmP2PPeerAccessGetInfoExp(
    /// [in] handle of the command device object
    ur_device_handle_t commandDevice,
    /// [in] handle of the peer device object
    ur_device_handle_t peerDevice,
    /// [in] type of the info to retrieve
    ur_exp_peer_info_t propName,
    /// [in] the number of bytes pointed to by pPropValue.
    size_t propSize,
    /// [out][optional][typename(propName, propSize)] array of bytes holding
    /// the info.
    /// If propSize is not equal to or greater than the real number of bytes
    /// needed to return the info
    /// then the ::UR_RESULT_ERROR_INVALID_SIZE error is returned and
    /// pPropValue is not used.
    void *pPropValue,
    /// [out][optional] pointer to the actual size in bytes of the queried
    /// propName.
    size_t *pPropSizeRet) {
  auto pfnPeerAccessGetInfoExp =
      getContext()->urDdiTable.UsmP2PExp.pfnPeerAccessGetInfoExp;

  if (nullptr == pfnPeerAccessGetInfoExp) {
    return UR_RESULT_ERROR_UNINITIALIZED;
  }

  if (getContext()->enableParameterValidation) {
    if (propSize != 0 && pPropValue == NULL)
      return UR_RESULT_ERROR_INVALID_NULL_POINTER;

    if (pPropValue == NULL && pPropSizeRet == NULL)
      return UR_RESULT_ERROR_INVALID_NULL_POINTER;

    if (NULL == commandDevice)
      return UR_RESULT_ERROR_INVALID_NULL_HANDLE;

    if (NULL == peerDevice)
      return UR_RESULT_ERROR_INVALID_NULL_HANDLE;

    if (UR_EXP_PEER_INFO_UR_PEER_ATOMICS_SUPPORT < propName)
      return UR_RESULT_ERROR_INVALID_ENUMERATION;

    if (propSize == 0 && pPropValue != NULL)
      return UR_RESULT_ERROR_INVALID_SIZE;
  }

  if (getContext()->enableLifetimeValidation &&
      !getContext()->refCountContext->isReferenceValid(commandDevice)) {
    URLOG_CTX_INVALID_REFERENCE(commandDevice);
  }

  if (getContext()->enableLifetimeValidation &&
      !getContext()->refCountContext->isReferenceValid(peerDevice)) {
    URLOG_CTX_INVALID_REFERENCE(peerDevice);
  }

  ur_result_t result = pfnPeerAccessGetInfoExp(
      commandDevice, peerDevice, propName, propSize, pPropValue, pPropSizeRet);

  return result;
}

///////////////////////////////////////////////////////////////////////////////
/// @brief Intercept function for urEnqueueEventsWaitWithBarrierExt
__urdlllocal ur_result_t UR_APICALL urEnqueueEventsWaitWithBarrierExt(
    /// [in] handle of the queue object
    ur_queue_handle_t hQueue,
    /// [in][optional] pointer to the extended enqueue properties
    const ur_exp_enqueue_ext_properties_t *pProperties,
    /// [in] size of the event wait list
    uint32_t numEventsInWaitList,
    /// [in][optional][range(0, numEventsInWaitList)] pointer to a list of
    /// events that must be complete before this command can be executed.
    /// If nullptr, the numEventsInWaitList must be 0, indicating that all
    /// previously enqueued commands
    /// must be complete.
    const ur_event_handle_t *phEventWaitList,
    /// [out][optional][alloc] return an event object that identifies this
    /// particular command instance. If phEventWaitList and phEvent are not
    /// NULL, phEvent must not refer to an element of the phEventWaitList array.
    ur_event_handle_t *phEvent) {
  auto pfnEventsWaitWithBarrierExt =
      getContext()->urDdiTable.Enqueue.pfnEventsWaitWithBarrierExt;

  if (nullptr == pfnEventsWaitWithBarrierExt) {
    return UR_RESULT_ERROR_UNINITIALIZED;
  }

  if (getContext()->enableParameterValidation) {
    if (NULL == hQueue)
      return UR_RESULT_ERROR_INVALID_NULL_HANDLE;

    if (NULL != pProperties &&
        UR_EXP_ENQUEUE_EXT_FLAGS_MASK & pProperties->flags)
      return UR_RESULT_ERROR_INVALID_ENUMERATION;

    if (phEventWaitList == NULL && numEventsInWaitList > 0)
      return UR_RESULT_ERROR_INVALID_EVENT_WAIT_LIST;

    if (phEventWaitList != NULL && numEventsInWaitList == 0)
      return UR_RESULT_ERROR_INVALID_EVENT_WAIT_LIST;

    if (phEventWaitList != NULL && numEventsInWaitList > 0) {
      for (uint32_t i = 0; i < numEventsInWaitList; ++i) {
        if (phEventWaitList[i] == NULL) {
          return UR_RESULT_ERROR_INVALID_EVENT_WAIT_LIST;
        }
      }
    }
  }

  if (getContext()->enableLifetimeValidation &&
      !getContext()->refCountContext->isReferenceValid(hQueue)) {
    URLOG_CTX_INVALID_REFERENCE(hQueue);
  }

  ur_result_t result = pfnEventsWaitWithBarrierExt(
      hQueue, pProperties, numEventsInWaitList, phEventWaitList, phEvent);

  if (getContext()->enableLeakChecking && result == UR_RESULT_SUCCESS &&
      phEvent) {
    getContext()->refCountContext->createRefCount(*phEvent);
  }

  return result;
}

///////////////////////////////////////////////////////////////////////////////
/// @brief Intercept function for urEnqueueNativeCommandExp
__urdlllocal ur_result_t UR_APICALL urEnqueueNativeCommandExp(
    /// [in] handle of the queue object
    ur_queue_handle_t hQueue,
    /// [in] function calling the native underlying API, to be executed
    /// immediately.
    ur_exp_enqueue_native_command_function_t pfnNativeEnqueue,
    /// [in][optional] data used by pfnNativeEnqueue
    void *data,
    /// [in] size of the mem list
    uint32_t numMemsInMemList,
    /// [in][optional][range(0, numMemsInMemList)] mems that are used within
    /// pfnNativeEnqueue using ::urMemGetNativeHandle.
    /// If nullptr, the numMemsInMemList must be 0, indicating that no mems
    /// are accessed with ::urMemGetNativeHandle within pfnNativeEnqueue.
    const ur_mem_handle_t *phMemList,
    /// [in][optional] pointer to the native enqueue properties
    const ur_exp_enqueue_native_command_properties_t *pProperties,
    /// [in] size of the event wait list
    uint32_t numEventsInWaitList,
    /// [in][optional][range(0, numEventsInWaitList)] pointer to a list of
    /// events that must be complete before the kernel execution.
    /// If nullptr, the numEventsInWaitList must be 0, indicating no wait
    /// events.
    const ur_event_handle_t *phEventWaitList,
    /// [out][optional][alloc] return an event object that identifies the work
    /// that has
    /// been enqueued in nativeEnqueueFunc. If phEventWaitList and phEvent are
    /// not NULL, phEvent must not refer to an element of the phEventWaitList
    /// array.
    ur_event_handle_t *phEvent) {
  auto pfnNativeCommandExp =
      getContext()->urDdiTable.EnqueueExp.pfnNativeCommandExp;

  if (nullptr == pfnNativeCommandExp) {
    return UR_RESULT_ERROR_UNINITIALIZED;
  }

  if (getContext()->enableParameterValidation) {
    if (NULL == pfnNativeEnqueue)
      return UR_RESULT_ERROR_INVALID_NULL_POINTER;

    if (NULL == hQueue)
      return UR_RESULT_ERROR_INVALID_NULL_HANDLE;

    if (NULL != pProperties &&
        UR_EXP_ENQUEUE_NATIVE_COMMAND_FLAGS_MASK & pProperties->flags)
      return UR_RESULT_ERROR_INVALID_ENUMERATION;

    if (phEventWaitList != NULL && numEventsInWaitList > 0) {
      for (uint32_t i = 0; i < numEventsInWaitList; ++i) {
        if (phEventWaitList[i] == NULL) {
          return UR_RESULT_ERROR_INVALID_EVENT_WAIT_LIST;
        }
      }
    }
  }

  if (getContext()->enableLifetimeValidation &&
      !getContext()->refCountContext->isReferenceValid(hQueue)) {
    URLOG_CTX_INVALID_REFERENCE(hQueue);
  }

  ur_result_t result = pfnNativeCommandExp(
      hQueue, pfnNativeEnqueue, data, numMemsInMemList, phMemList, pProperties,
      numEventsInWaitList, phEventWaitList, phEvent);

  if (getContext()->enableLeakChecking && result == UR_RESULT_SUCCESS &&
      phEvent) {
    getContext()->refCountContext->createRefCount(*phEvent);
  }

  return result;
}

///////////////////////////////////////////////////////////////////////////////
/// @brief Exported function for filling application's Adapter table
///        with current process' addresses
///
/// @returns
///     - ::UR_RESULT_SUCCESS
///     - ::UR_RESULT_ERROR_INVALID_NULL_POINTER
///     - ::UR_RESULT_ERROR_UNSUPPORTED_VERSION
UR_DLLEXPORT ur_result_t UR_APICALL urGetAdapterProcAddrTable(
    /// [in] API version requested
    ur_api_version_t version,
    /// [in,out] pointer to table of DDI function pointers
    ur_adapter_dditable_t *pDdiTable) {
  auto &dditable = ur_validation_layer::getContext()->urDdiTable.Adapter;

  if (nullptr == pDdiTable)
    return UR_RESULT_ERROR_INVALID_NULL_POINTER;

  if (UR_MAJOR_VERSION(ur_validation_layer::getContext()->version) !=
          UR_MAJOR_VERSION(version) ||
      UR_MINOR_VERSION(ur_validation_layer::getContext()->version) >
          UR_MINOR_VERSION(version))
    return UR_RESULT_ERROR_UNSUPPORTED_VERSION;

  ur_result_t result = UR_RESULT_SUCCESS;

  dditable.pfnGet = pDdiTable->pfnGet;
  pDdiTable->pfnGet = ur_validation_layer::urAdapterGet;

  dditable.pfnRelease = pDdiTable->pfnRelease;
  pDdiTable->pfnRelease = ur_validation_layer::urAdapterRelease;

  dditable.pfnRetain = pDdiTable->pfnRetain;
  pDdiTable->pfnRetain = ur_validation_layer::urAdapterRetain;

  dditable.pfnGetLastError = pDdiTable->pfnGetLastError;
  pDdiTable->pfnGetLastError = ur_validation_layer::urAdapterGetLastError;

  dditable.pfnGetInfo = pDdiTable->pfnGetInfo;
  pDdiTable->pfnGetInfo = ur_validation_layer::urAdapterGetInfo;

  dditable.pfnSetLoggerCallback = pDdiTable->pfnSetLoggerCallback;
  pDdiTable->pfnSetLoggerCallback =
      ur_validation_layer::urAdapterSetLoggerCallback;

  dditable.pfnSetLoggerCallbackLevel = pDdiTable->pfnSetLoggerCallbackLevel;
  pDdiTable->pfnSetLoggerCallbackLevel =
      ur_validation_layer::urAdapterSetLoggerCallbackLevel;

  return result;
}

///////////////////////////////////////////////////////////////////////////////
/// @brief Exported function for filling application's BindlessImagesExp table
///        with current process' addresses
///
/// @returns
///     - ::UR_RESULT_SUCCESS
///     - ::UR_RESULT_ERROR_INVALID_NULL_POINTER
///     - ::UR_RESULT_ERROR_UNSUPPORTED_VERSION
UR_DLLEXPORT ur_result_t UR_APICALL urGetBindlessImagesExpProcAddrTable(
    /// [in] API version requested
    ur_api_version_t version,
    /// [in,out] pointer to table of DDI function pointers
    ur_bindless_images_exp_dditable_t *pDdiTable) {
  auto &dditable =
      ur_validation_layer::getContext()->urDdiTable.BindlessImagesExp;

  if (nullptr == pDdiTable)
    return UR_RESULT_ERROR_INVALID_NULL_POINTER;

  if (UR_MAJOR_VERSION(ur_validation_layer::getContext()->version) !=
          UR_MAJOR_VERSION(version) ||
      UR_MINOR_VERSION(ur_validation_layer::getContext()->version) >
          UR_MINOR_VERSION(version))
    return UR_RESULT_ERROR_UNSUPPORTED_VERSION;

  ur_result_t result = UR_RESULT_SUCCESS;

  dditable.pfnUnsampledImageHandleDestroyExp =
      pDdiTable->pfnUnsampledImageHandleDestroyExp;
  pDdiTable->pfnUnsampledImageHandleDestroyExp =
      ur_validation_layer::urBindlessImagesUnsampledImageHandleDestroyExp;

  dditable.pfnSampledImageHandleDestroyExp =
      pDdiTable->pfnSampledImageHandleDestroyExp;
  pDdiTable->pfnSampledImageHandleDestroyExp =
      ur_validation_layer::urBindlessImagesSampledImageHandleDestroyExp;

  dditable.pfnImageAllocateExp = pDdiTable->pfnImageAllocateExp;
  pDdiTable->pfnImageAllocateExp =
      ur_validation_layer::urBindlessImagesImageAllocateExp;

  dditable.pfnImageFreeExp = pDdiTable->pfnImageFreeExp;
  pDdiTable->pfnImageFreeExp =
      ur_validation_layer::urBindlessImagesImageFreeExp;

  dditable.pfnUnsampledImageCreateExp = pDdiTable->pfnUnsampledImageCreateExp;
  pDdiTable->pfnUnsampledImageCreateExp =
      ur_validation_layer::urBindlessImagesUnsampledImageCreateExp;

  dditable.pfnSampledImageCreateExp = pDdiTable->pfnSampledImageCreateExp;
  pDdiTable->pfnSampledImageCreateExp =
      ur_validation_layer::urBindlessImagesSampledImageCreateExp;

  dditable.pfnImageCopyExp = pDdiTable->pfnImageCopyExp;
  pDdiTable->pfnImageCopyExp =
      ur_validation_layer::urBindlessImagesImageCopyExp;

  dditable.pfnImageGetInfoExp = pDdiTable->pfnImageGetInfoExp;
  pDdiTable->pfnImageGetInfoExp =
      ur_validation_layer::urBindlessImagesImageGetInfoExp;

  dditable.pfnGetImageMemoryHandleTypeSupportExp =
      pDdiTable->pfnGetImageMemoryHandleTypeSupportExp;
  pDdiTable->pfnGetImageMemoryHandleTypeSupportExp =
      ur_validation_layer::urBindlessImagesGetImageMemoryHandleTypeSupportExp;

  dditable.pfnGetImageUnsampledHandleSupportExp =
      pDdiTable->pfnGetImageUnsampledHandleSupportExp;
  pDdiTable->pfnGetImageUnsampledHandleSupportExp =
      ur_validation_layer::urBindlessImagesGetImageUnsampledHandleSupportExp;

  dditable.pfnGetImageSampledHandleSupportExp =
      pDdiTable->pfnGetImageSampledHandleSupportExp;
  pDdiTable->pfnGetImageSampledHandleSupportExp =
      ur_validation_layer::urBindlessImagesGetImageSampledHandleSupportExp;

  dditable.pfnMipmapGetLevelExp = pDdiTable->pfnMipmapGetLevelExp;
  pDdiTable->pfnMipmapGetLevelExp =
      ur_validation_layer::urBindlessImagesMipmapGetLevelExp;

  dditable.pfnMipmapFreeExp = pDdiTable->pfnMipmapFreeExp;
  pDdiTable->pfnMipmapFreeExp =
      ur_validation_layer::urBindlessImagesMipmapFreeExp;

  dditable.pfnImportExternalMemoryExp = pDdiTable->pfnImportExternalMemoryExp;
  pDdiTable->pfnImportExternalMemoryExp =
      ur_validation_layer::urBindlessImagesImportExternalMemoryExp;

  dditable.pfnMapExternalArrayExp = pDdiTable->pfnMapExternalArrayExp;
  pDdiTable->pfnMapExternalArrayExp =
      ur_validation_layer::urBindlessImagesMapExternalArrayExp;

  dditable.pfnMapExternalLinearMemoryExp =
      pDdiTable->pfnMapExternalLinearMemoryExp;
  pDdiTable->pfnMapExternalLinearMemoryExp =
      ur_validation_layer::urBindlessImagesMapExternalLinearMemoryExp;

  dditable.pfnReleaseExternalMemoryExp = pDdiTable->pfnReleaseExternalMemoryExp;
  pDdiTable->pfnReleaseExternalMemoryExp =
      ur_validation_layer::urBindlessImagesReleaseExternalMemoryExp;

  dditable.pfnFreeMappedLinearMemoryExp =
      pDdiTable->pfnFreeMappedLinearMemoryExp;
  pDdiTable->pfnFreeMappedLinearMemoryExp =
      ur_validation_layer::urBindlessImagesFreeMappedLinearMemoryExp;

  dditable.pfnSupportsImportingHandleTypeExp =
      pDdiTable->pfnSupportsImportingHandleTypeExp;
  pDdiTable->pfnSupportsImportingHandleTypeExp =
      ur_validation_layer::urBindlessImagesSupportsImportingHandleTypeExp;

  dditable.pfnImportExternalSemaphoreExp =
      pDdiTable->pfnImportExternalSemaphoreExp;
  pDdiTable->pfnImportExternalSemaphoreExp =
      ur_validation_layer::urBindlessImagesImportExternalSemaphoreExp;

  dditable.pfnReleaseExternalSemaphoreExp =
      pDdiTable->pfnReleaseExternalSemaphoreExp;
  pDdiTable->pfnReleaseExternalSemaphoreExp =
      ur_validation_layer::urBindlessImagesReleaseExternalSemaphoreExp;

  dditable.pfnWaitExternalSemaphoreExp = pDdiTable->pfnWaitExternalSemaphoreExp;
  pDdiTable->pfnWaitExternalSemaphoreExp =
      ur_validation_layer::urBindlessImagesWaitExternalSemaphoreExp;

  dditable.pfnSignalExternalSemaphoreExp =
      pDdiTable->pfnSignalExternalSemaphoreExp;
  pDdiTable->pfnSignalExternalSemaphoreExp =
      ur_validation_layer::urBindlessImagesSignalExternalSemaphoreExp;

  return result;
}

///////////////////////////////////////////////////////////////////////////////
/// @brief Exported function for filling application's CommandBufferExp table
///        with current process' addresses
///
/// @returns
///     - ::UR_RESULT_SUCCESS
///     - ::UR_RESULT_ERROR_INVALID_NULL_POINTER
///     - ::UR_RESULT_ERROR_UNSUPPORTED_VERSION
UR_DLLEXPORT ur_result_t UR_APICALL urGetCommandBufferExpProcAddrTable(
    /// [in] API version requested
    ur_api_version_t version,
    /// [in,out] pointer to table of DDI function pointers
    ur_command_buffer_exp_dditable_t *pDdiTable) {
  auto &dditable =
      ur_validation_layer::getContext()->urDdiTable.CommandBufferExp;

  if (nullptr == pDdiTable)
    return UR_RESULT_ERROR_INVALID_NULL_POINTER;

  if (UR_MAJOR_VERSION(ur_validation_layer::getContext()->version) !=
          UR_MAJOR_VERSION(version) ||
      UR_MINOR_VERSION(ur_validation_layer::getContext()->version) >
          UR_MINOR_VERSION(version))
    return UR_RESULT_ERROR_UNSUPPORTED_VERSION;

  ur_result_t result = UR_RESULT_SUCCESS;

  dditable.pfnCreateExp = pDdiTable->pfnCreateExp;
  pDdiTable->pfnCreateExp = ur_validation_layer::urCommandBufferCreateExp;

  dditable.pfnRetainExp = pDdiTable->pfnRetainExp;
  pDdiTable->pfnRetainExp = ur_validation_layer::urCommandBufferRetainExp;

  dditable.pfnReleaseExp = pDdiTable->pfnReleaseExp;
  pDdiTable->pfnReleaseExp = ur_validation_layer::urCommandBufferReleaseExp;

  dditable.pfnFinalizeExp = pDdiTable->pfnFinalizeExp;
  pDdiTable->pfnFinalizeExp = ur_validation_layer::urCommandBufferFinalizeExp;

  dditable.pfnAppendKernelLaunchExp = pDdiTable->pfnAppendKernelLaunchExp;
  pDdiTable->pfnAppendKernelLaunchExp =
      ur_validation_layer::urCommandBufferAppendKernelLaunchExp;

  dditable.pfnAppendUSMMemcpyExp = pDdiTable->pfnAppendUSMMemcpyExp;
  pDdiTable->pfnAppendUSMMemcpyExp =
      ur_validation_layer::urCommandBufferAppendUSMMemcpyExp;

  dditable.pfnAppendUSMFillExp = pDdiTable->pfnAppendUSMFillExp;
  pDdiTable->pfnAppendUSMFillExp =
      ur_validation_layer::urCommandBufferAppendUSMFillExp;

  dditable.pfnAppendMemBufferCopyExp = pDdiTable->pfnAppendMemBufferCopyExp;
  pDdiTable->pfnAppendMemBufferCopyExp =
      ur_validation_layer::urCommandBufferAppendMemBufferCopyExp;

  dditable.pfnAppendMemBufferWriteExp = pDdiTable->pfnAppendMemBufferWriteExp;
  pDdiTable->pfnAppendMemBufferWriteExp =
      ur_validation_layer::urCommandBufferAppendMemBufferWriteExp;

  dditable.pfnAppendMemBufferReadExp = pDdiTable->pfnAppendMemBufferReadExp;
  pDdiTable->pfnAppendMemBufferReadExp =
      ur_validation_layer::urCommandBufferAppendMemBufferReadExp;

  dditable.pfnAppendMemBufferCopyRectExp =
      pDdiTable->pfnAppendMemBufferCopyRectExp;
  pDdiTable->pfnAppendMemBufferCopyRectExp =
      ur_validation_layer::urCommandBufferAppendMemBufferCopyRectExp;

  dditable.pfnAppendMemBufferWriteRectExp =
      pDdiTable->pfnAppendMemBufferWriteRectExp;
  pDdiTable->pfnAppendMemBufferWriteRectExp =
      ur_validation_layer::urCommandBufferAppendMemBufferWriteRectExp;

  dditable.pfnAppendMemBufferReadRectExp =
      pDdiTable->pfnAppendMemBufferReadRectExp;
  pDdiTable->pfnAppendMemBufferReadRectExp =
      ur_validation_layer::urCommandBufferAppendMemBufferReadRectExp;

  dditable.pfnAppendMemBufferFillExp = pDdiTable->pfnAppendMemBufferFillExp;
  pDdiTable->pfnAppendMemBufferFillExp =
      ur_validation_layer::urCommandBufferAppendMemBufferFillExp;

  dditable.pfnAppendUSMPrefetchExp = pDdiTable->pfnAppendUSMPrefetchExp;
  pDdiTable->pfnAppendUSMPrefetchExp =
      ur_validation_layer::urCommandBufferAppendUSMPrefetchExp;

  dditable.pfnAppendUSMAdviseExp = pDdiTable->pfnAppendUSMAdviseExp;
  pDdiTable->pfnAppendUSMAdviseExp =
      ur_validation_layer::urCommandBufferAppendUSMAdviseExp;

  dditable.pfnAppendNativeCommandExp = pDdiTable->pfnAppendNativeCommandExp;
  pDdiTable->pfnAppendNativeCommandExp =
      ur_validation_layer::urCommandBufferAppendNativeCommandExp;

  dditable.pfnUpdateKernelLaunchExp = pDdiTable->pfnUpdateKernelLaunchExp;
  pDdiTable->pfnUpdateKernelLaunchExp =
      ur_validation_layer::urCommandBufferUpdateKernelLaunchExp;

  dditable.pfnUpdateSignalEventExp = pDdiTable->pfnUpdateSignalEventExp;
  pDdiTable->pfnUpdateSignalEventExp =
      ur_validation_layer::urCommandBufferUpdateSignalEventExp;

  dditable.pfnUpdateWaitEventsExp = pDdiTable->pfnUpdateWaitEventsExp;
  pDdiTable->pfnUpdateWaitEventsExp =
      ur_validation_layer::urCommandBufferUpdateWaitEventsExp;

  dditable.pfnGetInfoExp = pDdiTable->pfnGetInfoExp;
  pDdiTable->pfnGetInfoExp = ur_validation_layer::urCommandBufferGetInfoExp;

  dditable.pfnGetNativeHandleExp = pDdiTable->pfnGetNativeHandleExp;
  pDdiTable->pfnGetNativeHandleExp =
      ur_validation_layer::urCommandBufferGetNativeHandleExp;

  return result;
}

///////////////////////////////////////////////////////////////////////////////
/// @brief Exported function for filling application's Context table
///        with current process' addresses
///
/// @returns
///     - ::UR_RESULT_SUCCESS
///     - ::UR_RESULT_ERROR_INVALID_NULL_POINTER
///     - ::UR_RESULT_ERROR_UNSUPPORTED_VERSION
UR_DLLEXPORT ur_result_t UR_APICALL urGetContextProcAddrTable(
    /// [in] API version requested
    ur_api_version_t version,
    /// [in,out] pointer to table of DDI function pointers
    ur_context_dditable_t *pDdiTable) {
  auto &dditable = ur_validation_layer::getContext()->urDdiTable.Context;

  if (nullptr == pDdiTable)
    return UR_RESULT_ERROR_INVALID_NULL_POINTER;

  if (UR_MAJOR_VERSION(ur_validation_layer::getContext()->version) !=
          UR_MAJOR_VERSION(version) ||
      UR_MINOR_VERSION(ur_validation_layer::getContext()->version) >
          UR_MINOR_VERSION(version))
    return UR_RESULT_ERROR_UNSUPPORTED_VERSION;

  ur_result_t result = UR_RESULT_SUCCESS;

  dditable.pfnCreate = pDdiTable->pfnCreate;
  pDdiTable->pfnCreate = ur_validation_layer::urContextCreate;

  dditable.pfnRetain = pDdiTable->pfnRetain;
  pDdiTable->pfnRetain = ur_validation_layer::urContextRetain;

  dditable.pfnRelease = pDdiTable->pfnRelease;
  pDdiTable->pfnRelease = ur_validation_layer::urContextRelease;

  dditable.pfnGetInfo = pDdiTable->pfnGetInfo;
  pDdiTable->pfnGetInfo = ur_validation_layer::urContextGetInfo;

  dditable.pfnGetNativeHandle = pDdiTable->pfnGetNativeHandle;
  pDdiTable->pfnGetNativeHandle = ur_validation_layer::urContextGetNativeHandle;

  dditable.pfnCreateWithNativeHandle = pDdiTable->pfnCreateWithNativeHandle;
  pDdiTable->pfnCreateWithNativeHandle =
      ur_validation_layer::urContextCreateWithNativeHandle;

  dditable.pfnSetExtendedDeleter = pDdiTable->pfnSetExtendedDeleter;
  pDdiTable->pfnSetExtendedDeleter =
      ur_validation_layer::urContextSetExtendedDeleter;

  return result;
}

///////////////////////////////////////////////////////////////////////////////
/// @brief Exported function for filling application's Enqueue table
///        with current process' addresses
///
/// @returns
///     - ::UR_RESULT_SUCCESS
///     - ::UR_RESULT_ERROR_INVALID_NULL_POINTER
///     - ::UR_RESULT_ERROR_UNSUPPORTED_VERSION
UR_DLLEXPORT ur_result_t UR_APICALL urGetEnqueueProcAddrTable(
    /// [in] API version requested
    ur_api_version_t version,
    /// [in,out] pointer to table of DDI function pointers
    ur_enqueue_dditable_t *pDdiTable) {
  auto &dditable = ur_validation_layer::getContext()->urDdiTable.Enqueue;

  if (nullptr == pDdiTable)
    return UR_RESULT_ERROR_INVALID_NULL_POINTER;

  if (UR_MAJOR_VERSION(ur_validation_layer::getContext()->version) !=
          UR_MAJOR_VERSION(version) ||
      UR_MINOR_VERSION(ur_validation_layer::getContext()->version) >
          UR_MINOR_VERSION(version))
    return UR_RESULT_ERROR_UNSUPPORTED_VERSION;

  ur_result_t result = UR_RESULT_SUCCESS;

  dditable.pfnKernelLaunch = pDdiTable->pfnKernelLaunch;
  pDdiTable->pfnKernelLaunch = ur_validation_layer::urEnqueueKernelLaunch;

  dditable.pfnEventsWait = pDdiTable->pfnEventsWait;
  pDdiTable->pfnEventsWait = ur_validation_layer::urEnqueueEventsWait;

  dditable.pfnEventsWaitWithBarrier = pDdiTable->pfnEventsWaitWithBarrier;
  pDdiTable->pfnEventsWaitWithBarrier =
      ur_validation_layer::urEnqueueEventsWaitWithBarrier;

  dditable.pfnMemBufferRead = pDdiTable->pfnMemBufferRead;
  pDdiTable->pfnMemBufferRead = ur_validation_layer::urEnqueueMemBufferRead;

  dditable.pfnMemBufferWrite = pDdiTable->pfnMemBufferWrite;
  pDdiTable->pfnMemBufferWrite = ur_validation_layer::urEnqueueMemBufferWrite;

  dditable.pfnMemBufferReadRect = pDdiTable->pfnMemBufferReadRect;
  pDdiTable->pfnMemBufferReadRect =
      ur_validation_layer::urEnqueueMemBufferReadRect;

  dditable.pfnMemBufferWriteRect = pDdiTable->pfnMemBufferWriteRect;
  pDdiTable->pfnMemBufferWriteRect =
      ur_validation_layer::urEnqueueMemBufferWriteRect;

  dditable.pfnMemBufferCopy = pDdiTable->pfnMemBufferCopy;
  pDdiTable->pfnMemBufferCopy = ur_validation_layer::urEnqueueMemBufferCopy;

  dditable.pfnMemBufferCopyRect = pDdiTable->pfnMemBufferCopyRect;
  pDdiTable->pfnMemBufferCopyRect =
      ur_validation_layer::urEnqueueMemBufferCopyRect;

  dditable.pfnMemBufferFill = pDdiTable->pfnMemBufferFill;
  pDdiTable->pfnMemBufferFill = ur_validation_layer::urEnqueueMemBufferFill;

  dditable.pfnMemImageRead = pDdiTable->pfnMemImageRead;
  pDdiTable->pfnMemImageRead = ur_validation_layer::urEnqueueMemImageRead;

  dditable.pfnMemImageWrite = pDdiTable->pfnMemImageWrite;
  pDdiTable->pfnMemImageWrite = ur_validation_layer::urEnqueueMemImageWrite;

  dditable.pfnMemImageCopy = pDdiTable->pfnMemImageCopy;
  pDdiTable->pfnMemImageCopy = ur_validation_layer::urEnqueueMemImageCopy;

  dditable.pfnMemBufferMap = pDdiTable->pfnMemBufferMap;
  pDdiTable->pfnMemBufferMap = ur_validation_layer::urEnqueueMemBufferMap;

  dditable.pfnMemUnmap = pDdiTable->pfnMemUnmap;
  pDdiTable->pfnMemUnmap = ur_validation_layer::urEnqueueMemUnmap;

  dditable.pfnUSMFill = pDdiTable->pfnUSMFill;
  pDdiTable->pfnUSMFill = ur_validation_layer::urEnqueueUSMFill;

  dditable.pfnUSMMemcpy = pDdiTable->pfnUSMMemcpy;
  pDdiTable->pfnUSMMemcpy = ur_validation_layer::urEnqueueUSMMemcpy;

  dditable.pfnUSMPrefetch = pDdiTable->pfnUSMPrefetch;
  pDdiTable->pfnUSMPrefetch = ur_validation_layer::urEnqueueUSMPrefetch;

  dditable.pfnUSMAdvise = pDdiTable->pfnUSMAdvise;
  pDdiTable->pfnUSMAdvise = ur_validation_layer::urEnqueueUSMAdvise;

  dditable.pfnUSMFill2D = pDdiTable->pfnUSMFill2D;
  pDdiTable->pfnUSMFill2D = ur_validation_layer::urEnqueueUSMFill2D;

  dditable.pfnUSMMemcpy2D = pDdiTable->pfnUSMMemcpy2D;
  pDdiTable->pfnUSMMemcpy2D = ur_validation_layer::urEnqueueUSMMemcpy2D;

  dditable.pfnDeviceGlobalVariableWrite =
      pDdiTable->pfnDeviceGlobalVariableWrite;
  pDdiTable->pfnDeviceGlobalVariableWrite =
      ur_validation_layer::urEnqueueDeviceGlobalVariableWrite;

  dditable.pfnDeviceGlobalVariableRead = pDdiTable->pfnDeviceGlobalVariableRead;
  pDdiTable->pfnDeviceGlobalVariableRead =
      ur_validation_layer::urEnqueueDeviceGlobalVariableRead;

  dditable.pfnReadHostPipe = pDdiTable->pfnReadHostPipe;
  pDdiTable->pfnReadHostPipe = ur_validation_layer::urEnqueueReadHostPipe;

  dditable.pfnWriteHostPipe = pDdiTable->pfnWriteHostPipe;
  pDdiTable->pfnWriteHostPipe = ur_validation_layer::urEnqueueWriteHostPipe;

  dditable.pfnEventsWaitWithBarrierExt = pDdiTable->pfnEventsWaitWithBarrierExt;
  pDdiTable->pfnEventsWaitWithBarrierExt =
      ur_validation_layer::urEnqueueEventsWaitWithBarrierExt;

  return result;
}

///////////////////////////////////////////////////////////////////////////////
/// @brief Exported function for filling application's EnqueueExp table
///        with current process' addresses
///
/// @returns
///     - ::UR_RESULT_SUCCESS
///     - ::UR_RESULT_ERROR_INVALID_NULL_POINTER
///     - ::UR_RESULT_ERROR_UNSUPPORTED_VERSION
UR_DLLEXPORT ur_result_t UR_APICALL urGetEnqueueExpProcAddrTable(
    /// [in] API version requested
    ur_api_version_t version,
    /// [in,out] pointer to table of DDI function pointers
    ur_enqueue_exp_dditable_t *pDdiTable) {
  auto &dditable = ur_validation_layer::getContext()->urDdiTable.EnqueueExp;

  if (nullptr == pDdiTable)
    return UR_RESULT_ERROR_INVALID_NULL_POINTER;

  if (UR_MAJOR_VERSION(ur_validation_layer::getContext()->version) !=
          UR_MAJOR_VERSION(version) ||
      UR_MINOR_VERSION(ur_validation_layer::getContext()->version) >
          UR_MINOR_VERSION(version))
    return UR_RESULT_ERROR_UNSUPPORTED_VERSION;

  ur_result_t result = UR_RESULT_SUCCESS;

  dditable.pfnUSMDeviceAllocExp = pDdiTable->pfnUSMDeviceAllocExp;
  pDdiTable->pfnUSMDeviceAllocExp =
      ur_validation_layer::urEnqueueUSMDeviceAllocExp;

  dditable.pfnUSMSharedAllocExp = pDdiTable->pfnUSMSharedAllocExp;
  pDdiTable->pfnUSMSharedAllocExp =
      ur_validation_layer::urEnqueueUSMSharedAllocExp;

  dditable.pfnUSMHostAllocExp = pDdiTable->pfnUSMHostAllocExp;
  pDdiTable->pfnUSMHostAllocExp = ur_validation_layer::urEnqueueUSMHostAllocExp;

  dditable.pfnUSMFreeExp = pDdiTable->pfnUSMFreeExp;
  pDdiTable->pfnUSMFreeExp = ur_validation_layer::urEnqueueUSMFreeExp;

  dditable.pfnCommandBufferExp = pDdiTable->pfnCommandBufferExp;
  pDdiTable->pfnCommandBufferExp =
      ur_validation_layer::urEnqueueCommandBufferExp;

  dditable.pfnTimestampRecordingExp = pDdiTable->pfnTimestampRecordingExp;
  pDdiTable->pfnTimestampRecordingExp =
      ur_validation_layer::urEnqueueTimestampRecordingExp;

  dditable.pfnNativeCommandExp = pDdiTable->pfnNativeCommandExp;
  pDdiTable->pfnNativeCommandExp =
      ur_validation_layer::urEnqueueNativeCommandExp;

  return result;
}

///////////////////////////////////////////////////////////////////////////////
/// @brief Exported function for filling application's Event table
///        with current process' addresses
///
/// @returns
///     - ::UR_RESULT_SUCCESS
///     - ::UR_RESULT_ERROR_INVALID_NULL_POINTER
///     - ::UR_RESULT_ERROR_UNSUPPORTED_VERSION
UR_DLLEXPORT ur_result_t UR_APICALL urGetEventProcAddrTable(
    /// [in] API version requested
    ur_api_version_t version,
    /// [in,out] pointer to table of DDI function pointers
    ur_event_dditable_t *pDdiTable) {
  auto &dditable = ur_validation_layer::getContext()->urDdiTable.Event;

  if (nullptr == pDdiTable)
    return UR_RESULT_ERROR_INVALID_NULL_POINTER;

  if (UR_MAJOR_VERSION(ur_validation_layer::getContext()->version) !=
          UR_MAJOR_VERSION(version) ||
      UR_MINOR_VERSION(ur_validation_layer::getContext()->version) >
          UR_MINOR_VERSION(version))
    return UR_RESULT_ERROR_UNSUPPORTED_VERSION;

  ur_result_t result = UR_RESULT_SUCCESS;

  dditable.pfnGetInfo = pDdiTable->pfnGetInfo;
  pDdiTable->pfnGetInfo = ur_validation_layer::urEventGetInfo;

  dditable.pfnGetProfilingInfo = pDdiTable->pfnGetProfilingInfo;
  pDdiTable->pfnGetProfilingInfo = ur_validation_layer::urEventGetProfilingInfo;

  dditable.pfnWait = pDdiTable->pfnWait;
  pDdiTable->pfnWait = ur_validation_layer::urEventWait;

  dditable.pfnRetain = pDdiTable->pfnRetain;
  pDdiTable->pfnRetain = ur_validation_layer::urEventRetain;

  dditable.pfnRelease = pDdiTable->pfnRelease;
  pDdiTable->pfnRelease = ur_validation_layer::urEventRelease;

  dditable.pfnGetNativeHandle = pDdiTable->pfnGetNativeHandle;
  pDdiTable->pfnGetNativeHandle = ur_validation_layer::urEventGetNativeHandle;

  dditable.pfnCreateWithNativeHandle = pDdiTable->pfnCreateWithNativeHandle;
  pDdiTable->pfnCreateWithNativeHandle =
      ur_validation_layer::urEventCreateWithNativeHandle;

  dditable.pfnSetCallback = pDdiTable->pfnSetCallback;
  pDdiTable->pfnSetCallback = ur_validation_layer::urEventSetCallback;

  return result;
}

///////////////////////////////////////////////////////////////////////////////
/// @brief Exported function for filling application's Kernel table
///        with current process' addresses
///
/// @returns
///     - ::UR_RESULT_SUCCESS
///     - ::UR_RESULT_ERROR_INVALID_NULL_POINTER
///     - ::UR_RESULT_ERROR_UNSUPPORTED_VERSION
UR_DLLEXPORT ur_result_t UR_APICALL urGetKernelProcAddrTable(
    /// [in] API version requested
    ur_api_version_t version,
    /// [in,out] pointer to table of DDI function pointers
    ur_kernel_dditable_t *pDdiTable) {
  auto &dditable = ur_validation_layer::getContext()->urDdiTable.Kernel;

  if (nullptr == pDdiTable)
    return UR_RESULT_ERROR_INVALID_NULL_POINTER;

  if (UR_MAJOR_VERSION(ur_validation_layer::getContext()->version) !=
          UR_MAJOR_VERSION(version) ||
      UR_MINOR_VERSION(ur_validation_layer::getContext()->version) >
          UR_MINOR_VERSION(version))
    return UR_RESULT_ERROR_UNSUPPORTED_VERSION;

  ur_result_t result = UR_RESULT_SUCCESS;

  dditable.pfnCreate = pDdiTable->pfnCreate;
  pDdiTable->pfnCreate = ur_validation_layer::urKernelCreate;

  dditable.pfnGetInfo = pDdiTable->pfnGetInfo;
  pDdiTable->pfnGetInfo = ur_validation_layer::urKernelGetInfo;

  dditable.pfnGetGroupInfo = pDdiTable->pfnGetGroupInfo;
  pDdiTable->pfnGetGroupInfo = ur_validation_layer::urKernelGetGroupInfo;

  dditable.pfnGetSubGroupInfo = pDdiTable->pfnGetSubGroupInfo;
  pDdiTable->pfnGetSubGroupInfo = ur_validation_layer::urKernelGetSubGroupInfo;

  dditable.pfnRetain = pDdiTable->pfnRetain;
  pDdiTable->pfnRetain = ur_validation_layer::urKernelRetain;

  dditable.pfnRelease = pDdiTable->pfnRelease;
  pDdiTable->pfnRelease = ur_validation_layer::urKernelRelease;

  dditable.pfnGetNativeHandle = pDdiTable->pfnGetNativeHandle;
  pDdiTable->pfnGetNativeHandle = ur_validation_layer::urKernelGetNativeHandle;

  dditable.pfnCreateWithNativeHandle = pDdiTable->pfnCreateWithNativeHandle;
  pDdiTable->pfnCreateWithNativeHandle =
      ur_validation_layer::urKernelCreateWithNativeHandle;

  dditable.pfnGetSuggestedLocalWorkSize =
      pDdiTable->pfnGetSuggestedLocalWorkSize;
  pDdiTable->pfnGetSuggestedLocalWorkSize =
      ur_validation_layer::urKernelGetSuggestedLocalWorkSize;

  dditable.pfnSetArgValue = pDdiTable->pfnSetArgValue;
  pDdiTable->pfnSetArgValue = ur_validation_layer::urKernelSetArgValue;

  dditable.pfnSetArgLocal = pDdiTable->pfnSetArgLocal;
  pDdiTable->pfnSetArgLocal = ur_validation_layer::urKernelSetArgLocal;

  dditable.pfnSetArgPointer = pDdiTable->pfnSetArgPointer;
  pDdiTable->pfnSetArgPointer = ur_validation_layer::urKernelSetArgPointer;

  dditable.pfnSetExecInfo = pDdiTable->pfnSetExecInfo;
  pDdiTable->pfnSetExecInfo = ur_validation_layer::urKernelSetExecInfo;

  dditable.pfnSetArgSampler = pDdiTable->pfnSetArgSampler;
  pDdiTable->pfnSetArgSampler = ur_validation_layer::urKernelSetArgSampler;

  dditable.pfnSetArgMemObj = pDdiTable->pfnSetArgMemObj;
  pDdiTable->pfnSetArgMemObj = ur_validation_layer::urKernelSetArgMemObj;

  dditable.pfnSetSpecializationConstants =
      pDdiTable->pfnSetSpecializationConstants;
  pDdiTable->pfnSetSpecializationConstants =
      ur_validation_layer::urKernelSetSpecializationConstants;

  dditable.pfnSuggestMaxCooperativeGroupCount =
      pDdiTable->pfnSuggestMaxCooperativeGroupCount;
  pDdiTable->pfnSuggestMaxCooperativeGroupCount =
      ur_validation_layer::urKernelSuggestMaxCooperativeGroupCount;

  return result;
}

///////////////////////////////////////////////////////////////////////////////
/// @brief Exported function for filling application's Mem table
///        with current process' addresses
///
/// @returns
///     - ::UR_RESULT_SUCCESS
///     - ::UR_RESULT_ERROR_INVALID_NULL_POINTER
///     - ::UR_RESULT_ERROR_UNSUPPORTED_VERSION
UR_DLLEXPORT ur_result_t UR_APICALL urGetMemProcAddrTable(
    /// [in] API version requested
    ur_api_version_t version,
    /// [in,out] pointer to table of DDI function pointers
    ur_mem_dditable_t *pDdiTable) {
  auto &dditable = ur_validation_layer::getContext()->urDdiTable.Mem;

  if (nullptr == pDdiTable)
    return UR_RESULT_ERROR_INVALID_NULL_POINTER;

  if (UR_MAJOR_VERSION(ur_validation_layer::getContext()->version) !=
          UR_MAJOR_VERSION(version) ||
      UR_MINOR_VERSION(ur_validation_layer::getContext()->version) >
          UR_MINOR_VERSION(version))
    return UR_RESULT_ERROR_UNSUPPORTED_VERSION;

  ur_result_t result = UR_RESULT_SUCCESS;

  dditable.pfnImageCreate = pDdiTable->pfnImageCreate;
  pDdiTable->pfnImageCreate = ur_validation_layer::urMemImageCreate;

  dditable.pfnBufferCreate = pDdiTable->pfnBufferCreate;
  pDdiTable->pfnBufferCreate = ur_validation_layer::urMemBufferCreate;

  dditable.pfnRetain = pDdiTable->pfnRetain;
  pDdiTable->pfnRetain = ur_validation_layer::urMemRetain;

  dditable.pfnRelease = pDdiTable->pfnRelease;
  pDdiTable->pfnRelease = ur_validation_layer::urMemRelease;

  dditable.pfnBufferPartition = pDdiTable->pfnBufferPartition;
  pDdiTable->pfnBufferPartition = ur_validation_layer::urMemBufferPartition;

  dditable.pfnGetNativeHandle = pDdiTable->pfnGetNativeHandle;
  pDdiTable->pfnGetNativeHandle = ur_validation_layer::urMemGetNativeHandle;

  dditable.pfnBufferCreateWithNativeHandle =
      pDdiTable->pfnBufferCreateWithNativeHandle;
  pDdiTable->pfnBufferCreateWithNativeHandle =
      ur_validation_layer::urMemBufferCreateWithNativeHandle;

  dditable.pfnImageCreateWithNativeHandle =
      pDdiTable->pfnImageCreateWithNativeHandle;
  pDdiTable->pfnImageCreateWithNativeHandle =
      ur_validation_layer::urMemImageCreateWithNativeHandle;

  dditable.pfnGetInfo = pDdiTable->pfnGetInfo;
  pDdiTable->pfnGetInfo = ur_validation_layer::urMemGetInfo;

  dditable.pfnImageGetInfo = pDdiTable->pfnImageGetInfo;
  pDdiTable->pfnImageGetInfo = ur_validation_layer::urMemImageGetInfo;

  return result;
}

///////////////////////////////////////////////////////////////////////////////
/// @brief Exported function for filling application's PhysicalMem table
///        with current process' addresses
///
/// @returns
///     - ::UR_RESULT_SUCCESS
///     - ::UR_RESULT_ERROR_INVALID_NULL_POINTER
///     - ::UR_RESULT_ERROR_UNSUPPORTED_VERSION
UR_DLLEXPORT ur_result_t UR_APICALL urGetPhysicalMemProcAddrTable(
    /// [in] API version requested
    ur_api_version_t version,
    /// [in,out] pointer to table of DDI function pointers
    ur_physical_mem_dditable_t *pDdiTable) {
  auto &dditable = ur_validation_layer::getContext()->urDdiTable.PhysicalMem;

  if (nullptr == pDdiTable)
    return UR_RESULT_ERROR_INVALID_NULL_POINTER;

  if (UR_MAJOR_VERSION(ur_validation_layer::getContext()->version) !=
          UR_MAJOR_VERSION(version) ||
      UR_MINOR_VERSION(ur_validation_layer::getContext()->version) >
          UR_MINOR_VERSION(version))
    return UR_RESULT_ERROR_UNSUPPORTED_VERSION;

  ur_result_t result = UR_RESULT_SUCCESS;

  dditable.pfnCreate = pDdiTable->pfnCreate;
  pDdiTable->pfnCreate = ur_validation_layer::urPhysicalMemCreate;

  dditable.pfnRetain = pDdiTable->pfnRetain;
  pDdiTable->pfnRetain = ur_validation_layer::urPhysicalMemRetain;

  dditable.pfnRelease = pDdiTable->pfnRelease;
  pDdiTable->pfnRelease = ur_validation_layer::urPhysicalMemRelease;

  dditable.pfnGetInfo = pDdiTable->pfnGetInfo;
  pDdiTable->pfnGetInfo = ur_validation_layer::urPhysicalMemGetInfo;

  return result;
}

///////////////////////////////////////////////////////////////////////////////
/// @brief Exported function for filling application's Platform table
///        with current process' addresses
///
/// @returns
///     - ::UR_RESULT_SUCCESS
///     - ::UR_RESULT_ERROR_INVALID_NULL_POINTER
///     - ::UR_RESULT_ERROR_UNSUPPORTED_VERSION
UR_DLLEXPORT ur_result_t UR_APICALL urGetPlatformProcAddrTable(
    /// [in] API version requested
    ur_api_version_t version,
    /// [in,out] pointer to table of DDI function pointers
    ur_platform_dditable_t *pDdiTable) {
  auto &dditable = ur_validation_layer::getContext()->urDdiTable.Platform;

  if (nullptr == pDdiTable)
    return UR_RESULT_ERROR_INVALID_NULL_POINTER;

  if (UR_MAJOR_VERSION(ur_validation_layer::getContext()->version) !=
          UR_MAJOR_VERSION(version) ||
      UR_MINOR_VERSION(ur_validation_layer::getContext()->version) >
          UR_MINOR_VERSION(version))
    return UR_RESULT_ERROR_UNSUPPORTED_VERSION;

  ur_result_t result = UR_RESULT_SUCCESS;

  dditable.pfnGet = pDdiTable->pfnGet;
  pDdiTable->pfnGet = ur_validation_layer::urPlatformGet;

  dditable.pfnGetInfo = pDdiTable->pfnGetInfo;
  pDdiTable->pfnGetInfo = ur_validation_layer::urPlatformGetInfo;

  dditable.pfnGetNativeHandle = pDdiTable->pfnGetNativeHandle;
  pDdiTable->pfnGetNativeHandle =
      ur_validation_layer::urPlatformGetNativeHandle;

  dditable.pfnCreateWithNativeHandle = pDdiTable->pfnCreateWithNativeHandle;
  pDdiTable->pfnCreateWithNativeHandle =
      ur_validation_layer::urPlatformCreateWithNativeHandle;

  dditable.pfnGetApiVersion = pDdiTable->pfnGetApiVersion;
  pDdiTable->pfnGetApiVersion = ur_validation_layer::urPlatformGetApiVersion;

  dditable.pfnGetBackendOption = pDdiTable->pfnGetBackendOption;
  pDdiTable->pfnGetBackendOption =
      ur_validation_layer::urPlatformGetBackendOption;

  return result;
}

///////////////////////////////////////////////////////////////////////////////
/// @brief Exported function for filling application's Program table
///        with current process' addresses
///
/// @returns
///     - ::UR_RESULT_SUCCESS
///     - ::UR_RESULT_ERROR_INVALID_NULL_POINTER
///     - ::UR_RESULT_ERROR_UNSUPPORTED_VERSION
UR_DLLEXPORT ur_result_t UR_APICALL urGetProgramProcAddrTable(
    /// [in] API version requested
    ur_api_version_t version,
    /// [in,out] pointer to table of DDI function pointers
    ur_program_dditable_t *pDdiTable) {
  auto &dditable = ur_validation_layer::getContext()->urDdiTable.Program;

  if (nullptr == pDdiTable)
    return UR_RESULT_ERROR_INVALID_NULL_POINTER;

  if (UR_MAJOR_VERSION(ur_validation_layer::getContext()->version) !=
          UR_MAJOR_VERSION(version) ||
      UR_MINOR_VERSION(ur_validation_layer::getContext()->version) >
          UR_MINOR_VERSION(version))
    return UR_RESULT_ERROR_UNSUPPORTED_VERSION;

  ur_result_t result = UR_RESULT_SUCCESS;

  dditable.pfnCreateWithIL = pDdiTable->pfnCreateWithIL;
  pDdiTable->pfnCreateWithIL = ur_validation_layer::urProgramCreateWithIL;

  dditable.pfnCreateWithBinary = pDdiTable->pfnCreateWithBinary;
  pDdiTable->pfnCreateWithBinary =
      ur_validation_layer::urProgramCreateWithBinary;

  dditable.pfnBuild = pDdiTable->pfnBuild;
  pDdiTable->pfnBuild = ur_validation_layer::urProgramBuild;

  dditable.pfnCompile = pDdiTable->pfnCompile;
  pDdiTable->pfnCompile = ur_validation_layer::urProgramCompile;

  dditable.pfnLink = pDdiTable->pfnLink;
  pDdiTable->pfnLink = ur_validation_layer::urProgramLink;

  dditable.pfnRetain = pDdiTable->pfnRetain;
  pDdiTable->pfnRetain = ur_validation_layer::urProgramRetain;

  dditable.pfnRelease = pDdiTable->pfnRelease;
  pDdiTable->pfnRelease = ur_validation_layer::urProgramRelease;

  dditable.pfnGetFunctionPointer = pDdiTable->pfnGetFunctionPointer;
  pDdiTable->pfnGetFunctionPointer =
      ur_validation_layer::urProgramGetFunctionPointer;

  dditable.pfnGetGlobalVariablePointer = pDdiTable->pfnGetGlobalVariablePointer;
  pDdiTable->pfnGetGlobalVariablePointer =
      ur_validation_layer::urProgramGetGlobalVariablePointer;

  dditable.pfnGetInfo = pDdiTable->pfnGetInfo;
  pDdiTable->pfnGetInfo = ur_validation_layer::urProgramGetInfo;

  dditable.pfnGetBuildInfo = pDdiTable->pfnGetBuildInfo;
  pDdiTable->pfnGetBuildInfo = ur_validation_layer::urProgramGetBuildInfo;

  dditable.pfnSetSpecializationConstants =
      pDdiTable->pfnSetSpecializationConstants;
  pDdiTable->pfnSetSpecializationConstants =
      ur_validation_layer::urProgramSetSpecializationConstants;

  dditable.pfnGetNativeHandle = pDdiTable->pfnGetNativeHandle;
  pDdiTable->pfnGetNativeHandle = ur_validation_layer::urProgramGetNativeHandle;

  dditable.pfnCreateWithNativeHandle = pDdiTable->pfnCreateWithNativeHandle;
  pDdiTable->pfnCreateWithNativeHandle =
      ur_validation_layer::urProgramCreateWithNativeHandle;

  return result;
}

///////////////////////////////////////////////////////////////////////////////
/// @brief Exported function for filling application's ProgramExp table
///        with current process' addresses
///
/// @returns
///     - ::UR_RESULT_SUCCESS
///     - ::UR_RESULT_ERROR_INVALID_NULL_POINTER
///     - ::UR_RESULT_ERROR_UNSUPPORTED_VERSION
UR_DLLEXPORT ur_result_t UR_APICALL urGetProgramExpProcAddrTable(
    /// [in] API version requested
    ur_api_version_t version,
    /// [in,out] pointer to table of DDI function pointers
    ur_program_exp_dditable_t *pDdiTable) {
  auto &dditable = ur_validation_layer::getContext()->urDdiTable.ProgramExp;

  if (nullptr == pDdiTable)
    return UR_RESULT_ERROR_INVALID_NULL_POINTER;

  if (UR_MAJOR_VERSION(ur_validation_layer::getContext()->version) !=
          UR_MAJOR_VERSION(version) ||
      UR_MINOR_VERSION(ur_validation_layer::getContext()->version) >
          UR_MINOR_VERSION(version))
    return UR_RESULT_ERROR_UNSUPPORTED_VERSION;

  ur_result_t result = UR_RESULT_SUCCESS;

  dditable.pfnBuildExp = pDdiTable->pfnBuildExp;
  pDdiTable->pfnBuildExp = ur_validation_layer::urProgramBuildExp;

  dditable.pfnCompileExp = pDdiTable->pfnCompileExp;
  pDdiTable->pfnCompileExp = ur_validation_layer::urProgramCompileExp;

  dditable.pfnLinkExp = pDdiTable->pfnLinkExp;
  pDdiTable->pfnLinkExp = ur_validation_layer::urProgramLinkExp;

  return result;
}

///////////////////////////////////////////////////////////////////////////////
/// @brief Exported function for filling application's Queue table
///        with current process' addresses
///
/// @returns
///     - ::UR_RESULT_SUCCESS
///     - ::UR_RESULT_ERROR_INVALID_NULL_POINTER
///     - ::UR_RESULT_ERROR_UNSUPPORTED_VERSION
UR_DLLEXPORT ur_result_t UR_APICALL urGetQueueProcAddrTable(
    /// [in] API version requested
    ur_api_version_t version,
    /// [in,out] pointer to table of DDI function pointers
    ur_queue_dditable_t *pDdiTable) {
  auto &dditable = ur_validation_layer::getContext()->urDdiTable.Queue;

  if (nullptr == pDdiTable)
    return UR_RESULT_ERROR_INVALID_NULL_POINTER;

  if (UR_MAJOR_VERSION(ur_validation_layer::getContext()->version) !=
          UR_MAJOR_VERSION(version) ||
      UR_MINOR_VERSION(ur_validation_layer::getContext()->version) >
          UR_MINOR_VERSION(version))
    return UR_RESULT_ERROR_UNSUPPORTED_VERSION;

  ur_result_t result = UR_RESULT_SUCCESS;

  dditable.pfnGetInfo = pDdiTable->pfnGetInfo;
  pDdiTable->pfnGetInfo = ur_validation_layer::urQueueGetInfo;

  dditable.pfnCreate = pDdiTable->pfnCreate;
  pDdiTable->pfnCreate = ur_validation_layer::urQueueCreate;

  dditable.pfnRetain = pDdiTable->pfnRetain;
  pDdiTable->pfnRetain = ur_validation_layer::urQueueRetain;

  dditable.pfnRelease = pDdiTable->pfnRelease;
  pDdiTable->pfnRelease = ur_validation_layer::urQueueRelease;

  dditable.pfnGetNativeHandle = pDdiTable->pfnGetNativeHandle;
  pDdiTable->pfnGetNativeHandle = ur_validation_layer::urQueueGetNativeHandle;

  dditable.pfnCreateWithNativeHandle = pDdiTable->pfnCreateWithNativeHandle;
  pDdiTable->pfnCreateWithNativeHandle =
      ur_validation_layer::urQueueCreateWithNativeHandle;

  dditable.pfnFinish = pDdiTable->pfnFinish;
  pDdiTable->pfnFinish = ur_validation_layer::urQueueFinish;

  dditable.pfnFlush = pDdiTable->pfnFlush;
  pDdiTable->pfnFlush = ur_validation_layer::urQueueFlush;

  return result;
}

///////////////////////////////////////////////////////////////////////////////
/// @brief Exported function for filling application's Sampler table
///        with current process' addresses
///
/// @returns
///     - ::UR_RESULT_SUCCESS
///     - ::UR_RESULT_ERROR_INVALID_NULL_POINTER
///     - ::UR_RESULT_ERROR_UNSUPPORTED_VERSION
UR_DLLEXPORT ur_result_t UR_APICALL urGetSamplerProcAddrTable(
    /// [in] API version requested
    ur_api_version_t version,
    /// [in,out] pointer to table of DDI function pointers
    ur_sampler_dditable_t *pDdiTable) {
  auto &dditable = ur_validation_layer::getContext()->urDdiTable.Sampler;

  if (nullptr == pDdiTable)
    return UR_RESULT_ERROR_INVALID_NULL_POINTER;

  if (UR_MAJOR_VERSION(ur_validation_layer::getContext()->version) !=
          UR_MAJOR_VERSION(version) ||
      UR_MINOR_VERSION(ur_validation_layer::getContext()->version) >
          UR_MINOR_VERSION(version))
    return UR_RESULT_ERROR_UNSUPPORTED_VERSION;

  ur_result_t result = UR_RESULT_SUCCESS;

  dditable.pfnCreate = pDdiTable->pfnCreate;
  pDdiTable->pfnCreate = ur_validation_layer::urSamplerCreate;

  dditable.pfnRetain = pDdiTable->pfnRetain;
  pDdiTable->pfnRetain = ur_validation_layer::urSamplerRetain;

  dditable.pfnRelease = pDdiTable->pfnRelease;
  pDdiTable->pfnRelease = ur_validation_layer::urSamplerRelease;

  dditable.pfnGetInfo = pDdiTable->pfnGetInfo;
  pDdiTable->pfnGetInfo = ur_validation_layer::urSamplerGetInfo;

  dditable.pfnGetNativeHandle = pDdiTable->pfnGetNativeHandle;
  pDdiTable->pfnGetNativeHandle = ur_validation_layer::urSamplerGetNativeHandle;

  dditable.pfnCreateWithNativeHandle = pDdiTable->pfnCreateWithNativeHandle;
  pDdiTable->pfnCreateWithNativeHandle =
      ur_validation_layer::urSamplerCreateWithNativeHandle;

  return result;
}

///////////////////////////////////////////////////////////////////////////////
/// @brief Exported function for filling application's USM table
///        with current process' addresses
///
/// @returns
///     - ::UR_RESULT_SUCCESS
///     - ::UR_RESULT_ERROR_INVALID_NULL_POINTER
///     - ::UR_RESULT_ERROR_UNSUPPORTED_VERSION
UR_DLLEXPORT ur_result_t UR_APICALL urGetUSMProcAddrTable(
    /// [in] API version requested
    ur_api_version_t version,
    /// [in,out] pointer to table of DDI function pointers
    ur_usm_dditable_t *pDdiTable) {
  auto &dditable = ur_validation_layer::getContext()->urDdiTable.USM;

  if (nullptr == pDdiTable)
    return UR_RESULT_ERROR_INVALID_NULL_POINTER;

  if (UR_MAJOR_VERSION(ur_validation_layer::getContext()->version) !=
          UR_MAJOR_VERSION(version) ||
      UR_MINOR_VERSION(ur_validation_layer::getContext()->version) >
          UR_MINOR_VERSION(version))
    return UR_RESULT_ERROR_UNSUPPORTED_VERSION;

  ur_result_t result = UR_RESULT_SUCCESS;

  dditable.pfnHostAlloc = pDdiTable->pfnHostAlloc;
  pDdiTable->pfnHostAlloc = ur_validation_layer::urUSMHostAlloc;

  dditable.pfnDeviceAlloc = pDdiTable->pfnDeviceAlloc;
  pDdiTable->pfnDeviceAlloc = ur_validation_layer::urUSMDeviceAlloc;

  dditable.pfnSharedAlloc = pDdiTable->pfnSharedAlloc;
  pDdiTable->pfnSharedAlloc = ur_validation_layer::urUSMSharedAlloc;

  dditable.pfnFree = pDdiTable->pfnFree;
  pDdiTable->pfnFree = ur_validation_layer::urUSMFree;

  dditable.pfnGetMemAllocInfo = pDdiTable->pfnGetMemAllocInfo;
  pDdiTable->pfnGetMemAllocInfo = ur_validation_layer::urUSMGetMemAllocInfo;

  dditable.pfnPoolCreate = pDdiTable->pfnPoolCreate;
  pDdiTable->pfnPoolCreate = ur_validation_layer::urUSMPoolCreate;

  dditable.pfnPoolRetain = pDdiTable->pfnPoolRetain;
  pDdiTable->pfnPoolRetain = ur_validation_layer::urUSMPoolRetain;

  dditable.pfnPoolRelease = pDdiTable->pfnPoolRelease;
  pDdiTable->pfnPoolRelease = ur_validation_layer::urUSMPoolRelease;

  dditable.pfnPoolGetInfo = pDdiTable->pfnPoolGetInfo;
  pDdiTable->pfnPoolGetInfo = ur_validation_layer::urUSMPoolGetInfo;

  return result;
}

///////////////////////////////////////////////////////////////////////////////
/// @brief Exported function for filling application's USMExp table
///        with current process' addresses
///
/// @returns
///     - ::UR_RESULT_SUCCESS
///     - ::UR_RESULT_ERROR_INVALID_NULL_POINTER
///     - ::UR_RESULT_ERROR_UNSUPPORTED_VERSION
UR_DLLEXPORT ur_result_t UR_APICALL urGetUSMExpProcAddrTable(
    /// [in] API version requested
    ur_api_version_t version,
    /// [in,out] pointer to table of DDI function pointers
    ur_usm_exp_dditable_t *pDdiTable) {
  auto &dditable = ur_validation_layer::getContext()->urDdiTable.USMExp;

  if (nullptr == pDdiTable)
    return UR_RESULT_ERROR_INVALID_NULL_POINTER;

  if (UR_MAJOR_VERSION(ur_validation_layer::getContext()->version) !=
          UR_MAJOR_VERSION(version) ||
      UR_MINOR_VERSION(ur_validation_layer::getContext()->version) >
          UR_MINOR_VERSION(version))
    return UR_RESULT_ERROR_UNSUPPORTED_VERSION;

  ur_result_t result = UR_RESULT_SUCCESS;

  dditable.pfnPoolCreateExp = pDdiTable->pfnPoolCreateExp;
  pDdiTable->pfnPoolCreateExp = ur_validation_layer::urUSMPoolCreateExp;

  dditable.pfnPoolDestroyExp = pDdiTable->pfnPoolDestroyExp;
  pDdiTable->pfnPoolDestroyExp = ur_validation_layer::urUSMPoolDestroyExp;

  dditable.pfnPoolGetDefaultDevicePoolExp =
      pDdiTable->pfnPoolGetDefaultDevicePoolExp;
  pDdiTable->pfnPoolGetDefaultDevicePoolExp =
      ur_validation_layer::urUSMPoolGetDefaultDevicePoolExp;

  dditable.pfnPoolGetInfoExp = pDdiTable->pfnPoolGetInfoExp;
  pDdiTable->pfnPoolGetInfoExp = ur_validation_layer::urUSMPoolGetInfoExp;

  dditable.pfnPoolSetInfoExp = pDdiTable->pfnPoolSetInfoExp;
  pDdiTable->pfnPoolSetInfoExp = ur_validation_layer::urUSMPoolSetInfoExp;

  dditable.pfnPoolSetDevicePoolExp = pDdiTable->pfnPoolSetDevicePoolExp;
  pDdiTable->pfnPoolSetDevicePoolExp =
      ur_validation_layer::urUSMPoolSetDevicePoolExp;

  dditable.pfnPoolGetDevicePoolExp = pDdiTable->pfnPoolGetDevicePoolExp;
  pDdiTable->pfnPoolGetDevicePoolExp =
      ur_validation_layer::urUSMPoolGetDevicePoolExp;

  dditable.pfnPoolTrimToExp = pDdiTable->pfnPoolTrimToExp;
  pDdiTable->pfnPoolTrimToExp = ur_validation_layer::urUSMPoolTrimToExp;

  dditable.pfnPitchedAllocExp = pDdiTable->pfnPitchedAllocExp;
  pDdiTable->pfnPitchedAllocExp = ur_validation_layer::urUSMPitchedAllocExp;

  dditable.pfnContextMemcpyExp = pDdiTable->pfnContextMemcpyExp;
  pDdiTable->pfnContextMemcpyExp = ur_validation_layer::urUSMContextMemcpyExp;

  dditable.pfnImportExp = pDdiTable->pfnImportExp;
  pDdiTable->pfnImportExp = ur_validation_layer::urUSMImportExp;

  dditable.pfnReleaseExp = pDdiTable->pfnReleaseExp;
  pDdiTable->pfnReleaseExp = ur_validation_layer::urUSMReleaseExp;

  return result;
}

///////////////////////////////////////////////////////////////////////////////
/// @brief Exported function for filling application's UsmP2PExp table
///        with current process' addresses
///
/// @returns
///     - ::UR_RESULT_SUCCESS
///     - ::UR_RESULT_ERROR_INVALID_NULL_POINTER
///     - ::UR_RESULT_ERROR_UNSUPPORTED_VERSION
UR_DLLEXPORT ur_result_t UR_APICALL urGetUsmP2PExpProcAddrTable(
    /// [in] API version requested
    ur_api_version_t version,
    /// [in,out] pointer to table of DDI function pointers
    ur_usm_p2p_exp_dditable_t *pDdiTable) {
  auto &dditable = ur_validation_layer::getContext()->urDdiTable.UsmP2PExp;

  if (nullptr == pDdiTable)
    return UR_RESULT_ERROR_INVALID_NULL_POINTER;

  if (UR_MAJOR_VERSION(ur_validation_layer::getContext()->version) !=
          UR_MAJOR_VERSION(version) ||
      UR_MINOR_VERSION(ur_validation_layer::getContext()->version) >
          UR_MINOR_VERSION(version))
    return UR_RESULT_ERROR_UNSUPPORTED_VERSION;

  ur_result_t result = UR_RESULT_SUCCESS;

  dditable.pfnEnablePeerAccessExp = pDdiTable->pfnEnablePeerAccessExp;
  pDdiTable->pfnEnablePeerAccessExp =
      ur_validation_layer::urUsmP2PEnablePeerAccessExp;

  dditable.pfnDisablePeerAccessExp = pDdiTable->pfnDisablePeerAccessExp;
  pDdiTable->pfnDisablePeerAccessExp =
      ur_validation_layer::urUsmP2PDisablePeerAccessExp;

  dditable.pfnPeerAccessGetInfoExp = pDdiTable->pfnPeerAccessGetInfoExp;
  pDdiTable->pfnPeerAccessGetInfoExp =
      ur_validation_layer::urUsmP2PPeerAccessGetInfoExp;

  return result;
}

///////////////////////////////////////////////////////////////////////////////
/// @brief Exported function for filling application's VirtualMem table
///        with current process' addresses
///
/// @returns
///     - ::UR_RESULT_SUCCESS
///     - ::UR_RESULT_ERROR_INVALID_NULL_POINTER
///     - ::UR_RESULT_ERROR_UNSUPPORTED_VERSION
UR_DLLEXPORT ur_result_t UR_APICALL urGetVirtualMemProcAddrTable(
    /// [in] API version requested
    ur_api_version_t version,
    /// [in,out] pointer to table of DDI function pointers
    ur_virtual_mem_dditable_t *pDdiTable) {
  auto &dditable = ur_validation_layer::getContext()->urDdiTable.VirtualMem;

  if (nullptr == pDdiTable)
    return UR_RESULT_ERROR_INVALID_NULL_POINTER;

  if (UR_MAJOR_VERSION(ur_validation_layer::getContext()->version) !=
          UR_MAJOR_VERSION(version) ||
      UR_MINOR_VERSION(ur_validation_layer::getContext()->version) >
          UR_MINOR_VERSION(version))
    return UR_RESULT_ERROR_UNSUPPORTED_VERSION;

  ur_result_t result = UR_RESULT_SUCCESS;

  dditable.pfnGranularityGetInfo = pDdiTable->pfnGranularityGetInfo;
  pDdiTable->pfnGranularityGetInfo =
      ur_validation_layer::urVirtualMemGranularityGetInfo;

  dditable.pfnReserve = pDdiTable->pfnReserve;
  pDdiTable->pfnReserve = ur_validation_layer::urVirtualMemReserve;

  dditable.pfnFree = pDdiTable->pfnFree;
  pDdiTable->pfnFree = ur_validation_layer::urVirtualMemFree;

  dditable.pfnMap = pDdiTable->pfnMap;
  pDdiTable->pfnMap = ur_validation_layer::urVirtualMemMap;

  dditable.pfnUnmap = pDdiTable->pfnUnmap;
  pDdiTable->pfnUnmap = ur_validation_layer::urVirtualMemUnmap;

  dditable.pfnSetAccess = pDdiTable->pfnSetAccess;
  pDdiTable->pfnSetAccess = ur_validation_layer::urVirtualMemSetAccess;

  dditable.pfnGetInfo = pDdiTable->pfnGetInfo;
  pDdiTable->pfnGetInfo = ur_validation_layer::urVirtualMemGetInfo;

  return result;
}

///////////////////////////////////////////////////////////////////////////////
/// @brief Exported function for filling application's Device table
///        with current process' addresses
///
/// @returns
///     - ::UR_RESULT_SUCCESS
///     - ::UR_RESULT_ERROR_INVALID_NULL_POINTER
///     - ::UR_RESULT_ERROR_UNSUPPORTED_VERSION
UR_DLLEXPORT ur_result_t UR_APICALL urGetDeviceProcAddrTable(
    /// [in] API version requested
    ur_api_version_t version,
    /// [in,out] pointer to table of DDI function pointers
    ur_device_dditable_t *pDdiTable) {
  auto &dditable = ur_validation_layer::getContext()->urDdiTable.Device;

  if (nullptr == pDdiTable)
    return UR_RESULT_ERROR_INVALID_NULL_POINTER;

  if (UR_MAJOR_VERSION(ur_validation_layer::getContext()->version) !=
          UR_MAJOR_VERSION(version) ||
      UR_MINOR_VERSION(ur_validation_layer::getContext()->version) >
          UR_MINOR_VERSION(version))
    return UR_RESULT_ERROR_UNSUPPORTED_VERSION;

  ur_result_t result = UR_RESULT_SUCCESS;

  dditable.pfnGet = pDdiTable->pfnGet;
  pDdiTable->pfnGet = ur_validation_layer::urDeviceGet;

  dditable.pfnGetInfo = pDdiTable->pfnGetInfo;
  pDdiTable->pfnGetInfo = ur_validation_layer::urDeviceGetInfo;

  dditable.pfnRetain = pDdiTable->pfnRetain;
  pDdiTable->pfnRetain = ur_validation_layer::urDeviceRetain;

  dditable.pfnRelease = pDdiTable->pfnRelease;
  pDdiTable->pfnRelease = ur_validation_layer::urDeviceRelease;

  dditable.pfnPartition = pDdiTable->pfnPartition;
  pDdiTable->pfnPartition = ur_validation_layer::urDevicePartition;

  dditable.pfnSelectBinary = pDdiTable->pfnSelectBinary;
  pDdiTable->pfnSelectBinary = ur_validation_layer::urDeviceSelectBinary;

  dditable.pfnGetNativeHandle = pDdiTable->pfnGetNativeHandle;
  pDdiTable->pfnGetNativeHandle = ur_validation_layer::urDeviceGetNativeHandle;

  dditable.pfnCreateWithNativeHandle = pDdiTable->pfnCreateWithNativeHandle;
  pDdiTable->pfnCreateWithNativeHandle =
      ur_validation_layer::urDeviceCreateWithNativeHandle;

  dditable.pfnGetGlobalTimestamps = pDdiTable->pfnGetGlobalTimestamps;
  pDdiTable->pfnGetGlobalTimestamps =
      ur_validation_layer::urDeviceGetGlobalTimestamps;

  return result;
}

ur_result_t context_t::init(ur_dditable_t *dditable,
                            const std::set<std::string> &enabledLayerNames,
                            codeloc_data) {
  ur_result_t result = UR_RESULT_SUCCESS;

  if (enabledLayerNames.count(nameFullValidation)) {
    enableParameterValidation = true;
    enableBoundsChecking = true;
    enableLeakChecking = true;
    enableLifetimeValidation = true;
  } else {
    if (enabledLayerNames.count(nameBoundsChecking)) {
      enableBoundsChecking = true;
    }
    if (enabledLayerNames.count(nameParameterValidation)) {
      enableParameterValidation = true;
    }
    if (enabledLayerNames.count(nameLeakChecking)) {
      enableLeakChecking = true;
    }
    if (enabledLayerNames.count(nameLifetimeValidation)) {
      // Handle lifetime validation requires leak checking feature.
      enableLifetimeValidation = true;
      enableLeakChecking = true;
    }
  }

  if (!enableParameterValidation && !enableLeakChecking &&
      !enableLifetimeValidation) {
    return result;
  }

  if (UR_RESULT_SUCCESS == result) {
    result = ur_validation_layer::urGetAdapterProcAddrTable(
        UR_API_VERSION_CURRENT, &dditable->Adapter);
  }

  if (UR_RESULT_SUCCESS == result) {
    result = ur_validation_layer::urGetBindlessImagesExpProcAddrTable(
        UR_API_VERSION_CURRENT, &dditable->BindlessImagesExp);
  }

  if (UR_RESULT_SUCCESS == result) {
    result = ur_validation_layer::urGetCommandBufferExpProcAddrTable(
        UR_API_VERSION_CURRENT, &dditable->CommandBufferExp);
  }

  if (UR_RESULT_SUCCESS == result) {
    result = ur_validation_layer::urGetContextProcAddrTable(
        UR_API_VERSION_CURRENT, &dditable->Context);
  }

  if (UR_RESULT_SUCCESS == result) {
    result = ur_validation_layer::urGetEnqueueProcAddrTable(
        UR_API_VERSION_CURRENT, &dditable->Enqueue);
  }

  if (UR_RESULT_SUCCESS == result) {
    result = ur_validation_layer::urGetEnqueueExpProcAddrTable(
        UR_API_VERSION_CURRENT, &dditable->EnqueueExp);
  }

  if (UR_RESULT_SUCCESS == result) {
    result = ur_validation_layer::urGetEventProcAddrTable(
        UR_API_VERSION_CURRENT, &dditable->Event);
  }

  if (UR_RESULT_SUCCESS == result) {
    result = ur_validation_layer::urGetKernelProcAddrTable(
        UR_API_VERSION_CURRENT, &dditable->Kernel);
  }

  if (UR_RESULT_SUCCESS == result) {
    result = ur_validation_layer::urGetMemProcAddrTable(UR_API_VERSION_CURRENT,
                                                        &dditable->Mem);
  }

  if (UR_RESULT_SUCCESS == result) {
    result = ur_validation_layer::urGetPhysicalMemProcAddrTable(
        UR_API_VERSION_CURRENT, &dditable->PhysicalMem);
  }

  if (UR_RESULT_SUCCESS == result) {
    result = ur_validation_layer::urGetPlatformProcAddrTable(
        UR_API_VERSION_CURRENT, &dditable->Platform);
  }

  if (UR_RESULT_SUCCESS == result) {
    result = ur_validation_layer::urGetProgramProcAddrTable(
        UR_API_VERSION_CURRENT, &dditable->Program);
  }

  if (UR_RESULT_SUCCESS == result) {
    result = ur_validation_layer::urGetProgramExpProcAddrTable(
        UR_API_VERSION_CURRENT, &dditable->ProgramExp);
  }

  if (UR_RESULT_SUCCESS == result) {
    result = ur_validation_layer::urGetQueueProcAddrTable(
        UR_API_VERSION_CURRENT, &dditable->Queue);
  }

  if (UR_RESULT_SUCCESS == result) {
    result = ur_validation_layer::urGetSamplerProcAddrTable(
        UR_API_VERSION_CURRENT, &dditable->Sampler);
  }

  if (UR_RESULT_SUCCESS == result) {
    result = ur_validation_layer::urGetUSMProcAddrTable(UR_API_VERSION_CURRENT,
                                                        &dditable->USM);
  }

  if (UR_RESULT_SUCCESS == result) {
    result = ur_validation_layer::urGetUSMExpProcAddrTable(
        UR_API_VERSION_CURRENT, &dditable->USMExp);
  }

  if (UR_RESULT_SUCCESS == result) {
    result = ur_validation_layer::urGetUsmP2PExpProcAddrTable(
        UR_API_VERSION_CURRENT, &dditable->UsmP2PExp);
  }

  if (UR_RESULT_SUCCESS == result) {
    result = ur_validation_layer::urGetVirtualMemProcAddrTable(
        UR_API_VERSION_CURRENT, &dditable->VirtualMem);
  }

  if (UR_RESULT_SUCCESS == result) {
    result = ur_validation_layer::urGetDeviceProcAddrTable(
        UR_API_VERSION_CURRENT, &dditable->Device);
  }

  return result;
}

ur_result_t context_t::tearDown() {
  if (enableLeakChecking) {
    URLOG_CTX_INVALID_REFERENCES();
  }

  return UR_RESULT_SUCCESS;
}

} // namespace ur_validation_layer<|MERGE_RESOLUTION|>--- conflicted
+++ resolved
@@ -8314,11 +8314,7 @@
     if (NULL == hDevice)
       return UR_RESULT_ERROR_INVALID_NULL_HANDLE;
 
-<<<<<<< HEAD
     if (UR_EXP_EXTERNAL_MEM_TYPE_WIN32_NT_DX11_RESOURCE < memHandleType)
-=======
-    if (UR_EXP_EXTERNAL_MEM_TYPE_DMA_BUF < memHandleType)
->>>>>>> 2d2cc85d
       return UR_RESULT_ERROR_INVALID_ENUMERATION;
   }
 
@@ -8562,7 +8558,7 @@
     if (NULL == hDevice)
       return UR_RESULT_ERROR_INVALID_NULL_HANDLE;
 
-    if (UR_EXP_EXTERNAL_MEM_TYPE_DMA_BUF < memHandleType)
+    if (UR_EXP_EXTERNAL_MEM_TYPE_WIN32_NT_DX11_RESOURCE < memHandleType)
       return UR_RESULT_ERROR_INVALID_ENUMERATION;
   }
 
