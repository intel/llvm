/*
 *
 * Copyright (C) 2023-2025 Intel Corporation
 *
 * Part of the Unified-Runtime Project, under the Apache License v2.0 with LLVM
 * Exceptions.
 * See LICENSE.TXT
 *
 * SPDX-License-Identifier: Apache-2.0 WITH LLVM-exception
 *
 * @file ur_valddi.cpp
 *
 */
#include "ur_leak_check.hpp"
#include "ur_validation_layer.hpp"

namespace ur_validation_layer {

///////////////////////////////////////////////////////////////////////////////
/// @brief Intercept function for urAdapterGet
__urdlllocal ur_result_t UR_APICALL urAdapterGet(
    /// [in] the number of adapters to be added to phAdapters.
    /// If phAdapters is not NULL, then NumEntries should be greater than
    /// zero, otherwise ::UR_RESULT_ERROR_INVALID_SIZE,
    /// will be returned.
    uint32_t NumEntries,
    /// [out][optional][range(0, NumEntries)][alloc] array of handle of
    /// adapters. If NumEntries is less than the number of adapters available,
    /// then
    /// ::urAdapterGet shall only retrieve that number of adapters.
    ur_adapter_handle_t *phAdapters,
    /// [out][optional] returns the total number of adapters available.
    uint32_t *pNumAdapters) {
  auto pfnGet = getContext()->urDdiTable.Adapter.pfnGet;

  if (nullptr == pfnGet) {
    return UR_RESULT_ERROR_UNINITIALIZED;
  }

  if (getContext()->enableParameterValidation) {
    if (NumEntries == 0 && phAdapters != NULL)
      return UR_RESULT_ERROR_INVALID_SIZE;
  }

  ur_result_t result = pfnGet(NumEntries, phAdapters, pNumAdapters);

  if (getContext()->enableLeakChecking && phAdapters &&
      result == UR_RESULT_SUCCESS) {
    for (uint32_t i = 0; i < NumEntries; i++) {
      getContext()->refCountContext->createOrIncrementRefCount(phAdapters[i],
                                                               true);
    }
  }

  return result;
}

///////////////////////////////////////////////////////////////////////////////
/// @brief Intercept function for urAdapterRelease
__urdlllocal ur_result_t UR_APICALL urAdapterRelease(
    /// [in][release] Adapter handle to release
    ur_adapter_handle_t hAdapter) {
  auto pfnRelease = getContext()->urDdiTable.Adapter.pfnRelease;

  if (nullptr == pfnRelease) {
    return UR_RESULT_ERROR_UNINITIALIZED;
  }

  if (getContext()->enableParameterValidation) {
    if (NULL == hAdapter)
      return UR_RESULT_ERROR_INVALID_NULL_HANDLE;
  }

  if (getContext()->enableLeakChecking) {
    getContext()->refCountContext->decrementRefCount(hAdapter, true);
  }

  ur_result_t result = pfnRelease(hAdapter);

  return result;
}

///////////////////////////////////////////////////////////////////////////////
/// @brief Intercept function for urAdapterRetain
__urdlllocal ur_result_t UR_APICALL urAdapterRetain(
    /// [in][retain] Adapter handle to retain
    ur_adapter_handle_t hAdapter) {
  auto pfnRetain = getContext()->urDdiTable.Adapter.pfnRetain;

  if (nullptr == pfnRetain) {
    return UR_RESULT_ERROR_UNINITIALIZED;
  }

  if (getContext()->enableParameterValidation) {
    if (NULL == hAdapter)
      return UR_RESULT_ERROR_INVALID_NULL_HANDLE;
  }

  ur_result_t result = pfnRetain(hAdapter);

  if (getContext()->enableLeakChecking) {
    getContext()->refCountContext->incrementRefCount(hAdapter, true);
  }

  return result;
}

///////////////////////////////////////////////////////////////////////////////
/// @brief Intercept function for urAdapterGetLastError
__urdlllocal ur_result_t UR_APICALL urAdapterGetLastError(
    /// [in] handle of the adapter instance
    ur_adapter_handle_t hAdapter,
    /// [out] pointer to a C string where the adapter specific error message
    /// will be stored.
    const char **ppMessage,
    /// [out] pointer to an integer where the adapter specific error code will
    /// be stored.
    int32_t *pError) {
  auto pfnGetLastError = getContext()->urDdiTable.Adapter.pfnGetLastError;

  if (nullptr == pfnGetLastError) {
    return UR_RESULT_ERROR_UNINITIALIZED;
  }

  if (getContext()->enableParameterValidation) {
    if (NULL == ppMessage)
      return UR_RESULT_ERROR_INVALID_NULL_POINTER;

    if (NULL == pError)
      return UR_RESULT_ERROR_INVALID_NULL_POINTER;

    if (NULL == hAdapter)
      return UR_RESULT_ERROR_INVALID_NULL_HANDLE;
  }

  if (getContext()->enableLifetimeValidation &&
      !getContext()->refCountContext->isReferenceValid(hAdapter)) {
    URLOG_CTX_INVALID_REFERENCE(hAdapter);
  }

  ur_result_t result = pfnGetLastError(hAdapter, ppMessage, pError);

  return result;
}

///////////////////////////////////////////////////////////////////////////////
/// @brief Intercept function for urAdapterGetInfo
__urdlllocal ur_result_t UR_APICALL urAdapterGetInfo(
    /// [in] handle of the adapter
    ur_adapter_handle_t hAdapter,
    /// [in] type of the info to retrieve
    ur_adapter_info_t propName,
    /// [in] the number of bytes pointed to by pPropValue.
    size_t propSize,
    /// [out][optional][typename(propName, propSize)] array of bytes holding
    /// the info.
    /// If Size is not equal to or greater to the real number of bytes needed
    /// to return the info then the ::UR_RESULT_ERROR_INVALID_SIZE error is
    /// returned and pPropValue is not used.
    void *pPropValue,
    /// [out][optional] pointer to the actual number of bytes being queried by
    /// pPropValue.
    size_t *pPropSizeRet) {
  auto pfnGetInfo = getContext()->urDdiTable.Adapter.pfnGetInfo;

  if (nullptr == pfnGetInfo) {
    return UR_RESULT_ERROR_UNINITIALIZED;
  }

  if (getContext()->enableParameterValidation) {
    if (propSize != 0 && pPropValue == NULL)
      return UR_RESULT_ERROR_INVALID_NULL_POINTER;

    if (pPropValue == NULL && pPropSizeRet == NULL)
      return UR_RESULT_ERROR_INVALID_NULL_POINTER;

    if (NULL == hAdapter)
      return UR_RESULT_ERROR_INVALID_NULL_HANDLE;

    if (UR_ADAPTER_INFO_VERSION < propName)
      return UR_RESULT_ERROR_INVALID_ENUMERATION;

    if (propSize == 0 && pPropValue != NULL)
      return UR_RESULT_ERROR_INVALID_SIZE;
  }

  if (getContext()->enableLifetimeValidation &&
      !getContext()->refCountContext->isReferenceValid(hAdapter)) {
    URLOG_CTX_INVALID_REFERENCE(hAdapter);
  }

  ur_result_t result =
      pfnGetInfo(hAdapter, propName, propSize, pPropValue, pPropSizeRet);

  return result;
}

///////////////////////////////////////////////////////////////////////////////
/// @brief Intercept function for urAdapterSetLoggerCallback
__urdlllocal ur_result_t UR_APICALL urAdapterSetLoggerCallback(
    /// [in] handle of the adapter
    ur_adapter_handle_t hAdapter,
    /// [in] Function pointer to callback from the logger.
    ur_logger_callback_t pfnLoggerCallback,
    /// [in][out][optional] pointer to data to be passed to callback
    void *pUserData,
    /// [in] logging level
    ur_logger_level_t level) {
  auto pfnSetLoggerCallback =
      getContext()->urDdiTable.Adapter.pfnSetLoggerCallback;

  if (nullptr == pfnSetLoggerCallback) {
    return UR_RESULT_ERROR_UNINITIALIZED;
  }

  if (getContext()->enableParameterValidation) {
    if (NULL == pfnLoggerCallback)
      return UR_RESULT_ERROR_INVALID_NULL_POINTER;

    if (NULL == hAdapter)
      return UR_RESULT_ERROR_INVALID_NULL_HANDLE;

    if (UR_LOGGER_LEVEL_QUIET < level)
      return UR_RESULT_ERROR_INVALID_ENUMERATION;
  }

  if (getContext()->enableLifetimeValidation &&
      !getContext()->refCountContext->isReferenceValid(hAdapter)) {
    URLOG_CTX_INVALID_REFERENCE(hAdapter);
  }

  ur_result_t result =
      pfnSetLoggerCallback(hAdapter, pfnLoggerCallback, pUserData, level);

  return result;
}

///////////////////////////////////////////////////////////////////////////////
/// @brief Intercept function for urAdapterSetLoggerCallbackLevel
__urdlllocal ur_result_t UR_APICALL urAdapterSetLoggerCallbackLevel(
    /// [in] handle of the adapter
    ur_adapter_handle_t hAdapter,
    /// [in] logging level
    ur_logger_level_t level) {
  auto pfnSetLoggerCallbackLevel =
      getContext()->urDdiTable.Adapter.pfnSetLoggerCallbackLevel;

  if (nullptr == pfnSetLoggerCallbackLevel) {
    return UR_RESULT_ERROR_UNINITIALIZED;
  }

  if (getContext()->enableParameterValidation) {
    if (NULL == hAdapter)
      return UR_RESULT_ERROR_INVALID_NULL_HANDLE;

    if (UR_LOGGER_LEVEL_QUIET < level)
      return UR_RESULT_ERROR_INVALID_ENUMERATION;
  }

  if (getContext()->enableLifetimeValidation &&
      !getContext()->refCountContext->isReferenceValid(hAdapter)) {
    URLOG_CTX_INVALID_REFERENCE(hAdapter);
  }

  ur_result_t result = pfnSetLoggerCallbackLevel(hAdapter, level);

  return result;
}

///////////////////////////////////////////////////////////////////////////////
/// @brief Intercept function for urPlatformGet
__urdlllocal ur_result_t UR_APICALL urPlatformGet(
    /// [in] adapter to query for platforms.
    ur_adapter_handle_t hAdapter,
    /// [in] the number of platforms to be added to phPlatforms.
    /// If phPlatforms is not NULL, then NumEntries should be greater than
    /// zero, otherwise ::UR_RESULT_ERROR_INVALID_SIZE,
    /// will be returned.
    uint32_t NumEntries,
    /// [out][optional][range(0, NumEntries)] array of handle of platforms.
    /// If NumEntries is less than the number of platforms available, then
    /// ::urPlatformGet shall only retrieve that number of platforms.
    ur_platform_handle_t *phPlatforms,
    /// [out][optional] returns the total number of platforms available.
    uint32_t *pNumPlatforms) {
  auto pfnGet = getContext()->urDdiTable.Platform.pfnGet;

  if (nullptr == pfnGet) {
    return UR_RESULT_ERROR_UNINITIALIZED;
  }

  if (getContext()->enableParameterValidation) {
    if (NULL == hAdapter)
      return UR_RESULT_ERROR_INVALID_NULL_HANDLE;

    if (NumEntries == 0 && phPlatforms != NULL)
      return UR_RESULT_ERROR_INVALID_SIZE;

    if (pNumPlatforms == NULL && phPlatforms == NULL)
      return UR_RESULT_ERROR_INVALID_VALUE;
  }

  if (getContext()->enableLifetimeValidation &&
      !getContext()->refCountContext->isReferenceValid(hAdapter)) {
    URLOG_CTX_INVALID_REFERENCE(hAdapter);
  }

  ur_result_t result = pfnGet(hAdapter, NumEntries, phPlatforms, pNumPlatforms);

  return result;
}

///////////////////////////////////////////////////////////////////////////////
/// @brief Intercept function for urPlatformGetInfo
__urdlllocal ur_result_t UR_APICALL urPlatformGetInfo(
    /// [in] handle of the platform
    ur_platform_handle_t hPlatform,
    /// [in] type of the info to retrieve
    ur_platform_info_t propName,
    /// [in] the number of bytes pointed to by pPlatformInfo.
    size_t propSize,
    /// [out][optional][typename(propName, propSize)] array of bytes holding
    /// the info.
    /// If Size is not equal to or greater to the real number of bytes needed
    /// to return the info then the ::UR_RESULT_ERROR_INVALID_SIZE error is
    /// returned and pPlatformInfo is not used.
    void *pPropValue,
    /// [out][optional] pointer to the actual number of bytes being queried by
    /// pPlatformInfo.
    size_t *pPropSizeRet) {
  auto pfnGetInfo = getContext()->urDdiTable.Platform.pfnGetInfo;

  if (nullptr == pfnGetInfo) {
    return UR_RESULT_ERROR_UNINITIALIZED;
  }

  if (getContext()->enableParameterValidation) {
    if (propSize != 0 && pPropValue == NULL)
      return UR_RESULT_ERROR_INVALID_NULL_POINTER;

    if (pPropValue == NULL && pPropSizeRet == NULL)
      return UR_RESULT_ERROR_INVALID_NULL_POINTER;

    if (NULL == hPlatform)
      return UR_RESULT_ERROR_INVALID_NULL_HANDLE;

    if (UR_PLATFORM_INFO_ADAPTER < propName)
      return UR_RESULT_ERROR_INVALID_ENUMERATION;

    if (propSize == 0 && pPropValue != NULL)
      return UR_RESULT_ERROR_INVALID_SIZE;
  }

  ur_result_t result =
      pfnGetInfo(hPlatform, propName, propSize, pPropValue, pPropSizeRet);

  return result;
}

///////////////////////////////////////////////////////////////////////////////
/// @brief Intercept function for urPlatformGetApiVersion
__urdlllocal ur_result_t UR_APICALL urPlatformGetApiVersion(
    /// [in] handle of the platform
    ur_platform_handle_t hPlatform,
    /// [out] api version
    ur_api_version_t *pVersion) {
  auto pfnGetApiVersion = getContext()->urDdiTable.Platform.pfnGetApiVersion;

  if (nullptr == pfnGetApiVersion) {
    return UR_RESULT_ERROR_UNINITIALIZED;
  }

  if (getContext()->enableParameterValidation) {
    if (NULL == pVersion)
      return UR_RESULT_ERROR_INVALID_NULL_POINTER;

    if (NULL == hPlatform)
      return UR_RESULT_ERROR_INVALID_NULL_HANDLE;
  }

  ur_result_t result = pfnGetApiVersion(hPlatform, pVersion);

  return result;
}

///////////////////////////////////////////////////////////////////////////////
/// @brief Intercept function for urPlatformGetNativeHandle
__urdlllocal ur_result_t UR_APICALL urPlatformGetNativeHandle(
    /// [in] handle of the platform.
    ur_platform_handle_t hPlatform,
    /// [out] a pointer to the native handle of the platform.
    ur_native_handle_t *phNativePlatform) {
  auto pfnGetNativeHandle =
      getContext()->urDdiTable.Platform.pfnGetNativeHandle;

  if (nullptr == pfnGetNativeHandle) {
    return UR_RESULT_ERROR_UNINITIALIZED;
  }

  if (getContext()->enableParameterValidation) {
    if (NULL == phNativePlatform)
      return UR_RESULT_ERROR_INVALID_NULL_POINTER;

    if (NULL == hPlatform)
      return UR_RESULT_ERROR_INVALID_NULL_HANDLE;
  }

  ur_result_t result = pfnGetNativeHandle(hPlatform, phNativePlatform);

  return result;
}

///////////////////////////////////////////////////////////////////////////////
/// @brief Intercept function for urPlatformCreateWithNativeHandle
__urdlllocal ur_result_t UR_APICALL urPlatformCreateWithNativeHandle(
    /// [in][nocheck] the native handle of the platform.
    ur_native_handle_t hNativePlatform,
    /// [in] handle of the adapter associated with the native backend.
    ur_adapter_handle_t hAdapter,
    /// [in][optional] pointer to native platform properties struct.
    const ur_platform_native_properties_t *pProperties,
    /// [out][alloc] pointer to the handle of the platform object created.
    ur_platform_handle_t *phPlatform) {
  auto pfnCreateWithNativeHandle =
      getContext()->urDdiTable.Platform.pfnCreateWithNativeHandle;

  if (nullptr == pfnCreateWithNativeHandle) {
    return UR_RESULT_ERROR_UNINITIALIZED;
  }

  if (getContext()->enableParameterValidation) {
    if (NULL == phPlatform)
      return UR_RESULT_ERROR_INVALID_NULL_POINTER;

    if (NULL == hAdapter)
      return UR_RESULT_ERROR_INVALID_NULL_HANDLE;
  }

  if (getContext()->enableLifetimeValidation &&
      !getContext()->refCountContext->isReferenceValid(hAdapter)) {
    URLOG_CTX_INVALID_REFERENCE(hAdapter);
  }

  ur_result_t result = pfnCreateWithNativeHandle(hNativePlatform, hAdapter,
                                                 pProperties, phPlatform);

  return result;
}

///////////////////////////////////////////////////////////////////////////////
/// @brief Intercept function for urPlatformGetBackendOption
__urdlllocal ur_result_t UR_APICALL urPlatformGetBackendOption(
    /// [in] handle of the platform instance.
    ur_platform_handle_t hPlatform,
    /// [in] string containing the frontend option.
    const char *pFrontendOption,
    /// [out] returns the correct platform specific compiler option based on
    /// the frontend option.
    const char **ppPlatformOption) {
  auto pfnGetBackendOption =
      getContext()->urDdiTable.Platform.pfnGetBackendOption;

  if (nullptr == pfnGetBackendOption) {
    return UR_RESULT_ERROR_UNINITIALIZED;
  }

  if (getContext()->enableParameterValidation) {
    if (NULL == pFrontendOption)
      return UR_RESULT_ERROR_INVALID_NULL_POINTER;

    if (NULL == ppPlatformOption)
      return UR_RESULT_ERROR_INVALID_NULL_POINTER;

    if (NULL == hPlatform)
      return UR_RESULT_ERROR_INVALID_NULL_HANDLE;
  }

  ur_result_t result =
      pfnGetBackendOption(hPlatform, pFrontendOption, ppPlatformOption);

  return result;
}

///////////////////////////////////////////////////////////////////////////////
/// @brief Intercept function for urDeviceGet
__urdlllocal ur_result_t UR_APICALL urDeviceGet(
    /// [in] handle of the platform instance
    ur_platform_handle_t hPlatform,
    /// [in] the type of the devices.
    ur_device_type_t DeviceType,
    /// [in] the number of devices to be added to phDevices.
    /// If phDevices is not NULL, then NumEntries should be greater than zero.
    /// Otherwise ::UR_RESULT_ERROR_INVALID_SIZE
    /// will be returned.
    uint32_t NumEntries,
    /// [out][optional][range(0, NumEntries)][alloc] array of handle of devices.
    /// If NumEntries is less than the number of devices available, then
    /// platform shall only retrieve that number of devices.
    ur_device_handle_t *phDevices,
    /// [out][optional] pointer to the number of devices.
    /// pNumDevices will be updated with the total number of devices available.
    uint32_t *pNumDevices) {
  auto pfnGet = getContext()->urDdiTable.Device.pfnGet;

  if (nullptr == pfnGet) {
    return UR_RESULT_ERROR_UNINITIALIZED;
  }

  if (getContext()->enableParameterValidation) {
    if (NumEntries > 0 && phDevices == NULL)
      return UR_RESULT_ERROR_INVALID_NULL_POINTER;

    if (NULL == hPlatform)
      return UR_RESULT_ERROR_INVALID_NULL_HANDLE;

    if (UR_DEVICE_TYPE_VPU < DeviceType)
      return UR_RESULT_ERROR_INVALID_ENUMERATION;

    if (NumEntries == 0 && phDevices != NULL)
      return UR_RESULT_ERROR_INVALID_SIZE;
  }

  ur_result_t result =
      pfnGet(hPlatform, DeviceType, NumEntries, phDevices, pNumDevices);

  if (getContext()->enableLeakChecking && phDevices &&
      result == UR_RESULT_SUCCESS) {
    for (uint32_t i = 0; i < NumEntries; i++) {
      getContext()->refCountContext->createOrIncrementRefCount(phDevices[i],
                                                               false);
    }
  }

  return result;
}

///////////////////////////////////////////////////////////////////////////////
/// @brief Intercept function for urDeviceGetInfo
__urdlllocal ur_result_t UR_APICALL urDeviceGetInfo(
    /// [in] handle of the device instance
    ur_device_handle_t hDevice,
    /// [in] type of the info to retrieve
    ur_device_info_t propName,
    /// [in] the number of bytes pointed to by pPropValue.
    size_t propSize,
    /// [out][optional][typename(propName, propSize)] array of bytes holding
    /// the info.
    /// If propSize is not equal to or greater than the real number of bytes
    /// needed to return the info
    /// then the ::UR_RESULT_ERROR_INVALID_SIZE error is returned and
    /// pPropValue is not used.
    void *pPropValue,
    /// [out][optional] pointer to the actual size in bytes of the queried
    /// propName.
    size_t *pPropSizeRet) {
  auto pfnGetInfo = getContext()->urDdiTable.Device.pfnGetInfo;

  if (nullptr == pfnGetInfo) {
    return UR_RESULT_ERROR_UNINITIALIZED;
  }

  if (getContext()->enableParameterValidation) {
    if (propSize != 0 && pPropValue == NULL)
      return UR_RESULT_ERROR_INVALID_NULL_POINTER;

    if (pPropValue == NULL && pPropSizeRet == NULL)
      return UR_RESULT_ERROR_INVALID_NULL_POINTER;

    if (NULL == hDevice)
      return UR_RESULT_ERROR_INVALID_NULL_HANDLE;

<<<<<<< HEAD
    if (UR_DEVICE_INFO_COOPERATIVE_KERNEL_SUPPORT_EXP < propName)
=======
    if (UR_DEVICE_INFO_USM_CONTEXT_MEMCPY_SUPPORT_EXP < propName)
>>>>>>> ec26b925
      return UR_RESULT_ERROR_INVALID_ENUMERATION;

    if (propSize == 0 && pPropValue != NULL)
      return UR_RESULT_ERROR_INVALID_SIZE;
  }

  if (getContext()->enableLifetimeValidation &&
      !getContext()->refCountContext->isReferenceValid(hDevice)) {
    URLOG_CTX_INVALID_REFERENCE(hDevice);
  }

  ur_result_t result =
      pfnGetInfo(hDevice, propName, propSize, pPropValue, pPropSizeRet);

  return result;
}

///////////////////////////////////////////////////////////////////////////////
/// @brief Intercept function for urDeviceRetain
__urdlllocal ur_result_t UR_APICALL urDeviceRetain(
    /// [in][retain] handle of the device to get a reference of.
    ur_device_handle_t hDevice) {
  auto pfnRetain = getContext()->urDdiTable.Device.pfnRetain;

  if (nullptr == pfnRetain) {
    return UR_RESULT_ERROR_UNINITIALIZED;
  }

  if (getContext()->enableParameterValidation) {
    if (NULL == hDevice)
      return UR_RESULT_ERROR_INVALID_NULL_HANDLE;
  }

  ur_result_t result = pfnRetain(hDevice);

  if (getContext()->enableLeakChecking) {
    getContext()->refCountContext->incrementRefCount(hDevice, false);
  }

  return result;
}

///////////////////////////////////////////////////////////////////////////////
/// @brief Intercept function for urDeviceRelease
__urdlllocal ur_result_t UR_APICALL urDeviceRelease(
    /// [in][release] handle of the device to release.
    ur_device_handle_t hDevice) {
  auto pfnRelease = getContext()->urDdiTable.Device.pfnRelease;

  if (nullptr == pfnRelease) {
    return UR_RESULT_ERROR_UNINITIALIZED;
  }

  if (getContext()->enableParameterValidation) {
    if (NULL == hDevice)
      return UR_RESULT_ERROR_INVALID_NULL_HANDLE;
  }

  if (getContext()->enableLeakChecking) {
    getContext()->refCountContext->decrementRefCount(hDevice, false);
  }

  ur_result_t result = pfnRelease(hDevice);

  return result;
}

///////////////////////////////////////////////////////////////////////////////
/// @brief Intercept function for urDevicePartition
__urdlllocal ur_result_t UR_APICALL urDevicePartition(
    /// [in] handle of the device to partition.
    ur_device_handle_t hDevice,
    /// [in] Device partition properties.
    const ur_device_partition_properties_t *pProperties,
    /// [in] the number of sub-devices.
    uint32_t NumDevices,
    /// [out][optional][range(0, NumDevices)] array of handle of devices.
    /// If NumDevices is less than the number of sub-devices available, then
    /// the function shall only retrieve that number of sub-devices.
    ur_device_handle_t *phSubDevices,
    /// [out][optional] pointer to the number of sub-devices the device can be
    /// partitioned into according to the partitioning property.
    uint32_t *pNumDevicesRet) {
  auto pfnPartition = getContext()->urDdiTable.Device.pfnPartition;

  if (nullptr == pfnPartition) {
    return UR_RESULT_ERROR_UNINITIALIZED;
  }

  if (getContext()->enableParameterValidation) {
    if (NULL == pProperties)
      return UR_RESULT_ERROR_INVALID_NULL_POINTER;

    if (NULL == pProperties->pProperties)
      return UR_RESULT_ERROR_INVALID_NULL_POINTER;

    if (NULL == hDevice)
      return UR_RESULT_ERROR_INVALID_NULL_HANDLE;
  }

  if (getContext()->enableLifetimeValidation &&
      !getContext()->refCountContext->isReferenceValid(hDevice)) {
    URLOG_CTX_INVALID_REFERENCE(hDevice);
  }

  ur_result_t result = pfnPartition(hDevice, pProperties, NumDevices,
                                    phSubDevices, pNumDevicesRet);

  return result;
}

///////////////////////////////////////////////////////////////////////////////
/// @brief Intercept function for urDeviceSelectBinary
__urdlllocal ur_result_t UR_APICALL urDeviceSelectBinary(
    /// [in] handle of the device to select binary for.
    ur_device_handle_t hDevice,
    /// [in] the array of binaries to select from.
    const ur_device_binary_t *pBinaries,
    /// [in] the number of binaries passed in ppBinaries.
    /// Must greater than or equal to zero otherwise
    /// ::UR_RESULT_ERROR_INVALID_VALUE is returned.
    uint32_t NumBinaries,
    /// [out] the index of the selected binary in the input array of binaries.
    /// If a suitable binary was not found the function returns
    /// ::UR_RESULT_ERROR_INVALID_BINARY.
    uint32_t *pSelectedBinary) {
  auto pfnSelectBinary = getContext()->urDdiTable.Device.pfnSelectBinary;

  if (nullptr == pfnSelectBinary) {
    return UR_RESULT_ERROR_UNINITIALIZED;
  }

  if (getContext()->enableParameterValidation) {
    if (NULL == pBinaries)
      return UR_RESULT_ERROR_INVALID_NULL_POINTER;

    if (NULL == pSelectedBinary)
      return UR_RESULT_ERROR_INVALID_NULL_POINTER;

    if (NULL == hDevice)
      return UR_RESULT_ERROR_INVALID_NULL_HANDLE;

    if (NumBinaries == 0)
      return UR_RESULT_ERROR_INVALID_SIZE;
  }

  if (getContext()->enableLifetimeValidation &&
      !getContext()->refCountContext->isReferenceValid(hDevice)) {
    URLOG_CTX_INVALID_REFERENCE(hDevice);
  }

  ur_result_t result =
      pfnSelectBinary(hDevice, pBinaries, NumBinaries, pSelectedBinary);

  return result;
}

///////////////////////////////////////////////////////////////////////////////
/// @brief Intercept function for urDeviceGetNativeHandle
__urdlllocal ur_result_t UR_APICALL urDeviceGetNativeHandle(
    /// [in] handle of the device.
    ur_device_handle_t hDevice,
    /// [out] a pointer to the native handle of the device.
    ur_native_handle_t *phNativeDevice) {
  auto pfnGetNativeHandle = getContext()->urDdiTable.Device.pfnGetNativeHandle;

  if (nullptr == pfnGetNativeHandle) {
    return UR_RESULT_ERROR_UNINITIALIZED;
  }

  if (getContext()->enableParameterValidation) {
    if (NULL == phNativeDevice)
      return UR_RESULT_ERROR_INVALID_NULL_POINTER;

    if (NULL == hDevice)
      return UR_RESULT_ERROR_INVALID_NULL_HANDLE;
  }

  if (getContext()->enableLifetimeValidation &&
      !getContext()->refCountContext->isReferenceValid(hDevice)) {
    URLOG_CTX_INVALID_REFERENCE(hDevice);
  }

  ur_result_t result = pfnGetNativeHandle(hDevice, phNativeDevice);

  return result;
}

///////////////////////////////////////////////////////////////////////////////
/// @brief Intercept function for urDeviceCreateWithNativeHandle
__urdlllocal ur_result_t UR_APICALL urDeviceCreateWithNativeHandle(
    /// [in][nocheck] the native handle of the device.
    ur_native_handle_t hNativeDevice,
    /// [in] handle of the adapter to which `hNativeDevice` belongs
    ur_adapter_handle_t hAdapter,
    /// [in][optional] pointer to native device properties struct.
    const ur_device_native_properties_t *pProperties,
    /// [out][alloc] pointer to the handle of the device object created.
    ur_device_handle_t *phDevice) {
  auto pfnCreateWithNativeHandle =
      getContext()->urDdiTable.Device.pfnCreateWithNativeHandle;

  if (nullptr == pfnCreateWithNativeHandle) {
    return UR_RESULT_ERROR_UNINITIALIZED;
  }

  if (getContext()->enableParameterValidation) {
    if (NULL == phDevice)
      return UR_RESULT_ERROR_INVALID_NULL_POINTER;

    if (NULL == hAdapter)
      return UR_RESULT_ERROR_INVALID_NULL_HANDLE;
  }

  if (getContext()->enableLifetimeValidation &&
      !getContext()->refCountContext->isReferenceValid(hAdapter)) {
    URLOG_CTX_INVALID_REFERENCE(hAdapter);
  }

  ur_result_t result =
      pfnCreateWithNativeHandle(hNativeDevice, hAdapter, pProperties, phDevice);

  if (getContext()->enableLeakChecking && result == UR_RESULT_SUCCESS) {
    getContext()->refCountContext->createRefCount(*phDevice);
  }

  return result;
}

///////////////////////////////////////////////////////////////////////////////
/// @brief Intercept function for urDeviceGetGlobalTimestamps
__urdlllocal ur_result_t UR_APICALL urDeviceGetGlobalTimestamps(
    /// [in] handle of the device instance
    ur_device_handle_t hDevice,
    /// [out][optional] pointer to the Device's global timestamp that
    /// correlates with the Host's global timestamp value
    uint64_t *pDeviceTimestamp,
    /// [out][optional] pointer to the Host's global timestamp that
    /// correlates with the Device's global timestamp value
    uint64_t *pHostTimestamp) {
  auto pfnGetGlobalTimestamps =
      getContext()->urDdiTable.Device.pfnGetGlobalTimestamps;

  if (nullptr == pfnGetGlobalTimestamps) {
    return UR_RESULT_ERROR_UNINITIALIZED;
  }

  if (getContext()->enableParameterValidation) {
    if (NULL == hDevice)
      return UR_RESULT_ERROR_INVALID_NULL_HANDLE;
  }

  if (getContext()->enableLifetimeValidation &&
      !getContext()->refCountContext->isReferenceValid(hDevice)) {
    URLOG_CTX_INVALID_REFERENCE(hDevice);
  }

  ur_result_t result =
      pfnGetGlobalTimestamps(hDevice, pDeviceTimestamp, pHostTimestamp);

  return result;
}

///////////////////////////////////////////////////////////////////////////////
/// @brief Intercept function for urContextCreate
__urdlllocal ur_result_t UR_APICALL urContextCreate(
    /// [in] the number of devices given in phDevices
    uint32_t DeviceCount,
    /// [in][range(0, DeviceCount)] array of handle of devices.
    const ur_device_handle_t *phDevices,
    /// [in][optional] pointer to context creation properties.
    const ur_context_properties_t *pProperties,
    /// [out][alloc] pointer to handle of context object created
    ur_context_handle_t *phContext) {
  auto pfnCreate = getContext()->urDdiTable.Context.pfnCreate;

  if (nullptr == pfnCreate) {
    return UR_RESULT_ERROR_UNINITIALIZED;
  }

  if (getContext()->enableParameterValidation) {
    if (NULL == phDevices)
      return UR_RESULT_ERROR_INVALID_NULL_POINTER;

    if (NULL == phContext)
      return UR_RESULT_ERROR_INVALID_NULL_POINTER;

    if (NULL != pProperties && UR_CONTEXT_FLAGS_MASK & pProperties->flags)
      return UR_RESULT_ERROR_INVALID_ENUMERATION;
  }

  ur_result_t result =
      pfnCreate(DeviceCount, phDevices, pProperties, phContext);

  if (getContext()->enableLeakChecking && result == UR_RESULT_SUCCESS) {
    getContext()->refCountContext->createRefCount(*phContext);
  }

  return result;
}

///////////////////////////////////////////////////////////////////////////////
/// @brief Intercept function for urContextRetain
__urdlllocal ur_result_t UR_APICALL urContextRetain(
    /// [in][retain] handle of the context to get a reference of.
    ur_context_handle_t hContext) {
  auto pfnRetain = getContext()->urDdiTable.Context.pfnRetain;

  if (nullptr == pfnRetain) {
    return UR_RESULT_ERROR_UNINITIALIZED;
  }

  if (getContext()->enableParameterValidation) {
    if (NULL == hContext)
      return UR_RESULT_ERROR_INVALID_NULL_HANDLE;
  }

  ur_result_t result = pfnRetain(hContext);

  if (getContext()->enableLeakChecking) {
    getContext()->refCountContext->incrementRefCount(hContext, false);
  }

  return result;
}

///////////////////////////////////////////////////////////////////////////////
/// @brief Intercept function for urContextRelease
__urdlllocal ur_result_t UR_APICALL urContextRelease(
    /// [in][release] handle of the context to release.
    ur_context_handle_t hContext) {
  auto pfnRelease = getContext()->urDdiTable.Context.pfnRelease;

  if (nullptr == pfnRelease) {
    return UR_RESULT_ERROR_UNINITIALIZED;
  }

  if (getContext()->enableParameterValidation) {
    if (NULL == hContext)
      return UR_RESULT_ERROR_INVALID_NULL_HANDLE;
  }

  if (getContext()->enableLeakChecking) {
    getContext()->refCountContext->decrementRefCount(hContext, false);
  }

  ur_result_t result = pfnRelease(hContext);

  return result;
}

///////////////////////////////////////////////////////////////////////////////
/// @brief Intercept function for urContextGetInfo
__urdlllocal ur_result_t UR_APICALL urContextGetInfo(
    /// [in] handle of the context
    ur_context_handle_t hContext,
    /// [in] type of the info to retrieve
    ur_context_info_t propName,
    /// [in] the number of bytes of memory pointed to by pPropValue.
    size_t propSize,
    /// [out][optional][typename(propName, propSize)] array of bytes holding
    /// the info.
    /// if propSize is not equal to or greater than the real number of bytes
    /// needed to return
    /// the info then the ::UR_RESULT_ERROR_INVALID_SIZE error is returned and
    /// pPropValue is not used.
    void *pPropValue,
    /// [out][optional] pointer to the actual size in bytes of the queried
    /// propName.
    size_t *pPropSizeRet) {
  auto pfnGetInfo = getContext()->urDdiTable.Context.pfnGetInfo;

  if (nullptr == pfnGetInfo) {
    return UR_RESULT_ERROR_UNINITIALIZED;
  }

  if (getContext()->enableParameterValidation) {
    if (propSize != 0 && pPropValue == NULL)
      return UR_RESULT_ERROR_INVALID_NULL_POINTER;

    if (pPropValue == NULL && pPropSizeRet == NULL)
      return UR_RESULT_ERROR_INVALID_NULL_POINTER;

    if (NULL == hContext)
      return UR_RESULT_ERROR_INVALID_NULL_HANDLE;

    if (UR_CONTEXT_INFO_USM_FILL2D_SUPPORT < propName)
      return UR_RESULT_ERROR_INVALID_ENUMERATION;

    if (propSize == 0 && pPropValue != NULL)
      return UR_RESULT_ERROR_INVALID_SIZE;
  }

  if (getContext()->enableLifetimeValidation &&
      !getContext()->refCountContext->isReferenceValid(hContext)) {
    URLOG_CTX_INVALID_REFERENCE(hContext);
  }

  ur_result_t result =
      pfnGetInfo(hContext, propName, propSize, pPropValue, pPropSizeRet);

  return result;
}

///////////////////////////////////////////////////////////////////////////////
/// @brief Intercept function for urContextGetNativeHandle
__urdlllocal ur_result_t UR_APICALL urContextGetNativeHandle(
    /// [in] handle of the context.
    ur_context_handle_t hContext,
    /// [out] a pointer to the native handle of the context.
    ur_native_handle_t *phNativeContext) {
  auto pfnGetNativeHandle = getContext()->urDdiTable.Context.pfnGetNativeHandle;

  if (nullptr == pfnGetNativeHandle) {
    return UR_RESULT_ERROR_UNINITIALIZED;
  }

  if (getContext()->enableParameterValidation) {
    if (NULL == phNativeContext)
      return UR_RESULT_ERROR_INVALID_NULL_POINTER;

    if (NULL == hContext)
      return UR_RESULT_ERROR_INVALID_NULL_HANDLE;
  }

  if (getContext()->enableLifetimeValidation &&
      !getContext()->refCountContext->isReferenceValid(hContext)) {
    URLOG_CTX_INVALID_REFERENCE(hContext);
  }

  ur_result_t result = pfnGetNativeHandle(hContext, phNativeContext);

  return result;
}

///////////////////////////////////////////////////////////////////////////////
/// @brief Intercept function for urContextCreateWithNativeHandle
__urdlllocal ur_result_t UR_APICALL urContextCreateWithNativeHandle(
    /// [in][nocheck] the native handle of the context.
    ur_native_handle_t hNativeContext,
    /// [in] handle of the adapter that owns the native handle
    ur_adapter_handle_t hAdapter,
    /// [in] number of devices associated with the context
    uint32_t numDevices,
    /// [in][optional][range(0, numDevices)] list of devices associated with
    /// the context
    const ur_device_handle_t *phDevices,
    /// [in][optional] pointer to native context properties struct
    const ur_context_native_properties_t *pProperties,
    /// [out][alloc] pointer to the handle of the context object created.
    ur_context_handle_t *phContext) {
  auto pfnCreateWithNativeHandle =
      getContext()->urDdiTable.Context.pfnCreateWithNativeHandle;

  if (nullptr == pfnCreateWithNativeHandle) {
    return UR_RESULT_ERROR_UNINITIALIZED;
  }

  if (getContext()->enableParameterValidation) {
    if (NULL == phContext)
      return UR_RESULT_ERROR_INVALID_NULL_POINTER;

    if (NULL == hAdapter)
      return UR_RESULT_ERROR_INVALID_NULL_HANDLE;
  }

  if (getContext()->enableLifetimeValidation &&
      !getContext()->refCountContext->isReferenceValid(hAdapter)) {
    URLOG_CTX_INVALID_REFERENCE(hAdapter);
  }

  ur_result_t result = pfnCreateWithNativeHandle(
      hNativeContext, hAdapter, numDevices, phDevices, pProperties, phContext);

  if (getContext()->enableLeakChecking && result == UR_RESULT_SUCCESS) {
    getContext()->refCountContext->createRefCount(*phContext);
  }

  return result;
}

///////////////////////////////////////////////////////////////////////////////
/// @brief Intercept function for urContextSetExtendedDeleter
__urdlllocal ur_result_t UR_APICALL urContextSetExtendedDeleter(
    /// [in] handle of the context.
    ur_context_handle_t hContext,
    /// [in] Function pointer to extended deleter.
    ur_context_extended_deleter_t pfnDeleter,
    /// [in][out][optional] pointer to data to be passed to callback.
    void *pUserData) {
  auto pfnSetExtendedDeleter =
      getContext()->urDdiTable.Context.pfnSetExtendedDeleter;

  if (nullptr == pfnSetExtendedDeleter) {
    return UR_RESULT_ERROR_UNINITIALIZED;
  }

  if (getContext()->enableParameterValidation) {
    if (NULL == pfnDeleter)
      return UR_RESULT_ERROR_INVALID_NULL_POINTER;

    if (NULL == hContext)
      return UR_RESULT_ERROR_INVALID_NULL_HANDLE;
  }

  if (getContext()->enableLifetimeValidation &&
      !getContext()->refCountContext->isReferenceValid(hContext)) {
    URLOG_CTX_INVALID_REFERENCE(hContext);
  }

  ur_result_t result = pfnSetExtendedDeleter(hContext, pfnDeleter, pUserData);

  return result;
}

///////////////////////////////////////////////////////////////////////////////
/// @brief Intercept function for urMemImageCreate
__urdlllocal ur_result_t UR_APICALL urMemImageCreate(
    /// [in] handle of the context object
    ur_context_handle_t hContext,
    /// [in] allocation and usage information flags
    ur_mem_flags_t flags,
    /// [in] pointer to image format specification
    const ur_image_format_t *pImageFormat,
    /// [in] pointer to image description
    const ur_image_desc_t *pImageDesc,
    /// [in][optional] pointer to the buffer data
    void *pHost,
    /// [out][alloc] pointer to handle of image object created
    ur_mem_handle_t *phMem) {
  auto pfnImageCreate = getContext()->urDdiTable.Mem.pfnImageCreate;

  if (nullptr == pfnImageCreate) {
    return UR_RESULT_ERROR_UNINITIALIZED;
  }

  if (getContext()->enableParameterValidation) {
    if (NULL == pImageFormat)
      return UR_RESULT_ERROR_INVALID_NULL_POINTER;

    if (NULL == pImageDesc)
      return UR_RESULT_ERROR_INVALID_NULL_POINTER;

    if (NULL == phMem)
      return UR_RESULT_ERROR_INVALID_NULL_POINTER;

    if (NULL == hContext)
      return UR_RESULT_ERROR_INVALID_NULL_HANDLE;

    if (UR_MEM_FLAGS_MASK & flags)
      return UR_RESULT_ERROR_INVALID_ENUMERATION;

    if (pImageDesc && UR_STRUCTURE_TYPE_IMAGE_DESC != pImageDesc->stype)
      return UR_RESULT_ERROR_INVALID_IMAGE_FORMAT_DESCRIPTOR;

    if (pImageDesc && UR_MEM_TYPE_IMAGE1D_ARRAY < pImageDesc->type)
      return UR_RESULT_ERROR_INVALID_IMAGE_FORMAT_DESCRIPTOR;

    if (pImageDesc && pImageDesc->numMipLevel != 0)
      return UR_RESULT_ERROR_INVALID_IMAGE_FORMAT_DESCRIPTOR;

    if (pImageDesc && pImageDesc->numSamples != 0)
      return UR_RESULT_ERROR_INVALID_IMAGE_FORMAT_DESCRIPTOR;

    if (pImageDesc && pImageDesc->rowPitch != 0 && pHost == nullptr)
      return UR_RESULT_ERROR_INVALID_IMAGE_FORMAT_DESCRIPTOR;

    if (pImageDesc && pImageDesc->slicePitch != 0 && pHost == nullptr)
      return UR_RESULT_ERROR_INVALID_IMAGE_FORMAT_DESCRIPTOR;

    if (pHost == NULL && (flags & (UR_MEM_FLAG_USE_HOST_POINTER |
                                   UR_MEM_FLAG_ALLOC_COPY_HOST_POINTER)) != 0)
      return UR_RESULT_ERROR_INVALID_HOST_PTR;

    if (pHost != NULL && (flags & (UR_MEM_FLAG_USE_HOST_POINTER |
                                   UR_MEM_FLAG_ALLOC_COPY_HOST_POINTER)) == 0)
      return UR_RESULT_ERROR_INVALID_HOST_PTR;
  }

  if (getContext()->enableLifetimeValidation &&
      !getContext()->refCountContext->isReferenceValid(hContext)) {
    URLOG_CTX_INVALID_REFERENCE(hContext);
  }

  ur_result_t result =
      pfnImageCreate(hContext, flags, pImageFormat, pImageDesc, pHost, phMem);

  if (getContext()->enableLeakChecking && result == UR_RESULT_SUCCESS) {
    getContext()->refCountContext->createRefCount(*phMem);
  }

  return result;
}

///////////////////////////////////////////////////////////////////////////////
/// @brief Intercept function for urMemBufferCreate
__urdlllocal ur_result_t UR_APICALL urMemBufferCreate(
    /// [in] handle of the context object
    ur_context_handle_t hContext,
    /// [in] allocation and usage information flags
    ur_mem_flags_t flags,
    /// [in] size in bytes of the memory object to be allocated
    size_t size,
    /// [in][optional] pointer to buffer creation properties
    const ur_buffer_properties_t *pProperties,
    /// [out][alloc] pointer to handle of the memory buffer created
    ur_mem_handle_t *phBuffer) {
  auto pfnBufferCreate = getContext()->urDdiTable.Mem.pfnBufferCreate;

  if (nullptr == pfnBufferCreate) {
    return UR_RESULT_ERROR_UNINITIALIZED;
  }

  if (getContext()->enableParameterValidation) {
    if (NULL == phBuffer)
      return UR_RESULT_ERROR_INVALID_NULL_POINTER;

    if (NULL == hContext)
      return UR_RESULT_ERROR_INVALID_NULL_HANDLE;

    if (UR_MEM_FLAGS_MASK & flags)
      return UR_RESULT_ERROR_INVALID_ENUMERATION;

    if (size == 0)
      return UR_RESULT_ERROR_INVALID_BUFFER_SIZE;

    if (pProperties == NULL &&
        (flags & (UR_MEM_FLAG_USE_HOST_POINTER |
                  UR_MEM_FLAG_ALLOC_COPY_HOST_POINTER)) != 0)
      return UR_RESULT_ERROR_INVALID_HOST_PTR;

    if (pProperties != NULL && pProperties->pHost == NULL &&
        (flags & (UR_MEM_FLAG_USE_HOST_POINTER |
                  UR_MEM_FLAG_ALLOC_COPY_HOST_POINTER)) != 0)
      return UR_RESULT_ERROR_INVALID_HOST_PTR;

    if (pProperties != NULL && pProperties->pHost != NULL &&
        (flags & (UR_MEM_FLAG_USE_HOST_POINTER |
                  UR_MEM_FLAG_ALLOC_COPY_HOST_POINTER)) == 0)
      return UR_RESULT_ERROR_INVALID_HOST_PTR;
  }

  if (getContext()->enableLifetimeValidation &&
      !getContext()->refCountContext->isReferenceValid(hContext)) {
    URLOG_CTX_INVALID_REFERENCE(hContext);
  }

  ur_result_t result =
      pfnBufferCreate(hContext, flags, size, pProperties, phBuffer);

  if (getContext()->enableLeakChecking && result == UR_RESULT_SUCCESS) {
    getContext()->refCountContext->createRefCount(*phBuffer);
  }

  return result;
}

///////////////////////////////////////////////////////////////////////////////
/// @brief Intercept function for urMemRetain
__urdlllocal ur_result_t UR_APICALL urMemRetain(
    /// [in][retain] handle of the memory object to get access
    ur_mem_handle_t hMem) {
  auto pfnRetain = getContext()->urDdiTable.Mem.pfnRetain;

  if (nullptr == pfnRetain) {
    return UR_RESULT_ERROR_UNINITIALIZED;
  }

  if (getContext()->enableParameterValidation) {
    if (NULL == hMem)
      return UR_RESULT_ERROR_INVALID_NULL_HANDLE;
  }

  ur_result_t result = pfnRetain(hMem);

  if (getContext()->enableLeakChecking) {
    getContext()->refCountContext->incrementRefCount(hMem, false);
  }

  return result;
}

///////////////////////////////////////////////////////////////////////////////
/// @brief Intercept function for urMemRelease
__urdlllocal ur_result_t UR_APICALL urMemRelease(
    /// [in][release] handle of the memory object to release
    ur_mem_handle_t hMem) {
  auto pfnRelease = getContext()->urDdiTable.Mem.pfnRelease;

  if (nullptr == pfnRelease) {
    return UR_RESULT_ERROR_UNINITIALIZED;
  }

  if (getContext()->enableParameterValidation) {
    if (NULL == hMem)
      return UR_RESULT_ERROR_INVALID_NULL_HANDLE;
  }

  if (getContext()->enableLeakChecking) {
    getContext()->refCountContext->decrementRefCount(hMem, false);
  }

  ur_result_t result = pfnRelease(hMem);

  return result;
}

///////////////////////////////////////////////////////////////////////////////
/// @brief Intercept function for urMemBufferPartition
__urdlllocal ur_result_t UR_APICALL urMemBufferPartition(
    /// [in] handle of the buffer object to allocate from
    ur_mem_handle_t hBuffer,
    /// [in] allocation and usage information flags
    ur_mem_flags_t flags,
    /// [in] buffer creation type
    ur_buffer_create_type_t bufferCreateType,
    /// [in] pointer to buffer create region information
    const ur_buffer_region_t *pRegion,
    /// [out] pointer to the handle of sub buffer created
    ur_mem_handle_t *phMem) {
  auto pfnBufferPartition = getContext()->urDdiTable.Mem.pfnBufferPartition;

  if (nullptr == pfnBufferPartition) {
    return UR_RESULT_ERROR_UNINITIALIZED;
  }

  if (getContext()->enableParameterValidation) {
    if (NULL == pRegion)
      return UR_RESULT_ERROR_INVALID_NULL_POINTER;

    if (NULL == phMem)
      return UR_RESULT_ERROR_INVALID_NULL_POINTER;

    if (NULL == hBuffer)
      return UR_RESULT_ERROR_INVALID_NULL_HANDLE;

    if (UR_MEM_FLAGS_MASK & flags)
      return UR_RESULT_ERROR_INVALID_ENUMERATION;

    if (UR_BUFFER_CREATE_TYPE_REGION < bufferCreateType)
      return UR_RESULT_ERROR_INVALID_ENUMERATION;

    if (pRegion && pRegion->size == 0)
      return UR_RESULT_ERROR_INVALID_BUFFER_SIZE;
  }

  if (getContext()->enableLifetimeValidation &&
      !getContext()->refCountContext->isReferenceValid(hBuffer)) {
    URLOG_CTX_INVALID_REFERENCE(hBuffer);
  }

  ur_result_t result =
      pfnBufferPartition(hBuffer, flags, bufferCreateType, pRegion, phMem);

  return result;
}

///////////////////////////////////////////////////////////////////////////////
/// @brief Intercept function for urMemGetNativeHandle
__urdlllocal ur_result_t UR_APICALL urMemGetNativeHandle(
    /// [in] handle of the mem.
    ur_mem_handle_t hMem,
    /// [in][optional] handle of the device that the native handle will be
    /// resident on.
    ur_device_handle_t hDevice,
    /// [out] a pointer to the native handle of the mem.
    ur_native_handle_t *phNativeMem) {
  auto pfnGetNativeHandle = getContext()->urDdiTable.Mem.pfnGetNativeHandle;

  if (nullptr == pfnGetNativeHandle) {
    return UR_RESULT_ERROR_UNINITIALIZED;
  }

  if (getContext()->enableParameterValidation) {
    if (NULL == phNativeMem)
      return UR_RESULT_ERROR_INVALID_NULL_POINTER;

    if (NULL == hMem)
      return UR_RESULT_ERROR_INVALID_NULL_HANDLE;
  }

  if (getContext()->enableLifetimeValidation &&
      !getContext()->refCountContext->isReferenceValid(hMem)) {
    URLOG_CTX_INVALID_REFERENCE(hMem);
  }

  if (getContext()->enableLifetimeValidation &&
      !getContext()->refCountContext->isReferenceValid(hDevice)) {
    URLOG_CTX_INVALID_REFERENCE(hDevice);
  }

  ur_result_t result = pfnGetNativeHandle(hMem, hDevice, phNativeMem);

  return result;
}

///////////////////////////////////////////////////////////////////////////////
/// @brief Intercept function for urMemBufferCreateWithNativeHandle
__urdlllocal ur_result_t UR_APICALL urMemBufferCreateWithNativeHandle(
    /// [in][nocheck] the native handle to the memory.
    ur_native_handle_t hNativeMem,
    /// [in] handle of the context object.
    ur_context_handle_t hContext,
    /// [in][optional] pointer to native memory creation properties.
    const ur_mem_native_properties_t *pProperties,
    /// [out][alloc] pointer to handle of buffer memory object created.
    ur_mem_handle_t *phMem) {
  auto pfnBufferCreateWithNativeHandle =
      getContext()->urDdiTable.Mem.pfnBufferCreateWithNativeHandle;

  if (nullptr == pfnBufferCreateWithNativeHandle) {
    return UR_RESULT_ERROR_UNINITIALIZED;
  }

  if (getContext()->enableParameterValidation) {
    if (NULL == phMem)
      return UR_RESULT_ERROR_INVALID_NULL_POINTER;

    if (NULL == hContext)
      return UR_RESULT_ERROR_INVALID_NULL_HANDLE;
  }

  if (getContext()->enableLifetimeValidation &&
      !getContext()->refCountContext->isReferenceValid(hContext)) {
    URLOG_CTX_INVALID_REFERENCE(hContext);
  }

  ur_result_t result =
      pfnBufferCreateWithNativeHandle(hNativeMem, hContext, pProperties, phMem);

  if (getContext()->enableLeakChecking && result == UR_RESULT_SUCCESS) {
    getContext()->refCountContext->createRefCount(*phMem);
  }

  return result;
}

///////////////////////////////////////////////////////////////////////////////
/// @brief Intercept function for urMemImageCreateWithNativeHandle
__urdlllocal ur_result_t UR_APICALL urMemImageCreateWithNativeHandle(
    /// [in][nocheck] the native handle to the memory.
    ur_native_handle_t hNativeMem,
    /// [in] handle of the context object.
    ur_context_handle_t hContext,
    /// [in] pointer to image format specification.
    const ur_image_format_t *pImageFormat,
    /// [in] pointer to image description.
    const ur_image_desc_t *pImageDesc,
    /// [in][optional] pointer to native memory creation properties.
    const ur_mem_native_properties_t *pProperties,
    /// [out][alloc pointer to handle of image memory object created.
    ur_mem_handle_t *phMem) {
  auto pfnImageCreateWithNativeHandle =
      getContext()->urDdiTable.Mem.pfnImageCreateWithNativeHandle;

  if (nullptr == pfnImageCreateWithNativeHandle) {
    return UR_RESULT_ERROR_UNINITIALIZED;
  }

  if (getContext()->enableParameterValidation) {
    if (NULL == pImageFormat)
      return UR_RESULT_ERROR_INVALID_NULL_POINTER;

    if (NULL == pImageDesc)
      return UR_RESULT_ERROR_INVALID_NULL_POINTER;

    if (NULL == phMem)
      return UR_RESULT_ERROR_INVALID_NULL_POINTER;

    if (NULL == hContext)
      return UR_RESULT_ERROR_INVALID_NULL_HANDLE;
  }

  if (getContext()->enableLifetimeValidation &&
      !getContext()->refCountContext->isReferenceValid(hContext)) {
    URLOG_CTX_INVALID_REFERENCE(hContext);
  }

  ur_result_t result = pfnImageCreateWithNativeHandle(
      hNativeMem, hContext, pImageFormat, pImageDesc, pProperties, phMem);

  if (getContext()->enableLeakChecking && result == UR_RESULT_SUCCESS) {
    getContext()->refCountContext->createRefCount(*phMem);
  }

  return result;
}

///////////////////////////////////////////////////////////////////////////////
/// @brief Intercept function for urMemGetInfo
__urdlllocal ur_result_t UR_APICALL urMemGetInfo(
    /// [in] handle to the memory object being queried.
    ur_mem_handle_t hMemory,
    /// [in] type of the info to retrieve.
    ur_mem_info_t propName,
    /// [in] the number of bytes of memory pointed to by pPropValue.
    size_t propSize,
    /// [out][optional][typename(propName, propSize)] array of bytes holding
    /// the info.
    /// If propSize is less than the real number of bytes needed to return
    /// the info then the ::UR_RESULT_ERROR_INVALID_SIZE error is returned and
    /// pPropValue is not used.
    void *pPropValue,
    /// [out][optional] pointer to the actual size in bytes of the queried
    /// propName.
    size_t *pPropSizeRet) {
  auto pfnGetInfo = getContext()->urDdiTable.Mem.pfnGetInfo;

  if (nullptr == pfnGetInfo) {
    return UR_RESULT_ERROR_UNINITIALIZED;
  }

  if (getContext()->enableParameterValidation) {
    if (propSize != 0 && pPropValue == NULL)
      return UR_RESULT_ERROR_INVALID_NULL_POINTER;

    if (pPropValue == NULL && pPropSizeRet == NULL)
      return UR_RESULT_ERROR_INVALID_NULL_POINTER;

    if (NULL == hMemory)
      return UR_RESULT_ERROR_INVALID_NULL_HANDLE;

    if (UR_MEM_INFO_REFERENCE_COUNT < propName)
      return UR_RESULT_ERROR_INVALID_ENUMERATION;

    if (propSize == 0 && pPropValue != NULL)
      return UR_RESULT_ERROR_INVALID_SIZE;
  }

  if (getContext()->enableLifetimeValidation &&
      !getContext()->refCountContext->isReferenceValid(hMemory)) {
    URLOG_CTX_INVALID_REFERENCE(hMemory);
  }

  ur_result_t result =
      pfnGetInfo(hMemory, propName, propSize, pPropValue, pPropSizeRet);

  return result;
}

///////////////////////////////////////////////////////////////////////////////
/// @brief Intercept function for urMemImageGetInfo
__urdlllocal ur_result_t UR_APICALL urMemImageGetInfo(
    /// [in] handle to the image object being queried.
    ur_mem_handle_t hMemory,
    /// [in] type of image info to retrieve.
    ur_image_info_t propName,
    /// [in] the number of bytes of memory pointer to by pPropValue.
    size_t propSize,
    /// [out][optional][typename(propName, propSize)] array of bytes holding
    /// the info.
    /// If propSize is less than the real number of bytes needed to return
    /// the info then the ::UR_RESULT_ERROR_INVALID_SIZE error is returned and
    /// pPropValue is not used.
    void *pPropValue,
    /// [out][optional] pointer to the actual size in bytes of the queried
    /// propName.
    size_t *pPropSizeRet) {
  auto pfnImageGetInfo = getContext()->urDdiTable.Mem.pfnImageGetInfo;

  if (nullptr == pfnImageGetInfo) {
    return UR_RESULT_ERROR_UNINITIALIZED;
  }

  if (getContext()->enableParameterValidation) {
    if (propSize != 0 && pPropValue == NULL)
      return UR_RESULT_ERROR_INVALID_NULL_POINTER;

    if (pPropValue == NULL && pPropSizeRet == NULL)
      return UR_RESULT_ERROR_INVALID_NULL_POINTER;

    if (NULL == hMemory)
      return UR_RESULT_ERROR_INVALID_NULL_HANDLE;

    if (UR_IMAGE_INFO_NUM_SAMPLES < propName)
      return UR_RESULT_ERROR_INVALID_ENUMERATION;

    if (propSize == 0 && pPropValue != NULL)
      return UR_RESULT_ERROR_INVALID_SIZE;
  }

  if (getContext()->enableLifetimeValidation &&
      !getContext()->refCountContext->isReferenceValid(hMemory)) {
    URLOG_CTX_INVALID_REFERENCE(hMemory);
  }

  ur_result_t result =
      pfnImageGetInfo(hMemory, propName, propSize, pPropValue, pPropSizeRet);

  return result;
}

///////////////////////////////////////////////////////////////////////////////
/// @brief Intercept function for urSamplerCreate
__urdlllocal ur_result_t UR_APICALL urSamplerCreate(
    /// [in] handle of the context object
    ur_context_handle_t hContext,
    /// [in] pointer to the sampler description
    const ur_sampler_desc_t *pDesc,
    /// [out][alloc] pointer to handle of sampler object created
    ur_sampler_handle_t *phSampler) {
  auto pfnCreate = getContext()->urDdiTable.Sampler.pfnCreate;

  if (nullptr == pfnCreate) {
    return UR_RESULT_ERROR_UNINITIALIZED;
  }

  if (getContext()->enableParameterValidation) {
    if (NULL == pDesc)
      return UR_RESULT_ERROR_INVALID_NULL_POINTER;

    if (NULL == phSampler)
      return UR_RESULT_ERROR_INVALID_NULL_POINTER;

    if (NULL == hContext)
      return UR_RESULT_ERROR_INVALID_NULL_HANDLE;

    if (UR_SAMPLER_ADDRESSING_MODE_MIRRORED_REPEAT < pDesc->addressingMode)
      return UR_RESULT_ERROR_INVALID_ENUMERATION;

    if (UR_SAMPLER_FILTER_MODE_LINEAR < pDesc->filterMode)
      return UR_RESULT_ERROR_INVALID_ENUMERATION;
  }

  if (getContext()->enableLifetimeValidation &&
      !getContext()->refCountContext->isReferenceValid(hContext)) {
    URLOG_CTX_INVALID_REFERENCE(hContext);
  }

  ur_result_t result = pfnCreate(hContext, pDesc, phSampler);

  if (getContext()->enableLeakChecking && result == UR_RESULT_SUCCESS) {
    getContext()->refCountContext->createRefCount(*phSampler);
  }

  return result;
}

///////////////////////////////////////////////////////////////////////////////
/// @brief Intercept function for urSamplerRetain
__urdlllocal ur_result_t UR_APICALL urSamplerRetain(
    /// [in][retain] handle of the sampler object to get access
    ur_sampler_handle_t hSampler) {
  auto pfnRetain = getContext()->urDdiTable.Sampler.pfnRetain;

  if (nullptr == pfnRetain) {
    return UR_RESULT_ERROR_UNINITIALIZED;
  }

  if (getContext()->enableParameterValidation) {
    if (NULL == hSampler)
      return UR_RESULT_ERROR_INVALID_NULL_HANDLE;
  }

  ur_result_t result = pfnRetain(hSampler);

  if (getContext()->enableLeakChecking) {
    getContext()->refCountContext->incrementRefCount(hSampler, false);
  }

  return result;
}

///////////////////////////////////////////////////////////////////////////////
/// @brief Intercept function for urSamplerRelease
__urdlllocal ur_result_t UR_APICALL urSamplerRelease(
    /// [in][release] handle of the sampler object to release
    ur_sampler_handle_t hSampler) {
  auto pfnRelease = getContext()->urDdiTable.Sampler.pfnRelease;

  if (nullptr == pfnRelease) {
    return UR_RESULT_ERROR_UNINITIALIZED;
  }

  if (getContext()->enableParameterValidation) {
    if (NULL == hSampler)
      return UR_RESULT_ERROR_INVALID_NULL_HANDLE;
  }

  if (getContext()->enableLeakChecking) {
    getContext()->refCountContext->decrementRefCount(hSampler, false);
  }

  ur_result_t result = pfnRelease(hSampler);

  return result;
}

///////////////////////////////////////////////////////////////////////////////
/// @brief Intercept function for urSamplerGetInfo
__urdlllocal ur_result_t UR_APICALL urSamplerGetInfo(
    /// [in] handle of the sampler object
    ur_sampler_handle_t hSampler,
    /// [in] name of the sampler property to query
    ur_sampler_info_t propName,
    /// [in] size in bytes of the sampler property value provided
    size_t propSize,
    /// [out][typename(propName, propSize)][optional] value of the sampler
    /// property
    void *pPropValue,
    /// [out][optional] size in bytes returned in sampler property value
    size_t *pPropSizeRet) {
  auto pfnGetInfo = getContext()->urDdiTable.Sampler.pfnGetInfo;

  if (nullptr == pfnGetInfo) {
    return UR_RESULT_ERROR_UNINITIALIZED;
  }

  if (getContext()->enableParameterValidation) {
    if (propSize != 0 && pPropValue == NULL)
      return UR_RESULT_ERROR_INVALID_NULL_POINTER;

    if (pPropValue == NULL && pPropSizeRet == NULL)
      return UR_RESULT_ERROR_INVALID_NULL_POINTER;

    if (NULL == hSampler)
      return UR_RESULT_ERROR_INVALID_NULL_HANDLE;

    if (UR_SAMPLER_INFO_FILTER_MODE < propName)
      return UR_RESULT_ERROR_INVALID_ENUMERATION;

    if (propSize == 0 && pPropValue != NULL)
      return UR_RESULT_ERROR_INVALID_SIZE;
  }

  if (getContext()->enableLifetimeValidation &&
      !getContext()->refCountContext->isReferenceValid(hSampler)) {
    URLOG_CTX_INVALID_REFERENCE(hSampler);
  }

  ur_result_t result =
      pfnGetInfo(hSampler, propName, propSize, pPropValue, pPropSizeRet);

  return result;
}

///////////////////////////////////////////////////////////////////////////////
/// @brief Intercept function for urSamplerGetNativeHandle
__urdlllocal ur_result_t UR_APICALL urSamplerGetNativeHandle(
    /// [in] handle of the sampler.
    ur_sampler_handle_t hSampler,
    /// [out] a pointer to the native handle of the sampler.
    ur_native_handle_t *phNativeSampler) {
  auto pfnGetNativeHandle = getContext()->urDdiTable.Sampler.pfnGetNativeHandle;

  if (nullptr == pfnGetNativeHandle) {
    return UR_RESULT_ERROR_UNINITIALIZED;
  }

  if (getContext()->enableParameterValidation) {
    if (NULL == phNativeSampler)
      return UR_RESULT_ERROR_INVALID_NULL_POINTER;

    if (NULL == hSampler)
      return UR_RESULT_ERROR_INVALID_NULL_HANDLE;
  }

  if (getContext()->enableLifetimeValidation &&
      !getContext()->refCountContext->isReferenceValid(hSampler)) {
    URLOG_CTX_INVALID_REFERENCE(hSampler);
  }

  ur_result_t result = pfnGetNativeHandle(hSampler, phNativeSampler);

  return result;
}

///////////////////////////////////////////////////////////////////////////////
/// @brief Intercept function for urSamplerCreateWithNativeHandle
__urdlllocal ur_result_t UR_APICALL urSamplerCreateWithNativeHandle(
    /// [in][nocheck] the native handle of the sampler.
    ur_native_handle_t hNativeSampler,
    /// [in] handle of the context object
    ur_context_handle_t hContext,
    /// [in][optional] pointer to native sampler properties struct.
    const ur_sampler_native_properties_t *pProperties,
    /// [out][alloc] pointer to the handle of the sampler object created.
    ur_sampler_handle_t *phSampler) {
  auto pfnCreateWithNativeHandle =
      getContext()->urDdiTable.Sampler.pfnCreateWithNativeHandle;

  if (nullptr == pfnCreateWithNativeHandle) {
    return UR_RESULT_ERROR_UNINITIALIZED;
  }

  if (getContext()->enableParameterValidation) {
    if (NULL == phSampler)
      return UR_RESULT_ERROR_INVALID_NULL_POINTER;

    if (NULL == hContext)
      return UR_RESULT_ERROR_INVALID_NULL_HANDLE;
  }

  if (getContext()->enableLifetimeValidation &&
      !getContext()->refCountContext->isReferenceValid(hContext)) {
    URLOG_CTX_INVALID_REFERENCE(hContext);
  }

  ur_result_t result = pfnCreateWithNativeHandle(hNativeSampler, hContext,
                                                 pProperties, phSampler);

  if (getContext()->enableLeakChecking && result == UR_RESULT_SUCCESS) {
    getContext()->refCountContext->createRefCount(*phSampler);
  }

  return result;
}

///////////////////////////////////////////////////////////////////////////////
/// @brief Intercept function for urUSMHostAlloc
__urdlllocal ur_result_t UR_APICALL urUSMHostAlloc(
    /// [in] handle of the context object
    ur_context_handle_t hContext,
    /// [in][optional] USM memory allocation descriptor
    const ur_usm_desc_t *pUSMDesc,
    /// [in][optional] Pointer to a pool created using urUSMPoolCreate
    ur_usm_pool_handle_t pool,
    /// [in] minimum size in bytes of the USM memory object to be allocated
    size_t size,
    /// [out] pointer to USM host memory object
    void **ppMem) {
  auto pfnHostAlloc = getContext()->urDdiTable.USM.pfnHostAlloc;

  if (nullptr == pfnHostAlloc) {
    return UR_RESULT_ERROR_UNINITIALIZED;
  }

  if (getContext()->enableParameterValidation) {
    if (NULL == ppMem)
      return UR_RESULT_ERROR_INVALID_NULL_POINTER;

    if (NULL == hContext)
      return UR_RESULT_ERROR_INVALID_NULL_HANDLE;

    if (NULL != pUSMDesc && UR_USM_ADVICE_FLAGS_MASK & pUSMDesc->hints)
      return UR_RESULT_ERROR_INVALID_ENUMERATION;

    if (pUSMDesc && pUSMDesc->align != 0 &&
        ((pUSMDesc->align & (pUSMDesc->align - 1)) != 0))
      return UR_RESULT_ERROR_INVALID_VALUE;

    if (size == 0)
      return UR_RESULT_ERROR_INVALID_USM_SIZE;
  }

  if (getContext()->enableLifetimeValidation &&
      !getContext()->refCountContext->isReferenceValid(hContext)) {
    URLOG_CTX_INVALID_REFERENCE(hContext);
  }

  if (getContext()->enableLifetimeValidation &&
      !getContext()->refCountContext->isReferenceValid(pool)) {
    URLOG_CTX_INVALID_REFERENCE(pool);
  }

  ur_result_t result = pfnHostAlloc(hContext, pUSMDesc, pool, size, ppMem);

  return result;
}

///////////////////////////////////////////////////////////////////////////////
/// @brief Intercept function for urUSMDeviceAlloc
__urdlllocal ur_result_t UR_APICALL urUSMDeviceAlloc(
    /// [in] handle of the context object
    ur_context_handle_t hContext,
    /// [in] handle of the device object
    ur_device_handle_t hDevice,
    /// [in][optional] USM memory allocation descriptor
    const ur_usm_desc_t *pUSMDesc,
    /// [in][optional] Pointer to a pool created using urUSMPoolCreate
    ur_usm_pool_handle_t pool,
    /// [in] minimum size in bytes of the USM memory object to be allocated
    size_t size,
    /// [out] pointer to USM device memory object
    void **ppMem) {
  auto pfnDeviceAlloc = getContext()->urDdiTable.USM.pfnDeviceAlloc;

  if (nullptr == pfnDeviceAlloc) {
    return UR_RESULT_ERROR_UNINITIALIZED;
  }

  if (getContext()->enableParameterValidation) {
    if (NULL == ppMem)
      return UR_RESULT_ERROR_INVALID_NULL_POINTER;

    if (NULL == hContext)
      return UR_RESULT_ERROR_INVALID_NULL_HANDLE;

    if (NULL == hDevice)
      return UR_RESULT_ERROR_INVALID_NULL_HANDLE;

    if (NULL != pUSMDesc && UR_USM_ADVICE_FLAGS_MASK & pUSMDesc->hints)
      return UR_RESULT_ERROR_INVALID_ENUMERATION;

    if (pUSMDesc && pUSMDesc->align != 0 &&
        ((pUSMDesc->align & (pUSMDesc->align - 1)) != 0))
      return UR_RESULT_ERROR_INVALID_VALUE;

    if (size == 0)
      return UR_RESULT_ERROR_INVALID_USM_SIZE;
  }

  if (getContext()->enableLifetimeValidation &&
      !getContext()->refCountContext->isReferenceValid(hContext)) {
    URLOG_CTX_INVALID_REFERENCE(hContext);
  }

  if (getContext()->enableLifetimeValidation &&
      !getContext()->refCountContext->isReferenceValid(hDevice)) {
    URLOG_CTX_INVALID_REFERENCE(hDevice);
  }

  if (getContext()->enableLifetimeValidation &&
      !getContext()->refCountContext->isReferenceValid(pool)) {
    URLOG_CTX_INVALID_REFERENCE(pool);
  }

  ur_result_t result =
      pfnDeviceAlloc(hContext, hDevice, pUSMDesc, pool, size, ppMem);

  return result;
}

///////////////////////////////////////////////////////////////////////////////
/// @brief Intercept function for urUSMSharedAlloc
__urdlllocal ur_result_t UR_APICALL urUSMSharedAlloc(
    /// [in] handle of the context object
    ur_context_handle_t hContext,
    /// [in] handle of the device object
    ur_device_handle_t hDevice,
    /// [in][optional] Pointer to USM memory allocation descriptor.
    const ur_usm_desc_t *pUSMDesc,
    /// [in][optional] Pointer to a pool created using urUSMPoolCreate
    ur_usm_pool_handle_t pool,
    /// [in] minimum size in bytes of the USM memory object to be allocated
    size_t size,
    /// [out] pointer to USM shared memory object
    void **ppMem) {
  auto pfnSharedAlloc = getContext()->urDdiTable.USM.pfnSharedAlloc;

  if (nullptr == pfnSharedAlloc) {
    return UR_RESULT_ERROR_UNINITIALIZED;
  }

  if (getContext()->enableParameterValidation) {
    if (NULL == ppMem)
      return UR_RESULT_ERROR_INVALID_NULL_POINTER;

    if (NULL == hContext)
      return UR_RESULT_ERROR_INVALID_NULL_HANDLE;

    if (NULL == hDevice)
      return UR_RESULT_ERROR_INVALID_NULL_HANDLE;

    if (NULL != pUSMDesc && UR_USM_ADVICE_FLAGS_MASK & pUSMDesc->hints)
      return UR_RESULT_ERROR_INVALID_ENUMERATION;

    if (pUSMDesc && pUSMDesc->align != 0 &&
        ((pUSMDesc->align & (pUSMDesc->align - 1)) != 0))
      return UR_RESULT_ERROR_INVALID_VALUE;

    if (size == 0)
      return UR_RESULT_ERROR_INVALID_USM_SIZE;
  }

  if (getContext()->enableLifetimeValidation &&
      !getContext()->refCountContext->isReferenceValid(hContext)) {
    URLOG_CTX_INVALID_REFERENCE(hContext);
  }

  if (getContext()->enableLifetimeValidation &&
      !getContext()->refCountContext->isReferenceValid(hDevice)) {
    URLOG_CTX_INVALID_REFERENCE(hDevice);
  }

  if (getContext()->enableLifetimeValidation &&
      !getContext()->refCountContext->isReferenceValid(pool)) {
    URLOG_CTX_INVALID_REFERENCE(pool);
  }

  ur_result_t result =
      pfnSharedAlloc(hContext, hDevice, pUSMDesc, pool, size, ppMem);

  return result;
}

///////////////////////////////////////////////////////////////////////////////
/// @brief Intercept function for urUSMFree
__urdlllocal ur_result_t UR_APICALL urUSMFree(
    /// [in] handle of the context object
    ur_context_handle_t hContext,
    /// [in] pointer to USM memory object
    void *pMem) {
  auto pfnFree = getContext()->urDdiTable.USM.pfnFree;

  if (nullptr == pfnFree) {
    return UR_RESULT_ERROR_UNINITIALIZED;
  }

  if (getContext()->enableParameterValidation) {
    if (NULL == pMem)
      return UR_RESULT_ERROR_INVALID_NULL_POINTER;

    if (NULL == hContext)
      return UR_RESULT_ERROR_INVALID_NULL_HANDLE;
  }

  if (getContext()->enableLifetimeValidation &&
      !getContext()->refCountContext->isReferenceValid(hContext)) {
    URLOG_CTX_INVALID_REFERENCE(hContext);
  }

  ur_result_t result = pfnFree(hContext, pMem);

  return result;
}

///////////////////////////////////////////////////////////////////////////////
/// @brief Intercept function for urUSMGetMemAllocInfo
__urdlllocal ur_result_t UR_APICALL urUSMGetMemAllocInfo(
    /// [in] handle of the context object
    ur_context_handle_t hContext,
    /// [in] pointer to USM memory object
    const void *pMem,
    /// [in] the name of the USM allocation property to query
    ur_usm_alloc_info_t propName,
    /// [in] size in bytes of the USM allocation property value
    size_t propSize,
    /// [out][optional][typename(propName, propSize)] value of the USM
    /// allocation property
    void *pPropValue,
    /// [out][optional] bytes returned in USM allocation property
    size_t *pPropSizeRet) {
  auto pfnGetMemAllocInfo = getContext()->urDdiTable.USM.pfnGetMemAllocInfo;

  if (nullptr == pfnGetMemAllocInfo) {
    return UR_RESULT_ERROR_UNINITIALIZED;
  }

  if (getContext()->enableParameterValidation) {
    if (NULL == pMem)
      return UR_RESULT_ERROR_INVALID_NULL_POINTER;

    if (NULL == hContext)
      return UR_RESULT_ERROR_INVALID_NULL_HANDLE;

    if (UR_USM_ALLOC_INFO_POOL < propName)
      return UR_RESULT_ERROR_INVALID_ENUMERATION;
  }

  if (getContext()->enableLifetimeValidation &&
      !getContext()->refCountContext->isReferenceValid(hContext)) {
    URLOG_CTX_INVALID_REFERENCE(hContext);
  }

  ur_result_t result = pfnGetMemAllocInfo(hContext, pMem, propName, propSize,
                                          pPropValue, pPropSizeRet);

  return result;
}

///////////////////////////////////////////////////////////////////////////////
/// @brief Intercept function for urUSMPoolCreate
__urdlllocal ur_result_t UR_APICALL urUSMPoolCreate(
    /// [in] handle of the context object
    ur_context_handle_t hContext,
    /// [in] pointer to USM pool descriptor. Can be chained with
    /// ::ur_usm_pool_limits_desc_t
    ur_usm_pool_desc_t *pPoolDesc,
    /// [out][alloc] pointer to USM memory pool
    ur_usm_pool_handle_t *ppPool) {
  auto pfnPoolCreate = getContext()->urDdiTable.USM.pfnPoolCreate;

  if (nullptr == pfnPoolCreate) {
    return UR_RESULT_ERROR_UNINITIALIZED;
  }

  if (getContext()->enableParameterValidation) {
    if (NULL == pPoolDesc)
      return UR_RESULT_ERROR_INVALID_NULL_POINTER;

    if (NULL == ppPool)
      return UR_RESULT_ERROR_INVALID_NULL_POINTER;

    if (NULL == hContext)
      return UR_RESULT_ERROR_INVALID_NULL_HANDLE;

    if (UR_USM_POOL_FLAGS_MASK & pPoolDesc->flags)
      return UR_RESULT_ERROR_INVALID_ENUMERATION;
  }

  if (getContext()->enableLifetimeValidation &&
      !getContext()->refCountContext->isReferenceValid(hContext)) {
    URLOG_CTX_INVALID_REFERENCE(hContext);
  }

  ur_result_t result = pfnPoolCreate(hContext, pPoolDesc, ppPool);

  if (getContext()->enableLeakChecking && result == UR_RESULT_SUCCESS) {
    getContext()->refCountContext->createRefCount(*ppPool);
  }

  return result;
}

///////////////////////////////////////////////////////////////////////////////
/// @brief Intercept function for urUSMPoolRetain
__urdlllocal ur_result_t UR_APICALL urUSMPoolRetain(
    /// [in][retain] pointer to USM memory pool
    ur_usm_pool_handle_t pPool) {
  auto pfnPoolRetain = getContext()->urDdiTable.USM.pfnPoolRetain;

  if (nullptr == pfnPoolRetain) {
    return UR_RESULT_ERROR_UNINITIALIZED;
  }

  if (getContext()->enableParameterValidation) {
    if (NULL == pPool)
      return UR_RESULT_ERROR_INVALID_NULL_HANDLE;
  }

  ur_result_t result = pfnPoolRetain(pPool);

  if (getContext()->enableLeakChecking) {
    getContext()->refCountContext->incrementRefCount(pPool, false);
  }

  return result;
}

///////////////////////////////////////////////////////////////////////////////
/// @brief Intercept function for urUSMPoolRelease
__urdlllocal ur_result_t UR_APICALL urUSMPoolRelease(
    /// [in][release] pointer to USM memory pool
    ur_usm_pool_handle_t pPool) {
  auto pfnPoolRelease = getContext()->urDdiTable.USM.pfnPoolRelease;

  if (nullptr == pfnPoolRelease) {
    return UR_RESULT_ERROR_UNINITIALIZED;
  }

  if (getContext()->enableParameterValidation) {
    if (NULL == pPool)
      return UR_RESULT_ERROR_INVALID_NULL_HANDLE;
  }

  if (getContext()->enableLeakChecking) {
    getContext()->refCountContext->decrementRefCount(pPool, false);
  }

  ur_result_t result = pfnPoolRelease(pPool);

  return result;
}

///////////////////////////////////////////////////////////////////////////////
/// @brief Intercept function for urUSMPoolGetInfo
__urdlllocal ur_result_t UR_APICALL urUSMPoolGetInfo(
    /// [in] handle of the USM memory pool
    ur_usm_pool_handle_t hPool,
    /// [in] name of the pool property to query
    ur_usm_pool_info_t propName,
    /// [in] size in bytes of the pool property value provided
    size_t propSize,
    /// [out][optional][typename(propName, propSize)] value of the pool
    /// property
    void *pPropValue,
    /// [out][optional] size in bytes returned in pool property value
    size_t *pPropSizeRet) {
  auto pfnPoolGetInfo = getContext()->urDdiTable.USM.pfnPoolGetInfo;

  if (nullptr == pfnPoolGetInfo) {
    return UR_RESULT_ERROR_UNINITIALIZED;
  }

  if (getContext()->enableParameterValidation) {
    if (propSize != 0 && pPropValue == NULL)
      return UR_RESULT_ERROR_INVALID_NULL_POINTER;

    if (pPropValue == NULL && pPropSizeRet == NULL)
      return UR_RESULT_ERROR_INVALID_NULL_POINTER;

    if (NULL == hPool)
      return UR_RESULT_ERROR_INVALID_NULL_HANDLE;

    if (UR_USM_POOL_INFO_USED_HIGH_EXP < propName)
      return UR_RESULT_ERROR_INVALID_ENUMERATION;

    if (propSize == 0 && pPropValue != NULL)
      return UR_RESULT_ERROR_INVALID_SIZE;
  }

  if (getContext()->enableLifetimeValidation &&
      !getContext()->refCountContext->isReferenceValid(hPool)) {
    URLOG_CTX_INVALID_REFERENCE(hPool);
  }

  ur_result_t result =
      pfnPoolGetInfo(hPool, propName, propSize, pPropValue, pPropSizeRet);

  return result;
}

///////////////////////////////////////////////////////////////////////////////
/// @brief Intercept function for urVirtualMemGranularityGetInfo
__urdlllocal ur_result_t UR_APICALL urVirtualMemGranularityGetInfo(
    /// [in] handle of the context object.
    ur_context_handle_t hContext,
    /// [in][optional] is the device to get the granularity from, if the
    /// device is null then the granularity is suitable for all devices in
    /// context.
    ur_device_handle_t hDevice,
    /// [in] type of the info to query.
    ur_virtual_mem_granularity_info_t propName,
    /// [in] size in bytes of the memory pointed to by pPropValue.
    size_t propSize,
    /// [out][optional][typename(propName, propSize)] array of bytes holding
    /// the info. If propSize is less than the real number of bytes needed to
    /// return the info then the ::UR_RESULT_ERROR_INVALID_SIZE error is
    /// returned and pPropValue is not used.
    void *pPropValue,
    /// [out][optional] pointer to the actual size in bytes of the queried
    /// propName."
    size_t *pPropSizeRet) {
  auto pfnGranularityGetInfo =
      getContext()->urDdiTable.VirtualMem.pfnGranularityGetInfo;

  if (nullptr == pfnGranularityGetInfo) {
    return UR_RESULT_ERROR_UNINITIALIZED;
  }

  if (getContext()->enableParameterValidation) {
    if (propSize != 0 && pPropValue == NULL)
      return UR_RESULT_ERROR_INVALID_NULL_POINTER;

    if (pPropValue == NULL && pPropSizeRet == NULL)
      return UR_RESULT_ERROR_INVALID_NULL_POINTER;

    if (NULL == hContext)
      return UR_RESULT_ERROR_INVALID_NULL_HANDLE;

    if (UR_VIRTUAL_MEM_GRANULARITY_INFO_RECOMMENDED < propName)
      return UR_RESULT_ERROR_INVALID_ENUMERATION;

    if (propSize == 0 && pPropValue != NULL)
      return UR_RESULT_ERROR_INVALID_SIZE;
  }

  if (getContext()->enableLifetimeValidation &&
      !getContext()->refCountContext->isReferenceValid(hContext)) {
    URLOG_CTX_INVALID_REFERENCE(hContext);
  }

  if (getContext()->enableLifetimeValidation &&
      !getContext()->refCountContext->isReferenceValid(hDevice)) {
    URLOG_CTX_INVALID_REFERENCE(hDevice);
  }

  ur_result_t result = pfnGranularityGetInfo(
      hContext, hDevice, propName, propSize, pPropValue, pPropSizeRet);

  return result;
}

///////////////////////////////////////////////////////////////////////////////
/// @brief Intercept function for urVirtualMemReserve
__urdlllocal ur_result_t UR_APICALL urVirtualMemReserve(
    /// [in] handle of the context object.
    ur_context_handle_t hContext,
    /// [in][optional] pointer to the start of the virtual memory region to
    /// reserve, specifying a null value causes the implementation to select a
    /// start address.
    const void *pStart,
    /// [in] size in bytes of the virtual address range to reserve.
    size_t size,
    /// [out] pointer to the returned address at the start of reserved virtual
    /// memory range.
    void **ppStart) {
  auto pfnReserve = getContext()->urDdiTable.VirtualMem.pfnReserve;

  if (nullptr == pfnReserve) {
    return UR_RESULT_ERROR_UNINITIALIZED;
  }

  if (getContext()->enableParameterValidation) {
    if (NULL == ppStart)
      return UR_RESULT_ERROR_INVALID_NULL_POINTER;

    if (NULL == hContext)
      return UR_RESULT_ERROR_INVALID_NULL_HANDLE;
  }

  if (getContext()->enableLifetimeValidation &&
      !getContext()->refCountContext->isReferenceValid(hContext)) {
    URLOG_CTX_INVALID_REFERENCE(hContext);
  }

  ur_result_t result = pfnReserve(hContext, pStart, size, ppStart);

  return result;
}

///////////////////////////////////////////////////////////////////////////////
/// @brief Intercept function for urVirtualMemFree
__urdlllocal ur_result_t UR_APICALL urVirtualMemFree(
    /// [in] handle of the context object.
    ur_context_handle_t hContext,
    /// [in] pointer to the start of the virtual memory range to free.
    const void *pStart,
    /// [in] size in bytes of the virtual memory range to free.
    size_t size) {
  auto pfnFree = getContext()->urDdiTable.VirtualMem.pfnFree;

  if (nullptr == pfnFree) {
    return UR_RESULT_ERROR_UNINITIALIZED;
  }

  if (getContext()->enableParameterValidation) {
    if (NULL == pStart)
      return UR_RESULT_ERROR_INVALID_NULL_POINTER;

    if (NULL == hContext)
      return UR_RESULT_ERROR_INVALID_NULL_HANDLE;
  }

  if (getContext()->enableLifetimeValidation &&
      !getContext()->refCountContext->isReferenceValid(hContext)) {
    URLOG_CTX_INVALID_REFERENCE(hContext);
  }

  ur_result_t result = pfnFree(hContext, pStart, size);

  return result;
}

///////////////////////////////////////////////////////////////////////////////
/// @brief Intercept function for urVirtualMemMap
__urdlllocal ur_result_t UR_APICALL urVirtualMemMap(
    /// [in] handle to the context object.
    ur_context_handle_t hContext,
    /// [in] pointer to the start of the virtual memory range.
    const void *pStart,
    /// [in] size in bytes of the virtual memory range to map.
    size_t size,
    /// [in] handle of the physical memory to map pStart to.
    ur_physical_mem_handle_t hPhysicalMem,
    /// [in] offset in bytes into the physical memory to map pStart to.
    size_t offset,
    /// [in] access flags for the physical memory mapping.
    ur_virtual_mem_access_flags_t flags) {
  auto pfnMap = getContext()->urDdiTable.VirtualMem.pfnMap;

  if (nullptr == pfnMap) {
    return UR_RESULT_ERROR_UNINITIALIZED;
  }

  if (getContext()->enableParameterValidation) {
    if (NULL == pStart)
      return UR_RESULT_ERROR_INVALID_NULL_POINTER;

    if (NULL == hContext)
      return UR_RESULT_ERROR_INVALID_NULL_HANDLE;

    if (NULL == hPhysicalMem)
      return UR_RESULT_ERROR_INVALID_NULL_HANDLE;

    if (UR_VIRTUAL_MEM_ACCESS_FLAGS_MASK & flags)
      return UR_RESULT_ERROR_INVALID_ENUMERATION;
  }

  if (getContext()->enableLifetimeValidation &&
      !getContext()->refCountContext->isReferenceValid(hContext)) {
    URLOG_CTX_INVALID_REFERENCE(hContext);
  }

  if (getContext()->enableLifetimeValidation &&
      !getContext()->refCountContext->isReferenceValid(hPhysicalMem)) {
    URLOG_CTX_INVALID_REFERENCE(hPhysicalMem);
  }

  ur_result_t result =
      pfnMap(hContext, pStart, size, hPhysicalMem, offset, flags);

  return result;
}

///////////////////////////////////////////////////////////////////////////////
/// @brief Intercept function for urVirtualMemUnmap
__urdlllocal ur_result_t UR_APICALL urVirtualMemUnmap(
    /// [in] handle to the context object.
    ur_context_handle_t hContext,
    /// [in] pointer to the start of the mapped virtual memory range
    const void *pStart,
    /// [in] size in bytes of the virtual memory range.
    size_t size) {
  auto pfnUnmap = getContext()->urDdiTable.VirtualMem.pfnUnmap;

  if (nullptr == pfnUnmap) {
    return UR_RESULT_ERROR_UNINITIALIZED;
  }

  if (getContext()->enableParameterValidation) {
    if (NULL == pStart)
      return UR_RESULT_ERROR_INVALID_NULL_POINTER;

    if (NULL == hContext)
      return UR_RESULT_ERROR_INVALID_NULL_HANDLE;
  }

  if (getContext()->enableLifetimeValidation &&
      !getContext()->refCountContext->isReferenceValid(hContext)) {
    URLOG_CTX_INVALID_REFERENCE(hContext);
  }

  ur_result_t result = pfnUnmap(hContext, pStart, size);

  return result;
}

///////////////////////////////////////////////////////////////////////////////
/// @brief Intercept function for urVirtualMemSetAccess
__urdlllocal ur_result_t UR_APICALL urVirtualMemSetAccess(
    /// [in] handle to the context object.
    ur_context_handle_t hContext,
    /// [in] pointer to the start of the virtual memory range.
    const void *pStart,
    /// [in] size in bytes of the virtual memory range.
    size_t size,
    /// [in] access flags to set for the mapped virtual memory range.
    ur_virtual_mem_access_flags_t flags) {
  auto pfnSetAccess = getContext()->urDdiTable.VirtualMem.pfnSetAccess;

  if (nullptr == pfnSetAccess) {
    return UR_RESULT_ERROR_UNINITIALIZED;
  }

  if (getContext()->enableParameterValidation) {
    if (NULL == pStart)
      return UR_RESULT_ERROR_INVALID_NULL_POINTER;

    if (NULL == hContext)
      return UR_RESULT_ERROR_INVALID_NULL_HANDLE;

    if (UR_VIRTUAL_MEM_ACCESS_FLAGS_MASK & flags)
      return UR_RESULT_ERROR_INVALID_ENUMERATION;
  }

  if (getContext()->enableLifetimeValidation &&
      !getContext()->refCountContext->isReferenceValid(hContext)) {
    URLOG_CTX_INVALID_REFERENCE(hContext);
  }

  ur_result_t result = pfnSetAccess(hContext, pStart, size, flags);

  return result;
}

///////////////////////////////////////////////////////////////////////////////
/// @brief Intercept function for urVirtualMemGetInfo
__urdlllocal ur_result_t UR_APICALL urVirtualMemGetInfo(
    /// [in] handle to the context object.
    ur_context_handle_t hContext,
    /// [in] pointer to the start of the virtual memory range.
    const void *pStart,
    /// [in] size in bytes of the virtual memory range.
    size_t size,
    /// [in] type of the info to query.
    ur_virtual_mem_info_t propName,
    /// [in] size in bytes of the memory pointed to by pPropValue.
    size_t propSize,
    /// [out][optional][typename(propName, propSize)] array of bytes holding
    /// the info. If propSize is less than the real number of bytes needed to
    /// return the info then the ::UR_RESULT_ERROR_INVALID_SIZE error is
    /// returned and pPropValue is not used.
    void *pPropValue,
    /// [out][optional] pointer to the actual size in bytes of the queried
    /// propName."
    size_t *pPropSizeRet) {
  auto pfnGetInfo = getContext()->urDdiTable.VirtualMem.pfnGetInfo;

  if (nullptr == pfnGetInfo) {
    return UR_RESULT_ERROR_UNINITIALIZED;
  }

  if (getContext()->enableParameterValidation) {
    if (NULL == pStart)
      return UR_RESULT_ERROR_INVALID_NULL_POINTER;

    if (NULL == hContext)
      return UR_RESULT_ERROR_INVALID_NULL_HANDLE;

    if (UR_VIRTUAL_MEM_INFO_ACCESS_MODE < propName)
      return UR_RESULT_ERROR_INVALID_ENUMERATION;
  }

  if (getContext()->enableLifetimeValidation &&
      !getContext()->refCountContext->isReferenceValid(hContext)) {
    URLOG_CTX_INVALID_REFERENCE(hContext);
  }

  ur_result_t result = pfnGetInfo(hContext, pStart, size, propName, propSize,
                                  pPropValue, pPropSizeRet);

  return result;
}

///////////////////////////////////////////////////////////////////////////////
/// @brief Intercept function for urPhysicalMemCreate
__urdlllocal ur_result_t UR_APICALL urPhysicalMemCreate(
    /// [in] handle of the context object.
    ur_context_handle_t hContext,
    /// [in] handle of the device object.
    ur_device_handle_t hDevice,
    /// [in] size in bytes of physical memory to allocate, must be a multiple
    /// of ::UR_VIRTUAL_MEM_GRANULARITY_INFO_MINIMUM.
    size_t size,
    /// [in][optional] pointer to physical memory creation properties.
    const ur_physical_mem_properties_t *pProperties,
    /// [out][alloc] pointer to handle of physical memory object created.
    ur_physical_mem_handle_t *phPhysicalMem) {
  auto pfnCreate = getContext()->urDdiTable.PhysicalMem.pfnCreate;

  if (nullptr == pfnCreate) {
    return UR_RESULT_ERROR_UNINITIALIZED;
  }

  if (getContext()->enableParameterValidation) {
    if (NULL == phPhysicalMem)
      return UR_RESULT_ERROR_INVALID_NULL_POINTER;

    if (NULL == hContext)
      return UR_RESULT_ERROR_INVALID_NULL_HANDLE;

    if (NULL == hDevice)
      return UR_RESULT_ERROR_INVALID_NULL_HANDLE;

    if (NULL != pProperties && UR_PHYSICAL_MEM_FLAGS_MASK & pProperties->flags)
      return UR_RESULT_ERROR_INVALID_ENUMERATION;
  }

  if (getContext()->enableLifetimeValidation &&
      !getContext()->refCountContext->isReferenceValid(hContext)) {
    URLOG_CTX_INVALID_REFERENCE(hContext);
  }

  if (getContext()->enableLifetimeValidation &&
      !getContext()->refCountContext->isReferenceValid(hDevice)) {
    URLOG_CTX_INVALID_REFERENCE(hDevice);
  }

  ur_result_t result =
      pfnCreate(hContext, hDevice, size, pProperties, phPhysicalMem);

  if (getContext()->enableLeakChecking && result == UR_RESULT_SUCCESS) {
    getContext()->refCountContext->createRefCount(*phPhysicalMem);
  }

  return result;
}

///////////////////////////////////////////////////////////////////////////////
/// @brief Intercept function for urPhysicalMemRetain
__urdlllocal ur_result_t UR_APICALL urPhysicalMemRetain(
    /// [in][retain] handle of the physical memory object to retain.
    ur_physical_mem_handle_t hPhysicalMem) {
  auto pfnRetain = getContext()->urDdiTable.PhysicalMem.pfnRetain;

  if (nullptr == pfnRetain) {
    return UR_RESULT_ERROR_UNINITIALIZED;
  }

  if (getContext()->enableParameterValidation) {
    if (NULL == hPhysicalMem)
      return UR_RESULT_ERROR_INVALID_NULL_HANDLE;
  }

  ur_result_t result = pfnRetain(hPhysicalMem);

  if (getContext()->enableLeakChecking) {
    getContext()->refCountContext->incrementRefCount(hPhysicalMem, false);
  }

  return result;
}

///////////////////////////////////////////////////////////////////////////////
/// @brief Intercept function for urPhysicalMemRelease
__urdlllocal ur_result_t UR_APICALL urPhysicalMemRelease(
    /// [in][release] handle of the physical memory object to release.
    ur_physical_mem_handle_t hPhysicalMem) {
  auto pfnRelease = getContext()->urDdiTable.PhysicalMem.pfnRelease;

  if (nullptr == pfnRelease) {
    return UR_RESULT_ERROR_UNINITIALIZED;
  }

  if (getContext()->enableParameterValidation) {
    if (NULL == hPhysicalMem)
      return UR_RESULT_ERROR_INVALID_NULL_HANDLE;
  }

  if (getContext()->enableLeakChecking) {
    getContext()->refCountContext->decrementRefCount(hPhysicalMem, false);
  }

  ur_result_t result = pfnRelease(hPhysicalMem);

  return result;
}

///////////////////////////////////////////////////////////////////////////////
/// @brief Intercept function for urPhysicalMemGetInfo
__urdlllocal ur_result_t UR_APICALL urPhysicalMemGetInfo(
    /// [in] handle of the physical memory object to query.
    ur_physical_mem_handle_t hPhysicalMem,
    /// [in] type of the info to query.
    ur_physical_mem_info_t propName,
    /// [in] size in bytes of the memory pointed to by pPropValue.
    size_t propSize,
    /// [out][optional][typename(propName, propSize)] array of bytes holding
    /// the info. If propSize is less than the real number of bytes needed to
    /// return the info then the ::UR_RESULT_ERROR_INVALID_SIZE error is
    /// returned and pPropValue is not used.
    void *pPropValue,
    /// [out][optional] pointer to the actual size in bytes of the queried
    /// propName."
    size_t *pPropSizeRet) {
  auto pfnGetInfo = getContext()->urDdiTable.PhysicalMem.pfnGetInfo;

  if (nullptr == pfnGetInfo) {
    return UR_RESULT_ERROR_UNINITIALIZED;
  }

  if (getContext()->enableParameterValidation) {
    if (NULL == hPhysicalMem)
      return UR_RESULT_ERROR_INVALID_NULL_HANDLE;

    if (UR_PHYSICAL_MEM_INFO_REFERENCE_COUNT < propName)
      return UR_RESULT_ERROR_INVALID_ENUMERATION;
  }

  if (getContext()->enableLifetimeValidation &&
      !getContext()->refCountContext->isReferenceValid(hPhysicalMem)) {
    URLOG_CTX_INVALID_REFERENCE(hPhysicalMem);
  }

  ur_result_t result =
      pfnGetInfo(hPhysicalMem, propName, propSize, pPropValue, pPropSizeRet);

  return result;
}

///////////////////////////////////////////////////////////////////////////////
/// @brief Intercept function for urProgramCreateWithIL
__urdlllocal ur_result_t UR_APICALL urProgramCreateWithIL(
    /// [in] handle of the context instance
    ur_context_handle_t hContext,
    /// [in] pointer to IL binary.
    const void *pIL,
    /// [in] length of `pIL` in bytes.
    size_t length,
    /// [in][optional] pointer to program creation properties.
    const ur_program_properties_t *pProperties,
    /// [out][alloc] pointer to handle of program object created.
    ur_program_handle_t *phProgram) {
  auto pfnCreateWithIL = getContext()->urDdiTable.Program.pfnCreateWithIL;

  if (nullptr == pfnCreateWithIL) {
    return UR_RESULT_ERROR_UNINITIALIZED;
  }

  if (getContext()->enableParameterValidation) {
    if (NULL == pIL)
      return UR_RESULT_ERROR_INVALID_NULL_POINTER;

    if (NULL == phProgram)
      return UR_RESULT_ERROR_INVALID_NULL_POINTER;

    if (NULL != pProperties && pProperties->count > 0 &&
        NULL == pProperties->pMetadatas)
      return UR_RESULT_ERROR_INVALID_NULL_POINTER;

    if (NULL == hContext)
      return UR_RESULT_ERROR_INVALID_NULL_HANDLE;

    if (NULL != pProperties && NULL != pProperties->pMetadatas &&
        pProperties->count == 0)
      return UR_RESULT_ERROR_INVALID_SIZE;

    if (length == 0)
      return UR_RESULT_ERROR_INVALID_SIZE;
  }

  if (getContext()->enableLifetimeValidation &&
      !getContext()->refCountContext->isReferenceValid(hContext)) {
    URLOG_CTX_INVALID_REFERENCE(hContext);
  }

  ur_result_t result =
      pfnCreateWithIL(hContext, pIL, length, pProperties, phProgram);

  if (getContext()->enableLeakChecking && result == UR_RESULT_SUCCESS) {
    getContext()->refCountContext->createRefCount(*phProgram);
  }

  return result;
}

///////////////////////////////////////////////////////////////////////////////
/// @brief Intercept function for urProgramCreateWithBinary
__urdlllocal ur_result_t UR_APICALL urProgramCreateWithBinary(
    /// [in] handle of the context instance
    ur_context_handle_t hContext,
    /// [in] number of devices
    uint32_t numDevices,
    /// [in][range(0, numDevices)] a pointer to a list of device handles. The
    /// binaries are loaded for devices specified in this list.
    ur_device_handle_t *phDevices,
    /// [in][range(0, numDevices)] array of sizes of program binaries
    /// specified by `pBinaries` (in bytes).
    size_t *pLengths,
    /// [in][range(0, numDevices)] pointer to program binaries to be loaded
    /// for devices specified by `phDevices`.
    const uint8_t **ppBinaries,
    /// [in][optional] pointer to program creation properties.
    const ur_program_properties_t *pProperties,
    /// [out][alloc] pointer to handle of Program object created.
    ur_program_handle_t *phProgram) {
  auto pfnCreateWithBinary =
      getContext()->urDdiTable.Program.pfnCreateWithBinary;

  if (nullptr == pfnCreateWithBinary) {
    return UR_RESULT_ERROR_UNINITIALIZED;
  }

  if (getContext()->enableParameterValidation) {
    if (NULL == phDevices)
      return UR_RESULT_ERROR_INVALID_NULL_POINTER;

    if (NULL == pLengths)
      return UR_RESULT_ERROR_INVALID_NULL_POINTER;

    if (NULL == ppBinaries)
      return UR_RESULT_ERROR_INVALID_NULL_POINTER;

    if (NULL == phProgram)
      return UR_RESULT_ERROR_INVALID_NULL_POINTER;

    if (NULL != pProperties && pProperties->count > 0 &&
        NULL == pProperties->pMetadatas)
      return UR_RESULT_ERROR_INVALID_NULL_POINTER;

    if (NULL == hContext)
      return UR_RESULT_ERROR_INVALID_NULL_HANDLE;

    if (NULL != pProperties && NULL != pProperties->pMetadatas &&
        pProperties->count == 0)
      return UR_RESULT_ERROR_INVALID_SIZE;

    if (numDevices == 0)
      return UR_RESULT_ERROR_INVALID_SIZE;
  }

  if (getContext()->enableLifetimeValidation &&
      !getContext()->refCountContext->isReferenceValid(hContext)) {
    URLOG_CTX_INVALID_REFERENCE(hContext);
  }

  ur_result_t result =
      pfnCreateWithBinary(hContext, numDevices, phDevices, pLengths, ppBinaries,
                          pProperties, phProgram);

  if (getContext()->enableLeakChecking && result == UR_RESULT_SUCCESS) {
    getContext()->refCountContext->createRefCount(*phProgram);
  }

  return result;
}

///////////////////////////////////////////////////////////////////////////////
/// @brief Intercept function for urProgramBuild
__urdlllocal ur_result_t UR_APICALL urProgramBuild(
    /// [in] Handle of the program to build.
    ur_program_handle_t hProgram,
    /// [in] number of devices to build for
    uint32_t numDevices,
    /// [in][range(0, numDevices)] pointer to array of device handles
    ur_device_handle_t *phDevices,
    /// [in][optional] pointer to build options null-terminated string.
    const char *pOptions) {
  auto pfnBuild = getContext()->urDdiTable.Program.pfnBuild;

  if (nullptr == pfnBuild) {
    return UR_RESULT_ERROR_UNINITIALIZED;
  }

  if (getContext()->enableParameterValidation) {
    if (NULL == phDevices)
      return UR_RESULT_ERROR_INVALID_NULL_POINTER;

    if (NULL == hProgram)
      return UR_RESULT_ERROR_INVALID_NULL_HANDLE;
  }

  if (getContext()->enableLifetimeValidation &&
<<<<<<< HEAD
=======
      !getContext()->refCountContext->isReferenceValid(hContext)) {
    URLOG_CTX_INVALID_REFERENCE(hContext);
  }

  if (getContext()->enableLifetimeValidation &&
>>>>>>> ec26b925
      !getContext()->refCountContext->isReferenceValid(hProgram)) {
    URLOG_CTX_INVALID_REFERENCE(hProgram);
  }

  ur_result_t result = pfnBuild(hProgram, numDevices, phDevices, pOptions);

  return result;
}

///////////////////////////////////////////////////////////////////////////////
/// @brief Intercept function for urProgramCompile
__urdlllocal ur_result_t UR_APICALL urProgramCompile(
    /// [in][out] handle of the program to compile.
    ur_program_handle_t hProgram,
    /// [in] number of devices
    uint32_t numDevices,
    /// [in][range(0, numDevices)] pointer to array of device handles
    ur_device_handle_t *phDevices,
    /// [in][optional] pointer to build options null-terminated string.
    const char *pOptions) {
  auto pfnCompile = getContext()->urDdiTable.Program.pfnCompile;

  if (nullptr == pfnCompile) {
    return UR_RESULT_ERROR_UNINITIALIZED;
  }

  if (getContext()->enableParameterValidation) {
    if (NULL == phDevices)
      return UR_RESULT_ERROR_INVALID_NULL_POINTER;

    if (NULL == hProgram)
      return UR_RESULT_ERROR_INVALID_NULL_HANDLE;
  }

  if (getContext()->enableLifetimeValidation &&
<<<<<<< HEAD
=======
      !getContext()->refCountContext->isReferenceValid(hContext)) {
    URLOG_CTX_INVALID_REFERENCE(hContext);
  }

  if (getContext()->enableLifetimeValidation &&
>>>>>>> ec26b925
      !getContext()->refCountContext->isReferenceValid(hProgram)) {
    URLOG_CTX_INVALID_REFERENCE(hProgram);
  }

  ur_result_t result = pfnCompile(hProgram, numDevices, phDevices, pOptions);

  return result;
}

///////////////////////////////////////////////////////////////////////////////
/// @brief Intercept function for urProgramLink
__urdlllocal ur_result_t UR_APICALL urProgramLink(
    /// [in] handle of the context instance.
    ur_context_handle_t hContext,
    /// [in] number of devices
    uint32_t numDevices,
    /// [in][range(0, numDevices)] pointer to array of device handles
    ur_device_handle_t *phDevices,
    /// [in] number of program handles in `phPrograms`.
    uint32_t count,
    /// [in][range(0, count)] pointer to array of program handles.
    const ur_program_handle_t *phPrograms,
    /// [in][optional] pointer to linker options null-terminated string.
    const char *pOptions,
    /// [out][alloc] pointer to handle of program object created.
    ur_program_handle_t *phProgram) {
  if (nullptr != phProgram) {
    *phProgram = nullptr;
  }
  auto pfnLink = getContext()->urDdiTable.Program.pfnLink;

  if (nullptr == pfnLink) {
    return UR_RESULT_ERROR_UNINITIALIZED;
  }

  if (getContext()->enableParameterValidation) {
    if (NULL == phDevices)
      return UR_RESULT_ERROR_INVALID_NULL_POINTER;

    if (NULL == phPrograms)
      return UR_RESULT_ERROR_INVALID_NULL_POINTER;

    if (NULL == phProgram)
      return UR_RESULT_ERROR_INVALID_NULL_POINTER;

    if (NULL == hContext)
      return UR_RESULT_ERROR_INVALID_NULL_HANDLE;

    if (count == 0)
      return UR_RESULT_ERROR_INVALID_SIZE;
  }

  if (getContext()->enableLifetimeValidation &&
      !getContext()->refCountContext->isReferenceValid(hContext)) {
    URLOG_CTX_INVALID_REFERENCE(hContext);
  }

  ur_result_t result = pfnLink(hContext, numDevices, phDevices, count,
                               phPrograms, pOptions, phProgram);

  return result;
}

///////////////////////////////////////////////////////////////////////////////
/// @brief Intercept function for urProgramRetain
__urdlllocal ur_result_t UR_APICALL urProgramRetain(
    /// [in][retain] handle for the Program to retain
    ur_program_handle_t hProgram) {
  auto pfnRetain = getContext()->urDdiTable.Program.pfnRetain;

  if (nullptr == pfnRetain) {
    return UR_RESULT_ERROR_UNINITIALIZED;
  }

  if (getContext()->enableParameterValidation) {
    if (NULL == hProgram)
      return UR_RESULT_ERROR_INVALID_NULL_HANDLE;
  }

  ur_result_t result = pfnRetain(hProgram);

  if (getContext()->enableLeakChecking) {
    getContext()->refCountContext->incrementRefCount(hProgram, false);
  }

  return result;
}

///////////////////////////////////////////////////////////////////////////////
/// @brief Intercept function for urProgramRelease
__urdlllocal ur_result_t UR_APICALL urProgramRelease(
    /// [in][release] handle for the Program to release
    ur_program_handle_t hProgram) {
  auto pfnRelease = getContext()->urDdiTable.Program.pfnRelease;

  if (nullptr == pfnRelease) {
    return UR_RESULT_ERROR_UNINITIALIZED;
  }

  if (getContext()->enableParameterValidation) {
    if (NULL == hProgram)
      return UR_RESULT_ERROR_INVALID_NULL_HANDLE;
  }

  if (getContext()->enableLeakChecking) {
    getContext()->refCountContext->decrementRefCount(hProgram, false);
  }

  ur_result_t result = pfnRelease(hProgram);

  return result;
}

///////////////////////////////////////////////////////////////////////////////
/// @brief Intercept function for urProgramGetFunctionPointer
__urdlllocal ur_result_t UR_APICALL urProgramGetFunctionPointer(
    /// [in] handle of the device to retrieve pointer for.
    ur_device_handle_t hDevice,
    /// [in] handle of the program to search for function in.
    /// The program must already be built to the specified device, or
    /// otherwise ::UR_RESULT_ERROR_INVALID_PROGRAM_EXECUTABLE is returned.
    ur_program_handle_t hProgram,
    /// [in] A null-terminates string denoting the mangled function name.
    const char *pFunctionName,
    /// [out] Returns the pointer to the function if it is found in the program.
    void **ppFunctionPointer) {
  auto pfnGetFunctionPointer =
      getContext()->urDdiTable.Program.pfnGetFunctionPointer;

  if (nullptr == pfnGetFunctionPointer) {
    return UR_RESULT_ERROR_UNINITIALIZED;
  }

  if (getContext()->enableParameterValidation) {
    if (NULL == pFunctionName)
      return UR_RESULT_ERROR_INVALID_NULL_POINTER;

    if (NULL == ppFunctionPointer)
      return UR_RESULT_ERROR_INVALID_NULL_POINTER;

    if (NULL == hDevice)
      return UR_RESULT_ERROR_INVALID_NULL_HANDLE;

    if (NULL == hProgram)
      return UR_RESULT_ERROR_INVALID_NULL_HANDLE;
  }

  if (getContext()->enableLifetimeValidation &&
      !getContext()->refCountContext->isReferenceValid(hDevice)) {
    URLOG_CTX_INVALID_REFERENCE(hDevice);
  }

  if (getContext()->enableLifetimeValidation &&
      !getContext()->refCountContext->isReferenceValid(hProgram)) {
    URLOG_CTX_INVALID_REFERENCE(hProgram);
  }

  ur_result_t result = pfnGetFunctionPointer(hDevice, hProgram, pFunctionName,
                                             ppFunctionPointer);

  return result;
}

///////////////////////////////////////////////////////////////////////////////
/// @brief Intercept function for urProgramGetGlobalVariablePointer
__urdlllocal ur_result_t UR_APICALL urProgramGetGlobalVariablePointer(
    /// [in] handle of the device to retrieve the pointer for.
    ur_device_handle_t hDevice,
    /// [in] handle of the program where the global variable is.
    ur_program_handle_t hProgram,
    /// [in] mangled name of the global variable to retrieve the pointer for.
    const char *pGlobalVariableName,
    /// [out][optional] Returns the size of the global variable if it is found
    /// in the program.
    size_t *pGlobalVariableSizeRet,
    /// [out] Returns the pointer to the global variable if it is found in the
    /// program.
    void **ppGlobalVariablePointerRet) {
  auto pfnGetGlobalVariablePointer =
      getContext()->urDdiTable.Program.pfnGetGlobalVariablePointer;

  if (nullptr == pfnGetGlobalVariablePointer) {
    return UR_RESULT_ERROR_UNINITIALIZED;
  }

  if (getContext()->enableParameterValidation) {
    if (NULL == pGlobalVariableName)
      return UR_RESULT_ERROR_INVALID_NULL_POINTER;

    if (NULL == ppGlobalVariablePointerRet)
      return UR_RESULT_ERROR_INVALID_NULL_POINTER;

    if (NULL == hDevice)
      return UR_RESULT_ERROR_INVALID_NULL_HANDLE;

    if (NULL == hProgram)
      return UR_RESULT_ERROR_INVALID_NULL_HANDLE;
  }

  if (getContext()->enableLifetimeValidation &&
      !getContext()->refCountContext->isReferenceValid(hDevice)) {
    URLOG_CTX_INVALID_REFERENCE(hDevice);
  }

  if (getContext()->enableLifetimeValidation &&
      !getContext()->refCountContext->isReferenceValid(hProgram)) {
    URLOG_CTX_INVALID_REFERENCE(hProgram);
  }

  ur_result_t result = pfnGetGlobalVariablePointer(
      hDevice, hProgram, pGlobalVariableName, pGlobalVariableSizeRet,
      ppGlobalVariablePointerRet);

  return result;
}

///////////////////////////////////////////////////////////////////////////////
/// @brief Intercept function for urProgramGetInfo
__urdlllocal ur_result_t UR_APICALL urProgramGetInfo(
    /// [in] handle of the Program object
    ur_program_handle_t hProgram,
    /// [in] name of the Program property to query
    ur_program_info_t propName,
    /// [in] the size of the Program property.
    size_t propSize,
    /// [in,out][optional][typename(propName, propSize)] array of bytes of
    /// holding the program info property.
    /// If propSize is not equal to or greater than the real number of bytes
    /// needed to return
    /// the info then the ::UR_RESULT_ERROR_INVALID_SIZE error is returned and
    /// pPropValue is not used.
    void *pPropValue,
    /// [out][optional] pointer to the actual size in bytes of the queried
    /// propName.
    size_t *pPropSizeRet) {
  auto pfnGetInfo = getContext()->urDdiTable.Program.pfnGetInfo;

  if (nullptr == pfnGetInfo) {
    return UR_RESULT_ERROR_UNINITIALIZED;
  }

  if (getContext()->enableParameterValidation) {
    if (propSize != 0 && pPropValue == NULL)
      return UR_RESULT_ERROR_INVALID_NULL_POINTER;

    if (pPropValue == NULL && pPropSizeRet == NULL)
      return UR_RESULT_ERROR_INVALID_NULL_POINTER;

    if (NULL == hProgram)
      return UR_RESULT_ERROR_INVALID_NULL_HANDLE;

    if (UR_PROGRAM_INFO_KERNEL_NAMES < propName)
      return UR_RESULT_ERROR_INVALID_ENUMERATION;

    if (propSize == 0 && pPropValue != NULL)
      return UR_RESULT_ERROR_INVALID_SIZE;
  }

  if (getContext()->enableLifetimeValidation &&
      !getContext()->refCountContext->isReferenceValid(hProgram)) {
    URLOG_CTX_INVALID_REFERENCE(hProgram);
  }

  ur_result_t result =
      pfnGetInfo(hProgram, propName, propSize, pPropValue, pPropSizeRet);

  return result;
}

///////////////////////////////////////////////////////////////////////////////
/// @brief Intercept function for urProgramGetBuildInfo
__urdlllocal ur_result_t UR_APICALL urProgramGetBuildInfo(
    /// [in] handle of the Program object
    ur_program_handle_t hProgram,
    /// [in] handle of the Device object
    ur_device_handle_t hDevice,
    /// [in] name of the Program build info to query
    ur_program_build_info_t propName,
    /// [in] size of the Program build info property.
    size_t propSize,
    /// [in,out][optional][typename(propName, propSize)] value of the Program
    /// build property.
    /// If propSize is not equal to or greater than the real number of bytes
    /// needed to return the info then the ::UR_RESULT_ERROR_INVALID_SIZE
    /// error is returned and pPropValue is not used.
    void *pPropValue,
    /// [out][optional] pointer to the actual size in bytes of data being
    /// queried by propName.
    size_t *pPropSizeRet) {
  auto pfnGetBuildInfo = getContext()->urDdiTable.Program.pfnGetBuildInfo;

  if (nullptr == pfnGetBuildInfo) {
    return UR_RESULT_ERROR_UNINITIALIZED;
  }

  if (getContext()->enableParameterValidation) {
    if (NULL == hProgram)
      return UR_RESULT_ERROR_INVALID_NULL_HANDLE;

    if (NULL == hDevice)
      return UR_RESULT_ERROR_INVALID_NULL_HANDLE;

    if (UR_PROGRAM_BUILD_INFO_BINARY_TYPE < propName)
      return UR_RESULT_ERROR_INVALID_ENUMERATION;
  }

  if (getContext()->enableLifetimeValidation &&
      !getContext()->refCountContext->isReferenceValid(hProgram)) {
    URLOG_CTX_INVALID_REFERENCE(hProgram);
  }

  if (getContext()->enableLifetimeValidation &&
      !getContext()->refCountContext->isReferenceValid(hDevice)) {
    URLOG_CTX_INVALID_REFERENCE(hDevice);
  }

  ur_result_t result = pfnGetBuildInfo(hProgram, hDevice, propName, propSize,
                                       pPropValue, pPropSizeRet);

  return result;
}

///////////////////////////////////////////////////////////////////////////////
/// @brief Intercept function for urProgramSetSpecializationConstants
__urdlllocal ur_result_t UR_APICALL urProgramSetSpecializationConstants(
    /// [in] handle of the Program object
    ur_program_handle_t hProgram,
    /// [in] the number of elements in the pSpecConstants array
    uint32_t count,
    /// [in][range(0, count)] array of specialization constant value
    /// descriptions
    const ur_specialization_constant_info_t *pSpecConstants) {
  auto pfnSetSpecializationConstants =
      getContext()->urDdiTable.Program.pfnSetSpecializationConstants;

  if (nullptr == pfnSetSpecializationConstants) {
    return UR_RESULT_ERROR_UNINITIALIZED;
  }

  if (getContext()->enableParameterValidation) {
    if (NULL == pSpecConstants)
      return UR_RESULT_ERROR_INVALID_NULL_POINTER;

    if (NULL == hProgram)
      return UR_RESULT_ERROR_INVALID_NULL_HANDLE;

    if (count == 0)
      return UR_RESULT_ERROR_INVALID_SIZE;
  }

  if (getContext()->enableLifetimeValidation &&
      !getContext()->refCountContext->isReferenceValid(hProgram)) {
    URLOG_CTX_INVALID_REFERENCE(hProgram);
  }

  ur_result_t result =
      pfnSetSpecializationConstants(hProgram, count, pSpecConstants);

  return result;
}

///////////////////////////////////////////////////////////////////////////////
/// @brief Intercept function for urProgramGetNativeHandle
__urdlllocal ur_result_t UR_APICALL urProgramGetNativeHandle(
    /// [in] handle of the program.
    ur_program_handle_t hProgram,
    /// [out] a pointer to the native handle of the program.
    ur_native_handle_t *phNativeProgram) {
  auto pfnGetNativeHandle = getContext()->urDdiTable.Program.pfnGetNativeHandle;

  if (nullptr == pfnGetNativeHandle) {
    return UR_RESULT_ERROR_UNINITIALIZED;
  }

  if (getContext()->enableParameterValidation) {
    if (NULL == phNativeProgram)
      return UR_RESULT_ERROR_INVALID_NULL_POINTER;

    if (NULL == hProgram)
      return UR_RESULT_ERROR_INVALID_NULL_HANDLE;
  }

  if (getContext()->enableLifetimeValidation &&
      !getContext()->refCountContext->isReferenceValid(hProgram)) {
    URLOG_CTX_INVALID_REFERENCE(hProgram);
  }

  ur_result_t result = pfnGetNativeHandle(hProgram, phNativeProgram);

  return result;
}

///////////////////////////////////////////////////////////////////////////////
/// @brief Intercept function for urProgramCreateWithNativeHandle
__urdlllocal ur_result_t UR_APICALL urProgramCreateWithNativeHandle(
    /// [in][nocheck] the native handle of the program.
    ur_native_handle_t hNativeProgram,
    /// [in] handle of the context instance
    ur_context_handle_t hContext,
    /// [in][optional] pointer to native program properties struct.
    const ur_program_native_properties_t *pProperties,
    /// [out][alloc] pointer to the handle of the program object created.
    ur_program_handle_t *phProgram) {
  auto pfnCreateWithNativeHandle =
      getContext()->urDdiTable.Program.pfnCreateWithNativeHandle;

  if (nullptr == pfnCreateWithNativeHandle) {
    return UR_RESULT_ERROR_UNINITIALIZED;
  }

  if (getContext()->enableParameterValidation) {
    if (NULL == phProgram)
      return UR_RESULT_ERROR_INVALID_NULL_POINTER;

    if (NULL == hContext)
      return UR_RESULT_ERROR_INVALID_NULL_HANDLE;
  }

  if (getContext()->enableLifetimeValidation &&
      !getContext()->refCountContext->isReferenceValid(hContext)) {
    URLOG_CTX_INVALID_REFERENCE(hContext);
  }

  ur_result_t result = pfnCreateWithNativeHandle(hNativeProgram, hContext,
                                                 pProperties, phProgram);

  if (getContext()->enableLeakChecking && result == UR_RESULT_SUCCESS) {
    getContext()->refCountContext->createRefCount(*phProgram);
  }

  return result;
}

///////////////////////////////////////////////////////////////////////////////
/// @brief Intercept function for urKernelCreate
__urdlllocal ur_result_t UR_APICALL urKernelCreate(
    /// [in] handle of the program instance
    ur_program_handle_t hProgram,
    /// [in] pointer to null-terminated string.
    const char *pKernelName,
    /// [out][alloc] pointer to handle of kernel object created.
    ur_kernel_handle_t *phKernel) {
  auto pfnCreate = getContext()->urDdiTable.Kernel.pfnCreate;

  if (nullptr == pfnCreate) {
    return UR_RESULT_ERROR_UNINITIALIZED;
  }

  if (getContext()->enableParameterValidation) {
    if (NULL == pKernelName)
      return UR_RESULT_ERROR_INVALID_NULL_POINTER;

    if (NULL == phKernel)
      return UR_RESULT_ERROR_INVALID_NULL_POINTER;

    if (NULL == hProgram)
      return UR_RESULT_ERROR_INVALID_NULL_HANDLE;
  }

  if (getContext()->enableLifetimeValidation &&
      !getContext()->refCountContext->isReferenceValid(hProgram)) {
    URLOG_CTX_INVALID_REFERENCE(hProgram);
  }

  ur_result_t result = pfnCreate(hProgram, pKernelName, phKernel);

  if (getContext()->enableLeakChecking && result == UR_RESULT_SUCCESS) {
    getContext()->refCountContext->createRefCount(*phKernel);
  }

  return result;
}

///////////////////////////////////////////////////////////////////////////////
/// @brief Intercept function for urKernelSetArgValue
__urdlllocal ur_result_t UR_APICALL urKernelSetArgValue(
    /// [in] handle of the kernel object
    ur_kernel_handle_t hKernel,
    /// [in] argument index in range [0, num args - 1]
    uint32_t argIndex,
    /// [in] size of argument type
    size_t argSize,
    /// [in][optional] pointer to value properties.
    const ur_kernel_arg_value_properties_t *pProperties,
    /// [in] argument value represented as matching arg type.
    /// The data pointed to will be copied and therefore can be reused on
    /// return.
    const void *pArgValue) {
  auto pfnSetArgValue = getContext()->urDdiTable.Kernel.pfnSetArgValue;

  if (nullptr == pfnSetArgValue) {
    return UR_RESULT_ERROR_UNINITIALIZED;
  }

  if (getContext()->enableParameterValidation) {
    if (NULL == pArgValue)
      return UR_RESULT_ERROR_INVALID_NULL_POINTER;

    if (NULL == hKernel)
      return UR_RESULT_ERROR_INVALID_NULL_HANDLE;
  }

  if (getContext()->enableLifetimeValidation &&
      !getContext()->refCountContext->isReferenceValid(hKernel)) {
    URLOG_CTX_INVALID_REFERENCE(hKernel);
  }

  ur_result_t result =
      pfnSetArgValue(hKernel, argIndex, argSize, pProperties, pArgValue);

  return result;
}

///////////////////////////////////////////////////////////////////////////////
/// @brief Intercept function for urKernelSetArgLocal
__urdlllocal ur_result_t UR_APICALL urKernelSetArgLocal(
    /// [in] handle of the kernel object
    ur_kernel_handle_t hKernel,
    /// [in] argument index in range [0, num args - 1]
    uint32_t argIndex,
    /// [in] size of the local buffer to be allocated by the runtime
    size_t argSize,
    /// [in][optional] pointer to local buffer properties.
    const ur_kernel_arg_local_properties_t *pProperties) {
  auto pfnSetArgLocal = getContext()->urDdiTable.Kernel.pfnSetArgLocal;

  if (nullptr == pfnSetArgLocal) {
    return UR_RESULT_ERROR_UNINITIALIZED;
  }

  if (getContext()->enableParameterValidation) {
    if (NULL == hKernel)
      return UR_RESULT_ERROR_INVALID_NULL_HANDLE;
  }

  if (getContext()->enableLifetimeValidation &&
      !getContext()->refCountContext->isReferenceValid(hKernel)) {
    URLOG_CTX_INVALID_REFERENCE(hKernel);
  }

  ur_result_t result = pfnSetArgLocal(hKernel, argIndex, argSize, pProperties);

  return result;
}

///////////////////////////////////////////////////////////////////////////////
/// @brief Intercept function for urKernelGetInfo
__urdlllocal ur_result_t UR_APICALL urKernelGetInfo(
    /// [in] handle of the Kernel object
    ur_kernel_handle_t hKernel,
    /// [in] name of the Kernel property to query
    ur_kernel_info_t propName,
    /// [in] the size of the Kernel property value.
    size_t propSize,
    /// [in,out][optional][typename(propName, propSize)] array of bytes
    /// holding the kernel info property.
    /// If propSize is not equal to or greater than the real number of bytes
    /// needed to return
    /// the info then the ::UR_RESULT_ERROR_INVALID_SIZE error is returned and
    /// pPropValue is not used.
    void *pPropValue,
    /// [out][optional] pointer to the actual size in bytes of data being
    /// queried by propName.
    size_t *pPropSizeRet) {
  auto pfnGetInfo = getContext()->urDdiTable.Kernel.pfnGetInfo;

  if (nullptr == pfnGetInfo) {
    return UR_RESULT_ERROR_UNINITIALIZED;
  }

  if (getContext()->enableParameterValidation) {
    if (propSize != 0 && pPropValue == NULL)
      return UR_RESULT_ERROR_INVALID_NULL_POINTER;

    if (pPropValue == NULL && pPropSizeRet == NULL)
      return UR_RESULT_ERROR_INVALID_NULL_POINTER;

    if (NULL == hKernel)
      return UR_RESULT_ERROR_INVALID_NULL_HANDLE;

    if (UR_KERNEL_INFO_SPILL_MEM_SIZE < propName)
      return UR_RESULT_ERROR_INVALID_ENUMERATION;

    if (propSize == 0 && pPropValue != NULL)
      return UR_RESULT_ERROR_INVALID_SIZE;
  }

  if (getContext()->enableLifetimeValidation &&
      !getContext()->refCountContext->isReferenceValid(hKernel)) {
    URLOG_CTX_INVALID_REFERENCE(hKernel);
  }

  ur_result_t result =
      pfnGetInfo(hKernel, propName, propSize, pPropValue, pPropSizeRet);

  return result;
}

///////////////////////////////////////////////////////////////////////////////
/// @brief Intercept function for urKernelGetGroupInfo
__urdlllocal ur_result_t UR_APICALL urKernelGetGroupInfo(
    /// [in] handle of the Kernel object
    ur_kernel_handle_t hKernel,
    /// [in] handle of the Device object
    ur_device_handle_t hDevice,
    /// [in] name of the work Group property to query
    ur_kernel_group_info_t propName,
    /// [in] size of the Kernel Work Group property value
    size_t propSize,
    /// [in,out][optional][typename(propName, propSize)] value of the Kernel
    /// Work Group property.
    void *pPropValue,
    /// [out][optional] pointer to the actual size in bytes of data being
    /// queried by propName.
    size_t *pPropSizeRet) {
  auto pfnGetGroupInfo = getContext()->urDdiTable.Kernel.pfnGetGroupInfo;

  if (nullptr == pfnGetGroupInfo) {
    return UR_RESULT_ERROR_UNINITIALIZED;
  }

  if (getContext()->enableParameterValidation) {
    if (NULL == hKernel)
      return UR_RESULT_ERROR_INVALID_NULL_HANDLE;

    if (NULL == hDevice)
      return UR_RESULT_ERROR_INVALID_NULL_HANDLE;

    if (UR_KERNEL_GROUP_INFO_COMPILE_MAX_LINEAR_WORK_GROUP_SIZE < propName)
      return UR_RESULT_ERROR_INVALID_ENUMERATION;
  }

  if (getContext()->enableLifetimeValidation &&
      !getContext()->refCountContext->isReferenceValid(hKernel)) {
    URLOG_CTX_INVALID_REFERENCE(hKernel);
  }

  if (getContext()->enableLifetimeValidation &&
      !getContext()->refCountContext->isReferenceValid(hDevice)) {
    URLOG_CTX_INVALID_REFERENCE(hDevice);
  }

  ur_result_t result = pfnGetGroupInfo(hKernel, hDevice, propName, propSize,
                                       pPropValue, pPropSizeRet);

  return result;
}

///////////////////////////////////////////////////////////////////////////////
/// @brief Intercept function for urKernelGetSubGroupInfo
__urdlllocal ur_result_t UR_APICALL urKernelGetSubGroupInfo(
    /// [in] handle of the Kernel object
    ur_kernel_handle_t hKernel,
    /// [in] handle of the Device object
    ur_device_handle_t hDevice,
    /// [in] name of the SubGroup property to query
    ur_kernel_sub_group_info_t propName,
    /// [in] size of the Kernel SubGroup property value
    size_t propSize,
    /// [in,out][optional][typename(propName, propSize)] value of the Kernel
    /// SubGroup property.
    void *pPropValue,
    /// [out][optional] pointer to the actual size in bytes of data being
    /// queried by propName.
    size_t *pPropSizeRet) {
  auto pfnGetSubGroupInfo = getContext()->urDdiTable.Kernel.pfnGetSubGroupInfo;

  if (nullptr == pfnGetSubGroupInfo) {
    return UR_RESULT_ERROR_UNINITIALIZED;
  }

  if (getContext()->enableParameterValidation) {
    if (NULL == hKernel)
      return UR_RESULT_ERROR_INVALID_NULL_HANDLE;

    if (NULL == hDevice)
      return UR_RESULT_ERROR_INVALID_NULL_HANDLE;

    if (UR_KERNEL_SUB_GROUP_INFO_SUB_GROUP_SIZE_INTEL < propName)
      return UR_RESULT_ERROR_INVALID_ENUMERATION;
  }

  if (getContext()->enableLifetimeValidation &&
      !getContext()->refCountContext->isReferenceValid(hKernel)) {
    URLOG_CTX_INVALID_REFERENCE(hKernel);
  }

  if (getContext()->enableLifetimeValidation &&
      !getContext()->refCountContext->isReferenceValid(hDevice)) {
    URLOG_CTX_INVALID_REFERENCE(hDevice);
  }

  ur_result_t result = pfnGetSubGroupInfo(hKernel, hDevice, propName, propSize,
                                          pPropValue, pPropSizeRet);

  return result;
}

///////////////////////////////////////////////////////////////////////////////
/// @brief Intercept function for urKernelRetain
__urdlllocal ur_result_t UR_APICALL urKernelRetain(
    /// [in][retain] handle for the Kernel to retain
    ur_kernel_handle_t hKernel) {
  auto pfnRetain = getContext()->urDdiTable.Kernel.pfnRetain;

  if (nullptr == pfnRetain) {
    return UR_RESULT_ERROR_UNINITIALIZED;
  }

  if (getContext()->enableParameterValidation) {
    if (NULL == hKernel)
      return UR_RESULT_ERROR_INVALID_NULL_HANDLE;
  }

  ur_result_t result = pfnRetain(hKernel);

  if (getContext()->enableLeakChecking) {
    getContext()->refCountContext->incrementRefCount(hKernel, false);
  }

  return result;
}

///////////////////////////////////////////////////////////////////////////////
/// @brief Intercept function for urKernelRelease
__urdlllocal ur_result_t UR_APICALL urKernelRelease(
    /// [in][release] handle for the Kernel to release
    ur_kernel_handle_t hKernel) {
  auto pfnRelease = getContext()->urDdiTable.Kernel.pfnRelease;

  if (nullptr == pfnRelease) {
    return UR_RESULT_ERROR_UNINITIALIZED;
  }

  if (getContext()->enableParameterValidation) {
    if (NULL == hKernel)
      return UR_RESULT_ERROR_INVALID_NULL_HANDLE;
  }

  if (getContext()->enableLeakChecking) {
    getContext()->refCountContext->decrementRefCount(hKernel, false);
  }

  ur_result_t result = pfnRelease(hKernel);

  return result;
}

///////////////////////////////////////////////////////////////////////////////
/// @brief Intercept function for urKernelSetArgPointer
__urdlllocal ur_result_t UR_APICALL urKernelSetArgPointer(
    /// [in] handle of the kernel object
    ur_kernel_handle_t hKernel,
    /// [in] argument index in range [0, num args - 1]
    uint32_t argIndex,
    /// [in][optional] pointer to USM pointer properties.
    const ur_kernel_arg_pointer_properties_t *pProperties,
    /// [in][optional] Pointer obtained by USM allocation or virtual memory
    /// mapping operation. If null then argument value is considered null.
    const void *pArgValue) {
  auto pfnSetArgPointer = getContext()->urDdiTable.Kernel.pfnSetArgPointer;

  if (nullptr == pfnSetArgPointer) {
    return UR_RESULT_ERROR_UNINITIALIZED;
  }

  if (getContext()->enableParameterValidation) {
    if (NULL == hKernel)
      return UR_RESULT_ERROR_INVALID_NULL_HANDLE;
  }

  if (getContext()->enableLifetimeValidation &&
      !getContext()->refCountContext->isReferenceValid(hKernel)) {
    URLOG_CTX_INVALID_REFERENCE(hKernel);
  }

  ur_result_t result =
      pfnSetArgPointer(hKernel, argIndex, pProperties, pArgValue);

  return result;
}

///////////////////////////////////////////////////////////////////////////////
/// @brief Intercept function for urKernelSetExecInfo
__urdlllocal ur_result_t UR_APICALL urKernelSetExecInfo(
    /// [in] handle of the kernel object
    ur_kernel_handle_t hKernel,
    /// [in] name of the execution attribute
    ur_kernel_exec_info_t propName,
    /// [in] size in byte the attribute value
    size_t propSize,
    /// [in][optional] pointer to execution info properties.
    const ur_kernel_exec_info_properties_t *pProperties,
    /// [in][typename(propName, propSize)] pointer to memory location holding
    /// the property value.
    const void *pPropValue) {
  auto pfnSetExecInfo = getContext()->urDdiTable.Kernel.pfnSetExecInfo;

  if (nullptr == pfnSetExecInfo) {
    return UR_RESULT_ERROR_UNINITIALIZED;
  }

  if (getContext()->enableParameterValidation) {
    if (NULL == pPropValue)
      return UR_RESULT_ERROR_INVALID_NULL_POINTER;

    if (NULL == hKernel)
      return UR_RESULT_ERROR_INVALID_NULL_HANDLE;

    if (UR_KERNEL_EXEC_INFO_CACHE_CONFIG < propName)
      return UR_RESULT_ERROR_INVALID_ENUMERATION;
  }

  if (getContext()->enableLifetimeValidation &&
      !getContext()->refCountContext->isReferenceValid(hKernel)) {
    URLOG_CTX_INVALID_REFERENCE(hKernel);
  }

  ur_result_t result =
      pfnSetExecInfo(hKernel, propName, propSize, pProperties, pPropValue);

  return result;
}

///////////////////////////////////////////////////////////////////////////////
/// @brief Intercept function for urKernelSetArgSampler
__urdlllocal ur_result_t UR_APICALL urKernelSetArgSampler(
    /// [in] handle of the kernel object
    ur_kernel_handle_t hKernel,
    /// [in] argument index in range [0, num args - 1]
    uint32_t argIndex,
    /// [in][optional] pointer to sampler properties.
    const ur_kernel_arg_sampler_properties_t *pProperties,
    /// [in] handle of Sampler object.
    ur_sampler_handle_t hArgValue) {
  auto pfnSetArgSampler = getContext()->urDdiTable.Kernel.pfnSetArgSampler;

  if (nullptr == pfnSetArgSampler) {
    return UR_RESULT_ERROR_UNINITIALIZED;
  }

  if (getContext()->enableParameterValidation) {
    if (NULL == hKernel)
      return UR_RESULT_ERROR_INVALID_NULL_HANDLE;

    if (NULL == hArgValue)
      return UR_RESULT_ERROR_INVALID_NULL_HANDLE;
  }

  if (getContext()->enableLifetimeValidation &&
      !getContext()->refCountContext->isReferenceValid(hKernel)) {
    URLOG_CTX_INVALID_REFERENCE(hKernel);
  }

  if (getContext()->enableLifetimeValidation &&
      !getContext()->refCountContext->isReferenceValid(hArgValue)) {
    URLOG_CTX_INVALID_REFERENCE(hArgValue);
  }

  ur_result_t result =
      pfnSetArgSampler(hKernel, argIndex, pProperties, hArgValue);

  return result;
}

///////////////////////////////////////////////////////////////////////////////
/// @brief Intercept function for urKernelSetArgMemObj
__urdlllocal ur_result_t UR_APICALL urKernelSetArgMemObj(
    /// [in] handle of the kernel object
    ur_kernel_handle_t hKernel,
    /// [in] argument index in range [0, num args - 1]
    uint32_t argIndex,
    /// [in][optional] pointer to Memory object properties.
    const ur_kernel_arg_mem_obj_properties_t *pProperties,
    /// [in][optional] handle of Memory object.
    ur_mem_handle_t hArgValue) {
  auto pfnSetArgMemObj = getContext()->urDdiTable.Kernel.pfnSetArgMemObj;

  if (nullptr == pfnSetArgMemObj) {
    return UR_RESULT_ERROR_UNINITIALIZED;
  }

  if (getContext()->enableParameterValidation) {
    if (NULL == hKernel)
      return UR_RESULT_ERROR_INVALID_NULL_HANDLE;

    if (NULL != pProperties && UR_MEM_FLAGS_MASK & pProperties->memoryAccess)
      return UR_RESULT_ERROR_INVALID_ENUMERATION;
  }

  if (getContext()->enableLifetimeValidation &&
      !getContext()->refCountContext->isReferenceValid(hKernel)) {
    URLOG_CTX_INVALID_REFERENCE(hKernel);
  }

  if (getContext()->enableLifetimeValidation &&
      !getContext()->refCountContext->isReferenceValid(hArgValue)) {
    URLOG_CTX_INVALID_REFERENCE(hArgValue);
  }

  ur_result_t result =
      pfnSetArgMemObj(hKernel, argIndex, pProperties, hArgValue);

  return result;
}

///////////////////////////////////////////////////////////////////////////////
/// @brief Intercept function for urKernelSetSpecializationConstants
__urdlllocal ur_result_t UR_APICALL urKernelSetSpecializationConstants(
    /// [in] handle of the kernel object
    ur_kernel_handle_t hKernel,
    /// [in] the number of elements in the pSpecConstants array
    uint32_t count,
    /// [in] array of specialization constant value descriptions
    const ur_specialization_constant_info_t *pSpecConstants) {
  auto pfnSetSpecializationConstants =
      getContext()->urDdiTable.Kernel.pfnSetSpecializationConstants;

  if (nullptr == pfnSetSpecializationConstants) {
    return UR_RESULT_ERROR_UNINITIALIZED;
  }

  if (getContext()->enableParameterValidation) {
    if (NULL == pSpecConstants)
      return UR_RESULT_ERROR_INVALID_NULL_POINTER;

    if (NULL == hKernel)
      return UR_RESULT_ERROR_INVALID_NULL_HANDLE;

    if (count == 0)
      return UR_RESULT_ERROR_INVALID_SIZE;
  }

  if (getContext()->enableLifetimeValidation &&
      !getContext()->refCountContext->isReferenceValid(hKernel)) {
    URLOG_CTX_INVALID_REFERENCE(hKernel);
  }

  ur_result_t result =
      pfnSetSpecializationConstants(hKernel, count, pSpecConstants);

  return result;
}

///////////////////////////////////////////////////////////////////////////////
/// @brief Intercept function for urKernelGetNativeHandle
__urdlllocal ur_result_t UR_APICALL urKernelGetNativeHandle(
    /// [in] handle of the kernel.
    ur_kernel_handle_t hKernel,
    /// [out] a pointer to the native handle of the kernel.
    ur_native_handle_t *phNativeKernel) {
  auto pfnGetNativeHandle = getContext()->urDdiTable.Kernel.pfnGetNativeHandle;

  if (nullptr == pfnGetNativeHandle) {
    return UR_RESULT_ERROR_UNINITIALIZED;
  }

  if (getContext()->enableParameterValidation) {
    if (NULL == phNativeKernel)
      return UR_RESULT_ERROR_INVALID_NULL_POINTER;

    if (NULL == hKernel)
      return UR_RESULT_ERROR_INVALID_NULL_HANDLE;
  }

  if (getContext()->enableLifetimeValidation &&
      !getContext()->refCountContext->isReferenceValid(hKernel)) {
    URLOG_CTX_INVALID_REFERENCE(hKernel);
  }

  ur_result_t result = pfnGetNativeHandle(hKernel, phNativeKernel);

  return result;
}

///////////////////////////////////////////////////////////////////////////////
/// @brief Intercept function for urKernelCreateWithNativeHandle
__urdlllocal ur_result_t UR_APICALL urKernelCreateWithNativeHandle(
    /// [in][nocheck] the native handle of the kernel.
    ur_native_handle_t hNativeKernel,
    /// [in] handle of the context object
    ur_context_handle_t hContext,
    /// [in][optional] handle of the program associated with the kernel
    ur_program_handle_t hProgram,
    /// [in][optional] pointer to native kernel properties struct
    const ur_kernel_native_properties_t *pProperties,
    /// [out][alloc] pointer to the handle of the kernel object created.
    ur_kernel_handle_t *phKernel) {
  auto pfnCreateWithNativeHandle =
      getContext()->urDdiTable.Kernel.pfnCreateWithNativeHandle;

  if (nullptr == pfnCreateWithNativeHandle) {
    return UR_RESULT_ERROR_UNINITIALIZED;
  }

  if (getContext()->enableParameterValidation) {
    if (NULL == phKernel)
      return UR_RESULT_ERROR_INVALID_NULL_POINTER;

    if (NULL == hContext)
      return UR_RESULT_ERROR_INVALID_NULL_HANDLE;
  }

  if (getContext()->enableLifetimeValidation &&
      !getContext()->refCountContext->isReferenceValid(hContext)) {
    URLOG_CTX_INVALID_REFERENCE(hContext);
  }

  if (getContext()->enableLifetimeValidation &&
      !getContext()->refCountContext->isReferenceValid(hProgram)) {
    URLOG_CTX_INVALID_REFERENCE(hProgram);
  }

  ur_result_t result = pfnCreateWithNativeHandle(
      hNativeKernel, hContext, hProgram, pProperties, phKernel);

  if (getContext()->enableLeakChecking && result == UR_RESULT_SUCCESS) {
    getContext()->refCountContext->createRefCount(*phKernel);
  }

  return result;
}

///////////////////////////////////////////////////////////////////////////////
/// @brief Intercept function for urKernelGetSuggestedLocalWorkSize
__urdlllocal ur_result_t UR_APICALL urKernelGetSuggestedLocalWorkSize(
    /// [in] handle of the kernel
    ur_kernel_handle_t hKernel,
    /// [in] handle of the queue object
    ur_queue_handle_t hQueue,
    /// [in] number of dimensions, from 1 to 3, to specify the global
    /// and work-group work-items
    uint32_t numWorkDim,
    /// [in] pointer to an array of numWorkDim unsigned values that specify
    /// the offset used to calculate the global ID of a work-item
    const size_t *pGlobalWorkOffset,
    /// [in] pointer to an array of numWorkDim unsigned values that specify
    /// the number of global work-items in workDim that will execute the
    /// kernel function
    const size_t *pGlobalWorkSize,
    /// [out] pointer to an array of numWorkDim unsigned values that specify
    /// suggested local work size that will contain the result of the query
    size_t *pSuggestedLocalWorkSize) {
  auto pfnGetSuggestedLocalWorkSize =
      getContext()->urDdiTable.Kernel.pfnGetSuggestedLocalWorkSize;

  if (nullptr == pfnGetSuggestedLocalWorkSize) {
    return UR_RESULT_ERROR_UNINITIALIZED;
  }

  if (getContext()->enableParameterValidation) {
    if (NULL == pGlobalWorkOffset)
      return UR_RESULT_ERROR_INVALID_NULL_POINTER;

    if (NULL == pGlobalWorkSize)
      return UR_RESULT_ERROR_INVALID_NULL_POINTER;

    if (NULL == pSuggestedLocalWorkSize)
      return UR_RESULT_ERROR_INVALID_NULL_POINTER;

    if (NULL == hKernel)
      return UR_RESULT_ERROR_INVALID_NULL_HANDLE;

    if (NULL == hQueue)
      return UR_RESULT_ERROR_INVALID_NULL_HANDLE;
  }

  if (getContext()->enableLifetimeValidation &&
      !getContext()->refCountContext->isReferenceValid(hKernel)) {
    URLOG_CTX_INVALID_REFERENCE(hKernel);
  }

  if (getContext()->enableLifetimeValidation &&
      !getContext()->refCountContext->isReferenceValid(hQueue)) {
    URLOG_CTX_INVALID_REFERENCE(hQueue);
  }

  ur_result_t result = pfnGetSuggestedLocalWorkSize(
      hKernel, hQueue, numWorkDim, pGlobalWorkOffset, pGlobalWorkSize,
      pSuggestedLocalWorkSize);

  return result;
}

///////////////////////////////////////////////////////////////////////////////
/// @brief Intercept function for urKernelSuggestMaxCooperativeGroupCount
__urdlllocal ur_result_t UR_APICALL urKernelSuggestMaxCooperativeGroupCount(
    /// [in] handle of the kernel object
    ur_kernel_handle_t hKernel,
    /// [in] handle of the device object
    ur_device_handle_t hDevice,
    /// [in] number of dimensions, from 1 to 3, to specify the work-group
    /// work-items
    uint32_t workDim,
    /// [in] pointer to an array of workDim unsigned values that specify the
    /// number of local work-items forming a work-group that will execute the
    /// kernel function.
    const size_t *pLocalWorkSize,
    /// [in] size of dynamic shared memory, for each work-group, in bytes,
    /// that will be used when the kernel is launched
    size_t dynamicSharedMemorySize,
    /// [out] pointer to maximum number of groups
    uint32_t *pGroupCountRet) {
  auto pfnSuggestMaxCooperativeGroupCount =
      getContext()->urDdiTable.Kernel.pfnSuggestMaxCooperativeGroupCount;

  if (nullptr == pfnSuggestMaxCooperativeGroupCount) {
    return UR_RESULT_ERROR_UNINITIALIZED;
  }

  if (getContext()->enableParameterValidation) {
    if (NULL == pLocalWorkSize)
      return UR_RESULT_ERROR_INVALID_NULL_POINTER;

    if (NULL == pGroupCountRet)
      return UR_RESULT_ERROR_INVALID_NULL_POINTER;

    if (NULL == hKernel)
      return UR_RESULT_ERROR_INVALID_NULL_HANDLE;

    if (NULL == hDevice)
      return UR_RESULT_ERROR_INVALID_NULL_HANDLE;

    if (workDim < 1 || workDim > 3)
      return UR_RESULT_ERROR_INVALID_WORK_DIMENSION;
  }

  if (getContext()->enableLifetimeValidation &&
      !getContext()->refCountContext->isReferenceValid(hKernel)) {
    URLOG_CTX_INVALID_REFERENCE(hKernel);
  }

  if (getContext()->enableLifetimeValidation &&
      !getContext()->refCountContext->isReferenceValid(hDevice)) {
    URLOG_CTX_INVALID_REFERENCE(hDevice);
  }

  ur_result_t result = pfnSuggestMaxCooperativeGroupCount(
      hKernel, hDevice, workDim, pLocalWorkSize, dynamicSharedMemorySize,
      pGroupCountRet);

  return result;
}

///////////////////////////////////////////////////////////////////////////////
/// @brief Intercept function for urQueueGetInfo
__urdlllocal ur_result_t UR_APICALL urQueueGetInfo(
    /// [in] handle of the queue object
    ur_queue_handle_t hQueue,
    /// [in] name of the queue property to query
    ur_queue_info_t propName,
    /// [in] size in bytes of the queue property value provided
    size_t propSize,
    /// [out][optional][typename(propName, propSize)] value of the queue
    /// property
    void *pPropValue,
    /// [out][optional] size in bytes returned in queue property value
    size_t *pPropSizeRet) {
  auto pfnGetInfo = getContext()->urDdiTable.Queue.pfnGetInfo;

  if (nullptr == pfnGetInfo) {
    return UR_RESULT_ERROR_UNINITIALIZED;
  }

  if (getContext()->enableParameterValidation) {
    if (propSize != 0 && pPropValue == NULL)
      return UR_RESULT_ERROR_INVALID_NULL_POINTER;

    if (pPropValue == NULL && pPropSizeRet == NULL)
      return UR_RESULT_ERROR_INVALID_NULL_POINTER;

    if (NULL == hQueue)
      return UR_RESULT_ERROR_INVALID_NULL_HANDLE;

    if (UR_QUEUE_INFO_EMPTY < propName)
      return UR_RESULT_ERROR_INVALID_ENUMERATION;

    if (propSize == 0 && pPropValue != NULL)
      return UR_RESULT_ERROR_INVALID_SIZE;
  }

  if (getContext()->enableLifetimeValidation &&
      !getContext()->refCountContext->isReferenceValid(hQueue)) {
    URLOG_CTX_INVALID_REFERENCE(hQueue);
  }

  ur_result_t result =
      pfnGetInfo(hQueue, propName, propSize, pPropValue, pPropSizeRet);

  return result;
}

///////////////////////////////////////////////////////////////////////////////
/// @brief Intercept function for urQueueCreate
__urdlllocal ur_result_t UR_APICALL urQueueCreate(
    /// [in] handle of the context object
    ur_context_handle_t hContext,
    /// [in] handle of the device object
    ur_device_handle_t hDevice,
    /// [in][optional] pointer to queue creation properties.
    const ur_queue_properties_t *pProperties,
    /// [out][alloc] pointer to handle of queue object created
    ur_queue_handle_t *phQueue) {
  auto pfnCreate = getContext()->urDdiTable.Queue.pfnCreate;

  if (nullptr == pfnCreate) {
    return UR_RESULT_ERROR_UNINITIALIZED;
  }

  if (getContext()->enableParameterValidation) {
    if (NULL == phQueue)
      return UR_RESULT_ERROR_INVALID_NULL_POINTER;

    if (NULL == hContext)
      return UR_RESULT_ERROR_INVALID_NULL_HANDLE;

    if (NULL == hDevice)
      return UR_RESULT_ERROR_INVALID_NULL_HANDLE;

    if (NULL != pProperties && UR_QUEUE_FLAGS_MASK & pProperties->flags)
      return UR_RESULT_ERROR_INVALID_ENUMERATION;

    if (pProperties != NULL &&
        pProperties->flags & UR_QUEUE_FLAG_PRIORITY_HIGH &&
        pProperties->flags & UR_QUEUE_FLAG_PRIORITY_LOW)
      return UR_RESULT_ERROR_INVALID_QUEUE_PROPERTIES;

    if (pProperties != NULL &&
        pProperties->flags & UR_QUEUE_FLAG_SUBMISSION_BATCHED &&
        pProperties->flags & UR_QUEUE_FLAG_SUBMISSION_IMMEDIATE)
      return UR_RESULT_ERROR_INVALID_QUEUE_PROPERTIES;
  }

  if (getContext()->enableLifetimeValidation &&
      !getContext()->refCountContext->isReferenceValid(hContext)) {
    URLOG_CTX_INVALID_REFERENCE(hContext);
  }

  if (getContext()->enableLifetimeValidation &&
      !getContext()->refCountContext->isReferenceValid(hDevice)) {
    URLOG_CTX_INVALID_REFERENCE(hDevice);
  }

  ur_result_t result = pfnCreate(hContext, hDevice, pProperties, phQueue);

  if (getContext()->enableLeakChecking && result == UR_RESULT_SUCCESS) {
    getContext()->refCountContext->createRefCount(*phQueue);
  }

  return result;
}

///////////////////////////////////////////////////////////////////////////////
/// @brief Intercept function for urQueueRetain
__urdlllocal ur_result_t UR_APICALL urQueueRetain(
    /// [in][retain] handle of the queue object to get access
    ur_queue_handle_t hQueue) {
  auto pfnRetain = getContext()->urDdiTable.Queue.pfnRetain;

  if (nullptr == pfnRetain) {
    return UR_RESULT_ERROR_UNINITIALIZED;
  }

  if (getContext()->enableParameterValidation) {
    if (NULL == hQueue)
      return UR_RESULT_ERROR_INVALID_NULL_HANDLE;
  }

  ur_result_t result = pfnRetain(hQueue);

  if (getContext()->enableLeakChecking) {
    getContext()->refCountContext->incrementRefCount(hQueue, false);
  }

  return result;
}

///////////////////////////////////////////////////////////////////////////////
/// @brief Intercept function for urQueueRelease
__urdlllocal ur_result_t UR_APICALL urQueueRelease(
    /// [in][release] handle of the queue object to release
    ur_queue_handle_t hQueue) {
  auto pfnRelease = getContext()->urDdiTable.Queue.pfnRelease;

  if (nullptr == pfnRelease) {
    return UR_RESULT_ERROR_UNINITIALIZED;
  }

  if (getContext()->enableParameterValidation) {
    if (NULL == hQueue)
      return UR_RESULT_ERROR_INVALID_NULL_HANDLE;
  }

  if (getContext()->enableLeakChecking) {
    getContext()->refCountContext->decrementRefCount(hQueue, false);
  }

  ur_result_t result = pfnRelease(hQueue);

  return result;
}

///////////////////////////////////////////////////////////////////////////////
/// @brief Intercept function for urQueueGetNativeHandle
__urdlllocal ur_result_t UR_APICALL urQueueGetNativeHandle(
    /// [in] handle of the queue.
    ur_queue_handle_t hQueue,
    /// [in][optional] pointer to native descriptor
    ur_queue_native_desc_t *pDesc,
    /// [out] a pointer to the native handle of the queue.
    ur_native_handle_t *phNativeQueue) {
  auto pfnGetNativeHandle = getContext()->urDdiTable.Queue.pfnGetNativeHandle;

  if (nullptr == pfnGetNativeHandle) {
    return UR_RESULT_ERROR_UNINITIALIZED;
  }

  if (getContext()->enableParameterValidation) {
    if (NULL == phNativeQueue)
      return UR_RESULT_ERROR_INVALID_NULL_POINTER;

    if (NULL == hQueue)
      return UR_RESULT_ERROR_INVALID_NULL_HANDLE;
  }

  if (getContext()->enableLifetimeValidation &&
      !getContext()->refCountContext->isReferenceValid(hQueue)) {
    URLOG_CTX_INVALID_REFERENCE(hQueue);
  }

  ur_result_t result = pfnGetNativeHandle(hQueue, pDesc, phNativeQueue);

  return result;
}

///////////////////////////////////////////////////////////////////////////////
/// @brief Intercept function for urQueueCreateWithNativeHandle
__urdlllocal ur_result_t UR_APICALL urQueueCreateWithNativeHandle(
    /// [in][nocheck] the native handle of the queue.
    ur_native_handle_t hNativeQueue,
    /// [in] handle of the context object
    ur_context_handle_t hContext,
    /// [in][optional] handle of the device object
    ur_device_handle_t hDevice,
    /// [in][optional] pointer to native queue properties struct
    const ur_queue_native_properties_t *pProperties,
    /// [out][alloc] pointer to the handle of the queue object created.
    ur_queue_handle_t *phQueue) {
  auto pfnCreateWithNativeHandle =
      getContext()->urDdiTable.Queue.pfnCreateWithNativeHandle;

  if (nullptr == pfnCreateWithNativeHandle) {
    return UR_RESULT_ERROR_UNINITIALIZED;
  }

  if (getContext()->enableParameterValidation) {
    if (NULL == phQueue)
      return UR_RESULT_ERROR_INVALID_NULL_POINTER;

    if (NULL == hContext)
      return UR_RESULT_ERROR_INVALID_NULL_HANDLE;
  }

  if (getContext()->enableLifetimeValidation &&
      !getContext()->refCountContext->isReferenceValid(hContext)) {
    URLOG_CTX_INVALID_REFERENCE(hContext);
  }

  if (getContext()->enableLifetimeValidation &&
      !getContext()->refCountContext->isReferenceValid(hDevice)) {
    URLOG_CTX_INVALID_REFERENCE(hDevice);
  }

  ur_result_t result = pfnCreateWithNativeHandle(hNativeQueue, hContext,
                                                 hDevice, pProperties, phQueue);

  if (getContext()->enableLeakChecking && result == UR_RESULT_SUCCESS) {
    getContext()->refCountContext->createRefCount(*phQueue);
  }

  return result;
}

///////////////////////////////////////////////////////////////////////////////
/// @brief Intercept function for urQueueFinish
__urdlllocal ur_result_t UR_APICALL urQueueFinish(
    /// [in] handle of the queue to be finished.
    ur_queue_handle_t hQueue) {
  auto pfnFinish = getContext()->urDdiTable.Queue.pfnFinish;

  if (nullptr == pfnFinish) {
    return UR_RESULT_ERROR_UNINITIALIZED;
  }

  if (getContext()->enableParameterValidation) {
    if (NULL == hQueue)
      return UR_RESULT_ERROR_INVALID_NULL_HANDLE;
  }

  if (getContext()->enableLifetimeValidation &&
      !getContext()->refCountContext->isReferenceValid(hQueue)) {
    URLOG_CTX_INVALID_REFERENCE(hQueue);
  }

  ur_result_t result = pfnFinish(hQueue);

  return result;
}

///////////////////////////////////////////////////////////////////////////////
/// @brief Intercept function for urQueueFlush
__urdlllocal ur_result_t UR_APICALL urQueueFlush(
    /// [in] handle of the queue to be flushed.
    ur_queue_handle_t hQueue) {
  auto pfnFlush = getContext()->urDdiTable.Queue.pfnFlush;

  if (nullptr == pfnFlush) {
    return UR_RESULT_ERROR_UNINITIALIZED;
  }

  if (getContext()->enableParameterValidation) {
    if (NULL == hQueue)
      return UR_RESULT_ERROR_INVALID_NULL_HANDLE;
  }

  if (getContext()->enableLifetimeValidation &&
      !getContext()->refCountContext->isReferenceValid(hQueue)) {
    URLOG_CTX_INVALID_REFERENCE(hQueue);
  }

  ur_result_t result = pfnFlush(hQueue);

  return result;
}

///////////////////////////////////////////////////////////////////////////////
/// @brief Intercept function for urEventGetInfo
__urdlllocal ur_result_t UR_APICALL urEventGetInfo(
    /// [in] handle of the event object
    ur_event_handle_t hEvent,
    /// [in] the name of the event property to query
    ur_event_info_t propName,
    /// [in] size in bytes of the event property value
    size_t propSize,
    /// [out][optional][typename(propName, propSize)] value of the event
    /// property
    void *pPropValue,
    /// [out][optional] bytes returned in event property
    size_t *pPropSizeRet) {
  auto pfnGetInfo = getContext()->urDdiTable.Event.pfnGetInfo;

  if (nullptr == pfnGetInfo) {
    return UR_RESULT_ERROR_UNINITIALIZED;
  }

  if (getContext()->enableParameterValidation) {
    if (propSize != 0 && pPropValue == NULL)
      return UR_RESULT_ERROR_INVALID_NULL_POINTER;

    if (pPropValue == NULL && pPropSizeRet == NULL)
      return UR_RESULT_ERROR_INVALID_NULL_POINTER;

    if (NULL == hEvent)
      return UR_RESULT_ERROR_INVALID_NULL_HANDLE;

    if (UR_EVENT_INFO_REFERENCE_COUNT < propName)
      return UR_RESULT_ERROR_INVALID_ENUMERATION;

    if (propSize == 0 && pPropValue != NULL)
      return UR_RESULT_ERROR_INVALID_SIZE;
  }

  if (getContext()->enableLifetimeValidation &&
      !getContext()->refCountContext->isReferenceValid(hEvent)) {
    URLOG_CTX_INVALID_REFERENCE(hEvent);
  }

  ur_result_t result =
      pfnGetInfo(hEvent, propName, propSize, pPropValue, pPropSizeRet);

  return result;
}

///////////////////////////////////////////////////////////////////////////////
/// @brief Intercept function for urEventGetProfilingInfo
__urdlllocal ur_result_t UR_APICALL urEventGetProfilingInfo(
    /// [in] handle of the event object
    ur_event_handle_t hEvent,
    /// [in] the name of the profiling property to query
    ur_profiling_info_t propName,
    /// [in] size in bytes of the profiling property value
    size_t propSize,
    /// [out][optional][typename(propName, propSize)] value of the profiling
    /// property
    void *pPropValue,
    /// [out][optional] pointer to the actual size in bytes returned in
    /// propValue
    size_t *pPropSizeRet) {
  auto pfnGetProfilingInfo = getContext()->urDdiTable.Event.pfnGetProfilingInfo;

  if (nullptr == pfnGetProfilingInfo) {
    return UR_RESULT_ERROR_UNINITIALIZED;
  }

  if (getContext()->enableParameterValidation) {
    if (NULL == hEvent)
      return UR_RESULT_ERROR_INVALID_NULL_HANDLE;

    if (UR_PROFILING_INFO_COMMAND_COMPLETE < propName)
      return UR_RESULT_ERROR_INVALID_ENUMERATION;

    if (pPropValue && propSize == 0)
      return UR_RESULT_ERROR_INVALID_VALUE;
  }

  if (getContext()->enableLifetimeValidation &&
      !getContext()->refCountContext->isReferenceValid(hEvent)) {
    URLOG_CTX_INVALID_REFERENCE(hEvent);
  }

  ur_result_t result =
      pfnGetProfilingInfo(hEvent, propName, propSize, pPropValue, pPropSizeRet);

  return result;
}

///////////////////////////////////////////////////////////////////////////////
/// @brief Intercept function for urEventWait
__urdlllocal ur_result_t UR_APICALL urEventWait(
    /// [in] number of events in the event list
    uint32_t numEvents,
    /// [in][range(0, numEvents)] pointer to a list of events to wait for
    /// completion
    const ur_event_handle_t *phEventWaitList) {
  auto pfnWait = getContext()->urDdiTable.Event.pfnWait;

  if (nullptr == pfnWait) {
    return UR_RESULT_ERROR_UNINITIALIZED;
  }

  if (getContext()->enableParameterValidation) {
    if (NULL == phEventWaitList)
      return UR_RESULT_ERROR_INVALID_NULL_POINTER;

    if (numEvents == 0)
      return UR_RESULT_ERROR_INVALID_VALUE;
  }

  ur_result_t result = pfnWait(numEvents, phEventWaitList);

  return result;
}

///////////////////////////////////////////////////////////////////////////////
/// @brief Intercept function for urEventRetain
__urdlllocal ur_result_t UR_APICALL urEventRetain(
    /// [in][retain] handle of the event object
    ur_event_handle_t hEvent) {
  auto pfnRetain = getContext()->urDdiTable.Event.pfnRetain;

  if (nullptr == pfnRetain) {
    return UR_RESULT_ERROR_UNINITIALIZED;
  }

  if (getContext()->enableParameterValidation) {
    if (NULL == hEvent)
      return UR_RESULT_ERROR_INVALID_NULL_HANDLE;
  }

  ur_result_t result = pfnRetain(hEvent);

  if (getContext()->enableLeakChecking) {
    getContext()->refCountContext->incrementRefCount(hEvent, false);
  }

  return result;
}

///////////////////////////////////////////////////////////////////////////////
/// @brief Intercept function for urEventRelease
__urdlllocal ur_result_t UR_APICALL urEventRelease(
    /// [in][release] handle of the event object
    ur_event_handle_t hEvent) {
  auto pfnRelease = getContext()->urDdiTable.Event.pfnRelease;

  if (nullptr == pfnRelease) {
    return UR_RESULT_ERROR_UNINITIALIZED;
  }

  if (getContext()->enableParameterValidation) {
    if (NULL == hEvent)
      return UR_RESULT_ERROR_INVALID_NULL_HANDLE;
  }

  if (getContext()->enableLeakChecking) {
    getContext()->refCountContext->decrementRefCount(hEvent, false);
  }

  ur_result_t result = pfnRelease(hEvent);

  return result;
}

///////////////////////////////////////////////////////////////////////////////
/// @brief Intercept function for urEventGetNativeHandle
__urdlllocal ur_result_t UR_APICALL urEventGetNativeHandle(
    /// [in] handle of the event.
    ur_event_handle_t hEvent,
    /// [out] a pointer to the native handle of the event.
    ur_native_handle_t *phNativeEvent) {
  auto pfnGetNativeHandle = getContext()->urDdiTable.Event.pfnGetNativeHandle;

  if (nullptr == pfnGetNativeHandle) {
    return UR_RESULT_ERROR_UNINITIALIZED;
  }

  if (getContext()->enableParameterValidation) {
    if (NULL == phNativeEvent)
      return UR_RESULT_ERROR_INVALID_NULL_POINTER;

    if (NULL == hEvent)
      return UR_RESULT_ERROR_INVALID_NULL_HANDLE;
  }

  if (getContext()->enableLifetimeValidation &&
      !getContext()->refCountContext->isReferenceValid(hEvent)) {
    URLOG_CTX_INVALID_REFERENCE(hEvent);
  }

  ur_result_t result = pfnGetNativeHandle(hEvent, phNativeEvent);

  return result;
}

///////////////////////////////////////////////////////////////////////////////
/// @brief Intercept function for urEventCreateWithNativeHandle
__urdlllocal ur_result_t UR_APICALL urEventCreateWithNativeHandle(
    /// [in][nocheck] the native handle of the event.
    ur_native_handle_t hNativeEvent,
    /// [in] handle of the context object
    ur_context_handle_t hContext,
    /// [in][optional] pointer to native event properties struct
    const ur_event_native_properties_t *pProperties,
    /// [out][alloc] pointer to the handle of the event object created.
    ur_event_handle_t *phEvent) {
  auto pfnCreateWithNativeHandle =
      getContext()->urDdiTable.Event.pfnCreateWithNativeHandle;

  if (nullptr == pfnCreateWithNativeHandle) {
    return UR_RESULT_ERROR_UNINITIALIZED;
  }

  if (getContext()->enableParameterValidation) {
    if (NULL == phEvent)
      return UR_RESULT_ERROR_INVALID_NULL_POINTER;

    if (NULL == hContext)
      return UR_RESULT_ERROR_INVALID_NULL_HANDLE;
  }

  if (getContext()->enableLifetimeValidation &&
      !getContext()->refCountContext->isReferenceValid(hContext)) {
    URLOG_CTX_INVALID_REFERENCE(hContext);
  }

  ur_result_t result =
      pfnCreateWithNativeHandle(hNativeEvent, hContext, pProperties, phEvent);

  if (getContext()->enableLeakChecking && result == UR_RESULT_SUCCESS &&
      phEvent) {
    getContext()->refCountContext->createRefCount(*phEvent);
  }

  return result;
}

///////////////////////////////////////////////////////////////////////////////
/// @brief Intercept function for urEventSetCallback
__urdlllocal ur_result_t UR_APICALL urEventSetCallback(
    /// [in] handle of the event object
    ur_event_handle_t hEvent,
    /// [in] execution status of the event
    ur_execution_info_t execStatus,
    /// [in] execution status of the event
    ur_event_callback_t pfnNotify,
    /// [in][out][optional] pointer to data to be passed to callback.
    void *pUserData) {
  auto pfnSetCallback = getContext()->urDdiTable.Event.pfnSetCallback;

  if (nullptr == pfnSetCallback) {
    return UR_RESULT_ERROR_UNINITIALIZED;
  }

  if (getContext()->enableParameterValidation) {
    if (NULL == pfnNotify)
      return UR_RESULT_ERROR_INVALID_NULL_POINTER;

    if (NULL == hEvent)
      return UR_RESULT_ERROR_INVALID_NULL_HANDLE;

    if (UR_EXECUTION_INFO_QUEUED < execStatus)
      return UR_RESULT_ERROR_INVALID_ENUMERATION;

    if (execStatus == UR_EXECUTION_INFO_QUEUED)
      return UR_RESULT_ERROR_UNSUPPORTED_ENUMERATION;
  }

  if (getContext()->enableLifetimeValidation &&
      !getContext()->refCountContext->isReferenceValid(hEvent)) {
    URLOG_CTX_INVALID_REFERENCE(hEvent);
  }

  ur_result_t result = pfnSetCallback(hEvent, execStatus, pfnNotify, pUserData);

  return result;
}

///////////////////////////////////////////////////////////////////////////////
/// @brief Intercept function for urEnqueueKernelLaunch
__urdlllocal ur_result_t UR_APICALL urEnqueueKernelLaunch(
    /// [in] handle of the queue object
    ur_queue_handle_t hQueue,
    /// [in] handle of the kernel object
    ur_kernel_handle_t hKernel,
    /// [in] number of dimensions, from 1 to 3, to specify the global and
    /// work-group work-items
    uint32_t workDim,
    /// [in][optional] pointer to an array of workDim unsigned values that
    /// specify the offset used to calculate the global ID of a work-item
    const size_t *pGlobalWorkOffset,
    /// [in] pointer to an array of workDim unsigned values that specify the
    /// number of global work-items in workDim that will execute the kernel
    /// function
    const size_t *pGlobalWorkSize,
    /// [in][optional] pointer to an array of workDim unsigned values that
    /// specify the number of local work-items forming a work-group that will
    /// execute the kernel function.
    /// If nullptr, the runtime implementation will choose the work-group size.
    const size_t *pLocalWorkSize,
    /// [in] size of the launch prop list
    uint32_t numPropsInLaunchPropList,
    /// [in][optional][range(0, numPropsInLaunchPropList)] pointer to a list
    /// of launch properties
    const ur_kernel_launch_property_t *launchPropList,
    /// [in] size of the event wait list
    uint32_t numEventsInWaitList,
    /// [in][optional][range(0, numEventsInWaitList)] pointer to a list of
    /// events that must be complete before the kernel execution.
    /// If nullptr, the numEventsInWaitList must be 0, indicating that no wait
    /// event.
    const ur_event_handle_t *phEventWaitList,
    /// [out][optional][alloc] return an event object that identifies this
    /// particular kernel execution instance. If phEventWaitList and phEvent
    /// are not NULL, phEvent must not refer to an element of the
    /// phEventWaitList array.
    ur_event_handle_t *phEvent) {
  auto pfnKernelLaunch = getContext()->urDdiTable.Enqueue.pfnKernelLaunch;

  if (nullptr == pfnKernelLaunch) {
    return UR_RESULT_ERROR_UNINITIALIZED;
  }

  if (getContext()->enableParameterValidation) {
    if (NULL == pGlobalWorkSize)
      return UR_RESULT_ERROR_INVALID_NULL_POINTER;

    if (launchPropList == NULL && numPropsInLaunchPropList > 0)
      return UR_RESULT_ERROR_INVALID_NULL_POINTER;

    if (NULL == hQueue)
      return UR_RESULT_ERROR_INVALID_NULL_HANDLE;

    if (NULL == hKernel)
      return UR_RESULT_ERROR_INVALID_NULL_HANDLE;

    if (phEventWaitList == NULL && numEventsInWaitList > 0)
      return UR_RESULT_ERROR_INVALID_EVENT_WAIT_LIST;

    if (phEventWaitList != NULL && numEventsInWaitList == 0)
      return UR_RESULT_ERROR_INVALID_EVENT_WAIT_LIST;

    if (phEventWaitList != NULL && numEventsInWaitList > 0) {
      for (uint32_t i = 0; i < numEventsInWaitList; ++i) {
        if (phEventWaitList[i] == NULL) {
          return UR_RESULT_ERROR_INVALID_EVENT_WAIT_LIST;
        }
      }
    }
  }

  if (getContext()->enableLifetimeValidation &&
      !getContext()->refCountContext->isReferenceValid(hQueue)) {
    URLOG_CTX_INVALID_REFERENCE(hQueue);
  }

  if (getContext()->enableLifetimeValidation &&
      !getContext()->refCountContext->isReferenceValid(hKernel)) {
    URLOG_CTX_INVALID_REFERENCE(hKernel);
  }

  ur_result_t result = pfnKernelLaunch(
      hQueue, hKernel, workDim, pGlobalWorkOffset, pGlobalWorkSize,
      pLocalWorkSize, numPropsInLaunchPropList, launchPropList,
      numEventsInWaitList, phEventWaitList, phEvent);

  if (getContext()->enableLeakChecking && result == UR_RESULT_SUCCESS &&
      phEvent) {
    getContext()->refCountContext->createRefCount(*phEvent);
  }

  return result;
}

///////////////////////////////////////////////////////////////////////////////
/// @brief Intercept function for urEnqueueEventsWait
__urdlllocal ur_result_t UR_APICALL urEnqueueEventsWait(
    /// [in] handle of the queue object
    ur_queue_handle_t hQueue,
    /// [in] size of the event wait list
    uint32_t numEventsInWaitList,
    /// [in][optional][range(0, numEventsInWaitList)] pointer to a list of
    /// events that must be complete before this command can be executed.
    /// If nullptr, the numEventsInWaitList must be 0, indicating that all
    /// previously enqueued commands
    /// must be complete.
    const ur_event_handle_t *phEventWaitList,
    /// [out][optional][alloc] return an event object that identifies this
    /// particular command instance. If phEventWaitList and phEvent are not
    /// NULL, phEvent must not refer to an element of the phEventWaitList array.
    ur_event_handle_t *phEvent) {
  auto pfnEventsWait = getContext()->urDdiTable.Enqueue.pfnEventsWait;

  if (nullptr == pfnEventsWait) {
    return UR_RESULT_ERROR_UNINITIALIZED;
  }

  if (getContext()->enableParameterValidation) {
    if (NULL == hQueue)
      return UR_RESULT_ERROR_INVALID_NULL_HANDLE;

    if (phEventWaitList == NULL && numEventsInWaitList > 0)
      return UR_RESULT_ERROR_INVALID_EVENT_WAIT_LIST;

    if (phEventWaitList != NULL && numEventsInWaitList == 0)
      return UR_RESULT_ERROR_INVALID_EVENT_WAIT_LIST;

    if (phEventWaitList != NULL && numEventsInWaitList > 0) {
      for (uint32_t i = 0; i < numEventsInWaitList; ++i) {
        if (phEventWaitList[i] == NULL) {
          return UR_RESULT_ERROR_INVALID_EVENT_WAIT_LIST;
        }
      }
    }
  }

  if (getContext()->enableLifetimeValidation &&
      !getContext()->refCountContext->isReferenceValid(hQueue)) {
    URLOG_CTX_INVALID_REFERENCE(hQueue);
  }

  ur_result_t result =
      pfnEventsWait(hQueue, numEventsInWaitList, phEventWaitList, phEvent);

  if (getContext()->enableLeakChecking && result == UR_RESULT_SUCCESS &&
      phEvent) {
    getContext()->refCountContext->createRefCount(*phEvent);
  }

  return result;
}

///////////////////////////////////////////////////////////////////////////////
/// @brief Intercept function for urEnqueueEventsWaitWithBarrier
__urdlllocal ur_result_t UR_APICALL urEnqueueEventsWaitWithBarrier(
    /// [in] handle of the queue object
    ur_queue_handle_t hQueue,
    /// [in] size of the event wait list
    uint32_t numEventsInWaitList,
    /// [in][optional][range(0, numEventsInWaitList)] pointer to a list of
    /// events that must be complete before this command can be executed.
    /// If nullptr, the numEventsInWaitList must be 0, indicating that all
    /// previously enqueued commands
    /// must be complete.
    const ur_event_handle_t *phEventWaitList,
    /// [out][optional][alloc] return an event object that identifies this
    /// particular command instance. If phEventWaitList and phEvent are not
    /// NULL, phEvent must not refer to an element of the phEventWaitList array.
    ur_event_handle_t *phEvent) {
  auto pfnEventsWaitWithBarrier =
      getContext()->urDdiTable.Enqueue.pfnEventsWaitWithBarrier;

  if (nullptr == pfnEventsWaitWithBarrier) {
    return UR_RESULT_ERROR_UNINITIALIZED;
  }

  if (getContext()->enableParameterValidation) {
    if (NULL == hQueue)
      return UR_RESULT_ERROR_INVALID_NULL_HANDLE;

    if (phEventWaitList == NULL && numEventsInWaitList > 0)
      return UR_RESULT_ERROR_INVALID_EVENT_WAIT_LIST;

    if (phEventWaitList != NULL && numEventsInWaitList == 0)
      return UR_RESULT_ERROR_INVALID_EVENT_WAIT_LIST;

    if (phEventWaitList != NULL && numEventsInWaitList > 0) {
      for (uint32_t i = 0; i < numEventsInWaitList; ++i) {
        if (phEventWaitList[i] == NULL) {
          return UR_RESULT_ERROR_INVALID_EVENT_WAIT_LIST;
        }
      }
    }
  }

  if (getContext()->enableLifetimeValidation &&
      !getContext()->refCountContext->isReferenceValid(hQueue)) {
    URLOG_CTX_INVALID_REFERENCE(hQueue);
  }

  ur_result_t result = pfnEventsWaitWithBarrier(hQueue, numEventsInWaitList,
                                                phEventWaitList, phEvent);

  if (getContext()->enableLeakChecking && result == UR_RESULT_SUCCESS &&
      phEvent) {
    getContext()->refCountContext->createRefCount(*phEvent);
  }

  return result;
}

///////////////////////////////////////////////////////////////////////////////
/// @brief Intercept function for urEnqueueMemBufferRead
__urdlllocal ur_result_t UR_APICALL urEnqueueMemBufferRead(
    /// [in] handle of the queue object
    ur_queue_handle_t hQueue,
    /// [in][bounds(offset, size)] handle of the buffer object
    ur_mem_handle_t hBuffer,
    /// [in] indicates blocking (true), non-blocking (false)
    bool blockingRead,
    /// [in] offset in bytes in the buffer object
    size_t offset,
    /// [in] size in bytes of data being read
    size_t size,
    /// [in] pointer to host memory where data is to be read into
    void *pDst,
    /// [in] size of the event wait list
    uint32_t numEventsInWaitList,
    /// [in][optional][range(0, numEventsInWaitList)] pointer to a list of
    /// events that must be complete before this command can be executed.
    /// If nullptr, the numEventsInWaitList must be 0, indicating that this
    /// command does not wait on any event to complete.
    const ur_event_handle_t *phEventWaitList,
    /// [out][optional][alloc] return an event object that identifies this
    /// particular command instance. If phEventWaitList and phEvent are not
    /// NULL, phEvent must not refer to an element of the phEventWaitList array.
    ur_event_handle_t *phEvent) {
  auto pfnMemBufferRead = getContext()->urDdiTable.Enqueue.pfnMemBufferRead;

  if (nullptr == pfnMemBufferRead) {
    return UR_RESULT_ERROR_UNINITIALIZED;
  }

  if (getContext()->enableParameterValidation) {
    if (NULL == pDst)
      return UR_RESULT_ERROR_INVALID_NULL_POINTER;

    if (NULL == hQueue)
      return UR_RESULT_ERROR_INVALID_NULL_HANDLE;

    if (NULL == hBuffer)
      return UR_RESULT_ERROR_INVALID_NULL_HANDLE;

    if (phEventWaitList == NULL && numEventsInWaitList > 0)
      return UR_RESULT_ERROR_INVALID_EVENT_WAIT_LIST;

    if (phEventWaitList != NULL && numEventsInWaitList == 0)
      return UR_RESULT_ERROR_INVALID_EVENT_WAIT_LIST;

    if (getContext()->enableBoundsChecking) {
      if (auto boundsError = bounds(hBuffer, offset, size);
          boundsError != UR_RESULT_SUCCESS) {
        return boundsError;
      }
    }

    if (phEventWaitList != NULL && numEventsInWaitList > 0) {
      for (uint32_t i = 0; i < numEventsInWaitList; ++i) {
        if (phEventWaitList[i] == NULL) {
          return UR_RESULT_ERROR_INVALID_EVENT_WAIT_LIST;
        }
      }
    }
  }

  if (getContext()->enableLifetimeValidation &&
      !getContext()->refCountContext->isReferenceValid(hQueue)) {
    URLOG_CTX_INVALID_REFERENCE(hQueue);
  }

  if (getContext()->enableLifetimeValidation &&
      !getContext()->refCountContext->isReferenceValid(hBuffer)) {
    URLOG_CTX_INVALID_REFERENCE(hBuffer);
  }

  ur_result_t result =
      pfnMemBufferRead(hQueue, hBuffer, blockingRead, offset, size, pDst,
                       numEventsInWaitList, phEventWaitList, phEvent);

  if (getContext()->enableLeakChecking && result == UR_RESULT_SUCCESS &&
      phEvent) {
    getContext()->refCountContext->createRefCount(*phEvent);
  }

  return result;
}

///////////////////////////////////////////////////////////////////////////////
/// @brief Intercept function for urEnqueueMemBufferWrite
__urdlllocal ur_result_t UR_APICALL urEnqueueMemBufferWrite(
    /// [in] handle of the queue object
    ur_queue_handle_t hQueue,
    /// [in][bounds(offset, size)] handle of the buffer object
    ur_mem_handle_t hBuffer,
    /// [in] indicates blocking (true), non-blocking (false)
    bool blockingWrite,
    /// [in] offset in bytes in the buffer object
    size_t offset,
    /// [in] size in bytes of data being written
    size_t size,
    /// [in] pointer to host memory where data is to be written from
    const void *pSrc,
    /// [in] size of the event wait list
    uint32_t numEventsInWaitList,
    /// [in][optional][range(0, numEventsInWaitList)] pointer to a list of
    /// events that must be complete before this command can be executed.
    /// If nullptr, the numEventsInWaitList must be 0, indicating that this
    /// command does not wait on any event to complete.
    const ur_event_handle_t *phEventWaitList,
    /// [out][optional][alloc] return an event object that identifies this
    /// particular command instance. If phEventWaitList and phEvent are not
    /// NULL, phEvent must not refer to an element of the phEventWaitList array.
    ur_event_handle_t *phEvent) {
  auto pfnMemBufferWrite = getContext()->urDdiTable.Enqueue.pfnMemBufferWrite;

  if (nullptr == pfnMemBufferWrite) {
    return UR_RESULT_ERROR_UNINITIALIZED;
  }

  if (getContext()->enableParameterValidation) {
    if (NULL == pSrc)
      return UR_RESULT_ERROR_INVALID_NULL_POINTER;

    if (NULL == hQueue)
      return UR_RESULT_ERROR_INVALID_NULL_HANDLE;

    if (NULL == hBuffer)
      return UR_RESULT_ERROR_INVALID_NULL_HANDLE;

    if (phEventWaitList == NULL && numEventsInWaitList > 0)
      return UR_RESULT_ERROR_INVALID_EVENT_WAIT_LIST;

    if (phEventWaitList != NULL && numEventsInWaitList == 0)
      return UR_RESULT_ERROR_INVALID_EVENT_WAIT_LIST;

    if (getContext()->enableBoundsChecking) {
      if (auto boundsError = bounds(hBuffer, offset, size);
          boundsError != UR_RESULT_SUCCESS) {
        return boundsError;
      }
    }

    if (phEventWaitList != NULL && numEventsInWaitList > 0) {
      for (uint32_t i = 0; i < numEventsInWaitList; ++i) {
        if (phEventWaitList[i] == NULL) {
          return UR_RESULT_ERROR_INVALID_EVENT_WAIT_LIST;
        }
      }
    }
  }

  if (getContext()->enableLifetimeValidation &&
      !getContext()->refCountContext->isReferenceValid(hQueue)) {
    URLOG_CTX_INVALID_REFERENCE(hQueue);
  }

  if (getContext()->enableLifetimeValidation &&
      !getContext()->refCountContext->isReferenceValid(hBuffer)) {
    URLOG_CTX_INVALID_REFERENCE(hBuffer);
  }

  ur_result_t result =
      pfnMemBufferWrite(hQueue, hBuffer, blockingWrite, offset, size, pSrc,
                        numEventsInWaitList, phEventWaitList, phEvent);

  if (getContext()->enableLeakChecking && result == UR_RESULT_SUCCESS &&
      phEvent) {
    getContext()->refCountContext->createRefCount(*phEvent);
  }

  return result;
}

///////////////////////////////////////////////////////////////////////////////
/// @brief Intercept function for urEnqueueMemBufferReadRect
__urdlllocal ur_result_t UR_APICALL urEnqueueMemBufferReadRect(
    /// [in] handle of the queue object
    ur_queue_handle_t hQueue,
    /// [in][bounds(bufferOrigin, region)] handle of the buffer object
    ur_mem_handle_t hBuffer,
    /// [in] indicates blocking (true), non-blocking (false)
    bool blockingRead,
    /// [in] 3D offset in the buffer
    ur_rect_offset_t bufferOrigin,
    /// [in] 3D offset in the host region
    ur_rect_offset_t hostOrigin,
    /// [in] 3D rectangular region descriptor: width, height, depth
    ur_rect_region_t region,
    /// [in] length of each row in bytes in the buffer object
    size_t bufferRowPitch,
    /// [in] length of each 2D slice in bytes in the buffer object being read
    size_t bufferSlicePitch,
    /// [in] length of each row in bytes in the host memory region pointed by
    /// dst
    size_t hostRowPitch,
    /// [in] length of each 2D slice in bytes in the host memory region
    /// pointed by dst
    size_t hostSlicePitch,
    /// [in] pointer to host memory where data is to be read into
    void *pDst,
    /// [in] size of the event wait list
    uint32_t numEventsInWaitList,
    /// [in][optional][range(0, numEventsInWaitList)] pointer to a list of
    /// events that must be complete before this command can be executed.
    /// If nullptr, the numEventsInWaitList must be 0, indicating that this
    /// command does not wait on any event to complete.
    const ur_event_handle_t *phEventWaitList,
    /// [out][optional][alloc] return an event object that identifies this
    /// particular command instance. If phEventWaitList and phEvent are not
    /// NULL, phEvent must not refer to an element of the phEventWaitList array.
    ur_event_handle_t *phEvent) {
  auto pfnMemBufferReadRect =
      getContext()->urDdiTable.Enqueue.pfnMemBufferReadRect;

  if (nullptr == pfnMemBufferReadRect) {
    return UR_RESULT_ERROR_UNINITIALIZED;
  }

  if (getContext()->enableParameterValidation) {
    if (NULL == pDst)
      return UR_RESULT_ERROR_INVALID_NULL_POINTER;

    if (NULL == hQueue)
      return UR_RESULT_ERROR_INVALID_NULL_HANDLE;

    if (NULL == hBuffer)
      return UR_RESULT_ERROR_INVALID_NULL_HANDLE;

    if (phEventWaitList == NULL && numEventsInWaitList > 0)
      return UR_RESULT_ERROR_INVALID_EVENT_WAIT_LIST;

    if (phEventWaitList != NULL && numEventsInWaitList == 0)
      return UR_RESULT_ERROR_INVALID_EVENT_WAIT_LIST;

    if (region.width == 0 || region.height == 0 || region.depth == 0)
      return UR_RESULT_ERROR_INVALID_SIZE;

    if (bufferRowPitch != 0 && bufferRowPitch < region.width)
      return UR_RESULT_ERROR_INVALID_SIZE;

    if (hostRowPitch != 0 && hostRowPitch < region.width)
      return UR_RESULT_ERROR_INVALID_SIZE;

    if (bufferSlicePitch != 0 &&
        bufferSlicePitch < region.height * (bufferRowPitch != 0 ? bufferRowPitch
                                                                : region.width))
      return UR_RESULT_ERROR_INVALID_SIZE;

    if (bufferSlicePitch != 0 &&
        bufferSlicePitch %
                (bufferRowPitch != 0 ? bufferRowPitch : region.width) !=
            0)
      return UR_RESULT_ERROR_INVALID_SIZE;

    if (hostSlicePitch != 0 &&
        hostSlicePitch <
            region.height * (hostRowPitch != 0 ? hostRowPitch : region.width))
      return UR_RESULT_ERROR_INVALID_SIZE;

    if (hostSlicePitch != 0 &&
        hostSlicePitch % (hostRowPitch != 0 ? hostRowPitch : region.width) != 0)
      return UR_RESULT_ERROR_INVALID_SIZE;

    if (getContext()->enableBoundsChecking) {
      if (auto boundsError = bounds(hBuffer, bufferOrigin, region);
          boundsError != UR_RESULT_SUCCESS) {
        return boundsError;
      }
    }

    if (phEventWaitList != NULL && numEventsInWaitList > 0) {
      for (uint32_t i = 0; i < numEventsInWaitList; ++i) {
        if (phEventWaitList[i] == NULL) {
          return UR_RESULT_ERROR_INVALID_EVENT_WAIT_LIST;
        }
      }
    }
  }

  if (getContext()->enableLifetimeValidation &&
      !getContext()->refCountContext->isReferenceValid(hQueue)) {
    URLOG_CTX_INVALID_REFERENCE(hQueue);
  }

  if (getContext()->enableLifetimeValidation &&
      !getContext()->refCountContext->isReferenceValid(hBuffer)) {
    URLOG_CTX_INVALID_REFERENCE(hBuffer);
  }

  ur_result_t result = pfnMemBufferReadRect(
      hQueue, hBuffer, blockingRead, bufferOrigin, hostOrigin, region,
      bufferRowPitch, bufferSlicePitch, hostRowPitch, hostSlicePitch, pDst,
      numEventsInWaitList, phEventWaitList, phEvent);

  if (getContext()->enableLeakChecking && result == UR_RESULT_SUCCESS &&
      phEvent) {
    getContext()->refCountContext->createRefCount(*phEvent);
  }

  return result;
}

///////////////////////////////////////////////////////////////////////////////
/// @brief Intercept function for urEnqueueMemBufferWriteRect
__urdlllocal ur_result_t UR_APICALL urEnqueueMemBufferWriteRect(
    /// [in] handle of the queue object
    ur_queue_handle_t hQueue,
    /// [in][bounds(bufferOrigin, region)] handle of the buffer object
    ur_mem_handle_t hBuffer,
    /// [in] indicates blocking (true), non-blocking (false)
    bool blockingWrite,
    /// [in] 3D offset in the buffer
    ur_rect_offset_t bufferOrigin,
    /// [in] 3D offset in the host region
    ur_rect_offset_t hostOrigin,
    /// [in] 3D rectangular region descriptor: width, height, depth
    ur_rect_region_t region,
    /// [in] length of each row in bytes in the buffer object
    size_t bufferRowPitch,
    /// [in] length of each 2D slice in bytes in the buffer object being
    /// written
    size_t bufferSlicePitch,
    /// [in] length of each row in bytes in the host memory region pointed by
    /// src
    size_t hostRowPitch,
    /// [in] length of each 2D slice in bytes in the host memory region
    /// pointed by src
    size_t hostSlicePitch,
    /// [in] pointer to host memory where data is to be written from
    void *pSrc,
    /// [in] size of the event wait list
    uint32_t numEventsInWaitList,
    /// [in][optional][range(0, numEventsInWaitList)] points to a list of
    /// events that must be complete before this command can be executed.
    /// If nullptr, the numEventsInWaitList must be 0, indicating that this
    /// command does not wait on any event to complete.
    const ur_event_handle_t *phEventWaitList,
    /// [out][optional][alloc] return an event object that identifies this
    /// particular command instance. If phEventWaitList and phEvent are not
    /// NULL, phEvent must not refer to an element of the phEventWaitList array.
    ur_event_handle_t *phEvent) {
  auto pfnMemBufferWriteRect =
      getContext()->urDdiTable.Enqueue.pfnMemBufferWriteRect;

  if (nullptr == pfnMemBufferWriteRect) {
    return UR_RESULT_ERROR_UNINITIALIZED;
  }

  if (getContext()->enableParameterValidation) {
    if (NULL == pSrc)
      return UR_RESULT_ERROR_INVALID_NULL_POINTER;

    if (NULL == hQueue)
      return UR_RESULT_ERROR_INVALID_NULL_HANDLE;

    if (NULL == hBuffer)
      return UR_RESULT_ERROR_INVALID_NULL_HANDLE;

    if (phEventWaitList == NULL && numEventsInWaitList > 0)
      return UR_RESULT_ERROR_INVALID_EVENT_WAIT_LIST;

    if (phEventWaitList != NULL && numEventsInWaitList == 0)
      return UR_RESULT_ERROR_INVALID_EVENT_WAIT_LIST;

    if (region.width == 0 || region.height == 0 || region.depth == 0)
      return UR_RESULT_ERROR_INVALID_SIZE;

    if (bufferRowPitch != 0 && bufferRowPitch < region.width)
      return UR_RESULT_ERROR_INVALID_SIZE;

    if (hostRowPitch != 0 && hostRowPitch < region.width)
      return UR_RESULT_ERROR_INVALID_SIZE;

    if (bufferSlicePitch != 0 &&
        bufferSlicePitch < region.height * (bufferRowPitch != 0 ? bufferRowPitch
                                                                : region.width))
      return UR_RESULT_ERROR_INVALID_SIZE;

    if (bufferSlicePitch != 0 &&
        bufferSlicePitch %
                (bufferRowPitch != 0 ? bufferRowPitch : region.width) !=
            0)
      return UR_RESULT_ERROR_INVALID_SIZE;

    if (hostSlicePitch != 0 &&
        hostSlicePitch <
            region.height * (hostRowPitch != 0 ? hostRowPitch : region.width))
      return UR_RESULT_ERROR_INVALID_SIZE;

    if (hostSlicePitch != 0 &&
        hostSlicePitch % (hostRowPitch != 0 ? hostRowPitch : region.width) != 0)
      return UR_RESULT_ERROR_INVALID_SIZE;

    if (getContext()->enableBoundsChecking) {
      if (auto boundsError = bounds(hBuffer, bufferOrigin, region);
          boundsError != UR_RESULT_SUCCESS) {
        return boundsError;
      }
    }

    if (phEventWaitList != NULL && numEventsInWaitList > 0) {
      for (uint32_t i = 0; i < numEventsInWaitList; ++i) {
        if (phEventWaitList[i] == NULL) {
          return UR_RESULT_ERROR_INVALID_EVENT_WAIT_LIST;
        }
      }
    }
  }

  if (getContext()->enableLifetimeValidation &&
      !getContext()->refCountContext->isReferenceValid(hQueue)) {
    URLOG_CTX_INVALID_REFERENCE(hQueue);
  }

  if (getContext()->enableLifetimeValidation &&
      !getContext()->refCountContext->isReferenceValid(hBuffer)) {
    URLOG_CTX_INVALID_REFERENCE(hBuffer);
  }

  ur_result_t result = pfnMemBufferWriteRect(
      hQueue, hBuffer, blockingWrite, bufferOrigin, hostOrigin, region,
      bufferRowPitch, bufferSlicePitch, hostRowPitch, hostSlicePitch, pSrc,
      numEventsInWaitList, phEventWaitList, phEvent);

  if (getContext()->enableLeakChecking && result == UR_RESULT_SUCCESS &&
      phEvent) {
    getContext()->refCountContext->createRefCount(*phEvent);
  }

  return result;
}

///////////////////////////////////////////////////////////////////////////////
/// @brief Intercept function for urEnqueueMemBufferCopy
__urdlllocal ur_result_t UR_APICALL urEnqueueMemBufferCopy(
    /// [in] handle of the queue object
    ur_queue_handle_t hQueue,
    /// [in][bounds(srcOffset, size)] handle of the src buffer object
    ur_mem_handle_t hBufferSrc,
    /// [in][bounds(dstOffset, size)] handle of the dest buffer object
    ur_mem_handle_t hBufferDst,
    /// [in] offset into hBufferSrc to begin copying from
    size_t srcOffset,
    /// [in] offset info hBufferDst to begin copying into
    size_t dstOffset,
    /// [in] size in bytes of data being copied
    size_t size,
    /// [in] size of the event wait list
    uint32_t numEventsInWaitList,
    /// [in][optional][range(0, numEventsInWaitList)] pointer to a list of
    /// events that must be complete before this command can be executed.
    /// If nullptr, the numEventsInWaitList must be 0, indicating that this
    /// command does not wait on any event to complete.
    const ur_event_handle_t *phEventWaitList,
    /// [out][optional][alloc] return an event object that identifies this
    /// particular command instance. If phEventWaitList and phEvent are not
    /// NULL, phEvent must not refer to an element of the phEventWaitList array.
    ur_event_handle_t *phEvent) {
  auto pfnMemBufferCopy = getContext()->urDdiTable.Enqueue.pfnMemBufferCopy;

  if (nullptr == pfnMemBufferCopy) {
    return UR_RESULT_ERROR_UNINITIALIZED;
  }

  if (getContext()->enableParameterValidation) {
    if (NULL == hQueue)
      return UR_RESULT_ERROR_INVALID_NULL_HANDLE;

    if (NULL == hBufferSrc)
      return UR_RESULT_ERROR_INVALID_NULL_HANDLE;

    if (NULL == hBufferDst)
      return UR_RESULT_ERROR_INVALID_NULL_HANDLE;

    if (phEventWaitList == NULL && numEventsInWaitList > 0)
      return UR_RESULT_ERROR_INVALID_EVENT_WAIT_LIST;

    if (phEventWaitList != NULL && numEventsInWaitList == 0)
      return UR_RESULT_ERROR_INVALID_EVENT_WAIT_LIST;

    if (getContext()->enableBoundsChecking) {
      if (auto boundsError = bounds(hBufferSrc, srcOffset, size);
          boundsError != UR_RESULT_SUCCESS) {
        return boundsError;
      }
    }

    if (getContext()->enableBoundsChecking) {
      if (auto boundsError = bounds(hBufferDst, dstOffset, size);
          boundsError != UR_RESULT_SUCCESS) {
        return boundsError;
      }
    }

    if (phEventWaitList != NULL && numEventsInWaitList > 0) {
      for (uint32_t i = 0; i < numEventsInWaitList; ++i) {
        if (phEventWaitList[i] == NULL) {
          return UR_RESULT_ERROR_INVALID_EVENT_WAIT_LIST;
        }
      }
    }
  }

  if (getContext()->enableLifetimeValidation &&
      !getContext()->refCountContext->isReferenceValid(hQueue)) {
    URLOG_CTX_INVALID_REFERENCE(hQueue);
  }

  if (getContext()->enableLifetimeValidation &&
      !getContext()->refCountContext->isReferenceValid(hBufferSrc)) {
    URLOG_CTX_INVALID_REFERENCE(hBufferSrc);
  }

  if (getContext()->enableLifetimeValidation &&
      !getContext()->refCountContext->isReferenceValid(hBufferDst)) {
    URLOG_CTX_INVALID_REFERENCE(hBufferDst);
  }

  ur_result_t result =
      pfnMemBufferCopy(hQueue, hBufferSrc, hBufferDst, srcOffset, dstOffset,
                       size, numEventsInWaitList, phEventWaitList, phEvent);

  if (getContext()->enableLeakChecking && result == UR_RESULT_SUCCESS &&
      phEvent) {
    getContext()->refCountContext->createRefCount(*phEvent);
  }

  return result;
}

///////////////////////////////////////////////////////////////////////////////
/// @brief Intercept function for urEnqueueMemBufferCopyRect
__urdlllocal ur_result_t UR_APICALL urEnqueueMemBufferCopyRect(
    /// [in] handle of the queue object
    ur_queue_handle_t hQueue,
    /// [in][bounds(srcOrigin, region)] handle of the source buffer object
    ur_mem_handle_t hBufferSrc,
    /// [in][bounds(dstOrigin, region)] handle of the dest buffer object
    ur_mem_handle_t hBufferDst,
    /// [in] 3D offset in the source buffer
    ur_rect_offset_t srcOrigin,
    /// [in] 3D offset in the destination buffer
    ur_rect_offset_t dstOrigin,
    /// [in] source 3D rectangular region descriptor: width, height, depth
    ur_rect_region_t region,
    /// [in] length of each row in bytes in the source buffer object
    size_t srcRowPitch,
    /// [in] length of each 2D slice in bytes in the source buffer object
    size_t srcSlicePitch,
    /// [in] length of each row in bytes in the destination buffer object
    size_t dstRowPitch,
    /// [in] length of each 2D slice in bytes in the destination buffer object
    size_t dstSlicePitch,
    /// [in] size of the event wait list
    uint32_t numEventsInWaitList,
    /// [in][optional][range(0, numEventsInWaitList)] pointer to a list of
    /// events that must be complete before this command can be executed.
    /// If nullptr, the numEventsInWaitList must be 0, indicating that this
    /// command does not wait on any event to complete.
    const ur_event_handle_t *phEventWaitList,
    /// [out][optional][alloc] return an event object that identifies this
    /// particular command instance. If phEventWaitList and phEvent are not
    /// NULL, phEvent must not refer to an element of the phEventWaitList array.
    ur_event_handle_t *phEvent) {
  auto pfnMemBufferCopyRect =
      getContext()->urDdiTable.Enqueue.pfnMemBufferCopyRect;

  if (nullptr == pfnMemBufferCopyRect) {
    return UR_RESULT_ERROR_UNINITIALIZED;
  }

  if (getContext()->enableParameterValidation) {
    if (NULL == hQueue)
      return UR_RESULT_ERROR_INVALID_NULL_HANDLE;

    if (NULL == hBufferSrc)
      return UR_RESULT_ERROR_INVALID_NULL_HANDLE;

    if (NULL == hBufferDst)
      return UR_RESULT_ERROR_INVALID_NULL_HANDLE;

    if (phEventWaitList == NULL && numEventsInWaitList > 0)
      return UR_RESULT_ERROR_INVALID_EVENT_WAIT_LIST;

    if (phEventWaitList != NULL && numEventsInWaitList == 0)
      return UR_RESULT_ERROR_INVALID_EVENT_WAIT_LIST;

    if (region.width == 0 || region.height == 0 || region.depth == 0)
      return UR_RESULT_ERROR_INVALID_SIZE;

    if (srcRowPitch != 0 && srcRowPitch < region.width)
      return UR_RESULT_ERROR_INVALID_SIZE;

    if (dstRowPitch != 0 && dstRowPitch < region.width)
      return UR_RESULT_ERROR_INVALID_SIZE;

    if (srcSlicePitch != 0 &&
        srcSlicePitch <
            region.height * (srcRowPitch != 0 ? srcRowPitch : region.width))
      return UR_RESULT_ERROR_INVALID_SIZE;

    if (srcSlicePitch != 0 &&
        srcSlicePitch % (srcRowPitch != 0 ? srcRowPitch : region.width) != 0)
      return UR_RESULT_ERROR_INVALID_SIZE;

    if (dstSlicePitch != 0 &&
        dstSlicePitch <
            region.height * (dstRowPitch != 0 ? dstRowPitch : region.width))
      return UR_RESULT_ERROR_INVALID_SIZE;

    if (dstSlicePitch != 0 &&
        dstSlicePitch % (dstRowPitch != 0 ? dstRowPitch : region.width) != 0)
      return UR_RESULT_ERROR_INVALID_SIZE;

    if (getContext()->enableBoundsChecking) {
      if (auto boundsError = bounds(hBufferSrc, srcOrigin, region);
          boundsError != UR_RESULT_SUCCESS) {
        return boundsError;
      }
    }

    if (getContext()->enableBoundsChecking) {
      if (auto boundsError = bounds(hBufferDst, dstOrigin, region);
          boundsError != UR_RESULT_SUCCESS) {
        return boundsError;
      }
    }

    if (phEventWaitList != NULL && numEventsInWaitList > 0) {
      for (uint32_t i = 0; i < numEventsInWaitList; ++i) {
        if (phEventWaitList[i] == NULL) {
          return UR_RESULT_ERROR_INVALID_EVENT_WAIT_LIST;
        }
      }
    }
  }

  if (getContext()->enableLifetimeValidation &&
      !getContext()->refCountContext->isReferenceValid(hQueue)) {
    URLOG_CTX_INVALID_REFERENCE(hQueue);
  }

  if (getContext()->enableLifetimeValidation &&
      !getContext()->refCountContext->isReferenceValid(hBufferSrc)) {
    URLOG_CTX_INVALID_REFERENCE(hBufferSrc);
  }

  if (getContext()->enableLifetimeValidation &&
      !getContext()->refCountContext->isReferenceValid(hBufferDst)) {
    URLOG_CTX_INVALID_REFERENCE(hBufferDst);
  }

  ur_result_t result = pfnMemBufferCopyRect(
      hQueue, hBufferSrc, hBufferDst, srcOrigin, dstOrigin, region, srcRowPitch,
      srcSlicePitch, dstRowPitch, dstSlicePitch, numEventsInWaitList,
      phEventWaitList, phEvent);

  if (getContext()->enableLeakChecking && result == UR_RESULT_SUCCESS &&
      phEvent) {
    getContext()->refCountContext->createRefCount(*phEvent);
  }

  return result;
}

///////////////////////////////////////////////////////////////////////////////
/// @brief Intercept function for urEnqueueMemBufferFill
__urdlllocal ur_result_t UR_APICALL urEnqueueMemBufferFill(
    /// [in] handle of the queue object
    ur_queue_handle_t hQueue,
    /// [in][bounds(offset, size)] handle of the buffer object
    ur_mem_handle_t hBuffer,
    /// [in] pointer to the fill pattern
    const void *pPattern,
    /// [in] size in bytes of the pattern
    size_t patternSize,
    /// [in] offset into the buffer
    size_t offset,
    /// [in] fill size in bytes, must be a multiple of patternSize
    size_t size,
    /// [in] size of the event wait list
    uint32_t numEventsInWaitList,
    /// [in][optional][range(0, numEventsInWaitList)] pointer to a list of
    /// events that must be complete before this command can be executed.
    /// If nullptr, the numEventsInWaitList must be 0, indicating that this
    /// command does not wait on any event to complete.
    const ur_event_handle_t *phEventWaitList,
    /// [out][optional][alloc] return an event object that identifies this
    /// particular command instance. If phEventWaitList and phEvent are not
    /// NULL, phEvent must not refer to an element of the phEventWaitList array.
    ur_event_handle_t *phEvent) {
  auto pfnMemBufferFill = getContext()->urDdiTable.Enqueue.pfnMemBufferFill;

  if (nullptr == pfnMemBufferFill) {
    return UR_RESULT_ERROR_UNINITIALIZED;
  }

  if (getContext()->enableParameterValidation) {
    if (NULL == pPattern)
      return UR_RESULT_ERROR_INVALID_NULL_POINTER;

    if (NULL == hQueue)
      return UR_RESULT_ERROR_INVALID_NULL_HANDLE;

    if (NULL == hBuffer)
      return UR_RESULT_ERROR_INVALID_NULL_HANDLE;

    if (phEventWaitList == NULL && numEventsInWaitList > 0)
      return UR_RESULT_ERROR_INVALID_EVENT_WAIT_LIST;

    if (phEventWaitList != NULL && numEventsInWaitList == 0)
      return UR_RESULT_ERROR_INVALID_EVENT_WAIT_LIST;

    if (patternSize == 0 || size == 0)
      return UR_RESULT_ERROR_INVALID_SIZE;

    if (patternSize > size)
      return UR_RESULT_ERROR_INVALID_SIZE;

    if ((patternSize & (patternSize - 1)) != 0)
      return UR_RESULT_ERROR_INVALID_SIZE;

    if (size % patternSize != 0)
      return UR_RESULT_ERROR_INVALID_SIZE;

    if (offset % patternSize != 0)
      return UR_RESULT_ERROR_INVALID_SIZE;

    if (getContext()->enableBoundsChecking) {
      if (auto boundsError = bounds(hBuffer, offset, size);
          boundsError != UR_RESULT_SUCCESS) {
        return boundsError;
      }
    }

    if (phEventWaitList != NULL && numEventsInWaitList > 0) {
      for (uint32_t i = 0; i < numEventsInWaitList; ++i) {
        if (phEventWaitList[i] == NULL) {
          return UR_RESULT_ERROR_INVALID_EVENT_WAIT_LIST;
        }
      }
    }
  }

  if (getContext()->enableLifetimeValidation &&
      !getContext()->refCountContext->isReferenceValid(hQueue)) {
    URLOG_CTX_INVALID_REFERENCE(hQueue);
  }

  if (getContext()->enableLifetimeValidation &&
      !getContext()->refCountContext->isReferenceValid(hBuffer)) {
    URLOG_CTX_INVALID_REFERENCE(hBuffer);
  }

  ur_result_t result =
      pfnMemBufferFill(hQueue, hBuffer, pPattern, patternSize, offset, size,
                       numEventsInWaitList, phEventWaitList, phEvent);

  if (getContext()->enableLeakChecking && result == UR_RESULT_SUCCESS &&
      phEvent) {
    getContext()->refCountContext->createRefCount(*phEvent);
  }

  return result;
}

///////////////////////////////////////////////////////////////////////////////
/// @brief Intercept function for urEnqueueMemImageRead
__urdlllocal ur_result_t UR_APICALL urEnqueueMemImageRead(
    /// [in] handle of the queue object
    ur_queue_handle_t hQueue,
    /// [in][bounds(origin, region)] handle of the image object
    ur_mem_handle_t hImage,
    /// [in] indicates blocking (true), non-blocking (false)
    bool blockingRead,
    /// [in] defines the (x,y,z) offset in pixels in the 1D, 2D, or 3D image
    ur_rect_offset_t origin,
    /// [in] defines the (width, height, depth) in pixels of the 1D, 2D, or 3D
    /// image
    ur_rect_region_t region,
    /// [in] length of each row in bytes
    size_t rowPitch,
    /// [in] length of each 2D slice of the 3D image
    size_t slicePitch,
    /// [in] pointer to host memory where image is to be read into
    void *pDst,
    /// [in] size of the event wait list
    uint32_t numEventsInWaitList,
    /// [in][optional][range(0, numEventsInWaitList)] pointer to a list of
    /// events that must be complete before this command can be executed.
    /// If nullptr, the numEventsInWaitList must be 0, indicating that this
    /// command does not wait on any event to complete.
    const ur_event_handle_t *phEventWaitList,
    /// [out][optional][alloc] return an event object that identifies this
    /// particular command instance. If phEventWaitList and phEvent are not
    /// NULL, phEvent must not refer to an element of the phEventWaitList array.
    ur_event_handle_t *phEvent) {
  auto pfnMemImageRead = getContext()->urDdiTable.Enqueue.pfnMemImageRead;

  if (nullptr == pfnMemImageRead) {
    return UR_RESULT_ERROR_UNINITIALIZED;
  }

  if (getContext()->enableParameterValidation) {
    if (NULL == pDst)
      return UR_RESULT_ERROR_INVALID_NULL_POINTER;

    if (NULL == hQueue)
      return UR_RESULT_ERROR_INVALID_NULL_HANDLE;

    if (NULL == hImage)
      return UR_RESULT_ERROR_INVALID_NULL_HANDLE;

    if (phEventWaitList == NULL && numEventsInWaitList > 0)
      return UR_RESULT_ERROR_INVALID_EVENT_WAIT_LIST;

    if (phEventWaitList != NULL && numEventsInWaitList == 0)
      return UR_RESULT_ERROR_INVALID_EVENT_WAIT_LIST;

    if (region.width == 0 || region.height == 0 || region.depth == 0)
      return UR_RESULT_ERROR_INVALID_SIZE;

    if (getContext()->enableBoundsChecking) {
      if (auto boundsError = boundsImage(hImage, origin, region);
          boundsError != UR_RESULT_SUCCESS) {
        return boundsError;
      }
    }

    if (phEventWaitList != NULL && numEventsInWaitList > 0) {
      for (uint32_t i = 0; i < numEventsInWaitList; ++i) {
        if (phEventWaitList[i] == NULL) {
          return UR_RESULT_ERROR_INVALID_EVENT_WAIT_LIST;
        }
      }
    }
  }

  if (getContext()->enableLifetimeValidation &&
      !getContext()->refCountContext->isReferenceValid(hQueue)) {
    URLOG_CTX_INVALID_REFERENCE(hQueue);
  }

  if (getContext()->enableLifetimeValidation &&
      !getContext()->refCountContext->isReferenceValid(hImage)) {
    URLOG_CTX_INVALID_REFERENCE(hImage);
  }

  ur_result_t result = pfnMemImageRead(
      hQueue, hImage, blockingRead, origin, region, rowPitch, slicePitch, pDst,
      numEventsInWaitList, phEventWaitList, phEvent);

  if (getContext()->enableLeakChecking && result == UR_RESULT_SUCCESS &&
      phEvent) {
    getContext()->refCountContext->createRefCount(*phEvent);
  }

  return result;
}

///////////////////////////////////////////////////////////////////////////////
/// @brief Intercept function for urEnqueueMemImageWrite
__urdlllocal ur_result_t UR_APICALL urEnqueueMemImageWrite(
    /// [in] handle of the queue object
    ur_queue_handle_t hQueue,
    /// [in][bounds(origin, region)] handle of the image object
    ur_mem_handle_t hImage,
    /// [in] indicates blocking (true), non-blocking (false)
    bool blockingWrite,
    /// [in] defines the (x,y,z) offset in pixels in the 1D, 2D, or 3D image
    ur_rect_offset_t origin,
    /// [in] defines the (width, height, depth) in pixels of the 1D, 2D, or 3D
    /// image
    ur_rect_region_t region,
    /// [in] length of each row in bytes
    size_t rowPitch,
    /// [in] length of each 2D slice of the 3D image
    size_t slicePitch,
    /// [in] pointer to host memory where image is to be read into
    void *pSrc,
    /// [in] size of the event wait list
    uint32_t numEventsInWaitList,
    /// [in][optional][range(0, numEventsInWaitList)] pointer to a list of
    /// events that must be complete before this command can be executed.
    /// If nullptr, the numEventsInWaitList must be 0, indicating that this
    /// command does not wait on any event to complete.
    const ur_event_handle_t *phEventWaitList,
    /// [out][optional][alloc] return an event object that identifies this
    /// particular command instance. If phEventWaitList and phEvent are not
    /// NULL, phEvent must not refer to an element of the phEventWaitList array.
    ur_event_handle_t *phEvent) {
  auto pfnMemImageWrite = getContext()->urDdiTable.Enqueue.pfnMemImageWrite;

  if (nullptr == pfnMemImageWrite) {
    return UR_RESULT_ERROR_UNINITIALIZED;
  }

  if (getContext()->enableParameterValidation) {
    if (NULL == pSrc)
      return UR_RESULT_ERROR_INVALID_NULL_POINTER;

    if (NULL == hQueue)
      return UR_RESULT_ERROR_INVALID_NULL_HANDLE;

    if (NULL == hImage)
      return UR_RESULT_ERROR_INVALID_NULL_HANDLE;

    if (phEventWaitList == NULL && numEventsInWaitList > 0)
      return UR_RESULT_ERROR_INVALID_EVENT_WAIT_LIST;

    if (phEventWaitList != NULL && numEventsInWaitList == 0)
      return UR_RESULT_ERROR_INVALID_EVENT_WAIT_LIST;

    if (region.width == 0 || region.height == 0 || region.depth == 0)
      return UR_RESULT_ERROR_INVALID_SIZE;

    if (getContext()->enableBoundsChecking) {
      if (auto boundsError = boundsImage(hImage, origin, region);
          boundsError != UR_RESULT_SUCCESS) {
        return boundsError;
      }
    }

    if (phEventWaitList != NULL && numEventsInWaitList > 0) {
      for (uint32_t i = 0; i < numEventsInWaitList; ++i) {
        if (phEventWaitList[i] == NULL) {
          return UR_RESULT_ERROR_INVALID_EVENT_WAIT_LIST;
        }
      }
    }
  }

  if (getContext()->enableLifetimeValidation &&
      !getContext()->refCountContext->isReferenceValid(hQueue)) {
    URLOG_CTX_INVALID_REFERENCE(hQueue);
  }

  if (getContext()->enableLifetimeValidation &&
      !getContext()->refCountContext->isReferenceValid(hImage)) {
    URLOG_CTX_INVALID_REFERENCE(hImage);
  }

  ur_result_t result = pfnMemImageWrite(
      hQueue, hImage, blockingWrite, origin, region, rowPitch, slicePitch, pSrc,
      numEventsInWaitList, phEventWaitList, phEvent);

  if (getContext()->enableLeakChecking && result == UR_RESULT_SUCCESS &&
      phEvent) {
    getContext()->refCountContext->createRefCount(*phEvent);
  }

  return result;
}

///////////////////////////////////////////////////////////////////////////////
/// @brief Intercept function for urEnqueueMemImageCopy
__urdlllocal ur_result_t UR_APICALL urEnqueueMemImageCopy(
    /// [in] handle of the queue object
    ur_queue_handle_t hQueue,
    /// [in][bounds(srcOrigin, region)] handle of the src image object
    ur_mem_handle_t hImageSrc,
    /// [in][bounds(dstOrigin, region)] handle of the dest image object
    ur_mem_handle_t hImageDst,
    /// [in] defines the (x,y,z) offset in pixels in the source 1D, 2D, or 3D
    /// image
    ur_rect_offset_t srcOrigin,
    /// [in] defines the (x,y,z) offset in pixels in the destination 1D, 2D,
    /// or 3D image
    ur_rect_offset_t dstOrigin,
    /// [in] defines the (width, height, depth) in pixels of the 1D, 2D, or 3D
    /// image
    ur_rect_region_t region,
    /// [in] size of the event wait list
    uint32_t numEventsInWaitList,
    /// [in][optional][range(0, numEventsInWaitList)] pointer to a list of
    /// events that must be complete before this command can be executed.
    /// If nullptr, the numEventsInWaitList must be 0, indicating that this
    /// command does not wait on any event to complete.
    const ur_event_handle_t *phEventWaitList,
    /// [out][optional][alloc] return an event object that identifies this
    /// particular command instance. If phEventWaitList and phEvent are not
    /// NULL, phEvent must not refer to an element of the phEventWaitList array.
    ur_event_handle_t *phEvent) {
  auto pfnMemImageCopy = getContext()->urDdiTable.Enqueue.pfnMemImageCopy;

  if (nullptr == pfnMemImageCopy) {
    return UR_RESULT_ERROR_UNINITIALIZED;
  }

  if (getContext()->enableParameterValidation) {
    if (NULL == hQueue)
      return UR_RESULT_ERROR_INVALID_NULL_HANDLE;

    if (NULL == hImageSrc)
      return UR_RESULT_ERROR_INVALID_NULL_HANDLE;

    if (NULL == hImageDst)
      return UR_RESULT_ERROR_INVALID_NULL_HANDLE;

    if (phEventWaitList == NULL && numEventsInWaitList > 0)
      return UR_RESULT_ERROR_INVALID_EVENT_WAIT_LIST;

    if (phEventWaitList != NULL && numEventsInWaitList == 0)
      return UR_RESULT_ERROR_INVALID_EVENT_WAIT_LIST;

    if (region.width == 0 || region.height == 0 || region.depth == 0)
      return UR_RESULT_ERROR_INVALID_SIZE;

    if (getContext()->enableBoundsChecking) {
      if (auto boundsError = boundsImage(hImageSrc, srcOrigin, region);
          boundsError != UR_RESULT_SUCCESS) {
        return boundsError;
      }
    }

    if (getContext()->enableBoundsChecking) {
      if (auto boundsError = boundsImage(hImageDst, dstOrigin, region);
          boundsError != UR_RESULT_SUCCESS) {
        return boundsError;
      }
    }

    if (phEventWaitList != NULL && numEventsInWaitList > 0) {
      for (uint32_t i = 0; i < numEventsInWaitList; ++i) {
        if (phEventWaitList[i] == NULL) {
          return UR_RESULT_ERROR_INVALID_EVENT_WAIT_LIST;
        }
      }
    }
  }

  if (getContext()->enableLifetimeValidation &&
      !getContext()->refCountContext->isReferenceValid(hQueue)) {
    URLOG_CTX_INVALID_REFERENCE(hQueue);
  }

  if (getContext()->enableLifetimeValidation &&
      !getContext()->refCountContext->isReferenceValid(hImageSrc)) {
    URLOG_CTX_INVALID_REFERENCE(hImageSrc);
  }

  if (getContext()->enableLifetimeValidation &&
      !getContext()->refCountContext->isReferenceValid(hImageDst)) {
    URLOG_CTX_INVALID_REFERENCE(hImageDst);
  }

  ur_result_t result =
      pfnMemImageCopy(hQueue, hImageSrc, hImageDst, srcOrigin, dstOrigin,
                      region, numEventsInWaitList, phEventWaitList, phEvent);

  if (getContext()->enableLeakChecking && result == UR_RESULT_SUCCESS &&
      phEvent) {
    getContext()->refCountContext->createRefCount(*phEvent);
  }

  return result;
}

///////////////////////////////////////////////////////////////////////////////
/// @brief Intercept function for urEnqueueMemBufferMap
__urdlllocal ur_result_t UR_APICALL urEnqueueMemBufferMap(
    /// [in] handle of the queue object
    ur_queue_handle_t hQueue,
    /// [in][bounds(offset, size)] handle of the buffer object
    ur_mem_handle_t hBuffer,
    /// [in] indicates blocking (true), non-blocking (false)
    bool blockingMap,
    /// [in] flags for read, write, readwrite mapping
    ur_map_flags_t mapFlags,
    /// [in] offset in bytes of the buffer region being mapped
    size_t offset,
    /// [in] size in bytes of the buffer region being mapped
    size_t size,
    /// [in] size of the event wait list
    uint32_t numEventsInWaitList,
    /// [in][optional][range(0, numEventsInWaitList)] pointer to a list of
    /// events that must be complete before this command can be executed.
    /// If nullptr, the numEventsInWaitList must be 0, indicating that this
    /// command does not wait on any event to complete.
    const ur_event_handle_t *phEventWaitList,
    /// [out][optional][alloc] return an event object that identifies this
    /// particular command instance. If phEventWaitList and phEvent are not
    /// NULL, phEvent must not refer to an element of the phEventWaitList array.
    ur_event_handle_t *phEvent,
    /// [out] return mapped pointer.  TODO: move it before
    /// numEventsInWaitList?
    void **ppRetMap) {
  auto pfnMemBufferMap = getContext()->urDdiTable.Enqueue.pfnMemBufferMap;

  if (nullptr == pfnMemBufferMap) {
    return UR_RESULT_ERROR_UNINITIALIZED;
  }

  if (getContext()->enableParameterValidation) {
    if (NULL == ppRetMap)
      return UR_RESULT_ERROR_INVALID_NULL_POINTER;

    if (NULL == hQueue)
      return UR_RESULT_ERROR_INVALID_NULL_HANDLE;

    if (NULL == hBuffer)
      return UR_RESULT_ERROR_INVALID_NULL_HANDLE;

    if (UR_MAP_FLAGS_MASK & mapFlags)
      return UR_RESULT_ERROR_INVALID_ENUMERATION;

    if (phEventWaitList == NULL && numEventsInWaitList > 0)
      return UR_RESULT_ERROR_INVALID_EVENT_WAIT_LIST;

    if (phEventWaitList != NULL && numEventsInWaitList == 0)
      return UR_RESULT_ERROR_INVALID_EVENT_WAIT_LIST;

    if (getContext()->enableBoundsChecking) {
      if (auto boundsError = bounds(hBuffer, offset, size);
          boundsError != UR_RESULT_SUCCESS) {
        return boundsError;
      }
    }

    if (phEventWaitList != NULL && numEventsInWaitList > 0) {
      for (uint32_t i = 0; i < numEventsInWaitList; ++i) {
        if (phEventWaitList[i] == NULL) {
          return UR_RESULT_ERROR_INVALID_EVENT_WAIT_LIST;
        }
      }
    }
  }

  if (getContext()->enableLifetimeValidation &&
      !getContext()->refCountContext->isReferenceValid(hQueue)) {
    URLOG_CTX_INVALID_REFERENCE(hQueue);
  }

  if (getContext()->enableLifetimeValidation &&
      !getContext()->refCountContext->isReferenceValid(hBuffer)) {
    URLOG_CTX_INVALID_REFERENCE(hBuffer);
  }

  ur_result_t result =
      pfnMemBufferMap(hQueue, hBuffer, blockingMap, mapFlags, offset, size,
                      numEventsInWaitList, phEventWaitList, phEvent, ppRetMap);

  if (getContext()->enableLeakChecking && result == UR_RESULT_SUCCESS &&
      phEvent) {
    getContext()->refCountContext->createRefCount(*phEvent);
  }

  return result;
}

///////////////////////////////////////////////////////////////////////////////
/// @brief Intercept function for urEnqueueMemUnmap
__urdlllocal ur_result_t UR_APICALL urEnqueueMemUnmap(
    /// [in] handle of the queue object
    ur_queue_handle_t hQueue,
    /// [in] handle of the memory (buffer or image) object
    ur_mem_handle_t hMem,
    /// [in] mapped host address
    void *pMappedPtr,
    /// [in] size of the event wait list
    uint32_t numEventsInWaitList,
    /// [in][optional][range(0, numEventsInWaitList)] pointer to a list of
    /// events that must be complete before this command can be executed.
    /// If nullptr, the numEventsInWaitList must be 0, indicating that this
    /// command does not wait on any event to complete.
    const ur_event_handle_t *phEventWaitList,
    /// [out][optional][alloc] return an event object that identifies this
    /// particular command instance. If phEventWaitList and phEvent are not
    /// NULL, phEvent must not refer to an element of the phEventWaitList array.
    ur_event_handle_t *phEvent) {
  auto pfnMemUnmap = getContext()->urDdiTable.Enqueue.pfnMemUnmap;

  if (nullptr == pfnMemUnmap) {
    return UR_RESULT_ERROR_UNINITIALIZED;
  }

  if (getContext()->enableParameterValidation) {
    if (NULL == pMappedPtr)
      return UR_RESULT_ERROR_INVALID_NULL_POINTER;

    if (NULL == hQueue)
      return UR_RESULT_ERROR_INVALID_NULL_HANDLE;

    if (NULL == hMem)
      return UR_RESULT_ERROR_INVALID_NULL_HANDLE;

    if (phEventWaitList == NULL && numEventsInWaitList > 0)
      return UR_RESULT_ERROR_INVALID_EVENT_WAIT_LIST;

    if (phEventWaitList != NULL && numEventsInWaitList == 0)
      return UR_RESULT_ERROR_INVALID_EVENT_WAIT_LIST;

    if (phEventWaitList != NULL && numEventsInWaitList > 0) {
      for (uint32_t i = 0; i < numEventsInWaitList; ++i) {
        if (phEventWaitList[i] == NULL) {
          return UR_RESULT_ERROR_INVALID_EVENT_WAIT_LIST;
        }
      }
    }
  }

  if (getContext()->enableLifetimeValidation &&
      !getContext()->refCountContext->isReferenceValid(hQueue)) {
    URLOG_CTX_INVALID_REFERENCE(hQueue);
  }

  if (getContext()->enableLifetimeValidation &&
      !getContext()->refCountContext->isReferenceValid(hMem)) {
    URLOG_CTX_INVALID_REFERENCE(hMem);
  }

  ur_result_t result = pfnMemUnmap(
      hQueue, hMem, pMappedPtr, numEventsInWaitList, phEventWaitList, phEvent);

  if (getContext()->enableLeakChecking && result == UR_RESULT_SUCCESS &&
      phEvent) {
    getContext()->refCountContext->createRefCount(*phEvent);
  }

  return result;
}

///////////////////////////////////////////////////////////////////////////////
/// @brief Intercept function for urEnqueueUSMFill
__urdlllocal ur_result_t UR_APICALL urEnqueueUSMFill(
    /// [in] handle of the queue object
    ur_queue_handle_t hQueue,
    /// [in][bounds(0, size)] pointer to USM memory object
    void *pMem,
    /// [in] the size in bytes of the pattern. Must be a power of 2 and less
    /// than or equal to width.
    size_t patternSize,
    /// [in] pointer with the bytes of the pattern to set.
    const void *pPattern,
    /// [in] size in bytes to be set. Must be a multiple of patternSize.
    size_t size,
    /// [in] size of the event wait list
    uint32_t numEventsInWaitList,
    /// [in][optional][range(0, numEventsInWaitList)] pointer to a list of
    /// events that must be complete before this command can be executed.
    /// If nullptr, the numEventsInWaitList must be 0, indicating that this
    /// command does not wait on any event to complete.
    const ur_event_handle_t *phEventWaitList,
    /// [out][optional][alloc] return an event object that identifies this
    /// particular command instance. If phEventWaitList and phEvent are not
    /// NULL, phEvent must not refer to an element of the phEventWaitList array.
    ur_event_handle_t *phEvent) {
  auto pfnUSMFill = getContext()->urDdiTable.Enqueue.pfnUSMFill;

  if (nullptr == pfnUSMFill) {
    return UR_RESULT_ERROR_UNINITIALIZED;
  }

  if (getContext()->enableParameterValidation) {
    if (NULL == pMem)
      return UR_RESULT_ERROR_INVALID_NULL_POINTER;

    if (NULL == pPattern)
      return UR_RESULT_ERROR_INVALID_NULL_POINTER;

    if (NULL == hQueue)
      return UR_RESULT_ERROR_INVALID_NULL_HANDLE;

    if (patternSize == 0 || size == 0)
      return UR_RESULT_ERROR_INVALID_SIZE;

    if (patternSize > size)
      return UR_RESULT_ERROR_INVALID_SIZE;

    if (size % patternSize != 0)
      return UR_RESULT_ERROR_INVALID_SIZE;

    if (phEventWaitList == NULL && numEventsInWaitList > 0)
      return UR_RESULT_ERROR_INVALID_EVENT_WAIT_LIST;

    if (phEventWaitList != NULL && numEventsInWaitList == 0)
      return UR_RESULT_ERROR_INVALID_EVENT_WAIT_LIST;

    if (getContext()->enableBoundsChecking) {
      if (auto boundsError = bounds(hQueue, pMem, 0, size);
          boundsError != UR_RESULT_SUCCESS) {
        return boundsError;
      }
    }

    if (phEventWaitList != NULL && numEventsInWaitList > 0) {
      for (uint32_t i = 0; i < numEventsInWaitList; ++i) {
        if (phEventWaitList[i] == NULL) {
          return UR_RESULT_ERROR_INVALID_EVENT_WAIT_LIST;
        }
      }
    }
  }

  if (getContext()->enableLifetimeValidation &&
      !getContext()->refCountContext->isReferenceValid(hQueue)) {
    URLOG_CTX_INVALID_REFERENCE(hQueue);
  }

  ur_result_t result =
      pfnUSMFill(hQueue, pMem, patternSize, pPattern, size, numEventsInWaitList,
                 phEventWaitList, phEvent);

  if (getContext()->enableLeakChecking && result == UR_RESULT_SUCCESS &&
      phEvent) {
    getContext()->refCountContext->createRefCount(*phEvent);
  }

  return result;
}

///////////////////////////////////////////////////////////////////////////////
/// @brief Intercept function for urEnqueueUSMMemcpy
__urdlllocal ur_result_t UR_APICALL urEnqueueUSMMemcpy(
    /// [in] handle of the queue object
    ur_queue_handle_t hQueue,
    /// [in] blocking or non-blocking copy
    bool blocking,
    /// [in][bounds(0, size)] pointer to the destination USM memory object
    void *pDst,
    /// [in][bounds(0, size)] pointer to the source USM memory object
    const void *pSrc,
    /// [in] size in bytes to be copied
    size_t size,
    /// [in] size of the event wait list
    uint32_t numEventsInWaitList,
    /// [in][optional][range(0, numEventsInWaitList)] pointer to a list of
    /// events that must be complete before this command can be executed.
    /// If nullptr, the numEventsInWaitList must be 0, indicating that this
    /// command does not wait on any event to complete.
    const ur_event_handle_t *phEventWaitList,
    /// [out][optional][alloc] return an event object that identifies this
    /// particular command instance. If phEventWaitList and phEvent are not
    /// NULL, phEvent must not refer to an element of the phEventWaitList array.
    ur_event_handle_t *phEvent) {
  auto pfnUSMMemcpy = getContext()->urDdiTable.Enqueue.pfnUSMMemcpy;

  if (nullptr == pfnUSMMemcpy) {
    return UR_RESULT_ERROR_UNINITIALIZED;
  }

  if (getContext()->enableParameterValidation) {
    if (NULL == pDst)
      return UR_RESULT_ERROR_INVALID_NULL_POINTER;

    if (NULL == pSrc)
      return UR_RESULT_ERROR_INVALID_NULL_POINTER;

    if (NULL == hQueue)
      return UR_RESULT_ERROR_INVALID_NULL_HANDLE;

    if (size == 0)
      return UR_RESULT_ERROR_INVALID_SIZE;

    if (phEventWaitList == NULL && numEventsInWaitList > 0)
      return UR_RESULT_ERROR_INVALID_EVENT_WAIT_LIST;

    if (phEventWaitList != NULL && numEventsInWaitList == 0)
      return UR_RESULT_ERROR_INVALID_EVENT_WAIT_LIST;

    if (getContext()->enableBoundsChecking) {
      if (auto boundsError = bounds(hQueue, pDst, 0, size);
          boundsError != UR_RESULT_SUCCESS) {
        return boundsError;
      }
    }

    if (getContext()->enableBoundsChecking) {
      if (auto boundsError = bounds(hQueue, pSrc, 0, size);
          boundsError != UR_RESULT_SUCCESS) {
        return boundsError;
      }
    }

    if (phEventWaitList != NULL && numEventsInWaitList > 0) {
      for (uint32_t i = 0; i < numEventsInWaitList; ++i) {
        if (phEventWaitList[i] == NULL) {
          return UR_RESULT_ERROR_INVALID_EVENT_WAIT_LIST;
        }
      }
    }
  }

  if (getContext()->enableLifetimeValidation &&
      !getContext()->refCountContext->isReferenceValid(hQueue)) {
    URLOG_CTX_INVALID_REFERENCE(hQueue);
  }

  ur_result_t result =
      pfnUSMMemcpy(hQueue, blocking, pDst, pSrc, size, numEventsInWaitList,
                   phEventWaitList, phEvent);

  if (getContext()->enableLeakChecking && result == UR_RESULT_SUCCESS &&
      phEvent) {
    getContext()->refCountContext->createRefCount(*phEvent);
  }

  return result;
}

///////////////////////////////////////////////////////////////////////////////
/// @brief Intercept function for urEnqueueUSMPrefetch
__urdlllocal ur_result_t UR_APICALL urEnqueueUSMPrefetch(
    /// [in] handle of the queue object
    ur_queue_handle_t hQueue,
    /// [in][bounds(0, size)] pointer to the USM memory object
    const void *pMem,
    /// [in] size in bytes to be fetched
    size_t size,
    /// [in] USM prefetch flags
    ur_usm_migration_flags_t flags,
    /// [in] size of the event wait list
    uint32_t numEventsInWaitList,
    /// [in][optional][range(0, numEventsInWaitList)] pointer to a list of
    /// events that must be complete before this command can be executed.
    /// If nullptr, the numEventsInWaitList must be 0, indicating that this
    /// command does not wait on any event to complete.
    const ur_event_handle_t *phEventWaitList,
    /// [out][optional][alloc] return an event object that identifies this
    /// particular command instance. If phEventWaitList and phEvent are not
    /// NULL, phEvent must not refer to an element of the phEventWaitList array.
    ur_event_handle_t *phEvent) {
  auto pfnUSMPrefetch = getContext()->urDdiTable.Enqueue.pfnUSMPrefetch;

  if (nullptr == pfnUSMPrefetch) {
    return UR_RESULT_ERROR_UNINITIALIZED;
  }

  if (getContext()->enableParameterValidation) {
    if (NULL == pMem)
      return UR_RESULT_ERROR_INVALID_NULL_POINTER;

    if (NULL == hQueue)
      return UR_RESULT_ERROR_INVALID_NULL_HANDLE;

    if (UR_USM_MIGRATION_FLAGS_MASK & flags)
      return UR_RESULT_ERROR_INVALID_ENUMERATION;

    if (size == 0)
      return UR_RESULT_ERROR_INVALID_SIZE;

    if (phEventWaitList == NULL && numEventsInWaitList > 0)
      return UR_RESULT_ERROR_INVALID_EVENT_WAIT_LIST;

    if (phEventWaitList != NULL && numEventsInWaitList == 0)
      return UR_RESULT_ERROR_INVALID_EVENT_WAIT_LIST;

    if (getContext()->enableBoundsChecking) {
      if (auto boundsError = bounds(hQueue, pMem, 0, size);
          boundsError != UR_RESULT_SUCCESS) {
        return boundsError;
      }
    }

    if (phEventWaitList != NULL && numEventsInWaitList > 0) {
      for (uint32_t i = 0; i < numEventsInWaitList; ++i) {
        if (phEventWaitList[i] == NULL) {
          return UR_RESULT_ERROR_INVALID_EVENT_WAIT_LIST;
        }
      }
    }
  }

  if (getContext()->enableLifetimeValidation &&
      !getContext()->refCountContext->isReferenceValid(hQueue)) {
    URLOG_CTX_INVALID_REFERENCE(hQueue);
  }

  ur_result_t result = pfnUSMPrefetch(
      hQueue, pMem, size, flags, numEventsInWaitList, phEventWaitList, phEvent);

  if (getContext()->enableLeakChecking && result == UR_RESULT_SUCCESS &&
      phEvent) {
    getContext()->refCountContext->createRefCount(*phEvent);
  }

  return result;
}

///////////////////////////////////////////////////////////////////////////////
/// @brief Intercept function for urEnqueueUSMAdvise
__urdlllocal ur_result_t UR_APICALL urEnqueueUSMAdvise(
    /// [in] handle of the queue object
    ur_queue_handle_t hQueue,
    /// [in][bounds(0, size)] pointer to the USM memory object
    const void *pMem,
    /// [in] size in bytes to be advised
    size_t size,
    /// [in] USM memory advice
    ur_usm_advice_flags_t advice,
    /// [out][optional][alloc] return an event object that identifies this
    /// particular command instance.
    ur_event_handle_t *phEvent) {
  auto pfnUSMAdvise = getContext()->urDdiTable.Enqueue.pfnUSMAdvise;

  if (nullptr == pfnUSMAdvise) {
    return UR_RESULT_ERROR_UNINITIALIZED;
  }

  if (getContext()->enableParameterValidation) {
    if (NULL == pMem)
      return UR_RESULT_ERROR_INVALID_NULL_POINTER;

    if (NULL == hQueue)
      return UR_RESULT_ERROR_INVALID_NULL_HANDLE;

    if (UR_USM_ADVICE_FLAGS_MASK & advice)
      return UR_RESULT_ERROR_INVALID_ENUMERATION;

    if (size == 0)
      return UR_RESULT_ERROR_INVALID_SIZE;

    if (getContext()->enableBoundsChecking) {
      if (auto boundsError = bounds(hQueue, pMem, 0, size);
          boundsError != UR_RESULT_SUCCESS) {
        return boundsError;
      }
    }
  }

  if (getContext()->enableLifetimeValidation &&
      !getContext()->refCountContext->isReferenceValid(hQueue)) {
    URLOG_CTX_INVALID_REFERENCE(hQueue);
  }

  ur_result_t result = pfnUSMAdvise(hQueue, pMem, size, advice, phEvent);

  if (getContext()->enableLeakChecking && result == UR_RESULT_SUCCESS &&
      phEvent) {
    getContext()->refCountContext->createRefCount(*phEvent);
  }

  return result;
}

///////////////////////////////////////////////////////////////////////////////
/// @brief Intercept function for urEnqueueUSMFill2D
__urdlllocal ur_result_t UR_APICALL urEnqueueUSMFill2D(
    /// [in] handle of the queue to submit to.
    ur_queue_handle_t hQueue,
    /// [in][bounds(0, pitch * height)] pointer to memory to be filled.
    void *pMem,
    /// [in] the total width of the destination memory including padding.
    size_t pitch,
    /// [in] the size in bytes of the pattern. Must be a power of 2 and less
    /// than or equal to width.
    size_t patternSize,
    /// [in] pointer with the bytes of the pattern to set.
    const void *pPattern,
    /// [in] the width in bytes of each row to fill. Must be a multiple of
    /// patternSize.
    size_t width,
    /// [in] the height of the columns to fill.
    size_t height,
    /// [in] size of the event wait list
    uint32_t numEventsInWaitList,
    /// [in][optional][range(0, numEventsInWaitList)] pointer to a list of
    /// events that must be complete before the kernel execution.
    /// If nullptr, the numEventsInWaitList must be 0, indicating that no wait
    /// event.
    const ur_event_handle_t *phEventWaitList,
    /// [out][optional][alloc] return an event object that identifies this
    /// particular kernel execution instance. If phEventWaitList and phEvent
    /// are not NULL, phEvent must not refer to an element of the
    /// phEventWaitList array.
    ur_event_handle_t *phEvent) {
  auto pfnUSMFill2D = getContext()->urDdiTable.Enqueue.pfnUSMFill2D;

  if (nullptr == pfnUSMFill2D) {
    return UR_RESULT_ERROR_UNINITIALIZED;
  }

  if (getContext()->enableParameterValidation) {
    if (NULL == pMem)
      return UR_RESULT_ERROR_INVALID_NULL_POINTER;

    if (NULL == pPattern)
      return UR_RESULT_ERROR_INVALID_NULL_POINTER;

    if (NULL == hQueue)
      return UR_RESULT_ERROR_INVALID_NULL_HANDLE;

    if (pitch == 0)
      return UR_RESULT_ERROR_INVALID_SIZE;

    if (pitch < width)
      return UR_RESULT_ERROR_INVALID_SIZE;

    if (patternSize == 0)
      return UR_RESULT_ERROR_INVALID_SIZE;

    if (patternSize > width * height)
      return UR_RESULT_ERROR_INVALID_SIZE;

    if (patternSize != 0 && ((patternSize & (patternSize - 1)) != 0))
      return UR_RESULT_ERROR_INVALID_SIZE;

    if (width == 0)
      return UR_RESULT_ERROR_INVALID_SIZE;

    if (height == 0)
      return UR_RESULT_ERROR_INVALID_SIZE;

    if (width * height % patternSize != 0)
      return UR_RESULT_ERROR_INVALID_SIZE;

    if (phEventWaitList == NULL && numEventsInWaitList > 0)
      return UR_RESULT_ERROR_INVALID_EVENT_WAIT_LIST;

    if (phEventWaitList != NULL && numEventsInWaitList == 0)
      return UR_RESULT_ERROR_INVALID_EVENT_WAIT_LIST;

    if (getContext()->enableBoundsChecking) {
      if (auto boundsError = bounds(hQueue, pMem, 0, pitch * height);
          boundsError != UR_RESULT_SUCCESS) {
        return boundsError;
      }
    }

    if (phEventWaitList != NULL && numEventsInWaitList > 0) {
      for (uint32_t i = 0; i < numEventsInWaitList; ++i) {
        if (phEventWaitList[i] == NULL) {
          return UR_RESULT_ERROR_INVALID_EVENT_WAIT_LIST;
        }
      }
    }
  }

  if (getContext()->enableLifetimeValidation &&
      !getContext()->refCountContext->isReferenceValid(hQueue)) {
    URLOG_CTX_INVALID_REFERENCE(hQueue);
  }

  ur_result_t result =
      pfnUSMFill2D(hQueue, pMem, pitch, patternSize, pPattern, width, height,
                   numEventsInWaitList, phEventWaitList, phEvent);

  return result;
}

///////////////////////////////////////////////////////////////////////////////
/// @brief Intercept function for urEnqueueUSMMemcpy2D
__urdlllocal ur_result_t UR_APICALL urEnqueueUSMMemcpy2D(
    /// [in] handle of the queue to submit to.
    ur_queue_handle_t hQueue,
    /// [in] indicates if this operation should block the host.
    bool blocking,
    /// [in][bounds(0, dstPitch * height)] pointer to memory where data will
    /// be copied.
    void *pDst,
    /// [in] the total width of the source memory including padding.
    size_t dstPitch,
    /// [in][bounds(0, srcPitch * height)] pointer to memory to be copied.
    const void *pSrc,
    /// [in] the total width of the source memory including padding.
    size_t srcPitch,
    /// [in] the width in bytes of each row to be copied.
    size_t width,
    /// [in] the height of columns to be copied.
    size_t height,
    /// [in] size of the event wait list
    uint32_t numEventsInWaitList,
    /// [in][optional][range(0, numEventsInWaitList)] pointer to a list of
    /// events that must be complete before the kernel execution.
    /// If nullptr, the numEventsInWaitList must be 0, indicating that no wait
    /// event.
    const ur_event_handle_t *phEventWaitList,
    /// [out][optional][alloc] return an event object that identifies this
    /// particular kernel execution instance. If phEventWaitList and phEvent
    /// are not NULL, phEvent must not refer to an element of the
    /// phEventWaitList array.
    ur_event_handle_t *phEvent) {
  auto pfnUSMMemcpy2D = getContext()->urDdiTable.Enqueue.pfnUSMMemcpy2D;

  if (nullptr == pfnUSMMemcpy2D) {
    return UR_RESULT_ERROR_UNINITIALIZED;
  }

  if (getContext()->enableParameterValidation) {
    if (NULL == pDst)
      return UR_RESULT_ERROR_INVALID_NULL_POINTER;

    if (NULL == pSrc)
      return UR_RESULT_ERROR_INVALID_NULL_POINTER;

    if (NULL == hQueue)
      return UR_RESULT_ERROR_INVALID_NULL_HANDLE;

    if (srcPitch == 0)
      return UR_RESULT_ERROR_INVALID_SIZE;

    if (dstPitch == 0)
      return UR_RESULT_ERROR_INVALID_SIZE;

    if (srcPitch < width)
      return UR_RESULT_ERROR_INVALID_SIZE;

    if (dstPitch < width)
      return UR_RESULT_ERROR_INVALID_SIZE;

    if (height == 0)
      return UR_RESULT_ERROR_INVALID_SIZE;

    if (phEventWaitList == NULL && numEventsInWaitList > 0)
      return UR_RESULT_ERROR_INVALID_EVENT_WAIT_LIST;

    if (phEventWaitList != NULL && numEventsInWaitList == 0)
      return UR_RESULT_ERROR_INVALID_EVENT_WAIT_LIST;

    if (getContext()->enableBoundsChecking) {
      if (auto boundsError = bounds(hQueue, pDst, 0, dstPitch * height);
          boundsError != UR_RESULT_SUCCESS) {
        return boundsError;
      }
    }

    if (getContext()->enableBoundsChecking) {
      if (auto boundsError = bounds(hQueue, pSrc, 0, srcPitch * height);
          boundsError != UR_RESULT_SUCCESS) {
        return boundsError;
      }
    }

    if (phEventWaitList != NULL && numEventsInWaitList > 0) {
      for (uint32_t i = 0; i < numEventsInWaitList; ++i) {
        if (phEventWaitList[i] == NULL) {
          return UR_RESULT_ERROR_INVALID_EVENT_WAIT_LIST;
        }
      }
    }
  }

  if (getContext()->enableLifetimeValidation &&
      !getContext()->refCountContext->isReferenceValid(hQueue)) {
    URLOG_CTX_INVALID_REFERENCE(hQueue);
  }

  ur_result_t result =
      pfnUSMMemcpy2D(hQueue, blocking, pDst, dstPitch, pSrc, srcPitch, width,
                     height, numEventsInWaitList, phEventWaitList, phEvent);

  return result;
}

///////////////////////////////////////////////////////////////////////////////
/// @brief Intercept function for urEnqueueDeviceGlobalVariableWrite
__urdlllocal ur_result_t UR_APICALL urEnqueueDeviceGlobalVariableWrite(
    /// [in] handle of the queue to submit to.
    ur_queue_handle_t hQueue,
    /// [in] handle of the program containing the device global variable.
    ur_program_handle_t hProgram,
    /// [in] the unique identifier for the device global variable.
    const char *name,
    /// [in] indicates if this operation should block.
    bool blockingWrite,
    /// [in] the number of bytes to copy.
    size_t count,
    /// [in] the byte offset into the device global variable to start copying.
    size_t offset,
    /// [in] pointer to where the data must be copied from.
    const void *pSrc,
    /// [in] size of the event wait list.
    uint32_t numEventsInWaitList,
    /// [in][optional][range(0, numEventsInWaitList)] pointer to a list of
    /// events that must be complete before the kernel execution.
    /// If nullptr, the numEventsInWaitList must be 0, indicating that no wait
    /// event.
    const ur_event_handle_t *phEventWaitList,
    /// [out][optional][alloc] return an event object that identifies this
    /// particular kernel execution instance. If phEventWaitList and phEvent
    /// are not NULL, phEvent must not refer to an element of the
    /// phEventWaitList array.
    ur_event_handle_t *phEvent) {
  auto pfnDeviceGlobalVariableWrite =
      getContext()->urDdiTable.Enqueue.pfnDeviceGlobalVariableWrite;

  if (nullptr == pfnDeviceGlobalVariableWrite) {
    return UR_RESULT_ERROR_UNINITIALIZED;
  }

  if (getContext()->enableParameterValidation) {
    if (NULL == name)
      return UR_RESULT_ERROR_INVALID_NULL_POINTER;

    if (NULL == pSrc)
      return UR_RESULT_ERROR_INVALID_NULL_POINTER;

    if (NULL == hQueue)
      return UR_RESULT_ERROR_INVALID_NULL_HANDLE;

    if (NULL == hProgram)
      return UR_RESULT_ERROR_INVALID_NULL_HANDLE;

    if (phEventWaitList == NULL && numEventsInWaitList > 0)
      return UR_RESULT_ERROR_INVALID_EVENT_WAIT_LIST;

    if (phEventWaitList != NULL && numEventsInWaitList == 0)
      return UR_RESULT_ERROR_INVALID_EVENT_WAIT_LIST;

    if (phEventWaitList != NULL && numEventsInWaitList > 0) {
      for (uint32_t i = 0; i < numEventsInWaitList; ++i) {
        if (phEventWaitList[i] == NULL) {
          return UR_RESULT_ERROR_INVALID_EVENT_WAIT_LIST;
        }
      }
    }
  }

  if (getContext()->enableLifetimeValidation &&
      !getContext()->refCountContext->isReferenceValid(hQueue)) {
    URLOG_CTX_INVALID_REFERENCE(hQueue);
  }

  if (getContext()->enableLifetimeValidation &&
      !getContext()->refCountContext->isReferenceValid(hProgram)) {
    URLOG_CTX_INVALID_REFERENCE(hProgram);
  }

  ur_result_t result = pfnDeviceGlobalVariableWrite(
      hQueue, hProgram, name, blockingWrite, count, offset, pSrc,
      numEventsInWaitList, phEventWaitList, phEvent);

  if (getContext()->enableLeakChecking && result == UR_RESULT_SUCCESS &&
      phEvent) {
    getContext()->refCountContext->createRefCount(*phEvent);
  }

  return result;
}

///////////////////////////////////////////////////////////////////////////////
/// @brief Intercept function for urEnqueueDeviceGlobalVariableRead
__urdlllocal ur_result_t UR_APICALL urEnqueueDeviceGlobalVariableRead(
    /// [in] handle of the queue to submit to.
    ur_queue_handle_t hQueue,
    /// [in] handle of the program containing the device global variable.
    ur_program_handle_t hProgram,
    /// [in] the unique identifier for the device global variable.
    const char *name,
    /// [in] indicates if this operation should block.
    bool blockingRead,
    /// [in] the number of bytes to copy.
    size_t count,
    /// [in] the byte offset into the device global variable to start copying.
    size_t offset,
    /// [in] pointer to where the data must be copied to.
    void *pDst,
    /// [in] size of the event wait list.
    uint32_t numEventsInWaitList,
    /// [in][optional][range(0, numEventsInWaitList)] pointer to a list of
    /// events that must be complete before the kernel execution.
    /// If nullptr, the numEventsInWaitList must be 0, indicating that no wait
    /// event.
    const ur_event_handle_t *phEventWaitList,
    /// [out][optional][alloc] return an event object that identifies this
    /// particular kernel execution instance. If phEventWaitList and phEvent
    /// are not NULL, phEvent must not refer to an element of the
    /// phEventWaitList array.
    ur_event_handle_t *phEvent) {
  auto pfnDeviceGlobalVariableRead =
      getContext()->urDdiTable.Enqueue.pfnDeviceGlobalVariableRead;

  if (nullptr == pfnDeviceGlobalVariableRead) {
    return UR_RESULT_ERROR_UNINITIALIZED;
  }

  if (getContext()->enableParameterValidation) {
    if (NULL == name)
      return UR_RESULT_ERROR_INVALID_NULL_POINTER;

    if (NULL == pDst)
      return UR_RESULT_ERROR_INVALID_NULL_POINTER;

    if (NULL == hQueue)
      return UR_RESULT_ERROR_INVALID_NULL_HANDLE;

    if (NULL == hProgram)
      return UR_RESULT_ERROR_INVALID_NULL_HANDLE;

    if (phEventWaitList == NULL && numEventsInWaitList > 0)
      return UR_RESULT_ERROR_INVALID_EVENT_WAIT_LIST;

    if (phEventWaitList != NULL && numEventsInWaitList == 0)
      return UR_RESULT_ERROR_INVALID_EVENT_WAIT_LIST;

    if (phEventWaitList != NULL && numEventsInWaitList > 0) {
      for (uint32_t i = 0; i < numEventsInWaitList; ++i) {
        if (phEventWaitList[i] == NULL) {
          return UR_RESULT_ERROR_INVALID_EVENT_WAIT_LIST;
        }
      }
    }
  }

  if (getContext()->enableLifetimeValidation &&
      !getContext()->refCountContext->isReferenceValid(hQueue)) {
    URLOG_CTX_INVALID_REFERENCE(hQueue);
  }

  if (getContext()->enableLifetimeValidation &&
      !getContext()->refCountContext->isReferenceValid(hProgram)) {
    URLOG_CTX_INVALID_REFERENCE(hProgram);
  }

  ur_result_t result = pfnDeviceGlobalVariableRead(
      hQueue, hProgram, name, blockingRead, count, offset, pDst,
      numEventsInWaitList, phEventWaitList, phEvent);

  if (getContext()->enableLeakChecking && result == UR_RESULT_SUCCESS &&
      phEvent) {
    getContext()->refCountContext->createRefCount(*phEvent);
  }

  return result;
}

///////////////////////////////////////////////////////////////////////////////
/// @brief Intercept function for urEnqueueReadHostPipe
__urdlllocal ur_result_t UR_APICALL urEnqueueReadHostPipe(
    /// [in] a valid host command-queue in which the read command
    /// will be queued. hQueue and hProgram must be created with the same
    /// UR context.
    ur_queue_handle_t hQueue,
    /// [in] a program object with a successfully built executable.
    ur_program_handle_t hProgram,
    /// [in] the name of the program scope pipe global variable.
    const char *pipe_symbol,
    /// [in] indicate if the read operation is blocking or non-blocking.
    bool blocking,
    /// [in] a pointer to buffer in host memory that will hold resulting data
    /// from pipe.
    void *pDst,
    /// [in] size of the memory region to read, in bytes.
    size_t size,
    /// [in] number of events in the wait list.
    uint32_t numEventsInWaitList,
    /// [in][optional][range(0, numEventsInWaitList)] pointer to a list of
    /// events that must be complete before the host pipe read.
    /// If nullptr, the numEventsInWaitList must be 0, indicating that no wait
    /// event.
    const ur_event_handle_t *phEventWaitList,
    /// [out][optional][alloc] returns an event object that identifies this
    /// read command
    /// and can be used to query or queue a wait for this command to complete.
    /// If phEventWaitList and phEvent are not NULL, phEvent must not refer to
    /// an element of the phEventWaitList array.
    ur_event_handle_t *phEvent) {
  auto pfnReadHostPipe = getContext()->urDdiTable.Enqueue.pfnReadHostPipe;

  if (nullptr == pfnReadHostPipe) {
    return UR_RESULT_ERROR_UNINITIALIZED;
  }

  if (getContext()->enableParameterValidation) {
    if (NULL == pipe_symbol)
      return UR_RESULT_ERROR_INVALID_NULL_POINTER;

    if (NULL == pDst)
      return UR_RESULT_ERROR_INVALID_NULL_POINTER;

    if (NULL == hQueue)
      return UR_RESULT_ERROR_INVALID_NULL_HANDLE;

    if (NULL == hProgram)
      return UR_RESULT_ERROR_INVALID_NULL_HANDLE;

    if (phEventWaitList == NULL && numEventsInWaitList > 0)
      return UR_RESULT_ERROR_INVALID_EVENT_WAIT_LIST;

    if (phEventWaitList != NULL && numEventsInWaitList == 0)
      return UR_RESULT_ERROR_INVALID_EVENT_WAIT_LIST;

    if (phEventWaitList != NULL && numEventsInWaitList > 0) {
      for (uint32_t i = 0; i < numEventsInWaitList; ++i) {
        if (phEventWaitList[i] == NULL) {
          return UR_RESULT_ERROR_INVALID_EVENT_WAIT_LIST;
        }
      }
    }
  }

  if (getContext()->enableLifetimeValidation &&
      !getContext()->refCountContext->isReferenceValid(hQueue)) {
    URLOG_CTX_INVALID_REFERENCE(hQueue);
  }

  if (getContext()->enableLifetimeValidation &&
      !getContext()->refCountContext->isReferenceValid(hProgram)) {
    URLOG_CTX_INVALID_REFERENCE(hProgram);
  }

  ur_result_t result =
      pfnReadHostPipe(hQueue, hProgram, pipe_symbol, blocking, pDst, size,
                      numEventsInWaitList, phEventWaitList, phEvent);

  if (getContext()->enableLeakChecking && result == UR_RESULT_SUCCESS &&
      phEvent) {
    getContext()->refCountContext->createRefCount(*phEvent);
  }

  return result;
}

///////////////////////////////////////////////////////////////////////////////
/// @brief Intercept function for urEnqueueWriteHostPipe
__urdlllocal ur_result_t UR_APICALL urEnqueueWriteHostPipe(
    /// [in] a valid host command-queue in which the write command
    /// will be queued. hQueue and hProgram must be created with the same
    /// UR context.
    ur_queue_handle_t hQueue,
    /// [in] a program object with a successfully built executable.
    ur_program_handle_t hProgram,
    /// [in] the name of the program scope pipe global variable.
    const char *pipe_symbol,
    /// [in] indicate if the read and write operations are blocking or
    /// non-blocking.
    bool blocking,
    /// [in] a pointer to buffer in host memory that holds data to be written
    /// to the host pipe.
    void *pSrc,
    /// [in] size of the memory region to read or write, in bytes.
    size_t size,
    /// [in] number of events in the wait list.
    uint32_t numEventsInWaitList,
    /// [in][optional][range(0, numEventsInWaitList)] pointer to a list of
    /// events that must be complete before the host pipe write.
    /// If nullptr, the numEventsInWaitList must be 0, indicating that no wait
    /// event.
    const ur_event_handle_t *phEventWaitList,
    /// [out][optional][alloc] returns an event object that identifies this
    /// write command
    /// and can be used to query or queue a wait for this command to complete.
    /// If phEventWaitList and phEvent are not NULL, phEvent must not refer to
    /// an element of the phEventWaitList array.
    ur_event_handle_t *phEvent) {
  auto pfnWriteHostPipe = getContext()->urDdiTable.Enqueue.pfnWriteHostPipe;

  if (nullptr == pfnWriteHostPipe) {
    return UR_RESULT_ERROR_UNINITIALIZED;
  }

  if (getContext()->enableParameterValidation) {
    if (NULL == pipe_symbol)
      return UR_RESULT_ERROR_INVALID_NULL_POINTER;

    if (NULL == pSrc)
      return UR_RESULT_ERROR_INVALID_NULL_POINTER;

    if (NULL == hQueue)
      return UR_RESULT_ERROR_INVALID_NULL_HANDLE;

    if (NULL == hProgram)
      return UR_RESULT_ERROR_INVALID_NULL_HANDLE;

    if (phEventWaitList == NULL && numEventsInWaitList > 0)
      return UR_RESULT_ERROR_INVALID_EVENT_WAIT_LIST;

    if (phEventWaitList != NULL && numEventsInWaitList == 0)
      return UR_RESULT_ERROR_INVALID_EVENT_WAIT_LIST;

    if (phEventWaitList != NULL && numEventsInWaitList > 0) {
      for (uint32_t i = 0; i < numEventsInWaitList; ++i) {
        if (phEventWaitList[i] == NULL) {
          return UR_RESULT_ERROR_INVALID_EVENT_WAIT_LIST;
        }
      }
    }
  }

  if (getContext()->enableLifetimeValidation &&
      !getContext()->refCountContext->isReferenceValid(hQueue)) {
    URLOG_CTX_INVALID_REFERENCE(hQueue);
  }

  if (getContext()->enableLifetimeValidation &&
      !getContext()->refCountContext->isReferenceValid(hProgram)) {
    URLOG_CTX_INVALID_REFERENCE(hProgram);
  }

  ur_result_t result =
      pfnWriteHostPipe(hQueue, hProgram, pipe_symbol, blocking, pSrc, size,
                       numEventsInWaitList, phEventWaitList, phEvent);

  if (getContext()->enableLeakChecking && result == UR_RESULT_SUCCESS &&
      phEvent) {
    getContext()->refCountContext->createRefCount(*phEvent);
  }

  return result;
}

///////////////////////////////////////////////////////////////////////////////
/// @brief Intercept function for urEnqueueUSMDeviceAllocExp
__urdlllocal ur_result_t UR_APICALL urEnqueueUSMDeviceAllocExp(
    /// [in] handle of the queue object
    ur_queue_handle_t hQueue,
    /// [in][optional] USM pool descriptor
    ur_usm_pool_handle_t pPool,
    /// [in] minimum size in bytes of the USM memory object to be allocated
    const size_t size,
    /// [in][optional] pointer to the enqueue async alloc properties
    const ur_exp_async_usm_alloc_properties_t *pProperties,
    /// [in] size of the event wait list
    uint32_t numEventsInWaitList,
    /// [in][optional][range(0, numEventsInWaitList)] pointer to a list of
    /// events that must be complete before the kernel execution.
    /// If nullptr, the numEventsInWaitList must be 0, indicating no wait
    /// events.
    const ur_event_handle_t *phEventWaitList,
    /// [out] pointer to USM memory object
    void **ppMem,
    /// [out][optional] return an event object that identifies the async alloc
    ur_event_handle_t *phEvent) {
  auto pfnUSMDeviceAllocExp =
      getContext()->urDdiTable.EnqueueExp.pfnUSMDeviceAllocExp;

  if (nullptr == pfnUSMDeviceAllocExp) {
    return UR_RESULT_ERROR_UNINITIALIZED;
  }

  if (getContext()->enableParameterValidation) {
    if (NULL == ppMem)
      return UR_RESULT_ERROR_INVALID_NULL_POINTER;

    if (NULL == hQueue)
      return UR_RESULT_ERROR_INVALID_NULL_HANDLE;

    if (NULL != pProperties &&
        UR_EXP_ASYNC_USM_ALLOC_FLAGS_MASK & pProperties->flags)
      return UR_RESULT_ERROR_INVALID_ENUMERATION;

    if (phEventWaitList == NULL && numEventsInWaitList > 0)
      return UR_RESULT_ERROR_INVALID_EVENT_WAIT_LIST;

    if (phEventWaitList != NULL && numEventsInWaitList == 0)
      return UR_RESULT_ERROR_INVALID_EVENT_WAIT_LIST;

    if (phEventWaitList != NULL && numEventsInWaitList > 0) {
      for (uint32_t i = 0; i < numEventsInWaitList; ++i) {
        if (phEventWaitList[i] == NULL) {
          return UR_RESULT_ERROR_INVALID_EVENT_WAIT_LIST;
        }
      }
    }
  }

  if (getContext()->enableLifetimeValidation &&
      !getContext()->refCountContext->isReferenceValid(hQueue)) {
    URLOG_CTX_INVALID_REFERENCE(hQueue);
  }

  if (getContext()->enableLifetimeValidation &&
      !getContext()->refCountContext->isReferenceValid(pPool)) {
    URLOG_CTX_INVALID_REFERENCE(pPool);
  }

  ur_result_t result = pfnUSMDeviceAllocExp(hQueue, pPool, size, pProperties,
                                            numEventsInWaitList,
                                            phEventWaitList, ppMem, phEvent);

  if (getContext()->enableLeakChecking && result == UR_RESULT_SUCCESS &&
      phEvent) {
    getContext()->refCountContext->createRefCount(*phEvent);
  }

  return result;
}

///////////////////////////////////////////////////////////////////////////////
/// @brief Intercept function for urEnqueueUSMSharedAllocExp
__urdlllocal ur_result_t UR_APICALL urEnqueueUSMSharedAllocExp(
    /// [in] handle of the queue object
    ur_queue_handle_t hQueue,
    /// [in][optional] USM pool descriptor
    ur_usm_pool_handle_t pPool,
    /// [in] minimum size in bytes of the USM memory object to be allocated
    const size_t size,
    /// [in][optional] pointer to the enqueue async alloc properties
    const ur_exp_async_usm_alloc_properties_t *pProperties,
    /// [in] size of the event wait list
    uint32_t numEventsInWaitList,
    /// [in][optional][range(0, numEventsInWaitList)] pointer to a list of
    /// events that must be complete before the kernel execution.
    /// If nullptr, the numEventsInWaitList must be 0, indicating no wait
    /// events.
    const ur_event_handle_t *phEventWaitList,
    /// [out] pointer to USM memory object
    void **ppMem,
    /// [out][optional] return an event object that identifies the async alloc
    ur_event_handle_t *phEvent) {
  auto pfnUSMSharedAllocExp =
      getContext()->urDdiTable.EnqueueExp.pfnUSMSharedAllocExp;

  if (nullptr == pfnUSMSharedAllocExp) {
    return UR_RESULT_ERROR_UNINITIALIZED;
  }

  if (getContext()->enableParameterValidation) {
    if (NULL == ppMem)
      return UR_RESULT_ERROR_INVALID_NULL_POINTER;

    if (NULL == hQueue)
      return UR_RESULT_ERROR_INVALID_NULL_HANDLE;

    if (NULL != pProperties &&
        UR_EXP_ASYNC_USM_ALLOC_FLAGS_MASK & pProperties->flags)
      return UR_RESULT_ERROR_INVALID_ENUMERATION;

    if (phEventWaitList == NULL && numEventsInWaitList > 0)
      return UR_RESULT_ERROR_INVALID_EVENT_WAIT_LIST;

    if (phEventWaitList != NULL && numEventsInWaitList == 0)
      return UR_RESULT_ERROR_INVALID_EVENT_WAIT_LIST;

    if (phEventWaitList != NULL && numEventsInWaitList > 0) {
      for (uint32_t i = 0; i < numEventsInWaitList; ++i) {
        if (phEventWaitList[i] == NULL) {
          return UR_RESULT_ERROR_INVALID_EVENT_WAIT_LIST;
        }
      }
    }
  }

  if (getContext()->enableLifetimeValidation &&
      !getContext()->refCountContext->isReferenceValid(hQueue)) {
    URLOG_CTX_INVALID_REFERENCE(hQueue);
  }

  if (getContext()->enableLifetimeValidation &&
      !getContext()->refCountContext->isReferenceValid(pPool)) {
    URLOG_CTX_INVALID_REFERENCE(pPool);
  }

  ur_result_t result = pfnUSMSharedAllocExp(hQueue, pPool, size, pProperties,
                                            numEventsInWaitList,
                                            phEventWaitList, ppMem, phEvent);

  if (getContext()->enableLeakChecking && result == UR_RESULT_SUCCESS &&
      phEvent) {
    getContext()->refCountContext->createRefCount(*phEvent);
  }

  return result;
}

///////////////////////////////////////////////////////////////////////////////
/// @brief Intercept function for urEnqueueUSMHostAllocExp
__urdlllocal ur_result_t UR_APICALL urEnqueueUSMHostAllocExp(
    /// [in] handle of the queue object
    ur_queue_handle_t hQueue,
    /// [in][optional] USM pool descriptor
    ur_usm_pool_handle_t pPool,
    /// [in] minimum size in bytes of the USM memory object to be allocated
    const size_t size,
    /// [in][optional] pointer to the enqueue async alloc properties
    const ur_exp_async_usm_alloc_properties_t *pProperties,
    /// [in] size of the event wait list
    uint32_t numEventsInWaitList,
    /// [in][optional][range(0, numEventsInWaitList)] pointer to a list of
    /// events that must be complete before the kernel execution.
    /// If nullptr, the numEventsInWaitList must be 0, indicating no wait
    /// events.
    const ur_event_handle_t *phEventWaitList,
    /// [out] pointer to USM memory object
    void **ppMem,
    /// [out][optional] return an event object that identifies the async alloc
    ur_event_handle_t *phEvent) {
  auto pfnUSMHostAllocExp =
      getContext()->urDdiTable.EnqueueExp.pfnUSMHostAllocExp;

  if (nullptr == pfnUSMHostAllocExp) {
    return UR_RESULT_ERROR_UNINITIALIZED;
  }

  if (getContext()->enableParameterValidation) {
    if (NULL == ppMem)
      return UR_RESULT_ERROR_INVALID_NULL_POINTER;

    if (NULL == hQueue)
      return UR_RESULT_ERROR_INVALID_NULL_HANDLE;

    if (NULL != pProperties &&
        UR_EXP_ASYNC_USM_ALLOC_FLAGS_MASK & pProperties->flags)
      return UR_RESULT_ERROR_INVALID_ENUMERATION;

    if (phEventWaitList == NULL && numEventsInWaitList > 0)
      return UR_RESULT_ERROR_INVALID_EVENT_WAIT_LIST;

    if (phEventWaitList != NULL && numEventsInWaitList == 0)
      return UR_RESULT_ERROR_INVALID_EVENT_WAIT_LIST;

    if (phEventWaitList != NULL && numEventsInWaitList > 0) {
      for (uint32_t i = 0; i < numEventsInWaitList; ++i) {
        if (phEventWaitList[i] == NULL) {
          return UR_RESULT_ERROR_INVALID_EVENT_WAIT_LIST;
        }
      }
    }
  }

  if (getContext()->enableLifetimeValidation &&
      !getContext()->refCountContext->isReferenceValid(hQueue)) {
    URLOG_CTX_INVALID_REFERENCE(hQueue);
  }

  if (getContext()->enableLifetimeValidation &&
      !getContext()->refCountContext->isReferenceValid(pPool)) {
    URLOG_CTX_INVALID_REFERENCE(pPool);
  }

  ur_result_t result =
      pfnUSMHostAllocExp(hQueue, pPool, size, pProperties, numEventsInWaitList,
                         phEventWaitList, ppMem, phEvent);

  if (getContext()->enableLeakChecking && result == UR_RESULT_SUCCESS &&
      phEvent) {
    getContext()->refCountContext->createRefCount(*phEvent);
  }

  return result;
}

///////////////////////////////////////////////////////////////////////////////
/// @brief Intercept function for urEnqueueUSMFreeExp
__urdlllocal ur_result_t UR_APICALL urEnqueueUSMFreeExp(
    /// [in] handle of the queue object
    ur_queue_handle_t hQueue,
    /// [in][optional] USM pool descriptor
    ur_usm_pool_handle_t pPool,
    /// [in] pointer to USM memory object
    void *pMem,
    /// [in] size of the event wait list
    uint32_t numEventsInWaitList,
    /// [in][optional][range(0, numEventsInWaitList)] pointer to a list of
    /// events that must be complete before the kernel execution.
    /// If nullptr, the numEventsInWaitList must be 0, indicating no wait
    /// events.
    const ur_event_handle_t *phEventWaitList,
    /// [out][optional] return an event object that identifies the async alloc
    ur_event_handle_t *phEvent) {
  auto pfnUSMFreeExp = getContext()->urDdiTable.EnqueueExp.pfnUSMFreeExp;

  if (nullptr == pfnUSMFreeExp) {
    return UR_RESULT_ERROR_UNINITIALIZED;
  }

  if (getContext()->enableParameterValidation) {
    if (NULL == pMem)
      return UR_RESULT_ERROR_INVALID_NULL_POINTER;

    if (NULL == hQueue)
      return UR_RESULT_ERROR_INVALID_NULL_HANDLE;

    if (phEventWaitList == NULL && numEventsInWaitList > 0)
      return UR_RESULT_ERROR_INVALID_EVENT_WAIT_LIST;

    if (phEventWaitList != NULL && numEventsInWaitList == 0)
      return UR_RESULT_ERROR_INVALID_EVENT_WAIT_LIST;

    if (phEventWaitList != NULL && numEventsInWaitList > 0) {
      for (uint32_t i = 0; i < numEventsInWaitList; ++i) {
        if (phEventWaitList[i] == NULL) {
          return UR_RESULT_ERROR_INVALID_EVENT_WAIT_LIST;
        }
      }
    }
  }

  if (getContext()->enableLifetimeValidation &&
      !getContext()->refCountContext->isReferenceValid(hQueue)) {
    URLOG_CTX_INVALID_REFERENCE(hQueue);
  }

  if (getContext()->enableLifetimeValidation &&
      !getContext()->refCountContext->isReferenceValid(pPool)) {
    URLOG_CTX_INVALID_REFERENCE(pPool);
  }

  ur_result_t result = pfnUSMFreeExp(hQueue, pPool, pMem, numEventsInWaitList,
                                     phEventWaitList, phEvent);

  if (getContext()->enableLeakChecking && result == UR_RESULT_SUCCESS &&
      phEvent) {
    getContext()->refCountContext->createRefCount(*phEvent);
  }

  return result;
}

///////////////////////////////////////////////////////////////////////////////
/// @brief Intercept function for urUSMPoolCreateExp
__urdlllocal ur_result_t UR_APICALL urUSMPoolCreateExp(
    /// [in] handle of the context object
    ur_context_handle_t hContext,
    /// [in] handle of the device object
    ur_device_handle_t hDevice,
    /// [in] pointer to USM pool descriptor. Can be chained with
    /// ::ur_usm_pool_limits_desc_t
    ur_usm_pool_desc_t *pPoolDesc,
    /// [out] pointer to USM memory pool
    ur_usm_pool_handle_t *pPool) {
  auto pfnPoolCreateExp = getContext()->urDdiTable.USMExp.pfnPoolCreateExp;

  if (nullptr == pfnPoolCreateExp) {
    return UR_RESULT_ERROR_UNINITIALIZED;
  }

  if (getContext()->enableParameterValidation) {
    if (NULL == pPoolDesc)
      return UR_RESULT_ERROR_INVALID_NULL_POINTER;

    if (NULL == pPool)
      return UR_RESULT_ERROR_INVALID_NULL_POINTER;

    if (NULL == hContext)
      return UR_RESULT_ERROR_INVALID_NULL_HANDLE;

    if (NULL == hDevice)
      return UR_RESULT_ERROR_INVALID_NULL_HANDLE;

    if (UR_USM_POOL_FLAGS_MASK & pPoolDesc->flags)
      return UR_RESULT_ERROR_INVALID_ENUMERATION;
  }

  if (getContext()->enableLifetimeValidation &&
      !getContext()->refCountContext->isReferenceValid(hContext)) {
    URLOG_CTX_INVALID_REFERENCE(hContext);
  }

  if (getContext()->enableLifetimeValidation &&
      !getContext()->refCountContext->isReferenceValid(hDevice)) {
    URLOG_CTX_INVALID_REFERENCE(hDevice);
  }

  ur_result_t result = pfnPoolCreateExp(hContext, hDevice, pPoolDesc, pPool);

  if (getContext()->enableLeakChecking && result == UR_RESULT_SUCCESS) {
    getContext()->refCountContext->createRefCount(*pPool);
  }

  return result;
}

///////////////////////////////////////////////////////////////////////////////
/// @brief Intercept function for urUSMPoolDestroyExp
__urdlllocal ur_result_t UR_APICALL urUSMPoolDestroyExp(
    /// [in] handle of the context object
    ur_context_handle_t hContext,
    /// [in] handle of the device object
    ur_device_handle_t hDevice,
    /// [in] handle to USM memory pool to be destroyed
    ur_usm_pool_handle_t hPool) {
  auto pfnPoolDestroyExp = getContext()->urDdiTable.USMExp.pfnPoolDestroyExp;

  if (nullptr == pfnPoolDestroyExp) {
    return UR_RESULT_ERROR_UNINITIALIZED;
  }

  if (getContext()->enableParameterValidation) {
    if (NULL == hContext)
      return UR_RESULT_ERROR_INVALID_NULL_HANDLE;

    if (NULL == hDevice)
      return UR_RESULT_ERROR_INVALID_NULL_HANDLE;

    if (NULL == hPool)
      return UR_RESULT_ERROR_INVALID_NULL_HANDLE;
  }

  if (getContext()->enableLifetimeValidation &&
      !getContext()->refCountContext->isReferenceValid(hContext)) {
    URLOG_CTX_INVALID_REFERENCE(hContext);
  }

  if (getContext()->enableLifetimeValidation &&
      !getContext()->refCountContext->isReferenceValid(hDevice)) {
    URLOG_CTX_INVALID_REFERENCE(hDevice);
  }

  if (getContext()->enableLifetimeValidation &&
      !getContext()->refCountContext->isReferenceValid(hPool)) {
    URLOG_CTX_INVALID_REFERENCE(hPool);
  }

  ur_result_t result = pfnPoolDestroyExp(hContext, hDevice, hPool);

  return result;
}

///////////////////////////////////////////////////////////////////////////////
/// @brief Intercept function for urUSMPoolGetDefaultDevicePoolExp
__urdlllocal ur_result_t UR_APICALL urUSMPoolGetDefaultDevicePoolExp(
    /// [in] handle of the context object
    ur_context_handle_t hContext,
    /// [in] handle of the device object
    ur_device_handle_t hDevice,
    /// [out] pointer to USM memory pool
    ur_usm_pool_handle_t *pPool) {
  auto pfnPoolGetDefaultDevicePoolExp =
      getContext()->urDdiTable.USMExp.pfnPoolGetDefaultDevicePoolExp;

  if (nullptr == pfnPoolGetDefaultDevicePoolExp) {
    return UR_RESULT_ERROR_UNINITIALIZED;
  }

  if (getContext()->enableParameterValidation) {
    if (NULL == pPool)
      return UR_RESULT_ERROR_INVALID_NULL_POINTER;

    if (NULL == hContext)
      return UR_RESULT_ERROR_INVALID_NULL_HANDLE;

    if (NULL == hDevice)
      return UR_RESULT_ERROR_INVALID_NULL_HANDLE;
  }

  if (getContext()->enableLifetimeValidation &&
      !getContext()->refCountContext->isReferenceValid(hContext)) {
    URLOG_CTX_INVALID_REFERENCE(hContext);
  }

  if (getContext()->enableLifetimeValidation &&
      !getContext()->refCountContext->isReferenceValid(hDevice)) {
    URLOG_CTX_INVALID_REFERENCE(hDevice);
  }

  ur_result_t result = pfnPoolGetDefaultDevicePoolExp(hContext, hDevice, pPool);

  return result;
}

///////////////////////////////////////////////////////////////////////////////
/// @brief Intercept function for urUSMPoolGetInfoExp
__urdlllocal ur_result_t UR_APICALL urUSMPoolGetInfoExp(
    /// [in] handle to USM memory pool for property retrieval
    ur_usm_pool_handle_t hPool,
    /// [in] queried property name
    ur_usm_pool_info_t propName,
    /// [out][optional] returned query value
    void *pPropValue,
    /// [out][optional] returned query value size
    size_t *pPropSizeRet) {
  auto pfnPoolGetInfoExp = getContext()->urDdiTable.USMExp.pfnPoolGetInfoExp;

  if (nullptr == pfnPoolGetInfoExp) {
    return UR_RESULT_ERROR_UNINITIALIZED;
  }

  if (getContext()->enableParameterValidation) {
    if (pPropValue == NULL && pPropSizeRet == NULL)
      return UR_RESULT_ERROR_INVALID_NULL_POINTER;

    if (NULL == hPool)
      return UR_RESULT_ERROR_INVALID_NULL_HANDLE;

    if (UR_USM_POOL_INFO_USED_HIGH_EXP < propName)
      return UR_RESULT_ERROR_INVALID_ENUMERATION;
  }

  if (getContext()->enableLifetimeValidation &&
      !getContext()->refCountContext->isReferenceValid(hPool)) {
    URLOG_CTX_INVALID_REFERENCE(hPool);
  }

  ur_result_t result =
      pfnPoolGetInfoExp(hPool, propName, pPropValue, pPropSizeRet);

  return result;
}

///////////////////////////////////////////////////////////////////////////////
/// @brief Intercept function for urUSMPoolSetInfoExp
__urdlllocal ur_result_t UR_APICALL urUSMPoolSetInfoExp(
    /// [in] handle to USM memory pool for the property to be set
    ur_usm_pool_handle_t hPool,
    /// [in] setting property name
    ur_usm_pool_info_t propName,
    /// [in] pointer to value to assign
    void *pPropValue,
    /// [in] size of value to assign
    size_t propSize) {
  auto pfnPoolSetInfoExp = getContext()->urDdiTable.USMExp.pfnPoolSetInfoExp;

  if (nullptr == pfnPoolSetInfoExp) {
    return UR_RESULT_ERROR_UNINITIALIZED;
  }

  if (getContext()->enableParameterValidation) {
    if (NULL == pPropValue)
      return UR_RESULT_ERROR_INVALID_NULL_POINTER;

    if (NULL == hPool)
      return UR_RESULT_ERROR_INVALID_NULL_HANDLE;

    if (UR_USM_POOL_INFO_USED_HIGH_EXP < propName)
      return UR_RESULT_ERROR_INVALID_ENUMERATION;
  }

  if (getContext()->enableLifetimeValidation &&
      !getContext()->refCountContext->isReferenceValid(hPool)) {
    URLOG_CTX_INVALID_REFERENCE(hPool);
  }

  ur_result_t result = pfnPoolSetInfoExp(hPool, propName, pPropValue, propSize);

  return result;
}

///////////////////////////////////////////////////////////////////////////////
/// @brief Intercept function for urUSMPoolSetDevicePoolExp
__urdlllocal ur_result_t UR_APICALL urUSMPoolSetDevicePoolExp(
    /// [in] handle of the context object
    ur_context_handle_t hContext,
    /// [in] handle of the device object
    ur_device_handle_t hDevice,
    /// [in] handle to USM memory pool to set for a device
    ur_usm_pool_handle_t hPool) {
  auto pfnPoolSetDevicePoolExp =
      getContext()->urDdiTable.USMExp.pfnPoolSetDevicePoolExp;

  if (nullptr == pfnPoolSetDevicePoolExp) {
    return UR_RESULT_ERROR_UNINITIALIZED;
  }

  if (getContext()->enableParameterValidation) {
    if (NULL == hContext)
      return UR_RESULT_ERROR_INVALID_NULL_HANDLE;

    if (NULL == hDevice)
      return UR_RESULT_ERROR_INVALID_NULL_HANDLE;

    if (NULL == hPool)
      return UR_RESULT_ERROR_INVALID_NULL_HANDLE;
  }

  if (getContext()->enableLifetimeValidation &&
      !getContext()->refCountContext->isReferenceValid(hContext)) {
    URLOG_CTX_INVALID_REFERENCE(hContext);
  }

  if (getContext()->enableLifetimeValidation &&
      !getContext()->refCountContext->isReferenceValid(hDevice)) {
    URLOG_CTX_INVALID_REFERENCE(hDevice);
  }

  if (getContext()->enableLifetimeValidation &&
      !getContext()->refCountContext->isReferenceValid(hPool)) {
    URLOG_CTX_INVALID_REFERENCE(hPool);
  }

  ur_result_t result = pfnPoolSetDevicePoolExp(hContext, hDevice, hPool);

  return result;
}

///////////////////////////////////////////////////////////////////////////////
/// @brief Intercept function for urUSMPoolGetDevicePoolExp
__urdlllocal ur_result_t UR_APICALL urUSMPoolGetDevicePoolExp(
    /// [in] handle of the context object
    ur_context_handle_t hContext,
    /// [in] handle of the device object
    ur_device_handle_t hDevice,
    /// [out] pointer to USM memory pool
    ur_usm_pool_handle_t *pPool) {
  auto pfnPoolGetDevicePoolExp =
      getContext()->urDdiTable.USMExp.pfnPoolGetDevicePoolExp;

  if (nullptr == pfnPoolGetDevicePoolExp) {
    return UR_RESULT_ERROR_UNINITIALIZED;
  }

  if (getContext()->enableParameterValidation) {
    if (NULL == pPool)
      return UR_RESULT_ERROR_INVALID_NULL_POINTER;

    if (NULL == hContext)
      return UR_RESULT_ERROR_INVALID_NULL_HANDLE;

    if (NULL == hDevice)
      return UR_RESULT_ERROR_INVALID_NULL_HANDLE;
  }

  if (getContext()->enableLifetimeValidation &&
      !getContext()->refCountContext->isReferenceValid(hContext)) {
    URLOG_CTX_INVALID_REFERENCE(hContext);
  }

  if (getContext()->enableLifetimeValidation &&
      !getContext()->refCountContext->isReferenceValid(hDevice)) {
    URLOG_CTX_INVALID_REFERENCE(hDevice);
  }

  ur_result_t result = pfnPoolGetDevicePoolExp(hContext, hDevice, pPool);

  return result;
}

///////////////////////////////////////////////////////////////////////////////
/// @brief Intercept function for urUSMPoolTrimToExp
__urdlllocal ur_result_t UR_APICALL urUSMPoolTrimToExp(
    /// [in] handle of the context object
    ur_context_handle_t hContext,
    /// [in] handle of the device object
    ur_device_handle_t hDevice,
    /// [in] handle to USM memory pool for trimming
    ur_usm_pool_handle_t hPool,
    /// [in] minimum number of bytes to keep in the pool
    size_t minBytesToKeep) {
  auto pfnPoolTrimToExp = getContext()->urDdiTable.USMExp.pfnPoolTrimToExp;

  if (nullptr == pfnPoolTrimToExp) {
    return UR_RESULT_ERROR_UNINITIALIZED;
  }

  if (getContext()->enableParameterValidation) {
    if (NULL == hContext)
      return UR_RESULT_ERROR_INVALID_NULL_HANDLE;

    if (NULL == hDevice)
      return UR_RESULT_ERROR_INVALID_NULL_HANDLE;

    if (NULL == hPool)
      return UR_RESULT_ERROR_INVALID_NULL_HANDLE;
  }

  if (getContext()->enableLifetimeValidation &&
      !getContext()->refCountContext->isReferenceValid(hContext)) {
    URLOG_CTX_INVALID_REFERENCE(hContext);
  }

  if (getContext()->enableLifetimeValidation &&
      !getContext()->refCountContext->isReferenceValid(hDevice)) {
    URLOG_CTX_INVALID_REFERENCE(hDevice);
  }

  if (getContext()->enableLifetimeValidation &&
      !getContext()->refCountContext->isReferenceValid(hPool)) {
    URLOG_CTX_INVALID_REFERENCE(hPool);
  }

  ur_result_t result =
      pfnPoolTrimToExp(hContext, hDevice, hPool, minBytesToKeep);

  return result;
}

///////////////////////////////////////////////////////////////////////////////
/// @brief Intercept function for urUSMPitchedAllocExp
__urdlllocal ur_result_t UR_APICALL urUSMPitchedAllocExp(
    /// [in] handle of the context object
    ur_context_handle_t hContext,
    /// [in] handle of the device object
    ur_device_handle_t hDevice,
    /// [in][optional] Pointer to USM memory allocation descriptor.
    const ur_usm_desc_t *pUSMDesc,
    /// [in][optional] Pointer to a pool created using urUSMPoolCreate
    ur_usm_pool_handle_t pool,
    /// [in] width in bytes of the USM memory object to be allocated
    size_t widthInBytes,
    /// [in] height of the USM memory object to be allocated
    size_t height,
    /// [in] size in bytes of an element in the allocation
    size_t elementSizeBytes,
    /// [out] pointer to USM shared memory object
    void **ppMem,
    /// [out] pitch of the allocation
    size_t *pResultPitch) {
  auto pfnPitchedAllocExp = getContext()->urDdiTable.USMExp.pfnPitchedAllocExp;

  if (nullptr == pfnPitchedAllocExp) {
    return UR_RESULT_ERROR_UNINITIALIZED;
  }

  if (getContext()->enableParameterValidation) {
    if (NULL == ppMem)
      return UR_RESULT_ERROR_INVALID_NULL_POINTER;

    if (NULL == pResultPitch)
      return UR_RESULT_ERROR_INVALID_NULL_POINTER;

    if (NULL == hContext)
      return UR_RESULT_ERROR_INVALID_NULL_HANDLE;

    if (NULL == hDevice)
      return UR_RESULT_ERROR_INVALID_NULL_HANDLE;

    if (NULL != pUSMDesc && UR_USM_ADVICE_FLAGS_MASK & pUSMDesc->hints)
      return UR_RESULT_ERROR_INVALID_ENUMERATION;

    if (pUSMDesc && pUSMDesc->align != 0 &&
        ((pUSMDesc->align & (pUSMDesc->align - 1)) != 0))
      return UR_RESULT_ERROR_INVALID_VALUE;

    if (widthInBytes == 0)
      return UR_RESULT_ERROR_INVALID_USM_SIZE;
  }

  if (getContext()->enableLifetimeValidation &&
      !getContext()->refCountContext->isReferenceValid(hContext)) {
    URLOG_CTX_INVALID_REFERENCE(hContext);
  }

  if (getContext()->enableLifetimeValidation &&
      !getContext()->refCountContext->isReferenceValid(hDevice)) {
    URLOG_CTX_INVALID_REFERENCE(hDevice);
  }

  if (getContext()->enableLifetimeValidation &&
      !getContext()->refCountContext->isReferenceValid(pool)) {
    URLOG_CTX_INVALID_REFERENCE(pool);
  }

  ur_result_t result =
      pfnPitchedAllocExp(hContext, hDevice, pUSMDesc, pool, widthInBytes,
                         height, elementSizeBytes, ppMem, pResultPitch);

  return result;
}

///////////////////////////////////////////////////////////////////////////////
/// @brief Intercept function for urBindlessImagesUnsampledImageHandleDestroyExp
__urdlllocal ur_result_t UR_APICALL
urBindlessImagesUnsampledImageHandleDestroyExp(
    /// [in] handle of the context object
    ur_context_handle_t hContext,
    /// [in] handle of the device object
    ur_device_handle_t hDevice,
    /// [in][release] pointer to handle of image object to destroy
    ur_exp_image_native_handle_t hImage) {
  auto pfnUnsampledImageHandleDestroyExp =
      getContext()
          ->urDdiTable.BindlessImagesExp.pfnUnsampledImageHandleDestroyExp;

  if (nullptr == pfnUnsampledImageHandleDestroyExp) {
    return UR_RESULT_ERROR_UNINITIALIZED;
  }

  if (getContext()->enableParameterValidation) {
    if (NULL == hContext)
      return UR_RESULT_ERROR_INVALID_NULL_HANDLE;

    if (NULL == hDevice)
      return UR_RESULT_ERROR_INVALID_NULL_HANDLE;
  }

  if (getContext()->enableLifetimeValidation &&
      !getContext()->refCountContext->isReferenceValid(hContext)) {
    URLOG_CTX_INVALID_REFERENCE(hContext);
  }

  if (getContext()->enableLifetimeValidation &&
      !getContext()->refCountContext->isReferenceValid(hDevice)) {
    URLOG_CTX_INVALID_REFERENCE(hDevice);
  }

  ur_result_t result =
      pfnUnsampledImageHandleDestroyExp(hContext, hDevice, hImage);

  return result;
}

///////////////////////////////////////////////////////////////////////////////
/// @brief Intercept function for urBindlessImagesSampledImageHandleDestroyExp
__urdlllocal ur_result_t UR_APICALL
urBindlessImagesSampledImageHandleDestroyExp(
    /// [in] handle of the context object
    ur_context_handle_t hContext,
    /// [in] handle of the device object
    ur_device_handle_t hDevice,
    /// [in][release] pointer to handle of image object to destroy
    ur_exp_image_native_handle_t hImage) {
  auto pfnSampledImageHandleDestroyExp =
      getContext()
          ->urDdiTable.BindlessImagesExp.pfnSampledImageHandleDestroyExp;

  if (nullptr == pfnSampledImageHandleDestroyExp) {
    return UR_RESULT_ERROR_UNINITIALIZED;
  }

  if (getContext()->enableParameterValidation) {
    if (NULL == hContext)
      return UR_RESULT_ERROR_INVALID_NULL_HANDLE;

    if (NULL == hDevice)
      return UR_RESULT_ERROR_INVALID_NULL_HANDLE;
  }

  if (getContext()->enableLifetimeValidation &&
      !getContext()->refCountContext->isReferenceValid(hContext)) {
    URLOG_CTX_INVALID_REFERENCE(hContext);
  }

  if (getContext()->enableLifetimeValidation &&
      !getContext()->refCountContext->isReferenceValid(hDevice)) {
    URLOG_CTX_INVALID_REFERENCE(hDevice);
  }

  ur_result_t result =
      pfnSampledImageHandleDestroyExp(hContext, hDevice, hImage);

  return result;
}

///////////////////////////////////////////////////////////////////////////////
/// @brief Intercept function for urBindlessImagesImageAllocateExp
__urdlllocal ur_result_t UR_APICALL urBindlessImagesImageAllocateExp(
    /// [in] handle of the context object
    ur_context_handle_t hContext,
    /// [in] handle of the device object
    ur_device_handle_t hDevice,
    /// [in] pointer to image format specification
    const ur_image_format_t *pImageFormat,
    /// [in] pointer to image description
    const ur_image_desc_t *pImageDesc,
    /// [out][alloc] pointer to handle of image memory allocated
    ur_exp_image_mem_native_handle_t *phImageMem) {
  auto pfnImageAllocateExp =
      getContext()->urDdiTable.BindlessImagesExp.pfnImageAllocateExp;

  if (nullptr == pfnImageAllocateExp) {
    return UR_RESULT_ERROR_UNINITIALIZED;
  }

  if (getContext()->enableParameterValidation) {
    if (NULL == pImageFormat)
      return UR_RESULT_ERROR_INVALID_NULL_POINTER;

    if (NULL == pImageDesc)
      return UR_RESULT_ERROR_INVALID_NULL_POINTER;

    if (NULL == phImageMem)
      return UR_RESULT_ERROR_INVALID_NULL_POINTER;

    if (NULL == hContext)
      return UR_RESULT_ERROR_INVALID_NULL_HANDLE;

    if (NULL == hDevice)
      return UR_RESULT_ERROR_INVALID_NULL_HANDLE;

    if (pImageDesc && UR_MEM_TYPE_IMAGE_CUBEMAP_EXP < pImageDesc->type)
      return UR_RESULT_ERROR_INVALID_IMAGE_FORMAT_DESCRIPTOR;
  }

  if (getContext()->enableLifetimeValidation &&
      !getContext()->refCountContext->isReferenceValid(hContext)) {
    URLOG_CTX_INVALID_REFERENCE(hContext);
  }

  if (getContext()->enableLifetimeValidation &&
      !getContext()->refCountContext->isReferenceValid(hDevice)) {
    URLOG_CTX_INVALID_REFERENCE(hDevice);
  }

  ur_result_t result = pfnImageAllocateExp(hContext, hDevice, pImageFormat,
                                           pImageDesc, phImageMem);

  return result;
}

///////////////////////////////////////////////////////////////////////////////
/// @brief Intercept function for urBindlessImagesImageFreeExp
__urdlllocal ur_result_t UR_APICALL urBindlessImagesImageFreeExp(
    /// [in] handle of the context object
    ur_context_handle_t hContext,
    /// [in] handle of the device object
    ur_device_handle_t hDevice,
    /// [in][release] handle of image memory to be freed
    ur_exp_image_mem_native_handle_t hImageMem) {
  auto pfnImageFreeExp =
      getContext()->urDdiTable.BindlessImagesExp.pfnImageFreeExp;

  if (nullptr == pfnImageFreeExp) {
    return UR_RESULT_ERROR_UNINITIALIZED;
  }

  if (getContext()->enableParameterValidation) {
    if (NULL == hContext)
      return UR_RESULT_ERROR_INVALID_NULL_HANDLE;

    if (NULL == hDevice)
      return UR_RESULT_ERROR_INVALID_NULL_HANDLE;
  }

  if (getContext()->enableLifetimeValidation &&
      !getContext()->refCountContext->isReferenceValid(hContext)) {
    URLOG_CTX_INVALID_REFERENCE(hContext);
  }

  if (getContext()->enableLifetimeValidation &&
      !getContext()->refCountContext->isReferenceValid(hDevice)) {
    URLOG_CTX_INVALID_REFERENCE(hDevice);
  }

  ur_result_t result = pfnImageFreeExp(hContext, hDevice, hImageMem);

  return result;
}

///////////////////////////////////////////////////////////////////////////////
/// @brief Intercept function for urBindlessImagesUnsampledImageCreateExp
__urdlllocal ur_result_t UR_APICALL urBindlessImagesUnsampledImageCreateExp(
    /// [in] handle of the context object
    ur_context_handle_t hContext,
    /// [in] handle of the device object
    ur_device_handle_t hDevice,
    /// [in] handle to memory from which to create the image
    ur_exp_image_mem_native_handle_t hImageMem,
    /// [in] pointer to image format specification
    const ur_image_format_t *pImageFormat,
    /// [in] pointer to image description
    const ur_image_desc_t *pImageDesc,
    /// [out][alloc] pointer to handle of image object created
    ur_exp_image_native_handle_t *phImage) {
  auto pfnUnsampledImageCreateExp =
      getContext()->urDdiTable.BindlessImagesExp.pfnUnsampledImageCreateExp;

  if (nullptr == pfnUnsampledImageCreateExp) {
    return UR_RESULT_ERROR_UNINITIALIZED;
  }

  if (getContext()->enableParameterValidation) {
    if (NULL == pImageFormat)
      return UR_RESULT_ERROR_INVALID_NULL_POINTER;

    if (NULL == pImageDesc)
      return UR_RESULT_ERROR_INVALID_NULL_POINTER;

    if (NULL == phImage)
      return UR_RESULT_ERROR_INVALID_NULL_POINTER;

    if (NULL == hContext)
      return UR_RESULT_ERROR_INVALID_NULL_HANDLE;

    if (NULL == hDevice)
      return UR_RESULT_ERROR_INVALID_NULL_HANDLE;

    if (pImageDesc && UR_MEM_TYPE_IMAGE_CUBEMAP_EXP < pImageDesc->type)
      return UR_RESULT_ERROR_INVALID_IMAGE_FORMAT_DESCRIPTOR;
  }

  if (getContext()->enableLifetimeValidation &&
      !getContext()->refCountContext->isReferenceValid(hContext)) {
    URLOG_CTX_INVALID_REFERENCE(hContext);
  }

  if (getContext()->enableLifetimeValidation &&
      !getContext()->refCountContext->isReferenceValid(hDevice)) {
    URLOG_CTX_INVALID_REFERENCE(hDevice);
  }

  ur_result_t result = pfnUnsampledImageCreateExp(
      hContext, hDevice, hImageMem, pImageFormat, pImageDesc, phImage);

  return result;
}

///////////////////////////////////////////////////////////////////////////////
/// @brief Intercept function for urBindlessImagesSampledImageCreateExp
__urdlllocal ur_result_t UR_APICALL urBindlessImagesSampledImageCreateExp(
    /// [in] handle of the context object
    ur_context_handle_t hContext,
    /// [in] handle of the device object
    ur_device_handle_t hDevice,
    /// [in] handle to memory from which to create the image
    ur_exp_image_mem_native_handle_t hImageMem,
    /// [in] pointer to image format specification
    const ur_image_format_t *pImageFormat,
    /// [in] pointer to image description
    const ur_image_desc_t *pImageDesc,
    /// [in] pointer to sampler description to be used
    const ur_sampler_desc_t *pSamplerDesc,
    /// [out][alloc] pointer to handle of image object created
    ur_exp_image_native_handle_t *phImage) {
  auto pfnSampledImageCreateExp =
      getContext()->urDdiTable.BindlessImagesExp.pfnSampledImageCreateExp;

  if (nullptr == pfnSampledImageCreateExp) {
    return UR_RESULT_ERROR_UNINITIALIZED;
  }

  if (getContext()->enableParameterValidation) {
    if (NULL == pImageFormat)
      return UR_RESULT_ERROR_INVALID_NULL_POINTER;

    if (NULL == pImageDesc)
      return UR_RESULT_ERROR_INVALID_NULL_POINTER;

    if (NULL == pSamplerDesc)
      return UR_RESULT_ERROR_INVALID_NULL_POINTER;

    if (NULL == phImage)
      return UR_RESULT_ERROR_INVALID_NULL_POINTER;

    if (NULL == hContext)
      return UR_RESULT_ERROR_INVALID_NULL_HANDLE;

    if (NULL == hDevice)
      return UR_RESULT_ERROR_INVALID_NULL_HANDLE;

    if (UR_SAMPLER_ADDRESSING_MODE_MIRRORED_REPEAT <
        pSamplerDesc->addressingMode)
      return UR_RESULT_ERROR_INVALID_ENUMERATION;

    if (UR_SAMPLER_FILTER_MODE_LINEAR < pSamplerDesc->filterMode)
      return UR_RESULT_ERROR_INVALID_ENUMERATION;

    if (pImageDesc && UR_MEM_TYPE_IMAGE_CUBEMAP_EXP < pImageDesc->type)
      return UR_RESULT_ERROR_INVALID_IMAGE_FORMAT_DESCRIPTOR;
  }

  if (getContext()->enableLifetimeValidation &&
      !getContext()->refCountContext->isReferenceValid(hContext)) {
    URLOG_CTX_INVALID_REFERENCE(hContext);
  }

  if (getContext()->enableLifetimeValidation &&
      !getContext()->refCountContext->isReferenceValid(hDevice)) {
    URLOG_CTX_INVALID_REFERENCE(hDevice);
  }

  ur_result_t result =
      pfnSampledImageCreateExp(hContext, hDevice, hImageMem, pImageFormat,
                               pImageDesc, pSamplerDesc, phImage);

  return result;
}

///////////////////////////////////////////////////////////////////////////////
/// @brief Intercept function for urBindlessImagesImageCopyExp
__urdlllocal ur_result_t UR_APICALL urBindlessImagesImageCopyExp(
    /// [in] handle of the queue object
    ur_queue_handle_t hQueue,
    /// [in] location the data will be copied from
    const void *pSrc,
    /// [in] location the data will be copied to
    void *pDst,
    /// [in] pointer to image description
    const ur_image_desc_t *pSrcImageDesc,
    /// [in] pointer to image description
    const ur_image_desc_t *pDstImageDesc,
    /// [in] pointer to image format specification
    const ur_image_format_t *pSrcImageFormat,
    /// [in] pointer to image format specification
    const ur_image_format_t *pDstImageFormat,
    /// [in] Pointer to structure describing the (sub-)regions of source and
    /// destination images
    ur_exp_image_copy_region_t *pCopyRegion,
    /// [in] flags describing copy direction e.g. H2D or D2H
    ur_exp_image_copy_flags_t imageCopyFlags,
    /// [in] size of the event wait list
    uint32_t numEventsInWaitList,
    /// [in][optional][range(0, numEventsInWaitList)] pointer to a list of
    /// events that must be complete before this command can be executed.
    /// If nullptr, the numEventsInWaitList must be 0, indicating that all
    /// previously enqueued commands
    /// must be complete.
    const ur_event_handle_t *phEventWaitList,
    /// [out][optional][alloc] return an event object that identifies this
    /// particular command instance. If phEventWaitList and phEvent are not
    /// NULL, phEvent must not refer to an element of the phEventWaitList array.
    ur_event_handle_t *phEvent) {
  auto pfnImageCopyExp =
      getContext()->urDdiTable.BindlessImagesExp.pfnImageCopyExp;

  if (nullptr == pfnImageCopyExp) {
    return UR_RESULT_ERROR_UNINITIALIZED;
  }

  if (getContext()->enableParameterValidation) {
    if (NULL == pSrc)
      return UR_RESULT_ERROR_INVALID_NULL_POINTER;

    if (NULL == pDst)
      return UR_RESULT_ERROR_INVALID_NULL_POINTER;

    if (NULL == pSrcImageDesc)
      return UR_RESULT_ERROR_INVALID_NULL_POINTER;

    if (NULL == pDstImageDesc)
      return UR_RESULT_ERROR_INVALID_NULL_POINTER;

    if (NULL == pSrcImageFormat)
      return UR_RESULT_ERROR_INVALID_NULL_POINTER;

    if (NULL == pDstImageFormat)
      return UR_RESULT_ERROR_INVALID_NULL_POINTER;

    if (NULL == pCopyRegion)
      return UR_RESULT_ERROR_INVALID_NULL_POINTER;

    if (NULL == hQueue)
      return UR_RESULT_ERROR_INVALID_NULL_HANDLE;

    if (UR_EXP_IMAGE_COPY_FLAGS_MASK & imageCopyFlags)
      return UR_RESULT_ERROR_INVALID_ENUMERATION;

    if (pSrcImageDesc && UR_MEM_TYPE_IMAGE_CUBEMAP_EXP < pSrcImageDesc->type)
      return UR_RESULT_ERROR_INVALID_IMAGE_FORMAT_DESCRIPTOR;

    if (pDstImageDesc && UR_MEM_TYPE_IMAGE_CUBEMAP_EXP < pDstImageDesc->type)
      return UR_RESULT_ERROR_INVALID_IMAGE_FORMAT_DESCRIPTOR;

    if (phEventWaitList != NULL && numEventsInWaitList > 0) {
      for (uint32_t i = 0; i < numEventsInWaitList; ++i) {
        if (phEventWaitList[i] == NULL) {
          return UR_RESULT_ERROR_INVALID_EVENT_WAIT_LIST;
        }
      }
    }
  }

  if (getContext()->enableLifetimeValidation &&
      !getContext()->refCountContext->isReferenceValid(hQueue)) {
    URLOG_CTX_INVALID_REFERENCE(hQueue);
  }

  ur_result_t result = pfnImageCopyExp(
      hQueue, pSrc, pDst, pSrcImageDesc, pDstImageDesc, pSrcImageFormat,
      pDstImageFormat, pCopyRegion, imageCopyFlags, numEventsInWaitList,
      phEventWaitList, phEvent);

  return result;
}

///////////////////////////////////////////////////////////////////////////////
/// @brief Intercept function for urBindlessImagesImageGetInfoExp
__urdlllocal ur_result_t UR_APICALL urBindlessImagesImageGetInfoExp(
    /// [in] handle of the context object
    ur_context_handle_t hContext,
    /// [in] handle to the image memory
    ur_exp_image_mem_native_handle_t hImageMem,
    /// [in] queried info name
    ur_image_info_t propName,
    /// [out][optional] returned query value
    void *pPropValue,
    /// [out][optional] returned query value size
    size_t *pPropSizeRet) {
  auto pfnImageGetInfoExp =
      getContext()->urDdiTable.BindlessImagesExp.pfnImageGetInfoExp;

  if (nullptr == pfnImageGetInfoExp) {
    return UR_RESULT_ERROR_UNINITIALIZED;
  }

  if (getContext()->enableParameterValidation) {
    if (pPropValue == NULL && pPropSizeRet == NULL)
      return UR_RESULT_ERROR_INVALID_NULL_POINTER;

    if (NULL == hContext)
      return UR_RESULT_ERROR_INVALID_NULL_HANDLE;

    if (UR_IMAGE_INFO_NUM_SAMPLES < propName)
      return UR_RESULT_ERROR_INVALID_ENUMERATION;
  }

  if (getContext()->enableLifetimeValidation &&
      !getContext()->refCountContext->isReferenceValid(hContext)) {
    URLOG_CTX_INVALID_REFERENCE(hContext);
  }

  ur_result_t result = pfnImageGetInfoExp(hContext, hImageMem, propName,
                                          pPropValue, pPropSizeRet);

  return result;
}

///////////////////////////////////////////////////////////////////////////////
/// @brief Intercept function for
/// urBindlessImagesGetImageMemoryHandleTypeSupportExp
__urdlllocal ur_result_t UR_APICALL
urBindlessImagesGetImageMemoryHandleTypeSupportExp(
    /// [in] handle of the context object
    ur_context_handle_t hContext,
    /// [in] handle of the device object
    ur_device_handle_t hDevice,
    /// [in] pointer to image description
    const ur_image_desc_t *pImageDesc,
    /// [in] pointer to image format specification
    const ur_image_format_t *pImageFormat,
    /// [in] type of image backing memory handle to query support for
    ur_exp_image_mem_type_t imageMemHandleType,
    /// [out] returned indication of support for allocating the given image
    /// backing memory handle type
    ur_bool_t *pSupportedRet) {
  auto pfnGetImageMemoryHandleTypeSupportExp =
      getContext()
          ->urDdiTable.BindlessImagesExp.pfnGetImageMemoryHandleTypeSupportExp;

  if (nullptr == pfnGetImageMemoryHandleTypeSupportExp) {
    return UR_RESULT_ERROR_UNINITIALIZED;
  }

  if (getContext()->enableParameterValidation) {
    if (NULL == pImageDesc)
      return UR_RESULT_ERROR_INVALID_NULL_POINTER;

    if (NULL == pImageFormat)
      return UR_RESULT_ERROR_INVALID_NULL_POINTER;

    if (NULL == pSupportedRet)
      return UR_RESULT_ERROR_INVALID_NULL_POINTER;

    if (NULL == hContext)
      return UR_RESULT_ERROR_INVALID_NULL_HANDLE;

    if (NULL == hDevice)
      return UR_RESULT_ERROR_INVALID_NULL_HANDLE;

    if (UR_EXP_IMAGE_MEM_TYPE_OPAQUE_HANDLE < imageMemHandleType)
      return UR_RESULT_ERROR_INVALID_ENUMERATION;
  }

  if (getContext()->enableLifetimeValidation &&
      !getContext()->refCountContext->isReferenceValid(hContext)) {
    URLOG_CTX_INVALID_REFERENCE(hContext);
  }

  if (getContext()->enableLifetimeValidation &&
      !getContext()->refCountContext->isReferenceValid(hDevice)) {
    URLOG_CTX_INVALID_REFERENCE(hDevice);
  }

  ur_result_t result = pfnGetImageMemoryHandleTypeSupportExp(
      hContext, hDevice, pImageDesc, pImageFormat, imageMemHandleType,
      pSupportedRet);

  return result;
}

///////////////////////////////////////////////////////////////////////////////
/// @brief Intercept function for
/// urBindlessImagesGetImageUnsampledHandleSupportExp
__urdlllocal ur_result_t UR_APICALL
urBindlessImagesGetImageUnsampledHandleSupportExp(
    /// [in] handle of the context object
    ur_context_handle_t hContext,
    /// [in] handle of the device object
    ur_device_handle_t hDevice,
    /// [in] pointer to image description
    const ur_image_desc_t *pImageDesc,
    /// [in] pointer to image format specification
    const ur_image_format_t *pImageFormat,
    /// [in] type of image backing memory handle to query support for
    ur_exp_image_mem_type_t imageMemHandleType,
    /// [out] returned indication of support for creating unsampled image
    /// handles
    ur_bool_t *pSupportedRet) {
  auto pfnGetImageUnsampledHandleSupportExp =
      getContext()
          ->urDdiTable.BindlessImagesExp.pfnGetImageUnsampledHandleSupportExp;

  if (nullptr == pfnGetImageUnsampledHandleSupportExp) {
    return UR_RESULT_ERROR_UNINITIALIZED;
  }

  if (getContext()->enableParameterValidation) {
    if (NULL == pImageDesc)
      return UR_RESULT_ERROR_INVALID_NULL_POINTER;

    if (NULL == pImageFormat)
      return UR_RESULT_ERROR_INVALID_NULL_POINTER;

    if (NULL == pSupportedRet)
      return UR_RESULT_ERROR_INVALID_NULL_POINTER;

    if (NULL == hContext)
      return UR_RESULT_ERROR_INVALID_NULL_HANDLE;

    if (NULL == hDevice)
      return UR_RESULT_ERROR_INVALID_NULL_HANDLE;

    if (UR_EXP_IMAGE_MEM_TYPE_OPAQUE_HANDLE < imageMemHandleType)
      return UR_RESULT_ERROR_INVALID_ENUMERATION;
  }

  if (getContext()->enableLifetimeValidation &&
      !getContext()->refCountContext->isReferenceValid(hContext)) {
    URLOG_CTX_INVALID_REFERENCE(hContext);
  }

  if (getContext()->enableLifetimeValidation &&
      !getContext()->refCountContext->isReferenceValid(hDevice)) {
    URLOG_CTX_INVALID_REFERENCE(hDevice);
  }

  ur_result_t result = pfnGetImageUnsampledHandleSupportExp(
      hContext, hDevice, pImageDesc, pImageFormat, imageMemHandleType,
      pSupportedRet);

  return result;
}

///////////////////////////////////////////////////////////////////////////////
/// @brief Intercept function for
/// urBindlessImagesGetImageSampledHandleSupportExp
__urdlllocal ur_result_t UR_APICALL
urBindlessImagesGetImageSampledHandleSupportExp(
    /// [in] handle of the context object
    ur_context_handle_t hContext,
    /// [in] handle of the device object
    ur_device_handle_t hDevice,
    /// [in] pointer to image description
    const ur_image_desc_t *pImageDesc,
    /// [in] pointer to image format specification
    const ur_image_format_t *pImageFormat,
    /// [in] type of image backing memory handle to query support for
    ur_exp_image_mem_type_t imageMemHandleType,
    /// [out] returned indication of support for creating sampled image
    /// handles
    ur_bool_t *pSupportedRet) {
  auto pfnGetImageSampledHandleSupportExp =
      getContext()
          ->urDdiTable.BindlessImagesExp.pfnGetImageSampledHandleSupportExp;

  if (nullptr == pfnGetImageSampledHandleSupportExp) {
    return UR_RESULT_ERROR_UNINITIALIZED;
  }

  if (getContext()->enableParameterValidation) {
    if (NULL == pImageDesc)
      return UR_RESULT_ERROR_INVALID_NULL_POINTER;

    if (NULL == pImageFormat)
      return UR_RESULT_ERROR_INVALID_NULL_POINTER;

    if (NULL == pSupportedRet)
      return UR_RESULT_ERROR_INVALID_NULL_POINTER;

    if (NULL == hContext)
      return UR_RESULT_ERROR_INVALID_NULL_HANDLE;

    if (NULL == hDevice)
      return UR_RESULT_ERROR_INVALID_NULL_HANDLE;

    if (UR_EXP_IMAGE_MEM_TYPE_OPAQUE_HANDLE < imageMemHandleType)
      return UR_RESULT_ERROR_INVALID_ENUMERATION;
  }

  if (getContext()->enableLifetimeValidation &&
      !getContext()->refCountContext->isReferenceValid(hContext)) {
    URLOG_CTX_INVALID_REFERENCE(hContext);
  }

  if (getContext()->enableLifetimeValidation &&
      !getContext()->refCountContext->isReferenceValid(hDevice)) {
    URLOG_CTX_INVALID_REFERENCE(hDevice);
  }

  ur_result_t result = pfnGetImageSampledHandleSupportExp(
      hContext, hDevice, pImageDesc, pImageFormat, imageMemHandleType,
      pSupportedRet);

  return result;
}

///////////////////////////////////////////////////////////////////////////////
/// @brief Intercept function for urBindlessImagesMipmapGetLevelExp
__urdlllocal ur_result_t UR_APICALL urBindlessImagesMipmapGetLevelExp(
    /// [in] handle of the context object
    ur_context_handle_t hContext,
    /// [in] handle of the device object
    ur_device_handle_t hDevice,
    /// [in] memory handle to the mipmap image
    ur_exp_image_mem_native_handle_t hImageMem,
    /// [in] requested level of the mipmap
    uint32_t mipmapLevel,
    /// [out] returning memory handle to the individual image
    ur_exp_image_mem_native_handle_t *phImageMem) {
  auto pfnMipmapGetLevelExp =
      getContext()->urDdiTable.BindlessImagesExp.pfnMipmapGetLevelExp;

  if (nullptr == pfnMipmapGetLevelExp) {
    return UR_RESULT_ERROR_UNINITIALIZED;
  }

  if (getContext()->enableParameterValidation) {
    if (NULL == phImageMem)
      return UR_RESULT_ERROR_INVALID_NULL_POINTER;

    if (NULL == hContext)
      return UR_RESULT_ERROR_INVALID_NULL_HANDLE;

    if (NULL == hDevice)
      return UR_RESULT_ERROR_INVALID_NULL_HANDLE;
  }

  if (getContext()->enableLifetimeValidation &&
      !getContext()->refCountContext->isReferenceValid(hContext)) {
    URLOG_CTX_INVALID_REFERENCE(hContext);
  }

  if (getContext()->enableLifetimeValidation &&
      !getContext()->refCountContext->isReferenceValid(hDevice)) {
    URLOG_CTX_INVALID_REFERENCE(hDevice);
  }

  ur_result_t result = pfnMipmapGetLevelExp(hContext, hDevice, hImageMem,
                                            mipmapLevel, phImageMem);

  return result;
}

///////////////////////////////////////////////////////////////////////////////
/// @brief Intercept function for urBindlessImagesMipmapFreeExp
__urdlllocal ur_result_t UR_APICALL urBindlessImagesMipmapFreeExp(
    /// [in] handle of the context object
    ur_context_handle_t hContext,
    /// [in] handle of the device object
    ur_device_handle_t hDevice,
    /// [in][release] handle of image memory to be freed
    ur_exp_image_mem_native_handle_t hMem) {
  auto pfnMipmapFreeExp =
      getContext()->urDdiTable.BindlessImagesExp.pfnMipmapFreeExp;

  if (nullptr == pfnMipmapFreeExp) {
    return UR_RESULT_ERROR_UNINITIALIZED;
  }

  if (getContext()->enableParameterValidation) {
    if (NULL == hContext)
      return UR_RESULT_ERROR_INVALID_NULL_HANDLE;

    if (NULL == hDevice)
      return UR_RESULT_ERROR_INVALID_NULL_HANDLE;
  }

  if (getContext()->enableLifetimeValidation &&
      !getContext()->refCountContext->isReferenceValid(hContext)) {
    URLOG_CTX_INVALID_REFERENCE(hContext);
  }

  if (getContext()->enableLifetimeValidation &&
      !getContext()->refCountContext->isReferenceValid(hDevice)) {
    URLOG_CTX_INVALID_REFERENCE(hDevice);
  }

  ur_result_t result = pfnMipmapFreeExp(hContext, hDevice, hMem);

  return result;
}

///////////////////////////////////////////////////////////////////////////////
/// @brief Intercept function for urBindlessImagesImportExternalMemoryExp
__urdlllocal ur_result_t UR_APICALL urBindlessImagesImportExternalMemoryExp(
    /// [in] handle of the context object
    ur_context_handle_t hContext,
    /// [in] handle of the device object
    ur_device_handle_t hDevice,
    /// [in] size of the external memory
    size_t size,
    /// [in] type of external memory handle
    ur_exp_external_mem_type_t memHandleType,
    /// [in] the external memory descriptor
    ur_exp_external_mem_desc_t *pExternalMemDesc,
    /// [out][alloc] external memory handle to the external memory
    ur_exp_external_mem_handle_t *phExternalMem) {
  auto pfnImportExternalMemoryExp =
      getContext()->urDdiTable.BindlessImagesExp.pfnImportExternalMemoryExp;

  if (nullptr == pfnImportExternalMemoryExp) {
    return UR_RESULT_ERROR_UNINITIALIZED;
  }

  if (getContext()->enableParameterValidation) {
    if (NULL == pExternalMemDesc)
      return UR_RESULT_ERROR_INVALID_NULL_POINTER;

    if (NULL == phExternalMem)
      return UR_RESULT_ERROR_INVALID_NULL_POINTER;

    if (NULL == hContext)
      return UR_RESULT_ERROR_INVALID_NULL_HANDLE;

    if (NULL == hDevice)
      return UR_RESULT_ERROR_INVALID_NULL_HANDLE;

    if (UR_EXP_EXTERNAL_MEM_TYPE_WIN32_NT_DX11_RESOURCE < memHandleType)
      return UR_RESULT_ERROR_INVALID_ENUMERATION;
  }

  if (getContext()->enableLifetimeValidation &&
      !getContext()->refCountContext->isReferenceValid(hContext)) {
    URLOG_CTX_INVALID_REFERENCE(hContext);
  }

  if (getContext()->enableLifetimeValidation &&
      !getContext()->refCountContext->isReferenceValid(hDevice)) {
    URLOG_CTX_INVALID_REFERENCE(hDevice);
  }

  ur_result_t result = pfnImportExternalMemoryExp(
      hContext, hDevice, size, memHandleType, pExternalMemDesc, phExternalMem);

  return result;
}

///////////////////////////////////////////////////////////////////////////////
/// @brief Intercept function for urBindlessImagesMapExternalArrayExp
__urdlllocal ur_result_t UR_APICALL urBindlessImagesMapExternalArrayExp(
    /// [in] handle of the context object
    ur_context_handle_t hContext,
    /// [in] handle of the device object
    ur_device_handle_t hDevice,
    /// [in] pointer to image format specification
    const ur_image_format_t *pImageFormat,
    /// [in] pointer to image description
    const ur_image_desc_t *pImageDesc,
    /// [in] external memory handle to the external memory
    ur_exp_external_mem_handle_t hExternalMem,
    /// [out] image memory handle to the externally allocated memory
    ur_exp_image_mem_native_handle_t *phImageMem) {
  auto pfnMapExternalArrayExp =
      getContext()->urDdiTable.BindlessImagesExp.pfnMapExternalArrayExp;

  if (nullptr == pfnMapExternalArrayExp) {
    return UR_RESULT_ERROR_UNINITIALIZED;
  }

  if (getContext()->enableParameterValidation) {
    if (NULL == pImageFormat)
      return UR_RESULT_ERROR_INVALID_NULL_POINTER;

    if (NULL == pImageDesc)
      return UR_RESULT_ERROR_INVALID_NULL_POINTER;

    if (NULL == phImageMem)
      return UR_RESULT_ERROR_INVALID_NULL_POINTER;

    if (NULL == hContext)
      return UR_RESULT_ERROR_INVALID_NULL_HANDLE;

    if (NULL == hDevice)
      return UR_RESULT_ERROR_INVALID_NULL_HANDLE;

    if (NULL == hExternalMem)
      return UR_RESULT_ERROR_INVALID_NULL_HANDLE;

    if (pImageDesc && UR_MEM_TYPE_IMAGE_CUBEMAP_EXP < pImageDesc->type)
      return UR_RESULT_ERROR_INVALID_IMAGE_FORMAT_DESCRIPTOR;
  }

  if (getContext()->enableLifetimeValidation &&
      !getContext()->refCountContext->isReferenceValid(hContext)) {
    URLOG_CTX_INVALID_REFERENCE(hContext);
  }

  if (getContext()->enableLifetimeValidation &&
      !getContext()->refCountContext->isReferenceValid(hDevice)) {
    URLOG_CTX_INVALID_REFERENCE(hDevice);
  }

  ur_result_t result = pfnMapExternalArrayExp(
      hContext, hDevice, pImageFormat, pImageDesc, hExternalMem, phImageMem);

  return result;
}

///////////////////////////////////////////////////////////////////////////////
/// @brief Intercept function for urBindlessImagesMapExternalLinearMemoryExp
__urdlllocal ur_result_t UR_APICALL urBindlessImagesMapExternalLinearMemoryExp(
    /// [in] handle of the context object
    ur_context_handle_t hContext,
    /// [in] handle of the device object
    ur_device_handle_t hDevice,
    /// [in] offset into memory region to map
    uint64_t offset,
    /// [in] size of memory region to map
    uint64_t size,
    /// [in] external memory handle to the external memory
    ur_exp_external_mem_handle_t hExternalMem,
    /// [out] pointer of the externally allocated memory
    void **ppRetMem) {
  auto pfnMapExternalLinearMemoryExp =
      getContext()->urDdiTable.BindlessImagesExp.pfnMapExternalLinearMemoryExp;

  if (nullptr == pfnMapExternalLinearMemoryExp) {
    return UR_RESULT_ERROR_UNINITIALIZED;
  }

  if (getContext()->enableParameterValidation) {
    if (NULL == ppRetMem)
      return UR_RESULT_ERROR_INVALID_NULL_POINTER;

    if (NULL == hContext)
      return UR_RESULT_ERROR_INVALID_NULL_HANDLE;

    if (NULL == hDevice)
      return UR_RESULT_ERROR_INVALID_NULL_HANDLE;

    if (NULL == hExternalMem)
      return UR_RESULT_ERROR_INVALID_NULL_HANDLE;
  }

  if (getContext()->enableLifetimeValidation &&
      !getContext()->refCountContext->isReferenceValid(hContext)) {
    URLOG_CTX_INVALID_REFERENCE(hContext);
  }

  if (getContext()->enableLifetimeValidation &&
      !getContext()->refCountContext->isReferenceValid(hDevice)) {
    URLOG_CTX_INVALID_REFERENCE(hDevice);
  }

  ur_result_t result = pfnMapExternalLinearMemoryExp(
      hContext, hDevice, offset, size, hExternalMem, ppRetMem);

  return result;
}

///////////////////////////////////////////////////////////////////////////////
/// @brief Intercept function for urBindlessImagesReleaseExternalMemoryExp
__urdlllocal ur_result_t UR_APICALL urBindlessImagesReleaseExternalMemoryExp(
    /// [in] handle of the context object
    ur_context_handle_t hContext,
    /// [in] handle of the device object
    ur_device_handle_t hDevice,
    /// [in][release] handle of external memory to be destroyed
    ur_exp_external_mem_handle_t hExternalMem) {
  auto pfnReleaseExternalMemoryExp =
      getContext()->urDdiTable.BindlessImagesExp.pfnReleaseExternalMemoryExp;

  if (nullptr == pfnReleaseExternalMemoryExp) {
    return UR_RESULT_ERROR_UNINITIALIZED;
  }

  if (getContext()->enableParameterValidation) {
    if (NULL == hContext)
      return UR_RESULT_ERROR_INVALID_NULL_HANDLE;

    if (NULL == hDevice)
      return UR_RESULT_ERROR_INVALID_NULL_HANDLE;

    if (NULL == hExternalMem)
      return UR_RESULT_ERROR_INVALID_NULL_HANDLE;
  }

  if (getContext()->enableLifetimeValidation &&
      !getContext()->refCountContext->isReferenceValid(hContext)) {
    URLOG_CTX_INVALID_REFERENCE(hContext);
  }

  if (getContext()->enableLifetimeValidation &&
      !getContext()->refCountContext->isReferenceValid(hDevice)) {
    URLOG_CTX_INVALID_REFERENCE(hDevice);
  }

  ur_result_t result =
      pfnReleaseExternalMemoryExp(hContext, hDevice, hExternalMem);

  return result;
}

///////////////////////////////////////////////////////////////////////////////
/// @brief Intercept function for urBindlessImagesFreeMappedLinearMemoryExp
__urdlllocal ur_result_t UR_APICALL urBindlessImagesFreeMappedLinearMemoryExp(
    /// [in] handle of the context object
    ur_context_handle_t hContext,
    /// [in] handle of the device object
    ur_device_handle_t hDevice,
    /// [in][release] pointer to mapped linear memory region to be freed
    void *pMem) {
  auto pfnFreeMappedLinearMemoryExp =
      getContext()->urDdiTable.BindlessImagesExp.pfnFreeMappedLinearMemoryExp;

  if (nullptr == pfnFreeMappedLinearMemoryExp) {
    return UR_RESULT_ERROR_UNINITIALIZED;
  }

  if (getContext()->enableParameterValidation) {
    if (pMem == NULL)
      return UR_RESULT_ERROR_INVALID_NULL_POINTER;

    if (NULL == hContext)
      return UR_RESULT_ERROR_INVALID_NULL_HANDLE;

    if (NULL == hDevice)
      return UR_RESULT_ERROR_INVALID_NULL_HANDLE;
  }

  if (getContext()->enableLifetimeValidation &&
      !getContext()->refCountContext->isReferenceValid(hContext)) {
    URLOG_CTX_INVALID_REFERENCE(hContext);
  }

  if (getContext()->enableLifetimeValidation &&
      !getContext()->refCountContext->isReferenceValid(hDevice)) {
    URLOG_CTX_INVALID_REFERENCE(hDevice);
  }

  ur_result_t result = pfnFreeMappedLinearMemoryExp(hContext, hDevice, pMem);

  return result;
}

///////////////////////////////////////////////////////////////////////////////
/// @brief Intercept function for urBindlessImagesSupportsImportingHandleTypeExp
__urdlllocal ur_result_t UR_APICALL
urBindlessImagesSupportsImportingHandleTypeExp(
    /// [in] handle of the device object
    ur_device_handle_t hDevice,
    /// [in] type of external memory handle
    ur_exp_external_mem_type_t memHandleType,
    /// [out] whether the device supports importing the specified external
    /// memory handle type
    ur_bool_t *pSupportedRet) {
  auto pfnSupportsImportingHandleTypeExp =
      getContext()
          ->urDdiTable.BindlessImagesExp.pfnSupportsImportingHandleTypeExp;

  if (nullptr == pfnSupportsImportingHandleTypeExp) {
    return UR_RESULT_ERROR_UNINITIALIZED;
  }

  if (getContext()->enableParameterValidation) {
    if (NULL == pSupportedRet)
      return UR_RESULT_ERROR_INVALID_NULL_POINTER;

    if (NULL == hDevice)
      return UR_RESULT_ERROR_INVALID_NULL_HANDLE;

    if (UR_EXP_EXTERNAL_MEM_TYPE_WIN32_NT_DX11_RESOURCE < memHandleType)
      return UR_RESULT_ERROR_INVALID_ENUMERATION;
  }

  if (getContext()->enableLifetimeValidation &&
      !getContext()->refCountContext->isReferenceValid(hDevice)) {
    URLOG_CTX_INVALID_REFERENCE(hDevice);
  }

  ur_result_t result =
      pfnSupportsImportingHandleTypeExp(hDevice, memHandleType, pSupportedRet);

  return result;
}

///////////////////////////////////////////////////////////////////////////////
/// @brief Intercept function for urBindlessImagesImportExternalSemaphoreExp
__urdlllocal ur_result_t UR_APICALL urBindlessImagesImportExternalSemaphoreExp(
    /// [in] handle of the context object
    ur_context_handle_t hContext,
    /// [in] handle of the device object
    ur_device_handle_t hDevice,
    /// [in] type of external memory handle
    ur_exp_external_semaphore_type_t semHandleType,
    /// [in] the external semaphore descriptor
    ur_exp_external_semaphore_desc_t *pExternalSemaphoreDesc,
    /// [out][alloc] external semaphore handle to the external semaphore
    ur_exp_external_semaphore_handle_t *phExternalSemaphore) {
  auto pfnImportExternalSemaphoreExp =
      getContext()->urDdiTable.BindlessImagesExp.pfnImportExternalSemaphoreExp;

  if (nullptr == pfnImportExternalSemaphoreExp) {
    return UR_RESULT_ERROR_UNINITIALIZED;
  }

  if (getContext()->enableParameterValidation) {
    if (NULL == pExternalSemaphoreDesc)
      return UR_RESULT_ERROR_INVALID_NULL_POINTER;

    if (NULL == phExternalSemaphore)
      return UR_RESULT_ERROR_INVALID_NULL_POINTER;

    if (NULL == hContext)
      return UR_RESULT_ERROR_INVALID_NULL_HANDLE;

    if (NULL == hDevice)
      return UR_RESULT_ERROR_INVALID_NULL_HANDLE;

    if (UR_EXP_EXTERNAL_SEMAPHORE_TYPE_TIMELINE_WIN32_NT < semHandleType)
      return UR_RESULT_ERROR_INVALID_ENUMERATION;
  }

  if (getContext()->enableLifetimeValidation &&
      !getContext()->refCountContext->isReferenceValid(hContext)) {
    URLOG_CTX_INVALID_REFERENCE(hContext);
  }

  if (getContext()->enableLifetimeValidation &&
      !getContext()->refCountContext->isReferenceValid(hDevice)) {
    URLOG_CTX_INVALID_REFERENCE(hDevice);
  }

  ur_result_t result = pfnImportExternalSemaphoreExp(
      hContext, hDevice, semHandleType, pExternalSemaphoreDesc,
      phExternalSemaphore);

  return result;
}

///////////////////////////////////////////////////////////////////////////////
/// @brief Intercept function for urBindlessImagesReleaseExternalSemaphoreExp
__urdlllocal ur_result_t UR_APICALL urBindlessImagesReleaseExternalSemaphoreExp(
    /// [in] handle of the context object
    ur_context_handle_t hContext,
    /// [in] handle of the device object
    ur_device_handle_t hDevice,
    /// [in][release] handle of external semaphore to be destroyed
    ur_exp_external_semaphore_handle_t hExternalSemaphore) {
  auto pfnReleaseExternalSemaphoreExp =
      getContext()->urDdiTable.BindlessImagesExp.pfnReleaseExternalSemaphoreExp;

  if (nullptr == pfnReleaseExternalSemaphoreExp) {
    return UR_RESULT_ERROR_UNINITIALIZED;
  }

  if (getContext()->enableParameterValidation) {
    if (NULL == hContext)
      return UR_RESULT_ERROR_INVALID_NULL_HANDLE;

    if (NULL == hDevice)
      return UR_RESULT_ERROR_INVALID_NULL_HANDLE;

    if (NULL == hExternalSemaphore)
      return UR_RESULT_ERROR_INVALID_NULL_HANDLE;
  }

  if (getContext()->enableLifetimeValidation &&
      !getContext()->refCountContext->isReferenceValid(hContext)) {
    URLOG_CTX_INVALID_REFERENCE(hContext);
  }

  if (getContext()->enableLifetimeValidation &&
      !getContext()->refCountContext->isReferenceValid(hDevice)) {
    URLOG_CTX_INVALID_REFERENCE(hDevice);
  }

  ur_result_t result =
      pfnReleaseExternalSemaphoreExp(hContext, hDevice, hExternalSemaphore);

  return result;
}

///////////////////////////////////////////////////////////////////////////////
/// @brief Intercept function for urBindlessImagesWaitExternalSemaphoreExp
__urdlllocal ur_result_t UR_APICALL urBindlessImagesWaitExternalSemaphoreExp(
    /// [in] handle of the queue object
    ur_queue_handle_t hQueue,
    /// [in] external semaphore handle
    ur_exp_external_semaphore_handle_t hSemaphore,
    /// [in] indicates whether the samephore is capable and should wait on a
    /// certain value.
    /// Otherwise the semaphore is treated like a binary state, and
    /// `waitValue` is ignored.
    bool hasWaitValue,
    /// [in] the value to be waited on
    uint64_t waitValue,
    /// [in] size of the event wait list
    uint32_t numEventsInWaitList,
    /// [in][optional][range(0, numEventsInWaitList)] pointer to a list of
    /// events that must be complete before this command can be executed.
    /// If nullptr, the numEventsInWaitList must be 0, indicating that all
    /// previously enqueued commands
    /// must be complete.
    const ur_event_handle_t *phEventWaitList,
    /// [out][optional][alloc] return an event object that identifies this
    /// particular command instance. If phEventWaitList and phEvent are not
    /// NULL, phEvent must not refer to an element of the phEventWaitList array.
    ur_event_handle_t *phEvent) {
  auto pfnWaitExternalSemaphoreExp =
      getContext()->urDdiTable.BindlessImagesExp.pfnWaitExternalSemaphoreExp;

  if (nullptr == pfnWaitExternalSemaphoreExp) {
    return UR_RESULT_ERROR_UNINITIALIZED;
  }

  if (getContext()->enableParameterValidation) {
    if (NULL == hQueue)
      return UR_RESULT_ERROR_INVALID_NULL_HANDLE;

    if (NULL == hSemaphore)
      return UR_RESULT_ERROR_INVALID_NULL_HANDLE;

    if (phEventWaitList != NULL && numEventsInWaitList > 0) {
      for (uint32_t i = 0; i < numEventsInWaitList; ++i) {
        if (phEventWaitList[i] == NULL) {
          return UR_RESULT_ERROR_INVALID_EVENT_WAIT_LIST;
        }
      }
    }
  }

  if (getContext()->enableLifetimeValidation &&
      !getContext()->refCountContext->isReferenceValid(hQueue)) {
    URLOG_CTX_INVALID_REFERENCE(hQueue);
  }

  ur_result_t result = pfnWaitExternalSemaphoreExp(
      hQueue, hSemaphore, hasWaitValue, waitValue, numEventsInWaitList,
      phEventWaitList, phEvent);

  return result;
}

///////////////////////////////////////////////////////////////////////////////
/// @brief Intercept function for urBindlessImagesSignalExternalSemaphoreExp
__urdlllocal ur_result_t UR_APICALL urBindlessImagesSignalExternalSemaphoreExp(
    /// [in] handle of the queue object
    ur_queue_handle_t hQueue,
    /// [in] external semaphore handle
    ur_exp_external_semaphore_handle_t hSemaphore,
    /// [in] indicates whether the samephore is capable and should signal on a
    /// certain value.
    /// Otherwise the semaphore is treated like a binary state, and
    /// `signalValue` is ignored.
    bool hasSignalValue,
    /// [in] the value to be signalled
    uint64_t signalValue,
    /// [in] size of the event wait list
    uint32_t numEventsInWaitList,
    /// [in][optional][range(0, numEventsInWaitList)] pointer to a list of
    /// events that must be complete before this command can be executed.
    /// If nullptr, the numEventsInWaitList must be 0, indicating that all
    /// previously enqueued commands
    /// must be complete.
    const ur_event_handle_t *phEventWaitList,
    /// [out][optional][alloc] return an event object that identifies this
    /// particular command instance. If phEventWaitList and phEvent are not
    /// NULL, phEvent must not refer to an element of the phEventWaitList array.
    ur_event_handle_t *phEvent) {
  auto pfnSignalExternalSemaphoreExp =
      getContext()->urDdiTable.BindlessImagesExp.pfnSignalExternalSemaphoreExp;

  if (nullptr == pfnSignalExternalSemaphoreExp) {
    return UR_RESULT_ERROR_UNINITIALIZED;
  }

  if (getContext()->enableParameterValidation) {
    if (NULL == hQueue)
      return UR_RESULT_ERROR_INVALID_NULL_HANDLE;

    if (NULL == hSemaphore)
      return UR_RESULT_ERROR_INVALID_NULL_HANDLE;

    if (phEventWaitList != NULL && numEventsInWaitList > 0) {
      for (uint32_t i = 0; i < numEventsInWaitList; ++i) {
        if (phEventWaitList[i] == NULL) {
          return UR_RESULT_ERROR_INVALID_EVENT_WAIT_LIST;
        }
      }
    }
  }

  if (getContext()->enableLifetimeValidation &&
      !getContext()->refCountContext->isReferenceValid(hQueue)) {
    URLOG_CTX_INVALID_REFERENCE(hQueue);
  }

  ur_result_t result = pfnSignalExternalSemaphoreExp(
      hQueue, hSemaphore, hasSignalValue, signalValue, numEventsInWaitList,
      phEventWaitList, phEvent);

  return result;
}

///////////////////////////////////////////////////////////////////////////////
/// @brief Intercept function for urCommandBufferCreateExp
__urdlllocal ur_result_t UR_APICALL urCommandBufferCreateExp(
    /// [in] Handle of the context object.
    ur_context_handle_t hContext,
    /// [in] Handle of the device object.
    ur_device_handle_t hDevice,
    /// [in] Command-buffer descriptor.
    const ur_exp_command_buffer_desc_t *pCommandBufferDesc,
    /// [out][alloc] Pointer to command-Buffer handle.
    ur_exp_command_buffer_handle_t *phCommandBuffer) {
  auto pfnCreateExp = getContext()->urDdiTable.CommandBufferExp.pfnCreateExp;

  if (nullptr == pfnCreateExp) {
    return UR_RESULT_ERROR_UNINITIALIZED;
  }

  if (getContext()->enableParameterValidation) {
    if (NULL == pCommandBufferDesc)
      return UR_RESULT_ERROR_INVALID_NULL_POINTER;

    if (NULL == phCommandBuffer)
      return UR_RESULT_ERROR_INVALID_NULL_POINTER;

    if (NULL == hContext)
      return UR_RESULT_ERROR_INVALID_NULL_HANDLE;

    if (NULL == hDevice)
      return UR_RESULT_ERROR_INVALID_NULL_HANDLE;
  }

  if (getContext()->enableLifetimeValidation &&
      !getContext()->refCountContext->isReferenceValid(hContext)) {
    URLOG_CTX_INVALID_REFERENCE(hContext);
  }

  if (getContext()->enableLifetimeValidation &&
      !getContext()->refCountContext->isReferenceValid(hDevice)) {
    URLOG_CTX_INVALID_REFERENCE(hDevice);
  }

  ur_result_t result =
      pfnCreateExp(hContext, hDevice, pCommandBufferDesc, phCommandBuffer);

  return result;
}

///////////////////////////////////////////////////////////////////////////////
/// @brief Intercept function for urCommandBufferRetainExp
__urdlllocal ur_result_t UR_APICALL urCommandBufferRetainExp(
    /// [in][retain] Handle of the command-buffer object.
    ur_exp_command_buffer_handle_t hCommandBuffer) {
  auto pfnRetainExp = getContext()->urDdiTable.CommandBufferExp.pfnRetainExp;

  if (nullptr == pfnRetainExp) {
    return UR_RESULT_ERROR_UNINITIALIZED;
  }

  if (getContext()->enableParameterValidation) {
    if (NULL == hCommandBuffer)
      return UR_RESULT_ERROR_INVALID_NULL_HANDLE;
  }

  ur_result_t result = pfnRetainExp(hCommandBuffer);

  return result;
}

///////////////////////////////////////////////////////////////////////////////
/// @brief Intercept function for urCommandBufferReleaseExp
__urdlllocal ur_result_t UR_APICALL urCommandBufferReleaseExp(
    /// [in][release] Handle of the command-buffer object.
    ur_exp_command_buffer_handle_t hCommandBuffer) {
  auto pfnReleaseExp = getContext()->urDdiTable.CommandBufferExp.pfnReleaseExp;

  if (nullptr == pfnReleaseExp) {
    return UR_RESULT_ERROR_UNINITIALIZED;
  }

  if (getContext()->enableParameterValidation) {
    if (NULL == hCommandBuffer)
      return UR_RESULT_ERROR_INVALID_NULL_HANDLE;
  }

  ur_result_t result = pfnReleaseExp(hCommandBuffer);

  return result;
}

///////////////////////////////////////////////////////////////////////////////
/// @brief Intercept function for urCommandBufferFinalizeExp
__urdlllocal ur_result_t UR_APICALL urCommandBufferFinalizeExp(
    /// [in] Handle of the command-buffer object.
    ur_exp_command_buffer_handle_t hCommandBuffer) {
  auto pfnFinalizeExp =
      getContext()->urDdiTable.CommandBufferExp.pfnFinalizeExp;

  if (nullptr == pfnFinalizeExp) {
    return UR_RESULT_ERROR_UNINITIALIZED;
  }

  if (getContext()->enableParameterValidation) {
    if (NULL == hCommandBuffer)
      return UR_RESULT_ERROR_INVALID_NULL_HANDLE;
  }

  ur_result_t result = pfnFinalizeExp(hCommandBuffer);

  return result;
}

///////////////////////////////////////////////////////////////////////////////
/// @brief Intercept function for urCommandBufferAppendKernelLaunchExp
__urdlllocal ur_result_t UR_APICALL urCommandBufferAppendKernelLaunchExp(
    /// [in] Handle of the command-buffer object.
    ur_exp_command_buffer_handle_t hCommandBuffer,
    /// [in] Kernel to append.
    ur_kernel_handle_t hKernel,
    /// [in] Dimension of the kernel execution.
    uint32_t workDim,
    /// [in] Offset to use when executing kernel.
    const size_t *pGlobalWorkOffset,
    /// [in] Global work size to use when executing kernel.
    const size_t *pGlobalWorkSize,
    /// [in][optional] Local work size to use when executing kernel. If this
    /// parameter is nullptr, then a local work size will be generated by the
    /// implementation.
    const size_t *pLocalWorkSize,
    /// [in] The number of kernel alternatives provided in
    /// phKernelAlternatives.
    uint32_t numKernelAlternatives,
    /// [in][optional][range(0, numKernelAlternatives)] List of kernel handles
    /// that might be used to update the kernel in this
    /// command after the command-buffer is finalized. The default kernel
    /// `hKernel` is implicitly marked as an alternative. It's
    /// invalid to specify it as part of this list.
    ur_kernel_handle_t *phKernelAlternatives,
    /// [in] The number of sync points in the provided dependency list.
    uint32_t numSyncPointsInWaitList,
    /// [in][optional] A list of sync points that this command depends on.
    /// Will be ignored if command-buffer is in-order.
    const ur_exp_command_buffer_sync_point_t *pSyncPointWaitList,
    /// [in] Size of the event wait list.
    uint32_t numEventsInWaitList,
    /// [in][optional][range(0, numEventsInWaitList)] pointer to a list of
    /// events that must be complete before the command execution. If nullptr,
    /// the numEventsInWaitList must be 0, indicating no wait events.
    const ur_event_handle_t *phEventWaitList,
    /// [out][optional] Sync point associated with this command.
    ur_exp_command_buffer_sync_point_t *pSyncPoint,
    /// [out][optional][alloc] return an event object that will be signaled by
    /// the completion of this command in the next execution of the
    /// command-buffer.
    ur_event_handle_t *phEvent,
    /// [out][optional][alloc] Handle to this command. Only available if the
    /// command-buffer is updatable.
    ur_exp_command_buffer_command_handle_t *phCommand) {
  auto pfnAppendKernelLaunchExp =
      getContext()->urDdiTable.CommandBufferExp.pfnAppendKernelLaunchExp;

  if (nullptr == pfnAppendKernelLaunchExp) {
    return UR_RESULT_ERROR_UNINITIALIZED;
  }

  if (getContext()->enableParameterValidation) {
    if (NULL == pGlobalWorkOffset)
      return UR_RESULT_ERROR_INVALID_NULL_POINTER;

    if (NULL == pGlobalWorkSize)
      return UR_RESULT_ERROR_INVALID_NULL_POINTER;

    if (NULL == hCommandBuffer)
      return UR_RESULT_ERROR_INVALID_NULL_HANDLE;

    if (NULL == hKernel)
      return UR_RESULT_ERROR_INVALID_NULL_HANDLE;

    if (phKernelAlternatives == NULL && numKernelAlternatives > 0)
      return UR_RESULT_ERROR_INVALID_VALUE;

    if (phKernelAlternatives != NULL && numKernelAlternatives == 0)
      return UR_RESULT_ERROR_INVALID_VALUE;

    if (pSyncPointWaitList == NULL && numSyncPointsInWaitList > 0)
      return UR_RESULT_ERROR_INVALID_COMMAND_BUFFER_SYNC_POINT_WAIT_LIST_EXP;

    if (pSyncPointWaitList != NULL && numSyncPointsInWaitList == 0)
      return UR_RESULT_ERROR_INVALID_COMMAND_BUFFER_SYNC_POINT_WAIT_LIST_EXP;

    if (phEventWaitList == NULL && numEventsInWaitList > 0)
      return UR_RESULT_ERROR_INVALID_EVENT_WAIT_LIST;

    if (phEventWaitList != NULL && numEventsInWaitList == 0)
      return UR_RESULT_ERROR_INVALID_EVENT_WAIT_LIST;

    if (phEventWaitList != NULL && numEventsInWaitList > 0) {
      for (uint32_t i = 0; i < numEventsInWaitList; ++i) {
        if (phEventWaitList[i] == NULL) {
          return UR_RESULT_ERROR_INVALID_EVENT_WAIT_LIST;
        }
      }
    }
  }

  if (getContext()->enableLifetimeValidation &&
      !getContext()->refCountContext->isReferenceValid(hKernel)) {
    URLOG_CTX_INVALID_REFERENCE(hKernel);
  }

  ur_result_t result = pfnAppendKernelLaunchExp(
      hCommandBuffer, hKernel, workDim, pGlobalWorkOffset, pGlobalWorkSize,
      pLocalWorkSize, numKernelAlternatives, phKernelAlternatives,
      numSyncPointsInWaitList, pSyncPointWaitList, numEventsInWaitList,
      phEventWaitList, pSyncPoint, phEvent, phCommand);

  return result;
}

///////////////////////////////////////////////////////////////////////////////
/// @brief Intercept function for urCommandBufferAppendUSMMemcpyExp
__urdlllocal ur_result_t UR_APICALL urCommandBufferAppendUSMMemcpyExp(
    /// [in] Handle of the command-buffer object.
    ur_exp_command_buffer_handle_t hCommandBuffer,
    /// [in] Location the data will be copied to.
    void *pDst,
    /// [in] The data to be copied.
    const void *pSrc,
    /// [in] The number of bytes to copy.
    size_t size,
    /// [in] The number of sync points in the provided dependency list.
    uint32_t numSyncPointsInWaitList,
    /// [in][optional] A list of sync points that this command depends on.
    /// Will be ignored if command-buffer is in-order.
    const ur_exp_command_buffer_sync_point_t *pSyncPointWaitList,
    /// [in] Size of the event wait list.
    uint32_t numEventsInWaitList,
    /// [in][optional][range(0, numEventsInWaitList)] pointer to a list of
    /// events that must be complete before the command execution. If nullptr,
    /// the numEventsInWaitList must be 0, indicating no wait events.
    const ur_event_handle_t *phEventWaitList,
    /// [out][optional] Sync point associated with this command.
    ur_exp_command_buffer_sync_point_t *pSyncPoint,
    /// [out][optional][alloc] return an event object that will be signaled by
    /// the completion of this command in the next execution of the
    /// command-buffer.
    ur_event_handle_t *phEvent,
    /// [out][optional][alloc] Handle to this command.
    ur_exp_command_buffer_command_handle_t *phCommand) {
  auto pfnAppendUSMMemcpyExp =
      getContext()->urDdiTable.CommandBufferExp.pfnAppendUSMMemcpyExp;

  if (nullptr == pfnAppendUSMMemcpyExp) {
    return UR_RESULT_ERROR_UNINITIALIZED;
  }

  if (getContext()->enableParameterValidation) {
    if (NULL == pDst)
      return UR_RESULT_ERROR_INVALID_NULL_POINTER;

    if (NULL == pSrc)
      return UR_RESULT_ERROR_INVALID_NULL_POINTER;

    if (NULL == hCommandBuffer)
      return UR_RESULT_ERROR_INVALID_NULL_HANDLE;

    if (size == 0)
      return UR_RESULT_ERROR_INVALID_SIZE;

    if (pSyncPointWaitList == NULL && numSyncPointsInWaitList > 0)
      return UR_RESULT_ERROR_INVALID_COMMAND_BUFFER_SYNC_POINT_WAIT_LIST_EXP;

    if (pSyncPointWaitList != NULL && numSyncPointsInWaitList == 0)
      return UR_RESULT_ERROR_INVALID_COMMAND_BUFFER_SYNC_POINT_WAIT_LIST_EXP;

    if (phEventWaitList == NULL && numEventsInWaitList > 0)
      return UR_RESULT_ERROR_INVALID_EVENT_WAIT_LIST;

    if (phEventWaitList != NULL && numEventsInWaitList == 0)
      return UR_RESULT_ERROR_INVALID_EVENT_WAIT_LIST;

    if (phEventWaitList != NULL && numEventsInWaitList > 0) {
      for (uint32_t i = 0; i < numEventsInWaitList; ++i) {
        if (phEventWaitList[i] == NULL) {
          return UR_RESULT_ERROR_INVALID_EVENT_WAIT_LIST;
        }
      }
    }
  }

  ur_result_t result = pfnAppendUSMMemcpyExp(
      hCommandBuffer, pDst, pSrc, size, numSyncPointsInWaitList,
      pSyncPointWaitList, numEventsInWaitList, phEventWaitList, pSyncPoint,
      phEvent, phCommand);

  return result;
}

///////////////////////////////////////////////////////////////////////////////
/// @brief Intercept function for urCommandBufferAppendUSMFillExp
__urdlllocal ur_result_t UR_APICALL urCommandBufferAppendUSMFillExp(
    /// [in] handle of the command-buffer object.
    ur_exp_command_buffer_handle_t hCommandBuffer,
    /// [in] pointer to USM allocated memory to fill.
    void *pMemory,
    /// [in] pointer to the fill pattern.
    const void *pPattern,
    /// [in] size in bytes of the pattern.
    size_t patternSize,
    /// [in] fill size in bytes, must be a multiple of patternSize.
    size_t size,
    /// [in] The number of sync points in the provided dependency list.
    uint32_t numSyncPointsInWaitList,
    /// [in][optional] A list of sync points that this command depends on.
    /// Will be ignored if command-buffer is in-order.
    const ur_exp_command_buffer_sync_point_t *pSyncPointWaitList,
    /// [in] Size of the event wait list.
    uint32_t numEventsInWaitList,
    /// [in][optional][range(0, numEventsInWaitList)] pointer to a list of
    /// events that must be complete before the command execution. If nullptr,
    /// the numEventsInWaitList must be 0, indicating no wait events.
    const ur_event_handle_t *phEventWaitList,
    /// [out][optional] sync point associated with this command.
    ur_exp_command_buffer_sync_point_t *pSyncPoint,
    /// [out][optional][alloc] return an event object that will be signaled by
    /// the completion of this command in the next execution of the
    /// command-buffer.
    ur_event_handle_t *phEvent,
    /// [out][optional][alloc] Handle to this command.
    ur_exp_command_buffer_command_handle_t *phCommand) {
  auto pfnAppendUSMFillExp =
      getContext()->urDdiTable.CommandBufferExp.pfnAppendUSMFillExp;

  if (nullptr == pfnAppendUSMFillExp) {
    return UR_RESULT_ERROR_UNINITIALIZED;
  }

  if (getContext()->enableParameterValidation) {
    if (NULL == pMemory)
      return UR_RESULT_ERROR_INVALID_NULL_POINTER;

    if (NULL == pPattern)
      return UR_RESULT_ERROR_INVALID_NULL_POINTER;

    if (NULL == hCommandBuffer)
      return UR_RESULT_ERROR_INVALID_NULL_HANDLE;

    if (patternSize == 0 || size == 0)
      return UR_RESULT_ERROR_INVALID_SIZE;

    if (patternSize > size)
      return UR_RESULT_ERROR_INVALID_SIZE;

    if (size % patternSize != 0)
      return UR_RESULT_ERROR_INVALID_SIZE;

    if (pSyncPointWaitList == NULL && numSyncPointsInWaitList > 0)
      return UR_RESULT_ERROR_INVALID_COMMAND_BUFFER_SYNC_POINT_WAIT_LIST_EXP;

    if (pSyncPointWaitList != NULL && numSyncPointsInWaitList == 0)
      return UR_RESULT_ERROR_INVALID_COMMAND_BUFFER_SYNC_POINT_WAIT_LIST_EXP;

    if (phEventWaitList == NULL && numEventsInWaitList > 0)
      return UR_RESULT_ERROR_INVALID_EVENT_WAIT_LIST;

    if (phEventWaitList != NULL && numEventsInWaitList == 0)
      return UR_RESULT_ERROR_INVALID_EVENT_WAIT_LIST;

    if (phEventWaitList != NULL && numEventsInWaitList > 0) {
      for (uint32_t i = 0; i < numEventsInWaitList; ++i) {
        if (phEventWaitList[i] == NULL) {
          return UR_RESULT_ERROR_INVALID_EVENT_WAIT_LIST;
        }
      }
    }
  }

  ur_result_t result = pfnAppendUSMFillExp(
      hCommandBuffer, pMemory, pPattern, patternSize, size,
      numSyncPointsInWaitList, pSyncPointWaitList, numEventsInWaitList,
      phEventWaitList, pSyncPoint, phEvent, phCommand);

  return result;
}

///////////////////////////////////////////////////////////////////////////////
/// @brief Intercept function for urCommandBufferAppendMemBufferCopyExp
__urdlllocal ur_result_t UR_APICALL urCommandBufferAppendMemBufferCopyExp(
    /// [in] Handle of the command-buffer object.
    ur_exp_command_buffer_handle_t hCommandBuffer,
    /// [in] The data to be copied.
    ur_mem_handle_t hSrcMem,
    /// [in] The location the data will be copied to.
    ur_mem_handle_t hDstMem,
    /// [in] Offset into the source memory.
    size_t srcOffset,
    /// [in] Offset into the destination memory
    size_t dstOffset,
    /// [in] The number of bytes to be copied.
    size_t size,
    /// [in] The number of sync points in the provided dependency list.
    uint32_t numSyncPointsInWaitList,
    /// [in][optional] A list of sync points that this command depends on.
    /// Will be ignored if command-buffer is in-order.
    const ur_exp_command_buffer_sync_point_t *pSyncPointWaitList,
    /// [in] Size of the event wait list.
    uint32_t numEventsInWaitList,
    /// [in][optional][range(0, numEventsInWaitList)] pointer to a list of
    /// events that must be complete before the command execution. If nullptr,
    /// the numEventsInWaitList must be 0, indicating no wait events.
    const ur_event_handle_t *phEventWaitList,
    /// [out][optional] Sync point associated with this command.
    ur_exp_command_buffer_sync_point_t *pSyncPoint,
    /// [out][optional][alloc] return an event object that will be signaled by
    /// the completion of this command in the next execution of the
    /// command-buffer.
    ur_event_handle_t *phEvent,
    /// [out][optional][alloc] Handle to this command.
    ur_exp_command_buffer_command_handle_t *phCommand) {
  auto pfnAppendMemBufferCopyExp =
      getContext()->urDdiTable.CommandBufferExp.pfnAppendMemBufferCopyExp;

  if (nullptr == pfnAppendMemBufferCopyExp) {
    return UR_RESULT_ERROR_UNINITIALIZED;
  }

  if (getContext()->enableParameterValidation) {
    if (NULL == hCommandBuffer)
      return UR_RESULT_ERROR_INVALID_NULL_HANDLE;

    if (NULL == hSrcMem)
      return UR_RESULT_ERROR_INVALID_NULL_HANDLE;

    if (NULL == hDstMem)
      return UR_RESULT_ERROR_INVALID_NULL_HANDLE;

    if (pSyncPointWaitList == NULL && numSyncPointsInWaitList > 0)
      return UR_RESULT_ERROR_INVALID_COMMAND_BUFFER_SYNC_POINT_WAIT_LIST_EXP;

    if (pSyncPointWaitList != NULL && numSyncPointsInWaitList == 0)
      return UR_RESULT_ERROR_INVALID_COMMAND_BUFFER_SYNC_POINT_WAIT_LIST_EXP;

    if (phEventWaitList == NULL && numEventsInWaitList > 0)
      return UR_RESULT_ERROR_INVALID_EVENT_WAIT_LIST;

    if (phEventWaitList != NULL && numEventsInWaitList == 0)
      return UR_RESULT_ERROR_INVALID_EVENT_WAIT_LIST;

    if (phEventWaitList != NULL && numEventsInWaitList > 0) {
      for (uint32_t i = 0; i < numEventsInWaitList; ++i) {
        if (phEventWaitList[i] == NULL) {
          return UR_RESULT_ERROR_INVALID_EVENT_WAIT_LIST;
        }
      }
    }
  }

  if (getContext()->enableLifetimeValidation &&
      !getContext()->refCountContext->isReferenceValid(hSrcMem)) {
    URLOG_CTX_INVALID_REFERENCE(hSrcMem);
  }

  if (getContext()->enableLifetimeValidation &&
      !getContext()->refCountContext->isReferenceValid(hDstMem)) {
    URLOG_CTX_INVALID_REFERENCE(hDstMem);
  }

  ur_result_t result = pfnAppendMemBufferCopyExp(
      hCommandBuffer, hSrcMem, hDstMem, srcOffset, dstOffset, size,
      numSyncPointsInWaitList, pSyncPointWaitList, numEventsInWaitList,
      phEventWaitList, pSyncPoint, phEvent, phCommand);

  return result;
}

///////////////////////////////////////////////////////////////////////////////
/// @brief Intercept function for urCommandBufferAppendMemBufferWriteExp
__urdlllocal ur_result_t UR_APICALL urCommandBufferAppendMemBufferWriteExp(
    /// [in] Handle of the command-buffer object.
    ur_exp_command_buffer_handle_t hCommandBuffer,
    /// [in] Handle of the buffer object.
    ur_mem_handle_t hBuffer,
    /// [in] Offset in bytes in the buffer object.
    size_t offset,
    /// [in] Size in bytes of data being written.
    size_t size,
    /// [in] Pointer to host memory where data is to be written from.
    const void *pSrc,
    /// [in] The number of sync points in the provided dependency list.
    uint32_t numSyncPointsInWaitList,
    /// [in][optional] A list of sync points that this command depends on.
    /// Will be ignored if command-buffer is in-order.
    const ur_exp_command_buffer_sync_point_t *pSyncPointWaitList,
    /// [in] Size of the event wait list.
    uint32_t numEventsInWaitList,
    /// [in][optional][range(0, numEventsInWaitList)] pointer to a list of
    /// events that must be complete before the command execution. If nullptr,
    /// the numEventsInWaitList must be 0, indicating no wait events.
    const ur_event_handle_t *phEventWaitList,
    /// [out][optional] Sync point associated with this command.
    ur_exp_command_buffer_sync_point_t *pSyncPoint,
    /// [out][optional][alloc] return an event object that will be signaled by
    /// the completion of this command in the next execution of the
    /// command-buffer.
    ur_event_handle_t *phEvent,
    /// [out][optional][alloc] Handle to this command.
    ur_exp_command_buffer_command_handle_t *phCommand) {
  auto pfnAppendMemBufferWriteExp =
      getContext()->urDdiTable.CommandBufferExp.pfnAppendMemBufferWriteExp;

  if (nullptr == pfnAppendMemBufferWriteExp) {
    return UR_RESULT_ERROR_UNINITIALIZED;
  }

  if (getContext()->enableParameterValidation) {
    if (NULL == pSrc)
      return UR_RESULT_ERROR_INVALID_NULL_POINTER;

    if (NULL == hCommandBuffer)
      return UR_RESULT_ERROR_INVALID_NULL_HANDLE;

    if (NULL == hBuffer)
      return UR_RESULT_ERROR_INVALID_NULL_HANDLE;

    if (pSyncPointWaitList == NULL && numSyncPointsInWaitList > 0)
      return UR_RESULT_ERROR_INVALID_COMMAND_BUFFER_SYNC_POINT_WAIT_LIST_EXP;

    if (pSyncPointWaitList != NULL && numSyncPointsInWaitList == 0)
      return UR_RESULT_ERROR_INVALID_COMMAND_BUFFER_SYNC_POINT_WAIT_LIST_EXP;

    if (phEventWaitList == NULL && numEventsInWaitList > 0)
      return UR_RESULT_ERROR_INVALID_EVENT_WAIT_LIST;

    if (phEventWaitList != NULL && numEventsInWaitList == 0)
      return UR_RESULT_ERROR_INVALID_EVENT_WAIT_LIST;

    if (phEventWaitList != NULL && numEventsInWaitList > 0) {
      for (uint32_t i = 0; i < numEventsInWaitList; ++i) {
        if (phEventWaitList[i] == NULL) {
          return UR_RESULT_ERROR_INVALID_EVENT_WAIT_LIST;
        }
      }
    }
  }

  if (getContext()->enableLifetimeValidation &&
      !getContext()->refCountContext->isReferenceValid(hBuffer)) {
    URLOG_CTX_INVALID_REFERENCE(hBuffer);
  }

  ur_result_t result = pfnAppendMemBufferWriteExp(
      hCommandBuffer, hBuffer, offset, size, pSrc, numSyncPointsInWaitList,
      pSyncPointWaitList, numEventsInWaitList, phEventWaitList, pSyncPoint,
      phEvent, phCommand);

  return result;
}

///////////////////////////////////////////////////////////////////////////////
/// @brief Intercept function for urCommandBufferAppendMemBufferReadExp
__urdlllocal ur_result_t UR_APICALL urCommandBufferAppendMemBufferReadExp(
    /// [in] Handle of the command-buffer object.
    ur_exp_command_buffer_handle_t hCommandBuffer,
    /// [in] Handle of the buffer object.
    ur_mem_handle_t hBuffer,
    /// [in] Offset in bytes in the buffer object.
    size_t offset,
    /// [in] Size in bytes of data being written.
    size_t size,
    /// [in] Pointer to host memory where data is to be written to.
    void *pDst,
    /// [in] The number of sync points in the provided dependency list.
    uint32_t numSyncPointsInWaitList,
    /// [in][optional] A list of sync points that this command depends on.
    /// Will be ignored if command-buffer is in-order.
    const ur_exp_command_buffer_sync_point_t *pSyncPointWaitList,
    /// [in] Size of the event wait list.
    uint32_t numEventsInWaitList,
    /// [in][optional][range(0, numEventsInWaitList)] pointer to a list of
    /// events that must be complete before the command execution. If nullptr,
    /// the numEventsInWaitList must be 0, indicating no wait events.
    const ur_event_handle_t *phEventWaitList,
    /// [out][optional] Sync point associated with this command.
    ur_exp_command_buffer_sync_point_t *pSyncPoint,
    /// [out][optional][alloc] return an event object that will be signaled by
    /// the completion of this command in the next execution of the
    /// command-buffer.
    ur_event_handle_t *phEvent,
    /// [out][optional][alloc] Handle to this command.
    ur_exp_command_buffer_command_handle_t *phCommand) {
  auto pfnAppendMemBufferReadExp =
      getContext()->urDdiTable.CommandBufferExp.pfnAppendMemBufferReadExp;

  if (nullptr == pfnAppendMemBufferReadExp) {
    return UR_RESULT_ERROR_UNINITIALIZED;
  }

  if (getContext()->enableParameterValidation) {
    if (NULL == pDst)
      return UR_RESULT_ERROR_INVALID_NULL_POINTER;

    if (NULL == hCommandBuffer)
      return UR_RESULT_ERROR_INVALID_NULL_HANDLE;

    if (NULL == hBuffer)
      return UR_RESULT_ERROR_INVALID_NULL_HANDLE;

    if (pSyncPointWaitList == NULL && numSyncPointsInWaitList > 0)
      return UR_RESULT_ERROR_INVALID_COMMAND_BUFFER_SYNC_POINT_WAIT_LIST_EXP;

    if (pSyncPointWaitList != NULL && numSyncPointsInWaitList == 0)
      return UR_RESULT_ERROR_INVALID_COMMAND_BUFFER_SYNC_POINT_WAIT_LIST_EXP;

    if (phEventWaitList == NULL && numEventsInWaitList > 0)
      return UR_RESULT_ERROR_INVALID_EVENT_WAIT_LIST;

    if (phEventWaitList != NULL && numEventsInWaitList == 0)
      return UR_RESULT_ERROR_INVALID_EVENT_WAIT_LIST;

    if (phEventWaitList != NULL && numEventsInWaitList > 0) {
      for (uint32_t i = 0; i < numEventsInWaitList; ++i) {
        if (phEventWaitList[i] == NULL) {
          return UR_RESULT_ERROR_INVALID_EVENT_WAIT_LIST;
        }
      }
    }
  }

  if (getContext()->enableLifetimeValidation &&
      !getContext()->refCountContext->isReferenceValid(hBuffer)) {
    URLOG_CTX_INVALID_REFERENCE(hBuffer);
  }

  ur_result_t result = pfnAppendMemBufferReadExp(
      hCommandBuffer, hBuffer, offset, size, pDst, numSyncPointsInWaitList,
      pSyncPointWaitList, numEventsInWaitList, phEventWaitList, pSyncPoint,
      phEvent, phCommand);

  return result;
}

///////////////////////////////////////////////////////////////////////////////
/// @brief Intercept function for urCommandBufferAppendMemBufferCopyRectExp
__urdlllocal ur_result_t UR_APICALL urCommandBufferAppendMemBufferCopyRectExp(
    /// [in] Handle of the command-buffer object.
    ur_exp_command_buffer_handle_t hCommandBuffer,
    /// [in] The data to be copied.
    ur_mem_handle_t hSrcMem,
    /// [in] The location the data will be copied to.
    ur_mem_handle_t hDstMem,
    /// [in] Origin for the region of data to be copied from the source.
    ur_rect_offset_t srcOrigin,
    /// [in] Origin for the region of data to be copied to in the destination.
    ur_rect_offset_t dstOrigin,
    /// [in] The extents describing the region to be copied.
    ur_rect_region_t region,
    /// [in] Row pitch of the source memory.
    size_t srcRowPitch,
    /// [in] Slice pitch of the source memory.
    size_t srcSlicePitch,
    /// [in] Row pitch of the destination memory.
    size_t dstRowPitch,
    /// [in] Slice pitch of the destination memory.
    size_t dstSlicePitch,
    /// [in] The number of sync points in the provided dependency list.
    uint32_t numSyncPointsInWaitList,
    /// [in][optional] A list of sync points that this command depends on.
    /// Will be ignored if command-buffer is in-order.
    const ur_exp_command_buffer_sync_point_t *pSyncPointWaitList,
    /// [in] Size of the event wait list.
    uint32_t numEventsInWaitList,
    /// [in][optional][range(0, numEventsInWaitList)] pointer to a list of
    /// events that must be complete before the command execution. If nullptr,
    /// the numEventsInWaitList must be 0, indicating no wait events.
    const ur_event_handle_t *phEventWaitList,
    /// [out][optional] Sync point associated with this command.
    ur_exp_command_buffer_sync_point_t *pSyncPoint,
    /// [out][optional][alloc] return an event object that will be signaled by
    /// the completion of this command in the next execution of the
    /// command-buffer.
    ur_event_handle_t *phEvent,
    /// [out][optional][alloc] Handle to this command.
    ur_exp_command_buffer_command_handle_t *phCommand) {
  auto pfnAppendMemBufferCopyRectExp =
      getContext()->urDdiTable.CommandBufferExp.pfnAppendMemBufferCopyRectExp;

  if (nullptr == pfnAppendMemBufferCopyRectExp) {
    return UR_RESULT_ERROR_UNINITIALIZED;
  }

  if (getContext()->enableParameterValidation) {
    if (NULL == hCommandBuffer)
      return UR_RESULT_ERROR_INVALID_NULL_HANDLE;

    if (NULL == hSrcMem)
      return UR_RESULT_ERROR_INVALID_NULL_HANDLE;

    if (NULL == hDstMem)
      return UR_RESULT_ERROR_INVALID_NULL_HANDLE;

    if (pSyncPointWaitList == NULL && numSyncPointsInWaitList > 0)
      return UR_RESULT_ERROR_INVALID_COMMAND_BUFFER_SYNC_POINT_WAIT_LIST_EXP;

    if (pSyncPointWaitList != NULL && numSyncPointsInWaitList == 0)
      return UR_RESULT_ERROR_INVALID_COMMAND_BUFFER_SYNC_POINT_WAIT_LIST_EXP;

    if (phEventWaitList == NULL && numEventsInWaitList > 0)
      return UR_RESULT_ERROR_INVALID_EVENT_WAIT_LIST;

    if (phEventWaitList != NULL && numEventsInWaitList == 0)
      return UR_RESULT_ERROR_INVALID_EVENT_WAIT_LIST;

    if (phEventWaitList != NULL && numEventsInWaitList > 0) {
      for (uint32_t i = 0; i < numEventsInWaitList; ++i) {
        if (phEventWaitList[i] == NULL) {
          return UR_RESULT_ERROR_INVALID_EVENT_WAIT_LIST;
        }
      }
    }
  }

  if (getContext()->enableLifetimeValidation &&
      !getContext()->refCountContext->isReferenceValid(hSrcMem)) {
    URLOG_CTX_INVALID_REFERENCE(hSrcMem);
  }

  if (getContext()->enableLifetimeValidation &&
      !getContext()->refCountContext->isReferenceValid(hDstMem)) {
    URLOG_CTX_INVALID_REFERENCE(hDstMem);
  }

  ur_result_t result = pfnAppendMemBufferCopyRectExp(
      hCommandBuffer, hSrcMem, hDstMem, srcOrigin, dstOrigin, region,
      srcRowPitch, srcSlicePitch, dstRowPitch, dstSlicePitch,
      numSyncPointsInWaitList, pSyncPointWaitList, numEventsInWaitList,
      phEventWaitList, pSyncPoint, phEvent, phCommand);

  return result;
}

///////////////////////////////////////////////////////////////////////////////
/// @brief Intercept function for urCommandBufferAppendMemBufferWriteRectExp
__urdlllocal ur_result_t UR_APICALL urCommandBufferAppendMemBufferWriteRectExp(
    /// [in] Handle of the command-buffer object.
    ur_exp_command_buffer_handle_t hCommandBuffer,
    /// [in] Handle of the buffer object.
    ur_mem_handle_t hBuffer,
    /// [in] 3D offset in the buffer.
    ur_rect_offset_t bufferOffset,
    /// [in] 3D offset in the host region.
    ur_rect_offset_t hostOffset,
    /// [in] 3D rectangular region descriptor: width, height, depth.
    ur_rect_region_t region,
    /// [in] Length of each row in bytes in the buffer object.
    size_t bufferRowPitch,
    /// [in] Length of each 2D slice in bytes in the buffer object being
    /// written.
    size_t bufferSlicePitch,
    /// [in] Length of each row in bytes in the host memory region pointed to
    /// by pSrc.
    size_t hostRowPitch,
    /// [in] Length of each 2D slice in bytes in the host memory region
    /// pointed to by pSrc.
    size_t hostSlicePitch,
    /// [in] Pointer to host memory where data is to be written from.
    void *pSrc,
    /// [in] The number of sync points in the provided dependency list.
    uint32_t numSyncPointsInWaitList,
    /// [in][optional] A list of sync points that this command depends on.
    /// Will be ignored if command-buffer is in-order.
    const ur_exp_command_buffer_sync_point_t *pSyncPointWaitList,
    /// [in] Size of the event wait list.
    uint32_t numEventsInWaitList,
    /// [in][optional][range(0, numEventsInWaitList)] pointer to a list of
    /// events that must be complete before the command execution. If nullptr,
    /// the numEventsInWaitList must be 0, indicating no wait events.
    const ur_event_handle_t *phEventWaitList,
    /// [out][optional] Sync point associated with this command.
    ur_exp_command_buffer_sync_point_t *pSyncPoint,
    /// [out][optional][alloc] return an event object that will be signaled by
    /// the completion of this command in the next execution of the
    /// command-buffer.
    ur_event_handle_t *phEvent,
    /// [out][optional][alloc] Handle to this command.
    ur_exp_command_buffer_command_handle_t *phCommand) {
  auto pfnAppendMemBufferWriteRectExp =
      getContext()->urDdiTable.CommandBufferExp.pfnAppendMemBufferWriteRectExp;

  if (nullptr == pfnAppendMemBufferWriteRectExp) {
    return UR_RESULT_ERROR_UNINITIALIZED;
  }

  if (getContext()->enableParameterValidation) {
    if (NULL == pSrc)
      return UR_RESULT_ERROR_INVALID_NULL_POINTER;

    if (NULL == hCommandBuffer)
      return UR_RESULT_ERROR_INVALID_NULL_HANDLE;

    if (NULL == hBuffer)
      return UR_RESULT_ERROR_INVALID_NULL_HANDLE;

    if (pSyncPointWaitList == NULL && numSyncPointsInWaitList > 0)
      return UR_RESULT_ERROR_INVALID_COMMAND_BUFFER_SYNC_POINT_WAIT_LIST_EXP;

    if (pSyncPointWaitList != NULL && numSyncPointsInWaitList == 0)
      return UR_RESULT_ERROR_INVALID_COMMAND_BUFFER_SYNC_POINT_WAIT_LIST_EXP;

    if (phEventWaitList == NULL && numEventsInWaitList > 0)
      return UR_RESULT_ERROR_INVALID_EVENT_WAIT_LIST;

    if (phEventWaitList != NULL && numEventsInWaitList == 0)
      return UR_RESULT_ERROR_INVALID_EVENT_WAIT_LIST;

    if (phEventWaitList != NULL && numEventsInWaitList > 0) {
      for (uint32_t i = 0; i < numEventsInWaitList; ++i) {
        if (phEventWaitList[i] == NULL) {
          return UR_RESULT_ERROR_INVALID_EVENT_WAIT_LIST;
        }
      }
    }
  }

  if (getContext()->enableLifetimeValidation &&
      !getContext()->refCountContext->isReferenceValid(hBuffer)) {
    URLOG_CTX_INVALID_REFERENCE(hBuffer);
  }

  ur_result_t result = pfnAppendMemBufferWriteRectExp(
      hCommandBuffer, hBuffer, bufferOffset, hostOffset, region, bufferRowPitch,
      bufferSlicePitch, hostRowPitch, hostSlicePitch, pSrc,
      numSyncPointsInWaitList, pSyncPointWaitList, numEventsInWaitList,
      phEventWaitList, pSyncPoint, phEvent, phCommand);

  return result;
}

///////////////////////////////////////////////////////////////////////////////
/// @brief Intercept function for urCommandBufferAppendMemBufferReadRectExp
__urdlllocal ur_result_t UR_APICALL urCommandBufferAppendMemBufferReadRectExp(
    /// [in] Handle of the command-buffer object.
    ur_exp_command_buffer_handle_t hCommandBuffer,
    /// [in] Handle of the buffer object.
    ur_mem_handle_t hBuffer,
    /// [in] 3D offset in the buffer.
    ur_rect_offset_t bufferOffset,
    /// [in] 3D offset in the host region.
    ur_rect_offset_t hostOffset,
    /// [in] 3D rectangular region descriptor: width, height, depth.
    ur_rect_region_t region,
    /// [in] Length of each row in bytes in the buffer object.
    size_t bufferRowPitch,
    /// [in] Length of each 2D slice in bytes in the buffer object being read.
    size_t bufferSlicePitch,
    /// [in] Length of each row in bytes in the host memory region pointed to
    /// by pDst.
    size_t hostRowPitch,
    /// [in] Length of each 2D slice in bytes in the host memory region
    /// pointed to by pDst.
    size_t hostSlicePitch,
    /// [in] Pointer to host memory where data is to be read into.
    void *pDst,
    /// [in] The number of sync points in the provided dependency list.
    uint32_t numSyncPointsInWaitList,
    /// [in][optional] A list of sync points that this command depends on.
    /// Will be ignored if command-buffer is in-order.
    const ur_exp_command_buffer_sync_point_t *pSyncPointWaitList,
    /// [in] Size of the event wait list.
    uint32_t numEventsInWaitList,
    /// [in][optional][range(0, numEventsInWaitList)] pointer to a list of
    /// events that must be complete before the command execution. If nullptr,
    /// the numEventsInWaitList must be 0, indicating no wait events.
    const ur_event_handle_t *phEventWaitList,
    /// [out][optional] Sync point associated with this command.
    ur_exp_command_buffer_sync_point_t *pSyncPoint,
    /// [out][optional] return an event object that will be signaled by the
    /// completion of this command in the next execution of the
    /// command-buffer.
    ur_event_handle_t *phEvent,
    /// [out][optional] Handle to this command.
    ur_exp_command_buffer_command_handle_t *phCommand) {
  auto pfnAppendMemBufferReadRectExp =
      getContext()->urDdiTable.CommandBufferExp.pfnAppendMemBufferReadRectExp;

  if (nullptr == pfnAppendMemBufferReadRectExp) {
    return UR_RESULT_ERROR_UNINITIALIZED;
  }

  if (getContext()->enableParameterValidation) {
    if (NULL == pDst)
      return UR_RESULT_ERROR_INVALID_NULL_POINTER;

    if (NULL == hCommandBuffer)
      return UR_RESULT_ERROR_INVALID_NULL_HANDLE;

    if (NULL == hBuffer)
      return UR_RESULT_ERROR_INVALID_NULL_HANDLE;

    if (pSyncPointWaitList == NULL && numSyncPointsInWaitList > 0)
      return UR_RESULT_ERROR_INVALID_COMMAND_BUFFER_SYNC_POINT_WAIT_LIST_EXP;

    if (pSyncPointWaitList != NULL && numSyncPointsInWaitList == 0)
      return UR_RESULT_ERROR_INVALID_COMMAND_BUFFER_SYNC_POINT_WAIT_LIST_EXP;

    if (phEventWaitList == NULL && numEventsInWaitList > 0)
      return UR_RESULT_ERROR_INVALID_EVENT_WAIT_LIST;

    if (phEventWaitList != NULL && numEventsInWaitList == 0)
      return UR_RESULT_ERROR_INVALID_EVENT_WAIT_LIST;

    if (phEventWaitList != NULL && numEventsInWaitList > 0) {
      for (uint32_t i = 0; i < numEventsInWaitList; ++i) {
        if (phEventWaitList[i] == NULL) {
          return UR_RESULT_ERROR_INVALID_EVENT_WAIT_LIST;
        }
      }
    }
  }

  if (getContext()->enableLifetimeValidation &&
      !getContext()->refCountContext->isReferenceValid(hBuffer)) {
    URLOG_CTX_INVALID_REFERENCE(hBuffer);
  }

  ur_result_t result = pfnAppendMemBufferReadRectExp(
      hCommandBuffer, hBuffer, bufferOffset, hostOffset, region, bufferRowPitch,
      bufferSlicePitch, hostRowPitch, hostSlicePitch, pDst,
      numSyncPointsInWaitList, pSyncPointWaitList, numEventsInWaitList,
      phEventWaitList, pSyncPoint, phEvent, phCommand);

  return result;
}

///////////////////////////////////////////////////////////////////////////////
/// @brief Intercept function for urCommandBufferAppendMemBufferFillExp
__urdlllocal ur_result_t UR_APICALL urCommandBufferAppendMemBufferFillExp(
    /// [in] handle of the command-buffer object.
    ur_exp_command_buffer_handle_t hCommandBuffer,
    /// [in] handle of the buffer object.
    ur_mem_handle_t hBuffer,
    /// [in] pointer to the fill pattern.
    const void *pPattern,
    /// [in] size in bytes of the pattern.
    size_t patternSize,
    /// [in] offset into the buffer.
    size_t offset,
    /// [in] fill size in bytes, must be a multiple of patternSize.
    size_t size,
    /// [in] The number of sync points in the provided dependency list.
    uint32_t numSyncPointsInWaitList,
    /// [in][optional] A list of sync points that this command depends on.
    /// Will be ignored if command-buffer is in-order.
    const ur_exp_command_buffer_sync_point_t *pSyncPointWaitList,
    /// [in] Size of the event wait list.
    uint32_t numEventsInWaitList,
    /// [in][optional][range(0, numEventsInWaitList)] pointer to a list of
    /// events that must be complete before the command execution. If nullptr,
    /// the numEventsInWaitList must be 0, indicating no wait events.
    const ur_event_handle_t *phEventWaitList,
    /// [out][optional] sync point associated with this command.
    ur_exp_command_buffer_sync_point_t *pSyncPoint,
    /// [out][optional][alloc] return an event object that will be signaled by
    /// the completion of this command in the next execution of the
    /// command-buffer.
    ur_event_handle_t *phEvent,
    /// [out][optional][alloc] Handle to this command.
    ur_exp_command_buffer_command_handle_t *phCommand) {
  auto pfnAppendMemBufferFillExp =
      getContext()->urDdiTable.CommandBufferExp.pfnAppendMemBufferFillExp;

  if (nullptr == pfnAppendMemBufferFillExp) {
    return UR_RESULT_ERROR_UNINITIALIZED;
  }

  if (getContext()->enableParameterValidation) {
    if (NULL == pPattern)
      return UR_RESULT_ERROR_INVALID_NULL_POINTER;

    if (NULL == hCommandBuffer)
      return UR_RESULT_ERROR_INVALID_NULL_HANDLE;

    if (NULL == hBuffer)
      return UR_RESULT_ERROR_INVALID_NULL_HANDLE;

    if (pSyncPointWaitList == NULL && numSyncPointsInWaitList > 0)
      return UR_RESULT_ERROR_INVALID_COMMAND_BUFFER_SYNC_POINT_WAIT_LIST_EXP;

    if (pSyncPointWaitList != NULL && numSyncPointsInWaitList == 0)
      return UR_RESULT_ERROR_INVALID_COMMAND_BUFFER_SYNC_POINT_WAIT_LIST_EXP;

    if (phEventWaitList == NULL && numEventsInWaitList > 0)
      return UR_RESULT_ERROR_INVALID_EVENT_WAIT_LIST;

    if (phEventWaitList != NULL && numEventsInWaitList == 0)
      return UR_RESULT_ERROR_INVALID_EVENT_WAIT_LIST;

    if (phEventWaitList != NULL && numEventsInWaitList > 0) {
      for (uint32_t i = 0; i < numEventsInWaitList; ++i) {
        if (phEventWaitList[i] == NULL) {
          return UR_RESULT_ERROR_INVALID_EVENT_WAIT_LIST;
        }
      }
    }
  }

  if (getContext()->enableLifetimeValidation &&
      !getContext()->refCountContext->isReferenceValid(hBuffer)) {
    URLOG_CTX_INVALID_REFERENCE(hBuffer);
  }

  ur_result_t result = pfnAppendMemBufferFillExp(
      hCommandBuffer, hBuffer, pPattern, patternSize, offset, size,
      numSyncPointsInWaitList, pSyncPointWaitList, numEventsInWaitList,
      phEventWaitList, pSyncPoint, phEvent, phCommand);

  return result;
}

///////////////////////////////////////////////////////////////////////////////
/// @brief Intercept function for urCommandBufferAppendUSMPrefetchExp
__urdlllocal ur_result_t UR_APICALL urCommandBufferAppendUSMPrefetchExp(
    /// [in] handle of the command-buffer object.
    ur_exp_command_buffer_handle_t hCommandBuffer,
    /// [in] pointer to USM allocated memory to prefetch.
    const void *pMemory,
    /// [in] size in bytes to be fetched.
    size_t size,
    /// [in] USM prefetch flags
    ur_usm_migration_flags_t flags,
    /// [in] The number of sync points in the provided dependency list.
    uint32_t numSyncPointsInWaitList,
    /// [in][optional] A list of sync points that this command depends on.
    /// Will be ignored if command-buffer is in-order.
    const ur_exp_command_buffer_sync_point_t *pSyncPointWaitList,
    /// [in] Size of the event wait list.
    uint32_t numEventsInWaitList,
    /// [in][optional][range(0, numEventsInWaitList)] pointer to a list of
    /// events that must be complete before the command execution. If nullptr,
    /// the numEventsInWaitList must be 0, indicating no wait events.
    const ur_event_handle_t *phEventWaitList,
    /// [out][optional] sync point associated with this command.
    ur_exp_command_buffer_sync_point_t *pSyncPoint,
    /// [out][optional][alloc] return an event object that will be signaled by
    /// the completion of this command in the next execution of the
    /// command-buffer.
    ur_event_handle_t *phEvent,
    /// [out][optional][alloc] Handle to this command.
    ur_exp_command_buffer_command_handle_t *phCommand) {
  auto pfnAppendUSMPrefetchExp =
      getContext()->urDdiTable.CommandBufferExp.pfnAppendUSMPrefetchExp;

  if (nullptr == pfnAppendUSMPrefetchExp) {
    return UR_RESULT_ERROR_UNINITIALIZED;
  }

  if (getContext()->enableParameterValidation) {
    if (NULL == pMemory)
      return UR_RESULT_ERROR_INVALID_NULL_POINTER;

    if (NULL == hCommandBuffer)
      return UR_RESULT_ERROR_INVALID_NULL_HANDLE;

    if (UR_USM_MIGRATION_FLAGS_MASK & flags)
      return UR_RESULT_ERROR_INVALID_ENUMERATION;

    if (pSyncPointWaitList == NULL && numSyncPointsInWaitList > 0)
      return UR_RESULT_ERROR_INVALID_COMMAND_BUFFER_SYNC_POINT_WAIT_LIST_EXP;

    if (pSyncPointWaitList != NULL && numSyncPointsInWaitList == 0)
      return UR_RESULT_ERROR_INVALID_COMMAND_BUFFER_SYNC_POINT_WAIT_LIST_EXP;

    if (size == 0)
      return UR_RESULT_ERROR_INVALID_SIZE;

    if (phEventWaitList == NULL && numEventsInWaitList > 0)
      return UR_RESULT_ERROR_INVALID_EVENT_WAIT_LIST;

    if (phEventWaitList != NULL && numEventsInWaitList == 0)
      return UR_RESULT_ERROR_INVALID_EVENT_WAIT_LIST;

    if (phEventWaitList != NULL && numEventsInWaitList > 0) {
      for (uint32_t i = 0; i < numEventsInWaitList; ++i) {
        if (phEventWaitList[i] == NULL) {
          return UR_RESULT_ERROR_INVALID_EVENT_WAIT_LIST;
        }
      }
    }
  }

  ur_result_t result = pfnAppendUSMPrefetchExp(
      hCommandBuffer, pMemory, size, flags, numSyncPointsInWaitList,
      pSyncPointWaitList, numEventsInWaitList, phEventWaitList, pSyncPoint,
      phEvent, phCommand);

  return result;
}

///////////////////////////////////////////////////////////////////////////////
/// @brief Intercept function for urCommandBufferAppendUSMAdviseExp
__urdlllocal ur_result_t UR_APICALL urCommandBufferAppendUSMAdviseExp(
    /// [in] handle of the command-buffer object.
    ur_exp_command_buffer_handle_t hCommandBuffer,
    /// [in] pointer to the USM memory object.
    const void *pMemory,
    /// [in] size in bytes to be advised.
    size_t size,
    /// [in] USM memory advice
    ur_usm_advice_flags_t advice,
    /// [in] The number of sync points in the provided dependency list.
    uint32_t numSyncPointsInWaitList,
    /// [in][optional] A list of sync points that this command depends on.
    /// Will be ignored if command-buffer is in-order.
    const ur_exp_command_buffer_sync_point_t *pSyncPointWaitList,
    /// [in] Size of the event wait list.
    uint32_t numEventsInWaitList,
    /// [in][optional][range(0, numEventsInWaitList)] pointer to a list of
    /// events that must be complete before the command execution. If nullptr,
    /// the numEventsInWaitList must be 0, indicating no wait events.
    const ur_event_handle_t *phEventWaitList,
    /// [out][optional] sync point associated with this command.
    ur_exp_command_buffer_sync_point_t *pSyncPoint,
    /// [out][optional][alloc] return an event object that will be signaled by
    /// the completion of this command in the next execution of the
    /// command-buffer.
    ur_event_handle_t *phEvent,
    /// [out][optional][alloc] Handle to this command.
    ur_exp_command_buffer_command_handle_t *phCommand) {
  auto pfnAppendUSMAdviseExp =
      getContext()->urDdiTable.CommandBufferExp.pfnAppendUSMAdviseExp;

  if (nullptr == pfnAppendUSMAdviseExp) {
    return UR_RESULT_ERROR_UNINITIALIZED;
  }

  if (getContext()->enableParameterValidation) {
    if (NULL == pMemory)
      return UR_RESULT_ERROR_INVALID_NULL_POINTER;

    if (NULL == hCommandBuffer)
      return UR_RESULT_ERROR_INVALID_NULL_HANDLE;

    if (UR_USM_ADVICE_FLAGS_MASK & advice)
      return UR_RESULT_ERROR_INVALID_ENUMERATION;

    if (pSyncPointWaitList == NULL && numSyncPointsInWaitList > 0)
      return UR_RESULT_ERROR_INVALID_COMMAND_BUFFER_SYNC_POINT_WAIT_LIST_EXP;

    if (pSyncPointWaitList != NULL && numSyncPointsInWaitList == 0)
      return UR_RESULT_ERROR_INVALID_COMMAND_BUFFER_SYNC_POINT_WAIT_LIST_EXP;

    if (size == 0)
      return UR_RESULT_ERROR_INVALID_SIZE;

    if (phEventWaitList == NULL && numEventsInWaitList > 0)
      return UR_RESULT_ERROR_INVALID_EVENT_WAIT_LIST;

    if (phEventWaitList != NULL && numEventsInWaitList == 0)
      return UR_RESULT_ERROR_INVALID_EVENT_WAIT_LIST;

    if (phEventWaitList != NULL && numEventsInWaitList > 0) {
      for (uint32_t i = 0; i < numEventsInWaitList; ++i) {
        if (phEventWaitList[i] == NULL) {
          return UR_RESULT_ERROR_INVALID_EVENT_WAIT_LIST;
        }
      }
    }
  }

  ur_result_t result = pfnAppendUSMAdviseExp(
      hCommandBuffer, pMemory, size, advice, numSyncPointsInWaitList,
      pSyncPointWaitList, numEventsInWaitList, phEventWaitList, pSyncPoint,
      phEvent, phCommand);

  return result;
}

///////////////////////////////////////////////////////////////////////////////
/// @brief Intercept function for urCommandBufferAppendNativeCommandExp
__urdlllocal ur_result_t UR_APICALL urCommandBufferAppendNativeCommandExp(
    /// [in] Handle of the command-buffer object.
    ur_exp_command_buffer_handle_t hCommandBuffer,
    /// [in] Function calling the native underlying API, to be executed
    /// immediately.
    ur_exp_command_buffer_native_command_function_t pfnNativeCommand,
    /// [in][optional] Data used by pfnNativeCommand
    void *pData,
    /// [in][optional] A command-buffer object which will be added to
    /// hCommandBuffer as a child graph node containing the native commands.
    /// Required for CUDA and HIP adapters and will be ignored by other
    /// adapters, who use alternative backend mechanisms to add the native
    /// nodes to hCommandBuffer.
    ur_exp_command_buffer_handle_t hChildCommandBuffer,
    /// [in] The number of sync points in the provided dependency list.
    uint32_t numSyncPointsInWaitList,
    /// [in][optional] A list of sync points that this command depends on.
    /// Will be ignored if command-buffer is in-order.
    const ur_exp_command_buffer_sync_point_t *pSyncPointWaitList,
    /// [out][optional] Sync point associated with this command.
    ur_exp_command_buffer_sync_point_t *pSyncPoint) {
  auto pfnAppendNativeCommandExp =
      getContext()->urDdiTable.CommandBufferExp.pfnAppendNativeCommandExp;

  if (nullptr == pfnAppendNativeCommandExp) {
    return UR_RESULT_ERROR_UNINITIALIZED;
  }

  if (getContext()->enableParameterValidation) {
    if (NULL == pfnNativeCommand)
      return UR_RESULT_ERROR_INVALID_NULL_POINTER;

    if (NULL == hCommandBuffer)
      return UR_RESULT_ERROR_INVALID_NULL_HANDLE;

    if (pSyncPointWaitList == NULL && numSyncPointsInWaitList > 0)
      return UR_RESULT_ERROR_INVALID_COMMAND_BUFFER_SYNC_POINT_WAIT_LIST_EXP;

    if (pSyncPointWaitList != NULL && numSyncPointsInWaitList == 0)
      return UR_RESULT_ERROR_INVALID_COMMAND_BUFFER_SYNC_POINT_WAIT_LIST_EXP;
  }

  ur_result_t result = pfnAppendNativeCommandExp(
      hCommandBuffer, pfnNativeCommand, pData, hChildCommandBuffer,
      numSyncPointsInWaitList, pSyncPointWaitList, pSyncPoint);

  return result;
}

///////////////////////////////////////////////////////////////////////////////
/// @brief Intercept function for urEnqueueCommandBufferExp
__urdlllocal ur_result_t UR_APICALL urEnqueueCommandBufferExp(
    /// [in] The queue to submit this command-buffer for execution.
    ur_queue_handle_t hQueue,
    /// [in] Handle of the command-buffer object.
    ur_exp_command_buffer_handle_t hCommandBuffer,
    /// [in] Size of the event wait list.
    uint32_t numEventsInWaitList,
    /// [in][optional][range(0, numEventsInWaitList)] pointer to a list of
    /// events that must be complete before the command-buffer execution.
    /// If nullptr, the numEventsInWaitList must be 0, indicating no wait
    /// events.
    const ur_event_handle_t *phEventWaitList,
    /// [out][optional][alloc] return an event object that identifies this
    /// particular command-buffer execution instance. If phEventWaitList and
    /// phEvent are not NULL, phEvent must not refer to an element of the
    /// phEventWaitList array.
    ur_event_handle_t *phEvent) {
  auto pfnCommandBufferExp =
      getContext()->urDdiTable.EnqueueExp.pfnCommandBufferExp;

  if (nullptr == pfnCommandBufferExp) {
    return UR_RESULT_ERROR_UNINITIALIZED;
  }

  if (getContext()->enableParameterValidation) {
    if (NULL == hQueue)
      return UR_RESULT_ERROR_INVALID_NULL_HANDLE;

    if (NULL == hCommandBuffer)
      return UR_RESULT_ERROR_INVALID_NULL_HANDLE;

    if (phEventWaitList == NULL && numEventsInWaitList > 0)
      return UR_RESULT_ERROR_INVALID_EVENT_WAIT_LIST;

    if (phEventWaitList != NULL && numEventsInWaitList == 0)
      return UR_RESULT_ERROR_INVALID_EVENT_WAIT_LIST;

    if (phEventWaitList != NULL && numEventsInWaitList > 0) {
      for (uint32_t i = 0; i < numEventsInWaitList; ++i) {
        if (phEventWaitList[i] == NULL) {
          return UR_RESULT_ERROR_INVALID_EVENT_WAIT_LIST;
        }
      }
    }
  }

  if (getContext()->enableLifetimeValidation &&
      !getContext()->refCountContext->isReferenceValid(hQueue)) {
    URLOG_CTX_INVALID_REFERENCE(hQueue);
  }

  ur_result_t result = pfnCommandBufferExp(
      hQueue, hCommandBuffer, numEventsInWaitList, phEventWaitList, phEvent);

  if (getContext()->enableLeakChecking && result == UR_RESULT_SUCCESS &&
      phEvent) {
    getContext()->refCountContext->createRefCount(*phEvent);
  }

  return result;
}

///////////////////////////////////////////////////////////////////////////////
/// @brief Intercept function for urCommandBufferUpdateKernelLaunchExp
__urdlllocal ur_result_t UR_APICALL urCommandBufferUpdateKernelLaunchExp(
    /// [in] Handle of the command-buffer object.
    ur_exp_command_buffer_handle_t hCommandBuffer,
    /// [in] Length of pUpdateKernelLaunch.
    uint32_t numKernelUpdates,
    /// [in][range(0, numKernelUpdates)]  List of structs defining how a
    /// kernel commands are to be updated.
    const ur_exp_command_buffer_update_kernel_launch_desc_t
        *pUpdateKernelLaunch) {
  auto pfnUpdateKernelLaunchExp =
      getContext()->urDdiTable.CommandBufferExp.pfnUpdateKernelLaunchExp;

  if (nullptr == pfnUpdateKernelLaunchExp) {
    return UR_RESULT_ERROR_UNINITIALIZED;
  }

  if (getContext()->enableParameterValidation) {
    if (NULL == pUpdateKernelLaunch)
      return UR_RESULT_ERROR_INVALID_NULL_POINTER;

    if (NULL == hCommandBuffer)
      return UR_RESULT_ERROR_INVALID_NULL_HANDLE;

    if (NULL == pUpdateKernelLaunch->hCommand)
      return UR_RESULT_ERROR_INVALID_NULL_HANDLE;

    if (numKernelUpdates == 0)
      return UR_RESULT_ERROR_INVALID_SIZE;
  }

  ur_result_t result = pfnUpdateKernelLaunchExp(
      hCommandBuffer, numKernelUpdates, pUpdateKernelLaunch);

  return result;
}

///////////////////////////////////////////////////////////////////////////////
/// @brief Intercept function for urCommandBufferUpdateSignalEventExp
__urdlllocal ur_result_t UR_APICALL urCommandBufferUpdateSignalEventExp(
    /// [in] Handle of the command-buffer command to update.
    ur_exp_command_buffer_command_handle_t hCommand,
    /// [out][alloc] Event to be signaled.
    ur_event_handle_t *phSignalEvent) {
  auto pfnUpdateSignalEventExp =
      getContext()->urDdiTable.CommandBufferExp.pfnUpdateSignalEventExp;

  if (nullptr == pfnUpdateSignalEventExp) {
    return UR_RESULT_ERROR_UNINITIALIZED;
  }

  if (getContext()->enableParameterValidation) {
    if (NULL == phSignalEvent)
      return UR_RESULT_ERROR_INVALID_NULL_POINTER;

    if (NULL == hCommand)
      return UR_RESULT_ERROR_INVALID_NULL_HANDLE;
  }

  ur_result_t result = pfnUpdateSignalEventExp(hCommand, phSignalEvent);

  return result;
}

///////////////////////////////////////////////////////////////////////////////
/// @brief Intercept function for urCommandBufferUpdateWaitEventsExp
__urdlllocal ur_result_t UR_APICALL urCommandBufferUpdateWaitEventsExp(
    /// [in] Handle of the command-buffer command to update.
    ur_exp_command_buffer_command_handle_t hCommand,
    /// [in] Size of the event wait list.
    uint32_t numEventsInWaitList,
    /// [in][optional][range(0, numEventsInWaitList)] pointer to a list of
    /// events that must be complete before the command execution. If nullptr,
    /// the numEventsInWaitList must be 0, indicating no wait events.
    const ur_event_handle_t *phEventWaitList) {
  auto pfnUpdateWaitEventsExp =
      getContext()->urDdiTable.CommandBufferExp.pfnUpdateWaitEventsExp;

  if (nullptr == pfnUpdateWaitEventsExp) {
    return UR_RESULT_ERROR_UNINITIALIZED;
  }

  if (getContext()->enableParameterValidation) {
    if (NULL == hCommand)
      return UR_RESULT_ERROR_INVALID_NULL_HANDLE;

    if (phEventWaitList == NULL && numEventsInWaitList > 0)
      return UR_RESULT_ERROR_INVALID_EVENT_WAIT_LIST;

    if (phEventWaitList != NULL && numEventsInWaitList == 0)
      return UR_RESULT_ERROR_INVALID_EVENT_WAIT_LIST;

    if (phEventWaitList != NULL && numEventsInWaitList > 0) {
      for (uint32_t i = 0; i < numEventsInWaitList; ++i) {
        if (phEventWaitList[i] == NULL) {
          return UR_RESULT_ERROR_INVALID_EVENT_WAIT_LIST;
        }
      }
    }
  }

  ur_result_t result =
      pfnUpdateWaitEventsExp(hCommand, numEventsInWaitList, phEventWaitList);

  return result;
}

///////////////////////////////////////////////////////////////////////////////
/// @brief Intercept function for urCommandBufferGetInfoExp
__urdlllocal ur_result_t UR_APICALL urCommandBufferGetInfoExp(
    /// [in] handle of the command-buffer object
    ur_exp_command_buffer_handle_t hCommandBuffer,
    /// [in] the name of the command-buffer property to query
    ur_exp_command_buffer_info_t propName,
    /// [in] size in bytes of the command-buffer property value
    size_t propSize,
    /// [out][optional][typename(propName, propSize)] value of the
    /// command-buffer property
    void *pPropValue,
    /// [out][optional] bytes returned in command-buffer property
    size_t *pPropSizeRet) {
  auto pfnGetInfoExp = getContext()->urDdiTable.CommandBufferExp.pfnGetInfoExp;

  if (nullptr == pfnGetInfoExp) {
    return UR_RESULT_ERROR_UNINITIALIZED;
  }

  if (getContext()->enableParameterValidation) {
    if (propSize != 0 && pPropValue == NULL)
      return UR_RESULT_ERROR_INVALID_NULL_POINTER;

    if (pPropValue == NULL && pPropSizeRet == NULL)
      return UR_RESULT_ERROR_INVALID_NULL_POINTER;

    if (NULL == hCommandBuffer)
      return UR_RESULT_ERROR_INVALID_NULL_HANDLE;

    if (UR_EXP_COMMAND_BUFFER_INFO_DESCRIPTOR < propName)
      return UR_RESULT_ERROR_INVALID_ENUMERATION;

    if (propSize == 0 && pPropValue != NULL)
      return UR_RESULT_ERROR_INVALID_SIZE;
  }

  ur_result_t result = pfnGetInfoExp(hCommandBuffer, propName, propSize,
                                     pPropValue, pPropSizeRet);

  return result;
}

///////////////////////////////////////////////////////////////////////////////
/// @brief Intercept function for urCommandBufferGetNativeHandleExp
__urdlllocal ur_result_t UR_APICALL urCommandBufferGetNativeHandleExp(
    /// [in] Handle of the command-buffer.
    ur_exp_command_buffer_handle_t hCommandBuffer,
    /// [out] A pointer to the native handle of the command-buffer.
    ur_native_handle_t *phNativeCommandBuffer) {
  auto pfnGetNativeHandleExp =
      getContext()->urDdiTable.CommandBufferExp.pfnGetNativeHandleExp;

  if (nullptr == pfnGetNativeHandleExp) {
    return UR_RESULT_ERROR_UNINITIALIZED;
  }

  if (getContext()->enableParameterValidation) {
    if (NULL == phNativeCommandBuffer)
      return UR_RESULT_ERROR_INVALID_NULL_POINTER;

    if (NULL == hCommandBuffer)
      return UR_RESULT_ERROR_INVALID_NULL_HANDLE;
  }

  ur_result_t result =
      pfnGetNativeHandleExp(hCommandBuffer, phNativeCommandBuffer);

  return result;
}

///////////////////////////////////////////////////////////////////////////////
/// @brief Intercept function for urEnqueueTimestampRecordingExp
__urdlllocal ur_result_t UR_APICALL urEnqueueTimestampRecordingExp(
    /// [in] handle of the queue object
    ur_queue_handle_t hQueue,
    /// [in] indicates whether the call to this function should block until
    /// until the device timestamp recording command has executed on the
    /// device.
    bool blocking,
    /// [in] size of the event wait list
    uint32_t numEventsInWaitList,
    /// [in][optional][range(0, numEventsInWaitList)] pointer to a list of
    /// events that must be complete before the kernel execution.
    /// If nullptr, the numEventsInWaitList must be 0, indicating no wait
    /// events.
    const ur_event_handle_t *phEventWaitList,
    /// [in,out] return an event object that identifies this particular kernel
    /// execution instance. Profiling information can be queried
    /// from this event as if `hQueue` had profiling enabled. Querying
    /// `UR_PROFILING_INFO_COMMAND_QUEUED` or `UR_PROFILING_INFO_COMMAND_SUBMIT`
    /// reports the timestamp at the time of the call to this function.
    /// Querying `UR_PROFILING_INFO_COMMAND_START` or
    /// `UR_PROFILING_INFO_COMMAND_END` reports the timestamp recorded when the
    /// command is executed on the device. If phEventWaitList and phEvent are
    /// not NULL, phEvent must not refer to an element of the phEventWaitList
    /// array.
    ur_event_handle_t *phEvent) {
  auto pfnTimestampRecordingExp =
      getContext()->urDdiTable.EnqueueExp.pfnTimestampRecordingExp;

  if (nullptr == pfnTimestampRecordingExp) {
    return UR_RESULT_ERROR_UNINITIALIZED;
  }

  if (getContext()->enableParameterValidation) {
    if (NULL == phEvent)
      return UR_RESULT_ERROR_INVALID_NULL_POINTER;

    if (NULL == hQueue)
      return UR_RESULT_ERROR_INVALID_NULL_HANDLE;

    if (phEventWaitList == NULL && numEventsInWaitList > 0)
      return UR_RESULT_ERROR_INVALID_EVENT_WAIT_LIST;

    if (phEventWaitList != NULL && numEventsInWaitList == 0)
      return UR_RESULT_ERROR_INVALID_EVENT_WAIT_LIST;

    if (phEventWaitList != NULL && numEventsInWaitList > 0) {
      for (uint32_t i = 0; i < numEventsInWaitList; ++i) {
        if (phEventWaitList[i] == NULL) {
          return UR_RESULT_ERROR_INVALID_EVENT_WAIT_LIST;
        }
      }
    }
  }

  if (getContext()->enableLifetimeValidation &&
      !getContext()->refCountContext->isReferenceValid(hQueue)) {
    URLOG_CTX_INVALID_REFERENCE(hQueue);
  }

  ur_result_t result = pfnTimestampRecordingExp(
      hQueue, blocking, numEventsInWaitList, phEventWaitList, phEvent);

  if (getContext()->enableLeakChecking && result == UR_RESULT_SUCCESS &&
      phEvent) {
    getContext()->refCountContext->createRefCount(*phEvent);
  }

  return result;
}

///////////////////////////////////////////////////////////////////////////////
<<<<<<< HEAD
/// @brief Intercept function for urEnqueueKernelLaunchCustomExp
__urdlllocal ur_result_t UR_APICALL urEnqueueKernelLaunchCustomExp(
    /// [in] handle of the queue object
    ur_queue_handle_t hQueue,
    /// [in] handle of the kernel object
    ur_kernel_handle_t hKernel,
    /// [in] number of dimensions, from 1 to 3, to specify the global and
    /// work-group work-items
    uint32_t workDim,
    /// [in] pointer to an array of workDim unsigned values that specify the
    /// offset used to calculate the global ID of a work-item
    const size_t *pGlobalWorkOffset,
    /// [in] pointer to an array of workDim unsigned values that specify the
    /// number of global work-items in workDim that will execute the kernel
    /// function
    const size_t *pGlobalWorkSize,
    /// [in][optional] pointer to an array of workDim unsigned values that
    /// specify the number of local work-items forming a work-group that will
    /// execute the kernel function. If nullptr, the runtime implementation
    /// will choose the work-group size.
    const size_t *pLocalWorkSize,
    /// [in] size of the launch prop list
    uint32_t numPropsInLaunchPropList,
    /// [in][range(0, numPropsInLaunchPropList)] pointer to a list of launch
    /// properties
    const ur_exp_launch_property_t *launchPropList,
    /// [in] size of the event wait list
    uint32_t numEventsInWaitList,
    /// [in][optional][range(0, numEventsInWaitList)] pointer to a list of
    /// events that must be complete before the kernel execution. If nullptr,
    /// the numEventsInWaitList must be 0, indicating that no wait event.
    const ur_event_handle_t *phEventWaitList,
    /// [out][optional][alloc] return an event object that identifies this
    /// particular kernel execution instance. If phEventWaitList and phEvent
    /// are not NULL, phEvent must not refer to an element of the
    /// phEventWaitList array.
    ur_event_handle_t *phEvent) {
  auto pfnKernelLaunchCustomExp =
      getContext()->urDdiTable.EnqueueExp.pfnKernelLaunchCustomExp;

  if (nullptr == pfnKernelLaunchCustomExp) {
=======
/// @brief Intercept function for urProgramBuildExp
__urdlllocal ur_result_t UR_APICALL urProgramBuildExp(
    /// [in] Handle of the program to build.
    ur_program_handle_t hProgram,
    /// [in] number of devices
    uint32_t numDevices,
    /// [in][range(0, numDevices)] pointer to array of device handles
    ur_device_handle_t *phDevices,
    /// [in][optional] pointer to build options null-terminated string.
    const char *pOptions) {
  auto pfnBuildExp = getContext()->urDdiTable.ProgramExp.pfnBuildExp;

  if (nullptr == pfnBuildExp) {
>>>>>>> ec26b925
    return UR_RESULT_ERROR_UNINITIALIZED;
  }

  if (getContext()->enableParameterValidation) {
<<<<<<< HEAD
    if (NULL == pGlobalWorkOffset)
      return UR_RESULT_ERROR_INVALID_NULL_POINTER;

    if (NULL == pGlobalWorkSize)
      return UR_RESULT_ERROR_INVALID_NULL_POINTER;

    if (NULL == launchPropList)
      return UR_RESULT_ERROR_INVALID_NULL_POINTER;

    if (NULL == hQueue)
      return UR_RESULT_ERROR_INVALID_NULL_HANDLE;

    if (NULL == hKernel)
      return UR_RESULT_ERROR_INVALID_NULL_HANDLE;

    if (phEventWaitList != NULL && numEventsInWaitList > 0) {
      for (uint32_t i = 0; i < numEventsInWaitList; ++i) {
        if (phEventWaitList[i] == NULL) {
          return UR_RESULT_ERROR_INVALID_EVENT_WAIT_LIST;
        }
      }
    }
  }

  if (getContext()->enableLifetimeValidation &&
      !getContext()->refCountContext->isReferenceValid(hQueue)) {
    getContext()->refCountContext->logInvalidReference(hQueue);
  }

  if (getContext()->enableLifetimeValidation &&
      !getContext()->refCountContext->isReferenceValid(hKernel)) {
    getContext()->refCountContext->logInvalidReference(hKernel);
  }

  ur_result_t result = pfnKernelLaunchCustomExp(
      hQueue, hKernel, workDim, pGlobalWorkOffset, pGlobalWorkSize,
      pLocalWorkSize, numPropsInLaunchPropList, launchPropList,
      numEventsInWaitList, phEventWaitList, phEvent);

  if (getContext()->enableLeakChecking && result == UR_RESULT_SUCCESS &&
      phEvent) {
    getContext()->refCountContext->createRefCount(*phEvent);
  }

=======
    if (NULL == phDevices)
      return UR_RESULT_ERROR_INVALID_NULL_POINTER;

    if (NULL == hProgram)
      return UR_RESULT_ERROR_INVALID_NULL_HANDLE;
  }

  if (getContext()->enableLifetimeValidation &&
      !getContext()->refCountContext->isReferenceValid(hProgram)) {
    URLOG_CTX_INVALID_REFERENCE(hProgram);
  }

  ur_result_t result = pfnBuildExp(hProgram, numDevices, phDevices, pOptions);

  return result;
}

///////////////////////////////////////////////////////////////////////////////
/// @brief Intercept function for urProgramCompileExp
__urdlllocal ur_result_t UR_APICALL urProgramCompileExp(
    /// [in][out] handle of the program to compile.
    ur_program_handle_t hProgram,
    /// [in] number of devices
    uint32_t numDevices,
    /// [in][range(0, numDevices)] pointer to array of device handles
    ur_device_handle_t *phDevices,
    /// [in][optional] pointer to build options null-terminated string.
    const char *pOptions) {
  auto pfnCompileExp = getContext()->urDdiTable.ProgramExp.pfnCompileExp;

  if (nullptr == pfnCompileExp) {
    return UR_RESULT_ERROR_UNINITIALIZED;
  }

  if (getContext()->enableParameterValidation) {
    if (NULL == phDevices)
      return UR_RESULT_ERROR_INVALID_NULL_POINTER;

    if (NULL == hProgram)
      return UR_RESULT_ERROR_INVALID_NULL_HANDLE;
  }

  if (getContext()->enableLifetimeValidation &&
      !getContext()->refCountContext->isReferenceValid(hProgram)) {
    URLOG_CTX_INVALID_REFERENCE(hProgram);
  }

  ur_result_t result = pfnCompileExp(hProgram, numDevices, phDevices, pOptions);

  return result;
}

///////////////////////////////////////////////////////////////////////////////
/// @brief Intercept function for urProgramLinkExp
__urdlllocal ur_result_t UR_APICALL urProgramLinkExp(
    /// [in] handle of the context instance.
    ur_context_handle_t hContext,
    /// [in] number of devices
    uint32_t numDevices,
    /// [in][range(0, numDevices)] pointer to array of device handles
    ur_device_handle_t *phDevices,
    /// [in] number of program handles in `phPrograms`.
    uint32_t count,
    /// [in][range(0, count)] pointer to array of program handles.
    const ur_program_handle_t *phPrograms,
    /// [in][optional] pointer to linker options null-terminated string.
    const char *pOptions,
    /// [out][alloc] pointer to handle of program object created.
    ur_program_handle_t *phProgram) {
  if (nullptr != phProgram) {
    *phProgram = nullptr;
  }
  auto pfnLinkExp = getContext()->urDdiTable.ProgramExp.pfnLinkExp;

  if (nullptr == pfnLinkExp) {
    return UR_RESULT_ERROR_UNINITIALIZED;
  }

  if (getContext()->enableParameterValidation) {
    if (NULL == phDevices)
      return UR_RESULT_ERROR_INVALID_NULL_POINTER;

    if (NULL == phPrograms)
      return UR_RESULT_ERROR_INVALID_NULL_POINTER;

    if (NULL == phProgram)
      return UR_RESULT_ERROR_INVALID_NULL_POINTER;

    if (NULL == hContext)
      return UR_RESULT_ERROR_INVALID_NULL_HANDLE;

    if (count == 0)
      return UR_RESULT_ERROR_INVALID_SIZE;
  }

  if (getContext()->enableLifetimeValidation &&
      !getContext()->refCountContext->isReferenceValid(hContext)) {
    URLOG_CTX_INVALID_REFERENCE(hContext);
  }

  ur_result_t result = pfnLinkExp(hContext, numDevices, phDevices, count,
                                  phPrograms, pOptions, phProgram);

  return result;
}

///////////////////////////////////////////////////////////////////////////////
/// @brief Intercept function for urUSMContextMemcpyExp
__urdlllocal ur_result_t UR_APICALL urUSMContextMemcpyExp(
    /// [in] Context associated with the device(s) that own the allocations
    /// `pSrc` and `pDst`.
    ur_context_handle_t hContext,
    /// [in] Destination pointer to copy to.
    void *pDst,
    /// [in] Source pointer to copy from.
    const void *pSrc,
    /// [in] Size in bytes to be copied.
    size_t size) {
  auto pfnContextMemcpyExp =
      getContext()->urDdiTable.USMExp.pfnContextMemcpyExp;

  if (nullptr == pfnContextMemcpyExp) {
    return UR_RESULT_ERROR_UNINITIALIZED;
  }

  if (getContext()->enableParameterValidation) {
    if (NULL == pDst)
      return UR_RESULT_ERROR_INVALID_NULL_POINTER;

    if (NULL == pSrc)
      return UR_RESULT_ERROR_INVALID_NULL_POINTER;

    if (NULL == hContext)
      return UR_RESULT_ERROR_INVALID_NULL_HANDLE;

    if (size == 0)
      return UR_RESULT_ERROR_INVALID_SIZE;
  }

  if (getContext()->enableLifetimeValidation &&
      !getContext()->refCountContext->isReferenceValid(hContext)) {
    URLOG_CTX_INVALID_REFERENCE(hContext);
  }

  ur_result_t result = pfnContextMemcpyExp(hContext, pDst, pSrc, size);

>>>>>>> ec26b925
  return result;
}

///////////////////////////////////////////////////////////////////////////////
/// @brief Intercept function for urUSMImportExp
__urdlllocal ur_result_t UR_APICALL urUSMImportExp(
    /// [in] handle of the context object
    ur_context_handle_t hContext,
    /// [in] pointer to host memory object
    void *pMem,
    /// [in] size in bytes of the host memory object to be imported
    size_t size) {
  auto pfnImportExp = getContext()->urDdiTable.USMExp.pfnImportExp;

  if (nullptr == pfnImportExp) {
    return UR_RESULT_ERROR_UNINITIALIZED;
  }

  if (getContext()->enableParameterValidation) {
    if (NULL == pMem)
      return UR_RESULT_ERROR_INVALID_NULL_POINTER;

    if (NULL == hContext)
      return UR_RESULT_ERROR_INVALID_NULL_HANDLE;
  }

  if (getContext()->enableLifetimeValidation &&
      !getContext()->refCountContext->isReferenceValid(hContext)) {
    URLOG_CTX_INVALID_REFERENCE(hContext);
  }

  ur_result_t result = pfnImportExp(hContext, pMem, size);

  return result;
}

///////////////////////////////////////////////////////////////////////////////
/// @brief Intercept function for urUSMReleaseExp
__urdlllocal ur_result_t UR_APICALL urUSMReleaseExp(
    /// [in] handle of the context object
    ur_context_handle_t hContext,
    /// [in] pointer to host memory object
    void *pMem) {
  auto pfnReleaseExp = getContext()->urDdiTable.USMExp.pfnReleaseExp;

  if (nullptr == pfnReleaseExp) {
    return UR_RESULT_ERROR_UNINITIALIZED;
  }

  if (getContext()->enableParameterValidation) {
    if (NULL == pMem)
      return UR_RESULT_ERROR_INVALID_NULL_POINTER;

    if (NULL == hContext)
      return UR_RESULT_ERROR_INVALID_NULL_HANDLE;
  }

  if (getContext()->enableLifetimeValidation &&
      !getContext()->refCountContext->isReferenceValid(hContext)) {
    URLOG_CTX_INVALID_REFERENCE(hContext);
  }

  ur_result_t result = pfnReleaseExp(hContext, pMem);

  return result;
}

///////////////////////////////////////////////////////////////////////////////
/// @brief Intercept function for urUsmP2PEnablePeerAccessExp
__urdlllocal ur_result_t UR_APICALL urUsmP2PEnablePeerAccessExp(
    /// [in] handle of the command device object
    ur_device_handle_t commandDevice,
    /// [in] handle of the peer device object
    ur_device_handle_t peerDevice) {
  auto pfnEnablePeerAccessExp =
      getContext()->urDdiTable.UsmP2PExp.pfnEnablePeerAccessExp;

  if (nullptr == pfnEnablePeerAccessExp) {
    return UR_RESULT_ERROR_UNINITIALIZED;
  }

  if (getContext()->enableParameterValidation) {
    if (NULL == commandDevice)
      return UR_RESULT_ERROR_INVALID_NULL_HANDLE;

    if (NULL == peerDevice)
      return UR_RESULT_ERROR_INVALID_NULL_HANDLE;
  }

  if (getContext()->enableLifetimeValidation &&
      !getContext()->refCountContext->isReferenceValid(commandDevice)) {
    URLOG_CTX_INVALID_REFERENCE(commandDevice);
  }

  if (getContext()->enableLifetimeValidation &&
      !getContext()->refCountContext->isReferenceValid(peerDevice)) {
    URLOG_CTX_INVALID_REFERENCE(peerDevice);
  }

  ur_result_t result = pfnEnablePeerAccessExp(commandDevice, peerDevice);

  return result;
}

///////////////////////////////////////////////////////////////////////////////
/// @brief Intercept function for urUsmP2PDisablePeerAccessExp
__urdlllocal ur_result_t UR_APICALL urUsmP2PDisablePeerAccessExp(
    /// [in] handle of the command device object
    ur_device_handle_t commandDevice,
    /// [in] handle of the peer device object
    ur_device_handle_t peerDevice) {
  auto pfnDisablePeerAccessExp =
      getContext()->urDdiTable.UsmP2PExp.pfnDisablePeerAccessExp;

  if (nullptr == pfnDisablePeerAccessExp) {
    return UR_RESULT_ERROR_UNINITIALIZED;
  }

  if (getContext()->enableParameterValidation) {
    if (NULL == commandDevice)
      return UR_RESULT_ERROR_INVALID_NULL_HANDLE;

    if (NULL == peerDevice)
      return UR_RESULT_ERROR_INVALID_NULL_HANDLE;
  }

  if (getContext()->enableLifetimeValidation &&
      !getContext()->refCountContext->isReferenceValid(commandDevice)) {
    URLOG_CTX_INVALID_REFERENCE(commandDevice);
  }

  if (getContext()->enableLifetimeValidation &&
      !getContext()->refCountContext->isReferenceValid(peerDevice)) {
    URLOG_CTX_INVALID_REFERENCE(peerDevice);
  }

  ur_result_t result = pfnDisablePeerAccessExp(commandDevice, peerDevice);

  return result;
}

///////////////////////////////////////////////////////////////////////////////
/// @brief Intercept function for urUsmP2PPeerAccessGetInfoExp
__urdlllocal ur_result_t UR_APICALL urUsmP2PPeerAccessGetInfoExp(
    /// [in] handle of the command device object
    ur_device_handle_t commandDevice,
    /// [in] handle of the peer device object
    ur_device_handle_t peerDevice,
    /// [in] type of the info to retrieve
    ur_exp_peer_info_t propName,
    /// [in] the number of bytes pointed to by pPropValue.
    size_t propSize,
    /// [out][optional][typename(propName, propSize)] array of bytes holding
    /// the info.
    /// If propSize is not equal to or greater than the real number of bytes
    /// needed to return the info
    /// then the ::UR_RESULT_ERROR_INVALID_SIZE error is returned and
    /// pPropValue is not used.
    void *pPropValue,
    /// [out][optional] pointer to the actual size in bytes of the queried
    /// propName.
    size_t *pPropSizeRet) {
  auto pfnPeerAccessGetInfoExp =
      getContext()->urDdiTable.UsmP2PExp.pfnPeerAccessGetInfoExp;

  if (nullptr == pfnPeerAccessGetInfoExp) {
    return UR_RESULT_ERROR_UNINITIALIZED;
  }

  if (getContext()->enableParameterValidation) {
    if (propSize != 0 && pPropValue == NULL)
      return UR_RESULT_ERROR_INVALID_NULL_POINTER;

    if (pPropValue == NULL && pPropSizeRet == NULL)
      return UR_RESULT_ERROR_INVALID_NULL_POINTER;

    if (NULL == commandDevice)
      return UR_RESULT_ERROR_INVALID_NULL_HANDLE;

    if (NULL == peerDevice)
      return UR_RESULT_ERROR_INVALID_NULL_HANDLE;

    if (UR_EXP_PEER_INFO_UR_PEER_ATOMICS_SUPPORT < propName)
      return UR_RESULT_ERROR_INVALID_ENUMERATION;

    if (propSize == 0 && pPropValue != NULL)
      return UR_RESULT_ERROR_INVALID_SIZE;
  }

  if (getContext()->enableLifetimeValidation &&
      !getContext()->refCountContext->isReferenceValid(commandDevice)) {
    URLOG_CTX_INVALID_REFERENCE(commandDevice);
  }

  if (getContext()->enableLifetimeValidation &&
      !getContext()->refCountContext->isReferenceValid(peerDevice)) {
    URLOG_CTX_INVALID_REFERENCE(peerDevice);
  }

  ur_result_t result = pfnPeerAccessGetInfoExp(
      commandDevice, peerDevice, propName, propSize, pPropValue, pPropSizeRet);

  return result;
}

///////////////////////////////////////////////////////////////////////////////
/// @brief Intercept function for urEnqueueEventsWaitWithBarrierExt
__urdlllocal ur_result_t UR_APICALL urEnqueueEventsWaitWithBarrierExt(
    /// [in] handle of the queue object
    ur_queue_handle_t hQueue,
    /// [in][optional] pointer to the extended enqueue properties
    const ur_exp_enqueue_ext_properties_t *pProperties,
    /// [in] size of the event wait list
    uint32_t numEventsInWaitList,
    /// [in][optional][range(0, numEventsInWaitList)] pointer to a list of
    /// events that must be complete before this command can be executed.
    /// If nullptr, the numEventsInWaitList must be 0, indicating that all
    /// previously enqueued commands
    /// must be complete.
    const ur_event_handle_t *phEventWaitList,
    /// [out][optional][alloc] return an event object that identifies this
    /// particular command instance. If phEventWaitList and phEvent are not
    /// NULL, phEvent must not refer to an element of the phEventWaitList array.
    ur_event_handle_t *phEvent) {
  auto pfnEventsWaitWithBarrierExt =
      getContext()->urDdiTable.Enqueue.pfnEventsWaitWithBarrierExt;

  if (nullptr == pfnEventsWaitWithBarrierExt) {
    return UR_RESULT_ERROR_UNINITIALIZED;
  }

  if (getContext()->enableParameterValidation) {
    if (NULL == hQueue)
      return UR_RESULT_ERROR_INVALID_NULL_HANDLE;

    if (NULL != pProperties &&
        UR_EXP_ENQUEUE_EXT_FLAGS_MASK & pProperties->flags)
      return UR_RESULT_ERROR_INVALID_ENUMERATION;

    if (phEventWaitList == NULL && numEventsInWaitList > 0)
      return UR_RESULT_ERROR_INVALID_EVENT_WAIT_LIST;

    if (phEventWaitList != NULL && numEventsInWaitList == 0)
      return UR_RESULT_ERROR_INVALID_EVENT_WAIT_LIST;

    if (phEventWaitList != NULL && numEventsInWaitList > 0) {
      for (uint32_t i = 0; i < numEventsInWaitList; ++i) {
        if (phEventWaitList[i] == NULL) {
          return UR_RESULT_ERROR_INVALID_EVENT_WAIT_LIST;
        }
      }
    }
  }

  if (getContext()->enableLifetimeValidation &&
      !getContext()->refCountContext->isReferenceValid(hQueue)) {
    URLOG_CTX_INVALID_REFERENCE(hQueue);
  }

  ur_result_t result = pfnEventsWaitWithBarrierExt(
      hQueue, pProperties, numEventsInWaitList, phEventWaitList, phEvent);

  if (getContext()->enableLeakChecking && result == UR_RESULT_SUCCESS &&
      phEvent) {
    getContext()->refCountContext->createRefCount(*phEvent);
  }

  return result;
}

///////////////////////////////////////////////////////////////////////////////
/// @brief Intercept function for urEnqueueNativeCommandExp
__urdlllocal ur_result_t UR_APICALL urEnqueueNativeCommandExp(
    /// [in] handle of the queue object
    ur_queue_handle_t hQueue,
    /// [in] function calling the native underlying API, to be executed
    /// immediately.
    ur_exp_enqueue_native_command_function_t pfnNativeEnqueue,
    /// [in][optional] data used by pfnNativeEnqueue
    void *data,
    /// [in] size of the mem list
    uint32_t numMemsInMemList,
    /// [in][optional][range(0, numMemsInMemList)] mems that are used within
    /// pfnNativeEnqueue using ::urMemGetNativeHandle.
    /// If nullptr, the numMemsInMemList must be 0, indicating that no mems
    /// are accessed with ::urMemGetNativeHandle within pfnNativeEnqueue.
    const ur_mem_handle_t *phMemList,
    /// [in][optional] pointer to the native enqueue properties
    const ur_exp_enqueue_native_command_properties_t *pProperties,
    /// [in] size of the event wait list
    uint32_t numEventsInWaitList,
    /// [in][optional][range(0, numEventsInWaitList)] pointer to a list of
    /// events that must be complete before the kernel execution.
    /// If nullptr, the numEventsInWaitList must be 0, indicating no wait
    /// events.
    const ur_event_handle_t *phEventWaitList,
    /// [out][optional][alloc] return an event object that identifies the work
    /// that has
    /// been enqueued in nativeEnqueueFunc. If phEventWaitList and phEvent are
    /// not NULL, phEvent must not refer to an element of the phEventWaitList
    /// array.
    ur_event_handle_t *phEvent) {
  auto pfnNativeCommandExp =
      getContext()->urDdiTable.EnqueueExp.pfnNativeCommandExp;

  if (nullptr == pfnNativeCommandExp) {
    return UR_RESULT_ERROR_UNINITIALIZED;
  }

  if (getContext()->enableParameterValidation) {
    if (NULL == pfnNativeEnqueue)
      return UR_RESULT_ERROR_INVALID_NULL_POINTER;

    if (NULL == hQueue)
      return UR_RESULT_ERROR_INVALID_NULL_HANDLE;

    if (NULL != pProperties &&
        UR_EXP_ENQUEUE_NATIVE_COMMAND_FLAGS_MASK & pProperties->flags)
      return UR_RESULT_ERROR_INVALID_ENUMERATION;

    if (phEventWaitList != NULL && numEventsInWaitList > 0) {
      for (uint32_t i = 0; i < numEventsInWaitList; ++i) {
        if (phEventWaitList[i] == NULL) {
          return UR_RESULT_ERROR_INVALID_EVENT_WAIT_LIST;
        }
      }
    }
  }

  if (getContext()->enableLifetimeValidation &&
      !getContext()->refCountContext->isReferenceValid(hQueue)) {
    URLOG_CTX_INVALID_REFERENCE(hQueue);
  }

  ur_result_t result = pfnNativeCommandExp(
      hQueue, pfnNativeEnqueue, data, numMemsInMemList, phMemList, pProperties,
      numEventsInWaitList, phEventWaitList, phEvent);

  if (getContext()->enableLeakChecking && result == UR_RESULT_SUCCESS &&
      phEvent) {
    getContext()->refCountContext->createRefCount(*phEvent);
  }

  return result;
}

///////////////////////////////////////////////////////////////////////////////
/// @brief Exported function for filling application's Adapter table
///        with current process' addresses
///
/// @returns
///     - ::UR_RESULT_SUCCESS
///     - ::UR_RESULT_ERROR_INVALID_NULL_POINTER
///     - ::UR_RESULT_ERROR_UNSUPPORTED_VERSION
UR_DLLEXPORT ur_result_t UR_APICALL urGetAdapterProcAddrTable(
    /// [in] API version requested
    ur_api_version_t version,
    /// [in,out] pointer to table of DDI function pointers
    ur_adapter_dditable_t *pDdiTable) {
  auto &dditable = ur_validation_layer::getContext()->urDdiTable.Adapter;

  if (nullptr == pDdiTable)
    return UR_RESULT_ERROR_INVALID_NULL_POINTER;

  if (UR_MAJOR_VERSION(ur_validation_layer::getContext()->version) !=
          UR_MAJOR_VERSION(version) ||
      UR_MINOR_VERSION(ur_validation_layer::getContext()->version) >
          UR_MINOR_VERSION(version))
    return UR_RESULT_ERROR_UNSUPPORTED_VERSION;

  ur_result_t result = UR_RESULT_SUCCESS;

  dditable.pfnGet = pDdiTable->pfnGet;
  pDdiTable->pfnGet = ur_validation_layer::urAdapterGet;

  dditable.pfnRelease = pDdiTable->pfnRelease;
  pDdiTable->pfnRelease = ur_validation_layer::urAdapterRelease;

  dditable.pfnRetain = pDdiTable->pfnRetain;
  pDdiTable->pfnRetain = ur_validation_layer::urAdapterRetain;

  dditable.pfnGetLastError = pDdiTable->pfnGetLastError;
  pDdiTable->pfnGetLastError = ur_validation_layer::urAdapterGetLastError;

  dditable.pfnGetInfo = pDdiTable->pfnGetInfo;
  pDdiTable->pfnGetInfo = ur_validation_layer::urAdapterGetInfo;

  dditable.pfnSetLoggerCallback = pDdiTable->pfnSetLoggerCallback;
  pDdiTable->pfnSetLoggerCallback =
      ur_validation_layer::urAdapterSetLoggerCallback;

  dditable.pfnSetLoggerCallbackLevel = pDdiTable->pfnSetLoggerCallbackLevel;
  pDdiTable->pfnSetLoggerCallbackLevel =
      ur_validation_layer::urAdapterSetLoggerCallbackLevel;

  return result;
}

///////////////////////////////////////////////////////////////////////////////
/// @brief Exported function for filling application's BindlessImagesExp table
///        with current process' addresses
///
/// @returns
///     - ::UR_RESULT_SUCCESS
///     - ::UR_RESULT_ERROR_INVALID_NULL_POINTER
///     - ::UR_RESULT_ERROR_UNSUPPORTED_VERSION
UR_DLLEXPORT ur_result_t UR_APICALL urGetBindlessImagesExpProcAddrTable(
    /// [in] API version requested
    ur_api_version_t version,
    /// [in,out] pointer to table of DDI function pointers
    ur_bindless_images_exp_dditable_t *pDdiTable) {
  auto &dditable =
      ur_validation_layer::getContext()->urDdiTable.BindlessImagesExp;

  if (nullptr == pDdiTable)
    return UR_RESULT_ERROR_INVALID_NULL_POINTER;

  if (UR_MAJOR_VERSION(ur_validation_layer::getContext()->version) !=
          UR_MAJOR_VERSION(version) ||
      UR_MINOR_VERSION(ur_validation_layer::getContext()->version) >
          UR_MINOR_VERSION(version))
    return UR_RESULT_ERROR_UNSUPPORTED_VERSION;

  ur_result_t result = UR_RESULT_SUCCESS;

  dditable.pfnUnsampledImageHandleDestroyExp =
      pDdiTable->pfnUnsampledImageHandleDestroyExp;
  pDdiTable->pfnUnsampledImageHandleDestroyExp =
      ur_validation_layer::urBindlessImagesUnsampledImageHandleDestroyExp;

  dditable.pfnSampledImageHandleDestroyExp =
      pDdiTable->pfnSampledImageHandleDestroyExp;
  pDdiTable->pfnSampledImageHandleDestroyExp =
      ur_validation_layer::urBindlessImagesSampledImageHandleDestroyExp;

  dditable.pfnImageAllocateExp = pDdiTable->pfnImageAllocateExp;
  pDdiTable->pfnImageAllocateExp =
      ur_validation_layer::urBindlessImagesImageAllocateExp;

  dditable.pfnImageFreeExp = pDdiTable->pfnImageFreeExp;
  pDdiTable->pfnImageFreeExp =
      ur_validation_layer::urBindlessImagesImageFreeExp;

  dditable.pfnUnsampledImageCreateExp = pDdiTable->pfnUnsampledImageCreateExp;
  pDdiTable->pfnUnsampledImageCreateExp =
      ur_validation_layer::urBindlessImagesUnsampledImageCreateExp;

  dditable.pfnSampledImageCreateExp = pDdiTable->pfnSampledImageCreateExp;
  pDdiTable->pfnSampledImageCreateExp =
      ur_validation_layer::urBindlessImagesSampledImageCreateExp;

  dditable.pfnImageCopyExp = pDdiTable->pfnImageCopyExp;
  pDdiTable->pfnImageCopyExp =
      ur_validation_layer::urBindlessImagesImageCopyExp;

  dditable.pfnImageGetInfoExp = pDdiTable->pfnImageGetInfoExp;
  pDdiTable->pfnImageGetInfoExp =
      ur_validation_layer::urBindlessImagesImageGetInfoExp;

  dditable.pfnGetImageMemoryHandleTypeSupportExp =
      pDdiTable->pfnGetImageMemoryHandleTypeSupportExp;
  pDdiTable->pfnGetImageMemoryHandleTypeSupportExp =
      ur_validation_layer::urBindlessImagesGetImageMemoryHandleTypeSupportExp;

  dditable.pfnGetImageUnsampledHandleSupportExp =
      pDdiTable->pfnGetImageUnsampledHandleSupportExp;
  pDdiTable->pfnGetImageUnsampledHandleSupportExp =
      ur_validation_layer::urBindlessImagesGetImageUnsampledHandleSupportExp;

  dditable.pfnGetImageSampledHandleSupportExp =
      pDdiTable->pfnGetImageSampledHandleSupportExp;
  pDdiTable->pfnGetImageSampledHandleSupportExp =
      ur_validation_layer::urBindlessImagesGetImageSampledHandleSupportExp;

  dditable.pfnMipmapGetLevelExp = pDdiTable->pfnMipmapGetLevelExp;
  pDdiTable->pfnMipmapGetLevelExp =
      ur_validation_layer::urBindlessImagesMipmapGetLevelExp;

  dditable.pfnMipmapFreeExp = pDdiTable->pfnMipmapFreeExp;
  pDdiTable->pfnMipmapFreeExp =
      ur_validation_layer::urBindlessImagesMipmapFreeExp;

  dditable.pfnImportExternalMemoryExp = pDdiTable->pfnImportExternalMemoryExp;
  pDdiTable->pfnImportExternalMemoryExp =
      ur_validation_layer::urBindlessImagesImportExternalMemoryExp;

  dditable.pfnMapExternalArrayExp = pDdiTable->pfnMapExternalArrayExp;
  pDdiTable->pfnMapExternalArrayExp =
      ur_validation_layer::urBindlessImagesMapExternalArrayExp;

  dditable.pfnMapExternalLinearMemoryExp =
      pDdiTable->pfnMapExternalLinearMemoryExp;
  pDdiTable->pfnMapExternalLinearMemoryExp =
      ur_validation_layer::urBindlessImagesMapExternalLinearMemoryExp;

  dditable.pfnReleaseExternalMemoryExp = pDdiTable->pfnReleaseExternalMemoryExp;
  pDdiTable->pfnReleaseExternalMemoryExp =
      ur_validation_layer::urBindlessImagesReleaseExternalMemoryExp;

  dditable.pfnFreeMappedLinearMemoryExp =
      pDdiTable->pfnFreeMappedLinearMemoryExp;
  pDdiTable->pfnFreeMappedLinearMemoryExp =
      ur_validation_layer::urBindlessImagesFreeMappedLinearMemoryExp;

  dditable.pfnSupportsImportingHandleTypeExp =
      pDdiTable->pfnSupportsImportingHandleTypeExp;
  pDdiTable->pfnSupportsImportingHandleTypeExp =
      ur_validation_layer::urBindlessImagesSupportsImportingHandleTypeExp;

  dditable.pfnImportExternalSemaphoreExp =
      pDdiTable->pfnImportExternalSemaphoreExp;
  pDdiTable->pfnImportExternalSemaphoreExp =
      ur_validation_layer::urBindlessImagesImportExternalSemaphoreExp;

  dditable.pfnReleaseExternalSemaphoreExp =
      pDdiTable->pfnReleaseExternalSemaphoreExp;
  pDdiTable->pfnReleaseExternalSemaphoreExp =
      ur_validation_layer::urBindlessImagesReleaseExternalSemaphoreExp;

  dditable.pfnWaitExternalSemaphoreExp = pDdiTable->pfnWaitExternalSemaphoreExp;
  pDdiTable->pfnWaitExternalSemaphoreExp =
      ur_validation_layer::urBindlessImagesWaitExternalSemaphoreExp;

  dditable.pfnSignalExternalSemaphoreExp =
      pDdiTable->pfnSignalExternalSemaphoreExp;
  pDdiTable->pfnSignalExternalSemaphoreExp =
      ur_validation_layer::urBindlessImagesSignalExternalSemaphoreExp;

  return result;
}

///////////////////////////////////////////////////////////////////////////////
/// @brief Exported function for filling application's CommandBufferExp table
///        with current process' addresses
///
/// @returns
///     - ::UR_RESULT_SUCCESS
///     - ::UR_RESULT_ERROR_INVALID_NULL_POINTER
///     - ::UR_RESULT_ERROR_UNSUPPORTED_VERSION
UR_DLLEXPORT ur_result_t UR_APICALL urGetCommandBufferExpProcAddrTable(
    /// [in] API version requested
    ur_api_version_t version,
    /// [in,out] pointer to table of DDI function pointers
    ur_command_buffer_exp_dditable_t *pDdiTable) {
  auto &dditable =
      ur_validation_layer::getContext()->urDdiTable.CommandBufferExp;

  if (nullptr == pDdiTable)
    return UR_RESULT_ERROR_INVALID_NULL_POINTER;

  if (UR_MAJOR_VERSION(ur_validation_layer::getContext()->version) !=
          UR_MAJOR_VERSION(version) ||
      UR_MINOR_VERSION(ur_validation_layer::getContext()->version) >
          UR_MINOR_VERSION(version))
    return UR_RESULT_ERROR_UNSUPPORTED_VERSION;

  ur_result_t result = UR_RESULT_SUCCESS;

  dditable.pfnCreateExp = pDdiTable->pfnCreateExp;
  pDdiTable->pfnCreateExp = ur_validation_layer::urCommandBufferCreateExp;

  dditable.pfnRetainExp = pDdiTable->pfnRetainExp;
  pDdiTable->pfnRetainExp = ur_validation_layer::urCommandBufferRetainExp;

  dditable.pfnReleaseExp = pDdiTable->pfnReleaseExp;
  pDdiTable->pfnReleaseExp = ur_validation_layer::urCommandBufferReleaseExp;

  dditable.pfnFinalizeExp = pDdiTable->pfnFinalizeExp;
  pDdiTable->pfnFinalizeExp = ur_validation_layer::urCommandBufferFinalizeExp;

  dditable.pfnAppendKernelLaunchExp = pDdiTable->pfnAppendKernelLaunchExp;
  pDdiTable->pfnAppendKernelLaunchExp =
      ur_validation_layer::urCommandBufferAppendKernelLaunchExp;

  dditable.pfnAppendUSMMemcpyExp = pDdiTable->pfnAppendUSMMemcpyExp;
  pDdiTable->pfnAppendUSMMemcpyExp =
      ur_validation_layer::urCommandBufferAppendUSMMemcpyExp;

  dditable.pfnAppendUSMFillExp = pDdiTable->pfnAppendUSMFillExp;
  pDdiTable->pfnAppendUSMFillExp =
      ur_validation_layer::urCommandBufferAppendUSMFillExp;

  dditable.pfnAppendMemBufferCopyExp = pDdiTable->pfnAppendMemBufferCopyExp;
  pDdiTable->pfnAppendMemBufferCopyExp =
      ur_validation_layer::urCommandBufferAppendMemBufferCopyExp;

  dditable.pfnAppendMemBufferWriteExp = pDdiTable->pfnAppendMemBufferWriteExp;
  pDdiTable->pfnAppendMemBufferWriteExp =
      ur_validation_layer::urCommandBufferAppendMemBufferWriteExp;

  dditable.pfnAppendMemBufferReadExp = pDdiTable->pfnAppendMemBufferReadExp;
  pDdiTable->pfnAppendMemBufferReadExp =
      ur_validation_layer::urCommandBufferAppendMemBufferReadExp;

  dditable.pfnAppendMemBufferCopyRectExp =
      pDdiTable->pfnAppendMemBufferCopyRectExp;
  pDdiTable->pfnAppendMemBufferCopyRectExp =
      ur_validation_layer::urCommandBufferAppendMemBufferCopyRectExp;

  dditable.pfnAppendMemBufferWriteRectExp =
      pDdiTable->pfnAppendMemBufferWriteRectExp;
  pDdiTable->pfnAppendMemBufferWriteRectExp =
      ur_validation_layer::urCommandBufferAppendMemBufferWriteRectExp;

  dditable.pfnAppendMemBufferReadRectExp =
      pDdiTable->pfnAppendMemBufferReadRectExp;
  pDdiTable->pfnAppendMemBufferReadRectExp =
      ur_validation_layer::urCommandBufferAppendMemBufferReadRectExp;

  dditable.pfnAppendMemBufferFillExp = pDdiTable->pfnAppendMemBufferFillExp;
  pDdiTable->pfnAppendMemBufferFillExp =
      ur_validation_layer::urCommandBufferAppendMemBufferFillExp;

  dditable.pfnAppendUSMPrefetchExp = pDdiTable->pfnAppendUSMPrefetchExp;
  pDdiTable->pfnAppendUSMPrefetchExp =
      ur_validation_layer::urCommandBufferAppendUSMPrefetchExp;

  dditable.pfnAppendUSMAdviseExp = pDdiTable->pfnAppendUSMAdviseExp;
  pDdiTable->pfnAppendUSMAdviseExp =
      ur_validation_layer::urCommandBufferAppendUSMAdviseExp;

  dditable.pfnAppendNativeCommandExp = pDdiTable->pfnAppendNativeCommandExp;
  pDdiTable->pfnAppendNativeCommandExp =
      ur_validation_layer::urCommandBufferAppendNativeCommandExp;

  dditable.pfnUpdateKernelLaunchExp = pDdiTable->pfnUpdateKernelLaunchExp;
  pDdiTable->pfnUpdateKernelLaunchExp =
      ur_validation_layer::urCommandBufferUpdateKernelLaunchExp;

  dditable.pfnUpdateSignalEventExp = pDdiTable->pfnUpdateSignalEventExp;
  pDdiTable->pfnUpdateSignalEventExp =
      ur_validation_layer::urCommandBufferUpdateSignalEventExp;

  dditable.pfnUpdateWaitEventsExp = pDdiTable->pfnUpdateWaitEventsExp;
  pDdiTable->pfnUpdateWaitEventsExp =
      ur_validation_layer::urCommandBufferUpdateWaitEventsExp;

  dditable.pfnGetInfoExp = pDdiTable->pfnGetInfoExp;
  pDdiTable->pfnGetInfoExp = ur_validation_layer::urCommandBufferGetInfoExp;

  dditable.pfnGetNativeHandleExp = pDdiTable->pfnGetNativeHandleExp;
  pDdiTable->pfnGetNativeHandleExp =
      ur_validation_layer::urCommandBufferGetNativeHandleExp;

  return result;
}

///////////////////////////////////////////////////////////////////////////////
/// @brief Exported function for filling application's Context table
///        with current process' addresses
///
/// @returns
///     - ::UR_RESULT_SUCCESS
///     - ::UR_RESULT_ERROR_INVALID_NULL_POINTER
///     - ::UR_RESULT_ERROR_UNSUPPORTED_VERSION
UR_DLLEXPORT ur_result_t UR_APICALL urGetContextProcAddrTable(
    /// [in] API version requested
    ur_api_version_t version,
    /// [in,out] pointer to table of DDI function pointers
    ur_context_dditable_t *pDdiTable) {
  auto &dditable = ur_validation_layer::getContext()->urDdiTable.Context;

  if (nullptr == pDdiTable)
    return UR_RESULT_ERROR_INVALID_NULL_POINTER;

  if (UR_MAJOR_VERSION(ur_validation_layer::getContext()->version) !=
          UR_MAJOR_VERSION(version) ||
      UR_MINOR_VERSION(ur_validation_layer::getContext()->version) >
          UR_MINOR_VERSION(version))
    return UR_RESULT_ERROR_UNSUPPORTED_VERSION;

  ur_result_t result = UR_RESULT_SUCCESS;

  dditable.pfnCreate = pDdiTable->pfnCreate;
  pDdiTable->pfnCreate = ur_validation_layer::urContextCreate;

  dditable.pfnRetain = pDdiTable->pfnRetain;
  pDdiTable->pfnRetain = ur_validation_layer::urContextRetain;

  dditable.pfnRelease = pDdiTable->pfnRelease;
  pDdiTable->pfnRelease = ur_validation_layer::urContextRelease;

  dditable.pfnGetInfo = pDdiTable->pfnGetInfo;
  pDdiTable->pfnGetInfo = ur_validation_layer::urContextGetInfo;

  dditable.pfnGetNativeHandle = pDdiTable->pfnGetNativeHandle;
  pDdiTable->pfnGetNativeHandle = ur_validation_layer::urContextGetNativeHandle;

  dditable.pfnCreateWithNativeHandle = pDdiTable->pfnCreateWithNativeHandle;
  pDdiTable->pfnCreateWithNativeHandle =
      ur_validation_layer::urContextCreateWithNativeHandle;

  dditable.pfnSetExtendedDeleter = pDdiTable->pfnSetExtendedDeleter;
  pDdiTable->pfnSetExtendedDeleter =
      ur_validation_layer::urContextSetExtendedDeleter;

  return result;
}

///////////////////////////////////////////////////////////////////////////////
/// @brief Exported function for filling application's Enqueue table
///        with current process' addresses
///
/// @returns
///     - ::UR_RESULT_SUCCESS
///     - ::UR_RESULT_ERROR_INVALID_NULL_POINTER
///     - ::UR_RESULT_ERROR_UNSUPPORTED_VERSION
UR_DLLEXPORT ur_result_t UR_APICALL urGetEnqueueProcAddrTable(
    /// [in] API version requested
    ur_api_version_t version,
    /// [in,out] pointer to table of DDI function pointers
    ur_enqueue_dditable_t *pDdiTable) {
  auto &dditable = ur_validation_layer::getContext()->urDdiTable.Enqueue;

  if (nullptr == pDdiTable)
    return UR_RESULT_ERROR_INVALID_NULL_POINTER;

  if (UR_MAJOR_VERSION(ur_validation_layer::getContext()->version) !=
          UR_MAJOR_VERSION(version) ||
      UR_MINOR_VERSION(ur_validation_layer::getContext()->version) >
          UR_MINOR_VERSION(version))
    return UR_RESULT_ERROR_UNSUPPORTED_VERSION;

  ur_result_t result = UR_RESULT_SUCCESS;

  dditable.pfnKernelLaunch = pDdiTable->pfnKernelLaunch;
  pDdiTable->pfnKernelLaunch = ur_validation_layer::urEnqueueKernelLaunch;

  dditable.pfnEventsWait = pDdiTable->pfnEventsWait;
  pDdiTable->pfnEventsWait = ur_validation_layer::urEnqueueEventsWait;

  dditable.pfnEventsWaitWithBarrier = pDdiTable->pfnEventsWaitWithBarrier;
  pDdiTable->pfnEventsWaitWithBarrier =
      ur_validation_layer::urEnqueueEventsWaitWithBarrier;

  dditable.pfnMemBufferRead = pDdiTable->pfnMemBufferRead;
  pDdiTable->pfnMemBufferRead = ur_validation_layer::urEnqueueMemBufferRead;

  dditable.pfnMemBufferWrite = pDdiTable->pfnMemBufferWrite;
  pDdiTable->pfnMemBufferWrite = ur_validation_layer::urEnqueueMemBufferWrite;

  dditable.pfnMemBufferReadRect = pDdiTable->pfnMemBufferReadRect;
  pDdiTable->pfnMemBufferReadRect =
      ur_validation_layer::urEnqueueMemBufferReadRect;

  dditable.pfnMemBufferWriteRect = pDdiTable->pfnMemBufferWriteRect;
  pDdiTable->pfnMemBufferWriteRect =
      ur_validation_layer::urEnqueueMemBufferWriteRect;

  dditable.pfnMemBufferCopy = pDdiTable->pfnMemBufferCopy;
  pDdiTable->pfnMemBufferCopy = ur_validation_layer::urEnqueueMemBufferCopy;

  dditable.pfnMemBufferCopyRect = pDdiTable->pfnMemBufferCopyRect;
  pDdiTable->pfnMemBufferCopyRect =
      ur_validation_layer::urEnqueueMemBufferCopyRect;

  dditable.pfnMemBufferFill = pDdiTable->pfnMemBufferFill;
  pDdiTable->pfnMemBufferFill = ur_validation_layer::urEnqueueMemBufferFill;

  dditable.pfnMemImageRead = pDdiTable->pfnMemImageRead;
  pDdiTable->pfnMemImageRead = ur_validation_layer::urEnqueueMemImageRead;

  dditable.pfnMemImageWrite = pDdiTable->pfnMemImageWrite;
  pDdiTable->pfnMemImageWrite = ur_validation_layer::urEnqueueMemImageWrite;

  dditable.pfnMemImageCopy = pDdiTable->pfnMemImageCopy;
  pDdiTable->pfnMemImageCopy = ur_validation_layer::urEnqueueMemImageCopy;

  dditable.pfnMemBufferMap = pDdiTable->pfnMemBufferMap;
  pDdiTable->pfnMemBufferMap = ur_validation_layer::urEnqueueMemBufferMap;

  dditable.pfnMemUnmap = pDdiTable->pfnMemUnmap;
  pDdiTable->pfnMemUnmap = ur_validation_layer::urEnqueueMemUnmap;

  dditable.pfnUSMFill = pDdiTable->pfnUSMFill;
  pDdiTable->pfnUSMFill = ur_validation_layer::urEnqueueUSMFill;

  dditable.pfnUSMMemcpy = pDdiTable->pfnUSMMemcpy;
  pDdiTable->pfnUSMMemcpy = ur_validation_layer::urEnqueueUSMMemcpy;

  dditable.pfnUSMPrefetch = pDdiTable->pfnUSMPrefetch;
  pDdiTable->pfnUSMPrefetch = ur_validation_layer::urEnqueueUSMPrefetch;

  dditable.pfnUSMAdvise = pDdiTable->pfnUSMAdvise;
  pDdiTable->pfnUSMAdvise = ur_validation_layer::urEnqueueUSMAdvise;

  dditable.pfnUSMFill2D = pDdiTable->pfnUSMFill2D;
  pDdiTable->pfnUSMFill2D = ur_validation_layer::urEnqueueUSMFill2D;

  dditable.pfnUSMMemcpy2D = pDdiTable->pfnUSMMemcpy2D;
  pDdiTable->pfnUSMMemcpy2D = ur_validation_layer::urEnqueueUSMMemcpy2D;

  dditable.pfnDeviceGlobalVariableWrite =
      pDdiTable->pfnDeviceGlobalVariableWrite;
  pDdiTable->pfnDeviceGlobalVariableWrite =
      ur_validation_layer::urEnqueueDeviceGlobalVariableWrite;

  dditable.pfnDeviceGlobalVariableRead = pDdiTable->pfnDeviceGlobalVariableRead;
  pDdiTable->pfnDeviceGlobalVariableRead =
      ur_validation_layer::urEnqueueDeviceGlobalVariableRead;

  dditable.pfnReadHostPipe = pDdiTable->pfnReadHostPipe;
  pDdiTable->pfnReadHostPipe = ur_validation_layer::urEnqueueReadHostPipe;

  dditable.pfnWriteHostPipe = pDdiTable->pfnWriteHostPipe;
  pDdiTable->pfnWriteHostPipe = ur_validation_layer::urEnqueueWriteHostPipe;

  dditable.pfnEventsWaitWithBarrierExt = pDdiTable->pfnEventsWaitWithBarrierExt;
  pDdiTable->pfnEventsWaitWithBarrierExt =
      ur_validation_layer::urEnqueueEventsWaitWithBarrierExt;

  return result;
}

///////////////////////////////////////////////////////////////////////////////
/// @brief Exported function for filling application's EnqueueExp table
///        with current process' addresses
///
/// @returns
///     - ::UR_RESULT_SUCCESS
///     - ::UR_RESULT_ERROR_INVALID_NULL_POINTER
///     - ::UR_RESULT_ERROR_UNSUPPORTED_VERSION
UR_DLLEXPORT ur_result_t UR_APICALL urGetEnqueueExpProcAddrTable(
    /// [in] API version requested
    ur_api_version_t version,
    /// [in,out] pointer to table of DDI function pointers
    ur_enqueue_exp_dditable_t *pDdiTable) {
  auto &dditable = ur_validation_layer::getContext()->urDdiTable.EnqueueExp;

  if (nullptr == pDdiTable)
    return UR_RESULT_ERROR_INVALID_NULL_POINTER;

  if (UR_MAJOR_VERSION(ur_validation_layer::getContext()->version) !=
          UR_MAJOR_VERSION(version) ||
      UR_MINOR_VERSION(ur_validation_layer::getContext()->version) >
          UR_MINOR_VERSION(version))
    return UR_RESULT_ERROR_UNSUPPORTED_VERSION;

  ur_result_t result = UR_RESULT_SUCCESS;

  dditable.pfnUSMDeviceAllocExp = pDdiTable->pfnUSMDeviceAllocExp;
  pDdiTable->pfnUSMDeviceAllocExp =
      ur_validation_layer::urEnqueueUSMDeviceAllocExp;

  dditable.pfnUSMSharedAllocExp = pDdiTable->pfnUSMSharedAllocExp;
  pDdiTable->pfnUSMSharedAllocExp =
      ur_validation_layer::urEnqueueUSMSharedAllocExp;

  dditable.pfnUSMHostAllocExp = pDdiTable->pfnUSMHostAllocExp;
  pDdiTable->pfnUSMHostAllocExp = ur_validation_layer::urEnqueueUSMHostAllocExp;

  dditable.pfnUSMFreeExp = pDdiTable->pfnUSMFreeExp;
  pDdiTable->pfnUSMFreeExp = ur_validation_layer::urEnqueueUSMFreeExp;

  dditable.pfnCommandBufferExp = pDdiTable->pfnCommandBufferExp;
  pDdiTable->pfnCommandBufferExp =
      ur_validation_layer::urEnqueueCommandBufferExp;

  dditable.pfnTimestampRecordingExp = pDdiTable->pfnTimestampRecordingExp;
  pDdiTable->pfnTimestampRecordingExp =
      ur_validation_layer::urEnqueueTimestampRecordingExp;

  dditable.pfnNativeCommandExp = pDdiTable->pfnNativeCommandExp;
  pDdiTable->pfnNativeCommandExp =
      ur_validation_layer::urEnqueueNativeCommandExp;

  return result;
}

///////////////////////////////////////////////////////////////////////////////
/// @brief Exported function for filling application's Event table
///        with current process' addresses
///
/// @returns
///     - ::UR_RESULT_SUCCESS
///     - ::UR_RESULT_ERROR_INVALID_NULL_POINTER
///     - ::UR_RESULT_ERROR_UNSUPPORTED_VERSION
UR_DLLEXPORT ur_result_t UR_APICALL urGetEventProcAddrTable(
    /// [in] API version requested
    ur_api_version_t version,
    /// [in,out] pointer to table of DDI function pointers
    ur_event_dditable_t *pDdiTable) {
  auto &dditable = ur_validation_layer::getContext()->urDdiTable.Event;

  if (nullptr == pDdiTable)
    return UR_RESULT_ERROR_INVALID_NULL_POINTER;

  if (UR_MAJOR_VERSION(ur_validation_layer::getContext()->version) !=
          UR_MAJOR_VERSION(version) ||
      UR_MINOR_VERSION(ur_validation_layer::getContext()->version) >
          UR_MINOR_VERSION(version))
    return UR_RESULT_ERROR_UNSUPPORTED_VERSION;

  ur_result_t result = UR_RESULT_SUCCESS;

  dditable.pfnGetInfo = pDdiTable->pfnGetInfo;
  pDdiTable->pfnGetInfo = ur_validation_layer::urEventGetInfo;

  dditable.pfnGetProfilingInfo = pDdiTable->pfnGetProfilingInfo;
  pDdiTable->pfnGetProfilingInfo = ur_validation_layer::urEventGetProfilingInfo;

  dditable.pfnWait = pDdiTable->pfnWait;
  pDdiTable->pfnWait = ur_validation_layer::urEventWait;

  dditable.pfnRetain = pDdiTable->pfnRetain;
  pDdiTable->pfnRetain = ur_validation_layer::urEventRetain;

  dditable.pfnRelease = pDdiTable->pfnRelease;
  pDdiTable->pfnRelease = ur_validation_layer::urEventRelease;

  dditable.pfnGetNativeHandle = pDdiTable->pfnGetNativeHandle;
  pDdiTable->pfnGetNativeHandle = ur_validation_layer::urEventGetNativeHandle;

  dditable.pfnCreateWithNativeHandle = pDdiTable->pfnCreateWithNativeHandle;
  pDdiTable->pfnCreateWithNativeHandle =
      ur_validation_layer::urEventCreateWithNativeHandle;

  dditable.pfnSetCallback = pDdiTable->pfnSetCallback;
  pDdiTable->pfnSetCallback = ur_validation_layer::urEventSetCallback;

  return result;
}

///////////////////////////////////////////////////////////////////////////////
/// @brief Exported function for filling application's Kernel table
///        with current process' addresses
///
/// @returns
///     - ::UR_RESULT_SUCCESS
///     - ::UR_RESULT_ERROR_INVALID_NULL_POINTER
///     - ::UR_RESULT_ERROR_UNSUPPORTED_VERSION
UR_DLLEXPORT ur_result_t UR_APICALL urGetKernelProcAddrTable(
    /// [in] API version requested
    ur_api_version_t version,
    /// [in,out] pointer to table of DDI function pointers
    ur_kernel_dditable_t *pDdiTable) {
  auto &dditable = ur_validation_layer::getContext()->urDdiTable.Kernel;

  if (nullptr == pDdiTable)
    return UR_RESULT_ERROR_INVALID_NULL_POINTER;

  if (UR_MAJOR_VERSION(ur_validation_layer::getContext()->version) !=
          UR_MAJOR_VERSION(version) ||
      UR_MINOR_VERSION(ur_validation_layer::getContext()->version) >
          UR_MINOR_VERSION(version))
    return UR_RESULT_ERROR_UNSUPPORTED_VERSION;

  ur_result_t result = UR_RESULT_SUCCESS;

  dditable.pfnCreate = pDdiTable->pfnCreate;
  pDdiTable->pfnCreate = ur_validation_layer::urKernelCreate;

  dditable.pfnGetInfo = pDdiTable->pfnGetInfo;
  pDdiTable->pfnGetInfo = ur_validation_layer::urKernelGetInfo;

  dditable.pfnGetGroupInfo = pDdiTable->pfnGetGroupInfo;
  pDdiTable->pfnGetGroupInfo = ur_validation_layer::urKernelGetGroupInfo;

  dditable.pfnGetSubGroupInfo = pDdiTable->pfnGetSubGroupInfo;
  pDdiTable->pfnGetSubGroupInfo = ur_validation_layer::urKernelGetSubGroupInfo;

  dditable.pfnRetain = pDdiTable->pfnRetain;
  pDdiTable->pfnRetain = ur_validation_layer::urKernelRetain;

  dditable.pfnRelease = pDdiTable->pfnRelease;
  pDdiTable->pfnRelease = ur_validation_layer::urKernelRelease;

  dditable.pfnGetNativeHandle = pDdiTable->pfnGetNativeHandle;
  pDdiTable->pfnGetNativeHandle = ur_validation_layer::urKernelGetNativeHandle;

  dditable.pfnCreateWithNativeHandle = pDdiTable->pfnCreateWithNativeHandle;
  pDdiTable->pfnCreateWithNativeHandle =
      ur_validation_layer::urKernelCreateWithNativeHandle;

  dditable.pfnGetSuggestedLocalWorkSize =
      pDdiTable->pfnGetSuggestedLocalWorkSize;
  pDdiTable->pfnGetSuggestedLocalWorkSize =
      ur_validation_layer::urKernelGetSuggestedLocalWorkSize;

  dditable.pfnSetArgValue = pDdiTable->pfnSetArgValue;
  pDdiTable->pfnSetArgValue = ur_validation_layer::urKernelSetArgValue;

  dditable.pfnSetArgLocal = pDdiTable->pfnSetArgLocal;
  pDdiTable->pfnSetArgLocal = ur_validation_layer::urKernelSetArgLocal;

  dditable.pfnSetArgPointer = pDdiTable->pfnSetArgPointer;
  pDdiTable->pfnSetArgPointer = ur_validation_layer::urKernelSetArgPointer;

  dditable.pfnSetExecInfo = pDdiTable->pfnSetExecInfo;
  pDdiTable->pfnSetExecInfo = ur_validation_layer::urKernelSetExecInfo;

  dditable.pfnSetArgSampler = pDdiTable->pfnSetArgSampler;
  pDdiTable->pfnSetArgSampler = ur_validation_layer::urKernelSetArgSampler;

  dditable.pfnSetArgMemObj = pDdiTable->pfnSetArgMemObj;
  pDdiTable->pfnSetArgMemObj = ur_validation_layer::urKernelSetArgMemObj;

  dditable.pfnSetSpecializationConstants =
      pDdiTable->pfnSetSpecializationConstants;
  pDdiTable->pfnSetSpecializationConstants =
      ur_validation_layer::urKernelSetSpecializationConstants;

  dditable.pfnSuggestMaxCooperativeGroupCount =
      pDdiTable->pfnSuggestMaxCooperativeGroupCount;
  pDdiTable->pfnSuggestMaxCooperativeGroupCount =
      ur_validation_layer::urKernelSuggestMaxCooperativeGroupCount;

  return result;
}

///////////////////////////////////////////////////////////////////////////////
/// @brief Exported function for filling application's Mem table
///        with current process' addresses
///
/// @returns
///     - ::UR_RESULT_SUCCESS
///     - ::UR_RESULT_ERROR_INVALID_NULL_POINTER
///     - ::UR_RESULT_ERROR_UNSUPPORTED_VERSION
UR_DLLEXPORT ur_result_t UR_APICALL urGetMemProcAddrTable(
    /// [in] API version requested
    ur_api_version_t version,
    /// [in,out] pointer to table of DDI function pointers
    ur_mem_dditable_t *pDdiTable) {
  auto &dditable = ur_validation_layer::getContext()->urDdiTable.Mem;

  if (nullptr == pDdiTable)
    return UR_RESULT_ERROR_INVALID_NULL_POINTER;

  if (UR_MAJOR_VERSION(ur_validation_layer::getContext()->version) !=
          UR_MAJOR_VERSION(version) ||
      UR_MINOR_VERSION(ur_validation_layer::getContext()->version) >
          UR_MINOR_VERSION(version))
    return UR_RESULT_ERROR_UNSUPPORTED_VERSION;

  ur_result_t result = UR_RESULT_SUCCESS;

  dditable.pfnImageCreate = pDdiTable->pfnImageCreate;
  pDdiTable->pfnImageCreate = ur_validation_layer::urMemImageCreate;

  dditable.pfnBufferCreate = pDdiTable->pfnBufferCreate;
  pDdiTable->pfnBufferCreate = ur_validation_layer::urMemBufferCreate;

  dditable.pfnRetain = pDdiTable->pfnRetain;
  pDdiTable->pfnRetain = ur_validation_layer::urMemRetain;

  dditable.pfnRelease = pDdiTable->pfnRelease;
  pDdiTable->pfnRelease = ur_validation_layer::urMemRelease;

  dditable.pfnBufferPartition = pDdiTable->pfnBufferPartition;
  pDdiTable->pfnBufferPartition = ur_validation_layer::urMemBufferPartition;

  dditable.pfnGetNativeHandle = pDdiTable->pfnGetNativeHandle;
  pDdiTable->pfnGetNativeHandle = ur_validation_layer::urMemGetNativeHandle;

  dditable.pfnBufferCreateWithNativeHandle =
      pDdiTable->pfnBufferCreateWithNativeHandle;
  pDdiTable->pfnBufferCreateWithNativeHandle =
      ur_validation_layer::urMemBufferCreateWithNativeHandle;

  dditable.pfnImageCreateWithNativeHandle =
      pDdiTable->pfnImageCreateWithNativeHandle;
  pDdiTable->pfnImageCreateWithNativeHandle =
      ur_validation_layer::urMemImageCreateWithNativeHandle;

  dditable.pfnGetInfo = pDdiTable->pfnGetInfo;
  pDdiTable->pfnGetInfo = ur_validation_layer::urMemGetInfo;

  dditable.pfnImageGetInfo = pDdiTable->pfnImageGetInfo;
  pDdiTable->pfnImageGetInfo = ur_validation_layer::urMemImageGetInfo;

  return result;
}

///////////////////////////////////////////////////////////////////////////////
/// @brief Exported function for filling application's PhysicalMem table
///        with current process' addresses
///
/// @returns
///     - ::UR_RESULT_SUCCESS
///     - ::UR_RESULT_ERROR_INVALID_NULL_POINTER
///     - ::UR_RESULT_ERROR_UNSUPPORTED_VERSION
UR_DLLEXPORT ur_result_t UR_APICALL urGetPhysicalMemProcAddrTable(
    /// [in] API version requested
    ur_api_version_t version,
    /// [in,out] pointer to table of DDI function pointers
    ur_physical_mem_dditable_t *pDdiTable) {
  auto &dditable = ur_validation_layer::getContext()->urDdiTable.PhysicalMem;

  if (nullptr == pDdiTable)
    return UR_RESULT_ERROR_INVALID_NULL_POINTER;

  if (UR_MAJOR_VERSION(ur_validation_layer::getContext()->version) !=
          UR_MAJOR_VERSION(version) ||
      UR_MINOR_VERSION(ur_validation_layer::getContext()->version) >
          UR_MINOR_VERSION(version))
    return UR_RESULT_ERROR_UNSUPPORTED_VERSION;

  ur_result_t result = UR_RESULT_SUCCESS;

  dditable.pfnCreate = pDdiTable->pfnCreate;
  pDdiTable->pfnCreate = ur_validation_layer::urPhysicalMemCreate;

  dditable.pfnRetain = pDdiTable->pfnRetain;
  pDdiTable->pfnRetain = ur_validation_layer::urPhysicalMemRetain;

  dditable.pfnRelease = pDdiTable->pfnRelease;
  pDdiTable->pfnRelease = ur_validation_layer::urPhysicalMemRelease;

  dditable.pfnGetInfo = pDdiTable->pfnGetInfo;
  pDdiTable->pfnGetInfo = ur_validation_layer::urPhysicalMemGetInfo;

  return result;
}

///////////////////////////////////////////////////////////////////////////////
/// @brief Exported function for filling application's Platform table
///        with current process' addresses
///
/// @returns
///     - ::UR_RESULT_SUCCESS
///     - ::UR_RESULT_ERROR_INVALID_NULL_POINTER
///     - ::UR_RESULT_ERROR_UNSUPPORTED_VERSION
UR_DLLEXPORT ur_result_t UR_APICALL urGetPlatformProcAddrTable(
    /// [in] API version requested
    ur_api_version_t version,
    /// [in,out] pointer to table of DDI function pointers
    ur_platform_dditable_t *pDdiTable) {
  auto &dditable = ur_validation_layer::getContext()->urDdiTable.Platform;

  if (nullptr == pDdiTable)
    return UR_RESULT_ERROR_INVALID_NULL_POINTER;

  if (UR_MAJOR_VERSION(ur_validation_layer::getContext()->version) !=
          UR_MAJOR_VERSION(version) ||
      UR_MINOR_VERSION(ur_validation_layer::getContext()->version) >
          UR_MINOR_VERSION(version))
    return UR_RESULT_ERROR_UNSUPPORTED_VERSION;

  ur_result_t result = UR_RESULT_SUCCESS;

  dditable.pfnGet = pDdiTable->pfnGet;
  pDdiTable->pfnGet = ur_validation_layer::urPlatformGet;

  dditable.pfnGetInfo = pDdiTable->pfnGetInfo;
  pDdiTable->pfnGetInfo = ur_validation_layer::urPlatformGetInfo;

  dditable.pfnGetNativeHandle = pDdiTable->pfnGetNativeHandle;
  pDdiTable->pfnGetNativeHandle =
      ur_validation_layer::urPlatformGetNativeHandle;

  dditable.pfnCreateWithNativeHandle = pDdiTable->pfnCreateWithNativeHandle;
  pDdiTable->pfnCreateWithNativeHandle =
      ur_validation_layer::urPlatformCreateWithNativeHandle;

  dditable.pfnGetApiVersion = pDdiTable->pfnGetApiVersion;
  pDdiTable->pfnGetApiVersion = ur_validation_layer::urPlatformGetApiVersion;

  dditable.pfnGetBackendOption = pDdiTable->pfnGetBackendOption;
  pDdiTable->pfnGetBackendOption =
      ur_validation_layer::urPlatformGetBackendOption;

  return result;
}

///////////////////////////////////////////////////////////////////////////////
/// @brief Exported function for filling application's Program table
///        with current process' addresses
///
/// @returns
///     - ::UR_RESULT_SUCCESS
///     - ::UR_RESULT_ERROR_INVALID_NULL_POINTER
///     - ::UR_RESULT_ERROR_UNSUPPORTED_VERSION
UR_DLLEXPORT ur_result_t UR_APICALL urGetProgramProcAddrTable(
    /// [in] API version requested
    ur_api_version_t version,
    /// [in,out] pointer to table of DDI function pointers
    ur_program_dditable_t *pDdiTable) {
  auto &dditable = ur_validation_layer::getContext()->urDdiTable.Program;

  if (nullptr == pDdiTable)
    return UR_RESULT_ERROR_INVALID_NULL_POINTER;

  if (UR_MAJOR_VERSION(ur_validation_layer::getContext()->version) !=
          UR_MAJOR_VERSION(version) ||
      UR_MINOR_VERSION(ur_validation_layer::getContext()->version) >
          UR_MINOR_VERSION(version))
    return UR_RESULT_ERROR_UNSUPPORTED_VERSION;

  ur_result_t result = UR_RESULT_SUCCESS;

  dditable.pfnCreateWithIL = pDdiTable->pfnCreateWithIL;
  pDdiTable->pfnCreateWithIL = ur_validation_layer::urProgramCreateWithIL;

  dditable.pfnCreateWithBinary = pDdiTable->pfnCreateWithBinary;
  pDdiTable->pfnCreateWithBinary =
      ur_validation_layer::urProgramCreateWithBinary;

  dditable.pfnBuild = pDdiTable->pfnBuild;
  pDdiTable->pfnBuild = ur_validation_layer::urProgramBuild;

  dditable.pfnCompile = pDdiTable->pfnCompile;
  pDdiTable->pfnCompile = ur_validation_layer::urProgramCompile;

  dditable.pfnLink = pDdiTable->pfnLink;
  pDdiTable->pfnLink = ur_validation_layer::urProgramLink;

  dditable.pfnRetain = pDdiTable->pfnRetain;
  pDdiTable->pfnRetain = ur_validation_layer::urProgramRetain;

  dditable.pfnRelease = pDdiTable->pfnRelease;
  pDdiTable->pfnRelease = ur_validation_layer::urProgramRelease;

  dditable.pfnGetFunctionPointer = pDdiTable->pfnGetFunctionPointer;
  pDdiTable->pfnGetFunctionPointer =
      ur_validation_layer::urProgramGetFunctionPointer;

  dditable.pfnGetGlobalVariablePointer = pDdiTable->pfnGetGlobalVariablePointer;
  pDdiTable->pfnGetGlobalVariablePointer =
      ur_validation_layer::urProgramGetGlobalVariablePointer;

  dditable.pfnGetInfo = pDdiTable->pfnGetInfo;
  pDdiTable->pfnGetInfo = ur_validation_layer::urProgramGetInfo;

  dditable.pfnGetBuildInfo = pDdiTable->pfnGetBuildInfo;
  pDdiTable->pfnGetBuildInfo = ur_validation_layer::urProgramGetBuildInfo;

  dditable.pfnSetSpecializationConstants =
      pDdiTable->pfnSetSpecializationConstants;
  pDdiTable->pfnSetSpecializationConstants =
      ur_validation_layer::urProgramSetSpecializationConstants;

  dditable.pfnGetNativeHandle = pDdiTable->pfnGetNativeHandle;
  pDdiTable->pfnGetNativeHandle = ur_validation_layer::urProgramGetNativeHandle;

  dditable.pfnCreateWithNativeHandle = pDdiTable->pfnCreateWithNativeHandle;
  pDdiTable->pfnCreateWithNativeHandle =
      ur_validation_layer::urProgramCreateWithNativeHandle;

  return result;
}

///////////////////////////////////////////////////////////////////////////////
/// @brief Exported function for filling application's Queue table
///        with current process' addresses
///
/// @returns
///     - ::UR_RESULT_SUCCESS
///     - ::UR_RESULT_ERROR_INVALID_NULL_POINTER
///     - ::UR_RESULT_ERROR_UNSUPPORTED_VERSION
UR_DLLEXPORT ur_result_t UR_APICALL urGetQueueProcAddrTable(
    /// [in] API version requested
    ur_api_version_t version,
    /// [in,out] pointer to table of DDI function pointers
    ur_queue_dditable_t *pDdiTable) {
  auto &dditable = ur_validation_layer::getContext()->urDdiTable.Queue;

  if (nullptr == pDdiTable)
    return UR_RESULT_ERROR_INVALID_NULL_POINTER;

  if (UR_MAJOR_VERSION(ur_validation_layer::getContext()->version) !=
          UR_MAJOR_VERSION(version) ||
      UR_MINOR_VERSION(ur_validation_layer::getContext()->version) >
          UR_MINOR_VERSION(version))
    return UR_RESULT_ERROR_UNSUPPORTED_VERSION;

  ur_result_t result = UR_RESULT_SUCCESS;

  dditable.pfnGetInfo = pDdiTable->pfnGetInfo;
  pDdiTable->pfnGetInfo = ur_validation_layer::urQueueGetInfo;

  dditable.pfnCreate = pDdiTable->pfnCreate;
  pDdiTable->pfnCreate = ur_validation_layer::urQueueCreate;

  dditable.pfnRetain = pDdiTable->pfnRetain;
  pDdiTable->pfnRetain = ur_validation_layer::urQueueRetain;

  dditable.pfnRelease = pDdiTable->pfnRelease;
  pDdiTable->pfnRelease = ur_validation_layer::urQueueRelease;

  dditable.pfnGetNativeHandle = pDdiTable->pfnGetNativeHandle;
  pDdiTable->pfnGetNativeHandle = ur_validation_layer::urQueueGetNativeHandle;

  dditable.pfnCreateWithNativeHandle = pDdiTable->pfnCreateWithNativeHandle;
  pDdiTable->pfnCreateWithNativeHandle =
      ur_validation_layer::urQueueCreateWithNativeHandle;

  dditable.pfnFinish = pDdiTable->pfnFinish;
  pDdiTable->pfnFinish = ur_validation_layer::urQueueFinish;

  dditable.pfnFlush = pDdiTable->pfnFlush;
  pDdiTable->pfnFlush = ur_validation_layer::urQueueFlush;

  return result;
}

///////////////////////////////////////////////////////////////////////////////
/// @brief Exported function for filling application's Sampler table
///        with current process' addresses
///
/// @returns
///     - ::UR_RESULT_SUCCESS
///     - ::UR_RESULT_ERROR_INVALID_NULL_POINTER
///     - ::UR_RESULT_ERROR_UNSUPPORTED_VERSION
UR_DLLEXPORT ur_result_t UR_APICALL urGetSamplerProcAddrTable(
    /// [in] API version requested
    ur_api_version_t version,
    /// [in,out] pointer to table of DDI function pointers
    ur_sampler_dditable_t *pDdiTable) {
  auto &dditable = ur_validation_layer::getContext()->urDdiTable.Sampler;

  if (nullptr == pDdiTable)
    return UR_RESULT_ERROR_INVALID_NULL_POINTER;

  if (UR_MAJOR_VERSION(ur_validation_layer::getContext()->version) !=
          UR_MAJOR_VERSION(version) ||
      UR_MINOR_VERSION(ur_validation_layer::getContext()->version) >
          UR_MINOR_VERSION(version))
    return UR_RESULT_ERROR_UNSUPPORTED_VERSION;

  ur_result_t result = UR_RESULT_SUCCESS;

  dditable.pfnCreate = pDdiTable->pfnCreate;
  pDdiTable->pfnCreate = ur_validation_layer::urSamplerCreate;

  dditable.pfnRetain = pDdiTable->pfnRetain;
  pDdiTable->pfnRetain = ur_validation_layer::urSamplerRetain;

  dditable.pfnRelease = pDdiTable->pfnRelease;
  pDdiTable->pfnRelease = ur_validation_layer::urSamplerRelease;

  dditable.pfnGetInfo = pDdiTable->pfnGetInfo;
  pDdiTable->pfnGetInfo = ur_validation_layer::urSamplerGetInfo;

  dditable.pfnGetNativeHandle = pDdiTable->pfnGetNativeHandle;
  pDdiTable->pfnGetNativeHandle = ur_validation_layer::urSamplerGetNativeHandle;

  dditable.pfnCreateWithNativeHandle = pDdiTable->pfnCreateWithNativeHandle;
  pDdiTable->pfnCreateWithNativeHandle =
      ur_validation_layer::urSamplerCreateWithNativeHandle;

  return result;
}

///////////////////////////////////////////////////////////////////////////////
/// @brief Exported function for filling application's USM table
///        with current process' addresses
///
/// @returns
///     - ::UR_RESULT_SUCCESS
///     - ::UR_RESULT_ERROR_INVALID_NULL_POINTER
///     - ::UR_RESULT_ERROR_UNSUPPORTED_VERSION
UR_DLLEXPORT ur_result_t UR_APICALL urGetUSMProcAddrTable(
    /// [in] API version requested
    ur_api_version_t version,
    /// [in,out] pointer to table of DDI function pointers
    ur_usm_dditable_t *pDdiTable) {
  auto &dditable = ur_validation_layer::getContext()->urDdiTable.USM;

  if (nullptr == pDdiTable)
    return UR_RESULT_ERROR_INVALID_NULL_POINTER;

  if (UR_MAJOR_VERSION(ur_validation_layer::getContext()->version) !=
          UR_MAJOR_VERSION(version) ||
      UR_MINOR_VERSION(ur_validation_layer::getContext()->version) >
          UR_MINOR_VERSION(version))
    return UR_RESULT_ERROR_UNSUPPORTED_VERSION;

  ur_result_t result = UR_RESULT_SUCCESS;

  dditable.pfnHostAlloc = pDdiTable->pfnHostAlloc;
  pDdiTable->pfnHostAlloc = ur_validation_layer::urUSMHostAlloc;

  dditable.pfnDeviceAlloc = pDdiTable->pfnDeviceAlloc;
  pDdiTable->pfnDeviceAlloc = ur_validation_layer::urUSMDeviceAlloc;

  dditable.pfnSharedAlloc = pDdiTable->pfnSharedAlloc;
  pDdiTable->pfnSharedAlloc = ur_validation_layer::urUSMSharedAlloc;

  dditable.pfnFree = pDdiTable->pfnFree;
  pDdiTable->pfnFree = ur_validation_layer::urUSMFree;

  dditable.pfnGetMemAllocInfo = pDdiTable->pfnGetMemAllocInfo;
  pDdiTable->pfnGetMemAllocInfo = ur_validation_layer::urUSMGetMemAllocInfo;

  dditable.pfnPoolCreate = pDdiTable->pfnPoolCreate;
  pDdiTable->pfnPoolCreate = ur_validation_layer::urUSMPoolCreate;

  dditable.pfnPoolRetain = pDdiTable->pfnPoolRetain;
  pDdiTable->pfnPoolRetain = ur_validation_layer::urUSMPoolRetain;

  dditable.pfnPoolRelease = pDdiTable->pfnPoolRelease;
  pDdiTable->pfnPoolRelease = ur_validation_layer::urUSMPoolRelease;

  dditable.pfnPoolGetInfo = pDdiTable->pfnPoolGetInfo;
  pDdiTable->pfnPoolGetInfo = ur_validation_layer::urUSMPoolGetInfo;

  return result;
}

///////////////////////////////////////////////////////////////////////////////
/// @brief Exported function for filling application's USMExp table
///        with current process' addresses
///
/// @returns
///     - ::UR_RESULT_SUCCESS
///     - ::UR_RESULT_ERROR_INVALID_NULL_POINTER
///     - ::UR_RESULT_ERROR_UNSUPPORTED_VERSION
UR_DLLEXPORT ur_result_t UR_APICALL urGetUSMExpProcAddrTable(
    /// [in] API version requested
    ur_api_version_t version,
    /// [in,out] pointer to table of DDI function pointers
    ur_usm_exp_dditable_t *pDdiTable) {
  auto &dditable = ur_validation_layer::getContext()->urDdiTable.USMExp;

  if (nullptr == pDdiTable)
    return UR_RESULT_ERROR_INVALID_NULL_POINTER;

  if (UR_MAJOR_VERSION(ur_validation_layer::getContext()->version) !=
          UR_MAJOR_VERSION(version) ||
      UR_MINOR_VERSION(ur_validation_layer::getContext()->version) >
          UR_MINOR_VERSION(version))
    return UR_RESULT_ERROR_UNSUPPORTED_VERSION;

  ur_result_t result = UR_RESULT_SUCCESS;

  dditable.pfnPoolCreateExp = pDdiTable->pfnPoolCreateExp;
  pDdiTable->pfnPoolCreateExp = ur_validation_layer::urUSMPoolCreateExp;

  dditable.pfnPoolDestroyExp = pDdiTable->pfnPoolDestroyExp;
  pDdiTable->pfnPoolDestroyExp = ur_validation_layer::urUSMPoolDestroyExp;

  dditable.pfnPoolGetDefaultDevicePoolExp =
      pDdiTable->pfnPoolGetDefaultDevicePoolExp;
  pDdiTable->pfnPoolGetDefaultDevicePoolExp =
      ur_validation_layer::urUSMPoolGetDefaultDevicePoolExp;

  dditable.pfnPoolGetInfoExp = pDdiTable->pfnPoolGetInfoExp;
  pDdiTable->pfnPoolGetInfoExp = ur_validation_layer::urUSMPoolGetInfoExp;

  dditable.pfnPoolSetInfoExp = pDdiTable->pfnPoolSetInfoExp;
  pDdiTable->pfnPoolSetInfoExp = ur_validation_layer::urUSMPoolSetInfoExp;

  dditable.pfnPoolSetDevicePoolExp = pDdiTable->pfnPoolSetDevicePoolExp;
  pDdiTable->pfnPoolSetDevicePoolExp =
      ur_validation_layer::urUSMPoolSetDevicePoolExp;

  dditable.pfnPoolGetDevicePoolExp = pDdiTable->pfnPoolGetDevicePoolExp;
  pDdiTable->pfnPoolGetDevicePoolExp =
      ur_validation_layer::urUSMPoolGetDevicePoolExp;

  dditable.pfnPoolTrimToExp = pDdiTable->pfnPoolTrimToExp;
  pDdiTable->pfnPoolTrimToExp = ur_validation_layer::urUSMPoolTrimToExp;

  dditable.pfnPitchedAllocExp = pDdiTable->pfnPitchedAllocExp;
  pDdiTable->pfnPitchedAllocExp = ur_validation_layer::urUSMPitchedAllocExp;

  dditable.pfnContextMemcpyExp = pDdiTable->pfnContextMemcpyExp;
  pDdiTable->pfnContextMemcpyExp = ur_validation_layer::urUSMContextMemcpyExp;

  dditable.pfnImportExp = pDdiTable->pfnImportExp;
  pDdiTable->pfnImportExp = ur_validation_layer::urUSMImportExp;

  dditable.pfnReleaseExp = pDdiTable->pfnReleaseExp;
  pDdiTable->pfnReleaseExp = ur_validation_layer::urUSMReleaseExp;

  return result;
}

///////////////////////////////////////////////////////////////////////////////
/// @brief Exported function for filling application's UsmP2PExp table
///        with current process' addresses
///
/// @returns
///     - ::UR_RESULT_SUCCESS
///     - ::UR_RESULT_ERROR_INVALID_NULL_POINTER
///     - ::UR_RESULT_ERROR_UNSUPPORTED_VERSION
UR_DLLEXPORT ur_result_t UR_APICALL urGetUsmP2PExpProcAddrTable(
    /// [in] API version requested
    ur_api_version_t version,
    /// [in,out] pointer to table of DDI function pointers
    ur_usm_p2p_exp_dditable_t *pDdiTable) {
  auto &dditable = ur_validation_layer::getContext()->urDdiTable.UsmP2PExp;

  if (nullptr == pDdiTable)
    return UR_RESULT_ERROR_INVALID_NULL_POINTER;

  if (UR_MAJOR_VERSION(ur_validation_layer::getContext()->version) !=
          UR_MAJOR_VERSION(version) ||
      UR_MINOR_VERSION(ur_validation_layer::getContext()->version) >
          UR_MINOR_VERSION(version))
    return UR_RESULT_ERROR_UNSUPPORTED_VERSION;

  ur_result_t result = UR_RESULT_SUCCESS;

  dditable.pfnEnablePeerAccessExp = pDdiTable->pfnEnablePeerAccessExp;
  pDdiTable->pfnEnablePeerAccessExp =
      ur_validation_layer::urUsmP2PEnablePeerAccessExp;

  dditable.pfnDisablePeerAccessExp = pDdiTable->pfnDisablePeerAccessExp;
  pDdiTable->pfnDisablePeerAccessExp =
      ur_validation_layer::urUsmP2PDisablePeerAccessExp;

  dditable.pfnPeerAccessGetInfoExp = pDdiTable->pfnPeerAccessGetInfoExp;
  pDdiTable->pfnPeerAccessGetInfoExp =
      ur_validation_layer::urUsmP2PPeerAccessGetInfoExp;

  return result;
}

///////////////////////////////////////////////////////////////////////////////
/// @brief Exported function for filling application's VirtualMem table
///        with current process' addresses
///
/// @returns
///     - ::UR_RESULT_SUCCESS
///     - ::UR_RESULT_ERROR_INVALID_NULL_POINTER
///     - ::UR_RESULT_ERROR_UNSUPPORTED_VERSION
UR_DLLEXPORT ur_result_t UR_APICALL urGetVirtualMemProcAddrTable(
    /// [in] API version requested
    ur_api_version_t version,
    /// [in,out] pointer to table of DDI function pointers
    ur_virtual_mem_dditable_t *pDdiTable) {
  auto &dditable = ur_validation_layer::getContext()->urDdiTable.VirtualMem;

  if (nullptr == pDdiTable)
    return UR_RESULT_ERROR_INVALID_NULL_POINTER;

  if (UR_MAJOR_VERSION(ur_validation_layer::getContext()->version) !=
          UR_MAJOR_VERSION(version) ||
      UR_MINOR_VERSION(ur_validation_layer::getContext()->version) >
          UR_MINOR_VERSION(version))
    return UR_RESULT_ERROR_UNSUPPORTED_VERSION;

  ur_result_t result = UR_RESULT_SUCCESS;

  dditable.pfnGranularityGetInfo = pDdiTable->pfnGranularityGetInfo;
  pDdiTable->pfnGranularityGetInfo =
      ur_validation_layer::urVirtualMemGranularityGetInfo;

  dditable.pfnReserve = pDdiTable->pfnReserve;
  pDdiTable->pfnReserve = ur_validation_layer::urVirtualMemReserve;

  dditable.pfnFree = pDdiTable->pfnFree;
  pDdiTable->pfnFree = ur_validation_layer::urVirtualMemFree;

  dditable.pfnMap = pDdiTable->pfnMap;
  pDdiTable->pfnMap = ur_validation_layer::urVirtualMemMap;

  dditable.pfnUnmap = pDdiTable->pfnUnmap;
  pDdiTable->pfnUnmap = ur_validation_layer::urVirtualMemUnmap;

  dditable.pfnSetAccess = pDdiTable->pfnSetAccess;
  pDdiTable->pfnSetAccess = ur_validation_layer::urVirtualMemSetAccess;

  dditable.pfnGetInfo = pDdiTable->pfnGetInfo;
  pDdiTable->pfnGetInfo = ur_validation_layer::urVirtualMemGetInfo;

  return result;
}

///////////////////////////////////////////////////////////////////////////////
/// @brief Exported function for filling application's Device table
///        with current process' addresses
///
/// @returns
///     - ::UR_RESULT_SUCCESS
///     - ::UR_RESULT_ERROR_INVALID_NULL_POINTER
///     - ::UR_RESULT_ERROR_UNSUPPORTED_VERSION
UR_DLLEXPORT ur_result_t UR_APICALL urGetDeviceProcAddrTable(
    /// [in] API version requested
    ur_api_version_t version,
    /// [in,out] pointer to table of DDI function pointers
    ur_device_dditable_t *pDdiTable) {
  auto &dditable = ur_validation_layer::getContext()->urDdiTable.Device;

  if (nullptr == pDdiTable)
    return UR_RESULT_ERROR_INVALID_NULL_POINTER;

  if (UR_MAJOR_VERSION(ur_validation_layer::getContext()->version) !=
          UR_MAJOR_VERSION(version) ||
      UR_MINOR_VERSION(ur_validation_layer::getContext()->version) >
          UR_MINOR_VERSION(version))
    return UR_RESULT_ERROR_UNSUPPORTED_VERSION;

  ur_result_t result = UR_RESULT_SUCCESS;

  dditable.pfnGet = pDdiTable->pfnGet;
  pDdiTable->pfnGet = ur_validation_layer::urDeviceGet;

  dditable.pfnGetInfo = pDdiTable->pfnGetInfo;
  pDdiTable->pfnGetInfo = ur_validation_layer::urDeviceGetInfo;

  dditable.pfnRetain = pDdiTable->pfnRetain;
  pDdiTable->pfnRetain = ur_validation_layer::urDeviceRetain;

  dditable.pfnRelease = pDdiTable->pfnRelease;
  pDdiTable->pfnRelease = ur_validation_layer::urDeviceRelease;

  dditable.pfnPartition = pDdiTable->pfnPartition;
  pDdiTable->pfnPartition = ur_validation_layer::urDevicePartition;

  dditable.pfnSelectBinary = pDdiTable->pfnSelectBinary;
  pDdiTable->pfnSelectBinary = ur_validation_layer::urDeviceSelectBinary;

  dditable.pfnGetNativeHandle = pDdiTable->pfnGetNativeHandle;
  pDdiTable->pfnGetNativeHandle = ur_validation_layer::urDeviceGetNativeHandle;

  dditable.pfnCreateWithNativeHandle = pDdiTable->pfnCreateWithNativeHandle;
  pDdiTable->pfnCreateWithNativeHandle =
      ur_validation_layer::urDeviceCreateWithNativeHandle;

  dditable.pfnGetGlobalTimestamps = pDdiTable->pfnGetGlobalTimestamps;
  pDdiTable->pfnGetGlobalTimestamps =
      ur_validation_layer::urDeviceGetGlobalTimestamps;

  return result;
}

ur_result_t context_t::init(ur_dditable_t *dditable,
                            const std::set<std::string> &enabledLayerNames,
                            codeloc_data) {
  ur_result_t result = UR_RESULT_SUCCESS;

  if (enabledLayerNames.count(nameFullValidation)) {
    enableParameterValidation = true;
    enableBoundsChecking = true;
    enableLeakChecking = true;
    enableLifetimeValidation = true;
  } else {
    if (enabledLayerNames.count(nameBoundsChecking)) {
      enableBoundsChecking = true;
    }
    if (enabledLayerNames.count(nameParameterValidation)) {
      enableParameterValidation = true;
    }
    if (enabledLayerNames.count(nameLeakChecking)) {
      enableLeakChecking = true;
    }
    if (enabledLayerNames.count(nameLifetimeValidation)) {
      // Handle lifetime validation requires leak checking feature.
      enableLifetimeValidation = true;
      enableLeakChecking = true;
    }
  }

  if (!enableParameterValidation && !enableLeakChecking &&
      !enableLifetimeValidation) {
    return result;
  }

  if (UR_RESULT_SUCCESS == result) {
    result = ur_validation_layer::urGetAdapterProcAddrTable(
        UR_API_VERSION_CURRENT, &dditable->Adapter);
  }

  if (UR_RESULT_SUCCESS == result) {
    result = ur_validation_layer::urGetBindlessImagesExpProcAddrTable(
        UR_API_VERSION_CURRENT, &dditable->BindlessImagesExp);
  }

  if (UR_RESULT_SUCCESS == result) {
    result = ur_validation_layer::urGetCommandBufferExpProcAddrTable(
        UR_API_VERSION_CURRENT, &dditable->CommandBufferExp);
  }

  if (UR_RESULT_SUCCESS == result) {
    result = ur_validation_layer::urGetContextProcAddrTable(
        UR_API_VERSION_CURRENT, &dditable->Context);
  }

  if (UR_RESULT_SUCCESS == result) {
    result = ur_validation_layer::urGetEnqueueProcAddrTable(
        UR_API_VERSION_CURRENT, &dditable->Enqueue);
  }

  if (UR_RESULT_SUCCESS == result) {
    result = ur_validation_layer::urGetEnqueueExpProcAddrTable(
        UR_API_VERSION_CURRENT, &dditable->EnqueueExp);
  }

  if (UR_RESULT_SUCCESS == result) {
    result = ur_validation_layer::urGetEventProcAddrTable(
        UR_API_VERSION_CURRENT, &dditable->Event);
  }

  if (UR_RESULT_SUCCESS == result) {
    result = ur_validation_layer::urGetKernelProcAddrTable(
        UR_API_VERSION_CURRENT, &dditable->Kernel);
  }

  if (UR_RESULT_SUCCESS == result) {
    result = ur_validation_layer::urGetMemProcAddrTable(UR_API_VERSION_CURRENT,
                                                        &dditable->Mem);
  }

  if (UR_RESULT_SUCCESS == result) {
    result = ur_validation_layer::urGetPhysicalMemProcAddrTable(
        UR_API_VERSION_CURRENT, &dditable->PhysicalMem);
  }

  if (UR_RESULT_SUCCESS == result) {
    result = ur_validation_layer::urGetPlatformProcAddrTable(
        UR_API_VERSION_CURRENT, &dditable->Platform);
  }

  if (UR_RESULT_SUCCESS == result) {
    result = ur_validation_layer::urGetProgramProcAddrTable(
        UR_API_VERSION_CURRENT, &dditable->Program);
  }

  if (UR_RESULT_SUCCESS == result) {
    result = ur_validation_layer::urGetQueueProcAddrTable(
        UR_API_VERSION_CURRENT, &dditable->Queue);
  }

  if (UR_RESULT_SUCCESS == result) {
    result = ur_validation_layer::urGetSamplerProcAddrTable(
        UR_API_VERSION_CURRENT, &dditable->Sampler);
  }

  if (UR_RESULT_SUCCESS == result) {
    result = ur_validation_layer::urGetUSMProcAddrTable(UR_API_VERSION_CURRENT,
                                                        &dditable->USM);
  }

  if (UR_RESULT_SUCCESS == result) {
    result = ur_validation_layer::urGetUSMExpProcAddrTable(
        UR_API_VERSION_CURRENT, &dditable->USMExp);
  }

  if (UR_RESULT_SUCCESS == result) {
    result = ur_validation_layer::urGetUsmP2PExpProcAddrTable(
        UR_API_VERSION_CURRENT, &dditable->UsmP2PExp);
  }

  if (UR_RESULT_SUCCESS == result) {
    result = ur_validation_layer::urGetVirtualMemProcAddrTable(
        UR_API_VERSION_CURRENT, &dditable->VirtualMem);
  }

  if (UR_RESULT_SUCCESS == result) {
    result = ur_validation_layer::urGetDeviceProcAddrTable(
        UR_API_VERSION_CURRENT, &dditable->Device);
  }

  return result;
}

ur_result_t context_t::tearDown() {
  if (enableLeakChecking) {
    URLOG_CTX_INVALID_REFERENCES();
  }

  return UR_RESULT_SUCCESS;
}

} // namespace ur_validation_layer<|MERGE_RESOLUTION|>--- conflicted
+++ resolved
@@ -569,11 +569,7 @@
     if (NULL == hDevice)
       return UR_RESULT_ERROR_INVALID_NULL_HANDLE;
 
-<<<<<<< HEAD
-    if (UR_DEVICE_INFO_COOPERATIVE_KERNEL_SUPPORT_EXP < propName)
-=======
     if (UR_DEVICE_INFO_USM_CONTEXT_MEMCPY_SUPPORT_EXP < propName)
->>>>>>> ec26b925
       return UR_RESULT_ERROR_INVALID_ENUMERATION;
 
     if (propSize == 0 && pPropValue != NULL)
@@ -2779,14 +2775,6 @@
   }
 
   if (getContext()->enableLifetimeValidation &&
-<<<<<<< HEAD
-=======
-      !getContext()->refCountContext->isReferenceValid(hContext)) {
-    URLOG_CTX_INVALID_REFERENCE(hContext);
-  }
-
-  if (getContext()->enableLifetimeValidation &&
->>>>>>> ec26b925
       !getContext()->refCountContext->isReferenceValid(hProgram)) {
     URLOG_CTX_INVALID_REFERENCE(hProgram);
   }
@@ -2822,14 +2810,6 @@
   }
 
   if (getContext()->enableLifetimeValidation &&
-<<<<<<< HEAD
-=======
-      !getContext()->refCountContext->isReferenceValid(hContext)) {
-    URLOG_CTX_INVALID_REFERENCE(hContext);
-  }
-
-  if (getContext()->enableLifetimeValidation &&
->>>>>>> ec26b925
       !getContext()->refCountContext->isReferenceValid(hProgram)) {
     URLOG_CTX_INVALID_REFERENCE(hProgram);
   }
@@ -10355,220 +10335,6 @@
 }
 
 ///////////////////////////////////////////////////////////////////////////////
-<<<<<<< HEAD
-/// @brief Intercept function for urEnqueueKernelLaunchCustomExp
-__urdlllocal ur_result_t UR_APICALL urEnqueueKernelLaunchCustomExp(
-    /// [in] handle of the queue object
-    ur_queue_handle_t hQueue,
-    /// [in] handle of the kernel object
-    ur_kernel_handle_t hKernel,
-    /// [in] number of dimensions, from 1 to 3, to specify the global and
-    /// work-group work-items
-    uint32_t workDim,
-    /// [in] pointer to an array of workDim unsigned values that specify the
-    /// offset used to calculate the global ID of a work-item
-    const size_t *pGlobalWorkOffset,
-    /// [in] pointer to an array of workDim unsigned values that specify the
-    /// number of global work-items in workDim that will execute the kernel
-    /// function
-    const size_t *pGlobalWorkSize,
-    /// [in][optional] pointer to an array of workDim unsigned values that
-    /// specify the number of local work-items forming a work-group that will
-    /// execute the kernel function. If nullptr, the runtime implementation
-    /// will choose the work-group size.
-    const size_t *pLocalWorkSize,
-    /// [in] size of the launch prop list
-    uint32_t numPropsInLaunchPropList,
-    /// [in][range(0, numPropsInLaunchPropList)] pointer to a list of launch
-    /// properties
-    const ur_exp_launch_property_t *launchPropList,
-    /// [in] size of the event wait list
-    uint32_t numEventsInWaitList,
-    /// [in][optional][range(0, numEventsInWaitList)] pointer to a list of
-    /// events that must be complete before the kernel execution. If nullptr,
-    /// the numEventsInWaitList must be 0, indicating that no wait event.
-    const ur_event_handle_t *phEventWaitList,
-    /// [out][optional][alloc] return an event object that identifies this
-    /// particular kernel execution instance. If phEventWaitList and phEvent
-    /// are not NULL, phEvent must not refer to an element of the
-    /// phEventWaitList array.
-    ur_event_handle_t *phEvent) {
-  auto pfnKernelLaunchCustomExp =
-      getContext()->urDdiTable.EnqueueExp.pfnKernelLaunchCustomExp;
-
-  if (nullptr == pfnKernelLaunchCustomExp) {
-=======
-/// @brief Intercept function for urProgramBuildExp
-__urdlllocal ur_result_t UR_APICALL urProgramBuildExp(
-    /// [in] Handle of the program to build.
-    ur_program_handle_t hProgram,
-    /// [in] number of devices
-    uint32_t numDevices,
-    /// [in][range(0, numDevices)] pointer to array of device handles
-    ur_device_handle_t *phDevices,
-    /// [in][optional] pointer to build options null-terminated string.
-    const char *pOptions) {
-  auto pfnBuildExp = getContext()->urDdiTable.ProgramExp.pfnBuildExp;
-
-  if (nullptr == pfnBuildExp) {
->>>>>>> ec26b925
-    return UR_RESULT_ERROR_UNINITIALIZED;
-  }
-
-  if (getContext()->enableParameterValidation) {
-<<<<<<< HEAD
-    if (NULL == pGlobalWorkOffset)
-      return UR_RESULT_ERROR_INVALID_NULL_POINTER;
-
-    if (NULL == pGlobalWorkSize)
-      return UR_RESULT_ERROR_INVALID_NULL_POINTER;
-
-    if (NULL == launchPropList)
-      return UR_RESULT_ERROR_INVALID_NULL_POINTER;
-
-    if (NULL == hQueue)
-      return UR_RESULT_ERROR_INVALID_NULL_HANDLE;
-
-    if (NULL == hKernel)
-      return UR_RESULT_ERROR_INVALID_NULL_HANDLE;
-
-    if (phEventWaitList != NULL && numEventsInWaitList > 0) {
-      for (uint32_t i = 0; i < numEventsInWaitList; ++i) {
-        if (phEventWaitList[i] == NULL) {
-          return UR_RESULT_ERROR_INVALID_EVENT_WAIT_LIST;
-        }
-      }
-    }
-  }
-
-  if (getContext()->enableLifetimeValidation &&
-      !getContext()->refCountContext->isReferenceValid(hQueue)) {
-    getContext()->refCountContext->logInvalidReference(hQueue);
-  }
-
-  if (getContext()->enableLifetimeValidation &&
-      !getContext()->refCountContext->isReferenceValid(hKernel)) {
-    getContext()->refCountContext->logInvalidReference(hKernel);
-  }
-
-  ur_result_t result = pfnKernelLaunchCustomExp(
-      hQueue, hKernel, workDim, pGlobalWorkOffset, pGlobalWorkSize,
-      pLocalWorkSize, numPropsInLaunchPropList, launchPropList,
-      numEventsInWaitList, phEventWaitList, phEvent);
-
-  if (getContext()->enableLeakChecking && result == UR_RESULT_SUCCESS &&
-      phEvent) {
-    getContext()->refCountContext->createRefCount(*phEvent);
-  }
-
-=======
-    if (NULL == phDevices)
-      return UR_RESULT_ERROR_INVALID_NULL_POINTER;
-
-    if (NULL == hProgram)
-      return UR_RESULT_ERROR_INVALID_NULL_HANDLE;
-  }
-
-  if (getContext()->enableLifetimeValidation &&
-      !getContext()->refCountContext->isReferenceValid(hProgram)) {
-    URLOG_CTX_INVALID_REFERENCE(hProgram);
-  }
-
-  ur_result_t result = pfnBuildExp(hProgram, numDevices, phDevices, pOptions);
-
-  return result;
-}
-
-///////////////////////////////////////////////////////////////////////////////
-/// @brief Intercept function for urProgramCompileExp
-__urdlllocal ur_result_t UR_APICALL urProgramCompileExp(
-    /// [in][out] handle of the program to compile.
-    ur_program_handle_t hProgram,
-    /// [in] number of devices
-    uint32_t numDevices,
-    /// [in][range(0, numDevices)] pointer to array of device handles
-    ur_device_handle_t *phDevices,
-    /// [in][optional] pointer to build options null-terminated string.
-    const char *pOptions) {
-  auto pfnCompileExp = getContext()->urDdiTable.ProgramExp.pfnCompileExp;
-
-  if (nullptr == pfnCompileExp) {
-    return UR_RESULT_ERROR_UNINITIALIZED;
-  }
-
-  if (getContext()->enableParameterValidation) {
-    if (NULL == phDevices)
-      return UR_RESULT_ERROR_INVALID_NULL_POINTER;
-
-    if (NULL == hProgram)
-      return UR_RESULT_ERROR_INVALID_NULL_HANDLE;
-  }
-
-  if (getContext()->enableLifetimeValidation &&
-      !getContext()->refCountContext->isReferenceValid(hProgram)) {
-    URLOG_CTX_INVALID_REFERENCE(hProgram);
-  }
-
-  ur_result_t result = pfnCompileExp(hProgram, numDevices, phDevices, pOptions);
-
-  return result;
-}
-
-///////////////////////////////////////////////////////////////////////////////
-/// @brief Intercept function for urProgramLinkExp
-__urdlllocal ur_result_t UR_APICALL urProgramLinkExp(
-    /// [in] handle of the context instance.
-    ur_context_handle_t hContext,
-    /// [in] number of devices
-    uint32_t numDevices,
-    /// [in][range(0, numDevices)] pointer to array of device handles
-    ur_device_handle_t *phDevices,
-    /// [in] number of program handles in `phPrograms`.
-    uint32_t count,
-    /// [in][range(0, count)] pointer to array of program handles.
-    const ur_program_handle_t *phPrograms,
-    /// [in][optional] pointer to linker options null-terminated string.
-    const char *pOptions,
-    /// [out][alloc] pointer to handle of program object created.
-    ur_program_handle_t *phProgram) {
-  if (nullptr != phProgram) {
-    *phProgram = nullptr;
-  }
-  auto pfnLinkExp = getContext()->urDdiTable.ProgramExp.pfnLinkExp;
-
-  if (nullptr == pfnLinkExp) {
-    return UR_RESULT_ERROR_UNINITIALIZED;
-  }
-
-  if (getContext()->enableParameterValidation) {
-    if (NULL == phDevices)
-      return UR_RESULT_ERROR_INVALID_NULL_POINTER;
-
-    if (NULL == phPrograms)
-      return UR_RESULT_ERROR_INVALID_NULL_POINTER;
-
-    if (NULL == phProgram)
-      return UR_RESULT_ERROR_INVALID_NULL_POINTER;
-
-    if (NULL == hContext)
-      return UR_RESULT_ERROR_INVALID_NULL_HANDLE;
-
-    if (count == 0)
-      return UR_RESULT_ERROR_INVALID_SIZE;
-  }
-
-  if (getContext()->enableLifetimeValidation &&
-      !getContext()->refCountContext->isReferenceValid(hContext)) {
-    URLOG_CTX_INVALID_REFERENCE(hContext);
-  }
-
-  ur_result_t result = pfnLinkExp(hContext, numDevices, phDevices, count,
-                                  phPrograms, pOptions, phProgram);
-
-  return result;
-}
-
-///////////////////////////////////////////////////////////////////////////////
 /// @brief Intercept function for urUSMContextMemcpyExp
 __urdlllocal ur_result_t UR_APICALL urUSMContextMemcpyExp(
     /// [in] Context associated with the device(s) that own the allocations
@@ -10608,7 +10374,6 @@
 
   ur_result_t result = pfnContextMemcpyExp(hContext, pDst, pSrc, size);
 
->>>>>>> ec26b925
   return result;
 }
 
