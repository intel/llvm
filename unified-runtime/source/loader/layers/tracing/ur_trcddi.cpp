--- conflicted
+++ resolved
@@ -7148,8 +7148,6 @@
     UR_LOG_L(logger, INFO,
              "   <--- urBindlessImagesImageGetInfoExp({}) -> {};\n",
              args_str.str(), result);
-<<<<<<< HEAD
-=======
   }
 
   return result;
@@ -7267,7 +7265,6 @@
     logger.info("   <--- urBindlessImagesGetImageUnsampledHandleSupportExp({}) "
                 "-> {};\n",
                 args_str.str(), result);
->>>>>>> 4ef071d3
   }
 
   return result;
