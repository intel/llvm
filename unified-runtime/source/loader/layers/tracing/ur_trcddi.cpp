--- conflicted
+++ resolved
@@ -9518,7 +9518,39 @@
 }
 
 ///////////////////////////////////////////////////////////////////////////////
-<<<<<<< HEAD
+/// @brief Intercept function for urDeviceWaitExp
+__urdlllocal ur_result_t UR_APICALL urDeviceWaitExp(
+    /// [in] handle of the device instance.
+    ur_device_handle_t hDevice) {
+  auto pfnWaitExp = getContext()->urDdiTable.DeviceExp.pfnWaitExp;
+
+  if (nullptr == pfnWaitExp)
+    return UR_RESULT_ERROR_UNSUPPORTED_FEATURE;
+
+  ur_device_wait_exp_params_t params = {&hDevice};
+  uint64_t instance = getContext()->notify_begin(UR_FUNCTION_DEVICE_WAIT_EXP,
+                                                 "urDeviceWaitExp", &params);
+
+  auto &logger = getContext()->logger;
+  UR_LOG_L(logger, INFO, "   ---> urDeviceWaitExp\n");
+
+  ur_result_t result = pfnWaitExp(hDevice);
+
+  getContext()->notify_end(UR_FUNCTION_DEVICE_WAIT_EXP, "urDeviceWaitExp",
+                           &params, &result, instance);
+
+  if (logger.getLevel() <= UR_LOGGER_LEVEL_INFO) {
+    std::ostringstream args_str;
+    ur::extras::printFunctionParams(args_str, UR_FUNCTION_DEVICE_WAIT_EXP,
+                                    &params);
+    UR_LOG_L(logger, INFO, "   <--- urDeviceWaitExp({}) -> {};\n",
+             args_str.str(), result);
+  }
+
+  return result;
+}
+
+///////////////////////////////////////////////////////////////////////////////
 /// @brief Intercept function for urProgramDynamicLinkExp
 __urdlllocal ur_result_t UR_APICALL urProgramDynamicLinkExp(
     /// [in] handle of the context instance.
@@ -9552,34 +9584,6 @@
     ur::extras::printFunctionParams(
         args_str, UR_FUNCTION_PROGRAM_DYNAMIC_LINK_EXP, &params);
     UR_LOG_L(logger, INFO, "   <--- urProgramDynamicLinkExp({}) -> {};\n",
-=======
-/// @brief Intercept function for urDeviceWaitExp
-__urdlllocal ur_result_t UR_APICALL urDeviceWaitExp(
-    /// [in] handle of the device instance.
-    ur_device_handle_t hDevice) {
-  auto pfnWaitExp = getContext()->urDdiTable.DeviceExp.pfnWaitExp;
-
-  if (nullptr == pfnWaitExp)
-    return UR_RESULT_ERROR_UNSUPPORTED_FEATURE;
-
-  ur_device_wait_exp_params_t params = {&hDevice};
-  uint64_t instance = getContext()->notify_begin(UR_FUNCTION_DEVICE_WAIT_EXP,
-                                                 "urDeviceWaitExp", &params);
-
-  auto &logger = getContext()->logger;
-  UR_LOG_L(logger, INFO, "   ---> urDeviceWaitExp\n");
-
-  ur_result_t result = pfnWaitExp(hDevice);
-
-  getContext()->notify_end(UR_FUNCTION_DEVICE_WAIT_EXP, "urDeviceWaitExp",
-                           &params, &result, instance);
-
-  if (logger.getLevel() <= UR_LOGGER_LEVEL_INFO) {
-    std::ostringstream args_str;
-    ur::extras::printFunctionParams(args_str, UR_FUNCTION_DEVICE_WAIT_EXP,
-                                    &params);
-    UR_LOG_L(logger, INFO, "   <--- urDeviceWaitExp({}) -> {};\n",
->>>>>>> 25d2e789
              args_str.str(), result);
   }
 
