--- conflicted
+++ resolved
@@ -257,23 +257,15 @@
       Queue, Ptr, 1, &Value, Size, NumEvents, EventWaitList, OutEvent);
 }
 
-<<<<<<< HEAD
-void PrintUrBuildLog(ur_program_handle_t hProgram,
-                     ur_device_handle_t *phDevices, size_t numDevices) {
-  UR_LOG_L(getContext()->logger, ERR, "Printing build log for program {}",
-           (void *)hProgram);
-  for (size_t i = 0; i < numDevices; i++) {
-=======
 void PrintUrBuildLogIfError(ur_result_t Result, ur_program_handle_t Program,
                             ur_device_handle_t *Devices, size_t NumDevices) {
   if (Result == UR_RESULT_SUCCESS ||
       Result == UR_RESULT_ERROR_UNSUPPORTED_FEATURE)
     return;
 
-  getContext()->logger.error("Printing build log for program {}",
-                             (void *)Program);
+  UR_LOG_L(getContext()->logger, ERR, "Printing build log for program {}",
+           (void *)Program);
   for (size_t I = 0; I < NumDevices; I++) {
->>>>>>> e484beae
     std::vector<char> LogBuf;
     size_t LogSize = 0;
     auto Device = Devices[I];
@@ -281,13 +273,8 @@
     auto UrRes = getContext()->urDdiTable.Program.pfnGetBuildInfo(
         Program, Device, UR_PROGRAM_BUILD_INFO_LOG, 0, nullptr, &LogSize);
     if (UrRes != UR_RESULT_SUCCESS) {
-<<<<<<< HEAD
       UR_LOG_L(getContext()->logger, ERR,
-               "For device {}: failed to get build log size.", (void *)hDevice);
-=======
-      getContext()->logger.error("For device {}: failed to get build log size.",
-                                 (void *)Device);
->>>>>>> e484beae
+               "For device {}: failed to get build log size.", (void *)Device);
       continue;
     }
 
@@ -296,23 +283,13 @@
         Program, Device, UR_PROGRAM_BUILD_INFO_LOG, LogSize, LogBuf.data(),
         nullptr);
     if (UrRes != UR_RESULT_SUCCESS) {
-<<<<<<< HEAD
       UR_LOG_L(getContext()->logger, ERR,
-               "For device {}: failed to get build log.", (void *)hDevice);
+               "For device {}: failed to get build log.", (void *)Device);
       continue;
     }
 
-    UR_LOG_L(getContext()->logger, ERR, "For device {}:\n{}", (void *)hDevice,
+    UR_LOG_L(getContext()->logger, ERR, "For device {}:\n{}", (void *)Device,
              LogBuf.data());
-=======
-      getContext()->logger.error("For device {}: failed to get build log.",
-                                 (void *)Device);
-      continue;
-    }
-
-    getContext()->logger.error("For device {}:\n{}", (void *)Device,
-                               LogBuf.data());
->>>>>>> e484beae
   }
 }
 
