//===----------------------------------------------------------------------===//
/*
 *
 * Copyright (C) 2024 Intel Corporation
 *
 * Part of the Unified-Runtime Project, under the Apache License v2.0 with LLVM
 * Exceptions. See LICENSE.TXT
 *
 * SPDX-License-Identifier: Apache-2.0 WITH LLVM-exception
 *
 * @file asan_interceptor.cpp
 *
 */

#include "asan_interceptor.hpp"
#include "asan_ddi.hpp"
#include "asan_quarantine.hpp"
#include "asan_report.hpp"
#include "asan_shadow.hpp"
#include "asan_validator.hpp"
#include "sanitizer_common/sanitizer_options.hpp"
#include "sanitizer_common/sanitizer_stacktrace.hpp"
#include "sanitizer_common/sanitizer_utils.hpp"

namespace ur_sanitizer_layer {
namespace asan {

AsanInterceptor::AsanInterceptor() {}

AsanInterceptor::~AsanInterceptor() {
  // We must release these objects before releasing adapters, since
  // they may use the adapter in their destructor
  for (const auto &[_, DeviceInfo] : m_DeviceMap) {
    DeviceInfo->Shadow = nullptr;
  }

  m_MemBufferMap.clear();
  m_KernelMap.clear();
  m_ContextMap.clear();
  // AllocationMap need to be cleared after ContextMap because memory leak
  // detection depends on it.
  m_AllocationMap.clear();

  for (auto &[_, ShadowMemory] : m_ShadowMap) {
    ShadowMemory->Destory();
  }
  m_ShadowMap.clear();

  for (auto Adapter : m_Adapters) {
    getContext()->urDdiTable.Adapter.pfnRelease(Adapter);
  }
}

/// The memory chunk allocated from the underlying allocator looks like this:
/// L L L L L L U U U U U U R R
///   L -- left redzone words (0 or more bytes)
///   U -- user memory.
///   R -- right redzone (0 or more bytes)
///
/// ref: "compiler-rt/lib/asan/asan_allocator.cpp" Allocator::Allocate
ur_result_t AsanInterceptor::allocateMemory(ur_context_handle_t Context,
                                            ur_device_handle_t Device,
                                            const ur_usm_desc_t *Properties,
                                            ur_usm_pool_handle_t Pool,
                                            size_t Size, AllocType Type,
                                            void **ResultPtr) {

  auto ContextInfo = getContextInfo(Context);
  std::shared_ptr<DeviceInfo> DeviceInfo =
      Device ? getDeviceInfo(Device) : nullptr;

  /// Modified from llvm/compiler-rt/lib/asan/asan_allocator.cpp
  uint32_t Alignment = Properties ? Properties->align : 0;
  // Alignment must be zero or a power-of-two
  if (0 != (Alignment & (Alignment - 1))) {
    return UR_RESULT_ERROR_INVALID_ARGUMENT;
  }

  const uint32_t MinAlignment = ASAN_SHADOW_GRANULARITY;
  if (Alignment == 0) {
    Alignment = DeviceInfo ? DeviceInfo->Alignment : MinAlignment;
  }
  if (Alignment < MinAlignment) {
    Alignment = MinAlignment;
  }

  uptr RZLog = ComputeRZLog(Size, getContext()->Options.MinRZSize);
  uptr RZSize = RZLog2Size(RZLog);
  uptr RoundedSize = RoundUpTo(Size, Alignment);
  uptr NeededSize = RoundedSize + RZSize * 2;
  if (Alignment > MinAlignment) {
    NeededSize += Alignment;
  }

  void *Allocated = nullptr;

  if (Pool == nullptr) {
    Pool = ContextInfo->getUSMPool();
  }

  if (Type == AllocType::DEVICE_USM) {
    UR_CALL(getContext()->urDdiTable.USM.pfnDeviceAlloc(
        Context, Device, Properties, Pool, NeededSize, &Allocated));
  } else if (Type == AllocType::HOST_USM) {
    UR_CALL(getContext()->urDdiTable.USM.pfnHostAlloc(Context, Properties, Pool,
                                                      NeededSize, &Allocated));
  } else if (Type == AllocType::SHARED_USM) {
    UR_CALL(getContext()->urDdiTable.USM.pfnSharedAlloc(
        Context, Device, Properties, Pool, NeededSize, &Allocated));
  } else if (Type == AllocType::MEM_BUFFER) {
    UR_CALL(getContext()->urDdiTable.USM.pfnDeviceAlloc(
        Context, Device, Properties, Pool, NeededSize, &Allocated));
  } else {
    UR_LOG_L(getContext()->logger, ERR, "Unsupport memory type");
    return UR_RESULT_ERROR_INVALID_ARGUMENT;
  }

  // Udpate statistics
  ContextInfo->Stats.UpdateUSMMalloced(NeededSize, NeededSize - Size);

  uptr AllocBegin = reinterpret_cast<uptr>(Allocated);
  [[maybe_unused]] uptr AllocEnd = AllocBegin + NeededSize;
  uptr UserBegin = AllocBegin + RZSize;
  if (!IsAligned(UserBegin, Alignment)) {
    UserBegin = RoundUpTo(UserBegin, Alignment);
  }
  uptr UserEnd = UserBegin + Size;
  assert(UserEnd <= AllocEnd);

  *ResultPtr = reinterpret_cast<void *>(UserBegin);

  auto AI = std::make_shared<AllocInfo>(AllocInfo{AllocBegin,
                                                  UserBegin,
                                                  UserEnd,
                                                  NeededSize,
                                                  Type,
                                                  false,
                                                  Context,
                                                  Device,
                                                  GetCurrentBacktrace(),
                                                  {}});

  AI->print();

  // For updating shadow memory
  if (Device) { // Device/Shared USM
    ContextInfo->insertAllocInfo({Device}, AI);
  } else { // Host USM
    ContextInfo->insertAllocInfo(ContextInfo->DeviceList, AI);
  }

  // For memory release
  {
    std::scoped_lock<ur_shared_mutex> Guard(m_AllocationMapMutex);
    m_AllocationMap.emplace(AI->AllocBegin, std::move(AI));
  }

  return UR_RESULT_SUCCESS;
}

ur_result_t AsanInterceptor::releaseMemory(ur_context_handle_t Context,
                                           void *Ptr) {
  auto ContextInfo = getContextInfo(Context);

  auto Addr = reinterpret_cast<uptr>(Ptr);
  auto AllocInfoItOp = findAllocInfoByAddress(Addr);

  if (!AllocInfoItOp) {
    // "Addr" might be a host pointer
    ReportBadFree(Addr, GetCurrentBacktrace(), nullptr);
    if (getContext()->Options.HaltOnError) {
      exitWithErrors();
    }
    return UR_RESULT_SUCCESS;
  }

  auto AllocInfoIt = *AllocInfoItOp;
  // NOTE: AllocInfoIt will be erased later, so "AllocInfo" must be a new
  // reference here
  auto AllocInfo = AllocInfoIt->second;

  if (AllocInfo->Context != Context) {
    if (AllocInfo->UserBegin == Addr) {
      ReportBadContext(Addr, GetCurrentBacktrace(), AllocInfo);
    } else {
      // "Addr" might be a host pointer
      ReportBadFree(Addr, GetCurrentBacktrace(), nullptr);
    }
    if (getContext()->Options.HaltOnError) {
      exitWithErrors();
    }
    return UR_RESULT_SUCCESS;
  }

  if (Addr != AllocInfo->UserBegin) {
    ReportBadFree(Addr, GetCurrentBacktrace(), AllocInfo);
    if (getContext()->Options.HaltOnError) {
      exitWithErrors();
    }
    return UR_RESULT_SUCCESS;
  }

  if (AllocInfo->IsReleased) {
    ReportDoubleFree(Addr, GetCurrentBacktrace(), AllocInfo);
    if (getContext()->Options.HaltOnError) {
      exitWithErrors();
    }
    return UR_RESULT_SUCCESS;
  }

  AllocInfo->IsReleased = true;
  AllocInfo->ReleaseStack = GetCurrentBacktrace();

  if (AllocInfo->Type == AllocType::HOST_USM) {
    ContextInfo->insertAllocInfo(ContextInfo->DeviceList, AllocInfo);
  } else {
    ContextInfo->insertAllocInfo({AllocInfo->Device}, AllocInfo);
  }

  // If quarantine is disabled, USM is freed immediately
  if (!ContextInfo->m_Quarantine) {
    UR_LOG_L(getContext()->logger, DEBUG, "Free: {}",
             (void *)AllocInfo->AllocBegin);

    ContextInfo->Stats.UpdateUSMRealFreed(AllocInfo->AllocSize,
                                          AllocInfo->getRedzoneSize());

    std::scoped_lock<ur_shared_mutex> Guard(m_AllocationMapMutex);
    m_AllocationMap.erase(AllocInfoIt);

    return getContext()->urDdiTable.USM.pfnFree(
        Context, (void *)(AllocInfo->AllocBegin));
  }

  // If quarantine is enabled, cache it
  auto ReleaseList =
      ContextInfo->m_Quarantine->put(AllocInfo->Device, AllocInfoIt);
  if (ReleaseList.size()) {
    std::scoped_lock<ur_shared_mutex> Guard(m_AllocationMapMutex);
    for (auto &It : ReleaseList) {
      auto ToFreeAllocInfo = It->second;
      UR_LOG_L(getContext()->logger, INFO, "Quarantine Free: {}",
               (void *)ToFreeAllocInfo->AllocBegin);

      ContextInfo->Stats.UpdateUSMRealFreed(ToFreeAllocInfo->AllocSize,
                                            ToFreeAllocInfo->getRedzoneSize());

      UR_CALL(getContext()->urDdiTable.USM.pfnFree(
          Context, (void *)(ToFreeAllocInfo->AllocBegin)));

      // Erase it at last to avoid use-after-free.
      m_AllocationMap.erase(It);
    }
  }
  ContextInfo->Stats.UpdateUSMFreed(AllocInfo->AllocSize);

  return UR_RESULT_SUCCESS;
}

ur_result_t AsanInterceptor::preLaunchKernel(ur_kernel_handle_t Kernel,
                                             ur_queue_handle_t Queue,
                                             LaunchInfo &LaunchInfo) {
  auto Context = GetContext(Queue);
  auto Device = GetDevice(Queue);
  auto ContextInfo = getContextInfo(Context);
  auto DeviceInfo = getDeviceInfo(Device);

  ur_queue_handle_t InternalQueue = ContextInfo->getInternalQueue(Device);

  // To get right shadow boundary, shadow memory should be updated before
  // prepareLaunch
  {
    // Force to allocate membuffer before prepareLaunch
    auto &KernelInfo = getOrCreateKernelInfo(Kernel);
    std::shared_lock<ur_shared_mutex> Guard(KernelInfo.Mutex);
    for (const auto &[ArgIndex, MemBuffer] : KernelInfo.BufferArgs) {
      char *ArgPointer = nullptr;
      UR_CALL(MemBuffer->getHandle(DeviceInfo->Handle, ArgPointer));
      (void)ArgPointer;
    }
  }
  UR_CALL(updateShadowMemory(ContextInfo, DeviceInfo, InternalQueue));

  UR_CALL(prepareLaunch(ContextInfo, DeviceInfo, InternalQueue, Kernel,
                        LaunchInfo));

  UR_CALL(getContext()->urDdiTable.Queue.pfnFinish(InternalQueue));

  return UR_RESULT_SUCCESS;
}

ur_result_t AsanInterceptor::postLaunchKernel(ur_kernel_handle_t Kernel,
                                              ur_queue_handle_t Queue,
                                              LaunchInfo &LaunchInfo) {
  // FIXME: We must use block operation here, until we support
  // urEventSetCallback
  auto Result = getContext()->urDdiTable.Queue.pfnFinish(Queue);

  UR_CALL(LaunchInfo.Data.syncFromDevice(Queue));

  if (Result == UR_RESULT_SUCCESS) {
    for (const auto &Report : LaunchInfo.Data.Host.Report) {
      if (!Report.Flag) {
        continue;
      }
      switch (Report.ErrorTy) {
      case ErrorType::USE_AFTER_FREE:
        ReportUseAfterFree(Report, Kernel, GetContext(Queue));
        break;
      case ErrorType::OUT_OF_BOUNDS:
      case ErrorType::MISALIGNED:
      case ErrorType::NULL_POINTER:
        ReportGenericError(Report, Kernel);
        break;
      default:
        ReportFatalError(Report);
      }
      if (!Report.IsRecover) {
        exitWithErrors();
      }
    }
  }

  return Result;
}

std::shared_ptr<ShadowMemory>
AsanInterceptor::getOrCreateShadowMemory(ur_device_handle_t Device,
                                         DeviceType Type) {
  std::scoped_lock<ur_shared_mutex> Guard(m_ShadowMapMutex);
  if (m_ShadowMap.find(Type) == m_ShadowMap.end()) {
    m_ShadowMap[Type] = CreateShadowMemory(Device, Type);
    m_ShadowMap[Type]->Setup();
    UR_LOG_L(getContext()->logger, INFO, "ShadowMemory(Global, {} ~ {})",
             (void *)m_ShadowMap[Type]->ShadowBegin,
             (void *)m_ShadowMap[Type]->ShadowEnd);
  }
  return m_ShadowMap[Type];
}

/// Each 8 bytes of application memory are mapped into one byte of shadow memory
/// The meaning of that byte:
///  - Negative: All bytes are not accessible (poisoned)
///  - 0: All bytes are accessible
///  - 1 <= k <= 7: Only the first k bytes is accessible
///
/// ref:
/// https://github.com/google/sanitizers/wiki/AddressSanitizerAlgorithm#mapping
ur_result_t
AsanInterceptor::enqueueAllocInfo(std::shared_ptr<DeviceInfo> &DeviceInfo,
                                  ur_queue_handle_t Queue,
                                  std::shared_ptr<AllocInfo> &AI) {
  if (AI->IsReleased) {
    int ShadowByte;
    switch (AI->Type) {
    case AllocType::HOST_USM:
      ShadowByte = kUsmHostDeallocatedMagic;
      break;
    case AllocType::DEVICE_USM:
      ShadowByte = kUsmDeviceDeallocatedMagic;
      break;
    case AllocType::SHARED_USM:
      ShadowByte = kUsmSharedDeallocatedMagic;
      break;
    case AllocType::MEM_BUFFER:
      ShadowByte = kMemBufferDeallocatedMagic;
      break;
    default:
      ShadowByte = 0xff;
      assert(false && "Unknow AllocInfo Type");
    }
    UR_CALL(DeviceInfo->Shadow->EnqueuePoisonShadow(Queue, AI->AllocBegin,
                                                    AI->AllocSize, ShadowByte));
    return UR_RESULT_SUCCESS;
  }

  // Init zero
  UR_CALL(DeviceInfo->Shadow->EnqueuePoisonShadow(Queue, AI->AllocBegin,
                                                  AI->AllocSize, 0));

  uptr TailBegin = RoundUpTo(AI->UserEnd, ASAN_SHADOW_GRANULARITY);
  uptr TailEnd = AI->AllocBegin + AI->AllocSize;

  // User tail
  if (TailBegin != AI->UserEnd) {
    auto Value =
        AI->UserEnd - RoundDownTo(AI->UserEnd, ASAN_SHADOW_GRANULARITY);
    UR_CALL(DeviceInfo->Shadow->EnqueuePoisonShadow(Queue, AI->UserEnd, 1,
                                                    static_cast<u8>(Value)));
  }

  int ShadowByte;
  switch (AI->Type) {
  case AllocType::HOST_USM:
    ShadowByte = kUsmHostRedzoneMagic;
    break;
  case AllocType::DEVICE_USM:
    ShadowByte = kUsmDeviceRedzoneMagic;
    break;
  case AllocType::SHARED_USM:
    ShadowByte = kUsmSharedRedzoneMagic;
    break;
  case AllocType::MEM_BUFFER:
    ShadowByte = kMemBufferRedzoneMagic;
    break;
  case AllocType::DEVICE_GLOBAL:
    ShadowByte = kDeviceGlobalRedzoneMagic;
    break;
  default:
    ShadowByte = 0xff;
    assert(false && "Unknow AllocInfo Type");
  }

  // Left red zone
  UR_CALL(DeviceInfo->Shadow->EnqueuePoisonShadow(
      Queue, AI->AllocBegin, AI->UserBegin - AI->AllocBegin, ShadowByte));

  // Right red zone
  UR_CALL(DeviceInfo->Shadow->EnqueuePoisonShadow(
      Queue, TailBegin, TailEnd - TailBegin, ShadowByte));

  return UR_RESULT_SUCCESS;
}

ur_result_t
AsanInterceptor::updateShadowMemory(std::shared_ptr<ContextInfo> &ContextInfo,
                                    std::shared_ptr<DeviceInfo> &DeviceInfo,
                                    ur_queue_handle_t Queue) {
  auto &AllocInfos = ContextInfo->AllocInfosMap[DeviceInfo->Handle];
  std::scoped_lock<ur_shared_mutex> Guard(AllocInfos.Mutex);

  for (auto &AI : AllocInfos.List) {
    UR_CALL(enqueueAllocInfo(DeviceInfo, Queue, AI));
  }
  AllocInfos.List.clear();

  return UR_RESULT_SUCCESS;
}

ur_result_t AsanInterceptor::registerProgram(ur_program_handle_t Program) {
  ur_result_t Result = UR_RESULT_SUCCESS;

  UR_LOG_L(getContext()->logger, INFO, "registerSpirKernels");
  Result = registerSpirKernels(Program);
  if (Result != UR_RESULT_SUCCESS) {
    return Result;
  }

  UR_LOG_L(getContext()->logger, INFO, "registerDeviceGlobals");
  Result = registerDeviceGlobals(Program);
  if (Result != UR_RESULT_SUCCESS) {
    return Result;
  }

  return Result;
}

ur_result_t AsanInterceptor::unregisterProgram(ur_program_handle_t Program) {
  auto ProgramInfo = getProgramInfo(Program);
  assert(ProgramInfo != nullptr && "unregistered program!");

  std::scoped_lock<ur_shared_mutex> Guard(m_AllocationMapMutex);
  for (auto AI : ProgramInfo->AllocInfoForGlobals) {
    m_AllocationMap.erase(AI->AllocBegin);
  }
  ProgramInfo->AllocInfoForGlobals.clear();

  ProgramInfo->KernelMetadataMap.clear();

  return UR_RESULT_SUCCESS;
}

ur_result_t AsanInterceptor::registerSpirKernels(ur_program_handle_t Program) {
  auto Context = GetContext(Program);
  auto CI = getContextInfo(Context);
  std::vector<ur_device_handle_t> Devices = GetDevices(Program);

  for (auto Device : Devices) {
    size_t MetadataSize;
    void *MetadataPtr;
    ur_result_t Result =
        getContext()->urDdiTable.Program.pfnGetGlobalVariablePointer(
            Device, Program, kSPIR_AsanSpirKernelMetadata, &MetadataSize,
            &MetadataPtr);
    if (Result != UR_RESULT_SUCCESS) {
      continue;
    }

    const uint64_t NumOfSpirKernel = MetadataSize / sizeof(SpirKernelInfo);
    assert((MetadataSize % sizeof(SpirKernelInfo) == 0) &&
           "SpirKernelMetadata size is not correct");

    ur_queue_handle_t InternalQueue = CI->getInternalQueue(Device);

    std::vector<SpirKernelInfo> SKInfo(NumOfSpirKernel);
    Result = getContext()->urDdiTable.Enqueue.pfnUSMMemcpy(
        InternalQueue, true, &SKInfo[0], MetadataPtr,
        sizeof(SpirKernelInfo) * NumOfSpirKernel, 0, nullptr, nullptr);
    if (Result != UR_RESULT_SUCCESS) {
      UR_LOG_L(getContext()->logger, ERR, "Can't read the value of <{}>: {}",
               kSPIR_AsanSpirKernelMetadata, Result);
      return Result;
    }

    auto PI = getProgramInfo(Program);
    assert(PI != nullptr && "unregistered program!");
    for (const auto &SKI : SKInfo) {
      if (SKI.Size == 0) {
        continue;
      }
      std::vector<char> KernelNameV(SKI.Size);
      Result = getContext()->urDdiTable.Enqueue.pfnUSMMemcpy(
          InternalQueue, true, KernelNameV.data(), (void *)SKI.KernelName,
          sizeof(char) * SKI.Size, 0, nullptr, nullptr);
      if (Result != UR_RESULT_SUCCESS) {
        UR_LOG_L(getContext()->logger, ERR, "Can't read kernel name: {}",
                 Result);
        return Result;
      }

      std::string KernelName =
          std::string(KernelNameV.begin(), KernelNameV.end());
      bool CheckLocals = SKI.Flags & SanitizedKernelFlags::CHECK_LOCALS;
      bool CheckPrivates = SKI.Flags & SanitizedKernelFlags::CHECK_PRIVATES;
      bool CheckShadowBounds =
          SKI.Flags & SanitizedKernelFlags::ASAN_CHECK_SHADOW_BOUNDS;

      UR_LOG_L(getContext()->logger, INFO,
               "SpirKernel(name='{}', isInstrumented={}, "
               "checkLocals={}, checkPrivates={}, checkShadowBounds={})",
               KernelName, true, CheckLocals, CheckPrivates, CheckShadowBounds);

      PI->KernelMetadataMap[KernelName] = ProgramInfo::KernelMetadata{
          CheckLocals, CheckPrivates, CheckShadowBounds};
    }
    UR_LOG_L(getContext()->logger, INFO, "Number of sanitized kernel: {}",
             PI->KernelMetadataMap.size());
  }

  return UR_RESULT_SUCCESS;
}

ur_result_t
AsanInterceptor::registerDeviceGlobals(ur_program_handle_t Program) {
  std::vector<ur_device_handle_t> Devices = GetDevices(Program);
  assert(Devices.size() != 0 && "No devices in registerDeviceGlobals");
  auto Context = GetContext(Program);
  auto ContextInfo = getContextInfo(Context);
  auto ProgramInfo = getProgramInfo(Program);
  assert(ProgramInfo != nullptr && "unregistered program!");

  for (auto Device : Devices) {
    ur_queue_handle_t InternalQueue = ContextInfo->getInternalQueue(Device);

    size_t MetadataSize;
    void *MetadataPtr;
    auto Result = getContext()->urDdiTable.Program.pfnGetGlobalVariablePointer(
        Device, Program, kSPIR_AsanDeviceGlobalMetadata, &MetadataSize,
        &MetadataPtr);
    if (Result != UR_RESULT_SUCCESS) {
      UR_LOG_L(getContext()->logger, INFO, "No device globals");
      continue;
    }

    const uint64_t NumOfDeviceGlobal = MetadataSize / sizeof(DeviceGlobalInfo);
    assert((MetadataSize % sizeof(DeviceGlobalInfo) == 0) &&
           "DeviceGlobal metadata size is not correct");
    std::vector<DeviceGlobalInfo> GVInfos(NumOfDeviceGlobal);
    Result = getContext()->urDdiTable.Enqueue.pfnUSMMemcpy(
        InternalQueue, true, &GVInfos[0], MetadataPtr,
        sizeof(DeviceGlobalInfo) * NumOfDeviceGlobal, 0, nullptr, nullptr);
    if (Result != UR_RESULT_SUCCESS) {
      UR_LOG_L(getContext()->logger, ERR, "Device Global[{}] Read Failed: {}",
               kSPIR_AsanDeviceGlobalMetadata, Result);
      return Result;
    }

    for (size_t i = 0; i < NumOfDeviceGlobal; i++) {
      auto AI = std::make_shared<AllocInfo>(
          AllocInfo{GVInfos[i].Addr,
                    GVInfos[i].Addr,
                    GVInfos[i].Addr + GVInfos[i].Size,
                    GVInfos[i].SizeWithRedZone,
                    AllocType::DEVICE_GLOBAL,
                    false,
                    Context,
                    Device,
                    GetCurrentBacktrace(),
                    {}});

      ContextInfo->insertAllocInfo({Device}, AI);
      ProgramInfo->AllocInfoForGlobals.emplace(AI);

      std::scoped_lock<ur_shared_mutex> Guard(m_AllocationMapMutex);
      m_AllocationMap.emplace(AI->AllocBegin, std::move(AI));
    }
  }

  return UR_RESULT_SUCCESS;
}

ur_result_t AsanInterceptor::insertContext(ur_context_handle_t Context,
                                           std::shared_ptr<ContextInfo> &CI) {
  std::scoped_lock<ur_shared_mutex> Guard(m_ContextMapMutex);

  if (m_ContextMap.find(Context) != m_ContextMap.end()) {
    CI = m_ContextMap.at(Context);
    return UR_RESULT_SUCCESS;
  }

  CI = std::make_shared<ContextInfo>(Context);

  // Don't move CI, since it's a return value as well
  m_ContextMap.emplace(Context, CI);

  return UR_RESULT_SUCCESS;
}

ur_result_t AsanInterceptor::eraseContext(ur_context_handle_t Context) {
  std::scoped_lock<ur_shared_mutex> Guard(m_ContextMapMutex);
  assert(m_ContextMap.find(Context) != m_ContextMap.end());
  m_ContextMap.erase(Context);
  // TODO: Remove devices in each context
  return UR_RESULT_SUCCESS;
}

ur_result_t AsanInterceptor::insertDevice(ur_device_handle_t Device,
                                          std::shared_ptr<DeviceInfo> &DI) {
  std::scoped_lock<ur_shared_mutex> Guard(m_DeviceMapMutex);

  if (m_DeviceMap.find(Device) != m_DeviceMap.end()) {
    DI = m_DeviceMap.at(Device);
    return UR_RESULT_SUCCESS;
  }

  DI = std::make_shared<DeviceInfo>(Device);

  DI->IsSupportSharedSystemUSM =
      GetDeviceUSMCapability(Device, UR_DEVICE_INFO_USM_SYSTEM_SHARED_SUPPORT);

  // Query alignment
  UR_CALL(getContext()->urDdiTable.Device.pfnGetInfo(
      Device, UR_DEVICE_INFO_MEM_BASE_ADDR_ALIGN, sizeof(DI->Alignment),
      &DI->Alignment, nullptr));

  // Don't move DI, since it's a return value as well
  m_DeviceMap.emplace(Device, DI);

  return UR_RESULT_SUCCESS;
}

ur_result_t AsanInterceptor::eraseDevice(ur_device_handle_t Device) {
  std::scoped_lock<ur_shared_mutex> Guard(m_DeviceMapMutex);
  assert(m_DeviceMap.find(Device) != m_DeviceMap.end());
  m_DeviceMap.erase(Device);
  // TODO: Remove devices in each context
  return UR_RESULT_SUCCESS;
}

ur_result_t AsanInterceptor::insertProgram(ur_program_handle_t Program) {
  std::scoped_lock<ur_shared_mutex> Guard(m_ProgramMapMutex);
  if (m_ProgramMap.find(Program) != m_ProgramMap.end()) {
    return UR_RESULT_SUCCESS;
  }
  m_ProgramMap.emplace(Program, std::make_shared<ProgramInfo>(Program));
  return UR_RESULT_SUCCESS;
}

ur_result_t AsanInterceptor::eraseProgram(ur_program_handle_t Program) {
  std::scoped_lock<ur_shared_mutex> Guard(m_ProgramMapMutex);
  assert(m_ProgramMap.find(Program) != m_ProgramMap.end());
  m_ProgramMap.erase(Program);
  return UR_RESULT_SUCCESS;
}

KernelInfo &AsanInterceptor::getOrCreateKernelInfo(ur_kernel_handle_t Kernel) {
  {
    std::shared_lock<ur_shared_mutex> Guard(m_KernelMapMutex);
    if (m_KernelMap.find(Kernel) != m_KernelMap.end()) {
      return *m_KernelMap[Kernel].get();
    }
  }

  // Create new KernelInfo
  auto Program = GetProgram(Kernel);
  auto PI = getProgramInfo(Program);
  assert(PI != nullptr && "unregistered program!");

  auto KI = std::make_unique<KernelInfo>(Kernel);
  KI->IsInstrumented = PI->isKernelInstrumented(Kernel);
  if (KI->IsInstrumented) {
    auto &KM = PI->getKernelMetadata(Kernel);
    KI->IsCheckLocals = KM.CheckLocals;
    KI->IsCheckPrivates = KM.CheckPrivates;
    KI->IsCheckShadowBounds = KM.CheckShadowBounds;
  }

  std::scoped_lock<ur_shared_mutex> Guard(m_KernelMapMutex);
  m_KernelMap.emplace(Kernel, std::move(KI));
  return *m_KernelMap[Kernel].get();
}

ur_result_t AsanInterceptor::eraseKernelInfo(ur_kernel_handle_t Kernel) {
  std::scoped_lock<ur_shared_mutex> Guard(m_KernelMapMutex);
  assert(m_KernelMap.find(Kernel) != m_KernelMap.end());
  m_KernelMap.erase(Kernel);
  return UR_RESULT_SUCCESS;
}

ur_result_t
AsanInterceptor::insertMemBuffer(std::shared_ptr<MemBuffer> MemBuffer) {
  std::scoped_lock<ur_shared_mutex> Guard(m_MemBufferMapMutex);
  assert(m_MemBufferMap.find(ur_cast<ur_mem_handle_t>(MemBuffer.get())) ==
         m_MemBufferMap.end());
  m_MemBufferMap.emplace(reinterpret_cast<ur_mem_handle_t>(MemBuffer.get()),
                         MemBuffer);
  return UR_RESULT_SUCCESS;
}

ur_result_t AsanInterceptor::eraseMemBuffer(ur_mem_handle_t MemHandle) {
  std::scoped_lock<ur_shared_mutex> Guard(m_MemBufferMapMutex);
  assert(m_MemBufferMap.find(MemHandle) != m_MemBufferMap.end());
  m_MemBufferMap.erase(MemHandle);
  return UR_RESULT_SUCCESS;
}

std::shared_ptr<MemBuffer>
AsanInterceptor::getMemBuffer(ur_mem_handle_t MemHandle) {
  std::shared_lock<ur_shared_mutex> Guard(m_MemBufferMapMutex);
  if (m_MemBufferMap.find(MemHandle) != m_MemBufferMap.end()) {
    return m_MemBufferMap[MemHandle];
  }
  return nullptr;
}

ur_result_t AsanInterceptor::prepareLaunch(
    std::shared_ptr<ContextInfo> &ContextInfo,
    std::shared_ptr<DeviceInfo> &DeviceInfo, ur_queue_handle_t Queue,
    ur_kernel_handle_t Kernel, LaunchInfo &LaunchInfo) {
  auto &KernelInfo = getOrCreateKernelInfo(Kernel);
  std::shared_lock<ur_shared_mutex> Guard(KernelInfo.Mutex);

  auto ArgNums = GetKernelNumArgs(Kernel);
  auto LocalMemoryUsage = GetKernelLocalMemorySize(Kernel, DeviceInfo->Handle);
  auto PrivateMemoryUsage =
      GetKernelPrivateMemorySize(Kernel, DeviceInfo->Handle);

  UR_LOG_L(getContext()->logger, INFO,
           "KernelInfo {} (Name={}, ArgNums={}, IsInstrumented={}, "
           "LocalMemory={}, PrivateMemory={})",
           (void *)Kernel, GetKernelName(Kernel), ArgNums,
           KernelInfo.IsInstrumented, LocalMemoryUsage, PrivateMemoryUsage);

  // Validate pointer arguments
  if (getContext()->Options.DetectKernelArguments) {
    for (const auto &[ArgIndex, PtrPair] : KernelInfo.PointerArgs) {
      auto Ptr = PtrPair.first;
      if (Ptr == nullptr) {
        continue;
      }
      if (auto ValidateResult = ValidateUSMPointer(
              ContextInfo->Handle, DeviceInfo->Handle, (uptr)Ptr)) {
        ReportInvalidKernelArgument(Kernel, ArgIndex, (uptr)Ptr, ValidateResult,
                                    PtrPair.second);
        if (ValidateResult.Type != ValidateUSMResult::MAYBE_HOST_POINTER) {
          exitWithErrors();
        }
      }
    }
  }

  // Set membuffer arguments
  for (const auto &[ArgIndex, MemBuffer] : KernelInfo.BufferArgs) {
    char *ArgPointer = nullptr;
    UR_CALL(MemBuffer->getHandle(DeviceInfo->Handle, ArgPointer));
    ur_result_t URes = getContext()->urDdiTable.Kernel.pfnSetArgPointer(
        Kernel, ArgIndex, nullptr, ArgPointer);
    if (URes != UR_RESULT_SUCCESS) {
      UR_LOG_L(getContext()->logger, ERR,
               "Failed to set buffer {} as the {} arg to kernel {}: {}",
               ur_cast<ur_mem_handle_t>(MemBuffer.get()), ArgIndex, Kernel,
               URes);
    }
  }

  if (!KernelInfo.IsInstrumented) {
    return UR_RESULT_SUCCESS;
  }

  // We must prepare all kernel args before call
  // urKernelGetSuggestedLocalWorkSize, otherwise the call will fail on
  // CPU device.
  {
    assert(ArgNums >= 1 &&
           "Sanitized Kernel should have at least one argument");

    ur_result_t URes = getContext()->urDdiTable.Kernel.pfnSetArgPointer(
        Kernel, ArgNums - 1, nullptr, LaunchInfo.Data.getDevicePtr());
    if (URes != UR_RESULT_SUCCESS) {
      UR_LOG_L(getContext()->logger, ERR, "Failed to set launch info: {}",
               URes);
      return URes;
    }
  }

  if (LaunchInfo.LocalWorkSize.empty()) {
    LaunchInfo.LocalWorkSize.resize(LaunchInfo.WorkDim);
    auto URes = getContext()->urDdiTable.Kernel.pfnGetSuggestedLocalWorkSize(
        Kernel, Queue, LaunchInfo.WorkDim, LaunchInfo.GlobalWorkOffset,
        LaunchInfo.GlobalWorkSize, LaunchInfo.LocalWorkSize.data());
    if (URes != UR_RESULT_SUCCESS) {
      if (URes != UR_RESULT_ERROR_UNSUPPORTED_FEATURE) {
        return URes;
      }
      // If urKernelGetSuggestedLocalWorkSize is not supported by driver, we
      // fallback to inefficient implementation
      for (size_t Dim = 0; Dim < LaunchInfo.WorkDim; ++Dim) {
        LaunchInfo.LocalWorkSize[Dim] = 1;
      }
    }
  }

  const size_t *LocalWorkSize = LaunchInfo.LocalWorkSize.data();
  uint32_t NumWG = 1;
  for (uint32_t Dim = 0; Dim < LaunchInfo.WorkDim; ++Dim) {
    NumWG *= (LaunchInfo.GlobalWorkSize[Dim] + LocalWorkSize[Dim] - 1) /
             LocalWorkSize[Dim];
  }

  uint64_t NumWILocal = 1;
  for (uint32_t Dim = 0; Dim < LaunchInfo.WorkDim; ++Dim) {
    NumWILocal *= LocalWorkSize[Dim];
  }

  size_t SGSize = GetSubGroupSize(Kernel, DeviceInfo->Handle);
  uint32_t NumSG = ((NumWILocal + SGSize - 1) / SGSize) * NumWG;

  // Prepare asan runtime data
  LaunchInfo.Data.Host.GlobalShadowOffset = DeviceInfo->Shadow->ShadowBegin;
  LaunchInfo.Data.Host.GlobalShadowOffsetEnd = DeviceInfo->Shadow->ShadowEnd;
  LaunchInfo.Data.Host.DeviceTy = DeviceInfo->Type;
  LaunchInfo.Data.Host.Debug = getContext()->Options.Debug ? 1 : 0;

  if (KernelInfo.IsCheckShadowBounds) {
    LaunchInfo.Data.Host.GlobalShadowLowerBound =
        DeviceInfo->Shadow->ShadowLowerBound;
    LaunchInfo.Data.Host.GlobalShadowUpperBound =
        DeviceInfo->Shadow->ShadowUpperBound;
  }

  // Write shadow memory offset for local memory
  if (KernelInfo.IsCheckLocals) {
    if (DeviceInfo->Shadow->AllocLocalShadow(
            Queue, NumWG, LaunchInfo.Data.Host.LocalShadowOffset,
            LaunchInfo.Data.Host.LocalShadowOffsetEnd) != UR_RESULT_SUCCESS) {
      UR_LOG_L(getContext()->logger, WARN,
               "Failed to allocate shadow memory for local memory, "
               "maybe the number of workgroup ({}) is too large",
               NumWG);
      UR_LOG_L(getContext()->logger, WARN,
               "Skip checking local memory of kernel <{}>",
               GetKernelName(Kernel));
    } else {
      UR_LOG_L(getContext()->logger, INFO,
               "ShadowMemory(Local, WorkGroup={}, {} - {})", NumWG,
               (void *)LaunchInfo.Data.Host.LocalShadowOffset,
               (void *)LaunchInfo.Data.Host.LocalShadowOffsetEnd);
    }
  }

  // Write shadow memory offset for private memory
  if (KernelInfo.IsCheckPrivates) {
    if (DeviceInfo->Shadow->AllocPrivateShadow(
            Queue, NumSG, LaunchInfo.Data.Host.PrivateBase,
            LaunchInfo.Data.Host.PrivateShadowOffset,
            LaunchInfo.Data.Host.PrivateShadowOffsetEnd) != UR_RESULT_SUCCESS) {
      UR_LOG_L(getContext()->logger, WARN,
               "Failed to allocate shadow memory for private memory, "
               "maybe the number of subgroup ({}) is too large",
               NumSG);
      UR_LOG_L(getContext()->logger, WARN,
               "Skip checking private memory of kernel <{}>",
               GetKernelName(Kernel));
      LaunchInfo.Data.Host.PrivateShadowOffset = 0;
    } else {
      UR_LOG_L(getContext()->logger, INFO,
               "ShadowMemory(Private, SubGroup={}, {} - {})", NumSG,
               (void *)LaunchInfo.Data.Host.PrivateShadowOffset,
               (void *)LaunchInfo.Data.Host.PrivateShadowOffsetEnd);
    }
  }

  // Write local arguments info
  if (!KernelInfo.LocalArgs.empty()) {
    std::vector<LocalArgsInfo> LocalArgsInfo;
    for (auto [ArgIndex, ArgInfo] : KernelInfo.LocalArgs) {
      LocalArgsInfo.push_back(ArgInfo);
      UR_LOG_L(getContext()->logger, DEBUG,
               "local_args (argIndex={}, size={}, sizeWithRZ={})", ArgIndex,
               ArgInfo.Size, ArgInfo.SizeWithRedZone);
    }
    UR_CALL(LaunchInfo.Data.importLocalArgsInfo(Queue, LocalArgsInfo));
  }

  // sync asan runtime data to device side
  UR_CALL(LaunchInfo.Data.syncToDevice(Queue));

<<<<<<< HEAD
  UR_LOG_L(
      getContext()->logger, INFO,
      "LaunchInfo {} (GlobalShadow={}, LocalShadow={}, PrivateBase={}, "
      "PrivateShadow={}, GlobalShadowLowerBound={}, GlobalShadowUpperBound={}, "
      "LocalArgs={}, NumLocalArgs={}, Debug={})",
      (void *)LaunchInfo.Data.getDevicePtr(),
      (void *)LaunchInfo.Data.Host.GlobalShadowOffset,
      (void *)LaunchInfo.Data.Host.LocalShadowOffset,
      (void *)LaunchInfo.Data.Host.PrivateBase,
      (void *)LaunchInfo.Data.Host.PrivateShadowOffset,
      (void *)LaunchInfo.Data.Host.GlobalShadowLowerBound,
      (void *)LaunchInfo.Data.Host.GlobalShadowUpperBound,
      (void *)LaunchInfo.Data.Host.LocalArgs, LaunchInfo.Data.Host.NumLocalArgs,
      LaunchInfo.Data.Host.Debug);
=======
  UR_LOG_L(getContext()->logger, INFO,
           "LaunchInfo {} (GlobalShadow={}, LocalShadow={}, PrivateBase={}, "
           "PrivateShadow={}, LocalArgs={}, NumLocalArgs={}, "
           "Device={}, Debug={})",
           (void *)LaunchInfo.Data.getDevicePtr(),
           (void *)LaunchInfo.Data.Host.GlobalShadowOffset,
           (void *)LaunchInfo.Data.Host.LocalShadowOffset,
           (void *)LaunchInfo.Data.Host.PrivateBase,
           (void *)LaunchInfo.Data.Host.PrivateShadowOffset,
           (void *)LaunchInfo.Data.Host.LocalArgs,
           LaunchInfo.Data.Host.NumLocalArgs,
           ToString(LaunchInfo.Data.Host.DeviceTy), LaunchInfo.Data.Host.Debug);
>>>>>>> 2af08ff4

  return UR_RESULT_SUCCESS;
}

std::optional<AllocationIterator>
AsanInterceptor::findAllocInfoByAddress(uptr Address) {
  std::shared_lock<ur_shared_mutex> Guard(m_AllocationMapMutex);
  auto It = m_AllocationMap.upper_bound(Address);
  if (It == m_AllocationMap.begin()) {
    return std::nullopt;
  }
  --It;

  // Maybe it's a host pointer
  if (Address < It->second->AllocBegin ||
      Address >= It->second->AllocBegin + It->second->AllocSize) {
    return std::nullopt;
  }
  return It;
}

std::vector<AllocationIterator>
AsanInterceptor::findAllocInfoByContext(ur_context_handle_t Context) {
  std::shared_lock<ur_shared_mutex> Guard(m_AllocationMapMutex);
  std::vector<AllocationIterator> AllocInfos;
  for (auto It = m_AllocationMap.begin(); It != m_AllocationMap.end(); It++) {
    const auto &[_, AI] = *It;
    if (AI->Context == Context) {
      AllocInfos.emplace_back(It);
    }
  }
  return AllocInfos;
}

bool ProgramInfo::isKernelInstrumented(ur_kernel_handle_t Kernel) const {
  const auto Name = GetKernelName(Kernel);
  return KernelMetadataMap.find(Name) != KernelMetadataMap.end();
}

const ProgramInfo::KernelMetadata &
ProgramInfo::getKernelMetadata(ur_kernel_handle_t Kernel) const {
  const auto Name = GetKernelName(Kernel);
  assert(KernelMetadataMap.find(Name) != KernelMetadataMap.end());
  return KernelMetadataMap.at(Name);
}

ContextInfo::~ContextInfo() {
  Stats.Print(Handle);

  InternalQueueMap.clear();

  [[maybe_unused]] ur_result_t URes;
  if (USMPool) {
    URes = getContext()->urDdiTable.USM.pfnPoolRelease(USMPool);
    assert(URes == UR_RESULT_SUCCESS);
  }

  URes = getContext()->urDdiTable.Context.pfnRelease(Handle);
  assert(URes == UR_RESULT_SUCCESS);

  // check memory leaks
  if (getContext()->Options.DetectLeaks &&
      getAsanInterceptor()->isNormalExit()) {
    std::vector<AllocationIterator> AllocInfos =
        getAsanInterceptor()->findAllocInfoByContext(Handle);
    for (const auto &It : AllocInfos) {
      const auto &[_, AI] = *It;
      if (!AI->IsReleased) {
        ReportMemoryLeak(AI);
      }
    }
  }
}

ur_usm_pool_handle_t ContextInfo::getUSMPool() {
  std::call_once(PoolInit, [this]() {
    ur_usm_pool_desc_t Desc{UR_STRUCTURE_TYPE_USM_POOL_DESC, nullptr, 0};
    auto URes =
        getContext()->urDdiTable.USM.pfnPoolCreate(Handle, &Desc, &USMPool);
    if (URes != UR_RESULT_SUCCESS &&
        URes != UR_RESULT_ERROR_UNSUPPORTED_FEATURE) {
      UR_LOG_L(getContext()->logger, WARN,
               "Failed to create USM pool, the memory overhead "
               "may increase: {}",
               URes);
    }
  });
  return USMPool;
}

ur_queue_handle_t ContextInfo::getInternalQueue(ur_device_handle_t Device) {
  std::scoped_lock<ur_shared_mutex> Guard(InternalQueueMapMutex);
  if (!InternalQueueMap[Device])
    InternalQueueMap[Device].emplace(Handle, Device);
  return *InternalQueueMap[Device];
}

AsanRuntimeDataWrapper::~AsanRuntimeDataWrapper() {
  [[maybe_unused]] ur_result_t Result;
  if (Host.LocalArgs) {
    Result =
        getContext()->urDdiTable.USM.pfnFree(Context, (void *)Host.LocalArgs);
    assert(Result == UR_RESULT_SUCCESS);
  }
  if (DevicePtr) {
    Result = getContext()->urDdiTable.USM.pfnFree(Context, DevicePtr);
    assert(Result == UR_RESULT_SUCCESS);
  }
}

LaunchInfo::~LaunchInfo() {
  [[maybe_unused]] ur_result_t Result;
  Result = getContext()->urDdiTable.Context.pfnRelease(Context);
  assert(Result == UR_RESULT_SUCCESS);
  Result = getContext()->urDdiTable.Device.pfnRelease(Device);
  assert(Result == UR_RESULT_SUCCESS);
}

} // namespace asan

using namespace asan;

static AsanInterceptor *interceptor;

AsanInterceptor *getAsanInterceptor() { return interceptor; }

void initAsanInterceptor() {
  if (interceptor) {
    return;
  }
  interceptor = new AsanInterceptor();
}

void destroyAsanInterceptor() {
  delete interceptor;
  interceptor = nullptr;
}

} // namespace ur_sanitizer_layer<|MERGE_RESOLUTION|>--- conflicted
+++ resolved
@@ -905,12 +905,11 @@
   // sync asan runtime data to device side
   UR_CALL(LaunchInfo.Data.syncToDevice(Queue));
 
-<<<<<<< HEAD
   UR_LOG_L(
       getContext()->logger, INFO,
       "LaunchInfo {} (GlobalShadow={}, LocalShadow={}, PrivateBase={}, "
       "PrivateShadow={}, GlobalShadowLowerBound={}, GlobalShadowUpperBound={}, "
-      "LocalArgs={}, NumLocalArgs={}, Debug={})",
+      "LocalArgs={}, NumLocalArgs={}, Device={}, Debug={})",
       (void *)LaunchInfo.Data.getDevicePtr(),
       (void *)LaunchInfo.Data.Host.GlobalShadowOffset,
       (void *)LaunchInfo.Data.Host.LocalShadowOffset,
@@ -919,21 +918,7 @@
       (void *)LaunchInfo.Data.Host.GlobalShadowLowerBound,
       (void *)LaunchInfo.Data.Host.GlobalShadowUpperBound,
       (void *)LaunchInfo.Data.Host.LocalArgs, LaunchInfo.Data.Host.NumLocalArgs,
-      LaunchInfo.Data.Host.Debug);
-=======
-  UR_LOG_L(getContext()->logger, INFO,
-           "LaunchInfo {} (GlobalShadow={}, LocalShadow={}, PrivateBase={}, "
-           "PrivateShadow={}, LocalArgs={}, NumLocalArgs={}, "
-           "Device={}, Debug={})",
-           (void *)LaunchInfo.Data.getDevicePtr(),
-           (void *)LaunchInfo.Data.Host.GlobalShadowOffset,
-           (void *)LaunchInfo.Data.Host.LocalShadowOffset,
-           (void *)LaunchInfo.Data.Host.PrivateBase,
-           (void *)LaunchInfo.Data.Host.PrivateShadowOffset,
-           (void *)LaunchInfo.Data.Host.LocalArgs,
-           LaunchInfo.Data.Host.NumLocalArgs,
-           ToString(LaunchInfo.Data.Host.DeviceTy), LaunchInfo.Data.Host.Debug);
->>>>>>> 2af08ff4
+      ToString(LaunchInfo.Data.Host.DeviceTy), LaunchInfo.Data.Host.Debug);
 
   return UR_RESULT_SUCCESS;
 }
