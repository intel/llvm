--- conflicted
+++ resolved
@@ -116,7 +116,7 @@
     UR_CALL(getContext()->urDdiTable.USM.pfnDeviceAlloc(
         Context, Device, Properties, Pool, NeededSize, &Allocated));
   } else {
-    UR_LOG_LOGGER(getContext()->logger, ERR, "Unsupport memory type");
+    UR_LOG_L(getContext()->logger, ERROR, "Unsupport memory type");
     return UR_RESULT_ERROR_INVALID_ARGUMENT;
   }
 
@@ -224,7 +224,8 @@
 
   // If quarantine is disabled, USM is freed immediately
   if (!m_Quarantine) {
-    UR_LOG_LOGGER(getContext()->logger, DEBUG, "Free: {}", (void *)AllocInfo->AllocBegin);
+    UR_LOG_L(getContext()->logger, DEBUG, "Free: {}",
+             (void *)AllocInfo->AllocBegin);
 
     ContextInfo->Stats.UpdateUSMRealFreed(AllocInfo->AllocSize,
                                           AllocInfo->getRedzoneSize());
@@ -242,8 +243,8 @@
     std::scoped_lock<ur_shared_mutex> Guard(m_AllocationMapMutex);
     for (auto &It : ReleaseList) {
       auto ToFreeAllocInfo = It->second;
-      UR_LOG_LOGGER(getContext()->logger, INFO, "Quarantine Free: {}",
-                (void *)ToFreeAllocInfo->AllocBegin);
+      UR_LOG_L(getContext()->logger, INFO, "Quarantine Free: {}",
+               (void *)ToFreeAllocInfo->AllocBegin);
 
       ContextInfo->Stats.UpdateUSMRealFreed(ToFreeAllocInfo->AllocSize,
                                             ToFreeAllocInfo->getRedzoneSize());
@@ -270,7 +271,7 @@
 
   ManagedQueue InternalQueue(Context, Device);
   if (!InternalQueue) {
-    UR_LOG_LOGGER(getContext()->logger, ERR, "Failed to create internal queue");
+    UR_LOG_L(getContext()->logger, ERROR, "Failed to create internal queue");
     return UR_RESULT_ERROR_INVALID_QUEUE;
   }
 
@@ -322,20 +323,7 @@
                                          DeviceType Type) {
   std::scoped_lock<ur_shared_mutex> Guard(m_ShadowMapMutex);
   if (m_ShadowMap.find(Type) == m_ShadowMap.end()) {
-<<<<<<< HEAD
-    ur_context_handle_t InternalContext;
-    auto Res = getContext()->urDdiTable.Context.pfnCreate(1, &Device, nullptr,
-                                                          &InternalContext);
-    if (Res != UR_RESULT_SUCCESS) {
-      UR_LOG_LOGGER(getContext()->logger, ERR, "Failed to create shadow context");
-      return nullptr;
-    }
-    std::shared_ptr<ContextInfo> CI;
-    insertContext(InternalContext, CI);
-    m_ShadowMap[Type] = CreateShadowMemory(InternalContext, Device, Type);
-=======
     m_ShadowMap[Type] = CreateShadowMemory(Device, Type);
->>>>>>> ac30857a
     m_ShadowMap[Type]->Setup();
   }
   return m_ShadowMap[Type];
@@ -443,13 +431,13 @@
 ur_result_t AsanInterceptor::registerProgram(ur_program_handle_t Program) {
   ur_result_t Result = UR_RESULT_SUCCESS;
 
-  UR_LOG_LOGGER(getContext()->logger, INFO, "registerSpirKernels");
+  UR_LOG_L(getContext()->logger, INFO, "registerSpirKernels");
   Result = registerSpirKernels(Program);
   if (Result != UR_RESULT_SUCCESS) {
     return Result;
   }
 
-  UR_LOG_LOGGER(getContext()->logger, INFO, "registerDeviceGlobals");
+  UR_LOG_L(getContext()->logger, INFO, "registerDeviceGlobals");
   Result = registerDeviceGlobals(Program);
   if (Result != UR_RESULT_SUCCESS) {
     return Result;
@@ -499,8 +487,8 @@
         Queue, true, &SKInfo[0], MetadataPtr,
         sizeof(SpirKernelInfo) * NumOfSpirKernel, 0, nullptr, nullptr);
     if (Result != UR_RESULT_SUCCESS) {
-      UR_LOG_LOGGER(getContext()->logger, ERR, "Can't read the value of <{}>: {}",
-                kSPIR_AsanSpirKernelMetadata, Result);
+      UR_LOG_L(getContext()->logger, ERROR, "Can't read the value of <{}>: {}",
+               kSPIR_AsanSpirKernelMetadata, Result);
       return Result;
     }
 
@@ -515,20 +503,21 @@
           Queue, true, KernelNameV.data(), (void *)SKI.KernelName,
           sizeof(char) * SKI.Size, 0, nullptr, nullptr);
       if (Result != UR_RESULT_SUCCESS) {
-        UR_LOG_LOGGER(getContext()->logger, ERR, "Can't read kernel name: {}", Result);
+        UR_LOG_L(getContext()->logger, ERROR, "Can't read kernel name: {}",
+                 Result);
         return Result;
       }
 
       std::string KernelName =
           std::string(KernelNameV.begin(), KernelNameV.end());
 
-      UR_LOG_LOGGER(getContext()->logger, INFO, "SpirKernel(name='{}', isInstrumented={})", KernelName,
-                true);
+      UR_LOG_L(getContext()->logger, INFO,
+               "SpirKernel(name='{}', isInstrumented={})", KernelName, true);
 
       PI->InstrumentedKernels.insert(std::move(KernelName));
     }
-    UR_LOG_LOGGER(getContext()->logger, INFO, "Number of sanitized kernel: {}",
-              PI->InstrumentedKernels.size());
+    UR_LOG_L(getContext()->logger, INFO, "Number of sanitized kernel: {}",
+             PI->InstrumentedKernels.size());
   }
 
   return UR_RESULT_SUCCESS;
@@ -552,7 +541,7 @@
         Device, Program, kSPIR_AsanDeviceGlobalMetadata, &MetadataSize,
         &MetadataPtr);
     if (Result != UR_RESULT_SUCCESS) {
-      UR_LOG_LOGGER(getContext()->logger, INFO, "No device globals");
+      UR_LOG_L(getContext()->logger, INFO, "No device globals");
       continue;
     }
 
@@ -564,8 +553,8 @@
         Queue, true, &GVInfos[0], MetadataPtr,
         sizeof(DeviceGlobalInfo) * NumOfDeviceGlobal, 0, nullptr, nullptr);
     if (Result != UR_RESULT_SUCCESS) {
-      UR_LOG_LOGGER(getContext()->logger, ERR, "Device Global[{}] Read Failed: {}",
-                kSPIR_AsanDeviceGlobalMetadata, Result);
+      UR_LOG_L(getContext()->logger, ERROR, "Device Global[{}] Read Failed: {}",
+               kSPIR_AsanDeviceGlobalMetadata, Result);
       return Result;
     }
 
@@ -731,11 +720,11 @@
   auto PrivateMemoryUsage =
       GetKernelPrivateMemorySize(Kernel, DeviceInfo->Handle);
 
-  UR_LOG_LOGGER(getContext()->logger, INFO,
-            "KernelInfo {} (Name={}, ArgNums={}, IsInstrumented={}, "
-            "LocalMemory={}, PrivateMemory={})",
-            (void *)Kernel, GetKernelName(Kernel), ArgNums,
-            KernelInfo.IsInstrumented, LocalMemoryUsage, PrivateMemoryUsage);
+  UR_LOG_L(getContext()->logger, INFO,
+           "KernelInfo {} (Name={}, ArgNums={}, IsInstrumented={}, "
+           "LocalMemory={}, PrivateMemory={})",
+           (void *)Kernel, GetKernelName(Kernel), ArgNums,
+           KernelInfo.IsInstrumented, LocalMemoryUsage, PrivateMemoryUsage);
 
   // Validate pointer arguments
   if (getContext()->Options.DetectKernelArguments) {
@@ -762,9 +751,10 @@
     ur_result_t URes = getContext()->urDdiTable.Kernel.pfnSetArgPointer(
         Kernel, ArgIndex, nullptr, ArgPointer);
     if (URes != UR_RESULT_SUCCESS) {
-      UR_LOG_LOGGER(getContext()->logger, ERR, "Failed to set buffer {} as the {} arg to kernel {}: {}",
-                ur_cast<ur_mem_handle_t>(MemBuffer.get()), ArgIndex, Kernel,
-                URes);
+      UR_LOG_L(getContext()->logger, ERROR,
+               "Failed to set buffer {} as the {} arg to kernel {}: {}",
+               ur_cast<ur_mem_handle_t>(MemBuffer.get()), ArgIndex, Kernel,
+               URes);
     }
   }
 
@@ -782,7 +772,8 @@
     ur_result_t URes = getContext()->urDdiTable.Kernel.pfnSetArgPointer(
         Kernel, ArgNums - 1, nullptr, LaunchInfo.Data.getDevicePtr());
     if (URes != UR_RESULT_SUCCESS) {
-      UR_LOG_LOGGER(getContext()->logger, ERR, "Failed to set launch info: {}", URes);
+      UR_LOG_L(getContext()->logger, ERROR, "Failed to set launch info: {}",
+               URes);
       return URes;
     }
   }
@@ -822,16 +813,18 @@
     if (DeviceInfo->Shadow->AllocLocalShadow(
             Queue, NumWG, LaunchInfo.Data.Host.LocalShadowOffset,
             LaunchInfo.Data.Host.LocalShadowOffsetEnd) != UR_RESULT_SUCCESS) {
-      UR_LOG_LOGGER(getContext()->logger, WARN,
-                "Failed to allocate shadow memory for local memory, "
-                "maybe the number of workgroup ({}) is too large",
-                NumWG);
-      UR_LOG_LOGGER(getContext()->logger, WARN, "Skip checking local memory of kernel <{}>",
-                GetKernelName(Kernel));
+      UR_LOG_L(getContext()->logger, WARN,
+               "Failed to allocate shadow memory for local memory, "
+               "maybe the number of workgroup ({}) is too large",
+               NumWG);
+      UR_LOG_L(getContext()->logger, WARN,
+               "Skip checking local memory of kernel <{}>",
+               GetKernelName(Kernel));
     } else {
-      UR_LOG_LOGGER(getContext()->logger, INFO, "ShadowMemory(Local, WorkGroup{}, {} - {})", NumWG,
-                (void *)LaunchInfo.Data.Host.LocalShadowOffset,
-                (void *)LaunchInfo.Data.Host.LocalShadowOffsetEnd);
+      UR_LOG_L(getContext()->logger, INFO,
+               "ShadowMemory(Local, WorkGroup{}, {} - {})", NumWG,
+               (void *)LaunchInfo.Data.Host.LocalShadowOffset,
+               (void *)LaunchInfo.Data.Host.LocalShadowOffsetEnd);
     }
   }
 
@@ -840,16 +833,18 @@
     if (DeviceInfo->Shadow->AllocPrivateShadow(
             Queue, NumWG, LaunchInfo.Data.Host.PrivateShadowOffset,
             LaunchInfo.Data.Host.PrivateShadowOffsetEnd) != UR_RESULT_SUCCESS) {
-      UR_LOG_LOGGER(getContext()->logger, WARN,
-                "Failed to allocate shadow memory for private memory, "
-                "maybe the number of workgroup ({}) is too large",
-                NumWG);
-      UR_LOG_LOGGER(getContext()->logger, WARN, "Skip checking private memory of kernel <{}>",
-                GetKernelName(Kernel));
+      UR_LOG_L(getContext()->logger, WARN,
+               "Failed to allocate shadow memory for private memory, "
+               "maybe the number of workgroup ({}) is too large",
+               NumWG);
+      UR_LOG_L(getContext()->logger, WARN,
+               "Skip checking private memory of kernel <{}>",
+               GetKernelName(Kernel));
     } else {
-      UR_LOG_LOGGER(getContext()->logger, INFO, "ShadowMemory(Private, WorkGroup{}, {} - {})", NumWG,
-                (void *)LaunchInfo.Data.Host.PrivateShadowOffset,
-                (void *)LaunchInfo.Data.Host.PrivateShadowOffsetEnd);
+      UR_LOG_L(getContext()->logger, INFO,
+               "ShadowMemory(Private, WorkGroup{}, {} - {})", NumWG,
+               (void *)LaunchInfo.Data.Host.PrivateShadowOffset,
+               (void *)LaunchInfo.Data.Host.PrivateShadowOffsetEnd);
     }
   }
 
@@ -858,8 +853,9 @@
     std::vector<LocalArgsInfo> LocalArgsInfo;
     for (auto [ArgIndex, ArgInfo] : KernelInfo.LocalArgs) {
       LocalArgsInfo.push_back(ArgInfo);
-      UR_LOG_LOGGER(getContext()->logger, DEBUG, "local_args (argIndex={}, size={}, sizeWithRZ={})",
-                ArgIndex, ArgInfo.Size, ArgInfo.SizeWithRedZone);
+      UR_LOG_L(getContext()->logger, DEBUG,
+               "local_args (argIndex={}, size={}, sizeWithRZ={})", ArgIndex,
+               ArgInfo.Size, ArgInfo.SizeWithRedZone);
     }
     UR_CALL(LaunchInfo.Data.importLocalArgsInfo(Queue, LocalArgsInfo));
   }
@@ -867,13 +863,12 @@
   // sync asan runtime data to device side
   UR_CALL(LaunchInfo.Data.syncToDevice(Queue));
 
-  UR_LOG_LOGGER(getContext()->logger, 
-      INFO,
-      "LaunchInfo {} (device={}, debug={}, numLocalArgs={}, localArgs={})",
-      (void *)LaunchInfo.Data.getDevicePtr(),
-      ToString(LaunchInfo.Data.Host.DeviceTy), LaunchInfo.Data.Host.Debug,
-      LaunchInfo.Data.Host.NumLocalArgs,
-      (void *)LaunchInfo.Data.Host.LocalArgs);
+  UR_LOG_L(getContext()->logger, INFO,
+           "LaunchInfo {} (device={}, debug={}, numLocalArgs={}, localArgs={})",
+           (void *)LaunchInfo.Data.getDevicePtr(),
+           ToString(LaunchInfo.Data.Host.DeviceTy), LaunchInfo.Data.Host.Debug,
+           LaunchInfo.Data.Host.NumLocalArgs,
+           (void *)LaunchInfo.Data.Host.LocalArgs);
 
   return UR_RESULT_SUCCESS;
 }
@@ -946,10 +941,10 @@
         getContext()->urDdiTable.USM.pfnPoolCreate(Handle, &Desc, &USMPool);
     if (URes != UR_RESULT_SUCCESS &&
         URes != UR_RESULT_ERROR_UNSUPPORTED_FEATURE) {
-      UR_LOG_LOGGER(getContext()->logger, WARN,
-                "Failed to create USM pool, the memory overhead "
-                "may increase: {}",
-                URes);
+      UR_LOG_L(getContext()->logger, WARN,
+               "Failed to create USM pool, the memory overhead "
+               "may increase: {}",
+               URes);
     }
   });
   return USMPool;
