--- conflicted
+++ resolved
@@ -310,38 +310,6 @@
 ///////////////////////////////////////////////////////////////////////////////
 /// @brief Intercept function for urProgramBuild
 __urdlllocal ur_result_t UR_APICALL urProgramBuild(
-<<<<<<< HEAD
-=======
-    /// [in] handle of the context object
-    ur_context_handle_t hContext,
-    /// [in] handle of the program object
-    ur_program_handle_t hProgram,
-    /// [in] string of build options
-    const char *pOptions) {
-  auto pfnProgramBuild = getContext()->urDdiTable.Program.pfnBuild;
-
-  if (nullptr == pfnProgramBuild) {
-    return UR_RESULT_ERROR_UNSUPPORTED_FEATURE;
-  }
-
-  UR_LOG_L(getContext()->logger, DEBUG, "==== urProgramBuild");
-
-  auto UrRes = pfnProgramBuild(hContext, hProgram, pOptions);
-  if (UrRes != UR_RESULT_SUCCESS) {
-    auto Devices = GetDevices(hContext);
-    PrintUrBuildLogIfError(UrRes, hProgram, Devices.data(), Devices.size());
-    return UrRes;
-  }
-
-  UR_CALL(getAsanInterceptor()->registerProgram(hProgram));
-
-  return UR_RESULT_SUCCESS;
-}
-
-///////////////////////////////////////////////////////////////////////////////
-/// @brief Intercept function for urProgramBuildExp
-__urdlllocal ur_result_t UR_APICALL urProgramBuildExp(
->>>>>>> ec26b925
     /// [in] Handle of the program to build.
     ur_program_handle_t hProgram,
     /// [in] number of devices
@@ -356,7 +324,7 @@
     return UR_RESULT_ERROR_UNSUPPORTED_FEATURE;
   }
 
-  UR_LOG_L(getContext()->logger, DEBUG, "==== urProgramBuildExp");
+  UR_LOG_L(getContext()->logger, DEBUG, "==== urProgramBuild");
 
   auto UrRes = pfnBuild(hProgram, numDevices, phDevices, pOptions);
   if (UrRes != UR_RESULT_SUCCESS) {
@@ -371,45 +339,7 @@
 
 ///////////////////////////////////////////////////////////////////////////////
 /// @brief Intercept function for urProgramLink
-<<<<<<< HEAD
 ur_result_t UR_APICALL urProgramLink(
-=======
-__urdlllocal ur_result_t UR_APICALL urProgramLink(
-    /// [in] handle of the context instance.
-    ur_context_handle_t hContext,
-    /// [in] number of program handles in `phPrograms`.
-    uint32_t count,
-    /// [in][range(0, count)] pointer to array of program handles.
-    const ur_program_handle_t *phPrograms,
-    /// [in][optional] pointer to linker options null-terminated string.
-    const char *pOptions,
-    /// [out] pointer to handle of program object created.
-    ur_program_handle_t *phProgram) {
-  auto pfnProgramLink = getContext()->urDdiTable.Program.pfnLink;
-
-  if (nullptr == pfnProgramLink) {
-    return UR_RESULT_ERROR_UNSUPPORTED_FEATURE;
-  }
-
-  UR_LOG_L(getContext()->logger, DEBUG, "==== urProgramLink");
-
-  auto UrRes = pfnProgramLink(hContext, count, phPrograms, pOptions, phProgram);
-  if (UrRes != UR_RESULT_SUCCESS) {
-    auto Devices = GetDevices(hContext);
-    PrintUrBuildLogIfError(UrRes, *phProgram, Devices.data(), Devices.size());
-    return UrRes;
-  }
-
-  UR_CALL(getAsanInterceptor()->insertProgram(*phProgram));
-  UR_CALL(getAsanInterceptor()->registerProgram(*phProgram));
-
-  return UR_RESULT_SUCCESS;
-}
-
-///////////////////////////////////////////////////////////////////////////////
-/// @brief Intercept function for urProgramLinkExp
-ur_result_t UR_APICALL urProgramLinkExp(
->>>>>>> ec26b925
     /// [in] handle of the context instance.
     ur_context_handle_t hContext,
     /// [in] number of devices
@@ -430,7 +360,7 @@
     return UR_RESULT_ERROR_UNSUPPORTED_FEATURE;
   }
 
-  UR_LOG_L(getContext()->logger, DEBUG, "==== urProgramLinkExp");
+  UR_LOG_L(getContext()->logger, DEBUG, "==== urProgramLink");
 
   auto UrRes = pfnProgramLink(hContext, numDevices, phDevices, count,
                               phPrograms, pOptions, phProgram);
