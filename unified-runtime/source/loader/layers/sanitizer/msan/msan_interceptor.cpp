--- conflicted
+++ resolved
@@ -520,9 +520,8 @@
   // Write shadow memory offset for local memory
   if (KernelInfo.IsCheckLocals) {
     if (DeviceInfo->Shadow->AllocLocalShadow(
-<<<<<<< HEAD
-            Queue, NumWG, LaunchInfo.Data->LocalShadowOffset,
-            LaunchInfo.Data->LocalShadowOffsetEnd) != UR_RESULT_SUCCESS) {
+            Queue, NumWG, LaunchInfo.Data.Host.LocalShadowOffset,
+            LaunchInfo.Data.Host.LocalShadowOffsetEnd) != UR_RESULT_SUCCESS) {
       UR_LOG_L(getContext()->logger, Warning,
                "Failed to allocate shadow memory for local memory, "
                "maybe the number of workgroup ({}) is too large",
@@ -533,33 +532,16 @@
     } else {
       UR_LOG_L(getContext()->logger, Debug,
                "ShadowMemory(Local, WorkGroup={}, {} - {})", NumWG,
-               (void *)LaunchInfo.Data->LocalShadowOffset,
-               (void *)LaunchInfo.Data->LocalShadowOffsetEnd);
-=======
-            Queue, NumWG, LaunchInfo.Data.Host.LocalShadowOffset,
-            LaunchInfo.Data.Host.LocalShadowOffsetEnd) != UR_RESULT_SUCCESS) {
-      getContext()->logger.warning(
-          "Failed to allocate shadow memory for local "
-          "memory, maybe the number of workgroup ({}) is too "
-          "large",
-          NumWG);
-      getContext()->logger.warning("Skip checking local memory of kernel <{}> ",
-                                   GetKernelName(Kernel));
-    } else {
-      getContext()->logger.debug(
-          "ShadowMemory(Local, WorkGroup={}, {} - {})", NumWG,
-          (void *)LaunchInfo.Data.Host.LocalShadowOffset,
-          (void *)LaunchInfo.Data.Host.LocalShadowOffsetEnd);
->>>>>>> 491915b2
+               (void *)LaunchInfo.Data.Host.LocalShadowOffset,
+               (void *)LaunchInfo.Data.Host.LocalShadowOffsetEnd);
     }
   }
 
   // Write shadow memory offset for private memory
   if (KernelInfo.IsCheckPrivates) {
     if (DeviceInfo->Shadow->AllocPrivateShadow(
-<<<<<<< HEAD
-            Queue, NumWG, LaunchInfo.Data->PrivateShadowOffset,
-            LaunchInfo.Data->PrivateShadowOffsetEnd) != UR_RESULT_SUCCESS) {
+            Queue, NumWG, LaunchInfo.Data.Host.PrivateShadowOffset,
+            LaunchInfo.Data.Host.PrivateShadowOffsetEnd) != UR_RESULT_SUCCESS) {
       UR_LOG_L(getContext()->logger, Warning,
                "Failed to allocate shadow memory for private memory, "
                "maybe the number of workgroup ({}) is too large",
@@ -570,24 +552,8 @@
     } else {
       UR_LOG_L(getContext()->logger, Debug,
                "ShadowMemory(Private, WorkGroup={}, {} - {})", NumWG,
-               (void *)LaunchInfo.Data->PrivateShadowOffset,
-               (void *)LaunchInfo.Data->PrivateShadowOffsetEnd);
-=======
-            Queue, NumWG, LaunchInfo.Data.Host.PrivateShadowOffset,
-            LaunchInfo.Data.Host.PrivateShadowOffsetEnd) != UR_RESULT_SUCCESS) {
-      getContext()->logger.warning(
-          "Failed to allocate shadow memory for private "
-          "memory, maybe the number of workgroup ({}) is too "
-          "large",
-          NumWG);
-      getContext()->logger.warning(
-          "Skip checking private memory of kernel <{}>", GetKernelName(Kernel));
-    } else {
-      getContext()->logger.debug(
-          "ShadowMemory(Private, WorkGroup={}, {} - {})", NumWG,
-          (void *)LaunchInfo.Data.Host.PrivateShadowOffset,
-          (void *)LaunchInfo.Data.Host.PrivateShadowOffsetEnd);
->>>>>>> 491915b2
+               (void *)LaunchInfo.Data.Host.PrivateShadowOffset,
+               (void *)LaunchInfo.Data.Host.PrivateShadowOffsetEnd);
     }
     // Write local arguments info
     if (!KernelInfo.LocalArgs.empty()) {
@@ -601,15 +567,11 @@
     }
   }
 
-<<<<<<< HEAD
+  // sync msan runtime data to device side
+  UR_CALL(LaunchInfo.Data.syncToDevice(Queue));
+
   UR_LOG_L(
       getContext()->logger, Info,
-=======
-  // sync msan runtime data to device side
-  UR_CALL(LaunchInfo.Data.syncToDevice(Queue));
-
-  getContext()->logger.info(
->>>>>>> 491915b2
       "LaunchInfo {} (GlobalShadow={}, LocalShadow={}, PrivateShadow={}, "
       "CleanShadow={}, LocalArgs={}, NumLocalArgs={}, Device={}, Debug={})",
       (void *)LaunchInfo.Data.getDevicePtr(),
