//===----------------------------------------------------------------------===//
/*
 *
 * Copyright (C) 2024 Intel Corporation
 *
 * Part of the Unified-Runtime Project, under the Apache License v2.0 with LLVM
 * Exceptions. See LICENSE.TXT
 *
 * SPDX-License-Identifier: Apache-2.0 WITH LLVM-exception
 *
 * @file msan_interceptor.cpp
 *
 */

#include "msan_interceptor.hpp"
#include "msan_ddi.hpp"
#include "msan_report.hpp"
#include "msan_shadow.hpp"
#include "sanitizer_common/sanitizer_stacktrace.hpp"
#include "sanitizer_common/sanitizer_utils.hpp"
#include "ur_sanitizer_layer.hpp"

namespace ur_sanitizer_layer {
namespace msan {

MsanInterceptor::MsanInterceptor() {}

MsanInterceptor::~MsanInterceptor() {
  // We must release these objects before releasing adapters, since
  // they may use the adapter in their destructor
  for (const auto &[_, DeviceInfo] : m_DeviceMap) {
    DeviceInfo->Shadow->Destory();
  }

  m_MemBufferMap.clear();
  m_AllocationMap.clear();
  m_KernelMap.clear();
  m_ContextMap.clear();

  for (auto Adapter : m_Adapters) {
    getContext()->urDdiTable.Global.pfnAdapterRelease(Adapter);
  }
}

ur_result_t MsanInterceptor::allocateMemory(ur_context_handle_t Context,
                                            ur_device_handle_t Device,
                                            const ur_usm_desc_t *Properties,
                                            ur_usm_pool_handle_t Pool,
                                            size_t Size, AllocType Type,
                                            void **ResultPtr) {

  auto ContextInfo = getContextInfo(Context);
  std::shared_ptr<DeviceInfo> DeviceInfo =
      Device ? getDeviceInfo(Device) : nullptr;

  void *Allocated = nullptr;

  if (Type == AllocType::DEVICE_USM) {
    UR_CALL(getContext()->urDdiTable.USM.pfnDeviceAlloc(
        Context, Device, Properties, Pool, Size, &Allocated));
  } else if (Type == AllocType::HOST_USM) {
    UR_CALL(getContext()->urDdiTable.USM.pfnHostAlloc(Context, Properties, Pool,
                                                      Size, &Allocated));
  } else if (Type == AllocType::SHARED_USM) {
    UR_CALL(getContext()->urDdiTable.USM.pfnSharedAlloc(
        Context, Device, Properties, Pool, Size, &Allocated));
  }

  *ResultPtr = Allocated;

  ContextInfo->MaxAllocatedSize = std::max(ContextInfo->MaxAllocatedSize, Size);

  // For host/shared usm, we only record the alloc size.
  if (Type != AllocType::DEVICE_USM) {
    return UR_RESULT_SUCCESS;
  }
  assert(Device);

  auto AI = std::make_shared<MsanAllocInfo>(MsanAllocInfo{(uptr)Allocated,
                                                          Size,
                                                          false,
                                                          Context,
                                                          Device,
                                                          GetCurrentBacktrace(),
                                                          {}});

  AI->print();

  // For memory release
  {
    std::scoped_lock<ur_shared_mutex> Guard(m_AllocationMapMutex);
    m_AllocationMap.emplace(AI->AllocBegin, AI);
  }

  // Update shadow memory
  ManagedQueue Queue(Context, Device);
  DeviceInfo->Shadow->EnqueuePoisonShadow(Queue, AI->AllocBegin, AI->AllocSize,
                                          0xff);

  return UR_RESULT_SUCCESS;
}

ur_result_t MsanInterceptor::releaseMemory(ur_context_handle_t Context,
                                           void *Ptr) {
  auto Addr = reinterpret_cast<uptr>(Ptr);
  auto AddrInfoItOp = findAllocInfoByAddress(Addr);

  if (AddrInfoItOp) {
    std::scoped_lock<ur_shared_mutex> Guard(m_AllocationMapMutex);
    m_AllocationMap.erase(*AddrInfoItOp);
  }

  return getContext()->urDdiTable.USM.pfnFree(Context, Ptr);
}

ur_result_t MsanInterceptor::preLaunchKernel(ur_kernel_handle_t Kernel,
                                             ur_queue_handle_t Queue,
                                             USMLaunchInfo &LaunchInfo) {
  auto Context = GetContext(Queue);
  auto Device = GetDevice(Queue);
  auto ContextInfo = getContextInfo(Context);
  auto DeviceInfo = getDeviceInfo(Device);

  ManagedQueue InternalQueue(Context, Device);
  if (!InternalQueue) {
    getContext()->logger.error("Failed to create internal queue");
    return UR_RESULT_ERROR_INVALID_QUEUE;
  }

  UR_CALL(prepareLaunch(DeviceInfo, InternalQueue, Kernel, LaunchInfo));

  return UR_RESULT_SUCCESS;
}

ur_result_t MsanInterceptor::postLaunchKernel(ur_kernel_handle_t Kernel,
                                              ur_queue_handle_t Queue,
                                              USMLaunchInfo &LaunchInfo) {
  // FIXME: We must use block operation here, until we support
  // urEventSetCallback
  auto Result = getContext()->urDdiTable.Queue.pfnFinish(Queue);

  if (Result == UR_RESULT_SUCCESS) {
    const auto &Report = LaunchInfo.Data->Report;

    if (!Report.Flag) {
      return Result;
    }

    ReportUsesUninitializedValue(LaunchInfo.Data->Report, Kernel);

    exitWithErrors();
  }

  return Result;
}

ur_result_t MsanInterceptor::registerProgram(ur_program_handle_t Program) {
  ur_result_t Result = UR_RESULT_SUCCESS;

  getContext()->logger.info("registerSpirKernels");
  Result = registerSpirKernels(Program);
  if (Result != UR_RESULT_SUCCESS) {
    return Result;
  }

  getContext()->logger.info("registerDeviceGlobals");
  Result = registerDeviceGlobals(Program);
  if (Result != UR_RESULT_SUCCESS) {
    return Result;
  }

  return Result;
}

ur_result_t MsanInterceptor::unregisterProgram(ur_program_handle_t) {
  return UR_RESULT_SUCCESS;
}

ur_result_t MsanInterceptor::registerSpirKernels(ur_program_handle_t Program) {
  auto Context = GetContext(Program);
  std::vector<ur_device_handle_t> Devices = GetDevices(Program);

  for (auto Device : Devices) {
    size_t MetadataSize;
    void *MetadataPtr;
    ur_result_t Result =
        getContext()->urDdiTable.Program.pfnGetGlobalVariablePointer(
            Device, Program, kSPIR_MsanSpirKernelMetadata, &MetadataSize,
            &MetadataPtr);
    if (Result != UR_RESULT_SUCCESS) {
      continue;
    }

    const uint64_t NumOfSpirKernel = MetadataSize / sizeof(SpirKernelInfo);
    assert((MetadataSize % sizeof(SpirKernelInfo) == 0) &&
           "SpirKernelMetadata size is not correct");

    ManagedQueue Queue(Context, Device);

    std::vector<SpirKernelInfo> SKInfo(NumOfSpirKernel);
    Result = getContext()->urDdiTable.Enqueue.pfnUSMMemcpy(
        Queue, true, &SKInfo[0], MetadataPtr,
        sizeof(SpirKernelInfo) * NumOfSpirKernel, 0, nullptr, nullptr);
    if (Result != UR_RESULT_SUCCESS) {
      getContext()->logger.error("Can't read the value of <{}>: {}",
                                 kSPIR_MsanSpirKernelMetadata, Result);
      return Result;
    }

    auto PI = getProgramInfo(Program);
    for (const auto &SKI : SKInfo) {
      if (SKI.Size == 0) {
        continue;
      }
      std::vector<char> KernelNameV(SKI.Size);
      Result = getContext()->urDdiTable.Enqueue.pfnUSMMemcpy(
          Queue, true, KernelNameV.data(), (void *)SKI.KernelName,
          sizeof(char) * SKI.Size, 0, nullptr, nullptr);
      if (Result != UR_RESULT_SUCCESS) {
        getContext()->logger.error("Can't read kernel name: {}", Result);
        return Result;
      }

      std::string KernelName =
          std::string(KernelNameV.begin(), KernelNameV.end());

      getContext()->logger.info("SpirKernel(name='{}', isInstrumented={}, "
                                "checkLocals={}, checkPrivates={})",
                                KernelName, true, (bool)SKI.CheckLocals,
                                (bool)SKI.CheckPrivates);

      PI->KernelMetadataMap[KernelName] = ProgramInfo::KernelMetada{
          (bool)SKI.CheckLocals, (bool)SKI.CheckPrivates};
    }
    getContext()->logger.info("Number of sanitized kernel: {}",
                              PI->KernelMetadataMap.size());
  }

  return UR_RESULT_SUCCESS;
}

ur_result_t
MsanInterceptor::registerDeviceGlobals(ur_program_handle_t Program) {
  std::vector<ur_device_handle_t> Devices = GetDevices(Program);
  assert(Devices.size() != 0 && "No devices in registerDeviceGlobals");
  auto Context = GetContext(Program);
  auto ContextInfo = getContextInfo(Context);
  auto ProgramInfo = getProgramInfo(Program);
  assert(ProgramInfo != nullptr && "unregistered program!");

  for (auto Device : Devices) {
    ManagedQueue Queue(Context, Device);

    size_t MetadataSize;
    void *MetadataPtr;
    auto Result = getContext()->urDdiTable.Program.pfnGetGlobalVariablePointer(
        Device, Program, kSPIR_MsanDeviceGlobalMetadata, &MetadataSize,
        &MetadataPtr);
    if (Result != UR_RESULT_SUCCESS) {
      getContext()->logger.info("No device globals");
      continue;
    }

    const uint64_t NumOfDeviceGlobal = MetadataSize / sizeof(DeviceGlobalInfo);
    assert((MetadataSize % sizeof(DeviceGlobalInfo) == 0) &&
           "DeviceGlobal metadata size is not correct");
    std::vector<DeviceGlobalInfo> GVInfos(NumOfDeviceGlobal);
    Result = getContext()->urDdiTable.Enqueue.pfnUSMMemcpy(
        Queue, true, &GVInfos[0], MetadataPtr,
        sizeof(DeviceGlobalInfo) * NumOfDeviceGlobal, 0, nullptr, nullptr);
    if (Result != UR_RESULT_SUCCESS) {
      getContext()->logger.error("Device Global[{}] Read Failed: {}",
                                 kSPIR_MsanDeviceGlobalMetadata, Result);
      return Result;
    }

    auto DeviceInfo = getMsanInterceptor()->getDeviceInfo(Device);
    for (size_t i = 0; i < NumOfDeviceGlobal; i++) {
      const auto &GVInfo = GVInfos[i];

      // Only support device global USM
      if (DeviceInfo->Type == DeviceType::CPU ||
          (DeviceInfo->Type == DeviceType::GPU_PVC &&
           MsanShadowMemoryPVC::IsDeviceUSM(GVInfo.Addr)) ||
          (DeviceInfo->Type == DeviceType::GPU_DG2 &&
           MsanShadowMemoryDG2::IsDeviceUSM(GVInfo.Addr))) {
        UR_CALL(DeviceInfo->Shadow->EnqueuePoisonShadow(Queue, GVInfo.Addr,
                                                        GVInfo.Size, 0));
        ContextInfo->MaxAllocatedSize =
            std::max(ContextInfo->MaxAllocatedSize, GVInfo.Size);
      }
    }
  }

  return UR_RESULT_SUCCESS;
}

ur_result_t MsanInterceptor::insertContext(ur_context_handle_t Context,
                                           std::shared_ptr<ContextInfo> &CI) {
  std::scoped_lock<ur_shared_mutex> Guard(m_ContextMapMutex);

  if (m_ContextMap.find(Context) != m_ContextMap.end()) {
    CI = m_ContextMap.at(Context);
    return UR_RESULT_SUCCESS;
  }

  CI = std::make_shared<ContextInfo>(Context);

  // Don't move CI, since it's a return value as well
  m_ContextMap.emplace(Context, CI);

  return UR_RESULT_SUCCESS;
}

ur_result_t MsanInterceptor::eraseContext(ur_context_handle_t Context) {
  std::scoped_lock<ur_shared_mutex> Guard(m_ContextMapMutex);
  assert(m_ContextMap.find(Context) != m_ContextMap.end());
  m_ContextMap.erase(Context);
  // TODO: Remove devices in each context
  return UR_RESULT_SUCCESS;
}

ur_result_t MsanInterceptor::insertDevice(ur_device_handle_t Device,
                                          std::shared_ptr<DeviceInfo> &DI) {
  std::scoped_lock<ur_shared_mutex> Guard(m_DeviceMapMutex);

  if (m_DeviceMap.find(Device) != m_DeviceMap.end()) {
    DI = m_DeviceMap.at(Device);
    return UR_RESULT_SUCCESS;
  }

  DI = std::make_shared<DeviceInfo>(Device);

  DI->IsSupportSharedSystemUSM =
      GetDeviceUSMCapability(Device, UR_DEVICE_INFO_USM_SYSTEM_SHARED_SUPPORT);

  // Query alignment
  UR_CALL(getContext()->urDdiTable.Device.pfnGetInfo(
      Device, UR_DEVICE_INFO_MEM_BASE_ADDR_ALIGN, sizeof(DI->Alignment),
      &DI->Alignment, nullptr));

  // Don't move DI, since it's a return value as well
  m_DeviceMap.emplace(Device, DI);

  return UR_RESULT_SUCCESS;
}

ur_result_t MsanInterceptor::eraseDevice(ur_device_handle_t Device) {
  std::scoped_lock<ur_shared_mutex> Guard(m_DeviceMapMutex);
  assert(m_DeviceMap.find(Device) != m_DeviceMap.end());
  m_DeviceMap.erase(Device);
  // TODO: Remove devices in each context
  return UR_RESULT_SUCCESS;
}

ur_result_t MsanInterceptor::insertProgram(ur_program_handle_t Program) {
  std::scoped_lock<ur_shared_mutex> Guard(m_ProgramMapMutex);
  if (m_ProgramMap.find(Program) != m_ProgramMap.end()) {
    return UR_RESULT_SUCCESS;
  }
  m_ProgramMap.emplace(Program, std::make_shared<ProgramInfo>(Program));
  return UR_RESULT_SUCCESS;
}

ur_result_t MsanInterceptor::eraseProgram(ur_program_handle_t Program) {
  std::scoped_lock<ur_shared_mutex> Guard(m_ProgramMapMutex);
  assert(m_ProgramMap.find(Program) != m_ProgramMap.end());
  m_ProgramMap.erase(Program);
  return UR_RESULT_SUCCESS;
}

KernelInfo &MsanInterceptor::getOrCreateKernelInfo(ur_kernel_handle_t Kernel) {
  {
    std::shared_lock<ur_shared_mutex> Guard(m_KernelMapMutex);
    if (m_KernelMap.find(Kernel) != m_KernelMap.end()) {
      return *m_KernelMap[Kernel].get();
    }
  }

  // Create new KernelInfo
  auto PI = getProgramInfo(GetProgram(Kernel));
  auto KI = std::make_unique<KernelInfo>(Kernel);

  KI->IsInstrumented = PI->isKernelInstrumented(Kernel);
  if (KI->IsInstrumented) {
    auto &KM = PI->getKernelMetadata(Kernel);
    KI->IsCheckLocals = KM.CheckLocals;
    KI->IsCheckPrivates = KM.CheckPrivates;
  }

  std::scoped_lock<ur_shared_mutex> Guard(m_KernelMapMutex);
  m_KernelMap.emplace(Kernel, std::move(KI));
  return *m_KernelMap[Kernel].get();
}

ur_result_t MsanInterceptor::eraseKernelInfo(ur_kernel_handle_t Kernel) {
  std::scoped_lock<ur_shared_mutex> Guard(m_KernelMapMutex);
  assert(m_KernelMap.find(Kernel) != m_KernelMap.end());
  m_KernelMap.erase(Kernel);
  return UR_RESULT_SUCCESS;
}

ur_result_t
MsanInterceptor::insertMemBuffer(std::shared_ptr<MemBuffer> MemBuffer) {
  std::scoped_lock<ur_shared_mutex> Guard(m_MemBufferMapMutex);
  assert(m_MemBufferMap.find(ur_cast<ur_mem_handle_t>(MemBuffer.get())) ==
         m_MemBufferMap.end());
  m_MemBufferMap.emplace(reinterpret_cast<ur_mem_handle_t>(MemBuffer.get()),
                         MemBuffer);
  return UR_RESULT_SUCCESS;
}

ur_result_t MsanInterceptor::eraseMemBuffer(ur_mem_handle_t MemHandle) {
  std::scoped_lock<ur_shared_mutex> Guard(m_MemBufferMapMutex);
  assert(m_MemBufferMap.find(MemHandle) != m_MemBufferMap.end());
  m_MemBufferMap.erase(MemHandle);
  return UR_RESULT_SUCCESS;
}

std::shared_ptr<MemBuffer>
MsanInterceptor::getMemBuffer(ur_mem_handle_t MemHandle) {
  std::shared_lock<ur_shared_mutex> Guard(m_MemBufferMapMutex);
  if (m_MemBufferMap.find(MemHandle) != m_MemBufferMap.end()) {
    return m_MemBufferMap[MemHandle];
  }
  return nullptr;
}

ur_result_t MsanInterceptor::prepareLaunch(
    std::shared_ptr<DeviceInfo> &DeviceInfo, ur_queue_handle_t Queue,
    ur_kernel_handle_t Kernel, USMLaunchInfo &LaunchInfo) {
  auto Program = GetProgram(Kernel);

  auto EnqueueWriteGlobal = [&Queue, &Program](const char *Name,
                                               const void *Value, size_t Size) {
    auto Result = getContext()->urDdiTable.Enqueue.pfnDeviceGlobalVariableWrite(
        Queue, Program, Name, false, Size, 0, Value, 0, nullptr, nullptr);
    if (Result != UR_RESULT_SUCCESS) {
      getContext()->logger.error("Failed to write device global \"{}\": {}",
                                 Name, Result);
      return Result;
    }
    return UR_RESULT_SUCCESS;
  };

  // Set membuffer arguments
  auto &KernelInfo = getOrCreateKernelInfo(Kernel);
  getContext()->logger.info("KernelInfo {} (Name=<{}>, IsInstrumented={}, "
                            "IsCheckLocals={}, IsCheckPrivates={})",
                            (void *)Kernel, GetKernelName(Kernel),
                            KernelInfo.IsInstrumented, KernelInfo.IsCheckLocals,
                            KernelInfo.IsCheckPrivates);

  std::shared_lock<ur_shared_mutex> Guard(KernelInfo.Mutex);

  for (const auto &[ArgIndex, MemBuffer] : KernelInfo.BufferArgs) {
    char *ArgPointer = nullptr;
    UR_CALL(MemBuffer->getHandle(DeviceInfo->Handle, ArgPointer));
    ur_result_t URes = getContext()->urDdiTable.Kernel.pfnSetArgPointer(
        Kernel, ArgIndex, nullptr, ArgPointer);
    if (URes != UR_RESULT_SUCCESS) {
      getContext()->logger.error(
          "Failed to set buffer {} as the {} arg to kernel {}: {}",
          ur_cast<ur_mem_handle_t>(MemBuffer.get()), ArgIndex, Kernel, URes);
    }
  }

  if (!KernelInfo.IsInstrumented) {
    return UR_RESULT_SUCCESS;
  }

  // Set LaunchInfo
  auto ContextInfo = getContextInfo(LaunchInfo.Context);
  LaunchInfo.Data->GlobalShadowOffset = DeviceInfo->Shadow->ShadowBegin;
  LaunchInfo.Data->GlobalShadowOffsetEnd = DeviceInfo->Shadow->ShadowEnd;

  LaunchInfo.Data->DeviceTy = DeviceInfo->Type;
  LaunchInfo.Data->Debug = getContext()->Options.Debug ? 1 : 0;
  UR_CALL(getContext()->urDdiTable.USM.pfnDeviceAlloc(
      ContextInfo->Handle, DeviceInfo->Handle, nullptr, nullptr,
      ContextInfo->MaxAllocatedSize, (void **)&LaunchInfo.Data->CleanShadow));

  if (LaunchInfo.LocalWorkSize.empty()) {
    LaunchInfo.LocalWorkSize.resize(LaunchInfo.WorkDim);
    auto URes = getContext()->urDdiTable.Kernel.pfnGetSuggestedLocalWorkSize(
        Kernel, Queue, LaunchInfo.WorkDim, LaunchInfo.GlobalWorkOffset,
        LaunchInfo.GlobalWorkSize, LaunchInfo.LocalWorkSize.data());
    if (URes != UR_RESULT_SUCCESS) {
      if (URes != UR_RESULT_ERROR_UNSUPPORTED_FEATURE) {
        return URes;
      }
      // If urKernelGetSuggestedLocalWorkSize is not supported by driver, we
      // fallback to inefficient implementation
      for (size_t Dim = 0; Dim < LaunchInfo.WorkDim; ++Dim) {
        LaunchInfo.LocalWorkSize[Dim] = 1;
      }
    }
  }

  const size_t *LocalWorkSize = LaunchInfo.LocalWorkSize.data();
  uint32_t NumWG = 1;
  for (uint32_t Dim = 0; Dim < LaunchInfo.WorkDim; ++Dim) {
    NumWG *= (LaunchInfo.GlobalWorkSize[Dim] + LocalWorkSize[Dim] - 1) /
             LocalWorkSize[Dim];
  }

  // Write shadow memory offset for local memory
  if (KernelInfo.IsCheckLocals) {
    if (DeviceInfo->Shadow->AllocLocalShadow(
            Queue, NumWG, LaunchInfo.Data->LocalShadowOffset,
            LaunchInfo.Data->LocalShadowOffsetEnd) != UR_RESULT_SUCCESS) {
      getContext()->logger.warning(
          "Failed to allocate shadow memory for local "
          "memory, maybe the number of workgroup ({}) is too "
          "large",
          NumWG);
      getContext()->logger.warning("Skip checking local memory of kernel <{}> ",
                                   GetKernelName(Kernel));
    } else {
      getContext()->logger.info("ShadowMemory(Local, WorkGroup={}, {} - {})",
                                NumWG,
                                (void *)LaunchInfo.Data->LocalShadowOffset,
                                (void *)LaunchInfo.Data->LocalShadowOffsetEnd);
    }
<<<<<<< HEAD
    // Write local arguments info
    if (!KernelInfo.LocalArgs.empty()) {
      std::vector<MsanLocalArgsInfo> LocalArgsInfo;
      for (auto [ArgIndex, ArgInfo] : KernelInfo.LocalArgs) {
        LocalArgsInfo.push_back(ArgInfo);
        getContext()->logger.debug("LocalArgs (argIndex={}, size={})", ArgIndex,
                                   ArgInfo.Size);
      }
      UR_CALL(LaunchInfo.importLocalArgsInfo(Queue, LocalArgsInfo));
    }
=======
>>>>>>> a9295c1b
  }

  getContext()->logger.info(
      "LaunchInfo {} (GlobalShadow={}, LocalShadow={}, CleanShadow={}, "
<<<<<<< HEAD
      "LocalArgs={}, NumLocalArgs={}, "
      "Device={}, Debug={})",
      (void *)LaunchInfo.Data, (void *)LaunchInfo.Data->GlobalShadowOffset,
      (void *)LaunchInfo.Data->LocalShadowOffset,
      (void *)LaunchInfo.Data->CleanShadow, (void *)LaunchInfo.Data->LocalArgs,
      LaunchInfo.Data->NumLocalArgs, ToString(LaunchInfo.Data->DeviceTy),
=======
      "Device={}, Debug={})",
      (void *)LaunchInfo.Data, (void *)LaunchInfo.Data->GlobalShadowOffset,
      (void *)LaunchInfo.Data->LocalShadowOffset,
      (void *)LaunchInfo.Data->CleanShadow, ToString(LaunchInfo.Data->DeviceTy),
>>>>>>> a9295c1b
      LaunchInfo.Data->Debug);

  ur_result_t URes =
      EnqueueWriteGlobal("__MsanLaunchInfo", &LaunchInfo.Data, sizeof(uptr));
  if (URes != UR_RESULT_SUCCESS) {
    getContext()->logger.info("EnqueueWriteGlobal(__MsanLaunchInfo) "
                              "failed, maybe empty kernel: {}",
                              URes);
  }

  return UR_RESULT_SUCCESS;
}

std::optional<MsanAllocationIterator>
MsanInterceptor::findAllocInfoByAddress(uptr Address) {
  std::shared_lock<ur_shared_mutex> Guard(m_AllocationMapMutex);
  auto It = m_AllocationMap.upper_bound(Address);
  if (It == m_AllocationMap.begin()) {
    return std::nullopt;
  }
  --It;

  // Since we haven't intercepted all USM APIs, we can't make sure the found
  // AllocInfo is correct.
  if (Address < It->second->AllocBegin ||
      Address >= It->second->AllocBegin + It->second->AllocSize) {
    return std::nullopt;
  }

  return It;
}

std::vector<MsanAllocationIterator>
MsanInterceptor::findAllocInfoByContext(ur_context_handle_t Context) {
  std::shared_lock<ur_shared_mutex> Guard(m_AllocationMapMutex);
  std::vector<MsanAllocationIterator> AllocInfos;
  for (auto It = m_AllocationMap.begin(); It != m_AllocationMap.end(); It++) {
    const auto &[_, AI] = *It;
    if (AI->Context == Context) {
      AllocInfos.emplace_back(It);
    }
  }
  return AllocInfos;
}

ur_result_t DeviceInfo::allocShadowMemory(ur_context_handle_t Context) {
  Shadow = GetMsanShadowMemory(Context, Handle, Type);
  assert(Shadow && "Failed to get shadow memory");
  UR_CALL(Shadow->Setup());
  getContext()->logger.info("ShadowMemory(Global): {} - {}",
                            (void *)Shadow->ShadowBegin,
                            (void *)Shadow->ShadowEnd);
  return UR_RESULT_SUCCESS;
}

bool ProgramInfo::isKernelInstrumented(ur_kernel_handle_t Kernel) const {
  const auto Name = GetKernelName(Kernel);
  return KernelMetadataMap.find(Name) != KernelMetadataMap.end();
}

const ProgramInfo::KernelMetada &
ProgramInfo::getKernelMetadata(ur_kernel_handle_t Kernel) const {
  const auto Name = GetKernelName(Kernel);
  assert(KernelMetadataMap.find(Name) != KernelMetadataMap.end());
  return KernelMetadataMap.at(Name);
}

ContextInfo::~ContextInfo() {
  [[maybe_unused]] auto Result =
      getContext()->urDdiTable.Context.pfnRelease(Handle);
  assert(Result == UR_RESULT_SUCCESS);
}

ur_result_t USMLaunchInfo::initialize() {
  UR_CALL(getContext()->urDdiTable.Context.pfnRetain(Context));
  UR_CALL(getContext()->urDdiTable.Device.pfnRetain(Device));
  UR_CALL(getContext()->urDdiTable.USM.pfnSharedAlloc(
      Context, Device, nullptr, nullptr, sizeof(MsanLaunchInfo),
      (void **)&Data));
  *Data = MsanLaunchInfo{};
  return UR_RESULT_SUCCESS;
}

USMLaunchInfo::~USMLaunchInfo() {
  [[maybe_unused]] ur_result_t Result;
  if (Data) {
    if (Data->CleanShadow) {
      Result = getContext()->urDdiTable.USM.pfnFree(Context,
                                                    (void *)Data->CleanShadow);
      assert(Result == UR_RESULT_SUCCESS);
    }
    Result = getContext()->urDdiTable.USM.pfnFree(Context, (void *)Data);
    assert(Result == UR_RESULT_SUCCESS);
  }
  Result = getContext()->urDdiTable.Context.pfnRelease(Context);
  assert(Result == UR_RESULT_SUCCESS);
  Result = getContext()->urDdiTable.Device.pfnRelease(Device);
  assert(Result == UR_RESULT_SUCCESS);
}

ur_result_t USMLaunchInfo::importLocalArgsInfo(
    ur_queue_handle_t Queue, const std::vector<MsanLocalArgsInfo> &LocalArgs) {
  assert(!LocalArgs.empty());

  Data->NumLocalArgs = LocalArgs.size();
  const size_t LocalArgsInfoSize = sizeof(MsanLocalArgsInfo) * LocalArgs.size();
  UR_CALL(getContext()->urDdiTable.USM.pfnSharedAlloc(
      Context, Device, nullptr, nullptr, LocalArgsInfoSize,
      ur_cast<void **>(&Data->LocalArgs)));

  UR_CALL(getContext()->urDdiTable.Enqueue.pfnUSMMemcpy(
      Queue, true, Data->LocalArgs, LocalArgs.data(), LocalArgsInfoSize, 0,
      nullptr, nullptr));

  return UR_RESULT_SUCCESS;
}

} // namespace msan

using namespace msan;

static MsanInterceptor *interceptor;

MsanInterceptor *getMsanInterceptor() { return interceptor; }

void initMsanInterceptor() {
  if (interceptor) {
    return;
  }
  interceptor = new MsanInterceptor();
}

void destroyMsanInterceptor() {
  delete interceptor;
  interceptor = nullptr;
}

} // namespace ur_sanitizer_layer<|MERGE_RESOLUTION|>--- conflicted
+++ resolved
@@ -522,7 +522,6 @@
                                 (void *)LaunchInfo.Data->LocalShadowOffset,
                                 (void *)LaunchInfo.Data->LocalShadowOffsetEnd);
     }
-<<<<<<< HEAD
     // Write local arguments info
     if (!KernelInfo.LocalArgs.empty()) {
       std::vector<MsanLocalArgsInfo> LocalArgsInfo;
@@ -533,25 +532,16 @@
       }
       UR_CALL(LaunchInfo.importLocalArgsInfo(Queue, LocalArgsInfo));
     }
-=======
->>>>>>> a9295c1b
   }
 
   getContext()->logger.info(
       "LaunchInfo {} (GlobalShadow={}, LocalShadow={}, CleanShadow={}, "
-<<<<<<< HEAD
       "LocalArgs={}, NumLocalArgs={}, "
       "Device={}, Debug={})",
       (void *)LaunchInfo.Data, (void *)LaunchInfo.Data->GlobalShadowOffset,
       (void *)LaunchInfo.Data->LocalShadowOffset,
       (void *)LaunchInfo.Data->CleanShadow, (void *)LaunchInfo.Data->LocalArgs,
       LaunchInfo.Data->NumLocalArgs, ToString(LaunchInfo.Data->DeviceTy),
-=======
-      "Device={}, Debug={})",
-      (void *)LaunchInfo.Data, (void *)LaunchInfo.Data->GlobalShadowOffset,
-      (void *)LaunchInfo.Data->LocalShadowOffset,
-      (void *)LaunchInfo.Data->CleanShadow, ToString(LaunchInfo.Data->DeviceTy),
->>>>>>> a9295c1b
       LaunchInfo.Data->Debug);
 
   ur_result_t URes =
