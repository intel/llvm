--- conflicted
+++ resolved
@@ -555,7 +555,6 @@
   }
 
   getContext()->logger.info(
-<<<<<<< HEAD
       "LaunchInfo {} (GlobalShadow={}, LocalShadow={}, PrivateShadow={}, "
       "CleanShadow={}, "
       "Device={}, Debug={})",
@@ -563,15 +562,6 @@
       (void *)LaunchInfo.Data->LocalShadowOffset,
       (void *)LaunchInfo.Data->PrivateShadowOffset,
       (void *)LaunchInfo.Data->CleanShadow, ToString(LaunchInfo.Data->DeviceTy),
-=======
-      "LaunchInfo {} (GlobalShadow={}, LocalShadow={}, CleanShadow={}, "
-      "LocalArgs={}, NumLocalArgs={}, "
-      "Device={}, Debug={})",
-      (void *)LaunchInfo.Data, (void *)LaunchInfo.Data->GlobalShadowOffset,
-      (void *)LaunchInfo.Data->LocalShadowOffset,
-      (void *)LaunchInfo.Data->CleanShadow, (void *)LaunchInfo.Data->LocalArgs,
-      LaunchInfo.Data->NumLocalArgs, ToString(LaunchInfo.Data->DeviceTy),
->>>>>>> 04fd0023
       LaunchInfo.Data->Debug);
 
   ur_result_t URes =
