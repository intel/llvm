--- conflicted
+++ resolved
@@ -421,13 +421,7 @@
     /// [out][optional] return an event object that identifies this
     /// particular kernel execution instance.
     ur_event_handle_t *phEvent) {
-<<<<<<< HEAD
-  auto pfnKernelLaunch = getContext()->urDdiTable.Enqueue.pfnKernelLaunch;
-
   UR_LOG_L(getContext()->logger, DEBUG, "==== urEnqueueKernelLaunch");
-=======
-  getContext()->logger.debug("==== urEnqueueKernelLaunch");
->>>>>>> ecc9d15c
 
   USMLaunchInfo LaunchInfo(GetContext(hQueue), GetDevice(hQueue),
                            pGlobalWorkSize, pLocalWorkSize, pGlobalWorkOffset,
@@ -1353,7 +1347,8 @@
     /// phEventWaitList array.
     ur_event_handle_t *phEvent) {
 
-  getContext()->logger.debug("==== urEnqueueCooperativeKernelLaunchExp");
+  UR_LOG_L(getContext()->logger, DEBUG,
+           "==== urEnqueueCooperativeKernelLaunchExp");
 
   USMLaunchInfo LaunchInfo(GetContext(hQueue), GetDevice(hQueue),
                            pGlobalWorkSize, pLocalWorkSize, pGlobalWorkOffset,
