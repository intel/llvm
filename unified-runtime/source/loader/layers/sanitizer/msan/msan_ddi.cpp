/*
 *
 * Copyright (C) 2024 Intel Corporation
 *
 * Part of the Unified-Runtime Project, under the Apache License v2.0 with LLVM
 * Exceptions. See LICENSE.TXT
 *
 * SPDX-License-Identifier: Apache-2.0 WITH LLVM-exception
 *
 * @file msan_ddi.cpp
 *
 */

#include "msan_ddi.hpp"
#include "msan/msan_libdevice.hpp"
#include "msan_interceptor.hpp"
#include "sanitizer_common/sanitizer_utils.hpp"
#include "ur_sanitizer_layer.hpp"

#include <memory>

namespace ur_sanitizer_layer {
namespace msan {

namespace {

ur_result_t setupContext(ur_context_handle_t Context, uint32_t numDevices,
                         const ur_device_handle_t *phDevices) {
  std::shared_ptr<ContextInfo> CI;
  UR_CALL(getMsanInterceptor()->insertContext(Context, CI));
  for (uint32_t i = 0; i < numDevices; ++i) {
    auto hDevice = phDevices[i];
    std::shared_ptr<DeviceInfo> DI;
    UR_CALL(getMsanInterceptor()->insertDevice(hDevice, DI));
    DI->Type = GetDeviceType(Context, hDevice);
    if (DI->Type == DeviceType::UNKNOWN) {
      UR_LOG_L(getContext()->logger, ERR, "Unsupport device");
      return UR_RESULT_ERROR_INVALID_DEVICE;
    }
    UR_LOG_L(getContext()->logger, INFO,
             "DeviceInfo {} (Type={}, IsSupportSharedSystemUSM={})",
             (void *)DI->Handle, ToString(DI->Type),
             DI->IsSupportSharedSystemUSM);
    UR_LOG_L(getContext()->logger, INFO, "Add {} into context {}",
             (void *)DI->Handle, (void *)Context);
    if (!DI->Shadow) {
      UR_CALL(DI->allocShadowMemory(Context));
    }
    CI->DeviceList.emplace_back(hDevice);
  }
  return UR_RESULT_SUCCESS;
}

ur_result_t urEnqueueUSMFill2DFallback(ur_queue_handle_t hQueue, void *pMem,
                                       size_t pitch, size_t patternSize,
                                       const void *pPattern, size_t width,
                                       size_t height,
                                       uint32_t numEventsInWaitList,
                                       const ur_event_handle_t *phEventWaitList,
                                       ur_event_handle_t *phEvent) {
  ur_result_t Result = getContext()->urDdiTable.Enqueue.pfnUSMFill2D(
      hQueue, pMem, pitch, patternSize, pPattern, width, height,
      numEventsInWaitList, phEventWaitList, phEvent);
  if (Result != UR_RESULT_ERROR_UNSUPPORTED_FEATURE) {
    return Result;
  }

  // fallback code
  auto pfnUSMFill = getContext()->urDdiTable.Enqueue.pfnUSMFill;

  std::vector<ur_event_handle_t> WaitEvents(numEventsInWaitList);

  for (size_t HeightIndex = 0; HeightIndex < height; HeightIndex++) {
    ur_event_handle_t Event = nullptr;

    UR_CALL(pfnUSMFill(hQueue, (void *)((char *)pMem + pitch * HeightIndex),
                       patternSize, pPattern, width, WaitEvents.size(),
                       WaitEvents.data(), &Event));

    WaitEvents.push_back(Event);
  }

  if (phEvent) {
    UR_CALL(getContext()->urDdiTable.Enqueue.pfnEventsWait(
        hQueue, WaitEvents.size(), WaitEvents.data(), phEvent));
  }

  for (const auto Event : WaitEvents) {
    UR_CALL(getContext()->urDdiTable.Event.pfnRelease(Event));
  }

  return UR_RESULT_SUCCESS;
}

} // namespace

///////////////////////////////////////////////////////////////////////////////
/// @brief Intercept function for urAdapterGet
ur_result_t urAdapterGet(
    /// [in] the number of adapters to be added to phAdapters. If phAdapters
    /// is not NULL, then NumEntries should be greater than zero, otherwise
    /// ::UR_RESULT_ERROR_INVALID_SIZE, will be returned.
    uint32_t NumEntries,
    /// [out][optional][range(0, NumEntries)] array of handle of adapters. If
    /// NumEntries is less than the number of adapters available, then
    /// ::urAdapterGet shall only retrieve that number of platforms.
    ur_adapter_handle_t *phAdapters,
    /// [out][optional] returns the total number of adapters available.
    uint32_t *pNumAdapters) {
  auto pfnAdapterGet = getContext()->urDdiTable.Adapter.pfnGet;

  // FIXME: This is a W/A to disable heap extended for MSAN so that we can
  // reserve large VA of GPU.
  setenv("NEOReadDebugKeys", "1", 1);
  setenv("AllocateHostAllocationsInHeapExtendedHost", "0", 1);
  setenv("UseHighAlignmentForHeapExtended", "0", 1);

  ur_result_t result = pfnAdapterGet(NumEntries, phAdapters, pNumAdapters);
  if (result == UR_RESULT_SUCCESS && phAdapters) {
    const uint32_t NumAdapters = pNumAdapters ? *pNumAdapters : NumEntries;
    for (uint32_t i = 0; i < NumAdapters; ++i) {
      UR_CALL(getMsanInterceptor()->holdAdapter(phAdapters[i]));
    }
  }

  return result;
}

///////////////////////////////////////////////////////////////////////////////
/// @brief Intercept function for urUSMDeviceAlloc
ur_result_t urUSMDeviceAlloc(
    /// [in] handle of the context object
    ur_context_handle_t hContext,
    /// [in] handle of the device object
    ur_device_handle_t hDevice,
    /// [in][optional] USM memory allocation descriptor
    const ur_usm_desc_t *pUSMDesc,
    /// [in][optional] Pointer to a pool created using urUSMPoolCreate
    ur_usm_pool_handle_t pool,
    /// [in] size in bytes of the USM memory object to be allocated
    size_t size,
    /// [out] pointer to USM device memory object
    void **ppMem) {
  UR_LOG_L(getContext()->logger, DEBUG, "==== urUSMDeviceAlloc");

  return getMsanInterceptor()->allocateMemory(
      hContext, hDevice, pUSMDesc, pool, size, AllocType::DEVICE_USM, ppMem);
}

///////////////////////////////////////////////////////////////////////////////
/// @brief Intercept function for urUSMHostAlloc
ur_result_t urUSMHostAlloc(
    ur_context_handle_t hContext, ///< [in] handle of the context object
    const ur_usm_desc_t
        *pUSMDesc, ///< [in][optional] USM memory allocation descriptor
    ur_usm_pool_handle_t pool, ///< [in][optional] Pointer to a pool created
                               ///< using urUSMPoolCreate
    size_t
        size, ///< [in] size in bytes of the USM memory object to be allocated
    void **ppMem ///< [out] pointer to USM host memory object
) {
  UR_LOG_L(getContext()->logger, DEBUG, "==== urUSMHostAlloc");

  return getMsanInterceptor()->allocateMemory(hContext, nullptr, pUSMDesc, pool,
                                              size, AllocType::HOST_USM, ppMem);
}

///////////////////////////////////////////////////////////////////////////////
/// @brief Intercept function for urUSMSharedAlloc
ur_result_t urUSMSharedAlloc(
    ur_context_handle_t hContext,  ///< [in] handle of the context object
    ur_device_handle_t hDevice,    ///< [in] handle of the device object
    const ur_usm_desc_t *pUSMDesc, ///< [in][optional] Pointer to USM memory
                                   ///< allocation descriptor.
    ur_usm_pool_handle_t pool,     ///< [in][optional] Pointer to a pool created
                                   ///< using urUSMPoolCreate
    size_t
        size, ///< [in] size in bytes of the USM memory object to be allocated
    void **ppMem ///< [out] pointer to USM shared memory object
) {
  UR_LOG_L(getContext()->logger, DEBUG, "==== urUSMSharedAlloc");

  return getMsanInterceptor()->allocateMemory(
      hContext, hDevice, pUSMDesc, pool, size, AllocType::SHARED_USM, ppMem);
}

///////////////////////////////////////////////////////////////////////////////
/// @brief Intercept function for urUSMFree
ur_result_t urUSMFree(
    /// [in] handle of the context object
    ur_context_handle_t hContext,
    /// [in] pointer to USM memory object
    void *pMem) {
  UR_LOG_L(getContext()->logger, DEBUG, "==== urUSMFree");

  return getMsanInterceptor()->releaseMemory(hContext, pMem);
}

///////////////////////////////////////////////////////////////////////////////
/// @brief Intercept function for urProgramCreateWithIL
ur_result_t urProgramCreateWithIL(
    /// [in] handle of the context instance
    ur_context_handle_t hContext,
    /// [in] pointer to IL binary.
    const void *pIL,
    /// [in] length of `pIL` in bytes.
    size_t length,
    /// [in][optional] pointer to program creation properties.
    const ur_program_properties_t *pProperties,
    /// [out] pointer to handle of program object created.
    ur_program_handle_t *phProgram) {
  auto pfnProgramCreateWithIL =
      getContext()->urDdiTable.Program.pfnCreateWithIL;

  UR_LOG_L(getContext()->logger, DEBUG, "==== urProgramCreateWithIL");

  UR_CALL(
      pfnProgramCreateWithIL(hContext, pIL, length, pProperties, phProgram));
  UR_CALL(getMsanInterceptor()->insertProgram(*phProgram));

  return UR_RESULT_SUCCESS;
}

///////////////////////////////////////////////////////////////////////////////
/// @brief Intercept function for urProgramCreateWithBinary
ur_result_t urProgramCreateWithBinary(
    /// [in] handle of the context instance
    ur_context_handle_t hContext,
    /// [in] number of devices
    uint32_t numDevices,
    /// [in][range(0, numDevices)] a pointer to a list of device handles.
    /// The binaries are loaded for devices specified in this list.
    ur_device_handle_t *phDevices,
    /// [in][range(0, numDevices)] array of sizes of program binaries specified
    /// by `pBinaries` (in bytes).
    size_t *pLengths,
    /// [in][range(0, numDevices)] pointer to program binaries to be loaded
    /// for devices specified by `phDevices`.
    const uint8_t **ppBinaries,
    /// [in][optional] pointer to program creation properties.
    const ur_program_properties_t *pProperties,
    /// [out] pointer to handle of Program object created.
    ur_program_handle_t *phProgram) {
  auto pfnProgramCreateWithBinary =
      getContext()->urDdiTable.Program.pfnCreateWithBinary;

  UR_LOG_L(getContext()->logger, DEBUG, "==== urProgramCreateWithBinary");

  UR_CALL(pfnProgramCreateWithBinary(hContext, numDevices, phDevices, pLengths,
                                     ppBinaries, pProperties, phProgram));
  UR_CALL(getMsanInterceptor()->insertProgram(*phProgram));

  return UR_RESULT_SUCCESS;
}

///////////////////////////////////////////////////////////////////////////////
/// @brief Intercept function for urProgramCreateWithNativeHandle
ur_result_t urProgramCreateWithNativeHandle(
    /// [in][nocheck] the native handle of the program.
    ur_native_handle_t hNativeProgram,
    /// [in] handle of the context instance
    ur_context_handle_t hContext,
    /// [in][optional] pointer to native program properties struct.
    const ur_program_native_properties_t *pProperties,
    /// [out] pointer to the handle of the program object created.
    ur_program_handle_t *phProgram) {
  auto pfnProgramCreateWithNativeHandle =
      getContext()->urDdiTable.Program.pfnCreateWithNativeHandle;

  UR_LOG_L(getContext()->logger, DEBUG, "==== urProgramCreateWithNativeHandle");

  UR_CALL(pfnProgramCreateWithNativeHandle(hNativeProgram, hContext,
                                           pProperties, phProgram));
  UR_CALL(getMsanInterceptor()->insertProgram(*phProgram));

  return UR_RESULT_SUCCESS;
}

///////////////////////////////////////////////////////////////////////////////
/// @brief Intercept function for urProgramRetain
ur_result_t
urProgramRetain(ur_program_handle_t
                    /// [in][retain] handle for the Program to retain
                    hProgram) {
  auto pfnRetain = getContext()->urDdiTable.Program.pfnRetain;

  UR_LOG_L(getContext()->logger, DEBUG, "==== urProgramRetain");

  UR_CALL(pfnRetain(hProgram));

  auto ProgramInfo = getMsanInterceptor()->getProgramInfo(hProgram);
  UR_ASSERT(ProgramInfo != nullptr, UR_RESULT_ERROR_INVALID_VALUE);
  ProgramInfo->RefCount++;

  return UR_RESULT_SUCCESS;
}

///////////////////////////////////////////////////////////////////////////////
/// @brief Intercept function for urProgramBuild
ur_result_t urProgramBuild(
<<<<<<< HEAD
=======
    /// [in] handle of the context object
    ur_context_handle_t hContext,
    /// [in] handle of the program object
    ur_program_handle_t hProgram,
    /// [in] string of build options
    const char *pOptions) {
  auto pfnProgramBuild = getContext()->urDdiTable.Program.pfnBuild;

  UR_LOG_L(getContext()->logger, DEBUG, "==== urProgramBuild");

  auto UrRes = pfnProgramBuild(hContext, hProgram, pOptions);
  if (UrRes != UR_RESULT_SUCCESS) {
    auto Devices = GetDevices(hContext);
    PrintUrBuildLogIfError(UrRes, hProgram, Devices.data(), Devices.size());
    return UrRes;
  }

  UR_CALL(getMsanInterceptor()->registerProgram(hProgram));

  return UR_RESULT_SUCCESS;
}

///////////////////////////////////////////////////////////////////////////////
/// @brief Intercept function for urProgramBuildExp
ur_result_t urProgramBuildExp(
>>>>>>> ec26b925
    /// [in] Handle of the program to build.
    ur_program_handle_t hProgram,
    /// [in] number of devices
    uint32_t numDevices,
    /// [in][range(0, numDevices)] pointer to array of device handles
    ur_device_handle_t *phDevices,
    /// [in][optional] pointer to build options null-terminated string.
    const char *pOptions) {
  auto pfnBuild = getContext()->urDdiTable.Program.pfnBuild;

<<<<<<< HEAD
  getContext()->logger.debug("==== urProgramBuild");
=======
  UR_LOG_L(getContext()->logger, DEBUG, "==== urProgramBuildExp");
>>>>>>> ec26b925

  auto UrRes = pfnBuild(hProgram, numDevices, phDevices, pOptions);
  if (UrRes != UR_RESULT_SUCCESS) {
    PrintUrBuildLogIfError(UrRes, hProgram, phDevices, numDevices);
    return UrRes;
  }

  UR_CALL(getMsanInterceptor()->registerProgram(hProgram));

  return UR_RESULT_SUCCESS;
}

///////////////////////////////////////////////////////////////////////////////
/// @brief Intercept function for urProgramLink
ur_result_t urProgramLink(
    /// [in] handle of the context instance.
    ur_context_handle_t hContext,
<<<<<<< HEAD
=======
    /// [in] number of program handles in `phPrograms`.
    uint32_t count,
    /// [in][range(0, count)] pointer to array of program handles.
    const ur_program_handle_t *phPrograms,
    /// [in][optional] pointer to linker options null-terminated string.
    const char *pOptions,
    /// [out] pointer to handle of program object created.
    ur_program_handle_t *phProgram) {
  auto pfnProgramLink = getContext()->urDdiTable.Program.pfnLink;

  UR_LOG_L(getContext()->logger, DEBUG, "==== urProgramLink");

  auto UrRes = pfnProgramLink(hContext, count, phPrograms, pOptions, phProgram);
  if (UrRes != UR_RESULT_SUCCESS) {
    auto Devices = GetDevices(hContext);
    PrintUrBuildLogIfError(UrRes, *phProgram, Devices.data(), Devices.size());
    return UrRes;
  }

  UR_CALL(getMsanInterceptor()->insertProgram(*phProgram));
  UR_CALL(getMsanInterceptor()->registerProgram(*phProgram));

  return UR_RESULT_SUCCESS;
}

///////////////////////////////////////////////////////////////////////////////
/// @brief Intercept function for urProgramLinkExp
ur_result_t urProgramLinkExp(
    /// [in] handle of the context instance.
    ur_context_handle_t hContext,
>>>>>>> ec26b925
    /// [in] number of devices
    uint32_t numDevices,
    /// [in][range(0, numDevices)] pointer to array of device handles
    ur_device_handle_t *phDevices,
    /// [in] number of program handles in `phPrograms`.
    uint32_t count,
    /// [in][range(0, count)] pointer to array of program handles.
    const ur_program_handle_t *phPrograms,
    /// [in][optional] pointer to linker options null-terminated string.
    const char *pOptions,
    /// [out] pointer to handle of program object created.
    ur_program_handle_t *phProgram) {
  auto pfnProgramLink = getContext()->urDdiTable.Program.pfnLink;

<<<<<<< HEAD
  getContext()->logger.debug("==== urProgramLink");
=======
  UR_LOG_L(getContext()->logger, DEBUG, "==== urProgramLinkExp");
>>>>>>> ec26b925

  auto UrRes = pfnProgramLink(hContext, numDevices, phDevices, count,
                              phPrograms, pOptions, phProgram);
  if (UrRes != UR_RESULT_SUCCESS) {
    PrintUrBuildLogIfError(UrRes, *phProgram, phDevices, numDevices);
    return UrRes;
  }

  UR_CALL(getMsanInterceptor()->insertProgram(*phProgram));
  UR_CALL(getMsanInterceptor()->registerProgram(*phProgram));

  return UR_RESULT_SUCCESS;
}

///////////////////////////////////////////////////////////////////////////////
/// @brief Intercept function for urProgramRelease
ur_result_t urProgramRelease(
    /// [in][release] handle for the Program to release
    ur_program_handle_t hProgram) {
  auto pfnProgramRelease = getContext()->urDdiTable.Program.pfnRelease;

  UR_LOG_L(getContext()->logger, DEBUG, "==== urProgramRelease");

  UR_CALL(pfnProgramRelease(hProgram));

  auto ProgramInfo = getMsanInterceptor()->getProgramInfo(hProgram);
  UR_ASSERT(ProgramInfo != nullptr, UR_RESULT_ERROR_INVALID_VALUE);
  if (--ProgramInfo->RefCount == 0) {
    UR_CALL(getMsanInterceptor()->unregisterProgram(hProgram));
    UR_CALL(getMsanInterceptor()->eraseProgram(hProgram));
  }

  return UR_RESULT_SUCCESS;
}

///////////////////////////////////////////////////////////////////////////////
/// @brief Intercept function for urEnqueueKernelLaunch
ur_result_t urEnqueueKernelLaunch(
    /// [in] handle of the queue object
    ur_queue_handle_t hQueue,
    /// [in] handle of the kernel object
    ur_kernel_handle_t hKernel,
    /// [in] number of dimensions, from 1 to 3, to specify the global and
    /// work-group work-items
    uint32_t workDim,
    /// [in] pointer to an array of workDim unsigned values that specify the
    /// offset used to calculate the global ID of a work-item
    const size_t *pGlobalWorkOffset,
    /// [in] pointer to an array of workDim unsigned values that specify the
    /// number of global work-items in workDim that will execute the kernel
    /// function
    const size_t *pGlobalWorkSize,
    /// [in][optional] pointer to an array of workDim unsigned values that
    /// specify the number of local work-items forming a work-group that will
    /// execute the kernel function. If nullptr, the runtime implementation will
    /// choose the work-group size.
    const size_t *pLocalWorkSize,
    /// [in] size of the launch prop list
    uint32_t numPropsInLaunchPropList,
    /// [in][range(0, numPropsInLaunchPropList)] pointer to a list of launch
    /// properties
    const ur_kernel_launch_property_t *launchPropList,
    /// [in] size of the event wait list
    uint32_t numEventsInWaitList,
    /// [in][optional][range(0, numEventsInWaitList)] pointer to a list of
    /// events that must be complete before the kernel execution. If
    /// nullptr, the numEventsInWaitList must be 0, indicating that no wait
    /// event.
    const ur_event_handle_t *phEventWaitList,
    /// [out][optional] return an event object that identifies this
    /// particular kernel execution instance.
    ur_event_handle_t *phEvent) {
  // This mutex is to prevent concurrent kernel launches across different queues
  // as the DeviceMSAN local/private shadow memory does not support concurrent
  // kernel launches now.
  std::scoped_lock<ur_shared_mutex> Guard(
      getMsanInterceptor()->KernelLaunchMutex);

  UR_LOG_L(getContext()->logger, DEBUG, "==== urEnqueueKernelLaunch");

  USMLaunchInfo LaunchInfo(GetContext(hQueue), GetDevice(hQueue),
                           pGlobalWorkSize, pLocalWorkSize, pGlobalWorkOffset,
                           workDim);
  UR_CALL(LaunchInfo.initialize());

  UR_CALL(getMsanInterceptor()->preLaunchKernel(hKernel, hQueue, LaunchInfo));

  UR_CALL(getContext()->urDdiTable.Enqueue.pfnKernelLaunch(
      hQueue, hKernel, workDim, pGlobalWorkOffset, pGlobalWorkSize,
      LaunchInfo.LocalWorkSize.data(), numPropsInLaunchPropList, launchPropList,
      numEventsInWaitList, phEventWaitList, phEvent));

  UR_CALL(getMsanInterceptor()->postLaunchKernel(hKernel, hQueue, LaunchInfo));

  return UR_RESULT_SUCCESS;
}

///////////////////////////////////////////////////////////////////////////////
/// @brief Intercept function for urContextCreate
ur_result_t urContextCreate(
    /// [in] the number of devices given in phDevices
    uint32_t numDevices,
    /// [in][range(0, numDevices)] array of handle of devices.
    const ur_device_handle_t *phDevices,
    /// [in][optional] pointer to context creation properties.
    const ur_context_properties_t *pProperties,
    /// [out] pointer to handle of context object created
    ur_context_handle_t *phContext) {
  auto pfnCreate = getContext()->urDdiTable.Context.pfnCreate;

  UR_LOG_L(getContext()->logger, DEBUG, "==== urContextCreate");

  ur_result_t result = pfnCreate(numDevices, phDevices, pProperties, phContext);

  if (result == UR_RESULT_SUCCESS) {
    UR_CALL(setupContext(*phContext, numDevices, phDevices));
  }

  return result;
}

///////////////////////////////////////////////////////////////////////////////
/// @brief Intercept function for urContextCreateWithNativeHandle
ur_result_t urContextCreateWithNativeHandle(
    /// [in][nocheck] the native handle of the getContext()->
    ur_native_handle_t hNativeContext, ur_adapter_handle_t hAdapter,
    /// [in] number of devices associated with the context
    uint32_t numDevices,
    /// [in][range(0, numDevices)] list of devices associated with the
    /// context
    const ur_device_handle_t *phDevices,
    /// [in][optional] pointer to native context properties struct
    const ur_context_native_properties_t *pProperties,
    /// [out] pointer to the handle of the context object created.
    ur_context_handle_t *phContext) {
  auto pfnCreateWithNativeHandle =
      getContext()->urDdiTable.Context.pfnCreateWithNativeHandle;

  UR_LOG_L(getContext()->logger, DEBUG, "==== urContextCreateWithNativeHandle");

  ur_result_t result = pfnCreateWithNativeHandle(
      hNativeContext, hAdapter, numDevices, phDevices, pProperties, phContext);

  if (result == UR_RESULT_SUCCESS) {
    UR_CALL(setupContext(*phContext, numDevices, phDevices));
  }

  return result;
}

///////////////////////////////////////////////////////////////////////////////
/// @brief Intercept function for urContextRetain
ur_result_t urContextRetain(

    /// [in] handle of the context to get a reference of.
    ur_context_handle_t hContext) {
  auto pfnRetain = getContext()->urDdiTable.Context.pfnRetain;

  UR_LOG_L(getContext()->logger, DEBUG, "==== urContextRetain");

  UR_CALL(pfnRetain(hContext));

  auto ContextInfo = getMsanInterceptor()->getContextInfo(hContext);
  UR_ASSERT(ContextInfo != nullptr, UR_RESULT_ERROR_INVALID_VALUE);
  ContextInfo->RefCount++;

  return UR_RESULT_SUCCESS;
}

///////////////////////////////////////////////////////////////////////////////
/// @brief Intercept function for urContextRelease
ur_result_t urContextRelease(
    /// [in] handle of the context to release.
    ur_context_handle_t hContext) {
  auto pfnRelease = getContext()->urDdiTable.Context.pfnRelease;

  UR_LOG_L(getContext()->logger, DEBUG, "==== urContextRelease");

  UR_CALL(pfnRelease(hContext));

  auto ContextInfo = getMsanInterceptor()->getContextInfo(hContext);
  UR_ASSERT(ContextInfo != nullptr, UR_RESULT_ERROR_INVALID_VALUE);
  if (--ContextInfo->RefCount == 0) {
    UR_CALL(getMsanInterceptor()->eraseContext(hContext));
  }

  return UR_RESULT_SUCCESS;
}

///////////////////////////////////////////////////////////////////////////////
/// @brief Intercept function for urMemBufferCreate
ur_result_t urMemBufferCreate(
    /// [in] handle of the context object
    ur_context_handle_t hContext,
    /// [in] allocation and usage information flags
    ur_mem_flags_t flags,
    /// [in] size in bytes of the memory object to be allocated
    size_t size,
    /// [in][optional] pointer to buffer creation properties
    const ur_buffer_properties_t *pProperties,
    /// [out] pointer to handle of the memory buffer created
    ur_mem_handle_t *phBuffer) {
  if (nullptr == phBuffer) {
    return UR_RESULT_ERROR_INVALID_NULL_POINTER;
  }

  UR_LOG_L(getContext()->logger, DEBUG, "==== urMemBufferCreate");

  void *Host = nullptr;
  if (pProperties) {
    Host = pProperties->pHost;
  }

  char *hostPtrOrNull =
      (flags & UR_MEM_FLAG_USE_HOST_POINTER) ? ur_cast<char *>(Host) : nullptr;

  std::shared_ptr<MemBuffer> pMemBuffer =
      std::make_shared<MemBuffer>(hContext, size, hostPtrOrNull);

  if (Host && (flags & UR_MEM_FLAG_ALLOC_COPY_HOST_POINTER)) {
    std::shared_ptr<ContextInfo> CtxInfo =
        getMsanInterceptor()->getContextInfo(hContext);
    for (const auto &hDevice : CtxInfo->DeviceList) {
      ManagedQueue InternalQueue(hContext, hDevice);
      char *Handle = nullptr;
      UR_CALL(pMemBuffer->getHandle(hDevice, Handle));
      UR_CALL(getContext()->urDdiTable.Enqueue.pfnUSMMemcpy(
          InternalQueue, true, Handle, Host, size, 0, nullptr, nullptr));

      // Update shadow memory
      std::shared_ptr<DeviceInfo> DeviceInfo =
          getMsanInterceptor()->getDeviceInfo(hDevice);
      UR_CALL(DeviceInfo->Shadow->EnqueuePoisonShadow(InternalQueue,
                                                      (uptr)Handle, size, 0));
    }
  }

  ur_result_t result = getMsanInterceptor()->insertMemBuffer(pMemBuffer);
  *phBuffer = ur_cast<ur_mem_handle_t>(pMemBuffer.get());

  return result;
}

///////////////////////////////////////////////////////////////////////////////
/// @brief Intercept function for urMemGetInfo
ur_result_t urMemGetInfo(
    /// [in] handle to the memory object being queried.
    ur_mem_handle_t hMemory,
    /// [in] type of the info to retrieve.
    ur_mem_info_t propName,
    /// [in] the number of bytes of memory pointed to by pPropValue.
    size_t propSize,
    /// [out][optional][typename(propName, propSize)] array of bytes holding the
    /// info. If propSize is less than the real number of bytes needed to return
    /// the info then the ::UR_RESULT_ERROR_INVALID_SIZE error is returned and
    /// pPropValue is not used.
    void *pPropValue,
    /// [out][optional] pointer to the actual size in bytes of the queried
    /// propName.
    size_t *pPropSizeRet) {
  auto pfnGetInfo = getContext()->urDdiTable.Mem.pfnGetInfo;

  UR_LOG_L(getContext()->logger, DEBUG, "==== urMemGetInfo");

  if (auto MemBuffer = getMsanInterceptor()->getMemBuffer(hMemory)) {
    UrReturnHelper ReturnValue(propSize, pPropValue, pPropSizeRet);
    switch (propName) {
    case UR_MEM_INFO_CONTEXT: {
      return ReturnValue(MemBuffer->Context);
    }
    case UR_MEM_INFO_SIZE: {
      return ReturnValue(size_t{MemBuffer->Size});
    }
    default: {
      return UR_RESULT_ERROR_UNSUPPORTED_ENUMERATION;
    }
    }
  } else {
    UR_CALL(pfnGetInfo(hMemory, propName, propSize, pPropValue, pPropSizeRet));
  }

  return UR_RESULT_SUCCESS;
}

///////////////////////////////////////////////////////////////////////////////
/// @brief Intercept function for urMemRetain
ur_result_t urMemRetain(
    /// [in] handle of the memory object to get access
    ur_mem_handle_t hMem) {
  auto pfnRetain = getContext()->urDdiTable.Mem.pfnRetain;

  UR_LOG_L(getContext()->logger, DEBUG, "==== urMemRetain");

  if (auto MemBuffer = getMsanInterceptor()->getMemBuffer(hMem)) {
    MemBuffer->RefCount++;
  } else {
    UR_CALL(pfnRetain(hMem));
  }

  return UR_RESULT_SUCCESS;
}

///////////////////////////////////////////////////////////////////////////////
/// @brief Intercept function for urMemRelease
ur_result_t urMemRelease(
    /// [in] handle of the memory object to release
    ur_mem_handle_t hMem) {
  auto pfnRelease = getContext()->urDdiTable.Mem.pfnRelease;

  UR_LOG_L(getContext()->logger, DEBUG, "==== urMemRelease");

  if (auto MemBuffer = getMsanInterceptor()->getMemBuffer(hMem)) {
    if (--MemBuffer->RefCount != 0) {
      return UR_RESULT_SUCCESS;
    }
    UR_CALL(MemBuffer->free());
    UR_CALL(getMsanInterceptor()->eraseMemBuffer(hMem));
  } else {
    UR_CALL(pfnRelease(hMem));
  }

  return UR_RESULT_SUCCESS;
}

///////////////////////////////////////////////////////////////////////////////
/// @brief Intercept function for urMemBufferPartition
ur_result_t urMemBufferPartition(

    /// [in] handle of the buffer object to allocate from
    ur_mem_handle_t hBuffer,
    /// [in] allocation and usage information flags
    ur_mem_flags_t flags,
    /// [in] buffer creation type
    ur_buffer_create_type_t bufferCreateType,
    /// [in] pointer to buffer create region information
    const ur_buffer_region_t *pRegion,
    /// [out] pointer to the handle of sub buffer created
    ur_mem_handle_t *phMem) {
  auto pfnBufferPartition = getContext()->urDdiTable.Mem.pfnBufferPartition;

  UR_LOG_L(getContext()->logger, DEBUG, "==== urMemBufferPartition");

  if (auto ParentBuffer = getMsanInterceptor()->getMemBuffer(hBuffer)) {
    if (ParentBuffer->Size < (pRegion->origin + pRegion->size)) {
      return UR_RESULT_ERROR_INVALID_BUFFER_SIZE;
    }
    std::shared_ptr<MemBuffer> SubBuffer = std::make_shared<MemBuffer>(
        ParentBuffer, pRegion->origin, pRegion->size);
    UR_CALL(getMsanInterceptor()->insertMemBuffer(SubBuffer));
    *phMem = reinterpret_cast<ur_mem_handle_t>(SubBuffer.get());
  } else {
    UR_CALL(
        pfnBufferPartition(hBuffer, flags, bufferCreateType, pRegion, phMem));
  }

  return UR_RESULT_SUCCESS;
}

///////////////////////////////////////////////////////////////////////////////
/// @brief Intercept function for urMemGetNativeHandle
ur_result_t urMemGetNativeHandle(
    /// [in] handle of the mem.
    ur_mem_handle_t hMem, ur_device_handle_t hDevice,
    /// [out] a pointer to the native handle of the mem.
    ur_native_handle_t *phNativeMem) {
  auto pfnGetNativeHandle = getContext()->urDdiTable.Mem.pfnGetNativeHandle;

  UR_LOG_L(getContext()->logger, DEBUG, "==== urMemGetNativeHandle");

  if (auto MemBuffer = getMsanInterceptor()->getMemBuffer(hMem)) {
    char *Handle = nullptr;
    UR_CALL(MemBuffer->getHandle(hDevice, Handle));
    *phNativeMem = ur_cast<ur_native_handle_t>(Handle);
  } else {
    UR_CALL(pfnGetNativeHandle(hMem, hDevice, phNativeMem));
  }

  return UR_RESULT_SUCCESS;
}

///////////////////////////////////////////////////////////////////////////////
/// @brief Intercept function for urEnqueueMemBufferRead
ur_result_t urEnqueueMemBufferRead(
    /// [in] handle of the queue object
    ur_queue_handle_t hQueue,
    /// [in][bounds(offset, size)] handle of the buffer object
    ur_mem_handle_t hBuffer,
    /// [in] indicates blocking (true), non-blocking (false)
    bool blockingRead,
    /// [in] offset in bytes in the buffer object
    size_t offset,
    /// [in] size in bytes of data being read
    size_t size,
    /// [in] pointer to host memory where data is to be read into
    void *pDst,
    /// [in] size of the event wait list
    uint32_t numEventsInWaitList,
    /// [in][optional][range(0, numEventsInWaitList)] pointer to a list of
    /// events that must be complete before this command can be executed. If
    /// nullptr, the numEventsInWaitList must be 0, indicating that this
    /// command does not wait on any event to complete.
    const ur_event_handle_t *phEventWaitList,
    /// [out][optional] return an event object that identifies this particular
    /// command instance.
    ur_event_handle_t *phEvent) {
  auto pfnMemBufferRead = getContext()->urDdiTable.Enqueue.pfnMemBufferRead;

  UR_LOG_L(getContext()->logger, DEBUG, "==== urEnqueueMemBufferRead");

  if (auto MemBuffer = getMsanInterceptor()->getMemBuffer(hBuffer)) {
    ur_device_handle_t Device = GetDevice(hQueue);
    char *pSrc = nullptr;
    UR_CALL(MemBuffer->getHandle(Device, pSrc));
    UR_CALL(getContext()->urDdiTable.Enqueue.pfnUSMMemcpy(
        hQueue, blockingRead, pDst, pSrc + offset, size, numEventsInWaitList,
        phEventWaitList, phEvent));
  } else {
    UR_CALL(pfnMemBufferRead(hQueue, hBuffer, blockingRead, offset, size, pDst,
                             numEventsInWaitList, phEventWaitList, phEvent));
  }

  return UR_RESULT_SUCCESS;
}

///////////////////////////////////////////////////////////////////////////////
/// @brief Intercept function for urEnqueueMemBufferWrite
ur_result_t urEnqueueMemBufferWrite(
    /// [in] handle of the queue object
    ur_queue_handle_t hQueue,
    /// [in][bounds(offset, size)] handle of the buffer object
    ur_mem_handle_t hBuffer,
    /// [in] indicates blocking (true), non-blocking (false)
    bool blockingWrite,
    /// [in] offset in bytes in the buffer object
    size_t offset,
    /// [in] size in bytes of data being written
    size_t size,
    /// [in] pointer to host memory where data is to be written from
    const void *pSrc,
    /// [in] size of the event wait list
    uint32_t numEventsInWaitList,
    /// [in][optional][range(0, numEventsInWaitList)] pointer to a list of
    /// events that must be complete before this command can be executed. If
    /// nullptr, the numEventsInWaitList must be 0, indicating that this
    /// command does not wait on any event to complete.
    const ur_event_handle_t *phEventWaitList,
    /// [out][optional] return an event object that identifies this particular
    /// command instance.
    ur_event_handle_t *phEvent) {
  auto pfnMemBufferWrite = getContext()->urDdiTable.Enqueue.pfnMemBufferWrite;

  UR_LOG_L(getContext()->logger, DEBUG, "==== urEnqueueMemBufferWrite");

  if (auto MemBuffer = getMsanInterceptor()->getMemBuffer(hBuffer)) {
    ur_device_handle_t Device = GetDevice(hQueue);
    char *pDst = nullptr;
    std::vector<ur_event_handle_t> Events;
    ur_event_handle_t Event{};
    UR_CALL(MemBuffer->getHandle(Device, pDst));
    UR_CALL(getContext()->urDdiTable.Enqueue.pfnUSMMemcpy(
        hQueue, blockingWrite, pDst + offset, pSrc, size, numEventsInWaitList,
        phEventWaitList, &Event));
    Events.push_back(Event);

    // Update shadow memory
    std::shared_ptr<DeviceInfo> DeviceInfo =
        getMsanInterceptor()->getDeviceInfo(Device);
    const char Val = 0;
    uptr ShadowAddr = DeviceInfo->Shadow->MemToShadow((uptr)pDst + offset);
    Event = nullptr;
    UR_CALL(getContext()->urDdiTable.Enqueue.pfnUSMFill(
        hQueue, (void *)ShadowAddr, 1, &Val, size, numEventsInWaitList,
        phEventWaitList, &Event));
    Events.push_back(Event);

    if (phEvent) {
      UR_CALL(getContext()->urDdiTable.Enqueue.pfnEventsWait(
          hQueue, Events.size(), Events.data(), phEvent));
    }

    for (const auto &E : Events)
      UR_CALL(getContext()->urDdiTable.Event.pfnRelease(E));
  } else {
    UR_CALL(pfnMemBufferWrite(hQueue, hBuffer, blockingWrite, offset, size,
                              pSrc, numEventsInWaitList, phEventWaitList,
                              phEvent));
  }

  return UR_RESULT_SUCCESS;
}

///////////////////////////////////////////////////////////////////////////////
/// @brief Intercept function for urEnqueueMemBufferReadRect
ur_result_t urEnqueueMemBufferReadRect(
    /// [in] handle of the queue object
    ur_queue_handle_t hQueue,
    /// [in][bounds(bufferOrigin, region)] handle of the buffer object
    ur_mem_handle_t hBuffer,
    /// [in] indicates blocking (true), non-blocking (false)
    bool blockingRead,
    /// [in] 3D offset in the buffer
    ur_rect_offset_t bufferOrigin,
    /// [in] 3D offset in the host region
    ur_rect_offset_t hostOrigin,
    /// [in] 3D rectangular region descriptor: width, height, depth
    ur_rect_region_t region,
    /// [in] length of each row in bytes in the buffer object
    size_t bufferRowPitch,
    /// [in] length of each 2D slice in bytes in the buffer object being read
    size_t bufferSlicePitch,
    /// [in] length of each row in bytes in the host memory region pointed by
    /// dst
    size_t hostRowPitch,
    /// [in] length of each 2D slice in bytes in the host memory region pointed
    /// by dst
    size_t hostSlicePitch,
    /// [in] pointer to host memory where data is to be read into
    void *pDst,
    /// [in] size of the event wait list
    uint32_t numEventsInWaitList,
    /// [in][optional][range(0, numEventsInWaitList)] pointer to a list of
    /// events that must be complete before this command can be executed. If
    /// nullptr, the numEventsInWaitList must be 0, indicating that this
    /// command does not wait on any event to complete.
    const ur_event_handle_t *phEventWaitList,
    /// [out][optional] return an event object that identifies this particular
    /// command instance.
    ur_event_handle_t *phEvent) {
  auto pfnMemBufferReadRect =
      getContext()->urDdiTable.Enqueue.pfnMemBufferReadRect;

  UR_LOG_L(getContext()->logger, DEBUG, "==== urEnqueueMemBufferReadRect");

  if (auto MemBuffer = getMsanInterceptor()->getMemBuffer(hBuffer)) {
    char *SrcHandle = nullptr;
    ur_device_handle_t Device = GetDevice(hQueue);
    UR_CALL(MemBuffer->getHandle(Device, SrcHandle));

    UR_CALL(EnqueueMemCopyRectHelper(
        hQueue, SrcHandle, ur_cast<char *>(pDst), bufferOrigin, hostOrigin,
        region, bufferRowPitch, bufferSlicePitch, hostRowPitch, hostSlicePitch,
        blockingRead, numEventsInWaitList, phEventWaitList, phEvent));
  } else {
    UR_CALL(pfnMemBufferReadRect(
        hQueue, hBuffer, blockingRead, bufferOrigin, hostOrigin, region,
        bufferRowPitch, bufferSlicePitch, hostRowPitch, hostSlicePitch, pDst,
        numEventsInWaitList, phEventWaitList, phEvent));
  }

  return UR_RESULT_SUCCESS;
}

///////////////////////////////////////////////////////////////////////////////
/// @brief Intercept function for urEnqueueMemBufferWriteRect
ur_result_t urEnqueueMemBufferWriteRect(
    /// [in] handle of the queue object
    ur_queue_handle_t hQueue,
    /// [in][bounds(bufferOrigin, region)] handle of the buffer object
    ur_mem_handle_t hBuffer,
    /// [in] indicates blocking (true), non-blocking (false)
    bool blockingWrite,
    /// [in] 3D offset in the buffer
    ur_rect_offset_t bufferOrigin,
    /// [in] 3D offset in the host region
    ur_rect_offset_t hostOrigin,
    /// [in] 3D rectangular region descriptor: width, height, depth
    ur_rect_region_t region,
    /// [in] length of each row in bytes in the buffer object
    size_t bufferRowPitch,
    /// [in] length of each 2D slice in bytes in the buffer object being written
    size_t bufferSlicePitch,
    /// [in] length of each row in bytes in the host memory region pointed by
    /// src
    size_t hostRowPitch,
    /// [in] length of each 2D slice in bytes in the host memory region pointed
    /// by src
    size_t hostSlicePitch,
    /// [in] pointer to host memory where data is to be written from
    void *pSrc,
    /// [in] size of the event wait list
    uint32_t numEventsInWaitList,
    /// [in][optional][range(0, numEventsInWaitList)] points to a list of
    /// events that must be complete before this command can be executed. If
    /// nullptr, the numEventsInWaitList must be 0, indicating that this
    /// command does not wait on any event to complete.
    const ur_event_handle_t *phEventWaitList,
    /// [out][optional] return an event object that identifies this particular
    /// command instance.
    ur_event_handle_t *phEvent) {
  auto pfnMemBufferWriteRect =
      getContext()->urDdiTable.Enqueue.pfnMemBufferWriteRect;

  UR_LOG_L(getContext()->logger, DEBUG, "==== urEnqueueMemBufferWriteRect");

  if (auto MemBuffer = getMsanInterceptor()->getMemBuffer(hBuffer)) {
    char *DstHandle = nullptr;
    ur_device_handle_t Device = GetDevice(hQueue);
    UR_CALL(MemBuffer->getHandle(Device, DstHandle));

    UR_CALL(EnqueueMemCopyRectHelper(
        hQueue, ur_cast<char *>(pSrc), DstHandle, hostOrigin, bufferOrigin,
        region, hostRowPitch, hostSlicePitch, bufferRowPitch, bufferSlicePitch,
        blockingWrite, numEventsInWaitList, phEventWaitList, phEvent));
  } else {
    UR_CALL(pfnMemBufferWriteRect(
        hQueue, hBuffer, blockingWrite, bufferOrigin, hostOrigin, region,
        bufferRowPitch, bufferSlicePitch, hostRowPitch, hostSlicePitch, pSrc,
        numEventsInWaitList, phEventWaitList, phEvent));
  }

  return UR_RESULT_SUCCESS;
}

///////////////////////////////////////////////////////////////////////////////
/// @brief Intercept function for urEnqueueMemBufferCopy
ur_result_t urEnqueueMemBufferCopy(
    /// [in] handle of the queue object
    ur_queue_handle_t hQueue,
    /// [in][bounds(srcOffset, size)] handle of the src buffer object
    ur_mem_handle_t hBufferSrc,
    /// [in][bounds(dstOffset, size)] handle of the dest buffer object
    ur_mem_handle_t hBufferDst,
    /// [in] offset into hBufferSrc to begin copying from
    size_t srcOffset,
    /// [in] offset info hBufferDst to begin copying into
    size_t dstOffset,
    /// [in] size in bytes of data being copied
    size_t size,
    /// [in] size of the event wait list
    uint32_t numEventsInWaitList,
    /// [in][optional][range(0, numEventsInWaitList)] pointer to a list of
    /// events that must be complete before this command can be executed. If
    /// nullptr, the numEventsInWaitList must be 0, indicating that this
    /// command does not wait on any event to complete.
    const ur_event_handle_t *phEventWaitList,
    /// [out][optional] return an event object that identifies this particular
    /// command instance.
    ur_event_handle_t *phEvent) {
  auto pfnMemBufferCopy = getContext()->urDdiTable.Enqueue.pfnMemBufferCopy;

  UR_LOG_L(getContext()->logger, DEBUG, "==== urEnqueueMemBufferCopy");

  auto SrcBuffer = getMsanInterceptor()->getMemBuffer(hBufferSrc);
  auto DstBuffer = getMsanInterceptor()->getMemBuffer(hBufferDst);

  UR_ASSERT((SrcBuffer && DstBuffer) || (!SrcBuffer && !DstBuffer),
            UR_RESULT_ERROR_INVALID_MEM_OBJECT);

  if (SrcBuffer && DstBuffer) {
    ur_device_handle_t Device = GetDevice(hQueue);
    std::shared_ptr<DeviceInfo> DeviceInfo =
        getMsanInterceptor()->getDeviceInfo(Device);
    char *SrcHandle = nullptr;
    UR_CALL(SrcBuffer->getHandle(Device, SrcHandle));

    char *DstHandle = nullptr;
    UR_CALL(DstBuffer->getHandle(Device, DstHandle));

    std::vector<ur_event_handle_t> Events;
    ur_event_handle_t Event{};
    UR_CALL(getContext()->urDdiTable.Enqueue.pfnUSMMemcpy(
        hQueue, false, DstHandle + dstOffset, SrcHandle + srcOffset, size,
        numEventsInWaitList, phEventWaitList, &Event));
    Events.push_back(Event);

    // Update shadow memory
    uptr DstShadowAddr =
        DeviceInfo->Shadow->MemToShadow((uptr)DstHandle + dstOffset);
    uptr SrcShadowAddr =
        DeviceInfo->Shadow->MemToShadow((uptr)SrcHandle + srcOffset);
    Event = nullptr;
    UR_CALL(getContext()->urDdiTable.Enqueue.pfnUSMMemcpy(
        hQueue, false, (void *)DstShadowAddr, (void *)SrcShadowAddr, size,
        numEventsInWaitList, phEventWaitList, &Event));
    Events.push_back(Event);

    if (phEvent) {
      UR_CALL(getContext()->urDdiTable.Enqueue.pfnEventsWait(
          hQueue, Events.size(), Events.data(), phEvent));
    }

    for (const auto &E : Events)
      UR_CALL(getContext()->urDdiTable.Event.pfnRelease(E));
  } else {
    UR_CALL(pfnMemBufferCopy(hQueue, hBufferSrc, hBufferDst, srcOffset,
                             dstOffset, size, numEventsInWaitList,
                             phEventWaitList, phEvent));
  }

  return UR_RESULT_SUCCESS;
}

///////////////////////////////////////////////////////////////////////////////
/// @brief Intercept function for urEnqueueMemBufferCopyRect
ur_result_t urEnqueueMemBufferCopyRect(
    /// [in] handle of the queue object
    ur_queue_handle_t hQueue,
    /// [in][bounds(srcOrigin, region)] handle of the source buffer object
    ur_mem_handle_t hBufferSrc,
    /// [in][bounds(dstOrigin, region)] handle of the dest buffer object
    ur_mem_handle_t hBufferDst,
    /// [in] 3D offset in the source buffer
    ur_rect_offset_t srcOrigin,
    /// [in] 3D offset in the destination buffer
    ur_rect_offset_t dstOrigin,
    /// [in] source 3D rectangular region descriptor: width, height, depth
    ur_rect_region_t region,
    /// [in] length of each row in bytes in the source buffer object
    size_t srcRowPitch,
    /// [in] length of each 2D slice in bytes in the source buffer object
    size_t srcSlicePitch,
    /// [in] length of each row in bytes in the destination buffer object
    size_t dstRowPitch,
    /// [in] length of each 2D slice in bytes in the destination buffer object
    size_t dstSlicePitch,
    /// [in] size of the event wait list
    uint32_t numEventsInWaitList,
    /// [in][optional][range(0, numEventsInWaitList)] pointer to a list of
    /// events that must be complete before this command can be executed. If
    /// nullptr, the numEventsInWaitList must be 0, indicating that this
    /// command does not wait on any event to complete.
    const ur_event_handle_t *phEventWaitList,
    /// [out][optional] return an event object that identifies this particular
    /// command instance.
    ur_event_handle_t *phEvent) {
  auto pfnMemBufferCopyRect =
      getContext()->urDdiTable.Enqueue.pfnMemBufferCopyRect;

  UR_LOG_L(getContext()->logger, DEBUG, "==== urEnqueueMemBufferCopyRect");

  auto SrcBuffer = getMsanInterceptor()->getMemBuffer(hBufferSrc);
  auto DstBuffer = getMsanInterceptor()->getMemBuffer(hBufferDst);

  UR_ASSERT((SrcBuffer && DstBuffer) || (!SrcBuffer && !DstBuffer),
            UR_RESULT_ERROR_INVALID_MEM_OBJECT);

  if (SrcBuffer && DstBuffer) {
    ur_device_handle_t Device = GetDevice(hQueue);
    char *SrcHandle = nullptr;
    UR_CALL(SrcBuffer->getHandle(Device, SrcHandle));

    char *DstHandle = nullptr;
    UR_CALL(DstBuffer->getHandle(Device, DstHandle));

    UR_CALL(EnqueueMemCopyRectHelper(
        hQueue, SrcHandle, DstHandle, srcOrigin, dstOrigin, region, srcRowPitch,
        srcSlicePitch, dstRowPitch, dstSlicePitch, false, numEventsInWaitList,
        phEventWaitList, phEvent));
  } else {
    UR_CALL(pfnMemBufferCopyRect(
        hQueue, hBufferSrc, hBufferDst, srcOrigin, dstOrigin, region,
        srcRowPitch, srcSlicePitch, dstRowPitch, dstSlicePitch,
        numEventsInWaitList, phEventWaitList, phEvent));
  }

  return UR_RESULT_SUCCESS;
}

///////////////////////////////////////////////////////////////////////////////
/// @brief Intercept function for urEnqueueMemBufferFill
ur_result_t urEnqueueMemBufferFill(
    /// [in] handle of the queue object
    ur_queue_handle_t hQueue,
    /// [in][bounds(offset, size)] handle of the buffer object
    ur_mem_handle_t hBuffer,
    /// [in] pointer to the fill pattern
    const void *pPattern,
    /// [in] size in bytes of the pattern
    size_t patternSize,
    /// [in] offset into the buffer
    size_t offset,
    /// [in] fill size in bytes, must be a multiple of patternSize
    size_t size,
    /// [in] size of the event wait list
    uint32_t numEventsInWaitList,
    /// [in][optional][range(0, numEventsInWaitList)] pointer to a list of
    /// events that must be complete before this command can be executed. If
    /// nullptr, the numEventsInWaitList must be 0, indicating that this
    /// command does not wait on any event to complete.
    const ur_event_handle_t *phEventWaitList,
    /// [out][optional] return an event object that identifies this particular
    /// command instance.
    ur_event_handle_t *phEvent) {
  auto pfnMemBufferFill = getContext()->urDdiTable.Enqueue.pfnMemBufferFill;

  UR_LOG_L(getContext()->logger, DEBUG, "==== urEnqueueMemBufferFill");

  if (auto MemBuffer = getMsanInterceptor()->getMemBuffer(hBuffer)) {
    char *Handle = nullptr;
    std::vector<ur_event_handle_t> Events;
    ur_event_handle_t Event{};
    ur_device_handle_t Device = GetDevice(hQueue);
    UR_CALL(MemBuffer->getHandle(Device, Handle));
    UR_CALL(getContext()->urDdiTable.Enqueue.pfnUSMFill(
        hQueue, Handle + offset, patternSize, pPattern, size,
        numEventsInWaitList, phEventWaitList, &Event));
    Events.push_back(Event);

    // Update shadow memory
    std::shared_ptr<DeviceInfo> DeviceInfo =
        getMsanInterceptor()->getDeviceInfo(Device);
    const char Val = 0;
    uptr ShadowAddr = DeviceInfo->Shadow->MemToShadow((uptr)Handle + offset);
    Event = nullptr;
    UR_CALL(getContext()->urDdiTable.Enqueue.pfnUSMFill(
        hQueue, (void *)ShadowAddr, 1, &Val, size, numEventsInWaitList,
        phEventWaitList, &Event));
    Events.push_back(Event);

    if (phEvent) {
      UR_CALL(getContext()->urDdiTable.Enqueue.pfnEventsWait(
          hQueue, Events.size(), Events.data(), phEvent));
    }

    for (const auto &E : Events)
      UR_CALL(getContext()->urDdiTable.Event.pfnRelease(E));
  } else {
    UR_CALL(pfnMemBufferFill(hQueue, hBuffer, pPattern, patternSize, offset,
                             size, numEventsInWaitList, phEventWaitList,
                             phEvent));
  }

  return UR_RESULT_SUCCESS;
}

///////////////////////////////////////////////////////////////////////////////
/// @brief Intercept function for urEnqueueMemBufferMap
ur_result_t urEnqueueMemBufferMap(
    /// [in] handle of the queue object
    ur_queue_handle_t hQueue,
    ur_mem_handle_t
        /// [in][bounds(offset, size)] handle of the buffer object
        hBuffer,
    /// [in] indicates blocking (true), non-blocking (false)
    bool blockingMap,
    /// [in] flags for read, write, readwrite mapping
    ur_map_flags_t mapFlags,
    /// [in] offset in bytes of the buffer region being mapped
    size_t offset,
    /// [in] size in bytes of the buffer region being mapped
    size_t size,
    /// [in] size of the event wait list
    uint32_t numEventsInWaitList,
    /// [in][optional][range(0, numEventsInWaitList)] pointer to a list of
    /// events that must be complete before this command can be executed. If
    /// nullptr, the numEventsInWaitList must be 0, indicating that this
    /// command does not wait on any event to complete.
    const ur_event_handle_t *phEventWaitList,
    /// [out][optional] return an event object that identifies this
    /// particular command instance.
    ur_event_handle_t *phEvent,
    /// [out] return mapped pointer. TODO: move it before numEventsInWaitList?
    void **ppRetMap) {
  auto pfnMemBufferMap = getContext()->urDdiTable.Enqueue.pfnMemBufferMap;

  UR_LOG_L(getContext()->logger, DEBUG, "==== urEnqueueMemBufferMap");

  if (auto MemBuffer = getMsanInterceptor()->getMemBuffer(hBuffer)) {

    // Translate the host access mode info.
    MemBuffer::AccessMode AccessMode = MemBuffer::UNKNOWN;
    if (mapFlags & UR_MAP_FLAG_WRITE_INVALIDATE_REGION) {
      AccessMode = MemBuffer::WRITE_ONLY;
    } else {
      if (mapFlags & UR_MAP_FLAG_READ) {
        AccessMode = MemBuffer::READ_ONLY;
        if (mapFlags & UR_MAP_FLAG_WRITE) {
          AccessMode = MemBuffer::READ_WRITE;
        }
      } else if (mapFlags & UR_MAP_FLAG_WRITE) {
        AccessMode = MemBuffer::WRITE_ONLY;
      }
    }

    UR_ASSERT(AccessMode != MemBuffer::UNKNOWN,
              UR_RESULT_ERROR_INVALID_ARGUMENT);

    ur_device_handle_t Device = GetDevice(hQueue);
    // If the buffer used host pointer, then we just reuse it. If not, we
    // need to manually allocate a new host USM.
    if (MemBuffer->HostPtr) {
      *ppRetMap = MemBuffer->HostPtr + offset;
    } else {
      ur_context_handle_t Context = GetContext(hQueue);
      ur_usm_desc_t USMDesc{};
      USMDesc.align = MemBuffer->getAlignment();
      ur_usm_pool_handle_t Pool{};
      UR_CALL(getContext()->urDdiTable.USM.pfnHostAlloc(Context, &USMDesc, Pool,
                                                        size, ppRetMap));
    }

    // Actually, if the access mode is write only, we don't need to do this
    // copy. However, in that way, we cannot generate a event to user. So,
    // we'll aways do copy here.
    char *SrcHandle = nullptr;
    UR_CALL(MemBuffer->getHandle(Device, SrcHandle));
    UR_CALL(getContext()->urDdiTable.Enqueue.pfnUSMMemcpy(
        hQueue, blockingMap, *ppRetMap, SrcHandle + offset, size,
        numEventsInWaitList, phEventWaitList, phEvent));

    {
      std::scoped_lock<ur_shared_mutex> Guard(MemBuffer->Mutex);
      UR_ASSERT(MemBuffer->Mappings.find(*ppRetMap) ==
                    MemBuffer->Mappings.end(),
                UR_RESULT_ERROR_INVALID_VALUE);
      MemBuffer->Mappings[*ppRetMap] = {offset, size};
    }
  } else {
    UR_CALL(pfnMemBufferMap(hQueue, hBuffer, blockingMap, mapFlags, offset,
                            size, numEventsInWaitList, phEventWaitList, phEvent,
                            ppRetMap));
  }

  return UR_RESULT_SUCCESS;
}

///////////////////////////////////////////////////////////////////////////////
/// @brief Intercept function for urEnqueueMemUnmap
ur_result_t urEnqueueMemUnmap(
    /// [in] handle of the queue object
    ur_queue_handle_t hQueue,
    /// [in] handle of the memory (buffer or image) object
    ur_mem_handle_t hMem,
    /// [in] mapped host address
    void *pMappedPtr,
    /// [in] size of the event wait list
    uint32_t numEventsInWaitList,
    /// [in][optional][range(0, numEventsInWaitList)] pointer to a list of
    /// events that must be complete before this command can be executed. If
    /// nullptr, the numEventsInWaitList must be 0, indicating that this
    /// command does not wait on any event to complete.
    const ur_event_handle_t *phEventWaitList,
    /// [out][optional] return an event object that identifies this particular
    /// command instance.
    ur_event_handle_t *phEvent) {
  auto pfnMemUnmap = getContext()->urDdiTable.Enqueue.pfnMemUnmap;

  UR_LOG_L(getContext()->logger, DEBUG, "==== urEnqueueMemUnmap");

  if (auto MemBuffer = getMsanInterceptor()->getMemBuffer(hMem)) {
    MemBuffer::Mapping Mapping{};
    {
      std::scoped_lock<ur_shared_mutex> Guard(MemBuffer->Mutex);
      auto It = MemBuffer->Mappings.find(pMappedPtr);
      UR_ASSERT(It != MemBuffer->Mappings.end(), UR_RESULT_ERROR_INVALID_VALUE);
      Mapping = It->second;
      MemBuffer->Mappings.erase(It);
    }

    // Write back mapping memory data to device and release mapping memory
    // if we allocated a host USM. But for now, UR doesn't support event
    // call back, we can only do blocking copy here.
    char *DstHandle = nullptr;
    ur_context_handle_t Context = GetContext(hQueue);
    ur_device_handle_t Device = GetDevice(hQueue);
    UR_CALL(MemBuffer->getHandle(Device, DstHandle));
    UR_CALL(getContext()->urDdiTable.Enqueue.pfnUSMMemcpy(
        hQueue, true, DstHandle + Mapping.Offset, pMappedPtr, Mapping.Size,
        numEventsInWaitList, phEventWaitList, phEvent));

    if (!MemBuffer->HostPtr) {
      UR_CALL(getContext()->urDdiTable.USM.pfnFree(Context, pMappedPtr));
    }
  } else {
    UR_CALL(pfnMemUnmap(hQueue, hMem, pMappedPtr, numEventsInWaitList,
                        phEventWaitList, phEvent));
  }

  return UR_RESULT_SUCCESS;
}

///////////////////////////////////////////////////////////////////////////////
/// @brief Intercept function for urKernelRetain
ur_result_t urKernelRetain(
    /// [in] handle for the Kernel to retain
    ur_kernel_handle_t hKernel) {
  auto pfnRetain = getContext()->urDdiTable.Kernel.pfnRetain;

  UR_LOG_L(getContext()->logger, DEBUG, "==== urKernelRetain");

  UR_CALL(pfnRetain(hKernel));

  auto &KernelInfo = getMsanInterceptor()->getOrCreateKernelInfo(hKernel);
  KernelInfo.RefCount++;

  return UR_RESULT_SUCCESS;
}

///////////////////////////////////////////////////////////////////////////////
/// @brief Intercept function for urKernelRelease
ur_result_t urKernelRelease(
    /// [in] handle for the Kernel to release
    ur_kernel_handle_t hKernel) {
  auto pfnRelease = getContext()->urDdiTable.Kernel.pfnRelease;

  UR_LOG_L(getContext()->logger, DEBUG, "==== urKernelRelease");

  auto &KernelInfo = getMsanInterceptor()->getOrCreateKernelInfo(hKernel);
  if (--KernelInfo.RefCount == 0) {
    UR_CALL(getMsanInterceptor()->eraseKernelInfo(hKernel));
  }
  UR_CALL(pfnRelease(hKernel));

  return UR_RESULT_SUCCESS;
}

///////////////////////////////////////////////////////////////////////////////
/// @brief Intercept function for urKernelSetArgValue
ur_result_t urKernelSetArgValue(
    /// [in] handle of the kernel object
    ur_kernel_handle_t hKernel,
    /// [in] argument index in range [0, num args - 1]
    uint32_t argIndex,
    /// [in] size of argument type
    size_t argSize,
    /// [in][optional] pointer to value properties.
    const ur_kernel_arg_value_properties_t *pProperties,
    /// [in] argument value represented as matching arg type.
    const void *pArgValue) {
  auto pfnSetArgValue = getContext()->urDdiTable.Kernel.pfnSetArgValue;

  UR_LOG_L(getContext()->logger, DEBUG, "==== urKernelSetArgValue");

  std::shared_ptr<MemBuffer> MemBuffer;
  if (argSize == sizeof(ur_mem_handle_t) &&
      (MemBuffer = getMsanInterceptor()->getMemBuffer(
           *ur_cast<const ur_mem_handle_t *>(pArgValue)))) {
    auto &KernelInfo = getMsanInterceptor()->getOrCreateKernelInfo(hKernel);
    std::scoped_lock<ur_shared_mutex> Guard(KernelInfo.Mutex);
    KernelInfo.BufferArgs[argIndex] = std::move(MemBuffer);
  } else {
    UR_CALL(pfnSetArgValue(hKernel, argIndex, argSize, pProperties, pArgValue));
  }

  return UR_RESULT_SUCCESS;
}

///////////////////////////////////////////////////////////////////////////////
/// @brief Intercept function for urKernelSetArgMemObj
ur_result_t urKernelSetArgMemObj(
    /// [in] handle of the kernel object
    ur_kernel_handle_t hKernel,
    /// [in] argument index in range [0, num args - 1]
    uint32_t argIndex,
    /// [in][optional] pointer to Memory object properties.
    const ur_kernel_arg_mem_obj_properties_t *pProperties,
    /// [in][optional] handle of Memory object.
    ur_mem_handle_t hArgValue) {
  auto pfnSetArgMemObj = getContext()->urDdiTable.Kernel.pfnSetArgMemObj;

  UR_LOG_L(getContext()->logger, DEBUG, "==== urKernelSetArgMemObj");

  std::shared_ptr<MemBuffer> MemBuffer;
  std::shared_ptr<KernelInfo> KernelInfo;
  if ((MemBuffer = getMsanInterceptor()->getMemBuffer(hArgValue))) {
    auto &KernelInfo = getMsanInterceptor()->getOrCreateKernelInfo(hKernel);
    std::scoped_lock<ur_shared_mutex> Guard(KernelInfo.Mutex);
    KernelInfo.BufferArgs[argIndex] = std::move(MemBuffer);
  } else {
    UR_CALL(pfnSetArgMemObj(hKernel, argIndex, pProperties, hArgValue));
  }

  return UR_RESULT_SUCCESS;
}

///////////////////////////////////////////////////////////////////////////////
/// @brief Intercept function for urKernelSetArgLocal
__urdlllocal ur_result_t urKernelSetArgLocal(
    /// [in] handle of the kernel object
    ur_kernel_handle_t hKernel,
    /// [in] argument index in range [0, num args - 1]
    uint32_t argIndex,
    /// [in] size of the local buffer to be allocated by the runtime
    size_t argSize,
    /// [in][optional] pointer to local buffer properties.
    const ur_kernel_arg_local_properties_t *pProperties) {
  auto pfnSetArgLocal = getContext()->urDdiTable.Kernel.pfnSetArgLocal;

  UR_LOG_L(getContext()->logger, DEBUG,
           "==== urKernelSetArgLocal (argIndex={}, argSize={})", argIndex,
           argSize);

  {
    auto &KI = getMsanInterceptor()->getOrCreateKernelInfo(hKernel);
    std::scoped_lock<ur_shared_mutex> Guard(KI.Mutex);
    KI.LocalArgs[argIndex] = MsanLocalArgsInfo{argSize};
  }

  return pfnSetArgLocal(hKernel, argIndex, argSize, pProperties);
}

///////////////////////////////////////////////////////////////////////////////
/// @brief Intercept function for urEnqueueUSMFill
ur_result_t urEnqueueUSMFill(
    /// [in] handle of the queue object
    ur_queue_handle_t hQueue,
    /// [in][bounds(0, size)] pointer to USM memory object
    void *pMem,
    /// [in] the size in bytes of the pattern. Must be a power of 2 and less
    /// than or equal to width.
    size_t patternSize,
    /// [in] pointer with the bytes of the pattern to set.
    const void *pPattern,
    /// [in] size in bytes to be set. Must be a multiple of patternSize.
    size_t size,
    /// [in] size of the event wait list
    uint32_t numEventsInWaitList,
    /// [in][optional][range(0, numEventsInWaitList)] pointer to a list of
    /// events that must be complete before this command can be executed. If
    /// nullptr, the numEventsInWaitList must be 0, indicating that this
    /// command does not wait on any event to complete.
    const ur_event_handle_t *phEventWaitList,
    /// [out][optional] return an event object that identifies this particular
    /// command instance. If phEventWaitList and phEvent are not NULL, phEvent
    /// must not refer to an element of the phEventWaitList array.
    ur_event_handle_t *phEvent) {
  auto pfnUSMFill = getContext()->urDdiTable.Enqueue.pfnUSMFill;
  UR_LOG_L(getContext()->logger, DEBUG, "==== urEnqueueUSMFill");

  std::vector<ur_event_handle_t> Events;
  ur_event_handle_t Event{};
  UR_CALL(pfnUSMFill(hQueue, pMem, patternSize, pPattern, size,
                     numEventsInWaitList, phEventWaitList, &Event));
  Events.push_back(Event);

  {
    ur_device_handle_t hDevice = GetUSMAllocDevice(hQueue, pMem);
    assert(hDevice);
    const auto &DeviceInfo = getMsanInterceptor()->getDeviceInfo(hDevice);
    uptr MemShadow = DeviceInfo->Shadow->MemToShadow((uptr)pMem);

    ur_event_handle_t Event = nullptr;
    UR_CALL(EnqueueUSMSet(hQueue, (void *)MemShadow, (char)0, size, 0, nullptr,
                          &Event));
    Events.push_back(Event);
  }

  // NOTE: No need to set origin, since its shadow is clean

  if (phEvent) {
    UR_CALL(getContext()->urDdiTable.Enqueue.pfnEventsWait(
        hQueue, Events.size(), Events.data(), phEvent));
  }

  for (const auto &E : Events)
    UR_CALL(getContext()->urDdiTable.Event.pfnRelease(E));

  return UR_RESULT_SUCCESS;
}

///////////////////////////////////////////////////////////////////////////////
/// @brief Intercept function for urEnqueueUSMMemcpy
ur_result_t urEnqueueUSMMemcpy(
    /// [in] handle of the queue object
    ur_queue_handle_t hQueue,
    /// [in] blocking or non-blocking copy
    bool blocking,
    /// [in][bounds(0, size)] pointer to the destination USM memory object
    void *pDst,
    /// [in][bounds(0, size)] pointer to the source USM memory object
    const void *pSrc,
    /// [in] size in bytes to be copied
    size_t size,
    /// [in] size of the event wait list
    uint32_t numEventsInWaitList,
    /// [in][optional][range(0, numEventsInWaitList)] pointer to a list of
    /// events that must be complete before this command can be executed. If
    /// nullptr, the numEventsInWaitList must be 0, indicating that this
    /// command does not wait on any event to complete.
    const ur_event_handle_t *phEventWaitList,
    /// [out][optional] return an event object that identifies this particular
    /// command instance. If phEventWaitList and phEvent are not NULL, phEvent
    /// must not refer to an element of the phEventWaitList array.
    ur_event_handle_t *phEvent) {
  auto pfnUSMMemcpy = getContext()->urDdiTable.Enqueue.pfnUSMMemcpy;
  UR_LOG_L(getContext()->logger, DEBUG, "==== urEnqueueUSMMemcpy");

  std::vector<ur_event_handle_t> Events;
  ur_event_handle_t Event{};
  UR_CALL(pfnUSMMemcpy(hQueue, blocking, pDst, pSrc, size, numEventsInWaitList,
                       phEventWaitList, &Event));
  Events.push_back(Event);

  ur_context_handle_t hContext = GetContext(hQueue);
  bool IsSrcUSM = IsUSM(hContext, pSrc);
  bool IsDstUSM = IsUSM(hContext, pDst);

  if (IsSrcUSM && IsDstUSM) {
    ur_device_handle_t SrcDevice = GetUSMAllocDevice(hQueue, pSrc);
    ur_device_handle_t DstDevice = GetUSMAllocDevice(hQueue, pDst);
    assert(SrcDevice && DstDevice);
    const auto SrcDI = getMsanInterceptor()->getDeviceInfo(SrcDevice);
    const auto DstDI = getMsanInterceptor()->getDeviceInfo(DstDevice);
    {
      const auto SrcShadow = SrcDI->Shadow->MemToShadow((uptr)pSrc);
      const auto DstShadow = DstDI->Shadow->MemToShadow((uptr)pDst);

      ur_event_handle_t Event = nullptr;
      UR_CALL(pfnUSMMemcpy(hQueue, blocking, (void *)DstShadow,
                           (void *)SrcShadow, size, 0, nullptr, &Event));
      Events.push_back(Event);
    }
    {
      const auto SrcOriginBegin = SrcDI->Shadow->MemToOrigin((uptr)pSrc);
      const auto SrcOriginEnd =
          SrcDI->Shadow->MemToOrigin((uptr)pSrc + size - 1) +
          MSAN_ORIGIN_GRANULARITY;
      const auto DstOrigin = DstDI->Shadow->MemToOrigin((uptr)pDst);

      ur_event_handle_t Event = nullptr;
      UR_CALL(pfnUSMMemcpy(hQueue, blocking, (void *)DstOrigin,
                           (void *)SrcOriginBegin,
                           SrcOriginEnd - SrcOriginBegin, 0, nullptr, &Event));
      Events.push_back(Event);
    }
  } else if (IsDstUSM) {
    // FIXME: Assume host memory is always initialized memory, but the better
    // way may enable host-side Msan as well
    ur_device_handle_t DstDevice = GetUSMAllocDevice(hQueue, pDst);
    assert(DstDevice);
    const auto DstDI = getMsanInterceptor()->getDeviceInfo(DstDevice);
    {
      const auto DstShadow = DstDI->Shadow->MemToShadow((uptr)pDst);
      ur_event_handle_t Event = nullptr;
      UR_CALL(EnqueueUSMSet(hQueue, (void *)DstShadow, (char)0, size, 0,
                            nullptr, &Event));
      Events.push_back(Event);
    }
  }

  if (phEvent) {
    UR_CALL(getContext()->urDdiTable.Enqueue.pfnEventsWait(
        hQueue, Events.size(), Events.data(), phEvent));
  }

  for (const auto &E : Events)
    UR_CALL(getContext()->urDdiTable.Event.pfnRelease(E));

  return UR_RESULT_SUCCESS;
}

///////////////////////////////////////////////////////////////////////////////
/// @brief Intercept function for urEnqueueUSMFill2D
ur_result_t urEnqueueUSMFill2D(
    /// [in] handle of the queue to submit to.
    ur_queue_handle_t hQueue,
    /// [in][bounds(0, pitch * height)] pointer to memory to be filled.
    void *pMem,
    /// [in] the total width of the destination memory including padding.
    size_t pitch,
    /// [in] the size in bytes of the pattern. Must be a power of 2 and less
    /// than or equal to width.
    size_t patternSize,
    /// [in] pointer with the bytes of the pattern to set.
    const void *pPattern,
    /// [in] the width in bytes of each row to fill. Must be a multiple of
    /// patternSize.
    size_t width,
    /// [in] the height of the columns to fill.
    size_t height,
    /// [in] size of the event wait list
    uint32_t numEventsInWaitList,
    /// [in][optional][range(0, numEventsInWaitList)] pointer to a list of
    /// events that must be complete before the kernel execution. If
    /// nullptr, the numEventsInWaitList must be 0, indicating that no wait
    /// event.
    const ur_event_handle_t *phEventWaitList,
    /// [out][optional] return an event object that identifies this particular
    /// kernel execution instance. If phEventWaitList and phEvent are not NULL,
    /// phEvent must not refer to an element of the phEventWaitList array.
    ur_event_handle_t *phEvent) {
  auto pfnUSMFill2D = getContext()->urDdiTable.Enqueue.pfnUSMFill2D;
  UR_LOG_L(getContext()->logger, DEBUG, "==== urEnqueueUSMFill2D");

  std::vector<ur_event_handle_t> Events;
  ur_event_handle_t Event{};
  UR_CALL(pfnUSMFill2D(hQueue, pMem, pitch, patternSize, pPattern, width,
                       height, numEventsInWaitList, phEventWaitList, &Event));
  Events.push_back(Event);

  {
    ur_device_handle_t hDevice = GetUSMAllocDevice(hQueue, pMem);
    assert(hDevice);
    const auto &DeviceInfo = getMsanInterceptor()->getDeviceInfo(hDevice);
    const auto MemShadow = DeviceInfo->Shadow->MemToShadow((uptr)pMem);

    const char Pattern = 0;
    ur_event_handle_t Event = nullptr;
    UR_CALL(pfnUSMFill2D(hQueue, (void *)MemShadow, pitch, 1, &Pattern, width,
                         height, 0, nullptr, &Event));
    Events.push_back(Event);
  }

  // NOTE: No need to set origin, since its shadow is clean

  if (phEvent) {
    UR_CALL(getContext()->urDdiTable.Enqueue.pfnEventsWait(
        hQueue, Events.size(), Events.data(), phEvent));
  }

  for (const auto &E : Events)
    UR_CALL(getContext()->urDdiTable.Event.pfnRelease(E));

  return UR_RESULT_SUCCESS;
}

///////////////////////////////////////////////////////////////////////////////
/// @brief Intercept function for urEnqueueUSMMemcpy2D
ur_result_t urEnqueueUSMMemcpy2D(
    /// [in] handle of the queue to submit to.
    ur_queue_handle_t hQueue,
    /// [in] indicates if this operation should block the host.
    bool blocking,
    /// [in][bounds(0, dstPitch * height)] pointer to memory where data will be
    /// copied.
    void *pDst,
    /// [in] the total width of the source memory including padding.
    size_t dstPitch,
    /// [in][bounds(0, srcPitch * height)] pointer to memory to be copied.
    const void *pSrc,
    /// [in] the total width of the source memory including padding.
    size_t srcPitch,
    /// [in] the width in bytes of each row to be copied.
    size_t width,
    /// [in] the height of columns to be copied.
    size_t height,
    /// [in] size of the event wait list
    uint32_t numEventsInWaitList,
    /// [in][optional][range(0, numEventsInWaitList)] pointer to a list of
    /// events that must be complete before the kernel execution. If
    /// nullptr, the numEventsInWaitList must be 0, indicating that no wait
    /// event.
    const ur_event_handle_t *phEventWaitList,
    /// [out][optional] return an event object that identifies this particular
    /// kernel execution instance. If phEventWaitList and phEvent are not NULL,
    /// phEvent must not refer to an element of the phEventWaitList array.
    ur_event_handle_t *phEvent) {
  auto pfnUSMMemcpy2D = getContext()->urDdiTable.Enqueue.pfnUSMMemcpy2D;
  UR_LOG_L(getContext()->logger, DEBUG, "==== urEnqueueUSMMemcpy2D");

  std::vector<ur_event_handle_t> Events;
  ur_event_handle_t Event{};
  UR_CALL(pfnUSMMemcpy2D(hQueue, blocking, pDst, dstPitch, pSrc, srcPitch,
                         width, height, numEventsInWaitList, phEventWaitList,
                         &Event));
  Events.push_back(Event);

  ur_context_handle_t hContext = GetContext(hQueue);
  bool IsSrcUSM = IsUSM(hContext, pSrc);
  bool IsDstUSM = IsUSM(hContext, pDst);

  if (IsSrcUSM && IsDstUSM) {
    ur_device_handle_t SrcDevice = GetUSMAllocDevice(hQueue, pSrc);
    ur_device_handle_t DstDevice = GetUSMAllocDevice(hQueue, pDst);
    assert(SrcDevice && DstDevice);
    const auto SrcDI = getMsanInterceptor()->getDeviceInfo(SrcDevice);
    const auto DstDI = getMsanInterceptor()->getDeviceInfo(DstDevice);
    {
      const auto SrcShadow = SrcDI->Shadow->MemToShadow((uptr)pSrc);
      const auto DstShadow = DstDI->Shadow->MemToShadow((uptr)pDst);

      ur_event_handle_t Event = nullptr;
      UR_CALL(pfnUSMMemcpy2D(hQueue, blocking, (void *)DstShadow, dstPitch,
                             (void *)SrcShadow, srcPitch, width, height, 0,
                             nullptr, &Event));
      Events.push_back(Event);
    }

    {
      auto pfnUSMMemcpy = getContext()->urDdiTable.Enqueue.pfnUSMMemcpy;

      for (size_t HeightIndex = 0; HeightIndex < height; HeightIndex++) {
        ur_event_handle_t Event = nullptr;
        const auto DstOrigin =
            DstDI->Shadow->MemToOrigin((uptr)pDst + dstPitch * HeightIndex);
        const auto SrcOrigin =
            SrcDI->Shadow->MemToOrigin((uptr)pSrc + srcPitch * HeightIndex);
        const auto SrcOriginEnd =
            SrcDI->Shadow->MemToOrigin((uptr)pSrc + srcPitch * HeightIndex +
                                       width - 1) +
            MSAN_ORIGIN_GRANULARITY;
        pfnUSMMemcpy(hQueue, false, (void *)DstOrigin, (void *)SrcOrigin,
                     SrcOriginEnd - SrcOrigin, numEventsInWaitList,
                     phEventWaitList, &Event);
        Events.push_back(Event);
      }
    }
  } else if (IsDstUSM) {
    // FIXME: Assume host memory is always initialized memory, but the better
    // way may enable host-side Msan as well
    ur_device_handle_t DstDevice = GetUSMAllocDevice(hQueue, pDst);
    assert(DstDevice);
    const auto DstDI = getMsanInterceptor()->getDeviceInfo(DstDevice);
    const auto DstShadow = DstDI->Shadow->MemToShadow((uptr)pDst);
    const char Pattern = 0;
    ur_event_handle_t Event = nullptr;
    UR_CALL(urEnqueueUSMFill2DFallback(hQueue, (void *)DstShadow, dstPitch, 1,
                                       &Pattern, width, height, 0, nullptr,
                                       &Event));
    Events.push_back(Event);
  }

  if (phEvent) {
    UR_CALL(getContext()->urDdiTable.Enqueue.pfnEventsWait(
        hQueue, Events.size(), Events.data(), phEvent));
  }

  for (const auto E : Events)
    UR_CALL(getContext()->urDdiTable.Event.pfnRelease(E));

  return UR_RESULT_SUCCESS;
}

///////////////////////////////////////////////////////////////////////////////
/// @brief Exported function for filling application's Adapter table
///        with current process' addresses
///
/// @returns
///     - ::UR_RESULT_SUCCESS
///     - ::UR_RESULT_ERROR_UNINITIALIZED
///     - ::UR_RESULT_ERROR_INVALID_NULL_POINTER
///     - ::UR_RESULT_ERROR_UNSUPPORTED_VERSION
ur_result_t urGetAdapterProcAddrTable(
    /// [in] API version requested
    ur_api_version_t,
    /// [in,out] pointer to table of DDI function pointers
    ur_adapter_dditable_t *pDdiTable) {
  ur_result_t result = UR_RESULT_SUCCESS;

  pDdiTable->pfnGet = ur_sanitizer_layer::msan::urAdapterGet;

  return result;
}
///////////////////////////////////////////////////////////////////////////////
/// @brief Exported function for filling application's Context table
///        with current process' addresses
///
/// @returns
///     - ::UR_RESULT_SUCCESS
///     - ::UR_RESULT_ERROR_INVALID_NULL_POINTER
ur_result_t urGetContextProcAddrTable(
    /// [in,out] pointer to table of DDI function pointers
    ur_context_dditable_t *pDdiTable) {
  ur_result_t result = UR_RESULT_SUCCESS;

  pDdiTable->pfnCreate = ur_sanitizer_layer::msan::urContextCreate;
  pDdiTable->pfnRetain = ur_sanitizer_layer::msan::urContextRetain;
  pDdiTable->pfnRelease = ur_sanitizer_layer::msan::urContextRelease;

  pDdiTable->pfnCreateWithNativeHandle =
      ur_sanitizer_layer::msan::urContextCreateWithNativeHandle;

  return result;
}
///////////////////////////////////////////////////////////////////////////////
/// @brief Exported function for filling application's Program table
///        with current process' addresses
///
/// @returns
///     - ::UR_RESULT_SUCCESS
///     - ::UR_RESULT_ERROR_INVALID_NULL_POINTER
ur_result_t urGetProgramProcAddrTable(
    /// [in,out] pointer to table of DDI function pointers
    ur_program_dditable_t *pDdiTable) {
  pDdiTable->pfnCreateWithIL = ur_sanitizer_layer::msan::urProgramCreateWithIL;
  pDdiTable->pfnCreateWithBinary =
      ur_sanitizer_layer::msan::urProgramCreateWithBinary;
  pDdiTable->pfnCreateWithNativeHandle =
      ur_sanitizer_layer::msan::urProgramCreateWithNativeHandle;
  pDdiTable->pfnBuild = ur_sanitizer_layer::msan::urProgramBuild;
  pDdiTable->pfnLink = ur_sanitizer_layer::msan::urProgramLink;
  pDdiTable->pfnRetain = ur_sanitizer_layer::msan::urProgramRetain;
  pDdiTable->pfnRelease = ur_sanitizer_layer::msan::urProgramRelease;

  return UR_RESULT_SUCCESS;
}

///////////////////////////////////////////////////////////////////////////////
/// @brief Exported function for filling application's Kernel table
///        with current process' addresses
///
/// @returns
///     - ::UR_RESULT_SUCCESS
///     - ::UR_RESULT_ERROR_INVALID_NULL_POINTER
ur_result_t urGetKernelProcAddrTable(
    /// [in,out] pointer to table of DDI function pointers
    ur_kernel_dditable_t *pDdiTable) {
  ur_result_t result = UR_RESULT_SUCCESS;

  pDdiTable->pfnRetain = ur_sanitizer_layer::msan::urKernelRetain;
  pDdiTable->pfnRelease = ur_sanitizer_layer::msan::urKernelRelease;
  pDdiTable->pfnSetArgValue = ur_sanitizer_layer::msan::urKernelSetArgValue;
  pDdiTable->pfnSetArgMemObj = ur_sanitizer_layer::msan::urKernelSetArgMemObj;
  pDdiTable->pfnSetArgLocal = ur_sanitizer_layer::msan::urKernelSetArgLocal;

  return result;
}
///////////////////////////////////////////////////////////////////////////////
/// @brief Exported function for filling application's Mem table
///        with current process' addresses
///
/// @returns
///     - ::UR_RESULT_SUCCESS
///     - ::UR_RESULT_ERROR_INVALID_NULL_POINTER
ur_result_t urGetMemProcAddrTable(
    /// [in,out] pointer to table of DDI function pointers
    ur_mem_dditable_t *pDdiTable) {
  ur_result_t result = UR_RESULT_SUCCESS;

  pDdiTable->pfnBufferCreate = ur_sanitizer_layer::msan::urMemBufferCreate;
  pDdiTable->pfnRetain = ur_sanitizer_layer::msan::urMemRetain;
  pDdiTable->pfnRelease = ur_sanitizer_layer::msan::urMemRelease;
  pDdiTable->pfnBufferPartition =
      ur_sanitizer_layer::msan::urMemBufferPartition;
  pDdiTable->pfnGetNativeHandle =
      ur_sanitizer_layer::msan::urMemGetNativeHandle;
  pDdiTable->pfnGetInfo = ur_sanitizer_layer::msan::urMemGetInfo;

  return result;
}
///////////////////////////////////////////////////////////////////////////////
/// @brief Exported function for filling application's Enqueue table
///        with current process' addresses
///
/// @returns
///     - ::UR_RESULT_SUCCESS
///     - ::UR_RESULT_ERROR_INVALID_NULL_POINTER
ur_result_t urGetEnqueueProcAddrTable(
    /// [in,out] pointer to table of DDI function pointers
    ur_enqueue_dditable_t *pDdiTable) {
  ur_result_t result = UR_RESULT_SUCCESS;

  pDdiTable->pfnMemBufferRead =
      ur_sanitizer_layer::msan::urEnqueueMemBufferRead;
  pDdiTable->pfnMemBufferWrite =
      ur_sanitizer_layer::msan::urEnqueueMemBufferWrite;
  pDdiTable->pfnMemBufferReadRect =
      ur_sanitizer_layer::msan::urEnqueueMemBufferReadRect;
  pDdiTable->pfnMemBufferWriteRect =
      ur_sanitizer_layer::msan::urEnqueueMemBufferWriteRect;
  pDdiTable->pfnMemBufferCopy =
      ur_sanitizer_layer::msan::urEnqueueMemBufferCopy;
  pDdiTable->pfnMemBufferCopyRect =
      ur_sanitizer_layer::msan::urEnqueueMemBufferCopyRect;
  pDdiTable->pfnMemBufferFill =
      ur_sanitizer_layer::msan::urEnqueueMemBufferFill;
  pDdiTable->pfnMemBufferMap = ur_sanitizer_layer::msan::urEnqueueMemBufferMap;
  pDdiTable->pfnMemUnmap = ur_sanitizer_layer::msan::urEnqueueMemUnmap;
  pDdiTable->pfnKernelLaunch = ur_sanitizer_layer::msan::urEnqueueKernelLaunch;
  pDdiTable->pfnUSMFill = ur_sanitizer_layer::msan::urEnqueueUSMFill;
  pDdiTable->pfnUSMMemcpy = ur_sanitizer_layer::msan::urEnqueueUSMMemcpy;
  pDdiTable->pfnUSMFill2D = ur_sanitizer_layer::msan::urEnqueueUSMFill2D;
  pDdiTable->pfnUSMMemcpy2D = ur_sanitizer_layer::msan::urEnqueueUSMMemcpy2D;

  return result;
}
///////////////////////////////////////////////////////////////////////////////
/// @brief Exported function for filling application's USM table
///        with current process' addresses
///
/// @returns
///     - ::UR_RESULT_SUCCESS
///     - ::UR_RESULT_ERROR_INVALID_NULL_POINTER
ur_result_t urGetUSMProcAddrTable(
    /// [in,out] pointer to table of DDI function pointers
    ur_usm_dditable_t *pDdiTable) {
  ur_result_t result = UR_RESULT_SUCCESS;

  pDdiTable->pfnDeviceAlloc = ur_sanitizer_layer::msan::urUSMDeviceAlloc;
  pDdiTable->pfnHostAlloc = ur_sanitizer_layer::msan::urUSMHostAlloc;
  pDdiTable->pfnSharedAlloc = ur_sanitizer_layer::msan::urUSMSharedAlloc;
  pDdiTable->pfnFree = ur_sanitizer_layer::msan::urUSMFree;

  return result;
}

ur_result_t urCheckVersion(ur_api_version_t version) {
  if (UR_MAJOR_VERSION(ur_sanitizer_layer::getContext()->version) !=
          UR_MAJOR_VERSION(version) ||
      UR_MINOR_VERSION(ur_sanitizer_layer::getContext()->version) >
          UR_MINOR_VERSION(version)) {
    return UR_RESULT_ERROR_UNSUPPORTED_VERSION;
  }
  return UR_RESULT_SUCCESS;
}

} // namespace msan

ur_result_t initMsanDDITable(ur_dditable_t *dditable) {
  ur_result_t result = UR_RESULT_SUCCESS;

  UR_LOG_L(getContext()->logger, QUIET, "==== DeviceSanitizer: MSAN");

  if (UR_RESULT_SUCCESS == result) {
    result = ur_sanitizer_layer::msan::urCheckVersion(UR_API_VERSION_CURRENT);
  }

  if (UR_RESULT_SUCCESS == result) {
    result = ur_sanitizer_layer::msan::urGetAdapterProcAddrTable(
        UR_API_VERSION_CURRENT, &dditable->Adapter);
  }

  if (UR_RESULT_SUCCESS == result) {
    result =
        ur_sanitizer_layer::msan::urGetContextProcAddrTable(&dditable->Context);
  }

  if (UR_RESULT_SUCCESS == result) {
    result =
        ur_sanitizer_layer::msan::urGetKernelProcAddrTable(&dditable->Kernel);
  }

  if (UR_RESULT_SUCCESS == result) {
    result =
        ur_sanitizer_layer::msan::urGetProgramProcAddrTable(&dditable->Program);
  }

  if (UR_RESULT_SUCCESS == result) {
    result =
        ur_sanitizer_layer::msan::urGetKernelProcAddrTable(&dditable->Kernel);
  }

  if (UR_RESULT_SUCCESS == result) {
    result = ur_sanitizer_layer::msan::urGetMemProcAddrTable(&dditable->Mem);
  }

  if (UR_RESULT_SUCCESS == result) {
    result =
        ur_sanitizer_layer::msan::urGetEnqueueProcAddrTable(&dditable->Enqueue);
  }

  if (UR_RESULT_SUCCESS == result) {
    result = ur_sanitizer_layer::msan::urGetUSMProcAddrTable(&dditable->USM);
  }

  if (result != UR_RESULT_SUCCESS) {
    UR_LOG_L(getContext()->logger, ERR, "Initialize MSAN DDI table failed: {}",
             result);
  }

  return result;
}

} // namespace ur_sanitizer_layer<|MERGE_RESOLUTION|>--- conflicted
+++ resolved
@@ -298,34 +298,6 @@
 ///////////////////////////////////////////////////////////////////////////////
 /// @brief Intercept function for urProgramBuild
 ur_result_t urProgramBuild(
-<<<<<<< HEAD
-=======
-    /// [in] handle of the context object
-    ur_context_handle_t hContext,
-    /// [in] handle of the program object
-    ur_program_handle_t hProgram,
-    /// [in] string of build options
-    const char *pOptions) {
-  auto pfnProgramBuild = getContext()->urDdiTable.Program.pfnBuild;
-
-  UR_LOG_L(getContext()->logger, DEBUG, "==== urProgramBuild");
-
-  auto UrRes = pfnProgramBuild(hContext, hProgram, pOptions);
-  if (UrRes != UR_RESULT_SUCCESS) {
-    auto Devices = GetDevices(hContext);
-    PrintUrBuildLogIfError(UrRes, hProgram, Devices.data(), Devices.size());
-    return UrRes;
-  }
-
-  UR_CALL(getMsanInterceptor()->registerProgram(hProgram));
-
-  return UR_RESULT_SUCCESS;
-}
-
-///////////////////////////////////////////////////////////////////////////////
-/// @brief Intercept function for urProgramBuildExp
-ur_result_t urProgramBuildExp(
->>>>>>> ec26b925
     /// [in] Handle of the program to build.
     ur_program_handle_t hProgram,
     /// [in] number of devices
@@ -336,11 +308,7 @@
     const char *pOptions) {
   auto pfnBuild = getContext()->urDdiTable.Program.pfnBuild;
 
-<<<<<<< HEAD
-  getContext()->logger.debug("==== urProgramBuild");
-=======
-  UR_LOG_L(getContext()->logger, DEBUG, "==== urProgramBuildExp");
->>>>>>> ec26b925
+  UR_LOG_L(getContext()->logger, DEBUG, "==== urProgramBuild");
 
   auto UrRes = pfnBuild(hProgram, numDevices, phDevices, pOptions);
   if (UrRes != UR_RESULT_SUCCESS) {
@@ -358,39 +326,6 @@
 ur_result_t urProgramLink(
     /// [in] handle of the context instance.
     ur_context_handle_t hContext,
-<<<<<<< HEAD
-=======
-    /// [in] number of program handles in `phPrograms`.
-    uint32_t count,
-    /// [in][range(0, count)] pointer to array of program handles.
-    const ur_program_handle_t *phPrograms,
-    /// [in][optional] pointer to linker options null-terminated string.
-    const char *pOptions,
-    /// [out] pointer to handle of program object created.
-    ur_program_handle_t *phProgram) {
-  auto pfnProgramLink = getContext()->urDdiTable.Program.pfnLink;
-
-  UR_LOG_L(getContext()->logger, DEBUG, "==== urProgramLink");
-
-  auto UrRes = pfnProgramLink(hContext, count, phPrograms, pOptions, phProgram);
-  if (UrRes != UR_RESULT_SUCCESS) {
-    auto Devices = GetDevices(hContext);
-    PrintUrBuildLogIfError(UrRes, *phProgram, Devices.data(), Devices.size());
-    return UrRes;
-  }
-
-  UR_CALL(getMsanInterceptor()->insertProgram(*phProgram));
-  UR_CALL(getMsanInterceptor()->registerProgram(*phProgram));
-
-  return UR_RESULT_SUCCESS;
-}
-
-///////////////////////////////////////////////////////////////////////////////
-/// @brief Intercept function for urProgramLinkExp
-ur_result_t urProgramLinkExp(
-    /// [in] handle of the context instance.
-    ur_context_handle_t hContext,
->>>>>>> ec26b925
     /// [in] number of devices
     uint32_t numDevices,
     /// [in][range(0, numDevices)] pointer to array of device handles
@@ -405,11 +340,7 @@
     ur_program_handle_t *phProgram) {
   auto pfnProgramLink = getContext()->urDdiTable.Program.pfnLink;
 
-<<<<<<< HEAD
-  getContext()->logger.debug("==== urProgramLink");
-=======
-  UR_LOG_L(getContext()->logger, DEBUG, "==== urProgramLinkExp");
->>>>>>> ec26b925
+  UR_LOG_L(getContext()->logger, DEBUG, "==== urProgramLink");
 
   auto UrRes = pfnProgramLink(hContext, numDevices, phDevices, count,
                               phPrograms, pOptions, phProgram);
