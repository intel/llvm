--- conflicted
+++ resolved
@@ -88,12 +88,9 @@
   ur_shared_mutex Mutex;
   std::unordered_map<uint32_t, std::shared_ptr<MemBuffer>> BufferArgs;
 
-<<<<<<< HEAD
   // Need preserve the order of local arguments
   std::map<uint32_t, MsanLocalArgsInfo> LocalArgs;
 
-=======
->>>>>>> a9295c1b
   explicit KernelInfo(ur_kernel_handle_t Kernel) : Handle(Kernel) {
     [[maybe_unused]] auto Result =
         getContext()->urDdiTable.Kernel.pfnRetain(Kernel);
