/*
 *
 * Copyright (C) 2025 Intel Corporation
 *
 * Part of the Unified-Runtime Project, under the Apache License v2.0 with LLVM
 * Exceptions. See LICENSE.TXT
 *
 * SPDX-License-Identifier: Apache-2.0 WITH LLVM-exception
 *
 * @file tsan_ddi.cpp
 *
 */

#include "tsan_ddi.hpp"
#include "sanitizer_common/sanitizer_common.hpp"
#include "sanitizer_common/sanitizer_utils.hpp"
#include "tsan_interceptor.hpp"
#include "ur_sanitizer_layer.hpp"

namespace ur_sanitizer_layer {
namespace tsan {

namespace {

ur_result_t setupContext(ur_context_handle_t Context, uint32_t numDevices,
                         const ur_device_handle_t *phDevices) {
  std::shared_ptr<ContextInfo> CI;
  UR_CALL(getTsanInterceptor()->insertContext(Context, CI));
  for (uint32_t i = 0; i < numDevices; i++) {
    std::shared_ptr<DeviceInfo> DI;
    UR_CALL(getTsanInterceptor()->insertDevice(phDevices[i], DI));
    DI->Type = GetDeviceType(Context, DI->Handle);
    if (DI->Type == DeviceType::UNKNOWN) {
      getContext()->logger.error("Unsupport device");
      return UR_RESULT_ERROR_INVALID_DEVICE;
    }
    if (!DI->Shadow)
      UR_CALL(DI->allocShadowMemory());
    CI->DeviceList.emplace_back(DI->Handle);
  }
  return UR_RESULT_SUCCESS;
}

} // namespace

///////////////////////////////////////////////////////////////////////////////
/// @brief Intercept function for urContextCreate
__urdlllocal ur_result_t UR_APICALL urContextCreate(
    /// [in] the number of devices given in phDevices
    uint32_t numDevices,
    /// [in][range(0, numDevices)] array of handle of devices.
    const ur_device_handle_t *phDevices,
    /// [in][optional] pointer to context creation properties.
    const ur_context_properties_t *pProperties,
    /// [out] pointer to handle of context object created
    ur_context_handle_t *phContext) {
  getContext()->logger.debug("==== urContextCreate");

  UR_CALL(getContext()->urDdiTable.Context.pfnCreate(numDevices, phDevices,
                                                     pProperties, phContext));

  UR_CALL(setupContext(*phContext, numDevices, phDevices));

  return UR_RESULT_SUCCESS;
}

///////////////////////////////////////////////////////////////////////////////
/// @brief Intercept function for urContextCreateWithNativeHandle
__urdlllocal ur_result_t UR_APICALL urContextCreateWithNativeHandle(
    /// [in][nocheck] the native handle of the getContext()->
    ur_native_handle_t hNativeContext, ur_adapter_handle_t hAdapter,
    /// [in] number of devices associated with the context
    uint32_t numDevices,
    /// [in][range(0, numDevices)] list of devices associated with the
    /// context
    const ur_device_handle_t *phDevices,
    /// [in][optional] pointer to native context properties struct
    const ur_context_native_properties_t *pProperties,
    /// [out] pointer to the handle of the context object created.
    ur_context_handle_t *phContext) {
  getContext()->logger.debug("==== urContextCreateWithNativeHandle");

  UR_CALL(getContext()->urDdiTable.Context.pfnCreateWithNativeHandle(
      hNativeContext, hAdapter, numDevices, phDevices, pProperties, phContext));

  UR_CALL(setupContext(*phContext, numDevices, phDevices));

  return UR_RESULT_SUCCESS;
}

///////////////////////////////////////////////////////////////////////////////
/// @brief Intercept function for urContextRetain
ur_result_t urContextRetain(

    /// [in] handle of the context to get a reference of.
    ur_context_handle_t hContext) {
  getContext()->logger.debug("==== urContextRetain");

  UR_CALL(getContext()->urDdiTable.Context.pfnRetain(hContext));

  auto ContextInfo = getTsanInterceptor()->getContextInfo(hContext);
  if (!ContextInfo) {
    getContext()->logger.error("Invalid context");
    return UR_RESULT_ERROR_INVALID_CONTEXT;
  }
  ContextInfo->RefCount++;

  return UR_RESULT_SUCCESS;
}

///////////////////////////////////////////////////////////////////////////////
/// @brief Intercept function for urContextRelease
ur_result_t urContextRelease(
    /// [in] handle of the context to release.
    ur_context_handle_t hContext) {
  getContext()->logger.debug("==== urContextRelease");

  UR_CALL(getContext()->urDdiTable.Context.pfnRelease(hContext));

  auto ContextInfo = getTsanInterceptor()->getContextInfo(hContext);
  if (!ContextInfo) {
    getContext()->logger.error("Invalid context");
    return UR_RESULT_ERROR_INVALID_CONTEXT;
  }

  if (--ContextInfo->RefCount == 0) {
    UR_CALL(getTsanInterceptor()->eraseContext(hContext));
  }

  return UR_RESULT_SUCCESS;
}

///////////////////////////////////////////////////////////////////////////////
<<<<<<< HEAD
/// @brief Intercept function for urMemBufferCreate
ur_result_t urMemBufferCreate(
    /// [in] handle of the context object
    ur_context_handle_t hContext,
    /// [in] allocation and usage information flags
    ur_mem_flags_t flags,
    /// [in] size in bytes of the memory object to be allocated
    size_t size,
    /// [in][optional] pointer to buffer creation properties
    const ur_buffer_properties_t *pProperties,
    /// [out] pointer to handle of the memory buffer created
    ur_mem_handle_t *phBuffer) {
  if (nullptr == phBuffer) {
    return UR_RESULT_ERROR_INVALID_NULL_POINTER;
  }

  getContext()->logger.debug("==== urMemBufferCreate");

  void *Host = nullptr;
  if (pProperties) {
    Host = pProperties->pHost;
  }

  char *hostPtrOrNull =
      (flags & UR_MEM_FLAG_USE_HOST_POINTER) ? ur_cast<char *>(Host) : nullptr;

  std::shared_ptr<MemBuffer> pMemBuffer =
      std::make_shared<MemBuffer>(hContext, size, hostPtrOrNull);

  if (Host && (flags & UR_MEM_FLAG_ALLOC_COPY_HOST_POINTER)) {
    std::shared_ptr<ContextInfo> CtxInfo =
        getTsanInterceptor()->getContextInfo(hContext);
    for (const auto &hDevice : CtxInfo->DeviceList) {
      ManagedQueue InternalQueue(hContext, hDevice);
      char *Handle = nullptr;
      UR_CALL(pMemBuffer->getHandle(hDevice, Handle));
      UR_CALL(getContext()->urDdiTable.Enqueue.pfnUSMMemcpy(
          InternalQueue, true, Handle, Host, size, 0, nullptr, nullptr));
    }
  }

  ur_result_t result = getTsanInterceptor()->insertMemBuffer(pMemBuffer);
  *phBuffer = ur_cast<ur_mem_handle_t>(pMemBuffer.get());

  return result;
}

///////////////////////////////////////////////////////////////////////////////
/// @brief Intercept function for urMemRetain
ur_result_t urMemRetain(
    /// [in] handle of the memory object to get access
    ur_mem_handle_t hMem) {
  getContext()->logger.debug("==== urMemRetain");

  if (auto MemBuffer = getTsanInterceptor()->getMemBuffer(hMem)) {
    MemBuffer->RefCount++;
  } else {
    UR_CALL(getContext()->urDdiTable.Mem.pfnRetain(hMem));
  }

  return UR_RESULT_SUCCESS;
}

///////////////////////////////////////////////////////////////////////////////
/// @brief Intercept function for urMemRelease
ur_result_t urMemRelease(
    /// [in] handle of the memory object to release
    ur_mem_handle_t hMem) {
  getContext()->logger.debug("==== urMemRelease");

  if (auto MemBuffer = getTsanInterceptor()->getMemBuffer(hMem)) {
    if (--MemBuffer->RefCount != 0) {
      return UR_RESULT_SUCCESS;
    }
    UR_CALL(MemBuffer->free());
    UR_CALL(getTsanInterceptor()->eraseMemBuffer(hMem));
  } else {
    UR_CALL(getContext()->urDdiTable.Mem.pfnRelease(hMem));
  }

  return UR_RESULT_SUCCESS;
}

///////////////////////////////////////////////////////////////////////////////
/// @brief Intercept function for urMemBufferPartition
ur_result_t urMemBufferPartition(

    /// [in] handle of the buffer object to allocate from
    ur_mem_handle_t hBuffer,
    /// [in] allocation and usage information flags
    ur_mem_flags_t flags,
    /// [in] buffer creation type
    ur_buffer_create_type_t bufferCreateType,
    /// [in] pointer to buffer create region information
    const ur_buffer_region_t *pRegion,
    /// [out] pointer to the handle of sub buffer created
    ur_mem_handle_t *phMem) {
  getContext()->logger.debug("==== urMemBufferPartition");

  if (auto ParentBuffer = getTsanInterceptor()->getMemBuffer(hBuffer)) {
    if (ParentBuffer->Size < (pRegion->origin + pRegion->size)) {
      return UR_RESULT_ERROR_INVALID_BUFFER_SIZE;
    }
    std::shared_ptr<MemBuffer> SubBuffer = std::make_shared<MemBuffer>(
        ParentBuffer, pRegion->origin, pRegion->size);
    UR_CALL(getTsanInterceptor()->insertMemBuffer(SubBuffer));
    *phMem = reinterpret_cast<ur_mem_handle_t>(SubBuffer.get());
  } else {
    UR_CALL(getContext()->urDdiTable.Mem.pfnBufferPartition(
        hBuffer, flags, bufferCreateType, pRegion, phMem));
  }

  return UR_RESULT_SUCCESS;
}

///////////////////////////////////////////////////////////////////////////////
/// @brief Intercept function for urMemGetNativeHandle
ur_result_t urMemGetNativeHandle(
    /// [in] handle of the mem.
    ur_mem_handle_t hMem, ur_device_handle_t hDevice,
    /// [out] a pointer to the native handle of the mem.
    ur_native_handle_t *phNativeMem) {
  getContext()->logger.debug("==== urMemGetNativeHandle");

  if (auto MemBuffer = getTsanInterceptor()->getMemBuffer(hMem)) {
    char *Handle = nullptr;
    UR_CALL(MemBuffer->getHandle(hDevice, Handle));
    *phNativeMem = ur_cast<ur_native_handle_t>(Handle);
  } else {
    UR_CALL(getContext()->urDdiTable.Mem.pfnGetNativeHandle(hMem, hDevice,
                                                            phNativeMem));
  }

  return UR_RESULT_SUCCESS;
}

///////////////////////////////////////////////////////////////////////////////
/// @brief Intercept function for urMemGetInfo
ur_result_t urMemGetInfo(
    /// [in] handle to the memory object being queried.
    ur_mem_handle_t hMemory,
    /// [in] type of the info to retrieve.
    ur_mem_info_t propName,
    /// [in] the number of bytes of memory pointed to by pPropValue.
    size_t propSize,
    /// [out][optional][typename(propName, propSize)] array of bytes holding the
    /// info. If propSize is less than the real number of bytes needed to return
    /// the info then the ::UR_RESULT_ERROR_INVALID_SIZE error is returned and
    /// pPropValue is not used.
    void *pPropValue,
    /// [out][optional] pointer to the actual size in bytes of the queried
    /// propName.
    size_t *pPropSizeRet) {
  getContext()->logger.debug("==== urMemGetInfo");

  if (auto MemBuffer = getTsanInterceptor()->getMemBuffer(hMemory)) {
    UrReturnHelper ReturnValue(propSize, pPropValue, pPropSizeRet);
    switch (propName) {
    case UR_MEM_INFO_CONTEXT: {
      return ReturnValue(MemBuffer->Context);
    }
    case UR_MEM_INFO_SIZE: {
      return ReturnValue(size_t{MemBuffer->Size});
    }
    default: {
      return UR_RESULT_ERROR_UNSUPPORTED_ENUMERATION;
    }
    }
  } else {
    UR_CALL(getContext()->urDdiTable.Mem.pfnGetInfo(hMemory, propName, propSize,
                                                    pPropValue, pPropSizeRet));
  }

  return UR_RESULT_SUCCESS;
}

///////////////////////////////////////////////////////////////////////////////
/// @brief Intercept function for urEnqueueMemBufferRead
ur_result_t urEnqueueMemBufferRead(
    /// [in] handle of the queue object
    ur_queue_handle_t hQueue,
    /// [in][bounds(offset, size)] handle of the buffer object
    ur_mem_handle_t hBuffer,
    /// [in] indicates blocking (true), non-blocking (false)
    bool blockingRead,
    /// [in] offset in bytes in the buffer object
    size_t offset,
    /// [in] size in bytes of data being read
    size_t size,
    /// [in] pointer to host memory where data is to be read into
    void *pDst,
    /// [in] size of the event wait list
    uint32_t numEventsInWaitList,
    /// [in][optional][range(0, numEventsInWaitList)] pointer to a list of
    /// events that must be complete before this command can be executed. If
    /// nullptr, the numEventsInWaitList must be 0, indicating that this
    /// command does not wait on any event to complete.
    const ur_event_handle_t *phEventWaitList,
    /// [out][optional] return an event object that identifies this particular
    /// command instance.
    ur_event_handle_t *phEvent) {
  getContext()->logger.debug("==== urEnqueueMemBufferRead");

  if (auto MemBuffer = getTsanInterceptor()->getMemBuffer(hBuffer)) {
    ur_device_handle_t Device = GetDevice(hQueue);
    char *pSrc = nullptr;
    UR_CALL(MemBuffer->getHandle(Device, pSrc));
    UR_CALL(getContext()->urDdiTable.Enqueue.pfnUSMMemcpy(
        hQueue, blockingRead, pDst, pSrc + offset, size, numEventsInWaitList,
        phEventWaitList, phEvent));
  } else {
    UR_CALL(getContext()->urDdiTable.Enqueue.pfnMemBufferRead(
        hQueue, hBuffer, blockingRead, offset, size, pDst, numEventsInWaitList,
        phEventWaitList, phEvent));
  }

  return UR_RESULT_SUCCESS;
}

///////////////////////////////////////////////////////////////////////////////
/// @brief Intercept function for urEnqueueMemBufferWrite
ur_result_t urEnqueueMemBufferWrite(
    /// [in] handle of the queue object
    ur_queue_handle_t hQueue,
    /// [in][bounds(offset, size)] handle of the buffer object
    ur_mem_handle_t hBuffer,
    /// [in] indicates blocking (true), non-blocking (false)
    bool blockingWrite,
    /// [in] offset in bytes in the buffer object
    size_t offset,
    /// [in] size in bytes of data being written
    size_t size,
    /// [in] pointer to host memory where data is to be written from
    const void *pSrc,
    /// [in] size of the event wait list
    uint32_t numEventsInWaitList,
    /// [in][optional][range(0, numEventsInWaitList)] pointer to a list of
    /// events that must be complete before this command can be executed. If
    /// nullptr, the numEventsInWaitList must be 0, indicating that this
    /// command does not wait on any event to complete.
    const ur_event_handle_t *phEventWaitList,
    /// [out][optional] return an event object that identifies this particular
    /// command instance.
    ur_event_handle_t *phEvent) {
  getContext()->logger.debug("==== urEnqueueMemBufferWrite");

  if (auto MemBuffer = getTsanInterceptor()->getMemBuffer(hBuffer)) {
    ur_device_handle_t Device = GetDevice(hQueue);
    char *pDst = nullptr;
    std::vector<ur_event_handle_t> Events;
    ur_event_handle_t Event{};
    UR_CALL(MemBuffer->getHandle(Device, pDst));
    UR_CALL(getContext()->urDdiTable.Enqueue.pfnUSMMemcpy(
        hQueue, blockingWrite, pDst + offset, pSrc, size, numEventsInWaitList,
        phEventWaitList, &Event));
    Events.push_back(Event);

    if (phEvent) {
      UR_CALL(getContext()->urDdiTable.Enqueue.pfnEventsWait(
          hQueue, Events.size(), Events.data(), phEvent));
    }
  } else {
    UR_CALL(getContext()->urDdiTable.Enqueue.pfnMemBufferWrite(
        hQueue, hBuffer, blockingWrite, offset, size, pSrc, numEventsInWaitList,
        phEventWaitList, phEvent));
  }

  return UR_RESULT_SUCCESS;
}

///////////////////////////////////////////////////////////////////////////////
/// @brief Intercept function for urEnqueueMemBufferReadRect
ur_result_t urEnqueueMemBufferReadRect(
    /// [in] handle of the queue object
    ur_queue_handle_t hQueue,
    /// [in][bounds(bufferOrigin, region)] handle of the buffer object
    ur_mem_handle_t hBuffer,
    /// [in] indicates blocking (true), non-blocking (false)
    bool blockingRead,
    /// [in] 3D offset in the buffer
    ur_rect_offset_t bufferOrigin,
    /// [in] 3D offset in the host region
    ur_rect_offset_t hostOrigin,
    /// [in] 3D rectangular region descriptor: width, height, depth
    ur_rect_region_t region,
    /// [in] length of each row in bytes in the buffer object
    size_t bufferRowPitch,
    /// [in] length of each 2D slice in bytes in the buffer object being read
    size_t bufferSlicePitch,
    /// [in] length of each row in bytes in the host memory region pointed by
    /// dst
    size_t hostRowPitch,
    /// [in] length of each 2D slice in bytes in the host memory region pointed
    /// by dst
    size_t hostSlicePitch,
    /// [in] pointer to host memory where data is to be read into
    void *pDst,
    /// [in] size of the event wait list
    uint32_t numEventsInWaitList,
    /// [in][optional][range(0, numEventsInWaitList)] pointer to a list of
    /// events that must be complete before this command can be executed. If
    /// nullptr, the numEventsInWaitList must be 0, indicating that this
    /// command does not wait on any event to complete.
    const ur_event_handle_t *phEventWaitList,
    /// [out][optional] return an event object that identifies this particular
    /// command instance.
    ur_event_handle_t *phEvent) {
  getContext()->logger.debug("==== urEnqueueMemBufferReadRect");

  if (auto MemBuffer = getTsanInterceptor()->getMemBuffer(hBuffer)) {
    char *SrcHandle = nullptr;
    ur_device_handle_t Device = GetDevice(hQueue);
    UR_CALL(MemBuffer->getHandle(Device, SrcHandle));

    UR_CALL(EnqueueMemCopyRectHelper(
        hQueue, SrcHandle, ur_cast<char *>(pDst), bufferOrigin, hostOrigin,
        region, bufferRowPitch, bufferSlicePitch, hostRowPitch, hostSlicePitch,
        blockingRead, numEventsInWaitList, phEventWaitList, phEvent));
  } else {
    UR_CALL(getContext()->urDdiTable.Enqueue.pfnMemBufferReadRect(
        hQueue, hBuffer, blockingRead, bufferOrigin, hostOrigin, region,
        bufferRowPitch, bufferSlicePitch, hostRowPitch, hostSlicePitch, pDst,
        numEventsInWaitList, phEventWaitList, phEvent));
  }

  return UR_RESULT_SUCCESS;
}

///////////////////////////////////////////////////////////////////////////////
/// @brief Intercept function for urEnqueueMemBufferWriteRect
ur_result_t urEnqueueMemBufferWriteRect(
    /// [in] handle of the queue object
    ur_queue_handle_t hQueue,
    /// [in][bounds(bufferOrigin, region)] handle of the buffer object
    ur_mem_handle_t hBuffer,
    /// [in] indicates blocking (true), non-blocking (false)
    bool blockingWrite,
    /// [in] 3D offset in the buffer
    ur_rect_offset_t bufferOrigin,
    /// [in] 3D offset in the host region
    ur_rect_offset_t hostOrigin,
    /// [in] 3D rectangular region descriptor: width, height, depth
    ur_rect_region_t region,
    /// [in] length of each row in bytes in the buffer object
    size_t bufferRowPitch,
    /// [in] length of each 2D slice in bytes in the buffer object being written
    size_t bufferSlicePitch,
    /// [in] length of each row in bytes in the host memory region pointed by
    /// src
    size_t hostRowPitch,
    /// [in] length of each 2D slice in bytes in the host memory region pointed
    /// by src
    size_t hostSlicePitch,
    /// [in] pointer to host memory where data is to be written from
    void *pSrc,
    /// [in] size of the event wait list
    uint32_t numEventsInWaitList,
    /// [in][optional][range(0, numEventsInWaitList)] points to a list of
    /// events that must be complete before this command can be executed. If
    /// nullptr, the numEventsInWaitList must be 0, indicating that this
    /// command does not wait on any event to complete.
    const ur_event_handle_t *phEventWaitList,
    /// [out][optional] return an event object that identifies this particular
    /// command instance.
    ur_event_handle_t *phEvent) {
  getContext()->logger.debug("==== urEnqueueMemBufferWriteRect");

  if (auto MemBuffer = getTsanInterceptor()->getMemBuffer(hBuffer)) {
    char *DstHandle = nullptr;
    ur_device_handle_t Device = GetDevice(hQueue);
    UR_CALL(MemBuffer->getHandle(Device, DstHandle));

    UR_CALL(EnqueueMemCopyRectHelper(
        hQueue, ur_cast<char *>(pSrc), DstHandle, hostOrigin, bufferOrigin,
        region, hostRowPitch, hostSlicePitch, bufferRowPitch, bufferSlicePitch,
        blockingWrite, numEventsInWaitList, phEventWaitList, phEvent));
  } else {
    UR_CALL(getContext()->urDdiTable.Enqueue.pfnMemBufferWriteRect(
        hQueue, hBuffer, blockingWrite, bufferOrigin, hostOrigin, region,
        bufferRowPitch, bufferSlicePitch, hostRowPitch, hostSlicePitch, pSrc,
        numEventsInWaitList, phEventWaitList, phEvent));
  }

  return UR_RESULT_SUCCESS;
}

///////////////////////////////////////////////////////////////////////////////
/// @brief Intercept function for urEnqueueMemBufferCopy
ur_result_t urEnqueueMemBufferCopy(
    /// [in] handle of the queue object
    ur_queue_handle_t hQueue,
    /// [in][bounds(srcOffset, size)] handle of the src buffer object
    ur_mem_handle_t hBufferSrc,
    /// [in][bounds(dstOffset, size)] handle of the dest buffer object
    ur_mem_handle_t hBufferDst,
    /// [in] offset into hBufferSrc to begin copying from
    size_t srcOffset,
    /// [in] offset info hBufferDst to begin copying into
    size_t dstOffset,
    /// [in] size in bytes of data being copied
    size_t size,
    /// [in] size of the event wait list
    uint32_t numEventsInWaitList,
    /// [in][optional][range(0, numEventsInWaitList)] pointer to a list of
    /// events that must be complete before this command can be executed. If
    /// nullptr, the numEventsInWaitList must be 0, indicating that this
    /// command does not wait on any event to complete.
    const ur_event_handle_t *phEventWaitList,
    /// [out][optional] return an event object that identifies this particular
    /// command instance.
    ur_event_handle_t *phEvent) {
  getContext()->logger.debug("==== urEnqueueMemBufferCopy");

  auto SrcBuffer = getTsanInterceptor()->getMemBuffer(hBufferSrc);
  auto DstBuffer = getTsanInterceptor()->getMemBuffer(hBufferDst);

  UR_ASSERT((SrcBuffer && DstBuffer) || (!SrcBuffer && !DstBuffer),
            UR_RESULT_ERROR_INVALID_MEM_OBJECT);

  if (SrcBuffer && DstBuffer) {
    ur_device_handle_t Device = GetDevice(hQueue);
    std::shared_ptr<DeviceInfo> DeviceInfo =
        getTsanInterceptor()->getDeviceInfo(Device);
    char *SrcHandle = nullptr;
    UR_CALL(SrcBuffer->getHandle(Device, SrcHandle));

    char *DstHandle = nullptr;
    UR_CALL(DstBuffer->getHandle(Device, DstHandle));

    std::vector<ur_event_handle_t> Events;
    ur_event_handle_t Event{};
    UR_CALL(getContext()->urDdiTable.Enqueue.pfnUSMMemcpy(
        hQueue, false, DstHandle + dstOffset, SrcHandle + srcOffset, size,
        numEventsInWaitList, phEventWaitList, &Event));
    Events.push_back(Event);

    if (phEvent) {
      UR_CALL(getContext()->urDdiTable.Enqueue.pfnEventsWait(
          hQueue, Events.size(), Events.data(), phEvent));
    }
  } else {
    UR_CALL(getContext()->urDdiTable.Enqueue.pfnMemBufferCopy(
        hQueue, hBufferSrc, hBufferDst, srcOffset, dstOffset, size,
        numEventsInWaitList, phEventWaitList, phEvent));
  }

  return UR_RESULT_SUCCESS;
}

///////////////////////////////////////////////////////////////////////////////
/// @brief Intercept function for urEnqueueMemBufferCopyRect
ur_result_t urEnqueueMemBufferCopyRect(
    /// [in] handle of the queue object
    ur_queue_handle_t hQueue,
    /// [in][bounds(srcOrigin, region)] handle of the source buffer object
    ur_mem_handle_t hBufferSrc,
    /// [in][bounds(dstOrigin, region)] handle of the dest buffer object
    ur_mem_handle_t hBufferDst,
    /// [in] 3D offset in the source buffer
    ur_rect_offset_t srcOrigin,
    /// [in] 3D offset in the destination buffer
    ur_rect_offset_t dstOrigin,
    /// [in] source 3D rectangular region descriptor: width, height, depth
    ur_rect_region_t region,
    /// [in] length of each row in bytes in the source buffer object
    size_t srcRowPitch,
    /// [in] length of each 2D slice in bytes in the source buffer object
    size_t srcSlicePitch,
    /// [in] length of each row in bytes in the destination buffer object
    size_t dstRowPitch,
    /// [in] length of each 2D slice in bytes in the destination buffer object
    size_t dstSlicePitch,
    /// [in] size of the event wait list
    uint32_t numEventsInWaitList,
    /// [in][optional][range(0, numEventsInWaitList)] pointer to a list of
    /// events that must be complete before this command can be executed. If
    /// nullptr, the numEventsInWaitList must be 0, indicating that this
    /// command does not wait on any event to complete.
    const ur_event_handle_t *phEventWaitList,
    /// [out][optional] return an event object that identifies this particular
    /// command instance.
    ur_event_handle_t *phEvent) {
  getContext()->logger.debug("==== urEnqueueMemBufferCopyRect");

  auto SrcBuffer = getTsanInterceptor()->getMemBuffer(hBufferSrc);
  auto DstBuffer = getTsanInterceptor()->getMemBuffer(hBufferDst);

  UR_ASSERT((SrcBuffer && DstBuffer) || (!SrcBuffer && !DstBuffer),
            UR_RESULT_ERROR_INVALID_MEM_OBJECT);

  if (SrcBuffer && DstBuffer) {
    ur_device_handle_t Device = GetDevice(hQueue);
    char *SrcHandle = nullptr;
    UR_CALL(SrcBuffer->getHandle(Device, SrcHandle));

    char *DstHandle = nullptr;
    UR_CALL(DstBuffer->getHandle(Device, DstHandle));

    UR_CALL(EnqueueMemCopyRectHelper(
        hQueue, SrcHandle, DstHandle, srcOrigin, dstOrigin, region, srcRowPitch,
        srcSlicePitch, dstRowPitch, dstSlicePitch, false, numEventsInWaitList,
        phEventWaitList, phEvent));
  } else {
    UR_CALL(getContext()->urDdiTable.Enqueue.pfnMemBufferCopyRect(
        hQueue, hBufferSrc, hBufferDst, srcOrigin, dstOrigin, region,
        srcRowPitch, srcSlicePitch, dstRowPitch, dstSlicePitch,
        numEventsInWaitList, phEventWaitList, phEvent));
  }

  return UR_RESULT_SUCCESS;
}

///////////////////////////////////////////////////////////////////////////////
/// @brief Intercept function for urEnqueueMemBufferFill
ur_result_t urEnqueueMemBufferFill(
    /// [in] handle of the queue object
    ur_queue_handle_t hQueue,
    /// [in][bounds(offset, size)] handle of the buffer object
    ur_mem_handle_t hBuffer,
    /// [in] pointer to the fill pattern
    const void *pPattern,
    /// [in] size in bytes of the pattern
    size_t patternSize,
    /// [in] offset into the buffer
    size_t offset,
    /// [in] fill size in bytes, must be a multiple of patternSize
    size_t size,
    /// [in] size of the event wait list
    uint32_t numEventsInWaitList,
    /// [in][optional][range(0, numEventsInWaitList)] pointer to a list of
    /// events that must be complete before this command can be executed. If
    /// nullptr, the numEventsInWaitList must be 0, indicating that this
    /// command does not wait on any event to complete.
    const ur_event_handle_t *phEventWaitList,
    /// [out][optional] return an event object that identifies this particular
    /// command instance.
    ur_event_handle_t *phEvent) {
  getContext()->logger.debug("==== urEnqueueMemBufferFill");

  if (auto MemBuffer = getTsanInterceptor()->getMemBuffer(hBuffer)) {
    char *Handle = nullptr;
    std::vector<ur_event_handle_t> Events;
    ur_event_handle_t Event{};
    ur_device_handle_t Device = GetDevice(hQueue);
    UR_CALL(MemBuffer->getHandle(Device, Handle));
    UR_CALL(getContext()->urDdiTable.Enqueue.pfnUSMFill(
        hQueue, Handle + offset, patternSize, pPattern, size,
        numEventsInWaitList, phEventWaitList, &Event));
    Events.push_back(Event);

    if (phEvent) {
      UR_CALL(getContext()->urDdiTable.Enqueue.pfnEventsWait(
          hQueue, Events.size(), Events.data(), phEvent));
    }
  } else {
    UR_CALL(getContext()->urDdiTable.Enqueue.pfnMemBufferFill(
        hQueue, hBuffer, pPattern, patternSize, offset, size,
        numEventsInWaitList, phEventWaitList, phEvent));
  }

  return UR_RESULT_SUCCESS;
}

///////////////////////////////////////////////////////////////////////////////
/// @brief Intercept function for urEnqueueMemBufferMap
ur_result_t urEnqueueMemBufferMap(
    /// [in] handle of the queue object
    ur_queue_handle_t hQueue,
    ur_mem_handle_t
        /// [in][bounds(offset, size)] handle of the buffer object
        hBuffer,
    /// [in] indicates blocking (true), non-blocking (false)
    bool blockingMap,
    /// [in] flags for read, write, readwrite mapping
    ur_map_flags_t mapFlags,
    /// [in] offset in bytes of the buffer region being mapped
    size_t offset,
    /// [in] size in bytes of the buffer region being mapped
    size_t size,
    /// [in] size of the event wait list
    uint32_t numEventsInWaitList,
    /// [in][optional][range(0, numEventsInWaitList)] pointer to a list of
    /// events that must be complete before this command can be executed. If
    /// nullptr, the numEventsInWaitList must be 0, indicating that this
    /// command does not wait on any event to complete.
    const ur_event_handle_t *phEventWaitList,
    /// [out][optional] return an event object that identifies this
    /// particular command instance.
    ur_event_handle_t *phEvent,
    /// [out] return mapped pointer. TODO: move it before numEventsInWaitList?
    void **ppRetMap) {
  getContext()->logger.debug("==== urEnqueueMemBufferMap");

  if (auto MemBuffer = getTsanInterceptor()->getMemBuffer(hBuffer)) {
    // Translate the host access mode info.
    MemBuffer::AccessMode AccessMode = MemBuffer::UNKNOWN;
    if (mapFlags & UR_MAP_FLAG_WRITE_INVALIDATE_REGION) {
      AccessMode = MemBuffer::WRITE_ONLY;
    } else {
      if (mapFlags & UR_MAP_FLAG_READ) {
        AccessMode = MemBuffer::READ_ONLY;
        if (mapFlags & UR_MAP_FLAG_WRITE) {
          AccessMode = MemBuffer::READ_WRITE;
        }
      } else if (mapFlags & UR_MAP_FLAG_WRITE) {
        AccessMode = MemBuffer::WRITE_ONLY;
      }
    }

    UR_ASSERT(AccessMode != MemBuffer::UNKNOWN,
              UR_RESULT_ERROR_INVALID_ARGUMENT);

    ur_device_handle_t Device = GetDevice(hQueue);
    // If the buffer used host pointer, then we just reuse it. If not, we
    // need to manually allocate a new host USM.
    if (MemBuffer->HostPtr) {
      *ppRetMap = MemBuffer->HostPtr + offset;
    } else {
      ur_context_handle_t Context = GetContext(hQueue);
      ur_usm_desc_t USMDesc{};
      USMDesc.align = MemBuffer->getAlignment();
      ur_usm_pool_handle_t Pool{};
      UR_CALL(getContext()->urDdiTable.USM.pfnHostAlloc(Context, &USMDesc, Pool,
                                                        size, ppRetMap));
    }

    // Actually, if the access mode is write only, we don't need to do this
    // copy. However, in that way, we cannot generate a event to user. So,
    // we'll aways do copy here.
    char *SrcHandle = nullptr;
    UR_CALL(MemBuffer->getHandle(Device, SrcHandle));
    UR_CALL(getContext()->urDdiTable.Enqueue.pfnUSMMemcpy(
        hQueue, blockingMap, *ppRetMap, SrcHandle + offset, size,
        numEventsInWaitList, phEventWaitList, phEvent));

    {
      std::scoped_lock<ur_shared_mutex> Guard(MemBuffer->Mutex);
      UR_ASSERT(MemBuffer->Mappings.find(*ppRetMap) ==
                    MemBuffer->Mappings.end(),
                UR_RESULT_ERROR_INVALID_VALUE);
      MemBuffer->Mappings[*ppRetMap] = {offset, size};
    }
  } else {
    UR_CALL(getContext()->urDdiTable.Enqueue.pfnMemBufferMap(
        hQueue, hBuffer, blockingMap, mapFlags, offset, size,
        numEventsInWaitList, phEventWaitList, phEvent, ppRetMap));
  }

  return UR_RESULT_SUCCESS;
}

///////////////////////////////////////////////////////////////////////////////
/// @brief Intercept function for urEnqueueMemUnmap
ur_result_t urEnqueueMemUnmap(
    /// [in] handle of the queue object
    ur_queue_handle_t hQueue,
    /// [in] handle of the memory (buffer or image) object
    ur_mem_handle_t hMem,
    /// [in] mapped host address
    void *pMappedPtr,
    /// [in] size of the event wait list
    uint32_t numEventsInWaitList,
    /// [in][optional][range(0, numEventsInWaitList)] pointer to a list of
    /// events that must be complete before this command can be executed. If
    /// nullptr, the numEventsInWaitList must be 0, indicating that this
    /// command does not wait on any event to complete.
    const ur_event_handle_t *phEventWaitList,
    /// [out][optional] return an event object that identifies this particular
    /// command instance.
    ur_event_handle_t *phEvent) {
  getContext()->logger.debug("==== urEnqueueMemUnmap");

  if (auto MemBuffer = getTsanInterceptor()->getMemBuffer(hMem)) {
    MemBuffer::Mapping Mapping{};
    {
      std::scoped_lock<ur_shared_mutex> Guard(MemBuffer->Mutex);
      auto It = MemBuffer->Mappings.find(pMappedPtr);
      UR_ASSERT(It != MemBuffer->Mappings.end(), UR_RESULT_ERROR_INVALID_VALUE);
      Mapping = It->second;
      MemBuffer->Mappings.erase(It);
    }

    // Write back mapping memory data to device and release mapping memory
    // if we allocated a host USM. But for now, UR doesn't support event
    // call back, we can only do blocking copy here.
    char *DstHandle = nullptr;
    ur_context_handle_t Context = GetContext(hQueue);
    ur_device_handle_t Device = GetDevice(hQueue);
    UR_CALL(MemBuffer->getHandle(Device, DstHandle));
    UR_CALL(getContext()->urDdiTable.Enqueue.pfnUSMMemcpy(
        hQueue, true, DstHandle + Mapping.Offset, pMappedPtr, Mapping.Size,
        numEventsInWaitList, phEventWaitList, phEvent));

    if (!MemBuffer->HostPtr) {
      UR_CALL(getContext()->urDdiTable.USM.pfnFree(Context, pMappedPtr));
    }
  } else {
    UR_CALL(getContext()->urDdiTable.Enqueue.pfnMemUnmap(
        hQueue, hMem, pMappedPtr, numEventsInWaitList, phEventWaitList,
        phEvent));
  }

  return UR_RESULT_SUCCESS;
}

///////////////////////////////////////////////////////////////////////////////
/// @brief Intercept function for urKernelCreate
ur_result_t UR_APICALL urKernelCreate(
    /// [in] handle of the program instance
    ur_program_handle_t hProgram,
    /// [in] pointer to null-terminated string.
    const char *pKernelName,
    /// [out][alloc] pointer to handle of kernel object created.
    ur_kernel_handle_t *phKernel) {
  getContext()->logger.debug("==== urKernelCreate");

  UR_CALL(getContext()->urDdiTable.Kernel.pfnCreate(hProgram, pKernelName,
                                                    phKernel));
  UR_CALL(getTsanInterceptor()->insertKernel(*phKernel));

  return UR_RESULT_SUCCESS;
}

ur_result_t UR_APICALL urKernelCreateWithNativeHandle(
    /// [in][nocheck] the native handle of the kernel.
    ur_native_handle_t hNativeKernel,
    /// [in] handle of the context object
    ur_context_handle_t hContext,
    /// [in][optional] handle of the program associated with the kernel
    ur_program_handle_t hProgram,
    /// [in][optional] pointer to native kernel properties struct
    const ur_kernel_native_properties_t *pProperties,
    /// [out][alloc] pointer to the handle of the kernel object created.
    ur_kernel_handle_t *phKernel) {
  getContext()->logger.debug("==== urKernelCreate");

  UR_CALL(getContext()->urDdiTable.Kernel.pfnCreateWithNativeHandle(
      hNativeKernel, hContext, hProgram, pProperties, phKernel));

  UR_CALL(getTsanInterceptor()->insertKernel(*phKernel));
=======
/// @brief Intercept function for urProgramBuild
ur_result_t urProgramBuild(
    /// [in] handle of the context object
    ur_context_handle_t hContext,
    /// [in] handle of the program object
    ur_program_handle_t hProgram,
    /// [in] string of build options
    const char *pOptions) {
  getContext()->logger.debug("==== urProgramBuild");

  UR_CALL(
      getContext()->urDdiTable.Program.pfnBuild(hContext, hProgram, pOptions));

  UR_CALL(getTsanInterceptor()->registerProgram(hProgram));
>>>>>>> 80328323

  return UR_RESULT_SUCCESS;
}

///////////////////////////////////////////////////////////////////////////////
<<<<<<< HEAD
/// @brief Intercept function for urKernelRetain
ur_result_t urKernelRetain(
    /// [in] handle for the Kernel to retain
    ur_kernel_handle_t hKernel) {
  getContext()->logger.debug("==== urKernelRetain");

  UR_CALL(getContext()->urDdiTable.Kernel.pfnRetain(hKernel));

  auto &KernelInfo = getTsanInterceptor()->getKernelInfo(hKernel);
  KernelInfo.RefCount++;
=======
/// @brief Intercept function for urProgramBuildExp
ur_result_t urProgramBuildExp(
    /// [in] Handle of the program to build.
    ur_program_handle_t hProgram,
    /// [in] number of devices
    uint32_t numDevices,
    /// [in][range(0, numDevices)] pointer to array of device handles
    ur_device_handle_t *phDevices,
    /// [in][optional] pointer to build options null-terminated string.
    const char *pOptions) {
  getContext()->logger.debug("==== urProgramBuildExp");

  UR_CALL(getContext()->urDdiTable.ProgramExp.pfnBuildExp(hProgram, numDevices,
                                                          phDevices, pOptions));
  UR_CALL(getTsanInterceptor()->registerProgram(hProgram));
>>>>>>> 80328323

  return UR_RESULT_SUCCESS;
}

///////////////////////////////////////////////////////////////////////////////
<<<<<<< HEAD
/// @brief Intercept function for urKernelRelease
ur_result_t urKernelRelease(
    /// [in] handle for the Kernel to release
    ur_kernel_handle_t hKernel) {
  auto pfnRelease = getContext()->urDdiTable.Kernel.pfnRelease;

  getContext()->logger.debug("==== urKernelRelease");

  auto &KernelInfo = getTsanInterceptor()->getKernelInfo(hKernel);
  if (--KernelInfo.RefCount == 0) {
    UR_CALL(getTsanInterceptor()->eraseKernel(hKernel));
  }
  UR_CALL(pfnRelease(hKernel));

  return UR_RESULT_SUCCESS;
}

///////////////////////////////////////////////////////////////////////////////
/// @brief Intercept function for urKernelSetArgValue
ur_result_t urKernelSetArgValue(
    /// [in] handle of the kernel object
    ur_kernel_handle_t hKernel,
    /// [in] argument index in range [0, num args - 1]
    uint32_t argIndex,
    /// [in] size of argument type
    size_t argSize,
    /// [in][optional] pointer to value properties.
    const ur_kernel_arg_value_properties_t *pProperties,
    /// [in] argument value represented as matching arg type.
    const void *pArgValue) {
  getContext()->logger.debug("==== urKernelSetArgValue");

  std::shared_ptr<MemBuffer> MemBuffer;
  if (argSize == sizeof(ur_mem_handle_t) &&
      (MemBuffer = getTsanInterceptor()->getMemBuffer(
           *ur_cast<const ur_mem_handle_t *>(pArgValue)))) {
    auto &KernelInfo = getTsanInterceptor()->getKernelInfo(hKernel);
    std::scoped_lock<ur_shared_mutex> Guard(KernelInfo.Mutex);
    KernelInfo.BufferArgs[argIndex] = std::move(MemBuffer);
  } else {
    UR_CALL(getContext()->urDdiTable.Kernel.pfnSetArgValue(
        hKernel, argIndex, argSize, pProperties, pArgValue));
  }
=======
/// @brief Intercept function for urProgramLink
ur_result_t urProgramLink(
    /// [in] handle of the context instance.
    ur_context_handle_t hContext,
    /// [in] number of program handles in `phPrograms`.
    uint32_t count,
    /// [in][range(0, count)] pointer to array of program handles.
    const ur_program_handle_t *phPrograms,
    /// [in][optional] pointer to linker options null-terminated string.
    const char *pOptions,
    /// [out] pointer to handle of program object created.
    ur_program_handle_t *phProgram) {
  getContext()->logger.debug("==== urProgramLink");

  UR_CALL(getContext()->urDdiTable.Program.pfnLink(hContext, count, phPrograms,
                                                   pOptions, phProgram));

  UR_CALL(getTsanInterceptor()->registerProgram(*phProgram));
>>>>>>> 80328323

  return UR_RESULT_SUCCESS;
}

///////////////////////////////////////////////////////////////////////////////
<<<<<<< HEAD
/// @brief Intercept function for urKernelSetArgMemObj
ur_result_t urKernelSetArgMemObj(
    /// [in] handle of the kernel object
    ur_kernel_handle_t hKernel,
    /// [in] argument index in range [0, num args - 1]
    uint32_t argIndex,
    /// [in][optional] pointer to Memory object properties.
    const ur_kernel_arg_mem_obj_properties_t *pProperties,
    /// [in][optional] handle of Memory object.
    ur_mem_handle_t hArgValue) {
  getContext()->logger.debug("==== urKernelSetArgMemObj");

  if (std::shared_ptr<MemBuffer> MemBuffer =
          getTsanInterceptor()->getMemBuffer(hArgValue)) {
    auto &KernelInfo = getTsanInterceptor()->getKernelInfo(hKernel);
    std::scoped_lock<ur_shared_mutex> Guard(KernelInfo.Mutex);
    KernelInfo.BufferArgs[argIndex] = std::move(MemBuffer);
  } else {
    UR_CALL(getContext()->urDdiTable.Kernel.pfnSetArgMemObj(
        hKernel, argIndex, pProperties, hArgValue));
  }
=======
/// @brief Intercept function for urProgramLinkExp
ur_result_t urProgramLinkExp(
    /// [in] handle of the context instance.
    ur_context_handle_t hContext,
    /// [in] number of devices
    uint32_t numDevices,
    /// [in][range(0, numDevices)] pointer to array of device handles
    ur_device_handle_t *phDevices,
    /// [in] number of program handles in `phPrograms`.
    uint32_t count,
    /// [in][range(0, count)] pointer to array of program handles.
    const ur_program_handle_t *phPrograms,
    /// [in][optional] pointer to linker options null-terminated string.
    const char *pOptions,
    /// [out] pointer to handle of program object created.
    ur_program_handle_t *phProgram) {
  getContext()->logger.debug("==== urProgramLinkExp");

  UR_CALL(getContext()->urDdiTable.ProgramExp.pfnLinkExp(
      hContext, numDevices, phDevices, count, phPrograms, pOptions, phProgram));

  UR_CALL(getTsanInterceptor()->registerProgram(*phProgram));
>>>>>>> 80328323

  return UR_RESULT_SUCCESS;
}

///////////////////////////////////////////////////////////////////////////////
/// @brief Intercept function for urUSMDeviceAlloc
__urdlllocal ur_result_t UR_APICALL urUSMDeviceAlloc(
    /// [in] handle of the context object
    ur_context_handle_t hContext,
    /// [in] handle of the device object
    ur_device_handle_t hDevice,
    /// [in][optional] USM memory allocation descriptor
    const ur_usm_desc_t *pUSMDesc,
    /// [in][optional] Pointer to a pool created using urUSMPoolCreate
    ur_usm_pool_handle_t pool,
    /// [in] size in bytes of the USM memory object to be allocated
    size_t size,
    /// [out] pointer to USM device memory object
    void **ppMem) {
  getContext()->logger.debug("==== urUSMDeviceAlloc");

  return getTsanInterceptor()->allocateMemory(
      hContext, hDevice, pUSMDesc, pool, size, AllocType::DEVICE_USM, ppMem);
}

///////////////////////////////////////////////////////////////////////////////
/// @brief Intercept function for urUSMHostAlloc
__urdlllocal ur_result_t UR_APICALL urUSMHostAlloc(
    /// [in] handle of the context object
    ur_context_handle_t hContext,
    /// [in][optional] USM memory allocation descriptor
    const ur_usm_desc_t *pUSMDesc,
    /// [in][optional] Pointer to a pool created using urUSMPoolCreate
    ur_usm_pool_handle_t pool,
    /// [in] size in bytes of the USM memory object to be allocated
    size_t size,
    /// [out] pointer to USM host memory object
    void **ppMem) {
  getContext()->logger.debug("==== urUSMHostAlloc");

  return getTsanInterceptor()->allocateMemory(hContext, nullptr, pUSMDesc, pool,
                                              size, AllocType::HOST_USM, ppMem);
}

///////////////////////////////////////////////////////////////////////////////
/// @brief Intercept function for urUSMSharedAlloc
__urdlllocal ur_result_t UR_APICALL urUSMSharedAlloc(
    /// [in] handle of the context object
    ur_context_handle_t hContext,
    /// [in] handle of the device object
    ur_device_handle_t hDevice,
    /// [in][optional] Pointer to USM memory allocation descriptor.
    const ur_usm_desc_t *pUSMDesc,
    /// [in][optional] Pointer to a pool created using urUSMPoolCreate
    ur_usm_pool_handle_t pool,
    /// [in] size in bytes of the USM memory object to be allocated
    size_t size,
    /// [out] pointer to USM shared memory object
    void **ppMem) {
  getContext()->logger.debug("==== urUSMSharedAlloc");

  return getTsanInterceptor()->allocateMemory(
      hContext, hDevice, pUSMDesc, pool, size, AllocType::SHARED_USM, ppMem);
}

///////////////////////////////////////////////////////////////////////////////
/// @brief Intercept function for urEnqueueKernelLaunch
ur_result_t urEnqueueKernelLaunch(
    /// [in] handle of the queue object
    ur_queue_handle_t hQueue,
    /// [in] handle of the kernel object
    ur_kernel_handle_t hKernel,
    /// [in] number of dimensions, from 1 to 3, to specify the global and
    /// work-group work-items
    uint32_t workDim,
    /// [in] pointer to an array of workDim unsigned values that specify the
    /// offset used to calculate the global ID of a work-item
    const size_t *pGlobalWorkOffset,
    /// [in] pointer to an array of workDim unsigned values that specify the
    /// number of global work-items in workDim that will execute the kernel
    /// function
    const size_t *pGlobalWorkSize,
    /// [in][optional] pointer to an array of workDim unsigned values that
    /// specify the number of local work-items forming a work-group that will
    /// execute the kernel function. If nullptr, the runtime implementation will
    /// choose the work-group size.
    const size_t *pLocalWorkSize,
    /// [in] size of the event wait list
    uint32_t numEventsInWaitList,
    /// [in][optional][range(0, numEventsInWaitList)] pointer to a list of
    /// events that must be complete before the kernel execution. If
    /// nullptr, the numEventsInWaitList must be 0, indicating that no wait
    /// event.
    const ur_event_handle_t *phEventWaitList,
    /// [out][optional] return an event object that identifies this
    /// particular kernel execution instance.
    ur_event_handle_t *phEvent) {
  getContext()->logger.debug("==== urEnqueueKernelLaunch");

  LaunchInfo LaunchInfo(GetContext(hQueue), GetDevice(hQueue));

  UR_CALL(getTsanInterceptor()->preLaunchKernel(hKernel, hQueue, LaunchInfo));

  UR_CALL(getContext()->urDdiTable.Enqueue.pfnKernelLaunch(
      hQueue, hKernel, workDim, pGlobalWorkOffset, pGlobalWorkSize,
      pLocalWorkSize, numEventsInWaitList, phEventWaitList, phEvent));

  UR_CALL(getTsanInterceptor()->postLaunchKernel(hKernel, hQueue, LaunchInfo));

  return UR_RESULT_SUCCESS;
}

ur_result_t urCheckVersion(ur_api_version_t version) {
  if (UR_MAJOR_VERSION(ur_sanitizer_layer::getContext()->version) !=
          UR_MAJOR_VERSION(version) ||
      UR_MINOR_VERSION(ur_sanitizer_layer::getContext()->version) >
          UR_MINOR_VERSION(version)) {
    return UR_RESULT_ERROR_UNSUPPORTED_VERSION;
  }
  return UR_RESULT_SUCCESS;
}

///////////////////////////////////////////////////////////////////////////////
/// @brief Exported function for filling application's Context table
///        with current process' addresses
///
/// @returns
///     - ::UR_RESULT_SUCCESS
///     - ::UR_RESULT_ERROR_INVALID_NULL_POINTER
///     - ::UR_RESULT_ERROR_UNSUPPORTED_VERSION
__urdlllocal ur_result_t UR_APICALL urGetContextProcAddrTable(
    /// [in] API version requested
    ur_api_version_t version,
    /// [in,out] pointer to table of DDI function pointers
    ur_context_dditable_t *pDdiTable) {
  if (nullptr == pDdiTable) {
    return UR_RESULT_ERROR_INVALID_NULL_POINTER;
  }

  if (UR_MAJOR_VERSION(ur_sanitizer_layer::getContext()->version) !=
          UR_MAJOR_VERSION(version) ||
      UR_MINOR_VERSION(ur_sanitizer_layer::getContext()->version) >
          UR_MINOR_VERSION(version)) {
    return UR_RESULT_ERROR_UNSUPPORTED_VERSION;
  }

  ur_result_t result = UR_RESULT_SUCCESS;

  pDdiTable->pfnCreate = ur_sanitizer_layer::tsan::urContextCreate;
  pDdiTable->pfnCreateWithNativeHandle =
      ur_sanitizer_layer::tsan::urContextCreateWithNativeHandle;
  pDdiTable->pfnRetain = ur_sanitizer_layer::tsan::urContextRetain;
  pDdiTable->pfnRelease = ur_sanitizer_layer::tsan::urContextRelease;

  return result;
}

///////////////////////////////////////////////////////////////////////////////
<<<<<<< HEAD
/// @brief Exported function for filling application's Kernel table
=======
/// @brief Exported function for filling application's Program table
>>>>>>> 80328323
///        with current process' addresses
///
/// @returns
///     - ::UR_RESULT_SUCCESS
///     - ::UR_RESULT_ERROR_INVALID_NULL_POINTER
<<<<<<< HEAD
ur_result_t urGetKernelProcAddrTable(
    /// [in] API version requested
    ur_api_version_t version,
    /// [in,out] pointer to table of DDI function pointers
    ur_kernel_dditable_t *pDdiTable) {
  if (nullptr == pDdiTable) {
    return UR_RESULT_ERROR_INVALID_NULL_POINTER;
  }

  if (UR_MAJOR_VERSION(ur_sanitizer_layer::getContext()->version) !=
          UR_MAJOR_VERSION(version) ||
      UR_MINOR_VERSION(ur_sanitizer_layer::getContext()->version) >
          UR_MINOR_VERSION(version)) {
    return UR_RESULT_ERROR_UNSUPPORTED_VERSION;
  }

  pDdiTable->pfnCreate = ur_sanitizer_layer::tsan::urKernelCreate;
  pDdiTable->pfnRetain = ur_sanitizer_layer::tsan::urKernelRetain;
  pDdiTable->pfnRelease = ur_sanitizer_layer::tsan::urKernelRelease;
  pDdiTable->pfnSetArgValue = ur_sanitizer_layer::tsan::urKernelSetArgValue;
  pDdiTable->pfnSetArgMemObj = ur_sanitizer_layer::tsan::urKernelSetArgMemObj;
=======
ur_result_t urGetProgramProcAddrTable(
    /// [in,out] pointer to table of DDI function pointers
    ur_program_dditable_t *pDdiTable) {
  pDdiTable->pfnBuild = ur_sanitizer_layer::tsan::urProgramBuild;
  pDdiTable->pfnLink = ur_sanitizer_layer::tsan::urProgramLink;
>>>>>>> 80328323

  return UR_RESULT_SUCCESS;
}

<<<<<<< HEAD
///////////////////////////////////////////////////////////////////////////////
/// @brief Exported function for filling application's Mem table
=======
/// @brief Exported function for filling application's ProgramExp table
>>>>>>> 80328323
///        with current process' addresses
///
/// @returns
///     - ::UR_RESULT_SUCCESS
///     - ::UR_RESULT_ERROR_INVALID_NULL_POINTER
<<<<<<< HEAD
ur_result_t urGetMemProcAddrTable(
    /// [in] API version requested
    ur_api_version_t version,
    /// [in,out] pointer to table of DDI function pointers
    ur_mem_dditable_t *pDdiTable) {
  if (nullptr == pDdiTable) {
    return UR_RESULT_ERROR_INVALID_NULL_POINTER;
  }

  if (UR_MAJOR_VERSION(ur_sanitizer_layer::getContext()->version) !=
          UR_MAJOR_VERSION(version) ||
      UR_MINOR_VERSION(ur_sanitizer_layer::getContext()->version) >
          UR_MINOR_VERSION(version)) {
    return UR_RESULT_ERROR_UNSUPPORTED_VERSION;
  }

  pDdiTable->pfnBufferCreate = ur_sanitizer_layer::tsan::urMemBufferCreate;
  pDdiTable->pfnRetain = ur_sanitizer_layer::tsan::urMemRetain;
  pDdiTable->pfnRelease = ur_sanitizer_layer::tsan::urMemRelease;
  pDdiTable->pfnBufferPartition =
      ur_sanitizer_layer::tsan::urMemBufferPartition;
  pDdiTable->pfnGetNativeHandle =
      ur_sanitizer_layer::tsan::urMemGetNativeHandle;
  pDdiTable->pfnGetInfo = ur_sanitizer_layer::tsan::urMemGetInfo;

  return UR_RESULT_SUCCESS;
=======
ur_result_t urGetProgramExpProcAddrTable(
    /// [in,out] pointer to table of DDI function pointers
    ur_program_exp_dditable_t *pDdiTable) {
  ur_result_t result = UR_RESULT_SUCCESS;

  pDdiTable->pfnBuildExp = ur_sanitizer_layer::tsan::urProgramBuildExp;
  pDdiTable->pfnLinkExp = ur_sanitizer_layer::tsan::urProgramLinkExp;

  return result;
>>>>>>> 80328323
}

///////////////////////////////////////////////////////////////////////////////
/// @brief Exported function for filling application's USM table
///        with current process' addresses
///
/// @returns
///     - ::UR_RESULT_SUCCESS
///     - ::UR_RESULT_ERROR_INVALID_NULL_POINTER
///     - ::UR_RESULT_ERROR_UNSUPPORTED_VERSION
__urdlllocal ur_result_t UR_APICALL urGetUSMProcAddrTable(
    /// [in] API version requested
    ur_api_version_t version,
    /// [in,out] pointer to table of DDI function pointers
    ur_usm_dditable_t *pDdiTable) {
  if (nullptr == pDdiTable) {
    return UR_RESULT_ERROR_INVALID_NULL_POINTER;
  }

  if (UR_MAJOR_VERSION(ur_sanitizer_layer::getContext()->version) !=
          UR_MAJOR_VERSION(version) ||
      UR_MINOR_VERSION(ur_sanitizer_layer::getContext()->version) >
          UR_MINOR_VERSION(version)) {
    return UR_RESULT_ERROR_UNSUPPORTED_VERSION;
  }

  ur_result_t result = UR_RESULT_SUCCESS;

  pDdiTable->pfnDeviceAlloc = ur_sanitizer_layer::tsan::urUSMDeviceAlloc;
  pDdiTable->pfnHostAlloc = ur_sanitizer_layer::tsan::urUSMHostAlloc;
  pDdiTable->pfnSharedAlloc = ur_sanitizer_layer::tsan::urUSMSharedAlloc;

  return result;
}

///////////////////////////////////////////////////////////////////////////////
/// @brief Exported function for filling application's Enqueue table
///        with current process' addresses
///
/// @returns
///     - ::UR_RESULT_SUCCESS
///     - ::UR_RESULT_ERROR_INVALID_NULL_POINTER
///     - ::UR_RESULT_ERROR_UNSUPPORTED_VERSION
__urdlllocal ur_result_t UR_APICALL urGetEnqueueProcAddrTable(
    /// [in] API version requested
    ur_api_version_t version,
    /// [in,out] pointer to table of DDI function pointers
    ur_enqueue_dditable_t *pDdiTable) {
  if (nullptr == pDdiTable) {
    return UR_RESULT_ERROR_INVALID_NULL_POINTER;
  }

  if (UR_MAJOR_VERSION(ur_sanitizer_layer::getContext()->version) !=
          UR_MAJOR_VERSION(version) ||
      UR_MINOR_VERSION(ur_sanitizer_layer::getContext()->version) >
          UR_MINOR_VERSION(version)) {
    return UR_RESULT_ERROR_UNSUPPORTED_VERSION;
  }

  ur_result_t result = UR_RESULT_SUCCESS;

  pDdiTable->pfnMemBufferRead =
      ur_sanitizer_layer::tsan::urEnqueueMemBufferRead;
  pDdiTable->pfnMemBufferWrite =
      ur_sanitizer_layer::tsan::urEnqueueMemBufferWrite;
  pDdiTable->pfnMemBufferReadRect =
      ur_sanitizer_layer::tsan::urEnqueueMemBufferReadRect;
  pDdiTable->pfnMemBufferWriteRect =
      ur_sanitizer_layer::tsan::urEnqueueMemBufferWriteRect;
  pDdiTable->pfnMemBufferCopy =
      ur_sanitizer_layer::tsan::urEnqueueMemBufferCopy;
  pDdiTable->pfnMemBufferCopyRect =
      ur_sanitizer_layer::tsan::urEnqueueMemBufferCopyRect;
  pDdiTable->pfnMemBufferFill =
      ur_sanitizer_layer::tsan::urEnqueueMemBufferFill;
  pDdiTable->pfnMemBufferMap = ur_sanitizer_layer::tsan::urEnqueueMemBufferMap;
  pDdiTable->pfnMemUnmap = ur_sanitizer_layer::tsan::urEnqueueMemUnmap;
  pDdiTable->pfnKernelLaunch = ur_sanitizer_layer::tsan::urEnqueueKernelLaunch;

  return result;
}

} // namespace tsan

ur_result_t initTsanDDITable(ur_dditable_t *dditable) {
  ur_result_t result = UR_RESULT_SUCCESS;

  getContext()->logger.always("==== DeviceSanitizer: TSAN");

  if (UR_RESULT_SUCCESS == result) {
    result = ur_sanitizer_layer::tsan::urCheckVersion(UR_API_VERSION_CURRENT);
  }

  if (UR_RESULT_SUCCESS == result) {
    result = ur_sanitizer_layer::tsan::urGetContextProcAddrTable(
        UR_API_VERSION_CURRENT, &dditable->Context);
  }

  if (UR_RESULT_SUCCESS == result) {
<<<<<<< HEAD
    result = ur_sanitizer_layer::tsan::urGetKernelProcAddrTable(
        UR_API_VERSION_CURRENT, &dditable->Kernel);
  }

  if (UR_RESULT_SUCCESS == result) {
    result = ur_sanitizer_layer::tsan::urGetMemProcAddrTable(
        UR_API_VERSION_CURRENT, &dditable->Mem);
=======
    result =
        ur_sanitizer_layer::tsan::urGetProgramProcAddrTable(&dditable->Program);
  }

  if (UR_RESULT_SUCCESS == result) {
    result = ur_sanitizer_layer::tsan::urGetProgramExpProcAddrTable(
        &dditable->ProgramExp);
>>>>>>> 80328323
  }

  if (UR_RESULT_SUCCESS == result) {
    result = ur_sanitizer_layer::tsan::urGetUSMProcAddrTable(
        UR_API_VERSION_CURRENT, &dditable->USM);
  }

  if (UR_RESULT_SUCCESS == result) {
    result = ur_sanitizer_layer::tsan::urGetEnqueueProcAddrTable(
        UR_API_VERSION_CURRENT, &dditable->Enqueue);
  }

  if (result != UR_RESULT_SUCCESS) {
    getContext()->logger.error("Initialize TSAN DDI table failed: {}", result);
  }

  return result;
}

} // namespace ur_sanitizer_layer<|MERGE_RESOLUTION|>--- conflicted
+++ resolved
@@ -130,8 +130,94 @@
   return UR_RESULT_SUCCESS;
 }
 
-///////////////////////////////////////////////////////////////////////////////
-<<<<<<< HEAD
+/// @brief Intercept function for urProgramBuild
+ur_result_t urProgramBuild(
+    /// [in] handle of the context object
+    ur_context_handle_t hContext,
+    /// [in] handle of the program object
+    ur_program_handle_t hProgram,
+    /// [in] string of build options
+    const char *pOptions) {
+  getContext()->logger.debug("==== urProgramBuild");
+
+  UR_CALL(
+      getContext()->urDdiTable.Program.pfnBuild(hContext, hProgram, pOptions));
+
+  UR_CALL(getTsanInterceptor()->registerProgram(hProgram));
+
+  return UR_RESULT_SUCCESS;
+}
+
+///////////////////////////////////////////////////////////////////////////////
+/// @brief Intercept function for urProgramLink
+ur_result_t urProgramLink(
+    /// [in] handle of the context instance.
+    ur_context_handle_t hContext,
+    /// [in] number of program handles in `phPrograms`.
+    uint32_t count,
+    /// [in][range(0, count)] pointer to array of program handles.
+    const ur_program_handle_t *phPrograms,
+    /// [in][optional] pointer to linker options null-terminated string.
+    const char *pOptions,
+    /// [out] pointer to handle of program object created.
+    ur_program_handle_t *phProgram) {
+  getContext()->logger.debug("==== urProgramLink");
+
+  UR_CALL(getContext()->urDdiTable.Program.pfnLink(hContext, count, phPrograms,
+                                                   pOptions, phProgram));
+
+  UR_CALL(getTsanInterceptor()->registerProgram(*phProgram));
+
+  return UR_RESULT_SUCCESS;
+}
+
+///////////////////////////////////////////////////////////////////////////////
+/// @brief Intercept function for urProgramBuildExp
+ur_result_t urProgramBuildExp(
+    /// [in] Handle of the program to build.
+    ur_program_handle_t hProgram,
+    /// [in] number of devices
+    uint32_t numDevices,
+    /// [in][range(0, numDevices)] pointer to array of device handles
+    ur_device_handle_t *phDevices,
+    /// [in][optional] pointer to build options null-terminated string.
+    const char *pOptions) {
+  getContext()->logger.debug("==== urProgramBuildExp");
+
+  UR_CALL(getContext()->urDdiTable.ProgramExp.pfnBuildExp(hProgram, numDevices,
+                                                          phDevices, pOptions));
+  UR_CALL(getTsanInterceptor()->registerProgram(hProgram));
+
+  return UR_RESULT_SUCCESS;
+}
+
+/// @brief Intercept function for urProgramLinkExp
+ur_result_t urProgramLinkExp(
+    /// [in] handle of the context instance.
+    ur_context_handle_t hContext,
+    /// [in] number of devices
+    uint32_t numDevices,
+    /// [in][range(0, numDevices)] pointer to array of device handles
+    ur_device_handle_t *phDevices,
+    /// [in] number of program handles in `phPrograms`.
+    uint32_t count,
+    /// [in][range(0, count)] pointer to array of program handles.
+    const ur_program_handle_t *phPrograms,
+    /// [in][optional] pointer to linker options null-terminated string.
+    const char *pOptions,
+    /// [out] pointer to handle of program object created.
+    ur_program_handle_t *phProgram) {
+  getContext()->logger.debug("==== urProgramLinkExp");
+
+  UR_CALL(getContext()->urDdiTable.ProgramExp.pfnLinkExp(
+      hContext, numDevices, phDevices, count, phPrograms, pOptions, phProgram));
+
+  UR_CALL(getTsanInterceptor()->registerProgram(*phProgram));
+
+  return UR_RESULT_SUCCESS;
+}
+
+///////////////////////////////////////////////////////////////////////////////
 /// @brief Intercept function for urMemBufferCreate
 ur_result_t urMemBufferCreate(
     /// [in] handle of the context object
@@ -872,28 +958,11 @@
       hNativeKernel, hContext, hProgram, pProperties, phKernel));
 
   UR_CALL(getTsanInterceptor()->insertKernel(*phKernel));
-=======
-/// @brief Intercept function for urProgramBuild
-ur_result_t urProgramBuild(
-    /// [in] handle of the context object
-    ur_context_handle_t hContext,
-    /// [in] handle of the program object
-    ur_program_handle_t hProgram,
-    /// [in] string of build options
-    const char *pOptions) {
-  getContext()->logger.debug("==== urProgramBuild");
-
-  UR_CALL(
-      getContext()->urDdiTable.Program.pfnBuild(hContext, hProgram, pOptions));
-
-  UR_CALL(getTsanInterceptor()->registerProgram(hProgram));
->>>>>>> 80328323
-
-  return UR_RESULT_SUCCESS;
-}
-
-///////////////////////////////////////////////////////////////////////////////
-<<<<<<< HEAD
+
+  return UR_RESULT_SUCCESS;
+}
+
+///////////////////////////////////////////////////////////////////////////////
 /// @brief Intercept function for urKernelRetain
 ur_result_t urKernelRetain(
     /// [in] handle for the Kernel to retain
@@ -904,29 +973,11 @@
 
   auto &KernelInfo = getTsanInterceptor()->getKernelInfo(hKernel);
   KernelInfo.RefCount++;
-=======
-/// @brief Intercept function for urProgramBuildExp
-ur_result_t urProgramBuildExp(
-    /// [in] Handle of the program to build.
-    ur_program_handle_t hProgram,
-    /// [in] number of devices
-    uint32_t numDevices,
-    /// [in][range(0, numDevices)] pointer to array of device handles
-    ur_device_handle_t *phDevices,
-    /// [in][optional] pointer to build options null-terminated string.
-    const char *pOptions) {
-  getContext()->logger.debug("==== urProgramBuildExp");
-
-  UR_CALL(getContext()->urDdiTable.ProgramExp.pfnBuildExp(hProgram, numDevices,
-                                                          phDevices, pOptions));
-  UR_CALL(getTsanInterceptor()->registerProgram(hProgram));
->>>>>>> 80328323
-
-  return UR_RESULT_SUCCESS;
-}
-
-///////////////////////////////////////////////////////////////////////////////
-<<<<<<< HEAD
+
+  return UR_RESULT_SUCCESS;
+}
+
+///////////////////////////////////////////////////////////////////////////////
 /// @brief Intercept function for urKernelRelease
 ur_result_t urKernelRelease(
     /// [in] handle for the Kernel to release
@@ -970,32 +1021,11 @@
     UR_CALL(getContext()->urDdiTable.Kernel.pfnSetArgValue(
         hKernel, argIndex, argSize, pProperties, pArgValue));
   }
-=======
-/// @brief Intercept function for urProgramLink
-ur_result_t urProgramLink(
-    /// [in] handle of the context instance.
-    ur_context_handle_t hContext,
-    /// [in] number of program handles in `phPrograms`.
-    uint32_t count,
-    /// [in][range(0, count)] pointer to array of program handles.
-    const ur_program_handle_t *phPrograms,
-    /// [in][optional] pointer to linker options null-terminated string.
-    const char *pOptions,
-    /// [out] pointer to handle of program object created.
-    ur_program_handle_t *phProgram) {
-  getContext()->logger.debug("==== urProgramLink");
-
-  UR_CALL(getContext()->urDdiTable.Program.pfnLink(hContext, count, phPrograms,
-                                                   pOptions, phProgram));
-
-  UR_CALL(getTsanInterceptor()->registerProgram(*phProgram));
->>>>>>> 80328323
-
-  return UR_RESULT_SUCCESS;
-}
-
-///////////////////////////////////////////////////////////////////////////////
-<<<<<<< HEAD
+
+  return UR_RESULT_SUCCESS;
+}
+
+///////////////////////////////////////////////////////////////////////////////
 /// @brief Intercept function for urKernelSetArgMemObj
 ur_result_t urKernelSetArgMemObj(
     /// [in] handle of the kernel object
@@ -1017,30 +1047,6 @@
     UR_CALL(getContext()->urDdiTable.Kernel.pfnSetArgMemObj(
         hKernel, argIndex, pProperties, hArgValue));
   }
-=======
-/// @brief Intercept function for urProgramLinkExp
-ur_result_t urProgramLinkExp(
-    /// [in] handle of the context instance.
-    ur_context_handle_t hContext,
-    /// [in] number of devices
-    uint32_t numDevices,
-    /// [in][range(0, numDevices)] pointer to array of device handles
-    ur_device_handle_t *phDevices,
-    /// [in] number of program handles in `phPrograms`.
-    uint32_t count,
-    /// [in][range(0, count)] pointer to array of program handles.
-    const ur_program_handle_t *phPrograms,
-    /// [in][optional] pointer to linker options null-terminated string.
-    const char *pOptions,
-    /// [out] pointer to handle of program object created.
-    ur_program_handle_t *phProgram) {
-  getContext()->logger.debug("==== urProgramLinkExp");
-
-  UR_CALL(getContext()->urDdiTable.ProgramExp.pfnLinkExp(
-      hContext, numDevices, phDevices, count, phPrograms, pOptions, phProgram));
-
-  UR_CALL(getTsanInterceptor()->registerProgram(*phProgram));
->>>>>>> 80328323
 
   return UR_RESULT_SUCCESS;
 }
@@ -1170,24 +1176,12 @@
 /// @returns
 ///     - ::UR_RESULT_SUCCESS
 ///     - ::UR_RESULT_ERROR_INVALID_NULL_POINTER
-///     - ::UR_RESULT_ERROR_UNSUPPORTED_VERSION
 __urdlllocal ur_result_t UR_APICALL urGetContextProcAddrTable(
-    /// [in] API version requested
-    ur_api_version_t version,
     /// [in,out] pointer to table of DDI function pointers
     ur_context_dditable_t *pDdiTable) {
   if (nullptr == pDdiTable) {
     return UR_RESULT_ERROR_INVALID_NULL_POINTER;
   }
-
-  if (UR_MAJOR_VERSION(ur_sanitizer_layer::getContext()->version) !=
-          UR_MAJOR_VERSION(version) ||
-      UR_MINOR_VERSION(ur_sanitizer_layer::getContext()->version) >
-          UR_MINOR_VERSION(version)) {
-    return UR_RESULT_ERROR_UNSUPPORTED_VERSION;
-  }
-
-  ur_result_t result = UR_RESULT_SUCCESS;
 
   pDdiTable->pfnCreate = ur_sanitizer_layer::tsan::urContextCreate;
   pDdiTable->pfnCreateWithNativeHandle =
@@ -1195,35 +1189,61 @@
   pDdiTable->pfnRetain = ur_sanitizer_layer::tsan::urContextRetain;
   pDdiTable->pfnRelease = ur_sanitizer_layer::tsan::urContextRelease;
 
-  return result;
-}
-
-///////////////////////////////////////////////////////////////////////////////
-<<<<<<< HEAD
-/// @brief Exported function for filling application's Kernel table
-=======
+  return UR_RESULT_SUCCESS;
+}
+
+///////////////////////////////////////////////////////////////////////////////
 /// @brief Exported function for filling application's Program table
->>>>>>> 80328323
 ///        with current process' addresses
 ///
 /// @returns
 ///     - ::UR_RESULT_SUCCESS
 ///     - ::UR_RESULT_ERROR_INVALID_NULL_POINTER
-<<<<<<< HEAD
+ur_result_t urGetProgramProcAddrTable(
+    /// [in,out] pointer to table of DDI function pointers
+    ur_program_dditable_t *pDdiTable) {
+  if (nullptr == pDdiTable) {
+    return UR_RESULT_ERROR_INVALID_NULL_POINTER;
+  }
+
+  pDdiTable->pfnBuild = ur_sanitizer_layer::tsan::urProgramBuild;
+  pDdiTable->pfnLink = ur_sanitizer_layer::tsan::urProgramLink;
+
+  return UR_RESULT_SUCCESS;
+}
+
+///////////////////////////////////////////////////////////////////////////////
+/// @brief Exported function for filling application's ProgramExp table
+///        with current process' addresses
+///
+/// @returns
+///     - ::UR_RESULT_SUCCESS
+///     - ::UR_RESULT_ERROR_INVALID_NULL_POINTER
+ur_result_t urGetProgramExpProcAddrTable(
+    /// [in,out] pointer to table of DDI function pointers
+    ur_program_exp_dditable_t *pDdiTable) {
+  if (nullptr == pDdiTable) {
+    return UR_RESULT_ERROR_INVALID_NULL_POINTER;
+  }
+
+  pDdiTable->pfnBuildExp = ur_sanitizer_layer::tsan::urProgramBuildExp;
+  pDdiTable->pfnLinkExp = ur_sanitizer_layer::tsan::urProgramLinkExp;
+
+  return UR_RESULT_SUCCESS;
+}
+
+///////////////////////////////////////////////////////////////////////////////
+/// @brief Exported function for filling application's Kernel table
+///        with current process' addresses
+///
+/// @returns
+///     - ::UR_RESULT_SUCCESS
+///     - ::UR_RESULT_ERROR_INVALID_NULL_POINTER
 ur_result_t urGetKernelProcAddrTable(
-    /// [in] API version requested
-    ur_api_version_t version,
     /// [in,out] pointer to table of DDI function pointers
     ur_kernel_dditable_t *pDdiTable) {
   if (nullptr == pDdiTable) {
     return UR_RESULT_ERROR_INVALID_NULL_POINTER;
-  }
-
-  if (UR_MAJOR_VERSION(ur_sanitizer_layer::getContext()->version) !=
-          UR_MAJOR_VERSION(version) ||
-      UR_MINOR_VERSION(ur_sanitizer_layer::getContext()->version) >
-          UR_MINOR_VERSION(version)) {
-    return UR_RESULT_ERROR_UNSUPPORTED_VERSION;
   }
 
   pDdiTable->pfnCreate = ur_sanitizer_layer::tsan::urKernelCreate;
@@ -1231,43 +1251,22 @@
   pDdiTable->pfnRelease = ur_sanitizer_layer::tsan::urKernelRelease;
   pDdiTable->pfnSetArgValue = ur_sanitizer_layer::tsan::urKernelSetArgValue;
   pDdiTable->pfnSetArgMemObj = ur_sanitizer_layer::tsan::urKernelSetArgMemObj;
-=======
-ur_result_t urGetProgramProcAddrTable(
-    /// [in,out] pointer to table of DDI function pointers
-    ur_program_dditable_t *pDdiTable) {
-  pDdiTable->pfnBuild = ur_sanitizer_layer::tsan::urProgramBuild;
-  pDdiTable->pfnLink = ur_sanitizer_layer::tsan::urProgramLink;
->>>>>>> 80328323
-
-  return UR_RESULT_SUCCESS;
-}
-
-<<<<<<< HEAD
+
+  return UR_RESULT_SUCCESS;
+}
+
 ///////////////////////////////////////////////////////////////////////////////
 /// @brief Exported function for filling application's Mem table
-=======
-/// @brief Exported function for filling application's ProgramExp table
->>>>>>> 80328323
 ///        with current process' addresses
 ///
 /// @returns
 ///     - ::UR_RESULT_SUCCESS
 ///     - ::UR_RESULT_ERROR_INVALID_NULL_POINTER
-<<<<<<< HEAD
 ur_result_t urGetMemProcAddrTable(
-    /// [in] API version requested
-    ur_api_version_t version,
     /// [in,out] pointer to table of DDI function pointers
     ur_mem_dditable_t *pDdiTable) {
   if (nullptr == pDdiTable) {
     return UR_RESULT_ERROR_INVALID_NULL_POINTER;
-  }
-
-  if (UR_MAJOR_VERSION(ur_sanitizer_layer::getContext()->version) !=
-          UR_MAJOR_VERSION(version) ||
-      UR_MINOR_VERSION(ur_sanitizer_layer::getContext()->version) >
-          UR_MINOR_VERSION(version)) {
-    return UR_RESULT_ERROR_UNSUPPORTED_VERSION;
   }
 
   pDdiTable->pfnBufferCreate = ur_sanitizer_layer::tsan::urMemBufferCreate;
@@ -1280,17 +1279,6 @@
   pDdiTable->pfnGetInfo = ur_sanitizer_layer::tsan::urMemGetInfo;
 
   return UR_RESULT_SUCCESS;
-=======
-ur_result_t urGetProgramExpProcAddrTable(
-    /// [in,out] pointer to table of DDI function pointers
-    ur_program_exp_dditable_t *pDdiTable) {
-  ur_result_t result = UR_RESULT_SUCCESS;
-
-  pDdiTable->pfnBuildExp = ur_sanitizer_layer::tsan::urProgramBuildExp;
-  pDdiTable->pfnLinkExp = ur_sanitizer_layer::tsan::urProgramLinkExp;
-
-  return result;
->>>>>>> 80328323
 }
 
 ///////////////////////////////////////////////////////////////////////////////
@@ -1300,30 +1288,18 @@
 /// @returns
 ///     - ::UR_RESULT_SUCCESS
 ///     - ::UR_RESULT_ERROR_INVALID_NULL_POINTER
-///     - ::UR_RESULT_ERROR_UNSUPPORTED_VERSION
 __urdlllocal ur_result_t UR_APICALL urGetUSMProcAddrTable(
-    /// [in] API version requested
-    ur_api_version_t version,
     /// [in,out] pointer to table of DDI function pointers
     ur_usm_dditable_t *pDdiTable) {
   if (nullptr == pDdiTable) {
     return UR_RESULT_ERROR_INVALID_NULL_POINTER;
   }
 
-  if (UR_MAJOR_VERSION(ur_sanitizer_layer::getContext()->version) !=
-          UR_MAJOR_VERSION(version) ||
-      UR_MINOR_VERSION(ur_sanitizer_layer::getContext()->version) >
-          UR_MINOR_VERSION(version)) {
-    return UR_RESULT_ERROR_UNSUPPORTED_VERSION;
-  }
-
-  ur_result_t result = UR_RESULT_SUCCESS;
-
   pDdiTable->pfnDeviceAlloc = ur_sanitizer_layer::tsan::urUSMDeviceAlloc;
   pDdiTable->pfnHostAlloc = ur_sanitizer_layer::tsan::urUSMHostAlloc;
   pDdiTable->pfnSharedAlloc = ur_sanitizer_layer::tsan::urUSMSharedAlloc;
 
-  return result;
+  return UR_RESULT_SUCCESS;
 }
 
 ///////////////////////////////////////////////////////////////////////////////
@@ -1333,24 +1309,12 @@
 /// @returns
 ///     - ::UR_RESULT_SUCCESS
 ///     - ::UR_RESULT_ERROR_INVALID_NULL_POINTER
-///     - ::UR_RESULT_ERROR_UNSUPPORTED_VERSION
 __urdlllocal ur_result_t UR_APICALL urGetEnqueueProcAddrTable(
-    /// [in] API version requested
-    ur_api_version_t version,
     /// [in,out] pointer to table of DDI function pointers
     ur_enqueue_dditable_t *pDdiTable) {
   if (nullptr == pDdiTable) {
     return UR_RESULT_ERROR_INVALID_NULL_POINTER;
   }
-
-  if (UR_MAJOR_VERSION(ur_sanitizer_layer::getContext()->version) !=
-          UR_MAJOR_VERSION(version) ||
-      UR_MINOR_VERSION(ur_sanitizer_layer::getContext()->version) >
-          UR_MINOR_VERSION(version)) {
-    return UR_RESULT_ERROR_UNSUPPORTED_VERSION;
-  }
-
-  ur_result_t result = UR_RESULT_SUCCESS;
 
   pDdiTable->pfnMemBufferRead =
       ur_sanitizer_layer::tsan::urEnqueueMemBufferRead;
@@ -1370,7 +1334,7 @@
   pDdiTable->pfnMemUnmap = ur_sanitizer_layer::tsan::urEnqueueMemUnmap;
   pDdiTable->pfnKernelLaunch = ur_sanitizer_layer::tsan::urEnqueueKernelLaunch;
 
-  return result;
+  return UR_RESULT_SUCCESS;
 }
 
 } // namespace tsan
@@ -1385,20 +1349,11 @@
   }
 
   if (UR_RESULT_SUCCESS == result) {
-    result = ur_sanitizer_layer::tsan::urGetContextProcAddrTable(
-        UR_API_VERSION_CURRENT, &dditable->Context);
+    result =
+        ur_sanitizer_layer::tsan::urGetContextProcAddrTable(&dditable->Context);
   }
 
   if (UR_RESULT_SUCCESS == result) {
-<<<<<<< HEAD
-    result = ur_sanitizer_layer::tsan::urGetKernelProcAddrTable(
-        UR_API_VERSION_CURRENT, &dditable->Kernel);
-  }
-
-  if (UR_RESULT_SUCCESS == result) {
-    result = ur_sanitizer_layer::tsan::urGetMemProcAddrTable(
-        UR_API_VERSION_CURRENT, &dditable->Mem);
-=======
     result =
         ur_sanitizer_layer::tsan::urGetProgramProcAddrTable(&dditable->Program);
   }
@@ -1406,17 +1361,24 @@
   if (UR_RESULT_SUCCESS == result) {
     result = ur_sanitizer_layer::tsan::urGetProgramExpProcAddrTable(
         &dditable->ProgramExp);
->>>>>>> 80328323
   }
 
   if (UR_RESULT_SUCCESS == result) {
-    result = ur_sanitizer_layer::tsan::urGetUSMProcAddrTable(
-        UR_API_VERSION_CURRENT, &dditable->USM);
+    result =
+        ur_sanitizer_layer::tsan::urGetKernelProcAddrTable(&dditable->Kernel);
   }
 
   if (UR_RESULT_SUCCESS == result) {
-    result = ur_sanitizer_layer::tsan::urGetEnqueueProcAddrTable(
-        UR_API_VERSION_CURRENT, &dditable->Enqueue);
+    result = ur_sanitizer_layer::tsan::urGetMemProcAddrTable(&dditable->Mem);
+  }
+
+  if (UR_RESULT_SUCCESS == result) {
+    result = ur_sanitizer_layer::tsan::urGetUSMProcAddrTable(&dditable->USM);
+  }
+
+  if (UR_RESULT_SUCCESS == result) {
+    result =
+        ur_sanitizer_layer::tsan::urGetEnqueueProcAddrTable(&dditable->Enqueue);
   }
 
   if (result != UR_RESULT_SUCCESS) {
