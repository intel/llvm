/*
 *
 * Copyright (C) 2025 Intel Corporation
 *
 * Part of the Unified-Runtime Project, under the Apache License v2.0 with LLVM
 * Exceptions. See LICENSE.TXT
 *
 * SPDX-License-Identifier: Apache-2.0 WITH LLVM-exception
 *
 * @file tsan_ddi.cpp
 *
 */

#include "tsan_ddi.hpp"
#include "sanitizer_common/sanitizer_common.hpp"
#include "sanitizer_common/sanitizer_utils.hpp"
#include "tsan_interceptor.hpp"
#include "ur_sanitizer_layer.hpp"

namespace ur_sanitizer_layer {
namespace tsan {

namespace {

ur_result_t setupContext(ur_context_handle_t Context, uint32_t numDevices,
                         const ur_device_handle_t *phDevices) {
  std::shared_ptr<ContextInfo> CI;
  UR_CALL(getTsanInterceptor()->insertContext(Context, CI));
  for (uint32_t i = 0; i < numDevices; i++) {
    std::shared_ptr<DeviceInfo> DI;
    UR_CALL(getTsanInterceptor()->insertDevice(phDevices[i], DI));
    DI->Type = GetDeviceType(Context, DI->Handle);
    if (DI->Type == DeviceType::UNKNOWN) {
      UR_LOG_L(getContext()->logger, ERR, "Unsupport device");
      return UR_RESULT_ERROR_INVALID_DEVICE;
    }
    if (!DI->Shadow)
      UR_CALL(DI->allocShadowMemory());
    CI->DeviceList.emplace_back(DI->Handle);
  }
  return UR_RESULT_SUCCESS;
}

} // namespace

///////////////////////////////////////////////////////////////////////////////
/// @brief Intercept function for urAdapterGet
ur_result_t urAdapterGet(
    /// [in] the number of adapters to be added to phAdapters. If phAdapters
    /// is not NULL, then NumEntries should be greater than zero, otherwise
    /// ::UR_RESULT_ERROR_INVALID_SIZE, will be returned.
    uint32_t NumEntries,
    /// [out][optional][range(0, NumEntries)] array of handle of adapters. If
    /// NumEntries is less than the number of adapters available, then
    /// ::urAdapterGet shall only retrieve that number of platforms.
    ur_adapter_handle_t *phAdapters,
    /// [out][optional] returns the total number of adapters available.
    uint32_t *pNumAdapters) {
  auto pfnAdapterGet = getContext()->urDdiTable.Adapter.pfnGet;

  ur_result_t result = pfnAdapterGet(NumEntries, phAdapters, pNumAdapters);
  if (result == UR_RESULT_SUCCESS && phAdapters) {
    const uint32_t NumAdapters = pNumAdapters ? *pNumAdapters : NumEntries;
    for (uint32_t i = 0; i < NumAdapters; ++i) {
      UR_CALL(getTsanInterceptor()->holdAdapter(phAdapters[i]));
    }
  }

  return result;
}

///////////////////////////////////////////////////////////////////////////////
/// @brief Intercept function for urContextCreate
__urdlllocal ur_result_t UR_APICALL urContextCreate(
    /// [in] the number of devices given in phDevices
    uint32_t numDevices,
    /// [in][range(0, numDevices)] array of handle of devices.
    const ur_device_handle_t *phDevices,
    /// [in][optional] pointer to context creation properties.
    const ur_context_properties_t *pProperties,
    /// [out] pointer to handle of context object created
    ur_context_handle_t *phContext) {
  UR_LOG_L(getContext()->logger, DEBUG, "==== urContextCreate");

  UR_CALL(getContext()->urDdiTable.Context.pfnCreate(numDevices, phDevices,
                                                     pProperties, phContext));

  UR_CALL(setupContext(*phContext, numDevices, phDevices));

  return UR_RESULT_SUCCESS;
}

///////////////////////////////////////////////////////////////////////////////
/// @brief Intercept function for urContextCreateWithNativeHandle
__urdlllocal ur_result_t UR_APICALL urContextCreateWithNativeHandle(
    /// [in][nocheck] the native handle of the getContext()->
    ur_native_handle_t hNativeContext, ur_adapter_handle_t hAdapter,
    /// [in] number of devices associated with the context
    uint32_t numDevices,
    /// [in][range(0, numDevices)] list of devices associated with the
    /// context
    const ur_device_handle_t *phDevices,
    /// [in][optional] pointer to native context properties struct
    const ur_context_native_properties_t *pProperties,
    /// [out] pointer to the handle of the context object created.
    ur_context_handle_t *phContext) {
  UR_LOG_L(getContext()->logger, DEBUG, "==== urContextCreateWithNativeHandle");

  UR_CALL(getContext()->urDdiTable.Context.pfnCreateWithNativeHandle(
      hNativeContext, hAdapter, numDevices, phDevices, pProperties, phContext));

  UR_CALL(setupContext(*phContext, numDevices, phDevices));

  return UR_RESULT_SUCCESS;
}

///////////////////////////////////////////////////////////////////////////////
/// @brief Intercept function for urContextRetain
ur_result_t urContextRetain(

    /// [in] handle of the context to get a reference of.
    ur_context_handle_t hContext) {
  UR_LOG_L(getContext()->logger, DEBUG, "==== urContextRetain");

  UR_CALL(getContext()->urDdiTable.Context.pfnRetain(hContext));

  auto ContextInfo = getTsanInterceptor()->getContextInfo(hContext);
  if (!ContextInfo) {
    UR_LOG_L(getContext()->logger, ERR, "Invalid context");
    return UR_RESULT_ERROR_INVALID_CONTEXT;
  }
  ContextInfo->RefCount++;

  return UR_RESULT_SUCCESS;
}

///////////////////////////////////////////////////////////////////////////////
/// @brief Intercept function for urContextRelease
ur_result_t urContextRelease(
    /// [in] handle of the context to release.
    ur_context_handle_t hContext) {
  UR_LOG_L(getContext()->logger, DEBUG, "==== urContextRelease");

  UR_CALL(getContext()->urDdiTable.Context.pfnRelease(hContext));

  auto ContextInfo = getTsanInterceptor()->getContextInfo(hContext);
  if (!ContextInfo) {
    UR_LOG_L(getContext()->logger, ERR, "Invalid context");
    return UR_RESULT_ERROR_INVALID_CONTEXT;
  }

  if (--ContextInfo->RefCount == 0) {
    UR_CALL(getTsanInterceptor()->eraseContext(hContext));
  }

  return UR_RESULT_SUCCESS;
}

///////////////////////////////////////////////////////////////////////////////
/// @brief Intercept function for urProgramBuild
ur_result_t urProgramBuild(
<<<<<<< HEAD
=======
    /// [in] handle of the context object
    ur_context_handle_t hContext,
    /// [in] handle of the program object
    ur_program_handle_t hProgram,
    /// [in] string of build options
    const char *pOptions) {
  UR_LOG_L(getContext()->logger, DEBUG, "==== urProgramBuild");

  auto UrRes =
      getContext()->urDdiTable.Program.pfnBuild(hContext, hProgram, pOptions);
  if (UrRes != UR_RESULT_SUCCESS) {
    auto Devices = GetDevices(hContext);
    PrintUrBuildLogIfError(UrRes, hProgram, Devices.data(), Devices.size());
    return UrRes;
  }

  UR_CALL(getTsanInterceptor()->registerProgram(hProgram));

  return UR_RESULT_SUCCESS;
}

///////////////////////////////////////////////////////////////////////////////
/// @brief Intercept function for urProgramLink
ur_result_t urProgramLink(
    /// [in] handle of the context instance.
    ur_context_handle_t hContext,
    /// [in] number of program handles in `phPrograms`.
    uint32_t count,
    /// [in][range(0, count)] pointer to array of program handles.
    const ur_program_handle_t *phPrograms,
    /// [in][optional] pointer to linker options null-terminated string.
    const char *pOptions,
    /// [out] pointer to handle of program object created.
    ur_program_handle_t *phProgram) {
  UR_LOG_L(getContext()->logger, DEBUG, "==== urProgramLink");

  auto UrRes = getContext()->urDdiTable.Program.pfnLink(
      hContext, count, phPrograms, pOptions, phProgram);
  if (UrRes != UR_RESULT_SUCCESS) {
    auto Devices = GetDevices(hContext);
    PrintUrBuildLogIfError(UrRes, *phProgram, Devices.data(), Devices.size());
    return UrRes;
  }
  UR_CALL(getTsanInterceptor()->insertProgram(*phProgram));
  UR_CALL(getTsanInterceptor()->registerProgram(*phProgram));

  return UR_RESULT_SUCCESS;
}

///////////////////////////////////////////////////////////////////////////////
/// @brief Intercept function for urProgramCreateWithIL
__urdlllocal ur_result_t UR_APICALL urProgramCreateWithIL(
    /// [in] handle of the context instance
    ur_context_handle_t hContext,
    /// [in] pointer to IL binary.
    const void *pIL,
    /// [in] length of `pIL` in bytes.
    size_t length,
    /// [in][optional] pointer to program creation properties.
    const ur_program_properties_t *pProperties,
    /// [out] pointer to handle of program object created.
    ur_program_handle_t *phProgram) {
  UR_LOG_L(getContext()->logger, DEBUG, "==== urProgramCreateWithIL");

  UR_CALL(getContext()->urDdiTable.Program.pfnCreateWithIL(
      hContext, pIL, length, pProperties, phProgram));
  UR_CALL(getTsanInterceptor()->insertProgram(*phProgram));

  return UR_RESULT_SUCCESS;
}

///////////////////////////////////////////////////////////////////////////////
/// @brief Intercept function for urProgramCreateWithBinary
__urdlllocal ur_result_t UR_APICALL urProgramCreateWithBinary(
    /// [in] handle of the context instance
    ur_context_handle_t hContext,
    /// [in] number of devices
    uint32_t numDevices,
    /// [in][range(0, numDevices)] a pointer to a list of device handles.
    /// The binaries are loaded for devices specified in this list.
    ur_device_handle_t *phDevices,
    /// [in][range(0, numDevices)] array of sizes of program binaries specified
    /// by `pBinaries` (in bytes).
    size_t *pLengths,
    /// [in][range(0, numDevices)] pointer to program binaries to be loaded
    /// for devices specified by `phDevices`.
    const uint8_t **ppBinaries,
    /// [in][optional] pointer to program creation properties.
    const ur_program_properties_t *pProperties,
    /// [out] pointer to handle of Program object created.
    ur_program_handle_t *phProgram) {
  UR_LOG_L(getContext()->logger, DEBUG, "==== urProgramCreateWithBinary");

  UR_CALL(getContext()->urDdiTable.Program.pfnCreateWithBinary(
      hContext, numDevices, phDevices, pLengths, ppBinaries, pProperties,
      phProgram));
  UR_CALL(getTsanInterceptor()->insertProgram(*phProgram));

  return UR_RESULT_SUCCESS;
}

///////////////////////////////////////////////////////////////////////////////
/// @brief Intercept function for urProgramCreateWithNativeHandle
__urdlllocal ur_result_t UR_APICALL urProgramCreateWithNativeHandle(
    /// [in][nocheck] the native handle of the program.
    ur_native_handle_t hNativeProgram,
    /// [in] handle of the context instance
    ur_context_handle_t hContext,
    /// [in][optional] pointer to native program properties struct.
    const ur_program_native_properties_t *pProperties,
    /// [out] pointer to the handle of the program object created.
    ur_program_handle_t *phProgram) {
  UR_LOG_L(getContext()->logger, DEBUG, "==== urProgramCreateWithNativeHandle");

  UR_CALL(getContext()->urDdiTable.Program.pfnCreateWithNativeHandle(
      hNativeProgram, hContext, pProperties, phProgram));
  UR_CALL(getTsanInterceptor()->insertProgram(*phProgram));

  return UR_RESULT_SUCCESS;
}

///////////////////////////////////////////////////////////////////////////////
/// @brief Intercept function for urProgramRetain
__urdlllocal ur_result_t UR_APICALL urProgramRetain(
    ur_program_handle_t
        /// [in][retain] handle for the Program to retain
        hProgram) {
  UR_LOG_L(getContext()->logger, DEBUG, "==== urProgramRetain");

  UR_CALL(getContext()->urDdiTable.Program.pfnRetain(hProgram));

  auto &ProgramInfo = getTsanInterceptor()->getProgramInfo(hProgram);
  ProgramInfo.RefCount++;

  return UR_RESULT_SUCCESS;
}

///////////////////////////////////////////////////////////////////////////////
/// @brief Intercept function for urProgramRelease
ur_result_t UR_APICALL urProgramRelease(
    /// [in][release] handle for the Program to release
    ur_program_handle_t hProgram) {
  UR_LOG_L(getContext()->logger, DEBUG, "==== urProgramRelease");

  UR_CALL(getContext()->urDdiTable.Program.pfnRelease(hProgram));

  auto &ProgramInfo = getTsanInterceptor()->getProgramInfo(hProgram);
  if (--ProgramInfo.RefCount == 0) {
    UR_CALL(getTsanInterceptor()->unregisterProgram(hProgram));
    UR_CALL(getTsanInterceptor()->eraseProgram(hProgram));
  }

  return UR_RESULT_SUCCESS;
}

///////////////////////////////////////////////////////////////////////////////
/// @brief Intercept function for urProgramBuildExp
ur_result_t urProgramBuildExp(
>>>>>>> 8f06a1de
    /// [in] Handle of the program to build.
    ur_program_handle_t hProgram,
    /// [in] number of devices
    uint32_t numDevices,
    /// [in][range(0, numDevices)] pointer to array of device handles
    ur_device_handle_t *phDevices,
    /// [in][optional] pointer to build options null-terminated string.
    const char *pOptions) {
  UR_LOG_L(getContext()->logger, DEBUG, "==== urProgramBuild");

  auto UrRes = getContext()->urDdiTable.Program.pfnBuild(hProgram, numDevices,
                                                         phDevices, pOptions);
  if (UrRes != UR_RESULT_SUCCESS) {
    PrintUrBuildLogIfError(UrRes, hProgram, phDevices, numDevices);
    return UrRes;
  }

  UR_CALL(getTsanInterceptor()->registerProgram(hProgram));

  return UR_RESULT_SUCCESS;
}

/// @brief Intercept function for urProgramLink
ur_result_t urProgramLink(
    /// [in] handle of the context instance.
    ur_context_handle_t hContext,
    /// [in] number of devices
    uint32_t numDevices,
    /// [in][range(0, numDevices)] pointer to array of device handles
    ur_device_handle_t *phDevices,
    /// [in] number of program handles in `phPrograms`.
    uint32_t count,
    /// [in][range(0, count)] pointer to array of program handles.
    const ur_program_handle_t *phPrograms,
    /// [in][optional] pointer to linker options null-terminated string.
    const char *pOptions,
    /// [out] pointer to handle of program object created.
    ur_program_handle_t *phProgram) {
  UR_LOG_L(getContext()->logger, DEBUG, "==== urProgramLink");

  auto UrRes = getContext()->urDdiTable.Program.pfnLink(
      hContext, numDevices, phDevices, count, phPrograms, pOptions, phProgram);
  if (UrRes != UR_RESULT_SUCCESS) {
    auto Devices = GetDevices(hContext);
    PrintUrBuildLogIfError(UrRes, *phProgram, Devices.data(), Devices.size());
    return UrRes;
  }
<<<<<<< HEAD
=======

  UR_CALL(getTsanInterceptor()->insertProgram(*phProgram));
>>>>>>> 8f06a1de
  UR_CALL(getTsanInterceptor()->registerProgram(*phProgram));

  return UR_RESULT_SUCCESS;
}

///////////////////////////////////////////////////////////////////////////////
/// @brief Intercept function for urMemBufferCreate
ur_result_t urMemBufferCreate(
    /// [in] handle of the context object
    ur_context_handle_t hContext,
    /// [in] allocation and usage information flags
    ur_mem_flags_t flags,
    /// [in] size in bytes of the memory object to be allocated
    size_t size,
    /// [in][optional] pointer to buffer creation properties
    const ur_buffer_properties_t *pProperties,
    /// [out] pointer to handle of the memory buffer created
    ur_mem_handle_t *phBuffer) {
  if (nullptr == phBuffer) {
    return UR_RESULT_ERROR_INVALID_NULL_POINTER;
  }

  UR_LOG_L(getContext()->logger, DEBUG, "==== urMemBufferCreate");

  void *Host = nullptr;
  if (pProperties) {
    Host = pProperties->pHost;
  }

  char *hostPtrOrNull =
      (flags & UR_MEM_FLAG_USE_HOST_POINTER) ? ur_cast<char *>(Host) : nullptr;

  std::shared_ptr<MemBuffer> pMemBuffer =
      std::make_shared<MemBuffer>(hContext, size, hostPtrOrNull);

  if (Host && (flags & UR_MEM_FLAG_ALLOC_COPY_HOST_POINTER)) {
    std::shared_ptr<ContextInfo> CtxInfo =
        getTsanInterceptor()->getContextInfo(hContext);
    for (const auto &hDevice : CtxInfo->DeviceList) {
      ManagedQueue InternalQueue(hContext, hDevice);
      char *Handle = nullptr;
      UR_CALL(pMemBuffer->getHandle(hDevice, Handle));
      UR_CALL(getContext()->urDdiTable.Enqueue.pfnUSMMemcpy(
          InternalQueue, true, Handle, Host, size, 0, nullptr, nullptr));
    }
  }

  ur_result_t result = getTsanInterceptor()->insertMemBuffer(pMemBuffer);
  *phBuffer = ur_cast<ur_mem_handle_t>(pMemBuffer.get());

  return result;
}

///////////////////////////////////////////////////////////////////////////////
/// @brief Intercept function for urMemRetain
ur_result_t urMemRetain(
    /// [in] handle of the memory object to get access
    ur_mem_handle_t hMem) {
  UR_LOG_L(getContext()->logger, DEBUG, "==== urMemRetain");

  if (auto MemBuffer = getTsanInterceptor()->getMemBuffer(hMem)) {
    MemBuffer->RefCount++;
  } else {
    UR_CALL(getContext()->urDdiTable.Mem.pfnRetain(hMem));
  }

  return UR_RESULT_SUCCESS;
}

///////////////////////////////////////////////////////////////////////////////
/// @brief Intercept function for urMemRelease
ur_result_t urMemRelease(
    /// [in] handle of the memory object to release
    ur_mem_handle_t hMem) {
  UR_LOG_L(getContext()->logger, DEBUG, "==== urMemRelease");

  if (auto MemBuffer = getTsanInterceptor()->getMemBuffer(hMem)) {
    if (--MemBuffer->RefCount != 0) {
      return UR_RESULT_SUCCESS;
    }
    UR_CALL(MemBuffer->free());
    UR_CALL(getTsanInterceptor()->eraseMemBuffer(hMem));
  } else {
    UR_CALL(getContext()->urDdiTable.Mem.pfnRelease(hMem));
  }

  return UR_RESULT_SUCCESS;
}

///////////////////////////////////////////////////////////////////////////////
/// @brief Intercept function for urMemBufferPartition
ur_result_t urMemBufferPartition(

    /// [in] handle of the buffer object to allocate from
    ur_mem_handle_t hBuffer,
    /// [in] allocation and usage information flags
    ur_mem_flags_t flags,
    /// [in] buffer creation type
    ur_buffer_create_type_t bufferCreateType,
    /// [in] pointer to buffer create region information
    const ur_buffer_region_t *pRegion,
    /// [out] pointer to the handle of sub buffer created
    ur_mem_handle_t *phMem) {
  UR_LOG_L(getContext()->logger, DEBUG, "==== urMemBufferPartition");

  if (auto ParentBuffer = getTsanInterceptor()->getMemBuffer(hBuffer)) {
    if (ParentBuffer->Size < (pRegion->origin + pRegion->size)) {
      return UR_RESULT_ERROR_INVALID_BUFFER_SIZE;
    }
    std::shared_ptr<MemBuffer> SubBuffer = std::make_shared<MemBuffer>(
        ParentBuffer, pRegion->origin, pRegion->size);
    UR_CALL(getTsanInterceptor()->insertMemBuffer(SubBuffer));
    *phMem = reinterpret_cast<ur_mem_handle_t>(SubBuffer.get());
  } else {
    UR_CALL(getContext()->urDdiTable.Mem.pfnBufferPartition(
        hBuffer, flags, bufferCreateType, pRegion, phMem));
  }

  return UR_RESULT_SUCCESS;
}

///////////////////////////////////////////////////////////////////////////////
/// @brief Intercept function for urMemGetNativeHandle
ur_result_t urMemGetNativeHandle(
    /// [in] handle of the mem.
    ur_mem_handle_t hMem, ur_device_handle_t hDevice,
    /// [out] a pointer to the native handle of the mem.
    ur_native_handle_t *phNativeMem) {
  UR_LOG_L(getContext()->logger, DEBUG, "==== urMemGetNativeHandle");

  if (auto MemBuffer = getTsanInterceptor()->getMemBuffer(hMem)) {
    char *Handle = nullptr;
    UR_CALL(MemBuffer->getHandle(hDevice, Handle));
    *phNativeMem = ur_cast<ur_native_handle_t>(Handle);
  } else {
    UR_CALL(getContext()->urDdiTable.Mem.pfnGetNativeHandle(hMem, hDevice,
                                                            phNativeMem));
  }

  return UR_RESULT_SUCCESS;
}

///////////////////////////////////////////////////////////////////////////////
/// @brief Intercept function for urMemGetInfo
ur_result_t urMemGetInfo(
    /// [in] handle to the memory object being queried.
    ur_mem_handle_t hMemory,
    /// [in] type of the info to retrieve.
    ur_mem_info_t propName,
    /// [in] the number of bytes of memory pointed to by pPropValue.
    size_t propSize,
    /// [out][optional][typename(propName, propSize)] array of bytes holding the
    /// info. If propSize is less than the real number of bytes needed to return
    /// the info then the ::UR_RESULT_ERROR_INVALID_SIZE error is returned and
    /// pPropValue is not used.
    void *pPropValue,
    /// [out][optional] pointer to the actual size in bytes of the queried
    /// propName.
    size_t *pPropSizeRet) {
  UR_LOG_L(getContext()->logger, DEBUG, "==== urMemGetInfo");

  if (auto MemBuffer = getTsanInterceptor()->getMemBuffer(hMemory)) {
    UrReturnHelper ReturnValue(propSize, pPropValue, pPropSizeRet);
    switch (propName) {
    case UR_MEM_INFO_CONTEXT: {
      return ReturnValue(MemBuffer->Context);
    }
    case UR_MEM_INFO_SIZE: {
      return ReturnValue(size_t{MemBuffer->Size});
    }
    default: {
      return UR_RESULT_ERROR_UNSUPPORTED_ENUMERATION;
    }
    }
  } else {
    UR_CALL(getContext()->urDdiTable.Mem.pfnGetInfo(hMemory, propName, propSize,
                                                    pPropValue, pPropSizeRet));
  }

  return UR_RESULT_SUCCESS;
}

///////////////////////////////////////////////////////////////////////////////
/// @brief Intercept function for urEnqueueMemBufferRead
ur_result_t urEnqueueMemBufferRead(
    /// [in] handle of the queue object
    ur_queue_handle_t hQueue,
    /// [in][bounds(offset, size)] handle of the buffer object
    ur_mem_handle_t hBuffer,
    /// [in] indicates blocking (true), non-blocking (false)
    bool blockingRead,
    /// [in] offset in bytes in the buffer object
    size_t offset,
    /// [in] size in bytes of data being read
    size_t size,
    /// [in] pointer to host memory where data is to be read into
    void *pDst,
    /// [in] size of the event wait list
    uint32_t numEventsInWaitList,
    /// [in][optional][range(0, numEventsInWaitList)] pointer to a list of
    /// events that must be complete before this command can be executed. If
    /// nullptr, the numEventsInWaitList must be 0, indicating that this
    /// command does not wait on any event to complete.
    const ur_event_handle_t *phEventWaitList,
    /// [out][optional] return an event object that identifies this particular
    /// command instance.
    ur_event_handle_t *phEvent) {
  UR_LOG_L(getContext()->logger, DEBUG, "==== urEnqueueMemBufferRead");

  if (auto MemBuffer = getTsanInterceptor()->getMemBuffer(hBuffer)) {
    ur_device_handle_t Device = GetDevice(hQueue);
    char *pSrc = nullptr;
    UR_CALL(MemBuffer->getHandle(Device, pSrc));
    UR_CALL(getContext()->urDdiTable.Enqueue.pfnUSMMemcpy(
        hQueue, blockingRead, pDst, pSrc + offset, size, numEventsInWaitList,
        phEventWaitList, phEvent));
  } else {
    UR_CALL(getContext()->urDdiTable.Enqueue.pfnMemBufferRead(
        hQueue, hBuffer, blockingRead, offset, size, pDst, numEventsInWaitList,
        phEventWaitList, phEvent));
  }

  return UR_RESULT_SUCCESS;
}

///////////////////////////////////////////////////////////////////////////////
/// @brief Intercept function for urEnqueueMemBufferWrite
ur_result_t urEnqueueMemBufferWrite(
    /// [in] handle of the queue object
    ur_queue_handle_t hQueue,
    /// [in][bounds(offset, size)] handle of the buffer object
    ur_mem_handle_t hBuffer,
    /// [in] indicates blocking (true), non-blocking (false)
    bool blockingWrite,
    /// [in] offset in bytes in the buffer object
    size_t offset,
    /// [in] size in bytes of data being written
    size_t size,
    /// [in] pointer to host memory where data is to be written from
    const void *pSrc,
    /// [in] size of the event wait list
    uint32_t numEventsInWaitList,
    /// [in][optional][range(0, numEventsInWaitList)] pointer to a list of
    /// events that must be complete before this command can be executed. If
    /// nullptr, the numEventsInWaitList must be 0, indicating that this
    /// command does not wait on any event to complete.
    const ur_event_handle_t *phEventWaitList,
    /// [out][optional] return an event object that identifies this particular
    /// command instance.
    ur_event_handle_t *phEvent) {
  UR_LOG_L(getContext()->logger, DEBUG, "==== urEnqueueMemBufferWrite");

  if (auto MemBuffer = getTsanInterceptor()->getMemBuffer(hBuffer)) {
    ur_device_handle_t Device = GetDevice(hQueue);
    char *pDst = nullptr;
    UR_CALL(MemBuffer->getHandle(Device, pDst));
    UR_CALL(getContext()->urDdiTable.Enqueue.pfnUSMMemcpy(
        hQueue, blockingWrite, pDst + offset, pSrc, size, numEventsInWaitList,
        phEventWaitList, phEvent));
  } else {
    UR_CALL(getContext()->urDdiTable.Enqueue.pfnMemBufferWrite(
        hQueue, hBuffer, blockingWrite, offset, size, pSrc, numEventsInWaitList,
        phEventWaitList, phEvent));
  }

  return UR_RESULT_SUCCESS;
}

///////////////////////////////////////////////////////////////////////////////
/// @brief Intercept function for urEnqueueMemBufferReadRect
ur_result_t urEnqueueMemBufferReadRect(
    /// [in] handle of the queue object
    ur_queue_handle_t hQueue,
    /// [in][bounds(bufferOrigin, region)] handle of the buffer object
    ur_mem_handle_t hBuffer,
    /// [in] indicates blocking (true), non-blocking (false)
    bool blockingRead,
    /// [in] 3D offset in the buffer
    ur_rect_offset_t bufferOrigin,
    /// [in] 3D offset in the host region
    ur_rect_offset_t hostOrigin,
    /// [in] 3D rectangular region descriptor: width, height, depth
    ur_rect_region_t region,
    /// [in] length of each row in bytes in the buffer object
    size_t bufferRowPitch,
    /// [in] length of each 2D slice in bytes in the buffer object being read
    size_t bufferSlicePitch,
    /// [in] length of each row in bytes in the host memory region pointed by
    /// dst
    size_t hostRowPitch,
    /// [in] length of each 2D slice in bytes in the host memory region pointed
    /// by dst
    size_t hostSlicePitch,
    /// [in] pointer to host memory where data is to be read into
    void *pDst,
    /// [in] size of the event wait list
    uint32_t numEventsInWaitList,
    /// [in][optional][range(0, numEventsInWaitList)] pointer to a list of
    /// events that must be complete before this command can be executed. If
    /// nullptr, the numEventsInWaitList must be 0, indicating that this
    /// command does not wait on any event to complete.
    const ur_event_handle_t *phEventWaitList,
    /// [out][optional] return an event object that identifies this particular
    /// command instance.
    ur_event_handle_t *phEvent) {
  UR_LOG_L(getContext()->logger, DEBUG, "==== urEnqueueMemBufferReadRect");

  if (auto MemBuffer = getTsanInterceptor()->getMemBuffer(hBuffer)) {
    char *SrcHandle = nullptr;
    ur_device_handle_t Device = GetDevice(hQueue);
    UR_CALL(MemBuffer->getHandle(Device, SrcHandle));

    UR_CALL(EnqueueMemCopyRectHelper(
        hQueue, SrcHandle, ur_cast<char *>(pDst), bufferOrigin, hostOrigin,
        region, bufferRowPitch, bufferSlicePitch, hostRowPitch, hostSlicePitch,
        blockingRead, numEventsInWaitList, phEventWaitList, phEvent));
  } else {
    UR_CALL(getContext()->urDdiTable.Enqueue.pfnMemBufferReadRect(
        hQueue, hBuffer, blockingRead, bufferOrigin, hostOrigin, region,
        bufferRowPitch, bufferSlicePitch, hostRowPitch, hostSlicePitch, pDst,
        numEventsInWaitList, phEventWaitList, phEvent));
  }

  return UR_RESULT_SUCCESS;
}

///////////////////////////////////////////////////////////////////////////////
/// @brief Intercept function for urEnqueueMemBufferWriteRect
ur_result_t urEnqueueMemBufferWriteRect(
    /// [in] handle of the queue object
    ur_queue_handle_t hQueue,
    /// [in][bounds(bufferOrigin, region)] handle of the buffer object
    ur_mem_handle_t hBuffer,
    /// [in] indicates blocking (true), non-blocking (false)
    bool blockingWrite,
    /// [in] 3D offset in the buffer
    ur_rect_offset_t bufferOrigin,
    /// [in] 3D offset in the host region
    ur_rect_offset_t hostOrigin,
    /// [in] 3D rectangular region descriptor: width, height, depth
    ur_rect_region_t region,
    /// [in] length of each row in bytes in the buffer object
    size_t bufferRowPitch,
    /// [in] length of each 2D slice in bytes in the buffer object being written
    size_t bufferSlicePitch,
    /// [in] length of each row in bytes in the host memory region pointed by
    /// src
    size_t hostRowPitch,
    /// [in] length of each 2D slice in bytes in the host memory region pointed
    /// by src
    size_t hostSlicePitch,
    /// [in] pointer to host memory where data is to be written from
    void *pSrc,
    /// [in] size of the event wait list
    uint32_t numEventsInWaitList,
    /// [in][optional][range(0, numEventsInWaitList)] points to a list of
    /// events that must be complete before this command can be executed. If
    /// nullptr, the numEventsInWaitList must be 0, indicating that this
    /// command does not wait on any event to complete.
    const ur_event_handle_t *phEventWaitList,
    /// [out][optional] return an event object that identifies this particular
    /// command instance.
    ur_event_handle_t *phEvent) {
  UR_LOG_L(getContext()->logger, DEBUG, "==== urEnqueueMemBufferWriteRect");

  if (auto MemBuffer = getTsanInterceptor()->getMemBuffer(hBuffer)) {
    char *DstHandle = nullptr;
    ur_device_handle_t Device = GetDevice(hQueue);
    UR_CALL(MemBuffer->getHandle(Device, DstHandle));

    UR_CALL(EnqueueMemCopyRectHelper(
        hQueue, ur_cast<char *>(pSrc), DstHandle, hostOrigin, bufferOrigin,
        region, hostRowPitch, hostSlicePitch, bufferRowPitch, bufferSlicePitch,
        blockingWrite, numEventsInWaitList, phEventWaitList, phEvent));
  } else {
    UR_CALL(getContext()->urDdiTable.Enqueue.pfnMemBufferWriteRect(
        hQueue, hBuffer, blockingWrite, bufferOrigin, hostOrigin, region,
        bufferRowPitch, bufferSlicePitch, hostRowPitch, hostSlicePitch, pSrc,
        numEventsInWaitList, phEventWaitList, phEvent));
  }

  return UR_RESULT_SUCCESS;
}

///////////////////////////////////////////////////////////////////////////////
/// @brief Intercept function for urEnqueueMemBufferCopy
ur_result_t urEnqueueMemBufferCopy(
    /// [in] handle of the queue object
    ur_queue_handle_t hQueue,
    /// [in][bounds(srcOffset, size)] handle of the src buffer object
    ur_mem_handle_t hBufferSrc,
    /// [in][bounds(dstOffset, size)] handle of the dest buffer object
    ur_mem_handle_t hBufferDst,
    /// [in] offset into hBufferSrc to begin copying from
    size_t srcOffset,
    /// [in] offset info hBufferDst to begin copying into
    size_t dstOffset,
    /// [in] size in bytes of data being copied
    size_t size,
    /// [in] size of the event wait list
    uint32_t numEventsInWaitList,
    /// [in][optional][range(0, numEventsInWaitList)] pointer to a list of
    /// events that must be complete before this command can be executed. If
    /// nullptr, the numEventsInWaitList must be 0, indicating that this
    /// command does not wait on any event to complete.
    const ur_event_handle_t *phEventWaitList,
    /// [out][optional] return an event object that identifies this particular
    /// command instance.
    ur_event_handle_t *phEvent) {
  UR_LOG_L(getContext()->logger, DEBUG, "==== urEnqueueMemBufferCopy");

  auto SrcBuffer = getTsanInterceptor()->getMemBuffer(hBufferSrc);
  auto DstBuffer = getTsanInterceptor()->getMemBuffer(hBufferDst);

  UR_ASSERT((SrcBuffer && DstBuffer) || (!SrcBuffer && !DstBuffer),
            UR_RESULT_ERROR_INVALID_MEM_OBJECT);

  if (SrcBuffer && DstBuffer) {
    ur_device_handle_t Device = GetDevice(hQueue);
    std::shared_ptr<DeviceInfo> DeviceInfo =
        getTsanInterceptor()->getDeviceInfo(Device);
    char *SrcHandle = nullptr;
    UR_CALL(SrcBuffer->getHandle(Device, SrcHandle));

    char *DstHandle = nullptr;
    UR_CALL(DstBuffer->getHandle(Device, DstHandle));

    UR_CALL(getContext()->urDdiTable.Enqueue.pfnUSMMemcpy(
        hQueue, false, DstHandle + dstOffset, SrcHandle + srcOffset, size,
        numEventsInWaitList, phEventWaitList, phEvent));
  } else {
    UR_CALL(getContext()->urDdiTable.Enqueue.pfnMemBufferCopy(
        hQueue, hBufferSrc, hBufferDst, srcOffset, dstOffset, size,
        numEventsInWaitList, phEventWaitList, phEvent));
  }

  return UR_RESULT_SUCCESS;
}

///////////////////////////////////////////////////////////////////////////////
/// @brief Intercept function for urEnqueueMemBufferCopyRect
ur_result_t urEnqueueMemBufferCopyRect(
    /// [in] handle of the queue object
    ur_queue_handle_t hQueue,
    /// [in][bounds(srcOrigin, region)] handle of the source buffer object
    ur_mem_handle_t hBufferSrc,
    /// [in][bounds(dstOrigin, region)] handle of the dest buffer object
    ur_mem_handle_t hBufferDst,
    /// [in] 3D offset in the source buffer
    ur_rect_offset_t srcOrigin,
    /// [in] 3D offset in the destination buffer
    ur_rect_offset_t dstOrigin,
    /// [in] source 3D rectangular region descriptor: width, height, depth
    ur_rect_region_t region,
    /// [in] length of each row in bytes in the source buffer object
    size_t srcRowPitch,
    /// [in] length of each 2D slice in bytes in the source buffer object
    size_t srcSlicePitch,
    /// [in] length of each row in bytes in the destination buffer object
    size_t dstRowPitch,
    /// [in] length of each 2D slice in bytes in the destination buffer object
    size_t dstSlicePitch,
    /// [in] size of the event wait list
    uint32_t numEventsInWaitList,
    /// [in][optional][range(0, numEventsInWaitList)] pointer to a list of
    /// events that must be complete before this command can be executed. If
    /// nullptr, the numEventsInWaitList must be 0, indicating that this
    /// command does not wait on any event to complete.
    const ur_event_handle_t *phEventWaitList,
    /// [out][optional] return an event object that identifies this particular
    /// command instance.
    ur_event_handle_t *phEvent) {
  UR_LOG_L(getContext()->logger, DEBUG, "==== urEnqueueMemBufferCopyRect");

  auto SrcBuffer = getTsanInterceptor()->getMemBuffer(hBufferSrc);
  auto DstBuffer = getTsanInterceptor()->getMemBuffer(hBufferDst);

  UR_ASSERT((SrcBuffer && DstBuffer) || (!SrcBuffer && !DstBuffer),
            UR_RESULT_ERROR_INVALID_MEM_OBJECT);

  if (SrcBuffer && DstBuffer) {
    ur_device_handle_t Device = GetDevice(hQueue);
    char *SrcHandle = nullptr;
    UR_CALL(SrcBuffer->getHandle(Device, SrcHandle));

    char *DstHandle = nullptr;
    UR_CALL(DstBuffer->getHandle(Device, DstHandle));

    UR_CALL(EnqueueMemCopyRectHelper(
        hQueue, SrcHandle, DstHandle, srcOrigin, dstOrigin, region, srcRowPitch,
        srcSlicePitch, dstRowPitch, dstSlicePitch, false, numEventsInWaitList,
        phEventWaitList, phEvent));
  } else {
    UR_CALL(getContext()->urDdiTable.Enqueue.pfnMemBufferCopyRect(
        hQueue, hBufferSrc, hBufferDst, srcOrigin, dstOrigin, region,
        srcRowPitch, srcSlicePitch, dstRowPitch, dstSlicePitch,
        numEventsInWaitList, phEventWaitList, phEvent));
  }

  return UR_RESULT_SUCCESS;
}

///////////////////////////////////////////////////////////////////////////////
/// @brief Intercept function for urEnqueueMemBufferFill
ur_result_t urEnqueueMemBufferFill(
    /// [in] handle of the queue object
    ur_queue_handle_t hQueue,
    /// [in][bounds(offset, size)] handle of the buffer object
    ur_mem_handle_t hBuffer,
    /// [in] pointer to the fill pattern
    const void *pPattern,
    /// [in] size in bytes of the pattern
    size_t patternSize,
    /// [in] offset into the buffer
    size_t offset,
    /// [in] fill size in bytes, must be a multiple of patternSize
    size_t size,
    /// [in] size of the event wait list
    uint32_t numEventsInWaitList,
    /// [in][optional][range(0, numEventsInWaitList)] pointer to a list of
    /// events that must be complete before this command can be executed. If
    /// nullptr, the numEventsInWaitList must be 0, indicating that this
    /// command does not wait on any event to complete.
    const ur_event_handle_t *phEventWaitList,
    /// [out][optional] return an event object that identifies this particular
    /// command instance.
    ur_event_handle_t *phEvent) {
  UR_LOG_L(getContext()->logger, DEBUG, "==== urEnqueueMemBufferFill");

  if (auto MemBuffer = getTsanInterceptor()->getMemBuffer(hBuffer)) {
    char *Handle = nullptr;
    ur_device_handle_t Device = GetDevice(hQueue);
    UR_CALL(MemBuffer->getHandle(Device, Handle));
    UR_CALL(getContext()->urDdiTable.Enqueue.pfnUSMFill(
        hQueue, Handle + offset, patternSize, pPattern, size,
        numEventsInWaitList, phEventWaitList, phEvent));
  } else {
    UR_CALL(getContext()->urDdiTable.Enqueue.pfnMemBufferFill(
        hQueue, hBuffer, pPattern, patternSize, offset, size,
        numEventsInWaitList, phEventWaitList, phEvent));
  }

  return UR_RESULT_SUCCESS;
}

///////////////////////////////////////////////////////////////////////////////
/// @brief Intercept function for urEnqueueMemBufferMap
ur_result_t urEnqueueMemBufferMap(
    /// [in] handle of the queue object
    ur_queue_handle_t hQueue,
    ur_mem_handle_t
        /// [in][bounds(offset, size)] handle of the buffer object
        hBuffer,
    /// [in] indicates blocking (true), non-blocking (false)
    bool blockingMap,
    /// [in] flags for read, write, readwrite mapping
    ur_map_flags_t mapFlags,
    /// [in] offset in bytes of the buffer region being mapped
    size_t offset,
    /// [in] size in bytes of the buffer region being mapped
    size_t size,
    /// [in] size of the event wait list
    uint32_t numEventsInWaitList,
    /// [in][optional][range(0, numEventsInWaitList)] pointer to a list of
    /// events that must be complete before this command can be executed. If
    /// nullptr, the numEventsInWaitList must be 0, indicating that this
    /// command does not wait on any event to complete.
    const ur_event_handle_t *phEventWaitList,
    /// [out][optional] return an event object that identifies this
    /// particular command instance.
    ur_event_handle_t *phEvent,
    /// [out] return mapped pointer. TODO: move it before numEventsInWaitList?
    void **ppRetMap) {
  UR_LOG_L(getContext()->logger, DEBUG, "==== urEnqueueMemBufferMap");

  if (auto MemBuffer = getTsanInterceptor()->getMemBuffer(hBuffer)) {
    // Translate the host access mode info.
    MemBuffer::AccessMode AccessMode = MemBuffer::UNKNOWN;
    if (mapFlags & UR_MAP_FLAG_WRITE_INVALIDATE_REGION) {
      AccessMode = MemBuffer::WRITE_ONLY;
    } else {
      if (mapFlags & UR_MAP_FLAG_READ) {
        AccessMode = MemBuffer::READ_ONLY;
        if (mapFlags & UR_MAP_FLAG_WRITE) {
          AccessMode = MemBuffer::READ_WRITE;
        }
      } else if (mapFlags & UR_MAP_FLAG_WRITE) {
        AccessMode = MemBuffer::WRITE_ONLY;
      }
    }

    UR_ASSERT(AccessMode != MemBuffer::UNKNOWN,
              UR_RESULT_ERROR_INVALID_ARGUMENT);

    ur_device_handle_t Device = GetDevice(hQueue);
    // If the buffer used host pointer, then we just reuse it. If not, we
    // need to manually allocate a new host USM.
    if (MemBuffer->HostPtr) {
      *ppRetMap = MemBuffer->HostPtr + offset;
    } else {
      ur_context_handle_t Context = GetContext(hQueue);
      ur_usm_desc_t USMDesc{};
      USMDesc.align = MemBuffer->getAlignment();
      ur_usm_pool_handle_t Pool{};
      UR_CALL(getContext()->urDdiTable.USM.pfnHostAlloc(Context, &USMDesc, Pool,
                                                        size, ppRetMap));
    }

    // Actually, if the access mode is write only, we don't need to do this
    // copy. However, in that way, we cannot generate a event to user. So,
    // we'll aways do copy here.
    char *SrcHandle = nullptr;
    UR_CALL(MemBuffer->getHandle(Device, SrcHandle));
    UR_CALL(getContext()->urDdiTable.Enqueue.pfnUSMMemcpy(
        hQueue, blockingMap, *ppRetMap, SrcHandle + offset, size,
        numEventsInWaitList, phEventWaitList, phEvent));

    {
      std::scoped_lock<ur_shared_mutex> Guard(MemBuffer->Mutex);
      UR_ASSERT(MemBuffer->Mappings.find(*ppRetMap) ==
                    MemBuffer->Mappings.end(),
                UR_RESULT_ERROR_INVALID_VALUE);
      MemBuffer->Mappings[*ppRetMap] = {offset, size};
    }
  } else {
    UR_CALL(getContext()->urDdiTable.Enqueue.pfnMemBufferMap(
        hQueue, hBuffer, blockingMap, mapFlags, offset, size,
        numEventsInWaitList, phEventWaitList, phEvent, ppRetMap));
  }

  return UR_RESULT_SUCCESS;
}

///////////////////////////////////////////////////////////////////////////////
/// @brief Intercept function for urEnqueueMemUnmap
ur_result_t urEnqueueMemUnmap(
    /// [in] handle of the queue object
    ur_queue_handle_t hQueue,
    /// [in] handle of the memory (buffer or image) object
    ur_mem_handle_t hMem,
    /// [in] mapped host address
    void *pMappedPtr,
    /// [in] size of the event wait list
    uint32_t numEventsInWaitList,
    /// [in][optional][range(0, numEventsInWaitList)] pointer to a list of
    /// events that must be complete before this command can be executed. If
    /// nullptr, the numEventsInWaitList must be 0, indicating that this
    /// command does not wait on any event to complete.
    const ur_event_handle_t *phEventWaitList,
    /// [out][optional] return an event object that identifies this particular
    /// command instance.
    ur_event_handle_t *phEvent) {
  UR_LOG_L(getContext()->logger, DEBUG, "==== urEnqueueMemUnmap");

  if (auto MemBuffer = getTsanInterceptor()->getMemBuffer(hMem)) {
    MemBuffer::Mapping Mapping{};
    {
      std::scoped_lock<ur_shared_mutex> Guard(MemBuffer->Mutex);
      auto It = MemBuffer->Mappings.find(pMappedPtr);
      UR_ASSERT(It != MemBuffer->Mappings.end(), UR_RESULT_ERROR_INVALID_VALUE);
      Mapping = It->second;
      MemBuffer->Mappings.erase(It);
    }

    // Write back mapping memory data to device and release mapping memory
    // if we allocated a host USM. But for now, UR doesn't support event
    // call back, we can only do blocking copy here.
    char *DstHandle = nullptr;
    ur_context_handle_t Context = GetContext(hQueue);
    ur_device_handle_t Device = GetDevice(hQueue);
    UR_CALL(MemBuffer->getHandle(Device, DstHandle));
    UR_CALL(getContext()->urDdiTable.Enqueue.pfnUSMMemcpy(
        hQueue, true, DstHandle + Mapping.Offset, pMappedPtr, Mapping.Size,
        numEventsInWaitList, phEventWaitList, phEvent));

    if (!MemBuffer->HostPtr) {
      UR_CALL(getContext()->urDdiTable.USM.pfnFree(Context, pMappedPtr));
    }
  } else {
    UR_CALL(getContext()->urDdiTable.Enqueue.pfnMemUnmap(
        hQueue, hMem, pMappedPtr, numEventsInWaitList, phEventWaitList,
        phEvent));
  }

  return UR_RESULT_SUCCESS;
}

///////////////////////////////////////////////////////////////////////////////
/// @brief Intercept function for urKernelCreate
ur_result_t UR_APICALL urKernelCreate(
    /// [in] handle of the program instance
    ur_program_handle_t hProgram,
    /// [in] pointer to null-terminated string.
    const char *pKernelName,
    /// [out][alloc] pointer to handle of kernel object created.
    ur_kernel_handle_t *phKernel) {
  UR_LOG_L(getContext()->logger, DEBUG, "==== urKernelCreate");

  UR_CALL(getContext()->urDdiTable.Kernel.pfnCreate(hProgram, pKernelName,
                                                    phKernel));
  UR_CALL(getTsanInterceptor()->insertKernel(*phKernel));

  return UR_RESULT_SUCCESS;
}

ur_result_t UR_APICALL urKernelCreateWithNativeHandle(
    /// [in][nocheck] the native handle of the kernel.
    ur_native_handle_t hNativeKernel,
    /// [in] handle of the context object
    ur_context_handle_t hContext,
    /// [in][optional] handle of the program associated with the kernel
    ur_program_handle_t hProgram,
    /// [in][optional] pointer to native kernel properties struct
    const ur_kernel_native_properties_t *pProperties,
    /// [out][alloc] pointer to the handle of the kernel object created.
    ur_kernel_handle_t *phKernel) {
  UR_LOG_L(getContext()->logger, DEBUG, "==== urKernelCreate");

  UR_CALL(getContext()->urDdiTable.Kernel.pfnCreateWithNativeHandle(
      hNativeKernel, hContext, hProgram, pProperties, phKernel));

  UR_CALL(getTsanInterceptor()->insertKernel(*phKernel));

  return UR_RESULT_SUCCESS;
}

///////////////////////////////////////////////////////////////////////////////
/// @brief Intercept function for urKernelRetain
ur_result_t urKernelRetain(
    /// [in] handle for the Kernel to retain
    ur_kernel_handle_t hKernel) {
  UR_LOG_L(getContext()->logger, DEBUG, "==== urKernelRetain");

  UR_CALL(getContext()->urDdiTable.Kernel.pfnRetain(hKernel));

  auto &KernelInfo = getTsanInterceptor()->getKernelInfo(hKernel);
  KernelInfo.RefCount++;

  return UR_RESULT_SUCCESS;
}

///////////////////////////////////////////////////////////////////////////////
/// @brief Intercept function for urKernelRelease
ur_result_t urKernelRelease(
    /// [in] handle for the Kernel to release
    ur_kernel_handle_t hKernel) {
  auto pfnRelease = getContext()->urDdiTable.Kernel.pfnRelease;

  UR_LOG_L(getContext()->logger, DEBUG, "==== urKernelRelease");

  auto &KernelInfo = getTsanInterceptor()->getKernelInfo(hKernel);
  if (--KernelInfo.RefCount == 0) {
    UR_CALL(getTsanInterceptor()->eraseKernel(hKernel));
  }
  UR_CALL(pfnRelease(hKernel));

  return UR_RESULT_SUCCESS;
}

///////////////////////////////////////////////////////////////////////////////
/// @brief Intercept function for urKernelSetArgValue
ur_result_t urKernelSetArgValue(
    /// [in] handle of the kernel object
    ur_kernel_handle_t hKernel,
    /// [in] argument index in range [0, num args - 1]
    uint32_t argIndex,
    /// [in] size of argument type
    size_t argSize,
    /// [in][optional] pointer to value properties.
    const ur_kernel_arg_value_properties_t *pProperties,
    /// [in] argument value represented as matching arg type.
    const void *pArgValue) {
  UR_LOG_L(getContext()->logger, DEBUG, "==== urKernelSetArgValue");

  std::shared_ptr<MemBuffer> MemBuffer;
  if (argSize == sizeof(ur_mem_handle_t) &&
      (MemBuffer = getTsanInterceptor()->getMemBuffer(
           *ur_cast<const ur_mem_handle_t *>(pArgValue)))) {
    auto &KernelInfo = getTsanInterceptor()->getKernelInfo(hKernel);
    std::scoped_lock<ur_shared_mutex> Guard(KernelInfo.Mutex);
    KernelInfo.BufferArgs[argIndex] = std::move(MemBuffer);
  } else {
    UR_CALL(getContext()->urDdiTable.Kernel.pfnSetArgValue(
        hKernel, argIndex, argSize, pProperties, pArgValue));
  }

  return UR_RESULT_SUCCESS;
}

///////////////////////////////////////////////////////////////////////////////
/// @brief Intercept function for urKernelSetArgMemObj
ur_result_t urKernelSetArgMemObj(
    /// [in] handle of the kernel object
    ur_kernel_handle_t hKernel,
    /// [in] argument index in range [0, num args - 1]
    uint32_t argIndex,
    /// [in][optional] pointer to Memory object properties.
    const ur_kernel_arg_mem_obj_properties_t *pProperties,
    /// [in][optional] handle of Memory object.
    ur_mem_handle_t hArgValue) {
  UR_LOG_L(getContext()->logger, DEBUG, "==== urKernelSetArgMemObj");

  if (std::shared_ptr<MemBuffer> MemBuffer =
          getTsanInterceptor()->getMemBuffer(hArgValue)) {
    auto &KernelInfo = getTsanInterceptor()->getKernelInfo(hKernel);
    std::scoped_lock<ur_shared_mutex> Guard(KernelInfo.Mutex);
    KernelInfo.BufferArgs[argIndex] = std::move(MemBuffer);
  } else {
    UR_CALL(getContext()->urDdiTable.Kernel.pfnSetArgMemObj(
        hKernel, argIndex, pProperties, hArgValue));
  }

  return UR_RESULT_SUCCESS;
}

///////////////////////////////////////////////////////////////////////////////
/// @brief Intercept function for urKernelSetArgLocal
__urdlllocal ur_result_t UR_APICALL urKernelSetArgLocal(
    /// [in] handle of the kernel object
    ur_kernel_handle_t hKernel,
    /// [in] argument index in range [0, num args - 1]
    uint32_t argIndex,
    /// [in] size of the local buffer to be allocated by the runtime
    size_t argSize,
    /// [in][optional] pointer to local buffer properties.
    const ur_kernel_arg_local_properties_t *pProperties) {
  auto pfnSetArgLocal = getContext()->urDdiTable.Kernel.pfnSetArgLocal;

  UR_LOG_L(getContext()->logger, DEBUG,
           "==== urKernelSetArgLocal (argIndex={}, argSize={})", argIndex,
           argSize);

  {
    auto &KI = getTsanInterceptor()->getKernelInfo(hKernel);
    std::scoped_lock<ur_shared_mutex> Guard(KI.Mutex);
    KI.LocalArgs[argIndex] = TsanLocalArgsInfo{argSize};
  }

  return pfnSetArgLocal(hKernel, argIndex, argSize, pProperties);
}

///////////////////////////////////////////////////////////////////////////////
/// @brief Intercept function for urUSMDeviceAlloc
__urdlllocal ur_result_t UR_APICALL urUSMDeviceAlloc(
    /// [in] handle of the context object
    ur_context_handle_t hContext,
    /// [in] handle of the device object
    ur_device_handle_t hDevice,
    /// [in][optional] USM memory allocation descriptor
    const ur_usm_desc_t *pUSMDesc,
    /// [in][optional] Pointer to a pool created using urUSMPoolCreate
    ur_usm_pool_handle_t pool,
    /// [in] size in bytes of the USM memory object to be allocated
    size_t size,
    /// [out] pointer to USM device memory object
    void **ppMem) {
  UR_LOG_L(getContext()->logger, DEBUG, "==== urUSMDeviceAlloc");

  return getTsanInterceptor()->allocateMemory(
      hContext, hDevice, pUSMDesc, pool, size, AllocType::DEVICE_USM, ppMem);
}

///////////////////////////////////////////////////////////////////////////////
/// @brief Intercept function for urUSMHostAlloc
__urdlllocal ur_result_t UR_APICALL urUSMHostAlloc(
    /// [in] handle of the context object
    ur_context_handle_t hContext,
    /// [in][optional] USM memory allocation descriptor
    const ur_usm_desc_t *pUSMDesc,
    /// [in][optional] Pointer to a pool created using urUSMPoolCreate
    ur_usm_pool_handle_t pool,
    /// [in] size in bytes of the USM memory object to be allocated
    size_t size,
    /// [out] pointer to USM host memory object
    void **ppMem) {
  UR_LOG_L(getContext()->logger, DEBUG, "==== urUSMHostAlloc");

  return getTsanInterceptor()->allocateMemory(hContext, nullptr, pUSMDesc, pool,
                                              size, AllocType::HOST_USM, ppMem);
}

///////////////////////////////////////////////////////////////////////////////
/// @brief Intercept function for urUSMSharedAlloc
__urdlllocal ur_result_t UR_APICALL urUSMSharedAlloc(
    /// [in] handle of the context object
    ur_context_handle_t hContext,
    /// [in] handle of the device object
    ur_device_handle_t hDevice,
    /// [in][optional] Pointer to USM memory allocation descriptor.
    const ur_usm_desc_t *pUSMDesc,
    /// [in][optional] Pointer to a pool created using urUSMPoolCreate
    ur_usm_pool_handle_t pool,
    /// [in] size in bytes of the USM memory object to be allocated
    size_t size,
    /// [out] pointer to USM shared memory object
    void **ppMem) {
  UR_LOG_L(getContext()->logger, DEBUG, "==== urUSMSharedAlloc");

  return getTsanInterceptor()->allocateMemory(
      hContext, hDevice, pUSMDesc, pool, size, AllocType::SHARED_USM, ppMem);
}

///////////////////////////////////////////////////////////////////////////////
/// @brief Intercept function for urUSMFree
__urdlllocal ur_result_t UR_APICALL urUSMFree(
    /// [in] handle of the context object
    ur_context_handle_t hContext,
    /// [in] pointer to USM memory object
    void *pMem) {
  UR_LOG_L(getContext()->logger, DEBUG, "==== urUSMFree");

  return getTsanInterceptor()->releaseMemory(hContext, pMem);
}

///////////////////////////////////////////////////////////////////////////////
/// @brief Intercept function for urEnqueueKernelLaunch
ur_result_t urEnqueueKernelLaunch(
    /// [in] handle of the queue object
    ur_queue_handle_t hQueue,
    /// [in] handle of the kernel object
    ur_kernel_handle_t hKernel,
    /// [in] number of dimensions, from 1 to 3, to specify the global and
    /// work-group work-items
    uint32_t workDim,
    /// [in] pointer to an array of workDim unsigned values that specify the
    /// offset used to calculate the global ID of a work-item
    const size_t *pGlobalWorkOffset,
    /// [in] pointer to an array of workDim unsigned values that specify the
    /// number of global work-items in workDim that will execute the kernel
    /// function
    const size_t *pGlobalWorkSize,
    /// [in][optional] pointer to an array of workDim unsigned values that
    /// specify the number of local work-items forming a work-group that will
    /// execute the kernel function. If nullptr, the runtime implementation will
    /// choose the work-group size.
    const size_t *pLocalWorkSize,
    /// [in] size of the launch prop list
    uint32_t numPropsInLaunchPropList,
    /// [in][range(0, numPropsInLaunchPropList)] pointer to a list of launch
    /// properties
    const ur_kernel_launch_property_t *launchPropList,
    /// [in] size of the event wait list
    uint32_t numEventsInWaitList,
    /// [in][optional][range(0, numEventsInWaitList)] pointer to a list of
    /// events that must be complete before the kernel execution. If
    /// nullptr, the numEventsInWaitList must be 0, indicating that no wait
    /// event.
    const ur_event_handle_t *phEventWaitList,
    /// [out][optional] return an event object that identifies this
    /// particular kernel execution instance.
    ur_event_handle_t *phEvent) {
  // This mutex is to prevent concurrent kernel launches across different queues
  // as the DeviceTSAN local shadow memory does not support concurrent
  // kernel launches now.
  std::scoped_lock<ur_shared_mutex> Guard(
      getTsanInterceptor()->KernelLaunchMutex);

  UR_LOG_L(getContext()->logger, DEBUG, "==== urEnqueueKernelLaunch");

  LaunchInfo LaunchInfo(GetContext(hQueue), GetDevice(hQueue), pGlobalWorkSize,
                        pLocalWorkSize, pGlobalWorkOffset, workDim);

  UR_CALL(getTsanInterceptor()->preLaunchKernel(hKernel, hQueue, LaunchInfo));

  UR_CALL(getContext()->urDdiTable.Enqueue.pfnKernelLaunch(
      hQueue, hKernel, workDim, pGlobalWorkOffset, pGlobalWorkSize,
      pLocalWorkSize, numPropsInLaunchPropList, launchPropList,
      numEventsInWaitList, phEventWaitList, phEvent));

  UR_CALL(getTsanInterceptor()->postLaunchKernel(hKernel, hQueue, LaunchInfo));

  return UR_RESULT_SUCCESS;
}

ur_result_t urCheckVersion(ur_api_version_t version) {
  if (UR_MAJOR_VERSION(ur_sanitizer_layer::getContext()->version) !=
          UR_MAJOR_VERSION(version) ||
      UR_MINOR_VERSION(ur_sanitizer_layer::getContext()->version) >
          UR_MINOR_VERSION(version)) {
    return UR_RESULT_ERROR_UNSUPPORTED_VERSION;
  }
  return UR_RESULT_SUCCESS;
}

///////////////////////////////////////////////////////////////////////////////
/// @brief Exported function for filling application's Adapter table
///        with current process' addresses
///
/// @returns
///     - ::UR_RESULT_SUCCESS
///     - ::UR_RESULT_ERROR_UNINITIALIZED
///     - ::UR_RESULT_ERROR_INVALID_NULL_POINTER
///     - ::UR_RESULT_ERROR_UNSUPPORTED_VERSION
ur_result_t urGetAdapterProcAddrTable(
    /// [in,out] pointer to table of DDI function pointers
    ur_adapter_dditable_t *pDdiTable) {
  if (nullptr == pDdiTable) {
    return UR_RESULT_ERROR_INVALID_NULL_POINTER;
  }

  pDdiTable->pfnGet = ur_sanitizer_layer::tsan::urAdapterGet;

  return UR_RESULT_SUCCESS;
}

///////////////////////////////////////////////////////////////////////////////
/// @brief Exported function for filling application's Context table
///        with current process' addresses
///
/// @returns
///     - ::UR_RESULT_SUCCESS
///     - ::UR_RESULT_ERROR_INVALID_NULL_POINTER
__urdlllocal ur_result_t UR_APICALL urGetContextProcAddrTable(
    /// [in,out] pointer to table of DDI function pointers
    ur_context_dditable_t *pDdiTable) {
  if (nullptr == pDdiTable) {
    return UR_RESULT_ERROR_INVALID_NULL_POINTER;
  }

  pDdiTable->pfnCreate = ur_sanitizer_layer::tsan::urContextCreate;
  pDdiTable->pfnCreateWithNativeHandle =
      ur_sanitizer_layer::tsan::urContextCreateWithNativeHandle;
  pDdiTable->pfnRetain = ur_sanitizer_layer::tsan::urContextRetain;
  pDdiTable->pfnRelease = ur_sanitizer_layer::tsan::urContextRelease;

  return UR_RESULT_SUCCESS;
}

///////////////////////////////////////////////////////////////////////////////
/// @brief Exported function for filling application's Program table
///        with current process' addresses
///
/// @returns
///     - ::UR_RESULT_SUCCESS
///     - ::UR_RESULT_ERROR_INVALID_NULL_POINTER
ur_result_t urGetProgramProcAddrTable(
    /// [in,out] pointer to table of DDI function pointers
    ur_program_dditable_t *pDdiTable) {
  if (nullptr == pDdiTable) {
    return UR_RESULT_ERROR_INVALID_NULL_POINTER;
  }

  pDdiTable->pfnCreateWithIL = ur_sanitizer_layer::tsan::urProgramCreateWithIL;
  pDdiTable->pfnCreateWithBinary =
      ur_sanitizer_layer::tsan::urProgramCreateWithBinary;
  pDdiTable->pfnCreateWithNativeHandle =
      ur_sanitizer_layer::tsan::urProgramCreateWithNativeHandle;
  pDdiTable->pfnRetain = ur_sanitizer_layer::tsan::urProgramRetain;
  pDdiTable->pfnRelease = ur_sanitizer_layer::tsan::urProgramRelease;
  pDdiTable->pfnBuild = ur_sanitizer_layer::tsan::urProgramBuild;
  pDdiTable->pfnLink = ur_sanitizer_layer::tsan::urProgramLink;

  return UR_RESULT_SUCCESS;
}

///////////////////////////////////////////////////////////////////////////////
/// @brief Exported function for filling application's Kernel table
///        with current process' addresses
///
/// @returns
///     - ::UR_RESULT_SUCCESS
///     - ::UR_RESULT_ERROR_INVALID_NULL_POINTER
ur_result_t urGetKernelProcAddrTable(
    /// [in,out] pointer to table of DDI function pointers
    ur_kernel_dditable_t *pDdiTable) {
  if (nullptr == pDdiTable) {
    return UR_RESULT_ERROR_INVALID_NULL_POINTER;
  }

  pDdiTable->pfnCreate = ur_sanitizer_layer::tsan::urKernelCreate;
  pDdiTable->pfnCreateWithNativeHandle =
      ur_sanitizer_layer::tsan::urKernelCreateWithNativeHandle;
  pDdiTable->pfnRetain = ur_sanitizer_layer::tsan::urKernelRetain;
  pDdiTable->pfnRelease = ur_sanitizer_layer::tsan::urKernelRelease;
  pDdiTable->pfnSetArgValue = ur_sanitizer_layer::tsan::urKernelSetArgValue;
  pDdiTable->pfnSetArgMemObj = ur_sanitizer_layer::tsan::urKernelSetArgMemObj;
  pDdiTable->pfnSetArgLocal = ur_sanitizer_layer::tsan::urKernelSetArgLocal;

  return UR_RESULT_SUCCESS;
}

///////////////////////////////////////////////////////////////////////////////
/// @brief Exported function for filling application's Mem table
///        with current process' addresses
///
/// @returns
///     - ::UR_RESULT_SUCCESS
///     - ::UR_RESULT_ERROR_INVALID_NULL_POINTER
ur_result_t urGetMemProcAddrTable(
    /// [in,out] pointer to table of DDI function pointers
    ur_mem_dditable_t *pDdiTable) {
  if (nullptr == pDdiTable) {
    return UR_RESULT_ERROR_INVALID_NULL_POINTER;
  }

  pDdiTable->pfnBufferCreate = ur_sanitizer_layer::tsan::urMemBufferCreate;
  pDdiTable->pfnRetain = ur_sanitizer_layer::tsan::urMemRetain;
  pDdiTable->pfnRelease = ur_sanitizer_layer::tsan::urMemRelease;
  pDdiTable->pfnBufferPartition =
      ur_sanitizer_layer::tsan::urMemBufferPartition;
  pDdiTable->pfnGetNativeHandle =
      ur_sanitizer_layer::tsan::urMemGetNativeHandle;
  pDdiTable->pfnGetInfo = ur_sanitizer_layer::tsan::urMemGetInfo;

  return UR_RESULT_SUCCESS;
}

///////////////////////////////////////////////////////////////////////////////
/// @brief Exported function for filling application's USM table
///        with current process' addresses
///
/// @returns
///     - ::UR_RESULT_SUCCESS
///     - ::UR_RESULT_ERROR_INVALID_NULL_POINTER
__urdlllocal ur_result_t UR_APICALL urGetUSMProcAddrTable(
    /// [in,out] pointer to table of DDI function pointers
    ur_usm_dditable_t *pDdiTable) {
  if (nullptr == pDdiTable) {
    return UR_RESULT_ERROR_INVALID_NULL_POINTER;
  }

  pDdiTable->pfnDeviceAlloc = ur_sanitizer_layer::tsan::urUSMDeviceAlloc;
  pDdiTable->pfnHostAlloc = ur_sanitizer_layer::tsan::urUSMHostAlloc;
  pDdiTable->pfnSharedAlloc = ur_sanitizer_layer::tsan::urUSMSharedAlloc;
  pDdiTable->pfnFree = ur_sanitizer_layer::tsan::urUSMFree;

  return UR_RESULT_SUCCESS;
}

///////////////////////////////////////////////////////////////////////////////
/// @brief Exported function for filling application's Enqueue table
///        with current process' addresses
///
/// @returns
///     - ::UR_RESULT_SUCCESS
///     - ::UR_RESULT_ERROR_INVALID_NULL_POINTER
__urdlllocal ur_result_t UR_APICALL urGetEnqueueProcAddrTable(
    /// [in,out] pointer to table of DDI function pointers
    ur_enqueue_dditable_t *pDdiTable) {
  if (nullptr == pDdiTable) {
    return UR_RESULT_ERROR_INVALID_NULL_POINTER;
  }

  pDdiTable->pfnMemBufferRead =
      ur_sanitizer_layer::tsan::urEnqueueMemBufferRead;
  pDdiTable->pfnMemBufferWrite =
      ur_sanitizer_layer::tsan::urEnqueueMemBufferWrite;
  pDdiTable->pfnMemBufferReadRect =
      ur_sanitizer_layer::tsan::urEnqueueMemBufferReadRect;
  pDdiTable->pfnMemBufferWriteRect =
      ur_sanitizer_layer::tsan::urEnqueueMemBufferWriteRect;
  pDdiTable->pfnMemBufferCopy =
      ur_sanitizer_layer::tsan::urEnqueueMemBufferCopy;
  pDdiTable->pfnMemBufferCopyRect =
      ur_sanitizer_layer::tsan::urEnqueueMemBufferCopyRect;
  pDdiTable->pfnMemBufferFill =
      ur_sanitizer_layer::tsan::urEnqueueMemBufferFill;
  pDdiTable->pfnMemBufferMap = ur_sanitizer_layer::tsan::urEnqueueMemBufferMap;
  pDdiTable->pfnMemUnmap = ur_sanitizer_layer::tsan::urEnqueueMemUnmap;
  pDdiTable->pfnKernelLaunch = ur_sanitizer_layer::tsan::urEnqueueKernelLaunch;

  return UR_RESULT_SUCCESS;
}

} // namespace tsan

ur_result_t initTsanDDITable(ur_dditable_t *dditable) {
  ur_result_t result = UR_RESULT_SUCCESS;

  UR_LOG_L(getContext()->logger, QUIET, "==== DeviceSanitizer: TSAN");

  if (UR_RESULT_SUCCESS == result) {
    result = ur_sanitizer_layer::tsan::urCheckVersion(UR_API_VERSION_CURRENT);
  }

  if (UR_RESULT_SUCCESS == result) {
    result =
        ur_sanitizer_layer::tsan::urGetAdapterProcAddrTable(&dditable->Adapter);
  }

  if (UR_RESULT_SUCCESS == result) {
    result =
        ur_sanitizer_layer::tsan::urGetContextProcAddrTable(&dditable->Context);
  }

  if (UR_RESULT_SUCCESS == result) {
    result =
        ur_sanitizer_layer::tsan::urGetProgramProcAddrTable(&dditable->Program);
  }

  if (UR_RESULT_SUCCESS == result) {
    result =
        ur_sanitizer_layer::tsan::urGetKernelProcAddrTable(&dditable->Kernel);
  }

  if (UR_RESULT_SUCCESS == result) {
    result = ur_sanitizer_layer::tsan::urGetMemProcAddrTable(&dditable->Mem);
  }

  if (UR_RESULT_SUCCESS == result) {
    result = ur_sanitizer_layer::tsan::urGetUSMProcAddrTable(&dditable->USM);
  }

  if (UR_RESULT_SUCCESS == result) {
    result =
        ur_sanitizer_layer::tsan::urGetEnqueueProcAddrTable(&dditable->Enqueue);
  }

  if (result != UR_RESULT_SUCCESS) {
    UR_LOG_L(getContext()->logger, ERR, "Initialize TSAN DDI table failed: {}",
             result);
  }

  return result;
}

} // namespace ur_sanitizer_layer<|MERGE_RESOLUTION|>--- conflicted
+++ resolved
@@ -159,21 +159,20 @@
 ///////////////////////////////////////////////////////////////////////////////
 /// @brief Intercept function for urProgramBuild
 ur_result_t urProgramBuild(
-<<<<<<< HEAD
-=======
-    /// [in] handle of the context object
-    ur_context_handle_t hContext,
-    /// [in] handle of the program object
+    /// [in] Handle of the program to build.
     ur_program_handle_t hProgram,
-    /// [in] string of build options
+    /// [in] number of devices
+    uint32_t numDevices,
+    /// [in][range(0, numDevices)] pointer to array of device handles
+    ur_device_handle_t *phDevices,
+    /// [in][optional] pointer to build options null-terminated string.
     const char *pOptions) {
   UR_LOG_L(getContext()->logger, DEBUG, "==== urProgramBuild");
 
-  auto UrRes =
-      getContext()->urDdiTable.Program.pfnBuild(hContext, hProgram, pOptions);
+  auto UrRes = getContext()->urDdiTable.Program.pfnBuild(hProgram, numDevices,
+                                                         phDevices, pOptions);
   if (UrRes != UR_RESULT_SUCCESS) {
-    auto Devices = GetDevices(hContext);
-    PrintUrBuildLogIfError(UrRes, hProgram, Devices.data(), Devices.size());
+    PrintUrBuildLogIfError(UrRes, hProgram, phDevices, numDevices);
     return UrRes;
   }
 
@@ -187,6 +186,10 @@
 ur_result_t urProgramLink(
     /// [in] handle of the context instance.
     ur_context_handle_t hContext,
+    /// [in] number of devices
+    uint32_t numDevices,
+    /// [in][range(0, numDevices)] pointer to array of device handles
+    ur_device_handle_t *phDevices,
     /// [in] number of program handles in `phPrograms`.
     uint32_t count,
     /// [in][range(0, count)] pointer to array of program handles.
@@ -198,7 +201,7 @@
   UR_LOG_L(getContext()->logger, DEBUG, "==== urProgramLink");
 
   auto UrRes = getContext()->urDdiTable.Program.pfnLink(
-      hContext, count, phPrograms, pOptions, phProgram);
+      hContext, numDevices, phDevices, count, phPrograms, pOptions, phProgram);
   if (UrRes != UR_RESULT_SUCCESS) {
     auto Devices = GetDevices(hContext);
     PrintUrBuildLogIfError(UrRes, *phProgram, Devices.data(), Devices.size());
@@ -312,67 +315,6 @@
     UR_CALL(getTsanInterceptor()->unregisterProgram(hProgram));
     UR_CALL(getTsanInterceptor()->eraseProgram(hProgram));
   }
-
-  return UR_RESULT_SUCCESS;
-}
-
-///////////////////////////////////////////////////////////////////////////////
-/// @brief Intercept function for urProgramBuildExp
-ur_result_t urProgramBuildExp(
->>>>>>> 8f06a1de
-    /// [in] Handle of the program to build.
-    ur_program_handle_t hProgram,
-    /// [in] number of devices
-    uint32_t numDevices,
-    /// [in][range(0, numDevices)] pointer to array of device handles
-    ur_device_handle_t *phDevices,
-    /// [in][optional] pointer to build options null-terminated string.
-    const char *pOptions) {
-  UR_LOG_L(getContext()->logger, DEBUG, "==== urProgramBuild");
-
-  auto UrRes = getContext()->urDdiTable.Program.pfnBuild(hProgram, numDevices,
-                                                         phDevices, pOptions);
-  if (UrRes != UR_RESULT_SUCCESS) {
-    PrintUrBuildLogIfError(UrRes, hProgram, phDevices, numDevices);
-    return UrRes;
-  }
-
-  UR_CALL(getTsanInterceptor()->registerProgram(hProgram));
-
-  return UR_RESULT_SUCCESS;
-}
-
-/// @brief Intercept function for urProgramLink
-ur_result_t urProgramLink(
-    /// [in] handle of the context instance.
-    ur_context_handle_t hContext,
-    /// [in] number of devices
-    uint32_t numDevices,
-    /// [in][range(0, numDevices)] pointer to array of device handles
-    ur_device_handle_t *phDevices,
-    /// [in] number of program handles in `phPrograms`.
-    uint32_t count,
-    /// [in][range(0, count)] pointer to array of program handles.
-    const ur_program_handle_t *phPrograms,
-    /// [in][optional] pointer to linker options null-terminated string.
-    const char *pOptions,
-    /// [out] pointer to handle of program object created.
-    ur_program_handle_t *phProgram) {
-  UR_LOG_L(getContext()->logger, DEBUG, "==== urProgramLink");
-
-  auto UrRes = getContext()->urDdiTable.Program.pfnLink(
-      hContext, numDevices, phDevices, count, phPrograms, pOptions, phProgram);
-  if (UrRes != UR_RESULT_SUCCESS) {
-    auto Devices = GetDevices(hContext);
-    PrintUrBuildLogIfError(UrRes, *phProgram, Devices.data(), Devices.size());
-    return UrRes;
-  }
-<<<<<<< HEAD
-=======
-
-  UR_CALL(getTsanInterceptor()->insertProgram(*phProgram));
->>>>>>> 8f06a1de
-  UR_CALL(getTsanInterceptor()->registerProgram(*phProgram));
 
   return UR_RESULT_SUCCESS;
 }
