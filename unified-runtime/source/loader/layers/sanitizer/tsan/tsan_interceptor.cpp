//===----------------------------------------------------------------------===//
/*
 *
 * Copyright (C) 2025 Intel Corporation
 *
 * Part of the Unified-Runtime Project, under the Apache License v2.0 with LLVM
 * Exceptions. See LICENSE.TXT
 *
 * SPDX-License-Identifier: Apache-2.0 WITH LLVM-exception
 *
 * @file tsan_interceptor.cpp
 *
 */

#include "tsan_interceptor.hpp"
#include "sanitizer_common/sanitizer_utils.hpp"
#include "tsan_report.hpp"

namespace ur_sanitizer_layer {
namespace tsan {

TsanRuntimeDataWrapper::~TsanRuntimeDataWrapper() {
  [[maybe_unused]] ur_result_t Result;
  if (DevicePtr) {
    Result = getContext()->urDdiTable.USM.pfnFree(Context, DevicePtr);
    assert(Result == UR_RESULT_SUCCESS);
  }
}

TsanRuntimeData *TsanRuntimeDataWrapper::getDevicePtr() {
  if (DevicePtr == nullptr) {
    ur_result_t Result = getContext()->urDdiTable.USM.pfnDeviceAlloc(
        Context, Device, nullptr, nullptr, sizeof(TsanRuntimeData),
        (void **)&DevicePtr);
    if (Result != UR_RESULT_SUCCESS) {
      URLOG(ERR, "Failed to alloc device usm for asan runtime data: {}",
            Result);
    }
  }
  return DevicePtr;
}

ur_result_t TsanRuntimeDataWrapper::syncFromDevice(ur_queue_handle_t Queue) {
  UR_CALL(getContext()->urDdiTable.Enqueue.pfnUSMMemcpy(
      Queue, true, ur_cast<void *>(&Host), getDevicePtr(),
      sizeof(TsanRuntimeData), 0, nullptr, nullptr));

  return UR_RESULT_SUCCESS;
}

ur_result_t TsanRuntimeDataWrapper::syncToDevice(ur_queue_handle_t Queue) {
  UR_CALL(getContext()->urDdiTable.Enqueue.pfnUSMMemcpy(
      Queue, true, getDevicePtr(), ur_cast<void *>(&Host),
      sizeof(TsanRuntimeData), 0, nullptr, nullptr));

  return UR_RESULT_SUCCESS;
}

ur_result_t DeviceInfo::allocShadowMemory() {
  ur_context_handle_t ShadowContext;
  UR_CALL(getContext()->urDdiTable.Context.pfnCreate(1, &Handle, nullptr,
                                                     &ShadowContext));
  Shadow = GetShadowMemory(ShadowContext, Handle, Type);
  assert(Shadow && "Failed to get shadow memory");
  UR_CALL(Shadow->Setup());
  URLOG_CTX(INFO, "ShadowMemory(Global): {} - {}", (void *)Shadow->ShadowBegin,
            (void *)Shadow->ShadowEnd);
  return UR_RESULT_SUCCESS;
}

void ContextInfo::insertAllocInfo(ur_device_handle_t Device, TsanAllocInfo AI) {
  if (Device) {
    std::scoped_lock<ur_shared_mutex> Guard(AllocInfosMapMutex);
    AllocInfosMap[Device].emplace_back(std::move(AI));
  } else {
    for (auto Device : DeviceList) {
      std::scoped_lock<ur_shared_mutex> Guard(AllocInfosMapMutex);
      AllocInfosMap[Device].emplace_back(AI);
    }
  }
}

ur_result_t TsanInterceptor::allocateMemory(ur_context_handle_t Context,
                                            ur_device_handle_t Device,
                                            const ur_usm_desc_t *Properties,
                                            ur_usm_pool_handle_t Pool,
                                            size_t Size, AllocType Type,
                                            void **ResultPtr) {
  auto CI = getContextInfo(Context);

  void *Allocated = nullptr;

  if (Type == AllocType::DEVICE_USM) {
    UR_CALL(getContext()->urDdiTable.USM.pfnDeviceAlloc(
        Context, Device, Properties, Pool, Size, &Allocated));
  } else if (Type == AllocType::HOST_USM) {
    UR_CALL(getContext()->urDdiTable.USM.pfnHostAlloc(Context, Properties, Pool,
                                                      Size, &Allocated));
  } else if (Type == AllocType::SHARED_USM) {
    UR_CALL(getContext()->urDdiTable.USM.pfnSharedAlloc(
        Context, Device, Properties, Pool, Size, &Allocated));
  }

  auto AI = TsanAllocInfo{reinterpret_cast<uptr>(Allocated), Size};
  // For updating shadow memory
  CI->insertAllocInfo(Device, std::move(AI));

  *ResultPtr = Allocated;
  return UR_RESULT_SUCCESS;
}

ur_result_t TsanInterceptor::registerProgram(ur_program_handle_t Program) {
  URLOG_CTX(INFO, "registerDeviceGlobals");
  UR_CALL(registerDeviceGlobals(Program));
  return UR_RESULT_SUCCESS;
}

ur_result_t TsanInterceptor::registerDeviceGlobals(ur_program_handle_t Program) {
  std::vector<ur_device_handle_t> Devices = GetDevices(Program);
  assert(Devices.size() != 0 && "No devices in registerDeviceGlobals");
  auto Context = GetContext(Program);
  auto ContextInfo = getContextInfo(Context);

  for (auto Device : Devices) {
    ManagedQueue Queue(Context, Device);

    size_t MetadataSize;
    void *MetadataPtr;
    auto Result = getContext()->urDdiTable.Program.pfnGetGlobalVariablePointer(
        Device, Program, kSPIR_TsanDeviceGlobalMetadata, &MetadataSize,
        &MetadataPtr);
    if (Result != UR_RESULT_SUCCESS) {
      URLOG_CTX(INFO, "No device globals");
      continue;
    }

    const uint64_t NumOfDeviceGlobal = MetadataSize / sizeof(DeviceGlobalInfo);
    assert((MetadataSize % sizeof(DeviceGlobalInfo) == 0) &&
           "DeviceGlobal metadata size is not correct");
    std::vector<DeviceGlobalInfo> GVInfos(NumOfDeviceGlobal);
    Result = getContext()->urDdiTable.Enqueue.pfnUSMMemcpy(
        Queue, true, &GVInfos[0], MetadataPtr,
        sizeof(DeviceGlobalInfo) * NumOfDeviceGlobal, 0, nullptr, nullptr);
    if (Result != UR_RESULT_SUCCESS) {
      URLOG_CTX(ERR, "Device Global[{}] Read Failed: {}",
                kSPIR_TsanDeviceGlobalMetadata, Result);
      return Result;
    }

    for (size_t i = 0; i < NumOfDeviceGlobal; i++) {
      const auto &GVInfo = GVInfos[i];
      auto AI = TsanAllocInfo{GVInfo.Addr, GVInfo.Size};
      ContextInfo->insertAllocInfo(Device, std::move(AI));
    }
  }

  return UR_RESULT_SUCCESS;
}

ur_result_t TsanInterceptor::insertContext(ur_context_handle_t Context,
                                           std::shared_ptr<ContextInfo> &CI) {
  std::scoped_lock<ur_shared_mutex> Guard(m_ContextMapMutex);

  if (m_ContextMap.find(Context) != m_ContextMap.end()) {
    CI = m_ContextMap.at(Context);
    return UR_RESULT_SUCCESS;
  }

  CI = std::make_shared<ContextInfo>(Context);

  // Don't move CI, since it's a return value as well
  m_ContextMap.emplace(Context, CI);

  return UR_RESULT_SUCCESS;
}

ur_result_t TsanInterceptor::eraseContext(ur_context_handle_t Context) {
  std::scoped_lock<ur_shared_mutex> Guard(m_ContextMapMutex);
  assert(m_ContextMap.find(Context) != m_ContextMap.end());
  m_ContextMap.erase(Context);
  // TODO: Remove devices in each context
  return UR_RESULT_SUCCESS;
}

ur_result_t TsanInterceptor::insertKernel(ur_kernel_handle_t Kernel) {
  std::scoped_lock<ur_shared_mutex> Guard(m_KernelMapMutex);
  if (m_KernelMap.find(Kernel) != m_KernelMap.end()) {
    return UR_RESULT_SUCCESS;
  }

  m_KernelMap.emplace(Kernel, Kernel);

  return UR_RESULT_SUCCESS;
}

ur_result_t TsanInterceptor::eraseKernel(ur_kernel_handle_t Kernel) {
  std::scoped_lock<ur_shared_mutex> Guard(m_KernelMapMutex);
  assert(m_KernelMap.find(Kernel) != m_KernelMap.end());
  m_KernelMap.erase(Kernel);
  return UR_RESULT_SUCCESS;
}

ur_result_t TsanInterceptor::insertDevice(ur_device_handle_t Device,
                                          std::shared_ptr<DeviceInfo> &DI) {
  std::scoped_lock<ur_shared_mutex> Guard(m_DeviceMapMutex);

  if (m_DeviceMap.find(Device) != m_DeviceMap.end()) {
    DI = m_DeviceMap.at(Device);
    return UR_RESULT_SUCCESS;
  }

  DI = std::make_shared<DeviceInfo>(Device);

  // Don't move DI, since it's a return value as well
  m_DeviceMap.emplace(Device, DI);

  return UR_RESULT_SUCCESS;
}

ur_result_t
TsanInterceptor::insertMemBuffer(std::shared_ptr<MemBuffer> MemBuffer) {
  std::scoped_lock<ur_shared_mutex> Guard(m_MemBufferMapMutex);
  assert(m_MemBufferMap.find(ur_cast<ur_mem_handle_t>(MemBuffer.get())) ==
         m_MemBufferMap.end());
  m_MemBufferMap.emplace(reinterpret_cast<ur_mem_handle_t>(MemBuffer.get()),
                         MemBuffer);
  return UR_RESULT_SUCCESS;
}

ur_result_t TsanInterceptor::eraseMemBuffer(ur_mem_handle_t MemHandle) {
  std::scoped_lock<ur_shared_mutex> Guard(m_MemBufferMapMutex);
  assert(m_MemBufferMap.find(MemHandle) != m_MemBufferMap.end());
  m_MemBufferMap.erase(MemHandle);
  return UR_RESULT_SUCCESS;
}

std::shared_ptr<MemBuffer>
TsanInterceptor::getMemBuffer(ur_mem_handle_t MemHandle) {
  std::shared_lock<ur_shared_mutex> Guard(m_MemBufferMapMutex);
  if (m_MemBufferMap.find(MemHandle) != m_MemBufferMap.end()) {
    return m_MemBufferMap[MemHandle];
  }
  return nullptr;
}

ur_result_t TsanInterceptor::preLaunchKernel(ur_kernel_handle_t Kernel,
                                             ur_queue_handle_t Queue,
                                             LaunchInfo &LaunchInfo) {
  auto CI = getContextInfo(GetContext(Queue));
  auto DI = getDeviceInfo(GetDevice(Queue));

  ManagedQueue InternalQueue(CI->Handle, DI->Handle);
  if (!InternalQueue) {
    URLOG_CTX(ERR, "Failed to create internal queue");
    return UR_RESULT_ERROR_INVALID_QUEUE;
  }

  UR_CALL(prepareLaunch(CI, DI, InternalQueue, Kernel, LaunchInfo));

  UR_CALL(updateShadowMemory(CI, DI, InternalQueue));

  return UR_RESULT_SUCCESS;
}

ur_result_t TsanInterceptor::postLaunchKernel(ur_kernel_handle_t Kernel,
                                              ur_queue_handle_t Queue,
                                              LaunchInfo &LaunchInfo) {
  // FIXME: We must use block operation here, until we support
  // urEventSetCallback
  UR_CALL(getContext()->urDdiTable.Queue.pfnFinish(Queue));

  UR_CALL(LaunchInfo.Data.syncFromDevice(Queue));

  for (uptr ReportIndex = 0;
       ReportIndex < LaunchInfo.Data.Host.RecordedReportCount; ReportIndex++) {
    ReportDataRace(LaunchInfo.Data.Host.Report[ReportIndex], Kernel);
  }

  return UR_RESULT_SUCCESS;
}

ur_result_t TsanInterceptor::prepareLaunch(std::shared_ptr<ContextInfo> &,
                                           std::shared_ptr<DeviceInfo> &DI,
                                           ur_queue_handle_t Queue,
                                           ur_kernel_handle_t Kernel,
                                           LaunchInfo &LaunchInfo) {
  // Set membuffer arguments
  auto &KernelInfo = getKernelInfo(Kernel);
  {
    std::shared_lock<ur_shared_mutex> Guard(KernelInfo.Mutex);
    for (const auto &[ArgIndex, MemBuffer] : KernelInfo.BufferArgs) {
      char *ArgPointer = nullptr;
      UR_CALL(MemBuffer->getHandle(DI->Handle, ArgPointer));
      ur_result_t URes = getContext()->urDdiTable.Kernel.pfnSetArgPointer(
          Kernel, ArgIndex, nullptr, ArgPointer);
      if (URes != UR_RESULT_SUCCESS) {
<<<<<<< HEAD
        URLOG_CTX(ERR,
                  "Failed to set buffer {} as the {} arg to kernel {}: {}",
                  ur_cast<ur_mem_handle_t>(MemBuffer.get()), ArgIndex, Kernel,
                  URes);
=======
        getContext()->logger.error(
            "Failed to set buffer {} as the {} arg to kernel {}: {}",
            ur_cast<ur_mem_handle_t>(MemBuffer.get()), ArgIndex, Kernel, URes);
>>>>>>> ca2af372
      }
    }
  }

  // Prepare launch info data
  LaunchInfo.Data.Host.GlobalShadowOffset = DI->Shadow->ShadowBegin;
  LaunchInfo.Data.Host.GlobalShadowOffsetEnd = DI->Shadow->ShadowEnd;
  LaunchInfo.Data.Host.DeviceTy = DI->Type;
  LaunchInfo.Data.Host.Debug = getContext()->Options.Debug ? 1 : 0;

  LaunchInfo.Data.syncToDevice(Queue);

  // EnqueueWrite __TsanLaunchInfo
  void *LaunchInfoPtr = LaunchInfo.Data.getDevicePtr();
  ur_result_t URes =
      getContext()->urDdiTable.Enqueue.pfnDeviceGlobalVariableWrite(
          Queue, GetProgram(Kernel), "__TsanLaunchInfo", true,
          sizeof(LaunchInfoPtr), 0, &LaunchInfoPtr, 0, nullptr, nullptr);
  if (URes != UR_RESULT_SUCCESS) {
    URLOG_CTX(INFO,
              "EnqueueWriteGlobal(__TsanLaunchInfo) "
              "failed, maybe empty kernel: {}",
              URes);
  }

  return UR_RESULT_SUCCESS;
}

ur_result_t
TsanInterceptor::updateShadowMemory(std::shared_ptr<ContextInfo> &CI,
                                    std::shared_ptr<DeviceInfo> &DI,
                                    ur_queue_handle_t Queue) {
  std::scoped_lock<ur_shared_mutex> Guard(CI->AllocInfosMapMutex);
  for (auto &AllocInfo : CI->AllocInfosMap[DI->Handle]) {
    UR_CALL(DI->Shadow->CleanShadow(Queue, AllocInfo.AllocBegin,
                                    AllocInfo.AllocSize));
  }
  CI->AllocInfosMap[DI->Handle].clear();
  return UR_RESULT_SUCCESS;
}

} // namespace tsan

using namespace tsan;

static TsanInterceptor *interceptor;

TsanInterceptor *getTsanInterceptor() { return interceptor; }

void initTsanInterceptor() {
  if (interceptor) {
    return;
  }
  interceptor = new TsanInterceptor();
}

void destroyTsanInterceptor() {
  delete interceptor;
  interceptor = nullptr;
}

} // namespace ur_sanitizer_layer<|MERGE_RESOLUTION|>--- conflicted
+++ resolved
@@ -294,16 +294,9 @@
       ur_result_t URes = getContext()->urDdiTable.Kernel.pfnSetArgPointer(
           Kernel, ArgIndex, nullptr, ArgPointer);
       if (URes != UR_RESULT_SUCCESS) {
-<<<<<<< HEAD
-        URLOG_CTX(ERR,
-                  "Failed to set buffer {} as the {} arg to kernel {}: {}",
+        URLOG_CTX(ERR, "Failed to set buffer {} as the {} arg to kernel {}: {}",
                   ur_cast<ur_mem_handle_t>(MemBuffer.get()), ArgIndex, Kernel,
                   URes);
-=======
-        getContext()->logger.error(
-            "Failed to set buffer {} as the {} arg to kernel {}: {}",
-            ur_cast<ur_mem_handle_t>(MemBuffer.get()), ArgIndex, Kernel, URes);
->>>>>>> ca2af372
       }
     }
   }
