/*
 *
 * Copyright (C) 2022 Intel Corporation
 *
 * Part of the Unified-Runtime Project, under the Apache License v2.0 with LLVM
 * Exceptions. See LICENSE.TXT
 *
 * SPDX-License-Identifier: Apache-2.0 WITH LLVM-exception
 *
 * @file ur_libapi.cpp
 *
 * @brief C++ library for ur
 *
 */
#include "ur_lib.hpp"

extern "C" {

///////////////////////////////////////////////////////////////////////////////
/// @brief Create a loader config object.
///
/// @returns
///     - ::UR_RESULT_SUCCESS
///     - ::UR_RESULT_ERROR_UNINITIALIZED
///     - ::UR_RESULT_ERROR_DEVICE_LOST
///     - ::UR_RESULT_ERROR_ADAPTER_SPECIFIC
///     - ::UR_RESULT_ERROR_INVALID_NULL_POINTER
///         + `NULL == phLoaderConfig`
ur_result_t UR_APICALL urLoaderConfigCreate(
    /// [out][alloc] Pointer to handle of loader config object created.
    ur_loader_config_handle_t *phLoaderConfig) try {
  return ur_lib::urLoaderConfigCreate(phLoaderConfig);
} catch (...) {
  return exceptionToResult(std::current_exception());
}

///////////////////////////////////////////////////////////////////////////////
/// @brief Get a reference to the loader config object.
///
/// @details
///     - Get a reference to the loader config handle. Increment its reference
///       count
///     - The application may call this function from simultaneous threads.
///     - The implementation of this function should be lock-free.
///
/// @returns
///     - ::UR_RESULT_SUCCESS
///     - ::UR_RESULT_ERROR_UNINITIALIZED
///     - ::UR_RESULT_ERROR_DEVICE_LOST
///     - ::UR_RESULT_ERROR_ADAPTER_SPECIFIC
///     - ::UR_RESULT_ERROR_INVALID_NULL_HANDLE
///         + `NULL == hLoaderConfig`
ur_result_t UR_APICALL urLoaderConfigRetain(
    /// [in][retain] loader config handle to retain
    ur_loader_config_handle_t hLoaderConfig) try {
  return ur_lib::urLoaderConfigRetain(hLoaderConfig);
} catch (...) {
  return exceptionToResult(std::current_exception());
}

///////////////////////////////////////////////////////////////////////////////
/// @brief Release config handle.
///
/// @details
///     - Decrement reference count and destroy the config handle if reference
///       count becomes zero.
///     - The application may call this function from simultaneous threads.
///     - The implementation of this function should be lock-free.
///
/// @returns
///     - ::UR_RESULT_SUCCESS
///     - ::UR_RESULT_ERROR_UNINITIALIZED
///     - ::UR_RESULT_ERROR_DEVICE_LOST
///     - ::UR_RESULT_ERROR_ADAPTER_SPECIFIC
///     - ::UR_RESULT_ERROR_INVALID_NULL_HANDLE
///         + `NULL == hLoaderConfig`
ur_result_t UR_APICALL urLoaderConfigRelease(
    /// [in][release] config handle to release
    ur_loader_config_handle_t hLoaderConfig) try {
  return ur_lib::urLoaderConfigRelease(hLoaderConfig);
} catch (...) {
  return exceptionToResult(std::current_exception());
}

///////////////////////////////////////////////////////////////////////////////
/// @brief Retrieves various information about the loader.
///
/// @details
///     - The application may call this function from simultaneous threads.
///     - The implementation of this function should be lock-free.
///
/// @returns
///     - ::UR_RESULT_SUCCESS
///     - ::UR_RESULT_ERROR_UNINITIALIZED
///     - ::UR_RESULT_ERROR_DEVICE_LOST
///     - ::UR_RESULT_ERROR_ADAPTER_SPECIFIC
///     - ::UR_RESULT_ERROR_INVALID_NULL_HANDLE
///         + `NULL == hLoaderConfig`
///     - ::UR_RESULT_ERROR_INVALID_ENUMERATION
///         + `::UR_LOADER_CONFIG_INFO_REFERENCE_COUNT < propName`
///     - ::UR_RESULT_ERROR_UNSUPPORTED_ENUMERATION
///         + If `propName` is not supported by the loader.
///     - ::UR_RESULT_ERROR_INVALID_SIZE
///         + `propSize == 0 && pPropValue != NULL`
///         + If `propSize` is less than the real number of bytes needed to
///         return the info.
///     - ::UR_RESULT_ERROR_INVALID_NULL_POINTER
///         + `propSize != 0 && pPropValue == NULL`
///         + `pPropValue == NULL && pPropSizeRet == NULL`
///     - ::UR_RESULT_ERROR_INVALID_DEVICE
///     - ::UR_RESULT_ERROR_OUT_OF_RESOURCES
///     - ::UR_RESULT_ERROR_OUT_OF_HOST_MEMORY
ur_result_t UR_APICALL urLoaderConfigGetInfo(
    /// [in] handle of the loader config object
    ur_loader_config_handle_t hLoaderConfig,
    /// [in] type of the info to retrieve
    ur_loader_config_info_t propName,
    /// [in] the number of bytes pointed to by pPropValue.
    size_t propSize,
    /// [out][optional][typename(propName, propSize)] array of bytes holding
    /// the info.
    /// If propSize is not equal to or greater than the real number of bytes
    /// needed to return the info
    /// then the ::UR_RESULT_ERROR_INVALID_SIZE error is returned and
    /// pPropValue is not used.
    void *pPropValue,
    /// [out][optional] pointer to the actual size in bytes of the queried
    /// propName.
    size_t *pPropSizeRet) try {
  return ur_lib::urLoaderConfigGetInfo(hLoaderConfig, propName, propSize,
                                       pPropValue, pPropSizeRet);
} catch (...) {
  return exceptionToResult(std::current_exception());
}

///////////////////////////////////////////////////////////////////////////////
/// @brief Enable a layer for the specified loader config.
///
/// @returns
///     - ::UR_RESULT_SUCCESS
///     - ::UR_RESULT_ERROR_UNINITIALIZED
///     - ::UR_RESULT_ERROR_DEVICE_LOST
///     - ::UR_RESULT_ERROR_ADAPTER_SPECIFIC
///     - ::UR_RESULT_ERROR_INVALID_NULL_HANDLE
///         + `NULL == hLoaderConfig`
///     - ::UR_RESULT_ERROR_INVALID_NULL_POINTER
///         + `NULL == pLayerName`
///     - ::UR_RESULT_ERROR_LAYER_NOT_PRESENT
///         + If layer specified with `pLayerName` can't be found by the loader.
ur_result_t UR_APICALL urLoaderConfigEnableLayer(
    /// [in] Handle to config object the layer will be enabled for.
    ur_loader_config_handle_t hLoaderConfig,
    /// [in] Null terminated string containing the name of the layer to
    /// enable. Empty if none are enabled.
    const char *pLayerName) try {
  return ur_lib::urLoaderConfigEnableLayer(hLoaderConfig, pLayerName);
} catch (...) {
  return exceptionToResult(std::current_exception());
}

///////////////////////////////////////////////////////////////////////////////
/// @brief Set a function callback for use by the loader to retrieve code
///        location information.
///
/// @details
///     - The code location callback is optional and provides additional
///       information to the tracing layer about the entry point of the current
///       execution flow.
///     - This functionality can be used to match traced unified runtime
///       function calls with higher-level user calls.
///
/// @returns
///     - ::UR_RESULT_SUCCESS
///     - ::UR_RESULT_ERROR_UNINITIALIZED
///     - ::UR_RESULT_ERROR_DEVICE_LOST
///     - ::UR_RESULT_ERROR_ADAPTER_SPECIFIC
///     - ::UR_RESULT_ERROR_INVALID_NULL_HANDLE
///         + `NULL == hLoaderConfig`
///     - ::UR_RESULT_ERROR_INVALID_NULL_POINTER
///         + `NULL == pfnCodeloc`
ur_result_t UR_APICALL urLoaderConfigSetCodeLocationCallback(
    /// [in] Handle to config object the layer will be enabled for.
    ur_loader_config_handle_t hLoaderConfig,
    /// [in] Function pointer to code location callback.
    ur_code_location_callback_t pfnCodeloc,
    /// [in][out][optional] pointer to data to be passed to callback.
    void *pUserData) try {
  return ur_lib::urLoaderConfigSetCodeLocationCallback(hLoaderConfig,
                                                       pfnCodeloc, pUserData);
} catch (...) {
  return exceptionToResult(std::current_exception());
}

///////////////////////////////////////////////////////////////////////////////
/// @brief The only adapter reported with mock enabled will be the mock adapter.
///
/// @details
///     - The mock adapter will default to returning ::UR_RESULT_SUCCESS for all
///       entry points. It will also create and correctly reference count dummy
///       handles where appropriate. Its behaviour can be modified by linking
///       the mock library and using the object accessed via
///       mock::getCallbacks().
///
/// @returns
///     - ::UR_RESULT_SUCCESS
///     - ::UR_RESULT_ERROR_UNINITIALIZED
///     - ::UR_RESULT_ERROR_DEVICE_LOST
///     - ::UR_RESULT_ERROR_ADAPTER_SPECIFIC
///     - ::UR_RESULT_ERROR_INVALID_NULL_HANDLE
///         + `NULL == hLoaderConfig`
ur_result_t UR_APICALL urLoaderConfigSetMockingEnabled(
    /// [in] Handle to config object mocking will be enabled for.
    ur_loader_config_handle_t hLoaderConfig,
    /// [in] Handle to config object the layer will be enabled for.
    ur_bool_t enable) try {
  return ur_lib::urLoaderConfigSetMockingEnabled(hLoaderConfig, enable);
} catch (...) {
  return exceptionToResult(std::current_exception());
}

///////////////////////////////////////////////////////////////////////////////
/// @brief Initialize the 'oneAPI' loader
///
/// @details
///     - The application must call this function before calling any other
///       function.
///     - If this function is not called then all other functions will return
///       ::UR_RESULT_ERROR_UNINITIALIZED.
///     - Only one instance of the loader will be initialized per process.
///     - The application may call this function multiple times with different
///       flags or environment variables enabled.
///     - The application must call this function after forking new processes.
///       Each forked process must call this function.
///     - The application may call this function from simultaneous threads.
///     - The implementation of this function must be thread-safe for scenarios
///       where multiple libraries may initialize the loader simultaneously.
///
/// @returns
///     - ::UR_RESULT_SUCCESS
///     - ::UR_RESULT_ERROR_UNINITIALIZED
///     - ::UR_RESULT_ERROR_DEVICE_LOST
///     - ::UR_RESULT_ERROR_ADAPTER_SPECIFIC
///     - ::UR_RESULT_ERROR_INVALID_ENUMERATION
///         + `::UR_DEVICE_INIT_FLAGS_MASK & device_flags`
///     - ::UR_RESULT_ERROR_OUT_OF_HOST_MEMORY
ur_result_t UR_APICALL urLoaderInit(
    /// [in] device initialization flags.
    /// must be 0 (default) or a combination of ::ur_device_init_flag_t.
    ur_device_init_flags_t device_flags,
    /// [in][optional] Handle of loader config handle.
    ur_loader_config_handle_t hLoaderConfig) try {
  return ur_lib::urLoaderInit(device_flags, hLoaderConfig);
} catch (...) {
  return exceptionToResult(std::current_exception());
}

///////////////////////////////////////////////////////////////////////////////
/// @brief Tear down the 'oneAPI' loader and release all its resources
///
/// @returns
///     - ::UR_RESULT_SUCCESS
///     - ::UR_RESULT_ERROR_UNINITIALIZED
///     - ::UR_RESULT_ERROR_DEVICE_LOST
///     - ::UR_RESULT_ERROR_ADAPTER_SPECIFIC
///     - ::UR_RESULT_ERROR_OUT_OF_HOST_MEMORY
ur_result_t UR_APICALL urLoaderTearDown(void) try {
  return ur_lib::urLoaderTearDown();
} catch (...) {
  return exceptionToResult(std::current_exception());
}

///////////////////////////////////////////////////////////////////////////////
/// @brief Retrieves all available adapters
///
/// @details
///     - Adapter implementations must return exactly one adapter handle from
///       this entry point.
///     - The loader may return more than one adapter handle when there are
///       multiple available.
///     - Each returned adapter has its reference count incremented and should
///       be released with a subsequent call to ::urAdapterRelease.
///     - Adapters may perform adapter-specific state initialization when the
///       first reference to them is taken.
///     - An application may call this entry point multiple times to acquire
///       multiple references to the adapter handle(s).
///
/// @returns
///     - ::UR_RESULT_SUCCESS
///     - ::UR_RESULT_ERROR_UNINITIALIZED
///     - ::UR_RESULT_ERROR_DEVICE_LOST
///     - ::UR_RESULT_ERROR_ADAPTER_SPECIFIC
///     - ::UR_RESULT_ERROR_INVALID_SIZE
///         + `NumEntries == 0 && phAdapters != NULL`
ur_result_t UR_APICALL urAdapterGet(
    /// [in] the number of adapters to be added to phAdapters.
    /// If phAdapters is not NULL, then NumEntries should be greater than
    /// zero, otherwise ::UR_RESULT_ERROR_INVALID_SIZE,
    /// will be returned.
    uint32_t NumEntries,
    /// [out][optional][range(0, NumEntries)][alloc] array of handle of
    /// adapters. If NumEntries is less than the number of adapters available,
    /// then
    /// ::urAdapterGet shall only retrieve that number of adapters.
    ur_adapter_handle_t *phAdapters,
    /// [out][optional] returns the total number of adapters available.
    uint32_t *pNumAdapters) try {
  auto pfnGet = ur_lib::getContext()->urDdiTable.Adapter.pfnGet;
  if (nullptr == pfnGet)
    return UR_RESULT_ERROR_UNINITIALIZED;

  return pfnGet(NumEntries, phAdapters, pNumAdapters);
} catch (...) {
  return exceptionToResult(std::current_exception());
}

///////////////////////////////////////////////////////////////////////////////
/// @brief Releases the adapter handle reference indicating end of its usage
///
/// @details
///     - When the reference count of the adapter reaches zero, the adapter may
///       perform adapter-specififc resource teardown. Any objects associated
///       with the adapter should be considered invalid after this point.
///     - Calling ::urAdapterGet after any adapter handle's reference count has
///       reached zero will result in undefined behaviour.
///
/// @returns
///     - ::UR_RESULT_SUCCESS
///     - ::UR_RESULT_ERROR_UNINITIALIZED
///     - ::UR_RESULT_ERROR_DEVICE_LOST
///     - ::UR_RESULT_ERROR_ADAPTER_SPECIFIC
///     - ::UR_RESULT_ERROR_INVALID_NULL_HANDLE
///         + `NULL == hAdapter`
ur_result_t UR_APICALL urAdapterRelease(
    /// [in][release] Adapter handle to release
    ur_adapter_handle_t hAdapter) try {
  auto pfnRelease = ur_lib::getContext()->urDdiTable.Adapter.pfnRelease;
  if (nullptr == pfnRelease)
    return UR_RESULT_ERROR_UNINITIALIZED;

  return pfnRelease(hAdapter);
} catch (...) {
  return exceptionToResult(std::current_exception());
}

///////////////////////////////////////////////////////////////////////////////
/// @brief Get a reference to the adapter handle.
///
/// @details
///     - Get a reference to the adapter handle. Increment its reference count
///
/// @returns
///     - ::UR_RESULT_SUCCESS
///     - ::UR_RESULT_ERROR_UNINITIALIZED
///     - ::UR_RESULT_ERROR_DEVICE_LOST
///     - ::UR_RESULT_ERROR_ADAPTER_SPECIFIC
///     - ::UR_RESULT_ERROR_INVALID_NULL_HANDLE
///         + `NULL == hAdapter`
ur_result_t UR_APICALL urAdapterRetain(
    /// [in][retain] Adapter handle to retain
    ur_adapter_handle_t hAdapter) try {
  auto pfnRetain = ur_lib::getContext()->urDdiTable.Adapter.pfnRetain;
  if (nullptr == pfnRetain)
    return UR_RESULT_ERROR_UNINITIALIZED;

  return pfnRetain(hAdapter);
} catch (...) {
  return exceptionToResult(std::current_exception());
}

///////////////////////////////////////////////////////////////////////////////
/// @brief Get the last adapter specific error.
///
/// @details
/// To be used after another entry-point has returned
/// ::UR_RESULT_ERROR_ADAPTER_SPECIFIC in order to retrieve a message describing
/// the circumstances of the underlying driver error and the error code
/// returned by the failed driver entry-point.
///
/// * Implementations *must* store the message and error code in thread-local
///   storage prior to returning ::UR_RESULT_ERROR_ADAPTER_SPECIFIC.
///
/// * The message and error code storage is will only be valid if a previously
///   called entry-point returned ::UR_RESULT_ERROR_ADAPTER_SPECIFIC.
///
/// * The memory pointed to by the C string returned in `ppMessage` is owned by
///   the adapter and *must* be null terminated.
///
/// * The application *may* call this function from simultaneous threads.
///
/// * The implementation of this function *should* be lock-free.
///
/// Example usage:
///
/// ```cpp
/// if (::urQueueCreate(hContext, hDevice, nullptr, &hQueue) ==
///         ::UR_RESULT_ERROR_ADAPTER_SPECIFIC) {
///     const char* pMessage;
///     int32_t error;
///     ::urAdapterGetLastError(hAdapter, &pMessage, &error);
/// }
/// ```
///
/// @returns
///     - ::UR_RESULT_SUCCESS
///     - ::UR_RESULT_ERROR_UNINITIALIZED
///     - ::UR_RESULT_ERROR_DEVICE_LOST
///     - ::UR_RESULT_ERROR_ADAPTER_SPECIFIC
///     - ::UR_RESULT_ERROR_INVALID_NULL_HANDLE
///         + `NULL == hAdapter`
///     - ::UR_RESULT_ERROR_INVALID_NULL_POINTER
///         + `NULL == ppMessage`
///         + `NULL == pError`
ur_result_t UR_APICALL urAdapterGetLastError(
    /// [in] handle of the adapter instance
    ur_adapter_handle_t hAdapter,
    /// [out] pointer to a C string where the adapter specific error message
    /// will be stored.
    const char **ppMessage,
    /// [out] pointer to an integer where the adapter specific error code will
    /// be stored.
    int32_t *pError) try {
  auto pfnGetLastError =
      ur_lib::getContext()->urDdiTable.Adapter.pfnGetLastError;
  if (nullptr == pfnGetLastError)
    return UR_RESULT_ERROR_UNINITIALIZED;

  return pfnGetLastError(hAdapter, ppMessage, pError);
} catch (...) {
  return exceptionToResult(std::current_exception());
}

///////////////////////////////////////////////////////////////////////////////
/// @brief Retrieves information about the adapter
///
/// @details
///     - The application may call this function from simultaneous threads.
///     - The implementation of this function should be lock-free.
///
/// @returns
///     - ::UR_RESULT_SUCCESS
///     - ::UR_RESULT_ERROR_UNINITIALIZED
///     - ::UR_RESULT_ERROR_DEVICE_LOST
///     - ::UR_RESULT_ERROR_ADAPTER_SPECIFIC
///     - ::UR_RESULT_ERROR_INVALID_NULL_HANDLE
///         + `NULL == hAdapter`
///     - ::UR_RESULT_ERROR_INVALID_ENUMERATION
///         + `::UR_ADAPTER_INFO_VERSION < propName`
///     - ::UR_RESULT_ERROR_UNSUPPORTED_ENUMERATION
///         + If `propName` is not supported by the adapter.
///     - ::UR_RESULT_ERROR_INVALID_SIZE
///         + `propSize == 0 && pPropValue != NULL`
///         + If `propSize` is less than the real number of bytes needed to
///         return the info.
///     - ::UR_RESULT_ERROR_INVALID_NULL_POINTER
///         + `propSize != 0 && pPropValue == NULL`
///         + `pPropValue == NULL && pPropSizeRet == NULL`
///     - ::UR_RESULT_ERROR_OUT_OF_RESOURCES
///     - ::UR_RESULT_ERROR_OUT_OF_HOST_MEMORY
ur_result_t UR_APICALL urAdapterGetInfo(
    /// [in] handle of the adapter
    ur_adapter_handle_t hAdapter,
    /// [in] type of the info to retrieve
    ur_adapter_info_t propName,
    /// [in] the number of bytes pointed to by pPropValue.
    size_t propSize,
    /// [out][optional][typename(propName, propSize)] array of bytes holding
    /// the info.
    /// If Size is not equal to or greater to the real number of bytes needed
    /// to return the info then the ::UR_RESULT_ERROR_INVALID_SIZE error is
    /// returned and pPropValue is not used.
    void *pPropValue,
    /// [out][optional] pointer to the actual number of bytes being queried by
    /// pPropValue.
    size_t *pPropSizeRet) try {
  auto pfnGetInfo = ur_lib::getContext()->urDdiTable.Adapter.pfnGetInfo;
  if (nullptr == pfnGetInfo)
    return UR_RESULT_ERROR_UNINITIALIZED;

  return pfnGetInfo(hAdapter, propName, propSize, pPropValue, pPropSizeRet);
} catch (...) {
  return exceptionToResult(std::current_exception());
}

///////////////////////////////////////////////////////////////////////////////
/// @brief Set a callback function for use by the logger to retrieve logging
/// output.
///        It is a requirement that the callback function is thread safe and the
///        creator of the function will be responsible for this.
///
/// @returns
///     - ::UR_RESULT_SUCCESS
///     - ::UR_RESULT_ERROR_UNINITIALIZED
///     - ::UR_RESULT_ERROR_DEVICE_LOST
///     - ::UR_RESULT_ERROR_ADAPTER_SPECIFIC
///     - ::UR_RESULT_ERROR_INVALID_NULL_HANDLE
///         + `NULL == hAdapter`
///     - ::UR_RESULT_ERROR_INVALID_NULL_POINTER
///         + `NULL == pfnLoggerCallback`
///     - ::UR_RESULT_ERROR_INVALID_ENUMERATION
///         + `::UR_LOGGER_LEVEL_QUIET < level`
ur_result_t UR_APICALL urAdapterSetLoggerCallback(
    /// [in] handle of the adapter
    ur_adapter_handle_t hAdapter,
    /// [in] Function pointer to callback from the logger.
    ur_logger_callback_t pfnLoggerCallback,
    /// [in][out][optional] pointer to data to be passed to callback
    void *pUserData,
    /// [in] logging level
    ur_logger_level_t level) try {
  auto pfnSetLoggerCallback =
      ur_lib::getContext()->urDdiTable.Adapter.pfnSetLoggerCallback;
  if (nullptr == pfnSetLoggerCallback)
    return UR_RESULT_ERROR_UNINITIALIZED;

  return pfnSetLoggerCallback(hAdapter, pfnLoggerCallback, pUserData, level);
} catch (...) {
  return exceptionToResult(std::current_exception());
}

///////////////////////////////////////////////////////////////////////////////
/// @brief Set the minimum logging level for the logger Callback function.
///
/// @returns
///     - ::UR_RESULT_SUCCESS
///     - ::UR_RESULT_ERROR_UNINITIALIZED
///     - ::UR_RESULT_ERROR_DEVICE_LOST
///     - ::UR_RESULT_ERROR_ADAPTER_SPECIFIC
///     - ::UR_RESULT_ERROR_INVALID_NULL_HANDLE
///         + `NULL == hAdapter`
///     - ::UR_RESULT_ERROR_INVALID_ENUMERATION
///         + `::UR_LOGGER_LEVEL_QUIET < level`
ur_result_t UR_APICALL urAdapterSetLoggerCallbackLevel(
    /// [in] handle of the adapter
    ur_adapter_handle_t hAdapter,
    /// [in] logging level
    ur_logger_level_t level) try {
  auto pfnSetLoggerCallbackLevel =
      ur_lib::getContext()->urDdiTable.Adapter.pfnSetLoggerCallbackLevel;
  if (nullptr == pfnSetLoggerCallbackLevel)
    return UR_RESULT_ERROR_UNINITIALIZED;

  return pfnSetLoggerCallbackLevel(hAdapter, level);
} catch (...) {
  return exceptionToResult(std::current_exception());
}

///////////////////////////////////////////////////////////////////////////////
/// @brief Retrieves all available platforms for the given adapters
///
/// @details
///     - Multiple calls to this function will return identical platforms
///       handles, in the same order.
///     - The application may call this function from simultaneous threads, the
///       implementation must be thread-safe
///
/// @remarks
///   _Analogues_
///     - **clGetPlatformIDs**
///
/// @returns
///     - ::UR_RESULT_SUCCESS
///     - ::UR_RESULT_ERROR_UNINITIALIZED
///     - ::UR_RESULT_ERROR_DEVICE_LOST
///     - ::UR_RESULT_ERROR_ADAPTER_SPECIFIC
///     - ::UR_RESULT_ERROR_INVALID_NULL_HANDLE
///         + `NULL == hAdapter`
///     - ::UR_RESULT_ERROR_INVALID_SIZE
///         + `NumEntries == 0 && phPlatforms != NULL`
///     - ::UR_RESULT_ERROR_INVALID_VALUE
///         + `pNumPlatforms == NULL && phPlatforms == NULL`
ur_result_t UR_APICALL urPlatformGet(
    /// [in] adapter to query for platforms.
    ur_adapter_handle_t hAdapter,
    /// [in] the number of platforms to be added to phPlatforms.
    /// If phPlatforms is not NULL, then NumEntries should be greater than
    /// zero, otherwise ::UR_RESULT_ERROR_INVALID_SIZE,
    /// will be returned.
    uint32_t NumEntries,
    /// [out][optional][range(0, NumEntries)] array of handle of platforms.
    /// If NumEntries is less than the number of platforms available, then
    /// ::urPlatformGet shall only retrieve that number of platforms.
    ur_platform_handle_t *phPlatforms,
    /// [out][optional] returns the total number of platforms available.
    uint32_t *pNumPlatforms) try {
  auto pfnGet = ur_lib::getContext()->urDdiTable.Platform.pfnGet;
  if (nullptr == pfnGet)
    return UR_RESULT_ERROR_UNINITIALIZED;

  return pfnGet(hAdapter, NumEntries, phPlatforms, pNumPlatforms);
} catch (...) {
  return exceptionToResult(std::current_exception());
}

///////////////////////////////////////////////////////////////////////////////
/// @brief Retrieves various information about platform
///
/// @details
///     - The application may call this function from simultaneous threads.
///     - The implementation of this function should be lock-free.
///
/// @remarks
///   _Analogues_
///     - **clGetPlatformInfo**
///
/// @returns
///     - ::UR_RESULT_SUCCESS
///     - ::UR_RESULT_ERROR_UNINITIALIZED
///     - ::UR_RESULT_ERROR_DEVICE_LOST
///     - ::UR_RESULT_ERROR_ADAPTER_SPECIFIC
///     - ::UR_RESULT_ERROR_INVALID_NULL_HANDLE
///         + `NULL == hPlatform`
///     - ::UR_RESULT_ERROR_INVALID_ENUMERATION
///         + `::UR_PLATFORM_INFO_ADAPTER < propName`
///     - ::UR_RESULT_ERROR_UNSUPPORTED_ENUMERATION
///         + If `propName` is not supported by the adapter.
///     - ::UR_RESULT_ERROR_INVALID_SIZE
///         + `propSize == 0 && pPropValue != NULL`
///         + If `propSize` is less than the real number of bytes needed to
///         return the info.
///     - ::UR_RESULT_ERROR_INVALID_NULL_POINTER
///         + `propSize != 0 && pPropValue == NULL`
///         + `pPropValue == NULL && pPropSizeRet == NULL`
///     - ::UR_RESULT_ERROR_INVALID_PLATFORM
///     - ::UR_RESULT_ERROR_OUT_OF_RESOURCES
///     - ::UR_RESULT_ERROR_OUT_OF_HOST_MEMORY
ur_result_t UR_APICALL urPlatformGetInfo(
    /// [in] handle of the platform
    ur_platform_handle_t hPlatform,
    /// [in] type of the info to retrieve
    ur_platform_info_t propName,
    /// [in] the number of bytes pointed to by pPlatformInfo.
    size_t propSize,
    /// [out][optional][typename(propName, propSize)] array of bytes holding
    /// the info.
    /// If Size is not equal to or greater to the real number of bytes needed
    /// to return the info then the ::UR_RESULT_ERROR_INVALID_SIZE error is
    /// returned and pPlatformInfo is not used.
    void *pPropValue,
    /// [out][optional] pointer to the actual number of bytes being queried by
    /// pPlatformInfo.
    size_t *pPropSizeRet) try {
  auto pfnGetInfo = ur_lib::getContext()->urDdiTable.Platform.pfnGetInfo;
  if (nullptr == pfnGetInfo)
    return UR_RESULT_ERROR_UNINITIALIZED;

  return pfnGetInfo(hPlatform, propName, propSize, pPropValue, pPropSizeRet);
} catch (...) {
  return exceptionToResult(std::current_exception());
}

///////////////////////////////////////////////////////////////////////////////
/// @brief Returns the API version supported by the specified platform
///
/// @details
///     - The application may call this function from simultaneous threads.
///     - The implementation of this function should be lock-free.
///
/// @returns
///     - ::UR_RESULT_SUCCESS
///     - ::UR_RESULT_ERROR_UNINITIALIZED
///     - ::UR_RESULT_ERROR_DEVICE_LOST
///     - ::UR_RESULT_ERROR_ADAPTER_SPECIFIC
///     - ::UR_RESULT_ERROR_INVALID_NULL_HANDLE
///         + `NULL == hPlatform`
///     - ::UR_RESULT_ERROR_INVALID_NULL_POINTER
///         + `NULL == pVersion`
ur_result_t UR_APICALL urPlatformGetApiVersion(
    /// [in] handle of the platform
    ur_platform_handle_t hPlatform,
    /// [out] api version
    ur_api_version_t *pVersion) try {
  auto pfnGetApiVersion =
      ur_lib::getContext()->urDdiTable.Platform.pfnGetApiVersion;
  if (nullptr == pfnGetApiVersion)
    return UR_RESULT_ERROR_UNINITIALIZED;

  return pfnGetApiVersion(hPlatform, pVersion);
} catch (...) {
  return exceptionToResult(std::current_exception());
}

///////////////////////////////////////////////////////////////////////////////
/// @brief Return platform native platform handle.
///
/// @details
///     - Retrieved native handle can be used for direct interaction with the
///       native platform driver.
///     - Use interoperability platform extensions to convert native handle to
///       native type.
///     - The application may call this function from simultaneous threads for
///       the same context.
///     - The implementation of this function should be thread-safe.
///
/// @returns
///     - ::UR_RESULT_SUCCESS
///     - ::UR_RESULT_ERROR_UNINITIALIZED
///     - ::UR_RESULT_ERROR_DEVICE_LOST
///     - ::UR_RESULT_ERROR_ADAPTER_SPECIFIC
///     - ::UR_RESULT_ERROR_INVALID_NULL_HANDLE
///         + `NULL == hPlatform`
///     - ::UR_RESULT_ERROR_INVALID_NULL_POINTER
///         + `NULL == phNativePlatform`
///     - ::UR_RESULT_ERROR_UNSUPPORTED_FEATURE
///         + If the adapter has no underlying equivalent handle.
ur_result_t UR_APICALL urPlatformGetNativeHandle(
    /// [in] handle of the platform.
    ur_platform_handle_t hPlatform,
    /// [out] a pointer to the native handle of the platform.
    ur_native_handle_t *phNativePlatform) try {
  auto pfnGetNativeHandle =
      ur_lib::getContext()->urDdiTable.Platform.pfnGetNativeHandle;
  if (nullptr == pfnGetNativeHandle)
    return UR_RESULT_ERROR_UNINITIALIZED;

  return pfnGetNativeHandle(hPlatform, phNativePlatform);
} catch (...) {
  return exceptionToResult(std::current_exception());
}

///////////////////////////////////////////////////////////////////////////////
/// @brief Create runtime platform object from native platform handle.
///
/// @details
///     - Creates runtime platform handle from native driver platform handle.
///     - The application may call this function from simultaneous threads for
///       the same context.
///     - The implementation of this function should be thread-safe.
///
/// @returns
///     - ::UR_RESULT_SUCCESS
///     - ::UR_RESULT_ERROR_UNINITIALIZED
///     - ::UR_RESULT_ERROR_DEVICE_LOST
///     - ::UR_RESULT_ERROR_ADAPTER_SPECIFIC
///     - ::UR_RESULT_ERROR_INVALID_NULL_HANDLE
///         + `NULL == hAdapter`
///     - ::UR_RESULT_ERROR_INVALID_NULL_POINTER
///         + `NULL == phPlatform`
///     - ::UR_RESULT_ERROR_UNSUPPORTED_FEATURE
///         + If the adapter has no underlying equivalent handle.
ur_result_t UR_APICALL urPlatformCreateWithNativeHandle(
    /// [in][nocheck] the native handle of the platform.
    ur_native_handle_t hNativePlatform,
    /// [in] handle of the adapter associated with the native backend.
    ur_adapter_handle_t hAdapter,
    /// [in][optional] pointer to native platform properties struct.
    const ur_platform_native_properties_t *pProperties,
    /// [out][alloc] pointer to the handle of the platform object created.
    ur_platform_handle_t *phPlatform) try {
  auto pfnCreateWithNativeHandle =
      ur_lib::getContext()->urDdiTable.Platform.pfnCreateWithNativeHandle;
  if (nullptr == pfnCreateWithNativeHandle)
    return UR_RESULT_ERROR_UNINITIALIZED;

  return pfnCreateWithNativeHandle(hNativePlatform, hAdapter, pProperties,
                                   phPlatform);
} catch (...) {
  return exceptionToResult(std::current_exception());
}

///////////////////////////////////////////////////////////////////////////////
/// @brief Get the platform specific compiler backend option from a generic
///        frontend option.
///
/// @details
///     - The string returned via the ppPlatformOption is a NULL terminated C
///       style string.
///     - The string returned via the ppPlatformOption is thread local.
///     - The memory in the string returned via the ppPlatformOption is owned by
///       the adapter.
///     - The application may call this function from simultaneous threads.
///     - The implementation of this function should be lock-free.
///
/// @returns
///     - ::UR_RESULT_SUCCESS
///     - ::UR_RESULT_ERROR_UNINITIALIZED
///     - ::UR_RESULT_ERROR_DEVICE_LOST
///     - ::UR_RESULT_ERROR_ADAPTER_SPECIFIC
///     - ::UR_RESULT_ERROR_INVALID_NULL_HANDLE
///         + `NULL == hPlatform`
///     - ::UR_RESULT_ERROR_INVALID_NULL_POINTER
///         + `NULL == pFrontendOption`
///         + `NULL == ppPlatformOption`
///     - ::UR_RESULT_ERROR_INVALID_VALUE
///         + If `pFrontendOption` is not a valid frontend option.
ur_result_t UR_APICALL urPlatformGetBackendOption(
    /// [in] handle of the platform instance.
    ur_platform_handle_t hPlatform,
    /// [in] string containing the frontend option.
    const char *pFrontendOption,
    /// [out] returns the correct platform specific compiler option based on
    /// the frontend option.
    const char **ppPlatformOption) try {
  auto pfnGetBackendOption =
      ur_lib::getContext()->urDdiTable.Platform.pfnGetBackendOption;
  if (nullptr == pfnGetBackendOption)
    return UR_RESULT_ERROR_UNINITIALIZED;

  return pfnGetBackendOption(hPlatform, pFrontendOption, ppPlatformOption);
} catch (...) {
  return exceptionToResult(std::current_exception());
}

///////////////////////////////////////////////////////////////////////////////
/// @brief Retrieves devices within a platform
///
/// @details
///     - Multiple calls to this function will return identical device handles,
///       in the same order.
///     - The number and order of handles returned from this function can be
///       affected by environment variables that filter devices exposed through
///       API.
///     - The returned devices are taken a reference of and must be released
///       with a subsequent call to ::urDeviceRelease.
///     - The application may call this function from simultaneous threads, the
///       implementation must be thread-safe
///
/// @remarks
///   _Analogues_
///     - **clGetDeviceIDs**
///
/// @returns
///     - ::UR_RESULT_SUCCESS
///     - ::UR_RESULT_ERROR_UNINITIALIZED
///     - ::UR_RESULT_ERROR_DEVICE_LOST
///     - ::UR_RESULT_ERROR_ADAPTER_SPECIFIC
///     - ::UR_RESULT_ERROR_INVALID_NULL_HANDLE
///         + `NULL == hPlatform`
///     - ::UR_RESULT_ERROR_INVALID_ENUMERATION
///         + `::UR_DEVICE_TYPE_CUSTOM < DeviceType`
///     - ::UR_RESULT_ERROR_INVALID_SIZE
///         + `NumEntries == 0 && phDevices != NULL`
///     - ::UR_RESULT_ERROR_INVALID_NULL_POINTER
///         + `NumEntries > 0 && phDevices == NULL`
///     - ::UR_RESULT_ERROR_INVALID_VALUE
ur_result_t UR_APICALL urDeviceGet(
    /// [in] handle of the platform instance
    ur_platform_handle_t hPlatform,
    /// [in] the type of the devices.
    ur_device_type_t DeviceType,
    /// [in] the number of devices to be added to phDevices.
    /// If phDevices is not NULL, then NumEntries should be greater than zero.
    /// Otherwise ::UR_RESULT_ERROR_INVALID_SIZE
    /// will be returned.
    uint32_t NumEntries,
    /// [out][optional][range(0, NumEntries)][alloc] array of handle of devices.
    /// If NumEntries is less than the number of devices available, then
    /// platform shall only retrieve that number of devices.
    ur_device_handle_t *phDevices,
    /// [out][optional] pointer to the number of devices.
    /// pNumDevices will be updated with the total number of devices available.
    uint32_t *pNumDevices) try {
  auto pfnGet = ur_lib::getContext()->urDdiTable.Device.pfnGet;
  if (nullptr == pfnGet)
    return UR_RESULT_ERROR_UNINITIALIZED;

  return pfnGet(hPlatform, DeviceType, NumEntries, phDevices, pNumDevices);
} catch (...) {
  return exceptionToResult(std::current_exception());
}

///////////////////////////////////////////////////////////////////////////////
/// @brief Retrieves devices within a platform selected by
/// ONEAPI_DEVICE_SELECTOR
///
/// @details
///     - Multiple calls to this function will return identical device handles,
///       in the same order.
///     - The number and order of handles returned from this function will be
///       affected by environment variables that filter or select which devices
///       are exposed through this API.
///     - A reference is taken for each returned device and must be released
///       with a subsequent call to ::urDeviceRelease.
///     - The application may call this function from simultaneous threads, the
///       implementation must be thread-safe.
///
/// @returns
///     - ::UR_RESULT_SUCCESS
///     - ::UR_RESULT_ERROR_UNINITIALIZED
///     - ::UR_RESULT_ERROR_DEVICE_LOST
///     - ::UR_RESULT_ERROR_ADAPTER_SPECIFIC
///     - ::UR_RESULT_ERROR_INVALID_NULL_HANDLE
///         + `NULL == hPlatform`
///     - ::UR_RESULT_ERROR_INVALID_ENUMERATION
///         + `::UR_DEVICE_TYPE_CUSTOM < DeviceType`
///     - ::UR_RESULT_ERROR_INVALID_VALUE
ur_result_t UR_APICALL urDeviceGetSelected(
    /// [in] handle of the platform instance
    ur_platform_handle_t hPlatform,
    /// [in] the type of the devices.
    ur_device_type_t DeviceType,
    /// [in] the number of devices to be added to phDevices.
    /// If phDevices in not NULL then NumEntries should be greater than zero,
    /// otherwise ::UR_RESULT_ERROR_INVALID_VALUE,
    /// will be returned.
    uint32_t NumEntries,
    /// [out][optional][range(0, NumEntries)] array of handle of devices.
    /// If NumEntries is less than the number of devices available, then only
    /// that number of devices will be retrieved.
    ur_device_handle_t *phDevices,
    /// [out][optional] pointer to the number of devices.
    /// pNumDevices will be updated with the total number of selected devices
    /// available for the given platform.
    uint32_t *pNumDevices) try {
  return ur_lib::urDeviceGetSelected(hPlatform, DeviceType, NumEntries,
                                     phDevices, pNumDevices);
} catch (...) {
  return exceptionToResult(std::current_exception());
}

///////////////////////////////////////////////////////////////////////////////
/// @brief Retrieves various information about device
///
/// @details
///     - The application may call this function from simultaneous threads.
///     - The implementation of this function should be lock-free.
///
/// @remarks
///   _Analogues_
///     - **clGetDeviceInfo**
///
/// @returns
///     - ::UR_RESULT_SUCCESS
///     - ::UR_RESULT_ERROR_UNINITIALIZED
///     - ::UR_RESULT_ERROR_DEVICE_LOST
///     - ::UR_RESULT_ERROR_ADAPTER_SPECIFIC
///     - ::UR_RESULT_ERROR_INVALID_NULL_HANDLE
///         + `NULL == hDevice`
///     - ::UR_RESULT_ERROR_INVALID_ENUMERATION
///         + `::UR_DEVICE_INFO_MEMORY_EXPORT_EXPORTABLE_DEVICE_MEM_EXP <
///         propName`
///     - ::UR_RESULT_ERROR_UNSUPPORTED_ENUMERATION
///         + If `propName` is not supported by the adapter.
///     - ::UR_RESULT_ERROR_INVALID_SIZE
///         + `propSize == 0 && pPropValue != NULL`
///         + If `propSize` is less than the real number of bytes needed to
///         return the info.
///     - ::UR_RESULT_ERROR_INVALID_NULL_POINTER
///         + `propSize != 0 && pPropValue == NULL`
///         + `pPropValue == NULL && pPropSizeRet == NULL`
///     - ::UR_RESULT_ERROR_INVALID_DEVICE
///     - ::UR_RESULT_ERROR_OUT_OF_RESOURCES
///     - ::UR_RESULT_ERROR_OUT_OF_HOST_MEMORY
ur_result_t UR_APICALL urDeviceGetInfo(
    /// [in] handle of the device instance
    ur_device_handle_t hDevice,
    /// [in] type of the info to retrieve
    ur_device_info_t propName,
    /// [in] the number of bytes pointed to by pPropValue.
    size_t propSize,
    /// [out][optional][typename(propName, propSize)] array of bytes holding
    /// the info.
    /// If propSize is not equal to or greater than the real number of bytes
    /// needed to return the info
    /// then the ::UR_RESULT_ERROR_INVALID_SIZE error is returned and
    /// pPropValue is not used.
    void *pPropValue,
    /// [out][optional] pointer to the actual size in bytes of the queried
    /// propName.
    size_t *pPropSizeRet) try {
  auto pfnGetInfo = ur_lib::getContext()->urDdiTable.Device.pfnGetInfo;
  if (nullptr == pfnGetInfo)
    return UR_RESULT_ERROR_UNINITIALIZED;

  return pfnGetInfo(hDevice, propName, propSize, pPropValue, pPropSizeRet);
} catch (...) {
  return exceptionToResult(std::current_exception());
}

///////////////////////////////////////////////////////////////////////////////
/// @brief Makes a reference of the device handle indicating it's in use until
///        paired ::urDeviceRelease is called
///
/// @details
///     - Increments the device reference count if `hDevice` is a valid
///       sub-device created by a call to `urDevicePartition`. If `hDevice` is a
///       root level device (e.g. obtained with `urDeviceGet`), the reference
///       count remains unchanged.
///     - It is not valid to use the device handle, which has all of its
///       references released.
///     - The application may call this function from simultaneous threads for
///       the same device.
///     - The implementation of this function should be thread-safe.
///
/// @remarks
///   _Analogues_
///     - **clRetainDevice**
///
/// @returns
///     - ::UR_RESULT_SUCCESS
///     - ::UR_RESULT_ERROR_UNINITIALIZED
///     - ::UR_RESULT_ERROR_DEVICE_LOST
///     - ::UR_RESULT_ERROR_ADAPTER_SPECIFIC
///     - ::UR_RESULT_ERROR_INVALID_NULL_HANDLE
///         + `NULL == hDevice`
ur_result_t UR_APICALL urDeviceRetain(
    /// [in][retain] handle of the device to get a reference of.
    ur_device_handle_t hDevice) try {
  auto pfnRetain = ur_lib::getContext()->urDdiTable.Device.pfnRetain;
  if (nullptr == pfnRetain)
    return UR_RESULT_ERROR_UNINITIALIZED;

  return pfnRetain(hDevice);
} catch (...) {
  return exceptionToResult(std::current_exception());
}

///////////////////////////////////////////////////////////////////////////////
/// @brief Releases the device handle reference indicating end of its usage
///
/// @details
///     - Decrements the device reference count if `hDevice` is a valid
///       sub-device created by a call to `urDevicePartition`. If `hDevice` is a
///       root level device (e.g. obtained with `urDeviceGet`), the reference
///       count remains unchanged.
///     - The application may call this function from simultaneous threads for
///       the same device.
///     - The implementation of this function should be thread-safe.
///
/// @remarks
///   _Analogues_
///     - **clReleaseDevice**
///
/// @returns
///     - ::UR_RESULT_SUCCESS
///     - ::UR_RESULT_ERROR_UNINITIALIZED
///     - ::UR_RESULT_ERROR_DEVICE_LOST
///     - ::UR_RESULT_ERROR_ADAPTER_SPECIFIC
///     - ::UR_RESULT_ERROR_INVALID_NULL_HANDLE
///         + `NULL == hDevice`
ur_result_t UR_APICALL urDeviceRelease(
    /// [in][release] handle of the device to release.
    ur_device_handle_t hDevice) try {
  auto pfnRelease = ur_lib::getContext()->urDdiTable.Device.pfnRelease;
  if (nullptr == pfnRelease)
    return UR_RESULT_ERROR_UNINITIALIZED;

  return pfnRelease(hDevice);
} catch (...) {
  return exceptionToResult(std::current_exception());
}

///////////////////////////////////////////////////////////////////////////////
/// @brief Partition the device into sub-devices
///
/// @details
///     - Repeated calls to this function with the same inputs will produce the
///       same output in the same order.
///     - The function may be called to request a further partitioning of a
///       sub-device into sub-sub-devices, and so on.
///     - The application may call this function from simultaneous threads for
///       the same device.
///     - The implementation of this function should be thread-safe.
///
/// @remarks
///   _Analogues_
///     - **clCreateSubDevices**
///
/// @returns
///     - ::UR_RESULT_SUCCESS
///     - ::UR_RESULT_ERROR_UNINITIALIZED
///     - ::UR_RESULT_ERROR_DEVICE_LOST
///     - ::UR_RESULT_ERROR_ADAPTER_SPECIFIC
///     - ::UR_RESULT_ERROR_INVALID_NULL_HANDLE
///         + `NULL == hDevice`
///     - ::UR_RESULT_ERROR_INVALID_NULL_POINTER
///         + `NULL == pProperties`
///         + `NULL == pProperties->pProperties`
///     - ::UR_RESULT_ERROR_DEVICE_PARTITION_FAILED
///     - ::UR_RESULT_ERROR_INVALID_DEVICE_PARTITION_COUNT
ur_result_t UR_APICALL urDevicePartition(
    /// [in] handle of the device to partition.
    ur_device_handle_t hDevice,
    /// [in] Device partition properties.
    const ur_device_partition_properties_t *pProperties,
    /// [in] the number of sub-devices.
    uint32_t NumDevices,
    /// [out][optional][range(0, NumDevices)] array of handle of devices.
    /// If NumDevices is less than the number of sub-devices available, then
    /// the function shall only retrieve that number of sub-devices.
    ur_device_handle_t *phSubDevices,
    /// [out][optional] pointer to the number of sub-devices the device can be
    /// partitioned into according to the partitioning property.
    uint32_t *pNumDevicesRet) try {
  auto pfnPartition = ur_lib::getContext()->urDdiTable.Device.pfnPartition;
  if (nullptr == pfnPartition)
    return UR_RESULT_ERROR_UNINITIALIZED;

  return pfnPartition(hDevice, pProperties, NumDevices, phSubDevices,
                      pNumDevicesRet);
} catch (...) {
  return exceptionToResult(std::current_exception());
}

///////////////////////////////////////////////////////////////////////////////
/// @brief Selects the most appropriate device binary based on runtime
///        information and the IR characteristics.
///
/// @details
///     - The input binaries are various AOT images, and possibly an IL binary
///       for JIT compilation.
///     - The selected binary will be able to be run on the target device.
///     - If no suitable binary can be found then function returns
///       ${X}_INVALID_BINARY.
///     - The application may call this function from simultaneous threads for
///       the same device.
///     - The implementation of this function should be thread-safe.
///
/// @returns
///     - ::UR_RESULT_SUCCESS
///     - ::UR_RESULT_ERROR_UNINITIALIZED
///     - ::UR_RESULT_ERROR_DEVICE_LOST
///     - ::UR_RESULT_ERROR_ADAPTER_SPECIFIC
///     - ::UR_RESULT_ERROR_INVALID_NULL_HANDLE
///         + `NULL == hDevice`
///     - ::UR_RESULT_ERROR_INVALID_NULL_POINTER
///         + `NULL == pBinaries`
///         + `NULL == pSelectedBinary`
///     - ::UR_RESULT_ERROR_INVALID_SIZE
///         + `NumBinaries == 0`
ur_result_t UR_APICALL urDeviceSelectBinary(
    /// [in] handle of the device to select binary for.
    ur_device_handle_t hDevice,
    /// [in] the array of binaries to select from.
    const ur_device_binary_t *pBinaries,
    /// [in] the number of binaries passed in ppBinaries.
    /// Must greater than or equal to zero otherwise
    /// ::UR_RESULT_ERROR_INVALID_VALUE is returned.
    uint32_t NumBinaries,
    /// [out] the index of the selected binary in the input array of binaries.
    /// If a suitable binary was not found the function returns
    /// ::UR_RESULT_ERROR_INVALID_BINARY.
    uint32_t *pSelectedBinary) try {
  auto pfnSelectBinary =
      ur_lib::getContext()->urDdiTable.Device.pfnSelectBinary;
  if (nullptr == pfnSelectBinary)
    return UR_RESULT_ERROR_UNINITIALIZED;

  return pfnSelectBinary(hDevice, pBinaries, NumBinaries, pSelectedBinary);
} catch (...) {
  return exceptionToResult(std::current_exception());
}

///////////////////////////////////////////////////////////////////////////////
/// @brief Return platform native device handle.
///
/// @details
///     - Retrieved native handle can be used for direct interaction with the
///       native platform driver.
///     - Use interoperability platform extensions to convert native handle to
///       native type.
///     - The application may call this function from simultaneous threads for
///       the same context.
///     - The implementation of this function should be thread-safe.
///
/// @returns
///     - ::UR_RESULT_SUCCESS
///     - ::UR_RESULT_ERROR_UNINITIALIZED
///     - ::UR_RESULT_ERROR_DEVICE_LOST
///     - ::UR_RESULT_ERROR_ADAPTER_SPECIFIC
///     - ::UR_RESULT_ERROR_INVALID_NULL_HANDLE
///         + `NULL == hDevice`
///     - ::UR_RESULT_ERROR_INVALID_NULL_POINTER
///         + `NULL == phNativeDevice`
///     - ::UR_RESULT_ERROR_UNSUPPORTED_FEATURE
///         + If the adapter has no underlying equivalent handle.
ur_result_t UR_APICALL urDeviceGetNativeHandle(
    /// [in] handle of the device.
    ur_device_handle_t hDevice,
    /// [out] a pointer to the native handle of the device.
    ur_native_handle_t *phNativeDevice) try {
  auto pfnGetNativeHandle =
      ur_lib::getContext()->urDdiTable.Device.pfnGetNativeHandle;
  if (nullptr == pfnGetNativeHandle)
    return UR_RESULT_ERROR_UNINITIALIZED;

  return pfnGetNativeHandle(hDevice, phNativeDevice);
} catch (...) {
  return exceptionToResult(std::current_exception());
}

///////////////////////////////////////////////////////////////////////////////
/// @brief Create runtime device object from native device handle.
///
/// @details
///     - Creates runtime device handle from native driver device handle.
///     - Will always return the same handle in `phDevice` for a given
///       `hNativeDevice`.
///     - If `hNativeDevice` is a root-level device, the handle returned in
///       `phDevice` will be one of the handles that can be obtained by calling
///       ::urDeviceGet with the ::UR_DEVICE_TYPE_ALL device type.
///     - The application may call this function from simultaneous threads for
///       the same context.
///     - The implementation of this function should be thread-safe.
///
/// @returns
///     - ::UR_RESULT_SUCCESS
///     - ::UR_RESULT_ERROR_UNINITIALIZED
///     - ::UR_RESULT_ERROR_DEVICE_LOST
///     - ::UR_RESULT_ERROR_ADAPTER_SPECIFIC
///     - ::UR_RESULT_ERROR_INVALID_NULL_HANDLE
///         + `NULL == hAdapter`
///     - ::UR_RESULT_ERROR_INVALID_NULL_POINTER
///         + `NULL == phDevice`
///     - ::UR_RESULT_ERROR_UNSUPPORTED_FEATURE
///         + If the adapter has no underlying equivalent handle.
ur_result_t UR_APICALL urDeviceCreateWithNativeHandle(
    /// [in][nocheck] the native handle of the device.
    ur_native_handle_t hNativeDevice,
    /// [in] handle of the adapter to which `hNativeDevice` belongs
    ur_adapter_handle_t hAdapter,
    /// [in][optional] pointer to native device properties struct.
    const ur_device_native_properties_t *pProperties,
    /// [out][alloc] pointer to the handle of the device object created.
    ur_device_handle_t *phDevice) try {
  auto pfnCreateWithNativeHandle =
      ur_lib::getContext()->urDdiTable.Device.pfnCreateWithNativeHandle;
  if (nullptr == pfnCreateWithNativeHandle)
    return UR_RESULT_ERROR_UNINITIALIZED;

  return pfnCreateWithNativeHandle(hNativeDevice, hAdapter, pProperties,
                                   phDevice);
} catch (...) {
  return exceptionToResult(std::current_exception());
}

///////////////////////////////////////////////////////////////////////////////
/// @brief Returns synchronized Host and Device global timestamps in
/// nanoseconds.
///
/// @details
///     - The application may call this function from simultaneous threads for
///       the same context.
///     - The implementation of this function should be thread-safe.
///
/// @remarks
///   _Analogues_
///     - **clGetDeviceAndHostTimer**
///
/// @returns
///     - ::UR_RESULT_SUCCESS
///     - ::UR_RESULT_ERROR_UNINITIALIZED
///     - ::UR_RESULT_ERROR_DEVICE_LOST
///     - ::UR_RESULT_ERROR_ADAPTER_SPECIFIC
///     - ::UR_RESULT_ERROR_INVALID_NULL_HANDLE
///         + `NULL == hDevice`
///     - ::UR_RESULT_ERROR_UNSUPPORTED_FEATURE
///         + If the adapter has no means to support the operation.
ur_result_t UR_APICALL urDeviceGetGlobalTimestamps(
    /// [in] handle of the device instance
    ur_device_handle_t hDevice,
    /// [out][optional] pointer to the Device's global timestamp that
    /// correlates with the Host's global timestamp value
    uint64_t *pDeviceTimestamp,
    /// [out][optional] pointer to the Host's global timestamp that
    /// correlates with the Device's global timestamp value
    uint64_t *pHostTimestamp) try {
  auto pfnGetGlobalTimestamps =
      ur_lib::getContext()->urDdiTable.Device.pfnGetGlobalTimestamps;
  if (nullptr == pfnGetGlobalTimestamps)
    return UR_RESULT_ERROR_UNINITIALIZED;

  return pfnGetGlobalTimestamps(hDevice, pDeviceTimestamp, pHostTimestamp);
} catch (...) {
  return exceptionToResult(std::current_exception());
}

///////////////////////////////////////////////////////////////////////////////
/// @brief Creates a context with the given devices.
///
/// @details
///     - All devices should be from the same platform.
///     - Context is used for resource sharing between all the devices
///       associated with it.
///     - Context also serves for resource isolation such that resources do not
///       cross context boundaries.
///     - The returned context is a reference and must be released with a
///       subsequent call to ::urContextRelease.
///     - The application may call this function from simultaneous threads.
///     - The implementation of this function must be thread-safe.
///
/// @remarks
///   _Analogues_
///     - **clCreateContext**
///
/// @returns
///     - ::UR_RESULT_SUCCESS
///     - ::UR_RESULT_ERROR_UNINITIALIZED
///     - ::UR_RESULT_ERROR_DEVICE_LOST
///     - ::UR_RESULT_ERROR_ADAPTER_SPECIFIC
///     - ::UR_RESULT_ERROR_INVALID_NULL_POINTER
///         + `NULL == phDevices`
///         + `NULL == phContext`
///     - ::UR_RESULT_ERROR_INVALID_ENUMERATION
///         + `NULL != pProperties && ::UR_CONTEXT_FLAGS_MASK &
///         pProperties->flags`
///     - ::UR_RESULT_ERROR_OUT_OF_HOST_MEMORY
///     - ::UR_RESULT_ERROR_OUT_OF_DEVICE_MEMORY
ur_result_t UR_APICALL urContextCreate(
    /// [in] the number of devices given in phDevices
    uint32_t DeviceCount,
    /// [in][range(0, DeviceCount)] array of handle of devices.
    const ur_device_handle_t *phDevices,
    /// [in][optional] pointer to context creation properties.
    const ur_context_properties_t *pProperties,
    /// [out][alloc] pointer to handle of context object created
    ur_context_handle_t *phContext) try {
  auto pfnCreate = ur_lib::getContext()->urDdiTable.Context.pfnCreate;
  if (nullptr == pfnCreate)
    return UR_RESULT_ERROR_UNINITIALIZED;

  return pfnCreate(DeviceCount, phDevices, pProperties, phContext);
} catch (...) {
  return exceptionToResult(std::current_exception());
}

///////////////////////////////////////////////////////////////////////////////
/// @brief Makes a reference of the context handle indicating it's in use until
///        paired ::urContextRelease is called
///
/// @details
///     - It is not valid to use a context handle, which has all of its
///       references released.
///     - The application may call this function from simultaneous threads for
///       the same device.
///     - The implementation of this function should be thread-safe.
///
/// @remarks
///   _Analogues_
///     - **clRetainContext**
///
/// @returns
///     - ::UR_RESULT_SUCCESS
///     - ::UR_RESULT_ERROR_UNINITIALIZED
///     - ::UR_RESULT_ERROR_DEVICE_LOST
///     - ::UR_RESULT_ERROR_ADAPTER_SPECIFIC
///     - ::UR_RESULT_ERROR_INVALID_NULL_HANDLE
///         + `NULL == hContext`
ur_result_t UR_APICALL urContextRetain(
    /// [in][retain] handle of the context to get a reference of.
    ur_context_handle_t hContext) try {
  auto pfnRetain = ur_lib::getContext()->urDdiTable.Context.pfnRetain;
  if (nullptr == pfnRetain)
    return UR_RESULT_ERROR_UNINITIALIZED;

  return pfnRetain(hContext);
} catch (...) {
  return exceptionToResult(std::current_exception());
}

///////////////////////////////////////////////////////////////////////////////
/// @brief Releases the context handle reference indicating end of its usage
///
/// @details
///     - The application may call this function from simultaneous threads for
///       the same context.
///     - The implementation of this function should be thread-safe.
///
/// @remarks
///   _Analogues_
///     - **clReleaseContext**
///
/// @returns
///     - ::UR_RESULT_SUCCESS
///     - ::UR_RESULT_ERROR_UNINITIALIZED
///     - ::UR_RESULT_ERROR_DEVICE_LOST
///     - ::UR_RESULT_ERROR_ADAPTER_SPECIFIC
///     - ::UR_RESULT_ERROR_INVALID_NULL_HANDLE
///         + `NULL == hContext`
ur_result_t UR_APICALL urContextRelease(
    /// [in][release] handle of the context to release.
    ur_context_handle_t hContext) try {
  auto pfnRelease = ur_lib::getContext()->urDdiTable.Context.pfnRelease;
  if (nullptr == pfnRelease)
    return UR_RESULT_ERROR_UNINITIALIZED;

  return pfnRelease(hContext);
} catch (...) {
  return exceptionToResult(std::current_exception());
}

///////////////////////////////////////////////////////////////////////////////
/// @brief Retrieves various information about context
///
/// @details
///     - The application may call this function from simultaneous threads.
///     - The implementation of this function should be lock-free.
///
/// @remarks
///   _Analogues_
///     - **clGetContextInfo**
///
/// @returns
///     - ::UR_RESULT_SUCCESS
///     - ::UR_RESULT_ERROR_UNINITIALIZED
///     - ::UR_RESULT_ERROR_DEVICE_LOST
///     - ::UR_RESULT_ERROR_ADAPTER_SPECIFIC
///     - ::UR_RESULT_ERROR_INVALID_NULL_HANDLE
///         + `NULL == hContext`
///     - ::UR_RESULT_ERROR_INVALID_ENUMERATION
///         + `::UR_CONTEXT_INFO_USM_FILL2D_SUPPORT < propName`
///     - ::UR_RESULT_ERROR_UNSUPPORTED_ENUMERATION
///         + If `propName` is not supported by the adapter.
///     - ::UR_RESULT_ERROR_INVALID_SIZE
///         + `propSize == 0 && pPropValue != NULL`
///         + If `propSize` is less than the real number of bytes needed to
///         return the info.
///     - ::UR_RESULT_ERROR_INVALID_NULL_POINTER
///         + `propSize != 0 && pPropValue == NULL`
///         + `pPropValue == NULL && pPropSizeRet == NULL`
///     - ::UR_RESULT_ERROR_INVALID_CONTEXT
///     - ::UR_RESULT_ERROR_OUT_OF_RESOURCES
///     - ::UR_RESULT_ERROR_OUT_OF_HOST_MEMORY
ur_result_t UR_APICALL urContextGetInfo(
    /// [in] handle of the context
    ur_context_handle_t hContext,
    /// [in] type of the info to retrieve
    ur_context_info_t propName,
    /// [in] the number of bytes of memory pointed to by pPropValue.
    size_t propSize,
    /// [out][optional][typename(propName, propSize)] array of bytes holding
    /// the info.
    /// if propSize is not equal to or greater than the real number of bytes
    /// needed to return
    /// the info then the ::UR_RESULT_ERROR_INVALID_SIZE error is returned and
    /// pPropValue is not used.
    void *pPropValue,
    /// [out][optional] pointer to the actual size in bytes of the queried
    /// propName.
    size_t *pPropSizeRet) try {
  auto pfnGetInfo = ur_lib::getContext()->urDdiTable.Context.pfnGetInfo;
  if (nullptr == pfnGetInfo)
    return UR_RESULT_ERROR_UNINITIALIZED;

  return pfnGetInfo(hContext, propName, propSize, pPropValue, pPropSizeRet);
} catch (...) {
  return exceptionToResult(std::current_exception());
}

///////////////////////////////////////////////////////////////////////////////
/// @brief Return platform native context handle.
///
/// @details
///     - Retrieved native handle can be used for direct interaction with the
///       native platform driver.
///     - Use interoperability platform extensions to convert native handle to
///       native type.
///     - The application may call this function from simultaneous threads for
///       the same context.
///     - The implementation of this function should be thread-safe.
///
/// @returns
///     - ::UR_RESULT_SUCCESS
///     - ::UR_RESULT_ERROR_UNINITIALIZED
///     - ::UR_RESULT_ERROR_DEVICE_LOST
///     - ::UR_RESULT_ERROR_ADAPTER_SPECIFIC
///     - ::UR_RESULT_ERROR_INVALID_NULL_HANDLE
///         + `NULL == hContext`
///     - ::UR_RESULT_ERROR_INVALID_NULL_POINTER
///         + `NULL == phNativeContext`
///     - ::UR_RESULT_ERROR_UNSUPPORTED_FEATURE
///         + If the adapter has no underlying equivalent handle.
ur_result_t UR_APICALL urContextGetNativeHandle(
    /// [in] handle of the context.
    ur_context_handle_t hContext,
    /// [out] a pointer to the native handle of the context.
    ur_native_handle_t *phNativeContext) try {
  auto pfnGetNativeHandle =
      ur_lib::getContext()->urDdiTable.Context.pfnGetNativeHandle;
  if (nullptr == pfnGetNativeHandle)
    return UR_RESULT_ERROR_UNINITIALIZED;

  return pfnGetNativeHandle(hContext, phNativeContext);
} catch (...) {
  return exceptionToResult(std::current_exception());
}

///////////////////////////////////////////////////////////////////////////////
/// @brief Create runtime context object from native context handle.
///
/// @details
///     - Creates runtime context handle from native driver context handle.
///     - The application may call this function from simultaneous threads for
///       the same context.
///     - The implementation of this function should be thread-safe.
///
/// @returns
///     - ::UR_RESULT_SUCCESS
///     - ::UR_RESULT_ERROR_UNINITIALIZED
///     - ::UR_RESULT_ERROR_DEVICE_LOST
///     - ::UR_RESULT_ERROR_ADAPTER_SPECIFIC
///     - ::UR_RESULT_ERROR_INVALID_NULL_HANDLE
///         + `NULL == hAdapter`
///     - ::UR_RESULT_ERROR_INVALID_NULL_POINTER
///         + `NULL == phContext`
///     - ::UR_RESULT_ERROR_UNSUPPORTED_FEATURE
///         + If the adapter has no underlying equivalent handle.
ur_result_t UR_APICALL urContextCreateWithNativeHandle(
    /// [in][nocheck] the native handle of the context.
    ur_native_handle_t hNativeContext,
    /// [in] handle of the adapter that owns the native handle
    ur_adapter_handle_t hAdapter,
    /// [in] number of devices associated with the context
    uint32_t numDevices,
    /// [in][optional][range(0, numDevices)] list of devices associated with
    /// the context
    const ur_device_handle_t *phDevices,
    /// [in][optional] pointer to native context properties struct
    const ur_context_native_properties_t *pProperties,
    /// [out][alloc] pointer to the handle of the context object created.
    ur_context_handle_t *phContext) try {
  auto pfnCreateWithNativeHandle =
      ur_lib::getContext()->urDdiTable.Context.pfnCreateWithNativeHandle;
  if (nullptr == pfnCreateWithNativeHandle)
    return UR_RESULT_ERROR_UNINITIALIZED;

  return pfnCreateWithNativeHandle(hNativeContext, hAdapter, numDevices,
                                   phDevices, pProperties, phContext);
} catch (...) {
  return exceptionToResult(std::current_exception());
}

///////////////////////////////////////////////////////////////////////////////
/// @brief Call extended deleter function as callback.
///
/// @details
///     - Calls extended deleter, a user-defined callback to delete context on
///       some platforms.
///     - This is done for performance reasons.
///     - This API might be called directly by an application instead of a
///       runtime backend.
///     - The application may call this function from simultaneous threads for
///       the same context.
///     - The implementation of this function should be thread-safe.
///
/// @returns
///     - ::UR_RESULT_SUCCESS
///     - ::UR_RESULT_ERROR_UNINITIALIZED
///     - ::UR_RESULT_ERROR_DEVICE_LOST
///     - ::UR_RESULT_ERROR_ADAPTER_SPECIFIC
///     - ::UR_RESULT_ERROR_INVALID_NULL_HANDLE
///         + `NULL == hContext`
///     - ::UR_RESULT_ERROR_INVALID_NULL_POINTER
///         + `NULL == pfnDeleter`
///     - ::UR_RESULT_ERROR_UNSUPPORTED_FEATURE
///         + If the adapter has no means to support the operation.
ur_result_t UR_APICALL urContextSetExtendedDeleter(
    /// [in] handle of the context.
    ur_context_handle_t hContext,
    /// [in] Function pointer to extended deleter.
    ur_context_extended_deleter_t pfnDeleter,
    /// [in][out][optional] pointer to data to be passed to callback.
    void *pUserData) try {
  auto pfnSetExtendedDeleter =
      ur_lib::getContext()->urDdiTable.Context.pfnSetExtendedDeleter;
  if (nullptr == pfnSetExtendedDeleter)
    return UR_RESULT_ERROR_UNINITIALIZED;

  return pfnSetExtendedDeleter(hContext, pfnDeleter, pUserData);
} catch (...) {
  return exceptionToResult(std::current_exception());
}

///////////////////////////////////////////////////////////////////////////////
/// @brief Create an image object
///
/// @details
///     - The primary ::ur_image_format_t that must be supported by all the
///       adapters are {UR_IMAGE_CHANNEL_ORDER_RGBA,
///       UR_IMAGE_CHANNEL_TYPE_UNORM_INT8}, {UR_IMAGE_CHANNEL_ORDER_RGBA,
///       UR_IMAGE_CHANNEL_TYPE_UNORM_INT16}, {UR_IMAGE_CHANNEL_ORDER_RGBA,
///       UR_IMAGE_CHANNEL_TYPE_SNORM_INT8}, {UR_IMAGE_CHANNEL_ORDER_RGBA,
///       UR_IMAGE_CHANNEL_TYPE_SNORM_INT16}, {UR_IMAGE_CHANNEL_ORDER_RGBA,
///       UR_IMAGE_CHANNEL_TYPE_SIGNED_INT8}, {UR_IMAGE_CHANNEL_ORDER_RGBA,
///       UR_IMAGE_CHANNEL_TYPE_SIGNED_INT16}, {UR_IMAGE_CHANNEL_ORDER_RGBA,
///       UR_IMAGE_CHANNEL_TYPE_SIGNED_INT32}, {UR_IMAGE_CHANNEL_ORDER_RGBA,
///       UR_IMAGE_CHANNEL_TYPE_UNSIGNED_INT8}, {UR_IMAGE_CHANNEL_ORDER_RGBA,
///       UR_IMAGE_CHANNEL_TYPE_UNSIGNED_INT16}, {UR_IMAGE_CHANNEL_ORDER_RGBA,
///       UR_IMAGE_CHANNEL_TYPE_UNSIGNED_INT32}, {UR_IMAGE_CHANNEL_ORDER_RGBA,
///       UR_IMAGE_CHANNEL_TYPE_HALF_FLOAT}, {UR_IMAGE_CHANNEL_ORDER_RGBA,
///       UR_IMAGE_CHANNEL_TYPE_FLOAT}.
///
/// @remarks
///   _Analogues_
///     - **clCreateImage**
///
/// @returns
///     - ::UR_RESULT_SUCCESS
///     - ::UR_RESULT_ERROR_UNINITIALIZED
///     - ::UR_RESULT_ERROR_DEVICE_LOST
///     - ::UR_RESULT_ERROR_ADAPTER_SPECIFIC
///     - ::UR_RESULT_ERROR_INVALID_NULL_HANDLE
///         + `NULL == hContext`
///     - ::UR_RESULT_ERROR_INVALID_ENUMERATION
///         + `::UR_MEM_FLAGS_MASK & flags`
///     - ::UR_RESULT_ERROR_INVALID_NULL_POINTER
///         + `NULL == pImageFormat`
///         + `NULL == pImageDesc`
///         + `NULL == phMem`
///     - ::UR_RESULT_ERROR_INVALID_CONTEXT
///     - ::UR_RESULT_ERROR_INVALID_VALUE
///     - ::UR_RESULT_ERROR_INVALID_IMAGE_FORMAT_DESCRIPTOR
///         + `pImageDesc && UR_STRUCTURE_TYPE_IMAGE_DESC != pImageDesc->stype`
///         + `pImageDesc && UR_MEM_TYPE_IMAGE1D_ARRAY < pImageDesc->type`
///         + `pImageDesc && pImageDesc->numMipLevel != 0`
///         + `pImageDesc && pImageDesc->numSamples != 0`
///         + `pImageDesc && pImageDesc->rowPitch != 0 && pHost == nullptr`
///         + `pImageDesc && pImageDesc->slicePitch != 0 && pHost == nullptr`
///     - ::UR_RESULT_ERROR_UNSUPPORTED_FEATURE
///         + Device `::UR_DEVICE_INFO_IMAGE_SUPPORT` is false
///     - ::UR_RESULT_ERROR_INVALID_IMAGE_SIZE
///     - ::UR_RESULT_ERROR_INVALID_OPERATION
///     - ::UR_RESULT_ERROR_INVALID_HOST_PTR
///         + `pHost == NULL && (flags & (UR_MEM_FLAG_USE_HOST_POINTER |
///         UR_MEM_FLAG_ALLOC_COPY_HOST_POINTER)) != 0`
///         + `pHost != NULL && (flags & (UR_MEM_FLAG_USE_HOST_POINTER |
///         UR_MEM_FLAG_ALLOC_COPY_HOST_POINTER)) == 0`
///     - ::UR_RESULT_ERROR_UNSUPPORTED_IMAGE_FORMAT
///     - ::UR_RESULT_ERROR_OUT_OF_HOST_MEMORY
///     - ::UR_RESULT_ERROR_OUT_OF_RESOURCES
ur_result_t UR_APICALL urMemImageCreate(
    /// [in] handle of the context object
    ur_context_handle_t hContext,
    /// [in] allocation and usage information flags
    ur_mem_flags_t flags,
    /// [in] pointer to image format specification
    const ur_image_format_t *pImageFormat,
    /// [in] pointer to image description
    const ur_image_desc_t *pImageDesc,
    /// [in][optional] pointer to the buffer data
    void *pHost,
    /// [out][alloc] pointer to handle of image object created
    ur_mem_handle_t *phMem) try {
  auto pfnImageCreate = ur_lib::getContext()->urDdiTable.Mem.pfnImageCreate;
  if (nullptr == pfnImageCreate)
    return UR_RESULT_ERROR_UNINITIALIZED;

  return pfnImageCreate(hContext, flags, pImageFormat, pImageDesc, pHost,
                        phMem);
} catch (...) {
  return exceptionToResult(std::current_exception());
}

///////////////////////////////////////////////////////////////////////////////
/// @brief Create a memory buffer
///
/// @details
///     - See also ::ur_buffer_channel_properties_t.
///     - See also ::ur_buffer_alloc_location_properties_t.
///
/// @remarks
///   _Analogues_
///     - **clCreateBuffer**
///
/// @returns
///     - ::UR_RESULT_SUCCESS
///     - ::UR_RESULT_ERROR_UNINITIALIZED
///     - ::UR_RESULT_ERROR_DEVICE_LOST
///     - ::UR_RESULT_ERROR_ADAPTER_SPECIFIC
///     - ::UR_RESULT_ERROR_INVALID_NULL_HANDLE
///         + `NULL == hContext`
///     - ::UR_RESULT_ERROR_INVALID_ENUMERATION
///         + `::UR_MEM_FLAGS_MASK & flags`
///     - ::UR_RESULT_ERROR_INVALID_NULL_POINTER
///         + `NULL == phBuffer`
///     - ::UR_RESULT_ERROR_INVALID_CONTEXT
///     - ::UR_RESULT_ERROR_INVALID_VALUE
///     - ::UR_RESULT_ERROR_INVALID_BUFFER_SIZE
///         + `size == 0`
///     - ::UR_RESULT_ERROR_INVALID_HOST_PTR
///         + `pProperties == NULL && (flags & (UR_MEM_FLAG_USE_HOST_POINTER |
///         UR_MEM_FLAG_ALLOC_COPY_HOST_POINTER)) != 0`
///         + `pProperties != NULL && pProperties->pHost == NULL && (flags &
///         (UR_MEM_FLAG_USE_HOST_POINTER |
///         UR_MEM_FLAG_ALLOC_COPY_HOST_POINTER)) != 0`
///         + `pProperties != NULL && pProperties->pHost != NULL && (flags &
///         (UR_MEM_FLAG_USE_HOST_POINTER |
///         UR_MEM_FLAG_ALLOC_COPY_HOST_POINTER)) == 0`
///     - ::UR_RESULT_ERROR_OUT_OF_HOST_MEMORY
///     - ::UR_RESULT_ERROR_OUT_OF_RESOURCES
ur_result_t UR_APICALL urMemBufferCreate(
    /// [in] handle of the context object
    ur_context_handle_t hContext,
    /// [in] allocation and usage information flags
    ur_mem_flags_t flags,
    /// [in] size in bytes of the memory object to be allocated
    size_t size,
    /// [in][optional] pointer to buffer creation properties
    const ur_buffer_properties_t *pProperties,
    /// [out][alloc] pointer to handle of the memory buffer created
    ur_mem_handle_t *phBuffer) try {
  auto pfnBufferCreate = ur_lib::getContext()->urDdiTable.Mem.pfnBufferCreate;
  if (nullptr == pfnBufferCreate)
    return UR_RESULT_ERROR_UNINITIALIZED;

  return pfnBufferCreate(hContext, flags, size, pProperties, phBuffer);
} catch (...) {
  return exceptionToResult(std::current_exception());
}

///////////////////////////////////////////////////////////////////////////////
/// @brief Get a reference the memory object. Increment the memory object's
///        reference count
///
/// @details
///     - Useful in library function to retain access to the memory object after
///       the caller released the object
///
/// @remarks
///   _Analogues_
///     - **clRetainMemoryObject**
///
/// @returns
///     - ::UR_RESULT_SUCCESS
///     - ::UR_RESULT_ERROR_UNINITIALIZED
///     - ::UR_RESULT_ERROR_DEVICE_LOST
///     - ::UR_RESULT_ERROR_ADAPTER_SPECIFIC
///     - ::UR_RESULT_ERROR_INVALID_NULL_HANDLE
///         + `NULL == hMem`
///     - ::UR_RESULT_ERROR_INVALID_MEM_OBJECT
///     - ::UR_RESULT_ERROR_OUT_OF_HOST_MEMORY
///     - ::UR_RESULT_ERROR_OUT_OF_RESOURCES
ur_result_t UR_APICALL urMemRetain(
    /// [in][retain] handle of the memory object to get access
    ur_mem_handle_t hMem) try {
  auto pfnRetain = ur_lib::getContext()->urDdiTable.Mem.pfnRetain;
  if (nullptr == pfnRetain)
    return UR_RESULT_ERROR_UNINITIALIZED;

  return pfnRetain(hMem);
} catch (...) {
  return exceptionToResult(std::current_exception());
}

///////////////////////////////////////////////////////////////////////////////
/// @brief Decrement the memory object's reference count and delete the object
/// if
///        the reference count becomes zero.
///
/// @remarks
///   _Analogues_
///     - **clReleaseMemoryObject**
///
/// @returns
///     - ::UR_RESULT_SUCCESS
///     - ::UR_RESULT_ERROR_UNINITIALIZED
///     - ::UR_RESULT_ERROR_DEVICE_LOST
///     - ::UR_RESULT_ERROR_ADAPTER_SPECIFIC
///     - ::UR_RESULT_ERROR_INVALID_NULL_HANDLE
///         + `NULL == hMem`
///     - ::UR_RESULT_ERROR_INVALID_MEM_OBJECT
///     - ::UR_RESULT_ERROR_OUT_OF_HOST_MEMORY
ur_result_t UR_APICALL urMemRelease(
    /// [in][release] handle of the memory object to release
    ur_mem_handle_t hMem) try {
  auto pfnRelease = ur_lib::getContext()->urDdiTable.Mem.pfnRelease;
  if (nullptr == pfnRelease)
    return UR_RESULT_ERROR_UNINITIALIZED;

  return pfnRelease(hMem);
} catch (...) {
  return exceptionToResult(std::current_exception());
}

///////////////////////////////////////////////////////////////////////////////
/// @brief Create a sub buffer representing a region in an existing buffer
///
/// @remarks
///   _Analogues_
///     - **clCreateSubBuffer**
///
/// @returns
///     - ::UR_RESULT_SUCCESS
///     - ::UR_RESULT_ERROR_UNINITIALIZED
///     - ::UR_RESULT_ERROR_DEVICE_LOST
///     - ::UR_RESULT_ERROR_ADAPTER_SPECIFIC
///     - ::UR_RESULT_ERROR_INVALID_NULL_HANDLE
///         + `NULL == hBuffer`
///     - ::UR_RESULT_ERROR_INVALID_ENUMERATION
///         + `::UR_MEM_FLAGS_MASK & flags`
///         + `::UR_BUFFER_CREATE_TYPE_REGION < bufferCreateType`
///     - ::UR_RESULT_ERROR_INVALID_NULL_POINTER
///         + `NULL == pRegion`
///         + `NULL == phMem`
///     - ::UR_RESULT_ERROR_INVALID_MEM_OBJECT
///     - ::UR_RESULT_ERROR_OBJECT_ALLOCATION_FAILURE
///     - ::UR_RESULT_ERROR_INVALID_VALUE
///     - ::UR_RESULT_ERROR_INVALID_BUFFER_SIZE
///         + `pRegion && pRegion->size == 0`
///         + hBuffer allocation size < (pRegion->origin + pRegion->size)
///     - ::UR_RESULT_ERROR_INVALID_HOST_PTR
///     - ::UR_RESULT_ERROR_OUT_OF_HOST_MEMORY
///     - ::UR_RESULT_ERROR_OUT_OF_RESOURCES
ur_result_t UR_APICALL urMemBufferPartition(
    /// [in] handle of the buffer object to allocate from
    ur_mem_handle_t hBuffer,
    /// [in] allocation and usage information flags
    ur_mem_flags_t flags,
    /// [in] buffer creation type
    ur_buffer_create_type_t bufferCreateType,
    /// [in] pointer to buffer create region information
    const ur_buffer_region_t *pRegion,
    /// [out] pointer to the handle of sub buffer created
    ur_mem_handle_t *phMem) try {
  auto pfnBufferPartition =
      ur_lib::getContext()->urDdiTable.Mem.pfnBufferPartition;
  if (nullptr == pfnBufferPartition)
    return UR_RESULT_ERROR_UNINITIALIZED;

  return pfnBufferPartition(hBuffer, flags, bufferCreateType, pRegion, phMem);
} catch (...) {
  return exceptionToResult(std::current_exception());
}

///////////////////////////////////////////////////////////////////////////////
/// @brief Return platform native mem handle.
///
/// @details
///     - Retrieved native handle can be used for direct interaction with the
///       native platform driver.
///     - Use interoperability platform extensions to convert native handle to
///       native type.
///     - The application may call this function from simultaneous threads for
///       the same context.
///     - The implementation of this function should be thread-safe.
///     - The implementation may require a valid device handle to return the
///       native mem handle
///
/// @returns
///     - ::UR_RESULT_SUCCESS
///     - ::UR_RESULT_ERROR_UNINITIALIZED
///     - ::UR_RESULT_ERROR_DEVICE_LOST
///     - ::UR_RESULT_ERROR_ADAPTER_SPECIFIC
///     - ::UR_RESULT_ERROR_INVALID_NULL_HANDLE
///         + `NULL == hMem`
///         + If `hDevice == NULL` and the implementation requires a valid
///         device.
///     - ::UR_RESULT_ERROR_INVALID_NULL_POINTER
///         + `NULL == phNativeMem`
///     - ::UR_RESULT_ERROR_UNSUPPORTED_FEATURE
///         + If the adapter has no underlying equivalent handle.
ur_result_t UR_APICALL urMemGetNativeHandle(
    /// [in] handle of the mem.
    ur_mem_handle_t hMem,
    /// [in][optional] handle of the device that the native handle will be
    /// resident on.
    ur_device_handle_t hDevice,
    /// [out] a pointer to the native handle of the mem.
    ur_native_handle_t *phNativeMem) try {
  auto pfnGetNativeHandle =
      ur_lib::getContext()->urDdiTable.Mem.pfnGetNativeHandle;
  if (nullptr == pfnGetNativeHandle)
    return UR_RESULT_ERROR_UNINITIALIZED;

  return pfnGetNativeHandle(hMem, hDevice, phNativeMem);
} catch (...) {
  return exceptionToResult(std::current_exception());
}

///////////////////////////////////////////////////////////////////////////////
/// @brief Create runtime buffer memory object from native memory handle.
///
/// @details
///     - The application may call this function from simultaneous threads for
///       the same context.
///     - The implementation of this function should be thread-safe.
///
/// @returns
///     - ::UR_RESULT_SUCCESS
///     - ::UR_RESULT_ERROR_UNINITIALIZED
///     - ::UR_RESULT_ERROR_DEVICE_LOST
///     - ::UR_RESULT_ERROR_ADAPTER_SPECIFIC
///     - ::UR_RESULT_ERROR_INVALID_NULL_HANDLE
///         + `NULL == hContext`
///     - ::UR_RESULT_ERROR_INVALID_NULL_POINTER
///         + `NULL == phMem`
///     - ::UR_RESULT_ERROR_UNSUPPORTED_FEATURE
///         + If the adapter has no underlying equivalent handle.
ur_result_t UR_APICALL urMemBufferCreateWithNativeHandle(
    /// [in][nocheck] the native handle to the memory.
    ur_native_handle_t hNativeMem,
    /// [in] handle of the context object.
    ur_context_handle_t hContext,
    /// [in][optional] pointer to native memory creation properties.
    const ur_mem_native_properties_t *pProperties,
    /// [out][alloc] pointer to handle of buffer memory object created.
    ur_mem_handle_t *phMem) try {
  auto pfnBufferCreateWithNativeHandle =
      ur_lib::getContext()->urDdiTable.Mem.pfnBufferCreateWithNativeHandle;
  if (nullptr == pfnBufferCreateWithNativeHandle)
    return UR_RESULT_ERROR_UNINITIALIZED;

  return pfnBufferCreateWithNativeHandle(hNativeMem, hContext, pProperties,
                                         phMem);
} catch (...) {
  return exceptionToResult(std::current_exception());
}

///////////////////////////////////////////////////////////////////////////////
/// @brief Create runtime image memory object from native memory handle.
///
/// @details
///     - The application may call this function from simultaneous threads for
///       the same context.
///     - The implementation of this function should be thread-safe.
///
/// @returns
///     - ::UR_RESULT_SUCCESS
///     - ::UR_RESULT_ERROR_UNINITIALIZED
///     - ::UR_RESULT_ERROR_DEVICE_LOST
///     - ::UR_RESULT_ERROR_ADAPTER_SPECIFIC
///     - ::UR_RESULT_ERROR_INVALID_NULL_HANDLE
///         + `NULL == hContext`
///     - ::UR_RESULT_ERROR_INVALID_NULL_POINTER
///         + `NULL == pImageFormat`
///         + `NULL == pImageDesc`
///         + `NULL == phMem`
///     - ::UR_RESULT_ERROR_UNSUPPORTED_FEATURE
///         + If the adapter has no underlying equivalent handle.
ur_result_t UR_APICALL urMemImageCreateWithNativeHandle(
    /// [in][nocheck] the native handle to the memory.
    ur_native_handle_t hNativeMem,
    /// [in] handle of the context object.
    ur_context_handle_t hContext,
    /// [in] pointer to image format specification.
    const ur_image_format_t *pImageFormat,
    /// [in] pointer to image description.
    const ur_image_desc_t *pImageDesc,
    /// [in][optional] pointer to native memory creation properties.
    const ur_mem_native_properties_t *pProperties,
    /// [out][alloc pointer to handle of image memory object created.
    ur_mem_handle_t *phMem) try {
  auto pfnImageCreateWithNativeHandle =
      ur_lib::getContext()->urDdiTable.Mem.pfnImageCreateWithNativeHandle;
  if (nullptr == pfnImageCreateWithNativeHandle)
    return UR_RESULT_ERROR_UNINITIALIZED;

  return pfnImageCreateWithNativeHandle(hNativeMem, hContext, pImageFormat,
                                        pImageDesc, pProperties, phMem);
} catch (...) {
  return exceptionToResult(std::current_exception());
}

///////////////////////////////////////////////////////////////////////////////
/// @brief Retrieve information about a memory object.
///
/// @details
///     - Query information that is common to all memory objects.
///
/// @remarks
///   _Analogues_
///     - **clGetMemObjectInfo**
///
/// @returns
///     - ::UR_RESULT_SUCCESS
///     - ::UR_RESULT_ERROR_UNINITIALIZED
///     - ::UR_RESULT_ERROR_DEVICE_LOST
///     - ::UR_RESULT_ERROR_ADAPTER_SPECIFIC
///     - ::UR_RESULT_ERROR_INVALID_NULL_HANDLE
///         + `NULL == hMemory`
///     - ::UR_RESULT_ERROR_INVALID_ENUMERATION
///         + `::UR_MEM_INFO_REFERENCE_COUNT < propName`
///     - ::UR_RESULT_ERROR_UNSUPPORTED_ENUMERATION
///         + If `propName` is not supported by the adapter.
///     - ::UR_RESULT_ERROR_INVALID_SIZE
///         + `propSize == 0 && pPropValue != NULL`
///         + If `propSize` is less than the real number of bytes needed to
///         return the info.
///     - ::UR_RESULT_ERROR_INVALID_NULL_POINTER
///         + `propSize != 0 && pPropValue == NULL`
///         + `pPropValue == NULL && pPropSizeRet == NULL`
///     - ::UR_RESULT_ERROR_INVALID_MEM_OBJECT
///     - ::UR_RESULT_ERROR_OUT_OF_RESOURCES
///     - ::UR_RESULT_ERROR_OUT_OF_HOST_MEMORY
ur_result_t UR_APICALL urMemGetInfo(
    /// [in] handle to the memory object being queried.
    ur_mem_handle_t hMemory,
    /// [in] type of the info to retrieve.
    ur_mem_info_t propName,
    /// [in] the number of bytes of memory pointed to by pPropValue.
    size_t propSize,
    /// [out][optional][typename(propName, propSize)] array of bytes holding
    /// the info.
    /// If propSize is less than the real number of bytes needed to return
    /// the info then the ::UR_RESULT_ERROR_INVALID_SIZE error is returned and
    /// pPropValue is not used.
    void *pPropValue,
    /// [out][optional] pointer to the actual size in bytes of the queried
    /// propName.
    size_t *pPropSizeRet) try {
  auto pfnGetInfo = ur_lib::getContext()->urDdiTable.Mem.pfnGetInfo;
  if (nullptr == pfnGetInfo)
    return UR_RESULT_ERROR_UNINITIALIZED;

  return pfnGetInfo(hMemory, propName, propSize, pPropValue, pPropSizeRet);
} catch (...) {
  return exceptionToResult(std::current_exception());
}

///////////////////////////////////////////////////////////////////////////////
/// @brief Retrieve information about an image object.
///
/// @details
///     - Query information specific to an image object.
///
/// @remarks
///   _Analogues_
///     - **clGetImageInfo**
///
/// @returns
///     - ::UR_RESULT_SUCCESS
///     - ::UR_RESULT_ERROR_UNINITIALIZED
///     - ::UR_RESULT_ERROR_DEVICE_LOST
///     - ::UR_RESULT_ERROR_ADAPTER_SPECIFIC
///     - ::UR_RESULT_ERROR_INVALID_NULL_HANDLE
///         + `NULL == hMemory`
///     - ::UR_RESULT_ERROR_INVALID_ENUMERATION
///         + `::UR_IMAGE_INFO_NUM_SAMPLES < propName`
///     - ::UR_RESULT_ERROR_UNSUPPORTED_ENUMERATION
///         + If `propName` is not supported by the adapter.
///     - ::UR_RESULT_ERROR_INVALID_SIZE
///         + `propSize == 0 && pPropValue != NULL`
///         + If `propSize` is less than the real number of bytes needed to
///         return the info.
///     - ::UR_RESULT_ERROR_INVALID_NULL_POINTER
///         + `propSize != 0 && pPropValue == NULL`
///         + `pPropValue == NULL && pPropSizeRet == NULL`
///     - ::UR_RESULT_ERROR_UNSUPPORTED_FEATURE
///         + Device `::UR_DEVICE_INFO_IMAGE_SUPPORT` is false
///     - ::UR_RESULT_ERROR_INVALID_MEM_OBJECT
///     - ::UR_RESULT_ERROR_OUT_OF_RESOURCES
///     - ::UR_RESULT_ERROR_OUT_OF_HOST_MEMORY
ur_result_t UR_APICALL urMemImageGetInfo(
    /// [in] handle to the image object being queried.
    ur_mem_handle_t hMemory,
    /// [in] type of image info to retrieve.
    ur_image_info_t propName,
    /// [in] the number of bytes of memory pointer to by pPropValue.
    size_t propSize,
    /// [out][optional][typename(propName, propSize)] array of bytes holding
    /// the info.
    /// If propSize is less than the real number of bytes needed to return
    /// the info then the ::UR_RESULT_ERROR_INVALID_SIZE error is returned and
    /// pPropValue is not used.
    void *pPropValue,
    /// [out][optional] pointer to the actual size in bytes of the queried
    /// propName.
    size_t *pPropSizeRet) try {
  auto pfnImageGetInfo = ur_lib::getContext()->urDdiTable.Mem.pfnImageGetInfo;
  if (nullptr == pfnImageGetInfo)
    return UR_RESULT_ERROR_UNINITIALIZED;

  return pfnImageGetInfo(hMemory, propName, propSize, pPropValue, pPropSizeRet);
} catch (...) {
  return exceptionToResult(std::current_exception());
}

///////////////////////////////////////////////////////////////////////////////
/// @brief Create a sampler object in a context
///
/// @details
///     - The props parameter specifies a list of sampler property names and
///       their corresponding values.
///     - The list is terminated with 0. If the list is NULL, default values
///       will be used.
///
/// @remarks
///   _Analogues_
///     - **clCreateSamplerWithProperties**
///
/// @returns
///     - ::UR_RESULT_SUCCESS
///     - ::UR_RESULT_ERROR_UNINITIALIZED
///     - ::UR_RESULT_ERROR_DEVICE_LOST
///     - ::UR_RESULT_ERROR_ADAPTER_SPECIFIC
///     - ::UR_RESULT_ERROR_INVALID_NULL_HANDLE
///         + `NULL == hContext`
///     - ::UR_RESULT_ERROR_INVALID_NULL_POINTER
///         + `NULL == pDesc`
///         + `NULL == phSampler`
///     - ::UR_RESULT_ERROR_INVALID_ENUMERATION
///         + `::UR_SAMPLER_ADDRESSING_MODE_MIRRORED_REPEAT <
///         pDesc->addressingMode`
///         + `::UR_SAMPLER_FILTER_MODE_LINEAR < pDesc->filterMode`
///     - ::UR_RESULT_ERROR_INVALID_CONTEXT
///     - ::UR_RESULT_ERROR_INVALID_VALUE
///     - ::UR_RESULT_ERROR_INVALID_OPERATION
///     - ::UR_RESULT_ERROR_OUT_OF_HOST_MEMORY
///     - ::UR_RESULT_ERROR_OUT_OF_RESOURCES
///     - ::UR_RESULT_ERROR_UNSUPPORTED_FEATURE
///         + Device `::UR_DEVICE_INFO_IMAGE_SUPPORT` is false
ur_result_t UR_APICALL urSamplerCreate(
    /// [in] handle of the context object
    ur_context_handle_t hContext,
    /// [in] pointer to the sampler description
    const ur_sampler_desc_t *pDesc,
    /// [out][alloc] pointer to handle of sampler object created
    ur_sampler_handle_t *phSampler) try {
  auto pfnCreate = ur_lib::getContext()->urDdiTable.Sampler.pfnCreate;
  if (nullptr == pfnCreate)
    return UR_RESULT_ERROR_UNINITIALIZED;

  return pfnCreate(hContext, pDesc, phSampler);
} catch (...) {
  return exceptionToResult(std::current_exception());
}

///////////////////////////////////////////////////////////////////////////////
/// @brief Get a reference to the sampler object handle. Increment its reference
///        count
///
/// @remarks
///   _Analogues_
///     - **clRetainSampler**
///
/// @returns
///     - ::UR_RESULT_SUCCESS
///     - ::UR_RESULT_ERROR_UNINITIALIZED
///     - ::UR_RESULT_ERROR_DEVICE_LOST
///     - ::UR_RESULT_ERROR_ADAPTER_SPECIFIC
///     - ::UR_RESULT_ERROR_INVALID_NULL_HANDLE
///         + `NULL == hSampler`
///     - ::UR_RESULT_ERROR_INVALID_SAMPLER
///     - ::UR_RESULT_ERROR_OUT_OF_HOST_MEMORY
///     - ::UR_RESULT_ERROR_OUT_OF_RESOURCES
///     - ::UR_RESULT_ERROR_UNSUPPORTED_FEATURE
///         + Device `::UR_DEVICE_INFO_IMAGE_SUPPORT` is false
ur_result_t UR_APICALL urSamplerRetain(
    /// [in][retain] handle of the sampler object to get access
    ur_sampler_handle_t hSampler) try {
  auto pfnRetain = ur_lib::getContext()->urDdiTable.Sampler.pfnRetain;
  if (nullptr == pfnRetain)
    return UR_RESULT_ERROR_UNINITIALIZED;

  return pfnRetain(hSampler);
} catch (...) {
  return exceptionToResult(std::current_exception());
}

///////////////////////////////////////////////////////////////////////////////
/// @brief Decrement the sampler's reference count and delete the sampler if the
///        reference count becomes zero.
///
/// @remarks
///   _Analogues_
///     - **clReleaseSampler**
///
/// @returns
///     - ::UR_RESULT_SUCCESS
///     - ::UR_RESULT_ERROR_UNINITIALIZED
///     - ::UR_RESULT_ERROR_DEVICE_LOST
///     - ::UR_RESULT_ERROR_ADAPTER_SPECIFIC
///     - ::UR_RESULT_ERROR_INVALID_NULL_HANDLE
///         + `NULL == hSampler`
///     - ::UR_RESULT_ERROR_INVALID_SAMPLER
///     - ::UR_RESULT_ERROR_OUT_OF_HOST_MEMORY
///     - ::UR_RESULT_ERROR_OUT_OF_RESOURCES
///     - ::UR_RESULT_ERROR_UNSUPPORTED_FEATURE
///         + Device `::UR_DEVICE_INFO_IMAGE_SUPPORT` is false
ur_result_t UR_APICALL urSamplerRelease(
    /// [in][release] handle of the sampler object to release
    ur_sampler_handle_t hSampler) try {
  auto pfnRelease = ur_lib::getContext()->urDdiTable.Sampler.pfnRelease;
  if (nullptr == pfnRelease)
    return UR_RESULT_ERROR_UNINITIALIZED;

  return pfnRelease(hSampler);
} catch (...) {
  return exceptionToResult(std::current_exception());
}

///////////////////////////////////////////////////////////////////////////////
/// @brief Query information about a sampler object
///
/// @remarks
///   _Analogues_
///     - **clGetSamplerInfo**
///
/// @returns
///     - ::UR_RESULT_SUCCESS
///     - ::UR_RESULT_ERROR_UNINITIALIZED
///     - ::UR_RESULT_ERROR_DEVICE_LOST
///     - ::UR_RESULT_ERROR_ADAPTER_SPECIFIC
///     - ::UR_RESULT_ERROR_INVALID_NULL_HANDLE
///         + `NULL == hSampler`
///     - ::UR_RESULT_ERROR_INVALID_ENUMERATION
///         + `::UR_SAMPLER_INFO_FILTER_MODE < propName`
///     - ::UR_RESULT_ERROR_UNSUPPORTED_ENUMERATION
///         + If `propName` is not supported by the adapter.
///     - ::UR_RESULT_ERROR_INVALID_SIZE
///         + `propSize == 0 && pPropValue != NULL`
///         + If `propSize` is less than the real number of bytes needed to
///         return the info.
///     - ::UR_RESULT_ERROR_INVALID_NULL_POINTER
///         + `propSize != 0 && pPropValue == NULL`
///         + `pPropValue == NULL && pPropSizeRet == NULL`
///     - ::UR_RESULT_ERROR_INVALID_SAMPLER
///     - ::UR_RESULT_ERROR_OUT_OF_HOST_MEMORY
///     - ::UR_RESULT_ERROR_OUT_OF_RESOURCES
///     - ::UR_RESULT_ERROR_UNSUPPORTED_FEATURE
///         + Device `::UR_DEVICE_INFO_IMAGE_SUPPORT` is false
ur_result_t UR_APICALL urSamplerGetInfo(
    /// [in] handle of the sampler object
    ur_sampler_handle_t hSampler,
    /// [in] name of the sampler property to query
    ur_sampler_info_t propName,
    /// [in] size in bytes of the sampler property value provided
    size_t propSize,
    /// [out][typename(propName, propSize)][optional] value of the sampler
    /// property
    void *pPropValue,
    /// [out][optional] size in bytes returned in sampler property value
    size_t *pPropSizeRet) try {
  auto pfnGetInfo = ur_lib::getContext()->urDdiTable.Sampler.pfnGetInfo;
  if (nullptr == pfnGetInfo)
    return UR_RESULT_ERROR_UNINITIALIZED;

  return pfnGetInfo(hSampler, propName, propSize, pPropValue, pPropSizeRet);
} catch (...) {
  return exceptionToResult(std::current_exception());
}

///////////////////////////////////////////////////////////////////////////////
/// @brief Return sampler native sampler handle.
///
/// @details
///     - Retrieved native handle can be used for direct interaction with the
///       native platform driver.
///     - Use interoperability sampler extensions to convert native handle to
///       native type.
///     - The application may call this function from simultaneous threads for
///       the same context.
///     - The implementation of this function should be thread-safe.
///
/// @returns
///     - ::UR_RESULT_SUCCESS
///     - ::UR_RESULT_ERROR_UNINITIALIZED
///     - ::UR_RESULT_ERROR_DEVICE_LOST
///     - ::UR_RESULT_ERROR_ADAPTER_SPECIFIC
///     - ::UR_RESULT_ERROR_INVALID_NULL_HANDLE
///         + `NULL == hSampler`
///     - ::UR_RESULT_ERROR_INVALID_NULL_POINTER
///         + `NULL == phNativeSampler`
///     - ::UR_RESULT_ERROR_UNSUPPORTED_FEATURE
///         + If the adapter has no underlying equivalent handle.
ur_result_t UR_APICALL urSamplerGetNativeHandle(
    /// [in] handle of the sampler.
    ur_sampler_handle_t hSampler,
    /// [out] a pointer to the native handle of the sampler.
    ur_native_handle_t *phNativeSampler) try {
  auto pfnGetNativeHandle =
      ur_lib::getContext()->urDdiTable.Sampler.pfnGetNativeHandle;
  if (nullptr == pfnGetNativeHandle)
    return UR_RESULT_ERROR_UNINITIALIZED;

  return pfnGetNativeHandle(hSampler, phNativeSampler);
} catch (...) {
  return exceptionToResult(std::current_exception());
}

///////////////////////////////////////////////////////////////////////////////
/// @brief Create runtime sampler object from native sampler handle.
///
/// @details
///     - Creates runtime sampler handle from native driver sampler handle.
///     - The application may call this function from simultaneous threads for
///       the same context.
///     - The implementation of this function should be thread-safe.
///
/// @returns
///     - ::UR_RESULT_SUCCESS
///     - ::UR_RESULT_ERROR_UNINITIALIZED
///     - ::UR_RESULT_ERROR_DEVICE_LOST
///     - ::UR_RESULT_ERROR_ADAPTER_SPECIFIC
///     - ::UR_RESULT_ERROR_INVALID_NULL_HANDLE
///         + `NULL == hContext`
///     - ::UR_RESULT_ERROR_INVALID_NULL_POINTER
///         + `NULL == phSampler`
///     - ::UR_RESULT_ERROR_UNSUPPORTED_FEATURE
///         + If the adapter has no underlying equivalent handle.
ur_result_t UR_APICALL urSamplerCreateWithNativeHandle(
    /// [in][nocheck] the native handle of the sampler.
    ur_native_handle_t hNativeSampler,
    /// [in] handle of the context object
    ur_context_handle_t hContext,
    /// [in][optional] pointer to native sampler properties struct.
    const ur_sampler_native_properties_t *pProperties,
    /// [out][alloc] pointer to the handle of the sampler object created.
    ur_sampler_handle_t *phSampler) try {
  auto pfnCreateWithNativeHandle =
      ur_lib::getContext()->urDdiTable.Sampler.pfnCreateWithNativeHandle;
  if (nullptr == pfnCreateWithNativeHandle)
    return UR_RESULT_ERROR_UNINITIALIZED;

  return pfnCreateWithNativeHandle(hNativeSampler, hContext, pProperties,
                                   phSampler);
} catch (...) {
  return exceptionToResult(std::current_exception());
}

///////////////////////////////////////////////////////////////////////////////
/// @brief USM allocate host memory
///
/// @details
///     - If pUSMDesc is not NULL and pUSMDesc->pool is not NULL the allocation
///       will be served from a specified memory pool.
///     - Otherwise, the behavior is implementation-defined.
///     - Allocations served from different memory pools must be isolated and
///       must not reside on the same page.
///     - Any flags/hints passed through pUSMDesc only affect the single
///       allocation.
///     - See also ::ur_usm_host_desc_t.
///     - See also ::ur_usm_alloc_location_desc_t.
///
/// @returns
///     - ::UR_RESULT_SUCCESS
///     - ::UR_RESULT_ERROR_UNINITIALIZED
///     - ::UR_RESULT_ERROR_DEVICE_LOST
///     - ::UR_RESULT_ERROR_ADAPTER_SPECIFIC
///     - ::UR_RESULT_ERROR_INVALID_NULL_HANDLE
///         + `NULL == hContext`
///     - ::UR_RESULT_ERROR_INVALID_ENUMERATION
///         + `NULL != pUSMDesc && ::UR_USM_ADVICE_FLAGS_MASK & pUSMDesc->hints`
///     - ::UR_RESULT_ERROR_INVALID_NULL_POINTER
///         + `NULL == ppMem`
///     - ::UR_RESULT_ERROR_INVALID_CONTEXT
///     - ::UR_RESULT_ERROR_INVALID_OPERATION
///         + If ::UR_DEVICE_INFO_USM_HOST_SUPPORT is false.
///     - ::UR_RESULT_ERROR_INVALID_VALUE
///         + `pUSMDesc && pUSMDesc->align != 0 && ((pUSMDesc->align &
///         (pUSMDesc->align-1)) != 0)`
///         + If `align` is greater that the size of the largest data type
///         supported by any device in `hContext`.
///     - ::UR_RESULT_ERROR_INVALID_USM_SIZE
///         + `size == 0`
///         + `size` is greater than ::UR_DEVICE_INFO_MAX_MEM_ALLOC_SIZE for any
///         device in `hContext`
///     - ::UR_RESULT_ERROR_OUT_OF_HOST_MEMORY
///     - ::UR_RESULT_ERROR_OUT_OF_RESOURCES
///     - ::UR_RESULT_ERROR_UNSUPPORTED_FEATURE
///         + If any device associated with `hContext` reports `false` for
///         ::UR_DEVICE_INFO_USM_POOL_SUPPORT
ur_result_t UR_APICALL urUSMHostAlloc(
    /// [in] handle of the context object
    ur_context_handle_t hContext,
    /// [in][optional] USM memory allocation descriptor
    const ur_usm_desc_t *pUSMDesc,
    /// [in][optional] Pointer to a pool created using urUSMPoolCreate
    ur_usm_pool_handle_t pool,
    /// [in] minimum size in bytes of the USM memory object to be allocated
    size_t size,
    /// [out] pointer to USM host memory object
    void **ppMem) try {
  auto pfnHostAlloc = ur_lib::getContext()->urDdiTable.USM.pfnHostAlloc;
  if (nullptr == pfnHostAlloc)
    return UR_RESULT_ERROR_UNINITIALIZED;

  return pfnHostAlloc(hContext, pUSMDesc, pool, size, ppMem);
} catch (...) {
  return exceptionToResult(std::current_exception());
}

///////////////////////////////////////////////////////////////////////////////
/// @brief USM allocate device memory
///
/// @details
///     - If pUSMDesc is not NULL and pUSMDesc->pool is not NULL the allocation
///       will be served from a specified memory pool.
///     - Otherwise, the behavior is implementation-defined.
///     - Allocations served from different memory pools must be isolated and
///       must not reside on the same page.
///     - Any flags/hints passed through pUSMDesc only affect the single
///       allocation.
///     - See also ::ur_usm_device_desc_t.
///     - See also ::ur_usm_alloc_location_desc_t.
///
/// @returns
///     - ::UR_RESULT_SUCCESS
///     - ::UR_RESULT_ERROR_UNINITIALIZED
///     - ::UR_RESULT_ERROR_DEVICE_LOST
///     - ::UR_RESULT_ERROR_ADAPTER_SPECIFIC
///     - ::UR_RESULT_ERROR_INVALID_NULL_HANDLE
///         + `NULL == hContext`
///         + `NULL == hDevice`
///     - ::UR_RESULT_ERROR_INVALID_ENUMERATION
///         + `NULL != pUSMDesc && ::UR_USM_ADVICE_FLAGS_MASK & pUSMDesc->hints`
///     - ::UR_RESULT_ERROR_INVALID_NULL_POINTER
///         + `NULL == ppMem`
///     - ::UR_RESULT_ERROR_INVALID_CONTEXT
///     - ::UR_RESULT_ERROR_INVALID_OPERATION
///         + If ::UR_DEVICE_INFO_USM_HOST_SUPPORT is false.
///     - ::UR_RESULT_ERROR_INVALID_VALUE
///         + `pUSMDesc && pUSMDesc->align != 0 && ((pUSMDesc->align &
///         (pUSMDesc->align-1)) != 0)`
///         + If `align` is greater that the size of the largest data type
///         supported by `hDevice`.
///     - ::UR_RESULT_ERROR_INVALID_USM_SIZE
///         + `size == 0`
///         + `size` is greater than ::UR_DEVICE_INFO_MAX_MEM_ALLOC_SIZE.
///     - ::UR_RESULT_ERROR_OUT_OF_HOST_MEMORY
///     - ::UR_RESULT_ERROR_OUT_OF_RESOURCES
///     - ::UR_RESULT_ERROR_UNSUPPORTED_FEATURE
///         + If any device associated with `hContext` reports `false` for
///         ::UR_DEVICE_INFO_USM_POOL_SUPPORT
ur_result_t UR_APICALL urUSMDeviceAlloc(
    /// [in] handle of the context object
    ur_context_handle_t hContext,
    /// [in] handle of the device object
    ur_device_handle_t hDevice,
    /// [in][optional] USM memory allocation descriptor
    const ur_usm_desc_t *pUSMDesc,
    /// [in][optional] Pointer to a pool created using urUSMPoolCreate
    ur_usm_pool_handle_t pool,
    /// [in] minimum size in bytes of the USM memory object to be allocated
    size_t size,
    /// [out] pointer to USM device memory object
    void **ppMem) try {
  auto pfnDeviceAlloc = ur_lib::getContext()->urDdiTable.USM.pfnDeviceAlloc;
  if (nullptr == pfnDeviceAlloc)
    return UR_RESULT_ERROR_UNINITIALIZED;

  return pfnDeviceAlloc(hContext, hDevice, pUSMDesc, pool, size, ppMem);
} catch (...) {
  return exceptionToResult(std::current_exception());
}

///////////////////////////////////////////////////////////////////////////////
/// @brief USM allocate shared memory
///
/// @details
///     - If pUSMDesc is not NULL and pUSMDesc->pool is not NULL the allocation
///       will be served from a specified memory pool.
///     - Otherwise, the behavior is implementation-defined.
///     - Allocations served from different memory pools must be isolated and
///       must not reside on the same page.
///     - Any flags/hints passed through pUSMDesc only affect the single
///       allocation.
///     - See also ::ur_usm_host_desc_t.
///     - See also ::ur_usm_device_desc_t.
///     - See also ::ur_usm_alloc_location_desc_t.
///
/// @returns
///     - ::UR_RESULT_SUCCESS
///     - ::UR_RESULT_ERROR_UNINITIALIZED
///     - ::UR_RESULT_ERROR_DEVICE_LOST
///     - ::UR_RESULT_ERROR_ADAPTER_SPECIFIC
///     - ::UR_RESULT_ERROR_INVALID_NULL_HANDLE
///         + `NULL == hContext`
///         + `NULL == hDevice`
///     - ::UR_RESULT_ERROR_INVALID_ENUMERATION
///         + `NULL != pUSMDesc && ::UR_USM_ADVICE_FLAGS_MASK & pUSMDesc->hints`
///     - ::UR_RESULT_ERROR_INVALID_NULL_POINTER
///         + `NULL == ppMem`
///     - ::UR_RESULT_ERROR_INVALID_CONTEXT
///     - ::UR_RESULT_ERROR_INVALID_VALUE
///         + `pUSMDesc && pUSMDesc->align != 0 && ((pUSMDesc->align &
///         (pUSMDesc->align-1)) != 0)`
///         + If `align` is greater that the size of the largest data type
///         supported by `hDevice`.
///     - ::UR_RESULT_ERROR_INVALID_USM_SIZE
///         + `size == 0`
///         + `size` is greater than ::UR_DEVICE_INFO_MAX_MEM_ALLOC_SIZE.
///     - ::UR_RESULT_ERROR_INVALID_OPERATION
///         + If `UR_DEVICE_INFO_USM_SINGLE_SHARED_SUPPORT` and
///         `UR_DEVICE_INFO_USM_CROSS_SHARED_SUPPORT` are both false.
///     - ::UR_RESULT_ERROR_OUT_OF_HOST_MEMORY
///     - ::UR_RESULT_ERROR_OUT_OF_RESOURCES
///     - ::UR_RESULT_ERROR_UNSUPPORTED_FEATURE
///         + If any device associated with `hContext` reports `false` for
///         ::UR_DEVICE_INFO_USM_POOL_SUPPORT
ur_result_t UR_APICALL urUSMSharedAlloc(
    /// [in] handle of the context object
    ur_context_handle_t hContext,
    /// [in] handle of the device object
    ur_device_handle_t hDevice,
    /// [in][optional] Pointer to USM memory allocation descriptor.
    const ur_usm_desc_t *pUSMDesc,
    /// [in][optional] Pointer to a pool created using urUSMPoolCreate
    ur_usm_pool_handle_t pool,
    /// [in] minimum size in bytes of the USM memory object to be allocated
    size_t size,
    /// [out] pointer to USM shared memory object
    void **ppMem) try {
  auto pfnSharedAlloc = ur_lib::getContext()->urDdiTable.USM.pfnSharedAlloc;
  if (nullptr == pfnSharedAlloc)
    return UR_RESULT_ERROR_UNINITIALIZED;

  return pfnSharedAlloc(hContext, hDevice, pUSMDesc, pool, size, ppMem);
} catch (...) {
  return exceptionToResult(std::current_exception());
}

///////////////////////////////////////////////////////////////////////////////
/// @brief Free the USM memory object
///
/// @details
///     - Note that implementations are required to wait for previously enqueued
///       commands that may be accessing `pMem` to finish before freeing the
///       memory.
///
/// @returns
///     - ::UR_RESULT_SUCCESS
///     - ::UR_RESULT_ERROR_UNINITIALIZED
///     - ::UR_RESULT_ERROR_DEVICE_LOST
///     - ::UR_RESULT_ERROR_ADAPTER_SPECIFIC
///     - ::UR_RESULT_ERROR_INVALID_NULL_HANDLE
///         + `NULL == hContext`
///     - ::UR_RESULT_ERROR_INVALID_NULL_POINTER
///         + `NULL == pMem`
///     - ::UR_RESULT_ERROR_INVALID_MEM_OBJECT
///     - ::UR_RESULT_ERROR_OUT_OF_HOST_MEMORY
ur_result_t UR_APICALL urUSMFree(
    /// [in] handle of the context object
    ur_context_handle_t hContext,
    /// [in] pointer to USM memory object
    void *pMem) try {
  auto pfnFree = ur_lib::getContext()->urDdiTable.USM.pfnFree;
  if (nullptr == pfnFree)
    return UR_RESULT_ERROR_UNINITIALIZED;

  return pfnFree(hContext, pMem);
} catch (...) {
  return exceptionToResult(std::current_exception());
}

///////////////////////////////////////////////////////////////////////////////
/// @brief Get USM memory object allocation information
///
/// @returns
///     - ::UR_RESULT_SUCCESS
///     - ::UR_RESULT_ERROR_UNINITIALIZED
///     - ::UR_RESULT_ERROR_DEVICE_LOST
///     - ::UR_RESULT_ERROR_ADAPTER_SPECIFIC
///     - ::UR_RESULT_ERROR_INVALID_NULL_HANDLE
///         + `NULL == hContext`
///     - ::UR_RESULT_ERROR_INVALID_NULL_POINTER
///         + `NULL == pMem`
///     - ::UR_RESULT_ERROR_INVALID_ENUMERATION
///         + `::UR_USM_ALLOC_INFO_POOL < propName`
///     - ::UR_RESULT_ERROR_INVALID_CONTEXT
///     - ::UR_RESULT_ERROR_INVALID_VALUE
///     - ::UR_RESULT_ERROR_INVALID_MEM_OBJECT
///     - ::UR_RESULT_ERROR_OUT_OF_HOST_MEMORY
ur_result_t UR_APICALL urUSMGetMemAllocInfo(
    /// [in] handle of the context object
    ur_context_handle_t hContext,
    /// [in] pointer to USM memory object
    const void *pMem,
    /// [in] the name of the USM allocation property to query
    ur_usm_alloc_info_t propName,
    /// [in] size in bytes of the USM allocation property value
    size_t propSize,
    /// [out][optional][typename(propName, propSize)] value of the USM
    /// allocation property
    void *pPropValue,
    /// [out][optional] bytes returned in USM allocation property
    size_t *pPropSizeRet) try {
  auto pfnGetMemAllocInfo =
      ur_lib::getContext()->urDdiTable.USM.pfnGetMemAllocInfo;
  if (nullptr == pfnGetMemAllocInfo)
    return UR_RESULT_ERROR_UNINITIALIZED;

  return pfnGetMemAllocInfo(hContext, pMem, propName, propSize, pPropValue,
                            pPropSizeRet);
} catch (...) {
  return exceptionToResult(std::current_exception());
}

///////////////////////////////////////////////////////////////////////////////
/// @brief Create USM memory pool with desired properties.
///
/// @details
///     - UR can create multiple instances of the pool depending on allocation
///       requests.
///     - See also ::ur_usm_pool_limits_desc_t.
///
/// @returns
///     - ::UR_RESULT_SUCCESS
///     - ::UR_RESULT_ERROR_UNINITIALIZED
///     - ::UR_RESULT_ERROR_DEVICE_LOST
///     - ::UR_RESULT_ERROR_ADAPTER_SPECIFIC
///     - ::UR_RESULT_ERROR_INVALID_NULL_HANDLE
///         + `NULL == hContext`
///     - ::UR_RESULT_ERROR_INVALID_NULL_POINTER
///         + `NULL == pPoolDesc`
///         + `NULL == ppPool`
///     - ::UR_RESULT_ERROR_INVALID_ENUMERATION
///         + `::UR_USM_POOL_FLAGS_MASK & pPoolDesc->flags`
///     - ::UR_RESULT_ERROR_INVALID_VALUE
///     - ::UR_RESULT_ERROR_OUT_OF_HOST_MEMORY
///     - ::UR_RESULT_ERROR_UNSUPPORTED_FEATURE
///         + If any device associated with `hContext` reports `false` for
///         ::UR_DEVICE_INFO_USM_POOL_SUPPORT
ur_result_t UR_APICALL urUSMPoolCreate(
    /// [in] handle of the context object
    ur_context_handle_t hContext,
    /// [in] pointer to USM pool descriptor. Can be chained with
    /// ::ur_usm_pool_limits_desc_t
    ur_usm_pool_desc_t *pPoolDesc,
    /// [out][alloc] pointer to USM memory pool
    ur_usm_pool_handle_t *ppPool) try {
  auto pfnPoolCreate = ur_lib::getContext()->urDdiTable.USM.pfnPoolCreate;
  if (nullptr == pfnPoolCreate)
    return UR_RESULT_ERROR_UNINITIALIZED;

  return pfnPoolCreate(hContext, pPoolDesc, ppPool);
} catch (...) {
  return exceptionToResult(std::current_exception());
}

///////////////////////////////////////////////////////////////////////////////
/// @brief Get a reference to the pool handle. Increment its reference count
///
/// @returns
///     - ::UR_RESULT_SUCCESS
///     - ::UR_RESULT_ERROR_UNINITIALIZED
///     - ::UR_RESULT_ERROR_DEVICE_LOST
///     - ::UR_RESULT_ERROR_ADAPTER_SPECIFIC
///     - ::UR_RESULT_ERROR_INVALID_NULL_HANDLE
///         + `NULL == pPool`
///     - ::UR_RESULT_ERROR_UNSUPPORTED_FEATURE
ur_result_t UR_APICALL urUSMPoolRetain(
    /// [in][retain] pointer to USM memory pool
    ur_usm_pool_handle_t pPool) try {
  auto pfnPoolRetain = ur_lib::getContext()->urDdiTable.USM.pfnPoolRetain;
  if (nullptr == pfnPoolRetain)
    return UR_RESULT_ERROR_UNINITIALIZED;

  return pfnPoolRetain(pPool);
} catch (...) {
  return exceptionToResult(std::current_exception());
}

///////////////////////////////////////////////////////////////////////////////
/// @brief Decrement the pool's reference count and delete the pool if the
///        reference count becomes zero.
///
/// @details
///     - All allocation belonging to the pool must be freed prior to the the
///       reference count becoming zero.
///     - If the pool is deleted, this function returns all its reserved memory
///       to the driver.
///
/// @returns
///     - ::UR_RESULT_SUCCESS
///     - ::UR_RESULT_ERROR_UNINITIALIZED
///     - ::UR_RESULT_ERROR_DEVICE_LOST
///     - ::UR_RESULT_ERROR_ADAPTER_SPECIFIC
///     - ::UR_RESULT_ERROR_INVALID_NULL_HANDLE
///         + `NULL == pPool`
///     - ::UR_RESULT_ERROR_UNSUPPORTED_FEATURE
ur_result_t UR_APICALL urUSMPoolRelease(
    /// [in][release] pointer to USM memory pool
    ur_usm_pool_handle_t pPool) try {
  auto pfnPoolRelease = ur_lib::getContext()->urDdiTable.USM.pfnPoolRelease;
  if (nullptr == pfnPoolRelease)
    return UR_RESULT_ERROR_UNINITIALIZED;

  return pfnPoolRelease(pPool);
} catch (...) {
  return exceptionToResult(std::current_exception());
}

///////////////////////////////////////////////////////////////////////////////
/// @brief Query information about a USM memory pool
///
/// @returns
///     - ::UR_RESULT_SUCCESS
///     - ::UR_RESULT_ERROR_UNINITIALIZED
///     - ::UR_RESULT_ERROR_DEVICE_LOST
///     - ::UR_RESULT_ERROR_ADAPTER_SPECIFIC
///     - ::UR_RESULT_ERROR_INVALID_NULL_HANDLE
///         + `NULL == hPool`
///     - ::UR_RESULT_ERROR_INVALID_ENUMERATION
///         + `::UR_USM_POOL_INFO_USED_HIGH_EXP < propName`
///     - ::UR_RESULT_ERROR_UNSUPPORTED_ENUMERATION
///         + If `propName` is not supported by the adapter.
///     - ::UR_RESULT_ERROR_INVALID_SIZE
///         + `propSize == 0 && pPropValue != NULL`
///         + If `propSize` is less than the real number of bytes needed to
///         return the info.
///     - ::UR_RESULT_ERROR_INVALID_NULL_POINTER
///         + `propSize != 0 && pPropValue == NULL`
///         + `pPropValue == NULL && pPropSizeRet == NULL`
///     - ::UR_RESULT_ERROR_OUT_OF_HOST_MEMORY
///     - ::UR_RESULT_ERROR_OUT_OF_RESOURCES
///     - ::UR_RESULT_ERROR_UNSUPPORTED_FEATURE
ur_result_t UR_APICALL urUSMPoolGetInfo(
    /// [in] handle of the USM memory pool
    ur_usm_pool_handle_t hPool,
    /// [in] name of the pool property to query
    ur_usm_pool_info_t propName,
    /// [in] size in bytes of the pool property value provided
    size_t propSize,
    /// [out][optional][typename(propName, propSize)] value of the pool
    /// property
    void *pPropValue,
    /// [out][optional] size in bytes returned in pool property value
    size_t *pPropSizeRet) try {
  auto pfnPoolGetInfo = ur_lib::getContext()->urDdiTable.USM.pfnPoolGetInfo;
  if (nullptr == pfnPoolGetInfo)
    return UR_RESULT_ERROR_UNINITIALIZED;

  return pfnPoolGetInfo(hPool, propName, propSize, pPropValue, pPropSizeRet);
} catch (...) {
  return exceptionToResult(std::current_exception());
}

///////////////////////////////////////////////////////////////////////////////
/// @brief Get information about the minimum and recommended granularity of
///        physical and virtual memory.
///
/// @returns
///     - ::UR_RESULT_SUCCESS
///     - ::UR_RESULT_ERROR_UNINITIALIZED
///     - ::UR_RESULT_ERROR_DEVICE_LOST
///     - ::UR_RESULT_ERROR_ADAPTER_SPECIFIC
///     - ::UR_RESULT_ERROR_INVALID_NULL_HANDLE
///         + `NULL == hContext`
///     - ::UR_RESULT_ERROR_INVALID_ENUMERATION
///         + `::UR_VIRTUAL_MEM_GRANULARITY_INFO_RECOMMENDED < propName`
///     - ::UR_RESULT_ERROR_UNSUPPORTED_ENUMERATION
///         + If `propName` is not supported by the adapter.
///     - ::UR_RESULT_ERROR_INVALID_SIZE
///         + `propSize == 0 && pPropValue != NULL`
///         + If `propSize` is less than the real number of bytes needed to
///         return the info.
///     - ::UR_RESULT_ERROR_INVALID_NULL_POINTER
///         + `propSize != 0 && pPropValue == NULL`
///         + `pPropValue == NULL && pPropSizeRet == NULL`
///     - ::UR_RESULT_ERROR_INVALID_DEVICE
///     - ::UR_RESULT_ERROR_INVALID_CONTEXT
///     - ::UR_RESULT_ERROR_OUT_OF_RESOURCES
///     - ::UR_RESULT_ERROR_OUT_OF_HOST_MEMORY
ur_result_t UR_APICALL urVirtualMemGranularityGetInfo(
    /// [in] handle of the context object.
    ur_context_handle_t hContext,
    /// [in][optional] is the device to get the granularity from, if the
    /// device is null then the granularity is suitable for all devices in
    /// context.
    ur_device_handle_t hDevice,
    /// [in] allocation size in bytes for which the alignment is being
    /// queried.
    size_t allocationSize,
    /// [in] type of the info to query.
    ur_virtual_mem_granularity_info_t propName,
    /// [in] size in bytes of the memory pointed to by pPropValue.
    size_t propSize,
    /// [out][optional][typename(propName, propSize)] array of bytes holding
    /// the info. If propSize is less than the real number of bytes needed to
    /// return the info then the ::UR_RESULT_ERROR_INVALID_SIZE error is
    /// returned and pPropValue is not used.
    void *pPropValue,
    /// [out][optional] pointer to the actual size in bytes of the queried
    /// propName."
    size_t *pPropSizeRet) try {
  auto pfnGranularityGetInfo =
      ur_lib::getContext()->urDdiTable.VirtualMem.pfnGranularityGetInfo;
  if (nullptr == pfnGranularityGetInfo)
    return UR_RESULT_ERROR_UNINITIALIZED;

  return pfnGranularityGetInfo(hContext, hDevice, allocationSize, propName,
                               propSize, pPropValue, pPropSizeRet);
} catch (...) {
  return exceptionToResult(std::current_exception());
}

///////////////////////////////////////////////////////////////////////////////
/// @brief Reserve a virtual memory range.
///
/// @returns
///     - ::UR_RESULT_SUCCESS
///     - ::UR_RESULT_ERROR_UNINITIALIZED
///     - ::UR_RESULT_ERROR_DEVICE_LOST
///     - ::UR_RESULT_ERROR_ADAPTER_SPECIFIC
///     - ::UR_RESULT_ERROR_INVALID_NULL_HANDLE
///         + `NULL == hContext`
///     - ::UR_RESULT_ERROR_INVALID_NULL_POINTER
///         + `NULL == ppStart`
ur_result_t UR_APICALL urVirtualMemReserve(
    /// [in] handle of the context object.
    ur_context_handle_t hContext,
    /// [in][optional] pointer to the start of the virtual memory region to
    /// reserve, specifying a null value causes the implementation to select a
    /// start address.
    const void *pStart,
    /// [in] size in bytes of the virtual address range to reserve.
    size_t size,
    /// [out] pointer to the returned address at the start of reserved virtual
    /// memory range.
    void **ppStart) try {
  auto pfnReserve = ur_lib::getContext()->urDdiTable.VirtualMem.pfnReserve;
  if (nullptr == pfnReserve)
    return UR_RESULT_ERROR_UNINITIALIZED;

  return pfnReserve(hContext, pStart, size, ppStart);
} catch (...) {
  return exceptionToResult(std::current_exception());
}

///////////////////////////////////////////////////////////////////////////////
/// @brief Free a virtual memory range.
///
/// @returns
///     - ::UR_RESULT_SUCCESS
///     - ::UR_RESULT_ERROR_UNINITIALIZED
///     - ::UR_RESULT_ERROR_DEVICE_LOST
///     - ::UR_RESULT_ERROR_ADAPTER_SPECIFIC
///     - ::UR_RESULT_ERROR_INVALID_NULL_HANDLE
///         + `NULL == hContext`
///     - ::UR_RESULT_ERROR_INVALID_NULL_POINTER
///         + `NULL == pStart`
ur_result_t UR_APICALL urVirtualMemFree(
    /// [in] handle of the context object.
    ur_context_handle_t hContext,
    /// [in] pointer to the start of the virtual memory range to free.
    const void *pStart,
    /// [in] size in bytes of the virtual memory range to free.
    size_t size) try {
  auto pfnFree = ur_lib::getContext()->urDdiTable.VirtualMem.pfnFree;
  if (nullptr == pfnFree)
    return UR_RESULT_ERROR_UNINITIALIZED;

  return pfnFree(hContext, pStart, size);
} catch (...) {
  return exceptionToResult(std::current_exception());
}

///////////////////////////////////////////////////////////////////////////////
/// @brief Map a virtual memory range to a physical memory handle.
///
/// @returns
///     - ::UR_RESULT_SUCCESS
///     - ::UR_RESULT_ERROR_UNINITIALIZED
///     - ::UR_RESULT_ERROR_DEVICE_LOST
///     - ::UR_RESULT_ERROR_ADAPTER_SPECIFIC
///     - ::UR_RESULT_ERROR_INVALID_NULL_HANDLE
///         + `NULL == hContext`
///         + `NULL == hPhysicalMem`
///     - ::UR_RESULT_ERROR_INVALID_NULL_POINTER
///         + `NULL == pStart`
///     - ::UR_RESULT_ERROR_INVALID_ENUMERATION
///         + `::UR_VIRTUAL_MEM_ACCESS_FLAGS_MASK & flags`
ur_result_t UR_APICALL urVirtualMemMap(
    /// [in] handle to the context object.
    ur_context_handle_t hContext,
    /// [in] pointer to the start of the virtual memory range.
    const void *pStart,
    /// [in] size in bytes of the virtual memory range to map.
    size_t size,
    /// [in] handle of the physical memory to map pStart to.
    ur_physical_mem_handle_t hPhysicalMem,
    /// [in] offset in bytes into the physical memory to map pStart to.
    size_t offset,
    /// [in] access flags for the physical memory mapping.
    ur_virtual_mem_access_flags_t flags) try {
  auto pfnMap = ur_lib::getContext()->urDdiTable.VirtualMem.pfnMap;
  if (nullptr == pfnMap)
    return UR_RESULT_ERROR_UNINITIALIZED;

  return pfnMap(hContext, pStart, size, hPhysicalMem, offset, flags);
} catch (...) {
  return exceptionToResult(std::current_exception());
}

///////////////////////////////////////////////////////////////////////////////
/// @brief Unmap a virtual memory range previously mapped in a context.
///
/// @details
///     - After a call to this function, the virtual memory range is left in a
///       state ready to be remapped.
///
/// @returns
///     - ::UR_RESULT_SUCCESS
///     - ::UR_RESULT_ERROR_UNINITIALIZED
///     - ::UR_RESULT_ERROR_DEVICE_LOST
///     - ::UR_RESULT_ERROR_ADAPTER_SPECIFIC
///     - ::UR_RESULT_ERROR_INVALID_NULL_HANDLE
///         + `NULL == hContext`
///     - ::UR_RESULT_ERROR_INVALID_NULL_POINTER
///         + `NULL == pStart`
ur_result_t UR_APICALL urVirtualMemUnmap(
    /// [in] handle to the context object.
    ur_context_handle_t hContext,
    /// [in] pointer to the start of the mapped virtual memory range
    const void *pStart,
    /// [in] size in bytes of the virtual memory range.
    size_t size) try {
  auto pfnUnmap = ur_lib::getContext()->urDdiTable.VirtualMem.pfnUnmap;
  if (nullptr == pfnUnmap)
    return UR_RESULT_ERROR_UNINITIALIZED;

  return pfnUnmap(hContext, pStart, size);
} catch (...) {
  return exceptionToResult(std::current_exception());
}

///////////////////////////////////////////////////////////////////////////////
/// @brief Set the access mode of a mapped virtual memory range.
///
/// @returns
///     - ::UR_RESULT_SUCCESS
///     - ::UR_RESULT_ERROR_UNINITIALIZED
///     - ::UR_RESULT_ERROR_DEVICE_LOST
///     - ::UR_RESULT_ERROR_ADAPTER_SPECIFIC
///     - ::UR_RESULT_ERROR_INVALID_NULL_HANDLE
///         + `NULL == hContext`
///     - ::UR_RESULT_ERROR_INVALID_NULL_POINTER
///         + `NULL == pStart`
///     - ::UR_RESULT_ERROR_INVALID_ENUMERATION
///         + `::UR_VIRTUAL_MEM_ACCESS_FLAGS_MASK & flags`
ur_result_t UR_APICALL urVirtualMemSetAccess(
    /// [in] handle to the context object.
    ur_context_handle_t hContext,
    /// [in] pointer to the start of the virtual memory range.
    const void *pStart,
    /// [in] size in bytes of the virtual memory range.
    size_t size,
    /// [in] access flags to set for the mapped virtual memory range.
    ur_virtual_mem_access_flags_t flags) try {
  auto pfnSetAccess = ur_lib::getContext()->urDdiTable.VirtualMem.pfnSetAccess;
  if (nullptr == pfnSetAccess)
    return UR_RESULT_ERROR_UNINITIALIZED;

  return pfnSetAccess(hContext, pStart, size, flags);
} catch (...) {
  return exceptionToResult(std::current_exception());
}

///////////////////////////////////////////////////////////////////////////////
/// @brief Get information about a mapped virtual memory range.
///
/// @returns
///     - ::UR_RESULT_SUCCESS
///     - ::UR_RESULT_ERROR_UNINITIALIZED
///     - ::UR_RESULT_ERROR_DEVICE_LOST
///     - ::UR_RESULT_ERROR_ADAPTER_SPECIFIC
///     - ::UR_RESULT_ERROR_INVALID_NULL_HANDLE
///         + `NULL == hContext`
///     - ::UR_RESULT_ERROR_INVALID_NULL_POINTER
///         + `NULL == pStart`
///     - ::UR_RESULT_ERROR_INVALID_ENUMERATION
///         + `::UR_VIRTUAL_MEM_INFO_ACCESS_MODE < propName`
ur_result_t UR_APICALL urVirtualMemGetInfo(
    /// [in] handle to the context object.
    ur_context_handle_t hContext,
    /// [in] pointer to the start of the virtual memory range.
    const void *pStart,
    /// [in] size in bytes of the virtual memory range.
    size_t size,
    /// [in] type of the info to query.
    ur_virtual_mem_info_t propName,
    /// [in] size in bytes of the memory pointed to by pPropValue.
    size_t propSize,
    /// [out][optional][typename(propName, propSize)] array of bytes holding
    /// the info. If propSize is less than the real number of bytes needed to
    /// return the info then the ::UR_RESULT_ERROR_INVALID_SIZE error is
    /// returned and pPropValue is not used.
    void *pPropValue,
    /// [out][optional] pointer to the actual size in bytes of the queried
    /// propName."
    size_t *pPropSizeRet) try {
  auto pfnGetInfo = ur_lib::getContext()->urDdiTable.VirtualMem.pfnGetInfo;
  if (nullptr == pfnGetInfo)
    return UR_RESULT_ERROR_UNINITIALIZED;

  return pfnGetInfo(hContext, pStart, size, propName, propSize, pPropValue,
                    pPropSizeRet);
} catch (...) {
  return exceptionToResult(std::current_exception());
}

///////////////////////////////////////////////////////////////////////////////
/// @brief Create a physical memory handle that virtual memory can be mapped to.
///
/// @returns
///     - ::UR_RESULT_SUCCESS
///     - ::UR_RESULT_ERROR_UNINITIALIZED
///     - ::UR_RESULT_ERROR_DEVICE_LOST
///     - ::UR_RESULT_ERROR_ADAPTER_SPECIFIC
///     - ::UR_RESULT_ERROR_INVALID_NULL_HANDLE
///         + `NULL == hContext`
///         + `NULL == hDevice`
///     - ::UR_RESULT_ERROR_INVALID_ENUMERATION
///         + `NULL != pProperties && ::UR_PHYSICAL_MEM_FLAGS_MASK &
///         pProperties->flags`
///     - ::UR_RESULT_ERROR_INVALID_NULL_POINTER
///         + `NULL == phPhysicalMem`
///     - ::UR_RESULT_ERROR_INVALID_SIZE
///         + If size is not a multiple of
///         ::UR_VIRTUAL_MEM_GRANULARITY_INFO_MINIMUM.
ur_result_t UR_APICALL urPhysicalMemCreate(
    /// [in] handle of the context object.
    ur_context_handle_t hContext,
    /// [in] handle of the device object.
    ur_device_handle_t hDevice,
    /// [in] size in bytes of physical memory to allocate, must be a multiple
    /// of ::UR_VIRTUAL_MEM_GRANULARITY_INFO_MINIMUM.
    size_t size,
    /// [in][optional] pointer to physical memory creation properties.
    const ur_physical_mem_properties_t *pProperties,
    /// [out][alloc] pointer to handle of physical memory object created.
    ur_physical_mem_handle_t *phPhysicalMem) try {
  auto pfnCreate = ur_lib::getContext()->urDdiTable.PhysicalMem.pfnCreate;
  if (nullptr == pfnCreate)
    return UR_RESULT_ERROR_UNINITIALIZED;

  return pfnCreate(hContext, hDevice, size, pProperties, phPhysicalMem);
} catch (...) {
  return exceptionToResult(std::current_exception());
}

///////////////////////////////////////////////////////////////////////////////
/// @brief Retain a physical memory handle, increment its reference count.
///
/// @returns
///     - ::UR_RESULT_SUCCESS
///     - ::UR_RESULT_ERROR_UNINITIALIZED
///     - ::UR_RESULT_ERROR_DEVICE_LOST
///     - ::UR_RESULT_ERROR_ADAPTER_SPECIFIC
///     - ::UR_RESULT_ERROR_INVALID_NULL_HANDLE
///         + `NULL == hPhysicalMem`
ur_result_t UR_APICALL urPhysicalMemRetain(
    /// [in][retain] handle of the physical memory object to retain.
    ur_physical_mem_handle_t hPhysicalMem) try {
  auto pfnRetain = ur_lib::getContext()->urDdiTable.PhysicalMem.pfnRetain;
  if (nullptr == pfnRetain)
    return UR_RESULT_ERROR_UNINITIALIZED;

  return pfnRetain(hPhysicalMem);
} catch (...) {
  return exceptionToResult(std::current_exception());
}

///////////////////////////////////////////////////////////////////////////////
/// @brief Release a physical memory handle, decrement its reference count.
///
/// @returns
///     - ::UR_RESULT_SUCCESS
///     - ::UR_RESULT_ERROR_UNINITIALIZED
///     - ::UR_RESULT_ERROR_DEVICE_LOST
///     - ::UR_RESULT_ERROR_ADAPTER_SPECIFIC
///     - ::UR_RESULT_ERROR_INVALID_NULL_HANDLE
///         + `NULL == hPhysicalMem`
ur_result_t UR_APICALL urPhysicalMemRelease(
    /// [in][release] handle of the physical memory object to release.
    ur_physical_mem_handle_t hPhysicalMem) try {
  auto pfnRelease = ur_lib::getContext()->urDdiTable.PhysicalMem.pfnRelease;
  if (nullptr == pfnRelease)
    return UR_RESULT_ERROR_UNINITIALIZED;

  return pfnRelease(hPhysicalMem);
} catch (...) {
  return exceptionToResult(std::current_exception());
}

///////////////////////////////////////////////////////////////////////////////
/// @brief Get information about a physical memory object.
///
/// @returns
///     - ::UR_RESULT_SUCCESS
///     - ::UR_RESULT_ERROR_UNINITIALIZED
///     - ::UR_RESULT_ERROR_DEVICE_LOST
///     - ::UR_RESULT_ERROR_ADAPTER_SPECIFIC
///     - ::UR_RESULT_ERROR_INVALID_NULL_HANDLE
///         + `NULL == hPhysicalMem`
///     - ::UR_RESULT_ERROR_INVALID_ENUMERATION
///         + `::UR_PHYSICAL_MEM_INFO_REFERENCE_COUNT < propName`
ur_result_t UR_APICALL urPhysicalMemGetInfo(
    /// [in] handle of the physical memory object to query.
    ur_physical_mem_handle_t hPhysicalMem,
    /// [in] type of the info to query.
    ur_physical_mem_info_t propName,
    /// [in] size in bytes of the memory pointed to by pPropValue.
    size_t propSize,
    /// [out][optional][typename(propName, propSize)] array of bytes holding
    /// the info. If propSize is less than the real number of bytes needed to
    /// return the info then the ::UR_RESULT_ERROR_INVALID_SIZE error is
    /// returned and pPropValue is not used.
    void *pPropValue,
    /// [out][optional] pointer to the actual size in bytes of the queried
    /// propName."
    size_t *pPropSizeRet) try {
  auto pfnGetInfo = ur_lib::getContext()->urDdiTable.PhysicalMem.pfnGetInfo;
  if (nullptr == pfnGetInfo)
    return UR_RESULT_ERROR_UNINITIALIZED;

  return pfnGetInfo(hPhysicalMem, propName, propSize, pPropValue, pPropSizeRet);
} catch (...) {
  return exceptionToResult(std::current_exception());
}

///////////////////////////////////////////////////////////////////////////////
/// @brief Create a program object from input intermediate language.
///
/// @details
///     - The application may call this function from simultaneous threads.
///     - The adapter may (but is not required to) perform validation of the
///       provided module during this call.
///
/// @remarks
///   _Analogues_
///     - **clCreateProgramWithIL**
///
/// @returns
///     - ::UR_RESULT_SUCCESS
///     - ::UR_RESULT_ERROR_UNINITIALIZED
///     - ::UR_RESULT_ERROR_DEVICE_LOST
///     - ::UR_RESULT_ERROR_ADAPTER_SPECIFIC
///     - ::UR_RESULT_ERROR_INVALID_NULL_HANDLE
///         + `NULL == hContext`
///     - ::UR_RESULT_ERROR_INVALID_NULL_POINTER
///         + `NULL == pIL`
///         + `NULL == phProgram`
///         + `NULL != pProperties && pProperties->count > 0 && NULL ==
///         pProperties->pMetadatas`
///     - ::UR_RESULT_ERROR_INVALID_SIZE
///         + `NULL != pProperties && NULL != pProperties->pMetadatas &&
///         pProperties->count == 0`
///         + `length == 0`
///     - ::UR_RESULT_ERROR_INVALID_BINARY
///         + If `pIL` is not a valid IL binary for devices in `hContext`.
///     - ::UR_RESULT_ERROR_COMPILER_NOT_AVAILABLE
///         + If devices in `hContext` don't have the capability to compile an
///         IL binary at runtime.
ur_result_t UR_APICALL urProgramCreateWithIL(
    /// [in] handle of the context instance
    ur_context_handle_t hContext,
    /// [in] pointer to IL binary.
    const void *pIL,
    /// [in] length of `pIL` in bytes.
    size_t length,
    /// [in][optional] pointer to program creation properties.
    const ur_program_properties_t *pProperties,
    /// [out][alloc] pointer to handle of program object created.
    ur_program_handle_t *phProgram) try {
  auto pfnCreateWithIL =
      ur_lib::getContext()->urDdiTable.Program.pfnCreateWithIL;
  if (nullptr == pfnCreateWithIL)
    return UR_RESULT_ERROR_UNINITIALIZED;

  return pfnCreateWithIL(hContext, pIL, length, pProperties, phProgram);
} catch (...) {
  return exceptionToResult(std::current_exception());
}

///////////////////////////////////////////////////////////////////////////////
/// @brief Create a program object from native binaries for the specified
///        devices.
///
/// @details
///     - The application may call this function from simultaneous threads.
///     - Following a successful call to this entry point, `phProgram` will
///       contain binaries of type ::UR_PROGRAM_BINARY_TYPE_COMPILED_OBJECT or
///       ::UR_PROGRAM_BINARY_TYPE_LIBRARY for the specified devices in
///       `phDevices`.
///     - The devices specified by `phDevices` must be associated with the
///       context.
///     - The adapter may (but is not required to) perform validation of the
///       provided modules during this call.
///
/// @remarks
///   _Analogues_
///     - **clCreateProgramWithBinary**
///
/// @returns
///     - ::UR_RESULT_SUCCESS
///     - ::UR_RESULT_ERROR_UNINITIALIZED
///     - ::UR_RESULT_ERROR_DEVICE_LOST
///     - ::UR_RESULT_ERROR_ADAPTER_SPECIFIC
///     - ::UR_RESULT_ERROR_INVALID_NULL_HANDLE
///         + `NULL == hContext`
///     - ::UR_RESULT_ERROR_INVALID_NULL_POINTER
///         + `NULL == phDevices`
///         + `NULL == pLengths`
///         + `NULL == ppBinaries`
///         + `NULL == phProgram`
///         + `NULL != pProperties && pProperties->count > 0 && NULL ==
///         pProperties->pMetadatas`
///     - ::UR_RESULT_ERROR_INVALID_SIZE
///         + `NULL != pProperties && NULL != pProperties->pMetadatas &&
///         pProperties->count == 0`
///         + `numDevices == 0`
///     - ::UR_RESULT_ERROR_INVALID_NATIVE_BINARY
///         + If any binary in `ppBinaries` isn't a valid binary for the
///         corresponding device in `phDevices.`
ur_result_t UR_APICALL urProgramCreateWithBinary(
    /// [in] handle of the context instance
    ur_context_handle_t hContext,
    /// [in] number of devices
    uint32_t numDevices,
    /// [in][range(0, numDevices)] a pointer to a list of device handles. The
    /// binaries are loaded for devices specified in this list.
    ur_device_handle_t *phDevices,
    /// [in][range(0, numDevices)] array of sizes of program binaries
    /// specified by `pBinaries` (in bytes).
    size_t *pLengths,
    /// [in][range(0, numDevices)] pointer to program binaries to be loaded
    /// for devices specified by `phDevices`.
    const uint8_t **ppBinaries,
    /// [in][optional] pointer to program creation properties.
    const ur_program_properties_t *pProperties,
    /// [out][alloc] pointer to handle of Program object created.
    ur_program_handle_t *phProgram) try {
  auto pfnCreateWithBinary =
      ur_lib::getContext()->urDdiTable.Program.pfnCreateWithBinary;
  if (nullptr == pfnCreateWithBinary)
    return UR_RESULT_ERROR_UNINITIALIZED;

  return pfnCreateWithBinary(hContext, numDevices, phDevices, pLengths,
                             ppBinaries, pProperties, phProgram);
} catch (...) {
  return exceptionToResult(std::current_exception());
}

///////////////////////////////////////////////////////////////////////////////
/// @brief Produces an executable program from one program, negates need for the
///        linking step.
///
/// @details
///     - The application may call this function from simultaneous threads.
///     - Following a successful call to this entry point, the program passed
///       will contain a binary of the ::UR_PROGRAM_BINARY_TYPE_EXECUTABLE type
///       for each device in `hContext`.
///
/// @remarks
///   _Analogues_
///     - **clBuildProgram**
///
/// @returns
///     - ::UR_RESULT_SUCCESS
///     - ::UR_RESULT_ERROR_UNINITIALIZED
///     - ::UR_RESULT_ERROR_DEVICE_LOST
///     - ::UR_RESULT_ERROR_ADAPTER_SPECIFIC
///     - ::UR_RESULT_ERROR_INVALID_NULL_HANDLE
///         + `NULL == hContext`
///         + `NULL == hProgram`
///     - ::UR_RESULT_ERROR_INVALID_PROGRAM
///         + If `hProgram` isn't a valid program object.
///     - ::UR_RESULT_ERROR_PROGRAM_BUILD_FAILURE
///         + If an error occurred when building `hProgram`.
ur_result_t UR_APICALL urProgramBuild(
    /// [in] handle of the context instance.
    ur_context_handle_t hContext,
    /// [in] Handle of the program to build.
    ur_program_handle_t hProgram,
    /// [in][optional] pointer to build options null-terminated string.
    const char *pOptions) try {
  auto pfnBuild = ur_lib::getContext()->urDdiTable.Program.pfnBuild;
  if (nullptr == pfnBuild)
    return UR_RESULT_ERROR_UNINITIALIZED;

  return pfnBuild(hContext, hProgram, pOptions);
} catch (...) {
  return exceptionToResult(std::current_exception());
}

///////////////////////////////////////////////////////////////////////////////
/// @brief Produces an executable program from one or more programs.
///
/// @details
///     - The application may call this function from simultaneous threads.
///     - Following a successful call to this entry point `hProgram` will
///       contain a binary of the ::UR_PROGRAM_BINARY_TYPE_COMPILED_OBJECT type
///       for each device in `hContext`.
///
/// @remarks
///   _Analogues_
///     - **clCompileProgram**
///
/// @returns
///     - ::UR_RESULT_SUCCESS
///     - ::UR_RESULT_ERROR_UNINITIALIZED
///     - ::UR_RESULT_ERROR_DEVICE_LOST
///     - ::UR_RESULT_ERROR_ADAPTER_SPECIFIC
///     - ::UR_RESULT_ERROR_INVALID_NULL_HANDLE
///         + `NULL == hContext`
///         + `NULL == hProgram`
///     - ::UR_RESULT_ERROR_INVALID_PROGRAM
///         + If `hProgram` isn't a valid program object.
///     - ::UR_RESULT_ERROR_PROGRAM_BUILD_FAILURE
///         + If an error occurred while compiling `hProgram`.
ur_result_t UR_APICALL urProgramCompile(
    /// [in] handle of the context instance.
    ur_context_handle_t hContext,
    /// [in][out] handle of the program to compile.
    ur_program_handle_t hProgram,
    /// [in][optional] pointer to build options null-terminated string.
    const char *pOptions) try {
  auto pfnCompile = ur_lib::getContext()->urDdiTable.Program.pfnCompile;
  if (nullptr == pfnCompile)
    return UR_RESULT_ERROR_UNINITIALIZED;

  return pfnCompile(hContext, hProgram, pOptions);
} catch (...) {
  return exceptionToResult(std::current_exception());
}

///////////////////////////////////////////////////////////////////////////////
/// @brief Produces an executable program from one or more programs.
///
/// @details
///     - The application may call this function from simultaneous threads.
///     - Following a successful call to this entry point the program returned
///       in `phProgram` will contain a binary of the
///       ::UR_PROGRAM_BINARY_TYPE_EXECUTABLE type for each device in
///       `hContext`.
///     - If a non-success code is returned, adapters may store a program in
///       `phProgram`. This program should only be used with
///       `::urProgramGetBuildInfo` to get the build log for the failure.
///       Adapters which do not do not support producing build logs must set
///       this value to `nullptr`.
///
/// @remarks
///   _Analogues_
///     - **clLinkProgram**
///
/// @returns
///     - ::UR_RESULT_SUCCESS
///     - ::UR_RESULT_ERROR_UNINITIALIZED
///     - ::UR_RESULT_ERROR_DEVICE_LOST
///     - ::UR_RESULT_ERROR_ADAPTER_SPECIFIC
///     - ::UR_RESULT_ERROR_INVALID_NULL_HANDLE
///         + `NULL == hContext`
///     - ::UR_RESULT_ERROR_INVALID_NULL_POINTER
///         + `NULL == phPrograms`
///         + `NULL == phProgram`
///     - ::UR_RESULT_ERROR_INVALID_PROGRAM
///         + If one of the programs in `phPrograms` isn't a valid program
///         object.
///     - ::UR_RESULT_ERROR_INVALID_SIZE
///         + `count == 0`
///     - ::UR_RESULT_ERROR_PROGRAM_LINK_FAILURE
///         + If an error occurred while linking `phPrograms`.
ur_result_t UR_APICALL urProgramLink(
    /// [in] handle of the context instance.
    ur_context_handle_t hContext,
    /// [in] number of program handles in `phPrograms`.
    uint32_t count,
    /// [in][range(0, count)] pointer to array of program handles.
    const ur_program_handle_t *phPrograms,
    /// [in][optional] pointer to linker options null-terminated string.
    const char *pOptions,
    /// [out][alloc] pointer to handle of program object created.
    ur_program_handle_t *phProgram) try {
  if (nullptr != phProgram) {
    *phProgram = nullptr;
  }
  auto pfnLink = ur_lib::getContext()->urDdiTable.Program.pfnLink;
  if (nullptr == pfnLink)
    return UR_RESULT_ERROR_UNINITIALIZED;

  return pfnLink(hContext, count, phPrograms, pOptions, phProgram);
} catch (...) {
  return exceptionToResult(std::current_exception());
}

///////////////////////////////////////////////////////////////////////////////
/// @brief Get a reference to the Program object.
///
/// @details
///     - Get a reference to the Program object handle. Increment its reference
///       count
///     - The application may call this function from simultaneous threads.
///     - The implementation of this function should be lock-free.
///
/// @remarks
///   _Analogues_
///     - **clRetainProgram**
///
/// @returns
///     - ::UR_RESULT_SUCCESS
///     - ::UR_RESULT_ERROR_UNINITIALIZED
///     - ::UR_RESULT_ERROR_DEVICE_LOST
///     - ::UR_RESULT_ERROR_ADAPTER_SPECIFIC
///     - ::UR_RESULT_ERROR_INVALID_NULL_HANDLE
///         + `NULL == hProgram`
ur_result_t UR_APICALL urProgramRetain(
    /// [in][retain] handle for the Program to retain
    ur_program_handle_t hProgram) try {
  auto pfnRetain = ur_lib::getContext()->urDdiTable.Program.pfnRetain;
  if (nullptr == pfnRetain)
    return UR_RESULT_ERROR_UNINITIALIZED;

  return pfnRetain(hProgram);
} catch (...) {
  return exceptionToResult(std::current_exception());
}

///////////////////////////////////////////////////////////////////////////////
/// @brief Release Program.
///
/// @details
///     - Decrement reference count and destroy the Program if reference count
///       becomes zero.
///     - The application may call this function from simultaneous threads.
///     - The implementation of this function should be lock-free.
///
/// @remarks
///   _Analogues_
///     - **clReleaseProgram**
///
/// @returns
///     - ::UR_RESULT_SUCCESS
///     - ::UR_RESULT_ERROR_UNINITIALIZED
///     - ::UR_RESULT_ERROR_DEVICE_LOST
///     - ::UR_RESULT_ERROR_ADAPTER_SPECIFIC
///     - ::UR_RESULT_ERROR_INVALID_NULL_HANDLE
///         + `NULL == hProgram`
ur_result_t UR_APICALL urProgramRelease(
    /// [in][release] handle for the Program to release
    ur_program_handle_t hProgram) try {
  auto pfnRelease = ur_lib::getContext()->urDdiTable.Program.pfnRelease;
  if (nullptr == pfnRelease)
    return UR_RESULT_ERROR_UNINITIALIZED;

  return pfnRelease(hProgram);
} catch (...) {
  return exceptionToResult(std::current_exception());
}

///////////////////////////////////////////////////////////////////////////////
/// @brief Retrieves a device function pointer to a user-defined function.
///
/// @details
///     - Retrieves a pointer to the functions with the given name and defined
///       in the given program.
///     - ::UR_RESULT_ERROR_FUNCTION_ADDRESS_NOT_AVAILABLE is returned if the
///       function can not be obtained.
///     - The application may call this function from simultaneous threads for
///       the same device.
///     - The implementation of this function should be thread-safe.
///
/// @remarks
///   _Analogues_
///     - **clGetDeviceFunctionPointerINTEL**
///
/// @returns
///     - ::UR_RESULT_SUCCESS
///     - ::UR_RESULT_ERROR_UNINITIALIZED
///     - ::UR_RESULT_ERROR_DEVICE_LOST
///     - ::UR_RESULT_ERROR_ADAPTER_SPECIFIC
///     - ::UR_RESULT_ERROR_INVALID_NULL_HANDLE
///         + `NULL == hDevice`
///         + `NULL == hProgram`
///     - ::UR_RESULT_ERROR_INVALID_NULL_POINTER
///         + `NULL == pFunctionName`
///         + `NULL == ppFunctionPointer`
///     - ::UR_RESULT_ERROR_INVALID_KERNEL_NAME
///         + If `pFunctionName` couldn't be found in `hProgram`.
///     - ::UR_RESULT_ERROR_FUNCTION_ADDRESS_NOT_AVAILABLE
///         + If `pFunctionName` could be located, but its address couldn't be
///         retrieved.
///     - ::UR_RESULT_ERROR_UNSUPPORTED_FEATURE
///         + If the backend does not support querying function pointers.
ur_result_t UR_APICALL urProgramGetFunctionPointer(
    /// [in] handle of the device to retrieve pointer for.
    ur_device_handle_t hDevice,
    /// [in] handle of the program to search for function in.
    /// The program must already be built to the specified device, or
    /// otherwise ::UR_RESULT_ERROR_INVALID_PROGRAM_EXECUTABLE is returned.
    ur_program_handle_t hProgram,
    /// [in] A null-terminates string denoting the mangled function name.
    const char *pFunctionName,
    /// [out] Returns the pointer to the function if it is found in the program.
    void **ppFunctionPointer) try {
  auto pfnGetFunctionPointer =
      ur_lib::getContext()->urDdiTable.Program.pfnGetFunctionPointer;
  if (nullptr == pfnGetFunctionPointer)
    return UR_RESULT_ERROR_UNINITIALIZED;

  return pfnGetFunctionPointer(hDevice, hProgram, pFunctionName,
                               ppFunctionPointer);
} catch (...) {
  return exceptionToResult(std::current_exception());
}

///////////////////////////////////////////////////////////////////////////////
/// @brief Retrieves a pointer to a device global variable.
///
/// @details
///     - Retrieves a pointer to a device global variable.
///     - The application may call this function from simultaneous threads for
///       the same device.
///     - The implementation of this function should be thread-safe.
///
/// @remarks
///   _Analogues_
///     - **clGetDeviceGlobalVariablePointerINTEL**
///
/// @returns
///     - ::UR_RESULT_SUCCESS
///     - ::UR_RESULT_ERROR_UNINITIALIZED
///     - ::UR_RESULT_ERROR_DEVICE_LOST
///     - ::UR_RESULT_ERROR_ADAPTER_SPECIFIC
///     - ::UR_RESULT_ERROR_INVALID_NULL_HANDLE
///         + `NULL == hDevice`
///         + `NULL == hProgram`
///     - ::UR_RESULT_ERROR_INVALID_NULL_POINTER
///         + `NULL == pGlobalVariableName`
///         + `NULL == ppGlobalVariablePointerRet`
///     - ::UR_RESULT_ERROR_INVALID_VALUE
///         + `name` is not a valid variable in the program.
ur_result_t UR_APICALL urProgramGetGlobalVariablePointer(
    /// [in] handle of the device to retrieve the pointer for.
    ur_device_handle_t hDevice,
    /// [in] handle of the program where the global variable is.
    ur_program_handle_t hProgram,
    /// [in] mangled name of the global variable to retrieve the pointer for.
    const char *pGlobalVariableName,
    /// [out][optional] Returns the size of the global variable if it is found
    /// in the program.
    size_t *pGlobalVariableSizeRet,
    /// [out] Returns the pointer to the global variable if it is found in the
    /// program.
    void **ppGlobalVariablePointerRet) try {
  auto pfnGetGlobalVariablePointer =
      ur_lib::getContext()->urDdiTable.Program.pfnGetGlobalVariablePointer;
  if (nullptr == pfnGetGlobalVariablePointer)
    return UR_RESULT_ERROR_UNINITIALIZED;

  return pfnGetGlobalVariablePointer(hDevice, hProgram, pGlobalVariableName,
                                     pGlobalVariableSizeRet,
                                     ppGlobalVariablePointerRet);
} catch (...) {
  return exceptionToResult(std::current_exception());
}

///////////////////////////////////////////////////////////////////////////////
/// @brief Query information about a Program object
///
/// @remarks
///   _Analogues_
///     - **clGetProgramInfo**
///
/// @returns
///     - ::UR_RESULT_SUCCESS
///     - ::UR_RESULT_ERROR_UNINITIALIZED
///     - ::UR_RESULT_ERROR_DEVICE_LOST
///     - ::UR_RESULT_ERROR_ADAPTER_SPECIFIC
///     - ::UR_RESULT_ERROR_INVALID_NULL_HANDLE
///         + `NULL == hProgram`
///     - ::UR_RESULT_ERROR_INVALID_ENUMERATION
///         + `::UR_PROGRAM_INFO_KERNEL_NAMES < propName`
///     - ::UR_RESULT_ERROR_UNSUPPORTED_ENUMERATION
///         + If `propName` is not supported by the adapter.
///     - ::UR_RESULT_ERROR_INVALID_SIZE
///         + `propSize == 0 && pPropValue != NULL`
///         + If `propSize` is less than the real number of bytes needed to
///         return the info.
///     - ::UR_RESULT_ERROR_INVALID_NULL_POINTER
///         + `propSize != 0 && pPropValue == NULL`
///         + `pPropValue == NULL && pPropSizeRet == NULL`
///     - ::UR_RESULT_ERROR_INVALID_PROGRAM
///     - ::UR_RESULT_ERROR_OUT_OF_RESOURCES
///     - ::UR_RESULT_ERROR_OUT_OF_HOST_MEMORY
ur_result_t UR_APICALL urProgramGetInfo(
    /// [in] handle of the Program object
    ur_program_handle_t hProgram,
    /// [in] name of the Program property to query
    ur_program_info_t propName,
    /// [in] the size of the Program property.
    size_t propSize,
    /// [in,out][optional][typename(propName, propSize)] array of bytes of
    /// holding the program info property.
    /// If propSize is not equal to or greater than the real number of bytes
    /// needed to return
    /// the info then the ::UR_RESULT_ERROR_INVALID_SIZE error is returned and
    /// pPropValue is not used.
    void *pPropValue,
    /// [out][optional] pointer to the actual size in bytes of the queried
    /// propName.
    size_t *pPropSizeRet) try {
  auto pfnGetInfo = ur_lib::getContext()->urDdiTable.Program.pfnGetInfo;
  if (nullptr == pfnGetInfo)
    return UR_RESULT_ERROR_UNINITIALIZED;

  return pfnGetInfo(hProgram, propName, propSize, pPropValue, pPropSizeRet);
} catch (...) {
  return exceptionToResult(std::current_exception());
}

///////////////////////////////////////////////////////////////////////////////
/// @brief Query build information about a Program object for a Device
///
/// @remarks
///   _Analogues_
///     - **clGetProgramBuildInfo**
///
/// @returns
///     - ::UR_RESULT_SUCCESS
///     - ::UR_RESULT_ERROR_UNINITIALIZED
///     - ::UR_RESULT_ERROR_DEVICE_LOST
///     - ::UR_RESULT_ERROR_ADAPTER_SPECIFIC
///     - ::UR_RESULT_ERROR_INVALID_NULL_HANDLE
///         + `NULL == hProgram`
///         + `NULL == hDevice`
///     - ::UR_RESULT_ERROR_INVALID_ENUMERATION
///         + `::UR_PROGRAM_BUILD_INFO_BINARY_TYPE < propName`
ur_result_t UR_APICALL urProgramGetBuildInfo(
    /// [in] handle of the Program object
    ur_program_handle_t hProgram,
    /// [in] handle of the Device object
    ur_device_handle_t hDevice,
    /// [in] name of the Program build info to query
    ur_program_build_info_t propName,
    /// [in] size of the Program build info property.
    size_t propSize,
    /// [in,out][optional][typename(propName, propSize)] value of the Program
    /// build property.
    /// If propSize is not equal to or greater than the real number of bytes
    /// needed to return the info then the ::UR_RESULT_ERROR_INVALID_SIZE
    /// error is returned and pPropValue is not used.
    void *pPropValue,
    /// [out][optional] pointer to the actual size in bytes of data being
    /// queried by propName.
    size_t *pPropSizeRet) try {
  auto pfnGetBuildInfo =
      ur_lib::getContext()->urDdiTable.Program.pfnGetBuildInfo;
  if (nullptr == pfnGetBuildInfo)
    return UR_RESULT_ERROR_UNINITIALIZED;

  return pfnGetBuildInfo(hProgram, hDevice, propName, propSize, pPropValue,
                         pPropSizeRet);
} catch (...) {
  return exceptionToResult(std::current_exception());
}

///////////////////////////////////////////////////////////////////////////////
/// @brief Set an array of specialization constants on a Program.
///
/// @details
///     - This entry point is optional, the application should query for support
///       with device query
///       ::UR_DEVICE_INFO_PROGRAM_SET_SPECIALIZATION_CONSTANTS passed to
///       ::urDeviceGetInfo.
///     - The application may call this function from simultaneous threads for
///       the same device.
///     - The implementation of this function should be thread-safe.
///     - `hProgram` must have been created with the ::urProgramCreateWithIL
///       entry point.
///     - Any spec constants set with this entry point will apply only to
///       subsequent calls to ::urProgramBuild or ::urProgramCompile.
///
/// @returns
///     - ::UR_RESULT_SUCCESS
///     - ::UR_RESULT_ERROR_UNINITIALIZED
///     - ::UR_RESULT_ERROR_DEVICE_LOST
///     - ::UR_RESULT_ERROR_ADAPTER_SPECIFIC
///     - ::UR_RESULT_ERROR_INVALID_NULL_HANDLE
///         + `NULL == hProgram`
///     - ::UR_RESULT_ERROR_INVALID_NULL_POINTER
///         + `NULL == pSpecConstants`
///     - ::UR_RESULT_ERROR_INVALID_SIZE
///         + `count == 0`
///     - ::UR_RESULT_ERROR_UNSUPPORTED_FEATURE
///         + If ::UR_DEVICE_INFO_PROGRAM_SET_SPECIALIZATION_CONSTANTS query is
///         false
///     - ::UR_RESULT_ERROR_INVALID_VALUE
///         + A pSpecConstant entry contains a size that does not match that of
///         the specialization constant in the module.
///         + A pSpecConstant entry contains a nullptr pValue.
///     - ::UR_RESULT_ERROR_INVALID_SPEC_ID
///         + Any id specified in a pSpecConstant entry is not a valid
///         specialization constant identifier.
ur_result_t UR_APICALL urProgramSetSpecializationConstants(
    /// [in] handle of the Program object
    ur_program_handle_t hProgram,
    /// [in] the number of elements in the pSpecConstants array
    uint32_t count,
    /// [in][range(0, count)] array of specialization constant value
    /// descriptions
    const ur_specialization_constant_info_t *pSpecConstants) try {
  auto pfnSetSpecializationConstants =
      ur_lib::getContext()->urDdiTable.Program.pfnSetSpecializationConstants;
  if (nullptr == pfnSetSpecializationConstants)
    return UR_RESULT_ERROR_UNINITIALIZED;

  return pfnSetSpecializationConstants(hProgram, count, pSpecConstants);
} catch (...) {
  return exceptionToResult(std::current_exception());
}

///////////////////////////////////////////////////////////////////////////////
/// @brief Return program native program handle.
///
/// @details
///     - Retrieved native handle can be used for direct interaction with the
///       native platform driver.
///     - Use interoperability program extensions to convert native handle to
///       native type.
///     - The application may call this function from simultaneous threads for
///       the same context.
///     - The implementation of this function should be thread-safe.
///
/// @returns
///     - ::UR_RESULT_SUCCESS
///     - ::UR_RESULT_ERROR_UNINITIALIZED
///     - ::UR_RESULT_ERROR_DEVICE_LOST
///     - ::UR_RESULT_ERROR_ADAPTER_SPECIFIC
///     - ::UR_RESULT_ERROR_INVALID_NULL_HANDLE
///         + `NULL == hProgram`
///     - ::UR_RESULT_ERROR_INVALID_NULL_POINTER
///         + `NULL == phNativeProgram`
///     - ::UR_RESULT_ERROR_UNSUPPORTED_FEATURE
///         + If the adapter has no underlying equivalent handle.
ur_result_t UR_APICALL urProgramGetNativeHandle(
    /// [in] handle of the program.
    ur_program_handle_t hProgram,
    /// [out] a pointer to the native handle of the program.
    ur_native_handle_t *phNativeProgram) try {
  auto pfnGetNativeHandle =
      ur_lib::getContext()->urDdiTable.Program.pfnGetNativeHandle;
  if (nullptr == pfnGetNativeHandle)
    return UR_RESULT_ERROR_UNINITIALIZED;

  return pfnGetNativeHandle(hProgram, phNativeProgram);
} catch (...) {
  return exceptionToResult(std::current_exception());
}

///////////////////////////////////////////////////////////////////////////////
/// @brief Create runtime program object from native program handle.
///
/// @details
///     - Creates runtime program handle from native driver program handle.
///     - The application may call this function from simultaneous threads for
///       the same context.
///     - The implementation of this function should be thread-safe.
///
/// @returns
///     - ::UR_RESULT_SUCCESS
///     - ::UR_RESULT_ERROR_UNINITIALIZED
///     - ::UR_RESULT_ERROR_DEVICE_LOST
///     - ::UR_RESULT_ERROR_ADAPTER_SPECIFIC
///     - ::UR_RESULT_ERROR_INVALID_NULL_HANDLE
///         + `NULL == hContext`
///     - ::UR_RESULT_ERROR_INVALID_NULL_POINTER
///         + `NULL == phProgram`
///     - ::UR_RESULT_ERROR_UNSUPPORTED_FEATURE
///         + If the adapter has no underlying equivalent handle.
ur_result_t UR_APICALL urProgramCreateWithNativeHandle(
    /// [in][nocheck] the native handle of the program.
    ur_native_handle_t hNativeProgram,
    /// [in] handle of the context instance
    ur_context_handle_t hContext,
    /// [in][optional] pointer to native program properties struct.
    const ur_program_native_properties_t *pProperties,
    /// [out][alloc] pointer to the handle of the program object created.
    ur_program_handle_t *phProgram) try {
  auto pfnCreateWithNativeHandle =
      ur_lib::getContext()->urDdiTable.Program.pfnCreateWithNativeHandle;
  if (nullptr == pfnCreateWithNativeHandle)
    return UR_RESULT_ERROR_UNINITIALIZED;

  return pfnCreateWithNativeHandle(hNativeProgram, hContext, pProperties,
                                   phProgram);
} catch (...) {
  return exceptionToResult(std::current_exception());
}

///////////////////////////////////////////////////////////////////////////////
/// @brief Create kernel object from a program.
///
/// @details
///     - The application may call this function from simultaneous threads.
///     - The implementation of this function should be lock-free.
///
/// @returns
///     - ::UR_RESULT_SUCCESS
///     - ::UR_RESULT_ERROR_UNINITIALIZED
///     - ::UR_RESULT_ERROR_DEVICE_LOST
///     - ::UR_RESULT_ERROR_ADAPTER_SPECIFIC
///     - ::UR_RESULT_ERROR_INVALID_NULL_HANDLE
///         + `NULL == hProgram`
///     - ::UR_RESULT_ERROR_INVALID_NULL_POINTER
///         + `NULL == pKernelName`
///         + `NULL == phKernel`
///     - ::UR_RESULT_ERROR_INVALID_KERNEL_NAME
///         + If `pKernelName` wasn't found in `hProgram`.
ur_result_t UR_APICALL urKernelCreate(
    /// [in] handle of the program instance
    ur_program_handle_t hProgram,
    /// [in] pointer to null-terminated string.
    const char *pKernelName,
    /// [out][alloc] pointer to handle of kernel object created.
    ur_kernel_handle_t *phKernel) try {
  auto pfnCreate = ur_lib::getContext()->urDdiTable.Kernel.pfnCreate;
  if (nullptr == pfnCreate)
    return UR_RESULT_ERROR_UNINITIALIZED;

  return pfnCreate(hProgram, pKernelName, phKernel);
} catch (...) {
  return exceptionToResult(std::current_exception());
}

///////////////////////////////////////////////////////////////////////////////
/// @brief Set kernel argument to a value.
///
/// @details
///     - The application may call this function from simultaneous threads with
///       the same kernel handle.
///     - The implementation of this function should be lock-free.
///
/// @returns
///     - ::UR_RESULT_SUCCESS
///     - ::UR_RESULT_ERROR_UNINITIALIZED
///     - ::UR_RESULT_ERROR_DEVICE_LOST
///     - ::UR_RESULT_ERROR_ADAPTER_SPECIFIC
///     - ::UR_RESULT_ERROR_INVALID_NULL_HANDLE
///         + `NULL == hKernel`
///     - ::UR_RESULT_ERROR_INVALID_NULL_POINTER
///         + `NULL == pArgValue`
///     - ::UR_RESULT_ERROR_INVALID_KERNEL_ARGUMENT_INDEX
///     - ::UR_RESULT_ERROR_INVALID_KERNEL_ARGUMENT_SIZE
ur_result_t UR_APICALL urKernelSetArgValue(
    /// [in] handle of the kernel object
    ur_kernel_handle_t hKernel,
    /// [in] argument index in range [0, num args - 1]
    uint32_t argIndex,
    /// [in] size of argument type
    size_t argSize,
    /// [in][optional] pointer to value properties.
    const ur_kernel_arg_value_properties_t *pProperties,
    /// [in] argument value represented as matching arg type.
    /// The data pointed to will be copied and therefore can be reused on
    /// return.
    const void *pArgValue) try {
  auto pfnSetArgValue = ur_lib::getContext()->urDdiTable.Kernel.pfnSetArgValue;
  if (nullptr == pfnSetArgValue)
    return UR_RESULT_ERROR_UNINITIALIZED;

  return pfnSetArgValue(hKernel, argIndex, argSize, pProperties, pArgValue);
} catch (...) {
  return exceptionToResult(std::current_exception());
}

///////////////////////////////////////////////////////////////////////////////
/// @brief Set kernel argument to a local buffer.
///
/// @details
///     - The application may call this function from simultaneous threads with
///       the same kernel handle.
///     - The implementation of this function should be lock-free.
///
/// @returns
///     - ::UR_RESULT_SUCCESS
///     - ::UR_RESULT_ERROR_UNINITIALIZED
///     - ::UR_RESULT_ERROR_DEVICE_LOST
///     - ::UR_RESULT_ERROR_ADAPTER_SPECIFIC
///     - ::UR_RESULT_ERROR_INVALID_NULL_HANDLE
///         + `NULL == hKernel`
///     - ::UR_RESULT_ERROR_INVALID_KERNEL_ARGUMENT_INDEX
///     - ::UR_RESULT_ERROR_INVALID_KERNEL_ARGUMENT_SIZE
ur_result_t UR_APICALL urKernelSetArgLocal(
    /// [in] handle of the kernel object
    ur_kernel_handle_t hKernel,
    /// [in] argument index in range [0, num args - 1]
    uint32_t argIndex,
    /// [in] size of the local buffer to be allocated by the runtime
    size_t argSize,
    /// [in][optional] pointer to local buffer properties.
    const ur_kernel_arg_local_properties_t *pProperties) try {
  auto pfnSetArgLocal = ur_lib::getContext()->urDdiTable.Kernel.pfnSetArgLocal;
  if (nullptr == pfnSetArgLocal)
    return UR_RESULT_ERROR_UNINITIALIZED;

  return pfnSetArgLocal(hKernel, argIndex, argSize, pProperties);
} catch (...) {
  return exceptionToResult(std::current_exception());
}

///////////////////////////////////////////////////////////////////////////////
/// @brief Query information about a Kernel object
///
/// @remarks
///   _Analogues_
///     - **clGetKernelInfo**
///
/// @returns
///     - ::UR_RESULT_SUCCESS
///     - ::UR_RESULT_ERROR_UNINITIALIZED
///     - ::UR_RESULT_ERROR_DEVICE_LOST
///     - ::UR_RESULT_ERROR_ADAPTER_SPECIFIC
///     - ::UR_RESULT_ERROR_INVALID_NULL_HANDLE
///         + `NULL == hKernel`
///     - ::UR_RESULT_ERROR_INVALID_ENUMERATION
///         + `::UR_KERNEL_INFO_SPILL_MEM_SIZE < propName`
///     - ::UR_RESULT_ERROR_UNSUPPORTED_ENUMERATION
///         + If `propName` is not supported by the adapter.
///     - ::UR_RESULT_ERROR_INVALID_SIZE
///         + `propSize == 0 && pPropValue != NULL`
///         + If `propSize` is less than the real number of bytes needed to
///         return the info.
///     - ::UR_RESULT_ERROR_INVALID_NULL_POINTER
///         + `propSize != 0 && pPropValue == NULL`
///         + `pPropValue == NULL && pPropSizeRet == NULL`
///     - ::UR_RESULT_ERROR_INVALID_KERNEL
///     - ::UR_RESULT_ERROR_OUT_OF_RESOURCES
///     - ::UR_RESULT_ERROR_OUT_OF_HOST_MEMORY
ur_result_t UR_APICALL urKernelGetInfo(
    /// [in] handle of the Kernel object
    ur_kernel_handle_t hKernel,
    /// [in] name of the Kernel property to query
    ur_kernel_info_t propName,
    /// [in] the size of the Kernel property value.
    size_t propSize,
    /// [in,out][optional][typename(propName, propSize)] array of bytes
    /// holding the kernel info property.
    /// If propSize is not equal to or greater than the real number of bytes
    /// needed to return
    /// the info then the ::UR_RESULT_ERROR_INVALID_SIZE error is returned and
    /// pPropValue is not used.
    void *pPropValue,
    /// [out][optional] pointer to the actual size in bytes of data being
    /// queried by propName.
    size_t *pPropSizeRet) try {
  auto pfnGetInfo = ur_lib::getContext()->urDdiTable.Kernel.pfnGetInfo;
  if (nullptr == pfnGetInfo)
    return UR_RESULT_ERROR_UNINITIALIZED;

  return pfnGetInfo(hKernel, propName, propSize, pPropValue, pPropSizeRet);
} catch (...) {
  return exceptionToResult(std::current_exception());
}

///////////////////////////////////////////////////////////////////////////////
/// @brief Query work Group information about a Kernel object
///
/// @remarks
///   _Analogues_
///     - **clGetKernelWorkGroupInfo**
///
/// @returns
///     - ::UR_RESULT_SUCCESS
///     - ::UR_RESULT_ERROR_UNINITIALIZED
///     - ::UR_RESULT_ERROR_DEVICE_LOST
///     - ::UR_RESULT_ERROR_ADAPTER_SPECIFIC
///     - ::UR_RESULT_ERROR_INVALID_NULL_HANDLE
///         + `NULL == hKernel`
///         + `NULL == hDevice`
///     - ::UR_RESULT_ERROR_INVALID_ENUMERATION
///         + `::UR_KERNEL_GROUP_INFO_COMPILE_MAX_LINEAR_WORK_GROUP_SIZE <
///         propName`
ur_result_t UR_APICALL urKernelGetGroupInfo(
    /// [in] handle of the Kernel object
    ur_kernel_handle_t hKernel,
    /// [in] handle of the Device object
    ur_device_handle_t hDevice,
    /// [in] name of the work Group property to query
    ur_kernel_group_info_t propName,
    /// [in] size of the Kernel Work Group property value
    size_t propSize,
    /// [in,out][optional][typename(propName, propSize)] value of the Kernel
    /// Work Group property.
    void *pPropValue,
    /// [out][optional] pointer to the actual size in bytes of data being
    /// queried by propName.
    size_t *pPropSizeRet) try {
  auto pfnGetGroupInfo =
      ur_lib::getContext()->urDdiTable.Kernel.pfnGetGroupInfo;
  if (nullptr == pfnGetGroupInfo)
    return UR_RESULT_ERROR_UNINITIALIZED;

  return pfnGetGroupInfo(hKernel, hDevice, propName, propSize, pPropValue,
                         pPropSizeRet);
} catch (...) {
  return exceptionToResult(std::current_exception());
}

///////////////////////////////////////////////////////////////////////////////
/// @brief Query SubGroup information about a Kernel object
///
/// @returns
///     - ::UR_RESULT_SUCCESS
///     - ::UR_RESULT_ERROR_UNINITIALIZED
///     - ::UR_RESULT_ERROR_DEVICE_LOST
///     - ::UR_RESULT_ERROR_ADAPTER_SPECIFIC
///     - ::UR_RESULT_ERROR_INVALID_NULL_HANDLE
///         + `NULL == hKernel`
///         + `NULL == hDevice`
///     - ::UR_RESULT_ERROR_INVALID_ENUMERATION
///         + `::UR_KERNEL_SUB_GROUP_INFO_SUB_GROUP_SIZE_INTEL < propName`
ur_result_t UR_APICALL urKernelGetSubGroupInfo(
    /// [in] handle of the Kernel object
    ur_kernel_handle_t hKernel,
    /// [in] handle of the Device object
    ur_device_handle_t hDevice,
    /// [in] name of the SubGroup property to query
    ur_kernel_sub_group_info_t propName,
    /// [in] size of the Kernel SubGroup property value
    size_t propSize,
    /// [in,out][optional][typename(propName, propSize)] value of the Kernel
    /// SubGroup property.
    void *pPropValue,
    /// [out][optional] pointer to the actual size in bytes of data being
    /// queried by propName.
    size_t *pPropSizeRet) try {
  auto pfnGetSubGroupInfo =
      ur_lib::getContext()->urDdiTable.Kernel.pfnGetSubGroupInfo;
  if (nullptr == pfnGetSubGroupInfo)
    return UR_RESULT_ERROR_UNINITIALIZED;

  return pfnGetSubGroupInfo(hKernel, hDevice, propName, propSize, pPropValue,
                            pPropSizeRet);
} catch (...) {
  return exceptionToResult(std::current_exception());
}

///////////////////////////////////////////////////////////////////////////////
/// @brief Get a reference to the Kernel object.
///
/// @details
///     - Get a reference to the Kernel object handle. Increment its reference
///       count
///     - The application may call this function from simultaneous threads.
///     - The implementation of this function should be lock-free.
///
/// @remarks
///   _Analogues_
///     - **clRetainKernel**
///
/// @returns
///     - ::UR_RESULT_SUCCESS
///     - ::UR_RESULT_ERROR_UNINITIALIZED
///     - ::UR_RESULT_ERROR_DEVICE_LOST
///     - ::UR_RESULT_ERROR_ADAPTER_SPECIFIC
///     - ::UR_RESULT_ERROR_INVALID_NULL_HANDLE
///         + `NULL == hKernel`
ur_result_t UR_APICALL urKernelRetain(
    /// [in][retain] handle for the Kernel to retain
    ur_kernel_handle_t hKernel) try {
  auto pfnRetain = ur_lib::getContext()->urDdiTable.Kernel.pfnRetain;
  if (nullptr == pfnRetain)
    return UR_RESULT_ERROR_UNINITIALIZED;

  return pfnRetain(hKernel);
} catch (...) {
  return exceptionToResult(std::current_exception());
}

///////////////////////////////////////////////////////////////////////////////
/// @brief Release Kernel.
///
/// @details
///     - Decrement reference count and destroy the Kernel if reference count
///       becomes zero.
///     - The application may call this function from simultaneous threads.
///     - The implementation of this function should be lock-free.
///
/// @remarks
///   _Analogues_
///     - **clReleaseKernel**
///
/// @returns
///     - ::UR_RESULT_SUCCESS
///     - ::UR_RESULT_ERROR_UNINITIALIZED
///     - ::UR_RESULT_ERROR_DEVICE_LOST
///     - ::UR_RESULT_ERROR_ADAPTER_SPECIFIC
///     - ::UR_RESULT_ERROR_INVALID_NULL_HANDLE
///         + `NULL == hKernel`
ur_result_t UR_APICALL urKernelRelease(
    /// [in][release] handle for the Kernel to release
    ur_kernel_handle_t hKernel) try {
  auto pfnRelease = ur_lib::getContext()->urDdiTable.Kernel.pfnRelease;
  if (nullptr == pfnRelease)
    return UR_RESULT_ERROR_UNINITIALIZED;

  return pfnRelease(hKernel);
} catch (...) {
  return exceptionToResult(std::current_exception());
}

///////////////////////////////////////////////////////////////////////////////
/// @brief Set a USM pointer as the argument value of a Kernel.
///
/// @details
///     - The application may call this function from simultaneous threads with
///       the same kernel handle.
///     - The implementation of this function should be lock-free.
///
/// @remarks
///   _Analogues_
///     - **clSetKernelArgSVMPointer**
///
/// @returns
///     - ::UR_RESULT_SUCCESS
///     - ::UR_RESULT_ERROR_UNINITIALIZED
///     - ::UR_RESULT_ERROR_DEVICE_LOST
///     - ::UR_RESULT_ERROR_ADAPTER_SPECIFIC
///     - ::UR_RESULT_ERROR_INVALID_NULL_HANDLE
///         + `NULL == hKernel`
///     - ::UR_RESULT_ERROR_INVALID_KERNEL_ARGUMENT_INDEX
ur_result_t UR_APICALL urKernelSetArgPointer(
    /// [in] handle of the kernel object
    ur_kernel_handle_t hKernel,
    /// [in] argument index in range [0, num args - 1]
    uint32_t argIndex,
    /// [in][optional] pointer to USM pointer properties.
    const ur_kernel_arg_pointer_properties_t *pProperties,
    /// [in][optional] Pointer obtained by USM allocation or virtual memory
    /// mapping operation. If null then argument value is considered null.
    const void *pArgValue) try {
  auto pfnSetArgPointer =
      ur_lib::getContext()->urDdiTable.Kernel.pfnSetArgPointer;
  if (nullptr == pfnSetArgPointer)
    return UR_RESULT_ERROR_UNINITIALIZED;

  return pfnSetArgPointer(hKernel, argIndex, pProperties, pArgValue);
} catch (...) {
  return exceptionToResult(std::current_exception());
}

///////////////////////////////////////////////////////////////////////////////
/// @brief Set additional Kernel execution attributes.
///
/// @details
///     - The application must **not** call this function from simultaneous
///       threads with the same kernel handle.
///     - The implementation of this function should be lock-free.
///
/// @remarks
///   _Analogues_
///     - **clSetKernelExecInfo**
///
/// @returns
///     - ::UR_RESULT_SUCCESS
///     - ::UR_RESULT_ERROR_UNINITIALIZED
///     - ::UR_RESULT_ERROR_DEVICE_LOST
///     - ::UR_RESULT_ERROR_ADAPTER_SPECIFIC
///     - ::UR_RESULT_ERROR_INVALID_NULL_HANDLE
///         + `NULL == hKernel`
///     - ::UR_RESULT_ERROR_INVALID_ENUMERATION
///         + `::UR_KERNEL_EXEC_INFO_CACHE_CONFIG < propName`
///     - ::UR_RESULT_ERROR_INVALID_NULL_POINTER
///         + `NULL == pPropValue`
ur_result_t UR_APICALL urKernelSetExecInfo(
    /// [in] handle of the kernel object
    ur_kernel_handle_t hKernel,
    /// [in] name of the execution attribute
    ur_kernel_exec_info_t propName,
    /// [in] size in byte the attribute value
    size_t propSize,
    /// [in][optional] pointer to execution info properties.
    const ur_kernel_exec_info_properties_t *pProperties,
    /// [in][typename(propName, propSize)] pointer to memory location holding
    /// the property value.
    const void *pPropValue) try {
  auto pfnSetExecInfo = ur_lib::getContext()->urDdiTable.Kernel.pfnSetExecInfo;
  if (nullptr == pfnSetExecInfo)
    return UR_RESULT_ERROR_UNINITIALIZED;

  return pfnSetExecInfo(hKernel, propName, propSize, pProperties, pPropValue);
} catch (...) {
  return exceptionToResult(std::current_exception());
}

///////////////////////////////////////////////////////////////////////////////
/// @brief Set a Sampler object as the argument value of a Kernel.
///
/// @details
///     - The application may call this function from simultaneous threads with
///       the same kernel handle.
///     - The implementation of this function should be lock-free.
///
/// @returns
///     - ::UR_RESULT_SUCCESS
///     - ::UR_RESULT_ERROR_UNINITIALIZED
///     - ::UR_RESULT_ERROR_DEVICE_LOST
///     - ::UR_RESULT_ERROR_ADAPTER_SPECIFIC
///     - ::UR_RESULT_ERROR_INVALID_NULL_HANDLE
///         + `NULL == hKernel`
///         + `NULL == hArgValue`
///     - ::UR_RESULT_ERROR_INVALID_KERNEL_ARGUMENT_INDEX
///     - ::UR_RESULT_ERROR_UNSUPPORTED_FEATURE
///         + Device `::UR_DEVICE_INFO_IMAGE_SUPPORT` is false
ur_result_t UR_APICALL urKernelSetArgSampler(
    /// [in] handle of the kernel object
    ur_kernel_handle_t hKernel,
    /// [in] argument index in range [0, num args - 1]
    uint32_t argIndex,
    /// [in][optional] pointer to sampler properties.
    const ur_kernel_arg_sampler_properties_t *pProperties,
    /// [in] handle of Sampler object.
    ur_sampler_handle_t hArgValue) try {
  auto pfnSetArgSampler =
      ur_lib::getContext()->urDdiTable.Kernel.pfnSetArgSampler;
  if (nullptr == pfnSetArgSampler)
    return UR_RESULT_ERROR_UNINITIALIZED;

  return pfnSetArgSampler(hKernel, argIndex, pProperties, hArgValue);
} catch (...) {
  return exceptionToResult(std::current_exception());
}

///////////////////////////////////////////////////////////////////////////////
/// @brief Set a Memory object as the argument value of a Kernel.
///
/// @details
///     - The application may call this function from simultaneous threads with
///       the same kernel handle.
///     - The implementation of this function should be lock-free.
///
/// @returns
///     - ::UR_RESULT_SUCCESS
///     - ::UR_RESULT_ERROR_UNINITIALIZED
///     - ::UR_RESULT_ERROR_DEVICE_LOST
///     - ::UR_RESULT_ERROR_ADAPTER_SPECIFIC
///     - ::UR_RESULT_ERROR_INVALID_NULL_HANDLE
///         + `NULL == hKernel`
///     - ::UR_RESULT_ERROR_INVALID_ENUMERATION
///         + `NULL != pProperties && ::UR_MEM_FLAGS_MASK &
///         pProperties->memoryAccess`
///     - ::UR_RESULT_ERROR_INVALID_KERNEL_ARGUMENT_INDEX
ur_result_t UR_APICALL urKernelSetArgMemObj(
    /// [in] handle of the kernel object
    ur_kernel_handle_t hKernel,
    /// [in] argument index in range [0, num args - 1]
    uint32_t argIndex,
    /// [in][optional] pointer to Memory object properties.
    const ur_kernel_arg_mem_obj_properties_t *pProperties,
    /// [in][optional] handle of Memory object.
    ur_mem_handle_t hArgValue) try {
  auto pfnSetArgMemObj =
      ur_lib::getContext()->urDdiTable.Kernel.pfnSetArgMemObj;
  if (nullptr == pfnSetArgMemObj)
    return UR_RESULT_ERROR_UNINITIALIZED;

  return pfnSetArgMemObj(hKernel, argIndex, pProperties, hArgValue);
} catch (...) {
  return exceptionToResult(std::current_exception());
}

///////////////////////////////////////////////////////////////////////////////
/// @brief Set an array of specialization constants on a Kernel.
///
/// @details
///     - This entry point is optional, the application should query for support
///       with device query ::UR_DEVICE_INFO_KERNEL_SET_SPECIALIZATION_CONSTANTS
///       passed to ::urDeviceGetInfo.
///     - Adapters which are capable of setting specialization constants
///       immediately prior to ::urEnqueueKernelLaunch with low overhead should
///       implement this entry point.
///     - Otherwise, if setting specialization constants late requires
///       recompiling or linking a program, adapters should not implement this
///       entry point.
///     - The application may call this function from simultaneous threads for
///       the same device.
///     - The implementation of this function should be thread-safe.
///
/// @returns
///     - ::UR_RESULT_SUCCESS
///     - ::UR_RESULT_ERROR_UNINITIALIZED
///     - ::UR_RESULT_ERROR_DEVICE_LOST
///     - ::UR_RESULT_ERROR_ADAPTER_SPECIFIC
///     - ::UR_RESULT_ERROR_INVALID_NULL_HANDLE
///         + `NULL == hKernel`
///     - ::UR_RESULT_ERROR_INVALID_NULL_POINTER
///         + `NULL == pSpecConstants`
///     - ::UR_RESULT_ERROR_INVALID_SIZE
///         + `count == 0`
///     - ::UR_RESULT_ERROR_UNSUPPORTED_FEATURE
///         + If ::UR_DEVICE_INFO_KERNEL_SET_SPECIALIZATION_CONSTANTS query is
///         false
///     - ::UR_RESULT_ERROR_INVALID_VALUE
///         + A pSpecConstant entry contains a size that does not match that of
///         the specialization constant in the module.
///         + A pSpecConstant entry contains a nullptr pValue.
///     - ::UR_RESULT_ERROR_INVALID_SPEC_ID
///         + Any id specified in a pSpecConstant entry is not a valid
///         specialization constant identifier.
ur_result_t UR_APICALL urKernelSetSpecializationConstants(
    /// [in] handle of the kernel object
    ur_kernel_handle_t hKernel,
    /// [in] the number of elements in the pSpecConstants array
    uint32_t count,
    /// [in] array of specialization constant value descriptions
    const ur_specialization_constant_info_t *pSpecConstants) try {
  auto pfnSetSpecializationConstants =
      ur_lib::getContext()->urDdiTable.Kernel.pfnSetSpecializationConstants;
  if (nullptr == pfnSetSpecializationConstants)
    return UR_RESULT_ERROR_UNINITIALIZED;

  return pfnSetSpecializationConstants(hKernel, count, pSpecConstants);
} catch (...) {
  return exceptionToResult(std::current_exception());
}

///////////////////////////////////////////////////////////////////////////////
/// @brief Return platform native kernel handle.
///
/// @details
///     - Retrieved native handle can be used for direct interaction with the
///       native platform driver.
///     - Use interoperability platform extensions to convert native handle to
///       native type.
///     - The application may call this function from simultaneous threads for
///       the same context.
///     - The implementation of this function should be thread-safe.
///
/// @returns
///     - ::UR_RESULT_SUCCESS
///     - ::UR_RESULT_ERROR_UNINITIALIZED
///     - ::UR_RESULT_ERROR_DEVICE_LOST
///     - ::UR_RESULT_ERROR_ADAPTER_SPECIFIC
///     - ::UR_RESULT_ERROR_INVALID_NULL_HANDLE
///         + `NULL == hKernel`
///     - ::UR_RESULT_ERROR_INVALID_NULL_POINTER
///         + `NULL == phNativeKernel`
///     - ::UR_RESULT_ERROR_UNSUPPORTED_FEATURE
///         + If the adapter has no underlying equivalent handle.
ur_result_t UR_APICALL urKernelGetNativeHandle(
    /// [in] handle of the kernel.
    ur_kernel_handle_t hKernel,
    /// [out] a pointer to the native handle of the kernel.
    ur_native_handle_t *phNativeKernel) try {
  auto pfnGetNativeHandle =
      ur_lib::getContext()->urDdiTable.Kernel.pfnGetNativeHandle;
  if (nullptr == pfnGetNativeHandle)
    return UR_RESULT_ERROR_UNINITIALIZED;

  return pfnGetNativeHandle(hKernel, phNativeKernel);
} catch (...) {
  return exceptionToResult(std::current_exception());
}

///////////////////////////////////////////////////////////////////////////////
/// @brief Create runtime kernel object from native kernel handle.
///
/// @details
///     - Creates runtime kernel handle from native driver kernel handle.
///     - The application may call this function from simultaneous threads for
///       the same context.
///     - The implementation of this function should be thread-safe.
///     - The implementation may require a valid program handle to return the
///       native kernel handle
///
/// @returns
///     - ::UR_RESULT_SUCCESS
///     - ::UR_RESULT_ERROR_UNINITIALIZED
///     - ::UR_RESULT_ERROR_DEVICE_LOST
///     - ::UR_RESULT_ERROR_ADAPTER_SPECIFIC
///     - ::UR_RESULT_ERROR_INVALID_NULL_HANDLE
///         + `NULL == hContext`
///         + If `hProgram == NULL` and the implementation requires a valid
///         program.
///     - ::UR_RESULT_ERROR_INVALID_NULL_POINTER
///         + `NULL == phKernel`
///     - ::UR_RESULT_ERROR_UNSUPPORTED_FEATURE
///         + If the adapter has no underlying equivalent handle.
ur_result_t UR_APICALL urKernelCreateWithNativeHandle(
    /// [in][nocheck] the native handle of the kernel.
    ur_native_handle_t hNativeKernel,
    /// [in] handle of the context object
    ur_context_handle_t hContext,
    /// [in][optional] handle of the program associated with the kernel
    ur_program_handle_t hProgram,
    /// [in][optional] pointer to native kernel properties struct
    const ur_kernel_native_properties_t *pProperties,
    /// [out][alloc] pointer to the handle of the kernel object created.
    ur_kernel_handle_t *phKernel) try {
  auto pfnCreateWithNativeHandle =
      ur_lib::getContext()->urDdiTable.Kernel.pfnCreateWithNativeHandle;
  if (nullptr == pfnCreateWithNativeHandle)
    return UR_RESULT_ERROR_UNINITIALIZED;

  return pfnCreateWithNativeHandle(hNativeKernel, hContext, hProgram,
                                   pProperties, phKernel);
} catch (...) {
  return exceptionToResult(std::current_exception());
}

///////////////////////////////////////////////////////////////////////////////
/// @brief Get the suggested local work size for a kernel.
///
/// @details
///     - Query a suggested local work size for a kernel given a global size for
///       each dimension.
///     - The application may call this function from simultaneous threads for
///       the same context.
///
/// @returns
///     - ::UR_RESULT_SUCCESS
///     - ::UR_RESULT_ERROR_UNINITIALIZED
///     - ::UR_RESULT_ERROR_DEVICE_LOST
///     - ::UR_RESULT_ERROR_ADAPTER_SPECIFIC
///     - ::UR_RESULT_ERROR_INVALID_NULL_HANDLE
///         + `NULL == hKernel`
///         + `NULL == hQueue`
///     - ::UR_RESULT_ERROR_INVALID_NULL_POINTER
///         + `NULL == pGlobalWorkOffset`
///         + `NULL == pGlobalWorkSize`
///         + `NULL == pSuggestedLocalWorkSize`
///     - ::UR_RESULT_ERROR_UNSUPPORTED_FEATURE
ur_result_t UR_APICALL urKernelGetSuggestedLocalWorkSize(
    /// [in] handle of the kernel
    ur_kernel_handle_t hKernel,
    /// [in] handle of the queue object
    ur_queue_handle_t hQueue,
    /// [in] number of dimensions, from 1 to 3, to specify the global
    /// and work-group work-items
    uint32_t numWorkDim,
    /// [in] pointer to an array of numWorkDim unsigned values that specify
    /// the offset used to calculate the global ID of a work-item
    const size_t *pGlobalWorkOffset,
    /// [in] pointer to an array of numWorkDim unsigned values that specify
    /// the number of global work-items in workDim that will execute the
    /// kernel function
    const size_t *pGlobalWorkSize,
    /// [out] pointer to an array of numWorkDim unsigned values that specify
    /// suggested local work size that will contain the result of the query
    size_t *pSuggestedLocalWorkSize) try {
  auto pfnGetSuggestedLocalWorkSize =
      ur_lib::getContext()->urDdiTable.Kernel.pfnGetSuggestedLocalWorkSize;
  if (nullptr == pfnGetSuggestedLocalWorkSize)
    return UR_RESULT_ERROR_UNINITIALIZED;

  return pfnGetSuggestedLocalWorkSize(hKernel, hQueue, numWorkDim,
                                      pGlobalWorkOffset, pGlobalWorkSize,
                                      pSuggestedLocalWorkSize);
} catch (...) {
  return exceptionToResult(std::current_exception());
}

///////////////////////////////////////////////////////////////////////////////
/// @brief Query the maximum number of work groups for a cooperative kernel
///
/// @returns
///     - ::UR_RESULT_SUCCESS
///     - ::UR_RESULT_ERROR_UNINITIALIZED
///     - ::UR_RESULT_ERROR_DEVICE_LOST
///     - ::UR_RESULT_ERROR_ADAPTER_SPECIFIC
///     - ::UR_RESULT_ERROR_INVALID_NULL_HANDLE
///         + `NULL == hKernel`
///         + `NULL == hDevice`
///     - ::UR_RESULT_ERROR_INVALID_NULL_POINTER
///         + `NULL == pLocalWorkSize`
///         + `NULL == pGroupCountRet`
///     - ::UR_RESULT_ERROR_INVALID_KERNEL
///     - ::UR_RESULT_ERROR_UNSUPPORTED_FEATURE
///         + If ::UR_DEVICE_INFO_KERNEL_LAUNCH_CAPABILITIES returns a value
///         without the ::UR_KERNEL_LAUNCH_PROPERTIES_FLAG_COOPERATIVE bit set.
///     - ::UR_RESULT_ERROR_INVALID_WORK_DIMENSION
///         + `workDim < 1 || workDim > 3`
ur_result_t UR_APICALL urKernelSuggestMaxCooperativeGroupCount(
    /// [in] handle of the kernel object
    ur_kernel_handle_t hKernel,
    /// [in] handle of the device object
    ur_device_handle_t hDevice,
    /// [in] number of dimensions, from 1 to 3, to specify the work-group
    /// work-items
    uint32_t workDim,
    /// [in] pointer to an array of workDim unsigned values that specify the
    /// number of local work-items forming a work-group that will execute the
    /// kernel function.
    const size_t *pLocalWorkSize,
    /// [in] size of dynamic shared memory, for each work-group, in bytes,
    /// that will be used when the kernel is launched
    size_t dynamicSharedMemorySize,
    /// [out] pointer to maximum number of groups
    uint32_t *pGroupCountRet) try {
  auto pfnSuggestMaxCooperativeGroupCount =
      ur_lib::getContext()
          ->urDdiTable.Kernel.pfnSuggestMaxCooperativeGroupCount;
  if (nullptr == pfnSuggestMaxCooperativeGroupCount)
    return UR_RESULT_ERROR_UNINITIALIZED;

  return pfnSuggestMaxCooperativeGroupCount(
      hKernel, hDevice, workDim, pLocalWorkSize, dynamicSharedMemorySize,
      pGroupCountRet);
} catch (...) {
  return exceptionToResult(std::current_exception());
}

///////////////////////////////////////////////////////////////////////////////
/// @brief Query information about a command queue
///
/// @remarks
///   _Analogues_
///     - **clGetCommandQueueInfo**
///
/// @returns
///     - ::UR_RESULT_SUCCESS
///     - ::UR_RESULT_ERROR_UNINITIALIZED
///     - ::UR_RESULT_ERROR_DEVICE_LOST
///     - ::UR_RESULT_ERROR_ADAPTER_SPECIFIC
///     - ::UR_RESULT_ERROR_INVALID_NULL_HANDLE
///         + `NULL == hQueue`
///     - ::UR_RESULT_ERROR_INVALID_ENUMERATION
///         + `::UR_QUEUE_INFO_EMPTY < propName`
///     - ::UR_RESULT_ERROR_UNSUPPORTED_ENUMERATION
///         + If `propName` is not supported by the adapter.
///     - ::UR_RESULT_ERROR_INVALID_SIZE
///         + `propSize == 0 && pPropValue != NULL`
///         + If `propSize` is less than the real number of bytes needed to
///         return the info.
///     - ::UR_RESULT_ERROR_INVALID_NULL_POINTER
///         + `propSize != 0 && pPropValue == NULL`
///         + `pPropValue == NULL && pPropSizeRet == NULL`
///     - ::UR_RESULT_ERROR_INVALID_QUEUE - "If `hQueue` isn't a valid queue
///     handle or if `propName` isn't supported by `hQueue`."
///     - ::UR_RESULT_ERROR_OUT_OF_HOST_MEMORY
///     - ::UR_RESULT_ERROR_OUT_OF_RESOURCES
ur_result_t UR_APICALL urQueueGetInfo(
    /// [in] handle of the queue object
    ur_queue_handle_t hQueue,
    /// [in] name of the queue property to query
    ur_queue_info_t propName,
    /// [in] size in bytes of the queue property value provided
    size_t propSize,
    /// [out][optional][typename(propName, propSize)] value of the queue
    /// property
    void *pPropValue,
    /// [out][optional] size in bytes returned in queue property value
    size_t *pPropSizeRet) try {
  auto pfnGetInfo = ur_lib::getContext()->urDdiTable.Queue.pfnGetInfo;
  if (nullptr == pfnGetInfo)
    return UR_RESULT_ERROR_UNINITIALIZED;

  return pfnGetInfo(hQueue, propName, propSize, pPropValue, pPropSizeRet);
} catch (...) {
  return exceptionToResult(std::current_exception());
}

///////////////////////////////////////////////////////////////////////////////
/// @brief Create a command queue for a device in a context
///
/// @details
///     - See also ::ur_queue_index_properties_t.
///
/// @remarks
///   _Analogues_
///     - **clCreateCommandQueueWithProperties**
///
/// @returns
///     - ::UR_RESULT_SUCCESS
///     - ::UR_RESULT_ERROR_UNINITIALIZED
///     - ::UR_RESULT_ERROR_DEVICE_LOST
///     - ::UR_RESULT_ERROR_ADAPTER_SPECIFIC
///     - ::UR_RESULT_ERROR_INVALID_NULL_HANDLE
///         + `NULL == hContext`
///         + `NULL == hDevice`
///     - ::UR_RESULT_ERROR_INVALID_ENUMERATION
///         + `NULL != pProperties && ::UR_QUEUE_FLAGS_MASK &
///         pProperties->flags`
///     - ::UR_RESULT_ERROR_INVALID_NULL_POINTER
///         + `NULL == phQueue`
///     - ::UR_RESULT_ERROR_INVALID_CONTEXT
///     - ::UR_RESULT_ERROR_INVALID_DEVICE
///     - ::UR_RESULT_ERROR_INVALID_QUEUE_PROPERTIES
///         + `pProperties != NULL && pProperties->flags &
///         UR_QUEUE_FLAG_PRIORITY_HIGH && pProperties->flags &
///         UR_QUEUE_FLAG_PRIORITY_LOW`
///         + `pProperties != NULL && pProperties->flags &
///         UR_QUEUE_FLAG_SUBMISSION_BATCHED && pProperties->flags &
///         UR_QUEUE_FLAG_SUBMISSION_IMMEDIATE`
///     - ::UR_RESULT_ERROR_OUT_OF_HOST_MEMORY
///     - ::UR_RESULT_ERROR_OUT_OF_RESOURCES
ur_result_t UR_APICALL urQueueCreate(
    /// [in] handle of the context object
    ur_context_handle_t hContext,
    /// [in] handle of the device object
    ur_device_handle_t hDevice,
    /// [in][optional] pointer to queue creation properties.
    const ur_queue_properties_t *pProperties,
    /// [out][alloc] pointer to handle of queue object created
    ur_queue_handle_t *phQueue) try {
  auto pfnCreate = ur_lib::getContext()->urDdiTable.Queue.pfnCreate;
  if (nullptr == pfnCreate)
    return UR_RESULT_ERROR_UNINITIALIZED;

  return pfnCreate(hContext, hDevice, pProperties, phQueue);
} catch (...) {
  return exceptionToResult(std::current_exception());
}

///////////////////////////////////////////////////////////////////////////////
/// @brief Get a reference to the command queue handle. Increment the command
///        queue's reference count
///
/// @details
///     - Useful in library function to retain access to the command queue after
///       the caller released the queue.
///
/// @remarks
///   _Analogues_
///     - **clRetainCommandQueue**
///
/// @returns
///     - ::UR_RESULT_SUCCESS
///     - ::UR_RESULT_ERROR_UNINITIALIZED
///     - ::UR_RESULT_ERROR_DEVICE_LOST
///     - ::UR_RESULT_ERROR_ADAPTER_SPECIFIC
///     - ::UR_RESULT_ERROR_INVALID_NULL_HANDLE
///         + `NULL == hQueue`
///     - ::UR_RESULT_ERROR_INVALID_QUEUE
///     - ::UR_RESULT_ERROR_OUT_OF_HOST_MEMORY
///     - ::UR_RESULT_ERROR_OUT_OF_RESOURCES
ur_result_t UR_APICALL urQueueRetain(
    /// [in][retain] handle of the queue object to get access
    ur_queue_handle_t hQueue) try {
  auto pfnRetain = ur_lib::getContext()->urDdiTable.Queue.pfnRetain;
  if (nullptr == pfnRetain)
    return UR_RESULT_ERROR_UNINITIALIZED;

  return pfnRetain(hQueue);
} catch (...) {
  return exceptionToResult(std::current_exception());
}

///////////////////////////////////////////////////////////////////////////////
/// @brief Decrement the command queue's reference count and delete the command
///        queue if the reference count becomes zero.
///
/// @details
///     - After the command queue reference count becomes zero and all queued
///       commands in the queue have finished, the queue is deleted.
///     - It also performs an implicit flush to issue all previously queued
///       commands in the queue.
///
/// @remarks
///   _Analogues_
///     - **clReleaseCommandQueue**
///
/// @returns
///     - ::UR_RESULT_SUCCESS
///     - ::UR_RESULT_ERROR_UNINITIALIZED
///     - ::UR_RESULT_ERROR_DEVICE_LOST
///     - ::UR_RESULT_ERROR_ADAPTER_SPECIFIC
///     - ::UR_RESULT_ERROR_INVALID_NULL_HANDLE
///         + `NULL == hQueue`
///     - ::UR_RESULT_ERROR_INVALID_QUEUE
///     - ::UR_RESULT_ERROR_OUT_OF_HOST_MEMORY
///     - ::UR_RESULT_ERROR_OUT_OF_RESOURCES
ur_result_t UR_APICALL urQueueRelease(
    /// [in][release] handle of the queue object to release
    ur_queue_handle_t hQueue) try {
  auto pfnRelease = ur_lib::getContext()->urDdiTable.Queue.pfnRelease;
  if (nullptr == pfnRelease)
    return UR_RESULT_ERROR_UNINITIALIZED;

  return pfnRelease(hQueue);
} catch (...) {
  return exceptionToResult(std::current_exception());
}

///////////////////////////////////////////////////////////////////////////////
/// @brief Return queue native queue handle.
///
/// @details
///     - Retrieved native handle can be used for direct interaction with the
///       native platform driver.
///     - Use interoperability queue extensions to convert native handle to
///       native type.
///     - The application may call this function from simultaneous threads for
///       the same context.
///     - The implementation of this function should be thread-safe.
///
/// @returns
///     - ::UR_RESULT_SUCCESS
///     - ::UR_RESULT_ERROR_UNINITIALIZED
///     - ::UR_RESULT_ERROR_DEVICE_LOST
///     - ::UR_RESULT_ERROR_ADAPTER_SPECIFIC
///     - ::UR_RESULT_ERROR_INVALID_NULL_HANDLE
///         + `NULL == hQueue`
///     - ::UR_RESULT_ERROR_INVALID_NULL_POINTER
///         + `NULL == phNativeQueue`
///     - ::UR_RESULT_ERROR_UNSUPPORTED_FEATURE
///         + If the adapter has no underlying equivalent handle.
ur_result_t UR_APICALL urQueueGetNativeHandle(
    /// [in] handle of the queue.
    ur_queue_handle_t hQueue,
    /// [in][optional] pointer to native descriptor
    ur_queue_native_desc_t *pDesc,
    /// [out] a pointer to the native handle of the queue.
    ur_native_handle_t *phNativeQueue) try {
  auto pfnGetNativeHandle =
      ur_lib::getContext()->urDdiTable.Queue.pfnGetNativeHandle;
  if (nullptr == pfnGetNativeHandle)
    return UR_RESULT_ERROR_UNINITIALIZED;

  return pfnGetNativeHandle(hQueue, pDesc, phNativeQueue);
} catch (...) {
  return exceptionToResult(std::current_exception());
}

///////////////////////////////////////////////////////////////////////////////
/// @brief Create runtime queue object from native queue handle.
///
/// @details
///     - Creates runtime queue handle from native driver queue handle.
///     - The application may call this function from simultaneous threads for
///       the same context.
///     - The implementation of this function should be thread-safe.
///
/// @returns
///     - ::UR_RESULT_SUCCESS
///     - ::UR_RESULT_ERROR_UNINITIALIZED
///     - ::UR_RESULT_ERROR_DEVICE_LOST
///     - ::UR_RESULT_ERROR_ADAPTER_SPECIFIC
///     - ::UR_RESULT_ERROR_INVALID_NULL_HANDLE
///         + `NULL == hContext`
///     - ::UR_RESULT_ERROR_INVALID_NULL_POINTER
///         + `NULL == phQueue`
///     - ::UR_RESULT_ERROR_UNSUPPORTED_FEATURE
///         + If the adapter has no underlying equivalent handle.
ur_result_t UR_APICALL urQueueCreateWithNativeHandle(
    /// [in][nocheck] the native handle of the queue.
    ur_native_handle_t hNativeQueue,
    /// [in] handle of the context object
    ur_context_handle_t hContext,
    /// [in][optional] handle of the device object
    ur_device_handle_t hDevice,
    /// [in][optional] pointer to native queue properties struct
    const ur_queue_native_properties_t *pProperties,
    /// [out][alloc] pointer to the handle of the queue object created.
    ur_queue_handle_t *phQueue) try {
  auto pfnCreateWithNativeHandle =
      ur_lib::getContext()->urDdiTable.Queue.pfnCreateWithNativeHandle;
  if (nullptr == pfnCreateWithNativeHandle)
    return UR_RESULT_ERROR_UNINITIALIZED;

  return pfnCreateWithNativeHandle(hNativeQueue, hContext, hDevice, pProperties,
                                   phQueue);
} catch (...) {
  return exceptionToResult(std::current_exception());
}

///////////////////////////////////////////////////////////////////////////////
/// @brief Blocks until all previously issued commands to the command queue are
///        finished.
///
/// @details
///     - Blocks until all previously issued commands to the command queue are
///       issued and completed.
///     - ::urQueueFinish does not return until all enqueued commands have been
///       processed and finished.
///     - ::urQueueFinish acts as a synchronization point.
///
/// @remarks
///   _Analogues_
///     - **clFinish**
///
/// @returns
///     - ::UR_RESULT_SUCCESS
///     - ::UR_RESULT_ERROR_UNINITIALIZED
///     - ::UR_RESULT_ERROR_DEVICE_LOST
///     - ::UR_RESULT_ERROR_ADAPTER_SPECIFIC
///     - ::UR_RESULT_ERROR_INVALID_NULL_HANDLE
///         + `NULL == hQueue`
///     - ::UR_RESULT_ERROR_INVALID_QUEUE
///     - ::UR_RESULT_ERROR_OUT_OF_HOST_MEMORY
ur_result_t UR_APICALL urQueueFinish(
    /// [in] handle of the queue to be finished.
    ur_queue_handle_t hQueue) try {
  auto pfnFinish = ur_lib::getContext()->urDdiTable.Queue.pfnFinish;
  if (nullptr == pfnFinish)
    return UR_RESULT_ERROR_UNINITIALIZED;

  return pfnFinish(hQueue);
} catch (...) {
  return exceptionToResult(std::current_exception());
}

///////////////////////////////////////////////////////////////////////////////
/// @brief Issues all previously enqueued commands in a command queue to the
///        device.
///
/// @details
///     - Guarantees that all enqueued commands will be issued to the
///       appropriate device.
///     - There is no guarantee that they will be completed after ::urQueueFlush
///       returns.
///
/// @remarks
///   _Analogues_
///     - **clFlush**
///
/// @returns
///     - ::UR_RESULT_SUCCESS
///     - ::UR_RESULT_ERROR_UNINITIALIZED
///     - ::UR_RESULT_ERROR_DEVICE_LOST
///     - ::UR_RESULT_ERROR_ADAPTER_SPECIFIC
///     - ::UR_RESULT_ERROR_INVALID_NULL_HANDLE
///         + `NULL == hQueue`
///     - ::UR_RESULT_ERROR_INVALID_QUEUE
///     - ::UR_RESULT_ERROR_OUT_OF_HOST_MEMORY
ur_result_t UR_APICALL urQueueFlush(
    /// [in] handle of the queue to be flushed.
    ur_queue_handle_t hQueue) try {
  auto pfnFlush = ur_lib::getContext()->urDdiTable.Queue.pfnFlush;
  if (nullptr == pfnFlush)
    return UR_RESULT_ERROR_UNINITIALIZED;

  return pfnFlush(hQueue);
} catch (...) {
  return exceptionToResult(std::current_exception());
}

///////////////////////////////////////////////////////////////////////////////
/// @brief Get event object information
///
/// @remarks
///   _Analogues_
///     - **clGetEventInfo**
///
/// @returns
///     - ::UR_RESULT_SUCCESS
///     - ::UR_RESULT_ERROR_UNINITIALIZED
///     - ::UR_RESULT_ERROR_DEVICE_LOST
///     - ::UR_RESULT_ERROR_ADAPTER_SPECIFIC
///     - ::UR_RESULT_ERROR_INVALID_NULL_HANDLE
///         + `NULL == hEvent`
///     - ::UR_RESULT_ERROR_INVALID_ENUMERATION
///         + `::UR_EVENT_INFO_REFERENCE_COUNT < propName`
///     - ::UR_RESULT_ERROR_UNSUPPORTED_ENUMERATION
///         + If `propName` is not supported by the adapter.
///     - ::UR_RESULT_ERROR_INVALID_SIZE
///         + `propSize == 0 && pPropValue != NULL`
///         + If `propSize` is less than the real number of bytes needed to
///         return the info.
///     - ::UR_RESULT_ERROR_INVALID_NULL_POINTER
///         + `propSize != 0 && pPropValue == NULL`
///         + `pPropValue == NULL && pPropSizeRet == NULL`
///     - ::UR_RESULT_ERROR_INVALID_EVENT
///     - ::UR_RESULT_ERROR_OUT_OF_RESOURCES
///     - ::UR_RESULT_ERROR_OUT_OF_HOST_MEMORY
ur_result_t UR_APICALL urEventGetInfo(
    /// [in] handle of the event object
    ur_event_handle_t hEvent,
    /// [in] the name of the event property to query
    ur_event_info_t propName,
    /// [in] size in bytes of the event property value
    size_t propSize,
    /// [out][optional][typename(propName, propSize)] value of the event
    /// property
    void *pPropValue,
    /// [out][optional] bytes returned in event property
    size_t *pPropSizeRet) try {
  auto pfnGetInfo = ur_lib::getContext()->urDdiTable.Event.pfnGetInfo;
  if (nullptr == pfnGetInfo)
    return UR_RESULT_ERROR_UNINITIALIZED;

  return pfnGetInfo(hEvent, propName, propSize, pPropValue, pPropSizeRet);
} catch (...) {
  return exceptionToResult(std::current_exception());
}

///////////////////////////////////////////////////////////////////////////////
/// @brief Get profiling information for the command associated with an event
///        object
///
/// @remarks
///   _Analogues_
///     - **clGetEventProfilingInfo**
///
/// @returns
///     - ::UR_RESULT_SUCCESS
///     - ::UR_RESULT_ERROR_UNINITIALIZED
///     - ::UR_RESULT_ERROR_DEVICE_LOST
///     - ::UR_RESULT_ERROR_ADAPTER_SPECIFIC
///     - ::UR_RESULT_ERROR_INVALID_NULL_HANDLE
///         + `NULL == hEvent`
///     - ::UR_RESULT_ERROR_INVALID_ENUMERATION
///         + `::UR_PROFILING_INFO_COMMAND_COMPLETE < propName`
///     - ::UR_RESULT_ERROR_PROFILING_INFO_NOT_AVAILABLE
///         + If `hEvent`s associated queue was not created with
///         `UR_QUEUE_FLAG_PROFILING_ENABLE`.
///     - ::UR_RESULT_ERROR_INVALID_VALUE
///         + `pPropValue && propSize == 0`
///     - ::UR_RESULT_ERROR_INVALID_EVENT
///     - ::UR_RESULT_ERROR_OUT_OF_RESOURCES
///     - ::UR_RESULT_ERROR_OUT_OF_HOST_MEMORY
///     - ::UR_RESULT_ERROR_UNSUPPORTED_ENUMERATION
///         + If `propName` is not supported by the adapter.
ur_result_t UR_APICALL urEventGetProfilingInfo(
    /// [in] handle of the event object
    ur_event_handle_t hEvent,
    /// [in] the name of the profiling property to query
    ur_profiling_info_t propName,
    /// [in] size in bytes of the profiling property value
    size_t propSize,
    /// [out][optional][typename(propName, propSize)] value of the profiling
    /// property
    void *pPropValue,
    /// [out][optional] pointer to the actual size in bytes returned in
    /// propValue
    size_t *pPropSizeRet) try {
  auto pfnGetProfilingInfo =
      ur_lib::getContext()->urDdiTable.Event.pfnGetProfilingInfo;
  if (nullptr == pfnGetProfilingInfo)
    return UR_RESULT_ERROR_UNINITIALIZED;

  return pfnGetProfilingInfo(hEvent, propName, propSize, pPropValue,
                             pPropSizeRet);
} catch (...) {
  return exceptionToResult(std::current_exception());
}

///////////////////////////////////////////////////////////////////////////////
/// @brief Wait for a list of events to finish.
///
/// @remarks
///   _Analogues_
///     - **clWaitForEvent**
///
/// @returns
///     - ::UR_RESULT_SUCCESS
///     - ::UR_RESULT_ERROR_UNINITIALIZED
///     - ::UR_RESULT_ERROR_DEVICE_LOST
///     - ::UR_RESULT_ERROR_ADAPTER_SPECIFIC
///     - ::UR_RESULT_ERROR_INVALID_NULL_POINTER
///         + `NULL == phEventWaitList`
///     - ::UR_RESULT_ERROR_INVALID_VALUE
///         + `numEvents == 0`
///     - ::UR_RESULT_ERROR_IN_EVENT_LIST_EXEC_STATUS
///         + An event in `phEventWaitList` has ::UR_EVENT_STATUS_ERROR.
///     - ::UR_RESULT_ERROR_INVALID_EVENT
///     - ::UR_RESULT_ERROR_INVALID_CONTEXT
///     - ::UR_RESULT_ERROR_OUT_OF_HOST_MEMORY
///     - ::UR_RESULT_ERROR_OUT_OF_RESOURCES
ur_result_t UR_APICALL urEventWait(
    /// [in] number of events in the event list
    uint32_t numEvents,
    /// [in][range(0, numEvents)] pointer to a list of events to wait for
    /// completion
    const ur_event_handle_t *phEventWaitList) try {
  auto pfnWait = ur_lib::getContext()->urDdiTable.Event.pfnWait;
  if (nullptr == pfnWait)
    return UR_RESULT_ERROR_UNINITIALIZED;

  return pfnWait(numEvents, phEventWaitList);
} catch (...) {
  return exceptionToResult(std::current_exception());
}

///////////////////////////////////////////////////////////////////////////////
/// @brief Get a reference to an event handle. Increment the event object's
///        reference count.
///
/// @remarks
///   _Analogues_
///     - **clRetainEvent**
///
/// @returns
///     - ::UR_RESULT_SUCCESS
///     - ::UR_RESULT_ERROR_UNINITIALIZED
///     - ::UR_RESULT_ERROR_DEVICE_LOST
///     - ::UR_RESULT_ERROR_ADAPTER_SPECIFIC
///     - ::UR_RESULT_ERROR_INVALID_NULL_HANDLE
///         + `NULL == hEvent`
///     - ::UR_RESULT_ERROR_INVALID_EVENT
///     - ::UR_RESULT_ERROR_OUT_OF_RESOURCES
///     - ::UR_RESULT_ERROR_OUT_OF_HOST_MEMORY
ur_result_t UR_APICALL urEventRetain(
    /// [in][retain] handle of the event object
    ur_event_handle_t hEvent) try {
  auto pfnRetain = ur_lib::getContext()->urDdiTable.Event.pfnRetain;
  if (nullptr == pfnRetain)
    return UR_RESULT_ERROR_UNINITIALIZED;

  return pfnRetain(hEvent);
} catch (...) {
  return exceptionToResult(std::current_exception());
}

///////////////////////////////////////////////////////////////////////////////
/// @brief Decrement the event object's reference count and delete the event
///        object if the reference count becomes zero.
///
/// @remarks
///   _Analogues_
///     - **clReleaseEvent**
///
/// @returns
///     - ::UR_RESULT_SUCCESS
///     - ::UR_RESULT_ERROR_UNINITIALIZED
///     - ::UR_RESULT_ERROR_DEVICE_LOST
///     - ::UR_RESULT_ERROR_ADAPTER_SPECIFIC
///     - ::UR_RESULT_ERROR_INVALID_NULL_HANDLE
///         + `NULL == hEvent`
///     - ::UR_RESULT_ERROR_INVALID_EVENT
///     - ::UR_RESULT_ERROR_OUT_OF_RESOURCES
///     - ::UR_RESULT_ERROR_OUT_OF_HOST_MEMORY
ur_result_t UR_APICALL urEventRelease(
    /// [in][release] handle of the event object
    ur_event_handle_t hEvent) try {
  auto pfnRelease = ur_lib::getContext()->urDdiTable.Event.pfnRelease;
  if (nullptr == pfnRelease)
    return UR_RESULT_ERROR_UNINITIALIZED;

  return pfnRelease(hEvent);
} catch (...) {
  return exceptionToResult(std::current_exception());
}

///////////////////////////////////////////////////////////////////////////////
/// @brief Return platform native event handle.
///
/// @details
///     - Retrieved native handle can be used for direct interaction with the
///       native platform driver.
///     - Use interoperability platform extensions to convert native handle to
///       native type.
///     - The application may call this function from simultaneous threads for
///       the same context.
///     - The implementation of this function should be thread-safe.
///
/// @returns
///     - ::UR_RESULT_SUCCESS
///     - ::UR_RESULT_ERROR_UNINITIALIZED
///     - ::UR_RESULT_ERROR_DEVICE_LOST
///     - ::UR_RESULT_ERROR_ADAPTER_SPECIFIC
///     - ::UR_RESULT_ERROR_INVALID_NULL_HANDLE
///         + `NULL == hEvent`
///     - ::UR_RESULT_ERROR_INVALID_NULL_POINTER
///         + `NULL == phNativeEvent`
///     - ::UR_RESULT_ERROR_UNSUPPORTED_FEATURE
///         + If the adapter has no underlying equivalent handle.
ur_result_t UR_APICALL urEventGetNativeHandle(
    /// [in] handle of the event.
    ur_event_handle_t hEvent,
    /// [out] a pointer to the native handle of the event.
    ur_native_handle_t *phNativeEvent) try {
  auto pfnGetNativeHandle =
      ur_lib::getContext()->urDdiTable.Event.pfnGetNativeHandle;
  if (nullptr == pfnGetNativeHandle)
    return UR_RESULT_ERROR_UNINITIALIZED;

  return pfnGetNativeHandle(hEvent, phNativeEvent);
} catch (...) {
  return exceptionToResult(std::current_exception());
}

///////////////////////////////////////////////////////////////////////////////
/// @brief Create runtime event object from native event handle.
///
/// @details
///     - Creates runtime event handle from native driver event handle.
///     - The application may call this function from simultaneous threads for
///       the same context.
///     - The implementation of this function should be thread-safe.
///
/// @returns
///     - ::UR_RESULT_SUCCESS
///     - ::UR_RESULT_ERROR_UNINITIALIZED
///     - ::UR_RESULT_ERROR_DEVICE_LOST
///     - ::UR_RESULT_ERROR_ADAPTER_SPECIFIC
///     - ::UR_RESULT_ERROR_INVALID_NULL_HANDLE
///         + `NULL == hContext`
///     - ::UR_RESULT_ERROR_INVALID_NULL_POINTER
///         + `NULL == phEvent`
///     - ::UR_RESULT_ERROR_UNSUPPORTED_FEATURE
///         + If the adapter has no underlying equivalent handle.
ur_result_t UR_APICALL urEventCreateWithNativeHandle(
    /// [in][nocheck] the native handle of the event.
    ur_native_handle_t hNativeEvent,
    /// [in] handle of the context object
    ur_context_handle_t hContext,
    /// [in][optional] pointer to native event properties struct
    const ur_event_native_properties_t *pProperties,
    /// [out][alloc] pointer to the handle of the event object created.
    ur_event_handle_t *phEvent) try {
  auto pfnCreateWithNativeHandle =
      ur_lib::getContext()->urDdiTable.Event.pfnCreateWithNativeHandle;
  if (nullptr == pfnCreateWithNativeHandle)
    return UR_RESULT_ERROR_UNINITIALIZED;

  return pfnCreateWithNativeHandle(hNativeEvent, hContext, pProperties,
                                   phEvent);
} catch (...) {
  return exceptionToResult(std::current_exception());
}

///////////////////////////////////////////////////////////////////////////////
/// @brief Register a user callback function for a specific command execution
///        status.
///
/// @details
///     - The registered callback function will be called when the execution
///       status of command associated with event changes to an execution status
///       equal to or past the status specified by command_exec_status.
///     - `execStatus` must not be `UR_EXECUTION_INFO_QUEUED` as this is the
///       initial state of all events.
///     - The application may call this function from simultaneous threads for
///       the same context.
///     - The implementation of this function should be thread-safe.
///
/// @returns
///     - ::UR_RESULT_SUCCESS
///     - ::UR_RESULT_ERROR_UNINITIALIZED
///     - ::UR_RESULT_ERROR_DEVICE_LOST
///     - ::UR_RESULT_ERROR_ADAPTER_SPECIFIC
///     - ::UR_RESULT_ERROR_INVALID_NULL_HANDLE
///         + `NULL == hEvent`
///     - ::UR_RESULT_ERROR_INVALID_ENUMERATION
///         + `::UR_EXECUTION_INFO_QUEUED < execStatus`
///     - ::UR_RESULT_ERROR_INVALID_NULL_POINTER
///         + `NULL == pfnNotify`
///     - ::UR_RESULT_ERROR_UNSUPPORTED_ENUMERATION
///         + `execStatus == UR_EXECUTION_INFO_QUEUED`
ur_result_t UR_APICALL urEventSetCallback(
    /// [in] handle of the event object
    ur_event_handle_t hEvent,
    /// [in] execution status of the event
    ur_execution_info_t execStatus,
    /// [in] execution status of the event
    ur_event_callback_t pfnNotify,
    /// [in][out][optional] pointer to data to be passed to callback.
    void *pUserData) try {
  auto pfnSetCallback = ur_lib::getContext()->urDdiTable.Event.pfnSetCallback;
  if (nullptr == pfnSetCallback)
    return UR_RESULT_ERROR_UNINITIALIZED;

  return pfnSetCallback(hEvent, execStatus, pfnNotify, pUserData);
} catch (...) {
  return exceptionToResult(std::current_exception());
}

///////////////////////////////////////////////////////////////////////////////
/// @brief Enqueue a command to execute a kernel
///
/// @details
///     - Providing invalid kernel arguments is Undefined Behavior.
///
/// @remarks
///   _Analogues_
///     - **clEnqueueNDRangeKernel**
///
/// @returns
///     - ::UR_RESULT_SUCCESS
///     - ::UR_RESULT_ERROR_UNINITIALIZED
///     - ::UR_RESULT_ERROR_DEVICE_LOST
///     - ::UR_RESULT_ERROR_ADAPTER_SPECIFIC
///     - ::UR_RESULT_ERROR_INVALID_NULL_HANDLE
///         + `NULL == hQueue`
///         + `NULL == hKernel`
///     - ::UR_RESULT_ERROR_INVALID_NULL_POINTER
///         + `NULL == pGlobalWorkSize`
///         + `launchPropList == NULL && numPropsInLaunchPropList > 0`
///     - ::UR_RESULT_ERROR_INVALID_QUEUE
///     - ::UR_RESULT_ERROR_INVALID_KERNEL
///     - ::UR_RESULT_ERROR_INVALID_EVENT
///     - ::UR_RESULT_ERROR_INVALID_EVENT_WAIT_LIST
///         + `phEventWaitList == NULL && numEventsInWaitList > 0`
///         + `phEventWaitList != NULL && numEventsInWaitList == 0`
///         + If event objects in phEventWaitList are not valid events.
///     - ::UR_RESULT_ERROR_IN_EVENT_LIST_EXEC_STATUS
///         + An event in `phEventWaitList` has ::UR_EVENT_STATUS_ERROR.
///     - ::UR_RESULT_ERROR_INVALID_WORK_DIMENSION
///     - ::UR_RESULT_ERROR_INVALID_WORK_GROUP_SIZE
///     - ::UR_RESULT_ERROR_INVALID_VALUE
///     - ::UR_RESULT_ERROR_OUT_OF_HOST_MEMORY
///     - ::UR_RESULT_ERROR_OUT_OF_RESOURCES
///     - ::UR_RESULT_ERROR_UNSUPPORTED_FEATURE
///         + If any property in `launchPropList` isn't supported by the device.
ur_result_t UR_APICALL urEnqueueKernelLaunch(
    /// [in] handle of the queue object
    ur_queue_handle_t hQueue,
    /// [in] handle of the kernel object
    ur_kernel_handle_t hKernel,
    /// [in] number of dimensions, from 1 to 3, to specify the global and
    /// work-group work-items
    uint32_t workDim,
    /// [in][optional] pointer to an array of workDim unsigned values that
    /// specify the offset used to calculate the global ID of a work-item
    const size_t *pGlobalWorkOffset,
    /// [in] pointer to an array of workDim unsigned values that specify the
    /// number of global work-items in workDim that will execute the kernel
    /// function
    const size_t *pGlobalWorkSize,
    /// [in][optional] pointer to an array of workDim unsigned values that
    /// specify the number of local work-items forming a work-group that will
    /// execute the kernel function.
    /// If nullptr, the runtime implementation will choose the work-group size.
    const size_t *pLocalWorkSize,
    /// [in] size of the launch prop list
    uint32_t numPropsInLaunchPropList,
    /// [in][optional][range(0, numPropsInLaunchPropList)] pointer to a list
    /// of launch properties
    const ur_kernel_launch_property_t *launchPropList,
    /// [in] size of the event wait list
    uint32_t numEventsInWaitList,
    /// [in][optional][range(0, numEventsInWaitList)] pointer to a list of
    /// events that must be complete before the kernel execution.
    /// If nullptr, the numEventsInWaitList must be 0, indicating that no wait
    /// event.
    const ur_event_handle_t *phEventWaitList,
    /// [out][optional][alloc] return an event object that identifies this
    /// particular kernel execution instance. If phEventWaitList and phEvent
    /// are not NULL, phEvent must not refer to an element of the
    /// phEventWaitList array.
    ur_event_handle_t *phEvent) try {
  auto pfnKernelLaunch =
      ur_lib::getContext()->urDdiTable.Enqueue.pfnKernelLaunch;
  if (nullptr == pfnKernelLaunch)
    return UR_RESULT_ERROR_UNINITIALIZED;

  return pfnKernelLaunch(hQueue, hKernel, workDim, pGlobalWorkOffset,
                         pGlobalWorkSize, pLocalWorkSize,
                         numPropsInLaunchPropList, launchPropList,
                         numEventsInWaitList, phEventWaitList, phEvent);
} catch (...) {
  return exceptionToResult(std::current_exception());
}

///////////////////////////////////////////////////////////////////////////////
/// @brief Enqueue a command which waits a list of events to complete before it
///        completes
///
/// @details
///     - If the event list is empty, it waits for all previously enqueued
///       commands to complete.
///     - It returns an event which can be waited on.
///
/// @remarks
///   _Analogues_
///     - **clEnqueueMarkerWithWaitList**
///
/// @returns
///     - ::UR_RESULT_SUCCESS
///     - ::UR_RESULT_ERROR_UNINITIALIZED
///     - ::UR_RESULT_ERROR_DEVICE_LOST
///     - ::UR_RESULT_ERROR_ADAPTER_SPECIFIC
///     - ::UR_RESULT_ERROR_INVALID_NULL_HANDLE
///         + `NULL == hQueue`
///     - ::UR_RESULT_ERROR_INVALID_QUEUE
///     - ::UR_RESULT_ERROR_INVALID_EVENT
///     - ::UR_RESULT_ERROR_INVALID_EVENT_WAIT_LIST
///         + `phEventWaitList == NULL && numEventsInWaitList > 0`
///         + `phEventWaitList != NULL && numEventsInWaitList == 0`
///         + If event objects in phEventWaitList are not valid events.
///     - ::UR_RESULT_ERROR_IN_EVENT_LIST_EXEC_STATUS
///         + An event in `phEventWaitList` has ::UR_EVENT_STATUS_ERROR.
///     - ::UR_RESULT_ERROR_INVALID_VALUE
///     - ::UR_RESULT_ERROR_OUT_OF_HOST_MEMORY
///     - ::UR_RESULT_ERROR_OUT_OF_RESOURCES
ur_result_t UR_APICALL urEnqueueEventsWait(
    /// [in] handle of the queue object
    ur_queue_handle_t hQueue,
    /// [in] size of the event wait list
    uint32_t numEventsInWaitList,
    /// [in][optional][range(0, numEventsInWaitList)] pointer to a list of
    /// events that must be complete before this command can be executed.
    /// If nullptr, the numEventsInWaitList must be 0, indicating that all
    /// previously enqueued commands
    /// must be complete.
    const ur_event_handle_t *phEventWaitList,
    /// [out][optional][alloc] return an event object that identifies this
    /// particular command instance. If phEventWaitList and phEvent are not
    /// NULL, phEvent must not refer to an element of the phEventWaitList array.
    ur_event_handle_t *phEvent) try {
  auto pfnEventsWait = ur_lib::getContext()->urDdiTable.Enqueue.pfnEventsWait;
  if (nullptr == pfnEventsWait)
    return UR_RESULT_ERROR_UNINITIALIZED;

  return pfnEventsWait(hQueue, numEventsInWaitList, phEventWaitList, phEvent);
} catch (...) {
  return exceptionToResult(std::current_exception());
}

///////////////////////////////////////////////////////////////////////////////
/// @brief Enqueue a barrier command which waits a list of events to complete
///        before it completes
///
/// @details
///     - If the event list is empty, it waits for all previously enqueued
///       commands to complete.
///     - It blocks command execution - any following commands enqueued after it
///       do not execute until it completes.
///     - It returns an event which can be waited on.
///
/// @remarks
///   _Analogues_
///     - **clEnqueueBarrierWithWaitList**
///
/// @returns
///     - ::UR_RESULT_SUCCESS
///     - ::UR_RESULT_ERROR_UNINITIALIZED
///     - ::UR_RESULT_ERROR_DEVICE_LOST
///     - ::UR_RESULT_ERROR_ADAPTER_SPECIFIC
///     - ::UR_RESULT_ERROR_INVALID_NULL_HANDLE
///         + `NULL == hQueue`
///     - ::UR_RESULT_ERROR_INVALID_QUEUE
///     - ::UR_RESULT_ERROR_INVALID_EVENT
///     - ::UR_RESULT_ERROR_INVALID_EVENT_WAIT_LIST
///         + `phEventWaitList == NULL && numEventsInWaitList > 0`
///         + `phEventWaitList != NULL && numEventsInWaitList == 0`
///         + If event objects in phEventWaitList are not valid events.
///     - ::UR_RESULT_ERROR_IN_EVENT_LIST_EXEC_STATUS
///         + An event in `phEventWaitList` has ::UR_EVENT_STATUS_ERROR.
///     - ::UR_RESULT_ERROR_INVALID_VALUE
///     - ::UR_RESULT_ERROR_OUT_OF_HOST_MEMORY
///     - ::UR_RESULT_ERROR_OUT_OF_RESOURCES
ur_result_t UR_APICALL urEnqueueEventsWaitWithBarrier(
    /// [in] handle of the queue object
    ur_queue_handle_t hQueue,
    /// [in] size of the event wait list
    uint32_t numEventsInWaitList,
    /// [in][optional][range(0, numEventsInWaitList)] pointer to a list of
    /// events that must be complete before this command can be executed.
    /// If nullptr, the numEventsInWaitList must be 0, indicating that all
    /// previously enqueued commands
    /// must be complete.
    const ur_event_handle_t *phEventWaitList,
    /// [out][optional][alloc] return an event object that identifies this
    /// particular command instance. If phEventWaitList and phEvent are not
    /// NULL, phEvent must not refer to an element of the phEventWaitList array.
    ur_event_handle_t *phEvent) try {
  auto pfnEventsWaitWithBarrier =
      ur_lib::getContext()->urDdiTable.Enqueue.pfnEventsWaitWithBarrier;
  if (nullptr == pfnEventsWaitWithBarrier)
    return UR_RESULT_ERROR_UNINITIALIZED;

  return pfnEventsWaitWithBarrier(hQueue, numEventsInWaitList, phEventWaitList,
                                  phEvent);
} catch (...) {
  return exceptionToResult(std::current_exception());
}

///////////////////////////////////////////////////////////////////////////////
/// @brief Enqueue a command to read from a buffer object to host memory
///
/// @details
///     - Input parameter blockingRead indicates if the read is blocking or
///       non-blocking.
///
/// @remarks
///   _Analogues_
///     - **clEnqueueReadBuffer**
///
/// @returns
///     - ::UR_RESULT_SUCCESS
///     - ::UR_RESULT_ERROR_UNINITIALIZED
///     - ::UR_RESULT_ERROR_DEVICE_LOST
///     - ::UR_RESULT_ERROR_ADAPTER_SPECIFIC
///     - ::UR_RESULT_ERROR_INVALID_NULL_HANDLE
///         + `NULL == hQueue`
///         + `NULL == hBuffer`
///     - ::UR_RESULT_ERROR_INVALID_NULL_POINTER
///         + `NULL == pDst`
///     - ::UR_RESULT_ERROR_INVALID_QUEUE
///     - ::UR_RESULT_ERROR_INVALID_EVENT
///     - ::UR_RESULT_ERROR_INVALID_EVENT_WAIT_LIST
///         + `phEventWaitList == NULL && numEventsInWaitList > 0`
///         + `phEventWaitList != NULL && numEventsInWaitList == 0`
///         + If event objects in phEventWaitList are not valid events.
///     - ::UR_RESULT_ERROR_IN_EVENT_LIST_EXEC_STATUS
///         + An event in `phEventWaitList` has ::UR_EVENT_STATUS_ERROR.
///     - ::UR_RESULT_ERROR_INVALID_MEM_OBJECT
///     - ::UR_RESULT_ERROR_INVALID_SIZE
///         + If `offset + size` results in an out-of-bounds access.
///     - ::UR_RESULT_ERROR_OUT_OF_HOST_MEMORY
///     - ::UR_RESULT_ERROR_OUT_OF_RESOURCES
ur_result_t UR_APICALL urEnqueueMemBufferRead(
    /// [in] handle of the queue object
    ur_queue_handle_t hQueue,
    /// [in][bounds(offset, size)] handle of the buffer object
    ur_mem_handle_t hBuffer,
    /// [in] indicates blocking (true), non-blocking (false)
    bool blockingRead,
    /// [in] offset in bytes in the buffer object
    size_t offset,
    /// [in] size in bytes of data being read
    size_t size,
    /// [in] pointer to host memory where data is to be read into
    void *pDst,
    /// [in] size of the event wait list
    uint32_t numEventsInWaitList,
    /// [in][optional][range(0, numEventsInWaitList)] pointer to a list of
    /// events that must be complete before this command can be executed.
    /// If nullptr, the numEventsInWaitList must be 0, indicating that this
    /// command does not wait on any event to complete.
    const ur_event_handle_t *phEventWaitList,
    /// [out][optional][alloc] return an event object that identifies this
    /// particular command instance. If phEventWaitList and phEvent are not
    /// NULL, phEvent must not refer to an element of the phEventWaitList array.
    ur_event_handle_t *phEvent) try {
  auto pfnMemBufferRead =
      ur_lib::getContext()->urDdiTable.Enqueue.pfnMemBufferRead;
  if (nullptr == pfnMemBufferRead)
    return UR_RESULT_ERROR_UNINITIALIZED;

  return pfnMemBufferRead(hQueue, hBuffer, blockingRead, offset, size, pDst,
                          numEventsInWaitList, phEventWaitList, phEvent);
} catch (...) {
  return exceptionToResult(std::current_exception());
}

///////////////////////////////////////////////////////////////////////////////
/// @brief Enqueue a command to write into a buffer object from host memory
///
/// @details
///     - Input parameter blockingWrite indicates if the write is blocking or
///       non-blocking.
///
/// @remarks
///   _Analogues_
///     - **clEnqueueWriteBuffer**
///
/// @returns
///     - ::UR_RESULT_SUCCESS
///     - ::UR_RESULT_ERROR_UNINITIALIZED
///     - ::UR_RESULT_ERROR_DEVICE_LOST
///     - ::UR_RESULT_ERROR_ADAPTER_SPECIFIC
///     - ::UR_RESULT_ERROR_INVALID_NULL_HANDLE
///         + `NULL == hQueue`
///         + `NULL == hBuffer`
///     - ::UR_RESULT_ERROR_INVALID_NULL_POINTER
///         + `NULL == pSrc`
///     - ::UR_RESULT_ERROR_INVALID_QUEUE
///     - ::UR_RESULT_ERROR_INVALID_EVENT
///     - ::UR_RESULT_ERROR_INVALID_EVENT_WAIT_LIST
///         + `phEventWaitList == NULL && numEventsInWaitList > 0`
///         + `phEventWaitList != NULL && numEventsInWaitList == 0`
///         + If event objects in phEventWaitList are not valid events.
///     - ::UR_RESULT_ERROR_IN_EVENT_LIST_EXEC_STATUS
///         + An event in `phEventWaitList` has ::UR_EVENT_STATUS_ERROR.
///     - ::UR_RESULT_ERROR_INVALID_MEM_OBJECT
///     - ::UR_RESULT_ERROR_INVALID_SIZE
///         + If `offset + size` results in an out-of-bounds access.
///     - ::UR_RESULT_ERROR_OUT_OF_HOST_MEMORY
///     - ::UR_RESULT_ERROR_OUT_OF_RESOURCES
ur_result_t UR_APICALL urEnqueueMemBufferWrite(
    /// [in] handle of the queue object
    ur_queue_handle_t hQueue,
    /// [in][bounds(offset, size)] handle of the buffer object
    ur_mem_handle_t hBuffer,
    /// [in] indicates blocking (true), non-blocking (false)
    bool blockingWrite,
    /// [in] offset in bytes in the buffer object
    size_t offset,
    /// [in] size in bytes of data being written
    size_t size,
    /// [in] pointer to host memory where data is to be written from
    const void *pSrc,
    /// [in] size of the event wait list
    uint32_t numEventsInWaitList,
    /// [in][optional][range(0, numEventsInWaitList)] pointer to a list of
    /// events that must be complete before this command can be executed.
    /// If nullptr, the numEventsInWaitList must be 0, indicating that this
    /// command does not wait on any event to complete.
    const ur_event_handle_t *phEventWaitList,
    /// [out][optional][alloc] return an event object that identifies this
    /// particular command instance. If phEventWaitList and phEvent are not
    /// NULL, phEvent must not refer to an element of the phEventWaitList array.
    ur_event_handle_t *phEvent) try {
  auto pfnMemBufferWrite =
      ur_lib::getContext()->urDdiTable.Enqueue.pfnMemBufferWrite;
  if (nullptr == pfnMemBufferWrite)
    return UR_RESULT_ERROR_UNINITIALIZED;

  return pfnMemBufferWrite(hQueue, hBuffer, blockingWrite, offset, size, pSrc,
                           numEventsInWaitList, phEventWaitList, phEvent);
} catch (...) {
  return exceptionToResult(std::current_exception());
}

///////////////////////////////////////////////////////////////////////////////
/// @brief Enqueue a command to read a 2D or 3D rectangular region from a buffer
///        object to host memory
///
/// @details
///     - Input parameter blockingRead indicates if the read is blocking or
///       non-blocking.
///     - The buffer and host 2D or 3D rectangular regions can have different
///       shapes.
///
/// @remarks
///   _Analogues_
///     - **clEnqueueReadBufferRect**
///
/// @returns
///     - ::UR_RESULT_SUCCESS
///     - ::UR_RESULT_ERROR_UNINITIALIZED
///     - ::UR_RESULT_ERROR_DEVICE_LOST
///     - ::UR_RESULT_ERROR_ADAPTER_SPECIFIC
///     - ::UR_RESULT_ERROR_INVALID_NULL_HANDLE
///         + `NULL == hQueue`
///         + `NULL == hBuffer`
///     - ::UR_RESULT_ERROR_INVALID_NULL_POINTER
///         + `NULL == pDst`
///     - ::UR_RESULT_ERROR_INVALID_QUEUE
///     - ::UR_RESULT_ERROR_INVALID_EVENT
///     - ::UR_RESULT_ERROR_INVALID_EVENT_WAIT_LIST
///         + `phEventWaitList == NULL && numEventsInWaitList > 0`
///         + `phEventWaitList != NULL && numEventsInWaitList == 0`
///         + If event objects in phEventWaitList are not valid events.
///     - ::UR_RESULT_ERROR_IN_EVENT_LIST_EXEC_STATUS
///         + An event in `phEventWaitList` has ::UR_EVENT_STATUS_ERROR.
///     - ::UR_RESULT_ERROR_INVALID_MEM_OBJECT
///     - ::UR_RESULT_ERROR_INVALID_SIZE
///         + `region.width == 0 || region.height == 0 || region.depth == 0`
///         + `bufferRowPitch != 0 && bufferRowPitch < region.width`
///         + `hostRowPitch != 0 && hostRowPitch < region.width`
///         + `bufferSlicePitch != 0 && bufferSlicePitch < region.height *
///         (bufferRowPitch != 0 ? bufferRowPitch : region.width)`
///         + `bufferSlicePitch != 0 && bufferSlicePitch % (bufferRowPitch != 0
///         ? bufferRowPitch : region.width) != 0`
///         + `hostSlicePitch != 0 && hostSlicePitch < region.height *
///         (hostRowPitch != 0 ? hostRowPitch : region.width)`
///         + `hostSlicePitch != 0 && hostSlicePitch % (hostRowPitch != 0 ?
///         hostRowPitch : region.width) != 0`
///         + If the combination of `bufferOrigin`, `region`, `bufferRowPitch`,
///         and `bufferSlicePitch` results in an out-of-bounds access.
///     - ::UR_RESULT_ERROR_OUT_OF_HOST_MEMORY
///     - ::UR_RESULT_ERROR_OUT_OF_RESOURCES
ur_result_t UR_APICALL urEnqueueMemBufferReadRect(
    /// [in] handle of the queue object
    ur_queue_handle_t hQueue,
    /// [in][bounds(bufferOrigin, region)] handle of the buffer object
    ur_mem_handle_t hBuffer,
    /// [in] indicates blocking (true), non-blocking (false)
    bool blockingRead,
    /// [in] 3D offset in the buffer
    ur_rect_offset_t bufferOrigin,
    /// [in] 3D offset in the host region
    ur_rect_offset_t hostOrigin,
    /// [in] 3D rectangular region descriptor: width, height, depth
    ur_rect_region_t region,
    /// [in] length of each row in bytes in the buffer object
    size_t bufferRowPitch,
    /// [in] length of each 2D slice in bytes in the buffer object being read
    size_t bufferSlicePitch,
    /// [in] length of each row in bytes in the host memory region pointed by
    /// dst
    size_t hostRowPitch,
    /// [in] length of each 2D slice in bytes in the host memory region
    /// pointed by dst
    size_t hostSlicePitch,
    /// [in] pointer to host memory where data is to be read into
    void *pDst,
    /// [in] size of the event wait list
    uint32_t numEventsInWaitList,
    /// [in][optional][range(0, numEventsInWaitList)] pointer to a list of
    /// events that must be complete before this command can be executed.
    /// If nullptr, the numEventsInWaitList must be 0, indicating that this
    /// command does not wait on any event to complete.
    const ur_event_handle_t *phEventWaitList,
    /// [out][optional][alloc] return an event object that identifies this
    /// particular command instance. If phEventWaitList and phEvent are not
    /// NULL, phEvent must not refer to an element of the phEventWaitList array.
    ur_event_handle_t *phEvent) try {
  auto pfnMemBufferReadRect =
      ur_lib::getContext()->urDdiTable.Enqueue.pfnMemBufferReadRect;
  if (nullptr == pfnMemBufferReadRect)
    return UR_RESULT_ERROR_UNINITIALIZED;

  return pfnMemBufferReadRect(
      hQueue, hBuffer, blockingRead, bufferOrigin, hostOrigin, region,
      bufferRowPitch, bufferSlicePitch, hostRowPitch, hostSlicePitch, pDst,
      numEventsInWaitList, phEventWaitList, phEvent);
} catch (...) {
  return exceptionToResult(std::current_exception());
}

///////////////////////////////////////////////////////////////////////////////
/// @brief Enqueue a command to write a 2D or 3D rectangular region in a buffer
///        object from host memory
///
/// @details
///     - Input parameter blockingWrite indicates if the write is blocking or
///       non-blocking.
///     - The buffer and host 2D or 3D rectangular regions can have different
///       shapes.
///
/// @remarks
///   _Analogues_
///     - **clEnqueueWriteBufferRect**
///
/// @returns
///     - ::UR_RESULT_SUCCESS
///     - ::UR_RESULT_ERROR_UNINITIALIZED
///     - ::UR_RESULT_ERROR_DEVICE_LOST
///     - ::UR_RESULT_ERROR_ADAPTER_SPECIFIC
///     - ::UR_RESULT_ERROR_INVALID_NULL_HANDLE
///         + `NULL == hQueue`
///         + `NULL == hBuffer`
///     - ::UR_RESULT_ERROR_INVALID_NULL_POINTER
///         + `NULL == pSrc`
///     - ::UR_RESULT_ERROR_INVALID_QUEUE
///     - ::UR_RESULT_ERROR_INVALID_EVENT
///     - ::UR_RESULT_ERROR_INVALID_EVENT_WAIT_LIST
///         + `phEventWaitList == NULL && numEventsInWaitList > 0`
///         + `phEventWaitList != NULL && numEventsInWaitList == 0`
///         + If event objects in phEventWaitList are not valid events.
///     - ::UR_RESULT_ERROR_IN_EVENT_LIST_EXEC_STATUS
///         + An event in `phEventWaitList` has ::UR_EVENT_STATUS_ERROR.
///     - ::UR_RESULT_ERROR_INVALID_MEM_OBJECT
///     - ::UR_RESULT_ERROR_INVALID_SIZE
///         + `region.width == 0 || region.height == 0 || region.depth == 0`
///         + `bufferRowPitch != 0 && bufferRowPitch < region.width`
///         + `hostRowPitch != 0 && hostRowPitch < region.width`
///         + `bufferSlicePitch != 0 && bufferSlicePitch < region.height *
///         (bufferRowPitch != 0 ? bufferRowPitch : region.width)`
///         + `bufferSlicePitch != 0 && bufferSlicePitch % (bufferRowPitch != 0
///         ? bufferRowPitch : region.width) != 0`
///         + `hostSlicePitch != 0 && hostSlicePitch < region.height *
///         (hostRowPitch != 0 ? hostRowPitch : region.width)`
///         + `hostSlicePitch != 0 && hostSlicePitch % (hostRowPitch != 0 ?
///         hostRowPitch : region.width) != 0`
///         + If the combination of `bufferOrigin`, `region`, `bufferRowPitch`,
///         and `bufferSlicePitch` results in an out-of-bounds access.
///     - ::UR_RESULT_ERROR_OUT_OF_HOST_MEMORY
///     - ::UR_RESULT_ERROR_OUT_OF_RESOURCES
ur_result_t UR_APICALL urEnqueueMemBufferWriteRect(
    /// [in] handle of the queue object
    ur_queue_handle_t hQueue,
    /// [in][bounds(bufferOrigin, region)] handle of the buffer object
    ur_mem_handle_t hBuffer,
    /// [in] indicates blocking (true), non-blocking (false)
    bool blockingWrite,
    /// [in] 3D offset in the buffer
    ur_rect_offset_t bufferOrigin,
    /// [in] 3D offset in the host region
    ur_rect_offset_t hostOrigin,
    /// [in] 3D rectangular region descriptor: width, height, depth
    ur_rect_region_t region,
    /// [in] length of each row in bytes in the buffer object
    size_t bufferRowPitch,
    /// [in] length of each 2D slice in bytes in the buffer object being
    /// written
    size_t bufferSlicePitch,
    /// [in] length of each row in bytes in the host memory region pointed by
    /// src
    size_t hostRowPitch,
    /// [in] length of each 2D slice in bytes in the host memory region
    /// pointed by src
    size_t hostSlicePitch,
    /// [in] pointer to host memory where data is to be written from
    void *pSrc,
    /// [in] size of the event wait list
    uint32_t numEventsInWaitList,
    /// [in][optional][range(0, numEventsInWaitList)] points to a list of
    /// events that must be complete before this command can be executed.
    /// If nullptr, the numEventsInWaitList must be 0, indicating that this
    /// command does not wait on any event to complete.
    const ur_event_handle_t *phEventWaitList,
    /// [out][optional][alloc] return an event object that identifies this
    /// particular command instance. If phEventWaitList and phEvent are not
    /// NULL, phEvent must not refer to an element of the phEventWaitList array.
    ur_event_handle_t *phEvent) try {
  auto pfnMemBufferWriteRect =
      ur_lib::getContext()->urDdiTable.Enqueue.pfnMemBufferWriteRect;
  if (nullptr == pfnMemBufferWriteRect)
    return UR_RESULT_ERROR_UNINITIALIZED;

  return pfnMemBufferWriteRect(
      hQueue, hBuffer, blockingWrite, bufferOrigin, hostOrigin, region,
      bufferRowPitch, bufferSlicePitch, hostRowPitch, hostSlicePitch, pSrc,
      numEventsInWaitList, phEventWaitList, phEvent);
} catch (...) {
  return exceptionToResult(std::current_exception());
}

///////////////////////////////////////////////////////////////////////////////
/// @brief Enqueue a command to copy from a buffer object to another
///
/// @remarks
///   _Analogues_
///     - **clEnqueueCopyBuffer**
///
/// @returns
///     - ::UR_RESULT_SUCCESS
///     - ::UR_RESULT_ERROR_UNINITIALIZED
///     - ::UR_RESULT_ERROR_DEVICE_LOST
///     - ::UR_RESULT_ERROR_ADAPTER_SPECIFIC
///     - ::UR_RESULT_ERROR_INVALID_NULL_HANDLE
///         + `NULL == hQueue`
///         + `NULL == hBufferSrc`
///         + `NULL == hBufferDst`
///     - ::UR_RESULT_ERROR_INVALID_QUEUE
///     - ::UR_RESULT_ERROR_INVALID_EVENT
///     - ::UR_RESULT_ERROR_INVALID_EVENT_WAIT_LIST
///         + `phEventWaitList == NULL && numEventsInWaitList > 0`
///         + `phEventWaitList != NULL && numEventsInWaitList == 0`
///         + If event objects in phEventWaitList are not valid events.
///     - ::UR_RESULT_ERROR_IN_EVENT_LIST_EXEC_STATUS
///         + An event in `phEventWaitList` has ::UR_EVENT_STATUS_ERROR.
///     - ::UR_RESULT_ERROR_INVALID_MEM_OBJECT
///     - ::UR_RESULT_ERROR_INVALID_SIZE
///         + If `srcOffset + size` results in an out-of-bounds access.
///         + If `dstOffset + size` results in an out-of-bounds access.
///     - ::UR_RESULT_ERROR_OUT_OF_HOST_MEMORY
///     - ::UR_RESULT_ERROR_OUT_OF_RESOURCES
ur_result_t UR_APICALL urEnqueueMemBufferCopy(
    /// [in] handle of the queue object
    ur_queue_handle_t hQueue,
    /// [in][bounds(srcOffset, size)] handle of the src buffer object
    ur_mem_handle_t hBufferSrc,
    /// [in][bounds(dstOffset, size)] handle of the dest buffer object
    ur_mem_handle_t hBufferDst,
    /// [in] offset into hBufferSrc to begin copying from
    size_t srcOffset,
    /// [in] offset info hBufferDst to begin copying into
    size_t dstOffset,
    /// [in] size in bytes of data being copied
    size_t size,
    /// [in] size of the event wait list
    uint32_t numEventsInWaitList,
    /// [in][optional][range(0, numEventsInWaitList)] pointer to a list of
    /// events that must be complete before this command can be executed.
    /// If nullptr, the numEventsInWaitList must be 0, indicating that this
    /// command does not wait on any event to complete.
    const ur_event_handle_t *phEventWaitList,
    /// [out][optional][alloc] return an event object that identifies this
    /// particular command instance. If phEventWaitList and phEvent are not
    /// NULL, phEvent must not refer to an element of the phEventWaitList array.
    ur_event_handle_t *phEvent) try {
  auto pfnMemBufferCopy =
      ur_lib::getContext()->urDdiTable.Enqueue.pfnMemBufferCopy;
  if (nullptr == pfnMemBufferCopy)
    return UR_RESULT_ERROR_UNINITIALIZED;

  return pfnMemBufferCopy(hQueue, hBufferSrc, hBufferDst, srcOffset, dstOffset,
                          size, numEventsInWaitList, phEventWaitList, phEvent);
} catch (...) {
  return exceptionToResult(std::current_exception());
}

///////////////////////////////////////////////////////////////////////////////
/// @brief Enqueue a command to copy a 2D or 3D rectangular region from one
///        buffer object to another
///
/// @remarks
///   _Analogues_
///     - **clEnqueueCopyBufferRect**
///
/// @returns
///     - ::UR_RESULT_SUCCESS
///     - ::UR_RESULT_ERROR_UNINITIALIZED
///     - ::UR_RESULT_ERROR_DEVICE_LOST
///     - ::UR_RESULT_ERROR_ADAPTER_SPECIFIC
///     - ::UR_RESULT_ERROR_INVALID_NULL_HANDLE
///         + `NULL == hQueue`
///         + `NULL == hBufferSrc`
///         + `NULL == hBufferDst`
///     - ::UR_RESULT_ERROR_INVALID_QUEUE
///     - ::UR_RESULT_ERROR_INVALID_EVENT
///     - ::UR_RESULT_ERROR_INVALID_EVENT_WAIT_LIST
///         + `phEventWaitList == NULL && numEventsInWaitList > 0`
///         + `phEventWaitList != NULL && numEventsInWaitList == 0`
///         + If event objects in phEventWaitList are not valid events.
///     - ::UR_RESULT_ERROR_IN_EVENT_LIST_EXEC_STATUS
///         + An event in `phEventWaitList` has ::UR_EVENT_STATUS_ERROR.
///     - ::UR_RESULT_ERROR_INVALID_MEM_OBJECT
///     - ::UR_RESULT_ERROR_INVALID_SIZE
///         + `region.width == 0 || region.height == 0 || region.depth == 0`
///         + `srcRowPitch != 0 && srcRowPitch < region.width`
///         + `dstRowPitch != 0 && dstRowPitch < region.width`
///         + `srcSlicePitch != 0 && srcSlicePitch < region.height *
///         (srcRowPitch != 0 ? srcRowPitch : region.width)`
///         + `srcSlicePitch != 0 && srcSlicePitch % (srcRowPitch != 0 ?
///         srcRowPitch : region.width) != 0`
///         + `dstSlicePitch != 0 && dstSlicePitch < region.height *
///         (dstRowPitch != 0 ? dstRowPitch : region.width)`
///         + `dstSlicePitch != 0 && dstSlicePitch % (dstRowPitch != 0 ?
///         dstRowPitch : region.width) != 0`
///         + If the combination of `srcOrigin`, `region`, `srcRowPitch`, and
///         `srcSlicePitch` results in an out-of-bounds access.
///         + If the combination of `dstOrigin`, `region`, `dstRowPitch`, and
///         `dstSlicePitch` results in an out-of-bounds access.
///     - ::UR_RESULT_ERROR_OUT_OF_HOST_MEMORY
///     - ::UR_RESULT_ERROR_OUT_OF_RESOURCES
ur_result_t UR_APICALL urEnqueueMemBufferCopyRect(
    /// [in] handle of the queue object
    ur_queue_handle_t hQueue,
    /// [in][bounds(srcOrigin, region)] handle of the source buffer object
    ur_mem_handle_t hBufferSrc,
    /// [in][bounds(dstOrigin, region)] handle of the dest buffer object
    ur_mem_handle_t hBufferDst,
    /// [in] 3D offset in the source buffer
    ur_rect_offset_t srcOrigin,
    /// [in] 3D offset in the destination buffer
    ur_rect_offset_t dstOrigin,
    /// [in] source 3D rectangular region descriptor: width, height, depth
    ur_rect_region_t region,
    /// [in] length of each row in bytes in the source buffer object
    size_t srcRowPitch,
    /// [in] length of each 2D slice in bytes in the source buffer object
    size_t srcSlicePitch,
    /// [in] length of each row in bytes in the destination buffer object
    size_t dstRowPitch,
    /// [in] length of each 2D slice in bytes in the destination buffer object
    size_t dstSlicePitch,
    /// [in] size of the event wait list
    uint32_t numEventsInWaitList,
    /// [in][optional][range(0, numEventsInWaitList)] pointer to a list of
    /// events that must be complete before this command can be executed.
    /// If nullptr, the numEventsInWaitList must be 0, indicating that this
    /// command does not wait on any event to complete.
    const ur_event_handle_t *phEventWaitList,
    /// [out][optional][alloc] return an event object that identifies this
    /// particular command instance. If phEventWaitList and phEvent are not
    /// NULL, phEvent must not refer to an element of the phEventWaitList array.
    ur_event_handle_t *phEvent) try {
  auto pfnMemBufferCopyRect =
      ur_lib::getContext()->urDdiTable.Enqueue.pfnMemBufferCopyRect;
  if (nullptr == pfnMemBufferCopyRect)
    return UR_RESULT_ERROR_UNINITIALIZED;

  return pfnMemBufferCopyRect(hQueue, hBufferSrc, hBufferDst, srcOrigin,
                              dstOrigin, region, srcRowPitch, srcSlicePitch,
                              dstRowPitch, dstSlicePitch, numEventsInWaitList,
                              phEventWaitList, phEvent);
} catch (...) {
  return exceptionToResult(std::current_exception());
}

///////////////////////////////////////////////////////////////////////////////
/// @brief Enqueue a command to fill a buffer object with a pattern of a given
///        size
///
/// @remarks
///   _Analogues_
///     - **clEnqueueFillBuffer**
///
/// @returns
///     - ::UR_RESULT_SUCCESS
///     - ::UR_RESULT_ERROR_UNINITIALIZED
///     - ::UR_RESULT_ERROR_DEVICE_LOST
///     - ::UR_RESULT_ERROR_ADAPTER_SPECIFIC
///     - ::UR_RESULT_ERROR_INVALID_NULL_HANDLE
///         + `NULL == hQueue`
///         + `NULL == hBuffer`
///     - ::UR_RESULT_ERROR_INVALID_NULL_POINTER
///         + `NULL == pPattern`
///     - ::UR_RESULT_ERROR_INVALID_QUEUE
///     - ::UR_RESULT_ERROR_INVALID_EVENT
///     - ::UR_RESULT_ERROR_INVALID_EVENT_WAIT_LIST
///         + `phEventWaitList == NULL && numEventsInWaitList > 0`
///         + `phEventWaitList != NULL && numEventsInWaitList == 0`
///         + If event objects in phEventWaitList are not valid events.
///     - ::UR_RESULT_ERROR_IN_EVENT_LIST_EXEC_STATUS
///         + An event in `phEventWaitList` has ::UR_EVENT_STATUS_ERROR.
///     - ::UR_RESULT_ERROR_INVALID_MEM_OBJECT
///     - ::UR_RESULT_ERROR_INVALID_SIZE
///         + `patternSize == 0 || size == 0`
///         + `patternSize > size`
///         + `(patternSize & (patternSize - 1)) != 0`
///         + `size % patternSize != 0`
///         + `offset % patternSize != 0`
///         + If `offset + size` results in an out-of-bounds access.
///     - ::UR_RESULT_ERROR_OUT_OF_HOST_MEMORY
///     - ::UR_RESULT_ERROR_OUT_OF_RESOURCES
ur_result_t UR_APICALL urEnqueueMemBufferFill(
    /// [in] handle of the queue object
    ur_queue_handle_t hQueue,
    /// [in][bounds(offset, size)] handle of the buffer object
    ur_mem_handle_t hBuffer,
    /// [in] pointer to the fill pattern
    const void *pPattern,
    /// [in] size in bytes of the pattern
    size_t patternSize,
    /// [in] offset into the buffer
    size_t offset,
    /// [in] fill size in bytes, must be a multiple of patternSize
    size_t size,
    /// [in] size of the event wait list
    uint32_t numEventsInWaitList,
    /// [in][optional][range(0, numEventsInWaitList)] pointer to a list of
    /// events that must be complete before this command can be executed.
    /// If nullptr, the numEventsInWaitList must be 0, indicating that this
    /// command does not wait on any event to complete.
    const ur_event_handle_t *phEventWaitList,
    /// [out][optional][alloc] return an event object that identifies this
    /// particular command instance. If phEventWaitList and phEvent are not
    /// NULL, phEvent must not refer to an element of the phEventWaitList array.
    ur_event_handle_t *phEvent) try {
  auto pfnMemBufferFill =
      ur_lib::getContext()->urDdiTable.Enqueue.pfnMemBufferFill;
  if (nullptr == pfnMemBufferFill)
    return UR_RESULT_ERROR_UNINITIALIZED;

  return pfnMemBufferFill(hQueue, hBuffer, pPattern, patternSize, offset, size,
                          numEventsInWaitList, phEventWaitList, phEvent);
} catch (...) {
  return exceptionToResult(std::current_exception());
}

///////////////////////////////////////////////////////////////////////////////
/// @brief Enqueue a command to read from an image or image array object to host
///        memory
///
/// @details
///     - Input parameter blockingRead indicates if the read is blocking or
///       non-blocking.
///
/// @remarks
///   _Analogues_
///     - **clEnqueueReadImage**
///
/// @returns
///     - ::UR_RESULT_SUCCESS
///     - ::UR_RESULT_ERROR_UNINITIALIZED
///     - ::UR_RESULT_ERROR_DEVICE_LOST
///     - ::UR_RESULT_ERROR_ADAPTER_SPECIFIC
///     - ::UR_RESULT_ERROR_INVALID_NULL_HANDLE
///         + `NULL == hQueue`
///         + `NULL == hImage`
///     - ::UR_RESULT_ERROR_INVALID_NULL_POINTER
///         + `NULL == pDst`
///     - ::UR_RESULT_ERROR_INVALID_QUEUE
///     - ::UR_RESULT_ERROR_INVALID_EVENT
///     - ::UR_RESULT_ERROR_INVALID_EVENT_WAIT_LIST
///         + `phEventWaitList == NULL && numEventsInWaitList > 0`
///         + `phEventWaitList != NULL && numEventsInWaitList == 0`
///         + If event objects in phEventWaitList are not valid events.
///     - ::UR_RESULT_ERROR_IN_EVENT_LIST_EXEC_STATUS
///         + An event in `phEventWaitList` has ::UR_EVENT_STATUS_ERROR.
///     - ::UR_RESULT_ERROR_INVALID_MEM_OBJECT
///     - ::UR_RESULT_ERROR_INVALID_SIZE
///         + `region.width == 0 || region.height == 0 || region.depth == 0`
///     - ::UR_RESULT_ERROR_OUT_OF_HOST_MEMORY
///     - ::UR_RESULT_ERROR_OUT_OF_RESOURCES
ur_result_t UR_APICALL urEnqueueMemImageRead(
    /// [in] handle of the queue object
    ur_queue_handle_t hQueue,
    /// [in][bounds(origin, region)] handle of the image object
    ur_mem_handle_t hImage,
    /// [in] indicates blocking (true), non-blocking (false)
    bool blockingRead,
    /// [in] defines the (x,y,z) offset in pixels in the 1D, 2D, or 3D image
    ur_rect_offset_t origin,
    /// [in] defines the (width, height, depth) in pixels of the 1D, 2D, or 3D
    /// image
    ur_rect_region_t region,
    /// [in] length of each row in bytes
    size_t rowPitch,
    /// [in] length of each 2D slice of the 3D image
    size_t slicePitch,
    /// [in] pointer to host memory where image is to be read into
    void *pDst,
    /// [in] size of the event wait list
    uint32_t numEventsInWaitList,
    /// [in][optional][range(0, numEventsInWaitList)] pointer to a list of
    /// events that must be complete before this command can be executed.
    /// If nullptr, the numEventsInWaitList must be 0, indicating that this
    /// command does not wait on any event to complete.
    const ur_event_handle_t *phEventWaitList,
    /// [out][optional][alloc] return an event object that identifies this
    /// particular command instance. If phEventWaitList and phEvent are not
    /// NULL, phEvent must not refer to an element of the phEventWaitList array.
    ur_event_handle_t *phEvent) try {
  auto pfnMemImageRead =
      ur_lib::getContext()->urDdiTable.Enqueue.pfnMemImageRead;
  if (nullptr == pfnMemImageRead)
    return UR_RESULT_ERROR_UNINITIALIZED;

  return pfnMemImageRead(hQueue, hImage, blockingRead, origin, region, rowPitch,
                         slicePitch, pDst, numEventsInWaitList, phEventWaitList,
                         phEvent);
} catch (...) {
  return exceptionToResult(std::current_exception());
}

///////////////////////////////////////////////////////////////////////////////
/// @brief Enqueue a command to write an image or image array object from host
///        memory
///
/// @details
///     - Input parameter blockingWrite indicates if the write is blocking or
///       non-blocking.
///
/// @remarks
///   _Analogues_
///     - **clEnqueueWriteImage**
///
/// @returns
///     - ::UR_RESULT_SUCCESS
///     - ::UR_RESULT_ERROR_UNINITIALIZED
///     - ::UR_RESULT_ERROR_DEVICE_LOST
///     - ::UR_RESULT_ERROR_ADAPTER_SPECIFIC
///     - ::UR_RESULT_ERROR_INVALID_NULL_HANDLE
///         + `NULL == hQueue`
///         + `NULL == hImage`
///     - ::UR_RESULT_ERROR_INVALID_NULL_POINTER
///         + `NULL == pSrc`
///     - ::UR_RESULT_ERROR_INVALID_QUEUE
///     - ::UR_RESULT_ERROR_INVALID_EVENT
///     - ::UR_RESULT_ERROR_INVALID_EVENT_WAIT_LIST
///         + `phEventWaitList == NULL && numEventsInWaitList > 0`
///         + `phEventWaitList != NULL && numEventsInWaitList == 0`
///         + If event objects in phEventWaitList are not valid events.
///     - ::UR_RESULT_ERROR_IN_EVENT_LIST_EXEC_STATUS
///         + An event in `phEventWaitList` has ::UR_EVENT_STATUS_ERROR.
///     - ::UR_RESULT_ERROR_INVALID_MEM_OBJECT
///     - ::UR_RESULT_ERROR_INVALID_SIZE
///         + `region.width == 0 || region.height == 0 || region.depth == 0`
///     - ::UR_RESULT_ERROR_OUT_OF_HOST_MEMORY
///     - ::UR_RESULT_ERROR_OUT_OF_RESOURCES
ur_result_t UR_APICALL urEnqueueMemImageWrite(
    /// [in] handle of the queue object
    ur_queue_handle_t hQueue,
    /// [in][bounds(origin, region)] handle of the image object
    ur_mem_handle_t hImage,
    /// [in] indicates blocking (true), non-blocking (false)
    bool blockingWrite,
    /// [in] defines the (x,y,z) offset in pixels in the 1D, 2D, or 3D image
    ur_rect_offset_t origin,
    /// [in] defines the (width, height, depth) in pixels of the 1D, 2D, or 3D
    /// image
    ur_rect_region_t region,
    /// [in] length of each row in bytes
    size_t rowPitch,
    /// [in] length of each 2D slice of the 3D image
    size_t slicePitch,
    /// [in] pointer to host memory where image is to be read into
    void *pSrc,
    /// [in] size of the event wait list
    uint32_t numEventsInWaitList,
    /// [in][optional][range(0, numEventsInWaitList)] pointer to a list of
    /// events that must be complete before this command can be executed.
    /// If nullptr, the numEventsInWaitList must be 0, indicating that this
    /// command does not wait on any event to complete.
    const ur_event_handle_t *phEventWaitList,
    /// [out][optional][alloc] return an event object that identifies this
    /// particular command instance. If phEventWaitList and phEvent are not
    /// NULL, phEvent must not refer to an element of the phEventWaitList array.
    ur_event_handle_t *phEvent) try {
  auto pfnMemImageWrite =
      ur_lib::getContext()->urDdiTable.Enqueue.pfnMemImageWrite;
  if (nullptr == pfnMemImageWrite)
    return UR_RESULT_ERROR_UNINITIALIZED;

  return pfnMemImageWrite(hQueue, hImage, blockingWrite, origin, region,
                          rowPitch, slicePitch, pSrc, numEventsInWaitList,
                          phEventWaitList, phEvent);
} catch (...) {
  return exceptionToResult(std::current_exception());
}

///////////////////////////////////////////////////////////////////////////////
/// @brief Enqueue a command to copy from an image object to another
///
/// @remarks
///   _Analogues_
///     - **clEnqueueCopyImage**
///
/// @returns
///     - ::UR_RESULT_SUCCESS
///     - ::UR_RESULT_ERROR_UNINITIALIZED
///     - ::UR_RESULT_ERROR_DEVICE_LOST
///     - ::UR_RESULT_ERROR_ADAPTER_SPECIFIC
///     - ::UR_RESULT_ERROR_INVALID_NULL_HANDLE
///         + `NULL == hQueue`
///         + `NULL == hImageSrc`
///         + `NULL == hImageDst`
///     - ::UR_RESULT_ERROR_INVALID_QUEUE
///     - ::UR_RESULT_ERROR_INVALID_EVENT
///     - ::UR_RESULT_ERROR_INVALID_EVENT_WAIT_LIST
///         + `phEventWaitList == NULL && numEventsInWaitList > 0`
///         + `phEventWaitList != NULL && numEventsInWaitList == 0`
///         + If event objects in phEventWaitList are not valid events.
///     - ::UR_RESULT_ERROR_IN_EVENT_LIST_EXEC_STATUS
///         + An event in `phEventWaitList` has ::UR_EVENT_STATUS_ERROR.
///     - ::UR_RESULT_ERROR_INVALID_MEM_OBJECT
///     - ::UR_RESULT_ERROR_INVALID_SIZE
///         + `region.width == 0 || region.height == 0 || region.depth == 0`
///     - ::UR_RESULT_ERROR_OUT_OF_HOST_MEMORY
///     - ::UR_RESULT_ERROR_OUT_OF_RESOURCES
ur_result_t UR_APICALL urEnqueueMemImageCopy(
    /// [in] handle of the queue object
    ur_queue_handle_t hQueue,
    /// [in][bounds(srcOrigin, region)] handle of the src image object
    ur_mem_handle_t hImageSrc,
    /// [in][bounds(dstOrigin, region)] handle of the dest image object
    ur_mem_handle_t hImageDst,
    /// [in] defines the (x,y,z) offset in pixels in the source 1D, 2D, or 3D
    /// image
    ur_rect_offset_t srcOrigin,
    /// [in] defines the (x,y,z) offset in pixels in the destination 1D, 2D,
    /// or 3D image
    ur_rect_offset_t dstOrigin,
    /// [in] defines the (width, height, depth) in pixels of the 1D, 2D, or 3D
    /// image
    ur_rect_region_t region,
    /// [in] size of the event wait list
    uint32_t numEventsInWaitList,
    /// [in][optional][range(0, numEventsInWaitList)] pointer to a list of
    /// events that must be complete before this command can be executed.
    /// If nullptr, the numEventsInWaitList must be 0, indicating that this
    /// command does not wait on any event to complete.
    const ur_event_handle_t *phEventWaitList,
    /// [out][optional][alloc] return an event object that identifies this
    /// particular command instance. If phEventWaitList and phEvent are not
    /// NULL, phEvent must not refer to an element of the phEventWaitList array.
    ur_event_handle_t *phEvent) try {
  auto pfnMemImageCopy =
      ur_lib::getContext()->urDdiTable.Enqueue.pfnMemImageCopy;
  if (nullptr == pfnMemImageCopy)
    return UR_RESULT_ERROR_UNINITIALIZED;

  return pfnMemImageCopy(hQueue, hImageSrc, hImageDst, srcOrigin, dstOrigin,
                         region, numEventsInWaitList, phEventWaitList, phEvent);
} catch (...) {
  return exceptionToResult(std::current_exception());
}

///////////////////////////////////////////////////////////////////////////////
/// @brief Enqueue a command to map a region of the buffer object into the host
///        address space and return a pointer to the mapped region
///
/// @details
///     - Currently, no direct support in Level Zero. Implemented as a shared
///       allocation followed by copying on discrete GPU
///     - TODO: add a driver function in Level Zero?
///
/// @remarks
///   _Analogues_
///     - **clEnqueueMapBuffer**
///
/// @returns
///     - ::UR_RESULT_SUCCESS
///     - ::UR_RESULT_ERROR_UNINITIALIZED
///     - ::UR_RESULT_ERROR_DEVICE_LOST
///     - ::UR_RESULT_ERROR_ADAPTER_SPECIFIC
///     - ::UR_RESULT_ERROR_INVALID_NULL_HANDLE
///         + `NULL == hQueue`
///         + `NULL == hBuffer`
///     - ::UR_RESULT_ERROR_INVALID_ENUMERATION
///         + `::UR_MAP_FLAGS_MASK & mapFlags`
///     - ::UR_RESULT_ERROR_INVALID_NULL_POINTER
///         + `NULL == ppRetMap`
///     - ::UR_RESULT_ERROR_INVALID_QUEUE
///     - ::UR_RESULT_ERROR_INVALID_EVENT
///     - ::UR_RESULT_ERROR_INVALID_EVENT_WAIT_LIST
///         + `phEventWaitList == NULL && numEventsInWaitList > 0`
///         + `phEventWaitList != NULL && numEventsInWaitList == 0`
///         + If event objects in phEventWaitList are not valid events.
///     - ::UR_RESULT_ERROR_IN_EVENT_LIST_EXEC_STATUS
///         + An event in `phEventWaitList` has ::UR_EVENT_STATUS_ERROR.
///     - ::UR_RESULT_ERROR_INVALID_MEM_OBJECT
///     - ::UR_RESULT_ERROR_INVALID_SIZE
///         + If `offset + size` results in an out-of-bounds access.
///     - ::UR_RESULT_ERROR_OUT_OF_HOST_MEMORY
///     - ::UR_RESULT_ERROR_OUT_OF_RESOURCES
ur_result_t UR_APICALL urEnqueueMemBufferMap(
    /// [in] handle of the queue object
    ur_queue_handle_t hQueue,
    /// [in][bounds(offset, size)] handle of the buffer object
    ur_mem_handle_t hBuffer,
    /// [in] indicates blocking (true), non-blocking (false)
    bool blockingMap,
    /// [in] flags for read, write, readwrite mapping
    ur_map_flags_t mapFlags,
    /// [in] offset in bytes of the buffer region being mapped
    size_t offset,
    /// [in] size in bytes of the buffer region being mapped
    size_t size,
    /// [in] size of the event wait list
    uint32_t numEventsInWaitList,
    /// [in][optional][range(0, numEventsInWaitList)] pointer to a list of
    /// events that must be complete before this command can be executed.
    /// If nullptr, the numEventsInWaitList must be 0, indicating that this
    /// command does not wait on any event to complete.
    const ur_event_handle_t *phEventWaitList,
    /// [out][optional][alloc] return an event object that identifies this
    /// particular command instance. If phEventWaitList and phEvent are not
    /// NULL, phEvent must not refer to an element of the phEventWaitList array.
    ur_event_handle_t *phEvent,
    /// [out] return mapped pointer.  TODO: move it before
    /// numEventsInWaitList?
    void **ppRetMap) try {
  auto pfnMemBufferMap =
      ur_lib::getContext()->urDdiTable.Enqueue.pfnMemBufferMap;
  if (nullptr == pfnMemBufferMap)
    return UR_RESULT_ERROR_UNINITIALIZED;

  return pfnMemBufferMap(hQueue, hBuffer, blockingMap, mapFlags, offset, size,
                         numEventsInWaitList, phEventWaitList, phEvent,
                         ppRetMap);
} catch (...) {
  return exceptionToResult(std::current_exception());
}

///////////////////////////////////////////////////////////////////////////////
/// @brief Enqueue a command to unmap a previously mapped region of a memory
///        object
///
/// @remarks
///   _Analogues_
///     - **clEnqueueUnmapMemObject**
///
/// @returns
///     - ::UR_RESULT_SUCCESS
///     - ::UR_RESULT_ERROR_UNINITIALIZED
///     - ::UR_RESULT_ERROR_DEVICE_LOST
///     - ::UR_RESULT_ERROR_ADAPTER_SPECIFIC
///     - ::UR_RESULT_ERROR_INVALID_NULL_HANDLE
///         + `NULL == hQueue`
///         + `NULL == hMem`
///     - ::UR_RESULT_ERROR_INVALID_NULL_POINTER
///         + `NULL == pMappedPtr`
///     - ::UR_RESULT_ERROR_INVALID_QUEUE
///     - ::UR_RESULT_ERROR_INVALID_EVENT
///     - ::UR_RESULT_ERROR_INVALID_EVENT_WAIT_LIST
///         + `phEventWaitList == NULL && numEventsInWaitList > 0`
///         + `phEventWaitList != NULL && numEventsInWaitList == 0`
///         + If event objects in phEventWaitList are not valid events.
///     - ::UR_RESULT_ERROR_IN_EVENT_LIST_EXEC_STATUS
///         + An event in `phEventWaitList` has ::UR_EVENT_STATUS_ERROR.
///     - ::UR_RESULT_ERROR_INVALID_MEM_OBJECT
///     - ::UR_RESULT_ERROR_OUT_OF_HOST_MEMORY
///     - ::UR_RESULT_ERROR_OUT_OF_RESOURCES
ur_result_t UR_APICALL urEnqueueMemUnmap(
    /// [in] handle of the queue object
    ur_queue_handle_t hQueue,
    /// [in] handle of the memory (buffer or image) object
    ur_mem_handle_t hMem,
    /// [in] mapped host address
    void *pMappedPtr,
    /// [in] size of the event wait list
    uint32_t numEventsInWaitList,
    /// [in][optional][range(0, numEventsInWaitList)] pointer to a list of
    /// events that must be complete before this command can be executed.
    /// If nullptr, the numEventsInWaitList must be 0, indicating that this
    /// command does not wait on any event to complete.
    const ur_event_handle_t *phEventWaitList,
    /// [out][optional][alloc] return an event object that identifies this
    /// particular command instance. If phEventWaitList and phEvent are not
    /// NULL, phEvent must not refer to an element of the phEventWaitList array.
    ur_event_handle_t *phEvent) try {
  auto pfnMemUnmap = ur_lib::getContext()->urDdiTable.Enqueue.pfnMemUnmap;
  if (nullptr == pfnMemUnmap)
    return UR_RESULT_ERROR_UNINITIALIZED;

  return pfnMemUnmap(hQueue, hMem, pMappedPtr, numEventsInWaitList,
                     phEventWaitList, phEvent);
} catch (...) {
  return exceptionToResult(std::current_exception());
}

///////////////////////////////////////////////////////////////////////////////
/// @brief Enqueue a command to fill USM memory.
///
/// @returns
///     - ::UR_RESULT_SUCCESS
///     - ::UR_RESULT_ERROR_UNINITIALIZED
///     - ::UR_RESULT_ERROR_DEVICE_LOST
///     - ::UR_RESULT_ERROR_ADAPTER_SPECIFIC
///     - ::UR_RESULT_ERROR_INVALID_NULL_HANDLE
///         + `NULL == hQueue`
///     - ::UR_RESULT_ERROR_INVALID_NULL_POINTER
///         + `NULL == pMem`
///         + `NULL == pPattern`
///     - ::UR_RESULT_ERROR_INVALID_QUEUE
///     - ::UR_RESULT_ERROR_INVALID_EVENT
///     - ::UR_RESULT_ERROR_INVALID_SIZE
///         + `patternSize == 0 || size == 0`
///         + `patternSize > size`
///         + `size % patternSize != 0`
///         + If `size` is higher than the allocation size of `ptr`
///     - ::UR_RESULT_ERROR_INVALID_EVENT_WAIT_LIST
///         + `phEventWaitList == NULL && numEventsInWaitList > 0`
///         + `phEventWaitList != NULL && numEventsInWaitList == 0`
///         + If event objects in phEventWaitList are not valid events.
///     - ::UR_RESULT_ERROR_IN_EVENT_LIST_EXEC_STATUS
///         + An event in `phEventWaitList` has ::UR_EVENT_STATUS_ERROR.
///     - ::UR_RESULT_ERROR_INVALID_MEM_OBJECT
///     - ::UR_RESULT_ERROR_OUT_OF_HOST_MEMORY
///     - ::UR_RESULT_ERROR_OUT_OF_RESOURCES
ur_result_t UR_APICALL urEnqueueUSMFill(
    /// [in] handle of the queue object
    ur_queue_handle_t hQueue,
    /// [in][bounds(0, size)] pointer to USM memory object
    void *pMem,
    /// [in] the size in bytes of the pattern. Must be a power of 2 and less
    /// than or equal to width.
    size_t patternSize,
    /// [in] pointer with the bytes of the pattern to set.
    const void *pPattern,
    /// [in] size in bytes to be set. Must be a multiple of patternSize.
    size_t size,
    /// [in] size of the event wait list
    uint32_t numEventsInWaitList,
    /// [in][optional][range(0, numEventsInWaitList)] pointer to a list of
    /// events that must be complete before this command can be executed.
    /// If nullptr, the numEventsInWaitList must be 0, indicating that this
    /// command does not wait on any event to complete.
    const ur_event_handle_t *phEventWaitList,
    /// [out][optional][alloc] return an event object that identifies this
    /// particular command instance. If phEventWaitList and phEvent are not
    /// NULL, phEvent must not refer to an element of the phEventWaitList array.
    ur_event_handle_t *phEvent) try {
  auto pfnUSMFill = ur_lib::getContext()->urDdiTable.Enqueue.pfnUSMFill;
  if (nullptr == pfnUSMFill)
    return UR_RESULT_ERROR_UNINITIALIZED;

  return pfnUSMFill(hQueue, pMem, patternSize, pPattern, size,
                    numEventsInWaitList, phEventWaitList, phEvent);
} catch (...) {
  return exceptionToResult(std::current_exception());
}

///////////////////////////////////////////////////////////////////////////////
/// @brief Enqueue a command to copy USM memory
///
/// @returns
///     - ::UR_RESULT_SUCCESS
///     - ::UR_RESULT_ERROR_UNINITIALIZED
///     - ::UR_RESULT_ERROR_DEVICE_LOST
///     - ::UR_RESULT_ERROR_ADAPTER_SPECIFIC
///     - ::UR_RESULT_ERROR_INVALID_NULL_HANDLE
///         + `NULL == hQueue`
///     - ::UR_RESULT_ERROR_INVALID_NULL_POINTER
///         + `NULL == pDst`
///         + `NULL == pSrc`
///     - ::UR_RESULT_ERROR_INVALID_QUEUE
///     - ::UR_RESULT_ERROR_INVALID_EVENT
///     - ::UR_RESULT_ERROR_INVALID_SIZE
///         + `size == 0`
///         + If `size` is higher than the allocation size of `pSrc` or `pDst`
///     - ::UR_RESULT_ERROR_INVALID_EVENT_WAIT_LIST
///         + `phEventWaitList == NULL && numEventsInWaitList > 0`
///         + `phEventWaitList != NULL && numEventsInWaitList == 0`
///         + If event objects in phEventWaitList are not valid events.
///     - ::UR_RESULT_ERROR_IN_EVENT_LIST_EXEC_STATUS
///         + An event in `phEventWaitList` has ::UR_EVENT_STATUS_ERROR.
///     - ::UR_RESULT_ERROR_INVALID_MEM_OBJECT
///     - ::UR_RESULT_ERROR_OUT_OF_HOST_MEMORY
///     - ::UR_RESULT_ERROR_OUT_OF_RESOURCES
ur_result_t UR_APICALL urEnqueueUSMMemcpy(
    /// [in] handle of the queue object
    ur_queue_handle_t hQueue,
    /// [in] blocking or non-blocking copy
    bool blocking,
    /// [in][bounds(0, size)] pointer to the destination USM memory object
    void *pDst,
    /// [in][bounds(0, size)] pointer to the source USM memory object
    const void *pSrc,
    /// [in] size in bytes to be copied
    size_t size,
    /// [in] size of the event wait list
    uint32_t numEventsInWaitList,
    /// [in][optional][range(0, numEventsInWaitList)] pointer to a list of
    /// events that must be complete before this command can be executed.
    /// If nullptr, the numEventsInWaitList must be 0, indicating that this
    /// command does not wait on any event to complete.
    const ur_event_handle_t *phEventWaitList,
    /// [out][optional][alloc] return an event object that identifies this
    /// particular command instance. If phEventWaitList and phEvent are not
    /// NULL, phEvent must not refer to an element of the phEventWaitList array.
    ur_event_handle_t *phEvent) try {
  auto pfnUSMMemcpy = ur_lib::getContext()->urDdiTable.Enqueue.pfnUSMMemcpy;
  if (nullptr == pfnUSMMemcpy)
    return UR_RESULT_ERROR_UNINITIALIZED;

  return pfnUSMMemcpy(hQueue, blocking, pDst, pSrc, size, numEventsInWaitList,
                      phEventWaitList, phEvent);
} catch (...) {
  return exceptionToResult(std::current_exception());
}

///////////////////////////////////////////////////////////////////////////////
/// @brief Enqueue a command to prefetch USM memory
///
/// @details
///     - Prefetching may not be supported for all devices or allocation types.
///       If memory prefetching is not supported, the prefetch hint will be
///       ignored.
///
/// @returns
///     - ::UR_RESULT_SUCCESS
///     - ::UR_RESULT_ERROR_UNINITIALIZED
///     - ::UR_RESULT_ERROR_DEVICE_LOST
///     - ::UR_RESULT_ERROR_ADAPTER_SPECIFIC
///     - ::UR_RESULT_ERROR_INVALID_NULL_HANDLE
///         + `NULL == hQueue`
///     - ::UR_RESULT_ERROR_INVALID_NULL_POINTER
///         + `NULL == pMem`
///     - ::UR_RESULT_ERROR_INVALID_ENUMERATION
///         + `::UR_USM_MIGRATION_FLAGS_MASK & flags`
///     - ::UR_RESULT_ERROR_INVALID_QUEUE
///     - ::UR_RESULT_ERROR_INVALID_EVENT
///     - ::UR_RESULT_ERROR_INVALID_SIZE
///         + `size == 0`
///         + If `size` is higher than the allocation size of `pMem`
///     - ::UR_RESULT_ERROR_INVALID_EVENT_WAIT_LIST
///         + `phEventWaitList == NULL && numEventsInWaitList > 0`
///         + `phEventWaitList != NULL && numEventsInWaitList == 0`
///         + If event objects in phEventWaitList are not valid events.
///     - ::UR_RESULT_ERROR_IN_EVENT_LIST_EXEC_STATUS
///         + An event in `phEventWaitList` has ::UR_EVENT_STATUS_ERROR.
///     - ::UR_RESULT_ERROR_INVALID_MEM_OBJECT
///     - ::UR_RESULT_ERROR_OUT_OF_HOST_MEMORY
///     - ::UR_RESULT_ERROR_OUT_OF_RESOURCES
ur_result_t UR_APICALL urEnqueueUSMPrefetch(
    /// [in] handle of the queue object
    ur_queue_handle_t hQueue,
    /// [in][bounds(0, size)] pointer to the USM memory object
    const void *pMem,
    /// [in] size in bytes to be fetched
    size_t size,
    /// [in] USM prefetch flags
    ur_usm_migration_flags_t flags,
    /// [in] size of the event wait list
    uint32_t numEventsInWaitList,
    /// [in][optional][range(0, numEventsInWaitList)] pointer to a list of
    /// events that must be complete before this command can be executed.
    /// If nullptr, the numEventsInWaitList must be 0, indicating that this
    /// command does not wait on any event to complete.
    const ur_event_handle_t *phEventWaitList,
    /// [out][optional][alloc] return an event object that identifies this
    /// particular command instance. If phEventWaitList and phEvent are not
    /// NULL, phEvent must not refer to an element of the phEventWaitList array.
    ur_event_handle_t *phEvent) try {
  auto pfnUSMPrefetch = ur_lib::getContext()->urDdiTable.Enqueue.pfnUSMPrefetch;
  if (nullptr == pfnUSMPrefetch)
    return UR_RESULT_ERROR_UNINITIALIZED;

  return pfnUSMPrefetch(hQueue, pMem, size, flags, numEventsInWaitList,
                        phEventWaitList, phEvent);
} catch (...) {
  return exceptionToResult(std::current_exception());
}

///////////////////////////////////////////////////////////////////////////////
/// @brief Enqueue a command to set USM memory advice
///
/// @details
///     - Not all memory advice hints may be supported for all devices or
///       allocation types. If a memory advice hint is not supported, it will be
///       ignored. Some adapters may return ::UR_RESULT_ERROR_ADAPTER_SPECIFIC,
///       more information can be retrieved by using urAdapterGetLastError.
///
/// @returns
///     - ::UR_RESULT_SUCCESS
///     - ::UR_RESULT_ERROR_UNINITIALIZED
///     - ::UR_RESULT_ERROR_DEVICE_LOST
///     - ::UR_RESULT_ERROR_ADAPTER_SPECIFIC
///     - ::UR_RESULT_ERROR_INVALID_NULL_HANDLE
///         + `NULL == hQueue`
///     - ::UR_RESULT_ERROR_INVALID_NULL_POINTER
///         + `NULL == pMem`
///     - ::UR_RESULT_ERROR_INVALID_ENUMERATION
///         + `::UR_USM_ADVICE_FLAGS_MASK & advice`
///     - ::UR_RESULT_ERROR_INVALID_QUEUE
///     - ::UR_RESULT_ERROR_INVALID_EVENT
///     - ::UR_RESULT_ERROR_INVALID_SIZE
///         + `size == 0`
///         + If `size` is higher than the allocation size of `pMem`
///     - ::UR_RESULT_ERROR_INVALID_MEM_OBJECT
///     - ::UR_RESULT_ERROR_OUT_OF_HOST_MEMORY
///     - ::UR_RESULT_ERROR_OUT_OF_RESOURCES
ur_result_t UR_APICALL urEnqueueUSMAdvise(
    /// [in] handle of the queue object
    ur_queue_handle_t hQueue,
    /// [in][bounds(0, size)] pointer to the USM memory object
    const void *pMem,
    /// [in] size in bytes to be advised
    size_t size,
    /// [in] USM memory advice
    ur_usm_advice_flags_t advice,
    /// [out][optional][alloc] return an event object that identifies this
    /// particular command instance.
    ur_event_handle_t *phEvent) try {
  auto pfnUSMAdvise = ur_lib::getContext()->urDdiTable.Enqueue.pfnUSMAdvise;
  if (nullptr == pfnUSMAdvise)
    return UR_RESULT_ERROR_UNINITIALIZED;

  return pfnUSMAdvise(hQueue, pMem, size, advice, phEvent);
} catch (...) {
  return exceptionToResult(std::current_exception());
}

///////////////////////////////////////////////////////////////////////////////
/// @brief Enqueue a command to fill 2D USM memory.
///
/// @returns
///     - ::UR_RESULT_SUCCESS
///     - ::UR_RESULT_ERROR_UNINITIALIZED
///     - ::UR_RESULT_ERROR_DEVICE_LOST
///     - ::UR_RESULT_ERROR_ADAPTER_SPECIFIC
///     - ::UR_RESULT_ERROR_INVALID_NULL_HANDLE
///         + `NULL == hQueue`
///     - ::UR_RESULT_ERROR_INVALID_NULL_POINTER
///         + `NULL == pMem`
///         + `NULL == pPattern`
///     - ::UR_RESULT_ERROR_INVALID_SIZE
///         + `pitch == 0`
///         + `pitch < width`
///         + `patternSize == 0`
///         + `patternSize > width * height`
///         + `patternSize != 0 && ((patternSize & (patternSize - 1)) != 0)`
///         + `width == 0`
///         + `height == 0`
///         + `width * height % patternSize != 0`
///         + If `pitch * height` is higher than the allocation size of `pMem`
///     - ::UR_RESULT_ERROR_INVALID_EVENT_WAIT_LIST
///         + `phEventWaitList == NULL && numEventsInWaitList > 0`
///         + `phEventWaitList != NULL && numEventsInWaitList == 0`
///         + If event objects in phEventWaitList are not valid events.
///     - ::UR_RESULT_ERROR_IN_EVENT_LIST_EXEC_STATUS
///         + An event in `phEventWaitList` has ::UR_EVENT_STATUS_ERROR.
///     - ::UR_RESULT_ERROR_INVALID_MEM_OBJECT
///     - ::UR_RESULT_ERROR_OUT_OF_HOST_MEMORY
///     - ::UR_RESULT_ERROR_OUT_OF_RESOURCES
///     - ::UR_RESULT_ERROR_UNSUPPORTED_FEATURE
ur_result_t UR_APICALL urEnqueueUSMFill2D(
    /// [in] handle of the queue to submit to.
    ur_queue_handle_t hQueue,
    /// [in][bounds(0, pitch * height)] pointer to memory to be filled.
    void *pMem,
    /// [in] the total width of the destination memory including padding.
    size_t pitch,
    /// [in] the size in bytes of the pattern. Must be a power of 2 and less
    /// than or equal to width.
    size_t patternSize,
    /// [in] pointer with the bytes of the pattern to set.
    const void *pPattern,
    /// [in] the width in bytes of each row to fill. Must be a multiple of
    /// patternSize.
    size_t width,
    /// [in] the height of the columns to fill.
    size_t height,
    /// [in] size of the event wait list
    uint32_t numEventsInWaitList,
    /// [in][optional][range(0, numEventsInWaitList)] pointer to a list of
    /// events that must be complete before the kernel execution.
    /// If nullptr, the numEventsInWaitList must be 0, indicating that no wait
    /// event.
    const ur_event_handle_t *phEventWaitList,
    /// [out][optional][alloc] return an event object that identifies this
    /// particular kernel execution instance. If phEventWaitList and phEvent
    /// are not NULL, phEvent must not refer to an element of the
    /// phEventWaitList array.
    ur_event_handle_t *phEvent) try {
  auto pfnUSMFill2D = ur_lib::getContext()->urDdiTable.Enqueue.pfnUSMFill2D;
  if (nullptr == pfnUSMFill2D)
    return UR_RESULT_ERROR_UNINITIALIZED;

  return pfnUSMFill2D(hQueue, pMem, pitch, patternSize, pPattern, width, height,
                      numEventsInWaitList, phEventWaitList, phEvent);
} catch (...) {
  return exceptionToResult(std::current_exception());
}

///////////////////////////////////////////////////////////////////////////////
/// @brief Enqueue a command to copy 2D USM memory.
///
/// @returns
///     - ::UR_RESULT_SUCCESS
///     - ::UR_RESULT_ERROR_UNINITIALIZED
///     - ::UR_RESULT_ERROR_DEVICE_LOST
///     - ::UR_RESULT_ERROR_ADAPTER_SPECIFIC
///     - ::UR_RESULT_ERROR_INVALID_NULL_HANDLE
///         + `NULL == hQueue`
///     - ::UR_RESULT_ERROR_INVALID_NULL_POINTER
///         + `NULL == pDst`
///         + `NULL == pSrc`
///     - ::UR_RESULT_ERROR_INVALID_SIZE
///         + `srcPitch == 0`
///         + `dstPitch == 0`
///         + `srcPitch < width`
///         + `dstPitch < width`
///         + `height == 0`
///         + If `srcPitch * height` is higher than the allocation size of
///         `pSrc`
///         + If `dstPitch * height` is higher than the allocation size of
///         `pDst`
///     - ::UR_RESULT_ERROR_INVALID_EVENT_WAIT_LIST
///         + `phEventWaitList == NULL && numEventsInWaitList > 0`
///         + `phEventWaitList != NULL && numEventsInWaitList == 0`
///         + If event objects in phEventWaitList are not valid events.
///     - ::UR_RESULT_ERROR_IN_EVENT_LIST_EXEC_STATUS
///         + An event in `phEventWaitList` has ::UR_EVENT_STATUS_ERROR.
///     - ::UR_RESULT_ERROR_INVALID_MEM_OBJECT
///     - ::UR_RESULT_ERROR_OUT_OF_HOST_MEMORY
///     - ::UR_RESULT_ERROR_OUT_OF_RESOURCES
///     - ::UR_RESULT_ERROR_UNSUPPORTED_FEATURE
ur_result_t UR_APICALL urEnqueueUSMMemcpy2D(
    /// [in] handle of the queue to submit to.
    ur_queue_handle_t hQueue,
    /// [in] indicates if this operation should block the host.
    bool blocking,
    /// [in][bounds(0, dstPitch * height)] pointer to memory where data will
    /// be copied.
    void *pDst,
    /// [in] the total width of the source memory including padding.
    size_t dstPitch,
    /// [in][bounds(0, srcPitch * height)] pointer to memory to be copied.
    const void *pSrc,
    /// [in] the total width of the source memory including padding.
    size_t srcPitch,
    /// [in] the width in bytes of each row to be copied.
    size_t width,
    /// [in] the height of columns to be copied.
    size_t height,
    /// [in] size of the event wait list
    uint32_t numEventsInWaitList,
    /// [in][optional][range(0, numEventsInWaitList)] pointer to a list of
    /// events that must be complete before the kernel execution.
    /// If nullptr, the numEventsInWaitList must be 0, indicating that no wait
    /// event.
    const ur_event_handle_t *phEventWaitList,
    /// [out][optional][alloc] return an event object that identifies this
    /// particular kernel execution instance. If phEventWaitList and phEvent
    /// are not NULL, phEvent must not refer to an element of the
    /// phEventWaitList array.
    ur_event_handle_t *phEvent) try {
  auto pfnUSMMemcpy2D = ur_lib::getContext()->urDdiTable.Enqueue.pfnUSMMemcpy2D;
  if (nullptr == pfnUSMMemcpy2D)
    return UR_RESULT_ERROR_UNINITIALIZED;

  return pfnUSMMemcpy2D(hQueue, blocking, pDst, dstPitch, pSrc, srcPitch, width,
                        height, numEventsInWaitList, phEventWaitList, phEvent);
} catch (...) {
  return exceptionToResult(std::current_exception());
}

///////////////////////////////////////////////////////////////////////////////
/// @brief Enqueue a command to write data from the host to device global
///        variable.
///
/// @returns
///     - ::UR_RESULT_SUCCESS
///     - ::UR_RESULT_ERROR_UNINITIALIZED
///     - ::UR_RESULT_ERROR_DEVICE_LOST
///     - ::UR_RESULT_ERROR_ADAPTER_SPECIFIC
///     - ::UR_RESULT_ERROR_INVALID_NULL_HANDLE
///         + `NULL == hQueue`
///         + `NULL == hProgram`
///     - ::UR_RESULT_ERROR_INVALID_NULL_POINTER
///         + `NULL == name`
///         + `NULL == pSrc`
///     - ::UR_RESULT_ERROR_INVALID_EVENT_WAIT_LIST
///         + `phEventWaitList == NULL && numEventsInWaitList > 0`
///         + `phEventWaitList != NULL && numEventsInWaitList == 0`
///         + If event objects in phEventWaitList are not valid events.
///     - ::UR_RESULT_ERROR_IN_EVENT_LIST_EXEC_STATUS
///         + An event in `phEventWaitList` has ::UR_EVENT_STATUS_ERROR.
ur_result_t UR_APICALL urEnqueueDeviceGlobalVariableWrite(
    /// [in] handle of the queue to submit to.
    ur_queue_handle_t hQueue,
    /// [in] handle of the program containing the device global variable.
    ur_program_handle_t hProgram,
    /// [in] the unique identifier for the device global variable.
    const char *name,
    /// [in] indicates if this operation should block.
    bool blockingWrite,
    /// [in] the number of bytes to copy.
    size_t count,
    /// [in] the byte offset into the device global variable to start copying.
    size_t offset,
    /// [in] pointer to where the data must be copied from.
    const void *pSrc,
    /// [in] size of the event wait list.
    uint32_t numEventsInWaitList,
    /// [in][optional][range(0, numEventsInWaitList)] pointer to a list of
    /// events that must be complete before the kernel execution.
    /// If nullptr, the numEventsInWaitList must be 0, indicating that no wait
    /// event.
    const ur_event_handle_t *phEventWaitList,
    /// [out][optional][alloc] return an event object that identifies this
    /// particular kernel execution instance. If phEventWaitList and phEvent
    /// are not NULL, phEvent must not refer to an element of the
    /// phEventWaitList array.
    ur_event_handle_t *phEvent) try {
  auto pfnDeviceGlobalVariableWrite =
      ur_lib::getContext()->urDdiTable.Enqueue.pfnDeviceGlobalVariableWrite;
  if (nullptr == pfnDeviceGlobalVariableWrite)
    return UR_RESULT_ERROR_UNINITIALIZED;

  return pfnDeviceGlobalVariableWrite(hQueue, hProgram, name, blockingWrite,
                                      count, offset, pSrc, numEventsInWaitList,
                                      phEventWaitList, phEvent);
} catch (...) {
  return exceptionToResult(std::current_exception());
}

///////////////////////////////////////////////////////////////////////////////
/// @brief Enqueue a command to read data from a device global variable to the
///        host.
///
/// @returns
///     - ::UR_RESULT_SUCCESS
///     - ::UR_RESULT_ERROR_UNINITIALIZED
///     - ::UR_RESULT_ERROR_DEVICE_LOST
///     - ::UR_RESULT_ERROR_ADAPTER_SPECIFIC
///     - ::UR_RESULT_ERROR_INVALID_NULL_HANDLE
///         + `NULL == hQueue`
///         + `NULL == hProgram`
///     - ::UR_RESULT_ERROR_INVALID_NULL_POINTER
///         + `NULL == name`
///         + `NULL == pDst`
///     - ::UR_RESULT_ERROR_INVALID_EVENT_WAIT_LIST
///         + `phEventWaitList == NULL && numEventsInWaitList > 0`
///         + `phEventWaitList != NULL && numEventsInWaitList == 0`
///         + If event objects in phEventWaitList are not valid events.
///     - ::UR_RESULT_ERROR_IN_EVENT_LIST_EXEC_STATUS
///         + An event in `phEventWaitList` has ::UR_EVENT_STATUS_ERROR.
ur_result_t UR_APICALL urEnqueueDeviceGlobalVariableRead(
    /// [in] handle of the queue to submit to.
    ur_queue_handle_t hQueue,
    /// [in] handle of the program containing the device global variable.
    ur_program_handle_t hProgram,
    /// [in] the unique identifier for the device global variable.
    const char *name,
    /// [in] indicates if this operation should block.
    bool blockingRead,
    /// [in] the number of bytes to copy.
    size_t count,
    /// [in] the byte offset into the device global variable to start copying.
    size_t offset,
    /// [in] pointer to where the data must be copied to.
    void *pDst,
    /// [in] size of the event wait list.
    uint32_t numEventsInWaitList,
    /// [in][optional][range(0, numEventsInWaitList)] pointer to a list of
    /// events that must be complete before the kernel execution.
    /// If nullptr, the numEventsInWaitList must be 0, indicating that no wait
    /// event.
    const ur_event_handle_t *phEventWaitList,
    /// [out][optional][alloc] return an event object that identifies this
    /// particular kernel execution instance. If phEventWaitList and phEvent
    /// are not NULL, phEvent must not refer to an element of the
    /// phEventWaitList array.
    ur_event_handle_t *phEvent) try {
  auto pfnDeviceGlobalVariableRead =
      ur_lib::getContext()->urDdiTable.Enqueue.pfnDeviceGlobalVariableRead;
  if (nullptr == pfnDeviceGlobalVariableRead)
    return UR_RESULT_ERROR_UNINITIALIZED;

  return pfnDeviceGlobalVariableRead(hQueue, hProgram, name, blockingRead,
                                     count, offset, pDst, numEventsInWaitList,
                                     phEventWaitList, phEvent);
} catch (...) {
  return exceptionToResult(std::current_exception());
}

///////////////////////////////////////////////////////////////////////////////
/// @brief Enqueue a command to read from a pipe to the host.
///
/// @returns
///     - ::UR_RESULT_SUCCESS
///     - ::UR_RESULT_ERROR_UNINITIALIZED
///     - ::UR_RESULT_ERROR_DEVICE_LOST
///     - ::UR_RESULT_ERROR_ADAPTER_SPECIFIC
///     - ::UR_RESULT_ERROR_INVALID_NULL_HANDLE
///         + `NULL == hQueue`
///         + `NULL == hProgram`
///     - ::UR_RESULT_ERROR_INVALID_NULL_POINTER
///         + `NULL == pipe_symbol`
///         + `NULL == pDst`
///     - ::UR_RESULT_ERROR_INVALID_EVENT_WAIT_LIST
///         + `phEventWaitList == NULL && numEventsInWaitList > 0`
///         + `phEventWaitList != NULL && numEventsInWaitList == 0`
///         + If event objects in phEventWaitList are not valid events.
///     - ::UR_RESULT_ERROR_IN_EVENT_LIST_EXEC_STATUS
///         + An event in `phEventWaitList` has ::UR_EVENT_STATUS_ERROR.
ur_result_t UR_APICALL urEnqueueReadHostPipe(
    /// [in] a valid host command-queue in which the read command
    /// will be queued. hQueue and hProgram must be created with the same
    /// UR context.
    ur_queue_handle_t hQueue,
    /// [in] a program object with a successfully built executable.
    ur_program_handle_t hProgram,
    /// [in] the name of the program scope pipe global variable.
    const char *pipe_symbol,
    /// [in] indicate if the read operation is blocking or non-blocking.
    bool blocking,
    /// [in] a pointer to buffer in host memory that will hold resulting data
    /// from pipe.
    void *pDst,
    /// [in] size of the memory region to read, in bytes.
    size_t size,
    /// [in] number of events in the wait list.
    uint32_t numEventsInWaitList,
    /// [in][optional][range(0, numEventsInWaitList)] pointer to a list of
    /// events that must be complete before the host pipe read.
    /// If nullptr, the numEventsInWaitList must be 0, indicating that no wait
    /// event.
    const ur_event_handle_t *phEventWaitList,
    /// [out][optional][alloc] returns an event object that identifies this
    /// read command
    /// and can be used to query or queue a wait for this command to complete.
    /// If phEventWaitList and phEvent are not NULL, phEvent must not refer to
    /// an element of the phEventWaitList array.
    ur_event_handle_t *phEvent) try {
  auto pfnReadHostPipe =
      ur_lib::getContext()->urDdiTable.Enqueue.pfnReadHostPipe;
  if (nullptr == pfnReadHostPipe)
    return UR_RESULT_ERROR_UNINITIALIZED;

  return pfnReadHostPipe(hQueue, hProgram, pipe_symbol, blocking, pDst, size,
                         numEventsInWaitList, phEventWaitList, phEvent);
} catch (...) {
  return exceptionToResult(std::current_exception());
}

///////////////////////////////////////////////////////////////////////////////
/// @brief Enqueue a command to write data from the host to a pipe.
///
/// @returns
///     - ::UR_RESULT_SUCCESS
///     - ::UR_RESULT_ERROR_UNINITIALIZED
///     - ::UR_RESULT_ERROR_DEVICE_LOST
///     - ::UR_RESULT_ERROR_ADAPTER_SPECIFIC
///     - ::UR_RESULT_ERROR_INVALID_NULL_HANDLE
///         + `NULL == hQueue`
///         + `NULL == hProgram`
///     - ::UR_RESULT_ERROR_INVALID_NULL_POINTER
///         + `NULL == pipe_symbol`
///         + `NULL == pSrc`
///     - ::UR_RESULT_ERROR_INVALID_EVENT_WAIT_LIST
///         + `phEventWaitList == NULL && numEventsInWaitList > 0`
///         + `phEventWaitList != NULL && numEventsInWaitList == 0`
///         + If event objects in phEventWaitList are not valid events.
///     - ::UR_RESULT_ERROR_IN_EVENT_LIST_EXEC_STATUS
///         + An event in `phEventWaitList` has ::UR_EVENT_STATUS_ERROR.
ur_result_t UR_APICALL urEnqueueWriteHostPipe(
    /// [in] a valid host command-queue in which the write command
    /// will be queued. hQueue and hProgram must be created with the same
    /// UR context.
    ur_queue_handle_t hQueue,
    /// [in] a program object with a successfully built executable.
    ur_program_handle_t hProgram,
    /// [in] the name of the program scope pipe global variable.
    const char *pipe_symbol,
    /// [in] indicate if the read and write operations are blocking or
    /// non-blocking.
    bool blocking,
    /// [in] a pointer to buffer in host memory that holds data to be written
    /// to the host pipe.
    void *pSrc,
    /// [in] size of the memory region to read or write, in bytes.
    size_t size,
    /// [in] number of events in the wait list.
    uint32_t numEventsInWaitList,
    /// [in][optional][range(0, numEventsInWaitList)] pointer to a list of
    /// events that must be complete before the host pipe write.
    /// If nullptr, the numEventsInWaitList must be 0, indicating that no wait
    /// event.
    const ur_event_handle_t *phEventWaitList,
    /// [out][optional][alloc] returns an event object that identifies this
    /// write command
    /// and can be used to query or queue a wait for this command to complete.
    /// If phEventWaitList and phEvent are not NULL, phEvent must not refer to
    /// an element of the phEventWaitList array.
    ur_event_handle_t *phEvent) try {
  auto pfnWriteHostPipe =
      ur_lib::getContext()->urDdiTable.Enqueue.pfnWriteHostPipe;
  if (nullptr == pfnWriteHostPipe)
    return UR_RESULT_ERROR_UNINITIALIZED;

  return pfnWriteHostPipe(hQueue, hProgram, pipe_symbol, blocking, pSrc, size,
                          numEventsInWaitList, phEventWaitList, phEvent);
} catch (...) {
  return exceptionToResult(std::current_exception());
}

///////////////////////////////////////////////////////////////////////////////
/// @brief Enqueue an async device allocation
///
/// @returns
///     - ::UR_RESULT_SUCCESS
///     - ::UR_RESULT_ERROR_UNINITIALIZED
///     - ::UR_RESULT_ERROR_DEVICE_LOST
///     - ::UR_RESULT_ERROR_ADAPTER_SPECIFIC
///     - ::UR_RESULT_ERROR_INVALID_NULL_HANDLE
///         + `NULL == hQueue`
///     - ::UR_RESULT_ERROR_INVALID_ENUMERATION
///         + `NULL != pProperties && ::UR_EXP_ASYNC_USM_ALLOC_FLAGS_MASK &
///         pProperties->flags`
///     - ::UR_RESULT_ERROR_INVALID_NULL_POINTER
///         + `NULL == ppMem`
///     - ::UR_RESULT_ERROR_OUT_OF_RESOURCES
///     - ::UR_RESULT_ERROR_INVALID_EVENT_WAIT_LIST
///         + `phEventWaitList == NULL && numEventsInWaitList > 0`
///         + `phEventWaitList != NULL && numEventsInWaitList == 0`
///         + If event objects in phEventWaitList are not valid events.
ur_result_t UR_APICALL urEnqueueUSMDeviceAllocExp(
    /// [in] handle of the queue object
    ur_queue_handle_t hQueue,
    /// [in][optional] USM pool descriptor
    ur_usm_pool_handle_t pPool,
    /// [in] minimum size in bytes of the USM memory object to be allocated
    const size_t size,
    /// [in][optional] pointer to the enqueue async alloc properties
    const ur_exp_async_usm_alloc_properties_t *pProperties,
    /// [in] size of the event wait list
    uint32_t numEventsInWaitList,
    /// [in][optional][range(0, numEventsInWaitList)] pointer to a list of
    /// events that must be complete before the kernel execution.
    /// If nullptr, the numEventsInWaitList must be 0, indicating no wait
    /// events.
    const ur_event_handle_t *phEventWaitList,
    /// [out] pointer to USM memory object
    void **ppMem,
    /// [out][optional] return an event object that identifies the async alloc
    ur_event_handle_t *phEvent) try {
  auto pfnUSMDeviceAllocExp =
      ur_lib::getContext()->urDdiTable.EnqueueExp.pfnUSMDeviceAllocExp;
  if (nullptr == pfnUSMDeviceAllocExp)
    return UR_RESULT_ERROR_UNINITIALIZED;

  return pfnUSMDeviceAllocExp(hQueue, pPool, size, pProperties,
                              numEventsInWaitList, phEventWaitList, ppMem,
                              phEvent);
} catch (...) {
  return exceptionToResult(std::current_exception());
}

///////////////////////////////////////////////////////////////////////////////
/// @brief Enqueue an async shared allocation
///
/// @returns
///     - ::UR_RESULT_SUCCESS
///     - ::UR_RESULT_ERROR_UNINITIALIZED
///     - ::UR_RESULT_ERROR_DEVICE_LOST
///     - ::UR_RESULT_ERROR_ADAPTER_SPECIFIC
///     - ::UR_RESULT_ERROR_INVALID_NULL_HANDLE
///         + `NULL == hQueue`
///     - ::UR_RESULT_ERROR_INVALID_ENUMERATION
///         + `NULL != pProperties && ::UR_EXP_ASYNC_USM_ALLOC_FLAGS_MASK &
///         pProperties->flags`
///     - ::UR_RESULT_ERROR_INVALID_NULL_POINTER
///         + `NULL == ppMem`
///     - ::UR_RESULT_ERROR_OUT_OF_RESOURCES
///     - ::UR_RESULT_ERROR_INVALID_EVENT_WAIT_LIST
///         + `phEventWaitList == NULL && numEventsInWaitList > 0`
///         + `phEventWaitList != NULL && numEventsInWaitList == 0`
///         + If event objects in phEventWaitList are not valid events.
ur_result_t UR_APICALL urEnqueueUSMSharedAllocExp(
    /// [in] handle of the queue object
    ur_queue_handle_t hQueue,
    /// [in][optional] USM pool descriptor
    ur_usm_pool_handle_t pPool,
    /// [in] minimum size in bytes of the USM memory object to be allocated
    const size_t size,
    /// [in][optional] pointer to the enqueue async alloc properties
    const ur_exp_async_usm_alloc_properties_t *pProperties,
    /// [in] size of the event wait list
    uint32_t numEventsInWaitList,
    /// [in][optional][range(0, numEventsInWaitList)] pointer to a list of
    /// events that must be complete before the kernel execution.
    /// If nullptr, the numEventsInWaitList must be 0, indicating no wait
    /// events.
    const ur_event_handle_t *phEventWaitList,
    /// [out] pointer to USM memory object
    void **ppMem,
    /// [out][optional] return an event object that identifies the async alloc
    ur_event_handle_t *phEvent) try {
  auto pfnUSMSharedAllocExp =
      ur_lib::getContext()->urDdiTable.EnqueueExp.pfnUSMSharedAllocExp;
  if (nullptr == pfnUSMSharedAllocExp)
    return UR_RESULT_ERROR_UNINITIALIZED;

  return pfnUSMSharedAllocExp(hQueue, pPool, size, pProperties,
                              numEventsInWaitList, phEventWaitList, ppMem,
                              phEvent);
} catch (...) {
  return exceptionToResult(std::current_exception());
}

///////////////////////////////////////////////////////////////////////////////
/// @brief Enqueue an async host allocation
///
/// @returns
///     - ::UR_RESULT_SUCCESS
///     - ::UR_RESULT_ERROR_UNINITIALIZED
///     - ::UR_RESULT_ERROR_DEVICE_LOST
///     - ::UR_RESULT_ERROR_ADAPTER_SPECIFIC
///     - ::UR_RESULT_ERROR_INVALID_NULL_HANDLE
///         + `NULL == hQueue`
///     - ::UR_RESULT_ERROR_INVALID_ENUMERATION
///         + `NULL != pProperties && ::UR_EXP_ASYNC_USM_ALLOC_FLAGS_MASK &
///         pProperties->flags`
///     - ::UR_RESULT_ERROR_INVALID_NULL_POINTER
///         + `NULL == ppMem`
///     - ::UR_RESULT_ERROR_OUT_OF_RESOURCES
///     - ::UR_RESULT_ERROR_OUT_OF_HOST_MEMORY
///     - ::UR_RESULT_ERROR_INVALID_EVENT_WAIT_LIST
///         + `phEventWaitList == NULL && numEventsInWaitList > 0`
///         + `phEventWaitList != NULL && numEventsInWaitList == 0`
///         + If event objects in phEventWaitList are not valid events.
ur_result_t UR_APICALL urEnqueueUSMHostAllocExp(
    /// [in] handle of the queue object
    ur_queue_handle_t hQueue,
    /// [in][optional] USM pool descriptor
    ur_usm_pool_handle_t pPool,
    /// [in] minimum size in bytes of the USM memory object to be allocated
    const size_t size,
    /// [in][optional] pointer to the enqueue async alloc properties
    const ur_exp_async_usm_alloc_properties_t *pProperties,
    /// [in] size of the event wait list
    uint32_t numEventsInWaitList,
    /// [in][optional][range(0, numEventsInWaitList)] pointer to a list of
    /// events that must be complete before the kernel execution.
    /// If nullptr, the numEventsInWaitList must be 0, indicating no wait
    /// events.
    const ur_event_handle_t *phEventWaitList,
    /// [out] pointer to USM memory object
    void **ppMem,
    /// [out][optional] return an event object that identifies the async alloc
    ur_event_handle_t *phEvent) try {
  auto pfnUSMHostAllocExp =
      ur_lib::getContext()->urDdiTable.EnqueueExp.pfnUSMHostAllocExp;
  if (nullptr == pfnUSMHostAllocExp)
    return UR_RESULT_ERROR_UNINITIALIZED;

  return pfnUSMHostAllocExp(hQueue, pPool, size, pProperties,
                            numEventsInWaitList, phEventWaitList, ppMem,
                            phEvent);
} catch (...) {
  return exceptionToResult(std::current_exception());
}

///////////////////////////////////////////////////////////////////////////////
/// @brief Enqueue an async free
///
/// @returns
///     - ::UR_RESULT_SUCCESS
///     - ::UR_RESULT_ERROR_UNINITIALIZED
///     - ::UR_RESULT_ERROR_DEVICE_LOST
///     - ::UR_RESULT_ERROR_ADAPTER_SPECIFIC
///     - ::UR_RESULT_ERROR_INVALID_NULL_HANDLE
///         + `NULL == hQueue`
///     - ::UR_RESULT_ERROR_INVALID_NULL_POINTER
///         + `NULL == pMem`
///     - ::UR_RESULT_ERROR_OUT_OF_RESOURCES
///     - ::UR_RESULT_ERROR_OUT_OF_HOST_MEMORY
///     - ::UR_RESULT_ERROR_INVALID_EVENT_WAIT_LIST
///         + `phEventWaitList == NULL && numEventsInWaitList > 0`
///         + `phEventWaitList != NULL && numEventsInWaitList == 0`
///         + If event objects in phEventWaitList are not valid events.
ur_result_t UR_APICALL urEnqueueUSMFreeExp(
    /// [in] handle of the queue object
    ur_queue_handle_t hQueue,
    /// [in][optional] USM pool descriptor
    ur_usm_pool_handle_t pPool,
    /// [in] pointer to USM memory object
    void *pMem,
    /// [in] size of the event wait list
    uint32_t numEventsInWaitList,
    /// [in][optional][range(0, numEventsInWaitList)] pointer to a list of
    /// events that must be complete before the kernel execution.
    /// If nullptr, the numEventsInWaitList must be 0, indicating no wait
    /// events.
    const ur_event_handle_t *phEventWaitList,
    /// [out][optional] return an event object that identifies the async alloc
    ur_event_handle_t *phEvent) try {
  auto pfnUSMFreeExp =
      ur_lib::getContext()->urDdiTable.EnqueueExp.pfnUSMFreeExp;
  if (nullptr == pfnUSMFreeExp)
    return UR_RESULT_ERROR_UNINITIALIZED;

  return pfnUSMFreeExp(hQueue, pPool, pMem, numEventsInWaitList,
                       phEventWaitList, phEvent);
} catch (...) {
  return exceptionToResult(std::current_exception());
}

///////////////////////////////////////////////////////////////////////////////
/// @brief Create USM memory pool with desired properties.
///
/// @details
///     - Create a memory pool associated with a single device.
///     - See also ::urUSMPoolCreate and ::ur_usm_pool_limits_desc_t.
///
/// @returns
///     - ::UR_RESULT_SUCCESS
///     - ::UR_RESULT_ERROR_UNINITIALIZED
///     - ::UR_RESULT_ERROR_DEVICE_LOST
///     - ::UR_RESULT_ERROR_ADAPTER_SPECIFIC
///     - ::UR_RESULT_ERROR_INVALID_NULL_HANDLE
///         + `NULL == hContext`
///         + `NULL == hDevice`
///     - ::UR_RESULT_ERROR_INVALID_NULL_POINTER
///         + `NULL == pPoolDesc`
///         + `NULL == pPool`
///     - ::UR_RESULT_ERROR_INVALID_ENUMERATION
///         + `::UR_USM_POOL_FLAGS_MASK & pPoolDesc->flags`
///     - ::UR_RESULT_ERROR_INVALID_VALUE
///     - ::UR_RESULT_ERROR_OUT_OF_HOST_MEMORY
///     - ::UR_RESULT_ERROR_UNSUPPORTED_FEATURE
///         + If any device associated with `hContext` reports `false` for
///         ::UR_DEVICE_INFO_USM_POOL_SUPPORT
ur_result_t UR_APICALL urUSMPoolCreateExp(
    /// [in] handle of the context object
    ur_context_handle_t hContext,
    /// [in] handle of the device object
    ur_device_handle_t hDevice,
    /// [in] pointer to USM pool descriptor. Can be chained with
    /// ::ur_usm_pool_limits_desc_t
    ur_usm_pool_desc_t *pPoolDesc,
    /// [out] pointer to USM memory pool
    ur_usm_pool_handle_t *pPool) try {
  auto pfnPoolCreateExp =
      ur_lib::getContext()->urDdiTable.USMExp.pfnPoolCreateExp;
  if (nullptr == pfnPoolCreateExp)
    return UR_RESULT_ERROR_UNINITIALIZED;

  return pfnPoolCreateExp(hContext, hDevice, pPoolDesc, pPool);
} catch (...) {
  return exceptionToResult(std::current_exception());
}

///////////////////////////////////////////////////////////////////////////////
/// @brief Destroy a USM memory pool.
///
/// @details
///     - Destroy a memory pool associated with a single device.
///
/// @returns
///     - ::UR_RESULT_SUCCESS
///     - ::UR_RESULT_ERROR_UNINITIALIZED
///     - ::UR_RESULT_ERROR_DEVICE_LOST
///     - ::UR_RESULT_ERROR_ADAPTER_SPECIFIC
///     - ::UR_RESULT_ERROR_INVALID_NULL_HANDLE
///         + `NULL == hContext`
///         + `NULL == hDevice`
///         + `NULL == hPool`
///     - ::UR_RESULT_ERROR_INVALID_VALUE
///     - ::UR_RESULT_ERROR_UNSUPPORTED_FEATURE
///         + If any device associated with `hContext` reports `false` for
///         ::UR_DEVICE_INFO_USM_POOL_SUPPORT
ur_result_t UR_APICALL urUSMPoolDestroyExp(
    /// [in] handle of the context object
    ur_context_handle_t hContext,
    /// [in] handle of the device object
    ur_device_handle_t hDevice,
    /// [in] handle to USM memory pool to be destroyed
    ur_usm_pool_handle_t hPool) try {
  auto pfnPoolDestroyExp =
      ur_lib::getContext()->urDdiTable.USMExp.pfnPoolDestroyExp;
  if (nullptr == pfnPoolDestroyExp)
    return UR_RESULT_ERROR_UNINITIALIZED;

  return pfnPoolDestroyExp(hContext, hDevice, hPool);
} catch (...) {
  return exceptionToResult(std::current_exception());
}

///////////////////////////////////////////////////////////////////////////////
/// @brief Get the default pool for a device.
///
/// @details
///     - Get the default pool for a device.
///
/// @returns
///     - ::UR_RESULT_SUCCESS
///     - ::UR_RESULT_ERROR_UNINITIALIZED
///     - ::UR_RESULT_ERROR_DEVICE_LOST
///     - ::UR_RESULT_ERROR_ADAPTER_SPECIFIC
///     - ::UR_RESULT_ERROR_INVALID_NULL_HANDLE
///         + `NULL == hContext`
///         + `NULL == hDevice`
///     - ::UR_RESULT_ERROR_INVALID_NULL_POINTER
///         + `NULL == pPool`
///     - ::UR_RESULT_ERROR_INVALID_VALUE
///     - ::UR_RESULT_ERROR_UNSUPPORTED_FEATURE
///         + If any device associated with `hContext` reports `false` for
///         ::UR_DEVICE_INFO_USM_POOL_SUPPORT
ur_result_t UR_APICALL urUSMPoolGetDefaultDevicePoolExp(
    /// [in] handle of the context object
    ur_context_handle_t hContext,
    /// [in] handle of the device object
    ur_device_handle_t hDevice,
    /// [out] pointer to USM memory pool
    ur_usm_pool_handle_t *pPool) try {
  auto pfnPoolGetDefaultDevicePoolExp =
      ur_lib::getContext()->urDdiTable.USMExp.pfnPoolGetDefaultDevicePoolExp;
  if (nullptr == pfnPoolGetDefaultDevicePoolExp)
    return UR_RESULT_ERROR_UNINITIALIZED;

  return pfnPoolGetDefaultDevicePoolExp(hContext, hDevice, pPool);
} catch (...) {
  return exceptionToResult(std::current_exception());
}

///////////////////////////////////////////////////////////////////////////////
/// @brief Query a pool for specific properties.
///
/// @details
///     - Query a memory pool for specific properties.
///
/// @returns
///     - ::UR_RESULT_SUCCESS
///     - ::UR_RESULT_ERROR_UNINITIALIZED
///     - ::UR_RESULT_ERROR_DEVICE_LOST
///     - ::UR_RESULT_ERROR_ADAPTER_SPECIFIC
///     - ::UR_RESULT_ERROR_INVALID_NULL_HANDLE
///         + `NULL == hPool`
///     - ::UR_RESULT_ERROR_INVALID_ENUMERATION
///         + `::UR_USM_POOL_INFO_USED_HIGH_EXP < propName`
///     - ::UR_RESULT_ERROR_UNSUPPORTED_ENUMERATION
///         + If `propName` is not supported by the adapter.
///     - ::UR_RESULT_ERROR_INVALID_NULL_POINTER
///         + `pPropValue == NULL && pPropSizeRet == NULL`
///     - ::UR_RESULT_ERROR_OUT_OF_RESOURCES
///     - ::UR_RESULT_ERROR_OUT_OF_HOST_MEMORY
ur_result_t UR_APICALL urUSMPoolGetInfoExp(
    /// [in] handle to USM memory pool for property retrieval
    ur_usm_pool_handle_t hPool,
    /// [in] queried property name
    ur_usm_pool_info_t propName,
    /// [out][optional] returned query value
    void *pPropValue,
    /// [out][optional] returned query value size
    size_t *pPropSizeRet) try {
  auto pfnPoolGetInfoExp =
      ur_lib::getContext()->urDdiTable.USMExp.pfnPoolGetInfoExp;
  if (nullptr == pfnPoolGetInfoExp)
    return UR_RESULT_ERROR_UNINITIALIZED;

  return pfnPoolGetInfoExp(hPool, propName, pPropValue, pPropSizeRet);
} catch (...) {
  return exceptionToResult(std::current_exception());
}

///////////////////////////////////////////////////////////////////////////////
/// @brief Set a property for a USM memory pool.
///
/// @details
///     - Set a property for a USM memory pool.
///
/// @returns
///     - ::UR_RESULT_SUCCESS
///     - ::UR_RESULT_ERROR_UNINITIALIZED
///     - ::UR_RESULT_ERROR_DEVICE_LOST
///     - ::UR_RESULT_ERROR_ADAPTER_SPECIFIC
///     - ::UR_RESULT_ERROR_INVALID_NULL_HANDLE
///         + `NULL == hPool`
///     - ::UR_RESULT_ERROR_INVALID_ENUMERATION
///         + `::UR_USM_POOL_INFO_USED_HIGH_EXP < propName`
///     - ::UR_RESULT_ERROR_INVALID_NULL_POINTER
///         + `NULL == pPropValue`
///     - ::UR_RESULT_ERROR_UNSUPPORTED_ENUMERATION
///         + If `propName` is not supported by the adapter.
///     - ::UR_RESULT_ERROR_UNSUPPORTED_FEATURE
///         + If any device associated with `hContext` reports `false` for
///         ::UR_DEVICE_INFO_USM_POOL_SUPPORT
///     - ::UR_RESULT_ERROR_INVALID_DEVICE
///     - ::UR_RESULT_ERROR_OUT_OF_RESOURCES
///     - ::UR_RESULT_ERROR_OUT_OF_HOST_MEMORY
ur_result_t UR_APICALL urUSMPoolSetInfoExp(
    /// [in] handle to USM memory pool for the property to be set
    ur_usm_pool_handle_t hPool,
    /// [in] setting property name
    ur_usm_pool_info_t propName,
    /// [in] pointer to value to assign
    void *pPropValue,
    /// [in] size of value to assign
    size_t propSize) try {
  auto pfnPoolSetInfoExp =
      ur_lib::getContext()->urDdiTable.USMExp.pfnPoolSetInfoExp;
  if (nullptr == pfnPoolSetInfoExp)
    return UR_RESULT_ERROR_UNINITIALIZED;

  return pfnPoolSetInfoExp(hPool, propName, pPropValue, propSize);
} catch (...) {
  return exceptionToResult(std::current_exception());
}

///////////////////////////////////////////////////////////////////////////////
/// @brief Set the current pool for a device.
///
/// @details
///     - Set the current pool for a device.
///
/// @returns
///     - ::UR_RESULT_SUCCESS
///     - ::UR_RESULT_ERROR_UNINITIALIZED
///     - ::UR_RESULT_ERROR_DEVICE_LOST
///     - ::UR_RESULT_ERROR_ADAPTER_SPECIFIC
///     - ::UR_RESULT_ERROR_INVALID_NULL_HANDLE
///         + `NULL == hContext`
///         + `NULL == hDevice`
///         + `NULL == hPool`
///     - ::UR_RESULT_ERROR_INVALID_VALUE
///     - ::UR_RESULT_ERROR_UNSUPPORTED_FEATURE
///         + If any device associated with `hContext` reports `false` for
///         ::UR_DEVICE_INFO_USM_POOL_SUPPORT
ur_result_t UR_APICALL urUSMPoolSetDevicePoolExp(
    /// [in] handle of the context object
    ur_context_handle_t hContext,
    /// [in] handle of the device object
    ur_device_handle_t hDevice,
    /// [in] handle to USM memory pool to set for a device
    ur_usm_pool_handle_t hPool) try {
  auto pfnPoolSetDevicePoolExp =
      ur_lib::getContext()->urDdiTable.USMExp.pfnPoolSetDevicePoolExp;
  if (nullptr == pfnPoolSetDevicePoolExp)
    return UR_RESULT_ERROR_UNINITIALIZED;

  return pfnPoolSetDevicePoolExp(hContext, hDevice, hPool);
} catch (...) {
  return exceptionToResult(std::current_exception());
}

///////////////////////////////////////////////////////////////////////////////
/// @brief Get the currently set pool for a device.
///
/// @details
///     - Get the currently set pool for a device.
///
/// @returns
///     - ::UR_RESULT_SUCCESS
///     - ::UR_RESULT_ERROR_UNINITIALIZED
///     - ::UR_RESULT_ERROR_DEVICE_LOST
///     - ::UR_RESULT_ERROR_ADAPTER_SPECIFIC
///     - ::UR_RESULT_ERROR_INVALID_NULL_HANDLE
///         + `NULL == hContext`
///         + `NULL == hDevice`
///     - ::UR_RESULT_ERROR_INVALID_NULL_POINTER
///         + `NULL == pPool`
///     - ::UR_RESULT_ERROR_INVALID_VALUE
///     - ::UR_RESULT_ERROR_UNSUPPORTED_FEATURE
///         + If any device associated with `hContext` reports `false` for
///         ::UR_DEVICE_INFO_USM_POOL_SUPPORT
ur_result_t UR_APICALL urUSMPoolGetDevicePoolExp(
    /// [in] handle of the context object
    ur_context_handle_t hContext,
    /// [in] handle of the device object
    ur_device_handle_t hDevice,
    /// [out] pointer to USM memory pool
    ur_usm_pool_handle_t *pPool) try {
  auto pfnPoolGetDevicePoolExp =
      ur_lib::getContext()->urDdiTable.USMExp.pfnPoolGetDevicePoolExp;
  if (nullptr == pfnPoolGetDevicePoolExp)
    return UR_RESULT_ERROR_UNINITIALIZED;

  return pfnPoolGetDevicePoolExp(hContext, hDevice, pPool);
} catch (...) {
  return exceptionToResult(std::current_exception());
}

///////////////////////////////////////////////////////////////////////////////
/// @brief Attempt to release a pool's memory back to the OS
///
/// @details
///     - Attempt to release a pool's memory back to the OS
///
/// @returns
///     - ::UR_RESULT_SUCCESS
///     - ::UR_RESULT_ERROR_UNINITIALIZED
///     - ::UR_RESULT_ERROR_DEVICE_LOST
///     - ::UR_RESULT_ERROR_ADAPTER_SPECIFIC
///     - ::UR_RESULT_ERROR_INVALID_NULL_HANDLE
///         + `NULL == hContext`
///         + `NULL == hDevice`
///         + `NULL == hPool`
///     - ::UR_RESULT_ERROR_INVALID_VALUE
///     - ::UR_RESULT_ERROR_UNSUPPORTED_FEATURE
///         + If any device associated with `hContext` reports `false` for
///         ::UR_DEVICE_INFO_USM_POOL_SUPPORT
ur_result_t UR_APICALL urUSMPoolTrimToExp(
    /// [in] handle of the context object
    ur_context_handle_t hContext,
    /// [in] handle of the device object
    ur_device_handle_t hDevice,
    /// [in] handle to USM memory pool for trimming
    ur_usm_pool_handle_t hPool,
    /// [in] minimum number of bytes to keep in the pool
    size_t minBytesToKeep) try {
  auto pfnPoolTrimToExp =
      ur_lib::getContext()->urDdiTable.USMExp.pfnPoolTrimToExp;
  if (nullptr == pfnPoolTrimToExp)
    return UR_RESULT_ERROR_UNINITIALIZED;

  return pfnPoolTrimToExp(hContext, hDevice, hPool, minBytesToKeep);
} catch (...) {
  return exceptionToResult(std::current_exception());
}

///////////////////////////////////////////////////////////////////////////////
/// @brief USM allocate pitched memory
///
/// @details
///     - This function must support memory pooling.
///     - If pUSMDesc is not NULL and pUSMDesc->pool is not NULL the allocation
///       will be served from a specified memory pool.
///     - Otherwise, the behavior is implementation-defined.
///     - Allocations served from different memory pools must be isolated and
///       must not reside on the same page.
///     - Any flags/hints passed through pUSMDesc only affect the single
///       allocation.
///     - See also ::ur_usm_host_desc_t.
///     - See also ::ur_usm_device_desc_t.
///
/// @remarks
///   _Analogues_
///     - **cuMemAllocPitch**
///
/// @returns
///     - ::UR_RESULT_SUCCESS
///     - ::UR_RESULT_ERROR_UNINITIALIZED
///     - ::UR_RESULT_ERROR_DEVICE_LOST
///     - ::UR_RESULT_ERROR_ADAPTER_SPECIFIC
///     - ::UR_RESULT_ERROR_INVALID_NULL_HANDLE
///         + `NULL == hContext`
///         + `NULL == hDevice`
///     - ::UR_RESULT_ERROR_INVALID_ENUMERATION
///         + `NULL != pUSMDesc && ::UR_USM_ADVICE_FLAGS_MASK & pUSMDesc->hints`
///     - ::UR_RESULT_ERROR_INVALID_NULL_POINTER
///         + `NULL == ppMem`
///         + `NULL == pResultPitch`
///     - ::UR_RESULT_ERROR_INVALID_CONTEXT
///     - ::UR_RESULT_ERROR_INVALID_VALUE
///         + `pUSMDesc && pUSMDesc->align != 0 && ((pUSMDesc->align &
///         (pUSMDesc->align-1)) != 0)`
///         + If `align` is greater that the size of the largest data type
///         supported by `hDevice`.
///     - ::UR_RESULT_ERROR_INVALID_USM_SIZE
///         + `widthInBytes == 0`
///         + `size` is greater than ::UR_DEVICE_INFO_MAX_MEM_ALLOC_SIZE.
///     - ::UR_RESULT_ERROR_INVALID_OPERATION
///         + If `UR_DEVICE_INFO_USM_SINGLE_SHARED_SUPPORT` and
///         `UR_DEVICE_INFO_USM_CROSS_SHARED_SUPPORT` are both false.
///     - ::UR_RESULT_ERROR_OUT_OF_HOST_MEMORY
///     - ::UR_RESULT_ERROR_OUT_OF_RESOURCES
ur_result_t UR_APICALL urUSMPitchedAllocExp(
    /// [in] handle of the context object
    ur_context_handle_t hContext,
    /// [in] handle of the device object
    ur_device_handle_t hDevice,
    /// [in][optional] Pointer to USM memory allocation descriptor.
    const ur_usm_desc_t *pUSMDesc,
    /// [in][optional] Pointer to a pool created using urUSMPoolCreate
    ur_usm_pool_handle_t pool,
    /// [in] width in bytes of the USM memory object to be allocated
    size_t widthInBytes,
    /// [in] height of the USM memory object to be allocated
    size_t height,
    /// [in] size in bytes of an element in the allocation
    size_t elementSizeBytes,
    /// [out] pointer to USM shared memory object
    void **ppMem,
    /// [out] pitch of the allocation
    size_t *pResultPitch) try {
  auto pfnPitchedAllocExp =
      ur_lib::getContext()->urDdiTable.USMExp.pfnPitchedAllocExp;
  if (nullptr == pfnPitchedAllocExp)
    return UR_RESULT_ERROR_UNINITIALIZED;

  return pfnPitchedAllocExp(hContext, hDevice, pUSMDesc, pool, widthInBytes,
                            height, elementSizeBytes, ppMem, pResultPitch);
} catch (...) {
  return exceptionToResult(std::current_exception());
}

///////////////////////////////////////////////////////////////////////////////
/// @brief Destroy bindless unsampled image handles
///
/// @remarks
///   _Analogues_
///     - **cuSurfObjectDestroy**
///
/// @returns
///     - ::UR_RESULT_SUCCESS
///     - ::UR_RESULT_ERROR_UNINITIALIZED
///     - ::UR_RESULT_ERROR_DEVICE_LOST
///     - ::UR_RESULT_ERROR_ADAPTER_SPECIFIC
///     - ::UR_RESULT_ERROR_INVALID_NULL_HANDLE
///         + `NULL == hContext`
///         + `NULL == hDevice`
///     - ::UR_RESULT_ERROR_INVALID_CONTEXT
///     - ::UR_RESULT_ERROR_INVALID_VALUE
ur_result_t UR_APICALL urBindlessImagesUnsampledImageHandleDestroyExp(
    /// [in] handle of the context object
    ur_context_handle_t hContext,
    /// [in] handle of the device object
    ur_device_handle_t hDevice,
    /// [in][release] pointer to handle of image object to destroy
    ur_exp_image_native_handle_t hImage) try {
  auto pfnUnsampledImageHandleDestroyExp =
      ur_lib::getContext()
          ->urDdiTable.BindlessImagesExp.pfnUnsampledImageHandleDestroyExp;
  if (nullptr == pfnUnsampledImageHandleDestroyExp)
    return UR_RESULT_ERROR_UNINITIALIZED;

  return pfnUnsampledImageHandleDestroyExp(hContext, hDevice, hImage);
} catch (...) {
  return exceptionToResult(std::current_exception());
}

///////////////////////////////////////////////////////////////////////////////
/// @brief Destroy bindless sampled image handles
///
/// @remarks
///   _Analogues_
///     - **cuTexObjectDestroy**
///
/// @returns
///     - ::UR_RESULT_SUCCESS
///     - ::UR_RESULT_ERROR_UNINITIALIZED
///     - ::UR_RESULT_ERROR_DEVICE_LOST
///     - ::UR_RESULT_ERROR_ADAPTER_SPECIFIC
///     - ::UR_RESULT_ERROR_INVALID_NULL_HANDLE
///         + `NULL == hContext`
///         + `NULL == hDevice`
///     - ::UR_RESULT_ERROR_INVALID_CONTEXT
///     - ::UR_RESULT_ERROR_INVALID_VALUE
ur_result_t UR_APICALL urBindlessImagesSampledImageHandleDestroyExp(
    /// [in] handle of the context object
    ur_context_handle_t hContext,
    /// [in] handle of the device object
    ur_device_handle_t hDevice,
    /// [in][release] pointer to handle of image object to destroy
    ur_exp_image_native_handle_t hImage) try {
  auto pfnSampledImageHandleDestroyExp =
      ur_lib::getContext()
          ->urDdiTable.BindlessImagesExp.pfnSampledImageHandleDestroyExp;
  if (nullptr == pfnSampledImageHandleDestroyExp)
    return UR_RESULT_ERROR_UNINITIALIZED;

  return pfnSampledImageHandleDestroyExp(hContext, hDevice, hImage);
} catch (...) {
  return exceptionToResult(std::current_exception());
}

///////////////////////////////////////////////////////////////////////////////
/// @brief Allocate memory for bindless images
///
/// @remarks
///   _Analogues_
///     - **cuArray3DCreate**
///     - **cuMipmappedArrayCreate**
///
/// @returns
///     - ::UR_RESULT_SUCCESS
///     - ::UR_RESULT_ERROR_UNINITIALIZED
///     - ::UR_RESULT_ERROR_DEVICE_LOST
///     - ::UR_RESULT_ERROR_ADAPTER_SPECIFIC
///     - ::UR_RESULT_ERROR_INVALID_NULL_HANDLE
///         + `NULL == hContext`
///         + `NULL == hDevice`
///     - ::UR_RESULT_ERROR_INVALID_NULL_POINTER
///         + `NULL == pImageFormat`
///         + `NULL == pImageDesc`
///         + `NULL == phImageMem`
///     - ::UR_RESULT_ERROR_INVALID_CONTEXT
///     - ::UR_RESULT_ERROR_INVALID_VALUE
///     - ::UR_RESULT_ERROR_INVALID_IMAGE_FORMAT_DESCRIPTOR
///         + `pImageDesc && UR_MEM_TYPE_IMAGE_CUBEMAP_EXP < pImageDesc->type`
///     - ::UR_RESULT_ERROR_INVALID_IMAGE_SIZE
///     - ::UR_RESULT_ERROR_INVALID_OPERATION
ur_result_t UR_APICALL urBindlessImagesImageAllocateExp(
    /// [in] handle of the context object
    ur_context_handle_t hContext,
    /// [in] handle of the device object
    ur_device_handle_t hDevice,
    /// [in] pointer to image format specification
    const ur_image_format_t *pImageFormat,
    /// [in] pointer to image description
    const ur_image_desc_t *pImageDesc,
    /// [out][alloc] pointer to handle of image memory allocated
    ur_exp_image_mem_native_handle_t *phImageMem) try {
  auto pfnImageAllocateExp =
      ur_lib::getContext()->urDdiTable.BindlessImagesExp.pfnImageAllocateExp;
  if (nullptr == pfnImageAllocateExp)
    return UR_RESULT_ERROR_UNINITIALIZED;

  return pfnImageAllocateExp(hContext, hDevice, pImageFormat, pImageDesc,
                             phImageMem);
} catch (...) {
  return exceptionToResult(std::current_exception());
}

///////////////////////////////////////////////////////////////////////////////
/// @brief Free memory for bindless images
///
/// @remarks
///   _Analogues_
///     - **cuArrayDestroy**
///
/// @returns
///     - ::UR_RESULT_SUCCESS
///     - ::UR_RESULT_ERROR_UNINITIALIZED
///     - ::UR_RESULT_ERROR_DEVICE_LOST
///     - ::UR_RESULT_ERROR_ADAPTER_SPECIFIC
///     - ::UR_RESULT_ERROR_INVALID_NULL_HANDLE
///         + `NULL == hContext`
///         + `NULL == hDevice`
///     - ::UR_RESULT_ERROR_INVALID_CONTEXT
///     - ::UR_RESULT_ERROR_INVALID_VALUE
ur_result_t UR_APICALL urBindlessImagesImageFreeExp(
    /// [in] handle of the context object
    ur_context_handle_t hContext,
    /// [in] handle of the device object
    ur_device_handle_t hDevice,
    /// [in][release] handle of image memory to be freed
    ur_exp_image_mem_native_handle_t hImageMem) try {
  auto pfnImageFreeExp =
      ur_lib::getContext()->urDdiTable.BindlessImagesExp.pfnImageFreeExp;
  if (nullptr == pfnImageFreeExp)
    return UR_RESULT_ERROR_UNINITIALIZED;

  return pfnImageFreeExp(hContext, hDevice, hImageMem);
} catch (...) {
  return exceptionToResult(std::current_exception());
}

///////////////////////////////////////////////////////////////////////////////
/// @brief Create a bindless unsampled image handle
///
/// @remarks
///   _Analogues_
///     - **cuSurfObjectCreate**
///
/// @returns
///     - ::UR_RESULT_SUCCESS
///     - ::UR_RESULT_ERROR_UNINITIALIZED
///     - ::UR_RESULT_ERROR_DEVICE_LOST
///     - ::UR_RESULT_ERROR_ADAPTER_SPECIFIC
///     - ::UR_RESULT_ERROR_INVALID_NULL_HANDLE
///         + `NULL == hContext`
///         + `NULL == hDevice`
///     - ::UR_RESULT_ERROR_INVALID_NULL_POINTER
///         + `NULL == pImageFormat`
///         + `NULL == pImageDesc`
///         + `NULL == phImage`
///     - ::UR_RESULT_ERROR_INVALID_CONTEXT
///     - ::UR_RESULT_ERROR_INVALID_VALUE
///     - ::UR_RESULT_ERROR_INVALID_IMAGE_FORMAT_DESCRIPTOR
///         + `pImageDesc && UR_MEM_TYPE_IMAGE_CUBEMAP_EXP < pImageDesc->type`
///     - ::UR_RESULT_ERROR_INVALID_IMAGE_SIZE
///     - ::UR_RESULT_ERROR_INVALID_OPERATION
///     - ::UR_RESULT_ERROR_ADAPTER_SPECIFIC
ur_result_t UR_APICALL urBindlessImagesUnsampledImageCreateExp(
    /// [in] handle of the context object
    ur_context_handle_t hContext,
    /// [in] handle of the device object
    ur_device_handle_t hDevice,
    /// [in] handle to memory from which to create the image
    ur_exp_image_mem_native_handle_t hImageMem,
    /// [in] pointer to image format specification
    const ur_image_format_t *pImageFormat,
    /// [in] pointer to image description
    const ur_image_desc_t *pImageDesc,
    /// [out][alloc] pointer to handle of image object created
    ur_exp_image_native_handle_t *phImage) try {
  auto pfnUnsampledImageCreateExp =
      ur_lib::getContext()
          ->urDdiTable.BindlessImagesExp.pfnUnsampledImageCreateExp;
  if (nullptr == pfnUnsampledImageCreateExp)
    return UR_RESULT_ERROR_UNINITIALIZED;

  return pfnUnsampledImageCreateExp(hContext, hDevice, hImageMem, pImageFormat,
                                    pImageDesc, phImage);
} catch (...) {
  return exceptionToResult(std::current_exception());
}

///////////////////////////////////////////////////////////////////////////////
/// @brief Create a bindless sampled image handle
///
/// @remarks
///   _Analogues_
///     - **cuTexObjectCreate**
///     - **hipTexObjectCreate**
///
/// @returns
///     - ::UR_RESULT_SUCCESS
///     - ::UR_RESULT_ERROR_UNINITIALIZED
///     - ::UR_RESULT_ERROR_DEVICE_LOST
///     - ::UR_RESULT_ERROR_ADAPTER_SPECIFIC
///     - ::UR_RESULT_ERROR_INVALID_NULL_HANDLE
///         + `NULL == hContext`
///         + `NULL == hDevice`
///     - ::UR_RESULT_ERROR_INVALID_NULL_POINTER
///         + `NULL == pImageFormat`
///         + `NULL == pImageDesc`
///         + `NULL == pSamplerDesc`
///         + `NULL == phImage`
///     - ::UR_RESULT_ERROR_INVALID_ENUMERATION
///         + `::UR_SAMPLER_ADDRESSING_MODE_MIRRORED_REPEAT <
///         pSamplerDesc->addressingMode`
///         + `::UR_SAMPLER_FILTER_MODE_LINEAR < pSamplerDesc->filterMode`
///     - ::UR_RESULT_ERROR_INVALID_CONTEXT
///     - ::UR_RESULT_ERROR_INVALID_VALUE
///     - ::UR_RESULT_ERROR_INVALID_IMAGE_FORMAT_DESCRIPTOR
///         + `pImageDesc && UR_MEM_TYPE_IMAGE_CUBEMAP_EXP < pImageDesc->type`
///     - ::UR_RESULT_ERROR_INVALID_IMAGE_SIZE
///     - ::UR_RESULT_ERROR_INVALID_SAMPLER
///     - ::UR_RESULT_ERROR_INVALID_OPERATION
///     - ::UR_RESULT_ERROR_ADAPTER_SPECIFIC
ur_result_t UR_APICALL urBindlessImagesSampledImageCreateExp(
    /// [in] handle of the context object
    ur_context_handle_t hContext,
    /// [in] handle of the device object
    ur_device_handle_t hDevice,
    /// [in] handle to memory from which to create the image
    ur_exp_image_mem_native_handle_t hImageMem,
    /// [in] pointer to image format specification
    const ur_image_format_t *pImageFormat,
    /// [in] pointer to image description
    const ur_image_desc_t *pImageDesc,
    /// [in] pointer to sampler description to be used
    const ur_sampler_desc_t *pSamplerDesc,
    /// [out][alloc] pointer to handle of image object created
    ur_exp_image_native_handle_t *phImage) try {
  auto pfnSampledImageCreateExp =
      ur_lib::getContext()
          ->urDdiTable.BindlessImagesExp.pfnSampledImageCreateExp;
  if (nullptr == pfnSampledImageCreateExp)
    return UR_RESULT_ERROR_UNINITIALIZED;

  return pfnSampledImageCreateExp(hContext, hDevice, hImageMem, pImageFormat,
                                  pImageDesc, pSamplerDesc, phImage);
} catch (...) {
  return exceptionToResult(std::current_exception());
}

///////////////////////////////////////////////////////////////////////////////
/// @brief Copy image data Host to Device, Device to Host, or Device to Device
///
/// @remarks
///   _Analogues_
///     - **cuMemcpyHtoAAsync**
///     - **cuMemcpyAtoHAsync**
///     - **cuMemcpy2DAsync**
///     - **cuMemcpy3DAsync**
///
/// @returns
///     - ::UR_RESULT_SUCCESS
///     - ::UR_RESULT_ERROR_UNINITIALIZED
///     - ::UR_RESULT_ERROR_DEVICE_LOST
///     - ::UR_RESULT_ERROR_ADAPTER_SPECIFIC
///     - ::UR_RESULT_ERROR_INVALID_NULL_HANDLE
///         + `NULL == hQueue`
///     - ::UR_RESULT_ERROR_INVALID_NULL_POINTER
///         + `NULL == pSrc`
///         + `NULL == pDst`
///         + `NULL == pSrcImageDesc`
///         + `NULL == pDstImageDesc`
///         + `NULL == pSrcImageFormat`
///         + `NULL == pDstImageFormat`
///         + `NULL == pCopyRegion`
///     - ::UR_RESULT_ERROR_INVALID_ENUMERATION
///         + `::UR_EXP_IMAGE_COPY_FLAGS_MASK & imageCopyFlags`
///         + `::UR_EXP_IMAGE_COPY_INPUT_TYPES_IMAGE_TO_IMAGE <
///         imageCopyInputTypes`
///     - ::UR_RESULT_ERROR_INVALID_QUEUE
///     - ::UR_RESULT_ERROR_INVALID_VALUE
///     - ::UR_RESULT_ERROR_INVALID_IMAGE_FORMAT_DESCRIPTOR
///         + `pSrcImageDesc && UR_MEM_TYPE_IMAGE_CUBEMAP_EXP <
///         pSrcImageDesc->type`
///         + `pDstImageDesc && UR_MEM_TYPE_IMAGE_CUBEMAP_EXP <
///         pDstImageDesc->type`
///     - ::UR_RESULT_ERROR_INVALID_IMAGE_SIZE
///     - ::UR_RESULT_ERROR_INVALID_OPERATION
ur_result_t UR_APICALL urBindlessImagesImageCopyExp(
    /// [in] handle of the queue object
    ur_queue_handle_t hQueue,
    /// [in] location the data will be copied from
    const void *pSrc,
    /// [in] location the data will be copied to
    void *pDst,
    /// [in] pointer to image description
    const ur_image_desc_t *pSrcImageDesc,
    /// [in] pointer to image description
    const ur_image_desc_t *pDstImageDesc,
    /// [in] pointer to image format specification
    const ur_image_format_t *pSrcImageFormat,
    /// [in] pointer to image format specification
    const ur_image_format_t *pDstImageFormat,
    /// [in] Pointer to structure describing the (sub-)regions of source and
    /// destination images
    ur_exp_image_copy_region_t *pCopyRegion,
    /// [in] flags describing copy direction e.g. H2D or D2H
    ur_exp_image_copy_flags_t imageCopyFlags,
    /// [in] flag describing types of source and destination pointers (USM vs
    /// image handle)
    ur_exp_image_copy_input_types_t imageCopyInputTypes,
    /// [in] size of the event wait list
    uint32_t numEventsInWaitList,
    /// [in][optional][range(0, numEventsInWaitList)] pointer to a list of
    /// events that must be complete before this command can be executed.
    /// If nullptr, the numEventsInWaitList must be 0, indicating that all
    /// previously enqueued commands
    /// must be complete.
    const ur_event_handle_t *phEventWaitList,
    /// [out][optional][alloc] return an event object that identifies this
    /// particular command instance. If phEventWaitList and phEvent are not
    /// NULL, phEvent must not refer to an element of the phEventWaitList array.
    ur_event_handle_t *phEvent) try {
  auto pfnImageCopyExp =
      ur_lib::getContext()->urDdiTable.BindlessImagesExp.pfnImageCopyExp;
  if (nullptr == pfnImageCopyExp)
    return UR_RESULT_ERROR_UNINITIALIZED;

  return pfnImageCopyExp(hQueue, pSrc, pDst, pSrcImageDesc, pDstImageDesc,
                         pSrcImageFormat, pDstImageFormat, pCopyRegion,
                         imageCopyFlags, imageCopyInputTypes,
                         numEventsInWaitList, phEventWaitList, phEvent);
} catch (...) {
  return exceptionToResult(std::current_exception());
}

///////////////////////////////////////////////////////////////////////////////
/// @brief Query an image memory handle for specific properties
///
/// @returns
///     - ::UR_RESULT_SUCCESS
///     - ::UR_RESULT_ERROR_UNINITIALIZED
///     - ::UR_RESULT_ERROR_DEVICE_LOST
///     - ::UR_RESULT_ERROR_ADAPTER_SPECIFIC
///     - ::UR_RESULT_ERROR_INVALID_NULL_HANDLE
///         + `NULL == hContext`
///     - ::UR_RESULT_ERROR_INVALID_ENUMERATION
///         + `::UR_IMAGE_INFO_NUM_SAMPLES < propName`
///     - ::UR_RESULT_ERROR_UNSUPPORTED_ENUMERATION
///         + If `propName` is not supported by the adapter.
///     - ::UR_RESULT_ERROR_INVALID_SIZE
///         + If `propSize` is less than the real number of bytes needed to
///         return the info.
///     - ::UR_RESULT_ERROR_INVALID_NULL_POINTER
///         + `pPropValue == NULL && pPropSizeRet == NULL`
///     - ::UR_RESULT_ERROR_INVALID_DEVICE
///     - ::UR_RESULT_ERROR_OUT_OF_RESOURCES
///     - ::UR_RESULT_ERROR_OUT_OF_HOST_MEMORY
ur_result_t UR_APICALL urBindlessImagesImageGetInfoExp(
    /// [in] handle of the context object
    ur_context_handle_t hContext,
    /// [in] handle to the image memory
    ur_exp_image_mem_native_handle_t hImageMem,
    /// [in] queried info name
    ur_image_info_t propName,
    /// [out][optional] returned query value
    void *pPropValue,
    /// [out][optional] returned query value size
    size_t *pPropSizeRet) try {
  auto pfnImageGetInfoExp =
      ur_lib::getContext()->urDdiTable.BindlessImagesExp.pfnImageGetInfoExp;
  if (nullptr == pfnImageGetInfoExp)
    return UR_RESULT_ERROR_UNINITIALIZED;

  return pfnImageGetInfoExp(hContext, hImageMem, propName, pPropValue,
                            pPropSizeRet);
} catch (...) {
  return exceptionToResult(std::current_exception());
}

///////////////////////////////////////////////////////////////////////////////
/// @brief Query support for allocating a given image backing memory handle type
///        with specific image properties
///
/// @returns
///     - ::UR_RESULT_SUCCESS
///     - ::UR_RESULT_ERROR_UNINITIALIZED
///     - ::UR_RESULT_ERROR_DEVICE_LOST
///     - ::UR_RESULT_ERROR_ADAPTER_SPECIFIC
///     - ::UR_RESULT_ERROR_INVALID_NULL_HANDLE
///         + `NULL == hContext`
///         + `NULL == hDevice`
///     - ::UR_RESULT_ERROR_INVALID_NULL_POINTER
///         + `NULL == pImageDesc`
///         + `NULL == pImageFormat`
///         + `NULL == pSupportedRet`
///     - ::UR_RESULT_ERROR_INVALID_ENUMERATION
///         + `::UR_EXP_IMAGE_MEM_TYPE_OPAQUE_HANDLE < imageMemHandleType`
///     - ::UR_RESULT_ERROR_INVALID_DEVICE
///     - ::UR_RESULT_ERROR_INVALID_CONTEXT
ur_result_t UR_APICALL urBindlessImagesGetImageMemoryHandleTypeSupportExp(
    /// [in] handle of the context object
    ur_context_handle_t hContext,
    /// [in] handle of the device object
    ur_device_handle_t hDevice,
    /// [in] pointer to image description
    const ur_image_desc_t *pImageDesc,
    /// [in] pointer to image format specification
    const ur_image_format_t *pImageFormat,
    /// [in] type of image backing memory handle to query support for
    ur_exp_image_mem_type_t imageMemHandleType,
    /// [out] returned indication of support for allocating the given image
    /// backing memory handle type
    ur_bool_t *pSupportedRet) try {
  auto pfnGetImageMemoryHandleTypeSupportExp =
      ur_lib::getContext()
          ->urDdiTable.BindlessImagesExp.pfnGetImageMemoryHandleTypeSupportExp;
  if (nullptr == pfnGetImageMemoryHandleTypeSupportExp)
    return UR_RESULT_ERROR_UNINITIALIZED;

  return pfnGetImageMemoryHandleTypeSupportExp(hContext, hDevice, pImageDesc,
                                               pImageFormat, imageMemHandleType,
                                               pSupportedRet);
} catch (...) {
  return exceptionToResult(std::current_exception());
}

///////////////////////////////////////////////////////////////////////////////
/// @brief Query support for creating an unsampled image handle with specific
///        image properties
///
/// @returns
///     - ::UR_RESULT_SUCCESS
///     - ::UR_RESULT_ERROR_UNINITIALIZED
///     - ::UR_RESULT_ERROR_DEVICE_LOST
///     - ::UR_RESULT_ERROR_ADAPTER_SPECIFIC
///     - ::UR_RESULT_ERROR_INVALID_NULL_HANDLE
///         + `NULL == hContext`
///         + `NULL == hDevice`
///     - ::UR_RESULT_ERROR_INVALID_NULL_POINTER
///         + `NULL == pImageDesc`
///         + `NULL == pImageFormat`
///         + `NULL == pSupportedRet`
///     - ::UR_RESULT_ERROR_INVALID_ENUMERATION
///         + `::UR_EXP_IMAGE_MEM_TYPE_OPAQUE_HANDLE < imageMemHandleType`
///     - ::UR_RESULT_ERROR_INVALID_DEVICE
///     - ::UR_RESULT_ERROR_INVALID_CONTEXT
ur_result_t UR_APICALL urBindlessImagesGetImageUnsampledHandleSupportExp(
    /// [in] handle of the context object
    ur_context_handle_t hContext,
    /// [in] handle of the device object
    ur_device_handle_t hDevice,
    /// [in] pointer to image description
    const ur_image_desc_t *pImageDesc,
    /// [in] pointer to image format specification
    const ur_image_format_t *pImageFormat,
    /// [in] type of image backing memory handle to query support for
    ur_exp_image_mem_type_t imageMemHandleType,
    /// [out] returned indication of support for creating unsampled image
    /// handles
    ur_bool_t *pSupportedRet) try {
  auto pfnGetImageUnsampledHandleSupportExp =
      ur_lib::getContext()
          ->urDdiTable.BindlessImagesExp.pfnGetImageUnsampledHandleSupportExp;
  if (nullptr == pfnGetImageUnsampledHandleSupportExp)
    return UR_RESULT_ERROR_UNINITIALIZED;

  return pfnGetImageUnsampledHandleSupportExp(hContext, hDevice, pImageDesc,
                                              pImageFormat, imageMemHandleType,
                                              pSupportedRet);
} catch (...) {
  return exceptionToResult(std::current_exception());
}

///////////////////////////////////////////////////////////////////////////////
/// @brief Query support for creating an sampled image handle with specific
/// image
///        properties
///
/// @returns
///     - ::UR_RESULT_SUCCESS
///     - ::UR_RESULT_ERROR_UNINITIALIZED
///     - ::UR_RESULT_ERROR_DEVICE_LOST
///     - ::UR_RESULT_ERROR_ADAPTER_SPECIFIC
///     - ::UR_RESULT_ERROR_INVALID_NULL_HANDLE
///         + `NULL == hContext`
///         + `NULL == hDevice`
///     - ::UR_RESULT_ERROR_INVALID_NULL_POINTER
///         + `NULL == pImageDesc`
///         + `NULL == pImageFormat`
///         + `NULL == pSupportedRet`
///     - ::UR_RESULT_ERROR_INVALID_ENUMERATION
///         + `::UR_EXP_IMAGE_MEM_TYPE_OPAQUE_HANDLE < imageMemHandleType`
///     - ::UR_RESULT_ERROR_INVALID_DEVICE
///     - ::UR_RESULT_ERROR_INVALID_CONTEXT
ur_result_t UR_APICALL urBindlessImagesGetImageSampledHandleSupportExp(
    /// [in] handle of the context object
    ur_context_handle_t hContext,
    /// [in] handle of the device object
    ur_device_handle_t hDevice,
    /// [in] pointer to image description
    const ur_image_desc_t *pImageDesc,
    /// [in] pointer to image format specification
    const ur_image_format_t *pImageFormat,
    /// [in] type of image backing memory handle to query support for
    ur_exp_image_mem_type_t imageMemHandleType,
    /// [out] returned indication of support for creating sampled image
    /// handles
    ur_bool_t *pSupportedRet) try {
  auto pfnGetImageSampledHandleSupportExp =
      ur_lib::getContext()
          ->urDdiTable.BindlessImagesExp.pfnGetImageSampledHandleSupportExp;
  if (nullptr == pfnGetImageSampledHandleSupportExp)
    return UR_RESULT_ERROR_UNINITIALIZED;

  return pfnGetImageSampledHandleSupportExp(hContext, hDevice, pImageDesc,
                                            pImageFormat, imageMemHandleType,
                                            pSupportedRet);
} catch (...) {
  return exceptionToResult(std::current_exception());
}

///////////////////////////////////////////////////////////////////////////////
/// @brief Retrieve individual image from mipmap
///
/// @remarks
///   _Analogues_
///     - **cuMipmappedArrayGetLevel**
///
/// @returns
///     - ::UR_RESULT_SUCCESS
///     - ::UR_RESULT_ERROR_UNINITIALIZED
///     - ::UR_RESULT_ERROR_DEVICE_LOST
///     - ::UR_RESULT_ERROR_ADAPTER_SPECIFIC
///     - ::UR_RESULT_ERROR_INVALID_NULL_HANDLE
///         + `NULL == hContext`
///         + `NULL == hDevice`
///     - ::UR_RESULT_ERROR_INVALID_NULL_POINTER
///         + `NULL == phImageMem`
///     - ::UR_RESULT_ERROR_INVALID_CONTEXT
///     - ::UR_RESULT_ERROR_INVALID_VALUE
ur_result_t UR_APICALL urBindlessImagesMipmapGetLevelExp(
    /// [in] handle of the context object
    ur_context_handle_t hContext,
    /// [in] handle of the device object
    ur_device_handle_t hDevice,
    /// [in] memory handle to the mipmap image
    ur_exp_image_mem_native_handle_t hImageMem,
    /// [in] requested level of the mipmap
    uint32_t mipmapLevel,
    /// [out] returning memory handle to the individual image
    ur_exp_image_mem_native_handle_t *phImageMem) try {
  auto pfnMipmapGetLevelExp =
      ur_lib::getContext()->urDdiTable.BindlessImagesExp.pfnMipmapGetLevelExp;
  if (nullptr == pfnMipmapGetLevelExp)
    return UR_RESULT_ERROR_UNINITIALIZED;

  return pfnMipmapGetLevelExp(hContext, hDevice, hImageMem, mipmapLevel,
                              phImageMem);
} catch (...) {
  return exceptionToResult(std::current_exception());
}

///////////////////////////////////////////////////////////////////////////////
/// @brief Free mipmap memory for bindless images
///
/// @remarks
///   _Analogues_
///     - **cuMipmappedArrayDestroy**
///
/// @returns
///     - ::UR_RESULT_SUCCESS
///     - ::UR_RESULT_ERROR_UNINITIALIZED
///     - ::UR_RESULT_ERROR_DEVICE_LOST
///     - ::UR_RESULT_ERROR_ADAPTER_SPECIFIC
///     - ::UR_RESULT_ERROR_INVALID_NULL_HANDLE
///         + `NULL == hContext`
///         + `NULL == hDevice`
///     - ::UR_RESULT_ERROR_INVALID_CONTEXT
///     - ::UR_RESULT_ERROR_INVALID_VALUE
ur_result_t UR_APICALL urBindlessImagesMipmapFreeExp(
    /// [in] handle of the context object
    ur_context_handle_t hContext,
    /// [in] handle of the device object
    ur_device_handle_t hDevice,
    /// [in][release] handle of image memory to be freed
    ur_exp_image_mem_native_handle_t hMem) try {
  auto pfnMipmapFreeExp =
      ur_lib::getContext()->urDdiTable.BindlessImagesExp.pfnMipmapFreeExp;
  if (nullptr == pfnMipmapFreeExp)
    return UR_RESULT_ERROR_UNINITIALIZED;

  return pfnMipmapFreeExp(hContext, hDevice, hMem);
} catch (...) {
  return exceptionToResult(std::current_exception());
}

///////////////////////////////////////////////////////////////////////////////
/// @brief Import external memory
///
/// @remarks
///   _Analogues_
///     - **cuImportExternalMemory**
///
/// @returns
///     - ::UR_RESULT_SUCCESS
///     - ::UR_RESULT_ERROR_UNINITIALIZED
///     - ::UR_RESULT_ERROR_DEVICE_LOST
///     - ::UR_RESULT_ERROR_ADAPTER_SPECIFIC
///     - ::UR_RESULT_ERROR_INVALID_NULL_HANDLE
///         + `NULL == hContext`
///         + `NULL == hDevice`
///     - ::UR_RESULT_ERROR_INVALID_ENUMERATION
///         + `::UR_EXP_EXTERNAL_MEM_TYPE_WIN32_NT_DX11_RESOURCE <
///         memHandleType`
///     - ::UR_RESULT_ERROR_INVALID_NULL_POINTER
///         + `NULL == pExternalMemDesc`
///         + `NULL == phExternalMem`
///     - ::UR_RESULT_ERROR_INVALID_CONTEXT
///     - ::UR_RESULT_ERROR_INVALID_VALUE
///     - ::UR_RESULT_ERROR_INVALID_MEM_OBJECT
ur_result_t UR_APICALL urBindlessImagesImportExternalMemoryExp(
    /// [in] handle of the context object
    ur_context_handle_t hContext,
    /// [in] handle of the device object
    ur_device_handle_t hDevice,
    /// [in] size of the external memory
    size_t size,
    /// [in] type of external memory handle
    ur_exp_external_mem_type_t memHandleType,
    /// [in] the external memory descriptor
    ur_exp_external_mem_desc_t *pExternalMemDesc,
    /// [out][alloc] external memory handle to the external memory
    ur_exp_external_mem_handle_t *phExternalMem) try {
  auto pfnImportExternalMemoryExp =
      ur_lib::getContext()
          ->urDdiTable.BindlessImagesExp.pfnImportExternalMemoryExp;
  if (nullptr == pfnImportExternalMemoryExp)
    return UR_RESULT_ERROR_UNINITIALIZED;

  return pfnImportExternalMemoryExp(hContext, hDevice, size, memHandleType,
                                    pExternalMemDesc, phExternalMem);
} catch (...) {
  return exceptionToResult(std::current_exception());
}

///////////////////////////////////////////////////////////////////////////////
/// @brief Map an external memory handle to an image memory handle
///
/// @returns
///     - ::UR_RESULT_SUCCESS
///     - ::UR_RESULT_ERROR_UNINITIALIZED
///     - ::UR_RESULT_ERROR_DEVICE_LOST
///     - ::UR_RESULT_ERROR_ADAPTER_SPECIFIC
///     - ::UR_RESULT_ERROR_INVALID_NULL_HANDLE
///         + `NULL == hContext`
///         + `NULL == hDevice`
///         + `NULL == hExternalMem`
///     - ::UR_RESULT_ERROR_INVALID_NULL_POINTER
///         + `NULL == pImageFormat`
///         + `NULL == pImageDesc`
///         + `NULL == phImageMem`
///     - ::UR_RESULT_ERROR_INVALID_CONTEXT
///     - ::UR_RESULT_ERROR_INVALID_VALUE
///     - ::UR_RESULT_ERROR_INVALID_IMAGE_FORMAT_DESCRIPTOR
///         + `pImageDesc && UR_MEM_TYPE_IMAGE_CUBEMAP_EXP < pImageDesc->type`
///     - ::UR_RESULT_ERROR_INVALID_IMAGE_SIZE
///     - ::UR_RESULT_ERROR_INVALID_OPERATION
///     - ::UR_RESULT_ERROR_OUT_OF_RESOURCES
ur_result_t UR_APICALL urBindlessImagesMapExternalArrayExp(
    /// [in] handle of the context object
    ur_context_handle_t hContext,
    /// [in] handle of the device object
    ur_device_handle_t hDevice,
    /// [in] pointer to image format specification
    const ur_image_format_t *pImageFormat,
    /// [in] pointer to image description
    const ur_image_desc_t *pImageDesc,
    /// [in] external memory handle to the external memory
    ur_exp_external_mem_handle_t hExternalMem,
    /// [out] image memory handle to the externally allocated memory
    ur_exp_image_mem_native_handle_t *phImageMem) try {
  auto pfnMapExternalArrayExp =
      ur_lib::getContext()->urDdiTable.BindlessImagesExp.pfnMapExternalArrayExp;
  if (nullptr == pfnMapExternalArrayExp)
    return UR_RESULT_ERROR_UNINITIALIZED;

  return pfnMapExternalArrayExp(hContext, hDevice, pImageFormat, pImageDesc,
                                hExternalMem, phImageMem);
} catch (...) {
  return exceptionToResult(std::current_exception());
}

///////////////////////////////////////////////////////////////////////////////
/// @brief Map an external memory handle to a device memory region described by
///        void*
///
/// @returns
///     - ::UR_RESULT_SUCCESS
///     - ::UR_RESULT_ERROR_UNINITIALIZED
///     - ::UR_RESULT_ERROR_DEVICE_LOST
///     - ::UR_RESULT_ERROR_ADAPTER_SPECIFIC
///     - ::UR_RESULT_ERROR_INVALID_NULL_HANDLE
///         + `NULL == hContext`
///         + `NULL == hDevice`
///         + `NULL == hExternalMem`
///     - ::UR_RESULT_ERROR_INVALID_NULL_POINTER
///         + `NULL == ppRetMem`
///     - ::UR_RESULT_ERROR_INVALID_CONTEXT
///     - ::UR_RESULT_ERROR_INVALID_VALUE
///     - ::UR_RESULT_ERROR_INVALID_IMAGE_SIZE
///     - ::UR_RESULT_ERROR_INVALID_OPERATION
///     - ::UR_RESULT_ERROR_OUT_OF_RESOURCES
ur_result_t UR_APICALL urBindlessImagesMapExternalLinearMemoryExp(
    /// [in] handle of the context object
    ur_context_handle_t hContext,
    /// [in] handle of the device object
    ur_device_handle_t hDevice,
    /// [in] offset into memory region to map
    uint64_t offset,
    /// [in] size of memory region to map
    uint64_t size,
    /// [in] external memory handle to the external memory
    ur_exp_external_mem_handle_t hExternalMem,
    /// [out] pointer of the externally allocated memory
    void **ppRetMem) try {
  auto pfnMapExternalLinearMemoryExp =
      ur_lib::getContext()
          ->urDdiTable.BindlessImagesExp.pfnMapExternalLinearMemoryExp;
  if (nullptr == pfnMapExternalLinearMemoryExp)
    return UR_RESULT_ERROR_UNINITIALIZED;

  return pfnMapExternalLinearMemoryExp(hContext, hDevice, offset, size,
                                       hExternalMem, ppRetMem);
} catch (...) {
  return exceptionToResult(std::current_exception());
}

///////////////////////////////////////////////////////////////////////////////
/// @brief Release external memory
///
/// @remarks
///   _Analogues_
///     - **cuDestroyExternalMemory**
///
/// @returns
///     - ::UR_RESULT_SUCCESS
///     - ::UR_RESULT_ERROR_UNINITIALIZED
///     - ::UR_RESULT_ERROR_DEVICE_LOST
///     - ::UR_RESULT_ERROR_ADAPTER_SPECIFIC
///     - ::UR_RESULT_ERROR_INVALID_NULL_HANDLE
///         + `NULL == hContext`
///         + `NULL == hDevice`
///         + `NULL == hExternalMem`
///     - ::UR_RESULT_ERROR_INVALID_CONTEXT
///     - ::UR_RESULT_ERROR_INVALID_VALUE
ur_result_t UR_APICALL urBindlessImagesReleaseExternalMemoryExp(
    /// [in] handle of the context object
    ur_context_handle_t hContext,
    /// [in] handle of the device object
    ur_device_handle_t hDevice,
    /// [in][release] handle of external memory to be destroyed
    ur_exp_external_mem_handle_t hExternalMem) try {
  auto pfnReleaseExternalMemoryExp =
      ur_lib::getContext()
          ->urDdiTable.BindlessImagesExp.pfnReleaseExternalMemoryExp;
  if (nullptr == pfnReleaseExternalMemoryExp)
    return UR_RESULT_ERROR_UNINITIALIZED;

  return pfnReleaseExternalMemoryExp(hContext, hDevice, hExternalMem);
} catch (...) {
  return exceptionToResult(std::current_exception());
}

///////////////////////////////////////////////////////////////////////////////
/// @brief Free a linear memory region mapped using MapExternalLinearMemoryExp
///
/// @remarks
///   _Analogues_
///     - **cuMemFree**
///     - **zeMemFree**
///
/// @returns
///     - ::UR_RESULT_SUCCESS
///     - ::UR_RESULT_ERROR_UNINITIALIZED
///     - ::UR_RESULT_ERROR_DEVICE_LOST
///     - ::UR_RESULT_ERROR_ADAPTER_SPECIFIC
///     - ::UR_RESULT_ERROR_INVALID_NULL_HANDLE
///         + `NULL == hContext`
///         + `NULL == hDevice`
///     - ::UR_RESULT_ERROR_INVALID_CONTEXT
///     - ::UR_RESULT_ERROR_INVALID_NULL_POINTER
///         + `pMem == NULL`
ur_result_t UR_APICALL urBindlessImagesFreeMappedLinearMemoryExp(
    /// [in] handle of the context object
    ur_context_handle_t hContext,
    /// [in] handle of the device object
    ur_device_handle_t hDevice,
    /// [in][release] pointer to mapped linear memory region to be freed
    void *pMem) try {
  auto pfnFreeMappedLinearMemoryExp =
      ur_lib::getContext()
          ->urDdiTable.BindlessImagesExp.pfnFreeMappedLinearMemoryExp;
  if (nullptr == pfnFreeMappedLinearMemoryExp)
    return UR_RESULT_ERROR_UNINITIALIZED;

  return pfnFreeMappedLinearMemoryExp(hContext, hDevice, pMem);
} catch (...) {
  return exceptionToResult(std::current_exception());
}

///////////////////////////////////////////////////////////////////////////////
/// @brief Checks whether the device supports importing the specified external
///        memory handle type
///
/// @returns
///     - ::UR_RESULT_SUCCESS
///     - ::UR_RESULT_ERROR_UNINITIALIZED
///     - ::UR_RESULT_ERROR_DEVICE_LOST
///     - ::UR_RESULT_ERROR_ADAPTER_SPECIFIC
///     - ::UR_RESULT_ERROR_INVALID_NULL_HANDLE
///         + `NULL == hDevice`
///     - ::UR_RESULT_ERROR_INVALID_ENUMERATION
///         + `::UR_EXP_EXTERNAL_MEM_TYPE_WIN32_NT_DX11_RESOURCE <
///         memHandleType`
///     - ::UR_RESULT_ERROR_INVALID_NULL_POINTER
///         + `NULL == pSupportedRet`
///     - ::UR_RESULT_ERROR_INVALID_DEVICE
///     - ::UR_RESULT_ERROR_INVALID_CONTEXT
ur_result_t UR_APICALL urBindlessImagesSupportsImportingHandleTypeExp(
    /// [in] handle of the device object
    ur_device_handle_t hDevice,
    /// [in] type of external memory handle
    ur_exp_external_mem_type_t memHandleType,
    /// [out] whether the device supports importing the specified external
    /// memory handle type
    ur_bool_t *pSupportedRet) try {
  auto pfnSupportsImportingHandleTypeExp =
      ur_lib::getContext()
          ->urDdiTable.BindlessImagesExp.pfnSupportsImportingHandleTypeExp;
  if (nullptr == pfnSupportsImportingHandleTypeExp)
    return UR_RESULT_ERROR_UNINITIALIZED;

  return pfnSupportsImportingHandleTypeExp(hDevice, memHandleType,
                                           pSupportedRet);
} catch (...) {
  return exceptionToResult(std::current_exception());
}

///////////////////////////////////////////////////////////////////////////////
/// @brief Import an external semaphore
///
/// @remarks
///   _Analogues_
///     - **cuImportExternalSemaphore**
///
/// @returns
///     - ::UR_RESULT_SUCCESS
///     - ::UR_RESULT_ERROR_UNINITIALIZED
///     - ::UR_RESULT_ERROR_DEVICE_LOST
///     - ::UR_RESULT_ERROR_ADAPTER_SPECIFIC
///     - ::UR_RESULT_ERROR_INVALID_NULL_HANDLE
///         + `NULL == hContext`
///         + `NULL == hDevice`
///     - ::UR_RESULT_ERROR_INVALID_ENUMERATION
///         + `::UR_EXP_EXTERNAL_SEMAPHORE_TYPE_TIMELINE_WIN32_NT <
///         semHandleType`
///     - ::UR_RESULT_ERROR_INVALID_NULL_POINTER
///         + `NULL == pExternalSemaphoreDesc`
///         + `NULL == phExternalSemaphore`
///     - ::UR_RESULT_ERROR_INVALID_CONTEXT
///     - ::UR_RESULT_ERROR_INVALID_VALUE
ur_result_t UR_APICALL urBindlessImagesImportExternalSemaphoreExp(
    /// [in] handle of the context object
    ur_context_handle_t hContext,
    /// [in] handle of the device object
    ur_device_handle_t hDevice,
    /// [in] type of external memory handle
    ur_exp_external_semaphore_type_t semHandleType,
    /// [in] the external semaphore descriptor
    ur_exp_external_semaphore_desc_t *pExternalSemaphoreDesc,
    /// [out][alloc] external semaphore handle to the external semaphore
    ur_exp_external_semaphore_handle_t *phExternalSemaphore) try {
  auto pfnImportExternalSemaphoreExp =
      ur_lib::getContext()
          ->urDdiTable.BindlessImagesExp.pfnImportExternalSemaphoreExp;
  if (nullptr == pfnImportExternalSemaphoreExp)
    return UR_RESULT_ERROR_UNINITIALIZED;

  return pfnImportExternalSemaphoreExp(hContext, hDevice, semHandleType,
                                       pExternalSemaphoreDesc,
                                       phExternalSemaphore);
} catch (...) {
  return exceptionToResult(std::current_exception());
}

///////////////////////////////////////////////////////////////////////////////
/// @brief Release the external semaphore
///
/// @remarks
///   _Analogues_
///     - **cuDestroyExternalSemaphore**
///
/// @returns
///     - ::UR_RESULT_SUCCESS
///     - ::UR_RESULT_ERROR_UNINITIALIZED
///     - ::UR_RESULT_ERROR_DEVICE_LOST
///     - ::UR_RESULT_ERROR_ADAPTER_SPECIFIC
///     - ::UR_RESULT_ERROR_INVALID_NULL_HANDLE
///         + `NULL == hContext`
///         + `NULL == hDevice`
///         + `NULL == hExternalSemaphore`
///     - ::UR_RESULT_ERROR_INVALID_CONTEXT
///     - ::UR_RESULT_ERROR_INVALID_VALUE
ur_result_t UR_APICALL urBindlessImagesReleaseExternalSemaphoreExp(
    /// [in] handle of the context object
    ur_context_handle_t hContext,
    /// [in] handle of the device object
    ur_device_handle_t hDevice,
    /// [in][release] handle of external semaphore to be destroyed
    ur_exp_external_semaphore_handle_t hExternalSemaphore) try {
  auto pfnReleaseExternalSemaphoreExp =
      ur_lib::getContext()
          ->urDdiTable.BindlessImagesExp.pfnReleaseExternalSemaphoreExp;
  if (nullptr == pfnReleaseExternalSemaphoreExp)
    return UR_RESULT_ERROR_UNINITIALIZED;

  return pfnReleaseExternalSemaphoreExp(hContext, hDevice, hExternalSemaphore);
} catch (...) {
  return exceptionToResult(std::current_exception());
}

///////////////////////////////////////////////////////////////////////////////
/// @brief Instruct the queue with a non-blocking wait on an external semaphore
///
/// @remarks
///   _Analogues_
///     - **cuWaitExternalSemaphoresAsync**
///
/// @returns
///     - ::UR_RESULT_SUCCESS
///     - ::UR_RESULT_ERROR_UNINITIALIZED
///     - ::UR_RESULT_ERROR_DEVICE_LOST
///     - ::UR_RESULT_ERROR_ADAPTER_SPECIFIC
///     - ::UR_RESULT_ERROR_INVALID_NULL_HANDLE
///         + `NULL == hQueue`
///         + `NULL == hSemaphore`
///     - ::UR_RESULT_ERROR_INVALID_QUEUE
///     - ::UR_RESULT_ERROR_INVALID_VALUE
ur_result_t UR_APICALL urBindlessImagesWaitExternalSemaphoreExp(
    /// [in] handle of the queue object
    ur_queue_handle_t hQueue,
    /// [in] external semaphore handle
    ur_exp_external_semaphore_handle_t hSemaphore,
    /// [in] indicates whether the samephore is capable and should wait on a
    /// certain value.
    /// Otherwise the semaphore is treated like a binary state, and
    /// `waitValue` is ignored.
    bool hasWaitValue,
    /// [in] the value to be waited on
    uint64_t waitValue,
    /// [in] size of the event wait list
    uint32_t numEventsInWaitList,
    /// [in][optional][range(0, numEventsInWaitList)] pointer to a list of
    /// events that must be complete before this command can be executed.
    /// If nullptr, the numEventsInWaitList must be 0, indicating that all
    /// previously enqueued commands
    /// must be complete.
    const ur_event_handle_t *phEventWaitList,
    /// [out][optional][alloc] return an event object that identifies this
    /// particular command instance. If phEventWaitList and phEvent are not
    /// NULL, phEvent must not refer to an element of the phEventWaitList array.
    ur_event_handle_t *phEvent) try {
  auto pfnWaitExternalSemaphoreExp =
      ur_lib::getContext()
          ->urDdiTable.BindlessImagesExp.pfnWaitExternalSemaphoreExp;
  if (nullptr == pfnWaitExternalSemaphoreExp)
    return UR_RESULT_ERROR_UNINITIALIZED;

  return pfnWaitExternalSemaphoreExp(hQueue, hSemaphore, hasWaitValue,
                                     waitValue, numEventsInWaitList,
                                     phEventWaitList, phEvent);
} catch (...) {
  return exceptionToResult(std::current_exception());
}

///////////////////////////////////////////////////////////////////////////////
/// @brief Instruct the queue to signal the external semaphore handle once all
///        previous commands have completed execution
///
/// @remarks
///   _Analogues_
///     - **cuSignalExternalSemaphoresAsync**
///
/// @returns
///     - ::UR_RESULT_SUCCESS
///     - ::UR_RESULT_ERROR_UNINITIALIZED
///     - ::UR_RESULT_ERROR_DEVICE_LOST
///     - ::UR_RESULT_ERROR_ADAPTER_SPECIFIC
///     - ::UR_RESULT_ERROR_INVALID_NULL_HANDLE
///         + `NULL == hQueue`
///         + `NULL == hSemaphore`
///     - ::UR_RESULT_ERROR_INVALID_QUEUE
///     - ::UR_RESULT_ERROR_INVALID_VALUE
ur_result_t UR_APICALL urBindlessImagesSignalExternalSemaphoreExp(
    /// [in] handle of the queue object
    ur_queue_handle_t hQueue,
    /// [in] external semaphore handle
    ur_exp_external_semaphore_handle_t hSemaphore,
    /// [in] indicates whether the samephore is capable and should signal on a
    /// certain value.
    /// Otherwise the semaphore is treated like a binary state, and
    /// `signalValue` is ignored.
    bool hasSignalValue,
    /// [in] the value to be signalled
    uint64_t signalValue,
    /// [in] size of the event wait list
    uint32_t numEventsInWaitList,
    /// [in][optional][range(0, numEventsInWaitList)] pointer to a list of
    /// events that must be complete before this command can be executed.
    /// If nullptr, the numEventsInWaitList must be 0, indicating that all
    /// previously enqueued commands
    /// must be complete.
    const ur_event_handle_t *phEventWaitList,
    /// [out][optional][alloc] return an event object that identifies this
    /// particular command instance. If phEventWaitList and phEvent are not
    /// NULL, phEvent must not refer to an element of the phEventWaitList array.
    ur_event_handle_t *phEvent) try {
  auto pfnSignalExternalSemaphoreExp =
      ur_lib::getContext()
          ->urDdiTable.BindlessImagesExp.pfnSignalExternalSemaphoreExp;
  if (nullptr == pfnSignalExternalSemaphoreExp)
    return UR_RESULT_ERROR_UNINITIALIZED;

  return pfnSignalExternalSemaphoreExp(hQueue, hSemaphore, hasSignalValue,
                                       signalValue, numEventsInWaitList,
                                       phEventWaitList, phEvent);
} catch (...) {
  return exceptionToResult(std::current_exception());
}

///////////////////////////////////////////////////////////////////////////////
/// @brief Create a Command-Buffer object
///
/// @details
///     - Create a command-buffer object.
///
/// @returns
///     - ::UR_RESULT_SUCCESS
///     - ::UR_RESULT_ERROR_UNINITIALIZED
///     - ::UR_RESULT_ERROR_DEVICE_LOST
///     - ::UR_RESULT_ERROR_ADAPTER_SPECIFIC
///     - ::UR_RESULT_ERROR_INVALID_NULL_HANDLE
///         + `NULL == hContext`
///         + `NULL == hDevice`
///     - ::UR_RESULT_ERROR_INVALID_NULL_POINTER
///         + `NULL == pCommandBufferDesc`
///         + `NULL == phCommandBuffer`
///     - ::UR_RESULT_ERROR_INVALID_CONTEXT
///     - ::UR_RESULT_ERROR_INVALID_DEVICE
///     - ::UR_RESULT_ERROR_UNSUPPORTED_FEATURE
///         + If `pCommandBufferDesc->isUpdatable` is true and `hDevice` returns
///         0 for the ::UR_DEVICE_INFO_COMMAND_BUFFER_UPDATE_CAPABILITIES_EXP
///         query.
///     - ::UR_RESULT_ERROR_OUT_OF_HOST_MEMORY
///     - ::UR_RESULT_ERROR_OUT_OF_RESOURCES
ur_result_t UR_APICALL urCommandBufferCreateExp(
    /// [in] Handle of the context object.
    ur_context_handle_t hContext,
    /// [in] Handle of the device object.
    ur_device_handle_t hDevice,
    /// [in] Command-buffer descriptor.
    const ur_exp_command_buffer_desc_t *pCommandBufferDesc,
    /// [out][alloc] Pointer to command-Buffer handle.
    ur_exp_command_buffer_handle_t *phCommandBuffer) try {
  auto pfnCreateExp =
      ur_lib::getContext()->urDdiTable.CommandBufferExp.pfnCreateExp;
  if (nullptr == pfnCreateExp)
    return UR_RESULT_ERROR_UNINITIALIZED;

  return pfnCreateExp(hContext, hDevice, pCommandBufferDesc, phCommandBuffer);
} catch (...) {
  return exceptionToResult(std::current_exception());
}

///////////////////////////////////////////////////////////////////////////////
/// @brief Increment the command-buffer object's reference count.
///
/// @returns
///     - ::UR_RESULT_SUCCESS
///     - ::UR_RESULT_ERROR_UNINITIALIZED
///     - ::UR_RESULT_ERROR_DEVICE_LOST
///     - ::UR_RESULT_ERROR_ADAPTER_SPECIFIC
///     - ::UR_RESULT_ERROR_INVALID_NULL_HANDLE
///         + `NULL == hCommandBuffer`
///     - ::UR_RESULT_ERROR_INVALID_COMMAND_BUFFER_EXP
///     - ::UR_RESULT_ERROR_OUT_OF_RESOURCES
///     - ::UR_RESULT_ERROR_OUT_OF_HOST_MEMORY
ur_result_t UR_APICALL urCommandBufferRetainExp(
    /// [in][retain] Handle of the command-buffer object.
    ur_exp_command_buffer_handle_t hCommandBuffer) try {
  auto pfnRetainExp =
      ur_lib::getContext()->urDdiTable.CommandBufferExp.pfnRetainExp;
  if (nullptr == pfnRetainExp)
    return UR_RESULT_ERROR_UNINITIALIZED;

  return pfnRetainExp(hCommandBuffer);
} catch (...) {
  return exceptionToResult(std::current_exception());
}

///////////////////////////////////////////////////////////////////////////////
/// @brief Decrement the command-buffer object's reference count and delete the
///        command-buffer object if the reference count becomes zero. It is
///        legal to call the entry-point while `hCommandBuffer` is still
///        executing, which will block on completion if the reference count of
///        `hCommandBuffer` becomes zero.
///
/// @returns
///     - ::UR_RESULT_SUCCESS
///     - ::UR_RESULT_ERROR_UNINITIALIZED
///     - ::UR_RESULT_ERROR_DEVICE_LOST
///     - ::UR_RESULT_ERROR_ADAPTER_SPECIFIC
///     - ::UR_RESULT_ERROR_INVALID_NULL_HANDLE
///         + `NULL == hCommandBuffer`
///     - ::UR_RESULT_ERROR_INVALID_COMMAND_BUFFER_EXP
///     - ::UR_RESULT_ERROR_OUT_OF_RESOURCES
///     - ::UR_RESULT_ERROR_OUT_OF_HOST_MEMORY
ur_result_t UR_APICALL urCommandBufferReleaseExp(
    /// [in][release] Handle of the command-buffer object.
    ur_exp_command_buffer_handle_t hCommandBuffer) try {
  auto pfnReleaseExp =
      ur_lib::getContext()->urDdiTable.CommandBufferExp.pfnReleaseExp;
  if (nullptr == pfnReleaseExp)
    return UR_RESULT_ERROR_UNINITIALIZED;

  return pfnReleaseExp(hCommandBuffer);
} catch (...) {
  return exceptionToResult(std::current_exception());
}

///////////////////////////////////////////////////////////////////////////////
/// @brief Stop recording on a command-buffer object such that no more commands
///        can be appended and make it ready to enqueue.
///
/// @returns
///     - ::UR_RESULT_SUCCESS
///     - ::UR_RESULT_ERROR_UNINITIALIZED
///     - ::UR_RESULT_ERROR_DEVICE_LOST
///     - ::UR_RESULT_ERROR_ADAPTER_SPECIFIC
///     - ::UR_RESULT_ERROR_INVALID_NULL_HANDLE
///         + `NULL == hCommandBuffer`
///     - ::UR_RESULT_ERROR_INVALID_COMMAND_BUFFER_EXP
///     - ::UR_RESULT_ERROR_INVALID_OPERATION - "If `hCommandBuffer` has already
///     been finalized"
///     - ::UR_RESULT_ERROR_OUT_OF_HOST_MEMORY
///     - ::UR_RESULT_ERROR_OUT_OF_RESOURCES
ur_result_t UR_APICALL urCommandBufferFinalizeExp(
    /// [in] Handle of the command-buffer object.
    ur_exp_command_buffer_handle_t hCommandBuffer) try {
  auto pfnFinalizeExp =
      ur_lib::getContext()->urDdiTable.CommandBufferExp.pfnFinalizeExp;
  if (nullptr == pfnFinalizeExp)
    return UR_RESULT_ERROR_UNINITIALIZED;

  return pfnFinalizeExp(hCommandBuffer);
} catch (...) {
  return exceptionToResult(std::current_exception());
}

///////////////////////////////////////////////////////////////////////////////
/// @brief Append a kernel execution command to a command-buffer object.
///
/// @returns
///     - ::UR_RESULT_SUCCESS
///     - ::UR_RESULT_ERROR_UNINITIALIZED
///     - ::UR_RESULT_ERROR_DEVICE_LOST
///     - ::UR_RESULT_ERROR_ADAPTER_SPECIFIC
///     - ::UR_RESULT_ERROR_INVALID_NULL_HANDLE
///         + `NULL == hCommandBuffer`
///         + `NULL == hKernel`
///     - ::UR_RESULT_ERROR_INVALID_NULL_POINTER
///         + `NULL == pGlobalWorkSize`
///     - ::UR_RESULT_ERROR_INVALID_COMMAND_BUFFER_EXP
///     - ::UR_RESULT_ERROR_INVALID_KERNEL
///     - ::UR_RESULT_ERROR_INVALID_WORK_DIMENSION
///     - ::UR_RESULT_ERROR_INVALID_WORK_GROUP_SIZE
///     - ::UR_RESULT_ERROR_INVALID_VALUE
///         + `phKernelAlternatives == NULL && numKernelAlternatives > 0`
///         + `phKernelAlternatives != NULL && numKernelAlternatives == 0`
///         + If `phKernelAlternatives` contains `hKernel`
///     - ::UR_RESULT_ERROR_INVALID_COMMAND_BUFFER_SYNC_POINT_EXP
///     - ::UR_RESULT_ERROR_INVALID_COMMAND_BUFFER_SYNC_POINT_WAIT_LIST_EXP
///         + `pSyncPointWaitList == NULL && numSyncPointsInWaitList > 0`
///         + `pSyncPointWaitList != NULL && numSyncPointsInWaitList == 0`
///     - ::UR_RESULT_ERROR_INVALID_EVENT
///     - ::UR_RESULT_ERROR_INVALID_EVENT_WAIT_LIST
///         + `phEventWaitList == NULL && numEventsInWaitList > 0`
///         + `phEventWaitList != NULL && numEventsInWaitList == 0`
///         + If event objects in phEventWaitList are not valid events.
///     - ::UR_RESULT_ERROR_UNSUPPORTED_FEATURE
///         + If the device associated with `hCommandBuffer` does not support
///         UR_DEVICE_INFO_COMMAND_BUFFER_EVENT_SUPPORT_EXP and either `phEvent`
///         or `phEventWaitList` are not NULL.
///     - ::UR_RESULT_ERROR_OUT_OF_HOST_MEMORY
///     - ::UR_RESULT_ERROR_OUT_OF_RESOURCES
///     - ::UR_RESULT_ERROR_INVALID_OPERATION - "phCommand is not NULL and
///     hCommandBuffer is not updatable."
ur_result_t UR_APICALL urCommandBufferAppendKernelLaunchExp(
    /// [in] Handle of the command-buffer object.
    ur_exp_command_buffer_handle_t hCommandBuffer,
    /// [in] Kernel to append.
    ur_kernel_handle_t hKernel,
    /// [in] Dimension of the kernel execution.
    uint32_t workDim,
    /// [in][optional] Offset to use when executing kernel.
    const size_t *pGlobalWorkOffset,
    /// [in] Global work size to use when executing kernel.
    const size_t *pGlobalWorkSize,
    /// [in][optional] Local work size to use when executing kernel. If this
    /// parameter is nullptr, then a local work size will be generated by the
    /// implementation.
    const size_t *pLocalWorkSize,
    /// [in] The number of kernel alternatives provided in
    /// phKernelAlternatives.
    uint32_t numKernelAlternatives,
    /// [in][optional][range(0, numKernelAlternatives)] List of kernel handles
    /// that might be used to update the kernel in this
    /// command after the command-buffer is finalized. The default kernel
    /// `hKernel` is implicitly marked as an alternative. It's
    /// invalid to specify it as part of this list.
    ur_kernel_handle_t *phKernelAlternatives,
    /// [in] The number of sync points in the provided dependency list.
    uint32_t numSyncPointsInWaitList,
    /// [in][optional] A list of sync points that this command depends on.
    /// Will be ignored if command-buffer is in-order.
    const ur_exp_command_buffer_sync_point_t *pSyncPointWaitList,
    /// [in] Size of the event wait list.
    uint32_t numEventsInWaitList,
    /// [in][optional][range(0, numEventsInWaitList)] pointer to a list of
    /// events that must be complete before the command execution. If nullptr,
    /// the numEventsInWaitList must be 0, indicating no wait events.
    const ur_event_handle_t *phEventWaitList,
    /// [out][optional] Sync point associated with this command.
    ur_exp_command_buffer_sync_point_t *pSyncPoint,
    /// [out][optional][alloc] return an event object that will be signaled by
    /// the completion of this command in the next execution of the
    /// command-buffer.
    ur_event_handle_t *phEvent,
    /// [out][optional][alloc] Handle to this command. Only available if the
    /// command-buffer is updatable.
    ur_exp_command_buffer_command_handle_t *phCommand) try {
  auto pfnAppendKernelLaunchExp =
      ur_lib::getContext()
          ->urDdiTable.CommandBufferExp.pfnAppendKernelLaunchExp;
  if (nullptr == pfnAppendKernelLaunchExp)
    return UR_RESULT_ERROR_UNINITIALIZED;

  return pfnAppendKernelLaunchExp(
      hCommandBuffer, hKernel, workDim, pGlobalWorkOffset, pGlobalWorkSize,
      pLocalWorkSize, numKernelAlternatives, phKernelAlternatives,
      numSyncPointsInWaitList, pSyncPointWaitList, numEventsInWaitList,
      phEventWaitList, pSyncPoint, phEvent, phCommand);
} catch (...) {
  return exceptionToResult(std::current_exception());
}

///////////////////////////////////////////////////////////////////////////////
/// @brief Append a USM memcpy command to a command-buffer object.
///
/// @returns
///     - ::UR_RESULT_SUCCESS
///     - ::UR_RESULT_ERROR_UNINITIALIZED
///     - ::UR_RESULT_ERROR_DEVICE_LOST
///     - ::UR_RESULT_ERROR_ADAPTER_SPECIFIC
///     - ::UR_RESULT_ERROR_INVALID_NULL_HANDLE
///         + `NULL == hCommandBuffer`
///     - ::UR_RESULT_ERROR_INVALID_NULL_POINTER
///         + `NULL == pDst`
///         + `NULL == pSrc`
///     - ::UR_RESULT_ERROR_INVALID_COMMAND_BUFFER_EXP
///     - ::UR_RESULT_ERROR_INVALID_SIZE
///         + `size == 0`
///         + If `size` is higher than the allocation size of `pSrc` or `pDst`
///     - ::UR_RESULT_ERROR_INVALID_MEM_OBJECT
///     - ::UR_RESULT_ERROR_INVALID_COMMAND_BUFFER_SYNC_POINT_EXP
///     - ::UR_RESULT_ERROR_INVALID_COMMAND_BUFFER_SYNC_POINT_WAIT_LIST_EXP
///         + `pSyncPointWaitList == NULL && numSyncPointsInWaitList > 0`
///         + `pSyncPointWaitList != NULL && numSyncPointsInWaitList == 0`
///     - ::UR_RESULT_ERROR_INVALID_EVENT
///     - ::UR_RESULT_ERROR_INVALID_EVENT_WAIT_LIST
///         + `phEventWaitList == NULL && numEventsInWaitList > 0`
///         + `phEventWaitList != NULL && numEventsInWaitList == 0`
///         + If event objects in phEventWaitList are not valid events.
///     - ::UR_RESULT_ERROR_UNSUPPORTED_FEATURE
///         + If the device associated with `hCommandBuffer` does not support
///         UR_DEVICE_INFO_COMMAND_BUFFER_EVENT_SUPPORT_EXP and either `phEvent`
///         or `phEventWaitList` are not NULL.
///     - ::UR_RESULT_ERROR_OUT_OF_HOST_MEMORY
///     - ::UR_RESULT_ERROR_OUT_OF_RESOURCES
ur_result_t UR_APICALL urCommandBufferAppendUSMMemcpyExp(
    /// [in] Handle of the command-buffer object.
    ur_exp_command_buffer_handle_t hCommandBuffer,
    /// [in] Location the data will be copied to.
    void *pDst,
    /// [in] The data to be copied.
    const void *pSrc,
    /// [in] The number of bytes to copy.
    size_t size,
    /// [in] The number of sync points in the provided dependency list.
    uint32_t numSyncPointsInWaitList,
    /// [in][optional] A list of sync points that this command depends on.
    /// Will be ignored if command-buffer is in-order.
    const ur_exp_command_buffer_sync_point_t *pSyncPointWaitList,
    /// [in] Size of the event wait list.
    uint32_t numEventsInWaitList,
    /// [in][optional][range(0, numEventsInWaitList)] pointer to a list of
    /// events that must be complete before the command execution. If nullptr,
    /// the numEventsInWaitList must be 0, indicating no wait events.
    const ur_event_handle_t *phEventWaitList,
    /// [out][optional] Sync point associated with this command.
    ur_exp_command_buffer_sync_point_t *pSyncPoint,
    /// [out][optional][alloc] return an event object that will be signaled by
    /// the completion of this command in the next execution of the
    /// command-buffer.
    ur_event_handle_t *phEvent,
    /// [out][optional][alloc] Handle to this command.
    ur_exp_command_buffer_command_handle_t *phCommand) try {
  auto pfnAppendUSMMemcpyExp =
      ur_lib::getContext()->urDdiTable.CommandBufferExp.pfnAppendUSMMemcpyExp;
  if (nullptr == pfnAppendUSMMemcpyExp)
    return UR_RESULT_ERROR_UNINITIALIZED;

  return pfnAppendUSMMemcpyExp(hCommandBuffer, pDst, pSrc, size,
                               numSyncPointsInWaitList, pSyncPointWaitList,
                               numEventsInWaitList, phEventWaitList, pSyncPoint,
                               phEvent, phCommand);
} catch (...) {
  return exceptionToResult(std::current_exception());
}

///////////////////////////////////////////////////////////////////////////////
/// @brief Append a USM fill command to a command-buffer object.
///
/// @returns
///     - ::UR_RESULT_SUCCESS
///     - ::UR_RESULT_ERROR_UNINITIALIZED
///     - ::UR_RESULT_ERROR_DEVICE_LOST
///     - ::UR_RESULT_ERROR_ADAPTER_SPECIFIC
///     - ::UR_RESULT_ERROR_INVALID_NULL_HANDLE
///         + `NULL == hCommandBuffer`
///     - ::UR_RESULT_ERROR_INVALID_NULL_POINTER
///         + `NULL == pMemory`
///         + `NULL == pPattern`
///     - ::UR_RESULT_ERROR_INVALID_COMMAND_BUFFER_EXP
///     - ::UR_RESULT_ERROR_INVALID_SIZE
///         + `patternSize == 0 || size == 0`
///         + `patternSize > size`
///         + `size % patternSize != 0`
///         + If `size` is higher than the allocation size of `ptr`
///     - ::UR_RESULT_ERROR_INVALID_MEM_OBJECT
///     - ::UR_RESULT_ERROR_INVALID_COMMAND_BUFFER_SYNC_POINT_EXP
///     - ::UR_RESULT_ERROR_INVALID_COMMAND_BUFFER_SYNC_POINT_WAIT_LIST_EXP
///         + `pSyncPointWaitList == NULL && numSyncPointsInWaitList > 0`
///         + `pSyncPointWaitList != NULL && numSyncPointsInWaitList == 0`
///     - ::UR_RESULT_ERROR_INVALID_EVENT
///     - ::UR_RESULT_ERROR_INVALID_EVENT_WAIT_LIST
///         + `phEventWaitList == NULL && numEventsInWaitList > 0`
///         + `phEventWaitList != NULL && numEventsInWaitList == 0`
///         + If event objects in phEventWaitList are not valid events.
///     - ::UR_RESULT_ERROR_UNSUPPORTED_FEATURE
///         + If the device associated with `hCommandBuffer` does not support
///         UR_DEVICE_INFO_COMMAND_BUFFER_EVENT_SUPPORT_EXP and either `phEvent`
///         or `phEventWaitList` are not NULL.
///     - ::UR_RESULT_ERROR_OUT_OF_HOST_MEMORY
///     - ::UR_RESULT_ERROR_OUT_OF_RESOURCES
ur_result_t UR_APICALL urCommandBufferAppendUSMFillExp(
    /// [in] handle of the command-buffer object.
    ur_exp_command_buffer_handle_t hCommandBuffer,
    /// [in] pointer to USM allocated memory to fill.
    void *pMemory,
    /// [in] pointer to the fill pattern.
    const void *pPattern,
    /// [in] size in bytes of the pattern.
    size_t patternSize,
    /// [in] fill size in bytes, must be a multiple of patternSize.
    size_t size,
    /// [in] The number of sync points in the provided dependency list.
    uint32_t numSyncPointsInWaitList,
    /// [in][optional] A list of sync points that this command depends on.
    /// Will be ignored if command-buffer is in-order.
    const ur_exp_command_buffer_sync_point_t *pSyncPointWaitList,
    /// [in] Size of the event wait list.
    uint32_t numEventsInWaitList,
    /// [in][optional][range(0, numEventsInWaitList)] pointer to a list of
    /// events that must be complete before the command execution. If nullptr,
    /// the numEventsInWaitList must be 0, indicating no wait events.
    const ur_event_handle_t *phEventWaitList,
    /// [out][optional] sync point associated with this command.
    ur_exp_command_buffer_sync_point_t *pSyncPoint,
    /// [out][optional][alloc] return an event object that will be signaled by
    /// the completion of this command in the next execution of the
    /// command-buffer.
    ur_event_handle_t *phEvent,
    /// [out][optional][alloc] Handle to this command.
    ur_exp_command_buffer_command_handle_t *phCommand) try {
  auto pfnAppendUSMFillExp =
      ur_lib::getContext()->urDdiTable.CommandBufferExp.pfnAppendUSMFillExp;
  if (nullptr == pfnAppendUSMFillExp)
    return UR_RESULT_ERROR_UNINITIALIZED;

  return pfnAppendUSMFillExp(hCommandBuffer, pMemory, pPattern, patternSize,
                             size, numSyncPointsInWaitList, pSyncPointWaitList,
                             numEventsInWaitList, phEventWaitList, pSyncPoint,
                             phEvent, phCommand);
} catch (...) {
  return exceptionToResult(std::current_exception());
}

///////////////////////////////////////////////////////////////////////////////
/// @brief Append a memory copy command to a command-buffer object.
///
/// @returns
///     - ::UR_RESULT_SUCCESS
///     - ::UR_RESULT_ERROR_UNINITIALIZED
///     - ::UR_RESULT_ERROR_DEVICE_LOST
///     - ::UR_RESULT_ERROR_ADAPTER_SPECIFIC
///     - ::UR_RESULT_ERROR_INVALID_NULL_HANDLE
///         + `NULL == hCommandBuffer`
///         + `NULL == hSrcMem`
///         + `NULL == hDstMem`
///     - ::UR_RESULT_ERROR_INVALID_COMMAND_BUFFER_EXP
///     - ::UR_RESULT_ERROR_INVALID_COMMAND_BUFFER_SYNC_POINT_EXP
///     - ::UR_RESULT_ERROR_INVALID_COMMAND_BUFFER_SYNC_POINT_WAIT_LIST_EXP
///         + `pSyncPointWaitList == NULL && numSyncPointsInWaitList > 0`
///         + `pSyncPointWaitList != NULL && numSyncPointsInWaitList == 0`
///     - ::UR_RESULT_ERROR_INVALID_MEM_OBJECT
///     - ::UR_RESULT_ERROR_INVALID_EVENT
///     - ::UR_RESULT_ERROR_INVALID_EVENT_WAIT_LIST
///         + `phEventWaitList == NULL && numEventsInWaitList > 0`
///         + `phEventWaitList != NULL && numEventsInWaitList == 0`
///         + If event objects in phEventWaitList are not valid events.
///     - ::UR_RESULT_ERROR_UNSUPPORTED_FEATURE
///         + If the device associated with `hCommandBuffer` does not support
///         UR_DEVICE_INFO_COMMAND_BUFFER_EVENT_SUPPORT_EXP and either `phEvent`
///         or `phEventWaitList` are not NULL.
///     - ::UR_RESULT_ERROR_OUT_OF_HOST_MEMORY
///     - ::UR_RESULT_ERROR_OUT_OF_RESOURCES
ur_result_t UR_APICALL urCommandBufferAppendMemBufferCopyExp(
    /// [in] Handle of the command-buffer object.
    ur_exp_command_buffer_handle_t hCommandBuffer,
    /// [in] The data to be copied.
    ur_mem_handle_t hSrcMem,
    /// [in] The location the data will be copied to.
    ur_mem_handle_t hDstMem,
    /// [in] Offset into the source memory.
    size_t srcOffset,
    /// [in] Offset into the destination memory
    size_t dstOffset,
    /// [in] The number of bytes to be copied.
    size_t size,
    /// [in] The number of sync points in the provided dependency list.
    uint32_t numSyncPointsInWaitList,
    /// [in][optional] A list of sync points that this command depends on.
    /// Will be ignored if command-buffer is in-order.
    const ur_exp_command_buffer_sync_point_t *pSyncPointWaitList,
    /// [in] Size of the event wait list.
    uint32_t numEventsInWaitList,
    /// [in][optional][range(0, numEventsInWaitList)] pointer to a list of
    /// events that must be complete before the command execution. If nullptr,
    /// the numEventsInWaitList must be 0, indicating no wait events.
    const ur_event_handle_t *phEventWaitList,
    /// [out][optional] Sync point associated with this command.
    ur_exp_command_buffer_sync_point_t *pSyncPoint,
    /// [out][optional][alloc] return an event object that will be signaled by
    /// the completion of this command in the next execution of the
    /// command-buffer.
    ur_event_handle_t *phEvent,
    /// [out][optional][alloc] Handle to this command.
    ur_exp_command_buffer_command_handle_t *phCommand) try {
  auto pfnAppendMemBufferCopyExp =
      ur_lib::getContext()
          ->urDdiTable.CommandBufferExp.pfnAppendMemBufferCopyExp;
  if (nullptr == pfnAppendMemBufferCopyExp)
    return UR_RESULT_ERROR_UNINITIALIZED;

  return pfnAppendMemBufferCopyExp(
      hCommandBuffer, hSrcMem, hDstMem, srcOffset, dstOffset, size,
      numSyncPointsInWaitList, pSyncPointWaitList, numEventsInWaitList,
      phEventWaitList, pSyncPoint, phEvent, phCommand);
} catch (...) {
  return exceptionToResult(std::current_exception());
}

///////////////////////////////////////////////////////////////////////////////
/// @brief Append a memory write command to a command-buffer object.
///
/// @returns
///     - ::UR_RESULT_SUCCESS
///     - ::UR_RESULT_ERROR_UNINITIALIZED
///     - ::UR_RESULT_ERROR_DEVICE_LOST
///     - ::UR_RESULT_ERROR_ADAPTER_SPECIFIC
///     - ::UR_RESULT_ERROR_INVALID_NULL_HANDLE
///         + `NULL == hCommandBuffer`
///         + `NULL == hBuffer`
///     - ::UR_RESULT_ERROR_INVALID_NULL_POINTER
///         + `NULL == pSrc`
///     - ::UR_RESULT_ERROR_INVALID_COMMAND_BUFFER_EXP
///     - ::UR_RESULT_ERROR_INVALID_COMMAND_BUFFER_SYNC_POINT_EXP
///     - ::UR_RESULT_ERROR_INVALID_COMMAND_BUFFER_SYNC_POINT_WAIT_LIST_EXP
///         + `pSyncPointWaitList == NULL && numSyncPointsInWaitList > 0`
///         + `pSyncPointWaitList != NULL && numSyncPointsInWaitList == 0`
///     - ::UR_RESULT_ERROR_INVALID_MEM_OBJECT
///     - ::UR_RESULT_ERROR_INVALID_EVENT
///     - ::UR_RESULT_ERROR_INVALID_EVENT_WAIT_LIST
///         + `phEventWaitList == NULL && numEventsInWaitList > 0`
///         + `phEventWaitList != NULL && numEventsInWaitList == 0`
///         + If event objects in phEventWaitList are not valid events.
///     - ::UR_RESULT_ERROR_UNSUPPORTED_FEATURE
///         + If the device associated with `hCommandBuffer` does not support
///         UR_DEVICE_INFO_COMMAND_BUFFER_EVENT_SUPPORT_EXP and either `phEvent`
///         or `phEventWaitList` are not NULL.
///     - ::UR_RESULT_ERROR_OUT_OF_HOST_MEMORY
///     - ::UR_RESULT_ERROR_OUT_OF_RESOURCES
ur_result_t UR_APICALL urCommandBufferAppendMemBufferWriteExp(
    /// [in] Handle of the command-buffer object.
    ur_exp_command_buffer_handle_t hCommandBuffer,
    /// [in] Handle of the buffer object.
    ur_mem_handle_t hBuffer,
    /// [in] Offset in bytes in the buffer object.
    size_t offset,
    /// [in] Size in bytes of data being written.
    size_t size,
    /// [in] Pointer to host memory where data is to be written from.
    const void *pSrc,
    /// [in] The number of sync points in the provided dependency list.
    uint32_t numSyncPointsInWaitList,
    /// [in][optional] A list of sync points that this command depends on.
    /// Will be ignored if command-buffer is in-order.
    const ur_exp_command_buffer_sync_point_t *pSyncPointWaitList,
    /// [in] Size of the event wait list.
    uint32_t numEventsInWaitList,
    /// [in][optional][range(0, numEventsInWaitList)] pointer to a list of
    /// events that must be complete before the command execution. If nullptr,
    /// the numEventsInWaitList must be 0, indicating no wait events.
    const ur_event_handle_t *phEventWaitList,
    /// [out][optional] Sync point associated with this command.
    ur_exp_command_buffer_sync_point_t *pSyncPoint,
    /// [out][optional][alloc] return an event object that will be signaled by
    /// the completion of this command in the next execution of the
    /// command-buffer.
    ur_event_handle_t *phEvent,
    /// [out][optional][alloc] Handle to this command.
    ur_exp_command_buffer_command_handle_t *phCommand) try {
  auto pfnAppendMemBufferWriteExp =
      ur_lib::getContext()
          ->urDdiTable.CommandBufferExp.pfnAppendMemBufferWriteExp;
  if (nullptr == pfnAppendMemBufferWriteExp)
    return UR_RESULT_ERROR_UNINITIALIZED;

  return pfnAppendMemBufferWriteExp(hCommandBuffer, hBuffer, offset, size, pSrc,
                                    numSyncPointsInWaitList, pSyncPointWaitList,
                                    numEventsInWaitList, phEventWaitList,
                                    pSyncPoint, phEvent, phCommand);
} catch (...) {
  return exceptionToResult(std::current_exception());
}

///////////////////////////////////////////////////////////////////////////////
/// @brief Append a memory read command to a command-buffer object.
///
/// @returns
///     - ::UR_RESULT_SUCCESS
///     - ::UR_RESULT_ERROR_UNINITIALIZED
///     - ::UR_RESULT_ERROR_DEVICE_LOST
///     - ::UR_RESULT_ERROR_ADAPTER_SPECIFIC
///     - ::UR_RESULT_ERROR_INVALID_NULL_HANDLE
///         + `NULL == hCommandBuffer`
///         + `NULL == hBuffer`
///     - ::UR_RESULT_ERROR_INVALID_NULL_POINTER
///         + `NULL == pDst`
///     - ::UR_RESULT_ERROR_INVALID_COMMAND_BUFFER_EXP
///     - ::UR_RESULT_ERROR_INVALID_COMMAND_BUFFER_SYNC_POINT_EXP
///     - ::UR_RESULT_ERROR_INVALID_COMMAND_BUFFER_SYNC_POINT_WAIT_LIST_EXP
///         + `pSyncPointWaitList == NULL && numSyncPointsInWaitList > 0`
///         + `pSyncPointWaitList != NULL && numSyncPointsInWaitList == 0`
///     - ::UR_RESULT_ERROR_INVALID_MEM_OBJECT
///     - ::UR_RESULT_ERROR_INVALID_EVENT
///     - ::UR_RESULT_ERROR_INVALID_EVENT_WAIT_LIST
///         + `phEventWaitList == NULL && numEventsInWaitList > 0`
///         + `phEventWaitList != NULL && numEventsInWaitList == 0`
///         + If event objects in phEventWaitList are not valid events.
///     - ::UR_RESULT_ERROR_UNSUPPORTED_FEATURE
///         + If the device associated with `hCommandBuffer` does not support
///         UR_DEVICE_INFO_COMMAND_BUFFER_EVENT_SUPPORT_EXP and either `phEvent`
///         or `phEventWaitList` are not NULL.
///     - ::UR_RESULT_ERROR_OUT_OF_HOST_MEMORY
///     - ::UR_RESULT_ERROR_OUT_OF_RESOURCES
ur_result_t UR_APICALL urCommandBufferAppendMemBufferReadExp(
    /// [in] Handle of the command-buffer object.
    ur_exp_command_buffer_handle_t hCommandBuffer,
    /// [in] Handle of the buffer object.
    ur_mem_handle_t hBuffer,
    /// [in] Offset in bytes in the buffer object.
    size_t offset,
    /// [in] Size in bytes of data being written.
    size_t size,
    /// [in] Pointer to host memory where data is to be written to.
    void *pDst,
    /// [in] The number of sync points in the provided dependency list.
    uint32_t numSyncPointsInWaitList,
    /// [in][optional] A list of sync points that this command depends on.
    /// Will be ignored if command-buffer is in-order.
    const ur_exp_command_buffer_sync_point_t *pSyncPointWaitList,
    /// [in] Size of the event wait list.
    uint32_t numEventsInWaitList,
    /// [in][optional][range(0, numEventsInWaitList)] pointer to a list of
    /// events that must be complete before the command execution. If nullptr,
    /// the numEventsInWaitList must be 0, indicating no wait events.
    const ur_event_handle_t *phEventWaitList,
    /// [out][optional] Sync point associated with this command.
    ur_exp_command_buffer_sync_point_t *pSyncPoint,
    /// [out][optional][alloc] return an event object that will be signaled by
    /// the completion of this command in the next execution of the
    /// command-buffer.
    ur_event_handle_t *phEvent,
    /// [out][optional][alloc] Handle to this command.
    ur_exp_command_buffer_command_handle_t *phCommand) try {
  auto pfnAppendMemBufferReadExp =
      ur_lib::getContext()
          ->urDdiTable.CommandBufferExp.pfnAppendMemBufferReadExp;
  if (nullptr == pfnAppendMemBufferReadExp)
    return UR_RESULT_ERROR_UNINITIALIZED;

  return pfnAppendMemBufferReadExp(hCommandBuffer, hBuffer, offset, size, pDst,
                                   numSyncPointsInWaitList, pSyncPointWaitList,
                                   numEventsInWaitList, phEventWaitList,
                                   pSyncPoint, phEvent, phCommand);
} catch (...) {
  return exceptionToResult(std::current_exception());
}

///////////////////////////////////////////////////////////////////////////////
/// @brief Append a rectangular memory copy command to a command-buffer object.
///
/// @returns
///     - ::UR_RESULT_SUCCESS
///     - ::UR_RESULT_ERROR_UNINITIALIZED
///     - ::UR_RESULT_ERROR_DEVICE_LOST
///     - ::UR_RESULT_ERROR_ADAPTER_SPECIFIC
///     - ::UR_RESULT_ERROR_INVALID_NULL_HANDLE
///         + `NULL == hCommandBuffer`
///         + `NULL == hSrcMem`
///         + `NULL == hDstMem`
///     - ::UR_RESULT_ERROR_INVALID_COMMAND_BUFFER_EXP
///     - ::UR_RESULT_ERROR_INVALID_COMMAND_BUFFER_SYNC_POINT_EXP
///     - ::UR_RESULT_ERROR_INVALID_COMMAND_BUFFER_SYNC_POINT_WAIT_LIST_EXP
///         + `pSyncPointWaitList == NULL && numSyncPointsInWaitList > 0`
///         + `pSyncPointWaitList != NULL && numSyncPointsInWaitList == 0`
///     - ::UR_RESULT_ERROR_INVALID_MEM_OBJECT
///     - ::UR_RESULT_ERROR_INVALID_EVENT
///     - ::UR_RESULT_ERROR_INVALID_EVENT_WAIT_LIST
///         + `phEventWaitList == NULL && numEventsInWaitList > 0`
///         + `phEventWaitList != NULL && numEventsInWaitList == 0`
///         + If event objects in phEventWaitList are not valid events.
///     - ::UR_RESULT_ERROR_UNSUPPORTED_FEATURE
///         + If the device associated with `hCommandBuffer` does not support
///         UR_DEVICE_INFO_COMMAND_BUFFER_EVENT_SUPPORT_EXP and either `phEvent`
///         or `phEventWaitList` are not NULL.
///     - ::UR_RESULT_ERROR_OUT_OF_HOST_MEMORY
///     - ::UR_RESULT_ERROR_OUT_OF_RESOURCES
ur_result_t UR_APICALL urCommandBufferAppendMemBufferCopyRectExp(
    /// [in] Handle of the command-buffer object.
    ur_exp_command_buffer_handle_t hCommandBuffer,
    /// [in] The data to be copied.
    ur_mem_handle_t hSrcMem,
    /// [in] The location the data will be copied to.
    ur_mem_handle_t hDstMem,
    /// [in] Origin for the region of data to be copied from the source.
    ur_rect_offset_t srcOrigin,
    /// [in] Origin for the region of data to be copied to in the destination.
    ur_rect_offset_t dstOrigin,
    /// [in] The extents describing the region to be copied.
    ur_rect_region_t region,
    /// [in] Row pitch of the source memory.
    size_t srcRowPitch,
    /// [in] Slice pitch of the source memory.
    size_t srcSlicePitch,
    /// [in] Row pitch of the destination memory.
    size_t dstRowPitch,
    /// [in] Slice pitch of the destination memory.
    size_t dstSlicePitch,
    /// [in] The number of sync points in the provided dependency list.
    uint32_t numSyncPointsInWaitList,
    /// [in][optional] A list of sync points that this command depends on.
    /// Will be ignored if command-buffer is in-order.
    const ur_exp_command_buffer_sync_point_t *pSyncPointWaitList,
    /// [in] Size of the event wait list.
    uint32_t numEventsInWaitList,
    /// [in][optional][range(0, numEventsInWaitList)] pointer to a list of
    /// events that must be complete before the command execution. If nullptr,
    /// the numEventsInWaitList must be 0, indicating no wait events.
    const ur_event_handle_t *phEventWaitList,
    /// [out][optional] Sync point associated with this command.
    ur_exp_command_buffer_sync_point_t *pSyncPoint,
    /// [out][optional][alloc] return an event object that will be signaled by
    /// the completion of this command in the next execution of the
    /// command-buffer.
    ur_event_handle_t *phEvent,
    /// [out][optional][alloc] Handle to this command.
    ur_exp_command_buffer_command_handle_t *phCommand) try {
  auto pfnAppendMemBufferCopyRectExp =
      ur_lib::getContext()
          ->urDdiTable.CommandBufferExp.pfnAppendMemBufferCopyRectExp;
  if (nullptr == pfnAppendMemBufferCopyRectExp)
    return UR_RESULT_ERROR_UNINITIALIZED;

  return pfnAppendMemBufferCopyRectExp(
      hCommandBuffer, hSrcMem, hDstMem, srcOrigin, dstOrigin, region,
      srcRowPitch, srcSlicePitch, dstRowPitch, dstSlicePitch,
      numSyncPointsInWaitList, pSyncPointWaitList, numEventsInWaitList,
      phEventWaitList, pSyncPoint, phEvent, phCommand);
} catch (...) {
  return exceptionToResult(std::current_exception());
}

///////////////////////////////////////////////////////////////////////////////
/// @brief Append a rectangular memory write command to a command-buffer object.
///
/// @returns
///     - ::UR_RESULT_SUCCESS
///     - ::UR_RESULT_ERROR_UNINITIALIZED
///     - ::UR_RESULT_ERROR_DEVICE_LOST
///     - ::UR_RESULT_ERROR_ADAPTER_SPECIFIC
///     - ::UR_RESULT_ERROR_INVALID_NULL_HANDLE
///         + `NULL == hCommandBuffer`
///         + `NULL == hBuffer`
///     - ::UR_RESULT_ERROR_INVALID_NULL_POINTER
///         + `NULL == pSrc`
///     - ::UR_RESULT_ERROR_INVALID_COMMAND_BUFFER_EXP
///     - ::UR_RESULT_ERROR_INVALID_COMMAND_BUFFER_SYNC_POINT_EXP
///     - ::UR_RESULT_ERROR_INVALID_COMMAND_BUFFER_SYNC_POINT_WAIT_LIST_EXP
///         + `pSyncPointWaitList == NULL && numSyncPointsInWaitList > 0`
///         + `pSyncPointWaitList != NULL && numSyncPointsInWaitList == 0`
///     - ::UR_RESULT_ERROR_INVALID_MEM_OBJECT
///     - ::UR_RESULT_ERROR_INVALID_EVENT
///     - ::UR_RESULT_ERROR_INVALID_EVENT_WAIT_LIST
///         + `phEventWaitList == NULL && numEventsInWaitList > 0`
///         + `phEventWaitList != NULL && numEventsInWaitList == 0`
///         + If event objects in phEventWaitList are not valid events.
///     - ::UR_RESULT_ERROR_UNSUPPORTED_FEATURE
///         + If the device associated with `hCommandBuffer` does not support
///         UR_DEVICE_INFO_COMMAND_BUFFER_EVENT_SUPPORT_EXP and either `phEvent`
///         or `phEventWaitList` are not NULL.
///     - ::UR_RESULT_ERROR_OUT_OF_HOST_MEMORY
///     - ::UR_RESULT_ERROR_OUT_OF_RESOURCES
ur_result_t UR_APICALL urCommandBufferAppendMemBufferWriteRectExp(
    /// [in] Handle of the command-buffer object.
    ur_exp_command_buffer_handle_t hCommandBuffer,
    /// [in] Handle of the buffer object.
    ur_mem_handle_t hBuffer,
    /// [in] 3D offset in the buffer.
    ur_rect_offset_t bufferOffset,
    /// [in] 3D offset in the host region.
    ur_rect_offset_t hostOffset,
    /// [in] 3D rectangular region descriptor: width, height, depth.
    ur_rect_region_t region,
    /// [in] Length of each row in bytes in the buffer object.
    size_t bufferRowPitch,
    /// [in] Length of each 2D slice in bytes in the buffer object being
    /// written.
    size_t bufferSlicePitch,
    /// [in] Length of each row in bytes in the host memory region pointed to
    /// by pSrc.
    size_t hostRowPitch,
    /// [in] Length of each 2D slice in bytes in the host memory region
    /// pointed to by pSrc.
    size_t hostSlicePitch,
    /// [in] Pointer to host memory where data is to be written from.
    void *pSrc,
    /// [in] The number of sync points in the provided dependency list.
    uint32_t numSyncPointsInWaitList,
    /// [in][optional] A list of sync points that this command depends on.
    /// Will be ignored if command-buffer is in-order.
    const ur_exp_command_buffer_sync_point_t *pSyncPointWaitList,
    /// [in] Size of the event wait list.
    uint32_t numEventsInWaitList,
    /// [in][optional][range(0, numEventsInWaitList)] pointer to a list of
    /// events that must be complete before the command execution. If nullptr,
    /// the numEventsInWaitList must be 0, indicating no wait events.
    const ur_event_handle_t *phEventWaitList,
    /// [out][optional] Sync point associated with this command.
    ur_exp_command_buffer_sync_point_t *pSyncPoint,
    /// [out][optional][alloc] return an event object that will be signaled by
    /// the completion of this command in the next execution of the
    /// command-buffer.
    ur_event_handle_t *phEvent,
    /// [out][optional][alloc] Handle to this command.
    ur_exp_command_buffer_command_handle_t *phCommand) try {
  auto pfnAppendMemBufferWriteRectExp =
      ur_lib::getContext()
          ->urDdiTable.CommandBufferExp.pfnAppendMemBufferWriteRectExp;
  if (nullptr == pfnAppendMemBufferWriteRectExp)
    return UR_RESULT_ERROR_UNINITIALIZED;

  return pfnAppendMemBufferWriteRectExp(
      hCommandBuffer, hBuffer, bufferOffset, hostOffset, region, bufferRowPitch,
      bufferSlicePitch, hostRowPitch, hostSlicePitch, pSrc,
      numSyncPointsInWaitList, pSyncPointWaitList, numEventsInWaitList,
      phEventWaitList, pSyncPoint, phEvent, phCommand);
} catch (...) {
  return exceptionToResult(std::current_exception());
}

///////////////////////////////////////////////////////////////////////////////
/// @brief Append a rectangular memory read command to a command-buffer object.
///
/// @returns
///     - ::UR_RESULT_SUCCESS
///     - ::UR_RESULT_ERROR_UNINITIALIZED
///     - ::UR_RESULT_ERROR_DEVICE_LOST
///     - ::UR_RESULT_ERROR_ADAPTER_SPECIFIC
///     - ::UR_RESULT_ERROR_INVALID_NULL_HANDLE
///         + `NULL == hCommandBuffer`
///         + `NULL == hBuffer`
///     - ::UR_RESULT_ERROR_INVALID_NULL_POINTER
///         + `NULL == pDst`
///     - ::UR_RESULT_ERROR_INVALID_COMMAND_BUFFER_EXP
///     - ::UR_RESULT_ERROR_INVALID_COMMAND_BUFFER_SYNC_POINT_EXP
///     - ::UR_RESULT_ERROR_INVALID_COMMAND_BUFFER_SYNC_POINT_WAIT_LIST_EXP
///         + `pSyncPointWaitList == NULL && numSyncPointsInWaitList > 0`
///         + `pSyncPointWaitList != NULL && numSyncPointsInWaitList == 0`
///     - ::UR_RESULT_ERROR_INVALID_MEM_OBJECT
///     - ::UR_RESULT_ERROR_INVALID_EVENT
///     - ::UR_RESULT_ERROR_INVALID_EVENT_WAIT_LIST
///         + `phEventWaitList == NULL && numEventsInWaitList > 0`
///         + `phEventWaitList != NULL && numEventsInWaitList == 0`
///         + If event objects in phEventWaitList are not valid events.
///     - ::UR_RESULT_ERROR_UNSUPPORTED_FEATURE
///         + If the device associated with `hCommandBuffer` does not support
///         UR_DEVICE_INFO_COMMAND_BUFFER_EVENT_SUPPORT_EXP and either `phEvent`
///         or `phEventWaitList` are not NULL.
///     - ::UR_RESULT_ERROR_OUT_OF_HOST_MEMORY
///     - ::UR_RESULT_ERROR_OUT_OF_RESOURCES
ur_result_t UR_APICALL urCommandBufferAppendMemBufferReadRectExp(
    /// [in] Handle of the command-buffer object.
    ur_exp_command_buffer_handle_t hCommandBuffer,
    /// [in] Handle of the buffer object.
    ur_mem_handle_t hBuffer,
    /// [in] 3D offset in the buffer.
    ur_rect_offset_t bufferOffset,
    /// [in] 3D offset in the host region.
    ur_rect_offset_t hostOffset,
    /// [in] 3D rectangular region descriptor: width, height, depth.
    ur_rect_region_t region,
    /// [in] Length of each row in bytes in the buffer object.
    size_t bufferRowPitch,
    /// [in] Length of each 2D slice in bytes in the buffer object being read.
    size_t bufferSlicePitch,
    /// [in] Length of each row in bytes in the host memory region pointed to
    /// by pDst.
    size_t hostRowPitch,
    /// [in] Length of each 2D slice in bytes in the host memory region
    /// pointed to by pDst.
    size_t hostSlicePitch,
    /// [in] Pointer to host memory where data is to be read into.
    void *pDst,
    /// [in] The number of sync points in the provided dependency list.
    uint32_t numSyncPointsInWaitList,
    /// [in][optional] A list of sync points that this command depends on.
    /// Will be ignored if command-buffer is in-order.
    const ur_exp_command_buffer_sync_point_t *pSyncPointWaitList,
    /// [in] Size of the event wait list.
    uint32_t numEventsInWaitList,
    /// [in][optional][range(0, numEventsInWaitList)] pointer to a list of
    /// events that must be complete before the command execution. If nullptr,
    /// the numEventsInWaitList must be 0, indicating no wait events.
    const ur_event_handle_t *phEventWaitList,
    /// [out][optional] Sync point associated with this command.
    ur_exp_command_buffer_sync_point_t *pSyncPoint,
    /// [out][optional] return an event object that will be signaled by the
    /// completion of this command in the next execution of the
    /// command-buffer.
    ur_event_handle_t *phEvent,
    /// [out][optional] Handle to this command.
    ur_exp_command_buffer_command_handle_t *phCommand) try {
  auto pfnAppendMemBufferReadRectExp =
      ur_lib::getContext()
          ->urDdiTable.CommandBufferExp.pfnAppendMemBufferReadRectExp;
  if (nullptr == pfnAppendMemBufferReadRectExp)
    return UR_RESULT_ERROR_UNINITIALIZED;

  return pfnAppendMemBufferReadRectExp(
      hCommandBuffer, hBuffer, bufferOffset, hostOffset, region, bufferRowPitch,
      bufferSlicePitch, hostRowPitch, hostSlicePitch, pDst,
      numSyncPointsInWaitList, pSyncPointWaitList, numEventsInWaitList,
      phEventWaitList, pSyncPoint, phEvent, phCommand);
} catch (...) {
  return exceptionToResult(std::current_exception());
}

///////////////////////////////////////////////////////////////////////////////
/// @brief Append a memory fill command to a command-buffer object.
///
/// @returns
///     - ::UR_RESULT_SUCCESS
///     - ::UR_RESULT_ERROR_UNINITIALIZED
///     - ::UR_RESULT_ERROR_DEVICE_LOST
///     - ::UR_RESULT_ERROR_ADAPTER_SPECIFIC
///     - ::UR_RESULT_ERROR_INVALID_NULL_HANDLE
///         + `NULL == hCommandBuffer`
///         + `NULL == hBuffer`
///     - ::UR_RESULT_ERROR_INVALID_NULL_POINTER
///         + `NULL == pPattern`
///     - ::UR_RESULT_ERROR_INVALID_COMMAND_BUFFER_EXP
///     - ::UR_RESULT_ERROR_INVALID_COMMAND_BUFFER_SYNC_POINT_EXP
///     - ::UR_RESULT_ERROR_INVALID_COMMAND_BUFFER_SYNC_POINT_WAIT_LIST_EXP
///         + `pSyncPointWaitList == NULL && numSyncPointsInWaitList > 0`
///         + `pSyncPointWaitList != NULL && numSyncPointsInWaitList == 0`
///     - ::UR_RESULT_ERROR_INVALID_MEM_OBJECT
///     - ::UR_RESULT_ERROR_INVALID_SIZE
///         + If `offset + size` results in an out-of-bounds access.
///     - ::UR_RESULT_ERROR_INVALID_EVENT
///     - ::UR_RESULT_ERROR_INVALID_EVENT_WAIT_LIST
///         + `phEventWaitList == NULL && numEventsInWaitList > 0`
///         + `phEventWaitList != NULL && numEventsInWaitList == 0`
///         + If event objects in phEventWaitList are not valid events.
///     - ::UR_RESULT_ERROR_UNSUPPORTED_FEATURE
///         + If the device associated with `hCommandBuffer` does not support
///         UR_DEVICE_INFO_COMMAND_BUFFER_EVENT_SUPPORT_EXP and either `phEvent`
///         or `phEventWaitList` are not NULL.
///     - ::UR_RESULT_ERROR_OUT_OF_HOST_MEMORY
///     - ::UR_RESULT_ERROR_OUT_OF_RESOURCES
ur_result_t UR_APICALL urCommandBufferAppendMemBufferFillExp(
    /// [in] handle of the command-buffer object.
    ur_exp_command_buffer_handle_t hCommandBuffer,
    /// [in] handle of the buffer object.
    ur_mem_handle_t hBuffer,
    /// [in] pointer to the fill pattern.
    const void *pPattern,
    /// [in] size in bytes of the pattern.
    size_t patternSize,
    /// [in] offset into the buffer.
    size_t offset,
    /// [in] fill size in bytes, must be a multiple of patternSize.
    size_t size,
    /// [in] The number of sync points in the provided dependency list.
    uint32_t numSyncPointsInWaitList,
    /// [in][optional] A list of sync points that this command depends on.
    /// Will be ignored if command-buffer is in-order.
    const ur_exp_command_buffer_sync_point_t *pSyncPointWaitList,
    /// [in] Size of the event wait list.
    uint32_t numEventsInWaitList,
    /// [in][optional][range(0, numEventsInWaitList)] pointer to a list of
    /// events that must be complete before the command execution. If nullptr,
    /// the numEventsInWaitList must be 0, indicating no wait events.
    const ur_event_handle_t *phEventWaitList,
    /// [out][optional] sync point associated with this command.
    ur_exp_command_buffer_sync_point_t *pSyncPoint,
    /// [out][optional][alloc] return an event object that will be signaled by
    /// the completion of this command in the next execution of the
    /// command-buffer.
    ur_event_handle_t *phEvent,
    /// [out][optional][alloc] Handle to this command.
    ur_exp_command_buffer_command_handle_t *phCommand) try {
  auto pfnAppendMemBufferFillExp =
      ur_lib::getContext()
          ->urDdiTable.CommandBufferExp.pfnAppendMemBufferFillExp;
  if (nullptr == pfnAppendMemBufferFillExp)
    return UR_RESULT_ERROR_UNINITIALIZED;

  return pfnAppendMemBufferFillExp(
      hCommandBuffer, hBuffer, pPattern, patternSize, offset, size,
      numSyncPointsInWaitList, pSyncPointWaitList, numEventsInWaitList,
      phEventWaitList, pSyncPoint, phEvent, phCommand);
} catch (...) {
  return exceptionToResult(std::current_exception());
}

///////////////////////////////////////////////////////////////////////////////
/// @brief Append a USM Prefetch command to a command-buffer object.
///
/// @details
///     - Prefetching may not be supported for all devices or allocation types.
///       If memory prefetching is not supported, the prefetch hint will be
///       ignored.
///
/// @returns
///     - ::UR_RESULT_SUCCESS
///     - ::UR_RESULT_ERROR_UNINITIALIZED
///     - ::UR_RESULT_ERROR_DEVICE_LOST
///     - ::UR_RESULT_ERROR_ADAPTER_SPECIFIC
///     - ::UR_RESULT_ERROR_INVALID_NULL_HANDLE
///         + `NULL == hCommandBuffer`
///     - ::UR_RESULT_ERROR_INVALID_NULL_POINTER
///         + `NULL == pMemory`
///     - ::UR_RESULT_ERROR_INVALID_ENUMERATION
///         + `::UR_USM_MIGRATION_FLAGS_MASK & flags`
///     - ::UR_RESULT_ERROR_INVALID_COMMAND_BUFFER_EXP
///     - ::UR_RESULT_ERROR_INVALID_COMMAND_BUFFER_SYNC_POINT_EXP
///     - ::UR_RESULT_ERROR_INVALID_COMMAND_BUFFER_SYNC_POINT_WAIT_LIST_EXP
///         + `pSyncPointWaitList == NULL && numSyncPointsInWaitList > 0`
///         + `pSyncPointWaitList != NULL && numSyncPointsInWaitList == 0`
///     - ::UR_RESULT_ERROR_INVALID_MEM_OBJECT
///     - ::UR_RESULT_ERROR_INVALID_SIZE
///         + `size == 0`
///         + If `size` is higher than the allocation size of `pMemory`
///     - ::UR_RESULT_ERROR_INVALID_EVENT
///     - ::UR_RESULT_ERROR_INVALID_EVENT_WAIT_LIST
///         + `phEventWaitList == NULL && numEventsInWaitList > 0`
///         + `phEventWaitList != NULL && numEventsInWaitList == 0`
///         + If event objects in phEventWaitList are not valid events.
///     - ::UR_RESULT_ERROR_UNSUPPORTED_FEATURE
///         + If the device associated with `hCommandBuffer` does not support
///         UR_DEVICE_INFO_COMMAND_BUFFER_EVENT_SUPPORT_EXP and either `phEvent`
///         or `phEventWaitList` are not NULL.
///     - ::UR_RESULT_ERROR_OUT_OF_HOST_MEMORY
///     - ::UR_RESULT_ERROR_OUT_OF_RESOURCES
ur_result_t UR_APICALL urCommandBufferAppendUSMPrefetchExp(
    /// [in] handle of the command-buffer object.
    ur_exp_command_buffer_handle_t hCommandBuffer,
    /// [in] pointer to USM allocated memory to prefetch.
    const void *pMemory,
    /// [in] size in bytes to be fetched.
    size_t size,
    /// [in] USM migration flags
    ur_usm_migration_flags_t flags,
    /// [in] The number of sync points in the provided dependency list.
    uint32_t numSyncPointsInWaitList,
    /// [in][optional] A list of sync points that this command depends on.
    /// Will be ignored if command-buffer is in-order.
    const ur_exp_command_buffer_sync_point_t *pSyncPointWaitList,
    /// [in] Size of the event wait list.
    uint32_t numEventsInWaitList,
    /// [in][optional][range(0, numEventsInWaitList)] pointer to a list of
    /// events that must be complete before the command execution. If nullptr,
    /// the numEventsInWaitList must be 0, indicating no wait events.
    const ur_event_handle_t *phEventWaitList,
    /// [out][optional] sync point associated with this command.
    ur_exp_command_buffer_sync_point_t *pSyncPoint,
    /// [out][optional][alloc] return an event object that will be signaled by
    /// the completion of this command in the next execution of the
    /// command-buffer.
    ur_event_handle_t *phEvent,
    /// [out][optional][alloc] Handle to this command.
    ur_exp_command_buffer_command_handle_t *phCommand) try {
  auto pfnAppendUSMPrefetchExp =
      ur_lib::getContext()->urDdiTable.CommandBufferExp.pfnAppendUSMPrefetchExp;
  if (nullptr == pfnAppendUSMPrefetchExp)
    return UR_RESULT_ERROR_UNINITIALIZED;

  return pfnAppendUSMPrefetchExp(hCommandBuffer, pMemory, size, flags,
                                 numSyncPointsInWaitList, pSyncPointWaitList,
                                 numEventsInWaitList, phEventWaitList,
                                 pSyncPoint, phEvent, phCommand);
} catch (...) {
  return exceptionToResult(std::current_exception());
}

///////////////////////////////////////////////////////////////////////////////
/// @brief Append a USM Advise command to a command-buffer object.
///
/// @details
///     - Not all memory advice hints may be supported for all devices or
///       allocation types. If a memory advice hint is not supported, it will be
///       ignored.
///
/// @returns
///     - ::UR_RESULT_SUCCESS
///     - ::UR_RESULT_ERROR_UNINITIALIZED
///     - ::UR_RESULT_ERROR_DEVICE_LOST
///     - ::UR_RESULT_ERROR_ADAPTER_SPECIFIC
///     - ::UR_RESULT_ERROR_INVALID_NULL_HANDLE
///         + `NULL == hCommandBuffer`
///     - ::UR_RESULT_ERROR_INVALID_NULL_POINTER
///         + `NULL == pMemory`
///     - ::UR_RESULT_ERROR_INVALID_ENUMERATION
///         + `::UR_USM_ADVICE_FLAGS_MASK & advice`
///     - ::UR_RESULT_ERROR_INVALID_COMMAND_BUFFER_EXP
///     - ::UR_RESULT_ERROR_INVALID_COMMAND_BUFFER_SYNC_POINT_EXP
///     - ::UR_RESULT_ERROR_INVALID_COMMAND_BUFFER_SYNC_POINT_WAIT_LIST_EXP
///         + `pSyncPointWaitList == NULL && numSyncPointsInWaitList > 0`
///         + `pSyncPointWaitList != NULL && numSyncPointsInWaitList == 0`
///     - ::UR_RESULT_ERROR_INVALID_MEM_OBJECT
///     - ::UR_RESULT_ERROR_INVALID_SIZE
///         + `size == 0`
///         + If `size` is higher than the allocation size of `pMemory`
///     - ::UR_RESULT_ERROR_INVALID_EVENT
///     - ::UR_RESULT_ERROR_INVALID_EVENT_WAIT_LIST
///         + `phEventWaitList == NULL && numEventsInWaitList > 0`
///         + `phEventWaitList != NULL && numEventsInWaitList == 0`
///         + If event objects in phEventWaitList are not valid events.
///     - ::UR_RESULT_ERROR_UNSUPPORTED_FEATURE
///         + If the device associated with `hCommandBuffer` does not support
///         UR_DEVICE_INFO_COMMAND_BUFFER_EVENT_SUPPORT_EXP and either `phEvent`
///         or `phEventWaitList` are not NULL.
///     - ::UR_RESULT_ERROR_OUT_OF_HOST_MEMORY
///     - ::UR_RESULT_ERROR_OUT_OF_RESOURCES
ur_result_t UR_APICALL urCommandBufferAppendUSMAdviseExp(
    /// [in] handle of the command-buffer object.
    ur_exp_command_buffer_handle_t hCommandBuffer,
    /// [in] pointer to the USM memory object.
    const void *pMemory,
    /// [in] size in bytes to be advised.
    size_t size,
    /// [in] USM memory advice
    ur_usm_advice_flags_t advice,
    /// [in] The number of sync points in the provided dependency list.
    uint32_t numSyncPointsInWaitList,
    /// [in][optional] A list of sync points that this command depends on.
    /// Will be ignored if command-buffer is in-order.
    const ur_exp_command_buffer_sync_point_t *pSyncPointWaitList,
    /// [in] Size of the event wait list.
    uint32_t numEventsInWaitList,
    /// [in][optional][range(0, numEventsInWaitList)] pointer to a list of
    /// events that must be complete before the command execution. If nullptr,
    /// the numEventsInWaitList must be 0, indicating no wait events.
    const ur_event_handle_t *phEventWaitList,
    /// [out][optional] sync point associated with this command.
    ur_exp_command_buffer_sync_point_t *pSyncPoint,
    /// [out][optional][alloc] return an event object that will be signaled by
    /// the completion of this command in the next execution of the
    /// command-buffer.
    ur_event_handle_t *phEvent,
    /// [out][optional][alloc] Handle to this command.
    ur_exp_command_buffer_command_handle_t *phCommand) try {
  auto pfnAppendUSMAdviseExp =
      ur_lib::getContext()->urDdiTable.CommandBufferExp.pfnAppendUSMAdviseExp;
  if (nullptr == pfnAppendUSMAdviseExp)
    return UR_RESULT_ERROR_UNINITIALIZED;

  return pfnAppendUSMAdviseExp(hCommandBuffer, pMemory, size, advice,
                               numSyncPointsInWaitList, pSyncPointWaitList,
                               numEventsInWaitList, phEventWaitList, pSyncPoint,
                               phEvent, phCommand);
} catch (...) {
  return exceptionToResult(std::current_exception());
}

///////////////////////////////////////////////////////////////////////////////
/// @brief Append nodes to the command-buffer through a native backend API
///
/// @returns
///     - ::UR_RESULT_SUCCESS
///     - ::UR_RESULT_ERROR_UNINITIALIZED
///     - ::UR_RESULT_ERROR_DEVICE_LOST
///     - ::UR_RESULT_ERROR_ADAPTER_SPECIFIC
///     - ::UR_RESULT_ERROR_INVALID_NULL_HANDLE
///         + `NULL == hCommandBuffer`
///     - ::UR_RESULT_ERROR_INVALID_NULL_POINTER
///         + `NULL == pfnNativeCommand`
///     - ::UR_RESULT_ERROR_INVALID_COMMAND_BUFFER_EXP
///     - ::UR_RESULT_ERROR_INVALID_COMMAND_BUFFER_SYNC_POINT_EXP
///     - ::UR_RESULT_ERROR_INVALID_COMMAND_BUFFER_SYNC_POINT_WAIT_LIST_EXP
///         + `pSyncPointWaitList == NULL && numSyncPointsInWaitList > 0`
///         + `pSyncPointWaitList != NULL && numSyncPointsInWaitList == 0`
///     - ::UR_RESULT_ERROR_INVALID_MEM_OBJECT
///     - ::UR_RESULT_ERROR_OUT_OF_HOST_MEMORY
///     - ::UR_RESULT_ERROR_OUT_OF_RESOURCES
ur_result_t UR_APICALL urCommandBufferAppendNativeCommandExp(
    /// [in] Handle of the command-buffer object.
    ur_exp_command_buffer_handle_t hCommandBuffer,
    /// [in] Function calling the native underlying API, to be executed
    /// immediately.
    ur_exp_command_buffer_native_command_function_t pfnNativeCommand,
    /// [in][optional] Data used by pfnNativeCommand
    void *pData,
    /// [in][optional] A command-buffer object which will be added to
    /// hCommandBuffer as a child graph node containing the native commands.
    /// Required for CUDA and HIP adapters and will be ignored by other
    /// adapters, who use alternative backend mechanisms to add the native
    /// nodes to hCommandBuffer.
    ur_exp_command_buffer_handle_t hChildCommandBuffer,
    /// [in] The number of sync points in the provided dependency list.
    uint32_t numSyncPointsInWaitList,
    /// [in][optional] A list of sync points that this command depends on.
    /// Will be ignored if command-buffer is in-order.
    const ur_exp_command_buffer_sync_point_t *pSyncPointWaitList,
    /// [out][optional] Sync point associated with this command.
    ur_exp_command_buffer_sync_point_t *pSyncPoint) try {
  auto pfnAppendNativeCommandExp =
      ur_lib::getContext()
          ->urDdiTable.CommandBufferExp.pfnAppendNativeCommandExp;
  if (nullptr == pfnAppendNativeCommandExp)
    return UR_RESULT_ERROR_UNINITIALIZED;

  return pfnAppendNativeCommandExp(hCommandBuffer, pfnNativeCommand, pData,
                                   hChildCommandBuffer, numSyncPointsInWaitList,
                                   pSyncPointWaitList, pSyncPoint);
} catch (...) {
  return exceptionToResult(std::current_exception());
}

///////////////////////////////////////////////////////////////////////////////
/// @brief Submit a command-buffer for execution on a queue.
///
/// @returns
///     - ::UR_RESULT_SUCCESS
///     - ::UR_RESULT_ERROR_UNINITIALIZED
///     - ::UR_RESULT_ERROR_DEVICE_LOST
///     - ::UR_RESULT_ERROR_ADAPTER_SPECIFIC
///     - ::UR_RESULT_ERROR_INVALID_NULL_HANDLE
///         + `NULL == hQueue`
///         + `NULL == hCommandBuffer`
///     - ::UR_RESULT_ERROR_INVALID_COMMAND_BUFFER_EXP
///     - ::UR_RESULT_ERROR_INVALID_QUEUE
///     - ::UR_RESULT_ERROR_INVALID_EVENT
///     - ::UR_RESULT_ERROR_INVALID_EVENT_WAIT_LIST
///         + `phEventWaitList == NULL && numEventsInWaitList > 0`
///         + `phEventWaitList != NULL && numEventsInWaitList == 0`
///         + If event objects in phEventWaitList are not valid events.
///     - ::UR_RESULT_ERROR_OUT_OF_HOST_MEMORY
///     - ::UR_RESULT_ERROR_OUT_OF_RESOURCES
ur_result_t UR_APICALL urEnqueueCommandBufferExp(
    /// [in] The queue to submit this command-buffer for execution.
    ur_queue_handle_t hQueue,
    /// [in] Handle of the command-buffer object.
    ur_exp_command_buffer_handle_t hCommandBuffer,
    /// [in] Size of the event wait list.
    uint32_t numEventsInWaitList,
    /// [in][optional][range(0, numEventsInWaitList)] pointer to a list of
    /// events that must be complete before the command-buffer execution.
    /// If nullptr, the numEventsInWaitList must be 0, indicating no wait
    /// events.
    const ur_event_handle_t *phEventWaitList,
    /// [out][optional][alloc] return an event object that identifies this
    /// particular command-buffer execution instance. If phEventWaitList and
    /// phEvent are not NULL, phEvent must not refer to an element of the
    /// phEventWaitList array.
    ur_event_handle_t *phEvent) try {
  auto pfnCommandBufferExp =
      ur_lib::getContext()->urDdiTable.EnqueueExp.pfnCommandBufferExp;
  if (nullptr == pfnCommandBufferExp)
    return UR_RESULT_ERROR_UNINITIALIZED;

  return pfnCommandBufferExp(hQueue, hCommandBuffer, numEventsInWaitList,
                             phEventWaitList, phEvent);
} catch (...) {
  return exceptionToResult(std::current_exception());
}

///////////////////////////////////////////////////////////////////////////////
/// @brief Update a kernel launch command in a finalized command-buffer.
///
/// @details
/// This entry-point is synchronous and may block if the command-buffer is
/// executing when the entry-point is called. On error, the state of the
/// command-buffer commands being updated is undefined.
///
/// @returns
///     - ::UR_RESULT_SUCCESS
///     - ::UR_RESULT_ERROR_UNINITIALIZED
///     - ::UR_RESULT_ERROR_DEVICE_LOST
///     - ::UR_RESULT_ERROR_ADAPTER_SPECIFIC
///     - ::UR_RESULT_ERROR_INVALID_NULL_HANDLE
///         + `NULL == hCommandBuffer`
///         + `NULL == pUpdateKernelLaunch->hCommand`
///     - ::UR_RESULT_ERROR_INVALID_NULL_POINTER
///         + `NULL == pUpdateKernelLaunch`
///     - ::UR_RESULT_ERROR_INVALID_COMMAND_BUFFER_EXP
///     - ::UR_RESULT_ERROR_INVALID_SIZE
///         + `numKernelUpdates == 0`
///     - ::UR_RESULT_ERROR_UNSUPPORTED_FEATURE
///         + If
///         ::UR_DEVICE_COMMAND_BUFFER_UPDATE_CAPABILITY_FLAG_KERNEL_ARGUMENTS
///         is not supported by the device, and for any of any element of
///         `pUpdateKernelLaunch` the `numNewMemObjArgs`, `numNewPointerArgs`,
///         or `numNewValueArgs` members are not zero.
///         + If
///         ::UR_DEVICE_COMMAND_BUFFER_UPDATE_CAPABILITY_FLAG_LOCAL_WORK_SIZE is
///         not supported by the device, and for any element of
///         `pUpdateKernelLaunch` the `pNewLocalWorkSize` member is not nullptr.
///         + If
///         ::UR_DEVICE_COMMAND_BUFFER_UPDATE_CAPABILITY_FLAG_LOCAL_WORK_SIZE is
///         not supported by the device, and for any element of
///         `pUpdateKernelLaunch` the `pNewLocalWorkSize` member is nullptr and
///         `pNewGlobalWorkSize` is not nullptr.
///         + If
///         ::UR_DEVICE_COMMAND_BUFFER_UPDATE_CAPABILITY_FLAG_GLOBAL_WORK_SIZE
///         is not supported by the device, and for any element of
///         `pUpdateKernelLaunch` the `pNewGlobalWorkSize` member is not nullptr
///         + If
///         ::UR_DEVICE_COMMAND_BUFFER_UPDATE_CAPABILITY_FLAG_GLOBAL_WORK_OFFSET
///         is not supported by the device, and for any element of
///         `pUpdateKernelLaunch` the `pNewGlobalWorkOffset` member is not
///         nullptr.
///         + If ::UR_DEVICE_COMMAND_BUFFER_UPDATE_CAPABILITY_FLAG_KERNEL_HANDLE
///         is not supported by the device, and for any element of
///         `pUpdateKernelLaunch` the `hNewKernel` member is not nullptr.
///     - ::UR_RESULT_ERROR_INVALID_OPERATION
///         + If ::ur_exp_command_buffer_desc_t::isUpdatable was not set to true
///         on creation of the `hCommandBuffer`.
///         + If `hCommandBuffer`  has not been finalized.
///     - ::UR_RESULT_ERROR_INVALID_COMMAND_BUFFER_COMMAND_HANDLE_EXP
///         + If for any element of `pUpdateKernelLaunch` the `hCommand` member
///         is not a kernel execution command.
///         + If for any element of `pUpdateKernelLaunch` the `hCommand` member
///         was not created from `hCommandBuffer`.
///     - ::UR_RESULT_ERROR_INVALID_MEM_OBJECT
///     - ::UR_RESULT_ERROR_INVALID_KERNEL_ARGUMENT_INDEX
///     - ::UR_RESULT_ERROR_INVALID_KERNEL_ARGUMENT_SIZE
///     - ::UR_RESULT_ERROR_INVALID_ENUMERATION
///     - ::UR_RESULT_ERROR_INVALID_WORK_DIMENSION
///         + If for any element of `pUpdateKernelLaunch` the `newWorkDim`
///         member is less than 1 or greater than 3.
///     - ::UR_RESULT_ERROR_INVALID_WORK_GROUP_SIZE
///     - ::UR_RESULT_ERROR_INVALID_VALUE
///         + If for any element of `pUpdateKernelLaunch` the `hNewKernel`
///         member was not passed to the `hKernel` or `phKernelAlternatives`
///         parameters of ::urCommandBufferAppendKernelLaunchExp when the
///         command was created.
///         + If for any element of `pUpdateKernelLaunch` the `newWorkDim`
///         member is different from the current workDim in the `hCommand`
///         member, and `pNewGlobalWorkSize` or `pNewGlobalWorkOffset` are
///         nullptr.
///     - ::UR_RESULT_ERROR_OUT_OF_HOST_MEMORY
///     - ::UR_RESULT_ERROR_OUT_OF_RESOURCES
ur_result_t UR_APICALL urCommandBufferUpdateKernelLaunchExp(
    /// [in] Handle of the command-buffer object.
    ur_exp_command_buffer_handle_t hCommandBuffer,
    /// [in] Length of pUpdateKernelLaunch.
    uint32_t numKernelUpdates,
    /// [in][range(0, numKernelUpdates)]  List of structs defining how a
    /// kernel commands are to be updated.
    const ur_exp_command_buffer_update_kernel_launch_desc_t
        *pUpdateKernelLaunch) try {
  auto pfnUpdateKernelLaunchExp =
      ur_lib::getContext()
          ->urDdiTable.CommandBufferExp.pfnUpdateKernelLaunchExp;
  if (nullptr == pfnUpdateKernelLaunchExp)
    return UR_RESULT_ERROR_UNINITIALIZED;

  return pfnUpdateKernelLaunchExp(hCommandBuffer, numKernelUpdates,
                                  pUpdateKernelLaunch);
} catch (...) {
  return exceptionToResult(std::current_exception());
}

///////////////////////////////////////////////////////////////////////////////
/// @brief Get a new event that will be signaled the next time the command in
/// the
///        command-buffer executes.
///
/// @details
/// It is the users responsibility to release the returned `phSignalEvent`.
///
/// @returns
///     - ::UR_RESULT_SUCCESS
///     - ::UR_RESULT_ERROR_UNINITIALIZED
///     - ::UR_RESULT_ERROR_DEVICE_LOST
///     - ::UR_RESULT_ERROR_ADAPTER_SPECIFIC
///     - ::UR_RESULT_ERROR_INVALID_NULL_HANDLE
///         + `NULL == hCommand`
///     - ::UR_RESULT_ERROR_INVALID_NULL_POINTER
///         + `NULL == phSignalEvent`
///     - ::UR_RESULT_ERROR_UNSUPPORTED_FEATURE
///         + If ::UR_DEVICE_COMMAND_BUFFER_UPDATE_CAPABILITY_FLAG_EVENTS is not
///         supported by the device associated with `hCommand`.
///     - ::UR_RESULT_ERROR_INVALID_OPERATION
///         + If ::ur_exp_command_buffer_desc_t::isUpdatable was not set to true
///         on creation of the command-buffer `hCommand` belongs to.
///         + If the command-buffer `hCommand` belongs to has not been
///         finalized.
///         + If no `phEvent` parameter was set on creation of the command
///         associated with `hCommand`.
///     - ::UR_RESULT_ERROR_INVALID_COMMAND_BUFFER_COMMAND_HANDLE_EXP
///     - ::UR_RESULT_ERROR_INVALID_VALUE
///     - ::UR_RESULT_ERROR_OUT_OF_HOST_MEMORY
///     - ::UR_RESULT_ERROR_OUT_OF_RESOURCES
ur_result_t UR_APICALL urCommandBufferUpdateSignalEventExp(
    /// [in] Handle of the command-buffer command to update.
    ur_exp_command_buffer_command_handle_t hCommand,
    /// [out][alloc] Event to be signaled.
    ur_event_handle_t *phSignalEvent) try {
  auto pfnUpdateSignalEventExp =
      ur_lib::getContext()->urDdiTable.CommandBufferExp.pfnUpdateSignalEventExp;
  if (nullptr == pfnUpdateSignalEventExp)
    return UR_RESULT_ERROR_UNINITIALIZED;

  return pfnUpdateSignalEventExp(hCommand, phSignalEvent);
} catch (...) {
  return exceptionToResult(std::current_exception());
}

///////////////////////////////////////////////////////////////////////////////
/// @brief Set the list of wait events for a command to depend on to a list of
///        new events.
///
/// @returns
///     - ::UR_RESULT_SUCCESS
///     - ::UR_RESULT_ERROR_UNINITIALIZED
///     - ::UR_RESULT_ERROR_DEVICE_LOST
///     - ::UR_RESULT_ERROR_ADAPTER_SPECIFIC
///     - ::UR_RESULT_ERROR_INVALID_NULL_HANDLE
///         + `NULL == hCommand`
///     - ::UR_RESULT_ERROR_UNSUPPORTED_FEATURE
///         + If ::UR_DEVICE_COMMAND_BUFFER_UPDATE_CAPABILITY_FLAG_EVENTS is not
///         supported by the device associated with `hCommand`.
///     - ::UR_RESULT_ERROR_INVALID_OPERATION
///         + If ::ur_exp_command_buffer_desc_t::isUpdatable was not set to true
///         on creation of the command-buffer `hCommand` belongs to.
///         + If the command-buffer `hCommand` belongs to has not been
///         finalized.
///     - ::UR_RESULT_ERROR_INVALID_COMMAND_BUFFER_COMMAND_HANDLE_EXP
///     - ::UR_RESULT_ERROR_INVALID_EVENT_WAIT_LIST
///         + `phEventWaitList == NULL && numEventsInWaitList > 0`
///         + `phEventWaitList != NULL && numEventsInWaitList == 0`
///         + If event objects in phEventWaitList are not valid events.
///         + If `numEventsInWaitList` does not match the number of wait events
///         set when the command associated with `hCommand` was created.
///     - ::UR_RESULT_ERROR_OUT_OF_HOST_MEMORY
///     - ::UR_RESULT_ERROR_OUT_OF_RESOURCES
ur_result_t UR_APICALL urCommandBufferUpdateWaitEventsExp(
    /// [in] Handle of the command-buffer command to update.
    ur_exp_command_buffer_command_handle_t hCommand,
    /// [in] Size of the event wait list.
    uint32_t numEventsInWaitList,
    /// [in][optional][range(0, numEventsInWaitList)] pointer to a list of
    /// events that must be complete before the command execution. If nullptr,
    /// the numEventsInWaitList must be 0, indicating no wait events.
    const ur_event_handle_t *phEventWaitList) try {
  auto pfnUpdateWaitEventsExp =
      ur_lib::getContext()->urDdiTable.CommandBufferExp.pfnUpdateWaitEventsExp;
  if (nullptr == pfnUpdateWaitEventsExp)
    return UR_RESULT_ERROR_UNINITIALIZED;

  return pfnUpdateWaitEventsExp(hCommand, numEventsInWaitList, phEventWaitList);
} catch (...) {
  return exceptionToResult(std::current_exception());
}

///////////////////////////////////////////////////////////////////////////////
/// @brief Get command-buffer object information.
///
/// @returns
///     - ::UR_RESULT_SUCCESS
///     - ::UR_RESULT_ERROR_UNINITIALIZED
///     - ::UR_RESULT_ERROR_DEVICE_LOST
///     - ::UR_RESULT_ERROR_ADAPTER_SPECIFIC
///     - ::UR_RESULT_ERROR_INVALID_NULL_HANDLE
///         + `NULL == hCommandBuffer`
///     - ::UR_RESULT_ERROR_INVALID_ENUMERATION
///         + `::UR_EXP_COMMAND_BUFFER_INFO_DESCRIPTOR < propName`
///     - ::UR_RESULT_ERROR_UNSUPPORTED_ENUMERATION
///         + If `propName` is not supported by the adapter.
///     - ::UR_RESULT_ERROR_INVALID_SIZE
///         + `propSize == 0 && pPropValue != NULL`
///         + If `propSize` is less than the real number of bytes needed to
///         return the info.
///     - ::UR_RESULT_ERROR_INVALID_NULL_POINTER
///         + `propSize != 0 && pPropValue == NULL`
///         + `pPropValue == NULL && pPropSizeRet == NULL`
///     - ::UR_RESULT_ERROR_INVALID_COMMAND_BUFFER_EXP
///     - ::UR_RESULT_ERROR_OUT_OF_RESOURCES
///     - ::UR_RESULT_ERROR_OUT_OF_HOST_MEMORY
ur_result_t UR_APICALL urCommandBufferGetInfoExp(
    /// [in] handle of the command-buffer object
    ur_exp_command_buffer_handle_t hCommandBuffer,
    /// [in] the name of the command-buffer property to query
    ur_exp_command_buffer_info_t propName,
    /// [in] size in bytes of the command-buffer property value
    size_t propSize,
    /// [out][optional][typename(propName, propSize)] value of the
    /// command-buffer property
    void *pPropValue,
    /// [out][optional] bytes returned in command-buffer property
    size_t *pPropSizeRet) try {
  auto pfnGetInfoExp =
      ur_lib::getContext()->urDdiTable.CommandBufferExp.pfnGetInfoExp;
  if (nullptr == pfnGetInfoExp)
    return UR_RESULT_ERROR_UNINITIALIZED;

  return pfnGetInfoExp(hCommandBuffer, propName, propSize, pPropValue,
                       pPropSizeRet);
} catch (...) {
  return exceptionToResult(std::current_exception());
}

///////////////////////////////////////////////////////////////////////////////
/// @brief Return platform native command-buffer handle.
///
/// @details
///     - Retrieved native handle can be used for direct interaction with the
///       native platform driver.
///
/// @returns
///     - ::UR_RESULT_SUCCESS
///     - ::UR_RESULT_ERROR_UNINITIALIZED
///     - ::UR_RESULT_ERROR_DEVICE_LOST
///     - ::UR_RESULT_ERROR_ADAPTER_SPECIFIC
///     - ::UR_RESULT_ERROR_INVALID_NULL_HANDLE
///         + `NULL == hCommandBuffer`
///     - ::UR_RESULT_ERROR_INVALID_NULL_POINTER
///         + `NULL == phNativeCommandBuffer`
///     - ::UR_RESULT_ERROR_UNSUPPORTED_FEATURE
///         + If the adapter has no underlying equivalent handle.
ur_result_t UR_APICALL urCommandBufferGetNativeHandleExp(
    /// [in] Handle of the command-buffer.
    ur_exp_command_buffer_handle_t hCommandBuffer,
    /// [out] A pointer to the native handle of the command-buffer.
    ur_native_handle_t *phNativeCommandBuffer) try {
  auto pfnGetNativeHandleExp =
      ur_lib::getContext()->urDdiTable.CommandBufferExp.pfnGetNativeHandleExp;
  if (nullptr == pfnGetNativeHandleExp)
    return UR_RESULT_ERROR_UNINITIALIZED;

  return pfnGetNativeHandleExp(hCommandBuffer, phNativeCommandBuffer);
} catch (...) {
  return exceptionToResult(std::current_exception());
}

///////////////////////////////////////////////////////////////////////////////
<<<<<<< HEAD
/// @brief Creates dynamic links between exported and imported symbols in one or
///        more programs.
///
/// @details
///     - The application may call this function from simultaneous threads.
///     - Following a successful call to this entry point the programs in
///       `phPrograms` will have all external symbols resolved and kernels
///       inside these programs would be ready for use.
=======
/// @brief Synchronizes with all queues on the device.
>>>>>>> 25d2e789
///
/// @returns
///     - ::UR_RESULT_SUCCESS
///     - ::UR_RESULT_ERROR_UNINITIALIZED
///     - ::UR_RESULT_ERROR_DEVICE_LOST
///     - ::UR_RESULT_ERROR_ADAPTER_SPECIFIC
///     - ::UR_RESULT_ERROR_INVALID_NULL_HANDLE
<<<<<<< HEAD
///         + `NULL == hContext`
///     - ::UR_RESULT_ERROR_INVALID_NULL_POINTER
///         + `NULL == phPrograms`
///     - ::UR_RESULT_ERROR_INVALID_PROGRAM
///         + If one of the programs in `phPrograms` isn't a valid program
///         object.
///     - ::UR_RESULT_ERROR_INVALID_SIZE
///         + `count == 0`
///     - ::UR_RESULT_ERROR_PROGRAM_LINK_FAILURE
///         + If an error occurred while linking `phPrograms`.
///     - ::UR_RESULT_ERROR_UNSUPPORTED_FEATURE
///         + If the adapter has no means to support the operation.
ur_result_t UR_APICALL urProgramDynamicLinkExp(
    /// [in] handle of the context instance.
    ur_context_handle_t hContext,
    /// [in] number of program handles in `phPrograms`.
    uint32_t count,
    /// [in][range(0, count)] pointer to array of program handles.
    const ur_program_handle_t *phPrograms) try {
  auto pfnDynamicLinkExp =
      ur_lib::getContext()->urDdiTable.ProgramExp.pfnDynamicLinkExp;
  if (nullptr == pfnDynamicLinkExp)
    return UR_RESULT_ERROR_UNINITIALIZED;

  return pfnDynamicLinkExp(hContext, count, phPrograms);
=======
///         + `NULL == hDevice`
///         + `hDevice == nullptr`
///     - ::UR_RESULT_ERROR_INVALID_DEVICE
ur_result_t UR_APICALL urDeviceWaitExp(
    /// [in] handle of the device instance.
    ur_device_handle_t hDevice) try {
  auto pfnWaitExp = ur_lib::getContext()->urDdiTable.DeviceExp.pfnWaitExp;
  if (nullptr == pfnWaitExp)
    return UR_RESULT_ERROR_UNINITIALIZED;

  return pfnWaitExp(hDevice);
>>>>>>> 25d2e789
} catch (...) {
  return exceptionToResult(std::current_exception());
}

///////////////////////////////////////////////////////////////////////////////
/// @brief Enqueue a command for recording the device timestamp
///
/// @returns
///     - ::UR_RESULT_SUCCESS
///     - ::UR_RESULT_ERROR_UNINITIALIZED
///     - ::UR_RESULT_ERROR_DEVICE_LOST
///     - ::UR_RESULT_ERROR_ADAPTER_SPECIFIC
///     - ::UR_RESULT_ERROR_INVALID_NULL_HANDLE
///         + `NULL == hQueue`
///     - ::UR_RESULT_ERROR_INVALID_NULL_POINTER
///         + `NULL == phEvent`
///     - ::UR_RESULT_ERROR_INVALID_EVENT_WAIT_LIST
///         + `phEventWaitList == NULL && numEventsInWaitList > 0`
///         + `phEventWaitList != NULL && numEventsInWaitList == 0`
ur_result_t UR_APICALL urEnqueueTimestampRecordingExp(
    /// [in] handle of the queue object
    ur_queue_handle_t hQueue,
    /// [in] indicates whether the call to this function should block until
    /// until the device timestamp recording command has executed on the
    /// device.
    bool blocking,
    /// [in] size of the event wait list
    uint32_t numEventsInWaitList,
    /// [in][optional][range(0, numEventsInWaitList)] pointer to a list of
    /// events that must be complete before the kernel execution.
    /// If nullptr, the numEventsInWaitList must be 0, indicating no wait
    /// events.
    const ur_event_handle_t *phEventWaitList,
    /// [in,out] return an event object that identifies this particular kernel
    /// execution instance. Profiling information can be queried
    /// from this event as if `hQueue` had profiling enabled. Querying
    /// `UR_PROFILING_INFO_COMMAND_QUEUED` or `UR_PROFILING_INFO_COMMAND_SUBMIT`
    /// reports the timestamp at the time of the call to this function.
    /// Querying `UR_PROFILING_INFO_COMMAND_START` or
    /// `UR_PROFILING_INFO_COMMAND_END` reports the timestamp recorded when the
    /// command is executed on the device. If phEventWaitList and phEvent are
    /// not NULL, phEvent must not refer to an element of the phEventWaitList
    /// array.
    ur_event_handle_t *phEvent) try {
  auto pfnTimestampRecordingExp =
      ur_lib::getContext()->urDdiTable.EnqueueExp.pfnTimestampRecordingExp;
  if (nullptr == pfnTimestampRecordingExp)
    return UR_RESULT_ERROR_UNINITIALIZED;

  return pfnTimestampRecordingExp(hQueue, blocking, numEventsInWaitList,
                                  phEventWaitList, phEvent);
} catch (...) {
  return exceptionToResult(std::current_exception());
}

///////////////////////////////////////////////////////////////////////////////
/// @brief Gets an inter-process memory handle for a pointer to device USM
/// memory
///
/// @returns
///     - ::UR_RESULT_SUCCESS
///     - ::UR_RESULT_ERROR_UNINITIALIZED
///     - ::UR_RESULT_ERROR_DEVICE_LOST
///     - ::UR_RESULT_ERROR_ADAPTER_SPECIFIC
///     - ::UR_RESULT_ERROR_INVALID_NULL_HANDLE
///         + `NULL == hContext`
///     - ::UR_RESULT_ERROR_INVALID_CONTEXT
///     - ::UR_RESULT_ERROR_INVALID_NULL_POINTER
///         + `NULL == pIPCMemHandleData`
///         + `NULL == pIPCMemHandleDataSizeRet`
///     - ::UR_RESULT_ERROR_OUT_OF_HOST_MEMORY
///     - ::UR_RESULT_ERROR_OUT_OF_RESOURCES
ur_result_t UR_APICALL urIPCGetMemHandleExp(
    /// [in] handle of the context object
    ur_context_handle_t hContext,
    /// [in] pointer to device USM memory
    void *pMem,
    /// [out][optional] a pointer to the IPC memory handle data
    void *pIPCMemHandleData,
    /// [out][optional] size of the resulting IPC memory handle data
    size_t *pIPCMemHandleDataSizeRet) try {
  auto pfnGetMemHandleExp =
      ur_lib::getContext()->urDdiTable.IPCExp.pfnGetMemHandleExp;
  if (nullptr == pfnGetMemHandleExp)
    return UR_RESULT_ERROR_UNINITIALIZED;

  return pfnGetMemHandleExp(hContext, pMem, pIPCMemHandleData,
                            pIPCMemHandleDataSizeRet);
} catch (...) {
  return exceptionToResult(std::current_exception());
}

///////////////////////////////////////////////////////////////////////////////
/// @brief Releases an inter-process memory handle
///
/// @returns
///     - ::UR_RESULT_SUCCESS
///     - ::UR_RESULT_ERROR_UNINITIALIZED
///     - ::UR_RESULT_ERROR_DEVICE_LOST
///     - ::UR_RESULT_ERROR_ADAPTER_SPECIFIC
///     - ::UR_RESULT_ERROR_INVALID_NULL_HANDLE
///         + `NULL == hContext`
///     - ::UR_RESULT_ERROR_INVALID_NULL_POINTER
///         + `NULL == pIPCMemHandleData`
///     - ::UR_RESULT_ERROR_INVALID_CONTEXT
///     - ::UR_RESULT_ERROR_OUT_OF_HOST_MEMORY
///     - ::UR_RESULT_ERROR_OUT_OF_RESOURCES
ur_result_t UR_APICALL urIPCPutMemHandleExp(
    /// [in] handle of the context object
    ur_context_handle_t hContext,
    /// [in] a pointer to the IPC memory handle data
    void *pIPCMemHandleData) try {
  auto pfnPutMemHandleExp =
      ur_lib::getContext()->urDdiTable.IPCExp.pfnPutMemHandleExp;
  if (nullptr == pfnPutMemHandleExp)
    return UR_RESULT_ERROR_UNINITIALIZED;

  return pfnPutMemHandleExp(hContext, pIPCMemHandleData);
} catch (...) {
  return exceptionToResult(std::current_exception());
}

///////////////////////////////////////////////////////////////////////////////
/// @brief Opens an inter-process memory handle to get the corresponding pointer
///        to device USM memory
///
/// @returns
///     - ::UR_RESULT_SUCCESS
///     - ::UR_RESULT_ERROR_UNINITIALIZED
///     - ::UR_RESULT_ERROR_DEVICE_LOST
///     - ::UR_RESULT_ERROR_ADAPTER_SPECIFIC
///     - ::UR_RESULT_ERROR_INVALID_NULL_HANDLE
///         + `NULL == hContext`
///         + `NULL == hDevice`
///     - ::UR_RESULT_ERROR_INVALID_CONTEXT
///     - ::UR_RESULT_ERROR_INVALID_NULL_POINTER
///         + `NULL == pIPCMemHandleData`
///         + `NULL == ppMem`
///     - ::UR_RESULT_ERROR_INVALID_VALUE
///         + ipcMemHandleDataSize is not the same as the size of IPC memory
///         handle data
///     - ::UR_RESULT_ERROR_OUT_OF_HOST_MEMORY
///     - ::UR_RESULT_ERROR_OUT_OF_RESOURCES
ur_result_t UR_APICALL urIPCOpenMemHandleExp(
    /// [in] handle of the context object
    ur_context_handle_t hContext,
    /// [in] handle of the device object the corresponding USM device memory
    /// was allocated on
    ur_device_handle_t hDevice,
    /// [in] the IPC memory handle data
    void *pIPCMemHandleData,
    /// [in] size of the IPC memory handle data
    size_t ipcMemHandleDataSize,
    /// [out] pointer to a pointer to device USM memory
    void **ppMem) try {
  auto pfnOpenMemHandleExp =
      ur_lib::getContext()->urDdiTable.IPCExp.pfnOpenMemHandleExp;
  if (nullptr == pfnOpenMemHandleExp)
    return UR_RESULT_ERROR_UNINITIALIZED;

  return pfnOpenMemHandleExp(hContext, hDevice, pIPCMemHandleData,
                             ipcMemHandleDataSize, ppMem);
} catch (...) {
  return exceptionToResult(std::current_exception());
}

///////////////////////////////////////////////////////////////////////////////
/// @brief Closes an inter-process memory handle
///
/// @returns
///     - ::UR_RESULT_SUCCESS
///     - ::UR_RESULT_ERROR_UNINITIALIZED
///     - ::UR_RESULT_ERROR_DEVICE_LOST
///     - ::UR_RESULT_ERROR_ADAPTER_SPECIFIC
///     - ::UR_RESULT_ERROR_INVALID_NULL_HANDLE
///         + `NULL == hContext`
///     - ::UR_RESULT_ERROR_INVALID_CONTEXT
///     - ::UR_RESULT_ERROR_INVALID_NULL_POINTER
///         + `NULL == pMem`
///     - ::UR_RESULT_ERROR_OUT_OF_HOST_MEMORY
///     - ::UR_RESULT_ERROR_OUT_OF_RESOURCES
ur_result_t UR_APICALL urIPCCloseMemHandleExp(
    /// [in] handle of the context object
    ur_context_handle_t hContext,
    /// [in] pointer to device USM memory opened through urIPCOpenMemHandleExp
    void *pMem) try {
  auto pfnCloseMemHandleExp =
      ur_lib::getContext()->urDdiTable.IPCExp.pfnCloseMemHandleExp;
  if (nullptr == pfnCloseMemHandleExp)
    return UR_RESULT_ERROR_UNINITIALIZED;

  return pfnCloseMemHandleExp(hContext, pMem);
} catch (...) {
  return exceptionToResult(std::current_exception());
}

///////////////////////////////////////////////////////////////////////////////
/// @brief Allocate an exportable memory region and return a pointer to that
///        allocation.
///
/// @returns
///     - ::UR_RESULT_SUCCESS
///     - ::UR_RESULT_ERROR_UNINITIALIZED
///     - ::UR_RESULT_ERROR_DEVICE_LOST
///     - ::UR_RESULT_ERROR_ADAPTER_SPECIFIC
///     - ::UR_RESULT_ERROR_INVALID_NULL_HANDLE
///         + `NULL == hContext`
///         + `NULL == hDevice`
///         + `(hDevice == nullptr) || (hContext == nullptr)`
///     - ::UR_RESULT_ERROR_INVALID_ENUMERATION
///         + `::UR_EXP_EXTERNAL_MEM_TYPE_WIN32_NT_DX11_RESOURCE <
///         handleTypeToExport`
///     - ::UR_RESULT_ERROR_INVALID_CONTEXT
///     - ::UR_RESULT_ERROR_INVALID_DEVICE
///     - ::UR_RESULT_ERROR_INVALID_NULL_POINTER
///         + `ppMem == nullptr`
///     - ::UR_RESULT_ERROR_UNSUPPORTED_ALIGNMENT
///         + `alignment != 0 && ((alignment & (alignment-1)) != 0)`
///     - ::UR_RESULT_ERROR_INVALID_VALUE
///         + If `alignment` exceeds largest supported data type by `hDevice`
///     - ::UR_RESULT_ERROR_INVALID_USM_SIZE
///         + `size == 0`
///     - ::UR_RESULT_ERROR_UNSUPPORTED_SIZE
///         + `size` is greater than ::UR_DEVICE_INFO_MAX_MEM_ALLOC_SIZE.
///     -
///     ::UR_RESULT_ERROR_UNSUPPORTED_FEATURE:DEVICE_INFO_MEMORY_EXPORT_LINEAR_MEMORY_EXPORT_SUPPORT_EXP
///     - ::UR_RESULT_ERROR_OUT_OF_HOST_MEMORY
///     - ::UR_RESULT_ERROR_OUT_OF_DEVICE_MEMORY
ur_result_t UR_APICALL urMemoryExportAllocExportableMemoryExp(
    /// [in] Handle to context in which to allocate memory.
    ur_context_handle_t hContext,
    /// [in] Handle to device on which to allocate memory.
    ur_device_handle_t hDevice,
    /// [in] Requested alignment of the allocation.
    size_t alignment,
    /// [in] Requested size of the allocation.
    size_t size,
    /// [in] Type of the memory handle to be exported (e.g. file descriptor,
    /// or win32 NT handle).
    ur_exp_external_mem_type_t handleTypeToExport,
    /// [out][alloc] Pointer to allocated exportable memory.
    void **ppMem) try {
  auto pfnAllocExportableMemoryExp =
      ur_lib::getContext()
          ->urDdiTable.MemoryExportExp.pfnAllocExportableMemoryExp;
  if (nullptr == pfnAllocExportableMemoryExp)
    return UR_RESULT_ERROR_UNINITIALIZED;

  return pfnAllocExportableMemoryExp(hContext, hDevice, alignment, size,
                                     handleTypeToExport, ppMem);
} catch (...) {
  return exceptionToResult(std::current_exception());
}

///////////////////////////////////////////////////////////////////////////////
/// @brief Free an exportable memory allocation.
///
/// @returns
///     - ::UR_RESULT_SUCCESS
///     - ::UR_RESULT_ERROR_UNINITIALIZED
///     - ::UR_RESULT_ERROR_DEVICE_LOST
///     - ::UR_RESULT_ERROR_ADAPTER_SPECIFIC
///     - ::UR_RESULT_ERROR_INVALID_NULL_HANDLE
///         + `NULL == hContext`
///         + `NULL == hDevice`
///         + `(hDevice == nullptr) || (hContext == nullptr)`
///     - ::UR_RESULT_ERROR_INVALID_CONTEXT
///     - ::UR_RESULT_ERROR_INVALID_DEVICE
///     - ::UR_RESULT_ERROR_INVALID_NULL_POINTER
///         + `pMem == nullptr`
///     - ::UR_RESULT_ERROR_INVALID_VALUE
///     - ::UR_RESULT_ERROR_DEVICE_LOST
///     - ::UR_RESULT_ERROR_OUT_OF_HOST_MEMORY
///     - ::UR_RESULT_ERROR_OUT_OF_DEVICE_MEMORY
ur_result_t UR_APICALL urMemoryExportFreeExportableMemoryExp(
    /// [in] Handle to context in which to free memory.
    ur_context_handle_t hContext,
    /// [in] Handle to device on which to free memory.
    ur_device_handle_t hDevice,
    /// [in][release] Pointer to exportable memory to be deallocated.
    void *pMem) try {
  auto pfnFreeExportableMemoryExp =
      ur_lib::getContext()
          ->urDdiTable.MemoryExportExp.pfnFreeExportableMemoryExp;
  if (nullptr == pfnFreeExportableMemoryExp)
    return UR_RESULT_ERROR_UNINITIALIZED;

  return pfnFreeExportableMemoryExp(hContext, hDevice, pMem);
} catch (...) {
  return exceptionToResult(std::current_exception());
}

///////////////////////////////////////////////////////////////////////////////
/// @brief Obtain an exportable handle to a memory allocated with
///        `AllocExportableMemoryExp`.The returned external memory type will be
///        that which was specified upon
///        allocation of the exportable memory (e.g. `opaque_fd` or
///        `win32_nt_handle`).
///
/// @returns
///     - ::UR_RESULT_SUCCESS
///     - ::UR_RESULT_ERROR_UNINITIALIZED
///     - ::UR_RESULT_ERROR_DEVICE_LOST
///     - ::UR_RESULT_ERROR_ADAPTER_SPECIFIC
///     - ::UR_RESULT_ERROR_INVALID_NULL_HANDLE
///         + `NULL == hContext`
///         + `NULL == hDevice`
///         + `(hDevice == nullptr) || (hContext == nullptr)`
///     - ::UR_RESULT_ERROR_INVALID_ENUMERATION
///         + `::UR_EXP_EXTERNAL_MEM_TYPE_WIN32_NT_DX11_RESOURCE <
///         handleTypeToExport`
///     - ::UR_RESULT_ERROR_INVALID_CONTEXT
///     - ::UR_RESULT_ERROR_INVALID_DEVICE
///     - ::UR_RESULT_ERROR_INVALID_NULL_POINTER
///         + `pMemHandleRet == nullptr || pMem == nullptr`
///     - ::UR_RESULT_ERROR_DEVICE_LOST
///     - ::UR_RESULT_ERROR_OUT_OF_HOST_MEMORY
///     - ::UR_RESULT_ERROR_OUT_OF_DEVICE_MEMORY
ur_result_t UR_APICALL urMemoryExportExportMemoryHandleExp(
    /// [in] Handle to context in which the exportable memory was allocated.
    ur_context_handle_t hContext,
    /// [in] Handle to device on which the exportable memory was allocated.
    ur_device_handle_t hDevice,
    /// [in] Type of the memory handle to be exported (e.g. file descriptor,
    /// or win32 NT handle).
    ur_exp_external_mem_type_t handleTypeToExport,
    /// [in] Pointer to exportable memory handle.
    void *pMem,
    /// [out] Returned exportable handle to memory allocated in `pMem`
    void *pMemHandleRet) try {
  auto pfnExportMemoryHandleExp =
      ur_lib::getContext()->urDdiTable.MemoryExportExp.pfnExportMemoryHandleExp;
  if (nullptr == pfnExportMemoryHandleExp)
    return UR_RESULT_ERROR_UNINITIALIZED;

  return pfnExportMemoryHandleExp(hContext, hDevice, handleTypeToExport, pMem,
                                  pMemHandleRet);
} catch (...) {
  return exceptionToResult(std::current_exception());
}

///////////////////////////////////////////////////////////////////////////////
/// @brief Produces an executable program from one program, negates need for the
///        linking step.
///
/// @details
///     - The application may call this function from simultaneous threads.
///     - Following a successful call to this entry point, the program passed
///       will contain a binary of the ::UR_PROGRAM_BINARY_TYPE_EXECUTABLE type
///       for each device in `phDevices`.
///
/// @remarks
///   _Analogues_
///     - **clBuildProgram**
///
/// @returns
///     - ::UR_RESULT_SUCCESS
///     - ::UR_RESULT_ERROR_UNINITIALIZED
///     - ::UR_RESULT_ERROR_DEVICE_LOST
///     - ::UR_RESULT_ERROR_ADAPTER_SPECIFIC
///     - ::UR_RESULT_ERROR_INVALID_NULL_HANDLE
///         + `NULL == hProgram`
///     - ::UR_RESULT_ERROR_INVALID_NULL_POINTER
///         + `NULL == phDevices`
///     - ::UR_RESULT_ERROR_INVALID_ENUMERATION
///         + `::UR_EXP_PROGRAM_FLAGS_MASK & flags`
///     - ::UR_RESULT_ERROR_INVALID_PROGRAM
///         + If `hProgram` isn't a valid program object.
///     - ::UR_RESULT_ERROR_PROGRAM_BUILD_FAILURE
///         + If an error occurred when building `hProgram`.
ur_result_t UR_APICALL urProgramBuildExp(
    /// [in] Handle of the program to build.
    ur_program_handle_t hProgram,
    /// [in] number of devices
    uint32_t numDevices,
    /// [in][range(0, numDevices)] pointer to array of device handles
    ur_device_handle_t *phDevices,
    /// [in] program information flags
    ur_exp_program_flags_t flags,
    /// [in][optional] pointer to build options null-terminated string.
    const char *pOptions) try {
  auto pfnBuildExp = ur_lib::getContext()->urDdiTable.ProgramExp.pfnBuildExp;
  if (nullptr == pfnBuildExp)
    return UR_RESULT_ERROR_UNINITIALIZED;

  return pfnBuildExp(hProgram, numDevices, phDevices, flags, pOptions);
} catch (...) {
  return exceptionToResult(std::current_exception());
}

///////////////////////////////////////////////////////////////////////////////
/// @brief Produces an executable program from one or more programs.
///
/// @details
///     - The application may call this function from simultaneous threads.
///     - Following a successful call to this entry point `hProgram` will
///       contain a binary of the ::UR_PROGRAM_BINARY_TYPE_COMPILED_OBJECT type
///       for each device in `phDevices`.
///
/// @remarks
///   _Analogues_
///     - **clCompileProgram**
///
/// @returns
///     - ::UR_RESULT_SUCCESS
///     - ::UR_RESULT_ERROR_UNINITIALIZED
///     - ::UR_RESULT_ERROR_DEVICE_LOST
///     - ::UR_RESULT_ERROR_ADAPTER_SPECIFIC
///     - ::UR_RESULT_ERROR_INVALID_NULL_HANDLE
///         + `NULL == hProgram`
///     - ::UR_RESULT_ERROR_INVALID_NULL_POINTER
///         + `NULL == phDevices`
///     - ::UR_RESULT_ERROR_INVALID_ENUMERATION
///         + `::UR_EXP_PROGRAM_FLAGS_MASK & flags`
///     - ::UR_RESULT_ERROR_INVALID_PROGRAM
///         + If `hProgram` isn't a valid program object.
///     - ::UR_RESULT_ERROR_PROGRAM_BUILD_FAILURE
///         + If an error occurred while compiling `hProgram`.
ur_result_t UR_APICALL urProgramCompileExp(
    /// [in][out] handle of the program to compile.
    ur_program_handle_t hProgram,
    /// [in] number of devices
    uint32_t numDevices,
    /// [in][range(0, numDevices)] pointer to array of device handles
    ur_device_handle_t *phDevices,
    /// [in] program information flags
    ur_exp_program_flags_t flags,
    /// [in][optional] pointer to build options null-terminated string.
    const char *pOptions) try {
  auto pfnCompileExp =
      ur_lib::getContext()->urDdiTable.ProgramExp.pfnCompileExp;
  if (nullptr == pfnCompileExp)
    return UR_RESULT_ERROR_UNINITIALIZED;

  return pfnCompileExp(hProgram, numDevices, phDevices, flags, pOptions);
} catch (...) {
  return exceptionToResult(std::current_exception());
}

///////////////////////////////////////////////////////////////////////////////
/// @brief Produces an executable program from one or more programs.
///
/// @details
///     - The application may call this function from simultaneous threads.
///     - Following a successful call to this entry point the program returned
///       in `phProgram` will contain a binary of the
///       ::UR_PROGRAM_BINARY_TYPE_EXECUTABLE type for each device in
///       `phDevices`.
///     - If a non-success code is returned, adapters may store a program in
///       `phProgram`. This program should only be used with
///       `::urProgramGetBuildInfo` to get the build log for the failure.
///       Adapters which do not do not support producing build logs must set
///       this value to `nullptr`.
///
/// @remarks
///   _Analogues_
///     - **clLinkProgram**
///
/// @returns
///     - ::UR_RESULT_SUCCESS
///     - ::UR_RESULT_ERROR_UNINITIALIZED
///     - ::UR_RESULT_ERROR_DEVICE_LOST
///     - ::UR_RESULT_ERROR_ADAPTER_SPECIFIC
///     - ::UR_RESULT_ERROR_INVALID_NULL_HANDLE
///         + `NULL == hContext`
///     - ::UR_RESULT_ERROR_INVALID_NULL_POINTER
///         + `NULL == phDevices`
///         + `NULL == phPrograms`
///         + `NULL == phProgram`
///     - ::UR_RESULT_ERROR_INVALID_ENUMERATION
///         + `::UR_EXP_PROGRAM_FLAGS_MASK & flags`
///     - ::UR_RESULT_ERROR_INVALID_PROGRAM
///         + If one of the programs in `phPrograms` isn't a valid program
///         object.
///     - ::UR_RESULT_ERROR_INVALID_SIZE
///         + `count == 0`
///     - ::UR_RESULT_ERROR_PROGRAM_LINK_FAILURE
///         + If an error occurred while linking `phPrograms`.
ur_result_t UR_APICALL urProgramLinkExp(
    /// [in] handle of the context instance.
    ur_context_handle_t hContext,
    /// [in] number of devices
    uint32_t numDevices,
    /// [in][range(0, numDevices)] pointer to array of device handles
    ur_device_handle_t *phDevices,
    /// [in] program information flags
    ur_exp_program_flags_t flags,
    /// [in] number of program handles in `phPrograms`.
    uint32_t count,
    /// [in][range(0, count)] pointer to array of program handles.
    const ur_program_handle_t *phPrograms,
    /// [in][optional] pointer to linker options null-terminated string.
    const char *pOptions,
    /// [out][alloc] pointer to handle of program object created.
    ur_program_handle_t *phProgram) try {
  if (nullptr != phProgram) {
    *phProgram = nullptr;
  }
  auto pfnLinkExp = ur_lib::getContext()->urDdiTable.ProgramExp.pfnLinkExp;
  if (nullptr == pfnLinkExp)
    return UR_RESULT_ERROR_UNINITIALIZED;

  return pfnLinkExp(hContext, numDevices, phDevices, flags, count, phPrograms,
                    pOptions, phProgram);
} catch (...) {
  return exceptionToResult(std::current_exception());
}

///////////////////////////////////////////////////////////////////////////////
/// @brief Perform a synchronous, blocking memcpy operation between USM
///        allocations.
///
/// @returns
///     - ::UR_RESULT_SUCCESS
///     - ::UR_RESULT_ERROR_UNINITIALIZED
///     - ::UR_RESULT_ERROR_DEVICE_LOST
///     - ::UR_RESULT_ERROR_ADAPTER_SPECIFIC
///     - ::UR_RESULT_ERROR_INVALID_NULL_HANDLE
///         + `NULL == hContext`
///     - ::UR_RESULT_ERROR_INVALID_NULL_POINTER
///         + `NULL == pDst`
///         + `NULL == pSrc`
///     - ::UR_RESULT_SUCCESS
///     - ::UR_RESULT_ERROR_ADAPTER_SPECIFIC
///     - ::UR_RESULT_ERROR_INVALID_SIZE
///         + `size == 0`
///         + If `size` is higher than the allocation size of `pSrc` or `pDst`
ur_result_t UR_APICALL urUSMContextMemcpyExp(
    /// [in] Context associated with the device(s) that own the allocations
    /// `pSrc` and `pDst`.
    ur_context_handle_t hContext,
    /// [in] Destination pointer to copy to.
    void *pDst,
    /// [in] Source pointer to copy from.
    const void *pSrc,
    /// [in] Size in bytes to be copied.
    size_t size) try {
  auto pfnContextMemcpyExp =
      ur_lib::getContext()->urDdiTable.USMExp.pfnContextMemcpyExp;
  if (nullptr == pfnContextMemcpyExp)
    return UR_RESULT_ERROR_UNINITIALIZED;

  return pfnContextMemcpyExp(hContext, pDst, pSrc, size);
} catch (...) {
  return exceptionToResult(std::current_exception());
}

///////////////////////////////////////////////////////////////////////////////
/// @brief Import memory into USM
///
/// @details
///     - Import memory into USM
///
/// @returns
///     - ::UR_RESULT_SUCCESS
///     - ::UR_RESULT_ERROR_UNINITIALIZED
///     - ::UR_RESULT_ERROR_DEVICE_LOST
///     - ::UR_RESULT_ERROR_ADAPTER_SPECIFIC
///     - ::UR_RESULT_ERROR_INVALID_NULL_HANDLE
///         + `NULL == hContext`
///     - ::UR_RESULT_ERROR_INVALID_NULL_POINTER
///         + `NULL == pMem`
///     - ::UR_RESULT_ERROR_INVALID_CONTEXT
///     - ::UR_RESULT_ERROR_INVALID_SIZE
ur_result_t UR_APICALL urUSMImportExp(
    /// [in] handle of the context object
    ur_context_handle_t hContext,
    /// [in] pointer to host memory object
    void *pMem,
    /// [in] size in bytes of the host memory object to be imported
    size_t size) try {
  auto pfnImportExp = ur_lib::getContext()->urDdiTable.USMExp.pfnImportExp;
  if (nullptr == pfnImportExp)
    return UR_RESULT_ERROR_UNINITIALIZED;

  return pfnImportExp(hContext, pMem, size);
} catch (...) {
  return exceptionToResult(std::current_exception());
}

///////////////////////////////////////////////////////////////////////////////
/// @brief Release memory from USM
///
/// @details
///     - Release memory from USM
///
/// @returns
///     - ::UR_RESULT_SUCCESS
///     - ::UR_RESULT_ERROR_UNINITIALIZED
///     - ::UR_RESULT_ERROR_DEVICE_LOST
///     - ::UR_RESULT_ERROR_ADAPTER_SPECIFIC
///     - ::UR_RESULT_ERROR_INVALID_NULL_HANDLE
///         + `NULL == hContext`
///     - ::UR_RESULT_ERROR_INVALID_NULL_POINTER
///         + `NULL == pMem`
///     - ::UR_RESULT_ERROR_INVALID_CONTEXT
ur_result_t UR_APICALL urUSMReleaseExp(
    /// [in] handle of the context object
    ur_context_handle_t hContext,
    /// [in] pointer to host memory object
    void *pMem) try {
  auto pfnReleaseExp = ur_lib::getContext()->urDdiTable.USMExp.pfnReleaseExp;
  if (nullptr == pfnReleaseExp)
    return UR_RESULT_ERROR_UNINITIALIZED;

  return pfnReleaseExp(hContext, pMem);
} catch (...) {
  return exceptionToResult(std::current_exception());
}

///////////////////////////////////////////////////////////////////////////////
/// @brief Enable access to peer device memory
///
/// @details
///     - Enables the command device to access and write device memory
///       allocations located on the peer device, provided that a P2P link
///       between the two devices is available.
///     - When Peer Access is successfully enabled, P2P memory accesses are
///       guaranteed to be allowed on the peer device until
///       ::urUsmP2PDisablePeerAccessExp is called.
///     - Note that the function operands may, but aren't guaranteed to, commute
///       for a given adapter: the peer device is not guaranteed to have access
///       to device memory allocations located on the command device.
///     - It is not guaranteed that the commutation relations of the function
///       arguments are identical for peer access and peer copies: For example,
///       for a given adapter the peer device may be able to copy data from the
///       command device, but not access and write the same data on the command
///       device.
///     - Consult the appropriate adapter driver documentation for details of
///       adapter specific behavior and native error codes that may be returned.
///
/// @remarks
///   _Analogues_
///     - **cuCtxEnablePeerAccess**
///
/// @returns
///     - ::UR_RESULT_SUCCESS
///     - ::UR_RESULT_ERROR_UNINITIALIZED
///     - ::UR_RESULT_ERROR_DEVICE_LOST
///     - ::UR_RESULT_ERROR_ADAPTER_SPECIFIC
///     - ::UR_RESULT_ERROR_INVALID_NULL_HANDLE
///         + `NULL == commandDevice`
///         + `NULL == peerDevice`
///     - ::UR_RESULT_SUCCESS
///     - ::UR_RESULT_ERROR_ADAPTER_SPECIFIC
ur_result_t UR_APICALL urUsmP2PEnablePeerAccessExp(
    /// [in] handle of the command device object
    ur_device_handle_t commandDevice,
    /// [in] handle of the peer device object
    ur_device_handle_t peerDevice) try {
  auto pfnEnablePeerAccessExp =
      ur_lib::getContext()->urDdiTable.UsmP2PExp.pfnEnablePeerAccessExp;
  if (nullptr == pfnEnablePeerAccessExp)
    return UR_RESULT_ERROR_UNINITIALIZED;

  return pfnEnablePeerAccessExp(commandDevice, peerDevice);
} catch (...) {
  return exceptionToResult(std::current_exception());
}

///////////////////////////////////////////////////////////////////////////////
/// @brief Disable access to peer device memory
///
/// @details
///     - Disables the ability of the command device to access and write device
///       memory allocations located on the peer device, provided that a P2P
///       link between the two devices was enabled prior to the call.
///     - Note that the function operands may, but aren't guaranteed to, commute
///       for a given adapter. If, prior to the function call, the peer device
///       had access to device memory allocations on the command device, it is
///       not guaranteed to still have such access following the function
///       return.
///     - It is not guaranteed that the commutation relations of the function
///       arguments are identical for peer access and peer copies: For example
///       for a given adapter, if, prior to the call, the peer device had access
///       to device memory allocations on the command device, the peer device
///       may still, following the function call, be able to copy data from the
///       command device, but not access and write the same data on the command
///       device.
///     - Consult the appropriate adapter driver documentation for details of
///       adapter specific behavior and native error codes that may be returned.
///
/// @remarks
///   _Analogues_
///     - **cuCtxDisablePeerAccess**
///
/// @returns
///     - ::UR_RESULT_SUCCESS
///     - ::UR_RESULT_ERROR_UNINITIALIZED
///     - ::UR_RESULT_ERROR_DEVICE_LOST
///     - ::UR_RESULT_ERROR_ADAPTER_SPECIFIC
///     - ::UR_RESULT_ERROR_INVALID_NULL_HANDLE
///         + `NULL == commandDevice`
///         + `NULL == peerDevice`
///     - ::UR_RESULT_SUCCESS
///     - ::UR_RESULT_ERROR_ADAPTER_SPECIFIC
ur_result_t UR_APICALL urUsmP2PDisablePeerAccessExp(
    /// [in] handle of the command device object
    ur_device_handle_t commandDevice,
    /// [in] handle of the peer device object
    ur_device_handle_t peerDevice) try {
  auto pfnDisablePeerAccessExp =
      ur_lib::getContext()->urDdiTable.UsmP2PExp.pfnDisablePeerAccessExp;
  if (nullptr == pfnDisablePeerAccessExp)
    return UR_RESULT_ERROR_UNINITIALIZED;

  return pfnDisablePeerAccessExp(commandDevice, peerDevice);
} catch (...) {
  return exceptionToResult(std::current_exception());
}

///////////////////////////////////////////////////////////////////////////////
/// @brief Disable access to peer device memory
///
/// @details
///     - Queries the peer access capabilities from the command device to the
///       peer device according to the query `propName`.
///
/// @remarks
///   _Analogues_
///     - **cuDeviceGetP2PAttribute**
///
/// @returns
///     - ::UR_RESULT_SUCCESS
///     - ::UR_RESULT_ERROR_UNINITIALIZED
///     - ::UR_RESULT_ERROR_DEVICE_LOST
///     - ::UR_RESULT_ERROR_ADAPTER_SPECIFIC
///     - ::UR_RESULT_ERROR_INVALID_NULL_HANDLE
///         + `NULL == commandDevice`
///         + `NULL == peerDevice`
///     - ::UR_RESULT_ERROR_INVALID_ENUMERATION
///         + `::UR_EXP_PEER_INFO_UR_PEER_ATOMICS_SUPPORT < propName`
///     - ::UR_RESULT_ERROR_UNSUPPORTED_ENUMERATION
///         + If `propName` is not supported by the adapter.
///     - ::UR_RESULT_ERROR_INVALID_SIZE
///         + `propSize == 0 && pPropValue != NULL`
///         + If `propSize` is less than the real number of bytes needed to
///         return the info.
///     - ::UR_RESULT_ERROR_INVALID_NULL_POINTER
///         + `propSize != 0 && pPropValue == NULL`
///         + `pPropValue == NULL && pPropSizeRet == NULL`
///     - ::UR_RESULT_SUCCESS
///     - ::UR_RESULT_ERROR_ADAPTER_SPECIFIC
ur_result_t UR_APICALL urUsmP2PPeerAccessGetInfoExp(
    /// [in] handle of the command device object
    ur_device_handle_t commandDevice,
    /// [in] handle of the peer device object
    ur_device_handle_t peerDevice,
    /// [in] type of the info to retrieve
    ur_exp_peer_info_t propName,
    /// [in] the number of bytes pointed to by pPropValue.
    size_t propSize,
    /// [out][optional][typename(propName, propSize)] array of bytes holding
    /// the info.
    /// If propSize is not equal to or greater than the real number of bytes
    /// needed to return the info
    /// then the ::UR_RESULT_ERROR_INVALID_SIZE error is returned and
    /// pPropValue is not used.
    void *pPropValue,
    /// [out][optional] pointer to the actual size in bytes of the queried
    /// propName.
    size_t *pPropSizeRet) try {
  auto pfnPeerAccessGetInfoExp =
      ur_lib::getContext()->urDdiTable.UsmP2PExp.pfnPeerAccessGetInfoExp;
  if (nullptr == pfnPeerAccessGetInfoExp)
    return UR_RESULT_ERROR_UNINITIALIZED;

  return pfnPeerAccessGetInfoExp(commandDevice, peerDevice, propName, propSize,
                                 pPropValue, pPropSizeRet);
} catch (...) {
  return exceptionToResult(std::current_exception());
}

///////////////////////////////////////////////////////////////////////////////
/// @brief Enqueue a barrier command which waits a list of events to complete
///        before it completes, with optional extended properties
///
/// @details
///     - If the event list is empty, it waits for all previously enqueued
///       commands to complete.
///     - It blocks command execution - any following commands enqueued after it
///       do not execute until it completes.
///     - It returns an event which can be waited on.
///
/// @remarks
///   _Analogues_
///     - **clEnqueueBarrierWithWaitList**
///
/// @returns
///     - ::UR_RESULT_SUCCESS
///     - ::UR_RESULT_ERROR_UNINITIALIZED
///     - ::UR_RESULT_ERROR_DEVICE_LOST
///     - ::UR_RESULT_ERROR_ADAPTER_SPECIFIC
///     - ::UR_RESULT_ERROR_INVALID_NULL_HANDLE
///         + `NULL == hQueue`
///     - ::UR_RESULT_ERROR_INVALID_ENUMERATION
///         + `NULL != pProperties && ::UR_EXP_ENQUEUE_EXT_FLAGS_MASK &
///         pProperties->flags`
///     - ::UR_RESULT_ERROR_INVALID_QUEUE
///     - ::UR_RESULT_ERROR_INVALID_EVENT
///     - ::UR_RESULT_ERROR_INVALID_EVENT_WAIT_LIST
///         + `phEventWaitList == NULL && numEventsInWaitList > 0`
///         + `phEventWaitList != NULL && numEventsInWaitList == 0`
///         + If event objects in phEventWaitList are not valid events.
///     - ::UR_RESULT_ERROR_IN_EVENT_LIST_EXEC_STATUS
///         + An event in `phEventWaitList` has ::UR_EVENT_STATUS_ERROR.
///     - ::UR_RESULT_ERROR_INVALID_VALUE
///     - ::UR_RESULT_ERROR_OUT_OF_HOST_MEMORY
///     - ::UR_RESULT_ERROR_OUT_OF_RESOURCES
ur_result_t UR_APICALL urEnqueueEventsWaitWithBarrierExt(
    /// [in] handle of the queue object
    ur_queue_handle_t hQueue,
    /// [in][optional] pointer to the extended enqueue properties
    const ur_exp_enqueue_ext_properties_t *pProperties,
    /// [in] size of the event wait list
    uint32_t numEventsInWaitList,
    /// [in][optional][range(0, numEventsInWaitList)] pointer to a list of
    /// events that must be complete before this command can be executed.
    /// If nullptr, the numEventsInWaitList must be 0, indicating that all
    /// previously enqueued commands
    /// must be complete.
    const ur_event_handle_t *phEventWaitList,
    /// [out][optional][alloc] return an event object that identifies this
    /// particular command instance. If phEventWaitList and phEvent are not
    /// NULL, phEvent must not refer to an element of the phEventWaitList array.
    ur_event_handle_t *phEvent) try {
  auto pfnEventsWaitWithBarrierExt =
      ur_lib::getContext()->urDdiTable.Enqueue.pfnEventsWaitWithBarrierExt;
  if (nullptr == pfnEventsWaitWithBarrierExt)
    return UR_RESULT_ERROR_UNINITIALIZED;

  return pfnEventsWaitWithBarrierExt(hQueue, pProperties, numEventsInWaitList,
                                     phEventWaitList, phEvent);
} catch (...) {
  return exceptionToResult(std::current_exception());
}

///////////////////////////////////////////////////////////////////////////////
/// @brief Immediately enqueue work through a native backend API
///
/// @returns
///     - ::UR_RESULT_SUCCESS
///     - ::UR_RESULT_ERROR_UNINITIALIZED
///     - ::UR_RESULT_ERROR_DEVICE_LOST
///     - ::UR_RESULT_ERROR_ADAPTER_SPECIFIC
///     - ::UR_RESULT_ERROR_INVALID_NULL_HANDLE
///         + `NULL == hQueue`
///     - ::UR_RESULT_ERROR_INVALID_NULL_POINTER
///         + `NULL == pfnNativeEnqueue`
///     - ::UR_RESULT_ERROR_INVALID_ENUMERATION
///         + `NULL != pProperties && ::UR_EXP_ENQUEUE_NATIVE_COMMAND_FLAGS_MASK
///         & pProperties->flags`
///     - ::UR_RESULT_ERROR_INVALID_EVENT_WAIT_LIST
ur_result_t UR_APICALL urEnqueueNativeCommandExp(
    /// [in] handle of the queue object
    ur_queue_handle_t hQueue,
    /// [in] function calling the native underlying API, to be executed
    /// immediately.
    ur_exp_enqueue_native_command_function_t pfnNativeEnqueue,
    /// [in][optional] data used by pfnNativeEnqueue
    void *data,
    /// [in] size of the mem list
    uint32_t numMemsInMemList,
    /// [in][optional][range(0, numMemsInMemList)] mems that are used within
    /// pfnNativeEnqueue using ::urMemGetNativeHandle.
    /// If nullptr, the numMemsInMemList must be 0, indicating that no mems
    /// are accessed with ::urMemGetNativeHandle within pfnNativeEnqueue.
    const ur_mem_handle_t *phMemList,
    /// [in][optional] pointer to the native enqueue properties
    const ur_exp_enqueue_native_command_properties_t *pProperties,
    /// [in] size of the event wait list
    uint32_t numEventsInWaitList,
    /// [in][optional][range(0, numEventsInWaitList)] pointer to a list of
    /// events that must be complete before the kernel execution.
    /// If nullptr, the numEventsInWaitList must be 0, indicating no wait
    /// events.
    const ur_event_handle_t *phEventWaitList,
    /// [out][optional][alloc] return an event object that identifies the work
    /// that has
    /// been enqueued in nativeEnqueueFunc. If phEventWaitList and phEvent are
    /// not NULL, phEvent must not refer to an element of the phEventWaitList
    /// array.
    ur_event_handle_t *phEvent) try {
  auto pfnNativeCommandExp =
      ur_lib::getContext()->urDdiTable.EnqueueExp.pfnNativeCommandExp;
  if (nullptr == pfnNativeCommandExp)
    return UR_RESULT_ERROR_UNINITIALIZED;

  return pfnNativeCommandExp(hQueue, pfnNativeEnqueue, data, numMemsInMemList,
                             phMemList, pProperties, numEventsInWaitList,
                             phEventWaitList, phEvent);
} catch (...) {
  return exceptionToResult(std::current_exception());
}

} // extern "C"<|MERGE_RESOLUTION|>--- conflicted
+++ resolved
@@ -9965,7 +9965,30 @@
 }
 
 ///////////////////////////////////////////////////////////////////////////////
-<<<<<<< HEAD
+/// @brief Synchronizes with all queues on the device.
+///
+/// @returns
+///     - ::UR_RESULT_SUCCESS
+///     - ::UR_RESULT_ERROR_UNINITIALIZED
+///     - ::UR_RESULT_ERROR_DEVICE_LOST
+///     - ::UR_RESULT_ERROR_ADAPTER_SPECIFIC
+///     - ::UR_RESULT_ERROR_INVALID_NULL_HANDLE
+///         + `NULL == hDevice`
+///         + `hDevice == nullptr`
+///     - ::UR_RESULT_ERROR_INVALID_DEVICE
+ur_result_t UR_APICALL urDeviceWaitExp(
+    /// [in] handle of the device instance.
+    ur_device_handle_t hDevice) try {
+  auto pfnWaitExp = ur_lib::getContext()->urDdiTable.DeviceExp.pfnWaitExp;
+  if (nullptr == pfnWaitExp)
+    return UR_RESULT_ERROR_UNINITIALIZED;
+
+  return pfnWaitExp(hDevice);
+} catch (...) {
+  return exceptionToResult(std::current_exception());
+}
+
+///////////////////////////////////////////////////////////////////////////////
 /// @brief Creates dynamic links between exported and imported symbols in one or
 ///        more programs.
 ///
@@ -9974,17 +9997,13 @@
 ///     - Following a successful call to this entry point the programs in
 ///       `phPrograms` will have all external symbols resolved and kernels
 ///       inside these programs would be ready for use.
-=======
-/// @brief Synchronizes with all queues on the device.
->>>>>>> 25d2e789
-///
-/// @returns
-///     - ::UR_RESULT_SUCCESS
-///     - ::UR_RESULT_ERROR_UNINITIALIZED
-///     - ::UR_RESULT_ERROR_DEVICE_LOST
-///     - ::UR_RESULT_ERROR_ADAPTER_SPECIFIC
-///     - ::UR_RESULT_ERROR_INVALID_NULL_HANDLE
-<<<<<<< HEAD
+///
+/// @returns
+///     - ::UR_RESULT_SUCCESS
+///     - ::UR_RESULT_ERROR_UNINITIALIZED
+///     - ::UR_RESULT_ERROR_DEVICE_LOST
+///     - ::UR_RESULT_ERROR_ADAPTER_SPECIFIC
+///     - ::UR_RESULT_ERROR_INVALID_NULL_HANDLE
 ///         + `NULL == hContext`
 ///     - ::UR_RESULT_ERROR_INVALID_NULL_POINTER
 ///         + `NULL == phPrograms`
@@ -10010,19 +10029,6 @@
     return UR_RESULT_ERROR_UNINITIALIZED;
 
   return pfnDynamicLinkExp(hContext, count, phPrograms);
-=======
-///         + `NULL == hDevice`
-///         + `hDevice == nullptr`
-///     - ::UR_RESULT_ERROR_INVALID_DEVICE
-ur_result_t UR_APICALL urDeviceWaitExp(
-    /// [in] handle of the device instance.
-    ur_device_handle_t hDevice) try {
-  auto pfnWaitExp = ur_lib::getContext()->urDdiTable.DeviceExp.pfnWaitExp;
-  if (nullptr == pfnWaitExp)
-    return UR_RESULT_ERROR_UNINITIALIZED;
-
-  return pfnWaitExp(hDevice);
->>>>>>> 25d2e789
 } catch (...) {
   return exceptionToResult(std::current_exception());
 }
