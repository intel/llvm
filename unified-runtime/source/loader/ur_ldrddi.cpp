--- conflicted
+++ resolved
@@ -4012,26 +4012,9 @@
   if (nullptr == pfnSampledImageCreateExp)
     return UR_RESULT_ERROR_UNINITIALIZED;
 
-<<<<<<< HEAD
-  // convert loader handle to platform handle
-  hContext = reinterpret_cast<ur_context_object_t *>(hContext)->handle;
-
-  // convert loader handle to platform handle
-  hDevice = reinterpret_cast<ur_device_object_t *>(hDevice)->handle;
-
-  // forward to device-platform
-  result = pfnSampledImageCreateExp(hContext, hDevice, hImageMem, pImageFormat,
-                                    pImageDesc, pSamplerDesc, phImage);
-
-  if (UR_RESULT_SUCCESS != result)
-    return result;
-
-  return result;
-=======
   // forward to device-platform
   return pfnSampledImageCreateExp(hContext, hDevice, hImageMem, pImageFormat,
-                                  pImageDesc, hSampler, phImage);
->>>>>>> 79f28f60
+                                  pImageDesc, pSamplerDesc, phImage);
 }
 
 ///////////////////////////////////////////////////////////////////////////////
