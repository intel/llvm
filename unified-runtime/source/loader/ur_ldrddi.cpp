--- conflicted
+++ resolved
@@ -1561,36 +1561,14 @@
     /// [in][optional] pointer to build options null-terminated string.
     const char *pOptions) {
 
-  auto *dditable = *reinterpret_cast<ur_dditable_t **>(hContext);
-
-<<<<<<< HEAD
-  // extract platform's function pointer table
-  auto dditable = reinterpret_cast<ur_program_object_t *>(hProgram)->dditable;
-  auto pfnBuild = dditable->ur.Program.pfnBuild;
-  if (nullptr == pfnBuild)
-    return UR_RESULT_ERROR_UNINITIALIZED;
-
-  // convert loader handle to platform handle
-  hProgram = reinterpret_cast<ur_program_object_t *>(hProgram)->handle;
-
-  // convert loader handles to platform handles
-  auto phDevicesLocal = std::vector<ur_device_handle_t>(numDevices);
-  for (size_t i = 0; i < numDevices; ++i)
-    phDevicesLocal[i] =
-        reinterpret_cast<ur_device_object_t *>(phDevices[i])->handle;
-
-  // forward to device-platform
-  result = pfnBuild(hProgram, numDevices, phDevicesLocal.data(), pOptions);
-
-  return result;
-=======
+  auto *dditable = *reinterpret_cast<ur_dditable_t **>(hProgram);
+
   auto *pfnBuild = dditable->Program.pfnBuild;
   if (nullptr == pfnBuild)
     return UR_RESULT_ERROR_UNINITIALIZED;
 
   // forward to device-platform
-  return pfnBuild(hContext, hProgram, pOptions);
->>>>>>> ec26b925
+  return pfnBuild(hProgram, numDevices, phDevices, pOptions);
 }
 
 ///////////////////////////////////////////////////////////////////////////////
@@ -1605,36 +1583,14 @@
     /// [in][optional] pointer to build options null-terminated string.
     const char *pOptions) {
 
-  auto *dditable = *reinterpret_cast<ur_dditable_t **>(hContext);
-
-<<<<<<< HEAD
-  // extract platform's function pointer table
-  auto dditable = reinterpret_cast<ur_program_object_t *>(hProgram)->dditable;
-  auto pfnCompile = dditable->ur.Program.pfnCompile;
-  if (nullptr == pfnCompile)
-    return UR_RESULT_ERROR_UNINITIALIZED;
-
-  // convert loader handle to platform handle
-  hProgram = reinterpret_cast<ur_program_object_t *>(hProgram)->handle;
-
-  // convert loader handles to platform handles
-  auto phDevicesLocal = std::vector<ur_device_handle_t>(numDevices);
-  for (size_t i = 0; i < numDevices; ++i)
-    phDevicesLocal[i] =
-        reinterpret_cast<ur_device_object_t *>(phDevices[i])->handle;
-
-  // forward to device-platform
-  result = pfnCompile(hProgram, numDevices, phDevicesLocal.data(), pOptions);
-
-  return result;
-=======
+  auto *dditable = *reinterpret_cast<ur_dditable_t **>(hProgram);
+
   auto *pfnCompile = dditable->Program.pfnCompile;
   if (nullptr == pfnCompile)
     return UR_RESULT_ERROR_UNINITIALIZED;
 
   // forward to device-platform
-  return pfnCompile(hContext, hProgram, pOptions);
->>>>>>> ec26b925
+  return pfnCompile(hProgram, numDevices, phDevices, pOptions);
 }
 
 ///////////////////////////////////////////////////////////////////////////////
@@ -1663,41 +1619,9 @@
   if (nullptr == pfnLink)
     return UR_RESULT_ERROR_UNINITIALIZED;
 
-<<<<<<< HEAD
-  // convert loader handle to platform handle
-  hContext = reinterpret_cast<ur_context_object_t *>(hContext)->handle;
-
-  // convert loader handles to platform handles
-  auto phDevicesLocal = std::vector<ur_device_handle_t>(numDevices);
-  for (size_t i = 0; i < numDevices; ++i)
-    phDevicesLocal[i] =
-        reinterpret_cast<ur_device_object_t *>(phDevices[i])->handle;
-
-  // convert loader handles to platform handles
-  auto phProgramsLocal = std::vector<ur_program_handle_t>(count);
-  for (size_t i = 0; i < count; ++i)
-    phProgramsLocal[i] =
-        reinterpret_cast<ur_program_object_t *>(phPrograms[i])->handle;
-
-  // forward to device-platform
-  result = pfnLink(hContext, numDevices, phDevicesLocal.data(), count,
-                   phProgramsLocal.data(), pOptions, phProgram);
-
-  try {
-    // convert platform handle to loader handle
-    if (nullptr != phProgram)
-      *phProgram = reinterpret_cast<ur_program_handle_t>(
-          context->factories.ur_program_factory.getInstance(*phProgram,
-                                                            dditable));
-  } catch (std::bad_alloc &) {
-    result = UR_RESULT_ERROR_OUT_OF_HOST_MEMORY;
-  }
-
-  return result;
-=======
-  // forward to device-platform
-  return pfnLink(hContext, count, phPrograms, pOptions, phProgram);
->>>>>>> ec26b925
+  // forward to device-platform
+  return pfnLink(hContext, numDevices, phDevices, count, phPrograms, pOptions,
+                 phProgram);
 }
 
 ///////////////////////////////////////////////////////////////////////////////
@@ -5535,83 +5459,6 @@
 }
 
 ///////////////////////////////////////////////////////////////////////////////
-<<<<<<< HEAD
-=======
-/// @brief Intercept function for urProgramBuildExp
-__urdlllocal ur_result_t UR_APICALL urProgramBuildExp(
-    /// [in] Handle of the program to build.
-    ur_program_handle_t hProgram,
-    /// [in] number of devices
-    uint32_t numDevices,
-    /// [in][range(0, numDevices)] pointer to array of device handles
-    ur_device_handle_t *phDevices,
-    /// [in][optional] pointer to build options null-terminated string.
-    const char *pOptions) {
-
-  auto *dditable = *reinterpret_cast<ur_dditable_t **>(hProgram);
-
-  auto *pfnBuildExp = dditable->ProgramExp.pfnBuildExp;
-  if (nullptr == pfnBuildExp)
-    return UR_RESULT_ERROR_UNINITIALIZED;
-
-  // forward to device-platform
-  return pfnBuildExp(hProgram, numDevices, phDevices, pOptions);
-}
-
-///////////////////////////////////////////////////////////////////////////////
-/// @brief Intercept function for urProgramCompileExp
-__urdlllocal ur_result_t UR_APICALL urProgramCompileExp(
-    /// [in][out] handle of the program to compile.
-    ur_program_handle_t hProgram,
-    /// [in] number of devices
-    uint32_t numDevices,
-    /// [in][range(0, numDevices)] pointer to array of device handles
-    ur_device_handle_t *phDevices,
-    /// [in][optional] pointer to build options null-terminated string.
-    const char *pOptions) {
-
-  auto *dditable = *reinterpret_cast<ur_dditable_t **>(hProgram);
-
-  auto *pfnCompileExp = dditable->ProgramExp.pfnCompileExp;
-  if (nullptr == pfnCompileExp)
-    return UR_RESULT_ERROR_UNINITIALIZED;
-
-  // forward to device-platform
-  return pfnCompileExp(hProgram, numDevices, phDevices, pOptions);
-}
-
-///////////////////////////////////////////////////////////////////////////////
-/// @brief Intercept function for urProgramLinkExp
-__urdlllocal ur_result_t UR_APICALL urProgramLinkExp(
-    /// [in] handle of the context instance.
-    ur_context_handle_t hContext,
-    /// [in] number of devices
-    uint32_t numDevices,
-    /// [in][range(0, numDevices)] pointer to array of device handles
-    ur_device_handle_t *phDevices,
-    /// [in] number of program handles in `phPrograms`.
-    uint32_t count,
-    /// [in][range(0, count)] pointer to array of program handles.
-    const ur_program_handle_t *phPrograms,
-    /// [in][optional] pointer to linker options null-terminated string.
-    const char *pOptions,
-    /// [out][alloc] pointer to handle of program object created.
-    ur_program_handle_t *phProgram) {
-  if (nullptr != phProgram) {
-    *phProgram = nullptr;
-  }
-  auto *dditable = *reinterpret_cast<ur_dditable_t **>(hContext);
-
-  auto *pfnLinkExp = dditable->ProgramExp.pfnLinkExp;
-  if (nullptr == pfnLinkExp)
-    return UR_RESULT_ERROR_UNINITIALIZED;
-
-  // forward to device-platform
-  return pfnLinkExp(hContext, numDevices, phDevices, count, phPrograms,
-                    pOptions, phProgram);
-}
-
-///////////////////////////////////////////////////////////////////////////////
 /// @brief Intercept function for urUSMContextMemcpyExp
 __urdlllocal ur_result_t UR_APICALL urUSMContextMemcpyExp(
     /// [in] Context associated with the device(s) that own the allocations
@@ -5635,7 +5482,6 @@
 }
 
 ///////////////////////////////////////////////////////////////////////////////
->>>>>>> ec26b925
 /// @brief Intercept function for urUSMImportExp
 __urdlllocal ur_result_t UR_APICALL urUSMImportExp(
     /// [in] handle of the context object
@@ -6650,64 +6496,6 @@
 }
 
 ///////////////////////////////////////////////////////////////////////////////
-<<<<<<< HEAD
-=======
-/// @brief Exported function for filling application's ProgramExp table
-///        with current process' addresses
-///
-/// @returns
-///     - ::UR_RESULT_SUCCESS
-///     - ::UR_RESULT_ERROR_UNINITIALIZED
-///     - ::UR_RESULT_ERROR_INVALID_NULL_POINTER
-///     - ::UR_RESULT_ERROR_UNSUPPORTED_VERSION
-UR_DLLEXPORT ur_result_t UR_APICALL urGetProgramExpProcAddrTable(
-    /// [in] API version requested
-    ur_api_version_t version,
-    /// [in,out] pointer to table of DDI function pointers
-    ur_program_exp_dditable_t *pDdiTable) {
-  if (nullptr == pDdiTable)
-    return UR_RESULT_ERROR_INVALID_NULL_POINTER;
-
-  if (ur_loader::getContext()->version < version)
-    return UR_RESULT_ERROR_UNSUPPORTED_VERSION;
-
-  ur_result_t result = UR_RESULT_SUCCESS;
-
-  // Load the device-platform DDI tables
-  for (auto &platform : ur_loader::getContext()->platforms) {
-    // statically linked adapter inside of the loader
-    if (platform.handle == nullptr)
-      continue;
-
-    if (platform.initStatus != UR_RESULT_SUCCESS)
-      continue;
-    auto getTable = reinterpret_cast<ur_pfnGetProgramExpProcAddrTable_t>(
-        ur_loader::LibLoader::getFunctionPtr(platform.handle.get(),
-                                             "urGetProgramExpProcAddrTable"));
-    if (!getTable)
-      continue;
-    platform.initStatus = getTable(version, &platform.dditable.ProgramExp);
-  }
-
-  if (UR_RESULT_SUCCESS == result) {
-    if (ur_loader::getContext()->platforms.size() != 1 ||
-        ur_loader::getContext()->forceIntercept) {
-      // return pointers to loader's DDIs
-      pDdiTable->pfnBuildExp = ur_loader::urProgramBuildExp;
-      pDdiTable->pfnCompileExp = ur_loader::urProgramCompileExp;
-      pDdiTable->pfnLinkExp = ur_loader::urProgramLinkExp;
-    } else {
-      // return pointers directly to platform's DDIs
-      *pDdiTable =
-          ur_loader::getContext()->platforms.front().dditable.ProgramExp;
-    }
-  }
-
-  return result;
-}
-
-///////////////////////////////////////////////////////////////////////////////
->>>>>>> ec26b925
 /// @brief Exported function for filling application's Queue table
 ///        with current process' addresses
 ///
