/*
 *
 * Copyright (C) 2024 Intel Corporation
 *
 * Part of the Unified-Runtime Project, under the Apache License v2.0 with LLVM
 * Exceptions. See LICENSE.TXT
 *
 * SPDX-License-Identifier: Apache-2.0 WITH LLVM-exception
 *
 * @file ur_lib.cpp
 *
 */

// avoids windows.h from defining macros for min and max
// which avoids playing havoc with std::min and std::max
// (not quite sure why windows.h is being included here)
#ifndef NOMINMAX
#define NOMINMAX
#include "ur_api.h"
#include "ur_ldrddi.hpp"
#endif // !NOMINMAX

#include "logger/ur_logger.hpp"
#include "ur_lib.hpp"
#include "ur_loader.hpp"

#include <cstring> // for std::memcpy
#include <regex>
#include <stdlib.h>

namespace ur_lib {
///////////////////////////////////////////////////////////////////////////////
context_t *getContext() { return context_t::get_direct(); }

///////////////////////////////////////////////////////////////////////////////
context_t::context_t() { parseEnvEnabledLayers(); }

///////////////////////////////////////////////////////////////////////////////
context_t::~context_t() {}

void context_t::parseEnvEnabledLayers() {
  auto maybeEnableEnvVarMap = getenv_to_map("UR_ENABLE_LAYERS", false);
  if (!maybeEnableEnvVarMap.has_value()) {
    return;
  }
  auto enableEnvVarMap = maybeEnableEnvVarMap.value();

  for (auto &key : enableEnvVarMap) {
    enabledLayerNames.insert(key.first);
  }
}

void context_t::initLayers() {
  for (auto &[layer, _] : layers) {
    layer->init(&urDdiTable, enabledLayerNames, codelocData);
  }
}

void context_t::tearDownLayers() const {
  for (auto it = layers.rbegin(); it != layers.rend(); ++it) {
    auto [layer, destroy] = *it;
    layer->tearDown();
    destroy();
  }
}

//////////////////////////////////////////////////////////////////////////
__urdlllocal ur_result_t context_t::Init(
    ur_device_init_flags_t, ur_loader_config_handle_t hLoaderConfig) {
  if (hLoaderConfig && hLoaderConfig->enableMock) {
    // This clears default known adapters and replaces them with the mock
    // adapter.
    ur_loader::getContext()->adapter_registry.enableMock();
  }

  ur_result_t result;
  const char *logger_name = "loader";
  logger::init(logger_name);
  UR_LOG(DEBUG, "Logger {} initialized successfully!", logger_name);

  result = ur_loader::getContext()->init();

  if (UR_RESULT_SUCCESS == result) {
    result = ddiInit();
  }

  if (hLoaderConfig) {
    codelocData = hLoaderConfig->codelocData;
    enabledLayerNames.merge(hLoaderConfig->getEnabledLayerNames());
  }

  if (!enabledLayerNames.empty()) {
    initLayers();
  }

  return result;
}

ur_result_t urLoaderConfigCreate(ur_loader_config_handle_t *phLoaderConfig) {
  if (!phLoaderConfig) {
    return UR_RESULT_ERROR_INVALID_NULL_POINTER;
  }
  *phLoaderConfig = new ur_loader_config_handle_t_;
  return UR_RESULT_SUCCESS;
}

ur_result_t urLoaderConfigRetain(ur_loader_config_handle_t hLoaderConfig) {
  if (!hLoaderConfig) {
    return UR_RESULT_ERROR_INVALID_NULL_HANDLE;
  }
  hLoaderConfig->incrementReferenceCount();
  return UR_RESULT_SUCCESS;
}

ur_result_t urLoaderConfigRelease(ur_loader_config_handle_t hLoaderConfig) {
  if (!hLoaderConfig) {
    return UR_RESULT_ERROR_INVALID_NULL_HANDLE;
  }
  if (hLoaderConfig->decrementReferenceCount() == 0) {
    delete hLoaderConfig;
  }
  return UR_RESULT_SUCCESS;
}

ur_result_t urLoaderConfigGetInfo(ur_loader_config_handle_t hLoaderConfig,
                                  ur_loader_config_info_t propName,
                                  size_t propSize, void *pPropValue,
                                  size_t *pPropSizeRet) {
  if (!hLoaderConfig) {
    return UR_RESULT_ERROR_INVALID_NULL_HANDLE;
  }

  if (!pPropValue && !pPropSizeRet) {
    return UR_RESULT_ERROR_INVALID_NULL_POINTER;
  }

  auto availableLayers = ur_lib::context_t::availableLayers();

  switch (propName) {
  case UR_LOADER_CONFIG_INFO_AVAILABLE_LAYERS: {
    if (pPropSizeRet) {
      *pPropSizeRet = availableLayers.size() + 1;
    }
    if (pPropValue) {
      char *outString = static_cast<char *>(pPropValue);
      if (propSize != availableLayers.size() + 1) {
        return UR_RESULT_ERROR_INVALID_SIZE;
      }
      std::memcpy(outString, availableLayers.data(), propSize - 1);
      outString[propSize - 1] = '\0';
    }
    break;
  }
  case UR_LOADER_CONFIG_INFO_REFERENCE_COUNT: {
    auto refCount = hLoaderConfig->getReferenceCount();
    auto truePropSize = sizeof(refCount);
    if (pPropSizeRet) {
      *pPropSizeRet = truePropSize;
    }
    if (pPropValue) {
      if (propSize != truePropSize) {
        return UR_RESULT_ERROR_INVALID_SIZE;
      }
      std::memcpy(pPropValue, &refCount, truePropSize);
    }
    break;
  }
  default:
    return UR_RESULT_ERROR_INVALID_ENUMERATION;
  }
  return UR_RESULT_SUCCESS;
}

ur_result_t urLoaderConfigEnableLayer(ur_loader_config_handle_t hLoaderConfig,
                                      const char *pLayerName) {
  if (!hLoaderConfig) {
    return UR_RESULT_ERROR_INVALID_NULL_HANDLE;
  }
  if (!pLayerName) {
    return UR_RESULT_ERROR_INVALID_NULL_POINTER;
  }

  auto availableLayers = ur_lib::context_t::availableLayers();
  if (availableLayers.find(pLayerName) == std::string::npos) {
    return UR_RESULT_ERROR_LAYER_NOT_PRESENT;
  }

  hLoaderConfig->enabledLayers.insert(pLayerName);
  return UR_RESULT_SUCCESS;
}

ur_result_t UR_APICALL urLoaderInit(ur_device_init_flags_t device_flags,
                                    ur_loader_config_handle_t hLoaderConfig) {
  if (UR_DEVICE_INIT_FLAGS_MASK & device_flags) {
    return UR_RESULT_ERROR_INVALID_ENUMERATION;
  }

  auto context = ur_lib::context_t::get();

  ur_result_t result = UR_RESULT_SUCCESS;
  std::call_once(context->initOnce,
                 [&result, context, device_flags, hLoaderConfig]() {
                   result = context->Init(device_flags, hLoaderConfig);
                 });

  return result;
}

ur_result_t urLoaderTearDown() {
  int ret = ur_lib::context_t::release([](context_t *context) {
    context->tearDownLayers();
    ur_loader::context_t::forceDelete();
    delete context;
  });

  ur_result_t result =
      ret == 0 ? UR_RESULT_SUCCESS : UR_RESULT_ERROR_UNINITIALIZED;
  UR_LOG(INFO, "---> urLoaderTearDown() -> {}", result);
  return result;
}

ur_result_t
urLoaderConfigSetCodeLocationCallback(ur_loader_config_handle_t hLoaderConfig,
                                      ur_code_location_callback_t pfnCodeloc,
                                      void *pUserData) {
  if (!hLoaderConfig) {
    return UR_RESULT_ERROR_INVALID_NULL_HANDLE;
  }
  if (!pfnCodeloc) {
    return UR_RESULT_ERROR_INVALID_NULL_POINTER;
  }

  hLoaderConfig->codelocData.codelocCb = pfnCodeloc;
  hLoaderConfig->codelocData.codelocUserdata = pUserData;

  return UR_RESULT_SUCCESS;
}

ur_result_t
urLoaderConfigSetMockingEnabled(ur_loader_config_handle_t hLoaderConfig,
                                ur_bool_t enable) {
  if (!hLoaderConfig) {
    return UR_RESULT_ERROR_INVALID_NULL_HANDLE;
  }
  hLoaderConfig->enableMock = enable;
  return UR_RESULT_SUCCESS;
}

ur_result_t urDeviceGetSelected(ur_platform_handle_t hPlatform,
                                ur_device_type_t DeviceType,
                                uint32_t NumEntries,
                                ur_device_handle_t *phDevices,
                                uint32_t *pNumDevices) {
  constexpr std::pair<const ur_platform_backend_t, const char *> adapters[6] = {
      {UR_PLATFORM_BACKEND_UNKNOWN, "*"},
      {UR_PLATFORM_BACKEND_LEVEL_ZERO, "level_zero"},
      {UR_PLATFORM_BACKEND_OPENCL, "opencl"},
      {UR_PLATFORM_BACKEND_CUDA, "cuda"},
      {UR_PLATFORM_BACKEND_HIP, "hip"},
      {UR_PLATFORM_BACKEND_NATIVE_CPU, "native_cpu"}};

  if (!hPlatform) {
    return UR_RESULT_ERROR_INVALID_NULL_HANDLE;
  }
  if (NumEntries > 0 && !phDevices) {
    return UR_RESULT_ERROR_INVALID_NULL_POINTER;
  }
  // pNumDevices is the actual number of device handles added to phDevices by
  // this function
  if (NumEntries == 0 && !pNumDevices) {
    return UR_RESULT_ERROR_INVALID_SIZE;
  }

  switch (DeviceType) {
  case UR_DEVICE_TYPE_ALL:
  case UR_DEVICE_TYPE_GPU:
  case UR_DEVICE_TYPE_DEFAULT:
  case UR_DEVICE_TYPE_CPU:
  case UR_DEVICE_TYPE_FPGA:
  case UR_DEVICE_TYPE_MCA:
    break;
  default:
    return UR_RESULT_ERROR_INVALID_ENUMERATION;
    // urPrint("Unknown device type");
    break;
  }
  // plan:
  // 0. basic validation of argument values (see code above)
  // 1. conversion of argument values into useful data items
  // 2. retrieval and parsing of environment variable string
  // 3. conversion of term map to accept and discard filters
  // 4. inserting a default "*:*" accept filter, if required
  // 5. symbolic consolidation of accept and discard filters
  // 6. querying the platform handles for all 'root' devices
  // 7. partioning via platform root devices into subdevices
  // 8. partioning via platform subdevices into subsubdevices
  // 9. short-listing devices to accept using accept filters
  // A. de-listing devices to discard using discard filters

  // possible symbolic short-circuit special cases exist:
  // * if there are no terms,     select all   root devices
  // * if any discard is "*",     select no    root devices
  // * if any discard is "*.*",   select no     sub-devices
  // * if any discard is "*.*.*", select no sub-sub-devices
  // *
  //
  // detail for step 5 of above plan:
  // * combine all accept filters into a single accept list
  // * combine all discard filters into single discard list
  // then invert it to make the initial/default accept list
  // (needs knowledge of the valid range from the platform)
  // "!level_zero:1,2" -> "level_zero:0,3,...,max"
  // * finally subtract the discard set from the accept set

  // accept  "2,*" != "*,2"
  // because "2,*" == "2,0,1,3"
  // whereas "*,2" == "0,1,2,3"
  // however
  // discard "2,*" == "*,2"

  // The std::map is sorted by its key, so this method of parsing the ODS env
  // var alters the ordering of the terms, which makes it impossible to check
  // whether all discard terms appear after all accept terms and to preserve the
  // ordering of backends as specified in the ODS string. However, for
  // single-platform requests, we are only interested in exactly one backend,
  // and we know that discard filter terms always override accept filter terms,
  // so the ordering of terms can be safely ignored -- in the special case where
  // the whole ODS string contains at most one accept term, and at most one
  // discard term, for that backend.
  // (If we wished to preserve the ordering of terms, we could replace
  // `std::map` with `std::queue<std::pair<key_type_t, value_type_t>>` or
  // something similar.)
<<<<<<< HEAD
  auto maybeEnvVarMap =
      getenv_to_map("ONEAPI_DEVICE_SELECTOR", /* reject_empty= */ false,
                    /* allow_duplicate= */ false, /* lower= */ true);
  UR_LOG(DEBUG, "getenv_to_map parsed env var and {} a map",
         (maybeEnvVarMap.has_value() ? "produced" : "failed to produce"));
=======
  std::optional<EnvVarMap> maybeEnvVarMap{};
  try {
    maybeEnvVarMap =
        getenv_to_map("ONEAPI_DEVICE_SELECTOR", /* reject_empty= */ false,
                      /* allow_duplicate= */ false, /* lower= */ true);
  } catch (...) {
    logger::error("ERROR: could not parse ONEAPI_DEVICE_SELECTOR string");
    return UR_RESULT_ERROR_INVALID_VALUE;
  }
  logger::debug(
      "getenv_to_map parsed env var and {} a map",
      (maybeEnvVarMap.has_value() ? "produced" : "failed to produce"));
>>>>>>> f21034e8

  // if the ODS env var is not set at all, then pretend it was set to the
  // default
  using EnvVarMap = std::map<std::string, std::vector<std::string>>;
  EnvVarMap mapODS = maybeEnvVarMap.has_value() ? maybeEnvVarMap.value()
                                                : EnvVarMap{{"*", {"*"}}};

  // the full BNF grammar can be found here:
  // https://github.com/intel/llvm/blob/sycl/sycl/doc/EnvironmentVariables.md#oneapi_device_selector

  // discardFilter = "!acceptFilter"
  //  acceptFilter = "backend:filterStrings"
  // filterStrings = "filterString[,filterString[,...]]"
  //  filterString = "root[.sub[.subsub]]"
  //          root = "*|int|cpu|gpu|fpga"
  //           sub = "*|int"
  //        subsub = "*|int"

  // validation regex for filterString (not used in this code)
  std::regex validation_pattern(
      "^("
      "\\*" // C++ escape for \, regex escape for literal '*'
      "|"
      "cpu" // ensure case-insenitive, when using
      "|"
      "gpu" // ensure case-insenitive, when using
      "|"
      "fpga" // ensure case-insenitive, when using
      "|"
      "[[:digit:]]+" // '<num>'
      "|"
      "[[:digit:]]+\\.[[:digit:]]+" // '<num>.<num>'
      "|"
      "[[:digit:]]+\\.\\*" // '<num>.*.*'
      "|"
      "\\*\\.\\*" // C++ and regex escapes, literal '*.*'
      "|"
      "[[:digit:]]+\\.[[:digit:]]+\\.[[:digit:]]+" // '<num>.<num>.<num>'
      "|"
      "[[:digit:]]+\\.[[:digit:]]+\\.\\*" // '<num>.<num>.*'
      "|"
      "[[:digit:]]+\\.\\*\\.\\*" // '<num>.*.*'
      "|"
      "\\*\\.\\*\\.\\*" // C++ and regex escapes, literal '*.*.*'
      ")$",
      std::regex_constants::icase);

  ur_platform_backend_t platformBackend;
  if (UR_RESULT_SUCCESS !=
      urPlatformGetInfo(hPlatform, UR_PLATFORM_INFO_BACKEND,
                        sizeof(ur_platform_backend_t), &platformBackend, 0)) {
    return UR_RESULT_ERROR_INVALID_PLATFORM;
  }

  using DeviceHardwareType = ur_device_type_t;

  enum class DevicePartLevel { ROOT, SUB, SUBSUB };

  using DeviceIdType = unsigned long;
  constexpr DeviceIdType DeviceIdTypeALL =
      -1; // ULONG_MAX but without #include <climits>

  struct DeviceSpec {
    DevicePartLevel level;
    DeviceHardwareType hwType = ::UR_DEVICE_TYPE_ALL;
    DeviceIdType rootId = DeviceIdTypeALL;
    DeviceIdType subId = DeviceIdTypeALL;
    DeviceIdType subsubId = DeviceIdTypeALL;
    ur_device_handle_t urDeviceHandle;
  };

  auto getRootHardwareType =
      [](const std::string &input) -> DeviceHardwareType {
    std::string lowerInput(input);
    std::transform(lowerInput.cbegin(), lowerInput.cend(), lowerInput.begin(),
                   ::tolower);
    if (lowerInput == "cpu") {
      return ::UR_DEVICE_TYPE_CPU;
    }
    if (lowerInput == "gpu") {
      return ::UR_DEVICE_TYPE_GPU;
    }
    if (lowerInput == "fpga") {
      return ::UR_DEVICE_TYPE_FPGA;
    }
    return ::UR_DEVICE_TYPE_ALL;
  };

  auto getDeviceId = [&](const std::string &input) -> DeviceIdType {
    if (input.find_first_not_of("0123456789") == std::string::npos) {
      return std::stoul(input);
    }
    return DeviceIdTypeALL;
  };

  std::vector<DeviceSpec> acceptDeviceList;
  std::vector<DeviceSpec> discardDeviceList;

  bool deviceIdsInUse = false;
  for (auto &termPair : mapODS) {
    std::string backend = termPair.first;
    // TODO: Figure out how to process all ODS errors rather than returning
    // on the first error.
    if (backend.empty()) {
      // FIXME: never true because getenv_to_map rejects this case
      // malformed term: missing backend -- output ERROR, then continue
      UR_LOG(ERR, "ERROR: missing backend, format of filter = "
                  "'[!]backend:filterStrings'");
      continue;
    }
    enum FilterType {
      AcceptFilter,
      DiscardFilter,
    } termType = (backend.front() != '!') ? AcceptFilter : DiscardFilter;
    UR_LOG(DEBUG, "termType is {}",
           (termType != AcceptFilter ? "DiscardFilter" : "AcceptFilter"));
    auto &deviceList =
        (termType != AcceptFilter) ? discardDeviceList : acceptDeviceList;
    if (termType != AcceptFilter) {
      UR_LOG(DEBUG, "DEBUG: backend was '{}'", backend);
      backend.erase(backend.cbegin());
      UR_LOG(DEBUG, "DEBUG: backend now '{}'", backend);
    }
    // Note the hPlatform -> platformBackend -> platformBackendName conversion
    // above guarantees minimal sanity for the comparison with backend from the
    // ODS string
    if (backend.front() != '*') {
      auto cend = &adapters[sizeof(adapters) / sizeof(adapters[0])];
      auto found = std::find_if(adapters, cend,
                                [&](auto &p) { return p.second == backend; });
      if (found == cend) {
        // It's not a legal backend
        UR_LOG(ERR, "unrecognised backend '{}'", backend);
        return UR_RESULT_ERROR_INVALID_VALUE;
      } else if (found->first != platformBackend) {
        // If it's a rule for a different backend, ignore it
        continue;
      }
    }
    if (termPair.second.size() == 0) {
      // malformed term: missing filterStrings -- output ERROR
      UR_LOG(ERR, "missing filterStrings, format of filter = "
                  "'[!]backend:filterStrings'");
      return UR_RESULT_ERROR_INVALID_VALUE;
    }
    if (std::find_if(termPair.second.cbegin(), termPair.second.cend(),
                     [](const auto &s) { return s.empty(); }) !=
        termPair.second.cend()) {
      // FIXME: never true because getenv_to_map rejects this case
      // malformed term: missing filterString -- output warning, then continue
      UR_LOG(WARN, "WARNING: empty filterString, format of filterStrings "
                   "= 'filterString[,filterString[,...]]'");
      continue;
    }
    if (std::find_if(termPair.second.cbegin(), termPair.second.cend(),
                     [](const auto &s) {
                       return std::count(s.cbegin(), s.cend(), '.') > 2;
                     }) != termPair.second.cend()) {
      // malformed term: too many dots in filterString
      UR_LOG(ERR, "too many dots in filterString, format of "
                  "filterString = 'root[.sub[.subsub]]'");
      return UR_RESULT_ERROR_INVALID_VALUE;
    }
    if (std::find_if(termPair.second.cbegin(), termPair.second.cend(),
                     [](const auto &s) {
                       // GOOD: "*.*", "1.*.*", "*.*.*"
                       // BAD: "*.1", "*.", "1.*.2", "*.gpu"
                       std::string prefix = "*."; // every "*." pattern ...
                       std::string whole = "*.*"; // ... must be start of "*.*"
                       std::string::size_type pos = 0;
                       while ((pos = s.find(prefix, pos)) !=
                              std::string::npos) {
                         if (s.substr(pos, whole.size()) != whole) {
                           return true; // found a BAD thing, either "\*\.$" or
                                        // "\*\.[^*]"
                         }
                         pos += prefix.size();
                       }
                       return false; // no BAD things, so must be okay
                     }) != termPair.second.cend()) {
      // malformed term: star dot no-star in filterString
      UR_LOG(ERR, "invalid wildcard in filterString, '*.' => '*.*'");
      return UR_RESULT_ERROR_INVALID_VALUE;
    }

    // TODO -- use regex validation_pattern to catch all other syntax errors in
    // the ODS string

    for (auto &filterString : termPair.second) {
      std::string::size_type locationDot1 = filterString.find('.');
      if (locationDot1 != std::string::npos) {
        std::string firstPart = filterString.substr(0, locationDot1);
        const auto hardwareType = getRootHardwareType(firstPart);
        const auto firstDeviceId = getDeviceId(firstPart);
        // first dot found, look for another
        std::string::size_type locationDot2 =
            filterString.find('.', locationDot1 + 1);
        std::string secondPart = filterString.substr(
            locationDot1 + 1, locationDot2 == std::string::npos
                                  ? std::string::npos
                                  : locationDot2 - locationDot1);
        const auto secondDeviceId = getDeviceId(secondPart);
        if (locationDot2 != std::string::npos) {
          // second dot found, this is a subsubdevice
          std::string thirdPart = filterString.substr(locationDot2 + 1);
          const auto thirdDeviceId = getDeviceId(thirdPart);
          deviceList.push_back(DeviceSpec{DevicePartLevel::SUBSUB, hardwareType,
                                          firstDeviceId, secondDeviceId,
                                          thirdDeviceId, nullptr});
        } else {
          // second dot not found, this is a subdevice
          deviceList.push_back(DeviceSpec{DevicePartLevel::SUB, hardwareType,
                                          firstDeviceId, secondDeviceId, 0,
                                          nullptr});
        }
      } else {
        // first dot not found, this is a root device
        const auto hardwareType = getRootHardwareType(filterString);
        const auto firstDeviceId = getDeviceId(filterString);
        deviceList.push_back(DeviceSpec{DevicePartLevel::ROOT, hardwareType,
                                        firstDeviceId, 0, 0, nullptr});
      }

      if (deviceList.back().rootId != DeviceIdTypeALL) {
        deviceIdsInUse = true;
      }
    }
  }

  if (acceptDeviceList.size() == 0 && discardDeviceList.size() == 0) {
    // nothing in env var was understood as a valid term
    return UR_RESULT_SUCCESS;
  } else if (acceptDeviceList.size() == 0) {
    // no accept terms were understood, but at least one discard term was
    // we are magnanimous to the user when there were bad/ignored accept terms
    // by pretending there were no bad/ignored accept terms in the env var
    // for example, we pretend that "garbage:0;!cuda:*" was just "!cuda:*"
    // so we add an implicit accept-all term (equivalent to prepending "*:*;")
    // as we would have done if the user had given us the corrected string
    acceptDeviceList.push_back(DeviceSpec{DevicePartLevel::ROOT,
                                          ::UR_DEVICE_TYPE_ALL, DeviceIdTypeALL,
                                          0, 0, nullptr});
  }

  UR_LOG(DEBUG, "DEBUG: size of acceptDeviceList = {}",
         acceptDeviceList.size());
  UR_LOG(DEBUG, "DEBUG: size of discardDeviceList = {}",
         discardDeviceList.size());

  std::vector<DeviceSpec> rootDevices;
  std::vector<DeviceSpec> subDevices;
  std::vector<DeviceSpec> subSubDevices;

  // To support root device terms:
  {
    uint32_t platformNumRootDevicesAll = 0;
    if (UR_RESULT_SUCCESS != urDeviceGet(hPlatform, UR_DEVICE_TYPE_ALL, 0,
                                         nullptr, &platformNumRootDevicesAll)) {
      return UR_RESULT_ERROR_DEVICE_NOT_FOUND;
    }
    std::vector<ur_device_handle_t> rootDeviceHandles(
        platformNumRootDevicesAll);
    auto pRootDevices = rootDeviceHandles.data();
    if (UR_RESULT_SUCCESS != urDeviceGet(hPlatform, UR_DEVICE_TYPE_ALL,
                                         platformNumRootDevicesAll,
                                         pRootDevices, 0)) {
      return UR_RESULT_ERROR_DEVICE_NOT_FOUND;
    }

    uint32_t startIdCount = 0;
    if (deviceIdsInUse) {
      ur_adapter_handle_t adapter;
      if (UR_RESULT_SUCCESS !=
          urPlatformGetInfo(hPlatform, UR_PLATFORM_INFO_ADAPTER,
                            sizeof(adapter), &adapter, nullptr)) {
        return UR_RESULT_ERROR_INVALID_PLATFORM;
      }

      uint32_t numPlatforms;
      if (UR_RESULT_SUCCESS !=
          urPlatformGet(adapter, 0, nullptr, &numPlatforms)) {
        return UR_RESULT_ERROR_INVALID_PLATFORM;
      }
      std::vector<ur_platform_handle_t> platforms;
      platforms.resize(numPlatforms);
      if (UR_RESULT_SUCCESS !=
          urPlatformGet(adapter, numPlatforms, platforms.data(), nullptr)) {
        return UR_RESULT_ERROR_INVALID_PLATFORM;
      }

      for (auto p : platforms) {
        if (p == hPlatform) {
          break;
        }
        uint32_t deviceCount;
        if (UR_RESULT_SUCCESS !=
            urDeviceGet(p, UR_DEVICE_TYPE_ALL, 0, nullptr, &deviceCount)) {
          return UR_RESULT_ERROR_INVALID_PLATFORM;
        }
        startIdCount += deviceCount;
      }
    }

    DeviceIdType deviceCount = startIdCount;
    std::transform(rootDeviceHandles.cbegin(), rootDeviceHandles.cend(),
                   std::back_inserter(rootDevices),
                   [&](ur_device_handle_t urDeviceHandle) {
                     // obtain and record device type from platform (squash
                     // errors)
                     ur_device_type_t hardwareType = ::UR_DEVICE_TYPE_DEFAULT;
                     urDeviceGetInfo(urDeviceHandle, UR_DEVICE_INFO_TYPE,
                                     sizeof(ur_device_type_t), &hardwareType,
                                     0);
                     return DeviceSpec{DevicePartLevel::ROOT, hardwareType,
                                       deviceCount++,         DeviceIdTypeALL,
                                       DeviceIdTypeALL,       urDeviceHandle};
                   });

    // apply the function parameter: ur_device_type_t DeviceType
    // remove_if(..., urDeviceHandle->deviceType == DeviceType)
    rootDevices.erase(
        std::remove_if(
            rootDevices.begin(), rootDevices.end(),
            [DeviceType](DeviceSpec &device) {
              const bool keep =
                  (DeviceType == DeviceHardwareType::UR_DEVICE_TYPE_ALL) ||
                  (DeviceType == DeviceHardwareType::UR_DEVICE_TYPE_DEFAULT) ||
                  (DeviceType == device.hwType);
              return !keep;
            }),
        rootDevices.end());
  }

  // To support sub-device terms:
  std::for_each(
      rootDevices.cbegin(), rootDevices.cend(), [&](DeviceSpec device) {
        ur_device_partition_property_t propNextPart{
            UR_DEVICE_PARTITION_BY_AFFINITY_DOMAIN,
            {UR_DEVICE_AFFINITY_DOMAIN_FLAG_NEXT_PARTITIONABLE}};
        ur_device_partition_properties_t partitionProperties{
            UR_STRUCTURE_TYPE_DEVICE_PARTITION_PROPERTIES, nullptr,
            &propNextPart, 1};
        uint32_t numSubdevices = 0;
        if (UR_RESULT_SUCCESS != urDevicePartition(device.urDeviceHandle,
                                                   &partitionProperties, 0,
                                                   nullptr, &numSubdevices)) {
          return UR_RESULT_ERROR_DEVICE_PARTITION_FAILED;
        }
        std::vector<ur_device_handle_t> subDeviceHandles(numSubdevices);
        auto pSubDevices = subDeviceHandles.data();
        if (UR_RESULT_SUCCESS !=
            urDevicePartition(device.urDeviceHandle, &partitionProperties,
                              numSubdevices, pSubDevices, 0)) {
          return UR_RESULT_ERROR_DEVICE_PARTITION_FAILED;
        }
        DeviceIdType subDeviceCount = 0;
        std::transform(subDeviceHandles.cbegin(), subDeviceHandles.cend(),
                       std::back_inserter(subDevices),
                       [&](ur_device_handle_t urDeviceHandle) {
                         return DeviceSpec{
                             DevicePartLevel::SUB, device.hwType,
                             device.rootId,        subDeviceCount++,
                             DeviceIdTypeALL,      urDeviceHandle};
                       });
        return UR_RESULT_SUCCESS;
      });

  // To support sub-sub-device terms:
  std::for_each(subDevices.cbegin(), subDevices.cend(), [&](DeviceSpec device) {
    ur_device_partition_property_t propNextPart{
        UR_DEVICE_PARTITION_BY_AFFINITY_DOMAIN,
        {UR_DEVICE_AFFINITY_DOMAIN_FLAG_NEXT_PARTITIONABLE}};
    ur_device_partition_properties_t partitionProperties{
        UR_STRUCTURE_TYPE_DEVICE_PARTITION_PROPERTIES, nullptr, &propNextPart,
        1};
    uint32_t numSubSubdevices = 0;
    if (UR_RESULT_SUCCESS != urDevicePartition(device.urDeviceHandle,
                                               &partitionProperties, 0, nullptr,
                                               &numSubSubdevices)) {
      return UR_RESULT_ERROR_DEVICE_PARTITION_FAILED;
    }
    std::vector<ur_device_handle_t> subSubDeviceHandles(numSubSubdevices);
    auto pSubSubDevices = subSubDeviceHandles.data();
    if (UR_RESULT_SUCCESS !=
        urDevicePartition(device.urDeviceHandle, &partitionProperties,
                          numSubSubdevices, pSubSubDevices, 0)) {
      return UR_RESULT_ERROR_DEVICE_PARTITION_FAILED;
    }
    DeviceIdType subSubDeviceCount = 0;
    std::transform(subSubDeviceHandles.cbegin(), subSubDeviceHandles.cend(),
                   std::back_inserter(subSubDevices),
                   [&](ur_device_handle_t urDeviceHandle) {
                     return DeviceSpec{DevicePartLevel::SUBSUB, device.hwType,
                                       device.rootId,           device.subId,
                                       subSubDeviceCount++,     urDeviceHandle};
                   });
    return UR_RESULT_SUCCESS;
  });

  auto ApplyFilter = [&](DeviceSpec &filter, DeviceSpec &device) -> bool {
    bool matches = false;
    if (filter.rootId == DeviceIdTypeALL) {
      // if this is a root device filter, then it must be '*' or 'cpu' or 'gpu'
      // or 'fpga' if this is a subdevice filter, then it must be '*.*' if this
      // is a subsubdevice filter, then it must be '*.*.*'
      matches = (filter.hwType == device.hwType) ||
                (filter.hwType == DeviceHardwareType::UR_DEVICE_TYPE_ALL);
      UR_LOG(DEBUG, "DEBUG: In ApplyFilter, if block case 1, matches = {}",
             matches);
    } else if (filter.rootId != device.rootId) {
      // root part in filter is a number but does not match the number in the
      // root part of device
      matches = false;
      UR_LOG(DEBUG,
             "DEBUG: In ApplyFilter, if block case 2, matches = ", matches);
    } else if (filter.level == DevicePartLevel::ROOT) {
      // this is a root device filter with a number that matches
      matches = true;
      UR_LOG(DEBUG,
             "DEBUG: In ApplyFilter, if block case 3, matches = ", matches);
    } else if (filter.subId == DeviceIdTypeALL) {
      // sub type of star always matches (when root part matches, which we
      // already know here) if this is a subdevice filter, then it must be
      // 'matches.*' if this is a subsubdevice filter, then it must be
      // 'matches.*.*'
      matches = true;
      UR_LOG(DEBUG,
             "DEBUG: In ApplyFilter, if block case 4, matches = ", matches);
    } else if (filter.subId != device.subId) {
      // sub part in filter is a number but does not match the number in the sub
      // part of device
      matches = false;
      UR_LOG(DEBUG,
             "DEBUG: In ApplyFilter, if block case 5, matches = ", matches);
    } else if (filter.level == DevicePartLevel::SUB) {
      // this is a sub device number filter, numbers match in both parts
      matches = true;
      UR_LOG(DEBUG,
             "DEBUG: In ApplyFilter, if block case 6, matches = ", matches);
    } else if (filter.subsubId == DeviceIdTypeALL) {
      // subsub type of star always matches (when other parts match, which we
      // already know here) this is a subsub device filter, it must be
      // 'matches.matches.*'
      matches = true;
      UR_LOG(DEBUG,
             "DEBUG: In ApplyFilter, if block case 7, matches = ", matches);
    } else {
      // this is a subsub device filter, numbers in all three parts match
      matches = (filter.subsubId == device.subsubId);
      UR_LOG(DEBUG,
             "DEBUG: In ApplyFilter, if block case 8, matches = ", matches);
    }
    return matches;
  };

  // apply each discard filter in turn by removing all matching elements
  // from the appropriate device handle vector returned by the platform;
  // no side-effect: the matching devices are just removed and discarded
  for (auto &discard : discardDeviceList) {
    auto ApplyDiscardFilter = [&](auto &device) -> bool {
      return ApplyFilter(discard, device);
    };
    if (discard.level == DevicePartLevel::ROOT) {
      rootDevices.erase(std::remove_if(rootDevices.begin(), rootDevices.end(),
                                       ApplyDiscardFilter),
                        rootDevices.end());
    }
    if (discard.level == DevicePartLevel::SUB) {
      subDevices.erase(std::remove_if(subDevices.begin(), subDevices.end(),
                                      ApplyDiscardFilter),
                       subDevices.end());
    }
    if (discard.level == DevicePartLevel::SUBSUB) {
      subSubDevices.erase(std::remove_if(subSubDevices.begin(),
                                         subSubDevices.end(),
                                         ApplyDiscardFilter),
                          subSubDevices.end());
    }
  }

  std::vector<ur_device_handle_t> selectedDevices;

  // apply each accept filter in turn by removing all matching elements
  // from the appropriate device handle vector returned by the platform
  // but using a predicate with a side-effect that takes a copy of each
  // of the accepted device handles just before they are removed
  // removing each item as it is selected prevents us taking duplicates
  // without needing O(n^2) de-duplicatation or symbolic simplification
  for (auto &accept : acceptDeviceList) {
    auto ApplyAcceptFilter = [&](auto &device) -> bool {
      const bool matches = ApplyFilter(accept, device);
      if (matches) {
        selectedDevices.push_back(device.urDeviceHandle);
      }
      return matches;
    };
    auto numAlreadySelected = selectedDevices.size();
    if (accept.level == DevicePartLevel::ROOT) {
      rootDevices.erase(std::remove_if(rootDevices.begin(), rootDevices.end(),
                                       ApplyAcceptFilter),
                        rootDevices.end());
    }
    if (accept.level == DevicePartLevel::SUB) {
      subDevices.erase(std::remove_if(subDevices.begin(), subDevices.end(),
                                      ApplyAcceptFilter),
                       subDevices.end());
    }
    if (accept.level == DevicePartLevel::SUBSUB) {
      subSubDevices.erase(std::remove_if(subSubDevices.begin(),
                                         subSubDevices.end(),
                                         ApplyAcceptFilter),
                          subSubDevices.end());
    }
    if (numAlreadySelected == selectedDevices.size()) {
      UR_LOG(WARN,
             "WARNING: an accept term was ignored because it "
             "does not select any additional devices"
             "selectedDevices.size() = {}",
             selectedDevices.size());
    }
  }

  // selectedDevices is now a vector containing all the right device handles

  // should we return the size of the vector or the content of the vector?
  if (NumEntries == 0) {
    *pNumDevices = static_cast<uint32_t>(selectedDevices.size());
  } else if (NumEntries > 0) {
    size_t numToCopy = std::min((size_t)NumEntries, selectedDevices.size());
    std::copy_n(selectedDevices.cbegin(), numToCopy, phDevices);
    if (pNumDevices != nullptr) {
      *pNumDevices = static_cast<uint32_t>(numToCopy);
      return UR_RESULT_ERROR_ADAPTER_SPECIFIC;
    }
  }

  return UR_RESULT_SUCCESS;
}
} // namespace ur_lib<|MERGE_RESOLUTION|>--- conflicted
+++ resolved
@@ -330,26 +330,17 @@
   // (If we wished to preserve the ordering of terms, we could replace
   // `std::map` with `std::queue<std::pair<key_type_t, value_type_t>>` or
   // something similar.)
-<<<<<<< HEAD
-  auto maybeEnvVarMap =
-      getenv_to_map("ONEAPI_DEVICE_SELECTOR", /* reject_empty= */ false,
-                    /* allow_duplicate= */ false, /* lower= */ true);
-  UR_LOG(DEBUG, "getenv_to_map parsed env var and {} a map",
-         (maybeEnvVarMap.has_value() ? "produced" : "failed to produce"));
-=======
   std::optional<EnvVarMap> maybeEnvVarMap{};
   try {
     maybeEnvVarMap =
         getenv_to_map("ONEAPI_DEVICE_SELECTOR", /* reject_empty= */ false,
                       /* allow_duplicate= */ false, /* lower= */ true);
   } catch (...) {
-    logger::error("ERROR: could not parse ONEAPI_DEVICE_SELECTOR string");
+    UR_LOG(ERR, "ERROR: could not parse ONEAPI_DEVICE_SELECTOR string");
     return UR_RESULT_ERROR_INVALID_VALUE;
   }
-  logger::debug(
-      "getenv_to_map parsed env var and {} a map",
-      (maybeEnvVarMap.has_value() ? "produced" : "failed to produce"));
->>>>>>> f21034e8
+  UR_LOG(DEBUG, "getenv_to_map parsed env var and {} a map",
+         (maybeEnvVarMap.has_value() ? "produced" : "failed to produce"));
 
   // if the ODS env var is not set at all, then pretend it was set to the
   // default
