--- conflicted
+++ resolved
@@ -81,14 +81,11 @@
 else()
   set(UMF_REPO "https://github.com/oneapi-src/unified-memory-framework.git")
 
-<<<<<<< HEAD
-=======
   # commit 32421ebe1fec714392e711f307df4574af89158f
   # Author: Rafał Rudnicki <rafal.rudnicki@intel.com>
   # Date:   Thu Nov 13 15:23:28 2025 +0100
   # Merge pull request #1543 from bratpiorka/rrudnick_fix_dp_free_chunk
   # fix Disjoint Pool bucket_free_chunk
->>>>>>> 7e8159c6
   set(UMF_TAG v1.1.0-dev4)
 
   if(NOT FETCHCONTENT_SOURCE_DIR_UNIFIED-MEMORY-FRAMEWORK)
