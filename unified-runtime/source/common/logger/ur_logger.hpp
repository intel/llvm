// Copyright (C) 2023 Intel Corporation
// Part of the Unified-Runtime Project, under the Apache License v2.0 with LLVM
// Exceptions. See LICENSE.TXT
//
// SPDX-License-Identifier: Apache-2.0 WITH LLVM-exception
#ifndef UR_LOGGER_HPP
#define UR_LOGGER_HPP 1

#include <algorithm>
#include <memory>

#include "ur_logger_details.hpp"
#include "ur_util.hpp"

namespace logger {

Logger
create_logger(std::string logger_name, bool skip_prefix = false,
              bool skip_linebreak = false,
              ur_logger_level_t default_log_level = UR_LOGGER_LEVEL_QUIET);

inline Logger &
get_logger(std::string name = "common",
           ur_logger_level_t default_log_level = UR_LOGGER_LEVEL_QUIET) {
  static Logger logger =
      create_logger(std::move(name), /*skip_prefix*/ false,
                    /*slip_linebreak*/ false, default_log_level);
  return logger;
}

inline void init(const std::string &name) { get_logger(name.c_str()); }

// use log level as a first parameter
// available levels: QUIET, ERR, WARN, INFO, DEBUG
#define UR_LOG(level, ...) URLOG_(::logger::get_logger(), level, __VA_ARGS__)

// TODO: consider removing UR_LOG_L and maybe UR_LOG_LEGACY macros, using UR_LOG
// instead
#define UR_LOG_LEGACY(level, ...)                                              \
<<<<<<< HEAD
  URLOG_L_(::logger::get_logger(), level, legacy_message, __VA_ARGS__)
=======
  URLOG_L_(::logger::get_logger(), level, __VA_ARGS__)
>>>>>>> 221c61cb
#define UR_LOG_L(logger, level, ...) URLOG_(logger, level, __VA_ARGS__)

inline void setLevel(ur_logger_level_t level) { get_logger().setLevel(level); }

inline void setFlushLevel(ur_logger_level_t level) {
  get_logger().setFlushLevel(level);
}

template <typename T> inline std::string toHex(T t) {
  std::stringstream s;
  s << std::hex << t;
  return s.str();
}

inline bool str_to_bool(const std::string &str) {
  if (!str.empty()) {
    std::string lower_value = str;
    std::transform(lower_value.begin(), lower_value.end(), lower_value.begin(),
                   [](unsigned char c) { return std::tolower(c); });
    const std::initializer_list<std::string> true_str = {"y", "yes", "t",
                                                         "true", "1"};
    return std::find(true_str.begin(), true_str.end(), lower_value) !=
           true_str.end();
  }

  return false;
}

/// @brief Create an instance of the logger with parameters obtained from the
/// respective
///        environment variable or with default configuration if the env var is
///        empty, not set, or has the wrong format. Logger env vars are in the
///        format: UR_LOG_*, ie.:
///        - UR_LOG_LOADER (logger for loader library),
///        - UR_LOG_NULL (logger for null adapter).
///        Example of env var for setting up a loader library logger with
///        logging level set to `info`, flush level set to `warning`, and output
///        set to the `out.log` file:
///             UR_LOG_LOADER="level:info;flush:warning;output:file,out.log"
/// @param logger_name name that should be appended to the `UR_LOG_` prefix to
///        get the proper environment variable, ie. "loader"
/// @param default_log_level provides the default logging configuration when the
/// environment
///        variable is not provided or cannot be parsed
/// @return an instance of a logger::Logger. In case of failure in the parsing
/// of
///         the environment variable, returns a default logger with the
///         following options:
///             - log level: quiet, meaning no messages are printed
///             - flush level: error, meaning that only error messages are
///             guaranteed
///                            to be printed immediately as they occur
///             - output: stderr
inline Logger create_logger(std::string logger_name, bool skip_prefix,
                            bool skip_linebreak,
                            ur_logger_level_t default_log_level) {
  std::transform(logger_name.begin(), logger_name.end(), logger_name.begin(),
                 ::toupper);
  const std::string env_var_name = "UR_LOG_" + logger_name;
  const auto default_flush_level = UR_LOGGER_LEVEL_ERROR;
  const std::string default_output = "stderr";
  const bool default_fileline = false;
  auto flush_level = default_flush_level;
  ur_logger_level_t level = default_log_level;
  bool fileline = default_fileline;
  std::unique_ptr<Sink> sink;

  try {
    auto map = getenv_to_map(env_var_name.c_str());
    if (!map.has_value()) {
      return Logger(default_log_level,
                    std::make_unique<logger::StderrSink>(
                        std::move(logger_name), skip_prefix, skip_linebreak));
    }

    auto kv = map->find("level");
    if (kv != map->end()) {
      auto value = kv->second.front();
      level = str_to_level(std::move(value));
      map->erase(kv);
    }

    kv = map->find("flush");
    if (kv != map->end()) {
      auto value = kv->second.front();
      flush_level = str_to_level(std::move(value));
      map->erase(kv);
    }

    kv = map->find("fileline");
    if (kv != map->end()) {
      auto value = kv->second.front();
      fileline = str_to_bool(std::move(value));
      map->erase(kv);
    }

    std::vector<std::string> values = {default_output};
    kv = map->find("output");
    if (kv != map->end()) {
      values = kv->second;
      map->erase(kv);
    }

    if (!map->empty()) {
      std::cerr << "Wrong logger environment variable parameter: '"
                << map->begin()->first << "'. Default logger options are set.";
      return Logger(default_log_level,
                    std::make_unique<logger::StderrSink>(
                        std::move(logger_name), skip_prefix, skip_linebreak));
    }

    sink = values.size() == 2 ? sink_from_str(logger_name, values[0], values[1],
                                              skip_prefix, skip_linebreak)
                              : sink_from_str(logger_name, values[0], "",
                                              skip_prefix, skip_linebreak);
  } catch (const std::invalid_argument &e) {
    std::cerr << "Error when creating a logger instance from the '"
              << env_var_name << "' environment variable:\n"
              << e.what() << std::endl;
    return Logger(default_log_level,
                  std::make_unique<logger::StderrSink>(
                      std::move(logger_name), skip_prefix, skip_linebreak));
  }

  sink->setFlushLevel(flush_level);
  sink->setFileLine(fileline);

  return Logger(level, std::move(sink));
}

} // namespace logger

#endif /* UR_LOGGER_HPP */<|MERGE_RESOLUTION|>--- conflicted
+++ resolved
@@ -36,12 +36,8 @@
 
 // TODO: consider removing UR_LOG_L and maybe UR_LOG_LEGACY macros, using UR_LOG
 // instead
-#define UR_LOG_LEGACY(level, ...)                                              \
-<<<<<<< HEAD
+#define UR_LOG_LEGACY(level, legacy_message, ...)                              \
   URLOG_L_(::logger::get_logger(), level, legacy_message, __VA_ARGS__)
-=======
-  URLOG_L_(::logger::get_logger(), level, __VA_ARGS__)
->>>>>>> 221c61cb
 #define UR_LOG_L(logger, level, ...) URLOG_(logger, level, __VA_ARGS__)
 
 inline void setLevel(ur_logger_level_t level) { get_logger().setLevel(level); }
