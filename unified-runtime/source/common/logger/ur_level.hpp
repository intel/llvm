--- conflicted
+++ resolved
@@ -12,13 +12,7 @@
 
 namespace logger {
 
-<<<<<<< HEAD
-enum class Level { DEBUG, INFO, WARN, ERR, ALWAYS };
-
-inline constexpr auto level_to_str(Level level) {
-=======
 inline constexpr auto level_to_str(ur_logger_level_t level) {
->>>>>>> ac30857a
   switch (level) {
   case UR_LOGGER_LEVEL_DEBUG:
     return "DEBUG";
@@ -28,13 +22,8 @@
     return "WARNING";
   case UR_LOGGER_LEVEL_ERROR:
     return "ERROR";
-<<<<<<< HEAD
-  case Level::ALWAYS:
-    return "ALWAYS";
-=======
   case UR_LOGGER_LEVEL_QUIET:
     return "QUIET";
->>>>>>> ac30857a
   default:
     return "";
   }
@@ -46,19 +35,11 @@
     ur_logger_level_t level;
   };
 
-<<<<<<< HEAD
-  const lvl_name lvl_names[] = {{"debug", Level::DEBUG},
-                                {"info", Level::INFO},
-                                {"warning", Level::WARN},
-                                {"error", Level::ERR},
-                                {"always", Level::ALWAYS}};
-=======
   const level_name level_names[] = {{"debug", UR_LOGGER_LEVEL_DEBUG},
                                     {"info", UR_LOGGER_LEVEL_INFO},
                                     {"warning", UR_LOGGER_LEVEL_WARN},
                                     {"error", UR_LOGGER_LEVEL_ERROR},
                                     {"quiet", UR_LOGGER_LEVEL_QUIET}};
->>>>>>> ac30857a
 
   for (auto const &item : level_names) {
     if (item.name.compare(name) == 0) {
