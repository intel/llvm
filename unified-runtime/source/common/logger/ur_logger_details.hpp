--- conflicted
+++ resolved
@@ -19,28 +19,6 @@
 
 class Logger {
 public:
-<<<<<<< HEAD
-  Logger(std::unique_ptr<Sink> sink)
-      : level(Level::ALWAYS), sink(std::move(sink)) {}
-
-  Logger(Level level, std::unique_ptr<Sink> sink)
-      : level(level), sink(std::move(sink)) {}
-
-  void setLevel(Level level) { this->level = level; }
-
-  Level getLevel() { return this->level; }
-
-  void setFlushLevel(Level level) {
-    if (sink) {
-      this->sink->setFlushLevel(level);
-    }
-  }
-
-  template <typename... Args>
-  void log(Level level, const char *filename, const char *lineno,
-           const char *format, Args &&...args) {
-    log(LegacyMessage(format), level, filename, lineno, format,
-=======
   Logger(std::unique_ptr<logger::Sink> sink,
          std::unique_ptr<logger::CallbackSink> callbackSink = nullptr)
       : standardSinkLevel(UR_LOGGER_LEVEL_QUIET), standardSink(std::move(sink)),
@@ -65,101 +43,35 @@
     }
   }
 
-  template <typename... Args> void debug(const char *format, Args &&...args) {
-    log(UR_LOGGER_LEVEL_DEBUG, format, std::forward<Args>(args)...);
-  }
-
-  template <typename... Args> void info(const char *format, Args &&...args) {
-    log(UR_LOGGER_LEVEL_INFO, format, std::forward<Args>(args)...);
-  }
-
-  template <typename... Args> void warning(const char *format, Args &&...args) {
-    log(UR_LOGGER_LEVEL_WARN, format, std::forward<Args>(args)...);
-  }
-
-  template <typename... Args> void warn(const char *format, Args &&...args) {
-    warning(format, std::forward<Args>(args)...);
-  }
-
-  template <typename... Args> void error(const char *format, Args &&...args) {
-    log(UR_LOGGER_LEVEL_ERROR, format, std::forward<Args>(args)...);
-  }
-
-  template <typename... Args> void always(const char *format, Args &&...args) {
-    if (standardSink) {
-      standardSink->log(UR_LOGGER_LEVEL_QUIET, format,
-                        std::forward<Args>(args)...);
-    }
-  }
-
   template <typename... Args>
-  void debug(const logger::LegacyMessage &p, const char *format,
-             Args &&...args) {
-    log(p, UR_LOGGER_LEVEL_DEBUG, format, std::forward<Args>(args)...);
-  }
-
-  template <typename... Args>
-  void info(const logger::LegacyMessage &p, const char *format,
-            Args &&...args) {
-    log(p, UR_LOGGER_LEVEL_INFO, format, std::forward<Args>(args)...);
-  }
-
-  template <typename... Args>
-  void warning(const logger::LegacyMessage &p, const char *format,
-               Args &&...args) {
-    log(p, UR_LOGGER_LEVEL_WARN, format, std::forward<Args>(args)...);
-  }
-
-  template <typename... Args>
-  void error(const logger::LegacyMessage &p, const char *format,
-             Args &&...args) {
-    log(p, UR_LOGGER_LEVEL_ERROR, format, std::forward<Args>(args)...);
-  }
-
-  template <typename... Args>
-  void log(ur_logger_level_t level, const char *format, Args &&...args) {
-    log(logger::LegacyMessage(format), level, format,
->>>>>>> ac30857a
+  void log(ur_logger_level_t level, const char *filename, const char *lineno,
+           const char *format, Args &&...args) {
+    log(logger::LegacyMessage(format), level, filename, lineno, format,
         std::forward<Args>(args)...);
   }
 
   template <typename... Args>
-<<<<<<< HEAD
-  void log(const LegacyMessage &p, Level level, const char *filename,
-           const char *lineno, const char *format, Args &&...args) {
-    if (!sink) {
-      return;
-    }
-
-    if (isLegacySink) {
-      sink->log(level, filename, lineno, p.message,
-                std::forward<Args>(args)...);
-      return;
-    }
-    if (level < this->level) {
-      return;
-    }
-
-    sink->log(level, filename, lineno, format, std::forward<Args>(args)...);
-=======
   void log(const logger::LegacyMessage &p, ur_logger_level_t level,
-           const char *format, Args &&...args) {
+           const char *filename, const char *lineno, const char *format,
+           Args &&...args) {
     if (callbackSink && level >= this->callbackSinkLevel) {
-      callbackSink->log(level, format, std::forward<Args>(args)...);
+      callbackSink->log(level, filename, lineno, format,
+                        std::forward<Args>(args)...);
     }
 
     if (standardSink) {
       if (isLegacySink) {
-        standardSink->log(level, p.message, std::forward<Args>(args)...);
+        standardSink->log(level, filename, lineno, p.message,
+                          std::forward<Args>(args)...);
         return;
       }
 
       if (level < this->standardSinkLevel) {
         return;
       }
-      standardSink->log(level, format, std::forward<Args>(args)...);
+      standardSink->log(level, filename, lineno, format,
+                        std::forward<Args>(args)...);
     }
->>>>>>> ac30857a
   }
 
   void setLegacySink(std::unique_ptr<Sink> legacySink) {
@@ -184,13 +96,8 @@
   }
 
 private:
-<<<<<<< HEAD
-  Level level;
-  std::unique_ptr<Sink> sink;
-=======
   ur_logger_level_t standardSinkLevel;
   std::unique_ptr<logger::Sink> standardSink;
->>>>>>> ac30857a
   bool isLegacySink = false;
 
   ur_logger_level_t callbackSinkLevel;
@@ -211,17 +118,18 @@
 #define URLOG_(logger_instance, level, ...)                                    \
   {                                                                            \
     (logger_instance)                                                          \
-        .log(logger::Level::level, SHORT_FILE, UR_STR_(__LINE__), __VA_ARGS__); \
+        .log(UR_LOGGER_LEVEL_##level, SHORT_FILE, UR_STR_(__LINE__),           \
+             __VA_ARGS__);                                                     \
   }
 
 #define URLOG_ALWAYS_(logger_instance, ...)                                    \
-  URLOG_(logger_instance, ALWAYS, __VA_ARGS__)
+  URLOG_(logger_instance, QUIET, __VA_ARGS__)
 
 #define URLOG_LEGACY_(logger_instance, level, legacy_message, ...)             \
   {                                                                            \
     (logger_instance)                                                          \
-        .log(legacy_message, logger::Level::level, SHORT_FILE,                 \
-             UR_STR_(__LINE__), __VA_ARGS__);                                   \
+        .log(legacy_message, UR_LOGGER_LEVEL_##level, SHORT_FILE,              \
+             UR_STR_(__LINE__), __VA_ARGS__);                                  \
   }
 
 #endif /* UR_LOGGER_DETAILS_HPP */