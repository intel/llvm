// Copyright (C) 2023 Intel Corporation
// Part of the Unified-Runtime Project, under the Apache License v2.0 with LLVM
// Exceptions. See LICENSE.TXT
//
// SPDX-License-Identifier: Apache-2.0 WITH LLVM-exception

#ifndef UR_LOGGER_DETAILS_HPP
#define UR_LOGGER_DETAILS_HPP 1

#include "ur_level.hpp"
#include "ur_sinks.hpp"

namespace logger {

struct LegacyMessage {
  LegacyMessage(const char *p) : message(p) {};
  const char *message;
};

class Logger {
public:
  Logger(std::unique_ptr<logger::Sink> sink,
         std::unique_ptr<logger::CallbackSink> callbackSink = nullptr)
      : standardSinkLevel(UR_LOGGER_LEVEL_QUIET), standardSink(std::move(sink)),
        callbackSinkLevel(UR_LOGGER_LEVEL_QUIET),
        callbackSink(std::move(callbackSink)) {}

  Logger(ur_logger_level_t level = UR_LOGGER_LEVEL_QUIET,
         std::unique_ptr<logger::Sink> sink = nullptr,
         ur_logger_level_t callbackSinkLevel = UR_LOGGER_LEVEL_QUIET,
         std::unique_ptr<logger::CallbackSink> callbackSink = nullptr)
      : standardSinkLevel(level), standardSink(std::move(sink)),
        callbackSinkLevel(callbackSinkLevel),
        callbackSink(std::move(callbackSink)) {}

  void setLevel(ur_logger_level_t level) { this->standardSinkLevel = level; }

  ur_logger_level_t getLevel() { return this->standardSinkLevel; }

  void setFlushLevel(ur_logger_level_t level) {
    if (standardSink) {
      this->standardSink->setFlushLevel(level);
    }
  }

  template <typename... Args>
  void log(ur_logger_level_t level, const char *filename, const char *lineno,
           const char *format, Args &&...args) {
    log(logger::LegacyMessage(format), level, filename, lineno, format,
        std::forward<Args>(args)...);
  }

  template <typename... Args>
  void log(const logger::LegacyMessage &p, ur_logger_level_t level,
           const char *filename, const char *lineno, const char *format,
           Args &&...args) {
    if (callbackSink && level >= this->callbackSinkLevel) {
      callbackSink->log(level, filename, lineno, format,
                        std::forward<Args>(args)...);
    }

    if (standardSink) {
      if (isLegacySink) {
        standardSink->log(level, filename, lineno, p.message,
                          std::forward<Args>(args)...);
        return;
      }

      if (level < this->standardSinkLevel) {
        return;
      }
      standardSink->log(level, filename, lineno, format,
                        std::forward<Args>(args)...);
    }
  }

  void setLegacySink(std::unique_ptr<Sink> legacySink) {
    this->isLegacySink = true;
    this->standardSink = std::move(legacySink);
  }

  void setCallbackSink(ur_logger_callback_t callBack, void *pUserData,
                       ur_logger_level_t level = UR_LOGGER_LEVEL_QUIET) {
    if (!callbackSink) {
      callbackSink = std::make_unique<CallbackSink>("UR_LOG_CALLBACK");
    }

    if (callBack) {
      callbackSink->setCallback(callBack, pUserData);
      callbackSinkLevel = level;
    }
  }

  void setCallbackLevel(ur_logger_level_t level) {
    this->callbackSinkLevel = level;
  }

private:
  ur_logger_level_t standardSinkLevel;
  std::unique_ptr<logger::Sink> standardSink;
  bool isLegacySink = false;

  ur_logger_level_t callbackSinkLevel;
  std::unique_ptr<logger::CallbackSink> callbackSink;
};

} // namespace logger

#ifdef SRC_PATH_SIZE
#define SHORT_FILE                                                             \
  ((SRC_PATH_SIZE < sizeof(__FILE__))                                          \
       ? ((const char *)__FILE__ + SRC_PATH_SIZE)                              \
       : __FILE__)
#else
#define SHORT_FILE __FILE__
#endif

#define UR_STRIMPL_(x) #x
#define UR_STR_(x) UR_STRIMPL_(x)

#define URLOG2_(logger_instance, level, ...)                                   \
  {                                                                            \
    (logger_instance).log(level, SHORT_FILE, UR_STR_(__LINE__), __VA_ARGS__);  \
  }
#define URLOG_L2_(logger_instance, level, legacy_message, ...)                 \
  {                                                                            \
    (logger_instance)                                                          \
        .log(legacy_message, level, SHORT_FILE, UR_STR_(__LINE__),             \
             __VA_ARGS__);                                                     \
  }

// some symbols usefuls for log levels are predfined in some systems,
// eg. ERROR on Windows
<<<<<<< HEAD
#define URLOG_(logger_instance, level, ...)                                    \
  URLOG_##level(logger_instance, __VA_ARGS__)
#define URLOG_L_(logger_instance, level, ...)                                  \
  URLOG_L_##level(logger_instance, __VA_ARGS__)

=======
>>>>>>> 6c16d890
#define URLOG_ERR(logger_instance, ...)                                        \
  URLOG2_(logger_instance, UR_LOGGER_LEVEL_ERROR, __VA_ARGS__)
#define URLOG_WARN(logger_instance, ...)                                       \
  URLOG2_(logger_instance, UR_LOGGER_LEVEL_WARN, __VA_ARGS__)
#define URLOG_DEBUG(logger_instance, ...)                                      \
  URLOG2_(logger_instance, UR_LOGGER_LEVEL_DEBUG, __VA_ARGS__)
#define URLOG_INFO(logger_instance, ...)                                       \
  URLOG2_(logger_instance, UR_LOGGER_LEVEL_INFO, __VA_ARGS__)
#define URLOG_QUIET(logger_instance, ...)                                      \
  URLOG2_(logger_instance, UR_LOGGER_LEVEL_QUIET, __VA_ARGS__)

#define URLOG_L_ERR(logger_instance, ...)                                      \
  URLOG_L2_(logger_instance, UR_LOGGER_LEVEL_ERROR, __VA_ARGS__)
#define URLOG_L_WARN(logger_instance, ...)                                     \
  URLOG_L2_(logger_instance, UR_LOGGER_LEVEL_WARN, __VA_ARGS__)
#define URLOG_L_DEBUG(logger_instance, ...)                                    \
  URLOG_L2_(logger_instance, UR_LOGGER_LEVEL_DEBUG, __VA_ARGS__)
#define URLOG_L_INFO(logger_instance, ...)                                     \
  URLOG_L2_(logger_instance, UR_LOGGER_LEVEL_INFO, __VA_ARGS__)
#define URLOG_L_QUIET(logger_instance, ...)                                    \
  URLOG_L2_(logger_instance, UR_LOGGER_LEVEL_QUIET, __VA_ARGS__)
<<<<<<< HEAD
=======

#define URLOG_(logger_instance, level, ...)                                    \
  URLOG_##level(logger_instance, __VA_ARGS__)
#define URLOG_L_(logger_instance, level, ...)                                  \
  URLOG_L_##level(logger_instance, __VA_ARGS__)
>>>>>>> 6c16d890

#endif /* UR_LOGGER_DETAILS_HPP */<|MERGE_RESOLUTION|>--- conflicted
+++ resolved
@@ -131,14 +131,6 @@
 
 // some symbols usefuls for log levels are predfined in some systems,
 // eg. ERROR on Windows
-<<<<<<< HEAD
-#define URLOG_(logger_instance, level, ...)                                    \
-  URLOG_##level(logger_instance, __VA_ARGS__)
-#define URLOG_L_(logger_instance, level, ...)                                  \
-  URLOG_L_##level(logger_instance, __VA_ARGS__)
-
-=======
->>>>>>> 6c16d890
 #define URLOG_ERR(logger_instance, ...)                                        \
   URLOG2_(logger_instance, UR_LOGGER_LEVEL_ERROR, __VA_ARGS__)
 #define URLOG_WARN(logger_instance, ...)                                       \
@@ -160,13 +152,10 @@
   URLOG_L2_(logger_instance, UR_LOGGER_LEVEL_INFO, __VA_ARGS__)
 #define URLOG_L_QUIET(logger_instance, ...)                                    \
   URLOG_L2_(logger_instance, UR_LOGGER_LEVEL_QUIET, __VA_ARGS__)
-<<<<<<< HEAD
-=======
 
 #define URLOG_(logger_instance, level, ...)                                    \
   URLOG_##level(logger_instance, __VA_ARGS__)
 #define URLOG_L_(logger_instance, level, ...)                                  \
   URLOG_L_##level(logger_instance, __VA_ARGS__)
->>>>>>> 6c16d890
 
 #endif /* UR_LOGGER_DETAILS_HPP */