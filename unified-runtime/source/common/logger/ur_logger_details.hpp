--- conflicted
+++ resolved
@@ -122,21 +122,13 @@
   {                                                                            \
     (_logger).log(level, SHORT_FILE, UR_STR_(__LINE__), __VA_ARGS__);          \
   }
-<<<<<<< HEAD
-
-=======
->>>>>>> 864f0d22
 #define URLOG_L2_(_logger, level, legacy_message, ...)                         \
   {                                                                            \
     (_logger).log(legacy_message, level, SHORT_FILE, UR_STR_(__LINE__),        \
                   __VA_ARGS__);                                                \
   }
 
-<<<<<<< HEAD
-// some symbols usefuls for log levels are predfined in some systems, 
-=======
 // some symbols usefuls for log levels are predfined in some systems,
->>>>>>> 864f0d22
 // eg. ERROR on Windows
 #define URLOG_(_logger, level, ...) URLOG_##level##_(_logger, __VA_ARGS__)
 #define URLOG_L_(_logger, level, ...) URLOG_L_##level##_(_logger, __VA_ARGS__)
