//===--------- image.cpp - Level Zero Adapter -----------------------------===//
//
// Copyright (C) 2023 Intel Corporation
//
// Part of the Unified-Runtime Project, under the Apache License v2.0 with LLVM
// Exceptions. See LICENSE.TXT
// SPDX-License-Identifier: Apache-2.0 WITH LLVM-exception
//
//===----------------------------------------------------------------------===//

#include "common.hpp"
#include "context.hpp"
#include "event.hpp"
#include "helpers/image_helpers.hpp"
#include "logger/ur_logger.hpp"
#include "sampler.hpp"
#include "ur_interface_loader.hpp"
#include "ur_level_zero.hpp"

typedef ze_result_t(ZE_APICALL *zeImageGetDeviceOffsetExp_pfn)(
    ze_image_handle_t hImage, uint64_t *pDeviceOffset);

typedef ze_result_t(ZE_APICALL *zeMemGetPitchFor2dImage_pfn)(
    ze_context_handle_t hContext, ze_device_handle_t hDevice, size_t imageWidth,
    size_t imageHeight, unsigned int elementSizeInBytes, size_t *rowPitch);

namespace {

zeMemGetPitchFor2dImage_pfn zeMemGetPitchFor2dImageFunctionPtr = nullptr;

zeImageGetDeviceOffsetExp_pfn zeImageGetDeviceOffsetExpFunctionPtr = nullptr;

// TODO: unify with image_helpers.cpp/ur2zeImageDesc
static ur_result_t
ur2zeImageDescBindless(const ur_image_format_t *ImageFormat,
                       const ur_image_desc_t *ImageDesc,
                       ZeStruct<ze_image_desc_t> &ZeImageDesc) {
  auto [ZeImageFormatType, ZeImageFormatTypeSize] =
      getImageFormatTypeAndSize(ImageFormat);
  if (ZeImageFormatTypeSize == 0) {
    return UR_RESULT_ERROR_UNSUPPORTED_IMAGE_FORMAT;
  }
  // TODO: populate the layout mapping
  ze_image_format_layout_t ZeImageFormatLayout;
  switch (ImageFormat->channelOrder) {
  case UR_IMAGE_CHANNEL_ORDER_A:
  case UR_IMAGE_CHANNEL_ORDER_R: {
    switch (ZeImageFormatTypeSize) {
    case 8:
      ZeImageFormatLayout = ZE_IMAGE_FORMAT_LAYOUT_8;
      break;
    case 16:
      ZeImageFormatLayout = ZE_IMAGE_FORMAT_LAYOUT_16;
      break;
    case 32:
      ZeImageFormatLayout = ZE_IMAGE_FORMAT_LAYOUT_32;
      break;
    default:
      UR_LOG(Error, "ur2zeImageDescBindless: unexpected data type size");
      return UR_RESULT_ERROR_INVALID_VALUE;
    }
    break;
  }
  case UR_IMAGE_CHANNEL_ORDER_RG:
  case UR_IMAGE_CHANNEL_ORDER_RA:
  case UR_IMAGE_CHANNEL_ORDER_RX: {
    switch (ZeImageFormatTypeSize) {
    case 8:
      ZeImageFormatLayout = ZE_IMAGE_FORMAT_LAYOUT_8_8;
      break;
    case 16:
      ZeImageFormatLayout = ZE_IMAGE_FORMAT_LAYOUT_16_16;
      break;
    case 32:
      ZeImageFormatLayout = ZE_IMAGE_FORMAT_LAYOUT_32_32;
      break;
    default:
      UR_LOG(Error, "ur2zeImageDescBindless: unexpected data type size");
      return UR_RESULT_ERROR_INVALID_VALUE;
    }
    break;
  }
  case UR_IMAGE_CHANNEL_ORDER_RGBX:
  case UR_IMAGE_CHANNEL_ORDER_RGBA:
  case UR_IMAGE_CHANNEL_ORDER_ARGB:
  case UR_IMAGE_CHANNEL_ORDER_BGRA: {
    switch (ZeImageFormatTypeSize) {
    case 8:
      ZeImageFormatLayout = ZE_IMAGE_FORMAT_LAYOUT_8_8_8_8;
      break;
    case 16:
      ZeImageFormatLayout = ZE_IMAGE_FORMAT_LAYOUT_16_16_16_16;
      break;
    case 32:
      ZeImageFormatLayout = ZE_IMAGE_FORMAT_LAYOUT_32_32_32_32;
      break;
    default:
      UR_LOG(Error, "ur2zeImageDescBindless: unexpected data type size");
      return UR_RESULT_ERROR_INVALID_VALUE;
    }
    break;
  }
  case UR_IMAGE_CHANNEL_ORDER_RGB:
  case UR_IMAGE_CHANNEL_ORDER_RGX: {
    switch (ZeImageFormatTypeSize) {
    case 8:
      ZeImageFormatLayout = ZE_IMAGE_FORMAT_LAYOUT_8_8_8;
      break;
    case 16:
      ZeImageFormatLayout = ZE_IMAGE_FORMAT_LAYOUT_16_16_16;
      break;
    case 32:
      ZeImageFormatLayout = ZE_IMAGE_FORMAT_LAYOUT_32_32_32;
      break;
    default:
      UR_LOG(Error, "ur2zeImageDescBindless: unexpected data type size");
      return UR_RESULT_ERROR_INVALID_VALUE;
    }
    break;
  }
  default:
    UR_LOG(Error, "format channel order = {}", ImageFormat->channelOrder);
    die("ur2zeImageDescBindless: unsupported image channel order\n");
    break;
  }

  ze_image_format_t ZeFormatDesc = {
      ZeImageFormatLayout, ZeImageFormatType,
      // TODO: are swizzles deducted from image_format->image_channel_order?
      ZE_IMAGE_FORMAT_SWIZZLE_R, ZE_IMAGE_FORMAT_SWIZZLE_G,
      ZE_IMAGE_FORMAT_SWIZZLE_B, ZE_IMAGE_FORMAT_SWIZZLE_A};

  ze_image_type_t ZeImageType;
  switch (ImageDesc->type) {
  case UR_MEM_TYPE_IMAGE1D:
    ZeImageType = ZE_IMAGE_TYPE_1D;
    break;
  case UR_MEM_TYPE_IMAGE2D:
    ZeImageType = ZE_IMAGE_TYPE_2D;
    break;
  case UR_MEM_TYPE_IMAGE3D:
    ZeImageType = ZE_IMAGE_TYPE_3D;
    break;
  case UR_MEM_TYPE_IMAGE1D_ARRAY:
    ZeImageType = ZE_IMAGE_TYPE_1DARRAY;
    break;
  case UR_MEM_TYPE_IMAGE2D_ARRAY:
    ZeImageType = ZE_IMAGE_TYPE_2DARRAY;
    break;
  default:
    UR_LOG(Error, "ur2zeImageDescBindless: unsupported image type");
    return UR_RESULT_ERROR_INVALID_VALUE;
  }

  ZeImageDesc.stype = ZE_STRUCTURE_TYPE_IMAGE_DESC;
  ZeImageDesc.pNext = ImageDesc->pNext;
  ZeImageDesc.type = ZeImageType;
  ZeImageDesc.format = ZeFormatDesc;
  ZeImageDesc.width = ur_cast<uint64_t>(ImageDesc->width);
  ZeImageDesc.height =
      std::max(ur_cast<uint64_t>(ImageDesc->height), (uint64_t)1);
  ZeImageDesc.depth =
      std::max(ur_cast<uint64_t>(ImageDesc->depth), (uint64_t)1);
  ZeImageDesc.arraylevels = ur_cast<uint32_t>(ImageDesc->arraySize);
  ZeImageDesc.miplevels = ImageDesc->numMipLevel;

  return UR_RESULT_SUCCESS;
}

ur_result_t bindlessImagesCreateImpl(ur_context_handle_t hContext,
                                     ur_device_handle_t hDevice,
                                     ur_exp_image_mem_native_handle_t hImageMem,
                                     const ur_image_format_t *pImageFormat,
                                     const ur_image_desc_t *pImageDesc,
                                     ur_sampler_handle_t hSampler,
                                     ur_exp_image_native_handle_t *phImage) {
  std::shared_lock<ur_shared_mutex> Lock(hContext->Mutex);

  UR_ASSERT(hContext && hDevice && hImageMem,
            UR_RESULT_ERROR_INVALID_NULL_HANDLE);
  UR_ASSERT(pImageFormat && pImageDesc && phImage,
            UR_RESULT_ERROR_INVALID_NULL_POINTER);

  ZeStruct<ze_image_desc_t> ZeImageDesc;
  UR_CALL(ur2zeImageDescBindless(pImageFormat, pImageDesc, ZeImageDesc));

  ZeStruct<ze_image_bindless_exp_desc_t> BindlessDesc;
  BindlessDesc.flags = ZE_IMAGE_BINDLESS_EXP_FLAG_BINDLESS;
  ZeImageDesc.pNext = &BindlessDesc;

  ZeStruct<ze_sampler_desc_t> ZeSamplerDesc;
  if (hSampler) {
    ZeSamplerDesc = hSampler->ZeSamplerDesc;
    BindlessDesc.pNext = &ZeSamplerDesc;
    BindlessDesc.flags |= ZE_IMAGE_BINDLESS_EXP_FLAG_SAMPLED_IMAGE;
  }

  ze_image_handle_t ZeImage;

  ze_memory_allocation_properties_t MemAllocProperties{
      ZE_STRUCTURE_TYPE_MEMORY_ALLOCATION_PROPERTIES, nullptr,
      ZE_MEMORY_TYPE_UNKNOWN, 0, 0};
  ZE2UR_CALL(zeMemGetAllocProperties,
             (hContext->ZeContext, reinterpret_cast<const void *>(hImageMem),
              &MemAllocProperties, nullptr));
  if (MemAllocProperties.type == ZE_MEMORY_TYPE_UNKNOWN) {
    _ur_image *UrImage = reinterpret_cast<_ur_image *>(hImageMem);

    ZE2UR_CALL(zeImageViewCreateExt,
               (hContext->ZeContext, hDevice->ZeDevice, &ZeImageDesc,
                UrImage->ZeImage, &ZeImage));
    ZE2UR_CALL(zeContextMakeImageResident,
               (hContext->ZeContext, hDevice->ZeDevice, ZeImage));
  } else if (MemAllocProperties.type == ZE_MEMORY_TYPE_DEVICE ||
             MemAllocProperties.type == ZE_MEMORY_TYPE_HOST ||
             MemAllocProperties.type == ZE_MEMORY_TYPE_SHARED) {
    ZeStruct<ze_image_pitched_exp_desc_t> PitchedDesc;
    PitchedDesc.ptr = reinterpret_cast<void *>(hImageMem);
    if (hSampler) {
      ZeSamplerDesc.pNext = &PitchedDesc;
    } else {
      BindlessDesc.pNext = &PitchedDesc;
    }

    ZE2UR_CALL(zeImageCreate, (hContext->ZeContext, hDevice->ZeDevice,
                               &ZeImageDesc, &ZeImage));
    ZE2UR_CALL(zeContextMakeImageResident,
               (hContext->ZeContext, hDevice->ZeDevice, ZeImage));
  } else {
    return UR_RESULT_ERROR_INVALID_VALUE;
  }

  static std::once_flag InitFlag;
  std::call_once(InitFlag, [&]() {
    ze_driver_handle_t DriverHandle = hContext->getPlatform()->ZeDriver;
    auto Result = zeDriverGetExtensionFunctionAddress(
        DriverHandle, "zeImageGetDeviceOffsetExp",
        (void **)&zeImageGetDeviceOffsetExpFunctionPtr);
    if (Result != ZE_RESULT_SUCCESS)
      UR_LOG(Error,
             "zeDriverGetExtensionFunctionAddress zeImageGetDeviceOffsetExpv "
             "failed, err = {}",
             Result);
  });
  if (!zeImageGetDeviceOffsetExpFunctionPtr)
    return UR_RESULT_ERROR_INVALID_OPERATION;

  uint64_t DeviceOffset{};
  ze_image_handle_t ZeImageTranslated;
  ZE2UR_CALL(zelLoaderTranslateHandle,
             (ZEL_HANDLE_IMAGE, ZeImage, (void **)&ZeImageTranslated));
  ZE2UR_CALL(zeImageGetDeviceOffsetExpFunctionPtr,
             (ZeImageTranslated, &DeviceOffset));
  *phImage = DeviceOffset;

  hDevice->ZeOffsetToImageHandleMap[*phImage] = ZeImage;

  return UR_RESULT_SUCCESS;
}

} // namespace

namespace ur::level_zero {

ur_result_t urUSMPitchedAllocExp(ur_context_handle_t hContext,
                                 ur_device_handle_t hDevice,
                                 const ur_usm_desc_t *pUSMDesc,
                                 ur_usm_pool_handle_t pool, size_t widthInBytes,
                                 size_t height, size_t elementSizeBytes,
                                 void **ppMem, size_t *pResultPitch) {
  std::shared_lock<ur_shared_mutex> Lock(hContext->Mutex);

  UR_ASSERT(hContext && hDevice, UR_RESULT_ERROR_INVALID_NULL_HANDLE);
  UR_ASSERT(widthInBytes != 0, UR_RESULT_ERROR_INVALID_USM_SIZE);
  UR_ASSERT(ppMem && pResultPitch, UR_RESULT_ERROR_INVALID_NULL_POINTER);

  static std::once_flag InitFlag;
  std::call_once(InitFlag, [&]() {
    ze_driver_handle_t DriverHandle = hContext->getPlatform()->ZeDriver;
    auto Result = zeDriverGetExtensionFunctionAddress(
        DriverHandle, "zeMemGetPitchFor2dImage",
        (void **)&zeMemGetPitchFor2dImageFunctionPtr);
    if (Result != ZE_RESULT_SUCCESS)
      UR_LOG(Error,
             "zeDriverGetExtensionFunctionAddress zeMemGetPitchFor2dImage "
             "failed, err = {}",
             Result);
  });
  if (!zeMemGetPitchFor2dImageFunctionPtr)
    return UR_RESULT_ERROR_INVALID_OPERATION;

  size_t Width = widthInBytes / elementSizeBytes;
  size_t RowPitch;
  ze_device_handle_t ZeDeviceTranslated;
  ZE2UR_CALL(zelLoaderTranslateHandle, (ZEL_HANDLE_DEVICE, hDevice->ZeDevice,
                                        (void **)&ZeDeviceTranslated));
  ZE2UR_CALL(zeMemGetPitchFor2dImageFunctionPtr,
             (hContext->ZeContext, ZeDeviceTranslated, Width, height,
              elementSizeBytes, &RowPitch));
  *pResultPitch = RowPitch;

  size_t Size = height * RowPitch;
  UR_CALL(ur::level_zero::urUSMDeviceAlloc(hContext, hDevice, pUSMDesc, pool,
                                           Size, ppMem));

  return UR_RESULT_SUCCESS;
}

ur_result_t urBindlessImagesUnsampledImageHandleDestroyExp(
    ur_context_handle_t hContext, ur_device_handle_t hDevice,
    ur_exp_image_native_handle_t hImage) {
  UR_ASSERT(hContext && hDevice && hImage, UR_RESULT_ERROR_INVALID_NULL_HANDLE);

  auto item = hDevice->ZeOffsetToImageHandleMap.find(hImage);

  if (item != hDevice->ZeOffsetToImageHandleMap.end()) {
    if (checkL0LoaderTeardown()) {
      ZE2UR_CALL(zeImageDestroy, (item->second));
    }
    hDevice->ZeOffsetToImageHandleMap.erase(item);
  } else {
    return UR_RESULT_ERROR_INVALID_NULL_HANDLE;
  }

  return UR_RESULT_SUCCESS;
}

ur_result_t urBindlessImagesSampledImageHandleDestroyExp(
    ur_context_handle_t hContext, ur_device_handle_t hDevice,
    ur_exp_image_native_handle_t hImage) {
  // Sampled image is a combination of unsampled image and sampler.
  // Sampler is released in urSamplerRelease.
  return ur::level_zero::urBindlessImagesUnsampledImageHandleDestroyExp(
      hContext, hDevice, hImage);
}

ur_result_t urBindlessImagesImageAllocateExp(
    ur_context_handle_t hContext, ur_device_handle_t hDevice,
    const ur_image_format_t *pImageFormat, const ur_image_desc_t *pImageDesc,
    ur_exp_image_mem_native_handle_t *phImageMem) {
  std::shared_lock<ur_shared_mutex> Lock(hContext->Mutex);

  UR_ASSERT(hContext && hDevice, UR_RESULT_ERROR_INVALID_NULL_HANDLE);
  UR_ASSERT(pImageFormat && pImageDesc && phImageMem,
            UR_RESULT_ERROR_INVALID_NULL_POINTER);

  ZeStruct<ze_image_desc_t> ZeImageDesc;
  UR_CALL(ur2zeImageDescBindless(pImageFormat, pImageDesc, ZeImageDesc));

  ze_image_bindless_exp_desc_t ZeImageBindlessDesc;
  ZeImageBindlessDesc.stype = ZE_STRUCTURE_TYPE_BINDLESS_IMAGE_EXP_DESC;
  ZeImageBindlessDesc.pNext = nullptr;
  ZeImageBindlessDesc.flags = ZE_IMAGE_BINDLESS_EXP_FLAG_BINDLESS;
  ZeImageDesc.pNext = &ZeImageBindlessDesc;

  ze_image_handle_t ZeImage;
  ZE2UR_CALL(zeImageCreate,
             (hContext->ZeContext, hDevice->ZeDevice, &ZeImageDesc, &ZeImage));
  ZE2UR_CALL(zeContextMakeImageResident,
             (hContext->ZeContext, hDevice->ZeDevice, ZeImage));
  UR_CALL(createUrMemFromZeImage(hContext, ZeImage, /*OwnZeMemHandle*/ true,
                                 ZeImageDesc, phImageMem));
  return UR_RESULT_SUCCESS;
}

ur_result_t
urBindlessImagesImageFreeExp(ur_context_handle_t /*hContext*/,
                             ur_device_handle_t /*hDevice*/,
                             ur_exp_image_mem_native_handle_t hImageMem) {
  UR_CALL(ur::level_zero::urMemRelease(
      reinterpret_cast<ur_mem_handle_t>(hImageMem)));
  return UR_RESULT_SUCCESS;
}

ur_result_t urBindlessImagesUnsampledImageCreateExp(
    ur_context_handle_t hContext, ur_device_handle_t hDevice,
    ur_exp_image_mem_native_handle_t hImageMem,
    const ur_image_format_t *pImageFormat, const ur_image_desc_t *pImageDesc,
    ur_exp_image_native_handle_t *phImage) {
  UR_CALL(bindlessImagesCreateImpl(hContext, hDevice, hImageMem, pImageFormat,
                                   pImageDesc, nullptr, phImage));
  return UR_RESULT_SUCCESS;
}

ur_result_t urBindlessImagesSampledImageCreateExp(
    ur_context_handle_t hContext, ur_device_handle_t hDevice,
    ur_exp_image_mem_native_handle_t hImageMem,
    const ur_image_format_t *pImageFormat, const ur_image_desc_t *pImageDesc,
    ur_sampler_handle_t hSampler, ur_exp_image_native_handle_t *phImage) {
  UR_CALL(bindlessImagesCreateImpl(hContext, hDevice, hImageMem, pImageFormat,
                                   pImageDesc, hSampler, phImage));
  return UR_RESULT_SUCCESS;
}

ur_result_t urBindlessImagesImageCopyExp(
    ur_queue_handle_t hQueue, [[maybe_unused]] const void *pSrc,
    [[maybe_unused]] void *pDst,
    [[maybe_unused]] const ur_image_desc_t *pSrcImageDesc,
    [[maybe_unused]] const ur_image_desc_t *pDstImageDesc,
    [[maybe_unused]] const ur_image_format_t *pSrcImageFormat,
    [[maybe_unused]] const ur_image_format_t *pDstImageFormat,
    [[maybe_unused]] ur_exp_image_copy_region_t *pCopyRegion,
    [[maybe_unused]] ur_exp_image_copy_flags_t imageCopyFlags,
    [[maybe_unused]] uint32_t numEventsInWaitList,
    [[maybe_unused]] const ur_event_handle_t *phEventWaitList,
    [[maybe_unused]] ur_event_handle_t *phEvent) {
  std::scoped_lock<ur_shared_mutex> Lock(hQueue->Mutex);

  UR_ASSERT(hQueue, UR_RESULT_ERROR_INVALID_NULL_HANDLE);
  UR_ASSERT(pDst && pSrc && pSrcImageFormat && pSrcImageDesc && pDstImageDesc &&
                pCopyRegion,
            UR_RESULT_ERROR_INVALID_NULL_POINTER);
  UR_ASSERT(pSrcImageDesc->type == pDstImageDesc->type,
            UR_RESULT_ERROR_INVALID_VALUE);
  UR_ASSERT(!(UR_EXP_IMAGE_COPY_FLAGS_MASK & imageCopyFlags),
            UR_RESULT_ERROR_INVALID_ENUMERATION);
  UR_ASSERT(!(pSrcImageDesc && UR_MEM_TYPE_IMAGE1D_ARRAY < pSrcImageDesc->type),
            UR_RESULT_ERROR_INVALID_IMAGE_FORMAT_DESCRIPTOR);

  ZeStruct<ze_image_desc_t> ZeImageDesc;
  UR_CALL(ur2zeImageDescBindless(pSrcImageFormat, pSrcImageDesc, ZeImageDesc));

  bool UseCopyEngine = hQueue->useCopyEngine(/*PreferCopyEngine*/ true);
  // Due to the limitation of the copy engine, disable usage of Copy Engine
  // Given 3 channel image
  if (Is3ChannelOrder(
          ur_cast<ur_image_channel_order_t>(pSrcImageFormat->channelOrder)) ||
      Is3ChannelOrder(
          ur_cast<ur_image_channel_order_t>(pDstImageFormat->channelOrder))) {
    UseCopyEngine = false;
  }

  _ur_ze_event_list_t TmpWaitList;
  UR_CALL(TmpWaitList.createAndRetainUrZeEventList(
      numEventsInWaitList, phEventWaitList, hQueue, UseCopyEngine));

  bool Blocking = false;
  // We want to batch these commands to avoid extra submissions (costly)
  bool OkToBatch = true;

  // Get a new command list to be used on this call
  ur_command_list_ptr_t CommandList{};
  UR_CALL(hQueue->Context->getAvailableCommandList(
      hQueue, CommandList, UseCopyEngine, numEventsInWaitList, phEventWaitList,
      OkToBatch, nullptr /*ForcedCmdQueue*/));

  ze_event_handle_t ZeEvent = nullptr;
  ur_event_handle_t InternalEvent;
  bool IsInternal = phEvent == nullptr;
  ur_event_handle_t *Event = phEvent ? phEvent : &InternalEvent;
  UR_CALL(createEventAndAssociateQueue(hQueue, Event, UR_COMMAND_MEM_IMAGE_COPY,
                                       CommandList, IsInternal,
                                       /*IsMultiDevice*/ false));
  UR_CALL(setSignalEvent(hQueue, UseCopyEngine, &ZeEvent, Event,
                         numEventsInWaitList, phEventWaitList,
                         CommandList->second.ZeQueue));
  (*Event)->WaitList = TmpWaitList;

  const auto &ZeCommandList = CommandList->first;
  const auto &WaitList = (*Event)->WaitList;

  if (imageCopyFlags == UR_EXP_IMAGE_COPY_FLAG_HOST_TO_DEVICE) {
    uint32_t SrcRowPitch =
        pSrcImageDesc->width * getPixelSizeBytes(pSrcImageFormat);
    uint32_t SrcSlicePitch = SrcRowPitch * pSrcImageDesc->height;
    if (pDstImageDesc->rowPitch == 0) {
      // Copy to Non-USM memory
      ze_image_region_t DstRegion;
      UR_CALL(getImageRegionHelper(ZeImageDesc, &pCopyRegion->dstOffset,
                                   &pCopyRegion->copyExtent, DstRegion));
      auto *UrImage = static_cast<_ur_image *>(pDst);
      const char *SrcPtr =
          static_cast<const char *>(pSrc) +
          pCopyRegion->srcOffset.z * SrcSlicePitch +
          pCopyRegion->srcOffset.y * SrcRowPitch +
          pCopyRegion->srcOffset.x * getPixelSizeBytes(pSrcImageFormat);
      ZE2UR_CALL(zeCommandListAppendImageCopyFromMemoryExt,
                 (ZeCommandList, UrImage->ZeImage, SrcPtr, &DstRegion,
                  SrcRowPitch, SrcSlicePitch, ZeEvent, WaitList.Length,
                  WaitList.ZeEventList));
    } else {
      // Copy to pitched USM memory
      uint32_t DstRowPitch = pDstImageDesc->rowPitch;
      ze_copy_region_t ZeDstRegion = {(uint32_t)pCopyRegion->dstOffset.x,
                                      (uint32_t)pCopyRegion->dstOffset.y,
                                      (uint32_t)pCopyRegion->dstOffset.z,
                                      DstRowPitch,
                                      (uint32_t)pCopyRegion->copyExtent.height,
                                      (uint32_t)pCopyRegion->copyExtent.depth};
      uint32_t DstSlicePitch = 0;
      ze_copy_region_t ZeSrcRegion = {(uint32_t)pCopyRegion->srcOffset.x,
                                      (uint32_t)pCopyRegion->srcOffset.y,
                                      (uint32_t)pCopyRegion->srcOffset.z,
                                      SrcRowPitch,
                                      (uint32_t)pCopyRegion->copyExtent.height,
                                      (uint32_t)pCopyRegion->copyExtent.depth};
      ZE2UR_CALL(zeCommandListAppendMemoryCopyRegion,
                 (ZeCommandList, pDst, &ZeDstRegion, DstRowPitch, DstSlicePitch,
                  pSrc, &ZeSrcRegion, SrcRowPitch, SrcSlicePitch, ZeEvent,
                  WaitList.Length, WaitList.ZeEventList));
    }
  } else if (imageCopyFlags == UR_EXP_IMAGE_COPY_FLAG_DEVICE_TO_HOST) {
    uint32_t DstRowPitch =
        pDstImageDesc->width * getPixelSizeBytes(pDstImageFormat);
    uint32_t DstSlicePitch = DstRowPitch * pDstImageDesc->height;
    if (pSrcImageDesc->rowPitch == 0) {
      // Copy from Non-USM memory to host
      ze_image_region_t SrcRegion;
      UR_CALL(getImageRegionHelper(ZeImageDesc, &pCopyRegion->srcOffset,
                                   &pCopyRegion->copyExtent, SrcRegion));
      auto *UrImage = static_cast<const _ur_image *>(pSrc);
      char *DstPtr =
          static_cast<char *>(pDst) + pCopyRegion->dstOffset.z * DstSlicePitch +
          pCopyRegion->dstOffset.y * DstRowPitch +
          pCopyRegion->dstOffset.x * getPixelSizeBytes(pDstImageFormat);
      ZE2UR_CALL(zeCommandListAppendImageCopyToMemoryExt,
                 (ZeCommandList, DstPtr, UrImage->ZeImage, &SrcRegion,
                  DstRowPitch, DstSlicePitch, ZeEvent, WaitList.Length,
                  WaitList.ZeEventList));
    } else {
      // Copy from pitched USM memory to host
      ze_copy_region_t ZeDstRegion = {(uint32_t)pCopyRegion->dstOffset.x,
                                      (uint32_t)pCopyRegion->dstOffset.y,
                                      (uint32_t)pCopyRegion->dstOffset.z,
                                      DstRowPitch,
                                      (uint32_t)pCopyRegion->copyExtent.height,
                                      (uint32_t)pCopyRegion->copyExtent.depth};
      uint32_t SrcRowPitch = pSrcImageDesc->rowPitch;
      ze_copy_region_t ZeSrcRegion = {(uint32_t)pCopyRegion->srcOffset.x,
                                      (uint32_t)pCopyRegion->srcOffset.y,
                                      (uint32_t)pCopyRegion->srcOffset.z,
                                      SrcRowPitch,
                                      (uint32_t)pCopyRegion->copyExtent.height,
                                      (uint32_t)pCopyRegion->copyExtent.depth};
      uint32_t SrcSlicePitch = 0;
      ZE2UR_CALL(zeCommandListAppendMemoryCopyRegion,
                 (ZeCommandList, pDst, &ZeDstRegion, DstRowPitch, DstSlicePitch,
                  pSrc, &ZeSrcRegion, SrcRowPitch, SrcSlicePitch, ZeEvent,
                  WaitList.Length, WaitList.ZeEventList));
    }
  } else if (imageCopyFlags == UR_EXP_IMAGE_COPY_FLAG_DEVICE_TO_DEVICE) {
    ze_image_region_t DstRegion;
    UR_CALL(getImageRegionHelper(ZeImageDesc, &pCopyRegion->dstOffset,
                                 &pCopyRegion->copyExtent, DstRegion));
    ze_image_region_t SrcRegion;
    UR_CALL(getImageRegionHelper(ZeImageDesc, &pCopyRegion->srcOffset,
                                 &pCopyRegion->copyExtent, SrcRegion));
    auto *UrImageDst = static_cast<_ur_image *>(pDst);
    auto *UrImageSrc = static_cast<const _ur_image *>(pSrc);
    ZE2UR_CALL(zeCommandListAppendImageCopyRegion,
               (ZeCommandList, UrImageDst->ZeImage, UrImageSrc->ZeImage,
                &DstRegion, &SrcRegion, ZeEvent, WaitList.Length,
                WaitList.ZeEventList));
  } else {
    UR_LOG(Error, "urBindlessImagesImageCopyExp: unexpected imageCopyFlags");
    return UR_RESULT_ERROR_UNSUPPORTED_FEATURE;
  }

  UR_CALL(hQueue->executeCommandList(CommandList, Blocking, OkToBatch));

  return UR_RESULT_SUCCESS;
}

ur_result_t urBindlessImagesImageGetInfoExp(
    ur_context_handle_t, ur_exp_image_mem_native_handle_t hImageMem,
    ur_image_info_t propName, void *pPropValue, size_t *pPropSizeRet) {
  UR_ASSERT(hImageMem, UR_RESULT_ERROR_INVALID_NULL_HANDLE);
  UR_ASSERT(UR_IMAGE_INFO_DEPTH >= propName,
            UR_RESULT_ERROR_INVALID_ENUMERATION);
  UR_ASSERT(pPropValue || pPropSizeRet, UR_RESULT_ERROR_INVALID_NULL_POINTER);

  auto *UrImage = reinterpret_cast<_ur_image *>(hImageMem);
  ze_image_desc_t &Desc = UrImage->ZeImageDesc;
  switch (propName) {
  case UR_IMAGE_INFO_WIDTH:
    if (pPropValue) {
      *(uint64_t *)pPropValue = Desc.width;
    }
    if (pPropSizeRet) {
      *pPropSizeRet = sizeof(uint64_t);
    }
    return UR_RESULT_SUCCESS;
  case UR_IMAGE_INFO_HEIGHT:
    if (pPropValue) {
      *(uint32_t *)pPropValue = Desc.height;
    }
    if (pPropSizeRet) {
      *pPropSizeRet = sizeof(uint32_t);
    }
    return UR_RESULT_SUCCESS;
  case UR_IMAGE_INFO_DEPTH:
    if (pPropValue) {
      *(uint32_t *)pPropValue = Desc.depth;
    }
    if (pPropSizeRet) {
      *pPropSizeRet = sizeof(uint32_t);
    }
    return UR_RESULT_SUCCESS;
  case UR_IMAGE_INFO_FORMAT:
    if (pPropValue) {
      ur_image_format_t UrImageFormat;
      UR_CALL(ze2urImageFormat(&Desc, &UrImageFormat));
      *(ur_image_format_t *)pPropValue = UrImageFormat;
    }
    if (pPropSizeRet) {
      *pPropSizeRet = sizeof(ur_image_format_t);
    }
    return UR_RESULT_SUCCESS;
  default:
    return UR_RESULT_ERROR_INVALID_VALUE;
  }
}

ur_result_t urBindlessImagesMipmapGetLevelExp(
<<<<<<< HEAD
    ur_context_handle_t hContext, ur_device_handle_t hDevice,
    ur_exp_image_mem_native_handle_t hImageMem, uint32_t mipmapLevel,
    ur_exp_image_mem_native_handle_t *phImageMem) {
  std::ignore = hContext;
  std::ignore = hDevice;
  std::ignore = hImageMem;
  std::ignore = mipmapLevel;
  std::ignore = phImageMem;
  UR_LOG_LEGACY(Error,
                logger::LegacyMessage("[UR][L0] {} function not implemented!"),
=======
    ur_context_handle_t /*hContext*/, ur_device_handle_t /*hDevice*/,
    ur_exp_image_mem_native_handle_t /*hImageMem*/, uint32_t /*mipmapLevel*/,
    ur_exp_image_mem_native_handle_t * /*phImageMem*/) {
  logger::error(logger::LegacyMessage("[UR][L0] {} function not implemented!"),
>>>>>>> d9584400
                "{} function not implemented!", __FUNCTION__);
  return UR_RESULT_ERROR_UNSUPPORTED_FEATURE;
}

ur_result_t
urBindlessImagesMipmapFreeExp(ur_context_handle_t hContext,
                              ur_device_handle_t hDevice,
                              ur_exp_image_mem_native_handle_t hMem) {
  return ur::level_zero::urBindlessImagesImageFreeExp(hContext, hDevice, hMem);
}

ur_result_t urBindlessImagesImportExternalMemoryExp(
    ur_context_handle_t hContext, ur_device_handle_t hDevice, size_t size,
    ur_exp_external_mem_type_t memHandleType,
    ur_exp_external_mem_desc_t *pExternalMemDesc,
    ur_exp_external_mem_handle_t *phExternalMem) {

  UR_ASSERT(hContext && hDevice, UR_RESULT_ERROR_INVALID_NULL_HANDLE);
  UR_ASSERT(pExternalMemDesc && phExternalMem,
            UR_RESULT_ERROR_INVALID_NULL_POINTER);

  struct ur_ze_external_memory_data *externalMemoryData =
      new struct ur_ze_external_memory_data;

  void *pNext = const_cast<void *>(pExternalMemDesc->pNext);
  while (pNext != nullptr) {
    const ur_base_desc_t *BaseDesc = static_cast<const ur_base_desc_t *>(pNext);
    if (BaseDesc->stype == UR_STRUCTURE_TYPE_EXP_FILE_DESCRIPTOR) {
      ze_external_memory_import_fd_t *importFd =
          new ze_external_memory_import_fd_t;
      importFd->stype = ZE_STRUCTURE_TYPE_EXTERNAL_MEMORY_IMPORT_FD;
      importFd->pNext = nullptr;
      auto FileDescriptor =
          static_cast<const ur_exp_file_descriptor_t *>(pNext);
      importFd->fd = FileDescriptor->fd;
      importFd->flags = ZE_EXTERNAL_MEMORY_TYPE_FLAG_OPAQUE_FD;
      externalMemoryData->importExtensionDesc = importFd;
      externalMemoryData->type = UR_ZE_EXTERNAL_OPAQUE_FD;
    } else if (BaseDesc->stype == UR_STRUCTURE_TYPE_EXP_WIN32_HANDLE) {
      ze_external_memory_import_win32_handle_t *importWin32 =
          new ze_external_memory_import_win32_handle_t;
      importWin32->stype = ZE_STRUCTURE_TYPE_EXTERNAL_MEMORY_IMPORT_WIN32;
      importWin32->pNext = nullptr;
      auto Win32Handle = static_cast<const ur_exp_win32_handle_t *>(pNext);

      switch (memHandleType) {
      case UR_EXP_EXTERNAL_MEM_TYPE_WIN32_NT:
        importWin32->flags = ZE_EXTERNAL_MEMORY_TYPE_FLAG_OPAQUE_WIN32;
        break;
      case UR_EXP_EXTERNAL_MEM_TYPE_WIN32_NT_DX12_RESOURCE:
        importWin32->flags = ZE_EXTERNAL_MEMORY_TYPE_FLAG_D3D12_RESOURCE;
        break;
      case UR_EXP_EXTERNAL_MEM_TYPE_OPAQUE_FD:
      default:
        delete importWin32;
        delete externalMemoryData;
        return UR_RESULT_ERROR_INVALID_VALUE;
      }
      importWin32->handle = Win32Handle->handle;
      externalMemoryData->importExtensionDesc = importWin32;
      externalMemoryData->type = UR_ZE_EXTERNAL_WIN32;
    }
    pNext = const_cast<void *>(BaseDesc->pNext);
  }
  externalMemoryData->size = size;

  *phExternalMem =
      reinterpret_cast<ur_exp_external_mem_handle_t>(externalMemoryData);
  return UR_RESULT_SUCCESS;
}

ur_result_t urBindlessImagesMapExternalArrayExp(
    ur_context_handle_t hContext, ur_device_handle_t hDevice,
    const ur_image_format_t *pImageFormat, const ur_image_desc_t *pImageDesc,
    ur_exp_external_mem_handle_t hExternalMem,
    ur_exp_image_mem_native_handle_t *phImageMem) {

  UR_ASSERT(hContext && hDevice && hExternalMem,
            UR_RESULT_ERROR_INVALID_NULL_HANDLE);
  UR_ASSERT(pImageFormat && pImageDesc, UR_RESULT_ERROR_INVALID_NULL_POINTER);

  struct ur_ze_external_memory_data *externalMemoryData =
      reinterpret_cast<ur_ze_external_memory_data *>(hExternalMem);

  ze_image_bindless_exp_desc_t ZeImageBindlessDesc = {};
  ZeImageBindlessDesc.stype = ZE_STRUCTURE_TYPE_BINDLESS_IMAGE_EXP_DESC;

  ZeStruct<ze_image_desc_t> ZeImageDesc;
  UR_CALL(ur2zeImageDescBindless(pImageFormat, pImageDesc, ZeImageDesc));

  ZeImageBindlessDesc.pNext = externalMemoryData->importExtensionDesc;
  ZeImageBindlessDesc.flags = ZE_IMAGE_BINDLESS_EXP_FLAG_BINDLESS;
  ZeImageDesc.pNext = &ZeImageBindlessDesc;

  ze_image_handle_t ZeImage;
  ZE2UR_CALL(zeImageCreate,
             (hContext->ZeContext, hDevice->ZeDevice, &ZeImageDesc, &ZeImage));
  ZE2UR_CALL(zeContextMakeImageResident,
             (hContext->ZeContext, hDevice->ZeDevice, ZeImage));
  UR_CALL(createUrMemFromZeImage(hContext, ZeImage, /*OwnZeMemHandle*/ true,
                                 ZeImageDesc, phImageMem));
  externalMemoryData->urMemoryHandle =
      reinterpret_cast<ur_mem_handle_t>(*phImageMem);
  return UR_RESULT_SUCCESS;
}

ur_result_t urBindlessImagesMapExternalLinearMemoryExp(
    ur_context_handle_t hContext, ur_device_handle_t hDevice, uint64_t offset,
    uint64_t size, ur_exp_external_mem_handle_t hExternalMem, void **phRetMem) {
  UR_ASSERT(hContext && hDevice && hExternalMem,
            UR_RESULT_ERROR_INVALID_NULL_HANDLE);
  UR_ASSERT(offset && size, UR_RESULT_ERROR_INVALID_BUFFER_SIZE);

  struct ur_ze_external_memory_data *externalMemoryData =
      reinterpret_cast<ur_ze_external_memory_data *>(hExternalMem);
  UR_ASSERT(externalMemoryData && externalMemoryData->importExtensionDesc,
            UR_RESULT_ERROR_INVALID_NULL_POINTER);

  ze_device_mem_alloc_desc_t allocDesc = {};
  allocDesc.stype = ZE_STRUCTURE_TYPE_DEVICE_MEM_ALLOC_DESC;
  allocDesc.flags = 0;
  allocDesc.pNext = externalMemoryData->importExtensionDesc;
  void *mappedMemory;

  ze_result_t zeResult = zeMemAllocDevice(hContext->ZeContext, &allocDesc, size,
                                          1, hDevice->ZeDevice, &mappedMemory);
  if (zeResult != ZE_RESULT_SUCCESS) {
    return UR_RESULT_ERROR_OUT_OF_RESOURCES;
  }

  zeResult = zeContextMakeMemoryResident(hContext->ZeContext, hDevice->ZeDevice,
                                         mappedMemory, size);
  if (zeResult != ZE_RESULT_SUCCESS) {
    zeMemFree(hContext->ZeContext, mappedMemory);
    return UR_RESULT_ERROR_UNKNOWN;
  }
  *phRetMem = reinterpret_cast<void *>(
      reinterpret_cast<uintptr_t>(mappedMemory) + offset);

  externalMemoryData->urMemoryHandle =
      reinterpret_cast<ur_mem_handle_t>(*phRetMem);

  return UR_RESULT_SUCCESS;
}

ur_result_t urBindlessImagesReleaseExternalMemoryExp(
    ur_context_handle_t hContext, ur_device_handle_t hDevice,
    ur_exp_external_mem_handle_t hExternalMem) {

  UR_ASSERT(hContext && hDevice && hExternalMem,
            UR_RESULT_ERROR_INVALID_NULL_HANDLE);

  struct ur_ze_external_memory_data *externalMemoryData =
      reinterpret_cast<ur_ze_external_memory_data *>(hExternalMem);

  UR_CALL(ur::level_zero::urMemRelease(externalMemoryData->urMemoryHandle));

  switch (externalMemoryData->type) {
  case UR_ZE_EXTERNAL_OPAQUE_FD:
    delete (reinterpret_cast<ze_external_memory_import_fd_t *>(
        externalMemoryData->importExtensionDesc));
    break;
  case UR_ZE_EXTERNAL_WIN32:
    delete (reinterpret_cast<ze_external_memory_import_win32_handle_t *>(
        externalMemoryData->importExtensionDesc));
    break;
  default:
    return UR_RESULT_ERROR_INVALID_VALUE;
  }

  delete (externalMemoryData);

  return UR_RESULT_SUCCESS;
}

ur_result_t urBindlessImagesImportExternalSemaphoreExp(
    ur_context_handle_t hContext, ur_device_handle_t hDevice,
    ur_exp_external_semaphore_type_t semHandleType,
    ur_exp_external_semaphore_desc_t *pExternalSemaphoreDesc,
    ur_exp_external_semaphore_handle_t *phExternalSemaphoreHandle) {

  auto UrPlatform = hContext->getPlatform();
  if (UrPlatform->ZeExternalSemaphoreExt.Supported == false) {
    UR_LOG_LEGACY(Error, logger::LegacyMessage("[UR][L0] "),
                  " {} function not supported!", __FUNCTION__);
    return UR_RESULT_ERROR_UNSUPPORTED_FEATURE;
  }
  if (UrPlatform->ZeExternalSemaphoreExt.LoaderExtension) {
    ze_external_semaphore_ext_desc_t SemDesc = {
        ZE_STRUCTURE_TYPE_EXTERNAL_SEMAPHORE_EXT_DESC, nullptr,
        ZE_EXTERNAL_SEMAPHORE_EXT_FLAG_OPAQUE_FD};
    ze_external_semaphore_ext_handle_t ExtSemaphoreHandle;
    ze_external_semaphore_fd_ext_desc_t FDExpDesc = {
        ZE_STRUCTURE_TYPE_EXTERNAL_SEMAPHORE_FD_EXT_DESC, nullptr, 0};
    ze_external_semaphore_win32_ext_desc_t Win32ExpDesc = {
        ZE_STRUCTURE_TYPE_EXTERNAL_SEMAPHORE_WIN32_EXT_DESC, nullptr, nullptr,
        nullptr};
    void *pNext = const_cast<void *>(pExternalSemaphoreDesc->pNext);
    while (pNext != nullptr) {
      const ur_base_desc_t *BaseDesc =
          static_cast<const ur_base_desc_t *>(pNext);
      if (BaseDesc->stype == UR_STRUCTURE_TYPE_EXP_FILE_DESCRIPTOR) {
        auto FileDescriptor =
            static_cast<const ur_exp_file_descriptor_t *>(pNext);
        FDExpDesc.fd = FileDescriptor->fd;
        SemDesc.pNext = &FDExpDesc;
        switch (semHandleType) {
        case UR_EXP_EXTERNAL_SEMAPHORE_TYPE_OPAQUE_FD:
          SemDesc.flags = ZE_EXTERNAL_SEMAPHORE_EXT_FLAG_OPAQUE_FD;
          break;
        case UR_EXP_EXTERNAL_SEMAPHORE_TYPE_TIMELINE_FD:
          SemDesc.flags =
              ZE_EXTERNAL_SEMAPHORE_EXT_FLAG_VK_TIMELINE_SEMAPHORE_FD;
          break;
        default:
          return UR_RESULT_ERROR_INVALID_VALUE;
        }
      } else if (BaseDesc->stype == UR_STRUCTURE_TYPE_EXP_WIN32_HANDLE) {
        SemDesc.pNext = &Win32ExpDesc;
        auto Win32Handle = static_cast<const ur_exp_win32_handle_t *>(pNext);
        switch (semHandleType) {
        case UR_EXP_EXTERNAL_SEMAPHORE_TYPE_WIN32_NT:
          SemDesc.flags = ZE_EXTERNAL_SEMAPHORE_EXT_FLAG_OPAQUE_WIN32;
          break;
        case UR_EXP_EXTERNAL_SEMAPHORE_TYPE_WIN32_NT_DX12_FENCE:
          SemDesc.flags = ZE_EXTERNAL_SEMAPHORE_EXT_FLAG_D3D12_FENCE;
          break;
        case UR_EXP_EXTERNAL_SEMAPHORE_TYPE_TIMELINE_WIN32_NT:
          SemDesc.flags =
              ZE_EXTERNAL_SEMAPHORE_EXT_FLAG_VK_TIMELINE_SEMAPHORE_WIN32;
          break;
        default:
          return UR_RESULT_ERROR_INVALID_VALUE;
        }
        Win32ExpDesc.handle = Win32Handle->handle;
      }
      pNext = const_cast<void *>(BaseDesc->pNext);
    }
    ZE2UR_CALL(UrPlatform->ZeExternalSemaphoreExt.zexImportExternalSemaphoreExp,
               (hDevice->ZeDevice, &SemDesc, &ExtSemaphoreHandle));
    *phExternalSemaphoreHandle =
        (ur_exp_external_semaphore_handle_t)ExtSemaphoreHandle;

  } else {
    ze_intel_external_semaphore_exp_desc_t SemDesc = {
        ZE_INTEL_STRUCTURE_TYPE_EXTERNAL_SEMAPHORE_EXP_DESC, nullptr,
        ZE_EXTERNAL_SEMAPHORE_EXP_FLAGS_OPAQUE_FD};
    ze_intel_external_semaphore_exp_handle_t ExtSemaphoreHandle;
    ze_intel_external_semaphore_desc_fd_exp_desc_t FDExpDesc = {
        ZE_INTEL_STRUCTURE_TYPE_EXTERNAL_SEMAPHORE_FD_EXP_DESC, nullptr, 0};
    _ze_intel_external_semaphore_win32_exp_desc_t Win32ExpDesc = {
        ZE_INTEL_STRUCTURE_TYPE_EXTERNAL_SEMAPHORE_WIN32_EXP_DESC, nullptr,
        nullptr, nullptr};
    void *pNext = const_cast<void *>(pExternalSemaphoreDesc->pNext);
    while (pNext != nullptr) {
      const ur_base_desc_t *BaseDesc =
          static_cast<const ur_base_desc_t *>(pNext);
      if (BaseDesc->stype == UR_STRUCTURE_TYPE_EXP_FILE_DESCRIPTOR) {
        auto FileDescriptor =
            static_cast<const ur_exp_file_descriptor_t *>(pNext);
        FDExpDesc.fd = FileDescriptor->fd;
        SemDesc.pNext = &FDExpDesc;
        switch (semHandleType) {
        case UR_EXP_EXTERNAL_SEMAPHORE_TYPE_OPAQUE_FD:
          SemDesc.flags = ZE_EXTERNAL_SEMAPHORE_EXP_FLAGS_OPAQUE_FD;
          break;
        case UR_EXP_EXTERNAL_SEMAPHORE_TYPE_TIMELINE_FD:
          SemDesc.flags = ZE_EXTERNAL_SEMAPHORE_EXP_FLAGS_TIMELINE_SEMAPHORE_FD;
          break;
        default:
          return UR_RESULT_ERROR_INVALID_VALUE;
        }
      } else if (BaseDesc->stype == UR_STRUCTURE_TYPE_EXP_WIN32_HANDLE) {
        SemDesc.pNext = &Win32ExpDesc;
        auto Win32Handle = static_cast<const ur_exp_win32_handle_t *>(pNext);
        switch (semHandleType) {
        case UR_EXP_EXTERNAL_SEMAPHORE_TYPE_WIN32_NT:
          SemDesc.flags = ZE_EXTERNAL_SEMAPHORE_EXP_FLAGS_OPAQUE_WIN32;
          break;
        case UR_EXP_EXTERNAL_SEMAPHORE_TYPE_WIN32_NT_DX12_FENCE:
          SemDesc.flags = ZE_EXTERNAL_SEMAPHORE_EXP_FLAGS_D3D12_FENCE;
          break;
        case UR_EXP_EXTERNAL_SEMAPHORE_TYPE_TIMELINE_WIN32_NT:
          SemDesc.flags =
              ZE_EXTERNAL_SEMAPHORE_EXP_FLAGS_TIMELINE_SEMAPHORE_WIN32;
          break;
        default:
          return UR_RESULT_ERROR_INVALID_VALUE;
        }
        Win32ExpDesc.handle = Win32Handle->handle;
      }
      pNext = const_cast<void *>(BaseDesc->pNext);
    }

    ze_device_handle_t translatedDevice;
    ZE2UR_CALL(zelLoaderTranslateHandle, (ZEL_HANDLE_DEVICE, hDevice->ZeDevice,
                                          (void **)&translatedDevice));
    // If the L0 loader is not aware of the extension, the handles need to be
    // translated
    ZE2UR_CALL(
        UrPlatform->ZeExternalSemaphoreExt.zexExpImportExternalSemaphoreExp,
        (translatedDevice, &SemDesc, &ExtSemaphoreHandle));

    *phExternalSemaphoreHandle =
        (ur_exp_external_semaphore_handle_t)ExtSemaphoreHandle;
  }

  return UR_RESULT_SUCCESS;
}

ur_result_t urBindlessImagesReleaseExternalSemaphoreExp(
    ur_context_handle_t hContext, ur_device_handle_t /*hDevice*/,
    ur_exp_external_semaphore_handle_t hExternalSemaphore) {
  auto UrPlatform = hContext->getPlatform();
  if (UrPlatform->ZeExternalSemaphoreExt.Supported == false) {
    UR_LOG_LEGACY(Error, logger::LegacyMessage("[UR][L0] "),
                  " {} function not supported!", __FUNCTION__);
    return UR_RESULT_ERROR_UNSUPPORTED_FEATURE;
  }
  if (UrPlatform->ZeExternalSemaphoreExt.LoaderExtension) {
    ZE2UR_CALL(
        UrPlatform->ZeExternalSemaphoreExt.zexDeviceReleaseExternalSemaphoreExp,
        ((ze_external_semaphore_ext_handle_t)hExternalSemaphore));
  } else {
    ZE2UR_CALL(UrPlatform->ZeExternalSemaphoreExt
                   .zexExpDeviceReleaseExternalSemaphoreExp,
               ((ze_intel_external_semaphore_exp_handle_t)hExternalSemaphore));
  }

  return UR_RESULT_SUCCESS;
}

ur_result_t urBindlessImagesWaitExternalSemaphoreExp(
    ur_queue_handle_t hQueue, ur_exp_external_semaphore_handle_t hSemaphore,
    bool hasValue, uint64_t waitValue, uint32_t numEventsInWaitList,
    const ur_event_handle_t *phEventWaitList, ur_event_handle_t *phEvent) {
  auto UrPlatform = hQueue->Context->getPlatform();
  if (UrPlatform->ZeExternalSemaphoreExt.Supported == false) {
    UR_LOG_LEGACY(Error,
                  logger::LegacyMessage("[UR][L0] {} function not supported!"),
                  "{} function not supported!", __FUNCTION__);
    return UR_RESULT_ERROR_UNSUPPORTED_FEATURE;
  }

  bool UseCopyEngine = false;

  // We want to batch these commands to avoid extra submissions (costly)
  bool OkToBatch = true;

  _ur_ze_event_list_t TmpWaitList;
  UR_CALL(TmpWaitList.createAndRetainUrZeEventList(
      numEventsInWaitList, phEventWaitList, hQueue, UseCopyEngine));

  // Get a new command list to be used on this call
  ur_command_list_ptr_t CommandList{};
  UR_CALL(hQueue->Context->getAvailableCommandList(
      hQueue, CommandList, UseCopyEngine, numEventsInWaitList, phEventWaitList,
      OkToBatch, nullptr /*ForcedCmdQueue*/));

  ze_event_handle_t ZeEvent = nullptr;
  ur_event_handle_t InternalEvent;
  bool IsInternal = phEvent == nullptr;
  ur_event_handle_t *Event = phEvent ? phEvent : &InternalEvent;
  UR_CALL(createEventAndAssociateQueue(hQueue, Event,
                                       UR_COMMAND_EXTERNAL_SEMAPHORE_WAIT_EXP,
                                       CommandList, IsInternal,
                                       /*IsMultiDevice*/ false));
  UR_CALL(setSignalEvent(hQueue, UseCopyEngine, &ZeEvent, Event,
                         numEventsInWaitList, phEventWaitList,
                         CommandList->second.ZeQueue));
  (*Event)->WaitList = TmpWaitList;

  const auto &ZeCommandList = CommandList->first;
  const auto &WaitList = (*Event)->WaitList;

  if (UrPlatform->ZeExternalSemaphoreExt.LoaderExtension) {
    ze_external_semaphore_wait_params_ext_t WaitParams = {
        ZE_STRUCTURE_TYPE_EXTERNAL_SEMAPHORE_WAIT_PARAMS_EXT, nullptr, 0};
    WaitParams.value = hasValue ? waitValue : 0;
    ze_external_semaphore_ext_handle_t hExtSemaphore =
        reinterpret_cast<ze_external_semaphore_ext_handle_t>(hSemaphore);
    ZE2UR_CALL(UrPlatform->ZeExternalSemaphoreExt
                   .zexCommandListAppendWaitExternalSemaphoresExp,
               (ZeCommandList, 1, &hExtSemaphore, &WaitParams, ZeEvent,
                WaitList.Length, WaitList.ZeEventList));
  } else {
    ze_command_list_handle_t translatedCommandList;
    ZE2UR_CALL(zelLoaderTranslateHandle,
               (ZEL_HANDLE_COMMAND_LIST, ZeCommandList,
                (void **)&translatedCommandList));
    ze_event_handle_t translatedEvent = ZeEvent;
    if (ZeEvent) {
      ZE2UR_CALL(zelLoaderTranslateHandle,
                 (ZEL_HANDLE_EVENT, ZeEvent, (void **)&translatedEvent));
    }
    std::vector<ze_event_handle_t> EventHandles(WaitList.Length + 1, nullptr);
    if (WaitList.Length > 0) {
      for (size_t i = 0; i < WaitList.Length; i++) {
        ze_event_handle_t ZeEvent = WaitList.ZeEventList[i];
        ZE2UR_CALL(zelLoaderTranslateHandle,
                   (ZEL_HANDLE_EVENT, ZeEvent, (void **)&EventHandles[i + 1]));
      }
    }
    ze_intel_external_semaphore_wait_params_exp_t WaitParams = {
        ZE_INTEL_STRUCTURE_TYPE_EXTERNAL_SEMAPHORE_WAIT_PARAMS_EXP, nullptr, 0};
    WaitParams.value = hasValue ? waitValue : 0;
    const ze_intel_external_semaphore_exp_handle_t hExtSemaphore =
        reinterpret_cast<ze_intel_external_semaphore_exp_handle_t>(hSemaphore);
    ZE2UR_CALL(UrPlatform->ZeExternalSemaphoreExt
                   .zexExpCommandListAppendWaitExternalSemaphoresExp,
               (translatedCommandList, 1, &hExtSemaphore, &WaitParams,
                translatedEvent, WaitList.Length, EventHandles.data()));
  }

  return UR_RESULT_SUCCESS;
}

ur_result_t urBindlessImagesSignalExternalSemaphoreExp(
    ur_queue_handle_t hQueue, ur_exp_external_semaphore_handle_t hSemaphore,
    bool hasValue, uint64_t signalValue, uint32_t numEventsInWaitList,
    const ur_event_handle_t *phEventWaitList, ur_event_handle_t *phEvent) {
  auto UrPlatform = hQueue->Context->getPlatform();
  if (UrPlatform->ZeExternalSemaphoreExt.Supported == false) {
    UR_LOG_LEGACY(Error,
                  logger::LegacyMessage("[UR][L0] {} function not supported!"),
                  "{} function not supported!", __FUNCTION__);
    return UR_RESULT_ERROR_UNSUPPORTED_FEATURE;
  }

  bool UseCopyEngine = false;

  // We want to batch these commands to avoid extra submissions (costly)
  bool OkToBatch = true;

  _ur_ze_event_list_t TmpWaitList;
  UR_CALL(TmpWaitList.createAndRetainUrZeEventList(
      numEventsInWaitList, phEventWaitList, hQueue, UseCopyEngine));

  // Get a new command list to be used on this call
  ur_command_list_ptr_t CommandList{};
  UR_CALL(hQueue->Context->getAvailableCommandList(
      hQueue, CommandList, UseCopyEngine, numEventsInWaitList, phEventWaitList,
      OkToBatch, nullptr /*ForcedCmdQueue*/));

  ze_event_handle_t ZeEvent = nullptr;
  ur_event_handle_t InternalEvent;
  bool IsInternal = phEvent == nullptr;
  ur_event_handle_t *Event = phEvent ? phEvent : &InternalEvent;
  UR_CALL(createEventAndAssociateQueue(hQueue, Event,
                                       UR_COMMAND_EXTERNAL_SEMAPHORE_SIGNAL_EXP,
                                       CommandList, IsInternal,
                                       /*IsMultiDevice*/ false));
  UR_CALL(setSignalEvent(hQueue, UseCopyEngine, &ZeEvent, Event,
                         numEventsInWaitList, phEventWaitList,
                         CommandList->second.ZeQueue));
  (*Event)->WaitList = TmpWaitList;

  const auto &ZeCommandList = CommandList->first;
  const auto &WaitList = (*Event)->WaitList;

  if (UrPlatform->ZeExternalSemaphoreExt.LoaderExtension) {
    ze_external_semaphore_signal_params_ext_t SignalParams = {
        ZE_STRUCTURE_TYPE_EXTERNAL_SEMAPHORE_SIGNAL_PARAMS_EXT, nullptr, 0};
    SignalParams.value = hasValue ? signalValue : 0;
    ze_external_semaphore_ext_handle_t hExtSemaphore =
        reinterpret_cast<ze_external_semaphore_ext_handle_t>(hSemaphore);

    ZE2UR_CALL(UrPlatform->ZeExternalSemaphoreExt
                   .zexCommandListAppendSignalExternalSemaphoresExp,
               (ZeCommandList, 1, &hExtSemaphore, &SignalParams, ZeEvent,
                WaitList.Length, WaitList.ZeEventList));
  } else {
    ze_intel_external_semaphore_signal_params_exp_t SignalParams = {
        ZE_INTEL_STRUCTURE_TYPE_EXTERNAL_SEMAPHORE_SIGNAL_PARAMS_EXP, nullptr,
        0};
    SignalParams.value = hasValue ? signalValue : 0;
    const ze_intel_external_semaphore_exp_handle_t hExtSemaphore =
        reinterpret_cast<ze_intel_external_semaphore_exp_handle_t>(hSemaphore);

    ze_command_list_handle_t translatedCommandList;
    ZE2UR_CALL(zelLoaderTranslateHandle,
               (ZEL_HANDLE_COMMAND_LIST, ZeCommandList,
                (void **)&translatedCommandList));
    ze_event_handle_t translatedEvent = ZeEvent;
    if (ZeEvent) {
      ZE2UR_CALL(zelLoaderTranslateHandle,
                 (ZEL_HANDLE_EVENT, ZeEvent, (void **)&translatedEvent));
    }
    std::vector<ze_event_handle_t> EventHandles(WaitList.Length + 1, nullptr);
    if (WaitList.Length > 0) {
      for (size_t i = 0; i < WaitList.Length; i++) {
        ze_event_handle_t ZeEvent = WaitList.ZeEventList[i];
        ZE2UR_CALL(zelLoaderTranslateHandle,
                   (ZEL_HANDLE_EVENT, ZeEvent, (void **)&EventHandles[i + 1]));
      }
    }
    ZE2UR_CALL(UrPlatform->ZeExternalSemaphoreExt
                   .zexExpCommandListAppendSignalExternalSemaphoresExp,
               (translatedCommandList, 1, &hExtSemaphore, &SignalParams,
                translatedEvent, WaitList.Length, EventHandles.data()));
  }

  return UR_RESULT_SUCCESS;
}

} // namespace ur::level_zero<|MERGE_RESOLUTION|>--- conflicted
+++ resolved
@@ -612,23 +612,11 @@
 }
 
 ur_result_t urBindlessImagesMipmapGetLevelExp(
-<<<<<<< HEAD
-    ur_context_handle_t hContext, ur_device_handle_t hDevice,
-    ur_exp_image_mem_native_handle_t hImageMem, uint32_t mipmapLevel,
-    ur_exp_image_mem_native_handle_t *phImageMem) {
-  std::ignore = hContext;
-  std::ignore = hDevice;
-  std::ignore = hImageMem;
-  std::ignore = mipmapLevel;
-  std::ignore = phImageMem;
-  UR_LOG_LEGACY(Error,
-                logger::LegacyMessage("[UR][L0] {} function not implemented!"),
-=======
     ur_context_handle_t /*hContext*/, ur_device_handle_t /*hDevice*/,
     ur_exp_image_mem_native_handle_t /*hImageMem*/, uint32_t /*mipmapLevel*/,
     ur_exp_image_mem_native_handle_t * /*phImageMem*/) {
-  logger::error(logger::LegacyMessage("[UR][L0] {} function not implemented!"),
->>>>>>> d9584400
+  UR_LOG_LEGACY(Error,
+                logger::LegacyMessage("[UR][L0] {} function not implemented!"),
                 "{} function not implemented!", __FUNCTION__);
   return UR_RESULT_ERROR_UNSUPPORTED_FEATURE;
 }
