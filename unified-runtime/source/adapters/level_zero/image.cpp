--- conflicted
+++ resolved
@@ -20,11 +20,6 @@
 
 #include "loader/ze_loader.h"
 
-<<<<<<< HEAD
-namespace {} // namespace
-
-=======
->>>>>>> 495f397f
 namespace ur::level_zero {
 
 ur_result_t urBindlessImagesImageCopyExp(
