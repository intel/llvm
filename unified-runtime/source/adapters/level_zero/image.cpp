--- conflicted
+++ resolved
@@ -21,16 +21,6 @@
 #include "loader/ze_loader.h"
 
 namespace {
-
-bool Is3ChannelOrder(ur_image_channel_order_t ChannelOrder) {
-  switch (ChannelOrder) {
-  case UR_IMAGE_CHANNEL_ORDER_RGB:
-  case UR_IMAGE_CHANNEL_ORDER_RGX:
-    return true;
-  default:
-    return false;
-  }
-}
 
 } // namespace
 
@@ -69,9 +59,9 @@
   bool UseCopyEngine = hQueue->useCopyEngine(/*PreferCopyEngine*/ true);
   // Due to the limitation of the copy engine, disable usage of Copy Engine
   // Given 3 channel image
-  if (Is3ChannelOrder(
+  if (is3ChannelOrder(
           ur_cast<ur_image_channel_order_t>(pSrcImageFormat->channelOrder)) ||
-      Is3ChannelOrder(
+      is3ChannelOrder(
           ur_cast<ur_image_channel_order_t>(pDstImageFormat->channelOrder))) {
     UseCopyEngine = false;
   }
@@ -105,375 +95,10 @@
   const auto &ZeCommandList = CommandList->first;
   const auto &WaitList = (*Event)->WaitList;
 
-<<<<<<< HEAD
-  if (imageCopyFlags == UR_EXP_IMAGE_COPY_FLAG_HOST_TO_DEVICE) {
-    uint32_t SrcRowPitch =
-        pSrcImageDesc->width * getPixelSizeBytes(pSrcImageFormat);
-    uint32_t SrcSlicePitch = SrcRowPitch * pSrcImageDesc->height;
-    if (pDstImageDesc->rowPitch == 0) {
-      // Copy to Non-USM memory
-      ze_image_region_t DstRegion;
-      UR_CALL(getImageRegionHelper(ZeImageDesc, &pCopyRegion->dstOffset,
-                                   &pCopyRegion->copyExtent, DstRegion));
-      auto *UrImage = static_cast<ur_image *>(pDst);
-      const char *SrcPtr =
-          static_cast<const char *>(pSrc) +
-          pCopyRegion->srcOffset.z * SrcSlicePitch +
-          pCopyRegion->srcOffset.y * SrcRowPitch +
-          pCopyRegion->srcOffset.x * getPixelSizeBytes(pSrcImageFormat);
-      ZE2UR_CALL(zeCommandListAppendImageCopyFromMemoryExt,
-                 (ZeCommandList, UrImage->ZeImage, SrcPtr, &DstRegion,
-                  SrcRowPitch, SrcSlicePitch, ZeEvent, WaitList.Length,
-                  WaitList.ZeEventList));
-    } else {
-      // Copy to pitched USM memory
-      uint32_t DstRowPitch = pDstImageDesc->rowPitch;
-      ze_copy_region_t ZeDstRegion = {(uint32_t)pCopyRegion->dstOffset.x,
-                                      (uint32_t)pCopyRegion->dstOffset.y,
-                                      (uint32_t)pCopyRegion->dstOffset.z,
-                                      DstRowPitch,
-                                      (uint32_t)pCopyRegion->copyExtent.height,
-                                      (uint32_t)pCopyRegion->copyExtent.depth};
-      uint32_t DstSlicePitch = 0;
-      ze_copy_region_t ZeSrcRegion = {(uint32_t)pCopyRegion->srcOffset.x,
-                                      (uint32_t)pCopyRegion->srcOffset.y,
-                                      (uint32_t)pCopyRegion->srcOffset.z,
-                                      SrcRowPitch,
-                                      (uint32_t)pCopyRegion->copyExtent.height,
-                                      (uint32_t)pCopyRegion->copyExtent.depth};
-      ZE2UR_CALL(zeCommandListAppendMemoryCopyRegion,
-                 (ZeCommandList, pDst, &ZeDstRegion, DstRowPitch, DstSlicePitch,
-                  pSrc, &ZeSrcRegion, SrcRowPitch, SrcSlicePitch, ZeEvent,
-                  WaitList.Length, WaitList.ZeEventList));
-    }
-  } else if (imageCopyFlags == UR_EXP_IMAGE_COPY_FLAG_DEVICE_TO_HOST) {
-    uint32_t DstRowPitch =
-        pDstImageDesc->width * getPixelSizeBytes(pDstImageFormat);
-    uint32_t DstSlicePitch = DstRowPitch * pDstImageDesc->height;
-    if (pSrcImageDesc->rowPitch == 0) {
-      // Copy from Non-USM memory to host
-      ze_image_region_t SrcRegion;
-      UR_CALL(getImageRegionHelper(ZeImageDesc, &pCopyRegion->srcOffset,
-                                   &pCopyRegion->copyExtent, SrcRegion));
-      auto *UrImage = static_cast<const ur_image *>(pSrc);
-      char *DstPtr =
-          static_cast<char *>(pDst) + pCopyRegion->dstOffset.z * DstSlicePitch +
-          pCopyRegion->dstOffset.y * DstRowPitch +
-          pCopyRegion->dstOffset.x * getPixelSizeBytes(pDstImageFormat);
-      ZE2UR_CALL(zeCommandListAppendImageCopyToMemoryExt,
-                 (ZeCommandList, DstPtr, UrImage->ZeImage, &SrcRegion,
-                  DstRowPitch, DstSlicePitch, ZeEvent, WaitList.Length,
-                  WaitList.ZeEventList));
-    } else {
-      // Copy from pitched USM memory to host
-      ze_copy_region_t ZeDstRegion = {(uint32_t)pCopyRegion->dstOffset.x,
-                                      (uint32_t)pCopyRegion->dstOffset.y,
-                                      (uint32_t)pCopyRegion->dstOffset.z,
-                                      DstRowPitch,
-                                      (uint32_t)pCopyRegion->copyExtent.height,
-                                      (uint32_t)pCopyRegion->copyExtent.depth};
-      uint32_t SrcRowPitch = pSrcImageDesc->rowPitch;
-      ze_copy_region_t ZeSrcRegion = {(uint32_t)pCopyRegion->srcOffset.x,
-                                      (uint32_t)pCopyRegion->srcOffset.y,
-                                      (uint32_t)pCopyRegion->srcOffset.z,
-                                      SrcRowPitch,
-                                      (uint32_t)pCopyRegion->copyExtent.height,
-                                      (uint32_t)pCopyRegion->copyExtent.depth};
-      uint32_t SrcSlicePitch = 0;
-      ZE2UR_CALL(zeCommandListAppendMemoryCopyRegion,
-                 (ZeCommandList, pDst, &ZeDstRegion, DstRowPitch, DstSlicePitch,
-                  pSrc, &ZeSrcRegion, SrcRowPitch, SrcSlicePitch, ZeEvent,
-                  WaitList.Length, WaitList.ZeEventList));
-    }
-  } else if (imageCopyFlags == UR_EXP_IMAGE_COPY_FLAG_DEVICE_TO_DEVICE) {
-    ze_image_region_t DstRegion;
-    UR_CALL(getImageRegionHelper(ZeImageDesc, &pCopyRegion->dstOffset,
-                                 &pCopyRegion->copyExtent, DstRegion));
-    ze_image_region_t SrcRegion;
-    UR_CALL(getImageRegionHelper(ZeImageDesc, &pCopyRegion->srcOffset,
-                                 &pCopyRegion->copyExtent, SrcRegion));
-    auto *UrImageDst = static_cast<ur_image *>(pDst);
-    auto *UrImageSrc = static_cast<const ur_image *>(pSrc);
-    ZE2UR_CALL(zeCommandListAppendImageCopyRegion,
-               (ZeCommandList, UrImageDst->ZeImage, UrImageSrc->ZeImage,
-                &DstRegion, &SrcRegion, ZeEvent, WaitList.Length,
-                WaitList.ZeEventList));
-  } else {
-    logger::error("urBindlessImagesImageCopyExp: unexpected imageCopyFlags");
-    return UR_RESULT_ERROR_UNSUPPORTED_FEATURE;
-  }
-
-  UR_CALL(hQueue->executeCommandList(CommandList, Blocking, OkToBatch));
-
-  return UR_RESULT_SUCCESS;
-}
-
-ur_result_t urBindlessImagesImageGetInfoExp(
-    ur_context_handle_t, ur_exp_image_mem_native_handle_t hImageMem,
-    ur_image_info_t propName, void *pPropValue, size_t *pPropSizeRet) {
-  UR_ASSERT(hImageMem, UR_RESULT_ERROR_INVALID_NULL_HANDLE);
-  UR_ASSERT(UR_IMAGE_INFO_DEPTH >= propName,
-            UR_RESULT_ERROR_INVALID_ENUMERATION);
-  UR_ASSERT(pPropValue || pPropSizeRet, UR_RESULT_ERROR_INVALID_NULL_POINTER);
-
-  auto *UrImage = reinterpret_cast<ur_image *>(hImageMem);
-  ze_image_desc_t &Desc = UrImage->ZeImageDesc;
-  switch (propName) {
-  case UR_IMAGE_INFO_WIDTH:
-    if (pPropValue) {
-      *(uint64_t *)pPropValue = Desc.width;
-    }
-    if (pPropSizeRet) {
-      *pPropSizeRet = sizeof(uint64_t);
-    }
-    return UR_RESULT_SUCCESS;
-  case UR_IMAGE_INFO_HEIGHT:
-    if (pPropValue) {
-      *(uint32_t *)pPropValue = Desc.height;
-    }
-    if (pPropSizeRet) {
-      *pPropSizeRet = sizeof(uint32_t);
-    }
-    return UR_RESULT_SUCCESS;
-  case UR_IMAGE_INFO_DEPTH:
-    if (pPropValue) {
-      *(uint32_t *)pPropValue = Desc.depth;
-    }
-    if (pPropSizeRet) {
-      *pPropSizeRet = sizeof(uint32_t);
-    }
-    return UR_RESULT_SUCCESS;
-  case UR_IMAGE_INFO_FORMAT:
-    if (pPropValue) {
-      ur_image_format_t UrImageFormat;
-      UR_CALL(ze2urImageFormat(&Desc, &UrImageFormat));
-      *(ur_image_format_t *)pPropValue = UrImageFormat;
-    }
-    if (pPropSizeRet) {
-      *pPropSizeRet = sizeof(ur_image_format_t);
-    }
-    return UR_RESULT_SUCCESS;
-  default:
-    return UR_RESULT_ERROR_INVALID_VALUE;
-  }
-}
-
-ur_result_t urBindlessImagesGetImageMemoryHandleTypeSupportExp(
-    ur_context_handle_t hContext, ur_device_handle_t hDevice,
-    const ur_image_desc_t *pImageDesc, const ur_image_format_t *pImageFormat,
-    ur_exp_image_mem_type_t imageMemHandleType, ur_bool_t *pSupportedRet) {
-  UR_ASSERT(std::find(hContext->getDevices().begin(),
-                      hContext->getDevices().end(),
-                      hDevice) != hContext->getDevices().end(),
-            UR_RESULT_ERROR_INVALID_CONTEXT);
-
-  // Verify support for common image properties (dims, channel types, image
-  // types, etc.).
-  *pSupportedRet = verifyCommonImagePropertiesSupport(
-      hDevice, pImageDesc, pImageFormat, imageMemHandleType);
-  return UR_RESULT_SUCCESS;
-}
-
-ur_result_t urBindlessImagesGetImageUnsampledHandleSupportExp(
-    ur_context_handle_t hContext, ur_device_handle_t hDevice,
-    const ur_image_desc_t *pImageDesc, const ur_image_format_t *pImageFormat,
-    ur_exp_image_mem_type_t imageMemHandleType, ur_bool_t *pSupportedRet) {
-  UR_ASSERT(std::find(hContext->getDevices().begin(),
-                      hContext->getDevices().end(),
-                      hDevice) != hContext->getDevices().end(),
-            UR_RESULT_ERROR_INVALID_CONTEXT);
-
-  // Currently the Bindless Images extension does not allow creation of
-  // unsampled image handles from non-opaque (USM) memory.
-  if (imageMemHandleType == UR_EXP_IMAGE_MEM_TYPE_USM_POINTER) {
-    *pSupportedRet = false;
-    return UR_RESULT_SUCCESS;
-  }
-
-  // Bindless Images do not allow creation of `unsampled_image_handle`s for
-  // mipmap images.
-  if (pImageDesc->numMipLevel > 1) {
-    *pSupportedRet = false;
-    return UR_RESULT_SUCCESS;
-  }
-
-  // Verify support for common image properties (dims, channel types, image
-  // types, etc.).
-  *pSupportedRet = verifyCommonImagePropertiesSupport(
-      hDevice, pImageDesc, pImageFormat, imageMemHandleType);
-
-  return UR_RESULT_SUCCESS;
-}
-
-ur_result_t urBindlessImagesGetImageSampledHandleSupportExp(
-    ur_context_handle_t hContext, ur_device_handle_t hDevice,
-    const ur_image_desc_t *pImageDesc, const ur_image_format_t *pImageFormat,
-    ur_exp_image_mem_type_t imageMemHandleType, ur_bool_t *pSupportedRet) {
-  UR_ASSERT(std::find(hContext->getDevices().begin(),
-                      hContext->getDevices().end(),
-                      hDevice) != hContext->getDevices().end(),
-            UR_RESULT_ERROR_INVALID_CONTEXT);
-
-  // Verify support for common image properties (dims, channel types, image
-  // types, etc.).
-  *pSupportedRet = verifyCommonImagePropertiesSupport(
-      hDevice, pImageDesc, pImageFormat, imageMemHandleType);
-
-  return UR_RESULT_SUCCESS;
-}
-
-ur_result_t urBindlessImagesMipmapGetLevelExp(
-    ur_context_handle_t /*hContext*/, ur_device_handle_t /*hDevice*/,
-    ur_exp_image_mem_native_handle_t /*hImageMem*/, uint32_t /*mipmapLevel*/,
-    ur_exp_image_mem_native_handle_t * /*phImageMem*/) {
-  logger::error(logger::LegacyMessage("[UR][L0] {} function not implemented!"),
-                "{} function not implemented!", __FUNCTION__);
-  return UR_RESULT_ERROR_UNSUPPORTED_FEATURE;
-}
-
-ur_result_t
-urBindlessImagesMipmapFreeExp(ur_context_handle_t hContext,
-                              ur_device_handle_t hDevice,
-                              ur_exp_image_mem_native_handle_t hMem) {
-  return ur::level_zero::urBindlessImagesImageFreeExp(hContext, hDevice, hMem);
-}
-
-ur_result_t urBindlessImagesImportExternalMemoryExp(
-    ur_context_handle_t hContext, ur_device_handle_t hDevice, size_t size,
-    ur_exp_external_mem_type_t memHandleType,
-    ur_exp_external_mem_desc_t *pExternalMemDesc,
-    ur_exp_external_mem_handle_t *phExternalMem) {
-
-  UR_ASSERT(hContext && hDevice, UR_RESULT_ERROR_INVALID_NULL_HANDLE);
-  UR_ASSERT(pExternalMemDesc && phExternalMem,
-            UR_RESULT_ERROR_INVALID_NULL_POINTER);
-
-  struct ur_ze_external_memory_data *externalMemoryData =
-      new struct ur_ze_external_memory_data;
-
-  void *pNext = const_cast<void *>(pExternalMemDesc->pNext);
-  while (pNext != nullptr) {
-    const ur_base_desc_t *BaseDesc = static_cast<const ur_base_desc_t *>(pNext);
-    if (BaseDesc->stype == UR_STRUCTURE_TYPE_EXP_FILE_DESCRIPTOR) {
-      ze_external_memory_import_fd_t *importFd =
-          new ze_external_memory_import_fd_t;
-      importFd->stype = ZE_STRUCTURE_TYPE_EXTERNAL_MEMORY_IMPORT_FD;
-      importFd->pNext = nullptr;
-      auto FileDescriptor =
-          static_cast<const ur_exp_file_descriptor_t *>(pNext);
-      importFd->fd = FileDescriptor->fd;
-      importFd->flags = ZE_EXTERNAL_MEMORY_TYPE_FLAG_OPAQUE_FD;
-      externalMemoryData->importExtensionDesc = importFd;
-      externalMemoryData->type = UR_ZE_EXTERNAL_OPAQUE_FD;
-    } else if (BaseDesc->stype == UR_STRUCTURE_TYPE_EXP_WIN32_HANDLE) {
-      ze_external_memory_import_win32_handle_t *importWin32 =
-          new ze_external_memory_import_win32_handle_t;
-      importWin32->stype = ZE_STRUCTURE_TYPE_EXTERNAL_MEMORY_IMPORT_WIN32;
-      importWin32->pNext = nullptr;
-      auto Win32Handle = static_cast<const ur_exp_win32_handle_t *>(pNext);
-
-      switch (memHandleType) {
-      case UR_EXP_EXTERNAL_MEM_TYPE_WIN32_NT:
-        importWin32->flags = ZE_EXTERNAL_MEMORY_TYPE_FLAG_OPAQUE_WIN32;
-        break;
-      case UR_EXP_EXTERNAL_MEM_TYPE_WIN32_NT_DX12_RESOURCE:
-        importWin32->flags = ZE_EXTERNAL_MEMORY_TYPE_FLAG_D3D12_RESOURCE;
-        break;
-      case UR_EXP_EXTERNAL_MEM_TYPE_OPAQUE_FD:
-      default:
-        delete importWin32;
-        delete externalMemoryData;
-        return UR_RESULT_ERROR_INVALID_VALUE;
-      }
-      importWin32->handle = Win32Handle->handle;
-      externalMemoryData->importExtensionDesc = importWin32;
-      externalMemoryData->type = UR_ZE_EXTERNAL_WIN32;
-    }
-    pNext = const_cast<void *>(BaseDesc->pNext);
-  }
-  externalMemoryData->size = size;
-
-  *phExternalMem =
-      reinterpret_cast<ur_exp_external_mem_handle_t>(externalMemoryData);
-  return UR_RESULT_SUCCESS;
-}
-
-ur_result_t urBindlessImagesMapExternalArrayExp(
-    ur_context_handle_t hContext, ur_device_handle_t hDevice,
-    const ur_image_format_t *pImageFormat, const ur_image_desc_t *pImageDesc,
-    ur_exp_external_mem_handle_t hExternalMem,
-    ur_exp_image_mem_native_handle_t *phImageMem) {
-
-  UR_ASSERT(hContext && hDevice && hExternalMem,
-            UR_RESULT_ERROR_INVALID_NULL_HANDLE);
-  UR_ASSERT(pImageFormat && pImageDesc, UR_RESULT_ERROR_INVALID_NULL_POINTER);
-
-  struct ur_ze_external_memory_data *externalMemoryData =
-      reinterpret_cast<ur_ze_external_memory_data *>(hExternalMem);
-
-  ze_image_bindless_exp_desc_t ZeImageBindlessDesc = {};
-  ZeImageBindlessDesc.stype = ZE_STRUCTURE_TYPE_BINDLESS_IMAGE_EXP_DESC;
-
-  ZeStruct<ze_image_desc_t> ZeImageDesc;
-  UR_CALL(ur2zeImageDescBindless(pImageFormat, pImageDesc, ZeImageDesc));
-
-  ZeImageBindlessDesc.pNext = externalMemoryData->importExtensionDesc;
-  ZeImageBindlessDesc.flags = ZE_IMAGE_BINDLESS_EXP_FLAG_BINDLESS;
-  ZeImageDesc.pNext = &ZeImageBindlessDesc;
-
-  ze_image_handle_t ZeImage;
-  ZE2UR_CALL(zeImageCreate,
-             (hContext->ZeContext, hDevice->ZeDevice, &ZeImageDesc, &ZeImage));
-  ZE2UR_CALL(zeContextMakeImageResident,
-             (hContext->ZeContext, hDevice->ZeDevice, ZeImage));
-  UR_CALL(createUrMemFromZeImage(hContext, ZeImage, /*OwnZeMemHandle*/ true,
-                                 ZeImageDesc, phImageMem));
-  externalMemoryData->urMemoryHandle =
-      reinterpret_cast<ur_mem_handle_t>(*phImageMem);
-  return UR_RESULT_SUCCESS;
-}
-
-ur_result_t urBindlessImagesMapExternalLinearMemoryExp(
-    ur_context_handle_t hContext, ur_device_handle_t hDevice, uint64_t offset,
-    uint64_t size, ur_exp_external_mem_handle_t hExternalMem, void **phRetMem) {
-  UR_ASSERT(hContext && hDevice && hExternalMem,
-            UR_RESULT_ERROR_INVALID_NULL_HANDLE);
-  UR_ASSERT(offset && size, UR_RESULT_ERROR_INVALID_BUFFER_SIZE);
-
-  struct ur_ze_external_memory_data *externalMemoryData =
-      reinterpret_cast<ur_ze_external_memory_data *>(hExternalMem);
-  UR_ASSERT(externalMemoryData && externalMemoryData->importExtensionDesc,
-            UR_RESULT_ERROR_INVALID_NULL_POINTER);
-
-  ze_device_mem_alloc_desc_t allocDesc = {};
-  allocDesc.stype = ZE_STRUCTURE_TYPE_DEVICE_MEM_ALLOC_DESC;
-  allocDesc.flags = 0;
-  allocDesc.pNext = externalMemoryData->importExtensionDesc;
-  void *mappedMemory;
-
-  ze_result_t zeResult = zeMemAllocDevice(hContext->ZeContext, &allocDesc, size,
-                                          1, hDevice->ZeDevice, &mappedMemory);
-  if (zeResult != ZE_RESULT_SUCCESS) {
-    return UR_RESULT_ERROR_OUT_OF_RESOURCES;
-  }
-
-  zeResult = zeContextMakeMemoryResident(hContext->ZeContext, hDevice->ZeDevice,
-                                         mappedMemory, size);
-  if (zeResult != ZE_RESULT_SUCCESS) {
-    zeMemFree(hContext->ZeContext, mappedMemory);
-    return UR_RESULT_ERROR_UNKNOWN;
-  }
-  *phRetMem = reinterpret_cast<void *>(
-      reinterpret_cast<uintptr_t>(mappedMemory) + offset);
-
-  externalMemoryData->urMemoryHandle =
-      reinterpret_cast<ur_mem_handle_t>(*phRetMem);
-=======
   auto res = bindlessImagesHandleCopyFlags(
       pSrc, pDst, pSrcImageDesc, pDstImageDesc, pSrcImageFormat,
       pDstImageFormat, pCopyRegion, imageCopyFlags, ZeCommandList, ZeEvent,
       WaitList.Length, WaitList.ZeEventList);
->>>>>>> ecc9d15c
 
   if (res == UR_RESULT_SUCCESS)
     UR_CALL(hQueue->executeCommandList(CommandList, Blocking, OkToBatch));
