//===--------- program.cpp - Level Zero Adapter ---------------------------===//
//
// Copyright (C) 2023 Intel Corporation
//
// Part of the Unified-Runtime Project, under the Apache License v2.0 with LLVM
// Exceptions. See LICENSE.TXT
// SPDX-License-Identifier: Apache-2.0 WITH LLVM-exception
//
//===----------------------------------------------------------------------===//

#include "program.hpp"
#include "device.hpp"
#include "logger/ur_logger.hpp"
#include "ur_interface_loader.hpp"

#ifdef UR_ADAPTER_LEVEL_ZERO_V2
#include "v2/context.hpp"
#else
#include "context.hpp"
#endif

extern "C" {
// Check to see if a Level Zero module has any unresolved symbols.
//
// @param ZeModule    The module handle to check.
// @param ZeBuildLog  If there are unresolved symbols, this build log handle is
//                     modified to receive information telling which symbols
//                     are unresolved.
//
// @return ZE_RESULT_ERROR_MODULE_LINK_FAILURE indicates there are unresolved
//  symbols.  ZE_RESULT_SUCCESS indicates all symbols are resolved.  Any other
//  value indicates there was an error and we cannot tell if symbols are
//  resolved.
static ze_result_t
checkUnresolvedSymbols(ze_module_handle_t ZeModule,
                       ze_module_build_log_handle_t *ZeBuildLog) {

  // First check to see if the module has any imported symbols.  If there are
  // no imported symbols, it's not possible to have any unresolved symbols.  We
  // do this check first because we assume it's faster than the call to
  // zeModuleDynamicLink below.
  ZeStruct<ze_module_properties_t> ZeModuleProps;
  ze_result_t ZeResult =
      ZE_CALL_NOCHECK(zeModuleGetProperties, (ZeModule, &ZeModuleProps));
  if (ZeResult != ZE_RESULT_SUCCESS)
    return ZeResult;

  // If there are imported symbols, attempt to "link" the module with itself.
  // As a side effect, this will return the error
  // ZE_RESULT_ERROR_MODULE_LINK_FAILURE if there are any unresolved symbols.
  if (ZeModuleProps.flags & ZE_MODULE_PROPERTY_FLAG_IMPORTS) {
    return ZE_CALL_NOCHECK(zeModuleDynamicLink, (1, &ZeModule, ZeBuildLog));
  }
  return ZE_RESULT_SUCCESS;
}
} // extern "C"

namespace ur::level_zero {

ur_result_t urProgramCreateWithIL(
    /// [in] handle of the context instance
    ur_context_handle_t Context,
    /// [in] pointer to IL binary.
    const void *IL,
    /// [in] length of `pIL` in bytes.
    size_t Length,
    /// [in][optional] pointer to program creation properties.
    const ur_program_properties_t * /*Properties*/,
    /// [out] pointer to handle of program object created.
    ur_program_handle_t *Program) {
  UR_ASSERT(Context, UR_RESULT_ERROR_INVALID_NULL_HANDLE);
  UR_ASSERT(IL && Program, UR_RESULT_ERROR_INVALID_NULL_POINTER);
  try {
    ur_program_handle_t_ *UrProgram =
        new ur_program_handle_t_(ur_program_handle_t_::IL, Context, IL, Length);
    *Program = reinterpret_cast<ur_program_handle_t>(UrProgram);
  } catch (const std::bad_alloc &) {
    return UR_RESULT_ERROR_OUT_OF_HOST_MEMORY;
  } catch (...) {
    return UR_RESULT_ERROR_UNKNOWN;
  }

  return UR_RESULT_SUCCESS;
}

ur_result_t urProgramCreateWithBinary(
    /// [in] handle of the context instance
    ur_context_handle_t hContext,
    /// [in] number of devices
    uint32_t numDevices,
    /// [in][range(0, numDevices)] a pointer to a list of device handles.
    /// The binaries are loaded for devices specified in this list.
    ur_device_handle_t *phDevices,
    /// [in][range(0, numDevices)] array of sizes of program binaries specified
    /// by `pBinaries` (in bytes).
    size_t *pLengths,
    /// [in][range(0, numDevices)] pointer to program binaries to be loaded
    /// for devices specified by `phDevices`.
    const uint8_t **ppBinaries,
    /// [in][optional] pointer to program creation properties.
    const ur_program_properties_t *pProperties,
    /// [out] pointer to handle of Program object created.
    ur_program_handle_t *phProgram) {
  // In OpenCL, clCreateProgramWithBinary() can be used to load any of the
  // following: "program executable", "compiled program", or "library of
  // compiled programs".  In addition, the loaded program can be either
  // IL (SPIR-v) or native device code.  For now, we assume that
  // urProgramCreateWithBinary() is only used to load a "program executable"
  // as native device code.
  // If we wanted to support all the same cases as OpenCL, we would need to
  // somehow examine the binary image to distinguish the cases.  Alternatively,
  // we could change the PI interface and have the caller pass additional
  // information to distinguish the cases.
  try {
    for (uint32_t i = 0; i < numDevices; i++) {
      UR_ASSERT(ppBinaries[i] || !pLengths[0], UR_RESULT_ERROR_INVALID_VALUE);
      UR_ASSERT(hContext->isValidDevice(phDevices[i]),
                UR_RESULT_ERROR_INVALID_DEVICE);
    }
    ur_program_handle_t_ *UrProgram = new ur_program_handle_t_(
        ur_program_handle_t_::Native, hContext, numDevices, phDevices,
        pProperties, ppBinaries, pLengths);
    *phProgram = reinterpret_cast<ur_program_handle_t>(UrProgram);
    return UR_RESULT_SUCCESS;
  } catch (const std::bad_alloc &) {
    return UR_RESULT_ERROR_OUT_OF_HOST_MEMORY;
  } catch (...) {
    return UR_RESULT_ERROR_UNKNOWN;
  }
}

ur_result_t urProgramBuild(
    /// [in] handle of the context instance.
    ur_context_handle_t Context,
    /// [in] Handle of the program to build.
    ur_program_handle_t Program,
    /// [in][optional] pointer to build options null-terminated string.
    const char *Options) {
  std::vector<ur_device_handle_t> Devices = Context->getDevices();
  return ur::level_zero::urProgramBuildExp(Program, Devices.size(),
                                           Devices.data(), Options);
}

ur_result_t urProgramBuildExp(
    /// [in] Handle of the program to build.
    ur_program_handle_t hProgram,
    /// [in] number of devices
    uint32_t numDevices,
    /// [in][range(0, numDevices)] pointer to array of device handles
    ur_device_handle_t *phDevices,
    /// [in][optional] pointer to build options null-terminated string.
    const char *pOptions) {
  // TODO
  // Check if device belongs to associated context.
  // UR_ASSERT(Program->Context, UR_RESULT_ERROR_INVALID_PROGRAM);
  // UR_ASSERT(Program->Context->isValidDevice(Devices[0]),
  // UR_RESULT_ERROR_INVALID_VALUE);

  std::scoped_lock<ur_shared_mutex> Guard(hProgram->Mutex);

  ur_program_handle_t_::SpecConstantShim Shim(hProgram);

  // if large allocations are selected, then pass
  // ze-opt-greater-than-4GB-buffer-required to disable
  // stateful optimizations and be able to use larger than
  // 4GB allocations on these kernels.
  std::string ZeBuildOptions{};
  if (pOptions) {
    ZeBuildOptions += pOptions;
  }

  if (phDevices[0]->useRelaxedAllocationLimits()) {
    ZeBuildOptions += " -ze-opt-greater-than-4GB-buffer-required";
  }

  ur_result_t Result = UR_RESULT_SUCCESS;
  for (uint32_t i = 0; i < numDevices; i++) {
    ZeStruct<ze_module_desc_t> ZeModuleDesc;
    ZeModuleDesc.pBuildFlags = ZeBuildOptions.c_str();
    ZeModuleDesc.pConstants = Shim.ze();
    ze_device_handle_t ZeDevice = phDevices[i]->ZeDevice;
    auto State = hProgram->getState(ZeDevice);

    // We don't want to rebuild the module if it was already built.
    if (State == ur_program_handle_t_::Exe)
      continue;

    // It is legal to build a program created from either IL or from native
    // device code.
    if (State != ur_program_handle_t_::IL &&
        State != ur_program_handle_t_::Native)
      return UR_RESULT_ERROR_INVALID_OPERATION;

    // We should have either IL or native device code.
    auto Code = hProgram->getCode(ZeDevice);
    UR_ASSERT(Code, UR_RESULT_ERROR_INVALID_PROGRAM);

    ZeModuleDesc.format = (State == ur_program_handle_t_::IL)
                              ? ZE_MODULE_FORMAT_IL_SPIRV
                              : ZE_MODULE_FORMAT_NATIVE;
    ZeModuleDesc.inputSize = hProgram->getCodeSize(ZeDevice);
    ZeModuleDesc.pInputModule = Code;
    ze_context_handle_t ZeContext = hProgram->Context->getZeHandle();
    ze_module_handle_t ZeModuleHandle = nullptr;
    ze_module_build_log_handle_t ZeBuildLog{};

    ze_result_t ZeResult =
        ZE_CALL_NOCHECK(zeModuleCreate, (ZeContext, ZeDevice, &ZeModuleDesc,
                                         &ZeModuleHandle, &ZeBuildLog));
    hProgram->setState(ZeDevice, ur_program_handle_t_::Exe);
    if (ZeResult != ZE_RESULT_SUCCESS) {
      // We adjust ur_program below to avoid attempting to release zeModule when
      // RT calls urProgramRelease().
      hProgram->setState(ZeDevice, ur_program_handle_t_::Invalid);
      Result = ze2urResult(ZeResult);
      if (ZeModuleHandle) {
        ZE_CALL_NOCHECK(zeModuleDestroy, (ZeModuleHandle));
        ZeModuleHandle = nullptr;
      }
    } else {
      // The call to zeModuleCreate does not report an error if there are
      // unresolved symbols because it thinks these could be resolved later via
      // a call to zeModuleDynamicLink.  However, modules created with
      // urProgramBuild are supposed to be fully linked and ready to use.
      // Therefore, do an extra check now for unresolved symbols.
      ZeResult = checkUnresolvedSymbols(ZeModuleHandle, &ZeBuildLog);
      if (ZeResult != ZE_RESULT_SUCCESS) {
        hProgram->setState(ZeDevice, ur_program_handle_t_::Invalid);
        Result = (ZeResult == ZE_RESULT_ERROR_MODULE_LINK_FAILURE)
                     ? UR_RESULT_ERROR_PROGRAM_BUILD_FAILURE
                     : ze2urResult(ZeResult);
        if (ZeModuleHandle) {
          ZE_CALL_NOCHECK(zeModuleDestroy, (ZeModuleHandle));
          ZeModuleHandle = nullptr;
        }
      }
      hProgram->setZeModule(ZeDevice, ZeModuleHandle);
    }
    hProgram->setBuildLog(ZeDevice, ZeBuildLog);
  }

  return Result;
}

ur_result_t urProgramCompileExp(
    /// [in][out] handle of the program to compile.
    ur_program_handle_t hProgram,
    /// [in] number of devices
    uint32_t numDevices,
    /// [in][range(0, numDevices)] pointer to array of device handles
    ur_device_handle_t *phDevices,
    /// [in][optional] pointer to build options null-terminated string.
    const char *pOptions) {
  std::scoped_lock<ur_shared_mutex> Guard(hProgram->Mutex);
  // Check that state is IL for all devices in the context and set the state to
  // Object.
  for (uint32_t I = 0; I < numDevices; I++) {
    auto ZeDevice = phDevices[I]->ZeDevice;
    // It's only valid to compile a program created from IL (we don't support
    // programs created from source code).
    //
    // The OpenCL spec says that the header parameters are ignored when
    // compiling IL programs, so we don't validate them.
    if (hProgram->getState(ZeDevice) != ur_program_handle_t_::IL)
      return UR_RESULT_ERROR_INVALID_OPERATION;
    hProgram->setState(ZeDevice, ur_program_handle_t_::Object);
    // We don't compile anything now.  Instead, we delay compilation until
    // urProgramLink, where we do both compilation and linking as a single step.
    // This produces better code because the driver can do cross-module
    // optimizations.  Therefore, we just remember the compilation flags, so we
    // can use them later.
    if (pOptions) {
      hProgram->setBuildOptions(ZeDevice, pOptions);
      // if large allocations are selected, then pass
      // ze-opt-greater-than-4GB-buffer-required to disable
      // stateful optimizations and be able to use larger than
      // 4GB allocations on these kernels.
      if (phDevices[I]->useRelaxedAllocationLimits()) {
        hProgram->appendBuildOptions(
            ZeDevice, " -ze-opt-greater-than-4GB-buffer-required");
      }
    }
    hProgram->setState(ZeDevice, ur_program_handle_t_::Object);
  }
  return UR_RESULT_SUCCESS;
}

ur_result_t urProgramCompile(
    /// [in] handle of the context instance.
    ur_context_handle_t Context,
    /// [in][out] handle of the program to compile.
    ur_program_handle_t Program,
    /// [in][optional] pointer to build options null-terminated string.
    const char *Options) {
  auto devices = Context->getDevices();
  return ur::level_zero::urProgramCompileExp(Program, devices.size(),
                                             devices.data(), Options);
}

ur_result_t urProgramLink(
    /// [in] handle of the context instance.
    ur_context_handle_t Context,
    /// [in] number of program handles in `phPrograms`.
    uint32_t Count,
    /// [in][range(0, count)] pointer to array of program handles.
    const ur_program_handle_t *Programs,
    /// [in][optional] pointer to linker options null-terminated string.
    const char *Options,
    /// [out] pointer to handle of program object created.
    ur_program_handle_t *Program) {
  std::vector<ur_device_handle_t> Devices = Context->getDevices();
  return ur::level_zero::urProgramLinkExp(Context, Devices.size(),
                                          Devices.data(), Count, Programs,
                                          Options, Program);
}

ur_result_t urProgramLinkExp(
    /// [in] handle of the context instance.
    ur_context_handle_t hContext,
    /// [in] number of devices
    uint32_t numDevices,
    /// [in][range(0, numDevices)] pointer to array of device handles
    ur_device_handle_t *phDevices,
    /// [in] number of program handles in `phPrograms`.
    uint32_t count,
    /// [in][range(0, count)] pointer to array of program handles.
    const ur_program_handle_t *phPrograms,
    /// [in][optional] pointer to linker options null-terminated string.
    const char *pOptions,
    /// [out] pointer to handle of program object created.
    ur_program_handle_t *phProgram) {
  if (nullptr != phProgram) {
    *phProgram = nullptr;
  }
  for (uint32_t i = 0; i < numDevices; i++) {
    UR_ASSERT(hContext->isValidDevice(phDevices[i]),
              UR_RESULT_ERROR_INVALID_DEVICE);
  }

  // We do not support any link flags at this time because the Level Zero API
  // does not have any way to pass flags that are specific to linking.
  if (pOptions && *pOptions != '\0') {
    std::string ErrorMessage(
        "Level Zero does not support kernel link flags: \"");
    ErrorMessage.append(pOptions);
    ErrorMessage.push_back('\"');
    ur_program_handle_t_ *UrProgram = new ur_program_handle_t_(
        ur_program_handle_t_::Invalid, hContext, ErrorMessage);
    *phProgram = reinterpret_cast<ur_program_handle_t>(UrProgram);
    return UR_RESULT_ERROR_PROGRAM_LINK_FAILURE;
  }

  ur_result_t UrResult = UR_RESULT_SUCCESS;
  try {
    // Acquire a "shared" lock on each of the input programs, and also validate
    // that they are all in Object state for each device in the input list.
    //
    // There is no danger of deadlock here even if two threads call
    // urProgramLink simultaneously with the same input programs in a different
    // order.  If we were acquiring these with "exclusive" access, this could
    // lead to a classic lock ordering deadlock.  However, there is no such
    // deadlock potential with "shared" access.  There could also be a deadlock
    // potential if there was some other code that holds more than one of these
    // locks simultaneously with "exclusive" access.  However, there is no such
    // code like that, so this is also not a danger.
    std::vector<std::shared_lock<ur_shared_mutex>> Guards(count);
    for (uint32_t I = 0; I < count; I++) {
      std::shared_lock<ur_shared_mutex> Guard(phPrograms[I]->Mutex);
      Guards[I].swap(Guard);
      for (uint32_t DeviceIndex = 0; DeviceIndex < numDevices; DeviceIndex++) {
        auto Device = phDevices[DeviceIndex];
        if (phPrograms[I]->getState(Device->ZeDevice) !=
            ur_program_handle_t_::Object) {
          return UR_RESULT_ERROR_INVALID_OPERATION;
        }
      }
    }

    // Previous calls to urProgramCompile did not actually compile the SPIR-V.
    // Instead, we postpone compilation until this point, when all the modules
    // are linked together.  By doing compilation and linking together, the JIT
    // compiler is able see all modules and do cross-module optimizations.
    //
    // Construct a ze_module_program_exp_desc_t which contains information about
    // all of the modules that will be linked together.
    ZeStruct<ze_module_program_exp_desc_t> ZeExtModuleDesc;
    std::vector<size_t> CodeSizes(count);
    std::vector<const uint8_t *> CodeBufs(count);
    std::vector<const char *> BuildFlagPtrs(count);
    std::vector<const ze_module_constants_t *> SpecConstPtrs(count);
    std::vector<ur_program_handle_t_::SpecConstantShim> SpecConstShims;
    SpecConstShims.reserve(count);

    for (uint32_t I = 0; I < count; I++) {
      ur_program_handle_t Program = phPrograms[I];
      CodeSizes[I] = Program->getCodeSize();
      CodeBufs[I] = Program->getCode();
      SpecConstShims.emplace_back(Program);
      SpecConstPtrs[I] = SpecConstShims[I].ze();
    }

    ZeExtModuleDesc.count = count;
    ZeExtModuleDesc.inputSizes = CodeSizes.data();
    ZeExtModuleDesc.pInputModules = CodeBufs.data();
    ZeExtModuleDesc.pConstants = SpecConstPtrs.data();

    ZeStruct<ze_module_desc_t> ZeModuleDesc;
    ZeModuleDesc.pNext = &ZeExtModuleDesc;
    ZeModuleDesc.format = ZE_MODULE_FORMAT_IL_SPIRV;

    // This works around a bug in the Level Zero driver.  When "ZE_DEBUG=-1",
    // the driver does validation of the API calls, and it expects
    // "pInputModule" to be non-NULL and "inputSize" to be non-zero.  This
    // validation is wrong when using the "ze_module_program_exp_desc_t"
    // extension because those fields are supposed to be ignored.  As a
    // workaround, set both fields to 1.
    //
    // TODO: Remove this workaround when the driver is fixed.
    ZeModuleDesc.pInputModule = reinterpret_cast<const uint8_t *>(1);
    ZeModuleDesc.inputSize = 1;

    // We need a Level Zero extension to compile multiple programs together into
    // a single Level Zero module.  However, we don't need that extension if
    // there happens to be only one input program.
    //
    // The "|| (NumInputPrograms == 1)" term is a workaround for a bug in the
    // Level Zero driver.  The driver's "ze_module_program_exp_desc_t"
    // extension should work even in the case when there is just one input
    // module.  However, there is currently a bug in the driver that leads to a
    // crash.  As a workaround, do not use the extension when there is one
    // input module.
    //
    // TODO: Remove this workaround when the driver is fixed.
    if (!phDevices[0]->Platform->ZeDriverModuleProgramExtensionFound ||
        (count == 1)) {
      if (count == 1) {
        ZeModuleDesc.pNext = nullptr;
        ZeModuleDesc.inputSize = ZeExtModuleDesc.inputSizes[0];
        ZeModuleDesc.pInputModule = ZeExtModuleDesc.pInputModules[0];
        ZeModuleDesc.pConstants = ZeExtModuleDesc.pConstants[0];
      } else {
        UR_LOG(Error,
               "urProgramLink: level_zero driver does not have static linking "
               "support.");
        return UR_RESULT_ERROR_INVALID_VALUE;
      }
    }

    ur_program_handle_t_ *UrProgram = new ur_program_handle_t_(hContext);
    *phProgram = reinterpret_cast<ur_program_handle_t>(UrProgram);
    for (uint32_t i = 0; i < numDevices; i++) {

      // Call the Level Zero API to compile, link, and create the module.
      ze_device_handle_t ZeDevice = phDevices[i]->ZeDevice;
      ze_context_handle_t ZeContext = hContext->getZeHandle();
      ze_module_handle_t ZeModule = nullptr;
      ze_module_build_log_handle_t ZeBuildLog = nullptr;

      // Build flags may be different for different devices, so handle them
      // here. Clear values of the previous device first.
      BuildFlagPtrs.clear();
      for (uint32_t I = 0; I < count; I++) {
        BuildFlagPtrs.push_back(
            phPrograms[I]->getBuildOptions(ZeDevice).c_str());
      }
      ZeExtModuleDesc.pBuildFlags = BuildFlagPtrs.data();
      if (count == 1)
        ZeModuleDesc.pBuildFlags = ZeExtModuleDesc.pBuildFlags[0];

      ze_result_t ZeResult =
          ZE_CALL_NOCHECK(zeModuleCreate, (ZeContext, ZeDevice, &ZeModuleDesc,
                                           &ZeModule, &ZeBuildLog));

      // We still create a ur_program_handle_t_ object even if there is a
      // BUILD_FAILURE because we need the object to hold the ZeBuildLog.  There
      // is no build log created for other errors, so we don't create an object.
      UrResult = ze2urResult(ZeResult);
      if (ZeResult != ZE_RESULT_SUCCESS &&
          ZeResult != ZE_RESULT_ERROR_MODULE_BUILD_FAILURE) {
        return ze2urResult(ZeResult);
      }

      // The call to zeModuleCreate does not report an error if there are
      // unresolved symbols because it thinks these could be resolved later via
      // a call to zeModuleDynamicLink.  However, modules created with
      // piProgramLink are supposed to be fully linked and ready to use.
      // Therefore, do an extra check now for unresolved symbols.  Note that we
      // still create a ur_program_handle_t_ if there are unresolved symbols
      // because the ZeBuildLog tells which symbols are unresolved.
      if (ZeResult == ZE_RESULT_SUCCESS) {
        ZeResult = checkUnresolvedSymbols(ZeModule, &ZeBuildLog);
        UrResult = ze2urResult(ZeResult);
      }
      UrProgram->setZeModule(ZeDevice, ZeModule);
      UrProgram->setBuildLog(ZeDevice, ZeBuildLog);
      UrProgram->setState(ZeDevice, (UrResult == UR_RESULT_SUCCESS)
                                        ? ur_program_handle_t_::Exe
                                        : ur_program_handle_t_::Invalid);
      if (ZeResult != ZE_RESULT_SUCCESS) {
        return UrResult;
      }
    }
  } catch (const std::bad_alloc &) {
    return UR_RESULT_ERROR_OUT_OF_HOST_MEMORY;
  } catch (...) {
    return UR_RESULT_ERROR_UNKNOWN;
  }
  return UrResult;
}

ur_result_t urProgramRetain(
    /// [in] handle for the Program to retain
    ur_program_handle_t Program) {
  Program->RefCount.increment();
  return UR_RESULT_SUCCESS;
}

ur_result_t urProgramRelease(
    /// [in] handle for the Program to release
    ur_program_handle_t Program) {
  if (!Program->RefCount.decrementAndTest())
    return UR_RESULT_SUCCESS;

  delete Program;

  return UR_RESULT_SUCCESS;
}

// Function gets characters between delimeter's in str
// then checks if they are equal to the sub_str.
// returns true if there is at least one instance
// returns false if there are no instances of the name
static bool is_in_separated_string(const std::string &str, char delimiter,
                                   const std::string &sub_str) {
  size_t beg = 0;
  size_t length = 0;
  for (const auto &x : str) {
    if (x == delimiter) {
      if (str.substr(beg, length) == sub_str)
        return true;

      beg += length + 1;
      length = 0;
      continue;
    }
    length++;
  }
  if (length != 0)
    if (str.substr(beg, length) == sub_str)
      return true;

  return false;
}

ur_result_t urProgramGetFunctionPointer(
    /// [in] handle of the device to retrieve pointer for.
    ur_device_handle_t Device,
    /// [in] handle of the program to search for function in. The program
    /// must already be built to the specified device, or otherwise
    /// ::UR_RESULT_ERROR_INVALID_PROGRAM_EXECUTABLE is returned.
    ur_program_handle_t Program,
    /// [in] A null-terminates string denoting the mangled function name.
    const char *FunctionName,
    /// [out] Returns the pointer to the function if it is found in the program.
    void **FunctionPointerRet) {
  std::shared_lock<ur_shared_mutex> Guard(Program->Mutex);
  if (Program->getState(Device->ZeDevice) != ur_program_handle_t_::Exe) {
    return UR_RESULT_ERROR_INVALID_PROGRAM_EXECUTABLE;
  }

  ze_module_handle_t ZeModule = Program->getZeModuleHandle(Device->ZeDevice);
  ze_result_t ZeResult = ZE_CALL_NOCHECK(
      zeModuleGetFunctionPointer, (ZeModule, FunctionName, FunctionPointerRet));

  // zeModuleGetFunctionPointer currently fails for all
  // kernels regardless of if the kernel exist or not
  // with ZE_RESULT_ERROR_INVALID_ARGUMENT
  // TODO: remove when this is no longer the case
  // If zeModuleGetFunctionPointer returns invalid argument,
  // fallback to searching through kernel list and return
  // PI_ERROR_FUNCTION_ADDRESS_IS_NOT_AVAILABLE if the function exists
  // or PI_ERROR_INVALID_KERNEL_NAME if the function does not exist.
  // FunctionPointerRet should always be 0
  if (ZeResult == ZE_RESULT_ERROR_INVALID_ARGUMENT) {
    size_t Size;
    *FunctionPointerRet = 0;
    UR_CALL(ur::level_zero::urProgramGetInfo(
        Program, UR_PROGRAM_INFO_KERNEL_NAMES, 0, nullptr, &Size));

    std::string ClResult(Size, ' ');
    UR_CALL(ur::level_zero::urProgramGetInfo(
        Program, UR_PROGRAM_INFO_KERNEL_NAMES, ClResult.size(), &ClResult[0],
        nullptr));

    // Get rid of the null terminator and search for kernel_name
    // If function can be found return error code to indicate it
    // exists
    ClResult.pop_back();
    if (is_in_separated_string(ClResult, ';', std::string(FunctionName)))
      return UR_RESULT_ERROR_FUNCTION_ADDRESS_NOT_AVAILABLE;

    return UR_RESULT_ERROR_INVALID_KERNEL_NAME;
  }

  if (ZeResult == ZE_RESULT_ERROR_INVALID_FUNCTION_NAME) {
    *FunctionPointerRet = 0;
    return UR_RESULT_ERROR_INVALID_KERNEL_NAME;
  }

  return ze2urResult(ZeResult);
}

ur_result_t urProgramGetGlobalVariablePointer(
    /// [in] handle of the device to retrieve the pointer for.
    ur_device_handle_t Device,
    /// [in] handle of the program where the global variable is.
    ur_program_handle_t Program,
    /// [in] mangled name of the global variable to retrieve the pointer for.
    const char *GlobalVariableName,
    /// [out][optional] Returns the size of the global variable if it is found
    /// in the program.
    size_t *GlobalVariableSizeRet,
    /// [out] Returns the pointer to the global variable if it is found in the
    /// program.
    void **GlobalVariablePointerRet) {
  std::scoped_lock<ur_shared_mutex> lock(Program->Mutex);
  if (Program->getState(Device->ZeDevice) != ur_program_handle_t_::Exe) {
    return UR_RESULT_ERROR_INVALID_PROGRAM_EXECUTABLE;
  }

  ze_module_handle_t ZeModuleEntry{};
  ZeModuleEntry = Program->getZeModuleHandle(Device->ZeDevice);

  ze_result_t ZeResult =
      zeModuleGetGlobalPointer(ZeModuleEntry, GlobalVariableName,
                               GlobalVariableSizeRet, GlobalVariablePointerRet);

  if (ZeResult == ZE_RESULT_ERROR_UNSUPPORTED_FEATURE) {
    return UR_RESULT_ERROR_INVALID_VALUE;
  }

  return ze2urResult(ZeResult);
}

ur_result_t urProgramGetInfo(
    /// [in] handle of the Program object
    ur_program_handle_t Program,
    /// [in] name of the Program property to query
    ur_program_info_t PropName,
    /// [in] the size of the Program property.
    size_t PropSize,
    /// [in,out][optional] array of bytes of holding the program info property.
    /// If propSize is not equal to or greater than the real number of bytes
    /// needed to return the info then the ::UR_RESULT_ERROR_INVALID_SIZE error
    /// is returned and pProgramInfo is not used.
    void *ProgramInfo,
    /// [out][optional] pointer to the actual size in bytes of data copied to
    /// propName.
    size_t *PropSizeRet) {
  UrReturnHelper ReturnValue(PropSize, ProgramInfo, PropSizeRet);

  switch (PropName) {
  case UR_PROGRAM_INFO_REFERENCE_COUNT:
    return ReturnValue(uint32_t{Program->RefCount.load()});
  case UR_PROGRAM_INFO_CONTEXT:
    return ReturnValue(Program->Context);
  case UR_PROGRAM_INFO_NUM_DEVICES:
    return ReturnValue(
        uint32_t{ur_cast<uint32_t>(Program->AssociatedDevices.size())});
  case UR_PROGRAM_INFO_DEVICES:
    return ReturnValue(Program->AssociatedDevices.data(),
                       Program->AssociatedDevices.size());
  case UR_PROGRAM_INFO_BINARY_SIZES: {
    std::shared_lock<ur_shared_mutex> Guard(Program->Mutex);
    std::vector<size_t> binarySizes;
    for (auto Device : Program->AssociatedDevices) {
      auto State = Program->getState(Device->ZeDevice);
      if (State == ur_program_handle_t_::Native) {
        binarySizes.push_back(Program->getCodeSize(Device->ZeDevice));
        continue;
      }
      if (State == ur_program_handle_t_::IL ||
          State == ur_program_handle_t_::Object) {
        // We don't have a binary for this device, so return 0.
        binarySizes.push_back(0);
        continue;
      } else if (State == ur_program_handle_t_::Exe) {
        auto ZeModule = Program->getZeModuleHandle(Device->ZeDevice);
        if (!ZeModule)
          return UR_RESULT_ERROR_INVALID_PROGRAM;

        size_t binarySize = 0;
        ZE2UR_CALL(zeModuleGetNativeBinary, (ZeModule, &binarySize, nullptr));
        binarySizes.push_back(binarySize);
      } else {
        return UR_RESULT_ERROR_INVALID_PROGRAM;
      }
    }
    return ReturnValue(binarySizes.data(), binarySizes.size());
  }
  case UR_PROGRAM_INFO_BINARIES: {
    // The caller sets "ParamValue" to an array of pointers, one for each
    // device.
    uint8_t **PBinary = nullptr;
    if (ProgramInfo) {
      PBinary = ur_cast<uint8_t **>(ProgramInfo);
      if (!PBinary[0]) {
        break;
      }
    }
    std::shared_lock<ur_shared_mutex> Guard(Program->Mutex);
    uint8_t *NativeBinaryPtr = nullptr;
    if (PBinary) {
      NativeBinaryPtr = PBinary[0];
    }

    size_t SzBinary = 0;
    for (uint32_t deviceIndex = 0;
         deviceIndex < Program->AssociatedDevices.size(); deviceIndex++) {
      auto ZeDevice = Program->AssociatedDevices[deviceIndex]->ZeDevice;
      auto State = Program->getState(ZeDevice);
      if (State == ur_program_handle_t_::Native) {
        // If Program was created from Native code then return that code.
        if (PBinary) {
          std::memcpy(PBinary[deviceIndex], Program->getCode(ZeDevice),
                      Program->getCodeSize(ZeDevice));
        }
        SzBinary += Program->getCodeSize(ZeDevice);
        continue;
      }
      if (State == ur_program_handle_t_::IL ||
          State == ur_program_handle_t_::Object) {
        // We don't have a binary for this device, so don't update the output
        // pointer to the binary, only set return size to 0.
        if (PropSizeRet)
          *PropSizeRet = 0;
      } else if (State == ur_program_handle_t_::Exe) {
        auto ZeModule = Program->getZeModuleHandle(ZeDevice);
        if (!ZeModule) {
          return UR_RESULT_ERROR_INVALID_PROGRAM;
        }
        size_t binarySize = 0;
        if (PBinary) {
          NativeBinaryPtr = PBinary[deviceIndex];
        }
        // If the caller is using a Program which is a built binary, then
        // the program returned will either be a single module if this is a
        // native binary or the native binary for each device will be returned.
        ZE2UR_CALL(zeModuleGetNativeBinary,
                   (ZeModule, &binarySize, NativeBinaryPtr));
        SzBinary += binarySize;
      } else {
        return UR_RESULT_ERROR_INVALID_PROGRAM;
      }
    }
    if (PropSizeRet)
      *PropSizeRet = SzBinary;
    break;
  }
  case UR_PROGRAM_INFO_NUM_KERNELS: {
    std::shared_lock<ur_shared_mutex> Guard(Program->Mutex);
    uint32_t NumKernels = 0;
    ze_module_handle_t ZeModule = nullptr;
    // Find the first module in exe state.
    for (const auto &Device : Program->AssociatedDevices) {
      if (Program->getState(Device->ZeDevice) == ur_program_handle_t_::Exe) {
        ZeModule = Program->getZeModuleHandle(Device->ZeDevice);
        break;
      }
    }

    // If none of the modules are in exe state, return error.
    if (!ZeModule)
      return UR_RESULT_ERROR_INVALID_PROGRAM;

    ZE2UR_CALL(zeModuleGetKernelNames, (ZeModule, &NumKernels, nullptr));
    return ReturnValue(size_t{NumKernels});
  }
  case UR_PROGRAM_INFO_KERNEL_NAMES:
    try {
      std::shared_lock<ur_shared_mutex> Guard(Program->Mutex);
      ze_module_handle_t ZeModule = nullptr;
      // Find the first module in exe state.
      for (const auto &Device : Program->AssociatedDevices) {
        if (Program->getState(Device->ZeDevice) == ur_program_handle_t_::Exe) {
          ZeModule = Program->getZeModuleHandle(Device->ZeDevice);
          break;
        }
      }

      // If none of the modules are in exe state, return error.
      if (!ZeModule)
        return UR_RESULT_ERROR_INVALID_PROGRAM;

      std::string PINames{""};
      uint32_t Count = 0;
      std::unique_ptr<const char *[]> PNames;
      ZE2UR_CALL(zeModuleGetKernelNames, (ZeModule, &Count, nullptr));
      PNames = std::make_unique<const char *[]>(Count);
      ZE2UR_CALL(zeModuleGetKernelNames, (ZeModule, &Count, PNames.get()));
      for (uint32_t I = 0; I < Count; ++I) {
        PINames += (I > 0 ? ";" : "");
        PINames += PNames[I];
      }
      return ReturnValue(PINames.c_str());
    } catch (const std::bad_alloc &) {
      return UR_RESULT_ERROR_OUT_OF_HOST_MEMORY;
    } catch (...) {
      return UR_RESULT_ERROR_UNKNOWN;
    }
  case UR_PROGRAM_INFO_IL:
    return ReturnValue(Program->getCode(), Program->getCodeSize());
  default:
    return UR_RESULT_ERROR_INVALID_ENUMERATION;
  }

  return UR_RESULT_SUCCESS;
}

ur_result_t urProgramGetBuildInfo(
    /// [in] handle of the Program object
    ur_program_handle_t Program,
    /// [in] handle of the Device object
    ur_device_handle_t Device,
    /// [in] name of the Program build info to query
    ur_program_build_info_t PropName,
    /// [in] size of the Program build info property.
    size_t PropSize,
    /// [in,out][optional] value of the Program build property. If propSize is
    /// not equal to or greater than the real number of bytes needed to return
    /// the info then the ::UR_RESULT_ERROR_INVALID_SIZE error is returned and
    /// pKernelInfo is not used.
    void *PropValue,
    /// [out][optional] pointer to the actual size in bytes of data being
    /// queried by propName.
    size_t *PropSizeRet) {

  std::shared_lock<ur_shared_mutex> Guard(Program->Mutex);
  UrReturnHelper ReturnValue(PropSize, PropValue, PropSizeRet);
  if (PropName == UR_PROGRAM_BUILD_INFO_BINARY_TYPE) {
    ur_program_binary_type_t Type = UR_PROGRAM_BINARY_TYPE_NONE;
    auto State = Program->getState(Device->ZeDevice);
    if (State == ur_program_handle_t_::Object) {
      Type = UR_PROGRAM_BINARY_TYPE_COMPILED_OBJECT;
    } else if (State == ur_program_handle_t_::Exe) {
      Type = UR_PROGRAM_BINARY_TYPE_EXECUTABLE;
    }

    return ReturnValue(ur_program_binary_type_t{Type});
  }
  if (PropName == UR_PROGRAM_BUILD_INFO_OPTIONS) {
    // TODO: how to get module build options out of Level Zero?
    // For the programs that we compiled we can remember the options
    // passed with urProgramCompile/urProgramBuild, but what can we
    // return for programs that were built outside and registered
    // with urProgramRegister?
    return ReturnValue("");
  } else if (PropName == UR_PROGRAM_BUILD_INFO_STATUS) {
    return UR_RESULT_ERROR_UNSUPPORTED_ENUMERATION;
  } else if (PropName == UR_PROGRAM_BUILD_INFO_LOG) {
    // Check first to see if the plugin code recorded an error message.
    if (!Program->ErrorMessage.empty()) {
      return ReturnValue(Program->ErrorMessage.c_str());
    }

    // Next check if there is a Level Zero build log.
    auto ZeBuildLog = Program->getBuildLog(Device->ZeDevice);
    if (ZeBuildLog) {
      size_t LogSize = PropSize;
      ZE2UR_CALL(zeModuleBuildLogGetString,
                 (ZeBuildLog, &LogSize, ur_cast<char *>(PropValue)));
      if (PropSizeRet) {
        *PropSizeRet = LogSize;
      }
      if (PropValue) {
        // When the program build fails in urProgramBuild(), we delayed
        // cleaning up the build log because RT later calls this routine to
        // get the failed build log. To avoid memory leaks, we should clean up
        // the failed build log here because RT does not create sycl::program
        // when urProgramBuild() fails, thus it won't call urProgramRelease()
        // to clean up the build log.
        if (Program->getState(Device->ZeDevice) ==
            ur_program_handle_t_::Invalid) {
          ZE_CALL_NOCHECK(zeModuleBuildLogDestroy, (ZeBuildLog));
          Program->setBuildLog(Device->ZeDevice, nullptr);
        }
      }
      return UR_RESULT_SUCCESS;
    }

    // Otherwise, there is no error.  The OpenCL spec says to return an empty
    // string if there ws no previous attempt to compile, build, or link the
    // program.
    return ReturnValue("");
  } else {
    UR_LOG(Error, "urProgramGetBuildInfo: unsupported ParamName");
    return UR_RESULT_ERROR_INVALID_VALUE;
  }
  return UR_RESULT_SUCCESS;
}

ur_result_t urProgramSetSpecializationConstant(
    /// [in] handle of the Program object
    ur_program_handle_t /*Program*/,
    /// [in] specification constant Id
    uint32_t /*SpecId*/,
    /// [in] size of the specialization constant value
    size_t /*SpecSize*/,
    /// [in] pointer to the specialization value bytes
<<<<<<< HEAD
    const void *SpecValue) {
  std::ignore = Program;
  std::ignore = SpecId;
  std::ignore = SpecSize;
  std::ignore = SpecValue;
  UR_LOG_LEGACY(Error,
                logger::LegacyMessage("[UR][L0] {} function not implemented!"),
=======
    const void * /*SpecValue*/) {
  logger::error(logger::LegacyMessage("[UR][L0] {} function not implemented!"),
>>>>>>> d9584400
                "{} function not implemented!");
  return UR_RESULT_ERROR_UNSUPPORTED_FEATURE;
}

ur_result_t urProgramGetNativeHandle(
    /// [in] handle of the program.
    ur_program_handle_t Program,
    /// [out] a pointer to the native handle of the program.
    ur_native_handle_t *NativeProgram) {
  auto ZeModule = ur_cast<ze_module_handle_t *>(NativeProgram);

  std::shared_lock<ur_shared_mutex> Guard(Program->Mutex);
  assert(Program->AssociatedDevices.size() > 0);
  // Current API doesn't allow to specify device for which we want to get the
  // native handle. So, find the first device with a valid module handle.
  ze_module_handle_t Module = nullptr;
  for (const auto &Device : Program->AssociatedDevices) {
    Module = Program->getZeModuleHandle(Device->ZeDevice);
    if (Module) {
      break;
    }
  }
  if (!Module)
    // L0 only supprts returning native handle from built programs.
    return UR_RESULT_ERROR_UNSUPPORTED_FEATURE;

  *ZeModule = Module;
  return UR_RESULT_SUCCESS;
}

ur_result_t urProgramCreateWithNativeHandle(
    /// [in] the native handle of the program.
    ur_native_handle_t NativeProgram,
    /// [in] handle of the context instance
    ur_context_handle_t Context,
    /// [in][optional] pointer to native program properties struct.
    const ur_program_native_properties_t *Properties,
    /// [out] pointer to the handle of the program object created.
    ur_program_handle_t *Program) {
  UR_ASSERT(Context && NativeProgram, UR_RESULT_ERROR_INVALID_NULL_HANDLE);
  UR_ASSERT(Program, UR_RESULT_ERROR_INVALID_NULL_POINTER);
  auto ZeModule = ur_cast<ze_module_handle_t>(NativeProgram);
  // We assume here that programs created from a native handle always
  // represent a fully linked executable (state Exe) and not an unlinked
  // executable (state Object).

  try {
    ur_program_handle_t_ *UrProgram = new ur_program_handle_t_(
        ur_program_handle_t_::Exe, Context, ZeModule,
        Properties ? Properties->isNativeHandleOwned : false);
    *Program = reinterpret_cast<ur_program_handle_t>(UrProgram);
  } catch (const std::bad_alloc &) {
    return UR_RESULT_ERROR_OUT_OF_HOST_MEMORY;
  } catch (...) {
    return UR_RESULT_ERROR_UNKNOWN;
  }
  return UR_RESULT_SUCCESS;
}

ur_result_t urProgramSetSpecializationConstants(
    /// [in] handle of the Program object
    ur_program_handle_t Program,
    /// [in] the number of elements in the pSpecConstants array
    uint32_t Count,
    /// [in][range(0, count)] array of specialization constant value
    /// descriptions
    const ur_specialization_constant_info_t *SpecConstants) {
  std::scoped_lock<ur_shared_mutex> Guard(Program->Mutex);

  // Remember the value of this specialization constant until the program is
  // built.  Note that we only save the pointer to the buffer that contains the
  // value.  The caller is responsible for maintaining storage for this buffer.
  //
  // NOTE: SpecSize is unused in Level Zero, the size is known from SPIR-V by
  // SpecID.
  for (uint32_t SpecIt = 0; SpecIt < Count; SpecIt++) {
    uint32_t SpecId = SpecConstants[SpecIt].id;
    Program->SpecConstants[SpecId] = SpecConstants[SpecIt].pValue;
  }
  return UR_RESULT_SUCCESS;
}

} // namespace ur::level_zero

ur_program_handle_t_::ur_program_handle_t_(state St,
                                           ur_context_handle_t Context,
                                           const void *Input, size_t Length)
    : Context{Context}, NativeProperties{nullptr}, OwnZeModule{true},
      AssociatedDevices(Context->getDevices()), SpirvCode{new uint8_t[Length]},
      SpirvCodeLength{Length} {
  std::memcpy(SpirvCode.get(), Input, Length);
  // All devices have the program in IL state.
  for (auto &Device : Context->getDevices()) {
    DeviceData &PerDevData = DeviceDataMap[Device->ZeDevice];
    PerDevData.State = St;
  }
}

ur_program_handle_t_::ur_program_handle_t_(
    state St, ur_context_handle_t Context, const uint32_t NumDevices,
    const ur_device_handle_t *Devices,
    const ur_program_properties_t *Properties, const uint8_t **Inputs,
    const size_t *Lengths)
    : Context{Context}, NativeProperties(Properties), OwnZeModule{true},
      AssociatedDevices(Devices, Devices + NumDevices) {
  for (uint32_t I = 0; I < NumDevices; ++I) {
    DeviceData &PerDevData = DeviceDataMap[Devices[I]->ZeDevice];
    PerDevData.State = St;
    PerDevData.Binary = std::make_pair(
        std::unique_ptr<uint8_t[]>(new uint8_t[Lengths[I]]), Lengths[I]);
    std::memcpy(PerDevData.Binary.first.get(), Inputs[I], Lengths[I]);
  }
}

ur_program_handle_t_::ur_program_handle_t_(ur_context_handle_t Context)
    : Context{Context}, NativeProperties{nullptr}, OwnZeModule{true},
      AssociatedDevices(Context->getDevices()) {}

ur_program_handle_t_::ur_program_handle_t_(state, ur_context_handle_t Context,
                                           ze_module_handle_t InteropZeModule)
    : Context{Context}, NativeProperties{nullptr}, OwnZeModule{true},
      AssociatedDevices({Context->getDevices()[0]}),
      InteropZeModule{InteropZeModule} {}

ur_program_handle_t_::ur_program_handle_t_(state, ur_context_handle_t Context,
                                           ze_module_handle_t InteropZeModule,
                                           bool OwnZeModule)
    : Context{Context}, NativeProperties{nullptr}, OwnZeModule{OwnZeModule},
      AssociatedDevices({Context->getDevices()[0]}),
      InteropZeModule{InteropZeModule} {
  // TODO: Currently it is not possible to understand the device associated
  // with provided ZeModule. So we can't set the state on that device to Exe.
}

ur_program_handle_t_::ur_program_handle_t_(state St,
                                           ur_context_handle_t Context,
                                           const std::string &ErrorMessage)
    : Context{Context}, NativeProperties{nullptr}, OwnZeModule{true},
      ErrorMessage{ErrorMessage}, AssociatedDevices(Context->getDevices()) {
  for (auto &Device : Context->getDevices()) {
    DeviceData &PerDevData = DeviceDataMap[Device->ZeDevice];
    PerDevData.State = St;
  }
}

ur_program_handle_t_::~ur_program_handle_t_() {
  if (!resourcesReleased) {
    ur_release_program_resources(true);
  }
}

void ur_program_handle_t_::ur_release_program_resources(bool deletion) {
  // According to Level Zero Specification, all kernels and build logs
  // must be destroyed before the Module can be destroyed.  So, be sure
  // to destroy build log before destroying the module.
  if (!deletion) {
    if (!RefCount.decrementAndTest()) {
      return;
    }
  }
  if (!resourcesReleased) {
    for (auto &[ZeDevice, DeviceData] : this->DeviceDataMap) {
      if (DeviceData.ZeBuildLog && checkL0LoaderTeardown())
        ZE_CALL_NOCHECK(zeModuleBuildLogDestroy, (DeviceData.ZeBuildLog));
    }
    // interop api
    if (InteropZeModule && OwnZeModule && checkL0LoaderTeardown()) {
      ZE_CALL_NOCHECK(zeModuleDestroy, (InteropZeModule));
    }

    for (auto &[ZeDevice, DeviceData] : this->DeviceDataMap)
      if (DeviceData.ZeModule && checkL0LoaderTeardown())
        ZE_CALL_NOCHECK(zeModuleDestroy, (DeviceData.ZeModule));

    this->DeviceDataMap.clear();

    resourcesReleased = true;
  }
}<|MERGE_RESOLUTION|>--- conflicted
+++ resolved
@@ -907,18 +907,9 @@
     /// [in] size of the specialization constant value
     size_t /*SpecSize*/,
     /// [in] pointer to the specialization value bytes
-<<<<<<< HEAD
-    const void *SpecValue) {
-  std::ignore = Program;
-  std::ignore = SpecId;
-  std::ignore = SpecSize;
-  std::ignore = SpecValue;
+    const void * /*SpecValue*/) {
   UR_LOG_LEGACY(Error,
                 logger::LegacyMessage("[UR][L0] {} function not implemented!"),
-=======
-    const void * /*SpecValue*/) {
-  logger::error(logger::LegacyMessage("[UR][L0] {} function not implemented!"),
->>>>>>> d9584400
                 "{} function not implemented!");
   return UR_RESULT_ERROR_UNSUPPORTED_FEATURE;
 }
