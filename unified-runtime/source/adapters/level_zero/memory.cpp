//===--------- memory.cpp - Level Zero Adapter ----------------------------===//
//
// Copyright (C) 2023 Intel Corporation
//
// Part of the Unified-Runtime Project, under the Apache License v2.0 with LLVM
// Exceptions. See LICENSE.TXT
// SPDX-License-Identifier: Apache-2.0 WITH LLVM-exception
//
//===----------------------------------------------------------------------===//

#include <algorithm>
#include <climits>
#include <string.h>
#include <ur/ur.hpp>

#include "context.hpp"
#include "event.hpp"
#include "helpers/image_helpers.hpp"
#include "helpers/memory_helpers.hpp"
#include "logger/ur_logger.hpp"
#include "queue.hpp"
#include "ur_interface_loader.hpp"
#include "ur_level_zero.hpp"

// Default to using compute engine for fill operation, but allow to
// override this with an environment variable.
static bool PreferCopyEngine = [] {
  const char *UrRet = std::getenv("UR_L0_USE_COPY_ENGINE_FOR_FILL");
  const char *PiRet =
      std::getenv("SYCL_PI_LEVEL_ZERO_USE_COPY_ENGINE_FOR_FILL");
  return (UrRet ? std::stoi(UrRet) : (PiRet ? std::stoi(PiRet) : 0));
}();

// Helper function to check if a pointer is a device pointer.
bool IsDevicePointer(ur_context_handle_t Context, const void *Ptr) {
  ze_device_handle_t ZeDeviceHandle;
  ZeStruct<ze_memory_allocation_properties_t> ZeMemoryAllocationProperties;

  // Query memory type of the pointer
  ZE2UR_CALL(zeMemGetAllocProperties,
             (Context->ZeContext, Ptr, &ZeMemoryAllocationProperties,
              &ZeDeviceHandle));

  return (ZeMemoryAllocationProperties.type == ZE_MEMORY_TYPE_DEVICE);
}

// Helper function to check if a pointer is a shared pointer.
bool IsSharedPointer(ur_context_handle_t Context, const void *Ptr) {
  ze_device_handle_t ZeDeviceHandle;
  ZeStruct<ze_memory_allocation_properties_t> ZeMemoryAllocationProperties;

  // Query memory type of the pointer
  ZE2UR_CALL(zeMemGetAllocProperties,
             (Context->ZeContext, Ptr, &ZeMemoryAllocationProperties,
              &ZeDeviceHandle));

  return (ZeMemoryAllocationProperties.type == ZE_MEMORY_TYPE_SHARED);
}

// Helper Function to check if the Copy Engine should be preferred given the
// types of memory used.
bool PreferCopyEngineUsage(ur_device_handle_t Device,
                           ur_context_handle_t Context, const void *Src,
                           void *Dst) {
  bool PreferCopyEngine = false;
  // Given Integrated Devices, Copy Engines are not preferred for any Copy
  // operations.
  if (!Device->isIntegrated()) {
    // Given non D2D Copies, for better performance, Copy Engines are preferred
    // only if one has both the Main and Link Copy Engines.
    if (Device->hasLinkCopyEngine() && Device->hasMainCopyEngine() &&
        (!IsDevicePointer(Context, Src) || !IsDevicePointer(Context, Dst))) {
      PreferCopyEngine = true;
    }
  }
  // Temporary option added to use force engine for D2D copy
  PreferCopyEngine |= UseCopyEngineForD2DCopy;
  return PreferCopyEngine;
}

// Shared by all memory read/write/copy PI interfaces.
// PI interfaces must have queue's and destination buffer's mutexes locked for
// exclusive use and source buffer's mutex locked for shared use on entry.
ur_result_t enqueueMemCopyHelper(ur_command_t CommandType,
                                 ur_queue_handle_t Queue, void *Dst,
                                 ur_bool_t BlockingWrite, size_t Size,
                                 const void *Src, uint32_t NumEventsInWaitList,
                                 const ur_event_handle_t *EventWaitList,
                                 ur_event_handle_t *OutEvent,
                                 bool PreferCopyEngine) {
  bool UseCopyEngine = Queue->useCopyEngine(PreferCopyEngine);

  _ur_ze_event_list_t TmpWaitList;
  UR_CALL(TmpWaitList.createAndRetainUrZeEventList(
      NumEventsInWaitList, EventWaitList, Queue, UseCopyEngine));

  // We want to batch these commands to avoid extra submissions (costly)
  bool OkToBatch = true;

  // Get a new command list to be used on this call
  ur_command_list_ptr_t CommandList{};
  UR_CALL(Queue->Context->getAvailableCommandList(
      Queue, CommandList, UseCopyEngine, NumEventsInWaitList, EventWaitList,
      OkToBatch, nullptr /*ForcedCmdQueue*/));

  ze_event_handle_t ZeEvent = nullptr;
  ur_event_handle_t InternalEvent;
  bool IsInternal = OutEvent == nullptr;
  ur_event_handle_t *Event = OutEvent ? OutEvent : &InternalEvent;
  UR_CALL(createEventAndAssociateQueue(Queue, Event, CommandType, CommandList,
                                       IsInternal, false));
  UR_CALL(setSignalEvent(Queue, UseCopyEngine, &ZeEvent, Event,
                         NumEventsInWaitList, EventWaitList,
                         CommandList->second.ZeQueue));
  (*Event)->WaitList = TmpWaitList;

  const auto &ZeCommandList = CommandList->first;
  const auto &WaitList = (*Event)->WaitList;

  UR_LOG(Debug, "calling zeCommandListAppendMemoryCopy() with ZeEvent {}",
         ur_cast<std::uintptr_t>(ZeEvent));
  printZeEventList(WaitList);

  ZE2UR_CALL(zeCommandListAppendMemoryCopy,
             (ZeCommandList, Dst, Src, Size, ZeEvent, WaitList.Length,
              WaitList.ZeEventList));

  UR_CALL(Queue->executeCommandList(CommandList, BlockingWrite, OkToBatch));

  return UR_RESULT_SUCCESS;
}

// Shared by all memory read/write/copy rect PI interfaces.
// PI interfaces must have queue's and destination buffer's mutexes locked for
// exclusive use and source buffer's mutex locked for shared use on entry.
ur_result_t enqueueMemCopyRectHelper(
    ur_command_t CommandType, ur_queue_handle_t Queue, const void *SrcBuffer,
    void *DstBuffer, ur_rect_offset_t SrcOrigin, ur_rect_offset_t DstOrigin,
    ur_rect_region_t Region, size_t SrcRowPitch, size_t DstRowPitch,
    size_t SrcSlicePitch, size_t DstSlicePitch, ur_bool_t Blocking,
    uint32_t NumEventsInWaitList, const ur_event_handle_t *EventWaitList,
    ur_event_handle_t *OutEvent, bool PreferCopyEngine) {
  bool UseCopyEngine = Queue->useCopyEngine(PreferCopyEngine);

  _ur_ze_event_list_t TmpWaitList;
  UR_CALL(TmpWaitList.createAndRetainUrZeEventList(
      NumEventsInWaitList, EventWaitList, Queue, UseCopyEngine));

  // We want to batch these commands to avoid extra submissions (costly)
  bool OkToBatch = true;

  // Get a new command list to be used on this call
  ur_command_list_ptr_t CommandList{};
  UR_CALL(Queue->Context->getAvailableCommandList(
      Queue, CommandList, UseCopyEngine, NumEventsInWaitList, EventWaitList,
      OkToBatch, nullptr /*ForcedCmdQueue*/));

  ze_event_handle_t ZeEvent = nullptr;
  ur_event_handle_t InternalEvent;
  bool IsInternal = OutEvent == nullptr;
  ur_event_handle_t *Event = OutEvent ? OutEvent : &InternalEvent;
  UR_CALL(createEventAndAssociateQueue(Queue, Event, CommandType, CommandList,
                                       IsInternal, false));
  UR_CALL(setSignalEvent(Queue, UseCopyEngine, &ZeEvent, Event,
                         NumEventsInWaitList, EventWaitList,
                         CommandList->second.ZeQueue));
  (*Event)->WaitList = TmpWaitList;

  const auto &ZeCommandList = CommandList->first;
  const auto &WaitList = (*Event)->WaitList;

  UR_LOG(Debug, "calling zeCommandListAppendMemoryCopy() with ZeEvent {}",
         ur_cast<std::uintptr_t>(ZeEvent));
  printZeEventList(WaitList);

  auto ZeParams = ur2zeRegionParams(SrcOrigin, DstOrigin, Region, SrcRowPitch,
                                    DstRowPitch, SrcSlicePitch, DstSlicePitch);

  ZE2UR_CALL(zeCommandListAppendMemoryCopyRegion,
             (ZeCommandList, DstBuffer, &ZeParams.dstRegion, ZeParams.dstPitch,
              ZeParams.dstSlicePitch, SrcBuffer, &ZeParams.srcRegion,
              ZeParams.srcPitch, ZeParams.srcSlicePitch, ZeEvent,
              WaitList.Length, WaitList.ZeEventList));

  UR_LOG(Debug, "calling zeCommandListAppendMemoryCopyRegion()");

  UR_CALL(Queue->executeCommandList(CommandList, Blocking, OkToBatch));

  return UR_RESULT_SUCCESS;
}

// PI interfaces must have queue's and buffer's mutexes locked on entry.
static ur_result_t enqueueMemFillHelper(ur_command_t CommandType,
                                        ur_queue_handle_t Queue, void *Ptr,
                                        const void *Pattern, size_t PatternSize,
                                        size_t Size,
                                        uint32_t NumEventsInWaitList,
                                        const ur_event_handle_t *EventWaitList,
                                        ur_event_handle_t *OutEvent) {
  auto &Device = Queue->Device;

  // Make sure that pattern size matches the capability of the copy queues.
  // Check both main and link groups as we don't known which one will be used.
  //
  if (PreferCopyEngine && Device->hasCopyEngine()) {
    if (Device->hasMainCopyEngine() &&
        Device->QueueGroup[ur_device_handle_t_::queue_group_info_t::MainCopy]
                .ZeProperties.maxMemoryFillPatternSize < PatternSize) {
      PreferCopyEngine = false;
    }
    if (Device->hasLinkCopyEngine() &&
        Device->QueueGroup[ur_device_handle_t_::queue_group_info_t::LinkCopy]
                .ZeProperties.maxMemoryFillPatternSize < PatternSize) {
      PreferCopyEngine = false;
    }
  }

  bool UseCopyEngine = Queue->useCopyEngine(PreferCopyEngine);
  if (!UseCopyEngine) {
    // Pattern size must fit the compute queue capabilities.
    UR_ASSERT(
        PatternSize <=
            Device->QueueGroup[ur_device_handle_t_::queue_group_info_t::Compute]
                .ZeProperties.maxMemoryFillPatternSize,
        UR_RESULT_ERROR_INVALID_VALUE);
  }

  _ur_ze_event_list_t TmpWaitList;
  UR_CALL(TmpWaitList.createAndRetainUrZeEventList(
      NumEventsInWaitList, EventWaitList, Queue, UseCopyEngine));

  ur_command_list_ptr_t CommandList{};
  // We want to batch these commands to avoid extra submissions (costly)
  bool OkToBatch = true;
  UR_CALL(Queue->Context->getAvailableCommandList(
      Queue, CommandList, UseCopyEngine, NumEventsInWaitList, EventWaitList,
      OkToBatch, nullptr /*ForcedCmdQueue*/));

  ze_event_handle_t ZeEvent = nullptr;
  ur_event_handle_t InternalEvent;
  bool IsInternal = OutEvent == nullptr;
  ur_event_handle_t *Event = OutEvent ? OutEvent : &InternalEvent;
  UR_CALL(createEventAndAssociateQueue(Queue, Event, CommandType, CommandList,
                                       IsInternal, false));
  UR_CALL(setSignalEvent(Queue, UseCopyEngine, &ZeEvent, Event,
                         NumEventsInWaitList, EventWaitList,
                         CommandList->second.ZeQueue));
  (*Event)->WaitList = TmpWaitList;

  const auto &ZeCommandList = CommandList->first;
  const auto &WaitList = (*Event)->WaitList;

  // PatternSize must be a power of two for zeCommandListAppendMemoryFill.
  // When it's not, the fill is emulated with zeCommandListAppendMemoryCopy.
  if (isPowerOf2(PatternSize)) {
    ZE2UR_CALL(zeCommandListAppendMemoryFill,
               (ZeCommandList, Ptr, Pattern, PatternSize, Size, ZeEvent,
                WaitList.Length, WaitList.ZeEventList));

    UR_LOG(Debug, "calling zeCommandListAppendMemoryFill() with ZeEvent {}",
           ur_cast<uint64_t>(ZeEvent));
    printZeEventList(WaitList);

    // Execute command list asynchronously, as the event will be used
    // to track down its completion.
    UR_CALL(Queue->executeCommandList(CommandList, false /*IsBlocking*/,
                                      OkToBatch));
  } else {
    // Copy pattern into every entry in memory array pointed by Ptr.
    uint32_t NumOfCopySteps = Size / PatternSize;
    const void *Src = Pattern;

    for (uint32_t step = 0; step < NumOfCopySteps; ++step) {
      void *Dst = reinterpret_cast<void *>(reinterpret_cast<uint8_t *>(Ptr) +
                                           step * PatternSize);
      ZE2UR_CALL(zeCommandListAppendMemoryCopy,
                 (ZeCommandList, Dst, Src, PatternSize, ZeEvent,
                  WaitList.Length, WaitList.ZeEventList));
    }

    UR_LOG(Debug, "calling zeCommandListAppendMemoryCopy() with ZeEvent {}",
           ur_cast<uint64_t>(ZeEvent));
    printZeEventList(WaitList);

    // Execute command list synchronously.
    UR_CALL(
        Queue->executeCommandList(CommandList, true /*IsBlocking*/, OkToBatch));
  }

  return UR_RESULT_SUCCESS;
}

// If indirect access tracking is enabled then performs reference counting,
// otherwise just calls zeMemAllocHost.
static ur_result_t ZeHostMemAllocHelper(void **ResultPtr,
                                        ur_context_handle_t UrContext,
                                        size_t Size) {
  ur_platform_handle_t Plt = UrContext->getPlatform();
  std::unique_lock<ur_shared_mutex> ContextsLock(Plt->ContextsMutex,
                                                 std::defer_lock);
  if (IndirectAccessTrackingEnabled) {
    // Lock the mutex which is guarding contexts container in the platform.
    // This prevents new kernels from being submitted in any context while
    // we are in the process of allocating a memory, this is needed to
    // properly capture allocations by kernels with indirect access.
    ContextsLock.lock();
    // We are going to defer memory release if there are kernels with
    // indirect access, that is why explicitly retain context to be sure
    // that it is released after all memory allocations in this context are
    // released.
    UR_CALL(ur::level_zero::urContextRetain(UrContext));
  }

  ZeStruct<ze_host_mem_alloc_desc_t> ZeDesc;
  ZeDesc.flags = 0;
  ZE2UR_CALL(zeMemAllocHost,
             (UrContext->ZeContext, &ZeDesc, Size, 1, ResultPtr));

  if (IndirectAccessTrackingEnabled) {
    // Keep track of all memory allocations in the context
    UrContext->MemAllocs.emplace(
        std::piecewise_construct, std::forward_as_tuple(*ResultPtr),
        std::forward_as_tuple(
            reinterpret_cast<ur_context_handle_t>(UrContext)));
  }
  return UR_RESULT_SUCCESS;
}

// Helper function to implement image read/write/copy.
// PI interfaces must have queue's and destination image's mutexes locked for
// exclusive use and source image's mutex locked for shared use on entry.
static ur_result_t enqueueMemImageCommandHelper(
    ur_command_t CommandType, ur_queue_handle_t Queue,
    const void *Src, // image or ptr
    void *Dst,       // image or ptr
    ur_bool_t IsBlocking, ur_rect_offset_t *SrcOrigin,
    ur_rect_offset_t *DstOrigin, ur_rect_region_t *Region, size_t RowPitch,
    size_t SlicePitch, uint32_t NumEventsInWaitList,
    const ur_event_handle_t *EventWaitList, ur_event_handle_t *OutEvent,
    bool PreferCopyEngine = false) {
  bool UseCopyEngine = Queue->useCopyEngine(PreferCopyEngine);

  _ur_ze_event_list_t TmpWaitList;
  UR_CALL(TmpWaitList.createAndRetainUrZeEventList(
      NumEventsInWaitList, EventWaitList, Queue, UseCopyEngine));

  // We want to batch these commands to avoid extra submissions (costly)
  bool OkToBatch = true;

  // Get a new command list to be used on this call
  ur_command_list_ptr_t CommandList{};
  UR_CALL(Queue->Context->getAvailableCommandList(
      Queue, CommandList, UseCopyEngine, NumEventsInWaitList, EventWaitList,
      OkToBatch, nullptr /*ForcedCmdQueue*/));

  ze_event_handle_t ZeEvent = nullptr;
  ur_event_handle_t InternalEvent;
  bool IsInternal = OutEvent == nullptr;
  ur_event_handle_t *Event = OutEvent ? OutEvent : &InternalEvent;
  UR_CALL(createEventAndAssociateQueue(Queue, Event, CommandType, CommandList,
                                       IsInternal, false));
  UR_CALL(setSignalEvent(Queue, UseCopyEngine, &ZeEvent, Event,
                         NumEventsInWaitList, EventWaitList,
                         CommandList->second.ZeQueue));
  (*Event)->WaitList = TmpWaitList;

  const auto &ZeCommandList = CommandList->first;
  const auto &WaitList = (*Event)->WaitList;

  if (CommandType == UR_COMMAND_MEM_IMAGE_READ) {
    _ur_image *SrcMem = ur_cast<_ur_image *>(const_cast<void *>(Src));

    ze_image_region_t ZeSrcRegion;
    UR_CALL(getImageRegionHelper(SrcMem->ZeImageDesc, SrcOrigin, Region,
                                 ZeSrcRegion));

    // TODO: Level Zero does not support row_pitch/slice_pitch for images yet.
    // Check that SYCL RT did not want pitch larger than default.
    UR_ASSERT(SrcMem->isImage(), UR_RESULT_ERROR_INVALID_MEM_OBJECT);

#ifndef NDEBUG
    auto SrcImage = SrcMem;
    const ze_image_desc_t &ZeImageDesc = SrcImage->ZeImageDesc;
    UR_ASSERT(
        RowPitch == 0 ||
            // special case RGBA image pitch equal to region's width
            (ZeImageDesc.format.layout == ZE_IMAGE_FORMAT_LAYOUT_32_32_32_32 &&
             RowPitch == 4 * 4 * ZeSrcRegion.width) ||
            (ZeImageDesc.format.layout == ZE_IMAGE_FORMAT_LAYOUT_16_16_16_16 &&
             RowPitch == 4 * 2 * ZeSrcRegion.width) ||
            (ZeImageDesc.format.layout == ZE_IMAGE_FORMAT_LAYOUT_8_8_8_8 &&
             RowPitch == 4 * ZeSrcRegion.width),
        UR_RESULT_ERROR_INVALID_IMAGE_SIZE);
#endif
    UR_ASSERT(SlicePitch == 0 || SlicePitch == RowPitch * ZeSrcRegion.height,
              UR_RESULT_ERROR_INVALID_IMAGE_SIZE);

    char *ZeHandleSrc = nullptr;
    UR_CALL(SrcMem->getZeHandle(ZeHandleSrc, ur_mem_handle_t_::read_only,
                                Queue->Device, EventWaitList,
                                NumEventsInWaitList));
    ZE2UR_CALL(zeCommandListAppendImageCopyToMemory,
               (ZeCommandList, Dst, ur_cast<ze_image_handle_t>(ZeHandleSrc),
                &ZeSrcRegion, ZeEvent, WaitList.Length, WaitList.ZeEventList));
  } else if (CommandType == UR_COMMAND_MEM_IMAGE_WRITE) {
    _ur_image *DstMem = ur_cast<_ur_image *>(Dst);
    ze_image_region_t ZeDstRegion;
    UR_CALL(getImageRegionHelper(DstMem->ZeImageDesc, DstOrigin, Region,
                                 ZeDstRegion));

    // TODO: Level Zero does not support row_pitch/slice_pitch for images yet.
    // Check that SYCL RT did not want pitch larger than default.
    UR_ASSERT(DstMem->isImage(), UR_RESULT_ERROR_INVALID_MEM_OBJECT);

#ifndef NDEBUG
    auto DstImage = static_cast<_ur_image *>(DstMem);
    const ze_image_desc_t &ZeImageDesc = DstImage->ZeImageDesc;
    UR_ASSERT(
        RowPitch == 0 ||
            // special case RGBA image pitch equal to region's width
            (ZeImageDesc.format.layout == ZE_IMAGE_FORMAT_LAYOUT_32_32_32_32 &&
             RowPitch == 4 * 4 * ZeDstRegion.width) ||
            (ZeImageDesc.format.layout == ZE_IMAGE_FORMAT_LAYOUT_16_16_16_16 &&
             RowPitch == 4 * 2 * ZeDstRegion.width) ||
            (ZeImageDesc.format.layout == ZE_IMAGE_FORMAT_LAYOUT_8_8_8_8 &&
             RowPitch == 4 * ZeDstRegion.width),
        UR_RESULT_ERROR_INVALID_IMAGE_SIZE);
#endif
    UR_ASSERT(SlicePitch == 0 || SlicePitch == RowPitch * ZeDstRegion.height,
              UR_RESULT_ERROR_INVALID_IMAGE_SIZE);

    char *ZeHandleDst = nullptr;
    UR_CALL(DstMem->getZeHandle(ZeHandleDst, ur_mem_handle_t_::write_only,
                                Queue->Device, EventWaitList,
                                NumEventsInWaitList));
    ZE2UR_CALL(zeCommandListAppendImageCopyFromMemory,
               (ZeCommandList, ur_cast<ze_image_handle_t>(ZeHandleDst), Src,
                &ZeDstRegion, ZeEvent, WaitList.Length, WaitList.ZeEventList));
  } else if (CommandType == UR_COMMAND_MEM_IMAGE_COPY) {
    _ur_image *SrcImage = ur_cast<_ur_image *>(const_cast<void *>(Src));
    _ur_image *DstImage = ur_cast<_ur_image *>(Dst);

    ze_image_region_t ZeSrcRegion;
    UR_CALL(getImageRegionHelper(SrcImage->ZeImageDesc, SrcOrigin, Region,
                                 ZeSrcRegion));
    ze_image_region_t ZeDstRegion;
    UR_CALL(getImageRegionHelper(DstImage->ZeImageDesc, DstOrigin, Region,
                                 ZeDstRegion));

    char *ZeHandleSrc = nullptr;
    char *ZeHandleDst = nullptr;
    UR_CALL(SrcImage->getZeHandle(ZeHandleSrc, ur_mem_handle_t_::read_only,
                                  Queue->Device, EventWaitList,
                                  NumEventsInWaitList));
    UR_CALL(DstImage->getZeHandle(ZeHandleDst, ur_mem_handle_t_::write_only,
                                  Queue->Device, EventWaitList,
                                  NumEventsInWaitList));
    ZE2UR_CALL(zeCommandListAppendImageCopyRegion,
               (ZeCommandList, ur_cast<ze_image_handle_t>(ZeHandleDst),
                ur_cast<ze_image_handle_t>(ZeHandleSrc), &ZeDstRegion,
                &ZeSrcRegion, ZeEvent, 0, nullptr));
  } else {
    UR_LOG(Error, "enqueueMemImageUpdate: unsupported image command type");
    return UR_RESULT_ERROR_INVALID_OPERATION;
  }

  UR_CALL(Queue->executeCommandList(CommandList, IsBlocking, OkToBatch));

  return UR_RESULT_SUCCESS;
}

namespace ur::level_zero {

ur_result_t urEnqueueMemBufferRead(
    /// [in] handle of the queue object
    ur_queue_handle_t Queue,
    /// [in] handle of the buffer object
    ur_mem_handle_t hBuffer,
    /// [in] indicates blocking (true), non-blocking (false)
    bool blockingRead,
    /// [in] offset in bytes in the buffer object
    size_t offset,
    /// [in] size in bytes of data being read
    size_t size,
    /// [in] pointer to host memory where data is to be read into
    void *pDst,
    /// [in] size of the event wait list
    uint32_t numEventsInWaitList,
    /// [in][optional][range(0, numEventsInWaitList)] pointer to a list of
    /// events that must be complete before this command can be executed. If
    /// nullptr, the numEventsInWaitList must be 0, indicating that this
    /// command does not wait on any event to complete.
    const ur_event_handle_t *phEventWaitList,
    /// [in,out][optional] return an event object that identifies this
    /// particular command instance.
    ur_event_handle_t *phEvent) {
  ur_mem_handle_t_ *Src = ur_cast<ur_mem_handle_t_ *>(hBuffer);

  std::shared_lock<ur_shared_mutex> SrcLock(Src->Mutex, std::defer_lock);
  std::scoped_lock<std::shared_lock<ur_shared_mutex>, ur_shared_mutex> LockAll(
      SrcLock, Queue->Mutex);

  char *ZeHandleSrc = nullptr;
  UR_CALL(Src->getZeHandle(ZeHandleSrc, ur_mem_handle_t_::read_only,
                           Queue->Device, phEventWaitList,
                           numEventsInWaitList));
  return enqueueMemCopyHelper(UR_COMMAND_MEM_BUFFER_READ, Queue, pDst,
                              blockingRead, size, ZeHandleSrc + offset,
                              numEventsInWaitList, phEventWaitList, phEvent,
                              true /* PreferCopyEngine */);
}

ur_result_t urEnqueueMemBufferWrite(
    /// [in] handle of the queue object
    ur_queue_handle_t Queue,
    /// [in] handle of the buffer object
    ur_mem_handle_t hBuffer,
    /// [in] indicates blocking (true), non-blocking (false)
    bool blockingWrite,
    /// [in] offset in bytes in the buffer object
    size_t offset,
    /// [in] size in bytes of data being written
    size_t size,
    /// [in] pointer to host memory where data is to be written from
    const void *pSrc,
    /// [in] size of the event wait list
    uint32_t numEventsInWaitList,
    /// [in][optional][range(0, numEventsInWaitList)] pointer to a list of
    /// events that must be complete before this command can be executed. If
    /// nullptr, the numEventsInWaitList must be 0, indicating that this
    /// command does not wait on any event to complete.
    const ur_event_handle_t *phEventWaitList,
    /// [in,out][optional] return an event object that identifies this
    /// particular command instance.
    ur_event_handle_t *phEvent) {
  ur_mem_handle_t_ *Buffer = ur_cast<ur_mem_handle_t_ *>(hBuffer);

  std::scoped_lock<ur_shared_mutex, ur_shared_mutex> Lock(Queue->Mutex,
                                                          Buffer->Mutex);

  char *ZeHandleDst = nullptr;
  UR_CALL(Buffer->getZeHandle(ZeHandleDst, ur_mem_handle_t_::write_only,
                              Queue->Device, phEventWaitList,
                              numEventsInWaitList));
  return enqueueMemCopyHelper(UR_COMMAND_MEM_BUFFER_WRITE, Queue,
                              ZeHandleDst + offset, // dst
                              blockingWrite, size,
                              pSrc, // src
                              numEventsInWaitList, phEventWaitList, phEvent,
                              true /* PreferCopyEngine */);
}

ur_result_t urEnqueueMemBufferReadRect(
    /// [in] handle of the queue object
    ur_queue_handle_t Queue,
    /// [in] handle of the buffer object
    ur_mem_handle_t hBuffer,
    /// [in] indicates blocking (true), non-blocking (false)
    bool blockingRead,
    /// [in] 3D offset in the buffer
    ur_rect_offset_t bufferOffset,
    /// [in] 3D offset in the host region
    ur_rect_offset_t hostOffset,
    /// [in] 3D rectangular region descriptor: width, height, depth
    ur_rect_region_t region,
    /// [in] length of each row in bytes in the buffer object
    size_t bufferRowPitch,
    /// [in] length of each 2D slice in bytes in the buffer object being read
    size_t bufferSlicePitch,
    /// [in] length of each row in bytes in the host memory region pointed by
    /// dst
    size_t hostRowPitch,
    /// [in] length of each 2D slice in bytes in the host memory region pointed
    /// by dst
    size_t hostSlicePitch,
    /// [in] pointer to host memory where data is to be read into
    void *pDst,
    /// [in] size of the event wait list
    uint32_t numEventsInWaitList,
    /// [in][optional][range(0, numEventsInWaitList)] pointer to a list of
    /// events that must be complete before this command can be executed. If
    /// nullptr, the numEventsInWaitList must be 0, indicating that this
    /// command does not wait on any event to complete.
    const ur_event_handle_t *phEventWaitList,
    /// [in,out][optional] return an event object that identifies this
    /// particular command instance.
    ur_event_handle_t *phEvent) {
  ur_mem_handle_t_ *Buffer = ur_cast<ur_mem_handle_t_ *>(hBuffer);

  std::shared_lock<ur_shared_mutex> SrcLock(Buffer->Mutex, std::defer_lock);
  std::scoped_lock<std::shared_lock<ur_shared_mutex>, ur_shared_mutex> LockAll(
      SrcLock, Queue->Mutex);

  char *ZeHandleSrc;
  UR_CALL(Buffer->getZeHandle(ZeHandleSrc, ur_mem_handle_t_::read_only,
                              Queue->Device, phEventWaitList,
                              numEventsInWaitList));
  return enqueueMemCopyRectHelper(
      UR_COMMAND_MEM_BUFFER_READ_RECT, Queue, ZeHandleSrc, pDst, bufferOffset,
      hostOffset, region, bufferRowPitch, hostRowPitch, bufferSlicePitch,
      hostSlicePitch, blockingRead, numEventsInWaitList, phEventWaitList,
      phEvent);
}

ur_result_t urEnqueueMemBufferWriteRect(
    /// [in] handle of the queue object
    ur_queue_handle_t Queue,
    /// [in] handle of the buffer object
    ur_mem_handle_t hBuffer,
    /// [in] indicates blocking (true), non-blocking (false)
    bool blockingWrite,
    /// [in] 3D offset in the buffer
    ur_rect_offset_t bufferOffset,
    /// [in] 3D offset in the host region
    ur_rect_offset_t hostOffset,
    /// [in] 3D rectangular region descriptor: width, height, depth
    ur_rect_region_t region,
    /// [in] length of each row in bytes in the buffer object
    size_t bufferRowPitch,
    /// [in] length of each 2D slice in bytes in the buffer object being written
    size_t bufferSlicePitch,
    /// [in] length of each row in bytes in the host memory region pointed by
    /// src
    size_t hostRowPitch,
    /// [in] length of each 2D slice in bytes in the host memory region pointed
    /// by src
    size_t hostSlicePitch,
    /// [in] pointer to host memory where data is to be written from
    void *pSrc,
    /// [in] size of the event wait list
    uint32_t numEventsInWaitList,
    /// [in][optional][range(0, numEventsInWaitList)] points to a list of
    /// events that must be complete before this command can be executed. If
    /// nullptr, the numEventsInWaitList must be 0, indicating that this
    /// command does not wait on any event to complete.
    const ur_event_handle_t *phEventWaitList,
    /// [in,out][optional] return an event object that identifies this
    /// particular command instance.
    ur_event_handle_t *phEvent) {
  ur_mem_handle_t_ *Buffer = ur_cast<ur_mem_handle_t_ *>(hBuffer);

  std::scoped_lock<ur_shared_mutex, ur_shared_mutex> Lock(Queue->Mutex,
                                                          Buffer->Mutex);

  char *ZeHandleDst = nullptr;
  UR_CALL(Buffer->getZeHandle(ZeHandleDst, ur_mem_handle_t_::write_only,
                              Queue->Device, phEventWaitList,
                              numEventsInWaitList));
  return enqueueMemCopyRectHelper(
      UR_COMMAND_MEM_BUFFER_WRITE_RECT, Queue,
      const_cast<char *>(static_cast<const char *>(pSrc)), ZeHandleDst,
      hostOffset, bufferOffset, region, hostRowPitch, bufferRowPitch,
      hostSlicePitch, bufferSlicePitch, blockingWrite, numEventsInWaitList,
      phEventWaitList, phEvent);
}

ur_result_t urEnqueueMemBufferCopy(
    /// [in] handle of the queue object
    ur_queue_handle_t Queue,
    /// [in] handle of the src buffer object
    ur_mem_handle_t BufferSrc,
    /// [in] handle of the dest buffer object
    ur_mem_handle_t BufferDst,
    /// [in] offset into hBufferSrc to begin copying from
    size_t SrcOffset,
    /// [in] offset info hBufferDst to begin copying into
    size_t DstOffset,
    /// [in] size in bytes of data being copied
    size_t Size,
    /// [in] size of the event wait list
    uint32_t NumEventsInWaitList,
    /// [in][optional][range(0, numEventsInWaitList)] pointer to a list of
    /// events that must be complete before this command can be executed. If
    /// nullptr, the numEventsInWaitList must be 0, indicating that this
    /// command does not wait on any event to complete.
    const ur_event_handle_t *EventWaitList,
    /// [in,out][optional] return an event object that identifies this
    /// particular command instance.
    ur_event_handle_t *OutEvent) {
  _ur_buffer *SrcBuffer = ur_cast<_ur_buffer *>(BufferSrc);
  _ur_buffer *DstBuffer = ur_cast<_ur_buffer *>(BufferDst);

  UR_ASSERT(!SrcBuffer->isImage(), UR_RESULT_ERROR_INVALID_MEM_OBJECT);
  UR_ASSERT(!DstBuffer->isImage(), UR_RESULT_ERROR_INVALID_MEM_OBJECT);

  std::shared_lock<ur_shared_mutex> SrcLock(SrcBuffer->Mutex, std::defer_lock);
  std::scoped_lock<std::shared_lock<ur_shared_mutex>, ur_shared_mutex,
                   ur_shared_mutex>
      LockAll(SrcLock, DstBuffer->Mutex, Queue->Mutex);

  // Copy engine is preferred only for host to device transfer.
  // Device to device transfers run faster on compute engines.
  bool PreferCopyEngine = (SrcBuffer->OnHost || DstBuffer->OnHost);

  // Temporary option added to use copy engine for D2D copy
  PreferCopyEngine |= UseCopyEngineForD2DCopy;

  char *ZeHandleSrc = nullptr;
  UR_CALL(SrcBuffer->getZeHandle(ZeHandleSrc, ur_mem_handle_t_::read_only,
                                 Queue->Device, EventWaitList,
                                 NumEventsInWaitList));
  char *ZeHandleDst = nullptr;
  UR_CALL(DstBuffer->getZeHandle(ZeHandleDst, ur_mem_handle_t_::write_only,
                                 Queue->Device, EventWaitList,
                                 NumEventsInWaitList));

  return enqueueMemCopyHelper(
      UR_COMMAND_MEM_BUFFER_COPY, Queue, ZeHandleDst + DstOffset,
      false, // blocking
      Size, ZeHandleSrc + SrcOffset, NumEventsInWaitList, EventWaitList,
      OutEvent, PreferCopyEngine);
}

ur_result_t urEnqueueMemBufferCopyRect(
    /// [in] handle of the queue object
    ur_queue_handle_t Queue,
    /// [in] handle of the source buffer object
    ur_mem_handle_t BufferSrc,
    /// [in] handle of the dest buffer object
    ur_mem_handle_t BufferDst,
    /// [in] 3D offset in the source buffer
    ur_rect_offset_t SrcOrigin,
    /// [in] 3D offset in the destination buffer
    ur_rect_offset_t DstOrigin,
    /// [in] source 3D rectangular region descriptor: width, height, depth
    ur_rect_region_t SrcRegion,
    /// [in] length of each row in bytes in the source buffer object
    size_t SrcRowPitch,
    /// [in] length of each 2D slice in bytes in the source buffer object
    size_t SrcSlicePitch,
    /// [in] length of each row in bytes in the destination buffer object
    size_t DstRowPitch,
    /// [in] length of each 2D slice in bytes in the destination buffer object
    size_t DstSlicePitch,
    /// [in] size of the event wait list
    uint32_t NumEventsInWaitList,
    /// [in][optional][range(0, numEventsInWaitList)] pointer to a list of
    /// events that must be complete before this command can be executed. If
    /// nullptr, the numEventsInWaitList must be 0, indicating that this
    /// command does not wait on any event to complete.
    const ur_event_handle_t *EventWaitList,
    /// [in,out][optional] return an event object that identifies this
    /// particular command instance.
    ur_event_handle_t *OutEvent) {
  _ur_buffer *SrcBuffer = ur_cast<_ur_buffer *>(BufferSrc);
  _ur_buffer *DstBuffer = ur_cast<_ur_buffer *>(BufferDst);

  UR_ASSERT(!SrcBuffer->isImage(), UR_RESULT_ERROR_INVALID_MEM_OBJECT);
  UR_ASSERT(!DstBuffer->isImage(), UR_RESULT_ERROR_INVALID_MEM_OBJECT);

  std::shared_lock<ur_shared_mutex> SrcLock(SrcBuffer->Mutex, std::defer_lock);
  std::scoped_lock<std::shared_lock<ur_shared_mutex>, ur_shared_mutex,
                   ur_shared_mutex>
      LockAll(SrcLock, DstBuffer->Mutex, Queue->Mutex);

  // Copy engine is preferred only for host to device transfer.
  // Device to device transfers run faster on compute engines.
  bool PreferCopyEngine = (SrcBuffer->OnHost || DstBuffer->OnHost);

  char *ZeHandleSrc = nullptr;
  UR_CALL(SrcBuffer->getZeHandle(ZeHandleSrc, ur_mem_handle_t_::read_only,
                                 Queue->Device, EventWaitList,
                                 NumEventsInWaitList));
  char *ZeHandleDst = nullptr;
  UR_CALL(DstBuffer->getZeHandle(ZeHandleDst, ur_mem_handle_t_::write_only,
                                 Queue->Device, EventWaitList,
                                 NumEventsInWaitList));

  return enqueueMemCopyRectHelper(
      UR_COMMAND_MEM_BUFFER_COPY_RECT, Queue, ZeHandleSrc, ZeHandleDst,
      SrcOrigin, DstOrigin, SrcRegion, SrcRowPitch, DstRowPitch, SrcSlicePitch,
      DstSlicePitch,
      false, // blocking
      NumEventsInWaitList, EventWaitList, OutEvent, PreferCopyEngine);
}

ur_result_t urEnqueueMemBufferFill(
    /// [in] handle of the queue object
    ur_queue_handle_t Queue,
    /// [in] handle of the buffer object
    ur_mem_handle_t Buffer,
    /// [in] pointer to the fill pattern
    const void *Pattern,
    /// [in] size in bytes of the pattern
    size_t PatternSize,
    /// [in] offset into the buffer
    size_t Offset,
    /// [in] fill size in bytes, must be a multiple of patternSize
    size_t Size,
    /// [in] size of the event wait list
    uint32_t NumEventsInWaitList,
    /// [in][optional][range(0, numEventsInWaitList)] pointer to a list of
    /// events that must be complete before this command can be executed. If
    /// nullptr, the numEventsInWaitList must be 0, indicating that this
    /// command does not wait on any event to complete.
    const ur_event_handle_t *EventWaitList,
    /// [in,out][optional] return an event object that identifies this
    /// particular command instance.
    ur_event_handle_t *OutEvent) {
  std::scoped_lock<ur_shared_mutex, ur_shared_mutex> Lock(Queue->Mutex,
                                                          Buffer->Mutex);

  char *ZeHandleDst = nullptr;
  _ur_buffer *UrBuffer = reinterpret_cast<_ur_buffer *>(Buffer);
  UR_CALL(UrBuffer->getZeHandle(ZeHandleDst, ur_mem_handle_t_::write_only,
                                Queue->Device, EventWaitList,
                                NumEventsInWaitList));
  return enqueueMemFillHelper(
      UR_COMMAND_MEM_BUFFER_FILL, Queue, ZeHandleDst + Offset,
      Pattern,     // It will be interpreted as an 8-bit value,
      PatternSize, // which is indicated with this pattern_size==1
      Size, NumEventsInWaitList, EventWaitList, OutEvent);
}

ur_result_t urEnqueueMemImageRead(
    /// [in] handle of the queue object
    ur_queue_handle_t Queue,
    /// [in] handle of the image object
    ur_mem_handle_t Image,
    /// [in] indicates blocking (true), non-blocking (false)
    bool BlockingRead,
    /// [in] defines the (x,y,z) offset in pixels in the 1D, 2D, or 3D image
    ur_rect_offset_t Origin,
    /// [in] defines the (width, height, depth) in pixels of the 1D, 2D, or 3D
    /// image
    ur_rect_region_t Region,
    /// [in] length of each row in bytes
    size_t RowPitch,
    /// [in] length of each 2D slice of the 3D image
    size_t SlicePitch,
    /// [in] pointer to host memory where image is to be read into
    void *Dst,
    /// [in] size of the event wait list
    uint32_t NumEventsInWaitList,
    /// [in][optional][range(0, numEventsInWaitList)] pointer to a list of
    /// events that must be complete before this command can be executed. If
    /// nullptr, the numEventsInWaitList must be 0, indicating that this
    /// command does not wait on any event to complete.
    const ur_event_handle_t *EventWaitList,
    /// [in,out][optional] return an event object that identifies this
    /// particular command instance.
    ur_event_handle_t *OutEvent) {
  std::scoped_lock<ur_shared_mutex, ur_shared_mutex> Lock(Queue->Mutex,
                                                          Image->Mutex);
  return enqueueMemImageCommandHelper(
      UR_COMMAND_MEM_IMAGE_READ, Queue, Image, Dst, BlockingRead, &Origin,
      nullptr, &Region, RowPitch, SlicePitch, NumEventsInWaitList,
      EventWaitList, OutEvent);
}

ur_result_t urEnqueueMemImageWrite(
    /// [in] handle of the queue object
    ur_queue_handle_t Queue,
    /// [in] handle of the image object
    ur_mem_handle_t Image,
    /// [in] indicates blocking (true), non-blocking (false)
    bool BlockingWrite,
    /// [in] defines the (x,y,z) offset in pixels in the 1D, 2D, or 3D image
    ur_rect_offset_t Origin,
    /// [in] defines the (width, height, depth) in pixels of the 1D, 2D, or 3D
    /// image
    ur_rect_region_t Region,
    /// [in] length of each row in bytes
    size_t RowPitch,
    /// [in] length of each 2D slice of the 3D image
    size_t SlicePitch,
    /// [in] pointer to host memory where image is to be read into
    void *Src,
    /// [in] size of the event wait list
    uint32_t NumEventsInWaitList,
    /// [in][optional][range(0, numEventsInWaitList)] pointer to a list of
    /// events that must be complete before this command can be executed. If
    /// nullptr, the numEventsInWaitList must be 0, indicating that this
    /// command does not wait on any event to complete.
    const ur_event_handle_t *EventWaitList,
    /// [in,out][optional] return an event object that identifies this
    /// particular command instance.
    ur_event_handle_t *OutEvent) {
  std::scoped_lock<ur_shared_mutex, ur_shared_mutex> Lock(Queue->Mutex,
                                                          Image->Mutex);
  return enqueueMemImageCommandHelper(
      UR_COMMAND_MEM_IMAGE_WRITE, Queue, Src, Image, BlockingWrite, nullptr,
      &Origin, &Region, RowPitch, SlicePitch, NumEventsInWaitList,
      EventWaitList, OutEvent);
}

ur_result_t urEnqueueMemImageCopy(
    /// [in] handle of the queue object
    ur_queue_handle_t Queue,
    /// [in] handle of the src image object
    ur_mem_handle_t ImageSrc,
    /// [in] handle of the dest image object
    ur_mem_handle_t ImageDst,
    /// [in] defines the (x,y,z) offset in pixels in the source 1D, 2D, or 3D
    /// image
    ur_rect_offset_t SrcOrigin,
    /// [in] defines the (x,y,z) offset in pixels in the destination 1D, 2D, or
    /// 3D image
    ur_rect_offset_t DstOrigin,
    /// [in] defines the (width, height, depth) in pixels of the 1D, 2D, or 3D
    /// image
    ur_rect_region_t Region,
    /// [in] size of the event wait list
    uint32_t NumEventsInWaitList,
    /// [in][optional][range(0, numEventsInWaitList)] pointer to a list of
    /// events that must be complete before this command can be executed. If
    /// nullptr, the numEventsInWaitList must be 0, indicating that this
    /// command does not wait on any event to complete.
    const ur_event_handle_t *EventWaitList,
    /// [in,out][optional] return an event object that identifies this
    /// particular command instance.
    ur_event_handle_t *OutEvent) {
  std::shared_lock<ur_shared_mutex> SrcLock(ImageSrc->Mutex, std::defer_lock);
  std::scoped_lock<std::shared_lock<ur_shared_mutex>, ur_shared_mutex,
                   ur_shared_mutex>
      LockAll(SrcLock, ImageDst->Mutex, Queue->Mutex);
  // Copy engine is preferred only for host to device transfer.
  // Device to device transfers run faster on compute engines.
  // Images are always allocated on device.
  bool PreferCopyEngine = false;
  return enqueueMemImageCommandHelper(
      UR_COMMAND_MEM_IMAGE_COPY, Queue, ImageSrc, ImageDst,
      false, // is_blocking
      &SrcOrigin, &DstOrigin, &Region,
      0, // row pitch
      0, // slice pitch
      NumEventsInWaitList, EventWaitList, OutEvent, PreferCopyEngine);
}

ur_result_t urEnqueueMemBufferMap(
    /// [in] handle of the queue object
    ur_queue_handle_t Queue,
    /// [in] handle of the buffer object
    ur_mem_handle_t Buf,
    /// [in] indicates blocking (true), non-blocking (false)
    bool BlockingMap,
    /// [in] flags for read, write, readwrite mapping
    ur_map_flags_t MapFlags,
    /// [in] offset in bytes of the buffer region being mapped
    size_t Offset,
    /// [in] size in bytes of the buffer region being mapped
    size_t Size,
    /// [in] size of the event wait list
    uint32_t NumEventsInWaitList,
    /// [in][optional][range(0, numEventsInWaitList)] pointer to a list of
    /// events that must be complete before this command can be executed. If
    /// nullptr, the numEventsInWaitList must be 0, indicating that this
    /// command does not wait on any event to complete.
    const ur_event_handle_t *EventWaitList,
    /// [in,out][optional] return an event object that identifies this
    /// particular command instance.
    ur_event_handle_t *OutEvent,
    /// [in,out] return mapped pointer. TODO: move it before
    /// numEventsInWaitList?
    void **RetMap) {
  auto Buffer = ur_cast<_ur_buffer *>(Buf);

  UR_ASSERT(!Buffer->isImage(), UR_RESULT_ERROR_INVALID_MEM_OBJECT);

  ur_event_handle_t InternalEvent;
  bool IsInternal = OutEvent == nullptr;
  ur_event_handle_t *Event = OutEvent ? OutEvent : &InternalEvent;
  ze_event_handle_t ZeEvent = nullptr;

  bool UseCopyEngine = false;
  {
    // Lock automatically releases when this goes out of scope.
    std::scoped_lock<ur_shared_mutex> lock(Queue->Mutex);

    _ur_ze_event_list_t TmpWaitList;
    UR_CALL(TmpWaitList.createAndRetainUrZeEventList(
        NumEventsInWaitList, EventWaitList, Queue, UseCopyEngine));

    UR_CALL(createEventAndAssociateQueue(
        Queue, Event, UR_COMMAND_MEM_BUFFER_MAP, Queue->CommandListMap.end(),
        IsInternal, false));

    ZeEvent = (*Event)->ZeEvent;
    (*Event)->WaitList = TmpWaitList;
  }

  // Translate the host access mode info.
  ur_mem_handle_t_::access_mode_t AccessMode = ur_mem_handle_t_::unknown;
  if (MapFlags & UR_MAP_FLAG_WRITE_INVALIDATE_REGION)
    AccessMode = ur_mem_handle_t_::write_only;
  else {
    if (MapFlags & UR_MAP_FLAG_READ) {
      AccessMode = ur_mem_handle_t_::read_only;
      if (MapFlags & UR_MAP_FLAG_WRITE)
        AccessMode = ur_mem_handle_t_::read_write;
    } else if (MapFlags & UR_MAP_FLAG_WRITE)
      AccessMode = ur_mem_handle_t_::write_only;
  }

  UR_ASSERT(AccessMode != ur_mem_handle_t_::unknown,
            UR_RESULT_ERROR_INVALID_VALUE);

  // TODO: Level Zero is missing the memory "mapping" capabilities, so we are
  // left to doing new memory allocation and a copy (read) on discrete devices.
  // For integrated devices, we have allocated the buffer in host memory so no
  // actions are needed here except for synchronizing on incoming events.
  // A host-to-host copy is done if a host pointer had been supplied during
  // buffer creation on integrated devices.
  //
  // TODO: for discrete, check if the input buffer is already allocated
  // in shared memory and thus is accessible from the host as is.
  // Can we get SYCL RT to predict/allocate in shared memory
  // from the beginning?

  // For integrated devices the buffer has been allocated in host memory.
  if (Buffer->OnHost) {
    // Wait on incoming events before doing the copy
    if (NumEventsInWaitList > 0)
      UR_CALL(ur::level_zero::urEventWait(NumEventsInWaitList, EventWaitList));

    if (Queue->isInOrderQueue())
      UR_CALL(ur::level_zero::urQueueFinish(Queue));

    // Lock automatically releases when this goes out of scope.
    std::scoped_lock<ur_shared_mutex> Guard(Buffer->Mutex);

    char *ZeHandleSrc;
    UR_CALL(Buffer->getZeHandle(ZeHandleSrc, AccessMode, Queue->Device,
                                EventWaitList, NumEventsInWaitList));

    if (Buffer->MapHostPtr) {
      *RetMap = Buffer->MapHostPtr + Offset;
      if (ZeHandleSrc != Buffer->MapHostPtr &&
          AccessMode != ur_mem_handle_t_::write_only) {
        memcpy(*RetMap, ZeHandleSrc + Offset, Size);
      }
    } else {
      *RetMap = ZeHandleSrc + Offset;
    }

    auto Res = Buffer->Mappings.insert({*RetMap, {Offset, Size}});
    // False as the second value in pair means that mapping was not inserted
    // because mapping already exists.
    if (!Res.second) {
      UR_LOG(Error, "urEnqueueMemBufferMap: duplicate mapping detected");
      return UR_RESULT_ERROR_INVALID_VALUE;
    }

    // Signal this event
    if (!(*Event)->CounterBasedEventsEnabled)
      ZE2UR_CALL(zeEventHostSignal, (ZeEvent));
    (*Event)->Completed = true;
    return UR_RESULT_SUCCESS;
  }

  // Lock automatically releases when this goes out of scope.
  std::scoped_lock<ur_shared_mutex, ur_shared_mutex> Lock(Queue->Mutex,
                                                          Buffer->Mutex);

  if (Buffer->MapHostPtr) {
    *RetMap = Buffer->MapHostPtr + Offset;
  } else {
    // TODO: use USM host allocator here
    // TODO: Do we even need every map to allocate new host memory?
    //       In the case when the buffer is "OnHost" we use single allocation.
    UR_CALL(ZeHostMemAllocHelper(RetMap, Queue->Context, Size));
  }

  // Take a shortcut if the host is not going to read buffer's data.
  if (AccessMode == ur_mem_handle_t_::write_only) {
    (*Event)->Completed = true;
  } else {
    // For discrete devices we need a command list
    ur_command_list_ptr_t CommandList{};
    UR_CALL(Queue->Context->getAvailableCommandList(
        Queue, CommandList, UseCopyEngine, NumEventsInWaitList, EventWaitList,
        false /*AllowBatching*/, nullptr /*ForcedCmdQueue*/));

    // Add the event to the command list.
    CommandList->second.append(reinterpret_cast<ur_event_handle_t>(*Event));
    (*Event)->RefCount.increment();

    const auto &ZeCommandList = CommandList->first;
    const auto &WaitList = (*Event)->WaitList;

    char *ZeHandleSrc;
    UR_CALL(Buffer->getZeHandle(ZeHandleSrc, AccessMode, Queue->Device,
                                EventWaitList, NumEventsInWaitList));

    UR_CALL(setSignalEvent(Queue, UseCopyEngine, &ZeEvent, Event,
                           NumEventsInWaitList, EventWaitList,
                           CommandList->second.ZeQueue));

    ZE2UR_CALL(zeCommandListAppendMemoryCopy,
               (ZeCommandList, *RetMap, ZeHandleSrc + Offset, Size, ZeEvent,
                WaitList.Length, WaitList.ZeEventList));

    UR_CALL(Queue->executeCommandList(CommandList, BlockingMap,
                                      false /*OKToBatchCommand*/));
  }

  auto Res = Buffer->Mappings.insert({*RetMap, {Offset, Size}});
  // False as the second value in pair means that mapping was not inserted
  // because mapping already exists.
  if (!Res.second) {
    UR_LOG(Error, "urEnqueueMemBufferMap: duplicate mapping detected");
    return UR_RESULT_ERROR_INVALID_VALUE;
  }
  return UR_RESULT_SUCCESS;
}

ur_result_t urEnqueueMemUnmap(
    /// [in] handle of the queue object
    ur_queue_handle_t Queue,
    /// [in] handle of the memory (buffer or image) object
    ur_mem_handle_t Mem,
    /// [in] mapped host address
    void *MappedPtr,
    /// [in] size of the event wait list
    uint32_t NumEventsInWaitList,
    /// [in][optional][range(0, numEventsInWaitList)] pointer to a list of
    /// events that must be complete before this command can be executed. If
    /// nullptr, the numEventsInWaitList must be 0, indicating that this
    /// command does not wait on any event to complete.
    const ur_event_handle_t *EventWaitList,
    /// [in,out][optional] return an event object that identifies this
    /// particular command instance.
    ur_event_handle_t *OutEvent) {
  UR_ASSERT(!Mem->isImage(), UR_RESULT_ERROR_INVALID_MEM_OBJECT);

  auto Buffer = ur_cast<_ur_buffer *>(Mem);

  bool UseCopyEngine = false;

  ze_event_handle_t ZeEvent = nullptr;
  ur_event_handle_t InternalEvent;
  bool IsInternal = OutEvent == nullptr;
  ur_event_handle_t *Event = OutEvent ? OutEvent : &InternalEvent;
  {
    // Lock automatically releases when this goes out of scope.
    std::scoped_lock<ur_shared_mutex> lock(Queue->Mutex);

    _ur_ze_event_list_t TmpWaitList;
    UR_CALL(TmpWaitList.createAndRetainUrZeEventList(
        NumEventsInWaitList, EventWaitList, Queue, UseCopyEngine));

    UR_CALL(createEventAndAssociateQueue(Queue, Event, UR_COMMAND_MEM_UNMAP,
                                         Queue->CommandListMap.end(),
                                         IsInternal, false));
    ZeEvent = (*Event)->ZeEvent;
    (*Event)->WaitList = TmpWaitList;
  }

  _ur_buffer::Mapping MapInfo = {};
  {
    // Lock automatically releases when this goes out of scope.
    std::scoped_lock<ur_shared_mutex> Guard(Buffer->Mutex);
    auto It = Buffer->Mappings.find(MappedPtr);
    if (It == Buffer->Mappings.end()) {
      UR_LOG(Error, "urEnqueueMemUnmap: unknown memory mapping");
      return UR_RESULT_ERROR_INVALID_VALUE;
    }
    MapInfo = It->second;
    Buffer->Mappings.erase(It);

    // NOTE: we still have to free the host memory allocated/returned by
    // piEnqueueMemBufferMap, but can only do so after the above copy
    // is completed. Instead of waiting for It here (blocking), we shall
    // do so in piEventRelease called for the pi_event tracking the unmap.
    // In the case of an integrated device, the map operation does not allocate
    // any memory, so there is nothing to free. This is indicated by a nullptr.
    (*Event)->CommandData =
        (Buffer->OnHost ? nullptr : (Buffer->MapHostPtr ? nullptr : MappedPtr));
  }

  // For integrated devices the buffer is allocated in host memory.
  if (Buffer->OnHost) {
    // Wait on incoming events before doing the copy
    if (NumEventsInWaitList > 0)
      UR_CALL(ur::level_zero::urEventWait(NumEventsInWaitList, EventWaitList));

    if (Queue->isInOrderQueue())
      UR_CALL(ur::level_zero::urQueueFinish(Queue));

    char *ZeHandleDst;
    UR_CALL(Buffer->getZeHandle(ZeHandleDst, ur_mem_handle_t_::write_only,
                                Queue->Device, EventWaitList,
                                NumEventsInWaitList));

    std::scoped_lock<ur_shared_mutex> Guard(Buffer->Mutex);
    if (Buffer->MapHostPtr)
      memcpy(ZeHandleDst + MapInfo.Offset, MappedPtr, MapInfo.Size);

    // Signal this event if it is not using counter based events
    if (!(*Event)->CounterBasedEventsEnabled)
      ZE2UR_CALL(zeEventHostSignal, (ZeEvent));
    (*Event)->Completed = true;
    return UR_RESULT_SUCCESS;
  }

  // Lock automatically releases when this goes out of scope.
  std::scoped_lock<ur_shared_mutex, ur_shared_mutex> Lock(Queue->Mutex,
                                                          Buffer->Mutex);

  ur_command_list_ptr_t CommandList{};
  UR_CALL(Queue->Context->getAvailableCommandList(
      reinterpret_cast<ur_queue_handle_t>(Queue), CommandList, UseCopyEngine,
      NumEventsInWaitList, EventWaitList, false /*AllowBatching*/,
      nullptr /*ForcedCmdQueue*/));

  CommandList->second.append(reinterpret_cast<ur_event_handle_t>(*Event));
  (*Event)->RefCount.increment();

  const auto &ZeCommandList = CommandList->first;

  // TODO: Level Zero is missing the memory "mapping" capabilities, so we are
  // left to doing copy (write back to the device).
  //
  // NOTE: Keep this in sync with the implementation of
  // piEnqueueMemBufferMap.

  char *ZeHandleDst;
  UR_CALL(Buffer->getZeHandle(ZeHandleDst, ur_mem_handle_t_::write_only,
                              Queue->Device, EventWaitList,
                              NumEventsInWaitList));

  UR_CALL(setSignalEvent(Queue, UseCopyEngine, &ZeEvent, Event,
                         NumEventsInWaitList, EventWaitList,
                         CommandList->second.ZeQueue));

  ZE2UR_CALL(zeCommandListAppendMemoryCopy,
             (ZeCommandList, ZeHandleDst + MapInfo.Offset, MappedPtr,
              MapInfo.Size, ZeEvent, (*Event)->WaitList.Length,
              (*Event)->WaitList.ZeEventList));

  // Execute command list asynchronously, as the event will be used
  // to track down its completion.
  UR_CALL(Queue->executeCommandList(CommandList, false /*IsBlocking*/,
                                    false /*OKToBatchCommand*/));

  return UR_RESULT_SUCCESS;
}

ur_result_t urEnqueueUSMMemcpy(
    /// [in] handle of the queue object
    ur_queue_handle_t Queue,
    /// [in] blocking or non-blocking copy
    bool Blocking,
    /// [in] pointer to the destination USM memory object
    void *Dst,
    /// [in] pointer to the source USM memory object
    const void *Src,
    /// [in] size in bytes to be copied
    size_t Size,
    /// [in] size of the event wait list
    uint32_t NumEventsInWaitList,
    /// [in][optional][range(0, numEventsInWaitList)] pointer to a list of
    /// events that must be complete before this command can be executed. If
    /// nullptr, the numEventsInWaitList must be 0, indicating that this
    /// command does not wait on any event to complete.
    const ur_event_handle_t *EventWaitList,
    /// [in,out][optional] return an event object that identifies this
    /// particular command instance.
    ur_event_handle_t *OutEvent) {
  std::scoped_lock<ur_shared_mutex> lock(Queue->Mutex);

  return enqueueMemCopyHelper( // TODO: do we need a new command type for this?
      UR_COMMAND_MEM_BUFFER_COPY, Queue, Dst, Blocking, Size, Src,
      NumEventsInWaitList, EventWaitList, OutEvent,
      PreferCopyEngineUsage(Queue->Device, Queue->Context, Src, Dst));
}

ur_result_t urEnqueueUSMPrefetch(
    /// [in] handle of the queue object
    ur_queue_handle_t Queue,
    /// [in] pointer to the USM memory object
    const void *Mem,
    /// [in] size in bytes to be fetched
    size_t Size,
    /// [in] USM prefetch flags
    ur_usm_migration_flags_t /*Flags*/,
    /// [in] size of the event wait list
    uint32_t NumEventsInWaitList,
    /// [in][optional][range(0, numEventsInWaitList)] pointer to a list of
    /// events that must be complete before this command can be executed. If
    /// nullptr, the numEventsInWaitList must be 0, indicating that this
    /// command does not wait on any event to complete.
    const ur_event_handle_t *EventWaitList,
    /// [in,out][optional] return an event object that identifies this
    /// particular command instance.
    ur_event_handle_t *OutEvent) {
  // Lock automatically releases when this goes out of scope.
  std::scoped_lock<ur_shared_mutex> lock(Queue->Mutex);

  bool UseCopyEngine = false;

  // Please note that the following code should be run before the
  // subsequent getAvailableCommandList() call so that there is no
  // dead-lock from waiting unsubmitted events in an open batch.
  // The createAndRetainUrZeEventList() has the proper side-effect
  // of submitting batches with dependent events.
  //
  _ur_ze_event_list_t TmpWaitList;
  UR_CALL(TmpWaitList.createAndRetainUrZeEventList(
      NumEventsInWaitList, EventWaitList, Queue, UseCopyEngine));

  // Get a new command list to be used on this call
  ur_command_list_ptr_t CommandList{};
  // TODO: Change UseCopyEngine argument to 'true' once L0 backend
  // support is added
  UR_CALL(Queue->Context->getAvailableCommandList(
      Queue, CommandList, UseCopyEngine, NumEventsInWaitList, EventWaitList,
      false /*AllowBatching*/, nullptr /*ForcedCmdQueue*/));

  // TODO: do we need to create a unique command type for this?
  ze_event_handle_t ZeEvent = nullptr;
  ur_event_handle_t InternalEvent;
  bool IsInternal = OutEvent == nullptr;
  ur_event_handle_t *Event = OutEvent ? OutEvent : &InternalEvent;
  UR_CALL(createEventAndAssociateQueue(Queue, Event, UR_COMMAND_USM_PREFETCH,
                                       CommandList, IsInternal, false));
  ZeEvent = (*Event)->ZeEvent;
  (*Event)->WaitList = TmpWaitList;

  const auto &WaitList = (*Event)->WaitList;
  const auto &ZeCommandList = CommandList->first;
  if (WaitList.Length) {
    ZE2UR_CALL(zeCommandListAppendWaitOnEvents,
               (ZeCommandList, WaitList.Length, WaitList.ZeEventList));
  }
  // TODO: figure out how to translate "flags"
  ZE2UR_CALL(zeCommandListAppendMemoryPrefetch, (ZeCommandList, Mem, Size));

  // TODO: Level Zero does not have a completion "event" with the prefetch API,
  // so manually add command to signal our event.
  ZE2UR_CALL(zeCommandListAppendSignalEvent, (ZeCommandList, ZeEvent));

  UR_CALL(Queue->executeCommandList(CommandList, false /*IsBlocking*/,
                                    false /*OKToBatchCommand*/));

  return UR_RESULT_SUCCESS;
}

ur_result_t urEnqueueUSMAdvise(
    /// [in] handle of the queue object
    ur_queue_handle_t Queue,
    /// [in] pointer to the USM memory object
    const void *Mem,
    /// [in] size in bytes to be advised
    size_t Size,
    /// [in] USM memory advice
    ur_usm_advice_flags_t Advice,
    /// [in,out][optional] return an event object that identifies this
    /// particular command instance.
    ur_event_handle_t *OutEvent) {
  // Lock automatically releases when this goes out of scope.
  std::scoped_lock<ur_shared_mutex> lock(Queue->Mutex);

  auto ZeAdvice = ur_cast<ze_memory_advice_t>(Advice);

  bool UseCopyEngine = false;

  _ur_ze_event_list_t TmpWaitList;
  UR_CALL(TmpWaitList.createAndRetainUrZeEventList(0, nullptr, Queue,
                                                   UseCopyEngine));

  // Get a new command list to be used on this call
  ur_command_list_ptr_t CommandList{};
  // UseCopyEngine is set to 'false' here.
  // TODO: Additional analysis is required to check if this operation will
  // run faster on copy engines.
  UR_CALL(Queue->Context->getAvailableCommandList(
      Queue, CommandList, UseCopyEngine, 0, nullptr, false /*AllowBatching*/,
      nullptr /*ForcedCmdQueue*/));

  // TODO: do we need to create a unique command type for this?
  ze_event_handle_t ZeEvent = nullptr;
  ur_event_handle_t InternalEvent{};
  bool IsInternal = OutEvent == nullptr;
  ur_event_handle_t *Event = OutEvent ? OutEvent : &InternalEvent;
  UR_CALL(createEventAndAssociateQueue(Queue, Event, UR_COMMAND_USM_ADVISE,
                                       CommandList, IsInternal, false));
  ZeEvent = (*Event)->ZeEvent;
  (*Event)->WaitList = TmpWaitList;

  const auto &ZeCommandList = CommandList->first;
  const auto &WaitList = (*Event)->WaitList;

  if (WaitList.Length) {
    ZE2UR_CALL(zeCommandListAppendWaitOnEvents,
               (ZeCommandList, WaitList.Length, WaitList.ZeEventList));
  }

  ZE2UR_CALL(zeCommandListAppendMemAdvise,
             (ZeCommandList, Queue->Device->ZeDevice, Mem, Size, ZeAdvice));

  // TODO: Level Zero does not have a completion "event" with the advise API,
  // so manually add command to signal our event.
  ZE2UR_CALL(zeCommandListAppendSignalEvent, (ZeCommandList, ZeEvent));

  Queue->executeCommandList(CommandList, false /*IsBlocking*/,
                            false /*OKToBatchCommand*/);

  return UR_RESULT_SUCCESS;
}

ur_result_t urEnqueueUSMFill2D(
    /// [in] handle of the queue to submit to.
    ur_queue_handle_t /*Queue*/,
    /// [in] pointer to memory to be filled.
    void * /*Mem*/,
    /// [in] the total width of the destination memory including padding.
    size_t /*Pitch*/,
    /// [in] the size in bytes of the pattern.
    size_t /*PatternSize*/,
    /// [in] pointer with the bytes of the pattern to set.
    const void * /*Pattern*/,
    /// [in] the width in bytes of each row to fill.
    size_t /*Width*/,
    /// [in] the height of the columns to fill.
    size_t /*Height*/,
    /// [in] size of the event wait list
    uint32_t /*NumEventsInWaitList*/,
    /// [in][optional][range(0, numEventsInWaitList)] pointer to a list of
    /// events that must be complete before the kernel execution. If
    /// nullptr, the numEventsInWaitList must be 0, indicating that no wait
    /// event.
    const ur_event_handle_t * /*EventWaitList*/,
    /// [in,out][optional] return an event object that identifies this
    /// particular kernel execution instance.
<<<<<<< HEAD
    ur_event_handle_t *OutEvent) {
  std::ignore = Queue;
  std::ignore = Mem;
  std::ignore = Pitch;
  std::ignore = PatternSize;
  std::ignore = Pattern;
  std::ignore = Width;
  std::ignore = Height;
  std::ignore = NumEventsInWaitList;
  std::ignore = EventWaitList;
  std::ignore = OutEvent;
  UR_LOG_LEGACY(Error,
                logger::LegacyMessage("[UR][L0] {} function not implemented!"),
=======
    ur_event_handle_t * /*OutEvent*/) {
  logger::error(logger::LegacyMessage("[UR][L0] {} function not implemented!"),
>>>>>>> d9584400
                "{} function not implemented!", __FUNCTION__);
  return UR_RESULT_ERROR_UNSUPPORTED_FEATURE;
}

ur_result_t urEnqueueUSMMemcpy2D(
    /// [in] handle of the queue to submit to.
    ur_queue_handle_t Queue,
    /// [in] indicates if this operation should block the host.
    bool Blocking,
    /// [in] pointer to memory where data will be copied.
    void *Dst,
    /// [in] the total width of the source memory including padding.
    size_t DstPitch,
    /// [in] pointer to memory to be copied.
    const void *Src,
    /// [in] the total width of the source memory including padding.
    size_t SrcPitch,
    /// [in] the width in bytes of each row to be copied.
    size_t Width,
    /// [in] the height of columns to be copied.
    size_t Height,
    /// [in] size of the event wait list
    uint32_t NumEventsInWaitList,
    /// [in][optional][range(0, numEventsInWaitList)] pointer to a list of
    /// events that must be complete before the kernel execution. If
    /// nullptr, the numEventsInWaitList must be 0, indicating that no wait
    /// event.
    const ur_event_handle_t *EventWaitList,
    /// [in,out][optional] return an event object that identifies this
    /// particular kernel execution instance.
    ur_event_handle_t *Event) {
  ur_rect_offset_t ZeroOffset{0, 0, 0};
  ur_rect_region_t Region{Width, Height, 0};

  std::scoped_lock<ur_shared_mutex> lock(Queue->Mutex);

  return enqueueMemCopyRectHelper( // TODO: do we need a new command type for
                                   // this?
      UR_COMMAND_MEM_BUFFER_COPY_RECT, Queue, Src, Dst, ZeroOffset, ZeroOffset,
      Region, SrcPitch, DstPitch, 0, /*SrcSlicePitch=*/
      0,                             /*DstSlicePitch=*/
      Blocking, NumEventsInWaitList, EventWaitList, Event,
      PreferCopyEngineUsage(Queue->Device, Queue->Context, Src, Dst));
}

ur_result_t urMemImageCreate(
    /// [in] handle of the context object
    ur_context_handle_t Context,
    /// [in] allocation and usage information flags
    ur_mem_flags_t Flags,
    /// [in] pointer to image format specification
    const ur_image_format_t *ImageFormat,
    /// [in] pointer to image description
    const ur_image_desc_t *ImageDesc,
    /// [in] pointer to the buffer data
    void *Host,
    /// [out] pointer to handle of image object created
    ur_mem_handle_t *Mem) {
  // TODO: implement read-only, write-only
  if ((Flags & UR_MEM_FLAG_READ_WRITE) == 0) {
    die("urMemImageCreate: Level-Zero implements only read-write buffer,"
        "no read-only or write-only yet.");
  }

  std::shared_lock<ur_shared_mutex> Lock(Context->Mutex);

  ZeStruct<ze_image_desc_t> ZeImageDesc;
  UR_CALL(ur2zeImageDesc(ImageFormat, ImageDesc, ZeImageDesc));

  // Currently we have the "0" device in context with mutliple root devices to
  // own the image.
  // TODO: Implement explicit copying for acessing the image from other devices
  // in the context.
  ur_device_handle_t Device = Context->Devices[0];
  ze_image_handle_t ZeImage;
  ZE2UR_CALL(zeImageCreate,
             (Context->ZeContext, Device->ZeDevice, &ZeImageDesc, &ZeImage));

  UR_CALL(createUrMemFromZeImage(Context, ZeImage, /*OwnZeMemHandle*/ true,
                                 ZeImageDesc, Mem));

  if ((Flags & UR_MEM_FLAG_USE_HOST_POINTER) != 0 ||
      (Flags & UR_MEM_FLAG_ALLOC_COPY_HOST_POINTER) != 0) {
    // Initialize image synchronously with immediate offload.
    // zeCommandListAppendImageCopyFromMemory must not be called from
    // simultaneous threads with the same command list handle, so we need
    // exclusive lock.
    std::scoped_lock<ur_mutex> Lock(Context->ImmediateCommandListMutex);
    ZE2UR_CALL(zeCommandListAppendImageCopyFromMemory,
               (Context->ZeCommandListInit, ZeImage, Host, nullptr, nullptr, 0,
                nullptr));
  }

  return UR_RESULT_SUCCESS;
}

ur_result_t urMemImageCreateWithNativeHandle(
    /// [in] the native handle to the memory.
    ur_native_handle_t NativeMem,
    /// [in] handle of the context object.
    ur_context_handle_t Context,
    /// [in] pointer to image format specification.
    [[maybe_unused]] const ur_image_format_t *ImageFormat,
    /// [in] pointer to image description.
    [[maybe_unused]] const ur_image_desc_t *ImageDesc,
    /// [in][optional] pointer to native memory creation properties.
    const ur_mem_native_properties_t *Properties, ur_mem_handle_t *Mem) {
  std::shared_lock<ur_shared_mutex> Lock(Context->Mutex);

  ze_image_handle_t ZeHImage = ur_cast<ze_image_handle_t>(NativeMem);

  ZeStruct<ze_image_desc_t> ZeImageDesc;
  ur_result_t Res = ur2zeImageDesc(ImageFormat, ImageDesc, ZeImageDesc);
  if (Res != UR_RESULT_SUCCESS) {
    *Mem = nullptr;
    return Res;
  }

  auto OwnNativeHandle = Properties ? Properties->isNativeHandleOwned : false;
  UR_CALL(createUrMemFromZeImage(Context, ZeHImage, OwnNativeHandle,
                                 ZeImageDesc, Mem));

  return UR_RESULT_SUCCESS;
}

ur_result_t urMemBufferCreate(
    /// [in] handle of the context object
    ur_context_handle_t Context,
    /// [in] allocation and usage information flags
    ur_mem_flags_t Flags,
    /// [in] size in bytes of the memory object to be allocated
    size_t Size, const ur_buffer_properties_t *Properties,
    /// [out] pointer to handle of the memory buffer created
    ur_mem_handle_t *RetBuffer) {
  if (Flags & UR_MEM_FLAG_ALLOC_HOST_POINTER) {
    // Having PI_MEM_FLAGS_HOST_PTR_ALLOC for buffer requires allocation of
    // pinned host memory, see:
    // sycl/doc/extensions/supported/sycl_ext_oneapi_use_pinned_host_memory_property.asciidoc
    // We are however missing such functionality in Level Zero, so we just
    // ignore the flag for now.
    //
  }

  void *Host = nullptr;
  if (Properties) {
    Host = Properties->pHost;
  }

  bool HostPtrImported = false;
  if (Flags & UR_MEM_FLAG_USE_HOST_POINTER)
    HostPtrImported =
        maybeImportUSM(Context->getPlatform()->ZeDriverHandleExpTranslated,
                       Context->ZeContext, Host, Size);

  _ur_buffer *Buffer = nullptr;
  auto HostPtrOrNull = (Flags & UR_MEM_FLAG_USE_HOST_POINTER)
                           ? reinterpret_cast<char *>(Host)
                           : nullptr;
  try {
    Buffer = new _ur_buffer(Context, Size, HostPtrOrNull, HostPtrImported);
  } catch (const std::bad_alloc &) {
    return UR_RESULT_ERROR_OUT_OF_HOST_MEMORY;
  } catch (...) {
    return UR_RESULT_ERROR_UNKNOWN;
  }

  // Initialize the buffer with user data
  if (Host) {
    if ((Flags & UR_MEM_FLAG_USE_HOST_POINTER) != 0 ||
        (Flags & UR_MEM_FLAG_ALLOC_COPY_HOST_POINTER) != 0) {

      // We don't yet know which device needs this buffer, so make the first
      // device in the context be the master, and hold the initial valid
      // allocation.
      char *ZeHandleDst;
      UR_CALL(Buffer->getZeHandle(ZeHandleDst, ur_mem_handle_t_::write_only,
                                  Context->Devices[0], nullptr, 0u));
      if (Buffer->OnHost) {
        // Do a host to host copy.
        // For an imported HostPtr the copy is unneeded.
        if (!HostPtrImported)
          memcpy(ZeHandleDst, Host, Size);
      } else {
        // Initialize the buffer synchronously with immediate offload
        // zeCommandListAppendMemoryCopy must not be called from simultaneous
        // threads with the same command list handle, so we need exclusive lock.
        std::scoped_lock<ur_mutex> Lock(Context->ImmediateCommandListMutex);
        ZE2UR_CALL(zeCommandListAppendMemoryCopy,
                   (Context->ZeCommandListInit, ZeHandleDst, Host, Size,
                    nullptr, 0, nullptr));
      }
    } else if (Flags == 0 || (Flags == UR_MEM_FLAG_READ_WRITE)) {
      // Nothing more to do.
    } else
      die("urMemBufferCreate: not implemented");
  }

  *RetBuffer = reinterpret_cast<ur_mem_handle_t>(Buffer);
  return UR_RESULT_SUCCESS;
}

ur_result_t urMemRetain(
    /// [in] handle of the memory object to get access
    ur_mem_handle_t Mem) {
  Mem->RefCount.increment();
  return UR_RESULT_SUCCESS;
}

ur_result_t urMemRelease(
    /// [in] handle of the memory object to release
    ur_mem_handle_t Mem) {
  if (!Mem->RefCount.decrementAndTest())
    return UR_RESULT_SUCCESS;

  if (Mem->isImage()) {
    char *ZeHandleImage;
    auto Image = static_cast<_ur_image *>(Mem);
    if (Image->OwnNativeHandle) {
      UR_CALL(Mem->getZeHandle(ZeHandleImage, ur_mem_handle_t_::write_only,
                               nullptr, nullptr, 0u));
      if (checkL0LoaderTeardown()) {
        auto ZeResult = ZE_CALL_NOCHECK(
            zeImageDestroy, (ur_cast<ze_image_handle_t>(ZeHandleImage)));
        // Gracefully handle the case that L0 was already unloaded.
        if (ZeResult && (ZeResult != ZE_RESULT_ERROR_UNINITIALIZED &&
                         ZeResult != ZE_RESULT_ERROR_UNKNOWN))
          return ze2urResult(ZeResult);
        if (ZeResult == ZE_RESULT_ERROR_UNKNOWN) {
          ZeResult = ZE_RESULT_ERROR_UNINITIALIZED;
        }
      }
    }
    delete Image;
  } else {
    auto Buffer = reinterpret_cast<_ur_buffer *>(Mem);
    Buffer->free();
    delete Buffer;
  }

  return UR_RESULT_SUCCESS;
}

ur_result_t urMemBufferPartition(

    /// [in] handle of the buffer object to allocate from
    ur_mem_handle_t Buffer,
    /// [in] allocation and usage information flags
    ur_mem_flags_t Flags,
    /// [in] buffer creation type
    ur_buffer_create_type_t /*BufferCreateType*/,
    /// [in] pointer to buffer create region information
    const ur_buffer_region_t *BufferCreateInfo,
    /// [out] pointer to the handle of sub buffer created
    ur_mem_handle_t *RetMem) {
  UR_ASSERT(Buffer && !Buffer->isImage() &&
                !(static_cast<_ur_buffer *>(Buffer))->isSubBuffer(),
            UR_RESULT_ERROR_INVALID_MEM_OBJECT);

  std::shared_lock<ur_shared_mutex> Guard(Buffer->Mutex);

  if (Flags != UR_MEM_FLAG_READ_WRITE) {
    die("urMemBufferPartition: Level-Zero implements only read-write buffer,"
        "no read-only or write-only yet.");
  }

  try {
    auto partitionedBuffer =
        new _ur_buffer(static_cast<_ur_buffer *>(Buffer),
                       BufferCreateInfo->origin, BufferCreateInfo->size);
    *RetMem = reinterpret_cast<ur_mem_handle_t>(partitionedBuffer);
  } catch (const std::bad_alloc &) {
    return UR_RESULT_ERROR_OUT_OF_HOST_MEMORY;
  } catch (...) {
    return UR_RESULT_ERROR_UNKNOWN;
  }

  return UR_RESULT_SUCCESS;
}

ur_result_t urMemGetNativeHandle(
    /// [in] handle of the mem.
    ur_mem_handle_t Mem,
    /// [in] handle of the device.
    ur_device_handle_t,
    /// [out] a pointer to the native handle of the mem.
    ur_native_handle_t *NativeMem) {
  std::shared_lock<ur_shared_mutex> Guard(Mem->Mutex);
  char *ZeHandle = nullptr;
  UR_CALL(Mem->getZeHandle(ZeHandle, ur_mem_handle_t_::read_write, nullptr,
                           nullptr, 0u));
  *NativeMem = ur_cast<ur_native_handle_t>(ZeHandle);

  return UR_RESULT_SUCCESS;
}

ur_result_t urMemBufferCreateWithNativeHandle(
    /// [in] the native handle to the memory.
    ur_native_handle_t NativeMem,
    /// [in] handle of the context object.
    ur_context_handle_t Context,
    /// [in][optional] pointer to native memory creation properties.
    const ur_mem_native_properties_t *Properties,
    /// [out] pointer to handle of buffer memory object created.
    ur_mem_handle_t *Mem) {
  bool OwnNativeHandle = Properties ? Properties->isNativeHandleOwned : false;

  std::shared_lock<ur_shared_mutex> Lock(Context->Mutex);

  // Get base of the allocation
  void *Ptr = ur_cast<void *>(NativeMem);

  void *Base;
  size_t Size;
  ZE2UR_CALL(zeMemGetAddressRange, (Context->ZeContext, Ptr, &Base, &Size));

  UR_ASSERT(Ptr == Base, UR_RESULT_ERROR_INVALID_VALUE);

  ze_device_handle_t ZeDevice;
  ZeStruct<ze_memory_allocation_properties_t> MemoryAttrs;
  UR_CALL(getMemoryAttrs(Context->ZeContext, Ptr, &ZeDevice, &MemoryAttrs));
  if (MemoryAttrs.type == ZE_MEMORY_TYPE_UNKNOWN) {
    return UR_RESULT_ERROR_INVALID_VALUE;
  }

  ur_device_handle_t Device{};
  if (ZeDevice) {
    Device = Context->getPlatform()->getDeviceFromNativeHandle(ZeDevice);
    UR_ASSERT(Context->isValidDevice(Device), UR_RESULT_ERROR_INVALID_CONTEXT);
  }

  _ur_buffer *Buffer = nullptr;
  try {
    Buffer = new _ur_buffer(Context, Size, Device, ur_cast<char *>(NativeMem),
                            OwnNativeHandle);
    *Mem = reinterpret_cast<ur_mem_handle_t>(Buffer);
  } catch (const std::bad_alloc &) {
    return UR_RESULT_ERROR_OUT_OF_HOST_MEMORY;
  } catch (...) {
    return UR_RESULT_ERROR_UNKNOWN;
  }

  ur_platform_handle_t Plt = Context->getPlatform();
  std::unique_lock<ur_shared_mutex> ContextsLock(Plt->ContextsMutex,
                                                 std::defer_lock);
  // If we don't own the native handle then we can't control deallocation of
  // that memory so there is no point of keeping track of the memory
  // allocation for deferred memory release in the mode when indirect access
  // tracking is enabled.
  if (IndirectAccessTrackingEnabled && OwnNativeHandle) {
    // We need to keep track of all memory allocations in the context
    ContextsLock.lock();
    // Retain context to be sure that it is released after all memory
    // allocations in this context are released.
    UR_CALL(ur::level_zero::urContextRetain(Context));

    Context->MemAllocs.emplace(std::piecewise_construct,
                               std::forward_as_tuple(Ptr),
                               std::forward_as_tuple(Context, OwnNativeHandle));
  }

  if (Device) {
    // If this allocation is on a device, then we re-use it for the buffer.
    // Nothing to do.
  } else if (Buffer->OnHost) {
    // If this is host allocation and buffer always stays on host there
    // nothing more to do.
  } else {
    // In all other cases (shared allocation, or host allocation that cannot
    // represent the buffer in this context) copy the data to a newly
    // created device allocation.
    char *ZeHandleDst;
    UR_CALL(Buffer->getZeHandle(ZeHandleDst, ur_mem_handle_t_::write_only,
                                Device, nullptr, 0u));

    // Indicate that this buffer has the device buffer mapped to a native buffer
    // and track the native pointer such that the memory is synced later at
    // memory free.
    Buffer->DeviceMappedHostNativePtr = Ptr;
    // zeCommandListAppendMemoryCopy must not be called from simultaneous
    // threads with the same command list handle, so we need exclusive lock.
    std::scoped_lock<ur_mutex> Lock(Context->ImmediateCommandListMutex);
    ZE2UR_CALL(zeCommandListAppendMemoryCopy,
               (Context->ZeCommandListInit, ZeHandleDst, Ptr, Size, nullptr, 0,
                nullptr));
  }

  return UR_RESULT_SUCCESS;
}

ur_result_t urMemGetInfo(
    /// [in] handle to the memory object being queried.
    ur_mem_handle_t Memory,
    /// [in] type of the info to retrieve.
    ur_mem_info_t MemInfoType,
    /// [in] the number of bytes of memory pointed to by pMemInfo.
    size_t PropSize,
    /// [out][optional] array of bytes holding the info. If propSize is less
    /// than the real number of bytes needed to return the info then the
    /// ::UR_RESULT_ERROR_INVALID_SIZE error is returned and pMemInfo is not
    /// used.
    void *MemInfo,
    /// [out][optional] pointer to the actual size in bytes of data queried by
    /// pMemInfo.
    size_t *PropSizeRet) {
  auto Buffer = reinterpret_cast<_ur_buffer *>(Memory);
  std::shared_lock<ur_shared_mutex> Lock(Buffer->Mutex);
  UrReturnHelper ReturnValue(PropSize, MemInfo, PropSizeRet);

  switch (MemInfoType) {
  case UR_MEM_INFO_CONTEXT: {
    return ReturnValue(Buffer->UrContext);
  }
  case UR_MEM_INFO_SIZE: {
    // Get size of the allocation
    return ReturnValue(size_t{Buffer->Size});
  }
  case UR_MEM_INFO_REFERENCE_COUNT: {
    return ReturnValue(Buffer->RefCount.load());
  }
  default: {
    return UR_RESULT_ERROR_INVALID_ENUMERATION;
  }
  }

  return UR_RESULT_SUCCESS;
}

ur_result_t urMemImageGetInfo(
    /// [in] handle to the image object being queried.
    ur_mem_handle_t /*Memory*/,
    /// [in] type of image info to retrieve.
    ur_image_info_t /*ImgInfoType*/,
    /// [in] the number of bytes of memory pointer to by pImgInfo.
    size_t /*PropSize*/,
    /// [out][optional] array of bytes holding the info. If propSize is less
    /// than the real number of bytes needed to return the info then the
    /// ::UR_RESULT_ERROR_INVALID_SIZE error is returned and pImgInfo is not
    /// used.
    void * /*ImgInfo*/,
    /// [out][optional] pointer to the actual size in bytes of data queried by
    /// pImgInfo.
<<<<<<< HEAD
    size_t *PropSizeRet) {
  std::ignore = Memory;
  std::ignore = ImgInfoType;
  std::ignore = PropSize;
  std::ignore = ImgInfo;
  std::ignore = PropSizeRet;
  UR_LOG_LEGACY(Error,
                logger::LegacyMessage("[UR][L0] {} function not implemented!"),
=======
    size_t * /*PropSizeRet*/) {
  logger::error(logger::LegacyMessage("[UR][L0] {} function not implemented!"),
>>>>>>> d9584400
                "{} function not implemented!", __FUNCTION__);
  return UR_RESULT_ERROR_UNSUPPORTED_FEATURE;
}

ur_result_t urEnqueueUSMFill(
    /// [in] handle of the queue object
    ur_queue_handle_t Queue,
    /// [in] pointer to USM memory object
    void *Ptr,
    /// [in] the size in bytes of the pattern. Must be a power of 2 and less
    /// than or equal to width.
    size_t PatternSize,
    /// [in] pointer with the bytes of the pattern to set.
    const void *Pattern,
    /// [in] size in bytes to be set. Must be a multiple of patternSize.
    size_t Size,
    /// [in] size of the event wait list
    uint32_t NumEventsInWaitList,
    /// [in][optional][range(0, numEventsInWaitList)] pointer to a list of
    /// events that must be complete before this command can be executed. If
    /// nullptr, the numEventsInWaitList must be 0, indicating that this
    /// command does not wait on any event to complete.
    const ur_event_handle_t *EventWaitList,
    /// [out][optional] return an event object that identifies this particular
    /// command instance.
    ur_event_handle_t *Event) {
  std::scoped_lock<ur_shared_mutex> Lock(Queue->Mutex);

  return enqueueMemFillHelper(
      // TODO: do we need a new command type for USM memset?
      UR_COMMAND_MEM_BUFFER_FILL, Queue, Ptr,
      Pattern,     // It will be interpreted as an 8-bit value,
      PatternSize, // which is indicated with this pattern_size==1
      Size, NumEventsInWaitList, EventWaitList, Event);
}

/// Host Pipes
<<<<<<< HEAD
ur_result_t urEnqueueReadHostPipe(ur_queue_handle_t hQueue,
                                  ur_program_handle_t hProgram,
                                  const char *pipe_symbol, bool blocking,
                                  void *pDst, size_t size,
                                  uint32_t numEventsInWaitList,
                                  const ur_event_handle_t *phEventWaitList,
                                  ur_event_handle_t *phEvent) {
  std::ignore = hQueue;
  std::ignore = hProgram;
  std::ignore = pipe_symbol;
  std::ignore = blocking;
  std::ignore = pDst;
  std::ignore = size;
  std::ignore = numEventsInWaitList;
  std::ignore = phEventWaitList;
  std::ignore = phEvent;
  UR_LOG_LEGACY(Error,
                logger::LegacyMessage("[UR][L0] {} function not implemented!"),
=======
ur_result_t urEnqueueReadHostPipe(ur_queue_handle_t /*hQueue*/,
                                  ur_program_handle_t /*hProgram*/,
                                  const char * /*pipe_symbol*/,
                                  bool /*blocking*/, void * /*pDst*/,
                                  size_t /*size*/,
                                  uint32_t /*numEventsInWaitList*/,
                                  const ur_event_handle_t * /*phEventWaitList*/,
                                  ur_event_handle_t * /*phEvent*/) {
  logger::error(logger::LegacyMessage("[UR][L0] {} function not implemented!"),
>>>>>>> d9584400
                "{} function not implemented!", __FUNCTION__);
  return UR_RESULT_ERROR_UNSUPPORTED_FEATURE;
}

<<<<<<< HEAD
ur_result_t urEnqueueWriteHostPipe(ur_queue_handle_t hQueue,
                                   ur_program_handle_t hProgram,
                                   const char *pipe_symbol, bool blocking,
                                   void *pSrc, size_t size,
                                   uint32_t numEventsInWaitList,
                                   const ur_event_handle_t *phEventWaitList,
                                   ur_event_handle_t *phEvent) {
  std::ignore = hQueue;
  std::ignore = hProgram;
  std::ignore = pipe_symbol;
  std::ignore = blocking;
  std::ignore = pSrc;
  std::ignore = size;
  std::ignore = numEventsInWaitList;
  std::ignore = phEventWaitList;
  std::ignore = phEvent;
  UR_LOG_LEGACY(Error,
                logger::LegacyMessage("[UR][L0] {} function not implemented!"),
=======
ur_result_t urEnqueueWriteHostPipe(
    ur_queue_handle_t /*hQueue*/, ur_program_handle_t /*hProgram*/,
    const char * /*pipe_symbol*/, bool /*blocking*/, void * /*pSrc*/,
    size_t /*size*/, uint32_t /*numEventsInWaitList*/,
    const ur_event_handle_t * /*phEventWaitList*/,
    ur_event_handle_t * /*phEvent*/) {
  logger::error(logger::LegacyMessage("[UR][L0] {} function not implemented!"),
>>>>>>> d9584400
                "{} function not implemented!", __FUNCTION__);
  return UR_RESULT_ERROR_UNSUPPORTED_FEATURE;
}

} // namespace ur::level_zero

// If indirect access tracking is enabled then performs reference counting,
// otherwise just calls zeMemAllocDevice.
static ur_result_t ZeDeviceMemAllocHelper(void **ResultPtr,
                                          ur_context_handle_t Context,
                                          ur_device_handle_t Device,
                                          size_t Size) {
  ur_platform_handle_t Plt = Device->Platform;
  std::unique_lock<ur_shared_mutex> ContextsLock(Plt->ContextsMutex,
                                                 std::defer_lock);
  if (IndirectAccessTrackingEnabled) {
    // Lock the mutex which is guarding contexts container in the platform.
    // This prevents new kernels from being submitted in any context while
    // we are in the process of allocating a memory, this is needed to
    // properly capture allocations by kernels with indirect access.
    ContextsLock.lock();
    // We are going to defer memory release if there are kernels with
    // indirect access, that is why explicitly retain context to be sure
    // that it is released after all memory allocations in this context are
    // released.
    UR_CALL(ur::level_zero::urContextRetain(Context));
  }

  ze_device_mem_alloc_desc_t ZeDesc = {};
  ZeDesc.flags = 0;
  ZeDesc.ordinal = 0;
  ZE2UR_CALL(zeMemAllocDevice, (Context->ZeContext, &ZeDesc, Size, 1,
                                Device->ZeDevice, ResultPtr));

  if (IndirectAccessTrackingEnabled) {
    // Keep track of all memory allocations in the context
    Context->MemAllocs.emplace(std::piecewise_construct,
                               std::forward_as_tuple(*ResultPtr),
                               std::forward_as_tuple(Context));
  }
  return UR_RESULT_SUCCESS;
}

ur_result_t _ur_buffer::getBufferZeHandle(char *&ZeHandle,
                                          access_mode_t AccessMode,
                                          ur_device_handle_t Device,
                                          const ur_event_handle_t *phWaitEvents,
                                          uint32_t numWaitEvents) {

  // NOTE: There might be no valid allocation at all yet and we get
  // here from piEnqueueKernelLaunch that would be doing the buffer
  // initialization. In this case the Device is not null as kernel
  // launch is always on a specific device.
  if (!Device)
    Device = LastDeviceWithValidAllocation;
  // If the device is still not selected then use the first one in
  // the context of the buffer.
  if (!Device)
    Device = UrContext->Devices[0];

  auto &Allocation = Allocations[Device];

  if (this->isFreed) {
    die("getZeHandle() buffer already released, no valid handles.");
  }

  // Sub-buffers don't maintain own allocations but rely on parent buffer.
  if (SubBuffer) {
    // Verify that the Parent Buffer is still valid or if it has been freed.
    if (SubBuffer->Parent && !SubBuffer->Parent->isFreed) {
      UR_CALL(SubBuffer->Parent->getZeHandle(ZeHandle, AccessMode, Device,
                                             phWaitEvents, numWaitEvents));
      ZeHandle += SubBuffer->Origin;
      // Still store the allocation info in the PI sub-buffer for
      // getZeHandlePtr to work. At least zeKernelSetArgumentValue needs to
      // be given a pointer to the allocation handle rather than its value.
      //
      Allocation.ZeHandle = ZeHandle;
      Allocation.ReleaseAction = allocation_t::keep;
      LastDeviceWithValidAllocation = Device;
      return UR_RESULT_SUCCESS;
    } else {
      // Return an error if the parent buffer is already gone.
      die("getZeHandle() SubBuffer's parent already released, no valid "
          "handles.");
    }
  }

  // First handle case where the buffer is represented by only
  // a single host allocation.
  if (OnHost) {
    auto &HostAllocation = Allocations[nullptr];
    // The host allocation may already exists, e.g. with imported
    // host ptr, or in case of interop buffer.
    if (!HostAllocation.ZeHandle) {
      if (DisjointPoolConfigInstance.EnableBuffers) {
        HostAllocation.ReleaseAction = allocation_t::free;
        ur_usm_desc_t USMDesc{};
        USMDesc.align = getAlignment();
        ur_usm_pool_handle_t Pool{};
        UR_CALL(ur::level_zero::urUSMHostAlloc(
            UrContext, &USMDesc, Pool, Size,
            reinterpret_cast<void **>(&ZeHandle)));
      } else {
        HostAllocation.ReleaseAction = allocation_t::free_native;
        UR_CALL(ZeHostMemAllocHelper(reinterpret_cast<void **>(&ZeHandle),
                                     UrContext, Size));
      }
      HostAllocation.ZeHandle = ZeHandle;
      HostAllocation.Valid = true;
    }
    Allocation = HostAllocation;
    Allocation.ReleaseAction = allocation_t::keep;
    ZeHandle = Allocation.ZeHandle;
    LastDeviceWithValidAllocation = Device;
    return UR_RESULT_SUCCESS;
  }

  // Peform actual device allocation as needed.
  if (!Allocation.ZeHandle) {
    // Create device allocation
    if (DisjointPoolConfigInstance.EnableBuffers) {
      Allocation.ReleaseAction = allocation_t::free;
      ur_usm_desc_t USMDesc{};
      USMDesc.align = getAlignment();
      ur_usm_pool_handle_t Pool{};
      UR_CALL(ur::level_zero::urUSMDeviceAlloc(
          UrContext, Device, &USMDesc, Pool, Size,
          reinterpret_cast<void **>(&ZeHandle)));
    } else {
      Allocation.ReleaseAction = allocation_t::free_native;
      UR_CALL(ZeDeviceMemAllocHelper(reinterpret_cast<void **>(&ZeHandle),
                                     UrContext, Device, Size));
    }
    Allocation.ZeHandle = ZeHandle;
  } else {
    ZeHandle = Allocation.ZeHandle;
  }

  // If some prior access invalidated this allocation then make it valid again.
  if (!Allocation.Valid) {
    // LastDeviceWithValidAllocation should always have valid allocation.
    if (Device == LastDeviceWithValidAllocation)
      die("getZeHandle: last used allocation is not valid");

    // For write-only access the allocation contents is not going to be used.
    // So don't do anything to make it "valid".
    bool NeedCopy = AccessMode != ur_mem_handle_t_::write_only;
    // It's also possible that the buffer doesn't have a valid allocation
    // yet presumably when it is passed to a kernel that will perform
    // it's intialization.
    if (NeedCopy && !LastDeviceWithValidAllocation) {
      NeedCopy = false;
    }
    char *ZeHandleSrc = nullptr;
    if (NeedCopy) {
      UR_CALL(getZeHandle(ZeHandleSrc, ur_mem_handle_t_::read_only,
                          LastDeviceWithValidAllocation, phWaitEvents,
                          numWaitEvents));
      // It's possible with the single root-device contexts that
      // the buffer is represented by the single root-device
      // allocation and then skip the copy to itself.
      if (ZeHandleSrc == ZeHandle)
        NeedCopy = false;
    }

    if (NeedCopy) {
      // Wait on all dependency events passed in to ensure that the memory which
      // is being init is updated correctly.
      _ur_ze_event_list_t waitlist;
      waitlist.ZeEventList = nullptr;
      waitlist.Length = 0;
      uint32_t EventListIndex = 0;
      for (unsigned i = 0; i < numWaitEvents; ++i) {
        if (phWaitEvents[i]->HostVisibleEvent) {
          ZE2UR_CALL(zeEventHostSynchronize,
                     (phWaitEvents[i]->ZeEvent, UINT64_MAX));
        } else {
          // Generate the waitlist for the Copy calls based on the passed in
          // dependencies, if they exist for device only.
          if (waitlist.ZeEventList == nullptr) {
            waitlist.ZeEventList = new ze_event_handle_t[numWaitEvents];
          }
          waitlist.ZeEventList[EventListIndex] = phWaitEvents[i]->ZeEvent;
          waitlist.Length++;
          EventListIndex++;
        }
      }
      if (waitlist.Length > 0) {
        ZE2UR_CALL(zeCommandListAppendWaitOnEvents,
                   (UrContext->ZeCommandListInit, waitlist.Length,
                    waitlist.ZeEventList));
      }

      // Copy valid buffer data to this allocation.
      // TODO: see if we should better use peer's device allocation used
      // directly, if that capability is reported with zeDeviceCanAccessPeer,
      // instead of maintaining a separate allocation and performing
      // explciit copies.
      //
      // zeCommandListAppendMemoryCopy must not be called from simultaneous
      // threads with the same command list handle, so we need exclusive lock.
      ze_bool_t P2P = false;
      ZE2UR_CALL(
          zeDeviceCanAccessPeer,
          (Device->ZeDevice, LastDeviceWithValidAllocation->ZeDevice, &P2P));
      if (!P2P) {
        // P2P copy is not possible, so copy through the host.
        auto &HostAllocation = Allocations[nullptr];
        // The host allocation may already exists, e.g. with imported
        // host ptr, or in case of interop buffer.
        if (!HostAllocation.ZeHandle) {
          void *ZeHandleHost;
          if (DisjointPoolConfigInstance.EnableBuffers) {
            HostAllocation.ReleaseAction = allocation_t::free;
            ur_usm_desc_t USMDesc{};
            USMDesc.align = getAlignment();
            ur_usm_pool_handle_t Pool{};
            UR_CALL(ur::level_zero::urUSMHostAlloc(UrContext, &USMDesc, Pool,
                                                   Size, &ZeHandleHost));
          } else {
            HostAllocation.ReleaseAction = allocation_t::free_native;
            UR_CALL(ZeHostMemAllocHelper(&ZeHandleHost, UrContext, Size));
          }
          HostAllocation.ZeHandle = reinterpret_cast<char *>(ZeHandleHost);
          HostAllocation.Valid = false;
        }
        std::scoped_lock<ur_mutex> Lock(UrContext->ImmediateCommandListMutex);
        if (!HostAllocation.Valid) {
          ZE2UR_CALL(zeCommandListAppendMemoryCopy,
                     (UrContext->ZeCommandListInit, HostAllocation.ZeHandle,
                      ZeHandleSrc, Size, nullptr, 0u, nullptr));
          // Mark the host allocation data  as valid so it can be reused.
          // It will be invalidated below if the current access is not
          // read-only.
          HostAllocation.Valid = true;
        }
        ZE2UR_CALL(zeCommandListAppendMemoryCopy,
                   (UrContext->ZeCommandListInit, ZeHandle,
                    HostAllocation.ZeHandle, Size, nullptr, 0u, nullptr));
      } else {
        // Perform P2P copy.
        std::scoped_lock<ur_mutex> Lock(UrContext->ImmediateCommandListMutex);
        ZE2UR_CALL(zeCommandListAppendMemoryCopy,
                   (UrContext->ZeCommandListInit, ZeHandle, ZeHandleSrc, Size,
                    nullptr, 0u, nullptr));
      }
      if (waitlist.ZeEventList) {
        delete[] waitlist.ZeEventList;
      }
    }
    Allocation.Valid = true;
    LastDeviceWithValidAllocation = Device;
  }

  // Invalidate other allocations that would become not valid if
  // this access is not read-only.
  if (AccessMode != ur_mem_handle_t_::read_only) {
    for (auto &Alloc : Allocations) {
      if (Alloc.first != LastDeviceWithValidAllocation)
        Alloc.second.Valid = false;
    }
  }

  UR_LOG(Debug, "getZeHandle(pi_device{{{}}}) = {}", (void *)Device,
         (void *)Allocation.ZeHandle);
  return UR_RESULT_SUCCESS;
}

ur_result_t _ur_buffer::free() {
  for (auto &Alloc : Allocations) {
    auto &ZeHandle = Alloc.second.ZeHandle;
    // It is possible that the real allocation wasn't made if the buffer
    // wasn't really used in this location.
    if (!ZeHandle)
      continue;

    switch (Alloc.second.ReleaseAction) {
    case allocation_t::keep:
      break;
    case allocation_t::free: {
      ur_platform_handle_t Plt = UrContext->getPlatform();
      std::scoped_lock<ur_shared_mutex> Lock(IndirectAccessTrackingEnabled
                                                 ? Plt->ContextsMutex
                                                 : UrContext->Mutex);

      // If this memory was allocated as a proxy device buffer, then we must
      // copy the final memory contents back to the original native pointer
      // before releasing the buffer memory.
      if (DeviceMappedHostNativePtr != nullptr) {
        // zeCommandListAppendMemoryCopy must not be called from simultaneous
        // threads with the same command list handle, so we need exclusive lock.
        std::scoped_lock<ur_mutex> Lock(UrContext->ImmediateCommandListMutex);
        ZE2UR_CALL(zeCommandListAppendMemoryCopy,
                   (UrContext->ZeCommandListInit, DeviceMappedHostNativePtr,
                    ZeHandle, Size, nullptr, 0, nullptr));
      }
      UR_CALL(USMFreeHelper(reinterpret_cast<ur_context_handle_t>(UrContext),
                            ZeHandle));
      break;
    }
    case allocation_t::free_native:
      UR_CALL(ZeMemFreeHelper(UrContext, ZeHandle));
      break;
    case allocation_t::unimport:
      ZeUSMImport.doZeUSMRelease(
          UrContext->getPlatform()->ZeDriverHandleExpTranslated, ZeHandle);
      break;
    default:
      die("_ur_buffer::free(): Unhandled release action");
    }
    ZeHandle = nullptr; // don't leave hanging pointers
    this->isFreed = true;
  }
  return UR_RESULT_SUCCESS;
}

// Buffer constructor
_ur_buffer::_ur_buffer(ur_context_handle_t Context, size_t Size, char *HostPtr,
                       bool ImportedHostPtr = false)
    : ur_mem_handle_t_(mem_type_t::buffer, Context), Size(Size) {

  // We treat integrated devices (physical memory shared with the CPU)
  // differently from discrete devices (those with distinct memories).
  // For integrated devices, allocating the buffer in the host memory
  // enables automatic access from the device, and makes copying
  // unnecessary in the map/unmap operations. This improves performance.
  OnHost = Context->Devices.size() == 1 &&
           Context->Devices[0]->ZeDeviceProperties->flags &
               ZE_DEVICE_PROPERTY_FLAG_INTEGRATED;

  // Fill the host allocation data.
  if (HostPtr) {
    MapHostPtr = HostPtr;
    // If this host ptr is imported to USM then use this as a host
    // allocation for this buffer.
    if (ImportedHostPtr) {
      Allocations[nullptr].ZeHandle = HostPtr;
      Allocations[nullptr].Valid = true;
      Allocations[nullptr].ReleaseAction = _ur_buffer::allocation_t::unimport;
    }
  }

  // This initialization does not end up with any valid allocation yet.
  LastDeviceWithValidAllocation = nullptr;
}

_ur_buffer::_ur_buffer(ur_context_handle_t Context, ur_device_handle_t Device,
                       size_t Size)
    : ur_mem_handle_t_(mem_type_t::buffer, Context, Device), Size(Size) {}

// Interop-buffer constructor
_ur_buffer::_ur_buffer(ur_context_handle_t Context, size_t Size,
                       ur_device_handle_t Device, char *ZeMemHandle,
                       bool OwnZeMemHandle)
    : ur_mem_handle_t_(mem_type_t::buffer, Context, Device), Size(Size) {

  // Device == nullptr means host allocation
  Allocations[Device].ZeHandle = ZeMemHandle;
  Allocations[Device].Valid = true;
  Allocations[Device].ReleaseAction =
      OwnZeMemHandle ? allocation_t::free_native : allocation_t::keep;

  // Check if this buffer can always stay on host
  OnHost = false;
  if (!Device) { // Host allocation
    if (Context->Devices.size() == 1 &&
        Context->Devices[0]->ZeDeviceProperties->flags &
            ZE_DEVICE_PROPERTY_FLAG_INTEGRATED) {
      OnHost = true;
      MapHostPtr = ZeMemHandle; // map to this allocation
    }
  }
  LastDeviceWithValidAllocation = Device;
}

_ur_buffer::~_ur_buffer() {
  if (isSubBuffer())
    ur::level_zero::urMemRelease(SubBuffer->Parent);
}

ur_result_t ur_mem_handle_t_::getZeHandle(char *&ZeHandle, access_mode_t mode,
                                          ur_device_handle_t Device,
                                          const ur_event_handle_t *phWaitEvents,
                                          uint32_t numWaitEvents) {
  switch (mem_type) {
  case ur_mem_handle_t_::image:
    return reinterpret_cast<_ur_image *>(this)->getImageZeHandle(
        ZeHandle, mode, Device, phWaitEvents, numWaitEvents);
  case ur_mem_handle_t_::buffer:
    return reinterpret_cast<_ur_buffer *>(this)->getBufferZeHandle(
        ZeHandle, mode, Device, phWaitEvents, numWaitEvents);
  }
  ur::unreachable();
}

ur_result_t ur_mem_handle_t_::getZeHandlePtr(
    char **&ZeHandlePtr, access_mode_t mode, ur_device_handle_t Device,
    const ur_event_handle_t *phWaitEvents, uint32_t numWaitEvents) {
  switch (mem_type) {
  case ur_mem_handle_t_::image:
    return reinterpret_cast<_ur_image *>(this)->getImageZeHandlePtr(
        ZeHandlePtr, mode, Device, phWaitEvents, numWaitEvents);
  case ur_mem_handle_t_::buffer:
    return reinterpret_cast<_ur_buffer *>(this)->getBufferZeHandlePtr(
        ZeHandlePtr, mode, Device, phWaitEvents, numWaitEvents);
  }
  ur::unreachable();
}

ur_result_t _ur_buffer::getBufferZeHandlePtr(
    char **&ZeHandlePtr, access_mode_t AccessMode, ur_device_handle_t Device,
    const ur_event_handle_t *phWaitEvents, uint32_t numWaitEvents) {
  char *ZeHandle;
  UR_CALL(
      getZeHandle(ZeHandle, AccessMode, Device, phWaitEvents, numWaitEvents));
  ZeHandlePtr = &Allocations[Device].ZeHandle;
  return UR_RESULT_SUCCESS;
}

size_t _ur_buffer::getAlignment() const {
  // Choose an alignment that is at most 64 and is the next power of 2
  // for sizes less than 64.
  auto Alignment = Size;
  if (Alignment > 32UL)
    Alignment = 64UL;
  else if (Alignment > 16UL)
    Alignment = 32UL;
  else if (Alignment > 8UL)
    Alignment = 16UL;
  else if (Alignment > 4UL)
    Alignment = 8UL;
  else if (Alignment > 2UL)
    Alignment = 4UL;
  else if (Alignment > 1UL)
    Alignment = 2UL;
  else
    Alignment = 1UL;
  return Alignment;
}<|MERGE_RESOLUTION|>--- conflicted
+++ resolved
@@ -1423,24 +1423,9 @@
     const ur_event_handle_t * /*EventWaitList*/,
     /// [in,out][optional] return an event object that identifies this
     /// particular kernel execution instance.
-<<<<<<< HEAD
-    ur_event_handle_t *OutEvent) {
-  std::ignore = Queue;
-  std::ignore = Mem;
-  std::ignore = Pitch;
-  std::ignore = PatternSize;
-  std::ignore = Pattern;
-  std::ignore = Width;
-  std::ignore = Height;
-  std::ignore = NumEventsInWaitList;
-  std::ignore = EventWaitList;
-  std::ignore = OutEvent;
+    ur_event_handle_t * /*OutEvent*/) {
   UR_LOG_LEGACY(Error,
                 logger::LegacyMessage("[UR][L0] {} function not implemented!"),
-=======
-    ur_event_handle_t * /*OutEvent*/) {
-  logger::error(logger::LegacyMessage("[UR][L0] {} function not implemented!"),
->>>>>>> d9584400
                 "{} function not implemented!", __FUNCTION__);
   return UR_RESULT_ERROR_UNSUPPORTED_FEATURE;
 }
@@ -1882,19 +1867,9 @@
     void * /*ImgInfo*/,
     /// [out][optional] pointer to the actual size in bytes of data queried by
     /// pImgInfo.
-<<<<<<< HEAD
-    size_t *PropSizeRet) {
-  std::ignore = Memory;
-  std::ignore = ImgInfoType;
-  std::ignore = PropSize;
-  std::ignore = ImgInfo;
-  std::ignore = PropSizeRet;
+    size_t * /*PropSizeRet*/) {
   UR_LOG_LEGACY(Error,
                 logger::LegacyMessage("[UR][L0] {} function not implemented!"),
-=======
-    size_t * /*PropSizeRet*/) {
-  logger::error(logger::LegacyMessage("[UR][L0] {} function not implemented!"),
->>>>>>> d9584400
                 "{} function not implemented!", __FUNCTION__);
   return UR_RESULT_ERROR_UNSUPPORTED_FEATURE;
 }
@@ -1932,26 +1907,6 @@
 }
 
 /// Host Pipes
-<<<<<<< HEAD
-ur_result_t urEnqueueReadHostPipe(ur_queue_handle_t hQueue,
-                                  ur_program_handle_t hProgram,
-                                  const char *pipe_symbol, bool blocking,
-                                  void *pDst, size_t size,
-                                  uint32_t numEventsInWaitList,
-                                  const ur_event_handle_t *phEventWaitList,
-                                  ur_event_handle_t *phEvent) {
-  std::ignore = hQueue;
-  std::ignore = hProgram;
-  std::ignore = pipe_symbol;
-  std::ignore = blocking;
-  std::ignore = pDst;
-  std::ignore = size;
-  std::ignore = numEventsInWaitList;
-  std::ignore = phEventWaitList;
-  std::ignore = phEvent;
-  UR_LOG_LEGACY(Error,
-                logger::LegacyMessage("[UR][L0] {} function not implemented!"),
-=======
 ur_result_t urEnqueueReadHostPipe(ur_queue_handle_t /*hQueue*/,
                                   ur_program_handle_t /*hProgram*/,
                                   const char * /*pipe_symbol*/,
@@ -1960,40 +1915,20 @@
                                   uint32_t /*numEventsInWaitList*/,
                                   const ur_event_handle_t * /*phEventWaitList*/,
                                   ur_event_handle_t * /*phEvent*/) {
-  logger::error(logger::LegacyMessage("[UR][L0] {} function not implemented!"),
->>>>>>> d9584400
+  UR_LOG_LEGACY(Error,
+                logger::LegacyMessage("[UR][L0] {} function not implemented!"),
                 "{} function not implemented!", __FUNCTION__);
   return UR_RESULT_ERROR_UNSUPPORTED_FEATURE;
 }
 
-<<<<<<< HEAD
-ur_result_t urEnqueueWriteHostPipe(ur_queue_handle_t hQueue,
-                                   ur_program_handle_t hProgram,
-                                   const char *pipe_symbol, bool blocking,
-                                   void *pSrc, size_t size,
-                                   uint32_t numEventsInWaitList,
-                                   const ur_event_handle_t *phEventWaitList,
-                                   ur_event_handle_t *phEvent) {
-  std::ignore = hQueue;
-  std::ignore = hProgram;
-  std::ignore = pipe_symbol;
-  std::ignore = blocking;
-  std::ignore = pSrc;
-  std::ignore = size;
-  std::ignore = numEventsInWaitList;
-  std::ignore = phEventWaitList;
-  std::ignore = phEvent;
-  UR_LOG_LEGACY(Error,
-                logger::LegacyMessage("[UR][L0] {} function not implemented!"),
-=======
 ur_result_t urEnqueueWriteHostPipe(
     ur_queue_handle_t /*hQueue*/, ur_program_handle_t /*hProgram*/,
     const char * /*pipe_symbol*/, bool /*blocking*/, void * /*pSrc*/,
     size_t /*size*/, uint32_t /*numEventsInWaitList*/,
     const ur_event_handle_t * /*phEventWaitList*/,
     ur_event_handle_t * /*phEvent*/) {
-  logger::error(logger::LegacyMessage("[UR][L0] {} function not implemented!"),
->>>>>>> d9584400
+  UR_LOG_LEGACY(Error,
+                logger::LegacyMessage("[UR][L0] {} function not implemented!"),
                 "{} function not implemented!", __FUNCTION__);
   return UR_RESULT_ERROR_UNSUPPORTED_FEATURE;
 }
