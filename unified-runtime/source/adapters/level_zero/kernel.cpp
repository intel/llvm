--- conflicted
+++ resolved
@@ -1165,17 +1165,9 @@
     uint32_t /*Count*/,
     const ur_specialization_constant_info_t
         /// [in] array of specialization constant value descriptions
-<<<<<<< HEAD
-        *SpecConstants) {
-  std::ignore = Kernel;
-  std::ignore = Count;
-  std::ignore = SpecConstants;
+        * /*SpecConstants*/) {
   UR_LOG_LEGACY(Error,
                 logger::LegacyMessage("[UR][L0] {} function not implemented!"),
-=======
-        * /*SpecConstants*/) {
-  logger::error(logger::LegacyMessage("[UR][L0] {} function not implemented!"),
->>>>>>> d9584400
                 "{} function not implemented!", __FUNCTION__);
   return UR_RESULT_ERROR_UNSUPPORTED_FEATURE;
 }
