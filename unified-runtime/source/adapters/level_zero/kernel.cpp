//===--------- kernel.cpp - Level Zero Adapter ----------------------------===//
//
// Copyright (C) 2023 Intel Corporation
//
// Part of the Unified-Runtime Project, under the Apache License v2.0 with LLVM
// Exceptions. See LICENSE.TXT
// SPDX-License-Identifier: Apache-2.0 WITH LLVM-exception
//
//===----------------------------------------------------------------------===//

#include "kernel.hpp"
#include "logger/ur_logger.hpp"
#include "ur_api.h"
#include "ur_interface_loader.hpp"

#include "helpers/kernel_helpers.hpp"

ur_result_t getZeKernel(ze_device_handle_t hDevice, ur_kernel_handle_t hKernel,
                        ze_kernel_handle_t *phZeKernel) {
  if (hKernel->ZeKernelMap.empty()) {
    *phZeKernel = hKernel->ZeKernel;
  } else {
    auto It = hKernel->ZeKernelMap.find(hDevice);
    if (It == hKernel->ZeKernelMap.end()) {
      /* kernel and queue don't match */
      return UR_RESULT_ERROR_INVALID_QUEUE;
    }
    *phZeKernel = It->second;
  }

  return UR_RESULT_SUCCESS;
}

namespace ur::level_zero {

ur_result_t urKernelGetSuggestedLocalWorkSize(
    ur_kernel_handle_t hKernel, ur_queue_handle_t hQueue, uint32_t workDim,
    [[maybe_unused]] const size_t *pGlobalWorkOffset,
    const size_t *pGlobalWorkSize, size_t *pSuggestedLocalWorkSize) {
  UR_ASSERT(workDim > 0, UR_RESULT_ERROR_INVALID_WORK_DIMENSION);
  UR_ASSERT(workDim < 4, UR_RESULT_ERROR_INVALID_WORK_DIMENSION);
  UR_ASSERT(pSuggestedLocalWorkSize != nullptr,
            UR_RESULT_ERROR_INVALID_NULL_POINTER);

  uint32_t LocalWorkSize[3];
  size_t GlobalWorkSize3D[3]{1, 1, 1};
  std::copy(pGlobalWorkSize, pGlobalWorkSize + workDim, GlobalWorkSize3D);

  ze_kernel_handle_t ZeKernel{};
  UR_CALL(getZeKernel(hQueue->Device->ZeDevice, hKernel, &ZeKernel));

  UR_CALL(getSuggestedLocalWorkSize(hQueue->Device, ZeKernel, GlobalWorkSize3D,
                                    LocalWorkSize));

  std::copy(LocalWorkSize, LocalWorkSize + workDim, pSuggestedLocalWorkSize);
  return UR_RESULT_SUCCESS;
}

<<<<<<< HEAD
inline ur_result_t KernelSetArgValueHelper(
    ur_kernel_handle_t Kernel,
    /// [in] argument index in range [0, num args - 1]
    uint32_t ArgIndex,
    /// [in] size of argument type
    size_t ArgSize,
    /// [in] argument value represented as matching arg type.
    const void *PArgValue) {
  // OpenCL: "the arg_value pointer can be NULL or point to a NULL value
  // in which case a NULL value will be used as the value for the argument
  // declared as a pointer to global or constant memory in the kernel"
  //
  // We don't know the type of the argument but it seems that the only time
  // SYCL RT would send a pointer to NULL in 'arg_value' is when the argument
  // is a NULL pointer. Treat a pointer to NULL in 'arg_value' as a NULL.
  if (ArgSize == sizeof(void *) && PArgValue &&
      *(void **)(const_cast<void *>(PArgValue)) == nullptr) {
    PArgValue = nullptr;
  }

  if (ArgIndex > Kernel->ZeKernelProperties->numKernelArgs - 1) {
    return UR_RESULT_ERROR_INVALID_KERNEL_ARGUMENT_INDEX;
  }

  ze_result_t ZeResult = ZE_RESULT_SUCCESS;
  if (Kernel->ZeKernelMap.empty()) {
    auto ZeKernel = Kernel->ZeKernel;
    ZeResult = ZE_CALL_NOCHECK(zeKernelSetArgumentValue,
                               (ZeKernel, ArgIndex, ArgSize, PArgValue));
  } else {
    for (auto It : Kernel->ZeKernelMap) {
      auto ZeKernel = It.second;
      ZeResult = ZE_CALL_NOCHECK(zeKernelSetArgumentValue,
                                 (ZeKernel, ArgIndex, ArgSize, PArgValue));
    }
  }

  if (ZeResult == ZE_RESULT_ERROR_INVALID_ARGUMENT) {
    return UR_RESULT_ERROR_INVALID_KERNEL_ARGUMENT_SIZE;
  }

  return ze2urResult(ZeResult);
}

inline ur_result_t KernelSetArgMemObjHelper(
    /// [in] handle of the kernel object
    ur_kernel_handle_t Kernel,
    /// [in] argument index in range [0, num args - 1]
    uint32_t ArgIndex,
    /// [in][optional] pointer to Memory object properties.
    const ur_kernel_arg_mem_obj_properties_t *Properties,
    /// [in][optional] handle of Memory object.
    ur_mem_handle_t ArgValue) {
  // The ArgValue may be a NULL pointer in which case a NULL value is used for
  // the kernel argument declared as a pointer to global or constant memory.

  if (ArgIndex > Kernel->ZeKernelProperties->numKernelArgs - 1) {
    return UR_RESULT_ERROR_INVALID_KERNEL_ARGUMENT_INDEX;
  }

  ur_mem_handle_t_ *UrMem = ur_cast<ur_mem_handle_t_ *>(ArgValue);

  ur_mem_handle_t_::access_mode_t UrAccessMode = ur_mem_handle_t_::read_write;
  if (Properties) {
    switch (Properties->memoryAccess) {
    case UR_MEM_FLAG_READ_WRITE:
      UrAccessMode = ur_mem_handle_t_::read_write;
      break;
    case UR_MEM_FLAG_WRITE_ONLY:
      UrAccessMode = ur_mem_handle_t_::write_only;
      break;
    case UR_MEM_FLAG_READ_ONLY:
      UrAccessMode = ur_mem_handle_t_::read_only;
      break;
    case 0:
      break;
    default:
      return UR_RESULT_ERROR_INVALID_ARGUMENT;
    }
  }
  auto Arg = UrMem ? UrMem : nullptr;
  Kernel->PendingArguments.push_back(
      {ArgIndex, sizeof(void *), Arg, UrAccessMode});

  return UR_RESULT_SUCCESS;
}

ur_result_t urEnqueueKernelLaunchWithArgsExp(
    /// [in] handle of the queue object
    ur_queue_handle_t Queue,
    /// [in] handle of the kernel object
    ur_kernel_handle_t Kernel,
    /// [in] number of dimensions, from 1 to 3, to specify the global and
    /// work-group work-items
    uint32_t workDim,
    /// [in][optional] pointer to an array of workDim unsigned values that
    /// specify the offset used to calculate the global ID of a work-item
    const size_t *GlobalWorkOffset,
    /// [in] pointer to an array of workDim unsigned values that specify the
    /// number of global work-items in workDim that will execute the kernel
    /// function
    const size_t *GlobalWorkSize,
    /// [in][optional] pointer to an array of workDim unsigned values that
    /// specify the number of local work-items forming a work-group that will
    /// execute the kernel function.
    /// If nullptr, the runtime implementation will choose the work-group size.
    const size_t *LocalWorkSize,
    /// [in] size of the event wait list
    uint32_t NumArgs,
    /// [in][optional][range(0, numArgs)] pointer to a list of kernel arg
    /// properties.
    const ur_exp_kernel_arg_properties_t *Args,
    /// [in] size of the launch prop list
    uint32_t NumPropsInLaunchPropList,
    /// [in][range(0, numPropsInLaunchPropList)] pointer to a list of launch
    /// properties
    const ur_kernel_launch_property_t *LaunchPropList,
    uint32_t NumEventsInWaitList,
    /// [in][optional][range(0, numEventsInWaitList)] pointer to a list of
    /// events that must be complete before the kernel execution. If
    /// nullptr, the numEventsInWaitList must be 0, indicating that no wait
    /// event.
    const ur_event_handle_t *EventWaitList,
    /// [in,out][optional] return an event object that identifies this
    /// particular kernel execution instance.
    ur_event_handle_t *OutEvent) {
  {
    std::scoped_lock<ur_shared_mutex> Guard(Kernel->Mutex);
    for (uint32_t i = 0; i < NumArgs; i++) {
      switch (Args[i].type) {
      case UR_EXP_KERNEL_ARG_TYPE_LOCAL:
        UR_CALL(KernelSetArgValueHelper(Kernel, Args[i].index, Args[i].size,
                                        nullptr));
        break;
      case UR_EXP_KERNEL_ARG_TYPE_VALUE:
        UR_CALL(KernelSetArgValueHelper(Kernel, Args[i].index, Args[i].size,
                                        Args[i].value.value));
        break;
      case UR_EXP_KERNEL_ARG_TYPE_POINTER:
        UR_CALL(KernelSetArgValueHelper(Kernel, Args[i].index, Args[i].size,
                                        &Args[i].value.pointer));
        break;
      case UR_EXP_KERNEL_ARG_TYPE_MEM_OBJ: {
        ur_kernel_arg_mem_obj_properties_t Properties = {
            UR_STRUCTURE_TYPE_KERNEL_ARG_MEM_OBJ_PROPERTIES, nullptr,
            Args[i].value.memObjTuple.flags};
        UR_CALL(KernelSetArgMemObjHelper(Kernel, Args[i].index, &Properties,
                                         Args[i].value.memObjTuple.hMem));
        break;
      }
      case UR_EXP_KERNEL_ARG_TYPE_SAMPLER: {
        UR_CALL(KernelSetArgValueHelper(Kernel, Args[i].index, Args[i].size,
                                        &Args[i].value.sampler->ZeSampler));
        break;
      }
      default:
        return UR_RESULT_ERROR_INVALID_ENUMERATION;
      }
    }
  }
  // Normalize so each dimension has at least one work item
  return level_zero::urEnqueueKernelLaunch(
      Queue, Kernel, workDim, GlobalWorkOffset, GlobalWorkSize, LocalWorkSize,
      NumPropsInLaunchPropList, LaunchPropList, NumEventsInWaitList,
      EventWaitList, OutEvent);
}

inline ur_result_t EnqueueCooperativeKernelLaunchHelper(
    /// [in] handle of the queue object
    ur_queue_handle_t Queue,
    /// [in] handle of the kernel object
    ur_kernel_handle_t Kernel,
    /// [in] number of dimensions, from 1 to 3, to specify the global and
    /// work-group work-items
    uint32_t WorkDim,
    /// [in][optional] pointer to an array of workDim unsigned values that
    /// specify the offset used to calculate the global ID of a work-item
    const size_t *GlobalWorkOffset,
    /// [in] pointer to an array of workDim unsigned values that specify the
    /// number of global work-items in workDim that will execute the kernel
    /// function
    const size_t *GlobalWorkSize,
    /// [in][optional] pointer to an array of workDim unsigned values that
    /// specify the number of local work-items forming a work-group that
    /// will execute the kernel function. If nullptr, the runtime
    /// implementation will choose the work-group size.
    const size_t *LocalWorkSize,
    /// [in] size of the event wait list
    uint32_t NumEventsInWaitList,
    /// [in][optional][range(0, numEventsInWaitList)] pointer to a list of
    /// events that must be complete before the kernel execution. If
    /// nullptr, the numEventsInWaitList must be 0, indicating that no wait
    /// event.
    const ur_event_handle_t *EventWaitList,
    /// [in,out][optional] return an event object that identifies this
    /// particular kernel execution instance.
    ur_event_handle_t *OutEvent) {
  UR_ASSERT(WorkDim > 0, UR_RESULT_ERROR_INVALID_WORK_DIMENSION);
  UR_ASSERT(WorkDim < 4, UR_RESULT_ERROR_INVALID_WORK_DIMENSION);

  auto ZeDevice = Queue->Device->ZeDevice;

  ze_kernel_handle_t ZeKernel{};
  if (Kernel->ZeKernelMap.empty()) {
    ZeKernel = Kernel->ZeKernel;
  } else {
    auto It = Kernel->ZeKernelMap.find(ZeDevice);
    if (It == Kernel->ZeKernelMap.end()) {
      /* kernel and queue don't match */
      return UR_RESULT_ERROR_INVALID_QUEUE;
    }
    ZeKernel = It->second;
  }
  // Lock automatically releases when this goes out of scope.
  std::scoped_lock<ur_shared_mutex, ur_shared_mutex, ur_shared_mutex> Lock(
      Queue->Mutex, Kernel->Mutex, Kernel->Program->Mutex);
  if (GlobalWorkOffset != NULL) {
    UR_CALL(setKernelGlobalOffset(Queue->Context, ZeKernel, WorkDim,
                                  GlobalWorkOffset));
  }

  // If there are any pending arguments set them now.
  for (auto &Arg : Kernel->PendingArguments) {
    // The ArgValue may be a NULL pointer in which case a NULL value is used for
    // the kernel argument declared as a pointer to global or constant memory.
    char **ZeHandlePtr = nullptr;
    if (Arg.Value) {
      UR_CALL(Arg.Value->getZeHandlePtr(ZeHandlePtr, Arg.AccessMode,
                                        Queue->Device, EventWaitList,
                                        NumEventsInWaitList));
    }
    ZE2UR_CALL(zeKernelSetArgumentValue,
               (ZeKernel, Arg.Index, Arg.Size, ZeHandlePtr));
  }
  Kernel->PendingArguments.clear();

  ze_group_count_t ZeThreadGroupDimensions{1, 1, 1};
  uint32_t WG[3]{};

  // New variable needed because GlobalWorkSize parameter might not be of size 3
  size_t GlobalWorkSize3D[3]{1, 1, 1};
  std::copy(GlobalWorkSize, GlobalWorkSize + WorkDim, GlobalWorkSize3D);

  if (LocalWorkSize) {
    // L0
    for (uint32_t I = 0; I < WorkDim; I++) {
      UR_ASSERT(LocalWorkSize[I] < (std::numeric_limits<uint32_t>::max)(),
                UR_RESULT_ERROR_INVALID_VALUE);
      WG[I] = static_cast<uint32_t>(LocalWorkSize[I]);
    }
  } else {
    // We can't call to zeKernelSuggestGroupSize if 64-bit GlobalWorkSize
    // values do not fit to 32-bit that the API only supports currently.
    bool SuggestGroupSize = true;
    for (int I : {0, 1, 2}) {
      if (GlobalWorkSize3D[I] > UINT32_MAX) {
        SuggestGroupSize = false;
      }
    }
    if (SuggestGroupSize) {
      ZE2UR_CALL(zeKernelSuggestGroupSize,
                 (ZeKernel, GlobalWorkSize3D[0], GlobalWorkSize3D[1],
                  GlobalWorkSize3D[2], &WG[0], &WG[1], &WG[2]));
    } else {
      for (int I : {0, 1, 2}) {
        // Try to find a I-dimension WG size that the GlobalWorkSize[I] is
        // fully divisable with. Start with the max possible size in
        // each dimension.
        uint32_t GroupSize[] = {
            Queue->Device->ZeDeviceComputeProperties->maxGroupSizeX,
            Queue->Device->ZeDeviceComputeProperties->maxGroupSizeY,
            Queue->Device->ZeDeviceComputeProperties->maxGroupSizeZ};
        GroupSize[I] = (std::min)(size_t(GroupSize[I]), GlobalWorkSize3D[I]);
        while (GlobalWorkSize3D[I] % GroupSize[I]) {
          --GroupSize[I];
        }

        if (GlobalWorkSize3D[I] / GroupSize[I] > UINT32_MAX) {
          UR_LOG(ERR,
                 "urEnqueueCooperativeKernelLaunchExp: can't find a WG size "
                 "suitable for global work size > UINT32_MAX");
          return UR_RESULT_ERROR_INVALID_WORK_GROUP_SIZE;
        }
        WG[I] = GroupSize[I];
      }
      UR_LOG(DEBUG,
             "urEnqueueCooperativeKernelLaunchExp: using computed WG "
             "size = {{{}, {}, {}}}",
             WG[0], WG[1], WG[2]);
    }
  }

  // TODO: assert if sizes do not fit into 32-bit?

  switch (WorkDim) {
  case 3:
    ZeThreadGroupDimensions.groupCountX =
        static_cast<uint32_t>(GlobalWorkSize3D[0] / WG[0]);
    ZeThreadGroupDimensions.groupCountY =
        static_cast<uint32_t>(GlobalWorkSize3D[1] / WG[1]);
    ZeThreadGroupDimensions.groupCountZ =
        static_cast<uint32_t>(GlobalWorkSize3D[2] / WG[2]);
    break;
  case 2:
    ZeThreadGroupDimensions.groupCountX =
        static_cast<uint32_t>(GlobalWorkSize3D[0] / WG[0]);
    ZeThreadGroupDimensions.groupCountY =
        static_cast<uint32_t>(GlobalWorkSize3D[1] / WG[1]);
    WG[2] = 1;
    break;
  case 1:
    ZeThreadGroupDimensions.groupCountX =
        static_cast<uint32_t>(GlobalWorkSize3D[0] / WG[0]);
    WG[1] = WG[2] = 1;
    break;

  default:
    UR_LOG(ERR, "urEnqueueCooperativeKernelLaunchExp: unsupported work_dim");
    return UR_RESULT_ERROR_INVALID_VALUE;
  }

  // Error handling for non-uniform group size case
  if (GlobalWorkSize3D[0] !=
      size_t(ZeThreadGroupDimensions.groupCountX) * WG[0]) {
    UR_LOG(ERR,
           "urEnqueueCooperativeKernelLaunchExp: invalid work_dim. The "
           "range is not a multiple of the group size in the 1st dimension");
    return UR_RESULT_ERROR_INVALID_WORK_GROUP_SIZE;
  }
  if (GlobalWorkSize3D[1] !=
      size_t(ZeThreadGroupDimensions.groupCountY) * WG[1]) {
    UR_LOG(ERR,
           "urEnqueueCooperativeKernelLaunchExp: invalid work_dim. The "
           "range is not a multiple of the group size in the 2nd dimension");
    return UR_RESULT_ERROR_INVALID_WORK_GROUP_SIZE;
  }
  if (GlobalWorkSize3D[2] !=
      size_t(ZeThreadGroupDimensions.groupCountZ) * WG[2]) {
    UR_LOG(DEBUG,
           "urEnqueueCooperativeKernelLaunchExp: invalid work_dim. The "
           "range is not a multiple of the group size in the 3rd dimension");
    return UR_RESULT_ERROR_INVALID_WORK_GROUP_SIZE;
  }

  ZE2UR_CALL(zeKernelSetGroupSize, (ZeKernel, WG[0], WG[1], WG[2]));

  bool UseCopyEngine = false;
  ur_ze_event_list_t TmpWaitList;
  UR_CALL(TmpWaitList.createAndRetainUrZeEventList(
      NumEventsInWaitList, EventWaitList, Queue, UseCopyEngine));

  // Get a new command list to be used on this call
  ur_command_list_ptr_t CommandList{};
  UR_CALL(Queue->Context->getAvailableCommandList(
      Queue, CommandList, UseCopyEngine, NumEventsInWaitList, EventWaitList,
      true /* AllowBatching */, nullptr /*ForcedCmdQueue*/));

  ze_event_handle_t ZeEvent = nullptr;
  ur_event_handle_t InternalEvent{};
  bool IsInternal = OutEvent == nullptr;
  ur_event_handle_t *Event = OutEvent ? OutEvent : &InternalEvent;

  UR_CALL(createEventAndAssociateQueue(Queue, Event, UR_COMMAND_KERNEL_LAUNCH,
                                       CommandList, IsInternal, false));
  UR_CALL(setSignalEvent(Queue, UseCopyEngine, &ZeEvent, Event,
                         NumEventsInWaitList, EventWaitList,
                         CommandList->second.ZeQueue));
  (*Event)->WaitList = TmpWaitList;

  // Save the kernel in the event, so that when the event is signalled
  // the code can do a urKernelRelease on this kernel.
  (*Event)->CommandData = (void *)Kernel;

  // Increment the reference count of the Kernel and indicate that the Kernel
  // is in use. Once the event has been signalled, the code in
  // CleanupCompletedEvent(Event) will do a urKernelRelease to update the
  // reference count on the kernel, using the kernel saved in CommandData.
  UR_CALL(ur::level_zero::urKernelRetain(Kernel));

  // Add to list of kernels to be submitted
  if (IndirectAccessTrackingEnabled)
    Queue->KernelsToBeSubmitted.push_back(Kernel);

  if (Queue->UsingImmCmdLists && IndirectAccessTrackingEnabled) {
    // If using immediate commandlists then gathering of indirect
    // references and appending to the queue (which means submission)
    // must be done together.
    std::unique_lock<ur_shared_mutex> ContextsLock(
        Queue->Device->Platform->ContextsMutex, std::defer_lock);
    // We are going to submit kernels for execution. If indirect access flag is
    // set for a kernel then we need to make a snapshot of existing memory
    // allocations in all contexts in the platform. We need to lock the mutex
    // guarding the list of contexts in the platform to prevent creation of new
    // memory alocations in any context before we submit the kernel for
    // execution.
    ContextsLock.lock();
    Queue->CaptureIndirectAccesses();
    // Add the command to the command list, which implies submission.
    ZE2UR_CALL(zeCommandListAppendLaunchCooperativeKernel,
               (CommandList->first, ZeKernel, &ZeThreadGroupDimensions, ZeEvent,
                (*Event)->WaitList.Length, (*Event)->WaitList.ZeEventList));
  } else {
    // Add the command to the command list for later submission.
    // No lock is needed here, unlike the immediate commandlist case above,
    // because the kernels are not actually submitted yet. Kernels will be
    // submitted only when the comamndlist is closed. Then, a lock is held.
    ZE2UR_CALL(zeCommandListAppendLaunchCooperativeKernel,
               (CommandList->first, ZeKernel, &ZeThreadGroupDimensions, ZeEvent,
                (*Event)->WaitList.Length, (*Event)->WaitList.ZeEventList));
  }

  UR_LOG(DEBUG,
         "calling zeCommandListAppendLaunchCooperativeKernel() with ZeEvent {}",
         ur_cast<std::uintptr_t>(ZeEvent));
  printZeEventList((*Event)->WaitList);

  // Execute command list asynchronously, as the event will be used
  // to track down its completion.
  UR_CALL(Queue->executeCommandList(CommandList, false /*IsBlocking*/,
                                    true /*OKToBatchCommand*/));

  return UR_RESULT_SUCCESS;
}

=======
>>>>>>> a50acd02
ur_result_t urEnqueueKernelLaunch(
    /// [in] handle of the queue object
    ur_queue_handle_t Queue,
    /// [in] handle of the kernel object
    ur_kernel_handle_t Kernel,
    /// [in] number of dimensions, from 1 to 3, to specify the global and
    /// work-group work-items
    uint32_t WorkDim,
    /// [in][optional] pointer to an array of workDim unsigned values that
    /// specify the offset used to calculate the global ID of a work-item
    const size_t *GlobalWorkOffset,
    /// [in] pointer to an array of workDim unsigned values that specify the
    /// number of global work-items in workDim that will execute the kernel
    /// function
    const size_t *GlobalWorkSize,
    /// [in][optional] pointer to an array of workDim unsigned values that
    /// specify the number of local work-items forming a work-group that
    /// will execute the kernel function. If nullptr, the runtime
    /// implementation will choose the work-group size.
    const size_t *LocalWorkSize,
    /// [in] size of the launch prop list
    uint32_t NumPropsInLaunchPropList,
    /// [in][range(0, numPropsInLaunchPropList)] pointer to a list of launch
    /// properties
    const ur_kernel_launch_property_t *LaunchPropList,
    /// [in] size of the event wait list
    uint32_t NumEventsInWaitList,
    /// [in][optional][range(0, numEventsInWaitList)] pointer to a list of
    /// events that must be complete before the kernel execution. If
    /// nullptr, the numEventsInWaitList must be 0, indicating that no wait
    /// event.
    const ur_event_handle_t *EventWaitList,
    /// [in,out][optional] return an event object that identifies this
    /// particular kernel execution instance.
    ur_event_handle_t *OutEvent) {
  using ZeKernelLaunchFuncT = ze_result_t (*)(
      ze_command_list_handle_t, ze_kernel_handle_t, const ze_group_count_t *,
      ze_event_handle_t, uint32_t, ze_event_handle_t *);
  ZeKernelLaunchFuncT ZeKernelLaunchFunc = &zeCommandListAppendLaunchKernel;
  for (uint32_t PropIndex = 0; PropIndex < NumPropsInLaunchPropList;
       PropIndex++) {
    if (LaunchPropList[PropIndex].id ==
            UR_KERNEL_LAUNCH_PROPERTY_ID_COOPERATIVE &&
        LaunchPropList[PropIndex].value.cooperative) {
      ZeKernelLaunchFunc = &zeCommandListAppendLaunchCooperativeKernel;
    }
    if (LaunchPropList[PropIndex].id != UR_KERNEL_LAUNCH_PROPERTY_ID_IGNORE &&
        LaunchPropList[PropIndex].id !=
            UR_KERNEL_LAUNCH_PROPERTY_ID_COOPERATIVE) {
      // We don't support any other properties.
      return UR_RESULT_ERROR_UNSUPPORTED_FEATURE;
    }
  }
  UR_ASSERT(WorkDim > 0, UR_RESULT_ERROR_INVALID_WORK_DIMENSION);
  UR_ASSERT(WorkDim < 4, UR_RESULT_ERROR_INVALID_WORK_DIMENSION);

  ze_kernel_handle_t ZeKernel{};
  UR_CALL(getZeKernel(Queue->Device->ZeDevice, Kernel, &ZeKernel));

  // Lock automatically releases when this goes out of scope.
  std::scoped_lock<ur_shared_mutex, ur_shared_mutex, ur_shared_mutex> Lock(
      Queue->Mutex, Kernel->Mutex, Kernel->Program->Mutex);
  if (GlobalWorkOffset != NULL) {
    UR_CALL(setKernelGlobalOffset(Queue->Context, ZeKernel, WorkDim,
                                  GlobalWorkOffset));
  }

  // If there are any pending arguments set them now.
  for (auto &Arg : Kernel->PendingArguments) {
    // The ArgValue may be a NULL pointer in which case a NULL value is used for
    // the kernel argument declared as a pointer to global or constant memory.
    char **ZeHandlePtr = nullptr;
    if (Arg.Value) {
      UR_CALL(Arg.Value->getZeHandlePtr(ZeHandlePtr, Arg.AccessMode,
                                        Queue->Device, EventWaitList,
                                        NumEventsInWaitList));
    }
    ZE2UR_CALL(zeKernelSetArgumentValue,
               (ZeKernel, Arg.Index, Arg.Size, ZeHandlePtr));
  }
  Kernel->PendingArguments.clear();

  ze_group_count_t ZeThreadGroupDimensions{1, 1, 1};
  uint32_t WG[3]{};

  UR_CALL(calculateKernelWorkDimensions(Kernel->ZeKernel, Queue->Device,
                                        ZeThreadGroupDimensions, WG, WorkDim,
                                        GlobalWorkSize, LocalWorkSize));

  ZE2UR_CALL(zeKernelSetGroupSize, (ZeKernel, WG[0], WG[1], WG[2]));

  bool UseCopyEngine = false;
  ur_ze_event_list_t TmpWaitList;
  UR_CALL(TmpWaitList.createAndRetainUrZeEventList(
      NumEventsInWaitList, EventWaitList, Queue, UseCopyEngine));

  // Get a new command list to be used on this call
  ur_command_list_ptr_t CommandList{};
  UR_CALL(Queue->Context->getAvailableCommandList(
      Queue, CommandList, UseCopyEngine, NumEventsInWaitList, EventWaitList,
      true /* AllowBatching */, nullptr /*ForcedCmdQueue*/));

  ze_event_handle_t ZeEvent = nullptr;
  ur_event_handle_t InternalEvent{};
  bool IsInternal = OutEvent == nullptr;
  ur_event_handle_t *Event = OutEvent ? OutEvent : &InternalEvent;

  UR_CALL(createEventAndAssociateQueue(Queue, Event, UR_COMMAND_KERNEL_LAUNCH,
                                       CommandList, IsInternal, false));
  UR_CALL(setSignalEvent(Queue, UseCopyEngine, &ZeEvent, Event,
                         NumEventsInWaitList, EventWaitList,
                         CommandList->second.ZeQueue));
  (*Event)->WaitList = TmpWaitList;

  // Save the kernel in the event, so that when the event is signalled
  // the code can do a urKernelRelease on this kernel.
  (*Event)->CommandData = (void *)Kernel;

  // Increment the reference count of the Kernel and indicate that the Kernel
  // is in use. Once the event has been signalled, the code in
  // CleanupCompletedEvent(Event) will do a urKernelRelease to update the
  // reference count on the kernel, using the kernel saved in CommandData.
  UR_CALL(ur::level_zero::urKernelRetain(Kernel));

  // Add to list of kernels to be submitted
  if (IndirectAccessTrackingEnabled)
    Queue->KernelsToBeSubmitted.push_back(Kernel);

  if (Queue->UsingImmCmdLists && IndirectAccessTrackingEnabled) {
    // If using immediate commandlists then gathering of indirect
    // references and appending to the queue (which means submission)
    // must be done together.
    std::unique_lock<ur_shared_mutex> ContextsLock(
        Queue->Device->Platform->ContextsMutex, std::defer_lock);
    // We are going to submit kernels for execution. If indirect access flag is
    // set for a kernel then we need to make a snapshot of existing memory
    // allocations in all contexts in the platform. We need to lock the mutex
    // guarding the list of contexts in the platform to prevent creation of new
    // memory alocations in any context before we submit the kernel for
    // execution.
    ContextsLock.lock();
    Queue->CaptureIndirectAccesses();
    // Add the command to the command list, which implies submission.
    ZE2UR_CALL(ZeKernelLaunchFunc,
               (CommandList->first, ZeKernel, &ZeThreadGroupDimensions, ZeEvent,
                (*Event)->WaitList.Length, (*Event)->WaitList.ZeEventList));
  } else {
    // Add the command to the command list for later submission.
    // No lock is needed here, unlike the immediate commandlist case above,
    // because the kernels are not actually submitted yet. Kernels will be
    // submitted only when the comamndlist is closed. Then, a lock is held.
    ZE2UR_CALL(ZeKernelLaunchFunc,
               (CommandList->first, ZeKernel, &ZeThreadGroupDimensions, ZeEvent,
                (*Event)->WaitList.Length, (*Event)->WaitList.ZeEventList));
  }

  UR_LOG(DEBUG, "calling zeCommandListAppendLaunchKernel() with ZeEvent {}",
         ur_cast<std::uintptr_t>(ZeEvent));
  printZeEventList((*Event)->WaitList);

  // Execute command list asynchronously, as the event will be used
  // to track down its completion.
  UR_CALL(Queue->executeCommandList(CommandList, false /*IsBlocking*/,
                                    true /*OKToBatchCommand*/));

  return UR_RESULT_SUCCESS;
}

ur_result_t urEnqueueDeviceGlobalVariableWrite(
    /// [in] handle of the queue to submit to.
    ur_queue_handle_t Queue,
    /// [in] handle of the program containing the device global variable.
    ur_program_handle_t Program,
    /// [in] the unique identifier for the device global variable.
    const char *Name,
    /// [in] indicates if this operation should block.
    bool BlockingWrite,
    /// [in] the number of bytes to copy.
    size_t Count,
    /// [in] the byte offset into the device global variable to start copying.
    size_t Offset,
    /// [in] pointer to where the data must be copied from.
    const void *Src,
    /// [in] size of the event wait list.
    uint32_t NumEventsInWaitList,
    /// [in][optional][range(0, numEventsInWaitList)] pointer to a list of
    /// events that must be complete before the kernel execution. If
    /// nullptr, the numEventsInWaitList must be 0, indicating that no wait
    /// event.
    const ur_event_handle_t *EventWaitList,
    /// [in,out][optional] return an event object that identifies this
    /// particular kernel execution instance.
    ur_event_handle_t *Event) {
  std::scoped_lock<ur_shared_mutex> lock(Queue->Mutex);
  // Find global variable pointer
  size_t GlobalVarSize = 0;
  void *GlobalVarPtr = nullptr;
  ze_module_handle_t ZeModule =
      Program->getZeModuleHandle(Queue->Device->ZeDevice);
  ZE2UR_CALL(zeModuleGetGlobalPointer,
             (ZeModule, Name, &GlobalVarSize, &GlobalVarPtr));
  if (GlobalVarSize < Offset + Count) {
    setErrorMessage("Write device global variable is out of range.",
                    UR_RESULT_ERROR_INVALID_VALUE,
                    static_cast<int32_t>(ZE_RESULT_ERROR_INVALID_ARGUMENT));
    return UR_RESULT_ERROR_ADAPTER_SPECIFIC;
  }

  // Copy engine is preferred only for host to device transfer.
  // Device to device transfers run faster on compute engines.
  bool PreferCopyEngine = !IsDevicePointer(Queue->Context, Src);
  // For better performance, Copy Engines are not preferred given Shared
  // pointers on DG2.
  if (Queue->Device->isDG2() && IsSharedPointer(Queue->Context, Src)) {
    PreferCopyEngine = false;
  }

  // Temporary option added to use copy engine for D2D copy
  PreferCopyEngine |= UseCopyEngineForD2DCopy;

  return enqueueMemCopyHelper(UR_COMMAND_DEVICE_GLOBAL_VARIABLE_WRITE, Queue,
                              ur_cast<char *>(GlobalVarPtr) + Offset,
                              BlockingWrite, Count, Src, NumEventsInWaitList,
                              EventWaitList, Event, PreferCopyEngine);
}

ur_result_t urEnqueueDeviceGlobalVariableRead(
    /// [in] handle of the queue to submit to.
    ur_queue_handle_t Queue,
    /// [in] handle of the program containing the device global variable.
    ur_program_handle_t Program,
    const char
        /// [in] the unique identifier for the device global variable.
        *Name,
    /// [in] indicates if this operation should block.
    bool BlockingRead,
    /// [in] the number of bytes to copy.
    size_t Count,
    /// [in] the byte offset into the device global variable to start copying.
    size_t Offset,
    /// [in] pointer to where the data must be copied to.
    void *Dst,
    /// [in] size of the event wait list.
    uint32_t NumEventsInWaitList,
    /// [in][optional][range(0, numEventsInWaitList)] pointer to a list of
    /// events that must be complete before the kernel execution. If
    /// nullptr, the numEventsInWaitList must be 0, indicating that no wait
    /// event.
    const ur_event_handle_t *EventWaitList,
    /// [in,out][optional] return an event object that identifies this
    /// particular kernel execution instance.
    ur_event_handle_t *Event) {
  std::scoped_lock<ur_shared_mutex> lock(Queue->Mutex);
  ze_module_handle_t ZeModule =
      Program->getZeModuleHandle(Queue->Device->ZeDevice);
  // Find global variable pointer
  size_t GlobalVarSize = 0;
  void *GlobalVarPtr = nullptr;
  ZE2UR_CALL(zeModuleGetGlobalPointer,
             (ZeModule, Name, &GlobalVarSize, &GlobalVarPtr));
  if (GlobalVarSize < Offset + Count) {
    setErrorMessage("Read from device global variable is out of range.",
                    UR_RESULT_ERROR_INVALID_VALUE,
                    static_cast<int32_t>(ZE_RESULT_ERROR_INVALID_ARGUMENT));
    return UR_RESULT_ERROR_ADAPTER_SPECIFIC;
  }

  // Copy engine is preferred only for host to device transfer.
  // Device to device transfers run faster on compute engines.
  bool PreferCopyEngine = !IsDevicePointer(Queue->Context, Dst);
  // For better performance, Copy Engines are not preferred given Shared
  // pointers on DG2.
  if (Queue->Device->isDG2() && IsSharedPointer(Queue->Context, Dst)) {
    PreferCopyEngine = false;
  }

  // Temporary option added to use copy engine for D2D copy
  PreferCopyEngine |= UseCopyEngineForD2DCopy;

  return enqueueMemCopyHelper(
      UR_COMMAND_DEVICE_GLOBAL_VARIABLE_READ, Queue, Dst, BlockingRead, Count,
      ur_cast<char *>(GlobalVarPtr) + Offset, NumEventsInWaitList,
      EventWaitList, Event, PreferCopyEngine);
}

ur_result_t urKernelCreate(
    /// [in] handle of the program instance
    ur_program_handle_t Program,
    /// [in] pointer to null-terminated string.
    const char *KernelName,
    /// [out] pointer to handle of kernel object created.
    ur_kernel_handle_t *RetKernel) {
  std::shared_lock<ur_shared_mutex> Guard(Program->Mutex);
  try {
    ur_kernel_handle_t_ *UrKernel = new ur_kernel_handle_t_(true, Program);
    *RetKernel = reinterpret_cast<ur_kernel_handle_t>(UrKernel);
  } catch (const std::bad_alloc &) {
    return UR_RESULT_ERROR_OUT_OF_HOST_MEMORY;
  } catch (...) {
    return UR_RESULT_ERROR_UNKNOWN;
  }

  for (auto &Dev : Program->AssociatedDevices) {
    auto ZeDevice = Dev->ZeDevice;
    // Program may be associated with all devices from the context but built
    // only for subset of devices.
    if (Program->getState(ZeDevice) != ur_program_handle_t_::state::Exe)
      continue;

    auto ZeModule = Program->getZeModuleHandle(ZeDevice);
    ZeStruct<ze_kernel_desc_t> ZeKernelDesc;
    ZeKernelDesc.flags = 0;
    ZeKernelDesc.pKernelName = KernelName;

    ze_kernel_handle_t ZeKernel;
    auto ZeResult =
        ZE_CALL_NOCHECK(zeKernelCreate, (ZeModule, &ZeKernelDesc, &ZeKernel));
    // Gracefully handle the case that kernel create fails.
    if (ZeResult != ZE_RESULT_SUCCESS) {
      delete *RetKernel;
      *RetKernel = nullptr;
      return ze2urResult(ZeResult);
    }

    // Store the kernel in the ZeKernelMap so the correct
    // kernel can be retrieved later for a specific device
    // where a queue is being submitted.
    (*RetKernel)->ZeKernelMap[ZeDevice] = ZeKernel;
    (*RetKernel)->ZeKernels.push_back(ZeKernel);

    // If the device used to create the module's kernel is a root-device
    // then store the kernel also using the sub-devices, since application
    // could submit the root-device's kernel to a sub-device's queue.
    uint32_t SubDevicesCount = 0;
    zeDeviceGetSubDevices(ZeDevice, &SubDevicesCount, nullptr);
    std::vector<ze_device_handle_t> ZeSubDevices(SubDevicesCount);
    zeDeviceGetSubDevices(ZeDevice, &SubDevicesCount, ZeSubDevices.data());
    for (auto ZeSubDevice : ZeSubDevices) {
      (*RetKernel)->ZeKernelMap[ZeSubDevice] = ZeKernel;
    }
  }
  // There is no any successfully built executable for program.
  if ((*RetKernel)->ZeKernelMap.empty())
    return UR_RESULT_ERROR_INVALID_PROGRAM_EXECUTABLE;

  (*RetKernel)->ZeKernel = (*RetKernel)->ZeKernelMap.begin()->second;

  UR_CALL((*RetKernel)->initialize());

  return UR_RESULT_SUCCESS;
}

ur_result_t urKernelSetArgValue(
    /// [in] handle of the kernel object
    ur_kernel_handle_t Kernel,
    /// [in] argument index in range [0, num args - 1]
    uint32_t ArgIndex,
    /// [in] size of argument type
    size_t ArgSize,
    /// [in][optional] argument properties
    const ur_kernel_arg_value_properties_t * /*Properties*/,
    /// [in] argument value represented as matching arg type.
    const void *PArgValue) {

  UR_ASSERT(Kernel, UR_RESULT_ERROR_INVALID_NULL_HANDLE);

  // OpenCL: "the arg_value pointer can be NULL or point to a NULL value
  // in which case a NULL value will be used as the value for the argument
  // declared as a pointer to global or constant memory in the kernel"
  //
  // We don't know the type of the argument but it seems that the only time
  // SYCL RT would send a pointer to NULL in 'arg_value' is when the argument
  // is a NULL pointer. Treat a pointer to NULL in 'arg_value' as a NULL.
  if (ArgSize == sizeof(void *) && PArgValue &&
      *(void **)(const_cast<void *>(PArgValue)) == nullptr) {
    PArgValue = nullptr;
  }

  if (ArgIndex > Kernel->ZeKernelProperties->numKernelArgs - 1) {
    return UR_RESULT_ERROR_INVALID_KERNEL_ARGUMENT_INDEX;
  }

  std::scoped_lock<ur_shared_mutex> Guard(Kernel->Mutex);
  ze_result_t ZeResult = ZE_RESULT_SUCCESS;
  if (Kernel->ZeKernelMap.empty()) {
    auto ZeKernel = Kernel->ZeKernel;
    ZeResult = ZE_CALL_NOCHECK(zeKernelSetArgumentValue,
                               (ZeKernel, ArgIndex, ArgSize, PArgValue));
  } else {
    for (auto It : Kernel->ZeKernelMap) {
      auto ZeKernel = It.second;
      ZeResult = ZE_CALL_NOCHECK(zeKernelSetArgumentValue,
                                 (ZeKernel, ArgIndex, ArgSize, PArgValue));
    }
  }

  if (ZeResult == ZE_RESULT_ERROR_INVALID_ARGUMENT) {
    return UR_RESULT_ERROR_INVALID_KERNEL_ARGUMENT_SIZE;
  }

  return ze2urResult(ZeResult);
}

ur_result_t urKernelSetArgLocal(
    /// [in] handle of the kernel object
    ur_kernel_handle_t Kernel,
    /// [in] argument index in range [0, num args - 1]
    uint32_t ArgIndex,
    /// [in] size of the local buffer to be allocated by the runtime
    size_t ArgSize,
    /// [in][optional] argument properties
    const ur_kernel_arg_local_properties_t * /*Properties*/) {

  UR_CALL(ur::level_zero::urKernelSetArgValue(Kernel, ArgIndex, ArgSize,
                                              nullptr, nullptr));

  return UR_RESULT_SUCCESS;
}

ur_result_t urKernelGetInfo(
    /// [in] handle of the Kernel object
    ur_kernel_handle_t Kernel,
    /// [in] name of the Kernel property to query
    ur_kernel_info_t ParamName,
    /// [in] the size of the Kernel property value.
    size_t PropSize,
    /// [in,out][optional] array of bytes holding the kernel info property. If
    /// propSize is not equal to or greater than the real number of bytes needed
    /// to return the info then the ::UR_RESULT_ERROR_INVALID_SIZE error is
    /// returned and pKernelInfo is not used.
    void *KernelInfo,
    /// [out][optional] pointer to the actual size in bytes of data being
    /// queried by propName.
    size_t *PropSizeRet) {

  UrReturnHelper ReturnValue(PropSize, KernelInfo, PropSizeRet);

  std::shared_lock<ur_shared_mutex> Guard(Kernel->Mutex);
  switch (ParamName) {
  case UR_KERNEL_INFO_CONTEXT:
    return ReturnValue(ur_context_handle_t{Kernel->Program->Context});
  case UR_KERNEL_INFO_PROGRAM:
    return ReturnValue(ur_program_handle_t{Kernel->Program});
  case UR_KERNEL_INFO_FUNCTION_NAME:
    try {
      std::string &KernelName = Kernel->ZeKernelName.get();
      return ReturnValue(static_cast<const char *>(KernelName.c_str()));
    } catch (const std::bad_alloc &) {
      return UR_RESULT_ERROR_OUT_OF_HOST_MEMORY;
    } catch (...) {
      return UR_RESULT_ERROR_UNKNOWN;
    }
  case UR_KERNEL_INFO_NUM_REGS:
  case UR_KERNEL_INFO_NUM_ARGS:
    return ReturnValue(uint32_t{Kernel->ZeKernelProperties->numKernelArgs});
  case UR_KERNEL_INFO_SPILL_MEM_SIZE: {
    try {
      std::vector<uint32_t> Spills;
      Spills.reserve(Kernel->ZeKernels.size());
      for (auto &ZeKernel : Kernel->ZeKernels) {
        ze_kernel_properties_t props;
        props.stype = ZE_STRUCTURE_TYPE_KERNEL_PROPERTIES;
        props.pNext = nullptr;
        ZE2UR_CALL(zeKernelGetProperties, (ZeKernel, &props));
        uint32_t spillMemSize = props.spillMemSize;
        Spills.push_back(spillMemSize);
      }
      return ReturnValue(static_cast<const uint32_t *>(Spills.data()),
                         Spills.size());
    } catch (const std::bad_alloc &) {
      return UR_RESULT_ERROR_OUT_OF_HOST_MEMORY;
    } catch (...) {
      return UR_RESULT_ERROR_UNKNOWN;
    }
  }
  case UR_KERNEL_INFO_REFERENCE_COUNT:
    return ReturnValue(uint32_t{Kernel->RefCount.getCount()});
  case UR_KERNEL_INFO_ATTRIBUTES:
    try {
      uint32_t Size;
      ZE2UR_CALL(zeKernelGetSourceAttributes,
                 (Kernel->ZeKernel, &Size, nullptr));
      char *attributes = new char[Size];
      ZE2UR_CALL(zeKernelGetSourceAttributes,
                 (Kernel->ZeKernel, &Size, &attributes));
      auto Res = ReturnValue(static_cast<const char *>(attributes));
      delete[] attributes;
      return Res;
    } catch (const std::bad_alloc &) {
      return UR_RESULT_ERROR_OUT_OF_HOST_MEMORY;
    } catch (...) {
      return UR_RESULT_ERROR_UNKNOWN;
    }
  default:
    UR_LOG(ERR, "Unsupported ParamName in urKernelGetInfo: ParamName={}(0x{})",
           ParamName, logger::toHex(ParamName));
    return UR_RESULT_ERROR_INVALID_VALUE;
  }

  return UR_RESULT_SUCCESS;
}

ur_result_t urKernelGetGroupInfo(
    /// [in] handle of the Kernel object
    ur_kernel_handle_t Kernel,
    /// [in] handle of the Device object
    ur_device_handle_t Device,
    /// [in] name of the work Group property to query
    ur_kernel_group_info_t ParamName,
    /// [in] size of the Kernel Work Group property value
    size_t ParamValueSize,
    /// [in,out][optional][range(0, propSize)] value of the Kernel Work Group
    /// property.
    void *ParamValue,
    /// [out][optional] pointer to the actual size in bytes of data being
    /// queried by propName.
    size_t *ParamValueSizeRet) {
  UrReturnHelper ReturnValue(ParamValueSize, ParamValue, ParamValueSizeRet);

  std::shared_lock<ur_shared_mutex> Guard(Kernel->Mutex);
  switch (ParamName) {
  case UR_KERNEL_GROUP_INFO_GLOBAL_WORK_SIZE: {
    // TODO: To revisit after level_zero/issues/262 is resolved
    struct {
      size_t Arr[3];
    } GlobalWorkSize = {{(Device->ZeDeviceComputeProperties->maxGroupSizeX *
                          Device->ZeDeviceComputeProperties->maxGroupCountX),
                         (Device->ZeDeviceComputeProperties->maxGroupSizeY *
                          Device->ZeDeviceComputeProperties->maxGroupCountY),
                         (Device->ZeDeviceComputeProperties->maxGroupSizeZ *
                          Device->ZeDeviceComputeProperties->maxGroupCountZ)}};
    return ReturnValue(GlobalWorkSize);
  }
  case UR_KERNEL_GROUP_INFO_WORK_GROUP_SIZE: {
    ZeStruct<ze_kernel_max_group_size_properties_ext_t> workGroupProperties;
    workGroupProperties.maxGroupSize = 0;

    ZeStruct<ze_kernel_properties_t> kernelProperties;
    kernelProperties.pNext = &workGroupProperties;
    // Set the Kernel to use as the ZeKernel initally for native handle support.
    // This makes the assumption that this device is the same device where this
    // kernel was created.
    auto ZeKernelDevice = Kernel->ZeKernel;
    auto It = Kernel->ZeKernelMap.find(Device->ZeDevice);
    if (It != Kernel->ZeKernelMap.end()) {
      ZeKernelDevice = Kernel->ZeKernelMap[Device->ZeDevice];
    }
    if (ZeKernelDevice) {
      auto ZeResult = ZE_CALL_NOCHECK(zeKernelGetProperties,
                                      (ZeKernelDevice, &kernelProperties));
      if (ZeResult || workGroupProperties.maxGroupSize == 0) {
        return ReturnValue(
            size_t{Device->ZeDeviceComputeProperties->maxTotalGroupSize});
      }
      // Specification states this returns a size_t.
      return ReturnValue(size_t{workGroupProperties.maxGroupSize});
    } else {
      return ReturnValue(
          size_t{Device->ZeDeviceComputeProperties->maxTotalGroupSize});
    }
  }
  case UR_KERNEL_GROUP_INFO_COMPILE_WORK_GROUP_SIZE: {
    struct {
      size_t Arr[3];
    } WgSize = {{Kernel->ZeKernelProperties->requiredGroupSizeX,
                 Kernel->ZeKernelProperties->requiredGroupSizeY,
                 Kernel->ZeKernelProperties->requiredGroupSizeZ}};
    return ReturnValue(WgSize);
  }
  case UR_KERNEL_GROUP_INFO_LOCAL_MEM_SIZE:
    return ReturnValue(size_t{Kernel->ZeKernelProperties->localMemSize});
  case UR_KERNEL_GROUP_INFO_PREFERRED_WORK_GROUP_SIZE_MULTIPLE: {
    return ReturnValue(size_t{Device->ZeDeviceProperties->physicalEUSimdWidth});
  }
  case UR_KERNEL_GROUP_INFO_PRIVATE_MEM_SIZE: {
    return ReturnValue(size_t{Kernel->ZeKernelProperties->privateMemSize});
  }
  case UR_KERNEL_GROUP_INFO_COMPILE_MAX_WORK_GROUP_SIZE:
  case UR_KERNEL_GROUP_INFO_COMPILE_MAX_LINEAR_WORK_GROUP_SIZE:
    // No corresponding enumeration in Level Zero
    return UR_RESULT_ERROR_UNSUPPORTED_ENUMERATION;
  default: {
    UR_LOG(ERR, "Unknown ParamName in urKernelGetGroupInfo: ParamName={}(0x{})",
           ParamName, logger::toHex(ParamName));
    return UR_RESULT_ERROR_INVALID_VALUE;
  }
  }
  return UR_RESULT_SUCCESS;
}

ur_result_t urKernelGetSubGroupInfo(
    /// [in] handle of the Kernel object
    ur_kernel_handle_t Kernel,
    /// [in] handle of the Device object
    ur_device_handle_t /*Device*/,
    /// [in] name of the SubGroup property to query
    ur_kernel_sub_group_info_t PropName,
    /// [in] size of the Kernel SubGroup property value
    size_t PropSize,
    /// [in,out][range(0, propSize)][optional] value of the Kernel SubGroup
    /// property.
    void *PropValue,
    /// [out][optional] pointer to the actual size in bytes of data being
    /// queried by propName.
    size_t *PropSizeRet) {

  UrReturnHelper ReturnValue(PropSize, PropValue, PropSizeRet);

  std::shared_lock<ur_shared_mutex> Guard(Kernel->Mutex);
  if (PropName == UR_KERNEL_SUB_GROUP_INFO_MAX_SUB_GROUP_SIZE) {
    ReturnValue(uint32_t{Kernel->ZeKernelProperties->maxSubgroupSize});
  } else if (PropName == UR_KERNEL_SUB_GROUP_INFO_MAX_NUM_SUB_GROUPS) {
    ReturnValue(uint32_t{Kernel->ZeKernelProperties->maxNumSubgroups});
  } else if (PropName == UR_KERNEL_SUB_GROUP_INFO_COMPILE_NUM_SUB_GROUPS) {
    ReturnValue(uint32_t{Kernel->ZeKernelProperties->requiredNumSubGroups});
  } else if (PropName == UR_KERNEL_SUB_GROUP_INFO_SUB_GROUP_SIZE_INTEL) {
    ReturnValue(uint32_t{Kernel->ZeKernelProperties->requiredSubgroupSize});
  } else {
    die("urKernelGetSubGroupInfo: parameter not implemented");
    return {};
  }
  return UR_RESULT_SUCCESS;
}

ur_result_t urKernelRetain(
    /// [in] handle for the Kernel to retain
    ur_kernel_handle_t Kernel) {
  Kernel->RefCount.retain();

  return UR_RESULT_SUCCESS;
}

ur_result_t urKernelRelease(
    /// [in] handle for the Kernel to release
    ur_kernel_handle_t Kernel) {
  if (!Kernel->RefCount.release())
    return UR_RESULT_SUCCESS;

  auto KernelProgram = Kernel->Program;
  if (Kernel->OwnNativeHandle) {
    for (auto &ZeKernel : Kernel->ZeKernels) {
      if (checkL0LoaderTeardown()) {
        auto ZeResult = ZE_CALL_NOCHECK(zeKernelDestroy, (ZeKernel));
        // Gracefully handle the case that L0 was already unloaded.
        if (ZeResult && (ZeResult != ZE_RESULT_ERROR_UNINITIALIZED &&
                         ZeResult != ZE_RESULT_ERROR_UNKNOWN))
          return ze2urResult(ZeResult);
        if (ZeResult == ZE_RESULT_ERROR_UNKNOWN) {
          ZeResult = ZE_RESULT_ERROR_UNINITIALIZED;
        }
      }
    }
  }
  Kernel->ZeKernelMap.clear();
  if (IndirectAccessTrackingEnabled) {
    UR_CALL(ur::level_zero::urContextRelease(KernelProgram->Context));
  }
  // do a release on the program this kernel was part of without delete of the
  // program handle
  KernelProgram->ur_release_program_resources(false);

  delete Kernel;

  return UR_RESULT_SUCCESS;
}

ur_result_t urKernelSetArgPointer(
    /// [in] handle of the kernel object
    ur_kernel_handle_t Kernel,
    /// [in] argument index in range [0, num args - 1]
    uint32_t ArgIndex,
    /// [in][optional] argument properties
    const ur_kernel_arg_pointer_properties_t * /*Properties*/,
    /// [in][optional] SVM pointer to memory location holding the argument
    /// value. If null then argument value is considered null.
    const void *ArgValue) {

  // KernelSetArgValue is expecting a pointer to the argument
  UR_CALL(ur::level_zero::urKernelSetArgValue(
      Kernel, ArgIndex, sizeof(const void *), nullptr, &ArgValue));
  return UR_RESULT_SUCCESS;
}

ur_result_t urKernelSetExecInfo(
    /// [in] handle of the kernel object
    ur_kernel_handle_t Kernel,
    /// [in] name of the execution attribute
    ur_kernel_exec_info_t PropName,
    /// [in] size in byte the attribute value
    size_t /*PropSize*/,
    /// [in][optional] pointer to execution info properties
    const ur_kernel_exec_info_properties_t * /*Properties*/,
    /// [in][range(0, propSize)] pointer to memory location holding the property
    /// value.
    const void *PropValue) {

  std::scoped_lock<ur_shared_mutex> Guard(Kernel->Mutex);
  for (auto &ZeKernel : Kernel->ZeKernels) {
    if (PropName == UR_KERNEL_EXEC_INFO_USM_INDIRECT_ACCESS &&
        *(static_cast<const ur_bool_t *>(PropValue)) == true) {
      // The whole point for users really was to not need to know anything
      // about the types of allocations kernel uses. So in DPC++ we always
      // just set all 3 modes for each kernel.
      ze_kernel_indirect_access_flags_t IndirectFlags =
          ZE_KERNEL_INDIRECT_ACCESS_FLAG_HOST |
          ZE_KERNEL_INDIRECT_ACCESS_FLAG_DEVICE |
          ZE_KERNEL_INDIRECT_ACCESS_FLAG_SHARED;
      ZE2UR_CALL(zeKernelSetIndirectAccess, (ZeKernel, IndirectFlags));
    } else if (PropName == UR_KERNEL_EXEC_INFO_CACHE_CONFIG) {
      ze_cache_config_flag_t ZeCacheConfig{};
      auto CacheConfig =
          *(static_cast<const ur_kernel_cache_config_t *>(PropValue));
      if (CacheConfig == UR_KERNEL_CACHE_CONFIG_LARGE_SLM)
        ZeCacheConfig = ZE_CACHE_CONFIG_FLAG_LARGE_SLM;
      else if (CacheConfig == UR_KERNEL_CACHE_CONFIG_LARGE_DATA)
        ZeCacheConfig = ZE_CACHE_CONFIG_FLAG_LARGE_DATA;
      else if (CacheConfig == UR_KERNEL_CACHE_CONFIG_DEFAULT)
        ZeCacheConfig = static_cast<ze_cache_config_flag_t>(0);
      else
        // Unexpected cache configuration value.
        return UR_RESULT_ERROR_INVALID_VALUE;
      ZE2UR_CALL(zeKernelSetCacheConfig, (ZeKernel, ZeCacheConfig););
    } else {
      UR_LOG(ERR, "urKernelSetExecInfo: unsupported ParamName");
      return UR_RESULT_ERROR_INVALID_VALUE;
    }
  }

  return UR_RESULT_SUCCESS;
}

ur_result_t urKernelSetArgSampler(
    /// [in] handle of the kernel object
    ur_kernel_handle_t Kernel,
    /// [in] argument index in range [0, num args - 1]
    uint32_t ArgIndex,
    /// [in][optional] argument properties
    const ur_kernel_arg_sampler_properties_t * /*Properties*/,
    /// [in] handle of Sampler object.
    ur_sampler_handle_t ArgValue) {
  std::scoped_lock<ur_shared_mutex> Guard(Kernel->Mutex);
  if (ArgIndex > Kernel->ZeKernelProperties->numKernelArgs - 1) {
    return UR_RESULT_ERROR_INVALID_KERNEL_ARGUMENT_INDEX;
  }
  ZE2UR_CALL(zeKernelSetArgumentValue, (Kernel->ZeKernel, ArgIndex,
                                        sizeof(void *), &ArgValue->ZeSampler));

  return UR_RESULT_SUCCESS;
}

ur_result_t urKernelSetArgMemObj(
    /// [in] handle of the kernel object
    ur_kernel_handle_t Kernel,
    /// [in] argument index in range [0, num args - 1]
    uint32_t ArgIndex,
    /// [in][optional] pointer to Memory object properties.
    const ur_kernel_arg_mem_obj_properties_t *Properties,
    /// [in][optional] handle of Memory object.
    ur_mem_handle_t ArgValue) {

  std::scoped_lock<ur_shared_mutex> Guard(Kernel->Mutex);
  // The ArgValue may be a NULL pointer in which case a NULL value is used for
  // the kernel argument declared as a pointer to global or constant memory.

  if (ArgIndex > Kernel->ZeKernelProperties->numKernelArgs - 1) {
    return UR_RESULT_ERROR_INVALID_KERNEL_ARGUMENT_INDEX;
  }

  ur_mem_handle_t_ *UrMem = ur_cast<ur_mem_handle_t_ *>(ArgValue);

  ur_mem_handle_t_::access_mode_t UrAccessMode = ur_mem_handle_t_::read_write;
  if (Properties) {
    switch (Properties->memoryAccess) {
    case UR_MEM_FLAG_READ_WRITE:
      UrAccessMode = ur_mem_handle_t_::read_write;
      break;
    case UR_MEM_FLAG_WRITE_ONLY:
      UrAccessMode = ur_mem_handle_t_::write_only;
      break;
    case UR_MEM_FLAG_READ_ONLY:
      UrAccessMode = ur_mem_handle_t_::read_only;
      break;
    default:
      return UR_RESULT_ERROR_INVALID_ARGUMENT;
    }
  }
  auto Arg = UrMem ? UrMem : nullptr;
  Kernel->PendingArguments.push_back(
      {ArgIndex, sizeof(void *), Arg, UrAccessMode});

  return UR_RESULT_SUCCESS;
}

ur_result_t urKernelGetNativeHandle(
    /// [in] handle of the kernel.
    ur_kernel_handle_t Kernel,
    /// [out] a pointer to the native handle of the kernel.
    ur_native_handle_t *NativeKernel) {
  std::shared_lock<ur_shared_mutex> Guard(Kernel->Mutex);

  *NativeKernel = reinterpret_cast<ur_native_handle_t>(Kernel->ZeKernel);
  return UR_RESULT_SUCCESS;
}

ur_result_t urKernelSuggestMaxCooperativeGroupCount(
    ur_kernel_handle_t hKernel, ur_device_handle_t hDevice, uint32_t workDim,
    const size_t *pLocalWorkSize, size_t dynamicSharedMemorySize,
    uint32_t *pGroupCountRet) {
  (void)dynamicSharedMemorySize;
  std::shared_lock<ur_shared_mutex> Guard(hKernel->Mutex);

  ze_kernel_handle_t ZeKernel;
  UR_CALL(getZeKernel(hDevice->ZeDevice, hKernel, &ZeKernel));

  uint32_t WG[3];
  WG[0] = ur_cast<uint32_t>(pLocalWorkSize[0]);
  WG[1] = workDim >= 2 ? ur_cast<uint32_t>(pLocalWorkSize[1]) : 1;
  WG[2] = workDim == 3 ? ur_cast<uint32_t>(pLocalWorkSize[2]) : 1;
  ZE2UR_CALL(zeKernelSetGroupSize, (ZeKernel, WG[0], WG[1], WG[2]));

  uint32_t TotalGroupCount = 0;
  ZE2UR_CALL(zeKernelSuggestMaxCooperativeGroupCount,
             (ZeKernel, &TotalGroupCount));
  *pGroupCountRet = TotalGroupCount;
  return UR_RESULT_SUCCESS;
}

ur_result_t urKernelCreateWithNativeHandle(
    /// [in] the native handle of the kernel.
    ur_native_handle_t NativeKernel,
    /// [in] handle of the context object
    ur_context_handle_t Context, ur_program_handle_t Program,
    const ur_kernel_native_properties_t *Properties,
    /// [out] pointer to the handle of the kernel object created.
    ur_kernel_handle_t *RetKernel) {
  if (!Program) {
    return UR_RESULT_ERROR_INVALID_NULL_HANDLE;
  }
  ze_kernel_handle_t ZeKernel = ur_cast<ze_kernel_handle_t>(NativeKernel);
  ur_kernel_handle_t_ *Kernel = nullptr;
  try {
    auto OwnNativeHandle = Properties ? Properties->isNativeHandleOwned : false;
    Kernel = new ur_kernel_handle_t_(ZeKernel, OwnNativeHandle, Context);
    if (OwnNativeHandle) {
      // If ownership is passed to the adapter we need to pass the kernel
      // to this vector which is then used during ZeKernelRelease.
      Kernel->ZeKernels.push_back(ZeKernel);
    }

    *RetKernel = reinterpret_cast<ur_kernel_handle_t>(Kernel);
  } catch (const std::bad_alloc &) {
    return UR_RESULT_ERROR_OUT_OF_HOST_MEMORY;
  } catch (...) {
    return UR_RESULT_ERROR_UNKNOWN;
  }

  Kernel->Program = Program;

  UR_CALL(Kernel->initialize());

  return UR_RESULT_SUCCESS;
}

ur_result_t urKernelSetSpecializationConstants(
    /// [in] handle of the kernel object
    ur_kernel_handle_t /*Kernel*/,
    /// [in] the number of elements in the pSpecConstants array
    uint32_t /*Count*/,
    const ur_specialization_constant_info_t
        /// [in] array of specialization constant value descriptions
        * /*SpecConstants*/) {
  UR_LOG_LEGACY(ERR,
                logger::LegacyMessage("[UR][L0] {} function not implemented!"),
                "{} function not implemented!", __FUNCTION__);
  return UR_RESULT_ERROR_UNSUPPORTED_FEATURE;
}

} // namespace ur::level_zero

ur_result_t ur_kernel_handle_t_::initialize() {
  // Retain the program and context to show it's used by this kernel.
  UR_CALL(ur::level_zero::urProgramRetain(Program));

  if (IndirectAccessTrackingEnabled)
    // TODO: do piContextRetain without the guard
    UR_CALL(ur::level_zero::urContextRetain(Program->Context));

  // Set up how to obtain kernel properties when needed.
  ZeKernelProperties.Compute = [this](ze_kernel_properties_t &Properties) {
    ZE_CALL_NOCHECK(zeKernelGetProperties, (ZeKernel, &Properties));
  };

  // Cache kernel name.
  ZeKernelName.Compute = [this](std::string &Name) {
    size_t Size = 0;
    ZE_CALL_NOCHECK(zeKernelGetName, (ZeKernel, &Size, nullptr));
    char *KernelName = new char[Size];
    ZE_CALL_NOCHECK(zeKernelGetName, (ZeKernel, &Size, KernelName));
    Name = KernelName;
    delete[] KernelName;
  };

  return UR_RESULT_SUCCESS;
}<|MERGE_RESOLUTION|>--- conflicted
+++ resolved
@@ -56,7 +56,6 @@
   return UR_RESULT_SUCCESS;
 }
 
-<<<<<<< HEAD
 inline ur_result_t KernelSetArgValueHelper(
     ur_kernel_handle_t Kernel,
     /// [in] argument index in range [0, num args - 1]
@@ -224,265 +223,6 @@
       EventWaitList, OutEvent);
 }
 
-inline ur_result_t EnqueueCooperativeKernelLaunchHelper(
-    /// [in] handle of the queue object
-    ur_queue_handle_t Queue,
-    /// [in] handle of the kernel object
-    ur_kernel_handle_t Kernel,
-    /// [in] number of dimensions, from 1 to 3, to specify the global and
-    /// work-group work-items
-    uint32_t WorkDim,
-    /// [in][optional] pointer to an array of workDim unsigned values that
-    /// specify the offset used to calculate the global ID of a work-item
-    const size_t *GlobalWorkOffset,
-    /// [in] pointer to an array of workDim unsigned values that specify the
-    /// number of global work-items in workDim that will execute the kernel
-    /// function
-    const size_t *GlobalWorkSize,
-    /// [in][optional] pointer to an array of workDim unsigned values that
-    /// specify the number of local work-items forming a work-group that
-    /// will execute the kernel function. If nullptr, the runtime
-    /// implementation will choose the work-group size.
-    const size_t *LocalWorkSize,
-    /// [in] size of the event wait list
-    uint32_t NumEventsInWaitList,
-    /// [in][optional][range(0, numEventsInWaitList)] pointer to a list of
-    /// events that must be complete before the kernel execution. If
-    /// nullptr, the numEventsInWaitList must be 0, indicating that no wait
-    /// event.
-    const ur_event_handle_t *EventWaitList,
-    /// [in,out][optional] return an event object that identifies this
-    /// particular kernel execution instance.
-    ur_event_handle_t *OutEvent) {
-  UR_ASSERT(WorkDim > 0, UR_RESULT_ERROR_INVALID_WORK_DIMENSION);
-  UR_ASSERT(WorkDim < 4, UR_RESULT_ERROR_INVALID_WORK_DIMENSION);
-
-  auto ZeDevice = Queue->Device->ZeDevice;
-
-  ze_kernel_handle_t ZeKernel{};
-  if (Kernel->ZeKernelMap.empty()) {
-    ZeKernel = Kernel->ZeKernel;
-  } else {
-    auto It = Kernel->ZeKernelMap.find(ZeDevice);
-    if (It == Kernel->ZeKernelMap.end()) {
-      /* kernel and queue don't match */
-      return UR_RESULT_ERROR_INVALID_QUEUE;
-    }
-    ZeKernel = It->second;
-  }
-  // Lock automatically releases when this goes out of scope.
-  std::scoped_lock<ur_shared_mutex, ur_shared_mutex, ur_shared_mutex> Lock(
-      Queue->Mutex, Kernel->Mutex, Kernel->Program->Mutex);
-  if (GlobalWorkOffset != NULL) {
-    UR_CALL(setKernelGlobalOffset(Queue->Context, ZeKernel, WorkDim,
-                                  GlobalWorkOffset));
-  }
-
-  // If there are any pending arguments set them now.
-  for (auto &Arg : Kernel->PendingArguments) {
-    // The ArgValue may be a NULL pointer in which case a NULL value is used for
-    // the kernel argument declared as a pointer to global or constant memory.
-    char **ZeHandlePtr = nullptr;
-    if (Arg.Value) {
-      UR_CALL(Arg.Value->getZeHandlePtr(ZeHandlePtr, Arg.AccessMode,
-                                        Queue->Device, EventWaitList,
-                                        NumEventsInWaitList));
-    }
-    ZE2UR_CALL(zeKernelSetArgumentValue,
-               (ZeKernel, Arg.Index, Arg.Size, ZeHandlePtr));
-  }
-  Kernel->PendingArguments.clear();
-
-  ze_group_count_t ZeThreadGroupDimensions{1, 1, 1};
-  uint32_t WG[3]{};
-
-  // New variable needed because GlobalWorkSize parameter might not be of size 3
-  size_t GlobalWorkSize3D[3]{1, 1, 1};
-  std::copy(GlobalWorkSize, GlobalWorkSize + WorkDim, GlobalWorkSize3D);
-
-  if (LocalWorkSize) {
-    // L0
-    for (uint32_t I = 0; I < WorkDim; I++) {
-      UR_ASSERT(LocalWorkSize[I] < (std::numeric_limits<uint32_t>::max)(),
-                UR_RESULT_ERROR_INVALID_VALUE);
-      WG[I] = static_cast<uint32_t>(LocalWorkSize[I]);
-    }
-  } else {
-    // We can't call to zeKernelSuggestGroupSize if 64-bit GlobalWorkSize
-    // values do not fit to 32-bit that the API only supports currently.
-    bool SuggestGroupSize = true;
-    for (int I : {0, 1, 2}) {
-      if (GlobalWorkSize3D[I] > UINT32_MAX) {
-        SuggestGroupSize = false;
-      }
-    }
-    if (SuggestGroupSize) {
-      ZE2UR_CALL(zeKernelSuggestGroupSize,
-                 (ZeKernel, GlobalWorkSize3D[0], GlobalWorkSize3D[1],
-                  GlobalWorkSize3D[2], &WG[0], &WG[1], &WG[2]));
-    } else {
-      for (int I : {0, 1, 2}) {
-        // Try to find a I-dimension WG size that the GlobalWorkSize[I] is
-        // fully divisable with. Start with the max possible size in
-        // each dimension.
-        uint32_t GroupSize[] = {
-            Queue->Device->ZeDeviceComputeProperties->maxGroupSizeX,
-            Queue->Device->ZeDeviceComputeProperties->maxGroupSizeY,
-            Queue->Device->ZeDeviceComputeProperties->maxGroupSizeZ};
-        GroupSize[I] = (std::min)(size_t(GroupSize[I]), GlobalWorkSize3D[I]);
-        while (GlobalWorkSize3D[I] % GroupSize[I]) {
-          --GroupSize[I];
-        }
-
-        if (GlobalWorkSize3D[I] / GroupSize[I] > UINT32_MAX) {
-          UR_LOG(ERR,
-                 "urEnqueueCooperativeKernelLaunchExp: can't find a WG size "
-                 "suitable for global work size > UINT32_MAX");
-          return UR_RESULT_ERROR_INVALID_WORK_GROUP_SIZE;
-        }
-        WG[I] = GroupSize[I];
-      }
-      UR_LOG(DEBUG,
-             "urEnqueueCooperativeKernelLaunchExp: using computed WG "
-             "size = {{{}, {}, {}}}",
-             WG[0], WG[1], WG[2]);
-    }
-  }
-
-  // TODO: assert if sizes do not fit into 32-bit?
-
-  switch (WorkDim) {
-  case 3:
-    ZeThreadGroupDimensions.groupCountX =
-        static_cast<uint32_t>(GlobalWorkSize3D[0] / WG[0]);
-    ZeThreadGroupDimensions.groupCountY =
-        static_cast<uint32_t>(GlobalWorkSize3D[1] / WG[1]);
-    ZeThreadGroupDimensions.groupCountZ =
-        static_cast<uint32_t>(GlobalWorkSize3D[2] / WG[2]);
-    break;
-  case 2:
-    ZeThreadGroupDimensions.groupCountX =
-        static_cast<uint32_t>(GlobalWorkSize3D[0] / WG[0]);
-    ZeThreadGroupDimensions.groupCountY =
-        static_cast<uint32_t>(GlobalWorkSize3D[1] / WG[1]);
-    WG[2] = 1;
-    break;
-  case 1:
-    ZeThreadGroupDimensions.groupCountX =
-        static_cast<uint32_t>(GlobalWorkSize3D[0] / WG[0]);
-    WG[1] = WG[2] = 1;
-    break;
-
-  default:
-    UR_LOG(ERR, "urEnqueueCooperativeKernelLaunchExp: unsupported work_dim");
-    return UR_RESULT_ERROR_INVALID_VALUE;
-  }
-
-  // Error handling for non-uniform group size case
-  if (GlobalWorkSize3D[0] !=
-      size_t(ZeThreadGroupDimensions.groupCountX) * WG[0]) {
-    UR_LOG(ERR,
-           "urEnqueueCooperativeKernelLaunchExp: invalid work_dim. The "
-           "range is not a multiple of the group size in the 1st dimension");
-    return UR_RESULT_ERROR_INVALID_WORK_GROUP_SIZE;
-  }
-  if (GlobalWorkSize3D[1] !=
-      size_t(ZeThreadGroupDimensions.groupCountY) * WG[1]) {
-    UR_LOG(ERR,
-           "urEnqueueCooperativeKernelLaunchExp: invalid work_dim. The "
-           "range is not a multiple of the group size in the 2nd dimension");
-    return UR_RESULT_ERROR_INVALID_WORK_GROUP_SIZE;
-  }
-  if (GlobalWorkSize3D[2] !=
-      size_t(ZeThreadGroupDimensions.groupCountZ) * WG[2]) {
-    UR_LOG(DEBUG,
-           "urEnqueueCooperativeKernelLaunchExp: invalid work_dim. The "
-           "range is not a multiple of the group size in the 3rd dimension");
-    return UR_RESULT_ERROR_INVALID_WORK_GROUP_SIZE;
-  }
-
-  ZE2UR_CALL(zeKernelSetGroupSize, (ZeKernel, WG[0], WG[1], WG[2]));
-
-  bool UseCopyEngine = false;
-  ur_ze_event_list_t TmpWaitList;
-  UR_CALL(TmpWaitList.createAndRetainUrZeEventList(
-      NumEventsInWaitList, EventWaitList, Queue, UseCopyEngine));
-
-  // Get a new command list to be used on this call
-  ur_command_list_ptr_t CommandList{};
-  UR_CALL(Queue->Context->getAvailableCommandList(
-      Queue, CommandList, UseCopyEngine, NumEventsInWaitList, EventWaitList,
-      true /* AllowBatching */, nullptr /*ForcedCmdQueue*/));
-
-  ze_event_handle_t ZeEvent = nullptr;
-  ur_event_handle_t InternalEvent{};
-  bool IsInternal = OutEvent == nullptr;
-  ur_event_handle_t *Event = OutEvent ? OutEvent : &InternalEvent;
-
-  UR_CALL(createEventAndAssociateQueue(Queue, Event, UR_COMMAND_KERNEL_LAUNCH,
-                                       CommandList, IsInternal, false));
-  UR_CALL(setSignalEvent(Queue, UseCopyEngine, &ZeEvent, Event,
-                         NumEventsInWaitList, EventWaitList,
-                         CommandList->second.ZeQueue));
-  (*Event)->WaitList = TmpWaitList;
-
-  // Save the kernel in the event, so that when the event is signalled
-  // the code can do a urKernelRelease on this kernel.
-  (*Event)->CommandData = (void *)Kernel;
-
-  // Increment the reference count of the Kernel and indicate that the Kernel
-  // is in use. Once the event has been signalled, the code in
-  // CleanupCompletedEvent(Event) will do a urKernelRelease to update the
-  // reference count on the kernel, using the kernel saved in CommandData.
-  UR_CALL(ur::level_zero::urKernelRetain(Kernel));
-
-  // Add to list of kernels to be submitted
-  if (IndirectAccessTrackingEnabled)
-    Queue->KernelsToBeSubmitted.push_back(Kernel);
-
-  if (Queue->UsingImmCmdLists && IndirectAccessTrackingEnabled) {
-    // If using immediate commandlists then gathering of indirect
-    // references and appending to the queue (which means submission)
-    // must be done together.
-    std::unique_lock<ur_shared_mutex> ContextsLock(
-        Queue->Device->Platform->ContextsMutex, std::defer_lock);
-    // We are going to submit kernels for execution. If indirect access flag is
-    // set for a kernel then we need to make a snapshot of existing memory
-    // allocations in all contexts in the platform. We need to lock the mutex
-    // guarding the list of contexts in the platform to prevent creation of new
-    // memory alocations in any context before we submit the kernel for
-    // execution.
-    ContextsLock.lock();
-    Queue->CaptureIndirectAccesses();
-    // Add the command to the command list, which implies submission.
-    ZE2UR_CALL(zeCommandListAppendLaunchCooperativeKernel,
-               (CommandList->first, ZeKernel, &ZeThreadGroupDimensions, ZeEvent,
-                (*Event)->WaitList.Length, (*Event)->WaitList.ZeEventList));
-  } else {
-    // Add the command to the command list for later submission.
-    // No lock is needed here, unlike the immediate commandlist case above,
-    // because the kernels are not actually submitted yet. Kernels will be
-    // submitted only when the comamndlist is closed. Then, a lock is held.
-    ZE2UR_CALL(zeCommandListAppendLaunchCooperativeKernel,
-               (CommandList->first, ZeKernel, &ZeThreadGroupDimensions, ZeEvent,
-                (*Event)->WaitList.Length, (*Event)->WaitList.ZeEventList));
-  }
-
-  UR_LOG(DEBUG,
-         "calling zeCommandListAppendLaunchCooperativeKernel() with ZeEvent {}",
-         ur_cast<std::uintptr_t>(ZeEvent));
-  printZeEventList((*Event)->WaitList);
-
-  // Execute command list asynchronously, as the event will be used
-  // to track down its completion.
-  UR_CALL(Queue->executeCommandList(CommandList, false /*IsBlocking*/,
-                                    true /*OKToBatchCommand*/));
-
-  return UR_RESULT_SUCCESS;
-}
-
-=======
->>>>>>> a50acd02
 ur_result_t urEnqueueKernelLaunch(
     /// [in] handle of the queue object
     ur_queue_handle_t Queue,
