--- conflicted
+++ resolved
@@ -132,11 +132,7 @@
   if (checkL0LoaderTeardown()) {
     auto ZeResult = ZE_CALL_NOCHECK(zeSamplerDestroy, (Sampler->ZeSampler));
     // Gracefully handle the case that L0 was already unloaded.
-<<<<<<< HEAD
-    if (ZeResult && (ZeResult != ZE_RESULT_ERROR_UNINITIALIZED ||
-=======
     if (ZeResult && (ZeResult != ZE_RESULT_ERROR_UNINITIALIZED &&
->>>>>>> 8955813c
                      ZeResult != ZE_RESULT_ERROR_UNKNOWN))
       return ze2urResult(ZeResult);
     if (ZeResult == ZE_RESULT_ERROR_UNKNOWN) {
