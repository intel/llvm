//===--------- sampler.cpp - Level Zero Adapter ---------------------------===//
//
// Copyright (C) 2023 Intel Corporation
//
// Part of the Unified-Runtime Project, under the Apache License v2.0 with LLVM
// Exceptions. See LICENSE.TXT
// SPDX-License-Identifier: Apache-2.0 WITH LLVM-exception
//
//===----------------------------------------------------------------------===//

#include "sampler.hpp"
#include "logger/ur_logger.hpp"

#ifdef UR_ADAPTER_LEVEL_ZERO_V2
#include "v2/context.hpp"
#else
#include "context.hpp"
#endif

namespace ur::level_zero {

ur_result_t urSamplerCreate(
    /// [in] handle of the context object
    ur_context_handle_t Context,
    /// [in] specifies a list of sampler property names and their
    /// corresponding values.
    const ur_sampler_desc_t *Props,
    /// [out] pointer to handle of sampler object created
    ur_sampler_handle_t *Sampler) {
  std::shared_lock<ur_shared_mutex> Lock(Context->Mutex);

  // Have the "0" device in context to own the sampler. Rely on Level-Zero
  // drivers to perform migration as necessary for sharing it across multiple
  // devices in the context.
  //
  // TODO: figure out if we instead need explicit copying for acessing
  // the sampler from other devices in the context.
  //
  ur_device_handle_t Device = Context->getDevices()[0];

  ze_sampler_handle_t ZeSampler;
  ZeStruct<ze_sampler_desc_t> ZeSamplerDesc;

  // Set the default values for the ZeSamplerDesc.
  ZeSamplerDesc.isNormalized = true;
  ZeSamplerDesc.addressMode = ZE_SAMPLER_ADDRESS_MODE_CLAMP;
  ZeSamplerDesc.filterMode = ZE_SAMPLER_FILTER_MODE_NEAREST;

  // Update the values of the ZeSamplerDesc from the sampler properties list.
  // Default values will be used if any of the following is true:
  //   a) SamplerProperties list is NULL
  //   b) SamplerProperties list is missing any properties

  if (Props) {
    ZeSamplerDesc.isNormalized = Props->normalizedCoords;

    // Level Zero runtime with API version 1.2 and lower has a bug:
    // ZE_SAMPLER_ADDRESS_MODE_CLAMP_TO_BORDER is implemented as "clamp to
    // edge" and ZE_SAMPLER_ADDRESS_MODE_CLAMP is implemented as "clamp to
    // border", i.e. logic is flipped. Starting from API version 1.3 this
    // problem is going to be fixed. That's why check for API version to set
    // an address mode.
    ze_api_version_t ZeApiVersion = Context->getPlatform()->ZeApiVersion;
    // TODO: add support for PI_SAMPLER_ADDRESSING_MODE_CLAMP_TO_EDGE
    switch (Props->addressingMode) {
    case UR_SAMPLER_ADDRESSING_MODE_NONE:
      ZeSamplerDesc.addressMode = ZE_SAMPLER_ADDRESS_MODE_NONE;
      break;
    case UR_SAMPLER_ADDRESSING_MODE_REPEAT:
      ZeSamplerDesc.addressMode = ZE_SAMPLER_ADDRESS_MODE_REPEAT;
      break;
    case UR_SAMPLER_ADDRESSING_MODE_CLAMP:
      ZeSamplerDesc.addressMode = ZeApiVersion < ZE_MAKE_VERSION(1, 3)
                                      ? ZE_SAMPLER_ADDRESS_MODE_CLAMP
                                      : ZE_SAMPLER_ADDRESS_MODE_CLAMP_TO_BORDER;
      break;
    case UR_SAMPLER_ADDRESSING_MODE_CLAMP_TO_EDGE:
      ZeSamplerDesc.addressMode = ZeApiVersion < ZE_MAKE_VERSION(1, 3)
                                      ? ZE_SAMPLER_ADDRESS_MODE_CLAMP_TO_BORDER
                                      : ZE_SAMPLER_ADDRESS_MODE_CLAMP;
      break;
    case UR_SAMPLER_ADDRESSING_MODE_MIRRORED_REPEAT:
      ZeSamplerDesc.addressMode = ZE_SAMPLER_ADDRESS_MODE_MIRROR;
      break;
    default:
      UR_LOG(Error, "urSamplerCreate: unsupported "
                    "UR_SAMPLER_PROPERTIES_ADDRESSING_MODEE value");
      return UR_RESULT_ERROR_INVALID_VALUE;
    }

    if (Props->filterMode == UR_SAMPLER_FILTER_MODE_NEAREST)
      ZeSamplerDesc.filterMode = ZE_SAMPLER_FILTER_MODE_NEAREST;
    else if (Props->filterMode == UR_SAMPLER_FILTER_MODE_LINEAR)
      ZeSamplerDesc.filterMode = ZE_SAMPLER_FILTER_MODE_LINEAR;
    else {
      UR_LOG(Error,
             "urSamplerCreate: unsupported UR_SAMPLER_FILTER_MODE value");
      return UR_RESULT_ERROR_INVALID_VALUE;
    }
  }

  ZE2UR_CALL(zeSamplerCreate, (Context->getZeHandle(), Device->ZeDevice,
                               &ZeSamplerDesc, // TODO: translate properties
                               &ZeSampler));

  try {
    ur_sampler_handle_t_ *UrSampler = new ur_sampler_handle_t_(ZeSampler);
    UrSampler->ZeSamplerDesc = ZeSamplerDesc;
    *Sampler = reinterpret_cast<ur_sampler_handle_t>(UrSampler);
  } catch (const std::bad_alloc &) {
    return UR_RESULT_ERROR_OUT_OF_HOST_MEMORY;
  } catch (...) {
    return UR_RESULT_ERROR_UNKNOWN;
  }
  return UR_RESULT_SUCCESS;
}

ur_result_t urSamplerRetain(
    /// [in] handle of the sampler object to get access
    ur_sampler_handle_t Sampler) {
  Sampler->RefCount.increment();
  return UR_RESULT_SUCCESS;
}

ur_result_t urSamplerRelease(
    /// [in] handle of the sampler object to release
    ur_sampler_handle_t Sampler) {
  if (!Sampler->RefCount.decrementAndTest())
    return UR_RESULT_SUCCESS;

  if (checkL0LoaderTeardown()) {
    auto ZeResult = ZE_CALL_NOCHECK(zeSamplerDestroy, (Sampler->ZeSampler));
    // Gracefully handle the case that L0 was already unloaded.
    if (ZeResult && (ZeResult != ZE_RESULT_ERROR_UNINITIALIZED &&
                     ZeResult != ZE_RESULT_ERROR_UNKNOWN))
      return ze2urResult(ZeResult);
    if (ZeResult == ZE_RESULT_ERROR_UNKNOWN) {
      ZeResult = ZE_RESULT_ERROR_UNINITIALIZED;
    }
  }
  delete Sampler;

  return UR_RESULT_SUCCESS;
}

ur_result_t urSamplerGetInfo(
    /// [in] handle of the sampler object
    ur_sampler_handle_t /*Sampler*/,
    /// [in] name of the sampler property to query
    ur_sampler_info_t /*PropName*/,
    /// [in] size in bytes of the sampler property value provided
    size_t /*PropValueSize*/,
    /// [out] value of the sampler property
    void * /*PropValue*/,
    /// [out] size in bytes returned in sampler property value
<<<<<<< HEAD
    size_t *PropSizeRet) {
  std::ignore = Sampler;
  std::ignore = PropName;
  std::ignore = PropValueSize;
  std::ignore = PropValue;
  std::ignore = PropSizeRet;
  UR_LOG_LEGACY(Error,
                logger::LegacyMessage("[UR][L0] {} function not implemented!"),
=======
    size_t * /*PropSizeRet*/) {
  logger::error(logger::LegacyMessage("[UR][L0] {} function not implemented!"),
>>>>>>> d9584400
                "{} function not implemented!", __FUNCTION__);
  return UR_RESULT_ERROR_UNSUPPORTED_FEATURE;
}

ur_result_t urSamplerGetNativeHandle(
    /// [in] handle of the sampler.
    ur_sampler_handle_t /*Sampler*/,
    /// [out] a pointer to the native handle of the sampler.
<<<<<<< HEAD
    ur_native_handle_t *NativeSampler) {
  std::ignore = Sampler;
  std::ignore = NativeSampler;
  UR_LOG_LEGACY(Error,
                logger::LegacyMessage("[UR][L0] {} function not implemented!"),
=======
    ur_native_handle_t * /*NativeSampler*/) {
  logger::error(logger::LegacyMessage("[UR][L0] {} function not implemented!"),
>>>>>>> d9584400
                "{} function not implemented!", __FUNCTION__);
  return UR_RESULT_ERROR_UNSUPPORTED_FEATURE;
}

ur_result_t urSamplerCreateWithNativeHandle(
    /// [in] the native handle of the sampler.
    ur_native_handle_t /*NativeSampler*/,
    /// [in] handle of the context object
    ur_context_handle_t /*Context*/,
    /// [in][optional] pointer to native sampler properties struct.
    const ur_sampler_native_properties_t * /*Properties*/,
    /// [out] pointer to the handle of the sampler object created.
<<<<<<< HEAD
    ur_sampler_handle_t *Sampler) {
  std::ignore = NativeSampler;
  std::ignore = Context;
  std::ignore = Properties;
  std::ignore = Sampler;
  UR_LOG_LEGACY(Error,
                logger::LegacyMessage("[UR][L0] {} function not implemented!"),
=======
    ur_sampler_handle_t * /*Sampler*/) {
  logger::error(logger::LegacyMessage("[UR][L0] {} function not implemented!"),
>>>>>>> d9584400
                "{} function not implemented!", __FUNCTION__);
  return UR_RESULT_ERROR_UNSUPPORTED_FEATURE;
}
} // namespace ur::level_zero<|MERGE_RESOLUTION|>--- conflicted
+++ resolved
@@ -153,19 +153,9 @@
     /// [out] value of the sampler property
     void * /*PropValue*/,
     /// [out] size in bytes returned in sampler property value
-<<<<<<< HEAD
-    size_t *PropSizeRet) {
-  std::ignore = Sampler;
-  std::ignore = PropName;
-  std::ignore = PropValueSize;
-  std::ignore = PropValue;
-  std::ignore = PropSizeRet;
+    size_t * /*PropSizeRet*/) {
   UR_LOG_LEGACY(Error,
                 logger::LegacyMessage("[UR][L0] {} function not implemented!"),
-=======
-    size_t * /*PropSizeRet*/) {
-  logger::error(logger::LegacyMessage("[UR][L0] {} function not implemented!"),
->>>>>>> d9584400
                 "{} function not implemented!", __FUNCTION__);
   return UR_RESULT_ERROR_UNSUPPORTED_FEATURE;
 }
@@ -174,16 +164,9 @@
     /// [in] handle of the sampler.
     ur_sampler_handle_t /*Sampler*/,
     /// [out] a pointer to the native handle of the sampler.
-<<<<<<< HEAD
-    ur_native_handle_t *NativeSampler) {
-  std::ignore = Sampler;
-  std::ignore = NativeSampler;
+    ur_native_handle_t * /*NativeSampler*/) {
   UR_LOG_LEGACY(Error,
                 logger::LegacyMessage("[UR][L0] {} function not implemented!"),
-=======
-    ur_native_handle_t * /*NativeSampler*/) {
-  logger::error(logger::LegacyMessage("[UR][L0] {} function not implemented!"),
->>>>>>> d9584400
                 "{} function not implemented!", __FUNCTION__);
   return UR_RESULT_ERROR_UNSUPPORTED_FEATURE;
 }
@@ -196,18 +179,9 @@
     /// [in][optional] pointer to native sampler properties struct.
     const ur_sampler_native_properties_t * /*Properties*/,
     /// [out] pointer to the handle of the sampler object created.
-<<<<<<< HEAD
-    ur_sampler_handle_t *Sampler) {
-  std::ignore = NativeSampler;
-  std::ignore = Context;
-  std::ignore = Properties;
-  std::ignore = Sampler;
+    ur_sampler_handle_t * /*Sampler*/) {
   UR_LOG_LEGACY(Error,
                 logger::LegacyMessage("[UR][L0] {} function not implemented!"),
-=======
-    ur_sampler_handle_t * /*Sampler*/) {
-  logger::error(logger::LegacyMessage("[UR][L0] {} function not implemented!"),
->>>>>>> d9584400
                 "{} function not implemented!", __FUNCTION__);
   return UR_RESULT_ERROR_UNSUPPORTED_FEATURE;
 }
