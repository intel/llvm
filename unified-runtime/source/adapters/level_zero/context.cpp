--- conflicted
+++ resolved
@@ -282,11 +282,7 @@
   if (DestroyZeContext) {
     auto ZeResult = ZE_CALL_NOCHECK(zeContextDestroy, (DestroyZeContext));
     // Gracefully handle the case that L0 was already unloaded.
-<<<<<<< HEAD
-    if (ZeResult && (ZeResult != ZE_RESULT_ERROR_UNINITIALIZED ||
-=======
     if (ZeResult && (ZeResult != ZE_RESULT_ERROR_UNINITIALIZED &&
->>>>>>> 8955813c
                      ZeResult != ZE_RESULT_ERROR_UNKNOWN))
       return ze2urResult(ZeResult);
     if (ZeResult == ZE_RESULT_ERROR_UNKNOWN) {
@@ -315,11 +311,7 @@
         if (checkL0LoaderTeardown()) {
           auto ZeResult = ZE_CALL_NOCHECK(zeEventDestroy, (Event->ZeEvent));
           // Gracefully handle the case that L0 was already unloaded.
-<<<<<<< HEAD
-          if (ZeResult && (ZeResult != ZE_RESULT_ERROR_UNINITIALIZED ||
-=======
           if (ZeResult && (ZeResult != ZE_RESULT_ERROR_UNINITIALIZED &&
->>>>>>> 8955813c
                            ZeResult != ZE_RESULT_ERROR_UNKNOWN))
             return ze2urResult(ZeResult);
           if (ZeResult == ZE_RESULT_ERROR_UNKNOWN) {
@@ -339,11 +331,7 @@
         if (checkL0LoaderTeardown()) {
           auto ZeResult = ZE_CALL_NOCHECK(zeEventPoolDestroy, (ZePool));
           // Gracefully handle the case that L0 was already unloaded.
-<<<<<<< HEAD
-          if (ZeResult && (ZeResult != ZE_RESULT_ERROR_UNINITIALIZED ||
-=======
           if (ZeResult && (ZeResult != ZE_RESULT_ERROR_UNINITIALIZED &&
->>>>>>> 8955813c
                            ZeResult != ZE_RESULT_ERROR_UNKNOWN))
             return ze2urResult(ZeResult);
           if (ZeResult == ZE_RESULT_ERROR_UNKNOWN) {
@@ -359,11 +347,7 @@
     // Destroy the command list used for initializations
     auto ZeResult = ZE_CALL_NOCHECK(zeCommandListDestroy, (ZeCommandListInit));
     // Gracefully handle the case that L0 was already unloaded.
-<<<<<<< HEAD
-    if (ZeResult && (ZeResult != ZE_RESULT_ERROR_UNINITIALIZED ||
-=======
     if (ZeResult && (ZeResult != ZE_RESULT_ERROR_UNINITIALIZED &&
->>>>>>> 8955813c
                      ZeResult != ZE_RESULT_ERROR_UNKNOWN))
       return ze2urResult(ZeResult);
     if (ZeResult == ZE_RESULT_ERROR_UNKNOWN) {
@@ -378,11 +362,7 @@
       if (ZeCommandList && checkL0LoaderTeardown()) {
         auto ZeResult = ZE_CALL_NOCHECK(zeCommandListDestroy, (ZeCommandList));
         // Gracefully handle the case that L0 was already unloaded.
-<<<<<<< HEAD
-        if (ZeResult && (ZeResult != ZE_RESULT_ERROR_UNINITIALIZED ||
-=======
         if (ZeResult && (ZeResult != ZE_RESULT_ERROR_UNINITIALIZED &&
->>>>>>> 8955813c
                          ZeResult != ZE_RESULT_ERROR_UNKNOWN))
           return ze2urResult(ZeResult);
         if (ZeResult == ZE_RESULT_ERROR_UNKNOWN) {
@@ -397,11 +377,7 @@
       if (ZeCommandList && checkL0LoaderTeardown()) {
         auto ZeResult = ZE_CALL_NOCHECK(zeCommandListDestroy, (ZeCommandList));
         // Gracefully handle the case that L0 was already unloaded.
-<<<<<<< HEAD
-        if (ZeResult && (ZeResult != ZE_RESULT_ERROR_UNINITIALIZED ||
-=======
         if (ZeResult && (ZeResult != ZE_RESULT_ERROR_UNINITIALIZED &&
->>>>>>> 8955813c
                          ZeResult != ZE_RESULT_ERROR_UNKNOWN))
           return ze2urResult(ZeResult);
         if (ZeResult == ZE_RESULT_ERROR_UNKNOWN) {
