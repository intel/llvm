--- conflicted
+++ resolved
@@ -166,17 +166,9 @@
     /// [in] Function pointer to extended deleter.
     ur_context_extended_deleter_t /*Deleter*/,
     /// [in][out][optional] pointer to data to be passed to callback.
-<<<<<<< HEAD
-    void *UserData) {
-  std::ignore = Context;
-  std::ignore = Deleter;
-  std::ignore = UserData;
+    void * /*UserData*/) {
   UR_LOG_LEGACY(Error,
                 logger::LegacyMessage("[UR][L0] {} function not implemented!"),
-=======
-    void * /*UserData*/) {
-  logger::error(logger::LegacyMessage("[UR][L0] {} function not implemented!"),
->>>>>>> 491915b2
                 "{} function not implemented!", __FUNCTION__);
   return UR_RESULT_ERROR_UNSUPPORTED_FEATURE;
 }
