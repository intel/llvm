--- conflicted
+++ resolved
@@ -594,16 +594,7 @@
                                                 &ddi->Kernel);
   if (result != UR_RESULT_SUCCESS)
     return result;
-<<<<<<< HEAD
-  result =
-      ur::level_zero::urGetMemProcAddrTable(UR_API_VERSION_CURRENT, &ddi->Mem);
-=======
-  result = NAMESPACE_::urGetKernelExpProcAddrTable(UR_API_VERSION_CURRENT,
-                                                   &ddi->KernelExp);
-  if (result != UR_RESULT_SUCCESS)
-    return result;
   result = NAMESPACE_::urGetMemProcAddrTable(UR_API_VERSION_CURRENT, &ddi->Mem);
->>>>>>> 79f28f60
   if (result != UR_RESULT_SUCCESS)
     return result;
   result = NAMESPACE_::urGetPhysicalMemProcAddrTable(UR_API_VERSION_CURRENT,
