--- conflicted
+++ resolved
@@ -583,17 +583,8 @@
                                                  &ddi->Program);
   if (result != UR_RESULT_SUCCESS)
     return result;
-<<<<<<< HEAD
-  result = ur::level_zero::urGetQueueProcAddrTable(UR_API_VERSION_CURRENT,
-                                                   &ddi->Queue);
-=======
-  result = NAMESPACE_::urGetProgramExpProcAddrTable(UR_API_VERSION_CURRENT,
-                                                    &ddi->ProgramExp);
-  if (result != UR_RESULT_SUCCESS)
-    return result;
   result =
       NAMESPACE_::urGetQueueProcAddrTable(UR_API_VERSION_CURRENT, &ddi->Queue);
->>>>>>> ec26b925
   if (result != UR_RESULT_SUCCESS)
     return result;
   result = NAMESPACE_::urGetSamplerProcAddrTable(UR_API_VERSION_CURRENT,
