//===--------- common.hpp - Level Zero Adapter ----------------------------===//
//
// Copyright (C) 2023 Intel Corporation
//
// Part of the Unified-Runtime Project, under the Apache License v2.0 with LLVM
// Exceptions. See LICENSE.TXT
// SPDX-License-Identifier: Apache-2.0 WITH LLVM-exception
//
//===----------------------------------------------------------------------===//
#pragma once

#include <cassert>
#include <list>
#include <map>
#include <mutex>
#include <stdarg.h>
#include <string>
#include <unordered_map>
#include <vector>

#ifdef _WIN32
#include "windows.h"
#else
#include <dlfcn.h>
#include <unistd.h>
#endif

#include <ur/ur.hpp>
#include <ur_ddi.h>
#include <ze_api.h>
#include <zes_api.h>

#include <level_zero/include/level_zero/ze_intel_gpu.h>
#include <umf_pools/disjoint_pool_config_parser.hpp>

#include "logger/ur_logger.hpp"

struct _ur_platform_handle_t;

<<<<<<< HEAD
=======
[[maybe_unused]] static bool checkL0LoaderTeardown() {
  bool loaderStable = true;
#ifdef _WIN32
  uint32_t ZeDriverCount = 0;
  HMODULE zeLoader = LoadLibrary("ze_loader.dll");
  if (zeLoader) {
    typedef ze_result_t (*zeDriverGet_t)(uint32_t *, ze_driver_handle_t *);
    zeDriverGet_t zeDriverGetLoader =
        (zeDriverGet_t)GetProcAddress(zeLoader, "zeDriverGet");
    if (zeDriverGetLoader) {
      ze_result_t result = zeDriverGetLoader(&ZeDriverCount, nullptr);
      logger::debug(
          "ZE ---> checkL0LoaderTeardown result = {} driver count = {}", result,
          ZeDriverCount);
      if (result != ZE_RESULT_SUCCESS || ZeDriverCount == 0) {
        loaderStable = false;
      }
    } else {
      logger::debug("ZE ---> checkL0LoaderTeardown: Failed to get address of "
                    "zeDriverGet");
      loaderStable = false;
    }
    FreeLibrary(zeLoader);
  } else {
    logger::debug(
        "ZE ---> checkL0LoaderTeardown: Failed to load ze_loader.dll");
    loaderStable = false;
  }
#else
  uint32_t ZeDriverCount = 0;
  void *zeLoader = dlopen("libze_loader.so.1", RTLD_LAZY);
  if (zeLoader) {
    typedef ze_result_t (*zeDriverGet_t)(uint32_t *, ze_driver_handle_t *);
    zeDriverGet_t zeDriverGetLoader =
        (zeDriverGet_t)dlsym(zeLoader, "zeDriverGet");
    if (zeDriverGetLoader) {
      ze_result_t result = zeDriverGetLoader(&ZeDriverCount, nullptr);
      logger::debug(
          "ZE ---> checkL0LoaderTeardown result = {} driver count = {}", result,
          ZeDriverCount);
      if (result != ZE_RESULT_SUCCESS || ZeDriverCount == 0) {
        loaderStable = false;
      }
    } else {
      logger::debug("ZE ---> checkL0LoaderTeardown: Failed to get address of "
                    "zeDriverGet");
      loaderStable = false;
    }
    dlclose(zeLoader);
  } else {
    logger::debug(
        "ZE ---> checkL0LoaderTeardown: Failed to load libze_loader.so.1");
    loaderStable = false;
  }
#endif
  if (!loaderStable) {
    logger::debug(
        "ZE ---> checkL0LoaderTeardown: Loader is not stable, returning false");
  }
  return loaderStable;
}

static auto getUrResultString = [](ur_result_t Result) {
  switch (Result) {
  case UR_RESULT_SUCCESS:
    return "UR_RESULT_SUCCESS";
  case UR_RESULT_ERROR_INVALID_OPERATION:
    return "UR_RESULT_ERROR_INVALID_OPERATION";
  case UR_RESULT_ERROR_INVALID_QUEUE_PROPERTIES:
    return "UR_RESULT_ERROR_INVALID_QUEUE_PROPERTIES";
  case UR_RESULT_ERROR_INVALID_QUEUE:
    return "UR_RESULT_ERROR_INVALID_QUEUE";
  case UR_RESULT_ERROR_INVALID_VALUE:
    return "UR_RESULT_ERROR_INVALID_VALUE";
  case UR_RESULT_ERROR_INVALID_CONTEXT:
    return "UR_RESULT_ERROR_INVALID_CONTEXT";
  case UR_RESULT_ERROR_INVALID_PLATFORM:
    return "UR_RESULT_ERROR_INVALID_PLATFORM";
  case UR_RESULT_ERROR_INVALID_BINARY:
    return "UR_RESULT_ERROR_INVALID_BINARY";
  case UR_RESULT_ERROR_INVALID_PROGRAM:
    return "UR_RESULT_ERROR_INVALID_PROGRAM";
  case UR_RESULT_ERROR_INVALID_SAMPLER:
    return "UR_RESULT_ERROR_INVALID_SAMPLER";
  case UR_RESULT_ERROR_INVALID_BUFFER_SIZE:
    return "UR_RESULT_ERROR_INVALID_BUFFER_SIZE";
  case UR_RESULT_ERROR_INVALID_MEM_OBJECT:
    return "UR_RESULT_ERROR_INVALID_MEM_OBJECT";
  case UR_RESULT_ERROR_INVALID_EVENT:
    return "UR_RESULT_ERROR_INVALID_EVENT";
  case UR_RESULT_ERROR_INVALID_EVENT_WAIT_LIST:
    return "UR_RESULT_ERROR_INVALID_EVENT_WAIT_LIST";
  case UR_RESULT_ERROR_MISALIGNED_SUB_BUFFER_OFFSET:
    return "UR_RESULT_ERROR_MISALIGNED_SUB_BUFFER_OFFSET";
  case UR_RESULT_ERROR_INVALID_WORK_GROUP_SIZE:
    return "UR_RESULT_ERROR_INVALID_WORK_GROUP_SIZE";
  case UR_RESULT_ERROR_COMPILER_NOT_AVAILABLE:
    return "UR_RESULT_ERROR_COMPILER_NOT_AVAILABLE";
  case UR_RESULT_ERROR_PROFILING_INFO_NOT_AVAILABLE:
    return "UR_RESULT_ERROR_PROFILING_INFO_NOT_AVAILABLE";
  case UR_RESULT_ERROR_DEVICE_NOT_FOUND:
    return "UR_RESULT_ERROR_DEVICE_NOT_FOUND";
  case UR_RESULT_ERROR_INVALID_DEVICE:
    return "UR_RESULT_ERROR_INVALID_DEVICE";
  case UR_RESULT_ERROR_DEVICE_LOST:
    return "UR_RESULT_ERROR_DEVICE_LOST";
  case UR_RESULT_ERROR_DEVICE_REQUIRES_RESET:
    return "UR_RESULT_ERROR_DEVICE_REQUIRES_RESET";
  case UR_RESULT_ERROR_DEVICE_IN_LOW_POWER_STATE:
    return "UR_RESULT_ERROR_DEVICE_IN_LOW_POWER_STATE";
  case UR_RESULT_ERROR_DEVICE_PARTITION_FAILED:
    return "UR_RESULT_ERROR_DEVICE_PARTITION_FAILED";
  case UR_RESULT_ERROR_INVALID_DEVICE_PARTITION_COUNT:
    return "UR_RESULT_ERROR_INVALID_DEVICE_PARTITION_COUNT";
  case UR_RESULT_ERROR_INVALID_WORK_ITEM_SIZE:
    return "UR_RESULT_ERROR_INVALID_WORK_ITEM_SIZE";
  case UR_RESULT_ERROR_INVALID_WORK_DIMENSION:
    return "UR_RESULT_ERROR_INVALID_WORK_DIMENSION";
  case UR_RESULT_ERROR_INVALID_KERNEL_ARGS:
    return "UR_RESULT_ERROR_INVALID_KERNEL_ARGS";
  case UR_RESULT_ERROR_INVALID_KERNEL:
    return "UR_RESULT_ERROR_INVALID_KERNEL";
  case UR_RESULT_ERROR_INVALID_KERNEL_NAME:
    return "UR_RESULT_ERROR_INVALID_KERNEL_NAME";
  case UR_RESULT_ERROR_INVALID_KERNEL_ARGUMENT_INDEX:
    return "UR_RESULT_ERROR_INVALID_KERNEL_ARGUMENT_INDEX";
  case UR_RESULT_ERROR_INVALID_KERNEL_ARGUMENT_SIZE:
    return "UR_RESULT_ERROR_INVALID_KERNEL_ARGUMENT_SIZE";
  case UR_RESULT_ERROR_INVALID_KERNEL_ATTRIBUTE_VALUE:
    return "UR_RESULT_ERROR_INVALID_KERNEL_ATTRIBUTE_VALUE";
  case UR_RESULT_ERROR_INVALID_IMAGE_SIZE:
    return "UR_RESULT_ERROR_INVALID_IMAGE_SIZE";
  case UR_RESULT_ERROR_INVALID_IMAGE_FORMAT_DESCRIPTOR:
    return "UR_RESULT_ERROR_INVALID_IMAGE_FORMAT_DESCRIPTOR";
  case UR_RESULT_ERROR_UNSUPPORTED_IMAGE_FORMAT:
    return "UR_RESULT_ERROR_UNSUPPORTED_IMAGE_FORMAT";
  case UR_RESULT_ERROR_MEM_OBJECT_ALLOCATION_FAILURE:
    return "UR_RESULT_ERROR_MEM_OBJECT_ALLOCATION_FAILURE";
  case UR_RESULT_ERROR_INVALID_PROGRAM_EXECUTABLE:
    return "UR_RESULT_ERROR_INVALID_PROGRAM_EXECUTABLE";
  case UR_RESULT_ERROR_UNINITIALIZED:
    return "UR_RESULT_ERROR_UNINITIALIZED";
  case UR_RESULT_ERROR_OUT_OF_HOST_MEMORY:
    return "UR_RESULT_ERROR_OUT_OF_HOST_MEMORY";
  case UR_RESULT_ERROR_OUT_OF_DEVICE_MEMORY:
    return "UR_RESULT_ERROR_OUT_OF_DEVICE_MEMORY";
  case UR_RESULT_ERROR_OUT_OF_RESOURCES:
    return "UR_RESULT_ERROR_OUT_OF_RESOURCES";
  case UR_RESULT_ERROR_PROGRAM_BUILD_FAILURE:
    return "UR_RESULT_ERROR_PROGRAM_BUILD_FAILURE";
  case UR_RESULT_ERROR_PROGRAM_LINK_FAILURE:
    return "UR_RESULT_ERROR_PROGRAM_LINK_FAILURE";
  case UR_RESULT_ERROR_UNSUPPORTED_VERSION:
    return "UR_RESULT_ERROR_UNSUPPORTED_VERSION";
  case UR_RESULT_ERROR_UNSUPPORTED_FEATURE:
    return "UR_RESULT_ERROR_UNSUPPORTED_FEATURE";
  case UR_RESULT_ERROR_INVALID_ARGUMENT:
    return "UR_RESULT_ERROR_INVALID_ARGUMENT";
  case UR_RESULT_ERROR_INVALID_NULL_HANDLE:
    return "UR_RESULT_ERROR_INVALID_NULL_HANDLE";
  case UR_RESULT_ERROR_HANDLE_OBJECT_IN_USE:
    return "UR_RESULT_ERROR_HANDLE_OBJECT_IN_USE";
  case UR_RESULT_ERROR_INVALID_NULL_POINTER:
    return "UR_RESULT_ERROR_INVALID_NULL_POINTER";
  case UR_RESULT_ERROR_INVALID_SIZE:
    return "UR_RESULT_ERROR_INVALID_SIZE";
  case UR_RESULT_ERROR_UNSUPPORTED_SIZE:
    return "UR_RESULT_ERROR_UNSUPPORTED_SIZE";
  case UR_RESULT_ERROR_UNSUPPORTED_ALIGNMENT:
    return "UR_RESULT_ERROR_UNSUPPORTED_ALIGNMENT";
  case UR_RESULT_ERROR_INVALID_SYNCHRONIZATION_OBJECT:
    return "UR_RESULT_ERROR_INVALID_SYNCHRONIZATION_OBJECT";
  case UR_RESULT_ERROR_INVALID_ENUMERATION:
    return "UR_RESULT_ERROR_INVALID_ENUMERATION";
  case UR_RESULT_ERROR_UNSUPPORTED_ENUMERATION:
    return "UR_RESULT_ERROR_UNSUPPORTED_ENUMERATION";
  case UR_RESULT_ERROR_INVALID_NATIVE_BINARY:
    return "UR_RESULT_ERROR_INVALID_NATIVE_BINARY";
  case UR_RESULT_ERROR_INVALID_GLOBAL_NAME:
    return "UR_RESULT_ERROR_INVALID_GLOBAL_NAME";
  case UR_RESULT_ERROR_FUNCTION_ADDRESS_NOT_AVAILABLE:
    return "UR_RESULT_ERROR_FUNCTION_ADDRESS_NOT_AVAILABLE";
  case UR_RESULT_ERROR_INVALID_GROUP_SIZE_DIMENSION:
    return "UR_RESULT_ERROR_INVALID_GROUP_SIZE_DIMENSION";
  case UR_RESULT_ERROR_INVALID_GLOBAL_WIDTH_DIMENSION:
    return "UR_RESULT_ERROR_INVALID_GLOBAL_WIDTH_DIMENSION";
  case UR_RESULT_ERROR_PROGRAM_UNLINKED:
    return "UR_RESULT_ERROR_PROGRAM_UNLINKED";
  case UR_RESULT_ERROR_OVERLAPPING_REGIONS:
    return "UR_RESULT_ERROR_OVERLAPPING_REGIONS";
  case UR_RESULT_ERROR_INVALID_HOST_PTR:
    return "UR_RESULT_ERROR_INVALID_HOST_PTR";
  case UR_RESULT_ERROR_INVALID_USM_SIZE:
    return "UR_RESULT_ERROR_INVALID_USM_SIZE";
  case UR_RESULT_ERROR_OBJECT_ALLOCATION_FAILURE:
    return "UR_RESULT_ERROR_OBJECT_ALLOCATION_FAILURE";
  case UR_RESULT_ERROR_ADAPTER_SPECIFIC:
    return "UR_RESULT_ERROR_ADAPTER_SPECIFIC";
  default:
    return "UR_RESULT_ERROR_UNKNOWN";
  }
};

// Trace an internal UR call; returns in case of an error.
#define UR_CALL(Call)                                                          \
  {                                                                            \
    if (PrintTrace)                                                            \
      logger::always("UR ---> {}", #Call);                                     \
    ur_result_t Result = (Call);                                               \
    if (PrintTrace)                                                            \
      logger::always("UR <--- {}({})", #Call, getUrResultString(Result));      \
    if (Result != UR_RESULT_SUCCESS)                                           \
      return Result;                                                           \
  }

// Trace an internal UR call; throw in case of an error.
#define UR_CALL_THROWS(Call)                                                   \
  {                                                                            \
    if (PrintTrace)                                                            \
      logger::always("UR ---> {}", #Call);                                     \
    ur_result_t Result = (Call);                                               \
    if (PrintTrace)                                                            \
      logger::always("UR <--- {}({})", #Call, getUrResultString(Result));      \
    if (Result != UR_RESULT_SUCCESS)                                           \
      throw Result;                                                            \
  }

>>>>>>> 8acb53b5
// Controls UR L0 calls tracing.
enum UrDebugLevel {
  UR_L0_DEBUG_NONE = 0x0,
  UR_L0_DEBUG_BASIC = 0x1,
  UR_L0_DEBUG_VALIDATION = 0x2,
  UR_L0_DEBUG_ALL = -1
};

const int UrL0Debug = [] {
  const char *ZeDebugMode = std::getenv("ZE_DEBUG");
  const char *UrL0DebugMode = std::getenv("UR_L0_DEBUG");
  uint32_t DebugMode = 0;
  if (UrL0DebugMode) {
    DebugMode = std::atoi(UrL0DebugMode);
  } else if (ZeDebugMode) {
    DebugMode = std::atoi(ZeDebugMode);
  }
  return DebugMode;
}();

const int UrL0LeaksDebug = [] {
  const char *UrRet = std::getenv("UR_L0_LEAKS_DEBUG");
  if (!UrRet)
    return 0;
  return std::atoi(UrRet);
}();

// Enable for UR L0 Adapter to Init all L0 Drivers on the system with filtering
// in place for only currently used Drivers.
const int UrL0InitAllDrivers = [] {
  const char *UrRet = std::getenv("UR_L0_INIT_ALL_DRIVERS");
  if (!UrRet)
    return 0;
  return std::atoi(UrRet);
}();

// Controls Level Zero calls serialization to w/a Level Zero driver being not MT
// ready. Recognized values (can be used as a bit mask):
enum {
  UrL0SerializeNone =
      0, // no locking or blocking (except when SYCL RT requested blocking)
  UrL0SerializeLock = 1, // locking around each UR_CALL
  UrL0SerializeBlock =
      2, // blocking UR calls, where supported (usually in enqueue commands)
};

static const uint32_t UrL0Serialize = [] {
  const char *ZeSerializeMode = std::getenv("ZE_SERIALIZE");
  const char *UrL0SerializeMode = std::getenv("UR_L0_SERIALIZE");
  uint32_t SerializeModeValue = 0;
  if (UrL0SerializeMode) {
    SerializeModeValue = std::atoi(UrL0SerializeMode);
  } else if (ZeSerializeMode) {
    SerializeModeValue = std::atoi(ZeSerializeMode);
  }
  return SerializeModeValue;
}();

static const uint32_t UrL0QueueSyncNonBlocking = [] {
  const char *UrL0QueueSyncNonBlocking =
      std::getenv("UR_L0_QUEUE_SYNCHRONIZE_NON_BLOCKING");
  uint32_t L0QueueSyncLockingModeValue = 1;
  if (UrL0QueueSyncNonBlocking) {
    L0QueueSyncLockingModeValue = std::atoi(UrL0QueueSyncNonBlocking);
  }
  return L0QueueSyncLockingModeValue;
}();

// Controls whether the L0 Adapter creates signal events for commands on
// integrated gpu devices.
static const uint32_t UrL0OutOfOrderIntegratedSignalEvent = [] {
  const char *UrL0OutOfOrderIntegratedSignalEventEnv =
      std::getenv("UR_L0_OOQ_INTEGRATED_SIGNAL_EVENT");
  uint32_t UrL0OutOfOrderIntegratedSignalEventValue = 1;
  if (UrL0OutOfOrderIntegratedSignalEventEnv) {
    UrL0OutOfOrderIntegratedSignalEventValue =
        std::atoi(UrL0OutOfOrderIntegratedSignalEventEnv);
  }
  return UrL0OutOfOrderIntegratedSignalEventValue;
}();

// This class encapsulates actions taken along with a call to Level Zero API.
class ZeCall {
private:
  // The global mutex that is used for total serialization of Level Zero calls.
  static std::mutex GlobalLock;

public:
  ZeCall() {
    if ((UrL0Serialize & UrL0SerializeLock) != 0) {
      GlobalLock.lock();
    }
  }
  ~ZeCall() {
    if ((UrL0Serialize & UrL0SerializeLock) != 0) {
      GlobalLock.unlock();
    }
  }

  // The non-static version just calls static one.
  ze_result_t doCall(ze_result_t ZeResult, const char *ZeName,
                     const char *ZeArgs, bool TraceError = true);
};

// This function will ensure compatibility with both Linux and Windows for
// setting environment variables.
bool setEnvVar(const char *name, const char *value);

// Returns the ze_structure_type_t to use in .stype of a structured descriptor.
// Intentionally not defined; will give an error if no proper specialization
template <class T> ze_structure_type_t getZeStructureType();
template <class T> zes_structure_type_t getZesStructureType();

// The helpers to properly default initialize Level-Zero descriptor and
// properties structures.
template <class T> struct ZeStruct : public T {
  ZeStruct() : T{} { // zero initializes base struct
    this->stype = getZeStructureType<T>();
    this->pNext = nullptr;
  }
};

template <class T> struct ZesStruct : public T {
  ZesStruct() : T{} { // zero initializes base struct
    this->stype = getZesStructureType<T>();
    this->pNext = nullptr;
  }
};

// This function will ensure compatibility with both Linux and Windows for
// setting environment variables.
bool setEnvVar(const char *name, const char *value);

// Map Level Zero runtime error code to UR error code.
ur_result_t ze2urResult(ze_result_t ZeResult);

// Parse Level Zero error code and return the error string.
void zeParseError(ze_result_t ZeError, const char *&ErrorString);

// Trace a call to Level-Zero RT
#define ZE2UR_CALL(ZeName, ZeArgs)                                             \
  {                                                                            \
    ze_result_t ZeResult = ZeName ZeArgs;                                      \
    if (auto Result = ZeCall().doCall(ZeResult, #ZeName, #ZeArgs, true))       \
      return ze2urResult(Result);                                              \
  }

// Trace a call to Level-Zero RT, throw on error
#define ZE2UR_CALL_THROWS(ZeName, ZeArgs)                                      \
  {                                                                            \
    ze_result_t ZeResult = ZeName ZeArgs;                                      \
    if (auto Result = ZeCall().doCall(ZeResult, #ZeName, #ZeArgs, true))       \
      throw ze2urResult(Result);                                               \
  }

// Perform traced call to L0 without checking for errors
#define ZE_CALL_NOCHECK(ZeName, ZeArgs)                                        \
  ZeCall().doCall(ZeName ZeArgs, #ZeName, #ZeArgs, false)

#define ZE_CALL_NOCHECK_NAME(ZeName, ZeArgs, callName)                         \
  ZeCall().doCall(ZeName ZeArgs, callName, #ZeArgs, false)

// This wrapper around std::atomic is created to limit operations with reference
// counter and to make allowed operations more transparent in terms of
// thread-safety in the plugin. increment() and load() operations do not need a
// mutex guard around them since the underlying data is already atomic.
// decrementAndTest() method is used to guard a code which needs to be
// executed when object's ref count becomes zero after release. This method also
// doesn't need a mutex guard because decrement operation is atomic and only one
// thread can reach ref count equal to zero, i.e. only a single thread can pass
// through this check.
struct ReferenceCounter {
  ReferenceCounter() : RefCount{1} {}

  // Reset the counter to the initial value.
  void reset() { RefCount = 1; }

  // Used when retaining an object.
  void increment() { RefCount++; }

  // Supposed to be used in ur*GetInfo* methods where ref count value is
  // requested.
  uint32_t load() { return RefCount.load(); }

  // This method allows to guard a code which needs to be executed when object's
  // ref count becomes zero after release. It is important to notice that only a
  // single thread can pass through this check. This is true because of several
  // reasons:
  //   1. Decrement operation is executed atomically.
  //   2. It is not allowed to retain an object after its refcount reaches zero.
  //   3. It is not allowed to release an object more times than the value of
  //   the ref count.
  // 2. and 3. basically means that we can't use an object at all as soon as its
  // refcount reaches zero. Using this check guarantees that code for deleting
  // an object and releasing its resources is executed once by a single thread
  // and we don't need to use any mutexes to guard access to this object in the
  // scope after this check. Of course if we access another objects in this code
  // (not the one which is being deleted) then access to these objects must be
  // guarded, for example with a mutex.
  bool decrementAndTest() { return --RefCount == 0; }

private:
  std::atomic<uint32_t> RefCount;
};

// Base class to store common data
struct _ur_object {
  _ur_object() : RefCount{} {}

  // Must be atomic to prevent data race when incrementing/decrementing.
  ReferenceCounter RefCount;

  // This mutex protects accesses to all the non-const member variables.
  // Exclusive access is required to modify any of these members.
  //
  // To get shared access to the object in a scope use std::shared_lock:
  //    std::shared_lock Lock(Obj->Mutex);
  // To get exclusive access to the object in a scope use std::scoped_lock:
  //    std::scoped_lock Lock(Obj->Mutex);
  //
  // If several UR objects are accessed in a scope then each object's mutex must
  // be locked. For example, to get write access to Obj1 and Obj2 and read
  // access to Obj3 in a scope use the following approach:
  //   std::shared_lock Obj3Lock(Obj3->Mutex, std::defer_lock);
  //   std::scoped_lock LockAll(Obj1->Mutex, Obj2->Mutex, Obj3Lock);
  ur_shared_mutex Mutex;

  // Indicates if we own the native handle or it came from interop that
  // asked to not transfer the ownership to SYCL RT.
  bool OwnNativeHandle = false;

  // Indicates if this object is an interop handle.
  bool IsInteropNativeHandle = false;
};

// Record for a memory allocation. This structure is used to keep information
// for each memory allocation.
struct MemAllocRecord : _ur_object {
  MemAllocRecord(ur_context_handle_t Context, bool OwnZeMemHandle = true)
      : Context(Context) {
    OwnNativeHandle = OwnZeMemHandle;
  }
  // Currently kernel can reference memory allocations from different contexts
  // and we need to know the context of a memory allocation when we release it
  // in piKernelRelease.
  // TODO: this should go away when memory isolation issue is fixed in the Level
  // Zero runtime.
  ur_context_handle_t Context;
};

extern usm::DisjointPoolAllConfigs DisjointPoolConfigInstance;
extern const bool UseUSMAllocator;

// Controls support of the indirect access kernels and deferred memory release.
const bool IndirectAccessTrackingEnabled = [] {
  char *UrRet = std::getenv("UR_L0_TRACK_INDIRECT_ACCESS_MEMORY");
  char *PiRet = std::getenv("SYCL_PI_LEVEL_ZERO_TRACK_INDIRECT_ACCESS_MEMORY");
  const bool RetVal = UrRet ? std::stoi(UrRet) : (PiRet ? std::stoi(PiRet) : 0);
  return RetVal;
}();

extern const bool UseUSMAllocator;

const bool ExposeCSliceInAffinityPartitioning = [] {
  char *UrRet = std::getenv("UR_L0_EXPOSE_CSLICE_IN_AFFINITY_PARTITIONING");
  char *PiRet =
      std::getenv("SYCL_PI_LEVEL_ZERO_EXPOSE_CSLICE_IN_AFFINITY_PARTITIONING");
  const char *Flag = UrRet ? UrRet : (PiRet ? PiRet : 0);
  return Flag ? std::atoi(Flag) != 0 : false;
}();

// TODO: make it into a ur_device_handle_t class member
const std::pair<int, int>
getRangeOfAllowedCopyEngines(const ur_device_handle_t &Device);

class ZeDriverVersionStringExtension {
  // Pointer to function for Intel Driver Version String
  ze_result_t (*zeIntelGetDriverVersionStringPointer)(
      ze_driver_handle_t hDriver, char *, size_t *) = nullptr;

public:
  // Whether platform supports Intel Driver Version String.
  bool Supported;

  ZeDriverVersionStringExtension() : Supported{false} {}

  void setZeDriverVersionString(ur_platform_handle_t_ *Platform);
  void getDriverVersionString(ze_driver_handle_t DriverHandle,
                              char *pDriverVersion, size_t *pVersionSize);
};

class ZeUSMImportExtension {
  // Pointers to functions that import/release host memory into USM
  ze_result_t (*zexDriverImportExternalPointer)(ze_driver_handle_t hDriver,
                                                void *, size_t) = nullptr;
  ze_result_t (*zexDriverReleaseImportedPointer)(ze_driver_handle_t,
                                                 void *) = nullptr;

public:
  // Whether platform supports Import/Release.
  bool Supported;

  // Whether user has requested Import/Release for buffers.
  bool Enabled;

  ZeUSMImportExtension() : Supported{false}, Enabled{false} {}

  void setZeUSMImport(ur_platform_handle_t_ *Platform);
  void doZeUSMImport(ze_driver_handle_t DriverHandle, void *HostPtr,
                     size_t Size);
  void doZeUSMRelease(ze_driver_handle_t DriverHandle, void *HostPtr);
};

// Helper wrapper for working with USM import extension in Level Zero.
extern ZeUSMImportExtension ZeUSMImport;

// This will count the calls to Level-Zero
extern std::map<std::string, int> *ZeCallCount;

// Some opencl extensions we know are supported by all Level Zero devices.
constexpr char ZE_SUPPORTED_EXTENSIONS[] =
    "cl_khr_il_program cl_khr_subgroups cl_intel_subgroups "
    "cl_intel_subgroups_short cl_intel_required_subgroup_size ";

// Global variables for ZER_EXT_RESULT_ADAPTER_SPECIFIC_ERROR
constexpr size_t MaxMessageSize = 256;
extern thread_local ur_result_t ErrorMessageCode;
extern thread_local char ErrorMessage[MaxMessageSize];
extern thread_local int32_t ErrorAdapterNativeCode;

// Utility function for setting a message and warning
[[maybe_unused]] void setErrorMessage(const char *pMessage,
                                      ur_result_t ErrorCode,
                                      int32_t AdapterErrorCode);

#define L0_DRIVER_INORDER_MIN_VERSION 29534<|MERGE_RESOLUTION|>--- conflicted
+++ resolved
@@ -37,8 +37,6 @@
 
 struct _ur_platform_handle_t;
 
-<<<<<<< HEAD
-=======
 [[maybe_unused]] static bool checkL0LoaderTeardown() {
   bool loaderStable = true;
 #ifdef _WIN32
@@ -101,172 +99,6 @@
   return loaderStable;
 }
 
-static auto getUrResultString = [](ur_result_t Result) {
-  switch (Result) {
-  case UR_RESULT_SUCCESS:
-    return "UR_RESULT_SUCCESS";
-  case UR_RESULT_ERROR_INVALID_OPERATION:
-    return "UR_RESULT_ERROR_INVALID_OPERATION";
-  case UR_RESULT_ERROR_INVALID_QUEUE_PROPERTIES:
-    return "UR_RESULT_ERROR_INVALID_QUEUE_PROPERTIES";
-  case UR_RESULT_ERROR_INVALID_QUEUE:
-    return "UR_RESULT_ERROR_INVALID_QUEUE";
-  case UR_RESULT_ERROR_INVALID_VALUE:
-    return "UR_RESULT_ERROR_INVALID_VALUE";
-  case UR_RESULT_ERROR_INVALID_CONTEXT:
-    return "UR_RESULT_ERROR_INVALID_CONTEXT";
-  case UR_RESULT_ERROR_INVALID_PLATFORM:
-    return "UR_RESULT_ERROR_INVALID_PLATFORM";
-  case UR_RESULT_ERROR_INVALID_BINARY:
-    return "UR_RESULT_ERROR_INVALID_BINARY";
-  case UR_RESULT_ERROR_INVALID_PROGRAM:
-    return "UR_RESULT_ERROR_INVALID_PROGRAM";
-  case UR_RESULT_ERROR_INVALID_SAMPLER:
-    return "UR_RESULT_ERROR_INVALID_SAMPLER";
-  case UR_RESULT_ERROR_INVALID_BUFFER_SIZE:
-    return "UR_RESULT_ERROR_INVALID_BUFFER_SIZE";
-  case UR_RESULT_ERROR_INVALID_MEM_OBJECT:
-    return "UR_RESULT_ERROR_INVALID_MEM_OBJECT";
-  case UR_RESULT_ERROR_INVALID_EVENT:
-    return "UR_RESULT_ERROR_INVALID_EVENT";
-  case UR_RESULT_ERROR_INVALID_EVENT_WAIT_LIST:
-    return "UR_RESULT_ERROR_INVALID_EVENT_WAIT_LIST";
-  case UR_RESULT_ERROR_MISALIGNED_SUB_BUFFER_OFFSET:
-    return "UR_RESULT_ERROR_MISALIGNED_SUB_BUFFER_OFFSET";
-  case UR_RESULT_ERROR_INVALID_WORK_GROUP_SIZE:
-    return "UR_RESULT_ERROR_INVALID_WORK_GROUP_SIZE";
-  case UR_RESULT_ERROR_COMPILER_NOT_AVAILABLE:
-    return "UR_RESULT_ERROR_COMPILER_NOT_AVAILABLE";
-  case UR_RESULT_ERROR_PROFILING_INFO_NOT_AVAILABLE:
-    return "UR_RESULT_ERROR_PROFILING_INFO_NOT_AVAILABLE";
-  case UR_RESULT_ERROR_DEVICE_NOT_FOUND:
-    return "UR_RESULT_ERROR_DEVICE_NOT_FOUND";
-  case UR_RESULT_ERROR_INVALID_DEVICE:
-    return "UR_RESULT_ERROR_INVALID_DEVICE";
-  case UR_RESULT_ERROR_DEVICE_LOST:
-    return "UR_RESULT_ERROR_DEVICE_LOST";
-  case UR_RESULT_ERROR_DEVICE_REQUIRES_RESET:
-    return "UR_RESULT_ERROR_DEVICE_REQUIRES_RESET";
-  case UR_RESULT_ERROR_DEVICE_IN_LOW_POWER_STATE:
-    return "UR_RESULT_ERROR_DEVICE_IN_LOW_POWER_STATE";
-  case UR_RESULT_ERROR_DEVICE_PARTITION_FAILED:
-    return "UR_RESULT_ERROR_DEVICE_PARTITION_FAILED";
-  case UR_RESULT_ERROR_INVALID_DEVICE_PARTITION_COUNT:
-    return "UR_RESULT_ERROR_INVALID_DEVICE_PARTITION_COUNT";
-  case UR_RESULT_ERROR_INVALID_WORK_ITEM_SIZE:
-    return "UR_RESULT_ERROR_INVALID_WORK_ITEM_SIZE";
-  case UR_RESULT_ERROR_INVALID_WORK_DIMENSION:
-    return "UR_RESULT_ERROR_INVALID_WORK_DIMENSION";
-  case UR_RESULT_ERROR_INVALID_KERNEL_ARGS:
-    return "UR_RESULT_ERROR_INVALID_KERNEL_ARGS";
-  case UR_RESULT_ERROR_INVALID_KERNEL:
-    return "UR_RESULT_ERROR_INVALID_KERNEL";
-  case UR_RESULT_ERROR_INVALID_KERNEL_NAME:
-    return "UR_RESULT_ERROR_INVALID_KERNEL_NAME";
-  case UR_RESULT_ERROR_INVALID_KERNEL_ARGUMENT_INDEX:
-    return "UR_RESULT_ERROR_INVALID_KERNEL_ARGUMENT_INDEX";
-  case UR_RESULT_ERROR_INVALID_KERNEL_ARGUMENT_SIZE:
-    return "UR_RESULT_ERROR_INVALID_KERNEL_ARGUMENT_SIZE";
-  case UR_RESULT_ERROR_INVALID_KERNEL_ATTRIBUTE_VALUE:
-    return "UR_RESULT_ERROR_INVALID_KERNEL_ATTRIBUTE_VALUE";
-  case UR_RESULT_ERROR_INVALID_IMAGE_SIZE:
-    return "UR_RESULT_ERROR_INVALID_IMAGE_SIZE";
-  case UR_RESULT_ERROR_INVALID_IMAGE_FORMAT_DESCRIPTOR:
-    return "UR_RESULT_ERROR_INVALID_IMAGE_FORMAT_DESCRIPTOR";
-  case UR_RESULT_ERROR_UNSUPPORTED_IMAGE_FORMAT:
-    return "UR_RESULT_ERROR_UNSUPPORTED_IMAGE_FORMAT";
-  case UR_RESULT_ERROR_MEM_OBJECT_ALLOCATION_FAILURE:
-    return "UR_RESULT_ERROR_MEM_OBJECT_ALLOCATION_FAILURE";
-  case UR_RESULT_ERROR_INVALID_PROGRAM_EXECUTABLE:
-    return "UR_RESULT_ERROR_INVALID_PROGRAM_EXECUTABLE";
-  case UR_RESULT_ERROR_UNINITIALIZED:
-    return "UR_RESULT_ERROR_UNINITIALIZED";
-  case UR_RESULT_ERROR_OUT_OF_HOST_MEMORY:
-    return "UR_RESULT_ERROR_OUT_OF_HOST_MEMORY";
-  case UR_RESULT_ERROR_OUT_OF_DEVICE_MEMORY:
-    return "UR_RESULT_ERROR_OUT_OF_DEVICE_MEMORY";
-  case UR_RESULT_ERROR_OUT_OF_RESOURCES:
-    return "UR_RESULT_ERROR_OUT_OF_RESOURCES";
-  case UR_RESULT_ERROR_PROGRAM_BUILD_FAILURE:
-    return "UR_RESULT_ERROR_PROGRAM_BUILD_FAILURE";
-  case UR_RESULT_ERROR_PROGRAM_LINK_FAILURE:
-    return "UR_RESULT_ERROR_PROGRAM_LINK_FAILURE";
-  case UR_RESULT_ERROR_UNSUPPORTED_VERSION:
-    return "UR_RESULT_ERROR_UNSUPPORTED_VERSION";
-  case UR_RESULT_ERROR_UNSUPPORTED_FEATURE:
-    return "UR_RESULT_ERROR_UNSUPPORTED_FEATURE";
-  case UR_RESULT_ERROR_INVALID_ARGUMENT:
-    return "UR_RESULT_ERROR_INVALID_ARGUMENT";
-  case UR_RESULT_ERROR_INVALID_NULL_HANDLE:
-    return "UR_RESULT_ERROR_INVALID_NULL_HANDLE";
-  case UR_RESULT_ERROR_HANDLE_OBJECT_IN_USE:
-    return "UR_RESULT_ERROR_HANDLE_OBJECT_IN_USE";
-  case UR_RESULT_ERROR_INVALID_NULL_POINTER:
-    return "UR_RESULT_ERROR_INVALID_NULL_POINTER";
-  case UR_RESULT_ERROR_INVALID_SIZE:
-    return "UR_RESULT_ERROR_INVALID_SIZE";
-  case UR_RESULT_ERROR_UNSUPPORTED_SIZE:
-    return "UR_RESULT_ERROR_UNSUPPORTED_SIZE";
-  case UR_RESULT_ERROR_UNSUPPORTED_ALIGNMENT:
-    return "UR_RESULT_ERROR_UNSUPPORTED_ALIGNMENT";
-  case UR_RESULT_ERROR_INVALID_SYNCHRONIZATION_OBJECT:
-    return "UR_RESULT_ERROR_INVALID_SYNCHRONIZATION_OBJECT";
-  case UR_RESULT_ERROR_INVALID_ENUMERATION:
-    return "UR_RESULT_ERROR_INVALID_ENUMERATION";
-  case UR_RESULT_ERROR_UNSUPPORTED_ENUMERATION:
-    return "UR_RESULT_ERROR_UNSUPPORTED_ENUMERATION";
-  case UR_RESULT_ERROR_INVALID_NATIVE_BINARY:
-    return "UR_RESULT_ERROR_INVALID_NATIVE_BINARY";
-  case UR_RESULT_ERROR_INVALID_GLOBAL_NAME:
-    return "UR_RESULT_ERROR_INVALID_GLOBAL_NAME";
-  case UR_RESULT_ERROR_FUNCTION_ADDRESS_NOT_AVAILABLE:
-    return "UR_RESULT_ERROR_FUNCTION_ADDRESS_NOT_AVAILABLE";
-  case UR_RESULT_ERROR_INVALID_GROUP_SIZE_DIMENSION:
-    return "UR_RESULT_ERROR_INVALID_GROUP_SIZE_DIMENSION";
-  case UR_RESULT_ERROR_INVALID_GLOBAL_WIDTH_DIMENSION:
-    return "UR_RESULT_ERROR_INVALID_GLOBAL_WIDTH_DIMENSION";
-  case UR_RESULT_ERROR_PROGRAM_UNLINKED:
-    return "UR_RESULT_ERROR_PROGRAM_UNLINKED";
-  case UR_RESULT_ERROR_OVERLAPPING_REGIONS:
-    return "UR_RESULT_ERROR_OVERLAPPING_REGIONS";
-  case UR_RESULT_ERROR_INVALID_HOST_PTR:
-    return "UR_RESULT_ERROR_INVALID_HOST_PTR";
-  case UR_RESULT_ERROR_INVALID_USM_SIZE:
-    return "UR_RESULT_ERROR_INVALID_USM_SIZE";
-  case UR_RESULT_ERROR_OBJECT_ALLOCATION_FAILURE:
-    return "UR_RESULT_ERROR_OBJECT_ALLOCATION_FAILURE";
-  case UR_RESULT_ERROR_ADAPTER_SPECIFIC:
-    return "UR_RESULT_ERROR_ADAPTER_SPECIFIC";
-  default:
-    return "UR_RESULT_ERROR_UNKNOWN";
-  }
-};
-
-// Trace an internal UR call; returns in case of an error.
-#define UR_CALL(Call)                                                          \
-  {                                                                            \
-    if (PrintTrace)                                                            \
-      logger::always("UR ---> {}", #Call);                                     \
-    ur_result_t Result = (Call);                                               \
-    if (PrintTrace)                                                            \
-      logger::always("UR <--- {}({})", #Call, getUrResultString(Result));      \
-    if (Result != UR_RESULT_SUCCESS)                                           \
-      return Result;                                                           \
-  }
-
-// Trace an internal UR call; throw in case of an error.
-#define UR_CALL_THROWS(Call)                                                   \
-  {                                                                            \
-    if (PrintTrace)                                                            \
-      logger::always("UR ---> {}", #Call);                                     \
-    ur_result_t Result = (Call);                                               \
-    if (PrintTrace)                                                            \
-      logger::always("UR <--- {}({})", #Call, getUrResultString(Result));      \
-    if (Result != UR_RESULT_SUCCESS)                                           \
-      throw Result;                                                            \
-  }
-
->>>>>>> 8acb53b5
 // Controls UR L0 calls tracing.
 enum UrDebugLevel {
   UR_L0_DEBUG_NONE = 0x0,
