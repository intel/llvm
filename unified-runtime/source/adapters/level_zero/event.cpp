--- conflicted
+++ resolved
@@ -1107,11 +1107,7 @@
       if (checkL0LoaderTeardown()) {
         auto ZeResult = ZE_CALL_NOCHECK(zeEventDestroy, (Event->ZeEvent));
         // Gracefully handle the case that L0 was already unloaded.
-<<<<<<< HEAD
-        if (ZeResult && (ZeResult != ZE_RESULT_ERROR_UNINITIALIZED ||
-=======
         if (ZeResult && (ZeResult != ZE_RESULT_ERROR_UNINITIALIZED &&
->>>>>>> 8955813c
                          ZeResult != ZE_RESULT_ERROR_UNKNOWN))
           return ze2urResult(ZeResult);
         if (ZeResult == ZE_RESULT_ERROR_UNKNOWN) {
