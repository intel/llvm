--- conflicted
+++ resolved
@@ -733,25 +733,6 @@
   return UR_RESULT_SUCCESS;
 }
 
-/**
- * Waits for any ongoing executions of the command-buffer to finish.
- * @param CommandBuffer The command-buffer to wait for.
- * @return UR_RESULT_SUCCESS or an error code on failure
- */
-ur_result_t
-waitForOngoingExecution(ur_exp_command_buffer_handle_t CommandBuffer) {
-
-  if (ur_event_handle_t &CurrentSubmissionEvent =
-          CommandBuffer->CurrentSubmissionEvent) {
-    ZE2UR_CALL(zeEventHostSynchronize,
-               (CurrentSubmissionEvent->ZeEvent, UINT64_MAX));
-    UR_CALL(urEventReleaseInternal(CurrentSubmissionEvent));
-    CurrentSubmissionEvent = nullptr;
-  }
-
-  return UR_RESULT_SUCCESS;
-}
-
 ur_result_t
 urCommandBufferCreateExp(ur_context_handle_t Context, ur_device_handle_t Device,
                          const ur_exp_command_buffer_desc_t *CommandBufferDesc,
@@ -870,13 +851,8 @@
   if (!CommandBuffer->RefCount.decrementAndTest())
     return UR_RESULT_SUCCESS;
 
-<<<<<<< HEAD
-  waitForOngoingExecution(CommandBuffer);
-=======
   UR_CALL(waitForOngoingExecution(CommandBuffer));
->>>>>>> 22c8d2f2
   CommandBuffer->cleanupCommandBufferResources();
-
   delete CommandBuffer;
   return UR_RESULT_SUCCESS;
 }
