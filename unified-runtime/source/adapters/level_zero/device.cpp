//===--------- device.cpp - Level Zero Adapter ----------------------------===//
//
// Copyright (C) 2023-2024 Intel Corporation
//
// Part of the Unified-Runtime Project, under the Apache License v2.0 with LLVM
// Exceptions. See LICENSE.TXT
// SPDX-License-Identifier: Apache-2.0 WITH LLVM-exception
//
//===----------------------------------------------------------------------===//
#include "device.hpp"
#include "adapter.hpp"
#include "logger/ur_logger.hpp"
#include "ur_interface_loader.hpp"
#include "ur_level_zero.hpp"
#include "ur_util.hpp"
#include <algorithm>
#include <climits>
#include <optional>

// UR_L0_USE_COPY_ENGINE can be set to an integer value, or
// a pair of integer values of the form "lower_index:upper_index".
// Here, the indices point to copy engines in a list of all available copy
// engines.
// This functions returns this pair of indices.
// If the user specifies only a single integer, a value of 0 indicates that
// the copy engines will not be used at all. A value of 1 indicates that all
// available copy engines can be used.
const std::pair<int, int>
getRangeOfAllowedCopyEngines(const ur_device_handle_t &Device) {
  const char *UrRet = std::getenv("UR_L0_USE_COPY_ENGINE");
  const char *PiRet = std::getenv("SYCL_PI_LEVEL_ZERO_USE_COPY_ENGINE");
  static const char *EnvVar = UrRet ? UrRet : (PiRet ? PiRet : nullptr);
  // If the environment variable is not set, no copy engines are used when
  // immediate commandlists are being used. For standard commandlists all are
  // used.
  if (!EnvVar) {
    if (Device->ImmCommandListUsed)
      return std::pair<int, int>(0, 0); // Only main copy engine will be used.
    return std::pair<int, int>(0, INT_MAX); // All copy engines will be used.
  }
  std::string CopyEngineRange = EnvVar;
  // Environment variable can be a single integer or a pair of integers
  // separated by ":"
  auto pos = CopyEngineRange.find(":");
  if (pos == std::string::npos) {
    bool UseCopyEngine = (std::stoi(CopyEngineRange) != 0);
    if (UseCopyEngine)
      return std::pair<int, int>(0, INT_MAX); // All copy engines can be used.
    return std::pair<int, int>(-1, -1);       // No copy engines will be used.
  }
  int LowerCopyEngineIndex = std::stoi(CopyEngineRange.substr(0, pos));
  int UpperCopyEngineIndex = std::stoi(CopyEngineRange.substr(pos + 1));
  if ((LowerCopyEngineIndex > UpperCopyEngineIndex) ||
      (LowerCopyEngineIndex < -1) || (UpperCopyEngineIndex < -1)) {
    UR_LOG(ERR, "UR_L0_LEVEL_ZERO_USE_COPY_ENGINE: invalid value provided, "
<<<<<<< HEAD
                  "default set.");
=======
                "default set.");
>>>>>>> 864f0d22
    LowerCopyEngineIndex = 0;
    UpperCopyEngineIndex = INT_MAX;
  }
  return std::pair<int, int>(LowerCopyEngineIndex, UpperCopyEngineIndex);
}

namespace ur::level_zero {

ur_result_t urDeviceGet(
    /// [in] handle of the platform instance
    ur_platform_handle_t Platform,
    /// [in] the type of the devices.
    ur_device_type_t DeviceType,
    /// [in] the number of devices to be added to phDevices. If phDevices in not
    /// NULL then NumEntries should be greater than zero, otherwise
    /// ::UR_RESULT_ERROR_INVALID_SIZE, will be returned.
    uint32_t NumEntries,
    /// [out][optional][range(0, NumEntries)] array of handle of devices. If
    /// NumEntries is less than the number of devices available, then
    /// platform shall only retrieve that number of devices.
    ur_device_handle_t *Devices,
    /// [out][optional] pointer to the number of devices. pNumDevices will be
    /// updated with the total number of devices available.
    uint32_t *NumDevices) {

  auto Res = Platform->populateDeviceCacheIfNeeded();
  if (Res != UR_RESULT_SUCCESS) {
    return Res;
  }

  // Filter available devices based on input DeviceType.
  std::vector<ur_device_handle_t> MatchedDevices;
  std::shared_lock<ur_shared_mutex> Lock(Platform->URDevicesCacheMutex);
  // We need to filter out composite devices when
  // ZE_FLAT_DEVICE_HIERARCHY=COMBINED. We can know if we are in combined
  // mode depending on the return value of zeDeviceGetRootDevice:
  //   - If COMPOSITE, L0 returns cards as devices. Since we filter out
  //     subdevices early, zeDeviceGetRootDevice must return nullptr, because we
  //     only query for root-devices and they don't have any device higher up in
  //     the hierarchy.
  //   - If FLAT,  according to L0 spec, zeDeviceGetRootDevice always returns
  //     nullptr in this mode.
  //   - If COMBINED, L0 returns tiles as devices, and zeDeviceGetRootdevice
  //     returns the card containing a given tile.
  bool isCombinedMode =
      std::any_of(Platform->URDevicesCache.begin(),
                  Platform->URDevicesCache.end(), [](const auto &D) {
                    if (D->isSubDevice())
                      return false;
                    ze_device_handle_t RootDev = nullptr;
                    // Query Root Device for root-devices.
                    // We cannot use ZE2UR_CALL because under some circumstances
                    // this call may return ZE_RESULT_ERROR_UNSUPPORTED_FEATURE,
                    // and ZE2UR_CALL will abort because it's not
                    // UR_RESULT_SUCCESS. Instead, we use ZE_CALL_NOCHECK and we
                    // check manually that the result is either
                    // ZE_RESULT_SUCCESS or ZE_RESULT_ERROR_UNSUPPORTED_FEATURE.
                    auto errc = ZE_CALL_NOCHECK(zeDeviceGetRootDevice,
                                                (D->ZeDevice, &RootDev));
                    return (errc == ZE_RESULT_SUCCESS && RootDev != nullptr);
                  });
  for (auto &D : Platform->URDevicesCache) {
    // Only ever return root-devices from urDeviceGet, but the
    // devices cache also keeps sub-devices.
    if (D->isSubDevice())
      continue;

    bool Matched = false;
    switch (DeviceType) {
    case UR_DEVICE_TYPE_ALL:
      Matched = true;
      break;
    case UR_DEVICE_TYPE_GPU:
    case UR_DEVICE_TYPE_DEFAULT:
      Matched = (D->ZeDeviceProperties->type == ZE_DEVICE_TYPE_GPU);
      break;
    case UR_DEVICE_TYPE_CPU:
      Matched = (D->ZeDeviceProperties->type == ZE_DEVICE_TYPE_CPU);
      break;
    case UR_DEVICE_TYPE_FPGA:
      Matched = D->ZeDeviceProperties->type == ZE_DEVICE_TYPE_FPGA;
      break;
    case UR_DEVICE_TYPE_MCA:
      Matched = D->ZeDeviceProperties->type == ZE_DEVICE_TYPE_MCA;
      break;
    default:
      Matched = false;
      UR_LOG(WARN, "Unknown device type");
      break;
    }

    if (Matched) {
      bool isComposite =
          isCombinedMode && (D->ZeDeviceProperties->flags &
                             ZE_DEVICE_PROPERTY_FLAG_SUBDEVICE) == 0;
      if (!isComposite)
        MatchedDevices.push_back(D.get());
    }
  }

  uint32_t ZeDeviceCount = MatchedDevices.size();

  auto N = (std::min)(ZeDeviceCount, NumEntries);
  if (Devices)
    std::copy_n(MatchedDevices.begin(), N, Devices);

  if (NumDevices) {
    if (*NumDevices == 0)
      *NumDevices = ZeDeviceCount;
    else
      *NumDevices = N;
  }

  return UR_RESULT_SUCCESS;
}

uint64_t calculateGlobalMemSize(ur_device_handle_t Device) {
  // Cache GlobalMemSize
  Device->ZeGlobalMemSize.Compute =
      [Device](struct ze_global_memsize &GlobalMemSize) {
        for (const auto &ZeDeviceMemoryExtProperty :
             Device->ZeDeviceMemoryProperties->second) {
          GlobalMemSize.value += ZeDeviceMemoryExtProperty.physicalSize;
        }
        if (GlobalMemSize.value == 0) {
          for (const auto &ZeDeviceMemoryProperty :
               Device->ZeDeviceMemoryProperties->first) {
            GlobalMemSize.value += ZeDeviceMemoryProperty.totalSize;
          }
        }
      };
  return Device->ZeGlobalMemSize.get().value;
}

// Return the Sysman device handle and correpsonding data for the given UR
// device.
static std::tuple<zes_device_handle_t, ur_zes_device_handle_data_t, ur_result_t>
getZesDeviceData(ur_device_handle_t Device) {
  bool SysManEnv = getenv_tobool("ZES_ENABLE_SYSMAN", false);
  if ((Device->Platform->ZedeviceToZesDeviceMap.size() == 0) && !SysManEnv) {
    UR_LOG(ERR, "SysMan support is unavailable on this system. Please "
<<<<<<< HEAD
                  "check your level zero driver installation.");
=======
                "check your level zero driver installation.");
>>>>>>> 864f0d22
    return {nullptr, {}, UR_RESULT_ERROR_UNSUPPORTED_ENUMERATION};
  }

  zes_device_handle_t ZesDevice = Device->ZeDevice;
  ur_zes_device_handle_data_t ZesDeviceData = {};
  // If legacy sysman is enabled thru the environment variable, then zesInit
  // will fail, but sysman is still usable so go the legacy route.
  if (!SysManEnv) {
    auto It = Device->Platform->ZedeviceToZesDeviceMap.find(Device->ZeDevice);
    if (It == Device->Platform->ZedeviceToZesDeviceMap.end()) {
      // no matching device
      return {nullptr, {}, UR_RESULT_ERROR_UNSUPPORTED_ENUMERATION};
    } else {
      ZesDeviceData =
          Device->Platform->ZedeviceToZesDeviceMap[Device->ZeDevice];
      ZesDevice = ZesDeviceData.ZesDevice;
    }
  } else {
    ZesDeviceData.SubDevice = Device->isSubDevice();
    ZesDeviceData.SubDeviceId = Device->ZeDeviceProperties->subdeviceId;
  }

  return {ZesDevice, ZesDeviceData, UR_RESULT_SUCCESS};
}

ur_result_t urDeviceGetInfo(
    /// [in] handle of the device instance
    ur_device_handle_t Device,
    /// [in] type of the info to retrieve
    ur_device_info_t ParamName,
    /// [in] the number of bytes pointed to by ParamValue.
    size_t propSize,
    /// [out][optional] array of bytes holding the info. If propSize is not
    /// equal to or greater than the real number of bytes needed to return the
    /// info then the ::UR_RESULT_ERROR_INVALID_SIZE error is returned and
    /// pDeviceInfo is not used.
    void *ParamValue,
    /// [out][optional] pointer to the actual size in bytes of the queried
    /// infoType.
    size_t *pSize) {
  UrReturnHelper ReturnValue(propSize, ParamValue, pSize);

  ze_device_handle_t ZeDevice = Device->ZeDevice;

  switch ((int)ParamName) {
  case UR_DEVICE_INFO_TYPE: {
    switch (Device->ZeDeviceProperties->type) {
    case ZE_DEVICE_TYPE_GPU:
      return ReturnValue(UR_DEVICE_TYPE_GPU);
    case ZE_DEVICE_TYPE_CPU:
      return ReturnValue(UR_DEVICE_TYPE_CPU);
    case ZE_DEVICE_TYPE_FPGA:
      return ReturnValue(UR_DEVICE_TYPE_FPGA);
    default:
      UR_LOG(ERR, "This device type is not supported");
      return UR_RESULT_ERROR_INVALID_VALUE;
    }
  }
  case UR_DEVICE_INFO_PARENT_DEVICE:
    return ReturnValue(Device->RootDevice);
  case UR_DEVICE_INFO_PLATFORM:
    return ReturnValue(Device->Platform);
  case UR_DEVICE_INFO_VENDOR_ID:
    return ReturnValue(uint32_t{Device->ZeDeviceProperties->vendorId});
  case UR_DEVICE_INFO_UUID: {
    // Intel extension for device UUID. This returns the UUID as
    // std::array<std::byte, 16>. For details about this extension,
    // see sycl/doc/extensions/supported/sycl_ext_intel_device_info.md.
    const auto &UUID = Device->ZeDeviceProperties->uuid.id;
    return ReturnValue(UUID, sizeof(UUID));
  }
  case UR_DEVICE_INFO_ATOMIC_64:
    return ReturnValue(
        static_cast<ur_bool_t>(Device->ZeDeviceModuleProperties->flags &
                               ZE_DEVICE_MODULE_FLAG_INT64_ATOMICS));
  case UR_DEVICE_INFO_EXTENSIONS: {
    // Convention adopted from OpenCL:
    //     "Returns a space separated list of extension names (the extension
    // names themselves do not contain any spaces) supported by the device."
    //
    // TODO: Use proper mechanism to get this information from Level Zero after
    // it is added to Level Zero.
    // Hardcoding the few we know are supported by the current hardware.
    //
    //
    std::string SupportedExtensions;

    // cl_khr_il_program - OpenCL 2.0 KHR extension for SPIR-V support. Core
    //   feature in >OpenCL 2.1
    // cl_khr_subgroups - Extension adds support for implementation-controlled
    //   subgroups.
    // cl_intel_subgroups - Extension adds subgroup features, defined by Intel.
    // cl_intel_subgroups_short - Extension adds subgroup functions described in
    //   the cl_intel_subgroups extension to support 16-bit integer data types
    //   for performance.
    // cl_intel_required_subgroup_size - Extension to allow programmers to
    //   optionally specify the required subgroup size for a kernel function.
    // cl_khr_fp16 - Optional half floating-point support.
    // cl_khr_fp64 - Support for double floating-point precision.
    // cl_khr_int64_base_atomics, cl_khr_int64_extended_atomics - Optional
    //   extensions that implement atomic operations on 64-bit signed and
    //   unsigned integers to locations in __global and __local memory.
    // cl_khr_3d_image_writes - Extension to enable writes to 3D image memory
    //   objects.
    //
    // Hardcoding some extensions we know are supported by all Level Zero
    // devices.
    SupportedExtensions += (ZE_SUPPORTED_EXTENSIONS);
    if (Device->ZeDeviceModuleProperties->flags & ZE_DEVICE_MODULE_FLAG_FP16)
      SupportedExtensions += ("cl_khr_fp16 ");
    if (Device->ZeDeviceModuleProperties->flags & ZE_DEVICE_MODULE_FLAG_FP64)
      SupportedExtensions += ("cl_khr_fp64 ");
    if (Device->ZeDeviceModuleProperties->flags &
        ZE_DEVICE_MODULE_FLAG_INT64_ATOMICS)
      // int64AtomicsSupported indicates support for both.
      SupportedExtensions +=
          ("cl_khr_int64_base_atomics cl_khr_int64_extended_atomics ");
    if (Device->ZeDeviceImageProperties->maxImageDims3D > 0)
      // Supports reading and writing of images.
      SupportedExtensions += ("cl_khr_3d_image_writes ");

    if (Device->Platform->zeDriverExtensionMap.count(
            ZE_BFLOAT16_CONVERSIONS_EXT_NAME))
      SupportedExtensions += ("cl_intel_bfloat16_conversions ");
    else if ((Device->ZeDeviceProperties->deviceId & 0xfff) == 0x201 ||
             (Device->ZeDeviceProperties->deviceId & 0xff0) == 0xbd0)
      SupportedExtensions += ("cl_intel_bfloat16_conversions ");

    return ReturnValue(SupportedExtensions.c_str());
  }
  case UR_DEVICE_INFO_NAME:
    return ReturnValue(Device->ZeDeviceProperties->name);
  // zeModuleCreate allows using root device module for sub-devices:
  // > The application must only use the module for the device, or its
  // > sub-devices, which was provided during creation.
  case UR_DEVICE_INFO_BUILD_ON_SUBDEVICE:
    return ReturnValue(ur_bool_t{0});
  case UR_DEVICE_INFO_COMPILER_AVAILABLE:
    return ReturnValue(static_cast<ur_bool_t>(true));
  case UR_DEVICE_INFO_LINKER_AVAILABLE:
    return ReturnValue(static_cast<ur_bool_t>(true));
  case UR_DEVICE_INFO_MAX_COMPUTE_UNITS: {
    uint32_t MaxComputeUnits =
        Device->ZeDeviceProperties->numEUsPerSubslice *
        Device->ZeDeviceProperties->numSubslicesPerSlice *
        Device->ZeDeviceProperties->numSlices;

    bool RepresentsCSlice =
        Device->QueueGroup[ur_device_handle_t_::queue_group_info_t::Compute]
            .ZeIndex >= 0;
    if (RepresentsCSlice)
      MaxComputeUnits /= Device->RootDevice->SubDevices.size();

    return ReturnValue(uint32_t{MaxComputeUnits});
  }
  case UR_DEVICE_INFO_NUM_COMPUTE_UNITS: {
    uint32_t NumComputeUnits =
        Device->ZeDeviceProperties->numSubslicesPerSlice *
        Device->ZeDeviceProperties->numSlices;
    return ReturnValue(uint32_t{NumComputeUnits});
  }
  case UR_DEVICE_INFO_MAX_WORK_ITEM_DIMENSIONS:
    // Level Zero spec defines only three dimensions
    return ReturnValue(uint32_t{3});
  case UR_DEVICE_INFO_MAX_WORK_GROUP_SIZE:
    return ReturnValue(
        uint64_t{Device->ZeDeviceComputeProperties->maxTotalGroupSize});
  case UR_DEVICE_INFO_MAX_WORK_ITEM_SIZES: {
    struct {
      size_t Arr[3];
    } MaxGroupSize = {{Device->ZeDeviceComputeProperties->maxGroupSizeX,
                       Device->ZeDeviceComputeProperties->maxGroupSizeY,
                       Device->ZeDeviceComputeProperties->maxGroupSizeZ}};
    return ReturnValue(MaxGroupSize);
  }
  case UR_DEVICE_INFO_MAX_WORK_GROUPS_3D: {
    struct {
      size_t Arr[3];
    } MaxGroupCounts = {{Device->ZeDeviceComputeProperties->maxGroupCountX,
                         Device->ZeDeviceComputeProperties->maxGroupCountY,
                         Device->ZeDeviceComputeProperties->maxGroupCountZ}};
    return ReturnValue(MaxGroupCounts);
  }
  case UR_DEVICE_INFO_MAX_CLOCK_FREQUENCY:
    return ReturnValue(uint32_t{Device->ZeDeviceProperties->coreClockRate});
  case UR_DEVICE_INFO_ADDRESS_BITS: {
    // TODO: To confirm with spec.
    return ReturnValue(uint32_t{64});
  }
  case UR_DEVICE_INFO_MAX_MEM_ALLOC_SIZE:
    // if the user wishes to allocate large allocations on a system that usually
    // does not allow that allocation size, then we return the max global mem
    // size as the limit.
    if (Device->useRelaxedAllocationLimits()) {
      return ReturnValue(uint64_t{calculateGlobalMemSize(Device)});
    } else {
      return ReturnValue(uint64_t{Device->ZeDeviceProperties->maxMemAllocSize});
    }
  case UR_DEVICE_INFO_GLOBAL_MEM_SIZE: {
    // Support to read physicalSize depends on kernel,
    // so fallback into reading totalSize if physicalSize
    // is not available.
    uint64_t GlobalMemSize = calculateGlobalMemSize(Device);
    return ReturnValue(uint64_t{GlobalMemSize});
  }
  case UR_DEVICE_INFO_LOCAL_MEM_SIZE:
    return ReturnValue(
        uint64_t{Device->ZeDeviceComputeProperties->maxSharedLocalMemory});
  case UR_DEVICE_INFO_IMAGE_SUPPORT:
    return ReturnValue(Device->ZeDeviceImageProperties->maxImageDims1D > 0);
  case UR_DEVICE_INFO_HOST_UNIFIED_MEMORY:
    return ReturnValue(
        static_cast<ur_bool_t>((Device->ZeDeviceProperties->flags &
                                ZE_DEVICE_PROPERTY_FLAG_INTEGRATED) != 0));
  case UR_DEVICE_INFO_AVAILABLE:
    return ReturnValue(static_cast<ur_bool_t>(ZeDevice ? true : false));
  case UR_DEVICE_INFO_VENDOR:
    // TODO: Level-Zero does not return vendor's name at the moment
    // only the ID.
    return ReturnValue("Intel(R) Corporation");
  case UR_DEVICE_INFO_DRIVER_VERSION:
  case UR_DEVICE_INFO_BACKEND_RUNTIME_VERSION:
    return ReturnValue(Device->Platform->ZeDriverVersion.c_str());
  case UR_DEVICE_INFO_VERSION: {
    // from compute-runtime/shared/source/helpers/hw_ip_version.h
    typedef struct {
      uint32_t revision : 6;
      uint32_t reserved : 8;
      uint32_t release : 8;
      uint32_t architecture : 10;
    } version_components_t;
    typedef struct {
      union {
        uint32_t value;
        version_components_t components;
      };
    } ipVersion_t;
    ipVersion_t IpVersion;
    IpVersion.value = Device->ZeDeviceIpVersionExt->ipVersion;
    std::stringstream S;
    S << IpVersion.components.architecture << "."
      << IpVersion.components.release << "." << IpVersion.components.revision;
    return ReturnValue(S.str().c_str());
  }
  case UR_DEVICE_INFO_PARTITION_MAX_SUB_DEVICES: {
    auto Res = Device->Platform->populateDeviceCacheIfNeeded();
    if (Res != UR_RESULT_SUCCESS) {
      return Res;
    }
    return ReturnValue((uint32_t)Device->SubDevices.size());
  }
  case UR_DEVICE_INFO_REFERENCE_COUNT:
    return ReturnValue(uint32_t{Device->RefCount.load()});
  case UR_DEVICE_INFO_SUPPORTED_PARTITIONS: {
    // SYCL spec says: if this SYCL device cannot be partitioned into at least
    // two sub devices then the returned vector must be empty.
    auto Res = Device->Platform->populateDeviceCacheIfNeeded();
    if (Res != UR_RESULT_SUCCESS) {
      return Res;
    }

    uint32_t ZeSubDeviceCount = Device->SubDevices.size();
    if (pSize && ZeSubDeviceCount < 2) {
      *pSize = 0;
      return UR_RESULT_SUCCESS;
    }
    bool PartitionedByCSlice = Device->SubDevices[0]->isCCS();

    auto ReturnHelper = [&](auto... Partitions) {
      struct {
        ur_device_partition_t Arr[sizeof...(Partitions)];
      } PartitionProperties = {{Partitions...}};
      return ReturnValue(PartitionProperties);
    };

    if (ExposeCSliceInAffinityPartitioning) {
      if (PartitionedByCSlice)
        return ReturnHelper(UR_DEVICE_PARTITION_BY_CSLICE,
                            UR_DEVICE_PARTITION_BY_AFFINITY_DOMAIN);

      else
        return ReturnHelper(UR_DEVICE_PARTITION_BY_AFFINITY_DOMAIN);
    } else {
      return ReturnHelper(PartitionedByCSlice
                              ? UR_DEVICE_PARTITION_BY_CSLICE
                              : UR_DEVICE_PARTITION_BY_AFFINITY_DOMAIN);
    }
    break;
  }
  case UR_DEVICE_INFO_PARTITION_AFFINITY_DOMAIN:
    return ReturnValue(ur_device_affinity_domain_flag_t(
        UR_DEVICE_AFFINITY_DOMAIN_FLAG_NUMA |
        UR_DEVICE_AFFINITY_DOMAIN_FLAG_NEXT_PARTITIONABLE));
  case UR_DEVICE_INFO_PARTITION_TYPE: {
    // For root-device there is no partitioning to report.
    if (Device->SubDeviceCreationProperty == std::nullopt ||
        !Device->isSubDevice()) {
      if (pSize)
        *pSize = 0;
      return UR_RESULT_SUCCESS;
    }

    if (Device->isCCS()) {
      ur_device_partition_property_t cslice{};
      cslice.type = UR_DEVICE_PARTITION_BY_CSLICE;

      return ReturnValue(cslice);
    }

    return ReturnValue(*Device->SubDeviceCreationProperty);
  }
  // Everything under here is not supported yet
  case UR_EXT_DEVICE_INFO_OPENCL_C_VERSION:
    return ReturnValue("");
  case UR_DEVICE_INFO_PREFERRED_INTEROP_USER_SYNC:
    return ReturnValue(static_cast<ur_bool_t>(true));
  case UR_DEVICE_INFO_PRINTF_BUFFER_SIZE:
    return ReturnValue(
        size_t{Device->ZeDeviceModuleProperties->printfBufferSize});
  case UR_DEVICE_INFO_PROFILE:
    return ReturnValue("FULL_PROFILE");
  case UR_DEVICE_INFO_BUILT_IN_KERNELS:
    // TODO: To find out correct value
    return ReturnValue("");
  case UR_DEVICE_INFO_LOW_POWER_EVENTS_SUPPORT_EXP:
    return ReturnValue(static_cast<ur_bool_t>(true));
  case UR_DEVICE_INFO_QUEUE_PROPERTIES:
    return ReturnValue(
        ur_queue_flag_t(UR_QUEUE_FLAG_OUT_OF_ORDER_EXEC_MODE_ENABLE |
                        UR_QUEUE_FLAG_PROFILING_ENABLE));
  case UR_DEVICE_INFO_EXECUTION_CAPABILITIES:
    return ReturnValue(ur_device_exec_capability_flag_t{
        UR_DEVICE_EXEC_CAPABILITY_FLAG_NATIVE_KERNEL});
  case UR_DEVICE_INFO_ENDIAN_LITTLE:
    return ReturnValue(static_cast<ur_bool_t>(true));
  case UR_DEVICE_INFO_ERROR_CORRECTION_SUPPORT:
    return ReturnValue(static_cast<ur_bool_t>(
        Device->ZeDeviceProperties->flags & ZE_DEVICE_PROPERTY_FLAG_ECC));
  case UR_DEVICE_INFO_PROFILING_TIMER_RESOLUTION:
    return ReturnValue(
        static_cast<size_t>(Device->ZeDeviceProperties->timerResolution));
  case UR_DEVICE_INFO_LOCAL_MEM_TYPE:
    return ReturnValue(UR_DEVICE_LOCAL_MEM_TYPE_LOCAL);
  case UR_DEVICE_INFO_MAX_CONSTANT_ARGS:
    return ReturnValue(uint32_t{64});
  case UR_DEVICE_INFO_MAX_CONSTANT_BUFFER_SIZE:
    return ReturnValue(
        uint64_t{Device->ZeDeviceImageProperties->maxImageBufferSize});
  case UR_DEVICE_INFO_GLOBAL_MEM_CACHE_TYPE:
    return ReturnValue(UR_DEVICE_MEM_CACHE_TYPE_READ_WRITE_CACHE);
  case UR_DEVICE_INFO_GLOBAL_MEM_CACHELINE_SIZE:
    return ReturnValue(
        // TODO[1.0]: how to query cache line-size?
        uint32_t{1});
  case UR_DEVICE_INFO_GLOBAL_MEM_CACHE_SIZE:
    return ReturnValue(uint64_t{Device->ZeDeviceCacheProperties->cacheSize});
  case UR_DEVICE_INFO_IP_VERSION:
    return ReturnValue(uint32_t{Device->ZeDeviceIpVersionExt->ipVersion});
  case UR_DEVICE_INFO_MAX_PARAMETER_SIZE:
    return ReturnValue(
        size_t{Device->ZeDeviceModuleProperties->maxArgumentsSize});
  case UR_DEVICE_INFO_MEM_BASE_ADDR_ALIGN:
    // SYCL/OpenCL spec is vague on what this means exactly, but seems to
    // be for "alignment requirement (in bits) for sub-buffer offsets."
    // An OpenCL implementation returns 8*128, but Level Zero can do just 8,
    // meaning unaligned access for values of types larger than 8 bits.
    return ReturnValue(uint32_t{8});
  case UR_DEVICE_INFO_MAX_SAMPLERS:
    return ReturnValue(uint32_t{Device->ZeDeviceImageProperties->maxSamplers});
  case UR_DEVICE_INFO_MAX_READ_IMAGE_ARGS:
    return ReturnValue(
        uint32_t{Device->ZeDeviceImageProperties->maxReadImageArgs});
  case UR_DEVICE_INFO_MAX_WRITE_IMAGE_ARGS:
    return ReturnValue(
        uint32_t{Device->ZeDeviceImageProperties->maxWriteImageArgs});
  case UR_DEVICE_INFO_SINGLE_FP_CONFIG: {
    ur_device_fp_capability_flags_t SingleFPValue = 0;
    ze_device_fp_flags_t ZeSingleFPCapabilities =
        Device->ZeDeviceModuleProperties->fp32flags;
    if (ZE_DEVICE_FP_FLAG_DENORM & ZeSingleFPCapabilities) {
      SingleFPValue |= UR_DEVICE_FP_CAPABILITY_FLAG_DENORM;
    }
    if (ZE_DEVICE_FP_FLAG_INF_NAN & ZeSingleFPCapabilities) {
      SingleFPValue |= UR_DEVICE_FP_CAPABILITY_FLAG_INF_NAN;
    }
    if (ZE_DEVICE_FP_FLAG_ROUND_TO_NEAREST & ZeSingleFPCapabilities) {
      SingleFPValue |= UR_DEVICE_FP_CAPABILITY_FLAG_ROUND_TO_NEAREST;
    }
    if (ZE_DEVICE_FP_FLAG_ROUND_TO_ZERO & ZeSingleFPCapabilities) {
      SingleFPValue |= UR_DEVICE_FP_CAPABILITY_FLAG_ROUND_TO_ZERO;
    }
    if (ZE_DEVICE_FP_FLAG_ROUND_TO_INF & ZeSingleFPCapabilities) {
      SingleFPValue |= UR_DEVICE_FP_CAPABILITY_FLAG_ROUND_TO_INF;
    }
    if (ZE_DEVICE_FP_FLAG_FMA & ZeSingleFPCapabilities) {
      SingleFPValue |= UR_DEVICE_FP_CAPABILITY_FLAG_FMA;
    }
    if (ZE_DEVICE_FP_FLAG_ROUNDED_DIVIDE_SQRT & ZeSingleFPCapabilities) {
      SingleFPValue |=
          UR_DEVICE_FP_CAPABILITY_FLAG_CORRECTLY_ROUNDED_DIVIDE_SQRT;
    }
    return ReturnValue(SingleFPValue);
  }
  case UR_DEVICE_INFO_HALF_FP_CONFIG: {
    ur_device_fp_capability_flags_t HalfFPValue = 0;
    ze_device_fp_flags_t ZeHalfFPCapabilities =
        Device->ZeDeviceModuleProperties->fp16flags;
    if (ZE_DEVICE_FP_FLAG_DENORM & ZeHalfFPCapabilities) {
      HalfFPValue |= UR_DEVICE_FP_CAPABILITY_FLAG_DENORM;
    }
    if (ZE_DEVICE_FP_FLAG_INF_NAN & ZeHalfFPCapabilities) {
      HalfFPValue |= UR_DEVICE_FP_CAPABILITY_FLAG_INF_NAN;
    }
    if (ZE_DEVICE_FP_FLAG_ROUND_TO_NEAREST & ZeHalfFPCapabilities) {
      HalfFPValue |= UR_DEVICE_FP_CAPABILITY_FLAG_ROUND_TO_NEAREST;
    }
    if (ZE_DEVICE_FP_FLAG_ROUND_TO_ZERO & ZeHalfFPCapabilities) {
      HalfFPValue |= UR_DEVICE_FP_CAPABILITY_FLAG_ROUND_TO_ZERO;
    }
    if (ZE_DEVICE_FP_FLAG_ROUND_TO_INF & ZeHalfFPCapabilities) {
      HalfFPValue |= UR_DEVICE_FP_CAPABILITY_FLAG_ROUND_TO_INF;
    }
    if (ZE_DEVICE_FP_FLAG_FMA & ZeHalfFPCapabilities) {
      HalfFPValue |= UR_DEVICE_FP_CAPABILITY_FLAG_FMA;
    }
    if (ZE_DEVICE_FP_FLAG_ROUNDED_DIVIDE_SQRT & ZeHalfFPCapabilities) {
      HalfFPValue |= UR_DEVICE_FP_CAPABILITY_FLAG_CORRECTLY_ROUNDED_DIVIDE_SQRT;
    }
    return ReturnValue(HalfFPValue);
  }
  case UR_DEVICE_INFO_DOUBLE_FP_CONFIG: {
    ur_device_fp_capability_flags_t DoubleFPValue = 0;
    ze_device_fp_flags_t ZeDoubleFPCapabilities =
        Device->ZeDeviceModuleProperties->fp64flags;
    if (ZE_DEVICE_FP_FLAG_DENORM & ZeDoubleFPCapabilities) {
      DoubleFPValue |= UR_DEVICE_FP_CAPABILITY_FLAG_DENORM;
    }
    if (ZE_DEVICE_FP_FLAG_INF_NAN & ZeDoubleFPCapabilities) {
      DoubleFPValue |= UR_DEVICE_FP_CAPABILITY_FLAG_INF_NAN;
    }
    if (ZE_DEVICE_FP_FLAG_ROUND_TO_NEAREST & ZeDoubleFPCapabilities) {
      DoubleFPValue |= UR_DEVICE_FP_CAPABILITY_FLAG_ROUND_TO_NEAREST;
    }
    if (ZE_DEVICE_FP_FLAG_ROUND_TO_ZERO & ZeDoubleFPCapabilities) {
      DoubleFPValue |= UR_DEVICE_FP_CAPABILITY_FLAG_ROUND_TO_ZERO;
    }
    if (ZE_DEVICE_FP_FLAG_ROUND_TO_INF & ZeDoubleFPCapabilities) {
      DoubleFPValue |= UR_DEVICE_FP_CAPABILITY_FLAG_ROUND_TO_INF;
    }
    if (ZE_DEVICE_FP_FLAG_FMA & ZeDoubleFPCapabilities) {
      DoubleFPValue |= UR_DEVICE_FP_CAPABILITY_FLAG_FMA;
    }
    if (ZE_DEVICE_FP_FLAG_ROUNDED_DIVIDE_SQRT & ZeDoubleFPCapabilities) {
      DoubleFPValue |=
          UR_DEVICE_FP_CAPABILITY_FLAG_CORRECTLY_ROUNDED_DIVIDE_SQRT;
    }
    return ReturnValue(DoubleFPValue);
  }
  case UR_DEVICE_INFO_IMAGE2D_MAX_WIDTH:
    return ReturnValue(size_t{Device->ZeDeviceImageProperties->maxImageDims2D});
  case UR_DEVICE_INFO_IMAGE2D_MAX_HEIGHT:
    return ReturnValue(size_t{Device->ZeDeviceImageProperties->maxImageDims2D});
  case UR_DEVICE_INFO_IMAGE3D_MAX_WIDTH:
    return ReturnValue(size_t{Device->ZeDeviceImageProperties->maxImageDims3D});
  case UR_DEVICE_INFO_IMAGE3D_MAX_HEIGHT:
    return ReturnValue(size_t{Device->ZeDeviceImageProperties->maxImageDims3D});
  case UR_DEVICE_INFO_IMAGE3D_MAX_DEPTH:
    return ReturnValue(size_t{Device->ZeDeviceImageProperties->maxImageDims3D});
  case UR_DEVICE_INFO_IMAGE_MAX_BUFFER_SIZE:
    return ReturnValue(
        size_t{Device->ZeDeviceImageProperties->maxImageBufferSize});
  case UR_DEVICE_INFO_IMAGE_MAX_ARRAY_SIZE:
    return ReturnValue(
        size_t{Device->ZeDeviceImageProperties->maxImageArraySlices});
  // Handle SIMD widths, matching compute-runtime OpenCL implementation:
  // https://github.com/intel/compute-runtime/blob/291745cdf76d83f5dc40e7ef41d347366235ccdb/opencl/source/cl_device/cl_device_caps.cpp#L236
  case UR_DEVICE_INFO_NATIVE_VECTOR_WIDTH_CHAR:
  case UR_DEVICE_INFO_PREFERRED_VECTOR_WIDTH_CHAR:
    return ReturnValue(uint32_t{16});
  case UR_DEVICE_INFO_NATIVE_VECTOR_WIDTH_SHORT:
  case UR_DEVICE_INFO_PREFERRED_VECTOR_WIDTH_SHORT:
    return ReturnValue(uint32_t{8});
  case UR_DEVICE_INFO_NATIVE_VECTOR_WIDTH_INT:
  case UR_DEVICE_INFO_PREFERRED_VECTOR_WIDTH_INT:
    return ReturnValue(uint32_t{4});
  case UR_DEVICE_INFO_NATIVE_VECTOR_WIDTH_LONG:
  case UR_DEVICE_INFO_PREFERRED_VECTOR_WIDTH_LONG:
    return ReturnValue(uint32_t{1});
  case UR_DEVICE_INFO_NATIVE_VECTOR_WIDTH_FLOAT:
  case UR_DEVICE_INFO_PREFERRED_VECTOR_WIDTH_FLOAT:
    return ReturnValue(uint32_t{1});
  case UR_DEVICE_INFO_NATIVE_VECTOR_WIDTH_DOUBLE:
  case UR_DEVICE_INFO_PREFERRED_VECTOR_WIDTH_DOUBLE:
    // Must return 0 for *vector_width_double* if the device does not have fp64.
    if (!(Device->ZeDeviceModuleProperties->flags & ZE_DEVICE_MODULE_FLAG_FP64))
      return ReturnValue(uint32_t{0});
    return ReturnValue(uint32_t{1});
  case UR_DEVICE_INFO_NATIVE_VECTOR_WIDTH_HALF:
  case UR_DEVICE_INFO_PREFERRED_VECTOR_WIDTH_HALF:
    // Must return 0 for *vector_width_half* if the device does not have fp16.
    if (!(Device->ZeDeviceModuleProperties->flags & ZE_DEVICE_MODULE_FLAG_FP16))
      return ReturnValue(uint32_t{0});
    return ReturnValue(uint32_t{8});
  case UR_DEVICE_INFO_MAX_NUM_SUB_GROUPS: {
    // Max_num_sub_Groups = maxTotalGroupSize/min(set of subGroupSizes);
    uint32_t MinSubGroupSize =
        Device->ZeDeviceComputeProperties->subGroupSizes[0];
    for (uint32_t I = 1;
         I < Device->ZeDeviceComputeProperties->numSubGroupSizes; I++) {
      if (MinSubGroupSize > Device->ZeDeviceComputeProperties->subGroupSizes[I])
        MinSubGroupSize = Device->ZeDeviceComputeProperties->subGroupSizes[I];
    }
    return ReturnValue(Device->ZeDeviceComputeProperties->maxTotalGroupSize /
                       MinSubGroupSize);
  }
  case UR_DEVICE_INFO_SUB_GROUP_INDEPENDENT_FORWARD_PROGRESS: {
    // TODO: Not supported yet. Needs to be updated after support is added.
    return ReturnValue(static_cast<ur_bool_t>(false));
  }
  case UR_DEVICE_INFO_SUB_GROUP_SIZES_INTEL: {
    return ReturnValue(Device->ZeDeviceComputeProperties->subGroupSizes,
                       Device->ZeDeviceComputeProperties->numSubGroupSizes);
  }
  case UR_DEVICE_INFO_IL_VERSION: {
    // Set to a space separated list of IL version strings of the form
    // <IL_Prefix>_<Major_version>.<Minor_version>.
    // "SPIR-V" is a required IL prefix when cl_khr_il_progam extension is
    // reported.
    uint32_t SpirvVersion =
        Device->ZeDeviceModuleProperties->spirvVersionSupported;
    uint32_t SpirvVersionMajor = ZE_MAJOR_VERSION(SpirvVersion);
    uint32_t SpirvVersionMinor = ZE_MINOR_VERSION(SpirvVersion);

    char SpirvVersionString[50];
    int Len = sprintf(SpirvVersionString, "SPIR-V_%d.%d ", SpirvVersionMajor,
                      SpirvVersionMinor);
    // returned string to contain only len number of characters.
    std::string ILVersion(SpirvVersionString, Len);
    return ReturnValue(ILVersion.c_str());
  }
  case UR_DEVICE_INFO_USM_HOST_SUPPORT:
  case UR_DEVICE_INFO_USM_DEVICE_SUPPORT:
  case UR_DEVICE_INFO_USM_SINGLE_SHARED_SUPPORT:
  case UR_DEVICE_INFO_USM_CROSS_SHARED_SUPPORT:
  case UR_DEVICE_INFO_USM_SYSTEM_SHARED_SUPPORT: {
    auto MapCaps = [](const ze_memory_access_cap_flags_t &ZeCapabilities) {
      ur_device_usm_access_capability_flags_t Capabilities = 0;
      if (ZeCapabilities & ZE_MEMORY_ACCESS_CAP_FLAG_RW)
        Capabilities |= UR_DEVICE_USM_ACCESS_CAPABILITY_FLAG_ACCESS;
      if (ZeCapabilities & ZE_MEMORY_ACCESS_CAP_FLAG_ATOMIC)
        Capabilities |= UR_DEVICE_USM_ACCESS_CAPABILITY_FLAG_ATOMIC_ACCESS;
      if (ZeCapabilities & ZE_MEMORY_ACCESS_CAP_FLAG_CONCURRENT)
        Capabilities |= UR_DEVICE_USM_ACCESS_CAPABILITY_FLAG_CONCURRENT_ACCESS;
      if (ZeCapabilities & ZE_MEMORY_ACCESS_CAP_FLAG_CONCURRENT_ATOMIC)
        Capabilities |=
            UR_DEVICE_USM_ACCESS_CAPABILITY_FLAG_ATOMIC_CONCURRENT_ACCESS;
      return Capabilities;
    };
    auto &Props = Device->ZeDeviceMemoryAccessProperties;
    switch (ParamName) {
    case UR_DEVICE_INFO_USM_HOST_SUPPORT:
      return ReturnValue(MapCaps(Props->hostAllocCapabilities));
    case UR_DEVICE_INFO_USM_DEVICE_SUPPORT:
      return ReturnValue(MapCaps(Props->deviceAllocCapabilities));
    case UR_DEVICE_INFO_USM_SINGLE_SHARED_SUPPORT:
      return ReturnValue(MapCaps(Props->sharedSingleDeviceAllocCapabilities));
    case UR_DEVICE_INFO_USM_CROSS_SHARED_SUPPORT:
      return ReturnValue(MapCaps(Props->sharedCrossDeviceAllocCapabilities));
    case UR_DEVICE_INFO_USM_SYSTEM_SHARED_SUPPORT:
      return ReturnValue(MapCaps(Props->sharedSystemAllocCapabilities));
    default:
      die("urDeviceGetInfo: unexpected ParamName.");
    }
  }

    // intel extensions for GPU information
  case UR_DEVICE_INFO_DEVICE_ID:
    return ReturnValue(uint32_t{Device->ZeDeviceProperties->deviceId});
  case UR_DEVICE_INFO_PCI_ADDRESS: {
    ze_pci_address_ext_t PciAddr{};
    ZeStruct<ze_pci_ext_properties_t> ZeDevicePciProperties;
    ZeDevicePciProperties.address = PciAddr;
    ZE2UR_CALL(zeDevicePciGetPropertiesExt, (ZeDevice, &ZeDevicePciProperties));
    constexpr size_t AddressBufferSize = 13;
    char AddressBuffer[AddressBufferSize];
    std::snprintf(AddressBuffer, AddressBufferSize, "%04x:%02x:%02x.%01x",
                  ZeDevicePciProperties.address.domain,
                  ZeDevicePciProperties.address.bus,
                  ZeDevicePciProperties.address.device,
                  ZeDevicePciProperties.address.function);
    return ReturnValue(AddressBuffer);
  }

  case UR_DEVICE_INFO_GLOBAL_MEM_FREE: {
    // Calculate the global memory size as the max limit that can be reported as
    // "free" memory for the user to allocate.
    uint64_t GlobalMemSize = calculateGlobalMemSize(Device);
    // Only report device memory which zeMemAllocDevice can allocate from.
    // Currently this is only the one enumerated with ordinal 0.
    uint64_t FreeMemory = 0;
    uint32_t MemCount = 0;

    auto [ZesDevice, ZesDeviceData, Result] = getZesDeviceData(Device);
    if (Result != UR_RESULT_SUCCESS)
      return Result;

    ZE2UR_CALL(zesDeviceEnumMemoryModules, (ZesDevice, &MemCount, nullptr));
    if (MemCount != 0) {
      std::vector<zes_mem_handle_t> ZesMemHandles(MemCount);
      ZE2UR_CALL(zesDeviceEnumMemoryModules,
                 (ZesDevice, &MemCount, ZesMemHandles.data()));
      for (auto &ZesMemHandle : ZesMemHandles) {
        ZesStruct<zes_mem_properties_t> ZesMemProperties;
        ZE2UR_CALL(zesMemoryGetProperties, (ZesMemHandle, &ZesMemProperties));
        // For root-device report memory from all memory modules since that
        // is what totally available in the default implicit scaling mode.
        // For sub-devices only report memory local to them.
        if (ZesDeviceData.SubDeviceId == ZesMemProperties.subdeviceId ||
            !ZesDeviceData.SubDevice) {
          ZesStruct<zes_mem_state_t> ZesMemState;
          ZE2UR_CALL(zesMemoryGetState, (ZesMemHandle, &ZesMemState));
          FreeMemory += ZesMemState.free;
        }
      }
    }
    if (MemCount > 0) {
      return ReturnValue(std::min(GlobalMemSize, FreeMemory));
    } else {
      return UR_RESULT_ERROR_UNSUPPORTED_ENUMERATION;
    }
  }
  case UR_DEVICE_INFO_MEMORY_CLOCK_RATE: {
    // If there are not any memory modules then return 0.
    if (Device->ZeDeviceMemoryProperties->first.empty())
      return ReturnValue(uint32_t{0});

    // If there are multiple memory modules on the device then we have to report
    // the value of the slowest memory.
    auto Comp = [](const ze_device_memory_properties_t &A,
                   const ze_device_memory_properties_t &B) -> bool {
      return A.maxClockRate < B.maxClockRate;
    };
    auto MinIt =
        std::min_element(Device->ZeDeviceMemoryProperties->first.begin(),
                         Device->ZeDeviceMemoryProperties->first.end(), Comp);
    return ReturnValue(uint32_t{MinIt->maxClockRate});
  }
  case UR_DEVICE_INFO_MEMORY_BUS_WIDTH: {
    // If there are not any memory modules then return 0.
    if (Device->ZeDeviceMemoryProperties->first.empty())
      return ReturnValue(uint32_t{0});

    // If there are multiple memory modules on the device then we have to report
    // the value of the slowest memory.
    auto Comp = [](const ze_device_memory_properties_t &A,
                   const ze_device_memory_properties_t &B) -> bool {
      return A.maxBusWidth < B.maxBusWidth;
    };
    auto MinIt =
        std::min_element(Device->ZeDeviceMemoryProperties->first.begin(),
                         Device->ZeDeviceMemoryProperties->first.end(), Comp);
    return ReturnValue(uint32_t{MinIt->maxBusWidth});
  }
  case UR_DEVICE_INFO_MAX_COMPUTE_QUEUE_INDICES: {
    if (Device->QueueGroup[ur_device_handle_t_::queue_group_info_t::Compute]
            .ZeIndex >= 0)
      // Sub-sub-device represents a particular compute index already.
      return ReturnValue(int32_t{1});

    auto ZeDeviceNumIndices =
        Device->QueueGroup[ur_device_handle_t_::queue_group_info_t::Compute]
            .ZeProperties.numQueues;
    return ReturnValue(int32_t(ZeDeviceNumIndices));
  } break;
  case UR_DEVICE_INFO_GPU_EU_COUNT: {
    if (Device->Platform->ZeDriverEuCountExtensionFound) {
      ze_device_properties_t DeviceProp = {};
      DeviceProp.stype = ZE_STRUCTURE_TYPE_DEVICE_PROPERTIES;
      ze_eu_count_ext_t EuCountDesc = {};
      EuCountDesc.stype = ZE_STRUCTURE_TYPE_EU_COUNT_EXT;
      DeviceProp.pNext = (void *)&EuCountDesc;
      ZE2UR_CALL(zeDeviceGetProperties, (ZeDevice, &DeviceProp));
      if (EuCountDesc.numTotalEUs > 0) {
        return ReturnValue(uint32_t{EuCountDesc.numTotalEUs});
      }
    }

    uint32_t count = Device->ZeDeviceProperties->numEUsPerSubslice *
                     Device->ZeDeviceProperties->numSubslicesPerSlice *
                     Device->ZeDeviceProperties->numSlices;
    return ReturnValue(uint32_t{count});
  }
  case UR_DEVICE_INFO_GPU_EU_SLICES: {
    return ReturnValue(uint32_t{Device->ZeDeviceProperties->numSlices});
  }
  case UR_DEVICE_INFO_GPU_EU_SIMD_WIDTH:
    return ReturnValue(
        uint32_t{Device->ZeDeviceProperties->physicalEUSimdWidth});
  case UR_DEVICE_INFO_GPU_SUBSLICES_PER_SLICE:
    return ReturnValue(
        uint32_t{Device->ZeDeviceProperties->numSubslicesPerSlice});
  case UR_DEVICE_INFO_GPU_EU_COUNT_PER_SUBSLICE:
    return ReturnValue(uint32_t{Device->ZeDeviceProperties->numEUsPerSubslice});
  case UR_DEVICE_INFO_GPU_HW_THREADS_PER_EU:
    return ReturnValue(uint32_t{Device->ZeDeviceProperties->numThreadsPerEU});
  case UR_DEVICE_INFO_ATOMIC_MEMORY_SCOPE_CAPABILITIES: {
    // There are no explicit restrictions in L0 programming guide, so assume all
    // are supported
    ur_memory_scope_capability_flags_t result =
        UR_MEMORY_SCOPE_CAPABILITY_FLAG_WORK_ITEM |
        UR_MEMORY_SCOPE_CAPABILITY_FLAG_SUB_GROUP |
        UR_MEMORY_SCOPE_CAPABILITY_FLAG_WORK_GROUP |
        UR_MEMORY_SCOPE_CAPABILITY_FLAG_DEVICE |
        UR_MEMORY_SCOPE_CAPABILITY_FLAG_SYSTEM;

    return ReturnValue(result);
  }
  case UR_DEVICE_INFO_ATOMIC_FENCE_ORDER_CAPABILITIES: {
    // There are no explicit restrictions in L0 programming guide, so assume all
    // are supported
    ur_memory_order_capability_flags_t result =
        UR_MEMORY_ORDER_CAPABILITY_FLAG_RELAXED |
        UR_MEMORY_ORDER_CAPABILITY_FLAG_ACQUIRE |
        UR_MEMORY_ORDER_CAPABILITY_FLAG_RELEASE |
        UR_MEMORY_ORDER_CAPABILITY_FLAG_ACQ_REL |
        UR_MEMORY_ORDER_CAPABILITY_FLAG_SEQ_CST;

    return ReturnValue(result);
  }
  case UR_DEVICE_INFO_ATOMIC_FENCE_SCOPE_CAPABILITIES: {
    // There are no explicit restrictions in L0 programming guide, so assume all
    // are supported
    ur_memory_scope_capability_flags_t result =
        UR_MEMORY_SCOPE_CAPABILITY_FLAG_WORK_ITEM |
        UR_MEMORY_SCOPE_CAPABILITY_FLAG_SUB_GROUP |
        UR_MEMORY_SCOPE_CAPABILITY_FLAG_WORK_GROUP |
        UR_MEMORY_SCOPE_CAPABILITY_FLAG_DEVICE |
        UR_MEMORY_SCOPE_CAPABILITY_FLAG_SYSTEM;

    return ReturnValue(result);
  }

  case UR_DEVICE_INFO_ATOMIC_MEMORY_ORDER_CAPABILITIES: {
    ur_memory_order_capability_flags_t capabilities =
        UR_MEMORY_ORDER_CAPABILITY_FLAG_RELAXED |
        UR_MEMORY_ORDER_CAPABILITY_FLAG_ACQUIRE |
        UR_MEMORY_ORDER_CAPABILITY_FLAG_RELEASE |
        UR_MEMORY_ORDER_CAPABILITY_FLAG_ACQ_REL |
        UR_MEMORY_ORDER_CAPABILITY_FLAG_SEQ_CST;
    return ReturnValue(capabilities);
  }
  case UR_DEVICE_INFO_MEM_CHANNEL_SUPPORT:
    return ReturnValue(ur_bool_t{false});
  case UR_DEVICE_INFO_IMAGE_SRGB:
    return ReturnValue(ur_bool_t{false});

  case UR_DEVICE_INFO_QUEUE_ON_DEVICE_PROPERTIES:
  case UR_DEVICE_INFO_QUEUE_ON_HOST_PROPERTIES: {
    ur_queue_flags_t queue_flags = 0;
    return ReturnValue(queue_flags);
  }
  case UR_DEVICE_INFO_MAX_READ_WRITE_IMAGE_ARGS: {
    return ReturnValue(static_cast<uint32_t>(
        0)); //__read_write attribute currently undefinde in opencl
  }
  case UR_DEVICE_INFO_VIRTUAL_MEMORY_SUPPORT: {
    return ReturnValue(static_cast<ur_bool_t>(true));
  }
  case UR_DEVICE_INFO_TIMESTAMP_RECORDING_SUPPORT_EXP: {
    return ReturnValue(static_cast<ur_bool_t>(true));
  }
  case UR_DEVICE_INFO_ENQUEUE_NATIVE_COMMAND_SUPPORT_EXP: {
    // L0 doesn't support enqueueing native work through the urNativeEnqueueExp
    return ReturnValue(static_cast<ur_bool_t>(false));
  }

  case UR_DEVICE_INFO_ESIMD_SUPPORT: {
    // ESIMD is only supported by Intel GPUs.
    ur_bool_t result = Device->ZeDeviceProperties->type == ZE_DEVICE_TYPE_GPU &&
                       Device->ZeDeviceProperties->vendorId == 0x8086;
    return ReturnValue(result);
  }

  case UR_DEVICE_INFO_COMPONENT_DEVICES: {
    ze_device_handle_t DevHandle = Device->ZeDevice;
    uint32_t SubDeviceCount = 0;
    // First call to get SubDeviceCount.
    ZE2UR_CALL(zeDeviceGetSubDevices, (DevHandle, &SubDeviceCount, nullptr));
    if (SubDeviceCount == 0)
      return ReturnValue(std::nullopt);

    std::vector<ze_device_handle_t> SubDevs(SubDeviceCount);
    // Second call to get the actual list of devices.
    ZE2UR_CALL(zeDeviceGetSubDevices,
               (DevHandle, &SubDeviceCount, SubDevs.data()));

    size_t SubDeviceCount_s{SubDeviceCount};
    auto ResSize =
        std::min(SubDeviceCount_s, propSize / sizeof(ur_device_handle_t));
    std::vector<ur_device_handle_t> Res;
    for (const auto &d : SubDevs) {
      // We can only reach this code if ZE_FLAT_DEVICE_HIERARCHY != FLAT,
      // because in flat mode we directly get tiles, and those don't have any
      // further divisions, so zeDeviceGetSubDevices always will return an empty
      // list. Thus, there's only two options left: (a) composite mode, and (b)
      // combined mode. In (b), zeDeviceGet returns tiles as devices, and those
      // are presented as root devices (i.e. isSubDevice() returns false). In
      // contrast, in (a), zeDeviceGet returns cards as devices, so tiles are
      // not root devices (i.e. isSubDevice() returns true). Since we only reach
      // this code if there are tiles returned by zeDeviceGetSubDevices, we
      // can know if we are in (a) or (b) by checking if a tile is root device
      // or not.
      ur_device_handle_t URDev = Device->Platform->getDeviceFromNativeHandle(d);
      if (URDev->isSubDevice()) {
        // We are in COMPOSITE mode, return an empty list.
        if (pSize) {
          *pSize = 0;
        }
        return UR_RESULT_SUCCESS;
      }

      Res.push_back(URDev);
    }
    if (pSize)
      *pSize = SubDeviceCount * sizeof(ur_device_handle_t);
    if (ParamValue) {
      return ReturnValue(Res.data(), ResSize);
    }
    return UR_RESULT_SUCCESS;
  }
  case UR_DEVICE_INFO_COMPOSITE_DEVICE: {
    ur_device_handle_t UrRootDev = nullptr;
    ze_device_handle_t DevHandle = Device->ZeDevice;
    ze_device_handle_t RootDev;
    // Query Root Device.
    auto errc = ZE_CALL_NOCHECK(zeDeviceGetRootDevice, (DevHandle, &RootDev));
    UrRootDev = Device->Platform->getDeviceFromNativeHandle(RootDev);
    if (errc != ZE_RESULT_SUCCESS &&
        errc != ZE_RESULT_ERROR_UNSUPPORTED_FEATURE)
      return ze2urResult(errc);
    return ReturnValue(UrRootDev);
  }
  case UR_DEVICE_INFO_BFLOAT16_CONVERSIONS_NATIVE: {
    bool Bfloat16ConversionSupport =
        (Device->Platform->zeDriverExtensionMap.count(
            ZE_BFLOAT16_CONVERSIONS_EXT_NAME)) ||
        ((Device->ZeDeviceProperties->deviceId & 0xfff) == 0x201 ||
         (Device->ZeDeviceProperties->deviceId & 0xff0) == 0xbd0);
    return ReturnValue(Bfloat16ConversionSupport);
  }
  case UR_DEVICE_INFO_COMMAND_BUFFER_SUPPORT_EXP:
    return ReturnValue(true);
  case UR_DEVICE_INFO_COMMAND_BUFFER_UPDATE_CAPABILITIES_EXP: {
    const auto ZeMutableCommandFlags =
        Device->ZeDeviceMutableCmdListsProperties->mutableCommandFlags;

    auto supportsFlags = [&](ze_mutable_command_exp_flags_t RequiredFlags) {
      return (ZeMutableCommandFlags & RequiredFlags) == RequiredFlags;
    };

    ur_device_command_buffer_update_capability_flags_t UpdateCapabilities = 0;
    if (supportsFlags(ZE_MUTABLE_COMMAND_EXP_FLAG_KERNEL_ARGUMENTS)) {
      UpdateCapabilities |=
          UR_DEVICE_COMMAND_BUFFER_UPDATE_CAPABILITY_FLAG_KERNEL_ARGUMENTS;
    }
    /* These capabilities are bundled together because, when the user updates
     * the global work-size, the implementation might have to generate a new
     * local work-size. This would require both mutable command flags to be set
     * even though only the global work-size was explicitly updated. */
    if (supportsFlags(ZE_MUTABLE_COMMAND_EXP_FLAG_GROUP_COUNT |
                      ZE_MUTABLE_COMMAND_EXP_FLAG_GROUP_SIZE)) {
      UpdateCapabilities |=
          UR_DEVICE_COMMAND_BUFFER_UPDATE_CAPABILITY_FLAG_GLOBAL_WORK_SIZE |
          UR_DEVICE_COMMAND_BUFFER_UPDATE_CAPABILITY_FLAG_LOCAL_WORK_SIZE;
    }
    if (supportsFlags(ZE_MUTABLE_COMMAND_EXP_FLAG_GLOBAL_OFFSET)) {
      UpdateCapabilities |=
          UR_DEVICE_COMMAND_BUFFER_UPDATE_CAPABILITY_FLAG_GLOBAL_WORK_OFFSET;
    }
    if (supportsFlags(ZE_MUTABLE_COMMAND_EXP_FLAG_KERNEL_INSTRUCTION)) {
      UpdateCapabilities |=
          UR_DEVICE_COMMAND_BUFFER_UPDATE_CAPABILITY_FLAG_KERNEL_HANDLE;
    }
    return ReturnValue(UpdateCapabilities);
  }
  case UR_DEVICE_INFO_COMMAND_BUFFER_EVENT_SUPPORT_EXP:
    return ReturnValue(false);
  case UR_DEVICE_INFO_COMMAND_BUFFER_SUBGRAPH_SUPPORT_EXP:
    return ReturnValue(false);
  case UR_DEVICE_INFO_BINDLESS_IMAGES_SUPPORT_EXP: {
    return ReturnValue(Device->isIntelDG2OrNewer() &&
                       Device->ZeDeviceImageProperties->maxImageDims1D > 0 &&
                       Device->ZeDeviceImageProperties->maxImageDims2D > 0 &&
                       Device->ZeDeviceImageProperties->maxImageDims3D > 0);
  }
  case UR_DEVICE_INFO_BINDLESS_IMAGES_SHARED_USM_SUPPORT_EXP: {
    // On L0 bindless images can not be backed by shared (managed) USM.
    return ReturnValue(false);
  }
  case UR_DEVICE_INFO_BINDLESS_IMAGES_1D_USM_SUPPORT_EXP: {
    return ReturnValue(Device->isIntelDG2OrNewer() &&
                       Device->ZeDeviceImageProperties->maxImageDims1D > 0);
  }
  case UR_DEVICE_INFO_BINDLESS_IMAGES_2D_USM_SUPPORT_EXP: {
    return ReturnValue(Device->isIntelDG2OrNewer() &&
                       Device->ZeDeviceImageProperties->maxImageDims2D > 0);
  }
  case UR_DEVICE_INFO_IMAGE_PITCH_ALIGN_EXP:
  case UR_DEVICE_INFO_MAX_IMAGE_LINEAR_WIDTH_EXP:
  case UR_DEVICE_INFO_MAX_IMAGE_LINEAR_HEIGHT_EXP:
  case UR_DEVICE_INFO_MAX_IMAGE_LINEAR_PITCH_EXP:
    UR_LOG(ERR, "Unsupported ParamName in urGetDeviceInfo");
    UR_LOG(ERR, "ParamName=%{}(0x{})", ParamName, logger::toHex(ParamName));
    return UR_RESULT_ERROR_UNSUPPORTED_ENUMERATION;
  case UR_DEVICE_INFO_MIPMAP_SUPPORT_EXP: {
    // L0 does not support mipmaps.
    return ReturnValue(false);
  }
  case UR_DEVICE_INFO_MIPMAP_ANISOTROPY_SUPPORT_EXP: {
    // L0 does not support anisotropic filtering.
    return ReturnValue(false);
  }
  case UR_DEVICE_INFO_MIPMAP_MAX_ANISOTROPY_EXP:
    UR_LOG(ERR, "Unsupported ParamName in urGetDeviceInfo");
    UR_LOG(ERR, "ParamName=%{}(0x{})", ParamName, logger::toHex(ParamName));
    return UR_RESULT_ERROR_UNSUPPORTED_ENUMERATION;
  case UR_DEVICE_INFO_MIPMAP_LEVEL_REFERENCE_SUPPORT_EXP: {
    // L0 does not support creation of images from individual mipmap levels.
    return ReturnValue(false);
  }
  case UR_DEVICE_INFO_EXTERNAL_MEMORY_IMPORT_SUPPORT_EXP: {
    // L0 supports importing external memory.
    return ReturnValue(true);
  }
  case UR_DEVICE_INFO_EXTERNAL_SEMAPHORE_IMPORT_SUPPORT_EXP: {
    return ReturnValue(Device->Platform->ZeExternalSemaphoreExt.Supported);
  }
  case UR_DEVICE_INFO_CUBEMAP_SUPPORT_EXP: {
    // L0 does not support cubemaps.
    return ReturnValue(false);
  }
  case UR_DEVICE_INFO_CUBEMAP_SEAMLESS_FILTERING_SUPPORT_EXP: {
    // L0 does not support cubemap seamless filtering.
    return ReturnValue(false);
  }
  case UR_DEVICE_INFO_BINDLESS_SAMPLED_IMAGE_FETCH_1D_USM_SUPPORT_EXP: {
    // L0 does support fetching 1D USM sampled image data.
    return ReturnValue(true);
  }
  case UR_DEVICE_INFO_BINDLESS_SAMPLED_IMAGE_FETCH_1D_SUPPORT_EXP: {
    // L0 does not support fetching 1D non-USM sampled image data.
    return ReturnValue(false);
  }
  case UR_DEVICE_INFO_BINDLESS_SAMPLED_IMAGE_FETCH_2D_USM_SUPPORT_EXP: {
    // L0 does support fetching 2D USM sampled image data.
    return ReturnValue(true);
  }
  case UR_DEVICE_INFO_BINDLESS_SAMPLED_IMAGE_FETCH_2D_SUPPORT_EXP: {
    // L0 does support fetching 2D non-USM sampled image data.
    return ReturnValue(true);
  }
  case UR_DEVICE_INFO_BINDLESS_SAMPLED_IMAGE_FETCH_3D_SUPPORT_EXP: {
    // L0 does support fetching 3D non-USM sampled image data.
    return ReturnValue(true);
  }
  case UR_DEVICE_INFO_IMAGE_ARRAY_SUPPORT_EXP: {
    // L0 does support image arrays
    return ReturnValue(true);
  }
  case UR_DEVICE_INFO_BINDLESS_UNIQUE_ADDRESSING_PER_DIM_SUPPORT_EXP: {
    // L0 does not support unique addressing per dimension
    return ReturnValue(false);
  }
  case UR_DEVICE_INFO_BINDLESS_SAMPLE_1D_USM_SUPPORT_EXP: {
    // L0 does not support sampling 1D USM sampled image data.
    return ReturnValue(false);
  }
  case UR_DEVICE_INFO_BINDLESS_SAMPLE_2D_USM_SUPPORT_EXP: {
    // L0 does not support sampling 2D USM sampled image data.
    return ReturnValue(false);
  }
  case UR_DEVICE_INFO_BINDLESS_IMAGES_GATHER_SUPPORT_EXP: {
    // L0 doesn't support sampled image gather.
    return ReturnValue(static_cast<ur_bool_t>(false));
  }
  case UR_DEVICE_INFO_PROGRAM_SET_SPECIALIZATION_CONSTANTS:
    return ReturnValue(true);
  case UR_DEVICE_INFO_KERNEL_SET_SPECIALIZATION_CONSTANTS:
    return ReturnValue(false);
  case UR_DEVICE_INFO_GLOBAL_VARIABLE_SUPPORT:
    return ReturnValue(true);
  case UR_DEVICE_INFO_USM_POOL_SUPPORT:
    return ReturnValue(true);
  case UR_DEVICE_INFO_2D_BLOCK_ARRAY_CAPABILITIES_EXP: {
#ifdef ZE_INTEL_DEVICE_BLOCK_ARRAY_EXP_NAME
    const auto ZeDeviceBlockArrayFlags =
        Device->ZeDeviceBlockArrayProperties->flags;

    auto supportsFlags =
        [&](ze_intel_device_block_array_exp_flags_t RequiredFlags) {
          return (ZeDeviceBlockArrayFlags & RequiredFlags) == RequiredFlags;
        };

    ur_exp_device_2d_block_array_capability_flags_t BlockArrayCapabilities = 0;
    if (supportsFlags(ZE_INTEL_DEVICE_EXP_FLAG_2D_BLOCK_LOAD)) {
      BlockArrayCapabilities |=
          UR_EXP_DEVICE_2D_BLOCK_ARRAY_CAPABILITY_FLAG_LOAD;
    }
    if (supportsFlags(ZE_INTEL_DEVICE_EXP_FLAG_2D_BLOCK_STORE)) {
      BlockArrayCapabilities |=
          UR_EXP_DEVICE_2D_BLOCK_ARRAY_CAPABILITY_FLAG_STORE;
    }
    return ReturnValue(BlockArrayCapabilities);
#else
    return UR_RESULT_ERROR_UNSUPPORTED_ENUMERATION;
#endif
  }
  case UR_DEVICE_INFO_ASYNC_BARRIER:
    return ReturnValue(false);
  case UR_DEVICE_INFO_HOST_PIPE_READ_WRITE_SUPPORT:
    return ReturnValue(false);
  case UR_DEVICE_INFO_USE_NATIVE_ASSERT:
    return ReturnValue(false);
  case UR_DEVICE_INFO_USM_P2P_SUPPORT_EXP:
    return ReturnValue(true);
  case UR_DEVICE_INFO_LAUNCH_PROPERTIES_SUPPORT_EXP:
    return ReturnValue(false);
  case UR_DEVICE_INFO_COOPERATIVE_KERNEL_SUPPORT_EXP:
    return ReturnValue(true);
  case UR_DEVICE_INFO_MULTI_DEVICE_COMPILE_SUPPORT_EXP:
    return ReturnValue(true);
  case UR_DEVICE_INFO_ASYNC_USM_ALLOCATIONS_SUPPORT_EXP:
    return ReturnValue(true);
  case UR_DEVICE_INFO_CURRENT_CLOCK_THROTTLE_REASONS: {
    ur_device_throttle_reasons_flags_t ThrottleReasons = 0;
    if (!ParamValue) {
      // If ParamValue is nullptr, then we are only interested in the size of
      // the value.
      return ReturnValue(ThrottleReasons);
    }
    [[maybe_unused]] auto [ZesDevice, Ignored, Result] =
        getZesDeviceData(Device);
    if (Result != UR_RESULT_SUCCESS)
      return Result;
    uint32_t FreqCount = 0;
    ZE2UR_CALL(zesDeviceEnumFrequencyDomains, (ZesDevice, &FreqCount, nullptr));
    if (FreqCount != 0) {
      std::vector<zes_freq_handle_t> ZesFreqHandles(FreqCount);
      ZE2UR_CALL(zesDeviceEnumFrequencyDomains,
                 (ZesDevice, &FreqCount, ZesFreqHandles.data()));
      for (auto &ZesFreqHandle : ZesFreqHandles) {
        ZesStruct<zes_freq_properties_t> FreqProperties;
        ZE2UR_CALL(zesFrequencyGetProperties, (ZesFreqHandle, &FreqProperties));
        if (FreqProperties.type != ZES_FREQ_DOMAIN_GPU) {
          continue;
        }
        zes_freq_state_t State;
        zesFrequencyGetState(ZesFreqHandle, &State);
        constexpr zes_freq_throttle_reason_flags_t ZeThrottleFlags[] = {
            ZES_FREQ_THROTTLE_REASON_FLAG_AVE_PWR_CAP,
            ZES_FREQ_THROTTLE_REASON_FLAG_CURRENT_LIMIT,
            ZES_FREQ_THROTTLE_REASON_FLAG_THERMAL_LIMIT,
            ZES_FREQ_THROTTLE_REASON_FLAG_PSU_ALERT,
            ZES_FREQ_THROTTLE_REASON_FLAG_SW_RANGE,
            ZES_FREQ_THROTTLE_REASON_FLAG_HW_RANGE};

        constexpr ur_device_throttle_reasons_flags_t UrThrottleFlags[] = {
            UR_DEVICE_THROTTLE_REASONS_FLAG_POWER_CAP,
            UR_DEVICE_THROTTLE_REASONS_FLAG_CURRENT_LIMIT,
            UR_DEVICE_THROTTLE_REASONS_FLAG_THERMAL_LIMIT,
            UR_DEVICE_THROTTLE_REASONS_FLAG_PSU_ALERT,
            UR_DEVICE_THROTTLE_REASONS_FLAG_SW_RANGE,
            UR_DEVICE_THROTTLE_REASONS_FLAG_HW_RANGE};

        for (size_t i = 0;
             i < sizeof(ZeThrottleFlags) / sizeof(ZeThrottleFlags[0]); ++i) {
          if (State.throttleReasons & ZeThrottleFlags[i]) {
            ThrottleReasons |= UrThrottleFlags[i];
            State.throttleReasons &= ~ZeThrottleFlags[i];
          }
        }

        if (State.throttleReasons) {
          ThrottleReasons |= UR_DEVICE_THROTTLE_REASONS_FLAG_OTHER;
        }
      }
    }
    return ReturnValue(ThrottleReasons);
  }
  case UR_DEVICE_INFO_FAN_SPEED: {
    [[maybe_unused]] auto [ZesDevice, Ignored, Result] =
        getZesDeviceData(Device);
    if (Result != UR_RESULT_SUCCESS)
      return Result;

    uint32_t FanCount = 0;
    ZE2UR_CALL(zesDeviceEnumFans, (ZesDevice, &FanCount, nullptr));
    // If there are no fans, then report speed query as unsupported.
    if (FanCount == 0)
      return UR_RESULT_ERROR_UNSUPPORTED_ENUMERATION;

    if (!ParamValue) {
      // If ParamValue is nullptr, then we are only interested in the size of
      // the value.
      return ReturnValue(int32_t{0});
    }

    std::vector<zes_fan_handle_t> ZeFanHandles(FanCount);
    ZE2UR_CALL(zesDeviceEnumFans, (ZesDevice, &FanCount, ZeFanHandles.data()));
    int32_t Speed = -1;
    for (auto Fan : ZeFanHandles) {
      int32_t CurSpeed;
      ZE2UR_CALL(zesFanGetState, (Fan, ZES_FAN_SPEED_UNITS_PERCENT, &CurSpeed));
      Speed = std::max(Speed, CurSpeed);
    }
    return ReturnValue(Speed);
  }
  case UR_DEVICE_INFO_MIN_POWER_LIMIT:
  case UR_DEVICE_INFO_MAX_POWER_LIMIT: {
    if (!ParamValue) {
      // If ParamValue is nullptr, then we are only interested in the size of
      // the value.
      return ReturnValue(int32_t{0});
    }

    [[maybe_unused]] auto [ZesDevice, Ignored, Result] =
        getZesDeviceData(Device);
    if (Result != UR_RESULT_SUCCESS)
      return Result;

    zes_pwr_handle_t ZesPwrHandle = nullptr;
    ZE2UR_CALL(zesDeviceGetCardPowerDomain, (ZesDevice, &ZesPwrHandle));
    ZesStruct<zes_power_properties_t> PowerProperties;
    ZE2UR_CALL(zesPowerGetProperties, (ZesPwrHandle, &PowerProperties));

    if (ParamName == UR_DEVICE_INFO_MIN_POWER_LIMIT) {
      return ReturnValue(int32_t{PowerProperties.minLimit});
    } else {
      return ReturnValue(int32_t{PowerProperties.maxLimit});
    }
  }
  default:
    UR_LOG(ERR, "Unsupported ParamName in urGetDeviceInfo");
    UR_LOG(ERR, "ParamNameParamName={}(0x{})", ParamName,
           logger::toHex(ParamName));
    return UR_RESULT_ERROR_UNSUPPORTED_ENUMERATION;
  }

  return UR_RESULT_SUCCESS;
}

bool CopyEngineRequested(const ur_device_handle_t &Device) {
  int LowerCopyQueueIndex = getRangeOfAllowedCopyEngines(Device).first;
  int UpperCopyQueueIndex = getRangeOfAllowedCopyEngines(Device).second;
  return ((LowerCopyQueueIndex != -1) || (UpperCopyQueueIndex != -1));
}

ur_result_t urDevicePartition(
    /// [in] handle of the device to partition.
    ur_device_handle_t Device,
    /// [in] Device partition properties.
    const ur_device_partition_properties_t *Properties,
    /// [in] the number of sub-devices.
    uint32_t NumDevices,
    /// [out][optional][range(0, NumDevices)] array of handle of devices. If
    /// NumDevices is less than the number of sub-devices available, then
    /// the function shall only retrieve that number of sub-devices.
    ur_device_handle_t *OutDevices,
    /// [out][optional] pointer to the number of sub-devices the device can be
    /// partitioned into according to the partitioning property.
    uint32_t *NumDevicesRet) {
  // Other partitioning ways are not supported by Level Zero
  UR_ASSERT(Properties->PropCount == 1, UR_RESULT_ERROR_INVALID_VALUE);
  if (Properties->pProperties->type == UR_DEVICE_PARTITION_BY_AFFINITY_DOMAIN) {
    if ((Properties->pProperties->value.affinity_domain !=
             UR_DEVICE_AFFINITY_DOMAIN_FLAG_NEXT_PARTITIONABLE &&
         Properties->pProperties->value.affinity_domain !=
             UR_DEVICE_AFFINITY_DOMAIN_FLAG_NUMA)) {
      return UR_RESULT_ERROR_INVALID_VALUE;
    }
  } else if (Properties->pProperties->type == UR_DEVICE_PARTITION_BY_CSLICE) {
    if (Properties->pProperties->value.affinity_domain != 0) {
      return UR_RESULT_ERROR_INVALID_VALUE;
    }
  } else {
    return UR_RESULT_ERROR_INVALID_VALUE;
  }

  // Devices cache is normally created in piDevicesGet but still make
  // sure that cache is populated.
  //
  auto Res = Device->Platform->populateDeviceCacheIfNeeded();
  if (Res != UR_RESULT_SUCCESS) {
    return Res;
  }

  auto EffectiveNumDevices = [&]() -> decltype(Device->SubDevices.size()) {
    if (Device->SubDevices.size() == 0)
      return 0;

    // Sub-Sub-Devices are partitioned by CSlices, not by affinity domain.
    // However, if
    // UR_L0_EXPOSE_CSLICE_IN_AFFINITY_PARTITIONING overrides that
    // still expose CSlices in partitioning by affinity domain for compatibility
    // reasons.
    if (Properties->pProperties->type ==
            UR_DEVICE_PARTITION_BY_AFFINITY_DOMAIN &&
        !ExposeCSliceInAffinityPartitioning) {
      if (Device->isSubDevice()) {
        return 0;
      }
    }
    if (Properties->pProperties->type == UR_DEVICE_PARTITION_BY_CSLICE) {
      // Not a CSlice-based partitioning.
      if (!Device->SubDevices[0]->isCCS()) {
        return 0;
      }
    }

    return Device->SubDevices.size();
  }();

  // TODO: Consider support for partitioning to <= total sub-devices.
  // Currently supported partitioning (by affinity domain/numa) would always
  // partition to all sub-devices.
  //
  if (NumDevices != 0)
    UR_ASSERT(NumDevices == EffectiveNumDevices, UR_RESULT_ERROR_INVALID_VALUE);

  for (uint32_t I = 0; I < NumDevices; I++) {
    auto prop = Properties->pProperties[0];
    if (prop.type == UR_DEVICE_PARTITION_BY_AFFINITY_DOMAIN) {
      // In case the value is NEXT_PARTITIONABLE, we need to change it to the
      // chosen domain. This will always be NUMA since that's the only domain
      // supported by level zero.
      prop.value.affinity_domain = UR_DEVICE_AFFINITY_DOMAIN_FLAG_NUMA;
    }
    Device->SubDevices[I]->SubDeviceCreationProperty = prop;

    OutDevices[I] = Device->SubDevices[I];
    // reusing the same pi_device needs to increment the reference count
    ur::level_zero::urDeviceRetain(OutDevices[I]);
  }

  if (NumDevicesRet) {
    *NumDevicesRet = EffectiveNumDevices;
  }
  return UR_RESULT_SUCCESS;
}

ur_result_t urDeviceSelectBinary(
    /// [in] handle of the device to select binary for.
    ur_device_handle_t /*Device*/,
    /// [in] the array of binaries to select from.
    const ur_device_binary_t *Binaries,
    /// [in] the number of binaries passed in ppBinaries. Must greater than or
    /// equal to zero otherwise ::UR_RESULT_ERROR_INVALID_VALUE is returned.
    uint32_t NumBinaries,
    /// [out] the index of the selected binary in the input array of
    /// binaries. If a suitable binary was not found the function returns
    /// ${X}_INVALID_BINARY.
    uint32_t *SelectedBinary) {
  // TODO: this is a bare-bones implementation for choosing a device image
  // that would be compatible with the targeted device. An AOT-compiled
  // image is preferred over SPIR-V for known devices (i.e. Intel devices)
  // The implementation makes no effort to differentiate between multiple images
  // for the given device, and simply picks the first one compatible.
  //
  // Real implementation will use the same mechanism OpenCL ICD dispatcher
  // uses. Something like:
  //   PI_VALIDATE_HANDLE_RETURN_HANDLE(ctx, PI_ERROR_INVALID_CONTEXT);
  //     return context->dispatch->piextDeviceSelectIR(
  //       ctx, images, num_images, selected_image);
  // where context->dispatch is set to the dispatch table provided by PI
  // plugin for platform/device the ctx was created for.

  // Look for GEN binary, which we known can only be handled by Level-Zero now.
  const char *BinaryTarget =
      UR_DEVICE_BINARY_TARGET_SPIRV64_GEN; // UR_DEVICE_BINARY_TARGET_SPIRV64_GEN;

  uint32_t *SelectedBinaryInd = SelectedBinary;

  // Find the appropriate device image, fallback to spirv if not found
  constexpr uint32_t InvalidInd = (std::numeric_limits<uint32_t>::max)();
  uint32_t Spirv = InvalidInd;

  for (uint32_t i = 0; i < NumBinaries; ++i) {
    if (strcmp(Binaries[i].pDeviceTargetSpec, BinaryTarget) == 0) {
      *SelectedBinaryInd = i;
      return UR_RESULT_SUCCESS;
    }
    if (strcmp(Binaries[i].pDeviceTargetSpec,
               UR_DEVICE_BINARY_TARGET_SPIRV64) == 0)
      Spirv = i;
  }
  // Points to a spirv image, if such indeed was found
  if ((*SelectedBinaryInd = Spirv) != InvalidInd)
    return UR_RESULT_SUCCESS;

  // No image can be loaded for the given device
  return UR_RESULT_ERROR_INVALID_BINARY;
}

ur_result_t urDeviceGetNativeHandle(
    /// [in] handle of the device.
    ur_device_handle_t Device,
    /// [out] a pointer to the native handle of the device.
    ur_native_handle_t *NativeDevice) {
  *NativeDevice = reinterpret_cast<ur_native_handle_t>(Device->ZeDevice);
  return UR_RESULT_SUCCESS;
}

ur_result_t urDeviceCreateWithNativeHandle(
    /// [in] the native handle of the device.
    ur_native_handle_t NativeDevice,
    /// [in] handle of the platform instance
    [[maybe_unused]] ur_adapter_handle_t Adapter,
    /// [in][optional] pointer to native device properties struct.
    [[maybe_unused]] const ur_device_native_properties_t *Properties,
    /// [out] pointer to the handle of the device object created.
    ur_device_handle_t *Device) {
  auto ZeDevice = ur_cast<ze_device_handle_t>(NativeDevice);

  // The SYCL spec requires that the set of devices must remain fixed for the
  // duration of the application's execution. We assume that we found all of the
  // Level Zero devices when we initialized the platforms/devices cache, so the
  // "NativeHandle" must already be in the cache. If it is not, this must not be
  // a valid Level Zero device.

  ur_device_handle_t Dev = nullptr;
  if (const auto *platforms = GlobalAdapter->PlatformCache->get_value()) {
    for (const auto &p : *platforms) {
      Dev = p->getDeviceFromNativeHandle(ZeDevice);
    }
  } else {
    return GlobalAdapter->PlatformCache->get_error();
  }

  if (Dev == nullptr)
    return UR_RESULT_ERROR_INVALID_VALUE;

  *Device = Dev;
  return UR_RESULT_SUCCESS;
}

ur_result_t urDeviceGetGlobalTimestamps(
    /// [in] handle of the device instance
    ur_device_handle_t Device,
    /// [out][optional] pointer to the Device's global timestamp that correlates
    /// with the Host's global timestamp value
    uint64_t *DeviceTimestamp,
    /// [out][optional] pointer to the Host's global timestamp that correlates
    /// with the Device's global timestamp value
    uint64_t *HostTimestamp) {
  const uint64_t &ZeTimerResolution =
      Device->ZeDeviceProperties->timerResolution;
  const uint64_t TimestampMaxCount = Device->getTimestampMask();
  uint64_t DeviceClockCount, Dummy;

  ZE2UR_CALL(zeDeviceGetGlobalTimestamps,
             (Device->ZeDevice,
              HostTimestamp == nullptr ? &Dummy : HostTimestamp,
              &DeviceClockCount));

  if (DeviceTimestamp != nullptr) {
    *DeviceTimestamp =
        (DeviceClockCount & TimestampMaxCount) * ZeTimerResolution;
  }

  return UR_RESULT_SUCCESS;
}

ur_result_t urDeviceRetain(ur_device_handle_t Device) {
  // The root-device ref-count remains unchanged (always 1).
  if (Device->isSubDevice()) {
    Device->RefCount.increment();
  }
  return UR_RESULT_SUCCESS;
}

ur_result_t urDeviceRelease(ur_device_handle_t Device) {
  // Root devices are destroyed during the piTearDown process.
  if (Device->isSubDevice()) {
    if (Device->RefCount.decrementAndTest()) {
      delete Device;
    }
  }

  return UR_RESULT_SUCCESS;
}
} // namespace ur::level_zero

/**
 * @brief Determines the mode of immediate command lists to be used.
 *
 * This function checks environment variables and device properties to decide
 * the mode of immediate command lists. The mode can be influenced by the
 * following environment variables:
 * - `UR_L0_USE_IMMEDIATE_COMMANDLISTS`
 * - `SYCL_PI_LEVEL_ZERO_USE_IMMEDIATE_COMMANDLISTS`
 *
 * If neither environment variable is set, the function defaults to using the
 * device's properties to determine the mode.
 *
 * @return The mode of immediate command lists, which can be one of the
 * following:
 * - `NotUsed`: Immediate command lists are not used.
 * - `PerQueue`: Immediate command lists are used per queue.
 * - `PerThreadPerQueue`: Immediate command lists are used per thread per queue.
 *
 * The decision process is as follows:
 * 1. If the environment variables are not set, the function checks if the
 * device is Intel DG2 or newer and if the driver version is supported. If both
 *    conditions are met, or if the device is PVC, it returns `PerQueue`.
 *    Otherwise, it returns `NotUsed`.
 * 2. If the environment variable is set, it returns the corresponding mode:
 *    - `0`: `NotUsed`
 *    - `1`: `PerQueue`
 *    - `2`: `PerThreadPerQueue`
 *    - Any other value: `NotUsed`
 */
ur_device_handle_t_::ImmCmdlistMode
ur_device_handle_t_::useImmediateCommandLists() {
  // If immediate commandlist setting is not explicitly set, then use the device
  // default.
  // TODO: confirm this is good once make_queue revert is added
  static const int ImmediateCommandlistsSetting = [] {
    const char *UrRet = std::getenv("UR_L0_USE_IMMEDIATE_COMMANDLISTS");
    const char *PiRet =
        std::getenv("SYCL_PI_LEVEL_ZERO_USE_IMMEDIATE_COMMANDLISTS");
    const char *ImmediateCommandlistsSettingStr =
        UrRet ? UrRet : (PiRet ? PiRet : nullptr);
    if (!ImmediateCommandlistsSettingStr)
      return -1;
    return std::atoi(ImmediateCommandlistsSettingStr);
  }();

  if (ImmediateCommandlistsSetting == -1) {
    bool isDG2OrNewer = this->isIntelDG2OrNewer();
    bool isDG2SupportedDriver =
        this->Platform->isDriverVersionNewerOrSimilar(1, 5, 30820);
    // Disable immediate command lists for DG2 devices on Windows due to driver
    // limitations.
    bool isLinux = true;
#ifdef _WIN32
    isLinux = false;
#endif
    if ((isDG2SupportedDriver && isDG2OrNewer && isLinux) || isPVC() ||
        isNewerThanIntelDG2()) {
      return PerQueue;
    } else {
      return NotUsed;
    }
  }

  UR_LOG(INFO, "NOTE: L0 Immediate CommandList Setting: {}",
         ImmediateCommandlistsSetting);

  switch (ImmediateCommandlistsSetting) {
  case 0:
    return NotUsed;
  case 1:
    return PerQueue;
  case 2:
    return PerThreadPerQueue;
  default:
    return NotUsed;
  }
}

bool ur_device_handle_t_::useRelaxedAllocationLimits() {
  static const bool EnableRelaxedAllocationLimits = [] {
    auto UrRet = ur_getenv("UR_L0_ENABLE_RELAXED_ALLOCATION_LIMITS");
    const bool RetVal = UrRet ? std::stoi(*UrRet) : 0;
    return RetVal;
  }();

  return EnableRelaxedAllocationLimits;
}

bool ur_device_handle_t_::useDriverCounterBasedEvents() {
  // Use counter-based events implementation from L0 driver.

  static const bool DriverCounterBasedEventsEnabled = [] {
    const char *UrRet = std::getenv("UR_L0_USE_DRIVER_COUNTER_BASED_EVENTS");
    if (!UrRet) {
      return true;
    }
    return std::atoi(UrRet) != 0;
  }();

  return DriverCounterBasedEventsEnabled;
}

ur_result_t ur_device_handle_t_::initialize(int SubSubDeviceOrdinal,
                                            int SubSubDeviceIndex) {
  // Maintain various device properties cache.
  // Note that we just describe here how to compute the data.
  // The real initialization is upon first access.
  //
  auto ZeDevice = this->ZeDevice;
  ZeDeviceProperties.Compute = [ZeDevice](ze_device_properties_t &Properties) {
    ZE_CALL_NOCHECK(zeDeviceGetProperties, (ZeDevice, &Properties));
  };

  ZeDeviceComputeProperties.Compute =
      [ZeDevice](ze_device_compute_properties_t &Properties) {
        ZE_CALL_NOCHECK(zeDeviceGetComputeProperties, (ZeDevice, &Properties));
      };

  ZeDeviceIpVersionExt.Compute =
      [ZeDevice](ze_device_ip_version_ext_t &Properties) {
        ze_device_properties_t P;
        P.stype = ZE_STRUCTURE_TYPE_DEVICE_PROPERTIES;
        P.pNext = (void *)&Properties;
        ZE_CALL_NOCHECK(zeDeviceGetProperties, (ZeDevice, &P));
      };

  ZeDeviceImageProperties.Compute =
      [ZeDevice](ze_device_image_properties_t &Properties) {
        ZE_CALL_NOCHECK(zeDeviceGetImageProperties, (ZeDevice, &Properties));
      };

  ZeDeviceModuleProperties.Compute =
      [ZeDevice](ze_device_module_properties_t &Properties) {
        ZE_CALL_NOCHECK(zeDeviceGetModuleProperties, (ZeDevice, &Properties));
      };

  ZeDeviceMemoryProperties.Compute =
      [ZeDevice](
          std::pair<std::vector<ZeStruct<ze_device_memory_properties_t>>,
                    std::vector<ZeStruct<ze_device_memory_ext_properties_t>>>
              &Properties) {
        uint32_t Count = 0;
        ZE_CALL_NOCHECK(zeDeviceGetMemoryProperties,
                        (ZeDevice, &Count, nullptr));

        auto &PropertiesVector = Properties.first;
        auto &PropertiesExtVector = Properties.second;

        PropertiesVector.resize(Count);
        PropertiesExtVector.resize(Count);
        // Request for extended memory properties be read in
        for (uint32_t I = 0; I < Count; ++I)
          PropertiesVector[I].pNext = (void *)&PropertiesExtVector[I];

        ZE_CALL_NOCHECK(zeDeviceGetMemoryProperties,
                        (ZeDevice, &Count, PropertiesVector.data()));
      };

  ZeDeviceMemoryAccessProperties.Compute =
      [ZeDevice](ze_device_memory_access_properties_t &Properties) {
        ZE_CALL_NOCHECK(zeDeviceGetMemoryAccessProperties,
                        (ZeDevice, &Properties));
      };

  ZeDeviceCacheProperties.Compute =
      [ZeDevice](ze_device_cache_properties_t &Properties) {
        // TODO: Since v1.0 there can be multiple cache properties.
        // For now remember the first one, if any.
        uint32_t Count = 0;
        ZE_CALL_NOCHECK(zeDeviceGetCacheProperties,
                        (ZeDevice, &Count, nullptr));
        if (Count > 0)
          Count = 1;
        ZE_CALL_NOCHECK(zeDeviceGetCacheProperties,
                        (ZeDevice, &Count, &Properties));
      };

  ZeDeviceMutableCmdListsProperties.Compute =
      [ZeDevice](
          ZeStruct<ze_mutable_command_list_exp_properties_t> &Properties) {
        ze_device_properties_t P;
        P.stype = ZE_STRUCTURE_TYPE_DEVICE_PROPERTIES;
        P.pNext = &Properties;
        ZE_CALL_NOCHECK(zeDeviceGetProperties, (ZeDevice, &P));
      };

#ifdef ZE_INTEL_DEVICE_BLOCK_ARRAY_EXP_NAME
  ZeDeviceBlockArrayProperties.Compute =
      [ZeDevice](
          ZeStruct<ze_intel_device_block_array_exp_properties_t> &Properties) {
        ze_device_properties_t P;
        P.stype = ZE_STRUCTURE_TYPE_DEVICE_PROPERTIES;
        P.pNext = &Properties;
        ZE_CALL_NOCHECK(zeDeviceGetProperties, (ZeDevice, &P));
      };
#endif // ZE_INTEL_DEVICE_BLOCK_ARRAY_EXP_NAME

  ImmCommandListUsed = this->useImmediateCommandLists();

  uint32_t numQueueGroups = 0;
  ZE2UR_CALL(zeDeviceGetCommandQueueGroupProperties,
             (ZeDevice, &numQueueGroups, nullptr));
  if (numQueueGroups == 0) {
    return UR_RESULT_ERROR_UNKNOWN;
  }
  UR_LOG_LEGACY(INFO,
                logger::LegacyMessage("NOTE: Number of queue groups = {}"),
                "Number of queue groups = {}", numQueueGroups);

  std::vector<ZeStruct<ze_command_queue_group_properties_t>>
      QueueGroupProperties(numQueueGroups);
  ZE2UR_CALL(zeDeviceGetCommandQueueGroupProperties,
             (ZeDevice, &numQueueGroups, QueueGroupProperties.data()));

  // Initialize ordinal and compute queue group properties
  for (uint32_t i = 0; i < numQueueGroups; i++) {
    if (QueueGroupProperties[i].flags &
        ZE_COMMAND_QUEUE_GROUP_PROPERTY_FLAG_COMPUTE) {
      QueueGroup[ur_device_handle_t_::queue_group_info_t::Compute].ZeOrdinal =
          i;
      QueueGroup[ur_device_handle_t_::queue_group_info_t::Compute]
          .ZeProperties = QueueGroupProperties[i];
      break;
    }
  }

  // Reinitialize a sub-sub-device with its own ordinal, index.
  // Our sub-sub-device representation is currently [Level-Zero sub-device
  // handle + Level-Zero compute group/engine index]. Only the specified
  // index queue will be used to submit work to the sub-sub-device.
  if (SubSubDeviceOrdinal >= 0) {
    QueueGroup[ur_device_handle_t_::queue_group_info_t::Compute].ZeOrdinal =
        SubSubDeviceOrdinal;
    QueueGroup[ur_device_handle_t_::queue_group_info_t::Compute].ZeIndex =
        SubSubDeviceIndex;
  } else { // Proceed with initialization for root and sub-device
           // How is it possible that there are no "compute" capabilities?
    if (QueueGroup[ur_device_handle_t_::queue_group_info_t::Compute].ZeOrdinal <
        0) {
      return UR_RESULT_ERROR_UNKNOWN;
    }

    if (ur::level_zero::CopyEngineRequested((ur_device_handle_t)this)) {
      for (uint32_t i = 0; i < numQueueGroups; i++) {
        if (((QueueGroupProperties[i].flags &
              ZE_COMMAND_QUEUE_GROUP_PROPERTY_FLAG_COMPUTE) == 0) &&
            (QueueGroupProperties[i].flags &
             ZE_COMMAND_QUEUE_GROUP_PROPERTY_FLAG_COPY)) {
          if (QueueGroupProperties[i].numQueues == 1) {
            QueueGroup[queue_group_info_t::MainCopy].ZeOrdinal = i;
            QueueGroup[queue_group_info_t::MainCopy].ZeProperties =
                QueueGroupProperties[i];
          } else {
            QueueGroup[queue_group_info_t::LinkCopy].ZeOrdinal = i;
            QueueGroup[queue_group_info_t::LinkCopy].ZeProperties =
                QueueGroupProperties[i];
            break;
          }
        }
      }
      if (QueueGroup[queue_group_info_t::MainCopy].ZeOrdinal < 0)
        UR_LOG_LEGACY(INFO,
                      logger::LegacyMessage(
                          "NOTE: main blitter/copy engine is not available"),
                      "main blitter/copy engine is not available")
      else
        UR_LOG_LEGACY(INFO,
                      logger::LegacyMessage(
                          "NOTE: main blitter/copy engine is available"),
                      "main blitter/copy engine is available")

      if (QueueGroup[queue_group_info_t::LinkCopy].ZeOrdinal < 0)
        UR_LOG_LEGACY(INFO,
                      logger::LegacyMessage(
                          "NOTE: link blitter/copy engines are not available"),
                      "link blitter/copy engines are not available")
      else
        UR_LOG_LEGACY(INFO,
                      logger::LegacyMessage(
                          "NOTE: link blitter/copy engines are available"),
                      "link blitter/copy engines are available")
    }
  }

  return UR_RESULT_SUCCESS;
}

void ZeDriverVersionStringExtension::setZeDriverVersionString(
    ur_platform_handle_t_ *Platform) {
  // Check if Intel Driver Version String is available. If yes, save the API
  // pointer. The pointer will be used when reading the Driver Version for
  // users.
  ze_driver_handle_t DriverHandle = Platform->ZeDriver;
  if (auto extension = Platform->zeDriverExtensionMap.find(
          "ZE_intel_get_driver_version_string");
      extension != Platform->zeDriverExtensionMap.end()) {
    if (ZE_CALL_NOCHECK(zeDriverGetExtensionFunctionAddress,
                        (DriverHandle, "zeIntelGetDriverVersionString",
                         reinterpret_cast<void **>(
                             &zeIntelGetDriverVersionStringPointer))) == 0) {
      // Intel Driver Version String is Supported by this Driver.
      Supported = true;
    }
  }
}

void ZeDriverVersionStringExtension::getDriverVersionString(
    ze_driver_handle_t DriverHandle, char *pDriverVersion,
    size_t *pVersionSize) {
  ZE_CALL_NOCHECK(zeIntelGetDriverVersionStringPointer,
                  (DriverHandle, pDriverVersion, pVersionSize));
}

void ZeUSMImportExtension::setZeUSMImport(ur_platform_handle_t_ *Platform) {
  // Check if USM hostptr import feature is available. If yes, save the API
  // pointers. The pointers will be used for both import/release of SYCL buffer
  // host ptr and the SYCL experimental APIs, prepare_for_device_copy and
  // release_from_device_copy.
  ze_driver_handle_t DriverHandle = Platform->ZeDriver;
  if (ZE_CALL_NOCHECK(
          zeDriverGetExtensionFunctionAddress,
          (DriverHandle, "zexDriverImportExternalPointer",
           reinterpret_cast<void **>(&zexDriverImportExternalPointer))) == 0) {
    ZE_CALL_NOCHECK(
        zeDriverGetExtensionFunctionAddress,
        (DriverHandle, "zexDriverReleaseImportedPointer",
         reinterpret_cast<void **>(&zexDriverReleaseImportedPointer)));
    // Hostptr import/release is supported by this platform.
    Supported = true;

    // Check if env var SYCL_USM_HOSTPTR_IMPORT has been set requesting
    // host ptr import during buffer creation.
    const char *USMHostPtrImportStr = std::getenv("SYCL_USM_HOSTPTR_IMPORT");
    if (!USMHostPtrImportStr || std::atoi(USMHostPtrImportStr) == 0)
      return;

    // Hostptr import/release is turned on because it has been requested
    // by the env var, and this platform supports the APIs.
    Enabled = true;
    // Hostptr import is only possible if piMemBufferCreate receives a
    // hostptr as an argument. The SYCL runtime passes a host ptr
    // only when SYCL_HOST_UNIFIED_MEMORY is enabled. Therefore we turn it on.
    setEnvVar("SYCL_HOST_UNIFIED_MEMORY", "1");
  }
}
void ZeUSMImportExtension::doZeUSMImport(ze_driver_handle_t DriverHandle,
                                         void *HostPtr, size_t Size) {
  ZE_CALL_NOCHECK(zexDriverImportExternalPointer,
                  (DriverHandle, HostPtr, Size));
}
void ZeUSMImportExtension::doZeUSMRelease(ze_driver_handle_t DriverHandle,
                                          void *HostPtr) {
  ZE_CALL_NOCHECK(zexDriverReleaseImportedPointer, (DriverHandle, HostPtr));
}<|MERGE_RESOLUTION|>--- conflicted
+++ resolved
@@ -53,11 +53,7 @@
   if ((LowerCopyEngineIndex > UpperCopyEngineIndex) ||
       (LowerCopyEngineIndex < -1) || (UpperCopyEngineIndex < -1)) {
     UR_LOG(ERR, "UR_L0_LEVEL_ZERO_USE_COPY_ENGINE: invalid value provided, "
-<<<<<<< HEAD
-                  "default set.");
-=======
                 "default set.");
->>>>>>> 864f0d22
     LowerCopyEngineIndex = 0;
     UpperCopyEngineIndex = INT_MAX;
   }
@@ -199,11 +195,7 @@
   bool SysManEnv = getenv_tobool("ZES_ENABLE_SYSMAN", false);
   if ((Device->Platform->ZedeviceToZesDeviceMap.size() == 0) && !SysManEnv) {
     UR_LOG(ERR, "SysMan support is unavailable on this system. Please "
-<<<<<<< HEAD
-                  "check your level zero driver installation.");
-=======
                 "check your level zero driver installation.");
->>>>>>> 864f0d22
     return {nullptr, {}, UR_RESULT_ERROR_UNSUPPORTED_ENUMERATION};
   }
 
