--- conflicted
+++ resolved
@@ -1203,13 +1203,10 @@
     return ReturnValue(false);
   case UR_DEVICE_INFO_HOST_PIPE_READ_WRITE_SUPPORTED:
     return ReturnValue(false);
-<<<<<<< HEAD
   case UR_DEVICE_INFO_USM_CONTEXT_MEMCPY_SUPPORT_EXP:
     return ReturnValue(true);
-=======
   case UR_DEVICE_INFO_USE_NATIVE_ASSERT:
     return ReturnValue(false);
->>>>>>> e0eda7ec
   case UR_DEVICE_INFO_USM_P2P_SUPPORT_EXP:
     return ReturnValue(true);
   case UR_DEVICE_INFO_LAUNCH_PROPERTIES_SUPPORT_EXP:
