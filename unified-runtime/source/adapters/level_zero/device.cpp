--- conflicted
+++ resolved
@@ -1258,14 +1258,6 @@
   case UR_DEVICE_INFO_USE_NATIVE_ASSERT:
     return ReturnValue(false);
   case UR_DEVICE_INFO_USM_P2P_SUPPORT_EXP:
-    return ReturnValue(true);
-<<<<<<< HEAD
-  case UR_DEVICE_INFO_LAUNCH_PROPERTIES_SUPPORT_EXP:
-    return ReturnValue(false);
-  case UR_DEVICE_INFO_COOPERATIVE_KERNEL_SUPPORT_EXP:
-=======
-  case UR_DEVICE_INFO_MULTI_DEVICE_COMPILE_SUPPORT_EXP:
->>>>>>> ec26b925
     return ReturnValue(true);
   case UR_DEVICE_INFO_ASYNC_USM_ALLOCATIONS_SUPPORT_EXP:
     return ReturnValue(true);
