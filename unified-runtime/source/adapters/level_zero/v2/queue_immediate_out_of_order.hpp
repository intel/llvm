--- conflicted
+++ resolved
@@ -505,7 +505,6 @@
         createEventIfRequested(eventPool.get(), phEvent, this));
   }
 
-<<<<<<< HEAD
   ur_result_t enqueueKernelLaunchWithArgsExp(
       ur_kernel_handle_t hKernel, const size_t pGlobalWorkOffset[3],
       const size_t pGlobalWorkSize[3], const size_t pLocalWorkSize[3],
@@ -522,9 +521,8 @@
             numEventsInWaitList, phEventWaitList,
             createEventIfRequested(eventPool.get(), phEvent, this));
   }
-=======
+
   ur::RefCount RefCount;
->>>>>>> 29e7b63c
 };
 
 } // namespace v2