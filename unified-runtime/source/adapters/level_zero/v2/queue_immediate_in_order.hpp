//===--------- queue_immediate_in_order.hpp - Level Zero Adapter ---------===//
//
// Copyright (C) 2024 Intel Corporation
//
// Part of the Unified-Runtime Project, under the Apache License v2.0 with LLVM
// Exceptions. See LICENSE.TXT
// SPDX-License-Identifier: Apache-2.0 WITH LLVM-exception
//
//===----------------------------------------------------------------------===//
#pragma once

#include "../common.hpp"
#include "../device.hpp"

#include "common/ur_ref_count.hpp"
#include "context.hpp"
#include "event.hpp"
#include "event_pool_cache.hpp"
#include "memory.hpp"
#include "queue_api.hpp"

#include "ur/ur.hpp"

#include "command_list_manager.hpp"
#include "lockable.hpp"

namespace v2 {

struct ur_queue_immediate_in_order_t : ur_object, ur_queue_t_ {
private:
  ur_context_handle_t hContext;
  ur_device_handle_t hDevice;
  lockable<ur_command_list_manager> commandListManager;
  ur_queue_flags_t flags;
  v2::raii::cache_borrowed_event_pool eventPool;

public:
  ur_queue_immediate_in_order_t(ur_context_handle_t, ur_device_handle_t,
                                uint32_t ordinal,
                                ze_command_queue_priority_t priority,
                                std::optional<int32_t> index,
                                event_flags_t eventFlags,
                                ur_queue_flags_t flags);
  ur_queue_immediate_in_order_t(ur_context_handle_t, ur_device_handle_t,
                                raii::command_list_unique_handle, event_flags_t,
                                ur_queue_flags_t);

  ~ur_queue_immediate_in_order_t();

  ur_result_t queueGetInfo(ur_queue_info_t propName, size_t propSize,
                           void *pPropValue, size_t *pPropSizeRet) override;
  ur_result_t queueGetNativeHandle(ur_queue_native_desc_t *pDesc,
                                   ur_native_handle_t *phNativeQueue) override;
  ur_result_t queueFinish() override;
  ur_result_t queueFlush() override;
  ur_result_t enqueueKernelLaunch(
      ur_kernel_handle_t hKernel, uint32_t workDim,
      const size_t *pGlobalWorkOffset, const size_t *pGlobalWorkSize,
      const size_t *pLocalWorkSize, uint32_t numPropsInLaunchPropList,
      const ur_kernel_launch_property_t *launchPropList,
      uint32_t numEventsInWaitList, const ur_event_handle_t *phEventWaitList,
      ur_event_handle_t *phEvent) override {
    return commandListManager.lock()->appendKernelLaunch(
        hKernel, workDim, pGlobalWorkOffset, pGlobalWorkSize, pLocalWorkSize,
        numPropsInLaunchPropList, launchPropList, numEventsInWaitList,
        phEventWaitList,
        createEventIfRequested(eventPool.get(), phEvent, this));
  }
  ur_result_t
  enqueueEventsWaitWithBarrier(uint32_t numEventsInWaitList,
                               const ur_event_handle_t *phEventWaitList,
                               ur_event_handle_t *phEvent) override;

  ur_result_t enqueueEventsWait(uint32_t numEventsInWaitList,
                                const ur_event_handle_t *phEventWaitList,
                                ur_event_handle_t *phEvent) override {
    return commandListManager.lock()->appendEventsWait(
        numEventsInWaitList, phEventWaitList,
        createEventIfRequested(eventPool.get(), phEvent, this));
  }
  ur_result_t
  enqueueEventsWaitWithBarrierExt(const ur_exp_enqueue_ext_properties_t *,
                                  uint32_t numEventsInWaitList,
                                  const ur_event_handle_t *phEventWaitList,
                                  ur_event_handle_t *phEvent) override {
    return enqueueEventsWaitWithBarrier(numEventsInWaitList, phEventWaitList,
                                        phEvent);
  }

  ur_result_t enqueueMemBufferRead(ur_mem_handle_t hBuffer, bool blockingRead,
                                   size_t offset, size_t size, void *pDst,
                                   uint32_t numEventsInWaitList,
                                   const ur_event_handle_t *phEventWaitList,
                                   ur_event_handle_t *phEvent) override {
    return commandListManager.lock()->appendMemBufferRead(
        hBuffer, blockingRead, offset, size, pDst, numEventsInWaitList,
        phEventWaitList,
        createEventIfRequested(eventPool.get(), phEvent, this));
  }

  ur_result_t enqueueMemBufferWrite(ur_mem_handle_t hBuffer, bool blockingWrite,
                                    size_t offset, size_t size,
                                    const void *pSrc,
                                    uint32_t numEventsInWaitList,
                                    const ur_event_handle_t *phEventWaitList,
                                    ur_event_handle_t *phEvent) override {
    return commandListManager.lock()->appendMemBufferWrite(
        hBuffer, blockingWrite, offset, size, pSrc, numEventsInWaitList,
        phEventWaitList,
        createEventIfRequested(eventPool.get(), phEvent, this));
  }

  ur_result_t enqueueMemBufferReadRect(
      ur_mem_handle_t hBuffer, bool blockingRead, ur_rect_offset_t bufferOrigin,
      ur_rect_offset_t hostOrigin, ur_rect_region_t region,
      size_t bufferRowPitch, size_t bufferSlicePitch, size_t hostRowPitch,
      size_t hostSlicePitch, void *pDst, uint32_t numEventsInWaitList,
      const ur_event_handle_t *phEventWaitList,
      ur_event_handle_t *phEvent) override {
    return commandListManager.lock()->appendMemBufferReadRect(
        hBuffer, blockingRead, bufferOrigin, hostOrigin, region, bufferRowPitch,
        bufferSlicePitch, hostRowPitch, hostSlicePitch, pDst,
        numEventsInWaitList, phEventWaitList,
        createEventIfRequested(eventPool.get(), phEvent, this));
  }

  ur_result_t enqueueMemBufferWriteRect(
      ur_mem_handle_t hBuffer, bool blockingWrite,
      ur_rect_offset_t bufferOrigin, ur_rect_offset_t hostOrigin,
      ur_rect_region_t region, size_t bufferRowPitch, size_t bufferSlicePitch,
      size_t hostRowPitch, size_t hostSlicePitch, void *pSrc,
      uint32_t numEventsInWaitList, const ur_event_handle_t *phEventWaitList,
      ur_event_handle_t *phEvent) override {
    return commandListManager.lock()->appendMemBufferWriteRect(
        hBuffer, blockingWrite, bufferOrigin, hostOrigin, region,
        bufferRowPitch, bufferSlicePitch, hostRowPitch, hostSlicePitch, pSrc,
        numEventsInWaitList, phEventWaitList,
        createEventIfRequested(eventPool.get(), phEvent, this));
  }

  ur_result_t enqueueMemBufferCopy(ur_mem_handle_t hBufferSrc,
                                   ur_mem_handle_t hBufferDst, size_t srcOffset,
                                   size_t dstOffset, size_t size,
                                   uint32_t numEventsInWaitList,
                                   const ur_event_handle_t *phEventWaitList,
                                   ur_event_handle_t *phEvent) override {
    return commandListManager.lock()->appendMemBufferCopy(
        hBufferSrc, hBufferDst, srcOffset, dstOffset, size, numEventsInWaitList,
        phEventWaitList,
        createEventIfRequested(eventPool.get(), phEvent, this));
  }

  ur_result_t enqueueMemBufferCopyRect(
      ur_mem_handle_t hBufferSrc, ur_mem_handle_t hBufferDst,
      ur_rect_offset_t srcOrigin, ur_rect_offset_t dstOrigin,
      ur_rect_region_t region, size_t srcRowPitch, size_t srcSlicePitch,
      size_t dstRowPitch, size_t dstSlicePitch, uint32_t numEventsInWaitList,
      const ur_event_handle_t *phEventWaitList,
      ur_event_handle_t *phEvent) override {
    return commandListManager.lock()->appendMemBufferCopyRect(
        hBufferSrc, hBufferDst, srcOrigin, dstOrigin, region, srcRowPitch,
        srcSlicePitch, dstRowPitch, dstSlicePitch, numEventsInWaitList,
        phEventWaitList,
        createEventIfRequested(eventPool.get(), phEvent, this));
  }

  ur_result_t enqueueMemBufferFill(ur_mem_handle_t hBuffer,
                                   const void *pPattern, size_t patternSize,
                                   size_t offset, size_t size,
                                   uint32_t numEventsInWaitList,
                                   const ur_event_handle_t *phEventWaitList,
                                   ur_event_handle_t *phEvent) override {
    return commandListManager.lock()->appendMemBufferFill(
        hBuffer, pPattern, patternSize, offset, size, numEventsInWaitList,
        phEventWaitList,
        createEventIfRequested(eventPool.get(), phEvent, this));
  }

  ur_result_t enqueueMemImageRead(ur_mem_handle_t hImage, bool blockingRead,
                                  ur_rect_offset_t origin,
                                  ur_rect_region_t region, size_t rowPitch,
                                  size_t slicePitch, void *pDst,
                                  uint32_t numEventsInWaitList,
                                  const ur_event_handle_t *phEventWaitList,
                                  ur_event_handle_t *phEvent) override {
    return commandListManager.lock()->appendMemImageRead(
        hImage, blockingRead, origin, region, rowPitch, slicePitch, pDst,
        numEventsInWaitList, phEventWaitList,
        createEventIfRequested(eventPool.get(), phEvent, this));
  }

  ur_result_t enqueueMemImageWrite(ur_mem_handle_t hImage, bool blockingWrite,
                                   ur_rect_offset_t origin,
                                   ur_rect_region_t region, size_t rowPitch,
                                   size_t slicePitch, void *pSrc,
                                   uint32_t numEventsInWaitList,
                                   const ur_event_handle_t *phEventWaitList,
                                   ur_event_handle_t *phEvent) override {
    return commandListManager.lock()->appendMemImageWrite(
        hImage, blockingWrite, origin, region, rowPitch, slicePitch, pSrc,
        numEventsInWaitList, phEventWaitList,
        createEventIfRequested(eventPool.get(), phEvent, this));
  }

  ur_result_t
  enqueueMemImageCopy(ur_mem_handle_t hImageSrc, ur_mem_handle_t hImageDst,
                      ur_rect_offset_t srcOrigin, ur_rect_offset_t dstOrigin,
                      ur_rect_region_t region, uint32_t numEventsInWaitList,
                      const ur_event_handle_t *phEventWaitList,
                      ur_event_handle_t *phEvent) override {
    return commandListManager.lock()->appendMemImageCopy(
        hImageSrc, hImageDst, srcOrigin, dstOrigin, region, numEventsInWaitList,
        phEventWaitList,
        createEventIfRequested(eventPool.get(), phEvent, this));
  }

  ur_result_t enqueueMemBufferMap(ur_mem_handle_t hBuffer, bool blockingMap,
                                  ur_map_flags_t mapFlags, size_t offset,
                                  size_t size, uint32_t numEventsInWaitList,
                                  const ur_event_handle_t *phEventWaitList,
                                  ur_event_handle_t *phEvent,
                                  void **ppRetMap) override {
    return commandListManager.lock()->appendMemBufferMap(
        hBuffer, blockingMap, mapFlags, offset, size, numEventsInWaitList,
        phEventWaitList, createEventIfRequested(eventPool.get(), phEvent, this),
        ppRetMap);
  }

  ur_result_t enqueueMemUnmap(ur_mem_handle_t hMem, void *pMappedPtr,
                              uint32_t numEventsInWaitList,
                              const ur_event_handle_t *phEventWaitList,
                              ur_event_handle_t *phEvent) override {
    return commandListManager.lock()->appendMemUnmap(
        hMem, pMappedPtr, numEventsInWaitList, phEventWaitList,
        createEventIfRequested(eventPool.get(), phEvent, this));
  }

  ur_result_t enqueueUSMFill(void *pMem, size_t patternSize,
                             const void *pPattern, size_t size,
                             uint32_t numEventsInWaitList,
                             const ur_event_handle_t *phEventWaitList,
                             ur_event_handle_t *phEvent) override {
    return commandListManager.lock()->appendUSMFill(
        pMem, patternSize, pPattern, size, numEventsInWaitList, phEventWaitList,
        createEventIfRequested(eventPool.get(), phEvent, this));
  }

  ur_result_t enqueueUSMMemcpy(bool blocking, void *pDst, const void *pSrc,
                               size_t size, uint32_t numEventsInWaitList,
                               const ur_event_handle_t *phEventWaitList,
                               ur_event_handle_t *phEvent) override {
    return commandListManager.lock()->appendUSMMemcpy(
        blocking, pDst, pSrc, size, numEventsInWaitList, phEventWaitList,
        createEventIfRequested(eventPool.get(), phEvent, this));
  }

  ur_result_t enqueueUSMFill2D(void *pMem, size_t pitch, size_t patternSize,
                               const void *pPattern, size_t width,
                               size_t height, uint32_t numEventsInWaitList,
                               const ur_event_handle_t *phEventWaitList,
                               ur_event_handle_t *phEvent) override {
    return commandListManager.lock()->appendUSMFill2D(
        pMem, pitch, patternSize, pPattern, width, height, numEventsInWaitList,
        phEventWaitList,
        createEventIfRequested(eventPool.get(), phEvent, this));
  }

  ur_result_t enqueueUSMMemcpy2D(bool blocking, void *pDst, size_t dstPitch,
                                 const void *pSrc, size_t srcPitch,
                                 size_t width, size_t height,
                                 uint32_t numEventsInWaitList,
                                 const ur_event_handle_t *phEventWaitList,
                                 ur_event_handle_t *phEvent) override {
    return commandListManager.lock()->appendUSMMemcpy2D(
        blocking, pDst, dstPitch, pSrc, srcPitch, width, height,
        numEventsInWaitList, phEventWaitList,
        createEventIfRequested(eventPool.get(), phEvent, this));
  }

  ur_result_t enqueueUSMPrefetch(const void *pMem, size_t size,
                                 ur_usm_migration_flags_t flags,
                                 uint32_t numEventsInWaitList,
                                 const ur_event_handle_t *phEventWaitList,
                                 ur_event_handle_t *phEvent) override {
    return commandListManager.lock()->appendUSMPrefetch(
        pMem, size, flags, numEventsInWaitList, phEventWaitList,
        createEventIfRequested(eventPool.get(), phEvent, this));
  }

  ur_result_t enqueueUSMAdvise(const void *pMem, size_t size,
                               ur_usm_advice_flags_t advice,
                               ur_event_handle_t *phEvent) override {
    return commandListManager.lock()->appendUSMAdvise(
        pMem, size, advice, 0, nullptr,
        createEventIfRequested(eventPool.get(), phEvent, this));
  }

  ur_result_t enqueueDeviceGlobalVariableWrite(
      ur_program_handle_t hProgram, const char *name, bool blockingWrite,
      size_t count, size_t offset, const void *pSrc,
      uint32_t numEventsInWaitList, const ur_event_handle_t *phEventWaitList,
      ur_event_handle_t *phEvent) override {
    return commandListManager.lock()->appendDeviceGlobalVariableWrite(
        hProgram, name, blockingWrite, count, offset, pSrc, numEventsInWaitList,
        phEventWaitList,
        createEventIfRequested(eventPool.get(), phEvent, this));
  }

  ur_result_t enqueueDeviceGlobalVariableRead(
      ur_program_handle_t hProgram, const char *name, bool blockingRead,
      size_t count, size_t offset, void *pDst, uint32_t numEventsInWaitList,
      const ur_event_handle_t *phEventWaitList,
      ur_event_handle_t *phEvent) override {
    return commandListManager.lock()->appendDeviceGlobalVariableRead(
        hProgram, name, blockingRead, count, offset, pDst, numEventsInWaitList,
        phEventWaitList,
        createEventIfRequested(eventPool.get(), phEvent, this));
  }

  ur_result_t enqueueReadHostPipe(ur_program_handle_t hProgram,
                                  const char *pipe_symbol, bool blocking,
                                  void *pDst, size_t size,
                                  uint32_t numEventsInWaitList,
                                  const ur_event_handle_t *phEventWaitList,
                                  ur_event_handle_t *phEvent) override {
    return commandListManager.lock()->appendReadHostPipe(
        hProgram, pipe_symbol, blocking, pDst, size, numEventsInWaitList,
        phEventWaitList,
        createEventIfRequested(eventPool.get(), phEvent, this));
  }

  ur_result_t enqueueWriteHostPipe(ur_program_handle_t hProgram,
                                   const char *pipe_symbol, bool blocking,
                                   void *pSrc, size_t size,
                                   uint32_t numEventsInWaitList,
                                   const ur_event_handle_t *phEventWaitList,
                                   ur_event_handle_t *phEvent) override {
    return commandListManager.lock()->appendWriteHostPipe(
        hProgram, pipe_symbol, blocking, pSrc, size, numEventsInWaitList,
        phEventWaitList,
        createEventIfRequested(eventPool.get(), phEvent, this));
  }

  ur_result_t enqueueUSMDeviceAllocExp(
      ur_usm_pool_handle_t pPool, const size_t size,
      const ur_exp_async_usm_alloc_properties_t *pProperties,
      uint32_t numEventsInWaitList, const ur_event_handle_t *phEventWaitList,
      void **ppMem, ur_event_handle_t *phEvent) override {
    return commandListManager.lock()->appendUSMAllocHelper(
        this, pPool, size, pProperties, numEventsInWaitList, phEventWaitList,
        ppMem, createEventIfRequested(eventPool.get(), phEvent, this),
        UR_USM_TYPE_DEVICE);
  }

  ur_result_t enqueueUSMSharedAllocExp(
      ur_usm_pool_handle_t pPool, const size_t size,
      const ur_exp_async_usm_alloc_properties_t *pProperties,
      uint32_t numEventsInWaitList, const ur_event_handle_t *phEventWaitList,
      void **ppMem, ur_event_handle_t *phEvent) override {
    return commandListManager.lock()->appendUSMAllocHelper(
        this, pPool, size, pProperties, numEventsInWaitList, phEventWaitList,
        ppMem, createEventIfRequested(eventPool.get(), phEvent, this),
        UR_USM_TYPE_SHARED);
  }

  ur_result_t
  enqueueUSMHostAllocExp(ur_usm_pool_handle_t pPool, const size_t size,
                         const ur_exp_async_usm_alloc_properties_t *pProperties,
                         uint32_t numEventsInWaitList,
                         const ur_event_handle_t *phEventWaitList, void **ppMem,
                         ur_event_handle_t *phEvent) override {
    return commandListManager.lock()->appendUSMAllocHelper(
        this, pPool, size, pProperties, numEventsInWaitList, phEventWaitList,
        ppMem, createEventIfRequested(eventPool.get(), phEvent, this),
        UR_USM_TYPE_HOST);
  }

  ur_result_t enqueueUSMFreeExp(ur_usm_pool_handle_t pPool, void *pMem,
                                uint32_t numEventsInWaitList,
                                const ur_event_handle_t *phEventWaitList,
                                ur_event_handle_t *phEvent) override {
    return commandListManager.lock()->appendUSMFreeExp(
        this, pPool, pMem, numEventsInWaitList, phEventWaitList,
        createEventAndRetain(eventPool.get(), phEvent, this));
  }

  ur_result_t bindlessImagesImageCopyExp(
      const void *pSrc, void *pDst, const ur_image_desc_t *pSrcImageDesc,
      const ur_image_desc_t *pDstImageDesc,
      const ur_image_format_t *pSrcImageFormat,
      const ur_image_format_t *pDstImageFormat,
      ur_exp_image_copy_region_t *pCopyRegion,
      ur_exp_image_copy_flags_t imageCopyFlags, uint32_t numEventsInWaitList,
      const ur_event_handle_t *phEventWaitList,
      ur_event_handle_t *phEvent) override {
    return commandListManager.lock()->bindlessImagesImageCopyExp(
        pSrc, pDst, pSrcImageDesc, pDstImageDesc, pSrcImageFormat,
        pDstImageFormat, pCopyRegion, imageCopyFlags, numEventsInWaitList,
        phEventWaitList,
        createEventIfRequested(eventPool.get(), phEvent, this));
  }

  ur_result_t bindlessImagesWaitExternalSemaphoreExp(
      ur_exp_external_semaphore_handle_t hSemaphore, bool hasWaitValue,
      uint64_t waitValue, uint32_t numEventsInWaitList,
      const ur_event_handle_t *phEventWaitList,
      ur_event_handle_t *phEvent) override {
    return commandListManager.lock()->bindlessImagesWaitExternalSemaphoreExp(
        hSemaphore, hasWaitValue, waitValue, numEventsInWaitList,
        phEventWaitList,
        createEventIfRequested(eventPool.get(), phEvent, this));
  }

  ur_result_t bindlessImagesSignalExternalSemaphoreExp(
      ur_exp_external_semaphore_handle_t hSemaphore, bool hasSignalValue,
      uint64_t signalValue, uint32_t numEventsInWaitList,
      const ur_event_handle_t *phEventWaitList,
      ur_event_handle_t *phEvent) override {
    return commandListManager.lock()->bindlessImagesSignalExternalSemaphoreExp(
        hSemaphore, hasSignalValue, signalValue, numEventsInWaitList,
        phEventWaitList,
        createEventIfRequested(eventPool.get(), phEvent, this));
  }

  ur_result_t
  enqueueTimestampRecordingExp(bool blocking, uint32_t numEventsInWaitList,
                               const ur_event_handle_t *phEventWaitList,
                               ur_event_handle_t *phEvent) override {
    return commandListManager.lock()->appendTimestampRecordingExp(
        blocking, numEventsInWaitList, phEventWaitList,
        createEventIfRequested(eventPool.get(), phEvent, this));
  }

  ur_result_t
  enqueueCommandBufferExp(ur_exp_command_buffer_handle_t hCommandBuffer,
                          uint32_t numEventsInWaitList,
                          const ur_event_handle_t *phEventWaitList,
                          ur_event_handle_t *phEvent) override {
    return commandListManager.lock()->appendCommandBufferExp(
        hCommandBuffer, numEventsInWaitList, phEventWaitList,
        createEventAndRetain(eventPool.get(), phEvent, this));
  }

  ur_result_t enqueueNativeCommandExp(
      ur_exp_enqueue_native_command_function_t pfnNativeEnqueue, void *data,
      uint32_t numMemsInMemList, const ur_mem_handle_t *phMemList,
      const ur_exp_enqueue_native_command_properties_t *pProperties,
      uint32_t numEventsInWaitList, const ur_event_handle_t *phEventWaitList,
      ur_event_handle_t *phEvent) override {
    return commandListManager.lock()->appendNativeCommandExp(
        pfnNativeEnqueue, data, numMemsInMemList, phMemList, pProperties,
        numEventsInWaitList, phEventWaitList,
        createEventIfRequested(eventPool.get(), phEvent, this));
  }

<<<<<<< HEAD
  ur_result_t enqueueKernelLaunchWithArgsExp(
      ur_kernel_handle_t hKernel, const size_t pGlobalWorkOffset[3],
      const size_t pGlobalWorkSize[3], const size_t pLocalWorkSize[3],
      uint32_t numArgs, const ur_exp_kernel_arg_properties_t *pArgs,
      uint32_t numPropsInLaunchPropList,
      const ur_kernel_launch_property_t *launchPropList,
      uint32_t numEventsInWaitList, const ur_event_handle_t *phEventWaitList,
      ur_event_handle_t *phEvent) override {
    return commandListManager.lock()->appendKernelLaunchWithArgsExp(
        hKernel, pGlobalWorkOffset, pGlobalWorkSize, pLocalWorkSize, numArgs,
        pArgs, numPropsInLaunchPropList, launchPropList, numEventsInWaitList,
        phEventWaitList,
        createEventIfRequested(eventPool.get(), phEvent, this));
  }
=======
  ur::RefCount RefCount;
>>>>>>> 29e7b63c
};

} // namespace v2<|MERGE_RESOLUTION|>--- conflicted
+++ resolved
@@ -453,7 +453,6 @@
         createEventIfRequested(eventPool.get(), phEvent, this));
   }
 
-<<<<<<< HEAD
   ur_result_t enqueueKernelLaunchWithArgsExp(
       ur_kernel_handle_t hKernel, const size_t pGlobalWorkOffset[3],
       const size_t pGlobalWorkSize[3], const size_t pLocalWorkSize[3],
@@ -468,9 +467,8 @@
         phEventWaitList,
         createEventIfRequested(eventPool.get(), phEvent, this));
   }
-=======
+
   ur::RefCount RefCount;
->>>>>>> 29e7b63c
 };
 
 } // namespace v2