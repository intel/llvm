--- conflicted
+++ resolved
@@ -785,19 +785,6 @@
                                  void *pIPCMemHandleData,
                                  size_t *pIPCMemHandleDataSizeRet) {
   umf_memory_pool_handle_t umfPool;
-<<<<<<< HEAD
-  auto umfRet = umfPoolByPtr(pMem, &umfPool);
-  if (umfRet != UMF_RESULT_SUCCESS || !umfPool)
-    return UR_RESULT_ERROR_UNKNOWN;
-
-  // Fast path for returning the size of the handle only.
-  if (!pIPCMemHandleData) {
-    auto umfRet = umfPoolGetIPCHandleSize(umfPool, pIPCMemHandleDataSizeRet);
-    if (umfRet != UMF_RESULT_SUCCESS || *pIPCMemHandleDataSizeRet == 0)
-      return UR_RESULT_ERROR_UNKNOWN;
-    return UR_RESULT_SUCCESS;
-  }
-=======
   auto urRet = umf::umf2urResult(umfPoolByPtr(pMem, &umfPool));
   if (urRet)
     return urRet;
@@ -806,36 +793,22 @@
   if (!pIPCMemHandleData)
     return umf::umf2urResult(
         umfPoolGetIPCHandleSize(umfPool, pIPCMemHandleDataSizeRet));
->>>>>>> f1207518
 
   size_t fallbackUMFHandleSize = 0;
   size_t *umfHandleSize = pIPCMemHandleDataSizeRet != nullptr
                               ? pIPCMemHandleDataSizeRet
                               : &fallbackUMFHandleSize;
   umf_ipc_handle_t umfHandle;
-<<<<<<< HEAD
-  umfRet = umfGetIPCHandle(pMem, &umfHandle, umfHandleSize);
-  if (umfRet != UMF_RESULT_SUCCESS || !umfHandle || *umfHandleSize == 0)
-    return UR_RESULT_ERROR_UNKNOWN;
-=======
   urRet = umf::umf2urResult(umfGetIPCHandle(pMem, &umfHandle, umfHandleSize));
   if (urRet)
     return urRet;
->>>>>>> f1207518
   std::memcpy(pIPCMemHandleData, umfHandle, *umfHandleSize);
   return UR_RESULT_SUCCESS;
 }
 
 ur_result_t urIPCPutMemHandleExp(ur_context_handle_t, void *pIPCMemHandleData) {
-<<<<<<< HEAD
-  auto umfRet =
-      umfPutIPCHandle(reinterpret_cast<umf_ipc_handle_t>(pIPCMemHandleData));
-  return umfRet == UMF_RESULT_SUCCESS ? UR_RESULT_SUCCESS
-                                      : UR_RESULT_ERROR_UNKNOWN;
-=======
   return umf::umf2urResult(
       umfPutIPCHandle(reinterpret_cast<umf_ipc_handle_t>(pIPCMemHandleData)));
->>>>>>> f1207518
 }
 
 ur_result_t urIPCOpenMemHandleExp(ur_context_handle_t hContext,
@@ -850,38 +823,15 @@
   umf_memory_pool_handle_t umfPool = pool->umfPool.get();
 
   size_t umfHandleSize = 0;
-<<<<<<< HEAD
-  auto umfRet = umfPoolGetIPCHandleSize(umfPool, &umfHandleSize);
-  if (umfRet != UMF_RESULT_SUCCESS || umfHandleSize == 0)
-    return UR_RESULT_ERROR_UNKNOWN;
-=======
   auto urRet =
       umf::umf2urResult(umfPoolGetIPCHandleSize(umfPool, &umfHandleSize));
   if (urRet)
     return urRet;
->>>>>>> f1207518
 
   if (umfHandleSize != ipcMemHandleDataSize)
     return UR_RESULT_ERROR_INVALID_VALUE;
 
   umf_ipc_handler_handle_t umfIPCHandler;
-<<<<<<< HEAD
-  umfRet = umfPoolGetIPCHandler(umfPool, &umfIPCHandler);
-  if (umfRet != UMF_RESULT_SUCCESS || !umfIPCHandler)
-    return UR_RESULT_ERROR_UNKNOWN;
-
-  umfRet = umfOpenIPCHandle(
-      umfIPCHandler, reinterpret_cast<umf_ipc_handle_t>(pIPCMemHandleData),
-      ppMem);
-  return umfRet == UMF_RESULT_SUCCESS ? UR_RESULT_SUCCESS
-                                      : UR_RESULT_ERROR_UNKNOWN;
-}
-
-ur_result_t urIPCCloseMemHandleExp(ur_context_handle_t, void *pMem) {
-  auto umfRet = umfCloseIPCHandle(pMem);
-  return umfRet == UMF_RESULT_SUCCESS ? UR_RESULT_SUCCESS
-                                      : UR_RESULT_ERROR_UNKNOWN;
-=======
   urRet = umf::umf2urResult(umfPoolGetIPCHandler(umfPool, &umfIPCHandler));
   if (urRet)
     return urRet;
@@ -893,7 +843,6 @@
 
 ur_result_t urIPCCloseMemHandleExp(ur_context_handle_t, void *pMem) {
   return umf::umf2urResult(umfCloseIPCHandle(pMem));
->>>>>>> f1207518
 }
 
 } // namespace ur::level_zero