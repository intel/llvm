//===--------- memory.cpp - Level Zero Adapter ---------------------------===//
//
// Copyright (C) 2024 Intel Corporation
//
// Part of the Unified-Runtime Project, under the Apache License v2.0 with LLVM
// Exceptions. See LICENSE.TXT
// SPDX-License-Identifier: Apache-2.0 WITH LLVM-exception
//
//===----------------------------------------------------------------------===//

#include "memory.hpp"
#include "../ur_interface_loader.hpp"
#include "context.hpp"

#include "../helpers/image_helpers.hpp"
#include "../helpers/memory_helpers.hpp"

static ur_mem_buffer_t::device_access_mode_t
getDeviceAccessMode(ur_mem_flags_t memFlag) {
  if (memFlag & UR_MEM_FLAG_READ_WRITE) {
    return ur_mem_buffer_t::device_access_mode_t::read_write;
  } else if (memFlag & UR_MEM_FLAG_READ_ONLY) {
    return ur_mem_buffer_t::device_access_mode_t::read_only;
  } else if (memFlag & UR_MEM_FLAG_WRITE_ONLY) {
    return ur_mem_buffer_t::device_access_mode_t::write_only;
  } else {
    return ur_mem_buffer_t::device_access_mode_t::read_write;
  }
}

static bool isAccessCompatible(ur_mem_buffer_t::device_access_mode_t requested,
                               ur_mem_buffer_t::device_access_mode_t actual) {
  return requested == actual ||
         actual == ur_mem_buffer_t::device_access_mode_t::read_write;
}

ur_mem_buffer_t::ur_mem_buffer_t(ur_context_handle_t hContext, size_t size,
                                 device_access_mode_t accessMode)
    : hContext(hContext), size(size), accessMode(accessMode) {}

ur_shared_mutex &ur_mem_buffer_t::getMutex() { return Mutex; }

ur_usm_handle_t::ur_usm_handle_t(ur_context_handle_t hContext, size_t size,
                                 const void *ptr)
    : ur_mem_buffer_t(hContext, size, device_access_mode_t::read_write),
      ptr(const_cast<void *>(ptr)) {}

void *ur_usm_handle_t::getDevicePtr(
    ur_device_handle_t /*hDevice*/, device_access_mode_t /*access*/,
    size_t /*offset*/, size_t /*size*/,
    std::function<void(void *src, void *dst, size_t)> /*migrate*/) {
  return ptr;
}

void *
ur_usm_handle_t::mapHostPtr(ur_map_flags_t /*flags*/, size_t /*offset*/,
                            size_t /*size*/,
                            std::function<void(void *src, void *dst, size_t)>) {
  return ptr;
}

void ur_usm_handle_t::unmapHostPtr(
    void * /*pMappedPtr*/, std::function<void(void *src, void *dst, size_t)>) {
  /* nop */
}

ur_integrated_buffer_handle_t::ur_integrated_buffer_handle_t(
    ur_context_handle_t hContext, void *hostPtr, size_t size,
    host_ptr_action_t hostPtrAction, device_access_mode_t accessMode)
    : ur_mem_buffer_t(hContext, size, accessMode) {
  bool hostPtrImported = false;
  if (hostPtrAction == host_ptr_action_t::import) {
    hostPtrImported =
        maybeImportUSM(hContext->getPlatform()->ZeDriverHandleExpTranslated,
                       hContext->getZeHandle(), hostPtr, size);
  }

  if (hostPtrImported) {
    this->ptr = usm_unique_ptr_t(hostPtr, [hContext](void *ptr) {
      ZeUSMImport.doZeUSMRelease(
          hContext->getPlatform()->ZeDriverHandleExpTranslated, ptr);
    });
  } else {
    void *rawPtr;
    UR_CALL_THROWS(hContext->getDefaultUSMPool()->allocate(
        hContext, nullptr, nullptr, UR_USM_TYPE_HOST, size, &rawPtr));

    this->ptr = usm_unique_ptr_t(rawPtr, [hContext](void *ptr) {
      auto ret = hContext->getDefaultUSMPool()->free(ptr);
      if (ret != UR_RESULT_SUCCESS) {
        UR_LOG(Error, "Failed to free host memory: {}", ret);
      }
    });

    if (hostPtr) {
      std::memcpy(this->ptr.get(), hostPtr, size);
    }
  }
}

ur_integrated_buffer_handle_t::ur_integrated_buffer_handle_t(
    ur_context_handle_t hContext, void *hostPtr, size_t size,
    device_access_mode_t accessMode, bool ownHostPtr)
    : ur_mem_buffer_t(hContext, size, accessMode) {
  this->ptr = usm_unique_ptr_t(hostPtr, [hContext, ownHostPtr](void *ptr) {
    if (!ownHostPtr || !checkL0LoaderTeardown()) {
      return;
    }
    ZE_CALL_NOCHECK(zeMemFree, (hContext->getZeHandle(), ptr));
  });
}

void *ur_integrated_buffer_handle_t::getDevicePtr(
    ur_device_handle_t /*hDevice*/, device_access_mode_t /*access*/,
    size_t /*offset*/, size_t /*size*/,
    std::function<void(void *src, void *dst, size_t)> /*migrate*/) {
  return ptr.get();
}

void *ur_integrated_buffer_handle_t::mapHostPtr(
    ur_map_flags_t /*flags*/, size_t /*offset*/, size_t /*size*/,
    std::function<void(void *src, void *dst, size_t)> /*migrate*/) {
  return ptr.get();
}

void ur_integrated_buffer_handle_t::unmapHostPtr(
    void * /*pMappedPtr*/, std::function<void(void *src, void *dst, size_t)>) {
  /* nop */
}

static v2::raii::command_list_unique_handle
getSyncCommandListForCopy(ur_context_handle_t hContext,
                          ur_device_handle_t hDevice) {
  return hContext->getCommandListCache().getImmediateCommandList(
      hDevice->ZeDevice, true,
      hDevice
          ->QueueGroup[ur_device_handle_t_::queue_group_info_t::type::Compute]
          .ZeOrdinal,
      true, ZE_COMMAND_QUEUE_MODE_SYNCHRONOUS, ZE_COMMAND_QUEUE_PRIORITY_NORMAL,
      std::nullopt);
}

static ur_result_t synchronousZeCopy(ur_context_handle_t hContext,
                                     ur_device_handle_t hDevice, void *dst,
                                     const void *src, size_t size) try {
  auto commandList = getSyncCommandListForCopy(hContext, hDevice);

  ZE2UR_CALL(zeCommandListAppendMemoryCopy,
             (commandList.get(), dst, src, size, nullptr, 0, nullptr));

  return UR_RESULT_SUCCESS;
} catch (...) {
  return exceptionToResult(std::current_exception());
}

void *ur_discrete_buffer_handle_t::allocateOnDevice(ur_device_handle_t hDevice,
                                                    size_t size) {
  assert(hDevice);

  auto id = hDevice->Id.value();
  assert(deviceAllocations[id].get() == nullptr);

  void *ptr;
  UR_CALL_THROWS(hContext->getDefaultUSMPool()->allocate(
      hContext, hDevice, nullptr, UR_USM_TYPE_DEVICE, size, &ptr));

  deviceAllocations[id] =
      usm_unique_ptr_t(ptr, [hContext = this->hContext](void *ptr) {
        auto ret = hContext->getDefaultUSMPool()->free(ptr);
        if (ret != UR_RESULT_SUCCESS) {
          UR_LOG(Error, "Failed to free device memory: {}", ret);
        }
      });

  activeAllocationDevice = hDevice;

  return ptr;
}

ur_result_t
ur_discrete_buffer_handle_t::migrateBufferTo(ur_device_handle_t hDevice,
                                             void *src, size_t size) {
  TRACK_SCOPE_LATENCY("ur_discrete_buffer_handle_t::migrateBufferTo");

  auto Id = hDevice->Id.value();
  void *dst = deviceAllocations[Id].get() ? deviceAllocations[Id].get()
                                          : allocateOnDevice(hDevice, size);

  UR_CALL(synchronousZeCopy(hContext, hDevice, dst, src, size));

  return UR_RESULT_SUCCESS;
}

ur_discrete_buffer_handle_t::ur_discrete_buffer_handle_t(
    ur_context_handle_t hContext, void *hostPtr, size_t size,
    device_access_mode_t accessMode)
    : ur_mem_buffer_t(hContext, size, accessMode),
      deviceAllocations(hContext->getPlatform()->getNumDevices()),
      activeAllocationDevice(nullptr), mapToPtr(hostPtr), hostAllocations() {
  if (hostPtr) {
    auto initialDevice = hContext->getDevices()[0];
    UR_CALL_THROWS(migrateBufferTo(initialDevice, hostPtr, size));
  }
}

ur_discrete_buffer_handle_t::ur_discrete_buffer_handle_t(
    ur_context_handle_t hContext, ur_device_handle_t hDevice, void *devicePtr,
    size_t size, device_access_mode_t accessMode, void *writeBackMemory,
    bool ownZePtr)
    : ur_mem_buffer_t(hContext, size, accessMode),
      deviceAllocations(hContext->getPlatform()->getNumDevices()),
      activeAllocationDevice(hDevice), writeBackPtr(writeBackMemory),
      hostAllocations() {

  if (!devicePtr) {
    hDevice = hDevice ? hDevice : hContext->getDevices()[0];
    devicePtr = allocateOnDevice(hDevice, size);
  } else {
    assert(hDevice);
    deviceAllocations[hDevice->Id.value()] = usm_unique_ptr_t(
        devicePtr, [hContext = this->hContext, ownZePtr](void *ptr) {
          if (!ownZePtr || !checkL0LoaderTeardown()) {
            return;
          }
          ZE_CALL_NOCHECK(zeMemFree, (hContext->getZeHandle(), ptr));
        });
  }
}

ur_discrete_buffer_handle_t::~ur_discrete_buffer_handle_t() {
  if (!activeAllocationDevice || !writeBackPtr)
    return;

  auto srcPtr = getActiveDeviceAlloc();
  synchronousZeCopy(hContext, activeAllocationDevice, writeBackPtr, srcPtr,
                    getSize());
}

void *ur_discrete_buffer_handle_t::getActiveDeviceAlloc(size_t offset) {
  assert(activeAllocationDevice);
  return ur_cast<char *>(
             deviceAllocations[activeAllocationDevice->Id.value()].get()) +
         offset;
}

void *ur_discrete_buffer_handle_t::getDevicePtr(
    ur_device_handle_t hDevice, device_access_mode_t /*access*/, size_t offset,
    size_t /*size*/,
    std::function<void(void *src, void *dst, size_t)> /*migrate*/) {
  TRACK_SCOPE_LATENCY("ur_discrete_buffer_handle_t::getDevicePtr");

  if (!activeAllocationDevice) {
    if (!hDevice) {
      hDevice = hContext->getDevices()[0];
    }

    allocateOnDevice(hDevice, getSize());
  }

  if (!hDevice) {
    hDevice = activeAllocationDevice;
  }

  if (activeAllocationDevice == hDevice) {
    return getActiveDeviceAlloc(offset);
  }

  auto &p2pDevices = hContext->getP2PDevices(hDevice);
  auto p2pAccessible = std::find(p2pDevices.begin(), p2pDevices.end(),
                                 activeAllocationDevice) != p2pDevices.end();

  if (!p2pAccessible) {
    // TODO: migrate buffer through the host
    throw UR_RESULT_ERROR_UNSUPPORTED_FEATURE;
  }

  // TODO: see if it's better to migrate the memory to the specified device
  return getActiveDeviceAlloc(offset);
}

void *ur_discrete_buffer_handle_t::mapHostPtr(
    ur_map_flags_t flags, size_t offset, size_t size,
    std::function<void(void *src, void *dst, size_t)> migrate) {
  TRACK_SCOPE_LATENCY("ur_discrete_buffer_handle_t::mapHostPtr");
  // TODO: use async alloc?

  void *ptr = mapToPtr;
  if (!ptr) {
    UR_CALL_THROWS(hContext->getDefaultUSMPool()->allocate(
        hContext, nullptr, nullptr, UR_USM_TYPE_HOST, size, &ptr));
  }

  usm_unique_ptr_t mappedPtr =
      usm_unique_ptr_t(ptr, [ownsAlloc = bool(mapToPtr), this](void *p) {
        if (ownsAlloc) {
          auto ret = hContext->getDefaultUSMPool()->free(p);
          if (ret != UR_RESULT_SUCCESS) {
            UR_LOG(Error, "Failed to mapped memory: {}", ret);
          }
        }
      });

  hostAllocations.emplace_back(std::move(mappedPtr), size, offset, flags);

  if (activeAllocationDevice && (flags & UR_MAP_FLAG_READ)) {
    auto srcPtr = getActiveDeviceAlloc(offset);
    migrate(srcPtr, hostAllocations.back().ptr.get(), size);
  }

  return hostAllocations.back().ptr.get();
}

void ur_discrete_buffer_handle_t::unmapHostPtr(
    void *pMappedPtr,
    std::function<void(void *src, void *dst, size_t)> migrate) {
  TRACK_SCOPE_LATENCY("ur_discrete_buffer_handle_t::unmapHostPtr");

  auto hostAlloc =
      std::find_if(hostAllocations.begin(), hostAllocations.end(),
                   [pMappedPtr](const host_allocation_desc_t &desc) {
                     return desc.ptr.get() == pMappedPtr;
                   });

  if (hostAlloc == hostAllocations.end()) {
    throw UR_RESULT_ERROR_INVALID_ARGUMENT;
  }

  bool shouldMigrateToDevice =
      !(hostAlloc->flags & UR_MAP_FLAG_WRITE_INVALIDATE_REGION);

  if (!activeAllocationDevice && shouldMigrateToDevice) {
    allocateOnDevice(hContext->getDevices()[0], getSize());
  }

  // TODO: tests require that memory is migrated even for
  // UR_MAP_FLAG_WRITE_INVALIDATE_REGION when there is an active device
  // allocation. is this correct?
  if (activeAllocationDevice) {
    migrate(hostAlloc->ptr.get(), getActiveDeviceAlloc(hostAlloc->offset),
            hostAlloc->size);
  }

  hostAllocations.erase(hostAlloc);
}

ur_shared_buffer_handle_t::ur_shared_buffer_handle_t(
    ur_context_handle_t hContext, void *sharedPtr, size_t size,
    device_access_mode_t accesMode, bool ownDevicePtr)
    : ur_mem_buffer_t(hContext, size, accesMode),
      ptr(sharedPtr, [hContext, ownDevicePtr](void *ptr) {
        if (!ownDevicePtr || !checkL0LoaderTeardown()) {
          return;
        }
        ZE_CALL_NOCHECK(zeMemFree, (hContext->getZeHandle(), ptr));
      }) {}

void *ur_shared_buffer_handle_t::getDevicePtr(
    ur_device_handle_t, device_access_mode_t, size_t offset, size_t,
    std::function<void(void *src, void *dst, size_t)>) {
  return reinterpret_cast<char *>(ptr.get()) + offset;
}

void *ur_shared_buffer_handle_t::mapHostPtr(
    ur_map_flags_t, size_t offset, size_t,
    std::function<void(void *src, void *dst, size_t)>) {
  return reinterpret_cast<char *>(ptr.get()) + offset;
}

void ur_shared_buffer_handle_t::unmapHostPtr(
    void *, std::function<void(void *src, void *dst, size_t)>) {
  // nop
}

static bool useHostBuffer(ur_context_handle_t hContext) {
  // We treat integrated devices (physical memory shared with the CPU)
  // differently from discrete devices (those with distinct memories).
  // For integrated devices, allocating the buffer in the host memory
  // enables automatic access from the device, and makes copying
  // unnecessary in the map/unmap operations. This improves performance.
  return hContext->getDevices().size() == 1 &&
         hContext->getDevices()[0]->ZeDeviceProperties->flags &
             ZE_DEVICE_PROPERTY_FLAG_INTEGRATED;
}

ur_mem_sub_buffer_t::ur_mem_sub_buffer_t(ur_mem_handle_t hParent, size_t offset,
                                         size_t size,
                                         device_access_mode_t accessMode)
    : ur_mem_buffer_t(hParent->getBuffer()->getContext(), size, accessMode),
      hParent(hParent), offset(offset) {
  ur::level_zero::urMemRetain(hParent);
}

ur_mem_sub_buffer_t::~ur_mem_sub_buffer_t() {
  ur::level_zero::urMemRelease(hParent);
}

void *ur_mem_sub_buffer_t::getDevicePtr(
    ur_device_handle_t hDevice, device_access_mode_t access, size_t offset,
    size_t size, std::function<void(void *src, void *dst, size_t)> migrate) {
  return hParent->getBuffer()->getDevicePtr(
      hDevice, access, offset + this->offset, size, std::move(migrate));
}

void *ur_mem_sub_buffer_t::mapHostPtr(
    ur_map_flags_t flags, size_t offset, size_t size,
    std::function<void(void *src, void *dst, size_t)> migrate) {
  return hParent->getBuffer()->mapHostPtr(flags, offset + this->offset, size,
                                          std::move(migrate));
}

void ur_mem_sub_buffer_t::unmapHostPtr(
    void *pMappedPtr,
    std::function<void(void *src, void *dst, size_t)> migrate) {
  return hParent->getBuffer()->unmapHostPtr(pMappedPtr, std::move(migrate));
}

ur_shared_mutex &ur_mem_sub_buffer_t::getMutex() {
  return hParent->getBuffer()->getMutex();
}

ur_mem_image_t::ur_mem_image_t(ur_context_handle_t hContext,
                               ur_mem_flags_t flags,
                               const ur_image_format_t *pImageFormat,
                               const ur_image_desc_t *pImageDesc, void *pHost)
    : hContext(hContext) {
  UR_CALL_THROWS(ur2zeImageDesc(pImageFormat, pImageDesc, zeImageDesc));

  // Currently we have the "0" device in context with mutliple root devices to
  // own the image.
  // TODO: Implement explicit copying for acessing the image from other devices
  // in the context.
  ur_device_handle_t hDevice = hContext->getDevices()[0];
  ZE2UR_CALL_THROWS(zeImageCreate, (hContext->getZeHandle(), hDevice->ZeDevice,
                                    &zeImageDesc, zeImage.ptr()));

  if ((flags & UR_MEM_FLAG_USE_HOST_POINTER) != 0 ||
      (flags & UR_MEM_FLAG_ALLOC_COPY_HOST_POINTER) != 0) {
    // Initialize image synchronously with immediate offload.

    auto commandList = getSyncCommandListForCopy(hContext, hDevice);
    ZE2UR_CALL_THROWS(zeCommandListAppendImageCopyFromMemory,
                      (commandList.get(), zeImage.get(), pHost, nullptr,
                       nullptr, 0, nullptr));
  }
}

ur_mem_image_t::ur_mem_image_t(ur_context_handle_t hContext,
                               const ur_image_format_t *pImageFormat,
                               const ur_image_desc_t *pImageDesc,
                               ze_image_handle_t zeImage, bool ownZeImage)
    : hContext(hContext), zeImage(zeImage, ownZeImage) {
  UR_CALL_THROWS(ur2zeImageDesc(pImageFormat, pImageDesc, zeImageDesc));
}

static void verifyImageRegion([[maybe_unused]] ze_image_desc_t &zeImageDesc,
                              ze_image_region_t &zeRegion, size_t rowPitch,
                              size_t slicePitch) {
#ifndef NDEBUG
  if (!(rowPitch == 0 ||
        // special case RGBA image pitch equal to region's width
        (zeImageDesc.format.layout == ZE_IMAGE_FORMAT_LAYOUT_32_32_32_32 &&
         rowPitch == 4 * 4 * zeRegion.width) ||
        (zeImageDesc.format.layout == ZE_IMAGE_FORMAT_LAYOUT_16_16_16_16 &&
         rowPitch == 4 * 2 * zeRegion.width) ||
        (zeImageDesc.format.layout == ZE_IMAGE_FORMAT_LAYOUT_8_8_8_8 &&
         rowPitch == 4 * zeRegion.width)))
    throw UR_RESULT_ERROR_INVALID_IMAGE_SIZE;
#endif
  if (!(slicePitch == 0 || slicePitch == rowPitch * zeRegion.height))
    throw UR_RESULT_ERROR_INVALID_IMAGE_SIZE;
}

std::pair<ze_image_handle_t, ze_image_region_t>
ur_mem_image_t::getRWRegion(ur_rect_offset_t &origin, ur_rect_region_t &region,
                            size_t rowPitch, size_t slicePitch) {
  ze_image_region_t zeRegion;
  UR_CALL_THROWS(getImageRegionHelper(zeImageDesc, &origin, &region, zeRegion));

  verifyImageRegion(zeImageDesc, zeRegion, rowPitch, slicePitch);

  return {zeImage.get(), zeRegion};
}

ur_mem_image_t::copy_desc_t ur_mem_image_t::getCopyRegions(
    ur_mem_image_t &src, ur_mem_image_t &dst, ur_rect_offset_t &srcOrigin,
    ur_rect_offset_t &dstOrigin, ur_rect_region_t &region) {
  ze_image_region_t zeSrcRegion;
  UR_CALL_THROWS(
      getImageRegionHelper(src.zeImageDesc, &srcOrigin, &region, zeSrcRegion));

  ze_image_region_t zeDstRegion;
  UR_CALL_THROWS(
      getImageRegionHelper(dst.zeImageDesc, &dstOrigin, &region, zeDstRegion));

  return {{src.zeImage.get(), zeSrcRegion}, {src.zeImage.get(), zeDstRegion}};
}

namespace ur::level_zero {
ur_result_t urMemBufferCreate(ur_context_handle_t hContext,
                              ur_mem_flags_t flags, size_t size,
                              const ur_buffer_properties_t *pProperties,
                              ur_mem_handle_t *phBuffer) try {
  if (flags & UR_MEM_FLAG_ALLOC_HOST_POINTER) {
    // TODO:
    // Having PI_MEM_FLAGS_HOST_PTR_ALLOC for buffer requires allocation of
    // pinned host memory, see:
    // sycl/doc/extensions/supported/sycl_ext_oneapi_use_pinned_host_memory_property.asciidoc
    // We are however missing such functionality in Level Zero, so we just
    // ignore the flag for now.
  }

  void *hostPtr = pProperties ? pProperties->pHost : nullptr;
  auto accessMode = getDeviceAccessMode(flags);

  if (useHostBuffer(hContext)) {
    auto hostPtrAction =
        flags & UR_MEM_FLAG_USE_HOST_POINTER
            ? ur_integrated_buffer_handle_t::host_ptr_action_t::import
            : ur_integrated_buffer_handle_t::host_ptr_action_t::copy;
    *phBuffer = ur_mem_handle_t_::create<ur_integrated_buffer_handle_t>(
        hContext, hostPtr, size, hostPtrAction, accessMode);
  } else {
    *phBuffer = ur_mem_handle_t_::create<ur_discrete_buffer_handle_t>(
        hContext, hostPtr, size, accessMode);
  }

  return UR_RESULT_SUCCESS;
} catch (...) {
  return exceptionToResult(std::current_exception());
}

ur_result_t urMemBufferPartition(ur_mem_handle_t hMem, ur_mem_flags_t flags,
                                 ur_buffer_create_type_t bufferCreateType,
                                 const ur_buffer_region_t *pRegion,
                                 ur_mem_handle_t *phMem) try {
  auto hBuffer = hMem->getBuffer();

  UR_ASSERT(bufferCreateType == UR_BUFFER_CREATE_TYPE_REGION,
            UR_RESULT_ERROR_INVALID_ENUMERATION);
  UR_ASSERT((pRegion->origin < hBuffer->getSize() &&
             pRegion->size <= hBuffer->getSize()),
            UR_RESULT_ERROR_INVALID_BUFFER_SIZE);

  auto accessMode = getDeviceAccessMode(flags);

  UR_ASSERT(isAccessCompatible(accessMode, hBuffer->getDeviceAccessMode()),
            UR_RESULT_ERROR_INVALID_VALUE);

  *phMem = ur_mem_handle_t_::create<ur_mem_sub_buffer_t>(
      hMem, pRegion->origin, pRegion->size, accessMode);

  return UR_RESULT_SUCCESS;
} catch (...) {
  return exceptionToResult(std::current_exception());
}

ur_result_t urMemBufferCreateWithNativeHandle(
    ur_native_handle_t hNativeMem, ur_context_handle_t hContext,
    const ur_mem_native_properties_t *pProperties, ur_mem_handle_t *phMem) try {
  auto ptr = reinterpret_cast<void *>(hNativeMem);
  bool ownNativeHandle = pProperties ? pProperties->isNativeHandleOwned : false;

  // Get base of the allocation
  void *base;
  size_t size;
  ZE2UR_CALL(zeMemGetAddressRange,
             (hContext->getZeHandle(), ptr, &base, &size));
  UR_ASSERT(ptr == base, UR_RESULT_ERROR_INVALID_VALUE);

  ze_device_handle_t zeDevice;
  ZeStruct<ze_memory_allocation_properties_t> memoryAttrs;
  UR_CALL(
      getMemoryAttrs(hContext->getZeHandle(), ptr, &zeDevice, &memoryAttrs));

  if (memoryAttrs.type == ZE_MEMORY_TYPE_UNKNOWN) {
    return UR_RESULT_ERROR_INVALID_VALUE;
  }

  ur_device_handle_t hDevice{};
  if (zeDevice) {
    hDevice = hContext->getPlatform()->getDeviceFromNativeHandle(zeDevice);
    UR_ASSERT(hContext->isValidDevice(hDevice),
              UR_RESULT_ERROR_INVALID_CONTEXT);
  }

  // assume read-write
  auto accessMode = ur_mem_buffer_t::device_access_mode_t::read_write;

  if (useHostBuffer(hContext) && memoryAttrs.type == ZE_MEMORY_TYPE_HOST) {
    *phMem = ur_mem_handle_t_::create<ur_integrated_buffer_handle_t>(
        hContext, ptr, size, accessMode, ownNativeHandle);
    // if useHostBuffer(hContext) is true but the allocation is on device, we'll
    // treat it as discrete memory
  } else if (memoryAttrs.type == ZE_MEMORY_TYPE_SHARED) {
    // For shared allocation, we can use it directly
    *phMem = ur_mem_handle_t_::create<ur_shared_buffer_handle_t>(
        hContext, ptr, size, accessMode, ownNativeHandle);
  } else {
    if (memoryAttrs.type == ZE_MEMORY_TYPE_HOST) {
      // For host allocation, we need to copy the data to a device buffer
      // and then copy it back on release
      *phMem = ur_mem_handle_t_::create<ur_discrete_buffer_handle_t>(
          hContext, hDevice, nullptr, size, accessMode, ptr, ownNativeHandle);
    } else {
      // For device allocation, we can use it directly
      assert(hDevice);
      *phMem = ur_mem_handle_t_::create<ur_discrete_buffer_handle_t>(
          hContext, hDevice, ptr, size, accessMode, nullptr, ownNativeHandle);
    }
  }

  return UR_RESULT_SUCCESS;
} catch (...) {
  return exceptionToResult(std::current_exception());
}

ur_result_t urMemGetInfo(ur_mem_handle_t hMem, ur_mem_info_t propName,
                         size_t propSize, void *pPropValue,
                         size_t *pPropSizeRet) try {
  // No locking needed here, we only read const members

  UrReturnHelper returnValue(propSize, pPropValue, pPropSizeRet);

  switch (propName) {
  case UR_MEM_INFO_CONTEXT: {
    if (hMem->isImage()) {
      return returnValue(hMem->getImage()->getContext());
    } else {
      return returnValue(hMem->getBuffer()->getContext());
    }
  }
  case UR_MEM_INFO_SIZE: {
    if (hMem->isImage()) {
      // TODO: implement size calculation
      return UR_RESULT_ERROR_UNSUPPORTED_FEATURE;
    }

    // Get size of the allocation
    return returnValue(size_t{hMem->getBuffer()->getSize()});
  }
  case UR_MEM_INFO_REFERENCE_COUNT: {
    return returnValue(hMem->getObject()->RefCount.load());
  }
  default: {
    return UR_RESULT_ERROR_INVALID_ENUMERATION;
  }
  }

  return UR_RESULT_SUCCESS;
} catch (...) {
  return exceptionToResult(std::current_exception());
}

ur_result_t urMemRetain(ur_mem_handle_t hMem) try {
  hMem->getObject()->RefCount.increment();
  return UR_RESULT_SUCCESS;
} catch (...) {
  return exceptionToResult(std::current_exception());
}

ur_result_t urMemRelease(ur_mem_handle_t hMem) try {
  if (!hMem->getObject()->RefCount.decrementAndTest())
    return UR_RESULT_SUCCESS;

  delete hMem;
  return UR_RESULT_SUCCESS;
} catch (...) {
  return exceptionToResult(std::current_exception());
}

ur_result_t urMemGetNativeHandle(ur_mem_handle_t hMem,
                                 ur_device_handle_t hDevice,
                                 ur_native_handle_t *phNativeMem) try {
  if (hMem->isImage()) {
    auto hImage = hMem->getImage();
    *phNativeMem = reinterpret_cast<ur_native_handle_t>(hImage->getZeImage());
    return UR_RESULT_SUCCESS;
  }

  auto hBuffer = hMem->getBuffer();

  std::scoped_lock<ur_shared_mutex> lock(hBuffer->getMutex());

  auto ptr = hBuffer->getDevicePtr(
      hDevice, ur_mem_buffer_t::device_access_mode_t::read_write, 0,
      hBuffer->getSize(), nullptr);
  *phNativeMem = reinterpret_cast<ur_native_handle_t>(ptr);
  return UR_RESULT_SUCCESS;
} catch (...) {
  return exceptionToResult(std::current_exception());
}

ur_result_t urMemImageCreate(ur_context_handle_t hContext, ur_mem_flags_t flags,
                             const ur_image_format_t *pImageFormat,
                             const ur_image_desc_t *pImageDesc, void *pHost,
                             ur_mem_handle_t *phMem) try {
  // TODO: implement read-only, write-only
  if ((flags & UR_MEM_FLAG_READ_WRITE) == 0) {
    die("urMemImageCreate: Level-Zero implements only read-write buffer,"
        "no read-only or write-only yet.");
  }

  *phMem = ur_mem_handle_t_::create<ur_mem_image_t>(
      hContext, flags, pImageFormat, pImageDesc, pHost);
  return UR_RESULT_SUCCESS;
} catch (...) {
  return exceptionToResult(std::current_exception());
}

ur_result_t urMemImageCreateWithNativeHandle(
    ur_native_handle_t hNativeMem, ur_context_handle_t hContext,
    const ur_image_format_t *pImageFormat, const ur_image_desc_t *pImageDesc,
    const ur_mem_native_properties_t *pProperties, ur_mem_handle_t *phMem) try {
  auto zeImage = reinterpret_cast<ze_image_handle_t>(hNativeMem);
  bool ownNativeHandle = pProperties ? pProperties->isNativeHandleOwned : false;

  *phMem = ur_mem_handle_t_::create<ur_mem_image_t>(
      hContext, pImageFormat, pImageDesc, zeImage, ownNativeHandle);
  return UR_RESULT_SUCCESS;
} catch (...) {
  return exceptionToResult(std::current_exception());
}

<<<<<<< HEAD
ur_result_t urMemImageGetInfo(ur_mem_handle_t hMemory, ur_image_info_t propName,
                              size_t propSize, void *pPropValue,
                              size_t *pPropSizeRet) {
  UR_LOG(Error, "{} function not implemented!", __FUNCTION__);
=======
ur_result_t urMemImageGetInfo(ur_mem_handle_t /*hMemory*/,
                              ur_image_info_t /*propName*/, size_t /*propSize*/,
                              void * /*pPropValue*/,
                              size_t * /*pPropSizeRet*/) {
  logger::error("{} function not implemented!", __FUNCTION__);
>>>>>>> d9584400

  return UR_RESULT_ERROR_UNSUPPORTED_FEATURE;
}

} // namespace ur::level_zero<|MERGE_RESOLUTION|>--- conflicted
+++ resolved
@@ -721,18 +721,11 @@
   return exceptionToResult(std::current_exception());
 }
 
-<<<<<<< HEAD
-ur_result_t urMemImageGetInfo(ur_mem_handle_t hMemory, ur_image_info_t propName,
-                              size_t propSize, void *pPropValue,
-                              size_t *pPropSizeRet) {
-  UR_LOG(Error, "{} function not implemented!", __FUNCTION__);
-=======
 ur_result_t urMemImageGetInfo(ur_mem_handle_t /*hMemory*/,
                               ur_image_info_t /*propName*/, size_t /*propSize*/,
                               void * /*pPropValue*/,
                               size_t * /*pPropSizeRet*/) {
-  logger::error("{} function not implemented!", __FUNCTION__);
->>>>>>> d9584400
+  UR_LOG(Error, "{} function not implemented!", __FUNCTION__);
 
   return UR_RESULT_ERROR_UNSUPPORTED_FEATURE;
 }
