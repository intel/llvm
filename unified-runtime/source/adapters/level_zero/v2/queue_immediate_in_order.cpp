--- conflicted
+++ resolved
@@ -19,7 +19,6 @@
 #include "../image_common.hpp"
 
 #include "../program.hpp"
-#include "../sampler.hpp"
 #include "../ur_interface_loader.hpp"
 
 namespace v2 {
@@ -148,840 +147,4 @@
   }
 }
 
-<<<<<<< HEAD
-ur_result_t ur_queue_immediate_in_order_t::enqueueEventsWaitWithBarrierExt(
-    const ur_exp_enqueue_ext_properties_t *, uint32_t numEventsInWaitList,
-    const ur_event_handle_t *phEventWaitList, ur_event_handle_t *phEvent) {
-  return enqueueEventsWaitWithBarrier(numEventsInWaitList, phEventWaitList,
-                                      phEvent);
-}
-
-ur_result_t ur_queue_immediate_in_order_t::enqueueMemBufferRead(
-    ur_mem_handle_t hMem, bool blockingRead, size_t offset, size_t size,
-    void *pDst, uint32_t numEventsInWaitList,
-    const ur_event_handle_t *phEventWaitList, ur_event_handle_t *phEvent) {
-  TRACK_SCOPE_LATENCY("ur_queue_immediate_in_order_t::enqueueMemBufferRead");
-  auto commandListLocked = commandListManager.lock();
-  UR_CALL(commandListLocked->appendMemBufferRead(
-      hMem, blockingRead, offset, size, pDst, numEventsInWaitList,
-      phEventWaitList, phEvent));
-  return UR_RESULT_SUCCESS;
-}
-
-ur_result_t ur_queue_immediate_in_order_t::enqueueMemBufferWrite(
-    ur_mem_handle_t hMem, bool blockingWrite, size_t offset, size_t size,
-    const void *pSrc, uint32_t numEventsInWaitList,
-    const ur_event_handle_t *phEventWaitList, ur_event_handle_t *phEvent) {
-  TRACK_SCOPE_LATENCY("ur_queue_immediate_in_order_t::enqueueMemBufferWrite");
-  auto commandListLocked = commandListManager.lock();
-  UR_CALL(commandListLocked->appendMemBufferWrite(
-      hMem, blockingWrite, offset, size, pSrc, numEventsInWaitList,
-      phEventWaitList, phEvent));
-  return UR_RESULT_SUCCESS;
-}
-
-ur_result_t ur_queue_immediate_in_order_t::enqueueMemBufferReadRect(
-    ur_mem_handle_t hMem, bool blockingRead, ur_rect_offset_t bufferOrigin,
-    ur_rect_offset_t hostOrigin, ur_rect_region_t region, size_t bufferRowPitch,
-    size_t bufferSlicePitch, size_t hostRowPitch, size_t hostSlicePitch,
-    void *pDst, uint32_t numEventsInWaitList,
-    const ur_event_handle_t *phEventWaitList, ur_event_handle_t *phEvent) {
-  TRACK_SCOPE_LATENCY(
-      "ur_queue_immediate_in_order_t::enqueueMemBufferReadRect");
-
-  auto commandListLocked = commandListManager.lock();
-  UR_CALL(commandListLocked->appendMemBufferReadRect(
-      hMem, blockingRead, bufferOrigin, hostOrigin, region, bufferRowPitch,
-      bufferSlicePitch, hostRowPitch, hostSlicePitch, pDst, numEventsInWaitList,
-      phEventWaitList, phEvent));
-
-  return UR_RESULT_SUCCESS;
-}
-
-ur_result_t ur_queue_immediate_in_order_t::enqueueMemBufferWriteRect(
-    ur_mem_handle_t hMem, bool blockingWrite, ur_rect_offset_t bufferOrigin,
-    ur_rect_offset_t hostOrigin, ur_rect_region_t region, size_t bufferRowPitch,
-    size_t bufferSlicePitch, size_t hostRowPitch, size_t hostSlicePitch,
-    void *pSrc, uint32_t numEventsInWaitList,
-    const ur_event_handle_t *phEventWaitList, ur_event_handle_t *phEvent) {
-  TRACK_SCOPE_LATENCY(
-      "ur_queue_immediate_in_order_t::enqueueMemBufferWriteRect");
-
-  auto commandListLocked = commandListManager.lock();
-  UR_CALL(commandListLocked->appendMemBufferWriteRect(
-      hMem, blockingWrite, bufferOrigin, hostOrigin, region, bufferRowPitch,
-      bufferSlicePitch, hostRowPitch, hostSlicePitch, pSrc, numEventsInWaitList,
-      phEventWaitList, phEvent));
-
-  return UR_RESULT_SUCCESS;
-}
-
-ur_result_t ur_queue_immediate_in_order_t::enqueueMemBufferCopy(
-    ur_mem_handle_t hSrc, ur_mem_handle_t hDst, size_t srcOffset,
-    size_t dstOffset, size_t size, uint32_t numEventsInWaitList,
-    const ur_event_handle_t *phEventWaitList, ur_event_handle_t *phEvent) {
-  TRACK_SCOPE_LATENCY("ur_queue_immediate_in_order_t::enqueueMemBufferCopy");
-
-  auto commandListLocked = commandListManager.lock();
-  UR_CALL(commandListLocked->appendMemBufferCopy(
-      hSrc, hDst, srcOffset, dstOffset, size, numEventsInWaitList,
-      phEventWaitList, phEvent));
-  return UR_RESULT_SUCCESS;
-}
-
-ur_result_t ur_queue_immediate_in_order_t::enqueueMemBufferCopyRect(
-    ur_mem_handle_t hSrc, ur_mem_handle_t hDst, ur_rect_offset_t srcOrigin,
-    ur_rect_offset_t dstOrigin, ur_rect_region_t region, size_t srcRowPitch,
-    size_t srcSlicePitch, size_t dstRowPitch, size_t dstSlicePitch,
-    uint32_t numEventsInWaitList, const ur_event_handle_t *phEventWaitList,
-    ur_event_handle_t *phEvent) {
-  TRACK_SCOPE_LATENCY(
-      "ur_queue_immediate_in_order_t::enqueueMemBufferCopyRect");
-
-  auto commandListLocked = commandListManager.lock();
-  UR_CALL(commandListLocked->appendMemBufferCopyRect(
-      hSrc, hDst, srcOrigin, dstOrigin, region, srcRowPitch, srcSlicePitch,
-      dstRowPitch, dstSlicePitch, numEventsInWaitList, phEventWaitList,
-      phEvent));
-  return UR_RESULT_SUCCESS;
-}
-
-ur_result_t ur_queue_immediate_in_order_t::enqueueMemBufferFill(
-    ur_mem_handle_t hMem, const void *pPattern, size_t patternSize,
-    size_t offset, size_t size, uint32_t numEventsInWaitList,
-    const ur_event_handle_t *phEventWaitList, ur_event_handle_t *phEvent) {
-  TRACK_SCOPE_LATENCY("ur_queue_immediate_in_order_t::enqueueMemBufferFill");
-
-  auto commandListLocked = commandListManager.lock();
-  UR_CALL(commandListLocked->appendMemBufferFill(
-      hMem, pPattern, patternSize, offset, size, numEventsInWaitList,
-      phEventWaitList, phEvent));
-
-  return UR_RESULT_SUCCESS;
-}
-
-ur_result_t ur_queue_immediate_in_order_t::enqueueMemImageRead(
-    ur_mem_handle_t hMem, bool blockingRead, ur_rect_offset_t origin,
-    ur_rect_region_t region, size_t rowPitch, size_t slicePitch, void *pDst,
-    uint32_t numEventsInWaitList, const ur_event_handle_t *phEventWaitList,
-    ur_event_handle_t *phEvent) {
-  TRACK_SCOPE_LATENCY("ur_queue_immediate_in_order_t::enqueueMemImageRead");
-
-  auto hImage = hMem->getImage();
-
-  auto commandListLocked = commandListManager.lock();
-
-  auto zeSignalEvent =
-      getSignalEvent(commandListLocked, phEvent, UR_COMMAND_MEM_IMAGE_READ);
-  auto waitListView =
-      getWaitListView(commandListLocked, phEventWaitList, numEventsInWaitList);
-
-  auto [zeImage, zeRegion] =
-      hImage->getRWRegion(origin, region, rowPitch, slicePitch);
-
-  ZE2UR_CALL(zeCommandListAppendImageCopyToMemory,
-             (commandListLocked->getZeCommandList(), pDst, zeImage, &zeRegion,
-              zeSignalEvent, waitListView.num, waitListView.handles));
-
-  if (blockingRead) {
-    ZE2UR_CALL(zeCommandListHostSynchronize,
-               (commandListLocked->getZeCommandList(), UINT64_MAX));
-  }
-
-  return UR_RESULT_SUCCESS;
-}
-
-ur_result_t ur_queue_immediate_in_order_t::enqueueMemImageWrite(
-    ur_mem_handle_t hMem, bool blockingWrite, ur_rect_offset_t origin,
-    ur_rect_region_t region, size_t rowPitch, size_t slicePitch, void *pSrc,
-    uint32_t numEventsInWaitList, const ur_event_handle_t *phEventWaitList,
-    ur_event_handle_t *phEvent) {
-  TRACK_SCOPE_LATENCY("ur_queue_immediate_in_order_t::enqueueMemImageWrite");
-
-  auto hImage = hMem->getImage();
-
-  auto commandListLocked = commandListManager.lock();
-
-  auto zeSignalEvent =
-      getSignalEvent(commandListLocked, phEvent, UR_COMMAND_MEM_IMAGE_WRITE);
-  auto waitListView =
-      getWaitListView(commandListLocked, phEventWaitList, numEventsInWaitList);
-
-  auto [zeImage, zeRegion] =
-      hImage->getRWRegion(origin, region, rowPitch, slicePitch);
-
-  ZE2UR_CALL(zeCommandListAppendImageCopyFromMemory,
-             (commandListLocked->getZeCommandList(), zeImage, pSrc, &zeRegion,
-              zeSignalEvent, waitListView.num, waitListView.handles));
-
-  if (blockingWrite) {
-    ZE2UR_CALL(zeCommandListHostSynchronize,
-               (commandListLocked->getZeCommandList(), UINT64_MAX));
-  }
-
-  return UR_RESULT_SUCCESS;
-}
-
-ur_result_t ur_queue_immediate_in_order_t::enqueueMemImageCopy(
-    ur_mem_handle_t hSrc, ur_mem_handle_t hDst, ur_rect_offset_t srcOrigin,
-    ur_rect_offset_t dstOrigin, ur_rect_region_t region,
-    uint32_t numEventsInWaitList, const ur_event_handle_t *phEventWaitList,
-    ur_event_handle_t *phEvent) {
-  TRACK_SCOPE_LATENCY("ur_queue_immediate_in_order_t::enqueueMemImageWrite");
-
-  auto hImageSrc = hSrc->getImage();
-  auto hImageDst = hDst->getImage();
-
-  auto commandListLocked = commandListManager.lock();
-  auto zeSignalEvent =
-      getSignalEvent(commandListLocked, phEvent, UR_COMMAND_MEM_IMAGE_COPY);
-  auto waitListView =
-      getWaitListView(commandListLocked, phEventWaitList, numEventsInWaitList);
-
-  auto desc = ur_mem_image_t::getCopyRegions(*hImageSrc, *hImageDst, srcOrigin,
-                                             dstOrigin, region);
-
-  auto [zeImageSrc, zeRegionSrc] = desc.src;
-  auto [zeImageDst, zeRegionDst] = desc.dst;
-
-  ZE2UR_CALL(zeCommandListAppendImageCopyRegion,
-             (commandListLocked->getZeCommandList(), zeImageDst, zeImageSrc,
-              &zeRegionDst, &zeRegionSrc, zeSignalEvent, waitListView.num,
-              waitListView.handles));
-
-  return UR_RESULT_SUCCESS;
-}
-
-ur_result_t ur_queue_immediate_in_order_t::enqueueMemBufferMap(
-    ur_mem_handle_t hMem, bool blockingMap, ur_map_flags_t mapFlags,
-    size_t offset, size_t size, uint32_t numEventsInWaitList,
-    const ur_event_handle_t *phEventWaitList, ur_event_handle_t *phEvent,
-    void **ppRetMap) {
-  TRACK_SCOPE_LATENCY("ur_queue_immediate_in_order_t::enqueueMemBufferMap");
-
-  auto hBuffer = hMem->getBuffer();
-
-  std::scoped_lock<ur_shared_mutex> lock(hBuffer->getMutex());
-
-  auto commandListLocked = commandListManager.lock();
-  auto zeSignalEvent =
-      getSignalEvent(commandListLocked, phEvent, UR_COMMAND_MEM_BUFFER_MAP);
-
-  auto waitListView =
-      getWaitListView(commandListLocked, phEventWaitList, numEventsInWaitList);
-
-  auto pDst = ur_cast<char *>(
-      hBuffer->mapHostPtr(mapFlags, offset, size,
-                          commandListLocked->getZeCommandList(), waitListView));
-  *ppRetMap = pDst;
-
-  if (waitListView) {
-    // If memory was not migrated, we need to wait on the events here.
-    ZE2UR_CALL(zeCommandListAppendWaitOnEvents,
-               (commandListLocked->getZeCommandList(), waitListView.num,
-                waitListView.handles));
-  }
-
-  if (zeSignalEvent) {
-    ZE2UR_CALL(zeCommandListAppendSignalEvent,
-               (commandListLocked->getZeCommandList(), zeSignalEvent));
-  }
-
-  if (blockingMap) {
-    ZE2UR_CALL(zeCommandListHostSynchronize,
-               (commandListLocked->getZeCommandList(), UINT64_MAX));
-  }
-
-  return UR_RESULT_SUCCESS;
-}
-
-ur_result_t ur_queue_immediate_in_order_t::enqueueMemUnmap(
-    ur_mem_handle_t hMem, void *pMappedPtr, uint32_t numEventsInWaitList,
-    const ur_event_handle_t *phEventWaitList, ur_event_handle_t *phEvent) {
-  TRACK_SCOPE_LATENCY("ur_queue_immediate_in_order_t::enqueueMemUnmap");
-
-  auto hBuffer = hMem->getBuffer();
-
-  auto commandListLocked = commandListManager.lock();
-
-  auto zeSignalEvent =
-      getSignalEvent(commandListLocked, phEvent, UR_COMMAND_MEM_UNMAP);
-
-  auto waitListView =
-      getWaitListView(commandListLocked, phEventWaitList, numEventsInWaitList);
-
-  // TODO: currently unmapHostPtr deallocates memory immediately,
-  // since the memory might be used by the user, we need to make sure
-  // all dependencies are completed.
-  ZE2UR_CALL(zeCommandListAppendWaitOnEvents,
-             (commandListLocked->getZeCommandList(), waitListView.num,
-              waitListView.handles));
-  waitListView.clear();
-
-  hBuffer->unmapHostPtr(pMappedPtr, commandListLocked->getZeCommandList(),
-                        waitListView);
-  if (zeSignalEvent) {
-    ZE2UR_CALL(zeCommandListAppendSignalEvent,
-               (commandListLocked->getZeCommandList(), zeSignalEvent));
-  }
-  return UR_RESULT_SUCCESS;
-}
-
-ur_result_t ur_queue_immediate_in_order_t::enqueueUSMFill(
-    void *pMem, size_t patternSize, const void *pPattern, size_t size,
-    uint32_t numEventsInWaitList, const ur_event_handle_t *phEventWaitList,
-    ur_event_handle_t *phEvent) {
-  TRACK_SCOPE_LATENCY("ur_queue_immediate_in_order_t::enqueueUSMFill");
-
-  auto commandListLocked = commandListManager.lock();
-  UR_CALL(commandListLocked->appendUSMFill(pMem, patternSize, pPattern, size,
-                                           numEventsInWaitList, phEventWaitList,
-                                           phEvent));
-  return UR_RESULT_SUCCESS;
-}
-
-ur_result_t ur_queue_immediate_in_order_t::enqueueUSMMemcpy(
-    bool blocking, void *pDst, const void *pSrc, size_t size,
-    uint32_t numEventsInWaitList, const ur_event_handle_t *phEventWaitList,
-    ur_event_handle_t *phEvent) {
-  // TODO: parametrize latency tracking with 'blocking'
-  TRACK_SCOPE_LATENCY("ur_queue_immediate_in_order_t::enqueueUSMMemcpy");
-
-  auto commandListLocked = commandListManager.lock();
-  UR_CALL(commandListLocked->appendUSMMemcpy(blocking, pDst, pSrc, size,
-                                             numEventsInWaitList,
-                                             phEventWaitList, phEvent));
-
-  return UR_RESULT_SUCCESS;
-}
-
-ur_result_t ur_queue_immediate_in_order_t::enqueueUSMPrefetch(
-    const void *pMem, size_t size, ur_usm_migration_flags_t flags,
-    uint32_t numEventsInWaitList, const ur_event_handle_t *phEventWaitList,
-    ur_event_handle_t *phEvent) {
-  TRACK_SCOPE_LATENCY("ur_queue_immediate_in_order_t::enqueueUSMPrefetch");
-  auto commandListLocked = commandListManager.lock();
-  UR_CALL(commandListLocked->appendUSMPrefetch(
-      pMem, size, flags, numEventsInWaitList, phEventWaitList, phEvent));
-  return UR_RESULT_SUCCESS;
-}
-
-ur_result_t
-ur_queue_immediate_in_order_t::enqueueUSMAdvise(const void *pMem, size_t size,
-                                                ur_usm_advice_flags_t advice,
-                                                ur_event_handle_t *phEvent) {
-  TRACK_SCOPE_LATENCY("ur_queue_immediate_in_order_t::enqueueUSMAdvise");
-
-  auto commandListLocked = commandListManager.lock();
-  UR_CALL(commandListLocked->appendUSMAdvise(pMem, size, advice, 0, nullptr,
-                                             phEvent));
-  return UR_RESULT_SUCCESS;
-}
-
-ur_result_t ur_queue_immediate_in_order_t::enqueueUSMFill2D(
-    void * /*pMem*/, size_t /*pitch*/, size_t /*patternSize*/,
-    const void * /*pPattern*/, size_t /*width*/, size_t /*height*/,
-    uint32_t /*numEventsInWaitList*/,
-    const ur_event_handle_t * /*phEventWaitList*/,
-    ur_event_handle_t * /*phEvent*/) {
-  return UR_RESULT_ERROR_UNSUPPORTED_FEATURE;
-}
-
-ur_result_t ur_queue_immediate_in_order_t::enqueueUSMMemcpy2D(
-    bool blocking, void *pDst, size_t dstPitch, const void *pSrc,
-    size_t srcPitch, size_t width, size_t height, uint32_t numEventsInWaitList,
-    const ur_event_handle_t *phEventWaitList, ur_event_handle_t *phEvent) {
-  TRACK_SCOPE_LATENCY("ur_queue_immediate_in_order_t::enqueueUSMMemcpy2D");
-  auto commandListLocked = commandListManager.lock();
-  UR_CALL(commandListLocked->appendUSMMemcpy2D(
-      blocking, pDst, dstPitch, pSrc, srcPitch, width, height,
-      numEventsInWaitList, phEventWaitList, phEvent));
-  return UR_RESULT_SUCCESS;
-}
-
-static void *getGlobalPointerFromModule(ze_module_handle_t hModule,
-                                        size_t offset, size_t count,
-                                        const char *name) {
-  // Find global variable pointer
-  size_t globalVarSize = 0;
-  void *globalVarPtr = nullptr;
-  ZE2UR_CALL_THROWS(zeModuleGetGlobalPointer,
-                    (hModule, name, &globalVarSize, &globalVarPtr));
-  if (globalVarSize < offset + count) {
-    setErrorMessage("Write device global variable is out of range.",
-                    UR_RESULT_ERROR_INVALID_VALUE,
-                    static_cast<int32_t>(ZE_RESULT_ERROR_INVALID_ARGUMENT));
-    throw UR_RESULT_ERROR_ADAPTER_SPECIFIC;
-  }
-  return globalVarPtr;
-}
-
-ur_result_t ur_queue_immediate_in_order_t::enqueueDeviceGlobalVariableWrite(
-    ur_program_handle_t hProgram, const char *name, bool blockingWrite,
-    size_t count, size_t offset, const void *pSrc, uint32_t numEventsInWaitList,
-    const ur_event_handle_t *phEventWaitList, ur_event_handle_t *phEvent) {
-  TRACK_SCOPE_LATENCY(
-      "ur_queue_immediate_in_order_t::enqueueDeviceGlobalVariableWrite");
-
-  // TODO: make getZeModuleHandle thread-safe
-  ze_module_handle_t zeModule =
-      hProgram->getZeModuleHandle(this->hDevice->ZeDevice);
-
-  // Find global variable pointer
-  auto globalVarPtr = getGlobalPointerFromModule(zeModule, offset, count, name);
-
-  // Locking is done inside enqueueUSMMemcpy
-  return enqueueUSMMemcpy(blockingWrite, ur_cast<char *>(globalVarPtr) + offset,
-                          pSrc, count, numEventsInWaitList, phEventWaitList,
-                          phEvent);
-}
-
-ur_result_t ur_queue_immediate_in_order_t::enqueueDeviceGlobalVariableRead(
-    ur_program_handle_t hProgram, const char *name, bool blockingRead,
-    size_t count, size_t offset, void *pDst, uint32_t numEventsInWaitList,
-    const ur_event_handle_t *phEventWaitList, ur_event_handle_t *phEvent) {
-  TRACK_SCOPE_LATENCY(
-      "ur_queue_immediate_in_order_t::enqueueDeviceGlobalVariableRead");
-
-  // TODO: make getZeModuleHandle thread-safe
-  ze_module_handle_t zeModule =
-      hProgram->getZeModuleHandle(this->hDevice->ZeDevice);
-
-  // Find global variable pointer
-  auto globalVarPtr = getGlobalPointerFromModule(zeModule, offset, count, name);
-
-  // Locking is done inside enqueueUSMMemcpy
-  return enqueueUSMMemcpy(blockingRead, pDst,
-                          ur_cast<char *>(globalVarPtr) + offset, count,
-                          numEventsInWaitList, phEventWaitList, phEvent);
-}
-
-ur_result_t ur_queue_immediate_in_order_t::enqueueReadHostPipe(
-    ur_program_handle_t /*hProgram*/, const char * /*pipe_symbol*/,
-    bool /*blocking*/, void * /*pDst*/, size_t /*size*/,
-    uint32_t /*numEventsInWaitList*/,
-    const ur_event_handle_t * /*phEventWaitList*/,
-    ur_event_handle_t * /*phEvent*/) {
-  return UR_RESULT_ERROR_UNSUPPORTED_FEATURE;
-}
-
-ur_result_t ur_queue_immediate_in_order_t::enqueueWriteHostPipe(
-    ur_program_handle_t /*hProgram*/, const char * /*pipe_symbol*/,
-    bool /*blocking*/, void * /*pSrc*/, size_t /*size*/,
-    uint32_t /*numEventsInWaitList*/,
-    const ur_event_handle_t * /*phEventWaitList*/,
-    ur_event_handle_t * /*phEvent*/) {
-  return UR_RESULT_ERROR_UNSUPPORTED_FEATURE;
-}
-
-ur_result_t ur_queue_immediate_in_order_t::enqueueUSMAllocHelper(
-    ur_usm_pool_handle_t pPool, const size_t size,
-    const ur_exp_async_usm_alloc_properties_t *, uint32_t numEventsInWaitList,
-    const ur_event_handle_t *phEventWaitList, void **ppMem,
-    ur_event_handle_t *phEvent, ur_usm_type_t type) {
-  auto commandListLocked = commandListManager.lock();
-
-  if (!pPool) {
-    pPool = hContext->getAsyncPool();
-  }
-
-  auto device = (type == UR_USM_TYPE_HOST) ? nullptr : hDevice;
-
-  ur_event_handle_t originAllocEvent = nullptr;
-  auto asyncAlloc = pPool->allocateEnqueued(hContext, this, true, device,
-                                            nullptr, type, size);
-  if (!asyncAlloc) {
-    auto Ret = pPool->allocate(hContext, device, nullptr, type, size, ppMem);
-    if (Ret) {
-      return Ret;
-    }
-  } else {
-    std::tie(*ppMem, originAllocEvent) = *asyncAlloc;
-  }
-
-  auto waitListView = getWaitListView(commandListLocked, phEventWaitList,
-                                      numEventsInWaitList, originAllocEvent);
-
-  ur_command_t commandType = UR_COMMAND_FORCE_UINT32;
-  switch (type) {
-  case UR_USM_TYPE_HOST:
-    commandType = UR_COMMAND_ENQUEUE_USM_HOST_ALLOC_EXP;
-    break;
-  case UR_USM_TYPE_DEVICE:
-    commandType = UR_COMMAND_ENQUEUE_USM_DEVICE_ALLOC_EXP;
-    break;
-  case UR_USM_TYPE_SHARED:
-    commandType = UR_COMMAND_ENQUEUE_USM_SHARED_ALLOC_EXP;
-    break;
-  default:
-    UR_LOG(ERR, "enqueueUSMAllocHelper: unsupported USM type");
-    throw UR_RESULT_ERROR_INVALID_ARGUMENT;
-  }
-
-  auto zeSignalEvent = getSignalEvent(commandListLocked, phEvent, commandType);
-  auto [pWaitEvents, numWaitEvents] = waitListView;
-
-  if (numWaitEvents > 0) {
-    ZE2UR_CALL(
-        zeCommandListAppendWaitOnEvents,
-        (commandListLocked->getZeCommandList(), numWaitEvents, pWaitEvents));
-  }
-  if (zeSignalEvent) {
-    ZE2UR_CALL(zeCommandListAppendSignalEvent,
-               (commandListLocked->getZeCommandList(), zeSignalEvent));
-  }
-  if (originAllocEvent) {
-    originAllocEvent->release();
-  }
-
-  return UR_RESULT_SUCCESS;
-}
-
-ur_result_t ur_queue_immediate_in_order_t::enqueueUSMDeviceAllocExp(
-    ur_usm_pool_handle_t pPool, const size_t size,
-    const ur_exp_async_usm_alloc_properties_t *pProperties,
-    uint32_t numEventsInWaitList, const ur_event_handle_t *phEventWaitList,
-    void **ppMem, ur_event_handle_t *phEvent) {
-  TRACK_SCOPE_LATENCY(
-      "ur_queue_immediate_in_order_t::enqueueUSMDeviceAllocExp");
-
-  return enqueueUSMAllocHelper(pPool, size, pProperties, numEventsInWaitList,
-                               phEventWaitList, ppMem, phEvent,
-                               UR_USM_TYPE_DEVICE);
-}
-
-ur_result_t ur_queue_immediate_in_order_t::enqueueUSMSharedAllocExp(
-    ur_usm_pool_handle_t pPool, const size_t size,
-    const ur_exp_async_usm_alloc_properties_t *pProperties,
-    uint32_t numEventsInWaitList, const ur_event_handle_t *phEventWaitList,
-    void **ppMem, ur_event_handle_t *phEvent) {
-  TRACK_SCOPE_LATENCY(
-      "ur_queue_immediate_in_order_t::enqueueUSMSharedAllocExp");
-
-  return enqueueUSMAllocHelper(pPool, size, pProperties, numEventsInWaitList,
-                               phEventWaitList, ppMem, phEvent,
-                               UR_USM_TYPE_SHARED);
-}
-
-ur_result_t ur_queue_immediate_in_order_t::enqueueUSMHostAllocExp(
-    ur_usm_pool_handle_t pPool, const size_t size,
-    const ur_exp_async_usm_alloc_properties_t *pProperties,
-    uint32_t numEventsInWaitList, const ur_event_handle_t *phEventWaitList,
-    void **ppMem, ur_event_handle_t *phEvent) {
-  TRACK_SCOPE_LATENCY("ur_queue_immediate_in_order_t::enqueueUSMHostAllocExp");
-
-  return enqueueUSMAllocHelper(pPool, size, pProperties, numEventsInWaitList,
-                               phEventWaitList, ppMem, phEvent,
-                               UR_USM_TYPE_HOST);
-}
-
-ur_result_t ur_queue_immediate_in_order_t::enqueueUSMFreeExp(
-    ur_usm_pool_handle_t, void *pMem, uint32_t numEventsInWaitList,
-    const ur_event_handle_t *phEventWaitList, ur_event_handle_t *phEvent) {
-  TRACK_SCOPE_LATENCY("ur_queue_immediate_in_order_t::enqueueUSMFreeExp");
-  auto commandListLocked = commandListManager.lock();
-  ur_event_handle_t internalEvent = nullptr;
-  if (phEvent == nullptr) {
-    phEvent = &internalEvent;
-  }
-
-  auto zeSignalEvent = getSignalEvent(commandListLocked, phEvent,
-                                      UR_COMMAND_ENQUEUE_USM_FREE_EXP);
-  auto [pWaitEvents, numWaitEvents] =
-      getWaitListView(commandListLocked, phEventWaitList, numEventsInWaitList);
-
-  umf_memory_pool_handle_t hPool = umfPoolByPtr(pMem);
-  if (!hPool) {
-    return UR_RESULT_ERROR_INVALID_MEM_OBJECT;
-  }
-
-  UsmPool *usmPool = nullptr;
-  auto ret = umfPoolGetTag(hPool, (void **)&usmPool);
-  if (ret != UMF_RESULT_SUCCESS || !usmPool) {
-    // This should never happen
-    UR_LOG(ERR, "enqueueUSMFreeExp: invalid pool tag");
-    return UR_RESULT_ERROR_UNKNOWN;
-  }
-
-  size_t size = umfPoolMallocUsableSize(hPool, pMem);
-  if (internalEvent == nullptr) {
-    // When the output event is used instead of an internal event, we need to
-    // increment the refcount.
-    (*phEvent)->RefCount.increment();
-  }
-
-  if (numWaitEvents > 0) {
-    ZE2UR_CALL(
-        zeCommandListAppendWaitOnEvents,
-        (commandListLocked->getZeCommandList(), numWaitEvents, pWaitEvents));
-  }
-
-  ZE2UR_CALL(zeCommandListAppendSignalEvent,
-             (commandListLocked->getZeCommandList(), zeSignalEvent));
-
-  // Insert must be done after the signal event is appended.
-  usmPool->asyncPool.insert(pMem, size, *phEvent, this);
-
-  return UR_RESULT_SUCCESS;
-}
-
-ur_result_t ur_queue_immediate_in_order_t::bindlessImagesImageCopyExp(
-    const void *pSrc, void *pDst, const ur_image_desc_t *pSrcImageDesc,
-    const ur_image_desc_t *pDstImageDesc,
-    const ur_image_format_t *pSrcImageFormat,
-    const ur_image_format_t *pDstImageFormat,
-    ur_exp_image_copy_region_t *pCopyRegion,
-    ur_exp_image_copy_flags_t imageCopyFlags, uint32_t numEventsInWaitList,
-    const ur_event_handle_t *phEventWaitList, ur_event_handle_t *phEvent) {
-
-  auto commandListMgr = commandListManager.lock();
-
-  auto zeSignalEvent =
-      getSignalEvent(commandListMgr, phEvent, UR_COMMAND_MEM_IMAGE_COPY);
-  auto waitListView =
-      getWaitListView(commandListMgr, phEventWaitList, numEventsInWaitList);
-
-  return bindlessImagesHandleCopyFlags(
-      pSrc, pDst, pSrcImageDesc, pDstImageDesc, pSrcImageFormat,
-      pDstImageFormat, pCopyRegion, imageCopyFlags,
-      commandListMgr->getZeCommandList(), zeSignalEvent, waitListView.num,
-      waitListView.handles);
-}
-
-ur_result_t
-ur_queue_immediate_in_order_t::bindlessImagesWaitExternalSemaphoreExp(
-    ur_exp_external_semaphore_handle_t /*hSemaphore*/, bool /*hasWaitValue*/,
-    uint64_t /*waitValue*/, uint32_t /*numEventsInWaitList*/,
-    const ur_event_handle_t * /*phEventWaitList*/,
-    ur_event_handle_t * /*phEvent*/) {
-  return UR_RESULT_ERROR_UNSUPPORTED_FEATURE;
-}
-
-ur_result_t
-ur_queue_immediate_in_order_t::bindlessImagesSignalExternalSemaphoreExp(
-    ur_exp_external_semaphore_handle_t /*hSemaphore*/, bool /*hasSignalValue*/,
-    uint64_t /*signalValue*/, uint32_t /*numEventsInWaitList*/,
-    const ur_event_handle_t * /*phEventWaitList*/,
-    ur_event_handle_t * /*phEvent*/) {
-  return UR_RESULT_ERROR_UNSUPPORTED_FEATURE;
-}
-
-ur_result_t ur_queue_immediate_in_order_t::enqueueCooperativeKernelLaunchHelper(
-    ur_kernel_handle_t hKernel, uint32_t workDim,
-    const size_t *pGlobalWorkOffset, const size_t *pGlobalWorkSize,
-    const size_t *pLocalWorkSize, uint32_t numEventsInWaitList,
-    const ur_event_handle_t *phEventWaitList, ur_event_handle_t *phEvent) {
-  UR_ASSERT(hKernel, UR_RESULT_ERROR_INVALID_NULL_HANDLE);
-  UR_ASSERT(hKernel->getProgramHandle(), UR_RESULT_ERROR_INVALID_NULL_POINTER);
-
-  UR_ASSERT(workDim > 0, UR_RESULT_ERROR_INVALID_WORK_DIMENSION);
-  UR_ASSERT(workDim < 4, UR_RESULT_ERROR_INVALID_WORK_DIMENSION);
-
-  ze_kernel_handle_t hZeKernel = hKernel->getZeHandle(hDevice);
-
-  std::scoped_lock<ur_shared_mutex> Lock(hKernel->Mutex);
-
-  auto commandListLocked = commandListManager.lock();
-  ze_group_count_t zeThreadGroupDimensions{1, 1, 1};
-  uint32_t WG[3]{};
-  UR_CALL(calculateKernelWorkDimensions(hZeKernel, hDevice,
-                                        zeThreadGroupDimensions, WG, workDim,
-                                        pGlobalWorkSize, pLocalWorkSize));
-
-  auto zeSignalEvent =
-      getSignalEvent(commandListLocked, phEvent, UR_COMMAND_KERNEL_LAUNCH);
-
-  auto waitListView =
-      getWaitListView(commandListLocked, phEventWaitList, numEventsInWaitList);
-
-  UR_CALL(hKernel->prepareForSubmission(
-      hContext, hDevice, pGlobalWorkOffset, workDim, WG[0], WG[1], WG[2],
-      commandListLocked->getZeCommandList(), waitListView));
-
-  TRACK_SCOPE_LATENCY("ur_queue_immediate_in_order_t::"
-                      "zeCommandListAppendLaunchCooperativeKernel");
-  ZE2UR_CALL(zeCommandListAppendLaunchCooperativeKernel,
-             (commandListLocked->getZeCommandList(), hZeKernel,
-              &zeThreadGroupDimensions, zeSignalEvent, waitListView.num,
-              waitListView.handles));
-
-  recordSubmittedKernel(hKernel);
-
-  postSubmit(hZeKernel, pGlobalWorkOffset);
-
-  return UR_RESULT_SUCCESS;
-}
-
-ur_result_t ur_queue_immediate_in_order_t::enqueueTimestampRecordingExp(
-    bool blocking, uint32_t numEventsInWaitList,
-    const ur_event_handle_t *phEventWaitList, ur_event_handle_t *phEvent) {
-  TRACK_SCOPE_LATENCY(
-      "ur_queue_immediate_in_order_t::enqueueTimestampRecordingExp");
-
-  auto commandListLocked = commandListManager.lock();
-  if (!phEvent) {
-    return UR_RESULT_ERROR_INVALID_NULL_HANDLE;
-  }
-  getSignalEvent(commandListLocked, phEvent,
-                 UR_COMMAND_TIMESTAMP_RECORDING_EXP);
-  auto [pWaitEvents, numWaitEvents] =
-      getWaitListView(commandListLocked, phEventWaitList, numEventsInWaitList);
-
-  (*phEvent)->recordStartTimestamp();
-
-  auto [timestampPtr, zeSignalEvent] =
-      (*phEvent)->getEventEndTimestampAndHandle();
-
-  ZE2UR_CALL(zeCommandListAppendWriteGlobalTimestamp,
-             (commandListLocked->getZeCommandList(), timestampPtr,
-              zeSignalEvent, numWaitEvents, pWaitEvents));
-
-  if (blocking) {
-    ZE2UR_CALL(zeCommandListHostSynchronize,
-               (commandListLocked->getZeCommandList(), UINT64_MAX));
-  }
-
-  return UR_RESULT_SUCCESS;
-}
-
-ur_result_t ur_queue_immediate_in_order_t::enqueueGenericCommandListsExp(
-    uint32_t numCommandLists, ze_command_list_handle_t *phCommandLists,
-    ur_event_handle_t *phEvent, uint32_t numEventsInWaitList,
-    const ur_event_handle_t *phEventWaitList, ur_command_t callerCommand,
-    ur_event_handle_t additionalWaitEvent) {
-  TRACK_SCOPE_LATENCY(
-      "ur_queue_immediate_in_order_t::enqueueGenericCommandListsExp");
-
-  auto commandListLocked = commandListManager.lock();
-
-  auto zeSignalEvent =
-      getSignalEvent(commandListLocked, phEvent, callerCommand);
-  auto [pWaitEvents, numWaitEvents] =
-      getWaitListView(commandListLocked, phEventWaitList, numEventsInWaitList,
-                      additionalWaitEvent);
-
-  ZE2UR_CALL(zeCommandListImmediateAppendCommandListsExp,
-             (commandListLocked->getZeCommandList(), numCommandLists,
-              phCommandLists, zeSignalEvent, numWaitEvents, pWaitEvents));
-
-  return UR_RESULT_SUCCESS;
-}
-
-ur_result_t ur_queue_immediate_in_order_t::enqueueCommandBufferExp(
-    ur_exp_command_buffer_handle_t hCommandBuffer, uint32_t numEventsInWaitList,
-    const ur_event_handle_t *phEventWaitList, ur_event_handle_t *phEvent) {
-
-  auto commandListLocked = hCommandBuffer->commandListManager.lock();
-  ze_command_list_handle_t commandBufferCommandList =
-      commandListLocked->getZeCommandList();
-  ur_event_handle_t internalEvent = nullptr;
-  if (phEvent == nullptr) {
-    phEvent = &internalEvent;
-  }
-  ur_event_handle_t executionEvent =
-      hCommandBuffer->getExecutionEventUnlocked();
-
-  if (executionEvent != nullptr) {
-    ZE2UR_CALL(zeEventHostSynchronize,
-               (executionEvent->getZeEvent(), UINT64_MAX));
-  }
-
-  UR_CALL(enqueueGenericCommandListsExp(
-      1, &commandBufferCommandList, phEvent, numEventsInWaitList,
-      phEventWaitList, UR_COMMAND_ENQUEUE_COMMAND_BUFFER_EXP, nullptr));
-  UR_CALL(hCommandBuffer->registerExecutionEventUnlocked(*phEvent));
-  if (internalEvent != nullptr) {
-    internalEvent->release();
-  }
-  return UR_RESULT_SUCCESS;
-}
-
-ur_result_t ur_queue_immediate_in_order_t::enqueueKernelLaunchWithArgsExp(
-    ur_kernel_handle_t hKernel, const size_t pGlobalWorkOffset[3],
-    const size_t pGlobalWorkSize[3], const size_t pLocalWorkSize[3],
-    uint32_t numArgs, const ur_exp_kernel_arg_properties_t *pArgs,
-    uint32_t numPropsInLaunchPropList,
-    const ur_kernel_launch_property_t *launchPropList,
-    uint32_t numEventsInWaitList, const ur_event_handle_t *phEventWaitList,
-    ur_event_handle_t *phEvent) {
-  TRACK_SCOPE_LATENCY(
-      "ur_queue_immediate_in_order_t::enqueueKernelLaunchWithArgsExp");
-  {
-    std::scoped_lock<ur_shared_mutex> guard(hKernel->Mutex);
-    for (uint32_t argIndex = 0; argIndex < numArgs; argIndex++) {
-      switch (pArgs[argIndex].type) {
-      case UR_EXP_KERNEL_ARG_TYPE_LOCAL:
-        UR_CALL(hKernel->setArgValue(pArgs[argIndex].index,
-                                     pArgs[argIndex].size, nullptr, nullptr));
-        break;
-      case UR_EXP_KERNEL_ARG_TYPE_VALUE:
-        UR_CALL(hKernel->setArgValue(pArgs[argIndex].index,
-                                     pArgs[argIndex].size, nullptr,
-                                     pArgs[argIndex].arg.pointer));
-        break;
-      case UR_EXP_KERNEL_ARG_TYPE_POINTER:
-        UR_CALL(hKernel->setArgPointer(pArgs[argIndex].index, nullptr,
-                                       pArgs[argIndex].arg.pointer));
-        break;
-      case UR_EXP_KERNEL_ARG_TYPE_MEM_OBJ:
-        // TODO: import helper for converting ur flags to internal equivalent
-        UR_CALL(hKernel->addPendingMemoryAllocation(
-            {pArgs[argIndex].arg.memObjTuple.hMem,
-             ur_mem_buffer_t::device_access_mode_t::read_write,
-             pArgs[argIndex].index}));
-        break;
-      case UR_EXP_KERNEL_ARG_TYPE_SAMPLER: {
-        UR_CALL(hKernel->setArgValue(argIndex, sizeof(void *), nullptr,
-                                     &pArgs[argIndex].arg.sampler->ZeSampler));
-        break;
-      }
-      default:
-        return UR_RESULT_ERROR_INVALID_ENUMERATION;
-      }
-    }
-  }
-
-  for (uint32_t propIndex = 0; propIndex < numPropsInLaunchPropList;
-       propIndex++) {
-    if (launchPropList[propIndex].id ==
-            UR_KERNEL_LAUNCH_PROPERTY_ID_COOPERATIVE &&
-        launchPropList[propIndex].value.cooperative) {
-      return enqueueCooperativeKernelLaunchHelper(
-          hKernel, 3, pGlobalWorkOffset, pGlobalWorkSize, pLocalWorkSize,
-          numEventsInWaitList, phEventWaitList, phEvent);
-    }
-    if (launchPropList[propIndex].id != UR_KERNEL_LAUNCH_PROPERTY_ID_IGNORE &&
-        launchPropList[propIndex].id !=
-            UR_KERNEL_LAUNCH_PROPERTY_ID_COOPERATIVE) {
-      // We don't support any other properties.
-      return UR_RESULT_ERROR_INVALID_OPERATION;
-    }
-  }
-  // Normalize so each dimension has at least one work item
-  const std::array<size_t, 3> GlobalWorkSize3D = {
-      std::max(pGlobalWorkSize[0], std::size_t{1}),
-      std::max(pGlobalWorkSize[1], std::size_t{1}),
-      std::max(pGlobalWorkSize[2], std::size_t{1})};
-  auto commandListLocked = commandListManager.lock();
-  UR_CALL(commandListLocked->appendKernelLaunch(
-      hKernel, 3, pGlobalWorkOffset, GlobalWorkSize3D.data(), pLocalWorkSize,
-      numEventsInWaitList, phEventWaitList, phEvent));
-
-  recordSubmittedKernel(hKernel);
-
-  return UR_RESULT_SUCCESS;
-}
-
-ur_result_t ur_queue_immediate_in_order_t::enqueueNativeCommandExp(
-    ur_exp_enqueue_native_command_function_t, void *, uint32_t,
-    const ur_mem_handle_t *, const ur_exp_enqueue_native_command_properties_t *,
-    uint32_t, const ur_event_handle_t *, ur_event_handle_t *) {
-  UR_LOG_LEGACY(
-      ERR, logger::LegacyMessage("[UR][L0_v2] {} function not implemented!"),
-      "{} function not implemented!", __FUNCTION__);
-
-  return UR_RESULT_ERROR_UNSUPPORTED_FEATURE;
-}
-=======
->>>>>>> 9457ac27
 } // namespace v2