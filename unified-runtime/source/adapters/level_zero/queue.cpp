//===--------- queue.cpp - Level Zero Adapter -----------------------------===//
//
// Copyright (C) 2023 Intel Corporation
//
// Part of the Unified-Runtime Project, under the Apache License v2.0 with LLVM
// Exceptions. See LICENSE.TXT
// SPDX-License-Identifier: Apache-2.0 WITH LLVM-exception
//
//===----------------------------------------------------------------------===//

#include <algorithm>
#include <climits>
#include <cstdint>
#include <optional>
#include <string.h>
#include <vector>

#include "adapter.hpp"
#include "common.hpp"
#include "event.hpp"
#include "queue.hpp"
#include "ur_interface_loader.hpp"
#include "ur_level_zero.hpp"
#include "ur_util.hpp"
#include "ze_api.h"

// Hard limit for the event completion batches.
static const uint64_t CompletionBatchesMax = [] {
  // Default value chosen empirically to maximize the number of asynchronous
  // in-flight operations and avoid excessive synchronous waits.

  return getenv_to_unsigned("UR_L0_IMMEDIATE_COMMANDLISTS_BATCH_MAX")
      .value_or(10);
}();

static const uint64_t CompletionEventsPerBatch = [] {
  // The number of events to accumulate in each batch prior to waiting for
  // completion.
  return getenv_to_unsigned("UR_L0_IMMEDIATE_COMMANDLISTS_EVENTS_PER_BATCH")
      .value_or(256);
}();

ur_completion_batch::ur_completion_batch()
    : barrierEvent(nullptr), st(EMPTY), numEvents(0) {}

ur_completion_batch::~ur_completion_batch() {
  if (barrierEvent)
    urEventReleaseInternal(barrierEvent);
}

bool ur_completion_batch::isFull() {
  assert(st == ACCUMULATING);

  return numEvents >= CompletionEventsPerBatch;
}

void ur_completion_batch::append() {
  assert(st == ACCUMULATING);
  numEvents++;
}

ur_result_t ur_completion_batch::reset() {
  st = EMPTY;
  numEvents = 0;

  // we reuse the UR event handle but reset the internal level-zero one
  if (barrierEvent)
    ZE2UR_CALL(zeEventHostReset, (barrierEvent->ZeEvent));

  return UR_RESULT_SUCCESS;
}

void ur_completion_batch::use() {
  assert(st == EMPTY);
  st = ACCUMULATING;
}

ur_completion_batch::state ur_completion_batch::getState() { return st; }

ur_completion_batch::state ur_completion_batch::queryState() {
  if (st == SEALED) {
    checkComplete();
  }

  return st;
}

bool ur_completion_batch::checkComplete() {
  assert(st == COMPLETED || st == SEALED);

  if (st == COMPLETED)
    return true;

  auto zeResult = ZE_CALL_NOCHECK(zeEventQueryStatus, (barrierEvent->ZeEvent));
  if (zeResult == ZE_RESULT_SUCCESS) {
    st = COMPLETED;
  }

  return st == COMPLETED;
}

ur_result_t ur_completion_batch::seal(ur_queue_handle_t queue,
                                      ze_command_list_handle_t cmdlist) {
  assert(st == ACCUMULATING);

  if (!barrierEvent) {
    UR_CALL(EventCreate(
        queue->Context, queue, false /*IsMultiDevice*/, true /*HostVisible*/,
        &barrierEvent, false /*CounterBasedEventEnabled*/,
        false /*ForceDisableProfiling*/, false /*InterruptBasedEventEnabled*/));
  }

  // Instead of collecting all the batched events, we simply issue a global
  // barrier for all prior events on the command list. This is simpler and
  // showed to be faster in practice.
  ZE2UR_CALL(zeCommandListAppendBarrier,
             (cmdlist, barrierEvent->ZeEvent, 0, nullptr));

  st = SEALED;

  return UR_RESULT_SUCCESS;
}

void ur_completion_batches::append(ur_event_handle_t event) {
  active->append();
  event->completionBatch = active;
}

void ur_completion_batches::moveCompletedEvents(
    ur_completion_batch_it it, std::vector<ur_event_handle_t> &events,
    std::vector<ur_event_handle_t> &EventListToCleanup) {
  // This works by tagging all events belonging to a batch, and then removing
  // all events in a vector with the tag (iterator) of the active batch.
  // This could be optimized to remove a specific range of entries if we had a
  // guarantee that all the appended events in the vector remain there in the
  // same order. Unfortunately that is not simple to enforce.
  // TODO: An even better approach would be to split the EventList vector into
  // smaller batch-sized ones, but that would require a significant refactor.

  auto end = std::remove_if(events.begin(), events.end(), [&](auto &event) {
    if (event->completionBatch == it) {
      EventListToCleanup.push_back(event);
      return true;
    } else {
      return false;
    }
  });
  events.erase(end, events.end());
}

ur_result_t ur_completion_batches::cleanup(
    std::vector<ur_event_handle_t> &events,
    std::vector<ur_event_handle_t> &EventListToCleanup) {
  bool cleaned = false;
  while (!sealed.empty()) {
    auto oldest_sealed = sealed.front();
    if (oldest_sealed->queryState() == ur_completion_batch::COMPLETED) {
      sealed.pop();
      moveCompletedEvents(oldest_sealed, events, EventListToCleanup);
      UR_CALL(oldest_sealed->reset());
      cleaned = true;
    } else {
      break;
    }
  }

  return cleaned ? UR_RESULT_SUCCESS : UR_RESULT_ERROR_OUT_OF_RESOURCES;
}

std::optional<ur_completion_batch_it>
ur_completion_batches::findFirstEmptyBatchOrCreate() {
  for (auto it = batches.begin(); it != batches.end(); ++it) {
    if (it->getState() == ur_completion_batch::EMPTY) {
      return it;
    }
  }

  // try creating a new batch if allowed by the limit.
  if (batches.size() < CompletionBatchesMax) {
    return batches.emplace(batches.end());
  }

  return std::nullopt;
}

ur_completion_batches::ur_completion_batches() {
  // Batches are created lazily on-demand. Start with just one.
  active = batches.emplace(batches.begin());
  active->use();
}

ur_result_t ur_completion_batches::tryCleanup(
    ur_queue_handle_t queue, ze_command_list_handle_t cmdlist,
    std::vector<ur_event_handle_t> &events,
    std::vector<ur_event_handle_t> &EventListToCleanup) {
  cleanup(events, EventListToCleanup);

  if (active->isFull()) {
    auto next_batch = findFirstEmptyBatchOrCreate();
    if (!next_batch) {
      return UR_RESULT_ERROR_OUT_OF_RESOURCES; // EWOULDBLOCK
    }

    UR_CALL(active->seal(queue, cmdlist));
    sealed.push(active);
    active = *next_batch;
    active->use();
  }

  return UR_RESULT_SUCCESS;
}

void ur_completion_batches::forceReset() {
  for (auto &b : batches) {
    b.reset();
  }
  while (!sealed.empty()) {
    sealed.pop();
  }

  active = batches.begin();
  active->use();
}

/// @brief Cleanup events in the immediate lists of the queue.
/// @param Queue Queue where events need to be cleaned up.
/// @param QueueLocked Indicates if the queue mutex is locked by caller.
/// @param QueueSynced 'true' if queue was synchronized before the
/// call and no other commands were submitted after synchronization, 'false'
/// otherwise.
/// @param CompletedEvent Hint providing an event which was synchronized before
/// the call, in case of in-order queue it allows to cleanup all preceding
/// events.
/// @return PI_SUCCESS if successful, PI error code otherwise.
ur_result_t CleanupEventsInImmCmdLists(ur_queue_handle_t UrQueue,
                                       bool QueueLocked, bool QueueSynced,
                                       ur_event_handle_t CompletedEvent) {
  // Handle only immediate command lists here.
  if (!UrQueue || !UrQueue->UsingImmCmdLists)
    return UR_RESULT_SUCCESS;

  ur_event_handle_t_ *UrCompletedEvent =
      reinterpret_cast<ur_event_handle_t_ *>(CompletedEvent);

  std::vector<ur_event_handle_t> EventListToCleanup;
  {
    std::unique_lock<ur_shared_mutex> QueueLock(UrQueue->Mutex,
                                                std::defer_lock);
    if (!QueueLocked)
      QueueLock.lock();
    // If queue is locked and fully synchronized then cleanup all events.
    // If queue is not locked then by this time there may be new submitted
    // commands so we can't do full cleanup.
    if (QueueLocked &&
        (QueueSynced || (UrQueue->isInOrderQueue() &&
                         (reinterpret_cast<ur_event_handle_t>(
                              UrCompletedEvent) == UrQueue->LastCommandEvent ||
                          !UrQueue->LastCommandEvent)))) {
      UrQueue->LastCommandEvent = nullptr;
      for (auto &&It = UrQueue->CommandListMap.begin();
           It != UrQueue->CommandListMap.end(); ++It) {
        UR_CALL(UrQueue->resetCommandList(It, true, EventListToCleanup,
                                          false /* CheckStatus */));
      }
    } else if (UrQueue->isInOrderQueue() && UrCompletedEvent) {
      // If the queue is in-order and we have information about completed event
      // then cleanup all events in the command list preceding to CompletedEvent
      // including itself.

      // Check that the comleted event has associated command list.
      if (!(UrCompletedEvent->CommandList &&
            UrCompletedEvent->CommandList.value() !=
                UrQueue->CommandListMap.end()))
        return UR_RESULT_SUCCESS;

      auto &CmdListEvents =
          UrCompletedEvent->CommandList.value()->second.EventList;
      auto CompletedEventIt = std::find(CmdListEvents.begin(),
                                        CmdListEvents.end(), UrCompletedEvent);
      if (CompletedEventIt != CmdListEvents.end()) {
        // We can cleanup all events prior to the completed event in this
        // command list and completed event itself.
        // TODO: we can potentially cleanup more events here by finding
        // completed events on another command lists, but it is currently not
        // implemented.
        std::move(std::begin(CmdListEvents), CompletedEventIt + 1,
                  std::back_inserter(EventListToCleanup));
        CmdListEvents.erase(CmdListEvents.begin(), CompletedEventIt + 1);
      }
    } else {
      // Fallback to resetCommandList over all command lists.
      for (auto &&It = UrQueue->CommandListMap.begin();
           It != UrQueue->CommandListMap.end(); ++It) {
        UR_CALL(UrQueue->resetCommandList(It, true, EventListToCleanup,
                                          true /* CheckStatus */));
      }
    }
  }
  UR_CALL(CleanupEventListFromResetCmdList(EventListToCleanup, QueueLocked));
  return UR_RESULT_SUCCESS;
}

/// @brief Reset signalled command lists in the queue and put them to the cache
/// of command lists. Also cleanup events associated with signalled command
/// lists. Queue must be locked by the caller for modification.
/// @param Queue Queue where we look for signalled command lists and cleanup
/// events.
/// @return PI_SUCCESS if successful, PI error code otherwise.
ur_result_t resetCommandLists(ur_queue_handle_t Queue) {
  // Handle immediate command lists here, they don't need to be reset and we
  // only need to cleanup events.
  if (Queue->UsingImmCmdLists) {
    UR_CALL(CleanupEventsInImmCmdLists(Queue, true /*QueueLocked*/,
                                       false /*QueueSynced*/,
                                       nullptr /*CompletedEvent*/));
    return UR_RESULT_SUCCESS;
  }

  // We need events to be cleaned up out of scope where queue is locked to avoid
  // nested locks, because event cleanup requires event to be locked. Nested
  // locks are hard to control and can cause deadlocks if mutexes are locked in
  // different order.
  std::vector<ur_event_handle_t> EventListToCleanup;

  // We check for command lists that have been already signalled, but have not
  // been added to the available list yet. Each command list has a fence
  // associated which tracks if a command list has completed dispatch of its
  // commands and is ready for reuse. If a command list is found to have been
  // signalled, then the command list & fence are reset and command list is
  // returned to the command list cache. All events associated with command
  // list are cleaned up if command list was reset.
  for (auto &&it = Queue->CommandListMap.begin();
       it != Queue->CommandListMap.end(); ++it) {
    // Immediate commandlists don't use a fence and are handled separately
    // above.
    assert(it->second.ZeFence != nullptr);
    // It is possible that the fence was already noted as signalled and
    // reset. In that case the ZeFenceInUse flag will be false.
    if (it->second.ZeFenceInUse) {
      ze_result_t ZeResult =
          ZE_CALL_NOCHECK(zeFenceQueryStatus, (it->second.ZeFence));
      if (ZeResult == ZE_RESULT_SUCCESS)
        UR_CALL(Queue->resetCommandList(it, true, EventListToCleanup));
    }
  }
  CleanupEventListFromResetCmdList(EventListToCleanup, true /*locked*/);
  return UR_RESULT_SUCCESS;
}

namespace ur::level_zero {

ur_result_t urQueueGetInfo(
    /// [in] handle of the queue object
    ur_queue_handle_t Queue,
    /// [in] name of the queue property to query
    ur_queue_info_t ParamName,
    /// [in] size in bytes of the queue property value provided
    size_t ParamValueSize,
    /// [out] value of the queue property
    void *ParamValue,
    /// [out] size in bytes returned in queue property value
    size_t *ParamValueSizeRet) {
  std::shared_lock<ur_shared_mutex> Lock(Queue->Mutex);
  UrReturnHelper ReturnValue(ParamValueSize, ParamValue, ParamValueSizeRet);
  // TODO: consider support for queue properties and size
  switch ((uint32_t)ParamName) { // cast to avoid warnings on EXT enum values
  case UR_QUEUE_INFO_CONTEXT:
    return ReturnValue(Queue->Context);
  case UR_QUEUE_INFO_DEVICE:
    return ReturnValue(Queue->Device);
  case UR_QUEUE_INFO_REFERENCE_COUNT:
    return ReturnValue(uint32_t{Queue->RefCount.load()});
  case UR_QUEUE_INFO_FLAGS:
    return ReturnValue(Queue->Properties);
  case UR_QUEUE_INFO_SIZE:
  case UR_QUEUE_INFO_DEVICE_DEFAULT:
    return UR_RESULT_ERROR_UNSUPPORTED_ENUMERATION;
  case UR_QUEUE_INFO_EMPTY: {
    // We can exit early if we have in-order queue.
    if (Queue->isInOrderQueue()) {
      if (!Queue->LastCommandEvent)
        return ReturnValue(true);

      // We can check status of the event only if it isn't discarded otherwise
      // it may be reset (because we are free to reuse such events) and
      // zeEventQueryStatus will hang.
      // TODO: use more robust way to check that ZeEvent is not owned by
      // LastCommandEvent.
      if (!Queue->LastCommandEvent->IsDiscarded) {
        ze_result_t ZeResult = ZE_CALL_NOCHECK(
            zeEventQueryStatus, (Queue->LastCommandEvent->ZeEvent));
        if (ZeResult == ZE_RESULT_NOT_READY) {
          return ReturnValue(false);
        } else if (ZeResult != ZE_RESULT_SUCCESS) {
          return ze2urResult(ZeResult);
        }
        return ReturnValue(true);
      }
      // For immediate command lists we have to check status of the event
      // because immediate command lists are not associated with level zero
      // queue. Conservatively return false in this case because last event is
      // discarded and we can't check its status.
      if (Queue->UsingImmCmdLists)
        return ReturnValue(false);
    }

    // If we have any open command list which is not empty then return false
    // because it means that there are commands which are not even submitted for
    // execution yet.
    using IsCopy = bool;
    if (Queue->hasOpenCommandList(IsCopy{true}) ||
        Queue->hasOpenCommandList(IsCopy{false}))
      return ReturnValue(false);

    for (const auto &QueueMap :
         {Queue->ComputeQueueGroupsByTID, Queue->CopyQueueGroupsByTID}) {
      for (const auto &QueueGroup : QueueMap) {
        if (Queue->UsingImmCmdLists) {
          // Immediate command lists are not associated with any Level Zero
          // queue, that's why we have to check status of events in each
          // immediate command list. Start checking from the end and exit early
          // if some event is not completed.
          for (const auto &ImmCmdList : QueueGroup.second.ImmCmdLists) {
            if (ImmCmdList == Queue->CommandListMap.end())
              continue;

            const auto &EventList = ImmCmdList->second.EventList;
            for (auto It = EventList.crbegin(); It != EventList.crend(); It++) {
              ze_result_t ZeResult =
                  ZE_CALL_NOCHECK(zeEventQueryStatus, ((*It)->ZeEvent));
              if (ZeResult == ZE_RESULT_NOT_READY) {
                return ReturnValue(false);
              } else if (ZeResult != ZE_RESULT_SUCCESS) {
                return ze2urResult(ZeResult);
              }
            }
          }
        } else {
          for (const auto &ZeQueue : QueueGroup.second.ZeQueues) {
            if (!ZeQueue)
              continue;
            // Provide 0 as the timeout parameter to immediately get the status
            // of the Level Zero queue.
            ze_result_t ZeResult = ZE_CALL_NOCHECK(zeCommandQueueSynchronize,
                                                   (ZeQueue, /* timeout */ 0));
            if (ZeResult == ZE_RESULT_NOT_READY) {
              return ReturnValue(false);
            } else if (ZeResult != ZE_RESULT_SUCCESS) {
              return ze2urResult(ZeResult);
            }
          }
        }
      }
    }
    return ReturnValue(true);
  }
  default:
    logger::error(
        "Unsupported ParamName in urQueueGetInfo: ParamName=ParamName={}(0x{})",
        ParamName, logger::toHex(ParamName));
    return UR_RESULT_ERROR_INVALID_ENUMERATION;
  }

  return UR_RESULT_SUCCESS;
}

// Controls if we should choose doing eager initialization
// to make it happen on warmup paths and have the reportable
// paths be less likely affected.
//
static bool doEagerInit = [] {
  const char *UrRet = std::getenv("UR_L0_EAGER_INIT");
  const char *PiRet = std::getenv("SYCL_EAGER_INIT");
  const char *EagerInit = UrRet ? UrRet : (PiRet ? PiRet : nullptr);
  return EagerInit ? std::atoi(EagerInit) != 0 : false;
}();

ur_result_t urQueueCreate(
    /// [in] handle of the context object
    ur_context_handle_t Context,
    /// [in] handle of the device object
    ur_device_handle_t Device,
    /// [in] specifies a list of queue properties and their corresponding
    /// values. Each property name is immediately followed by the
    /// corresponding desired value. The list is terminated with a 0. If a
    /// property value is not specified, then its default value will be
    /// used.
    const ur_queue_properties_t *Props,
    /// [out] pointer to handle of queue object created
    ur_queue_handle_t *Queue) {
  ur_queue_flags_t Flags{};
  if (Props) {
    Flags = Props->flags;
  }

  int ForceComputeIndex = -1; // Use default/round-robin.
  if (Props) {
    if (Props->pNext) {
      const ur_base_properties_t *extendedDesc =
          reinterpret_cast<const ur_base_properties_t *>(Props->pNext);
      if (extendedDesc->stype == UR_STRUCTURE_TYPE_QUEUE_INDEX_PROPERTIES) {
        const ur_queue_index_properties_t *IndexProperties =
            reinterpret_cast<const ur_queue_index_properties_t *>(extendedDesc);
        ForceComputeIndex = IndexProperties->computeIndex;
      }
    }
  }

  UR_ASSERT(Context->isValidDevice(Device), UR_RESULT_ERROR_INVALID_DEVICE);

  // Create placeholder queues in the compute queue group.
  // Actual L0 queues will be created at first use.
  std::vector<ze_command_queue_handle_t> ZeComputeCommandQueues(
      Device->QueueGroup[ur_queue_handle_t_::queue_type::Compute]
          .ZeProperties.numQueues,
      nullptr);

  // Create placeholder queues in the copy queue group (main and link
  // native groups are combined into one group).
  // Actual L0 queues will be created at first use.
  size_t NumCopyGroups = 0;
  if (Device->hasMainCopyEngine()) {
    NumCopyGroups +=
        Device->QueueGroup[ur_queue_handle_t_::queue_type::MainCopy]
            .ZeProperties.numQueues;
  }
  if (Device->hasLinkCopyEngine()) {
    NumCopyGroups +=
        Device->QueueGroup[ur_queue_handle_t_::queue_type::LinkCopy]
            .ZeProperties.numQueues;
  }
  std::vector<ze_command_queue_handle_t> ZeCopyCommandQueues(NumCopyGroups,
                                                             nullptr);

  try {
    *Queue =
        new ur_queue_handle_t_(ZeComputeCommandQueues, ZeCopyCommandQueues,
                               Context, Device, true, Flags, ForceComputeIndex);
  } catch (const std::bad_alloc &) {
    return UR_RESULT_ERROR_OUT_OF_HOST_MEMORY;
  } catch (...) {
    return UR_RESULT_ERROR_UNKNOWN;
  }

  // Do eager initialization of Level Zero handles on request.
  if (doEagerInit) {
    auto Q = *Queue;
    // Creates said number of command-lists.
    auto warmupQueueGroup = [Q](bool UseCopyEngine,
                                uint32_t RepeatCount) -> ur_result_t {
      ur_command_list_ptr_t CommandList;
      while (RepeatCount--) {
        if (Q->UsingImmCmdLists) {
          CommandList = Q->getQueueGroup(UseCopyEngine).getImmCmdList();
        } else {
          // Heuristically create some number of regular command-list to reuse.
          for (int I = 0; I < 10; ++I) {
            UR_CALL(Q->createCommandList(UseCopyEngine, CommandList));
            // Immediately return them to the cache of available command-lists.
            std::vector<ur_event_handle_t> EventsUnused;
            UR_CALL(Q->resetCommandList(CommandList, true /* MakeAvailable */,
                                        EventsUnused));
          }
        }
      }
      return UR_RESULT_SUCCESS;
    };
    // Create as many command-lists as there are queues in the group.
    // With this the underlying round-robin logic would initialize all
    // native queues, and create command-lists and their fences.
    // At this point only the thread creating the queue will have associated
    // command-lists. Other threads have not accessed the queue yet. So we can
    // only warmup the initial thread's command-lists.
    const auto &QueueGroup = Q->ComputeQueueGroupsByTID.get();
    UR_CALL(warmupQueueGroup(false, QueueGroup.UpperIndex -
                                        QueueGroup.LowerIndex + 1));
    if (Q->useCopyEngine()) {
      const auto &QueueGroup = Q->CopyQueueGroupsByTID.get();
      UR_CALL(warmupQueueGroup(true, QueueGroup.UpperIndex -
                                         QueueGroup.LowerIndex + 1));
    }
    // TODO: warmup event pools. Both host-visible and device-only.
  }

  return UR_RESULT_SUCCESS;
}

ur_result_t urQueueRetain(
    /// [in] handle of the queue object to get access
    ur_queue_handle_t Queue) {
  {
    std::scoped_lock<ur_shared_mutex> Lock(Queue->Mutex);
    Queue->RefCountExternal++;
  }
  Queue->RefCount.increment();
  return UR_RESULT_SUCCESS;
}

ur_result_t urQueueRelease(
    /// [in] handle of the queue object to release
    ur_queue_handle_t Queue) {
  std::vector<ur_event_handle_t> EventListToCleanup;
  {
    std::scoped_lock<ur_shared_mutex> Lock(Queue->Mutex);

    if ((--Queue->RefCountExternal) != 0) {
      // When an External Reference exists one still needs to decrement the
      // internal reference count. When the External Reference count == 0, then
      // cleanup of the queue begins and the final decrement of the internal
      // reference count is completed.
      static_cast<void>(Queue->RefCount.decrementAndTest());
      return UR_RESULT_SUCCESS;
    }

    Queue->Context->AsyncPool.cleanupPoolsForQueue(Queue);

    // When external reference count goes to zero it is still possible
    // that internal references still exists, e.g. command-lists that
    // are not yet completed. So do full queue synchronization here
    // and perform proper cleanup.
    //
    // It is possible to get to here and still have an open command list
    // if no wait or finish ever occurred for this queue.
    auto Res = Queue->executeAllOpenCommandLists();

    // Make sure all commands get executed.
    if (Res == UR_RESULT_SUCCESS)
      UR_CALL(Queue->synchronize());

    // Destroy all the fences created associated with this queue.
    for (auto it = Queue->CommandListMap.begin();
         it != Queue->CommandListMap.end(); ++it) {
      // This fence wasn't yet signalled when we polled it for recycling
      // the command-list, so need to release the command-list too.
      // For immediate commandlists we don't need to do an L0 reset of the
      // commandlist but do need to do event cleanup which is also in the
      // resetCommandList function.
      // If the fence is a nullptr we are using immediate commandlists,
      // otherwise regular commandlists which use a fence.
      if (it->second.ZeFence == nullptr || it->second.ZeFenceInUse) {
        // Destroy completions batches if they are being used. This needs
        // to happen prior to resetCommandList so that all events are
        // checked.
        it->second.completions.reset();
        Queue->resetCommandList(it, true, EventListToCleanup);
      }
      // TODO: remove "if" when the problem is fixed in the level zero
      // runtime. Destroy only if a queue is healthy. Destroying a fence may
      // cause a hang otherwise.
      // If the fence is a nullptr we are using immediate commandlists.
      if (Queue->Healthy && it->second.ZeFence != nullptr &&
          checkL0LoaderTeardown()) {
        auto ZeResult = ZE_CALL_NOCHECK(zeFenceDestroy, (it->second.ZeFence));
        // Gracefully handle the case that L0 was already unloaded.
<<<<<<< HEAD
        if (ZeResult && (ZeResult != ZE_RESULT_ERROR_UNINITIALIZED ||
=======
        if (ZeResult && (ZeResult != ZE_RESULT_ERROR_UNINITIALIZED &&
>>>>>>> 8955813c
                         ZeResult != ZE_RESULT_ERROR_UNKNOWN))
          return ze2urResult(ZeResult);
        if (ZeResult == ZE_RESULT_ERROR_UNKNOWN) {
          ZeResult = ZE_RESULT_ERROR_UNINITIALIZED;
        }
      }
      if (Queue->UsingImmCmdLists && Queue->OwnZeCommandQueue) {
        std::scoped_lock<ur_mutex> Lock(
            Queue->Context->ZeCommandListCacheMutex);
        const ur_command_list_info_t &MapEntry = it->second;
        if (MapEntry.CanReuse) {
          // Add commandlist to the cache for future use.
          // It will be deleted when the context is destroyed.
          auto &ZeCommandListCache =
              MapEntry.isCopy(Queue)
                  ? Queue->Context
                        ->ZeCopyCommandListCache[Queue->Device->ZeDevice]
                  : Queue->Context
                        ->ZeComputeCommandListCache[Queue->Device->ZeDevice];
          struct l0_command_list_cache_info ListInfo;
          ListInfo.ZeQueueDesc = it->second.ZeQueueDesc;
          ListInfo.InOrderList = it->second.IsInOrderList;
          ListInfo.IsImmediate = it->second.IsImmediate;
          ZeCommandListCache.push_back({it->first, ListInfo});
        } else {
          // A non-reusable comamnd list that came from a make_queue call is
          // destroyed since it cannot be recycled.
          ze_command_list_handle_t ZeCommandList = it->first;
          if (ZeCommandList && checkL0LoaderTeardown()) {
            ZE2UR_CALL(zeCommandListDestroy, (ZeCommandList));
          }
        }
      }
    }
    Queue->CommandListMap.clear();
  }

  for (auto &Event : EventListToCleanup) {
    // We don't need to synchronize the events since the queue
    // synchronized above already does that.
    {
      std::scoped_lock<ur_shared_mutex> EventLock(Event->Mutex);
      Event->Completed = true;
    }
    UR_CALL(CleanupCompletedEvent(Event, false /*QueueLocked*/,
                                  false /*SetEventCompleted*/));
    // This event was removed from the command list, so decrement ref count
    // (it was incremented when they were added to the command list).
    UR_CALL(urEventReleaseInternal(reinterpret_cast<ur_event_handle_t>(Event)));
  }
  UR_CALL(urQueueReleaseInternal(Queue));
  return UR_RESULT_SUCCESS;
}

ur_result_t urQueueGetNativeHandle(
    /// [in] handle of the queue.
    ur_queue_handle_t Queue, ur_queue_native_desc_t *Desc,
    /// [out] a pointer to the native handle of the queue.
    ur_native_handle_t *NativeQueue) {
  // Lock automatically releases when this goes out of scope.
  std::shared_lock<ur_shared_mutex> lock(Queue->Mutex);

  int32_t NativeHandleDesc{};

  // Get handle to this thread's queue group.
  auto &QueueGroup = Queue->getQueueGroup(false /*compute*/);

  if (Queue->UsingImmCmdLists) {
    auto ZeCmdList = ur_cast<ze_command_list_handle_t *>(NativeQueue);
    // Extract the Level Zero command list handle from the given PI queue
    *ZeCmdList = QueueGroup.getImmCmdList()->first;
    // TODO: How to pass this up in the urQueueGetNativeHandle interface?
    NativeHandleDesc = true;
  } else {
    auto ZeQueue = ur_cast<ze_command_queue_handle_t *>(NativeQueue);

    // Extract a Level Zero compute queue handle from the given PI queue
    auto &QueueGroup = Queue->getQueueGroup(false /*compute*/);
    uint32_t QueueGroupOrdinalUnused;
    *ZeQueue = QueueGroup.getZeQueue(&QueueGroupOrdinalUnused);
    // TODO: How to pass this up in the urQueueGetNativeHandle interface?
    NativeHandleDesc = false;
  }

  if (Desc && Desc->pNativeData)
    *(reinterpret_cast<int32_t *>((Desc->pNativeData))) = NativeHandleDesc;

  return UR_RESULT_SUCCESS;
}

ur_result_t urQueueCreateWithNativeHandle(
    /// [in] the native handle of the queue.
    ur_native_handle_t NativeQueue,
    /// [in] handle of the context object
    ur_context_handle_t Context,
    ur_device_handle_t Device, ///
    const ur_queue_native_properties_t
        *NativeProperties, ///
                           /// [out] pointer to the handle of the queue object
                           /// created.
    ur_queue_handle_t *RetQueue) {
  bool OwnNativeHandle = false;
  ur_queue_flags_t Flags{};
  int32_t NativeHandleDesc{};

  if (NativeProperties) {
    OwnNativeHandle = NativeProperties->isNativeHandleOwned;
    void *pNext = NativeProperties->pNext;
    while (pNext) {
      const ur_base_properties_t *extendedProperties =
          reinterpret_cast<const ur_base_properties_t *>(pNext);
      if (extendedProperties->stype == UR_STRUCTURE_TYPE_QUEUE_PROPERTIES) {
        const ur_queue_properties_t *UrProperties =
            reinterpret_cast<const ur_queue_properties_t *>(extendedProperties);
        Flags = UrProperties->flags;
      } else if (extendedProperties->stype ==
                 UR_STRUCTURE_TYPE_QUEUE_NATIVE_DESC) {
        const ur_queue_native_desc_t *UrNativeDesc =
            reinterpret_cast<const ur_queue_native_desc_t *>(
                extendedProperties);
        if (UrNativeDesc->pNativeData)
          NativeHandleDesc =
              *(reinterpret_cast<int32_t *>((UrNativeDesc->pNativeData)));
      }
      pNext = extendedProperties->pNext;
    }
  }

  // Get the device handle from first device in the platform
  // Maybe this is not completely correct.
  uint32_t NumEntries = 1;
  ur_platform_handle_t Platform{};
  ur_adapter_handle_t AdapterHandle = GlobalAdapter;
  UR_CALL(ur::level_zero::urPlatformGet(&AdapterHandle, 1, NumEntries,
                                        &Platform, nullptr));

  ur_device_handle_t UrDevice = Device;
  if (UrDevice == nullptr) {
    UR_CALL(ur::level_zero::urDeviceGet(Platform, UR_DEVICE_TYPE_GPU,
                                        NumEntries, &UrDevice, nullptr));
  }

  // The NativeHandleDesc has value if if the native handle is an immediate
  // command list.
  if (NativeHandleDesc == 1) {
    std::vector<ze_command_queue_handle_t> ComputeQueues{nullptr};
    std::vector<ze_command_queue_handle_t> CopyQueues;

    try {
      ur_queue_handle_t_ *Queue = new ur_queue_handle_t_(
          ComputeQueues, CopyQueues, Context, UrDevice, OwnNativeHandle, Flags);
      *RetQueue = reinterpret_cast<ur_queue_handle_t>(Queue);
    } catch (const std::bad_alloc &) {
      return UR_RESULT_ERROR_OUT_OF_RESOURCES;
    } catch (...) {
      return UR_RESULT_ERROR_UNKNOWN;
    }
    auto &InitialGroup = (*RetQueue)->ComputeQueueGroupsByTID.begin()->second;
    InitialGroup.setImmCmdList(*RetQueue,
                               ur_cast<ze_command_list_handle_t>(NativeQueue));
  } else {
    auto ZeQueue = ur_cast<ze_command_queue_handle_t>(NativeQueue);
    // Assume this is the "0" index queue in the compute command-group.
    std::vector<ze_command_queue_handle_t> ZeQueues{ZeQueue};

    // TODO: see what we can do to correctly initialize PI queue for
    // compute vs. copy Level-Zero queue. Currently we will send
    // all commands to the "ZeQueue".
    std::vector<ze_command_queue_handle_t> ZeroCopyQueues;

    try {
      ur_queue_handle_t_ *Queue = new ur_queue_handle_t_(
          ZeQueues, ZeroCopyQueues, Context, UrDevice, OwnNativeHandle, Flags);
      *RetQueue = reinterpret_cast<ur_queue_handle_t>(Queue);
    } catch (const std::bad_alloc &) {
      return UR_RESULT_ERROR_OUT_OF_RESOURCES;
    } catch (...) {
      return UR_RESULT_ERROR_UNKNOWN;
    }
  }
  (*RetQueue)->UsingImmCmdLists = (NativeHandleDesc == 1);

  return UR_RESULT_SUCCESS;
}

ur_result_t urQueueFinish(
    /// [in] handle of the queue to be finished.
    ur_queue_handle_t Queue) {
  if (Queue->UsingImmCmdLists) {
    // Lock automatically releases when this goes out of scope.
    std::scoped_lock<ur_shared_mutex> Lock(Queue->Mutex);

    UR_CALL(Queue->synchronize());
  } else {
    std::unique_lock<ur_shared_mutex> Lock(Queue->Mutex);
    std::vector<ze_command_queue_handle_t> ZeQueues;

    // execute any command list that may still be open.
    UR_CALL(Queue->executeAllOpenCommandLists());

    // Make a copy of queues to sync and release the lock.
    for (auto &QueueMap :
         {Queue->ComputeQueueGroupsByTID, Queue->CopyQueueGroupsByTID})
      for (auto &QueueGroup : QueueMap)
        std::copy(QueueGroup.second.ZeQueues.begin(),
                  QueueGroup.second.ZeQueues.end(),
                  std::back_inserter(ZeQueues));

    // Remember the last command's event.
    auto LastCommandEvent = Queue->LastCommandEvent;

    // Don't hold a lock to the queue's mutex while waiting.
    // This allows continue working with the queue from other threads.
    // TODO: this currently exhibits some issues in the driver, so
    // we control this with an env var. Remove this control when
    // we settle one way or the other.
    const char *UrRet = std::getenv("UR_L0_QUEUE_FINISH_HOLD_LOCK");
    const char *PiRet =
        std::getenv("SYCL_PI_LEVEL_ZERO_QUEUE_FINISH_HOLD_LOCK");
    static bool HoldLock =
        UrRet ? std::stoi(UrRet) : (PiRet ? std::stoi(PiRet) : 0);
    if (!HoldLock) {
      Lock.unlock();
    }

    for (auto &ZeQueue : ZeQueues) {
      if (ZeQueue)
        ZE2UR_CALL(zeHostSynchronize, (ZeQueue));
    }

    // Prevent unneeded already finished events to show up in the wait list.
    // We can only do so if nothing else was submitted to the queue
    // while we were synchronizing it.
    if (!HoldLock) {
      std::scoped_lock<ur_shared_mutex> Lock(Queue->Mutex);
      if (LastCommandEvent == Queue->LastCommandEvent) {
        Queue->LastCommandEvent = nullptr;
      }
    } else {
      Queue->LastCommandEvent = nullptr;
    }
  }
  // Reset signalled command lists and return them back to the cache of
  // available command lists. Events in the immediate command lists are cleaned
  // up in synchronize().
  if (!Queue->UsingImmCmdLists) {
    std::unique_lock<ur_shared_mutex> Lock(Queue->Mutex);
    resetCommandLists(Queue);
  }

  Queue->Context->AsyncPool.cleanupPoolsForQueue(Queue);

  return UR_RESULT_SUCCESS;
}

ur_result_t urQueueFlush(
    /// [in] handle of the queue to be flushed.
    ur_queue_handle_t Queue) {
  std::scoped_lock<ur_shared_mutex> Lock(Queue->Mutex);
  return Queue->executeAllOpenCommandLists();
}

ur_result_t urEnqueueKernelLaunchCustomExp(
    ur_queue_handle_t hQueue, ur_kernel_handle_t hKernel, uint32_t workDim,
    const size_t *pGlobalWorkOffset, const size_t *pGlobalWorkSize,
    const size_t *pLocalWorkSize, uint32_t numPropsInLaunchPropList,
    const ur_exp_launch_property_t *launchPropList,
    uint32_t numEventsInWaitList, const ur_event_handle_t *phEventWaitList,
    ur_event_handle_t *phEvent) {
  std::ignore = hQueue;
  std::ignore = hKernel;
  std::ignore = workDim;
  std::ignore = pGlobalWorkOffset;
  std::ignore = pGlobalWorkSize;
  std::ignore = pLocalWorkSize;
  std::ignore = numPropsInLaunchPropList;
  std::ignore = launchPropList;
  std::ignore = numEventsInWaitList;
  std::ignore = phEventWaitList;
  std::ignore = phEvent;

  logger::error("[UR][L0] {} function not implemented!",
                "{} function not implemented!", __FUNCTION__);
  return UR_RESULT_ERROR_UNSUPPORTED_FEATURE;
}

} // namespace ur::level_zero

// Configuration of the command-list batching.
struct zeCommandListBatchConfig {
  // Default value of 0. This specifies to use dynamic batch size adjustment.
  // Other values will try to collect specified amount of commands.
  uint32_t Size{0};

  // If doing dynamic batching, specifies start batch size.
  uint32_t DynamicSizeStart{4};

  // The maximum size for dynamic batch.
  uint32_t DynamicSizeMax{64};

  // The step size for dynamic batch increases.
  uint32_t DynamicSizeStep{1};

  // Thresholds for when increase batch size (number of closed early is small
  // and number of closed full is high).
  uint32_t NumTimesClosedEarlyThreshold{3};
  uint32_t NumTimesClosedFullThreshold{8};

  // Tells the starting size of a batch.
  uint32_t startSize() const { return Size > 0 ? Size : DynamicSizeStart; }
  // Tells is we are doing dynamic batch size adjustment.
  bool dynamic() const { return Size == 0; }
};

// Helper function to initialize static variables that holds batch config info
// for compute and copy command batching.
static const zeCommandListBatchConfig ZeCommandListBatchConfig(bool IsCopy) {
  zeCommandListBatchConfig Config{}; // default initialize

  // Default value of 0. This specifies to use dynamic batch size adjustment.
  const char *UrRet = nullptr;
  const char *PiRet = nullptr;
  if (IsCopy) {
    UrRet = std::getenv("UR_L0_COPY_BATCH_SIZE");
    PiRet = std::getenv("SYCL_PI_LEVEL_ZERO_COPY_BATCH_SIZE");
  } else {
    UrRet = std::getenv("UR_L0_BATCH_SIZE");
    PiRet = std::getenv("SYCL_PI_LEVEL_ZERO_BATCH_SIZE");
  }
  const char *BatchSizeStr = UrRet ? UrRet : (PiRet ? PiRet : nullptr);
  if (BatchSizeStr) {
    int32_t BatchSizeStrVal = std::atoi(BatchSizeStr);
    // Level Zero may only support a limted number of commands per command
    // list.  The actual upper limit is not specified by the Level Zero
    // Specification.  For now we allow an arbitrary upper limit.
    if (BatchSizeStrVal > 0) {
      Config.Size = BatchSizeStrVal;
    } else if (BatchSizeStrVal == 0) {
      Config.Size = 0;
      // We are requested to do dynamic batching. Collect specifics, if any.
      // The extended format supported is ":" separated values.
      //
      // NOTE: these extra settings are experimental and are intended to
      // be used only for finding a better default heuristic.
      //
      std::string BatchConfig(BatchSizeStr);
      size_t Ord = 0;
      size_t Pos = 0;
      while (true) {
        if (++Ord > 5)
          break;

        Pos = BatchConfig.find(":", Pos);
        if (Pos == std::string::npos)
          break;
        ++Pos; // past the ":"

        uint32_t Val;
        try {
          Val = std::stoi(BatchConfig.substr(Pos));
        } catch (...) {
          if (IsCopy)
            logger::error("UR_L0_COPY_BATCH_SIZE: failed to parse value");
          else
            logger::error("UR_L0_BATCH_SIZE: failed to parse value");
          break;
        }
        switch (Ord) {
        case 1:
          Config.DynamicSizeStart = Val;
          break;
        case 2:
          Config.DynamicSizeMax = Val;
          break;
        case 3:
          Config.DynamicSizeStep = Val;
          break;
        case 4:
          Config.NumTimesClosedEarlyThreshold = Val;
          break;
        case 5:
          Config.NumTimesClosedFullThreshold = Val;
          break;
        default:
          die("Unexpected batch config");
        }
        if (IsCopy)
          logger::error("UR_L0_COPY_BATCH_SIZE: dynamic batch param "
                        "#{}: {}",
                        (int)Ord, (int)Val);
        else
          logger::error("UR_L0_BATCH_SIZE: dynamic batch param #{}: {}",
                        (int)Ord, (int)Val);
      };

    } else {
      // Negative batch sizes are silently ignored.
      if (IsCopy)
        logger::warning("UR_L0_COPY_BATCH_SIZE: ignored negative value");
      else
        logger::warning("UR_L0_BATCH_SIZE: ignored negative value");
    }
  }
  return Config;
}

// UR_L0_LEVEL_ZERO_USE_COMPUTE_ENGINE can be set to an integer (>=0) in
// which case all compute commands will be submitted to the command-queue
// with the given index in the compute command group. If it is instead set
// to negative then all available compute engines may be used.
//
// The default value is "0".
//
static const std::pair<int, int> getRangeOfAllowedComputeEngines() {
  const char *UrRet = std::getenv("UR_L0_USE_COMPUTE_ENGINE");
  const char *PiRet = std::getenv("SYCL_PI_LEVEL_ZERO_USE_COMPUTE_ENGINE");
  const char *EnvVar = UrRet ? UrRet : (PiRet ? PiRet : nullptr);
  // If the environment variable is not set only use "0" CCS for now.
  // TODO: allow all CCSs when HW support is complete.
  if (!EnvVar)
    return std::pair<int, int>(0, 0);

  auto EnvVarValue = std::atoi(EnvVar);
  if (EnvVarValue >= 0) {
    return std::pair<int, int>(EnvVarValue, EnvVarValue);
  }

  return std::pair<int, int>(0, INT_MAX);
}

// Static variable that holds batch config info for compute command batching.
static const zeCommandListBatchConfig ZeCommandListBatchComputeConfig = [] {
  using IsCopy = bool;
  return ZeCommandListBatchConfig(IsCopy{false});
}();

// Static variable that holds batch config info for copy command batching.
static const zeCommandListBatchConfig ZeCommandListBatchCopyConfig = [] {
  using IsCopy = bool;
  return ZeCommandListBatchConfig(IsCopy{true});
}();

ur_queue_handle_t_::ur_queue_handle_t_(
    std::vector<ze_command_queue_handle_t> &ComputeQueues,
    std::vector<ze_command_queue_handle_t> &CopyQueues,
    ur_context_handle_t Context, ur_device_handle_t Device,
    bool OwnZeCommandQueue, ur_queue_flags_t Properties, int ForceComputeIndex)
    : Context{Context}, Device{Device}, OwnZeCommandQueue{OwnZeCommandQueue},
      Properties(Properties) {
  // Set the type of commandlists the queue will use when user-selected
  // submission mode. Otherwise use env var setting and if unset, use default.
  if (isBatchedSubmission())
    UsingImmCmdLists = false;
  else if (isImmediateSubmission())
    UsingImmCmdLists = true;
  else
    UsingImmCmdLists = Device->useImmediateCommandLists();

  // Set events scope for this queue. Non-immediate can be controlled by env
  // var. Immediate always uses AllHostVisible.
  if (!UsingImmCmdLists) {
    ZeEventsScope = DeviceEventsSetting;
  }

  // Compute group initialization.
  // First, see if the queue's device allows for round-robin or it is
  // fixed to one particular compute CCS (it is so for sub-sub-devices).
  auto &ComputeQueueGroupInfo = Device->QueueGroup[queue_type::Compute];
  ur_queue_group_t ComputeQueueGroup{reinterpret_cast<ur_queue_handle_t>(this),
                                     queue_type::Compute};
  ComputeQueueGroup.ZeQueues = ComputeQueues;
  // Create space to hold immediate commandlists corresponding to the
  // ZeQueues
  if (UsingImmCmdLists) {
    ComputeQueueGroup.ImmCmdLists = std::vector<ur_command_list_ptr_t>(
        ComputeQueueGroup.ZeQueues.size(), CommandListMap.end());
  }
  if (ComputeQueueGroupInfo.ZeIndex >= 0) {
    // Sub-sub-device

    // sycl::ext::intel::property::queue::compute_index works with any
    // backend/device by allowing single zero index if multiple compute CCSes
    // are not supported. Sub-sub-device falls into the same bucket.
    assert(ForceComputeIndex <= 0);
    ComputeQueueGroup.LowerIndex = ComputeQueueGroupInfo.ZeIndex;
    ComputeQueueGroup.UpperIndex = ComputeQueueGroupInfo.ZeIndex;
    ComputeQueueGroup.NextIndex = ComputeQueueGroupInfo.ZeIndex;
  } else if (ForceComputeIndex >= 0) {
    ComputeQueueGroup.LowerIndex = ForceComputeIndex;
    ComputeQueueGroup.UpperIndex = ForceComputeIndex;
    ComputeQueueGroup.NextIndex = ForceComputeIndex;
  } else {
    // Set-up to round-robin across allowed range of engines.
    uint32_t FilterLowerIndex = getRangeOfAllowedComputeEngines().first;
    uint32_t FilterUpperIndex = getRangeOfAllowedComputeEngines().second;
    FilterUpperIndex = (std::min)((size_t)FilterUpperIndex,
                                  FilterLowerIndex + ComputeQueues.size() - 1);
    if (FilterLowerIndex <= FilterUpperIndex) {
      ComputeQueueGroup.LowerIndex = FilterLowerIndex;
      ComputeQueueGroup.UpperIndex = FilterUpperIndex;
      ComputeQueueGroup.NextIndex = ComputeQueueGroup.LowerIndex;
    } else {
      die("No compute queue available/allowed.");
    }
  }
  if (UsingImmCmdLists) {
    // Create space to hold immediate commandlists corresponding to the
    // ZeQueues
    ComputeQueueGroup.ImmCmdLists = std::vector<ur_command_list_ptr_t>(
        ComputeQueueGroup.ZeQueues.size(), CommandListMap.end());
  }

  ComputeQueueGroupsByTID.set(ComputeQueueGroup);

  // Copy group initialization.
  ur_queue_group_t CopyQueueGroup{reinterpret_cast<ur_queue_handle_t>(this),
                                  queue_type::MainCopy};
  const auto &Range = getRangeOfAllowedCopyEngines((ur_device_handle_t)Device);
  if (Range.first < 0 || Range.second < 0) {
    // We are asked not to use copy engines, just do nothing.
    // Leave CopyQueueGroup.ZeQueues empty, and it won't be used.
  } else {
    uint32_t FilterLowerIndex = Range.first;
    uint32_t FilterUpperIndex = Range.second;
    FilterUpperIndex = (std::min)((size_t)FilterUpperIndex,
                                  FilterLowerIndex + CopyQueues.size() - 1);
    if (FilterLowerIndex <= FilterUpperIndex) {
      CopyQueueGroup.ZeQueues = CopyQueues;
      CopyQueueGroup.LowerIndex = FilterLowerIndex;
      CopyQueueGroup.UpperIndex = FilterUpperIndex;
      CopyQueueGroup.NextIndex = CopyQueueGroup.LowerIndex;
      // Create space to hold immediate commandlists corresponding to the
      // ZeQueues
      if (UsingImmCmdLists) {
        CopyQueueGroup.ImmCmdLists = std::vector<ur_command_list_ptr_t>(
            CopyQueueGroup.ZeQueues.size(), CommandListMap.end());
      }
    }
  }
  CopyQueueGroupsByTID.set(CopyQueueGroup);

  // Initialize compute/copy command batches.
  ComputeCommandBatch.OpenCommandList = CommandListMap.end();
  CopyCommandBatch.OpenCommandList = CommandListMap.end();
  ComputeCommandBatch.QueueBatchSize =
      ZeCommandListBatchComputeConfig.startSize();
  CopyCommandBatch.QueueBatchSize = ZeCommandListBatchCopyConfig.startSize();

  this->CounterBasedEventsEnabled =
      UsingImmCmdLists && isInOrderQueue() &&
      Device->Platform->allowDriverInOrderLists(
          true /*Only Allow Driver In Order List if requested*/) &&
      Device->useDriverCounterBasedEvents() &&
      Device->Platform->ZeDriverEventPoolCountingEventsExtensionFound;
  this->InterruptBasedEventsEnabled =
      isLowPowerEvents() && isInOrderQueue() &&
      Device->Platform->allowDriverInOrderLists(
          true /*Only Allow Driver In Order List if requested*/);
}

void ur_queue_handle_t_::adjustBatchSizeForFullBatch(bool IsCopy) {
  auto &CommandBatch = IsCopy ? CopyCommandBatch : ComputeCommandBatch;
  auto &ZeCommandListBatchConfig =
      IsCopy ? ZeCommandListBatchCopyConfig : ZeCommandListBatchComputeConfig;
  uint32_t &QueueBatchSize = CommandBatch.QueueBatchSize;
  // QueueBatchSize of 0 means never allow batching.
  if (QueueBatchSize == 0 || !ZeCommandListBatchConfig.dynamic())
    return;
  CommandBatch.NumTimesClosedFull += 1;

  // If the number of times the list has been closed early is low, and
  // the number of times it has been closed full is high, then raise
  // the batching size slowly. Don't raise it if it is already pretty
  // high.
  if (CommandBatch.NumTimesClosedEarly <=
          ZeCommandListBatchConfig.NumTimesClosedEarlyThreshold &&
      CommandBatch.NumTimesClosedFull >
          ZeCommandListBatchConfig.NumTimesClosedFullThreshold) {
    if (QueueBatchSize < ZeCommandListBatchConfig.DynamicSizeMax) {
      QueueBatchSize += ZeCommandListBatchConfig.DynamicSizeStep;
      logger::debug("Raising QueueBatchSize to {}", QueueBatchSize);
    }
    CommandBatch.NumTimesClosedEarly = 0;
    CommandBatch.NumTimesClosedFull = 0;
  }
}

void ur_queue_handle_t_::adjustBatchSizeForPartialBatch(bool IsCopy) {
  auto &CommandBatch = IsCopy ? CopyCommandBatch : ComputeCommandBatch;
  auto &ZeCommandListBatchConfig =
      IsCopy ? ZeCommandListBatchCopyConfig : ZeCommandListBatchComputeConfig;
  uint32_t &QueueBatchSize = CommandBatch.QueueBatchSize;
  // QueueBatchSize of 0 means never allow batching.
  if (QueueBatchSize == 0 || !ZeCommandListBatchConfig.dynamic())
    return;
  CommandBatch.NumTimesClosedEarly += 1;

  // If we are closing early more than about 3x the number of times
  // it is closing full, lower the batch size to the value of the
  // current open command list. This is trying to quickly get to a
  // batch size that will be able to be closed full at least once
  // in a while.
  if (CommandBatch.NumTimesClosedEarly >
      (CommandBatch.NumTimesClosedFull + 1) * 3) {
    QueueBatchSize = CommandBatch.OpenCommandList->second.size() - 1;
    if (QueueBatchSize < 1)
      QueueBatchSize = 1;
    logger::debug("Lowering QueueBatchSize to {}", QueueBatchSize);
    CommandBatch.NumTimesClosedEarly = 0;
    CommandBatch.NumTimesClosedFull = 0;
  }
}

ur_result_t
ur_queue_handle_t_::executeCommandList(ur_command_list_ptr_t CommandList,
                                       bool IsBlocking, bool OKToBatchCommand) {
  // Do nothing if command list is already closed.
  if (CommandList->second.IsClosed)
    return UR_RESULT_SUCCESS;

  bool UseCopyEngine =
      CommandList->second.isCopy(reinterpret_cast<ur_queue_handle_t>(this));

  // If the current LastCommandEvent is the nullptr, then it means
  // either that no command has ever been issued to the queue
  // or it means that the LastCommandEvent has been signalled and
  // therefore that this Queue is idle.
  //
  // NOTE: this behavior adds some flakyness to the batching
  // since last command's event may or may not be completed by the
  // time we get here depending on timings and system/gpu load.
  // So, disable it for modes where we print PI traces. Printing
  // traces incurs much different timings than real execution
  // ansyway, and many regression tests use it.
  //
  bool CurrentlyEmpty = !PrintTrace && this->LastCommandEvent == nullptr;

  // The list can be empty if command-list only contains signals of proxy
  // events. It is possible that executeCommandList is called twice for the same
  // command list without new appended command. We don't to want process the
  // same last command event twice that's why additionally check that new
  // command was appended to the command list.
  if (!CommandList->second.EventList.empty() &&
      this->LastCommandEvent != CommandList->second.EventList.back()) {
    this->LastCommandEvent = CommandList->second.EventList.back();
    if (doReuseDiscardedEvents()) {
      UR_CALL(resetDiscardedEvent(CommandList));
    }
  }

  this->LastUsedCommandList = CommandList;

  if (!UsingImmCmdLists) {
    // Batch if allowed to, but don't batch if we know there are no kernels
    // from this queue that are currently executing.  This is intended to get
    // kernels started as soon as possible when there are no kernels from this
    // queue awaiting execution, while allowing batching to occur when there
    // are kernels already executing. Also, if we are using fixed size batching,
    // as indicated by !ZeCommandListBatch.dynamic(), then just ignore
    // CurrentlyEmpty as we want to strictly follow the batching the user
    // specified.
    auto &CommandBatch = UseCopyEngine ? CopyCommandBatch : ComputeCommandBatch;
    auto &ZeCommandListBatchConfig = UseCopyEngine
                                         ? ZeCommandListBatchCopyConfig
                                         : ZeCommandListBatchComputeConfig;
    if (OKToBatchCommand && this->isBatchingAllowed(UseCopyEngine) &&
        (!ZeCommandListBatchConfig.dynamic() || !CurrentlyEmpty)) {

      if (hasOpenCommandList(UseCopyEngine) &&
          CommandBatch.OpenCommandList != CommandList)
        die("executeCommandList: OpenCommandList should be equal to"
            "null or CommandList");

      if (CommandList->second.size() < CommandBatch.QueueBatchSize) {
        CommandBatch.OpenCommandList = CommandList;
        return UR_RESULT_SUCCESS;
      }

      adjustBatchSizeForFullBatch(UseCopyEngine);
      CommandBatch.OpenCommandList = CommandListMap.end();
    }
  }

  auto &ZeCommandQueue = CommandList->second.ZeQueue;
  // Scope of the lock must be till the end of the function, otherwise new mem
  // allocs can be created between the moment when we made a snapshot and the
  // moment when command list is closed and executed. But mutex is locked only
  // if indirect access tracking enabled, because std::defer_lock is used.
  // unique_lock destructor at the end of the function will unlock the mutex
  // if it was locked (which happens only if IndirectAccessTrackingEnabled is
  // true).
  std::unique_lock<ur_shared_mutex> ContextsLock(
      Device->Platform->ContextsMutex, std::defer_lock);

  if (IndirectAccessTrackingEnabled) {
    // We are going to submit kernels for execution. If indirect access flag is
    // set for a kernel then we need to make a snapshot of existing memory
    // allocations in all contexts in the platform. We need to lock the mutex
    // guarding the list of contexts in the platform to prevent creation of new
    // memory alocations in any context before we submit the kernel for
    // execution.
    ContextsLock.lock();
    CaptureIndirectAccesses();
  }

  if (!UsingImmCmdLists) {
    // In this mode all inner-batch events have device visibility only,
    // and we want the last command in the batch to signal a host-visible
    // event that anybody waiting for any event in the batch will
    // really be using.
    // We need to create a proxy host-visible event only if the list of events
    // in the command list is not empty, otherwise we are going to just create
    // and remove proxy event right away and dereference deleted object
    // afterwards.
    bool AppendBarrierNeeded = true;
    if (ZeEventsScope == LastCommandInBatchHostVisible &&
        !CommandList->second.EventList.empty()) {
      // If there are only internal events in the command list then we don't
      // need to create host proxy event.
      auto Result = std::find_if(
          CommandList->second.EventList.begin(),
          CommandList->second.EventList.end(),
          [](ur_event_handle_t E) { return E->hasExternalRefs(); });
      if (Result != CommandList->second.EventList.end()) {
        // Create a "proxy" host-visible event.
        //
        ur_event_handle_t HostVisibleEvent;
        auto Res = createEventAndAssociateQueue(
            reinterpret_cast<ur_queue_handle_t>(this), &HostVisibleEvent,
            UR_EXT_COMMAND_TYPE_USER, CommandList,
            /* IsInternal */ false, /* IsMultiDevice */ true,
            /* HostVisible */ true);
        if (Res)
          return Res;

        // Update each command's event in the command-list to "see" this
        // proxy event as a host-visible counterpart.
        for (auto &Event : CommandList->second.EventList) {
          std::scoped_lock<ur_shared_mutex> EventLock(Event->Mutex);
          // Internal event doesn't need host-visible proxy.
          if (!Event->hasExternalRefs())
            continue;

          if (!Event->HostVisibleEvent) {
            Event->HostVisibleEvent =
                reinterpret_cast<ur_event_handle_t>(HostVisibleEvent);
            HostVisibleEvent->RefCount.increment();
          }
        }

        // Decrement the reference count of the event such that all the
        // remaining references are from the other commands in this batch and
        // from the command-list itself. This host-visible event will not be
        // waited/released by SYCL RT, so it must be destroyed after all events
        // in the batch are gone. We know that refcount is more than 2 because
        // we check that EventList of the command list is not empty above, i.e.
        // after createEventAndAssociateQueue ref count is 2 and then +1 for
        // each event in the EventList.
        UR_CALL(urEventReleaseInternal(HostVisibleEvent));

        if (doReuseDiscardedEvents()) {
          // If we have in-order queue with discarded events then we want to
          // treat this event as regular event. We insert a barrier in the next
          // command list to wait for this event.
          LastCommandEvent = HostVisibleEvent;
        } else {
          // For all other queues treat this as a special event and indicate no
          // cleanup is needed.
          // TODO: always treat this host event as a regular event.
          UR_CALL(urEventReleaseInternal(HostVisibleEvent));
          HostVisibleEvent->CleanedUp = true;
        }

        // Finally set to signal the host-visible event at the end of the
        // command-list after a barrier that waits for all commands
        // completion.
        if (doReuseDiscardedEvents() && LastCommandEvent &&
            LastCommandEvent->IsDiscarded) {
          // If we the last event is discarded then we already have a barrier
          // inserted, so just signal the event.
          ZE2UR_CALL(zeCommandListAppendSignalEvent,
                     (CommandList->first, HostVisibleEvent->ZeEvent));
        } else {
          AppendBarrierNeeded = false;
          ZE2UR_CALL(
              zeCommandListAppendBarrier,
              (CommandList->first, HostVisibleEvent->ZeEvent, 0, nullptr));
        }
      } else {
        // If we don't have host visible proxy then signal event if needed.
        this->signalEventFromCmdListIfLastEventDiscarded(CommandList);
      }
    } else {
      // If we don't have host visible proxy then signal event if needed.
      this->signalEventFromCmdListIfLastEventDiscarded(CommandList);
    }
    // Append Signalling of the inner events at the end of the batch if this is
    // an integrated gpu and out of order signal events are not allowed.
    if (!UrL0OutOfOrderIntegratedSignalEvent && this->Device->isIntegrated()) {
      for (auto &Event : CommandList->second.EventList) {
        // If the events scope does not apply a barrier already above, then we
        // need to apply a barrier to wait on all the previous commands without
        // signal events to complete before we can signal the batched events as
        // completed. This functionality is only used if this command list is
        // out of order and there are events created that were not used as
        // signal events.
        if (Event->IsInnerBatchedEvent) {
          if (AppendBarrierNeeded) {
            ZE2UR_CALL(zeCommandListAppendBarrier,
                       (CommandList->first, nullptr, 0, nullptr));
            AppendBarrierNeeded = false;
          }
          ZE2UR_CALL(zeCommandListAppendSignalEvent,
                     (CommandList->first, Event->ZeEvent));
        }
      }
    }

    // Close the command list and have it ready for dispatch.
    ZE2UR_CALL(zeCommandListClose, (CommandList->first));
    // Mark this command list as closed.
    CommandList->second.IsClosed = true;
    this->LastUsedCommandList = CommandListMap.end();
    // Offload command list to the GPU for asynchronous execution
    auto ZeCommandList = CommandList->first;
    auto ZeResult = ZE_CALL_NOCHECK(
        zeCommandQueueExecuteCommandLists,
        (ZeCommandQueue, 1, &ZeCommandList, CommandList->second.ZeFence));
    if (ZeResult != ZE_RESULT_SUCCESS) {
      this->Healthy = false;
      // Reset Command List and erase the Fence forcing the user to resubmit
      // their commands.
      std::vector<ur_event_handle_t> EventListToCleanup;
      resetCommandList(CommandList, true, EventListToCleanup, false);
      CleanupEventListFromResetCmdList(EventListToCleanup,
                                       true /* QueueLocked */);
      return ze2urResult(ZeResult);
    }
  }

  // Check global control to make every command blocking for debugging.
  if (IsBlocking || (UrL0Serialize & UrL0SerializeBlock) != 0) {
    if (UsingImmCmdLists) {
      UR_CALL(synchronize());
    } else {
      // Wait until command lists attached to the command queue are executed.
      ZE2UR_CALL(zeHostSynchronize, (ZeCommandQueue));
    }
  }
  return UR_RESULT_SUCCESS;
}

bool ur_queue_handle_t_::doReuseDiscardedEvents() {
  return ReuseDiscardedEvents && isInOrderQueue() && isDiscardEvents();
}

ur_result_t
ur_queue_handle_t_::resetDiscardedEvent(ur_command_list_ptr_t CommandList) {
  if (LastCommandEvent && LastCommandEvent->IsDiscarded) {
    ZE2UR_CALL(zeCommandListAppendBarrier,
               (CommandList->first, nullptr, 1, &(LastCommandEvent->ZeEvent)));
    if (!CounterBasedEventsEnabled) {
      ZE2UR_CALL(zeCommandListAppendEventReset,
                 (CommandList->first, LastCommandEvent->ZeEvent));
    }

    // Create new ur_event_handle_t but with the same ze_event_handle_t. We are
    // going to use this ur_event_handle_t for the next command with discarded
    // event.
    ur_event_handle_t_ *UREvent;
    try {
      UREvent = new ur_event_handle_t_(
          LastCommandEvent->ZeEvent, LastCommandEvent->ZeEventPool,
          reinterpret_cast<ur_context_handle_t>(Context),
          UR_EXT_COMMAND_TYPE_USER, true);
    } catch (const std::bad_alloc &) {
      return UR_RESULT_ERROR_OUT_OF_RESOURCES;
    } catch (...) {
      return UR_RESULT_ERROR_UNKNOWN;
    }

    if (LastCommandEvent->isHostVisible())
      UREvent->HostVisibleEvent = reinterpret_cast<ur_event_handle_t>(UREvent);

    UR_CALL(addEventToQueueCache(reinterpret_cast<ur_event_handle_t>(UREvent)));
  }

  return UR_RESULT_SUCCESS;
}

ur_result_t ur_queue_handle_t_::addEventToQueueCache(ur_event_handle_t Event) {
  if (!Event->IsMultiDevice) {
    auto EventCachesMap = Event->isHostVisible() ? &EventCachesDeviceMap[0]
                                                 : &EventCachesDeviceMap[1];
    if (EventCachesMap->find(Device) == EventCachesMap->end()) {
      EventCaches.emplace_back();
      EventCachesMap->insert(std::make_pair(Device, EventCaches.size() - 1));
    }
    EventCaches[EventCachesMap->at(Device)].emplace_back(Event);
  } else {
    auto Cache = Event->isHostVisible() ? &EventCaches[0] : &EventCaches[1];
    Cache->emplace_back(Event);
  }
  return UR_RESULT_SUCCESS;
}

void ur_queue_handle_t_::active_barriers::add(ur_event_handle_t &Event) {
  Event->RefCount.increment();
  Events.push_back(Event);
}

ur_result_t ur_queue_handle_t_::active_barriers::clear() {
  for (const auto &Event : Events)
    UR_CALL(urEventReleaseInternal(Event));
  Events.clear();
  return UR_RESULT_SUCCESS;
}

void ur_queue_handle_t_::clearEndTimeRecordings() {
  uint64_t ZeTimerResolution = Device->ZeDeviceProperties->timerResolution;
  const uint64_t TimestampMaxValue = Device->getTimestampMask();

  for (auto Entry : EndTimeRecordings) {
    auto &Event = Entry.first;
    auto &EndTimeRecording = Entry.second;

    // Write the result back to the event if it is not dead.
    uint64_t ContextEndTime =
        (EndTimeRecording & TimestampMaxValue) * ZeTimerResolution;

    // Handle a possible wrap-around (the underlying HW counter is < 64-bit).
    // Note, it will not report correct time if there were multiple wrap
    // arounds, and the longer term plan is to enlarge the capacity of the
    // HW timestamps.
    if (ContextEndTime < Event->RecordEventStartTimestamp)
      ContextEndTime += TimestampMaxValue * ZeTimerResolution;

    // Store it in the event.
    Event->RecordEventEndTimestamp = ContextEndTime;
  }
  EndTimeRecordings.clear();
  EvictedEndTimeRecordings.clear();
}

ur_result_t urQueueReleaseInternal(ur_queue_handle_t Queue) {
  if (!Queue->RefCount.decrementAndTest())
    return UR_RESULT_SUCCESS;

  for (auto &Cache : Queue->EventCaches) {
    for (auto &Event : Cache)
      UR_CALL(urEventReleaseInternal(Event));
    Cache.clear();
  }

  if (Queue->OwnZeCommandQueue) {
    for (auto &QueueMap :
         {Queue->ComputeQueueGroupsByTID, Queue->CopyQueueGroupsByTID})
      for (auto &QueueGroup : QueueMap)
        for (auto &ZeQueue : QueueGroup.second.ZeQueues)
          if (ZeQueue) {
            if (checkL0LoaderTeardown()) {
              auto ZeResult = ZE_CALL_NOCHECK(zeCommandQueueDestroy, (ZeQueue));
              // Gracefully handle the case that L0 was already unloaded.
<<<<<<< HEAD
              if (ZeResult && (ZeResult != ZE_RESULT_ERROR_UNINITIALIZED ||
=======
              if (ZeResult && (ZeResult != ZE_RESULT_ERROR_UNINITIALIZED &&
>>>>>>> 8955813c
                               ZeResult != ZE_RESULT_ERROR_UNKNOWN))
                return ze2urResult(ZeResult);
              if (ZeResult == ZE_RESULT_ERROR_UNKNOWN) {
                ZeResult = ZE_RESULT_ERROR_UNINITIALIZED;
              }
            }
          }
  }

  Queue->clearEndTimeRecordings();

  logger::debug("urQueueRelease(compute) NumTimesClosedFull {}, "
                "NumTimesClosedEarly {}",
                Queue->ComputeCommandBatch.NumTimesClosedFull,
                Queue->ComputeCommandBatch.NumTimesClosedEarly);
  logger::debug(
      "urQueueRelease(copy) NumTimesClosedFull {}, NumTimesClosedEarly {}",
      Queue->CopyCommandBatch.NumTimesClosedFull,
      Queue->CopyCommandBatch.NumTimesClosedEarly);

  delete Queue;

  return UR_RESULT_SUCCESS;
}

bool ur_queue_handle_t_::isBatchingAllowed(bool IsCopy) const {
  auto &CommandBatch = IsCopy ? CopyCommandBatch : ComputeCommandBatch;
  return (CommandBatch.QueueBatchSize > 0 &&
          ((UrL0Serialize & UrL0SerializeBlock) == 0));
}

bool ur_queue_handle_t_::isDiscardEvents() const {
  return ((this->Properties & UR_QUEUE_FLAG_DISCARD_EVENTS) != 0);
}

bool ur_queue_handle_t_::isPriorityLow() const {
  return ((this->Properties & UR_QUEUE_FLAG_PRIORITY_LOW) != 0);
}

bool ur_queue_handle_t_::isPriorityHigh() const {
  return ((this->Properties & UR_QUEUE_FLAG_PRIORITY_HIGH) != 0);
}

bool ur_queue_handle_t_::isBatchedSubmission() const {
  return ((this->Properties & UR_QUEUE_FLAG_SUBMISSION_BATCHED) != 0);
}

bool ur_queue_handle_t_::isImmediateSubmission() const {
  return ((this->Properties & UR_QUEUE_FLAG_SUBMISSION_IMMEDIATE) != 0);
}

bool ur_queue_handle_t_::isInOrderQueue() const {
  // If out-of-order queue property is not set, then this is a in-order queue.
  return ((this->Properties & UR_QUEUE_FLAG_OUT_OF_ORDER_EXEC_MODE_ENABLE) ==
          0);
}

bool ur_queue_handle_t_::isLowPowerEvents() const {
  return ((this->Properties & UR_QUEUE_FLAG_LOW_POWER_EVENTS_SUPPORT_EXP) != 0);
}

// Helper function to perform the necessary cleanup of the events from reset cmd
// list.
ur_result_t CleanupEventListFromResetCmdList(
    std::vector<ur_event_handle_t> &EventListToCleanup, bool QueueLocked) {
  for (auto &Event : EventListToCleanup) {
    // We don't need to synchronize the events since the fence associated with
    // the command list was synchronized.
    UR_CALL(
        CleanupCompletedEvent(Event, QueueLocked, true /*SetEventCompleted*/));
    // This event was removed from the command list, so decrement ref count
    // (it was incremented when they were added to the command list).
    UR_CALL(urEventReleaseInternal(Event));
  }
  return UR_RESULT_SUCCESS;
}

// Wait on all operations in flight on this Queue.
// The caller is expected to hold a lock on the Queue.
// For standard commandlists sync the L0 queues directly.
// For immediate commandlists add barriers to all commandlists associated
// with the Queue. An alternative approach would be to wait on all Events
// associated with the in-flight operations.
// TODO: Event release in immediate commandlist mode is driven by the SYCL
// runtime. Need to investigate whether relase can be done earlier, at sync
// points such as this, to reduce total number of active Events.
ur_result_t ur_queue_handle_t_::synchronize() {
  if (!Healthy)
    return UR_RESULT_SUCCESS;

  auto syncImmCmdList = [](ur_queue_handle_t_ *Queue,
                           ur_command_list_ptr_t ImmCmdList) {
    if (ImmCmdList == Queue->CommandListMap.end())
      return UR_RESULT_SUCCESS;

    // wait for all commands previously submitted to this immediate command list
    if (UrL0QueueSyncNonBlocking) {
      Queue->Mutex.unlock();
      ZE2UR_CALL(zeCommandListHostSynchronize, (ImmCmdList->first, UINT64_MAX));
      Queue->Mutex.lock();
    } else {
      ZE2UR_CALL(zeCommandListHostSynchronize, (ImmCmdList->first, UINT64_MAX));
    }

    // Cleanup all events from the synced command list.
    CleanupEventListFromResetCmdList(ImmCmdList->second.EventList, true);
    ImmCmdList->second.EventList.clear();
    if (auto &completions = ImmCmdList->second.completions; completions) {
      completions->forceReset();
    }
    return UR_RESULT_SUCCESS;
  };

  if (LastCommandEvent) {
    // For in-order queue just wait for the last command.
    // If event is discarded then it can be in reset state or underlying level
    // zero handle can have device scope, so we can't synchronize the last
    // event.
    auto savedLastCommandEvent = LastCommandEvent;
    if (isInOrderQueue() && !LastCommandEvent->IsDiscarded) {
      ZE2UR_CALL(zeHostSynchronize, (LastCommandEvent->ZeEvent));

      // clean up all events known to have been completed as well,
      // so they can be reused later
      for (auto &QueueMap : {ComputeQueueGroupsByTID, CopyQueueGroupsByTID}) {
        for (auto &QueueGroup : QueueMap) {
          if (UsingImmCmdLists) {
            for (auto &ImmCmdList : QueueGroup.second.ImmCmdLists) {
              if (ImmCmdList == this->CommandListMap.end())
                continue;
              // Cleanup all events from the synced command list.
              CleanupEventListFromResetCmdList(ImmCmdList->second.EventList,
                                               true);
              ImmCmdList->second.EventList.clear();
            }
          }
        }
      }
    } else {
      // Otherwise sync all L0 queues/immediate command-lists.
      for (auto &QueueMap : {ComputeQueueGroupsByTID, CopyQueueGroupsByTID}) {
        for (auto &QueueGroup : QueueMap) {
          if (UsingImmCmdLists) {
            for (auto &ImmCmdList : QueueGroup.second.ImmCmdLists)
              UR_CALL(syncImmCmdList(this, ImmCmdList));
          } else {
            for (auto &ZeQueue : QueueGroup.second.ZeQueues)
              if (ZeQueue) {
                if (UrL0QueueSyncNonBlocking) {
                  this->Mutex.unlock();
                  ZE2UR_CALL(zeHostSynchronize, (ZeQueue));
                  this->Mutex.lock();
                } else {
                  ZE2UR_CALL(zeHostSynchronize, (ZeQueue));
                }
              }
          }
        }
      }
    }
    // If the current version of the LastCommandEvent == savedLastCommandEvent,
    // then LastCommandEvent = nullptr; Otherwise, if LastCommandEvent !=
    // savedLastCommandEvent, then LastCommandEvent is unchanged.
    if (LastCommandEvent == savedLastCommandEvent) {
      LastCommandEvent = nullptr;
    }
  }

  // Since all timestamp recordings should have finished with the
  // synchronizations, we can clear the map and write the results to the owning
  // events.
  clearEndTimeRecordings();

  // With the entire queue synchronized, the active barriers must be done so we
  // can remove them.
  if (auto Res = ActiveBarriers.clear())
    return Res;

  return UR_RESULT_SUCCESS;
}

ur_event_handle_t ur_queue_handle_t_::getEventFromQueueCache(bool IsMultiDevice,
                                                             bool HostVisible) {
  std::list<ur_event_handle_t> *Cache;

  if (!IsMultiDevice) {
    auto Device = this->Device;
    Cache = HostVisible ? &EventCaches[EventCachesDeviceMap[0][Device]]
                        : &EventCaches[EventCachesDeviceMap[1][Device]];
    if (!Cache) {
      return nullptr;
    }
  } else {
    Cache = HostVisible ? &EventCaches[0] : &EventCaches[1];
  }

  // If we don't have any events, return nullptr.
  // If we have only a single event then it was used by the last command and we
  // can't use it now because we have to enforce round robin between two events.
  if (Cache->size() < 2)
    return nullptr;

  // If there are two events then return an event from the beginning of the list
  // since event of the last command is added to the end of the list.
  auto It = Cache->begin();
  ur_event_handle_t RetEvent = *It;
  Cache->erase(It);
  return RetEvent;
}

// This helper function checks to see if an event for a command can be included
// at the end of a command list batch. This will only be true if the event does
// not have dependencies or the dependencies are not for events which exist in
// this batch.
bool eventCanBeBatched(ur_queue_handle_t Queue, bool UseCopyEngine,
                       uint32_t NumEventsInWaitList,
                       const ur_event_handle_t *EventWaitList) {
  auto &CommandBatch =
      UseCopyEngine ? Queue->CopyCommandBatch : Queue->ComputeCommandBatch;
  // First see if there is an command-list open for batching commands
  // for this queue.
  if (Queue->hasOpenCommandList(UseCopyEngine)) {
    // If this command should be batched, but the command has a dependency on a
    // command in the current batch, then the command needs to have an event
    // to track its completion so this event cannot be batched to the end of the
    // command list.
    if (NumEventsInWaitList > 0) {
      for (auto &Event : CommandBatch.OpenCommandList->second.EventList) {
        for (uint32_t i = 0; i < NumEventsInWaitList; i++) {
          if (Event == EventWaitList[i]) {
            return false;
          }
        }
      }
    }
  }
  return true;
}

// This helper function checks to see if a signal event at the end of a command
// should be set. If the Queue is out of order and the command has no
// dependencies, then this command can be enqueued without a signal event set in
// a command list batch. The signal event will be appended at the end of the
// batch to be signalled at the end of the command list.
ur_result_t setSignalEvent(ur_queue_handle_t Queue, bool UseCopyEngine,
                           ze_event_handle_t *ZeEvent, ur_event_handle_t *Event,
                           uint32_t NumEventsInWaitList,
                           const ur_event_handle_t *EventWaitList,
                           ze_command_queue_handle_t ZeQueue) {
  if (!UrL0OutOfOrderIntegratedSignalEvent && Queue->Device->isIntegrated() &&
      eventCanBeBatched(Queue, UseCopyEngine, NumEventsInWaitList,
                        EventWaitList) &&
      !Queue->isInOrderQueue() && !Queue->UsingImmCmdLists) {
    ZeEvent = nullptr;
    (*Event)->IsInnerBatchedEvent = true;
    (*Event)->ZeBatchedQueue = ZeQueue;
  } else {
    (*ZeEvent) = (*Event)->ZeEvent;
  }
  return UR_RESULT_SUCCESS;
}

// This helper function creates a ur_event_handle_t and associate a
// ur_queue_handle_t. Note that the caller of this function must have acquired
// lock on the Queue that is passed in.
// \param Queue ur_queue_handle_t to associate with a new event.
// \param Event a pointer to hold the newly created ur_event_handle_t
// \param CommandType various command type determined by the caller
// \param CommandList is the command list where the event is added
// \param IsInternal tells if the event is internal, i.e. visible in the L0
//        plugin only.
// \param IsMultiDevice tells if the event must be created in the multi-device
//        visible pool.
// \param HostVisible tells if the event must be created in the
//        host-visible pool. If not set then this function will decide.
ur_result_t createEventAndAssociateQueue(ur_queue_handle_t Queue,
                                         ur_event_handle_t *Event,
                                         ur_command_t CommandType,
                                         ur_command_list_ptr_t CommandList,
                                         bool IsInternal, bool IsMultiDevice,
                                         std::optional<bool> HostVisible) {

  if (!HostVisible.has_value()) {
    // Internal/discarded events do not need host-scope visibility.
    HostVisible = IsInternal ? false : Queue->ZeEventsScope == AllHostVisible;
  }

  // If event is discarded then try to get event from the queue cache.
  *Event = IsInternal ? Queue->getEventFromQueueCache(IsMultiDevice,
                                                      HostVisible.value())
                      : nullptr;

  if (*Event == nullptr)
    UR_CALL(EventCreate(
        Queue->Context, Queue, IsMultiDevice, HostVisible.value(), Event,
        Queue->CounterBasedEventsEnabled, false /*ForceDisableProfiling*/,
        Queue->InterruptBasedEventsEnabled));

  (*Event)->UrQueue = Queue;
  (*Event)->CommandType = CommandType;
  (*Event)->IsDiscarded = IsInternal;
  (*Event)->IsMultiDevice = IsMultiDevice;
  (*Event)->CommandList = CommandList;
  // Discarded event doesn't own ze_event, it is used by multiple
  // ur_event_handle_t objects. We destroy corresponding ze_event by releasing
  // events from the events cache at queue destruction. Event in the cache owns
  // the Level Zero event.
  if (IsInternal)
    (*Event)->OwnNativeHandle = false;

  // Append this Event to the CommandList, if any
  if (CommandList != Queue->CommandListMap.end()) {
    CommandList->second.append(*Event);
    (*Event)->RefCount.increment();
  }

  // We need to increment the reference counter here to avoid ur_queue_handle_t
  // being released before the associated ur_event_handle_t is released because
  // urEventRelease requires access to the associated ur_queue_handle_t.
  // In urEventRelease, the reference counter of the Queue is decremented
  // to release it.
  Queue->RefCount.increment();

  // SYCL RT does not track completion of the events, so it could
  // release a PI event as soon as that's not being waited in the app.
  // But we have to ensure that the event is not destroyed before
  // it is really signalled, so retain it explicitly here and
  // release in CleanupCompletedEvent(Event).
  // If the event is internal then don't increment the reference count as this
  // event will not be waited/released by SYCL RT, so it must be destroyed by
  // EventRelease in resetCommandList.
  if (!IsInternal)
    UR_CALL(ur::level_zero::urEventRetain(*Event));

  return UR_RESULT_SUCCESS;
}

void ur_queue_handle_t_::CaptureIndirectAccesses() {
  for (auto &Kernel : KernelsToBeSubmitted) {
    if (!Kernel->hasIndirectAccess())
      continue;

    auto &Contexts = Device->Platform->Contexts;
    for (auto &Ctx : Contexts) {
      for (auto &Elem : Ctx->MemAllocs) {
        const auto &Pair = Kernel->MemAllocs.insert(&Elem);
        // Kernel is referencing this memory allocation from now.
        // If this memory allocation was already captured for this kernel, it
        // means that kernel is submitted several times. Increase reference
        // count only once because we release all allocations only when
        // SubmissionsCount turns to 0. We don't want to know how many times
        // allocation was retained by each submission.
        if (Pair.second)
          Elem.second.RefCount.increment();
      }
    }
    Kernel->SubmissionsCount++;
  }
  KernelsToBeSubmitted.clear();
}

ur_result_t ur_queue_handle_t_::signalEventFromCmdListIfLastEventDiscarded(
    ur_command_list_ptr_t CommandList) {
  // We signal new event at the end of command list only if we have queue with
  // discard_events property and the last command event is discarded.
  if (!(doReuseDiscardedEvents() && LastCommandEvent &&
        LastCommandEvent->IsDiscarded))
    return UR_RESULT_SUCCESS;

  // NOTE: We create this "glue" event not as internal so it is not
  // participating in the discarded events reset/reuse logic, but
  // with no host-visibility since it is not going to be waited
  // from the host.
  ur_event_handle_t Event;
  UR_CALL(createEventAndAssociateQueue(
      reinterpret_cast<ur_queue_handle_t>(this), &Event,
      UR_EXT_COMMAND_TYPE_USER, CommandList,
      /* IsInternal */ false, /* IsMultiDevice */ true,
      /* HostVisible */ false));
  UR_CALL(urEventReleaseInternal(Event));
  LastCommandEvent = Event;

  ZE2UR_CALL(zeCommandListAppendSignalEvent,
             (CommandList->first, Event->ZeEvent));
  return UR_RESULT_SUCCESS;
}

ur_result_t ur_queue_handle_t_::executeOpenCommandList(bool IsCopy) {
  auto &CommandBatch = IsCopy ? CopyCommandBatch : ComputeCommandBatch;
  // If there are any commands still in the open command list for this
  // queue, then close and execute that command list now.
  if (hasOpenCommandList(IsCopy)) {
    adjustBatchSizeForPartialBatch(IsCopy);
    auto Res =
        executeCommandList(CommandBatch.OpenCommandList, false /*IsBlocking*/,
                           false /*OKToBatchCommand*/);
    CommandBatch.OpenCommandList = CommandListMap.end();
    return Res;
  }

  return UR_RESULT_SUCCESS;
}

ur_result_t ur_queue_handle_t_::resetCommandList(
    ur_command_list_ptr_t CommandList, bool MakeAvailable,
    std::vector<ur_event_handle_t> &EventListToCleanup, bool CheckStatus) {
  bool UseCopyEngine = CommandList->second.isCopy(this);

  // Immediate commandlists do not have an associated fence.
  if (CommandList->second.ZeFence != nullptr) {
    // Fence had been signalled meaning the associated command-list completed.
    // Reset the fence and put the command list into a cache for reuse in PI
    // calls.
    ZE2UR_CALL(zeFenceReset, (CommandList->second.ZeFence));
    ZE2UR_CALL(zeCommandListReset, (CommandList->first));
    CommandList->second.ZeFenceInUse = false;
    CommandList->second.IsClosed = false;
  }

  auto &EventList = CommandList->second.EventList;
  // Check if standard commandlist or fully synced in-order queue.
  // If one of those conditions is met then we are sure that all events are
  // completed so we don't need to check event status.
  if (!CheckStatus || CommandList->second.ZeFence != nullptr ||
      (isInOrderQueue() && !LastCommandEvent)) {
    // Remember all the events in this command list which needs to be
    // released/cleaned up and clear event list associated with command list.
    std::move(std::begin(EventList), std::end(EventList),
              std::back_inserter(EventListToCleanup));
    EventList.clear();
  } else if (!isDiscardEvents()) {
    // If events in the queue are discarded then we can't check their status.
    // Helper for checking of event completion
    auto EventCompleted = [](ur_event_handle_t Event) -> bool {
      std::scoped_lock<ur_shared_mutex> EventLock(Event->Mutex);
      ze_result_t ZeResult =
          Event->Completed
              ? ZE_RESULT_SUCCESS
              : ZE_CALL_NOCHECK(zeEventQueryStatus, (Event->ZeEvent));
      return ZeResult == ZE_RESULT_SUCCESS;
    };
    // Handle in-order specially as we can just in few checks (with binary
    // search) a completed event and then all events before it are also
    // done.
    if (isInOrderQueue()) {
      size_t Bisect = EventList.size();
      size_t Iter = 0;
      for (auto it = EventList.rbegin(); it != EventList.rend(); ++Iter) {
        if (!EventCompleted(*it)) {
          if (Bisect > 1 && Iter < 3) { // Heuristically limit by 3 checks
            Bisect >>= 1;
            it += Bisect;
            continue;
          }
          break;
        }
        // Bulk move of event up to "it" to the list ready for cleanup
        std::move(it, EventList.rend(), std::back_inserter(EventListToCleanup));
        EventList.erase(EventList.begin(), it.base());
        break;
      }
      return UR_RESULT_SUCCESS;
    }

    if (auto &completions = CommandList->second.completions; completions) {
      if (completions->tryCleanup(this, CommandList->first, EventList,
                                  EventListToCleanup) == UR_RESULT_SUCCESS) {
        return UR_RESULT_SUCCESS;
      }
    }

    // For immediate commandlist reset only those events that have signalled.
    for (auto it = EventList.begin(); it != EventList.end();) {
      // Break early as soon as we found first incomplete event because next
      // events are submitted even later. We are not trying to find all
      // completed events here because it may be costly. I.e. we are checking
      // only elements which are most likely completed because they were
      // submitted earlier. It is guaranteed that all events will be eventually
      // cleaned up at queue sync/release.
      if (!EventCompleted(*it))
        break;

      EventListToCleanup.push_back(std::move((*it)));
      it = EventList.erase(it);
    }
  }

  // Standard commandlists move in and out of the cache as they are recycled.
  // Immediate commandlists are always available.
  if (CommandList->second.ZeFence != nullptr && MakeAvailable) {
    std::scoped_lock<ur_mutex> Lock(this->Context->ZeCommandListCacheMutex);
    auto &ZeCommandListCache =
        UseCopyEngine
            ? this->Context->ZeCopyCommandListCache[this->Device->ZeDevice]
            : this->Context->ZeComputeCommandListCache[this->Device->ZeDevice];
    struct l0_command_list_cache_info ListInfo;
    ListInfo.ZeQueueDesc = CommandList->second.ZeQueueDesc;
    ListInfo.InOrderList = CommandList->second.IsInOrderList;
    ListInfo.IsImmediate = CommandList->second.IsImmediate;
    ZeCommandListCache.push_back({CommandList->first, ListInfo});
  }

  return UR_RESULT_SUCCESS;
}

bool ur_command_list_info_t::isCopy(ur_queue_handle_t Queue) const {
  return ZeQueueDesc.ordinal !=
         (uint32_t)Queue->Device
             ->QueueGroup
                 [ur_device_handle_t_::queue_group_info_t::type::Compute]
             .ZeOrdinal;
}

void ur_command_list_info_t::append(ur_event_handle_t Event) {
  if (completions) {
    completions->append(Event);
  }
  EventList.push_back(Event);
}

ur_command_list_ptr_t
ur_queue_handle_t_::eventOpenCommandList(ur_event_handle_t Event) {
  using IsCopy = bool;

  if (UsingImmCmdLists) {
    // When using immediate commandlists there are no open command lists.
    return CommandListMap.end();
  }

  if (hasOpenCommandList(IsCopy{false})) {
    const auto &ComputeEventList =
        ComputeCommandBatch.OpenCommandList->second.EventList;
    if (std::find(ComputeEventList.begin(), ComputeEventList.end(), Event) !=
        ComputeEventList.end())
      return ComputeCommandBatch.OpenCommandList;
  }
  if (hasOpenCommandList(IsCopy{true})) {
    const auto &CopyEventList =
        CopyCommandBatch.OpenCommandList->second.EventList;
    if (std::find(CopyEventList.begin(), CopyEventList.end(), Event) !=
        CopyEventList.end())
      return CopyCommandBatch.OpenCommandList;
  }
  return CommandListMap.end();
}

void ur_queue_handle_t_::ur_queue_group_t::setImmCmdList(
    ur_queue_handle_t queue, ze_command_list_handle_t ZeCommandList) {
  // An immediate command list was given to us but we don't have the queue
  // descriptor information. Create a dummy and note that it is not recycleable.
  ZeStruct<ze_command_queue_desc_t> ZeQueueDesc;

  ImmCmdLists = std::vector<ur_command_list_ptr_t>(
      1,
      Queue->CommandListMap
          .insert(std::pair<ze_command_list_handle_t, ur_command_list_info_t>{
              ZeCommandList,
              ur_command_list_info_t(nullptr, true, false, nullptr, ZeQueueDesc,
                                     queue->useCompletionBatching(), false,
                                     false, true)})
          .first);
}

ur_queue_handle_t_::ur_queue_group_t &
ur_queue_handle_t_::getQueueGroup(bool UseCopyEngine) {
  auto &Map = (UseCopyEngine ? CopyQueueGroupsByTID : ComputeQueueGroupsByTID);
  return Map.get();
}

// Return the index of the next queue to use based on a
// round robin strategy and the queue group ordinal.
uint32_t ur_queue_handle_t_::ur_queue_group_t::getQueueIndex(
    uint32_t *QueueGroupOrdinal, uint32_t *QueueIndex, bool QueryOnly) {
  auto CurrentIndex = NextIndex;

  if (!QueryOnly) {
    ++NextIndex;
    if (NextIndex > UpperIndex)
      NextIndex = LowerIndex;
  }

  // Find out the right queue group ordinal (first queue might be "main" or
  // "link")
  auto QueueType = Type;
  if (QueueType != queue_type::Compute)
    QueueType = (CurrentIndex == 0 && Queue->Device->hasMainCopyEngine())
                    ? queue_type::MainCopy
                    : queue_type::LinkCopy;

  *QueueGroupOrdinal = Queue->Device->QueueGroup[QueueType].ZeOrdinal;
  // Adjust the index to the L0 queue group since we represent "main" and
  // "link"
  // L0 groups with a single copy group ("main" would take "0" index).
  auto ZeCommandQueueIndex = CurrentIndex;
  if (QueueType == queue_type::LinkCopy && Queue->Device->hasMainCopyEngine()) {
    ZeCommandQueueIndex -= 1;
  }
  *QueueIndex = ZeCommandQueueIndex;

  return CurrentIndex;
}

// This function will return one of possibly multiple available native
// queues and the value of the queue group ordinal.
ze_command_queue_handle_t &
ur_queue_handle_t_::ur_queue_group_t::getZeQueue(uint32_t *QueueGroupOrdinal) {

  // QueueIndex is the proper L0 index.
  // Index is the plugins concept of index, with main and link copy engines in
  // one range.
  uint32_t QueueIndex;
  auto Index = getQueueIndex(QueueGroupOrdinal, &QueueIndex);

  ze_command_queue_handle_t &ZeQueue = ZeQueues[Index];
  if (ZeQueue)
    return ZeQueue;

  ZeStruct<ze_command_queue_desc_t> ZeCommandQueueDesc;
  ZeCommandQueueDesc.ordinal = *QueueGroupOrdinal;
  ZeCommandQueueDesc.index = QueueIndex;
  ZeCommandQueueDesc.mode = ZE_COMMAND_QUEUE_MODE_ASYNCHRONOUS;
  const char *Priority = "Normal";
  if (Queue->isPriorityLow()) {
    ZeCommandQueueDesc.priority = ZE_COMMAND_QUEUE_PRIORITY_PRIORITY_LOW;
    Priority = "Low";
  } else if (Queue->isPriorityHigh()) {
    ZeCommandQueueDesc.priority = ZE_COMMAND_QUEUE_PRIORITY_PRIORITY_HIGH;
    Priority = "High";
  }

  // Evaluate performance of explicit usage for "0" index.
  if (QueueIndex != 0) {
    ZeCommandQueueDesc.flags = ZE_COMMAND_QUEUE_FLAG_EXPLICIT_ONLY;
  }

  logger::debug("[getZeQueue]: create queue ordinal = {}, index = {} "
                "(round robin in [{}, {}]) priority = {}",
                ZeCommandQueueDesc.ordinal, ZeCommandQueueDesc.index,
                LowerIndex, UpperIndex, Priority);

  auto ZeResult = ZE_CALL_NOCHECK(
      zeCommandQueueCreate, (Queue->Context->ZeContext, Queue->Device->ZeDevice,
                             &ZeCommandQueueDesc, &ZeQueue));
  if (ZeResult) {
    die("[L0] getZeQueue: failed to create queue");
  }

  return ZeQueue;
}

int32_t ur_queue_handle_t_::ur_queue_group_t::getCmdQueueOrdinal(
    ze_command_queue_handle_t CmdQueue) {
  // Find out the right queue group ordinal (first queue might be "main" or
  // "link")
  auto QueueType = Type;
  if (QueueType != queue_type::Compute)
    QueueType = (ZeQueues[0] == CmdQueue && Queue->Device->hasMainCopyEngine())
                    ? queue_type::MainCopy
                    : queue_type::LinkCopy;
  return Queue->Device->QueueGroup[QueueType].ZeOrdinal;
}

bool ur_queue_handle_t_::useCompletionBatching() {
  static bool enabled = getenv_tobool(
      "UR_L0_IMMEDIATE_COMMANDLISTS_BATCH_EVENT_COMPLETIONS", false);
  return enabled && !isInOrderQueue() && UsingImmCmdLists;
}

// Helper function to create a new command-list to this queue and associated
// fence tracking its completion. This command list & fence are added to the
// map of command lists in this queue with ZeFenceInUse = false.
// The caller must hold a lock of the queue already.
ur_result_t ur_queue_handle_t_::createCommandList(
    bool UseCopyEngine, ur_command_list_ptr_t &CommandList,
    ze_command_queue_handle_t *ForcedCmdQueue) {

  ze_fence_handle_t ZeFence;
  ZeStruct<ze_fence_desc_t> ZeFenceDesc;
  ze_command_list_handle_t ZeCommandList;

  uint32_t QueueGroupOrdinal;
  auto &QGroup = getQueueGroup(UseCopyEngine);
  auto &ZeCommandQueue =
      ForcedCmdQueue ? *ForcedCmdQueue : QGroup.getZeQueue(&QueueGroupOrdinal);
  if (ForcedCmdQueue)
    QueueGroupOrdinal = QGroup.getCmdQueueOrdinal(ZeCommandQueue);

  ZeStruct<ze_command_list_desc_t> ZeCommandListDesc;
  ZeCommandListDesc.commandQueueGroupOrdinal = QueueGroupOrdinal;

  bool IsInOrderList = false;
  if (Device->Platform->allowDriverInOrderLists(
          true /*Only Allow Driver In Order List if requested*/) &&
      isInOrderQueue()) {
    ZeCommandListDesc.flags = ZE_COMMAND_LIST_FLAG_IN_ORDER;
    IsInOrderList = true;
  }

  logger::debug(
      "create command list ordinal: {}, type: regular, device: {}, inOrder: {}",
      QueueGroupOrdinal, Device->ZeDevice, IsInOrderList);

  ZE2UR_CALL(zeCommandListCreate, (Context->ZeContext, Device->ZeDevice,
                                   &ZeCommandListDesc, &ZeCommandList));

  ZE2UR_CALL(zeFenceCreate, (ZeCommandQueue, &ZeFenceDesc, &ZeFence));
  ZeStruct<ze_command_queue_desc_t> ZeQueueDesc;
  ZeQueueDesc.ordinal = QueueGroupOrdinal;

  std::tie(CommandList, std::ignore) = CommandListMap.insert(
      std::pair<ze_command_list_handle_t, ur_command_list_info_t>(
          ZeCommandList,
          ur_command_list_info_t(
              ZeFence, false /*ZeFenceInUse*/, false /*IsClosed*/,
              ZeCommandQueue, ZeQueueDesc, useCompletionBatching(),
              true /*CanReuse*/, IsInOrderList, false /*IsImmediate*/)));

  UR_CALL(insertStartBarrierIfDiscardEventsMode(CommandList));
  UR_CALL(insertActiveBarriers(CommandList, UseCopyEngine));
  return UR_RESULT_SUCCESS;
}

ur_result_t
ur_queue_handle_t_::insertActiveBarriers(ur_command_list_ptr_t &CmdList,
                                         bool UseCopyEngine) {
  // Early exit if there are no active barriers.
  if (ActiveBarriers.empty())
    return UR_RESULT_SUCCESS;

  // Create a wait-list and retain events.
  _ur_ze_event_list_t ActiveBarriersWaitList;
  UR_CALL(ActiveBarriersWaitList.createAndRetainUrZeEventList(
      ActiveBarriers.vector().size(), ActiveBarriers.vector().data(),
      reinterpret_cast<ur_queue_handle_t>(this), UseCopyEngine));

  // We can now replace active barriers with the ones in the wait list.
  UR_CALL(ActiveBarriers.clear());

  if (ActiveBarriersWaitList.Length == 0) {
    return UR_RESULT_SUCCESS;
  }

  for (uint32_t I = 0; I < ActiveBarriersWaitList.Length; ++I) {
    auto &Event = ActiveBarriersWaitList.UrEventList[I];
    ActiveBarriers.add(Event);
  }

  ur_event_handle_t Event = nullptr;
  if (auto Res = createEventAndAssociateQueue(
          reinterpret_cast<ur_queue_handle_t>(this), &Event,
          UR_EXT_COMMAND_TYPE_USER, CmdList,
          /* IsInternal */ true, /* IsMultiDevice */ true))
    return Res;

  Event->WaitList = ActiveBarriersWaitList;
  Event->OwnNativeHandle = true;

  // If there are more active barriers, insert a barrier on the command-list. We
  // do not need an event for finishing so we pass nullptr.
  ZE2UR_CALL(zeCommandListAppendBarrier,
             (CmdList->first, nullptr, ActiveBarriersWaitList.Length,
              ActiveBarriersWaitList.ZeEventList));
  return UR_RESULT_SUCCESS;
}

ur_result_t ur_queue_handle_t_::insertStartBarrierIfDiscardEventsMode(
    ur_command_list_ptr_t &CmdList) {
  // If current command list is different from the last command list then insert
  // a barrier waiting for the last command event.
  if (doReuseDiscardedEvents() && CmdList != LastUsedCommandList &&
      LastCommandEvent) {
    ZE2UR_CALL(zeCommandListAppendBarrier,
               (CmdList->first, nullptr, 1, &(LastCommandEvent->ZeEvent)));
    LastCommandEvent = nullptr;
  }
  return UR_RESULT_SUCCESS;
}

// This is an experimental option that allows the use of copy engine, if
// available in the device, in Level Zero plugin for copy operations submitted
// to an in-order queue. The default is 1.
static const bool UseCopyEngineForInOrderQueue = [] {
  const char *UrRet = std::getenv("UR_L0_USE_COPY_ENGINE_FOR_IN_ORDER_QUEUE");
  const char *PiRet =
      std::getenv("SYCL_PI_LEVEL_ZERO_USE_COPY_ENGINE_FOR_IN_ORDER_QUEUE");
  const char *CopyEngineForInOrderQueue =
      UrRet ? UrRet : (PiRet ? PiRet : nullptr);
  return (!CopyEngineForInOrderQueue ||
          (std::stoi(CopyEngineForInOrderQueue) != 0));
}();

bool ur_queue_handle_t_::useCopyEngine(bool PreferCopyEngine) const {
  auto InitialCopyGroup = CopyQueueGroupsByTID.begin()->second;
  return PreferCopyEngine && InitialCopyGroup.ZeQueues.size() > 0 &&
         (!isInOrderQueue() || UseCopyEngineForInOrderQueue);
}

// This function will return one of po6ssibly multiple available
// immediate commandlists associated with this Queue.
ur_command_list_ptr_t &ur_queue_handle_t_::ur_queue_group_t::getImmCmdList() {

  uint32_t QueueIndex, QueueOrdinal;
  auto Index = getQueueIndex(&QueueOrdinal, &QueueIndex);

  if ((ImmCmdLists[Index] != Queue->CommandListMap.end()) &&
      (!Queue->CounterBasedEventsEnabled ||
       (Queue->CounterBasedEventsEnabled &&
        (ImmCmdLists[Index]->second.ZeQueueDesc.flags &
         ZE_COMMAND_QUEUE_FLAG_IN_ORDER))))
    return ImmCmdLists[Index];

  ZeStruct<ze_command_queue_desc_t> ZeCommandQueueDesc;
  ZeCommandQueueDesc.ordinal = QueueOrdinal;
  ZeCommandQueueDesc.index = QueueIndex;
  ZeCommandQueueDesc.mode = ZE_COMMAND_QUEUE_MODE_ASYNCHRONOUS;
  bool isInOrderList = false;
  const char *Priority = "Normal";
  if (Queue->isPriorityLow()) {
    ZeCommandQueueDesc.priority = ZE_COMMAND_QUEUE_PRIORITY_PRIORITY_LOW;
    Priority = "Low";
  } else if (Queue->isPriorityHigh()) {
    ZeCommandQueueDesc.priority = ZE_COMMAND_QUEUE_PRIORITY_PRIORITY_HIGH;
    Priority = "High";
  }

  // Evaluate performance of explicit usage for "0" index.
  if (QueueIndex != 0) {
    ZeCommandQueueDesc.flags |= ZE_COMMAND_QUEUE_FLAG_EXPLICIT_ONLY;
  }

  if (Queue->Device->Platform->allowDriverInOrderLists(
          true /*Only Allow Driver In Order List if requested*/) &&
      Queue->isInOrderQueue()) {
    isInOrderList = true;
    ZeCommandQueueDesc.flags |= ZE_COMMAND_QUEUE_FLAG_IN_ORDER;
  }

  // Check if context's command list cache has an immediate command list with
  // matching index.
  ze_command_list_handle_t ZeCommandList = nullptr;
  {
    // Acquire lock to avoid race conditions.
    std::scoped_lock<ur_mutex> Lock(Queue->Context->ZeCommandListCacheMutex);
    // Under mutex since operator[] does insertion on the first usage for every
    // unique ZeDevice.
    auto &ZeCommandListCache =
        isCopy()
            ? Queue->Context->ZeCopyCommandListCache[Queue->Device->ZeDevice]
            : Queue->Context
                  ->ZeComputeCommandListCache[Queue->Device->ZeDevice];
    for (auto ZeCommandListIt = ZeCommandListCache.begin();
         ZeCommandListIt != ZeCommandListCache.end(); ++ZeCommandListIt) {
      const auto &Desc = (*ZeCommandListIt).second.ZeQueueDesc;
      if (Desc.index == ZeCommandQueueDesc.index &&
          Desc.flags == ZeCommandQueueDesc.flags &&
          Desc.mode == ZeCommandQueueDesc.mode &&
          Desc.priority == ZeCommandQueueDesc.priority) {
        ZeCommandList = (*ZeCommandListIt).first;
        ZeCommandListCache.erase(ZeCommandListIt);
        break;
      }
    }
  }

  // If cache didn't contain a command list, create one.
  if (!ZeCommandList) {
    logger::debug("[getZeQueue]: create queue ordinal = {}, index = {} "
                  "(round robin in [{}, {}]) priority = {}",
                  ZeCommandQueueDesc.ordinal, ZeCommandQueueDesc.index,
                  LowerIndex, UpperIndex, Priority);
    logger::debug("create command list ordinal: {}, type: immediate, device: "
                  "{}, inOrder: {}",
                  ZeCommandQueueDesc.ordinal, Queue->Device->ZeDevice,
                  isInOrderList);

    ZE_CALL_NOCHECK(zeCommandListCreateImmediate,
                    (Queue->Context->ZeContext, Queue->Device->ZeDevice,
                     &ZeCommandQueueDesc, &ZeCommandList));
  }

  ImmCmdLists[Index] =
      Queue->CommandListMap
          .insert(std::pair<ze_command_list_handle_t, ur_command_list_info_t>{
              ZeCommandList,
              ur_command_list_info_t(
                  nullptr, true, false, nullptr, ZeCommandQueueDesc,
                  Queue->useCompletionBatching(), true, isInOrderList, true)})
          .first;

  return ImmCmdLists[Index];
}

// Get value of the threshold for number of events in immediate command lists.
// If number of events in the immediate command list exceeds this threshold then
// cleanup process for those events is executed.
static const size_t ImmCmdListsEventCleanupThreshold = [] {
  const char *UrRet =
      std::getenv("UR_L0_IMMEDIATE_COMMANDLISTS_EVENT_CLEANUP_THRESHOLD");
  const char *PiRet = std::getenv(
      "SYCL_PI_LEVEL_ZERO_IMMEDIATE_COMMANDLISTS_EVENT_CLEANUP_THRESHOLD");
  const char *ImmCmdListsEventCleanupThresholdStr =
      UrRet ? UrRet : (PiRet ? PiRet : nullptr);
  static constexpr int Default = 1000;
  if (!ImmCmdListsEventCleanupThresholdStr)
    return Default;

  int Threshold = std::atoi(ImmCmdListsEventCleanupThresholdStr);

  // Basically disable threshold if negative value is provided.
  if (Threshold < 0)
    return INT_MAX;

  return Threshold;
}();

size_t ur_queue_handle_t_::getImmdCmmdListsEventCleanupThreshold() {
  return useCompletionBatching() ? CompletionEventsPerBatch
                                 : ImmCmdListsEventCleanupThreshold;
}<|MERGE_RESOLUTION|>--- conflicted
+++ resolved
@@ -652,11 +652,7 @@
           checkL0LoaderTeardown()) {
         auto ZeResult = ZE_CALL_NOCHECK(zeFenceDestroy, (it->second.ZeFence));
         // Gracefully handle the case that L0 was already unloaded.
-<<<<<<< HEAD
-        if (ZeResult && (ZeResult != ZE_RESULT_ERROR_UNINITIALIZED ||
-=======
         if (ZeResult && (ZeResult != ZE_RESULT_ERROR_UNINITIALIZED &&
->>>>>>> 8955813c
                          ZeResult != ZE_RESULT_ERROR_UNKNOWN))
           return ze2urResult(ZeResult);
         if (ZeResult == ZE_RESULT_ERROR_UNKNOWN) {
@@ -1620,11 +1616,7 @@
             if (checkL0LoaderTeardown()) {
               auto ZeResult = ZE_CALL_NOCHECK(zeCommandQueueDestroy, (ZeQueue));
               // Gracefully handle the case that L0 was already unloaded.
-<<<<<<< HEAD
-              if (ZeResult && (ZeResult != ZE_RESULT_ERROR_UNINITIALIZED ||
-=======
               if (ZeResult && (ZeResult != ZE_RESULT_ERROR_UNINITIALIZED &&
->>>>>>> 8955813c
                                ZeResult != ZE_RESULT_ERROR_UNKNOWN))
                 return ze2urResult(ZeResult);
               if (ZeResult == ZE_RESULT_ERROR_UNKNOWN) {
