//===--------- image.cpp - Level Zero Adapter -----------------------------===//
//
// Copyright (C) 2023 Intel Corporation
//
// Part of the Unified-Runtime Project, under the Apache License v2.0 with LLVM
// Exceptions. See LICENSE.TXT
// SPDX-License-Identifier: Apache-2.0 WITH LLVM-exception
//
//===----------------------------------------------------------------------===//

#include <loader/ze_loader.h>

#include "common.hpp"
#ifdef UR_ADAPTER_LEVEL_ZERO_V2
#include "v2/context.hpp"
#else
#include "context.hpp"
#endif
#include "helpers/memory_helpers.hpp"
#include "image_common.hpp"
#include "logger/ur_logger.hpp"
#include "platform.hpp"
#include "sampler.hpp"
#include "ur_interface_loader.hpp"

namespace {

/// Construct UR image format from ZE image desc.
ur_result_t ze2urImageFormat(const ze_image_format_t &ZeImageFormat,
                             ur_image_format_t *UrImageFormat) {
  size_t ZeImageFormatTypeSize;
  switch (ZeImageFormat.layout) {
  case ZE_IMAGE_FORMAT_LAYOUT_8:
  case ZE_IMAGE_FORMAT_LAYOUT_8_8:
  case ZE_IMAGE_FORMAT_LAYOUT_8_8_8:
  case ZE_IMAGE_FORMAT_LAYOUT_8_8_8_8:
    ZeImageFormatTypeSize = 8;
    break;
  case ZE_IMAGE_FORMAT_LAYOUT_16:
  case ZE_IMAGE_FORMAT_LAYOUT_16_16:
  case ZE_IMAGE_FORMAT_LAYOUT_16_16_16:
  case ZE_IMAGE_FORMAT_LAYOUT_16_16_16_16:
    ZeImageFormatTypeSize = 16;
    break;
  case ZE_IMAGE_FORMAT_LAYOUT_32:
  case ZE_IMAGE_FORMAT_LAYOUT_32_32:
  case ZE_IMAGE_FORMAT_LAYOUT_32_32_32:
  case ZE_IMAGE_FORMAT_LAYOUT_32_32_32_32:
    ZeImageFormatTypeSize = 32;
    break;
  default:
    UR_LOG(ERR,
           "ze2urImageFormat: unsupported image format layout: layout = {}",
           ZeImageFormat.layout);
    return UR_RESULT_ERROR_INVALID_VALUE;
  }

  ur_image_channel_order_t ChannelOrder;
  switch (ZeImageFormat.layout) {
  case ZE_IMAGE_FORMAT_LAYOUT_8:
  case ZE_IMAGE_FORMAT_LAYOUT_16:
  case ZE_IMAGE_FORMAT_LAYOUT_32:
    switch (ZeImageFormat.x) {
    case ZE_IMAGE_FORMAT_SWIZZLE_R:
      ChannelOrder = UR_IMAGE_CHANNEL_ORDER_R;
      break;
    case ZE_IMAGE_FORMAT_SWIZZLE_A:
      ChannelOrder = UR_IMAGE_CHANNEL_ORDER_A;
      break;
    default:
      UR_LOG(ERR, "ze2urImageFormat: unexpected image format channel x: x = {}",
             ZeImageFormat.x);
      return UR_RESULT_ERROR_INVALID_VALUE;
    }
    break;
  case ZE_IMAGE_FORMAT_LAYOUT_8_8:
  case ZE_IMAGE_FORMAT_LAYOUT_16_16:
  case ZE_IMAGE_FORMAT_LAYOUT_32_32:
    if (ZeImageFormat.x != ZE_IMAGE_FORMAT_SWIZZLE_R) {
      UR_LOG(ERR, "ze2urImageFormat: unexpected image format channel x: x = {}",
             ZeImageFormat.x);
      return UR_RESULT_ERROR_INVALID_VALUE;
    }
    switch (ZeImageFormat.y) {
    case ZE_IMAGE_FORMAT_SWIZZLE_G:
      ChannelOrder = UR_IMAGE_CHANNEL_ORDER_RG;
      break;
    case ZE_IMAGE_FORMAT_SWIZZLE_A:
      ChannelOrder = UR_IMAGE_CHANNEL_ORDER_RA;
      break;
    case ZE_IMAGE_FORMAT_SWIZZLE_X:
      ChannelOrder = UR_IMAGE_CHANNEL_ORDER_RX;
      break;
    default:
      UR_LOG(ERR,
             "ze2urImageFormat: unexpected image format channel y: y = {}\n",
             ZeImageFormat.y);
      return UR_RESULT_ERROR_INVALID_VALUE;
    }
    break;
  case ZE_IMAGE_FORMAT_LAYOUT_8_8_8:
  case ZE_IMAGE_FORMAT_LAYOUT_16_16_16:
  case ZE_IMAGE_FORMAT_LAYOUT_32_32_32:
    if (ZeImageFormat.x == ZE_IMAGE_FORMAT_SWIZZLE_R &&
        ZeImageFormat.y == ZE_IMAGE_FORMAT_SWIZZLE_G) {
      switch (ZeImageFormat.z) {
      case ZE_IMAGE_FORMAT_SWIZZLE_B:
        ChannelOrder = UR_IMAGE_CHANNEL_ORDER_RGB;
        break;
      case ZE_IMAGE_FORMAT_SWIZZLE_X:
        ChannelOrder = UR_IMAGE_CHANNEL_ORDER_RGX;
        break;
      default:
        UR_LOG(ERR,
               "ze2urImageFormat: unexpected image format channel z: z = {}\n",
               ZeImageFormat.z);
        return UR_RESULT_ERROR_INVALID_VALUE;
      }
    } else {
      UR_LOG(ERR, "ze2urImageFormat: unexpected image format channel");
      return UR_RESULT_ERROR_INVALID_VALUE;
    }
    break;
  case ZE_IMAGE_FORMAT_LAYOUT_8_8_8_8:
  case ZE_IMAGE_FORMAT_LAYOUT_16_16_16_16:
  case ZE_IMAGE_FORMAT_LAYOUT_32_32_32_32:
    if (ZeImageFormat.x == ZE_IMAGE_FORMAT_SWIZZLE_R &&
        ZeImageFormat.y == ZE_IMAGE_FORMAT_SWIZZLE_G &&
        ZeImageFormat.z == ZE_IMAGE_FORMAT_SWIZZLE_B) {
      switch (ZeImageFormat.w) {
      case ZE_IMAGE_FORMAT_SWIZZLE_X:
        ChannelOrder = UR_IMAGE_CHANNEL_ORDER_RGBX;
        break;
      case ZE_IMAGE_FORMAT_SWIZZLE_A:
        ChannelOrder = UR_IMAGE_CHANNEL_ORDER_RGBA;
        break;
      default:
        UR_LOG(ERR,
               "ze2urImageFormat: unexpected image format channel w: w "
               "= {}",
               ZeImageFormat.x);
        return UR_RESULT_ERROR_INVALID_VALUE;
      }
    } else if (ZeImageFormat.x == ZE_IMAGE_FORMAT_SWIZZLE_A &&
               ZeImageFormat.y == ZE_IMAGE_FORMAT_SWIZZLE_R &&
               ZeImageFormat.z == ZE_IMAGE_FORMAT_SWIZZLE_G &&
               ZeImageFormat.w == ZE_IMAGE_FORMAT_SWIZZLE_B) {
      ChannelOrder = UR_IMAGE_CHANNEL_ORDER_ARGB;
    } else if (ZeImageFormat.x == ZE_IMAGE_FORMAT_SWIZZLE_B &&
               ZeImageFormat.y == ZE_IMAGE_FORMAT_SWIZZLE_G &&
               ZeImageFormat.z == ZE_IMAGE_FORMAT_SWIZZLE_R &&
               ZeImageFormat.w == ZE_IMAGE_FORMAT_SWIZZLE_A) {
      ChannelOrder = UR_IMAGE_CHANNEL_ORDER_BGRA;
    } else {
      UR_LOG(ERR, "ze2urImageFormat: unexpected image format channel");
      return UR_RESULT_ERROR_INVALID_VALUE;
    }
    break;
  default:
    UR_LOG(ERR,
           "ze2urImageFormat: unsupported image format layout: layout = {}",
           ZeImageFormat.layout);
    return UR_RESULT_ERROR_INVALID_VALUE;
  }

  ur_image_channel_type_t ChannelType;
  switch (ZeImageFormat.type) {
  case ZE_IMAGE_FORMAT_TYPE_UINT:
    if (ZeImageFormatTypeSize == 8) {
      ChannelType = UR_IMAGE_CHANNEL_TYPE_UNSIGNED_INT8;
    } else if (ZeImageFormatTypeSize == 16) {
      ChannelType = UR_IMAGE_CHANNEL_TYPE_UNSIGNED_INT16;
    } else if (ZeImageFormatTypeSize == 32) {
      ChannelType = UR_IMAGE_CHANNEL_TYPE_UNSIGNED_INT32;
    }
    break;
  case ZE_IMAGE_FORMAT_TYPE_SINT:
    if (ZeImageFormatTypeSize == 8) {
      ChannelType = UR_IMAGE_CHANNEL_TYPE_SIGNED_INT8;
    } else if (ZeImageFormatTypeSize == 16) {
      ChannelType = UR_IMAGE_CHANNEL_TYPE_SIGNED_INT16;
    } else if (ZeImageFormatTypeSize == 32) {
      ChannelType = UR_IMAGE_CHANNEL_TYPE_SIGNED_INT32;
    }
    break;
  case ZE_IMAGE_FORMAT_TYPE_UNORM:
    switch (ZeImageFormatTypeSize) {
    case 8:
      ChannelType = UR_IMAGE_CHANNEL_TYPE_UNORM_INT8;
      break;
    case 16:
      ChannelType = UR_IMAGE_CHANNEL_TYPE_UNORM_INT16;
      break;
    default:
      UR_LOG(ERR,
             "ze2urImageFormat: unexpected image format type size: size "
             "= {}",
             ZeImageFormatTypeSize);
      return UR_RESULT_ERROR_INVALID_VALUE;
    }
    break;
  case ZE_IMAGE_FORMAT_TYPE_SNORM:
    switch (ZeImageFormatTypeSize) {
    case 8:
      ChannelType = UR_IMAGE_CHANNEL_TYPE_SNORM_INT8;
      break;
    case 16:
      ChannelType = UR_IMAGE_CHANNEL_TYPE_SNORM_INT16;
      break;
    default:
      UR_LOG(ERR,
             "ze2urImageFormat: unexpected image format type size: size "
             "= {}",
             ZeImageFormatTypeSize);
      return UR_RESULT_ERROR_INVALID_VALUE;
    }
    break;
  case ZE_IMAGE_FORMAT_TYPE_FLOAT:
    switch (ZeImageFormatTypeSize) {
    case 16:
      ChannelType = UR_IMAGE_CHANNEL_TYPE_HALF_FLOAT;
      break;
    case 32:
      ChannelType = UR_IMAGE_CHANNEL_TYPE_FLOAT;
      break;
    default:
      UR_LOG(ERR,
             "ze2urImageFormat: unexpected image format type size: size "
             "= {}",
             ZeImageFormatTypeSize);
      return UR_RESULT_ERROR_INVALID_VALUE;
    }
    break;
  default:
    UR_LOG(ERR, "ze2urImageFormat: unsupported image format type: type = {}",
           ZeImageFormat.type);
    return UR_RESULT_ERROR_INVALID_VALUE;
  }

  UrImageFormat->channelOrder = ChannelOrder;
  UrImageFormat->channelType = ChannelType;
  return UR_RESULT_SUCCESS;
}

/// Construct UR bindless image struct from ZE image handle and desc.
ur_result_t createUrImgFromZeImage(ze_context_handle_t hContext,
                                   ze_device_handle_t hDevice,
                                   const ZeStruct<ze_image_desc_t> &ZeImageDesc,
                                   ur_exp_image_mem_native_handle_t *pImg) {
  v2::raii::ze_image_handle_t ZeImage;
  try {
    ZE2UR_CALL_THROWS(zeImageCreate,
                      (hContext, hDevice, &ZeImageDesc, ZeImage.ptr()));
    ZE2UR_CALL_THROWS(zeContextMakeImageResident,
                      (hContext, hDevice, ZeImage.get()));
  } catch (...) {
    return exceptionToResult(std::current_exception());
  }

  try {
    ur_bindless_mem_handle_t *urImg =
        new ur_bindless_mem_handle_t(ZeImage.get(), ZeImageDesc);
    ZeImage.release();
    *pImg = reinterpret_cast<ur_exp_image_mem_native_handle_t>(urImg);
  } catch (...) {
    return exceptionToResult(std::current_exception());
  }
  return UR_RESULT_SUCCESS;
}

ur_result_t bindlessImagesCreateImpl(ur_context_handle_t hContext,
                                     ur_device_handle_t hDevice,
                                     ur_exp_image_mem_native_handle_t hImageMem,
                                     const ur_image_format_t *pImageFormat,
                                     const ur_image_desc_t *pImageDesc,
                                     const ur_sampler_desc_t *pSamplerDesc,
                                     ur_exp_image_native_handle_t *phImage) {
  UR_ASSERT(hContext && hDevice && hImageMem,
            UR_RESULT_ERROR_INVALID_NULL_HANDLE);
  UR_ASSERT(pImageFormat && pImageDesc && phImage,
            UR_RESULT_ERROR_INVALID_NULL_POINTER);

  ZeStruct<ze_image_desc_t> ZeImageDesc;
  UR_CALL(ur2zeImageDesc(pImageFormat, pImageDesc, ZeImageDesc));

  ZeStruct<ze_image_bindless_exp_desc_t> BindlessDesc;
  BindlessDesc.flags = ZE_IMAGE_BINDLESS_EXP_FLAG_BINDLESS;
  ZeImageDesc.pNext = &BindlessDesc;

  ZeStruct<ze_sampler_desc_t> ZeSamplerDesc;
  const bool Sampled = (pSamplerDesc != nullptr);
  if (Sampled) {
    ze_api_version_t ZeApiVersion = hContext->getPlatform()->ZeApiVersion;
    UR_CALL(ur2zeSamplerDesc(ZeApiVersion, pSamplerDesc, ZeSamplerDesc));
    BindlessDesc.pNext = &ZeSamplerDesc;
    BindlessDesc.flags |= ZE_IMAGE_BINDLESS_EXP_FLAG_SAMPLED_IMAGE;
  }

  v2::raii::ze_image_handle_t ZeImage;

  ze_memory_allocation_properties_t MemAllocProperties{
      ZE_STRUCTURE_TYPE_MEMORY_ALLOCATION_PROPERTIES, nullptr,
      ZE_MEMORY_TYPE_UNKNOWN, 0, 0};

  ze_context_handle_t zeCtx = hContext->getZeHandle();

  ZE2UR_CALL(zeMemGetAllocProperties,
             (zeCtx, reinterpret_cast<const void *>(hImageMem),
              &MemAllocProperties, nullptr));
  if (MemAllocProperties.type == ZE_MEMORY_TYPE_UNKNOWN) {
    ur_bindless_mem_handle_t *urImg =
        reinterpret_cast<ur_bindless_mem_handle_t *>(hImageMem);
    ze_image_handle_t zeImg1 = urImg->getZeImage();

    try {
      ZE2UR_CALL_THROWS(
          zeImageViewCreateExt,
          (zeCtx, hDevice->ZeDevice, &ZeImageDesc, zeImg1, ZeImage.ptr()));
      ZE2UR_CALL_THROWS(zeContextMakeImageResident,
                        (zeCtx, hDevice->ZeDevice, ZeImage.get()));
    } catch (...) {
      return exceptionToResult(std::current_exception());
    }
  } else if (MemAllocProperties.type == ZE_MEMORY_TYPE_DEVICE ||
             MemAllocProperties.type == ZE_MEMORY_TYPE_HOST ||
             MemAllocProperties.type == ZE_MEMORY_TYPE_SHARED) {
    ZeStruct<ze_image_pitched_exp_desc_t> PitchedDesc;
    PitchedDesc.ptr = reinterpret_cast<void *>(hImageMem);
    if (Sampled) {
      ZeSamplerDesc.pNext = &PitchedDesc;
    } else {
      BindlessDesc.pNext = &PitchedDesc;
    }
    try {
      ZE2UR_CALL_THROWS(zeImageCreate, (zeCtx, hDevice->ZeDevice, &ZeImageDesc,
                                        ZeImage.ptr()));
      ZE2UR_CALL_THROWS(zeContextMakeImageResident,
                        (zeCtx, hDevice->ZeDevice, ZeImage.get()));
    } catch (...) {
      return exceptionToResult(std::current_exception());
    }
  } else {
    return UR_RESULT_ERROR_INVALID_VALUE;
  }

  if (!hDevice->Platform->ZeImageGetDeviceOffsetExt.Supported)
    return UR_RESULT_ERROR_INVALID_OPERATION;

  uint64_t DeviceOffset{};
  ze_image_handle_t ZeImageTranslated;
  ZE2UR_CALL(zelLoaderTranslateHandle,
             (ZEL_HANDLE_IMAGE, ZeImage.get(), (void **)&ZeImageTranslated));
  ZE2UR_CALL(
      hDevice->Platform->ZeImageGetDeviceOffsetExt.zeImageGetDeviceOffsetExp,
      (ZeImageTranslated, &DeviceOffset));
  *phImage = DeviceOffset;

  std::shared_lock<ur_shared_mutex> Lock(hDevice->Mutex);
  hDevice->ZeOffsetToImageHandleMap[*phImage] = ZeImage.get();
  Lock.release();
  ZeImage.release();

  return UR_RESULT_SUCCESS;
}

/// Return element size in bytes of a pixel.
uint32_t getPixelSizeBytes(const ur_image_format_t *Format) {
  uint32_t NumChannels = 0;
  switch (Format->channelOrder) {
  case UR_IMAGE_CHANNEL_ORDER_A:
  case UR_IMAGE_CHANNEL_ORDER_R:
  case UR_IMAGE_CHANNEL_ORDER_INTENSITY:
  case UR_IMAGE_CHANNEL_ORDER_LUMINANCE:
  case UR_IMAGE_CHANNEL_ORDER_FORCE_UINT32:
    NumChannels = 1;
    break;
  case UR_IMAGE_CHANNEL_ORDER_RG:
  case UR_IMAGE_CHANNEL_ORDER_RA:
  case UR_IMAGE_CHANNEL_ORDER_RX:
    NumChannels = 2;
    break;
  case UR_IMAGE_CHANNEL_ORDER_RGB:
  case UR_IMAGE_CHANNEL_ORDER_RGX:
    NumChannels = 3;
    break;
  case UR_IMAGE_CHANNEL_ORDER_RGBA:
  case UR_IMAGE_CHANNEL_ORDER_BGRA:
  case UR_IMAGE_CHANNEL_ORDER_ARGB:
  case UR_IMAGE_CHANNEL_ORDER_ABGR:
  case UR_IMAGE_CHANNEL_ORDER_RGBX:
  case UR_IMAGE_CHANNEL_ORDER_SRGBA:
    NumChannels = 4;
    break;
  default:
    ur::unreachable();
  }
  uint32_t ChannelTypeSizeInBytes = 0;
  switch (Format->channelType) {
  case UR_IMAGE_CHANNEL_TYPE_SNORM_INT8:
  case UR_IMAGE_CHANNEL_TYPE_UNORM_INT8:
  case UR_IMAGE_CHANNEL_TYPE_SIGNED_INT8:
  case UR_IMAGE_CHANNEL_TYPE_UNSIGNED_INT8:
    ChannelTypeSizeInBytes = 1;
    break;
  case UR_IMAGE_CHANNEL_TYPE_SNORM_INT16:
  case UR_IMAGE_CHANNEL_TYPE_UNORM_INT16:
  case UR_IMAGE_CHANNEL_TYPE_SIGNED_INT16:
  case UR_IMAGE_CHANNEL_TYPE_UNSIGNED_INT16:
  case UR_IMAGE_CHANNEL_TYPE_UNORM_SHORT_565:
  case UR_IMAGE_CHANNEL_TYPE_UNORM_SHORT_555:
  case UR_IMAGE_CHANNEL_TYPE_HALF_FLOAT:
    ChannelTypeSizeInBytes = 2;
    break;
  case UR_IMAGE_CHANNEL_TYPE_INT_101010:
  case UR_IMAGE_CHANNEL_TYPE_SIGNED_INT32:
  case UR_IMAGE_CHANNEL_TYPE_UNSIGNED_INT32:
  case UR_IMAGE_CHANNEL_TYPE_FLOAT:
  case UR_IMAGE_CHANNEL_TYPE_FORCE_UINT32:
    ChannelTypeSizeInBytes = 4;
    break;
  default:
    ur::unreachable();
  }
  return NumChannels * ChannelTypeSizeInBytes;
}

std::pair<ze_image_format_type_t, size_t>
getImageFormatTypeAndSize(const ur_image_format_t *ImageFormat) {
  ze_image_format_type_t ZeImageFormatType;
  size_t ZeImageFormatTypeSize;
  switch (ImageFormat->channelType) {
  case UR_IMAGE_CHANNEL_TYPE_FLOAT: {
    ZeImageFormatType = ZE_IMAGE_FORMAT_TYPE_FLOAT;
    ZeImageFormatTypeSize = 32;
    break;
  }
  case UR_IMAGE_CHANNEL_TYPE_HALF_FLOAT: {
    ZeImageFormatType = ZE_IMAGE_FORMAT_TYPE_FLOAT;
    ZeImageFormatTypeSize = 16;
    break;
  }
  case UR_IMAGE_CHANNEL_TYPE_UNSIGNED_INT32: {
    ZeImageFormatType = ZE_IMAGE_FORMAT_TYPE_UINT;
    ZeImageFormatTypeSize = 32;
    break;
  }
  case UR_IMAGE_CHANNEL_TYPE_UNSIGNED_INT16: {
    ZeImageFormatType = ZE_IMAGE_FORMAT_TYPE_UINT;
    ZeImageFormatTypeSize = 16;
    break;
  }
  case UR_IMAGE_CHANNEL_TYPE_UNSIGNED_INT8: {
    ZeImageFormatType = ZE_IMAGE_FORMAT_TYPE_UINT;
    ZeImageFormatTypeSize = 8;
    break;
  }
  case UR_IMAGE_CHANNEL_TYPE_UNORM_INT16: {
    ZeImageFormatType = ZE_IMAGE_FORMAT_TYPE_UNORM;
    ZeImageFormatTypeSize = 16;
    break;
  }
  case UR_IMAGE_CHANNEL_TYPE_UNORM_INT8: {
    ZeImageFormatType = ZE_IMAGE_FORMAT_TYPE_UNORM;
    ZeImageFormatTypeSize = 8;
    break;
  }
  case UR_IMAGE_CHANNEL_TYPE_SIGNED_INT32: {
    ZeImageFormatType = ZE_IMAGE_FORMAT_TYPE_SINT;
    ZeImageFormatTypeSize = 32;
    break;
  }
  case UR_IMAGE_CHANNEL_TYPE_SIGNED_INT16: {
    ZeImageFormatType = ZE_IMAGE_FORMAT_TYPE_SINT;
    ZeImageFormatTypeSize = 16;
    break;
  }
  case UR_IMAGE_CHANNEL_TYPE_SIGNED_INT8: {
    ZeImageFormatType = ZE_IMAGE_FORMAT_TYPE_SINT;
    ZeImageFormatTypeSize = 8;
    break;
  }
  case UR_IMAGE_CHANNEL_TYPE_SNORM_INT16: {
    ZeImageFormatType = ZE_IMAGE_FORMAT_TYPE_SNORM;
    ZeImageFormatTypeSize = 16;
    break;
  }
  case UR_IMAGE_CHANNEL_TYPE_SNORM_INT8: {
    ZeImageFormatType = ZE_IMAGE_FORMAT_TYPE_SNORM;
    ZeImageFormatTypeSize = 8;
    break;
  }
  default:
    UR_LOG(ERR, "ur2zeImageDesc: unsupported image data type: data type = {}",
           ImageFormat->channelType);
    ZeImageFormatType = ZE_IMAGE_FORMAT_TYPE_FORCE_UINT32;
    ZeImageFormatTypeSize = 0;
  }
  return {ZeImageFormatType, ZeImageFormatTypeSize};
}

} // namespace

bool is3ChannelOrder(ur_image_channel_order_t ChannelOrder) {
  switch (ChannelOrder) {
  case UR_IMAGE_CHANNEL_ORDER_RGB:
  case UR_IMAGE_CHANNEL_ORDER_RGX:
    return true;
  default:
    return false;
  }
}

/// Construct ZE image desc from UR image format and desc.
ur_result_t ur2zeImageDesc(const ur_image_format_t *ImageFormat,
                           const ur_image_desc_t *ImageDesc,
                           ZeStruct<ze_image_desc_t> &ZeImageDesc) {

  auto [ZeImageFormatType, ZeImageFormatTypeSize] =
      getImageFormatTypeAndSize(ImageFormat);

  if (ZeImageFormatTypeSize == 0) {
    return UR_RESULT_ERROR_UNSUPPORTED_IMAGE_FORMAT;
  }

  // TODO: populate the layout mapping
  ze_image_format_layout_t ZeImageFormatLayout;
  switch (ImageFormat->channelOrder) {
  case UR_IMAGE_CHANNEL_ORDER_R:
  case UR_IMAGE_CHANNEL_ORDER_A: {
    switch (ZeImageFormatTypeSize) {
    case 8:
      ZeImageFormatLayout = ZE_IMAGE_FORMAT_LAYOUT_8;
      break;
    case 16:
      ZeImageFormatLayout = ZE_IMAGE_FORMAT_LAYOUT_16;
      break;
    case 32:
      ZeImageFormatLayout = ZE_IMAGE_FORMAT_LAYOUT_32;
      break;
    default:
      UR_LOG(ERR, "ur2zeImageDesc: unexpected data type Size\n");
      return UR_RESULT_ERROR_UNSUPPORTED_IMAGE_FORMAT;
    }
    break;
  }
  case UR_IMAGE_CHANNEL_ORDER_RG:
  case UR_IMAGE_CHANNEL_ORDER_RA:
  case UR_IMAGE_CHANNEL_ORDER_RX: {
    switch (ZeImageFormatTypeSize) {
    case 8:
      ZeImageFormatLayout = ZE_IMAGE_FORMAT_LAYOUT_8_8;
      break;
    case 16:
      ZeImageFormatLayout = ZE_IMAGE_FORMAT_LAYOUT_16_16;
      break;
    case 32:
      ZeImageFormatLayout = ZE_IMAGE_FORMAT_LAYOUT_32_32;
      break;
    default:
      UR_LOG(ERR, "ur2zeImageDesc: unexpected data type Size\n");
      return UR_RESULT_ERROR_UNSUPPORTED_IMAGE_FORMAT;
    }
    break;
  }
  case UR_IMAGE_CHANNEL_ORDER_RGB:
  case UR_IMAGE_CHANNEL_ORDER_RGX: {
    switch (ZeImageFormatTypeSize) {
    case 8:
      ZeImageFormatLayout = ZE_IMAGE_FORMAT_LAYOUT_8_8_8;
      break;
    case 16:
      ZeImageFormatLayout = ZE_IMAGE_FORMAT_LAYOUT_16_16_16;
      break;
    case 32:
      ZeImageFormatLayout = ZE_IMAGE_FORMAT_LAYOUT_32_32_32;
      break;
    default:
      UR_LOG(ERR, "ur2zeImageDesc: unexpected data type size");
      return UR_RESULT_ERROR_UNSUPPORTED_IMAGE_FORMAT;
    }
    break;
  }
  case UR_IMAGE_CHANNEL_ORDER_RGBA:
  case UR_IMAGE_CHANNEL_ORDER_RGBX:
  case UR_IMAGE_CHANNEL_ORDER_BGRA:
  case UR_IMAGE_CHANNEL_ORDER_ARGB:
  case UR_IMAGE_CHANNEL_ORDER_ABGR: {
    switch (ZeImageFormatTypeSize) {
    case 8:
      ZeImageFormatLayout = ZE_IMAGE_FORMAT_LAYOUT_8_8_8_8;
      break;
    case 16:
      ZeImageFormatLayout = ZE_IMAGE_FORMAT_LAYOUT_16_16_16_16;
      break;
    case 32:
      ZeImageFormatLayout = ZE_IMAGE_FORMAT_LAYOUT_32_32_32_32;
      break;
    default:
      UR_LOG(ERR, "ur2zeImageDesc: unexpected data type Size\n");
      return UR_RESULT_ERROR_UNSUPPORTED_IMAGE_FORMAT;
    }
    break;
  }
  default:
    UR_LOG(ERR, "format layout = {}", ImageFormat->channelOrder);
    return UR_RESULT_ERROR_UNSUPPORTED_IMAGE_FORMAT;
    break;
  }

  ze_image_format_t ZeFormatDesc;
  switch (ImageFormat->channelOrder) {
  case UR_IMAGE_CHANNEL_ORDER_R:
    ZeFormatDesc = {ZeImageFormatLayout,       ZeImageFormatType,
                    ZE_IMAGE_FORMAT_SWIZZLE_R, ZE_IMAGE_FORMAT_SWIZZLE_0,
                    ZE_IMAGE_FORMAT_SWIZZLE_0, ZE_IMAGE_FORMAT_SWIZZLE_1};
    break;
  case UR_IMAGE_CHANNEL_ORDER_A:
    ZeFormatDesc = {ZeImageFormatLayout,       ZeImageFormatType,
                    ZE_IMAGE_FORMAT_SWIZZLE_A, ZE_IMAGE_FORMAT_SWIZZLE_0,
                    ZE_IMAGE_FORMAT_SWIZZLE_0, ZE_IMAGE_FORMAT_SWIZZLE_1};
    break;
  case UR_IMAGE_CHANNEL_ORDER_RG:
    ZeFormatDesc = {ZeImageFormatLayout,       ZeImageFormatType,
                    ZE_IMAGE_FORMAT_SWIZZLE_R, ZE_IMAGE_FORMAT_SWIZZLE_G,
                    ZE_IMAGE_FORMAT_SWIZZLE_0, ZE_IMAGE_FORMAT_SWIZZLE_1};
    break;
  case UR_IMAGE_CHANNEL_ORDER_RA:
    ZeFormatDesc = {ZeImageFormatLayout,       ZeImageFormatType,
                    ZE_IMAGE_FORMAT_SWIZZLE_R, ZE_IMAGE_FORMAT_SWIZZLE_A,
                    ZE_IMAGE_FORMAT_SWIZZLE_0, ZE_IMAGE_FORMAT_SWIZZLE_1};
    break;
  case UR_IMAGE_CHANNEL_ORDER_RX:
    ZeFormatDesc = {ZeImageFormatLayout,       ZeImageFormatType,
                    ZE_IMAGE_FORMAT_SWIZZLE_R, ZE_IMAGE_FORMAT_SWIZZLE_X,
                    ZE_IMAGE_FORMAT_SWIZZLE_0, ZE_IMAGE_FORMAT_SWIZZLE_1};
    break;
  case UR_IMAGE_CHANNEL_ORDER_RGB:
    ZeFormatDesc = {ZeImageFormatLayout,       ZeImageFormatType,
                    ZE_IMAGE_FORMAT_SWIZZLE_R, ZE_IMAGE_FORMAT_SWIZZLE_G,
                    ZE_IMAGE_FORMAT_SWIZZLE_B, ZE_IMAGE_FORMAT_SWIZZLE_1};
    break;
  case UR_IMAGE_CHANNEL_ORDER_RGX:
    ZeFormatDesc = {ZeImageFormatLayout,       ZeImageFormatType,
                    ZE_IMAGE_FORMAT_SWIZZLE_R, ZE_IMAGE_FORMAT_SWIZZLE_G,
                    ZE_IMAGE_FORMAT_SWIZZLE_X, ZE_IMAGE_FORMAT_SWIZZLE_1};
    break;
  case UR_IMAGE_CHANNEL_ORDER_RGBA:
    ZeFormatDesc = {ZeImageFormatLayout,       ZeImageFormatType,
                    ZE_IMAGE_FORMAT_SWIZZLE_R, ZE_IMAGE_FORMAT_SWIZZLE_G,
                    ZE_IMAGE_FORMAT_SWIZZLE_B, ZE_IMAGE_FORMAT_SWIZZLE_A};
    break;
  case UR_IMAGE_CHANNEL_ORDER_RGBX:
    ZeFormatDesc = {ZeImageFormatLayout,       ZeImageFormatType,
                    ZE_IMAGE_FORMAT_SWIZZLE_R, ZE_IMAGE_FORMAT_SWIZZLE_G,
                    ZE_IMAGE_FORMAT_SWIZZLE_B, ZE_IMAGE_FORMAT_SWIZZLE_X};
    break;
  case UR_IMAGE_CHANNEL_ORDER_BGRA:
    ZeFormatDesc = {ZeImageFormatLayout,       ZeImageFormatType,
                    ZE_IMAGE_FORMAT_SWIZZLE_B, ZE_IMAGE_FORMAT_SWIZZLE_G,
                    ZE_IMAGE_FORMAT_SWIZZLE_R, ZE_IMAGE_FORMAT_SWIZZLE_A};
    break;
  case UR_IMAGE_CHANNEL_ORDER_ARGB:
    ZeFormatDesc = {ZeImageFormatLayout,       ZeImageFormatType,
                    ZE_IMAGE_FORMAT_SWIZZLE_A, ZE_IMAGE_FORMAT_SWIZZLE_R,
                    ZE_IMAGE_FORMAT_SWIZZLE_G, ZE_IMAGE_FORMAT_SWIZZLE_B};
    break;
  case UR_IMAGE_CHANNEL_ORDER_ABGR:
    ZeFormatDesc = {ZeImageFormatLayout,       ZeImageFormatType,
                    ZE_IMAGE_FORMAT_SWIZZLE_A, ZE_IMAGE_FORMAT_SWIZZLE_B,
                    ZE_IMAGE_FORMAT_SWIZZLE_G, ZE_IMAGE_FORMAT_SWIZZLE_R};
    break;
  default:
    UR_LOG(ERR, "ur2zeImageDesc: unsupported image channel order");
    return UR_RESULT_ERROR_UNSUPPORTED_IMAGE_FORMAT;
  }
  ze_image_type_t ZeImageType;
  switch (ImageDesc->type) {
  case UR_MEM_TYPE_IMAGE1D:
    ZeImageType = ZE_IMAGE_TYPE_1D;
    break;
  case UR_MEM_TYPE_IMAGE2D:
    ZeImageType = ZE_IMAGE_TYPE_2D;
    break;
  case UR_MEM_TYPE_IMAGE3D:
    ZeImageType = ZE_IMAGE_TYPE_3D;
    break;
  case UR_MEM_TYPE_IMAGE1D_ARRAY:
    ZeImageType = ZE_IMAGE_TYPE_1DARRAY;
    break;
  case UR_MEM_TYPE_IMAGE2D_ARRAY:
    ZeImageType = ZE_IMAGE_TYPE_2DARRAY;
    break;
  default:
    UR_LOG(ERR, "ur2zeImageDesc: unsupported image type");
    return UR_RESULT_ERROR_INVALID_IMAGE_FORMAT_DESCRIPTOR;
  }
  ZeImageDesc.stype = ZE_STRUCTURE_TYPE_IMAGE_DESC;
  ZeImageDesc.pNext = ImageDesc->pNext;
  ZeImageDesc.flags = 0;
  ZeImageDesc.type = ZeImageType;
  ZeImageDesc.format = ZeFormatDesc;
  ZeImageDesc.width = ur_cast<uint64_t>(ImageDesc->width);
  ZeImageDesc.height =
      std::max(ur_cast<uint64_t>(ImageDesc->height), (uint64_t)1);
  ZeImageDesc.depth =
      std::max(ur_cast<uint64_t>(ImageDesc->depth), (uint64_t)1);

  ZeImageDesc.arraylevels = ur_cast<uint32_t>(ImageDesc->arraySize);
  ZeImageDesc.miplevels = ImageDesc->numMipLevel;
  return UR_RESULT_SUCCESS;
}

ur_result_t getImageRegionHelper(ze_image_desc_t ZeImageDesc,
                                 ur_rect_offset_t *Origin,
                                 ur_rect_region_t *Region,
                                 ze_image_region_t &ZeRegion) {
  UR_ASSERT(Origin, UR_RESULT_ERROR_INVALID_VALUE);
  UR_ASSERT(Region, UR_RESULT_ERROR_INVALID_VALUE);

  if (ZeImageDesc.type == ZE_IMAGE_TYPE_1D ||
      ZeImageDesc.type == ZE_IMAGE_TYPE_1DARRAY) {
    Region->height = 1;
    Region->depth = 1;
  } else if (ZeImageDesc.type == ZE_IMAGE_TYPE_2D ||
             ZeImageDesc.type == ZE_IMAGE_TYPE_2DARRAY) {
    Region->depth = 1;
  }

#ifndef NDEBUG
  UR_ASSERT((ZeImageDesc.type == ZE_IMAGE_TYPE_1D && Origin->y == 0 &&
             Origin->z == 0) ||
                (ZeImageDesc.type == ZE_IMAGE_TYPE_1DARRAY && Origin->z == 0) ||
                (ZeImageDesc.type == ZE_IMAGE_TYPE_2D && Origin->z == 0) ||
                (ZeImageDesc.type == ZE_IMAGE_TYPE_2DARRAY) ||
                (ZeImageDesc.type == ZE_IMAGE_TYPE_3D),
            UR_RESULT_ERROR_INVALID_VALUE);

  UR_ASSERT(Region->width && Region->height && Region->depth,
            UR_RESULT_ERROR_INVALID_VALUE);
  UR_ASSERT(
      (ZeImageDesc.type == ZE_IMAGE_TYPE_1D && Region->height == 1 &&
       Region->depth == 1) ||
          (ZeImageDesc.type == ZE_IMAGE_TYPE_1DARRAY && Region->depth == 1) ||
          (ZeImageDesc.type == ZE_IMAGE_TYPE_2D && Region->depth == 1) ||
          (ZeImageDesc.type == ZE_IMAGE_TYPE_2DARRAY) ||
          (ZeImageDesc.type == ZE_IMAGE_TYPE_3D),
      UR_RESULT_ERROR_INVALID_VALUE);
#endif // !NDEBUG

  uint32_t OriginX = ur_cast<uint32_t>(Origin->x);
  uint32_t OriginY = ur_cast<uint32_t>(Origin->y);
  uint32_t OriginZ = ur_cast<uint32_t>(Origin->z);

  uint32_t Width = ur_cast<uint32_t>(Region->width);
  uint32_t Height = (ZeImageDesc.type == ZE_IMAGE_TYPE_1DARRAY)
                        ? ZeImageDesc.arraylevels
                        : ur_cast<uint32_t>(Region->height);
  uint32_t Depth = (ZeImageDesc.type == ZE_IMAGE_TYPE_2DARRAY)
                       ? ZeImageDesc.arraylevels
                       : ur_cast<uint32_t>(Region->depth);

  ZeRegion = {OriginX, OriginY, OriginZ, Width, Height, Depth};

  return UR_RESULT_SUCCESS;
}

ur_result_t bindlessImagesHandleCopyFlags(
    const void *pSrc, void *pDst, const ur_image_desc_t *pSrcImageDesc,
    const ur_image_desc_t *pDstImageDesc,
    const ur_image_format_t *pSrcImageFormat,
    const ur_image_format_t *pDstImageFormat,
    ur_exp_image_copy_region_t *pCopyRegion,
    ur_exp_image_copy_flags_t imageCopyFlags,
    ze_command_list_handle_t ZeCommandList, ze_event_handle_t zeSignalEvent,
    uint32_t numWaitEvents, ze_event_handle_t *phWaitEvents) {

  ZeStruct<ze_image_desc_t> zeSrcImageDesc;
  ur2zeImageDesc(pSrcImageFormat, pSrcImageDesc, zeSrcImageDesc);

  switch (imageCopyFlags) {
  case UR_EXP_IMAGE_COPY_FLAG_HOST_TO_DEVICE: {
    uint32_t SrcRowPitch =
        pSrcImageDesc->width * getPixelSizeBytes(pSrcImageFormat);
    uint32_t SrcSlicePitch = SrcRowPitch * pSrcImageDesc->height;
    if (pDstImageDesc->rowPitch == 0) {
      // Copy to Non-USM memory

      ze_image_region_t DstRegion;
      UR_CALL(getImageRegionHelper(zeSrcImageDesc, &pCopyRegion->dstOffset,
                                   &pCopyRegion->copyExtent, DstRegion));
      auto *urDstImg = static_cast<ur_bindless_mem_handle_t *>(pDst);

      const char *SrcPtr =
          static_cast<const char *>(pSrc) +
          pCopyRegion->srcOffset.z * SrcSlicePitch +
          pCopyRegion->srcOffset.y * SrcRowPitch +
          pCopyRegion->srcOffset.x * getPixelSizeBytes(pSrcImageFormat);

      ZE2UR_CALL(zeCommandListAppendImageCopyFromMemoryExt,
                 (ZeCommandList, urDstImg->getZeImage(), SrcPtr, &DstRegion,
                  SrcRowPitch, SrcSlicePitch, zeSignalEvent, numWaitEvents,
                  phWaitEvents));
    } else {
      // Copy to pitched USM memory
      uint32_t DstRowPitch = pDstImageDesc->rowPitch;
      ze_copy_region_t ZeDstRegion = {(uint32_t)pCopyRegion->dstOffset.x,
                                      (uint32_t)pCopyRegion->dstOffset.y,
                                      (uint32_t)pCopyRegion->dstOffset.z,
                                      DstRowPitch,
                                      (uint32_t)pCopyRegion->copyExtent.height,
                                      (uint32_t)pCopyRegion->copyExtent.depth};
      uint32_t DstSlicePitch = 0;
      ze_copy_region_t ZeSrcRegion = {(uint32_t)pCopyRegion->srcOffset.x,
                                      (uint32_t)pCopyRegion->srcOffset.y,
                                      (uint32_t)pCopyRegion->srcOffset.z,
                                      SrcRowPitch,
                                      (uint32_t)pCopyRegion->copyExtent.height,
                                      (uint32_t)pCopyRegion->copyExtent.depth};
      ZE2UR_CALL(zeCommandListAppendMemoryCopyRegion,
                 (ZeCommandList, pDst, &ZeDstRegion, DstRowPitch, DstSlicePitch,
                  pSrc, &ZeSrcRegion, SrcRowPitch, SrcSlicePitch, zeSignalEvent,
                  numWaitEvents, phWaitEvents));
    }
    return UR_RESULT_SUCCESS;
  };
  case UR_EXP_IMAGE_COPY_FLAG_DEVICE_TO_HOST: {
    uint32_t DstRowPitch =
        pDstImageDesc->width * getPixelSizeBytes(pDstImageFormat);
    uint32_t DstSlicePitch = DstRowPitch * pDstImageDesc->height;
    if (pSrcImageDesc->rowPitch == 0) {
      // Copy from Non-USM memory to host
      ze_image_region_t SrcRegion;
      UR_CALL(getImageRegionHelper(zeSrcImageDesc, &pCopyRegion->srcOffset,
                                   &pCopyRegion->copyExtent, SrcRegion));

      auto *urSrcImg = reinterpret_cast<const ur_bindless_mem_handle_t *>(pSrc);

      char *DstPtr =
          static_cast<char *>(pDst) + pCopyRegion->dstOffset.z * DstSlicePitch +
          pCopyRegion->dstOffset.y * DstRowPitch +
          pCopyRegion->dstOffset.x * getPixelSizeBytes(pDstImageFormat);
      ZE2UR_CALL(zeCommandListAppendImageCopyToMemoryExt,
                 (ZeCommandList, DstPtr, urSrcImg->getZeImage(), &SrcRegion,
                  DstRowPitch, DstSlicePitch, zeSignalEvent, numWaitEvents,
                  phWaitEvents));
    } else {
      // Copy from pitched USM memory to host
      ze_copy_region_t ZeDstRegion = {(uint32_t)pCopyRegion->dstOffset.x,
                                      (uint32_t)pCopyRegion->dstOffset.y,
                                      (uint32_t)pCopyRegion->dstOffset.z,
                                      DstRowPitch,
                                      (uint32_t)pCopyRegion->copyExtent.height,
                                      (uint32_t)pCopyRegion->copyExtent.depth};
      uint32_t SrcRowPitch = pSrcImageDesc->rowPitch;
      ze_copy_region_t ZeSrcRegion = {(uint32_t)pCopyRegion->srcOffset.x,
                                      (uint32_t)pCopyRegion->srcOffset.y,
                                      (uint32_t)pCopyRegion->srcOffset.z,
                                      SrcRowPitch,
                                      (uint32_t)pCopyRegion->copyExtent.height,
                                      (uint32_t)pCopyRegion->copyExtent.depth};
      uint32_t SrcSlicePitch = 0;
      ZE2UR_CALL(zeCommandListAppendMemoryCopyRegion,
                 (ZeCommandList, pDst, &ZeDstRegion, DstRowPitch, DstSlicePitch,
                  pSrc, &ZeSrcRegion, SrcRowPitch, SrcSlicePitch, zeSignalEvent,
                  numWaitEvents, phWaitEvents));
    }
    return UR_RESULT_SUCCESS;
  };
  case UR_EXP_IMAGE_COPY_FLAG_DEVICE_TO_DEVICE: {
    ze_image_region_t DstRegion;
    UR_CALL(getImageRegionHelper(zeSrcImageDesc, &pCopyRegion->dstOffset,
                                 &pCopyRegion->copyExtent, DstRegion));
    ze_image_region_t SrcRegion;
    UR_CALL(getImageRegionHelper(zeSrcImageDesc, &pCopyRegion->srcOffset,
                                 &pCopyRegion->copyExtent, SrcRegion));

    auto *urImgSrc = reinterpret_cast<const ur_bindless_mem_handle_t *>(pSrc);
    auto *urImgDst = reinterpret_cast<ur_bindless_mem_handle_t *>(pDst);

    ZE2UR_CALL(zeCommandListAppendImageCopyRegion,
               (ZeCommandList, urImgDst->getZeImage(), urImgSrc->getZeImage(),
                &DstRegion, &SrcRegion, zeSignalEvent, numWaitEvents,
                phWaitEvents));

    return UR_RESULT_SUCCESS;
  };
  default:
    UR_LOG(ERR, "ur_queue_immediate_in_order_t::bindlessImagesImageCopyExp: "
                "unexpected imageCopyFlags");
    return UR_RESULT_ERROR_UNSUPPORTED_FEATURE;
  }
}

bool verifyStandardImageSupport(
    const ur_device_handle_t hDevice, const ur_image_desc_t *pImageDesc,
    [[maybe_unused]] ur_exp_image_mem_type_t imageMemHandleType) {

  // Verify standard image dimensions are within device limits.
  if (pImageDesc->depth != 0 && pImageDesc->type == UR_MEM_TYPE_IMAGE3D) {
    if ((hDevice->ZeDeviceImageProperties->maxImageDims3D == 0) ||
        (pImageDesc->width >
         hDevice->ZeDeviceImageProperties->maxImageDims3D) ||
        (pImageDesc->height >
         hDevice->ZeDeviceImageProperties->maxImageDims3D) ||
        (pImageDesc->depth >
         hDevice->ZeDeviceImageProperties->maxImageDims3D)) {
      return false;
    }
  } else if (pImageDesc->height != 0 &&
             pImageDesc->type == UR_MEM_TYPE_IMAGE2D) {
    if (((hDevice->ZeDeviceImageProperties->maxImageDims2D == 0) ||
         (pImageDesc->width >
          hDevice->ZeDeviceImageProperties->maxImageDims2D) ||
         (pImageDesc->height >
          hDevice->ZeDeviceImageProperties->maxImageDims2D))) {
      return false;
    }
  } else if (pImageDesc->width != 0 &&
             pImageDesc->type == UR_MEM_TYPE_IMAGE1D) {
    if ((hDevice->ZeDeviceImageProperties->maxImageDims1D == 0) ||
        (pImageDesc->width >
         hDevice->ZeDeviceImageProperties->maxImageDims1D)) {
      return false;
    }
  }

  return true;
}

bool verifyMipmapImageSupport(
    [[maybe_unused]] const ur_device_handle_t hDevice,
    const ur_image_desc_t *pImageDesc,
    [[maybe_unused]] ur_exp_image_mem_type_t imageMemHandleType) {
  // Verify support for mipmap images.
  // LevelZero currently does not support mipmap images.
  if (pImageDesc->numMipLevel > 1) {
    return false;
  }

  return true;
}

bool verifyCubemapImageSupport(
    [[maybe_unused]] const ur_device_handle_t hDevice,
    const ur_image_desc_t *pImageDesc,
    [[maybe_unused]] ur_exp_image_mem_type_t imageMemHandleType) {
  // Verify support for cubemap images.
  // LevelZero current does not support cubemap images.
  if (pImageDesc->type == UR_MEM_TYPE_IMAGE_CUBEMAP_EXP) {
    return false;
  }

  return true;
}

bool verifyLayeredImageSupport(
    [[maybe_unused]] const ur_device_handle_t hDevice,
    const ur_image_desc_t *pImageDesc,
    ur_exp_image_mem_type_t imageMemHandleType) {
  // Verify support for layered images.
  // Bindless Images do not provide support for layered images/image arrays
  // backed by USM pointers.
  if (((pImageDesc->type == UR_MEM_TYPE_IMAGE1D_ARRAY) ||
       (pImageDesc->type == UR_MEM_TYPE_IMAGE2D_ARRAY)) &&
      imageMemHandleType == UR_EXP_IMAGE_MEM_TYPE_USM_POINTER) {
    return false;
  }

  return true;
}

bool verifyGatherImageSupport(
    [[maybe_unused]] const ur_device_handle_t hDevice,
    const ur_image_desc_t *pImageDesc,
    [[maybe_unused]] ur_exp_image_mem_type_t imageMemHandleType) {
  // Verify support for gather images.
  // LevelZero current does not support gather images.
  if (pImageDesc->type == UR_MEM_TYPE_IMAGE_GATHER_EXP) {
    return false;
  }

  return true;
}

bool verifyCommonImagePropertiesSupport(
    const ur_device_handle_t hDevice, const ur_image_desc_t *pImageDesc,
    const ur_image_format_t *pImageFormat,
    ur_exp_image_mem_type_t imageMemHandleType) {

  bool supported = true;

  supported &=
      verifyStandardImageSupport(hDevice, pImageDesc, imageMemHandleType);

  supported &=
      verifyMipmapImageSupport(hDevice, pImageDesc, imageMemHandleType);

  supported &=
      verifyLayeredImageSupport(hDevice, pImageDesc, imageMemHandleType);

  supported &=
      verifyCubemapImageSupport(hDevice, pImageDesc, imageMemHandleType);

  supported &=
      verifyGatherImageSupport(hDevice, pImageDesc, imageMemHandleType);

  // Verify 3-channel format support.
  // LevelZero allows 3-channel formats for `uchar` and `ushort`.
  if (is3ChannelOrder(pImageFormat->channelOrder)) {
    switch (pImageFormat->channelType) {
    default:
      return false;
    case UR_IMAGE_CHANNEL_TYPE_UNSIGNED_INT8:
    case UR_IMAGE_CHANNEL_TYPE_UNSIGNED_INT16:
      break;
    }
  }

  // Verify unnormalized channel type support.
  // LevelZero currently doesn't support unnormalized channel types.
  switch (pImageFormat->channelType) {
  default:
    break;
  case UR_IMAGE_CHANNEL_TYPE_UNORM_INT8:
  case UR_IMAGE_CHANNEL_TYPE_UNORM_INT16:
    return false;
  }

  return supported;
}

namespace ur::level_zero {

ur_result_t urUSMPitchedAllocExp(ur_context_handle_t hContext,
                                 ur_device_handle_t hDevice,
                                 const ur_usm_desc_t *pUSMDesc,
                                 ur_usm_pool_handle_t pool, size_t widthInBytes,
                                 size_t height, size_t elementSizeBytes,
                                 void **ppMem, size_t *pResultPitch) {
  UR_ASSERT(hContext && hDevice, UR_RESULT_ERROR_INVALID_NULL_HANDLE);
  UR_ASSERT(widthInBytes != 0, UR_RESULT_ERROR_INVALID_USM_SIZE);
  UR_ASSERT(ppMem && pResultPitch, UR_RESULT_ERROR_INVALID_NULL_POINTER);

  if (!hDevice->Platform->ZeMemGetPitchFor2dImageExt.Supported) {
    return UR_RESULT_ERROR_INVALID_OPERATION;
  }

  size_t Width = widthInBytes / elementSizeBytes;
  size_t RowPitch;
  ze_device_handle_t ZeDeviceTranslated;
  ZE2UR_CALL(zelLoaderTranslateHandle, (ZEL_HANDLE_DEVICE, hDevice->ZeDevice,
                                        (void **)&ZeDeviceTranslated));
  ZE2UR_CALL(
      hDevice->Platform->ZeMemGetPitchFor2dImageExt.zeMemGetPitchFor2dImage,
      (hContext->getZeHandle(), ZeDeviceTranslated, Width, height,
       elementSizeBytes, &RowPitch));
  *pResultPitch = RowPitch;

  size_t Size = height * RowPitch;
  UR_CALL(ur::level_zero::urUSMDeviceAlloc(hContext, hDevice, pUSMDesc, pool,
                                           Size, ppMem));

  return UR_RESULT_SUCCESS;
}

ur_result_t urBindlessImagesImageAllocateExp(
    ur_context_handle_t hContext, ur_device_handle_t hDevice,
    const ur_image_format_t *pImageFormat, const ur_image_desc_t *pImageDesc,
    ur_exp_image_mem_native_handle_t *phImageMem) {
  UR_ASSERT(hContext && hDevice, UR_RESULT_ERROR_INVALID_NULL_HANDLE);
  UR_ASSERT(pImageFormat && pImageDesc && phImageMem,
            UR_RESULT_ERROR_INVALID_NULL_POINTER);

  ZeStruct<ze_image_desc_t> ZeImageDesc;
  UR_CALL(ur2zeImageDesc(pImageFormat, pImageDesc, ZeImageDesc));

  ze_image_bindless_exp_desc_t ZeImageBindlessDesc;
  ZeImageBindlessDesc.stype = ZE_STRUCTURE_TYPE_BINDLESS_IMAGE_EXP_DESC;
  ZeImageBindlessDesc.pNext = nullptr;
  ZeImageBindlessDesc.flags = ZE_IMAGE_BINDLESS_EXP_FLAG_BINDLESS;
  ZeImageDesc.pNext = &ZeImageBindlessDesc;

  UR_CALL(createUrImgFromZeImage(hContext->getZeHandle(), hDevice->ZeDevice,
                                 ZeImageDesc, phImageMem));
  return UR_RESULT_SUCCESS;
}

ur_result_t
urBindlessImagesImageFreeExp([[maybe_unused]] ur_context_handle_t hContext,
                             [[maybe_unused]] ur_device_handle_t hDevice,
                             ur_exp_image_mem_native_handle_t hImageMem) {
  ur_bindless_mem_handle_t *urImg =
      reinterpret_cast<ur_bindless_mem_handle_t *>(hImageMem);
  delete urImg;
  return UR_RESULT_SUCCESS;
}

ur_result_t urBindlessImagesUnsampledImageCreateExp(
    ur_context_handle_t hContext, ur_device_handle_t hDevice,
    ur_exp_image_mem_native_handle_t hImageMem,
    const ur_image_format_t *pImageFormat, const ur_image_desc_t *pImageDesc,
    ur_exp_image_native_handle_t *phImage) {
  UR_CALL(bindlessImagesCreateImpl(hContext, hDevice, hImageMem, pImageFormat,
                                   pImageDesc, nullptr, phImage));
  return UR_RESULT_SUCCESS;
}

ur_result_t urBindlessImagesSampledImageCreateExp(
    ur_context_handle_t hContext, ur_device_handle_t hDevice,
    ur_exp_image_mem_native_handle_t hImageMem,
    const ur_image_format_t *pImageFormat, const ur_image_desc_t *pImageDesc,
    const ur_sampler_desc_t *pSamplerDesc,
    ur_exp_image_native_handle_t *phImage) {
  UR_CALL(bindlessImagesCreateImpl(hContext, hDevice, hImageMem, pImageFormat,
                                   pImageDesc, pSamplerDesc, phImage));
  return UR_RESULT_SUCCESS;
}

ur_result_t urBindlessImagesUnsampledImageHandleDestroyExp(
    ur_context_handle_t hContext, ur_device_handle_t hDevice,
    ur_exp_image_native_handle_t hImage) {
  UR_ASSERT(hContext && hDevice && hImage, UR_RESULT_ERROR_INVALID_NULL_HANDLE);

  std::shared_lock<ur_shared_mutex> Lock(hDevice->Mutex);
  auto item = hDevice->ZeOffsetToImageHandleMap.find(hImage);

  if (item != hDevice->ZeOffsetToImageHandleMap.end()) {
    auto *handle = item->second;
    hDevice->ZeOffsetToImageHandleMap.erase(item);
    Lock.release();
    ZE2UR_CALL(zeImageDestroy, (handle));
  } else {
    Lock.release();
    return UR_RESULT_ERROR_INVALID_NULL_HANDLE;
  }

  return UR_RESULT_SUCCESS;
}

ur_result_t urBindlessImagesSampledImageHandleDestroyExp(
    ur_context_handle_t hContext, ur_device_handle_t hDevice,
    ur_exp_image_native_handle_t hImage) {
  // Sampled image is a combination of unsampled image and sampler.
  // The sampler is tied to the image on creation, and is destroyed together
  // with the image.
  return ur::level_zero::urBindlessImagesUnsampledImageHandleDestroyExp(
      hContext, hDevice, hImage);
}

ur_result_t
urBindlessImagesMipmapFreeExp(ur_context_handle_t hContext,
                              ur_device_handle_t hDevice,
                              ur_exp_image_mem_native_handle_t hMem) {
  return ur::level_zero::urBindlessImagesImageFreeExp(hContext, hDevice, hMem);
}

ur_result_t urBindlessImagesImageGetInfoExp(
    ur_context_handle_t, ur_exp_image_mem_native_handle_t hImageMem,
    ur_image_info_t propName, void *pPropValue, size_t *pPropSizeRet) {
  UR_ASSERT(hImageMem, UR_RESULT_ERROR_INVALID_NULL_HANDLE);
  UR_ASSERT(UR_IMAGE_INFO_DEPTH >= propName,
            UR_RESULT_ERROR_INVALID_ENUMERATION);
  UR_ASSERT(pPropValue || pPropSizeRet, UR_RESULT_ERROR_INVALID_NULL_POINTER);

  ur_bindless_mem_handle_t *urImg =
      reinterpret_cast<ur_bindless_mem_handle_t *>(hImageMem);

  switch (propName) {
  case UR_IMAGE_INFO_WIDTH:
    if (pPropValue) {
      *(uint64_t *)pPropValue = urImg->getWidth(); /* Desc.width; */
    }
    if (pPropSizeRet) {
      *pPropSizeRet = sizeof(uint64_t);
    }
    return UR_RESULT_SUCCESS;
  case UR_IMAGE_INFO_HEIGHT:
    if (pPropValue) {
      *(uint32_t *)pPropValue = urImg->getHeight(); /* Desc.height; */
    }
    if (pPropSizeRet) {
      *pPropSizeRet = sizeof(uint32_t);
    }
    return UR_RESULT_SUCCESS;
  case UR_IMAGE_INFO_DEPTH:
    if (pPropValue) {
      *(uint32_t *)pPropValue = urImg->getDepth(); /* Desc.depth; */
    }
    if (pPropSizeRet) {
      *pPropSizeRet = sizeof(uint32_t);
    }
    return UR_RESULT_SUCCESS;
  case UR_IMAGE_INFO_FORMAT:
    if (pPropValue) {
      ur_image_format_t UrImageFormat;
      UR_CALL(ze2urImageFormat(urImg->getFormat(), &UrImageFormat));
      *(ur_image_format_t *)pPropValue = UrImageFormat;
    }
    if (pPropSizeRet) {
      *pPropSizeRet = sizeof(ur_image_format_t);
    }
    return UR_RESULT_SUCCESS;
  default:
    return UR_RESULT_ERROR_INVALID_VALUE;
  }
}

ur_result_t urBindlessImagesMipmapGetLevelExp(
    ur_context_handle_t /*hContext*/, ur_device_handle_t /*hDevice*/,
    ur_exp_image_mem_native_handle_t /*hImageMem*/, uint32_t /*mipmapLevel*/,
    ur_exp_image_mem_native_handle_t * /*phImageMem*/) {
  UR_LOG_LEGACY(ERR,
                logger::LegacyMessage("[UR][L0] {} function not implemented!"),
                "{} function not implemented!", __FUNCTION__);
  return UR_RESULT_ERROR_UNSUPPORTED_FEATURE;
}

ur_result_t urBindlessImagesImportExternalMemoryExp(
    ur_context_handle_t hContext, ur_device_handle_t hDevice, size_t size,
    ur_exp_external_mem_type_t memHandleType,
    ur_exp_external_mem_desc_t *pExternalMemDesc,
    ur_exp_external_mem_handle_t *phExternalMem) {

  UR_ASSERT(hContext && hDevice, UR_RESULT_ERROR_INVALID_NULL_HANDLE);
  UR_ASSERT(pExternalMemDesc && phExternalMem,
            UR_RESULT_ERROR_INVALID_NULL_POINTER);

  struct ur_ze_external_memory_data *externalMemoryData =
      new struct ur_ze_external_memory_data;

  void *pNext = const_cast<void *>(pExternalMemDesc->pNext);
  while (pNext != nullptr) {
    const ur_base_desc_t *BaseDesc = static_cast<const ur_base_desc_t *>(pNext);
    if (BaseDesc->stype == UR_STRUCTURE_TYPE_EXP_FILE_DESCRIPTOR) {
      ze_external_memory_import_fd_t *importFd =
          new ze_external_memory_import_fd_t;
      importFd->stype = ZE_STRUCTURE_TYPE_EXTERNAL_MEMORY_IMPORT_FD;
      importFd->pNext = nullptr;
      auto FileDescriptor =
          static_cast<const ur_exp_file_descriptor_t *>(pNext);
      importFd->fd = FileDescriptor->fd;
      switch (memHandleType) {
      case UR_EXP_EXTERNAL_MEM_TYPE_OPAQUE_FD:
        importFd->flags = ZE_EXTERNAL_MEMORY_TYPE_FLAG_OPAQUE_FD;
        break;
      case UR_EXP_EXTERNAL_MEM_TYPE_DMA_BUF:
        importFd->flags = ZE_EXTERNAL_MEMORY_TYPE_FLAG_DMA_BUF;
        break;
      default:
        delete importFd;
        delete externalMemoryData;
        return UR_RESULT_ERROR_INVALID_VALUE;
      }
      importFd->flags = ZE_EXTERNAL_MEMORY_TYPE_FLAG_OPAQUE_FD;
      externalMemoryData->importExtensionDesc = importFd;
      externalMemoryData->type = UR_ZE_EXTERNAL_OPAQUE_FD;
    } else if (BaseDesc->stype == UR_STRUCTURE_TYPE_EXP_WIN32_HANDLE) {
      ze_external_memory_import_win32_handle_t *importWin32 =
          new ze_external_memory_import_win32_handle_t;
      importWin32->stype = ZE_STRUCTURE_TYPE_EXTERNAL_MEMORY_IMPORT_WIN32;
      importWin32->pNext = nullptr;
      auto Win32Handle = static_cast<const ur_exp_win32_handle_t *>(pNext);

      switch (memHandleType) {
      case UR_EXP_EXTERNAL_MEM_TYPE_WIN32_NT:
        importWin32->flags = ZE_EXTERNAL_MEMORY_TYPE_FLAG_OPAQUE_WIN32;
        break;
      case UR_EXP_EXTERNAL_MEM_TYPE_WIN32_NT_DX12_RESOURCE:
        importWin32->flags = ZE_EXTERNAL_MEMORY_TYPE_FLAG_D3D12_RESOURCE;
        break;
<<<<<<< HEAD
      case UR_EXP_EXTERNAL_MEM_TYPE_WIN32_NT_DX11_RESOURCE:
        importWin32->flags = ZE_EXTERNAL_MEMORY_TYPE_FLAG_D3D11_TEXTURE;
        break;
      case UR_EXP_EXTERNAL_MEM_TYPE_OPAQUE_FD:
=======
>>>>>>> 2d2cc85d
      default:
        delete importWin32;
        delete externalMemoryData;
        return UR_RESULT_ERROR_INVALID_VALUE;
      }
      importWin32->handle = Win32Handle->handle;
      externalMemoryData->importExtensionDesc = importWin32;
      externalMemoryData->type = UR_ZE_EXTERNAL_WIN32;
    }
    pNext = const_cast<void *>(BaseDesc->pNext);
  }
  externalMemoryData->size = size;

  *phExternalMem =
      reinterpret_cast<ur_exp_external_mem_handle_t>(externalMemoryData);
  return UR_RESULT_SUCCESS;
}

ur_result_t urBindlessImagesMapExternalArrayExp(
    ur_context_handle_t hContext, ur_device_handle_t hDevice,
    const ur_image_format_t *pImageFormat, const ur_image_desc_t *pImageDesc,
    ur_exp_external_mem_handle_t hExternalMem,
    ur_exp_image_mem_native_handle_t *phImageMem) {

  UR_ASSERT(hContext && hDevice && hExternalMem,
            UR_RESULT_ERROR_INVALID_NULL_HANDLE);
  UR_ASSERT(pImageFormat && pImageDesc, UR_RESULT_ERROR_INVALID_NULL_POINTER);

  struct ur_ze_external_memory_data *externalMemoryData =
      reinterpret_cast<ur_ze_external_memory_data *>(hExternalMem);

  ze_image_bindless_exp_desc_t ZeImageBindlessDesc = {};
  ZeImageBindlessDesc.stype = ZE_STRUCTURE_TYPE_BINDLESS_IMAGE_EXP_DESC;

  ZeStruct<ze_image_desc_t> ZeImageDesc;
  UR_CALL(ur2zeImageDesc(pImageFormat, pImageDesc, ZeImageDesc));

  ZeImageBindlessDesc.pNext = externalMemoryData->importExtensionDesc;
  ZeImageBindlessDesc.flags = ZE_IMAGE_BINDLESS_EXP_FLAG_BINDLESS;
  ZeImageDesc.pNext = &ZeImageBindlessDesc;

  UR_CALL(createUrImgFromZeImage(hContext->getZeHandle(), hDevice->ZeDevice,
                                 ZeImageDesc, phImageMem));

  return UR_RESULT_SUCCESS;
}

ur_result_t urBindlessImagesReleaseExternalMemoryExp(
    ur_context_handle_t hContext, ur_device_handle_t hDevice,
    ur_exp_external_mem_handle_t hExternalMem) {

  UR_ASSERT(hContext && hDevice && hExternalMem,
            UR_RESULT_ERROR_INVALID_NULL_HANDLE);

  struct ur_ze_external_memory_data *externalMemoryData =
      reinterpret_cast<ur_ze_external_memory_data *>(hExternalMem);

  switch (externalMemoryData->type) {
  case UR_ZE_EXTERNAL_OPAQUE_FD:
    delete (reinterpret_cast<ze_external_memory_import_fd_t *>(
        externalMemoryData->importExtensionDesc));
    break;
  case UR_ZE_EXTERNAL_WIN32:
    delete (reinterpret_cast<ze_external_memory_import_win32_handle_t *>(
        externalMemoryData->importExtensionDesc));
    break;
  default:
    return UR_RESULT_ERROR_INVALID_VALUE;
  }

  delete (externalMemoryData);

  return UR_RESULT_SUCCESS;
}

ur_result_t urBindlessImagesImportExternalSemaphoreExp(
    ur_context_handle_t hContext, ur_device_handle_t hDevice,
    ur_exp_external_semaphore_type_t semHandleType,
    ur_exp_external_semaphore_desc_t *pExternalSemaphoreDesc,
    ur_exp_external_semaphore_handle_t *phExternalSemaphoreHandle) {

  auto UrPlatform = hContext->getPlatform();
  if (UrPlatform->ZeExternalSemaphoreExt.Supported == false) {
    UR_LOG_LEGACY(ERR, logger::LegacyMessage("[UR][L0] "),
                  " {} function not supported!", __FUNCTION__);
    return UR_RESULT_ERROR_UNSUPPORTED_FEATURE;
  }
  if (UrPlatform->ZeExternalSemaphoreExt.LoaderExtension) {
    ze_external_semaphore_ext_desc_t SemDesc = {
        ZE_STRUCTURE_TYPE_EXTERNAL_SEMAPHORE_EXT_DESC, nullptr,
        ZE_EXTERNAL_SEMAPHORE_EXT_FLAG_OPAQUE_FD};
    ze_external_semaphore_ext_handle_t ExtSemaphoreHandle;
    ze_external_semaphore_fd_ext_desc_t FDExpDesc = {
        ZE_STRUCTURE_TYPE_EXTERNAL_SEMAPHORE_FD_EXT_DESC, nullptr, 0};
    ze_external_semaphore_win32_ext_desc_t Win32ExpDesc = {
        ZE_STRUCTURE_TYPE_EXTERNAL_SEMAPHORE_WIN32_EXT_DESC, nullptr, nullptr,
        nullptr};
    void *pNext = const_cast<void *>(pExternalSemaphoreDesc->pNext);
    while (pNext != nullptr) {
      const ur_base_desc_t *BaseDesc =
          static_cast<const ur_base_desc_t *>(pNext);
      if (BaseDesc->stype == UR_STRUCTURE_TYPE_EXP_FILE_DESCRIPTOR) {
        auto FileDescriptor =
            static_cast<const ur_exp_file_descriptor_t *>(pNext);
        FDExpDesc.fd = FileDescriptor->fd;
        SemDesc.pNext = &FDExpDesc;
        switch (semHandleType) {
        case UR_EXP_EXTERNAL_SEMAPHORE_TYPE_OPAQUE_FD:
          SemDesc.flags = ZE_EXTERNAL_SEMAPHORE_EXT_FLAG_OPAQUE_FD;
          break;
        case UR_EXP_EXTERNAL_SEMAPHORE_TYPE_TIMELINE_FD:
          SemDesc.flags =
              ZE_EXTERNAL_SEMAPHORE_EXT_FLAG_VK_TIMELINE_SEMAPHORE_FD;
          break;
        default:
          return UR_RESULT_ERROR_INVALID_VALUE;
        }
      } else if (BaseDesc->stype == UR_STRUCTURE_TYPE_EXP_WIN32_HANDLE) {
        SemDesc.pNext = &Win32ExpDesc;
        auto Win32Handle = static_cast<const ur_exp_win32_handle_t *>(pNext);
        switch (semHandleType) {
        case UR_EXP_EXTERNAL_SEMAPHORE_TYPE_WIN32_NT:
          SemDesc.flags = ZE_EXTERNAL_SEMAPHORE_EXT_FLAG_OPAQUE_WIN32;
          break;
        case UR_EXP_EXTERNAL_SEMAPHORE_TYPE_WIN32_NT_DX12_FENCE:
          SemDesc.flags = ZE_EXTERNAL_SEMAPHORE_EXT_FLAG_D3D12_FENCE;
          break;
        case UR_EXP_EXTERNAL_SEMAPHORE_TYPE_TIMELINE_WIN32_NT:
          SemDesc.flags =
              ZE_EXTERNAL_SEMAPHORE_EXT_FLAG_VK_TIMELINE_SEMAPHORE_WIN32;
          break;
        default:
          return UR_RESULT_ERROR_INVALID_VALUE;
        }
        Win32ExpDesc.handle = Win32Handle->handle;
      }
      pNext = const_cast<void *>(BaseDesc->pNext);
    }
    ZE2UR_CALL(UrPlatform->ZeExternalSemaphoreExt.zexImportExternalSemaphoreExp,
               (hDevice->ZeDevice, &SemDesc, &ExtSemaphoreHandle));
    *phExternalSemaphoreHandle =
        (ur_exp_external_semaphore_handle_t)ExtSemaphoreHandle;

  } else {
    ze_intel_external_semaphore_exp_desc_t SemDesc = {
        ZE_INTEL_STRUCTURE_TYPE_EXTERNAL_SEMAPHORE_EXP_DESC, nullptr,
        ZE_EXTERNAL_SEMAPHORE_EXP_FLAGS_OPAQUE_FD};
    ze_intel_external_semaphore_exp_handle_t ExtSemaphoreHandle;
    ze_intel_external_semaphore_desc_fd_exp_desc_t FDExpDesc = {
        ZE_INTEL_STRUCTURE_TYPE_EXTERNAL_SEMAPHORE_FD_EXP_DESC, nullptr, 0};
    _ze_intel_external_semaphore_win32_exp_desc_t Win32ExpDesc = {
        ZE_INTEL_STRUCTURE_TYPE_EXTERNAL_SEMAPHORE_WIN32_EXP_DESC, nullptr,
        nullptr, nullptr};
    void *pNext = const_cast<void *>(pExternalSemaphoreDesc->pNext);
    while (pNext != nullptr) {
      const ur_base_desc_t *BaseDesc =
          static_cast<const ur_base_desc_t *>(pNext);
      if (BaseDesc->stype == UR_STRUCTURE_TYPE_EXP_FILE_DESCRIPTOR) {
        auto FileDescriptor =
            static_cast<const ur_exp_file_descriptor_t *>(pNext);
        FDExpDesc.fd = FileDescriptor->fd;
        SemDesc.pNext = &FDExpDesc;
        switch (semHandleType) {
        case UR_EXP_EXTERNAL_SEMAPHORE_TYPE_OPAQUE_FD:
          SemDesc.flags = ZE_EXTERNAL_SEMAPHORE_EXP_FLAGS_OPAQUE_FD;
          break;
        case UR_EXP_EXTERNAL_SEMAPHORE_TYPE_TIMELINE_FD:
          SemDesc.flags = ZE_EXTERNAL_SEMAPHORE_EXP_FLAGS_TIMELINE_SEMAPHORE_FD;
          break;
        default:
          return UR_RESULT_ERROR_INVALID_VALUE;
        }
      } else if (BaseDesc->stype == UR_STRUCTURE_TYPE_EXP_WIN32_HANDLE) {
        SemDesc.pNext = &Win32ExpDesc;
        auto Win32Handle = static_cast<const ur_exp_win32_handle_t *>(pNext);
        switch (semHandleType) {
        case UR_EXP_EXTERNAL_SEMAPHORE_TYPE_WIN32_NT:
          SemDesc.flags = ZE_EXTERNAL_SEMAPHORE_EXP_FLAGS_OPAQUE_WIN32;
          break;
        case UR_EXP_EXTERNAL_SEMAPHORE_TYPE_WIN32_NT_DX12_FENCE:
          SemDesc.flags = ZE_EXTERNAL_SEMAPHORE_EXP_FLAGS_D3D12_FENCE;
          break;
        case UR_EXP_EXTERNAL_SEMAPHORE_TYPE_TIMELINE_WIN32_NT:
          SemDesc.flags =
              ZE_EXTERNAL_SEMAPHORE_EXP_FLAGS_TIMELINE_SEMAPHORE_WIN32;
          break;
        default:
          return UR_RESULT_ERROR_INVALID_VALUE;
        }
        Win32ExpDesc.handle = Win32Handle->handle;
      }
      pNext = const_cast<void *>(BaseDesc->pNext);
    }

    ze_device_handle_t translatedDevice;
    ZE2UR_CALL(zelLoaderTranslateHandle, (ZEL_HANDLE_DEVICE, hDevice->ZeDevice,
                                          (void **)&translatedDevice));
    // If the L0 loader is not aware of the extension, the handles need to be
    // translated
    ZE2UR_CALL(
        UrPlatform->ZeExternalSemaphoreExt.zexExpImportExternalSemaphoreExp,
        (translatedDevice, &SemDesc, &ExtSemaphoreHandle));

    *phExternalSemaphoreHandle =
        (ur_exp_external_semaphore_handle_t)ExtSemaphoreHandle;
  }

  return UR_RESULT_SUCCESS;
}

ur_result_t urBindlessImagesReleaseExternalSemaphoreExp(
    ur_context_handle_t hContext, [[maybe_unused]] ur_device_handle_t hDevice,
    ur_exp_external_semaphore_handle_t hExternalSemaphore) {
  auto UrPlatform = hContext->getPlatform();
  if (UrPlatform->ZeExternalSemaphoreExt.Supported == false) {
    UR_LOG_LEGACY(ERR, logger::LegacyMessage("[UR][L0] "),
                  " {} function not supported!", __FUNCTION__);
    return UR_RESULT_ERROR_UNSUPPORTED_FEATURE;
  }
  if (UrPlatform->ZeExternalSemaphoreExt.LoaderExtension) {
    ZE2UR_CALL(
        UrPlatform->ZeExternalSemaphoreExt.zexDeviceReleaseExternalSemaphoreExp,
        ((ze_external_semaphore_ext_handle_t)hExternalSemaphore));
  } else {
    ZE2UR_CALL(UrPlatform->ZeExternalSemaphoreExt
                   .zexExpDeviceReleaseExternalSemaphoreExp,
               ((ze_intel_external_semaphore_exp_handle_t)hExternalSemaphore));
  }

  return UR_RESULT_SUCCESS;
}

ur_result_t urBindlessImagesMapExternalLinearMemoryExp(
    ur_context_handle_t hContext, ur_device_handle_t hDevice, uint64_t offset,
    uint64_t size, ur_exp_external_mem_handle_t hExternalMem, void **phRetMem) {
  UR_ASSERT(hContext && hDevice && hExternalMem,
            UR_RESULT_ERROR_INVALID_NULL_HANDLE);
  UR_ASSERT(size, UR_RESULT_ERROR_INVALID_BUFFER_SIZE);

  struct ur_ze_external_memory_data *externalMemoryData =
      reinterpret_cast<ur_ze_external_memory_data *>(hExternalMem);
  UR_ASSERT(externalMemoryData && externalMemoryData->importExtensionDesc,
            UR_RESULT_ERROR_INVALID_NULL_POINTER);

  ze_device_mem_alloc_desc_t allocDesc = {};
  allocDesc.stype = ZE_STRUCTURE_TYPE_DEVICE_MEM_ALLOC_DESC;
  allocDesc.flags = 0;
  allocDesc.pNext = externalMemoryData->importExtensionDesc;
  void *mappedMemory;

  ze_result_t zeResult = ZE_CALL_NOCHECK(
      zeMemAllocDevice, (hContext->getZeHandle(), &allocDesc, size, 0,
                         hDevice->ZeDevice, &mappedMemory));
  if (zeResult != ZE_RESULT_SUCCESS) {
    return UR_RESULT_ERROR_OUT_OF_RESOURCES;
  }

  zeResult = zeContextMakeMemoryResident(hContext->getZeHandle(),
                                         hDevice->ZeDevice, mappedMemory, size);
  if (zeResult != ZE_RESULT_SUCCESS) {
    ZE_CALL_NOCHECK(zeMemFree, (hContext->getZeHandle(), mappedMemory));
    return UR_RESULT_ERROR_UNKNOWN;
  }

  *phRetMem = reinterpret_cast<void *>(
      reinterpret_cast<uintptr_t>(mappedMemory) + offset);

  return UR_RESULT_SUCCESS;
}

ur_result_t urBindlessImagesFreeMappedLinearMemoryExp(
    ur_context_handle_t hContext, [[maybe_unused]] ur_device_handle_t hDevice,
    void *pMem) {
  UR_ASSERT(hContext, UR_RESULT_ERROR_INVALID_NULL_HANDLE);
  UR_ASSERT(pMem, UR_RESULT_ERROR_INVALID_NULL_POINTER);

  ZE2UR_CALL(zeMemFree, (hContext->getZeHandle(), pMem));
  return UR_RESULT_SUCCESS;
}

ur_result_t urBindlessImagesGetImageMemoryHandleTypeSupportExp(
    ur_context_handle_t hContext, ur_device_handle_t hDevice,
    const ur_image_desc_t *pImageDesc, const ur_image_format_t *pImageFormat,
    ur_exp_image_mem_type_t imageMemHandleType, ur_bool_t *pSupportedRet) {
  UR_ASSERT(std::find(hContext->getDevices().begin(),
                      hContext->getDevices().end(),
                      hDevice) != hContext->getDevices().end(),
            UR_RESULT_ERROR_INVALID_CONTEXT);

  // Verify support for common image properties (dims, channel types, image
  // types, etc.).
  *pSupportedRet = verifyCommonImagePropertiesSupport(
      hDevice, pImageDesc, pImageFormat, imageMemHandleType);
  return UR_RESULT_SUCCESS;
}

ur_result_t urBindlessImagesGetImageUnsampledHandleSupportExp(
    ur_context_handle_t hContext, ur_device_handle_t hDevice,
    const ur_image_desc_t *pImageDesc, const ur_image_format_t *pImageFormat,
    ur_exp_image_mem_type_t imageMemHandleType, ur_bool_t *pSupportedRet) {
  UR_ASSERT(std::find(hContext->getDevices().begin(),
                      hContext->getDevices().end(),
                      hDevice) != hContext->getDevices().end(),
            UR_RESULT_ERROR_INVALID_CONTEXT);

  // Currently the Bindless Images extension does not allow creation of
  // unsampled image handles from non-opaque (USM) memory.
  if (imageMemHandleType == UR_EXP_IMAGE_MEM_TYPE_USM_POINTER) {
    *pSupportedRet = false;
    return UR_RESULT_SUCCESS;
  }

  // Bindless Images do not allow creation of `unsampled_image_handle`s for
  // mipmap images.
  if (pImageDesc->numMipLevel > 1) {
    *pSupportedRet = false;
    return UR_RESULT_SUCCESS;
  }

  // Verify support for common image properties (dims, channel types, image
  // types, etc.).
  *pSupportedRet = verifyCommonImagePropertiesSupport(
      hDevice, pImageDesc, pImageFormat, imageMemHandleType);

  return UR_RESULT_SUCCESS;
}

ur_result_t urBindlessImagesGetImageSampledHandleSupportExp(
    ur_context_handle_t hContext, ur_device_handle_t hDevice,
    const ur_image_desc_t *pImageDesc, const ur_image_format_t *pImageFormat,
    ur_exp_image_mem_type_t imageMemHandleType, ur_bool_t *pSupportedRet) {
  UR_ASSERT(std::find(hContext->getDevices().begin(),
                      hContext->getDevices().end(),
                      hDevice) != hContext->getDevices().end(),
            UR_RESULT_ERROR_INVALID_CONTEXT);

  // Verify support for common image properties (dims, channel types, image
  // types, etc.).
  *pSupportedRet = verifyCommonImagePropertiesSupport(
      hDevice, pImageDesc, pImageFormat, imageMemHandleType);

  return UR_RESULT_SUCCESS;
}

ur_result_t urBindlessImagesSupportsImportingHandleTypeExp(
    [[maybe_unused]] ur_device_handle_t hDevice,
    ur_exp_external_mem_type_t memHandleType, ur_bool_t *pSupportedRet) {
#if defined(_WIN32)
  *pSupportedRet =
      (memHandleType == UR_EXP_EXTERNAL_MEM_TYPE_WIN32_NT) ||
      (memHandleType == UR_EXP_EXTERNAL_MEM_TYPE_WIN32_NT_DX12_RESOURCE);
#else
  *pSupportedRet = (memHandleType == UR_EXP_EXTERNAL_MEM_TYPE_OPAQUE_FD) ||
                   (memHandleType == UR_EXP_EXTERNAL_MEM_TYPE_DMA_BUF);
#endif
  return UR_RESULT_SUCCESS;
}

} // namespace ur::level_zero<|MERGE_RESOLUTION|>--- conflicted
+++ resolved
@@ -1268,13 +1268,9 @@
       case UR_EXP_EXTERNAL_MEM_TYPE_WIN32_NT_DX12_RESOURCE:
         importWin32->flags = ZE_EXTERNAL_MEMORY_TYPE_FLAG_D3D12_RESOURCE;
         break;
-<<<<<<< HEAD
       case UR_EXP_EXTERNAL_MEM_TYPE_WIN32_NT_DX11_RESOURCE:
         importWin32->flags = ZE_EXTERNAL_MEMORY_TYPE_FLAG_D3D11_TEXTURE;
         break;
-      case UR_EXP_EXTERNAL_MEM_TYPE_OPAQUE_FD:
-=======
->>>>>>> 2d2cc85d
       default:
         delete importWin32;
         delete externalMemoryData;
