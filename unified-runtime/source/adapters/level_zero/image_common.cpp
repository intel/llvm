//===--------- image.cpp - Level Zero Adapter -----------------------------===//
//
// Copyright (C) 2023 Intel Corporation
//
// Part of the Unified-Runtime Project, under the Apache License v2.0 with LLVM
// Exceptions. See LICENSE.TXT
// SPDX-License-Identifier: Apache-2.0 WITH LLVM-exception
//
//===----------------------------------------------------------------------===//

#include <loader/ze_loader.h>

#include "common.hpp"
#ifdef UR_ADAPTER_LEVEL_ZERO_V2
#include "v2/context.hpp"
#else
#include "context.hpp"
#endif
#include "helpers/memory_helpers.hpp"
#include "image_common.hpp"
#include "logger/ur_logger.hpp"
#include "platform.hpp"
#include "sampler.hpp"
#include "ur_interface_loader.hpp"

namespace {

/// Construct UR image format from ZE image desc.
ur_result_t ze2urImageFormat(const ze_image_format_t &ZeImageFormat,
                             ur_image_format_t *UrImageFormat) {
  size_t ZeImageFormatTypeSize;
  switch (ZeImageFormat.layout) {
  case ZE_IMAGE_FORMAT_LAYOUT_8:
  case ZE_IMAGE_FORMAT_LAYOUT_8_8:
  case ZE_IMAGE_FORMAT_LAYOUT_8_8_8:
  case ZE_IMAGE_FORMAT_LAYOUT_8_8_8_8:
    ZeImageFormatTypeSize = 8;
    break;
  case ZE_IMAGE_FORMAT_LAYOUT_16:
  case ZE_IMAGE_FORMAT_LAYOUT_16_16:
  case ZE_IMAGE_FORMAT_LAYOUT_16_16_16:
  case ZE_IMAGE_FORMAT_LAYOUT_16_16_16_16:
    ZeImageFormatTypeSize = 16;
    break;
  case ZE_IMAGE_FORMAT_LAYOUT_32:
  case ZE_IMAGE_FORMAT_LAYOUT_32_32:
  case ZE_IMAGE_FORMAT_LAYOUT_32_32_32:
  case ZE_IMAGE_FORMAT_LAYOUT_32_32_32_32:
    ZeImageFormatTypeSize = 32;
    break;
  default:
    UR_LOG(ERR,
           "ze2urImageFormat: unsupported image format layout: layout = {}",
           ZeImageFormat.layout);
    return UR_RESULT_ERROR_INVALID_VALUE;
  }

  ur_image_channel_order_t ChannelOrder;
  switch (ZeImageFormat.layout) {
  case ZE_IMAGE_FORMAT_LAYOUT_8:
  case ZE_IMAGE_FORMAT_LAYOUT_16:
  case ZE_IMAGE_FORMAT_LAYOUT_32:
    switch (ZeImageFormat.x) {
    case ZE_IMAGE_FORMAT_SWIZZLE_R:
      ChannelOrder = UR_IMAGE_CHANNEL_ORDER_R;
      break;
    case ZE_IMAGE_FORMAT_SWIZZLE_A:
      ChannelOrder = UR_IMAGE_CHANNEL_ORDER_A;
      break;
    default:
      UR_LOG(ERR, "ze2urImageFormat: unexpected image format channel x: x = {}",
             ZeImageFormat.x);
      return UR_RESULT_ERROR_INVALID_VALUE;
    }
    break;
  case ZE_IMAGE_FORMAT_LAYOUT_8_8:
  case ZE_IMAGE_FORMAT_LAYOUT_16_16:
  case ZE_IMAGE_FORMAT_LAYOUT_32_32:
    if (ZeImageFormat.x != ZE_IMAGE_FORMAT_SWIZZLE_R) {
      UR_LOG(ERR, "ze2urImageFormat: unexpected image format channel x: x = {}",
             ZeImageFormat.x);
      return UR_RESULT_ERROR_INVALID_VALUE;
    }
    switch (ZeImageFormat.y) {
    case ZE_IMAGE_FORMAT_SWIZZLE_G:
      ChannelOrder = UR_IMAGE_CHANNEL_ORDER_RG;
      break;
    case ZE_IMAGE_FORMAT_SWIZZLE_A:
      ChannelOrder = UR_IMAGE_CHANNEL_ORDER_RA;
      break;
    case ZE_IMAGE_FORMAT_SWIZZLE_X:
      ChannelOrder = UR_IMAGE_CHANNEL_ORDER_RX;
      break;
    default:
      UR_LOG(ERR,
             "ze2urImageFormat: unexpected image format channel y: y = {}\n",
             ZeImageFormat.y);
      return UR_RESULT_ERROR_INVALID_VALUE;
    }
    break;
  case ZE_IMAGE_FORMAT_LAYOUT_8_8_8:
  case ZE_IMAGE_FORMAT_LAYOUT_16_16_16:
  case ZE_IMAGE_FORMAT_LAYOUT_32_32_32:
    if (ZeImageFormat.x == ZE_IMAGE_FORMAT_SWIZZLE_R &&
        ZeImageFormat.y == ZE_IMAGE_FORMAT_SWIZZLE_G) {
      switch (ZeImageFormat.z) {
      case ZE_IMAGE_FORMAT_SWIZZLE_B:
        ChannelOrder = UR_IMAGE_CHANNEL_ORDER_RGB;
        break;
      case ZE_IMAGE_FORMAT_SWIZZLE_X:
        ChannelOrder = UR_IMAGE_CHANNEL_ORDER_RGX;
        break;
      default:
        UR_LOG(ERR,
               "ze2urImageFormat: unexpected image format channel z: z = {}\n",
               ZeImageFormat.z);
        return UR_RESULT_ERROR_INVALID_VALUE;
      }
    } else {
      UR_LOG(ERR, "ze2urImageFormat: unexpected image format channel");
      return UR_RESULT_ERROR_INVALID_VALUE;
    }
    break;
  case ZE_IMAGE_FORMAT_LAYOUT_8_8_8_8:
  case ZE_IMAGE_FORMAT_LAYOUT_16_16_16_16:
  case ZE_IMAGE_FORMAT_LAYOUT_32_32_32_32:
    if (ZeImageFormat.x == ZE_IMAGE_FORMAT_SWIZZLE_R &&
        ZeImageFormat.y == ZE_IMAGE_FORMAT_SWIZZLE_G &&
        ZeImageFormat.z == ZE_IMAGE_FORMAT_SWIZZLE_B) {
      switch (ZeImageFormat.w) {
      case ZE_IMAGE_FORMAT_SWIZZLE_X:
        ChannelOrder = UR_IMAGE_CHANNEL_ORDER_RGBX;
        break;
      case ZE_IMAGE_FORMAT_SWIZZLE_A:
        ChannelOrder = UR_IMAGE_CHANNEL_ORDER_RGBA;
        break;
      default:
        UR_LOG(ERR,
               "ze2urImageFormat: unexpected image format channel w: w "
               "= {}",
               ZeImageFormat.x);
        return UR_RESULT_ERROR_INVALID_VALUE;
      }
    } else if (ZeImageFormat.x == ZE_IMAGE_FORMAT_SWIZZLE_A &&
               ZeImageFormat.y == ZE_IMAGE_FORMAT_SWIZZLE_R &&
               ZeImageFormat.z == ZE_IMAGE_FORMAT_SWIZZLE_G &&
               ZeImageFormat.w == ZE_IMAGE_FORMAT_SWIZZLE_B) {
      ChannelOrder = UR_IMAGE_CHANNEL_ORDER_ARGB;
    } else if (ZeImageFormat.x == ZE_IMAGE_FORMAT_SWIZZLE_B &&
               ZeImageFormat.y == ZE_IMAGE_FORMAT_SWIZZLE_G &&
               ZeImageFormat.z == ZE_IMAGE_FORMAT_SWIZZLE_R &&
               ZeImageFormat.w == ZE_IMAGE_FORMAT_SWIZZLE_A) {
      ChannelOrder = UR_IMAGE_CHANNEL_ORDER_BGRA;
    } else {
      UR_LOG(ERR, "ze2urImageFormat: unexpected image format channel");
      return UR_RESULT_ERROR_INVALID_VALUE;
    }
    break;
  default:
    UR_LOG(ERR,
           "ze2urImageFormat: unsupported image format layout: layout = {}",
           ZeImageFormat.layout);
    return UR_RESULT_ERROR_INVALID_VALUE;
  }

  ur_image_channel_type_t ChannelType;
  switch (ZeImageFormat.type) {
  case ZE_IMAGE_FORMAT_TYPE_UINT:
    if (ZeImageFormatTypeSize == 8) {
      ChannelType = UR_IMAGE_CHANNEL_TYPE_UNSIGNED_INT8;
    } else if (ZeImageFormatTypeSize == 16) {
      ChannelType = UR_IMAGE_CHANNEL_TYPE_UNSIGNED_INT16;
    } else if (ZeImageFormatTypeSize == 32) {
      ChannelType = UR_IMAGE_CHANNEL_TYPE_UNSIGNED_INT32;
    }
    break;
  case ZE_IMAGE_FORMAT_TYPE_SINT:
    if (ZeImageFormatTypeSize == 8) {
      ChannelType = UR_IMAGE_CHANNEL_TYPE_SIGNED_INT8;
    } else if (ZeImageFormatTypeSize == 16) {
      ChannelType = UR_IMAGE_CHANNEL_TYPE_SIGNED_INT16;
    } else if (ZeImageFormatTypeSize == 32) {
      ChannelType = UR_IMAGE_CHANNEL_TYPE_SIGNED_INT32;
    }
    break;
  case ZE_IMAGE_FORMAT_TYPE_UNORM:
    switch (ZeImageFormatTypeSize) {
    case 8:
      ChannelType = UR_IMAGE_CHANNEL_TYPE_UNORM_INT8;
      break;
    case 16:
      ChannelType = UR_IMAGE_CHANNEL_TYPE_UNORM_INT16;
      break;
    default:
      UR_LOG(ERR,
             "ze2urImageFormat: unexpected image format type size: size "
             "= {}",
             ZeImageFormatTypeSize);
      return UR_RESULT_ERROR_INVALID_VALUE;
    }
    break;
  case ZE_IMAGE_FORMAT_TYPE_SNORM:
    switch (ZeImageFormatTypeSize) {
    case 8:
      ChannelType = UR_IMAGE_CHANNEL_TYPE_SNORM_INT8;
      break;
    case 16:
      ChannelType = UR_IMAGE_CHANNEL_TYPE_SNORM_INT16;
      break;
    default:
      UR_LOG(ERR,
             "ze2urImageFormat: unexpected image format type size: size "
             "= {}",
             ZeImageFormatTypeSize);
      return UR_RESULT_ERROR_INVALID_VALUE;
    }
    break;
  case ZE_IMAGE_FORMAT_TYPE_FLOAT:
    switch (ZeImageFormatTypeSize) {
    case 16:
      ChannelType = UR_IMAGE_CHANNEL_TYPE_HALF_FLOAT;
      break;
    case 32:
      ChannelType = UR_IMAGE_CHANNEL_TYPE_FLOAT;
      break;
    default:
      UR_LOG(ERR,
             "ze2urImageFormat: unexpected image format type size: size "
             "= {}",
             ZeImageFormatTypeSize);
      return UR_RESULT_ERROR_INVALID_VALUE;
    }
    break;
  default:
    UR_LOG(ERR, "ze2urImageFormat: unsupported image format type: type = {}",
           ZeImageFormat.type);
    return UR_RESULT_ERROR_INVALID_VALUE;
  }

  UrImageFormat->channelOrder = ChannelOrder;
  UrImageFormat->channelType = ChannelType;
  return UR_RESULT_SUCCESS;
}

/// Construct UR bindless image struct from ZE image handle and desc.
ur_result_t createUrImgFromZeImage(ze_context_handle_t hContext,
                                   ze_device_handle_t hDevice,
                                   const ZeStruct<ze_image_desc_t> &ZeImageDesc,
                                   ur_exp_image_mem_native_handle_t *pImg) {
  v2::raii::ze_image_handle_t ZeImage;
  try {
    ZE2UR_CALL_THROWS(zeImageCreate,
                      (hContext, hDevice, &ZeImageDesc, ZeImage.ptr()));
    ZE2UR_CALL_THROWS(zeContextMakeImageResident,
                      (hContext, hDevice, ZeImage.get()));
  } catch (...) {
    return exceptionToResult(std::current_exception());
  }

  try {
    ur_bindless_mem_handle_t *urImg =
        new ur_bindless_mem_handle_t(ZeImage.get(), ZeImageDesc);
    ZeImage.release();
    *pImg = reinterpret_cast<ur_exp_image_mem_native_handle_t>(urImg);
  } catch (...) {
    return exceptionToResult(std::current_exception());
  }
  return UR_RESULT_SUCCESS;
}

ur_result_t bindlessImagesCreateImpl(ur_context_handle_t hContext,
                                     ur_device_handle_t hDevice,
                                     ur_exp_image_mem_native_handle_t hImageMem,
                                     const ur_image_format_t *pImageFormat,
                                     const ur_image_desc_t *pImageDesc,
                                     const ur_sampler_desc_t *pSamplerDesc,
                                     ur_exp_image_native_handle_t *phImage) {
  UR_ASSERT(hContext && hDevice && hImageMem,
            UR_RESULT_ERROR_INVALID_NULL_HANDLE);
  UR_ASSERT(pImageFormat && pImageDesc && phImage,
            UR_RESULT_ERROR_INVALID_NULL_POINTER);

  ZeStruct<ze_image_desc_t> ZeImageDesc;
  UR_CALL(ur2zeImageDesc(pImageFormat, pImageDesc, ZeImageDesc));

  ZeStruct<ze_image_bindless_exp_desc_t> BindlessDesc;
  BindlessDesc.flags = ZE_IMAGE_BINDLESS_EXP_FLAG_BINDLESS;
  ZeImageDesc.pNext = &BindlessDesc;

  ZeStruct<ze_sampler_desc_t> ZeSamplerDesc;
  const bool Sampled = (pSamplerDesc != nullptr);
  if (Sampled) {
    ze_api_version_t ZeApiVersion = hContext->getPlatform()->ZeApiVersion;
    UR_CALL(ur2zeSamplerDesc(ZeApiVersion, pSamplerDesc, ZeSamplerDesc));
    BindlessDesc.pNext = &ZeSamplerDesc;
    BindlessDesc.flags |= ZE_IMAGE_BINDLESS_EXP_FLAG_SAMPLED_IMAGE;
  }

  v2::raii::ze_image_handle_t ZeImage;

  ze_memory_allocation_properties_t MemAllocProperties{
      ZE_STRUCTURE_TYPE_MEMORY_ALLOCATION_PROPERTIES, nullptr,
      ZE_MEMORY_TYPE_UNKNOWN, 0, 0};

  ze_context_handle_t zeCtx = hContext->getZeHandle();

  ZE2UR_CALL(zeMemGetAllocProperties,
             (zeCtx, reinterpret_cast<const void *>(hImageMem),
              &MemAllocProperties, nullptr));
  if (MemAllocProperties.type == ZE_MEMORY_TYPE_UNKNOWN) {
    ur_bindless_mem_handle_t *urImg =
        reinterpret_cast<ur_bindless_mem_handle_t *>(hImageMem);
    ze_image_handle_t zeImg1 = urImg->getZeImage();

    try {
      ZE2UR_CALL_THROWS(
          zeImageViewCreateExt,
          (zeCtx, hDevice->ZeDevice, &ZeImageDesc, zeImg1, ZeImage.ptr()));
      ZE2UR_CALL_THROWS(zeContextMakeImageResident,
                        (zeCtx, hDevice->ZeDevice, ZeImage.get()));
    } catch (...) {
      return exceptionToResult(std::current_exception());
    }
  } else if (MemAllocProperties.type == ZE_MEMORY_TYPE_DEVICE ||
             MemAllocProperties.type == ZE_MEMORY_TYPE_HOST ||
             MemAllocProperties.type == ZE_MEMORY_TYPE_SHARED) {
    ZeStruct<ze_image_pitched_exp_desc_t> PitchedDesc;
    PitchedDesc.ptr = reinterpret_cast<void *>(hImageMem);
    if (Sampled) {
      ZeSamplerDesc.pNext = &PitchedDesc;
    } else {
      BindlessDesc.pNext = &PitchedDesc;
    }
    try {
      ZE2UR_CALL_THROWS(zeImageCreate, (zeCtx, hDevice->ZeDevice, &ZeImageDesc,
                                        ZeImage.ptr()));
      ZE2UR_CALL_THROWS(zeContextMakeImageResident,
                        (zeCtx, hDevice->ZeDevice, ZeImage.get()));
    } catch (...) {
      return exceptionToResult(std::current_exception());
    }
  } else {
    return UR_RESULT_ERROR_INVALID_VALUE;
  }

  if (!hDevice->Platform->ZeImageGetDeviceOffsetExt.Supported)
    return UR_RESULT_ERROR_INVALID_OPERATION;

  uint64_t DeviceOffset{};
  ze_image_handle_t ZeImageTranslated;
  ZE2UR_CALL(zelLoaderTranslateHandle,
             (ZEL_HANDLE_IMAGE, ZeImage.get(), (void **)&ZeImageTranslated));
  ZE2UR_CALL(
      hDevice->Platform->ZeImageGetDeviceOffsetExt.zeImageGetDeviceOffsetExp,
      (ZeImageTranslated, &DeviceOffset));
  *phImage = DeviceOffset;

  std::shared_lock<ur_shared_mutex> Lock(hDevice->Mutex);
  hDevice->ZeOffsetToImageHandleMap[*phImage] = ZeImage.get();
  Lock.release();
  ZeImage.release();

  return UR_RESULT_SUCCESS;
}

/// Return element size in bytes of a pixel.
uint32_t getPixelSizeBytes(const ur_image_format_t *Format) {
  uint32_t NumChannels = 0;
  switch (Format->channelOrder) {
  case UR_IMAGE_CHANNEL_ORDER_A:
  case UR_IMAGE_CHANNEL_ORDER_R:
  case UR_IMAGE_CHANNEL_ORDER_INTENSITY:
  case UR_IMAGE_CHANNEL_ORDER_LUMINANCE:
  case UR_IMAGE_CHANNEL_ORDER_FORCE_UINT32:
    NumChannels = 1;
    break;
  case UR_IMAGE_CHANNEL_ORDER_RG:
  case UR_IMAGE_CHANNEL_ORDER_RA:
  case UR_IMAGE_CHANNEL_ORDER_RX:
    NumChannels = 2;
    break;
  case UR_IMAGE_CHANNEL_ORDER_RGB:
  case UR_IMAGE_CHANNEL_ORDER_RGX:
    NumChannels = 3;
    break;
  case UR_IMAGE_CHANNEL_ORDER_RGBA:
  case UR_IMAGE_CHANNEL_ORDER_BGRA:
  case UR_IMAGE_CHANNEL_ORDER_ARGB:
  case UR_IMAGE_CHANNEL_ORDER_ABGR:
  case UR_IMAGE_CHANNEL_ORDER_RGBX:
  case UR_IMAGE_CHANNEL_ORDER_SRGBA:
    NumChannels = 4;
    break;
  default:
    ur::unreachable();
  }
  uint32_t ChannelTypeSizeInBytes = 0;
  switch (Format->channelType) {
  case UR_IMAGE_CHANNEL_TYPE_SNORM_INT8:
  case UR_IMAGE_CHANNEL_TYPE_UNORM_INT8:
  case UR_IMAGE_CHANNEL_TYPE_SIGNED_INT8:
  case UR_IMAGE_CHANNEL_TYPE_UNSIGNED_INT8:
    ChannelTypeSizeInBytes = 1;
    break;
  case UR_IMAGE_CHANNEL_TYPE_SNORM_INT16:
  case UR_IMAGE_CHANNEL_TYPE_UNORM_INT16:
  case UR_IMAGE_CHANNEL_TYPE_SIGNED_INT16:
  case UR_IMAGE_CHANNEL_TYPE_UNSIGNED_INT16:
  case UR_IMAGE_CHANNEL_TYPE_UNORM_SHORT_565:
  case UR_IMAGE_CHANNEL_TYPE_UNORM_SHORT_555:
  case UR_IMAGE_CHANNEL_TYPE_HALF_FLOAT:
    ChannelTypeSizeInBytes = 2;
    break;
  case UR_IMAGE_CHANNEL_TYPE_INT_101010:
  case UR_IMAGE_CHANNEL_TYPE_SIGNED_INT32:
  case UR_IMAGE_CHANNEL_TYPE_UNSIGNED_INT32:
  case UR_IMAGE_CHANNEL_TYPE_FLOAT:
  case UR_IMAGE_CHANNEL_TYPE_FORCE_UINT32:
    ChannelTypeSizeInBytes = 4;
    break;
  default:
    ur::unreachable();
  }
  return NumChannels * ChannelTypeSizeInBytes;
}

std::pair<ze_image_format_type_t, size_t>
getImageFormatTypeAndSize(const ur_image_format_t *ImageFormat) {
  ze_image_format_type_t ZeImageFormatType;
  size_t ZeImageFormatTypeSize;
  switch (ImageFormat->channelType) {
  case UR_IMAGE_CHANNEL_TYPE_FLOAT: {
    ZeImageFormatType = ZE_IMAGE_FORMAT_TYPE_FLOAT;
    ZeImageFormatTypeSize = 32;
    break;
  }
  case UR_IMAGE_CHANNEL_TYPE_HALF_FLOAT: {
    ZeImageFormatType = ZE_IMAGE_FORMAT_TYPE_FLOAT;
    ZeImageFormatTypeSize = 16;
    break;
  }
  case UR_IMAGE_CHANNEL_TYPE_UNSIGNED_INT32: {
    ZeImageFormatType = ZE_IMAGE_FORMAT_TYPE_UINT;
    ZeImageFormatTypeSize = 32;
    break;
  }
  case UR_IMAGE_CHANNEL_TYPE_UNSIGNED_INT16: {
    ZeImageFormatType = ZE_IMAGE_FORMAT_TYPE_UINT;
    ZeImageFormatTypeSize = 16;
    break;
  }
  case UR_IMAGE_CHANNEL_TYPE_UNSIGNED_INT8: {
    ZeImageFormatType = ZE_IMAGE_FORMAT_TYPE_UINT;
    ZeImageFormatTypeSize = 8;
    break;
  }
  case UR_IMAGE_CHANNEL_TYPE_UNORM_INT16: {
    ZeImageFormatType = ZE_IMAGE_FORMAT_TYPE_UNORM;
    ZeImageFormatTypeSize = 16;
    break;
  }
  case UR_IMAGE_CHANNEL_TYPE_UNORM_INT8: {
    ZeImageFormatType = ZE_IMAGE_FORMAT_TYPE_UNORM;
    ZeImageFormatTypeSize = 8;
    break;
  }
  case UR_IMAGE_CHANNEL_TYPE_SIGNED_INT32: {
    ZeImageFormatType = ZE_IMAGE_FORMAT_TYPE_SINT;
    ZeImageFormatTypeSize = 32;
    break;
  }
  case UR_IMAGE_CHANNEL_TYPE_SIGNED_INT16: {
    ZeImageFormatType = ZE_IMAGE_FORMAT_TYPE_SINT;
    ZeImageFormatTypeSize = 16;
    break;
  }
  case UR_IMAGE_CHANNEL_TYPE_SIGNED_INT8: {
    ZeImageFormatType = ZE_IMAGE_FORMAT_TYPE_SINT;
    ZeImageFormatTypeSize = 8;
    break;
  }
  case UR_IMAGE_CHANNEL_TYPE_SNORM_INT16: {
    ZeImageFormatType = ZE_IMAGE_FORMAT_TYPE_SNORM;
    ZeImageFormatTypeSize = 16;
    break;
  }
  case UR_IMAGE_CHANNEL_TYPE_SNORM_INT8: {
    ZeImageFormatType = ZE_IMAGE_FORMAT_TYPE_SNORM;
    ZeImageFormatTypeSize = 8;
    break;
  }
  default:
    UR_LOG(ERR, "ur2zeImageDesc: unsupported image data type: data type = {}",
           ImageFormat->channelType);
    ZeImageFormatType = ZE_IMAGE_FORMAT_TYPE_FORCE_UINT32;
    ZeImageFormatTypeSize = 0;
  }
  return {ZeImageFormatType, ZeImageFormatTypeSize};
}

} // namespace

bool is3ChannelOrder(ur_image_channel_order_t ChannelOrder) {
  switch (ChannelOrder) {
  case UR_IMAGE_CHANNEL_ORDER_RGB:
  case UR_IMAGE_CHANNEL_ORDER_RGX:
    return true;
  default:
    return false;
  }
}

/// Construct ZE image desc from UR image format and desc.
ur_result_t ur2zeImageDesc(const ur_image_format_t *ImageFormat,
                           const ur_image_desc_t *ImageDesc,
                           ZeStruct<ze_image_desc_t> &ZeImageDesc) {

  auto [ZeImageFormatType, ZeImageFormatTypeSize] =
      getImageFormatTypeAndSize(ImageFormat);

  if (ZeImageFormatTypeSize == 0) {
    return UR_RESULT_ERROR_UNSUPPORTED_IMAGE_FORMAT;
  }

  // TODO: populate the layout mapping
  ze_image_format_layout_t ZeImageFormatLayout;
  switch (ImageFormat->channelOrder) {
  case UR_IMAGE_CHANNEL_ORDER_R:
  case UR_IMAGE_CHANNEL_ORDER_A: {
    switch (ZeImageFormatTypeSize) {
    case 8:
      ZeImageFormatLayout = ZE_IMAGE_FORMAT_LAYOUT_8;
      break;
    case 16:
      ZeImageFormatLayout = ZE_IMAGE_FORMAT_LAYOUT_16;
      break;
    case 32:
      ZeImageFormatLayout = ZE_IMAGE_FORMAT_LAYOUT_32;
      break;
    default:
      UR_LOG(ERR, "ur2zeImageDesc: unexpected data type Size\n");
      return UR_RESULT_ERROR_UNSUPPORTED_IMAGE_FORMAT;
    }
    break;
  }
  case UR_IMAGE_CHANNEL_ORDER_RG:
  case UR_IMAGE_CHANNEL_ORDER_RA:
  case UR_IMAGE_CHANNEL_ORDER_RX: {
    switch (ZeImageFormatTypeSize) {
    case 8:
      ZeImageFormatLayout = ZE_IMAGE_FORMAT_LAYOUT_8_8;
      break;
    case 16:
      ZeImageFormatLayout = ZE_IMAGE_FORMAT_LAYOUT_16_16;
      break;
    case 32:
      ZeImageFormatLayout = ZE_IMAGE_FORMAT_LAYOUT_32_32;
      break;
    default:
      UR_LOG(ERR, "ur2zeImageDesc: unexpected data type Size\n");
      return UR_RESULT_ERROR_UNSUPPORTED_IMAGE_FORMAT;
    }
    break;
  }
  case UR_IMAGE_CHANNEL_ORDER_RGB:
  case UR_IMAGE_CHANNEL_ORDER_RGX: {
    switch (ZeImageFormatTypeSize) {
    case 8:
      ZeImageFormatLayout = ZE_IMAGE_FORMAT_LAYOUT_8_8_8;
      break;
    case 16:
      ZeImageFormatLayout = ZE_IMAGE_FORMAT_LAYOUT_16_16_16;
      break;
    case 32:
      ZeImageFormatLayout = ZE_IMAGE_FORMAT_LAYOUT_32_32_32;
      break;
    default:
      UR_LOG(ERR, "ur2zeImageDesc: unexpected data type size");
      return UR_RESULT_ERROR_UNSUPPORTED_IMAGE_FORMAT;
    }
    break;
  }
  case UR_IMAGE_CHANNEL_ORDER_RGBA:
  case UR_IMAGE_CHANNEL_ORDER_RGBX:
  case UR_IMAGE_CHANNEL_ORDER_BGRA:
  case UR_IMAGE_CHANNEL_ORDER_ARGB:
  case UR_IMAGE_CHANNEL_ORDER_ABGR: {
    switch (ZeImageFormatTypeSize) {
    case 8:
      ZeImageFormatLayout = ZE_IMAGE_FORMAT_LAYOUT_8_8_8_8;
      break;
    case 16:
      ZeImageFormatLayout = ZE_IMAGE_FORMAT_LAYOUT_16_16_16_16;
      break;
    case 32:
      ZeImageFormatLayout = ZE_IMAGE_FORMAT_LAYOUT_32_32_32_32;
      break;
    default:
      UR_LOG(ERR, "ur2zeImageDesc: unexpected data type Size\n");
      return UR_RESULT_ERROR_UNSUPPORTED_IMAGE_FORMAT;
    }
    break;
  }
  default:
    UR_LOG(ERR, "format layout = {}", ImageFormat->channelOrder);
    return UR_RESULT_ERROR_UNSUPPORTED_IMAGE_FORMAT;
    break;
  }

  ze_image_format_t ZeFormatDesc;
  switch (ImageFormat->channelOrder) {
  case UR_IMAGE_CHANNEL_ORDER_R:
    ZeFormatDesc = {ZeImageFormatLayout,       ZeImageFormatType,
                    ZE_IMAGE_FORMAT_SWIZZLE_R, ZE_IMAGE_FORMAT_SWIZZLE_0,
                    ZE_IMAGE_FORMAT_SWIZZLE_0, ZE_IMAGE_FORMAT_SWIZZLE_1};
    break;
  case UR_IMAGE_CHANNEL_ORDER_A:
    ZeFormatDesc = {ZeImageFormatLayout,       ZeImageFormatType,
                    ZE_IMAGE_FORMAT_SWIZZLE_A, ZE_IMAGE_FORMAT_SWIZZLE_0,
                    ZE_IMAGE_FORMAT_SWIZZLE_0, ZE_IMAGE_FORMAT_SWIZZLE_1};
    break;
  case UR_IMAGE_CHANNEL_ORDER_RG:
    ZeFormatDesc = {ZeImageFormatLayout,       ZeImageFormatType,
                    ZE_IMAGE_FORMAT_SWIZZLE_R, ZE_IMAGE_FORMAT_SWIZZLE_G,
                    ZE_IMAGE_FORMAT_SWIZZLE_0, ZE_IMAGE_FORMAT_SWIZZLE_1};
    break;
  case UR_IMAGE_CHANNEL_ORDER_RA:
    ZeFormatDesc = {ZeImageFormatLayout,       ZeImageFormatType,
                    ZE_IMAGE_FORMAT_SWIZZLE_R, ZE_IMAGE_FORMAT_SWIZZLE_A,
                    ZE_IMAGE_FORMAT_SWIZZLE_0, ZE_IMAGE_FORMAT_SWIZZLE_1};
    break;
  case UR_IMAGE_CHANNEL_ORDER_RX:
    ZeFormatDesc = {ZeImageFormatLayout,       ZeImageFormatType,
                    ZE_IMAGE_FORMAT_SWIZZLE_R, ZE_IMAGE_FORMAT_SWIZZLE_X,
                    ZE_IMAGE_FORMAT_SWIZZLE_0, ZE_IMAGE_FORMAT_SWIZZLE_1};
    break;
  case UR_IMAGE_CHANNEL_ORDER_RGB:
    ZeFormatDesc = {ZeImageFormatLayout,       ZeImageFormatType,
                    ZE_IMAGE_FORMAT_SWIZZLE_R, ZE_IMAGE_FORMAT_SWIZZLE_G,
                    ZE_IMAGE_FORMAT_SWIZZLE_B, ZE_IMAGE_FORMAT_SWIZZLE_1};
    break;
  case UR_IMAGE_CHANNEL_ORDER_RGX:
    ZeFormatDesc = {ZeImageFormatLayout,       ZeImageFormatType,
                    ZE_IMAGE_FORMAT_SWIZZLE_R, ZE_IMAGE_FORMAT_SWIZZLE_G,
                    ZE_IMAGE_FORMAT_SWIZZLE_X, ZE_IMAGE_FORMAT_SWIZZLE_1};
    break;
  case UR_IMAGE_CHANNEL_ORDER_RGBA:
    ZeFormatDesc = {ZeImageFormatLayout,       ZeImageFormatType,
                    ZE_IMAGE_FORMAT_SWIZZLE_R, ZE_IMAGE_FORMAT_SWIZZLE_G,
                    ZE_IMAGE_FORMAT_SWIZZLE_B, ZE_IMAGE_FORMAT_SWIZZLE_A};
    break;
  case UR_IMAGE_CHANNEL_ORDER_RGBX:
    ZeFormatDesc = {ZeImageFormatLayout,       ZeImageFormatType,
                    ZE_IMAGE_FORMAT_SWIZZLE_R, ZE_IMAGE_FORMAT_SWIZZLE_G,
                    ZE_IMAGE_FORMAT_SWIZZLE_B, ZE_IMAGE_FORMAT_SWIZZLE_X};
    break;
  case UR_IMAGE_CHANNEL_ORDER_BGRA:
    ZeFormatDesc = {ZeImageFormatLayout,       ZeImageFormatType,
                    ZE_IMAGE_FORMAT_SWIZZLE_B, ZE_IMAGE_FORMAT_SWIZZLE_G,
                    ZE_IMAGE_FORMAT_SWIZZLE_R, ZE_IMAGE_FORMAT_SWIZZLE_A};
    break;
  case UR_IMAGE_CHANNEL_ORDER_ARGB:
    ZeFormatDesc = {ZeImageFormatLayout,       ZeImageFormatType,
                    ZE_IMAGE_FORMAT_SWIZZLE_A, ZE_IMAGE_FORMAT_SWIZZLE_R,
                    ZE_IMAGE_FORMAT_SWIZZLE_G, ZE_IMAGE_FORMAT_SWIZZLE_B};
    break;
  case UR_IMAGE_CHANNEL_ORDER_ABGR:
    ZeFormatDesc = {ZeImageFormatLayout,       ZeImageFormatType,
                    ZE_IMAGE_FORMAT_SWIZZLE_A, ZE_IMAGE_FORMAT_SWIZZLE_B,
                    ZE_IMAGE_FORMAT_SWIZZLE_G, ZE_IMAGE_FORMAT_SWIZZLE_R};
    break;
  default:
    UR_LOG(ERR, "ur2zeImageDesc: unsupported image channel order");
    return UR_RESULT_ERROR_UNSUPPORTED_IMAGE_FORMAT;
  }
  ze_image_type_t ZeImageType;
  switch (ImageDesc->type) {
  case UR_MEM_TYPE_IMAGE1D:
    ZeImageType = ZE_IMAGE_TYPE_1D;
    break;
  case UR_MEM_TYPE_IMAGE2D:
    ZeImageType = ZE_IMAGE_TYPE_2D;
    break;
  case UR_MEM_TYPE_IMAGE3D:
    ZeImageType = ZE_IMAGE_TYPE_3D;
    break;
  case UR_MEM_TYPE_IMAGE1D_ARRAY:
    ZeImageType = ZE_IMAGE_TYPE_1DARRAY;
    break;
  case UR_MEM_TYPE_IMAGE2D_ARRAY:
    ZeImageType = ZE_IMAGE_TYPE_2DARRAY;
    break;
  default:
    UR_LOG(ERR, "ur2zeImageDesc: unsupported image type");
    return UR_RESULT_ERROR_INVALID_IMAGE_FORMAT_DESCRIPTOR;
  }
  ZeImageDesc.stype = ZE_STRUCTURE_TYPE_IMAGE_DESC;
  ZeImageDesc.pNext = ImageDesc->pNext;
  ZeImageDesc.flags = 0;
  ZeImageDesc.type = ZeImageType;
  ZeImageDesc.format = ZeFormatDesc;
  ZeImageDesc.width = ur_cast<uint64_t>(ImageDesc->width);
  ZeImageDesc.height =
      std::max(ur_cast<uint64_t>(ImageDesc->height), (uint64_t)1);
  ZeImageDesc.depth =
      std::max(ur_cast<uint64_t>(ImageDesc->depth), (uint64_t)1);

  ZeImageDesc.arraylevels = ur_cast<uint32_t>(ImageDesc->arraySize);
  ZeImageDesc.miplevels = ImageDesc->numMipLevel;
  return UR_RESULT_SUCCESS;
}

ur_result_t getImageRegionHelper(ze_image_desc_t ZeImageDesc,
                                 ur_rect_offset_t *Origin,
                                 ur_rect_region_t *Region,
                                 ze_image_region_t &ZeRegion) {
  UR_ASSERT(Origin, UR_RESULT_ERROR_INVALID_VALUE);
  UR_ASSERT(Region, UR_RESULT_ERROR_INVALID_VALUE);

  if (ZeImageDesc.type == ZE_IMAGE_TYPE_1D ||
      ZeImageDesc.type == ZE_IMAGE_TYPE_1DARRAY) {
    Region->height = 1;
    Region->depth = 1;
  } else if (ZeImageDesc.type == ZE_IMAGE_TYPE_2D ||
             ZeImageDesc.type == ZE_IMAGE_TYPE_2DARRAY) {
    Region->depth = 1;
  }

#ifndef NDEBUG
  UR_ASSERT((ZeImageDesc.type == ZE_IMAGE_TYPE_1D && Origin->y == 0 &&
             Origin->z == 0) ||
                (ZeImageDesc.type == ZE_IMAGE_TYPE_1DARRAY && Origin->z == 0) ||
                (ZeImageDesc.type == ZE_IMAGE_TYPE_2D && Origin->z == 0) ||
                (ZeImageDesc.type == ZE_IMAGE_TYPE_2DARRAY) ||
                (ZeImageDesc.type == ZE_IMAGE_TYPE_3D),
            UR_RESULT_ERROR_INVALID_VALUE);

  UR_ASSERT(Region->width && Region->height && Region->depth,
            UR_RESULT_ERROR_INVALID_VALUE);
  UR_ASSERT(
      (ZeImageDesc.type == ZE_IMAGE_TYPE_1D && Region->height == 1 &&
       Region->depth == 1) ||
          (ZeImageDesc.type == ZE_IMAGE_TYPE_1DARRAY && Region->depth == 1) ||
          (ZeImageDesc.type == ZE_IMAGE_TYPE_2D && Region->depth == 1) ||
          (ZeImageDesc.type == ZE_IMAGE_TYPE_2DARRAY) ||
          (ZeImageDesc.type == ZE_IMAGE_TYPE_3D),
      UR_RESULT_ERROR_INVALID_VALUE);
#endif // !NDEBUG

  uint32_t OriginX = ur_cast<uint32_t>(Origin->x);
  uint32_t OriginY = ur_cast<uint32_t>(Origin->y);
  uint32_t OriginZ = ur_cast<uint32_t>(Origin->z);

  uint32_t Width = ur_cast<uint32_t>(Region->width);
  uint32_t Height = (ZeImageDesc.type == ZE_IMAGE_TYPE_1DARRAY)
                        ? ZeImageDesc.arraylevels
                        : ur_cast<uint32_t>(Region->height);
  uint32_t Depth = (ZeImageDesc.type == ZE_IMAGE_TYPE_2DARRAY)
                       ? ZeImageDesc.arraylevels
                       : ur_cast<uint32_t>(Region->depth);

  ZeRegion = {OriginX, OriginY, OriginZ, Width, Height, Depth};

  return UR_RESULT_SUCCESS;
}

// ur_rect_offset_t and ur_rect_region_t describe their first component as
// bytes, whilst ze_image_region_t uses pixels.
//
// However, the getImageRegionHelper above is used for both bindless and regular
// images and APIs for the latter explicitly document that ur_rect_offset_t and
// ur_rect_region_t are misused and all their component are treated as pixels.
//
// As such, a new helper function for translation between UR and L0 formats is
// introduced instead of modifying the existing one above.
static ur_result_t getZeImageRegionHelper(ze_image_desc_t ZeImageDesc,
                                          size_t PixelSizeInBytes,
                                          ur_rect_offset_t *Origin,
                                          ur_rect_region_t *Region,
                                          ze_image_region_t &ZeRegion) {
  UR_CALL(getImageRegionHelper(ZeImageDesc, Origin, Region, ZeRegion));
  ZeRegion.originX /= PixelSizeInBytes;
  ZeRegion.width /= PixelSizeInBytes;

  return UR_RESULT_SUCCESS;
}

ur_result_t bindlessImagesHandleCopyFlags(
    const void *pSrc, void *pDst, const ur_image_desc_t *pSrcImageDesc,
    const ur_image_desc_t *pDstImageDesc,
    const ur_image_format_t *pSrcImageFormat,
    const ur_image_format_t *pDstImageFormat,
    ur_exp_image_copy_region_t *pCopyRegion,
    /* unused */ ur_exp_image_copy_flags_t,
    ur_exp_image_copy_input_types_t copyImageInputTypes,
    ze_command_list_handle_t ZeCommandList, ze_event_handle_t zeSignalEvent,
    uint32_t numWaitEvents, ze_event_handle_t *phWaitEvents) {

  ZeStruct<ze_image_desc_t> zeSrcImageDesc;
  ur2zeImageDesc(pSrcImageFormat, pSrcImageDesc, zeSrcImageDesc);
  uint32_t SrcPixelSizeInBytes = getPixelSizeBytes(pSrcImageFormat);
  uint32_t DstPixelSizeInBytes = getPixelSizeBytes(pDstImageFormat);

<<<<<<< HEAD
  // Level Zero does not use terms device and host, but instead operates on
  // terms image and memory.
  // Image means ze_image_handle_t, memory means regular pointer.
  // The choice of API to call depends on input types, not on the copy
  // direction.

  switch (copyImageInputTypes) {
  case UR_EXP_IMAGE_COPY_INPUT_TYPES_MEM_TO_MEM: {
    // Copy between (possibly) pitched USM regions
    ze_copy_region_t ZeDstRegion = {(uint32_t)pCopyRegion->dstOffset.x,
                                    (uint32_t)pCopyRegion->dstOffset.y,
                                    (uint32_t)pCopyRegion->dstOffset.z,
                                    (uint32_t)pCopyRegion->copyExtent.width,
                                    (uint32_t)pCopyRegion->copyExtent.height,
                                    (uint32_t)pCopyRegion->copyExtent.depth};
    ze_copy_region_t ZeSrcRegion = {(uint32_t)pCopyRegion->srcOffset.x,
                                    (uint32_t)pCopyRegion->srcOffset.y,
                                    (uint32_t)pCopyRegion->srcOffset.z,
                                    (uint32_t)pCopyRegion->copyExtent.width,
                                    (uint32_t)pCopyRegion->copyExtent.height,
                                    (uint32_t)pCopyRegion->copyExtent.depth};
    // This function could have been called to perform a copy of a 1D image and
    // copy region height could be set to 0 in this case. L0 doesn't like that,
    // so we adjust it so that copy region is a valid 2D region
    if (ZeSrcRegion.height == 0)
      ZeSrcRegion.height = 1;
    if (ZeDstRegion.height == 0)
      ZeDstRegion.height = 1;
    // Strictly speaking, zeCommandListAppendMemoryCopyRegion is only for 2D and
    // 3D copies and as such, row pitch arguments are non-optional.
    // Since urBindlessImagesImageCopy can also be called for 1D images for
    // which row pitch is zero, we calculate it ourselves.
    uint32_t DstRowPitch =
        std::max(pDstImageDesc->rowPitch, pCopyRegion->copyExtent.width);
    uint32_t SrcRowPitch =
        std::max(pSrcImageDesc->rowPitch, pCopyRegion->copyExtent.width);
    uint32_t DstSlicePitch = DstRowPitch * pDstImageDesc->height;
    uint32_t SrcSlicePitch = SrcRowPitch * pSrcImageDesc->height;
    ZE2UR_CALL(zeCommandListAppendMemoryCopyRegion,
               (ZeCommandList, pDst, &ZeDstRegion, DstRowPitch, DstSlicePitch,
                pSrc, &ZeSrcRegion, SrcRowPitch, SrcSlicePitch, zeSignalEvent,
                numWaitEvents, phWaitEvents));
=======
  switch (imageCopyFlags) {
  case UR_EXP_IMAGE_COPY_FLAG_HOST_TO_DEVICE: {
    uint32_t SrcRowPitch = pSrcImageDesc->rowPitch;
    uint32_t SrcSlicePitch = SrcRowPitch * pSrcImageDesc->height;
    if (pDstImageDesc->rowPitch == 0) {
      // Copy to Non-USM memory

      ze_image_region_t DstRegion;
      UR_CALL(getZeImageRegionHelper(zeSrcImageDesc, SrcPixelSizeInBytes,
                                     &pCopyRegion->dstOffset,
                                     &pCopyRegion->copyExtent, DstRegion));
      auto *urDstImg = static_cast<ur_bindless_mem_handle_t *>(pDst);

      const char *SrcPtr = static_cast<const char *>(pSrc) +
                           pCopyRegion->srcOffset.z * SrcSlicePitch +
                           pCopyRegion->srcOffset.y * SrcRowPitch +
                           pCopyRegion->srcOffset.x;

      ZE2UR_CALL(zeCommandListAppendImageCopyFromMemoryExt,
                 (ZeCommandList, urDstImg->getZeImage(), SrcPtr, &DstRegion,
                  SrcRowPitch, SrcSlicePitch, zeSignalEvent, numWaitEvents,
                  phWaitEvents));
    } else {
      // Copy to pitched USM memory
      uint32_t DstRowPitch = pDstImageDesc->rowPitch;
      ze_copy_region_t ZeDstRegion = {(uint32_t)pCopyRegion->dstOffset.x,
                                      (uint32_t)pCopyRegion->dstOffset.y,
                                      (uint32_t)pCopyRegion->dstOffset.z,
                                      DstRowPitch,
                                      (uint32_t)pCopyRegion->copyExtent.height,
                                      (uint32_t)pCopyRegion->copyExtent.depth};
      uint32_t DstSlicePitch = 0;
      ze_copy_region_t ZeSrcRegion = {(uint32_t)pCopyRegion->srcOffset.x,
                                      (uint32_t)pCopyRegion->srcOffset.y,
                                      (uint32_t)pCopyRegion->srcOffset.z,
                                      SrcRowPitch,
                                      (uint32_t)pCopyRegion->copyExtent.height,
                                      (uint32_t)pCopyRegion->copyExtent.depth};
      ZE2UR_CALL(zeCommandListAppendMemoryCopyRegion,
                 (ZeCommandList, pDst, &ZeDstRegion, DstRowPitch, DstSlicePitch,
                  pSrc, &ZeSrcRegion, SrcRowPitch, SrcSlicePitch, zeSignalEvent,
                  numWaitEvents, phWaitEvents));
    }
    return UR_RESULT_SUCCESS;
  };
  case UR_EXP_IMAGE_COPY_FLAG_DEVICE_TO_HOST: {
    uint32_t DstRowPitch = pDstImageDesc->rowPitch;
    uint32_t DstSlicePitch = DstRowPitch * pDstImageDesc->height;
    if (pSrcImageDesc->rowPitch == 0) {
      // Copy from Non-USM memory to host
      ze_image_region_t SrcRegion;
      UR_CALL(getZeImageRegionHelper(zeSrcImageDesc, SrcPixelSizeInBytes,
                                     &pCopyRegion->srcOffset,
                                     &pCopyRegion->copyExtent, SrcRegion));

      auto *urSrcImg = reinterpret_cast<const ur_bindless_mem_handle_t *>(pSrc);

      char *DstPtr =
          static_cast<char *>(pDst) + pCopyRegion->dstOffset.z * DstSlicePitch +
          pCopyRegion->dstOffset.y * DstRowPitch + pCopyRegion->dstOffset.x;
      ZE2UR_CALL(zeCommandListAppendImageCopyToMemoryExt,
                 (ZeCommandList, DstPtr, urSrcImg->getZeImage(), &SrcRegion,
                  DstRowPitch, DstSlicePitch, zeSignalEvent, numWaitEvents,
                  phWaitEvents));
    } else {
      // Copy from pitched USM memory to host
      ze_copy_region_t ZeDstRegion = {(uint32_t)pCopyRegion->dstOffset.x,
                                      (uint32_t)pCopyRegion->dstOffset.y,
                                      (uint32_t)pCopyRegion->dstOffset.z,
                                      DstRowPitch,
                                      (uint32_t)pCopyRegion->copyExtent.height,
                                      (uint32_t)pCopyRegion->copyExtent.depth};
      uint32_t SrcRowPitch = pSrcImageDesc->rowPitch;
      ze_copy_region_t ZeSrcRegion = {(uint32_t)pCopyRegion->srcOffset.x,
                                      (uint32_t)pCopyRegion->srcOffset.y,
                                      (uint32_t)pCopyRegion->srcOffset.z,
                                      SrcRowPitch,
                                      (uint32_t)pCopyRegion->copyExtent.height,
                                      (uint32_t)pCopyRegion->copyExtent.depth};
      uint32_t SrcSlicePitch = 0;
      ZE2UR_CALL(zeCommandListAppendMemoryCopyRegion,
                 (ZeCommandList, pDst, &ZeDstRegion, DstRowPitch, DstSlicePitch,
                  pSrc, &ZeSrcRegion, SrcRowPitch, SrcSlicePitch, zeSignalEvent,
                  numWaitEvents, phWaitEvents));
    }
>>>>>>> 3d6a85d5
    return UR_RESULT_SUCCESS;
  }
  case UR_EXP_IMAGE_COPY_INPUT_TYPES_IMAGE_TO_IMAGE: {
    // Copy between two ze_image_handle_t's
    ze_image_region_t DstRegion;
<<<<<<< HEAD
    UR_CALL(getImageRegionHelper(zeSrcImageDesc, &pCopyRegion->dstOffset,
                                 &pCopyRegion->copyExtent, DstRegion));
    // UR accepts copy regions as byte-pixel-pixel format, i.e. X-axis offset
    // and width are specified as bytes, whilst Y/Z-axis offsets, height and
    // depth are specified as pixels (or rows and slices). ze_image_region_t,
    // however, accepts everything as pixels, so we need to do a conversion
    // here.
    auto PixelSizeInBytes = getPixelSizeBytes(pDstImageFormat);
    DstRegion.originX /= PixelSizeInBytes;
    DstRegion.width /= PixelSizeInBytes;

    ze_image_region_t SrcRegion;
    UR_CALL(getImageRegionHelper(zeSrcImageDesc, &pCopyRegion->srcOffset,
                                 &pCopyRegion->copyExtent, SrcRegion));
    // UR accepts copy regions as byte-pixel-pixel format, i.e. X-axis offset
    // and width are specified as bytes, whilst Y/Z-axis offsets, height and
    // depth are specified as pixels (or rows and slices). ze_image_region_t,
    // however, accepts everything as pixels, so we need to do a conversion
    // here.
    PixelSizeInBytes = getPixelSizeBytes(pSrcImageFormat);
    SrcRegion.originX /= PixelSizeInBytes;
    SrcRegion.width /= PixelSizeInBytes;
=======
    UR_CALL(getZeImageRegionHelper(zeSrcImageDesc, DstPixelSizeInBytes,
                                   &pCopyRegion->dstOffset,
                                   &pCopyRegion->copyExtent, DstRegion));
    ze_image_region_t SrcRegion;
    UR_CALL(getZeImageRegionHelper(zeSrcImageDesc, SrcPixelSizeInBytes,
                                   &pCopyRegion->srcOffset,
                                   &pCopyRegion->copyExtent, SrcRegion));
>>>>>>> 3d6a85d5

    auto *urImgSrc = reinterpret_cast<const ur_bindless_mem_handle_t *>(pSrc);
    auto *urImgDst = reinterpret_cast<ur_bindless_mem_handle_t *>(pDst);

    ZE2UR_CALL(zeCommandListAppendImageCopyRegion,
               (ZeCommandList, urImgDst->getZeImage(), urImgSrc->getZeImage(),
                &DstRegion, &SrcRegion, zeSignalEvent, numWaitEvents,
                phWaitEvents));

    return UR_RESULT_SUCCESS;
  }
  case UR_EXP_IMAGE_COPY_INPUT_TYPES_MEM_TO_IMAGE: {
    // Copy from USM to ze_image_handle_t
    ze_image_region_t DstRegion;
    UR_CALL(getImageRegionHelper(zeSrcImageDesc, &pCopyRegion->dstOffset,
                                 &pCopyRegion->copyExtent, DstRegion));
    // UR accepts copy regions as byte-pixel-pixel format, i.e. X-axis offset
    // and width are specified as bytes, whilst Y/Z-axis offsets, height and
    // depth are specified as pixels (or rows and slices). ze_image_region_t,
    // however, accepts everything as pixels, so we need to do a conversion
    // here.
    const auto PixelSizeInBytes = getPixelSizeBytes(pDstImageFormat);
    DstRegion.originX /= PixelSizeInBytes;
    DstRegion.width /= PixelSizeInBytes;

    auto *urDstImg = static_cast<ur_bindless_mem_handle_t *>(pDst);

    const uint32_t SrcRowPitch = pSrcImageDesc->rowPitch;
    const uint32_t SrcSlicePitch = SrcRowPitch * pSrcImageDesc->height;
    const char *SrcPtr = static_cast<const char *>(pSrc) +
                         pCopyRegion->srcOffset.z * SrcSlicePitch +
                         pCopyRegion->srcOffset.y * SrcRowPitch +
                         pCopyRegion->srcOffset.x;

    ZE2UR_CALL(zeCommandListAppendImageCopyFromMemoryExt,
               (ZeCommandList, urDstImg->getZeImage(), SrcPtr, &DstRegion,
                SrcRowPitch, SrcSlicePitch, zeSignalEvent, numWaitEvents,
                phWaitEvents));
    return UR_RESULT_SUCCESS;
  }
  case UR_EXP_IMAGE_COPY_INPUT_TYPES_IMAGE_TO_MEM: {
    // Copy from ze_image_handle_t to USM
    ze_image_region_t SrcRegion;
    UR_CALL(getImageRegionHelper(zeSrcImageDesc, &pCopyRegion->srcOffset,
                                 &pCopyRegion->copyExtent, SrcRegion));
    // UR accepts copy regions as byte-pixel-pixel format, i.e. X-axis offset
    // and width are specified as bytes, whilst Y/Z-axis offsets, height and
    // depth are specified as pixels (or rows and slices). ze_image_region_t,
    // however, accepts everything as pixels, so we need to do a conversion
    // here.
    const auto PixelSizeInBytes = getPixelSizeBytes(pSrcImageFormat);
    SrcRegion.originX /= PixelSizeInBytes;
    SrcRegion.width /= PixelSizeInBytes;

    auto *urSrcImg = reinterpret_cast<const ur_bindless_mem_handle_t *>(pSrc);

    const uint32_t DstRowPitch = pDstImageDesc->rowPitch;
    const uint32_t DstSlicePitch = DstRowPitch * pDstImageDesc->height;
    char *DstPtr =
        static_cast<char *>(pDst) + pCopyRegion->dstOffset.z * DstSlicePitch +
        pCopyRegion->dstOffset.y * DstRowPitch + pCopyRegion->dstOffset.x;
    ZE2UR_CALL(zeCommandListAppendImageCopyToMemoryExt,
               (ZeCommandList, DstPtr, urSrcImg->getZeImage(), &SrcRegion,
                DstRowPitch, DstSlicePitch, zeSignalEvent, numWaitEvents,
                phWaitEvents));
    return UR_RESULT_SUCCESS;
  }
  default:
    UR_LOG(ERR, "ur_queue_immediate_in_order_t::bindlessImagesImageCopyExp: "
                "unexpected inputs");
    return UR_RESULT_ERROR_UNSUPPORTED_FEATURE;
  }
}

bool verifyStandardImageSupport(
    const ur_device_handle_t hDevice, const ur_image_desc_t *pImageDesc,
    [[maybe_unused]] ur_exp_image_mem_type_t imageMemHandleType) {

  // Verify standard image dimensions are within device limits.
  if (pImageDesc->depth != 0 && pImageDesc->type == UR_MEM_TYPE_IMAGE3D) {
    if ((hDevice->ZeDeviceImageProperties->maxImageDims3D == 0) ||
        (pImageDesc->width >
         hDevice->ZeDeviceImageProperties->maxImageDims3D) ||
        (pImageDesc->height >
         hDevice->ZeDeviceImageProperties->maxImageDims3D) ||
        (pImageDesc->depth >
         hDevice->ZeDeviceImageProperties->maxImageDims3D)) {
      return false;
    }
  } else if (pImageDesc->height != 0 &&
             pImageDesc->type == UR_MEM_TYPE_IMAGE2D) {
    if (((hDevice->ZeDeviceImageProperties->maxImageDims2D == 0) ||
         (pImageDesc->width >
          hDevice->ZeDeviceImageProperties->maxImageDims2D) ||
         (pImageDesc->height >
          hDevice->ZeDeviceImageProperties->maxImageDims2D))) {
      return false;
    }
  } else if (pImageDesc->width != 0 &&
             pImageDesc->type == UR_MEM_TYPE_IMAGE1D) {
    if ((hDevice->ZeDeviceImageProperties->maxImageDims1D == 0) ||
        (pImageDesc->width >
         hDevice->ZeDeviceImageProperties->maxImageDims1D)) {
      return false;
    }
  }

  return true;
}

bool verifyMipmapImageSupport(
    [[maybe_unused]] const ur_device_handle_t hDevice,
    const ur_image_desc_t *pImageDesc,
    [[maybe_unused]] ur_exp_image_mem_type_t imageMemHandleType) {
  // Verify support for mipmap images.
  // LevelZero currently does not support mipmap images.
  if (pImageDesc->numMipLevel > 1) {
    return false;
  }

  return true;
}

bool verifyCubemapImageSupport(
    [[maybe_unused]] const ur_device_handle_t hDevice,
    const ur_image_desc_t *pImageDesc,
    [[maybe_unused]] ur_exp_image_mem_type_t imageMemHandleType) {
  // Verify support for cubemap images.
  // LevelZero current does not support cubemap images.
  if (pImageDesc->type == UR_MEM_TYPE_IMAGE_CUBEMAP_EXP) {
    return false;
  }

  return true;
}

bool verifyLayeredImageSupport(
    [[maybe_unused]] const ur_device_handle_t hDevice,
    const ur_image_desc_t *pImageDesc,
    ur_exp_image_mem_type_t imageMemHandleType) {
  // Verify support for layered images.
  // Bindless Images do not provide support for layered images/image arrays
  // backed by USM pointers.
  if (((pImageDesc->type == UR_MEM_TYPE_IMAGE1D_ARRAY) ||
       (pImageDesc->type == UR_MEM_TYPE_IMAGE2D_ARRAY)) &&
      imageMemHandleType == UR_EXP_IMAGE_MEM_TYPE_USM_POINTER) {
    return false;
  }

  return true;
}

bool verifyGatherImageSupport(
    [[maybe_unused]] const ur_device_handle_t hDevice,
    const ur_image_desc_t *pImageDesc,
    [[maybe_unused]] ur_exp_image_mem_type_t imageMemHandleType) {
  // Verify support for gather images.
  // LevelZero current does not support gather images.
  if (pImageDesc->type == UR_MEM_TYPE_IMAGE_GATHER_EXP) {
    return false;
  }

  return true;
}

bool verifyCommonImagePropertiesSupport(
    const ur_device_handle_t hDevice, const ur_image_desc_t *pImageDesc,
    const ur_image_format_t *pImageFormat,
    ur_exp_image_mem_type_t imageMemHandleType) {

  bool supported = true;

  supported &=
      verifyStandardImageSupport(hDevice, pImageDesc, imageMemHandleType);

  supported &=
      verifyMipmapImageSupport(hDevice, pImageDesc, imageMemHandleType);

  supported &=
      verifyLayeredImageSupport(hDevice, pImageDesc, imageMemHandleType);

  supported &=
      verifyCubemapImageSupport(hDevice, pImageDesc, imageMemHandleType);

  supported &=
      verifyGatherImageSupport(hDevice, pImageDesc, imageMemHandleType);

  // Verify 3-channel format support.
  // LevelZero allows 3-channel formats for `uchar` and `ushort`.
  if (is3ChannelOrder(pImageFormat->channelOrder)) {
    switch (pImageFormat->channelType) {
    default:
      return false;
    case UR_IMAGE_CHANNEL_TYPE_UNSIGNED_INT8:
    case UR_IMAGE_CHANNEL_TYPE_UNSIGNED_INT16:
      break;
    }
  }

  return supported;
}

namespace ur::level_zero {

ur_result_t urUSMPitchedAllocExp(ur_context_handle_t hContext,
                                 ur_device_handle_t hDevice,
                                 const ur_usm_desc_t *pUSMDesc,
                                 ur_usm_pool_handle_t pool, size_t widthInBytes,
                                 size_t height, size_t elementSizeBytes,
                                 void **ppMem, size_t *pResultPitch) {
  UR_ASSERT(hContext && hDevice, UR_RESULT_ERROR_INVALID_NULL_HANDLE);
  UR_ASSERT(widthInBytes != 0, UR_RESULT_ERROR_INVALID_USM_SIZE);
  UR_ASSERT(ppMem && pResultPitch, UR_RESULT_ERROR_INVALID_NULL_POINTER);

  if (!hDevice->Platform->ZeMemGetPitchFor2dImageExt.Supported) {
    return UR_RESULT_ERROR_INVALID_OPERATION;
  }

  size_t Width = widthInBytes / elementSizeBytes;
  size_t RowPitch;
  ze_device_handle_t ZeDeviceTranslated;
  ZE2UR_CALL(zelLoaderTranslateHandle, (ZEL_HANDLE_DEVICE, hDevice->ZeDevice,
                                        (void **)&ZeDeviceTranslated));
  ZE2UR_CALL(
      hDevice->Platform->ZeMemGetPitchFor2dImageExt.zeMemGetPitchFor2dImage,
      (hContext->getZeHandle(), ZeDeviceTranslated, Width, height,
       elementSizeBytes, &RowPitch));
  *pResultPitch = RowPitch;

  size_t Size = height * RowPitch;
  UR_CALL(ur::level_zero::urUSMDeviceAlloc(hContext, hDevice, pUSMDesc, pool,
                                           Size, ppMem));

  return UR_RESULT_SUCCESS;
}

ur_result_t urBindlessImagesImageAllocateExp(
    ur_context_handle_t hContext, ur_device_handle_t hDevice,
    const ur_image_format_t *pImageFormat, const ur_image_desc_t *pImageDesc,
    ur_exp_image_mem_native_handle_t *phImageMem) {
  UR_ASSERT(hContext && hDevice, UR_RESULT_ERROR_INVALID_NULL_HANDLE);
  UR_ASSERT(pImageFormat && pImageDesc && phImageMem,
            UR_RESULT_ERROR_INVALID_NULL_POINTER);

  ZeStruct<ze_image_desc_t> ZeImageDesc;
  UR_CALL(ur2zeImageDesc(pImageFormat, pImageDesc, ZeImageDesc));

  ze_image_bindless_exp_desc_t ZeImageBindlessDesc;
  ZeImageBindlessDesc.stype = ZE_STRUCTURE_TYPE_BINDLESS_IMAGE_EXP_DESC;
  ZeImageBindlessDesc.pNext = nullptr;
  ZeImageBindlessDesc.flags = ZE_IMAGE_BINDLESS_EXP_FLAG_BINDLESS;
  ZeImageDesc.pNext = &ZeImageBindlessDesc;

  UR_CALL(createUrImgFromZeImage(hContext->getZeHandle(), hDevice->ZeDevice,
                                 ZeImageDesc, phImageMem));
  return UR_RESULT_SUCCESS;
}

ur_result_t
urBindlessImagesImageFreeExp([[maybe_unused]] ur_context_handle_t hContext,
                             [[maybe_unused]] ur_device_handle_t hDevice,
                             ur_exp_image_mem_native_handle_t hImageMem) {
  ur_bindless_mem_handle_t *urImg =
      reinterpret_cast<ur_bindless_mem_handle_t *>(hImageMem);
  delete urImg;
  return UR_RESULT_SUCCESS;
}

ur_result_t urBindlessImagesUnsampledImageCreateExp(
    ur_context_handle_t hContext, ur_device_handle_t hDevice,
    ur_exp_image_mem_native_handle_t hImageMem,
    const ur_image_format_t *pImageFormat, const ur_image_desc_t *pImageDesc,
    ur_exp_image_native_handle_t *phImage) {
  UR_CALL(bindlessImagesCreateImpl(hContext, hDevice, hImageMem, pImageFormat,
                                   pImageDesc, nullptr, phImage));
  return UR_RESULT_SUCCESS;
}

ur_result_t urBindlessImagesSampledImageCreateExp(
    ur_context_handle_t hContext, ur_device_handle_t hDevice,
    ur_exp_image_mem_native_handle_t hImageMem,
    const ur_image_format_t *pImageFormat, const ur_image_desc_t *pImageDesc,
    const ur_sampler_desc_t *pSamplerDesc,
    ur_exp_image_native_handle_t *phImage) {
  UR_CALL(bindlessImagesCreateImpl(hContext, hDevice, hImageMem, pImageFormat,
                                   pImageDesc, pSamplerDesc, phImage));
  return UR_RESULT_SUCCESS;
}

ur_result_t urBindlessImagesUnsampledImageHandleDestroyExp(
    ur_context_handle_t hContext, ur_device_handle_t hDevice,
    ur_exp_image_native_handle_t hImage) {
  UR_ASSERT(hContext && hDevice && hImage, UR_RESULT_ERROR_INVALID_NULL_HANDLE);

  std::shared_lock<ur_shared_mutex> Lock(hDevice->Mutex);
  auto item = hDevice->ZeOffsetToImageHandleMap.find(hImage);

  if (item != hDevice->ZeOffsetToImageHandleMap.end()) {
    auto *handle = item->second;
    hDevice->ZeOffsetToImageHandleMap.erase(item);
    Lock.release();
    ZE2UR_CALL(zeImageDestroy, (handle));
  } else {
    Lock.release();
    return UR_RESULT_ERROR_INVALID_NULL_HANDLE;
  }

  return UR_RESULT_SUCCESS;
}

ur_result_t urBindlessImagesSampledImageHandleDestroyExp(
    ur_context_handle_t hContext, ur_device_handle_t hDevice,
    ur_exp_image_native_handle_t hImage) {
  // Sampled image is a combination of unsampled image and sampler.
  // The sampler is tied to the image on creation, and is destroyed together
  // with the image.
  return ur::level_zero::urBindlessImagesUnsampledImageHandleDestroyExp(
      hContext, hDevice, hImage);
}

ur_result_t
urBindlessImagesMipmapFreeExp(ur_context_handle_t hContext,
                              ur_device_handle_t hDevice,
                              ur_exp_image_mem_native_handle_t hMem) {
  return ur::level_zero::urBindlessImagesImageFreeExp(hContext, hDevice, hMem);
}

ur_result_t urBindlessImagesImageGetInfoExp(
    ur_context_handle_t, ur_exp_image_mem_native_handle_t hImageMem,
    ur_image_info_t propName, void *pPropValue, size_t *pPropSizeRet) {
  UR_ASSERT(hImageMem, UR_RESULT_ERROR_INVALID_NULL_HANDLE);
  UR_ASSERT(UR_IMAGE_INFO_DEPTH >= propName,
            UR_RESULT_ERROR_INVALID_ENUMERATION);
  UR_ASSERT(pPropValue || pPropSizeRet, UR_RESULT_ERROR_INVALID_NULL_POINTER);

  ur_bindless_mem_handle_t *urImg =
      reinterpret_cast<ur_bindless_mem_handle_t *>(hImageMem);

  switch (propName) {
  case UR_IMAGE_INFO_WIDTH:
    if (pPropValue) {
      *(uint64_t *)pPropValue = urImg->getWidth(); /* Desc.width; */
    }
    if (pPropSizeRet) {
      *pPropSizeRet = sizeof(uint64_t);
    }
    return UR_RESULT_SUCCESS;
  case UR_IMAGE_INFO_HEIGHT:
    if (pPropValue) {
      *(uint32_t *)pPropValue = urImg->getHeight(); /* Desc.height; */
    }
    if (pPropSizeRet) {
      *pPropSizeRet = sizeof(uint32_t);
    }
    return UR_RESULT_SUCCESS;
  case UR_IMAGE_INFO_DEPTH:
    if (pPropValue) {
      *(uint32_t *)pPropValue = urImg->getDepth(); /* Desc.depth; */
    }
    if (pPropSizeRet) {
      *pPropSizeRet = sizeof(uint32_t);
    }
    return UR_RESULT_SUCCESS;
  case UR_IMAGE_INFO_FORMAT:
    if (pPropValue) {
      ur_image_format_t UrImageFormat;
      UR_CALL(ze2urImageFormat(urImg->getFormat(), &UrImageFormat));
      *(ur_image_format_t *)pPropValue = UrImageFormat;
    }
    if (pPropSizeRet) {
      *pPropSizeRet = sizeof(ur_image_format_t);
    }
    return UR_RESULT_SUCCESS;
  default:
    return UR_RESULT_ERROR_INVALID_VALUE;
  }
}

ur_result_t urBindlessImagesMipmapGetLevelExp(
    ur_context_handle_t /*hContext*/, ur_device_handle_t /*hDevice*/,
    ur_exp_image_mem_native_handle_t /*hImageMem*/, uint32_t /*mipmapLevel*/,
    ur_exp_image_mem_native_handle_t * /*phImageMem*/) {
  UR_LOG_LEGACY(ERR,
                logger::LegacyMessage("[UR][L0] {} function not implemented!"),
                "{} function not implemented!", __FUNCTION__);
  return UR_RESULT_ERROR_UNSUPPORTED_FEATURE;
}

ur_result_t urBindlessImagesImportExternalMemoryExp(
    ur_context_handle_t hContext, ur_device_handle_t hDevice, size_t size,
    ur_exp_external_mem_type_t memHandleType,
    ur_exp_external_mem_desc_t *pExternalMemDesc,
    ur_exp_external_mem_handle_t *phExternalMem) {

  UR_ASSERT(hContext && hDevice, UR_RESULT_ERROR_INVALID_NULL_HANDLE);
  UR_ASSERT(pExternalMemDesc && phExternalMem,
            UR_RESULT_ERROR_INVALID_NULL_POINTER);

  struct ur_ze_external_memory_data *externalMemoryData =
      new struct ur_ze_external_memory_data;

  void *pNext = const_cast<void *>(pExternalMemDesc->pNext);
  while (pNext != nullptr) {
    const ur_base_desc_t *BaseDesc = static_cast<const ur_base_desc_t *>(pNext);
    if (BaseDesc->stype == UR_STRUCTURE_TYPE_EXP_FILE_DESCRIPTOR) {
      ze_external_memory_import_fd_t *importFd =
          new ze_external_memory_import_fd_t;
      importFd->stype = ZE_STRUCTURE_TYPE_EXTERNAL_MEMORY_IMPORT_FD;
      importFd->pNext = nullptr;
      auto FileDescriptor =
          static_cast<const ur_exp_file_descriptor_t *>(pNext);
      importFd->fd = FileDescriptor->fd;
      switch (memHandleType) {
      case UR_EXP_EXTERNAL_MEM_TYPE_OPAQUE_FD:
        importFd->flags = ZE_EXTERNAL_MEMORY_TYPE_FLAG_OPAQUE_FD;
        break;
      case UR_EXP_EXTERNAL_MEM_TYPE_DMA_BUF:
        importFd->flags = ZE_EXTERNAL_MEMORY_TYPE_FLAG_DMA_BUF;
        break;
      default:
        delete importFd;
        delete externalMemoryData;
        return UR_RESULT_ERROR_INVALID_VALUE;
      }
      importFd->flags = ZE_EXTERNAL_MEMORY_TYPE_FLAG_OPAQUE_FD;
      externalMemoryData->importExtensionDesc = importFd;
      externalMemoryData->type = UR_ZE_EXTERNAL_OPAQUE_FD;
    } else if (BaseDesc->stype == UR_STRUCTURE_TYPE_EXP_WIN32_HANDLE) {
      ze_external_memory_import_win32_handle_t *importWin32 =
          new ze_external_memory_import_win32_handle_t;
      importWin32->stype = ZE_STRUCTURE_TYPE_EXTERNAL_MEMORY_IMPORT_WIN32;
      importWin32->pNext = nullptr;
      auto Win32Handle = static_cast<const ur_exp_win32_handle_t *>(pNext);

      switch (memHandleType) {
      case UR_EXP_EXTERNAL_MEM_TYPE_WIN32_NT:
        importWin32->flags = ZE_EXTERNAL_MEMORY_TYPE_FLAG_OPAQUE_WIN32;
        break;
      case UR_EXP_EXTERNAL_MEM_TYPE_WIN32_NT_DX12_RESOURCE:
        importWin32->flags = ZE_EXTERNAL_MEMORY_TYPE_FLAG_D3D12_RESOURCE;
        break;
      case UR_EXP_EXTERNAL_MEM_TYPE_WIN32_NT_DX11_RESOURCE:
        importWin32->flags = ZE_EXTERNAL_MEMORY_TYPE_FLAG_D3D11_TEXTURE;
        break;
      default:
        delete importWin32;
        delete externalMemoryData;
        return UR_RESULT_ERROR_INVALID_VALUE;
      }
      importWin32->handle = Win32Handle->handle;
      externalMemoryData->importExtensionDesc = importWin32;
      externalMemoryData->type = UR_ZE_EXTERNAL_WIN32;
    }
    pNext = const_cast<void *>(BaseDesc->pNext);
  }
  externalMemoryData->size = size;

  *phExternalMem =
      reinterpret_cast<ur_exp_external_mem_handle_t>(externalMemoryData);
  return UR_RESULT_SUCCESS;
}

ur_result_t urBindlessImagesMapExternalArrayExp(
    ur_context_handle_t hContext, ur_device_handle_t hDevice,
    const ur_image_format_t *pImageFormat, const ur_image_desc_t *pImageDesc,
    ur_exp_external_mem_handle_t hExternalMem,
    ur_exp_image_mem_native_handle_t *phImageMem) {

  UR_ASSERT(hContext && hDevice && hExternalMem,
            UR_RESULT_ERROR_INVALID_NULL_HANDLE);
  UR_ASSERT(pImageFormat && pImageDesc, UR_RESULT_ERROR_INVALID_NULL_POINTER);

  struct ur_ze_external_memory_data *externalMemoryData =
      reinterpret_cast<ur_ze_external_memory_data *>(hExternalMem);

  ze_image_bindless_exp_desc_t ZeImageBindlessDesc = {};
  ZeImageBindlessDesc.stype = ZE_STRUCTURE_TYPE_BINDLESS_IMAGE_EXP_DESC;

  ZeStruct<ze_image_desc_t> ZeImageDesc;
  UR_CALL(ur2zeImageDesc(pImageFormat, pImageDesc, ZeImageDesc));

  ZeImageBindlessDesc.pNext = externalMemoryData->importExtensionDesc;
  ZeImageBindlessDesc.flags = ZE_IMAGE_BINDLESS_EXP_FLAG_BINDLESS;
  ZeImageDesc.pNext = &ZeImageBindlessDesc;

  UR_CALL(createUrImgFromZeImage(hContext->getZeHandle(), hDevice->ZeDevice,
                                 ZeImageDesc, phImageMem));

  return UR_RESULT_SUCCESS;
}

ur_result_t urBindlessImagesReleaseExternalMemoryExp(
    ur_context_handle_t hContext, ur_device_handle_t hDevice,
    ur_exp_external_mem_handle_t hExternalMem) {

  UR_ASSERT(hContext && hDevice && hExternalMem,
            UR_RESULT_ERROR_INVALID_NULL_HANDLE);

  struct ur_ze_external_memory_data *externalMemoryData =
      reinterpret_cast<ur_ze_external_memory_data *>(hExternalMem);

  switch (externalMemoryData->type) {
  case UR_ZE_EXTERNAL_OPAQUE_FD:
    delete (reinterpret_cast<ze_external_memory_import_fd_t *>(
        externalMemoryData->importExtensionDesc));
    break;
  case UR_ZE_EXTERNAL_WIN32:
    delete (reinterpret_cast<ze_external_memory_import_win32_handle_t *>(
        externalMemoryData->importExtensionDesc));
    break;
  default:
    return UR_RESULT_ERROR_INVALID_VALUE;
  }

  delete (externalMemoryData);

  return UR_RESULT_SUCCESS;
}

ur_result_t urBindlessImagesImportExternalSemaphoreExp(
    ur_context_handle_t hContext, ur_device_handle_t hDevice,
    ur_exp_external_semaphore_type_t semHandleType,
    ur_exp_external_semaphore_desc_t *pExternalSemaphoreDesc,
    ur_exp_external_semaphore_handle_t *phExternalSemaphoreHandle) {

  auto UrPlatform = hContext->getPlatform();
  if (UrPlatform->ZeExternalSemaphoreExt.Supported == false) {
    UR_LOG_LEGACY(ERR, logger::LegacyMessage("[UR][L0] "),
                  " {} function not supported!", __FUNCTION__);
    return UR_RESULT_ERROR_UNSUPPORTED_FEATURE;
  }
  ze_external_semaphore_ext_desc_t SemDesc = {
      ZE_STRUCTURE_TYPE_EXTERNAL_SEMAPHORE_EXT_DESC, nullptr,
      ZE_EXTERNAL_SEMAPHORE_EXT_FLAG_OPAQUE_FD};
  ze_external_semaphore_ext_handle_t ExtSemaphoreHandle;
  ze_external_semaphore_fd_ext_desc_t FDExpDesc = {
      ZE_STRUCTURE_TYPE_EXTERNAL_SEMAPHORE_FD_EXT_DESC, nullptr, 0};
  ze_external_semaphore_win32_ext_desc_t Win32ExpDesc = {
      ZE_STRUCTURE_TYPE_EXTERNAL_SEMAPHORE_WIN32_EXT_DESC, nullptr, nullptr,
      nullptr};
  void *pNext = const_cast<void *>(pExternalSemaphoreDesc->pNext);
  while (pNext != nullptr) {
    const ur_base_desc_t *BaseDesc = static_cast<const ur_base_desc_t *>(pNext);
    if (BaseDesc->stype == UR_STRUCTURE_TYPE_EXP_FILE_DESCRIPTOR) {
      auto FileDescriptor =
          static_cast<const ur_exp_file_descriptor_t *>(pNext);
      FDExpDesc.fd = FileDescriptor->fd;
      SemDesc.pNext = &FDExpDesc;
      switch (semHandleType) {
      case UR_EXP_EXTERNAL_SEMAPHORE_TYPE_OPAQUE_FD:
        SemDesc.flags = ZE_EXTERNAL_SEMAPHORE_EXT_FLAG_OPAQUE_FD;
        break;
      case UR_EXP_EXTERNAL_SEMAPHORE_TYPE_TIMELINE_FD:
        SemDesc.flags = ZE_EXTERNAL_SEMAPHORE_EXT_FLAG_VK_TIMELINE_SEMAPHORE_FD;
        break;
      default:
        return UR_RESULT_ERROR_INVALID_VALUE;
      }
    } else if (BaseDesc->stype == UR_STRUCTURE_TYPE_EXP_WIN32_HANDLE) {
      SemDesc.pNext = &Win32ExpDesc;
      auto Win32Handle = static_cast<const ur_exp_win32_handle_t *>(pNext);
      switch (semHandleType) {
      case UR_EXP_EXTERNAL_SEMAPHORE_TYPE_WIN32_NT:
        SemDesc.flags = ZE_EXTERNAL_SEMAPHORE_EXT_FLAG_OPAQUE_WIN32;
        break;
      case UR_EXP_EXTERNAL_SEMAPHORE_TYPE_WIN32_NT_DX12_FENCE:
        SemDesc.flags = ZE_EXTERNAL_SEMAPHORE_EXT_FLAG_D3D12_FENCE;
        break;
      case UR_EXP_EXTERNAL_SEMAPHORE_TYPE_TIMELINE_WIN32_NT:
        SemDesc.flags =
            ZE_EXTERNAL_SEMAPHORE_EXT_FLAG_VK_TIMELINE_SEMAPHORE_WIN32;
        break;
      default:
        return UR_RESULT_ERROR_INVALID_VALUE;
      }
      Win32ExpDesc.handle = Win32Handle->handle;
    }
    pNext = const_cast<void *>(BaseDesc->pNext);
  }

  ZE2UR_CALL(UrPlatform->ZeExternalSemaphoreExt.zexImportExternalSemaphoreExp,
             (hDevice->ZeDevice, &SemDesc, &ExtSemaphoreHandle));
  *phExternalSemaphoreHandle =
      (ur_exp_external_semaphore_handle_t)ExtSemaphoreHandle;

  return UR_RESULT_SUCCESS;
}

ur_result_t urBindlessImagesReleaseExternalSemaphoreExp(
    ur_context_handle_t hContext, [[maybe_unused]] ur_device_handle_t hDevice,
    ur_exp_external_semaphore_handle_t hExternalSemaphore) {
  auto UrPlatform = hContext->getPlatform();
  if (UrPlatform->ZeExternalSemaphoreExt.Supported == false) {
    UR_LOG_LEGACY(ERR, logger::LegacyMessage("[UR][L0] "),
                  " {} function not supported!", __FUNCTION__);
    return UR_RESULT_ERROR_UNSUPPORTED_FEATURE;
  }
  ZE2UR_CALL(
      UrPlatform->ZeExternalSemaphoreExt.zexDeviceReleaseExternalSemaphoreExp,
      ((ze_external_semaphore_ext_handle_t)hExternalSemaphore));

  return UR_RESULT_SUCCESS;
}

ur_result_t urBindlessImagesMapExternalLinearMemoryExp(
    ur_context_handle_t hContext, ur_device_handle_t hDevice, uint64_t offset,
    uint64_t size, ur_exp_external_mem_handle_t hExternalMem, void **phRetMem) {
  UR_ASSERT(hContext && hDevice && hExternalMem,
            UR_RESULT_ERROR_INVALID_NULL_HANDLE);
  UR_ASSERT(size, UR_RESULT_ERROR_INVALID_BUFFER_SIZE);

  struct ur_ze_external_memory_data *externalMemoryData =
      reinterpret_cast<ur_ze_external_memory_data *>(hExternalMem);
  UR_ASSERT(externalMemoryData && externalMemoryData->importExtensionDesc,
            UR_RESULT_ERROR_INVALID_NULL_POINTER);

  ze_device_mem_alloc_desc_t allocDesc = {};
  allocDesc.stype = ZE_STRUCTURE_TYPE_DEVICE_MEM_ALLOC_DESC;
  allocDesc.flags = 0;
  allocDesc.pNext = externalMemoryData->importExtensionDesc;
  void *mappedMemory;

  ze_result_t zeResult = ZE_CALL_NOCHECK(
      zeMemAllocDevice, (hContext->getZeHandle(), &allocDesc, size, 0,
                         hDevice->ZeDevice, &mappedMemory));
  if (zeResult != ZE_RESULT_SUCCESS) {
    return UR_RESULT_ERROR_OUT_OF_RESOURCES;
  }

  zeResult = zeContextMakeMemoryResident(hContext->getZeHandle(),
                                         hDevice->ZeDevice, mappedMemory, size);
  if (zeResult != ZE_RESULT_SUCCESS) {
    ZE_CALL_NOCHECK(zeMemFree, (hContext->getZeHandle(), mappedMemory));
    return UR_RESULT_ERROR_UNKNOWN;
  }

  *phRetMem = reinterpret_cast<void *>(
      reinterpret_cast<uintptr_t>(mappedMemory) + offset);

  return UR_RESULT_SUCCESS;
}

ur_result_t urBindlessImagesFreeMappedLinearMemoryExp(
    ur_context_handle_t hContext, [[maybe_unused]] ur_device_handle_t hDevice,
    void *pMem) {
  UR_ASSERT(hContext, UR_RESULT_ERROR_INVALID_NULL_HANDLE);
  UR_ASSERT(pMem, UR_RESULT_ERROR_INVALID_NULL_POINTER);

  ZE2UR_CALL(zeMemFree, (hContext->getZeHandle(), pMem));
  return UR_RESULT_SUCCESS;
}

ur_result_t urBindlessImagesGetImageMemoryHandleTypeSupportExp(
    ur_context_handle_t hContext, ur_device_handle_t hDevice,
    const ur_image_desc_t *pImageDesc, const ur_image_format_t *pImageFormat,
    ur_exp_image_mem_type_t imageMemHandleType, ur_bool_t *pSupportedRet) {
  UR_ASSERT(std::find(hContext->getDevices().begin(),
                      hContext->getDevices().end(),
                      hDevice) != hContext->getDevices().end(),
            UR_RESULT_ERROR_INVALID_CONTEXT);

  // Verify support for common image properties (dims, channel types, image
  // types, etc.).
  *pSupportedRet = verifyCommonImagePropertiesSupport(
      hDevice, pImageDesc, pImageFormat, imageMemHandleType);
  return UR_RESULT_SUCCESS;
}

ur_result_t urBindlessImagesGetImageUnsampledHandleSupportExp(
    ur_context_handle_t hContext, ur_device_handle_t hDevice,
    const ur_image_desc_t *pImageDesc, const ur_image_format_t *pImageFormat,
    ur_exp_image_mem_type_t imageMemHandleType, ur_bool_t *pSupportedRet) {
  UR_ASSERT(std::find(hContext->getDevices().begin(),
                      hContext->getDevices().end(),
                      hDevice) != hContext->getDevices().end(),
            UR_RESULT_ERROR_INVALID_CONTEXT);

  // Currently the Bindless Images extension does not allow creation of
  // unsampled image handles from non-opaque (USM) memory.
  if (imageMemHandleType == UR_EXP_IMAGE_MEM_TYPE_USM_POINTER) {
    *pSupportedRet = false;
    return UR_RESULT_SUCCESS;
  }

  // Bindless Images do not allow creation of `unsampled_image_handle`s for
  // mipmap images.
  if (pImageDesc->numMipLevel > 1) {
    *pSupportedRet = false;
    return UR_RESULT_SUCCESS;
  }

  // Verify support for common image properties (dims, channel types, image
  // types, etc.).
  *pSupportedRet = verifyCommonImagePropertiesSupport(
      hDevice, pImageDesc, pImageFormat, imageMemHandleType);

  return UR_RESULT_SUCCESS;
}

ur_result_t urBindlessImagesGetImageSampledHandleSupportExp(
    ur_context_handle_t hContext, ur_device_handle_t hDevice,
    const ur_image_desc_t *pImageDesc, const ur_image_format_t *pImageFormat,
    ur_exp_image_mem_type_t imageMemHandleType, ur_bool_t *pSupportedRet) {
  UR_ASSERT(std::find(hContext->getDevices().begin(),
                      hContext->getDevices().end(),
                      hDevice) != hContext->getDevices().end(),
            UR_RESULT_ERROR_INVALID_CONTEXT);

  // Verify support for common image properties (dims, channel types, image
  // types, etc.).
  *pSupportedRet = verifyCommonImagePropertiesSupport(
      hDevice, pImageDesc, pImageFormat, imageMemHandleType);

  return UR_RESULT_SUCCESS;
}

ur_result_t urBindlessImagesSupportsImportingHandleTypeExp(
    [[maybe_unused]] ur_device_handle_t hDevice,
    ur_exp_external_mem_type_t memHandleType, ur_bool_t *pSupportedRet) {
#if defined(_WIN32)
  *pSupportedRet =
      (memHandleType == UR_EXP_EXTERNAL_MEM_TYPE_WIN32_NT) ||
      (memHandleType == UR_EXP_EXTERNAL_MEM_TYPE_WIN32_NT_DX12_RESOURCE);
#else
  *pSupportedRet = (memHandleType == UR_EXP_EXTERNAL_MEM_TYPE_OPAQUE_FD) ||
                   (memHandleType == UR_EXP_EXTERNAL_MEM_TYPE_DMA_BUF);
#endif
  return UR_RESULT_SUCCESS;
}

} // namespace ur::level_zero<|MERGE_RESOLUTION|>--- conflicted
+++ resolved
@@ -801,7 +801,6 @@
   uint32_t SrcPixelSizeInBytes = getPixelSizeBytes(pSrcImageFormat);
   uint32_t DstPixelSizeInBytes = getPixelSizeBytes(pDstImageFormat);
 
-<<<<<<< HEAD
   // Level Zero does not use terms device and host, but instead operates on
   // terms image and memory.
   // Image means ze_image_handle_t, memory means regular pointer.
@@ -844,122 +843,11 @@
                (ZeCommandList, pDst, &ZeDstRegion, DstRowPitch, DstSlicePitch,
                 pSrc, &ZeSrcRegion, SrcRowPitch, SrcSlicePitch, zeSignalEvent,
                 numWaitEvents, phWaitEvents));
-=======
-  switch (imageCopyFlags) {
-  case UR_EXP_IMAGE_COPY_FLAG_HOST_TO_DEVICE: {
-    uint32_t SrcRowPitch = pSrcImageDesc->rowPitch;
-    uint32_t SrcSlicePitch = SrcRowPitch * pSrcImageDesc->height;
-    if (pDstImageDesc->rowPitch == 0) {
-      // Copy to Non-USM memory
-
-      ze_image_region_t DstRegion;
-      UR_CALL(getZeImageRegionHelper(zeSrcImageDesc, SrcPixelSizeInBytes,
-                                     &pCopyRegion->dstOffset,
-                                     &pCopyRegion->copyExtent, DstRegion));
-      auto *urDstImg = static_cast<ur_bindless_mem_handle_t *>(pDst);
-
-      const char *SrcPtr = static_cast<const char *>(pSrc) +
-                           pCopyRegion->srcOffset.z * SrcSlicePitch +
-                           pCopyRegion->srcOffset.y * SrcRowPitch +
-                           pCopyRegion->srcOffset.x;
-
-      ZE2UR_CALL(zeCommandListAppendImageCopyFromMemoryExt,
-                 (ZeCommandList, urDstImg->getZeImage(), SrcPtr, &DstRegion,
-                  SrcRowPitch, SrcSlicePitch, zeSignalEvent, numWaitEvents,
-                  phWaitEvents));
-    } else {
-      // Copy to pitched USM memory
-      uint32_t DstRowPitch = pDstImageDesc->rowPitch;
-      ze_copy_region_t ZeDstRegion = {(uint32_t)pCopyRegion->dstOffset.x,
-                                      (uint32_t)pCopyRegion->dstOffset.y,
-                                      (uint32_t)pCopyRegion->dstOffset.z,
-                                      DstRowPitch,
-                                      (uint32_t)pCopyRegion->copyExtent.height,
-                                      (uint32_t)pCopyRegion->copyExtent.depth};
-      uint32_t DstSlicePitch = 0;
-      ze_copy_region_t ZeSrcRegion = {(uint32_t)pCopyRegion->srcOffset.x,
-                                      (uint32_t)pCopyRegion->srcOffset.y,
-                                      (uint32_t)pCopyRegion->srcOffset.z,
-                                      SrcRowPitch,
-                                      (uint32_t)pCopyRegion->copyExtent.height,
-                                      (uint32_t)pCopyRegion->copyExtent.depth};
-      ZE2UR_CALL(zeCommandListAppendMemoryCopyRegion,
-                 (ZeCommandList, pDst, &ZeDstRegion, DstRowPitch, DstSlicePitch,
-                  pSrc, &ZeSrcRegion, SrcRowPitch, SrcSlicePitch, zeSignalEvent,
-                  numWaitEvents, phWaitEvents));
-    }
-    return UR_RESULT_SUCCESS;
-  };
-  case UR_EXP_IMAGE_COPY_FLAG_DEVICE_TO_HOST: {
-    uint32_t DstRowPitch = pDstImageDesc->rowPitch;
-    uint32_t DstSlicePitch = DstRowPitch * pDstImageDesc->height;
-    if (pSrcImageDesc->rowPitch == 0) {
-      // Copy from Non-USM memory to host
-      ze_image_region_t SrcRegion;
-      UR_CALL(getZeImageRegionHelper(zeSrcImageDesc, SrcPixelSizeInBytes,
-                                     &pCopyRegion->srcOffset,
-                                     &pCopyRegion->copyExtent, SrcRegion));
-
-      auto *urSrcImg = reinterpret_cast<const ur_bindless_mem_handle_t *>(pSrc);
-
-      char *DstPtr =
-          static_cast<char *>(pDst) + pCopyRegion->dstOffset.z * DstSlicePitch +
-          pCopyRegion->dstOffset.y * DstRowPitch + pCopyRegion->dstOffset.x;
-      ZE2UR_CALL(zeCommandListAppendImageCopyToMemoryExt,
-                 (ZeCommandList, DstPtr, urSrcImg->getZeImage(), &SrcRegion,
-                  DstRowPitch, DstSlicePitch, zeSignalEvent, numWaitEvents,
-                  phWaitEvents));
-    } else {
-      // Copy from pitched USM memory to host
-      ze_copy_region_t ZeDstRegion = {(uint32_t)pCopyRegion->dstOffset.x,
-                                      (uint32_t)pCopyRegion->dstOffset.y,
-                                      (uint32_t)pCopyRegion->dstOffset.z,
-                                      DstRowPitch,
-                                      (uint32_t)pCopyRegion->copyExtent.height,
-                                      (uint32_t)pCopyRegion->copyExtent.depth};
-      uint32_t SrcRowPitch = pSrcImageDesc->rowPitch;
-      ze_copy_region_t ZeSrcRegion = {(uint32_t)pCopyRegion->srcOffset.x,
-                                      (uint32_t)pCopyRegion->srcOffset.y,
-                                      (uint32_t)pCopyRegion->srcOffset.z,
-                                      SrcRowPitch,
-                                      (uint32_t)pCopyRegion->copyExtent.height,
-                                      (uint32_t)pCopyRegion->copyExtent.depth};
-      uint32_t SrcSlicePitch = 0;
-      ZE2UR_CALL(zeCommandListAppendMemoryCopyRegion,
-                 (ZeCommandList, pDst, &ZeDstRegion, DstRowPitch, DstSlicePitch,
-                  pSrc, &ZeSrcRegion, SrcRowPitch, SrcSlicePitch, zeSignalEvent,
-                  numWaitEvents, phWaitEvents));
-    }
->>>>>>> 3d6a85d5
     return UR_RESULT_SUCCESS;
   }
   case UR_EXP_IMAGE_COPY_INPUT_TYPES_IMAGE_TO_IMAGE: {
     // Copy between two ze_image_handle_t's
     ze_image_region_t DstRegion;
-<<<<<<< HEAD
-    UR_CALL(getImageRegionHelper(zeSrcImageDesc, &pCopyRegion->dstOffset,
-                                 &pCopyRegion->copyExtent, DstRegion));
-    // UR accepts copy regions as byte-pixel-pixel format, i.e. X-axis offset
-    // and width are specified as bytes, whilst Y/Z-axis offsets, height and
-    // depth are specified as pixels (or rows and slices). ze_image_region_t,
-    // however, accepts everything as pixels, so we need to do a conversion
-    // here.
-    auto PixelSizeInBytes = getPixelSizeBytes(pDstImageFormat);
-    DstRegion.originX /= PixelSizeInBytes;
-    DstRegion.width /= PixelSizeInBytes;
-
-    ze_image_region_t SrcRegion;
-    UR_CALL(getImageRegionHelper(zeSrcImageDesc, &pCopyRegion->srcOffset,
-                                 &pCopyRegion->copyExtent, SrcRegion));
-    // UR accepts copy regions as byte-pixel-pixel format, i.e. X-axis offset
-    // and width are specified as bytes, whilst Y/Z-axis offsets, height and
-    // depth are specified as pixels (or rows and slices). ze_image_region_t,
-    // however, accepts everything as pixels, so we need to do a conversion
-    // here.
-    PixelSizeInBytes = getPixelSizeBytes(pSrcImageFormat);
-    SrcRegion.originX /= PixelSizeInBytes;
-    SrcRegion.width /= PixelSizeInBytes;
-=======
     UR_CALL(getZeImageRegionHelper(zeSrcImageDesc, DstPixelSizeInBytes,
                                    &pCopyRegion->dstOffset,
                                    &pCopyRegion->copyExtent, DstRegion));
@@ -967,7 +855,6 @@
     UR_CALL(getZeImageRegionHelper(zeSrcImageDesc, SrcPixelSizeInBytes,
                                    &pCopyRegion->srcOffset,
                                    &pCopyRegion->copyExtent, SrcRegion));
->>>>>>> 3d6a85d5
 
     auto *urImgSrc = reinterpret_cast<const ur_bindless_mem_handle_t *>(pSrc);
     auto *urImgDst = reinterpret_cast<ur_bindless_mem_handle_t *>(pDst);
@@ -982,16 +869,9 @@
   case UR_EXP_IMAGE_COPY_INPUT_TYPES_MEM_TO_IMAGE: {
     // Copy from USM to ze_image_handle_t
     ze_image_region_t DstRegion;
-    UR_CALL(getImageRegionHelper(zeSrcImageDesc, &pCopyRegion->dstOffset,
-                                 &pCopyRegion->copyExtent, DstRegion));
-    // UR accepts copy regions as byte-pixel-pixel format, i.e. X-axis offset
-    // and width are specified as bytes, whilst Y/Z-axis offsets, height and
-    // depth are specified as pixels (or rows and slices). ze_image_region_t,
-    // however, accepts everything as pixels, so we need to do a conversion
-    // here.
-    const auto PixelSizeInBytes = getPixelSizeBytes(pDstImageFormat);
-    DstRegion.originX /= PixelSizeInBytes;
-    DstRegion.width /= PixelSizeInBytes;
+    UR_CALL(getZeImageRegionHelper(zeSrcImageDesc, DstPixelSizeInBytes,
+                                   &pCopyRegion->dstOffset,
+                                   &pCopyRegion->copyExtent, DstRegion));
 
     auto *urDstImg = static_cast<ur_bindless_mem_handle_t *>(pDst);
 
@@ -1011,16 +891,9 @@
   case UR_EXP_IMAGE_COPY_INPUT_TYPES_IMAGE_TO_MEM: {
     // Copy from ze_image_handle_t to USM
     ze_image_region_t SrcRegion;
-    UR_CALL(getImageRegionHelper(zeSrcImageDesc, &pCopyRegion->srcOffset,
-                                 &pCopyRegion->copyExtent, SrcRegion));
-    // UR accepts copy regions as byte-pixel-pixel format, i.e. X-axis offset
-    // and width are specified as bytes, whilst Y/Z-axis offsets, height and
-    // depth are specified as pixels (or rows and slices). ze_image_region_t,
-    // however, accepts everything as pixels, so we need to do a conversion
-    // here.
-    const auto PixelSizeInBytes = getPixelSizeBytes(pSrcImageFormat);
-    SrcRegion.originX /= PixelSizeInBytes;
-    SrcRegion.width /= PixelSizeInBytes;
+    UR_CALL(getZeImageRegionHelper(zeSrcImageDesc, SrcPixelSizeInBytes,
+                                   &pCopyRegion->srcOffset,
+                                   &pCopyRegion->copyExtent, SrcRegion));
 
     auto *urSrcImg = reinterpret_cast<const ur_bindless_mem_handle_t *>(pSrc);
 
