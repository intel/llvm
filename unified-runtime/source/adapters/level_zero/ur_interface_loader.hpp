--- conflicted
+++ resolved
@@ -767,13 +767,10 @@
 ur_result_t
 urCommandBufferGetNativeHandleExp(ur_exp_command_buffer_handle_t hCommandBuffer,
                                   ur_native_handle_t *phNativeCommandBuffer);
-<<<<<<< HEAD
+ur_result_t urDeviceWaitExp(ur_device_handle_t hDevice);
 ur_result_t urProgramDynamicLinkExp(ur_context_handle_t hContext,
                                     uint32_t count,
                                     const ur_program_handle_t *phPrograms);
-=======
-ur_result_t urDeviceWaitExp(ur_device_handle_t hDevice);
->>>>>>> 25d2e789
 ur_result_t urEnqueueTimestampRecordingExp(
     ur_queue_handle_t hQueue, bool blocking, uint32_t numEventsInWaitList,
     const ur_event_handle_t *phEventWaitList, ur_event_handle_t *phEvent);
