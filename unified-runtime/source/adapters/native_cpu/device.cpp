//===--------- device.cpp - NATIVE CPU Adapter ----------------------------===//
//
// Copyright (C) 2023 Intel Corporation
//
// Part of the Unified-Runtime Project, under the Apache License v2.0 with LLVM
// Exceptions. See LICENSE.TXT
// SPDX-License-Identifier: Apache-2.0 WITH LLVM-exception
//
//===----------------------------------------------------------------------===//

#include <ur_api.h>

#include "common.hpp"
#include "platform.hpp"

#if defined(_MSC_VER) || defined(__MINGW32__) || defined(__MINGW64__)
#ifndef NOMINMAX
#define NOMINMAX
#endif
#include <windows.h>
#endif

#ifdef __linux__
#include <sys/sysinfo.h>
#include <unistd.h>

#include <cstdio>
#include <cstdlib>
#endif

#ifdef __APPLE__
#include <sys/sysctl.h>
#include <unistd.h>
#endif

#ifdef __MCOS_POSIX__
#include <emcos/emcos_device_info.h>
#endif

uint64_t os_memory_total_size() {
#if defined(_MSC_VER) || defined(__MINGW32__) || defined(__MINGW64__)
  MEMORYSTATUSEX status;
  status.dwLength = sizeof(status);
  if (GlobalMemoryStatusEx(&status)) {
    return static_cast<uint64_t>(status.ullTotalPhys);
  } else {
    return 0;
  }
#elif defined(__APPLE__)
  // query the physical memory size by name, name documented in
  // https://opensource.apple.com/source/xnu/xnu-792.12.6/libkern/libkern/sysctl.h
  uint64_t memsize;
  size_t size = sizeof(uint64_t);
  if (sysctlbyname("hw.memsize", &memsize, &size, nullptr, 0)) {
    return 0;
  }
  return memsize;
#elif defined(__linux__)
  struct sysinfo info;
  if (0 == sysinfo(&info)) {
    return static_cast<uint64_t>(info.totalram) *
           static_cast<uint64_t>(info.mem_unit);
  } else {
    return 0;
  }
#elif defined(__MCOS_POSIX__)
  return emcos::get_device_total_memory_size();
#else
#error Unknown platform!
#endif
}

static uint64_t os_memory_bounded_size() {
  const uint64_t size = os_memory_total_size();
  // Limit the memory size to what fits in a size_t, this is necessary when
  // compiling for 32 bits on a 64 bits host
  return std::numeric_limits<size_t>::max() >= size
             ? size
             : std::numeric_limits<size_t>::max();
}

UR_APIEXPORT ur_result_t UR_APICALL urDeviceGet(ur_platform_handle_t hPlatform,
                                                ur_device_type_t DeviceType,
                                                uint32_t NumEntries,
                                                ur_device_handle_t *phDevices,
                                                uint32_t *pNumDevices) {
  UR_ASSERT(hPlatform, UR_RESULT_ERROR_INVALID_NULL_HANDLE);

  const bool AskingForAll = DeviceType == UR_DEVICE_TYPE_ALL;
  const bool AskingForDefault = DeviceType == UR_DEVICE_TYPE_DEFAULT;
  const bool AskingForCPU = DeviceType == UR_DEVICE_TYPE_CPU;
  const bool ValidDeviceType = AskingForDefault || AskingForAll || AskingForCPU;
  uint32_t DeviceCount = ValidDeviceType ? 1 : 0;

  if (pNumDevices) {
    *pNumDevices = DeviceCount;
  }

  if (NumEntries == 0) {
    /// Runtime queries number of devices
    if (phDevices != nullptr) {
      UR_LOG(ERR, "Invalid Arguments for urDevicesGet");
      return UR_RESULT_ERROR_INVALID_VALUE;
    }
    return UR_RESULT_SUCCESS;
  }

  if (DeviceCount == 0) {
    /// No CPU entry to fill 'Device' array
    return UR_RESULT_SUCCESS;
  }

  if (phDevices) {
    phDevices[0] = &hPlatform->TheDevice;
  }

  return UR_RESULT_SUCCESS;
}

UR_APIEXPORT ur_result_t UR_APICALL urDeviceGetInfo(ur_device_handle_t hDevice,
                                                    ur_device_info_t propName,
                                                    size_t propSize,
                                                    void *pPropValue,
                                                    size_t *pPropSizeRet) {
  UR_ASSERT(hDevice, UR_RESULT_ERROR_INVALID_NULL_HANDLE);
  UrReturnHelper ReturnValue(propSize, pPropValue, pPropSizeRet);

  switch (static_cast<uint32_t>(propName)) {
  case UR_DEVICE_INFO_TYPE:
    return ReturnValue(UR_DEVICE_TYPE_CPU);
  case UR_DEVICE_INFO_PARENT_DEVICE:
    return ReturnValue(nullptr);
  case UR_DEVICE_INFO_PLATFORM:
    return ReturnValue(hDevice->Platform);
  case UR_DEVICE_INFO_NAME:
    return ReturnValue("SYCL Native CPU");
  case UR_DEVICE_INFO_IMAGE_SUPPORT:
    return ReturnValue(bool{false});
  case UR_DEVICE_INFO_DRIVER_VERSION:
    return ReturnValue("0.0.0");
  case UR_DEVICE_INFO_VENDOR:
    return ReturnValue("Intel(R) Corporation");
  case UR_DEVICE_INFO_BACKEND_RUNTIME_VERSION:
    // TODO : CHECK
    return ReturnValue("0.0.0");
  case UR_DEVICE_INFO_IMAGE2D_MAX_WIDTH:
    return ReturnValue(size_t{8192});
  case UR_DEVICE_INFO_IMAGE2D_MAX_HEIGHT:
    return ReturnValue(size_t{8192});
  case UR_DEVICE_INFO_IMAGE_MAX_BUFFER_SIZE:
    return ReturnValue(size_t(65536 /*todo: min if aspect::image*/));
  case UR_DEVICE_INFO_MAX_SAMPLERS:
    return ReturnValue(uint32_t{16 /*todo: min if aspect::image*/});
  case UR_DEVICE_INFO_HOST_UNIFIED_MEMORY:
    return ReturnValue(bool{1});
  case UR_DEVICE_INFO_EXTENSIONS:
    // TODO : Populate return string accordingly - e.g. cl_khr_fp16,
    // cl_khr_fp64, cl_khr_int64_base_atomics,
    // cl_khr_int64_extended_atomics
    return ReturnValue("cl_khr_fp16, cl_khr_fp64 ");
  case UR_DEVICE_INFO_VERSION:
    return ReturnValue("0.1");
  case UR_DEVICE_INFO_COMPILER_AVAILABLE:
    return ReturnValue(bool{true});
  case UR_DEVICE_INFO_LINKER_AVAILABLE:
    return ReturnValue(bool{true});
  case UR_DEVICE_INFO_NUM_COMPUTE_UNITS:
  case UR_DEVICE_INFO_MAX_COMPUTE_UNITS:
    return ReturnValue(static_cast<uint32_t>(hDevice->tp.num_threads()));
  case UR_DEVICE_INFO_PARTITION_MAX_SUB_DEVICES:
    return ReturnValue(uint32_t{0});
  case UR_DEVICE_INFO_SUPPORTED_PARTITIONS:
    // TODO: Ensure this property is tested correctly
    // Taken from CUDA ur adapter
    if (pPropSizeRet) {
      *pPropSizeRet = 0;
    }
    return UR_RESULT_SUCCESS;
  case UR_DEVICE_INFO_VENDOR_ID:
    // '0x8086' : 'Intel HD graphics vendor ID'
    return ReturnValue(uint32_t{0x8086});
  case UR_DEVICE_INFO_MAX_WORK_GROUP_SIZE:
    // TODO: provide a mechanism to estimate/configure this.
    return ReturnValue(size_t{2048});
  case UR_DEVICE_INFO_MAX_NUM_SUB_GROUPS:
    // Set the max sub groups to be the same as the max work group size.
    return ReturnValue(uint32_t{2048});
  case UR_DEVICE_INFO_MEM_BASE_ADDR_ALIGN:
    // Imported from level_zero
    return ReturnValue(uint32_t{8});
  case UR_DEVICE_INFO_IMAGE3D_MAX_WIDTH:
  case UR_DEVICE_INFO_IMAGE3D_MAX_HEIGHT:
  case UR_DEVICE_INFO_IMAGE3D_MAX_DEPTH:
    // Default minimum values required by the SYCL specification.
    return ReturnValue(size_t{2048});
  case UR_DEVICE_INFO_HALF_FP_CONFIG: {
    // todo:
    ur_device_fp_capability_flags_t HalfFPValue = 0;
    return ReturnValue(HalfFPValue);
  }
  case UR_DEVICE_INFO_SINGLE_FP_CONFIG: {
    // todo
    ur_device_fp_capability_flags_t SingleFPValue = 0;
    return ReturnValue(SingleFPValue);
  }
  case UR_DEVICE_INFO_DOUBLE_FP_CONFIG: {
    ur_device_fp_capability_flags_t DoubleFPValue = 0;
    return ReturnValue(DoubleFPValue);
  }
  case UR_DEVICE_INFO_MAX_WORK_ITEM_DIMENSIONS:
    return ReturnValue(uint32_t{3});
  case UR_DEVICE_INFO_PARTITION_TYPE:
    if (pPropSizeRet) {
      *pPropSizeRet = 0;
    }
    return UR_RESULT_SUCCESS;
  case UR_EXT_DEVICE_INFO_OPENCL_C_VERSION:
    return ReturnValue("");
  case UR_DEVICE_INFO_QUEUE_PROPERTIES:
    return ReturnValue(
        ur_queue_flag_t(UR_QUEUE_FLAG_OUT_OF_ORDER_EXEC_MODE_ENABLE |
                        UR_QUEUE_FLAG_PROFILING_ENABLE));
  case UR_DEVICE_INFO_MAX_WORK_ITEM_SIZES: {
    struct {
      size_t Arr[3];
    } MaxGroupSize = {{256, 256, 256}};
    return ReturnValue(MaxGroupSize);
  }
  case UR_DEVICE_INFO_PREFERRED_VECTOR_WIDTH_CHAR:
  case UR_DEVICE_INFO_PREFERRED_VECTOR_WIDTH_SHORT:
  case UR_DEVICE_INFO_PREFERRED_VECTOR_WIDTH_INT:
  case UR_DEVICE_INFO_PREFERRED_VECTOR_WIDTH_LONG:
  case UR_DEVICE_INFO_PREFERRED_VECTOR_WIDTH_FLOAT:
  case UR_DEVICE_INFO_PREFERRED_VECTOR_WIDTH_DOUBLE:
  case UR_DEVICE_INFO_PREFERRED_VECTOR_WIDTH_HALF:
  // TODO: How can we query vector width in a platform
  // independent way?
  case UR_DEVICE_INFO_NATIVE_VECTOR_WIDTH_CHAR:
    return ReturnValue(uint32_t{32});
  case UR_DEVICE_INFO_NATIVE_VECTOR_WIDTH_SHORT:
    return ReturnValue(uint32_t{16});
  case UR_DEVICE_INFO_NATIVE_VECTOR_WIDTH_INT:
    return ReturnValue(uint32_t{8});
  case UR_DEVICE_INFO_NATIVE_VECTOR_WIDTH_LONG:
    return ReturnValue(uint32_t{4});
  case UR_DEVICE_INFO_NATIVE_VECTOR_WIDTH_FLOAT:
    return ReturnValue(uint32_t{8});
  case UR_DEVICE_INFO_NATIVE_VECTOR_WIDTH_DOUBLE:
    return ReturnValue(uint32_t{4});
  case UR_DEVICE_INFO_NATIVE_VECTOR_WIDTH_HALF:
    return ReturnValue(uint32_t{16});
  case UR_DEVICE_INFO_USM_HOST_SUPPORT:
  case UR_DEVICE_INFO_USM_DEVICE_SUPPORT:
  case UR_DEVICE_INFO_USM_SINGLE_SHARED_SUPPORT:
  case UR_DEVICE_INFO_USM_CROSS_SHARED_SUPPORT:
  case UR_DEVICE_INFO_USM_SYSTEM_SHARED_SUPPORT: {
    ur_device_usm_access_capability_flags_t Supported = 0;
    // TODO[1.0]: how to query for USM support now?
    if (true) {
      // TODO: Use ze_memory_access_capabilities_t
      Supported = UR_DEVICE_USM_ACCESS_CAPABILITY_FLAG_ACCESS |
                  UR_DEVICE_USM_ACCESS_CAPABILITY_FLAG_ATOMIC_ACCESS |
                  UR_DEVICE_USM_ACCESS_CAPABILITY_FLAG_CONCURRENT_ACCESS |
                  UR_DEVICE_USM_ACCESS_CAPABILITY_FLAG_ATOMIC_CONCURRENT_ACCESS;
    }
    return ReturnValue(Supported);
  }
  case UR_DEVICE_INFO_ADDRESS_BITS:
    return ReturnValue(
        uint32_t{sizeof(void *) * std::numeric_limits<unsigned char>::digits});
  case UR_DEVICE_INFO_MAX_CLOCK_FREQUENCY:
    return ReturnValue(uint32_t{1000});
  case UR_DEVICE_INFO_ENDIAN_LITTLE:
    return ReturnValue(bool{true});
  case UR_DEVICE_INFO_AVAILABLE:
    return ReturnValue(bool{true});
  case UR_DEVICE_INFO_MAX_READ_IMAGE_ARGS:
  case UR_DEVICE_INFO_MAX_WRITE_IMAGE_ARGS:
    /// TODO : Check
    return ReturnValue(uint32_t{0});
  case UR_DEVICE_INFO_IMAGE_MAX_ARRAY_SIZE:
    /// TODO : Check
    return ReturnValue(size_t{0});
  case UR_DEVICE_INFO_MAX_PARAMETER_SIZE:
    /// TODO : Check
    return ReturnValue(size_t{32});
  case UR_DEVICE_INFO_GLOBAL_MEM_CACHE_TYPE:
    return ReturnValue(UR_DEVICE_MEM_CACHE_TYPE_READ_WRITE_CACHE);
  case UR_DEVICE_INFO_GLOBAL_MEM_CACHELINE_SIZE:
    // TODO : CHECK
    return ReturnValue(uint32_t{64});
  case UR_DEVICE_INFO_GLOBAL_MEM_CACHE_SIZE:
    // TODO : CHECK
    return ReturnValue(uint64_t{0});
  case UR_DEVICE_INFO_GLOBAL_MEM_SIZE:
    return ReturnValue(hDevice->mem_size);
  case UR_DEVICE_INFO_LOCAL_MEM_SIZE:
    // TODO : CHECK
    return ReturnValue(uint64_t{32768});
  case UR_DEVICE_INFO_MAX_CONSTANT_BUFFER_SIZE:
    // TODO : CHECK
    return ReturnValue(uint64_t{0});
  case UR_DEVICE_INFO_MAX_CONSTANT_ARGS:
    // TODO : CHECK
    return ReturnValue(uint32_t{64});
  case UR_DEVICE_INFO_LOCAL_MEM_TYPE:
    // TODO : CHECK
    return ReturnValue(UR_DEVICE_LOCAL_MEM_TYPE_LOCAL);
  case UR_DEVICE_INFO_ERROR_CORRECTION_SUPPORT:
    return ReturnValue(bool{false});
  case UR_DEVICE_INFO_PROFILING_TIMER_RESOLUTION:
    // TODO : CHECK
    return ReturnValue(size_t{0});
  case UR_DEVICE_INFO_BUILT_IN_KERNELS:
    // TODO : CHECK
    return ReturnValue("");
  case UR_DEVICE_INFO_PRINTF_BUFFER_SIZE:
    // TODO : CHECK
    return ReturnValue(size_t{1024});
  case UR_DEVICE_INFO_PREFERRED_INTEROP_USER_SYNC:
    return ReturnValue(bool{false});
  case UR_DEVICE_INFO_PARTITION_AFFINITY_DOMAIN:
    return ReturnValue(ur_device_affinity_domain_flags_t{0});
  case UR_DEVICE_INFO_MAX_MEM_ALLOC_SIZE: {
    size_t Global = hDevice->mem_size;

    auto QuarterGlobal = static_cast<uint32_t>(Global / 4u);

    auto MaxAlloc = std::max(std::min(1024u * 1024u * 1024u, QuarterGlobal),
                             32u * 1024u * 1024u);

    return ReturnValue(uint64_t{MaxAlloc});
  }
  case UR_DEVICE_INFO_EXECUTION_CAPABILITIES:
    // TODO : CHECK
    return ReturnValue(ur_device_exec_capability_flags_t{
        UR_DEVICE_EXEC_CAPABILITY_FLAG_KERNEL});
  case UR_DEVICE_INFO_PROFILE:
    return ReturnValue("FULL_PROFILE");
  case UR_DEVICE_INFO_REFERENCE_COUNT:
    // TODO : CHECK
    return ReturnValue(uint32_t{0});
  case UR_DEVICE_INFO_BUILD_ON_SUBDEVICE:
    return ReturnValue(bool{0});
  case UR_DEVICE_INFO_ATOMIC_64:
    return ReturnValue(bool{1});
  case UR_DEVICE_INFO_BFLOAT16_CONVERSIONS_NATIVE:
    return ReturnValue(bool{0});
  case UR_DEVICE_INFO_MEM_CHANNEL_SUPPORT:
    return ReturnValue(bool{0});
  case UR_DEVICE_INFO_IMAGE_SRGB:
    return ReturnValue(bool{0});
  case UR_DEVICE_INFO_SUB_GROUP_SIZES_INTEL:
    return ReturnValue(uint32_t{1});
  case UR_DEVICE_INFO_GPU_EU_COUNT:
  case UR_DEVICE_INFO_PCI_ADDRESS:
  case UR_DEVICE_INFO_GPU_EU_SLICES:
  case UR_DEVICE_INFO_GPU_EU_COUNT_PER_SUBSLICE:
  case UR_DEVICE_INFO_GPU_SUBSLICES_PER_SLICE:
  case UR_DEVICE_INFO_GPU_EU_SIMD_WIDTH:
  case UR_DEVICE_INFO_GPU_HW_THREADS_PER_EU:
  case UR_DEVICE_INFO_UUID:
  case UR_DEVICE_INFO_DEVICE_ID:
  case UR_DEVICE_INFO_SUB_GROUP_INDEPENDENT_FORWARD_PROGRESS:
  case UR_DEVICE_INFO_IL_VERSION:
  case UR_DEVICE_INFO_MAX_WORK_GROUPS_3D:
  case UR_DEVICE_INFO_MEMORY_CLOCK_RATE:
  case UR_DEVICE_INFO_MEMORY_BUS_WIDTH:
  case UR_DEVICE_INFO_GLOBAL_MEM_FREE:
  case UR_DEVICE_INFO_MAX_MEMORY_BANDWIDTH:
  case UR_DEVICE_INFO_MAX_REGISTERS_PER_WORK_GROUP:
  case UR_DEVICE_INFO_IP_VERSION:
  case UR_DEVICE_INFO_CURRENT_CLOCK_THROTTLE_REASONS:
  case UR_DEVICE_INFO_FAN_SPEED:
  case UR_DEVICE_INFO_MIN_POWER_LIMIT:
  case UR_DEVICE_INFO_MAX_POWER_LIMIT:
    return UR_RESULT_ERROR_UNSUPPORTED_ENUMERATION;
  case UR_DEVICE_INFO_2D_BLOCK_ARRAY_CAPABILITIES_EXP:
    return ReturnValue(
        static_cast<ur_exp_device_2d_block_array_capability_flags_t>(0));
  case UR_DEVICE_INFO_ATOMIC_FENCE_ORDER_CAPABILITIES: {
    // Currently for Native CPU fences are implemented using OCK
    // builtins, so we have different capabilities than atomic operations
    ur_memory_order_capability_flags_t Capabilities =
        UR_MEMORY_ORDER_CAPABILITY_FLAG_RELAXED |
        UR_MEMORY_ORDER_CAPABILITY_FLAG_ACQUIRE |
        UR_MEMORY_ORDER_CAPABILITY_FLAG_RELEASE |
        UR_MEMORY_ORDER_CAPABILITY_FLAG_ACQ_REL |
        UR_MEMORY_ORDER_CAPABILITY_FLAG_SEQ_CST;
    return ReturnValue(Capabilities);
  }
  case UR_DEVICE_INFO_ATOMIC_MEMORY_ORDER_CAPABILITIES: {
    ur_memory_order_capability_flags_t Capabilities =
        UR_MEMORY_ORDER_CAPABILITY_FLAG_RELAXED;
    return ReturnValue(Capabilities);
  }
  case UR_DEVICE_INFO_ATOMIC_FENCE_SCOPE_CAPABILITIES:
  case UR_DEVICE_INFO_ATOMIC_MEMORY_SCOPE_CAPABILITIES: {
    ur_memory_scope_capability_flags_t Capabilities =
        UR_MEMORY_SCOPE_CAPABILITY_FLAG_WORK_ITEM |
        UR_MEMORY_SCOPE_CAPABILITY_FLAG_SUB_GROUP |
        UR_MEMORY_SCOPE_CAPABILITY_FLAG_WORK_GROUP |
        UR_MEMORY_SCOPE_CAPABILITY_FLAG_DEVICE;
    return ReturnValue(Capabilities);
  }
  case UR_DEVICE_INFO_ESIMD_SUPPORT:
    return ReturnValue(false);
  case UR_DEVICE_INFO_COMPONENT_DEVICES:
  case UR_DEVICE_INFO_COMPOSITE_DEVICE:
    // These two are exclusive of L0.
    return UR_RESULT_ERROR_UNSUPPORTED_ENUMERATION;

  case UR_DEVICE_INFO_VIRTUAL_MEMORY_SUPPORT:
    return ReturnValue(false);

  case UR_DEVICE_INFO_COMMAND_BUFFER_SUPPORT_EXP:
  case UR_DEVICE_INFO_COMMAND_BUFFER_EVENT_SUPPORT_EXP:
    return ReturnValue(false);
  case UR_DEVICE_INFO_COMMAND_BUFFER_UPDATE_CAPABILITIES_EXP:
    return ReturnValue(
        static_cast<ur_device_command_buffer_update_capability_flags_t>(0));
  case UR_DEVICE_INFO_COMMAND_BUFFER_SUBGRAPH_SUPPORT_EXP:
    return ReturnValue(false);
  case UR_DEVICE_INFO_TIMESTAMP_RECORDING_SUPPORT_EXP:
    return ReturnValue(false);

  case UR_DEVICE_INFO_ENQUEUE_NATIVE_COMMAND_SUPPORT_EXP:
    return ReturnValue(false);

  case UR_DEVICE_INFO_HOST_PIPE_READ_WRITE_SUPPORT:
    return ReturnValue(ur_bool_t{false});

  case UR_DEVICE_INFO_USM_POOL_SUPPORT:
    return ReturnValue(false);
  case UR_DEVICE_INFO_USE_NATIVE_ASSERT:
    return ReturnValue(false);

  case UR_DEVICE_INFO_LOW_POWER_EVENTS_SUPPORT_EXP:
    return ReturnValue(false);

  case UR_DEVICE_INFO_KERNEL_SET_SPECIALIZATION_CONSTANTS:
  case UR_DEVICE_INFO_PROGRAM_SET_SPECIALIZATION_CONSTANTS:
    return ReturnValue(false);

  case UR_DEVICE_INFO_USM_P2P_SUPPORT_EXP:
    return ReturnValue(false);

  case UR_DEVICE_INFO_MULTI_DEVICE_COMPILE_SUPPORT_EXP:
    return ReturnValue(true);

  case UR_DEVICE_INFO_GLOBAL_VARIABLE_SUPPORT:
    return ReturnValue(false);

<<<<<<< HEAD
  case UR_DEVICE_INFO_USM_CONTEXT_MEMCPY_SUPPORT_EXP:
    return ReturnValue(false);
=======
  case UR_DEVICE_INFO_KERNEL_LAUNCH_CAPABILITIES:
    return ReturnValue(0);
>>>>>>> 73ff3193

  default:
    DIE_NO_IMPLEMENTATION;
  }
  return UR_RESULT_SUCCESS;
}

UR_APIEXPORT ur_result_t UR_APICALL urDeviceRetain(ur_device_handle_t hDevice) {
  UR_ASSERT(hDevice, UR_RESULT_ERROR_INVALID_NULL_HANDLE)

  return UR_RESULT_SUCCESS;
}

UR_APIEXPORT ur_result_t UR_APICALL
urDeviceRelease(ur_device_handle_t hDevice) {
  UR_ASSERT(hDevice, UR_RESULT_ERROR_INVALID_NULL_HANDLE)

  return UR_RESULT_SUCCESS;
}

UR_APIEXPORT ur_result_t UR_APICALL urDevicePartition(
    ur_device_handle_t /*hDevice*/,
    const ur_device_partition_properties_t * /*pProperties*/,
    uint32_t /*NumDevices*/, ur_device_handle_t * /*phSubDevices*/,
    uint32_t * /*pNumDevicesRet*/) {

  DIE_NO_IMPLEMENTATION;
}

UR_APIEXPORT ur_result_t UR_APICALL urDeviceGetNativeHandle(
    ur_device_handle_t /*hDevice*/, ur_native_handle_t * /*phNativeDevice*/) {

  DIE_NO_IMPLEMENTATION;
}

UR_APIEXPORT ur_result_t UR_APICALL urDeviceCreateWithNativeHandle(
    ur_native_handle_t /*hNativeDevice*/, ur_adapter_handle_t /*hAdapter*/,
    const ur_device_native_properties_t * /*pProperties*/,
    ur_device_handle_t * /*phDevice*/) {

  DIE_NO_IMPLEMENTATION;
}

UR_APIEXPORT ur_result_t UR_APICALL urDeviceGetGlobalTimestamps(
    ur_device_handle_t /*hDevice*/, uint64_t *pDeviceTimestamp,
    uint64_t *pHostTimestamp) {
  if (pHostTimestamp) {
    *pHostTimestamp = get_timestamp();
  }
  if (pDeviceTimestamp) {
    *pDeviceTimestamp = get_timestamp();
  }
  return UR_RESULT_SUCCESS;
}

UR_APIEXPORT ur_result_t UR_APICALL urDeviceSelectBinary(
    ur_device_handle_t /*hDevice*/, const ur_device_binary_t *pBinaries,
    uint32_t NumBinaries, uint32_t *pSelectedBinary) {

#define UR_DEVICE_BINARY_TARGET_NATIVE_CPU "native_cpu"
  // look for a binary with type "native_cpu"
  // Todo: error checking
  // Todo: define UR_DEVICE_BINARY_TARGET_NATIVE_CPU in upstream
  const char *image_target = UR_DEVICE_BINARY_TARGET_NATIVE_CPU;
  for (uint32_t i = 0; i < NumBinaries; ++i) {
    if (strcmp(pBinaries[i].pDeviceTargetSpec, image_target) == 0) {
      *pSelectedBinary = i;
      return UR_RESULT_SUCCESS;
    }
  }

  // No image can be loaded for the given device
  return UR_RESULT_ERROR_INVALID_BINARY;
}

ur_device_handle_t_::ur_device_handle_t_(ur_platform_handle_t ArgPlt)
    : mem_size(os_memory_bounded_size()), Platform(ArgPlt) {}<|MERGE_RESOLUTION|>--- conflicted
+++ resolved
@@ -451,13 +451,11 @@
   case UR_DEVICE_INFO_GLOBAL_VARIABLE_SUPPORT:
     return ReturnValue(false);
 
-<<<<<<< HEAD
-  case UR_DEVICE_INFO_USM_CONTEXT_MEMCPY_SUPPORT_EXP:
-    return ReturnValue(false);
-=======
   case UR_DEVICE_INFO_KERNEL_LAUNCH_CAPABILITIES:
     return ReturnValue(0);
->>>>>>> 73ff3193
+
+  case UR_DEVICE_INFO_USM_CONTEXT_MEMCPY_SUPPORT_EXP:
+    return ReturnValue(false);
 
   default:
     DIE_NO_IMPLEMENTATION;
