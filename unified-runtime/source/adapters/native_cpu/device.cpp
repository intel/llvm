//===--------- device.cpp - NATIVE CPU Adapter ----------------------------===//
//
// Copyright (C) 2023 Intel Corporation
//
// Part of the Unified-Runtime Project, under the Apache License v2.0 with LLVM
// Exceptions. See LICENSE.TXT
// SPDX-License-Identifier: Apache-2.0 WITH LLVM-exception
//
//===----------------------------------------------------------------------===//

#include <ur_api.h>

#include "common.hpp"
#include "platform.hpp"

#if defined(_MSC_VER) || defined(__MINGW32__) || defined(__MINGW64__)
#ifndef NOMINMAX
#define NOMINMAX
#endif
#include <windows.h>
#endif

#ifdef __linux__
#include <sys/sysinfo.h>
#include <unistd.h>

#include <cstdio>
#include <cstdlib>
#endif

#ifdef __APPLE__
#include <sys/sysctl.h>
#include <unistd.h>
#endif

#ifdef __MCOS_POSIX__
#include <emcos/emcos_device_info.h>
#endif

uint64_t os_memory_total_size() {
#if defined(_MSC_VER) || defined(__MINGW32__) || defined(__MINGW64__)
  MEMORYSTATUSEX status;
  status.dwLength = sizeof(status);
  if (GlobalMemoryStatusEx(&status)) {
    return static_cast<uint64_t>(status.ullTotalPhys);
  } else {
    return 0;
  }
#elif defined(__APPLE__)
  // query the physical memory size by name, name documented in
  // https://opensource.apple.com/source/xnu/xnu-792.12.6/libkern/libkern/sysctl.h
  uint64_t memsize;
  size_t size = sizeof(uint64_t);
  if (sysctlbyname("hw.memsize", &memsize, &size, nullptr, 0)) {
    return 0;
  }
  return memsize;
#elif defined(__linux__)
  struct sysinfo info;
  if (0 == sysinfo(&info)) {
    return static_cast<uint64_t>(info.totalram) *
           static_cast<uint64_t>(info.mem_unit);
  } else {
    return 0;
  }
#elif defined(__MCOS_POSIX__)
  return emcos::get_device_total_memory_size();
#else
#error Unknown platform!
#endif
}

static uint64_t os_memory_bounded_size() {
  const uint64_t size = os_memory_total_size();
  // Limit the memory size to what fits in a size_t, this is necessary when
  // compiling for 32 bits on a 64 bits host
  return std::numeric_limits<size_t>::max() >= size
             ? size
             : std::numeric_limits<size_t>::max();
}

UR_APIEXPORT ur_result_t UR_APICALL urDeviceGet(ur_platform_handle_t hPlatform,
                                                ur_device_type_t DeviceType,
                                                uint32_t NumEntries,
                                                ur_device_handle_t *phDevices,
                                                uint32_t *pNumDevices) {
  UR_ASSERT(hPlatform, UR_RESULT_ERROR_INVALID_NULL_HANDLE);

  const bool AskingForAll = DeviceType == UR_DEVICE_TYPE_ALL;
  const bool AskingForDefault = DeviceType == UR_DEVICE_TYPE_DEFAULT;
  const bool AskingForCPU = DeviceType == UR_DEVICE_TYPE_CPU;
  const bool ValidDeviceType = AskingForDefault || AskingForAll || AskingForCPU;
  uint32_t DeviceCount = ValidDeviceType ? 1 : 0;

  if (pNumDevices) {
    *pNumDevices = DeviceCount;
  }

  if (NumEntries == 0) {
    /// Runtime queries number of devices
    if (phDevices != nullptr) {
      UR_LOG(ERR, "Invalid Arguments for urDevicesGet");
      return UR_RESULT_ERROR_INVALID_VALUE;
    }
    return UR_RESULT_SUCCESS;
  }

  if (DeviceCount == 0) {
    /// No CPU entry to fill 'Device' array
    return UR_RESULT_SUCCESS;
  }

  if (phDevices) {
    phDevices[0] = &hPlatform->TheDevice;
  }

  return UR_RESULT_SUCCESS;
}

UR_APIEXPORT ur_result_t UR_APICALL urDeviceGetInfo(ur_device_handle_t hDevice,
                                                    ur_device_info_t propName,
                                                    size_t propSize,
                                                    void *pPropValue,
                                                    size_t *pPropSizeRet) {
  UR_ASSERT(hDevice, UR_RESULT_ERROR_INVALID_NULL_HANDLE);
  UrReturnHelper ReturnValue(propSize, pPropValue, pPropSizeRet);

  switch (static_cast<uint32_t>(propName)) {
  case UR_DEVICE_INFO_TYPE:
    return ReturnValue(UR_DEVICE_TYPE_CPU);
  case UR_DEVICE_INFO_PARENT_DEVICE:
    return ReturnValue(nullptr);
  case UR_DEVICE_INFO_PLATFORM:
    return ReturnValue(hDevice->Platform);
  case UR_DEVICE_INFO_NAME:
    return ReturnValue("SYCL Native CPU");
  case UR_DEVICE_INFO_IMAGE_SUPPORT:
    return ReturnValue(bool{false});
  case UR_DEVICE_INFO_DRIVER_VERSION:
    return ReturnValue("0.0.0");
  case UR_DEVICE_INFO_VENDOR:
    return ReturnValue("Intel(R) Corporation");
  case UR_DEVICE_INFO_BACKEND_RUNTIME_VERSION:
    // TODO : CHECK
    return ReturnValue("0.0.0");
  case UR_DEVICE_INFO_IMAGE2D_MAX_WIDTH:
    return ReturnValue(size_t{8192});
  case UR_DEVICE_INFO_IMAGE2D_MAX_HEIGHT:
    return ReturnValue(size_t{8192});
  case UR_DEVICE_INFO_IMAGE_MAX_BUFFER_SIZE:
    return ReturnValue(size_t(65536 /*todo: min if aspect::image*/));
  case UR_DEVICE_INFO_MAX_SAMPLERS:
    return ReturnValue(uint32_t{16 /*todo: min if aspect::image*/});
  case UR_DEVICE_INFO_HOST_UNIFIED_MEMORY:
    return ReturnValue(bool{1});
  case UR_DEVICE_INFO_EXTENSIONS:
    // TODO : Populate return string accordingly - e.g. cl_khr_fp16,
    // cl_khr_fp64, cl_khr_int64_base_atomics,
    // cl_khr_int64_extended_atomics
    return ReturnValue("cl_khr_fp16, cl_khr_fp64 ");
  case UR_DEVICE_INFO_VERSION:
    return ReturnValue("0.1");
  case UR_DEVICE_INFO_COMPILER_AVAILABLE:
    return ReturnValue(bool{true});
  case UR_DEVICE_INFO_LINKER_AVAILABLE:
    return ReturnValue(bool{true});
  case UR_DEVICE_INFO_NUM_COMPUTE_UNITS:
  case UR_DEVICE_INFO_MAX_COMPUTE_UNITS:
    return ReturnValue(static_cast<uint32_t>(hDevice->tp.num_threads()));
  case UR_DEVICE_INFO_PARTITION_MAX_SUB_DEVICES:
    return ReturnValue(uint32_t{0});
  case UR_DEVICE_INFO_SUPPORTED_PARTITIONS:
    // TODO: Ensure this property is tested correctly
    // Taken from CUDA ur adapter
    if (pPropSizeRet) {
      *pPropSizeRet = 0;
    }
    return UR_RESULT_SUCCESS;
  case UR_DEVICE_INFO_VENDOR_ID:
    // '0x8086' : 'Intel HD graphics vendor ID'
    return ReturnValue(uint32_t{0x8086});
  case UR_DEVICE_INFO_MAX_WORK_GROUP_SIZE:
    // TODO: provide a mechanism to estimate/configure this.
    return ReturnValue(size_t{2048});
  case UR_DEVICE_INFO_MAX_NUM_SUB_GROUPS:
    // Set the max sub groups to be the same as the max work group size.
    return ReturnValue(uint32_t{2048});
  case UR_DEVICE_INFO_MEM_BASE_ADDR_ALIGN:
    // Imported from level_zero
    return ReturnValue(uint32_t{8});
  case UR_DEVICE_INFO_IMAGE3D_MAX_WIDTH:
  case UR_DEVICE_INFO_IMAGE3D_MAX_HEIGHT:
  case UR_DEVICE_INFO_IMAGE3D_MAX_DEPTH:
    // Default minimum values required by the SYCL specification.
    return ReturnValue(size_t{2048});
  case UR_DEVICE_INFO_HALF_FP_CONFIG: {
    // todo:
    ur_device_fp_capability_flags_t HalfFPValue = 0;
    return ReturnValue(HalfFPValue);
  }
  case UR_DEVICE_INFO_SINGLE_FP_CONFIG: {
    // todo
    ur_device_fp_capability_flags_t SingleFPValue = 0;
    return ReturnValue(SingleFPValue);
  }
  case UR_DEVICE_INFO_DOUBLE_FP_CONFIG: {
    ur_device_fp_capability_flags_t DoubleFPValue = 0;
    return ReturnValue(DoubleFPValue);
  }
  case UR_DEVICE_INFO_MAX_WORK_ITEM_DIMENSIONS:
    return ReturnValue(uint32_t{3});
  case UR_DEVICE_INFO_PARTITION_TYPE:
    if (pPropSizeRet) {
      *pPropSizeRet = 0;
    }
    return UR_RESULT_SUCCESS;
  case UR_DEVICE_INFO_QUEUE_PROPERTIES:
    return ReturnValue(
        ur_queue_flag_t(UR_QUEUE_FLAG_OUT_OF_ORDER_EXEC_MODE_ENABLE |
                        UR_QUEUE_FLAG_PROFILING_ENABLE));
  case UR_DEVICE_INFO_MAX_WORK_ITEM_SIZES: {
    struct {
      size_t Arr[3];
    } MaxGroupSize = {{256, 256, 256}};
    return ReturnValue(MaxGroupSize);
  }
  case UR_DEVICE_INFO_PREFERRED_VECTOR_WIDTH_CHAR:
  case UR_DEVICE_INFO_PREFERRED_VECTOR_WIDTH_SHORT:
  case UR_DEVICE_INFO_PREFERRED_VECTOR_WIDTH_INT:
  case UR_DEVICE_INFO_PREFERRED_VECTOR_WIDTH_LONG:
  case UR_DEVICE_INFO_PREFERRED_VECTOR_WIDTH_FLOAT:
  case UR_DEVICE_INFO_PREFERRED_VECTOR_WIDTH_DOUBLE:
  case UR_DEVICE_INFO_PREFERRED_VECTOR_WIDTH_HALF:
  // TODO: How can we query vector width in a platform
  // independent way?
  case UR_DEVICE_INFO_NATIVE_VECTOR_WIDTH_CHAR:
    return ReturnValue(uint32_t{32});
  case UR_DEVICE_INFO_NATIVE_VECTOR_WIDTH_SHORT:
    return ReturnValue(uint32_t{16});
  case UR_DEVICE_INFO_NATIVE_VECTOR_WIDTH_INT:
    return ReturnValue(uint32_t{8});
  case UR_DEVICE_INFO_NATIVE_VECTOR_WIDTH_LONG:
    return ReturnValue(uint32_t{4});
  case UR_DEVICE_INFO_NATIVE_VECTOR_WIDTH_FLOAT:
    return ReturnValue(uint32_t{8});
  case UR_DEVICE_INFO_NATIVE_VECTOR_WIDTH_DOUBLE:
    return ReturnValue(uint32_t{4});
  case UR_DEVICE_INFO_NATIVE_VECTOR_WIDTH_HALF:
    return ReturnValue(uint32_t{16});
  case UR_DEVICE_INFO_USM_HOST_SUPPORT:
  case UR_DEVICE_INFO_USM_DEVICE_SUPPORT:
  case UR_DEVICE_INFO_USM_SINGLE_SHARED_SUPPORT:
  case UR_DEVICE_INFO_USM_CROSS_SHARED_SUPPORT:
  case UR_DEVICE_INFO_USM_SYSTEM_SHARED_SUPPORT: {
    ur_device_usm_access_capability_flags_t Supported = 0;
    // TODO[1.0]: how to query for USM support now?
    if (true) {
      // TODO: Use ze_memory_access_capabilities_t
      Supported = UR_DEVICE_USM_ACCESS_CAPABILITY_FLAG_ACCESS |
                  UR_DEVICE_USM_ACCESS_CAPABILITY_FLAG_ATOMIC_ACCESS |
                  UR_DEVICE_USM_ACCESS_CAPABILITY_FLAG_CONCURRENT_ACCESS |
                  UR_DEVICE_USM_ACCESS_CAPABILITY_FLAG_ATOMIC_CONCURRENT_ACCESS;
    }
    return ReturnValue(Supported);
  }
  case UR_DEVICE_INFO_ADDRESS_BITS:
    return ReturnValue(
        uint32_t{sizeof(void *) * std::numeric_limits<unsigned char>::digits});
  case UR_DEVICE_INFO_MAX_CLOCK_FREQUENCY:
    return ReturnValue(uint32_t{1000});
  case UR_DEVICE_INFO_ENDIAN_LITTLE:
    return ReturnValue(bool{true});
  case UR_DEVICE_INFO_AVAILABLE:
    return ReturnValue(bool{true});
  case UR_DEVICE_INFO_MAX_READ_IMAGE_ARGS:
  case UR_DEVICE_INFO_MAX_WRITE_IMAGE_ARGS:
    /// TODO : Check
    return ReturnValue(uint32_t{0});
  case UR_DEVICE_INFO_IMAGE_MAX_ARRAY_SIZE:
    /// TODO : Check
    return ReturnValue(size_t{0});
  case UR_DEVICE_INFO_MAX_PARAMETER_SIZE:
    /// TODO : Check
    return ReturnValue(size_t{32});
  case UR_DEVICE_INFO_GLOBAL_MEM_CACHE_TYPE:
    return ReturnValue(UR_DEVICE_MEM_CACHE_TYPE_READ_WRITE_CACHE);
  case UR_DEVICE_INFO_GLOBAL_MEM_CACHELINE_SIZE:
    // TODO : CHECK
    return ReturnValue(uint32_t{64});
  case UR_DEVICE_INFO_GLOBAL_MEM_CACHE_SIZE:
    // TODO : CHECK
    return ReturnValue(uint64_t{0});
  case UR_DEVICE_INFO_GLOBAL_MEM_SIZE:
    return ReturnValue(hDevice->mem_size);
  case UR_DEVICE_INFO_LOCAL_MEM_SIZE:
    // TODO : CHECK
    return ReturnValue(uint64_t{32768});
  case UR_DEVICE_INFO_MAX_CONSTANT_BUFFER_SIZE:
    // TODO : CHECK
    return ReturnValue(uint64_t{0});
  case UR_DEVICE_INFO_MAX_CONSTANT_ARGS:
    // TODO : CHECK
    return ReturnValue(uint32_t{64});
  case UR_DEVICE_INFO_LOCAL_MEM_TYPE:
    // TODO : CHECK
    return ReturnValue(UR_DEVICE_LOCAL_MEM_TYPE_LOCAL);
  case UR_DEVICE_INFO_ERROR_CORRECTION_SUPPORT:
    return ReturnValue(bool{false});
  case UR_DEVICE_INFO_PROFILING_TIMER_RESOLUTION:
    // TODO : CHECK
    return ReturnValue(size_t{0});
  case UR_DEVICE_INFO_BUILT_IN_KERNELS:
    // TODO : CHECK
    return ReturnValue("");
  case UR_DEVICE_INFO_PRINTF_BUFFER_SIZE:
    // TODO : CHECK
    return ReturnValue(size_t{1024});
  case UR_DEVICE_INFO_PREFERRED_INTEROP_USER_SYNC:
    return ReturnValue(bool{false});
  case UR_DEVICE_INFO_PARTITION_AFFINITY_DOMAIN:
    return ReturnValue(ur_device_affinity_domain_flags_t{0});
  case UR_DEVICE_INFO_MAX_MEM_ALLOC_SIZE: {
    size_t Global = hDevice->mem_size;

    auto QuarterGlobal = static_cast<uint32_t>(Global / 4u);

    auto MaxAlloc = std::max(std::min(1024u * 1024u * 1024u, QuarterGlobal),
                             32u * 1024u * 1024u);

    return ReturnValue(uint64_t{MaxAlloc});
  }
  case UR_DEVICE_INFO_EXECUTION_CAPABILITIES:
    // TODO : CHECK
    return ReturnValue(ur_device_exec_capability_flags_t{
        UR_DEVICE_EXEC_CAPABILITY_FLAG_KERNEL});
  case UR_DEVICE_INFO_PROFILE:
    return ReturnValue("FULL_PROFILE");
  case UR_DEVICE_INFO_REFERENCE_COUNT:
    // TODO : CHECK
    return ReturnValue(uint32_t{0});
  case UR_DEVICE_INFO_BUILD_ON_SUBDEVICE:
    return ReturnValue(bool{0});
  case UR_DEVICE_INFO_ATOMIC_64:
    return ReturnValue(bool{1});
  case UR_DEVICE_INFO_BFLOAT16_CONVERSIONS_NATIVE:
    return ReturnValue(bool{0});
  case UR_DEVICE_INFO_MEM_CHANNEL_SUPPORT:
    return ReturnValue(bool{0});
  case UR_DEVICE_INFO_IMAGE_SRGB:
    return ReturnValue(bool{0});
  case UR_DEVICE_INFO_SUB_GROUP_SIZES_INTEL:
    return ReturnValue(uint32_t{1});
  case UR_DEVICE_INFO_GPU_EU_COUNT:
  case UR_DEVICE_INFO_PCI_ADDRESS:
  case UR_DEVICE_INFO_GPU_EU_SLICES:
  case UR_DEVICE_INFO_GPU_EU_COUNT_PER_SUBSLICE:
  case UR_DEVICE_INFO_GPU_SUBSLICES_PER_SLICE:
  case UR_DEVICE_INFO_GPU_EU_SIMD_WIDTH:
  case UR_DEVICE_INFO_GPU_HW_THREADS_PER_EU:
  case UR_DEVICE_INFO_UUID:
  case UR_DEVICE_INFO_DEVICE_ID:
  case UR_DEVICE_INFO_SUB_GROUP_INDEPENDENT_FORWARD_PROGRESS:
  case UR_DEVICE_INFO_IL_VERSION:
  case UR_DEVICE_INFO_MAX_WORK_GROUPS_3D:
  case UR_DEVICE_INFO_MEMORY_CLOCK_RATE:
  case UR_DEVICE_INFO_MEMORY_BUS_WIDTH:
  case UR_DEVICE_INFO_GLOBAL_MEM_FREE:
  case UR_DEVICE_INFO_MAX_MEMORY_BANDWIDTH:
  case UR_DEVICE_INFO_MAX_REGISTERS_PER_WORK_GROUP:
  case UR_DEVICE_INFO_IP_VERSION:
  case UR_DEVICE_INFO_CURRENT_CLOCK_THROTTLE_REASONS:
  case UR_DEVICE_INFO_FAN_SPEED:
  case UR_DEVICE_INFO_MIN_POWER_LIMIT:
  case UR_DEVICE_INFO_MAX_POWER_LIMIT:
    return UR_RESULT_ERROR_UNSUPPORTED_ENUMERATION;
  case UR_DEVICE_INFO_2D_BLOCK_ARRAY_CAPABILITIES_EXP:
    return ReturnValue(
        static_cast<ur_exp_device_2d_block_array_capability_flags_t>(0));
  case UR_DEVICE_INFO_ATOMIC_FENCE_ORDER_CAPABILITIES: {
    // Currently for Native CPU fences are implemented using OCK
    // builtins, so we have different capabilities than atomic operations
    ur_memory_order_capability_flags_t Capabilities =
        UR_MEMORY_ORDER_CAPABILITY_FLAG_RELAXED |
        UR_MEMORY_ORDER_CAPABILITY_FLAG_ACQUIRE |
        UR_MEMORY_ORDER_CAPABILITY_FLAG_RELEASE |
        UR_MEMORY_ORDER_CAPABILITY_FLAG_ACQ_REL |
        UR_MEMORY_ORDER_CAPABILITY_FLAG_SEQ_CST;
    return ReturnValue(Capabilities);
  }
  case UR_DEVICE_INFO_ATOMIC_MEMORY_ORDER_CAPABILITIES: {
    ur_memory_order_capability_flags_t Capabilities =
        UR_MEMORY_ORDER_CAPABILITY_FLAG_RELAXED;
    return ReturnValue(Capabilities);
  }
  case UR_DEVICE_INFO_ATOMIC_FENCE_SCOPE_CAPABILITIES:
  case UR_DEVICE_INFO_ATOMIC_MEMORY_SCOPE_CAPABILITIES: {
    ur_memory_scope_capability_flags_t Capabilities =
        UR_MEMORY_SCOPE_CAPABILITY_FLAG_WORK_ITEM |
        UR_MEMORY_SCOPE_CAPABILITY_FLAG_SUB_GROUP |
        UR_MEMORY_SCOPE_CAPABILITY_FLAG_WORK_GROUP |
        UR_MEMORY_SCOPE_CAPABILITY_FLAG_DEVICE;
    return ReturnValue(Capabilities);
  }
  case UR_DEVICE_INFO_ESIMD_SUPPORT:
    return ReturnValue(false);
  case UR_DEVICE_INFO_COMPONENT_DEVICES:
  case UR_DEVICE_INFO_COMPOSITE_DEVICE:
    // These two are exclusive of L0.
    return UR_RESULT_ERROR_UNSUPPORTED_ENUMERATION;

  case UR_DEVICE_INFO_VIRTUAL_MEMORY_SUPPORT:
    return ReturnValue(false);

  case UR_DEVICE_INFO_COMMAND_BUFFER_SUPPORT_EXP:
  case UR_DEVICE_INFO_COMMAND_BUFFER_EVENT_SUPPORT_EXP:
    return ReturnValue(false);
  case UR_DEVICE_INFO_COMMAND_BUFFER_UPDATE_CAPABILITIES_EXP:
    return ReturnValue(
        static_cast<ur_device_command_buffer_update_capability_flags_t>(0));
  case UR_DEVICE_INFO_COMMAND_BUFFER_SUBGRAPH_SUPPORT_EXP:
    return ReturnValue(false);
  case UR_DEVICE_INFO_TIMESTAMP_RECORDING_SUPPORT_EXP:
    return ReturnValue(false);

  case UR_DEVICE_INFO_ENQUEUE_NATIVE_COMMAND_SUPPORT_EXP:
    return ReturnValue(false);

  case UR_DEVICE_INFO_HOST_PIPE_READ_WRITE_SUPPORT:
    return ReturnValue(ur_bool_t{false});

  case UR_DEVICE_INFO_USM_POOL_SUPPORT:
    return ReturnValue(false);
  case UR_DEVICE_INFO_USE_NATIVE_ASSERT:
    return ReturnValue(false);

  case UR_DEVICE_INFO_LOW_POWER_EVENTS_SUPPORT_EXP:
    return ReturnValue(false);

  case UR_DEVICE_INFO_KERNEL_SET_SPECIALIZATION_CONSTANTS:
  case UR_DEVICE_INFO_PROGRAM_SET_SPECIALIZATION_CONSTANTS:
    return ReturnValue(false);

  case UR_DEVICE_INFO_USM_P2P_SUPPORT_EXP:
    return ReturnValue(false);

<<<<<<< HEAD
  case UR_DEVICE_INFO_LAUNCH_PROPERTIES_SUPPORT_EXP:
    return ReturnValue(false);

  case UR_DEVICE_INFO_COOPERATIVE_KERNEL_SUPPORT_EXP:
    return ReturnValue(false);
=======
  case UR_DEVICE_INFO_MULTI_DEVICE_COMPILE_SUPPORT_EXP:
    return ReturnValue(true);
>>>>>>> ec26b925

  case UR_DEVICE_INFO_GLOBAL_VARIABLE_SUPPORT:
    return ReturnValue(false);

  case UR_DEVICE_INFO_KERNEL_LAUNCH_CAPABILITIES:
    return ReturnValue(0);

  case UR_DEVICE_INFO_USM_CONTEXT_MEMCPY_SUPPORT_EXP:
    return ReturnValue(false);

  default:
    DIE_NO_IMPLEMENTATION;
  }
  return UR_RESULT_SUCCESS;
}

UR_APIEXPORT ur_result_t UR_APICALL urDeviceRetain(ur_device_handle_t hDevice) {
  UR_ASSERT(hDevice, UR_RESULT_ERROR_INVALID_NULL_HANDLE)

  return UR_RESULT_SUCCESS;
}

UR_APIEXPORT ur_result_t UR_APICALL
urDeviceRelease(ur_device_handle_t hDevice) {
  UR_ASSERT(hDevice, UR_RESULT_ERROR_INVALID_NULL_HANDLE)

  return UR_RESULT_SUCCESS;
}

UR_APIEXPORT ur_result_t UR_APICALL urDevicePartition(
    ur_device_handle_t /*hDevice*/,
    const ur_device_partition_properties_t * /*pProperties*/,
    uint32_t /*NumDevices*/, ur_device_handle_t * /*phSubDevices*/,
    uint32_t * /*pNumDevicesRet*/) {

  DIE_NO_IMPLEMENTATION;
}

UR_APIEXPORT ur_result_t UR_APICALL urDeviceGetNativeHandle(
    ur_device_handle_t /*hDevice*/, ur_native_handle_t * /*phNativeDevice*/) {

  DIE_NO_IMPLEMENTATION;
}

UR_APIEXPORT ur_result_t UR_APICALL urDeviceCreateWithNativeHandle(
    ur_native_handle_t /*hNativeDevice*/, ur_adapter_handle_t /*hAdapter*/,
    const ur_device_native_properties_t * /*pProperties*/,
    ur_device_handle_t * /*phDevice*/) {

  DIE_NO_IMPLEMENTATION;
}

UR_APIEXPORT ur_result_t UR_APICALL urDeviceGetGlobalTimestamps(
    ur_device_handle_t /*hDevice*/, uint64_t *pDeviceTimestamp,
    uint64_t *pHostTimestamp) {
  if (pHostTimestamp) {
    *pHostTimestamp = get_timestamp();
  }
  if (pDeviceTimestamp) {
    *pDeviceTimestamp = get_timestamp();
  }
  return UR_RESULT_SUCCESS;
}

UR_APIEXPORT ur_result_t UR_APICALL urDeviceSelectBinary(
    ur_device_handle_t /*hDevice*/, const ur_device_binary_t *pBinaries,
    uint32_t NumBinaries, uint32_t *pSelectedBinary) {

#define UR_DEVICE_BINARY_TARGET_NATIVE_CPU "native_cpu"
  // look for a binary with type "native_cpu"
  // Todo: error checking
  // Todo: define UR_DEVICE_BINARY_TARGET_NATIVE_CPU in upstream
  const char *image_target = UR_DEVICE_BINARY_TARGET_NATIVE_CPU;
  for (uint32_t i = 0; i < NumBinaries; ++i) {
    if (strcmp(pBinaries[i].pDeviceTargetSpec, image_target) == 0) {
      *pSelectedBinary = i;
      return UR_RESULT_SUCCESS;
    }
  }

  // No image can be loaded for the given device
  return UR_RESULT_ERROR_INVALID_BINARY;
}

ur_device_handle_t_::ur_device_handle_t_(ur_platform_handle_t ArgPlt)
    : mem_size(os_memory_bounded_size()), Platform(ArgPlt) {}<|MERGE_RESOLUTION|>--- conflicted
+++ resolved
@@ -443,17 +443,6 @@
   case UR_DEVICE_INFO_USM_P2P_SUPPORT_EXP:
     return ReturnValue(false);
 
-<<<<<<< HEAD
-  case UR_DEVICE_INFO_LAUNCH_PROPERTIES_SUPPORT_EXP:
-    return ReturnValue(false);
-
-  case UR_DEVICE_INFO_COOPERATIVE_KERNEL_SUPPORT_EXP:
-    return ReturnValue(false);
-=======
-  case UR_DEVICE_INFO_MULTI_DEVICE_COMPILE_SUPPORT_EXP:
-    return ReturnValue(true);
->>>>>>> ec26b925
-
   case UR_DEVICE_INFO_GLOBAL_VARIABLE_SUPPORT:
     return ReturnValue(false);
 
