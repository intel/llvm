--- conflicted
+++ resolved
@@ -32,24 +32,6 @@
     events.insert(event);
   }
 
-<<<<<<< HEAD
-  void removeEvent(ur_event_handle_t event, bool queue_already_locked) {
-    if (queue_already_locked) {
-      events.erase(event);
-    } else {
-      std::lock_guard<std::mutex> lock(mutex);
-      events.erase(event);
-    }
-  }
-
-  void finish() {
-    std::lock_guard<std::mutex> lock(mutex);
-    while (!events.empty()) {
-      auto ev = *events.begin();
-      // ur_event_handle_t_::wait removes itself from the events set in the
-      // queue
-      ev->wait(true /*mutex is already locked*/);
-=======
   void removeEvent(ur_event_handle_t event) {
     std::lock_guard<std::mutex> lock(mutex);
     events.erase(event);
@@ -68,7 +50,6 @@
       ev->wait();
       decrementOrDelete(ev);
       lock.lock();
->>>>>>> 5fcea553
     }
   }
 
