--- conflicted
+++ resolved
@@ -43,11 +43,7 @@
 
   ur_command_t getCommandType() const { return command_type; }
 
-<<<<<<< HEAD
-  void set_futures(native_cpu::tasksinfo_t &&fs) {
-=======
   void set_tasksinfo(native_cpu::tasksinfo_t &&fs) {
->>>>>>> 5e94b2df
     std::lock_guard<std::mutex> lock(mutex);
     tasksinfo = std::move(fs);
   }
@@ -66,11 +62,7 @@
   ur_command_t command_type;
   bool done;
   std::mutex mutex;
-<<<<<<< HEAD
-  native_cpu::tasksinfo_t futures;
-=======
   native_cpu::tasksinfo_t tasksinfo;
->>>>>>> 5e94b2df
   std::packaged_task<void()> callback;
   uint64_t timestamp_start = 0;
   uint64_t timestamp_end = 0;
