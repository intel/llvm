--- conflicted
+++ resolved
@@ -204,35 +204,27 @@
       IndexT first = {t, 0, 0};
       IndexT last = {++t, numWG1, numWG2};
       Tasks.schedule([ndr, itemsPerThread, &kernel = *kernel, first, last,
-                            InEvents = InEvents.get()](size_t) {
-            native_cpu::state resized_state =
-                getResizedState(ndr, itemsPerThread);
-            if (InEvents)
-              InEvents->wait();
-            execute_range(resized_state, kernel, first, last);
-          });
+                      InEvents = InEvents.get()](size_t) {
+        native_cpu::state resized_state = getResizedState(ndr, itemsPerThread);
+        if (InEvents)
+          InEvents->wait();
+        execute_range(resized_state, kernel, first, last);
+      });
     }
 
     size_t start_wg0_remainder = new_num_work_groups_0 * itemsPerThread;
     if (start_wg0_remainder < numWG0) {
       // Peel the remaining work items. Since the local size is 1, we iterate
       // over the work groups.
-<<<<<<< HEAD
-      Tasks.schedule(
-          [ndr, &kernel = *kernel, start_wg0_remainder, numWG0, numWG1, numWG2,
-           InEvents = InEvents.get()](size_t) mutable {
-=======
-      futures.emplace_back(
-          tp.schedule_task([ndr, &kernel = *kernel, start_wg0_remainder, numWG0,
-                            numWG1, numWG2, InEvents = InEvents.get()](size_t) {
->>>>>>> 3207ffac
-            IndexT first = {start_wg0_remainder, 0, 0};
-            IndexT last = {numWG0, numWG1, numWG2};
-            if (InEvents)
-              InEvents->wait();
-            native_cpu::state state = getState(ndr);
-            execute_range(state, kernel, first, last);
-          });
+      Tasks.schedule([ndr, &kernel = *kernel, start_wg0_remainder, numWG0,
+                      numWG1, numWG2, InEvents = InEvents.get()](size_t) {
+        IndexT first = {start_wg0_remainder, 0, 0};
+        IndexT last = {numWG0, numWG1, numWG2};
+        if (InEvents)
+          InEvents->wait();
+        native_cpu::state state = getState(ndr);
+        execute_range(state, kernel, first, last);
+      });
     }
   } else {
     // We are running a parallel_for over an nd_range
@@ -255,37 +247,29 @@
         first[dim] = wg_start;
         wg_start += groupsPerThread[dim];
         last[dim] = wg_start;
-        Tasks.schedule(
-            [ndr, numParallelThreads, &kernel = *kernel, first, last,
-             InEvents = InEvents.get()](size_t threadId) {
-              if (InEvents)
-                InEvents->wait();
-              native_cpu::state state = getState(ndr);
-              execute_range(state, kernel,
-                            kernel.getArgs(numParallelThreads, threadId), first,
-                            last);
-            });
+        Tasks.schedule([ndr, numParallelThreads, &kernel = *kernel, first, last,
+                        InEvents = InEvents.get()](size_t threadId) {
+          if (InEvents)
+            InEvents->wait();
+          native_cpu::state state = getState(ndr);
+          execute_range(state, kernel,
+                        kernel.getArgs(numParallelThreads, threadId), first,
+                        last);
+        });
       }
     }
     if (wg_start < numWG[dim]) {
       first[dim] = wg_start;
       last[dim] = numWG[dim];
-<<<<<<< HEAD
-      Tasks.schedule(
-          [ndr, numParallelThreads, &kernel = *kernel, first, last,
-           InEvents = InEvents.get()](size_t threadId) mutable {
-=======
-      futures.emplace_back(
-          tp.schedule_task([ndr, numParallelThreads, &kernel = *kernel, first,
-                            last, InEvents = InEvents.get()](size_t threadId) {
->>>>>>> 3207ffac
-            if (InEvents)
-              InEvents->wait();
-            native_cpu::state state = getState(ndr);
-            execute_range(state, kernel,
-                          kernel.getArgs(numParallelThreads, threadId), first,
-                          last);
-          });
+      Tasks.schedule([ndr, numParallelThreads, &kernel = *kernel, first, last,
+                      InEvents = InEvents.get()](size_t threadId) {
+        if (InEvents)
+          InEvents->wait();
+        native_cpu::state state = getState(ndr);
+        execute_range(state, kernel,
+                      kernel.getArgs(numParallelThreads, threadId), first,
+                      last);
+      });
     }
   }
 
@@ -329,22 +313,12 @@
     auto Tasks = native_cpu::getScheduler(tp);
     auto InEvents =
         native_cpu::getWaitInfo(numEventsInWaitList, phEventWaitList);
-<<<<<<< HEAD
-    Tasks.schedule([op, InEvents = InEvents.get()](size_t) mutable {
-          if (InEvents)
-            InEvents->wait();
-          op();
-        });
+    Tasks.schedule([f, InEvents = InEvents.get()](size_t) {
+      if (InEvents)
+        InEvents->wait();
+      f();
+    });
     event->set_futures(Tasks.getTaskInfo());
-=======
-    futures.emplace_back(
-        tp.schedule_task([f, InEvents = InEvents.get()](size_t) {
-          if (InEvents)
-            InEvents->wait();
-          f();
-        }));
-    event->set_futures(futures);
->>>>>>> 3207ffac
     event->set_callback(
         [event, InEvents = std::move(InEvents)]() { event->tick_end(); });
     return UR_RESULT_SUCCESS;
