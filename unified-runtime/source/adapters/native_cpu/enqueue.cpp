--- conflicted
+++ resolved
@@ -70,7 +70,6 @@
   }
 };
 
-<<<<<<< HEAD
 template <class T>
 inline static WaitInfo getWaitInfo(uint32_t numEventsInWaitList,
                                    const ur_event_handle_t *phEventWaitList,
@@ -79,10 +78,6 @@
     urEventWait(numEventsInWaitList, phEventWaitList);
     numEventsInWaitList = 0;
   }
-=======
-inline static WaitInfo getWaitInfo(uint32_t numEventsInWaitList,
-                                   const ur_event_handle_t *phEventWaitList) {
->>>>>>> 49942d2c
   return native_cpu::WaitInfo(numEventsInWaitList, phEventWaitList);
 }
 
@@ -162,11 +157,7 @@
 
   auto &tp = hQueue->getDevice()->tp;
   const size_t numParallelThreads = tp.num_threads();
-<<<<<<< HEAD
   auto Tasks = native_cpu::getScheduler(tp);
-=======
-  std::vector<std::future<void>> futures;
->>>>>>> 49942d2c
   auto numWG0 = ndr.GlobalSize[0] / ndr.LocalSize[0];
   auto numWG1 = ndr.GlobalSize[1] / ndr.LocalSize[1];
   auto numWG2 = ndr.GlobalSize[2] / ndr.LocalSize[2];
@@ -177,12 +168,8 @@
   auto kernel = std::make_unique<ur_kernel_handle_t_>(*hKernel);
   kernel->updateMemPool(numParallelThreads);
 
-<<<<<<< HEAD
   auto InEvents =
       native_cpu::getWaitInfo(numEventsInWaitList, phEventWaitList, Tasks);
-=======
-  auto InEvents = native_cpu::getWaitInfo(numEventsInWaitList, phEventWaitList);
->>>>>>> 49942d2c
 
   const size_t numWG = numWG0 * numWG1 * numWG2;
   const size_t numWGPerThread = numWG / numParallelThreads;
@@ -197,7 +184,6 @@
     rangeEnd[0] = rangeEnd[3] % numWG0;
     rangeEnd[1] = (rangeEnd[3] / numWG0) % numWG1;
     rangeEnd[2] = rangeEnd[3] / (numWG0 * numWG1);
-<<<<<<< HEAD
     Tasks.schedule([ndr, InEvents, &kernel = *kernel, rangeStart,
                     rangeEnd = rangeEnd[3], numWG0, numWG1,
                     numParallelThreads](size_t threadId) {
@@ -206,39 +192,17 @@
       for (size_t g0 = rangeStart[0], g1 = rangeStart[1], g2 = rangeStart[2],
                   g3 = rangeStart[3];
            g3 < rangeEnd; ++g3) {
-=======
-    futures.emplace_back(tp.schedule_task(
-        [ndr, InEvents, &kernel = *kernel, rangeStart, rangeEnd = rangeEnd[3],
-         numWG0, numWG1, numParallelThreads](size_t threadId) {
-          auto state = getState(ndr);
-          InEvents.wait();
-          for (size_t g0 = rangeStart[0], g1 = rangeStart[1],
-                      g2 = rangeStart[2], g3 = rangeStart[3];
-               g3 < rangeEnd; ++g3) {
->>>>>>> 49942d2c
 #ifdef NATIVECPU_USE_OCK
         state.update(g0, g1, g2);
         kernel._subhandler(kernel.getArgs(numParallelThreads, threadId).data(),
                            &state);
 #else
-<<<<<<< HEAD
         for (size_t local2 = 0; local2 < ndr.LocalSize[2]; ++local2) {
           for (size_t local1 = 0; local1 < ndr.LocalSize[1]; ++local1) {
             for (size_t local0 = 0; local0 < ndr.LocalSize[0]; ++local0) {
               state.update(g0, g1, g2, local0, local1, local2);
               kernel._subhandler(
                   kernel.getArgs(numParallelThreads, threadId).data(), &state);
-=======
-            for (size_t local2 = 0; local2 < ndr.LocalSize[2]; ++local2) {
-              for (size_t local1 = 0; local1 < ndr.LocalSize[1]; ++local1) {
-                for (size_t local0 = 0; local0 < ndr.LocalSize[0]; ++local0) {
-                  state.update(g0, g1, g2, local0, local1, local2);
-                  kernel._subhandler(
-                      kernel.getArgs(numParallelThreads, threadId).data(),
-                      &state);
-                }
-              }
->>>>>>> 49942d2c
             }
           }
         }
@@ -290,7 +254,6 @@
       return result;
     }
     auto &tp = hQueue->getDevice()->tp;
-<<<<<<< HEAD
     auto Tasks = native_cpu::getScheduler(tp);
     auto InEvents =
         native_cpu::getWaitInfo(numEventsInWaitList, phEventWaitList, Tasks);
@@ -299,16 +262,6 @@
       f();
     });
     event->set_futures(Tasks.getTaskInfo());
-=======
-    std::vector<std::future<void>> futures;
-    auto InEvents =
-        native_cpu::getWaitInfo(numEventsInWaitList, phEventWaitList);
-    futures.emplace_back(tp.schedule_task([f, InEvents](size_t) {
-      InEvents.wait();
-      f();
-    }));
-    event->set_futures(futures);
->>>>>>> 49942d2c
     event->set_callback(
         [event, InEvents = InEvents.getUniquePtr()]() { event->tick_end(); });
     return UR_RESULT_SUCCESS;
