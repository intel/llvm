--- conflicted
+++ resolved
@@ -70,22 +70,9 @@
   }
 };
 
-<<<<<<< HEAD
-inline static std::unique_ptr<WaitInfo>
-getWaitInfo(uint32_t numEventsInWaitList,
-            const ur_event_handle_t *phEventWaitList) {
-  if (!native_cpu::tasksinfo_t::CanWaitInThread()) {
-    urEventWait(numEventsInWaitList, phEventWaitList);
-    return nullptr;
-  }
-  return (numEventsInWaitList) ? std::make_unique<native_cpu::WaitInfo>(
-                                     numEventsInWaitList, phEventWaitList)
-                               : nullptr;
-=======
 inline static WaitInfo getWaitInfo(uint32_t numEventsInWaitList,
                                    const ur_event_handle_t *phEventWaitList) {
   return native_cpu::WaitInfo(numEventsInWaitList, phEventWaitList);
->>>>>>> 6fcea0f0
 }
 
 } // namespace
@@ -253,49 +240,25 @@
          wg0_index += itemsPerThread) {
       IndexT first = {t, 0, 0};
       IndexT last = {++t, numWG1, numWG2};
-<<<<<<< HEAD
       Tasks.schedule([ndr, itemsPerThread, &kernel = *kernel, first, last,
-                      InEvents = InEvents.get()](size_t) {
-        native_cpu::state resized_state = getResizedState(ndr, itemsPerThread);
-        if (InEvents)
-          InEvents->wait();
-        execute_range(resized_state, kernel, first, last);
-      });
-=======
-      futures.emplace_back(tp.schedule_task([ndr, itemsPerThread,
-                                             &kernel = *kernel, first, last,
-                                             InEvents](size_t) {
+                      InEvents](size_t) {
         native_cpu::state resized_state = getResizedState(ndr, itemsPerThread);
         InEvents.wait();
         execute_range(resized_state, kernel, first, last);
-      }));
->>>>>>> 6fcea0f0
+      });
     }
 
     if (wg0_index < numWG0) {
       // Peel the remaining work items. Since the local size is 1, we iterate
       // over the work groups.
-<<<<<<< HEAD
-      Tasks.schedule([ndr, &kernel = *kernel, start_wg0_remainder, numWG0,
-                      numWG1, numWG2, InEvents = InEvents.get()](size_t) {
-        IndexT first = {start_wg0_remainder, 0, 0};
+      Tasks.schedule([ndr, &kernel = *kernel, wg0_index, numWG0, numWG1, numWG2,
+                      InEvents](size_t) {
+        IndexT first = {wg0_index, 0, 0};
         IndexT last = {numWG0, numWG1, numWG2};
-        if (InEvents)
-          InEvents->wait();
+        InEvents.wait();
         native_cpu::state state = getState(ndr);
         execute_range(state, kernel, first, last);
       });
-=======
-      futures.emplace_back(
-          tp.schedule_task([ndr, &kernel = *kernel, wg0_index, numWG0, numWG1,
-                            numWG2, InEvents](size_t) {
-            IndexT first = {wg0_index, 0, 0};
-            IndexT last = {numWG0, numWG1, numWG2};
-            InEvents.wait();
-            native_cpu::state state = getState(ndr);
-            execute_range(state, kernel, first, last);
-          }));
->>>>>>> 6fcea0f0
     }
   } else {
     // We are running a parallel_for over an nd_range
@@ -318,53 +281,27 @@
         first[dim] = wg_start;
         wg_start += groupsPerThread[dim];
         last[dim] = wg_start;
-<<<<<<< HEAD
         Tasks.schedule([ndr, numParallelThreads, &kernel = *kernel, first, last,
-                        InEvents = InEvents.get()](size_t threadId) {
-          if (InEvents)
-            InEvents->wait();
+                        InEvents](size_t threadId) {
+          InEvents.wait();
           native_cpu::state state = getState(ndr);
           execute_range(state, kernel,
                         kernel.getArgs(numParallelThreads, threadId), first,
                         last);
         });
-=======
-        futures.emplace_back(
-            tp.schedule_task([ndr, numParallelThreads, &kernel = *kernel, first,
-                              last, InEvents](size_t threadId) {
-              InEvents.wait();
-              native_cpu::state state = getState(ndr);
-              execute_range(state, kernel,
-                            kernel.getArgs(numParallelThreads, threadId), first,
-                            last);
-            }));
->>>>>>> 6fcea0f0
       }
     }
     if (wg_start < numWG[dim]) {
       first[dim] = wg_start;
       last[dim] = numWG[dim];
-<<<<<<< HEAD
       Tasks.schedule([ndr, numParallelThreads, &kernel = *kernel, first, last,
-                      InEvents = InEvents.get()](size_t threadId) {
-        if (InEvents)
-          InEvents->wait();
+                      InEvents](size_t threadId) {
+        InEvents.wait();
         native_cpu::state state = getState(ndr);
         execute_range(state, kernel,
                       kernel.getArgs(numParallelThreads, threadId), first,
                       last);
       });
-=======
-      futures.emplace_back(
-          tp.schedule_task([ndr, numParallelThreads, &kernel = *kernel, first,
-                            last, InEvents](size_t threadId) {
-            InEvents.wait();
-            native_cpu::state state = getState(ndr);
-            execute_range(state, kernel,
-                          kernel.getArgs(numParallelThreads, threadId), first,
-                          last);
-          }));
->>>>>>> 6fcea0f0
     }
   }
 
@@ -408,20 +345,11 @@
     auto Tasks = native_cpu::getScheduler(tp);
     auto InEvents =
         native_cpu::getWaitInfo(numEventsInWaitList, phEventWaitList);
-<<<<<<< HEAD
-    Tasks.schedule([f, InEvents = InEvents.get()](size_t) {
-      if (InEvents)
-        InEvents->wait();
+    Tasks.schedule([f, InEvents](size_t) {
+      InEvents.wait();
       f();
     });
     event->set_futures(Tasks.getTaskInfo());
-=======
-    futures.emplace_back(tp.schedule_task([f, InEvents](size_t) {
-      InEvents.wait();
-      f();
-    }));
-    event->set_futures(futures);
->>>>>>> 6fcea0f0
     event->set_callback(
         [event, InEvents = InEvents.getUniquePtr()]() { event->tick_end(); });
     return UR_RESULT_SUCCESS;
