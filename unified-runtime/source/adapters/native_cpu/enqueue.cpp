//===----------- enqueue.cpp - NATIVE CPU Adapter -------------------------===//
//
// Part of the LLVM Project, under the Apache License v2.0 with LLVM Exceptions.
// See https://llvm.org/LICENSE.txt for license information.
// SPDX-License-Identifier: Apache-2.0 WITH LLVM-exception
//
//===----------------------------------------------------------------------===//
#include <array>
#include <cstddef>
#include <cstdint>
#include <vector>

#include "ur_api.h"

#include "common.hpp"
#include "event.hpp"
#include "kernel.hpp"
#include "memory.hpp"
#include "queue.hpp"
#include "threadpool.hpp"

namespace native_cpu {
struct NDRDescT {
  using RangeT = std::array<size_t, 3>;
  uint32_t WorkDim;
  RangeT GlobalOffset;
  RangeT GlobalSize;
  RangeT LocalSize;
  NDRDescT(uint32_t WorkDim, const size_t *GlobalWorkOffset,
           const size_t *GlobalWorkSize, const size_t *LocalWorkSize)
      : WorkDim(WorkDim) {
    for (uint32_t I = 0; I < WorkDim; I++) {
      GlobalOffset[I] = GlobalWorkOffset ? GlobalWorkOffset[I] : 0;
      GlobalSize[I] = GlobalWorkSize[I];
      LocalSize[I] = LocalWorkSize ? LocalWorkSize[I] : 1;
    }
    for (uint32_t I = WorkDim; I < 3; I++) {
      GlobalSize[I] = 1;
      LocalSize[I] = LocalSize[0] ? 1 : 0;
      GlobalOffset[I] = 0;
    }
  }

  void dump(std::ostream &os) const {
    os << "GlobalSize: " << GlobalSize[0] << " " << GlobalSize[1] << " "
       << GlobalSize[2] << "\n";
    os << "LocalSize: " << LocalSize[0] << " " << LocalSize[1] << " "
       << LocalSize[2] << "\n";
    os << "GlobalOffset: " << GlobalOffset[0] << " " << GlobalOffset[1] << " "
       << GlobalOffset[2] << "\n";
  }
};

namespace {
class WaitInfo {
  std::vector<ur_event_handle_t> *const events;
  static_assert(std::is_pointer_v<ur_event_handle_t>);

public:
  WaitInfo(uint32_t numEvents, const ur_event_handle_t *WaitList)
      : events(numEvents ? new std::vector<ur_event_handle_t>(
                               WaitList, WaitList + numEvents)
                         : nullptr) {}
  void wait() const {
    if (events)
      urEventWait(events->size(), events->data());
  }
  std::unique_ptr<std::vector<ur_event_handle_t>> getUniquePtr() {
    return std::unique_ptr<std::vector<ur_event_handle_t>>(events);
  }
};

template <class T>
inline static WaitInfo getWaitInfo(uint32_t numEventsInWaitList,
                                   const ur_event_handle_t *phEventWaitList,
                                   const T &scheduler) {
  if (numEventsInWaitList && !scheduler.CanWaitInThread()) {
    urEventWait(numEventsInWaitList, phEventWaitList);
    numEventsInWaitList = 0;
  }
  return native_cpu::WaitInfo(numEventsInWaitList, phEventWaitList);
}

} // namespace
} // namespace native_cpu

static inline native_cpu::state getState(const native_cpu::NDRDescT &ndr) {
  native_cpu::state resized_state(
      ndr.GlobalSize[0], ndr.GlobalSize[1], ndr.GlobalSize[2], ndr.LocalSize[0],
      ndr.LocalSize[1], ndr.LocalSize[2], ndr.GlobalOffset[0],
      ndr.GlobalOffset[1], ndr.GlobalOffset[2]);
  return resized_state;
}

UR_APIEXPORT ur_result_t UR_APICALL urEnqueueKernelLaunch(
    ur_queue_handle_t hQueue, ur_kernel_handle_t hKernel, uint32_t workDim,
    const size_t *pGlobalWorkOffset, const size_t *pGlobalWorkSize,
    const size_t *pLocalWorkSize, uint32_t numPropsInLaunchPropList,
    const ur_kernel_launch_property_t *launchPropList,
    uint32_t numEventsInWaitList, const ur_event_handle_t *phEventWaitList,
    ur_event_handle_t *phEvent) {
  // We don't support any launch properties.
  for (uint32_t propIndex = 0; propIndex < numPropsInLaunchPropList;
       propIndex++) {
    if (launchPropList[propIndex].id != UR_KERNEL_LAUNCH_PROPERTY_ID_IGNORE) {
      return UR_RESULT_ERROR_UNSUPPORTED_FEATURE;
    }
  }

  UR_ASSERT(hQueue, UR_RESULT_ERROR_INVALID_NULL_HANDLE);
  UR_ASSERT(hKernel, UR_RESULT_ERROR_INVALID_NULL_HANDLE);
  UR_ASSERT(workDim > 0, UR_RESULT_ERROR_INVALID_WORK_DIMENSION);
  UR_ASSERT(workDim < 4, UR_RESULT_ERROR_INVALID_WORK_DIMENSION);

  if (*pGlobalWorkSize == 0) {
    DIE_NO_IMPLEMENTATION;
  }

  // Check reqd_work_group_size and other kernel constraints
  if (pLocalWorkSize != nullptr) {
    uint64_t TotalNumWIs = 1;
    for (uint32_t Dim = 0; Dim < workDim; Dim++) {
      TotalNumWIs *= pLocalWorkSize[Dim];
      if (auto Reqd = hKernel->getReqdWGSize();
          Reqd && pLocalWorkSize[Dim] != Reqd.value()[Dim]) {
        return UR_RESULT_ERROR_INVALID_WORK_GROUP_SIZE;
      }
      if (auto MaxWG = hKernel->getMaxWGSize();
          MaxWG && pLocalWorkSize[Dim] > MaxWG.value()[Dim]) {
        return UR_RESULT_ERROR_INVALID_WORK_GROUP_SIZE;
      }
    }
    if (auto MaxLinearWG = hKernel->getMaxLinearWGSize()) {
      if (TotalNumWIs > MaxLinearWG) {
        return UR_RESULT_ERROR_INVALID_WORK_GROUP_SIZE;
      }
    }
  }

  // TODO: add proper error checking
  native_cpu::NDRDescT ndr(workDim, pGlobalWorkOffset, pGlobalWorkSize,
                           pLocalWorkSize);
  unsigned long long numWI;
  auto umulll_overflow = [](unsigned long long a, unsigned long long b,
                            unsigned long long *c) -> bool {
#ifdef __GNUC__
    return __builtin_umulll_overflow(a, b, c);
#else
    *c = a * b;
    return a != 0 && b != *c / a;
#endif
  };
  if (umulll_overflow(ndr.GlobalSize[0], ndr.GlobalSize[1], &numWI) ||
      umulll_overflow(numWI, ndr.GlobalSize[2], &numWI) || numWI > SIZE_MAX) {
    return UR_RESULT_ERROR_OUT_OF_RESOURCES;
  }

  auto &tp = hQueue->getDevice()->tp;
  const size_t numParallelThreads = tp.num_threads();
  auto Tasks = native_cpu::getScheduler(tp);
  auto numWG0 = ndr.GlobalSize[0] / ndr.LocalSize[0];
  auto numWG1 = ndr.GlobalSize[1] / ndr.LocalSize[1];
  auto numWG2 = ndr.GlobalSize[2] / ndr.LocalSize[2];
  auto event = new ur_event_handle_t_(hQueue, UR_COMMAND_KERNEL_LAUNCH);
  event->tick_start();

  // Create a copy of the kernel and its arguments.
  auto kernel = std::make_unique<ur_kernel_handle_t_>(*hKernel);
  kernel->updateMemPool(numParallelThreads);

  auto InEvents =
      native_cpu::getWaitInfo(numEventsInWaitList, phEventWaitList, Tasks);

  const size_t numWG = numWG0 * numWG1 * numWG2;
  const size_t numWGPerThread = numWG / numParallelThreads;
  const size_t remainderWG = numWG - numWGPerThread * numParallelThreads;
  // The fourth value is the linearized value.
  std::array<size_t, 4> rangeStart = {0, 0, 0, 0};
  for (unsigned t = 0; t < numParallelThreads; ++t) {
    auto rangeEnd = rangeStart;
    rangeEnd[3] += numWGPerThread + (t < remainderWG);
    if (rangeEnd[3] == rangeStart[3])
      break;
    rangeEnd[0] = rangeEnd[3] % numWG0;
    rangeEnd[1] = (rangeEnd[3] / numWG0) % numWG1;
    rangeEnd[2] = rangeEnd[3] / (numWG0 * numWG1);
    futures.emplace_back(
        tp.schedule_task([ndr, InEvents, &kernel = *kernel, rangeStart,
                          rangeEnd = rangeEnd[3], numWG0, numWG1,
                          numParallelThreads](size_t threadId) {
          auto state = getState(ndr);
          InEvents.wait();
          for (size_t g0 = rangeStart[0], g1 = rangeStart[1],
                      g2 = rangeStart[2], g3 = rangeStart[3];
               g3 < rangeEnd; ++g3) {
#ifdef NATIVECPU_USE_OCK
            state.update(g0, g1, g2);
            kernel._subhandler(
                kernel.getArgs(numParallelThreads, threadId).data(), &state);
#else
            for (size_t local2 = 0; local2 < ndr.LocalSize[2]; ++local2) {
              for (size_t local1 = 0; local1 < ndr.LocalSize[1]; ++local1) {
                for (size_t local0 = 0; local0 < ndr.LocalSize[0]; ++local0) {
                  state.update(g0, g1, g2, local0, local1, local2);
                  kernel._subhandler(
                      kernel.getArgs(numParallelThreads, threadId).data(),
                      &state);
                }
              }
            }
#endif
            if (++g0 == numWG0) {
              g0 = 0;
              if (++g1 == numWG1) {
                g1 = 0;
                ++g2;
              }
            }
          }
<<<<<<< HEAD
        }
      }
    }
  }
#else
  bool isLocalSizeOne =
      ndr.LocalSize[0] == 1 && ndr.LocalSize[1] == 1 && ndr.LocalSize[2] == 1;
  if (isLocalSizeOne && !kernel->hasLocalArgs()) {
    // If the local size is one, we make the assumption that we are running a
    // parallel_for over a sycl::range.
    // Todo: we could add more compiler checks and
    // kernel properties for this (e.g. check that no barriers are called).

    // Todo: this assumes that dim 0 is the best dimension over which we want to
    // parallelize

    // Since we also vectorize the kernel, and vectorization happens within the
    // work group loop, it's better to have a large-ish local size. We can
    // divide the global range by the number of threads, set that as the local
    // size and peel everything else.

    // The number of items per kernel invocation should ideally be at least a
    // multiple of the applied vector width, which we currently assume to be 8.
    // TODO: Encode this and other kernel capabilities in the binary so we can
    // use actual values to efficiently enqueue kernels instead of relying on
    // assumptions.
    const size_t itemsPerKernelInvocation = 8;

    size_t itemsPerThread = ndr.GlobalSize[0] / numParallelThreads;
    if (itemsPerThread < itemsPerKernelInvocation) {
      if (itemsPerKernelInvocation <= numWG0)
        itemsPerThread = itemsPerKernelInvocation;
      else if (itemsPerThread == 0)
        itemsPerThread = numWG0;
    } else if (itemsPerThread > itemsPerKernelInvocation) {
      // Launch kernel with number of items that is the next multiple of the
      // vector width.
      const size_t nextMult = (itemsPerThread + itemsPerKernelInvocation - 1) /
                              itemsPerKernelInvocation *
                              itemsPerKernelInvocation;
      if (nextMult < numWG0)
        itemsPerThread = nextMult;
    }

    size_t wg0_index = 0;
    for (size_t t = 0; (wg0_index + itemsPerThread) <= numWG0;
         wg0_index += itemsPerThread) {
      IndexT first = {t, 0, 0};
      IndexT last = {++t, numWG1, numWG2};
      Tasks.schedule([ndr, itemsPerThread, &kernel = *kernel, first, last,
                      InEvents](size_t) {
        native_cpu::state resized_state = getResizedState(ndr, itemsPerThread);
        InEvents.wait();
        execute_range(resized_state, kernel, first, last);
      });
    }

    if (wg0_index < numWG0) {
      // Peel the remaining work items. Since the local size is 1, we iterate
      // over the work groups.
      Tasks.schedule([ndr, &kernel = *kernel, wg0_index, numWG0, numWG1, numWG2,
                      InEvents](size_t) {
        IndexT first = {wg0_index, 0, 0};
        IndexT last = {numWG0, numWG1, numWG2};
        InEvents.wait();
        native_cpu::state state = getState(ndr);
        execute_range(state, kernel, first, last);
      });
    }
  } else {
    // We are running a parallel_for over an nd_range

    const IndexT numWG = {numWG0, numWG1, numWG2};
    IndexT groupsPerThread;
    for (size_t t = 0; t < 3; t++)
      groupsPerThread[t] = numWG[t] / numParallelThreads;
    size_t dim = 0;
    if (groupsPerThread[0] == 0) {
      if (groupsPerThread[1])
        dim = 1;
      else if (groupsPerThread[2])
        dim = 2;
    }
    IndexT first = {0, 0, 0}, last = numWG;
    size_t wg_start = 0;
    if (groupsPerThread[dim]) {
      for (size_t t = 0; t < numParallelThreads; t++) {
        first[dim] = wg_start;
        wg_start += groupsPerThread[dim];
        last[dim] = wg_start;
        Tasks.schedule([ndr, numParallelThreads, &kernel = *kernel, first, last,
                        InEvents](size_t threadId) {
          InEvents.wait();
          native_cpu::state state = getState(ndr);
          execute_range(state, kernel,
                        kernel.getArgs(numParallelThreads, threadId), first,
                        last);
        });
      }
    }
    if (wg_start < numWG[dim]) {
      first[dim] = wg_start;
      last[dim] = numWG[dim];
      Tasks.schedule([ndr, numParallelThreads, &kernel = *kernel, first, last,
                      InEvents](size_t threadId) {
        InEvents.wait();
        native_cpu::state state = getState(ndr);
        execute_range(state, kernel,
                      kernel.getArgs(numParallelThreads, threadId), first,
                      last);
      });
    }
  }

#endif // NATIVECPU_USE_OCK
  event->set_futures(Tasks.getTaskInfo());
=======
        }));
    rangeStart = rangeEnd;
  }
  event->set_futures(futures);
>>>>>>> f05bba10

  if (phEvent) {
    *phEvent = event;
  }
  event->set_callback([kernel = std::move(kernel), hKernel, event,
                       InEvents = InEvents.getUniquePtr()]() {
    event->tick_end();
    // TODO: avoid calling clear() here.
    hKernel->_localArgInfo.clear();
  });

  if (hQueue->isInOrder()) {
    urEventWait(1, &event);
  }

  return UR_RESULT_SUCCESS;
}

template <class T>
static inline ur_result_t
withTimingEvent(ur_command_t command_type, ur_queue_handle_t hQueue,
                uint32_t numEventsInWaitList,
                const ur_event_handle_t *phEventWaitList,
                ur_event_handle_t *phEvent, T &&f, bool blocking = true) {
  if (phEvent) {
    ur_event_handle_t event = new ur_event_handle_t_(hQueue, command_type);
    *phEvent = event;
    event->tick_start();
    if (blocking || hQueue->isInOrder()) {
      urEventWait(numEventsInWaitList, phEventWaitList);
      ur_result_t result = f();
      event->tick_end();
      return result;
    }
    auto &tp = hQueue->getDevice()->tp;
    auto Tasks = native_cpu::getScheduler(tp);
    auto InEvents =
        native_cpu::getWaitInfo(numEventsInWaitList, phEventWaitList, Tasks);
    Tasks.schedule([f, InEvents](size_t) {
      InEvents.wait();
      f();
    });
    event->set_futures(Tasks.getTaskInfo());
    event->set_callback(
        [event, InEvents = InEvents.getUniquePtr()]() { event->tick_end(); });
    return UR_RESULT_SUCCESS;
  }
  urEventWait(numEventsInWaitList, phEventWaitList);
  ur_result_t result = f();
  return result;
}

UR_APIEXPORT ur_result_t UR_APICALL urEnqueueEventsWait(
    ur_queue_handle_t hQueue, uint32_t numEventsInWaitList,
    const ur_event_handle_t *phEventWaitList, ur_event_handle_t *phEvent) {

  // TODO: the wait here should be async
  return withTimingEvent(UR_COMMAND_EVENTS_WAIT, hQueue, numEventsInWaitList,
                         phEventWaitList, phEvent,
                         []() { return UR_RESULT_SUCCESS; });
}

UR_APIEXPORT ur_result_t UR_APICALL urEnqueueEventsWaitWithBarrier(
    ur_queue_handle_t hQueue, uint32_t numEventsInWaitList,
    const ur_event_handle_t *phEventWaitList, ur_event_handle_t *phEvent) {
  return withTimingEvent(UR_COMMAND_EVENTS_WAIT_WITH_BARRIER, hQueue,
                         numEventsInWaitList, phEventWaitList, phEvent,
                         []() { return UR_RESULT_SUCCESS; });
}

UR_APIEXPORT ur_result_t urEnqueueEventsWaitWithBarrierExt(
    ur_queue_handle_t hQueue, const ur_exp_enqueue_ext_properties_t *,
    uint32_t numEventsInWaitList, const ur_event_handle_t *phEventWaitList,
    ur_event_handle_t *phEvent) {
  return urEnqueueEventsWaitWithBarrier(hQueue, numEventsInWaitList,
                                        phEventWaitList, phEvent);
}

template <bool IsRead>
static inline void MemBufferReadWriteRect_impl(
    ur_mem_handle_t Buff, ur_rect_offset_t BufferOffset,
    ur_rect_offset_t HostOffset, ur_rect_region_t region, size_t BufferRowPitch,
    size_t BufferSlicePitch, size_t HostRowPitch, size_t HostSlicePitch,
    typename std::conditional<IsRead, void *, const void *>::type DstMem) {
  // TODO: check other constraints, performance optimizations
  //       More sharing with level_zero where possible

  if (BufferRowPitch == 0)
    BufferRowPitch = region.width;
  if (BufferSlicePitch == 0)
    BufferSlicePitch = BufferRowPitch * region.height;
  if (HostRowPitch == 0)
    HostRowPitch = region.width;
  if (HostSlicePitch == 0)
    HostSlicePitch = HostRowPitch * region.height;
  for (size_t w = 0; w < region.width; w++)
    for (size_t h = 0; h < region.height; h++)
      for (size_t d = 0; d < region.depth; d++) {
        size_t buff_orign = (d + BufferOffset.z) * BufferSlicePitch +
                            (h + BufferOffset.y) * BufferRowPitch + w +
                            BufferOffset.x;
        size_t host_origin = (d + HostOffset.z) * HostSlicePitch +
                             (h + HostOffset.y) * HostRowPitch + w +
                             HostOffset.x;
        int8_t &buff_mem = ur_cast<int8_t *>(Buff->_mem)[buff_orign];
        if constexpr (IsRead)
          ur_cast<int8_t *>(DstMem)[host_origin] = buff_mem;
        else
          buff_mem = ur_cast<const int8_t *>(DstMem)[host_origin];
      }
}

template <bool IsRead>
static inline ur_result_t enqueueMemBufferReadWriteRect_impl(
    ur_queue_handle_t hQueue, ur_mem_handle_t Buff, bool blocking,
    ur_rect_offset_t BufferOffset, ur_rect_offset_t HostOffset,
    ur_rect_region_t region, size_t BufferRowPitch, size_t BufferSlicePitch,
    size_t HostRowPitch, size_t HostSlicePitch,
    typename std::conditional<IsRead, void *, const void *>::type DstMem,
    uint32_t NumEventsInWaitList, const ur_event_handle_t *phEventWaitList,
    ur_event_handle_t *phEvent) {
  ur_command_t command_t;
  if constexpr (IsRead)
    command_t = UR_COMMAND_MEM_BUFFER_READ_RECT;
  else
    command_t = UR_COMMAND_MEM_BUFFER_WRITE_RECT;
  return withTimingEvent(
      command_t, hQueue, NumEventsInWaitList, phEventWaitList, phEvent,
      [BufferRowPitch, region, BufferSlicePitch, HostRowPitch, HostSlicePitch,
       BufferOffset, HostOffset, Buff, DstMem]() {
        MemBufferReadWriteRect_impl<IsRead>(
            Buff, BufferOffset, HostOffset, region, BufferRowPitch,
            BufferSlicePitch, HostRowPitch, HostSlicePitch, DstMem);
        return UR_RESULT_SUCCESS;
      },
      blocking);
}

template <bool AllowPartialOverlap = true>
static inline ur_result_t doCopy_impl(
    ur_queue_handle_t hQueue, void *DstPtr, const void *SrcPtr, size_t Size,
    uint32_t numEventsInWaitList, const ur_event_handle_t *phEventWaitList,
    ur_event_handle_t *phEvent, ur_command_t command_type, bool blocking) {
  if (SrcPtr == DstPtr || Size == 0) {
    bool hasInEvents = numEventsInWaitList && phEventWaitList;
    return withTimingEvent(
        command_type, hQueue, numEventsInWaitList, phEventWaitList, phEvent,
        []() { return UR_RESULT_SUCCESS; }, blocking || !hasInEvents);
  }

  return withTimingEvent(
      command_type, hQueue, numEventsInWaitList, phEventWaitList, phEvent,
      [DstPtr, SrcPtr, Size]() {
        if constexpr (AllowPartialOverlap) {
          memmove(DstPtr, SrcPtr, Size);
        } else {
          memcpy(DstPtr, SrcPtr, Size);
        }
        return UR_RESULT_SUCCESS;
      },
      blocking);
}

UR_APIEXPORT ur_result_t UR_APICALL urEnqueueMemBufferRead(
    ur_queue_handle_t hQueue, ur_mem_handle_t hBuffer, bool blockingRead,
    size_t offset, size_t size, void *pDst, uint32_t numEventsInWaitList,
    const ur_event_handle_t *phEventWaitList, ur_event_handle_t *phEvent) {

  void *FromPtr = /*Src*/ hBuffer->_mem + offset;
  auto res = doCopy_impl(hQueue, pDst, FromPtr, size, numEventsInWaitList,
                         phEventWaitList, phEvent, UR_COMMAND_MEM_BUFFER_READ,
                         blockingRead);
  return res;
}

UR_APIEXPORT ur_result_t UR_APICALL urEnqueueMemBufferWrite(
    ur_queue_handle_t hQueue, ur_mem_handle_t hBuffer, bool blockingWrite,
    size_t offset, size_t size, const void *pSrc, uint32_t numEventsInWaitList,
    const ur_event_handle_t *phEventWaitList, ur_event_handle_t *phEvent) {

  void *ToPtr = hBuffer->_mem + offset;
  auto res = doCopy_impl(hQueue, ToPtr, pSrc, size, numEventsInWaitList,
                         phEventWaitList, phEvent, UR_COMMAND_MEM_BUFFER_WRITE,
                         blockingWrite);
  return res;
}

UR_APIEXPORT ur_result_t UR_APICALL urEnqueueMemBufferReadRect(
    ur_queue_handle_t hQueue, ur_mem_handle_t hBuffer, bool blockingRead,
    ur_rect_offset_t bufferOrigin, ur_rect_offset_t hostOrigin,
    ur_rect_region_t region, size_t bufferRowPitch, size_t bufferSlicePitch,
    size_t hostRowPitch, size_t hostSlicePitch, void *pDst,
    uint32_t numEventsInWaitList, const ur_event_handle_t *phEventWaitList,
    ur_event_handle_t *phEvent) {
  return enqueueMemBufferReadWriteRect_impl<true /*read*/>(
      hQueue, hBuffer, blockingRead, bufferOrigin, hostOrigin, region,
      bufferRowPitch, bufferSlicePitch, hostRowPitch, hostSlicePitch, pDst,
      numEventsInWaitList, phEventWaitList, phEvent);
}

UR_APIEXPORT ur_result_t UR_APICALL urEnqueueMemBufferWriteRect(
    ur_queue_handle_t hQueue, ur_mem_handle_t hBuffer, bool blockingWrite,
    ur_rect_offset_t bufferOrigin, ur_rect_offset_t hostOrigin,
    ur_rect_region_t region, size_t bufferRowPitch, size_t bufferSlicePitch,
    size_t hostRowPitch, size_t hostSlicePitch, void *pSrc,
    uint32_t numEventsInWaitList, const ur_event_handle_t *phEventWaitList,
    ur_event_handle_t *phEvent) {
  return enqueueMemBufferReadWriteRect_impl<false /*write*/>(
      hQueue, hBuffer, blockingWrite, bufferOrigin, hostOrigin, region,
      bufferRowPitch, bufferSlicePitch, hostRowPitch, hostSlicePitch, pSrc,
      numEventsInWaitList, phEventWaitList, phEvent);
}

UR_APIEXPORT ur_result_t UR_APICALL urEnqueueMemBufferCopy(
    ur_queue_handle_t hQueue, ur_mem_handle_t hBufferSrc,
    ur_mem_handle_t hBufferDst, size_t srcOffset, size_t dstOffset, size_t size,
    uint32_t numEventsInWaitList, const ur_event_handle_t *phEventWaitList,
    ur_event_handle_t *phEvent) {
  urEventWait(numEventsInWaitList, phEventWaitList);
  const void *SrcPtr = hBufferSrc->_mem + srcOffset;
  void *DstPtr = hBufferDst->_mem + dstOffset;
  return doCopy_impl(hQueue, DstPtr, SrcPtr, size, numEventsInWaitList,
                     phEventWaitList, phEvent, UR_COMMAND_MEM_BUFFER_COPY,
                     true /*TODO: check false for non-blocking*/);
}

UR_APIEXPORT ur_result_t UR_APICALL urEnqueueMemBufferCopyRect(
    ur_queue_handle_t hQueue, ur_mem_handle_t hBufferSrc,
    ur_mem_handle_t hBufferDst, ur_rect_offset_t srcOrigin,
    ur_rect_offset_t dstOrigin, ur_rect_region_t region, size_t srcRowPitch,
    size_t srcSlicePitch, size_t dstRowPitch, size_t dstSlicePitch,
    uint32_t numEventsInWaitList, const ur_event_handle_t *phEventWaitList,
    ur_event_handle_t *phEvent) {
  return enqueueMemBufferReadWriteRect_impl<true /*read*/>(
      hQueue, hBufferSrc, true /*todo: check false for non-blocking*/,
      srcOrigin,
      /*HostOffset*/ dstOrigin, region, srcRowPitch, srcSlicePitch, dstRowPitch,
      dstSlicePitch, hBufferDst->_mem, numEventsInWaitList, phEventWaitList,
      phEvent);
}

UR_APIEXPORT ur_result_t UR_APICALL urEnqueueMemBufferFill(
    ur_queue_handle_t hQueue, ur_mem_handle_t hBuffer, const void *pPattern,
    size_t patternSize, size_t offset, size_t size,
    uint32_t numEventsInWaitList, const ur_event_handle_t *phEventWaitList,
    ur_event_handle_t *phEvent) {
  UR_ASSERT(hQueue, UR_RESULT_ERROR_INVALID_NULL_HANDLE);
  return withTimingEvent(
      UR_COMMAND_MEM_BUFFER_FILL, hQueue, numEventsInWaitList, phEventWaitList,
      phEvent, [hBuffer, offset, size, patternSize, pPattern]() {
        // TODO: error checking
        // TODO: handle async
        void *startingPtr = hBuffer->_mem + offset;
        size_t steps = size / patternSize;
        for (unsigned i = 0; i < steps; i++) {
          memcpy(static_cast<int8_t *>(startingPtr) + i * patternSize, pPattern,
                 patternSize);
        }

        return UR_RESULT_SUCCESS;
      });
}

UR_APIEXPORT ur_result_t UR_APICALL urEnqueueMemImageRead(
    ur_queue_handle_t /*hQueue*/, ur_mem_handle_t /*hImage*/,
    bool /*blockingRead*/, ur_rect_offset_t /*origin*/,
    ur_rect_region_t /*region*/, size_t /*rowPitch*/, size_t /*slicePitch*/,
    void * /*pDst*/, uint32_t /*numEventsInWaitList*/,
    const ur_event_handle_t * /*phEventWaitList*/,
    ur_event_handle_t * /*phEvent*/) {

  DIE_NO_IMPLEMENTATION;
}

UR_APIEXPORT ur_result_t UR_APICALL urEnqueueMemImageWrite(
    ur_queue_handle_t /*hQueue*/, ur_mem_handle_t /*hImage*/,
    bool /*blockingWrite*/, ur_rect_offset_t /*origin*/,
    ur_rect_region_t /*region*/, size_t /*rowPitch*/, size_t /*slicePitch*/,
    void * /*pSrc*/, uint32_t /*numEventsInWaitList*/,
    const ur_event_handle_t * /*phEventWaitList*/,
    ur_event_handle_t * /*phEvent*/) {

  DIE_NO_IMPLEMENTATION;
}

UR_APIEXPORT ur_result_t UR_APICALL urEnqueueMemImageCopy(
    ur_queue_handle_t /*hQueue*/, ur_mem_handle_t /*hImageSrc*/,
    ur_mem_handle_t /*hImageDst*/, ur_rect_offset_t /*srcOrigin*/,
    ur_rect_offset_t /*dstOrigin*/, ur_rect_region_t /*region*/,
    uint32_t /*numEventsInWaitList*/,
    const ur_event_handle_t * /*phEventWaitList*/,
    ur_event_handle_t * /*phEvent*/) {

  DIE_NO_IMPLEMENTATION;
}

UR_APIEXPORT ur_result_t UR_APICALL urEnqueueMemBufferMap(
    ur_queue_handle_t hQueue, ur_mem_handle_t hBuffer, bool /*blockingMap*/,
    ur_map_flags_t /*mapFlags*/, size_t offset, size_t /*size*/,
    uint32_t numEventsInWaitList, const ur_event_handle_t *phEventWaitList,
    ur_event_handle_t *phEvent, void **ppRetMap) {

  return withTimingEvent(UR_COMMAND_MEM_BUFFER_MAP, hQueue, numEventsInWaitList,
                         phEventWaitList, phEvent,
                         [ppRetMap, hBuffer, offset]() {
                           *ppRetMap = hBuffer->_mem + offset;
                           return UR_RESULT_SUCCESS;
                         });
}

UR_APIEXPORT ur_result_t UR_APICALL urEnqueueMemUnmap(
    ur_queue_handle_t hQueue, ur_mem_handle_t /*hMem*/, void * /*pMappedPtr*/,
    uint32_t numEventsInWaitList, const ur_event_handle_t *phEventWaitList,
    ur_event_handle_t *phEvent) {
  return withTimingEvent(UR_COMMAND_MEM_UNMAP, hQueue, numEventsInWaitList,
                         phEventWaitList, phEvent,
                         []() { return UR_RESULT_SUCCESS; });
}

UR_APIEXPORT ur_result_t UR_APICALL urEnqueueUSMFill(
    ur_queue_handle_t hQueue, void *ptr, size_t patternSize,
    const void *pPattern, size_t size, uint32_t numEventsInWaitList,
    const ur_event_handle_t *phEventWaitList, ur_event_handle_t *phEvent) {
  return withTimingEvent(
      UR_COMMAND_USM_FILL, hQueue, numEventsInWaitList, phEventWaitList,
      phEvent, [ptr, pPattern, patternSize, size]() {
        UR_ASSERT(ptr, UR_RESULT_ERROR_INVALID_NULL_POINTER);
        UR_ASSERT(pPattern, UR_RESULT_ERROR_INVALID_NULL_POINTER);
        UR_ASSERT(patternSize != 0, UR_RESULT_ERROR_INVALID_SIZE)
        UR_ASSERT(size != 0, UR_RESULT_ERROR_INVALID_SIZE)
        UR_ASSERT(patternSize <= size, UR_RESULT_ERROR_INVALID_SIZE)
        UR_ASSERT(size % patternSize == 0, UR_RESULT_ERROR_INVALID_SIZE)
        // TODO: add check for allocation size once the query is supported

        switch (patternSize) {
        case 1:
          memset(ptr, *static_cast<const uint8_t *>(pPattern), size);
          break;
        case 2: {
          const auto pattern = *static_cast<const uint16_t *>(pPattern);
          auto *start = reinterpret_cast<uint16_t *>(ptr);
          auto *end = reinterpret_cast<uint16_t *>(
              reinterpret_cast<uint8_t *>(ptr) + size);
          std::fill(start, end, pattern);
          break;
        }
        case 4: {
          const auto pattern = *static_cast<const uint32_t *>(pPattern);
          auto *start = reinterpret_cast<uint32_t *>(ptr);
          auto *end = reinterpret_cast<uint32_t *>(
              reinterpret_cast<uint8_t *>(ptr) + size);
          std::fill(start, end, pattern);
          break;
        }
        case 8: {
          const auto pattern = *static_cast<const uint64_t *>(pPattern);
          auto *start = reinterpret_cast<uint64_t *>(ptr);
          auto *end = reinterpret_cast<uint64_t *>(
              reinterpret_cast<uint8_t *>(ptr) + size);
          std::fill(start, end, pattern);
          break;
        }
        default: {
          for (size_t step{0}; step < size; step += patternSize) {
            auto *dest = reinterpret_cast<void *>(
                reinterpret_cast<uint8_t *>(ptr) + step);
            memcpy(dest, pPattern, patternSize);
          }
        }
        }
        return UR_RESULT_SUCCESS;
      });
}

UR_APIEXPORT ur_result_t UR_APICALL urEnqueueUSMMemcpy(
    ur_queue_handle_t hQueue, bool blocking, void *pDst, const void *pSrc,
    size_t size, uint32_t numEventsInWaitList,
    const ur_event_handle_t *phEventWaitList, ur_event_handle_t *phEvent) {
  UR_ASSERT(hQueue, UR_RESULT_ERROR_INVALID_QUEUE);
  UR_ASSERT(pDst, UR_RESULT_ERROR_INVALID_NULL_POINTER);
  UR_ASSERT(pSrc, UR_RESULT_ERROR_INVALID_NULL_POINTER);

  return doCopy_impl<false /*use memcpy*/>(
      hQueue, pDst, pSrc, size, numEventsInWaitList, phEventWaitList, phEvent,
      UR_COMMAND_USM_MEMCPY, blocking);
}

UR_APIEXPORT ur_result_t UR_APICALL urEnqueueUSMPrefetch(
    ur_queue_handle_t /*hQueue*/, const void * /*pMem*/, size_t /*size*/,
    ur_usm_migration_flags_t /*flags*/, uint32_t /*numEventsInWaitList*/,
    const ur_event_handle_t * /*phEventWaitList*/,
    ur_event_handle_t * /*phEvent*/) {

  // TODO: properly implement USM prefetch
  return UR_RESULT_SUCCESS;
}

UR_APIEXPORT ur_result_t UR_APICALL urEnqueueUSMAdvise(
    ur_queue_handle_t /*hQueue*/, const void * /*pMem*/, size_t /*size*/,
    ur_usm_advice_flags_t /*advice*/, ur_event_handle_t * /*phEvent*/) {

  // TODO: properly implement USM advise
  return UR_RESULT_SUCCESS;
}

UR_APIEXPORT ur_result_t UR_APICALL urEnqueueUSMFill2D(
    ur_queue_handle_t /*hQueue*/, void * /*pMem*/, size_t /*pitch*/,
    size_t /*patternSize*/, const void * /*pPattern*/, size_t /*width*/,
    size_t /*height*/, uint32_t /*numEventsInWaitList*/,
    const ur_event_handle_t * /*phEventWaitList*/,
    ur_event_handle_t * /*phEvent*/) {

  DIE_NO_IMPLEMENTATION;
}

UR_APIEXPORT ur_result_t UR_APICALL urEnqueueUSMMemcpy2D(
    ur_queue_handle_t /*hQueue*/, bool /*blocking*/, void * /*pDst*/,
    size_t /*dstPitch*/, const void * /*pSrc*/, size_t /*srcPitch*/,
    size_t /*width*/, size_t /*height*/, uint32_t /*numEventsInWaitList*/,
    const ur_event_handle_t * /*phEventWaitList*/,
    ur_event_handle_t * /*phEvent*/) {

  DIE_NO_IMPLEMENTATION;
}

UR_APIEXPORT ur_result_t UR_APICALL urEnqueueDeviceGlobalVariableWrite(
    ur_queue_handle_t /*hQueue*/, ur_program_handle_t /*hProgram*/,
    const char * /*name*/, bool /*blockingWrite*/, size_t /*count*/,
    size_t /*offset*/, const void * /*pSrc*/, uint32_t /*numEventsInWaitList*/,
    const ur_event_handle_t * /*phEventWaitList*/,
    ur_event_handle_t * /*phEvent*/) {

  DIE_NO_IMPLEMENTATION;
}

UR_APIEXPORT ur_result_t UR_APICALL urEnqueueDeviceGlobalVariableRead(
    ur_queue_handle_t /*hQueue*/, ur_program_handle_t /*hProgram*/,
    const char * /*name*/, bool /*blockingRead*/, size_t /*count*/,
    size_t /*offset*/, void * /*pDst*/, uint32_t /*numEventsInWaitList*/,
    const ur_event_handle_t * /*phEventWaitList*/,
    ur_event_handle_t * /*phEvent*/) {

  DIE_NO_IMPLEMENTATION;
}

UR_APIEXPORT ur_result_t UR_APICALL urEnqueueReadHostPipe(
    ur_queue_handle_t /*hQueue*/, ur_program_handle_t /*hProgram*/,
    const char * /*pipe_symbol*/, bool /*blocking*/, void * /*pDst*/,
    size_t /*size*/, uint32_t /*numEventsInWaitList*/,
    const ur_event_handle_t * /*phEventWaitList*/,
    ur_event_handle_t * /*phEvent*/) {

  DIE_NO_IMPLEMENTATION;
}

UR_APIEXPORT ur_result_t UR_APICALL urEnqueueWriteHostPipe(
    ur_queue_handle_t /*hQueue*/, ur_program_handle_t /*hProgram*/,
    const char * /*pipe_symbol*/, bool /*blocking*/, void * /*pSrc*/,
    size_t /*size*/, uint32_t /*numEventsInWaitList*/,
    const ur_event_handle_t * /*phEventWaitList*/,
    ur_event_handle_t * /*phEvent*/) {

  DIE_NO_IMPLEMENTATION;
}

UR_APIEXPORT ur_result_t UR_APICALL urEnqueueNativeCommandExp(
    ur_queue_handle_t, ur_exp_enqueue_native_command_function_t, void *,
    uint32_t, const ur_mem_handle_t *,
    const ur_exp_enqueue_native_command_properties_t *, uint32_t,
    const ur_event_handle_t *, ur_event_handle_t *) {
  return UR_RESULT_ERROR_UNSUPPORTED_FEATURE;
}<|MERGE_RESOLUTION|>--- conflicted
+++ resolved
@@ -184,8 +184,7 @@
     rangeEnd[0] = rangeEnd[3] % numWG0;
     rangeEnd[1] = (rangeEnd[3] / numWG0) % numWG1;
     rangeEnd[2] = rangeEnd[3] / (numWG0 * numWG1);
-    futures.emplace_back(
-        tp.schedule_task([ndr, InEvents, &kernel = *kernel, rangeStart,
+    Tasks.schedule([ndr, InEvents, &kernel = *kernel, rangeStart,
                           rangeEnd = rangeEnd[3], numWG0, numWG1,
                           numParallelThreads](size_t threadId) {
           auto state = getState(ndr);
@@ -217,129 +216,10 @@
               }
             }
           }
-<<<<<<< HEAD
-        }
-      }
-    }
-  }
-#else
-  bool isLocalSizeOne =
-      ndr.LocalSize[0] == 1 && ndr.LocalSize[1] == 1 && ndr.LocalSize[2] == 1;
-  if (isLocalSizeOne && !kernel->hasLocalArgs()) {
-    // If the local size is one, we make the assumption that we are running a
-    // parallel_for over a sycl::range.
-    // Todo: we could add more compiler checks and
-    // kernel properties for this (e.g. check that no barriers are called).
-
-    // Todo: this assumes that dim 0 is the best dimension over which we want to
-    // parallelize
-
-    // Since we also vectorize the kernel, and vectorization happens within the
-    // work group loop, it's better to have a large-ish local size. We can
-    // divide the global range by the number of threads, set that as the local
-    // size and peel everything else.
-
-    // The number of items per kernel invocation should ideally be at least a
-    // multiple of the applied vector width, which we currently assume to be 8.
-    // TODO: Encode this and other kernel capabilities in the binary so we can
-    // use actual values to efficiently enqueue kernels instead of relying on
-    // assumptions.
-    const size_t itemsPerKernelInvocation = 8;
-
-    size_t itemsPerThread = ndr.GlobalSize[0] / numParallelThreads;
-    if (itemsPerThread < itemsPerKernelInvocation) {
-      if (itemsPerKernelInvocation <= numWG0)
-        itemsPerThread = itemsPerKernelInvocation;
-      else if (itemsPerThread == 0)
-        itemsPerThread = numWG0;
-    } else if (itemsPerThread > itemsPerKernelInvocation) {
-      // Launch kernel with number of items that is the next multiple of the
-      // vector width.
-      const size_t nextMult = (itemsPerThread + itemsPerKernelInvocation - 1) /
-                              itemsPerKernelInvocation *
-                              itemsPerKernelInvocation;
-      if (nextMult < numWG0)
-        itemsPerThread = nextMult;
-    }
-
-    size_t wg0_index = 0;
-    for (size_t t = 0; (wg0_index + itemsPerThread) <= numWG0;
-         wg0_index += itemsPerThread) {
-      IndexT first = {t, 0, 0};
-      IndexT last = {++t, numWG1, numWG2};
-      Tasks.schedule([ndr, itemsPerThread, &kernel = *kernel, first, last,
-                      InEvents](size_t) {
-        native_cpu::state resized_state = getResizedState(ndr, itemsPerThread);
-        InEvents.wait();
-        execute_range(resized_state, kernel, first, last);
-      });
-    }
-
-    if (wg0_index < numWG0) {
-      // Peel the remaining work items. Since the local size is 1, we iterate
-      // over the work groups.
-      Tasks.schedule([ndr, &kernel = *kernel, wg0_index, numWG0, numWG1, numWG2,
-                      InEvents](size_t) {
-        IndexT first = {wg0_index, 0, 0};
-        IndexT last = {numWG0, numWG1, numWG2};
-        InEvents.wait();
-        native_cpu::state state = getState(ndr);
-        execute_range(state, kernel, first, last);
-      });
-    }
-  } else {
-    // We are running a parallel_for over an nd_range
-
-    const IndexT numWG = {numWG0, numWG1, numWG2};
-    IndexT groupsPerThread;
-    for (size_t t = 0; t < 3; t++)
-      groupsPerThread[t] = numWG[t] / numParallelThreads;
-    size_t dim = 0;
-    if (groupsPerThread[0] == 0) {
-      if (groupsPerThread[1])
-        dim = 1;
-      else if (groupsPerThread[2])
-        dim = 2;
-    }
-    IndexT first = {0, 0, 0}, last = numWG;
-    size_t wg_start = 0;
-    if (groupsPerThread[dim]) {
-      for (size_t t = 0; t < numParallelThreads; t++) {
-        first[dim] = wg_start;
-        wg_start += groupsPerThread[dim];
-        last[dim] = wg_start;
-        Tasks.schedule([ndr, numParallelThreads, &kernel = *kernel, first, last,
-                        InEvents](size_t threadId) {
-          InEvents.wait();
-          native_cpu::state state = getState(ndr);
-          execute_range(state, kernel,
-                        kernel.getArgs(numParallelThreads, threadId), first,
-                        last);
         });
-      }
-    }
-    if (wg_start < numWG[dim]) {
-      first[dim] = wg_start;
-      last[dim] = numWG[dim];
-      Tasks.schedule([ndr, numParallelThreads, &kernel = *kernel, first, last,
-                      InEvents](size_t threadId) {
-        InEvents.wait();
-        native_cpu::state state = getState(ndr);
-        execute_range(state, kernel,
-                      kernel.getArgs(numParallelThreads, threadId), first,
-                      last);
-      });
-    }
-  }
-
-#endif // NATIVECPU_USE_OCK
+    rangeStart = rangeEnd;
+  }
   event->set_futures(Tasks.getTaskInfo());
-=======
-        }));
-    rangeStart = rangeEnd;
-  }
-  event->set_futures(futures);
->>>>>>> f05bba10
 
   if (phEvent) {
     *phEvent = event;
