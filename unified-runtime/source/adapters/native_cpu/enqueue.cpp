//===----------- enqueue.cpp - NATIVE CPU Adapter -------------------------===//
//
// Part of the LLVM Project, under the Apache License v2.0 with LLVM Exceptions.
// See https://llvm.org/LICENSE.txt for license information.
// SPDX-License-Identifier: Apache-2.0 WITH LLVM-exception
//
//===----------------------------------------------------------------------===//
#include <array>
#include <cstddef>
#include <cstdint>
#include <vector>

#include "ur_api.h"

#include "common.hpp"
#include "event.hpp"
#include "kernel.hpp"
#include "memory.hpp"
#include "queue.hpp"
#include "threadpool.hpp"

namespace native_cpu {
struct NDRDescT {
  using RangeT = std::array<size_t, 3>;
  uint32_t WorkDim;
  RangeT GlobalOffset;
  RangeT GlobalSize;
  RangeT LocalSize;
  NDRDescT(uint32_t WorkDim, const size_t *GlobalWorkOffset,
           const size_t *GlobalWorkSize, const size_t *LocalWorkSize)
      : WorkDim(WorkDim) {
    for (uint32_t I = 0; I < WorkDim; I++) {
      GlobalOffset[I] = GlobalWorkOffset ? GlobalWorkOffset[I] : 0;
      GlobalSize[I] = GlobalWorkSize[I];
      LocalSize[I] = LocalWorkSize ? LocalWorkSize[I] : 1;
    }
    for (uint32_t I = WorkDim; I < 3; I++) {
      GlobalSize[I] = 1;
      LocalSize[I] = LocalSize[0] ? 1 : 0;
      GlobalOffset[I] = 0;
    }
  }

  void dump(std::ostream &os) const {
    os << "GlobalSize: " << GlobalSize[0] << " " << GlobalSize[1] << " "
       << GlobalSize[2] << "\n";
    os << "LocalSize: " << LocalSize[0] << " " << LocalSize[1] << " "
       << LocalSize[2] << "\n";
    os << "GlobalOffset: " << GlobalOffset[0] << " " << GlobalOffset[1] << " "
       << GlobalOffset[2] << "\n";
  }
};

namespace {
class WaitInfo {
  std::vector<ur_event_handle_t> *const events;
  static_assert(std::is_pointer_v<ur_event_handle_t>);

public:
  WaitInfo(uint32_t numEvents, const ur_event_handle_t *WaitList)
      : events(numEvents ? new std::vector<ur_event_handle_t>(
                               WaitList, WaitList + numEvents)
                         : nullptr) {}
  void wait() const {
    if (events)
      urEventWait(events->size(), events->data());
  }
  std::unique_ptr<std::vector<ur_event_handle_t>> getUniquePtr() {
    return std::unique_ptr<std::vector<ur_event_handle_t>>(events);
  }
};

template <class T>
inline static WaitInfo getWaitInfo(uint32_t numEventsInWaitList,
                                   const ur_event_handle_t *phEventWaitList,
                                   const T &scheduler) {
  if (numEventsInWaitList && !scheduler.CanWaitInThread()) {
    urEventWait(numEventsInWaitList, phEventWaitList);
    numEventsInWaitList = 0;
  }
  return native_cpu::WaitInfo(numEventsInWaitList, phEventWaitList);
}

} // namespace
} // namespace native_cpu

<<<<<<< HEAD
static inline native_cpu::state getResizedState(const native_cpu::NDRDescT &ndr,
                                                size_t itemsPerThread,
                                                size_t dim) {
  auto local_size = ndr.LocalSize;
  local_size[dim] = itemsPerThread;
  native_cpu::state resized_state(
      ndr.GlobalSize[0], ndr.GlobalSize[1], ndr.GlobalSize[2], local_size[0],
      local_size[1], local_size[2], ndr.GlobalOffset[0], ndr.GlobalOffset[1],
      ndr.GlobalOffset[2]);
  return resized_state;
}

static inline native_cpu::state getState(const native_cpu::NDRDescT &ndr) {
  return getResizedState(ndr, ndr.LocalSize[0], 0);
}

using IndexT = std::array<size_t, 3>;
using RangeT = native_cpu::NDRDescT::RangeT;

static inline void execute_range(native_cpu::state &state,
                                 const ur_kernel_handle_t_ &hKernel,
                                 const std::vector<void *> &args, IndexT first,
                                 IndexT lastPlusOne) {
  for (size_t g2 = first[2]; g2 < lastPlusOne[2]; g2++) {
    for (size_t g1 = first[1]; g1 < lastPlusOne[1]; g1++) {
      for (size_t g0 = first[0]; g0 < lastPlusOne[0]; g0 += 1) {
        state.update(g0, g1, g2);
        hKernel._subhandler(args.data(), &state);
      }
    }
  }
}

static inline void execute_range(native_cpu::state &state,
                                 const ur_kernel_handle_t_ &hKernel,
                                 IndexT first, IndexT lastPlusOne) {
  execute_range(state, hKernel, hKernel.getArgs(), first, lastPlusOne);
}

#ifdef NATIVECPU_WITH_ONETBB
class nativecpu_tbb_executor {
  const native_cpu::NDRDescT ndr;
  const size_t itemsPerThread;

protected:
  const ur_kernel_handle_t_ &hKernel;

  void execute(const tbb::blocked_range3d<size_t> &r,
               const std::vector<void *> &args, size_t dim) const {
    auto state = getResizedState(ndr, itemsPerThread, dim);
    const IndexT first = {r.pages().begin(), r.rows().begin(),
                          r.cols().begin()};
    const IndexT last_plus_one = {r.pages().end(), r.rows().end(),
                                  r.cols().end()};
    execute_range(state, hKernel, args, first, last_plus_one);
  }

public:
  void operator()(const tbb::blocked_range3d<size_t> &r) const {
    execute(r, hKernel.getArgs(), 0);
  }
  nativecpu_tbb_executor(const native_cpu::NDRDescT &n,
                         const ur_kernel_handle_t_ &k, size_t itemsPerThreadP)
      : ndr(n), hKernel(k), itemsPerThread(itemsPerThreadP) {}
};

class nativecpu_tbb_nd_executor : nativecpu_tbb_executor {
  const size_t numParallelThreads, dimension;

public:
  nativecpu_tbb_nd_executor(const native_cpu::NDRDescT &n,
                            const ur_kernel_handle_t_ &k,
                            size_t numParallelThreads, size_t dim)
      : nativecpu_tbb_executor(n, k, n.LocalSize[0]),
        numParallelThreads(numParallelThreads), dimension(dim) {}

  void operator()(const tbb::blocked_range3d<size_t> &r) const {
    auto thread_id = native_cpu::getTBBThreadID();
    auto args = this->hKernel.getArgs(numParallelThreads, thread_id);
    execute(r, args, dimension);
  }
};

#define NATIVECPU_WITH_ONETBB_PARALLELFOR
#endif

=======
static inline native_cpu::state getState(const native_cpu::NDRDescT &ndr) {
  native_cpu::state resized_state(
      ndr.GlobalSize[0], ndr.GlobalSize[1], ndr.GlobalSize[2], ndr.LocalSize[0],
      ndr.LocalSize[1], ndr.LocalSize[2], ndr.GlobalOffset[0],
      ndr.GlobalOffset[1], ndr.GlobalOffset[2]);
  return resized_state;
}

>>>>>>> 87f3e17f
UR_APIEXPORT ur_result_t UR_APICALL urEnqueueKernelLaunch(
    ur_queue_handle_t hQueue, ur_kernel_handle_t hKernel, uint32_t workDim,
    const size_t *pGlobalWorkOffset, const size_t *pGlobalWorkSize,
    const size_t *pLocalWorkSize, uint32_t numPropsInLaunchPropList,
    const ur_kernel_launch_property_t *launchPropList,
    uint32_t numEventsInWaitList, const ur_event_handle_t *phEventWaitList,
    ur_event_handle_t *phEvent) {
  // We don't support any launch properties.
  for (uint32_t propIndex = 0; propIndex < numPropsInLaunchPropList;
       propIndex++) {
    if (launchPropList[propIndex].id != UR_KERNEL_LAUNCH_PROPERTY_ID_IGNORE) {
      return UR_RESULT_ERROR_UNSUPPORTED_FEATURE;
    }
  }

  UR_ASSERT(hQueue, UR_RESULT_ERROR_INVALID_NULL_HANDLE);
  UR_ASSERT(hKernel, UR_RESULT_ERROR_INVALID_NULL_HANDLE);
  UR_ASSERT(workDim > 0, UR_RESULT_ERROR_INVALID_WORK_DIMENSION);
  UR_ASSERT(workDim < 4, UR_RESULT_ERROR_INVALID_WORK_DIMENSION);

  if (*pGlobalWorkSize == 0) {
    DIE_NO_IMPLEMENTATION;
  }

  // Check reqd_work_group_size and other kernel constraints
  if (pLocalWorkSize != nullptr) {
    uint64_t TotalNumWIs = 1;
    for (uint32_t Dim = 0; Dim < workDim; Dim++) {
      TotalNumWIs *= pLocalWorkSize[Dim];
      if (auto Reqd = hKernel->getReqdWGSize();
          Reqd && pLocalWorkSize[Dim] != Reqd.value()[Dim]) {
        return UR_RESULT_ERROR_INVALID_WORK_GROUP_SIZE;
      }
      if (auto MaxWG = hKernel->getMaxWGSize();
          MaxWG && pLocalWorkSize[Dim] > MaxWG.value()[Dim]) {
        return UR_RESULT_ERROR_INVALID_WORK_GROUP_SIZE;
      }
    }
    if (auto MaxLinearWG = hKernel->getMaxLinearWGSize()) {
      if (TotalNumWIs > MaxLinearWG) {
        return UR_RESULT_ERROR_INVALID_WORK_GROUP_SIZE;
      }
    }
  }

  // TODO: add proper error checking
  native_cpu::NDRDescT ndr(workDim, pGlobalWorkOffset, pGlobalWorkSize,
                           pLocalWorkSize);
  unsigned long long numWI;
  auto umulll_overflow = [](unsigned long long a, unsigned long long b,
                            unsigned long long *c) -> bool {
#ifdef __GNUC__
    return __builtin_umulll_overflow(a, b, c);
#else
    *c = a * b;
    return a != 0 && b != *c / a;
#endif
  };
  if (umulll_overflow(ndr.GlobalSize[0], ndr.GlobalSize[1], &numWI) ||
      umulll_overflow(numWI, ndr.GlobalSize[2], &numWI) || numWI > SIZE_MAX) {
    return UR_RESULT_ERROR_OUT_OF_RESOURCES;
  }

  auto &tp = hQueue->getDevice()->tp;
  const size_t numParallelThreads = tp.num_threads();
  auto Tasks = native_cpu::getScheduler(tp);
  auto numWG0 = ndr.GlobalSize[0] / ndr.LocalSize[0];
  auto numWG1 = ndr.GlobalSize[1] / ndr.LocalSize[1];
  auto numWG2 = ndr.GlobalSize[2] / ndr.LocalSize[2];
  auto event = new ur_event_handle_t_(hQueue, UR_COMMAND_KERNEL_LAUNCH);
  event->tick_start();

  // Create a copy of the kernel and its arguments.
  auto kernel = std::make_unique<ur_kernel_handle_t_>(*hKernel);
  kernel->updateMemPool(numParallelThreads);

  auto InEvents =
      native_cpu::getWaitInfo(numEventsInWaitList, phEventWaitList, Tasks);

  const size_t numWG = numWG0 * numWG1 * numWG2;
  const size_t numWGPerThread = numWG / numParallelThreads;
  const size_t remainderWG = numWG - numWGPerThread * numParallelThreads;
  // The fourth value is the linearized value.
  std::array<size_t, 4> rangeStart = {0, 0, 0, 0};
  for (unsigned t = 0; t < numParallelThreads; ++t) {
    auto rangeEnd = rangeStart;
    rangeEnd[3] += numWGPerThread + (t < remainderWG);
    if (rangeEnd[3] == rangeStart[3])
      break;
    rangeEnd[0] = rangeEnd[3] % numWG0;
    rangeEnd[1] = (rangeEnd[3] / numWG0) % numWG1;
    rangeEnd[2] = rangeEnd[3] / (numWG0 * numWG1);
    Tasks.schedule([ndr, InEvents, &kernel = *kernel, rangeStart,
                    rangeEnd = rangeEnd[3], numWG0, numWG1,
                    numParallelThreads](size_t threadId) {
      auto state = getState(ndr);
      InEvents.wait();
      for (size_t g0 = rangeStart[0], g1 = rangeStart[1], g2 = rangeStart[2],
                  g3 = rangeStart[3];
           g3 < rangeEnd; ++g3) {
#ifdef NATIVECPU_USE_OCK
        state.update(g0, g1, g2);
        kernel._subhandler(kernel.getArgs(numParallelThreads, threadId).data(),
                           &state);
#else
        for (size_t local2 = 0; local2 < ndr.LocalSize[2]; ++local2) {
          for (size_t local1 = 0; local1 < ndr.LocalSize[1]; ++local1) {
            for (size_t local0 = 0; local0 < ndr.LocalSize[0]; ++local0) {
              state.update(g0, g1, g2, local0, local1, local2);
              kernel._subhandler(
                  kernel.getArgs(numParallelThreads, threadId).data(), &state);
            }
          }
        }
#endif
        if (++g0 == numWG0) {
          g0 = 0;
          if (++g1 == numWG1) {
            g1 = 0;
            ++g2;
          }
        }
      }
<<<<<<< HEAD
    }
  }
#else
  bool isLocalSizeOne =
      ndr.LocalSize[0] == 1 && ndr.LocalSize[1] == 1 && ndr.LocalSize[2] == 1;
  if (isLocalSizeOne && !kernel->hasLocalArgs()) {
    // If the local size is one, we make the assumption that we are running a
    // parallel_for over a sycl::range.
    // Todo: we could add more compiler checks and
    // kernel properties for this (e.g. check that no barriers are called).

    // Todo: this assumes that dim 0 is the best dimension over which we want to
    // parallelize

    // Since we also vectorize the kernel, and vectorization happens within the
    // work group loop, it's better to have a large-ish local size. We can
    // divide the global range by the number of threads, set that as the local
    // size and peel everything else.

    // The number of items per kernel invocation should ideally be at least a
    // multiple of the applied vector width, which we currently assume to be 8.
    // TODO: Encode this and other kernel capabilities in the binary so we can
    // use actual values to efficiently enqueue kernels instead of relying on
    // assumptions.
    const size_t itemsPerKernelInvocation = 8;

    size_t itemsPerThread = ndr.GlobalSize[0] / numParallelThreads;
    if (itemsPerThread < itemsPerKernelInvocation) {
      if (itemsPerKernelInvocation <= numWG0)
        itemsPerThread = itemsPerKernelInvocation;
      else if (itemsPerThread == 0)
        itemsPerThread = numWG0;
    } else if (itemsPerThread > itemsPerKernelInvocation) {
      // Launch kernel with number of items that is the next multiple of the
      // vector width.
      const size_t nextMult = (itemsPerThread + itemsPerKernelInvocation - 1) /
                              itemsPerKernelInvocation *
                              itemsPerKernelInvocation;
      if (nextMult < numWG0)
        itemsPerThread = nextMult;
    }
#ifdef NATIVECPU_WITH_ONETBB_PARALLELFOR
    const size_t wg0_num = ndr.GlobalSize[0] / itemsPerThread;
    if (wg0_num) {
      tbb::blocked_range3d<size_t> range(0, wg0_num, 0, numWG1, 0, numWG2);
      nativecpu_tbb_executor tbb_ex(ndr, *kernel, itemsPerThread);
      tbb::parallel_for(range, tbb_ex);
    }
    size_t wg0_index = wg0_num * itemsPerThread;
#else
    size_t wg0_index = 0;
    for (size_t t = 0; (wg0_index + itemsPerThread) <= numWG0;
         wg0_index += itemsPerThread) {
      IndexT first = {t, 0, 0};
      IndexT last = {++t, numWG1, numWG2};
      Tasks.schedule([ndr, itemsPerThread, &kernel = *kernel, first, last,
                      InEvents](size_t) {
        native_cpu::state resized_state = getResizedState(ndr, itemsPerThread);
        InEvents.wait();
        execute_range(resized_state, kernel, first, last);
      });
    }
#endif
    if (wg0_index < numWG0) {
      // Peel the remaining work items. Since the local size is 1, we iterate
      // over the work groups.
#ifdef NATIVECPU_WITH_ONETBB_PARALLELFOR
      tbb::blocked_range3d<size_t> range(wg0_index, numWG0, 0, numWG1, 0,
                                         numWG2);
      nativecpu_tbb_executor tbb_ex(ndr, *kernel, 1);
      tbb::parallel_for(range, tbb_ex);
#else
      Tasks.schedule([ndr, &kernel = *kernel, wg0_index, numWG0, numWG1, numWG2,
                      InEvents](size_t) {
        IndexT first = {wg0_index, 0, 0};
        IndexT last = {numWG0, numWG1, numWG2};
        InEvents.wait();
        native_cpu::state state = getState(ndr);
        execute_range(state, kernel, first, last);
      });
#endif
    }
  } else {
    // We are running a parallel_for over an nd_range

    const IndexT numWG = {numWG0, numWG1, numWG2};
    IndexT groupsPerThread;
    for (size_t t = 0; t < 3; t++)
      groupsPerThread[t] = numWG[t] / numParallelThreads;
    size_t dim = 0;
    if (groupsPerThread[0] == 0) {
      if (groupsPerThread[1])
        dim = 1;
      else if (groupsPerThread[2])
        dim = 2;
    }
    IndexT first = {0, 0, 0}, last = numWG;
    size_t wg_start = 0;
    if (groupsPerThread[dim]) {
#ifdef NATIVECPU_WITH_ONETBB_PARALLELFOR
      tbb::blocked_range3d<size_t> range(first[0], last[0], first[1], last[1],
                                         first[2], last[2]);
      nativecpu_tbb_nd_executor tbb_ex(ndr, *kernel, numParallelThreads, dim);
      tbb::parallel_for(range, tbb_ex);
#else
      for (size_t t = 0; t < numParallelThreads; t++) {
        first[dim] = wg_start;
        wg_start += groupsPerThread[dim];
        last[dim] = wg_start;
        Tasks.schedule([ndr, numParallelThreads, &kernel = *kernel, first, last,
                        InEvents](size_t threadId) {
          InEvents.wait();
          native_cpu::state state = getState(ndr);
          execute_range(state, kernel,
                        kernel.getArgs(numParallelThreads, threadId), first,
                        last);
        });
      }
#endif
    }
    if (wg_start < numWG[dim]) {
      first[dim] = wg_start;
      last[dim] = numWG[dim];
#ifdef NATIVECPU_WITH_ONETBB_PARALLELFOR
      tbb::blocked_range3d<size_t> range(first[0], last[0], first[1], last[1],
                                         first[2], last[2]);
      nativecpu_tbb_nd_executor tbb_ex(ndr, *kernel, numParallelThreads, dim);
      tbb::parallel_for(range, tbb_ex);
#else
      Tasks.schedule([ndr, numParallelThreads, &kernel = *kernel, first, last,
                      InEvents](size_t threadId) {
        InEvents.wait();
        native_cpu::state state = getState(ndr);
        execute_range(state, kernel,
                      kernel.getArgs(numParallelThreads, threadId), first,
                      last);
      });
#endif
    }
=======
    });
    rangeStart = rangeEnd;
>>>>>>> 87f3e17f
  }
  event->set_futures(Tasks.getTaskInfo());

  if (phEvent) {
    *phEvent = event;
  }
  event->set_callback([kernel = std::move(kernel), hKernel, event,
                       InEvents = InEvents.getUniquePtr()]() {
    event->tick_end();
    // TODO: avoid calling clear() here.
    hKernel->_localArgInfo.clear();
  });

  if (hQueue->isInOrder()) {
    urEventWait(1, &event);
  }

  return UR_RESULT_SUCCESS;
}

template <class T>
static inline ur_result_t
withTimingEvent(ur_command_t command_type, ur_queue_handle_t hQueue,
                uint32_t numEventsInWaitList,
                const ur_event_handle_t *phEventWaitList,
                ur_event_handle_t *phEvent, T &&f, bool blocking = true) {
  if (phEvent) {
    ur_event_handle_t event = new ur_event_handle_t_(hQueue, command_type);
    *phEvent = event;
    event->tick_start();
    if (blocking || hQueue->isInOrder()) {
      urEventWait(numEventsInWaitList, phEventWaitList);
      ur_result_t result = f();
      event->tick_end();
      return result;
    }
    auto &tp = hQueue->getDevice()->tp;
    auto Tasks = native_cpu::getScheduler(tp);
    auto InEvents =
        native_cpu::getWaitInfo(numEventsInWaitList, phEventWaitList, Tasks);
    Tasks.schedule([f, InEvents](size_t) {
      InEvents.wait();
      f();
    });
    event->set_futures(Tasks.getTaskInfo());
    event->set_callback(
        [event, InEvents = InEvents.getUniquePtr()]() { event->tick_end(); });
    return UR_RESULT_SUCCESS;
  }
  urEventWait(numEventsInWaitList, phEventWaitList);
  ur_result_t result = f();
  return result;
}

UR_APIEXPORT ur_result_t UR_APICALL urEnqueueEventsWait(
    ur_queue_handle_t hQueue, uint32_t numEventsInWaitList,
    const ur_event_handle_t *phEventWaitList, ur_event_handle_t *phEvent) {

  // TODO: the wait here should be async
  return withTimingEvent(UR_COMMAND_EVENTS_WAIT, hQueue, numEventsInWaitList,
                         phEventWaitList, phEvent,
                         []() { return UR_RESULT_SUCCESS; });
}

UR_APIEXPORT ur_result_t UR_APICALL urEnqueueEventsWaitWithBarrier(
    ur_queue_handle_t hQueue, uint32_t numEventsInWaitList,
    const ur_event_handle_t *phEventWaitList, ur_event_handle_t *phEvent) {
  return withTimingEvent(UR_COMMAND_EVENTS_WAIT_WITH_BARRIER, hQueue,
                         numEventsInWaitList, phEventWaitList, phEvent,
                         []() { return UR_RESULT_SUCCESS; });
}

UR_APIEXPORT ur_result_t urEnqueueEventsWaitWithBarrierExt(
    ur_queue_handle_t hQueue, const ur_exp_enqueue_ext_properties_t *,
    uint32_t numEventsInWaitList, const ur_event_handle_t *phEventWaitList,
    ur_event_handle_t *phEvent) {
  return urEnqueueEventsWaitWithBarrier(hQueue, numEventsInWaitList,
                                        phEventWaitList, phEvent);
}

template <bool IsRead>
static inline void MemBufferReadWriteRect_impl(
    ur_mem_handle_t Buff, ur_rect_offset_t BufferOffset,
    ur_rect_offset_t HostOffset, ur_rect_region_t region, size_t BufferRowPitch,
    size_t BufferSlicePitch, size_t HostRowPitch, size_t HostSlicePitch,
    typename std::conditional<IsRead, void *, const void *>::type DstMem) {
  // TODO: check other constraints, performance optimizations
  //       More sharing with level_zero where possible

  if (BufferRowPitch == 0)
    BufferRowPitch = region.width;
  if (BufferSlicePitch == 0)
    BufferSlicePitch = BufferRowPitch * region.height;
  if (HostRowPitch == 0)
    HostRowPitch = region.width;
  if (HostSlicePitch == 0)
    HostSlicePitch = HostRowPitch * region.height;
  for (size_t w = 0; w < region.width; w++)
    for (size_t h = 0; h < region.height; h++)
      for (size_t d = 0; d < region.depth; d++) {
        size_t buff_orign = (d + BufferOffset.z) * BufferSlicePitch +
                            (h + BufferOffset.y) * BufferRowPitch + w +
                            BufferOffset.x;
        size_t host_origin = (d + HostOffset.z) * HostSlicePitch +
                             (h + HostOffset.y) * HostRowPitch + w +
                             HostOffset.x;
        int8_t &buff_mem = ur_cast<int8_t *>(Buff->_mem)[buff_orign];
        if constexpr (IsRead)
          ur_cast<int8_t *>(DstMem)[host_origin] = buff_mem;
        else
          buff_mem = ur_cast<const int8_t *>(DstMem)[host_origin];
      }
}

template <bool IsRead>
static inline ur_result_t enqueueMemBufferReadWriteRect_impl(
    ur_queue_handle_t hQueue, ur_mem_handle_t Buff, bool blocking,
    ur_rect_offset_t BufferOffset, ur_rect_offset_t HostOffset,
    ur_rect_region_t region, size_t BufferRowPitch, size_t BufferSlicePitch,
    size_t HostRowPitch, size_t HostSlicePitch,
    typename std::conditional<IsRead, void *, const void *>::type DstMem,
    uint32_t NumEventsInWaitList, const ur_event_handle_t *phEventWaitList,
    ur_event_handle_t *phEvent) {
  ur_command_t command_t;
  if constexpr (IsRead)
    command_t = UR_COMMAND_MEM_BUFFER_READ_RECT;
  else
    command_t = UR_COMMAND_MEM_BUFFER_WRITE_RECT;
  return withTimingEvent(
      command_t, hQueue, NumEventsInWaitList, phEventWaitList, phEvent,
      [BufferRowPitch, region, BufferSlicePitch, HostRowPitch, HostSlicePitch,
       BufferOffset, HostOffset, Buff, DstMem]() {
        MemBufferReadWriteRect_impl<IsRead>(
            Buff, BufferOffset, HostOffset, region, BufferRowPitch,
            BufferSlicePitch, HostRowPitch, HostSlicePitch, DstMem);
        return UR_RESULT_SUCCESS;
      },
      blocking);
}

template <bool AllowPartialOverlap = true>
static inline ur_result_t doCopy_impl(
    ur_queue_handle_t hQueue, void *DstPtr, const void *SrcPtr, size_t Size,
    uint32_t numEventsInWaitList, const ur_event_handle_t *phEventWaitList,
    ur_event_handle_t *phEvent, ur_command_t command_type, bool blocking) {
  if (SrcPtr == DstPtr || Size == 0) {
    bool hasInEvents = numEventsInWaitList && phEventWaitList;
    return withTimingEvent(
        command_type, hQueue, numEventsInWaitList, phEventWaitList, phEvent,
        []() { return UR_RESULT_SUCCESS; }, blocking || !hasInEvents);
  }

  return withTimingEvent(
      command_type, hQueue, numEventsInWaitList, phEventWaitList, phEvent,
      [DstPtr, SrcPtr, Size]() {
        if constexpr (AllowPartialOverlap) {
          memmove(DstPtr, SrcPtr, Size);
        } else {
          memcpy(DstPtr, SrcPtr, Size);
        }
        return UR_RESULT_SUCCESS;
      },
      blocking);
}

UR_APIEXPORT ur_result_t UR_APICALL urEnqueueMemBufferRead(
    ur_queue_handle_t hQueue, ur_mem_handle_t hBuffer, bool blockingRead,
    size_t offset, size_t size, void *pDst, uint32_t numEventsInWaitList,
    const ur_event_handle_t *phEventWaitList, ur_event_handle_t *phEvent) {

  void *FromPtr = /*Src*/ hBuffer->_mem + offset;
  auto res = doCopy_impl(hQueue, pDst, FromPtr, size, numEventsInWaitList,
                         phEventWaitList, phEvent, UR_COMMAND_MEM_BUFFER_READ,
                         blockingRead);
  return res;
}

UR_APIEXPORT ur_result_t UR_APICALL urEnqueueMemBufferWrite(
    ur_queue_handle_t hQueue, ur_mem_handle_t hBuffer, bool blockingWrite,
    size_t offset, size_t size, const void *pSrc, uint32_t numEventsInWaitList,
    const ur_event_handle_t *phEventWaitList, ur_event_handle_t *phEvent) {

  void *ToPtr = hBuffer->_mem + offset;
  auto res = doCopy_impl(hQueue, ToPtr, pSrc, size, numEventsInWaitList,
                         phEventWaitList, phEvent, UR_COMMAND_MEM_BUFFER_WRITE,
                         blockingWrite);
  return res;
}

UR_APIEXPORT ur_result_t UR_APICALL urEnqueueMemBufferReadRect(
    ur_queue_handle_t hQueue, ur_mem_handle_t hBuffer, bool blockingRead,
    ur_rect_offset_t bufferOrigin, ur_rect_offset_t hostOrigin,
    ur_rect_region_t region, size_t bufferRowPitch, size_t bufferSlicePitch,
    size_t hostRowPitch, size_t hostSlicePitch, void *pDst,
    uint32_t numEventsInWaitList, const ur_event_handle_t *phEventWaitList,
    ur_event_handle_t *phEvent) {
  return enqueueMemBufferReadWriteRect_impl<true /*read*/>(
      hQueue, hBuffer, blockingRead, bufferOrigin, hostOrigin, region,
      bufferRowPitch, bufferSlicePitch, hostRowPitch, hostSlicePitch, pDst,
      numEventsInWaitList, phEventWaitList, phEvent);
}

UR_APIEXPORT ur_result_t UR_APICALL urEnqueueMemBufferWriteRect(
    ur_queue_handle_t hQueue, ur_mem_handle_t hBuffer, bool blockingWrite,
    ur_rect_offset_t bufferOrigin, ur_rect_offset_t hostOrigin,
    ur_rect_region_t region, size_t bufferRowPitch, size_t bufferSlicePitch,
    size_t hostRowPitch, size_t hostSlicePitch, void *pSrc,
    uint32_t numEventsInWaitList, const ur_event_handle_t *phEventWaitList,
    ur_event_handle_t *phEvent) {
  return enqueueMemBufferReadWriteRect_impl<false /*write*/>(
      hQueue, hBuffer, blockingWrite, bufferOrigin, hostOrigin, region,
      bufferRowPitch, bufferSlicePitch, hostRowPitch, hostSlicePitch, pSrc,
      numEventsInWaitList, phEventWaitList, phEvent);
}

UR_APIEXPORT ur_result_t UR_APICALL urEnqueueMemBufferCopy(
    ur_queue_handle_t hQueue, ur_mem_handle_t hBufferSrc,
    ur_mem_handle_t hBufferDst, size_t srcOffset, size_t dstOffset, size_t size,
    uint32_t numEventsInWaitList, const ur_event_handle_t *phEventWaitList,
    ur_event_handle_t *phEvent) {
  urEventWait(numEventsInWaitList, phEventWaitList);
  const void *SrcPtr = hBufferSrc->_mem + srcOffset;
  void *DstPtr = hBufferDst->_mem + dstOffset;
  return doCopy_impl(hQueue, DstPtr, SrcPtr, size, numEventsInWaitList,
                     phEventWaitList, phEvent, UR_COMMAND_MEM_BUFFER_COPY,
                     true /*TODO: check false for non-blocking*/);
}

UR_APIEXPORT ur_result_t UR_APICALL urEnqueueMemBufferCopyRect(
    ur_queue_handle_t hQueue, ur_mem_handle_t hBufferSrc,
    ur_mem_handle_t hBufferDst, ur_rect_offset_t srcOrigin,
    ur_rect_offset_t dstOrigin, ur_rect_region_t region, size_t srcRowPitch,
    size_t srcSlicePitch, size_t dstRowPitch, size_t dstSlicePitch,
    uint32_t numEventsInWaitList, const ur_event_handle_t *phEventWaitList,
    ur_event_handle_t *phEvent) {
  return enqueueMemBufferReadWriteRect_impl<true /*read*/>(
      hQueue, hBufferSrc, true /*todo: check false for non-blocking*/,
      srcOrigin,
      /*HostOffset*/ dstOrigin, region, srcRowPitch, srcSlicePitch, dstRowPitch,
      dstSlicePitch, hBufferDst->_mem, numEventsInWaitList, phEventWaitList,
      phEvent);
}

UR_APIEXPORT ur_result_t UR_APICALL urEnqueueMemBufferFill(
    ur_queue_handle_t hQueue, ur_mem_handle_t hBuffer, const void *pPattern,
    size_t patternSize, size_t offset, size_t size,
    uint32_t numEventsInWaitList, const ur_event_handle_t *phEventWaitList,
    ur_event_handle_t *phEvent) {
  UR_ASSERT(hQueue, UR_RESULT_ERROR_INVALID_NULL_HANDLE);
  return withTimingEvent(
      UR_COMMAND_MEM_BUFFER_FILL, hQueue, numEventsInWaitList, phEventWaitList,
      phEvent, [hBuffer, offset, size, patternSize, pPattern]() {
        // TODO: error checking
        // TODO: handle async
        void *startingPtr = hBuffer->_mem + offset;
        size_t steps = size / patternSize;
        for (unsigned i = 0; i < steps; i++) {
          memcpy(static_cast<int8_t *>(startingPtr) + i * patternSize, pPattern,
                 patternSize);
        }

        return UR_RESULT_SUCCESS;
      });
}

UR_APIEXPORT ur_result_t UR_APICALL urEnqueueMemImageRead(
    ur_queue_handle_t /*hQueue*/, ur_mem_handle_t /*hImage*/,
    bool /*blockingRead*/, ur_rect_offset_t /*origin*/,
    ur_rect_region_t /*region*/, size_t /*rowPitch*/, size_t /*slicePitch*/,
    void * /*pDst*/, uint32_t /*numEventsInWaitList*/,
    const ur_event_handle_t * /*phEventWaitList*/,
    ur_event_handle_t * /*phEvent*/) {

  DIE_NO_IMPLEMENTATION;
}

UR_APIEXPORT ur_result_t UR_APICALL urEnqueueMemImageWrite(
    ur_queue_handle_t /*hQueue*/, ur_mem_handle_t /*hImage*/,
    bool /*blockingWrite*/, ur_rect_offset_t /*origin*/,
    ur_rect_region_t /*region*/, size_t /*rowPitch*/, size_t /*slicePitch*/,
    void * /*pSrc*/, uint32_t /*numEventsInWaitList*/,
    const ur_event_handle_t * /*phEventWaitList*/,
    ur_event_handle_t * /*phEvent*/) {

  DIE_NO_IMPLEMENTATION;
}

UR_APIEXPORT ur_result_t UR_APICALL urEnqueueMemImageCopy(
    ur_queue_handle_t /*hQueue*/, ur_mem_handle_t /*hImageSrc*/,
    ur_mem_handle_t /*hImageDst*/, ur_rect_offset_t /*srcOrigin*/,
    ur_rect_offset_t /*dstOrigin*/, ur_rect_region_t /*region*/,
    uint32_t /*numEventsInWaitList*/,
    const ur_event_handle_t * /*phEventWaitList*/,
    ur_event_handle_t * /*phEvent*/) {

  DIE_NO_IMPLEMENTATION;
}

UR_APIEXPORT ur_result_t UR_APICALL urEnqueueMemBufferMap(
    ur_queue_handle_t hQueue, ur_mem_handle_t hBuffer, bool /*blockingMap*/,
    ur_map_flags_t /*mapFlags*/, size_t offset, size_t /*size*/,
    uint32_t numEventsInWaitList, const ur_event_handle_t *phEventWaitList,
    ur_event_handle_t *phEvent, void **ppRetMap) {

  return withTimingEvent(UR_COMMAND_MEM_BUFFER_MAP, hQueue, numEventsInWaitList,
                         phEventWaitList, phEvent,
                         [ppRetMap, hBuffer, offset]() {
                           *ppRetMap = hBuffer->_mem + offset;
                           return UR_RESULT_SUCCESS;
                         });
}

UR_APIEXPORT ur_result_t UR_APICALL urEnqueueMemUnmap(
    ur_queue_handle_t hQueue, ur_mem_handle_t /*hMem*/, void * /*pMappedPtr*/,
    uint32_t numEventsInWaitList, const ur_event_handle_t *phEventWaitList,
    ur_event_handle_t *phEvent) {
  return withTimingEvent(UR_COMMAND_MEM_UNMAP, hQueue, numEventsInWaitList,
                         phEventWaitList, phEvent,
                         []() { return UR_RESULT_SUCCESS; });
}

UR_APIEXPORT ur_result_t UR_APICALL urEnqueueUSMFill(
    ur_queue_handle_t hQueue, void *ptr, size_t patternSize,
    const void *pPattern, size_t size, uint32_t numEventsInWaitList,
    const ur_event_handle_t *phEventWaitList, ur_event_handle_t *phEvent) {
  return withTimingEvent(
      UR_COMMAND_USM_FILL, hQueue, numEventsInWaitList, phEventWaitList,
      phEvent, [ptr, pPattern, patternSize, size]() {
        UR_ASSERT(ptr, UR_RESULT_ERROR_INVALID_NULL_POINTER);
        UR_ASSERT(pPattern, UR_RESULT_ERROR_INVALID_NULL_POINTER);
        UR_ASSERT(patternSize != 0, UR_RESULT_ERROR_INVALID_SIZE)
        UR_ASSERT(size != 0, UR_RESULT_ERROR_INVALID_SIZE)
        UR_ASSERT(patternSize <= size, UR_RESULT_ERROR_INVALID_SIZE)
        UR_ASSERT(size % patternSize == 0, UR_RESULT_ERROR_INVALID_SIZE)
        // TODO: add check for allocation size once the query is supported

        switch (patternSize) {
        case 1:
          memset(ptr, *static_cast<const uint8_t *>(pPattern), size);
          break;
        case 2: {
          const auto pattern = *static_cast<const uint16_t *>(pPattern);
          auto *start = reinterpret_cast<uint16_t *>(ptr);
          auto *end = reinterpret_cast<uint16_t *>(
              reinterpret_cast<uint8_t *>(ptr) + size);
          std::fill(start, end, pattern);
          break;
        }
        case 4: {
          const auto pattern = *static_cast<const uint32_t *>(pPattern);
          auto *start = reinterpret_cast<uint32_t *>(ptr);
          auto *end = reinterpret_cast<uint32_t *>(
              reinterpret_cast<uint8_t *>(ptr) + size);
          std::fill(start, end, pattern);
          break;
        }
        case 8: {
          const auto pattern = *static_cast<const uint64_t *>(pPattern);
          auto *start = reinterpret_cast<uint64_t *>(ptr);
          auto *end = reinterpret_cast<uint64_t *>(
              reinterpret_cast<uint8_t *>(ptr) + size);
          std::fill(start, end, pattern);
          break;
        }
        default: {
          for (size_t step{0}; step < size; step += patternSize) {
            auto *dest = reinterpret_cast<void *>(
                reinterpret_cast<uint8_t *>(ptr) + step);
            memcpy(dest, pPattern, patternSize);
          }
        }
        }
        return UR_RESULT_SUCCESS;
      });
}

UR_APIEXPORT ur_result_t UR_APICALL urEnqueueUSMMemcpy(
    ur_queue_handle_t hQueue, bool blocking, void *pDst, const void *pSrc,
    size_t size, uint32_t numEventsInWaitList,
    const ur_event_handle_t *phEventWaitList, ur_event_handle_t *phEvent) {
  UR_ASSERT(hQueue, UR_RESULT_ERROR_INVALID_QUEUE);
  UR_ASSERT(pDst, UR_RESULT_ERROR_INVALID_NULL_POINTER);
  UR_ASSERT(pSrc, UR_RESULT_ERROR_INVALID_NULL_POINTER);

  return doCopy_impl<false /*use memcpy*/>(
      hQueue, pDst, pSrc, size, numEventsInWaitList, phEventWaitList, phEvent,
      UR_COMMAND_USM_MEMCPY, blocking);
}

UR_APIEXPORT ur_result_t UR_APICALL urEnqueueUSMPrefetch(
    ur_queue_handle_t /*hQueue*/, const void * /*pMem*/, size_t /*size*/,
    ur_usm_migration_flags_t /*flags*/, uint32_t /*numEventsInWaitList*/,
    const ur_event_handle_t * /*phEventWaitList*/,
    ur_event_handle_t * /*phEvent*/) {

  // TODO: properly implement USM prefetch
  return UR_RESULT_SUCCESS;
}

UR_APIEXPORT ur_result_t UR_APICALL urEnqueueUSMAdvise(
    ur_queue_handle_t /*hQueue*/, const void * /*pMem*/, size_t /*size*/,
    ur_usm_advice_flags_t /*advice*/, ur_event_handle_t * /*phEvent*/) {

  // TODO: properly implement USM advise
  return UR_RESULT_SUCCESS;
}

UR_APIEXPORT ur_result_t UR_APICALL urEnqueueUSMFill2D(
    ur_queue_handle_t /*hQueue*/, void * /*pMem*/, size_t /*pitch*/,
    size_t /*patternSize*/, const void * /*pPattern*/, size_t /*width*/,
    size_t /*height*/, uint32_t /*numEventsInWaitList*/,
    const ur_event_handle_t * /*phEventWaitList*/,
    ur_event_handle_t * /*phEvent*/) {

  DIE_NO_IMPLEMENTATION;
}

UR_APIEXPORT ur_result_t UR_APICALL urEnqueueUSMMemcpy2D(
    ur_queue_handle_t /*hQueue*/, bool /*blocking*/, void * /*pDst*/,
    size_t /*dstPitch*/, const void * /*pSrc*/, size_t /*srcPitch*/,
    size_t /*width*/, size_t /*height*/, uint32_t /*numEventsInWaitList*/,
    const ur_event_handle_t * /*phEventWaitList*/,
    ur_event_handle_t * /*phEvent*/) {

  DIE_NO_IMPLEMENTATION;
}

UR_APIEXPORT ur_result_t UR_APICALL urEnqueueDeviceGlobalVariableWrite(
    ur_queue_handle_t /*hQueue*/, ur_program_handle_t /*hProgram*/,
    const char * /*name*/, bool /*blockingWrite*/, size_t /*count*/,
    size_t /*offset*/, const void * /*pSrc*/, uint32_t /*numEventsInWaitList*/,
    const ur_event_handle_t * /*phEventWaitList*/,
    ur_event_handle_t * /*phEvent*/) {

  DIE_NO_IMPLEMENTATION;
}

UR_APIEXPORT ur_result_t UR_APICALL urEnqueueDeviceGlobalVariableRead(
    ur_queue_handle_t /*hQueue*/, ur_program_handle_t /*hProgram*/,
    const char * /*name*/, bool /*blockingRead*/, size_t /*count*/,
    size_t /*offset*/, void * /*pDst*/, uint32_t /*numEventsInWaitList*/,
    const ur_event_handle_t * /*phEventWaitList*/,
    ur_event_handle_t * /*phEvent*/) {

  DIE_NO_IMPLEMENTATION;
}

UR_APIEXPORT ur_result_t UR_APICALL urEnqueueReadHostPipe(
    ur_queue_handle_t /*hQueue*/, ur_program_handle_t /*hProgram*/,
    const char * /*pipe_symbol*/, bool /*blocking*/, void * /*pDst*/,
    size_t /*size*/, uint32_t /*numEventsInWaitList*/,
    const ur_event_handle_t * /*phEventWaitList*/,
    ur_event_handle_t * /*phEvent*/) {

  DIE_NO_IMPLEMENTATION;
}

UR_APIEXPORT ur_result_t UR_APICALL urEnqueueWriteHostPipe(
    ur_queue_handle_t /*hQueue*/, ur_program_handle_t /*hProgram*/,
    const char * /*pipe_symbol*/, bool /*blocking*/, void * /*pSrc*/,
    size_t /*size*/, uint32_t /*numEventsInWaitList*/,
    const ur_event_handle_t * /*phEventWaitList*/,
    ur_event_handle_t * /*phEvent*/) {

  DIE_NO_IMPLEMENTATION;
}

UR_APIEXPORT ur_result_t UR_APICALL urEnqueueNativeCommandExp(
    ur_queue_handle_t, ur_exp_enqueue_native_command_function_t, void *,
    uint32_t, const ur_mem_handle_t *,
    const ur_exp_enqueue_native_command_properties_t *, uint32_t,
    const ur_event_handle_t *, ur_event_handle_t *) {
  return UR_RESULT_ERROR_UNSUPPORTED_FEATURE;
}<|MERGE_RESOLUTION|>--- conflicted
+++ resolved
@@ -84,22 +84,17 @@
 } // namespace
 } // namespace native_cpu
 
-<<<<<<< HEAD
-static inline native_cpu::state getResizedState(const native_cpu::NDRDescT &ndr,
-                                                size_t itemsPerThread,
-                                                size_t dim) {
-  auto local_size = ndr.LocalSize;
-  local_size[dim] = itemsPerThread;
+static inline native_cpu::state getState(const native_cpu::NDRDescT &ndr) {
   native_cpu::state resized_state(
-      ndr.GlobalSize[0], ndr.GlobalSize[1], ndr.GlobalSize[2], local_size[0],
-      local_size[1], local_size[2], ndr.GlobalOffset[0], ndr.GlobalOffset[1],
-      ndr.GlobalOffset[2]);
+      ndr.GlobalSize[0], ndr.GlobalSize[1], ndr.GlobalSize[2], ndr.LocalSize[0],
+      ndr.LocalSize[1], ndr.LocalSize[2], ndr.GlobalOffset[0],
+      ndr.GlobalOffset[1], ndr.GlobalOffset[2]);
   return resized_state;
 }
 
-static inline native_cpu::state getState(const native_cpu::NDRDescT &ndr) {
-  return getResizedState(ndr, ndr.LocalSize[0], 0);
-}
+#ifdef NATIVECPU_WITH_ONETBB
+
+#define NATIVECPU_WITH_ONETBB_PARALLELFOR
 
 using IndexT = std::array<size_t, 3>;
 using RangeT = native_cpu::NDRDescT::RangeT;
@@ -124,17 +119,15 @@
   execute_range(state, hKernel, hKernel.getArgs(), first, lastPlusOne);
 }
 
-#ifdef NATIVECPU_WITH_ONETBB
 class nativecpu_tbb_executor {
   const native_cpu::NDRDescT ndr;
-  const size_t itemsPerThread;
 
 protected:
   const ur_kernel_handle_t_ &hKernel;
 
   void execute(const tbb::blocked_range3d<size_t> &r,
-               const std::vector<void *> &args, size_t dim) const {
-    auto state = getResizedState(ndr, itemsPerThread, dim);
+               const std::vector<void *> &args) const {
+    auto state = getState(ndr);
     const IndexT first = {r.pages().begin(), r.rows().begin(),
                           r.cols().begin()};
     const IndexT last_plus_one = {r.pages().end(), r.rows().end(),
@@ -144,43 +137,30 @@
 
 public:
   void operator()(const tbb::blocked_range3d<size_t> &r) const {
-    execute(r, hKernel.getArgs(), 0);
+    execute(r, hKernel.getArgs());
   }
   nativecpu_tbb_executor(const native_cpu::NDRDescT &n,
-                         const ur_kernel_handle_t_ &k, size_t itemsPerThreadP)
-      : ndr(n), hKernel(k), itemsPerThread(itemsPerThreadP) {}
+                         const ur_kernel_handle_t_ &k)
+      : ndr(n), hKernel(k) {}
 };
 
 class nativecpu_tbb_nd_executor : nativecpu_tbb_executor {
-  const size_t numParallelThreads, dimension;
+  const size_t numParallelThreads;
 
 public:
   nativecpu_tbb_nd_executor(const native_cpu::NDRDescT &n,
                             const ur_kernel_handle_t_ &k,
-                            size_t numParallelThreads, size_t dim)
-      : nativecpu_tbb_executor(n, k, n.LocalSize[0]),
-        numParallelThreads(numParallelThreads), dimension(dim) {}
+                            size_t numParallelThreads)
+      : nativecpu_tbb_executor(n, k), numParallelThreads(numParallelThreads) {}
 
   void operator()(const tbb::blocked_range3d<size_t> &r) const {
     auto thread_id = native_cpu::getTBBThreadID();
     auto args = this->hKernel.getArgs(numParallelThreads, thread_id);
-    execute(r, args, dimension);
+    execute(r, args);
   }
 };
-
-#define NATIVECPU_WITH_ONETBB_PARALLELFOR
 #endif
 
-=======
-static inline native_cpu::state getState(const native_cpu::NDRDescT &ndr) {
-  native_cpu::state resized_state(
-      ndr.GlobalSize[0], ndr.GlobalSize[1], ndr.GlobalSize[2], ndr.LocalSize[0],
-      ndr.LocalSize[1], ndr.LocalSize[2], ndr.GlobalOffset[0],
-      ndr.GlobalOffset[1], ndr.GlobalOffset[2]);
-  return resized_state;
-}
-
->>>>>>> 87f3e17f
 UR_APIEXPORT ur_result_t UR_APICALL urEnqueueKernelLaunch(
     ur_queue_handle_t hQueue, ur_kernel_handle_t hKernel, uint32_t workDim,
     const size_t *pGlobalWorkOffset, const size_t *pGlobalWorkSize,
@@ -260,6 +240,7 @@
   auto InEvents =
       native_cpu::getWaitInfo(numEventsInWaitList, phEventWaitList, Tasks);
 
+#ifndef NATIVECPU_WITH_ONETBB_PARALLELFOR
   const size_t numWG = numWG0 * numWG1 * numWG2;
   const size_t numWGPerThread = numWG / numParallelThreads;
   const size_t remainderWG = numWG - numWGPerThread * numParallelThreads;
@@ -304,151 +285,50 @@
           }
         }
       }
-<<<<<<< HEAD
-    }
-  }
-#else
-  bool isLocalSizeOne =
-      ndr.LocalSize[0] == 1 && ndr.LocalSize[1] == 1 && ndr.LocalSize[2] == 1;
-  if (isLocalSizeOne && !kernel->hasLocalArgs()) {
-    // If the local size is one, we make the assumption that we are running a
-    // parallel_for over a sycl::range.
-    // Todo: we could add more compiler checks and
-    // kernel properties for this (e.g. check that no barriers are called).
-
-    // Todo: this assumes that dim 0 is the best dimension over which we want to
-    // parallelize
-
-    // Since we also vectorize the kernel, and vectorization happens within the
-    // work group loop, it's better to have a large-ish local size. We can
-    // divide the global range by the number of threads, set that as the local
-    // size and peel everything else.
-
-    // The number of items per kernel invocation should ideally be at least a
-    // multiple of the applied vector width, which we currently assume to be 8.
-    // TODO: Encode this and other kernel capabilities in the binary so we can
-    // use actual values to efficiently enqueue kernels instead of relying on
-    // assumptions.
-    const size_t itemsPerKernelInvocation = 8;
-
-    size_t itemsPerThread = ndr.GlobalSize[0] / numParallelThreads;
-    if (itemsPerThread < itemsPerKernelInvocation) {
-      if (itemsPerKernelInvocation <= numWG0)
-        itemsPerThread = itemsPerKernelInvocation;
-      else if (itemsPerThread == 0)
-        itemsPerThread = numWG0;
-    } else if (itemsPerThread > itemsPerKernelInvocation) {
-      // Launch kernel with number of items that is the next multiple of the
-      // vector width.
-      const size_t nextMult = (itemsPerThread + itemsPerKernelInvocation - 1) /
-                              itemsPerKernelInvocation *
-                              itemsPerKernelInvocation;
-      if (nextMult < numWG0)
-        itemsPerThread = nextMult;
-    }
-#ifdef NATIVECPU_WITH_ONETBB_PARALLELFOR
-    const size_t wg0_num = ndr.GlobalSize[0] / itemsPerThread;
-    if (wg0_num) {
-      tbb::blocked_range3d<size_t> range(0, wg0_num, 0, numWG1, 0, numWG2);
-      nativecpu_tbb_executor tbb_ex(ndr, *kernel, itemsPerThread);
-      tbb::parallel_for(range, tbb_ex);
-    }
-    size_t wg0_index = wg0_num * itemsPerThread;
-#else
-    size_t wg0_index = 0;
-    for (size_t t = 0; (wg0_index + itemsPerThread) <= numWG0;
-         wg0_index += itemsPerThread) {
-      IndexT first = {t, 0, 0};
-      IndexT last = {++t, numWG1, numWG2};
-      Tasks.schedule([ndr, itemsPerThread, &kernel = *kernel, first, last,
-                      InEvents](size_t) {
-        native_cpu::state resized_state = getResizedState(ndr, itemsPerThread);
-        InEvents.wait();
-        execute_range(resized_state, kernel, first, last);
-      });
-    }
-#endif
-    if (wg0_index < numWG0) {
-      // Peel the remaining work items. Since the local size is 1, we iterate
-      // over the work groups.
-#ifdef NATIVECPU_WITH_ONETBB_PARALLELFOR
-      tbb::blocked_range3d<size_t> range(wg0_index, numWG0, 0, numWG1, 0,
-                                         numWG2);
-      nativecpu_tbb_executor tbb_ex(ndr, *kernel, 1);
-      tbb::parallel_for(range, tbb_ex);
-#else
-      Tasks.schedule([ndr, &kernel = *kernel, wg0_index, numWG0, numWG1, numWG2,
-                      InEvents](size_t) {
-        IndexT first = {wg0_index, 0, 0};
-        IndexT last = {numWG0, numWG1, numWG2};
-        InEvents.wait();
-        native_cpu::state state = getState(ndr);
-        execute_range(state, kernel, first, last);
-      });
-#endif
-    }
-  } else {
-    // We are running a parallel_for over an nd_range
-
-    const IndexT numWG = {numWG0, numWG1, numWG2};
-    IndexT groupsPerThread;
-    for (size_t t = 0; t < 3; t++)
-      groupsPerThread[t] = numWG[t] / numParallelThreads;
-    size_t dim = 0;
-    if (groupsPerThread[0] == 0) {
-      if (groupsPerThread[1])
-        dim = 1;
-      else if (groupsPerThread[2])
-        dim = 2;
-    }
-    IndexT first = {0, 0, 0}, last = numWG;
-    size_t wg_start = 0;
-    if (groupsPerThread[dim]) {
-#ifdef NATIVECPU_WITH_ONETBB_PARALLELFOR
-      tbb::blocked_range3d<size_t> range(first[0], last[0], first[1], last[1],
-                                         first[2], last[2]);
-      nativecpu_tbb_nd_executor tbb_ex(ndr, *kernel, numParallelThreads, dim);
-      tbb::parallel_for(range, tbb_ex);
-#else
-      for (size_t t = 0; t < numParallelThreads; t++) {
-        first[dim] = wg_start;
-        wg_start += groupsPerThread[dim];
-        last[dim] = wg_start;
-        Tasks.schedule([ndr, numParallelThreads, &kernel = *kernel, first, last,
-                        InEvents](size_t threadId) {
-          InEvents.wait();
-          native_cpu::state state = getState(ndr);
-          execute_range(state, kernel,
-                        kernel.getArgs(numParallelThreads, threadId), first,
-                        last);
-        });
-      }
-#endif
-    }
-    if (wg_start < numWG[dim]) {
-      first[dim] = wg_start;
-      last[dim] = numWG[dim];
-#ifdef NATIVECPU_WITH_ONETBB_PARALLELFOR
-      tbb::blocked_range3d<size_t> range(first[0], last[0], first[1], last[1],
-                                         first[2], last[2]);
-      nativecpu_tbb_nd_executor tbb_ex(ndr, *kernel, numParallelThreads, dim);
-      tbb::parallel_for(range, tbb_ex);
-#else
-      Tasks.schedule([ndr, numParallelThreads, &kernel = *kernel, first, last,
-                      InEvents](size_t threadId) {
-        InEvents.wait();
-        native_cpu::state state = getState(ndr);
-        execute_range(state, kernel,
-                      kernel.getArgs(numParallelThreads, threadId), first,
-                      last);
-      });
-#endif
-    }
-=======
     });
     rangeStart = rangeEnd;
->>>>>>> 87f3e17f
-  }
+  }
+#else
+  const IndexT numWG = {numWG0, numWG1, numWG2};
+  IndexT groupsPerThread;
+  for (size_t t = 0; t < 3; t++)
+    groupsPerThread[t] = numWG[t] / numParallelThreads;
+  size_t dim = 0;
+  if (groupsPerThread[0] == 0) {
+    if (groupsPerThread[1])
+      dim = 1;
+    else if (groupsPerThread[2])
+      dim = 2;
+  }
+  IndexT first = {0, 0, 0}, last = numWG;
+  size_t wg_start = 0;
+  if (groupsPerThread[dim]) {
+    tbb::blocked_range3d<size_t> range(first[0], last[0], first[1], last[1],
+                                       first[2], last[2]);
+    nativecpu_tbb_nd_executor tbb_ex(ndr, *kernel, numParallelThreads);
+    tbb::parallel_for(range, tbb_ex);
+    wg_start = groupsPerThread[dim] * numParallelThreads;
+  }
+  if (wg_start < numWG[dim]) {
+    first[dim] = wg_start;
+    last[dim] = numWG[dim];
+#ifdef NATIVECPU_WITH_ONETBB_PARALLELFOR
+    tbb::blocked_range3d<size_t> range(first[0], last[0], first[1], last[1],
+                                       first[2], last[2]);
+    nativecpu_tbb_nd_executor tbb_ex(ndr, *kernel, numParallelThreads);
+    tbb::parallel_for(range, tbb_ex);
+#else
+    Tasks.schedule([ndr, numParallelThreads, &kernel = *kernel, first, last,
+                    InEvents](size_t threadId) {
+      InEvents.wait();
+      native_cpu::state state = getState(ndr);
+      execute_range(state, kernel, kernel.getArgs(numParallelThreads, threadId),
+                    first, last);
+    });
+#endif
+  }
+
+#endif // NATIVECPU_WITH_ONETBB_PARALLELFOR
   event->set_futures(Tasks.getTaskInfo());
 
   if (phEvent) {
