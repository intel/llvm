//===----------- enqueue.cpp - NATIVE CPU Adapter -------------------------===//
//
// Part of the LLVM Project, under the Apache License v2.0 with LLVM Exceptions.
// See https://llvm.org/LICENSE.txt for license information.
// SPDX-License-Identifier: Apache-2.0 WITH LLVM-exception
//
//===----------------------------------------------------------------------===//
#include <array>
#include <cstddef>
#include <cstdint>
#include <vector>

#include "ur_api.h"

#include "common.hpp"
#include "event.hpp"
#include "kernel.hpp"
#include "memory.hpp"
#include "queue.hpp"
#include "threadpool.hpp"

namespace native_cpu {
struct NDRDescT {
  using RangeT = std::array<size_t, 3>;
  uint32_t WorkDim;
  RangeT GlobalOffset;
  RangeT GlobalSize;
  RangeT LocalSize;
  NDRDescT(uint32_t WorkDim, const size_t *GlobalWorkOffset,
           const size_t *GlobalWorkSize, const size_t *LocalWorkSize)
      : WorkDim(WorkDim) {
    for (uint32_t I = 0; I < WorkDim; I++) {
      GlobalOffset[I] = GlobalWorkOffset ? GlobalWorkOffset[I] : 0;
      GlobalSize[I] = GlobalWorkSize[I];
      LocalSize[I] = LocalWorkSize ? LocalWorkSize[I] : 1;
    }
    for (uint32_t I = WorkDim; I < 3; I++) {
      GlobalSize[I] = 1;
      LocalSize[I] = LocalSize[0] ? 1 : 0;
      GlobalOffset[I] = 0;
    }
  }

  void dump(std::ostream &os) const {
    os << "GlobalSize: " << GlobalSize[0] << " " << GlobalSize[1] << " "
       << GlobalSize[2] << "\n";
    os << "LocalSize: " << LocalSize[0] << " " << LocalSize[1] << " "
       << LocalSize[2] << "\n";
    os << "GlobalOffset: " << GlobalOffset[0] << " " << GlobalOffset[1] << " "
       << GlobalOffset[2] << "\n";
  }
};
} // namespace native_cpu

UR_APIEXPORT ur_result_t UR_APICALL urEnqueueKernelLaunch(
    ur_queue_handle_t hQueue, ur_kernel_handle_t hKernel, uint32_t workDim,
    const size_t *pGlobalWorkOffset, const size_t *pGlobalWorkSize,
    const size_t *pLocalWorkSize, uint32_t numPropsInLaunchPropList,
    const ur_kernel_launch_property_t *launchPropList,
    uint32_t numEventsInWaitList, const ur_event_handle_t *phEventWaitList,
    ur_event_handle_t *phEvent) {
  // We don't support any launch properties.
  for (uint32_t propIndex = 0; propIndex < numPropsInLaunchPropList;
       propIndex++) {
    if (launchPropList[propIndex].id != UR_KERNEL_LAUNCH_PROPERTY_ID_IGNORE) {
      return UR_RESULT_ERROR_UNSUPPORTED_FEATURE;
    }
  }

  urEventWait(numEventsInWaitList, phEventWaitList);
  UR_ASSERT(hQueue, UR_RESULT_ERROR_INVALID_NULL_HANDLE);
  UR_ASSERT(hKernel, UR_RESULT_ERROR_INVALID_NULL_HANDLE);
  UR_ASSERT(workDim > 0, UR_RESULT_ERROR_INVALID_WORK_DIMENSION);
  UR_ASSERT(workDim < 4, UR_RESULT_ERROR_INVALID_WORK_DIMENSION);

  if (*pGlobalWorkSize == 0) {
    DIE_NO_IMPLEMENTATION;
  }

  // Check reqd_work_group_size and other kernel constraints
  if (pLocalWorkSize != nullptr) {
    uint64_t TotalNumWIs = 1;
    for (uint32_t Dim = 0; Dim < workDim; Dim++) {
      TotalNumWIs *= pLocalWorkSize[Dim];
      if (auto Reqd = hKernel->getReqdWGSize();
          Reqd && pLocalWorkSize[Dim] != Reqd.value()[Dim]) {
        return UR_RESULT_ERROR_INVALID_WORK_GROUP_SIZE;
      }
      if (auto MaxWG = hKernel->getMaxWGSize();
          MaxWG && pLocalWorkSize[Dim] > MaxWG.value()[Dim]) {
        return UR_RESULT_ERROR_INVALID_WORK_GROUP_SIZE;
      }
    }
    if (auto MaxLinearWG = hKernel->getMaxLinearWGSize()) {
      if (TotalNumWIs > MaxLinearWG) {
        return UR_RESULT_ERROR_INVALID_WORK_GROUP_SIZE;
      }
    }
  }

  // TODO: add proper error checking
  native_cpu::NDRDescT ndr(workDim, pGlobalWorkOffset, pGlobalWorkSize,
                           pLocalWorkSize);
  unsigned long long numWI;
  auto umulll_overflow = [](unsigned long long a, unsigned long long b,
                            unsigned long long *c) -> bool {
#ifdef __GNUC__
    return __builtin_umulll_overflow(a, b, c);
#else
    *c = a * b;
    return a != 0 && b != *c / a;
#endif
  };
  if (umulll_overflow(ndr.GlobalSize[0], ndr.GlobalSize[1], &numWI) ||
      umulll_overflow(numWI, ndr.GlobalSize[2], &numWI) || numWI > SIZE_MAX) {
    return UR_RESULT_ERROR_OUT_OF_RESOURCES;
  }

  auto &tp = hQueue->getDevice()->tp;
  const size_t numParallelThreads = tp.num_threads();
  std::vector<std::future<void>> futures;
  std::vector<std::function<void(size_t, ur_kernel_handle_t_ &)>> groups;
  auto numWG0 = ndr.GlobalSize[0] / ndr.LocalSize[0];
  auto numWG1 = ndr.GlobalSize[1] / ndr.LocalSize[1];
  auto numWG2 = ndr.GlobalSize[2] / ndr.LocalSize[2];
  native_cpu::state state(ndr.GlobalSize[0], ndr.GlobalSize[1],
                          ndr.GlobalSize[2], ndr.LocalSize[0], ndr.LocalSize[1],
                          ndr.LocalSize[2], ndr.GlobalOffset[0],
                          ndr.GlobalOffset[1], ndr.GlobalOffset[2]);
  auto event = new ur_event_handle_t_(hQueue, UR_COMMAND_KERNEL_LAUNCH);
  event->tick_start();

  // Create a copy of the kernel and its arguments.
  auto kernel = std::make_unique<ur_kernel_handle_t_>(*hKernel);
  kernel->updateMemPool(numParallelThreads);

  const size_t numWG = numWG0 * numWG1 * numWG2;
  const size_t numWGPerThread = numWG / numParallelThreads;
  const size_t remainderWG = numWG - numWGPerThread * numParallelThreads;
  // The fourth value is the linearized value.
  std::array<size_t, 4> rangeStart = {0, 0, 0, 0};
  for (unsigned t = 0; t < numParallelThreads; ++t) {
    auto rangeEnd = rangeStart;
    rangeEnd[3] += numWGPerThread + (t < remainderWG);
    if (rangeEnd[3] == rangeStart[3])
      break;
    rangeEnd[0] = rangeEnd[3] % numWG0;
    rangeEnd[1] = (rangeEnd[3] / numWG0) % numWG1;
    rangeEnd[2] = rangeEnd[3] / (numWG0 * numWG1);
    futures.emplace_back(
        tp.schedule_task([state, &kernel = *kernel, rangeStart,
                          rangeEnd = rangeEnd[3], numWG0, numWG1,
#ifndef NATIVECPU_USE_OCK
                          localSize = ndr.LocalSize,
#endif
                          numParallelThreads](size_t threadId) mutable {
          for (size_t g0 = rangeStart[0], g1 = rangeStart[1],
                      g2 = rangeStart[2], g3 = rangeStart[3];
               g3 < rangeEnd; ++g3) {
#ifdef NATIVECPU_USE_OCK
            state.update(g0, g1, g2);
            kernel._subhandler(
                kernel.getArgs(numParallelThreads, threadId).data(), &state);
#else
<<<<<<< HEAD
  bool isLocalSizeOne =
      ndr.LocalSize[0] == 1 && ndr.LocalSize[1] == 1 && ndr.LocalSize[2] == 1;
  if (isLocalSizeOne && ndr.GlobalSize[0] > numParallelThreads &&
      !hKernel->isNDRangeKernel()) {
    // If the local size is one, we make the assumption that we are running a
    // parallel_for over a sycl::range.
    // Todo: we could add more compiler checks and
    // kernel properties for this (e.g. check that no barriers are called).

    // Todo: this assumes that dim 0 is the best dimension over which we want to
    // parallelize

    // Since we also vectorize the kernel, and vectorization happens within the
    // work group loop, it's better to have a large-ish local size. We can
    // divide the global range by the number of threads, set that as the local
    // size and peel everything else.

    size_t new_num_work_groups_0 =
        ndr.GlobalSize[0] > numParallelThreads ? numParallelThreads : 1;
    size_t itemsPerThread = ndr.GlobalSize[0] > numParallelThreads
                                ? ndr.GlobalSize[0] / numParallelThreads
                                : ndr.GlobalSize[0];

    for (unsigned g2 = 0; g2 < numWG2; g2++) {
      for (unsigned g1 = 0; g1 < numWG1; g1++) {
        for (unsigned g0 = 0; g0 < new_num_work_groups_0; g0 += 1) {
          futures.emplace_back(tp.schedule_task(
              [ndr, itemsPerThread, &kernel = *kernel, g0, g1, g2](size_t) {
                native_cpu::state resized_state =
                    getResizedState(ndr, itemsPerThread);
                resized_state.update(g0, g1, g2);
                kernel._subhandler(kernel.getArgs().data(), &resized_state);
              }));
        }
        // Peel the remaining work items. Since the local size is 1, we iterate
        // over the work groups.
        for (unsigned g0 = new_num_work_groups_0 * itemsPerThread; g0 < numWG0;
             g0++) {
          state.update(g0, g1, g2);
          kernel->_subhandler(kernel->getArgs().data(), &state);
        }
      }
    }

  } else {
    // We are running a parallel_for over an nd_range

    if (numWG1 * numWG2 >= numParallelThreads) {
      // Dimensions 1 and 2 have enough work, split them across the threadpool
      for (unsigned g2 = 0; g2 < numWG2; g2++) {
        for (unsigned g1 = 0; g1 < numWG1; g1++) {
          futures.emplace_back(
              tp.schedule_task([state, &kernel = *kernel, numWG0, g1, g2,
                                numParallelThreads](size_t threadId) mutable {
                for (unsigned g0 = 0; g0 < numWG0; g0++) {
                  state.update(g0, g1, g2);
=======
            for (size_t local2 = 0; local2 < localSize[2]; ++local2) {
              for (size_t local1 = 0; local1 < localSize[1]; ++local1) {
                for (size_t local0 = 0; local0 < localSize[0]; ++local0) {
                  state.update(g0, g1, g2, local0, local1, local2);
>>>>>>> 05db68c2
                  kernel._subhandler(
                      kernel.getArgs(numParallelThreads, threadId).data(),
                      &state);
                }
              }
            }
#endif
            if (++g0 == numWG0) {
              g0 = 0;
              if (++g1 == numWG1) {
                g1 = 0;
                ++g2;
              }
            }
          }
        }));
    rangeStart = rangeEnd;
  }
  event->set_futures(futures);

  if (phEvent) {
    *phEvent = event;
  }
  event->set_callback([kernel = std::move(kernel), hKernel, event]() {
    event->tick_end();
    // TODO: avoid calling clear() here.
    hKernel->_localArgInfo.clear();
  });

  if (hQueue->isInOrder()) {
    urEventWait(1, &event);
  }

  return UR_RESULT_SUCCESS;
}

template <class T>
static inline ur_result_t
withTimingEvent(ur_command_t command_type, ur_queue_handle_t hQueue,
                uint32_t numEventsInWaitList,
                const ur_event_handle_t *phEventWaitList,
                ur_event_handle_t *phEvent, T &&f) {
  urEventWait(numEventsInWaitList, phEventWaitList);
  ur_event_handle_t event = nullptr;
  if (phEvent) {
    event = new ur_event_handle_t_(hQueue, command_type);
    event->tick_start();
  }

  ur_result_t result = f();

  if (phEvent) {
    event->tick_end();
    *phEvent = event;
  }
  return result;
}

UR_APIEXPORT ur_result_t UR_APICALL urEnqueueEventsWait(
    ur_queue_handle_t hQueue, uint32_t numEventsInWaitList,
    const ur_event_handle_t *phEventWaitList, ur_event_handle_t *phEvent) {

  // TODO: the wait here should be async
  return withTimingEvent(UR_COMMAND_EVENTS_WAIT, hQueue, numEventsInWaitList,
                         phEventWaitList, phEvent,
                         [&]() { return UR_RESULT_SUCCESS; });
}

UR_APIEXPORT ur_result_t UR_APICALL urEnqueueEventsWaitWithBarrier(
    ur_queue_handle_t hQueue, uint32_t numEventsInWaitList,
    const ur_event_handle_t *phEventWaitList, ur_event_handle_t *phEvent) {
  return withTimingEvent(UR_COMMAND_EVENTS_WAIT_WITH_BARRIER, hQueue,
                         numEventsInWaitList, phEventWaitList, phEvent,
                         [&]() { return UR_RESULT_SUCCESS; });
}

UR_APIEXPORT ur_result_t urEnqueueEventsWaitWithBarrierExt(
    ur_queue_handle_t hQueue, const ur_exp_enqueue_ext_properties_t *,
    uint32_t numEventsInWaitList, const ur_event_handle_t *phEventWaitList,
    ur_event_handle_t *phEvent) {
  return urEnqueueEventsWaitWithBarrier(hQueue, numEventsInWaitList,
                                        phEventWaitList, phEvent);
}

template <bool IsRead>
static inline ur_result_t enqueueMemBufferReadWriteRect_impl(
    ur_queue_handle_t hQueue, ur_mem_handle_t Buff, bool,
    ur_rect_offset_t BufferOffset, ur_rect_offset_t HostOffset,
    ur_rect_region_t region, size_t BufferRowPitch, size_t BufferSlicePitch,
    size_t HostRowPitch, size_t HostSlicePitch,
    typename std::conditional<IsRead, void *, const void *>::type DstMem,
    uint32_t NumEventsInWaitList, const ur_event_handle_t *phEventWaitList,
    ur_event_handle_t *phEvent) {
  ur_command_t command_t;
  if constexpr (IsRead)
    command_t = UR_COMMAND_MEM_BUFFER_READ_RECT;
  else
    command_t = UR_COMMAND_MEM_BUFFER_WRITE_RECT;
  return withTimingEvent(
      command_t, hQueue, NumEventsInWaitList, phEventWaitList, phEvent, [&]() {
        // TODO: blocking, check other constraints, performance optimizations
        //       More sharing with level_zero where possible

        if (BufferRowPitch == 0)
          BufferRowPitch = region.width;
        if (BufferSlicePitch == 0)
          BufferSlicePitch = BufferRowPitch * region.height;
        if (HostRowPitch == 0)
          HostRowPitch = region.width;
        if (HostSlicePitch == 0)
          HostSlicePitch = HostRowPitch * region.height;
        for (size_t w = 0; w < region.width; w++)
          for (size_t h = 0; h < region.height; h++)
            for (size_t d = 0; d < region.depth; d++) {
              size_t buff_orign = (d + BufferOffset.z) * BufferSlicePitch +
                                  (h + BufferOffset.y) * BufferRowPitch + w +
                                  BufferOffset.x;
              size_t host_origin = (d + HostOffset.z) * HostSlicePitch +
                                   (h + HostOffset.y) * HostRowPitch + w +
                                   HostOffset.x;
              int8_t &buff_mem = ur_cast<int8_t *>(Buff->_mem)[buff_orign];
              if constexpr (IsRead)
                ur_cast<int8_t *>(DstMem)[host_origin] = buff_mem;
              else
                buff_mem = ur_cast<const int8_t *>(DstMem)[host_origin];
            }

        return UR_RESULT_SUCCESS;
      });
}

static inline ur_result_t doCopy_impl(ur_queue_handle_t hQueue, void *DstPtr,
                                      const void *SrcPtr, size_t Size,
                                      uint32_t numEventsInWaitList,
                                      const ur_event_handle_t *phEventWaitList,
                                      ur_event_handle_t *phEvent,
                                      ur_command_t command_type) {
  return withTimingEvent(command_type, hQueue, numEventsInWaitList,
                         phEventWaitList, phEvent, [&]() {
                           if (SrcPtr != DstPtr && Size)
                             memmove(DstPtr, SrcPtr, Size);
                           return UR_RESULT_SUCCESS;
                         });
}

UR_APIEXPORT ur_result_t UR_APICALL urEnqueueMemBufferRead(
    ur_queue_handle_t hQueue, ur_mem_handle_t hBuffer, bool /*blockingRead*/,
    size_t offset, size_t size, void *pDst, uint32_t numEventsInWaitList,
    const ur_event_handle_t *phEventWaitList, ur_event_handle_t *phEvent) {

  void *FromPtr = /*Src*/ hBuffer->_mem + offset;
  auto res = doCopy_impl(hQueue, pDst, FromPtr, size, numEventsInWaitList,
                         phEventWaitList, phEvent, UR_COMMAND_MEM_BUFFER_READ);
  return res;
}

UR_APIEXPORT ur_result_t UR_APICALL urEnqueueMemBufferWrite(
    ur_queue_handle_t hQueue, ur_mem_handle_t hBuffer, bool /*blockingWrite*/,
    size_t offset, size_t size, const void *pSrc, uint32_t numEventsInWaitList,
    const ur_event_handle_t *phEventWaitList, ur_event_handle_t *phEvent) {

  void *ToPtr = hBuffer->_mem + offset;
  auto res = doCopy_impl(hQueue, ToPtr, pSrc, size, numEventsInWaitList,
                         phEventWaitList, phEvent, UR_COMMAND_MEM_BUFFER_WRITE);
  return res;
}

UR_APIEXPORT ur_result_t UR_APICALL urEnqueueMemBufferReadRect(
    ur_queue_handle_t hQueue, ur_mem_handle_t hBuffer, bool blockingRead,
    ur_rect_offset_t bufferOrigin, ur_rect_offset_t hostOrigin,
    ur_rect_region_t region, size_t bufferRowPitch, size_t bufferSlicePitch,
    size_t hostRowPitch, size_t hostSlicePitch, void *pDst,
    uint32_t numEventsInWaitList, const ur_event_handle_t *phEventWaitList,
    ur_event_handle_t *phEvent) {
  return enqueueMemBufferReadWriteRect_impl<true /*read*/>(
      hQueue, hBuffer, blockingRead, bufferOrigin, hostOrigin, region,
      bufferRowPitch, bufferSlicePitch, hostRowPitch, hostSlicePitch, pDst,
      numEventsInWaitList, phEventWaitList, phEvent);
}

UR_APIEXPORT ur_result_t UR_APICALL urEnqueueMemBufferWriteRect(
    ur_queue_handle_t hQueue, ur_mem_handle_t hBuffer, bool blockingWrite,
    ur_rect_offset_t bufferOrigin, ur_rect_offset_t hostOrigin,
    ur_rect_region_t region, size_t bufferRowPitch, size_t bufferSlicePitch,
    size_t hostRowPitch, size_t hostSlicePitch, void *pSrc,
    uint32_t numEventsInWaitList, const ur_event_handle_t *phEventWaitList,
    ur_event_handle_t *phEvent) {
  return enqueueMemBufferReadWriteRect_impl<false /*write*/>(
      hQueue, hBuffer, blockingWrite, bufferOrigin, hostOrigin, region,
      bufferRowPitch, bufferSlicePitch, hostRowPitch, hostSlicePitch, pSrc,
      numEventsInWaitList, phEventWaitList, phEvent);
}

UR_APIEXPORT ur_result_t UR_APICALL urEnqueueMemBufferCopy(
    ur_queue_handle_t hQueue, ur_mem_handle_t hBufferSrc,
    ur_mem_handle_t hBufferDst, size_t srcOffset, size_t dstOffset, size_t size,
    uint32_t numEventsInWaitList, const ur_event_handle_t *phEventWaitList,
    ur_event_handle_t *phEvent) {
  urEventWait(numEventsInWaitList, phEventWaitList);
  const void *SrcPtr = hBufferSrc->_mem + srcOffset;
  void *DstPtr = hBufferDst->_mem + dstOffset;
  return doCopy_impl(hQueue, DstPtr, SrcPtr, size, numEventsInWaitList,
                     phEventWaitList, phEvent, UR_COMMAND_MEM_BUFFER_COPY);
}

UR_APIEXPORT ur_result_t UR_APICALL urEnqueueMemBufferCopyRect(
    ur_queue_handle_t hQueue, ur_mem_handle_t hBufferSrc,
    ur_mem_handle_t hBufferDst, ur_rect_offset_t srcOrigin,
    ur_rect_offset_t dstOrigin, ur_rect_region_t region, size_t srcRowPitch,
    size_t srcSlicePitch, size_t dstRowPitch, size_t dstSlicePitch,
    uint32_t numEventsInWaitList, const ur_event_handle_t *phEventWaitList,
    ur_event_handle_t *phEvent) {
  return enqueueMemBufferReadWriteRect_impl<true /*read*/>(
      hQueue, hBufferSrc, false /*todo: check blocking*/, srcOrigin,
      /*HostOffset*/ dstOrigin, region, srcRowPitch, srcSlicePitch, dstRowPitch,
      dstSlicePitch, hBufferDst->_mem, numEventsInWaitList, phEventWaitList,
      phEvent);
}

UR_APIEXPORT ur_result_t UR_APICALL urEnqueueMemBufferFill(
    ur_queue_handle_t hQueue, ur_mem_handle_t hBuffer, const void *pPattern,
    size_t patternSize, size_t offset, size_t size,
    uint32_t numEventsInWaitList, const ur_event_handle_t *phEventWaitList,
    ur_event_handle_t *phEvent) {

  return withTimingEvent(
      UR_COMMAND_MEM_BUFFER_FILL, hQueue, numEventsInWaitList, phEventWaitList,
      phEvent, [&]() {
        UR_ASSERT(hQueue, UR_RESULT_ERROR_INVALID_NULL_HANDLE);

        // TODO: error checking
        // TODO: handle async
        void *startingPtr = hBuffer->_mem + offset;
        unsigned steps = size / patternSize;
        for (unsigned i = 0; i < steps; i++) {
          memcpy(static_cast<int8_t *>(startingPtr) + i * patternSize, pPattern,
                 patternSize);
        }

        return UR_RESULT_SUCCESS;
      });
}

UR_APIEXPORT ur_result_t UR_APICALL urEnqueueMemImageRead(
    ur_queue_handle_t /*hQueue*/, ur_mem_handle_t /*hImage*/,
    bool /*blockingRead*/, ur_rect_offset_t /*origin*/,
    ur_rect_region_t /*region*/, size_t /*rowPitch*/, size_t /*slicePitch*/,
    void * /*pDst*/, uint32_t /*numEventsInWaitList*/,
    const ur_event_handle_t * /*phEventWaitList*/,
    ur_event_handle_t * /*phEvent*/) {

  DIE_NO_IMPLEMENTATION;
}

UR_APIEXPORT ur_result_t UR_APICALL urEnqueueMemImageWrite(
    ur_queue_handle_t /*hQueue*/, ur_mem_handle_t /*hImage*/,
    bool /*blockingWrite*/, ur_rect_offset_t /*origin*/,
    ur_rect_region_t /*region*/, size_t /*rowPitch*/, size_t /*slicePitch*/,
    void * /*pSrc*/, uint32_t /*numEventsInWaitList*/,
    const ur_event_handle_t * /*phEventWaitList*/,
    ur_event_handle_t * /*phEvent*/) {

  DIE_NO_IMPLEMENTATION;
}

UR_APIEXPORT ur_result_t UR_APICALL urEnqueueMemImageCopy(
    ur_queue_handle_t /*hQueue*/, ur_mem_handle_t /*hImageSrc*/,
    ur_mem_handle_t /*hImageDst*/, ur_rect_offset_t /*srcOrigin*/,
    ur_rect_offset_t /*dstOrigin*/, ur_rect_region_t /*region*/,
    uint32_t /*numEventsInWaitList*/,
    const ur_event_handle_t * /*phEventWaitList*/,
    ur_event_handle_t * /*phEvent*/) {

  DIE_NO_IMPLEMENTATION;
}

UR_APIEXPORT ur_result_t UR_APICALL urEnqueueMemBufferMap(
    ur_queue_handle_t hQueue, ur_mem_handle_t hBuffer, bool /*blockingMap*/,
    ur_map_flags_t /*mapFlags*/, size_t offset, size_t /*size*/,
    uint32_t numEventsInWaitList, const ur_event_handle_t *phEventWaitList,
    ur_event_handle_t *phEvent, void **ppRetMap) {

  return withTimingEvent(UR_COMMAND_MEM_BUFFER_MAP, hQueue, numEventsInWaitList,
                         phEventWaitList, phEvent, [&]() {
                           *ppRetMap = hBuffer->_mem + offset;
                           return UR_RESULT_SUCCESS;
                         });
}

UR_APIEXPORT ur_result_t UR_APICALL urEnqueueMemUnmap(
    ur_queue_handle_t hQueue, ur_mem_handle_t /*hMem*/, void * /*pMappedPtr*/,
    uint32_t numEventsInWaitList, const ur_event_handle_t *phEventWaitList,
    ur_event_handle_t *phEvent) {
  return withTimingEvent(UR_COMMAND_MEM_UNMAP, hQueue, numEventsInWaitList,
                         phEventWaitList, phEvent,
                         [&]() { return UR_RESULT_SUCCESS; });
}

UR_APIEXPORT ur_result_t UR_APICALL urEnqueueUSMFill(
    ur_queue_handle_t hQueue, void *ptr, size_t patternSize,
    const void *pPattern, size_t size, uint32_t numEventsInWaitList,
    const ur_event_handle_t *phEventWaitList, ur_event_handle_t *phEvent) {
  return withTimingEvent(
      UR_COMMAND_USM_FILL, hQueue, numEventsInWaitList, phEventWaitList,
      phEvent, [&]() {
        UR_ASSERT(ptr, UR_RESULT_ERROR_INVALID_NULL_POINTER);
        UR_ASSERT(pPattern, UR_RESULT_ERROR_INVALID_NULL_POINTER);
        UR_ASSERT(patternSize != 0, UR_RESULT_ERROR_INVALID_SIZE)
        UR_ASSERT(size != 0, UR_RESULT_ERROR_INVALID_SIZE)
        UR_ASSERT(patternSize <= size, UR_RESULT_ERROR_INVALID_SIZE)
        UR_ASSERT(size % patternSize == 0, UR_RESULT_ERROR_INVALID_SIZE)
        // TODO: add check for allocation size once the query is supported

        switch (patternSize) {
        case 1:
          memset(ptr, *static_cast<const uint8_t *>(pPattern), size);
          break;
        case 2: {
          const auto pattern = *static_cast<const uint16_t *>(pPattern);
          auto *start = reinterpret_cast<uint16_t *>(ptr);
          auto *end = reinterpret_cast<uint16_t *>(
              reinterpret_cast<uint8_t *>(ptr) + size);
          std::fill(start, end, pattern);
          break;
        }
        case 4: {
          const auto pattern = *static_cast<const uint32_t *>(pPattern);
          auto *start = reinterpret_cast<uint32_t *>(ptr);
          auto *end = reinterpret_cast<uint32_t *>(
              reinterpret_cast<uint8_t *>(ptr) + size);
          std::fill(start, end, pattern);
          break;
        }
        case 8: {
          const auto pattern = *static_cast<const uint64_t *>(pPattern);
          auto *start = reinterpret_cast<uint64_t *>(ptr);
          auto *end = reinterpret_cast<uint64_t *>(
              reinterpret_cast<uint8_t *>(ptr) + size);
          std::fill(start, end, pattern);
          break;
        }
        default: {
          for (unsigned int step{0}; step < size; step += patternSize) {
            auto *dest = reinterpret_cast<void *>(
                reinterpret_cast<uint8_t *>(ptr) + step);
            memcpy(dest, pPattern, patternSize);
          }
        }
        }
        return UR_RESULT_SUCCESS;
      });
}

UR_APIEXPORT ur_result_t UR_APICALL urEnqueueUSMMemcpy(
    ur_queue_handle_t hQueue, bool /*blocking*/, void *pDst, const void *pSrc,
    size_t size, uint32_t numEventsInWaitList,
    const ur_event_handle_t *phEventWaitList, ur_event_handle_t *phEvent) {
  return withTimingEvent(
      UR_COMMAND_USM_MEMCPY, hQueue, numEventsInWaitList, phEventWaitList,
      phEvent, [&]() {
        UR_ASSERT(hQueue, UR_RESULT_ERROR_INVALID_QUEUE);
        UR_ASSERT(pDst, UR_RESULT_ERROR_INVALID_NULL_POINTER);
        UR_ASSERT(pSrc, UR_RESULT_ERROR_INVALID_NULL_POINTER);

        memcpy(pDst, pSrc, size);

        return UR_RESULT_SUCCESS;
      });
}

UR_APIEXPORT ur_result_t UR_APICALL urEnqueueUSMPrefetch(
    ur_queue_handle_t /*hQueue*/, const void * /*pMem*/, size_t /*size*/,
    ur_usm_migration_flags_t /*flags*/, uint32_t /*numEventsInWaitList*/,
    const ur_event_handle_t * /*phEventWaitList*/,
    ur_event_handle_t * /*phEvent*/) {

  // TODO: properly implement USM prefetch
  return UR_RESULT_SUCCESS;
}

UR_APIEXPORT ur_result_t UR_APICALL urEnqueueUSMAdvise(
    ur_queue_handle_t /*hQueue*/, const void * /*pMem*/, size_t /*size*/,
    ur_usm_advice_flags_t /*advice*/, ur_event_handle_t * /*phEvent*/) {

  // TODO: properly implement USM advise
  return UR_RESULT_SUCCESS;
}

UR_APIEXPORT ur_result_t UR_APICALL urEnqueueUSMFill2D(
    ur_queue_handle_t /*hQueue*/, void * /*pMem*/, size_t /*pitch*/,
    size_t /*patternSize*/, const void * /*pPattern*/, size_t /*width*/,
    size_t /*height*/, uint32_t /*numEventsInWaitList*/,
    const ur_event_handle_t * /*phEventWaitList*/,
    ur_event_handle_t * /*phEvent*/) {

  DIE_NO_IMPLEMENTATION;
}

UR_APIEXPORT ur_result_t UR_APICALL urEnqueueUSMMemcpy2D(
    ur_queue_handle_t /*hQueue*/, bool /*blocking*/, void * /*pDst*/,
    size_t /*dstPitch*/, const void * /*pSrc*/, size_t /*srcPitch*/,
    size_t /*width*/, size_t /*height*/, uint32_t /*numEventsInWaitList*/,
    const ur_event_handle_t * /*phEventWaitList*/,
    ur_event_handle_t * /*phEvent*/) {

  DIE_NO_IMPLEMENTATION;
}

UR_APIEXPORT ur_result_t UR_APICALL urEnqueueDeviceGlobalVariableWrite(
    ur_queue_handle_t /*hQueue*/, ur_program_handle_t /*hProgram*/,
    const char * /*name*/, bool /*blockingWrite*/, size_t /*count*/,
    size_t /*offset*/, const void * /*pSrc*/, uint32_t /*numEventsInWaitList*/,
    const ur_event_handle_t * /*phEventWaitList*/,
    ur_event_handle_t * /*phEvent*/) {

  DIE_NO_IMPLEMENTATION;
}

UR_APIEXPORT ur_result_t UR_APICALL urEnqueueDeviceGlobalVariableRead(
    ur_queue_handle_t /*hQueue*/, ur_program_handle_t /*hProgram*/,
    const char * /*name*/, bool /*blockingRead*/, size_t /*count*/,
    size_t /*offset*/, void * /*pDst*/, uint32_t /*numEventsInWaitList*/,
    const ur_event_handle_t * /*phEventWaitList*/,
    ur_event_handle_t * /*phEvent*/) {

  DIE_NO_IMPLEMENTATION;
}

UR_APIEXPORT ur_result_t UR_APICALL urEnqueueReadHostPipe(
    ur_queue_handle_t /*hQueue*/, ur_program_handle_t /*hProgram*/,
    const char * /*pipe_symbol*/, bool /*blocking*/, void * /*pDst*/,
    size_t /*size*/, uint32_t /*numEventsInWaitList*/,
    const ur_event_handle_t * /*phEventWaitList*/,
    ur_event_handle_t * /*phEvent*/) {

  DIE_NO_IMPLEMENTATION;
}

UR_APIEXPORT ur_result_t UR_APICALL urEnqueueWriteHostPipe(
    ur_queue_handle_t /*hQueue*/, ur_program_handle_t /*hProgram*/,
    const char * /*pipe_symbol*/, bool /*blocking*/, void * /*pSrc*/,
    size_t /*size*/, uint32_t /*numEventsInWaitList*/,
    const ur_event_handle_t * /*phEventWaitList*/,
    ur_event_handle_t * /*phEvent*/) {

  DIE_NO_IMPLEMENTATION;
}

UR_APIEXPORT ur_result_t UR_APICALL urEnqueueNativeCommandExp(
    ur_queue_handle_t, ur_exp_enqueue_native_command_function_t, void *,
    uint32_t, const ur_mem_handle_t *,
    const ur_exp_enqueue_native_command_properties_t *, uint32_t,
    const ur_event_handle_t *, ur_event_handle_t *) {
  return UR_RESULT_ERROR_UNSUPPORTED_FEATURE;
}

UR_APIEXPORT ur_result_t UR_APICALL urEnqueueKernelLaunchWithArgsExp(
    ur_queue_handle_t hQueue, ur_kernel_handle_t hKernel, uint32_t workDim,
    const size_t *pGlobalWorkOffset, const size_t *pGlobalWorkSize,
    const size_t *pLocalWorkSize, uint32_t numArgs,
    const ur_exp_kernel_arg_properties_t *pArgs,
    uint32_t numPropsInLaunchPropList,
    const ur_kernel_launch_property_t *launchPropList,
    uint32_t numEventsInWaitList, const ur_event_handle_t *phEventWaitList,
    ur_event_handle_t *phEvent) {
  for (uint32_t argIndex = 0; argIndex < numArgs; argIndex++) {
    switch (pArgs[argIndex].type) {
    case UR_EXP_KERNEL_ARG_TYPE_VALUE:
      UR_CALL(hKernel->addArg(pArgs[argIndex].value.value,
                              pArgs[argIndex].index, pArgs[argIndex].size));
      break;
    case UR_EXP_KERNEL_ARG_TYPE_POINTER:
      UR_CALL(
          hKernel->addPtrArg(const_cast<void *>(pArgs[argIndex].value.pointer),
                             pArgs[argIndex].index));
      break;
    case UR_EXP_KERNEL_ARG_TYPE_MEM_OBJ: {
      auto MemObj = pArgs[argIndex].value.memObjTuple.hMem;
      UR_CALL(hKernel->addMemObjArg(MemObj, pArgs[argIndex].index));
      break;
    }
    case UR_EXP_KERNEL_ARG_TYPE_LOCAL:
      UR_CALL(
          hKernel->addLocalArg(pArgs[argIndex].index, pArgs[argIndex].size));
      break;
    case UR_EXP_KERNEL_ARG_TYPE_SAMPLER:
      return UR_RESULT_ERROR_UNSUPPORTED_FEATURE;
      break;
    default:
      return UR_RESULT_ERROR_INVALID_ENUMERATION;
    }
  }
  return urEnqueueKernelLaunch(hQueue, hKernel, workDim, pGlobalWorkOffset,
                               pGlobalWorkSize, pLocalWorkSize,
                               numPropsInLaunchPropList, launchPropList,
                               numEventsInWaitList, phEventWaitList, phEvent);
}<|MERGE_RESOLUTION|>--- conflicted
+++ resolved
@@ -162,69 +162,10 @@
             kernel._subhandler(
                 kernel.getArgs(numParallelThreads, threadId).data(), &state);
 #else
-<<<<<<< HEAD
-  bool isLocalSizeOne =
-      ndr.LocalSize[0] == 1 && ndr.LocalSize[1] == 1 && ndr.LocalSize[2] == 1;
-  if (isLocalSizeOne && ndr.GlobalSize[0] > numParallelThreads &&
-      !hKernel->isNDRangeKernel()) {
-    // If the local size is one, we make the assumption that we are running a
-    // parallel_for over a sycl::range.
-    // Todo: we could add more compiler checks and
-    // kernel properties for this (e.g. check that no barriers are called).
-
-    // Todo: this assumes that dim 0 is the best dimension over which we want to
-    // parallelize
-
-    // Since we also vectorize the kernel, and vectorization happens within the
-    // work group loop, it's better to have a large-ish local size. We can
-    // divide the global range by the number of threads, set that as the local
-    // size and peel everything else.
-
-    size_t new_num_work_groups_0 =
-        ndr.GlobalSize[0] > numParallelThreads ? numParallelThreads : 1;
-    size_t itemsPerThread = ndr.GlobalSize[0] > numParallelThreads
-                                ? ndr.GlobalSize[0] / numParallelThreads
-                                : ndr.GlobalSize[0];
-
-    for (unsigned g2 = 0; g2 < numWG2; g2++) {
-      for (unsigned g1 = 0; g1 < numWG1; g1++) {
-        for (unsigned g0 = 0; g0 < new_num_work_groups_0; g0 += 1) {
-          futures.emplace_back(tp.schedule_task(
-              [ndr, itemsPerThread, &kernel = *kernel, g0, g1, g2](size_t) {
-                native_cpu::state resized_state =
-                    getResizedState(ndr, itemsPerThread);
-                resized_state.update(g0, g1, g2);
-                kernel._subhandler(kernel.getArgs().data(), &resized_state);
-              }));
-        }
-        // Peel the remaining work items. Since the local size is 1, we iterate
-        // over the work groups.
-        for (unsigned g0 = new_num_work_groups_0 * itemsPerThread; g0 < numWG0;
-             g0++) {
-          state.update(g0, g1, g2);
-          kernel->_subhandler(kernel->getArgs().data(), &state);
-        }
-      }
-    }
-
-  } else {
-    // We are running a parallel_for over an nd_range
-
-    if (numWG1 * numWG2 >= numParallelThreads) {
-      // Dimensions 1 and 2 have enough work, split them across the threadpool
-      for (unsigned g2 = 0; g2 < numWG2; g2++) {
-        for (unsigned g1 = 0; g1 < numWG1; g1++) {
-          futures.emplace_back(
-              tp.schedule_task([state, &kernel = *kernel, numWG0, g1, g2,
-                                numParallelThreads](size_t threadId) mutable {
-                for (unsigned g0 = 0; g0 < numWG0; g0++) {
-                  state.update(g0, g1, g2);
-=======
             for (size_t local2 = 0; local2 < localSize[2]; ++local2) {
               for (size_t local1 = 0; local1 < localSize[1]; ++local1) {
                 for (size_t local0 = 0; local0 < localSize[0]; ++local0) {
                   state.update(g0, g1, g2, local0, local1, local2);
->>>>>>> 05db68c2
                   kernel._subhandler(
                       kernel.getArgs(numParallelThreads, threadId).data(),
                       &state);
