//===--------- ur_interface_loader.cpp - Unified Runtime  -----------------===//
//
// Copyright (C) 2023 Intel Corporation
//
// Part of the Unified-Runtime Project, under the Apache License v2.0 with LLVM
// Exceptions. See LICENSE.TXT
// SPDX-License-Identifier: Apache-2.0 WITH LLVM-exception
//
//===----------------------------------------------------------------------===//

#include <ur_api.h>
#include <ur_ddi.h>

namespace {

// TODO - this is a duplicate of what is in the L0 plugin
// We should move this to somewhere common
ur_result_t validateProcInputs(ur_api_version_t version, void *pDdiTable) {
  if (pDdiTable == nullptr) {
    return UR_RESULT_ERROR_INVALID_NULL_POINTER;
  }
  // Pre 1.0 we enforce that loader and adapter must have the same version.
  // Post 1.0 only a major version match should be required.
  if (version != UR_API_VERSION_CURRENT) {
    return UR_RESULT_ERROR_UNSUPPORTED_VERSION;
  }
  return UR_RESULT_SUCCESS;
}
} // namespace

#if defined(__cplusplus)
extern "C" {
#endif

UR_DLLEXPORT ur_result_t UR_APICALL urGetPlatformProcAddrTable(
    ur_api_version_t version, ur_platform_dditable_t *pDdiTable) {
  auto result = validateProcInputs(version, pDdiTable);
  if (UR_RESULT_SUCCESS != result) {
    return result;
  }
  pDdiTable->pfnCreateWithNativeHandle = urPlatformCreateWithNativeHandle;
  pDdiTable->pfnGet = urPlatformGet;
  pDdiTable->pfnGetApiVersion = urPlatformGetApiVersion;
  pDdiTable->pfnGetInfo = urPlatformGetInfo;
  pDdiTable->pfnGetNativeHandle = urPlatformGetNativeHandle;
  pDdiTable->pfnGetBackendOption = urPlatformGetBackendOption;
  return UR_RESULT_SUCCESS;
}

UR_DLLEXPORT ur_result_t UR_APICALL urGetContextProcAddrTable(
    ur_api_version_t version, ur_context_dditable_t *pDdiTable) {
  auto result = validateProcInputs(version, pDdiTable);
  if (UR_RESULT_SUCCESS != result) {
    return result;
  }
  pDdiTable->pfnCreate = urContextCreate;
  pDdiTable->pfnCreateWithNativeHandle = urContextCreateWithNativeHandle;
  pDdiTable->pfnGetInfo = urContextGetInfo;
  pDdiTable->pfnGetNativeHandle = urContextGetNativeHandle;
  pDdiTable->pfnRelease = urContextRelease;
  pDdiTable->pfnRetain = urContextRetain;
  pDdiTable->pfnSetExtendedDeleter = urContextSetExtendedDeleter;
  return UR_RESULT_SUCCESS;
}

UR_DLLEXPORT ur_result_t UR_APICALL urGetEventProcAddrTable(
    ur_api_version_t version, ur_event_dditable_t *pDdiTable) {
  auto result = validateProcInputs(version, pDdiTable);
  if (UR_RESULT_SUCCESS != result) {
    return result;
  }
  pDdiTable->pfnCreateWithNativeHandle = urEventCreateWithNativeHandle;
  pDdiTable->pfnGetInfo = urEventGetInfo;
  pDdiTable->pfnGetNativeHandle = urEventGetNativeHandle;
  pDdiTable->pfnGetProfilingInfo = urEventGetProfilingInfo;
  pDdiTable->pfnRelease = urEventRelease;
  pDdiTable->pfnRetain = urEventRetain;
  pDdiTable->pfnSetCallback = urEventSetCallback;
  pDdiTable->pfnWait = urEventWait;
  return UR_RESULT_SUCCESS;
}

UR_DLLEXPORT ur_result_t UR_APICALL urGetProgramProcAddrTable(
    ur_api_version_t version, ur_program_dditable_t *pDdiTable) {
  auto result = validateProcInputs(version, pDdiTable);
  if (UR_RESULT_SUCCESS != result) {
    return result;
  }
  pDdiTable->pfnBuild = urProgramBuild;
  pDdiTable->pfnCompile = urProgramCompile;
  pDdiTable->pfnCreateWithBinary = urProgramCreateWithBinary;
  pDdiTable->pfnCreateWithIL = urProgramCreateWithIL;
  pDdiTable->pfnCreateWithNativeHandle = urProgramCreateWithNativeHandle;
  pDdiTable->pfnGetBuildInfo = urProgramGetBuildInfo;
  pDdiTable->pfnGetFunctionPointer = urProgramGetFunctionPointer;
  pDdiTable->pfnGetGlobalVariablePointer = urProgramGetGlobalVariablePointer;
  pDdiTable->pfnGetInfo = urProgramGetInfo;
  pDdiTable->pfnGetNativeHandle = urProgramGetNativeHandle;
  pDdiTable->pfnLink = urProgramLink;
  pDdiTable->pfnRelease = urProgramRelease;
  pDdiTable->pfnRetain = urProgramRetain;
  pDdiTable->pfnSetSpecializationConstants =
      urProgramSetSpecializationConstants;
  return UR_RESULT_SUCCESS;
}

UR_DLLEXPORT ur_result_t UR_APICALL urGetKernelProcAddrTable(
    ur_api_version_t version, ur_kernel_dditable_t *pDdiTable) {
  auto result = validateProcInputs(version, pDdiTable);
  if (UR_RESULT_SUCCESS != result) {
    return result;
  }
  pDdiTable->pfnCreate = urKernelCreate;
  pDdiTable->pfnCreateWithNativeHandle = urKernelCreateWithNativeHandle;
  pDdiTable->pfnGetGroupInfo = urKernelGetGroupInfo;
  pDdiTable->pfnGetInfo = urKernelGetInfo;
  pDdiTable->pfnGetNativeHandle = urKernelGetNativeHandle;
  pDdiTable->pfnGetSubGroupInfo = urKernelGetSubGroupInfo;
  pDdiTable->pfnRelease = urKernelRelease;
  pDdiTable->pfnRetain = urKernelRetain;
  pDdiTable->pfnSetArgLocal = urKernelSetArgLocal;
  pDdiTable->pfnSetArgMemObj = urKernelSetArgMemObj;
  pDdiTable->pfnSetArgPointer = urKernelSetArgPointer;
  pDdiTable->pfnSetArgSampler = urKernelSetArgSampler;
  pDdiTable->pfnSetArgValue = urKernelSetArgValue;
  pDdiTable->pfnSetExecInfo = urKernelSetExecInfo;
  pDdiTable->pfnSetSpecializationConstants = urKernelSetSpecializationConstants;
  pDdiTable->pfnGetSuggestedLocalWorkSize = urKernelGetSuggestedLocalWorkSize;
  return UR_RESULT_SUCCESS;
}

UR_DLLEXPORT ur_result_t UR_APICALL urGetSamplerProcAddrTable(
    ur_api_version_t version, ur_sampler_dditable_t *pDdiTable) {
  auto result = validateProcInputs(version, pDdiTable);
  if (UR_RESULT_SUCCESS != result) {
    return result;
  }
  pDdiTable->pfnCreate = urSamplerCreate;
  pDdiTable->pfnCreateWithNativeHandle = urSamplerCreateWithNativeHandle;
  pDdiTable->pfnGetInfo = urSamplerGetInfo;
  pDdiTable->pfnGetNativeHandle = urSamplerGetNativeHandle;
  pDdiTable->pfnRelease = urSamplerRelease;
  pDdiTable->pfnRetain = urSamplerRetain;
  return UR_RESULT_SUCCESS;
}

UR_DLLEXPORT ur_result_t UR_APICALL
urGetMemProcAddrTable(ur_api_version_t version, ur_mem_dditable_t *pDdiTable) {
  auto result = validateProcInputs(version, pDdiTable);
  if (UR_RESULT_SUCCESS != result) {
    return result;
  }
  pDdiTable->pfnBufferCreate = urMemBufferCreate;
  pDdiTable->pfnBufferPartition = urMemBufferPartition;
  pDdiTable->pfnBufferCreateWithNativeHandle =
      urMemBufferCreateWithNativeHandle;
  pDdiTable->pfnImageCreateWithNativeHandle = urMemImageCreateWithNativeHandle;
  pDdiTable->pfnGetInfo = urMemGetInfo;
  pDdiTable->pfnGetNativeHandle = urMemGetNativeHandle;
  pDdiTable->pfnImageCreate = urMemImageCreate;
  pDdiTable->pfnImageGetInfo = urMemImageGetInfo;
  pDdiTable->pfnRelease = urMemRelease;
  pDdiTable->pfnRetain = urMemRetain;
  return UR_RESULT_SUCCESS;
}

UR_DLLEXPORT ur_result_t UR_APICALL urGetEnqueueProcAddrTable(
    ur_api_version_t version, ur_enqueue_dditable_t *pDdiTable) {
  auto result = validateProcInputs(version, pDdiTable);
  if (UR_RESULT_SUCCESS != result) {
    return result;
  }
  pDdiTable->pfnDeviceGlobalVariableRead = urEnqueueDeviceGlobalVariableRead;
  pDdiTable->pfnDeviceGlobalVariableWrite = urEnqueueDeviceGlobalVariableWrite;
  pDdiTable->pfnEventsWait = urEnqueueEventsWait;
  pDdiTable->pfnEventsWaitWithBarrier = urEnqueueEventsWaitWithBarrier;
  pDdiTable->pfnEventsWaitWithBarrierExt = urEnqueueEventsWaitWithBarrierExt;
  pDdiTable->pfnKernelLaunch = urEnqueueKernelLaunch;
  pDdiTable->pfnMemBufferCopy = urEnqueueMemBufferCopy;
  pDdiTable->pfnMemBufferCopyRect = urEnqueueMemBufferCopyRect;
  pDdiTable->pfnMemBufferFill = urEnqueueMemBufferFill;
  pDdiTable->pfnMemBufferMap = urEnqueueMemBufferMap;
  pDdiTable->pfnMemBufferRead = urEnqueueMemBufferRead;
  pDdiTable->pfnMemBufferReadRect = urEnqueueMemBufferReadRect;
  pDdiTable->pfnMemBufferWrite = urEnqueueMemBufferWrite;
  pDdiTable->pfnMemBufferWriteRect = urEnqueueMemBufferWriteRect;
  pDdiTable->pfnMemImageCopy = urEnqueueMemImageCopy;
  pDdiTable->pfnMemImageRead = urEnqueueMemImageRead;
  pDdiTable->pfnMemImageWrite = urEnqueueMemImageWrite;
  pDdiTable->pfnMemUnmap = urEnqueueMemUnmap;
  pDdiTable->pfnUSMFill2D = urEnqueueUSMFill2D;
  pDdiTable->pfnUSMFill = urEnqueueUSMFill;
  pDdiTable->pfnUSMAdvise = urEnqueueUSMAdvise;
  pDdiTable->pfnUSMMemcpy2D = urEnqueueUSMMemcpy2D;
  pDdiTable->pfnUSMMemcpy = urEnqueueUSMMemcpy;
  pDdiTable->pfnUSMPrefetch = urEnqueueUSMPrefetch;
  pDdiTable->pfnReadHostPipe = urEnqueueReadHostPipe;
  pDdiTable->pfnWriteHostPipe = urEnqueueWriteHostPipe;
  return UR_RESULT_SUCCESS;
}

UR_DLLEXPORT ur_result_t UR_APICALL urGetGlobalProcAddrTable(
    ur_api_version_t version, ur_global_dditable_t *pDdiTable) {
  auto result = validateProcInputs(version, pDdiTable);
  if (UR_RESULT_SUCCESS != result) {
    return result;
  }
  pDdiTable->pfnAdapterGet = urAdapterGet;
  pDdiTable->pfnAdapterGetInfo = urAdapterGetInfo;
  pDdiTable->pfnAdapterGetLastError = urAdapterGetLastError;
  pDdiTable->pfnAdapterRelease = urAdapterRelease;
  pDdiTable->pfnAdapterRetain = urAdapterRetain;

  return UR_RESULT_SUCCESS;
}

UR_DLLEXPORT ur_result_t UR_APICALL urGetQueueProcAddrTable(
    ur_api_version_t version, ur_queue_dditable_t *pDdiTable) {
  auto result = validateProcInputs(version, pDdiTable);
  if (UR_RESULT_SUCCESS != result) {
    return result;
  }
  pDdiTable->pfnCreate = urQueueCreate;
  pDdiTable->pfnCreateWithNativeHandle = urQueueCreateWithNativeHandle;
  pDdiTable->pfnFinish = urQueueFinish;
  pDdiTable->pfnFlush = urQueueFlush;
  pDdiTable->pfnGetInfo = urQueueGetInfo;
  pDdiTable->pfnGetNativeHandle = urQueueGetNativeHandle;
  pDdiTable->pfnRelease = urQueueRelease;
  pDdiTable->pfnRetain = urQueueRetain;
  return UR_RESULT_SUCCESS;
}

UR_DLLEXPORT ur_result_t UR_APICALL
urGetUSMProcAddrTable(ur_api_version_t version, ur_usm_dditable_t *pDdiTable) {
  auto result = validateProcInputs(version, pDdiTable);
  if (UR_RESULT_SUCCESS != result) {
    return result;
  }
  pDdiTable->pfnDeviceAlloc = urUSMDeviceAlloc;
  pDdiTable->pfnFree = urUSMFree;
  pDdiTable->pfnGetMemAllocInfo = urUSMGetMemAllocInfo;
  pDdiTable->pfnHostAlloc = urUSMHostAlloc;
  pDdiTable->pfnPoolCreate = urUSMPoolCreate;
  pDdiTable->pfnPoolRetain = urUSMPoolRetain;
  pDdiTable->pfnPoolRelease = urUSMPoolRelease;
  pDdiTable->pfnPoolGetInfo = urUSMPoolGetInfo;
  pDdiTable->pfnSharedAlloc = urUSMSharedAlloc;
  return UR_RESULT_SUCCESS;
}

UR_DLLEXPORT ur_result_t UR_APICALL urGetDeviceProcAddrTable(
    ur_api_version_t version, ur_device_dditable_t *pDdiTable) {
  auto result = validateProcInputs(version, pDdiTable);
  if (UR_RESULT_SUCCESS != result) {
    return result;
  }
  pDdiTable->pfnCreateWithNativeHandle = urDeviceCreateWithNativeHandle;
  pDdiTable->pfnGet = urDeviceGet;
  pDdiTable->pfnGetGlobalTimestamps = urDeviceGetGlobalTimestamps;
  pDdiTable->pfnGetInfo = urDeviceGetInfo;
  pDdiTable->pfnGetNativeHandle = urDeviceGetNativeHandle;
  pDdiTable->pfnPartition = urDevicePartition;
  pDdiTable->pfnRelease = urDeviceRelease;
  pDdiTable->pfnRetain = urDeviceRetain;
  pDdiTable->pfnSelectBinary = urDeviceSelectBinary;
  return UR_RESULT_SUCCESS;
}

UR_DLLEXPORT ur_result_t UR_APICALL urGetCommandBufferExpProcAddrTable(
    ur_api_version_t version, ur_command_buffer_exp_dditable_t *pDdiTable) {
  auto retVal = validateProcInputs(version, pDdiTable);
  if (UR_RESULT_SUCCESS != retVal) {
    return retVal;
  }
  pDdiTable->pfnCreateExp = urCommandBufferCreateExp;
  pDdiTable->pfnRetainExp = urCommandBufferRetainExp;
  pDdiTable->pfnReleaseExp = urCommandBufferReleaseExp;
  pDdiTable->pfnFinalizeExp = urCommandBufferFinalizeExp;
  pDdiTable->pfnAppendKernelLaunchExp = urCommandBufferAppendKernelLaunchExp;
  pDdiTable->pfnAppendUSMMemcpyExp = urCommandBufferAppendUSMMemcpyExp;
  pDdiTable->pfnAppendUSMFillExp = urCommandBufferAppendUSMFillExp;
  pDdiTable->pfnAppendMemBufferCopyExp = urCommandBufferAppendMemBufferCopyExp;
  pDdiTable->pfnAppendMemBufferCopyRectExp =
      urCommandBufferAppendMemBufferCopyRectExp;
  pDdiTable->pfnAppendMemBufferReadExp = urCommandBufferAppendMemBufferReadExp;
  pDdiTable->pfnAppendMemBufferReadRectExp =
      urCommandBufferAppendMemBufferReadRectExp;
  pDdiTable->pfnAppendMemBufferWriteExp =
      urCommandBufferAppendMemBufferWriteExp;
  pDdiTable->pfnAppendMemBufferWriteRectExp =
      urCommandBufferAppendMemBufferWriteRectExp;
  pDdiTable->pfnAppendUSMPrefetchExp = urCommandBufferAppendUSMPrefetchExp;
  pDdiTable->pfnAppendUSMAdviseExp = urCommandBufferAppendUSMAdviseExp;
  pDdiTable->pfnAppendMemBufferFillExp = urCommandBufferAppendMemBufferFillExp;
  pDdiTable->pfnUpdateKernelLaunchExp = urCommandBufferUpdateKernelLaunchExp;
  pDdiTable->pfnGetInfoExp = urCommandBufferGetInfoExp;
  pDdiTable->pfnUpdateWaitEventsExp = urCommandBufferUpdateWaitEventsExp;
  pDdiTable->pfnUpdateSignalEventExp = urCommandBufferUpdateSignalEventExp;
  pDdiTable->pfnAppendNativeCommandExp = urCommandBufferAppendNativeCommandExp;
  pDdiTable->pfnGetNativeHandleExp = urCommandBufferGetNativeHandleExp;
  return retVal;
}

UR_DLLEXPORT ur_result_t UR_APICALL urGetUsmP2PExpProcAddrTable(
    ur_api_version_t version, ur_usm_p2p_exp_dditable_t *pDdiTable) {
  auto retVal = validateProcInputs(version, pDdiTable);
  if (UR_RESULT_SUCCESS != retVal) {
    return retVal;
  }
  pDdiTable->pfnEnablePeerAccessExp = urUsmP2PEnablePeerAccessExp;
  pDdiTable->pfnDisablePeerAccessExp = urUsmP2PDisablePeerAccessExp;
  pDdiTable->pfnPeerAccessGetInfoExp = urUsmP2PPeerAccessGetInfoExp;

  return retVal;
}

UR_DLLEXPORT ur_result_t UR_APICALL urGetBindlessImagesExpProcAddrTable(
    ur_api_version_t version, ur_bindless_images_exp_dditable_t *pDdiTable) {
  auto result = validateProcInputs(version, pDdiTable);
  if (UR_RESULT_SUCCESS != result) {
    return result;
  }
  pDdiTable->pfnUnsampledImageHandleDestroyExp =
      urBindlessImagesUnsampledImageHandleDestroyExp;
  pDdiTable->pfnSampledImageHandleDestroyExp =
      urBindlessImagesSampledImageHandleDestroyExp;
  pDdiTable->pfnImageAllocateExp = urBindlessImagesImageAllocateExp;
  pDdiTable->pfnImageFreeExp = urBindlessImagesImageFreeExp;
  pDdiTable->pfnUnsampledImageCreateExp =
      urBindlessImagesUnsampledImageCreateExp;
  pDdiTable->pfnSampledImageCreateExp = urBindlessImagesSampledImageCreateExp;
  pDdiTable->pfnImageCopyExp = urBindlessImagesImageCopyExp;
  pDdiTable->pfnImageGetInfoExp = urBindlessImagesImageGetInfoExp;
  pDdiTable->pfnMipmapGetLevelExp = urBindlessImagesMipmapGetLevelExp;
  pDdiTable->pfnMipmapFreeExp = urBindlessImagesMipmapFreeExp;
  pDdiTable->pfnImportExternalMemoryExp =
      urBindlessImagesImportExternalMemoryExp;
  pDdiTable->pfnMapExternalArrayExp = urBindlessImagesMapExternalArrayExp;
  pDdiTable->pfnMapExternalLinearMemoryExp =
      urBindlessImagesMapExternalLinearMemoryExp;
  pDdiTable->pfnReleaseExternalMemoryExp =
      urBindlessImagesReleaseExternalMemoryExp;
  pDdiTable->pfnImportExternalSemaphoreExp =
      urBindlessImagesImportExternalSemaphoreExp;
  pDdiTable->pfnReleaseExternalSemaphoreExp =
      urBindlessImagesReleaseExternalSemaphoreExp;
  pDdiTable->pfnWaitExternalSemaphoreExp =
      urBindlessImagesWaitExternalSemaphoreExp;
  pDdiTable->pfnSignalExternalSemaphoreExp =
      urBindlessImagesSignalExternalSemaphoreExp;
  return UR_RESULT_SUCCESS;
}

UR_DLLEXPORT ur_result_t UR_APICALL urGetUSMExpProcAddrTable(
    ur_api_version_t version, ur_usm_exp_dditable_t *pDdiTable) {
  auto result = validateProcInputs(version, pDdiTable);
  if (UR_RESULT_SUCCESS != result) {
    return result;
  }
  pDdiTable->pfnPitchedAllocExp = urUSMPitchedAllocExp;
  pDdiTable->pfnPoolCreateExp = urUSMPoolCreateExp;
  pDdiTable->pfnPoolDestroyExp = urUSMPoolDestroyExp;
  pDdiTable->pfnPoolGetDefaultDevicePoolExp = urUSMPoolGetDefaultDevicePoolExp;
  pDdiTable->pfnPoolSetInfoExp = urUSMPoolSetInfoExp;
  pDdiTable->pfnPoolGetInfoExp = urUSMPoolGetInfoExp;
  pDdiTable->pfnPoolSetDevicePoolExp = urUSMPoolSetDevicePoolExp;
  pDdiTable->pfnPoolGetDevicePoolExp = urUSMPoolGetDevicePoolExp;
  pDdiTable->pfnPoolTrimToExp = urUSMPoolTrimToExp;
  return UR_RESULT_SUCCESS;
}

UR_DLLEXPORT ur_result_t UR_APICALL urGetVirtualMemProcAddrTable(
    /// [in] API version requested
    ur_api_version_t version,
    /// [in,out] pointer to table of DDI function pointers
    ur_virtual_mem_dditable_t *pDdiTable) {
  auto retVal = validateProcInputs(version, pDdiTable);
  if (UR_RESULT_SUCCESS != retVal) {
    return retVal;
  }

  pDdiTable->pfnFree = urVirtualMemFree;
  pDdiTable->pfnGetInfo = urVirtualMemGetInfo;
  pDdiTable->pfnGranularityGetInfo = urVirtualMemGranularityGetInfo;
  pDdiTable->pfnMap = urVirtualMemMap;
  pDdiTable->pfnReserve = urVirtualMemReserve;
  pDdiTable->pfnSetAccess = urVirtualMemSetAccess;
  pDdiTable->pfnUnmap = urVirtualMemUnmap;

  return retVal;
}

UR_DLLEXPORT ur_result_t UR_APICALL urGetPhysicalMemProcAddrTable(
    /// [in] API version requested
    ur_api_version_t version,
    /// [in,out] pointer to table of DDI function pointers
    ur_physical_mem_dditable_t *pDdiTable) {
  auto retVal = validateProcInputs(version, pDdiTable);
  if (UR_RESULT_SUCCESS != retVal) {
    return retVal;
  }

  pDdiTable->pfnCreate = urPhysicalMemCreate;
  pDdiTable->pfnRelease = urPhysicalMemRelease;
  pDdiTable->pfnRetain = urPhysicalMemRetain;
  pDdiTable->pfnGetInfo = urPhysicalMemGetInfo;

  return retVal;
}

UR_DLLEXPORT ur_result_t UR_APICALL urGetEnqueueExpProcAddrTable(
    ur_api_version_t version, ur_enqueue_exp_dditable_t *pDdiTable) {
  auto result = validateProcInputs(version, pDdiTable);
  if (UR_RESULT_SUCCESS != result) {
    return result;
  }

  pDdiTable->pfnCooperativeKernelLaunchExp =
      urEnqueueCooperativeKernelLaunchExp;
  pDdiTable->pfnTimestampRecordingExp = urEnqueueTimestampRecordingExp;
  pDdiTable->pfnNativeCommandExp = urEnqueueNativeCommandExp;
  pDdiTable->pfnCommandBufferExp = urEnqueueCommandBufferExp;

  return UR_RESULT_SUCCESS;
}

UR_DLLEXPORT ur_result_t UR_APICALL urGetKernelExpProcAddrTable(
    ur_api_version_t version, ur_kernel_exp_dditable_t *pDdiTable) {
  auto result = validateProcInputs(version, pDdiTable);
  if (UR_RESULT_SUCCESS != result) {
    return result;
  }

  pDdiTable->pfnSuggestMaxCooperativeGroupCountExp =
      urKernelSuggestMaxCooperativeGroupCountExp;

  return UR_RESULT_SUCCESS;
}

<<<<<<< HEAD
=======
UR_DLLEXPORT ur_result_t UR_APICALL urGetProgramExpProcAddrTable(
    ur_api_version_t version, ur_program_exp_dditable_t *pDdiTable) {
  auto result = validateProcInputs(version, pDdiTable);
  if (UR_RESULT_SUCCESS != result) {
    return result;
  }

  pDdiTable->pfnBuildExp = urProgramBuildExp;
  pDdiTable->pfnCompileExp = urProgramCompileExp;
  pDdiTable->pfnLinkExp = urProgramLinkExp;

  return UR_RESULT_SUCCESS;
}

UR_DLLEXPORT ur_result_t UR_APICALL urGetAdapterProcAddrTable(
    ur_api_version_t version, ur_adapter_dditable_t *pDdiTable) {
  auto result = validateProcInputs(version, pDdiTable);
  if (UR_RESULT_SUCCESS != result) {
    return result;
  }
  pDdiTable->pfnSetLoggerCallback = urAdapterSetLoggerCallback;
  pDdiTable->pfnSetLoggerCallbackLevel = urAdapterSetLoggerCallbackLevel;

  return UR_RESULT_SUCCESS;
}

>>>>>>> e6207477
#if defined(__cplusplus)
} // extern "C"
#endif<|MERGE_RESOLUTION|>--- conflicted
+++ resolved
@@ -438,22 +438,6 @@
   return UR_RESULT_SUCCESS;
 }
 
-<<<<<<< HEAD
-=======
-UR_DLLEXPORT ur_result_t UR_APICALL urGetProgramExpProcAddrTable(
-    ur_api_version_t version, ur_program_exp_dditable_t *pDdiTable) {
-  auto result = validateProcInputs(version, pDdiTable);
-  if (UR_RESULT_SUCCESS != result) {
-    return result;
-  }
-
-  pDdiTable->pfnBuildExp = urProgramBuildExp;
-  pDdiTable->pfnCompileExp = urProgramCompileExp;
-  pDdiTable->pfnLinkExp = urProgramLinkExp;
-
-  return UR_RESULT_SUCCESS;
-}
-
 UR_DLLEXPORT ur_result_t UR_APICALL urGetAdapterProcAddrTable(
     ur_api_version_t version, ur_adapter_dditable_t *pDdiTable) {
   auto result = validateProcInputs(version, pDdiTable);
@@ -466,7 +450,6 @@
   return UR_RESULT_SUCCESS;
 }
 
->>>>>>> e6207477
 #if defined(__cplusplus)
 } // extern "C"
 #endif