//===--------- enqueue.cpp - HIP Adapter ----------------------------------===//
//
// Copyright (C) 2023 Intel Corporation
//
// Part of the Unified-Runtime Project, under the Apache License v2.0 with LLVM
// Exceptions. See LICENSE.TXT
// SPDX-License-Identifier: Apache-2.0 WITH LLVM-exception
//
//===----------------------------------------------------------------------===//

#include "enqueue.hpp"
#include "common.hpp"
#include "context.hpp"
#include "event.hpp"
#include "kernel.hpp"
#include "logger/ur_logger.hpp"
#include "memory.hpp"
#include "queue.hpp"
#include "ur_api.h"

#include <ur/ur.hpp>

extern size_t imageElementByteSize(hipArray_Format ArrayFormat);

ur_result_t enqueueEventsWait(ur_queue_handle_t Queue, hipStream_t Stream,
                              uint32_t NumEventsInWaitList,
                              const ur_event_handle_t *EventWaitList) {
  if (!EventWaitList) {
    return UR_RESULT_SUCCESS;
  }
  try {
    UR_CHECK_ERROR(forLatestEvents(
        EventWaitList, NumEventsInWaitList,
        [Stream, Queue](ur_event_handle_t Event) -> ur_result_t {
          ScopedDevice Active(Queue->getDevice());
          if (Event->isCompleted() || Event->getStream() == Stream) {
            return UR_RESULT_SUCCESS;
          } else {
            UR_CHECK_ERROR(hipStreamWaitEvent(Stream, Event->get(), 0));
            return UR_RESULT_SUCCESS;
          }
        }));
  } catch (ur_result_t Err) {
    return Err;
  } catch (...) {
    return UR_RESULT_ERROR_UNKNOWN;
  }
  return UR_RESULT_SUCCESS;
}

// Determine local work sizes that result in uniform work groups.
// The default threadsPerBlock only require handling the first work_dim
// dimension.
void guessLocalWorkSize(ur_device_handle_t Device, size_t *ThreadsPerBlock,
                        const size_t *GlobalWorkSize, const uint32_t WorkDim,
                        const size_t MaxThreadsPerBlock[3]) {
  assert(ThreadsPerBlock != nullptr);
  assert(GlobalWorkSize != nullptr);

  // FIXME: The below assumes a three dimensional range but this is not
  // guaranteed by UR.
  size_t GlobalSizeNormalized[3] = {1, 1, 1};
  for (uint32_t i = 0; i < WorkDim; i++) {
    GlobalSizeNormalized[i] = GlobalWorkSize[i];
  }

  size_t MaxBlockDim[3];
  MaxBlockDim[0] = MaxThreadsPerBlock[0];
  MaxBlockDim[1] = Device->getMaxBlockDimY();
  MaxBlockDim[2] = Device->getMaxBlockDimZ();

  roundToHighestFactorOfGlobalSizeIn3d(ThreadsPerBlock, GlobalSizeNormalized,
                                       MaxBlockDim, MaxThreadsPerBlock[0]);
}

namespace {

ur_result_t setHipMemAdvise(const void *DevPtr, const size_t Size,
                            ur_usm_advice_flags_t URAdviceFlags,
                            hipDevice_t Device) {
  // Handle unmapped memory advice flags
  if (URAdviceFlags &
      (UR_USM_ADVICE_FLAG_SET_NON_ATOMIC_MOSTLY |
       UR_USM_ADVICE_FLAG_CLEAR_NON_ATOMIC_MOSTLY |
       UR_USM_ADVICE_FLAG_BIAS_CACHED | UR_USM_ADVICE_FLAG_BIAS_UNCACHED
#if !defined(__HIP_PLATFORM_AMD__)
       | UR_USM_ADVICE_FLAG_SET_NON_COHERENT_MEMORY |
       UR_USM_ADVICE_FLAG_CLEAR_NON_COHERENT_MEMORY
#endif
       )) {
    return UR_RESULT_ERROR_INVALID_ENUMERATION;
  }

  using ur_to_hip_advice_t = std::pair<ur_usm_advice_flags_t, hipMemoryAdvise>;

#if defined(__HIP_PLATFORM_AMD__)
  constexpr size_t DeviceFlagCount = 8;
#else
  constexpr size_t DeviceFlagCount = 6;
#endif
  static constexpr std::array<ur_to_hip_advice_t, DeviceFlagCount>
      URToHIPMemAdviseDeviceFlags{
          std::make_pair(UR_USM_ADVICE_FLAG_SET_READ_MOSTLY,
                         hipMemAdviseSetReadMostly),
          std::make_pair(UR_USM_ADVICE_FLAG_CLEAR_READ_MOSTLY,
                         hipMemAdviseUnsetReadMostly),
          std::make_pair(UR_USM_ADVICE_FLAG_SET_PREFERRED_LOCATION,
                         hipMemAdviseSetPreferredLocation),
          std::make_pair(UR_USM_ADVICE_FLAG_CLEAR_PREFERRED_LOCATION,
                         hipMemAdviseUnsetPreferredLocation),
          std::make_pair(UR_USM_ADVICE_FLAG_SET_ACCESSED_BY_DEVICE,
                         hipMemAdviseSetAccessedBy),
          std::make_pair(UR_USM_ADVICE_FLAG_CLEAR_ACCESSED_BY_DEVICE,
                         hipMemAdviseUnsetAccessedBy),
#if defined(__HIP_PLATFORM_AMD__)
          std::make_pair(UR_USM_ADVICE_FLAG_SET_NON_COHERENT_MEMORY,
                         hipMemAdviseSetCoarseGrain),
          std::make_pair(UR_USM_ADVICE_FLAG_CLEAR_NON_COHERENT_MEMORY,
                         hipMemAdviseUnsetCoarseGrain),
#endif
      };
  for (const auto &[URAdvice, HIPAdvice] : URToHIPMemAdviseDeviceFlags) {
    if (URAdviceFlags & URAdvice) {
      UR_CHECK_ERROR(hipMemAdvise(DevPtr, Size, HIPAdvice, Device));
    }
  }

  static constexpr std::array<ur_to_hip_advice_t, 4> URToHIPMemAdviseHostFlags{
      std::make_pair(UR_USM_ADVICE_FLAG_SET_PREFERRED_LOCATION_HOST,
                     hipMemAdviseSetPreferredLocation),
      std::make_pair(UR_USM_ADVICE_FLAG_CLEAR_PREFERRED_LOCATION_HOST,
                     hipMemAdviseUnsetPreferredLocation),
      std::make_pair(UR_USM_ADVICE_FLAG_SET_ACCESSED_BY_HOST,
                     hipMemAdviseSetAccessedBy),
      std::make_pair(UR_USM_ADVICE_FLAG_CLEAR_ACCESSED_BY_HOST,
                     hipMemAdviseUnsetAccessedBy),
  };

  for (const auto &[URAdvice, HIPAdvice] : URToHIPMemAdviseHostFlags) {
    if (URAdviceFlags & URAdvice) {
      UR_CHECK_ERROR(hipMemAdvise(DevPtr, Size, HIPAdvice, hipCpuDeviceId));
    }
  }

  return UR_RESULT_SUCCESS;
}

} // namespace

UR_APIEXPORT ur_result_t UR_APICALL urEnqueueMemBufferWrite(
    ur_queue_handle_t hQueue, ur_mem_handle_t hBuffer, bool blockingWrite,
    size_t offset, size_t size, const void *pSrc, uint32_t numEventsInWaitList,
    const ur_event_handle_t *phEventWaitList, ur_event_handle_t *phEvent) {
  UR_ASSERT(hBuffer->isBuffer(), UR_RESULT_ERROR_INVALID_MEM_OBJECT);

  std::unique_ptr<ur_event_handle_t_> RetImplEvent{nullptr};
  hBuffer->setLastQueueWritingToMemObj(hQueue);

  try {
    ScopedDevice Active(hQueue->getDevice());
    hipStream_t HIPStream = hQueue->getNextTransferStream();
    UR_CHECK_ERROR(enqueueEventsWait(hQueue, HIPStream, numEventsInWaitList,
                                     phEventWaitList));

    if (phEvent) {
      RetImplEvent =
          std::unique_ptr<ur_event_handle_t_>(ur_event_handle_t_::makeNative(
              UR_COMMAND_MEM_BUFFER_WRITE, hQueue, HIPStream));
      UR_CHECK_ERROR(RetImplEvent->start());
    }

    UR_CHECK_ERROR(
        hipMemcpyHtoDAsync(std::get<BufferMem>(hBuffer->Mem)
                               .getPtrWithOffset(hQueue->getDevice(), offset),
                           const_cast<void *>(pSrc), size, HIPStream));

    if (phEvent) {
      UR_CHECK_ERROR(RetImplEvent->record());
    }

    if (blockingWrite) {
      UR_CHECK_ERROR(hipStreamSynchronize(HIPStream));
    }

    if (phEvent) {
      *phEvent = RetImplEvent.release();
    }
  } catch (ur_result_t Err) {
    return Err;
  }
  return UR_RESULT_SUCCESS;
}

UR_APIEXPORT ur_result_t UR_APICALL urEnqueueMemBufferRead(
    ur_queue_handle_t hQueue, ur_mem_handle_t hBuffer, bool blockingRead,
    size_t offset, size_t size, void *pDst, uint32_t numEventsInWaitList,
    const ur_event_handle_t *phEventWaitList, ur_event_handle_t *phEvent) {
  UR_ASSERT(hBuffer->isBuffer(), UR_RESULT_ERROR_INVALID_MEM_OBJECT);

  std::unique_ptr<ur_event_handle_t_> RetImplEvent{nullptr};

  try {
    // Note that this entry point may be called on a queue that may not be the
    // last queue to write to the MemBuffer, meaning we must perform the copy
    // from a different device
    if (hBuffer->LastQueueWritingToMemObj &&
        hBuffer->LastQueueWritingToMemObj->getDevice() != hQueue->getDevice()) {
      hQueue = hBuffer->LastQueueWritingToMemObj;
    }

    auto Device = hQueue->getDevice();
    ScopedDevice Active(Device);
    hipStream_t HIPStream = hQueue->getNextTransferStream();

    // Use the default stream if copying from another device
    UR_CHECK_ERROR(enqueueEventsWait(hQueue, HIPStream, numEventsInWaitList,
                                     phEventWaitList));

    if (phEvent) {
      RetImplEvent =
          std::unique_ptr<ur_event_handle_t_>(ur_event_handle_t_::makeNative(
              UR_COMMAND_MEM_BUFFER_READ, hQueue, HIPStream));
      UR_CHECK_ERROR(RetImplEvent->start());
    }

    // Copying from the device with latest version of memory, not necessarily
    // the device associated with the Queue
    UR_CHECK_ERROR(hipMemcpyDtoHAsync(
        pDst,
        std::get<BufferMem>(hBuffer->Mem).getPtrWithOffset(Device, offset),
        size, HIPStream));

    if (phEvent) {
      UR_CHECK_ERROR(RetImplEvent->record());
    }

    if (blockingRead) {
      UR_CHECK_ERROR(hipStreamSynchronize(HIPStream));
    }

    if (phEvent) {
      *phEvent = RetImplEvent.release();
    }

  } catch (ur_result_t err) {
    return err;
  }
  return UR_RESULT_SUCCESS;
}

UR_APIEXPORT ur_result_t UR_APICALL urEnqueueKernelLaunch(
    ur_queue_handle_t hQueue, ur_kernel_handle_t hKernel, uint32_t workDim,
    const size_t *pGlobalWorkOffset, const size_t *pGlobalWorkSize,
    const size_t *pLocalWorkSize, uint32_t numEventsInWaitList,
    const ur_event_handle_t *phEventWaitList, ur_event_handle_t *phEvent) {
  UR_ASSERT(hQueue->getContext() == hKernel->getContext(),
            UR_RESULT_ERROR_INVALID_QUEUE);
  UR_ASSERT(workDim > 0, UR_RESULT_ERROR_INVALID_WORK_DIMENSION);
  UR_ASSERT(workDim < 4, UR_RESULT_ERROR_INVALID_WORK_DIMENSION);

  // Early exit for zero size range kernel
  if (*pGlobalWorkSize == 0) {
    return urEnqueueEventsWaitWithBarrier(hQueue, numEventsInWaitList,
                                          phEventWaitList, phEvent);
  }

  // Set the number of threads per block to the number of threads per warp
  // by default unless user has provided a better number
  size_t ThreadsPerBlock[3] = {32u, 1u, 1u};
  size_t BlocksPerGrid[3] = {1u, 1u, 1u};

  std::unique_ptr<ur_event_handle_t_> RetImplEvent{nullptr};

  try {
    ur_device_handle_t Dev = hQueue->getDevice();

    hipFunction_t HIPFunc = hKernel->get();
    UR_CHECK_ERROR(setKernelParams(Dev, workDim, pGlobalWorkOffset,
                                   pGlobalWorkSize, pLocalWorkSize, hKernel,
                                   HIPFunc, ThreadsPerBlock, BlocksPerGrid));

    ScopedDevice Active(Dev);

    uint32_t StreamToken;
    ur_stream_guard Guard;
    hipStream_t HIPStream = hQueue->getNextComputeStream(
        numEventsInWaitList, phEventWaitList, Guard, &StreamToken);

    UR_CHECK_ERROR(enqueueEventsWait(hQueue, HIPStream, numEventsInWaitList,
                                     phEventWaitList));

    // For memory migration across devices in the same context
    if (hQueue->getContext()->Devices.size() > 1) {
      for (auto &MemArg : hKernel->Args.MemObjArgs) {
        enqueueMigrateMemoryToDeviceIfNeeded(MemArg.Mem, hQueue->getDevice(),
                                             HIPStream);
        if (MemArg.AccessFlags &
            (UR_MEM_FLAG_READ_WRITE | UR_MEM_FLAG_WRITE_ONLY)) {
          MemArg.Mem->setLastQueueWritingToMemObj(hQueue);
        }
      }
    }

    auto ArgPointers = hKernel->getArgPointers();

    // If migration of mem across buffer is needed, an event must be associated
    // with this command, implicitly if phEvent is nullptr
    if (phEvent) {
      RetImplEvent =
          std::unique_ptr<ur_event_handle_t_>(ur_event_handle_t_::makeNative(
              UR_COMMAND_KERNEL_LAUNCH, hQueue, HIPStream, StreamToken));
      UR_CHECK_ERROR(RetImplEvent->start());
    }

    UR_CHECK_ERROR(hipModuleLaunchKernel(
        HIPFunc, BlocksPerGrid[0], BlocksPerGrid[1], BlocksPerGrid[2],
        ThreadsPerBlock[0], ThreadsPerBlock[1], ThreadsPerBlock[2],
        hKernel->getLocalSize(), HIPStream, ArgPointers.data(), nullptr));

    if (phEvent) {
      UR_CHECK_ERROR(RetImplEvent->record());
      *phEvent = RetImplEvent.release();
    }
  } catch (ur_result_t err) {
    return err;
  }
  return UR_RESULT_SUCCESS;
}

UR_APIEXPORT ur_result_t UR_APICALL urEnqueueCooperativeKernelLaunchExp(
    ur_queue_handle_t hQueue, ur_kernel_handle_t hKernel, uint32_t workDim,
    const size_t *pGlobalWorkOffset, const size_t *pGlobalWorkSize,
    const size_t *pLocalWorkSize, uint32_t numEventsInWaitList,
    const ur_event_handle_t *phEventWaitList, ur_event_handle_t *phEvent) {
  return urEnqueueKernelLaunch(hQueue, hKernel, workDim, pGlobalWorkOffset,
                               pGlobalWorkSize, pLocalWorkSize,
                               numEventsInWaitList, phEventWaitList, phEvent);
}

/// Enqueues a wait on the given queue for all events.
/// See \ref enqueueEventWait
///
/// Currently queues are represented by a single in-order stream, therefore
/// every command is an implicit barrier and so urEnqueueEventWait has the
/// same behavior as urEnqueueEventWaitWithBarrier. So urEnqueueEventWait can
/// just call urEnqueueEventWaitWithBarrier.
UR_APIEXPORT ur_result_t UR_APICALL urEnqueueEventsWait(
    ur_queue_handle_t hQueue, uint32_t numEventsInWaitList,
    const ur_event_handle_t *phEventWaitList, ur_event_handle_t *phEvent) {
  return urEnqueueEventsWaitWithBarrier(hQueue, numEventsInWaitList,
                                        phEventWaitList, phEvent);
}

/// Enqueues a wait on the given queue for all specified events.
/// See \ref enqueueEventWaitWithBarrier
///
/// If the events list is empty, the enqueued wait will wait on all previous
/// events in the queue.
UR_APIEXPORT ur_result_t UR_APICALL urEnqueueEventsWaitWithBarrier(
    ur_queue_handle_t hQueue, uint32_t numEventsInWaitList,
    const ur_event_handle_t *phEventWaitList, ur_event_handle_t *phEvent) {

  try {
    ScopedDevice Active(hQueue->getDevice());
    uint32_t StreamToken;
    ur_stream_guard Guard;
    hipStream_t HIPStream = hQueue->getNextComputeStream(
        numEventsInWaitList,
        reinterpret_cast<const ur_event_handle_t *>(phEventWaitList), Guard,
        &StreamToken);
    {
      std::lock_guard<std::mutex> Guard(hQueue->BarrierMutex);
      if (hQueue->BarrierEvent == nullptr) {
        UR_CHECK_ERROR(hipEventCreate(&hQueue->BarrierEvent));
      }
      if (numEventsInWaitList == 0) { //  wait on all work
        if (hQueue->BarrierTmpEvent == nullptr) {
          UR_CHECK_ERROR(hipEventCreate(&hQueue->BarrierTmpEvent));
        }
        hQueue->syncStreams(
            [HIPStream, TmpEvent = hQueue->BarrierTmpEvent](hipStream_t S) {
              if (HIPStream != S) {
                UR_CHECK_ERROR(hipEventRecord(TmpEvent, S));
                UR_CHECK_ERROR(hipStreamWaitEvent(HIPStream, TmpEvent, 0));
              }
            });
      } else { // wait just on given events
        forLatestEvents(
            reinterpret_cast<const ur_event_handle_t *>(phEventWaitList),
            numEventsInWaitList,
            [HIPStream](ur_event_handle_t Event) -> ur_result_t {
              if (Event->getQueue()->hasBeenSynchronized(
                      Event->getComputeStreamToken())) {
                return UR_RESULT_SUCCESS;
              } else {
                UR_CHECK_ERROR(hipStreamWaitEvent(HIPStream, Event->get(), 0));
                return UR_RESULT_SUCCESS;
              }
            });
      }

      UR_CHECK_ERROR(hipEventRecord(hQueue->BarrierEvent, HIPStream));
      for (unsigned int i = 0; i < hQueue->ComputeAppliedBarrier.size(); i++) {
        hQueue->ComputeAppliedBarrier[i] = false;
      }
      for (unsigned int i = 0; i < hQueue->TransferAppliedBarrier.size(); i++) {
        hQueue->TransferAppliedBarrier[i] = false;
      }
    }

    if (phEvent) {
      *phEvent = ur_event_handle_t_::makeNative(
          UR_COMMAND_EVENTS_WAIT_WITH_BARRIER, hQueue, HIPStream, StreamToken);
      UR_CHECK_ERROR((*phEvent)->start());
      UR_CHECK_ERROR((*phEvent)->record());
    }

    return UR_RESULT_SUCCESS;
  } catch (ur_result_t Err) {
    return Err;
  } catch (...) {
    return UR_RESULT_ERROR_UNKNOWN;
  }
}

UR_APIEXPORT ur_result_t urEnqueueEventsWaitWithBarrierExt(
    ur_queue_handle_t hQueue, const ur_exp_enqueue_ext_properties_t *,
    uint32_t numEventsInWaitList, const ur_event_handle_t *phEventWaitList,
    ur_event_handle_t *phEvent) {
  return urEnqueueEventsWaitWithBarrier(hQueue, numEventsInWaitList,
                                        phEventWaitList, phEvent);
}

/// General 3D memory copy operation.
/// This function requires the corresponding HIP context to be at the top of
/// the context stack
/// If the source and/or destination is on the device, SrcPtr and/or DstPtr
/// must be a pointer to a hipDevPtr
static ur_result_t commonEnqueueMemBufferCopyRect(
    hipStream_t HipStream, ur_rect_region_t Region, const void *SrcPtr,
    const hipMemoryType SrcType, ur_rect_offset_t SrcOffset, size_t SrcRowPitch,
    size_t SrcSlicePitch, void *DstPtr, const hipMemoryType DstType,
    ur_rect_offset_t DstOffset, size_t DstRowPitch, size_t DstSlicePitch) {

  assert(SrcType == hipMemoryTypeDevice || SrcType == hipMemoryTypeHost);
  assert(DstType == hipMemoryTypeDevice || DstType == hipMemoryTypeHost);

  SrcRowPitch = (!SrcRowPitch) ? Region.width : SrcRowPitch;
  SrcSlicePitch =
      (!SrcSlicePitch) ? (Region.height * SrcRowPitch) : SrcSlicePitch;
  DstRowPitch = (!DstRowPitch) ? Region.width : DstRowPitch;
  DstSlicePitch =
      (!DstSlicePitch) ? (Region.height * DstRowPitch) : DstSlicePitch;

  HIP_MEMCPY3D Params;

  Params.WidthInBytes = Region.width;
  Params.Height = Region.height;
  Params.Depth = Region.depth;

  Params.srcMemoryType = SrcType;
  Params.srcDevice = SrcType == hipMemoryTypeDevice
                         ? *static_cast<const hipDeviceptr_t *>(SrcPtr)
                         : 0;
  Params.srcHost = SrcType == hipMemoryTypeHost ? SrcPtr : nullptr;
  Params.srcXInBytes = SrcOffset.x;
  Params.srcY = SrcOffset.y;
  Params.srcZ = SrcOffset.z;
  Params.srcPitch = SrcRowPitch;
  Params.srcHeight = SrcSlicePitch / SrcRowPitch;

  Params.dstMemoryType = DstType;
  Params.dstDevice = DstType == hipMemoryTypeDevice
                         ? *reinterpret_cast<hipDeviceptr_t *>(DstPtr)
                         : 0;
  Params.dstHost = DstType == hipMemoryTypeHost ? DstPtr : nullptr;
  Params.dstXInBytes = DstOffset.x;
  Params.dstY = DstOffset.y;
  Params.dstZ = DstOffset.z;
  Params.dstPitch = DstRowPitch;
  Params.dstHeight = DstSlicePitch / DstRowPitch;

  UR_CHECK_ERROR(hipDrvMemcpy3DAsync(&Params, HipStream));
  return UR_RESULT_SUCCESS;
}

UR_APIEXPORT ur_result_t UR_APICALL urEnqueueMemBufferReadRect(
    ur_queue_handle_t hQueue, ur_mem_handle_t hBuffer, bool blockingRead,
    ur_rect_offset_t bufferOrigin, ur_rect_offset_t hostOrigin,
    ur_rect_region_t region, size_t bufferRowPitch, size_t bufferSlicePitch,
    size_t hostRowPitch, size_t hostSlicePitch, void *pDst,
    uint32_t numEventsInWaitList, const ur_event_handle_t *phEventWaitList,
    ur_event_handle_t *phEvent) {
<<<<<<< HEAD
  UR_ASSERT(!(phEventWaitList == NULL && numEventsInWaitList > 0),
            UR_RESULT_ERROR_INVALID_EVENT_WAIT_LIST);
  UR_ASSERT(!(phEventWaitList != NULL && numEventsInWaitList == 0),
            UR_RESULT_ERROR_INVALID_EVENT_WAIT_LIST);
  UR_ASSERT(!(region.width == 0 || region.height == 0 || region.depth == 0),
            UR_RESULT_ERROR_INVALID_SIZE);
  UR_ASSERT(!(bufferRowPitch != 0 && bufferRowPitch < region.width),
            UR_RESULT_ERROR_INVALID_SIZE);
  UR_ASSERT(!(hostRowPitch != 0 && hostRowPitch < region.width),
            UR_RESULT_ERROR_INVALID_SIZE);
  UR_ASSERT(!(bufferSlicePitch != 0 &&
              bufferSlicePitch < region.height * bufferRowPitch),
            UR_RESULT_ERROR_INVALID_SIZE);
  UR_ASSERT(!(bufferSlicePitch != 0 && bufferSlicePitch % bufferRowPitch != 0),
            UR_RESULT_ERROR_INVALID_SIZE);
  UR_ASSERT(
      !(hostSlicePitch != 0 && hostSlicePitch < region.height * hostRowPitch),
      UR_RESULT_ERROR_INVALID_SIZE);
  UR_ASSERT(!(hostSlicePitch != 0 && hostSlicePitch % hostRowPitch != 0),
            UR_RESULT_ERROR_INVALID_SIZE);

=======
>>>>>>> 10087309
  std::unique_ptr<ur_event_handle_t_> RetImplEvent{nullptr};

  try {
    // Note that this entry point may be called on a queue that may not be the
    // last queue to write to the MemBuffer, meaning we must perform the copy
    // from a different device
    if (hBuffer->LastQueueWritingToMemObj &&
        hBuffer->LastQueueWritingToMemObj->getDevice() != hQueue->getDevice()) {
      hQueue = hBuffer->LastQueueWritingToMemObj;
    }

    auto Device = hQueue->getDevice();
    ScopedDevice Active(Device);
    hipStream_t HIPStream = hQueue->getNextTransferStream();

    UR_CHECK_ERROR(enqueueEventsWait(hQueue, HIPStream, numEventsInWaitList,
                                     phEventWaitList));

    if (phEvent) {
      RetImplEvent =
          std::unique_ptr<ur_event_handle_t_>(ur_event_handle_t_::makeNative(
              UR_COMMAND_MEM_BUFFER_READ_RECT, hQueue, HIPStream));
      UR_CHECK_ERROR(RetImplEvent->start());
    }

    void *DevPtr = std::get<BufferMem>(hBuffer->Mem).getVoid(Device);
    UR_CHECK_ERROR(commonEnqueueMemBufferCopyRect(
        HIPStream, region, &DevPtr, hipMemoryTypeDevice, bufferOrigin,
        bufferRowPitch, bufferSlicePitch, pDst, hipMemoryTypeHost, hostOrigin,
        hostRowPitch, hostSlicePitch));

    if (phEvent) {
      UR_CHECK_ERROR(RetImplEvent->record());
    }

    if (blockingRead) {
      UR_CHECK_ERROR(hipStreamSynchronize(HIPStream));
    }

    if (phEvent) {
      *phEvent = RetImplEvent.release();
    }

  } catch (ur_result_t Err) {
    return Err;
  }
  return UR_RESULT_SUCCESS;
}

UR_APIEXPORT ur_result_t UR_APICALL urEnqueueMemBufferWriteRect(
    ur_queue_handle_t hQueue, ur_mem_handle_t hBuffer, bool blockingWrite,
    ur_rect_offset_t bufferOrigin, ur_rect_offset_t hostOrigin,
    ur_rect_region_t region, size_t bufferRowPitch, size_t bufferSlicePitch,
    size_t hostRowPitch, size_t hostSlicePitch, void *pSrc,
    uint32_t numEventsInWaitList, const ur_event_handle_t *phEventWaitList,
    ur_event_handle_t *phEvent) {
  void *DevPtr = std::get<BufferMem>(hBuffer->Mem).getVoid(hQueue->getDevice());
  std::unique_ptr<ur_event_handle_t_> RetImplEvent{nullptr};
  hBuffer->setLastQueueWritingToMemObj(hQueue);

  try {
    ScopedDevice Active(hQueue->getDevice());
    hipStream_t HIPStream = hQueue->getNextTransferStream();
    UR_CHECK_ERROR(enqueueEventsWait(hQueue, HIPStream, numEventsInWaitList,
                                     phEventWaitList));

    if (phEvent) {
      RetImplEvent =
          std::unique_ptr<ur_event_handle_t_>(ur_event_handle_t_::makeNative(
              UR_COMMAND_MEM_BUFFER_WRITE, hQueue, HIPStream));
      UR_CHECK_ERROR(RetImplEvent->start());
    }

    UR_CHECK_ERROR(commonEnqueueMemBufferCopyRect(
        HIPStream, region, pSrc, hipMemoryTypeHost, hostOrigin, hostRowPitch,
        hostSlicePitch, &DevPtr, hipMemoryTypeDevice, bufferOrigin,
        bufferRowPitch, bufferSlicePitch));

    if (phEvent) {
      UR_CHECK_ERROR(RetImplEvent->record());
    }

    if (blockingWrite) {
      UR_CHECK_ERROR(hipStreamSynchronize(HIPStream));
    }

    if (phEvent) {
      *phEvent = RetImplEvent.release();
    }
  } catch (ur_result_t Err) {
    return Err;
  }
  return UR_RESULT_SUCCESS;
}

UR_APIEXPORT ur_result_t UR_APICALL urEnqueueMemBufferCopy(
    ur_queue_handle_t hQueue, ur_mem_handle_t hBufferSrc,
    ur_mem_handle_t hBufferDst, size_t srcOffset, size_t dstOffset, size_t size,
    uint32_t numEventsInWaitList, const ur_event_handle_t *phEventWaitList,
    ur_event_handle_t *phEvent) {
  UR_ASSERT(size + srcOffset <= std::get<BufferMem>(hBufferSrc->Mem).getSize(),
            UR_RESULT_ERROR_INVALID_SIZE);
  UR_ASSERT(size + dstOffset <= std::get<BufferMem>(hBufferDst->Mem).getSize(),
            UR_RESULT_ERROR_INVALID_SIZE);

  std::unique_ptr<ur_event_handle_t_> RetImplEvent{nullptr};

  try {
    ScopedDevice Active(hQueue->getDevice());
    auto Stream = hQueue->getNextTransferStream();

    if (phEventWaitList) {
      UR_CHECK_ERROR(enqueueEventsWait(hQueue, Stream, numEventsInWaitList,
                                       phEventWaitList));
    }

    if (phEvent) {
      RetImplEvent =
          std::unique_ptr<ur_event_handle_t_>(ur_event_handle_t_::makeNative(
              UR_COMMAND_MEM_BUFFER_COPY, hQueue, Stream));
      UR_CHECK_ERROR(RetImplEvent->start());
    }

    auto Src = std::get<BufferMem>(hBufferSrc->Mem)
                   .getPtrWithOffset(hQueue->getDevice(), srcOffset);
    auto Dst = std::get<BufferMem>(hBufferDst->Mem)
                   .getPtrWithOffset(hQueue->getDevice(), dstOffset);

    UR_CHECK_ERROR(hipMemcpyDtoDAsync(Dst, Src, size, Stream));

    if (phEvent) {
      UR_CHECK_ERROR(RetImplEvent->record());
      *phEvent = RetImplEvent.release();
    }

  } catch (ur_result_t Err) {
    return Err;
  } catch (...) {
    return UR_RESULT_ERROR_UNKNOWN;
  }
  return UR_RESULT_SUCCESS;
}

UR_APIEXPORT ur_result_t UR_APICALL urEnqueueMemBufferCopyRect(
    ur_queue_handle_t hQueue, ur_mem_handle_t hBufferSrc,
    ur_mem_handle_t hBufferDst, ur_rect_offset_t srcOrigin,
    ur_rect_offset_t dstOrigin, ur_rect_region_t region, size_t srcRowPitch,
    size_t srcSlicePitch, size_t dstRowPitch, size_t dstSlicePitch,
    uint32_t numEventsInWaitList, const ur_event_handle_t *phEventWaitList,
    ur_event_handle_t *phEvent) {
  void *SrcPtr =
      std::get<BufferMem>(hBufferSrc->Mem).getVoid(hQueue->getDevice());
  void *DstPtr =
      std::get<BufferMem>(hBufferDst->Mem).getVoid(hQueue->getDevice());
  std::unique_ptr<ur_event_handle_t_> RetImplEvent{nullptr};

  try {
    ScopedDevice Active(hQueue->getDevice());
    hipStream_t HIPStream = hQueue->getNextTransferStream();
    UR_CHECK_ERROR(enqueueEventsWait(hQueue, HIPStream, numEventsInWaitList,
                                     phEventWaitList));

    if (phEvent) {
      RetImplEvent =
          std::unique_ptr<ur_event_handle_t_>(ur_event_handle_t_::makeNative(
              UR_COMMAND_MEM_BUFFER_COPY_RECT, hQueue, HIPStream));
      UR_CHECK_ERROR(RetImplEvent->start());
    }

    UR_CHECK_ERROR(commonEnqueueMemBufferCopyRect(
        HIPStream, region, &SrcPtr, hipMemoryTypeDevice, srcOrigin, srcRowPitch,
        srcSlicePitch, &DstPtr, hipMemoryTypeDevice, dstOrigin, dstRowPitch,
        dstSlicePitch));

    if (phEvent) {
      UR_CHECK_ERROR(RetImplEvent->record());
      *phEvent = RetImplEvent.release();
    }

  } catch (ur_result_t Err) {
    return Err;
  }
  return UR_RESULT_SUCCESS;
}

static inline void memsetRemainPattern(hipStream_t Stream, uint32_t PatternSize,
                                       size_t Size, const void *pPattern,
                                       hipDeviceptr_t Ptr,
                                       uint32_t StartOffset) {
  // Calculate the number of times the pattern needs to be applied
  auto Height = Size / PatternSize;

  for (auto step = StartOffset; step < PatternSize; ++step) {
    // take 1 byte of the pattern
    auto Value = *(static_cast<const uint8_t *>(pPattern) + step);

    // offset the pointer to the part of the buffer we want to write to
    auto OffsetPtr =
        reinterpret_cast<void *>(reinterpret_cast<uint8_t *>(Ptr) + step);

    // set all of the pattern chunks
    UR_CHECK_ERROR(
        hipMemset2DAsync(OffsetPtr, PatternSize, Value, 1u, Height, Stream));
  }
}

// HIP has no memset functions that allow setting values more than 4 bytes. UR
// API lets you pass an arbitrary "pattern" to the buffer fill, which can be
// more than 4 bytes. We must break up the pattern into 1 byte values, and set
// the buffer using multiple strided calls.  The first 4 patterns are set
// using hipMemsetD32Async then all subsequent 1 byte patterns are set using
// hipMemset2DAsync which is called for each pattern.
ur_result_t commonMemSetLargePattern(hipStream_t Stream, uint32_t PatternSize,
                                     size_t Size, const void *pPattern,
                                     hipDeviceptr_t Ptr) {
  // Find the largest supported word size into which the pattern can be divided
  auto BackendWordSize = PatternSize % 4u == 0u   ? 4u
                         : PatternSize % 2u == 0u ? 2u
                                                  : 1u;

  // Calculate the number of patterns
  auto NumberOfSteps = PatternSize / BackendWordSize;

  // If the pattern is 1 word or the first word is repeated throughout, a fast
  // continuous fill can be used without the need for slower strided fills
  bool UseOnlyFirstValue{true};
  auto checkIfFirstWordRepeats = [&UseOnlyFirstValue,
                                  NumberOfSteps](const auto *pPatternWords) {
    for (auto Step{1u}; (Step < NumberOfSteps) && UseOnlyFirstValue; ++Step) {
      if (*(pPatternWords + Step) != *pPatternWords) {
        UseOnlyFirstValue = false;
      }
    }
  };

  // Use a continuous fill for the first word in the pattern because it's faster
  // than a strided fill. Then, overwrite the other values in subsequent steps.
  switch (BackendWordSize) {
  case 4u: {
    auto *pPatternWords = static_cast<const uint32_t *>(pPattern);
    checkIfFirstWordRepeats(pPatternWords);
    UR_CHECK_ERROR(
        hipMemsetD32Async(Ptr, *pPatternWords, Size / BackendWordSize, Stream));
    break;
  }
  case 2u: {
    auto *pPatternWords = static_cast<const uint16_t *>(pPattern);
    checkIfFirstWordRepeats(pPatternWords);
    UR_CHECK_ERROR(
        hipMemsetD16Async(Ptr, *pPatternWords, Size / BackendWordSize, Stream));
    break;
  }
  default: {
    auto *pPatternWords = static_cast<const uint8_t *>(pPattern);
    checkIfFirstWordRepeats(pPatternWords);
    UR_CHECK_ERROR(
        hipMemsetD8Async(Ptr, *pPatternWords, Size / BackendWordSize, Stream));
    break;
  }
  }

  if (UseOnlyFirstValue) {
    return UR_RESULT_SUCCESS;
  }

  // There is a bug in ROCm prior to 6.0.0 version which causes hipMemset2D
  // to behave incorrectly when acting on host pinned memory.
  // In such a case, the memset operation is partially emulated with memcpy.
#if HIP_VERSION_MAJOR < 6
  hipPointerAttribute_t ptrAttribs{};
  UR_CHECK_ERROR(hipPointerGetAttributes(&ptrAttribs, (const void *)Ptr));

  // The hostPointer attribute is non-null also for shared memory allocations.
  // To make sure that this workaround only executes for host pinned memory,
  // we need to check that isManaged attribute is false.
  if (ptrAttribs.hostPointer && !ptrAttribs.isManaged) {
    const auto NumOfCopySteps = Size / PatternSize;
    const auto Offset = BackendWordSize;
    const auto LeftPatternSize = PatternSize - Offset;
    const auto OffsetPatternPtr = reinterpret_cast<const void *>(
        reinterpret_cast<const uint8_t *>(pPattern) + Offset);

    // Loop through the memory area to memset, advancing each time by the
    // PatternSize and memcpy the left over pattern bits.
    for (uint32_t i = 0; i < NumOfCopySteps; ++i) {
      auto OffsetDstPtr = reinterpret_cast<void *>(
          reinterpret_cast<uint8_t *>(Ptr) + Offset + i * PatternSize);
      UR_CHECK_ERROR(hipMemcpyAsync(OffsetDstPtr, OffsetPatternPtr,
                                    LeftPatternSize, hipMemcpyHostToHost,
                                    Stream));
    }
  } else {
    memsetRemainPattern(Stream, PatternSize, Size, pPattern, Ptr,
                        BackendWordSize);
  }
#else
  memsetRemainPattern(Stream, PatternSize, Size, pPattern, Ptr,
                      BackendWordSize);
#endif
  return UR_RESULT_SUCCESS;
}

UR_APIEXPORT ur_result_t UR_APICALL urEnqueueMemBufferFill(
    ur_queue_handle_t hQueue, ur_mem_handle_t hBuffer, const void *pPattern,
    size_t patternSize, size_t offset, size_t size,
    uint32_t numEventsInWaitList, const ur_event_handle_t *phEventWaitList,
    ur_event_handle_t *phEvent) {
  UR_ASSERT(size + offset <= std::get<BufferMem>(hBuffer->Mem).getSize(),
            UR_RESULT_ERROR_INVALID_SIZE);

  std::unique_ptr<ur_event_handle_t_> RetImplEvent{nullptr};
  hBuffer->setLastQueueWritingToMemObj(hQueue);

  try {
    ScopedDevice Active(hQueue->getDevice());

    auto Stream = hQueue->getNextTransferStream();
    if (phEventWaitList) {
      UR_CHECK_ERROR(enqueueEventsWait(hQueue, Stream, numEventsInWaitList,
                                       phEventWaitList));
    }

    if (phEvent) {
      RetImplEvent =
          std::unique_ptr<ur_event_handle_t_>(ur_event_handle_t_::makeNative(
              UR_COMMAND_MEM_BUFFER_WRITE, hQueue, Stream));
      UR_CHECK_ERROR(RetImplEvent->start());
    }

    auto DstDevice = std::get<BufferMem>(hBuffer->Mem)
                         .getPtrWithOffset(hQueue->getDevice(), offset);
    auto N = size / patternSize;

    // pattern size in bytes
    switch (patternSize) {
    case 1: {
      auto Value = *static_cast<const uint8_t *>(pPattern);
      UR_CHECK_ERROR(hipMemsetD8Async(DstDevice, Value, N, Stream));
      break;
    }
    case 2: {
      auto Value = *static_cast<const uint16_t *>(pPattern);
      UR_CHECK_ERROR(hipMemsetD16Async(DstDevice, Value, N, Stream));
      break;
    }
    case 4: {
      auto Value = *static_cast<const uint32_t *>(pPattern);
      UR_CHECK_ERROR(hipMemsetD32Async(DstDevice, Value, N, Stream));
      break;
    }

    default: {
      UR_CHECK_ERROR(commonMemSetLargePattern(Stream, patternSize, size,
                                              pPattern, DstDevice));
      break;
    }
    }

    if (phEvent) {
      UR_CHECK_ERROR(RetImplEvent->record());
      *phEvent = RetImplEvent.release();
    }
  } catch (ur_result_t Err) {
    return Err;
  } catch (...) {
    return UR_RESULT_ERROR_UNKNOWN;
  }
  return UR_RESULT_SUCCESS;
}

/// General ND memory copy operation for images (where N > 1).
/// This function requires the corresponding HIP context to be at the top of
/// the context stack
/// If the source and/or destination is an array, SrcPtr and/or DstPtr
/// must be a pointer to a hipArray
static ur_result_t commonEnqueueMemImageNDCopy(
    hipStream_t HipStream, ur_mem_type_t ImgType, const size_t *Region,
    const void *SrcPtr, const hipMemoryType SrcType, const size_t *SrcOffset,
    void *DstPtr, const hipMemoryType DstType, const size_t *DstOffset) {
  UR_ASSERT(SrcType == hipMemoryTypeArray || SrcType == hipMemoryTypeHost,
            UR_RESULT_ERROR_INVALID_VALUE);
  UR_ASSERT(DstType == hipMemoryTypeArray || DstType == hipMemoryTypeHost,
            UR_RESULT_ERROR_INVALID_VALUE);

  if (ImgType == UR_MEM_TYPE_IMAGE1D || ImgType == UR_MEM_TYPE_IMAGE2D) {
    hip_Memcpy2D CpyDesc;
    memset(&CpyDesc, 0, sizeof(CpyDesc));
    CpyDesc.srcMemoryType = SrcType;
    if (SrcType == hipMemoryTypeArray) {
      CpyDesc.srcArray =
          reinterpret_cast<hipCUarray>(const_cast<void *>(SrcPtr));
      CpyDesc.srcXInBytes = SrcOffset[0];
      CpyDesc.srcY = (ImgType == UR_MEM_TYPE_IMAGE1D) ? 0 : SrcOffset[1];
    } else {
      CpyDesc.srcHost = SrcPtr;
    }
    CpyDesc.dstMemoryType = DstType;
    if (DstType == hipMemoryTypeArray) {
      CpyDesc.dstArray =
          reinterpret_cast<hipCUarray>(const_cast<void *>(DstPtr));
      CpyDesc.dstXInBytes = DstOffset[0];
      CpyDesc.dstY = (ImgType == UR_MEM_TYPE_IMAGE1D) ? 0 : DstOffset[1];
    } else {
      CpyDesc.dstHost = DstPtr;
    }
    CpyDesc.WidthInBytes = Region[0];
    CpyDesc.Height = (ImgType == UR_MEM_TYPE_IMAGE1D) ? 1 : Region[1];
    UR_CHECK_ERROR(hipMemcpyParam2DAsync(&CpyDesc, HipStream));
    return UR_RESULT_SUCCESS;
  }

  if (ImgType == UR_MEM_TYPE_IMAGE3D) {

    HIP_MEMCPY3D CpyDesc;
    memset(&CpyDesc, 0, sizeof(CpyDesc));
    CpyDesc.srcMemoryType = SrcType;
    if (SrcType == hipMemoryTypeArray) {
      CpyDesc.srcArray =
          reinterpret_cast<hipCUarray>(const_cast<void *>(SrcPtr));
      CpyDesc.srcXInBytes = SrcOffset[0];
      CpyDesc.srcY = SrcOffset[1];
      CpyDesc.srcZ = SrcOffset[2];
    } else {
      CpyDesc.srcHost = SrcPtr;
    }
    CpyDesc.dstMemoryType = DstType;
    if (DstType == hipMemoryTypeArray) {
      CpyDesc.dstArray = reinterpret_cast<hipCUarray>(DstPtr);
      CpyDesc.dstXInBytes = DstOffset[0];
      CpyDesc.dstY = DstOffset[1];
      CpyDesc.dstZ = DstOffset[2];
    } else {
      CpyDesc.dstHost = DstPtr;
    }
    CpyDesc.WidthInBytes = Region[0];
    CpyDesc.Height = Region[1];
    CpyDesc.Depth = Region[2];
    UR_CHECK_ERROR(hipDrvMemcpy3DAsync(&CpyDesc, HipStream));
    return UR_RESULT_SUCCESS;
  }

  return UR_RESULT_ERROR_INVALID_VALUE;
}

UR_APIEXPORT ur_result_t UR_APICALL urEnqueueMemImageRead(
    ur_queue_handle_t hQueue, ur_mem_handle_t hImage, bool blockingRead,
    ur_rect_offset_t origin, ur_rect_region_t region, size_t, size_t,
    void *pDst, uint32_t numEventsInWaitList,
    const ur_event_handle_t *phEventWaitList, ur_event_handle_t *phEvent) {
  UR_ASSERT(hImage->isImage(), UR_RESULT_ERROR_INVALID_MEM_OBJECT);

  try {
    // Note that this entry point may be called on a queue that may not be the
    // last queue to write to the MemImage, meaning we must perform the copy
    // from a different device
    if (hImage->LastQueueWritingToMemObj &&
        hImage->LastQueueWritingToMemObj->getDevice() != hQueue->getDevice()) {
      hQueue = hImage->LastQueueWritingToMemObj;
    }

    auto Device = hQueue->getDevice();
    ScopedDevice Active(Device);
    hipStream_t HIPStream = hQueue->getNextTransferStream();

    if (phEventWaitList) {
      UR_CHECK_ERROR(enqueueEventsWait(hQueue, HIPStream, numEventsInWaitList,
                                       phEventWaitList));
    }

    hipArray *Array = std::get<SurfaceMem>(hImage->Mem).getArray(Device);

    hipArray_Format Format{};
    size_t NumChannels{};
    UR_CHECK_ERROR(getArrayDesc(Array, Format, NumChannels));

    int ElementByteSize = imageElementByteSize(Format);

    size_t ByteOffsetX = origin.x * ElementByteSize * NumChannels;
    size_t BytesToCopy = ElementByteSize * NumChannels * region.width;

    auto ImgType = std::get<SurfaceMem>(hImage->Mem).getImageType();

    size_t AdjustedRegion[3] = {BytesToCopy, region.height, region.depth};
    size_t SrcOffset[3] = {ByteOffsetX, origin.y, origin.z};

    std::unique_ptr<ur_event_handle_t_> RetImplEvent{nullptr};
    if (phEvent) {
      RetImplEvent =
          std::unique_ptr<ur_event_handle_t_>(ur_event_handle_t_::makeNative(
              UR_COMMAND_MEM_BUFFER_READ_RECT, hQueue, HIPStream));
      UR_CHECK_ERROR(RetImplEvent->start());
    }

    UR_CHECK_ERROR(commonEnqueueMemImageNDCopy(
        HIPStream, ImgType, AdjustedRegion, Array, hipMemoryTypeArray,
        SrcOffset, pDst, hipMemoryTypeHost, nullptr));

    if (phEvent) {
      UR_CHECK_ERROR(RetImplEvent->record());
      *phEvent = RetImplEvent.release();
    }

    if (blockingRead) {
      UR_CHECK_ERROR(hipStreamSynchronize(HIPStream));
    }
  } catch (ur_result_t Err) {
    return Err;
  } catch (...) {
    return UR_RESULT_ERROR_UNKNOWN;
  }
  return UR_RESULT_SUCCESS;
}

UR_APIEXPORT ur_result_t UR_APICALL urEnqueueMemImageWrite(
    ur_queue_handle_t hQueue, ur_mem_handle_t hImage, bool,
    ur_rect_offset_t origin, ur_rect_region_t region, size_t, size_t,
    void *pSrc, uint32_t numEventsInWaitList,
    const ur_event_handle_t *phEventWaitList, ur_event_handle_t *phEvent) {
  UR_ASSERT(hImage->isImage(), UR_RESULT_ERROR_INVALID_MEM_OBJECT);

  try {
    ScopedDevice Active(hQueue->getDevice());
    hipStream_t HIPStream = hQueue->getNextTransferStream();

    if (phEventWaitList) {
      UR_CHECK_ERROR(enqueueEventsWait(hQueue, HIPStream, numEventsInWaitList,
                                       phEventWaitList));
    }

    hipArray *Array =
        std::get<SurfaceMem>(hImage->Mem).getArray(hQueue->getDevice());

    hipArray_Format Format{};
    size_t NumChannels{};
    UR_CHECK_ERROR(getArrayDesc(Array, Format, NumChannels));

    int ElementByteSize = imageElementByteSize(Format);

    size_t ByteOffsetX = origin.x * ElementByteSize * NumChannels;
    size_t BytesToCopy = ElementByteSize * NumChannels * region.width;

    auto ImgType = std::get<SurfaceMem>(hImage->Mem).getImageType();

    size_t AdjustedRegion[3] = {BytesToCopy, region.height, region.depth};
    size_t DstOffset[3] = {ByteOffsetX, origin.y, origin.z};

    std::unique_ptr<ur_event_handle_t_> RetImplEvent{nullptr};
    if (phEvent) {
      RetImplEvent =
          std::unique_ptr<ur_event_handle_t_>(ur_event_handle_t_::makeNative(
              UR_COMMAND_MEM_BUFFER_READ_RECT, hQueue, HIPStream));
      UR_CHECK_ERROR(RetImplEvent->start());
    }

    UR_CHECK_ERROR(commonEnqueueMemImageNDCopy(
        HIPStream, ImgType, AdjustedRegion, pSrc, hipMemoryTypeHost, nullptr,
        Array, hipMemoryTypeArray, DstOffset));

    if (phEvent) {
      UR_CHECK_ERROR(RetImplEvent->record());
      *phEvent = RetImplEvent.release();
    }
  } catch (ur_result_t Err) {
    return Err;
  } catch (...) {
    return UR_RESULT_ERROR_UNKNOWN;
  }

  return UR_RESULT_SUCCESS;
}

UR_APIEXPORT ur_result_t UR_APICALL urEnqueueMemImageCopy(
    ur_queue_handle_t hQueue, ur_mem_handle_t hImageSrc,
    ur_mem_handle_t hImageDst, ur_rect_offset_t srcOrigin,
    ur_rect_offset_t dstOrigin, ur_rect_region_t region,
    uint32_t numEventsInWaitList, const ur_event_handle_t *phEventWaitList,
    ur_event_handle_t *phEvent) {
  UR_ASSERT(hImageSrc->isImage(), UR_RESULT_ERROR_INVALID_MEM_OBJECT);
  UR_ASSERT(hImageDst->isImage(), UR_RESULT_ERROR_INVALID_MEM_OBJECT);
  UR_ASSERT(std::get<SurfaceMem>(hImageSrc->Mem).getImageType() ==
                std::get<SurfaceMem>(hImageDst->Mem).getImageType(),
            UR_RESULT_ERROR_INVALID_MEM_OBJECT);

  try {
    ScopedDevice Active(hQueue->getDevice());
    hipStream_t HIPStream = hQueue->getNextTransferStream();
    if (phEventWaitList) {
      UR_CHECK_ERROR(enqueueEventsWait(hQueue, HIPStream, numEventsInWaitList,
                                       phEventWaitList));
    }

    hipArray *SrcArray =
        std::get<SurfaceMem>(hImageSrc->Mem).getArray(hQueue->getDevice());
    hipArray_Format SrcFormat{};
    size_t SrcNumChannels{};
    UR_CHECK_ERROR(getArrayDesc(SrcArray, SrcFormat, SrcNumChannels));

    hipArray *DstArray =
        std::get<SurfaceMem>(hImageDst->Mem).getArray(hQueue->getDevice());
    hipArray_Format DstFormat{};
    size_t DstNumChannels{};
    UR_CHECK_ERROR(getArrayDesc(DstArray, DstFormat, DstNumChannels));

    UR_ASSERT(SrcFormat == DstFormat,
              UR_RESULT_ERROR_INVALID_IMAGE_FORMAT_DESCRIPTOR);
    UR_ASSERT(SrcNumChannels == DstNumChannels,
              UR_RESULT_ERROR_INVALID_IMAGE_FORMAT_DESCRIPTOR);

    int ElementByteSize = imageElementByteSize(SrcFormat);

    size_t DstByteOffsetX = dstOrigin.x * ElementByteSize * DstNumChannels;
    size_t SrcByteOffsetX = srcOrigin.x * ElementByteSize * SrcNumChannels;
    size_t BytesToCopy = ElementByteSize * SrcNumChannels * region.width;

    auto ImgType = std::get<SurfaceMem>(hImageSrc->Mem).getImageType();

    size_t AdjustedRegion[3] = {BytesToCopy, region.height, region.depth};
    size_t SrcOffset[3] = {SrcByteOffsetX, srcOrigin.y, srcOrigin.z};
    size_t DstOffset[3] = {DstByteOffsetX, dstOrigin.y, dstOrigin.z};

    std::unique_ptr<ur_event_handle_t_> RetImplEvent{nullptr};
    if (phEvent) {
      RetImplEvent =
          std::unique_ptr<ur_event_handle_t_>(ur_event_handle_t_::makeNative(
              UR_COMMAND_MEM_BUFFER_READ_RECT, hQueue, HIPStream));
      UR_CHECK_ERROR(RetImplEvent->start());
    }

    UR_CHECK_ERROR(commonEnqueueMemImageNDCopy(
        HIPStream, ImgType, AdjustedRegion, SrcArray, hipMemoryTypeArray,
        SrcOffset, DstArray, hipMemoryTypeArray, DstOffset));

    if (phEvent) {
      UR_CHECK_ERROR(RetImplEvent->record());
      *phEvent = RetImplEvent.release();
    }
  } catch (ur_result_t Err) {
    return Err;
  } catch (...) {
    return UR_RESULT_ERROR_UNKNOWN;
  }

  return UR_RESULT_SUCCESS;
}

/// Implements mapping on the host using a BufferRead operation.
/// Mapped pointers are stored in the ur_mem_handle_t object.
/// If the buffer uses pinned host memory a pointer to that memory is returned
/// and no read operation is done.
///
UR_APIEXPORT ur_result_t UR_APICALL urEnqueueMemBufferMap(
    ur_queue_handle_t hQueue, ur_mem_handle_t hBuffer, bool blockingMap,
    ur_map_flags_t mapFlags, size_t offset, size_t size,
    uint32_t numEventsInWaitList, const ur_event_handle_t *phEventWaitList,
    ur_event_handle_t *phEvent, void **ppRetMap) {
  UR_ASSERT(hBuffer->isBuffer(), UR_RESULT_ERROR_INVALID_MEM_OBJECT);
  auto &BufferImpl = std::get<BufferMem>(hBuffer->Mem);
  UR_ASSERT(offset + size <= BufferImpl.getSize(),
            UR_RESULT_ERROR_INVALID_SIZE);

  auto MapPtr = BufferImpl.mapToPtr(size, offset, mapFlags);
  if (!MapPtr) {
    return UR_RESULT_ERROR_INVALID_MEM_OBJECT;
  }

  const bool IsPinned =
      BufferImpl.MemAllocMode == BufferMem::AllocMode::AllocHostPtr;

  try {
    if (!IsPinned && (mapFlags & (UR_MAP_FLAG_READ | UR_MAP_FLAG_WRITE))) {
      // Pinned host memory is already on host so it doesn't need to be read.
      UR_CHECK_ERROR(urEnqueueMemBufferRead(
          hQueue, hBuffer, blockingMap, offset, size, MapPtr,
          numEventsInWaitList, phEventWaitList, phEvent));
    } else {
      ScopedDevice Active(hQueue->getDevice());

      if (IsPinned) {
        UR_CHECK_ERROR(urEnqueueEventsWait(hQueue, numEventsInWaitList,
                                           phEventWaitList, nullptr));
      }

      if (phEvent) {
        *phEvent = ur_event_handle_t_::makeNative(
            UR_COMMAND_MEM_BUFFER_MAP, hQueue, hQueue->getNextTransferStream());
        UR_CHECK_ERROR((*phEvent)->start());
        UR_CHECK_ERROR((*phEvent)->record());
      }
    }
  } catch (ur_result_t Error) {
    return Error;
  }

  *ppRetMap = MapPtr;

  return UR_RESULT_SUCCESS;
}

/// Implements the unmap from the host, using a BufferWrite operation.
/// Requires the mapped pointer to be already registered in the given hMem.
/// If hMem uses pinned host memory, this will not do a write.
///
UR_APIEXPORT ur_result_t UR_APICALL urEnqueueMemUnmap(
    ur_queue_handle_t hQueue, ur_mem_handle_t hMem, void *pMappedPtr,
    uint32_t numEventsInWaitList, const ur_event_handle_t *phEventWaitList,
    ur_event_handle_t *phEvent) {
  UR_ASSERT(hMem->isBuffer(), UR_RESULT_ERROR_INVALID_MEM_OBJECT);
  auto &BufferImpl = std::get<BufferMem>(hMem->Mem);

  auto *Map = BufferImpl.getMapDetails(pMappedPtr);
  UR_ASSERT(Map != nullptr, UR_RESULT_ERROR_INVALID_MEM_OBJECT);

  const bool IsPinned =
      BufferImpl.MemAllocMode == BufferMem::AllocMode::AllocHostPtr;

  try {
    if (!IsPinned &&
        (Map->getMapFlags() &
         (UR_MAP_FLAG_WRITE | UR_MAP_FLAG_WRITE_INVALIDATE_REGION))) {
      // Pinned host memory is only on host so it doesn't need to be written
      // to.
      UR_CHECK_ERROR(urEnqueueMemBufferWrite(
          hQueue, hMem, true, Map->getMapOffset(), Map->getMapSize(),
          pMappedPtr, numEventsInWaitList, phEventWaitList, phEvent));
    } else {
      ScopedDevice Active(hQueue->getDevice());

      if (IsPinned) {
        UR_CHECK_ERROR(urEnqueueEventsWait(hQueue, numEventsInWaitList,
                                           phEventWaitList, nullptr));
      }

      if (phEvent) {
        *phEvent = ur_event_handle_t_::makeNative(
            UR_COMMAND_MEM_UNMAP, hQueue, hQueue->getNextTransferStream());
        UR_CHECK_ERROR((*phEvent)->start());
        UR_CHECK_ERROR((*phEvent)->record());
      }
    }
  } catch (ur_result_t Error) {
    return Error;
  }

  BufferImpl.unmap(pMappedPtr);
  return UR_RESULT_SUCCESS;
}

UR_APIEXPORT ur_result_t UR_APICALL urEnqueueUSMFill(
    ur_queue_handle_t hQueue, void *ptr, size_t patternSize,
    const void *pPattern, size_t size, uint32_t numEventsInWaitList,
    const ur_event_handle_t *phEventWaitList, ur_event_handle_t *phEvent) {
  std::unique_ptr<ur_event_handle_t_> EventPtr{nullptr};

  try {
    ScopedDevice Active(hQueue->getDevice());
    uint32_t StreamToken;
    ur_stream_guard Guard;
    hipStream_t HIPStream = hQueue->getNextComputeStream(
        numEventsInWaitList, phEventWaitList, Guard, &StreamToken);
    UR_CHECK_ERROR(enqueueEventsWait(hQueue, HIPStream, numEventsInWaitList,
                                     phEventWaitList));
    if (phEvent) {
      EventPtr =
          std::unique_ptr<ur_event_handle_t_>(ur_event_handle_t_::makeNative(
              UR_COMMAND_USM_FILL, hQueue, HIPStream, StreamToken));
      UR_CHECK_ERROR(EventPtr->start());
    }

    auto N = size / patternSize;
    switch (patternSize) {
    case 1:
      UR_CHECK_ERROR(hipMemsetD8Async(reinterpret_cast<hipDeviceptr_t>(ptr),
                                      *(const uint8_t *)pPattern & 0xFF, N,
                                      HIPStream));
      break;
    case 2:
      UR_CHECK_ERROR(hipMemsetD16Async(reinterpret_cast<hipDeviceptr_t>(ptr),
                                       *(const uint16_t *)pPattern & 0xFFFF, N,
                                       HIPStream));
      break;
    case 4:
      UR_CHECK_ERROR(hipMemsetD32Async(reinterpret_cast<hipDeviceptr_t>(ptr),
                                       *(const uint32_t *)pPattern & 0xFFFFFFFF,
                                       N, HIPStream));
      break;

    default:
      UR_CHECK_ERROR(
          commonMemSetLargePattern(HIPStream, patternSize, size, pPattern,
                                   reinterpret_cast<hipDeviceptr_t>(ptr)));
      break;
    }

    if (phEvent) {
      UR_CHECK_ERROR(EventPtr->record());
      *phEvent = EventPtr.release();
    }
  } catch (ur_result_t Err) {
    return Err;
  }

  return UR_RESULT_SUCCESS;
}

UR_APIEXPORT ur_result_t UR_APICALL urEnqueueUSMMemcpy(
    ur_queue_handle_t hQueue, bool blocking, void *pDst, const void *pSrc,
    size_t size, uint32_t numEventsInWaitList,
    const ur_event_handle_t *phEventWaitList, ur_event_handle_t *phEvent) {
  std::unique_ptr<ur_event_handle_t_> EventPtr{nullptr};

  try {
    ScopedDevice Active(hQueue->getDevice());
    hipStream_t HIPStream = hQueue->getNextTransferStream();
    UR_CHECK_ERROR(enqueueEventsWait(hQueue, HIPStream, numEventsInWaitList,
                                     phEventWaitList));
    if (phEvent) {
      EventPtr =
          std::unique_ptr<ur_event_handle_t_>(ur_event_handle_t_::makeNative(
              UR_COMMAND_USM_MEMCPY, hQueue, HIPStream));
      UR_CHECK_ERROR(EventPtr->start());
    }
    UR_CHECK_ERROR(
        hipMemcpyAsync(pDst, pSrc, size, hipMemcpyDefault, HIPStream));
    if (phEvent) {
      UR_CHECK_ERROR(EventPtr->record());
    }
    if (blocking) {
      UR_CHECK_ERROR(hipStreamSynchronize(HIPStream));
    }
    if (phEvent) {
      *phEvent = EventPtr.release();
    }
  } catch (ur_result_t Err) {
    return Err;
  }
  return UR_RESULT_SUCCESS;
}

UR_APIEXPORT ur_result_t UR_APICALL urEnqueueUSMPrefetch(
    ur_queue_handle_t hQueue, const void *pMem, size_t size,
    ur_usm_migration_flags_t /*flags*/, uint32_t numEventsInWaitList,
    const ur_event_handle_t *phEventWaitList, ur_event_handle_t *phEvent) {

  void *HIPDevicePtr = const_cast<void *>(pMem);
  ur_device_handle_t Device = hQueue->getDevice();

// HIP_POINTER_ATTRIBUTE_RANGE_SIZE is not an attribute in ROCM < 5,
// so we can't perform this check for such cases.
#if HIP_VERSION_MAJOR >= 5
  unsigned int PointerRangeSize = 0;
  UR_CHECK_ERROR(hipPointerGetAttribute(&PointerRangeSize,
                                        HIP_POINTER_ATTRIBUTE_RANGE_SIZE,
                                        (hipDeviceptr_t)HIPDevicePtr));
  UR_ASSERT(size <= PointerRangeSize, UR_RESULT_ERROR_INVALID_SIZE);
#endif

  try {
    ScopedDevice Active(hQueue->getDevice());
    hipStream_t HIPStream = hQueue->getNextTransferStream();
    UR_CHECK_ERROR(enqueueEventsWait(hQueue, HIPStream, numEventsInWaitList,
                                     phEventWaitList));

    std::unique_ptr<ur_event_handle_t_> EventPtr{nullptr};

    if (phEvent) {
      EventPtr =
          std::unique_ptr<ur_event_handle_t_>(ur_event_handle_t_::makeNative(
              UR_COMMAND_USM_PREFETCH, hQueue, HIPStream));
      UR_CHECK_ERROR(EventPtr->start());
    }

    // Helper to ensure returning a valid event on early exit.
    auto releaseEvent = [&EventPtr, &phEvent]() -> void {
      if (phEvent) {
        UR_CHECK_ERROR(EventPtr->record());
        *phEvent = EventPtr.release();
      }
    };

    // If the device does not support managed memory access, we can't set
    // mem_advise.
    if (!Device->getManagedMemSupport()) {
      releaseEvent();
      logger::warning("mem_advise ignored as device does not support "
                      "managed memory access.");
      return UR_RESULT_SUCCESS;
    }

    hipPointerAttribute_t attribs;
    // TODO: hipPointerGetAttributes will fail if pMem is non-HIP allocated
    // memory, as it is neither registered as host memory, nor into the
    // address space for the current device, meaning the pMem ptr points to a
    // system-allocated memory. This means we may need to check
    // system-alloacted memory and handle the failure more gracefully.
    UR_CHECK_ERROR(hipPointerGetAttributes(&attribs, pMem));
    // async prefetch requires USM pointer (or hip SVM) to work.
    if (!attribs.isManaged) {
      releaseEvent();
      logger::warning("Prefetch hint ignored as prefetch only works with USM.");
      return UR_RESULT_SUCCESS;
    }

    UR_CHECK_ERROR(
        hipMemPrefetchAsync(pMem, size, hQueue->getDevice()->get(), HIPStream));
    releaseEvent();
  } catch (ur_result_t Err) {
    return Err;
  }

  return UR_RESULT_SUCCESS;
}

/// USM: memadvise API to govern behavior of automatic migration mechanisms
UR_APIEXPORT ur_result_t UR_APICALL
urEnqueueUSMAdvise(ur_queue_handle_t hQueue, const void *pMem, size_t size,
                   ur_usm_advice_flags_t advice, ur_event_handle_t *phEvent) {
  void *HIPDevicePtr = const_cast<void *>(pMem);
  ur_device_handle_t Device = hQueue->getDevice();

#if HIP_VERSION_MAJOR >= 5
  // NOTE: The hipPointerGetAttribute API is marked as beta, meaning, while
  // this is feature complete, it is still open to changes and outstanding
  // issues.
  size_t PointerRangeSize = 0;
  UR_CHECK_ERROR(hipPointerGetAttribute(
      &PointerRangeSize, HIP_POINTER_ATTRIBUTE_RANGE_SIZE,
      static_cast<hipDeviceptr_t>(HIPDevicePtr)));
  UR_ASSERT(size <= PointerRangeSize, UR_RESULT_ERROR_INVALID_SIZE);
#endif

  try {
    ScopedDevice Active(Device);
    std::unique_ptr<ur_event_handle_t_> EventPtr{nullptr};

    if (phEvent) {
      EventPtr =
          std::unique_ptr<ur_event_handle_t_>(ur_event_handle_t_::makeNative(
              UR_COMMAND_USM_ADVISE, hQueue, hQueue->getNextTransferStream()));
      EventPtr->start();
    }

    // Helper to ensure returning a valid event on early exit.
    auto releaseEvent = [&EventPtr, &phEvent]() -> void {
      if (phEvent) {
        UR_CHECK_ERROR(EventPtr->record());
        *phEvent = EventPtr.release();
      }
    };

    // If the device does not support managed memory access, we can't set
    // mem_advise.
    if (!Device->getManagedMemSupport()) {
      releaseEvent();
      logger::warning("mem_advise ignored as device does not support "
                      "managed memory access.");
      return UR_RESULT_SUCCESS;
    }

    // Passing MEM_ADVICE_SET/MEM_ADVICE_CLEAR_PREFERRED_LOCATION to
    // hipMemAdvise on a GPU device requires the GPU device to report a
    // non-zero value for hipDeviceAttributeConcurrentManagedAccess.
    // Therefore, ignore the mem advice if concurrent managed memory access is
    // not available.
    if (advice & (UR_USM_ADVICE_FLAG_SET_PREFERRED_LOCATION |
                  UR_USM_ADVICE_FLAG_CLEAR_PREFERRED_LOCATION |
                  UR_USM_ADVICE_FLAG_SET_ACCESSED_BY_DEVICE |
                  UR_USM_ADVICE_FLAG_CLEAR_ACCESSED_BY_DEVICE |
                  UR_USM_ADVICE_FLAG_DEFAULT)) {
      if (!Device->getConcurrentManagedAccess()) {
        releaseEvent();
        logger::warning("mem_advise ignored as device does not support "
                        "concurrent memory access.");
        return UR_RESULT_SUCCESS;
      }

      // TODO: If pMem points to valid system-allocated pageable memory, we
      // should check that the device also has the
      // hipDeviceAttributePageableMemoryAccess property, so that a valid
      // read-only copy can be created on the device. This also applies for
      // UR_USM_MEM_ADVICE_SET/MEM_ADVICE_CLEAR_READ_MOSTLY.
    }

    // hipMemAdvise only supports managed memory allocated via
    // hipMallocManaged. We can't support this API with any other types of
    // pointer. We should ignore them and result UR_RESULT_SUCCESS but instead
    // we report a warning.
    // FIXME: Fix this up when there's a better warning mechanism.
    if (auto ptrAttribs = getPointerAttributes(pMem);
        !ptrAttribs || !ptrAttribs->isManaged) {
      releaseEvent();
      logger::warning("mem_advise is ignored as the pointer argument is not "
                      "a shared USM pointer.");
      return UR_RESULT_SUCCESS;
    }

    const auto DeviceID = Device->get();
    if (advice & UR_USM_ADVICE_FLAG_DEFAULT) {
      UR_CHECK_ERROR(
          hipMemAdvise(pMem, size, hipMemAdviseUnsetReadMostly, DeviceID));
      UR_CHECK_ERROR(hipMemAdvise(
          pMem, size, hipMemAdviseUnsetPreferredLocation, DeviceID));
      UR_CHECK_ERROR(
          hipMemAdvise(pMem, size, hipMemAdviseUnsetAccessedBy, DeviceID));
#if defined(__HIP_PLATFORM_AMD__)
      UR_CHECK_ERROR(
          hipMemAdvise(pMem, size, hipMemAdviseUnsetCoarseGrain, DeviceID));
#endif
    } else {
      ur_result_t Result =
          setHipMemAdvise(HIPDevicePtr, size, advice, DeviceID);
      assert((Result == UR_RESULT_SUCCESS ||
              Result == UR_RESULT_ERROR_INVALID_ENUMERATION) &&
             "Unexpected return code");
      // UR_RESULT_ERROR_INVALID_ENUMERATION is returned when using a valid
      // but currently unmapped advice arguments as not supported by this
      // platform. Therefore, warn the user instead of throwing and aborting
      // the runtime.
      if (Result == UR_RESULT_ERROR_INVALID_ENUMERATION) {
        releaseEvent();
        logger::warning("mem_advise is ignored as the advice argument is not "
                        "supported by this device.");
        return UR_RESULT_SUCCESS;
      }
      UR_CHECK_ERROR(Result);
    }

    releaseEvent();
  } catch (ur_result_t err) {
    return err;
  } catch (...) {
    return UR_RESULT_ERROR_UNKNOWN;
  }

  return UR_RESULT_SUCCESS;
}

UR_APIEXPORT ur_result_t UR_APICALL urEnqueueUSMFill2D(
    ur_queue_handle_t, void *, size_t, size_t, const void *, size_t, size_t,
    uint32_t, const ur_event_handle_t *, ur_event_handle_t *) {
  return UR_RESULT_ERROR_UNSUPPORTED_FEATURE;
}

/// 2D Memcpy API
///
/// \param hQueue is the queue to submit to
/// \param blocking is whether this operation should block the host
/// \param pDst is the location the data will be copied
/// \param dstPitch is the total width of the destination memory including
/// padding
/// \param pSrc is the data to be copied
/// \param srcPitch is the total width of the source memory including padding
/// \param width is width in bytes of each row to be copied
/// \param height is height the columns to be copied
/// \param numEventsInWaitList is the number of events to wait on
/// \param phEventWaitList is an array of events to wait on
/// \param phEvent is the event that represents this operation
UR_APIEXPORT ur_result_t UR_APICALL urEnqueueUSMMemcpy2D(
    ur_queue_handle_t hQueue, bool blocking, void *pDst, size_t dstPitch,
    const void *pSrc, size_t srcPitch, size_t width, size_t height,
    uint32_t numEventsInWaitList, const ur_event_handle_t *phEventWaitList,
    ur_event_handle_t *phEvent) {
  try {
    ScopedDevice Active(hQueue->getDevice());
    hipStream_t HIPStream = hQueue->getNextTransferStream();
    UR_CHECK_ERROR(enqueueEventsWait(hQueue, HIPStream, numEventsInWaitList,
                                     phEventWaitList));

    std::unique_ptr<ur_event_handle_t_> RetImplEvent{nullptr};
    if (phEvent) {
      RetImplEvent =
          std::unique_ptr<ur_event_handle_t_>(ur_event_handle_t_::makeNative(
              UR_COMMAND_USM_MEMCPY_2D, hQueue, HIPStream));
      UR_CHECK_ERROR(RetImplEvent->start());
    }

    // There is an issue with hipMemcpy2D* when hipMemcpyDefault is used,
    // which makes the HIP runtime not correctly derive the copy kind
    // (direction) for the copies since ROCm 5.6.0+. See:
    // https://github.com/ROCm/clr/issues/40
    // Fixed by commit
    // https://github.com/ROCm/clr/commit/d3bfb55d7a934355257a72fab538a0a634b43cad
    // included in releases starting from ROCm 6.1.0.
#if HIP_VERSION >= 50600000 && HIP_VERSION < 60100000
    hipPointerAttribute_t srcAttribs{};
    hipPointerAttribute_t dstAttribs{};

    // Determine if pSrc and/or pDst are system allocated pageable host
    // memory.
    bool srcIsSystemAlloc{false};
    bool dstIsSystemAlloc{false};

    hipError_t hipRes{};
    // Error code hipErrorInvalidValue returned from hipPointerGetAttributes
    // for a non-null pointer refers to an OS-allocation, hence we can work
    // with the assumption that this is a pointer to a pageable host memory.
    // Since ROCm version 6.0.0, the enum hipMemoryType can also be marked as
    // hipMemoryTypeUnregistered explicitly to relay that information better.
    // This means we cannot rely on any attribute result, hence we just mark
    // the pointer handle as system allocated pageable host memory.
    // The HIP runtime can handle the registering/unregistering of the memory
    // as long as the right copy-kind (direction) is provided to hipMemcpy2D*.
    hipRes = hipPointerGetAttributes(&srcAttribs, pSrc);
    if (hipRes == hipErrorInvalidValue && pSrc)
      srcIsSystemAlloc = true;
    hipRes = hipPointerGetAttributes(&dstAttribs, (const void *)pDst);
    if (hipRes == hipErrorInvalidValue && pDst)
      dstIsSystemAlloc = true;
#if HIP_VERSION_MAJOR >= 6
    srcIsSystemAlloc |= srcAttribs.type == hipMemoryTypeUnregistered;
    dstIsSystemAlloc |= dstAttribs.type == hipMemoryTypeUnregistered;
#endif

    unsigned int srcMemType{srcAttribs.type};
    unsigned int dstMemType{dstAttribs.type};

    // ROCm 5.7.1 finally started updating the type attribute member to
    // hipMemoryTypeManaged for shared memory allocations(hipMallocManaged).
    // Hence, we use a separate query that verifies the pointer use via flags.
#if HIP_VERSION >= 50700001
    // Determine the source/destination memory type for shared allocations.
    //
    // NOTE: The hipPointerGetAttribute API is marked as [BETA] and fails with
    // exit code -11 when passing a system allocated pointer to it.
    if (!srcIsSystemAlloc && srcAttribs.isManaged) {
      UR_ASSERT(srcAttribs.hostPointer && srcAttribs.devicePointer,
                UR_RESULT_ERROR_INVALID_VALUE);
      UR_CHECK_ERROR(hipPointerGetAttribute(
          &srcMemType, HIP_POINTER_ATTRIBUTE_MEMORY_TYPE,
          reinterpret_cast<hipDeviceptr_t>(const_cast<void *>(pSrc))));
    }
    if (!dstIsSystemAlloc && dstAttribs.isManaged) {
      UR_ASSERT(dstAttribs.hostPointer && dstAttribs.devicePointer,
                UR_RESULT_ERROR_INVALID_VALUE);
      UR_CHECK_ERROR(
          hipPointerGetAttribute(&dstMemType, HIP_POINTER_ATTRIBUTE_MEMORY_TYPE,
                                 reinterpret_cast<hipDeviceptr_t>(pDst)));
    }
#endif

    const bool srcIsHost{(srcMemType == hipMemoryTypeHost) || srcIsSystemAlloc};
    const bool srcIsDevice{srcMemType == hipMemoryTypeDevice};
    const bool dstIsHost{(dstMemType == hipMemoryTypeHost) || dstIsSystemAlloc};
    const bool dstIsDevice{dstMemType == hipMemoryTypeDevice};

    unsigned int cpyKind{};
    if (srcIsHost && dstIsHost)
      cpyKind = hipMemcpyHostToHost;
    else if (srcIsHost && dstIsDevice)
      cpyKind = hipMemcpyHostToDevice;
    else if (srcIsDevice && dstIsHost)
      cpyKind = hipMemcpyDeviceToHost;
    else if (srcIsDevice && dstIsDevice)
      cpyKind = hipMemcpyDeviceToDevice;
    else
      cpyKind = hipMemcpyDefault;

    UR_CHECK_ERROR(hipMemcpy2DAsync(pDst, dstPitch, pSrc, srcPitch, width,
                                    height, (hipMemcpyKind)cpyKind, HIPStream));
#else
    UR_CHECK_ERROR(hipMemcpy2DAsync(pDst, dstPitch, pSrc, srcPitch, width,
                                    height, hipMemcpyDefault, HIPStream));
#endif

    if (phEvent) {
      UR_CHECK_ERROR(RetImplEvent->record());
      *phEvent = RetImplEvent.release();
    }
    if (blocking) {
      UR_CHECK_ERROR(hipStreamSynchronize(HIPStream));
    }
  } catch (ur_result_t Err) {
    return Err;
  }

  return UR_RESULT_SUCCESS;
}

namespace {

enum class GlobalVariableCopy { Read, Write };

ur_result_t deviceGlobalCopyHelper(
    ur_queue_handle_t hQueue, ur_program_handle_t hProgram, const char *name,
    bool blocking, size_t count, size_t offset, void *ptr,
    uint32_t numEventsInWaitList, const ur_event_handle_t *phEventWaitList,
    ur_event_handle_t *phEvent, GlobalVariableCopy CopyType) {

  try {
    hipDeviceptr_t DeviceGlobal = nullptr;
    size_t DeviceGlobalSize = 0;
    UR_CHECK_ERROR(hProgram->getGlobalVariablePointer(name, &DeviceGlobal,
                                                      &DeviceGlobalSize));

    if (offset + count > DeviceGlobalSize)
      return UR_RESULT_ERROR_INVALID_VALUE;

    void *pSrc, *pDst;
    if (CopyType == GlobalVariableCopy::Write) {
      pSrc = ptr;
      pDst = reinterpret_cast<uint8_t *>(DeviceGlobal) + offset;
    } else {
      pSrc = reinterpret_cast<uint8_t *>(DeviceGlobal) + offset;
      pDst = ptr;
    }
    return urEnqueueUSMMemcpy(hQueue, blocking, pDst, pSrc, count,
                              numEventsInWaitList, phEventWaitList, phEvent);
  } catch (ur_result_t Err) {
    return Err;
  }
}
} // namespace

UR_APIEXPORT ur_result_t UR_APICALL urEnqueueDeviceGlobalVariableWrite(
    ur_queue_handle_t hQueue, ur_program_handle_t hProgram, const char *name,
    bool blockingWrite, size_t count, size_t offset, const void *pSrc,
    uint32_t numEventsInWaitList, const ur_event_handle_t *phEventWaitList,
    ur_event_handle_t *phEvent) {
  return deviceGlobalCopyHelper(hQueue, hProgram, name, blockingWrite, count,
                                offset, const_cast<void *>(pSrc),
                                numEventsInWaitList, phEventWaitList, phEvent,
                                GlobalVariableCopy::Write);
}

UR_APIEXPORT ur_result_t UR_APICALL urEnqueueDeviceGlobalVariableRead(
    ur_queue_handle_t hQueue, ur_program_handle_t hProgram, const char *name,
    bool blockingRead, size_t count, size_t offset, void *pDst,
    uint32_t numEventsInWaitList, const ur_event_handle_t *phEventWaitList,
    ur_event_handle_t *phEvent) {
  return deviceGlobalCopyHelper(
      hQueue, hProgram, name, blockingRead, count, offset, pDst,
      numEventsInWaitList, phEventWaitList, phEvent, GlobalVariableCopy::Read);
}

UR_APIEXPORT ur_result_t UR_APICALL urEnqueueReadHostPipe(
    ur_queue_handle_t, ur_program_handle_t, const char *, bool, void *, size_t,
    uint32_t, const ur_event_handle_t *, ur_event_handle_t *) {
  return UR_RESULT_ERROR_UNSUPPORTED_FEATURE;
}

UR_APIEXPORT ur_result_t UR_APICALL urEnqueueWriteHostPipe(
    ur_queue_handle_t, ur_program_handle_t, const char *, bool, void *, size_t,
    uint32_t, const ur_event_handle_t *, ur_event_handle_t *) {
  return UR_RESULT_ERROR_UNSUPPORTED_FEATURE;
}

// Helper to compute kernel parameters from workload
// dimensions.
// @param [in]  Device handler to the target Device
// @param [in]  WorkDim workload dimension
// @param [in]  GlobalWorkOffset pointer workload global offsets
// @param [in]  GlobalWorkSize pointer workload global sizes
// @param [in]  LocalWorkOffset pointer workload local offsets
// @param [inout] Kernel handler to the kernel
// @param [inout] HIPFunc handler to the HIP function attached to the kernel
// @param [out] ThreadsPerBlock Number of threads per block we should run
// @param [out] BlocksPerGrid Number of blocks per grid we should run
ur_result_t
setKernelParams(const ur_device_handle_t Device, const uint32_t WorkDim,
                const size_t *GlobalWorkOffset, const size_t *GlobalWorkSize,
                const size_t *LocalWorkSize, ur_kernel_handle_t &Kernel,
                hipFunction_t &HIPFunc, size_t (&ThreadsPerBlock)[3],
                size_t (&BlocksPerGrid)[3]) {
  size_t MaxWorkGroupSize = 0;
  ur_result_t Result = UR_RESULT_SUCCESS;
  try {
    ScopedDevice Active(Device);
    {
      size_t MaxThreadsPerBlock[3] = {
          static_cast<size_t>(Device->getMaxBlockDimX()),
          static_cast<size_t>(Device->getMaxBlockDimY()),
          static_cast<size_t>(Device->getMaxBlockDimZ())};

      auto &ReqdThreadsPerBlock = Kernel->ReqdThreadsPerBlock;
      MaxWorkGroupSize = Device->getMaxWorkGroupSize();

      if (LocalWorkSize != nullptr) {
        auto isValid = [&](int dim) {
          UR_ASSERT(ReqdThreadsPerBlock[dim] == 0 ||
                        LocalWorkSize[dim] == ReqdThreadsPerBlock[dim],
                    UR_RESULT_ERROR_INVALID_WORK_GROUP_SIZE);
          UR_ASSERT(LocalWorkSize[dim] <= MaxThreadsPerBlock[dim],
                    UR_RESULT_ERROR_INVALID_WORK_GROUP_SIZE);
          // Checks that local work sizes are a divisor of the global work
          // sizes which includes that the local work sizes are neither larger
          // than the global work sizes and not 0.
          UR_ASSERT(LocalWorkSize != 0,
                    UR_RESULT_ERROR_INVALID_WORK_GROUP_SIZE);
          UR_ASSERT((GlobalWorkSize[dim] % LocalWorkSize[dim]) == 0,
                    UR_RESULT_ERROR_INVALID_WORK_GROUP_SIZE);
          ThreadsPerBlock[dim] = LocalWorkSize[dim];
          return UR_RESULT_SUCCESS;
        };

        for (size_t dim = 0; dim < WorkDim; dim++) {
          auto err = isValid(dim);
          if (err != UR_RESULT_SUCCESS)
            return err;
        }
      } else {
        guessLocalWorkSize(Device, ThreadsPerBlock, GlobalWorkSize, WorkDim,
                           MaxThreadsPerBlock);
      }
    }

    UR_ASSERT(MaxWorkGroupSize >=
                  size_t(ThreadsPerBlock[0] * ThreadsPerBlock[1] *
                         ThreadsPerBlock[2]),
              UR_RESULT_ERROR_INVALID_WORK_GROUP_SIZE);

    for (size_t i = 0; i < WorkDim; i++) {
      BlocksPerGrid[i] =
          (GlobalWorkSize[i] + ThreadsPerBlock[i] - 1) / ThreadsPerBlock[i];
    }

    // Set the implicit global offset parameter if kernel has offset variant
    if (Kernel->getWithOffsetParameter()) {
      std::uint32_t ImplicitOffset[3] = {0, 0, 0};
      if (GlobalWorkOffset) {
        for (size_t i = 0; i < WorkDim; i++) {
          ImplicitOffset[i] = static_cast<std::uint32_t>(GlobalWorkOffset[i]);
          if (GlobalWorkOffset[i] != 0) {
            HIPFunc = Kernel->getWithOffsetParameter();
          }
        }
      }
      Kernel->setImplicitOffsetArg(sizeof(ImplicitOffset), ImplicitOffset);
    }

    // Set local mem max size if env var is present
    static const char *LocalMemSzPtrUR =
        std::getenv("UR_HIP_MAX_LOCAL_MEM_SIZE");
    static const char *LocalMemSzPtrPI =
        std::getenv("SYCL_PI_HIP_MAX_LOCAL_MEM_SIZE");
    static const char *LocalMemSzPtr =
        LocalMemSzPtrUR ? LocalMemSzPtrUR
                        : (LocalMemSzPtrPI ? LocalMemSzPtrPI : nullptr);

    if (LocalMemSzPtr) {
      int DeviceMaxLocalMem = Device->getDeviceMaxLocalMem();
      static const int EnvVal = std::atoi(LocalMemSzPtr);
      if (EnvVal <= 0 || EnvVal > DeviceMaxLocalMem) {
        setErrorMessage(LocalMemSzPtrUR ? "Invalid value specified for "
                                          "UR_HIP_MAX_LOCAL_MEM_SIZE"
                                        : "Invalid value specified for "
                                          "SYCL_PI_HIP_MAX_LOCAL_MEM_SIZE",
                        UR_RESULT_ERROR_ADAPTER_SPECIFIC);
        return UR_RESULT_ERROR_ADAPTER_SPECIFIC;
      }
      UR_CHECK_ERROR(hipFuncSetAttribute(
          HIPFunc, hipFuncAttributeMaxDynamicSharedMemorySize, EnvVal));
    }
  } catch (ur_result_t Err) {
    Result = Err;
  }
  return Result;
}

void setCopyRectParams(ur_rect_region_t Region, const void *SrcPtr,
                       const hipMemoryType SrcType, ur_rect_offset_t SrcOffset,
                       size_t SrcRowPitch, size_t SrcSlicePitch, void *DstPtr,
                       const hipMemoryType DstType, ur_rect_offset_t DstOffset,
                       size_t DstRowPitch, size_t DstSlicePitch,
                       hipMemcpy3DParms &Params) {
  // Set all params to 0 first
  std::memset(&Params, 0, sizeof(hipMemcpy3DParms));

  SrcRowPitch = (!SrcRowPitch) ? Region.width + SrcOffset.x : SrcRowPitch;
  SrcSlicePitch = (!SrcSlicePitch)
                      ? ((Region.height + SrcOffset.y) * SrcRowPitch)
                      : SrcSlicePitch;
  DstRowPitch = (!DstRowPitch) ? Region.width + DstOffset.x : DstRowPitch;
  DstSlicePitch = (!DstSlicePitch)
                      ? ((Region.height + DstOffset.y) * DstRowPitch)
                      : DstSlicePitch;

  Params.extent.depth = Region.depth;
  Params.extent.height = Region.height;
  Params.extent.width = Region.width;

  Params.srcPtr.ptr = const_cast<void *>(SrcPtr);
  Params.srcPtr.pitch = SrcRowPitch;
  Params.srcPtr.xsize = SrcRowPitch;
  Params.srcPtr.ysize = SrcSlicePitch / SrcRowPitch;
  Params.srcPos.x = SrcOffset.x;
  Params.srcPos.y = SrcOffset.y;
  Params.srcPos.z = SrcOffset.z;

  Params.dstPtr.ptr = const_cast<void *>(DstPtr);
  Params.dstPtr.pitch = DstRowPitch;
  Params.dstPtr.xsize = DstRowPitch;
  Params.dstPtr.ysize = DstSlicePitch / DstRowPitch;
  Params.dstPos.x = DstOffset.x;
  Params.dstPos.y = DstOffset.y;
  Params.dstPos.z = DstOffset.z;

  Params.kind = (SrcType == hipMemoryTypeDevice
                     ? (DstType == hipMemoryTypeDevice ? hipMemcpyDeviceToDevice
                                                       : hipMemcpyDeviceToHost)
                     : (DstType == hipMemoryTypeDevice ? hipMemcpyHostToDevice
                                                       : hipMemcpyHostToHost));
}

UR_APIEXPORT ur_result_t UR_APICALL urEnqueueTimestampRecordingExp(
    ur_queue_handle_t hQueue, bool blocking, uint32_t numEventsInWaitList,
    const ur_event_handle_t *phEventWaitList, ur_event_handle_t *phEvent) {

  ur_result_t Result = UR_RESULT_SUCCESS;
  std::unique_ptr<ur_event_handle_t_> RetImplEvent{nullptr};
  try {
    ScopedDevice Active(hQueue->getDevice());

    uint32_t StreamToken;
    ur_stream_guard Guard;
    hipStream_t HIPStream = hQueue->getNextComputeStream(
        numEventsInWaitList, phEventWaitList, Guard, &StreamToken);
    UR_CHECK_ERROR(enqueueEventsWait(hQueue, HIPStream, numEventsInWaitList,
                                     phEventWaitList));

    RetImplEvent =
        std::unique_ptr<ur_event_handle_t_>(ur_event_handle_t_::makeNative(
            UR_COMMAND_TIMESTAMP_RECORDING_EXP, hQueue, HIPStream));
    UR_CHECK_ERROR(RetImplEvent->start());
    UR_CHECK_ERROR(RetImplEvent->record());

    if (blocking) {
      UR_CHECK_ERROR(hipStreamSynchronize(HIPStream));
    }

    *phEvent = RetImplEvent.release();
  } catch (ur_result_t Err) {
    Result = Err;
  }
  return Result;
}<|MERGE_RESOLUTION|>--- conflicted
+++ resolved
@@ -491,30 +491,6 @@
     size_t hostRowPitch, size_t hostSlicePitch, void *pDst,
     uint32_t numEventsInWaitList, const ur_event_handle_t *phEventWaitList,
     ur_event_handle_t *phEvent) {
-<<<<<<< HEAD
-  UR_ASSERT(!(phEventWaitList == NULL && numEventsInWaitList > 0),
-            UR_RESULT_ERROR_INVALID_EVENT_WAIT_LIST);
-  UR_ASSERT(!(phEventWaitList != NULL && numEventsInWaitList == 0),
-            UR_RESULT_ERROR_INVALID_EVENT_WAIT_LIST);
-  UR_ASSERT(!(region.width == 0 || region.height == 0 || region.depth == 0),
-            UR_RESULT_ERROR_INVALID_SIZE);
-  UR_ASSERT(!(bufferRowPitch != 0 && bufferRowPitch < region.width),
-            UR_RESULT_ERROR_INVALID_SIZE);
-  UR_ASSERT(!(hostRowPitch != 0 && hostRowPitch < region.width),
-            UR_RESULT_ERROR_INVALID_SIZE);
-  UR_ASSERT(!(bufferSlicePitch != 0 &&
-              bufferSlicePitch < region.height * bufferRowPitch),
-            UR_RESULT_ERROR_INVALID_SIZE);
-  UR_ASSERT(!(bufferSlicePitch != 0 && bufferSlicePitch % bufferRowPitch != 0),
-            UR_RESULT_ERROR_INVALID_SIZE);
-  UR_ASSERT(
-      !(hostSlicePitch != 0 && hostSlicePitch < region.height * hostRowPitch),
-      UR_RESULT_ERROR_INVALID_SIZE);
-  UR_ASSERT(!(hostSlicePitch != 0 && hostSlicePitch % hostRowPitch != 0),
-            UR_RESULT_ERROR_INVALID_SIZE);
-
-=======
->>>>>>> 10087309
   std::unique_ptr<ur_event_handle_t_> RetImplEvent{nullptr};
 
   try {
