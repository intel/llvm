--- conflicted
+++ resolved
@@ -250,115 +250,43 @@
     int TexHeight = 0;
     UR_CHECK_ERROR(hipDeviceGetAttribute(
         &TexHeight, hipDeviceAttributeMaxTexture2DHeight, hDevice->get()));
-<<<<<<< HEAD
-    detail::ur::assertion(TexHeight >= 0);
+    assert(TexHeight >= 0);
     return ReturnValue(static_cast<size_t>(TexHeight));
-=======
-    assert(TexHeight >= 0);
-    int SurfHeight = 0;
-    UR_CHECK_ERROR(hipDeviceGetAttribute(
-        &SurfHeight, hipDeviceAttributeMaxTexture2DHeight, hDevice->get()));
-    assert(SurfHeight >= 0);
-
-    int Min = std::min(TexHeight, SurfHeight);
-
-    return ReturnValue(static_cast<size_t>(Min));
->>>>>>> 3a6c8de3
   }
   case UR_DEVICE_INFO_IMAGE2D_MAX_WIDTH: {
     int TexWidth = 0;
     UR_CHECK_ERROR(hipDeviceGetAttribute(
         &TexWidth, hipDeviceAttributeMaxTexture2DWidth, hDevice->get()));
-<<<<<<< HEAD
-    detail::ur::assertion(TexWidth >= 0);
+    assert(TexWidth >= 0);
     return ReturnValue(static_cast<size_t>(TexWidth));
-=======
-    assert(TexWidth >= 0);
-    int SurfWidth = 0;
-    UR_CHECK_ERROR(hipDeviceGetAttribute(
-        &SurfWidth, hipDeviceAttributeMaxTexture2DWidth, hDevice->get()));
-    assert(SurfWidth >= 0);
-
-    int Min = std::min(TexWidth, SurfWidth);
-
-    return ReturnValue(static_cast<size_t>(Min));
->>>>>>> 3a6c8de3
   }
   case UR_DEVICE_INFO_IMAGE3D_MAX_HEIGHT: {
     int TexHeight = 0;
     UR_CHECK_ERROR(hipDeviceGetAttribute(
         &TexHeight, hipDeviceAttributeMaxTexture3DHeight, hDevice->get()));
-<<<<<<< HEAD
-    detail::ur::assertion(TexHeight >= 0);
+    assert(TexHeight >= 0);
     return ReturnValue(static_cast<size_t>(TexHeight));
-=======
-    assert(TexHeight >= 0);
-    int SurfHeight = 0;
-    UR_CHECK_ERROR(hipDeviceGetAttribute(
-        &SurfHeight, hipDeviceAttributeMaxTexture3DHeight, hDevice->get()));
-    assert(SurfHeight >= 0);
-
-    int Min = std::min(TexHeight, SurfHeight);
-
-    return ReturnValue(static_cast<size_t>(Min));
->>>>>>> 3a6c8de3
   }
   case UR_DEVICE_INFO_IMAGE3D_MAX_WIDTH: {
     int TexWidth = 0;
     UR_CHECK_ERROR(hipDeviceGetAttribute(
         &TexWidth, hipDeviceAttributeMaxTexture3DWidth, hDevice->get()));
-<<<<<<< HEAD
-    detail::ur::assertion(TexWidth >= 0);
+    assert(TexWidth >= 0);
     return ReturnValue(static_cast<size_t>(TexWidth));
-=======
-    assert(TexWidth >= 0);
-    int SurfWidth = 0;
-    UR_CHECK_ERROR(hipDeviceGetAttribute(
-        &SurfWidth, hipDeviceAttributeMaxTexture3DWidth, hDevice->get()));
-    assert(SurfWidth >= 0);
-
-    int Min = std::min(TexWidth, SurfWidth);
-
-    return ReturnValue(static_cast<size_t>(Min));
->>>>>>> 3a6c8de3
   }
   case UR_DEVICE_INFO_IMAGE3D_MAX_DEPTH: {
     int TexDepth = 0;
     UR_CHECK_ERROR(hipDeviceGetAttribute(
         &TexDepth, hipDeviceAttributeMaxTexture3DDepth, hDevice->get()));
-<<<<<<< HEAD
-    detail::ur::assertion(TexDepth >= 0);
+    assert(TexDepth >= 0);
     return ReturnValue(static_cast<size_t>(TexDepth));
-=======
-    assert(TexDepth >= 0);
-    int SurfDepth = 0;
-    UR_CHECK_ERROR(hipDeviceGetAttribute(
-        &SurfDepth, hipDeviceAttributeMaxTexture3DDepth, hDevice->get()));
-    assert(SurfDepth >= 0);
-
-    int Min = std::min(TexDepth, SurfDepth);
-
-    return ReturnValue(static_cast<size_t>(Min));
->>>>>>> 3a6c8de3
   }
   case UR_DEVICE_INFO_IMAGE_MAX_BUFFER_SIZE: {
     int TexWidth = 0;
     UR_CHECK_ERROR(hipDeviceGetAttribute(
         &TexWidth, hipDeviceAttributeMaxTexture1DWidth, hDevice->get()));
-<<<<<<< HEAD
-    detail::ur::assertion(TexWidth >= 0);
+    assert(TexWidth >= 0);
     return ReturnValue(static_cast<size_t>(TexWidth));
-=======
-    assert(TexWidth >= 0);
-    int SurfWidth = 0;
-    UR_CHECK_ERROR(hipDeviceGetAttribute(
-        &SurfWidth, hipDeviceAttributeMaxTexture1DWidth, hDevice->get()));
-    assert(SurfWidth >= 0);
-
-    int Min = std::min(TexWidth, SurfWidth);
-
-    return ReturnValue(static_cast<size_t>(Min));
->>>>>>> 3a6c8de3
   }
   case UR_DEVICE_INFO_IMAGE_MAX_ARRAY_SIZE: {
     return ReturnValue(size_t(0));
@@ -805,20 +733,15 @@
     UR_CHECK_ERROR(hipDeviceGetAttribute(
         &tex_pitch_align, hipDeviceAttributeTexturePitchAlignment,
         hDevice->get()));
-<<<<<<< HEAD
-    detail::ur::assertion(tex_pitch_align >= 0);
+    assert(tex_pitch_align >= 0);
     return ReturnValue(tex_pitch_align);
-=======
-    assert(tex_pitch_align >= 0);
-    return ReturnValue(static_cast<uint32_t>(tex_pitch_align));
->>>>>>> 3a6c8de3
   }
   case UR_DEVICE_INFO_MAX_IMAGE_LINEAR_WIDTH_EXP: {
     // No direct HIP equivalent. Use `hipDeviceAttributeMaxTexture2DWidth`.
     int TexWidth = 0;
     UR_CHECK_ERROR(hipDeviceGetAttribute(
         &TexWidth, hipDeviceAttributeMaxTexture2DWidth, hDevice->get()));
-    detail::ur::assertion(TexWidth >= 0);
+    assert(TexWidth >= 0);
     return ReturnValue(static_cast<size_t>(TexWidth));
   }
   case UR_DEVICE_INFO_MAX_IMAGE_LINEAR_HEIGHT_EXP: {
@@ -826,7 +749,7 @@
     int TexHeight = 0;
     UR_CHECK_ERROR(hipDeviceGetAttribute(
         &TexHeight, hipDeviceAttributeMaxTexture2DHeight, hDevice->get()));
-    detail::ur::assertion(TexHeight >= 0);
+    assert(TexHeight >= 0);
     return ReturnValue(static_cast<size_t>(TexHeight));
   }
   case UR_DEVICE_INFO_MAX_IMAGE_LINEAR_PITCH_EXP: {
@@ -834,7 +757,7 @@
     int TexPitch = 0;
     UR_CHECK_ERROR(hipDeviceGetAttribute(
         &TexPitch, hipDeviceAttributeMaxTexture2DWidth, hDevice->get()));
-    detail::ur::assertion(TexPitch >= 0);
+    assert(TexPitch >= 0);
     return ReturnValue(static_cast<size_t>(TexPitch));
   }
   case UR_DEVICE_INFO_MIPMAP_SUPPORT_EXP: {
