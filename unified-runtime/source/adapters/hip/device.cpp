//===--------- device.cpp - HIP Adapter -----------------------------------===//
//
// Copyright (C) 2023 Intel Corporation
//
// Part of the Unified-Runtime Project, under the Apache License v2.0 with LLVM
// Exceptions. See LICENSE.TXT
// SPDX-License-Identifier: Apache-2.0 WITH LLVM-exception
//
//===----------------------------------------------------------------------===//

#include "device.hpp"
#include "adapter.hpp"
#include "context.hpp"
#include "event.hpp"

#include <hip/hip_runtime.h>
#include <sstream>

int getAttribute(ur_device_handle_t Device, hipDeviceAttribute_t Attribute) {
  int Value;
  UR_CHECK_ERROR(hipDeviceGetAttribute(&Value, Attribute, Device->get()));
  return Value;
}

uint64_t ur_device_handle_t_::getElapsedTime(hipEvent_t ev) const {
  float Milliseconds = 0.0f;

  // hipEventSynchronize waits till the event is ready for call to
  // hipEventElapsedTime.
  UR_CHECK_ERROR(hipEventSynchronize(EvBase));
  UR_CHECK_ERROR(hipEventSynchronize(ev));
  UR_CHECK_ERROR(hipEventElapsedTime(&Milliseconds, EvBase, ev));

  return static_cast<uint64_t>(Milliseconds * 1.0e6);
}

UR_APIEXPORT ur_result_t UR_APICALL urDeviceGetInfo(ur_device_handle_t hDevice,
                                                    ur_device_info_t propName,
                                                    size_t propSize,
                                                    void *pPropValue,
                                                    size_t *pPropSizeRet) {
  UrReturnHelper ReturnValue(propSize, pPropValue, pPropSizeRet);

  static constexpr uint32_t MaxWorkItemDimensions = 3u;

  switch ((uint32_t)propName) {
  case UR_DEVICE_INFO_TYPE: {
    return ReturnValue(UR_DEVICE_TYPE_GPU);
  }
  case UR_DEVICE_INFO_VENDOR_ID: {
#if defined(__HIP_PLATFORM_AMD__)
    uint32_t VendorId = 4098u;
#elif defined(__HIP_PLATFORM_NVIDIA__)
    uint32_t VendorId = 4318u;
#else
    uint32_t VendorId = 0u;
#endif
    return ReturnValue(VendorId);
  }
  case UR_DEVICE_INFO_NUM_COMPUTE_UNITS:
  case UR_DEVICE_INFO_MAX_COMPUTE_UNITS: {
    int ComputeUnits = 0;
    UR_CHECK_ERROR(hipDeviceGetAttribute(
        &ComputeUnits, hipDeviceAttributeMultiprocessorCount, hDevice->get()));
    detail::ur::assertion(ComputeUnits >= 0);
    return ReturnValue(static_cast<uint32_t>(ComputeUnits));
  }
  case UR_DEVICE_INFO_MAX_WORK_ITEM_DIMENSIONS: {
    return ReturnValue(MaxWorkItemDimensions);
  }
  case UR_DEVICE_INFO_MAX_WORK_ITEM_SIZES: {
    struct {
      size_t sizes[MaxWorkItemDimensions];
    } return_sizes;

    int MaxX = 0, MaxY = 0, MaxZ = 0;
    UR_CHECK_ERROR(hipDeviceGetAttribute(&MaxX, hipDeviceAttributeMaxBlockDimX,
                                         hDevice->get()));
    detail::ur::assertion(MaxX >= 0);

    UR_CHECK_ERROR(hipDeviceGetAttribute(&MaxY, hipDeviceAttributeMaxBlockDimY,
                                         hDevice->get()));
    detail::ur::assertion(MaxY >= 0);

    UR_CHECK_ERROR(hipDeviceGetAttribute(&MaxZ, hipDeviceAttributeMaxBlockDimZ,
                                         hDevice->get()));
    detail::ur::assertion(MaxZ >= 0);

    return_sizes.sizes[0] = size_t(MaxX);
    return_sizes.sizes[1] = size_t(MaxY);
    return_sizes.sizes[2] = size_t(MaxZ);
    return ReturnValue(return_sizes);
  }

  case UR_DEVICE_INFO_MAX_WORK_GROUPS_3D: {
    struct {
      size_t sizes[MaxWorkItemDimensions];
    } return_sizes;

    int MaxX = 0, MaxY = 0, MaxZ = 0;
    UR_CHECK_ERROR(hipDeviceGetAttribute(&MaxX, hipDeviceAttributeMaxGridDimX,
                                         hDevice->get()));
    detail::ur::assertion(MaxX >= 0);

    UR_CHECK_ERROR(hipDeviceGetAttribute(&MaxY, hipDeviceAttributeMaxGridDimY,
                                         hDevice->get()));
    detail::ur::assertion(MaxY >= 0);

    UR_CHECK_ERROR(hipDeviceGetAttribute(&MaxZ, hipDeviceAttributeMaxGridDimZ,
                                         hDevice->get()));
    detail::ur::assertion(MaxZ >= 0);

    return_sizes.sizes[0] = size_t(MaxX);
    return_sizes.sizes[1] = size_t(MaxY);
    return_sizes.sizes[2] = size_t(MaxZ);
    return ReturnValue(return_sizes);
  }

  case UR_DEVICE_INFO_MAX_WORK_GROUP_SIZE: {
    int MaxWorkGroupSize = 0;
    UR_CHECK_ERROR(hipDeviceGetAttribute(&MaxWorkGroupSize,
                                         hipDeviceAttributeMaxThreadsPerBlock,
                                         hDevice->get()));

    detail::ur::assertion(MaxWorkGroupSize >= 0);

    return ReturnValue(size_t(MaxWorkGroupSize));
  }
  case UR_DEVICE_INFO_PREFERRED_VECTOR_WIDTH_CHAR: {
    return ReturnValue(1u);
  }
  case UR_DEVICE_INFO_PREFERRED_VECTOR_WIDTH_SHORT: {
    return ReturnValue(1u);
  }
  case UR_DEVICE_INFO_PREFERRED_VECTOR_WIDTH_INT: {
    return ReturnValue(1u);
  }
  case UR_DEVICE_INFO_PREFERRED_VECTOR_WIDTH_LONG: {
    return ReturnValue(1u);
  }
  case UR_DEVICE_INFO_PREFERRED_VECTOR_WIDTH_FLOAT: {
    return ReturnValue(1u);
  }
  case UR_DEVICE_INFO_PREFERRED_VECTOR_WIDTH_DOUBLE: {
    return ReturnValue(1u);
  }
  case UR_DEVICE_INFO_PREFERRED_VECTOR_WIDTH_HALF: {
    return ReturnValue(0u);
  }
  case UR_DEVICE_INFO_NATIVE_VECTOR_WIDTH_CHAR: {
    return ReturnValue(1u);
  }
  case UR_DEVICE_INFO_NATIVE_VECTOR_WIDTH_SHORT: {
    return ReturnValue(1u);
  }
  case UR_DEVICE_INFO_NATIVE_VECTOR_WIDTH_INT: {
    return ReturnValue(1u);
  }
  case UR_DEVICE_INFO_NATIVE_VECTOR_WIDTH_LONG: {
    return ReturnValue(1u);
  }
  case UR_DEVICE_INFO_NATIVE_VECTOR_WIDTH_FLOAT: {
    return ReturnValue(1u);
  }
  case UR_DEVICE_INFO_NATIVE_VECTOR_WIDTH_DOUBLE: {
    return ReturnValue(1u);
  }
  case UR_DEVICE_INFO_NATIVE_VECTOR_WIDTH_HALF: {
    return ReturnValue(0u);
  }
  case UR_DEVICE_INFO_MAX_NUM_SUB_GROUPS: {
    // Number of sub-groups = max block size / warp size + possible remainder
    int MaxThreads = 0;
    UR_CHECK_ERROR(hipDeviceGetAttribute(
        &MaxThreads, hipDeviceAttributeMaxThreadsPerBlock, hDevice->get()));
    int WarpSize = 0;
    UR_CHECK_ERROR(hipDeviceGetAttribute(&WarpSize, hipDeviceAttributeWarpSize,
                                         hDevice->get()));
    int MaxWarps = (MaxThreads + WarpSize - 1) / WarpSize;
    return ReturnValue(MaxWarps);
  }
  case UR_DEVICE_INFO_SUB_GROUP_INDEPENDENT_FORWARD_PROGRESS: {
    // Volta provides independent thread scheduling
    // TODO: Revisit for previous generation GPUs
    int Major = 0;
    UR_CHECK_ERROR(hipDeviceGetAttribute(
        &Major, hipDeviceAttributeComputeCapabilityMajor, hDevice->get()));
    bool IFP = (Major >= 7);
    return ReturnValue(IFP);
  }
  case UR_DEVICE_INFO_SUB_GROUP_SIZES_INTEL: {
    int WarpSize = 0;
    UR_CHECK_ERROR(hipDeviceGetAttribute(&WarpSize, hipDeviceAttributeWarpSize,
                                         hDevice->get()));
    uint32_t Sizes[1] = {static_cast<uint32_t>(WarpSize)};
    return ReturnValue(Sizes, 1);
  }
  case UR_DEVICE_INFO_MAX_CLOCK_FREQUENCY: {
    int ClockFreq = 0;
    UR_CHECK_ERROR(hipDeviceGetAttribute(
        &ClockFreq, hipDeviceAttributeClockRate, hDevice->get()));
    detail::ur::assertion(ClockFreq >= 0);
    return ReturnValue(static_cast<uint32_t>(ClockFreq) / 1000u);
  }
  case UR_DEVICE_INFO_ADDRESS_BITS: {
    auto Bits = uint32_t{std::numeric_limits<uintptr_t>::digits};
    return ReturnValue(Bits);
  }
  case UR_DEVICE_INFO_MAX_MEM_ALLOC_SIZE: {
    // Max size of memory object allocation in bytes.
    // The minimum value is max(min(1024 × 1024 ×
    // 1024, 1/4th of CL_DEVICE_GLOBAL_MEM_SIZE),
    // 32 × 1024 × 1024) for devices that are not of type
    // CL_DEVICE_TYPE_CUSTOM.

    size_t Global = 0;
    detail::ur::assertion(hipDeviceTotalMem(&Global, hDevice->get()) ==
                          hipSuccess);

    auto QuarterGlobal = static_cast<uint32_t>(Global / 4u);

    auto MaxAlloc = std::max(std::min(1024u * 1024u * 1024u, QuarterGlobal),
                             32u * 1024u * 1024u);

    return ReturnValue(uint64_t{MaxAlloc});
  }
  case UR_DEVICE_INFO_IMAGE_SUPPORT: {
    // Legacy images are not supported, bindless images should be used instead.
    return ReturnValue(ur_bool_t{false});
  }
  case UR_DEVICE_INFO_MAX_READ_IMAGE_ARGS: {
    // This call doesn't match to HIP as it doesn't have images, but instead
    // surfaces and textures. No clear call in the HIP API to determine this,
    // but some searching found as of SM 2.x 128 are supported.
    return ReturnValue(128u);
  }
  case UR_DEVICE_INFO_MAX_READ_WRITE_IMAGE_ARGS: {
    // This call doesn't match to HIP as it doesn't have images, but instead
    // surfaces and textures. No clear call in the HIP API to determine this,
    // but some searching found as of SM 2.x 128 are supported.
    return ReturnValue(128u);
  }
  case UR_DEVICE_INFO_MAX_WRITE_IMAGE_ARGS: {
    // This call doesn't match to HIP as it doesn't have images, but instead
    // surfaces and textures. No clear call in the HIP API to determine this,
    // but some searching found as of SM 2.x 128 are supported.
    return ReturnValue(128u);
  }
  case UR_DEVICE_INFO_IMAGE2D_MAX_HEIGHT: {
    // Take the smaller of maximum surface and maximum texture height.
    int TexHeight = 0;
    UR_CHECK_ERROR(hipDeviceGetAttribute(
        &TexHeight, hipDeviceAttributeMaxTexture2DHeight, hDevice->get()));
    detail::ur::assertion(TexHeight >= 0);
    int SurfHeight = 0;
    UR_CHECK_ERROR(hipDeviceGetAttribute(
        &SurfHeight, hipDeviceAttributeMaxTexture2DHeight, hDevice->get()));
    detail::ur::assertion(SurfHeight >= 0);

    int Min = std::min(TexHeight, SurfHeight);

    return ReturnValue(static_cast<size_t>(Min));
  }
  case UR_DEVICE_INFO_IMAGE2D_MAX_WIDTH: {
    // Take the smaller of maximum surface and maximum texture width.
    int TexWidth = 0;
    UR_CHECK_ERROR(hipDeviceGetAttribute(
        &TexWidth, hipDeviceAttributeMaxTexture2DWidth, hDevice->get()));
    detail::ur::assertion(TexWidth >= 0);
    int SurfWidth = 0;
    UR_CHECK_ERROR(hipDeviceGetAttribute(
        &SurfWidth, hipDeviceAttributeMaxTexture2DWidth, hDevice->get()));
    detail::ur::assertion(SurfWidth >= 0);

    int Min = std::min(TexWidth, SurfWidth);

    return ReturnValue(static_cast<size_t>(Min));
  }
  case UR_DEVICE_INFO_IMAGE3D_MAX_HEIGHT: {
    // Take the smaller of maximum surface and maximum texture height.
    int TexHeight = 0;
    UR_CHECK_ERROR(hipDeviceGetAttribute(
        &TexHeight, hipDeviceAttributeMaxTexture3DHeight, hDevice->get()));
    detail::ur::assertion(TexHeight >= 0);
    int SurfHeight = 0;
    UR_CHECK_ERROR(hipDeviceGetAttribute(
        &SurfHeight, hipDeviceAttributeMaxTexture3DHeight, hDevice->get()));
    detail::ur::assertion(SurfHeight >= 0);

    int Min = std::min(TexHeight, SurfHeight);

    return ReturnValue(static_cast<size_t>(Min));
  }
  case UR_DEVICE_INFO_IMAGE3D_MAX_WIDTH: {
    // Take the smaller of maximum surface and maximum texture width.
    int TexWidth = 0;
    UR_CHECK_ERROR(hipDeviceGetAttribute(
        &TexWidth, hipDeviceAttributeMaxTexture3DWidth, hDevice->get()));
    detail::ur::assertion(TexWidth >= 0);
    int SurfWidth = 0;
    UR_CHECK_ERROR(hipDeviceGetAttribute(
        &SurfWidth, hipDeviceAttributeMaxTexture3DWidth, hDevice->get()));
    detail::ur::assertion(SurfWidth >= 0);

    int Min = std::min(TexWidth, SurfWidth);

    return ReturnValue(static_cast<size_t>(Min));
  }
  case UR_DEVICE_INFO_IMAGE3D_MAX_DEPTH: {
    // Take the smaller of maximum surface and maximum texture depth.
    int TexDepth = 0;
    UR_CHECK_ERROR(hipDeviceGetAttribute(
        &TexDepth, hipDeviceAttributeMaxTexture3DDepth, hDevice->get()));
    detail::ur::assertion(TexDepth >= 0);
    int SurfDepth = 0;
    UR_CHECK_ERROR(hipDeviceGetAttribute(
        &SurfDepth, hipDeviceAttributeMaxTexture3DDepth, hDevice->get()));
    detail::ur::assertion(SurfDepth >= 0);

    int Min = std::min(TexDepth, SurfDepth);

    return ReturnValue(static_cast<size_t>(Min));
  }
  case UR_DEVICE_INFO_IMAGE_MAX_BUFFER_SIZE: {
    // Take the smaller of maximum surface and maximum texture width.
    int TexWidth = 0;
    UR_CHECK_ERROR(hipDeviceGetAttribute(
        &TexWidth, hipDeviceAttributeMaxTexture1DWidth, hDevice->get()));
    detail::ur::assertion(TexWidth >= 0);
    int SurfWidth = 0;
    UR_CHECK_ERROR(hipDeviceGetAttribute(
        &SurfWidth, hipDeviceAttributeMaxTexture1DWidth, hDevice->get()));
    detail::ur::assertion(SurfWidth >= 0);

    int Min = std::min(TexWidth, SurfWidth);

    return ReturnValue(static_cast<size_t>(Min));
  }
  case UR_DEVICE_INFO_IMAGE_MAX_ARRAY_SIZE: {
    return ReturnValue(size_t(0));
  }
  case UR_DEVICE_INFO_MAX_SAMPLERS: {
    // This call is kind of meaningless for HIP, as samplers don't exist.
    // Closest thing is textures, which is 128.
    return ReturnValue(128u);
  }
  case UR_DEVICE_INFO_MAX_PARAMETER_SIZE: {
    // __global__ function parameters are passed to the device via constant
    // memory and are limited to 4 KB.
    return ReturnValue(size_t(4000));
  }
  case UR_DEVICE_INFO_MEM_BASE_ADDR_ALIGN: {
    int MemBaseAddrAlign = 0;
    UR_CHECK_ERROR(hipDeviceGetAttribute(
        &MemBaseAddrAlign, hipDeviceAttributeTextureAlignment, hDevice->get()));
    // Multiply by 8 as clGetDeviceInfo returns this value in bits
    MemBaseAddrAlign *= 8;
    return ReturnValue(MemBaseAddrAlign);
  }
  case UR_DEVICE_INFO_HALF_FP_CONFIG: {
    return ReturnValue(0u);
  }
  case UR_DEVICE_INFO_SINGLE_FP_CONFIG: {
    ur_device_fp_capability_flags_t Config =
        UR_DEVICE_FP_CAPABILITY_FLAG_DENORM |
        UR_DEVICE_FP_CAPABILITY_FLAG_INF_NAN |
        UR_DEVICE_FP_CAPABILITY_FLAG_ROUND_TO_NEAREST |
        UR_DEVICE_FP_CAPABILITY_FLAG_ROUND_TO_ZERO |
        UR_DEVICE_FP_CAPABILITY_FLAG_ROUND_TO_INF |
        UR_DEVICE_FP_CAPABILITY_FLAG_FMA |
        UR_DEVICE_FP_CAPABILITY_FLAG_CORRECTLY_ROUNDED_DIVIDE_SQRT;
    return ReturnValue(Config);
  }
  case UR_DEVICE_INFO_DOUBLE_FP_CONFIG: {
    ur_device_fp_capability_flags_t Config =
        UR_DEVICE_FP_CAPABILITY_FLAG_DENORM |
        UR_DEVICE_FP_CAPABILITY_FLAG_INF_NAN |
        UR_DEVICE_FP_CAPABILITY_FLAG_ROUND_TO_NEAREST |
        UR_DEVICE_FP_CAPABILITY_FLAG_ROUND_TO_ZERO |
        UR_DEVICE_FP_CAPABILITY_FLAG_ROUND_TO_INF |
        UR_DEVICE_FP_CAPABILITY_FLAG_FMA;
    return ReturnValue(Config);
  }
  case UR_DEVICE_INFO_GLOBAL_MEM_CACHE_TYPE: {
    return ReturnValue(UR_DEVICE_MEM_CACHE_TYPE_READ_WRITE_CACHE);
  }
  case UR_DEVICE_INFO_GLOBAL_MEM_CACHELINE_SIZE: {
    // The value is dohipmented for all existing GPUs in the HIP programming
    // guidelines, section "H.3.2. Global Memory".
    return ReturnValue(128u);
  }
  case UR_DEVICE_INFO_GLOBAL_MEM_CACHE_SIZE: {
    int CacheSize = 0;
    UR_CHECK_ERROR(hipDeviceGetAttribute(
        &CacheSize, hipDeviceAttributeL2CacheSize, hDevice->get()));
    detail::ur::assertion(CacheSize >= 0);
    // The L2 cache is global to the GPU.
    return ReturnValue(static_cast<uint64_t>(CacheSize));
  }
  case UR_DEVICE_INFO_GLOBAL_MEM_SIZE: {
    size_t Bytes = 0;
    // Runtime API has easy access to this value, driver API info is scarse.
    UR_CHECK_ERROR(hipDeviceTotalMem(&Bytes, hDevice->get()));
    return ReturnValue(uint64_t{Bytes});
  }
  case UR_DEVICE_INFO_MAX_CONSTANT_BUFFER_SIZE: {
    int ConstantMemory = 0;

    // hipDeviceGetAttribute takes a int*, however the size of the constant
    // memory on AMD GPU may be larger than what can fit in the positive part
    // of a signed integer, so use an unsigned integer and cast the pointer to
    // int*.
    UR_CHECK_ERROR(hipDeviceGetAttribute(&ConstantMemory,
                                         hipDeviceAttributeTotalConstantMemory,
                                         hDevice->get()));
    detail::ur::assertion(ConstantMemory >= 0);

    return ReturnValue(static_cast<uint64_t>(ConstantMemory));
  }
  case UR_DEVICE_INFO_MAX_CONSTANT_ARGS: {
    // TODO: is there a way to retrieve this from HIP driver API?
    // Hard coded to value returned by clinfo for OpenCL 1.2 HIP | GeForce GTX
    // 1060 3GB
    return ReturnValue(9u);
  }
  case UR_DEVICE_INFO_LOCAL_MEM_TYPE: {
    return ReturnValue(UR_DEVICE_LOCAL_MEM_TYPE_LOCAL);
  }
  case UR_DEVICE_INFO_LOCAL_MEM_SIZE: {
    // OpenCL's "local memory" maps most closely to HIP's "shared memory".
    // HIP has its own definition of "local memory", which maps to OpenCL's
    // "private memory".
    int LocalMemSize = 0;
    UR_CHECK_ERROR(hipDeviceGetAttribute(
        &LocalMemSize, hipDeviceAttributeMaxSharedMemoryPerBlock,
        hDevice->get()));
    detail::ur::assertion(LocalMemSize >= 0);
    return ReturnValue(static_cast<uint64_t>(LocalMemSize));
  }
  case UR_DEVICE_INFO_ERROR_CORRECTION_SUPPORT: {
    int EccEnabled = 0;
    UR_CHECK_ERROR(hipDeviceGetAttribute(
        &EccEnabled, hipDeviceAttributeEccEnabled, hDevice->get()));

    detail::ur::assertion((EccEnabled == 0) | (EccEnabled == 1));
    auto Result = static_cast<bool>(EccEnabled);
    return ReturnValue(Result);
  }
  case UR_DEVICE_INFO_HOST_UNIFIED_MEMORY: {
    int IsIntegrated = 0;
    UR_CHECK_ERROR(hipDeviceGetAttribute(
        &IsIntegrated, hipDeviceAttributeIntegrated, hDevice->get()));

    detail::ur::assertion((IsIntegrated == 0) | (IsIntegrated == 1));
    auto Result = static_cast<bool>(IsIntegrated);
    return ReturnValue(Result);
  }
  case UR_DEVICE_INFO_PROFILING_TIMER_RESOLUTION: {
    // Hard coded to value returned by clinfo for OpenCL 1.2 HIP | GeForce GTX
    // 1060 3GB
    return ReturnValue(size_t(1000));
  }
  case UR_DEVICE_INFO_ENDIAN_LITTLE: {
    return ReturnValue(ur_bool_t{true});
  }
  case UR_DEVICE_INFO_AVAILABLE: {
    return ReturnValue(ur_bool_t{true});
  }
  case UR_DEVICE_INFO_BUILD_ON_SUBDEVICE: {
    return ReturnValue(ur_bool_t{true});
  }
  case UR_DEVICE_INFO_COMPILER_AVAILABLE: {
    return ReturnValue(ur_bool_t{true});
  }
  case UR_DEVICE_INFO_LINKER_AVAILABLE: {
    return ReturnValue(ur_bool_t{true});
  }
  case UR_DEVICE_INFO_EXECUTION_CAPABILITIES: {
    auto Capability = ur_device_exec_capability_flags_t{
        UR_DEVICE_EXEC_CAPABILITY_FLAG_KERNEL};
    return ReturnValue(Capability);
  }
  case UR_DEVICE_INFO_QUEUE_ON_DEVICE_PROPERTIES: {
    return ReturnValue(0);
  }
  case UR_DEVICE_INFO_QUEUE_ON_HOST_PROPERTIES:
  case UR_DEVICE_INFO_QUEUE_PROPERTIES: {
    // The mandated minimum capability:
    ur_queue_flags_t Capability = UR_QUEUE_FLAG_PROFILING_ENABLE;
    return ReturnValue(Capability);
  }
  case UR_DEVICE_INFO_BUILT_IN_KERNELS: {
    // An empty string is returned if no built-in kernels are supported by the
    // device.
    return ReturnValue("");
  }
  case UR_DEVICE_INFO_PLATFORM: {
    return ReturnValue(hDevice->getPlatform());
  }
  case UR_DEVICE_INFO_NAME: {
    static constexpr size_t MAX_DEVICE_NAME_LENGTH = 256u;
    char Name[MAX_DEVICE_NAME_LENGTH];
    UR_CHECK_ERROR(
        hipDeviceGetName(Name, MAX_DEVICE_NAME_LENGTH, hDevice->get()));
    // On AMD GPUs hipDeviceGetName returns an empty string, so return the arch
    // name instead, this is also what AMD OpenCL devices return.
    if (strlen(Name) == 0) {
      hipDeviceProp_t Props;
      detail::ur::assertion(hipGetDeviceProperties(&Props, hDevice->get()) ==
                            hipSuccess);

      return ReturnValue(Props.gcnArchName, strlen(Props.gcnArchName) + 1);
    }
    return ReturnValue(Name, strlen(Name) + 1);
  }
  case UR_DEVICE_INFO_VENDOR: {
    return ReturnValue("AMD Corporation");
  }
  case UR_DEVICE_INFO_DRIVER_VERSION: {
    std::string Version;
    UR_CHECK_ERROR(getHipVersionString(Version));
    return ReturnValue(Version.c_str());
  }
  case UR_DEVICE_INFO_PROFILE: {
    return ReturnValue("HIP");
  }
  case UR_DEVICE_INFO_REFERENCE_COUNT: {
    return ReturnValue(hDevice->getReferenceCount());
  }
  case UR_DEVICE_INFO_VERSION: {
    std::stringstream S;

    hipDeviceProp_t Props;
    detail::ur::assertion(hipGetDeviceProperties(&Props, hDevice->get()) ==
                          hipSuccess);
#if defined(__HIP_PLATFORM_NVIDIA__)
    S << Props.major << "." << Props.minor;
#elif defined(__HIP_PLATFORM_AMD__)
    S << Props.gcnArchName;
#else
#error("Must define exactly one of __HIP_PLATFORM_AMD__ or __HIP_PLATFORM_NVIDIA__");
#endif
    return ReturnValue(S.str().c_str());
  }
  case UR_EXT_DEVICE_INFO_OPENCL_C_VERSION: {
    return ReturnValue("");
  }
  case UR_DEVICE_INFO_EXTENSIONS: {
    std::string SupportedExtensions = "";

    hipDeviceProp_t Props;
    detail::ur::assertion(hipGetDeviceProperties(&Props, hDevice->get()) ==
                          hipSuccess);

    if (Props.arch.hasDoubles) {
      SupportedExtensions += "cl_khr_fp64 ";
    }

    SupportedExtensions += "cl_khr_fp16 ";

    return ReturnValue(SupportedExtensions.c_str());
  }
  case UR_DEVICE_INFO_PRINTF_BUFFER_SIZE: {
    // The minimum value for the FULL profile is 1 MB.
    return ReturnValue(size_t(1024));
  }
  case UR_DEVICE_INFO_PREFERRED_INTEROP_USER_SYNC: {
    return ReturnValue(ur_bool_t{true});
  }
  case UR_DEVICE_INFO_PARENT_DEVICE: {
    return ReturnValue(nullptr);
  }
  case UR_DEVICE_INFO_PARTITION_MAX_SUB_DEVICES: {
    return ReturnValue(0u);
  }
  case UR_DEVICE_INFO_SUPPORTED_PARTITIONS: {
    if (pPropSizeRet) {
      *pPropSizeRet = 0;
    }
    return UR_RESULT_SUCCESS;
  }

  case UR_DEVICE_INFO_PARTITION_AFFINITY_DOMAIN: {
    return ReturnValue(0u);
  }
  case UR_DEVICE_INFO_PARTITION_TYPE: {
    if (pPropSizeRet) {
      *pPropSizeRet = 0;
    }
    return UR_RESULT_SUCCESS;
  }

  // Intel USM extensions
  case UR_DEVICE_INFO_USM_HOST_SUPPORT: {
    // from cl_intel_unified_shared_memory: "The host memory access capabilities
    // apply to any host allocation."
    //
    // query if/how the device can access page-locked host memory, possibly
    // through PCIe, using the same pointer as the host
    ur_device_usm_access_capability_flags_t Value = {};
    // if (getAttribute(device, HIP_DEVICE_ATTRIBUTE_UNIFIED_ADDRESSING)) {
    // the device shares a unified address space with the host
    if (getAttribute(hDevice, hipDeviceAttributeComputeCapabilityMajor) >= 6) {
      // compute capability 6.x introduces operations that are atomic with
      // respect to other CPUs and GPUs in the system
      Value = UR_DEVICE_USM_ACCESS_CAPABILITY_FLAG_ACCESS |
              UR_DEVICE_USM_ACCESS_CAPABILITY_FLAG_ATOMIC_ACCESS |
              UR_DEVICE_USM_ACCESS_CAPABILITY_FLAG_CONCURRENT_ACCESS |
              UR_DEVICE_USM_ACCESS_CAPABILITY_FLAG_ATOMIC_CONCURRENT_ACCESS;
    } else {
      // on GPU architectures with compute capability lower than 6.x, atomic
      // operations from the GPU to CPU memory will not be atomic with respect
      // to CPU initiated atomic operations
      Value = UR_DEVICE_USM_ACCESS_CAPABILITY_FLAG_ACCESS |
              UR_DEVICE_USM_ACCESS_CAPABILITY_FLAG_CONCURRENT_ACCESS;
    }
    return ReturnValue(Value);
  }
  case UR_DEVICE_INFO_USM_DEVICE_SUPPORT: {
    // from cl_intel_unified_shared_memory:
    // "The device memory access capabilities apply to any device allocation
    // associated with this device."
    //
    // query how the device can access memory allocated on the device itself (?)
    ur_device_usm_access_capability_flags_t Value =
        UR_DEVICE_USM_ACCESS_CAPABILITY_FLAG_ACCESS |
        UR_DEVICE_USM_ACCESS_CAPABILITY_FLAG_ATOMIC_ACCESS |
        UR_DEVICE_USM_ACCESS_CAPABILITY_FLAG_CONCURRENT_ACCESS |
        UR_DEVICE_USM_ACCESS_CAPABILITY_FLAG_ATOMIC_CONCURRENT_ACCESS;
    return ReturnValue(Value);
  }
  case UR_DEVICE_INFO_USM_SINGLE_SHARED_SUPPORT: {
    // from cl_intel_unified_shared_memory:
    // "The single device shared memory access capabilities apply to any shared
    // allocation associated with this device."
    //
    // query if/how the device can access managed memory associated to it
    ur_device_usm_access_capability_flags_t Value = {};
    if (getAttribute(hDevice, hipDeviceAttributeManagedMemory)) {
      // the device can allocate managed memory on this system
      Value = UR_DEVICE_USM_ACCESS_CAPABILITY_FLAG_ACCESS |
              UR_DEVICE_USM_ACCESS_CAPABILITY_FLAG_ATOMIC_ACCESS;
    }
    if (getAttribute(hDevice, hipDeviceAttributeConcurrentManagedAccess)) {
      // the device can coherently access managed memory concurrently with the
      // CPU
      Value |= UR_DEVICE_USM_ACCESS_CAPABILITY_FLAG_CONCURRENT_ACCESS;
      if (getAttribute(hDevice, hipDeviceAttributeComputeCapabilityMajor) >=
          6) {
        // compute capability 6.x introduces operations that are atomic with
        // respect to other CPUs and GPUs in the system
        Value |= UR_DEVICE_USM_ACCESS_CAPABILITY_FLAG_ATOMIC_CONCURRENT_ACCESS;
      }
    }
    return ReturnValue(Value);
  }
  case UR_DEVICE_INFO_USM_CROSS_SHARED_SUPPORT: {
    // from cl_intel_unified_shared_memory:
    // "The cross-device shared memory access capabilities apply to any shared
    // allocation associated with this device, or to any shared memory
    // allocation on another device that also supports the same cross-device
    // shared memory access capability."
    //
    // query if/how the device can access managed memory associated to other
    // devices
    ur_device_usm_access_capability_flags_t Value = {};
    if (getAttribute(hDevice, hipDeviceAttributeManagedMemory)) {
      // the device can allocate managed memory on this system
      Value |= UR_DEVICE_USM_ACCESS_CAPABILITY_FLAG_ACCESS;
    }
    if (getAttribute(hDevice, hipDeviceAttributeConcurrentManagedAccess)) {
      // all devices with the CU_DEVICE_ATTRIBUTE_CONCURRENT_MANAGED_ACCESS
      // attribute can coherently access managed memory concurrently with the
      // CPU
      Value |= UR_DEVICE_USM_ACCESS_CAPABILITY_FLAG_CONCURRENT_ACCESS;
    }
    if (getAttribute(hDevice, hipDeviceAttributeComputeCapabilityMajor) >= 6) {
      // compute capability 6.x introduces operations that are atomic with
      // respect to other CPUs and GPUs in the system
      if (Value & UR_DEVICE_USM_ACCESS_CAPABILITY_FLAG_ACCESS)
        Value |= UR_DEVICE_USM_ACCESS_CAPABILITY_FLAG_ATOMIC_ACCESS;
      if (Value & UR_DEVICE_USM_ACCESS_CAPABILITY_FLAG_CONCURRENT_ACCESS)
        Value |= UR_DEVICE_USM_ACCESS_CAPABILITY_FLAG_ATOMIC_CONCURRENT_ACCESS;
    }
    return ReturnValue(Value);
  }
  case UR_DEVICE_INFO_USM_SYSTEM_SHARED_SUPPORT: {
    // from cl_intel_unified_shared_memory:
    // "The shared system memory access capabilities apply to any allocations
    // made by a system allocator, such as malloc or new."
    //
    // query if/how the device can access pageable host memory allocated by the
    // system allocator
    ur_device_usm_access_capability_flags_t Value = {};
    if (getAttribute(hDevice, hipDeviceAttributePageableMemoryAccess)) {
      // the link between the device and the host does not support native
      // atomic operations
      Value = UR_DEVICE_USM_ACCESS_CAPABILITY_FLAG_ACCESS |
              UR_DEVICE_USM_ACCESS_CAPABILITY_FLAG_CONCURRENT_ACCESS;
    }
    return ReturnValue(Value);
  }

  case UR_DEVICE_INFO_BACKEND_RUNTIME_VERSION: {
    int Major = 0, Minor = 0;
    UR_CHECK_ERROR(hipDeviceComputeCapability(&Major, &Minor, hDevice->get()));
    std::string Result = std::to_string(Major) + "." + std::to_string(Minor);
    return ReturnValue(Result.c_str());
  }

  case UR_DEVICE_INFO_ATOMIC_64: {
    hipDeviceProp_t Props;
    detail::ur::assertion(hipGetDeviceProperties(&Props, hDevice->get()) ==
                          hipSuccess);
    return ReturnValue(Props.arch.hasGlobalInt64Atomics &&
                       Props.arch.hasSharedInt64Atomics);
  }

  case UR_DEVICE_INFO_GLOBAL_MEM_FREE: {
    // Work around an issue on some (unsupported) architectures,
    // where hipMemGetInfo fails internally and returns hipErrorInvalidValue
    // when trying to query the amount of available global memory. Since we
    // can't distinguish this condition from us doing something wrong, we can't
    // handle it gracefully.
    hipDeviceProp_t Props;
    UR_CHECK_ERROR(hipGetDeviceProperties(&Props, hDevice->get()));
    if (strcmp(Props.gcnArchName, "gfx1031") == 0) {
      return ReturnValue(size_t{0});
    }

    size_t FreeMemory = 0;
    size_t TotalMemory = 0;
    UR_CHECK_ERROR(hipMemGetInfo(&FreeMemory, &TotalMemory));
    return ReturnValue(FreeMemory);
  }

  case UR_DEVICE_INFO_MEMORY_CLOCK_RATE: {
    int Value = 0;
    UR_CHECK_ERROR(hipDeviceGetAttribute(
        &Value, hipDeviceAttributeMemoryClockRate, hDevice->get()));
    detail::ur::assertion(Value >= 0);
    // Convert kilohertz to megahertz when returning.
    return ReturnValue(Value / 1000);
  }

  case UR_DEVICE_INFO_MEMORY_BUS_WIDTH: {
    int Value = 0;
    UR_CHECK_ERROR(hipDeviceGetAttribute(
        &Value, hipDeviceAttributeMemoryBusWidth, hDevice->get()));
    detail::ur::assertion(Value >= 0);
    return ReturnValue(Value);
  }
  case UR_DEVICE_INFO_MAX_COMPUTE_QUEUE_INDICES: {
    return ReturnValue(int32_t{1});
  }

  case UR_DEVICE_INFO_BINDLESS_IMAGES_SUPPORT_EXP: {
    // On HIP bindless images are implemented but support is device-dependent.
    return ReturnValue(
        static_cast<ur_bool_t>(hDevice->supportsHardwareImages()));
  }
  case UR_DEVICE_INFO_BINDLESS_IMAGES_SHARED_USM_SUPPORT_EXP: {
    // On HIP bindless images can be backed by shared (managed) USM.
    return ReturnValue(
        static_cast<ur_bool_t>(hDevice->supportsHardwareImages()));
  }
  case UR_DEVICE_INFO_BINDLESS_IMAGES_1D_USM_SUPPORT_EXP: {
    // On HIP 1D bindless image USM is supported, but sampling is not.
    // More specifically, image creation from with sampler using linear
    // filtering is unstable and somtimes passes while other times returns
    // unsupported error code.
    return ReturnValue(
        static_cast<ur_bool_t>(hDevice->supportsHardwareImages()));
  }
  case UR_DEVICE_INFO_BINDLESS_IMAGES_2D_USM_SUPPORT_EXP: {
    // On HIP 2D bindless image USM is supported, but sampling is not.
    // More specifically, image creation from with sampler using linear
    // filtering is unstable and somtimes passes while other times returns
    // unsupported error code.
    return ReturnValue(
        static_cast<ur_bool_t>(hDevice->supportsHardwareImages()));
  }
  case UR_DEVICE_INFO_IMAGE_PITCH_ALIGN_EXP: {
    int32_t tex_pitch_align{0};
    UR_CHECK_ERROR(hipDeviceGetAttribute(
        &tex_pitch_align, hipDeviceAttributeTexturePitchAlignment,
        hDevice->get()));
    detail::ur::assertion(tex_pitch_align >= 0);
    return ReturnValue(static_cast<uint32_t>(tex_pitch_align));
  }
  case UR_DEVICE_INFO_MAX_IMAGE_LINEAR_WIDTH_EXP: {
    // Default values due to non-existent hipamd queries for linear sizes.
    constexpr size_t MaxLinearWidth{1};
    return ReturnValue(MaxLinearWidth);
  }
  case UR_DEVICE_INFO_MAX_IMAGE_LINEAR_HEIGHT_EXP: {
    // Default values due to non-existent hipamd queries for linear sizes.
    constexpr size_t MaxLinearHeight{1};
    return ReturnValue(MaxLinearHeight);
  }
  case UR_DEVICE_INFO_MAX_IMAGE_LINEAR_PITCH_EXP: {
    // Default values due to non-existent hipamd queries for linear sizes.
    constexpr size_t MaxLinearPitch{1};
    return ReturnValue(MaxLinearPitch);
  }
  case UR_DEVICE_INFO_MIPMAP_SUPPORT_EXP: {
    // HIP supports mipmaps.
    // TODO: DPC++ doesn't implement the required mipmap builtins for SYCL.
    return ReturnValue(ur_bool_t{false});
  }
  case UR_DEVICE_INFO_MIPMAP_ANISOTROPY_SUPPORT_EXP: {
    // HIP supports anisotropic filtering.
    // TODO: DPC++ doesn't implement the required mipmap builtins for SYCL.
    return ReturnValue(ur_bool_t{false});
  }
  case UR_DEVICE_INFO_MIPMAP_MAX_ANISOTROPY_EXP: {
    // HIP has no query for this, but documentation states max value is 16.
    constexpr float MaxAnisotropy{16.f};
    return ReturnValue(MaxAnisotropy);
  }
  case UR_DEVICE_INFO_MIPMAP_LEVEL_REFERENCE_SUPPORT_EXP: {
    // HIP supports creation of images from individual mipmap levels.
    // TODO: DPC++ doesn't implement the required mipmap builtins for SYCL.
    return ReturnValue(ur_bool_t{false});
  }

  case UR_DEVICE_INFO_EXTERNAL_MEMORY_IMPORT_SUPPORT_EXP: {
    // Importing external memory is supported, but there are current
    // issues in the HIP runtime due to which mapping the external array memory
    // does not work at the moment. Linear/buffer memory mapping is supported.
    return ReturnValue(ur_bool_t{false});
  }
  case UR_DEVICE_INFO_EXTERNAL_SEMAPHORE_IMPORT_SUPPORT_EXP: {
    // HIP supports importing external semaphores.
    // TODO: Importing external semaphores should be supported in the adapter,
    // but there are still current issues as not all related tests are passing.
    return ReturnValue(ur_bool_t{false});
  }
  case UR_DEVICE_INFO_CUBEMAP_SUPPORT_EXP: {
    // HIP supports cubemaps.
    // TODO: DPC++ doesn't implement the required builtins for SYCL.
    return ReturnValue(ur_bool_t{false});
  }
  case UR_DEVICE_INFO_CUBEMAP_SEAMLESS_FILTERING_SUPPORT_EXP: {
    // HIP supports cubemap seamless filtering.
    // TODO: DPC++ doesn't implement the required builtins for SYCL.
    return ReturnValue(ur_bool_t{false});
  }
  case UR_DEVICE_INFO_BINDLESS_SAMPLED_IMAGE_FETCH_1D_USM_SUPPORT_EXP: {
    // HIP supports fetching 1D USM sampled image data.
    // TODO: DPC++ doesn't implement the required builtins for SYCL.
    return ReturnValue(ur_bool_t{false});
  }
  case UR_DEVICE_INFO_BINDLESS_SAMPLED_IMAGE_FETCH_1D_SUPPORT_EXP: {
    // HIP does not support fetching 1D non-USM sampled image data.
    return ReturnValue(ur_bool_t{false});
  }
  case UR_DEVICE_INFO_BINDLESS_SAMPLED_IMAGE_FETCH_2D_USM_SUPPORT_EXP: {
    // HIP supports fetching 2D USM sampled image data.
    // TODO: DPC++ doesn't implement the required builtins for SYCL.
    return ReturnValue(ur_bool_t{false});
  }
  case UR_DEVICE_INFO_BINDLESS_SAMPLED_IMAGE_FETCH_2D_SUPPORT_EXP: {
    // HIP supports fetching 2D non-USM sampled image data.
    // TODO: DPC++ doesn't implement the required builtins for SYCL.
    return ReturnValue(ur_bool_t{false});
  }
  case UR_DEVICE_INFO_BINDLESS_SAMPLED_IMAGE_FETCH_3D_SUPPORT_EXP: {
    // HIP supports fetching 3D non-USM sampled image data.
    // TODO: DPC++ doesn't implement the required builtins for SYCL.
    return ReturnValue(ur_bool_t{false});
  }
  case UR_DEVICE_INFO_IMAGE_ARRAY_SUPPORT_EXP: {
    // TODO: Our HIP adapter implements image arrays but DPC++ end-to-end
    // testing currently fails due to various runtime errors that could be
    // arch-specific driver support, as well missing builtins. Hence, this
    // feature is marked unsupported until those issues are resolved.
    return ReturnValue(ur_bool_t{false});
  }
  case UR_DEVICE_INFO_BINDLESS_UNIQUE_ADDRESSING_PER_DIM_SUPPORT_EXP: {
    // HIP does not support unique addressing per dimension
    return ReturnValue(ur_bool_t{false});
  }
  case UR_DEVICE_INFO_BINDLESS_SAMPLE_1D_USM_SUPPORT_EXP: {
    // HIP supports sampling 1D USM sampled image data.
    return ReturnValue(
        static_cast<ur_bool_t>(hDevice->supportsHardwareImages()));
  }
  case UR_DEVICE_INFO_BINDLESS_SAMPLE_2D_USM_SUPPORT_EXP: {
    // HIP supports sampling 2D USM sampled image data.
    return ReturnValue(
        static_cast<ur_bool_t>(hDevice->supportsHardwareImages()));
  }
  case UR_DEVICE_INFO_BINDLESS_IMAGES_GATHER_SUPPORT_EXP: {
    // HIP doesn't support sampled image gather.
    return ReturnValue(static_cast<ur_bool_t>(false));
  }
  case UR_DEVICE_INFO_KERNEL_SET_SPECIALIZATION_CONSTANTS: {
    return ReturnValue(ur_bool_t{false});
  }

  case UR_DEVICE_INFO_PROGRAM_SET_SPECIALIZATION_CONSTANTS: {
    return ReturnValue(ur_bool_t{false});
  }

  case UR_DEVICE_INFO_ATOMIC_MEMORY_ORDER_CAPABILITIES: {
    ur_memory_order_capability_flags_t Capabilities =
        UR_MEMORY_ORDER_CAPABILITY_FLAG_RELAXED |
        UR_MEMORY_ORDER_CAPABILITY_FLAG_ACQUIRE |
        UR_MEMORY_ORDER_CAPABILITY_FLAG_RELEASE;
    return ReturnValue(Capabilities);
  }
  case UR_DEVICE_INFO_ATOMIC_MEMORY_SCOPE_CAPABILITIES: {
    // SYCL2020 4.6.4.2 minimum mandated capabilities for
    // atomic_fence/memory_scope_capabilities.
    // Because scopes are hierarchical, wider scopes support all narrower
    // scopes. At a minimum, each device must support WORK_ITEM, SUB_GROUP and
    // WORK_GROUP. (https://github.com/KhronosGroup/SYCL-Docs/pull/382)
    ur_memory_scope_capability_flags_t Capabilities =
        UR_MEMORY_SCOPE_CAPABILITY_FLAG_WORK_ITEM |
        UR_MEMORY_SCOPE_CAPABILITY_FLAG_SUB_GROUP |
        UR_MEMORY_SCOPE_CAPABILITY_FLAG_WORK_GROUP;
    return ReturnValue(Capabilities);
  }
  case UR_DEVICE_INFO_ATOMIC_FENCE_SCOPE_CAPABILITIES: {
    constexpr ur_memory_scope_capability_flags_t Capabilities =
        UR_MEMORY_SCOPE_CAPABILITY_FLAG_WORK_ITEM |
        UR_MEMORY_SCOPE_CAPABILITY_FLAG_SUB_GROUP |
        UR_MEMORY_SCOPE_CAPABILITY_FLAG_WORK_GROUP |
        UR_MEMORY_SCOPE_CAPABILITY_FLAG_DEVICE |
        UR_MEMORY_SCOPE_CAPABILITY_FLAG_SYSTEM;
    return ReturnValue(Capabilities);
  }
  case UR_DEVICE_INFO_ATOMIC_FENCE_ORDER_CAPABILITIES: {
    // SYCL2020 4.6.4.2 minimum mandated capabilities for
    // atomic_fence_order_capabilities.
    ur_memory_order_capability_flags_t Capabilities =
        UR_MEMORY_ORDER_CAPABILITY_FLAG_RELAXED |
        UR_MEMORY_ORDER_CAPABILITY_FLAG_ACQUIRE |
        UR_MEMORY_ORDER_CAPABILITY_FLAG_RELEASE |
        UR_MEMORY_ORDER_CAPABILITY_FLAG_ACQ_REL;
#ifdef __HIP_PLATFORM_NVIDIA__
    // Nvidia introduced fence.sc for seq_cst only since SM 7.0.
    int Major = 0;
    UR_CHECK_ERROR(hipDeviceGetAttribute(
        &Major, hipDeviceAttributeComputeCapabilityMajor, hDevice->get()));
    if (Major >= 7)
      Capabilities |= UR_MEMORY_ORDER_CAPABILITY_FLAG_SEQ_CST;
#else
    Capabilities |= UR_MEMORY_ORDER_CAPABILITY_FLAG_SEQ_CST;
#endif
    return ReturnValue(Capabilities);
  }
  case UR_DEVICE_INFO_DEVICE_ID: {
    int Value = 0;
    UR_CHECK_ERROR(hipDeviceGetAttribute(&Value, hipDeviceAttributePciDeviceId,
                                         hDevice->get()));
    detail::ur::assertion(Value >= 0);
    return ReturnValue(Value);
  }
  case UR_DEVICE_INFO_UUID: {
#if ((HIP_VERSION_MAJOR == 5 && HIP_VERSION_MINOR >= 2) ||                     \
     HIP_VERSION_MAJOR > 5)
    hipUUID UUID = {};
    // Supported since 5.2+
    detail::ur::assertion(hipDeviceGetUuid(&UUID, hDevice->get()) ==
                          hipSuccess);
    std::array<unsigned char, 16> Name;
    std::copy(UUID.bytes, UUID.bytes + 16, Name.begin());
    return ReturnValue(Name.data(), 16);
#endif
    return UR_RESULT_ERROR_INVALID_VALUE;
  }
  case UR_DEVICE_INFO_MAX_REGISTERS_PER_WORK_GROUP: {
    // Maximum number of 32-bit registers available to a thread block.
    // Note: This number is shared by all thread blocks simultaneously resident
    // on a multiprocessor.
    int MaxRegisters{-1};
    UR_CHECK_ERROR(hipDeviceGetAttribute(
        &MaxRegisters, hipDeviceAttributeMaxRegistersPerBlock, hDevice->get()));

    detail::ur::assertion(MaxRegisters >= 0);

    return ReturnValue(static_cast<uint32_t>(MaxRegisters));
  }
  case UR_DEVICE_INFO_MEM_CHANNEL_SUPPORT:
    return ReturnValue(ur_bool_t{false});
  case UR_DEVICE_INFO_IMAGE_SRGB:
    return ReturnValue(ur_bool_t{false});
  case UR_DEVICE_INFO_PCI_ADDRESS: {
    constexpr size_t AddressBufferSize = 13;
    char AddressBuffer[AddressBufferSize];
    UR_CHECK_ERROR(
        hipDeviceGetPCIBusId(AddressBuffer, AddressBufferSize, hDevice->get()));
    // A typical PCI address is 12 bytes + \0: "1234:67:90.2", but the HIP API
    // is not guaranteed to use this format. In practice, it uses this format,
    // at least in 5.3-5.5. To be on the safe side, we make sure the terminating
    // \0 is set.
    AddressBuffer[AddressBufferSize - 1] = '\0';
    detail::ur::assertion(strnlen(AddressBuffer, AddressBufferSize) > 0);
    return ReturnValue(AddressBuffer,
                       strnlen(AddressBuffer, AddressBufferSize - 1) + 1);
  }
  case UR_DEVICE_INFO_HOST_PIPE_READ_WRITE_SUPPORT:
    return ReturnValue(ur_bool_t{false});
  case UR_DEVICE_INFO_VIRTUAL_MEMORY_SUPPORT:
    return ReturnValue(ur_bool_t{false});
  case UR_DEVICE_INFO_ESIMD_SUPPORT:
    return ReturnValue(ur_bool_t{false});
  case UR_DEVICE_INFO_TIMESTAMP_RECORDING_SUPPORT_EXP:
    return ReturnValue(ur_bool_t{true});
  case UR_DEVICE_INFO_ENQUEUE_NATIVE_COMMAND_SUPPORT_EXP: {
    // HIP supports enqueueing native work through the urNativeEnqueueExp
    return ReturnValue(ur_bool_t{true});
  }

  case UR_DEVICE_INFO_GLOBAL_VARIABLE_SUPPORT:
    return ReturnValue(ur_bool_t{false});
  case UR_DEVICE_INFO_USM_POOL_SUPPORT:
#ifdef UMF_ENABLE_POOL_TRACKING
    return ReturnValue(ur_bool_t{true});
#else
    return ReturnValue(ur_bool_t{false});
#endif
  case UR_DEVICE_INFO_ASYNC_BARRIER:
    return ReturnValue(false);
  case UR_DEVICE_INFO_IL_VERSION:
    return ReturnValue("");

  // TODO: Investigate if this information is available on HIP.
  case UR_DEVICE_INFO_COMPONENT_DEVICES:
  case UR_DEVICE_INFO_COMPOSITE_DEVICE:
  case UR_DEVICE_INFO_GPU_EU_COUNT:
  case UR_DEVICE_INFO_GPU_EU_SIMD_WIDTH:
  case UR_DEVICE_INFO_GPU_EU_SLICES:
  case UR_DEVICE_INFO_GPU_SUBSLICES_PER_SLICE:
  case UR_DEVICE_INFO_GPU_EU_COUNT_PER_SUBSLICE:
  case UR_DEVICE_INFO_GPU_HW_THREADS_PER_EU:
  case UR_DEVICE_INFO_MAX_MEMORY_BANDWIDTH:
  case UR_DEVICE_INFO_IP_VERSION:
  case UR_DEVICE_INFO_CLUSTER_LAUNCH_SUPPORT_EXP:
  case UR_DEVICE_INFO_CURRENT_CLOCK_THROTTLE_REASONS:
  case UR_DEVICE_INFO_FAN_SPEED:
  case UR_DEVICE_INFO_MIN_POWER_LIMIT:
  case UR_DEVICE_INFO_MAX_POWER_LIMIT:
    return UR_RESULT_ERROR_UNSUPPORTED_ENUMERATION;
  case UR_DEVICE_INFO_2D_BLOCK_ARRAY_CAPABILITIES_EXP:
    return ReturnValue(
        static_cast<ur_exp_device_2d_block_array_capability_flags_t>(0));
  case UR_DEVICE_INFO_COMMAND_BUFFER_SUPPORT_EXP: {
    int RuntimeVersion = 0;
    UR_CHECK_ERROR(hipRuntimeGetVersion(&RuntimeVersion));

    // Return supported for the UR command-buffer experimental feature on
    // ROCM 5.5.1 and later. This is to workaround HIP driver bug
    // https://github.com/ROCm/HIP/issues/2450 in older versions.
    //
    // The version is returned as (10000000 major + 1000000 minor + patch).
    const int CmdBufRuntimeMinVersion = 50530202; // ROCM 5.5.1
    return ReturnValue(RuntimeVersion >= CmdBufRuntimeMinVersion);
  }
  case UR_DEVICE_INFO_COMMAND_BUFFER_UPDATE_CAPABILITIES_EXP: {
    int RuntimeVersion = 0;
    UR_CHECK_ERROR(hipRuntimeGetVersion(&RuntimeVersion));
    const int CmdBufRuntimeMinVersion = 50530202; // ROCM 5.5.1
    if (RuntimeVersion < CmdBufRuntimeMinVersion) {
      return ReturnValue(
          static_cast<ur_device_command_buffer_update_capability_flags_t>(0));
    }
    ur_device_command_buffer_update_capability_flags_t UpdateCapabilities =
        UR_DEVICE_COMMAND_BUFFER_UPDATE_CAPABILITY_FLAG_KERNEL_ARGUMENTS |
        UR_DEVICE_COMMAND_BUFFER_UPDATE_CAPABILITY_FLAG_LOCAL_WORK_SIZE |
        UR_DEVICE_COMMAND_BUFFER_UPDATE_CAPABILITY_FLAG_GLOBAL_WORK_SIZE |
        UR_DEVICE_COMMAND_BUFFER_UPDATE_CAPABILITY_FLAG_GLOBAL_WORK_OFFSET |
        UR_DEVICE_COMMAND_BUFFER_UPDATE_CAPABILITY_FLAG_KERNEL_HANDLE;
    return ReturnValue(UpdateCapabilities);
  }
  case UR_DEVICE_INFO_COMMAND_BUFFER_EVENT_SUPPORT_EXP:
    return ReturnValue(false);
  case UR_DEVICE_INFO_USM_CONTEXT_MEMCPY_SUPPORT_EXP:
    return ReturnValue(false);
  case UR_DEVICE_INFO_COMMAND_BUFFER_SUBGRAPH_SUPPORT_EXP:
    return ReturnValue(true);
<<<<<<< HEAD
  case UR_DEVICE_INFO_LOW_POWER_EVENTS_EXP:
=======
  case UR_DEVICE_INFO_LOW_POWER_EVENTS_SUPPORT_EXP: {
>>>>>>> d9ba32d4
    return ReturnValue(false);
  case UR_DEVICE_INFO_USE_NATIVE_ASSERT:
    return ReturnValue(true);
  case UR_DEVICE_INFO_USM_P2P_SUPPORT_EXP:
    return ReturnValue(true);
  case UR_DEVICE_INFO_LAUNCH_PROPERTIES_SUPPORT_EXP:
    return ReturnValue(false);
  case UR_DEVICE_INFO_COOPERATIVE_KERNEL_SUPPORT_EXP:
    return ReturnValue(true);
  case UR_DEVICE_INFO_MULTI_DEVICE_COMPILE_SUPPORT_EXP:
    return ReturnValue(false);
  default:
    break;
  }
    return UR_RESULT_ERROR_INVALID_ENUMERATION;
  }

  /// \return UR_RESULT_SUCCESS if the function is executed successfully
  /// HIP devices are always root devices so retain always returns success.
  UR_APIEXPORT ur_result_t UR_APICALL urDeviceRetain(ur_device_handle_t) {
    return UR_RESULT_SUCCESS;
  }

  UR_APIEXPORT ur_result_t UR_APICALL urDevicePartition(
      ur_device_handle_t, const ur_device_partition_properties_t *, uint32_t,
      ur_device_handle_t *, uint32_t *) {
    return UR_RESULT_ERROR_UNSUPPORTED_FEATURE;
  }

  /// \return UR_RESULT_SUCCESS always since HIP devices are always root
  /// devices.
  UR_APIEXPORT ur_result_t UR_APICALL urDeviceRelease(ur_device_handle_t) {
    return UR_RESULT_SUCCESS;
  }

  UR_APIEXPORT ur_result_t UR_APICALL urDeviceGet(
      ur_platform_handle_t hPlatform, ur_device_type_t DeviceType,
      uint32_t NumEntries, ur_device_handle_t *phDevices,
      uint32_t *pNumDevices) {
    ur_result_t Err = UR_RESULT_SUCCESS;
    const bool AskingForDefault = DeviceType == UR_DEVICE_TYPE_DEFAULT;
    const bool AskingForGPU = DeviceType == UR_DEVICE_TYPE_GPU;
    const bool AskingForAll = DeviceType == UR_DEVICE_TYPE_ALL;
    const bool ReturnDevices = AskingForDefault || AskingForGPU || AskingForAll;

    size_t NumDevices = ReturnDevices ? hPlatform->Devices.size() : 0;

    try {
      UR_ASSERT(pNumDevices || phDevices, UR_RESULT_ERROR_INVALID_VALUE);

      if (pNumDevices) {
        *pNumDevices = NumDevices;
      }

      if (ReturnDevices && phDevices) {
        for (size_t i = 0; i < std::min(size_t(NumEntries), NumDevices); ++i) {
          phDevices[i] = hPlatform->Devices[i].get();
        }
      }

      return Err;
    } catch (ur_result_t Err) {
      return Err;
    } catch (...) {
      return UR_RESULT_ERROR_OUT_OF_RESOURCES;
    }
  }

  /// Gets the native HIP handle of a UR device object
  ///
  /// \param[in] hDevice The UR device to get the native HIP object of.
  /// \param[out] phNativeHandle Set to the native handle of the UR device
  /// object.
  ///
  /// \return UR_RESULT_SUCCESS
  UR_APIEXPORT ur_result_t UR_APICALL urDeviceGetNativeHandle(
      ur_device_handle_t hDevice, ur_native_handle_t * phNativeHandle) {
    *phNativeHandle = hDevice->get();
    return UR_RESULT_SUCCESS;
  }

  UR_APIEXPORT ur_result_t UR_APICALL urDeviceCreateWithNativeHandle(
      ur_native_handle_t hNativeDevice,
      [[maybe_unused]] ur_adapter_handle_t hAdapter,
      [[maybe_unused]] const ur_device_native_properties_t *pProperties,
      ur_device_handle_t *phDevice) {
    // We can't cast between ur_native_handle_t and hipDevice_t, so memcpy the
    // bits instead
    hipDevice_t HIPDevice = 0;
    memcpy(&HIPDevice, &hNativeDevice, sizeof(hipDevice_t));

    auto IsDevice = [=](std::unique_ptr<ur_device_handle_t_> &Dev) {
      return Dev->get() == HIPDevice;
    };

    // Get list of platforms
    uint32_t NumPlatforms = 0;
    ur_adapter_handle_t AdapterHandle = &adapter;
    ur_result_t Result =
        urPlatformGet(&AdapterHandle, 1, 0, nullptr, &NumPlatforms);
    if (Result != UR_RESULT_SUCCESS)
      return Result;

    // We can only have a maximum of one platform.
    if (NumPlatforms != 1)
      return UR_RESULT_ERROR_INVALID_OPERATION;

    ur_platform_handle_t Platform = nullptr;

    Result = urPlatformGet(&AdapterHandle, 1, NumPlatforms, &Platform, nullptr);
    if (Result != UR_RESULT_SUCCESS)
      return Result;

    // Iterate through the platform's devices to find the device that matches
    // nativeHandle
    auto SearchRes = std::find_if(std::begin(Platform->Devices),
                                  std::end(Platform->Devices), IsDevice);
    if (SearchRes != end(Platform->Devices)) {
      *phDevice = static_cast<ur_device_handle_t>((*SearchRes).get());
      return UR_RESULT_SUCCESS;
    }

    // If the provided nativeHandle cannot be matched to an
    // existing device return error
    return UR_RESULT_ERROR_INVALID_OPERATION;
  }

  /// \return UR_RESULT_SUCCESS If available, the first binary that is PTX
  ///
  UR_APIEXPORT ur_result_t UR_APICALL urDeviceSelectBinary(
      ur_device_handle_t, const ur_device_binary_t *pBinaries,
      uint32_t NumBinaries, uint32_t *pSelectedBinary) {
    // Ignore unused parameter
    UR_ASSERT(NumBinaries > 0, UR_RESULT_ERROR_INVALID_ARGUMENT);

    // Look for an image for the HIP target, and return the first one that is
    // found
#if defined(__HIP_PLATFORM_AMD__)
    const char *BinaryType = UR_DEVICE_BINARY_TARGET_AMDGCN;
#elif defined(__HIP_PLATFORM_NVIDIA__)
    const char *BinaryType = UR_DEVICE_BINARY_TARGET_NVPTX64;
#else
#error("Must define exactly one of __HIP_PLATFORM_AMD__ or __HIP_PLATFORM_NVIDIA__");
#endif
    for (uint32_t i = 0; i < NumBinaries; i++) {
      if (strcmp(pBinaries[i].pDeviceTargetSpec, BinaryType) == 0) {
        *pSelectedBinary = i;
        return UR_RESULT_SUCCESS;
      }
    }

    // No image can be loaded for the given device
    return UR_RESULT_ERROR_INVALID_BINARY;
  }

  ur_result_t UR_APICALL urDeviceGetGlobalTimestamps(ur_device_handle_t hDevice,
                                                     uint64_t *pDeviceTimestamp,
                                                     uint64_t *pHostTimestamp) {
    if (!pDeviceTimestamp && !pHostTimestamp)
      return UR_RESULT_SUCCESS;

    ur_event_handle_t_::native_type Event;
    ScopedDevice Active(hDevice);

    if (pDeviceTimestamp) {
      UR_CHECK_ERROR(hipEventCreateWithFlags(&Event, hipEventDefault));
      UR_CHECK_ERROR(hipEventRecord(Event));
      *pDeviceTimestamp = hDevice->getElapsedTime(Event);
    }

    if (pHostTimestamp) {
      using namespace std::chrono;
      *pHostTimestamp =
          duration_cast<nanoseconds>(steady_clock::now().time_since_epoch())
              .count();
    }
    return UR_RESULT_SUCCESS;
  }<|MERGE_RESOLUTION|>--- conflicted
+++ resolved
@@ -1081,11 +1081,7 @@
     return ReturnValue(false);
   case UR_DEVICE_INFO_COMMAND_BUFFER_SUBGRAPH_SUPPORT_EXP:
     return ReturnValue(true);
-<<<<<<< HEAD
-  case UR_DEVICE_INFO_LOW_POWER_EVENTS_EXP:
-=======
-  case UR_DEVICE_INFO_LOW_POWER_EVENTS_SUPPORT_EXP: {
->>>>>>> d9ba32d4
+  case UR_DEVICE_INFO_LOW_POWER_EVENTS_SUPPORT_EXP:
     return ReturnValue(false);
   case UR_DEVICE_INFO_USE_NATIVE_ASSERT:
     return ReturnValue(true);
