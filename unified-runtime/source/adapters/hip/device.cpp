//===--------- device.cpp - HIP Adapter -----------------------------------===//
//
// Copyright (C) 2023 Intel Corporation
//
// Part of the Unified-Runtime Project, under the Apache License v2.0 with LLVM
// Exceptions. See LICENSE.TXT
// SPDX-License-Identifier: Apache-2.0 WITH LLVM-exception
//
//===----------------------------------------------------------------------===//

#include "device.hpp"
#include "adapter.hpp"
#include "context.hpp"
#include "event.hpp"

#include <hip/hip_runtime.h>
#include <sstream>

int getAttribute(ur_device_handle_t Device, hipDeviceAttribute_t Attribute) {
  int Value;
  UR_CHECK_ERROR(hipDeviceGetAttribute(&Value, Attribute, Device->get()));
  return Value;
}

uint64_t ur_device_handle_t_::getElapsedTime(hipEvent_t ev) const {
  float Milliseconds = 0.0f;

  // hipEventSynchronize waits till the event is ready for call to
  // hipEventElapsedTime.
  UR_CHECK_ERROR(hipEventSynchronize(EvBase));
  UR_CHECK_ERROR(hipEventSynchronize(ev));
  UR_CHECK_ERROR(hipEventElapsedTime(&Milliseconds, EvBase, ev));

  return static_cast<uint64_t>(Milliseconds * 1.0e6);
}

UR_APIEXPORT ur_result_t UR_APICALL urDeviceGetInfo(ur_device_handle_t hDevice,
                                                    ur_device_info_t propName,
                                                    size_t propSize,
                                                    void *pPropValue,
                                                    size_t *pPropSizeRet) {
  UrReturnHelper ReturnValue(propSize, pPropValue, pPropSizeRet);

  static constexpr uint32_t MaxWorkItemDimensions = 3u;

  switch ((uint32_t)propName) {
  case UR_DEVICE_INFO_TYPE: {
    return ReturnValue(UR_DEVICE_TYPE_GPU);
  }
  case UR_DEVICE_INFO_VENDOR_ID: {
#if defined(__HIP_PLATFORM_AMD__)
    uint32_t VendorId = 4098u;
#elif defined(__HIP_PLATFORM_NVIDIA__)
    uint32_t VendorId = 4318u;
#else
    uint32_t VendorId = 0u;
#endif
    return ReturnValue(VendorId);
  }
  case UR_DEVICE_INFO_NUM_COMPUTE_UNITS:
  case UR_DEVICE_INFO_MAX_COMPUTE_UNITS: {
    int ComputeUnits = 0;
    UR_CHECK_ERROR(hipDeviceGetAttribute(
        &ComputeUnits, hipDeviceAttributeMultiprocessorCount, hDevice->get()));
    detail::ur::assertion(ComputeUnits >= 0);
    return ReturnValue(static_cast<uint32_t>(ComputeUnits));
  }
  case UR_DEVICE_INFO_MAX_WORK_ITEM_DIMENSIONS: {
    return ReturnValue(MaxWorkItemDimensions);
  }
  case UR_DEVICE_INFO_MAX_WORK_ITEM_SIZES: {
    struct {
      size_t sizes[MaxWorkItemDimensions];
    } return_sizes;

    int MaxX = 0, MaxY = 0, MaxZ = 0;
    UR_CHECK_ERROR(hipDeviceGetAttribute(&MaxX, hipDeviceAttributeMaxBlockDimX,
                                         hDevice->get()));
    detail::ur::assertion(MaxX >= 0);

    UR_CHECK_ERROR(hipDeviceGetAttribute(&MaxY, hipDeviceAttributeMaxBlockDimY,
                                         hDevice->get()));
    detail::ur::assertion(MaxY >= 0);

    UR_CHECK_ERROR(hipDeviceGetAttribute(&MaxZ, hipDeviceAttributeMaxBlockDimZ,
                                         hDevice->get()));
    detail::ur::assertion(MaxZ >= 0);

    return_sizes.sizes[0] = size_t(MaxX);
    return_sizes.sizes[1] = size_t(MaxY);
    return_sizes.sizes[2] = size_t(MaxZ);
    return ReturnValue(return_sizes);
  }

  case UR_DEVICE_INFO_MAX_WORK_GROUPS_3D: {
    struct {
      size_t sizes[MaxWorkItemDimensions];
    } return_sizes;

    int MaxX = 0, MaxY = 0, MaxZ = 0;
    UR_CHECK_ERROR(hipDeviceGetAttribute(&MaxX, hipDeviceAttributeMaxGridDimX,
                                         hDevice->get()));
    detail::ur::assertion(MaxX >= 0);

    UR_CHECK_ERROR(hipDeviceGetAttribute(&MaxY, hipDeviceAttributeMaxGridDimY,
                                         hDevice->get()));
    detail::ur::assertion(MaxY >= 0);

    UR_CHECK_ERROR(hipDeviceGetAttribute(&MaxZ, hipDeviceAttributeMaxGridDimZ,
                                         hDevice->get()));
    detail::ur::assertion(MaxZ >= 0);

    return_sizes.sizes[0] = size_t(MaxX);
    return_sizes.sizes[1] = size_t(MaxY);
    return_sizes.sizes[2] = size_t(MaxZ);
    return ReturnValue(return_sizes);
  }

  case UR_DEVICE_INFO_MAX_WORK_GROUP_SIZE: {
    int MaxWorkGroupSize = 0;
    UR_CHECK_ERROR(hipDeviceGetAttribute(&MaxWorkGroupSize,
                                         hipDeviceAttributeMaxThreadsPerBlock,
                                         hDevice->get()));

    detail::ur::assertion(MaxWorkGroupSize >= 0);

    return ReturnValue(size_t(MaxWorkGroupSize));
  }
  case UR_DEVICE_INFO_PREFERRED_VECTOR_WIDTH_CHAR: {
    return ReturnValue(1u);
  }
  case UR_DEVICE_INFO_PREFERRED_VECTOR_WIDTH_SHORT: {
    return ReturnValue(1u);
  }
  case UR_DEVICE_INFO_PREFERRED_VECTOR_WIDTH_INT: {
    return ReturnValue(1u);
  }
  case UR_DEVICE_INFO_PREFERRED_VECTOR_WIDTH_LONG: {
    return ReturnValue(1u);
  }
  case UR_DEVICE_INFO_PREFERRED_VECTOR_WIDTH_FLOAT: {
    return ReturnValue(1u);
  }
  case UR_DEVICE_INFO_PREFERRED_VECTOR_WIDTH_DOUBLE: {
    return ReturnValue(1u);
  }
  case UR_DEVICE_INFO_PREFERRED_VECTOR_WIDTH_HALF: {
    return ReturnValue(0u);
  }
  case UR_DEVICE_INFO_NATIVE_VECTOR_WIDTH_CHAR: {
    return ReturnValue(1u);
  }
  case UR_DEVICE_INFO_NATIVE_VECTOR_WIDTH_SHORT: {
    return ReturnValue(1u);
  }
  case UR_DEVICE_INFO_NATIVE_VECTOR_WIDTH_INT: {
    return ReturnValue(1u);
  }
  case UR_DEVICE_INFO_NATIVE_VECTOR_WIDTH_LONG: {
    return ReturnValue(1u);
  }
  case UR_DEVICE_INFO_NATIVE_VECTOR_WIDTH_FLOAT: {
    return ReturnValue(1u);
  }
  case UR_DEVICE_INFO_NATIVE_VECTOR_WIDTH_DOUBLE: {
    return ReturnValue(1u);
  }
  case UR_DEVICE_INFO_NATIVE_VECTOR_WIDTH_HALF: {
    return ReturnValue(0u);
  }
  case UR_DEVICE_INFO_MAX_NUM_SUB_GROUPS: {
    // Number of sub-groups = max block size / warp size + possible remainder
    int MaxThreads = 0;
    UR_CHECK_ERROR(hipDeviceGetAttribute(
        &MaxThreads, hipDeviceAttributeMaxThreadsPerBlock, hDevice->get()));
    int WarpSize = 0;
    UR_CHECK_ERROR(hipDeviceGetAttribute(&WarpSize, hipDeviceAttributeWarpSize,
                                         hDevice->get()));
    int MaxWarps = (MaxThreads + WarpSize - 1) / WarpSize;
    return ReturnValue(MaxWarps);
  }
  case UR_DEVICE_INFO_SUB_GROUP_INDEPENDENT_FORWARD_PROGRESS: {
    // Volta provides independent thread scheduling
    // TODO: Revisit for previous generation GPUs
    int Major = 0;
    UR_CHECK_ERROR(hipDeviceGetAttribute(
        &Major, hipDeviceAttributeComputeCapabilityMajor, hDevice->get()));
    bool IFP = (Major >= 7);
    return ReturnValue(IFP);
  }
  case UR_DEVICE_INFO_SUB_GROUP_SIZES_INTEL: {
    int WarpSize = 0;
    UR_CHECK_ERROR(hipDeviceGetAttribute(&WarpSize, hipDeviceAttributeWarpSize,
                                         hDevice->get()));
    uint32_t Sizes[1] = {static_cast<uint32_t>(WarpSize)};
    return ReturnValue(Sizes, 1);
  }
  case UR_DEVICE_INFO_MAX_CLOCK_FREQUENCY: {
    int ClockFreq = 0;
    UR_CHECK_ERROR(hipDeviceGetAttribute(
        &ClockFreq, hipDeviceAttributeClockRate, hDevice->get()));
    detail::ur::assertion(ClockFreq >= 0);
    return ReturnValue(static_cast<uint32_t>(ClockFreq) / 1000u);
  }
  case UR_DEVICE_INFO_ADDRESS_BITS: {
    auto Bits = uint32_t{std::numeric_limits<uintptr_t>::digits};
    return ReturnValue(Bits);
  }
  case UR_DEVICE_INFO_MAX_MEM_ALLOC_SIZE: {
    // Max size of memory object allocation in bytes.
    // The minimum value is max(min(1024 × 1024 ×
    // 1024, 1/4th of CL_DEVICE_GLOBAL_MEM_SIZE),
    // 32 × 1024 × 1024) for devices that are not of type
    // CL_DEVICE_TYPE_CUSTOM.

    size_t Global = 0;
    detail::ur::assertion(hipDeviceTotalMem(&Global, hDevice->get()) ==
                          hipSuccess);

    auto QuarterGlobal = static_cast<uint32_t>(Global / 4u);

    auto MaxAlloc = std::max(std::min(1024u * 1024u * 1024u, QuarterGlobal),
                             32u * 1024u * 1024u);

    return ReturnValue(uint64_t{MaxAlloc});
  }
  case UR_DEVICE_INFO_IMAGE_SUPPORT: {
    // Legacy images are not supported, bindless images should be used instead.
    return ReturnValue(ur_bool_t{false});
  }
  case UR_DEVICE_INFO_MAX_READ_IMAGE_ARGS: {
    // This call doesn't match to HIP as it doesn't have images, but instead
    // surfaces and textures. No clear call in the HIP API to determine this,
    // but some searching found as of SM 2.x 128 are supported.
    return ReturnValue(128u);
  }
  case UR_DEVICE_INFO_MAX_READ_WRITE_IMAGE_ARGS: {
    // This call doesn't match to HIP as it doesn't have images, but instead
    // surfaces and textures. No clear call in the HIP API to determine this,
    // but some searching found as of SM 2.x 128 are supported.
    return ReturnValue(128u);
  }
  case UR_DEVICE_INFO_MAX_WRITE_IMAGE_ARGS: {
    // This call doesn't match to HIP as it doesn't have images, but instead
    // surfaces and textures. No clear call in the HIP API to determine this,
    // but some searching found as of SM 2.x 128 are supported.
    return ReturnValue(128u);
  }
  case UR_DEVICE_INFO_IMAGE2D_MAX_HEIGHT: {
    // Take the smaller of maximum surface and maximum texture height.
    int TexHeight = 0;
    UR_CHECK_ERROR(hipDeviceGetAttribute(
        &TexHeight, hipDeviceAttributeMaxTexture2DHeight, hDevice->get()));
    detail::ur::assertion(TexHeight >= 0);
    int SurfHeight = 0;
    UR_CHECK_ERROR(hipDeviceGetAttribute(
        &SurfHeight, hipDeviceAttributeMaxTexture2DHeight, hDevice->get()));
    detail::ur::assertion(SurfHeight >= 0);

    int Min = std::min(TexHeight, SurfHeight);

    return ReturnValue(static_cast<size_t>(Min));
  }
  case UR_DEVICE_INFO_IMAGE2D_MAX_WIDTH: {
    // Take the smaller of maximum surface and maximum texture width.
    int TexWidth = 0;
    UR_CHECK_ERROR(hipDeviceGetAttribute(
        &TexWidth, hipDeviceAttributeMaxTexture2DWidth, hDevice->get()));
    detail::ur::assertion(TexWidth >= 0);
    int SurfWidth = 0;
    UR_CHECK_ERROR(hipDeviceGetAttribute(
        &SurfWidth, hipDeviceAttributeMaxTexture2DWidth, hDevice->get()));
    detail::ur::assertion(SurfWidth >= 0);

    int Min = std::min(TexWidth, SurfWidth);

    return ReturnValue(static_cast<size_t>(Min));
  }
  case UR_DEVICE_INFO_IMAGE3D_MAX_HEIGHT: {
    // Take the smaller of maximum surface and maximum texture height.
    int TexHeight = 0;
    UR_CHECK_ERROR(hipDeviceGetAttribute(
        &TexHeight, hipDeviceAttributeMaxTexture3DHeight, hDevice->get()));
    detail::ur::assertion(TexHeight >= 0);
    int SurfHeight = 0;
    UR_CHECK_ERROR(hipDeviceGetAttribute(
        &SurfHeight, hipDeviceAttributeMaxTexture3DHeight, hDevice->get()));
    detail::ur::assertion(SurfHeight >= 0);

    int Min = std::min(TexHeight, SurfHeight);

    return ReturnValue(static_cast<size_t>(Min));
  }
  case UR_DEVICE_INFO_IMAGE3D_MAX_WIDTH: {
    // Take the smaller of maximum surface and maximum texture width.
    int TexWidth = 0;
    UR_CHECK_ERROR(hipDeviceGetAttribute(
        &TexWidth, hipDeviceAttributeMaxTexture3DWidth, hDevice->get()));
    detail::ur::assertion(TexWidth >= 0);
    int SurfWidth = 0;
    UR_CHECK_ERROR(hipDeviceGetAttribute(
        &SurfWidth, hipDeviceAttributeMaxTexture3DWidth, hDevice->get()));
    detail::ur::assertion(SurfWidth >= 0);

    int Min = std::min(TexWidth, SurfWidth);

    return ReturnValue(static_cast<size_t>(Min));
  }
  case UR_DEVICE_INFO_IMAGE3D_MAX_DEPTH: {
    // Take the smaller of maximum surface and maximum texture depth.
    int TexDepth = 0;
    UR_CHECK_ERROR(hipDeviceGetAttribute(
        &TexDepth, hipDeviceAttributeMaxTexture3DDepth, hDevice->get()));
    detail::ur::assertion(TexDepth >= 0);
    int SurfDepth = 0;
    UR_CHECK_ERROR(hipDeviceGetAttribute(
        &SurfDepth, hipDeviceAttributeMaxTexture3DDepth, hDevice->get()));
    detail::ur::assertion(SurfDepth >= 0);

    int Min = std::min(TexDepth, SurfDepth);

    return ReturnValue(static_cast<size_t>(Min));
  }
  case UR_DEVICE_INFO_IMAGE_MAX_BUFFER_SIZE: {
    // Take the smaller of maximum surface and maximum texture width.
    int TexWidth = 0;
    UR_CHECK_ERROR(hipDeviceGetAttribute(
        &TexWidth, hipDeviceAttributeMaxTexture1DWidth, hDevice->get()));
    detail::ur::assertion(TexWidth >= 0);
    int SurfWidth = 0;
    UR_CHECK_ERROR(hipDeviceGetAttribute(
        &SurfWidth, hipDeviceAttributeMaxTexture1DWidth, hDevice->get()));
    detail::ur::assertion(SurfWidth >= 0);

    int Min = std::min(TexWidth, SurfWidth);

    return ReturnValue(static_cast<size_t>(Min));
  }
  case UR_DEVICE_INFO_IMAGE_MAX_ARRAY_SIZE: {
    return ReturnValue(size_t(0));
  }
  case UR_DEVICE_INFO_MAX_SAMPLERS: {
    // This call is kind of meaningless for HIP, as samplers don't exist.
    // Closest thing is textures, which is 128.
    return ReturnValue(128u);
  }
  case UR_DEVICE_INFO_MAX_PARAMETER_SIZE: {
    // __global__ function parameters are passed to the device via constant
    // memory and are limited to 4 KB.
    return ReturnValue(size_t(4000));
  }
  case UR_DEVICE_INFO_MEM_BASE_ADDR_ALIGN: {
    int MemBaseAddrAlign = 0;
    UR_CHECK_ERROR(hipDeviceGetAttribute(
        &MemBaseAddrAlign, hipDeviceAttributeTextureAlignment, hDevice->get()));
    // Multiply by 8 as clGetDeviceInfo returns this value in bits
    MemBaseAddrAlign *= 8;
    return ReturnValue(MemBaseAddrAlign);
  }
  case UR_DEVICE_INFO_HALF_FP_CONFIG: {
    return ReturnValue(0u);
  }
  case UR_DEVICE_INFO_SINGLE_FP_CONFIG: {
    ur_device_fp_capability_flags_t Config =
        UR_DEVICE_FP_CAPABILITY_FLAG_DENORM |
        UR_DEVICE_FP_CAPABILITY_FLAG_INF_NAN |
        UR_DEVICE_FP_CAPABILITY_FLAG_ROUND_TO_NEAREST |
        UR_DEVICE_FP_CAPABILITY_FLAG_ROUND_TO_ZERO |
        UR_DEVICE_FP_CAPABILITY_FLAG_ROUND_TO_INF |
        UR_DEVICE_FP_CAPABILITY_FLAG_FMA |
        UR_DEVICE_FP_CAPABILITY_FLAG_CORRECTLY_ROUNDED_DIVIDE_SQRT;
    return ReturnValue(Config);
  }
  case UR_DEVICE_INFO_DOUBLE_FP_CONFIG: {
    ur_device_fp_capability_flags_t Config =
        UR_DEVICE_FP_CAPABILITY_FLAG_DENORM |
        UR_DEVICE_FP_CAPABILITY_FLAG_INF_NAN |
        UR_DEVICE_FP_CAPABILITY_FLAG_ROUND_TO_NEAREST |
        UR_DEVICE_FP_CAPABILITY_FLAG_ROUND_TO_ZERO |
        UR_DEVICE_FP_CAPABILITY_FLAG_ROUND_TO_INF |
        UR_DEVICE_FP_CAPABILITY_FLAG_FMA;
    return ReturnValue(Config);
  }
  case UR_DEVICE_INFO_GLOBAL_MEM_CACHE_TYPE: {
    return ReturnValue(UR_DEVICE_MEM_CACHE_TYPE_READ_WRITE_CACHE);
  }
  case UR_DEVICE_INFO_GLOBAL_MEM_CACHELINE_SIZE: {
    // The value is dohipmented for all existing GPUs in the HIP programming
    // guidelines, section "H.3.2. Global Memory".
    return ReturnValue(128u);
  }
  case UR_DEVICE_INFO_GLOBAL_MEM_CACHE_SIZE: {
    int CacheSize = 0;
    UR_CHECK_ERROR(hipDeviceGetAttribute(
        &CacheSize, hipDeviceAttributeL2CacheSize, hDevice->get()));
    detail::ur::assertion(CacheSize >= 0);
    // The L2 cache is global to the GPU.
    return ReturnValue(static_cast<uint64_t>(CacheSize));
  }
  case UR_DEVICE_INFO_GLOBAL_MEM_SIZE: {
    size_t Bytes = 0;
    // Runtime API has easy access to this value, driver API info is scarse.
    UR_CHECK_ERROR(hipDeviceTotalMem(&Bytes, hDevice->get()));
    return ReturnValue(uint64_t{Bytes});
  }
  case UR_DEVICE_INFO_MAX_CONSTANT_BUFFER_SIZE: {
    int ConstantMemory = 0;

    // hipDeviceGetAttribute takes a int*, however the size of the constant
    // memory on AMD GPU may be larger than what can fit in the positive part
    // of a signed integer, so use an unsigned integer and cast the pointer to
    // int*.
    UR_CHECK_ERROR(hipDeviceGetAttribute(&ConstantMemory,
                                         hipDeviceAttributeTotalConstantMemory,
                                         hDevice->get()));
    detail::ur::assertion(ConstantMemory >= 0);

    return ReturnValue(static_cast<uint64_t>(ConstantMemory));
  }
  case UR_DEVICE_INFO_MAX_CONSTANT_ARGS: {
    // TODO: is there a way to retrieve this from HIP driver API?
    // Hard coded to value returned by clinfo for OpenCL 1.2 HIP | GeForce GTX
    // 1060 3GB
    return ReturnValue(9u);
  }
  case UR_DEVICE_INFO_LOCAL_MEM_TYPE: {
    return ReturnValue(UR_DEVICE_LOCAL_MEM_TYPE_LOCAL);
  }
  case UR_DEVICE_INFO_LOCAL_MEM_SIZE: {
    // OpenCL's "local memory" maps most closely to HIP's "shared memory".
    // HIP has its own definition of "local memory", which maps to OpenCL's
    // "private memory".
    int LocalMemSize = 0;
    UR_CHECK_ERROR(hipDeviceGetAttribute(
        &LocalMemSize, hipDeviceAttributeMaxSharedMemoryPerBlock,
        hDevice->get()));
    detail::ur::assertion(LocalMemSize >= 0);
    return ReturnValue(static_cast<uint64_t>(LocalMemSize));
  }
  case UR_DEVICE_INFO_ERROR_CORRECTION_SUPPORT: {
    int EccEnabled = 0;
    UR_CHECK_ERROR(hipDeviceGetAttribute(
        &EccEnabled, hipDeviceAttributeEccEnabled, hDevice->get()));

    detail::ur::assertion((EccEnabled == 0) | (EccEnabled == 1));
    auto Result = static_cast<bool>(EccEnabled);
    return ReturnValue(Result);
  }
  case UR_DEVICE_INFO_HOST_UNIFIED_MEMORY: {
    int IsIntegrated = 0;
    UR_CHECK_ERROR(hipDeviceGetAttribute(
        &IsIntegrated, hipDeviceAttributeIntegrated, hDevice->get()));

    detail::ur::assertion((IsIntegrated == 0) | (IsIntegrated == 1));
    auto Result = static_cast<bool>(IsIntegrated);
    return ReturnValue(Result);
  }
  case UR_DEVICE_INFO_PROFILING_TIMER_RESOLUTION: {
    // Hard coded to value returned by clinfo for OpenCL 1.2 HIP | GeForce GTX
    // 1060 3GB
    return ReturnValue(size_t(1000));
  }
  case UR_DEVICE_INFO_ENDIAN_LITTLE: {
    return ReturnValue(ur_bool_t{true});
  }
  case UR_DEVICE_INFO_AVAILABLE: {
    return ReturnValue(ur_bool_t{true});
  }
  case UR_DEVICE_INFO_BUILD_ON_SUBDEVICE: {
    return ReturnValue(ur_bool_t{true});
  }
  case UR_DEVICE_INFO_COMPILER_AVAILABLE: {
    return ReturnValue(ur_bool_t{true});
  }
  case UR_DEVICE_INFO_LINKER_AVAILABLE: {
    return ReturnValue(ur_bool_t{true});
  }
  case UR_DEVICE_INFO_EXECUTION_CAPABILITIES: {
    auto Capability = ur_device_exec_capability_flags_t{
        UR_DEVICE_EXEC_CAPABILITY_FLAG_KERNEL};
    return ReturnValue(Capability);
  }
  case UR_DEVICE_INFO_QUEUE_ON_DEVICE_PROPERTIES: {
    return ReturnValue(0);
  }
  case UR_DEVICE_INFO_QUEUE_ON_HOST_PROPERTIES:
  case UR_DEVICE_INFO_QUEUE_PROPERTIES: {
    // The mandated minimum capability:
    ur_queue_flags_t Capability = UR_QUEUE_FLAG_PROFILING_ENABLE;
    return ReturnValue(Capability);
  }
  case UR_DEVICE_INFO_BUILT_IN_KERNELS: {
    // An empty string is returned if no built-in kernels are supported by the
    // device.
    return ReturnValue("");
  }
  case UR_DEVICE_INFO_PLATFORM: {
    return ReturnValue(hDevice->getPlatform());
  }
  case UR_DEVICE_INFO_NAME: {
    static constexpr size_t MAX_DEVICE_NAME_LENGTH = 256u;
    char Name[MAX_DEVICE_NAME_LENGTH];
    UR_CHECK_ERROR(
        hipDeviceGetName(Name, MAX_DEVICE_NAME_LENGTH, hDevice->get()));
    // On AMD GPUs hipDeviceGetName returns an empty string, so return the arch
    // name instead, this is also what AMD OpenCL devices return.
    if (strlen(Name) == 0) {
      hipDeviceProp_t Props;
      detail::ur::assertion(hipGetDeviceProperties(&Props, hDevice->get()) ==
                            hipSuccess);

      return ReturnValue(Props.gcnArchName, strlen(Props.gcnArchName) + 1);
    }
    return ReturnValue(Name, strlen(Name) + 1);
  }
  case UR_DEVICE_INFO_VENDOR: {
    return ReturnValue("AMD Corporation");
  }
  case UR_DEVICE_INFO_DRIVER_VERSION: {
    std::string Version;
    UR_CHECK_ERROR(getHipVersionString(Version));
    return ReturnValue(Version.c_str());
  }
  case UR_DEVICE_INFO_PROFILE: {
    return ReturnValue("HIP");
  }
  case UR_DEVICE_INFO_REFERENCE_COUNT: {
    return ReturnValue(hDevice->getReferenceCount());
  }
  case UR_DEVICE_INFO_VERSION: {
    std::stringstream S;

    hipDeviceProp_t Props;
    detail::ur::assertion(hipGetDeviceProperties(&Props, hDevice->get()) ==
                          hipSuccess);
#if defined(__HIP_PLATFORM_NVIDIA__)
    S << Props.major << "." << Props.minor;
#elif defined(__HIP_PLATFORM_AMD__)
    S << Props.gcnArchName;
#else
#error("Must define exactly one of __HIP_PLATFORM_AMD__ or __HIP_PLATFORM_NVIDIA__");
#endif
    return ReturnValue(S.str().c_str());
  }
  case UR_EXT_DEVICE_INFO_OPENCL_C_VERSION: {
    return ReturnValue("");
  }
  case UR_DEVICE_INFO_EXTENSIONS: {
    std::string SupportedExtensions = "";

    hipDeviceProp_t Props;
    detail::ur::assertion(hipGetDeviceProperties(&Props, hDevice->get()) ==
                          hipSuccess);

    if (Props.arch.hasDoubles) {
      SupportedExtensions += "cl_khr_fp64 ";
    }

    SupportedExtensions += "cl_khr_fp16 ";

    return ReturnValue(SupportedExtensions.c_str());
  }
  case UR_DEVICE_INFO_PRINTF_BUFFER_SIZE: {
    // The minimum value for the FULL profile is 1 MB.
    return ReturnValue(size_t(1024));
  }
  case UR_DEVICE_INFO_PREFERRED_INTEROP_USER_SYNC: {
    return ReturnValue(ur_bool_t{true});
  }
  case UR_DEVICE_INFO_PARENT_DEVICE: {
    return ReturnValue(nullptr);
  }
  case UR_DEVICE_INFO_PARTITION_MAX_SUB_DEVICES: {
    return ReturnValue(0u);
  }
  case UR_DEVICE_INFO_SUPPORTED_PARTITIONS: {
    if (pPropSizeRet) {
      *pPropSizeRet = 0;
    }
    return UR_RESULT_SUCCESS;
  }

  case UR_DEVICE_INFO_PARTITION_AFFINITY_DOMAIN: {
    return ReturnValue(0u);
  }
  case UR_DEVICE_INFO_PARTITION_TYPE: {
    if (pPropSizeRet) {
      *pPropSizeRet = 0;
    }
    return UR_RESULT_SUCCESS;
  }

  // Intel USM extensions
  case UR_DEVICE_INFO_USM_HOST_SUPPORT: {
    // from cl_intel_unified_shared_memory: "The host memory access capabilities
    // apply to any host allocation."
    //
    // query if/how the device can access page-locked host memory, possibly
    // through PCIe, using the same pointer as the host
    ur_device_usm_access_capability_flags_t Value = {};
    // if (getAttribute(device, HIP_DEVICE_ATTRIBUTE_UNIFIED_ADDRESSING)) {
    // the device shares a unified address space with the host
    if (getAttribute(hDevice, hipDeviceAttributeComputeCapabilityMajor) >= 6) {
      // compute capability 6.x introduces operations that are atomic with
      // respect to other CPUs and GPUs in the system
      Value = UR_DEVICE_USM_ACCESS_CAPABILITY_FLAG_ACCESS |
              UR_DEVICE_USM_ACCESS_CAPABILITY_FLAG_ATOMIC_ACCESS |
              UR_DEVICE_USM_ACCESS_CAPABILITY_FLAG_CONCURRENT_ACCESS |
              UR_DEVICE_USM_ACCESS_CAPABILITY_FLAG_ATOMIC_CONCURRENT_ACCESS;
    } else {
      // on GPU architectures with compute capability lower than 6.x, atomic
      // operations from the GPU to CPU memory will not be atomic with respect
      // to CPU initiated atomic operations
      Value = UR_DEVICE_USM_ACCESS_CAPABILITY_FLAG_ACCESS |
              UR_DEVICE_USM_ACCESS_CAPABILITY_FLAG_CONCURRENT_ACCESS;
    }
    return ReturnValue(Value);
  }
  case UR_DEVICE_INFO_USM_DEVICE_SUPPORT: {
    // from cl_intel_unified_shared_memory:
    // "The device memory access capabilities apply to any device allocation
    // associated with this device."
    //
    // query how the device can access memory allocated on the device itself (?)
    ur_device_usm_access_capability_flags_t Value =
        UR_DEVICE_USM_ACCESS_CAPABILITY_FLAG_ACCESS |
        UR_DEVICE_USM_ACCESS_CAPABILITY_FLAG_ATOMIC_ACCESS |
        UR_DEVICE_USM_ACCESS_CAPABILITY_FLAG_CONCURRENT_ACCESS |
        UR_DEVICE_USM_ACCESS_CAPABILITY_FLAG_ATOMIC_CONCURRENT_ACCESS;
    return ReturnValue(Value);
  }
  case UR_DEVICE_INFO_USM_SINGLE_SHARED_SUPPORT: {
    // from cl_intel_unified_shared_memory:
    // "The single device shared memory access capabilities apply to any shared
    // allocation associated with this device."
    //
    // query if/how the device can access managed memory associated to it
    ur_device_usm_access_capability_flags_t Value = {};
    if (getAttribute(hDevice, hipDeviceAttributeManagedMemory)) {
      // the device can allocate managed memory on this system
      Value = UR_DEVICE_USM_ACCESS_CAPABILITY_FLAG_ACCESS |
              UR_DEVICE_USM_ACCESS_CAPABILITY_FLAG_ATOMIC_ACCESS;
    }
    if (getAttribute(hDevice, hipDeviceAttributeConcurrentManagedAccess)) {
      // the device can coherently access managed memory concurrently with the
      // CPU
      Value |= UR_DEVICE_USM_ACCESS_CAPABILITY_FLAG_CONCURRENT_ACCESS;
      if (getAttribute(hDevice, hipDeviceAttributeComputeCapabilityMajor) >=
          6) {
        // compute capability 6.x introduces operations that are atomic with
        // respect to other CPUs and GPUs in the system
        Value |= UR_DEVICE_USM_ACCESS_CAPABILITY_FLAG_ATOMIC_CONCURRENT_ACCESS;
      }
    }
    return ReturnValue(Value);
  }
  case UR_DEVICE_INFO_USM_CROSS_SHARED_SUPPORT: {
    // from cl_intel_unified_shared_memory:
    // "The cross-device shared memory access capabilities apply to any shared
    // allocation associated with this device, or to any shared memory
    // allocation on another device that also supports the same cross-device
    // shared memory access capability."
    //
    // query if/how the device can access managed memory associated to other
    // devices
    ur_device_usm_access_capability_flags_t Value = {};
    if (getAttribute(hDevice, hipDeviceAttributeManagedMemory)) {
      // the device can allocate managed memory on this system
      Value |= UR_DEVICE_USM_ACCESS_CAPABILITY_FLAG_ACCESS;
    }
    if (getAttribute(hDevice, hipDeviceAttributeConcurrentManagedAccess)) {
      // all devices with the CU_DEVICE_ATTRIBUTE_CONCURRENT_MANAGED_ACCESS
      // attribute can coherently access managed memory concurrently with the
      // CPU
      Value |= UR_DEVICE_USM_ACCESS_CAPABILITY_FLAG_CONCURRENT_ACCESS;
    }
    if (getAttribute(hDevice, hipDeviceAttributeComputeCapabilityMajor) >= 6) {
      // compute capability 6.x introduces operations that are atomic with
      // respect to other CPUs and GPUs in the system
      if (Value & UR_DEVICE_USM_ACCESS_CAPABILITY_FLAG_ACCESS)
        Value |= UR_DEVICE_USM_ACCESS_CAPABILITY_FLAG_ATOMIC_ACCESS;
      if (Value & UR_DEVICE_USM_ACCESS_CAPABILITY_FLAG_CONCURRENT_ACCESS)
        Value |= UR_DEVICE_USM_ACCESS_CAPABILITY_FLAG_ATOMIC_CONCURRENT_ACCESS;
    }
    return ReturnValue(Value);
  }
  case UR_DEVICE_INFO_USM_SYSTEM_SHARED_SUPPORT: {
    // from cl_intel_unified_shared_memory:
    // "The shared system memory access capabilities apply to any allocations
    // made by a system allocator, such as malloc or new."
    //
    // query if/how the device can access pageable host memory allocated by the
    // system allocator
    ur_device_usm_access_capability_flags_t Value = {};
    if (getAttribute(hDevice, hipDeviceAttributePageableMemoryAccess)) {
      // the link between the device and the host does not support native
      // atomic operations
      Value = UR_DEVICE_USM_ACCESS_CAPABILITY_FLAG_ACCESS |
              UR_DEVICE_USM_ACCESS_CAPABILITY_FLAG_CONCURRENT_ACCESS;
    }
    return ReturnValue(Value);
  }

  case UR_DEVICE_INFO_BACKEND_RUNTIME_VERSION: {
    int Major = 0, Minor = 0;
    UR_CHECK_ERROR(hipDeviceComputeCapability(&Major, &Minor, hDevice->get()));
    std::string Result = std::to_string(Major) + "." + std::to_string(Minor);
    return ReturnValue(Result.c_str());
  }

  case UR_DEVICE_INFO_ATOMIC_64: {
    hipDeviceProp_t Props;
    detail::ur::assertion(hipGetDeviceProperties(&Props, hDevice->get()) ==
                          hipSuccess);
    return ReturnValue(Props.arch.hasGlobalInt64Atomics &&
                       Props.arch.hasSharedInt64Atomics);
  }

  case UR_DEVICE_INFO_GLOBAL_MEM_FREE: {
    // Work around an issue on some (unsupported) architectures,
    // where hipMemGetInfo fails internally and returns hipErrorInvalidValue
    // when trying to query the amount of available global memory. Since we
    // can't distinguish this condition from us doing something wrong, we can't
    // handle it gracefully.
    hipDeviceProp_t Props;
    UR_CHECK_ERROR(hipGetDeviceProperties(&Props, hDevice->get()));
    if (strcmp(Props.gcnArchName, "gfx1031") == 0) {
      return ReturnValue(size_t{0});
    }

    size_t FreeMemory = 0;
    size_t TotalMemory = 0;
    UR_CHECK_ERROR(hipMemGetInfo(&FreeMemory, &TotalMemory));
    return ReturnValue(FreeMemory);
  }

  case UR_DEVICE_INFO_MEMORY_CLOCK_RATE: {
    int Value = 0;
    UR_CHECK_ERROR(hipDeviceGetAttribute(
        &Value, hipDeviceAttributeMemoryClockRate, hDevice->get()));
    detail::ur::assertion(Value >= 0);
    // Convert kilohertz to megahertz when returning.
    return ReturnValue(Value / 1000);
  }

  case UR_DEVICE_INFO_MEMORY_BUS_WIDTH: {
    int Value = 0;
    UR_CHECK_ERROR(hipDeviceGetAttribute(
        &Value, hipDeviceAttributeMemoryBusWidth, hDevice->get()));
    detail::ur::assertion(Value >= 0);
    return ReturnValue(Value);
  }
  case UR_DEVICE_INFO_MAX_COMPUTE_QUEUE_INDICES: {
    return ReturnValue(int32_t{1});
  }

  case UR_DEVICE_INFO_BINDLESS_IMAGES_SUPPORT_EXP: {
    // On HIP bindless images are implemented but support is device-dependent.
    return ReturnValue(
        static_cast<ur_bool_t>(hDevice->supportsHardwareImages()));
  }
  case UR_DEVICE_INFO_BINDLESS_IMAGES_SHARED_USM_SUPPORT_EXP: {
    // On HIP bindless images can be backed by shared (managed) USM.
    return ReturnValue(
        static_cast<ur_bool_t>(hDevice->supportsHardwareImages()));
  }
  case UR_DEVICE_INFO_BINDLESS_IMAGES_1D_USM_SUPPORT_EXP: {
    // On HIP 1D bindless image USM is supported, but sampling is not.
    // More specifically, image creation from with sampler using linear
    // filtering is unstable and somtimes passes while other times returns
    // unsupported error code.
    return ReturnValue(
        static_cast<ur_bool_t>(hDevice->supportsHardwareImages()));
  }
  case UR_DEVICE_INFO_BINDLESS_IMAGES_2D_USM_SUPPORT_EXP: {
    // On HIP 2D bindless image USM is supported, but sampling is not.
    // More specifically, image creation from with sampler using linear
    // filtering is unstable and somtimes passes while other times returns
    // unsupported error code.
    return ReturnValue(
        static_cast<ur_bool_t>(hDevice->supportsHardwareImages()));
  }
  case UR_DEVICE_INFO_IMAGE_PITCH_ALIGN_EXP: {
    int32_t tex_pitch_align{0};
    UR_CHECK_ERROR(hipDeviceGetAttribute(
        &tex_pitch_align, hipDeviceAttributeTexturePitchAlignment,
        hDevice->get()));
    detail::ur::assertion(tex_pitch_align >= 0);
    return ReturnValue(static_cast<uint32_t>(tex_pitch_align));
  }
  case UR_DEVICE_INFO_MAX_IMAGE_LINEAR_WIDTH_EXP: {
    // Default values due to non-existent hipamd queries for linear sizes.
    constexpr size_t MaxLinearWidth{1};
    return ReturnValue(MaxLinearWidth);
  }
  case UR_DEVICE_INFO_MAX_IMAGE_LINEAR_HEIGHT_EXP: {
    // Default values due to non-existent hipamd queries for linear sizes.
    constexpr size_t MaxLinearHeight{1};
    return ReturnValue(MaxLinearHeight);
  }
  case UR_DEVICE_INFO_MAX_IMAGE_LINEAR_PITCH_EXP: {
    // Default values due to non-existent hipamd queries for linear sizes.
    constexpr size_t MaxLinearPitch{1};
    return ReturnValue(MaxLinearPitch);
  }
  case UR_DEVICE_INFO_MIPMAP_SUPPORT_EXP: {
    // HIP supports mipmaps.
    // TODO: DPC++ doesn't implement the required mipmap builtins for SYCL.
    return ReturnValue(ur_bool_t{false});
  }
  case UR_DEVICE_INFO_MIPMAP_ANISOTROPY_SUPPORT_EXP: {
    // HIP supports anisotropic filtering.
    // TODO: DPC++ doesn't implement the required mipmap builtins for SYCL.
    return ReturnValue(ur_bool_t{false});
  }
  case UR_DEVICE_INFO_MIPMAP_MAX_ANISOTROPY_EXP: {
    // HIP has no query for this, but documentation states max value is 16.
    constexpr float MaxAnisotropy{16.f};
    return ReturnValue(MaxAnisotropy);
  }
  case UR_DEVICE_INFO_MIPMAP_LEVEL_REFERENCE_SUPPORT_EXP: {
    // HIP supports creation of images from individual mipmap levels.
    // TODO: DPC++ doesn't implement the required mipmap builtins for SYCL.
    return ReturnValue(ur_bool_t{false});
  }

  case UR_DEVICE_INFO_EXTERNAL_MEMORY_IMPORT_SUPPORT_EXP: {
    // Importing external memory is supported, but there are current
    // issues in the HIP runtime due to which mapping the external array memory
    // does not work at the moment. Linear/buffer memory mapping is supported.
    return ReturnValue(ur_bool_t{false});
  }
  case UR_DEVICE_INFO_EXTERNAL_SEMAPHORE_IMPORT_SUPPORT_EXP: {
    // HIP supports importing external semaphores.
    // TODO: Importing external semaphores should be supported in the adapter,
    // but there are still current issues as not all related tests are passing.
    return ReturnValue(ur_bool_t{false});
  }
  case UR_DEVICE_INFO_CUBEMAP_SUPPORT_EXP: {
    // HIP supports cubemaps.
    // TODO: DPC++ doesn't implement the required builtins for SYCL.
    return ReturnValue(ur_bool_t{false});
  }
  case UR_DEVICE_INFO_CUBEMAP_SEAMLESS_FILTERING_SUPPORT_EXP: {
    // HIP supports cubemap seamless filtering.
    // TODO: DPC++ doesn't implement the required builtins for SYCL.
    return ReturnValue(ur_bool_t{false});
  }
  case UR_DEVICE_INFO_BINDLESS_SAMPLED_IMAGE_FETCH_1D_USM_SUPPORT_EXP: {
    // HIP supports fetching 1D USM sampled image data.
    // TODO: DPC++ doesn't implement the required builtins for SYCL.
    return ReturnValue(ur_bool_t{false});
  }
  case UR_DEVICE_INFO_BINDLESS_SAMPLED_IMAGE_FETCH_1D_SUPPORT_EXP: {
    // HIP does not support fetching 1D non-USM sampled image data.
    return ReturnValue(ur_bool_t{false});
  }
  case UR_DEVICE_INFO_BINDLESS_SAMPLED_IMAGE_FETCH_2D_USM_SUPPORT_EXP: {
    // HIP supports fetching 2D USM sampled image data.
    // TODO: DPC++ doesn't implement the required builtins for SYCL.
    return ReturnValue(ur_bool_t{false});
  }
  case UR_DEVICE_INFO_BINDLESS_SAMPLED_IMAGE_FETCH_2D_SUPPORT_EXP: {
    // HIP supports fetching 2D non-USM sampled image data.
    // TODO: DPC++ doesn't implement the required builtins for SYCL.
    return ReturnValue(ur_bool_t{false});
  }
  case UR_DEVICE_INFO_BINDLESS_SAMPLED_IMAGE_FETCH_3D_SUPPORT_EXP: {
    // HIP supports fetching 3D non-USM sampled image data.
    // TODO: DPC++ doesn't implement the required builtins for SYCL.
    return ReturnValue(ur_bool_t{false});
  }
  case UR_DEVICE_INFO_IMAGE_ARRAY_SUPPORT_EXP: {
    // TODO: Our HIP adapter implements image arrays but DPC++ end-to-end
    // testing currently fails due to various runtime errors that could be
    // arch-specific driver support, as well missing builtins. Hence, this
    // feature is marked unsupported until those issues are resolved.
    return ReturnValue(ur_bool_t{false});
  }
  case UR_DEVICE_INFO_BINDLESS_UNIQUE_ADDRESSING_PER_DIM_SUPPORT_EXP: {
    // HIP does not support unique addressing per dimension
    return ReturnValue(ur_bool_t{false});
  }
  case UR_DEVICE_INFO_BINDLESS_SAMPLE_1D_USM_SUPPORT_EXP: {
    // HIP supports sampling 1D USM sampled image data.
    return ReturnValue(
        static_cast<ur_bool_t>(hDevice->supportsHardwareImages()));
  }
  case UR_DEVICE_INFO_BINDLESS_SAMPLE_2D_USM_SUPPORT_EXP: {
    // HIP supports sampling 2D USM sampled image data.
    return ReturnValue(
        static_cast<ur_bool_t>(hDevice->supportsHardwareImages()));
  }
  case UR_DEVICE_INFO_BINDLESS_IMAGES_GATHER_SUPPORT_EXP: {
    // HIP doesn't support sampled image gather.
    return ReturnValue(static_cast<ur_bool_t>(false));
  }
  case UR_DEVICE_INFO_KERNEL_SET_SPECIALIZATION_CONSTANTS: {
    return ReturnValue(ur_bool_t{false});
  }

  case UR_DEVICE_INFO_PROGRAM_SET_SPECIALIZATION_CONSTANTS: {
    return ReturnValue(ur_bool_t{false});
  }

  case UR_DEVICE_INFO_ATOMIC_MEMORY_ORDER_CAPABILITIES: {
    ur_memory_order_capability_flags_t Capabilities =
        UR_MEMORY_ORDER_CAPABILITY_FLAG_RELAXED |
        UR_MEMORY_ORDER_CAPABILITY_FLAG_ACQUIRE |
        UR_MEMORY_ORDER_CAPABILITY_FLAG_RELEASE;
    return ReturnValue(Capabilities);
  }
  case UR_DEVICE_INFO_ATOMIC_MEMORY_SCOPE_CAPABILITIES: {
    // SYCL2020 4.6.4.2 minimum mandated capabilities for
    // atomic_fence/memory_scope_capabilities.
    // Because scopes are hierarchical, wider scopes support all narrower
    // scopes. At a minimum, each device must support WORK_ITEM, SUB_GROUP and
    // WORK_GROUP. (https://github.com/KhronosGroup/SYCL-Docs/pull/382)
    ur_memory_scope_capability_flags_t Capabilities =
        UR_MEMORY_SCOPE_CAPABILITY_FLAG_WORK_ITEM |
        UR_MEMORY_SCOPE_CAPABILITY_FLAG_SUB_GROUP |
        UR_MEMORY_SCOPE_CAPABILITY_FLAG_WORK_GROUP;
    return ReturnValue(Capabilities);
  }
  case UR_DEVICE_INFO_ATOMIC_FENCE_SCOPE_CAPABILITIES: {
    constexpr ur_memory_scope_capability_flags_t Capabilities =
        UR_MEMORY_SCOPE_CAPABILITY_FLAG_WORK_ITEM |
        UR_MEMORY_SCOPE_CAPABILITY_FLAG_SUB_GROUP |
        UR_MEMORY_SCOPE_CAPABILITY_FLAG_WORK_GROUP |
        UR_MEMORY_SCOPE_CAPABILITY_FLAG_DEVICE |
        UR_MEMORY_SCOPE_CAPABILITY_FLAG_SYSTEM;
    return ReturnValue(Capabilities);
  }
  case UR_DEVICE_INFO_ATOMIC_FENCE_ORDER_CAPABILITIES: {
    // SYCL2020 4.6.4.2 minimum mandated capabilities for
    // atomic_fence_order_capabilities.
    ur_memory_order_capability_flags_t Capabilities =
        UR_MEMORY_ORDER_CAPABILITY_FLAG_RELAXED |
        UR_MEMORY_ORDER_CAPABILITY_FLAG_ACQUIRE |
        UR_MEMORY_ORDER_CAPABILITY_FLAG_RELEASE |
        UR_MEMORY_ORDER_CAPABILITY_FLAG_ACQ_REL;
#ifdef __HIP_PLATFORM_NVIDIA__
    // Nvidia introduced fence.sc for seq_cst only since SM 7.0.
    int Major = 0;
    UR_CHECK_ERROR(hipDeviceGetAttribute(
        &Major, hipDeviceAttributeComputeCapabilityMajor, hDevice->get()));
    if (Major >= 7)
      Capabilities |= UR_MEMORY_ORDER_CAPABILITY_FLAG_SEQ_CST;
#else
    Capabilities |= UR_MEMORY_ORDER_CAPABILITY_FLAG_SEQ_CST;
#endif
    return ReturnValue(Capabilities);
  }
  case UR_DEVICE_INFO_DEVICE_ID: {
    int Value = 0;
    UR_CHECK_ERROR(hipDeviceGetAttribute(&Value, hipDeviceAttributePciDeviceId,
                                         hDevice->get()));
    detail::ur::assertion(Value >= 0);
    return ReturnValue(Value);
  }
  case UR_DEVICE_INFO_UUID: {
#if ((HIP_VERSION_MAJOR == 5 && HIP_VERSION_MINOR >= 2) ||                     \
     HIP_VERSION_MAJOR > 5)
    hipUUID UUID = {};
    // Supported since 5.2+
    detail::ur::assertion(hipDeviceGetUuid(&UUID, hDevice->get()) ==
                          hipSuccess);
    std::array<unsigned char, 16> Name;
    std::copy(UUID.bytes, UUID.bytes + 16, Name.begin());
    return ReturnValue(Name.data(), 16);
#endif
    return UR_RESULT_ERROR_INVALID_VALUE;
  }
  case UR_DEVICE_INFO_MAX_REGISTERS_PER_WORK_GROUP: {
    // Maximum number of 32-bit registers available to a thread block.
    // Note: This number is shared by all thread blocks simultaneously resident
    // on a multiprocessor.
    int MaxRegisters{-1};
    UR_CHECK_ERROR(hipDeviceGetAttribute(
        &MaxRegisters, hipDeviceAttributeMaxRegistersPerBlock, hDevice->get()));

    detail::ur::assertion(MaxRegisters >= 0);

    return ReturnValue(static_cast<uint32_t>(MaxRegisters));
  }
  case UR_DEVICE_INFO_MEM_CHANNEL_SUPPORT:
    return ReturnValue(ur_bool_t{false});
  case UR_DEVICE_INFO_IMAGE_SRGB:
    return ReturnValue(ur_bool_t{false});
  case UR_DEVICE_INFO_PCI_ADDRESS: {
    constexpr size_t AddressBufferSize = 13;
    char AddressBuffer[AddressBufferSize];
    UR_CHECK_ERROR(
        hipDeviceGetPCIBusId(AddressBuffer, AddressBufferSize, hDevice->get()));
    // A typical PCI address is 12 bytes + \0: "1234:67:90.2", but the HIP API
    // is not guaranteed to use this format. In practice, it uses this format,
    // at least in 5.3-5.5. To be on the safe side, we make sure the terminating
    // \0 is set.
    AddressBuffer[AddressBufferSize - 1] = '\0';
    detail::ur::assertion(strnlen(AddressBuffer, AddressBufferSize) > 0);
    return ReturnValue(AddressBuffer,
                       strnlen(AddressBuffer, AddressBufferSize - 1) + 1);
  }
  case UR_DEVICE_INFO_HOST_PIPE_READ_WRITE_SUPPORT:
    return ReturnValue(ur_bool_t{false});
  case UR_DEVICE_INFO_VIRTUAL_MEMORY_SUPPORT:
    return ReturnValue(ur_bool_t{false});
  case UR_DEVICE_INFO_ESIMD_SUPPORT:
    return ReturnValue(ur_bool_t{false});
  case UR_DEVICE_INFO_TIMESTAMP_RECORDING_SUPPORT_EXP:
    return ReturnValue(ur_bool_t{true});
  case UR_DEVICE_INFO_ENQUEUE_NATIVE_COMMAND_SUPPORT_EXP: {
    // HIP supports enqueueing native work through the urNativeEnqueueExp
    return ReturnValue(ur_bool_t{true});
  }

  case UR_DEVICE_INFO_GLOBAL_VARIABLE_SUPPORT:
    return ReturnValue(ur_bool_t{false});
  case UR_DEVICE_INFO_USM_POOL_SUPPORT:
#ifdef UMF_ENABLE_POOL_TRACKING
    return ReturnValue(ur_bool_t{true});
#else
    return ReturnValue(ur_bool_t{false});
#endif
<<<<<<< HEAD
  case UR_DEVICE_INFO_BFLOAT16:
    return ReturnValue(true);
  case UR_DEVICE_INFO_BFLOAT16_CONVERSIONS_INTEL:
    return ReturnValue(false);
=======
>>>>>>> 7d40de96
  case UR_DEVICE_INFO_ASYNC_BARRIER:
    return ReturnValue(false);
  case UR_DEVICE_INFO_IL_VERSION:
    return ReturnValue("");

  // TODO: Investigate if this information is available on HIP.
  case UR_DEVICE_INFO_COMPONENT_DEVICES:
  case UR_DEVICE_INFO_COMPOSITE_DEVICE:
  case UR_DEVICE_INFO_GPU_EU_COUNT:
  case UR_DEVICE_INFO_GPU_EU_SIMD_WIDTH:
  case UR_DEVICE_INFO_GPU_EU_SLICES:
  case UR_DEVICE_INFO_GPU_SUBSLICES_PER_SLICE:
  case UR_DEVICE_INFO_GPU_EU_COUNT_PER_SUBSLICE:
  case UR_DEVICE_INFO_GPU_HW_THREADS_PER_EU:
  case UR_DEVICE_INFO_MAX_MEMORY_BANDWIDTH:
  case UR_DEVICE_INFO_IP_VERSION:
  case UR_DEVICE_INFO_CLUSTER_LAUNCH_SUPPORT_EXP:
  case UR_DEVICE_INFO_CURRENT_CLOCK_THROTTLE_REASONS:
  case UR_DEVICE_INFO_FAN_SPEED:
  case UR_DEVICE_INFO_MIN_POWER_LIMIT:
  case UR_DEVICE_INFO_MAX_POWER_LIMIT:
    return UR_RESULT_ERROR_UNSUPPORTED_ENUMERATION;
  case UR_DEVICE_INFO_2D_BLOCK_ARRAY_CAPABILITIES_EXP:
    return ReturnValue(
        static_cast<ur_exp_device_2d_block_array_capability_flags_t>(0));
  case UR_DEVICE_INFO_COMMAND_BUFFER_SUPPORT_EXP: {
    int RuntimeVersion = 0;
    UR_CHECK_ERROR(hipRuntimeGetVersion(&RuntimeVersion));

    // Return supported for the UR command-buffer experimental feature on
    // ROCM 5.5.1 and later. This is to workaround HIP driver bug
    // https://github.com/ROCm/HIP/issues/2450 in older versions.
    //
    // The version is returned as (10000000 major + 1000000 minor + patch).
    const int CmdBufRuntimeMinVersion = 50530202; // ROCM 5.5.1
    return ReturnValue(RuntimeVersion >= CmdBufRuntimeMinVersion);
  }
  case UR_DEVICE_INFO_COMMAND_BUFFER_UPDATE_CAPABILITIES_EXP: {
    int RuntimeVersion = 0;
    UR_CHECK_ERROR(hipRuntimeGetVersion(&RuntimeVersion));
    const int CmdBufRuntimeMinVersion = 50530202; // ROCM 5.5.1
    if (RuntimeVersion < CmdBufRuntimeMinVersion) {
      return ReturnValue(
          static_cast<ur_device_command_buffer_update_capability_flags_t>(0));
    }
    ur_device_command_buffer_update_capability_flags_t UpdateCapabilities =
        UR_DEVICE_COMMAND_BUFFER_UPDATE_CAPABILITY_FLAG_KERNEL_ARGUMENTS |
        UR_DEVICE_COMMAND_BUFFER_UPDATE_CAPABILITY_FLAG_LOCAL_WORK_SIZE |
        UR_DEVICE_COMMAND_BUFFER_UPDATE_CAPABILITY_FLAG_GLOBAL_WORK_SIZE |
        UR_DEVICE_COMMAND_BUFFER_UPDATE_CAPABILITY_FLAG_GLOBAL_WORK_OFFSET |
        UR_DEVICE_COMMAND_BUFFER_UPDATE_CAPABILITY_FLAG_KERNEL_HANDLE;
    return ReturnValue(UpdateCapabilities);
  }
  case UR_DEVICE_INFO_COMMAND_BUFFER_EVENT_SUPPORT_EXP:
    return ReturnValue(false);
  case UR_DEVICE_INFO_COMMAND_BUFFER_SUBGRAPH_SUPPORT_EXP:
    return ReturnValue(true);
  case UR_DEVICE_INFO_LOW_POWER_EVENTS_SUPPORT_EXP: {
    return ReturnValue(false);
  }
  case UR_DEVICE_INFO_USE_NATIVE_ASSERT:
    return ReturnValue(true);
  case UR_DEVICE_INFO_USM_P2P_SUPPORT_EXP:
    return ReturnValue(true);
  case UR_DEVICE_INFO_LAUNCH_PROPERTIES_SUPPORT_EXP:
    return ReturnValue(false);
  case UR_DEVICE_INFO_COOPERATIVE_KERNEL_SUPPORT_EXP:
    return ReturnValue(true);
  case UR_DEVICE_INFO_MULTI_DEVICE_COMPILE_SUPPORT_EXP:
    return ReturnValue(false);
  default:
    break;
  }
  return UR_RESULT_ERROR_INVALID_ENUMERATION;
}

/// \return UR_RESULT_SUCCESS if the function is executed successfully
/// HIP devices are always root devices so retain always returns success.
UR_APIEXPORT ur_result_t UR_APICALL urDeviceRetain(ur_device_handle_t) {
  return UR_RESULT_SUCCESS;
}

UR_APIEXPORT ur_result_t UR_APICALL
urDevicePartition(ur_device_handle_t, const ur_device_partition_properties_t *,
                  uint32_t, ur_device_handle_t *, uint32_t *) {
  return UR_RESULT_ERROR_UNSUPPORTED_FEATURE;
}

/// \return UR_RESULT_SUCCESS always since HIP devices are always root
/// devices.
UR_APIEXPORT ur_result_t UR_APICALL urDeviceRelease(ur_device_handle_t) {
  return UR_RESULT_SUCCESS;
}

UR_APIEXPORT ur_result_t UR_APICALL urDeviceGet(ur_platform_handle_t hPlatform,
                                                ur_device_type_t DeviceType,
                                                uint32_t NumEntries,
                                                ur_device_handle_t *phDevices,
                                                uint32_t *pNumDevices) {
  ur_result_t Err = UR_RESULT_SUCCESS;
  const bool AskingForDefault = DeviceType == UR_DEVICE_TYPE_DEFAULT;
  const bool AskingForGPU = DeviceType == UR_DEVICE_TYPE_GPU;
  const bool AskingForAll = DeviceType == UR_DEVICE_TYPE_ALL;
  const bool ReturnDevices = AskingForDefault || AskingForGPU || AskingForAll;

  size_t NumDevices = ReturnDevices ? hPlatform->Devices.size() : 0;

  try {
    UR_ASSERT(pNumDevices || phDevices, UR_RESULT_ERROR_INVALID_VALUE);

    if (pNumDevices) {
      *pNumDevices = NumDevices;
    }

    if (ReturnDevices && phDevices) {
      for (size_t i = 0; i < std::min(size_t(NumEntries), NumDevices); ++i) {
        phDevices[i] = hPlatform->Devices[i].get();
      }
    }

    return Err;
  } catch (ur_result_t Err) {
    return Err;
  } catch (...) {
    return UR_RESULT_ERROR_OUT_OF_RESOURCES;
  }
}

/// Gets the native HIP handle of a UR device object
///
/// \param[in] hDevice The UR device to get the native HIP object of.
/// \param[out] phNativeHandle Set to the native handle of the UR device object.
///
/// \return UR_RESULT_SUCCESS
UR_APIEXPORT ur_result_t UR_APICALL urDeviceGetNativeHandle(
    ur_device_handle_t hDevice, ur_native_handle_t *phNativeHandle) {
  *phNativeHandle = hDevice->get();
  return UR_RESULT_SUCCESS;
}

UR_APIEXPORT ur_result_t UR_APICALL urDeviceCreateWithNativeHandle(
    ur_native_handle_t hNativeDevice,
    [[maybe_unused]] ur_adapter_handle_t hAdapter,
    [[maybe_unused]] const ur_device_native_properties_t *pProperties,
    ur_device_handle_t *phDevice) {
  // We can't cast between ur_native_handle_t and hipDevice_t, so memcpy the
  // bits instead
  hipDevice_t HIPDevice = 0;
  memcpy(&HIPDevice, &hNativeDevice, sizeof(hipDevice_t));

  auto IsDevice = [=](std::unique_ptr<ur_device_handle_t_> &Dev) {
    return Dev->get() == HIPDevice;
  };

  // Get list of platforms
  uint32_t NumPlatforms = 0;
  ur_adapter_handle_t AdapterHandle = &adapter;
  ur_result_t Result =
      urPlatformGet(&AdapterHandle, 1, 0, nullptr, &NumPlatforms);
  if (Result != UR_RESULT_SUCCESS)
    return Result;

  // We can only have a maximum of one platform.
  if (NumPlatforms != 1)
    return UR_RESULT_ERROR_INVALID_OPERATION;

  ur_platform_handle_t Platform = nullptr;

  Result = urPlatformGet(&AdapterHandle, 1, NumPlatforms, &Platform, nullptr);
  if (Result != UR_RESULT_SUCCESS)
    return Result;

  // Iterate through the platform's devices to find the device that matches
  // nativeHandle
  auto SearchRes = std::find_if(std::begin(Platform->Devices),
                                std::end(Platform->Devices), IsDevice);
  if (SearchRes != end(Platform->Devices)) {
    *phDevice = static_cast<ur_device_handle_t>((*SearchRes).get());
    return UR_RESULT_SUCCESS;
  }

  // If the provided nativeHandle cannot be matched to an
  // existing device return error
  return UR_RESULT_ERROR_INVALID_OPERATION;
}

/// \return UR_RESULT_SUCCESS If available, the first binary that is PTX
///
UR_APIEXPORT ur_result_t UR_APICALL
urDeviceSelectBinary(ur_device_handle_t, const ur_device_binary_t *pBinaries,
                     uint32_t NumBinaries, uint32_t *pSelectedBinary) {
  // Ignore unused parameter
  UR_ASSERT(NumBinaries > 0, UR_RESULT_ERROR_INVALID_ARGUMENT);

  // Look for an image for the HIP target, and return the first one that is
  // found
#if defined(__HIP_PLATFORM_AMD__)
  const char *BinaryType = UR_DEVICE_BINARY_TARGET_AMDGCN;
#elif defined(__HIP_PLATFORM_NVIDIA__)
  const char *BinaryType = UR_DEVICE_BINARY_TARGET_NVPTX64;
#else
#error("Must define exactly one of __HIP_PLATFORM_AMD__ or __HIP_PLATFORM_NVIDIA__");
#endif
  for (uint32_t i = 0; i < NumBinaries; i++) {
    if (strcmp(pBinaries[i].pDeviceTargetSpec, BinaryType) == 0) {
      *pSelectedBinary = i;
      return UR_RESULT_SUCCESS;
    }
  }

  // No image can be loaded for the given device
  return UR_RESULT_ERROR_INVALID_BINARY;
}

ur_result_t UR_APICALL urDeviceGetGlobalTimestamps(ur_device_handle_t hDevice,
                                                   uint64_t *pDeviceTimestamp,
                                                   uint64_t *pHostTimestamp) {
  if (!pDeviceTimestamp && !pHostTimestamp)
    return UR_RESULT_SUCCESS;

  ur_event_handle_t_::native_type Event;
  ScopedDevice Active(hDevice);

  if (pDeviceTimestamp) {
    UR_CHECK_ERROR(hipEventCreateWithFlags(&Event, hipEventDefault));
    UR_CHECK_ERROR(hipEventRecord(Event));
    *pDeviceTimestamp = hDevice->getElapsedTime(Event);
  }

  if (pHostTimestamp) {
    using namespace std::chrono;
    *pHostTimestamp =
        duration_cast<nanoseconds>(steady_clock::now().time_since_epoch())
            .count();
  }
  return UR_RESULT_SUCCESS;
}<|MERGE_RESOLUTION|>--- conflicted
+++ resolved
@@ -1022,13 +1022,8 @@
 #else
     return ReturnValue(ur_bool_t{false});
 #endif
-<<<<<<< HEAD
-  case UR_DEVICE_INFO_BFLOAT16:
-    return ReturnValue(true);
-  case UR_DEVICE_INFO_BFLOAT16_CONVERSIONS_INTEL:
+  case UR_DEVICE_INFO_BFLOAT16_CONVERSIONS_NATIVE:
     return ReturnValue(false);
-=======
->>>>>>> 7d40de96
   case UR_DEVICE_INFO_ASYNC_BARRIER:
     return ReturnValue(false);
   case UR_DEVICE_INFO_IL_VERSION:
