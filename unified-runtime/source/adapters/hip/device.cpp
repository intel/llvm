--- conflicted
+++ resolved
@@ -1081,9 +1081,6 @@
     return ReturnValue(false);
   case UR_DEVICE_INFO_USM_CONTEXT_MEMCPY_SUPPORT_EXP:
     return ReturnValue(false);
-<<<<<<< HEAD
-=======
-  }
   case UR_DEVICE_INFO_USM_P2P_SUPPORT_EXP:
     return ReturnValue(true);
   case UR_DEVICE_INFO_LAUNCH_PROPERTIES_SUPPORT_EXP:
@@ -1092,7 +1089,6 @@
     return ReturnValue(true);
   case UR_DEVICE_INFO_MULTI_DEVICE_COMPILE_SUPPORT_EXP:
     return ReturnValue(false);
->>>>>>> 6bdde33f
   default:
     break;
   }
