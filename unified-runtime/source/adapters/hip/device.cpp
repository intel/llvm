--- conflicted
+++ resolved
@@ -1043,11 +1043,9 @@
     return ReturnValue(true);
   case UR_DEVICE_INFO_MULTI_DEVICE_COMPILE_SUPPORT_EXP:
     return ReturnValue(false);
-<<<<<<< HEAD
+  case UR_DEVICE_INFO_DEVICE_WAIT_SUPPORT_EXP:
+    return ReturnValue(false);
   case UR_DEVICE_INFO_DYNAMIC_LINK_SUPPORT_EXP:
-=======
-  case UR_DEVICE_INFO_DEVICE_WAIT_SUPPORT_EXP:
->>>>>>> 25d2e789
     return ReturnValue(false);
   case UR_DEVICE_INFO_KERNEL_LAUNCH_CAPABILITIES:
     return ReturnValue(0);
