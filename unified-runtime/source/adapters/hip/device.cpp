//===--------- device.cpp - HIP Adapter -----------------------------------===//
//
// Copyright (C) 2023 Intel Corporation
//
// Part of the Unified-Runtime Project, under the Apache License v2.0 with LLVM
// Exceptions. See LICENSE.TXT
// SPDX-License-Identifier: Apache-2.0 WITH LLVM-exception
//
//===----------------------------------------------------------------------===//

#include "device.hpp"
#include "adapter.hpp"
#include "context.hpp"
#include "event.hpp"

#include <hip/hip_runtime.h>
#include <sstream>

int getAttribute(ur_device_handle_t Device, hipDeviceAttribute_t Attribute) {
  int Value;
  UR_CHECK_ERROR(hipDeviceGetAttribute(&Value, Attribute, Device->get()));
  return Value;
}

uint64_t ur_device_handle_t_::getElapsedTime(hipEvent_t ev) const {
  float Milliseconds = 0.0f;

  // hipEventSynchronize waits till the event is ready for call to
  // hipEventElapsedTime.
  UR_CHECK_ERROR(hipEventSynchronize(EvBase));
  UR_CHECK_ERROR(hipEventSynchronize(ev));
  UR_CHECK_ERROR(hipEventElapsedTime(&Milliseconds, EvBase, ev));

  return static_cast<uint64_t>(Milliseconds * 1.0e6);
}

UR_APIEXPORT ur_result_t UR_APICALL urDeviceGetInfo(ur_device_handle_t hDevice,
                                                    ur_device_info_t propName,
                                                    size_t propSize,
                                                    void *pPropValue,
                                                    size_t *pPropSizeRet) {
  UrReturnHelper ReturnValue(propSize, pPropValue, pPropSizeRet);

  static constexpr uint32_t MaxWorkItemDimensions = 3u;

  switch ((uint32_t)propName) {
  case UR_DEVICE_INFO_TYPE: {
    return ReturnValue(UR_DEVICE_TYPE_GPU);
  }
  case UR_DEVICE_INFO_VENDOR_ID: {
#if defined(__HIP_PLATFORM_AMD__)
    uint32_t VendorId = 4098u;
#elif defined(__HIP_PLATFORM_NVIDIA__)
    uint32_t VendorId = 4318u;
#else
    uint32_t VendorId = 0u;
#endif
    return ReturnValue(VendorId);
  }
  case UR_DEVICE_INFO_NUM_COMPUTE_UNITS:
  case UR_DEVICE_INFO_MAX_COMPUTE_UNITS: {
    int ComputeUnits = 0;
    UR_CHECK_ERROR(hipDeviceGetAttribute(
        &ComputeUnits, hipDeviceAttributeMultiprocessorCount, hDevice->get()));
    detail::ur::assertion(ComputeUnits >= 0);
    return ReturnValue(static_cast<uint32_t>(ComputeUnits));
  }
  case UR_DEVICE_INFO_MAX_WORK_ITEM_DIMENSIONS: {
    return ReturnValue(MaxWorkItemDimensions);
  }
  case UR_DEVICE_INFO_MAX_WORK_ITEM_SIZES: {
    struct {
      size_t sizes[MaxWorkItemDimensions];
    } return_sizes;

    int MaxX = 0, MaxY = 0, MaxZ = 0;
    UR_CHECK_ERROR(hipDeviceGetAttribute(&MaxX, hipDeviceAttributeMaxBlockDimX,
                                         hDevice->get()));
    detail::ur::assertion(MaxX >= 0);

    UR_CHECK_ERROR(hipDeviceGetAttribute(&MaxY, hipDeviceAttributeMaxBlockDimY,
                                         hDevice->get()));
    detail::ur::assertion(MaxY >= 0);

    UR_CHECK_ERROR(hipDeviceGetAttribute(&MaxZ, hipDeviceAttributeMaxBlockDimZ,
                                         hDevice->get()));
    detail::ur::assertion(MaxZ >= 0);

    return_sizes.sizes[0] = size_t(MaxX);
    return_sizes.sizes[1] = size_t(MaxY);
    return_sizes.sizes[2] = size_t(MaxZ);
    return ReturnValue(return_sizes);
  }

  case UR_DEVICE_INFO_MAX_WORK_GROUPS_3D: {
    struct {
      size_t sizes[MaxWorkItemDimensions];
    } return_sizes;

    int MaxX = 0, MaxY = 0, MaxZ = 0;
    UR_CHECK_ERROR(hipDeviceGetAttribute(&MaxX, hipDeviceAttributeMaxGridDimX,
                                         hDevice->get()));
    detail::ur::assertion(MaxX >= 0);

    UR_CHECK_ERROR(hipDeviceGetAttribute(&MaxY, hipDeviceAttributeMaxGridDimY,
                                         hDevice->get()));
    detail::ur::assertion(MaxY >= 0);

    UR_CHECK_ERROR(hipDeviceGetAttribute(&MaxZ, hipDeviceAttributeMaxGridDimZ,
                                         hDevice->get()));
    detail::ur::assertion(MaxZ >= 0);

    return_sizes.sizes[0] = size_t(MaxX);
    return_sizes.sizes[1] = size_t(MaxY);
    return_sizes.sizes[2] = size_t(MaxZ);
    return ReturnValue(return_sizes);
  }

  case UR_DEVICE_INFO_MAX_WORK_GROUP_SIZE: {
    int MaxWorkGroupSize = 0;
    UR_CHECK_ERROR(hipDeviceGetAttribute(&MaxWorkGroupSize,
                                         hipDeviceAttributeMaxThreadsPerBlock,
                                         hDevice->get()));

    detail::ur::assertion(MaxWorkGroupSize >= 0);

    return ReturnValue(size_t(MaxWorkGroupSize));
  }
  case UR_DEVICE_INFO_PREFERRED_VECTOR_WIDTH_CHAR: {
    return ReturnValue(1u);
  }
  case UR_DEVICE_INFO_PREFERRED_VECTOR_WIDTH_SHORT: {
    return ReturnValue(1u);
  }
  case UR_DEVICE_INFO_PREFERRED_VECTOR_WIDTH_INT: {
    return ReturnValue(1u);
  }
  case UR_DEVICE_INFO_PREFERRED_VECTOR_WIDTH_LONG: {
    return ReturnValue(1u);
  }
  case UR_DEVICE_INFO_PREFERRED_VECTOR_WIDTH_FLOAT: {
    return ReturnValue(1u);
  }
  case UR_DEVICE_INFO_PREFERRED_VECTOR_WIDTH_DOUBLE: {
    return ReturnValue(1u);
  }
  case UR_DEVICE_INFO_PREFERRED_VECTOR_WIDTH_HALF: {
    return ReturnValue(0u);
  }
  case UR_DEVICE_INFO_NATIVE_VECTOR_WIDTH_CHAR: {
    return ReturnValue(1u);
  }
  case UR_DEVICE_INFO_NATIVE_VECTOR_WIDTH_SHORT: {
    return ReturnValue(1u);
  }
  case UR_DEVICE_INFO_NATIVE_VECTOR_WIDTH_INT: {
    return ReturnValue(1u);
  }
  case UR_DEVICE_INFO_NATIVE_VECTOR_WIDTH_LONG: {
    return ReturnValue(1u);
  }
  case UR_DEVICE_INFO_NATIVE_VECTOR_WIDTH_FLOAT: {
    return ReturnValue(1u);
  }
  case UR_DEVICE_INFO_NATIVE_VECTOR_WIDTH_DOUBLE: {
    return ReturnValue(1u);
  }
  case UR_DEVICE_INFO_NATIVE_VECTOR_WIDTH_HALF: {
    return ReturnValue(0u);
  }
  case UR_DEVICE_INFO_MAX_NUM_SUB_GROUPS: {
    // Number of sub-groups = max block size / warp size + possible remainder
    int MaxThreads = 0;
    UR_CHECK_ERROR(hipDeviceGetAttribute(
        &MaxThreads, hipDeviceAttributeMaxThreadsPerBlock, hDevice->get()));
    int WarpSize = 0;
    UR_CHECK_ERROR(hipDeviceGetAttribute(&WarpSize, hipDeviceAttributeWarpSize,
                                         hDevice->get()));
    int MaxWarps = (MaxThreads + WarpSize - 1) / WarpSize;
    return ReturnValue(MaxWarps);
  }
  case UR_DEVICE_INFO_SUB_GROUP_INDEPENDENT_FORWARD_PROGRESS: {
    // Volta provides independent thread scheduling
    // TODO: Revisit for previous generation GPUs
    int Major = 0;
    UR_CHECK_ERROR(hipDeviceGetAttribute(
        &Major, hipDeviceAttributeComputeCapabilityMajor, hDevice->get()));
    bool IFP = (Major >= 7);
    return ReturnValue(IFP);
  }
  case UR_DEVICE_INFO_SUB_GROUP_SIZES_INTEL: {
    int WarpSize = 0;
    UR_CHECK_ERROR(hipDeviceGetAttribute(&WarpSize, hipDeviceAttributeWarpSize,
                                         hDevice->get()));
    uint32_t Sizes[1] = {static_cast<uint32_t>(WarpSize)};
    return ReturnValue(Sizes, 1);
  }
  case UR_DEVICE_INFO_MAX_CLOCK_FREQUENCY: {
    int ClockFreq = 0;
    UR_CHECK_ERROR(hipDeviceGetAttribute(
        &ClockFreq, hipDeviceAttributeClockRate, hDevice->get()));
    detail::ur::assertion(ClockFreq >= 0);
    return ReturnValue(static_cast<uint32_t>(ClockFreq) / 1000u);
  }
  case UR_DEVICE_INFO_ADDRESS_BITS: {
    auto Bits = uint32_t{std::numeric_limits<uintptr_t>::digits};
    return ReturnValue(Bits);
  }
  case UR_DEVICE_INFO_MAX_MEM_ALLOC_SIZE: {
    // Max size of memory object allocation in bytes.
    // The minimum value is max(min(1024 × 1024 ×
    // 1024, 1/4th of CL_DEVICE_GLOBAL_MEM_SIZE),
    // 32 × 1024 × 1024) for devices that are not of type
    // CL_DEVICE_TYPE_CUSTOM.

    size_t Global = 0;
    detail::ur::assertion(hipDeviceTotalMem(&Global, hDevice->get()) ==
                          hipSuccess);

    auto QuarterGlobal = static_cast<uint32_t>(Global / 4u);

    auto MaxAlloc = std::max(std::min(1024u * 1024u * 1024u, QuarterGlobal),
                             32u * 1024u * 1024u);

    return ReturnValue(uint64_t{MaxAlloc});
  }
  case UR_DEVICE_INFO_IMAGE_SUPPORTED: {
    // Legacy images are not supported, bindless images should be used instead.
    return ReturnValue(ur_bool_t{false});
  }
  case UR_DEVICE_INFO_MAX_READ_IMAGE_ARGS: {
    // This call doesn't match to HIP as it doesn't have images, but instead
    // surfaces and textures. No clear call in the HIP API to determine this,
    // but some searching found as of SM 2.x 128 are supported.
    return ReturnValue(128u);
  }
  case UR_DEVICE_INFO_MAX_READ_WRITE_IMAGE_ARGS: {
    // This call doesn't match to HIP as it doesn't have images, but instead
    // surfaces and textures. No clear call in the HIP API to determine this,
    // but some searching found as of SM 2.x 128 are supported.
    return ReturnValue(128u);
  }
  case UR_DEVICE_INFO_MAX_WRITE_IMAGE_ARGS: {
    // This call doesn't match to HIP as it doesn't have images, but instead
    // surfaces and textures. No clear call in the HIP API to determine this,
    // but some searching found as of SM 2.x 128 are supported.
    return ReturnValue(128u);
  }
  case UR_DEVICE_INFO_IMAGE2D_MAX_HEIGHT: {
    // Take the smaller of maximum surface and maximum texture height.
    int TexHeight = 0;
    UR_CHECK_ERROR(hipDeviceGetAttribute(
        &TexHeight, hipDeviceAttributeMaxTexture2DHeight, hDevice->get()));
    detail::ur::assertion(TexHeight >= 0);
    int SurfHeight = 0;
    UR_CHECK_ERROR(hipDeviceGetAttribute(
        &SurfHeight, hipDeviceAttributeMaxTexture2DHeight, hDevice->get()));
    detail::ur::assertion(SurfHeight >= 0);

    int Min = std::min(TexHeight, SurfHeight);

    return ReturnValue(static_cast<size_t>(Min));
  }
  case UR_DEVICE_INFO_IMAGE2D_MAX_WIDTH: {
    // Take the smaller of maximum surface and maximum texture width.
    int TexWidth = 0;
    UR_CHECK_ERROR(hipDeviceGetAttribute(
        &TexWidth, hipDeviceAttributeMaxTexture2DWidth, hDevice->get()));
    detail::ur::assertion(TexWidth >= 0);
    int SurfWidth = 0;
    UR_CHECK_ERROR(hipDeviceGetAttribute(
        &SurfWidth, hipDeviceAttributeMaxTexture2DWidth, hDevice->get()));
    detail::ur::assertion(SurfWidth >= 0);

    int Min = std::min(TexWidth, SurfWidth);

    return ReturnValue(static_cast<size_t>(Min));
  }
  case UR_DEVICE_INFO_IMAGE3D_MAX_HEIGHT: {
    // Take the smaller of maximum surface and maximum texture height.
    int TexHeight = 0;
    UR_CHECK_ERROR(hipDeviceGetAttribute(
        &TexHeight, hipDeviceAttributeMaxTexture3DHeight, hDevice->get()));
    detail::ur::assertion(TexHeight >= 0);
    int SurfHeight = 0;
    UR_CHECK_ERROR(hipDeviceGetAttribute(
        &SurfHeight, hipDeviceAttributeMaxTexture3DHeight, hDevice->get()));
    detail::ur::assertion(SurfHeight >= 0);

    int Min = std::min(TexHeight, SurfHeight);

    return ReturnValue(static_cast<size_t>(Min));
  }
  case UR_DEVICE_INFO_IMAGE3D_MAX_WIDTH: {
    // Take the smaller of maximum surface and maximum texture width.
    int TexWidth = 0;
    UR_CHECK_ERROR(hipDeviceGetAttribute(
        &TexWidth, hipDeviceAttributeMaxTexture3DWidth, hDevice->get()));
    detail::ur::assertion(TexWidth >= 0);
    int SurfWidth = 0;
    UR_CHECK_ERROR(hipDeviceGetAttribute(
        &SurfWidth, hipDeviceAttributeMaxTexture3DWidth, hDevice->get()));
    detail::ur::assertion(SurfWidth >= 0);

    int Min = std::min(TexWidth, SurfWidth);

    return ReturnValue(static_cast<size_t>(Min));
  }
  case UR_DEVICE_INFO_IMAGE3D_MAX_DEPTH: {
    // Take the smaller of maximum surface and maximum texture depth.
    int TexDepth = 0;
    UR_CHECK_ERROR(hipDeviceGetAttribute(
        &TexDepth, hipDeviceAttributeMaxTexture3DDepth, hDevice->get()));
    detail::ur::assertion(TexDepth >= 0);
    int SurfDepth = 0;
    UR_CHECK_ERROR(hipDeviceGetAttribute(
        &SurfDepth, hipDeviceAttributeMaxTexture3DDepth, hDevice->get()));
    detail::ur::assertion(SurfDepth >= 0);

    int Min = std::min(TexDepth, SurfDepth);

    return ReturnValue(static_cast<size_t>(Min));
  }
  case UR_DEVICE_INFO_IMAGE_MAX_BUFFER_SIZE: {
    // Take the smaller of maximum surface and maximum texture width.
    int TexWidth = 0;
    UR_CHECK_ERROR(hipDeviceGetAttribute(
        &TexWidth, hipDeviceAttributeMaxTexture1DWidth, hDevice->get()));
    detail::ur::assertion(TexWidth >= 0);
    int SurfWidth = 0;
    UR_CHECK_ERROR(hipDeviceGetAttribute(
        &SurfWidth, hipDeviceAttributeMaxTexture1DWidth, hDevice->get()));
    detail::ur::assertion(SurfWidth >= 0);

    int Min = std::min(TexWidth, SurfWidth);

    return ReturnValue(static_cast<size_t>(Min));
  }
  case UR_DEVICE_INFO_IMAGE_MAX_ARRAY_SIZE: {
    return ReturnValue(size_t(0));
  }
  case UR_DEVICE_INFO_MAX_SAMPLERS: {
    // This call is kind of meaningless for HIP, as samplers don't exist.
    // Closest thing is textures, which is 128.
    return ReturnValue(128u);
  }
  case UR_DEVICE_INFO_MAX_PARAMETER_SIZE: {
    // __global__ function parameters are passed to the device via constant
    // memory and are limited to 4 KB.
    return ReturnValue(size_t(4000));
  }
  case UR_DEVICE_INFO_MEM_BASE_ADDR_ALIGN: {
    int MemBaseAddrAlign = 0;
    UR_CHECK_ERROR(hipDeviceGetAttribute(
        &MemBaseAddrAlign, hipDeviceAttributeTextureAlignment, hDevice->get()));
    // Multiply by 8 as clGetDeviceInfo returns this value in bits
    MemBaseAddrAlign *= 8;
    return ReturnValue(MemBaseAddrAlign);
  }
  case UR_DEVICE_INFO_HALF_FP_CONFIG: {
    return ReturnValue(0u);
  }
  case UR_DEVICE_INFO_SINGLE_FP_CONFIG: {
    ur_device_fp_capability_flags_t Config =
        UR_DEVICE_FP_CAPABILITY_FLAG_DENORM |
        UR_DEVICE_FP_CAPABILITY_FLAG_INF_NAN |
        UR_DEVICE_FP_CAPABILITY_FLAG_ROUND_TO_NEAREST |
        UR_DEVICE_FP_CAPABILITY_FLAG_ROUND_TO_ZERO |
        UR_DEVICE_FP_CAPABILITY_FLAG_ROUND_TO_INF |
        UR_DEVICE_FP_CAPABILITY_FLAG_FMA |
        UR_DEVICE_FP_CAPABILITY_FLAG_CORRECTLY_ROUNDED_DIVIDE_SQRT;
    return ReturnValue(Config);
  }
  case UR_DEVICE_INFO_DOUBLE_FP_CONFIG: {
    ur_device_fp_capability_flags_t Config =
        UR_DEVICE_FP_CAPABILITY_FLAG_DENORM |
        UR_DEVICE_FP_CAPABILITY_FLAG_INF_NAN |
        UR_DEVICE_FP_CAPABILITY_FLAG_ROUND_TO_NEAREST |
        UR_DEVICE_FP_CAPABILITY_FLAG_ROUND_TO_ZERO |
        UR_DEVICE_FP_CAPABILITY_FLAG_ROUND_TO_INF |
        UR_DEVICE_FP_CAPABILITY_FLAG_FMA;
    return ReturnValue(Config);
  }
  case UR_DEVICE_INFO_GLOBAL_MEM_CACHE_TYPE: {
    return ReturnValue(UR_DEVICE_MEM_CACHE_TYPE_READ_WRITE_CACHE);
  }
  case UR_DEVICE_INFO_GLOBAL_MEM_CACHELINE_SIZE: {
    // The value is dohipmented for all existing GPUs in the HIP programming
    // guidelines, section "H.3.2. Global Memory".
    return ReturnValue(128u);
  }
  case UR_DEVICE_INFO_GLOBAL_MEM_CACHE_SIZE: {
    int CacheSize = 0;
    UR_CHECK_ERROR(hipDeviceGetAttribute(
        &CacheSize, hipDeviceAttributeL2CacheSize, hDevice->get()));
    detail::ur::assertion(CacheSize >= 0);
    // The L2 cache is global to the GPU.
    return ReturnValue(static_cast<uint64_t>(CacheSize));
  }
  case UR_DEVICE_INFO_GLOBAL_MEM_SIZE: {
    size_t Bytes = 0;
    // Runtime API has easy access to this value, driver API info is scarse.
    UR_CHECK_ERROR(hipDeviceTotalMem(&Bytes, hDevice->get()));
    return ReturnValue(uint64_t{Bytes});
  }
  case UR_DEVICE_INFO_MAX_CONSTANT_BUFFER_SIZE: {
    int ConstantMemory = 0;

    // hipDeviceGetAttribute takes a int*, however the size of the constant
    // memory on AMD GPU may be larger than what can fit in the positive part
    // of a signed integer, so use an unsigned integer and cast the pointer to
    // int*.
    UR_CHECK_ERROR(hipDeviceGetAttribute(&ConstantMemory,
                                         hipDeviceAttributeTotalConstantMemory,
                                         hDevice->get()));
    detail::ur::assertion(ConstantMemory >= 0);

    return ReturnValue(static_cast<uint64_t>(ConstantMemory));
  }
  case UR_DEVICE_INFO_MAX_CONSTANT_ARGS: {
    // TODO: is there a way to retrieve this from HIP driver API?
    // Hard coded to value returned by clinfo for OpenCL 1.2 HIP | GeForce GTX
    // 1060 3GB
    return ReturnValue(9u);
  }
  case UR_DEVICE_INFO_LOCAL_MEM_TYPE: {
    return ReturnValue(UR_DEVICE_LOCAL_MEM_TYPE_LOCAL);
  }
  case UR_DEVICE_INFO_LOCAL_MEM_SIZE: {
    // OpenCL's "local memory" maps most closely to HIP's "shared memory".
    // HIP has its own definition of "local memory", which maps to OpenCL's
    // "private memory".
    int LocalMemSize = 0;
    UR_CHECK_ERROR(hipDeviceGetAttribute(
        &LocalMemSize, hipDeviceAttributeMaxSharedMemoryPerBlock,
        hDevice->get()));
    detail::ur::assertion(LocalMemSize >= 0);
    return ReturnValue(static_cast<uint64_t>(LocalMemSize));
  }
  case UR_DEVICE_INFO_ERROR_CORRECTION_SUPPORT: {
    int EccEnabled = 0;
    UR_CHECK_ERROR(hipDeviceGetAttribute(
        &EccEnabled, hipDeviceAttributeEccEnabled, hDevice->get()));

    detail::ur::assertion((EccEnabled == 0) | (EccEnabled == 1));
    auto Result = static_cast<bool>(EccEnabled);
    return ReturnValue(Result);
  }
  case UR_DEVICE_INFO_HOST_UNIFIED_MEMORY: {
    int IsIntegrated = 0;
    UR_CHECK_ERROR(hipDeviceGetAttribute(
        &IsIntegrated, hipDeviceAttributeIntegrated, hDevice->get()));

    detail::ur::assertion((IsIntegrated == 0) | (IsIntegrated == 1));
    auto Result = static_cast<bool>(IsIntegrated);
    return ReturnValue(Result);
  }
  case UR_DEVICE_INFO_PROFILING_TIMER_RESOLUTION: {
    // Hard coded to value returned by clinfo for OpenCL 1.2 HIP | GeForce GTX
    // 1060 3GB
    return ReturnValue(size_t(1000));
  }
  case UR_DEVICE_INFO_ENDIAN_LITTLE: {
    return ReturnValue(ur_bool_t{true});
  }
  case UR_DEVICE_INFO_AVAILABLE: {
    return ReturnValue(ur_bool_t{true});
  }
  case UR_DEVICE_INFO_BUILD_ON_SUBDEVICE: {
    return ReturnValue(ur_bool_t{true});
  }
  case UR_DEVICE_INFO_COMPILER_AVAILABLE: {
    return ReturnValue(ur_bool_t{true});
  }
  case UR_DEVICE_INFO_LINKER_AVAILABLE: {
    return ReturnValue(ur_bool_t{true});
  }
  case UR_DEVICE_INFO_EXECUTION_CAPABILITIES: {
    auto Capability = ur_device_exec_capability_flags_t{
        UR_DEVICE_EXEC_CAPABILITY_FLAG_KERNEL};
    return ReturnValue(Capability);
  }
  case UR_DEVICE_INFO_QUEUE_ON_DEVICE_PROPERTIES: {
    return ReturnValue(0);
  }
  case UR_DEVICE_INFO_QUEUE_ON_HOST_PROPERTIES:
  case UR_DEVICE_INFO_QUEUE_PROPERTIES: {
    // The mandated minimum capability:
    ur_queue_flags_t Capability = UR_QUEUE_FLAG_PROFILING_ENABLE;
    return ReturnValue(Capability);
  }
  case UR_DEVICE_INFO_BUILT_IN_KERNELS: {
    // An empty string is returned if no built-in kernels are supported by the
    // device.
    return ReturnValue("");
  }
  case UR_DEVICE_INFO_PLATFORM: {
    return ReturnValue(hDevice->getPlatform());
  }
  case UR_DEVICE_INFO_NAME: {
    static constexpr size_t MAX_DEVICE_NAME_LENGTH = 256u;
    char Name[MAX_DEVICE_NAME_LENGTH];
    UR_CHECK_ERROR(
        hipDeviceGetName(Name, MAX_DEVICE_NAME_LENGTH, hDevice->get()));
    // On AMD GPUs hipDeviceGetName returns an empty string, so return the arch
    // name instead, this is also what AMD OpenCL devices return.
    if (strlen(Name) == 0) {
      hipDeviceProp_t Props;
      detail::ur::assertion(hipGetDeviceProperties(&Props, hDevice->get()) ==
                            hipSuccess);

      return ReturnValue(Props.gcnArchName, strlen(Props.gcnArchName) + 1);
    }
    return ReturnValue(Name, strlen(Name) + 1);
  }
  case UR_DEVICE_INFO_VENDOR: {
    return ReturnValue("AMD Corporation");
  }
  case UR_DEVICE_INFO_DRIVER_VERSION: {
    std::string Version;
    UR_CHECK_ERROR(getHipVersionString(Version));
    return ReturnValue(Version.c_str());
  }
  case UR_DEVICE_INFO_PROFILE: {
    return ReturnValue("HIP");
  }
  case UR_DEVICE_INFO_REFERENCE_COUNT: {
    return ReturnValue(hDevice->getReferenceCount());
  }
  case UR_DEVICE_INFO_VERSION: {
    std::stringstream S;

    hipDeviceProp_t Props;
    detail::ur::assertion(hipGetDeviceProperties(&Props, hDevice->get()) ==
                          hipSuccess);
#if defined(__HIP_PLATFORM_NVIDIA__)
    S << Props.major << "." << Props.minor;
#elif defined(__HIP_PLATFORM_AMD__)
    S << Props.gcnArchName;
#else
#error("Must define exactly one of __HIP_PLATFORM_AMD__ or __HIP_PLATFORM_NVIDIA__");
#endif
    return ReturnValue(S.str().c_str());
  }
  case UR_EXT_DEVICE_INFO_OPENCL_C_VERSION: {
    return ReturnValue("");
  }
  case UR_DEVICE_INFO_EXTENSIONS: {
    std::string SupportedExtensions = "";

    hipDeviceProp_t Props;
    detail::ur::assertion(hipGetDeviceProperties(&Props, hDevice->get()) ==
                          hipSuccess);

    if (Props.arch.hasDoubles) {
      SupportedExtensions += "cl_khr_fp64 ";
    }

    SupportedExtensions += "cl_khr_fp16 ";

    return ReturnValue(SupportedExtensions.c_str());
  }
  case UR_DEVICE_INFO_PRINTF_BUFFER_SIZE: {
    // The minimum value for the FULL profile is 1 MB.
    return ReturnValue(size_t(1024));
  }
  case UR_DEVICE_INFO_PREFERRED_INTEROP_USER_SYNC: {
    return ReturnValue(ur_bool_t{true});
  }
  case UR_DEVICE_INFO_PARENT_DEVICE: {
    return ReturnValue(nullptr);
  }
  case UR_DEVICE_INFO_PARTITION_MAX_SUB_DEVICES: {
    return ReturnValue(0u);
  }
  case UR_DEVICE_INFO_SUPPORTED_PARTITIONS: {
    if (pPropSizeRet) {
      *pPropSizeRet = 0;
    }
    return UR_RESULT_SUCCESS;
  }

  case UR_DEVICE_INFO_PARTITION_AFFINITY_DOMAIN: {
    return ReturnValue(0u);
  }
  case UR_DEVICE_INFO_PARTITION_TYPE: {
    if (pPropSizeRet) {
      *pPropSizeRet = 0;
    }
    return UR_RESULT_SUCCESS;
  }

  // Intel USM extensions
  case UR_DEVICE_INFO_USM_HOST_SUPPORT: {
    // from cl_intel_unified_shared_memory: "The host memory access capabilities
    // apply to any host allocation."
    //
    // query if/how the device can access page-locked host memory, possibly
    // through PCIe, using the same pointer as the host
    ur_device_usm_access_capability_flags_t Value = {};
    // if (getAttribute(device, HIP_DEVICE_ATTRIBUTE_UNIFIED_ADDRESSING)) {
    // the device shares a unified address space with the host
    if (getAttribute(hDevice, hipDeviceAttributeComputeCapabilityMajor) >= 6) {
      // compute capability 6.x introduces operations that are atomic with
      // respect to other CPUs and GPUs in the system
      Value = UR_DEVICE_USM_ACCESS_CAPABILITY_FLAG_ACCESS |
              UR_DEVICE_USM_ACCESS_CAPABILITY_FLAG_ATOMIC_ACCESS |
              UR_DEVICE_USM_ACCESS_CAPABILITY_FLAG_CONCURRENT_ACCESS |
              UR_DEVICE_USM_ACCESS_CAPABILITY_FLAG_ATOMIC_CONCURRENT_ACCESS;
    } else {
      // on GPU architectures with compute capability lower than 6.x, atomic
      // operations from the GPU to CPU memory will not be atomic with respect
      // to CPU initiated atomic operations
      Value = UR_DEVICE_USM_ACCESS_CAPABILITY_FLAG_ACCESS |
              UR_DEVICE_USM_ACCESS_CAPABILITY_FLAG_CONCURRENT_ACCESS;
    }
    return ReturnValue(Value);
  }
  case UR_DEVICE_INFO_USM_DEVICE_SUPPORT: {
    // from cl_intel_unified_shared_memory:
    // "The device memory access capabilities apply to any device allocation
    // associated with this device."
    //
    // query how the device can access memory allocated on the device itself (?)
    ur_device_usm_access_capability_flags_t Value =
        UR_DEVICE_USM_ACCESS_CAPABILITY_FLAG_ACCESS |
        UR_DEVICE_USM_ACCESS_CAPABILITY_FLAG_ATOMIC_ACCESS |
        UR_DEVICE_USM_ACCESS_CAPABILITY_FLAG_CONCURRENT_ACCESS |
        UR_DEVICE_USM_ACCESS_CAPABILITY_FLAG_ATOMIC_CONCURRENT_ACCESS;
    return ReturnValue(Value);
  }
  case UR_DEVICE_INFO_USM_SINGLE_SHARED_SUPPORT: {
    // from cl_intel_unified_shared_memory:
    // "The single device shared memory access capabilities apply to any shared
    // allocation associated with this device."
    //
    // query if/how the device can access managed memory associated to it
    ur_device_usm_access_capability_flags_t Value = {};
    if (getAttribute(hDevice, hipDeviceAttributeManagedMemory)) {
      // the device can allocate managed memory on this system
      Value = UR_DEVICE_USM_ACCESS_CAPABILITY_FLAG_ACCESS |
              UR_DEVICE_USM_ACCESS_CAPABILITY_FLAG_ATOMIC_ACCESS;
    }
    if (getAttribute(hDevice, hipDeviceAttributeConcurrentManagedAccess)) {
      // the device can coherently access managed memory concurrently with the
      // CPU
      Value |= UR_DEVICE_USM_ACCESS_CAPABILITY_FLAG_CONCURRENT_ACCESS;
      if (getAttribute(hDevice, hipDeviceAttributeComputeCapabilityMajor) >=
          6) {
        // compute capability 6.x introduces operations that are atomic with
        // respect to other CPUs and GPUs in the system
        Value |= UR_DEVICE_USM_ACCESS_CAPABILITY_FLAG_ATOMIC_CONCURRENT_ACCESS;
      }
    }
    return ReturnValue(Value);
  }
  case UR_DEVICE_INFO_USM_CROSS_SHARED_SUPPORT: {
    // from cl_intel_unified_shared_memory:
    // "The cross-device shared memory access capabilities apply to any shared
    // allocation associated with this device, or to any shared memory
    // allocation on another device that also supports the same cross-device
    // shared memory access capability."
    //
    // query if/how the device can access managed memory associated to other
    // devices
    ur_device_usm_access_capability_flags_t Value = {};
    if (getAttribute(hDevice, hipDeviceAttributeManagedMemory)) {
      // the device can allocate managed memory on this system
      Value |= UR_DEVICE_USM_ACCESS_CAPABILITY_FLAG_ACCESS;
    }
    if (getAttribute(hDevice, hipDeviceAttributeConcurrentManagedAccess)) {
      // all devices with the CU_DEVICE_ATTRIBUTE_CONCURRENT_MANAGED_ACCESS
      // attribute can coherently access managed memory concurrently with the
      // CPU
      Value |= UR_DEVICE_USM_ACCESS_CAPABILITY_FLAG_CONCURRENT_ACCESS;
    }
    if (getAttribute(hDevice, hipDeviceAttributeComputeCapabilityMajor) >= 6) {
      // compute capability 6.x introduces operations that are atomic with
      // respect to other CPUs and GPUs in the system
      if (Value & UR_DEVICE_USM_ACCESS_CAPABILITY_FLAG_ACCESS)
        Value |= UR_DEVICE_USM_ACCESS_CAPABILITY_FLAG_ATOMIC_ACCESS;
      if (Value & UR_DEVICE_USM_ACCESS_CAPABILITY_FLAG_CONCURRENT_ACCESS)
        Value |= UR_DEVICE_USM_ACCESS_CAPABILITY_FLAG_ATOMIC_CONCURRENT_ACCESS;
    }
    return ReturnValue(Value);
  }
  case UR_DEVICE_INFO_USM_SYSTEM_SHARED_SUPPORT: {
    // from cl_intel_unified_shared_memory:
    // "The shared system memory access capabilities apply to any allocations
    // made by a system allocator, such as malloc or new."
    //
    // query if/how the device can access pageable host memory allocated by the
    // system allocator
    ur_device_usm_access_capability_flags_t Value = {};
    if (getAttribute(hDevice, hipDeviceAttributePageableMemoryAccess)) {
      // the link between the device and the host does not support native
      // atomic operations
      Value = UR_DEVICE_USM_ACCESS_CAPABILITY_FLAG_ACCESS |
              UR_DEVICE_USM_ACCESS_CAPABILITY_FLAG_CONCURRENT_ACCESS;
    }
    return ReturnValue(Value);
  }

  case UR_DEVICE_INFO_BACKEND_RUNTIME_VERSION: {
    int Major = 0, Minor = 0;
    UR_CHECK_ERROR(hipDeviceComputeCapability(&Major, &Minor, hDevice->get()));
    std::string Result = std::to_string(Major) + "." + std::to_string(Minor);
    return ReturnValue(Result.c_str());
  }

  case UR_DEVICE_INFO_ATOMIC_64: {
    hipDeviceProp_t Props;
    detail::ur::assertion(hipGetDeviceProperties(&Props, hDevice->get()) ==
                          hipSuccess);
    return ReturnValue(Props.arch.hasGlobalInt64Atomics &&
                       Props.arch.hasSharedInt64Atomics);
  }

  case UR_DEVICE_INFO_GLOBAL_MEM_FREE: {
    // Work around an issue on some (unsupported) architectures,
    // where hipMemGetInfo fails internally and returns hipErrorInvalidValue
    // when trying to query the amount of available global memory. Since we
    // can't distinguish this condition from us doing something wrong, we can't
    // handle it gracefully.
    hipDeviceProp_t Props;
    UR_CHECK_ERROR(hipGetDeviceProperties(&Props, hDevice->get()));
    if (strcmp(Props.gcnArchName, "gfx1031") == 0) {
      return ReturnValue(size_t{0});
    }

    size_t FreeMemory = 0;
    size_t TotalMemory = 0;
    UR_CHECK_ERROR(hipMemGetInfo(&FreeMemory, &TotalMemory));
    return ReturnValue(FreeMemory);
  }

  case UR_DEVICE_INFO_MEMORY_CLOCK_RATE: {
    int Value = 0;
    UR_CHECK_ERROR(hipDeviceGetAttribute(
        &Value, hipDeviceAttributeMemoryClockRate, hDevice->get()));
    detail::ur::assertion(Value >= 0);
    // Convert kilohertz to megahertz when returning.
    return ReturnValue(Value / 1000);
  }

  case UR_DEVICE_INFO_MEMORY_BUS_WIDTH: {
    int Value = 0;
    UR_CHECK_ERROR(hipDeviceGetAttribute(
        &Value, hipDeviceAttributeMemoryBusWidth, hDevice->get()));
    detail::ur::assertion(Value >= 0);
    return ReturnValue(Value);
  }
  case UR_DEVICE_INFO_MAX_COMPUTE_QUEUE_INDICES: {
    return ReturnValue(int32_t{1});
  }

  case UR_DEVICE_INFO_BINDLESS_IMAGES_SUPPORT_EXP: {
    // On HIP bindless images are implemented but support is device-dependent.
    return ReturnValue(
        static_cast<ur_bool_t>(hDevice->supportsHardwareImages()));
  }
  case UR_DEVICE_INFO_BINDLESS_IMAGES_SHARED_USM_SUPPORT_EXP: {
    // On HIP bindless images can be backed by shared (managed) USM.
    return ReturnValue(
        static_cast<ur_bool_t>(hDevice->supportsHardwareImages()));
  }
  case UR_DEVICE_INFO_BINDLESS_IMAGES_1D_USM_SUPPORT_EXP: {
    // On HIP 1D bindless image USM is supported, but sampling is not.
    // More specifically, image creation from with sampler using linear
    // filtering is unstable and somtimes passes while other times returns
    // unsupported error code.
    return ReturnValue(
        static_cast<ur_bool_t>(hDevice->supportsHardwareImages()));
  }
  case UR_DEVICE_INFO_BINDLESS_IMAGES_2D_USM_SUPPORT_EXP: {
    // On HIP 2D bindless image USM is supported, but sampling is not.
    // More specifically, image creation from with sampler using linear
    // filtering is unstable and somtimes passes while other times returns
    // unsupported error code.
    return ReturnValue(
        static_cast<ur_bool_t>(hDevice->supportsHardwareImages()));
  }
  case UR_DEVICE_INFO_IMAGE_PITCH_ALIGN_EXP: {
    int32_t tex_pitch_align{0};
    UR_CHECK_ERROR(hipDeviceGetAttribute(
        &tex_pitch_align, hipDeviceAttributeTexturePitchAlignment,
        hDevice->get()));
    detail::ur::assertion(tex_pitch_align >= 0);
    return ReturnValue(static_cast<uint32_t>(tex_pitch_align));
  }
  case UR_DEVICE_INFO_MAX_IMAGE_LINEAR_WIDTH_EXP: {
    // Default values due to non-existent hipamd queries for linear sizes.
    constexpr size_t MaxLinearWidth{1};
    return ReturnValue(MaxLinearWidth);
  }
  case UR_DEVICE_INFO_MAX_IMAGE_LINEAR_HEIGHT_EXP: {
    // Default values due to non-existent hipamd queries for linear sizes.
    constexpr size_t MaxLinearHeight{1};
    return ReturnValue(MaxLinearHeight);
  }
  case UR_DEVICE_INFO_MAX_IMAGE_LINEAR_PITCH_EXP: {
    // Default values due to non-existent hipamd queries for linear sizes.
    constexpr size_t MaxLinearPitch{1};
    return ReturnValue(MaxLinearPitch);
  }
  case UR_DEVICE_INFO_MIPMAP_SUPPORT_EXP: {
    // HIP supports mipmaps.
    // TODO: DPC++ doesn't implement the required mipmap builtins for SYCL.
    return ReturnValue(ur_bool_t{false});
  }
  case UR_DEVICE_INFO_MIPMAP_ANISOTROPY_SUPPORT_EXP: {
    // HIP supports anisotropic filtering.
    // TODO: DPC++ doesn't implement the required mipmap builtins for SYCL.
    return ReturnValue(ur_bool_t{false});
  }
  case UR_DEVICE_INFO_MIPMAP_MAX_ANISOTROPY_EXP: {
    // HIP has no query for this, but documentation states max value is 16.
    constexpr float MaxAnisotropy{16.f};
    return ReturnValue(MaxAnisotropy);
  }
  case UR_DEVICE_INFO_MIPMAP_LEVEL_REFERENCE_SUPPORT_EXP: {
    // HIP supports creation of images from individual mipmap levels.
    // TODO: DPC++ doesn't implement the required mipmap builtins for SYCL.
    return ReturnValue(ur_bool_t{false});
  }

  case UR_DEVICE_INFO_EXTERNAL_MEMORY_IMPORT_SUPPORT_EXP: {
    // Importing external memory is supported, but there are current
    // issues in the HIP runtime due to which mapping the external array memory
    // does not work at the moment. Linear/buffer memory mapping is supported.
    return ReturnValue(ur_bool_t{false});
  }
  case UR_DEVICE_INFO_EXTERNAL_SEMAPHORE_IMPORT_SUPPORT_EXP: {
    // HIP supports importing external semaphores.
    // TODO: Importing external semaphores should be supported in the adapter,
    // but there are still current issues as not all related tests are passing.
    return ReturnValue(ur_bool_t{false});
  }
  case UR_DEVICE_INFO_CUBEMAP_SUPPORT_EXP: {
    // HIP supports cubemaps.
    // TODO: DPC++ doesn't implement the required builtins for SYCL.
    return ReturnValue(ur_bool_t{false});
  }
  case UR_DEVICE_INFO_CUBEMAP_SEAMLESS_FILTERING_SUPPORT_EXP: {
    // HIP supports cubemap seamless filtering.
    // TODO: DPC++ doesn't implement the required builtins for SYCL.
    return ReturnValue(ur_bool_t{false});
  }
  case UR_DEVICE_INFO_BINDLESS_SAMPLED_IMAGE_FETCH_1D_USM_EXP: {
    // HIP supports fetching 1D USM sampled image data.
    // TODO: DPC++ doesn't implement the required builtins for SYCL.
    return ReturnValue(ur_bool_t{false});
  }
  case UR_DEVICE_INFO_BINDLESS_SAMPLED_IMAGE_FETCH_1D_EXP: {
    // HIP does not support fetching 1D non-USM sampled image data.
    return ReturnValue(ur_bool_t{false});
  }
  case UR_DEVICE_INFO_BINDLESS_SAMPLED_IMAGE_FETCH_2D_USM_EXP: {
    // HIP supports fetching 2D USM sampled image data.
    // TODO: DPC++ doesn't implement the required builtins for SYCL.
    return ReturnValue(ur_bool_t{false});
  }
  case UR_DEVICE_INFO_BINDLESS_SAMPLED_IMAGE_FETCH_2D_EXP: {
    // HIP supports fetching 2D non-USM sampled image data.
    // TODO: DPC++ doesn't implement the required builtins for SYCL.
    return ReturnValue(ur_bool_t{false});
  }
  case UR_DEVICE_INFO_BINDLESS_SAMPLED_IMAGE_FETCH_3D_EXP: {
    // HIP supports fetching 3D non-USM sampled image data.
    // TODO: DPC++ doesn't implement the required builtins for SYCL.
    return ReturnValue(ur_bool_t{false});
  }
  case UR_DEVICE_INFO_IMAGE_ARRAY_SUPPORT_EXP: {
    // TODO: Our HIP adapter implements image arrays but DPC++ end-to-end
    // testing currently fails due to various runtime errors that could be
    // arch-specific driver support, as well missing builtins. Hence, this
    // feature is marked unsupported until those issues are resolved.
    return ReturnValue(ur_bool_t{false});
  }
  case UR_DEVICE_INFO_BINDLESS_UNIQUE_ADDRESSING_PER_DIM_EXP: {
    // HIP does not support unique addressing per dimension
    return ReturnValue(ur_bool_t{false});
  }
  case UR_DEVICE_INFO_BINDLESS_SAMPLE_1D_USM_EXP: {
    // HIP supports sampling 1D USM sampled image data.
    return ReturnValue(
        static_cast<ur_bool_t>(hDevice->supportsHardwareImages()));
  }
  case UR_DEVICE_INFO_BINDLESS_SAMPLE_2D_USM_EXP: {
    // HIP supports sampling 2D USM sampled image data.
    return ReturnValue(
        static_cast<ur_bool_t>(hDevice->supportsHardwareImages()));
  }

  case UR_DEVICE_INFO_KERNEL_SET_SPECIALIZATION_CONSTANTS: {
    return ReturnValue(ur_bool_t{false});
  }

  case UR_DEVICE_INFO_PROGRAM_SET_SPECIALIZATION_CONSTANTS: {
    return ReturnValue(ur_bool_t{false});
  }

  case UR_DEVICE_INFO_ATOMIC_MEMORY_ORDER_CAPABILITIES: {
    ur_memory_order_capability_flags_t Capabilities =
        UR_MEMORY_ORDER_CAPABILITY_FLAG_RELAXED |
        UR_MEMORY_ORDER_CAPABILITY_FLAG_ACQUIRE |
        UR_MEMORY_ORDER_CAPABILITY_FLAG_RELEASE;
    return ReturnValue(Capabilities);
  }
  case UR_DEVICE_INFO_ATOMIC_MEMORY_SCOPE_CAPABILITIES: {
    // SYCL2020 4.6.4.2 minimum mandated capabilities for
    // atomic_fence/memory_scope_capabilities.
    // Because scopes are hierarchical, wider scopes support all narrower
    // scopes. At a minimum, each device must support WORK_ITEM, SUB_GROUP and
    // WORK_GROUP. (https://github.com/KhronosGroup/SYCL-Docs/pull/382)
    ur_memory_scope_capability_flags_t Capabilities =
        UR_MEMORY_SCOPE_CAPABILITY_FLAG_WORK_ITEM |
        UR_MEMORY_SCOPE_CAPABILITY_FLAG_SUB_GROUP |
        UR_MEMORY_SCOPE_CAPABILITY_FLAG_WORK_GROUP;
    return ReturnValue(Capabilities);
  }
  case UR_DEVICE_INFO_ATOMIC_FENCE_SCOPE_CAPABILITIES: {
    constexpr ur_memory_scope_capability_flags_t Capabilities =
        UR_MEMORY_SCOPE_CAPABILITY_FLAG_WORK_ITEM |
        UR_MEMORY_SCOPE_CAPABILITY_FLAG_SUB_GROUP |
        UR_MEMORY_SCOPE_CAPABILITY_FLAG_WORK_GROUP |
        UR_MEMORY_SCOPE_CAPABILITY_FLAG_DEVICE |
        UR_MEMORY_SCOPE_CAPABILITY_FLAG_SYSTEM;
    return ReturnValue(Capabilities);
  }
  case UR_DEVICE_INFO_ATOMIC_FENCE_ORDER_CAPABILITIES: {
    // SYCL2020 4.6.4.2 minimum mandated capabilities for
    // atomic_fence_order_capabilities.
    ur_memory_order_capability_flags_t Capabilities =
        UR_MEMORY_ORDER_CAPABILITY_FLAG_RELAXED |
        UR_MEMORY_ORDER_CAPABILITY_FLAG_ACQUIRE |
        UR_MEMORY_ORDER_CAPABILITY_FLAG_RELEASE |
        UR_MEMORY_ORDER_CAPABILITY_FLAG_ACQ_REL;
#ifdef __HIP_PLATFORM_NVIDIA__
    // Nvidia introduced fence.sc for seq_cst only since SM 7.0.
    int Major = 0;
    UR_CHECK_ERROR(hipDeviceGetAttribute(
        &Major, hipDeviceAttributeComputeCapabilityMajor, hDevice->get()));
    if (Major >= 7)
      Capabilities |= UR_MEMORY_ORDER_CAPABILITY_FLAG_SEQ_CST;
#else
    Capabilities |= UR_MEMORY_ORDER_CAPABILITY_FLAG_SEQ_CST;
#endif
    return ReturnValue(Capabilities);
  }
  case UR_DEVICE_INFO_DEVICE_ID: {
    int Value = 0;
    UR_CHECK_ERROR(hipDeviceGetAttribute(&Value, hipDeviceAttributePciDeviceId,
                                         hDevice->get()));
    detail::ur::assertion(Value >= 0);
    return ReturnValue(Value);
  }
  case UR_DEVICE_INFO_UUID: {
#if ((HIP_VERSION_MAJOR == 5 && HIP_VERSION_MINOR >= 2) ||                     \
     HIP_VERSION_MAJOR > 5)
    hipUUID UUID = {};
    // Supported since 5.2+
    detail::ur::assertion(hipDeviceGetUuid(&UUID, hDevice->get()) ==
                          hipSuccess);
    std::array<unsigned char, 16> Name;
    std::copy(UUID.bytes, UUID.bytes + 16, Name.begin());
    return ReturnValue(Name.data(), 16);
#endif
    return UR_RESULT_ERROR_INVALID_VALUE;
  }
  case UR_DEVICE_INFO_MAX_REGISTERS_PER_WORK_GROUP: {
    // Maximum number of 32-bit registers available to a thread block.
    // Note: This number is shared by all thread blocks simultaneously resident
    // on a multiprocessor.
    int MaxRegisters{-1};
    UR_CHECK_ERROR(hipDeviceGetAttribute(
        &MaxRegisters, hipDeviceAttributeMaxRegistersPerBlock, hDevice->get()));

    detail::ur::assertion(MaxRegisters >= 0);

    return ReturnValue(static_cast<uint32_t>(MaxRegisters));
  }
  case UR_DEVICE_INFO_MEM_CHANNEL_SUPPORT:
    return ReturnValue(ur_bool_t{false});
  case UR_DEVICE_INFO_IMAGE_SRGB:
    return ReturnValue(ur_bool_t{false});
  case UR_DEVICE_INFO_PCI_ADDRESS: {
    constexpr size_t AddressBufferSize = 13;
    char AddressBuffer[AddressBufferSize];
    UR_CHECK_ERROR(
        hipDeviceGetPCIBusId(AddressBuffer, AddressBufferSize, hDevice->get()));
    // A typical PCI address is 12 bytes + \0: "1234:67:90.2", but the HIP API
    // is not guaranteed to use this format. In practice, it uses this format,
    // at least in 5.3-5.5. To be on the safe side, we make sure the terminating
    // \0 is set.
    AddressBuffer[AddressBufferSize - 1] = '\0';
    detail::ur::assertion(strnlen(AddressBuffer, AddressBufferSize) > 0);
    return ReturnValue(AddressBuffer,
                       strnlen(AddressBuffer, AddressBufferSize - 1) + 1);
  }
  case UR_DEVICE_INFO_HOST_PIPE_READ_WRITE_SUPPORTED:
    return ReturnValue(ur_bool_t{false});
  case UR_DEVICE_INFO_VIRTUAL_MEMORY_SUPPORT:
    return ReturnValue(ur_bool_t{false});
  case UR_DEVICE_INFO_ESIMD_SUPPORT:
    return ReturnValue(ur_bool_t{false});
  case UR_DEVICE_INFO_TIMESTAMP_RECORDING_SUPPORT_EXP:
    return ReturnValue(ur_bool_t{true});
  case UR_DEVICE_INFO_ENQUEUE_NATIVE_COMMAND_SUPPORT_EXP: {
    // HIP supports enqueueing native work through the urNativeEnqueueExp
    return ReturnValue(ur_bool_t{true});
  }

  case UR_DEVICE_INFO_GLOBAL_VARIABLE_SUPPORT:
    return ReturnValue(ur_bool_t{false});
  case UR_DEVICE_INFO_USM_POOL_SUPPORT:
#ifdef UMF_ENABLE_POOL_TRACKING
    return ReturnValue(ur_bool_t{true});
#else
    return ReturnValue(ur_bool_t{false});
#endif
  case UR_DEVICE_INFO_BFLOAT16:
    return ReturnValue(true);
  case UR_DEVICE_INFO_ASYNC_BARRIER:
    return ReturnValue(false);
  case UR_DEVICE_INFO_IL_VERSION:
    return ReturnValue("");

  // TODO: Investigate if this information is available on HIP.
  case UR_DEVICE_INFO_COMPONENT_DEVICES:
  case UR_DEVICE_INFO_COMPOSITE_DEVICE:
  case UR_DEVICE_INFO_GPU_EU_COUNT:
  case UR_DEVICE_INFO_GPU_EU_SIMD_WIDTH:
  case UR_DEVICE_INFO_GPU_EU_SLICES:
  case UR_DEVICE_INFO_GPU_SUBSLICES_PER_SLICE:
  case UR_DEVICE_INFO_GPU_EU_COUNT_PER_SUBSLICE:
  case UR_DEVICE_INFO_GPU_HW_THREADS_PER_EU:
  case UR_DEVICE_INFO_MAX_MEMORY_BANDWIDTH:
  case UR_DEVICE_INFO_IP_VERSION:
  case UR_DEVICE_INFO_CLUSTER_LAUNCH_EXP:
    return UR_RESULT_ERROR_UNSUPPORTED_ENUMERATION;
  case UR_DEVICE_INFO_2D_BLOCK_ARRAY_CAPABILITIES_EXP:
    return ReturnValue(
        static_cast<ur_exp_device_2d_block_array_capability_flags_t>(0));
  case UR_DEVICE_INFO_COMMAND_BUFFER_SUPPORT_EXP: {
    int RuntimeVersion = 0;
    UR_CHECK_ERROR(hipRuntimeGetVersion(&RuntimeVersion));

    // Return supported for the UR command-buffer experimental feature on
    // ROCM 5.5.1 and later. This is to workaround HIP driver bug
    // https://github.com/ROCm/HIP/issues/2450 in older versions.
    //
    // The version is returned as (10000000 major + 1000000 minor + patch).
    const int CmdBufRuntimeMinVersion = 50530202; // ROCM 5.5.1
    return ReturnValue(RuntimeVersion >= CmdBufRuntimeMinVersion);
  }
  case UR_DEVICE_INFO_COMMAND_BUFFER_UPDATE_CAPABILITIES_EXP: {
    int RuntimeVersion = 0;
    UR_CHECK_ERROR(hipRuntimeGetVersion(&RuntimeVersion));
    const int CmdBufRuntimeMinVersion = 50530202; // ROCM 5.5.1
    if (RuntimeVersion < CmdBufRuntimeMinVersion) {
      return ReturnValue(
          static_cast<ur_device_command_buffer_update_capability_flags_t>(0));
    }
    ur_device_command_buffer_update_capability_flags_t UpdateCapabilities =
        UR_DEVICE_COMMAND_BUFFER_UPDATE_CAPABILITY_FLAG_KERNEL_ARGUMENTS |
        UR_DEVICE_COMMAND_BUFFER_UPDATE_CAPABILITY_FLAG_LOCAL_WORK_SIZE |
        UR_DEVICE_COMMAND_BUFFER_UPDATE_CAPABILITY_FLAG_GLOBAL_WORK_SIZE |
        UR_DEVICE_COMMAND_BUFFER_UPDATE_CAPABILITY_FLAG_GLOBAL_WORK_OFFSET |
        UR_DEVICE_COMMAND_BUFFER_UPDATE_CAPABILITY_FLAG_KERNEL_HANDLE;
    return ReturnValue(UpdateCapabilities);
  }
  case UR_DEVICE_INFO_COMMAND_BUFFER_EVENT_SUPPORT_EXP:
    return ReturnValue(false);
  case UR_DEVICE_INFO_LOW_POWER_EVENTS_EXP:
    return ReturnValue(false);
  case UR_DEVICE_INFO_USM_CONTEXT_MEMCPY_SUPPORT_EXP:
    return ReturnValue(false);
<<<<<<< HEAD
=======
  }
  case UR_DEVICE_INFO_USE_NATIVE_ASSERT:
    return ReturnValue(true);
>>>>>>> e0eda7ec
  case UR_DEVICE_INFO_USM_P2P_SUPPORT_EXP:
    return ReturnValue(true);
  case UR_DEVICE_INFO_LAUNCH_PROPERTIES_SUPPORT_EXP:
    return ReturnValue(false);
  case UR_DEVICE_INFO_COOPERATIVE_KERNEL_SUPPORT_EXP:
    return ReturnValue(true);
  case UR_DEVICE_INFO_MULTI_DEVICE_COMPILE_SUPPORT_EXP:
    return ReturnValue(false);
  default:
    break;
  }
  return UR_RESULT_ERROR_INVALID_ENUMERATION;
}

/// \return UR_RESULT_SUCCESS if the function is executed successfully
/// HIP devices are always root devices so retain always returns success.
UR_APIEXPORT ur_result_t UR_APICALL urDeviceRetain(ur_device_handle_t) {
  return UR_RESULT_SUCCESS;
}

UR_APIEXPORT ur_result_t UR_APICALL
urDevicePartition(ur_device_handle_t, const ur_device_partition_properties_t *,
                  uint32_t, ur_device_handle_t *, uint32_t *) {
  return UR_RESULT_ERROR_UNSUPPORTED_FEATURE;
}

/// \return UR_RESULT_SUCCESS always since HIP devices are always root
/// devices.
UR_APIEXPORT ur_result_t UR_APICALL urDeviceRelease(ur_device_handle_t) {
  return UR_RESULT_SUCCESS;
}

UR_APIEXPORT ur_result_t UR_APICALL urDeviceGet(ur_platform_handle_t hPlatform,
                                                ur_device_type_t DeviceType,
                                                uint32_t NumEntries,
                                                ur_device_handle_t *phDevices,
                                                uint32_t *pNumDevices) {
  ur_result_t Err = UR_RESULT_SUCCESS;
  const bool AskingForDefault = DeviceType == UR_DEVICE_TYPE_DEFAULT;
  const bool AskingForGPU = DeviceType == UR_DEVICE_TYPE_GPU;
  const bool AskingForAll = DeviceType == UR_DEVICE_TYPE_ALL;
  const bool ReturnDevices = AskingForDefault || AskingForGPU || AskingForAll;

  size_t NumDevices = ReturnDevices ? hPlatform->Devices.size() : 0;

  try {
    UR_ASSERT(pNumDevices || phDevices, UR_RESULT_ERROR_INVALID_VALUE);

    if (pNumDevices) {
      *pNumDevices = NumDevices;
    }

    if (ReturnDevices && phDevices) {
      for (size_t i = 0; i < std::min(size_t(NumEntries), NumDevices); ++i) {
        phDevices[i] = hPlatform->Devices[i].get();
      }
    }

    return Err;
  } catch (ur_result_t Err) {
    return Err;
  } catch (...) {
    return UR_RESULT_ERROR_OUT_OF_RESOURCES;
  }
}

/// Gets the native HIP handle of a UR device object
///
/// \param[in] hDevice The UR device to get the native HIP object of.
/// \param[out] phNativeHandle Set to the native handle of the UR device object.
///
/// \return UR_RESULT_SUCCESS
UR_APIEXPORT ur_result_t UR_APICALL urDeviceGetNativeHandle(
    ur_device_handle_t hDevice, ur_native_handle_t *phNativeHandle) {
  *phNativeHandle = hDevice->get();
  return UR_RESULT_SUCCESS;
}

UR_APIEXPORT ur_result_t UR_APICALL urDeviceCreateWithNativeHandle(
    ur_native_handle_t hNativeDevice,
    [[maybe_unused]] ur_adapter_handle_t hAdapter,
    [[maybe_unused]] const ur_device_native_properties_t *pProperties,
    ur_device_handle_t *phDevice) {
  // We can't cast between ur_native_handle_t and hipDevice_t, so memcpy the
  // bits instead
  hipDevice_t HIPDevice = 0;
  memcpy(&HIPDevice, &hNativeDevice, sizeof(hipDevice_t));

  auto IsDevice = [=](std::unique_ptr<ur_device_handle_t_> &Dev) {
    return Dev->get() == HIPDevice;
  };

  // Get list of platforms
  uint32_t NumPlatforms = 0;
  ur_adapter_handle_t AdapterHandle = &adapter;
  ur_result_t Result =
      urPlatformGet(&AdapterHandle, 1, 0, nullptr, &NumPlatforms);
  if (Result != UR_RESULT_SUCCESS)
    return Result;

  // We can only have a maximum of one platform.
  if (NumPlatforms != 1)
    return UR_RESULT_ERROR_INVALID_OPERATION;

  ur_platform_handle_t Platform = nullptr;

  Result = urPlatformGet(&AdapterHandle, 1, NumPlatforms, &Platform, nullptr);
  if (Result != UR_RESULT_SUCCESS)
    return Result;

  // Iterate through the platform's devices to find the device that matches
  // nativeHandle
  auto SearchRes = std::find_if(std::begin(Platform->Devices),
                                std::end(Platform->Devices), IsDevice);
  if (SearchRes != end(Platform->Devices)) {
    *phDevice = static_cast<ur_device_handle_t>((*SearchRes).get());
    return UR_RESULT_SUCCESS;
  }

  // If the provided nativeHandle cannot be matched to an
  // existing device return error
  return UR_RESULT_ERROR_INVALID_OPERATION;
}

/// \return UR_RESULT_SUCCESS If available, the first binary that is PTX
///
UR_APIEXPORT ur_result_t UR_APICALL
urDeviceSelectBinary(ur_device_handle_t, const ur_device_binary_t *pBinaries,
                     uint32_t NumBinaries, uint32_t *pSelectedBinary) {
  // Ignore unused parameter
  UR_ASSERT(NumBinaries > 0, UR_RESULT_ERROR_INVALID_ARGUMENT);

  // Look for an image for the HIP target, and return the first one that is
  // found
#if defined(__HIP_PLATFORM_AMD__)
  const char *BinaryType = UR_DEVICE_BINARY_TARGET_AMDGCN;
#elif defined(__HIP_PLATFORM_NVIDIA__)
  const char *BinaryType = UR_DEVICE_BINARY_TARGET_NVPTX64;
#else
#error("Must define exactly one of __HIP_PLATFORM_AMD__ or __HIP_PLATFORM_NVIDIA__");
#endif
  for (uint32_t i = 0; i < NumBinaries; i++) {
    if (strcmp(pBinaries[i].pDeviceTargetSpec, BinaryType) == 0) {
      *pSelectedBinary = i;
      return UR_RESULT_SUCCESS;
    }
  }

  // No image can be loaded for the given device
  return UR_RESULT_ERROR_INVALID_BINARY;
}

ur_result_t UR_APICALL urDeviceGetGlobalTimestamps(ur_device_handle_t hDevice,
                                                   uint64_t *pDeviceTimestamp,
                                                   uint64_t *pHostTimestamp) {
  if (!pDeviceTimestamp && !pHostTimestamp)
    return UR_RESULT_SUCCESS;

  ur_event_handle_t_::native_type Event;
  ScopedDevice Active(hDevice);

  if (pDeviceTimestamp) {
    UR_CHECK_ERROR(hipEventCreateWithFlags(&Event, hipEventDefault));
    UR_CHECK_ERROR(hipEventRecord(Event));
    *pDeviceTimestamp = hDevice->getElapsedTime(Event);
  }

  if (pHostTimestamp) {
    using namespace std::chrono;
    *pHostTimestamp =
        duration_cast<nanoseconds>(steady_clock::now().time_since_epoch())
            .count();
  }
  return UR_RESULT_SUCCESS;
}<|MERGE_RESOLUTION|>--- conflicted
+++ resolved
@@ -1076,12 +1076,8 @@
     return ReturnValue(false);
   case UR_DEVICE_INFO_USM_CONTEXT_MEMCPY_SUPPORT_EXP:
     return ReturnValue(false);
-<<<<<<< HEAD
-=======
-  }
   case UR_DEVICE_INFO_USE_NATIVE_ASSERT:
     return ReturnValue(true);
->>>>>>> e0eda7ec
   case UR_DEVICE_INFO_USM_P2P_SUPPORT_EXP:
     return ReturnValue(true);
   case UR_DEVICE_INFO_LAUNCH_PROPERTIES_SUPPORT_EXP:
