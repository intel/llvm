--- conflicted
+++ resolved
@@ -1401,7 +1401,6 @@
           return UR_RESULT_ERROR_UNSUPPORTED_FEATURE;
 #endif
           break;
-<<<<<<< HEAD
         case UR_EXP_EXTERNAL_MEM_TYPE_WIN32_NT_DX11_RESOURCE:
 #if HIP_VERSION >= 50600000
           extMemDesc.type = hipExternalMemoryHandleTypeD3D11Resource;
@@ -1410,9 +1409,6 @@
           return UR_RESULT_ERROR_UNSUPPORTED_FEATURE;
 #endif
           break;
-        case UR_EXP_EXTERNAL_MEM_TYPE_OPAQUE_FD:
-=======
->>>>>>> 2d2cc85d
         default:
           return UR_RESULT_ERROR_INVALID_VALUE;
         }
