--- conflicted
+++ resolved
@@ -260,7 +260,7 @@
 #else
           setErrorMessage("The UR_EXP_SAMPLER_CUBEMAP_FILTER_MODE_SEAMLESS "
                           "feature requires cuda 11.6 or later.",
-                          UR_RESULT_ERROR_ADAPTER_SPECIFIC);
+                          UR_RESULT_ERROR_UNSUPPORTED_FEATURE);
           return UR_RESULT_ERROR_ADAPTER_SPECIFIC;
 #endif
         }
@@ -283,23 +283,6 @@
     if (!normalized_dtype_flag) {
       ImageTexDesc.flags |= CU_TRSF_READ_AS_INTEGER;
     }
-<<<<<<< HEAD
-=======
-    // Cubemap attributes
-    ur_exp_sampler_cubemap_filter_mode_t CubemapFilterModeProp =
-        hSampler->getCubemapFilterMode();
-    if (CubemapFilterModeProp == UR_EXP_SAMPLER_CUBEMAP_FILTER_MODE_SEAMLESS) {
-#if CUDA_VERSION >= 11060
-      ImageTexDesc.flags |= CU_TRSF_SEAMLESS_CUBEMAP;
-#else
-      setErrorMessage("The UR_EXP_SAMPLER_CUBEMAP_FILTER_MODE_SEAMLESS "
-                      "feature requires cuda 11.6 or later.",
-                      UR_RESULT_ERROR_UNSUPPORTED_FEATURE);
-      return UR_RESULT_ERROR_ADAPTER_SPECIFIC;
-#endif
-    }
-
->>>>>>> 79f28f60
     CUtexObject Texture;
     UR_CHECK_ERROR(
         cuTexObjectCreate(&Texture, &ResourceDesc, &ImageTexDesc, nullptr));
