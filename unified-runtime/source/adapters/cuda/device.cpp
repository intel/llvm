//===--------- device.cpp - CUDA Adapter ----------------------------------===//
//
// Copyright (C) 2023 Intel Corporation
//
// Part of the Unified-Runtime Project, under the Apache License v2.0 with LLVM
// Exceptions. See LICENSE.TXT
// SPDX-License-Identifier: Apache-2.0 WITH LLVM-exception
//
//===----------------------------------------------------------------------===//

#include <array>
#include <cassert>
#include <sstream>

#include "adapter.hpp"
#include "context.hpp"
#include "device.hpp"
#include "logger/ur_logger.hpp"
#include "platform.hpp"
#include "ur_util.hpp"

int getAttribute(ur_device_handle_t device, CUdevice_attribute attribute) {
  int value;

  UR_CHECK_ERROR(cuDeviceGetAttribute(&value, attribute, device->get()));
  return value;
}

uint64_t ur_device_handle_t_::getElapsedTime(CUevent ev) const {
  float Milliseconds = 0.0f;

  // cuEventSynchronize waits till the event is ready for call to
  // cuEventElapsedTime.
  UR_CHECK_ERROR(cuEventSynchronize(EvBase));
  UR_CHECK_ERROR(cuEventSynchronize(ev));
  UR_CHECK_ERROR(cuEventElapsedTime(&Milliseconds, EvBase, ev));

  return static_cast<uint64_t>(Milliseconds * 1.0e6);
}

UR_APIEXPORT ur_result_t UR_APICALL urDeviceGetInfo(ur_device_handle_t hDevice,
                                                    ur_device_info_t propName,
                                                    size_t propSize,
                                                    void *pPropValue,
                                                    size_t *pPropSizeRet) try {
  UrReturnHelper ReturnValue(propSize, pPropValue, pPropSizeRet);

  static constexpr uint32_t MaxWorkItemDimensions = 3u;

  ScopedContext Active(hDevice);

  switch ((uint32_t)propName) {
  case UR_DEVICE_INFO_TYPE: {
    return ReturnValue(UR_DEVICE_TYPE_GPU);
  }
  case UR_DEVICE_INFO_VENDOR_ID: {
    return ReturnValue(4318u);
  }
  case UR_DEVICE_INFO_NUM_COMPUTE_UNITS:
  case UR_DEVICE_INFO_MAX_COMPUTE_UNITS: {
    return ReturnValue(hDevice->getNumComputeUnits());
  }
  case UR_DEVICE_INFO_MAX_WORK_ITEM_DIMENSIONS: {
    return ReturnValue(MaxWorkItemDimensions);
  }
  case UR_DEVICE_INFO_MAX_WORK_ITEM_SIZES: {
    struct {
      size_t Sizes[MaxWorkItemDimensions];
    } ReturnSizes;

    int MaxX = 0, MaxY = 0, MaxZ = 0;
    UR_CHECK_ERROR(cuDeviceGetAttribute(
        &MaxX, CU_DEVICE_ATTRIBUTE_MAX_BLOCK_DIM_X, hDevice->get()));
    detail::ur::assertion(MaxX >= 0);

    UR_CHECK_ERROR(cuDeviceGetAttribute(
        &MaxY, CU_DEVICE_ATTRIBUTE_MAX_BLOCK_DIM_Y, hDevice->get()));
    detail::ur::assertion(MaxY >= 0);

    UR_CHECK_ERROR(cuDeviceGetAttribute(
        &MaxZ, CU_DEVICE_ATTRIBUTE_MAX_BLOCK_DIM_Z, hDevice->get()));
    detail::ur::assertion(MaxZ >= 0);

    ReturnSizes.Sizes[0] = size_t(MaxX);
    ReturnSizes.Sizes[1] = size_t(MaxY);
    ReturnSizes.Sizes[2] = size_t(MaxZ);
    return ReturnValue(ReturnSizes);
  }

  case UR_DEVICE_INFO_MAX_WORK_GROUPS_3D: {
    struct {
      size_t Sizes[MaxWorkItemDimensions];
    } ReturnSizes;
    int MaxX = 0, MaxY = 0, MaxZ = 0;
    UR_CHECK_ERROR(cuDeviceGetAttribute(
        &MaxX, CU_DEVICE_ATTRIBUTE_MAX_GRID_DIM_X, hDevice->get()));
    detail::ur::assertion(MaxX >= 0);

    UR_CHECK_ERROR(cuDeviceGetAttribute(
        &MaxY, CU_DEVICE_ATTRIBUTE_MAX_GRID_DIM_Y, hDevice->get()));
    detail::ur::assertion(MaxY >= 0);

    UR_CHECK_ERROR(cuDeviceGetAttribute(
        &MaxZ, CU_DEVICE_ATTRIBUTE_MAX_GRID_DIM_Z, hDevice->get()));
    detail::ur::assertion(MaxZ >= 0);

    ReturnSizes.Sizes[0] = size_t(MaxX);
    ReturnSizes.Sizes[1] = size_t(MaxY);
    ReturnSizes.Sizes[2] = size_t(MaxZ);
    return ReturnValue(ReturnSizes);
  }

  case UR_DEVICE_INFO_MAX_WORK_GROUP_SIZE: {
    int MaxWorkGroupSize = 0;
    UR_CHECK_ERROR(cuDeviceGetAttribute(
        &MaxWorkGroupSize, CU_DEVICE_ATTRIBUTE_MAX_THREADS_PER_BLOCK,
        hDevice->get()));

    detail::ur::assertion(MaxWorkGroupSize >= 0);

    return ReturnValue(size_t(MaxWorkGroupSize));
  }
  case UR_DEVICE_INFO_PREFERRED_VECTOR_WIDTH_CHAR: {
    return ReturnValue(1u);
  }
  case UR_DEVICE_INFO_PREFERRED_VECTOR_WIDTH_SHORT: {
    return ReturnValue(1u);
  }
  case UR_DEVICE_INFO_PREFERRED_VECTOR_WIDTH_INT: {
    return ReturnValue(1u);
  }
  case UR_DEVICE_INFO_PREFERRED_VECTOR_WIDTH_LONG: {
    return ReturnValue(1u);
  }
  case UR_DEVICE_INFO_PREFERRED_VECTOR_WIDTH_FLOAT: {
    return ReturnValue(1u);
  }
  case UR_DEVICE_INFO_PREFERRED_VECTOR_WIDTH_DOUBLE: {
    return ReturnValue(1u);
  }
  case UR_DEVICE_INFO_PREFERRED_VECTOR_WIDTH_HALF: {
    return ReturnValue(0u);
  }
  case UR_DEVICE_INFO_NATIVE_VECTOR_WIDTH_CHAR: {
    return ReturnValue(1u);
  }
  case UR_DEVICE_INFO_NATIVE_VECTOR_WIDTH_SHORT: {
    return ReturnValue(1u);
  }
  case UR_DEVICE_INFO_NATIVE_VECTOR_WIDTH_INT: {
    return ReturnValue(1u);
  }
  case UR_DEVICE_INFO_NATIVE_VECTOR_WIDTH_LONG: {
    return ReturnValue(1u);
  }
  case UR_DEVICE_INFO_NATIVE_VECTOR_WIDTH_FLOAT: {
    return ReturnValue(1u);
  }
  case UR_DEVICE_INFO_NATIVE_VECTOR_WIDTH_DOUBLE: {
    return ReturnValue(1u);
  }
  case UR_DEVICE_INFO_NATIVE_VECTOR_WIDTH_HALF: {
    return ReturnValue(0u);
  }
  case UR_DEVICE_INFO_MAX_NUM_SUB_GROUPS: {
    // Number of sub-groups = max block size / warp size + possible remainder
    int MaxThreads = 0;
    UR_CHECK_ERROR(cuDeviceGetAttribute(
        &MaxThreads, CU_DEVICE_ATTRIBUTE_MAX_THREADS_PER_BLOCK,
        hDevice->get()));
    int WarpSize = 0;
    UR_CHECK_ERROR(cuDeviceGetAttribute(
        &WarpSize, CU_DEVICE_ATTRIBUTE_WARP_SIZE, hDevice->get()));
    int MaxWarps = (MaxThreads + WarpSize - 1) / WarpSize;
    return ReturnValue(MaxWarps);
  }
  case UR_DEVICE_INFO_SUB_GROUP_INDEPENDENT_FORWARD_PROGRESS: {
    // Volta provides independent thread scheduling
    // TODO: Revisit for previous generation GPUs
    int Major = 0;
    UR_CHECK_ERROR(cuDeviceGetAttribute(
        &Major, CU_DEVICE_ATTRIBUTE_COMPUTE_CAPABILITY_MAJOR, hDevice->get()));
    bool IFP = (Major >= 7);
    return ReturnValue(IFP);
  }

  case UR_DEVICE_INFO_ATOMIC_64: {
    int Major = 0;
    UR_CHECK_ERROR(cuDeviceGetAttribute(
        &Major, CU_DEVICE_ATTRIBUTE_COMPUTE_CAPABILITY_MAJOR, hDevice->get()));

    bool Atomic64 = (Major >= 6) ? true : false;
    return ReturnValue(Atomic64);
  }
  case UR_DEVICE_INFO_ATOMIC_MEMORY_ORDER_CAPABILITIES: {
    ur_memory_order_capability_flags_t Capabilities =
        UR_MEMORY_ORDER_CAPABILITY_FLAG_RELAXED |
        UR_MEMORY_ORDER_CAPABILITY_FLAG_ACQUIRE |
        UR_MEMORY_ORDER_CAPABILITY_FLAG_RELEASE |
        UR_MEMORY_ORDER_CAPABILITY_FLAG_ACQ_REL;

    int Major = 0;
    UR_CHECK_ERROR(cuDeviceGetAttribute(
        &Major, CU_DEVICE_ATTRIBUTE_COMPUTE_CAPABILITY_MAJOR, hDevice->get()));
    if (Major >= 7)
      Capabilities |= UR_MEMORY_ORDER_CAPABILITY_FLAG_SEQ_CST;

    return ReturnValue(Capabilities);
  }
  case UR_DEVICE_INFO_ATOMIC_MEMORY_SCOPE_CAPABILITIES: {
    int Major = 0;
    UR_CHECK_ERROR(cuDeviceGetAttribute(
        &Major, CU_DEVICE_ATTRIBUTE_COMPUTE_CAPABILITY_MAJOR, hDevice->get()));
    ur_memory_scope_capability_flags_t Capabilities =
        (Major >= 7) ? UR_MEMORY_SCOPE_CAPABILITY_FLAG_WORK_ITEM |
                           UR_MEMORY_SCOPE_CAPABILITY_FLAG_SUB_GROUP |
                           UR_MEMORY_SCOPE_CAPABILITY_FLAG_WORK_GROUP |
                           UR_MEMORY_SCOPE_CAPABILITY_FLAG_DEVICE |
                           UR_MEMORY_SCOPE_CAPABILITY_FLAG_SYSTEM
                     : UR_MEMORY_SCOPE_CAPABILITY_FLAG_WORK_ITEM |
                           UR_MEMORY_SCOPE_CAPABILITY_FLAG_SUB_GROUP |
                           UR_MEMORY_SCOPE_CAPABILITY_FLAG_WORK_GROUP |
                           UR_MEMORY_SCOPE_CAPABILITY_FLAG_DEVICE;
    return ReturnValue(Capabilities);
  }

  case UR_DEVICE_INFO_ATOMIC_FENCE_ORDER_CAPABILITIES: {
    // SYCL2020 4.6.4.2 minimum mandated capabilities for
    // atomic_fence_order_capabilities.
    ur_memory_order_capability_flags_t Capabilities =
        UR_MEMORY_ORDER_CAPABILITY_FLAG_RELAXED |
        UR_MEMORY_ORDER_CAPABILITY_FLAG_ACQUIRE |
        UR_MEMORY_ORDER_CAPABILITY_FLAG_RELEASE |
        UR_MEMORY_ORDER_CAPABILITY_FLAG_ACQ_REL;

    int Major = 0;
    UR_CHECK_ERROR(cuDeviceGetAttribute(
        &Major, CU_DEVICE_ATTRIBUTE_COMPUTE_CAPABILITY_MAJOR, hDevice->get()));
    if (Major >= 7)
      Capabilities |= UR_MEMORY_ORDER_CAPABILITY_FLAG_SEQ_CST;

    return ReturnValue(Capabilities);
  }
  case UR_DEVICE_INFO_ATOMIC_FENCE_SCOPE_CAPABILITIES: {
    // SYCL2020 4.6.4.2 minimum mandated capabilities for
    // atomic_fence/memory_scope_capabilities.
    // Because scopes are hierarchical, wider scopes support all narrower
    // scopes. At a minimum, each device must support WORK_ITEM, SUB_GROUP and
    // WORK_GROUP. (https://github.com/KhronosGroup/SYCL-Docs/pull/382)
    ur_memory_scope_capability_flags_t Capabilities =
        UR_MEMORY_SCOPE_CAPABILITY_FLAG_WORK_ITEM |
        UR_MEMORY_SCOPE_CAPABILITY_FLAG_SUB_GROUP |
        UR_MEMORY_SCOPE_CAPABILITY_FLAG_WORK_GROUP;
    return ReturnValue(Capabilities);
  }
  case UR_DEVICE_INFO_BFLOAT16: {
    int Major = 0;
    UR_CHECK_ERROR(cuDeviceGetAttribute(
        &Major, CU_DEVICE_ATTRIBUTE_COMPUTE_CAPABILITY_MAJOR, hDevice->get()));

    bool BFloat16 = (Major >= 8) ? true : false;
    return ReturnValue(BFloat16);
  }
  case UR_DEVICE_INFO_SUB_GROUP_SIZES_INTEL: {
    // NVIDIA devices only support one sub-group size (the warp size)
    int WarpSize = 0;
    UR_CHECK_ERROR(cuDeviceGetAttribute(
        &WarpSize, CU_DEVICE_ATTRIBUTE_WARP_SIZE, hDevice->get()));
    uint32_t Sizes[1] = {static_cast<uint32_t>(WarpSize)};
    return ReturnValue(Sizes, 1);
  }
  case UR_DEVICE_INFO_MAX_CLOCK_FREQUENCY: {
    int ClockFreq = 0;
    UR_CHECK_ERROR(cuDeviceGetAttribute(
        &ClockFreq, CU_DEVICE_ATTRIBUTE_CLOCK_RATE, hDevice->get()));
    detail::ur::assertion(ClockFreq >= 0);
    return ReturnValue(static_cast<uint32_t>(ClockFreq) / 1000u);
  }
  case UR_DEVICE_INFO_ADDRESS_BITS: {
    auto Bits = uint32_t{std::numeric_limits<uintptr_t>::digits};
    return ReturnValue(Bits);
  }
  case UR_DEVICE_INFO_MAX_MEM_ALLOC_SIZE: {
    return ReturnValue(uint64_t{hDevice->getMaxAllocSize()});
  }
  case UR_DEVICE_INFO_IMAGE_SUPPORTED: {
    bool Enabled = false;

    if (std::getenv("SYCL_PI_CUDA_ENABLE_IMAGE_SUPPORT") != nullptr ||
        std::getenv("UR_CUDA_ENABLE_IMAGE_SUPPORT") != nullptr) {
      Enabled = true;
    } else {
      logger::always(
          "Images are not fully supported by the CUDA BE, their support is "
          "disabled by default. Their partial support can be activated by "
          "setting UR_CUDA_ENABLE_IMAGE_SUPPORT environment variable at "
          "runtime.");
    }

    return ReturnValue(Enabled);
  }
  case UR_DEVICE_INFO_MAX_READ_IMAGE_ARGS: {
    // This call doesn't match to CUDA as it doesn't have images, but instead
    // surfaces and textures. No clear call in the CUDA API to determine this,
    // but some searching found as of SM 2.x 128 are supported.
    return ReturnValue(128u);
  }
  case UR_DEVICE_INFO_MAX_WRITE_IMAGE_ARGS: {
    // This call doesn't match to CUDA as it doesn't have images, but instead
    // surfaces and textures. No clear call in the CUDA API to determine this,
    // but some searching found as of SM 2.x 128 are supported.
    return ReturnValue(128u);
  }
  case UR_DEVICE_INFO_IMAGE2D_MAX_HEIGHT: {
    // Take the smaller of maximum surface and maximum texture height.
    int TexHeight = 0;
    UR_CHECK_ERROR(cuDeviceGetAttribute(
        &TexHeight, CU_DEVICE_ATTRIBUTE_MAXIMUM_TEXTURE2D_HEIGHT,
        hDevice->get()));
    detail::ur::assertion(TexHeight >= 0);
    int SurfHeight = 0;
    UR_CHECK_ERROR(cuDeviceGetAttribute(
        &SurfHeight, CU_DEVICE_ATTRIBUTE_MAXIMUM_SURFACE2D_HEIGHT,
        hDevice->get()));
    detail::ur::assertion(SurfHeight >= 0);

    int Min = std::min(TexHeight, SurfHeight);

    return ReturnValue(static_cast<size_t>(Min));
  }
  case UR_DEVICE_INFO_IMAGE2D_MAX_WIDTH: {
    // Take the smaller of maximum surface and maximum texture width.
    int TexWidth = 0;
    UR_CHECK_ERROR(cuDeviceGetAttribute(
        &TexWidth, CU_DEVICE_ATTRIBUTE_MAXIMUM_TEXTURE2D_WIDTH,
        hDevice->get()));
    detail::ur::assertion(TexWidth >= 0);
    int SurfWidth = 0;
    UR_CHECK_ERROR(cuDeviceGetAttribute(
        &SurfWidth, CU_DEVICE_ATTRIBUTE_MAXIMUM_SURFACE2D_WIDTH,
        hDevice->get()));
    detail::ur::assertion(SurfWidth >= 0);

    int Min = std::min(TexWidth, SurfWidth);

    return ReturnValue(static_cast<size_t>(Min));
  }
  case UR_DEVICE_INFO_IMAGE3D_MAX_HEIGHT: {
    // Take the smaller of maximum surface and maximum texture height.
    int TexHeight = 0;
    UR_CHECK_ERROR(cuDeviceGetAttribute(
        &TexHeight, CU_DEVICE_ATTRIBUTE_MAXIMUM_TEXTURE3D_HEIGHT,
        hDevice->get()));
    detail::ur::assertion(TexHeight >= 0);
    int SurfHeight = 0;
    UR_CHECK_ERROR(cuDeviceGetAttribute(
        &SurfHeight, CU_DEVICE_ATTRIBUTE_MAXIMUM_SURFACE3D_HEIGHT,
        hDevice->get()));
    detail::ur::assertion(SurfHeight >= 0);

    int Min = std::min(TexHeight, SurfHeight);

    return ReturnValue(static_cast<size_t>(Min));
  }
  case UR_DEVICE_INFO_IMAGE3D_MAX_WIDTH: {
    // Take the smaller of maximum surface and maximum texture width.
    int TexWidth = 0;
    UR_CHECK_ERROR(cuDeviceGetAttribute(
        &TexWidth, CU_DEVICE_ATTRIBUTE_MAXIMUM_TEXTURE3D_WIDTH,
        hDevice->get()));
    detail::ur::assertion(TexWidth >= 0);
    int SurfWidth = 0;
    UR_CHECK_ERROR(cuDeviceGetAttribute(
        &SurfWidth, CU_DEVICE_ATTRIBUTE_MAXIMUM_SURFACE3D_WIDTH,
        hDevice->get()));
    detail::ur::assertion(SurfWidth >= 0);

    int Min = std::min(TexWidth, SurfWidth);

    return ReturnValue(static_cast<size_t>(Min));
  }
  case UR_DEVICE_INFO_IMAGE3D_MAX_DEPTH: {
    // Take the smaller of maximum surface and maximum texture depth.
    int TexDepth = 0;
    UR_CHECK_ERROR(cuDeviceGetAttribute(
        &TexDepth, CU_DEVICE_ATTRIBUTE_MAXIMUM_TEXTURE3D_DEPTH,
        hDevice->get()));
    detail::ur::assertion(TexDepth >= 0);
    int SurfDepth = 0;
    UR_CHECK_ERROR(cuDeviceGetAttribute(
        &SurfDepth, CU_DEVICE_ATTRIBUTE_MAXIMUM_SURFACE3D_DEPTH,
        hDevice->get()));
    detail::ur::assertion(SurfDepth >= 0);

    int Min = std::min(TexDepth, SurfDepth);

    return ReturnValue(static_cast<size_t>(Min));
  }
  case UR_DEVICE_INFO_IMAGE_MAX_BUFFER_SIZE: {
    // Take the smaller of maximum surface and maximum texture width.
    int TexWidth = 0;
    UR_CHECK_ERROR(cuDeviceGetAttribute(
        &TexWidth, CU_DEVICE_ATTRIBUTE_MAXIMUM_TEXTURE1D_WIDTH,
        hDevice->get()));
    detail::ur::assertion(TexWidth >= 0);
    int SurfWidth = 0;
    UR_CHECK_ERROR(cuDeviceGetAttribute(
        &SurfWidth, CU_DEVICE_ATTRIBUTE_MAXIMUM_SURFACE1D_WIDTH,
        hDevice->get()));
    detail::ur::assertion(SurfWidth >= 0);

    int Min = std::min(TexWidth, SurfWidth);

    return ReturnValue(static_cast<size_t>(Min));
  }
  case UR_DEVICE_INFO_IMAGE_MAX_ARRAY_SIZE: {
    return ReturnValue(size_t(0));
  }
  case UR_DEVICE_INFO_MAX_SAMPLERS: {
    // This call is kind of meaningless for cuda, as samplers don't exist.
    // Closest thing is textures, which is 128.
    return ReturnValue(128u);
  }
  case UR_DEVICE_INFO_MAX_PARAMETER_SIZE: {
    // https://docs.nvidia.com/cuda/cuda-c-programming-guide/#function-parameters
    // __global__ function parameters are passed to the device via constant
    // memory and are limited to 4 KB.
    return ReturnValue(size_t(4000));
  }
  case UR_DEVICE_INFO_MEM_BASE_ADDR_ALIGN: {
    int MemBaseAddrAlign = 0;
    UR_CHECK_ERROR(cuDeviceGetAttribute(&MemBaseAddrAlign,
                                        CU_DEVICE_ATTRIBUTE_TEXTURE_ALIGNMENT,
                                        hDevice->get()));
    // Multiply by 8 as clGetDeviceInfo returns this value in bits
    MemBaseAddrAlign *= 8;
    return ReturnValue(MemBaseAddrAlign);
  }
  case UR_DEVICE_INFO_HALF_FP_CONFIG: {
    // TODO: is this config consistent across all NVIDIA GPUs?
    return ReturnValue(0u);
  }
  case UR_DEVICE_INFO_SINGLE_FP_CONFIG: {
    // TODO: is this config consistent across all NVIDIA GPUs?
    ur_device_fp_capability_flags_t Config =
        UR_DEVICE_FP_CAPABILITY_FLAG_DENORM |
        UR_DEVICE_FP_CAPABILITY_FLAG_INF_NAN |
        UR_DEVICE_FP_CAPABILITY_FLAG_ROUND_TO_NEAREST |
        UR_DEVICE_FP_CAPABILITY_FLAG_ROUND_TO_ZERO |
        UR_DEVICE_FP_CAPABILITY_FLAG_ROUND_TO_INF |
        UR_DEVICE_FP_CAPABILITY_FLAG_FMA |
        UR_DEVICE_FP_CAPABILITY_FLAG_CORRECTLY_ROUNDED_DIVIDE_SQRT;
    return ReturnValue(Config);
  }
  case UR_DEVICE_INFO_DOUBLE_FP_CONFIG: {
    // TODO: is this config consistent across all NVIDIA GPUs?
    ur_device_fp_capability_flags_t Config =
        UR_DEVICE_FP_CAPABILITY_FLAG_DENORM |
        UR_DEVICE_FP_CAPABILITY_FLAG_INF_NAN |
        UR_DEVICE_FP_CAPABILITY_FLAG_ROUND_TO_NEAREST |
        UR_DEVICE_FP_CAPABILITY_FLAG_ROUND_TO_ZERO |
        UR_DEVICE_FP_CAPABILITY_FLAG_ROUND_TO_INF |
        UR_DEVICE_FP_CAPABILITY_FLAG_FMA;
    return ReturnValue(Config);
  }
  case UR_DEVICE_INFO_GLOBAL_MEM_CACHE_TYPE: {
    // TODO: is this config consistent across all NVIDIA GPUs?
    return ReturnValue(UR_DEVICE_MEM_CACHE_TYPE_READ_WRITE_CACHE);
  }
  case UR_DEVICE_INFO_GLOBAL_MEM_CACHELINE_SIZE: {
    // The value is documented for all existing GPUs in the CUDA programming
    // guidelines, section "H.3.2. Global Memory".
    return ReturnValue(128u);
  }
  case UR_DEVICE_INFO_GLOBAL_MEM_CACHE_SIZE: {
    int CacheSize = 0;
    UR_CHECK_ERROR(cuDeviceGetAttribute(
        &CacheSize, CU_DEVICE_ATTRIBUTE_L2_CACHE_SIZE, hDevice->get()));
    detail::ur::assertion(CacheSize >= 0);
    // The L2 cache is global to the GPU.
    return ReturnValue(static_cast<uint64_t>(CacheSize));
  }
  case UR_DEVICE_INFO_GLOBAL_MEM_SIZE: {
    size_t Bytes = 0;
    // Runtime API has easy access to this value, driver API info is scarse.
    detail::ur::assertion(cuDeviceTotalMem(&Bytes, hDevice->get()) ==
                          CUDA_SUCCESS);
    return ReturnValue(uint64_t{Bytes});
  }
  case UR_DEVICE_INFO_MAX_CONSTANT_BUFFER_SIZE: {
    int ConstantMemory = 0;
    UR_CHECK_ERROR(cuDeviceGetAttribute(
        &ConstantMemory, CU_DEVICE_ATTRIBUTE_TOTAL_CONSTANT_MEMORY,
        hDevice->get()));
    detail::ur::assertion(ConstantMemory >= 0);

    return ReturnValue(static_cast<uint64_t>(ConstantMemory));
  }
  case UR_DEVICE_INFO_MAX_CONSTANT_ARGS: {
    // TODO: is there a way to retrieve this from CUDA driver API?
    // Hard coded to value returned by clinfo for OpenCL 1.2 CUDA | GeForce GTX
    // 1060 3GB
    return ReturnValue(9u);
  }
  case UR_DEVICE_INFO_LOCAL_MEM_TYPE: {
    return ReturnValue(UR_DEVICE_LOCAL_MEM_TYPE_LOCAL);
  }
  case UR_DEVICE_INFO_LOCAL_MEM_SIZE: {
    // OpenCL's "local memory" maps most closely to CUDA's "shared memory".
    // CUDA has its own definition of "local memory", which maps to OpenCL's
    // "private memory".
    if (hDevice->maxLocalMemSizeChosen()) {
      return ReturnValue(
          static_cast<uint64_t>(hDevice->getMaxChosenLocalMem()));
    } else {
      return ReturnValue(
          static_cast<uint64_t>(hDevice->getMaxCapacityLocalMem()));
    }
  }
  case UR_DEVICE_INFO_ERROR_CORRECTION_SUPPORT: {
    int ECCEnabled = 0;
    UR_CHECK_ERROR(cuDeviceGetAttribute(
        &ECCEnabled, CU_DEVICE_ATTRIBUTE_ECC_ENABLED, hDevice->get()));

    detail::ur::assertion((ECCEnabled == 0) | (ECCEnabled == 1));
    auto Result = static_cast<bool>(ECCEnabled);
    return ReturnValue(Result);
  }
  case UR_DEVICE_INFO_HOST_UNIFIED_MEMORY: {
    int IsIntegrated = 0;
    UR_CHECK_ERROR(cuDeviceGetAttribute(
        &IsIntegrated, CU_DEVICE_ATTRIBUTE_INTEGRATED, hDevice->get()));

    detail::ur::assertion((IsIntegrated == 0) | (IsIntegrated == 1));
    auto result = static_cast<bool>(IsIntegrated);
    return ReturnValue(result);
  }
  case UR_DEVICE_INFO_PROFILING_TIMER_RESOLUTION: {
    // Hard coded to value returned by clinfo for OpenCL 1.2 CUDA | GeForce GTX
    // 1060 3GB
    return ReturnValue(size_t(1000));
  }
  case UR_DEVICE_INFO_ENDIAN_LITTLE: {
    return ReturnValue(static_cast<ur_bool_t>(true));
  }
  case UR_DEVICE_INFO_AVAILABLE: {
    return ReturnValue(static_cast<ur_bool_t>(true));
  }
  case UR_DEVICE_INFO_BUILD_ON_SUBDEVICE: {
    return ReturnValue(static_cast<ur_bool_t>(true));
  }
  case UR_DEVICE_INFO_COMPILER_AVAILABLE: {
    return ReturnValue(static_cast<ur_bool_t>(true));
  }
  case UR_DEVICE_INFO_LINKER_AVAILABLE: {
    return ReturnValue(static_cast<ur_bool_t>(true));
  }
  case UR_DEVICE_INFO_EXECUTION_CAPABILITIES: {
    auto Capability = ur_device_exec_capability_flags_t{
        UR_DEVICE_EXEC_CAPABILITY_FLAG_KERNEL};
    return ReturnValue(Capability);
  }
  case UR_DEVICE_INFO_QUEUE_PROPERTIES:
    return ReturnValue(
        ur_queue_flag_t(UR_QUEUE_FLAG_OUT_OF_ORDER_EXEC_MODE_ENABLE |
                        UR_QUEUE_FLAG_PROFILING_ENABLE));
  case UR_DEVICE_INFO_QUEUE_ON_DEVICE_PROPERTIES: {
    return ReturnValue(0);
  }
  case UR_DEVICE_INFO_QUEUE_ON_HOST_PROPERTIES: {
    // The mandated minimum capability:
    ur_queue_flags_t Capability = UR_QUEUE_FLAG_PROFILING_ENABLE;
    return ReturnValue(Capability);
  }
  case UR_DEVICE_INFO_BUILT_IN_KERNELS: {
    // An empty string is returned if no built-in kernels are supported by the
    // device.
    return ReturnValue("");
  }
  case UR_DEVICE_INFO_PLATFORM: {
    return ReturnValue(hDevice->getPlatform());
  }
  case UR_DEVICE_INFO_NAME: {
    static constexpr size_t MaxDeviceNameLength = 256u;
    char Name[MaxDeviceNameLength];
    UR_CHECK_ERROR(cuDeviceGetName(Name, MaxDeviceNameLength, hDevice->get()));
    return ReturnValue(Name, strlen(Name) + 1);
  }
  case UR_DEVICE_INFO_VENDOR: {
    return ReturnValue("NVIDIA Corporation");
  }
  case UR_DEVICE_INFO_DRIVER_VERSION: {
    auto Version = getCudaVersionString();
    return ReturnValue(Version.c_str());
  }
  case UR_DEVICE_INFO_PROFILE: {
    return ReturnValue("CUDA");
  }
  case UR_DEVICE_INFO_REFERENCE_COUNT: {
    return ReturnValue(hDevice->getReferenceCount());
  }
  case UR_DEVICE_INFO_VERSION: {
    std::stringstream SS;
    int Major;
    UR_CHECK_ERROR(cuDeviceGetAttribute(
        &Major, CU_DEVICE_ATTRIBUTE_COMPUTE_CAPABILITY_MAJOR, hDevice->get()));
    SS << Major;
    int Minor;
    UR_CHECK_ERROR(cuDeviceGetAttribute(
        &Minor, CU_DEVICE_ATTRIBUTE_COMPUTE_CAPABILITY_MINOR, hDevice->get()));
    SS << "." << Minor;
    return ReturnValue(SS.str().c_str());
  }
  case UR_EXT_DEVICE_INFO_OPENCL_C_VERSION: {
    return ReturnValue("");
  }
  case UR_DEVICE_INFO_EXTENSIONS: {

    std::string SupportedExtensions = "cl_khr_fp64 ";
    SupportedExtensions += "cl_intel_devicelib_assert ";

    int Major = 0;
    int Minor = 0;

    UR_CHECK_ERROR(cuDeviceGetAttribute(
        &Major, CU_DEVICE_ATTRIBUTE_COMPUTE_CAPABILITY_MAJOR, hDevice->get()));
    UR_CHECK_ERROR(cuDeviceGetAttribute(
        &Minor, CU_DEVICE_ATTRIBUTE_COMPUTE_CAPABILITY_MINOR, hDevice->get()));

    if ((Major >= 6) || ((Major == 5) && (Minor >= 3))) {
      SupportedExtensions += "cl_khr_fp16 ";
    }

    return ReturnValue(SupportedExtensions.c_str());
  }
  case UR_DEVICE_INFO_PRINTF_BUFFER_SIZE: {
    // The minimum value for the FULL profile is 1 MB.
    return ReturnValue(size_t(1024));
  }
  case UR_DEVICE_INFO_PREFERRED_INTEROP_USER_SYNC: {
    return ReturnValue(static_cast<ur_bool_t>(true));
  }
  case UR_DEVICE_INFO_PARENT_DEVICE: {
    return ReturnValue(nullptr);
  }
  case UR_DEVICE_INFO_PARTITION_MAX_SUB_DEVICES: {
    return ReturnValue(0u);
  }
  case UR_DEVICE_INFO_SUPPORTED_PARTITIONS: {
    if (pPropSizeRet) {
      *pPropSizeRet = 0;
    }
    return UR_RESULT_SUCCESS;
  }

  case UR_DEVICE_INFO_PARTITION_AFFINITY_DOMAIN: {
    return ReturnValue(0u);
  }
  case UR_DEVICE_INFO_PARTITION_TYPE: {
    if (pPropSizeRet) {
      *pPropSizeRet = 0;
    }
    return UR_RESULT_SUCCESS;
  }

    // Intel USM extensions

  case UR_DEVICE_INFO_USM_HOST_SUPPORT: {
    // from cl_intel_unified_shared_memory: "The host memory access capabilities
    // apply to any host allocation."
    //
    // query if/how the device can access page-locked host memory, possibly
    // through PCIe, using the same pointer as the host
    uint32_t Value = {};
    if (getAttribute(hDevice, CU_DEVICE_ATTRIBUTE_UNIFIED_ADDRESSING)) {
      // the device shares a unified address space with the host
      if (getAttribute(hDevice, CU_DEVICE_ATTRIBUTE_COMPUTE_CAPABILITY_MAJOR) >=
          6) {
        // compute capability 6.x introduces operations that are atomic with
        // respect to other CPUs and GPUs in the system
        Value = UR_DEVICE_USM_ACCESS_CAPABILITY_FLAG_ACCESS |
                UR_DEVICE_USM_ACCESS_CAPABILITY_FLAG_ATOMIC_ACCESS |
                UR_DEVICE_USM_ACCESS_CAPABILITY_FLAG_CONCURRENT_ACCESS;
      } else {
        // on GPU architectures with compute capability lower than 6.x, atomic
        // operations from the GPU to CPU memory will not be atomic with respect
        // to CPU initiated atomic operations
        Value = UR_DEVICE_USM_ACCESS_CAPABILITY_FLAG_ACCESS |
                UR_DEVICE_USM_ACCESS_CAPABILITY_FLAG_CONCURRENT_ACCESS;
      }
    }
    return ReturnValue(Value);
  }
  case UR_DEVICE_INFO_USM_DEVICE_SUPPORT: {
    // from cl_intel_unified_shared_memory:
    // "The device memory access capabilities apply to any device allocation
    // associated with this device."
    //
    // query how the device can access memory allocated on the device itself (?)
    uint32_t Value =
        UR_DEVICE_USM_ACCESS_CAPABILITY_FLAG_ACCESS |
        UR_DEVICE_USM_ACCESS_CAPABILITY_FLAG_ATOMIC_ACCESS |
        UR_DEVICE_USM_ACCESS_CAPABILITY_FLAG_CONCURRENT_ACCESS |
        UR_DEVICE_USM_ACCESS_CAPABILITY_FLAG_ATOMIC_CONCURRENT_ACCESS;
    return ReturnValue(Value);
  }
  case UR_DEVICE_INFO_USM_SINGLE_SHARED_SUPPORT: {
    // from cl_intel_unified_shared_memory:
    // "The single device shared memory access capabilities apply to any shared
    // allocation associated with this device."
    //
    // query if/how the device can access managed memory associated to it
    uint32_t Value = {};
    if (getAttribute(hDevice, CU_DEVICE_ATTRIBUTE_MANAGED_MEMORY)) {
      // the device can allocate managed memory on this system
      Value = UR_DEVICE_USM_ACCESS_CAPABILITY_FLAG_ACCESS |
              UR_DEVICE_USM_ACCESS_CAPABILITY_FLAG_ATOMIC_ACCESS;
    }
    if (getAttribute(hDevice, CU_DEVICE_ATTRIBUTE_CONCURRENT_MANAGED_ACCESS)) {
      // the device can coherently access managed memory concurrently with the
      // CPU
      Value |= UR_DEVICE_USM_ACCESS_CAPABILITY_FLAG_CONCURRENT_ACCESS;
      if (getAttribute(hDevice, CU_DEVICE_ATTRIBUTE_COMPUTE_CAPABILITY_MAJOR) >=
          6) {
        // compute capability 6.x introduces operations that are atomic with
        // respect to other CPUs and GPUs in the system
        Value |= UR_DEVICE_USM_ACCESS_CAPABILITY_FLAG_ATOMIC_CONCURRENT_ACCESS;
      }
    }
    return ReturnValue(Value);
  }
  case UR_DEVICE_INFO_USM_CROSS_SHARED_SUPPORT: {
    // from cl_intel_unified_shared_memory:
    // "The cross-device shared memory access capabilities apply to any shared
    // allocation associated with this device, or to any shared memory
    // allocation on another device that also supports the same cross-device
    // shared memory access capability."
    //
    // query if/how the device can access managed memory associated to other
    // devices
    uint32_t Value = {};
    if (getAttribute(hDevice, CU_DEVICE_ATTRIBUTE_MANAGED_MEMORY)) {
      // the device can allocate managed memory on this system
      Value |= UR_DEVICE_USM_ACCESS_CAPABILITY_FLAG_ACCESS;
    }
    if (getAttribute(hDevice, CU_DEVICE_ATTRIBUTE_CONCURRENT_MANAGED_ACCESS)) {
      // all devices with the CU_DEVICE_ATTRIBUTE_CONCURRENT_MANAGED_ACCESS
      // attribute can coherently access managed memory concurrently with the
      // CPU
      Value |= UR_DEVICE_USM_ACCESS_CAPABILITY_FLAG_CONCURRENT_ACCESS;
    }
    if (getAttribute(hDevice, CU_DEVICE_ATTRIBUTE_COMPUTE_CAPABILITY_MAJOR) >=
        6) {
      // compute capability 6.x introduces operations that are atomic with
      // respect to other CPUs and GPUs in the system
      if (Value & UR_DEVICE_USM_ACCESS_CAPABILITY_FLAG_ACCESS)
        Value |= UR_DEVICE_USM_ACCESS_CAPABILITY_FLAG_ATOMIC_ACCESS;
      if (Value & UR_DEVICE_USM_ACCESS_CAPABILITY_FLAG_CONCURRENT_ACCESS)
        Value |= UR_DEVICE_USM_ACCESS_CAPABILITY_FLAG_ATOMIC_CONCURRENT_ACCESS;
    }
    return ReturnValue(Value);
  }
  case UR_DEVICE_INFO_USM_SYSTEM_SHARED_SUPPORT: {
    // from cl_intel_unified_shared_memory:
    // "The shared system memory access capabilities apply to any allocations
    // made by a system allocator, such as malloc or new."
    //
    // query if/how the device can access pageable host memory allocated by the
    // system allocator
    uint32_t Value = {};
    if (getAttribute(hDevice, CU_DEVICE_ATTRIBUTE_PAGEABLE_MEMORY_ACCESS)) {
      // the device suppports coherently accessing pageable memory without
      // calling cuMemHostRegister/cudaHostRegister on it
      if (getAttribute(hDevice,
                       CU_DEVICE_ATTRIBUTE_HOST_NATIVE_ATOMIC_SUPPORTED)) {
        // the link between the device and the host supports native atomic
        // operations
        Value = UR_DEVICE_USM_ACCESS_CAPABILITY_FLAG_ACCESS |
                UR_DEVICE_USM_ACCESS_CAPABILITY_FLAG_ATOMIC_ACCESS |
                UR_DEVICE_USM_ACCESS_CAPABILITY_FLAG_CONCURRENT_ACCESS |
                UR_DEVICE_USM_ACCESS_CAPABILITY_FLAG_ATOMIC_CONCURRENT_ACCESS;
      } else {
        // the link between the device and the host does not support native
        // atomic operations
        Value = UR_DEVICE_USM_ACCESS_CAPABILITY_FLAG_ACCESS |
                UR_DEVICE_USM_ACCESS_CAPABILITY_FLAG_CONCURRENT_ACCESS;
      }
    }
    return ReturnValue(Value);
  }
  case UR_DEVICE_INFO_ASYNC_BARRIER: {
    int Value = getAttribute(hDevice,
                             CU_DEVICE_ATTRIBUTE_COMPUTE_CAPABILITY_MAJOR) >= 8;
    return ReturnValue(static_cast<bool>(Value));
  }
  case UR_DEVICE_INFO_BACKEND_RUNTIME_VERSION: {
    int Major =
        getAttribute(hDevice, CU_DEVICE_ATTRIBUTE_COMPUTE_CAPABILITY_MAJOR);
    int Minor =
        getAttribute(hDevice, CU_DEVICE_ATTRIBUTE_COMPUTE_CAPABILITY_MINOR);
    std::string Result = std::to_string(Major) + "." + std::to_string(Minor);
    return ReturnValue(Result.c_str());
  }

  case UR_DEVICE_INFO_GLOBAL_MEM_FREE: {
    size_t FreeMemory = 0;
    size_t TotalMemory = 0;
    detail::ur::assertion(cuMemGetInfo(&FreeMemory, &TotalMemory) ==
                              CUDA_SUCCESS,
                          "failed cuMemGetInfo() API.");
    return ReturnValue(FreeMemory);
  }
  case UR_DEVICE_INFO_MEMORY_CLOCK_RATE: {
    int Value = 0;
    UR_CHECK_ERROR(cuDeviceGetAttribute(
        &Value, CU_DEVICE_ATTRIBUTE_MEMORY_CLOCK_RATE, hDevice->get()));
    detail::ur::assertion(Value >= 0);
    // Convert kilohertz to megahertz when returning.
    return ReturnValue(Value / 1000);
  }
  case UR_DEVICE_INFO_MEMORY_BUS_WIDTH: {
    int Value = 0;
    UR_CHECK_ERROR(cuDeviceGetAttribute(
        &Value, CU_DEVICE_ATTRIBUTE_GLOBAL_MEMORY_BUS_WIDTH, hDevice->get()));
    detail::ur::assertion(Value >= 0);
    return ReturnValue(Value);
  }
  case UR_DEVICE_INFO_MAX_COMPUTE_QUEUE_INDICES: {
    return ReturnValue(int32_t{1});
  }
  case UR_DEVICE_INFO_BINDLESS_IMAGES_SUPPORT_EXP: {
    // On CUDA bindless images are supported.
    return ReturnValue(static_cast<ur_bool_t>(true));
  }
  case UR_DEVICE_INFO_BINDLESS_IMAGES_SHARED_USM_SUPPORT_EXP: {
    // On CUDA bindless images can be backed by shared (managed) USM.
    return ReturnValue(static_cast<ur_bool_t>(true));
  }
  case UR_DEVICE_INFO_BINDLESS_IMAGES_1D_USM_SUPPORT_EXP: {
    // On CUDA 1D bindless image USM is supported, but sampling is not.
    // More specifically, linear filtering is not supported.
    return ReturnValue(static_cast<ur_bool_t>(true));
  }
  case UR_DEVICE_INFO_BINDLESS_IMAGES_2D_USM_SUPPORT_EXP: {
    // On CUDA 2D bindless image USM is supported.
    return ReturnValue(static_cast<ur_bool_t>(true));
  }
  case UR_DEVICE_INFO_IMAGE_PITCH_ALIGN_EXP: {
    int32_t tex_pitch_align = 0;
    UR_CHECK_ERROR(cuDeviceGetAttribute(
        &tex_pitch_align, CU_DEVICE_ATTRIBUTE_TEXTURE_PITCH_ALIGNMENT,
        hDevice->get()));
    return ReturnValue(tex_pitch_align);
  }
  case UR_DEVICE_INFO_MAX_IMAGE_LINEAR_WIDTH_EXP: {
    int32_t tex_max_linear_width = 0;
    UR_CHECK_ERROR(cuDeviceGetAttribute(
        &tex_max_linear_width,
        CU_DEVICE_ATTRIBUTE_MAXIMUM_TEXTURE2D_LINEAR_WIDTH, hDevice->get()));
    return ReturnValue(static_cast<size_t>(tex_max_linear_width));
  }
  case UR_DEVICE_INFO_MAX_IMAGE_LINEAR_HEIGHT_EXP: {
    int32_t tex_max_linear_height = 0;
    UR_CHECK_ERROR(cuDeviceGetAttribute(
        &tex_max_linear_height,
        CU_DEVICE_ATTRIBUTE_MAXIMUM_TEXTURE2D_LINEAR_HEIGHT, hDevice->get()));
    return ReturnValue(static_cast<size_t>(tex_max_linear_height));
  }
  case UR_DEVICE_INFO_MAX_IMAGE_LINEAR_PITCH_EXP: {
    int32_t tex_max_linear_pitch = 0;
    UR_CHECK_ERROR(cuDeviceGetAttribute(
        &tex_max_linear_pitch,
        CU_DEVICE_ATTRIBUTE_MAXIMUM_TEXTURE2D_LINEAR_PITCH, hDevice->get()));
    return ReturnValue(static_cast<size_t>(tex_max_linear_pitch));
  }
  case UR_DEVICE_INFO_MIPMAP_SUPPORT_EXP: {
    // CUDA supports mipmaps.
    return ReturnValue(static_cast<ur_bool_t>(true));
  }
  case UR_DEVICE_INFO_MIPMAP_ANISOTROPY_SUPPORT_EXP: {
    // CUDA supports anisotropic filtering.
    return ReturnValue(static_cast<ur_bool_t>(true));
  }
  case UR_DEVICE_INFO_MIPMAP_MAX_ANISOTROPY_EXP: {
    // CUDA has no query for this, but documentation states max value is 16.
    return ReturnValue(16.f);
  }
  case UR_DEVICE_INFO_MIPMAP_LEVEL_REFERENCE_SUPPORT_EXP: {
    // CUDA supports creation of images from individual mipmap levels.
    return ReturnValue(static_cast<ur_bool_t>(true));
  }

  case UR_DEVICE_INFO_EXTERNAL_MEMORY_IMPORT_SUPPORT_EXP: {
    // CUDA supports importing external memory.
    return ReturnValue(static_cast<ur_bool_t>(true));
  }
  case UR_DEVICE_INFO_EXTERNAL_SEMAPHORE_IMPORT_SUPPORT_EXP: {
    // CUDA supports importing external semaphores.
    return ReturnValue(static_cast<ur_bool_t>(true));
  }
  case UR_DEVICE_INFO_CUBEMAP_SUPPORT_EXP: {
    // CUDA supports cubemaps.
    return ReturnValue(static_cast<ur_bool_t>(true));
  }
  case UR_DEVICE_INFO_CUBEMAP_SEAMLESS_FILTERING_SUPPORT_EXP: {
    // CUDA supports cubemap seamless filtering.
    return ReturnValue(static_cast<ur_bool_t>(true));
  }
  case UR_DEVICE_INFO_BINDLESS_SAMPLED_IMAGE_FETCH_1D_USM_EXP: {
    // CUDA does support fetching 1D USM sampled image data.
    return ReturnValue(static_cast<ur_bool_t>(true));
  }
  case UR_DEVICE_INFO_BINDLESS_SAMPLED_IMAGE_FETCH_1D_EXP: {
    // CUDA does not support fetching 1D non-USM sampled image data.
    return ReturnValue(static_cast<ur_bool_t>(false));
  }
  case UR_DEVICE_INFO_BINDLESS_SAMPLED_IMAGE_FETCH_2D_USM_EXP: {
    // CUDA does support fetching 2D USM sampled image data.
    return ReturnValue(static_cast<ur_bool_t>(true));
  }
  case UR_DEVICE_INFO_BINDLESS_SAMPLED_IMAGE_FETCH_2D_EXP: {
    // CUDA does support fetching 2D non-USM sampled image data.
    return ReturnValue(static_cast<ur_bool_t>(true));
  }
  case UR_DEVICE_INFO_BINDLESS_SAMPLED_IMAGE_FETCH_3D_EXP: {
    // CUDA does support fetching 3D non-USM sampled image data.
    return ReturnValue(static_cast<ur_bool_t>(true));
  }
  case UR_DEVICE_INFO_IMAGE_ARRAY_SUPPORT_EXP: {
    // CUDA does support image arrays
    return ReturnValue(static_cast<ur_bool_t>(true));
  }
  case UR_DEVICE_INFO_BINDLESS_UNIQUE_ADDRESSING_PER_DIM_EXP: {
    // CUDA does support unique addressing per dimension
    return ReturnValue(static_cast<ur_bool_t>(true));
  }
  case UR_DEVICE_INFO_BINDLESS_SAMPLE_1D_USM_EXP: {
    // CUDA does not support sampling 1D USM sampled image data.
    return ReturnValue(static_cast<ur_bool_t>(false));
  }
  case UR_DEVICE_INFO_BINDLESS_SAMPLE_2D_USM_EXP: {
    // CUDA does support sampling 1D USM sampled image data.
    return ReturnValue(static_cast<ur_bool_t>(true));
  }
  case UR_DEVICE_INFO_TIMESTAMP_RECORDING_SUPPORT_EXP: {
    // CUDA supports recording timestamp events.
    return ReturnValue(static_cast<ur_bool_t>(true));
  }
  case UR_DEVICE_INFO_ENQUEUE_NATIVE_COMMAND_SUPPORT_EXP: {
    // CUDA supports enqueueing native work through the urNativeEnqueueExp
    return ReturnValue(static_cast<ur_bool_t>(true));
  }
  case UR_DEVICE_INFO_DEVICE_ID: {
    int Value = 0;
    UR_CHECK_ERROR(cuDeviceGetAttribute(
        &Value, CU_DEVICE_ATTRIBUTE_PCI_DEVICE_ID, hDevice->get()));
    detail::ur::assertion(Value >= 0);
    return ReturnValue(Value);
  }
  case UR_DEVICE_INFO_UUID: {
    CUuuid UUID;
#if (CUDA_VERSION >= 11040)
    detail::ur::assertion(cuDeviceGetUuid_v2(&UUID, hDevice->get()) ==
                          CUDA_SUCCESS);
#else
    detail::ur::assertion(cuDeviceGetUuid(&UUID, hDevice->get()) ==
                          CUDA_SUCCESS);
#endif
    std::array<unsigned char, 16> Name;
    std::copy(UUID.bytes, UUID.bytes + 16, Name.begin());
    return ReturnValue(Name.data(), 16);
  }
  case UR_DEVICE_INFO_MAX_MEMORY_BANDWIDTH: {
    int Major = 0;
    UR_CHECK_ERROR(cuDeviceGetAttribute(
        &Major, CU_DEVICE_ATTRIBUTE_COMPUTE_CAPABILITY_MAJOR, hDevice->get()));

    int Minor = 0;
    UR_CHECK_ERROR(cuDeviceGetAttribute(
        &Minor, CU_DEVICE_ATTRIBUTE_COMPUTE_CAPABILITY_MINOR, hDevice->get()));

    // Some specific devices seem to need special handling. See reference
    // https://github.com/jeffhammond/HPCInfo/blob/master/cuda/gpu-detect.cu
    bool IsXavierAGX = Major == 7 && Minor == 2;
    bool IsOrinAGX = Major == 8 && Minor == 7;

    int MemoryClockKHz = 0;
    if (IsXavierAGX) {
      MemoryClockKHz = 2133000;
    } else if (IsOrinAGX) {
      MemoryClockKHz = 3200000;
    } else {
      UR_CHECK_ERROR(cuDeviceGetAttribute(&MemoryClockKHz,
                                          CU_DEVICE_ATTRIBUTE_MEMORY_CLOCK_RATE,
                                          hDevice->get()));
    }

    int MemoryBusWidth = 0;
    if (IsOrinAGX) {
      MemoryBusWidth = 256;
    } else {
      UR_CHECK_ERROR(cuDeviceGetAttribute(
          &MemoryBusWidth, CU_DEVICE_ATTRIBUTE_GLOBAL_MEMORY_BUS_WIDTH,
          hDevice->get()));
    }

    // This is a collection of all constants mentioned in this computation:
    // https://github.com/jeffhammond/HPCInfo/blob/aae05c733016cc8fbb91ee71fc8076f17fa7b912/cuda/gpu-detect.cu#L241
    constexpr uint64_t MemoryBandwidthConstant = 250;
    uint64_t MemoryBandwidth =
        MemoryBandwidthConstant * MemoryClockKHz * MemoryBusWidth;

    return ReturnValue(MemoryBandwidth);
  }
  case UR_DEVICE_INFO_IL_VERSION: {
    std::string ILVersion = "nvptx-";

    int DriverVersion = 0;
    cuDriverGetVersion(&DriverVersion);
    int Major = DriverVersion / 1000;
    int Minor = DriverVersion % 1000 / 10;

    // We can work out which ptx ISA version we support based on the versioning
    // table published here
    // https://docs.nvidia.com/cuda/parallel-thread-execution/index.html#release-notes
    // Major versions that we support are consistent in how they line up, so we
    // can derive that easily. The minor versions for version 10 don't line up
    // the same so it needs a special case. This is not ideal but it does seem
    // to be the best bet to avoid a maintenance burden here.
    ILVersion += std::to_string(Major - 4) + ".";
    if (Major == 10) {
      ILVersion += std::to_string(Minor + 3);
    } else if (Major >= 11) {
      ILVersion += std::to_string(Minor);
    } else {
      return UR_RESULT_ERROR_INVALID_VALUE;
    }

    return ReturnValue(ILVersion.data(), ILVersion.size());
  }
  case UR_DEVICE_INFO_MAX_REGISTERS_PER_WORK_GROUP: {
    // Maximum number of 32-bit registers available to a thread block.
    // Note: This number is shared by all thread blocks simultaneously resident
    // on a multiprocessor.
    int MaxRegisters{-1};
    UR_CHECK_ERROR(cuDeviceGetAttribute(
        &MaxRegisters, CU_DEVICE_ATTRIBUTE_MAX_REGISTERS_PER_BLOCK,
        hDevice->get()));

    detail::ur::assertion(MaxRegisters >= 0);

    return ReturnValue(static_cast<uint32_t>(MaxRegisters));
  }
  case UR_DEVICE_INFO_MEM_CHANNEL_SUPPORT:
    return ReturnValue(static_cast<ur_bool_t>(false));
  case UR_DEVICE_INFO_IMAGE_SRGB:
    return ReturnValue(static_cast<ur_bool_t>(false));
  case UR_DEVICE_INFO_PCI_ADDRESS: {
    constexpr size_t AddressBufferSize = 13;
    char AddressBuffer[AddressBufferSize];
    UR_CHECK_ERROR(
        cuDeviceGetPCIBusId(AddressBuffer, AddressBufferSize, hDevice->get()));
    // CUDA API (8.x - 12.1) guarantees 12 bytes + \0 are written
    detail::ur::assertion(strnlen(AddressBuffer, AddressBufferSize) == 12);
    return ReturnValue(AddressBuffer,
                       strnlen(AddressBuffer, AddressBufferSize - 1) + 1);
  }
  case UR_DEVICE_INFO_PROGRAM_SET_SPECIALIZATION_CONSTANTS:
  case UR_DEVICE_INFO_KERNEL_SET_SPECIALIZATION_CONSTANTS:
    return ReturnValue(static_cast<ur_bool_t>(false));
    // TODO: Investigate if this information is available on CUDA.
  case UR_DEVICE_INFO_HOST_PIPE_READ_WRITE_SUPPORTED:
    return ReturnValue(static_cast<ur_bool_t>(false));
  case UR_DEVICE_INFO_VIRTUAL_MEMORY_SUPPORT:
    return ReturnValue(static_cast<ur_bool_t>(true));
  case UR_DEVICE_INFO_ESIMD_SUPPORT:
    return ReturnValue(static_cast<ur_bool_t>(false));
  case UR_DEVICE_INFO_GLOBAL_VARIABLE_SUPPORT:
    return ReturnValue(static_cast<ur_bool_t>(true));
  case UR_DEVICE_INFO_USM_POOL_SUPPORT:
    return ReturnValue(static_cast<ur_bool_t>(true));
  case UR_DEVICE_INFO_COMPONENT_DEVICES:
  case UR_DEVICE_INFO_COMPOSITE_DEVICE:
  case UR_DEVICE_INFO_MAX_READ_WRITE_IMAGE_ARGS:
  case UR_DEVICE_INFO_GPU_EU_COUNT:
  case UR_DEVICE_INFO_GPU_EU_SIMD_WIDTH:
  case UR_DEVICE_INFO_GPU_EU_SLICES:
  case UR_DEVICE_INFO_GPU_SUBSLICES_PER_SLICE:
  case UR_DEVICE_INFO_GPU_EU_COUNT_PER_SUBSLICE:
  case UR_DEVICE_INFO_GPU_HW_THREADS_PER_EU:
  case UR_DEVICE_INFO_IP_VERSION:
    return UR_RESULT_ERROR_UNSUPPORTED_ENUMERATION;
  case UR_DEVICE_INFO_2D_BLOCK_ARRAY_CAPABILITIES_EXP:
    return ReturnValue(
        static_cast<ur_exp_device_2d_block_array_capability_flags_t>(0));
  case UR_DEVICE_INFO_COMMAND_BUFFER_SUPPORT_EXP:
  case UR_DEVICE_INFO_COMMAND_BUFFER_EVENT_SUPPORT_EXP:
    return ReturnValue(true);
  case UR_DEVICE_INFO_COMMAND_BUFFER_UPDATE_CAPABILITIES_EXP: {
    ur_device_command_buffer_update_capability_flags_t UpdateCapabilities =
        UR_DEVICE_COMMAND_BUFFER_UPDATE_CAPABILITY_FLAG_KERNEL_ARGUMENTS |
        UR_DEVICE_COMMAND_BUFFER_UPDATE_CAPABILITY_FLAG_LOCAL_WORK_SIZE |
        UR_DEVICE_COMMAND_BUFFER_UPDATE_CAPABILITY_FLAG_GLOBAL_WORK_SIZE |
        UR_DEVICE_COMMAND_BUFFER_UPDATE_CAPABILITY_FLAG_GLOBAL_WORK_OFFSET |
        UR_DEVICE_COMMAND_BUFFER_UPDATE_CAPABILITY_FLAG_KERNEL_HANDLE |
        UR_DEVICE_COMMAND_BUFFER_UPDATE_CAPABILITY_FLAG_EVENTS;
    return ReturnValue(UpdateCapabilities);
  }
  case UR_DEVICE_INFO_CLUSTER_LAUNCH_EXP: {
    int Value = getAttribute(hDevice,
                             CU_DEVICE_ATTRIBUTE_COMPUTE_CAPABILITY_MAJOR) >= 9;
    return ReturnValue(static_cast<bool>(Value));
  }
  case UR_DEVICE_INFO_LOW_POWER_EVENTS_EXP:
    return ReturnValue(false);
<<<<<<< HEAD
  case UR_DEVICE_INFO_ASYNC_USM_ALLOCATIONS_EXP:
    return ReturnValue(true);
=======
  case UR_DEVICE_INFO_USM_P2P_SUPPORT_EXP:
    return ReturnValue(true);
  case UR_DEVICE_INFO_LAUNCH_PROPERTIES_SUPPORT_EXP:
    return ReturnValue(true);
  case UR_DEVICE_INFO_COOPERATIVE_KERNEL_SUPPORT_EXP:
    return ReturnValue(true);
  case UR_DEVICE_INFO_MULTI_DEVICE_COMPILE_SUPPORT_EXP:
    return ReturnValue(false);

>>>>>>> 607dff4c
  default:
    break;
  }
  return UR_RESULT_ERROR_INVALID_ENUMERATION;
} catch (...) {
  return exceptionToResult(std::current_exception());
}

/// \return PI_SUCCESS if the function is executed successfully
/// CUDA devices are always root devices so retain always returns success.
UR_APIEXPORT ur_result_t UR_APICALL urDeviceRetain(ur_device_handle_t hDevice) {
  std::ignore = hDevice;
  return UR_RESULT_SUCCESS;
}

UR_APIEXPORT ur_result_t UR_APICALL
urDevicePartition(ur_device_handle_t, const ur_device_partition_properties_t *,
                  uint32_t, ur_device_handle_t *, uint32_t *) {
  return UR_RESULT_ERROR_UNSUPPORTED_FEATURE;
}

/// \return UR_RESULT_SUCCESS always since CUDA devices are always root
/// devices.
UR_APIEXPORT ur_result_t UR_APICALL
urDeviceRelease(ur_device_handle_t hDevice) {
  std::ignore = hDevice;
  return UR_RESULT_SUCCESS;
}

UR_APIEXPORT ur_result_t UR_APICALL urDeviceGet(ur_platform_handle_t hPlatform,
                                                ur_device_type_t DeviceType,
                                                uint32_t NumEntries,
                                                ur_device_handle_t *phDevices,
                                                uint32_t *pNumDevices) {
  ur_result_t Result = UR_RESULT_SUCCESS;
  const bool AskingForAll = DeviceType == UR_DEVICE_TYPE_ALL;
  const bool AskingForDefault = DeviceType == UR_DEVICE_TYPE_DEFAULT;
  const bool AskingForGPU = DeviceType == UR_DEVICE_TYPE_GPU;
  const bool ReturnDevices = AskingForDefault || AskingForAll || AskingForGPU;

  size_t NumDevices = ReturnDevices ? hPlatform->Devices.size() : 0;

  try {
    if (pNumDevices) {
      *pNumDevices = NumDevices;
    }

    if (ReturnDevices && phDevices) {
      for (size_t i = 0; i < std::min(size_t(NumEntries), NumDevices); ++i) {
        phDevices[i] = hPlatform->Devices[i].get();
      }
    }

    return Result;
  } catch (ur_result_t Err) {
    return Err;
  } catch (...) {
    return UR_RESULT_ERROR_OUT_OF_RESOURCES;
  }
}

/// Gets the native CUDA handle of a UR device object
///
/// \param[in] device The UR device to get the native CUDA object of.
/// \param[out] nativeHandle Set to the native handle of the UR device object.
///
/// \return PI_SUCCESS

UR_APIEXPORT ur_result_t UR_APICALL urDeviceGetNativeHandle(
    ur_device_handle_t hDevice, ur_native_handle_t *phNativeHandle) {
  *phNativeHandle = static_cast<ur_native_handle_t>(hDevice->get());
  return UR_RESULT_SUCCESS;
}

/// Created a UR device object from a CUDA device handle.
/// NOTE: The created UR object does not take ownership of the native handle.
///
/// \param[in] nativeHandle The native handle to create UR device object from.
/// \param[in] platform is the UR platform of the device.
/// \param[out] device Set to the UR device object created from native handle.
///
/// \return TBD

UR_APIEXPORT ur_result_t UR_APICALL urDeviceCreateWithNativeHandle(
    ur_native_handle_t hNativeDevice,
    [[maybe_unused]] ur_adapter_handle_t hAdapter,
    [[maybe_unused]] const ur_device_native_properties_t *pProperties,
    ur_device_handle_t *phDevice) {
  CUdevice CuDevice = static_cast<CUdevice>(hNativeDevice);

  auto IsDevice = [=](std::unique_ptr<ur_device_handle_t_> &Dev) {
    return Dev->get() == CuDevice;
  };

  // Get list of platforms
  uint32_t NumPlatforms = 0;
  ur_adapter_handle_t AdapterHandle = &adapter;
  ur_result_t Result =
      urPlatformGet(&AdapterHandle, 1, 0, nullptr, &NumPlatforms);
  if (Result != UR_RESULT_SUCCESS)
    return Result;

  std::vector<ur_platform_handle_t> Platforms(NumPlatforms);

  Result =
      urPlatformGet(&AdapterHandle, 1, NumPlatforms, Platforms.data(), nullptr);
  if (Result != UR_RESULT_SUCCESS)
    return Result;

  // Iterate through platforms to find device that matches nativeHandle
  for (const auto Platform : Platforms) {
    auto SearchRes = std::find_if(std::begin(Platform->Devices),
                                  std::end(Platform->Devices), IsDevice);
    if (SearchRes != end(Platform->Devices)) {
      *phDevice = static_cast<ur_device_handle_t>((*SearchRes).get());
      return UR_RESULT_SUCCESS;
    }
  }

  // If the provided nativeHandle cannot be matched to an
  // existing device return error
  return UR_RESULT_ERROR_INVALID_OPERATION;
}

ur_result_t UR_APICALL urDeviceGetGlobalTimestamps(ur_device_handle_t hDevice,
                                                   uint64_t *pDeviceTimestamp,
                                                   uint64_t *pHostTimestamp) {
  CUevent Event{};
  ScopedContext Active(hDevice);

  if (pDeviceTimestamp) {
    UR_CHECK_ERROR(cuEventCreate(&Event, CU_EVENT_DEFAULT));
    UR_CHECK_ERROR(cuEventRecord(Event, 0));
  }
  if (pHostTimestamp) {

    using namespace std::chrono;
    *pHostTimestamp =
        duration_cast<nanoseconds>(steady_clock::now().time_since_epoch())
            .count();
  }

  if (pDeviceTimestamp) {
    UR_CHECK_ERROR(cuEventSynchronize(Event));
    *pDeviceTimestamp = hDevice->getElapsedTime(Event);
  }

  return UR_RESULT_SUCCESS;
}

/// \return If available, the first binary that is PTX
///
UR_APIEXPORT ur_result_t UR_APICALL urDeviceSelectBinary(
    ur_device_handle_t hDevice, const ur_device_binary_t *pBinaries,
    uint32_t NumBinaries, uint32_t *pSelectedBinary) {
  std::ignore = hDevice;

  // Look for an image for the NVPTX64 target, and return the first one that is
  // found
  for (uint32_t i = 0; i < NumBinaries; i++) {
    if (strcmp(pBinaries[i].pDeviceTargetSpec,
               UR_DEVICE_BINARY_TARGET_NVPTX64) == 0) {
      *pSelectedBinary = i;
      return UR_RESULT_SUCCESS;
    }
  }

  // No image can be loaded for the given device
  return UR_RESULT_ERROR_INVALID_BINARY;
}<|MERGE_RESOLUTION|>--- conflicted
+++ resolved
@@ -1113,10 +1113,6 @@
   }
   case UR_DEVICE_INFO_LOW_POWER_EVENTS_EXP:
     return ReturnValue(false);
-<<<<<<< HEAD
-  case UR_DEVICE_INFO_ASYNC_USM_ALLOCATIONS_EXP:
-    return ReturnValue(true);
-=======
   case UR_DEVICE_INFO_USM_P2P_SUPPORT_EXP:
     return ReturnValue(true);
   case UR_DEVICE_INFO_LAUNCH_PROPERTIES_SUPPORT_EXP:
@@ -1125,8 +1121,8 @@
     return ReturnValue(true);
   case UR_DEVICE_INFO_MULTI_DEVICE_COMPILE_SUPPORT_EXP:
     return ReturnValue(false);
-
->>>>>>> 607dff4c
+  case UR_DEVICE_INFO_ASYNC_USM_ALLOCATIONS_EXP:
+    return ReturnValue(true);
   default:
     break;
   }
