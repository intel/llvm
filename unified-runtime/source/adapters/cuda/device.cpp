--- conflicted
+++ resolved
@@ -1169,15 +1169,6 @@
     return ReturnValue(true);
   case UR_DEVICE_INFO_USM_P2P_SUPPORT_EXP:
     return ReturnValue(true);
-<<<<<<< HEAD
-  case UR_DEVICE_INFO_LAUNCH_PROPERTIES_SUPPORT_EXP:
-    return ReturnValue(true);
-  case UR_DEVICE_INFO_COOPERATIVE_KERNEL_SUPPORT_EXP:
-    return ReturnValue(true);
-=======
-  case UR_DEVICE_INFO_MULTI_DEVICE_COMPILE_SUPPORT_EXP:
-    return ReturnValue(false);
->>>>>>> ec26b925
   case UR_DEVICE_INFO_ASYNC_USM_ALLOCATIONS_SUPPORT_EXP:
     return ReturnValue(true);
   case UR_DEVICE_INFO_KERNEL_LAUNCH_CAPABILITIES: {
