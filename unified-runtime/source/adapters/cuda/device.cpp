//===--------- device.cpp - CUDA Adapter ----------------------------------===//
//
// Copyright (C) 2023 Intel Corporation
//
// Part of the Unified-Runtime Project, under the Apache License v2.0 with LLVM
// Exceptions. See LICENSE.TXT
// SPDX-License-Identifier: Apache-2.0 WITH LLVM-exception
//
//===----------------------------------------------------------------------===//

#include <array>
#include <cassert>
#include <sstream>

#include "adapter.hpp"
#include "context.hpp"
#include "device.hpp"
#include "logger/ur_logger.hpp"
#include "platform.hpp"
#include "ur_util.hpp"

int getAttribute(ur_device_handle_t device, CUdevice_attribute attribute) {
  int value;

  UR_CHECK_ERROR(cuDeviceGetAttribute(&value, attribute, device->get()));
  return value;
}

uint64_t ur_device_handle_t_::getElapsedTime(CUevent ev) const {
  float Milliseconds = 0.0f;

  // cuEventSynchronize waits till the event is ready for call to
  // cuEventElapsedTime.
  UR_CHECK_ERROR(cuEventSynchronize(EvBase));
  UR_CHECK_ERROR(cuEventSynchronize(ev));
  UR_CHECK_ERROR(cuEventElapsedTime(&Milliseconds, EvBase, ev));

  return static_cast<uint64_t>(Milliseconds * 1.0e6);
}

UR_APIEXPORT ur_result_t UR_APICALL urDeviceGetInfo(ur_device_handle_t hDevice,
                                                    ur_device_info_t propName,
                                                    size_t propSize,
                                                    void *pPropValue,
                                                    size_t *pPropSizeRet) try {
  UrReturnHelper ReturnValue(propSize, pPropValue, pPropSizeRet);

  static constexpr uint32_t MaxWorkItemDimensions = 3u;

  ScopedContext Active(hDevice);

  switch ((uint32_t)propName) {
  case UR_DEVICE_INFO_TYPE: {
    return ReturnValue(UR_DEVICE_TYPE_GPU);
  }
  case UR_DEVICE_INFO_VENDOR_ID: {
    return ReturnValue(4318u);
  }
  case UR_DEVICE_INFO_NUM_COMPUTE_UNITS:
  case UR_DEVICE_INFO_MAX_COMPUTE_UNITS: {
    return ReturnValue(hDevice->getNumComputeUnits());
  }
  case UR_DEVICE_INFO_MAX_WORK_ITEM_DIMENSIONS: {
    return ReturnValue(MaxWorkItemDimensions);
  }
  case UR_DEVICE_INFO_MAX_WORK_ITEM_SIZES: {
    struct {
      size_t Sizes[MaxWorkItemDimensions];
    } ReturnSizes;

    int MaxX = 0, MaxY = 0, MaxZ = 0;
    UR_CHECK_ERROR(cuDeviceGetAttribute(
        &MaxX, CU_DEVICE_ATTRIBUTE_MAX_BLOCK_DIM_X, hDevice->get()));
    detail::ur::assertion(MaxX >= 0);

    UR_CHECK_ERROR(cuDeviceGetAttribute(
        &MaxY, CU_DEVICE_ATTRIBUTE_MAX_BLOCK_DIM_Y, hDevice->get()));
    detail::ur::assertion(MaxY >= 0);

    UR_CHECK_ERROR(cuDeviceGetAttribute(
        &MaxZ, CU_DEVICE_ATTRIBUTE_MAX_BLOCK_DIM_Z, hDevice->get()));
    detail::ur::assertion(MaxZ >= 0);

    ReturnSizes.Sizes[0] = size_t(MaxX);
    ReturnSizes.Sizes[1] = size_t(MaxY);
    ReturnSizes.Sizes[2] = size_t(MaxZ);
    return ReturnValue(ReturnSizes);
  }

  case UR_DEVICE_INFO_MAX_WORK_GROUPS_3D: {
    struct {
      size_t Sizes[MaxWorkItemDimensions];
    } ReturnSizes;
    int MaxX = 0, MaxY = 0, MaxZ = 0;
    UR_CHECK_ERROR(cuDeviceGetAttribute(
        &MaxX, CU_DEVICE_ATTRIBUTE_MAX_GRID_DIM_X, hDevice->get()));
    detail::ur::assertion(MaxX >= 0);

    UR_CHECK_ERROR(cuDeviceGetAttribute(
        &MaxY, CU_DEVICE_ATTRIBUTE_MAX_GRID_DIM_Y, hDevice->get()));
    detail::ur::assertion(MaxY >= 0);

    UR_CHECK_ERROR(cuDeviceGetAttribute(
        &MaxZ, CU_DEVICE_ATTRIBUTE_MAX_GRID_DIM_Z, hDevice->get()));
    detail::ur::assertion(MaxZ >= 0);

    ReturnSizes.Sizes[0] = size_t(MaxX);
    ReturnSizes.Sizes[1] = size_t(MaxY);
    ReturnSizes.Sizes[2] = size_t(MaxZ);
    return ReturnValue(ReturnSizes);
  }

  case UR_DEVICE_INFO_MAX_WORK_GROUP_SIZE: {
    int MaxWorkGroupSize = 0;
    UR_CHECK_ERROR(cuDeviceGetAttribute(
        &MaxWorkGroupSize, CU_DEVICE_ATTRIBUTE_MAX_THREADS_PER_BLOCK,
        hDevice->get()));

    detail::ur::assertion(MaxWorkGroupSize >= 0);

    return ReturnValue(size_t(MaxWorkGroupSize));
  }
  case UR_DEVICE_INFO_PREFERRED_VECTOR_WIDTH_CHAR: {
    return ReturnValue(1u);
  }
  case UR_DEVICE_INFO_PREFERRED_VECTOR_WIDTH_SHORT: {
    return ReturnValue(1u);
  }
  case UR_DEVICE_INFO_PREFERRED_VECTOR_WIDTH_INT: {
    return ReturnValue(1u);
  }
  case UR_DEVICE_INFO_PREFERRED_VECTOR_WIDTH_LONG: {
    return ReturnValue(1u);
  }
  case UR_DEVICE_INFO_PREFERRED_VECTOR_WIDTH_FLOAT: {
    return ReturnValue(1u);
  }
  case UR_DEVICE_INFO_PREFERRED_VECTOR_WIDTH_DOUBLE: {
    return ReturnValue(1u);
  }
  case UR_DEVICE_INFO_PREFERRED_VECTOR_WIDTH_HALF: {
    return ReturnValue(0u);
  }
  case UR_DEVICE_INFO_NATIVE_VECTOR_WIDTH_CHAR: {
    return ReturnValue(1u);
  }
  case UR_DEVICE_INFO_NATIVE_VECTOR_WIDTH_SHORT: {
    return ReturnValue(1u);
  }
  case UR_DEVICE_INFO_NATIVE_VECTOR_WIDTH_INT: {
    return ReturnValue(1u);
  }
  case UR_DEVICE_INFO_NATIVE_VECTOR_WIDTH_LONG: {
    return ReturnValue(1u);
  }
  case UR_DEVICE_INFO_NATIVE_VECTOR_WIDTH_FLOAT: {
    return ReturnValue(1u);
  }
  case UR_DEVICE_INFO_NATIVE_VECTOR_WIDTH_DOUBLE: {
    return ReturnValue(1u);
  }
  case UR_DEVICE_INFO_NATIVE_VECTOR_WIDTH_HALF: {
    return ReturnValue(0u);
  }
  case UR_DEVICE_INFO_MAX_NUM_SUB_GROUPS: {
    // Number of sub-groups = max block size / warp size + possible remainder
    int MaxThreads = 0;
    UR_CHECK_ERROR(cuDeviceGetAttribute(
        &MaxThreads, CU_DEVICE_ATTRIBUTE_MAX_THREADS_PER_BLOCK,
        hDevice->get()));
    int WarpSize = 0;
    UR_CHECK_ERROR(cuDeviceGetAttribute(
        &WarpSize, CU_DEVICE_ATTRIBUTE_WARP_SIZE, hDevice->get()));
    int MaxWarps = (MaxThreads + WarpSize - 1) / WarpSize;
    return ReturnValue(MaxWarps);
  }
  case UR_DEVICE_INFO_SUB_GROUP_INDEPENDENT_FORWARD_PROGRESS: {
    // Volta provides independent thread scheduling
    // TODO: Revisit for previous generation GPUs
    int Major = 0;
    UR_CHECK_ERROR(cuDeviceGetAttribute(
        &Major, CU_DEVICE_ATTRIBUTE_COMPUTE_CAPABILITY_MAJOR, hDevice->get()));
    bool IFP = (Major >= 7);
    return ReturnValue(IFP);
  }

  case UR_DEVICE_INFO_ATOMIC_64: {
    int Major = 0;
    UR_CHECK_ERROR(cuDeviceGetAttribute(
        &Major, CU_DEVICE_ATTRIBUTE_COMPUTE_CAPABILITY_MAJOR, hDevice->get()));

    bool Atomic64 = (Major >= 6) ? true : false;
    return ReturnValue(Atomic64);
  }
  case UR_DEVICE_INFO_ATOMIC_MEMORY_ORDER_CAPABILITIES: {
    ur_memory_order_capability_flags_t Capabilities =
        UR_MEMORY_ORDER_CAPABILITY_FLAG_RELAXED |
        UR_MEMORY_ORDER_CAPABILITY_FLAG_ACQUIRE |
        UR_MEMORY_ORDER_CAPABILITY_FLAG_RELEASE |
        UR_MEMORY_ORDER_CAPABILITY_FLAG_ACQ_REL;

    int Major = 0;
    UR_CHECK_ERROR(cuDeviceGetAttribute(
        &Major, CU_DEVICE_ATTRIBUTE_COMPUTE_CAPABILITY_MAJOR, hDevice->get()));
    if (Major >= 7)
      Capabilities |= UR_MEMORY_ORDER_CAPABILITY_FLAG_SEQ_CST;

    return ReturnValue(Capabilities);
  }
  case UR_DEVICE_INFO_ATOMIC_MEMORY_SCOPE_CAPABILITIES: {
    int Major = 0;
    UR_CHECK_ERROR(cuDeviceGetAttribute(
        &Major, CU_DEVICE_ATTRIBUTE_COMPUTE_CAPABILITY_MAJOR, hDevice->get()));
    ur_memory_scope_capability_flags_t Capabilities =
        (Major >= 7) ? UR_MEMORY_SCOPE_CAPABILITY_FLAG_WORK_ITEM |
                           UR_MEMORY_SCOPE_CAPABILITY_FLAG_SUB_GROUP |
                           UR_MEMORY_SCOPE_CAPABILITY_FLAG_WORK_GROUP |
                           UR_MEMORY_SCOPE_CAPABILITY_FLAG_DEVICE |
                           UR_MEMORY_SCOPE_CAPABILITY_FLAG_SYSTEM
                     : UR_MEMORY_SCOPE_CAPABILITY_FLAG_WORK_ITEM |
                           UR_MEMORY_SCOPE_CAPABILITY_FLAG_SUB_GROUP |
                           UR_MEMORY_SCOPE_CAPABILITY_FLAG_WORK_GROUP |
                           UR_MEMORY_SCOPE_CAPABILITY_FLAG_DEVICE;
    return ReturnValue(Capabilities);
  }

  case UR_DEVICE_INFO_ATOMIC_FENCE_ORDER_CAPABILITIES: {
    // SYCL2020 4.6.4.2 minimum mandated capabilities for
    // atomic_fence_order_capabilities.
    ur_memory_order_capability_flags_t Capabilities =
        UR_MEMORY_ORDER_CAPABILITY_FLAG_RELAXED |
        UR_MEMORY_ORDER_CAPABILITY_FLAG_ACQUIRE |
        UR_MEMORY_ORDER_CAPABILITY_FLAG_RELEASE |
        UR_MEMORY_ORDER_CAPABILITY_FLAG_ACQ_REL;

    int Major = 0;
    UR_CHECK_ERROR(cuDeviceGetAttribute(
        &Major, CU_DEVICE_ATTRIBUTE_COMPUTE_CAPABILITY_MAJOR, hDevice->get()));
    if (Major >= 7)
      Capabilities |= UR_MEMORY_ORDER_CAPABILITY_FLAG_SEQ_CST;

    return ReturnValue(Capabilities);
  }
  case UR_DEVICE_INFO_ATOMIC_FENCE_SCOPE_CAPABILITIES: {
    // SYCL2020 4.6.4.2 minimum mandated capabilities for
    // atomic_fence/memory_scope_capabilities.
    // Because scopes are hierarchical, wider scopes support all narrower
    // scopes. At a minimum, each device must support WORK_ITEM, SUB_GROUP and
    // WORK_GROUP. (https://github.com/KhronosGroup/SYCL-Docs/pull/382)
    ur_memory_scope_capability_flags_t Capabilities =
        UR_MEMORY_SCOPE_CAPABILITY_FLAG_WORK_ITEM |
        UR_MEMORY_SCOPE_CAPABILITY_FLAG_SUB_GROUP |
        UR_MEMORY_SCOPE_CAPABILITY_FLAG_WORK_GROUP;
    return ReturnValue(Capabilities);
  }
  case UR_DEVICE_INFO_BFLOAT16: {
    int Major = 0;
    UR_CHECK_ERROR(cuDeviceGetAttribute(
        &Major, CU_DEVICE_ATTRIBUTE_COMPUTE_CAPABILITY_MAJOR, hDevice->get()));

    bool BFloat16 = (Major >= 8) ? true : false;
    return ReturnValue(BFloat16);
  }
  case UR_DEVICE_INFO_SUB_GROUP_SIZES_INTEL: {
    // NVIDIA devices only support one sub-group size (the warp size)
    int WarpSize = 0;
    UR_CHECK_ERROR(cuDeviceGetAttribute(
        &WarpSize, CU_DEVICE_ATTRIBUTE_WARP_SIZE, hDevice->get()));
    uint32_t Sizes[1] = {static_cast<uint32_t>(WarpSize)};
    return ReturnValue(Sizes, 1);
  }
  case UR_DEVICE_INFO_MAX_CLOCK_FREQUENCY: {
    int ClockFreq = 0;
    UR_CHECK_ERROR(cuDeviceGetAttribute(
        &ClockFreq, CU_DEVICE_ATTRIBUTE_CLOCK_RATE, hDevice->get()));
    detail::ur::assertion(ClockFreq >= 0);
    return ReturnValue(static_cast<uint32_t>(ClockFreq) / 1000u);
  }
  case UR_DEVICE_INFO_ADDRESS_BITS: {
    auto Bits = uint32_t{std::numeric_limits<uintptr_t>::digits};
    return ReturnValue(Bits);
  }
  case UR_DEVICE_INFO_MAX_MEM_ALLOC_SIZE: {
    return ReturnValue(uint64_t{hDevice->getMaxAllocSize()});
  }
  case UR_DEVICE_INFO_IMAGE_SUPPORTED: {
    bool Enabled = false;

    if (std::getenv("SYCL_PI_CUDA_ENABLE_IMAGE_SUPPORT") != nullptr ||
        std::getenv("UR_CUDA_ENABLE_IMAGE_SUPPORT") != nullptr) {
      Enabled = true;
    } else {
      logger::always(
          "Images are not fully supported by the CUDA BE, their support is "
          "disabled by default. Their partial support can be activated by "
          "setting UR_CUDA_ENABLE_IMAGE_SUPPORT environment variable at "
          "runtime.");
    }

    return ReturnValue(Enabled);
  }
  case UR_DEVICE_INFO_MAX_READ_IMAGE_ARGS: {
    // This call doesn't match to CUDA as it doesn't have images, but instead
    // surfaces and textures. No clear call in the CUDA API to determine this,
    // but some searching found as of SM 2.x 128 are supported.
    return ReturnValue(128u);
  }
  case UR_DEVICE_INFO_MAX_WRITE_IMAGE_ARGS: {
    // This call doesn't match to CUDA as it doesn't have images, but instead
    // surfaces and textures. No clear call in the CUDA API to determine this,
    // but some searching found as of SM 2.x 128 are supported.
    return ReturnValue(128u);
  }
  case UR_DEVICE_INFO_IMAGE2D_MAX_HEIGHT: {
    // Take the smaller of maximum surface and maximum texture height.
    int TexHeight = 0;
    UR_CHECK_ERROR(cuDeviceGetAttribute(
        &TexHeight, CU_DEVICE_ATTRIBUTE_MAXIMUM_TEXTURE2D_HEIGHT,
        hDevice->get()));
    detail::ur::assertion(TexHeight >= 0);
    int SurfHeight = 0;
    UR_CHECK_ERROR(cuDeviceGetAttribute(
        &SurfHeight, CU_DEVICE_ATTRIBUTE_MAXIMUM_SURFACE2D_HEIGHT,
        hDevice->get()));
    detail::ur::assertion(SurfHeight >= 0);

    int Min = std::min(TexHeight, SurfHeight);

    return ReturnValue(static_cast<size_t>(Min));
  }
  case UR_DEVICE_INFO_IMAGE2D_MAX_WIDTH: {
    // Take the smaller of maximum surface and maximum texture width.
    int TexWidth = 0;
    UR_CHECK_ERROR(cuDeviceGetAttribute(
        &TexWidth, CU_DEVICE_ATTRIBUTE_MAXIMUM_TEXTURE2D_WIDTH,
        hDevice->get()));
    detail::ur::assertion(TexWidth >= 0);
    int SurfWidth = 0;
    UR_CHECK_ERROR(cuDeviceGetAttribute(
        &SurfWidth, CU_DEVICE_ATTRIBUTE_MAXIMUM_SURFACE2D_WIDTH,
        hDevice->get()));
    detail::ur::assertion(SurfWidth >= 0);

    int Min = std::min(TexWidth, SurfWidth);

    return ReturnValue(static_cast<size_t>(Min));
  }
  case UR_DEVICE_INFO_IMAGE3D_MAX_HEIGHT: {
    // Take the smaller of maximum surface and maximum texture height.
    int TexHeight = 0;
    UR_CHECK_ERROR(cuDeviceGetAttribute(
        &TexHeight, CU_DEVICE_ATTRIBUTE_MAXIMUM_TEXTURE3D_HEIGHT,
        hDevice->get()));
    detail::ur::assertion(TexHeight >= 0);
    int SurfHeight = 0;
    UR_CHECK_ERROR(cuDeviceGetAttribute(
        &SurfHeight, CU_DEVICE_ATTRIBUTE_MAXIMUM_SURFACE3D_HEIGHT,
        hDevice->get()));
    detail::ur::assertion(SurfHeight >= 0);

    int Min = std::min(TexHeight, SurfHeight);

    return ReturnValue(static_cast<size_t>(Min));
  }
  case UR_DEVICE_INFO_IMAGE3D_MAX_WIDTH: {
    // Take the smaller of maximum surface and maximum texture width.
    int TexWidth = 0;
    UR_CHECK_ERROR(cuDeviceGetAttribute(
        &TexWidth, CU_DEVICE_ATTRIBUTE_MAXIMUM_TEXTURE3D_WIDTH,
        hDevice->get()));
    detail::ur::assertion(TexWidth >= 0);
    int SurfWidth = 0;
    UR_CHECK_ERROR(cuDeviceGetAttribute(
        &SurfWidth, CU_DEVICE_ATTRIBUTE_MAXIMUM_SURFACE3D_WIDTH,
        hDevice->get()));
    detail::ur::assertion(SurfWidth >= 0);

    int Min = std::min(TexWidth, SurfWidth);

    return ReturnValue(static_cast<size_t>(Min));
  }
  case UR_DEVICE_INFO_IMAGE3D_MAX_DEPTH: {
    // Take the smaller of maximum surface and maximum texture depth.
    int TexDepth = 0;
    UR_CHECK_ERROR(cuDeviceGetAttribute(
        &TexDepth, CU_DEVICE_ATTRIBUTE_MAXIMUM_TEXTURE3D_DEPTH,
        hDevice->get()));
    detail::ur::assertion(TexDepth >= 0);
    int SurfDepth = 0;
    UR_CHECK_ERROR(cuDeviceGetAttribute(
        &SurfDepth, CU_DEVICE_ATTRIBUTE_MAXIMUM_SURFACE3D_DEPTH,
        hDevice->get()));
    detail::ur::assertion(SurfDepth >= 0);

    int Min = std::min(TexDepth, SurfDepth);

    return ReturnValue(static_cast<size_t>(Min));
  }
  case UR_DEVICE_INFO_IMAGE_MAX_BUFFER_SIZE: {
    // Take the smaller of maximum surface and maximum texture width.
    int TexWidth = 0;
    UR_CHECK_ERROR(cuDeviceGetAttribute(
        &TexWidth, CU_DEVICE_ATTRIBUTE_MAXIMUM_TEXTURE1D_WIDTH,
        hDevice->get()));
    detail::ur::assertion(TexWidth >= 0);
    int SurfWidth = 0;
    UR_CHECK_ERROR(cuDeviceGetAttribute(
        &SurfWidth, CU_DEVICE_ATTRIBUTE_MAXIMUM_SURFACE1D_WIDTH,
        hDevice->get()));
    detail::ur::assertion(SurfWidth >= 0);

    int Min = std::min(TexWidth, SurfWidth);

    return ReturnValue(static_cast<size_t>(Min));
  }
  case UR_DEVICE_INFO_IMAGE_MAX_ARRAY_SIZE: {
    return ReturnValue(size_t(0));
  }
  case UR_DEVICE_INFO_MAX_SAMPLERS: {
    // This call is kind of meaningless for cuda, as samplers don't exist.
    // Closest thing is textures, which is 128.
    return ReturnValue(128u);
  }
  case UR_DEVICE_INFO_MAX_PARAMETER_SIZE: {
    // https://docs.nvidia.com/cuda/cuda-c-programming-guide/#function-parameters
    // __global__ function parameters are passed to the device via constant
    // memory and are limited to 4 KB.
    return ReturnValue(size_t(4000));
  }
  case UR_DEVICE_INFO_MEM_BASE_ADDR_ALIGN: {
    int MemBaseAddrAlign = 0;
    UR_CHECK_ERROR(cuDeviceGetAttribute(&MemBaseAddrAlign,
                                        CU_DEVICE_ATTRIBUTE_TEXTURE_ALIGNMENT,
                                        hDevice->get()));
    // Multiply by 8 as clGetDeviceInfo returns this value in bits
    MemBaseAddrAlign *= 8;
    return ReturnValue(MemBaseAddrAlign);
  }
  case UR_DEVICE_INFO_HALF_FP_CONFIG: {
    // TODO: is this config consistent across all NVIDIA GPUs?
    return ReturnValue(0u);
  }
  case UR_DEVICE_INFO_SINGLE_FP_CONFIG: {
    // TODO: is this config consistent across all NVIDIA GPUs?
    ur_device_fp_capability_flags_t Config =
        UR_DEVICE_FP_CAPABILITY_FLAG_DENORM |
        UR_DEVICE_FP_CAPABILITY_FLAG_INF_NAN |
        UR_DEVICE_FP_CAPABILITY_FLAG_ROUND_TO_NEAREST |
        UR_DEVICE_FP_CAPABILITY_FLAG_ROUND_TO_ZERO |
        UR_DEVICE_FP_CAPABILITY_FLAG_ROUND_TO_INF |
        UR_DEVICE_FP_CAPABILITY_FLAG_FMA |
        UR_DEVICE_FP_CAPABILITY_FLAG_CORRECTLY_ROUNDED_DIVIDE_SQRT;
    return ReturnValue(Config);
  }
  case UR_DEVICE_INFO_DOUBLE_FP_CONFIG: {
    // TODO: is this config consistent across all NVIDIA GPUs?
    ur_device_fp_capability_flags_t Config =
        UR_DEVICE_FP_CAPABILITY_FLAG_DENORM |
        UR_DEVICE_FP_CAPABILITY_FLAG_INF_NAN |
        UR_DEVICE_FP_CAPABILITY_FLAG_ROUND_TO_NEAREST |
        UR_DEVICE_FP_CAPABILITY_FLAG_ROUND_TO_ZERO |
        UR_DEVICE_FP_CAPABILITY_FLAG_ROUND_TO_INF |
        UR_DEVICE_FP_CAPABILITY_FLAG_FMA;
    return ReturnValue(Config);
  }
  case UR_DEVICE_INFO_GLOBAL_MEM_CACHE_TYPE: {
    // TODO: is this config consistent across all NVIDIA GPUs?
    return ReturnValue(UR_DEVICE_MEM_CACHE_TYPE_READ_WRITE_CACHE);
  }
  case UR_DEVICE_INFO_GLOBAL_MEM_CACHELINE_SIZE: {
    // The value is documented for all existing GPUs in the CUDA programming
    // guidelines, section "H.3.2. Global Memory".
    return ReturnValue(128u);
  }
  case UR_DEVICE_INFO_GLOBAL_MEM_CACHE_SIZE: {
    int CacheSize = 0;
    UR_CHECK_ERROR(cuDeviceGetAttribute(
        &CacheSize, CU_DEVICE_ATTRIBUTE_L2_CACHE_SIZE, hDevice->get()));
    detail::ur::assertion(CacheSize >= 0);
    // The L2 cache is global to the GPU.
    return ReturnValue(static_cast<uint64_t>(CacheSize));
  }
  case UR_DEVICE_INFO_GLOBAL_MEM_SIZE: {
    size_t Bytes = 0;
    // Runtime API has easy access to this value, driver API info is scarse.
    detail::ur::assertion(cuDeviceTotalMem(&Bytes, hDevice->get()) ==
                          CUDA_SUCCESS);
    return ReturnValue(uint64_t{Bytes});
  }
  case UR_DEVICE_INFO_MAX_CONSTANT_BUFFER_SIZE: {
    int ConstantMemory = 0;
    UR_CHECK_ERROR(cuDeviceGetAttribute(
        &ConstantMemory, CU_DEVICE_ATTRIBUTE_TOTAL_CONSTANT_MEMORY,
        hDevice->get()));
    detail::ur::assertion(ConstantMemory >= 0);

    return ReturnValue(static_cast<uint64_t>(ConstantMemory));
  }
  case UR_DEVICE_INFO_MAX_CONSTANT_ARGS: {
    // TODO: is there a way to retrieve this from CUDA driver API?
    // Hard coded to value returned by clinfo for OpenCL 1.2 CUDA | GeForce GTX
    // 1060 3GB
    return ReturnValue(9u);
  }
  case UR_DEVICE_INFO_LOCAL_MEM_TYPE: {
    return ReturnValue(UR_DEVICE_LOCAL_MEM_TYPE_LOCAL);
  }
  case UR_DEVICE_INFO_LOCAL_MEM_SIZE: {
    // OpenCL's "local memory" maps most closely to CUDA's "shared memory".
    // CUDA has its own definition of "local memory", which maps to OpenCL's
    // "private memory".
    if (hDevice->maxLocalMemSizeChosen()) {
      return ReturnValue(
          static_cast<uint64_t>(hDevice->getMaxChosenLocalMem()));
    } else {
      return ReturnValue(
          static_cast<uint64_t>(hDevice->getMaxCapacityLocalMem()));
    }
  }
  case UR_DEVICE_INFO_ERROR_CORRECTION_SUPPORT: {
    int ECCEnabled = 0;
    UR_CHECK_ERROR(cuDeviceGetAttribute(
        &ECCEnabled, CU_DEVICE_ATTRIBUTE_ECC_ENABLED, hDevice->get()));

    detail::ur::assertion((ECCEnabled == 0) | (ECCEnabled == 1));
    auto Result = static_cast<bool>(ECCEnabled);
    return ReturnValue(Result);
  }
  case UR_DEVICE_INFO_HOST_UNIFIED_MEMORY: {
    int IsIntegrated = 0;
    UR_CHECK_ERROR(cuDeviceGetAttribute(
        &IsIntegrated, CU_DEVICE_ATTRIBUTE_INTEGRATED, hDevice->get()));

    detail::ur::assertion((IsIntegrated == 0) | (IsIntegrated == 1));
    auto result = static_cast<bool>(IsIntegrated);
    return ReturnValue(result);
  }
  case UR_DEVICE_INFO_PROFILING_TIMER_RESOLUTION: {
    // Hard coded to value returned by clinfo for OpenCL 1.2 CUDA | GeForce GTX
    // 1060 3GB
    return ReturnValue(size_t(1000));
  }
  case UR_DEVICE_INFO_ENDIAN_LITTLE: {
    return ReturnValue(static_cast<ur_bool_t>(true));
  }
  case UR_DEVICE_INFO_AVAILABLE: {
    return ReturnValue(static_cast<ur_bool_t>(true));
  }
  case UR_DEVICE_INFO_BUILD_ON_SUBDEVICE: {
    return ReturnValue(static_cast<ur_bool_t>(true));
  }
  case UR_DEVICE_INFO_COMPILER_AVAILABLE: {
    return ReturnValue(static_cast<ur_bool_t>(true));
  }
  case UR_DEVICE_INFO_LINKER_AVAILABLE: {
    return ReturnValue(static_cast<ur_bool_t>(true));
  }
  case UR_DEVICE_INFO_EXECUTION_CAPABILITIES: {
    auto Capability = ur_device_exec_capability_flags_t{
        UR_DEVICE_EXEC_CAPABILITY_FLAG_KERNEL};
    return ReturnValue(Capability);
  }
  case UR_DEVICE_INFO_QUEUE_PROPERTIES:
    return ReturnValue(
        ur_queue_flag_t(UR_QUEUE_FLAG_OUT_OF_ORDER_EXEC_MODE_ENABLE |
                        UR_QUEUE_FLAG_PROFILING_ENABLE));
  case UR_DEVICE_INFO_QUEUE_ON_DEVICE_PROPERTIES: {
    return ReturnValue(0);
  }
  case UR_DEVICE_INFO_QUEUE_ON_HOST_PROPERTIES: {
    // The mandated minimum capability:
    ur_queue_flags_t Capability = UR_QUEUE_FLAG_PROFILING_ENABLE;
    return ReturnValue(Capability);
  }
  case UR_DEVICE_INFO_BUILT_IN_KERNELS: {
    // An empty string is returned if no built-in kernels are supported by the
    // device.
    return ReturnValue("");
  }
  case UR_DEVICE_INFO_PLATFORM: {
    return ReturnValue(hDevice->getPlatform());
  }
  case UR_DEVICE_INFO_NAME: {
    static constexpr size_t MaxDeviceNameLength = 256u;
    char Name[MaxDeviceNameLength];
    UR_CHECK_ERROR(cuDeviceGetName(Name, MaxDeviceNameLength, hDevice->get()));
    return ReturnValue(Name, strlen(Name) + 1);
  }
  case UR_DEVICE_INFO_VENDOR: {
    return ReturnValue("NVIDIA Corporation");
  }
  case UR_DEVICE_INFO_DRIVER_VERSION: {
    auto Version = getCudaVersionString();
    return ReturnValue(Version.c_str());
  }
  case UR_DEVICE_INFO_PROFILE: {
    return ReturnValue("CUDA");
  }
  case UR_DEVICE_INFO_REFERENCE_COUNT: {
    return ReturnValue(hDevice->getReferenceCount());
  }
  case UR_DEVICE_INFO_VERSION: {
    std::stringstream SS;
    int Major;
    UR_CHECK_ERROR(cuDeviceGetAttribute(
        &Major, CU_DEVICE_ATTRIBUTE_COMPUTE_CAPABILITY_MAJOR, hDevice->get()));
    SS << Major;
    int Minor;
    UR_CHECK_ERROR(cuDeviceGetAttribute(
        &Minor, CU_DEVICE_ATTRIBUTE_COMPUTE_CAPABILITY_MINOR, hDevice->get()));
    SS << "." << Minor;
    return ReturnValue(SS.str().c_str());
  }
  case UR_EXT_DEVICE_INFO_OPENCL_C_VERSION: {
    return ReturnValue("");
  }
  case UR_DEVICE_INFO_EXTENSIONS: {
    std::string SupportedExtensions = "cl_khr_fp64 ";

    int Major = 0;
    int Minor = 0;

    UR_CHECK_ERROR(cuDeviceGetAttribute(
        &Major, CU_DEVICE_ATTRIBUTE_COMPUTE_CAPABILITY_MAJOR, hDevice->get()));
    UR_CHECK_ERROR(cuDeviceGetAttribute(
        &Minor, CU_DEVICE_ATTRIBUTE_COMPUTE_CAPABILITY_MINOR, hDevice->get()));

    if ((Major >= 6) || ((Major == 5) && (Minor >= 3))) {
      SupportedExtensions += "cl_khr_fp16 ";
    }

    return ReturnValue(SupportedExtensions.c_str());
  }
  case UR_DEVICE_INFO_PRINTF_BUFFER_SIZE: {
    // The minimum value for the FULL profile is 1 MB.
    return ReturnValue(size_t(1024));
  }
  case UR_DEVICE_INFO_PREFERRED_INTEROP_USER_SYNC: {
    return ReturnValue(static_cast<ur_bool_t>(true));
  }
  case UR_DEVICE_INFO_PARENT_DEVICE: {
    return ReturnValue(nullptr);
  }
  case UR_DEVICE_INFO_PARTITION_MAX_SUB_DEVICES: {
    return ReturnValue(0u);
  }
  case UR_DEVICE_INFO_SUPPORTED_PARTITIONS: {
    if (pPropSizeRet) {
      *pPropSizeRet = 0;
    }
    return UR_RESULT_SUCCESS;
  }

  case UR_DEVICE_INFO_PARTITION_AFFINITY_DOMAIN: {
    return ReturnValue(0u);
  }
  case UR_DEVICE_INFO_PARTITION_TYPE: {
    if (pPropSizeRet) {
      *pPropSizeRet = 0;
    }
    return UR_RESULT_SUCCESS;
  }

    // Intel USM extensions

  case UR_DEVICE_INFO_USM_HOST_SUPPORT: {
    // from cl_intel_unified_shared_memory: "The host memory access capabilities
    // apply to any host allocation."
    //
    // query if/how the device can access page-locked host memory, possibly
    // through PCIe, using the same pointer as the host
    uint32_t Value = {};
    if (getAttribute(hDevice, CU_DEVICE_ATTRIBUTE_UNIFIED_ADDRESSING)) {
      // the device shares a unified address space with the host
      if (getAttribute(hDevice, CU_DEVICE_ATTRIBUTE_COMPUTE_CAPABILITY_MAJOR) >=
          6) {
        // compute capability 6.x introduces operations that are atomic with
        // respect to other CPUs and GPUs in the system
        Value = UR_DEVICE_USM_ACCESS_CAPABILITY_FLAG_ACCESS |
                UR_DEVICE_USM_ACCESS_CAPABILITY_FLAG_ATOMIC_ACCESS |
                UR_DEVICE_USM_ACCESS_CAPABILITY_FLAG_CONCURRENT_ACCESS;
      } else {
        // on GPU architectures with compute capability lower than 6.x, atomic
        // operations from the GPU to CPU memory will not be atomic with respect
        // to CPU initiated atomic operations
        Value = UR_DEVICE_USM_ACCESS_CAPABILITY_FLAG_ACCESS |
                UR_DEVICE_USM_ACCESS_CAPABILITY_FLAG_CONCURRENT_ACCESS;
      }
    }
    return ReturnValue(Value);
  }
  case UR_DEVICE_INFO_USM_DEVICE_SUPPORT: {
    // from cl_intel_unified_shared_memory:
    // "The device memory access capabilities apply to any device allocation
    // associated with this device."
    //
    // query how the device can access memory allocated on the device itself (?)
    uint32_t Value =
        UR_DEVICE_USM_ACCESS_CAPABILITY_FLAG_ACCESS |
        UR_DEVICE_USM_ACCESS_CAPABILITY_FLAG_ATOMIC_ACCESS |
        UR_DEVICE_USM_ACCESS_CAPABILITY_FLAG_CONCURRENT_ACCESS |
        UR_DEVICE_USM_ACCESS_CAPABILITY_FLAG_ATOMIC_CONCURRENT_ACCESS;
    return ReturnValue(Value);
  }
  case UR_DEVICE_INFO_USM_SINGLE_SHARED_SUPPORT: {
    // from cl_intel_unified_shared_memory:
    // "The single device shared memory access capabilities apply to any shared
    // allocation associated with this device."
    //
    // query if/how the device can access managed memory associated to it
    uint32_t Value = {};
    if (getAttribute(hDevice, CU_DEVICE_ATTRIBUTE_MANAGED_MEMORY)) {
      // the device can allocate managed memory on this system
      Value = UR_DEVICE_USM_ACCESS_CAPABILITY_FLAG_ACCESS |
              UR_DEVICE_USM_ACCESS_CAPABILITY_FLAG_ATOMIC_ACCESS;
    }
    if (getAttribute(hDevice, CU_DEVICE_ATTRIBUTE_CONCURRENT_MANAGED_ACCESS)) {
      // the device can coherently access managed memory concurrently with the
      // CPU
      Value |= UR_DEVICE_USM_ACCESS_CAPABILITY_FLAG_CONCURRENT_ACCESS;
      if (getAttribute(hDevice, CU_DEVICE_ATTRIBUTE_COMPUTE_CAPABILITY_MAJOR) >=
          6) {
        // compute capability 6.x introduces operations that are atomic with
        // respect to other CPUs and GPUs in the system
        Value |= UR_DEVICE_USM_ACCESS_CAPABILITY_FLAG_ATOMIC_CONCURRENT_ACCESS;
      }
    }
    return ReturnValue(Value);
  }
  case UR_DEVICE_INFO_USM_CROSS_SHARED_SUPPORT: {
    // from cl_intel_unified_shared_memory:
    // "The cross-device shared memory access capabilities apply to any shared
    // allocation associated with this device, or to any shared memory
    // allocation on another device that also supports the same cross-device
    // shared memory access capability."
    //
    // query if/how the device can access managed memory associated to other
    // devices
    uint32_t Value = {};
    if (getAttribute(hDevice, CU_DEVICE_ATTRIBUTE_MANAGED_MEMORY)) {
      // the device can allocate managed memory on this system
      Value |= UR_DEVICE_USM_ACCESS_CAPABILITY_FLAG_ACCESS;
    }
    if (getAttribute(hDevice, CU_DEVICE_ATTRIBUTE_CONCURRENT_MANAGED_ACCESS)) {
      // all devices with the CU_DEVICE_ATTRIBUTE_CONCURRENT_MANAGED_ACCESS
      // attribute can coherently access managed memory concurrently with the
      // CPU
      Value |= UR_DEVICE_USM_ACCESS_CAPABILITY_FLAG_CONCURRENT_ACCESS;
    }
    if (getAttribute(hDevice, CU_DEVICE_ATTRIBUTE_COMPUTE_CAPABILITY_MAJOR) >=
        6) {
      // compute capability 6.x introduces operations that are atomic with
      // respect to other CPUs and GPUs in the system
      if (Value & UR_DEVICE_USM_ACCESS_CAPABILITY_FLAG_ACCESS)
        Value |= UR_DEVICE_USM_ACCESS_CAPABILITY_FLAG_ATOMIC_ACCESS;
      if (Value & UR_DEVICE_USM_ACCESS_CAPABILITY_FLAG_CONCURRENT_ACCESS)
        Value |= UR_DEVICE_USM_ACCESS_CAPABILITY_FLAG_ATOMIC_CONCURRENT_ACCESS;
    }
    return ReturnValue(Value);
  }
  case UR_DEVICE_INFO_USM_SYSTEM_SHARED_SUPPORT: {
    // from cl_intel_unified_shared_memory:
    // "The shared system memory access capabilities apply to any allocations
    // made by a system allocator, such as malloc or new."
    //
    // query if/how the device can access pageable host memory allocated by the
    // system allocator
    uint32_t Value = {};
    if (getAttribute(hDevice, CU_DEVICE_ATTRIBUTE_PAGEABLE_MEMORY_ACCESS)) {
      // the device suppports coherently accessing pageable memory without
      // calling cuMemHostRegister/cudaHostRegister on it
      if (getAttribute(hDevice,
                       CU_DEVICE_ATTRIBUTE_HOST_NATIVE_ATOMIC_SUPPORTED)) {
        // the link between the device and the host supports native atomic
        // operations
        Value = UR_DEVICE_USM_ACCESS_CAPABILITY_FLAG_ACCESS |
                UR_DEVICE_USM_ACCESS_CAPABILITY_FLAG_ATOMIC_ACCESS |
                UR_DEVICE_USM_ACCESS_CAPABILITY_FLAG_CONCURRENT_ACCESS |
                UR_DEVICE_USM_ACCESS_CAPABILITY_FLAG_ATOMIC_CONCURRENT_ACCESS;
      } else {
        // the link between the device and the host does not support native
        // atomic operations
        Value = UR_DEVICE_USM_ACCESS_CAPABILITY_FLAG_ACCESS |
                UR_DEVICE_USM_ACCESS_CAPABILITY_FLAG_CONCURRENT_ACCESS;
      }
    }
    return ReturnValue(Value);
  }
  case UR_DEVICE_INFO_ASYNC_BARRIER: {
    int Value = getAttribute(hDevice,
                             CU_DEVICE_ATTRIBUTE_COMPUTE_CAPABILITY_MAJOR) >= 8;
    return ReturnValue(static_cast<bool>(Value));
  }
  case UR_DEVICE_INFO_BACKEND_RUNTIME_VERSION: {
    int Major =
        getAttribute(hDevice, CU_DEVICE_ATTRIBUTE_COMPUTE_CAPABILITY_MAJOR);
    int Minor =
        getAttribute(hDevice, CU_DEVICE_ATTRIBUTE_COMPUTE_CAPABILITY_MINOR);
    std::string Result = std::to_string(Major) + "." + std::to_string(Minor);
    return ReturnValue(Result.c_str());
  }

  case UR_DEVICE_INFO_GLOBAL_MEM_FREE: {
    size_t FreeMemory = 0;
    size_t TotalMemory = 0;
    detail::ur::assertion(cuMemGetInfo(&FreeMemory, &TotalMemory) ==
                              CUDA_SUCCESS,
                          "failed cuMemGetInfo() API.");
    return ReturnValue(FreeMemory);
  }
  case UR_DEVICE_INFO_MEMORY_CLOCK_RATE: {
    int Value = 0;
    UR_CHECK_ERROR(cuDeviceGetAttribute(
        &Value, CU_DEVICE_ATTRIBUTE_MEMORY_CLOCK_RATE, hDevice->get()));
    detail::ur::assertion(Value >= 0);
    // Convert kilohertz to megahertz when returning.
    return ReturnValue(Value / 1000);
  }
  case UR_DEVICE_INFO_MEMORY_BUS_WIDTH: {
    int Value = 0;
    UR_CHECK_ERROR(cuDeviceGetAttribute(
        &Value, CU_DEVICE_ATTRIBUTE_GLOBAL_MEMORY_BUS_WIDTH, hDevice->get()));
    detail::ur::assertion(Value >= 0);
    return ReturnValue(Value);
  }
  case UR_DEVICE_INFO_MAX_COMPUTE_QUEUE_INDICES: {
    return ReturnValue(int32_t{1});
  }
  case UR_DEVICE_INFO_BINDLESS_IMAGES_SUPPORT_EXP: {
    // On CUDA bindless images are supported.
    return ReturnValue(static_cast<ur_bool_t>(true));
  }
  case UR_DEVICE_INFO_BINDLESS_IMAGES_SHARED_USM_SUPPORT_EXP: {
    // On CUDA bindless images can be backed by shared (managed) USM.
    return ReturnValue(static_cast<ur_bool_t>(true));
  }
  case UR_DEVICE_INFO_BINDLESS_IMAGES_1D_USM_SUPPORT_EXP: {
    // On CUDA 1D bindless image USM is supported, but sampling is not.
    // More specifically, linear filtering is not supported.
    return ReturnValue(static_cast<ur_bool_t>(true));
  }
  case UR_DEVICE_INFO_BINDLESS_IMAGES_2D_USM_SUPPORT_EXP: {
    // On CUDA 2D bindless image USM is supported.
    return ReturnValue(static_cast<ur_bool_t>(true));
  }
  case UR_DEVICE_INFO_IMAGE_PITCH_ALIGN_EXP: {
    int32_t tex_pitch_align = 0;
    UR_CHECK_ERROR(cuDeviceGetAttribute(
        &tex_pitch_align, CU_DEVICE_ATTRIBUTE_TEXTURE_PITCH_ALIGNMENT,
        hDevice->get()));
    return ReturnValue(tex_pitch_align);
  }
  case UR_DEVICE_INFO_MAX_IMAGE_LINEAR_WIDTH_EXP: {
    int32_t tex_max_linear_width = 0;
    UR_CHECK_ERROR(cuDeviceGetAttribute(
        &tex_max_linear_width,
        CU_DEVICE_ATTRIBUTE_MAXIMUM_TEXTURE2D_LINEAR_WIDTH, hDevice->get()));
    return ReturnValue(static_cast<size_t>(tex_max_linear_width));
  }
  case UR_DEVICE_INFO_MAX_IMAGE_LINEAR_HEIGHT_EXP: {
    int32_t tex_max_linear_height = 0;
    UR_CHECK_ERROR(cuDeviceGetAttribute(
        &tex_max_linear_height,
        CU_DEVICE_ATTRIBUTE_MAXIMUM_TEXTURE2D_LINEAR_HEIGHT, hDevice->get()));
    return ReturnValue(static_cast<size_t>(tex_max_linear_height));
  }
  case UR_DEVICE_INFO_MAX_IMAGE_LINEAR_PITCH_EXP: {
    int32_t tex_max_linear_pitch = 0;
    UR_CHECK_ERROR(cuDeviceGetAttribute(
        &tex_max_linear_pitch,
        CU_DEVICE_ATTRIBUTE_MAXIMUM_TEXTURE2D_LINEAR_PITCH, hDevice->get()));
    return ReturnValue(static_cast<size_t>(tex_max_linear_pitch));
  }
  case UR_DEVICE_INFO_MIPMAP_SUPPORT_EXP: {
    // CUDA supports mipmaps.
    return ReturnValue(static_cast<ur_bool_t>(true));
  }
  case UR_DEVICE_INFO_MIPMAP_ANISOTROPY_SUPPORT_EXP: {
    // CUDA supports anisotropic filtering.
    return ReturnValue(static_cast<ur_bool_t>(true));
  }
  case UR_DEVICE_INFO_MIPMAP_MAX_ANISOTROPY_EXP: {
    // CUDA has no query for this, but documentation states max value is 16.
    return ReturnValue(16.f);
  }
  case UR_DEVICE_INFO_MIPMAP_LEVEL_REFERENCE_SUPPORT_EXP: {
    // CUDA supports creation of images from individual mipmap levels.
    return ReturnValue(static_cast<ur_bool_t>(true));
  }

  case UR_DEVICE_INFO_EXTERNAL_MEMORY_IMPORT_SUPPORT_EXP: {
    // CUDA supports importing external memory.
    return ReturnValue(static_cast<ur_bool_t>(true));
  }
  case UR_DEVICE_INFO_EXTERNAL_SEMAPHORE_IMPORT_SUPPORT_EXP: {
    // CUDA supports importing external semaphores.
    return ReturnValue(static_cast<ur_bool_t>(true));
  }
  case UR_DEVICE_INFO_CUBEMAP_SUPPORT_EXP: {
    // CUDA supports cubemaps.
    return ReturnValue(static_cast<ur_bool_t>(true));
  }
  case UR_DEVICE_INFO_CUBEMAP_SEAMLESS_FILTERING_SUPPORT_EXP: {
    // CUDA supports cubemap seamless filtering.
    return ReturnValue(static_cast<ur_bool_t>(true));
  }
  case UR_DEVICE_INFO_BINDLESS_SAMPLED_IMAGE_FETCH_1D_USM_EXP: {
    // CUDA does support fetching 1D USM sampled image data.
    return ReturnValue(static_cast<ur_bool_t>(true));
  }
  case UR_DEVICE_INFO_BINDLESS_SAMPLED_IMAGE_FETCH_1D_EXP: {
    // CUDA does not support fetching 1D non-USM sampled image data.
    return ReturnValue(static_cast<ur_bool_t>(false));
  }
  case UR_DEVICE_INFO_BINDLESS_SAMPLED_IMAGE_FETCH_2D_USM_EXP: {
    // CUDA does support fetching 2D USM sampled image data.
    return ReturnValue(static_cast<ur_bool_t>(true));
  }
  case UR_DEVICE_INFO_BINDLESS_SAMPLED_IMAGE_FETCH_2D_EXP: {
    // CUDA does support fetching 2D non-USM sampled image data.
    return ReturnValue(static_cast<ur_bool_t>(true));
  }
  case UR_DEVICE_INFO_BINDLESS_SAMPLED_IMAGE_FETCH_3D_EXP: {
    // CUDA does support fetching 3D non-USM sampled image data.
    return ReturnValue(static_cast<ur_bool_t>(true));
  }
  case UR_DEVICE_INFO_IMAGE_ARRAY_SUPPORT_EXP: {
    // CUDA does support image arrays
    return ReturnValue(static_cast<ur_bool_t>(true));
  }
  case UR_DEVICE_INFO_BINDLESS_UNIQUE_ADDRESSING_PER_DIM_EXP: {
    // CUDA does support unique addressing per dimension
    return ReturnValue(static_cast<ur_bool_t>(true));
  }
  case UR_DEVICE_INFO_BINDLESS_SAMPLE_1D_USM_EXP: {
    // CUDA does not support sampling 1D USM sampled image data.
    return ReturnValue(static_cast<ur_bool_t>(false));
  }
  case UR_DEVICE_INFO_BINDLESS_SAMPLE_2D_USM_EXP: {
    // CUDA does support sampling 1D USM sampled image data.
    return ReturnValue(static_cast<ur_bool_t>(true));
  }
  case UR_DEVICE_INFO_TIMESTAMP_RECORDING_SUPPORT_EXP: {
    // CUDA supports recording timestamp events.
    return ReturnValue(static_cast<ur_bool_t>(true));
  }
  case UR_DEVICE_INFO_ENQUEUE_NATIVE_COMMAND_SUPPORT_EXP: {
    // CUDA supports enqueueing native work through the urNativeEnqueueExp
    return ReturnValue(static_cast<ur_bool_t>(true));
  }
  case UR_DEVICE_INFO_DEVICE_ID: {
    int Value = 0;
    UR_CHECK_ERROR(cuDeviceGetAttribute(
        &Value, CU_DEVICE_ATTRIBUTE_PCI_DEVICE_ID, hDevice->get()));
    detail::ur::assertion(Value >= 0);
    return ReturnValue(Value);
  }
  case UR_DEVICE_INFO_UUID: {
    CUuuid UUID;
#if (CUDA_VERSION >= 11040)
    detail::ur::assertion(cuDeviceGetUuid_v2(&UUID, hDevice->get()) ==
                          CUDA_SUCCESS);
#else
    detail::ur::assertion(cuDeviceGetUuid(&UUID, hDevice->get()) ==
                          CUDA_SUCCESS);
#endif
    std::array<unsigned char, 16> Name;
    std::copy(UUID.bytes, UUID.bytes + 16, Name.begin());
    return ReturnValue(Name.data(), 16);
  }
  case UR_DEVICE_INFO_MAX_MEMORY_BANDWIDTH: {
    int Major = 0;
    UR_CHECK_ERROR(cuDeviceGetAttribute(
        &Major, CU_DEVICE_ATTRIBUTE_COMPUTE_CAPABILITY_MAJOR, hDevice->get()));

    int Minor = 0;
    UR_CHECK_ERROR(cuDeviceGetAttribute(
        &Minor, CU_DEVICE_ATTRIBUTE_COMPUTE_CAPABILITY_MINOR, hDevice->get()));

    // Some specific devices seem to need special handling. See reference
    // https://github.com/jeffhammond/HPCInfo/blob/master/cuda/gpu-detect.cu
    bool IsXavierAGX = Major == 7 && Minor == 2;
    bool IsOrinAGX = Major == 8 && Minor == 7;

    int MemoryClockKHz = 0;
    if (IsXavierAGX) {
      MemoryClockKHz = 2133000;
    } else if (IsOrinAGX) {
      MemoryClockKHz = 3200000;
    } else {
      UR_CHECK_ERROR(cuDeviceGetAttribute(&MemoryClockKHz,
                                          CU_DEVICE_ATTRIBUTE_MEMORY_CLOCK_RATE,
                                          hDevice->get()));
    }

    int MemoryBusWidth = 0;
    if (IsOrinAGX) {
      MemoryBusWidth = 256;
    } else {
      UR_CHECK_ERROR(cuDeviceGetAttribute(
          &MemoryBusWidth, CU_DEVICE_ATTRIBUTE_GLOBAL_MEMORY_BUS_WIDTH,
          hDevice->get()));
    }

    // This is a collection of all constants mentioned in this computation:
    // https://github.com/jeffhammond/HPCInfo/blob/aae05c733016cc8fbb91ee71fc8076f17fa7b912/cuda/gpu-detect.cu#L241
    constexpr uint64_t MemoryBandwidthConstant = 250;
    uint64_t MemoryBandwidth =
        MemoryBandwidthConstant * MemoryClockKHz * MemoryBusWidth;

    return ReturnValue(MemoryBandwidth);
  }
  case UR_DEVICE_INFO_IL_VERSION: {
    std::string ILVersion = "nvptx-";

    int DriverVersion = 0;
    cuDriverGetVersion(&DriverVersion);
    int Major = DriverVersion / 1000;
    int Minor = DriverVersion % 1000 / 10;

    // We can work out which ptx ISA version we support based on the versioning
    // table published here
    // https://docs.nvidia.com/cuda/parallel-thread-execution/index.html#release-notes
    // Major versions that we support are consistent in how they line up, so we
    // can derive that easily. The minor versions for version 10 don't line up
    // the same so it needs a special case. This is not ideal but it does seem
    // to be the best bet to avoid a maintenance burden here.
    ILVersion += std::to_string(Major - 4) + ".";
    if (Major == 10) {
      ILVersion += std::to_string(Minor + 3);
    } else if (Major >= 11) {
      ILVersion += std::to_string(Minor);
    } else {
      return UR_RESULT_ERROR_INVALID_VALUE;
    }

    return ReturnValue(ILVersion.data(), ILVersion.size());
  }
  case UR_DEVICE_INFO_MAX_REGISTERS_PER_WORK_GROUP: {
    // Maximum number of 32-bit registers available to a thread block.
    // Note: This number is shared by all thread blocks simultaneously resident
    // on a multiprocessor.
    int MaxRegisters{-1};
    UR_CHECK_ERROR(cuDeviceGetAttribute(
        &MaxRegisters, CU_DEVICE_ATTRIBUTE_MAX_REGISTERS_PER_BLOCK,
        hDevice->get()));

    detail::ur::assertion(MaxRegisters >= 0);

    return ReturnValue(static_cast<uint32_t>(MaxRegisters));
  }
  case UR_DEVICE_INFO_MEM_CHANNEL_SUPPORT:
    return ReturnValue(static_cast<ur_bool_t>(false));
  case UR_DEVICE_INFO_IMAGE_SRGB:
    return ReturnValue(static_cast<ur_bool_t>(false));
  case UR_DEVICE_INFO_PCI_ADDRESS: {
    constexpr size_t AddressBufferSize = 13;
    char AddressBuffer[AddressBufferSize];
    UR_CHECK_ERROR(
        cuDeviceGetPCIBusId(AddressBuffer, AddressBufferSize, hDevice->get()));
    // CUDA API (8.x - 12.1) guarantees 12 bytes + \0 are written
    detail::ur::assertion(strnlen(AddressBuffer, AddressBufferSize) == 12);
    return ReturnValue(AddressBuffer,
                       strnlen(AddressBuffer, AddressBufferSize - 1) + 1);
  }
  case UR_DEVICE_INFO_PROGRAM_SET_SPECIALIZATION_CONSTANTS:
  case UR_DEVICE_INFO_KERNEL_SET_SPECIALIZATION_CONSTANTS:
    return ReturnValue(static_cast<ur_bool_t>(false));
    // TODO: Investigate if this information is available on CUDA.
  case UR_DEVICE_INFO_HOST_PIPE_READ_WRITE_SUPPORTED:
    return ReturnValue(static_cast<ur_bool_t>(false));
  case UR_DEVICE_INFO_VIRTUAL_MEMORY_SUPPORT:
    return ReturnValue(static_cast<ur_bool_t>(true));
  case UR_DEVICE_INFO_ESIMD_SUPPORT:
    return ReturnValue(static_cast<ur_bool_t>(false));
  case UR_DEVICE_INFO_GLOBAL_VARIABLE_SUPPORT:
    return ReturnValue(static_cast<ur_bool_t>(true));
  case UR_DEVICE_INFO_USM_POOL_SUPPORT:
    return ReturnValue(static_cast<ur_bool_t>(true));
  case UR_DEVICE_INFO_COMPONENT_DEVICES:
  case UR_DEVICE_INFO_COMPOSITE_DEVICE:
  case UR_DEVICE_INFO_MAX_READ_WRITE_IMAGE_ARGS:
  case UR_DEVICE_INFO_GPU_EU_COUNT:
  case UR_DEVICE_INFO_GPU_EU_SIMD_WIDTH:
  case UR_DEVICE_INFO_GPU_EU_SLICES:
  case UR_DEVICE_INFO_GPU_SUBSLICES_PER_SLICE:
  case UR_DEVICE_INFO_GPU_EU_COUNT_PER_SUBSLICE:
  case UR_DEVICE_INFO_GPU_HW_THREADS_PER_EU:
  case UR_DEVICE_INFO_IP_VERSION:
    return UR_RESULT_ERROR_UNSUPPORTED_ENUMERATION;
  case UR_DEVICE_INFO_2D_BLOCK_ARRAY_CAPABILITIES_EXP:
    return ReturnValue(
        static_cast<ur_exp_device_2d_block_array_capability_flags_t>(0));
  case UR_DEVICE_INFO_COMMAND_BUFFER_SUPPORT_EXP:
  case UR_DEVICE_INFO_COMMAND_BUFFER_EVENT_SUPPORT_EXP:
    return ReturnValue(true);
  case UR_DEVICE_INFO_COMMAND_BUFFER_UPDATE_CAPABILITIES_EXP: {
    ur_device_command_buffer_update_capability_flags_t UpdateCapabilities =
        UR_DEVICE_COMMAND_BUFFER_UPDATE_CAPABILITY_FLAG_KERNEL_ARGUMENTS |
        UR_DEVICE_COMMAND_BUFFER_UPDATE_CAPABILITY_FLAG_LOCAL_WORK_SIZE |
        UR_DEVICE_COMMAND_BUFFER_UPDATE_CAPABILITY_FLAG_GLOBAL_WORK_SIZE |
        UR_DEVICE_COMMAND_BUFFER_UPDATE_CAPABILITY_FLAG_GLOBAL_WORK_OFFSET |
        UR_DEVICE_COMMAND_BUFFER_UPDATE_CAPABILITY_FLAG_KERNEL_HANDLE |
        UR_DEVICE_COMMAND_BUFFER_UPDATE_CAPABILITY_FLAG_EVENTS;
    return ReturnValue(UpdateCapabilities);
  }
  case UR_DEVICE_INFO_CLUSTER_LAUNCH_EXP: {
    int Value = getAttribute(hDevice,
                             CU_DEVICE_ATTRIBUTE_COMPUTE_CAPABILITY_MAJOR) >= 9;
    return ReturnValue(static_cast<bool>(Value));
  }
  case UR_DEVICE_INFO_LOW_POWER_EVENTS_EXP:
    return ReturnValue(false);
<<<<<<< HEAD
  case UR_DEVICE_INFO_USM_CONTEXT_MEMCPY_SUPPORT_EXP:
    return ReturnValue(false);
=======
  case UR_DEVICE_INFO_USE_NATIVE_ASSERT:
    return ReturnValue(true);
>>>>>>> e0eda7ec
  case UR_DEVICE_INFO_USM_P2P_SUPPORT_EXP:
    return ReturnValue(true);
  case UR_DEVICE_INFO_LAUNCH_PROPERTIES_SUPPORT_EXP:
    return ReturnValue(true);
  case UR_DEVICE_INFO_COOPERATIVE_KERNEL_SUPPORT_EXP:
    return ReturnValue(true);
  case UR_DEVICE_INFO_MULTI_DEVICE_COMPILE_SUPPORT_EXP:
    return ReturnValue(false);

  default:
    break;
  }
  return UR_RESULT_ERROR_INVALID_ENUMERATION;
} catch (...) {
  return exceptionToResult(std::current_exception());
}

/// \return PI_SUCCESS if the function is executed successfully
/// CUDA devices are always root devices so retain always returns success.
UR_APIEXPORT ur_result_t UR_APICALL urDeviceRetain(ur_device_handle_t hDevice) {
  std::ignore = hDevice;
  return UR_RESULT_SUCCESS;
}

UR_APIEXPORT ur_result_t UR_APICALL
urDevicePartition(ur_device_handle_t, const ur_device_partition_properties_t *,
                  uint32_t, ur_device_handle_t *, uint32_t *) {
  return UR_RESULT_ERROR_UNSUPPORTED_FEATURE;
}

/// \return UR_RESULT_SUCCESS always since CUDA devices are always root
/// devices.
UR_APIEXPORT ur_result_t UR_APICALL
urDeviceRelease(ur_device_handle_t hDevice) {
  std::ignore = hDevice;
  return UR_RESULT_SUCCESS;
}

UR_APIEXPORT ur_result_t UR_APICALL urDeviceGet(ur_platform_handle_t hPlatform,
                                                ur_device_type_t DeviceType,
                                                uint32_t NumEntries,
                                                ur_device_handle_t *phDevices,
                                                uint32_t *pNumDevices) {
  ur_result_t Result = UR_RESULT_SUCCESS;
  const bool AskingForAll = DeviceType == UR_DEVICE_TYPE_ALL;
  const bool AskingForDefault = DeviceType == UR_DEVICE_TYPE_DEFAULT;
  const bool AskingForGPU = DeviceType == UR_DEVICE_TYPE_GPU;
  const bool ReturnDevices = AskingForDefault || AskingForAll || AskingForGPU;

  size_t NumDevices = ReturnDevices ? hPlatform->Devices.size() : 0;

  try {
    if (pNumDevices) {
      *pNumDevices = NumDevices;
    }

    if (ReturnDevices && phDevices) {
      for (size_t i = 0; i < std::min(size_t(NumEntries), NumDevices); ++i) {
        phDevices[i] = hPlatform->Devices[i].get();
      }
    }

    return Result;
  } catch (ur_result_t Err) {
    return Err;
  } catch (...) {
    return UR_RESULT_ERROR_OUT_OF_RESOURCES;
  }
}

/// Gets the native CUDA handle of a UR device object
///
/// \param[in] device The UR device to get the native CUDA object of.
/// \param[out] nativeHandle Set to the native handle of the UR device object.
///
/// \return PI_SUCCESS

UR_APIEXPORT ur_result_t UR_APICALL urDeviceGetNativeHandle(
    ur_device_handle_t hDevice, ur_native_handle_t *phNativeHandle) {
  *phNativeHandle = static_cast<ur_native_handle_t>(hDevice->get());
  return UR_RESULT_SUCCESS;
}

/// Created a UR device object from a CUDA device handle.
/// NOTE: The created UR object does not take ownership of the native handle.
///
/// \param[in] nativeHandle The native handle to create UR device object from.
/// \param[in] platform is the UR platform of the device.
/// \param[out] device Set to the UR device object created from native handle.
///
/// \return TBD

UR_APIEXPORT ur_result_t UR_APICALL urDeviceCreateWithNativeHandle(
    ur_native_handle_t hNativeDevice,
    [[maybe_unused]] ur_adapter_handle_t hAdapter,
    [[maybe_unused]] const ur_device_native_properties_t *pProperties,
    ur_device_handle_t *phDevice) {
  CUdevice CuDevice = static_cast<CUdevice>(hNativeDevice);

  auto IsDevice = [=](std::unique_ptr<ur_device_handle_t_> &Dev) {
    return Dev->get() == CuDevice;
  };

  // Get list of platforms
  uint32_t NumPlatforms = 0;
  ur_adapter_handle_t AdapterHandle = &adapter;
  ur_result_t Result =
      urPlatformGet(&AdapterHandle, 1, 0, nullptr, &NumPlatforms);
  if (Result != UR_RESULT_SUCCESS)
    return Result;

  std::vector<ur_platform_handle_t> Platforms(NumPlatforms);

  Result =
      urPlatformGet(&AdapterHandle, 1, NumPlatforms, Platforms.data(), nullptr);
  if (Result != UR_RESULT_SUCCESS)
    return Result;

  // Iterate through platforms to find device that matches nativeHandle
  for (const auto Platform : Platforms) {
    auto SearchRes = std::find_if(std::begin(Platform->Devices),
                                  std::end(Platform->Devices), IsDevice);
    if (SearchRes != end(Platform->Devices)) {
      *phDevice = static_cast<ur_device_handle_t>((*SearchRes).get());
      return UR_RESULT_SUCCESS;
    }
  }

  // If the provided nativeHandle cannot be matched to an
  // existing device return error
  return UR_RESULT_ERROR_INVALID_OPERATION;
}

ur_result_t UR_APICALL urDeviceGetGlobalTimestamps(ur_device_handle_t hDevice,
                                                   uint64_t *pDeviceTimestamp,
                                                   uint64_t *pHostTimestamp) {
  CUevent Event{};
  ScopedContext Active(hDevice);

  if (pDeviceTimestamp) {
    UR_CHECK_ERROR(cuEventCreate(&Event, CU_EVENT_DEFAULT));
    UR_CHECK_ERROR(cuEventRecord(Event, 0));
  }
  if (pHostTimestamp) {

    using namespace std::chrono;
    *pHostTimestamp =
        duration_cast<nanoseconds>(steady_clock::now().time_since_epoch())
            .count();
  }

  if (pDeviceTimestamp) {
    UR_CHECK_ERROR(cuEventSynchronize(Event));
    *pDeviceTimestamp = hDevice->getElapsedTime(Event);
  }

  return UR_RESULT_SUCCESS;
}

/// \return If available, the first binary that is PTX
///
UR_APIEXPORT ur_result_t UR_APICALL urDeviceSelectBinary(
    ur_device_handle_t hDevice, const ur_device_binary_t *pBinaries,
    uint32_t NumBinaries, uint32_t *pSelectedBinary) {
  std::ignore = hDevice;

  // Look for an image for the NVPTX64 target, and return the first one that is
  // found
  for (uint32_t i = 0; i < NumBinaries; i++) {
    if (strcmp(pBinaries[i].pDeviceTargetSpec,
               UR_DEVICE_BINARY_TARGET_NVPTX64) == 0) {
      *pSelectedBinary = i;
      return UR_RESULT_SUCCESS;
    }
  }

  // No image can be loaded for the given device
  return UR_RESULT_ERROR_INVALID_BINARY;
}<|MERGE_RESOLUTION|>--- conflicted
+++ resolved
@@ -1111,13 +1111,10 @@
   }
   case UR_DEVICE_INFO_LOW_POWER_EVENTS_EXP:
     return ReturnValue(false);
-<<<<<<< HEAD
   case UR_DEVICE_INFO_USM_CONTEXT_MEMCPY_SUPPORT_EXP:
     return ReturnValue(false);
-=======
   case UR_DEVICE_INFO_USE_NATIVE_ASSERT:
     return ReturnValue(true);
->>>>>>> e0eda7ec
   case UR_DEVICE_INFO_USM_P2P_SUPPORT_EXP:
     return ReturnValue(true);
   case UR_DEVICE_INFO_LAUNCH_PROPERTIES_SUPPORT_EXP:
