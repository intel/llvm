//===--------- device.cpp - CUDA Adapter ----------------------------------===//
//
// Copyright (C) 2023 Intel Corporation
//
// Part of the Unified-Runtime Project, under the Apache License v2.0 with LLVM
// Exceptions. See LICENSE.TXT
// SPDX-License-Identifier: Apache-2.0 WITH LLVM-exception
//
//===----------------------------------------------------------------------===//

#include <array>
#include <cassert>
#include <sstream>

#include "adapter.hpp"
#include "context.hpp"
#include "device.hpp"
#include "logger/ur_logger.hpp"
#include "platform.hpp"
#include "ur_util.hpp"
#include <nvml.h>

int getAttribute(ur_device_handle_t device, CUdevice_attribute attribute) {
  int value;

  UR_CHECK_ERROR(cuDeviceGetAttribute(&value, attribute, device->get()));
  return value;
}

uint64_t ur_device_handle_t_::getElapsedTime(CUevent ev) const {
  float Milliseconds = 0.0f;

  // cuEventSynchronize waits till the event is ready for call to
  // cuEventElapsedTime.
  UR_CHECK_ERROR(cuEventSynchronize(EvBase));
  UR_CHECK_ERROR(cuEventSynchronize(ev));
  UR_CHECK_ERROR(cuEventElapsedTime(&Milliseconds, EvBase, ev));

  return static_cast<uint64_t>(Milliseconds * 1.0e6);
}

UR_APIEXPORT ur_result_t UR_APICALL urDeviceGetInfo(ur_device_handle_t hDevice,
                                                    ur_device_info_t propName,
                                                    size_t propSize,
                                                    void *pPropValue,
                                                    size_t *pPropSizeRet) try {
  UrReturnHelper ReturnValue(propSize, pPropValue, pPropSizeRet);

  static constexpr uint32_t MaxWorkItemDimensions = 3u;

  ScopedContext Active(hDevice);

  switch ((uint32_t)propName) {
  case UR_DEVICE_INFO_TYPE: {
    return ReturnValue(UR_DEVICE_TYPE_GPU);
  }
  case UR_DEVICE_INFO_VENDOR_ID: {
    return ReturnValue(4318u);
  }
  case UR_DEVICE_INFO_NUM_COMPUTE_UNITS:
  case UR_DEVICE_INFO_MAX_COMPUTE_UNITS: {
    return ReturnValue(hDevice->getNumComputeUnits());
  }
  case UR_DEVICE_INFO_MAX_WORK_ITEM_DIMENSIONS: {
    return ReturnValue(MaxWorkItemDimensions);
  }
  case UR_DEVICE_INFO_MAX_WORK_ITEM_SIZES: {
    struct {
      size_t Sizes[MaxWorkItemDimensions];
    } ReturnSizes;

    int MaxX = 0, MaxY = 0, MaxZ = 0;
    UR_CHECK_ERROR(cuDeviceGetAttribute(
        &MaxX, CU_DEVICE_ATTRIBUTE_MAX_BLOCK_DIM_X, hDevice->get()));
    assert(MaxX >= 0);

    UR_CHECK_ERROR(cuDeviceGetAttribute(
        &MaxY, CU_DEVICE_ATTRIBUTE_MAX_BLOCK_DIM_Y, hDevice->get()));
    assert(MaxY >= 0);

    UR_CHECK_ERROR(cuDeviceGetAttribute(
        &MaxZ, CU_DEVICE_ATTRIBUTE_MAX_BLOCK_DIM_Z, hDevice->get()));
    assert(MaxZ >= 0);

    ReturnSizes.Sizes[0] = size_t(MaxX);
    ReturnSizes.Sizes[1] = size_t(MaxY);
    ReturnSizes.Sizes[2] = size_t(MaxZ);
    return ReturnValue(ReturnSizes);
  }

  case UR_DEVICE_INFO_MAX_WORK_GROUPS_3D: {
    struct {
      size_t Sizes[MaxWorkItemDimensions];
    } ReturnSizes;
    int MaxX = 0, MaxY = 0, MaxZ = 0;
    UR_CHECK_ERROR(cuDeviceGetAttribute(
        &MaxX, CU_DEVICE_ATTRIBUTE_MAX_GRID_DIM_X, hDevice->get()));
    assert(MaxX >= 0);

    UR_CHECK_ERROR(cuDeviceGetAttribute(
        &MaxY, CU_DEVICE_ATTRIBUTE_MAX_GRID_DIM_Y, hDevice->get()));
    assert(MaxY >= 0);

    UR_CHECK_ERROR(cuDeviceGetAttribute(
        &MaxZ, CU_DEVICE_ATTRIBUTE_MAX_GRID_DIM_Z, hDevice->get()));
    assert(MaxZ >= 0);

    ReturnSizes.Sizes[0] = size_t(MaxX);
    ReturnSizes.Sizes[1] = size_t(MaxY);
    ReturnSizes.Sizes[2] = size_t(MaxZ);
    return ReturnValue(ReturnSizes);
  }

  case UR_DEVICE_INFO_MAX_WORK_GROUP_SIZE: {
    int MaxWorkGroupSize = 0;
    UR_CHECK_ERROR(cuDeviceGetAttribute(
        &MaxWorkGroupSize, CU_DEVICE_ATTRIBUTE_MAX_THREADS_PER_BLOCK,
        hDevice->get()));
    assert(MaxWorkGroupSize >= 0);

    return ReturnValue(size_t(MaxWorkGroupSize));
  }
  case UR_DEVICE_INFO_PREFERRED_VECTOR_WIDTH_CHAR: {
    return ReturnValue(1u);
  }
  case UR_DEVICE_INFO_PREFERRED_VECTOR_WIDTH_SHORT: {
    return ReturnValue(1u);
  }
  case UR_DEVICE_INFO_PREFERRED_VECTOR_WIDTH_INT: {
    return ReturnValue(1u);
  }
  case UR_DEVICE_INFO_PREFERRED_VECTOR_WIDTH_LONG: {
    return ReturnValue(1u);
  }
  case UR_DEVICE_INFO_PREFERRED_VECTOR_WIDTH_FLOAT: {
    return ReturnValue(1u);
  }
  case UR_DEVICE_INFO_PREFERRED_VECTOR_WIDTH_DOUBLE: {
    return ReturnValue(1u);
  }
  case UR_DEVICE_INFO_PREFERRED_VECTOR_WIDTH_HALF: {
    return ReturnValue(0u);
  }
  case UR_DEVICE_INFO_NATIVE_VECTOR_WIDTH_CHAR: {
    return ReturnValue(1u);
  }
  case UR_DEVICE_INFO_NATIVE_VECTOR_WIDTH_SHORT: {
    return ReturnValue(1u);
  }
  case UR_DEVICE_INFO_NATIVE_VECTOR_WIDTH_INT: {
    return ReturnValue(1u);
  }
  case UR_DEVICE_INFO_NATIVE_VECTOR_WIDTH_LONG: {
    return ReturnValue(1u);
  }
  case UR_DEVICE_INFO_NATIVE_VECTOR_WIDTH_FLOAT: {
    return ReturnValue(1u);
  }
  case UR_DEVICE_INFO_NATIVE_VECTOR_WIDTH_DOUBLE: {
    return ReturnValue(1u);
  }
  case UR_DEVICE_INFO_NATIVE_VECTOR_WIDTH_HALF: {
    return ReturnValue(0u);
  }
  case UR_DEVICE_INFO_MAX_NUM_SUB_GROUPS: {
    // Number of sub-groups = max block size / warp size + possible remainder
    int MaxThreads = 0;
    UR_CHECK_ERROR(cuDeviceGetAttribute(
        &MaxThreads, CU_DEVICE_ATTRIBUTE_MAX_THREADS_PER_BLOCK,
        hDevice->get()));
    int WarpSize = 0;
    UR_CHECK_ERROR(cuDeviceGetAttribute(
        &WarpSize, CU_DEVICE_ATTRIBUTE_WARP_SIZE, hDevice->get()));
    int MaxWarps = (MaxThreads + WarpSize - 1) / WarpSize;
    return ReturnValue(MaxWarps);
  }
  case UR_DEVICE_INFO_SUB_GROUP_INDEPENDENT_FORWARD_PROGRESS: {
    // Volta provides independent thread scheduling
    // TODO: Revisit for previous generation GPUs
    int Major = 0;
    UR_CHECK_ERROR(cuDeviceGetAttribute(
        &Major, CU_DEVICE_ATTRIBUTE_COMPUTE_CAPABILITY_MAJOR, hDevice->get()));
    bool IFP = (Major >= 7);
    return ReturnValue(IFP);
  }

  case UR_DEVICE_INFO_ATOMIC_64: {
    int Major = 0;
    UR_CHECK_ERROR(cuDeviceGetAttribute(
        &Major, CU_DEVICE_ATTRIBUTE_COMPUTE_CAPABILITY_MAJOR, hDevice->get()));

    bool Atomic64 = (Major >= 6) ? true : false;
    return ReturnValue(Atomic64);
  }
  case UR_DEVICE_INFO_ATOMIC_MEMORY_ORDER_CAPABILITIES: {
    ur_memory_order_capability_flags_t Capabilities =
        UR_MEMORY_ORDER_CAPABILITY_FLAG_RELAXED |
        UR_MEMORY_ORDER_CAPABILITY_FLAG_ACQUIRE |
        UR_MEMORY_ORDER_CAPABILITY_FLAG_RELEASE |
        UR_MEMORY_ORDER_CAPABILITY_FLAG_ACQ_REL;

    int Major = 0;
    UR_CHECK_ERROR(cuDeviceGetAttribute(
        &Major, CU_DEVICE_ATTRIBUTE_COMPUTE_CAPABILITY_MAJOR, hDevice->get()));
    if (Major >= 7)
      Capabilities |= UR_MEMORY_ORDER_CAPABILITY_FLAG_SEQ_CST;

    return ReturnValue(Capabilities);
  }
  case UR_DEVICE_INFO_ATOMIC_MEMORY_SCOPE_CAPABILITIES: {
    int Major = 0;
    UR_CHECK_ERROR(cuDeviceGetAttribute(
        &Major, CU_DEVICE_ATTRIBUTE_COMPUTE_CAPABILITY_MAJOR, hDevice->get()));
    ur_memory_scope_capability_flags_t Capabilities =
        (Major >= 7) ? UR_MEMORY_SCOPE_CAPABILITY_FLAG_WORK_ITEM |
                           UR_MEMORY_SCOPE_CAPABILITY_FLAG_SUB_GROUP |
                           UR_MEMORY_SCOPE_CAPABILITY_FLAG_WORK_GROUP |
                           UR_MEMORY_SCOPE_CAPABILITY_FLAG_DEVICE |
                           UR_MEMORY_SCOPE_CAPABILITY_FLAG_SYSTEM
                     : UR_MEMORY_SCOPE_CAPABILITY_FLAG_WORK_ITEM |
                           UR_MEMORY_SCOPE_CAPABILITY_FLAG_SUB_GROUP |
                           UR_MEMORY_SCOPE_CAPABILITY_FLAG_WORK_GROUP |
                           UR_MEMORY_SCOPE_CAPABILITY_FLAG_DEVICE;
    return ReturnValue(Capabilities);
  }

  case UR_DEVICE_INFO_ATOMIC_FENCE_ORDER_CAPABILITIES: {
    // SYCL2020 4.6.4.2 minimum mandated capabilities for
    // atomic_fence_order_capabilities.
    ur_memory_order_capability_flags_t Capabilities =
        UR_MEMORY_ORDER_CAPABILITY_FLAG_RELAXED |
        UR_MEMORY_ORDER_CAPABILITY_FLAG_ACQUIRE |
        UR_MEMORY_ORDER_CAPABILITY_FLAG_RELEASE |
        UR_MEMORY_ORDER_CAPABILITY_FLAG_ACQ_REL;

    int Major = 0;
    UR_CHECK_ERROR(cuDeviceGetAttribute(
        &Major, CU_DEVICE_ATTRIBUTE_COMPUTE_CAPABILITY_MAJOR, hDevice->get()));
    if (Major >= 7)
      Capabilities |= UR_MEMORY_ORDER_CAPABILITY_FLAG_SEQ_CST;

    return ReturnValue(Capabilities);
  }
  case UR_DEVICE_INFO_ATOMIC_FENCE_SCOPE_CAPABILITIES: {
    // SYCL2020 4.6.4.2 minimum mandated capabilities for
    // atomic_fence/memory_scope_capabilities.
    // Because scopes are hierarchical, wider scopes support all narrower
    // scopes. At a minimum, each device must support WORK_ITEM, SUB_GROUP and
    // WORK_GROUP. (https://github.com/KhronosGroup/SYCL-Docs/pull/382)
    ur_memory_scope_capability_flags_t Capabilities =
        UR_MEMORY_SCOPE_CAPABILITY_FLAG_WORK_ITEM |
        UR_MEMORY_SCOPE_CAPABILITY_FLAG_SUB_GROUP |
        UR_MEMORY_SCOPE_CAPABILITY_FLAG_WORK_GROUP;
    return ReturnValue(Capabilities);
  }
  case UR_DEVICE_INFO_BFLOAT16_CONVERSIONS_NATIVE:
    return ReturnValue(false);
  case UR_DEVICE_INFO_SUB_GROUP_SIZES_INTEL: {
    // NVIDIA devices only support one sub-group size (the warp size)
    int WarpSize = 0;
    UR_CHECK_ERROR(cuDeviceGetAttribute(
        &WarpSize, CU_DEVICE_ATTRIBUTE_WARP_SIZE, hDevice->get()));
    uint32_t Sizes[1] = {static_cast<uint32_t>(WarpSize)};
    return ReturnValue(Sizes, 1);
  }
  case UR_DEVICE_INFO_MAX_CLOCK_FREQUENCY: {
    int ClockFreq = 0;
    UR_CHECK_ERROR(cuDeviceGetAttribute(
        &ClockFreq, CU_DEVICE_ATTRIBUTE_CLOCK_RATE, hDevice->get()));
    assert(ClockFreq >= 0);
    return ReturnValue(static_cast<uint32_t>(ClockFreq) / 1000u);
  }
  case UR_DEVICE_INFO_ADDRESS_BITS: {
    auto Bits = uint32_t{std::numeric_limits<uintptr_t>::digits};
    return ReturnValue(Bits);
  }
  case UR_DEVICE_INFO_MAX_MEM_ALLOC_SIZE: {
    return ReturnValue(uint64_t{hDevice->getMaxAllocSize()});
  }
  case UR_DEVICE_INFO_IMAGE_SUPPORT: {
    bool Enabled = false;

    if (std::getenv("UR_CUDA_ENABLE_IMAGE_SUPPORT") != nullptr) {
      std::cerr << "UR_CUDA_ENABLE_IMAGE_SUPPORT is deprecated, please use "
                   "SYCL_UR_CUDA_ENABLE_IMAGE_SUPPORT instead.";
    } else if (std::getenv("SYCL_UR_CUDA_ENABLE_IMAGE_SUPPORT") != nullptr) {
      Enabled = true;
    } else {
      UR_LOG(
          QUIET,
          "Images are not fully supported by the CUDA BE, their support is "
          "disabled by default. Their partial support can be activated by "
          "setting SYCL_UR_CUDA_ENABLE_IMAGE_SUPPORT environment variable at "
          "runtime.");
    }

    return ReturnValue(Enabled);
  }
  case UR_DEVICE_INFO_MAX_READ_IMAGE_ARGS: {
    // This call doesn't match to CUDA as it doesn't have images, but instead
    // surfaces and textures. No clear call in the CUDA API to determine this,
    // but some searching found as of SM 2.x 128 are supported.
    return ReturnValue(128u);
  }
  case UR_DEVICE_INFO_MAX_WRITE_IMAGE_ARGS: {
    // This call doesn't match to CUDA as it doesn't have images, but instead
    // surfaces and textures. No clear call in the CUDA API to determine this,
    // but some searching found as of SM 2.x 128 are supported.
    return ReturnValue(128u);
  }
  case UR_DEVICE_INFO_IMAGE2D_MAX_HEIGHT: {
    // Take the smaller of maximum surface and maximum texture height.
    int TexHeight = 0;
    UR_CHECK_ERROR(cuDeviceGetAttribute(
        &TexHeight, CU_DEVICE_ATTRIBUTE_MAXIMUM_TEXTURE2D_HEIGHT,
        hDevice->get()));
    assert(TexHeight >= 0);
    int SurfHeight = 0;
    UR_CHECK_ERROR(cuDeviceGetAttribute(
        &SurfHeight, CU_DEVICE_ATTRIBUTE_MAXIMUM_SURFACE2D_HEIGHT,
        hDevice->get()));
    assert(SurfHeight >= 0);

    int Min = std::min(TexHeight, SurfHeight);

    return ReturnValue(static_cast<size_t>(Min));
  }
  case UR_DEVICE_INFO_IMAGE2D_MAX_WIDTH: {
    // Take the smaller of maximum surface and maximum texture width.
    int TexWidth = 0;
    UR_CHECK_ERROR(cuDeviceGetAttribute(
        &TexWidth, CU_DEVICE_ATTRIBUTE_MAXIMUM_TEXTURE2D_WIDTH,
        hDevice->get()));
    assert(TexWidth >= 0);
    int SurfWidth = 0;
    UR_CHECK_ERROR(cuDeviceGetAttribute(
        &SurfWidth, CU_DEVICE_ATTRIBUTE_MAXIMUM_SURFACE2D_WIDTH,
        hDevice->get()));
    assert(SurfWidth >= 0);

    int Min = std::min(TexWidth, SurfWidth);

    return ReturnValue(static_cast<size_t>(Min));
  }
  case UR_DEVICE_INFO_IMAGE3D_MAX_HEIGHT: {
    // Take the smaller of maximum surface and maximum texture height.
    int TexHeight = 0;
    UR_CHECK_ERROR(cuDeviceGetAttribute(
        &TexHeight, CU_DEVICE_ATTRIBUTE_MAXIMUM_TEXTURE3D_HEIGHT,
        hDevice->get()));
    assert(TexHeight >= 0);
    int SurfHeight = 0;
    UR_CHECK_ERROR(cuDeviceGetAttribute(
        &SurfHeight, CU_DEVICE_ATTRIBUTE_MAXIMUM_SURFACE3D_HEIGHT,
        hDevice->get()));
    assert(SurfHeight >= 0);

    int Min = std::min(TexHeight, SurfHeight);

    return ReturnValue(static_cast<size_t>(Min));
  }
  case UR_DEVICE_INFO_IMAGE3D_MAX_WIDTH: {
    // Take the smaller of maximum surface and maximum texture width.
    int TexWidth = 0;
    UR_CHECK_ERROR(cuDeviceGetAttribute(
        &TexWidth, CU_DEVICE_ATTRIBUTE_MAXIMUM_TEXTURE3D_WIDTH,
        hDevice->get()));
    assert(TexWidth >= 0);
    int SurfWidth = 0;
    UR_CHECK_ERROR(cuDeviceGetAttribute(
        &SurfWidth, CU_DEVICE_ATTRIBUTE_MAXIMUM_SURFACE3D_WIDTH,
        hDevice->get()));
    assert(SurfWidth >= 0);

    int Min = std::min(TexWidth, SurfWidth);

    return ReturnValue(static_cast<size_t>(Min));
  }
  case UR_DEVICE_INFO_IMAGE3D_MAX_DEPTH: {
    // Take the smaller of maximum surface and maximum texture depth.
    int TexDepth = 0;
    UR_CHECK_ERROR(cuDeviceGetAttribute(
        &TexDepth, CU_DEVICE_ATTRIBUTE_MAXIMUM_TEXTURE3D_DEPTH,
        hDevice->get()));
    assert(TexDepth >= 0);
    int SurfDepth = 0;
    UR_CHECK_ERROR(cuDeviceGetAttribute(
        &SurfDepth, CU_DEVICE_ATTRIBUTE_MAXIMUM_SURFACE3D_DEPTH,
        hDevice->get()));
    assert(SurfDepth >= 0);

    int Min = std::min(TexDepth, SurfDepth);

    return ReturnValue(static_cast<size_t>(Min));
  }
  case UR_DEVICE_INFO_IMAGE_MAX_BUFFER_SIZE: {
    // Take the smaller of maximum surface and maximum texture width.
    int TexWidth = 0;
    UR_CHECK_ERROR(cuDeviceGetAttribute(
        &TexWidth, CU_DEVICE_ATTRIBUTE_MAXIMUM_TEXTURE1D_WIDTH,
        hDevice->get()));
    assert(TexWidth >= 0);
    int SurfWidth = 0;
    UR_CHECK_ERROR(cuDeviceGetAttribute(
        &SurfWidth, CU_DEVICE_ATTRIBUTE_MAXIMUM_SURFACE1D_WIDTH,
        hDevice->get()));
    assert(SurfWidth >= 0);

    int Min = std::min(TexWidth, SurfWidth);

    return ReturnValue(static_cast<size_t>(Min));
  }
  case UR_DEVICE_INFO_IMAGE_MAX_ARRAY_SIZE: {
    return ReturnValue(size_t(0));
  }
  case UR_DEVICE_INFO_MAX_SAMPLERS: {
    // This call is kind of meaningless for cuda, as samplers don't exist.
    // Closest thing is textures, which is 128.
    return ReturnValue(128u);
  }
  case UR_DEVICE_INFO_MAX_PARAMETER_SIZE: {
    // https://docs.nvidia.com/cuda/cuda-c-programming-guide/#function-parameters
    // __global__ function parameters are passed to the device via constant
    // memory and are limited to 4 KB.
    return ReturnValue(size_t(4000));
  }
  case UR_DEVICE_INFO_MEM_BASE_ADDR_ALIGN: {
    int MemBaseAddrAlign = 0;
    UR_CHECK_ERROR(cuDeviceGetAttribute(&MemBaseAddrAlign,
                                        CU_DEVICE_ATTRIBUTE_TEXTURE_ALIGNMENT,
                                        hDevice->get()));
    // Multiply by 8 as clGetDeviceInfo returns this value in bits
    MemBaseAddrAlign *= 8;
    return ReturnValue(MemBaseAddrAlign);
  }
  case UR_DEVICE_INFO_HALF_FP_CONFIG: {
    // TODO: is this config consistent across all NVIDIA GPUs?
    return ReturnValue(0u);
  }
  case UR_DEVICE_INFO_SINGLE_FP_CONFIG: {
    // TODO: is this config consistent across all NVIDIA GPUs?
    ur_device_fp_capability_flags_t Config =
        UR_DEVICE_FP_CAPABILITY_FLAG_DENORM |
        UR_DEVICE_FP_CAPABILITY_FLAG_INF_NAN |
        UR_DEVICE_FP_CAPABILITY_FLAG_ROUND_TO_NEAREST |
        UR_DEVICE_FP_CAPABILITY_FLAG_ROUND_TO_ZERO |
        UR_DEVICE_FP_CAPABILITY_FLAG_ROUND_TO_INF |
        UR_DEVICE_FP_CAPABILITY_FLAG_FMA |
        UR_DEVICE_FP_CAPABILITY_FLAG_CORRECTLY_ROUNDED_DIVIDE_SQRT;
    return ReturnValue(Config);
  }
  case UR_DEVICE_INFO_DOUBLE_FP_CONFIG: {
    // TODO: is this config consistent across all NVIDIA GPUs?
    ur_device_fp_capability_flags_t Config =
        UR_DEVICE_FP_CAPABILITY_FLAG_DENORM |
        UR_DEVICE_FP_CAPABILITY_FLAG_INF_NAN |
        UR_DEVICE_FP_CAPABILITY_FLAG_ROUND_TO_NEAREST |
        UR_DEVICE_FP_CAPABILITY_FLAG_ROUND_TO_ZERO |
        UR_DEVICE_FP_CAPABILITY_FLAG_ROUND_TO_INF |
        UR_DEVICE_FP_CAPABILITY_FLAG_FMA;
    return ReturnValue(Config);
  }
  case UR_DEVICE_INFO_GLOBAL_MEM_CACHE_TYPE: {
    // TODO: is this config consistent across all NVIDIA GPUs?
    return ReturnValue(UR_DEVICE_MEM_CACHE_TYPE_READ_WRITE_CACHE);
  }
  case UR_DEVICE_INFO_GLOBAL_MEM_CACHELINE_SIZE: {
    // The value is documented for all existing GPUs in the CUDA programming
    // guidelines, section "H.3.2. Global Memory".
    return ReturnValue(128u);
  }
  case UR_DEVICE_INFO_GLOBAL_MEM_CACHE_SIZE: {
    int CacheSize = 0;
    UR_CHECK_ERROR(cuDeviceGetAttribute(
        &CacheSize, CU_DEVICE_ATTRIBUTE_L2_CACHE_SIZE, hDevice->get()));
    assert(CacheSize >= 0);
    // The L2 cache is global to the GPU.
    return ReturnValue(static_cast<uint64_t>(CacheSize));
  }
  case UR_DEVICE_INFO_GLOBAL_MEM_SIZE: {
    size_t Bytes = 0;
    // Runtime API has easy access to this value, driver API info is scarse.
    UR_CHECK_ERROR(cuDeviceTotalMem(&Bytes, hDevice->get()));
    return ReturnValue(uint64_t{Bytes});
  }
  case UR_DEVICE_INFO_MAX_CONSTANT_BUFFER_SIZE: {
    int ConstantMemory = 0;
    UR_CHECK_ERROR(cuDeviceGetAttribute(
        &ConstantMemory, CU_DEVICE_ATTRIBUTE_TOTAL_CONSTANT_MEMORY,
        hDevice->get()));
    assert(ConstantMemory >= 0);

    return ReturnValue(static_cast<uint64_t>(ConstantMemory));
  }
  case UR_DEVICE_INFO_MAX_CONSTANT_ARGS: {
    // TODO: is there a way to retrieve this from CUDA driver API?
    // Hard coded to value returned by clinfo for OpenCL 1.2 CUDA | GeForce GTX
    // 1060 3GB
    return ReturnValue(9u);
  }
  case UR_DEVICE_INFO_LOCAL_MEM_TYPE: {
    return ReturnValue(UR_DEVICE_LOCAL_MEM_TYPE_LOCAL);
  }
  case UR_DEVICE_INFO_LOCAL_MEM_SIZE: {
    // OpenCL's "local memory" maps most closely to CUDA's "shared memory".
    // CUDA has its own definition of "local memory", which maps to OpenCL's
    // "private memory".
    if (hDevice->getMaxChosenLocalMem()) {
      return ReturnValue(
          static_cast<uint64_t>(hDevice->getMaxChosenLocalMem()));
    } else {
      return ReturnValue(
          static_cast<uint64_t>(hDevice->getMaxCapacityLocalMem()));
    }
  }
  case UR_DEVICE_INFO_ERROR_CORRECTION_SUPPORT: {
    int ECCEnabled = 0;
    UR_CHECK_ERROR(cuDeviceGetAttribute(
        &ECCEnabled, CU_DEVICE_ATTRIBUTE_ECC_ENABLED, hDevice->get()));

    assert((ECCEnabled == 0) | (ECCEnabled == 1));
    auto Result = static_cast<bool>(ECCEnabled);
    return ReturnValue(Result);
  }
  case UR_DEVICE_INFO_HOST_UNIFIED_MEMORY: {
    int IsIntegrated = 0;
    UR_CHECK_ERROR(cuDeviceGetAttribute(
        &IsIntegrated, CU_DEVICE_ATTRIBUTE_INTEGRATED, hDevice->get()));

    assert((IsIntegrated == 0) | (IsIntegrated == 1));
    auto result = static_cast<bool>(IsIntegrated);
    return ReturnValue(result);
  }
  case UR_DEVICE_INFO_PROFILING_TIMER_RESOLUTION: {
    // Hard coded to value returned by clinfo for OpenCL 1.2 CUDA | GeForce GTX
    // 1060 3GB
    return ReturnValue(size_t(1000));
  }
  case UR_DEVICE_INFO_ENDIAN_LITTLE: {
    return ReturnValue(static_cast<ur_bool_t>(true));
  }
  case UR_DEVICE_INFO_AVAILABLE: {
    return ReturnValue(static_cast<ur_bool_t>(true));
  }
  case UR_DEVICE_INFO_BUILD_ON_SUBDEVICE: {
    return ReturnValue(static_cast<ur_bool_t>(true));
  }
  case UR_DEVICE_INFO_COMPILER_AVAILABLE: {
    return ReturnValue(static_cast<ur_bool_t>(true));
  }
  case UR_DEVICE_INFO_LINKER_AVAILABLE: {
    return ReturnValue(static_cast<ur_bool_t>(true));
  }
  case UR_DEVICE_INFO_EXECUTION_CAPABILITIES: {
    auto Capability = ur_device_exec_capability_flags_t{
        UR_DEVICE_EXEC_CAPABILITY_FLAG_KERNEL};
    return ReturnValue(Capability);
  }
  case UR_DEVICE_INFO_QUEUE_PROPERTIES:
    return ReturnValue(
        ur_queue_flag_t(UR_QUEUE_FLAG_OUT_OF_ORDER_EXEC_MODE_ENABLE |
                        UR_QUEUE_FLAG_PROFILING_ENABLE));
  case UR_DEVICE_INFO_QUEUE_ON_DEVICE_PROPERTIES: {
    return ReturnValue(0);
  }
  case UR_DEVICE_INFO_QUEUE_ON_HOST_PROPERTIES: {
    // The mandated minimum capability:
    ur_queue_flags_t Capability = UR_QUEUE_FLAG_PROFILING_ENABLE;
    return ReturnValue(Capability);
  }
  case UR_DEVICE_INFO_BUILT_IN_KERNELS: {
    // An empty string is returned if no built-in kernels are supported by the
    // device.
    return ReturnValue("");
  }
  case UR_DEVICE_INFO_PLATFORM: {
    return ReturnValue(hDevice->getPlatform());
  }
  case UR_DEVICE_INFO_NAME: {
    static constexpr size_t MaxDeviceNameLength = 256u;
    char Name[MaxDeviceNameLength];
    UR_CHECK_ERROR(cuDeviceGetName(Name, MaxDeviceNameLength, hDevice->get()));
    return ReturnValue(Name, strlen(Name) + 1);
  }
  case UR_DEVICE_INFO_VENDOR: {
    return ReturnValue("NVIDIA Corporation");
  }
  case UR_DEVICE_INFO_DRIVER_VERSION: {
    auto Version = getCudaVersionString();
    return ReturnValue(Version.c_str());
  }
  case UR_DEVICE_INFO_PROFILE: {
    return ReturnValue("CUDA");
  }
  case UR_DEVICE_INFO_REFERENCE_COUNT: {
    return ReturnValue(hDevice->RefCount.getCount());
  }
  case UR_DEVICE_INFO_VERSION: {
    std::stringstream SS;
    int Major;
    UR_CHECK_ERROR(cuDeviceGetAttribute(
        &Major, CU_DEVICE_ATTRIBUTE_COMPUTE_CAPABILITY_MAJOR, hDevice->get()));
    SS << Major;
    int Minor;
    UR_CHECK_ERROR(cuDeviceGetAttribute(
        &Minor, CU_DEVICE_ATTRIBUTE_COMPUTE_CAPABILITY_MINOR, hDevice->get()));
    SS << "." << Minor;
    return ReturnValue(SS.str().c_str());
  }
  case UR_DEVICE_INFO_EXTENSIONS: {
    std::string SupportedExtensions = "cl_khr_fp64 ";

    int Major = 0;
    int Minor = 0;

    UR_CHECK_ERROR(cuDeviceGetAttribute(
        &Major, CU_DEVICE_ATTRIBUTE_COMPUTE_CAPABILITY_MAJOR, hDevice->get()));
    UR_CHECK_ERROR(cuDeviceGetAttribute(
        &Minor, CU_DEVICE_ATTRIBUTE_COMPUTE_CAPABILITY_MINOR, hDevice->get()));

    if ((Major >= 6) || ((Major == 5) && (Minor >= 3))) {
      SupportedExtensions += "cl_khr_fp16 ";
    }

    return ReturnValue(SupportedExtensions.c_str());
  }
  case UR_DEVICE_INFO_PRINTF_BUFFER_SIZE: {
    // The minimum value for the FULL profile is 1 MB.
    return ReturnValue(size_t(1024));
  }
  case UR_DEVICE_INFO_PREFERRED_INTEROP_USER_SYNC: {
    return ReturnValue(static_cast<ur_bool_t>(true));
  }
  case UR_DEVICE_INFO_PARENT_DEVICE: {
    return ReturnValue(nullptr);
  }
  case UR_DEVICE_INFO_PARTITION_MAX_SUB_DEVICES: {
    return ReturnValue(0u);
  }
  case UR_DEVICE_INFO_SUPPORTED_PARTITIONS: {
    if (pPropSizeRet) {
      *pPropSizeRet = 0;
    }
    return UR_RESULT_SUCCESS;
  }

  case UR_DEVICE_INFO_PARTITION_AFFINITY_DOMAIN: {
    return ReturnValue(0u);
  }
  case UR_DEVICE_INFO_PARTITION_TYPE: {
    if (pPropSizeRet) {
      *pPropSizeRet = 0;
    }
    return UR_RESULT_SUCCESS;
  }

    // Intel USM extensions

  case UR_DEVICE_INFO_USM_HOST_SUPPORT: {
    // from cl_intel_unified_shared_memory: "The host memory access capabilities
    // apply to any host allocation."
    //
    // query if/how the device can access page-locked host memory, possibly
    // through PCIe, using the same pointer as the host
    uint32_t Value = {};
    if (getAttribute(hDevice, CU_DEVICE_ATTRIBUTE_UNIFIED_ADDRESSING)) {
      // the device shares a unified address space with the host
      if (getAttribute(hDevice, CU_DEVICE_ATTRIBUTE_COMPUTE_CAPABILITY_MAJOR) >=
          6) {
        // compute capability 6.x introduces operations that are atomic with
        // respect to other CPUs and GPUs in the system
        Value = UR_DEVICE_USM_ACCESS_CAPABILITY_FLAG_ACCESS |
                UR_DEVICE_USM_ACCESS_CAPABILITY_FLAG_ATOMIC_ACCESS |
                UR_DEVICE_USM_ACCESS_CAPABILITY_FLAG_CONCURRENT_ACCESS;
      } else {
        // on GPU architectures with compute capability lower than 6.x, atomic
        // operations from the GPU to CPU memory will not be atomic with respect
        // to CPU initiated atomic operations
        Value = UR_DEVICE_USM_ACCESS_CAPABILITY_FLAG_ACCESS |
                UR_DEVICE_USM_ACCESS_CAPABILITY_FLAG_CONCURRENT_ACCESS;
      }
    }
    return ReturnValue(Value);
  }
  case UR_DEVICE_INFO_USM_DEVICE_SUPPORT: {
    // from cl_intel_unified_shared_memory:
    // "The device memory access capabilities apply to any device allocation
    // associated with this device."
    //
    // query how the device can access memory allocated on the device itself (?)
    uint32_t Value =
        UR_DEVICE_USM_ACCESS_CAPABILITY_FLAG_ACCESS |
        UR_DEVICE_USM_ACCESS_CAPABILITY_FLAG_ATOMIC_ACCESS |
        UR_DEVICE_USM_ACCESS_CAPABILITY_FLAG_CONCURRENT_ACCESS |
        UR_DEVICE_USM_ACCESS_CAPABILITY_FLAG_ATOMIC_CONCURRENT_ACCESS;
    return ReturnValue(Value);
  }
  case UR_DEVICE_INFO_USM_SINGLE_SHARED_SUPPORT: {
    // from cl_intel_unified_shared_memory:
    // "The single device shared memory access capabilities apply to any shared
    // allocation associated with this device."
    //
    // query if/how the device can access managed memory associated to it
    uint32_t Value = {};
    if (getAttribute(hDevice, CU_DEVICE_ATTRIBUTE_MANAGED_MEMORY)) {
      // the device can allocate managed memory on this system
      Value = UR_DEVICE_USM_ACCESS_CAPABILITY_FLAG_ACCESS |
              UR_DEVICE_USM_ACCESS_CAPABILITY_FLAG_ATOMIC_ACCESS;
    }
    if (getAttribute(hDevice, CU_DEVICE_ATTRIBUTE_CONCURRENT_MANAGED_ACCESS)) {
      // the device can coherently access managed memory concurrently with the
      // CPU
      Value |= UR_DEVICE_USM_ACCESS_CAPABILITY_FLAG_CONCURRENT_ACCESS;
      if (getAttribute(hDevice, CU_DEVICE_ATTRIBUTE_COMPUTE_CAPABILITY_MAJOR) >=
          6) {
        // compute capability 6.x introduces operations that are atomic with
        // respect to other CPUs and GPUs in the system
        Value |= UR_DEVICE_USM_ACCESS_CAPABILITY_FLAG_ATOMIC_CONCURRENT_ACCESS;
      }
    }
    return ReturnValue(Value);
  }
  case UR_DEVICE_INFO_USM_CROSS_SHARED_SUPPORT: {
    // from cl_intel_unified_shared_memory:
    // "The cross-device shared memory access capabilities apply to any shared
    // allocation associated with this device, or to any shared memory
    // allocation on another device that also supports the same cross-device
    // shared memory access capability."
    //
    // query if/how the device can access managed memory associated to other
    // devices
    uint32_t Value = {};
    if (getAttribute(hDevice, CU_DEVICE_ATTRIBUTE_MANAGED_MEMORY)) {
      // the device can allocate managed memory on this system
      Value |= UR_DEVICE_USM_ACCESS_CAPABILITY_FLAG_ACCESS;
    }
    if (getAttribute(hDevice, CU_DEVICE_ATTRIBUTE_CONCURRENT_MANAGED_ACCESS)) {
      // all devices with the CU_DEVICE_ATTRIBUTE_CONCURRENT_MANAGED_ACCESS
      // attribute can coherently access managed memory concurrently with the
      // CPU
      Value |= UR_DEVICE_USM_ACCESS_CAPABILITY_FLAG_CONCURRENT_ACCESS;
    }
    if (getAttribute(hDevice, CU_DEVICE_ATTRIBUTE_COMPUTE_CAPABILITY_MAJOR) >=
        6) {
      // compute capability 6.x introduces operations that are atomic with
      // respect to other CPUs and GPUs in the system
      if (Value & UR_DEVICE_USM_ACCESS_CAPABILITY_FLAG_ACCESS)
        Value |= UR_DEVICE_USM_ACCESS_CAPABILITY_FLAG_ATOMIC_ACCESS;
      if (Value & UR_DEVICE_USM_ACCESS_CAPABILITY_FLAG_CONCURRENT_ACCESS)
        Value |= UR_DEVICE_USM_ACCESS_CAPABILITY_FLAG_ATOMIC_CONCURRENT_ACCESS;
    }
    return ReturnValue(Value);
  }
  case UR_DEVICE_INFO_USM_SYSTEM_SHARED_SUPPORT: {
    // from cl_intel_unified_shared_memory:
    // "The shared system memory access capabilities apply to any allocations
    // made by a system allocator, such as malloc or new."
    //
    // query if/how the device can access pageable host memory allocated by the
    // system allocator
    uint32_t Value = {};
    if (getAttribute(hDevice, CU_DEVICE_ATTRIBUTE_PAGEABLE_MEMORY_ACCESS)) {
      // the device suppports coherently accessing pageable memory without
      // calling cuMemHostRegister/cudaHostRegister on it
      if (getAttribute(hDevice,
                       CU_DEVICE_ATTRIBUTE_HOST_NATIVE_ATOMIC_SUPPORTED)) {
        // the link between the device and the host supports native atomic
        // operations
        Value = UR_DEVICE_USM_ACCESS_CAPABILITY_FLAG_ACCESS |
                UR_DEVICE_USM_ACCESS_CAPABILITY_FLAG_ATOMIC_ACCESS |
                UR_DEVICE_USM_ACCESS_CAPABILITY_FLAG_CONCURRENT_ACCESS |
                UR_DEVICE_USM_ACCESS_CAPABILITY_FLAG_ATOMIC_CONCURRENT_ACCESS;
      } else {
        // the link between the device and the host does not support native
        // atomic operations
        Value = UR_DEVICE_USM_ACCESS_CAPABILITY_FLAG_ACCESS |
                UR_DEVICE_USM_ACCESS_CAPABILITY_FLAG_CONCURRENT_ACCESS;
      }
    }
    return ReturnValue(Value);
  }
  case UR_DEVICE_INFO_ASYNC_BARRIER: {
    int Value = getAttribute(hDevice,
                             CU_DEVICE_ATTRIBUTE_COMPUTE_CAPABILITY_MAJOR) >= 8;
    return ReturnValue(static_cast<bool>(Value));
  }
  case UR_DEVICE_INFO_BACKEND_RUNTIME_VERSION: {
    int Major =
        getAttribute(hDevice, CU_DEVICE_ATTRIBUTE_COMPUTE_CAPABILITY_MAJOR);
    int Minor =
        getAttribute(hDevice, CU_DEVICE_ATTRIBUTE_COMPUTE_CAPABILITY_MINOR);
    std::string Result = std::to_string(Major) + "." + std::to_string(Minor);
    return ReturnValue(Result.c_str());
  }

  case UR_DEVICE_INFO_GLOBAL_MEM_FREE: {
    size_t FreeMemory = 0;
    size_t TotalMemory = 0;
    UR_CHECK_ERROR(cuMemGetInfo(&FreeMemory, &TotalMemory));
    return ReturnValue(FreeMemory);
  }
  case UR_DEVICE_INFO_MEMORY_CLOCK_RATE: {
    int Value = 0;
    UR_CHECK_ERROR(cuDeviceGetAttribute(
        &Value, CU_DEVICE_ATTRIBUTE_MEMORY_CLOCK_RATE, hDevice->get()));
    assert(Value >= 0);
    // Convert kilohertz to megahertz when returning.
    return ReturnValue(Value / 1000);
  }
  case UR_DEVICE_INFO_MEMORY_BUS_WIDTH: {
    int Value = 0;
    UR_CHECK_ERROR(cuDeviceGetAttribute(
        &Value, CU_DEVICE_ATTRIBUTE_GLOBAL_MEMORY_BUS_WIDTH, hDevice->get()));
    assert(Value >= 0);
    return ReturnValue(Value);
  }
  case UR_DEVICE_INFO_MAX_COMPUTE_QUEUE_INDICES: {
    return ReturnValue(int32_t{1});
  }
  case UR_DEVICE_INFO_BINDLESS_IMAGES_SUPPORT_EXP: {
    // On CUDA bindless images are supported.
    return ReturnValue(static_cast<ur_bool_t>(true));
  }
  case UR_DEVICE_INFO_BINDLESS_IMAGES_SHARED_USM_SUPPORT_EXP: {
    // On CUDA bindless images can be backed by shared (managed) USM.
    return ReturnValue(static_cast<ur_bool_t>(true));
  }
  case UR_DEVICE_INFO_BINDLESS_IMAGES_1D_USM_SUPPORT_EXP: {
    // On CUDA 1D bindless image USM is supported, but sampling is not.
    // More specifically, linear filtering is not supported.
    return ReturnValue(static_cast<ur_bool_t>(true));
  }
  case UR_DEVICE_INFO_BINDLESS_IMAGES_2D_USM_SUPPORT_EXP: {
    // On CUDA 2D bindless image USM is supported.
    return ReturnValue(static_cast<ur_bool_t>(true));
  }
  case UR_DEVICE_INFO_IMAGE_PITCH_ALIGN_EXP: {
    int32_t tex_pitch_align = 0;
    UR_CHECK_ERROR(cuDeviceGetAttribute(
        &tex_pitch_align, CU_DEVICE_ATTRIBUTE_TEXTURE_PITCH_ALIGNMENT,
        hDevice->get()));
    return ReturnValue(tex_pitch_align);
  }
  case UR_DEVICE_INFO_MAX_IMAGE_LINEAR_WIDTH_EXP: {
    int32_t tex_max_linear_width = 0;
    UR_CHECK_ERROR(cuDeviceGetAttribute(
        &tex_max_linear_width,
        CU_DEVICE_ATTRIBUTE_MAXIMUM_TEXTURE2D_LINEAR_WIDTH, hDevice->get()));
    return ReturnValue(static_cast<size_t>(tex_max_linear_width));
  }
  case UR_DEVICE_INFO_MAX_IMAGE_LINEAR_HEIGHT_EXP: {
    int32_t tex_max_linear_height = 0;
    UR_CHECK_ERROR(cuDeviceGetAttribute(
        &tex_max_linear_height,
        CU_DEVICE_ATTRIBUTE_MAXIMUM_TEXTURE2D_LINEAR_HEIGHT, hDevice->get()));
    return ReturnValue(static_cast<size_t>(tex_max_linear_height));
  }
  case UR_DEVICE_INFO_MAX_IMAGE_LINEAR_PITCH_EXP: {
    int32_t tex_max_linear_pitch = 0;
    UR_CHECK_ERROR(cuDeviceGetAttribute(
        &tex_max_linear_pitch,
        CU_DEVICE_ATTRIBUTE_MAXIMUM_TEXTURE2D_LINEAR_PITCH, hDevice->get()));
    return ReturnValue(static_cast<size_t>(tex_max_linear_pitch));
  }
  case UR_DEVICE_INFO_MIPMAP_SUPPORT_EXP: {
    // CUDA supports mipmaps.
    return ReturnValue(static_cast<ur_bool_t>(true));
  }
  case UR_DEVICE_INFO_MIPMAP_ANISOTROPY_SUPPORT_EXP: {
    // CUDA supports anisotropic filtering.
    return ReturnValue(static_cast<ur_bool_t>(true));
  }
  case UR_DEVICE_INFO_MIPMAP_MAX_ANISOTROPY_EXP: {
    // CUDA has no query for this, but documentation states max value is 16.
    return ReturnValue(16.f);
  }
  case UR_DEVICE_INFO_MIPMAP_LEVEL_REFERENCE_SUPPORT_EXP: {
    // CUDA supports creation of images from individual mipmap levels.
    return ReturnValue(static_cast<ur_bool_t>(true));
  }

  case UR_DEVICE_INFO_EXTERNAL_MEMORY_IMPORT_SUPPORT_EXP: {
    // CUDA supports importing external memory.
    return ReturnValue(static_cast<ur_bool_t>(true));
  }
  case UR_DEVICE_INFO_EXTERNAL_SEMAPHORE_IMPORT_SUPPORT_EXP: {
    // CUDA supports importing external semaphores.
    return ReturnValue(static_cast<ur_bool_t>(true));
  }
  case UR_DEVICE_INFO_CUBEMAP_SUPPORT_EXP: {
    // CUDA supports cubemaps.
    return ReturnValue(static_cast<ur_bool_t>(true));
  }
  case UR_DEVICE_INFO_CUBEMAP_SEAMLESS_FILTERING_SUPPORT_EXP: {
    // CUDA supports cubemap seamless filtering.
    return ReturnValue(static_cast<ur_bool_t>(true));
  }
  case UR_DEVICE_INFO_BINDLESS_SAMPLED_IMAGE_FETCH_1D_USM_SUPPORT_EXP: {
    // CUDA does support fetching 1D USM sampled image data.
    return ReturnValue(static_cast<ur_bool_t>(true));
  }
  case UR_DEVICE_INFO_BINDLESS_SAMPLED_IMAGE_FETCH_1D_SUPPORT_EXP: {
    // CUDA does not support fetching 1D non-USM sampled image data.
    return ReturnValue(static_cast<ur_bool_t>(false));
  }
  case UR_DEVICE_INFO_BINDLESS_SAMPLED_IMAGE_FETCH_2D_USM_SUPPORT_EXP: {
    // CUDA does support fetching 2D USM sampled image data.
    return ReturnValue(static_cast<ur_bool_t>(true));
  }
  case UR_DEVICE_INFO_BINDLESS_SAMPLED_IMAGE_FETCH_2D_SUPPORT_EXP: {
    // CUDA does support fetching 2D non-USM sampled image data.
    return ReturnValue(static_cast<ur_bool_t>(true));
  }
  case UR_DEVICE_INFO_BINDLESS_SAMPLED_IMAGE_FETCH_3D_SUPPORT_EXP: {
    // CUDA does support fetching 3D non-USM sampled image data.
    return ReturnValue(static_cast<ur_bool_t>(true));
  }
  case UR_DEVICE_INFO_IMAGE_ARRAY_SUPPORT_EXP: {
    // CUDA does support image arrays
    return ReturnValue(static_cast<ur_bool_t>(true));
  }
  case UR_DEVICE_INFO_BINDLESS_UNIQUE_ADDRESSING_PER_DIM_SUPPORT_EXP: {
    // CUDA does support unique addressing per dimension
    return ReturnValue(static_cast<ur_bool_t>(true));
  }
  case UR_DEVICE_INFO_BINDLESS_SAMPLE_1D_USM_SUPPORT_EXP: {
    // CUDA does not support sampling 1D USM sampled image data.
    return ReturnValue(static_cast<ur_bool_t>(false));
  }
  case UR_DEVICE_INFO_BINDLESS_SAMPLE_2D_USM_SUPPORT_EXP: {
    // CUDA does support sampling 1D USM sampled image data.
    return ReturnValue(static_cast<ur_bool_t>(true));
  }
  case UR_DEVICE_INFO_BINDLESS_IMAGES_GATHER_SUPPORT_EXP: {
    // CUDA does support sampled image gather.
    return ReturnValue(static_cast<ur_bool_t>(true));
  }
  case UR_DEVICE_INFO_TIMESTAMP_RECORDING_SUPPORT_EXP: {
    // CUDA supports recording timestamp events.
    return ReturnValue(static_cast<ur_bool_t>(true));
  }
  case UR_DEVICE_INFO_ENQUEUE_NATIVE_COMMAND_SUPPORT_EXP: {
    // CUDA supports enqueueing native work through the urNativeEnqueueExp
    return ReturnValue(static_cast<ur_bool_t>(true));
  }
  case UR_DEVICE_INFO_DEVICE_ID: {
    int Value = 0;
    UR_CHECK_ERROR(cuDeviceGetAttribute(
        &Value, CU_DEVICE_ATTRIBUTE_PCI_DEVICE_ID, hDevice->get()));
    assert(Value >= 0);
    return ReturnValue(Value);
  }
  case UR_DEVICE_INFO_UUID: {
    CUuuid UUID;
#if (CUDA_VERSION >= 11040)
    UR_CHECK_ERROR(cuDeviceGetUuid_v2(&UUID, hDevice->get()));
#else
    UR_CHECK_ERROR(cuDeviceGetUuid(&UUID, hDevice->get()));
#endif
    std::array<unsigned char, 16> Name;
    std::copy(UUID.bytes, UUID.bytes + 16, Name.begin());
    return ReturnValue(Name.data(), 16);
  }
  case UR_DEVICE_INFO_MAX_MEMORY_BANDWIDTH: {
    int Major = 0;
    UR_CHECK_ERROR(cuDeviceGetAttribute(
        &Major, CU_DEVICE_ATTRIBUTE_COMPUTE_CAPABILITY_MAJOR, hDevice->get()));

    int Minor = 0;
    UR_CHECK_ERROR(cuDeviceGetAttribute(
        &Minor, CU_DEVICE_ATTRIBUTE_COMPUTE_CAPABILITY_MINOR, hDevice->get()));

    // Some specific devices seem to need special handling. See reference
    // https://github.com/jeffhammond/HPCInfo/blob/master/cuda/gpu-detect.cu
    bool IsXavierAGX = Major == 7 && Minor == 2;
    bool IsOrinAGX = Major == 8 && Minor == 7;

    int MemoryClockKHz = 0;
    if (IsXavierAGX) {
      MemoryClockKHz = 2133000;
    } else if (IsOrinAGX) {
      MemoryClockKHz = 3200000;
    } else {
      UR_CHECK_ERROR(cuDeviceGetAttribute(&MemoryClockKHz,
                                          CU_DEVICE_ATTRIBUTE_MEMORY_CLOCK_RATE,
                                          hDevice->get()));
    }

    int MemoryBusWidth = 0;
    if (IsOrinAGX) {
      MemoryBusWidth = 256;
    } else {
      UR_CHECK_ERROR(cuDeviceGetAttribute(
          &MemoryBusWidth, CU_DEVICE_ATTRIBUTE_GLOBAL_MEMORY_BUS_WIDTH,
          hDevice->get()));
    }

    // This is a collection of all constants mentioned in this computation:
    // https://github.com/jeffhammond/HPCInfo/blob/aae05c733016cc8fbb91ee71fc8076f17fa7b912/cuda/gpu-detect.cu#L241
    constexpr uint64_t MemoryBandwidthConstant = 250;
    uint64_t MemoryBandwidth =
        MemoryBandwidthConstant * MemoryClockKHz * MemoryBusWidth;

    return ReturnValue(MemoryBandwidth);
  }
  case UR_DEVICE_INFO_IL_VERSION: {
    std::string ILVersion = "nvptx-";

    int DriverVersion = 0;
    cuDriverGetVersion(&DriverVersion);
    int Major = DriverVersion / 1000;
    int Minor = DriverVersion % 1000 / 10;

    // We can work out which ptx ISA version we support based on the versioning
    // table published here
    // https://docs.nvidia.com/cuda/parallel-thread-execution/index.html#release-notes
    // Major versions that we support are consistent in how they line up, so we
    // can derive that easily. The minor versions for version 10 don't line up
    // the same so it needs a special case. This is not ideal but it does seem
    // to be the best bet to avoid a maintenance burden here.
    ILVersion += std::to_string(Major - 4) + ".";
    if (Major == 10) {
      ILVersion += std::to_string(Minor + 3);
    } else if (Major >= 11) {
      ILVersion += std::to_string(Minor);
    } else {
      return UR_RESULT_ERROR_INVALID_VALUE;
    }

    return ReturnValue(ILVersion.data(), ILVersion.size());
  }
  case UR_DEVICE_INFO_MAX_REGISTERS_PER_WORK_GROUP: {
    // Maximum number of 32-bit registers available to a thread block.
    // Note: This number is shared by all thread blocks simultaneously resident
    // on a multiprocessor.
    int MaxRegisters{-1};
    UR_CHECK_ERROR(cuDeviceGetAttribute(
        &MaxRegisters, CU_DEVICE_ATTRIBUTE_MAX_REGISTERS_PER_BLOCK,
        hDevice->get()));

    assert(MaxRegisters >= 0);

    return ReturnValue(static_cast<uint32_t>(MaxRegisters));
  }
  case UR_DEVICE_INFO_MEM_CHANNEL_SUPPORT:
    return ReturnValue(static_cast<ur_bool_t>(false));
  case UR_DEVICE_INFO_IMAGE_SRGB:
    return ReturnValue(static_cast<ur_bool_t>(false));
  case UR_DEVICE_INFO_PCI_ADDRESS: {
    constexpr size_t AddressBufferSize = 13;
    char AddressBuffer[AddressBufferSize];
    UR_CHECK_ERROR(
        cuDeviceGetPCIBusId(AddressBuffer, AddressBufferSize, hDevice->get()));
    // CUDA API (8.x - 12.1) guarantees 12 bytes + \0 are written
    assert(strnlen(AddressBuffer, AddressBufferSize) == 12);
    return ReturnValue(AddressBuffer,
                       strnlen(AddressBuffer, AddressBufferSize - 1) + 1);
  }
  case UR_DEVICE_INFO_PROGRAM_SET_SPECIALIZATION_CONSTANTS:
  case UR_DEVICE_INFO_KERNEL_SET_SPECIALIZATION_CONSTANTS:
    return ReturnValue(static_cast<ur_bool_t>(false));
    // TODO: Investigate if this information is available on CUDA.
  case UR_DEVICE_INFO_HOST_PIPE_READ_WRITE_SUPPORT:
    return ReturnValue(static_cast<ur_bool_t>(false));
  case UR_DEVICE_INFO_VIRTUAL_MEMORY_SUPPORT:
    return ReturnValue(static_cast<ur_bool_t>(true));
  case UR_DEVICE_INFO_ESIMD_SUPPORT:
    return ReturnValue(static_cast<ur_bool_t>(false));
  case UR_DEVICE_INFO_GLOBAL_VARIABLE_SUPPORT:
    return ReturnValue(static_cast<ur_bool_t>(true));
  case UR_DEVICE_INFO_USM_POOL_SUPPORT:
    return ReturnValue(static_cast<ur_bool_t>(true));
  case UR_DEVICE_INFO_COMPONENT_DEVICES:
  case UR_DEVICE_INFO_COMPOSITE_DEVICE:
  case UR_DEVICE_INFO_MAX_READ_WRITE_IMAGE_ARGS:
  case UR_DEVICE_INFO_GPU_EU_COUNT:
  case UR_DEVICE_INFO_GPU_EU_SIMD_WIDTH:
  case UR_DEVICE_INFO_GPU_EU_SLICES:
  case UR_DEVICE_INFO_GPU_SUBSLICES_PER_SLICE:
  case UR_DEVICE_INFO_GPU_EU_COUNT_PER_SUBSLICE:
  case UR_DEVICE_INFO_GPU_HW_THREADS_PER_EU:
  case UR_DEVICE_INFO_IP_VERSION:
    return UR_RESULT_ERROR_UNSUPPORTED_ENUMERATION;
  case UR_DEVICE_INFO_CURRENT_CLOCK_THROTTLE_REASONS: {
    unsigned long long ClocksEventReasons;
#if (CUDA_VERSION >= 12060)
    UR_CHECK_ERROR(nvmlDeviceGetCurrentClocksEventReasons(hDevice->getNVML(),
                                                          &ClocksEventReasons));
#else
    UR_CHECK_ERROR(nvmlDeviceGetCurrentClocksThrottleReasons(
        hDevice->getNVML(), &ClocksEventReasons));
#endif
    ur_device_throttle_reasons_flags_t ThrottleReasons = 0;
    constexpr unsigned long long NVMLThrottleFlags[] = {
        nvmlClocksThrottleReasonSwPowerCap,
        nvmlClocksThrottleReasonHwThermalSlowdown |
            nvmlClocksThrottleReasonSwThermalSlowdown,
        nvmlClocksThrottleReasonHwPowerBrakeSlowdown,
        nvmlClocksThrottleReasonApplicationsClocksSetting};

    constexpr ur_device_throttle_reasons_flags_t UrThrottleFlags[] = {
        UR_DEVICE_THROTTLE_REASONS_FLAG_POWER_CAP,
        UR_DEVICE_THROTTLE_REASONS_FLAG_THERMAL_LIMIT,
        UR_DEVICE_THROTTLE_REASONS_FLAG_PSU_ALERT,
        UR_DEVICE_THROTTLE_REASONS_FLAG_SW_RANGE};

    for (size_t i = 0;
         i < sizeof(NVMLThrottleFlags) / sizeof(NVMLThrottleFlags[0]); ++i) {
      if (ClocksEventReasons & NVMLThrottleFlags[i]) {
        ThrottleReasons |= UrThrottleFlags[i];
        ClocksEventReasons &= ~NVMLThrottleFlags[i];
      }
    }
    if (ClocksEventReasons) {
      ThrottleReasons |= UR_DEVICE_THROTTLE_REASONS_FLAG_OTHER;
    }
    return ReturnValue(ThrottleReasons);
  }
  case UR_DEVICE_INFO_MIN_POWER_LIMIT:
  case UR_DEVICE_INFO_MAX_POWER_LIMIT: {
    unsigned int minLimit, maxLimit;
    auto NVMLHandle = hDevice->getNVML();
    auto NVMLError = nvmlDeviceGetPowerManagementLimitConstraints(
        NVMLHandle, &minLimit, &maxLimit);
    if (NVMLError == NVML_ERROR_NOT_SUPPORTED) {
      if (propName == UR_DEVICE_INFO_MAX_POWER_LIMIT) {
        UR_CHECK_ERROR(
            nvmlDeviceGetPowerManagementLimit(NVMLHandle, &maxLimit));
        return ReturnValue(static_cast<int32_t>(maxLimit));
      } else if (propName == UR_DEVICE_INFO_MIN_POWER_LIMIT) {
        return ReturnValue(static_cast<int32_t>(-1));
      }
    }
    if (propName == UR_DEVICE_INFO_MAX_POWER_LIMIT) {
      return ReturnValue(static_cast<int32_t>(maxLimit));
    } else if (propName == UR_DEVICE_INFO_MIN_POWER_LIMIT) {
      return ReturnValue(static_cast<int32_t>(minLimit));
    }
    break;
  }
  case UR_DEVICE_INFO_FAN_SPEED: {
    unsigned int Speed;
    UR_CHECK_ERROR(nvmlDeviceGetFanSpeed(hDevice->getNVML(), &Speed));
    return ReturnValue(static_cast<int32_t>(Speed));
  }
  case UR_DEVICE_INFO_2D_BLOCK_ARRAY_CAPABILITIES_EXP:
    return ReturnValue(
        static_cast<ur_exp_device_2d_block_array_capability_flags_t>(0));
  case UR_DEVICE_INFO_IPC_MEMORY_SUPPORT_EXP: {
    int IPCSupported = 0;
    UR_CHECK_ERROR(cuDeviceGetAttribute(&IPCSupported,
                                        CU_DEVICE_ATTRIBUTE_IPC_EVENT_SUPPORTED,
                                        hDevice->get()));
    return ReturnValue(static_cast<ur_bool_t>(IPCSupported));
  }
  case UR_DEVICE_INFO_COMMAND_BUFFER_SUPPORT_EXP:
  case UR_DEVICE_INFO_COMMAND_BUFFER_EVENT_SUPPORT_EXP:
    return ReturnValue(true);
  case UR_DEVICE_INFO_COMMAND_BUFFER_UPDATE_CAPABILITIES_EXP: {
    ur_device_command_buffer_update_capability_flags_t UpdateCapabilities =
        UR_DEVICE_COMMAND_BUFFER_UPDATE_CAPABILITY_FLAG_KERNEL_ARGUMENTS |
        UR_DEVICE_COMMAND_BUFFER_UPDATE_CAPABILITY_FLAG_LOCAL_WORK_SIZE |
        UR_DEVICE_COMMAND_BUFFER_UPDATE_CAPABILITY_FLAG_GLOBAL_WORK_SIZE |
        UR_DEVICE_COMMAND_BUFFER_UPDATE_CAPABILITY_FLAG_GLOBAL_WORK_OFFSET |
        UR_DEVICE_COMMAND_BUFFER_UPDATE_CAPABILITY_FLAG_KERNEL_HANDLE |
        UR_DEVICE_COMMAND_BUFFER_UPDATE_CAPABILITY_FLAG_EVENTS;
    return ReturnValue(UpdateCapabilities);
  }
  case UR_DEVICE_INFO_COMMAND_BUFFER_SUBGRAPH_SUPPORT_EXP:
    return ReturnValue(true);
  case UR_DEVICE_INFO_LOW_POWER_EVENTS_SUPPORT_EXP:
    return ReturnValue(false);
  case UR_DEVICE_INFO_USM_CONTEXT_MEMCPY_SUPPORT_EXP:
    return ReturnValue(true);
  case UR_DEVICE_INFO_USE_NATIVE_ASSERT:
    return ReturnValue(true);
  case UR_DEVICE_INFO_USM_P2P_SUPPORT_EXP:
    return ReturnValue(true);
  case UR_DEVICE_INFO_MULTI_DEVICE_COMPILE_SUPPORT_EXP:
    return ReturnValue(false);
<<<<<<< HEAD
  case UR_DEVICE_INFO_DYNAMIC_LINK_SUPPORT_EXP:
    return ReturnValue(false);
=======
  case UR_DEVICE_INFO_DEVICE_WAIT_SUPPORT_EXP:
    return ReturnValue(true);
>>>>>>> 25d2e789
  case UR_DEVICE_INFO_ASYNC_USM_ALLOCATIONS_SUPPORT_EXP:
    return ReturnValue(true);
  case UR_DEVICE_INFO_KERNEL_LAUNCH_CAPABILITIES: {
    auto LaunchPropsSupport =
        UR_KERNEL_LAUNCH_PROPERTIES_FLAG_COOPERATIVE |
        UR_KERNEL_LAUNCH_PROPERTIES_FLAG_WORK_GROUP_MEMORY;
    if (getAttribute(hDevice, CU_DEVICE_ATTRIBUTE_COMPUTE_CAPABILITY_MAJOR) >=
        9) {
      LaunchPropsSupport |=
          UR_KERNEL_LAUNCH_PROPERTIES_FLAG_CLUSTER_DIMENSION |
          UR_KERNEL_LAUNCH_PROPERTIES_FLAG_OPPORTUNISTIC_QUEUE_SERIALIZE;
    }

    return ReturnValue(0);
  }
  case UR_DEVICE_INFO_MEMORY_EXPORT_EXPORTABLE_DEVICE_MEM_EXP:
    return ReturnValue(false);
  case UR_DEVICE_INFO_LUID: {
    // LUID is only available on Windows.
    // Intel extension for device LUID. This returns the LUID as
    // std::array<std::byte, 8>. For details about this extension,
    // see sycl/doc/extensions/supported/sycl_ext_intel_device_info.md.
    std::array<char, 8> LUID{};
    cuDeviceGetLuid(LUID.data(), nullptr, hDevice->get());

    bool isAllZeros = true;
    for (char num : LUID) {
      if (num != 0) {
        isAllZeros = false;
      }
    }

    if (isAllZeros) {
      return UR_RESULT_ERROR_UNSUPPORTED_FEATURE;
    }

    std::array<unsigned char, 8> Name{};
    std::copy(LUID.begin(), LUID.end(), Name.begin());
    return ReturnValue(Name.data(), 8);
  }
  case UR_DEVICE_INFO_NODE_MASK: {
    // Device node mask is only available on Windows.
    // Intel extension for device node mask. This returns the node mask as
    // uint32_t. For details about this extension,
    // see sycl/doc/extensions/supported/sycl_ext_intel_device_info.md.
    uint32_t nodeMask = 0;
    cuDeviceGetLuid(nullptr, &nodeMask, hDevice->get());

    // If nodeMask has not changed, return unsupported.
    if (nodeMask == 0) {
      return UR_RESULT_ERROR_UNSUPPORTED_FEATURE;
    }

    return ReturnValue(nodeMask);
  }
  default:
    break;
  }
  return UR_RESULT_ERROR_INVALID_ENUMERATION;
} catch (...) {
  return exceptionToResult(std::current_exception());
}

/// \return PI_SUCCESS if the function is executed successfully
/// CUDA devices are always root devices so retain always returns success.
UR_APIEXPORT ur_result_t UR_APICALL
urDeviceRetain(ur_device_handle_t /*hDevice*/) {
  return UR_RESULT_SUCCESS;
}

UR_APIEXPORT ur_result_t UR_APICALL
urDevicePartition(ur_device_handle_t, const ur_device_partition_properties_t *,
                  uint32_t, ur_device_handle_t *, uint32_t *) {
  return UR_RESULT_ERROR_UNSUPPORTED_FEATURE;
}

/// \return UR_RESULT_SUCCESS always since CUDA devices are always root
/// devices.
UR_APIEXPORT ur_result_t UR_APICALL
urDeviceRelease(ur_device_handle_t /*hDevice*/) {
  return UR_RESULT_SUCCESS;
}

UR_APIEXPORT ur_result_t UR_APICALL urDeviceGet(ur_platform_handle_t hPlatform,
                                                ur_device_type_t DeviceType,
                                                uint32_t NumEntries,
                                                ur_device_handle_t *phDevices,
                                                uint32_t *pNumDevices) {
  const bool AskingForAll = DeviceType == UR_DEVICE_TYPE_ALL;
  const bool AskingForDefault = DeviceType == UR_DEVICE_TYPE_DEFAULT;
  const bool AskingForGPU = DeviceType == UR_DEVICE_TYPE_GPU;
  const bool ReturnDevices = AskingForDefault || AskingForAll || AskingForGPU;

  size_t NumDevices = ReturnDevices ? hPlatform->Devices.size() : 0;

  try {
    if (pNumDevices) {
      *pNumDevices = NumDevices;
    }

    if (ReturnDevices && phDevices) {
      for (size_t i = 0; i < std::min(size_t(NumEntries), NumDevices); ++i) {
        phDevices[i] = hPlatform->Devices[i].get();
      }
    }
  } catch (ur_result_t Err) {
    return Err;
  } catch (...) {
    return UR_RESULT_ERROR_OUT_OF_RESOURCES;
  }

  return UR_RESULT_SUCCESS;
}

/// Gets the native CUDA handle of a UR device object
///
/// \param[in] device The UR device to get the native CUDA object of.
/// \param[out] nativeHandle Set to the native handle of the UR device object.
///
/// \return PI_SUCCESS

UR_APIEXPORT ur_result_t UR_APICALL urDeviceGetNativeHandle(
    ur_device_handle_t hDevice, ur_native_handle_t *phNativeHandle) {
  *phNativeHandle = static_cast<ur_native_handle_t>(hDevice->get());
  return UR_RESULT_SUCCESS;
}

/// Created a UR device object from a CUDA device handle.
/// NOTE: The created UR object does not take ownership of the native handle.
///
/// \param[in] nativeHandle The native handle to create UR device object from.
/// \param[in] platform is the UR platform of the device.
/// \param[out] device Set to the UR device object created from native handle.
///
/// \return TBD

UR_APIEXPORT ur_result_t UR_APICALL urDeviceCreateWithNativeHandle(
    ur_native_handle_t hNativeDevice,
    [[maybe_unused]] ur_adapter_handle_t hAdapter,
    [[maybe_unused]] const ur_device_native_properties_t *pProperties,
    ur_device_handle_t *phDevice) {
  CUdevice CuDevice = static_cast<CUdevice>(hNativeDevice);

  auto IsDevice = [=](std::unique_ptr<ur_device_handle_t_> &Dev) {
    return Dev->get() == CuDevice;
  };

  // Get list of platforms
  uint32_t NumPlatforms = 0;
  ur_adapter_handle_t AdapterHandle = ur::cuda::adapter;
  ur_result_t Result = urPlatformGet(AdapterHandle, 0, nullptr, &NumPlatforms);
  if (Result != UR_RESULT_SUCCESS)
    return Result;

  std::vector<ur_platform_handle_t> Platforms(NumPlatforms);

  Result =
      urPlatformGet(AdapterHandle, NumPlatforms, Platforms.data(), nullptr);
  if (Result != UR_RESULT_SUCCESS)
    return Result;

  // Iterate through platforms to find device that matches nativeHandle
  for (const auto Platform : Platforms) {
    auto SearchRes = std::find_if(std::begin(Platform->Devices),
                                  std::end(Platform->Devices), IsDevice);
    if (SearchRes != end(Platform->Devices)) {
      *phDevice = static_cast<ur_device_handle_t>((*SearchRes).get());
      return UR_RESULT_SUCCESS;
    }
  }

  // If the provided nativeHandle cannot be matched to an
  // existing device return error
  return UR_RESULT_ERROR_INVALID_OPERATION;
}

ur_result_t UR_APICALL urDeviceGetGlobalTimestamps(ur_device_handle_t hDevice,
                                                   uint64_t *pDeviceTimestamp,
                                                   uint64_t *pHostTimestamp) {
  CUevent Event{};
  ScopedContext Active(hDevice);

  if (pDeviceTimestamp) {
    UR_CHECK_ERROR(cuEventCreate(&Event, CU_EVENT_DEFAULT));
    UR_CHECK_ERROR(cuEventRecord(Event, 0));
  }

  if (pDeviceTimestamp) {
    UR_CHECK_ERROR(cuEventSynchronize(Event));
    *pDeviceTimestamp = hDevice->getElapsedTime(Event);
  }

  // Record the host timestamp after the cuEventSynchronize() call for more
  // precise measurement.
  if (pHostTimestamp) {

    using namespace std::chrono;
    *pHostTimestamp =
        duration_cast<nanoseconds>(steady_clock::now().time_since_epoch())
            .count();
  }

  return UR_RESULT_SUCCESS;
}

/// \return If available, the first binary that is PTX
///
UR_APIEXPORT ur_result_t UR_APICALL urDeviceSelectBinary(
    ur_device_handle_t /*hDevice*/, const ur_device_binary_t *pBinaries,
    uint32_t NumBinaries, uint32_t *pSelectedBinary) {

  // Look for an image for the NVPTX64 target, and return the first one that is
  // found
  for (uint32_t i = 0; i < NumBinaries; i++) {
    if (strcmp(pBinaries[i].pDeviceTargetSpec,
               UR_DEVICE_BINARY_TARGET_NVPTX64) == 0) {
      *pSelectedBinary = i;
      return UR_RESULT_SUCCESS;
    }
  }

  // No image can be loaded for the given device
  return UR_RESULT_ERROR_INVALID_BINARY;
}

/// Synchronizes with all queues on the device.
UR_APIEXPORT ur_result_t UR_APICALL
urDeviceWaitExp(ur_device_handle_t hDevice) {
  ScopedContext Active(hDevice);
  UR_CHECK_ERROR(cuCtxSynchronize());
  return UR_RESULT_SUCCESS;
}<|MERGE_RESOLUTION|>--- conflicted
+++ resolved
@@ -1178,13 +1178,10 @@
     return ReturnValue(true);
   case UR_DEVICE_INFO_MULTI_DEVICE_COMPILE_SUPPORT_EXP:
     return ReturnValue(false);
-<<<<<<< HEAD
+  case UR_DEVICE_INFO_DEVICE_WAIT_SUPPORT_EXP:
+    return ReturnValue(true);
   case UR_DEVICE_INFO_DYNAMIC_LINK_SUPPORT_EXP:
     return ReturnValue(false);
-=======
-  case UR_DEVICE_INFO_DEVICE_WAIT_SUPPORT_EXP:
-    return ReturnValue(true);
->>>>>>> 25d2e789
   case UR_DEVICE_INFO_ASYNC_USM_ALLOCATIONS_SUPPORT_EXP:
     return ReturnValue(true);
   case UR_DEVICE_INFO_KERNEL_LAUNCH_CAPABILITIES: {
