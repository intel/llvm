//===--------- device.cpp - CUDA Adapter ----------------------------------===//
//
// Copyright (C) 2023 Intel Corporation
//
// Part of the Unified-Runtime Project, under the Apache License v2.0 with LLVM
// Exceptions. See LICENSE.TXT
// SPDX-License-Identifier: Apache-2.0 WITH LLVM-exception
//
//===----------------------------------------------------------------------===//

#include <array>
#include <cassert>
#include <sstream>

#include "adapter.hpp"
#include "context.hpp"
#include "device.hpp"
#include "logger/ur_logger.hpp"
#include "platform.hpp"
#include "ur_util.hpp"

int getAttribute(ur_device_handle_t device, CUdevice_attribute attribute) {
  int value;

  UR_CHECK_ERROR(cuDeviceGetAttribute(&value, attribute, device->get()));
  return value;
}

uint64_t ur_device_handle_t_::getElapsedTime(CUevent ev) const {
  float Milliseconds = 0.0f;

  // cuEventSynchronize waits till the event is ready for call to
  // cuEventElapsedTime.
  UR_CHECK_ERROR(cuEventSynchronize(EvBase));
  UR_CHECK_ERROR(cuEventSynchronize(ev));
  UR_CHECK_ERROR(cuEventElapsedTime(&Milliseconds, EvBase, ev));

  return static_cast<uint64_t>(Milliseconds * 1.0e6);
}

UR_APIEXPORT ur_result_t UR_APICALL urDeviceGetInfo(ur_device_handle_t hDevice,
                                                    ur_device_info_t propName,
                                                    size_t propSize,
                                                    void *pPropValue,
                                                    size_t *pPropSizeRet) try {
  UrReturnHelper ReturnValue(propSize, pPropValue, pPropSizeRet);

  static constexpr uint32_t MaxWorkItemDimensions = 3u;

  ScopedContext Active(hDevice);

  switch ((uint32_t)propName) {
  case UR_DEVICE_INFO_TYPE: {
    return ReturnValue(UR_DEVICE_TYPE_GPU);
  }
  case UR_DEVICE_INFO_VENDOR_ID: {
    return ReturnValue(4318u);
  }
  case UR_DEVICE_INFO_NUM_COMPUTE_UNITS:
  case UR_DEVICE_INFO_MAX_COMPUTE_UNITS: {
    return ReturnValue(hDevice->getNumComputeUnits());
  }
  case UR_DEVICE_INFO_MAX_WORK_ITEM_DIMENSIONS: {
    return ReturnValue(MaxWorkItemDimensions);
  }
  case UR_DEVICE_INFO_MAX_WORK_ITEM_SIZES: {
    struct {
      size_t Sizes[MaxWorkItemDimensions];
    } ReturnSizes;

    int MaxX = 0, MaxY = 0, MaxZ = 0;
    UR_CHECK_ERROR(cuDeviceGetAttribute(
        &MaxX, CU_DEVICE_ATTRIBUTE_MAX_BLOCK_DIM_X, hDevice->get()));
    detail::ur::assertion(MaxX >= 0);

    UR_CHECK_ERROR(cuDeviceGetAttribute(
        &MaxY, CU_DEVICE_ATTRIBUTE_MAX_BLOCK_DIM_Y, hDevice->get()));
    detail::ur::assertion(MaxY >= 0);

    UR_CHECK_ERROR(cuDeviceGetAttribute(
        &MaxZ, CU_DEVICE_ATTRIBUTE_MAX_BLOCK_DIM_Z, hDevice->get()));
    detail::ur::assertion(MaxZ >= 0);

    ReturnSizes.Sizes[0] = size_t(MaxX);
    ReturnSizes.Sizes[1] = size_t(MaxY);
    ReturnSizes.Sizes[2] = size_t(MaxZ);
    return ReturnValue(ReturnSizes);
  }

  case UR_DEVICE_INFO_MAX_WORK_GROUPS_3D: {
    struct {
      size_t Sizes[MaxWorkItemDimensions];
    } ReturnSizes;
    int MaxX = 0, MaxY = 0, MaxZ = 0;
    UR_CHECK_ERROR(cuDeviceGetAttribute(
        &MaxX, CU_DEVICE_ATTRIBUTE_MAX_GRID_DIM_X, hDevice->get()));
    detail::ur::assertion(MaxX >= 0);

    UR_CHECK_ERROR(cuDeviceGetAttribute(
        &MaxY, CU_DEVICE_ATTRIBUTE_MAX_GRID_DIM_Y, hDevice->get()));
    detail::ur::assertion(MaxY >= 0);

    UR_CHECK_ERROR(cuDeviceGetAttribute(
        &MaxZ, CU_DEVICE_ATTRIBUTE_MAX_GRID_DIM_Z, hDevice->get()));
    detail::ur::assertion(MaxZ >= 0);

    ReturnSizes.Sizes[0] = size_t(MaxX);
    ReturnSizes.Sizes[1] = size_t(MaxY);
    ReturnSizes.Sizes[2] = size_t(MaxZ);
    return ReturnValue(ReturnSizes);
  }

  case UR_DEVICE_INFO_MAX_WORK_GROUP_SIZE: {
    int MaxWorkGroupSize = 0;
    UR_CHECK_ERROR(cuDeviceGetAttribute(
        &MaxWorkGroupSize, CU_DEVICE_ATTRIBUTE_MAX_THREADS_PER_BLOCK,
        hDevice->get()));

    detail::ur::assertion(MaxWorkGroupSize >= 0);

    return ReturnValue(size_t(MaxWorkGroupSize));
  }
  case UR_DEVICE_INFO_PREFERRED_VECTOR_WIDTH_CHAR: {
    return ReturnValue(1u);
  }
  case UR_DEVICE_INFO_PREFERRED_VECTOR_WIDTH_SHORT: {
    return ReturnValue(1u);
  }
  case UR_DEVICE_INFO_PREFERRED_VECTOR_WIDTH_INT: {
    return ReturnValue(1u);
  }
  case UR_DEVICE_INFO_PREFERRED_VECTOR_WIDTH_LONG: {
    return ReturnValue(1u);
  }
  case UR_DEVICE_INFO_PREFERRED_VECTOR_WIDTH_FLOAT: {
    return ReturnValue(1u);
  }
  case UR_DEVICE_INFO_PREFERRED_VECTOR_WIDTH_DOUBLE: {
    return ReturnValue(1u);
  }
  case UR_DEVICE_INFO_PREFERRED_VECTOR_WIDTH_HALF: {
    return ReturnValue(0u);
  }
  case UR_DEVICE_INFO_NATIVE_VECTOR_WIDTH_CHAR: {
    return ReturnValue(1u);
  }
  case UR_DEVICE_INFO_NATIVE_VECTOR_WIDTH_SHORT: {
    return ReturnValue(1u);
  }
  case UR_DEVICE_INFO_NATIVE_VECTOR_WIDTH_INT: {
    return ReturnValue(1u);
  }
  case UR_DEVICE_INFO_NATIVE_VECTOR_WIDTH_LONG: {
    return ReturnValue(1u);
  }
  case UR_DEVICE_INFO_NATIVE_VECTOR_WIDTH_FLOAT: {
    return ReturnValue(1u);
  }
  case UR_DEVICE_INFO_NATIVE_VECTOR_WIDTH_DOUBLE: {
    return ReturnValue(1u);
  }
  case UR_DEVICE_INFO_NATIVE_VECTOR_WIDTH_HALF: {
    return ReturnValue(0u);
  }
  case UR_DEVICE_INFO_MAX_NUM_SUB_GROUPS: {
    // Number of sub-groups = max block size / warp size + possible remainder
    int MaxThreads = 0;
    UR_CHECK_ERROR(cuDeviceGetAttribute(
        &MaxThreads, CU_DEVICE_ATTRIBUTE_MAX_THREADS_PER_BLOCK,
        hDevice->get()));
    int WarpSize = 0;
    UR_CHECK_ERROR(cuDeviceGetAttribute(
        &WarpSize, CU_DEVICE_ATTRIBUTE_WARP_SIZE, hDevice->get()));
    int MaxWarps = (MaxThreads + WarpSize - 1) / WarpSize;
    return ReturnValue(MaxWarps);
  }
  case UR_DEVICE_INFO_SUB_GROUP_INDEPENDENT_FORWARD_PROGRESS: {
    // Volta provides independent thread scheduling
    // TODO: Revisit for previous generation GPUs
    int Major = 0;
    UR_CHECK_ERROR(cuDeviceGetAttribute(
        &Major, CU_DEVICE_ATTRIBUTE_COMPUTE_CAPABILITY_MAJOR, hDevice->get()));
    bool IFP = (Major >= 7);
    return ReturnValue(IFP);
  }

  case UR_DEVICE_INFO_ATOMIC_64: {
    int Major = 0;
    UR_CHECK_ERROR(cuDeviceGetAttribute(
        &Major, CU_DEVICE_ATTRIBUTE_COMPUTE_CAPABILITY_MAJOR, hDevice->get()));

    bool Atomic64 = (Major >= 6) ? true : false;
    return ReturnValue(Atomic64);
  }
  case UR_DEVICE_INFO_ATOMIC_MEMORY_ORDER_CAPABILITIES: {
    ur_memory_order_capability_flags_t Capabilities =
        UR_MEMORY_ORDER_CAPABILITY_FLAG_RELAXED |
        UR_MEMORY_ORDER_CAPABILITY_FLAG_ACQUIRE |
        UR_MEMORY_ORDER_CAPABILITY_FLAG_RELEASE |
        UR_MEMORY_ORDER_CAPABILITY_FLAG_ACQ_REL;

    int Major = 0;
    UR_CHECK_ERROR(cuDeviceGetAttribute(
        &Major, CU_DEVICE_ATTRIBUTE_COMPUTE_CAPABILITY_MAJOR, hDevice->get()));
    if (Major >= 7)
      Capabilities |= UR_MEMORY_ORDER_CAPABILITY_FLAG_SEQ_CST;

    return ReturnValue(Capabilities);
  }
  case UR_DEVICE_INFO_ATOMIC_MEMORY_SCOPE_CAPABILITIES: {
    int Major = 0;
    UR_CHECK_ERROR(cuDeviceGetAttribute(
        &Major, CU_DEVICE_ATTRIBUTE_COMPUTE_CAPABILITY_MAJOR, hDevice->get()));
    ur_memory_scope_capability_flags_t Capabilities =
        (Major >= 7) ? UR_MEMORY_SCOPE_CAPABILITY_FLAG_WORK_ITEM |
                           UR_MEMORY_SCOPE_CAPABILITY_FLAG_SUB_GROUP |
                           UR_MEMORY_SCOPE_CAPABILITY_FLAG_WORK_GROUP |
                           UR_MEMORY_SCOPE_CAPABILITY_FLAG_DEVICE |
                           UR_MEMORY_SCOPE_CAPABILITY_FLAG_SYSTEM
                     : UR_MEMORY_SCOPE_CAPABILITY_FLAG_WORK_ITEM |
                           UR_MEMORY_SCOPE_CAPABILITY_FLAG_SUB_GROUP |
                           UR_MEMORY_SCOPE_CAPABILITY_FLAG_WORK_GROUP |
                           UR_MEMORY_SCOPE_CAPABILITY_FLAG_DEVICE;
    return ReturnValue(Capabilities);
  }

  case UR_DEVICE_INFO_ATOMIC_FENCE_ORDER_CAPABILITIES: {
    // SYCL2020 4.6.4.2 minimum mandated capabilities for
    // atomic_fence_order_capabilities.
    ur_memory_order_capability_flags_t Capabilities =
        UR_MEMORY_ORDER_CAPABILITY_FLAG_RELAXED |
        UR_MEMORY_ORDER_CAPABILITY_FLAG_ACQUIRE |
        UR_MEMORY_ORDER_CAPABILITY_FLAG_RELEASE |
        UR_MEMORY_ORDER_CAPABILITY_FLAG_ACQ_REL;

    int Major = 0;
    UR_CHECK_ERROR(cuDeviceGetAttribute(
        &Major, CU_DEVICE_ATTRIBUTE_COMPUTE_CAPABILITY_MAJOR, hDevice->get()));
    if (Major >= 7)
      Capabilities |= UR_MEMORY_ORDER_CAPABILITY_FLAG_SEQ_CST;

    return ReturnValue(Capabilities);
  }
  case UR_DEVICE_INFO_ATOMIC_FENCE_SCOPE_CAPABILITIES: {
    // SYCL2020 4.6.4.2 minimum mandated capabilities for
    // atomic_fence/memory_scope_capabilities.
    // Because scopes are hierarchical, wider scopes support all narrower
    // scopes. At a minimum, each device must support WORK_ITEM, SUB_GROUP and
    // WORK_GROUP. (https://github.com/KhronosGroup/SYCL-Docs/pull/382)
    ur_memory_scope_capability_flags_t Capabilities =
        UR_MEMORY_SCOPE_CAPABILITY_FLAG_WORK_ITEM |
        UR_MEMORY_SCOPE_CAPABILITY_FLAG_SUB_GROUP |
        UR_MEMORY_SCOPE_CAPABILITY_FLAG_WORK_GROUP;
    return ReturnValue(Capabilities);
  }
  case UR_DEVICE_INFO_SUB_GROUP_SIZES_INTEL: {
    // NVIDIA devices only support one sub-group size (the warp size)
    int WarpSize = 0;
    UR_CHECK_ERROR(cuDeviceGetAttribute(
        &WarpSize, CU_DEVICE_ATTRIBUTE_WARP_SIZE, hDevice->get()));
    uint32_t Sizes[1] = {static_cast<uint32_t>(WarpSize)};
    return ReturnValue(Sizes, 1);
  }
  case UR_DEVICE_INFO_MAX_CLOCK_FREQUENCY: {
    int ClockFreq = 0;
    UR_CHECK_ERROR(cuDeviceGetAttribute(
        &ClockFreq, CU_DEVICE_ATTRIBUTE_CLOCK_RATE, hDevice->get()));
    detail::ur::assertion(ClockFreq >= 0);
    return ReturnValue(static_cast<uint32_t>(ClockFreq) / 1000u);
  }
  case UR_DEVICE_INFO_ADDRESS_BITS: {
    auto Bits = uint32_t{std::numeric_limits<uintptr_t>::digits};
    return ReturnValue(Bits);
  }
  case UR_DEVICE_INFO_MAX_MEM_ALLOC_SIZE: {
    return ReturnValue(uint64_t{hDevice->getMaxAllocSize()});
  }
  case UR_DEVICE_INFO_IMAGE_SUPPORTED: {
    bool Enabled = false;

    if (std::getenv("SYCL_PI_CUDA_ENABLE_IMAGE_SUPPORT") != nullptr ||
        std::getenv("UR_CUDA_ENABLE_IMAGE_SUPPORT") != nullptr) {
      Enabled = true;
    } else {
      logger::always(
          "Images are not fully supported by the CUDA BE, their support is "
          "disabled by default. Their partial support can be activated by "
          "setting UR_CUDA_ENABLE_IMAGE_SUPPORT environment variable at "
          "runtime.");
    }

    return ReturnValue(Enabled);
  }
  case UR_DEVICE_INFO_MAX_READ_IMAGE_ARGS: {
    // This call doesn't match to CUDA as it doesn't have images, but instead
    // surfaces and textures. No clear call in the CUDA API to determine this,
    // but some searching found as of SM 2.x 128 are supported.
    return ReturnValue(128u);
  }
  case UR_DEVICE_INFO_MAX_WRITE_IMAGE_ARGS: {
    // This call doesn't match to CUDA as it doesn't have images, but instead
    // surfaces and textures. No clear call in the CUDA API to determine this,
    // but some searching found as of SM 2.x 128 are supported.
    return ReturnValue(128u);
  }
  case UR_DEVICE_INFO_IMAGE2D_MAX_HEIGHT: {
    // Take the smaller of maximum surface and maximum texture height.
    int TexHeight = 0;
    UR_CHECK_ERROR(cuDeviceGetAttribute(
        &TexHeight, CU_DEVICE_ATTRIBUTE_MAXIMUM_TEXTURE2D_HEIGHT,
        hDevice->get()));
    detail::ur::assertion(TexHeight >= 0);
    int SurfHeight = 0;
    UR_CHECK_ERROR(cuDeviceGetAttribute(
        &SurfHeight, CU_DEVICE_ATTRIBUTE_MAXIMUM_SURFACE2D_HEIGHT,
        hDevice->get()));
    detail::ur::assertion(SurfHeight >= 0);

    int Min = std::min(TexHeight, SurfHeight);

    return ReturnValue(static_cast<size_t>(Min));
  }
  case UR_DEVICE_INFO_IMAGE2D_MAX_WIDTH: {
    // Take the smaller of maximum surface and maximum texture width.
    int TexWidth = 0;
    UR_CHECK_ERROR(cuDeviceGetAttribute(
        &TexWidth, CU_DEVICE_ATTRIBUTE_MAXIMUM_TEXTURE2D_WIDTH,
        hDevice->get()));
    detail::ur::assertion(TexWidth >= 0);
    int SurfWidth = 0;
    UR_CHECK_ERROR(cuDeviceGetAttribute(
        &SurfWidth, CU_DEVICE_ATTRIBUTE_MAXIMUM_SURFACE2D_WIDTH,
        hDevice->get()));
    detail::ur::assertion(SurfWidth >= 0);

    int Min = std::min(TexWidth, SurfWidth);

    return ReturnValue(static_cast<size_t>(Min));
  }
  case UR_DEVICE_INFO_IMAGE3D_MAX_HEIGHT: {
    // Take the smaller of maximum surface and maximum texture height.
    int TexHeight = 0;
    UR_CHECK_ERROR(cuDeviceGetAttribute(
        &TexHeight, CU_DEVICE_ATTRIBUTE_MAXIMUM_TEXTURE3D_HEIGHT,
        hDevice->get()));
    detail::ur::assertion(TexHeight >= 0);
    int SurfHeight = 0;
    UR_CHECK_ERROR(cuDeviceGetAttribute(
        &SurfHeight, CU_DEVICE_ATTRIBUTE_MAXIMUM_SURFACE3D_HEIGHT,
        hDevice->get()));
    detail::ur::assertion(SurfHeight >= 0);

    int Min = std::min(TexHeight, SurfHeight);

    return ReturnValue(static_cast<size_t>(Min));
  }
  case UR_DEVICE_INFO_IMAGE3D_MAX_WIDTH: {
    // Take the smaller of maximum surface and maximum texture width.
    int TexWidth = 0;
    UR_CHECK_ERROR(cuDeviceGetAttribute(
        &TexWidth, CU_DEVICE_ATTRIBUTE_MAXIMUM_TEXTURE3D_WIDTH,
        hDevice->get()));
    detail::ur::assertion(TexWidth >= 0);
    int SurfWidth = 0;
    UR_CHECK_ERROR(cuDeviceGetAttribute(
        &SurfWidth, CU_DEVICE_ATTRIBUTE_MAXIMUM_SURFACE3D_WIDTH,
        hDevice->get()));
    detail::ur::assertion(SurfWidth >= 0);

    int Min = std::min(TexWidth, SurfWidth);

    return ReturnValue(static_cast<size_t>(Min));
  }
  case UR_DEVICE_INFO_IMAGE3D_MAX_DEPTH: {
    // Take the smaller of maximum surface and maximum texture depth.
    int TexDepth = 0;
    UR_CHECK_ERROR(cuDeviceGetAttribute(
        &TexDepth, CU_DEVICE_ATTRIBUTE_MAXIMUM_TEXTURE3D_DEPTH,
        hDevice->get()));
    detail::ur::assertion(TexDepth >= 0);
    int SurfDepth = 0;
    UR_CHECK_ERROR(cuDeviceGetAttribute(
        &SurfDepth, CU_DEVICE_ATTRIBUTE_MAXIMUM_SURFACE3D_DEPTH,
        hDevice->get()));
    detail::ur::assertion(SurfDepth >= 0);

    int Min = std::min(TexDepth, SurfDepth);

    return ReturnValue(static_cast<size_t>(Min));
  }
  case UR_DEVICE_INFO_IMAGE_MAX_BUFFER_SIZE: {
    // Take the smaller of maximum surface and maximum texture width.
    int TexWidth = 0;
    UR_CHECK_ERROR(cuDeviceGetAttribute(
        &TexWidth, CU_DEVICE_ATTRIBUTE_MAXIMUM_TEXTURE1D_WIDTH,
        hDevice->get()));
    detail::ur::assertion(TexWidth >= 0);
    int SurfWidth = 0;
    UR_CHECK_ERROR(cuDeviceGetAttribute(
        &SurfWidth, CU_DEVICE_ATTRIBUTE_MAXIMUM_SURFACE1D_WIDTH,
        hDevice->get()));
    detail::ur::assertion(SurfWidth >= 0);

    int Min = std::min(TexWidth, SurfWidth);

    return ReturnValue(static_cast<size_t>(Min));
  }
  case UR_DEVICE_INFO_IMAGE_MAX_ARRAY_SIZE: {
    return ReturnValue(size_t(0));
  }
  case UR_DEVICE_INFO_MAX_SAMPLERS: {
    // This call is kind of meaningless for cuda, as samplers don't exist.
    // Closest thing is textures, which is 128.
    return ReturnValue(128u);
  }
  case UR_DEVICE_INFO_MAX_PARAMETER_SIZE: {
    // https://docs.nvidia.com/cuda/cuda-c-programming-guide/#function-parameters
    // __global__ function parameters are passed to the device via constant
    // memory and are limited to 4 KB.
    return ReturnValue(size_t(4000));
  }
  case UR_DEVICE_INFO_MEM_BASE_ADDR_ALIGN: {
    int MemBaseAddrAlign = 0;
    UR_CHECK_ERROR(cuDeviceGetAttribute(&MemBaseAddrAlign,
                                        CU_DEVICE_ATTRIBUTE_TEXTURE_ALIGNMENT,
                                        hDevice->get()));
    // Multiply by 8 as clGetDeviceInfo returns this value in bits
    MemBaseAddrAlign *= 8;
    return ReturnValue(MemBaseAddrAlign);
  }
  case UR_DEVICE_INFO_HALF_FP_CONFIG: {
    int Major = 0;
    int Minor = 0;

    UR_CHECK_ERROR(cuDeviceGetAttribute(
        &Major, CU_DEVICE_ATTRIBUTE_COMPUTE_CAPABILITY_MAJOR, hDevice->get()));
    UR_CHECK_ERROR(cuDeviceGetAttribute(
        &Minor, CU_DEVICE_ATTRIBUTE_COMPUTE_CAPABILITY_MINOR, hDevice->get()));

    if ((Major >= 6) || ((Major == 5) && (Minor >= 3))) {
      // TODO: is this config consistent across all NVIDIA GPUs?
      ur_device_fp_capability_flags_t Config =
          UR_DEVICE_FP_CAPABILITY_FLAG_DENORM |
          UR_DEVICE_FP_CAPABILITY_FLAG_INF_NAN |
          UR_DEVICE_FP_CAPABILITY_FLAG_ROUND_TO_NEAREST |
          UR_DEVICE_FP_CAPABILITY_FLAG_ROUND_TO_ZERO |
          UR_DEVICE_FP_CAPABILITY_FLAG_ROUND_TO_INF |
          UR_DEVICE_FP_CAPABILITY_FLAG_FMA;
      return ReturnValue(Config);
    } else {
      return ReturnValue(0u);
    }
  }
  case UR_DEVICE_INFO_SINGLE_FP_CONFIG: {
    // TODO: is this config consistent across all NVIDIA GPUs?
    ur_device_fp_capability_flags_t Config =
        UR_DEVICE_FP_CAPABILITY_FLAG_DENORM |
        UR_DEVICE_FP_CAPABILITY_FLAG_INF_NAN |
        UR_DEVICE_FP_CAPABILITY_FLAG_ROUND_TO_NEAREST |
        UR_DEVICE_FP_CAPABILITY_FLAG_ROUND_TO_ZERO |
        UR_DEVICE_FP_CAPABILITY_FLAG_ROUND_TO_INF |
        UR_DEVICE_FP_CAPABILITY_FLAG_FMA |
        UR_DEVICE_FP_CAPABILITY_FLAG_CORRECTLY_ROUNDED_DIVIDE_SQRT;
    return ReturnValue(Config);
  }
  case UR_DEVICE_INFO_DOUBLE_FP_CONFIG: {
    // TODO: is this config consistent across all NVIDIA GPUs?
    ur_device_fp_capability_flags_t Config =
        UR_DEVICE_FP_CAPABILITY_FLAG_DENORM |
        UR_DEVICE_FP_CAPABILITY_FLAG_INF_NAN |
        UR_DEVICE_FP_CAPABILITY_FLAG_ROUND_TO_NEAREST |
        UR_DEVICE_FP_CAPABILITY_FLAG_ROUND_TO_ZERO |
        UR_DEVICE_FP_CAPABILITY_FLAG_ROUND_TO_INF |
        UR_DEVICE_FP_CAPABILITY_FLAG_FMA;
    return ReturnValue(Config);
  }
  case UR_DEVICE_INFO_GLOBAL_MEM_CACHE_TYPE: {
    // TODO: is this config consistent across all NVIDIA GPUs?
    return ReturnValue(UR_DEVICE_MEM_CACHE_TYPE_READ_WRITE_CACHE);
  }
  case UR_DEVICE_INFO_GLOBAL_MEM_CACHELINE_SIZE: {
    // The value is documented for all existing GPUs in the CUDA programming
    // guidelines, section "H.3.2. Global Memory".
    return ReturnValue(128u);
  }
  case UR_DEVICE_INFO_GLOBAL_MEM_CACHE_SIZE: {
    int CacheSize = 0;
    UR_CHECK_ERROR(cuDeviceGetAttribute(
        &CacheSize, CU_DEVICE_ATTRIBUTE_L2_CACHE_SIZE, hDevice->get()));
    detail::ur::assertion(CacheSize >= 0);
    // The L2 cache is global to the GPU.
    return ReturnValue(static_cast<uint64_t>(CacheSize));
  }
  case UR_DEVICE_INFO_GLOBAL_MEM_SIZE: {
    size_t Bytes = 0;
    // Runtime API has easy access to this value, driver API info is scarse.
    detail::ur::assertion(cuDeviceTotalMem(&Bytes, hDevice->get()) ==
                          CUDA_SUCCESS);
    return ReturnValue(uint64_t{Bytes});
  }
  case UR_DEVICE_INFO_MAX_CONSTANT_BUFFER_SIZE: {
    int ConstantMemory = 0;
    UR_CHECK_ERROR(cuDeviceGetAttribute(
        &ConstantMemory, CU_DEVICE_ATTRIBUTE_TOTAL_CONSTANT_MEMORY,
        hDevice->get()));
    detail::ur::assertion(ConstantMemory >= 0);

    return ReturnValue(static_cast<uint64_t>(ConstantMemory));
  }
  case UR_DEVICE_INFO_MAX_CONSTANT_ARGS: {
    // TODO: is there a way to retrieve this from CUDA driver API?
    // Hard coded to value returned by clinfo for OpenCL 1.2 CUDA | GeForce GTX
    // 1060 3GB
    return ReturnValue(9u);
  }
  case UR_DEVICE_INFO_LOCAL_MEM_TYPE: {
    return ReturnValue(UR_DEVICE_LOCAL_MEM_TYPE_LOCAL);
  }
  case UR_DEVICE_INFO_LOCAL_MEM_SIZE: {
    // OpenCL's "local memory" maps most closely to CUDA's "shared memory".
    // CUDA has its own definition of "local memory", which maps to OpenCL's
    // "private memory".
    if (hDevice->maxLocalMemSizeChosen()) {
      return ReturnValue(
          static_cast<uint64_t>(hDevice->getMaxChosenLocalMem()));
    } else {
      return ReturnValue(
          static_cast<uint64_t>(hDevice->getMaxCapacityLocalMem()));
    }
  }
  case UR_DEVICE_INFO_ERROR_CORRECTION_SUPPORT: {
    int ECCEnabled = 0;
    UR_CHECK_ERROR(cuDeviceGetAttribute(
        &ECCEnabled, CU_DEVICE_ATTRIBUTE_ECC_ENABLED, hDevice->get()));

    detail::ur::assertion((ECCEnabled == 0) | (ECCEnabled == 1));
    auto Result = static_cast<bool>(ECCEnabled);
    return ReturnValue(Result);
  }
  case UR_DEVICE_INFO_HOST_UNIFIED_MEMORY: {
    int IsIntegrated = 0;
    UR_CHECK_ERROR(cuDeviceGetAttribute(
        &IsIntegrated, CU_DEVICE_ATTRIBUTE_INTEGRATED, hDevice->get()));

    detail::ur::assertion((IsIntegrated == 0) | (IsIntegrated == 1));
    auto result = static_cast<bool>(IsIntegrated);
    return ReturnValue(result);
  }
  case UR_DEVICE_INFO_PROFILING_TIMER_RESOLUTION: {
    // Hard coded to value returned by clinfo for OpenCL 1.2 CUDA | GeForce GTX
    // 1060 3GB
    return ReturnValue(size_t(1000));
  }
  case UR_DEVICE_INFO_ENDIAN_LITTLE: {
    return ReturnValue(static_cast<ur_bool_t>(true));
  }
  case UR_DEVICE_INFO_AVAILABLE: {
    return ReturnValue(static_cast<ur_bool_t>(true));
  }
  case UR_DEVICE_INFO_BUILD_ON_SUBDEVICE: {
    return ReturnValue(static_cast<ur_bool_t>(true));
  }
  case UR_DEVICE_INFO_COMPILER_AVAILABLE: {
    return ReturnValue(static_cast<ur_bool_t>(true));
  }
  case UR_DEVICE_INFO_LINKER_AVAILABLE: {
    return ReturnValue(static_cast<ur_bool_t>(true));
  }
  case UR_DEVICE_INFO_EXECUTION_CAPABILITIES: {
    auto Capability = ur_device_exec_capability_flags_t{
        UR_DEVICE_EXEC_CAPABILITY_FLAG_KERNEL};
    return ReturnValue(Capability);
  }
  case UR_DEVICE_INFO_QUEUE_PROPERTIES:
    return ReturnValue(
        ur_queue_flag_t(UR_QUEUE_FLAG_OUT_OF_ORDER_EXEC_MODE_ENABLE |
                        UR_QUEUE_FLAG_PROFILING_ENABLE));
  case UR_DEVICE_INFO_QUEUE_ON_DEVICE_PROPERTIES: {
    return ReturnValue(0);
  }
  case UR_DEVICE_INFO_QUEUE_ON_HOST_PROPERTIES: {
    // The mandated minimum capability:
    ur_queue_flags_t Capability = UR_QUEUE_FLAG_PROFILING_ENABLE;
    return ReturnValue(Capability);
  }
  case UR_DEVICE_INFO_BUILT_IN_KERNELS: {
    // An empty string is returned if no built-in kernels are supported by the
    // device.
    return ReturnValue("");
  }
  case UR_DEVICE_INFO_PLATFORM: {
    return ReturnValue(hDevice->getPlatform());
  }
  case UR_DEVICE_INFO_NAME: {
    static constexpr size_t MaxDeviceNameLength = 256u;
    char Name[MaxDeviceNameLength];
    UR_CHECK_ERROR(cuDeviceGetName(Name, MaxDeviceNameLength, hDevice->get()));
    return ReturnValue(Name, strlen(Name) + 1);
  }
  case UR_DEVICE_INFO_VENDOR: {
    return ReturnValue("NVIDIA Corporation");
  }
  case UR_DEVICE_INFO_DRIVER_VERSION: {
    auto Version = getCudaVersionString();
    return ReturnValue(Version.c_str());
  }
  case UR_DEVICE_INFO_PROFILE: {
    return ReturnValue("CUDA");
  }
  case UR_DEVICE_INFO_REFERENCE_COUNT: {
    return ReturnValue(hDevice->getReferenceCount());
  }
  case UR_DEVICE_INFO_VERSION: {
    std::stringstream SS;
    int Major;
    UR_CHECK_ERROR(cuDeviceGetAttribute(
        &Major, CU_DEVICE_ATTRIBUTE_COMPUTE_CAPABILITY_MAJOR, hDevice->get()));
    SS << Major;
    int Minor;
    UR_CHECK_ERROR(cuDeviceGetAttribute(
        &Minor, CU_DEVICE_ATTRIBUTE_COMPUTE_CAPABILITY_MINOR, hDevice->get()));
    SS << "." << Minor;
    return ReturnValue(SS.str().c_str());
  }
  case UR_EXT_DEVICE_INFO_OPENCL_C_VERSION: {
    return ReturnValue("");
  }
  case UR_DEVICE_INFO_EXTENSIONS: {
<<<<<<< HEAD
    return ReturnValue("cl_intel_devicelib_assert");
=======
    std::string SupportedExtensions = "cl_khr_fp64 ";

    int Major = 0;
    int Minor = 0;

    UR_CHECK_ERROR(cuDeviceGetAttribute(
        &Major, CU_DEVICE_ATTRIBUTE_COMPUTE_CAPABILITY_MAJOR, hDevice->get()));
    UR_CHECK_ERROR(cuDeviceGetAttribute(
        &Minor, CU_DEVICE_ATTRIBUTE_COMPUTE_CAPABILITY_MINOR, hDevice->get()));

    if ((Major >= 6) || ((Major == 5) && (Minor >= 3))) {
      SupportedExtensions += "cl_khr_fp16 ";
    }

    return ReturnValue(SupportedExtensions.c_str());
>>>>>>> d2578a34
  }
  case UR_DEVICE_INFO_PRINTF_BUFFER_SIZE: {
    // The minimum value for the FULL profile is 1 MB.
    return ReturnValue(size_t(1024));
  }
  case UR_DEVICE_INFO_PREFERRED_INTEROP_USER_SYNC: {
    return ReturnValue(static_cast<ur_bool_t>(true));
  }
  case UR_DEVICE_INFO_PARENT_DEVICE: {
    return ReturnValue(nullptr);
  }
  case UR_DEVICE_INFO_PARTITION_MAX_SUB_DEVICES: {
    return ReturnValue(0u);
  }
  case UR_DEVICE_INFO_SUPPORTED_PARTITIONS: {
    if (pPropSizeRet) {
      *pPropSizeRet = 0;
    }
    return UR_RESULT_SUCCESS;
  }

  case UR_DEVICE_INFO_PARTITION_AFFINITY_DOMAIN: {
    return ReturnValue(0u);
  }
  case UR_DEVICE_INFO_PARTITION_TYPE: {
    if (pPropSizeRet) {
      *pPropSizeRet = 0;
    }
    return UR_RESULT_SUCCESS;
  }

    // Intel USM extensions

  case UR_DEVICE_INFO_USM_HOST_SUPPORT: {
    // from cl_intel_unified_shared_memory: "The host memory access capabilities
    // apply to any host allocation."
    //
    // query if/how the device can access page-locked host memory, possibly
    // through PCIe, using the same pointer as the host
    uint32_t Value = {};
    if (getAttribute(hDevice, CU_DEVICE_ATTRIBUTE_UNIFIED_ADDRESSING)) {
      // the device shares a unified address space with the host
      if (getAttribute(hDevice, CU_DEVICE_ATTRIBUTE_COMPUTE_CAPABILITY_MAJOR) >=
          6) {
        // compute capability 6.x introduces operations that are atomic with
        // respect to other CPUs and GPUs in the system
        Value = UR_DEVICE_USM_ACCESS_CAPABILITY_FLAG_ACCESS |
                UR_DEVICE_USM_ACCESS_CAPABILITY_FLAG_ATOMIC_ACCESS |
                UR_DEVICE_USM_ACCESS_CAPABILITY_FLAG_CONCURRENT_ACCESS;
      } else {
        // on GPU architectures with compute capability lower than 6.x, atomic
        // operations from the GPU to CPU memory will not be atomic with respect
        // to CPU initiated atomic operations
        Value = UR_DEVICE_USM_ACCESS_CAPABILITY_FLAG_ACCESS |
                UR_DEVICE_USM_ACCESS_CAPABILITY_FLAG_CONCURRENT_ACCESS;
      }
    }
    return ReturnValue(Value);
  }
  case UR_DEVICE_INFO_USM_DEVICE_SUPPORT: {
    // from cl_intel_unified_shared_memory:
    // "The device memory access capabilities apply to any device allocation
    // associated with this device."
    //
    // query how the device can access memory allocated on the device itself (?)
    uint32_t Value =
        UR_DEVICE_USM_ACCESS_CAPABILITY_FLAG_ACCESS |
        UR_DEVICE_USM_ACCESS_CAPABILITY_FLAG_ATOMIC_ACCESS |
        UR_DEVICE_USM_ACCESS_CAPABILITY_FLAG_CONCURRENT_ACCESS |
        UR_DEVICE_USM_ACCESS_CAPABILITY_FLAG_ATOMIC_CONCURRENT_ACCESS;
    return ReturnValue(Value);
  }
  case UR_DEVICE_INFO_USM_SINGLE_SHARED_SUPPORT: {
    // from cl_intel_unified_shared_memory:
    // "The single device shared memory access capabilities apply to any shared
    // allocation associated with this device."
    //
    // query if/how the device can access managed memory associated to it
    uint32_t Value = {};
    if (getAttribute(hDevice, CU_DEVICE_ATTRIBUTE_MANAGED_MEMORY)) {
      // the device can allocate managed memory on this system
      Value = UR_DEVICE_USM_ACCESS_CAPABILITY_FLAG_ACCESS |
              UR_DEVICE_USM_ACCESS_CAPABILITY_FLAG_ATOMIC_ACCESS;
    }
    if (getAttribute(hDevice, CU_DEVICE_ATTRIBUTE_CONCURRENT_MANAGED_ACCESS)) {
      // the device can coherently access managed memory concurrently with the
      // CPU
      Value |= UR_DEVICE_USM_ACCESS_CAPABILITY_FLAG_CONCURRENT_ACCESS;
      if (getAttribute(hDevice, CU_DEVICE_ATTRIBUTE_COMPUTE_CAPABILITY_MAJOR) >=
          6) {
        // compute capability 6.x introduces operations that are atomic with
        // respect to other CPUs and GPUs in the system
        Value |= UR_DEVICE_USM_ACCESS_CAPABILITY_FLAG_ATOMIC_CONCURRENT_ACCESS;
      }
    }
    return ReturnValue(Value);
  }
  case UR_DEVICE_INFO_USM_CROSS_SHARED_SUPPORT: {
    // from cl_intel_unified_shared_memory:
    // "The cross-device shared memory access capabilities apply to any shared
    // allocation associated with this device, or to any shared memory
    // allocation on another device that also supports the same cross-device
    // shared memory access capability."
    //
    // query if/how the device can access managed memory associated to other
    // devices
    uint32_t Value = {};
    if (getAttribute(hDevice, CU_DEVICE_ATTRIBUTE_MANAGED_MEMORY)) {
      // the device can allocate managed memory on this system
      Value |= UR_DEVICE_USM_ACCESS_CAPABILITY_FLAG_ACCESS;
    }
    if (getAttribute(hDevice, CU_DEVICE_ATTRIBUTE_CONCURRENT_MANAGED_ACCESS)) {
      // all devices with the CU_DEVICE_ATTRIBUTE_CONCURRENT_MANAGED_ACCESS
      // attribute can coherently access managed memory concurrently with the
      // CPU
      Value |= UR_DEVICE_USM_ACCESS_CAPABILITY_FLAG_CONCURRENT_ACCESS;
    }
    if (getAttribute(hDevice, CU_DEVICE_ATTRIBUTE_COMPUTE_CAPABILITY_MAJOR) >=
        6) {
      // compute capability 6.x introduces operations that are atomic with
      // respect to other CPUs and GPUs in the system
      if (Value & UR_DEVICE_USM_ACCESS_CAPABILITY_FLAG_ACCESS)
        Value |= UR_DEVICE_USM_ACCESS_CAPABILITY_FLAG_ATOMIC_ACCESS;
      if (Value & UR_DEVICE_USM_ACCESS_CAPABILITY_FLAG_CONCURRENT_ACCESS)
        Value |= UR_DEVICE_USM_ACCESS_CAPABILITY_FLAG_ATOMIC_CONCURRENT_ACCESS;
    }
    return ReturnValue(Value);
  }
  case UR_DEVICE_INFO_USM_SYSTEM_SHARED_SUPPORT: {
    // from cl_intel_unified_shared_memory:
    // "The shared system memory access capabilities apply to any allocations
    // made by a system allocator, such as malloc or new."
    //
    // query if/how the device can access pageable host memory allocated by the
    // system allocator
    uint32_t Value = {};
    if (getAttribute(hDevice, CU_DEVICE_ATTRIBUTE_PAGEABLE_MEMORY_ACCESS)) {
      // the device suppports coherently accessing pageable memory without
      // calling cuMemHostRegister/cudaHostRegister on it
      if (getAttribute(hDevice,
                       CU_DEVICE_ATTRIBUTE_HOST_NATIVE_ATOMIC_SUPPORTED)) {
        // the link between the device and the host supports native atomic
        // operations
        Value = UR_DEVICE_USM_ACCESS_CAPABILITY_FLAG_ACCESS |
                UR_DEVICE_USM_ACCESS_CAPABILITY_FLAG_ATOMIC_ACCESS |
                UR_DEVICE_USM_ACCESS_CAPABILITY_FLAG_CONCURRENT_ACCESS |
                UR_DEVICE_USM_ACCESS_CAPABILITY_FLAG_ATOMIC_CONCURRENT_ACCESS;
      } else {
        // the link between the device and the host does not support native
        // atomic operations
        Value = UR_DEVICE_USM_ACCESS_CAPABILITY_FLAG_ACCESS |
                UR_DEVICE_USM_ACCESS_CAPABILITY_FLAG_CONCURRENT_ACCESS;
      }
    }
    return ReturnValue(Value);
  }
  case UR_DEVICE_INFO_ASYNC_BARRIER: {
    int Value = getAttribute(hDevice,
                             CU_DEVICE_ATTRIBUTE_COMPUTE_CAPABILITY_MAJOR) >= 8;
    return ReturnValue(static_cast<bool>(Value));
  }
  case UR_DEVICE_INFO_BACKEND_RUNTIME_VERSION: {
    int Major =
        getAttribute(hDevice, CU_DEVICE_ATTRIBUTE_COMPUTE_CAPABILITY_MAJOR);
    int Minor =
        getAttribute(hDevice, CU_DEVICE_ATTRIBUTE_COMPUTE_CAPABILITY_MINOR);
    std::string Result = std::to_string(Major) + "." + std::to_string(Minor);
    return ReturnValue(Result.c_str());
  }

  case UR_DEVICE_INFO_GLOBAL_MEM_FREE: {
    size_t FreeMemory = 0;
    size_t TotalMemory = 0;
    detail::ur::assertion(cuMemGetInfo(&FreeMemory, &TotalMemory) ==
                              CUDA_SUCCESS,
                          "failed cuMemGetInfo() API.");
    return ReturnValue(FreeMemory);
  }
  case UR_DEVICE_INFO_MEMORY_CLOCK_RATE: {
    int Value = 0;
    UR_CHECK_ERROR(cuDeviceGetAttribute(
        &Value, CU_DEVICE_ATTRIBUTE_MEMORY_CLOCK_RATE, hDevice->get()));
    detail::ur::assertion(Value >= 0);
    // Convert kilohertz to megahertz when returning.
    return ReturnValue(Value / 1000);
  }
  case UR_DEVICE_INFO_MEMORY_BUS_WIDTH: {
    int Value = 0;
    UR_CHECK_ERROR(cuDeviceGetAttribute(
        &Value, CU_DEVICE_ATTRIBUTE_GLOBAL_MEMORY_BUS_WIDTH, hDevice->get()));
    detail::ur::assertion(Value >= 0);
    return ReturnValue(Value);
  }
  case UR_DEVICE_INFO_MAX_COMPUTE_QUEUE_INDICES: {
    return ReturnValue(int32_t{1});
  }
  case UR_DEVICE_INFO_BINDLESS_IMAGES_SUPPORT_EXP: {
    // On CUDA bindless images are supported.
    return ReturnValue(static_cast<ur_bool_t>(true));
  }
  case UR_DEVICE_INFO_BINDLESS_IMAGES_SHARED_USM_SUPPORT_EXP: {
    // On CUDA bindless images can be backed by shared (managed) USM.
    return ReturnValue(static_cast<ur_bool_t>(true));
  }
  case UR_DEVICE_INFO_BINDLESS_IMAGES_1D_USM_SUPPORT_EXP: {
    // On CUDA 1D bindless image USM is supported, but sampling is not.
    // More specifically, linear filtering is not supported.
    return ReturnValue(static_cast<ur_bool_t>(true));
  }
  case UR_DEVICE_INFO_BINDLESS_IMAGES_2D_USM_SUPPORT_EXP: {
    // On CUDA 2D bindless image USM is supported.
    return ReturnValue(static_cast<ur_bool_t>(true));
  }
  case UR_DEVICE_INFO_IMAGE_PITCH_ALIGN_EXP: {
    int32_t tex_pitch_align = 0;
    UR_CHECK_ERROR(cuDeviceGetAttribute(
        &tex_pitch_align, CU_DEVICE_ATTRIBUTE_TEXTURE_PITCH_ALIGNMENT,
        hDevice->get()));
    return ReturnValue(tex_pitch_align);
  }
  case UR_DEVICE_INFO_MAX_IMAGE_LINEAR_WIDTH_EXP: {
    int32_t tex_max_linear_width = 0;
    UR_CHECK_ERROR(cuDeviceGetAttribute(
        &tex_max_linear_width,
        CU_DEVICE_ATTRIBUTE_MAXIMUM_TEXTURE2D_LINEAR_WIDTH, hDevice->get()));
    return ReturnValue(static_cast<size_t>(tex_max_linear_width));
  }
  case UR_DEVICE_INFO_MAX_IMAGE_LINEAR_HEIGHT_EXP: {
    int32_t tex_max_linear_height = 0;
    UR_CHECK_ERROR(cuDeviceGetAttribute(
        &tex_max_linear_height,
        CU_DEVICE_ATTRIBUTE_MAXIMUM_TEXTURE2D_LINEAR_HEIGHT, hDevice->get()));
    return ReturnValue(static_cast<size_t>(tex_max_linear_height));
  }
  case UR_DEVICE_INFO_MAX_IMAGE_LINEAR_PITCH_EXP: {
    int32_t tex_max_linear_pitch = 0;
    UR_CHECK_ERROR(cuDeviceGetAttribute(
        &tex_max_linear_pitch,
        CU_DEVICE_ATTRIBUTE_MAXIMUM_TEXTURE2D_LINEAR_PITCH, hDevice->get()));
    return ReturnValue(static_cast<size_t>(tex_max_linear_pitch));
  }
  case UR_DEVICE_INFO_MIPMAP_SUPPORT_EXP: {
    // CUDA supports mipmaps.
    return ReturnValue(static_cast<ur_bool_t>(true));
  }
  case UR_DEVICE_INFO_MIPMAP_ANISOTROPY_SUPPORT_EXP: {
    // CUDA supports anisotropic filtering.
    return ReturnValue(static_cast<ur_bool_t>(true));
  }
  case UR_DEVICE_INFO_MIPMAP_MAX_ANISOTROPY_EXP: {
    // CUDA has no query for this, but documentation states max value is 16.
    return ReturnValue(16.f);
  }
  case UR_DEVICE_INFO_MIPMAP_LEVEL_REFERENCE_SUPPORT_EXP: {
    // CUDA supports creation of images from individual mipmap levels.
    return ReturnValue(static_cast<ur_bool_t>(true));
  }

  case UR_DEVICE_INFO_EXTERNAL_MEMORY_IMPORT_SUPPORT_EXP: {
    // CUDA supports importing external memory.
    return ReturnValue(static_cast<ur_bool_t>(true));
  }
  case UR_DEVICE_INFO_EXTERNAL_SEMAPHORE_IMPORT_SUPPORT_EXP: {
    // CUDA supports importing external semaphores.
    return ReturnValue(static_cast<ur_bool_t>(true));
  }
  case UR_DEVICE_INFO_CUBEMAP_SUPPORT_EXP: {
    // CUDA supports cubemaps.
    return ReturnValue(static_cast<ur_bool_t>(true));
  }
  case UR_DEVICE_INFO_CUBEMAP_SEAMLESS_FILTERING_SUPPORT_EXP: {
    // CUDA supports cubemap seamless filtering.
    return ReturnValue(static_cast<ur_bool_t>(true));
  }
  case UR_DEVICE_INFO_BINDLESS_SAMPLED_IMAGE_FETCH_1D_USM_EXP: {
    // CUDA does support fetching 1D USM sampled image data.
    return ReturnValue(static_cast<ur_bool_t>(true));
  }
  case UR_DEVICE_INFO_BINDLESS_SAMPLED_IMAGE_FETCH_1D_EXP: {
    // CUDA does not support fetching 1D non-USM sampled image data.
    return ReturnValue(static_cast<ur_bool_t>(false));
  }
  case UR_DEVICE_INFO_BINDLESS_SAMPLED_IMAGE_FETCH_2D_USM_EXP: {
    // CUDA does support fetching 2D USM sampled image data.
    return ReturnValue(static_cast<ur_bool_t>(true));
  }
  case UR_DEVICE_INFO_BINDLESS_SAMPLED_IMAGE_FETCH_2D_EXP: {
    // CUDA does support fetching 2D non-USM sampled image data.
    return ReturnValue(static_cast<ur_bool_t>(true));
  }
  case UR_DEVICE_INFO_BINDLESS_SAMPLED_IMAGE_FETCH_3D_EXP: {
    // CUDA does support fetching 3D non-USM sampled image data.
    return ReturnValue(static_cast<ur_bool_t>(true));
  }
  case UR_DEVICE_INFO_IMAGE_ARRAY_SUPPORT_EXP: {
    // CUDA does support image arrays
    return ReturnValue(static_cast<ur_bool_t>(true));
  }
  case UR_DEVICE_INFO_BINDLESS_UNIQUE_ADDRESSING_PER_DIM_EXP: {
    // CUDA does support unique addressing per dimension
    return ReturnValue(static_cast<ur_bool_t>(true));
  }
  case UR_DEVICE_INFO_BINDLESS_SAMPLE_1D_USM_EXP: {
    // CUDA does not support sampling 1D USM sampled image data.
    return ReturnValue(static_cast<ur_bool_t>(false));
  }
  case UR_DEVICE_INFO_BINDLESS_SAMPLE_2D_USM_EXP: {
    // CUDA does support sampling 1D USM sampled image data.
    return ReturnValue(static_cast<ur_bool_t>(true));
  }
  case UR_DEVICE_INFO_BINDLESS_IMAGES_GATHER_EXP: {
    // CUDA does support sampled image gather.
    return ReturnValue(static_cast<ur_bool_t>(true));
  }
  case UR_DEVICE_INFO_TIMESTAMP_RECORDING_SUPPORT_EXP: {
    // CUDA supports recording timestamp events.
    return ReturnValue(static_cast<ur_bool_t>(true));
  }
  case UR_DEVICE_INFO_ENQUEUE_NATIVE_COMMAND_SUPPORT_EXP: {
    // CUDA supports enqueueing native work through the urNativeEnqueueExp
    return ReturnValue(static_cast<ur_bool_t>(true));
  }
  case UR_DEVICE_INFO_DEVICE_ID: {
    int Value = 0;
    UR_CHECK_ERROR(cuDeviceGetAttribute(
        &Value, CU_DEVICE_ATTRIBUTE_PCI_DEVICE_ID, hDevice->get()));
    detail::ur::assertion(Value >= 0);
    return ReturnValue(Value);
  }
  case UR_DEVICE_INFO_UUID: {
    CUuuid UUID;
#if (CUDA_VERSION >= 11040)
    detail::ur::assertion(cuDeviceGetUuid_v2(&UUID, hDevice->get()) ==
                          CUDA_SUCCESS);
#else
    detail::ur::assertion(cuDeviceGetUuid(&UUID, hDevice->get()) ==
                          CUDA_SUCCESS);
#endif
    std::array<unsigned char, 16> Name;
    std::copy(UUID.bytes, UUID.bytes + 16, Name.begin());
    return ReturnValue(Name.data(), 16);
  }
  case UR_DEVICE_INFO_MAX_MEMORY_BANDWIDTH: {
    int Major = 0;
    UR_CHECK_ERROR(cuDeviceGetAttribute(
        &Major, CU_DEVICE_ATTRIBUTE_COMPUTE_CAPABILITY_MAJOR, hDevice->get()));

    int Minor = 0;
    UR_CHECK_ERROR(cuDeviceGetAttribute(
        &Minor, CU_DEVICE_ATTRIBUTE_COMPUTE_CAPABILITY_MINOR, hDevice->get()));

    // Some specific devices seem to need special handling. See reference
    // https://github.com/jeffhammond/HPCInfo/blob/master/cuda/gpu-detect.cu
    bool IsXavierAGX = Major == 7 && Minor == 2;
    bool IsOrinAGX = Major == 8 && Minor == 7;

    int MemoryClockKHz = 0;
    if (IsXavierAGX) {
      MemoryClockKHz = 2133000;
    } else if (IsOrinAGX) {
      MemoryClockKHz = 3200000;
    } else {
      UR_CHECK_ERROR(cuDeviceGetAttribute(&MemoryClockKHz,
                                          CU_DEVICE_ATTRIBUTE_MEMORY_CLOCK_RATE,
                                          hDevice->get()));
    }

    int MemoryBusWidth = 0;
    if (IsOrinAGX) {
      MemoryBusWidth = 256;
    } else {
      UR_CHECK_ERROR(cuDeviceGetAttribute(
          &MemoryBusWidth, CU_DEVICE_ATTRIBUTE_GLOBAL_MEMORY_BUS_WIDTH,
          hDevice->get()));
    }

    // This is a collection of all constants mentioned in this computation:
    // https://github.com/jeffhammond/HPCInfo/blob/aae05c733016cc8fbb91ee71fc8076f17fa7b912/cuda/gpu-detect.cu#L241
    constexpr uint64_t MemoryBandwidthConstant = 250;
    uint64_t MemoryBandwidth =
        MemoryBandwidthConstant * MemoryClockKHz * MemoryBusWidth;

    return ReturnValue(MemoryBandwidth);
  }
  case UR_DEVICE_INFO_IL_VERSION: {
    std::string ILVersion = "nvptx-";

    int DriverVersion = 0;
    cuDriverGetVersion(&DriverVersion);
    int Major = DriverVersion / 1000;
    int Minor = DriverVersion % 1000 / 10;

    // We can work out which ptx ISA version we support based on the versioning
    // table published here
    // https://docs.nvidia.com/cuda/parallel-thread-execution/index.html#release-notes
    // Major versions that we support are consistent in how they line up, so we
    // can derive that easily. The minor versions for version 10 don't line up
    // the same so it needs a special case. This is not ideal but it does seem
    // to be the best bet to avoid a maintenance burden here.
    ILVersion += std::to_string(Major - 4) + ".";
    if (Major == 10) {
      ILVersion += std::to_string(Minor + 3);
    } else if (Major >= 11) {
      ILVersion += std::to_string(Minor);
    } else {
      return UR_RESULT_ERROR_INVALID_VALUE;
    }

    return ReturnValue(ILVersion.data(), ILVersion.size());
  }
  case UR_DEVICE_INFO_MAX_REGISTERS_PER_WORK_GROUP: {
    // Maximum number of 32-bit registers available to a thread block.
    // Note: This number is shared by all thread blocks simultaneously resident
    // on a multiprocessor.
    int MaxRegisters{-1};
    UR_CHECK_ERROR(cuDeviceGetAttribute(
        &MaxRegisters, CU_DEVICE_ATTRIBUTE_MAX_REGISTERS_PER_BLOCK,
        hDevice->get()));

    detail::ur::assertion(MaxRegisters >= 0);

    return ReturnValue(static_cast<uint32_t>(MaxRegisters));
  }
  case UR_DEVICE_INFO_MEM_CHANNEL_SUPPORT:
    return ReturnValue(static_cast<ur_bool_t>(false));
  case UR_DEVICE_INFO_IMAGE_SRGB:
    return ReturnValue(static_cast<ur_bool_t>(false));
  case UR_DEVICE_INFO_PCI_ADDRESS: {
    constexpr size_t AddressBufferSize = 13;
    char AddressBuffer[AddressBufferSize];
    UR_CHECK_ERROR(
        cuDeviceGetPCIBusId(AddressBuffer, AddressBufferSize, hDevice->get()));
    // CUDA API (8.x - 12.1) guarantees 12 bytes + \0 are written
    detail::ur::assertion(strnlen(AddressBuffer, AddressBufferSize) == 12);
    return ReturnValue(AddressBuffer,
                       strnlen(AddressBuffer, AddressBufferSize - 1) + 1);
  }
  case UR_DEVICE_INFO_PROGRAM_SET_SPECIALIZATION_CONSTANTS:
  case UR_DEVICE_INFO_KERNEL_SET_SPECIALIZATION_CONSTANTS:
    return ReturnValue(static_cast<ur_bool_t>(false));
    // TODO: Investigate if this information is available on CUDA.
  case UR_DEVICE_INFO_HOST_PIPE_READ_WRITE_SUPPORTED:
    return ReturnValue(static_cast<ur_bool_t>(false));
  case UR_DEVICE_INFO_VIRTUAL_MEMORY_SUPPORT:
    return ReturnValue(static_cast<ur_bool_t>(true));
  case UR_DEVICE_INFO_ESIMD_SUPPORT:
    return ReturnValue(static_cast<ur_bool_t>(false));
  case UR_DEVICE_INFO_GLOBAL_VARIABLE_SUPPORT:
    return ReturnValue(static_cast<ur_bool_t>(true));
  case UR_DEVICE_INFO_USM_POOL_SUPPORT:
    return ReturnValue(static_cast<ur_bool_t>(true));
  case UR_DEVICE_INFO_COMPONENT_DEVICES:
  case UR_DEVICE_INFO_COMPOSITE_DEVICE:
  case UR_DEVICE_INFO_MAX_READ_WRITE_IMAGE_ARGS:
  case UR_DEVICE_INFO_GPU_EU_COUNT:
  case UR_DEVICE_INFO_GPU_EU_SIMD_WIDTH:
  case UR_DEVICE_INFO_GPU_EU_SLICES:
  case UR_DEVICE_INFO_GPU_SUBSLICES_PER_SLICE:
  case UR_DEVICE_INFO_GPU_EU_COUNT_PER_SUBSLICE:
  case UR_DEVICE_INFO_GPU_HW_THREADS_PER_EU:
  case UR_DEVICE_INFO_IP_VERSION:
    return UR_RESULT_ERROR_UNSUPPORTED_ENUMERATION;
  case UR_DEVICE_INFO_2D_BLOCK_ARRAY_CAPABILITIES_EXP:
    return ReturnValue(
        static_cast<ur_exp_device_2d_block_array_capability_flags_t>(0));
  case UR_DEVICE_INFO_COMMAND_BUFFER_SUPPORT_EXP:
  case UR_DEVICE_INFO_COMMAND_BUFFER_EVENT_SUPPORT_EXP:
    return ReturnValue(true);
  case UR_DEVICE_INFO_COMMAND_BUFFER_UPDATE_CAPABILITIES_EXP: {
    ur_device_command_buffer_update_capability_flags_t UpdateCapabilities =
        UR_DEVICE_COMMAND_BUFFER_UPDATE_CAPABILITY_FLAG_KERNEL_ARGUMENTS |
        UR_DEVICE_COMMAND_BUFFER_UPDATE_CAPABILITY_FLAG_LOCAL_WORK_SIZE |
        UR_DEVICE_COMMAND_BUFFER_UPDATE_CAPABILITY_FLAG_GLOBAL_WORK_SIZE |
        UR_DEVICE_COMMAND_BUFFER_UPDATE_CAPABILITY_FLAG_GLOBAL_WORK_OFFSET |
        UR_DEVICE_COMMAND_BUFFER_UPDATE_CAPABILITY_FLAG_KERNEL_HANDLE |
        UR_DEVICE_COMMAND_BUFFER_UPDATE_CAPABILITY_FLAG_EVENTS;
    return ReturnValue(UpdateCapabilities);
  }
  case UR_DEVICE_INFO_COMMAND_BUFFER_SUBGRAPH_SUPPORT_EXP:
    return ReturnValue(true);
  case UR_DEVICE_INFO_CLUSTER_LAUNCH_EXP: {
    int Value = getAttribute(hDevice,
                             CU_DEVICE_ATTRIBUTE_COMPUTE_CAPABILITY_MAJOR) >= 9;
    return ReturnValue(static_cast<bool>(Value));
  }
  case UR_DEVICE_INFO_LOW_POWER_EVENTS_EXP:
    return ReturnValue(false);
  case UR_DEVICE_INFO_USE_NATIVE_ASSERT:
    return ReturnValue(true);
  case UR_DEVICE_INFO_USM_P2P_SUPPORT_EXP:
    return ReturnValue(true);
  case UR_DEVICE_INFO_LAUNCH_PROPERTIES_SUPPORT_EXP:
    return ReturnValue(true);
  case UR_DEVICE_INFO_COOPERATIVE_KERNEL_SUPPORT_EXP:
    return ReturnValue(true);
  case UR_DEVICE_INFO_MULTI_DEVICE_COMPILE_SUPPORT_EXP:
    return ReturnValue(false);

  default:
    break;
  }
  return UR_RESULT_ERROR_INVALID_ENUMERATION;
} catch (...) {
  return exceptionToResult(std::current_exception());
}

/// \return PI_SUCCESS if the function is executed successfully
/// CUDA devices are always root devices so retain always returns success.
UR_APIEXPORT ur_result_t UR_APICALL urDeviceRetain(ur_device_handle_t hDevice) {
  std::ignore = hDevice;
  return UR_RESULT_SUCCESS;
}

UR_APIEXPORT ur_result_t UR_APICALL
urDevicePartition(ur_device_handle_t, const ur_device_partition_properties_t *,
                  uint32_t, ur_device_handle_t *, uint32_t *) {
  return UR_RESULT_ERROR_UNSUPPORTED_FEATURE;
}

/// \return UR_RESULT_SUCCESS always since CUDA devices are always root
/// devices.
UR_APIEXPORT ur_result_t UR_APICALL
urDeviceRelease(ur_device_handle_t hDevice) {
  std::ignore = hDevice;
  return UR_RESULT_SUCCESS;
}

UR_APIEXPORT ur_result_t UR_APICALL urDeviceGet(ur_platform_handle_t hPlatform,
                                                ur_device_type_t DeviceType,
                                                uint32_t NumEntries,
                                                ur_device_handle_t *phDevices,
                                                uint32_t *pNumDevices) {
  ur_result_t Result = UR_RESULT_SUCCESS;
  const bool AskingForAll = DeviceType == UR_DEVICE_TYPE_ALL;
  const bool AskingForDefault = DeviceType == UR_DEVICE_TYPE_DEFAULT;
  const bool AskingForGPU = DeviceType == UR_DEVICE_TYPE_GPU;
  const bool ReturnDevices = AskingForDefault || AskingForAll || AskingForGPU;

  size_t NumDevices = ReturnDevices ? hPlatform->Devices.size() : 0;

  try {
    if (pNumDevices) {
      *pNumDevices = NumDevices;
    }

    if (ReturnDevices && phDevices) {
      for (size_t i = 0; i < std::min(size_t(NumEntries), NumDevices); ++i) {
        phDevices[i] = hPlatform->Devices[i].get();
      }
    }

    return Result;
  } catch (ur_result_t Err) {
    return Err;
  } catch (...) {
    return UR_RESULT_ERROR_OUT_OF_RESOURCES;
  }
}

/// Gets the native CUDA handle of a UR device object
///
/// \param[in] device The UR device to get the native CUDA object of.
/// \param[out] nativeHandle Set to the native handle of the UR device object.
///
/// \return PI_SUCCESS

UR_APIEXPORT ur_result_t UR_APICALL urDeviceGetNativeHandle(
    ur_device_handle_t hDevice, ur_native_handle_t *phNativeHandle) {
  *phNativeHandle = static_cast<ur_native_handle_t>(hDevice->get());
  return UR_RESULT_SUCCESS;
}

/// Created a UR device object from a CUDA device handle.
/// NOTE: The created UR object does not take ownership of the native handle.
///
/// \param[in] nativeHandle The native handle to create UR device object from.
/// \param[in] platform is the UR platform of the device.
/// \param[out] device Set to the UR device object created from native handle.
///
/// \return TBD

UR_APIEXPORT ur_result_t UR_APICALL urDeviceCreateWithNativeHandle(
    ur_native_handle_t hNativeDevice,
    [[maybe_unused]] ur_adapter_handle_t hAdapter,
    [[maybe_unused]] const ur_device_native_properties_t *pProperties,
    ur_device_handle_t *phDevice) {
  CUdevice CuDevice = static_cast<CUdevice>(hNativeDevice);

  auto IsDevice = [=](std::unique_ptr<ur_device_handle_t_> &Dev) {
    return Dev->get() == CuDevice;
  };

  // Get list of platforms
  uint32_t NumPlatforms = 0;
  ur_adapter_handle_t AdapterHandle = &adapter;
  ur_result_t Result =
      urPlatformGet(&AdapterHandle, 1, 0, nullptr, &NumPlatforms);
  if (Result != UR_RESULT_SUCCESS)
    return Result;

  std::vector<ur_platform_handle_t> Platforms(NumPlatforms);

  Result =
      urPlatformGet(&AdapterHandle, 1, NumPlatforms, Platforms.data(), nullptr);
  if (Result != UR_RESULT_SUCCESS)
    return Result;

  // Iterate through platforms to find device that matches nativeHandle
  for (const auto Platform : Platforms) {
    auto SearchRes = std::find_if(std::begin(Platform->Devices),
                                  std::end(Platform->Devices), IsDevice);
    if (SearchRes != end(Platform->Devices)) {
      *phDevice = static_cast<ur_device_handle_t>((*SearchRes).get());
      return UR_RESULT_SUCCESS;
    }
  }

  // If the provided nativeHandle cannot be matched to an
  // existing device return error
  return UR_RESULT_ERROR_INVALID_OPERATION;
}

ur_result_t UR_APICALL urDeviceGetGlobalTimestamps(ur_device_handle_t hDevice,
                                                   uint64_t *pDeviceTimestamp,
                                                   uint64_t *pHostTimestamp) {
  CUevent Event{};
  ScopedContext Active(hDevice);

  if (pDeviceTimestamp) {
    UR_CHECK_ERROR(cuEventCreate(&Event, CU_EVENT_DEFAULT));
    UR_CHECK_ERROR(cuEventRecord(Event, 0));
  }
  if (pHostTimestamp) {

    using namespace std::chrono;
    *pHostTimestamp =
        duration_cast<nanoseconds>(steady_clock::now().time_since_epoch())
            .count();
  }

  if (pDeviceTimestamp) {
    UR_CHECK_ERROR(cuEventSynchronize(Event));
    *pDeviceTimestamp = hDevice->getElapsedTime(Event);
  }

  return UR_RESULT_SUCCESS;
}

/// \return If available, the first binary that is PTX
///
UR_APIEXPORT ur_result_t UR_APICALL urDeviceSelectBinary(
    ur_device_handle_t hDevice, const ur_device_binary_t *pBinaries,
    uint32_t NumBinaries, uint32_t *pSelectedBinary) {
  std::ignore = hDevice;

  // Look for an image for the NVPTX64 target, and return the first one that is
  // found
  for (uint32_t i = 0; i < NumBinaries; i++) {
    if (strcmp(pBinaries[i].pDeviceTargetSpec,
               UR_DEVICE_BINARY_TARGET_NVPTX64) == 0) {
      *pSelectedBinary = i;
      return UR_RESULT_SUCCESS;
    }
  }

  // No image can be loaded for the given device
  return UR_RESULT_ERROR_INVALID_BINARY;
}<|MERGE_RESOLUTION|>--- conflicted
+++ resolved
@@ -626,25 +626,7 @@
     return ReturnValue("");
   }
   case UR_DEVICE_INFO_EXTENSIONS: {
-<<<<<<< HEAD
-    return ReturnValue("cl_intel_devicelib_assert");
-=======
-    std::string SupportedExtensions = "cl_khr_fp64 ";
-
-    int Major = 0;
-    int Minor = 0;
-
-    UR_CHECK_ERROR(cuDeviceGetAttribute(
-        &Major, CU_DEVICE_ATTRIBUTE_COMPUTE_CAPABILITY_MAJOR, hDevice->get()));
-    UR_CHECK_ERROR(cuDeviceGetAttribute(
-        &Minor, CU_DEVICE_ATTRIBUTE_COMPUTE_CAPABILITY_MINOR, hDevice->get()));
-
-    if ((Major >= 6) || ((Major == 5) && (Minor >= 3))) {
-      SupportedExtensions += "cl_khr_fp16 ";
-    }
-
-    return ReturnValue(SupportedExtensions.c_str());
->>>>>>> d2578a34
+    return ReturnValue("");
   }
   case UR_DEVICE_INFO_PRINTF_BUFFER_SIZE: {
     // The minimum value for the FULL profile is 1 MB.
