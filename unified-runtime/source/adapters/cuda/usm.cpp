--- conflicted
+++ resolved
@@ -622,19 +622,6 @@
   return UR_RESULT_ERROR_UNSUPPORTED_FEATURE;
 }
 
-<<<<<<< HEAD
-UR_APIEXPORT ur_result_t UR_APICALL urUSMPoolTrimToExp(ur_context_handle_t,
-                                                       ur_device_handle_t,
-                                                       ur_usm_pool_handle_t,
-                                                       size_t) {
-  return UR_RESULT_ERROR_UNSUPPORTED_FEATURE;
-}
-
-UR_APIEXPORT ur_result_t UR_APICALL urUSMContextMemcpyExp(ur_context_handle_t,
-                                                          void *, const void *,
-                                                          size_t) {
-  return UR_RESULT_ERROR_UNSUPPORTED_FEATURE;
-=======
 UR_APIEXPORT ur_result_t UR_APICALL
 urUSMPoolTrimToExp(ur_context_handle_t hContext, ur_device_handle_t hDevice,
                    ur_usm_pool_handle_t hPool, size_t minBytesToKeep) {
@@ -653,5 +640,10 @@
   }
 
   return UR_RESULT_SUCCESS;
->>>>>>> 37df3917
+}
+
+UR_APIEXPORT ur_result_t UR_APICALL urUSMContextMemcpyExp(ur_context_handle_t,
+                                                          void *, const void *,
+                                                          size_t) {
+  return UR_RESULT_ERROR_UNSUPPORTED_FEATURE;
 }