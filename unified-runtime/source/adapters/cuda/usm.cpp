--- conflicted
+++ resolved
@@ -242,13 +242,8 @@
 
       // cuda backend has only one platform containing all devices
       ur_platform_handle_t platform;
-<<<<<<< HEAD
       ur_adapter_handle_t AdapterHandle = ur::cuda::adapter;
-      Result = urPlatformGet(&AdapterHandle, 1, 1, &platform, nullptr);
-=======
-      ur_adapter_handle_t AdapterHandle = &adapter;
       Result = urPlatformGet(AdapterHandle, 1, &platform, nullptr);
->>>>>>> 0cec59e0
 
       // get the device from the platform
       ur_device_handle_t Device = platform->Devices[DeviceIndex].get();
