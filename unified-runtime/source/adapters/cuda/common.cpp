--- conflicted
+++ resolved
@@ -92,14 +92,6 @@
   return stream.str();
 }
 
-<<<<<<< HEAD
-void detail::ur::die(const char *Message) {
-  URLOG_ALWAYS("ur_die:{}", Message);
-  std::terminate();
-}
-
-=======
->>>>>>> 358d73f3
 void detail::ur::assertion(bool Condition, const char *Message) {
   if (!Condition)
     die(Message);
