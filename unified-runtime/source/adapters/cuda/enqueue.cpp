--- conflicted
+++ resolved
@@ -1520,6 +1520,17 @@
     const ur_event_handle_t *phEventWaitList, ur_event_handle_t *phEvent) {
 
   ur_device_handle_t Device = hQueue->getDevice();
+#if CUDA_VERSION >= 13000
+  CUmemLocation Location;
+  switch (flags) {
+  case UR_USM_MIGRATION_FLAG_HOST_TO_DEVICE:
+    Location.type = CU_MEM_LOCATION_TYPE_DEVICE;
+    Location.id = Device->get();
+    break;
+  case UR_USM_MIGRATION_FLAG_DEVICE_TO_HOST:
+    Location.type = CU_MEM_LOCATION_TYPE_HOST;
+    break;
+#else
   int dstDevice;
   switch (flags) {
   case UR_USM_MIGRATION_FLAG_HOST_TO_DEVICE:
@@ -1528,6 +1539,7 @@
   case UR_USM_MIGRATION_FLAG_DEVICE_TO_HOST:
     dstDevice = CU_DEVICE_CPU;
     break;
+#endif
   default:
     setErrorMessage("Invalid USM migration flag",
                     UR_RESULT_ERROR_INVALID_ENUMERATION);
@@ -1578,20 +1590,13 @@
     }
 
 #if CUDA_VERSION >= 13000
-    CUmemLocation Location;
-    Location.id = Device->get();
-    Location.type = CU_MEM_LOCATION_TYPE_DEVICE;
     unsigned int Flags = 0U;
     UR_CHECK_ERROR(
         cuMemPrefetchAsync((CUdeviceptr)pMem, size, Location, Flags, CuStream));
 #else
     UR_CHECK_ERROR(
-<<<<<<< HEAD
         cuMemPrefetchAsync((CUdeviceptr)pMem, size, dstDevice, CuStream));
-=======
-        cuMemPrefetchAsync((CUdeviceptr)pMem, size, Device->get(), CuStream));
 #endif
->>>>>>> e8c85559
   } catch (ur_result_t Err) {
     return Err;
   }
