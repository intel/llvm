--- conflicted
+++ resolved
@@ -530,18 +530,14 @@
       attr.value.cooperative = launchPropList[i].value.cooperative;
       break;
     }
-<<<<<<< HEAD
-    case UR_KERNEL_LAUNCH_PROPERTY_ID_WORK_GROUP_MEMORY: {
-=======
-    case UR_EXP_LAUNCH_PROPERTY_ID_OPPORTUNISTIC_QUEUE_SERIALIZE: {
+    case UR_KERNEL_LAUNCH_PROPERTY_ID_OPPORTUNISTIC_QUEUE_SERIALIZE: {
       auto &attr = launch_attribute.emplace_back();
       attr.id = CU_LAUNCH_ATTRIBUTE_PROGRAMMATIC_STREAM_SERIALIZATION;
       attr.value.programmaticStreamSerializationAllowed =
           launchPropList[i].value.opportunistic_queue_serialize;
       break;
     }
-    case UR_EXP_LAUNCH_PROPERTY_ID_WORK_GROUP_MEMORY: {
->>>>>>> bda408a8
+    case UR_KERNEL_LAUNCH_PROPERTY_ID_WORK_GROUP_MEMORY: {
       break;
     }
     default: {
