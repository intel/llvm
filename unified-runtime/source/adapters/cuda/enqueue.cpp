--- conflicted
+++ resolved
@@ -1584,28 +1584,6 @@
   UR_ASSERT(size <= PointerRangeSize, UR_RESULT_ERROR_INVALID_SIZE);
   ur_device_handle_t Device = hQueue->getDevice();
 
-<<<<<<< HEAD
-  // Certain cuda devices and Windows do not have support for some Unified
-  // Memory features. cuMemPrefetchAsync requires concurrent memory access
-  // for managed memory. Therefore, ignore prefetch hint if concurrent managed
-  // memory access is not available.
-  if (!getAttribute(Device, CU_DEVICE_ATTRIBUTE_CONCURRENT_MANAGED_ACCESS)) {
-    UR_LOG(WARN, "Prefetch hint ignored as device does not support "
-                 "concurrent managed access.");
-    return UR_RESULT_SUCCESS;
-  }
-
-  unsigned int IsManaged;
-  UR_CHECK_ERROR(cuPointerGetAttribute(
-      &IsManaged, CU_POINTER_ATTRIBUTE_IS_MANAGED, (CUdeviceptr)pMem));
-  if (!IsManaged) {
-    UR_LOG(WARN, "Prefetch hint ignored as prefetch only works with USM.");
-    return UR_RESULT_SUCCESS;
-  }
-
-=======
-  ur_result_t Result = UR_RESULT_SUCCESS;
->>>>>>> a5c7d889
   std::unique_ptr<ur_event_handle_t_> EventPtr{nullptr};
   try {
     ScopedContext Active(hQueue->getDevice());
@@ -1663,41 +1641,6 @@
       &PointerRangeSize, CU_POINTER_ATTRIBUTE_RANGE_SIZE, (CUdeviceptr)pMem));
   UR_ASSERT(size <= PointerRangeSize, UR_RESULT_ERROR_INVALID_SIZE);
 
-<<<<<<< HEAD
-  // Certain cuda devices and Windows do not have support for some Unified
-  // Memory features. Passing CU_MEM_ADVISE_SET/CLEAR_PREFERRED_LOCATION and
-  // to cuMemAdvise on a GPU device requires the GPU device to report a non-zero
-  // value for CU_DEVICE_ATTRIBUTE_CONCURRENT_MANAGED_ACCESS. Therfore, ignore
-  // memory advise if concurrent managed memory access is not available.
-  if ((advice & UR_USM_ADVICE_FLAG_SET_PREFERRED_LOCATION) ||
-      (advice & UR_USM_ADVICE_FLAG_CLEAR_PREFERRED_LOCATION) ||
-      (advice & UR_USM_ADVICE_FLAG_SET_ACCESSED_BY_DEVICE) ||
-      (advice & UR_USM_ADVICE_FLAG_CLEAR_ACCESSED_BY_DEVICE) ||
-      (advice & UR_USM_ADVICE_FLAG_DEFAULT)) {
-    ur_device_handle_t Device = hQueue->getDevice();
-    if (!getAttribute(Device, CU_DEVICE_ATTRIBUTE_CONCURRENT_MANAGED_ACCESS)) {
-      UR_LOG(WARN, "Mem advise ignored as device does not support "
-                   "concurrent managed access.");
-      return UR_RESULT_SUCCESS;
-    }
-
-    // TODO: If ptr points to valid system-allocated pageable memory we should
-    // check that the device also has the
-    // CU_DEVICE_ATTRIBUTE_PAGEABLE_MEMORY_ACCESS property.
-  }
-
-  unsigned int IsManaged;
-  UR_CHECK_ERROR(cuPointerGetAttribute(
-      &IsManaged, CU_POINTER_ATTRIBUTE_IS_MANAGED, (CUdeviceptr)pMem));
-  if (!IsManaged) {
-    UR_LOG(WARN,
-           "Memory advice ignored as memory advices only works with USM.");
-    return UR_RESULT_SUCCESS;
-  }
-
-=======
-  ur_result_t Result = UR_RESULT_SUCCESS;
->>>>>>> a5c7d889
   std::unique_ptr<ur_event_handle_t_> EventPtr{nullptr};
   try {
     ScopedContext Active(hQueue->getDevice());
