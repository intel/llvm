//===--------- ur_interface_loader.cpp - Unified Runtime  -----------------===//
//
// Copyright (C) 2023 Intel Corporation
//
// Part of the Unified-Runtime Project, under the Apache License v2.0 with LLVM
// Exceptions. See LICENSE.TXT
// SPDX-License-Identifier: Apache-2.0 WITH LLVM-exception
//
//===----------------------------------------------------------------------===//

#include "common.hpp"
#include <ur_api.h>
#include <ur_ddi.h>

namespace {

// TODO - this is a duplicate of what is in the L0 plugin
// We should move this to somewhere common
ur_result_t validateProcInputs(ur_api_version_t version, void *pDdiTable) {
  if (pDdiTable == nullptr) {
    return UR_RESULT_ERROR_INVALID_NULL_POINTER;
  }
  // Pre 1.0 we enforce that loader and adapter must have the same version.
  // Post 1.0 only a major version match should be required.
  if (version != UR_API_VERSION_CURRENT) {
    return UR_RESULT_ERROR_UNSUPPORTED_VERSION;
  }
  return UR_RESULT_SUCCESS;
}
} // namespace

#if defined(__cplusplus)
extern "C" {
#endif

UR_DLLEXPORT ur_result_t UR_APICALL urGetPlatformProcAddrTable(
    ur_api_version_t version, ur_platform_dditable_t *pDdiTable) {
  auto result = validateProcInputs(version, pDdiTable);
  if (UR_RESULT_SUCCESS != result) {
    return result;
  }
  pDdiTable->pfnCreateWithNativeHandle = nullptr;
  pDdiTable->pfnGet = urPlatformGet;
  pDdiTable->pfnGetApiVersion = urPlatformGetApiVersion;
  pDdiTable->pfnGetInfo = urPlatformGetInfo;
  pDdiTable->pfnGetNativeHandle = urPlatformGetNativeHandle;
  pDdiTable->pfnGetBackendOption = urPlatformGetBackendOption;
  return UR_RESULT_SUCCESS;
}

UR_DLLEXPORT ur_result_t UR_APICALL urGetContextProcAddrTable(
    ur_api_version_t version, ur_context_dditable_t *pDdiTable) {
  auto result = validateProcInputs(version, pDdiTable);
  if (UR_RESULT_SUCCESS != result) {
    return result;
  }
  pDdiTable->pfnCreate = urContextCreate;
  pDdiTable->pfnCreateWithNativeHandle = urContextCreateWithNativeHandle;
  pDdiTable->pfnGetInfo = urContextGetInfo;
  pDdiTable->pfnGetNativeHandle = urContextGetNativeHandle;
  pDdiTable->pfnRelease = urContextRelease;
  pDdiTable->pfnRetain = urContextRetain;
  pDdiTable->pfnSetExtendedDeleter = urContextSetExtendedDeleter;
  return UR_RESULT_SUCCESS;
}

UR_DLLEXPORT ur_result_t UR_APICALL urGetEventProcAddrTable(
    ur_api_version_t version, ur_event_dditable_t *pDdiTable) {
  auto result = validateProcInputs(version, pDdiTable);
  if (UR_RESULT_SUCCESS != result) {
    return result;
  }
  pDdiTable->pfnCreateWithNativeHandle = urEventCreateWithNativeHandle;
  pDdiTable->pfnGetInfo = urEventGetInfo;
  pDdiTable->pfnGetNativeHandle = urEventGetNativeHandle;
  pDdiTable->pfnGetProfilingInfo = urEventGetProfilingInfo;
  pDdiTable->pfnRelease = urEventRelease;
  pDdiTable->pfnRetain = urEventRetain;
  pDdiTable->pfnSetCallback = urEventSetCallback;
  pDdiTable->pfnWait = urEventWait;
  return UR_RESULT_SUCCESS;
}

UR_DLLEXPORT ur_result_t UR_APICALL urGetProgramProcAddrTable(
    ur_api_version_t version, ur_program_dditable_t *pDdiTable) {
  auto result = validateProcInputs(version, pDdiTable);
  if (UR_RESULT_SUCCESS != result) {
    return result;
  }
  pDdiTable->pfnBuild = urProgramBuild;
  pDdiTable->pfnCompile = urProgramCompile;
  pDdiTable->pfnCreateWithBinary = urProgramCreateWithBinary;
  pDdiTable->pfnCreateWithIL = urProgramCreateWithIL;
  pDdiTable->pfnCreateWithNativeHandle = urProgramCreateWithNativeHandle;
  pDdiTable->pfnGetBuildInfo = urProgramGetBuildInfo;
  pDdiTable->pfnGetFunctionPointer = urProgramGetFunctionPointer;
  pDdiTable->pfnGetGlobalVariablePointer = urProgramGetGlobalVariablePointer;
  pDdiTable->pfnGetInfo = urProgramGetInfo;
  pDdiTable->pfnGetNativeHandle = urProgramGetNativeHandle;
  pDdiTable->pfnLink = urProgramLink;
  pDdiTable->pfnRelease = urProgramRelease;
  pDdiTable->pfnRetain = urProgramRetain;
  pDdiTable->pfnSetSpecializationConstants =
      urProgramSetSpecializationConstants;
  return UR_RESULT_SUCCESS;
}

UR_DLLEXPORT ur_result_t UR_APICALL urGetKernelProcAddrTable(
    ur_api_version_t version, ur_kernel_dditable_t *pDdiTable) {
  auto result = validateProcInputs(version, pDdiTable);
  if (UR_RESULT_SUCCESS != result) {
    return result;
  }
  pDdiTable->pfnCreate = urKernelCreate;
  pDdiTable->pfnCreateWithNativeHandle = urKernelCreateWithNativeHandle;
  pDdiTable->pfnGetGroupInfo = urKernelGetGroupInfo;
  pDdiTable->pfnGetInfo = urKernelGetInfo;
  pDdiTable->pfnGetNativeHandle = urKernelGetNativeHandle;
  pDdiTable->pfnGetSubGroupInfo = urKernelGetSubGroupInfo;
  pDdiTable->pfnRelease = urKernelRelease;
  pDdiTable->pfnRetain = urKernelRetain;
  pDdiTable->pfnSetArgLocal = urKernelSetArgLocal;
  pDdiTable->pfnSetArgMemObj = urKernelSetArgMemObj;
  pDdiTable->pfnSetArgPointer = urKernelSetArgPointer;
  pDdiTable->pfnSetArgSampler = urKernelSetArgSampler;
  pDdiTable->pfnSetArgValue = urKernelSetArgValue;
  pDdiTable->pfnSetExecInfo = urKernelSetExecInfo;
  pDdiTable->pfnSetSpecializationConstants = urKernelSetSpecializationConstants;
  pDdiTable->pfnGetSuggestedLocalWorkSize = urKernelGetSuggestedLocalWorkSize;
  pDdiTable->pfnSuggestMaxCooperativeGroupCount =
      urKernelSuggestMaxCooperativeGroupCount;
  return UR_RESULT_SUCCESS;
}

UR_DLLEXPORT ur_result_t UR_APICALL urGetSamplerProcAddrTable(
    ur_api_version_t version, ur_sampler_dditable_t *pDdiTable) {
  auto result = validateProcInputs(version, pDdiTable);
  if (UR_RESULT_SUCCESS != result) {
    return result;
  }
  pDdiTable->pfnCreate = urSamplerCreate;
  pDdiTable->pfnCreateWithNativeHandle = urSamplerCreateWithNativeHandle;
  pDdiTable->pfnGetInfo = urSamplerGetInfo;
  pDdiTable->pfnGetNativeHandle = urSamplerGetNativeHandle;
  pDdiTable->pfnRelease = urSamplerRelease;
  pDdiTable->pfnRetain = urSamplerRetain;
  return UR_RESULT_SUCCESS;
}

UR_DLLEXPORT ur_result_t UR_APICALL
urGetMemProcAddrTable(ur_api_version_t version, ur_mem_dditable_t *pDdiTable) {
  auto result = validateProcInputs(version, pDdiTable);
  if (UR_RESULT_SUCCESS != result) {
    return result;
  }
  pDdiTable->pfnBufferCreate = urMemBufferCreate;
  pDdiTable->pfnBufferPartition = urMemBufferPartition;
  pDdiTable->pfnBufferCreateWithNativeHandle =
      urMemBufferCreateWithNativeHandle;
  pDdiTable->pfnImageCreateWithNativeHandle = urMemImageCreateWithNativeHandle;
  pDdiTable->pfnGetInfo = urMemGetInfo;
  pDdiTable->pfnGetNativeHandle = urMemGetNativeHandle;
  pDdiTable->pfnImageCreate = urMemImageCreate;
  pDdiTable->pfnImageGetInfo = urMemImageGetInfo;
  pDdiTable->pfnRelease = urMemRelease;
  pDdiTable->pfnRetain = urMemRetain;
  return UR_RESULT_SUCCESS;
}

UR_DLLEXPORT ur_result_t UR_APICALL urGetEnqueueProcAddrTable(
    ur_api_version_t version, ur_enqueue_dditable_t *pDdiTable) {
  auto result = validateProcInputs(version, pDdiTable);
  if (UR_RESULT_SUCCESS != result) {
    return result;
  }
  pDdiTable->pfnDeviceGlobalVariableRead = urEnqueueDeviceGlobalVariableRead;
  pDdiTable->pfnDeviceGlobalVariableWrite = urEnqueueDeviceGlobalVariableWrite;
  pDdiTable->pfnEventsWait = urEnqueueEventsWait;
  pDdiTable->pfnEventsWaitWithBarrier = urEnqueueEventsWaitWithBarrier;
  pDdiTable->pfnEventsWaitWithBarrierExt = urEnqueueEventsWaitWithBarrierExt;
  pDdiTable->pfnKernelLaunch = urEnqueueKernelLaunch;
  pDdiTable->pfnMemBufferCopy = urEnqueueMemBufferCopy;
  pDdiTable->pfnMemBufferCopyRect = urEnqueueMemBufferCopyRect;
  pDdiTable->pfnMemBufferFill = urEnqueueMemBufferFill;
  pDdiTable->pfnMemBufferMap = urEnqueueMemBufferMap;
  pDdiTable->pfnMemBufferRead = urEnqueueMemBufferRead;
  pDdiTable->pfnMemBufferReadRect = urEnqueueMemBufferReadRect;
  pDdiTable->pfnMemBufferWrite = urEnqueueMemBufferWrite;
  pDdiTable->pfnMemBufferWriteRect = urEnqueueMemBufferWriteRect;
  pDdiTable->pfnMemImageCopy = urEnqueueMemImageCopy;
  pDdiTable->pfnMemImageRead = urEnqueueMemImageRead;
  pDdiTable->pfnMemImageWrite = urEnqueueMemImageWrite;
  pDdiTable->pfnMemUnmap = urEnqueueMemUnmap;
  pDdiTable->pfnUSMFill2D = urEnqueueUSMFill2D;
  pDdiTable->pfnUSMFill = urEnqueueUSMFill;
  pDdiTable->pfnUSMAdvise = urEnqueueUSMAdvise;
  pDdiTable->pfnUSMMemcpy2D = urEnqueueUSMMemcpy2D;
  pDdiTable->pfnUSMMemcpy = urEnqueueUSMMemcpy;
  pDdiTable->pfnUSMPrefetch = urEnqueueUSMPrefetch;
  pDdiTable->pfnReadHostPipe = urEnqueueReadHostPipe;
  pDdiTable->pfnWriteHostPipe = urEnqueueWriteHostPipe;
  return UR_RESULT_SUCCESS;
}

UR_DLLEXPORT ur_result_t UR_APICALL urGetAdapterProcAddrTable(
    ur_api_version_t version, ur_adapter_dditable_t *pDdiTable) {
  auto result = validateProcInputs(version, pDdiTable);
  if (UR_RESULT_SUCCESS != result) {
    return result;
  }
  pDdiTable->pfnGet = urAdapterGet;
  pDdiTable->pfnRelease = urAdapterRelease;
  pDdiTable->pfnRetain = urAdapterRetain;
  pDdiTable->pfnGetLastError = urAdapterGetLastError;
  pDdiTable->pfnGetInfo = urAdapterGetInfo;
  pDdiTable->pfnSetLoggerCallback = urAdapterSetLoggerCallback;
  pDdiTable->pfnSetLoggerCallbackLevel = urAdapterSetLoggerCallbackLevel;

  return UR_RESULT_SUCCESS;
}

UR_DLLEXPORT ur_result_t UR_APICALL urGetQueueProcAddrTable(
    ur_api_version_t version, ur_queue_dditable_t *pDdiTable) {
  auto result = validateProcInputs(version, pDdiTable);
  if (UR_RESULT_SUCCESS != result) {
    return result;
  }
  pDdiTable->pfnCreate = urQueueCreate;
  pDdiTable->pfnCreateWithNativeHandle = urQueueCreateWithNativeHandle;
  pDdiTable->pfnFinish = urQueueFinish;
  pDdiTable->pfnFlush = urQueueFlush;
  pDdiTable->pfnGetInfo = urQueueGetInfo;
  pDdiTable->pfnGetNativeHandle = urQueueGetNativeHandle;
  pDdiTable->pfnRelease = urQueueRelease;
  pDdiTable->pfnRetain = urQueueRetain;
  return UR_RESULT_SUCCESS;
}

UR_DLLEXPORT ur_result_t UR_APICALL
urGetUSMProcAddrTable(ur_api_version_t version, ur_usm_dditable_t *pDdiTable) {
  auto result = validateProcInputs(version, pDdiTable);
  if (UR_RESULT_SUCCESS != result) {
    return result;
  }
  pDdiTable->pfnDeviceAlloc = urUSMDeviceAlloc;
  pDdiTable->pfnFree = urUSMFree;
  pDdiTable->pfnGetMemAllocInfo = urUSMGetMemAllocInfo;
  pDdiTable->pfnHostAlloc = urUSMHostAlloc;
  pDdiTable->pfnPoolCreate = urUSMPoolCreate;
  pDdiTable->pfnPoolRetain = urUSMPoolRetain;
  pDdiTable->pfnPoolRelease = urUSMPoolRelease;
  pDdiTable->pfnPoolGetInfo = urUSMPoolGetInfo;
  pDdiTable->pfnSharedAlloc = urUSMSharedAlloc;
  return UR_RESULT_SUCCESS;
}

UR_DLLEXPORT ur_result_t UR_APICALL urGetDeviceProcAddrTable(
    ur_api_version_t version, ur_device_dditable_t *pDdiTable) {
  auto result = validateProcInputs(version, pDdiTable);
  if (UR_RESULT_SUCCESS != result) {
    return result;
  }
  pDdiTable->pfnCreateWithNativeHandle = urDeviceCreateWithNativeHandle;
  pDdiTable->pfnGet = urDeviceGet;
  pDdiTable->pfnGetGlobalTimestamps = urDeviceGetGlobalTimestamps;
  pDdiTable->pfnGetInfo = urDeviceGetInfo;
  pDdiTable->pfnGetNativeHandle = urDeviceGetNativeHandle;
  pDdiTable->pfnPartition = urDevicePartition;
  pDdiTable->pfnRelease = urDeviceRelease;
  pDdiTable->pfnRetain = urDeviceRetain;
  pDdiTable->pfnSelectBinary = urDeviceSelectBinary;
  return UR_RESULT_SUCCESS;
}

UR_DLLEXPORT ur_result_t UR_APICALL urGetCommandBufferExpProcAddrTable(
    /// [in] API version requested
    ur_api_version_t version,
    /// [in,out] pointer to table of DDI function pointers
    ur_command_buffer_exp_dditable_t *pDdiTable) {
  auto retVal = validateProcInputs(version, pDdiTable);
  if (UR_RESULT_SUCCESS != retVal) {
    return retVal;
  }
  pDdiTable->pfnCreateExp = urCommandBufferCreateExp;
  pDdiTable->pfnRetainExp = urCommandBufferRetainExp;
  pDdiTable->pfnReleaseExp = urCommandBufferReleaseExp;
  pDdiTable->pfnFinalizeExp = urCommandBufferFinalizeExp;
  pDdiTable->pfnAppendKernelLaunchExp = urCommandBufferAppendKernelLaunchExp;
  pDdiTable->pfnAppendUSMMemcpyExp = urCommandBufferAppendUSMMemcpyExp;
  pDdiTable->pfnAppendUSMFillExp = urCommandBufferAppendUSMFillExp;
  pDdiTable->pfnAppendMemBufferCopyExp = urCommandBufferAppendMemBufferCopyExp;
  pDdiTable->pfnAppendMemBufferCopyRectExp =
      urCommandBufferAppendMemBufferCopyRectExp;
  pDdiTable->pfnAppendMemBufferReadExp = urCommandBufferAppendMemBufferReadExp;
  pDdiTable->pfnAppendMemBufferReadRectExp =
      urCommandBufferAppendMemBufferReadRectExp;
  pDdiTable->pfnAppendMemBufferWriteExp =
      urCommandBufferAppendMemBufferWriteExp;
  pDdiTable->pfnAppendMemBufferWriteRectExp =
      urCommandBufferAppendMemBufferWriteRectExp;
  pDdiTable->pfnAppendUSMPrefetchExp = urCommandBufferAppendUSMPrefetchExp;
  pDdiTable->pfnAppendUSMAdviseExp = urCommandBufferAppendUSMAdviseExp;
  pDdiTable->pfnAppendMemBufferFillExp = urCommandBufferAppendMemBufferFillExp;
  pDdiTable->pfnUpdateKernelLaunchExp = urCommandBufferUpdateKernelLaunchExp;
  pDdiTable->pfnGetInfoExp = urCommandBufferGetInfoExp;
  pDdiTable->pfnUpdateWaitEventsExp = urCommandBufferUpdateWaitEventsExp;
  pDdiTable->pfnUpdateSignalEventExp = urCommandBufferUpdateSignalEventExp;
  pDdiTable->pfnAppendNativeCommandExp = urCommandBufferAppendNativeCommandExp;
  pDdiTable->pfnGetNativeHandleExp = urCommandBufferGetNativeHandleExp;
  return retVal;
}

UR_DLLEXPORT ur_result_t UR_APICALL urGetUsmP2PExpProcAddrTable(
    ur_api_version_t version, ur_usm_p2p_exp_dditable_t *pDdiTable) {
  auto retVal = validateProcInputs(version, pDdiTable);
  if (UR_RESULT_SUCCESS != retVal) {
    return retVal;
  }
  pDdiTable->pfnEnablePeerAccessExp = urUsmP2PEnablePeerAccessExp;
  pDdiTable->pfnDisablePeerAccessExp = urUsmP2PDisablePeerAccessExp;
  pDdiTable->pfnPeerAccessGetInfoExp = urUsmP2PPeerAccessGetInfoExp;

  return retVal;
}

UR_DLLEXPORT ur_result_t UR_APICALL urGetBindlessImagesExpProcAddrTable(
    ur_api_version_t version, ur_bindless_images_exp_dditable_t *pDdiTable) {
  auto result = validateProcInputs(version, pDdiTable);
  if (UR_RESULT_SUCCESS != result) {
    return result;
  }
  pDdiTable->pfnUnsampledImageHandleDestroyExp =
      urBindlessImagesUnsampledImageHandleDestroyExp;
  pDdiTable->pfnSampledImageHandleDestroyExp =
      urBindlessImagesSampledImageHandleDestroyExp;
  pDdiTable->pfnImageAllocateExp = urBindlessImagesImageAllocateExp;
  pDdiTable->pfnImageFreeExp = urBindlessImagesImageFreeExp;
  pDdiTable->pfnUnsampledImageCreateExp =
      urBindlessImagesUnsampledImageCreateExp;
  pDdiTable->pfnSampledImageCreateExp = urBindlessImagesSampledImageCreateExp;
  pDdiTable->pfnImageCopyExp = urBindlessImagesImageCopyExp;
  pDdiTable->pfnImageGetInfoExp = urBindlessImagesImageGetInfoExp;
  pDdiTable->pfnMipmapGetLevelExp = urBindlessImagesMipmapGetLevelExp;
  pDdiTable->pfnMipmapFreeExp = urBindlessImagesMipmapFreeExp;
  pDdiTable->pfnImportExternalMemoryExp =
      urBindlessImagesImportExternalMemoryExp;
  pDdiTable->pfnMapExternalArrayExp = urBindlessImagesMapExternalArrayExp;
  pDdiTable->pfnMapExternalLinearMemoryExp =
      urBindlessImagesMapExternalLinearMemoryExp;
  pDdiTable->pfnReleaseExternalMemoryExp =
      urBindlessImagesReleaseExternalMemoryExp;
  pDdiTable->pfnFreeMappedLinearMemoryExp =
      urBindlessImagesFreeMappedLinearMemoryExp;
  pDdiTable->pfnImportExternalSemaphoreExp =
      urBindlessImagesImportExternalSemaphoreExp;
  pDdiTable->pfnReleaseExternalSemaphoreExp =
      urBindlessImagesReleaseExternalSemaphoreExp;
  pDdiTable->pfnWaitExternalSemaphoreExp =
      urBindlessImagesWaitExternalSemaphoreExp;
  pDdiTable->pfnSignalExternalSemaphoreExp =
      urBindlessImagesSignalExternalSemaphoreExp;
  pDdiTable->pfnGetImageMemoryHandleTypeSupportExp =
      urBindlessImagesGetImageMemoryHandleTypeSupportExp;
  pDdiTable->pfnGetImageUnsampledHandleSupportExp =
      urBindlessImagesGetImageUnsampledHandleSupportExp;
  pDdiTable->pfnGetImageSampledHandleSupportExp =
      urBindlessImagesGetImageSampledHandleSupportExp;
  pDdiTable->pfnSupportsImportingHandleTypeExp =
      urBindlessImagesSupportsImportingHandleTypeExp;

  return UR_RESULT_SUCCESS;
}

UR_DLLEXPORT ur_result_t UR_APICALL urGetUSMExpProcAddrTable(
    ur_api_version_t version, ur_usm_exp_dditable_t *pDdiTable) {
  auto result = validateProcInputs(version, pDdiTable);
  if (UR_RESULT_SUCCESS != result) {
    return result;
  }
  pDdiTable->pfnPitchedAllocExp = urUSMPitchedAllocExp;
  pDdiTable->pfnPoolCreateExp = urUSMPoolCreateExp;
  pDdiTable->pfnPoolDestroyExp = urUSMPoolDestroyExp;
  pDdiTable->pfnPoolGetDefaultDevicePoolExp = urUSMPoolGetDefaultDevicePoolExp;
  pDdiTable->pfnPoolSetInfoExp = urUSMPoolSetInfoExp;
  pDdiTable->pfnPoolGetInfoExp = urUSMPoolGetInfoExp;
  pDdiTable->pfnPoolSetDevicePoolExp = urUSMPoolSetDevicePoolExp;
  pDdiTable->pfnPoolGetDevicePoolExp = urUSMPoolGetDevicePoolExp;
  pDdiTable->pfnPoolTrimToExp = urUSMPoolTrimToExp;
  pDdiTable->pfnContextMemcpyExp = urUSMContextMemcpyExp;
  return UR_RESULT_SUCCESS;
}

UR_DLLEXPORT ur_result_t UR_APICALL urGetVirtualMemProcAddrTable(
    /// [in] API version requested
    ur_api_version_t version,
    /// [in,out] pointer to table of DDI function pointers
    ur_virtual_mem_dditable_t *pDdiTable) {
  auto retVal = validateProcInputs(version, pDdiTable);
  if (UR_RESULT_SUCCESS != retVal) {
    return retVal;
  }

  pDdiTable->pfnFree = urVirtualMemFree;
  pDdiTable->pfnGetInfo = urVirtualMemGetInfo;
  pDdiTable->pfnGranularityGetInfo = urVirtualMemGranularityGetInfo;
  pDdiTable->pfnMap = urVirtualMemMap;
  pDdiTable->pfnReserve = urVirtualMemReserve;
  pDdiTable->pfnSetAccess = urVirtualMemSetAccess;
  pDdiTable->pfnUnmap = urVirtualMemUnmap;

  return retVal;
}

UR_DLLEXPORT ur_result_t UR_APICALL urGetPhysicalMemProcAddrTable(
    /// [in] API version requested
    ur_api_version_t version,
    /// [in,out] pointer to table of DDI function pointers
    ur_physical_mem_dditable_t *pDdiTable) {
  auto retVal = validateProcInputs(version, pDdiTable);
  if (UR_RESULT_SUCCESS != retVal) {
    return retVal;
  }

  pDdiTable->pfnCreate = urPhysicalMemCreate;
  pDdiTable->pfnRelease = urPhysicalMemRelease;
  pDdiTable->pfnRetain = urPhysicalMemRetain;
  pDdiTable->pfnGetInfo = urPhysicalMemGetInfo;

  return retVal;
}

UR_DLLEXPORT ur_result_t UR_APICALL urGetEnqueueExpProcAddrTable(
    ur_api_version_t version, ur_enqueue_exp_dditable_t *pDdiTable) {
  auto result = validateProcInputs(version, pDdiTable);
  if (UR_RESULT_SUCCESS != result) {
    return result;
  }

  pDdiTable->pfnTimestampRecordingExp = urEnqueueTimestampRecordingExp;
  pDdiTable->pfnNativeCommandExp = urEnqueueNativeCommandExp;
  pDdiTable->pfnUSMDeviceAllocExp = urEnqueueUSMDeviceAllocExp;
  pDdiTable->pfnUSMSharedAllocExp = urEnqueueUSMSharedAllocExp;
  pDdiTable->pfnUSMHostAllocExp = urEnqueueUSMHostAllocExp;
  pDdiTable->pfnUSMFreeExp = urEnqueueUSMFreeExp;
  pDdiTable->pfnCommandBufferExp = urEnqueueCommandBufferExp;

  return UR_RESULT_SUCCESS;
}

<<<<<<< HEAD
UR_DLLEXPORT ur_result_t UR_APICALL urGetKernelExpProcAddrTable(
    ur_api_version_t version, ur_kernel_exp_dditable_t *pDdiTable) {
=======
UR_DLLEXPORT ur_result_t UR_APICALL urGetProgramExpProcAddrTable(
    ur_api_version_t version, ur_program_exp_dditable_t *pDdiTable) {
>>>>>>> ec26b925
  auto result = validateProcInputs(version, pDdiTable);
  if (UR_RESULT_SUCCESS != result) {
    return result;
  }

<<<<<<< HEAD
  pDdiTable->pfnSuggestMaxCooperativeGroupCountExp =
      urKernelSuggestMaxCooperativeGroupCountExp;
=======
  pDdiTable->pfnBuildExp = urProgramBuildExp;
  pDdiTable->pfnCompileExp = urProgramCompileExp;
  pDdiTable->pfnLinkExp = urProgramLinkExp;
>>>>>>> ec26b925

  return UR_RESULT_SUCCESS;
}

<<<<<<< HEAD
UR_DLLEXPORT ur_result_t UR_APICALL urGetAdapterProcAddrTable(
    ur_api_version_t version, ur_adapter_dditable_t *pDdiTable) {
  auto result = validateProcInputs(version, pDdiTable);
  if (UR_RESULT_SUCCESS != result) {
    return result;
  }
  pDdiTable->pfnSetLoggerCallback = urAdapterSetLoggerCallback;
  pDdiTable->pfnSetLoggerCallbackLevel = urAdapterSetLoggerCallbackLevel;
=======
UR_DLLEXPORT ur_result_t UR_APICALL urAllAddrTable(ur_api_version_t version,
                                                   ur_dditable_t *pDdiTable) {
  urGetAdapterProcAddrTable(version, &pDdiTable->Adapter);
  urGetBindlessImagesExpProcAddrTable(version, &pDdiTable->BindlessImagesExp);
  urGetCommandBufferExpProcAddrTable(version, &pDdiTable->CommandBufferExp);
  urGetContextProcAddrTable(version, &pDdiTable->Context);
  urGetEnqueueProcAddrTable(version, &pDdiTable->Enqueue);
  urGetEnqueueExpProcAddrTable(version, &pDdiTable->EnqueueExp);
  urGetEventProcAddrTable(version, &pDdiTable->Event);
  urGetKernelProcAddrTable(version, &pDdiTable->Kernel);
  urGetMemProcAddrTable(version, &pDdiTable->Mem);
  urGetPhysicalMemProcAddrTable(version, &pDdiTable->PhysicalMem);
  urGetPlatformProcAddrTable(version, &pDdiTable->Platform);
  urGetProgramProcAddrTable(version, &pDdiTable->Program);
  urGetProgramExpProcAddrTable(version, &pDdiTable->ProgramExp);
  urGetQueueProcAddrTable(version, &pDdiTable->Queue);
  urGetSamplerProcAddrTable(version, &pDdiTable->Sampler);
  urGetUSMProcAddrTable(version, &pDdiTable->USM);
  urGetUSMExpProcAddrTable(version, &pDdiTable->USMExp);
  urGetUsmP2PExpProcAddrTable(version, &pDdiTable->UsmP2PExp);
  urGetVirtualMemProcAddrTable(version, &pDdiTable->VirtualMem);
  urGetDeviceProcAddrTable(version, &pDdiTable->Device);
>>>>>>> ec26b925

  return UR_RESULT_SUCCESS;
}

#if defined(__cplusplus)
} // extern "C"
#endif

const ur_dditable_t *ur::cuda::ddi_getter::value() {
  static std::once_flag flag;
  static ur_dditable_t table;

  std::call_once(flag,
                 []() { urAllAddrTable(UR_API_VERSION_CURRENT, &table); });
  return &table;
}<|MERGE_RESOLUTION|>--- conflicted
+++ resolved
@@ -447,40 +447,6 @@
   return UR_RESULT_SUCCESS;
 }
 
-<<<<<<< HEAD
-UR_DLLEXPORT ur_result_t UR_APICALL urGetKernelExpProcAddrTable(
-    ur_api_version_t version, ur_kernel_exp_dditable_t *pDdiTable) {
-=======
-UR_DLLEXPORT ur_result_t UR_APICALL urGetProgramExpProcAddrTable(
-    ur_api_version_t version, ur_program_exp_dditable_t *pDdiTable) {
->>>>>>> ec26b925
-  auto result = validateProcInputs(version, pDdiTable);
-  if (UR_RESULT_SUCCESS != result) {
-    return result;
-  }
-
-<<<<<<< HEAD
-  pDdiTable->pfnSuggestMaxCooperativeGroupCountExp =
-      urKernelSuggestMaxCooperativeGroupCountExp;
-=======
-  pDdiTable->pfnBuildExp = urProgramBuildExp;
-  pDdiTable->pfnCompileExp = urProgramCompileExp;
-  pDdiTable->pfnLinkExp = urProgramLinkExp;
->>>>>>> ec26b925
-
-  return UR_RESULT_SUCCESS;
-}
-
-<<<<<<< HEAD
-UR_DLLEXPORT ur_result_t UR_APICALL urGetAdapterProcAddrTable(
-    ur_api_version_t version, ur_adapter_dditable_t *pDdiTable) {
-  auto result = validateProcInputs(version, pDdiTable);
-  if (UR_RESULT_SUCCESS != result) {
-    return result;
-  }
-  pDdiTable->pfnSetLoggerCallback = urAdapterSetLoggerCallback;
-  pDdiTable->pfnSetLoggerCallbackLevel = urAdapterSetLoggerCallbackLevel;
-=======
 UR_DLLEXPORT ur_result_t UR_APICALL urAllAddrTable(ur_api_version_t version,
                                                    ur_dditable_t *pDdiTable) {
   urGetAdapterProcAddrTable(version, &pDdiTable->Adapter);
@@ -495,7 +461,6 @@
   urGetPhysicalMemProcAddrTable(version, &pDdiTable->PhysicalMem);
   urGetPlatformProcAddrTable(version, &pDdiTable->Platform);
   urGetProgramProcAddrTable(version, &pDdiTable->Program);
-  urGetProgramExpProcAddrTable(version, &pDdiTable->ProgramExp);
   urGetQueueProcAddrTable(version, &pDdiTable->Queue);
   urGetSamplerProcAddrTable(version, &pDdiTable->Sampler);
   urGetUSMProcAddrTable(version, &pDdiTable->USM);
@@ -503,7 +468,6 @@
   urGetUsmP2PExpProcAddrTable(version, &pDdiTable->UsmP2PExp);
   urGetVirtualMemProcAddrTable(version, &pDdiTable->VirtualMem);
   urGetDeviceProcAddrTable(version, &pDdiTable->Device);
->>>>>>> ec26b925
 
   return UR_RESULT_SUCCESS;
 }
